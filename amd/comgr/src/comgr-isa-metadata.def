/*******************************************************************************
*
* University of Illinois/NCSA
* Open Source License
*
* Copyright (c) 2018 Advanced Micro Devices, Inc. All Rights Reserved.
*
* Permission is hereby granted, free of charge, to any person obtaining a copy
* of this software and associated documentation files (the "Software"), to deal
* with the Software without restriction, including without limitation the
* rights to use, copy, modify, merge, publish, distribute, sublicense, and/or
* sell copies of the Software, and to permit persons to whom the Software is
* furnished to do so, subject to the following conditions:
*
*     * Redistributions of source code must retain the above copyright notice,
*       this list of conditions and the following disclaimers.
*
*     * Redistributions in binary form must reproduce the above copyright
*       notice, this list of conditions and the following disclaimers in the
*       documentation and/or other materials provided with the distribution.
*
*     * Neither the names of Advanced Micro Devices, Inc. nor the names of its
*       contributors may be used to endorse or promote products derived from
*       this Software without specific prior written permission.
*
* THE SOFTWARE IS PROVIDED "AS IS", WITHOUT WARRANTY OF ANY KIND, EXPRESS OR
* IMPLIED, INCLUDING BUT NOT LIMITED TO THE WARRANTIES OF MERCHANTABILITY,
* FITNESS FOR A PARTICULAR PURPOSE AND NONINFRINGEMENT. IN NO EVENT SHALL THE
* CONTRIBUTORS OR COPYRIGHT HOLDERS BE LIABLE FOR ANY CLAIM, DAMAGES OR OTHER
* LIABILITY, WHETHER IN AN ACTION OF CONTRACT, TORT OR OTHERWISE, ARISING FROM,
* OUT OF OR IN CONNECTION WITH THE SOFTWARE OR THE USE OR OTHER DEALINGS WITH
* THE SOFTWARE.
*
*******************************************************************************/

#if !(defined HANDLE_ISA)
#error "Missing macro definition of HANDLE_ISA"
#endif

/*
#define HANDLE_ISA(TARGET_TRIPLE, PROCESSOR,                                   \
        SRAMECC_SUPPORTED, XNACK_SUPPORTED,                                    \
        ELF_MACHINE, TRAP_HANDLER_ENABLED, LDS_SIZE, LDS_BANK_COUNT,           \
        EUS_PER_CU, MAX_WAVES_PER_CU, MAX_FLAT_WORK_GROUP_SIZE,                \
        SGPR_ALLOC_GRANULE, TOTAL_NUM_SGPRS, ADDRESSABLE_NUM_SGPRS,            \
        VGPR_ALLOC_GRANULE, TOTAL_NUM_VGPRS, ADDRESSABLE_NUM_VGPRS)            \

                                                                                                ----LDS--- ----CU---    WG ------SGPR----- ------VGPR-----
           TARGET_TRIPLE         PROCESSOR SRAMECC  XNACK  ELF_MACHINE                    TRAP   Size Bnks EUs Waves   Max Alloc  Max Addr Alloc  Max Addr */
HANDLE_ISA("amdgcn-amd-amdhsa-", "gfx600",   false, false, EF_AMDGPU_MACH_AMDGCN_GFX600,  true, 65536,  32,  4,   40, 1024,    8, 512, 104,    4, 256, 256)
HANDLE_ISA("amdgcn-amd-amdhsa-", "gfx601",   false, false, EF_AMDGPU_MACH_AMDGCN_GFX601,  true, 65536,  32,  4,   40, 1024,    8, 512, 104,    4, 256, 256)
HANDLE_ISA("amdgcn-amd-amdhsa-", "gfx602",   false, false, EF_AMDGPU_MACH_AMDGCN_GFX602,  true, 65536,  32,  4,   40, 1024,    8, 512, 104,    4, 256, 256)
HANDLE_ISA("amdgcn-amd-amdhsa-", "gfx700",   false, false, EF_AMDGPU_MACH_AMDGCN_GFX700,  true, 65536,  32,  4,   40, 1024,    8, 512, 104,    4, 256, 256)
HANDLE_ISA("amdgcn-amd-amdhsa-", "gfx701",   false, false, EF_AMDGPU_MACH_AMDGCN_GFX701,  true, 65536,  32,  4,   40, 1024,    8, 512, 104,    4, 256, 256)
HANDLE_ISA("amdgcn-amd-amdhsa-", "gfx702",   false, false, EF_AMDGPU_MACH_AMDGCN_GFX702,  true, 65536,  16,  4,   40, 1024,    8, 512, 104,    4, 256, 256)
HANDLE_ISA("amdgcn-amd-amdhsa-", "gfx703",   false, false, EF_AMDGPU_MACH_AMDGCN_GFX703,  true, 65536,  16,  4,   40, 1024,    8, 512, 104,    4, 256, 256)
HANDLE_ISA("amdgcn-amd-amdhsa-", "gfx704",   false, false, EF_AMDGPU_MACH_AMDGCN_GFX704,  true, 65536,  16,  4,   40, 1024,    8, 512, 104,    4, 256, 256)
HANDLE_ISA("amdgcn-amd-amdhsa-", "gfx705",   false, false, EF_AMDGPU_MACH_AMDGCN_GFX705,  true, 65536,  16,  4,   40, 1024,    8, 512, 104,    4, 256, 256)
HANDLE_ISA("amdgcn-amd-amdhsa-", "gfx801",   false,  true, EF_AMDGPU_MACH_AMDGCN_GFX801,  true, 65536,  32,  4,   40, 1024,   16, 800, 102,    4, 256, 256)
HANDLE_ISA("amdgcn-amd-amdhsa-", "gfx802",   false, false, EF_AMDGPU_MACH_AMDGCN_GFX802,  true, 65536,  32,  4,   40, 1024,   16, 800,  96,    4, 256, 256)
HANDLE_ISA("amdgcn-amd-amdhsa-", "gfx803",   false, false, EF_AMDGPU_MACH_AMDGCN_GFX803,  true, 65536,  32,  4,   40, 1024,   16, 800, 102,    4, 256, 256)
HANDLE_ISA("amdgcn-amd-amdhsa-", "gfx805",   false, false, EF_AMDGPU_MACH_AMDGCN_GFX805,  true, 65536,  32,  4,   40, 1024,   16, 800,  96,    4, 256, 256)
HANDLE_ISA("amdgcn-amd-amdhsa-", "gfx810",   false,  true, EF_AMDGPU_MACH_AMDGCN_GFX810,  true, 65536,  16,  4,   40, 1024,   16, 800, 102,    4, 256, 256)
HANDLE_ISA("amdgcn-amd-amdhsa-", "gfx900",   false,  true, EF_AMDGPU_MACH_AMDGCN_GFX900,  true, 65536,  32,  4,   40, 1024,   16, 800, 102,    4, 256, 256)
HANDLE_ISA("amdgcn-amd-amdhsa-", "gfx902",   false,  true, EF_AMDGPU_MACH_AMDGCN_GFX902,  true, 65536,  32,  4,   40, 1024,   16, 800, 102,    4, 256, 256)
HANDLE_ISA("amdgcn-amd-amdhsa-", "gfx904",   false,  true, EF_AMDGPU_MACH_AMDGCN_GFX904,  true, 65536,  32,  4,   40, 1024,   16, 800, 102,    4, 256, 256)
HANDLE_ISA("amdgcn-amd-amdhsa-", "gfx906",    true,  true, EF_AMDGPU_MACH_AMDGCN_GFX906,  true, 65536,  32,  4,   40, 1024,   16, 800, 102,    4, 256, 256)
HANDLE_ISA("amdgcn-amd-amdhsa-", "gfx908",    true,  true, EF_AMDGPU_MACH_AMDGCN_GFX908,  true, 65536,  32,  4,   40, 1024,   16, 800, 102,    4, 256, 256)
HANDLE_ISA("amdgcn-amd-amdhsa-", "gfx909",   false,  true, EF_AMDGPU_MACH_AMDGCN_GFX909,  true, 65536,  32,  4,   40, 1024,   16, 800, 102,    4, 256, 256)
HANDLE_ISA("amdgcn-amd-amdhsa-", "gfx90a",    true,  true, EF_AMDGPU_MACH_AMDGCN_GFX90A,  true, 65536,  32,  4,   40, 1024,   16, 800, 102,    4, 256, 256)
HANDLE_ISA("amdgcn-amd-amdhsa-", "gfx90c",   false,  true, EF_AMDGPU_MACH_AMDGCN_GFX90C,  true, 65536,  32,  4,   40, 1024,   16, 800, 102,    4, 256, 256)
HANDLE_ISA("amdgcn-amd-amdhsa-", "gfx940",    true,  true, EF_AMDGPU_MACH_AMDGCN_GFX940,  true, 65536,  32,  4,   40, 1024,   16, 800, 102,    4, 256, 256)
HANDLE_ISA("amdgcn-amd-amdhsa-", "gfx1010",  false,  true, EF_AMDGPU_MACH_AMDGCN_GFX1010, true, 65536,  32,  4,   40, 1024,  106, 800, 106,    8, 256, 256)
HANDLE_ISA("amdgcn-amd-amdhsa-", "gfx1011",  false,  true, EF_AMDGPU_MACH_AMDGCN_GFX1011, true, 65536,  32,  4,   40, 1024,  106, 800, 106,    8, 256, 256)
HANDLE_ISA("amdgcn-amd-amdhsa-", "gfx1012",  false,  true, EF_AMDGPU_MACH_AMDGCN_GFX1012, true, 65536,  32,  4,   40, 1024,  106, 800, 106,    8, 256, 256)
HANDLE_ISA("amdgcn-amd-amdhsa-", "gfx1013",  false,  true, EF_AMDGPU_MACH_AMDGCN_GFX1013, true, 65536,  32,  4,   40, 1024,  106, 800, 106,    8, 256, 256)
HANDLE_ISA("amdgcn-amd-amdhsa-", "gfx1030",  false, false, EF_AMDGPU_MACH_AMDGCN_GFX1030, true, 65536,  32,  4,   40, 1024,  106, 800, 106,    8, 256, 256)
HANDLE_ISA("amdgcn-amd-amdhsa-", "gfx1031",  false, false, EF_AMDGPU_MACH_AMDGCN_GFX1031, true, 65536,  32,  4,   40, 1024,  106, 800, 106,    8, 256, 256)
HANDLE_ISA("amdgcn-amd-amdhsa-", "gfx1032",  false, false, EF_AMDGPU_MACH_AMDGCN_GFX1032, true, 65536,  32,  4,   40, 1024,  106, 800, 106,    8, 256, 256)
HANDLE_ISA("amdgcn-amd-amdhsa-", "gfx1033",  false, false, EF_AMDGPU_MACH_AMDGCN_GFX1033, true, 65536,  32,  4,   40, 1024,  106, 800, 106,    8, 256, 256)
HANDLE_ISA("amdgcn-amd-amdhsa-", "gfx1034",  false, false, EF_AMDGPU_MACH_AMDGCN_GFX1034, true, 65536,  32,  4,   40, 1024,  106, 800, 106,    8, 256, 256)
HANDLE_ISA("amdgcn-amd-amdhsa-", "gfx1035",  false, false, EF_AMDGPU_MACH_AMDGCN_GFX1035, true, 65536,  32,  4,   40, 1024,  106, 800, 106,    8, 256, 256)
<<<<<<< HEAD
HANDLE_ISA("amdgcn-amd-amdhsa-", "gfx1036",  false, false, EF_AMDGPU_MACH_AMDGCN_GFX1036, true, 65536,  32,  4,   40, 1024,  106, 800, 106,    8, 256, 256)
=======
HANDLE_ISA("amdgcn-amd-amdhsa-", "gfx1100",  false, false, EF_AMDGPU_MACH_AMDGCN_GFX1100, true, 65536,  32,  4,   40, 1024,  106, 800, 106,   24, 1536, 256)
HANDLE_ISA("amdgcn-amd-amdhsa-", "gfx1101",  false, false, EF_AMDGPU_MACH_AMDGCN_GFX1101, true, 65536,  32,  4,   40, 1024,  106, 800, 106,   24, 1536, 256)
HANDLE_ISA("amdgcn-amd-amdhsa-", "gfx1102",  false, false, EF_AMDGPU_MACH_AMDGCN_GFX1102, true, 65536,  32,  4,   40, 1024,  106, 800, 106,   16, 1024, 256)
HANDLE_ISA("amdgcn-amd-amdhsa-", "gfx1103",  false, false, EF_AMDGPU_MACH_AMDGCN_GFX1103, true, 65536,  32,  4,   40, 1024,  106, 800, 106,   16, 1024, 256)
>>>>>>> 98b9b7d9

#undef HANDLE_ISA<|MERGE_RESOLUTION|>--- conflicted
+++ resolved
@@ -80,13 +80,10 @@
 HANDLE_ISA("amdgcn-amd-amdhsa-", "gfx1033",  false, false, EF_AMDGPU_MACH_AMDGCN_GFX1033, true, 65536,  32,  4,   40, 1024,  106, 800, 106,    8, 256, 256)
 HANDLE_ISA("amdgcn-amd-amdhsa-", "gfx1034",  false, false, EF_AMDGPU_MACH_AMDGCN_GFX1034, true, 65536,  32,  4,   40, 1024,  106, 800, 106,    8, 256, 256)
 HANDLE_ISA("amdgcn-amd-amdhsa-", "gfx1035",  false, false, EF_AMDGPU_MACH_AMDGCN_GFX1035, true, 65536,  32,  4,   40, 1024,  106, 800, 106,    8, 256, 256)
-<<<<<<< HEAD
 HANDLE_ISA("amdgcn-amd-amdhsa-", "gfx1036",  false, false, EF_AMDGPU_MACH_AMDGCN_GFX1036, true, 65536,  32,  4,   40, 1024,  106, 800, 106,    8, 256, 256)
-=======
 HANDLE_ISA("amdgcn-amd-amdhsa-", "gfx1100",  false, false, EF_AMDGPU_MACH_AMDGCN_GFX1100, true, 65536,  32,  4,   40, 1024,  106, 800, 106,   24, 1536, 256)
 HANDLE_ISA("amdgcn-amd-amdhsa-", "gfx1101",  false, false, EF_AMDGPU_MACH_AMDGCN_GFX1101, true, 65536,  32,  4,   40, 1024,  106, 800, 106,   24, 1536, 256)
 HANDLE_ISA("amdgcn-amd-amdhsa-", "gfx1102",  false, false, EF_AMDGPU_MACH_AMDGCN_GFX1102, true, 65536,  32,  4,   40, 1024,  106, 800, 106,   16, 1024, 256)
 HANDLE_ISA("amdgcn-amd-amdhsa-", "gfx1103",  false, false, EF_AMDGPU_MACH_AMDGCN_GFX1103, true, 65536,  32,  4,   40, 1024,  106, 800, 106,   16, 1024, 256)
->>>>>>> 98b9b7d9
 
 #undef HANDLE_ISA