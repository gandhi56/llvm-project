--- conflicted
+++ resolved
@@ -19,14 +19,7 @@
 revert: breaks build of rccl __cpuidex
 1c28b92373 [Clang] __has_builtin should return false for aux triple builtins (#121839) 
 Ron and Saiyed
-<<<<<<< HEAD
----
-breaks ovo suite :
-b7eb01b3a15d [NFC][OpenMP][MLIR] Refactor code related to collecting privatizer info into a shared util (#131582)
-kareem
 ---
 needs AS patch : sergio
 231f6f86237 [MLIR][OpenMP] Improve omp.map.info verification (
-=======
->>>>>>> 237972c9
 ---