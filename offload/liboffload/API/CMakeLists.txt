# The OffloadGenerate target is used to regenerate the generated files in the
# include directory. These files are checked in with the rest of the source,
# therefore it is only needed when making changes to the API.

find_program(CLANG_FORMAT clang-format PATHS ${LLVM_TOOLS_BINARY_DIR} NO_DEFAULT_PATH)
if (CLANG_FORMAT)
    set(LLVM_TARGET_DEFINITIONS ${CMAKE_CURRENT_SOURCE_DIR}/OffloadAPI.td)

    tablegen(OFFLOAD OffloadAPI.h -gen-api)
    tablegen(OFFLOAD OffloadEntryPoints.inc -gen-entry-points)
    tablegen(OFFLOAD OffloadFuncs.inc -gen-func-names)
    tablegen(OFFLOAD OffloadImplFuncDecls.inc -gen-impl-func-decls)
    tablegen(OFFLOAD OffloadPrint.hpp -gen-print-header)
    tablegen(OFFLOAD OffloadErrcodes.inc -gen-errcodes)

    set(FILES_TO_COPY "OffloadAPI.h;OffloadEntryPoints.inc;OffloadFuncs.inc;OffloadImplFuncDecls.inc;OffloadPrint.hpp")
    set(GEN_DIR ${CMAKE_CURRENT_SOURCE_DIR}/../include/generated)
    add_public_tablegen_target(OffloadGenerate)
    add_custom_command(TARGET OffloadGenerate POST_BUILD COMMAND ${CLANG_FORMAT}
        -i ${TABLEGEN_OUTPUT})
    add_custom_command(TARGET OffloadGenerate POST_BUILD COMMAND ${CMAKE_COMMAND}
        -E copy_if_different ${FILES_TO_COPY} ${GEN_DIR})
    add_custom_command(TARGET OffloadGenerate POST_BUILD COMMAND ${CMAKE_COMMAND}
        -E copy_if_different OffloadErrcodes.inc "${LIBOMPTARGET_INCLUDE_DIR}/Shared/OffloadErrcodes.inc")
else()
<<<<<<< HEAD
    message(WARNING "clang-format was not found, so the OffloadGenerate target\
        will not be available. Offload will still build, but you will not be\
        able to make changes to the API.")
=======
    message(WARNING "clang-format not found, the generated Offload API headers will not be formatted")
    foreach(file IN LISTS files_to_copy)
        add_custom_command(
            OUTPUT ${file}
            COMMAND ${CMAKE_COMMAND} -E copy_if_different generated/${file}.gen ${CMAKE_CURRENT_BINARY_DIR}/${file}
            DEPENDS generated/${file}.gen
        )
        add_custom_target(OffloadAPI.${file} DEPENDS ${file})
        add_dependencies(OffloadAPI OffloadAPI.${file})
    endforeach()
>>>>>>> fd452da6
endif()<|MERGE_RESOLUTION|>--- conflicted
+++ resolved
@@ -23,11 +23,6 @@
     add_custom_command(TARGET OffloadGenerate POST_BUILD COMMAND ${CMAKE_COMMAND}
         -E copy_if_different OffloadErrcodes.inc "${LIBOMPTARGET_INCLUDE_DIR}/Shared/OffloadErrcodes.inc")
 else()
-<<<<<<< HEAD
-    message(WARNING "clang-format was not found, so the OffloadGenerate target\
-        will not be available. Offload will still build, but you will not be\
-        able to make changes to the API.")
-=======
     message(WARNING "clang-format not found, the generated Offload API headers will not be formatted")
     foreach(file IN LISTS files_to_copy)
         add_custom_command(
@@ -38,5 +33,4 @@
         add_custom_target(OffloadAPI.${file} DEPENDS ${file})
         add_dependencies(OffloadAPI OffloadAPI.${file})
     endforeach()
->>>>>>> fd452da6
 endif()