//===----------- device.h - Target independent OpenMP target RTL ----------===//
//
// Part of the LLVM Project, under the Apache License v2.0 with LLVM Exceptions.
// See https://llvm.org/LICENSE.txt for license information.
// SPDX-License-Identifier: Apache-2.0 WITH LLVM-exception
//
//===----------------------------------------------------------------------===//
//
// Declarations for managing devices that are handled by RTL plugins.
//
//===----------------------------------------------------------------------===//

#ifndef _OMPTARGET_DEVICE_H
#define _OMPTARGET_DEVICE_H

#include <cassert>
#include <cstddef>
#include <cstdint>
#include <cstring>
#include <list>
#include <map>
#include <memory>
#include <mutex>
#include <set>

#include "ExclusiveAccess.h"
#include "OffloadEntry.h"
#include "omptarget.h"
#include "rtl.h"

#include "OpenMP/Mapping.h"

#include "llvm/ADT/DenseMap.h"
#include "llvm/ADT/SmallVector.h"

#include "GlobalHandler.h"
#include "PluginInterface.h"

using GenericPluginTy = llvm::omp::target::plugin::GenericPluginTy;

// Forward declarations.
struct __tgt_bin_desc;
struct __tgt_target_table;

struct DeviceTy {
  int32_t DeviceID;
  GenericPluginTy *RTL;
  int32_t RTLDeviceID;
  /// The physical number of processors that may concurrently execute a team
  /// For cuda, this is number of SMs, for amdgcn, this is number of CUs.
  /// This field is used by ompx_get_team_procs(devid).
  int32_t TeamProcs;


  /// Flag to force synchronous data transfers
  /// Controlled via environment flag OMPX_FORCE_SYNC_REGIONS
  bool ForceSynchronousTargetRegions = false;


  DeviceTy(GenericPluginTy *RTL, int32_t DeviceID, int32_t RTLDeviceID);
  // DeviceTy is not copyable
  DeviceTy(const DeviceTy &D) = delete;
  DeviceTy &operator=(const DeviceTy &D) = delete;

  ~DeviceTy();

  /// Try to initialize the device and return any failure.
  llvm::Error init();

  /// Provide access to the mapping handler.
  MappingInfoTy &getMappingInfo() { return MappingInfo; }

  llvm::Expected<__tgt_device_binary> loadBinary(__tgt_device_image *Img);

  // device memory allocation/deallocation routines
  /// Allocates \p Size bytes on the device, host or shared memory space
  /// (depending on \p Kind) and returns the address/nullptr when
  /// succeeds/fails. \p HstPtr is an address of the host data which the
  /// allocated target data will be associated with. If it is unknown, the
  /// default value of \p HstPtr is nullptr. Note: this function doesn't do
  /// pointer association. Actually, all the __tgt_rtl_data_alloc
  /// implementations ignore \p HstPtr. \p Kind dictates what allocator should
  /// be used (host, shared, device).
  void *allocData(int64_t Size, void *HstPtr = nullptr,
                  int32_t Kind = TARGET_ALLOC_DEFAULT);

  /// Deallocates memory which \p TgtPtrBegin points at and returns
  /// OFFLOAD_SUCCESS/OFFLOAD_FAIL when succeeds/fails. p Kind dictates what
  /// allocator should be used (host, shared, device).
  int32_t deleteData(void *TgtPtrBegin, int32_t Kind = TARGET_ALLOC_DEFAULT);

  // Data transfer. When AsyncInfo is nullptr, the transfer will be
  // synchronous.
  // Copy data from host to device
  int32_t submitData(void *TgtPtrBegin, void *HstPtrBegin, int64_t Size,
                     AsyncInfoTy &AsyncInfo,
                     HostDataToTargetTy *Entry = nullptr,
                     MappingInfoTy::HDTTMapAccessorTy *HDTTMapPtr = nullptr);

  // Copy data from device back to host
  int32_t retrieveData(void *HstPtrBegin, void *TgtPtrBegin, int64_t Size,
                       AsyncInfoTy &AsyncInfo,
                       HostDataToTargetTy *Entry = nullptr,
                       MappingInfoTy::HDTTMapAccessorTy *HDTTMapPtr = nullptr);

  // Return true if data can be copied to DstDevice directly
  bool isDataExchangable(const DeviceTy &DstDevice);

  // Copy data from current device to destination device directly
  int32_t dataExchange(void *SrcPtr, DeviceTy &DstDev, void *DstPtr,
                       int64_t Size, AsyncInfoTy &AsyncInfo);

  // Insert a data fence between previous data operations and the following
  // operations if necessary for the device.
  int32_t dataFence(AsyncInfoTy &AsyncInfo);

  /// Notify the plugin about a new mapping starting at the host address
  /// \p HstPtr and \p Size bytes.
  int32_t notifyDataMapped(void *HstPtr, int64_t Size);

  /// Notify the plugin about an existing mapping being unmapped starting at
  /// the host address \p HstPtr.
  int32_t notifyDataUnmapped(void *HstPtr);

  // Launch the kernel identified by \p TgtEntryPtr with the given arguments.
  int32_t launchKernel(void *TgtEntryPtr, void **TgtVarsPtr,
                       ptrdiff_t *TgtOffsets, KernelArgsTy &KernelArgs,
                       AsyncInfoTy &AsyncInfo);

  /// Synchronize device/queue/event based on \p AsyncInfo and return
  /// OFFLOAD_SUCCESS/OFFLOAD_FAIL when succeeds/fails.
  int32_t synchronize(AsyncInfoTy &AsyncInfo);

  /// Query for device/queue/event based completion on \p AsyncInfo in a
  /// non-blocking manner and return OFFLOAD_SUCCESS/OFFLOAD_FAIL when
  /// succeeds/fails. Must be called multiple times until AsyncInfo is
  /// completed and AsyncInfo.isDone() returns true.
  int32_t queryAsync(AsyncInfoTy &AsyncInfo);

  /// Calls the corresponding print device info function in the plugin.
  bool printDeviceInfo();

  /// Event related interfaces.
  /// {
  /// Create an event.
  int32_t createEvent(void **Event);

  /// Record the event based on status in AsyncInfo->Queue at the moment the
  /// function is called.
  int32_t recordEvent(void *Event, AsyncInfoTy &AsyncInfo);

  /// Wait for an event. This function can be blocking or non-blocking,
  /// depending on the implementation. It is expected to set a dependence on the
  /// event such that corresponding operations shall only start once the event
  /// is fulfilled.
  int32_t waitEvent(void *Event, AsyncInfoTy &AsyncInfo);

  /// Synchronize the event. It is expected to block the thread.
  int32_t syncEvent(void *Event);

  /// Destroy the event.
  int32_t destroyEvent(void *Event);

  void setTeamProcs(int32_t num_team_procs) { TeamProcs = num_team_procs; }
  int32_t getTeamProcs() { return TeamProcs; }
  /// }

  /// Print all offload entries to stderr.
  void dumpOffloadEntries();

  /// Ask the device whether the runtime should use auto zero-copy.
  bool useAutoZeroCopy();

<<<<<<< HEAD
  /// Ask the device whether it is an APU.
  bool checkIfAPU();

  bool checkIfGFX90a();

  bool checkIfMI300x();

  /// Ask the device whether it supports unified memory.
  bool supportsUnifiedMemory();

  /// Ask the device to perform sanity checks for zero-copy configurations.
  void zeroCopySanityChecksAndDiag(bool isUnifiedSharedMemory,
                                   bool isAutoZeroCopy, bool isEagerMaps);
=======
  /// Ask the device whether the storage is accessible.
  bool isAccessiblePtr(const void *Ptr, size_t Size);
>>>>>>> 322dd630

  /// Check if there are pending images for this device.
  bool hasPendingImages() const { return HasPendingImages; }

  /// Indicate that there are pending images for this device or not.
  void setHasPendingImages(bool V) { HasPendingImages = V; }

  /// Get number of devices used for multi-device kernels
  uint32_t getNumMultiDevices() const;

  /// Check if the kernel is multi device
  bool isMultiDeviceKernel(void *TgtEntryPtr);

private:
  /// Deinitialize the device (and plugin).
  void deinit();

  /// All offload entries available on this device.
  using DeviceOffloadEntriesMapTy =
      llvm::DenseMap<llvm::StringRef, OffloadEntryTy>;
  ProtectedObj<DeviceOffloadEntriesMapTy> DeviceOffloadEntries;

  /// Handler to collect and organize host-2-device mapping information.
  MappingInfoTy MappingInfo;

  /// Flag to indicate pending images (true after construction).
  bool HasPendingImages = true;
};

#endif<|MERGE_RESOLUTION|>--- conflicted
+++ resolved
@@ -171,7 +171,6 @@
   /// Ask the device whether the runtime should use auto zero-copy.
   bool useAutoZeroCopy();
 
-<<<<<<< HEAD
   /// Ask the device whether it is an APU.
   bool checkIfAPU();
 
@@ -185,10 +184,8 @@
   /// Ask the device to perform sanity checks for zero-copy configurations.
   void zeroCopySanityChecksAndDiag(bool isUnifiedSharedMemory,
                                    bool isAutoZeroCopy, bool isEagerMaps);
-=======
   /// Ask the device whether the storage is accessible.
   bool isAccessiblePtr(const void *Ptr, size_t Size);
->>>>>>> 322dd630
 
   /// Check if there are pending images for this device.
   bool hasPendingImages() const { return HasPendingImages; }
