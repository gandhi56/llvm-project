//===-- Shared/APITypes.h - Offload and plugin API types --------*- C++ -*-===//
//
// Part of the LLVM Project, under the Apache License v2.0 with LLVM Exceptions.
// See https://llvm.org/LICENSE.txt for license information.
// SPDX-License-Identifier: Apache-2.0 WITH LLVM-exception
//
//===----------------------------------------------------------------------===//
//
// This file defines types used in the interface between the user code, the
// target independent offload runtime library, and target dependent plugins.
//
//===----------------------------------------------------------------------===//

#ifndef OMPTARGET_SHARED_API_TYPES_H
#define OMPTARGET_SHARED_API_TYPES_H

#include "Environment.h"

#include "llvm/ADT/SmallVector.h"
#include "llvm/Frontend/Offloading/Utility.h"

#include <cstddef>
#include <cstdint>
<<<<<<< HEAD
#include <functional>
#include <variant>

#ifdef OMPT_SUPPORT
#include <omp-tools.h>
#endif
=======
#include <mutex>
>>>>>>> c9622343

extern "C" {

/// This struct is a record of the device image information
struct __tgt_device_image {
  void *ImageStart; // Pointer to the target code start
  void *ImageEnd;   // Pointer to the target code end
  llvm::offloading::EntryTy
      *EntriesBegin; // Begin of table with all target entries
  llvm::offloading::EntryTy *EntriesEnd; // End of table (non inclusive)
};

struct __tgt_device_info {
  void *Context = nullptr;
  void *Device = nullptr;
  void *Platform = nullptr;
};

/// This struct is a record of all the host code that may be offloaded to a
/// target.
struct __tgt_bin_desc {
  int32_t NumDeviceImages;          // Number of device types supported
  __tgt_device_image *DeviceImages; // Array of device images (1 per dev. type)
  llvm::offloading::EntryTy
      *HostEntriesBegin; // Begin of table with all host entries
  llvm::offloading::EntryTy *HostEntriesEnd; // End of table (non inclusive)
};

/// This struct contains the offload entries identified by the target runtime
struct __tgt_target_table {
  llvm::offloading::EntryTy
      *EntriesBegin; // Begin of the table with all the entries
  llvm::offloading::EntryTy
      *EntriesEnd; // End of the table with all the entries (non inclusive)
};

/// This struct contains a handle to a loaded binary in the plugin device.
struct __tgt_device_binary {
  uintptr_t handle;
};

// clang-format on

// OMPT: Forward declare for function pointer type
namespace llvm::omp::target::ompt {
struct OmptEventInfoTy;
} // namespace llvm::omp::target::ompt

/// This struct contains information exchanged between different asynchronous
/// operations for device-dependent optimization and potential synchronization
struct __tgt_async_info {
  // A pointer to a queue-like structure where offloading operations are issued.
  // We assume to use this structure to do synchronization. In CUDA backend, it
  // is CUstream.
  void *Queue = nullptr;

  /// A collection of allocations that are associated with this stream and that
  /// should be freed after finalization.
  llvm::SmallVector<void *, 2> AssociatedAllocations;

  /// Mutex to guard access to AssociatedAllocations and the Queue.
  std::mutex Mutex;

  /// The kernel launch environment used to issue a kernel. Stored here to
  /// ensure it is a valid location while the transfer to the device is
  /// happening.
  KernelLaunchEnvironmentTy KernelLaunchEnvironment;

  /// Use for sync interface. When false => synchronous execution
  bool ExecAsync = true;
  /// Maintain the actal data for the OMPT stuff
  llvm::omp::target::ompt::OmptEventInfoTy *OmptEventInfo = nullptr;
};

/// This struct contains all of the arguments to a target kernel region launch.
struct KernelArgsTy {
  uint32_t Version = 0; // Version of this struct for ABI compatibility.
  uint32_t NumArgs = 0; // Number of arguments in each input pointer.
  void **ArgBasePtrs =
      nullptr;                 // Base pointer of each argument (e.g. a struct).
  void **ArgPtrs = nullptr;    // Pointer to the argument data.
  int64_t *ArgSizes = nullptr; // Size of the argument data in bytes.
  int64_t *ArgTypes = nullptr; // Type of the data (e.g. to / from).
  void **ArgNames = nullptr;   // Name of the data for debugging, possibly null.
  void **ArgMappers = nullptr; // User-defined mappers, possibly null.
  uint64_t Tripcount =
      0; // Tripcount for the teams / distribute loop, 0 otherwise.
  struct {
    uint64_t NoWait : 1; // Was this kernel spawned with a `nowait` clause.
    uint64_t IsCUDA : 1; // Was this kernel spawned via CUDA.
    uint64_t Unused : 62;
  } Flags = {0, 0, 0};
  // The number of teams (for x,y,z dimension).
  uint32_t NumTeams[3] = {0, 0, 0};
  // The number of threads (for x,y,z dimension).
  uint32_t ThreadLimit[3] = {0, 0, 0};
  uint32_t DynCGroupMem = 0; // Amount of dynamic cgroup memory requested.
};
static_assert(sizeof(KernelArgsTy().Flags) == sizeof(uint64_t),
              "Invalid struct size");
static_assert(sizeof(KernelArgsTy) ==
                  (8 * sizeof(int32_t) + 3 * sizeof(int64_t) +
                   4 * sizeof(void **) + 2 * sizeof(int64_t *)),
              "Invalid struct size");

/// Flat array of kernel launch parameters and their total size.
struct KernelLaunchParamsTy {
  /// Size of the Data array.
  size_t Size = 0;
  /// Flat array of kernel parameters.
  void *Data = nullptr;
  /// Ptrs to the Data entries. Only strictly required for the host plugin.
  void **Ptrs = nullptr;
};
}

#endif // OMPTARGET_SHARED_API_TYPES_H<|MERGE_RESOLUTION|>--- conflicted
+++ resolved
@@ -21,16 +21,13 @@
 
 #include <cstddef>
 #include <cstdint>
-<<<<<<< HEAD
 #include <functional>
 #include <variant>
 
 #ifdef OMPT_SUPPORT
 #include <omp-tools.h>
 #endif
-=======
 #include <mutex>
->>>>>>> c9622343
 
 extern "C" {
 
