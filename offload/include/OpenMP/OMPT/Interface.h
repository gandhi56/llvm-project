--- conflicted
+++ resolved
@@ -123,8 +123,6 @@
   /// Top-level function for invoking callback after target update construct
   void endTargetUpdate(int64_t DeviceId, void *Code);
 
-<<<<<<< HEAD
-=======
   /// Top-level function for invoking callback before target associate API
   void beginTargetAssociatePointer(int64_t DeviceId, void *HstPtrBegin,
                                    void *TgtPtrBegin, size_t Size, void *Code);
@@ -142,7 +140,6 @@
   void endTargetDisassociatePointer(int64_t DeviceId, void *HstPtrBegin,
                                     void *TgtPtrBegin, size_t Size, void *Code);
 
->>>>>>> de61875e
   // Target kernel callbacks
 
   /// Top-level function for invoking callback before target construct
