//===-- PluginManager.h - Plugin loading and communication API --*- C++ -*-===//
//
// Part of the LLVM Project, under the Apache License v2.0 with LLVM Exceptions.
// See https://llvm.org/LICENSE.txt for license information.
// SPDX-License-Identifier: Apache-2.0 WITH LLVM-exception
//
//===----------------------------------------------------------------------===//
//
// Declarations for managing devices that are handled by RTL plugins.
//
//===----------------------------------------------------------------------===//

#ifndef OMPTARGET_PLUGIN_MANAGER_H
#define OMPTARGET_PLUGIN_MANAGER_H

#include "OpenMP/OMPT/OmptTracingBuffer.h"
#include "PluginInterface.h"

#include "DeviceImage.h"
#include "ExclusiveAccess.h"
#include "Shared/APITypes.h"
#include "Shared/Requirements.h"

#include "device.h"

#include "llvm/ADT/DenseSet.h"
#include "llvm/ADT/SmallVector.h"
#include "llvm/ADT/iterator.h"
#include "llvm/ADT/iterator_range.h"
#include "llvm/Support/DynamicLibrary.h"
#include "llvm/Support/Error.h"

#include <cstdint>
#include <list>
#include <memory>
#include <mutex>
#include <string>

using GenericPluginTy = llvm::omp::target::plugin::GenericPluginTy;

/// Struct for the data required to handle plugins
struct PluginManager {
  /// Type of the devices container. We hand out DeviceTy& to queries which are
  /// stable addresses regardless if the container changes.
  using DeviceContainerTy = llvm::SmallVector<std::unique_ptr<DeviceTy>>;

  /// Exclusive accessor type for the device container.
  using ExclusiveDevicesAccessorTy = Accessor<DeviceContainerTy>;

  PluginManager() : TraceRecordManager(nullptr) {}

  void init();

  void deinit();

  // Register a shared library with all (compatible) RTLs.
  void registerLib(__tgt_bin_desc *Desc);

  // Unregister a shared library from all RTLs.
  void unregisterLib(__tgt_bin_desc *Desc);

  void addDeviceImage(__tgt_bin_desc &TgtBinDesc,
                      __tgt_device_image &TgtDeviceImage) {
    DeviceImages.emplace_back(
        std::make_unique<DeviceImageTy>(TgtBinDesc, TgtDeviceImage));
  }

  /// Return the device presented to the user as device \p DeviceNo if it is
  /// initialized and ready. Otherwise return an error explaining the problem.
  llvm::Expected<DeviceTy &> getDevice(uint32_t DeviceNo);

  /// Iterate over all initialized and ready devices registered with this
  /// plugin.
  auto devices(ExclusiveDevicesAccessorTy &DevicesAccessor) {
    return llvm::make_pointee_range(*DevicesAccessor);
  }

  /// Iterate over all device images registered with this plugin.
  auto deviceImages() { return llvm::make_pointee_range(DeviceImages); }

  /// Translation table retreived from the binary
  HostEntriesBeginToTransTableTy HostEntriesBeginToTransTable;
  std::mutex TrlTblMtx; ///< For Translation Table
  /// Host offload entries in order of image registration
  llvm::SmallVector<llvm::offloading::EntryTy *>
      HostEntriesBeginRegistrationOrder;

  /// Map from ptrs on the host to an entry in the Translation Table
  HostPtrToTableMapTy HostPtrToTableMap;
  std::mutex TblMapMtx; ///< For HostPtrToTableMap

  // Work around for plugins that call dlopen on shared libraries that call
  // tgt_register_lib during their initialisation. Stash the pointers in a
  // vector until the plugins are all initialised and then register them.
  bool delayRegisterLib(__tgt_bin_desc *Desc) {
    if (RTLsLoaded)
      return false;
    DelayedBinDesc.push_back(Desc);
    return true;
  }

  void registerDelayedLibraries() {
    // Only called by libomptarget constructor
    RTLsLoaded = true;
    for (auto *Desc : DelayedBinDesc)
      __tgt_register_lib(Desc);
    DelayedBinDesc.clear();
  }

  /// Return the number of usable devices.
  int getNumDevices() { return getExclusiveDevicesAccessor()->size(); }

  /// Return an exclusive handle to access the devices container.
  ExclusiveDevicesAccessorTy getExclusiveDevicesAccessor() {
    return Devices.getExclusiveAccessor();
  }

  /// Initialize \p Plugin. Returns true on success.
  bool initializePlugin(GenericPluginTy &Plugin);

  /// Initialize device \p DeviceNo of \p Plugin. Returns true on success.
  bool initializeDevice(GenericPluginTy &Plugin, int32_t DeviceId);

  /// Eagerly initialize all plugins and their devices.
  void initializeAllDevices();

  /// Iterator range for all plugins (in use or not, but always valid).
  auto plugins() { return llvm::make_pointee_range(Plugins); }

  /// Iterator range for all plugins (in use or not, but always valid).
  auto plugins() const { return llvm::make_pointee_range(Plugins); }

  /// Return the user provided requirements.
  int64_t getRequirements() const { return Requirements.getRequirements(); }

  /// Add \p Flags to the user provided requirements.
  void addRequirements(int64_t Flags) { Requirements.addRequirements(Flags); }

  /// Returns the number of plugins that are active.
  int getNumActivePlugins() const {
    int count = 0;
    for (auto &R : plugins())
      if (R.is_initialized())
        ++count;

    return count;
  }

  auto getTraceRecordManager() const {
    // Must be called after runtime is initialized. Since the runtime init
    // allocates TraceRecordManager, we assert below.
    assert(TraceRecordManager && "Trace record manager not initialized");
    return TraceRecordManager;
  }

private:
  bool RTLsLoaded = false;
  llvm::SmallVector<__tgt_bin_desc *> DelayedBinDesc;

  // List of all plugins, in use or not.
  llvm::SmallVector<std::unique_ptr<GenericPluginTy>> Plugins;

  // Mapping of plugins to the OpenMP device identifier.
  llvm::DenseMap<std::pair<const GenericPluginTy *, int32_t>, int32_t>
      DeviceIds;

  // Set of all device images currently in use.
  llvm::DenseSet<const __tgt_device_image *> UsedImages;

  /// Executable images and information extracted from the input images passed
  /// to the runtime.
  llvm::SmallVector<std::unique_ptr<DeviceImageTy>> DeviceImages;

  /// The user provided requirements.
  RequirementCollection Requirements;

  std::mutex RTLsMtx; ///< For RTLs

  /// Devices associated with plugins, accesses to the container are exclusive.
  ProtectedObj<DeviceContainerTy> Devices;

<<<<<<< HEAD
  OmptTracingBufferMgr *TraceRecordManager;
=======
  /// References to upgraded legacy offloading entires.
  std::list<llvm::SmallVector<llvm::offloading::EntryTy, 0>> LegacyEntries;
  std::list<llvm::SmallVector<__tgt_device_image, 0>> LegacyImages;
  llvm::DenseMap<__tgt_bin_desc *, __tgt_bin_desc> UpgradedDescriptors;
  __tgt_bin_desc *upgradeLegacyEntries(__tgt_bin_desc *Desc);
>>>>>>> de9b0dde
};

/// Initialize the plugin manager and OpenMP runtime.
void initRuntime();

/// Deinitialize the plugin and delete it.
void deinitRuntime();

extern PluginManager *PM;

#endif // OMPTARGET_PLUGIN_MANAGER_H<|MERGE_RESOLUTION|>--- conflicted
+++ resolved
@@ -179,15 +179,13 @@
   /// Devices associated with plugins, accesses to the container are exclusive.
   ProtectedObj<DeviceContainerTy> Devices;
 
-<<<<<<< HEAD
   OmptTracingBufferMgr *TraceRecordManager;
-=======
+
   /// References to upgraded legacy offloading entires.
   std::list<llvm::SmallVector<llvm::offloading::EntryTy, 0>> LegacyEntries;
   std::list<llvm::SmallVector<__tgt_device_image, 0>> LegacyImages;
   llvm::DenseMap<__tgt_bin_desc *, __tgt_bin_desc> UpgradedDescriptors;
   __tgt_bin_desc *upgradeLegacyEntries(__tgt_bin_desc *Desc);
->>>>>>> de9b0dde
 };
 
 /// Initialize the plugin manager and OpenMP runtime.
