//===- llvm-offload-device-info.cpp - Device info as seen by LLVM/Offload -===//
//
// Part of the LLVM Project, under the Apache License v2.0 with LLVM Exceptions.
// See https://llvm.org/LICENSE.txt for license information.
// SPDX-License-Identifier: Apache-2.0 WITH LLVM-exception
//
//===----------------------------------------------------------------------===//
//
// This is a command line utility that, by using LLVM/Offload, and the device
// plugins, list devices information as seen by the runtime.
//
//===----------------------------------------------------------------------===//

<<<<<<< HEAD
#include "omptarget.h"
#include <cstdio>
=======
#include <OffloadAPI.h>
#include <iostream>
#include <vector>

#define OFFLOAD_ERR(X)                                                         \
  if (auto Err = X) {                                                          \
    return Err;                                                                \
  }

enum class PrintKind {
  NORMAL,
  FP_FLAGS,
};

template <typename T, PrintKind PK = PrintKind::NORMAL>
void doWrite(std::ostream &S, T &&Val) {
  S << Val;
}

template <>
void doWrite<ol_platform_backend_t>(std::ostream &S,
                                    ol_platform_backend_t &&Val) {
  switch (Val) {
  case OL_PLATFORM_BACKEND_UNKNOWN:
    S << "UNKNOWN";
    break;
  case OL_PLATFORM_BACKEND_CUDA:
    S << "CUDA";
    break;
  case OL_PLATFORM_BACKEND_AMDGPU:
    S << "AMDGPU";
    break;
  case OL_PLATFORM_BACKEND_HOST:
    S << "HOST";
    break;
  default:
    S << "<< INVALID >>";
    break;
  }
}
template <>
void doWrite<ol_device_type_t>(std::ostream &S, ol_device_type_t &&Val) {
  switch (Val) {
  case OL_DEVICE_TYPE_GPU:
    S << "GPU";
    break;
  case OL_DEVICE_TYPE_CPU:
    S << "CPU";
    break;
  case OL_DEVICE_TYPE_HOST:
    S << "HOST";
    break;
  default:
    S << "<< INVALID >>";
    break;
  }
}
template <>
void doWrite<ol_dimensions_t>(std::ostream &S, ol_dimensions_t &&Val) {
  S << "{x: " << Val.x << ", y: " << Val.y << ", z: " << Val.z << "}";
}
template <>
void doWrite<ol_device_fp_capability_flags_t, PrintKind::FP_FLAGS>(
    std::ostream &S, ol_device_fp_capability_flags_t &&Val) {
  S << Val << " {";

  if (Val & OL_DEVICE_FP_CAPABILITY_FLAG_CORRECTLY_ROUNDED_DIVIDE_SQRT) {
    S << " CORRECTLY_ROUNDED_DIVIDE_SQRT";
  }
  if (Val & OL_DEVICE_FP_CAPABILITY_FLAG_ROUND_TO_NEAREST) {
    S << " ROUND_TO_NEAREST";
  }
  if (Val & OL_DEVICE_FP_CAPABILITY_FLAG_ROUND_TO_ZERO) {
    S << " ROUND_TO_ZERO";
  }
  if (Val & OL_DEVICE_FP_CAPABILITY_FLAG_ROUND_TO_INF) {
    S << " ROUND_TO_INF";
  }
  if (Val & OL_DEVICE_FP_CAPABILITY_FLAG_INF_NAN) {
    S << " INF_NAN";
  }
  if (Val & OL_DEVICE_FP_CAPABILITY_FLAG_DENORM) {
    S << " DENORM";
  }
  if (Val & OL_DEVICE_FP_CAPABILITY_FLAG_FMA) {
    S << " FMA";
  }
  if (Val & OL_DEVICE_FP_CAPABILITY_FLAG_SOFT_FLOAT) {
    S << " SOFT_FLOAT";
  }

  S << " }";
}

template <typename T>
ol_result_t printPlatformValue(std::ostream &S, ol_platform_handle_t Plat,
                               ol_platform_info_t Info, const char *Desc) {
  S << Desc << ": ";

  if constexpr (std::is_pointer_v<T>) {
    std::vector<uint8_t> Val;
    size_t Size;
    OFFLOAD_ERR(olGetPlatformInfoSize(Plat, Info, &Size));
    Val.resize(Size);
    OFFLOAD_ERR(olGetPlatformInfo(Plat, Info, sizeof(Val), Val.data()));
    doWrite(S, reinterpret_cast<T>(Val.data()));
  } else {
    T Val;
    OFFLOAD_ERR(olGetPlatformInfo(Plat, Info, sizeof(Val), &Val));
    doWrite(S, std::move(Val));
  }
  S << "\n";
  return OL_SUCCESS;
}

template <typename T, PrintKind PK = PrintKind::NORMAL>
ol_result_t printDeviceValue(std::ostream &S, ol_device_handle_t Dev,
                             ol_device_info_t Info, const char *Desc,
                             const char *Units = nullptr) {
  S << Desc << ": ";

  if constexpr (std::is_pointer_v<T>) {
    std::vector<uint8_t> Val;
    size_t Size;
    OFFLOAD_ERR(olGetDeviceInfoSize(Dev, Info, &Size));
    Val.resize(Size);
    OFFLOAD_ERR(olGetDeviceInfo(Dev, Info, sizeof(Val), Val.data()));
    doWrite<T, PK>(S, reinterpret_cast<T>(Val.data()));
  } else {
    T Val;
    OFFLOAD_ERR(olGetDeviceInfo(Dev, Info, sizeof(Val), &Val));
    doWrite<T, PK>(S, std::move(Val));
  }
  if (Units)
    S << " " << Units;
  S << "\n";
  return OL_SUCCESS;
}

ol_result_t printDevice(std::ostream &S, ol_device_handle_t D) {
  ol_platform_handle_t Platform;
  OFFLOAD_ERR(
      olGetDeviceInfo(D, OL_DEVICE_INFO_PLATFORM, sizeof(Platform), &Platform));

  std::vector<char> Name;
  size_t NameSize;
  OFFLOAD_ERR(olGetDeviceInfoSize(D, OL_DEVICE_INFO_PRODUCT_NAME, &NameSize))
  Name.resize(NameSize);
  OFFLOAD_ERR(
      olGetDeviceInfo(D, OL_DEVICE_INFO_PRODUCT_NAME, NameSize, Name.data()));
  S << "[" << Name.data() << "]\n";

  OFFLOAD_ERR(printPlatformValue<const char *>(
      S, Platform, OL_PLATFORM_INFO_NAME, "Platform Name"));
  OFFLOAD_ERR(printPlatformValue<const char *>(
      S, Platform, OL_PLATFORM_INFO_VENDOR_NAME, "Platform Vendor Name"));
  OFFLOAD_ERR(printPlatformValue<const char *>(
      S, Platform, OL_PLATFORM_INFO_VERSION, "Platform Version"));
  OFFLOAD_ERR(printPlatformValue<ol_platform_backend_t>(
      S, Platform, OL_PLATFORM_INFO_BACKEND, "Platform Backend"));

  OFFLOAD_ERR(
      printDeviceValue<const char *>(S, D, OL_DEVICE_INFO_NAME, "Name"));
  OFFLOAD_ERR(printDeviceValue<const char *>(S, D, OL_DEVICE_INFO_PRODUCT_NAME,
                                             "Product Name"));
  OFFLOAD_ERR(
      printDeviceValue<ol_device_type_t>(S, D, OL_DEVICE_INFO_TYPE, "Type"));
  OFFLOAD_ERR(printDeviceValue<const char *>(
      S, D, OL_DEVICE_INFO_DRIVER_VERSION, "Driver Version"));
  OFFLOAD_ERR(printDeviceValue<uint32_t>(
      S, D, OL_DEVICE_INFO_MAX_WORK_GROUP_SIZE, "Max Work Group Size"));
  OFFLOAD_ERR(printDeviceValue<ol_dimensions_t>(
      S, D, OL_DEVICE_INFO_MAX_WORK_GROUP_SIZE_PER_DIMENSION,
      "Max Work Group Size Per Dimension"));
  OFFLOAD_ERR(printDeviceValue<uint32_t>(S, D, OL_DEVICE_INFO_MAX_WORK_SIZE,
                                         "Max Work Size"));
  OFFLOAD_ERR(printDeviceValue<ol_dimensions_t>(
      S, D, OL_DEVICE_INFO_MAX_WORK_SIZE_PER_DIMENSION,
      "Max Work Size Per Dimension"));
  OFFLOAD_ERR(
      printDeviceValue<uint32_t>(S, D, OL_DEVICE_INFO_VENDOR_ID, "Vendor ID"));
  OFFLOAD_ERR(printDeviceValue<uint32_t>(S, D, OL_DEVICE_INFO_NUM_COMPUTE_UNITS,
                                         "Num Compute Units"));
  OFFLOAD_ERR(printDeviceValue<uint32_t>(
      S, D, OL_DEVICE_INFO_MAX_CLOCK_FREQUENCY, "Max Clock Frequency", "MHz"));
  OFFLOAD_ERR(printDeviceValue<uint32_t>(S, D, OL_DEVICE_INFO_MEMORY_CLOCK_RATE,
                                         "Memory Clock Rate", "MHz"));
  OFFLOAD_ERR(printDeviceValue<uint32_t>(S, D, OL_DEVICE_INFO_ADDRESS_BITS,
                                         "Address Bits"));
  OFFLOAD_ERR(printDeviceValue<uint64_t>(
      S, D, OL_DEVICE_INFO_MAX_MEM_ALLOC_SIZE, "Max Mem Allocation Size", "B"));
  OFFLOAD_ERR(printDeviceValue<uint64_t>(S, D, OL_DEVICE_INFO_GLOBAL_MEM_SIZE,
                                         "Global Mem Size", "B"));
  OFFLOAD_ERR(
      (printDeviceValue<ol_device_fp_capability_flags_t, PrintKind::FP_FLAGS>(
          S, D, OL_DEVICE_INFO_SINGLE_FP_CONFIG,
          "Single Precision Floating Point Capability")));
  OFFLOAD_ERR(
      (printDeviceValue<ol_device_fp_capability_flags_t, PrintKind::FP_FLAGS>(
          S, D, OL_DEVICE_INFO_DOUBLE_FP_CONFIG,
          "Double Precision Floating Point Capability")));
  OFFLOAD_ERR(
      (printDeviceValue<ol_device_fp_capability_flags_t, PrintKind::FP_FLAGS>(
          S, D, OL_DEVICE_INFO_HALF_FP_CONFIG,
          "Half Precision Floating Point Capability")));
  OFFLOAD_ERR(
      printDeviceValue<uint32_t>(S, D, OL_DEVICE_INFO_NATIVE_VECTOR_WIDTH_CHAR,
                                 "Native Vector Width For Char"));
  OFFLOAD_ERR(
      printDeviceValue<uint32_t>(S, D, OL_DEVICE_INFO_NATIVE_VECTOR_WIDTH_SHORT,
                                 "Native Vector Width For Short"));
  OFFLOAD_ERR(printDeviceValue<uint32_t>(S, D,
                                         OL_DEVICE_INFO_NATIVE_VECTOR_WIDTH_INT,
                                         "Native Vector Width For Int"));
  OFFLOAD_ERR(
      printDeviceValue<uint32_t>(S, D, OL_DEVICE_INFO_NATIVE_VECTOR_WIDTH_LONG,
                                 "Native Vector Width For Long"));
  OFFLOAD_ERR(
      printDeviceValue<uint32_t>(S, D, OL_DEVICE_INFO_NATIVE_VECTOR_WIDTH_FLOAT,
                                 "Native Vector Width For Float"));
  OFFLOAD_ERR(printDeviceValue<uint32_t>(
      S, D, OL_DEVICE_INFO_NATIVE_VECTOR_WIDTH_DOUBLE,
      "Native Vector Width For Double"));
  OFFLOAD_ERR(
      printDeviceValue<uint32_t>(S, D, OL_DEVICE_INFO_NATIVE_VECTOR_WIDTH_HALF,
                                 "Native Vector Width For Half"));

  return OL_SUCCESS;
}

ol_result_t printRoot(std::ostream &S) {
  OFFLOAD_ERR(olInit());
  S << "Liboffload Version: " << OL_VERSION_MAJOR << "." << OL_VERSION_MINOR
    << "." << OL_VERSION_PATCH << "\n";

  std::vector<ol_device_handle_t> Devices;
  OFFLOAD_ERR(olIterateDevices(
      [](ol_device_handle_t Device, void *UserData) {
        reinterpret_cast<decltype(Devices) *>(UserData)->push_back(Device);
        return true;
      },
      &Devices));

  S << "Num Devices: " << Devices.size() << "\n";

  for (auto &D : Devices) {
    S << "\n";
    OFFLOAD_ERR(printDevice(S, D));
  }

  OFFLOAD_ERR(olShutDown());
  return OL_SUCCESS;
}
>>>>>>> 44a1f7e7

int main(int argc, char **argv) {
  __tgt_bin_desc EmptyDesc = {0, nullptr, nullptr, nullptr};
  __tgt_register_lib(&EmptyDesc);
  __tgt_init_all_rtls();

  printf("Found %d devices:\n", omp_get_num_devices());
  for (int Dev = 0; Dev < omp_get_num_devices(); Dev++) {
    printf("  Device %d:\n", Dev);
    if (!__tgt_print_device_info(Dev))
      printf("    print_device_info not implemented\n");
    printf("\n");
  }

  __tgt_unregister_lib(&EmptyDesc);
  return 0;
}<|MERGE_RESOLUTION|>--- conflicted
+++ resolved
@@ -11,10 +11,9 @@
 //
 //===----------------------------------------------------------------------===//
 
-<<<<<<< HEAD
+//<<<<<<< HEAD
 #include "omptarget.h"
 #include <cstdio>
-=======
 #include <OffloadAPI.h>
 #include <iostream>
 #include <vector>
@@ -268,7 +267,6 @@
   OFFLOAD_ERR(olShutDown());
   return OL_SUCCESS;
 }
->>>>>>> 44a1f7e7
 
 int main(int argc, char **argv) {
   __tgt_bin_desc EmptyDesc = {0, nullptr, nullptr, nullptr};
