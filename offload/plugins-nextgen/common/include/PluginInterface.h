//===- PluginInterface.h - Target independent plugin device interface -----===//
//
// Part of the LLVM Project, under the Apache License v2.0 with LLVM Exceptions.
// See https://llvm.org/LICENSE.txt for license information.
// SPDX-License-Identifier: Apache-2.0 WITH LLVM-exception
//
//===----------------------------------------------------------------------===//
//
//===----------------------------------------------------------------------===//

#ifndef OPENMP_LIBOMPTARGET_PLUGINS_NEXTGEN_COMMON_PLUGININTERFACE_H
#define OPENMP_LIBOMPTARGET_PLUGINS_NEXTGEN_COMMON_PLUGININTERFACE_H

#include <cstddef>
#include <cstdint>
#include <deque>
#include <list>
#include <map>
#include <shared_mutex>
#include <variant>
#include <vector>

#include "ExclusiveAccess.h"
#include "OpenMP/InteropAPI.h"
#include "Shared/APITypes.h"
#include "Shared/Debug.h"
#include "Shared/Environment.h"
#include "Shared/EnvironmentVar.h"
#include "Shared/Requirements.h"
#include "Shared/Utils.h"

#include "GlobalHandler.h"
#include "JIT.h"
#include "MemoryManager.h"
#include "OffloadError.h"
#include "RPC.h"
#include "omptarget.h"

#ifdef OMPT_SUPPORT
#include "OmptDeviceTracing.h"
#include "omp-tools.h"
#endif

#include "llvm/ADT/SmallVector.h"
#include "llvm/Frontend/OpenMP/OMPConstants.h"
#include "llvm/Frontend/OpenMP/OMPGridValues.h"
#include "llvm/Support/Allocator.h"
#include "llvm/Support/Error.h"
#include "llvm/Support/ErrorHandling.h"
#include "llvm/Support/MemoryBufferRef.h"
#include "llvm/Support/raw_ostream.h"
#include "llvm/TargetParser/Triple.h"

namespace llvm {
namespace omp {
namespace target {

namespace plugin {

struct GenericPluginTy;
struct GenericKernelTy;
struct GenericDeviceTy;
struct RecordReplayTy;
<<<<<<< HEAD
struct KernelRunRecordTy;
=======
template <typename ResourceRef> class GenericDeviceResourceManagerTy;
>>>>>>> c9622343

namespace Plugin {
/// Create a success error. This is the same as calling Error::success(), but
/// it is recommended to use this one for consistency with Plugin::error() and
/// Plugin::check().
static inline Error success() { return Error::success(); }

/// Create an Offload error.
template <typename... ArgsTy>
static Error error(error::ErrorCode Code, const char *ErrFmt, ArgsTy... Args) {
  return error::createOffloadError(Code, ErrFmt, Args...);
}

inline Error error(error::ErrorCode Code, const char *S) {
  return make_error<error::OffloadError>(Code, S);
}

inline Error error(error::ErrorCode Code, Error &&OtherError,
                   const char *Context) {
  return error::createOffloadError(Code, std::move(OtherError), Context);
}

/// Check the plugin-specific error code and return an error or success
/// accordingly. In case of an error, create a string error with the error
/// description. The ErrFmt should follow the format:
///     "Error in <function name>[<optional info>]: %s"
/// The last format specifier "%s" is mandatory and will be used to place the
/// error code's description. Notice this function should be only called from
/// the plugin-specific code.
/// TODO: Refactor this, must be defined individually by each plugin.
template <typename... ArgsTy>
static Error check(int32_t ErrorCode, const char *ErrFmt, ArgsTy... Args);
} // namespace Plugin

/// Class that wraps the __tgt_async_info to simply its usage. In case the
/// object is constructed without a valid __tgt_async_info, the object will use
/// an internal one and will synchronize the current thread with the pending
/// operations when calling AsyncInfoWrapperTy::finalize(). This latter function
/// must be called before destroying the wrapper object.
struct AsyncInfoWrapperTy {
  AsyncInfoWrapperTy(GenericDeviceTy &Device, __tgt_async_info *AsyncInfoPtr);

  ~AsyncInfoWrapperTy() {
    assert(!AsyncInfoPtr && "AsyncInfoWrapperTy not finalized");
  }

  /// Get the raw __tgt_async_info pointer.
  operator __tgt_async_info *() const { return AsyncInfoPtr; }

  /// Indicate whether there is queue.
  bool hasQueue() const { return (AsyncInfoPtr->Queue != nullptr); }

  /// Get the queue.
  template <typename Ty> Ty getQueueAs() {
    static_assert(sizeof(Ty) == sizeof(AsyncInfoPtr->Queue),
                  "Queue is not of the same size as target type");
    return static_cast<Ty>(AsyncInfoPtr->Queue);
  }

  /// Set the queue.
  template <typename Ty> void setQueueAs(Ty Queue) {
    static_assert(sizeof(Ty) == sizeof(AsyncInfoPtr->Queue),
                  "Queue is not of the same size as target type");
    assert(!AsyncInfoPtr->Queue && "Overwriting queue");
    AsyncInfoPtr->Queue = Queue;
  }

  /// Get the queue, using the provided resource manager to initialise it if it
  /// doesn't exist.
  template <typename Ty, typename RMTy>
  Expected<Ty>
  getOrInitQueue(GenericDeviceResourceManagerTy<RMTy> &ResourceManager) {
    std::lock_guard<std::mutex> Lock(AsyncInfoPtr->Mutex);
    if (!AsyncInfoPtr->Queue) {
      if (auto Err = ResourceManager.getResource(
              *reinterpret_cast<Ty *>(&AsyncInfoPtr->Queue)))
        return Err;
    }
    return getQueueAs<Ty>();
  }

  /// Synchronize with the __tgt_async_info's pending operations if it's the
  /// internal async info. The error associated to the asynchronous operations
  /// issued in this queue must be provided in \p Err. This function will update
  /// the error parameter with the result of the synchronization if it was
  /// actually executed. This function must be called before destroying the
  /// object and only once.
  void finalize(Error &Err);

  /// Register \p Ptr as an associated allocation that is freed after
  /// finalization.
  void freeAllocationAfterSynchronization(void *Ptr) {
    std::lock_guard<std::mutex> AllocationGuard(AsyncInfoPtr->Mutex);
    AsyncInfoPtr->AssociatedAllocations.push_back(Ptr);
  }

private:
  GenericDeviceTy &Device;
  __tgt_async_info LocalAsyncInfo;
  __tgt_async_info *AsyncInfoPtr;
};

enum class DeviceInfo {
#define OFFLOAD_DEVINFO(Name, _, Value) Name = Value,
#include "OffloadInfo.inc"
#undef OFFLOAD_DEVINFO
};

/// Tree node for device information
///
/// This information is either printed or used by liboffload to extract certain
/// device queries. Each property has an optional key, an optional value
/// and optional children. The children can be used to store additional
/// information (such as x, y and z components of ranges).
struct InfoTreeNode {
  static constexpr uint64_t IndentSize = 4;

  std::string Key;
  using VariantType = std::variant<uint64_t, std::string, bool, std::monostate>;
  VariantType Value;
  std::string Units;
  // Need to specify a default value number of elements here as `InfoTreeNode`'s
  // size is unknown. This is a vector (rather than a Key->Value map) since:
  // * The keys need to be owned and thus `std::string`s
  // * The order of keys is important
  // * The same key can appear multiple times
  std::unique_ptr<llvm::SmallVector<InfoTreeNode, 8>> Children;

  llvm::DenseMap<DeviceInfo, size_t> DeviceInfoMap;

  InfoTreeNode() : InfoTreeNode("", std::monostate{}, "") {}
  InfoTreeNode(std::string Key, VariantType Value, std::string Units)
      : Key(Key), Value(Value), Units(Units) {}

  /// Add a new info entry as a child of this node. The entry requires at least
  /// a key string in \p Key. The value in \p Value is optional and can be any
  /// type that is representable as a string. The units in \p Units is optional
  /// and must be a string. Providing a device info key allows liboffload to
  /// use that value for an appropriate olGetDeviceInfo query
  template <typename T = std::monostate>
  InfoTreeNode *add(std::string Key, T Value = T(),
                    const std::string &Units = std::string(),
                    std::optional<DeviceInfo> DeviceInfoKey = std::nullopt) {
    assert(!Key.empty() && "Invalid info key");

    if (!Children)
      Children = std::make_unique<llvm::SmallVector<InfoTreeNode, 8>>();

    VariantType ValueVariant;
    if constexpr (std::is_same_v<T, bool> || std::is_same_v<T, std::monostate>)
      ValueVariant = Value;
    else if constexpr (std::is_arithmetic_v<T>)
      ValueVariant = static_cast<uint64_t>(Value);
    else
      ValueVariant = std::string{Value};

    auto Ptr = &Children->emplace_back(Key, ValueVariant, Units);

    if (DeviceInfoKey)
      DeviceInfoMap[*DeviceInfoKey] = Children->size() - 1;

    return Ptr;
  }

  std::optional<InfoTreeNode *> get(StringRef Key) {
    if (!Children)
      return std::nullopt;

    auto It = std::find_if(Children->begin(), Children->end(),
                           [&](auto &V) { return V.Key == Key; });
    if (It == Children->end())
      return std::nullopt;
    return It;
  }

  std::optional<InfoTreeNode *> get(DeviceInfo Info) {
    auto Result = DeviceInfoMap.find(Info);
    if (Result != DeviceInfoMap.end())
      return &(*Children)[Result->second];
    return std::nullopt;
  }

  /// Print all info entries in the tree
  void print() const {
    // Fake an additional indent so that values are offset from the keys
    doPrint(0, maxKeySize(1));
  }

private:
  void doPrint(int Level, uint64_t MaxKeySize) const {
    if (Key.size()) {
      // Compute the indentations for the current entry.
      uint64_t KeyIndentSize = Level * IndentSize;
      uint64_t ValIndentSize =
          MaxKeySize - (Key.size() + KeyIndentSize) + IndentSize;

      llvm::outs() << std::string(KeyIndentSize, ' ') << Key
                   << std::string(ValIndentSize, ' ');
      std::visit(
          [](auto &&V) {
            using T = std::decay_t<decltype(V)>;
            if constexpr (std::is_same_v<T, std::string>)
              llvm::outs() << V;
            else if constexpr (std::is_same_v<T, bool>)
              llvm::outs() << (V ? "Yes" : "No");
            else if constexpr (std::is_same_v<T, uint64_t>)
              llvm::outs() << V;
            else if constexpr (std::is_same_v<T, std::monostate>) {
              // Do nothing
            } else
              static_assert(false, "doPrint visit not exhaustive");
          },
          Value);
      llvm::outs() << (Units.empty() ? "" : " ") << Units << "\n";
    }

    // Print children
    if (Children)
      for (const auto &Entry : *Children)
        Entry.doPrint(Level + 1, MaxKeySize);
  }

  // Recursively calculates the maximum width of each key, including indentation
  uint64_t maxKeySize(int Level) const {
    uint64_t MaxKeySize = 0;

    if (Children)
      for (const auto &Entry : *Children) {
        uint64_t KeySize = Entry.Key.size() + Level * IndentSize;
        MaxKeySize = std::max(MaxKeySize, KeySize);
        MaxKeySize = std::max(MaxKeySize, Entry.maxKeySize(Level + 1));
      }

    return MaxKeySize;
  }
};

/// Class wrapping a __tgt_device_image and its offload entry table on a
/// specific device. This class is responsible for storing and managing
/// the offload entries for an image on a device.
class DeviceImageTy {
  /// Image identifier within the corresponding device. Notice that this id is
  /// not unique between different device; they may overlap.
  int32_t ImageId;

  /// The pointer to the raw __tgt_device_image.
  const __tgt_device_image *TgtImage;
  const __tgt_device_image *TgtImageBitcode;

  /// Reference to the device this image is loaded on.
  GenericDeviceTy &Device;

  /// If this image has any global destructors that much be called.
  /// FIXME: This is only required because we currently have no invariants
  ///        towards the lifetime of the underlying image. We should either copy
  ///        the image into memory locally or erase the pointers after init.
  bool PendingGlobalDtors;

public:
  DeviceImageTy(int32_t Id, GenericDeviceTy &Device,
                const __tgt_device_image *Image)
      : ImageId(Id), TgtImage(Image), TgtImageBitcode(nullptr), Device(Device),
        PendingGlobalDtors(false) {
    assert(TgtImage && "Invalid target image");
  }

  /// Get the image identifier within the device.
  int32_t getId() const { return ImageId; }

  /// Get the device that this image is loaded onto.
  GenericDeviceTy &getDevice() const { return Device; }

  /// Get the pointer to the raw __tgt_device_image.
  const __tgt_device_image *getTgtImage() const { return TgtImage; }

  void setTgtImageBitcode(const __tgt_device_image *TgtImageBitcode) {
    this->TgtImageBitcode = TgtImageBitcode;
  }

  const __tgt_device_image *getTgtImageBitcode() const {
    return TgtImageBitcode;
  }

  /// Get the image starting address.
  void *getStart() const { return TgtImage->ImageStart; }

  /// Get the image size.
  size_t getSize() const {
    return utils::getPtrDiff(TgtImage->ImageEnd, TgtImage->ImageStart);
  }

  /// Get a memory buffer reference to the whole image.
  MemoryBufferRef getMemoryBuffer() const {
    return MemoryBufferRef(StringRef((const char *)getStart(), getSize()),
                           "Image");
  }
  /// Accessors to the boolean value
  bool setPendingGlobalDtors() { return PendingGlobalDtors = true; }
  bool hasPendingGlobalDtors() const { return PendingGlobalDtors; }
};

/// Class implementing common functionalities of offload kernels. Each plugin
/// should define the specific kernel class, derive from this generic one, and
/// implement the necessary virtual function members.
struct GenericKernelTy {
  /// Construct a kernel with a name and a execution mode.
  GenericKernelTy(const char *Name)
      : Name(Name), PreferredNumThreads(0), MaxNumThreads(0) {}

  virtual ~GenericKernelTy() {}

  /// Initialize the kernel object from a specific device.
  Error init(GenericDeviceTy &GenericDevice, DeviceImageTy &Image);
  virtual Error initImpl(GenericDeviceTy &GenericDevice,
                         DeviceImageTy &Image) = 0;

  /// Launch the kernel on the specific device. The device must be the same
  /// one used to initialize the kernel.
  Error launch(GenericDeviceTy &GenericDevice, void **ArgPtrs,
               ptrdiff_t *ArgOffsets, KernelArgsTy &KernelArgs,
               AsyncInfoWrapperTy &AsyncInfoWrapper) const;
  virtual Error launchImpl(GenericDeviceTy &GenericDevice,
                           uint32_t NumThreads[3], uint32_t NumBlocks[3],
                           KernelArgsTy &KernelArgs,
                           KernelLaunchParamsTy LaunchParams,
                           AsyncInfoWrapperTy &AsyncInfoWrapper) const = 0;

  /// Get the kernel name.
  const char *getName() const { return Name.c_str(); }

  /// Get the kernel image.
  DeviceImageTy &getImage() const {
    assert(ImagePtr && "Kernel is not initialized!");
    return *ImagePtr;
  }

  /// Return the kernel environment object for kernel \p Name.
  const KernelEnvironmentTy &getKernelEnvironmentForKernel() {
    return KernelEnvironment;
  }

  /// Return a device pointer to a new kernel launch environment.
  Expected<KernelLaunchEnvironmentTy *>
  getKernelLaunchEnvironment(GenericDeviceTy &GenericDevice, uint32_t Version,
                             AsyncInfoWrapperTy &AsyncInfo) const;

  /// Indicate whether an execution mode is valid.
  static bool isValidExecutionMode(OMPTgtExecModeFlags ExecutionMode) {
    switch (ExecutionMode) {
    case OMP_TGT_EXEC_MODE_BARE:
    case OMP_TGT_EXEC_MODE_SPMD:
    case OMP_TGT_EXEC_MODE_GENERIC:
    case OMP_TGT_EXEC_MODE_GENERIC_SPMD:
      return true;
    // AMD-only execution modes
    case OMP_TGT_EXEC_MODE_SPMD_BIG_JUMP_LOOP:
    case OMP_TGT_EXEC_MODE_SPMD_NO_LOOP:
    case OMP_TGT_EXEC_MODE_XTEAM_RED:
      DP("AMD-only execution mode\n");
      return true;
    }
    llvm_unreachable("Unknown execution mode!");
  }

  /// Indicate whether it is a specialized kernel.
  bool isSpecializedKernel() const {
    if (ExecutionMode == OMP_TGT_EXEC_MODE_SPMD_NO_LOOP ||
        ExecutionMode == OMP_TGT_EXEC_MODE_SPMD_BIG_JUMP_LOOP ||
        ExecutionMode == OMP_TGT_EXEC_MODE_XTEAM_RED)
      return true;
    return false;
  }

  /// Check if kernel is a multi-device kernel.
  bool isMultiDeviceKernel() const { return IsMultiDeviceKernel; }

  /// Compute kernel occupancy
  /// This function computes the max(upperbound) occupancy for a lanuched kernel
  /// based on the given hardware resources e.g. the number of registers, size
  /// of the local memory, etc.
  virtual unsigned computeMaxOccupancy(GenericDeviceTy &Device) const {
    // This function should be overridden in the derived class.
    return MaxOccupancy;
  }

  /// Compute achieved occupancy
  /// This function computes the achieved occupancy for a launched kernel based
  /// on the number of threads, number of teams and the max occupancy of this
  /// kernel. It returns in ratio representing the occupancy for each CU(SM).
  virtual unsigned computeAchievedOccupancy(GenericDeviceTy &Device,
                                            uint32_t numThreads,
                                            uint64_t numTeams) const {
    // This function should be overridden in the derived class.
    return AchievedOccupancy;
  }

  /// Indicate if the kernel works in Generic SPMD, Generic or SPMD mode.
  bool isGenericSPMDMode() const {
    return ExecutionMode == OMP_TGT_EXEC_MODE_GENERIC_SPMD;
  }
  bool isGenericMode() const {
    return ExecutionMode == OMP_TGT_EXEC_MODE_GENERIC;
  }
  bool isSPMDMode() const { return ExecutionMode == OMP_TGT_EXEC_MODE_SPMD; }
  bool isBareMode() const { return ExecutionMode == OMP_TGT_EXEC_MODE_BARE; }

  /// AMD-only execution modes
  bool isBigJumpLoopMode() const {
    return ExecutionMode == OMP_TGT_EXEC_MODE_SPMD_BIG_JUMP_LOOP;
  }
  bool isNoLoopMode() const {
    return ExecutionMode == OMP_TGT_EXEC_MODE_SPMD_NO_LOOP;
  }
  bool isXTeamReductionsMode() const {
    return ExecutionMode == OMP_TGT_EXEC_MODE_XTEAM_RED;
  }

  /// Indicate if the input block size is within the limit.
  virtual bool isValidBlockSize(uint32_t BlockSize) const { return true; }

protected:
  /// Get the execution mode name of the kernel.
  const char *getExecutionModeName() const {
    switch (ExecutionMode) {
    case OMP_TGT_EXEC_MODE_BARE:
      return "BARE";
    case OMP_TGT_EXEC_MODE_SPMD:
      return "SPMD";
    case OMP_TGT_EXEC_MODE_GENERIC:
      return "Generic";
    case OMP_TGT_EXEC_MODE_GENERIC_SPMD:
      return "Generic-SPMD";
    // AMD-only execution modes
    case OMP_TGT_EXEC_MODE_SPMD_NO_LOOP:
      return "SPMD-No-Loop";
    case OMP_TGT_EXEC_MODE_SPMD_BIG_JUMP_LOOP:
      return "SPMD-Big-Jump-Loop";
    case OMP_TGT_EXEC_MODE_XTEAM_RED:
      return "XTeam-Reductions";
    }
    llvm_unreachable("Unknown execution mode!");
  }

  OMPTgtExecModeFlags getExecutionModeFlags() const { return ExecutionMode; }

  /// Prints generic kernel launch information.
  Error printLaunchInfo(GenericDeviceTy &GenericDevice,
                        KernelArgsTy &KernelArgs, uint32_t NumThreads[3],
                        uint32_t NumBlocks[3], int64_t MultiDeviceLB,
                        int64_t MultiDeviceUB) const;

  /// Prints plugin-specific kernel launch information after generic kernel
  /// launch information
  virtual Error printLaunchInfoDetails(GenericDeviceTy &GenericDevice,
                                       KernelArgsTy &KernelArgs,
                                       uint32_t NumThreads[3],
                                       uint32_t NumBlocks[3],
                                       int64_t MultiDeviceLB,
                                       int64_t MultiDeviceUB) const;

private:
  /// Prepare the arguments before launching the kernel.
  KernelLaunchParamsTy
  prepareArgs(GenericDeviceTy &GenericDevice, void **ArgPtrs,
              ptrdiff_t *ArgOffsets, uint32_t &NumArgs,
              llvm::SmallVectorImpl<void *> &Args,
              llvm::SmallVectorImpl<void *> &Ptrs,
              KernelLaunchEnvironmentTy *KernelLaunchEnvironment) const;

  /// Lower number of threads if tripcount is low.
  virtual std::pair<bool, uint32_t>
  adjustNumThreadsForLowTripCount(GenericDeviceTy &GenericDevice,
                                  uint32_t BlockSize, uint64_t LoopTripCount,
                                  uint32_t ThreadLimitClause[3]) const {
    return std::make_pair(false, BlockSize);
  }

  /// Get the number of threads and blocks for the kernel based on the
  /// user-defined threads and block clauses.
  virtual uint32_t getNumThreads(GenericDeviceTy &GenericDevice,
                                 uint32_t ThreadLimitClause[3]) const;

  /// The number of threads \p NumThreads can be adjusted by this method.
  /// \p IsNumThreadsFromUser is true is \p NumThreads is defined by user via
  /// thread_limit clause.
  virtual uint32_t getNumBlocks(GenericDeviceTy &GenericDevice,
                                uint32_t BlockLimitClause[3],
                                uint64_t LoopTripCount, uint32_t &NumThreads,
                                bool IsNumThreadsFromUser) const;

  /// The kernel name.
  std::string Name;

  /// The execution flags of the kernel.
  OMPTgtExecModeFlags ExecutionMode;

  /// The multi-device kernel flag.
  bool IsMultiDeviceKernel;

  /// The image that contains this kernel.
  DeviceImageTy *ImagePtr = nullptr;

protected:
  /// The preferred number of threads to run the kernel.
  uint32_t PreferredNumThreads;

  /// The maximum number of threads which the kernel could leverage.
  uint32_t MaxNumThreads;

  /// The kernel environment, including execution flags.
  KernelEnvironmentTy KernelEnvironment;

  /// The prototype kernel launch environment.
  KernelLaunchEnvironmentTy KernelLaunchEnvironment;

  /// Upper-bound for the launched kernel occupancy.
  /// 0 indicates an invalid result.
  mutable unsigned MaxOccupancy = 0;

  /// Achieved occupancy for the launched kernel.
  /// 0 indications an invalid result.
  mutable unsigned AchievedOccupancy = 0;
};

/// Information about an allocation, when it has been allocated, and when/if it
/// has been deallocated, for error reporting purposes.
struct AllocationTraceInfoTy {

  /// The stack trace of the allocation itself.
  std::string AllocationTrace;

  /// The stack trace of the deallocation, or empty.
  std::string DeallocationTrace;

  /// The allocated device pointer.
  void *DevicePtr = nullptr;

  /// The corresponding host pointer (can be null).
  void *HostPtr = nullptr;

  /// The size of the allocation.
  uint64_t Size = 0;

  /// The kind of the allocation.
  TargetAllocTy Kind = TargetAllocTy::TARGET_ALLOC_DEFAULT;

  /// Information about the last allocation at this address, if any.
  AllocationTraceInfoTy *LastAllocationInfo = nullptr;

  /// Lock to keep accesses race free.
  std::mutex Lock;
};

/// Information about an allocation, when it has been allocated, and when/if it
/// has been deallocated, for error reporting purposes.
struct KernelTraceInfoTy {

  /// The launched kernel.
  GenericKernelTy *Kernel;

  /// The stack trace of the launch itself.
  std::string LaunchTrace;

  /// The async info the kernel was launched in.
  __tgt_async_info *AsyncInfo;
};

struct KernelTraceInfoRecordTy {
  KernelTraceInfoRecordTy() { KTIs.fill({}); }

  /// Return the (maximal) record size.
  auto size() const { return KTIs.size(); }

  /// Create a new kernel trace info and add it into the record.
  void emplace(GenericKernelTy *Kernel, const std::string &&StackTrace,
               __tgt_async_info *AsyncInfo) {
    KTIs[Idx] = {Kernel, std::move(StackTrace), AsyncInfo};
    Idx = (Idx + 1) % size();
  }

  /// Return the \p I'th last kernel trace info.
  auto getKernelTraceInfo(int32_t I) const {
    // Note that kernel trace infos "grow forward", so lookup is backwards.
    return KTIs[(Idx - I - 1 + size()) % size()];
  }

private:
  std::array<KernelTraceInfoTy, 8> KTIs;
  unsigned Idx = 0;
};

/// Class representing a map of host pinned allocations. We track these pinned
/// allocations, so memory transfers involving these buffers can be optimized.
class PinnedAllocationMapTy {

  /// Struct representing a map entry.
  struct EntryTy {
    /// The host pointer of the pinned allocation.
    void *HstPtr;

    /// The pointer that devices' driver should use to transfer data from/to the
    /// pinned allocation. In most plugins, this pointer will be the same as the
    /// host pointer above.
    void *DevAccessiblePtr;

    /// The size of the pinned allocation.
    size_t Size;

    /// Indicate whether the allocation was locked from outside the plugin, for
    /// instance, from the application. The externally locked allocations are
    /// not unlocked by the plugin when unregistering the last user.
    bool ExternallyLocked;

    /// The number of references to the pinned allocation. The allocation should
    /// remain pinned and registered to the map until the number of references
    /// becomes zero.
    mutable size_t References;

    /// Create an entry with the host and device accessible pointers, the buffer
    /// size, and a boolean indicating whether the buffer was locked externally.
    EntryTy(void *HstPtr, void *DevAccessiblePtr, size_t Size,
            bool ExternallyLocked)
        : HstPtr(HstPtr), DevAccessiblePtr(DevAccessiblePtr), Size(Size),
          ExternallyLocked(ExternallyLocked), References(1) {}

    /// Utility constructor used for std::set searches.
    EntryTy(void *HstPtr)
        : HstPtr(HstPtr), DevAccessiblePtr(nullptr), Size(0),
          ExternallyLocked(false), References(0) {}
  };

  /// Comparator of mep entries. Use the host pointer to enforce an order
  /// between entries.
  struct EntryCmpTy {
    bool operator()(const EntryTy &Left, const EntryTy &Right) const {
      return Left.HstPtr < Right.HstPtr;
    }
  };

  typedef std::set<EntryTy, EntryCmpTy> PinnedAllocSetTy;

  /// The map of host pinned allocations.
  PinnedAllocSetTy Allocs;

  /// The mutex to protect accesses to the map.
  mutable std::shared_mutex Mutex;

  /// Reference to the corresponding device.
  GenericDeviceTy &Device;

  /// Indicate whether mapped host buffers should be locked automatically.
  bool LockMappedBuffers;

  /// Indicate whether failures when locking mapped buffers should be ignored.
  bool IgnoreLockMappedFailures;

  /// Find an allocation that intersects with \p HstPtr pointer. Assume the
  /// map's mutex is acquired.
  const EntryTy *findIntersecting(const void *HstPtr) const {
    if (Allocs.empty())
      return nullptr;

    // Search the first allocation with starting address that is not less than
    // the buffer address.
    auto It = Allocs.lower_bound({const_cast<void *>(HstPtr)});

    // Direct match of starting addresses.
    if (It != Allocs.end() && It->HstPtr == HstPtr)
      return &(*It);

    // Not direct match but may be a previous pinned allocation in the map which
    // contains the buffer. Return false if there is no such a previous
    // allocation.
    if (It == Allocs.begin())
      return nullptr;

    // Move to the previous pinned allocation.
    --It;

    // The buffer is not contained in the pinned allocation.
    if (utils::advancePtr(It->HstPtr, It->Size) > HstPtr)
      return &(*It);

    // None found.
    return nullptr;
  }

  /// Insert an entry to the map representing a locked buffer. The number of
  /// references is set to one.
  Error insertEntry(void *HstPtr, void *DevAccessiblePtr, size_t Size,
                    bool ExternallyLocked = false);

  /// Erase an existing entry from the map.
  Error eraseEntry(const EntryTy &Entry);

  /// Register a new user into an entry that represents a locked buffer. Check
  /// also that the registered buffer with \p HstPtr address and \p Size is
  /// actually contained into the entry.
  Error registerEntryUse(const EntryTy &Entry, void *HstPtr, size_t Size);

  /// Unregister a user from the entry and return whether it is the last user.
  /// If it is the last user, the entry will have to be removed from the map
  /// and unlock the entry's host buffer (if necessary).
  Expected<bool> unregisterEntryUse(const EntryTy &Entry);

  /// Indicate whether the first range A fully contains the second range B.
  static bool contains(void *PtrA, size_t SizeA, void *PtrB, size_t SizeB) {
    void *EndA = utils::advancePtr(PtrA, SizeA);
    void *EndB = utils::advancePtr(PtrB, SizeB);
    return (PtrB >= PtrA && EndB <= EndA);
  }

  /// Indicate whether the first range A intersects with the second range B.
  static bool intersects(void *PtrA, size_t SizeA, void *PtrB, size_t SizeB) {
    void *EndA = utils::advancePtr(PtrA, SizeA);
    void *EndB = utils::advancePtr(PtrB, SizeB);
    return (PtrA < EndB && PtrB < EndA);
  }

public:
  /// Create the map of pinned allocations corresponding to a specific device.
  PinnedAllocationMapTy(GenericDeviceTy &Device) : Device(Device) {

    // Envar that indicates whether mapped host buffers should be locked
    // automatically. The possible values are boolean (on/off) and a special:
    //   off:       Mapped host buffers are not locked.
    //   on:        Mapped host buffers are locked in a best-effort approach.
    //              Failure to lock the buffers are silent.
    //   mandatory: Mapped host buffers are always locked and failures to lock
    //              a buffer results in a fatal error.
    StringEnvar OMPX_LockMappedBuffers("LIBOMPTARGET_LOCK_MAPPED_HOST_BUFFERS",
                                       "off");

    bool Enabled;
    if (StringParser::parse(OMPX_LockMappedBuffers.get().data(), Enabled)) {
      // Parsed as a boolean value. Enable the feature if necessary.
      LockMappedBuffers = Enabled;
      IgnoreLockMappedFailures = true;
    } else if (OMPX_LockMappedBuffers.get() == "mandatory") {
      // Enable the feature and failures are fatal.
      LockMappedBuffers = true;
      IgnoreLockMappedFailures = false;
    } else {
      // Disable by default.
      DP("Invalid value LIBOMPTARGET_LOCK_MAPPED_HOST_BUFFERS=%s\n",
         OMPX_LockMappedBuffers.get().data());
      LockMappedBuffers = false;
    }
  }

  /// Register a buffer that was recently allocated as a locked host buffer.
  /// None of the already registered pinned allocations should intersect with
  /// this new one. The registration requires the host pointer in \p HstPtr,
  /// the device accessible pointer in \p DevAccessiblePtr, and the size of the
  /// allocation in \p Size. The allocation must be unregistered using the
  /// unregisterHostBuffer function.
  Error registerHostBuffer(void *HstPtr, void *DevAccessiblePtr, size_t Size);

  /// Unregister a host pinned allocation passing the host pointer which was
  /// previously registered using the registerHostBuffer function. When calling
  /// this function, the pinned allocation cannot have any other user and will
  /// not be unlocked by this function.
  Error unregisterHostBuffer(void *HstPtr);

  /// Lock the host buffer at \p HstPtr or register a new user if it intersects
  /// with an already existing one. A partial overlapping with extension is not
  /// allowed. The function returns the device accessible pointer of the pinned
  /// buffer. The buffer must be unlocked using the unlockHostBuffer function.
  Expected<void *> lockHostBuffer(void *HstPtr, size_t Size);

  /// Unlock the host buffer at \p HstPtr or unregister a user if other users
  /// are still using the pinned allocation. If this was the last user, the
  /// pinned allocation is removed from the map and the memory is unlocked.
  Error unlockHostBuffer(void *HstPtr);

  /// Lock or register a host buffer that was recently mapped by libomptarget.
  /// This behavior is applied if LIBOMPTARGET_LOCK_MAPPED_HOST_BUFFERS is
  /// enabled. Even if not enabled, externally locked buffers are registered
  /// in order to optimize their transfers.
  Error lockMappedHostBuffer(void *HstPtr, size_t Size);

  /// Unlock or unregister a host buffer that was unmapped by libomptarget.
  Error unlockUnmappedHostBuffer(void *HstPtr);

  /// Return the device accessible pointer associated to the host pinned
  /// allocation which the \p HstPtr belongs, if any. Return null in case the
  /// \p HstPtr does not belong to any host pinned allocation. The device
  /// accessible pointer is the one that devices should use for data transfers
  /// that involve a host pinned buffer.
  void *getDeviceAccessiblePtrFromPinnedBuffer(const void *HstPtr) const {
    std::shared_lock<std::shared_mutex> Lock(Mutex);

    // Find the intersecting allocation if any.
    const EntryTy *Entry = findIntersecting(HstPtr);
    if (!Entry)
      return nullptr;

    return utils::advancePtr(Entry->DevAccessiblePtr,
                             utils::getPtrDiff(HstPtr, Entry->HstPtr));
  }

  /// Check whether a buffer belongs to a registered host pinned allocation.
  bool isHostPinnedBuffer(const void *HstPtr) const {
    std::shared_lock<std::shared_mutex> Lock(Mutex);

    // Return whether there is an intersecting allocation.
    return (findIntersecting(const_cast<void *>(HstPtr)) != nullptr);
  }
};

/// Class implementing common functionalities of offload devices. Each plugin
/// should define the specific device class, derive from this generic one, and
/// implement the necessary virtual function members.
struct GenericDeviceTy : public DeviceAllocatorTy {
  /// Construct a device with its device id within the plugin, the number of
  /// devices in the plugin and the grid values for that kind of device.
  GenericDeviceTy(GenericPluginTy &Plugin, int32_t DeviceId, int32_t NumDevices,
                  const llvm::omp::GV &GridValues);

  /// Get the device identifier within the corresponding plugin. Notice that
  /// this id is not unique between different plugins; they may overlap.
  int32_t getDeviceId() const { return DeviceId; }

  /// Set the context of the device if needed, before calling device-specific
  /// functions. Plugins may implement this function as a no-op if not needed.
  virtual Error setContext() = 0;

  /// Initialize the device. After this call, the device should be already
  /// working and ready to accept queries or modifications.
  Error init(GenericPluginTy &Plugin);
  virtual Error initImpl(GenericPluginTy &Plugin) = 0;

  /// Deinitialize the device and free all its resources. After this call, the
  /// device is no longer considered ready, so no queries or modifications are
  /// allowed.
  Error deinit(GenericPluginTy &Plugin);
  virtual Error deinitImpl() = 0;

  /// Load the binary image into the device and return the target table.
  Expected<DeviceImageTy *> loadBinary(GenericPluginTy &Plugin,
                                       const __tgt_device_image *TgtImage);
  virtual Expected<DeviceImageTy *>
  loadBinaryImpl(const __tgt_device_image *TgtImage, int32_t ImageId) = 0;

  /// Unload a previously loaded Image from the device
  Error unloadBinary(DeviceImageTy *Image);
  virtual Error unloadBinaryImpl(DeviceImageTy *Image) = 0;

  /// Setup the device environment if needed. Notice this setup may not be run
  /// on some plugins. By default, it will be executed, but plugins can change
  /// this behavior by overriding the shouldSetupDeviceEnvironment function.
  Error setupDeviceEnvironment(GenericPluginTy &Plugin, DeviceImageTy &Image);

  /// Setup the global device memory pool, if the plugin requires one.
  Error setupDeviceMemoryPool(GenericPluginTy &Plugin, DeviceImageTy &Image,
                              uint64_t PoolSize);

  // Setup the RPC server for this device if needed. This may not run on some
  // plugins like the CPU targets. By default, it will not be executed so it is
  // up to the target to override this using the shouldSetupRPCServer function.
  Error setupRPCServer(GenericPluginTy &Plugin, DeviceImageTy &Image);

  /// Synchronize the current thread with the pending operations on the
  /// __tgt_async_info structure. If ReleaseQueue is false, then the
  // underlying queue will not be released. In this case, additional
  // work may be submitted to the queue whilst a synchronize is running.
  Error synchronize(__tgt_async_info *AsyncInfo, bool ReleaseQueue = true);
  virtual Error synchronizeImpl(__tgt_async_info &AsyncInfo,
                                bool ReleaseQueue) = 0;

  /// Invokes any global constructors on the device if present and is required
  /// by the target.
  virtual Error callGlobalConstructors(GenericPluginTy &Plugin,
                                       DeviceImageTy &Image) {
    return Error::success();
  }

  /// Invokes any global destructors on the device if present and is required
  /// by the target.
  virtual Error callGlobalDestructors(GenericPluginTy &Plugin,
                                      DeviceImageTy &Image) {
    return Error::success();
  }

  /// Query for the completion of the pending operations on the __tgt_async_info
  /// structure in a non-blocking manner.
  Error queryAsync(__tgt_async_info *AsyncInfo);
  virtual Error queryAsyncImpl(__tgt_async_info &AsyncInfo) = 0;

  /// Check whether the architecture supports VA management
  virtual bool supportVAManagement() const { return false; }

  /// Get the total device memory size
  virtual Error getDeviceMemorySize(uint64_t &DSize);

  /// Allocates \p RSize bytes (rounded up to page size) and hints the driver to
  /// map it to \p VAddr. The obtained address is stored in \p Addr. At return
  /// \p RSize contains the actual size which can be equal or larger than the
  /// requested size.
  virtual Error memoryVAMap(void **Addr, void *VAddr, size_t *RSize);

  /// De-allocates device memory and unmaps the virtual address \p VAddr
  virtual Error memoryVAUnMap(void *VAddr, size_t Size);

  /// Allocate data on the device or involving the device.
  Expected<void *> dataAlloc(int64_t Size, void *HostPtr, TargetAllocTy Kind);

  /// Deallocate data from the device or involving the device.
  Error dataDelete(void *TgtPtr, TargetAllocTy Kind);

  /// Pin host memory to optimize transfers and return the device accessible
  /// pointer that devices should use for memory transfers involving the host
  /// pinned allocation.
  Expected<void *> dataLock(void *HstPtr, int64_t Size) {
    return PinnedAllocs.lockHostBuffer(HstPtr, Size);
  }

  /// Unpin a host memory buffer that was previously pinned.
  Error dataUnlock(void *HstPtr) {
    return PinnedAllocs.unlockHostBuffer(HstPtr);
  }

  /// Lock the host buffer \p HstPtr with \p Size bytes with the vendor-specific
  /// API and return the device accessible pointer.
  virtual Expected<void *> dataLockImpl(void *HstPtr, int64_t Size) = 0;

  /// Unlock a previously locked host buffer starting at \p HstPtr.
  virtual Error dataUnlockImpl(void *HstPtr) = 0;

  /// Mark the host buffer with address \p HstPtr and \p Size bytes as a mapped
  /// buffer. This means that libomptarget created a new mapping of that host
  /// buffer (e.g., because a user OpenMP target map) and the buffer may be used
  /// as source/destination of memory transfers. We can use this information to
  /// lock the host buffer and optimize its memory transfers.
  Error notifyDataMapped(void *HstPtr, int64_t Size) {
    return PinnedAllocs.lockMappedHostBuffer(HstPtr, Size);
  }

  /// Mark the host buffer with address \p HstPtr as unmapped. This means that
  /// libomptarget removed an existing mapping. If the plugin locked the buffer
  /// in notifyDataMapped, this function should unlock it.
  Error notifyDataUnmapped(void *HstPtr) {
    return PinnedAllocs.unlockUnmappedHostBuffer(HstPtr);
  }

  /// Check whether the host buffer with address \p HstPtr is pinned by the
  /// underlying vendor-specific runtime (if any). Retrieve the host pointer,
  /// the device accessible pointer and the size of the original pinned buffer.
  virtual Expected<bool> isPinnedPtrImpl(void *HstPtr, void *&BaseHstPtr,
                                         void *&BaseDevAccessiblePtr,
                                         size_t &BaseSize) const = 0;

  /// Submit data to the device (host to device transfer).
  Error dataSubmit(void *TgtPtr, const void *HstPtr, int64_t Size,
                   __tgt_async_info *AsyncInfo);
  virtual Error dataSubmitImpl(void *TgtPtr, const void *HstPtr, int64_t Size,
                               AsyncInfoWrapperTy &AsyncInfoWrapper) = 0;

  /// Retrieve data from the device (device to host transfer).
  Error dataRetrieve(void *HstPtr, const void *TgtPtr, int64_t Size,
                     __tgt_async_info *AsyncInfo);
  virtual Error dataRetrieveImpl(void *HstPtr, const void *TgtPtr, int64_t Size,
                                 AsyncInfoWrapperTy &AsyncInfoWrapper) = 0;

  /// Exchange data between devices (device to device transfer). Calling this
  /// function is only valid if GenericPlugin::isDataExchangable() passing the
  /// two devices returns true.
  Error dataExchange(const void *SrcPtr, GenericDeviceTy &DstDev, void *DstPtr,
                     int64_t Size, __tgt_async_info *AsyncInfo);
  virtual Error dataExchangeImpl(const void *SrcPtr, GenericDeviceTy &DstDev,
                                 void *DstPtr, int64_t Size,
                                 AsyncInfoWrapperTy &AsyncInfoWrapper) = 0;

  /// Run the kernel associated with \p EntryPtr
  Error launchKernel(void *EntryPtr, void **ArgPtrs, ptrdiff_t *ArgOffsets,
                     KernelArgsTy &KernelArgs, __tgt_async_info *AsyncInfo);

  /// Initialize a __tgt_async_info structure. Related to interop features.
  Error initAsyncInfo(__tgt_async_info **AsyncInfoPtr);
  virtual Error initAsyncInfoImpl(AsyncInfoWrapperTy &AsyncInfoWrapper) = 0;

  /// Initialize a __tgt_device_info structure. Related to interop features.
  Error initDeviceInfo(__tgt_device_info *DeviceInfo);
  virtual Error initDeviceInfoImpl(__tgt_device_info *DeviceInfo) = 0;

  // Switch memory region to coarse grain mode
  Error setCoarseGrainMemory(void *ptr, int64_t size);
  virtual Error setCoarseGrainMemoryImpl(void *ptr, int64_t size,
                                         bool set_attr = true) {
    return Error::success();
  }

  // Query if memory region is coarse grained
  uint32_t queryCoarseGrainMemory(const void *ptr, int64_t size);
  virtual uint32_t queryCoarseGrainMemoryImpl(const void *ptr, int64_t size) {
    return 0;
  }

  // Prepopulate GPU page table
  Error prepopulatePageTable(void *ptr, int64_t size);
  virtual Error prepopulatePageTableImpl(void *ptr, int64_t size) {
    return Error::success();
  }

  // Returns true if the system is equipped with an APU.
  // moved in from plugin
  bool hasAPUDevice();
  virtual bool hasAPUDeviceImpl() { return false; }

  // Returns true if the device is a gfx90a.
  bool hasGfx90aDevice();
  virtual bool hasGfx90aDeviceImpl() { return false; }

  // Returns true if the system supports unified memory.
  bool supportsUnifiedMemory();
  virtual bool supportsUnifiedMemoryImpl() { return false; }

  // Returns true if coarse graining of mapped variables is
  // enabled on MI200 GPUs.
  // virtual bool IsGfx90aCoarseGrainUsmMapEnabled() { return false; }
  bool IsGfx90aCoarseGrainUsmMapEnabled();
  virtual bool IsGfx90aCoarseGrainUsmMapEnabledImpl() { return false; }

  /// Create an event.
  Error createEvent(void **EventPtrStorage);
  virtual Error createEventImpl(void **EventPtrStorage) = 0;

  /// Destroy an event.
  Error destroyEvent(void *Event);
  virtual Error destroyEventImpl(void *EventPtr) = 0;

  /// Start the recording of the event.
  Error recordEvent(void *Event, __tgt_async_info *AsyncInfo);
  virtual Error recordEventImpl(void *EventPtr,
                                AsyncInfoWrapperTy &AsyncInfoWrapper) = 0;

  /// Wait for an event to finish. Notice this wait is asynchronous if the
  /// __tgt_async_info is not nullptr.
  Error waitEvent(void *Event, __tgt_async_info *AsyncInfo);
  virtual Error waitEventImpl(void *EventPtr,
                              AsyncInfoWrapperTy &AsyncInfoWrapper) = 0;

  /// Synchronize the current thread with the event.
  Error syncEvent(void *EventPtr);
  virtual Error syncEventImpl(void *EventPtr) = 0;

  /// Print information about the device.
  Error printInfo();
  virtual Expected<InfoTreeNode> obtainInfoImpl() = 0;

  /// Return true if the device has work that is either queued or currently
  /// running
  ///
  /// Devices which cannot report this information should always return true
  Expected<bool> hasPendingWork(__tgt_async_info *AsyncInfo);
  virtual Expected<bool>
  hasPendingWorkImpl(AsyncInfoWrapperTy &AsyncInfoWrapper) = 0;

  /// Getters of the grid values.
  uint32_t getWarpSize() const { return GridValues.GV_Warp_Size; }
  uint32_t getThreadLimit() const { return GridValues.GV_Max_WG_Size; }
  uint32_t getBlockLimit() const { return GridValues.GV_Max_Teams; }
  uint32_t getDefaultNumThreads() const {
    return GridValues.GV_Default_WG_Size;
  }
  uint32_t getDefaultNumBlocks() const {
    return GridValues.GV_Default_Num_Teams;
  }

  int32_t getOMPNumTeams() const { return OMP_NumTeams; }
  int32_t getOMPTeamsThreadLimit() const { return OMP_TeamsThreadLimit; }

  uint32_t getDynamicMemorySize() const { return OMPX_SharedMemorySize; }
  virtual uint64_t getClockFrequency() const { return CLOCKS_PER_SEC; }

  virtual uint32_t getOMPXGenericSpmdTeamsPerCU() const {
    llvm_unreachable("Unimplemented");
  }
  virtual uint32_t getOMPXBigJumpLoopTeamsPerCU() const {
    llvm_unreachable("Unimplemented");
  }
  virtual uint32_t getXTeamRedTeamsPerCU() const {
    llvm_unreachable("Unimplemented");
  }
  virtual uint32_t getOMPXBigJumpLoopMaxTotalTeams() const {
    llvm_unreachable("Unimplemented");
  }
  virtual uint32_t getOMPXLowTripCount() const {
    llvm_unreachable("Unimplemented");
  }
  virtual uint32_t getOMPXSmallBlockSize() const {
    llvm_unreachable("Unimplemented");
  }
  virtual uint32_t
  getOMPXNumBlocksForLowTripcount(uint64_t LoopTripCount) const {
    llvm_unreachable("Unimplemented");
  }
  virtual uint32_t getOMPXAdjustNumTeamsForSmallBlockSize() const {
    llvm_unreachable("Unimplemented");
  }
  virtual uint32_t getOMPXAdjustNumTeamsForXteamRedSmallBlockSize() const {
    llvm_unreachable("Unimplemented");
  }

  /// Get target compute unit kind (e.g., sm_80, or gfx908).
  virtual std::string getComputeUnitKind() const { return "unknown"; }

  /// Get the number of compute units
  virtual uint32_t getNumComputeUnits() const { return 0; }

  /// Post processing after jit backend. The ownership of \p MB will be taken.
  virtual Expected<std::unique_ptr<MemoryBuffer>>
  doJITPostProcessing(std::unique_ptr<MemoryBuffer> MB) const {
    return std::move(MB);
  }

  /// The minimum number of threads we use for a low-trip count combined loop.
  /// Instead of using more threads we increase the outer (block/team)
  /// parallelism.
  /// @see OMPX_MinThreadsForLowTripCount
  virtual uint32_t getMinThreadsForLowTripCountLoop() {
    return OMPX_MinThreadsForLowTripCount;
  }

  /// Whether or not to reuse blocks for high trip count loops.
  /// @see OMPX_ReuseBlocksForHighTripCount
  bool getReuseBlocksForHighTripCount() {
    return OMPX_ReuseBlocksForHighTripCount;
  }

  /// Get the total amount of hardware parallelism supported by the target
  /// device. This is the total amount of warps or wavefronts that can be
  /// resident on the device simultaneously.
  virtual uint64_t getHardwareParallelism() const { return 0; }

  /// Get the RPC server running on this device.
  RPCServerTy *getRPCServer() const { return RPCServer; }

  /// The number of parallel RPC ports to use on the device. In general, this
  /// should be roughly equivalent to the amount of hardware parallelism the
  /// device can support. This is because GPUs in general do not have forward
  /// progress guarantees, so we minimize thread level dependencies by
  /// allocating enough space such that each device thread can have a port. This
  /// is likely overly pessimistic in the average case, but guarantees no
  /// deadlocks at the cost of memory. This must be overloaded by targets
  /// expecting to use the RPC server.
  virtual uint64_t requestedRPCPortCount() const {
    assert(!shouldSetupRPCServer() && "Default implementation cannot be used");
    return 0;
  }

  virtual Error getDeviceStackSize(uint64_t &V) = 0;

  /// Allocate and construct a kernel object.
  virtual Expected<GenericKernelTy &> constructKernel(const char *Name) = 0;

  /// Returns true if current plugin architecture is an APU
  /// and unified_shared_memory was not requested by the program.
  bool useAutoZeroCopy();
  virtual bool useAutoZeroCopyImpl() { return false; }

  bool isFastReductionEnabled() const { return IsFastReductionEnabled; }

  /// Performs sanity checks on zero-copy options and prints diagnostic info.
  Error zeroCopySanityChecksAndDiag(bool isUnifiedSharedMemory,
                                    bool isAutoZeroCopy, bool isEagerMaps);
  virtual Error zeroCopySanityChecksAndDiagImpl(bool isUnifiedSharedMemory,
                                                bool isAutoZeroCopy,
                                                bool isEagerMaps) {
    return Error::success();
  }

  uint32_t getNumMultiDevices() const { return OMPX_NumMultiDevices; }

  bool enableRuntimeAutotuning() const { return OMPX_EnableRuntimeAutotuning; }

  bool getMultiDeviceKernelValue(void *EntryPtr);

  KernelRunRecordTy *getKernelRunRecords() const { return KernelRunRecords; }

  /// Return true if a descriptor of size 'Size' should be allocated using
  /// shared memory. Default implementation returns 'false',
  virtual bool useSharedMemForDescriptor(int64_t Size);

  virtual Expected<omp_interop_val_t *>
  createInterop(int32_t InteropType, interop_spec_t &InteropSpec) {
    return nullptr;
  }

  virtual Error releaseInterop(omp_interop_val_t *Interop) {
    return Plugin::success();
  }

  virtual interop_spec_t selectInteropPreference(int32_t InteropType,
                                                 int32_t NumPrefers,
                                                 interop_spec_t *Prefers) {
    return interop_spec_t{tgt_fr_none, {false, 0}, 0};
  }

  /// Reference to the underlying plugin that created this device.
  GenericPluginTy &Plugin;

  /// Map to record when allocations have been performed, and when they have
  /// been deallocated, both for error reporting purposes.
  ProtectedObj<DenseMap<void *, AllocationTraceInfoTy *>> AllocationTraces;

  /// Return the allocation trace info for a device pointer, that is the
  /// allocation into which this device pointer points to (or pointed into).
  AllocationTraceInfoTy *getAllocationTraceInfoForAddr(void *DevicePtr) {
    auto AllocationTraceMap = AllocationTraces.getExclusiveAccessor();
    for (auto &It : *AllocationTraceMap) {
      if (It.first <= DevicePtr &&
          utils::advancePtr(It.first, It.second->Size) > DevicePtr)
        return It.second;
    }
    return nullptr;
  }

  /// Return the allocation trace info for a device pointer, that is the
  /// allocation into which this device pointer points to (or pointed into).
  AllocationTraceInfoTy *
  getClosestAllocationTraceInfoForAddr(void *DevicePtr, uintptr_t &Distance) {
    Distance = 0;
    if (auto *ATI = getAllocationTraceInfoForAddr(DevicePtr)) {
      return ATI;
    }

    AllocationTraceInfoTy *ATI = nullptr;
    uintptr_t DevicePtrI = uintptr_t(DevicePtr);
    auto AllocationTraceMap = AllocationTraces.getExclusiveAccessor();
    for (auto &It : *AllocationTraceMap) {
      uintptr_t Begin = uintptr_t(It.second->DevicePtr);
      uintptr_t End = Begin + It.second->Size - 1;
      uintptr_t ItDistance = std::min(Begin - DevicePtrI, DevicePtrI - End);
      if (ATI && ItDistance > Distance)
        continue;
      ATI = It.second;
      Distance = ItDistance;
    }
    return ATI;
  }

  /// Map to record kernel have been launchedl, for error reporting purposes.
  ProtectedObj<KernelTraceInfoRecordTy> KernelLaunchTraces;

  /// Environment variable to determine if stack traces for kernel launches are
  /// tracked.
  UInt32Envar OMPX_TrackNumKernelLaunches =
      UInt32Envar("OFFLOAD_TRACK_NUM_KERNEL_LAUNCH_TRACES", 0);

  /// Environment variable to determine if stack traces for allocations and
  /// deallocations are tracked.
  BoolEnvar OMPX_TrackAllocationTraces =
      BoolEnvar("OFFLOAD_TRACK_ALLOCATION_TRACES", false);

  /// An entry to cache a shared memory buffer for Args to emissary APIs
  struct ArgBufEntryTy {
    size_t Size; // Size of Buffer
    void *Addr;  // Pointer to SHARED mem
    bool is_free;
  };
  /// The cache of allocated shared memory buffers for emissary APIs args
  std::list<ArgBufEntryTy *> ArgBufEntries;
  /// Get a free shared memory buffer and mark it not free. If none
  /// free, allocate a new buffer and mark it not free.
  void *getFree_ArgBuf(size_t sz);
  /// Change a cached buffer from not free (busy) to free.
  void moveBusyToFree_ArgBuf(void *ptr);
  /// Destroy Argbufs and clear the cache. Used as part of device destructor
  void clear_ArgBufs();

  bool enableKernelDurationTracing() const {
    return OMPX_KernelDurationTracing;
  }

  uint32_t getAndIncrementLaunchId() { return LaunchId.fetch_add(1); }

  /// Array of images loaded into the device. Images are automatically
  /// deallocated by the allocator.
  llvm::SmallVector<DeviceImageTy *> LoadedImages;

private:
  /// Get and set the stack size and heap size for the device. If not used, the
  /// plugin can implement the setters as no-op and setting the output
  /// value to zero for the getters.
  virtual Error setDeviceStackSize(uint64_t V) = 0;
  virtual Error getDeviceHeapSize(uint64_t &V) = 0;
  virtual Error setDeviceHeapSize(uint64_t V) = 0;

  /// Indicate whether the device should setup the device environment. Notice
  /// that returning false in this function will change the behavior of the
  /// setupDeviceEnvironment() function.
  virtual bool shouldSetupDeviceEnvironment() const { return true; }

  /// Indicate whether the device should setup the global device memory pool. If
  /// false is return the value on the device will be uninitialized.
  virtual bool shouldSetupDeviceMemoryPool() const { return true; }

  /// Indicate whether or not the device should setup the RPC server. This is
  /// only necessary for unhosted targets like the GPU.
  virtual bool shouldSetupRPCServer() const { return false; }

  /// Pointer to the memory manager or nullptr if not available.
  MemoryManagerTy *MemoryManager;

  /// Per device setting of MemoryManager's Threshold
  virtual size_t getMemoryManagerSizeThreshold() { return 0; }

  /// Environment variables defined by the OpenMP standard.
  Int32Envar OMP_TeamLimit;
  Int32Envar OMP_NumTeams;
  Int32Envar OMP_TeamsThreadLimit;

  /// Environment variables defined by the LLVM OpenMP implementation.
  Int32Envar OMPX_DebugKind;
  UInt32Envar OMPX_SharedMemorySize;
  UInt64Envar OMPX_TargetStackSize;
  UInt64Envar OMPX_TargetHeapSize;

  /// Environment flag to set the minimum number of threads we use for a
  /// low-trip count combined loop. Instead of using more threads we increase
  /// the outer (block/team) parallelism.
  UInt32Envar OMPX_MinThreadsForLowTripCount =
      UInt32Envar("LIBOMPTARGET_MIN_THREADS_FOR_LOW_TRIP_COUNT", 32);

  BoolEnvar OMPX_ReuseBlocksForHighTripCount =
      BoolEnvar("LIBOMPTARGET_REUSE_BLOCKS_FOR_HIGH_TRIP_COUNT", true);

  /// Variable to track kernel launch for a device.
  std::atomic<uint32_t> LaunchId = 0;

protected:
  /// Environment variables defined by the LLVM OpenMP implementation
  /// regarding the initial number of streams and events.
  UInt32Envar OMPX_InitialNumStreams;
  UInt32Envar OMPX_InitialNumEvents;

  /// Specify the number of devices used by multi-device kernels.
  UInt32Envar OMPX_NumMultiDevices;

  /// Envar to enable runtime tuning.
  BoolEnvar OMPX_EnableRuntimeAutotuning;

  /// The identifier of the device within the plugin. Notice this is not a
  /// global device id and is not the device id visible to the OpenMP user.
  const int32_t DeviceId;

  /// The default grid values used for this device.
  llvm::omp::GV GridValues;

  /// Enumeration used for representing the current state between two devices
  /// two devices (both under the same plugin) for the peer access between them.
  /// The states can be a) PENDING when the state has not been queried and needs
  /// to be queried, b) AVAILABLE when the peer access is available to be used,
  /// and c) UNAVAILABLE if the system does not allow it.
  enum class PeerAccessState : uint8_t { AVAILABLE, UNAVAILABLE, PENDING };

  /// Array of peer access states with the rest of devices. This means that if
  /// the device I has a matrix PeerAccesses with PeerAccesses[J] == AVAILABLE,
  /// the device I can access device J's memory directly. However, notice this
  /// does not mean that device J can access device I's memory directly.
  llvm::SmallVector<PeerAccessState> PeerAccesses;
  std::mutex PeerAccessesLock;

  /// Map of host pinned allocations used for optimize device transfers.
  PinnedAllocationMapTy PinnedAllocs;

  /// A pointer to an RPC server instance attached to this device if present.
  /// This is used to run the RPC server during task synchronization.
  RPCServerTy *RPCServer;

  /// Structs for functions and data used in runtime autotuning.
  KernelRunRecordTy *KernelRunRecords;

  /// Variable to enable kernel duration tracing.
  BoolEnvar OMPX_KernelDurationTracing;

private:
#ifdef OMPT_SUPPORT
  /// OMPT callback functions
#define defineOmptCallback(Name, Type, Code) Name##_t Name##_fn = nullptr;
  FOREACH_OMPT_DEVICE_EVENT(defineOmptCallback)
#undef defineOmptCallback

  /// OMPT device tracing functions
#define defineOmptTracingFunction(Name) ompt_interface_fn_t Name##_fn = nullptr;
  FOREACH_OMPT_DEVICE_TRACING_FN_COMMON(defineOmptTracingFunction);
#undef defineOmptTracingFunction

  /// Internal representation for OMPT device (initialize & finalize)
  std::atomic<bool> OmptInitialized;
#endif

  /// Return the kernel environment object for kernel \p Name.
  Expected<KernelEnvironmentTy>
  getKernelEnvironmentForKernel(StringRef Name, DeviceImageTy &Image);

  DeviceMemoryPoolTy DeviceMemoryPool = {nullptr, 0};
  DeviceMemoryPoolTrackingTy DeviceMemoryPoolTracking = {0, 0, ~0U, 0};

  bool IsFastReductionEnabled = false;
};

/// Struct represents the metadata for each kernel run on the device.
struct KernelRunRecordTy {

  struct KernelRunEntryTy {
    std::string KernelName;
    uint32_t NumTeams = 0;
    uint32_t NumThreads = 0;
    uint64_t RunDuration = 0;
  };

  // Metadata used in tuning process.
  struct TuningMetadataTy {
    uint32_t IdxThread = 0;
    uint32_t IdxCUMultiplier = 0;
    // Run counters.
    uint32_t RunCounters = 0;
    // Entry with minimum running time.
    KernelRunEntryTy MinEntry;
  };

  // Add a new entry
  void addEntry(std::string KernelName, uint32_t NumTeams, uint32_t NumThreads,
                uint64_t RunDuration) {
    TuningData[KernelName].RunCounters++;

    // Update min entries.
    uint64_t MinDuration = 0;
    auto It = TuningData.find(KernelName);
    if (It != TuningData.end()) {
      MinDuration = It->second.MinEntry.RunDuration;
    }
    if (MinDuration > RunDuration || MinDuration == 0) {
      TuningData[KernelName].MinEntry = {KernelName, NumTeams, NumThreads,
                                         RunDuration};
    }
  }

  // Get parameters for next kernel launch.
  std::pair<uint32_t, uint32_t>
  getLaunchParamsForKernel(const GenericKernelTy &Kernel,
                           GenericDeviceTy &GenericDevice) {
    std::string KernelName = Kernel.getName();

    // If the kernel reaches the run limit,
    // return the current optimal launch parameters.
    if (reachedRunLimitForKernel(KernelName)) {
      auto MinEntry = TuningData[KernelName].MinEntry;
      return {MinEntry.NumTeams, MinEntry.NumThreads};
    }

    // Pick new launch parameters.
    uint32_t IdxCUMulti = TuningData[KernelName].IdxCUMultiplier;
    uint32_t IdxThread = TuningData[KernelName].IdxThread;

    if (IdxCUMulti >= CUMultiplierCandidate.size()) {
      // No more element to search.
      // Max run counter to stop further runs.
      // Return current optimal launch parameters.
      TuningData[KernelName].RunCounters = RunLimiter + 1;

      return {TuningData[KernelName].MinEntry.NumTeams,
              TuningData[KernelName].MinEntry.NumThreads};
    }

    // New team/thread pair for launch parameters.
    uint32_t NumCU = GenericDevice.getNumComputeUnits();
    std::pair<uint32_t, uint32_t> NewLaunchParams = {
        CUMultiplierCandidate[IdxCUMulti] * NumCU, ThreadCandidate[IdxThread]};

    // Update indices.
    IdxThread++;
    TuningData[KernelName].IdxThread = IdxThread;

    // Threads should be within the limit.
    if (IdxThread >= ThreadCandidate.size() ||
        !Kernel.isValidBlockSize(ThreadCandidate[IdxThread])) {
      TuningData[KernelName].IdxThread = 0;
      TuningData[KernelName].IdxCUMultiplier++;
    }

    return NewLaunchParams;
  }

  bool reachedRunLimitForKernel(std::string KernelName) {
    if (TuningData.find(KernelName) == TuningData.end()) {
      // If no record for this kernel.
      return false;
    }

    return TuningData[KernelName].RunCounters > RunLimiter;
  }

  uint32_t getRunCounterForKernel(std::string KernelName) {
    if (TuningData.find(KernelName) == TuningData.end()) {
      return 0;
    }

    return TuningData[KernelName].RunCounters;
  }

private:
  // Candidates for thread and team.
  std::vector<uint32_t> ThreadCandidate = {32, 64, 128, 256, 512, 1024};
  std::vector<uint32_t> CUMultiplierCandidate = {4, 8, 16, 32, 64, 128};
  // The max number of tuning runs for each kernel.
  uint32_t RunLimiter = ThreadCandidate.size() * CUMultiplierCandidate.size();
  // Used for keeping track of the metatdata used in tuning for each kernel.
  std::unordered_map<std::string, TuningMetadataTy> TuningData;
};

/// Class implementing common functionalities of offload plugins. Each plugin
/// should define the specific plugin class, derive from this generic one, and
/// implement the necessary virtual function members.
struct GenericPluginTy {

  /// Construct a plugin instance.
  GenericPluginTy(Triple::ArchType TA)
      : GlobalHandler(nullptr), JIT(TA), RPCServer(nullptr),
        RecordReplay(nullptr) {}

  virtual ~GenericPluginTy() {}

  /// Initialize the plugin.
  Error init();

  /// Initialize the plugin and return the number of available devices.
  virtual Expected<int32_t> initImpl() = 0;

  /// Deinitialize the plugin and release the resources.
  Error deinit();
  virtual Error deinitImpl() = 0;

  /// Create a new device for the underlying plugin.
  virtual GenericDeviceTy *createDevice(GenericPluginTy &Plugin,
                                        int32_t DeviceID,
                                        int32_t NumDevices) = 0;

  /// Create a new global handler for the underlying plugin.
  virtual GenericGlobalHandlerTy *createGlobalHandler() = 0;

  /// Get the reference to the device with a certain device id.
  GenericDeviceTy &getDevice(int32_t DeviceId) {
    assert(isValidDeviceId(DeviceId) && "Invalid device id");
    assert(Devices[DeviceId] && "Device is uninitialized");

    return *Devices[DeviceId];
  }

  /// Get the number of active devices.
  int32_t getNumDevices() const { return NumDevices; }

  /// Returns true if the system supports managed memory (SVN in AMD GPUs).
  virtual bool IsSystemSupportingManagedMemory() { return false; }

  /// Get the plugin-specific device identifier.
  int32_t getUserId(int32_t DeviceId) const {
    assert(UserDeviceIds.contains(DeviceId) && "No user-id registered");
    return UserDeviceIds.at(DeviceId);
  }

  /// Get the ELF code to recognize the binary image of this plugin.
  virtual uint16_t getMagicElfBits() const = 0;

  /// Get the target triple of this plugin.
  virtual Triple::ArchType getTripleArch() const = 0;

  /// Get the constant name identifier for this plugin.
  virtual const char *getName() const = 0;

  /// Allocate a structure using the internal allocator.
  template <typename Ty> Ty *allocate() {
    return reinterpret_cast<Ty *>(Allocator.Allocate(sizeof(Ty), alignof(Ty)));
  }

  template <typename Ty> void free(Ty *Mem) { Allocator.Deallocate(Mem); }

  /// Get the reference to the global handler of this plugin.
  GenericGlobalHandlerTy &getGlobalHandler() {
    assert(GlobalHandler && "Global handler not initialized");
    return *GlobalHandler;
  }

  /// Get the reference to the JIT used for all devices connected to this
  /// plugin.
  JITEngine &getJIT() { return JIT; }

  /// Get a reference to the RPC server used to provide host services.
  RPCServerTy &getRPCServer() {
    assert(RPCServer && "RPC server not initialized");
    return *RPCServer;
  }

  /// Get a reference to the record and replay interface for the plugin.
  RecordReplayTy &getRecordReplay() {
    assert(RecordReplay && "RR interface not initialized");
    return *RecordReplay;
  }

  /// Initialize a device within the plugin.
  Error initDevice(int32_t DeviceId);

  /// Deinitialize a device within the plugin and release its resources.
  Error deinitDevice(int32_t DeviceId);

  /// Indicate whether data can be exchanged directly between two devices under
  /// this same plugin. If this function returns true, it's safe to call the
  /// GenericDeviceTy::exchangeData() function on the source device.
  virtual bool isDataExchangable(int32_t SrcDeviceId, int32_t DstDeviceId) {
    return isValidDeviceId(SrcDeviceId) && isValidDeviceId(DstDeviceId);
  }

  /// Top level interface to verify if a given ELF image can be executed on a
  /// given target. Returns true if the \p Image is compatible with the plugin.
  Expected<bool> checkELFImage(StringRef Image) const;

  /// Return true if the \p Image can be compiled to run on the platform's
  /// target architecture.
  Expected<bool> checkBitcodeImage(StringRef Image) const;

  /// Indicate if an image is compatible with the plugin devices. Notice that
  /// this function may be called before actually initializing the devices. So
  /// we could not move this function into GenericDeviceTy.
  virtual Expected<bool> isELFCompatible(uint32_t DeviceID,
                                         StringRef Image) const = 0;

  /// Method allows to check why the method isImageCompatibelCheck returned
  /// 'false' for a specific target image. The method is called from inside
  /// __tgt_rtl_exists_valid_binary_for_RTL.
  virtual void checkInvalidImage(__tgt_device_image *TgtImage) {}

  /// Indicate whether the plugin supports empty images.
  virtual bool supportsEmptyImages() const { return false; }

  virtual Error flushQueueImpl(omp_interop_val_t *Interop) {
    return Plugin::success();
  }

  virtual Error syncBarrierImpl(omp_interop_val_t *Interop) {
    return Plugin::error(error::ErrorCode::UNSUPPORTED,
                         "sync_barrier not supported");
  }

  virtual Error asyncBarrierImpl(omp_interop_val_t *Interop) {
    return Plugin::error(error::ErrorCode::UNSUPPORTED,
                         "async_barrier not supported");
  }

protected:
  /// Indicate whether a device id is valid.
  bool isValidDeviceId(int32_t DeviceId) const {
    return (DeviceId >= 0 && DeviceId < getNumDevices());
  }

public:
  // TODO: This plugin interface needs to be cleaned up.

  /// Returns non-zero if the plugin runtime has been initialized.
  int32_t is_initialized() const;

  /// Returns non-zero if the \p Image is compatible with the plugin. This
  /// function does not require the plugin to be initialized before use.
  int32_t is_plugin_compatible(__tgt_device_image *Image);

  /// Returns non-zero if the \p Image is compatible with the device.
  int32_t is_device_compatible(int32_t DeviceId, __tgt_device_image *Image);

  /// Returns non-zero if the plugin device has been initialized.
  int32_t is_device_initialized(int32_t DeviceId) const;

  /// Checks if the image is not supported.
  void check_invalid_image(__tgt_device_image *InvalidImage);

  /// Unused in current implementation.
  int32_t supports_empty_images();

  /// Initialize the device inside of the plugin.
  int32_t init_device(int32_t DeviceId);

  /// Return the number of devices this plugin can support.
  int32_t number_of_devices();

  /// Returns the number of processors available on the device.
  int number_of_team_procs(int DeviceId);

  /// Returns if this device is an APU.
  bool has_apu_device(int32_t DeviceId);

  /// Returns if this discrete GPU is a gfx90a.
  bool is_gfx90a(int32_t DeviceId);

  /// Returns if this device supports USM.
  bool supports_unified_memory(int32_t DeviceId);

  /// Returns if GFX90A coarse graining of OpenMP mapped
  /// variables is enabled under unified shared memory.
  bool is_gfx90a_coarse_grain_usm_map_enabled(int32_t DeviceId);

  /// Returns if managed memory is supported.
  bool is_system_supporting_managed_memory(int32_t DeviceId);

  /// Returns non-zero if the data can be exchanged between the two devices.
  int32_t is_data_exchangable(int32_t SrcDeviceId, int32_t DstDeviceId);

  /// Initializes the record and replay mechanism inside the plugin.
  int32_t initialize_record_replay(int32_t DeviceId, int64_t MemorySize,
                                   void *VAddr, bool isRecord, bool SaveOutput,
                                   uint64_t &ReqPtrArgOffset);

  /// Loads the associated binary into the plugin and returns a handle to it.
  int32_t load_binary(int32_t DeviceId, __tgt_device_image *TgtImage,
                      __tgt_device_binary *Binary);

  /// Allocates memory that is accessively to the given device.
  void *data_alloc(int32_t DeviceId, int64_t Size, void *HostPtr, int32_t Kind);

  /// Deallocates memory on the given device.
  int32_t data_delete(int32_t DeviceId, void *TgtPtr, int32_t Kind);

  /// Locks / pins host memory using the plugin runtime.
  int32_t data_lock(int32_t DeviceId, void *Ptr, int64_t Size,
                    void **LockedPtr);

  /// Unlocks / unpins host memory using the plugin runtime.
  int32_t data_unlock(int32_t DeviceId, void *Ptr);

  /// Notify the runtime about a new mapping that has been created outside.
  int32_t data_notify_mapped(int32_t DeviceId, void *HstPtr, int64_t Size);

  /// Notify t he runtime about a mapping that has been deleted.
  int32_t data_notify_unmapped(int32_t DeviceId, void *HstPtr);

  /// Copy data to the given device.
  int32_t data_submit(int32_t DeviceId, void *TgtPtr, void *HstPtr,
                      int64_t Size);

  /// Copy data to the given device asynchronously.
  int32_t data_submit_async(int32_t DeviceId, void *TgtPtr, void *HstPtr,
                            int64_t Size, __tgt_async_info *AsyncInfoPtr);

  /// Copy data from the given device.
  int32_t data_retrieve(int32_t DeviceId, void *HstPtr, void *TgtPtr,
                        int64_t Size);

  /// Copy data from the given device asynchronously.
  int32_t data_retrieve_async(int32_t DeviceId, void *HstPtr, void *TgtPtr,
                              int64_t Size, __tgt_async_info *AsyncInfoPtr);

  /// Exchange memory addresses between two devices.
  int32_t data_exchange(int32_t SrcDeviceId, void *SrcPtr, int32_t DstDeviceId,
                        void *DstPtr, int64_t Size);

  /// Exchange memory addresses between two devices asynchronously.
  int32_t data_exchange_async(int32_t SrcDeviceId, void *SrcPtr,
                              int DstDeviceId, void *DstPtr, int64_t Size,
                              __tgt_async_info *AsyncInfo);

  /// Begin executing a kernel on the given device.
  int32_t launch_kernel_sync(int32_t DeviceId, void *TgtEntryPtr,
                             void **TgtArgs, ptrdiff_t *TgtOffsets,
                             KernelArgsTy *KernelArgs);

  /// Begin executing a kernel on the given device.
  int32_t launch_kernel(int32_t DeviceId, void *TgtEntryPtr, void **TgtArgs,
                        ptrdiff_t *TgtOffsets, KernelArgsTy *KernelArgs,
                        __tgt_async_info *AsyncInfoPtr);

  /// Synchronize an asyncrhonous queue with the plugin runtime.
  int32_t synchronize(int32_t DeviceId, __tgt_async_info *AsyncInfoPtr);

  /// Query the current state of an asynchronous queue.
  int32_t query_async(int32_t DeviceId, __tgt_async_info *AsyncInfoPtr);

  /// Prints information about the given devices supported by the plugin.
  void print_device_info(int32_t DeviceId);

  /// Creates an event in the given plugin if supported.
  int32_t create_event(int32_t DeviceId, void **EventPtr);

  /// Records an event that has occurred.
  int32_t record_event(int32_t DeviceId, void *EventPtr,
                       __tgt_async_info *AsyncInfoPtr);

  /// Wait until an event has occurred.
  int32_t wait_event(int32_t DeviceId, void *EventPtr,
                     __tgt_async_info *AsyncInfoPtr);

  /// Synchronize execution until an event is done.
  int32_t sync_event(int32_t DeviceId, void *EventPtr);

  /// Remove the event from the plugin.
  int32_t destroy_event(int32_t DeviceId, void *EventPtr);

  /// Creates an asynchronous queue for the given plugin.
  int32_t init_async_info(int32_t DeviceId, __tgt_async_info **AsyncInfoPtr);

  /// Creates device information to be used for diagnostics.
  int32_t init_device_info(int32_t DeviceId, __tgt_device_info *DeviceInfo,
                           const char **ErrStr);

  /// Sets the region of memory that is considered coarse grained.
  int set_coarse_grain_mem_region(int32_t DeviceId, void *ptr, int64_t size);

  /// Sets the offset into the devices for use by OMPT.
  int32_t set_device_identifier(int32_t UserId, int32_t DeviceId);

  /// Populates the device page table.
  int prepopulate_page_table(int32_t DeviceId, void *ptr, int64_t size);

  /// Gets the coarse grained memory region.
  int32_t query_coarse_grain_mem_region(int32_t DeviceId, const void *ptr,
                                        int64_t size);

  /// Set coarse_grain memory for omp_register_coarse_grain_mem
  void set_coarse_grain_mem(int32_t DeviceId, const void *ptr, int64_t size,
                            bool set_attr);

  /// Look up a global symbol in the given binary.
  int32_t get_global(__tgt_device_binary Binary, uint64_t Size,
                     const char *Name, void **DevicePtr);

  /// Look up a kernel function in the given binary.
  int32_t get_function(__tgt_device_binary Binary, const char *Name,
                       void **KernelPtr);

  /// Returns if we can use automatic zero copy.
  int32_t use_auto_zero_copy(int32_t DeviceId);

  /// Make sure a pointer can be accessed by all agents.
  int32_t enable_access_to_all_agents(int32_t DeviceId, void *ptr);

  /// Perform some checks when using automatic zero copy.
  int32_t zero_copy_sanity_checks_and_diag(int32_t DeviceId,
                                           bool isUnifiedSharedMemory,
                                           bool isAutoZeroCopy,
                                           bool isEagerMaps);

  /// Return number of devices used by multi-device kernels.
  int32_t get_num_multi_devices(int32_t DeviceId);

  /// Check if kernel is multi-device.
  bool kernel_is_multi_device(int32_t DeviceId, void *TgtEntryPtr);

  /// Return true if a descriptor of size 'Size' should be allocated using
  /// shared memory.
  bool use_shared_mem_for_descriptor(int32_t DeviceId, int64_t Size);

  /// Return the interop specification that the plugin supports
  /// It might not be one of the user specified ones.
  interop_spec_t select_interop_preference(int32_t ID, int32_t InteropType,
                                           int32_t NumPrefers,
                                           interop_spec_t *Prefers) {
    auto &Device = getDevice(ID);
    return Device.selectInteropPreference(InteropType, NumPrefers, Prefers);
  }

  /// Create OpenMP interop with the given interop context
  omp_interop_val_t *create_interop(int32_t ID, int32_t InteropContext,
                                    interop_spec_t *InteropSpec);

  /// Release OpenMP interop object
  int32_t release_interop(int32_t ID, omp_interop_val_t *Interop);

  /// Flush the queue associated with the interop object if necessary
  int32_t flush_queue(omp_interop_val_t *Interop);

  /// Perform a host synchronization with the queue associated with the interop
  /// object and wait for it to complete.
  int32_t sync_barrier(omp_interop_val_t *Interop);

  /// Queue an asynchronous barrier in the queue associated with the interop
  /// object and return immediately.
  int32_t async_barrier(omp_interop_val_t *Interop);

private:
  /// Indicates if the platform runtime has been fully initialized.
  bool Initialized = false;

  /// Number of devices available for the plugin.
  int32_t NumDevices = 0;

  /// Map of plugin device identifiers to the user device identifier.
  llvm::DenseMap<int32_t, int32_t> UserDeviceIds;

  /// Array of pointers to the devices. Initially, they are all set to nullptr.
  /// Once a device is initialized, the pointer is stored in the position given
  /// by its device id. A position with nullptr means that the corresponding
  /// device was not initialized yet.
  llvm::SmallVector<GenericDeviceTy *> Devices;

  /// Pointer to the global handler for this plugin.
  GenericGlobalHandlerTy *GlobalHandler;

  /// Internal allocator for different structures.
  BumpPtrAllocator Allocator;

  /// The JIT engine shared by all devices connected to this plugin.
  JITEngine JIT;

  /// The interface between the plugin and the GPU for host services.
  RPCServerTy *RPCServer;

  /// The interface between the plugin and the GPU for host services.
  RecordReplayTy *RecordReplay;
};

/// Auxiliary interface class for GenericDeviceResourceManagerTy. This class
/// acts as a reference to a device resource, such as a stream, and requires
/// some basic functions to be implemented. The derived class should define an
/// empty constructor that creates an empty and invalid resource reference. Do
/// not create a new resource on the ctor, but on the create() function instead.
///
/// The derived class should also define the type HandleTy as the underlying
/// resource handle type. For instance, in a CUDA stream it would be:
///   using HandleTy = CUstream;
struct GenericDeviceResourceRef {
  /// Create a new resource and stores a reference.
  virtual Error create(GenericDeviceTy &Device) = 0;

  /// Destroy and release the resources pointed by the reference.
  virtual Error destroy(GenericDeviceTy &Device) = 0;

protected:
  ~GenericDeviceResourceRef() = default;
};

/// Class that implements a resource pool belonging to a device. This class
/// operates with references to the actual resources. These reference must
/// derive from the GenericDeviceResourceRef class and implement the create
/// and destroy virtual functions.
template <typename ResourceRef> class GenericDeviceResourceManagerTy {
  using ResourcePoolTy = GenericDeviceResourceManagerTy<ResourceRef>;
  using ResourceHandleTy = typename ResourceRef::HandleTy;

public:
  /// Create an empty resource pool for a specific device.
  GenericDeviceResourceManagerTy(GenericDeviceTy &Device)
      : Device(Device), NextAvailable(0) {}

  /// Destroy the resource pool. At this point, the deinit() function should
  /// already have been executed so the resource pool should be empty.
  virtual ~GenericDeviceResourceManagerTy() {
    assert(ResourcePool.empty() && "Resource pool not empty");
  }

  /// Initialize the resource pool.
  Error init(uint32_t InitialSize) {
    assert(ResourcePool.empty() && "Resource pool already initialized");
    return ResourcePoolTy::resizeResourcePool(InitialSize);
  }

  /// Deinitialize the resource pool and delete all resources. This function
  /// must be called before the destructor.
  virtual Error deinit() {
    if (NextAvailable)
      DP("Missing %d resources to be returned\n", NextAvailable);

    // TODO: This prevents a bug on libomptarget to make the plugins fail. There
    // may be some resources not returned. Do not destroy these ones.
    if (auto Err = ResourcePoolTy::resizeResourcePool(NextAvailable))
      return Err;

    ResourcePool.clear();

    return Plugin::success();
  }

  /// Get a resource from the pool or create new ones. If the function
  /// succeeds, the handle to the resource is saved in \p Handle.
  virtual Error getResource(ResourceHandleTy &Handle) {
    // Get a resource with an empty resource processor.
    return getResourcesImpl(1, &Handle,
                            [](ResourceHandleTy) { return Plugin::success(); });
  }

  /// Get multiple resources from the pool or create new ones. If the function
  /// succeeds, the handles to the resources are saved in \p Handles.
  virtual Error getResources(uint32_t Num, ResourceHandleTy *Handles) {
    // Get resources with an empty resource processor.
    return getResourcesImpl(Num, Handles,
                            [](ResourceHandleTy) { return Plugin::success(); });
  }

  /// Return resource to the pool.
  virtual Error returnResource(ResourceHandleTy Handle) {
    // Return a resource with an empty resource processor.
    return returnResourceImpl(
        Handle, [](ResourceHandleTy) { return Plugin::success(); });
  }

protected:
  /// Get multiple resources from the pool or create new ones. If the function
  /// succeeds, the handles to the resources are saved in \p Handles. Also
  /// process each of the obtained resources with \p Processor.
  template <typename FuncTy>
  Error getResourcesImpl(uint32_t Num, ResourceHandleTy *Handles,
                         FuncTy Processor) {
    const std::lock_guard<std::mutex> Lock(Mutex);

    assert(NextAvailable <= ResourcePool.size() &&
           "Resource pool is corrupted");

    if (NextAvailable + Num > ResourcePool.size())
      // Double the resource pool or resize it to provide the requested ones.
      if (auto Err = ResourcePoolTy::resizeResourcePool(
              std::max(NextAvailable * 2, NextAvailable + Num)))
        return Err;

    // Save the handles in the output array parameter.
    for (uint32_t r = 0; r < Num; ++r)
      Handles[r] = ResourcePool[NextAvailable + r];

    // Process all obtained resources.
    for (uint32_t r = 0; r < Num; ++r)
      if (auto Err = Processor(Handles[r]))
        return Err;

    NextAvailable += Num;

    return Plugin::success();
  }

  /// Return resource to the pool and process the resource with \p Processor.
  template <typename FuncTy>
  Error returnResourceImpl(ResourceHandleTy Handle, FuncTy Processor) {
    const std::lock_guard<std::mutex> Lock(Mutex);

    // Process the returned resource.
    if (auto Err = Processor(Handle))
      return Err;

    assert(NextAvailable > 0 && "Resource pool is corrupted");
    ResourcePool[--NextAvailable] = Handle;

    return Plugin::success();
  }

protected:
  /// The resources between \p OldSize and \p NewSize need to be created or
  /// destroyed. The mutex is locked when this function is called.
  Error resizeResourcePoolImpl(uint32_t OldSize, uint32_t NewSize) {
    assert(OldSize != NewSize && "Resizing to the same size");

    if (auto Err = Device.setContext())
      return Err;

    if (OldSize < NewSize) {
      // Create new resources.
      for (uint32_t I = OldSize; I < NewSize; ++I) {
        if (auto Err = ResourcePool[I].create(Device))
          return Err;
      }
    } else {
      // Destroy the obsolete resources.
      for (uint32_t I = NewSize; I < OldSize; ++I) {
        if (auto Err = ResourcePool[I].destroy(Device))
          return Err;
      }
    }
    return Plugin::success();
  }

  /// Increase or decrease the number of resources. This function should
  /// be called with the mutex acquired.
  Error resizeResourcePool(uint32_t NewSize) {
    uint32_t OldSize = ResourcePool.size();

    // Nothing to do.
    if (OldSize == NewSize)
      return Plugin::success();

    if (OldSize < NewSize) {
      // Increase the number of resources.
      ResourcePool.resize(NewSize);
      return ResourcePoolTy::resizeResourcePoolImpl(OldSize, NewSize);
    }

    // Decrease the number of resources otherwise.
    auto Err = ResourcePoolTy::resizeResourcePoolImpl(OldSize, NewSize);
    ResourcePool.resize(NewSize);

    return Err;
  }

  /// The device to which the resources belong
  GenericDeviceTy &Device;

  /// Mutex for the resource pool.
  std::mutex Mutex;

  /// The next available resource in the pool.
  uint32_t NextAvailable;

  /// The actual resource pool.
  std::deque<ResourceRef> ResourcePool;
};

} // namespace plugin
} // namespace target
} // namespace omp
} // namespace llvm

#endif // OPENMP_LIBOMPTARGET_PLUGINS_COMMON_PLUGININTERFACE_H<|MERGE_RESOLUTION|>--- conflicted
+++ resolved
@@ -61,11 +61,8 @@
 struct GenericKernelTy;
 struct GenericDeviceTy;
 struct RecordReplayTy;
-<<<<<<< HEAD
 struct KernelRunRecordTy;
-=======
 template <typename ResourceRef> class GenericDeviceResourceManagerTy;
->>>>>>> c9622343
 
 namespace Plugin {
 /// Create a success error. This is the same as calling Error::success(), but
