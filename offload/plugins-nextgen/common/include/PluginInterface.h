--- conflicted
+++ resolved
@@ -1225,7 +1225,6 @@
   bool useAutoZeroCopy();
   virtual bool useAutoZeroCopyImpl() { return false; }
 
-<<<<<<< HEAD
   bool isFastReductionEnabled() const { return IsFastReductionEnabled; }
 
   /// Performs sanity checks on zero-copy options and prints diagnostic info.
@@ -1248,11 +1247,10 @@
   /// Return true if a descriptor of size 'Size' should be allocated using
   /// shared memory. Default implementation returns 'false',
   virtual bool useSharedMemForDescriptor(int64_t Size);
-=======
+
   /// Returns true if the plugin can guarantee that the associated
   /// storage is accessible
   Expected<bool> isAccessiblePtr(const void *Ptr, size_t Size);
->>>>>>> 322dd630
 
   virtual Expected<omp_interop_val_t *>
   createInterop(int32_t InteropType, interop_spec_t &InteropSpec) {
