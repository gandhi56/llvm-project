//===- PluginInterface.h - Target independent plugin device interface -----===//
//
// Part of the LLVM Project, under the Apache License v2.0 with LLVM Exceptions.
// See https://llvm.org/LICENSE.txt for license information.
// SPDX-License-Identifier: Apache-2.0 WITH LLVM-exception
//
//===----------------------------------------------------------------------===//
//
//===----------------------------------------------------------------------===//

#ifndef OPENMP_LIBOMPTARGET_PLUGINS_NEXTGEN_COMMON_PLUGININTERFACE_H
#define OPENMP_LIBOMPTARGET_PLUGINS_NEXTGEN_COMMON_PLUGININTERFACE_H

#include <cstddef>
#include <cstdint>
#include <deque>
#include <list>
#include <map>
#include <shared_mutex>
#include <variant>
#include <vector>

#include "ExclusiveAccess.h"
#include "OpenMP/InteropAPI.h"
#include "Shared/APITypes.h"
#include "Shared/Debug.h"
#include "Shared/Environment.h"
#include "Shared/EnvironmentVar.h"
#include "Shared/Requirements.h"
#include "Shared/Utils.h"

#include "GlobalHandler.h"
#include "JIT.h"
#include "MemoryManager.h"
#include "OffloadError.h"
#include "RPC.h"
#include "omptarget.h"

#ifdef OMPT_SUPPORT
#include "OmptDeviceTracing.h"
#include "omp-tools.h"
#endif

#include "llvm/ADT/SmallVector.h"
#include "llvm/Frontend/OpenMP/OMPConstants.h"
#include "llvm/Frontend/OpenMP/OMPGridValues.h"
#include "llvm/Support/Allocator.h"
#include "llvm/Support/Error.h"
#include "llvm/Support/ErrorHandling.h"
#include "llvm/Support/MemoryBufferRef.h"
#include "llvm/Support/raw_ostream.h"
#include "llvm/TargetParser/Triple.h"

namespace llvm {
namespace omp {
namespace target {

namespace plugin {

struct GenericPluginTy;
struct GenericKernelTy;
struct GenericDeviceTy;
struct RecordReplayTy;
struct KernelRunRecordTy;

namespace Plugin {
/// Create a success error. This is the same as calling Error::success(), but
/// it is recommended to use this one for consistency with Plugin::error() and
/// Plugin::check().
static inline Error success() { return Error::success(); }

/// Create an Offload error.
template <typename... ArgsTy>
static Error error(error::ErrorCode Code, const char *ErrFmt, ArgsTy... Args) {
  return error::createOffloadError(Code, ErrFmt, Args...);
}

inline Error error(error::ErrorCode Code, const char *S) {
  return make_error<error::OffloadError>(Code, S);
}

inline Error error(error::ErrorCode Code, Error &&OtherError,
                   const char *Context) {
  return error::createOffloadError(Code, std::move(OtherError), Context);
}

/// Check the plugin-specific error code and return an error or success
/// accordingly. In case of an error, create a string error with the error
/// description. The ErrFmt should follow the format:
///     "Error in <function name>[<optional info>]: %s"
/// The last format specifier "%s" is mandatory and will be used to place the
/// error code's description. Notice this function should be only called from
/// the plugin-specific code.
/// TODO: Refactor this, must be defined individually by each plugin.
template <typename... ArgsTy>
static Error check(int32_t ErrorCode, const char *ErrFmt, ArgsTy... Args);
} // namespace Plugin

/// Class that wraps the __tgt_async_info to simply its usage. In case the
/// object is constructed without a valid __tgt_async_info, the object will use
/// an internal one and will synchronize the current thread with the pending
/// operations when calling AsyncInfoWrapperTy::finalize(). This latter function
/// must be called before destroying the wrapper object.
struct AsyncInfoWrapperTy {
  AsyncInfoWrapperTy(GenericDeviceTy &Device, __tgt_async_info *AsyncInfoPtr);

  ~AsyncInfoWrapperTy() {
    assert(!AsyncInfoPtr && "AsyncInfoWrapperTy not finalized");
  }

  /// Get the raw __tgt_async_info pointer.
  operator __tgt_async_info *() const { return AsyncInfoPtr; }

  /// Indicate whether there is queue.
  bool hasQueue() const { return (AsyncInfoPtr->Queue != nullptr); }

  /// Get the queue.
  template <typename Ty> Ty getQueueAs() {
    static_assert(sizeof(Ty) == sizeof(AsyncInfoPtr->Queue),
                  "Queue is not of the same size as target type");
    return static_cast<Ty>(AsyncInfoPtr->Queue);
  }

  /// Set the queue.
  template <typename Ty> void setQueueAs(Ty Queue) {
    static_assert(sizeof(Ty) == sizeof(AsyncInfoPtr->Queue),
                  "Queue is not of the same size as target type");
    assert(!AsyncInfoPtr->Queue && "Overwriting queue");
    AsyncInfoPtr->Queue = Queue;
  }

  /// Synchronize with the __tgt_async_info's pending operations if it's the
  /// internal async info. The error associated to the asynchronous operations
  /// issued in this queue must be provided in \p Err. This function will update
  /// the error parameter with the result of the synchronization if it was
  /// actually executed. This function must be called before destroying the
  /// object and only once.
  void finalize(Error &Err);

  /// Register \p Ptr as an associated allocation that is freed after
  /// finalization.
  void freeAllocationAfterSynchronization(void *Ptr) {
    AsyncInfoPtr->AssociatedAllocations.push_back(Ptr);
  }

private:
  GenericDeviceTy &Device;
  __tgt_async_info LocalAsyncInfo;
  __tgt_async_info *AsyncInfoPtr;
};

enum class DeviceInfo {
#define OFFLOAD_DEVINFO(Name, _, Value) Name = Value,
#include "OffloadInfo.inc"
#undef OFFLOAD_DEVINFO
};

/// Tree node for device information
///
/// This information is either printed or used by liboffload to extract certain
/// device queries. Each property has an optional key, an optional value
/// and optional children. The children can be used to store additional
/// information (such as x, y and z components of ranges).
struct InfoTreeNode {
  static constexpr uint64_t IndentSize = 4;

  std::string Key;
  using VariantType = std::variant<uint64_t, std::string, bool, std::monostate>;
  VariantType Value;
  std::string Units;
  // Need to specify a default value number of elements here as `InfoTreeNode`'s
  // size is unknown. This is a vector (rather than a Key->Value map) since:
  // * The keys need to be owned and thus `std::string`s
  // * The order of keys is important
  // * The same key can appear multiple times
  std::unique_ptr<llvm::SmallVector<InfoTreeNode, 8>> Children;

  llvm::DenseMap<DeviceInfo, size_t> DeviceInfoMap;

  InfoTreeNode() : InfoTreeNode("", std::monostate{}, "") {}
  InfoTreeNode(std::string Key, VariantType Value, std::string Units)
      : Key(Key), Value(Value), Units(Units) {}

  /// Add a new info entry as a child of this node. The entry requires at least
  /// a key string in \p Key. The value in \p Value is optional and can be any
  /// type that is representable as a string. The units in \p Units is optional
  /// and must be a string. Providing a device info key allows liboffload to
  /// use that value for an appropriate olGetDeviceInfo query
  template <typename T = std::monostate>
  InfoTreeNode *add(std::string Key, T Value = T(),
                    const std::string &Units = std::string(),
                    std::optional<DeviceInfo> DeviceInfoKey = std::nullopt) {
    assert(!Key.empty() && "Invalid info key");

    if (!Children)
      Children = std::make_unique<llvm::SmallVector<InfoTreeNode, 8>>();

    VariantType ValueVariant;
    if constexpr (std::is_same_v<T, bool> || std::is_same_v<T, std::monostate>)
      ValueVariant = Value;
    else if constexpr (std::is_arithmetic_v<T>)
      ValueVariant = static_cast<uint64_t>(Value);
    else
      ValueVariant = std::string{Value};

    auto Ptr = &Children->emplace_back(Key, ValueVariant, Units);

    if (DeviceInfoKey)
      DeviceInfoMap[*DeviceInfoKey] = Children->size() - 1;

    return Ptr;
  }

  std::optional<InfoTreeNode *> get(StringRef Key) {
    if (!Children)
      return std::nullopt;

    auto It = std::find_if(Children->begin(), Children->end(),
                           [&](auto &V) { return V.Key == Key; });
    if (It == Children->end())
      return std::nullopt;
    return It;
  }

  std::optional<InfoTreeNode *> get(DeviceInfo Info) {
    auto Result = DeviceInfoMap.find(Info);
    if (Result != DeviceInfoMap.end())
      return &(*Children)[Result->second];
    return std::nullopt;
  }

  /// Print all info entries in the tree
  void print() const {
    // Fake an additional indent so that values are offset from the keys
    doPrint(0, maxKeySize(1));
  }

private:
  void doPrint(int Level, uint64_t MaxKeySize) const {
    if (Key.size()) {
      // Compute the indentations for the current entry.
      uint64_t KeyIndentSize = Level * IndentSize;
      uint64_t ValIndentSize =
          MaxKeySize - (Key.size() + KeyIndentSize) + IndentSize;

      llvm::outs() << std::string(KeyIndentSize, ' ') << Key
                   << std::string(ValIndentSize, ' ');
      std::visit(
          [](auto &&V) {
            using T = std::decay_t<decltype(V)>;
            if constexpr (std::is_same_v<T, std::string>)
              llvm::outs() << V;
            else if constexpr (std::is_same_v<T, bool>)
              llvm::outs() << (V ? "Yes" : "No");
            else if constexpr (std::is_same_v<T, uint64_t>)
              llvm::outs() << V;
            else if constexpr (std::is_same_v<T, std::monostate>) {
              // Do nothing
            } else
              static_assert(false, "doPrint visit not exhaustive");
          },
          Value);
      llvm::outs() << (Units.empty() ? "" : " ") << Units << "\n";
    }

    // Print children
    if (Children)
      for (const auto &Entry : *Children)
        Entry.doPrint(Level + 1, MaxKeySize);
  }

  // Recursively calculates the maximum width of each key, including indentation
  uint64_t maxKeySize(int Level) const {
    uint64_t MaxKeySize = 0;

    if (Children)
      for (const auto &Entry : *Children) {
        uint64_t KeySize = Entry.Key.size() + Level * IndentSize;
        MaxKeySize = std::max(MaxKeySize, KeySize);
        MaxKeySize = std::max(MaxKeySize, Entry.maxKeySize(Level + 1));
      }

    return MaxKeySize;
  }
};

/// Class wrapping a __tgt_device_image and its offload entry table on a
/// specific device. This class is responsible for storing and managing
/// the offload entries for an image on a device.
class DeviceImageTy {
  /// Image identifier within the corresponding device. Notice that this id is
  /// not unique between different device; they may overlap.
  int32_t ImageId;

  /// The pointer to the raw __tgt_device_image.
  const __tgt_device_image *TgtImage;
  const __tgt_device_image *TgtImageBitcode;

  /// Reference to the device this image is loaded on.
  GenericDeviceTy &Device;

  /// If this image has any global destructors that much be called.
  /// FIXME: This is only required because we currently have no invariants
  ///        towards the lifetime of the underlying image. We should either copy
  ///        the image into memory locally or erase the pointers after init.
  bool PendingGlobalDtors;

public:
  DeviceImageTy(int32_t Id, GenericDeviceTy &Device,
                const __tgt_device_image *Image)
      : ImageId(Id), TgtImage(Image), TgtImageBitcode(nullptr), Device(Device),
        PendingGlobalDtors(false) {
    assert(TgtImage && "Invalid target image");
  }

  /// Get the image identifier within the device.
  int32_t getId() const { return ImageId; }

  /// Get the device that this image is loaded onto.
  GenericDeviceTy &getDevice() const { return Device; }

  /// Get the pointer to the raw __tgt_device_image.
  const __tgt_device_image *getTgtImage() const { return TgtImage; }

  void setTgtImageBitcode(const __tgt_device_image *TgtImageBitcode) {
    this->TgtImageBitcode = TgtImageBitcode;
  }

  const __tgt_device_image *getTgtImageBitcode() const {
    return TgtImageBitcode;
  }

  /// Get the image starting address.
  void *getStart() const { return TgtImage->ImageStart; }

  /// Get the image size.
  size_t getSize() const {
    return utils::getPtrDiff(TgtImage->ImageEnd, TgtImage->ImageStart);
  }

  /// Get a memory buffer reference to the whole image.
  MemoryBufferRef getMemoryBuffer() const {
    return MemoryBufferRef(StringRef((const char *)getStart(), getSize()),
                           "Image");
  }
  /// Accessors to the boolean value
  bool setPendingGlobalDtors() { return PendingGlobalDtors = true; }
  bool hasPendingGlobalDtors() const { return PendingGlobalDtors; }
};

/// Class implementing common functionalities of offload kernels. Each plugin
/// should define the specific kernel class, derive from this generic one, and
/// implement the necessary virtual function members.
struct GenericKernelTy {
  /// Construct a kernel with a name and a execution mode.
  GenericKernelTy(const char *Name)
      : Name(Name), PreferredNumThreads(0), MaxNumThreads(0) {}

  virtual ~GenericKernelTy() {}

  /// Initialize the kernel object from a specific device.
  Error init(GenericDeviceTy &GenericDevice, DeviceImageTy &Image);
  virtual Error initImpl(GenericDeviceTy &GenericDevice,
                         DeviceImageTy &Image) = 0;

  /// Launch the kernel on the specific device. The device must be the same
  /// one used to initialize the kernel.
  Error launch(GenericDeviceTy &GenericDevice, void **ArgPtrs,
               ptrdiff_t *ArgOffsets, KernelArgsTy &KernelArgs,
               AsyncInfoWrapperTy &AsyncInfoWrapper) const;
  virtual Error launchImpl(GenericDeviceTy &GenericDevice,
                           uint32_t NumThreads[3], uint32_t NumBlocks[3],
                           KernelArgsTy &KernelArgs,
                           KernelLaunchParamsTy LaunchParams,
                           AsyncInfoWrapperTy &AsyncInfoWrapper) const = 0;

  /// Get the kernel name.
  const char *getName() const { return Name.c_str(); }

  /// Get the kernel image.
  DeviceImageTy &getImage() const {
    assert(ImagePtr && "Kernel is not initialized!");
    return *ImagePtr;
  }

  /// Return the kernel environment object for kernel \p Name.
  const KernelEnvironmentTy &getKernelEnvironmentForKernel() {
    return KernelEnvironment;
  }

  /// Return a device pointer to a new kernel launch environment.
  Expected<KernelLaunchEnvironmentTy *>
  getKernelLaunchEnvironment(GenericDeviceTy &GenericDevice, uint32_t Version,
                             AsyncInfoWrapperTy &AsyncInfo) const;

  /// Indicate whether an execution mode is valid.
  static bool isValidExecutionMode(OMPTgtExecModeFlags ExecutionMode) {
    switch (ExecutionMode) {
    case OMP_TGT_EXEC_MODE_BARE:
    case OMP_TGT_EXEC_MODE_SPMD:
    case OMP_TGT_EXEC_MODE_GENERIC:
    case OMP_TGT_EXEC_MODE_GENERIC_SPMD:
      return true;
    // AMD-only execution modes
    case OMP_TGT_EXEC_MODE_SPMD_BIG_JUMP_LOOP:
    case OMP_TGT_EXEC_MODE_SPMD_NO_LOOP:
    case OMP_TGT_EXEC_MODE_XTEAM_RED:
      DP("AMD-only execution mode\n");
      return true;
    }
    llvm_unreachable("Unknown execution mode!");
  }

  /// Indicate whether it is a specialized kernel.
  bool isSpecializedKernel() const {
    if (ExecutionMode == OMP_TGT_EXEC_MODE_SPMD_NO_LOOP ||
        ExecutionMode == OMP_TGT_EXEC_MODE_SPMD_BIG_JUMP_LOOP ||
        ExecutionMode == OMP_TGT_EXEC_MODE_XTEAM_RED)
      return true;
    return false;
  }

  /// Check if kernel is a multi-device kernel.
  bool isMultiDeviceKernel() const { return IsMultiDeviceKernel; }

  /// Compute kernel occupancy
  /// This function computes the max(upperbound) occupancy for a lanuched kernel
  /// based on the given hardware resources e.g. the number of registers, size
  /// of the local memory, etc.
  virtual unsigned computeMaxOccupancy(GenericDeviceTy &Device) const {
    // This function should be overridden in the derived class.
    return MaxOccupancy;
  }

  /// Compute achieved occupancy
  /// This function computes the achieved occupancy for a launched kernel based
  /// on the number of threads, number of teams and the max occupancy of this
  /// kernel. It returns in ratio representing the occupancy for each CU(SM).
  virtual unsigned computeAchievedOccupancy(GenericDeviceTy &Device,
                                            uint32_t numThreads,
                                            uint64_t numTeams) const {
    // This function should be overridden in the derived class.
    return AchievedOccupancy;
  }

  /// Indicate if the kernel works in Generic SPMD, Generic or SPMD mode.
  bool isGenericSPMDMode() const {
    return ExecutionMode == OMP_TGT_EXEC_MODE_GENERIC_SPMD;
  }
  bool isGenericMode() const {
    return ExecutionMode == OMP_TGT_EXEC_MODE_GENERIC;
  }
  bool isSPMDMode() const { return ExecutionMode == OMP_TGT_EXEC_MODE_SPMD; }
  bool isBareMode() const { return ExecutionMode == OMP_TGT_EXEC_MODE_BARE; }

  /// AMD-only execution modes
  bool isBigJumpLoopMode() const {
    return ExecutionMode == OMP_TGT_EXEC_MODE_SPMD_BIG_JUMP_LOOP;
  }
  bool isNoLoopMode() const {
    return ExecutionMode == OMP_TGT_EXEC_MODE_SPMD_NO_LOOP;
  }
  bool isXTeamReductionsMode() const {
    return ExecutionMode == OMP_TGT_EXEC_MODE_XTEAM_RED;
  }

  /// Indicate if the input block size is within the limit.
  virtual bool isValidBlockSize(uint32_t BlockSize) const { return true; }

protected:
  /// Get the execution mode name of the kernel.
  const char *getExecutionModeName() const {
    switch (ExecutionMode) {
    case OMP_TGT_EXEC_MODE_BARE:
      return "BARE";
    case OMP_TGT_EXEC_MODE_SPMD:
      return "SPMD";
    case OMP_TGT_EXEC_MODE_GENERIC:
      return "Generic";
    case OMP_TGT_EXEC_MODE_GENERIC_SPMD:
      return "Generic-SPMD";
    // AMD-only execution modes
    case OMP_TGT_EXEC_MODE_SPMD_NO_LOOP:
      return "SPMD-No-Loop";
    case OMP_TGT_EXEC_MODE_SPMD_BIG_JUMP_LOOP:
      return "SPMD-Big-Jump-Loop";
    case OMP_TGT_EXEC_MODE_XTEAM_RED:
      return "XTeam-Reductions";
    }
    llvm_unreachable("Unknown execution mode!");
  }

  OMPTgtExecModeFlags getExecutionModeFlags() const { return ExecutionMode; }

  /// Prints generic kernel launch information.
  Error printLaunchInfo(GenericDeviceTy &GenericDevice,
                        KernelArgsTy &KernelArgs, uint32_t NumThreads[3],
                        uint32_t NumBlocks[3], int64_t MultiDeviceLB,
                        int64_t MultiDeviceUB) const;

  /// Prints plugin-specific kernel launch information after generic kernel
  /// launch information
  virtual Error printLaunchInfoDetails(GenericDeviceTy &GenericDevice,
                                       KernelArgsTy &KernelArgs,
                                       uint32_t NumThreads[3],
                                       uint32_t NumBlocks[3],
                                       int64_t MultiDeviceLB,
                                       int64_t MultiDeviceUB) const;

private:
  /// Prepare the arguments before launching the kernel.
  KernelLaunchParamsTy
  prepareArgs(GenericDeviceTy &GenericDevice, void **ArgPtrs,
              ptrdiff_t *ArgOffsets, uint32_t &NumArgs,
              llvm::SmallVectorImpl<void *> &Args,
              llvm::SmallVectorImpl<void *> &Ptrs,
              KernelLaunchEnvironmentTy *KernelLaunchEnvironment) const;

  /// Lower number of threads if tripcount is low.
  virtual std::pair<bool, uint32_t>
  adjustNumThreadsForLowTripCount(GenericDeviceTy &GenericDevice,
                                  uint32_t BlockSize, uint64_t LoopTripCount,
                                  uint32_t ThreadLimitClause[3]) const {
    return std::make_pair(false, BlockSize);
  }

  /// Get the number of threads and blocks for the kernel based on the
  /// user-defined threads and block clauses.
  virtual uint32_t getNumThreads(GenericDeviceTy &GenericDevice,
                                 uint32_t ThreadLimitClause[3]) const;

  /// The number of threads \p NumThreads can be adjusted by this method.
  /// \p IsNumThreadsFromUser is true is \p NumThreads is defined by user via
  /// thread_limit clause.
  virtual uint32_t getNumBlocks(GenericDeviceTy &GenericDevice,
                                uint32_t BlockLimitClause[3],
                                uint64_t LoopTripCount, uint32_t &NumThreads,
                                bool IsNumThreadsFromUser) const;

  /// The kernel name.
  std::string Name;

  /// The execution flags of the kernel.
  OMPTgtExecModeFlags ExecutionMode;

  /// The multi-device kernel flag.
  bool IsMultiDeviceKernel;

  /// The image that contains this kernel.
  DeviceImageTy *ImagePtr = nullptr;

protected:
  /// The preferred number of threads to run the kernel.
  uint32_t PreferredNumThreads;

  /// The maximum number of threads which the kernel could leverage.
  uint32_t MaxNumThreads;

  /// The kernel environment, including execution flags.
  KernelEnvironmentTy KernelEnvironment;

  /// The prototype kernel launch environment.
  KernelLaunchEnvironmentTy KernelLaunchEnvironment;

  /// Upper-bound for the launched kernel occupancy.
  /// 0 indicates an invalid result.
  mutable unsigned MaxOccupancy = 0;

  /// Achieved occupancy for the launched kernel.
  /// 0 indications an invalid result.
  mutable unsigned AchievedOccupancy = 0;
};

/// Information about an allocation, when it has been allocated, and when/if it
/// has been deallocated, for error reporting purposes.
struct AllocationTraceInfoTy {

  /// The stack trace of the allocation itself.
  std::string AllocationTrace;

  /// The stack trace of the deallocation, or empty.
  std::string DeallocationTrace;

  /// The allocated device pointer.
  void *DevicePtr = nullptr;

  /// The corresponding host pointer (can be null).
  void *HostPtr = nullptr;

  /// The size of the allocation.
  uint64_t Size = 0;

  /// The kind of the allocation.
  TargetAllocTy Kind = TargetAllocTy::TARGET_ALLOC_DEFAULT;

  /// Information about the last allocation at this address, if any.
  AllocationTraceInfoTy *LastAllocationInfo = nullptr;

  /// Lock to keep accesses race free.
  std::mutex Lock;
};

/// Information about an allocation, when it has been allocated, and when/if it
/// has been deallocated, for error reporting purposes.
struct KernelTraceInfoTy {

  /// The launched kernel.
  GenericKernelTy *Kernel;

  /// The stack trace of the launch itself.
  std::string LaunchTrace;

  /// The async info the kernel was launched in.
  __tgt_async_info *AsyncInfo;
};

struct KernelTraceInfoRecordTy {
  KernelTraceInfoRecordTy() { KTIs.fill({}); }

  /// Return the (maximal) record size.
  auto size() const { return KTIs.size(); }

  /// Create a new kernel trace info and add it into the record.
  void emplace(GenericKernelTy *Kernel, const std::string &&StackTrace,
               __tgt_async_info *AsyncInfo) {
    KTIs[Idx] = {Kernel, std::move(StackTrace), AsyncInfo};
    Idx = (Idx + 1) % size();
  }

  /// Return the \p I'th last kernel trace info.
  auto getKernelTraceInfo(int32_t I) const {
    // Note that kernel trace infos "grow forward", so lookup is backwards.
    return KTIs[(Idx - I - 1 + size()) % size()];
  }

private:
  std::array<KernelTraceInfoTy, 8> KTIs;
  unsigned Idx = 0;
};

/// Class representing a map of host pinned allocations. We track these pinned
/// allocations, so memory transfers involving these buffers can be optimized.
class PinnedAllocationMapTy {

  /// Struct representing a map entry.
  struct EntryTy {
    /// The host pointer of the pinned allocation.
    void *HstPtr;

    /// The pointer that devices' driver should use to transfer data from/to the
    /// pinned allocation. In most plugins, this pointer will be the same as the
    /// host pointer above.
    void *DevAccessiblePtr;

    /// The size of the pinned allocation.
    size_t Size;

    /// Indicate whether the allocation was locked from outside the plugin, for
    /// instance, from the application. The externally locked allocations are
    /// not unlocked by the plugin when unregistering the last user.
    bool ExternallyLocked;

    /// The number of references to the pinned allocation. The allocation should
    /// remain pinned and registered to the map until the number of references
    /// becomes zero.
    mutable size_t References;

    /// Create an entry with the host and device accessible pointers, the buffer
    /// size, and a boolean indicating whether the buffer was locked externally.
    EntryTy(void *HstPtr, void *DevAccessiblePtr, size_t Size,
            bool ExternallyLocked)
        : HstPtr(HstPtr), DevAccessiblePtr(DevAccessiblePtr), Size(Size),
          ExternallyLocked(ExternallyLocked), References(1) {}

    /// Utility constructor used for std::set searches.
    EntryTy(void *HstPtr)
        : HstPtr(HstPtr), DevAccessiblePtr(nullptr), Size(0),
          ExternallyLocked(false), References(0) {}
  };

  /// Comparator of mep entries. Use the host pointer to enforce an order
  /// between entries.
  struct EntryCmpTy {
    bool operator()(const EntryTy &Left, const EntryTy &Right) const {
      return Left.HstPtr < Right.HstPtr;
    }
  };

  typedef std::set<EntryTy, EntryCmpTy> PinnedAllocSetTy;

  /// The map of host pinned allocations.
  PinnedAllocSetTy Allocs;

  /// The mutex to protect accesses to the map.
  mutable std::shared_mutex Mutex;

  /// Reference to the corresponding device.
  GenericDeviceTy &Device;

  /// Indicate whether mapped host buffers should be locked automatically.
  bool LockMappedBuffers;

  /// Indicate whether failures when locking mapped buffers should be ignored.
  bool IgnoreLockMappedFailures;

  /// Find an allocation that intersects with \p HstPtr pointer. Assume the
  /// map's mutex is acquired.
  const EntryTy *findIntersecting(const void *HstPtr) const {
    if (Allocs.empty())
      return nullptr;

    // Search the first allocation with starting address that is not less than
    // the buffer address.
    auto It = Allocs.lower_bound({const_cast<void *>(HstPtr)});

    // Direct match of starting addresses.
    if (It != Allocs.end() && It->HstPtr == HstPtr)
      return &(*It);

    // Not direct match but may be a previous pinned allocation in the map which
    // contains the buffer. Return false if there is no such a previous
    // allocation.
    if (It == Allocs.begin())
      return nullptr;

    // Move to the previous pinned allocation.
    --It;

    // The buffer is not contained in the pinned allocation.
    if (utils::advancePtr(It->HstPtr, It->Size) > HstPtr)
      return &(*It);

    // None found.
    return nullptr;
  }

  /// Insert an entry to the map representing a locked buffer. The number of
  /// references is set to one.
  Error insertEntry(void *HstPtr, void *DevAccessiblePtr, size_t Size,
                    bool ExternallyLocked = false);

  /// Erase an existing entry from the map.
  Error eraseEntry(const EntryTy &Entry);

  /// Register a new user into an entry that represents a locked buffer. Check
  /// also that the registered buffer with \p HstPtr address and \p Size is
  /// actually contained into the entry.
  Error registerEntryUse(const EntryTy &Entry, void *HstPtr, size_t Size);

  /// Unregister a user from the entry and return whether it is the last user.
  /// If it is the last user, the entry will have to be removed from the map
  /// and unlock the entry's host buffer (if necessary).
  Expected<bool> unregisterEntryUse(const EntryTy &Entry);

  /// Indicate whether the first range A fully contains the second range B.
  static bool contains(void *PtrA, size_t SizeA, void *PtrB, size_t SizeB) {
    void *EndA = utils::advancePtr(PtrA, SizeA);
    void *EndB = utils::advancePtr(PtrB, SizeB);
    return (PtrB >= PtrA && EndB <= EndA);
  }

  /// Indicate whether the first range A intersects with the second range B.
  static bool intersects(void *PtrA, size_t SizeA, void *PtrB, size_t SizeB) {
    void *EndA = utils::advancePtr(PtrA, SizeA);
    void *EndB = utils::advancePtr(PtrB, SizeB);
    return (PtrA < EndB && PtrB < EndA);
  }

public:
  /// Create the map of pinned allocations corresponding to a specific device.
  PinnedAllocationMapTy(GenericDeviceTy &Device) : Device(Device) {

    // Envar that indicates whether mapped host buffers should be locked
    // automatically. The possible values are boolean (on/off) and a special:
    //   off:       Mapped host buffers are not locked.
    //   on:        Mapped host buffers are locked in a best-effort approach.
    //              Failure to lock the buffers are silent.
    //   mandatory: Mapped host buffers are always locked and failures to lock
    //              a buffer results in a fatal error.
    StringEnvar OMPX_LockMappedBuffers("LIBOMPTARGET_LOCK_MAPPED_HOST_BUFFERS",
                                       "off");

    bool Enabled;
    if (StringParser::parse(OMPX_LockMappedBuffers.get().data(), Enabled)) {
      // Parsed as a boolean value. Enable the feature if necessary.
      LockMappedBuffers = Enabled;
      IgnoreLockMappedFailures = true;
    } else if (OMPX_LockMappedBuffers.get() == "mandatory") {
      // Enable the feature and failures are fatal.
      LockMappedBuffers = true;
      IgnoreLockMappedFailures = false;
    } else {
      // Disable by default.
      DP("Invalid value LIBOMPTARGET_LOCK_MAPPED_HOST_BUFFERS=%s\n",
         OMPX_LockMappedBuffers.get().data());
      LockMappedBuffers = false;
    }
  }

  /// Register a buffer that was recently allocated as a locked host buffer.
  /// None of the already registered pinned allocations should intersect with
  /// this new one. The registration requires the host pointer in \p HstPtr,
  /// the device accessible pointer in \p DevAccessiblePtr, and the size of the
  /// allocation in \p Size. The allocation must be unregistered using the
  /// unregisterHostBuffer function.
  Error registerHostBuffer(void *HstPtr, void *DevAccessiblePtr, size_t Size);

  /// Unregister a host pinned allocation passing the host pointer which was
  /// previously registered using the registerHostBuffer function. When calling
  /// this function, the pinned allocation cannot have any other user and will
  /// not be unlocked by this function.
  Error unregisterHostBuffer(void *HstPtr);

  /// Lock the host buffer at \p HstPtr or register a new user if it intersects
  /// with an already existing one. A partial overlapping with extension is not
  /// allowed. The function returns the device accessible pointer of the pinned
  /// buffer. The buffer must be unlocked using the unlockHostBuffer function.
  Expected<void *> lockHostBuffer(void *HstPtr, size_t Size);

  /// Unlock the host buffer at \p HstPtr or unregister a user if other users
  /// are still using the pinned allocation. If this was the last user, the
  /// pinned allocation is removed from the map and the memory is unlocked.
  Error unlockHostBuffer(void *HstPtr);

  /// Lock or register a host buffer that was recently mapped by libomptarget.
  /// This behavior is applied if LIBOMPTARGET_LOCK_MAPPED_HOST_BUFFERS is
  /// enabled. Even if not enabled, externally locked buffers are registered
  /// in order to optimize their transfers.
  Error lockMappedHostBuffer(void *HstPtr, size_t Size);

  /// Unlock or unregister a host buffer that was unmapped by libomptarget.
  Error unlockUnmappedHostBuffer(void *HstPtr);

  /// Return the device accessible pointer associated to the host pinned
  /// allocation which the \p HstPtr belongs, if any. Return null in case the
  /// \p HstPtr does not belong to any host pinned allocation. The device
  /// accessible pointer is the one that devices should use for data transfers
  /// that involve a host pinned buffer.
  void *getDeviceAccessiblePtrFromPinnedBuffer(const void *HstPtr) const {
    std::shared_lock<std::shared_mutex> Lock(Mutex);

    // Find the intersecting allocation if any.
    const EntryTy *Entry = findIntersecting(HstPtr);
    if (!Entry)
      return nullptr;

    return utils::advancePtr(Entry->DevAccessiblePtr,
                             utils::getPtrDiff(HstPtr, Entry->HstPtr));
  }

  /// Check whether a buffer belongs to a registered host pinned allocation.
  bool isHostPinnedBuffer(const void *HstPtr) const {
    std::shared_lock<std::shared_mutex> Lock(Mutex);

    // Return whether there is an intersecting allocation.
    return (findIntersecting(const_cast<void *>(HstPtr)) != nullptr);
  }
};

/// Class implementing common functionalities of offload devices. Each plugin
/// should define the specific device class, derive from this generic one, and
/// implement the necessary virtual function members.
struct GenericDeviceTy : public DeviceAllocatorTy {
  /// Construct a device with its device id within the plugin, the number of
  /// devices in the plugin and the grid values for that kind of device.
  GenericDeviceTy(GenericPluginTy &Plugin, int32_t DeviceId, int32_t NumDevices,
                  const llvm::omp::GV &GridValues);

  /// Get the device identifier within the corresponding plugin. Notice that
  /// this id is not unique between different plugins; they may overlap.
  int32_t getDeviceId() const { return DeviceId; }

  /// Set the context of the device if needed, before calling device-specific
  /// functions. Plugins may implement this function as a no-op if not needed.
  virtual Error setContext() = 0;

  /// Initialize the device. After this call, the device should be already
  /// working and ready to accept queries or modifications.
  Error init(GenericPluginTy &Plugin);
  virtual Error initImpl(GenericPluginTy &Plugin) = 0;

  /// Deinitialize the device and free all its resources. After this call, the
  /// device is no longer considered ready, so no queries or modifications are
  /// allowed.
  Error deinit(GenericPluginTy &Plugin);
  virtual Error deinitImpl() = 0;

  /// Load the binary image into the device and return the target table.
  Expected<DeviceImageTy *> loadBinary(GenericPluginTy &Plugin,
                                       const __tgt_device_image *TgtImage);
  virtual Expected<DeviceImageTy *>
  loadBinaryImpl(const __tgt_device_image *TgtImage, int32_t ImageId) = 0;

  /// Unload a previously loaded Image from the device
  Error unloadBinary(DeviceImageTy *Image);
  virtual Error unloadBinaryImpl(DeviceImageTy *Image) = 0;

  /// Setup the device environment if needed. Notice this setup may not be run
  /// on some plugins. By default, it will be executed, but plugins can change
  /// this behavior by overriding the shouldSetupDeviceEnvironment function.
  Error setupDeviceEnvironment(GenericPluginTy &Plugin, DeviceImageTy &Image);

  /// Setup the global device memory pool, if the plugin requires one.
  Error setupDeviceMemoryPool(GenericPluginTy &Plugin, DeviceImageTy &Image,
                              uint64_t PoolSize);

  // Setup the RPC server for this device if needed. This may not run on some
  // plugins like the CPU targets. By default, it will not be executed so it is
  // up to the target to override this using the shouldSetupRPCServer function.
  Error setupRPCServer(GenericPluginTy &Plugin, DeviceImageTy &Image);

  /// Synchronize the current thread with the pending operations on the
  /// __tgt_async_info structure.
  Error synchronize(__tgt_async_info *AsyncInfo);
  virtual Error synchronizeImpl(__tgt_async_info &AsyncInfo) = 0;

  /// Invokes any global constructors on the device if present and is required
  /// by the target.
  virtual Error callGlobalConstructors(GenericPluginTy &Plugin,
                                       DeviceImageTy &Image) {
    return Error::success();
  }

  /// Invokes any global destructors on the device if present and is required
  /// by the target.
  virtual Error callGlobalDestructors(GenericPluginTy &Plugin,
                                      DeviceImageTy &Image) {
    return Error::success();
  }

  /// Query for the completion of the pending operations on the __tgt_async_info
  /// structure in a non-blocking manner.
  Error queryAsync(__tgt_async_info *AsyncInfo);
  virtual Error queryAsyncImpl(__tgt_async_info &AsyncInfo) = 0;

  /// Check whether the architecture supports VA management
  virtual bool supportVAManagement() const { return false; }

  /// Get the total device memory size
  virtual Error getDeviceMemorySize(uint64_t &DSize);

  /// Allocates \p RSize bytes (rounded up to page size) and hints the driver to
  /// map it to \p VAddr. The obtained address is stored in \p Addr. At return
  /// \p RSize contains the actual size which can be equal or larger than the
  /// requested size.
  virtual Error memoryVAMap(void **Addr, void *VAddr, size_t *RSize);

  /// De-allocates device memory and unmaps the virtual address \p VAddr
  virtual Error memoryVAUnMap(void *VAddr, size_t Size);

  /// Allocate data on the device or involving the device.
  Expected<void *> dataAlloc(int64_t Size, void *HostPtr, TargetAllocTy Kind);

  /// Deallocate data from the device or involving the device.
  Error dataDelete(void *TgtPtr, TargetAllocTy Kind);

  /// Pin host memory to optimize transfers and return the device accessible
  /// pointer that devices should use for memory transfers involving the host
  /// pinned allocation.
  Expected<void *> dataLock(void *HstPtr, int64_t Size) {
    return PinnedAllocs.lockHostBuffer(HstPtr, Size);
  }

  /// Unpin a host memory buffer that was previously pinned.
  Error dataUnlock(void *HstPtr) {
    return PinnedAllocs.unlockHostBuffer(HstPtr);
  }

  /// Lock the host buffer \p HstPtr with \p Size bytes with the vendor-specific
  /// API and return the device accessible pointer.
  virtual Expected<void *> dataLockImpl(void *HstPtr, int64_t Size) = 0;

  /// Unlock a previously locked host buffer starting at \p HstPtr.
  virtual Error dataUnlockImpl(void *HstPtr) = 0;

  /// Mark the host buffer with address \p HstPtr and \p Size bytes as a mapped
  /// buffer. This means that libomptarget created a new mapping of that host
  /// buffer (e.g., because a user OpenMP target map) and the buffer may be used
  /// as source/destination of memory transfers. We can use this information to
  /// lock the host buffer and optimize its memory transfers.
  Error notifyDataMapped(void *HstPtr, int64_t Size) {
    return PinnedAllocs.lockMappedHostBuffer(HstPtr, Size);
  }

  /// Mark the host buffer with address \p HstPtr as unmapped. This means that
  /// libomptarget removed an existing mapping. If the plugin locked the buffer
  /// in notifyDataMapped, this function should unlock it.
  Error notifyDataUnmapped(void *HstPtr) {
    return PinnedAllocs.unlockUnmappedHostBuffer(HstPtr);
  }

  /// Check whether the host buffer with address \p HstPtr is pinned by the
  /// underlying vendor-specific runtime (if any). Retrieve the host pointer,
  /// the device accessible pointer and the size of the original pinned buffer.
  virtual Expected<bool> isPinnedPtrImpl(void *HstPtr, void *&BaseHstPtr,
                                         void *&BaseDevAccessiblePtr,
                                         size_t &BaseSize) const = 0;

  /// Submit data to the device (host to device transfer).
  Error dataSubmit(void *TgtPtr, const void *HstPtr, int64_t Size,
                   __tgt_async_info *AsyncInfo);
  virtual Error dataSubmitImpl(void *TgtPtr, const void *HstPtr, int64_t Size,
                               AsyncInfoWrapperTy &AsyncInfoWrapper) = 0;

  /// Retrieve data from the device (device to host transfer).
  Error dataRetrieve(void *HstPtr, const void *TgtPtr, int64_t Size,
                     __tgt_async_info *AsyncInfo);
  virtual Error dataRetrieveImpl(void *HstPtr, const void *TgtPtr, int64_t Size,
                                 AsyncInfoWrapperTy &AsyncInfoWrapper) = 0;

  /// Exchange data between devices (device to device transfer). Calling this
  /// function is only valid if GenericPlugin::isDataExchangable() passing the
  /// two devices returns true.
  Error dataExchange(const void *SrcPtr, GenericDeviceTy &DstDev, void *DstPtr,
                     int64_t Size, __tgt_async_info *AsyncInfo);
  virtual Error dataExchangeImpl(const void *SrcPtr, GenericDeviceTy &DstDev,
                                 void *DstPtr, int64_t Size,
                                 AsyncInfoWrapperTy &AsyncInfoWrapper) = 0;

  /// Run the kernel associated with \p EntryPtr
  Error launchKernel(void *EntryPtr, void **ArgPtrs, ptrdiff_t *ArgOffsets,
                     KernelArgsTy &KernelArgs, __tgt_async_info *AsyncInfo);

  /// Initialize a __tgt_async_info structure. Related to interop features.
  Error initAsyncInfo(__tgt_async_info **AsyncInfoPtr);
  virtual Error initAsyncInfoImpl(AsyncInfoWrapperTy &AsyncInfoWrapper) = 0;

  /// Initialize a __tgt_device_info structure. Related to interop features.
  Error initDeviceInfo(__tgt_device_info *DeviceInfo);
  virtual Error initDeviceInfoImpl(__tgt_device_info *DeviceInfo) = 0;

  // Switch memory region to coarse grain mode
  Error setCoarseGrainMemory(void *ptr, int64_t size);
  virtual Error setCoarseGrainMemoryImpl(void *ptr, int64_t size,
                                         bool set_attr = true) {
    return Error::success();
  }

  // Query if memory region is coarse grained
  uint32_t queryCoarseGrainMemory(const void *ptr, int64_t size);
  virtual uint32_t queryCoarseGrainMemoryImpl(const void *ptr, int64_t size) {
    return 0;
  }

  // Prepopulate GPU page table
  Error prepopulatePageTable(void *ptr, int64_t size);
  virtual Error prepopulatePageTableImpl(void *ptr, int64_t size) {
    return Error::success();
  }

  // Returns true if the system is equipped with an APU.
  // moved in from plugin
  bool hasAPUDevice();
  virtual bool hasAPUDeviceImpl() { return false; }

  // Returns true if the device is a gfx90a.
  bool hasGfx90aDevice();
  virtual bool hasGfx90aDeviceImpl() { return false; }

  // Returns true if the system supports unified memory.
  bool supportsUnifiedMemory();
  virtual bool supportsUnifiedMemoryImpl() { return false; }

  // Returns true if coarse graining of mapped variables is
  // enabled on MI200 GPUs.
  // virtual bool IsGfx90aCoarseGrainUsmMapEnabled() { return false; }
  bool IsGfx90aCoarseGrainUsmMapEnabled();
  virtual bool IsGfx90aCoarseGrainUsmMapEnabledImpl() { return false; }

  /// Create an event.
  Error createEvent(void **EventPtrStorage);
  virtual Error createEventImpl(void **EventPtrStorage) = 0;

  /// Destroy an event.
  Error destroyEvent(void *Event);
  virtual Error destroyEventImpl(void *EventPtr) = 0;

  /// Start the recording of the event.
  Error recordEvent(void *Event, __tgt_async_info *AsyncInfo);
  virtual Error recordEventImpl(void *EventPtr,
                                AsyncInfoWrapperTy &AsyncInfoWrapper) = 0;

  /// Wait for an event to finish. Notice this wait is asynchronous if the
  /// __tgt_async_info is not nullptr.
  Error waitEvent(void *Event, __tgt_async_info *AsyncInfo);
  virtual Error waitEventImpl(void *EventPtr,
                              AsyncInfoWrapperTy &AsyncInfoWrapper) = 0;

  /// Synchronize the current thread with the event.
  Error syncEvent(void *EventPtr);
  virtual Error syncEventImpl(void *EventPtr) = 0;

  /// Print information about the device.
  Error printInfo();
  virtual Expected<InfoTreeNode> obtainInfoImpl() = 0;

  /// Getters of the grid values.
  uint32_t getWarpSize() const { return GridValues.GV_Warp_Size; }
  uint32_t getThreadLimit() const { return GridValues.GV_Max_WG_Size; }
  uint32_t getBlockLimit() const { return GridValues.GV_Max_Teams; }
  uint32_t getDefaultNumThreads() const {
    return GridValues.GV_Default_WG_Size;
  }
  uint32_t getDefaultNumBlocks() const {
    return GridValues.GV_Default_Num_Teams;
  }

  int32_t getOMPNumTeams() const { return OMP_NumTeams; }
  int32_t getOMPTeamsThreadLimit() const { return OMP_TeamsThreadLimit; }

  uint32_t getDynamicMemorySize() const { return OMPX_SharedMemorySize; }
  virtual uint64_t getClockFrequency() const { return CLOCKS_PER_SEC; }

  virtual uint32_t getOMPXGenericSpmdTeamsPerCU() const {
    llvm_unreachable("Unimplemented");
  }
  virtual uint32_t getOMPXBigJumpLoopTeamsPerCU() const {
    llvm_unreachable("Unimplemented");
  }
  virtual uint32_t getXTeamRedTeamsPerCU() const {
    llvm_unreachable("Unimplemented");
  }
  virtual uint32_t getOMPXBigJumpLoopMaxTotalTeams() const {
    llvm_unreachable("Unimplemented");
  }
  virtual uint32_t getOMPXLowTripCount() const {
    llvm_unreachable("Unimplemented");
  }
  virtual uint32_t getOMPXSmallBlockSize() const {
    llvm_unreachable("Unimplemented");
  }
  virtual uint32_t
  getOMPXNumBlocksForLowTripcount(uint64_t LoopTripCount) const {
    llvm_unreachable("Unimplemented");
  }
  virtual uint32_t getOMPXAdjustNumTeamsForSmallBlockSize() const {
    llvm_unreachable("Unimplemented");
  }
  virtual uint32_t getOMPXAdjustNumTeamsForXteamRedSmallBlockSize() const {
    llvm_unreachable("Unimplemented");
  }

  /// Get target compute unit kind (e.g., sm_80, or gfx908).
  virtual std::string getComputeUnitKind() const { return "unknown"; }

  /// Get the number of compute units
  virtual uint32_t getNumComputeUnits() const { return 0; }

  /// Post processing after jit backend. The ownership of \p MB will be taken.
  virtual Expected<std::unique_ptr<MemoryBuffer>>
  doJITPostProcessing(std::unique_ptr<MemoryBuffer> MB) const {
    return std::move(MB);
  }

  /// The minimum number of threads we use for a low-trip count combined loop.
  /// Instead of using more threads we increase the outer (block/team)
  /// parallelism.
  /// @see OMPX_MinThreadsForLowTripCount
  virtual uint32_t getMinThreadsForLowTripCountLoop() {
    return OMPX_MinThreadsForLowTripCount;
  }

  /// Whether or not to reuse blocks for high trip count loops.
  /// @see OMPX_ReuseBlocksForHighTripCount
  bool getReuseBlocksForHighTripCount() {
    return OMPX_ReuseBlocksForHighTripCount;
  }

  /// Get the total amount of hardware parallelism supported by the target
  /// device. This is the total amount of warps or wavefronts that can be
  /// resident on the device simultaneously.
  virtual uint64_t getHardwareParallelism() const { return 0; }

  /// Get the RPC server running on this device.
  RPCServerTy *getRPCServer() const { return RPCServer; }

  /// The number of parallel RPC ports to use on the device. In general, this
  /// should be roughly equivalent to the amount of hardware parallelism the
  /// device can support. This is because GPUs in general do not have forward
  /// progress guarantees, so we minimize thread level dependencies by
  /// allocating enough space such that each device thread can have a port. This
  /// is likely overly pessimistic in the average case, but guarantees no
  /// deadlocks at the cost of memory. This must be overloaded by targets
  /// expecting to use the RPC server.
  virtual uint64_t requestedRPCPortCount() const {
    assert(!shouldSetupRPCServer() && "Default implementation cannot be used");
    return 0;
  }

  virtual Error getDeviceStackSize(uint64_t &V) = 0;

  /// Allocate and construct a kernel object.
  virtual Expected<GenericKernelTy &> constructKernel(const char *Name) = 0;

  /// Returns true if current plugin architecture is an APU
  /// and unified_shared_memory was not requested by the program.
  bool useAutoZeroCopy();
  virtual bool useAutoZeroCopyImpl() { return false; }

<<<<<<< HEAD
  bool isFastReductionEnabled() const { return IsFastReductionEnabled; }

  /// Performs sanity checks on zero-copy options and prints diagnostic info.
  Error zeroCopySanityChecksAndDiag(bool isUnifiedSharedMemory,
                                    bool isAutoZeroCopy, bool isEagerMaps);
  virtual Error zeroCopySanityChecksAndDiagImpl(bool isUnifiedSharedMemory,
                                                bool isAutoZeroCopy,
                                                bool isEagerMaps) {
    return Error::success();
  }

  uint32_t getNumMultiDevices() const { return OMPX_NumMultiDevices; }

  bool enableRuntimeAutotuning() const { return OMPX_EnableRuntimeAutotuning; }

  bool getMultiDeviceKernelValue(void *EntryPtr);

  KernelRunRecordTy *getKernelRunRecords() const { return KernelRunRecords; }

  /// Return true if a descriptor of size 'Size' should be allocated using
  /// shared memory. Default implementation returns 'false',
  virtual bool useSharedMemForDescriptor(int64_t Size);
=======
  virtual Expected<omp_interop_val_t *>
  createInterop(int32_t InteropType, interop_spec_t &InteropSpec) {
    return nullptr;
  }

  virtual Error releaseInterop(omp_interop_val_t *Interop) {
    return Plugin::success();
  }

  virtual interop_spec_t selectInteropPreference(int32_t InteropType,
                                                 int32_t NumPrefers,
                                                 interop_spec_t *Prefers) {
    return interop_spec_t{tgt_fr_none, {false, 0}, 0};
  }

  /// Allocate and construct a kernel object.
  virtual Expected<GenericKernelTy &> constructKernel(const char *Name) = 0;
>>>>>>> 59231115

  /// Reference to the underlying plugin that created this device.
  GenericPluginTy &Plugin;

  /// Map to record when allocations have been performed, and when they have
  /// been deallocated, both for error reporting purposes.
  ProtectedObj<DenseMap<void *, AllocationTraceInfoTy *>> AllocationTraces;

  /// Return the allocation trace info for a device pointer, that is the
  /// allocation into which this device pointer points to (or pointed into).
  AllocationTraceInfoTy *getAllocationTraceInfoForAddr(void *DevicePtr) {
    auto AllocationTraceMap = AllocationTraces.getExclusiveAccessor();
    for (auto &It : *AllocationTraceMap) {
      if (It.first <= DevicePtr &&
          utils::advancePtr(It.first, It.second->Size) > DevicePtr)
        return It.second;
    }
    return nullptr;
  }

  /// Return the allocation trace info for a device pointer, that is the
  /// allocation into which this device pointer points to (or pointed into).
  AllocationTraceInfoTy *
  getClosestAllocationTraceInfoForAddr(void *DevicePtr, uintptr_t &Distance) {
    Distance = 0;
    if (auto *ATI = getAllocationTraceInfoForAddr(DevicePtr)) {
      return ATI;
    }

    AllocationTraceInfoTy *ATI = nullptr;
    uintptr_t DevicePtrI = uintptr_t(DevicePtr);
    auto AllocationTraceMap = AllocationTraces.getExclusiveAccessor();
    for (auto &It : *AllocationTraceMap) {
      uintptr_t Begin = uintptr_t(It.second->DevicePtr);
      uintptr_t End = Begin + It.second->Size - 1;
      uintptr_t ItDistance = std::min(Begin - DevicePtrI, DevicePtrI - End);
      if (ATI && ItDistance > Distance)
        continue;
      ATI = It.second;
      Distance = ItDistance;
    }
    return ATI;
  }

  /// Map to record kernel have been launchedl, for error reporting purposes.
  ProtectedObj<KernelTraceInfoRecordTy> KernelLaunchTraces;

  /// Environment variable to determine if stack traces for kernel launches are
  /// tracked.
  UInt32Envar OMPX_TrackNumKernelLaunches =
      UInt32Envar("OFFLOAD_TRACK_NUM_KERNEL_LAUNCH_TRACES", 0);

  /// Environment variable to determine if stack traces for allocations and
  /// deallocations are tracked.
  BoolEnvar OMPX_TrackAllocationTraces =
      BoolEnvar("OFFLOAD_TRACK_ALLOCATION_TRACES", false);

  /// An entry to cache a shared memory buffer for Args to emissary APIs
  struct ArgBufEntryTy {
    size_t Size; // Size of Buffer
    void *Addr;  // Pointer to SHARED mem
    bool is_free;
  };
  /// The cache of allocated shared memory buffers for emissary APIs args
  std::list<ArgBufEntryTy *> ArgBufEntries;
  /// Get a free shared memory buffer and mark it not free. If none
  /// free, allocate a new buffer and mark it not free.
  void *getFree_ArgBuf(size_t sz);
  /// Change a cached buffer from not free (busy) to free.
  void moveBusyToFree_ArgBuf(void *ptr);
  /// Destroy Argbufs and clear the cache. Used as part of device destructor
  void clear_ArgBufs();

  bool enableKernelDurationTracing() const {
    return OMPX_KernelDurationTracing;
  }

  uint32_t getAndIncrementLaunchId() { return LaunchId.fetch_add(1); }

  /// Array of images loaded into the device. Images are automatically
  /// deallocated by the allocator.
  llvm::SmallVector<DeviceImageTy *> LoadedImages;

private:
  /// Get and set the stack size and heap size for the device. If not used, the
  /// plugin can implement the setters as no-op and setting the output
  /// value to zero for the getters.
  virtual Error setDeviceStackSize(uint64_t V) = 0;
  virtual Error getDeviceHeapSize(uint64_t &V) = 0;
  virtual Error setDeviceHeapSize(uint64_t V) = 0;

  /// Indicate whether the device should setup the device environment. Notice
  /// that returning false in this function will change the behavior of the
  /// setupDeviceEnvironment() function.
  virtual bool shouldSetupDeviceEnvironment() const { return true; }

  /// Indicate whether the device should setup the global device memory pool. If
  /// false is return the value on the device will be uninitialized.
  virtual bool shouldSetupDeviceMemoryPool() const { return true; }

  /// Indicate whether or not the device should setup the RPC server. This is
  /// only necessary for unhosted targets like the GPU.
  virtual bool shouldSetupRPCServer() const { return false; }

  /// Pointer to the memory manager or nullptr if not available.
  MemoryManagerTy *MemoryManager;

  /// Per device setting of MemoryManager's Threshold
  virtual size_t getMemoryManagerSizeThreshold() { return 0 /* use default */; }

  /// Environment variables defined by the OpenMP standard.
  Int32Envar OMP_TeamLimit;
  Int32Envar OMP_NumTeams;
  Int32Envar OMP_TeamsThreadLimit;

  /// Environment variables defined by the LLVM OpenMP implementation.
  Int32Envar OMPX_DebugKind;
  UInt32Envar OMPX_SharedMemorySize;
  UInt64Envar OMPX_TargetStackSize;
  UInt64Envar OMPX_TargetHeapSize;

  /// Environment flag to set the minimum number of threads we use for a
  /// low-trip count combined loop. Instead of using more threads we increase
  /// the outer (block/team) parallelism.
  UInt32Envar OMPX_MinThreadsForLowTripCount =
      UInt32Envar("LIBOMPTARGET_MIN_THREADS_FOR_LOW_TRIP_COUNT", 32);

  BoolEnvar OMPX_ReuseBlocksForHighTripCount =
      BoolEnvar("LIBOMPTARGET_REUSE_BLOCKS_FOR_HIGH_TRIP_COUNT", true);

  /// Variable to track kernel launch for a device.
  std::atomic<uint32_t> LaunchId = 0;

protected:
  /// Environment variables defined by the LLVM OpenMP implementation
  /// regarding the initial number of streams and events.
  UInt32Envar OMPX_InitialNumStreams;
  UInt32Envar OMPX_InitialNumEvents;

  /// Specify the number of devices used by multi-device kernels.
  UInt32Envar OMPX_NumMultiDevices;

  /// Envar to enable runtime tuning.
  BoolEnvar OMPX_EnableRuntimeAutotuning;

  /// The identifier of the device within the plugin. Notice this is not a
  /// global device id and is not the device id visible to the OpenMP user.
  const int32_t DeviceId;

  /// The default grid values used for this device.
  llvm::omp::GV GridValues;

  /// Enumeration used for representing the current state between two devices
  /// two devices (both under the same plugin) for the peer access between them.
  /// The states can be a) PENDING when the state has not been queried and needs
  /// to be queried, b) AVAILABLE when the peer access is available to be used,
  /// and c) UNAVAILABLE if the system does not allow it.
  enum class PeerAccessState : uint8_t { AVAILABLE, UNAVAILABLE, PENDING };

  /// Array of peer access states with the rest of devices. This means that if
  /// the device I has a matrix PeerAccesses with PeerAccesses[J] == AVAILABLE,
  /// the device I can access device J's memory directly. However, notice this
  /// does not mean that device J can access device I's memory directly.
  llvm::SmallVector<PeerAccessState> PeerAccesses;
  std::mutex PeerAccessesLock;

  /// Map of host pinned allocations used for optimize device transfers.
  PinnedAllocationMapTy PinnedAllocs;

  /// A pointer to an RPC server instance attached to this device if present.
  /// This is used to run the RPC server during task synchronization.
  RPCServerTy *RPCServer;

  /// Structs for functions and data used in runtime autotuning.
  KernelRunRecordTy *KernelRunRecords;

  /// Variable to enable kernel duration tracing.
  BoolEnvar OMPX_KernelDurationTracing;

private:
#ifdef OMPT_SUPPORT
  /// OMPT callback functions
#define defineOmptCallback(Name, Type, Code) Name##_t Name##_fn = nullptr;
  FOREACH_OMPT_DEVICE_EVENT(defineOmptCallback)
#undef defineOmptCallback

  /// OMPT device tracing functions
#define defineOmptTracingFunction(Name) ompt_interface_fn_t Name##_fn = nullptr;
  FOREACH_OMPT_DEVICE_TRACING_FN_COMMON(defineOmptTracingFunction);
#undef defineOmptTracingFunction

  /// Internal representation for OMPT device (initialize & finalize)
  std::atomic<bool> OmptInitialized;
#endif

  /// Return the kernel environment object for kernel \p Name.
  Expected<KernelEnvironmentTy>
  getKernelEnvironmentForKernel(StringRef Name, DeviceImageTy &Image);

  DeviceMemoryPoolTy DeviceMemoryPool = {nullptr, 0};
  DeviceMemoryPoolTrackingTy DeviceMemoryPoolTracking = {0, 0, ~0U, 0};

  bool IsFastReductionEnabled = false;
};

/// Struct represents the metadata for each kernel run on the device.
struct KernelRunRecordTy {

  struct KernelRunEntryTy {
    std::string KernelName;
    uint32_t NumTeams = 0;
    uint32_t NumThreads = 0;
    uint64_t RunDuration = 0;
  };

  // Metadata used in tuning process.
  struct TuningMetadataTy {
    uint32_t IdxThread = 0;
    uint32_t IdxCUMultiplier = 0;
    // Run counters.
    uint32_t RunCounters = 0;
    // Entry with minimum running time.
    KernelRunEntryTy MinEntry;
  };

  // Add a new entry
  void addEntry(std::string KernelName, uint32_t NumTeams, uint32_t NumThreads,
                uint64_t RunDuration) {
    TuningData[KernelName].RunCounters++;

    // Update min entries.
    uint64_t MinDuration = 0;
    auto It = TuningData.find(KernelName);
    if (It != TuningData.end()) {
      MinDuration = It->second.MinEntry.RunDuration;
    }
    if (MinDuration > RunDuration || MinDuration == 0) {
      TuningData[KernelName].MinEntry = {KernelName, NumTeams, NumThreads,
                                         RunDuration};
    }
  }

  // Get parameters for next kernel launch.
  std::pair<uint32_t, uint32_t>
  getLaunchParamsForKernel(const GenericKernelTy &Kernel,
                           GenericDeviceTy &GenericDevice) {
    std::string KernelName = Kernel.getName();

    // If the kernel reaches the run limit,
    // return the current optimal launch parameters.
    if (reachedRunLimitForKernel(KernelName)) {
      auto MinEntry = TuningData[KernelName].MinEntry;
      return {MinEntry.NumTeams, MinEntry.NumThreads};
    }

    // Pick new launch parameters.
    uint32_t IdxCUMulti = TuningData[KernelName].IdxCUMultiplier;
    uint32_t IdxThread = TuningData[KernelName].IdxThread;

    if (IdxCUMulti >= CUMultiplierCandidate.size()) {
      // No more element to search.
      // Max run counter to stop further runs.
      // Return current optimal launch parameters.
      TuningData[KernelName].RunCounters = RunLimiter + 1;

      return {TuningData[KernelName].MinEntry.NumTeams,
              TuningData[KernelName].MinEntry.NumThreads};
    }

    // New team/thread pair for launch parameters.
    uint32_t NumCU = GenericDevice.getNumComputeUnits();
    std::pair<uint32_t, uint32_t> NewLaunchParams = {
        CUMultiplierCandidate[IdxCUMulti] * NumCU, ThreadCandidate[IdxThread]};

    // Update indices.
    IdxThread++;
    TuningData[KernelName].IdxThread = IdxThread;

    // Threads should be within the limit.
    if (IdxThread >= ThreadCandidate.size() ||
        !Kernel.isValidBlockSize(ThreadCandidate[IdxThread])) {
      TuningData[KernelName].IdxThread = 0;
      TuningData[KernelName].IdxCUMultiplier++;
    }

    return NewLaunchParams;
  }

  bool reachedRunLimitForKernel(std::string KernelName) {
    if (TuningData.find(KernelName) == TuningData.end()) {
      // If no record for this kernel.
      return false;
    }

    return TuningData[KernelName].RunCounters > RunLimiter;
  }

  uint32_t getRunCounterForKernel(std::string KernelName) {
    if (TuningData.find(KernelName) == TuningData.end()) {
      return 0;
    }

    return TuningData[KernelName].RunCounters;
  }

private:
  // Candidates for thread and team.
  std::vector<uint32_t> ThreadCandidate = {32, 64, 128, 256, 512, 1024};
  std::vector<uint32_t> CUMultiplierCandidate = {4, 8, 16, 32, 64, 128};
  // The max number of tuning runs for each kernel.
  uint32_t RunLimiter = ThreadCandidate.size() * CUMultiplierCandidate.size();
  // Used for keeping track of the metatdata used in tuning for each kernel.
  std::unordered_map<std::string, TuningMetadataTy> TuningData;
};

/// Class implementing common functionalities of offload plugins. Each plugin
/// should define the specific plugin class, derive from this generic one, and
/// implement the necessary virtual function members.
struct GenericPluginTy {

  /// Construct a plugin instance.
  GenericPluginTy(Triple::ArchType TA)
      : GlobalHandler(nullptr), JIT(TA), RPCServer(nullptr),
        RecordReplay(nullptr) {}

  virtual ~GenericPluginTy() {}

  /// Initialize the plugin.
  Error init();

  /// Initialize the plugin and return the number of available devices.
  virtual Expected<int32_t> initImpl() = 0;

  /// Deinitialize the plugin and release the resources.
  Error deinit();
  virtual Error deinitImpl() = 0;

  /// Create a new device for the underlying plugin.
  virtual GenericDeviceTy *createDevice(GenericPluginTy &Plugin,
                                        int32_t DeviceID,
                                        int32_t NumDevices) = 0;

  /// Create a new global handler for the underlying plugin.
  virtual GenericGlobalHandlerTy *createGlobalHandler() = 0;

  /// Get the reference to the device with a certain device id.
  GenericDeviceTy &getDevice(int32_t DeviceId) {
    assert(isValidDeviceId(DeviceId) && "Invalid device id");
    assert(Devices[DeviceId] && "Device is uninitialized");

    return *Devices[DeviceId];
  }

  /// Get the number of active devices.
  int32_t getNumDevices() const { return NumDevices; }

  /// Returns true if the system supports managed memory (SVN in AMD GPUs).
  virtual bool IsSystemSupportingManagedMemory() { return false; }

  /// Get the plugin-specific device identifier.
  int32_t getUserId(int32_t DeviceId) const {
    assert(UserDeviceIds.contains(DeviceId) && "No user-id registered");
    return UserDeviceIds.at(DeviceId);
  }

  /// Get the ELF code to recognize the binary image of this plugin.
  virtual uint16_t getMagicElfBits() const = 0;

  /// Get the target triple of this plugin.
  virtual Triple::ArchType getTripleArch() const = 0;

  /// Get the constant name identifier for this plugin.
  virtual const char *getName() const = 0;

  /// Allocate a structure using the internal allocator.
  template <typename Ty> Ty *allocate() {
    return reinterpret_cast<Ty *>(Allocator.Allocate(sizeof(Ty), alignof(Ty)));
  }

  template <typename Ty> void free(Ty *Mem) { Allocator.Deallocate(Mem); }

  /// Get the reference to the global handler of this plugin.
  GenericGlobalHandlerTy &getGlobalHandler() {
    assert(GlobalHandler && "Global handler not initialized");
    return *GlobalHandler;
  }

  /// Get the reference to the JIT used for all devices connected to this
  /// plugin.
  JITEngine &getJIT() { return JIT; }

  /// Get a reference to the RPC server used to provide host services.
  RPCServerTy &getRPCServer() {
    assert(RPCServer && "RPC server not initialized");
    return *RPCServer;
  }

  /// Get a reference to the record and replay interface for the plugin.
  RecordReplayTy &getRecordReplay() {
    assert(RecordReplay && "RR interface not initialized");
    return *RecordReplay;
  }

  /// Initialize a device within the plugin.
  Error initDevice(int32_t DeviceId);

  /// Deinitialize a device within the plugin and release its resources.
  Error deinitDevice(int32_t DeviceId);

  /// Indicate whether data can be exchanged directly between two devices under
  /// this same plugin. If this function returns true, it's safe to call the
  /// GenericDeviceTy::exchangeData() function on the source device.
  virtual bool isDataExchangable(int32_t SrcDeviceId, int32_t DstDeviceId) {
    return isValidDeviceId(SrcDeviceId) && isValidDeviceId(DstDeviceId);
  }

  /// Top level interface to verify if a given ELF image can be executed on a
  /// given target. Returns true if the \p Image is compatible with the plugin.
  Expected<bool> checkELFImage(StringRef Image) const;

  /// Return true if the \p Image can be compiled to run on the platform's
  /// target architecture.
  Expected<bool> checkBitcodeImage(StringRef Image) const;

  /// Indicate if an image is compatible with the plugin devices. Notice that
  /// this function may be called before actually initializing the devices. So
  /// we could not move this function into GenericDeviceTy.
  virtual Expected<bool> isELFCompatible(uint32_t DeviceID,
                                         StringRef Image) const = 0;

<<<<<<< HEAD
  /// Method allows to check why the method isImageCompatibelCheck returned
  /// 'false' for a specific target image. The method is called from inside
  /// __tgt_rtl_exists_valid_binary_for_RTL.
  virtual void checkInvalidImage(__tgt_device_image *TgtImage) {}

  /// Indicate whether the plugin supports empty images.
  virtual bool supportsEmptyImages() const { return false; }
=======
  virtual Error flushQueueImpl(omp_interop_val_t *Interop) {
    return Plugin::success();
  }

  virtual Error syncBarrierImpl(omp_interop_val_t *Interop) {
    return Plugin::error(error::ErrorCode::UNSUPPORTED,
                         "sync_barrier not supported");
  }

  virtual Error asyncBarrierImpl(omp_interop_val_t *Interop) {
    return Plugin::error(error::ErrorCode::UNSUPPORTED,
                         "async_barrier not supported");
  }
>>>>>>> 59231115

protected:
  /// Indicate whether a device id is valid.
  bool isValidDeviceId(int32_t DeviceId) const {
    return (DeviceId >= 0 && DeviceId < getNumDevices());
  }

public:
  // TODO: This plugin interface needs to be cleaned up.

  /// Returns non-zero if the plugin runtime has been initialized.
  int32_t is_initialized() const;

  /// Returns non-zero if the \p Image is compatible with the plugin. This
  /// function does not require the plugin to be initialized before use.
  int32_t is_plugin_compatible(__tgt_device_image *Image);

  /// Returns non-zero if the \p Image is compatible with the device.
  int32_t is_device_compatible(int32_t DeviceId, __tgt_device_image *Image);

  /// Returns non-zero if the plugin device has been initialized.
  int32_t is_device_initialized(int32_t DeviceId) const;

  /// Checks if the image is not supported.
  void check_invalid_image(__tgt_device_image *InvalidImage);

  /// Unused in current implementation.
  int32_t supports_empty_images();

  /// Initialize the device inside of the plugin.
  int32_t init_device(int32_t DeviceId);

  /// Return the number of devices this plugin can support.
  int32_t number_of_devices();

  /// Returns the number of processors available on the device.
  int number_of_team_procs(int DeviceId);

  /// Returns if this device is an APU.
  bool has_apu_device(int32_t DeviceId);

  /// Returns if this discrete GPU is a gfx90a.
  bool is_gfx90a(int32_t DeviceId);

  /// Returns if this device supports USM.
  bool supports_unified_memory(int32_t DeviceId);

  /// Returns if GFX90A coarse graining of OpenMP mapped
  /// variables is enabled under unified shared memory.
  bool is_gfx90a_coarse_grain_usm_map_enabled(int32_t DeviceId);

  /// Returns if managed memory is supported.
  bool is_system_supporting_managed_memory(int32_t DeviceId);

  /// Returns non-zero if the data can be exchanged between the two devices.
  int32_t is_data_exchangable(int32_t SrcDeviceId, int32_t DstDeviceId);

  /// Initializes the record and replay mechanism inside the plugin.
  int32_t initialize_record_replay(int32_t DeviceId, int64_t MemorySize,
                                   void *VAddr, bool isRecord, bool SaveOutput,
                                   uint64_t &ReqPtrArgOffset);

  /// Loads the associated binary into the plugin and returns a handle to it.
  int32_t load_binary(int32_t DeviceId, __tgt_device_image *TgtImage,
                      __tgt_device_binary *Binary);

  /// Allocates memory that is accessively to the given device.
  void *data_alloc(int32_t DeviceId, int64_t Size, void *HostPtr, int32_t Kind);

  /// Deallocates memory on the given device.
  int32_t data_delete(int32_t DeviceId, void *TgtPtr, int32_t Kind);

  /// Locks / pins host memory using the plugin runtime.
  int32_t data_lock(int32_t DeviceId, void *Ptr, int64_t Size,
                    void **LockedPtr);

  /// Unlocks / unpins host memory using the plugin runtime.
  int32_t data_unlock(int32_t DeviceId, void *Ptr);

  /// Notify the runtime about a new mapping that has been created outside.
  int32_t data_notify_mapped(int32_t DeviceId, void *HstPtr, int64_t Size);

  /// Notify t he runtime about a mapping that has been deleted.
  int32_t data_notify_unmapped(int32_t DeviceId, void *HstPtr);

  /// Copy data to the given device.
  int32_t data_submit(int32_t DeviceId, void *TgtPtr, void *HstPtr,
                      int64_t Size);

  /// Copy data to the given device asynchronously.
  int32_t data_submit_async(int32_t DeviceId, void *TgtPtr, void *HstPtr,
                            int64_t Size, __tgt_async_info *AsyncInfoPtr);

  /// Copy data from the given device.
  int32_t data_retrieve(int32_t DeviceId, void *HstPtr, void *TgtPtr,
                        int64_t Size);

  /// Copy data from the given device asynchronously.
  int32_t data_retrieve_async(int32_t DeviceId, void *HstPtr, void *TgtPtr,
                              int64_t Size, __tgt_async_info *AsyncInfoPtr);

  /// Exchange memory addresses between two devices.
  int32_t data_exchange(int32_t SrcDeviceId, void *SrcPtr, int32_t DstDeviceId,
                        void *DstPtr, int64_t Size);

  /// Exchange memory addresses between two devices asynchronously.
  int32_t data_exchange_async(int32_t SrcDeviceId, void *SrcPtr,
                              int DstDeviceId, void *DstPtr, int64_t Size,
                              __tgt_async_info *AsyncInfo);

  /// Begin executing a kernel on the given device.
  int32_t launch_kernel_sync(int32_t DeviceId, void *TgtEntryPtr,
                             void **TgtArgs, ptrdiff_t *TgtOffsets,
                             KernelArgsTy *KernelArgs);

  /// Begin executing a kernel on the given device.
  int32_t launch_kernel(int32_t DeviceId, void *TgtEntryPtr, void **TgtArgs,
                        ptrdiff_t *TgtOffsets, KernelArgsTy *KernelArgs,
                        __tgt_async_info *AsyncInfoPtr);

  /// Synchronize an asyncrhonous queue with the plugin runtime.
  int32_t synchronize(int32_t DeviceId, __tgt_async_info *AsyncInfoPtr);

  /// Query the current state of an asynchronous queue.
  int32_t query_async(int32_t DeviceId, __tgt_async_info *AsyncInfoPtr);

  /// Prints information about the given devices supported by the plugin.
  void print_device_info(int32_t DeviceId);

  /// Creates an event in the given plugin if supported.
  int32_t create_event(int32_t DeviceId, void **EventPtr);

  /// Records an event that has occurred.
  int32_t record_event(int32_t DeviceId, void *EventPtr,
                       __tgt_async_info *AsyncInfoPtr);

  /// Wait until an event has occurred.
  int32_t wait_event(int32_t DeviceId, void *EventPtr,
                     __tgt_async_info *AsyncInfoPtr);

  /// Synchronize execution until an event is done.
  int32_t sync_event(int32_t DeviceId, void *EventPtr);

  /// Remove the event from the plugin.
  int32_t destroy_event(int32_t DeviceId, void *EventPtr);

  /// Creates an asynchronous queue for the given plugin.
  int32_t init_async_info(int32_t DeviceId, __tgt_async_info **AsyncInfoPtr);

  /// Creates device information to be used for diagnostics.
  int32_t init_device_info(int32_t DeviceId, __tgt_device_info *DeviceInfo,
                           const char **ErrStr);

  /// Sets the region of memory that is considered coarse grained.
  int set_coarse_grain_mem_region(int32_t DeviceId, void *ptr, int64_t size);

  /// Sets the offset into the devices for use by OMPT.
  int32_t set_device_identifier(int32_t UserId, int32_t DeviceId);

  /// Populates the device page table.
  int prepopulate_page_table(int32_t DeviceId, void *ptr, int64_t size);

  /// Gets the coarse grained memory region.
  int32_t query_coarse_grain_mem_region(int32_t DeviceId, const void *ptr,
                                        int64_t size);

  /// Set coarse_grain memory for omp_register_coarse_grain_mem
  void set_coarse_grain_mem(int32_t DeviceId, const void *ptr, int64_t size,
                            bool set_attr);

  /// Look up a global symbol in the given binary.
  int32_t get_global(__tgt_device_binary Binary, uint64_t Size,
                     const char *Name, void **DevicePtr);

  /// Look up a kernel function in the given binary.
  int32_t get_function(__tgt_device_binary Binary, const char *Name,
                       void **KernelPtr);

<<<<<<< HEAD
  /// Returns if we can use automatic zero copy.
  int32_t use_auto_zero_copy(int32_t DeviceId);

  /// Make sure a pointer can be accessed by all agents.
  int32_t enable_access_to_all_agents(int32_t DeviceId, void *ptr);

  /// Perform some checks when using automatic zero copy.
  int32_t zero_copy_sanity_checks_and_diag(int32_t DeviceId,
                                           bool isUnifiedSharedMemory,
                                           bool isAutoZeroCopy,
                                           bool isEagerMaps);

  /// Return number of devices used by multi-device kernels.
  int32_t get_num_multi_devices(int32_t DeviceId);

  /// Check if kernel is multi-device.
  bool kernel_is_multi_device(int32_t DeviceId, void *TgtEntryPtr);

  /// Return true if a descriptor of size 'Size' should be allocated using
  /// shared memory.
  bool use_shared_mem_for_descriptor(int32_t DeviceId, int64_t Size);
=======
  /// Return the interop specification that the plugin supports
  /// It might not be one of the user specified ones.
  interop_spec_t select_interop_preference(int32_t ID, int32_t InteropType,
                                           int32_t NumPrefers,
                                           interop_spec_t *Prefers) {
    auto &Device = getDevice(ID);
    return Device.selectInteropPreference(InteropType, NumPrefers, Prefers);
  }

  /// Create OpenMP interop with the given interop context
  omp_interop_val_t *create_interop(int32_t ID, int32_t InteropContext,
                                    interop_spec_t *InteropSpec);

  /// Release OpenMP interop object
  int32_t release_interop(int32_t ID, omp_interop_val_t *Interop);

  /// Flush the queue associated with the interop object if necessary
  int32_t flush_queue(omp_interop_val_t *Interop);

  /// Perform a host synchronization with the queue associated with the interop
  /// object and wait for it to complete.
  int32_t sync_barrier(omp_interop_val_t *Interop);

  /// Queue an asynchronous barrier in the queue associated with the interop
  /// object and return immediately.
  int32_t async_barrier(omp_interop_val_t *Interop);
>>>>>>> 59231115

private:
  /// Indicates if the platform runtime has been fully initialized.
  bool Initialized = false;

  /// Number of devices available for the plugin.
  int32_t NumDevices = 0;

  /// Map of plugin device identifiers to the user device identifier.
  llvm::DenseMap<int32_t, int32_t> UserDeviceIds;

  /// Array of pointers to the devices. Initially, they are all set to nullptr.
  /// Once a device is initialized, the pointer is stored in the position given
  /// by its device id. A position with nullptr means that the corresponding
  /// device was not initialized yet.
  llvm::SmallVector<GenericDeviceTy *> Devices;

  /// Pointer to the global handler for this plugin.
  GenericGlobalHandlerTy *GlobalHandler;

  /// Internal allocator for different structures.
  BumpPtrAllocator Allocator;

  /// The JIT engine shared by all devices connected to this plugin.
  JITEngine JIT;

  /// The interface between the plugin and the GPU for host services.
  RPCServerTy *RPCServer;

  /// The interface between the plugin and the GPU for host services.
  RecordReplayTy *RecordReplay;
};

/// Auxiliary interface class for GenericDeviceResourceManagerTy. This class
/// acts as a reference to a device resource, such as a stream, and requires
/// some basic functions to be implemented. The derived class should define an
/// empty constructor that creates an empty and invalid resource reference. Do
/// not create a new resource on the ctor, but on the create() function instead.
///
/// The derived class should also define the type HandleTy as the underlying
/// resource handle type. For instance, in a CUDA stream it would be:
///   using HandleTy = CUstream;
struct GenericDeviceResourceRef {
  /// Create a new resource and stores a reference.
  virtual Error create(GenericDeviceTy &Device) = 0;

  /// Destroy and release the resources pointed by the reference.
  virtual Error destroy(GenericDeviceTy &Device) = 0;

protected:
  ~GenericDeviceResourceRef() = default;
};

/// Class that implements a resource pool belonging to a device. This class
/// operates with references to the actual resources. These reference must
/// derive from the GenericDeviceResourceRef class and implement the create
/// and destroy virtual functions.
template <typename ResourceRef> class GenericDeviceResourceManagerTy {
  using ResourcePoolTy = GenericDeviceResourceManagerTy<ResourceRef>;
  using ResourceHandleTy = typename ResourceRef::HandleTy;

public:
  /// Create an empty resource pool for a specific device.
  GenericDeviceResourceManagerTy(GenericDeviceTy &Device)
      : Device(Device), NextAvailable(0) {}

  /// Destroy the resource pool. At this point, the deinit() function should
  /// already have been executed so the resource pool should be empty.
  virtual ~GenericDeviceResourceManagerTy() {
    assert(ResourcePool.empty() && "Resource pool not empty");
  }

  /// Initialize the resource pool.
  Error init(uint32_t InitialSize) {
    assert(ResourcePool.empty() && "Resource pool already initialized");
    return ResourcePoolTy::resizeResourcePool(InitialSize);
  }

  /// Deinitialize the resource pool and delete all resources. This function
  /// must be called before the destructor.
  virtual Error deinit() {
    if (NextAvailable)
      DP("Missing %d resources to be returned\n", NextAvailable);

    // TODO: This prevents a bug on libomptarget to make the plugins fail. There
    // may be some resources not returned. Do not destroy these ones.
    if (auto Err = ResourcePoolTy::resizeResourcePool(NextAvailable))
      return Err;

    ResourcePool.clear();

    return Plugin::success();
  }

  /// Get a resource from the pool or create new ones. If the function
  /// succeeds, the handle to the resource is saved in \p Handle.
  virtual Error getResource(ResourceHandleTy &Handle) {
    // Get a resource with an empty resource processor.
    return getResourcesImpl(1, &Handle,
                            [](ResourceHandleTy) { return Plugin::success(); });
  }

  /// Get multiple resources from the pool or create new ones. If the function
  /// succeeds, the handles to the resources are saved in \p Handles.
  virtual Error getResources(uint32_t Num, ResourceHandleTy *Handles) {
    // Get resources with an empty resource processor.
    return getResourcesImpl(Num, Handles,
                            [](ResourceHandleTy) { return Plugin::success(); });
  }

  /// Return resource to the pool.
  virtual Error returnResource(ResourceHandleTy Handle) {
    // Return a resource with an empty resource processor.
    return returnResourceImpl(
        Handle, [](ResourceHandleTy) { return Plugin::success(); });
  }

protected:
  /// Get multiple resources from the pool or create new ones. If the function
  /// succeeds, the handles to the resources are saved in \p Handles. Also
  /// process each of the obtained resources with \p Processor.
  template <typename FuncTy>
  Error getResourcesImpl(uint32_t Num, ResourceHandleTy *Handles,
                         FuncTy Processor) {
    const std::lock_guard<std::mutex> Lock(Mutex);

    assert(NextAvailable <= ResourcePool.size() &&
           "Resource pool is corrupted");

    if (NextAvailable + Num > ResourcePool.size())
      // Double the resource pool or resize it to provide the requested ones.
      if (auto Err = ResourcePoolTy::resizeResourcePool(
              std::max(NextAvailable * 2, NextAvailable + Num)))
        return Err;

    // Save the handles in the output array parameter.
    for (uint32_t r = 0; r < Num; ++r)
      Handles[r] = ResourcePool[NextAvailable + r];

    // Process all obtained resources.
    for (uint32_t r = 0; r < Num; ++r)
      if (auto Err = Processor(Handles[r]))
        return Err;

    NextAvailable += Num;

    return Plugin::success();
  }

  /// Return resource to the pool and process the resource with \p Processor.
  template <typename FuncTy>
  Error returnResourceImpl(ResourceHandleTy Handle, FuncTy Processor) {
    const std::lock_guard<std::mutex> Lock(Mutex);

    // Process the returned resource.
    if (auto Err = Processor(Handle))
      return Err;

    assert(NextAvailable > 0 && "Resource pool is corrupted");
    ResourcePool[--NextAvailable] = Handle;

    return Plugin::success();
  }

protected:
  /// The resources between \p OldSize and \p NewSize need to be created or
  /// destroyed. The mutex is locked when this function is called.
  Error resizeResourcePoolImpl(uint32_t OldSize, uint32_t NewSize) {
    assert(OldSize != NewSize && "Resizing to the same size");

    if (auto Err = Device.setContext())
      return Err;

    if (OldSize < NewSize) {
      // Create new resources.
      for (uint32_t I = OldSize; I < NewSize; ++I) {
        if (auto Err = ResourcePool[I].create(Device))
          return Err;
      }
    } else {
      // Destroy the obsolete resources.
      for (uint32_t I = NewSize; I < OldSize; ++I) {
        if (auto Err = ResourcePool[I].destroy(Device))
          return Err;
      }
    }
    return Plugin::success();
  }

  /// Increase or decrease the number of resources. This function should
  /// be called with the mutex acquired.
  Error resizeResourcePool(uint32_t NewSize) {
    uint32_t OldSize = ResourcePool.size();

    // Nothing to do.
    if (OldSize == NewSize)
      return Plugin::success();

    if (OldSize < NewSize) {
      // Increase the number of resources.
      ResourcePool.resize(NewSize);
      return ResourcePoolTy::resizeResourcePoolImpl(OldSize, NewSize);
    }

    // Decrease the number of resources otherwise.
    auto Err = ResourcePoolTy::resizeResourcePoolImpl(OldSize, NewSize);
    ResourcePool.resize(NewSize);

    return Err;
  }

  /// The device to which the resources belong
  GenericDeviceTy &Device;

  /// Mutex for the resource pool.
  std::mutex Mutex;

  /// The next available resource in the pool.
  uint32_t NextAvailable;

  /// The actual resource pool.
  std::deque<ResourceRef> ResourcePool;
};

} // namespace plugin
} // namespace target
} // namespace omp
} // namespace llvm

#endif // OPENMP_LIBOMPTARGET_PLUGINS_COMMON_PLUGININTERFACE_H<|MERGE_RESOLUTION|>--- conflicted
+++ resolved
@@ -1197,7 +1197,6 @@
   bool useAutoZeroCopy();
   virtual bool useAutoZeroCopyImpl() { return false; }
 
-<<<<<<< HEAD
   bool isFastReductionEnabled() const { return IsFastReductionEnabled; }
 
   /// Performs sanity checks on zero-copy options and prints diagnostic info.
@@ -1220,7 +1219,7 @@
   /// Return true if a descriptor of size 'Size' should be allocated using
   /// shared memory. Default implementation returns 'false',
   virtual bool useSharedMemForDescriptor(int64_t Size);
-=======
+
   virtual Expected<omp_interop_val_t *>
   createInterop(int32_t InteropType, interop_spec_t &InteropSpec) {
     return nullptr;
@@ -1235,10 +1234,6 @@
                                                  interop_spec_t *Prefers) {
     return interop_spec_t{tgt_fr_none, {false, 0}, 0};
   }
-
-  /// Allocate and construct a kernel object.
-  virtual Expected<GenericKernelTy &> constructKernel(const char *Name) = 0;
->>>>>>> 59231115
 
   /// Reference to the underlying plugin that created this device.
   GenericPluginTy &Plugin;
@@ -1669,7 +1664,6 @@
   virtual Expected<bool> isELFCompatible(uint32_t DeviceID,
                                          StringRef Image) const = 0;
 
-<<<<<<< HEAD
   /// Method allows to check why the method isImageCompatibelCheck returned
   /// 'false' for a specific target image. The method is called from inside
   /// __tgt_rtl_exists_valid_binary_for_RTL.
@@ -1677,7 +1671,7 @@
 
   /// Indicate whether the plugin supports empty images.
   virtual bool supportsEmptyImages() const { return false; }
-=======
+
   virtual Error flushQueueImpl(omp_interop_val_t *Interop) {
     return Plugin::success();
   }
@@ -1691,7 +1685,6 @@
     return Plugin::error(error::ErrorCode::UNSUPPORTED,
                          "async_barrier not supported");
   }
->>>>>>> 59231115
 
 protected:
   /// Indicate whether a device id is valid.
@@ -1870,7 +1863,6 @@
   int32_t get_function(__tgt_device_binary Binary, const char *Name,
                        void **KernelPtr);
 
-<<<<<<< HEAD
   /// Returns if we can use automatic zero copy.
   int32_t use_auto_zero_copy(int32_t DeviceId);
 
@@ -1892,7 +1884,7 @@
   /// Return true if a descriptor of size 'Size' should be allocated using
   /// shared memory.
   bool use_shared_mem_for_descriptor(int32_t DeviceId, int64_t Size);
-=======
+
   /// Return the interop specification that the plugin supports
   /// It might not be one of the user specified ones.
   interop_spec_t select_interop_preference(int32_t ID, int32_t InteropType,
@@ -1919,7 +1911,6 @@
   /// Queue an asynchronous barrier in the queue associated with the interop
   /// object and return immediately.
   int32_t async_barrier(omp_interop_val_t *Interop);
->>>>>>> 59231115
 
 private:
   /// Indicates if the platform runtime has been fully initialized.
