//===- PluginInterface.h - Target independent plugin device interface -----===//
//
// Part of the LLVM Project, under the Apache License v2.0 with LLVM Exceptions.
// See https://llvm.org/LICENSE.txt for license information.
// SPDX-License-Identifier: Apache-2.0 WITH LLVM-exception
//
//===----------------------------------------------------------------------===//
//
//===----------------------------------------------------------------------===//

#ifndef OPENMP_LIBOMPTARGET_PLUGINS_NEXTGEN_COMMON_PLUGININTERFACE_H
#define OPENMP_LIBOMPTARGET_PLUGINS_NEXTGEN_COMMON_PLUGININTERFACE_H

#include <cstddef>
#include <cstdint>
#include <deque>
#include <list>
#include <map>
#include <shared_mutex>
#include <variant>
#include <vector>

#include "ExclusiveAccess.h"
#include "OpenMP/InteropAPI.h"
#include "Shared/APITypes.h"
#include "Shared/Debug.h"
#include "Shared/Environment.h"
#include "Shared/EnvironmentVar.h"
#include "Shared/Requirements.h"
#include "Shared/Utils.h"

#include "GlobalHandler.h"
#include "JIT.h"
#include "MemoryManager.h"
#include "OffloadError.h"
#include "RPC.h"
#include "omptarget.h"

#ifdef OMPT_SUPPORT
#include "OmptDeviceTracing.h"
#include "omp-tools.h"
#endif

#include "llvm/ADT/SmallVector.h"
#include "llvm/Frontend/OpenMP/OMPConstants.h"
#include "llvm/Frontend/OpenMP/OMPGridValues.h"
#include "llvm/Support/Allocator.h"
#include "llvm/Support/Error.h"
#include "llvm/Support/ErrorHandling.h"
#include "llvm/Support/MemoryBufferRef.h"
#include "llvm/Support/raw_ostream.h"
#include "llvm/TargetParser/Triple.h"

namespace llvm {
namespace omp {
namespace target {

namespace plugin {

struct GenericPluginTy;
struct GenericKernelTy;
struct GenericDeviceTy;
struct RecordReplayTy;
struct KernelRunRecordTy;
template <typename ResourceRef> class GenericDeviceResourceManagerTy;

namespace Plugin {
/// Create a success error. This is the same as calling Error::success(), but
/// it is recommended to use this one for consistency with Plugin::error() and
/// Plugin::check().
static inline Error success() { return Error::success(); }

/// Create an Offload error.
template <typename... ArgsTy>
static Error error(error::ErrorCode Code, const char *ErrFmt, ArgsTy... Args) {
  return error::createOffloadError(Code, ErrFmt, Args...);
}

inline Error error(error::ErrorCode Code, const char *S) {
  return make_error<error::OffloadError>(Code, S);
}

inline Error error(error::ErrorCode Code, Error &&OtherError,
                   const char *Context) {
  return error::createOffloadError(Code, std::move(OtherError), Context);
}

/// Check the plugin-specific error code and return an error or success
/// accordingly. In case of an error, create a string error with the error
/// description. The ErrFmt should follow the format:
///     "Error in <function name>[<optional info>]: %s"
/// The last format specifier "%s" is mandatory and will be used to place the
/// error code's description. Notice this function should be only called from
/// the plugin-specific code.
/// TODO: Refactor this, must be defined individually by each plugin.
template <typename... ArgsTy>
static Error check(int32_t ErrorCode, const char *ErrFmt, ArgsTy... Args);
} // namespace Plugin

/// Class that wraps the __tgt_async_info to simply its usage. In case the
/// object is constructed without a valid __tgt_async_info, the object will use
/// an internal one and will synchronize the current thread with the pending
/// operations when calling AsyncInfoWrapperTy::finalize(). This latter function
/// must be called before destroying the wrapper object.
struct AsyncInfoWrapperTy {
  AsyncInfoWrapperTy(GenericDeviceTy &Device, __tgt_async_info *AsyncInfoPtr);

  ~AsyncInfoWrapperTy() {
    assert(!AsyncInfoPtr && "AsyncInfoWrapperTy not finalized");
  }

  /// Get the raw __tgt_async_info pointer.
  operator __tgt_async_info *() const { return AsyncInfoPtr; }

  /// Indicate whether there is queue.
  bool hasQueue() const { return (AsyncInfoPtr->Queue != nullptr); }

  /// Get the queue.
  template <typename Ty> Ty getQueueAs() {
    static_assert(sizeof(Ty) == sizeof(AsyncInfoPtr->Queue),
                  "Queue is not of the same size as target type");
    return static_cast<Ty>(AsyncInfoPtr->Queue);
  }

  /// Set the queue.
  template <typename Ty> void setQueueAs(Ty Queue) {
    static_assert(sizeof(Ty) == sizeof(AsyncInfoPtr->Queue),
                  "Queue is not of the same size as target type");
    assert(!AsyncInfoPtr->Queue && "Overwriting queue");
    AsyncInfoPtr->Queue = Queue;
  }

  /// Get the queue, using the provided resource manager to initialise it if it
  /// doesn't exist.
  template <typename Ty, typename RMTy>
  Expected<Ty>
  getOrInitQueue(GenericDeviceResourceManagerTy<RMTy> &ResourceManager) {
    std::lock_guard<std::mutex> Lock(AsyncInfoPtr->Mutex);
    if (!AsyncInfoPtr->Queue) {
      if (auto Err = ResourceManager.getResource(
              *reinterpret_cast<Ty *>(&AsyncInfoPtr->Queue)))
        return Err;
    }
    return getQueueAs<Ty>();
  }

  /// Synchronize with the __tgt_async_info's pending operations if it's the
  /// internal async info. The error associated to the asynchronous operations
  /// issued in this queue must be provided in \p Err. This function will update
  /// the error parameter with the result of the synchronization if it was
  /// actually executed. This function must be called before destroying the
  /// object and only once.
  void finalize(Error &Err);

  /// Register \p Ptr as an associated allocation that is freed after
  /// finalization.
  void freeAllocationAfterSynchronization(void *Ptr) {
    std::lock_guard<std::mutex> AllocationGuard(AsyncInfoPtr->Mutex);
    AsyncInfoPtr->AssociatedAllocations.push_back(Ptr);
  }

private:
  GenericDeviceTy &Device;
  __tgt_async_info LocalAsyncInfo;
  __tgt_async_info *AsyncInfoPtr;
};

enum class DeviceInfo {
#define OFFLOAD_DEVINFO(Name, _, Value) Name = Value,
#include "OffloadInfo.inc"
#undef OFFLOAD_DEVINFO
};

/// Tree node for device information
///
/// This information is either printed or used by liboffload to extract certain
/// device queries. Each property has an optional key, an optional value
/// and optional children. The children can be used to store additional
/// information (such as x, y and z components of ranges).
struct InfoTreeNode {
  static constexpr uint64_t IndentSize = 4;

  std::string Key;
  using VariantType = std::variant<uint64_t, std::string, bool, std::monostate>;
  VariantType Value;
  std::string Units;
  // Need to specify a default value number of elements here as `InfoTreeNode`'s
  // size is unknown. This is a vector (rather than a Key->Value map) since:
  // * The keys need to be owned and thus `std::string`s
  // * The order of keys is important
  // * The same key can appear multiple times
  std::unique_ptr<llvm::SmallVector<InfoTreeNode, 8>> Children;

  llvm::DenseMap<DeviceInfo, size_t> DeviceInfoMap;

  InfoTreeNode() : InfoTreeNode("", std::monostate{}, "") {}
  InfoTreeNode(std::string Key, VariantType Value, std::string Units)
      : Key(Key), Value(Value), Units(Units) {}

  /// Add a new info entry as a child of this node. The entry requires at least
  /// a key string in \p Key. The value in \p Value is optional and can be any
  /// type that is representable as a string. The units in \p Units is optional
  /// and must be a string. Providing a device info key allows liboffload to
  /// use that value for an appropriate olGetDeviceInfo query
  template <typename T = std::monostate>
  InfoTreeNode *add(std::string Key, T Value = T(),
                    const std::string &Units = std::string(),
                    std::optional<DeviceInfo> DeviceInfoKey = std::nullopt) {
    assert(!Key.empty() && "Invalid info key");

    if (!Children)
      Children = std::make_unique<llvm::SmallVector<InfoTreeNode, 8>>();

    VariantType ValueVariant;
    if constexpr (std::is_same_v<T, bool> || std::is_same_v<T, std::monostate>)
      ValueVariant = Value;
    else if constexpr (std::is_arithmetic_v<T>)
      ValueVariant = static_cast<uint64_t>(Value);
    else
      ValueVariant = std::string{Value};

    auto Ptr = &Children->emplace_back(Key, ValueVariant, Units);

    if (DeviceInfoKey)
      DeviceInfoMap[*DeviceInfoKey] = Children->size() - 1;

    return Ptr;
  }

  std::optional<InfoTreeNode *> get(StringRef Key) {
    if (!Children)
      return std::nullopt;

    auto It = std::find_if(Children->begin(), Children->end(),
                           [&](auto &V) { return V.Key == Key; });
    if (It == Children->end())
      return std::nullopt;
    return It;
  }

  std::optional<InfoTreeNode *> get(DeviceInfo Info) {
    auto Result = DeviceInfoMap.find(Info);
    if (Result != DeviceInfoMap.end())
      return &(*Children)[Result->second];
    return std::nullopt;
  }

  /// Print all info entries in the tree
  void print() const {
    // Fake an additional indent so that values are offset from the keys
    doPrint(0, maxKeySize(1));
  }

private:
  void doPrint(int Level, uint64_t MaxKeySize) const {
    if (Key.size()) {
      // Compute the indentations for the current entry.
      uint64_t KeyIndentSize = Level * IndentSize;
      uint64_t ValIndentSize =
          MaxKeySize - (Key.size() + KeyIndentSize) + IndentSize;

      llvm::outs() << std::string(KeyIndentSize, ' ') << Key
                   << std::string(ValIndentSize, ' ');
      std::visit(
          [](auto &&V) {
            using T = std::decay_t<decltype(V)>;
            if constexpr (std::is_same_v<T, std::string>)
              llvm::outs() << V;
            else if constexpr (std::is_same_v<T, bool>)
              llvm::outs() << (V ? "Yes" : "No");
            else if constexpr (std::is_same_v<T, uint64_t>)
              llvm::outs() << V;
            else if constexpr (std::is_same_v<T, std::monostate>) {
              // Do nothing
            } else
              static_assert(false, "doPrint visit not exhaustive");
          },
          Value);
      llvm::outs() << (Units.empty() ? "" : " ") << Units << "\n";
    }

    // Print children
    if (Children)
      for (const auto &Entry : *Children)
        Entry.doPrint(Level + 1, MaxKeySize);
  }

  // Recursively calculates the maximum width of each key, including indentation
  uint64_t maxKeySize(int Level) const {
    uint64_t MaxKeySize = 0;

    if (Children)
      for (const auto &Entry : *Children) {
        uint64_t KeySize = Entry.Key.size() + Level * IndentSize;
        MaxKeySize = std::max(MaxKeySize, KeySize);
        MaxKeySize = std::max(MaxKeySize, Entry.maxKeySize(Level + 1));
      }

    return MaxKeySize;
  }
};

/// Class wrapping a __tgt_device_image and its offload entry table on a
/// specific device. This class is responsible for storing and managing
/// the offload entries for an image on a device.
class DeviceImageTy {
  /// Image identifier within the corresponding device. Notice that this id is
  /// not unique between different device; they may overlap.
  int32_t ImageId;

  /// The pointer to the raw __tgt_device_image.
  const __tgt_device_image *TgtImage;
  const __tgt_device_image *TgtImageBitcode;

  /// Reference to the device this image is loaded on.
  GenericDeviceTy &Device;

  /// If this image has any global destructors that much be called.
  /// FIXME: This is only required because we currently have no invariants
  ///        towards the lifetime of the underlying image. We should either copy
  ///        the image into memory locally or erase the pointers after init.
  bool PendingGlobalDtors;

public:
  DeviceImageTy(int32_t Id, GenericDeviceTy &Device,
                const __tgt_device_image *Image)
      : ImageId(Id), TgtImage(Image), TgtImageBitcode(nullptr), Device(Device),
        PendingGlobalDtors(false) {
    assert(TgtImage && "Invalid target image");
  }

  /// Get the image identifier within the device.
  int32_t getId() const { return ImageId; }

  /// Get the device that this image is loaded onto.
  GenericDeviceTy &getDevice() const { return Device; }

  /// Get the pointer to the raw __tgt_device_image.
  const __tgt_device_image *getTgtImage() const { return TgtImage; }

  void setTgtImageBitcode(const __tgt_device_image *TgtImageBitcode) {
    this->TgtImageBitcode = TgtImageBitcode;
  }

  const __tgt_device_image *getTgtImageBitcode() const {
    return TgtImageBitcode;
  }

  /// Get the image starting address.
  void *getStart() const { return TgtImage->ImageStart; }

  /// Get the image size.
  size_t getSize() const {
    return utils::getPtrDiff(TgtImage->ImageEnd, TgtImage->ImageStart);
  }

  /// Get a memory buffer reference to the whole image.
  MemoryBufferRef getMemoryBuffer() const {
    return MemoryBufferRef(StringRef((const char *)getStart(), getSize()),
                           "Image");
  }
  /// Accessors to the boolean value
  bool setPendingGlobalDtors() { return PendingGlobalDtors = true; }
  bool hasPendingGlobalDtors() const { return PendingGlobalDtors; }
};

/// Class implementing common functionalities of offload kernels. Each plugin
/// should define the specific kernel class, derive from this generic one, and
/// implement the necessary virtual function members.
struct GenericKernelTy {
  /// Construct a kernel with a name and a execution mode.
  GenericKernelTy(const char *Name)
      : Name(Name), PreferredNumThreads(0), MaxNumThreads(0) {}

  virtual ~GenericKernelTy() {}

  /// Initialize the kernel object from a specific device.
  Error init(GenericDeviceTy &GenericDevice, DeviceImageTy &Image);
  virtual Error initImpl(GenericDeviceTy &GenericDevice,
                         DeviceImageTy &Image) = 0;

  /// Launch the kernel on the specific device. The device must be the same
  /// one used to initialize the kernel.
  Error launch(GenericDeviceTy &GenericDevice, void **ArgPtrs,
               ptrdiff_t *ArgOffsets, KernelArgsTy &KernelArgs,
               AsyncInfoWrapperTy &AsyncInfoWrapper) const;
  virtual Error launchImpl(GenericDeviceTy &GenericDevice,
                           uint32_t NumThreads[3], uint32_t NumBlocks[3],
                           KernelArgsTy &KernelArgs,
                           KernelLaunchParamsTy LaunchParams,
                           AsyncInfoWrapperTy &AsyncInfoWrapper) const = 0;

  virtual Expected<uint64_t> maxGroupSize(GenericDeviceTy &GenericDevice,
                                          uint64_t DynamicMemSize) const = 0;

  /// Get the kernel name.
  const char *getName() const { return Name.c_str(); }

  /// Get the kernel image.
  DeviceImageTy &getImage() const {
    assert(ImagePtr && "Kernel is not initialized!");
    return *ImagePtr;
  }

  /// Return the kernel environment object for kernel \p Name.
  const KernelEnvironmentTy &getKernelEnvironmentForKernel() {
    return KernelEnvironment;
  }

  /// Return a device pointer to a new kernel launch environment.
  Expected<KernelLaunchEnvironmentTy *>
  getKernelLaunchEnvironment(GenericDeviceTy &GenericDevice, uint32_t Version,
                             AsyncInfoWrapperTy &AsyncInfo) const;

  /// Indicate whether an execution mode is valid.
  static bool isValidExecutionMode(OMPTgtExecModeFlags ExecutionMode) {
    switch (ExecutionMode) {
    case OMP_TGT_EXEC_MODE_BARE:
    case OMP_TGT_EXEC_MODE_SPMD:
    case OMP_TGT_EXEC_MODE_GENERIC:
    case OMP_TGT_EXEC_MODE_GENERIC_SPMD:
    case OMP_TGT_EXEC_MODE_SPMD_NO_LOOP:
      return true;
    // AMD-only execution modes
    case OMP_TGT_EXEC_MODE_SPMD_BIG_JUMP_LOOP:
    case OMP_TGT_EXEC_MODE_XTEAM_RED:
      DP("AMD-only execution mode\n");
      return true;
    }
    llvm_unreachable("Unknown execution mode!");
  }

  /// Indicate whether it is a specialized kernel.
  bool isSpecializedKernel() const {
    if (ExecutionMode == OMP_TGT_EXEC_MODE_SPMD_NO_LOOP ||
        ExecutionMode == OMP_TGT_EXEC_MODE_SPMD_BIG_JUMP_LOOP ||
        ExecutionMode == OMP_TGT_EXEC_MODE_XTEAM_RED)
      return true;
    return false;
  }

  /// Check if kernel is a multi-device kernel.
  bool isMultiDeviceKernel() const { return IsMultiDeviceKernel; }

  /// Compute kernel occupancy
  /// This function computes the max(upperbound) occupancy for a lanuched kernel
  /// based on the given hardware resources e.g. the number of registers, size
  /// of the local memory, etc.
  virtual unsigned computeMaxOccupancy(GenericDeviceTy &Device) const {
    // This function should be overridden in the derived class.
    return MaxOccupancy;
  }

  /// Compute achieved occupancy
  /// This function computes the achieved occupancy for a launched kernel based
  /// on the number of threads, number of teams and the max occupancy of this
  /// kernel. It returns in ratio representing the occupancy for each CU(SM).
  virtual unsigned computeAchievedOccupancy(GenericDeviceTy &Device,
                                            uint32_t numThreads,
                                            uint64_t numTeams) const {
    // This function should be overridden in the derived class.
    return AchievedOccupancy;
  }

  /// Indicate if the kernel works in Generic SPMD, Generic or SPMD mode.
  bool isGenericSPMDMode() const {
    return ExecutionMode == OMP_TGT_EXEC_MODE_GENERIC_SPMD;
  }
  bool isGenericMode() const {
    return ExecutionMode == OMP_TGT_EXEC_MODE_GENERIC;
  }
  bool isSPMDMode() const { return ExecutionMode == OMP_TGT_EXEC_MODE_SPMD; }
  bool isBareMode() const { return ExecutionMode == OMP_TGT_EXEC_MODE_BARE; }

  /// AMD-only execution modes
  bool isBigJumpLoopMode() const {
    return ExecutionMode == OMP_TGT_EXEC_MODE_SPMD_BIG_JUMP_LOOP;
  }
  bool isNoLoopMode() const {
    return ExecutionMode == OMP_TGT_EXEC_MODE_SPMD_NO_LOOP;
  }
  bool isXTeamReductionsMode() const {
    return ExecutionMode == OMP_TGT_EXEC_MODE_XTEAM_RED;
  }

  /// Indicate if the input block size is within the limit.
  virtual bool isValidBlockSize(uint32_t BlockSize) const { return true; }

protected:
  /// Get the execution mode name of the kernel.
  const char *getExecutionModeName() const {
    switch (ExecutionMode) {
    case OMP_TGT_EXEC_MODE_BARE:
      return "BARE";
    case OMP_TGT_EXEC_MODE_SPMD:
      return "SPMD";
    case OMP_TGT_EXEC_MODE_GENERIC:
      return "Generic";
    case OMP_TGT_EXEC_MODE_GENERIC_SPMD:
      return "Generic-SPMD";
    // AMD-only execution modes
    case OMP_TGT_EXEC_MODE_SPMD_NO_LOOP:
      return "SPMD-No-Loop";
    case OMP_TGT_EXEC_MODE_SPMD_BIG_JUMP_LOOP:
      return "SPMD-Big-Jump-Loop";
    case OMP_TGT_EXEC_MODE_XTEAM_RED:
      return "XTeam-Reductions";
    }
    llvm_unreachable("Unknown execution mode!");
  }

  OMPTgtExecModeFlags getExecutionModeFlags() const { return ExecutionMode; }

  /// Prints generic kernel launch information.
  Error printLaunchInfo(GenericDeviceTy &GenericDevice,
                        KernelArgsTy &KernelArgs, uint32_t NumThreads[3],
                        uint32_t NumBlocks[3], int64_t MultiDeviceLB,
                        int64_t MultiDeviceUB) const;

  /// Prints plugin-specific kernel launch information after generic kernel
  /// launch information
  virtual Error printLaunchInfoDetails(GenericDeviceTy &GenericDevice,
                                       KernelArgsTy &KernelArgs,
                                       uint32_t NumThreads[3],
                                       uint32_t NumBlocks[3],
                                       int64_t MultiDeviceLB,
                                       int64_t MultiDeviceUB) const;

private:
  /// Prepare the arguments before launching the kernel.
  KernelLaunchParamsTy
  prepareArgs(GenericDeviceTy &GenericDevice, void **ArgPtrs,
              ptrdiff_t *ArgOffsets, uint32_t &NumArgs,
              llvm::SmallVectorImpl<void *> &Args,
              llvm::SmallVectorImpl<void *> &Ptrs,
              KernelLaunchEnvironmentTy *KernelLaunchEnvironment) const;

  /// Lower number of threads if tripcount is low.
  virtual std::pair<bool, uint32_t>
  adjustNumThreadsForLowTripCount(GenericDeviceTy &GenericDevice,
                                  uint32_t BlockSize, uint64_t LoopTripCount,
                                  uint32_t ThreadLimitClause[3]) const {
    return std::make_pair(false, BlockSize);
  }

  /// Get the number of threads and blocks for the kernel based on the
  /// user-defined threads and block clauses.
  virtual uint32_t getNumThreads(GenericDeviceTy &GenericDevice,
                                 uint32_t ThreadLimitClause[3]) const;

  /// The number of threads \p NumThreads can be adjusted by this method.
  /// \p IsNumThreadsFromUser is true is \p NumThreads is defined by user via
  /// thread_limit clause.
  virtual
  uint32_t getNumBlocks(GenericDeviceTy &GenericDevice,
                        uint32_t BlockLimitClause[3], uint64_t LoopTripCount,
                        uint32_t &NumThreads, bool IsNumThreadsFromUser) const;

  /// The kernel name.
  std::string Name;

  /// The execution flags of the kernel.
  OMPTgtExecModeFlags ExecutionMode;

  /// The multi-device kernel flag.
  bool IsMultiDeviceKernel;

  /// The image that contains this kernel.
  DeviceImageTy *ImagePtr = nullptr;

protected:
  /// The preferred number of threads to run the kernel.
  uint32_t PreferredNumThreads;

  /// The maximum number of threads which the kernel could leverage.
  uint32_t MaxNumThreads;

  /// The kernel environment, including execution flags.
  KernelEnvironmentTy KernelEnvironment;

  /// The prototype kernel launch environment.
  KernelLaunchEnvironmentTy KernelLaunchEnvironment;

  /// Upper-bound for the launched kernel occupancy.
  /// 0 indicates an invalid result.
  mutable unsigned MaxOccupancy = 0;

  /// Achieved occupancy for the launched kernel.
  /// 0 indications an invalid result.
  mutable unsigned AchievedOccupancy = 0;
};

/// Information about an allocation, when it has been allocated, and when/if it
/// has been deallocated, for error reporting purposes.
struct AllocationTraceInfoTy {

  /// The stack trace of the allocation itself.
  std::string AllocationTrace;

  /// The stack trace of the deallocation, or empty.
  std::string DeallocationTrace;

  /// The allocated device pointer.
  void *DevicePtr = nullptr;

  /// The corresponding host pointer (can be null).
  void *HostPtr = nullptr;

  /// The size of the allocation.
  uint64_t Size = 0;

  /// The kind of the allocation.
  TargetAllocTy Kind = TargetAllocTy::TARGET_ALLOC_DEFAULT;

  /// Information about the last allocation at this address, if any.
  AllocationTraceInfoTy *LastAllocationInfo = nullptr;

  /// Lock to keep accesses race free.
  std::mutex Lock;
};

/// Information about an allocation, when it has been allocated, and when/if it
/// has been deallocated, for error reporting purposes.
struct KernelTraceInfoTy {

  /// The launched kernel.
  GenericKernelTy *Kernel;

  /// The stack trace of the launch itself.
  std::string LaunchTrace;

  /// The async info the kernel was launched in.
  __tgt_async_info *AsyncInfo;
};

struct KernelTraceInfoRecordTy {
  KernelTraceInfoRecordTy() { KTIs.fill({}); }

  /// Return the (maximal) record size.
  auto size() const { return KTIs.size(); }

  /// Create a new kernel trace info and add it into the record.
  void emplace(GenericKernelTy *Kernel, const std::string &&StackTrace,
               __tgt_async_info *AsyncInfo) {
    KTIs[Idx] = {Kernel, std::move(StackTrace), AsyncInfo};
    Idx = (Idx + 1) % size();
  }

  /// Return the \p I'th last kernel trace info.
  auto getKernelTraceInfo(int32_t I) const {
    // Note that kernel trace infos "grow forward", so lookup is backwards.
    return KTIs[(Idx - I - 1 + size()) % size()];
  }

private:
  std::array<KernelTraceInfoTy, 8> KTIs;
  unsigned Idx = 0;
};

/// Class representing a map of host pinned allocations. We track these pinned
/// allocations, so memory transfers involving these buffers can be optimized.
class PinnedAllocationMapTy {

  /// Struct representing a map entry.
  struct EntryTy {
    /// The host pointer of the pinned allocation.
    void *HstPtr;

    /// The pointer that devices' driver should use to transfer data from/to the
    /// pinned allocation. In most plugins, this pointer will be the same as the
    /// host pointer above.
    void *DevAccessiblePtr;

    /// The size of the pinned allocation.
    size_t Size;

    /// Indicate whether the allocation was locked from outside the plugin, for
    /// instance, from the application. The externally locked allocations are
    /// not unlocked by the plugin when unregistering the last user.
    bool ExternallyLocked;

    /// The number of references to the pinned allocation. The allocation should
    /// remain pinned and registered to the map until the number of references
    /// becomes zero.
    mutable size_t References;

    /// Create an entry with the host and device accessible pointers, the buffer
    /// size, and a boolean indicating whether the buffer was locked externally.
    EntryTy(void *HstPtr, void *DevAccessiblePtr, size_t Size,
            bool ExternallyLocked)
        : HstPtr(HstPtr), DevAccessiblePtr(DevAccessiblePtr), Size(Size),
          ExternallyLocked(ExternallyLocked), References(1) {}

    /// Utility constructor used for std::set searches.
    EntryTy(void *HstPtr)
        : HstPtr(HstPtr), DevAccessiblePtr(nullptr), Size(0),
          ExternallyLocked(false), References(0) {}
  };

  /// Comparator of mep entries. Use the host pointer to enforce an order
  /// between entries.
  struct EntryCmpTy {
    bool operator()(const EntryTy &Left, const EntryTy &Right) const {
      return Left.HstPtr < Right.HstPtr;
    }
  };

  typedef std::set<EntryTy, EntryCmpTy> PinnedAllocSetTy;

  /// The map of host pinned allocations.
  PinnedAllocSetTy Allocs;

  /// The mutex to protect accesses to the map.
  mutable std::shared_mutex Mutex;

  /// Reference to the corresponding device.
  GenericDeviceTy &Device;

  /// Indicate whether mapped host buffers should be locked automatically.
  bool LockMappedBuffers;

  /// Indicate whether failures when locking mapped buffers should be ignored.
  bool IgnoreLockMappedFailures;

  /// Find an allocation that intersects with \p HstPtr pointer. Assume the
  /// map's mutex is acquired.
  const EntryTy *findIntersecting(const void *HstPtr) const {
    if (Allocs.empty())
      return nullptr;

    // Search the first allocation with starting address that is not less than
    // the buffer address.
    auto It = Allocs.lower_bound({const_cast<void *>(HstPtr)});

    // Direct match of starting addresses.
    if (It != Allocs.end() && It->HstPtr == HstPtr)
      return &(*It);

    // Not direct match but may be a previous pinned allocation in the map which
    // contains the buffer. Return false if there is no such a previous
    // allocation.
    if (It == Allocs.begin())
      return nullptr;

    // Move to the previous pinned allocation.
    --It;

    // The buffer is not contained in the pinned allocation.
    if (utils::advancePtr(It->HstPtr, It->Size) > HstPtr)
      return &(*It);

    // None found.
    return nullptr;
  }

  /// Insert an entry to the map representing a locked buffer. The number of
  /// references is set to one.
  Error insertEntry(void *HstPtr, void *DevAccessiblePtr, size_t Size,
                    bool ExternallyLocked = false);

  /// Erase an existing entry from the map.
  Error eraseEntry(const EntryTy &Entry);

  /// Register a new user into an entry that represents a locked buffer. Check
  /// also that the registered buffer with \p HstPtr address and \p Size is
  /// actually contained into the entry.
  Error registerEntryUse(const EntryTy &Entry, void *HstPtr, size_t Size);

  /// Unregister a user from the entry and return whether it is the last user.
  /// If it is the last user, the entry will have to be removed from the map
  /// and unlock the entry's host buffer (if necessary).
  Expected<bool> unregisterEntryUse(const EntryTy &Entry);

  /// Indicate whether the first range A fully contains the second range B.
  static bool contains(void *PtrA, size_t SizeA, void *PtrB, size_t SizeB) {
    void *EndA = utils::advancePtr(PtrA, SizeA);
    void *EndB = utils::advancePtr(PtrB, SizeB);
    return (PtrB >= PtrA && EndB <= EndA);
  }

  /// Indicate whether the first range A intersects with the second range B.
  static bool intersects(void *PtrA, size_t SizeA, void *PtrB, size_t SizeB) {
    void *EndA = utils::advancePtr(PtrA, SizeA);
    void *EndB = utils::advancePtr(PtrB, SizeB);
    return (PtrA < EndB && PtrB < EndA);
  }

public:
  /// Create the map of pinned allocations corresponding to a specific device.
  PinnedAllocationMapTy(GenericDeviceTy &Device) : Device(Device) {

    // Envar that indicates whether mapped host buffers should be locked
    // automatically. The possible values are boolean (on/off) and a special:
    //   off:       Mapped host buffers are not locked.
    //   on:        Mapped host buffers are locked in a best-effort approach.
    //              Failure to lock the buffers are silent.
    //   mandatory: Mapped host buffers are always locked and failures to lock
    //              a buffer results in a fatal error.
    StringEnvar OMPX_LockMappedBuffers("LIBOMPTARGET_LOCK_MAPPED_HOST_BUFFERS",
                                       "off");

    bool Enabled;
    if (StringParser::parse(OMPX_LockMappedBuffers.get().data(), Enabled)) {
      // Parsed as a boolean value. Enable the feature if necessary.
      LockMappedBuffers = Enabled;
      IgnoreLockMappedFailures = true;
    } else if (OMPX_LockMappedBuffers.get() == "mandatory") {
      // Enable the feature and failures are fatal.
      LockMappedBuffers = true;
      IgnoreLockMappedFailures = false;
    } else {
      // Disable by default.
      DP("Invalid value LIBOMPTARGET_LOCK_MAPPED_HOST_BUFFERS=%s\n",
         OMPX_LockMappedBuffers.get().data());
      LockMappedBuffers = false;
    }
  }

  /// Register a buffer that was recently allocated as a locked host buffer.
  /// None of the already registered pinned allocations should intersect with
  /// this new one. The registration requires the host pointer in \p HstPtr,
  /// the device accessible pointer in \p DevAccessiblePtr, and the size of the
  /// allocation in \p Size. The allocation must be unregistered using the
  /// unregisterHostBuffer function.
  Error registerHostBuffer(void *HstPtr, void *DevAccessiblePtr, size_t Size);

  /// Unregister a host pinned allocation passing the host pointer which was
  /// previously registered using the registerHostBuffer function. When calling
  /// this function, the pinned allocation cannot have any other user and will
  /// not be unlocked by this function.
  Error unregisterHostBuffer(void *HstPtr);

  /// Lock the host buffer at \p HstPtr or register a new user if it intersects
  /// with an already existing one. A partial overlapping with extension is not
  /// allowed. The function returns the device accessible pointer of the pinned
  /// buffer. The buffer must be unlocked using the unlockHostBuffer function.
  Expected<void *> lockHostBuffer(void *HstPtr, size_t Size);

  /// Unlock the host buffer at \p HstPtr or unregister a user if other users
  /// are still using the pinned allocation. If this was the last user, the
  /// pinned allocation is removed from the map and the memory is unlocked.
  Error unlockHostBuffer(void *HstPtr);

  /// Lock or register a host buffer that was recently mapped by libomptarget.
  /// This behavior is applied if LIBOMPTARGET_LOCK_MAPPED_HOST_BUFFERS is
  /// enabled. Even if not enabled, externally locked buffers are registered
  /// in order to optimize their transfers.
  Error lockMappedHostBuffer(void *HstPtr, size_t Size);

  /// Unlock or unregister a host buffer that was unmapped by libomptarget.
  Error unlockUnmappedHostBuffer(void *HstPtr);

  /// Return the device accessible pointer associated to the host pinned
  /// allocation which the \p HstPtr belongs, if any. Return null in case the
  /// \p HstPtr does not belong to any host pinned allocation. The device
  /// accessible pointer is the one that devices should use for data transfers
  /// that involve a host pinned buffer.
  void *getDeviceAccessiblePtrFromPinnedBuffer(const void *HstPtr) const {
    std::shared_lock<std::shared_mutex> Lock(Mutex);

    // Find the intersecting allocation if any.
    const EntryTy *Entry = findIntersecting(HstPtr);
    if (!Entry)
      return nullptr;

    return utils::advancePtr(Entry->DevAccessiblePtr,
                             utils::getPtrDiff(HstPtr, Entry->HstPtr));
  }

  /// Check whether a buffer belongs to a registered host pinned allocation.
  bool isHostPinnedBuffer(const void *HstPtr) const {
    std::shared_lock<std::shared_mutex> Lock(Mutex);

    // Return whether there is an intersecting allocation.
    return (findIntersecting(const_cast<void *>(HstPtr)) != nullptr);
  }
};

/// Class implementing common functionalities of offload devices. Each plugin
/// should define the specific device class, derive from this generic one, and
/// implement the necessary virtual function members.
struct GenericDeviceTy : public DeviceAllocatorTy {
  /// Construct a device with its device id within the plugin, the number of
  /// devices in the plugin and the grid values for that kind of device.
  GenericDeviceTy(GenericPluginTy &Plugin, int32_t DeviceId, int32_t NumDevices,
                  const llvm::omp::GV &GridValues);

  /// Get the device identifier within the corresponding plugin. Notice that
  /// this id is not unique between different plugins; they may overlap.
  int32_t getDeviceId() const { return DeviceId; }

  /// Set the context of the device if needed, before calling device-specific
  /// functions. Plugins may implement this function as a no-op if not needed.
  virtual Error setContext() = 0;

  /// Initialize the device. After this call, the device should be already
  /// working and ready to accept queries or modifications.
  Error init(GenericPluginTy &Plugin);
  virtual Error initImpl(GenericPluginTy &Plugin) = 0;

  /// Deinitialize the device and free all its resources. After this call, the
  /// device is no longer considered ready, so no queries or modifications are
  /// allowed.
  Error deinit(GenericPluginTy &Plugin);
  virtual Error deinitImpl() = 0;

  /// Load the binary image into the device and return the target table.
  Expected<DeviceImageTy *> loadBinary(GenericPluginTy &Plugin,
                                       const __tgt_device_image *TgtImage);
  virtual Expected<DeviceImageTy *>
  loadBinaryImpl(const __tgt_device_image *TgtImage, int32_t ImageId) = 0;

  /// Unload a previously loaded Image from the device
  Error unloadBinary(DeviceImageTy *Image);
  virtual Error unloadBinaryImpl(DeviceImageTy *Image) = 0;

  /// Setup the global device memory pool, if the plugin requires one.
  Error setupDeviceMemoryPool(GenericPluginTy &Plugin, DeviceImageTy &Image,
                              uint64_t PoolSize);

  // Setup the RPC server for this device if needed. This may not run on some
  // plugins like the CPU targets. By default, it will not be executed so it is
  // up to the target to override this using the shouldSetupRPCServer function.
  Error setupRPCServer(GenericPluginTy &Plugin, DeviceImageTy &Image);

  /// Synchronize the current thread with the pending operations on the
  /// __tgt_async_info structure. If ReleaseQueue is false, then the
  // underlying queue will not be released. In this case, additional
  // work may be submitted to the queue whilst a synchronize is running.
  Error synchronize(__tgt_async_info *AsyncInfo, bool ReleaseQueue = true);
  virtual Error synchronizeImpl(__tgt_async_info &AsyncInfo,
                                bool ReleaseQueue) = 0;

  /// Invokes any global constructors on the device if present and is required
  /// by the target.
  virtual Error callGlobalConstructors(GenericPluginTy &Plugin,
                                       DeviceImageTy &Image) {
    return Error::success();
  }

  /// Invokes any global destructors on the device if present and is required
  /// by the target.
  virtual Error callGlobalDestructors(GenericPluginTy &Plugin,
                                      DeviceImageTy &Image) {
    return Error::success();
  }

  /// Query for the completion of the pending operations on the __tgt_async_info
  /// structure in a non-blocking manner.
  Error queryAsync(__tgt_async_info *AsyncInfo);
  virtual Error queryAsyncImpl(__tgt_async_info &AsyncInfo) = 0;

  /// Check whether the architecture supports VA management
  virtual bool supportVAManagement() const { return false; }

  /// Get the total device memory size
  virtual Error getDeviceMemorySize(uint64_t &DSize);

  /// Allocates \p RSize bytes (rounded up to page size) and hints the driver to
  /// map it to \p VAddr. The obtained address is stored in \p Addr. At return
  /// \p RSize contains the actual size which can be equal or larger than the
  /// requested size.
  virtual Error memoryVAMap(void **Addr, void *VAddr, size_t *RSize);

  /// De-allocates device memory and unmaps the virtual address \p VAddr
  virtual Error memoryVAUnMap(void *VAddr, size_t Size);

  /// Allocate data on the device or involving the device.
  Expected<void *> dataAlloc(int64_t Size, void *HostPtr, TargetAllocTy Kind);

  /// Deallocate data from the device or involving the device.
  Error dataDelete(void *TgtPtr, TargetAllocTy Kind);

  /// Pin host memory to optimize transfers and return the device accessible
  /// pointer that devices should use for memory transfers involving the host
  /// pinned allocation.
  Expected<void *> dataLock(void *HstPtr, int64_t Size) {
    return PinnedAllocs.lockHostBuffer(HstPtr, Size);
  }

  /// Unpin a host memory buffer that was previously pinned.
  Error dataUnlock(void *HstPtr) {
    return PinnedAllocs.unlockHostBuffer(HstPtr);
  }

  /// Lock the host buffer \p HstPtr with \p Size bytes with the vendor-specific
  /// API and return the device accessible pointer.
  virtual Expected<void *> dataLockImpl(void *HstPtr, int64_t Size) = 0;

  /// Unlock a previously locked host buffer starting at \p HstPtr.
  virtual Error dataUnlockImpl(void *HstPtr) = 0;

  /// Mark the host buffer with address \p HstPtr and \p Size bytes as a mapped
  /// buffer. This means that libomptarget created a new mapping of that host
  /// buffer (e.g., because a user OpenMP target map) and the buffer may be used
  /// as source/destination of memory transfers. We can use this information to
  /// lock the host buffer and optimize its memory transfers.
  Error notifyDataMapped(void *HstPtr, int64_t Size) {
    return PinnedAllocs.lockMappedHostBuffer(HstPtr, Size);
  }

  /// Mark the host buffer with address \p HstPtr as unmapped. This means that
  /// libomptarget removed an existing mapping. If the plugin locked the buffer
  /// in notifyDataMapped, this function should unlock it.
  Error notifyDataUnmapped(void *HstPtr) {
    return PinnedAllocs.unlockUnmappedHostBuffer(HstPtr);
  }

  /// Check whether the host buffer with address \p HstPtr is pinned by the
  /// underlying vendor-specific runtime (if any). Retrieve the host pointer,
  /// the device accessible pointer and the size of the original pinned buffer.
  virtual Expected<bool> isPinnedPtrImpl(void *HstPtr, void *&BaseHstPtr,
                                         void *&BaseDevAccessiblePtr,
                                         size_t &BaseSize) const = 0;

  /// Submit data to the device (host to device transfer).
  Error dataSubmit(void *TgtPtr, const void *HstPtr, int64_t Size,
                   __tgt_async_info *AsyncInfo);
  virtual Error dataSubmitImpl(void *TgtPtr, const void *HstPtr, int64_t Size,
                               AsyncInfoWrapperTy &AsyncInfoWrapper) = 0;

  /// Retrieve data from the device (device to host transfer).
  Error dataRetrieve(void *HstPtr, const void *TgtPtr, int64_t Size,
                     __tgt_async_info *AsyncInfo);
  virtual Error dataRetrieveImpl(void *HstPtr, const void *TgtPtr, int64_t Size,
                                 AsyncInfoWrapperTy &AsyncInfoWrapper) = 0;

  /// Instert a data fence between previous data operations and the following
  /// operations if necessary for the device
  virtual Error dataFence(__tgt_async_info *AsyncInfo) = 0;

  /// Exchange data between devices (device to device transfer). Calling this
  /// function is only valid if GenericPlugin::isDataExchangable() passing the
  /// two devices returns true.
  Error dataExchange(const void *SrcPtr, GenericDeviceTy &DstDev, void *DstPtr,
                     int64_t Size, __tgt_async_info *AsyncInfo);
  virtual Error dataExchangeImpl(const void *SrcPtr, GenericDeviceTy &DstDev,
                                 void *DstPtr, int64_t Size,
                                 AsyncInfoWrapperTy &AsyncInfoWrapper) = 0;

  /// Fill data on the device with a pattern from the host
  Error dataFill(void *TgtPtr, const void *PatternPtr, int64_t PatternSize,
                 int64_t Size, __tgt_async_info *AsyncInfo);
  virtual Error dataFillImpl(void *TgtPtr, const void *PatternPtr,
                             int64_t PatternSize, int64_t Size,
                             AsyncInfoWrapperTy &AsyncInfoWrapper) = 0;

  /// Run the kernel associated with \p EntryPtr
  Error launchKernel(void *EntryPtr, void **ArgPtrs, ptrdiff_t *ArgOffsets,
                     KernelArgsTy &KernelArgs, __tgt_async_info *AsyncInfo);

  /// Initialize a __tgt_async_info structure. Related to interop features.
  Error initAsyncInfo(__tgt_async_info **AsyncInfoPtr);
  virtual Error initAsyncInfoImpl(AsyncInfoWrapperTy &AsyncInfoWrapper) = 0;

  /// Initialize a __tgt_device_info structure. Related to interop features.
  Error initDeviceInfo(__tgt_device_info *DeviceInfo);
  virtual Error initDeviceInfoImpl(__tgt_device_info *DeviceInfo) = 0;

  // Switch memory region to coarse grain mode
  Error setCoarseGrainMemory(void *ptr, int64_t size);
  virtual Error setCoarseGrainMemoryImpl(void *ptr, int64_t size,
                                         bool set_attr = true) {
    return Error::success();
  }

  // Query if memory region is coarse grained
  uint32_t queryCoarseGrainMemory(const void *ptr, int64_t size);
  virtual uint32_t queryCoarseGrainMemoryImpl(const void *ptr, int64_t size) {
    return 0;
  }

  // Prepopulate GPU page table
  Error prepopulatePageTable(void *ptr, int64_t size);
  virtual Error prepopulatePageTableImpl(void *ptr, int64_t size) {
    return Error::success();
  }

  // Returns true if the system is equipped with an APU.
  // moved in from plugin
  bool hasAPUDevice();
  virtual bool hasAPUDeviceImpl() { return false; }

  // Returns true if the device is a gfx90a.
  bool hasGfx90aDevice();
  virtual bool hasGfx90aDeviceImpl() { return false; }

  // Returns true if the system supports unified memory.
  bool supportsUnifiedMemory();
  virtual bool supportsUnifiedMemoryImpl() { return false; }

  // Returns true if coarse graining of mapped variables is
  // enabled on MI200 GPUs.
  // virtual bool IsGfx90aCoarseGrainUsmMapEnabled() { return false; }
  bool IsGfx90aCoarseGrainUsmMapEnabled();
  virtual bool IsGfx90aCoarseGrainUsmMapEnabledImpl() { return false; }

  /// Enqueue a host call to AsyncInfo
  Error enqueueHostCall(void (*Callback)(void *), void *UserData,
                        __tgt_async_info *AsyncInfo);
  virtual Error enqueueHostCallImpl(void (*Callback)(void *), void *UserData,
                                    AsyncInfoWrapperTy &AsyncInfo) = 0;

  /// Create an event.
  Error createEvent(void **EventPtrStorage);
  virtual Error createEventImpl(void **EventPtrStorage) = 0;

  /// Destroy an event.
  Error destroyEvent(void *Event);
  virtual Error destroyEventImpl(void *EventPtr) = 0;

  /// Start the recording of the event.
  Error recordEvent(void *Event, __tgt_async_info *AsyncInfo);
  virtual Error recordEventImpl(void *EventPtr,
                                AsyncInfoWrapperTy &AsyncInfoWrapper) = 0;

  /// Wait for an event to finish. Notice this wait is asynchronous if the
  /// __tgt_async_info is not nullptr.
  Error waitEvent(void *Event, __tgt_async_info *AsyncInfo);
  virtual Error waitEventImpl(void *EventPtr,
                              AsyncInfoWrapperTy &AsyncInfoWrapper) = 0;

  /// Check if the event enqueued to AsyncInfo is complete
  Expected<bool> isEventComplete(void *Event, __tgt_async_info *AsyncInfo);
  virtual Expected<bool>
  isEventCompleteImpl(void *EventPtr, AsyncInfoWrapperTy &AsyncInfoWrapper) = 0;

  /// Synchronize the current thread with the event.
  Error syncEvent(void *EventPtr);
  virtual Error syncEventImpl(void *EventPtr) = 0;

  /// Print information about the device.
  Error printInfo();
  virtual Expected<InfoTreeNode> obtainInfoImpl() = 0;

  /// Return true if the device has work that is either queued or currently
  /// running
  ///
  /// Devices which cannot report this information should always return true
  Expected<bool> hasPendingWork(__tgt_async_info *AsyncInfo);
  virtual Expected<bool>
  hasPendingWorkImpl(AsyncInfoWrapperTy &AsyncInfoWrapper) = 0;

  /// Getters of the grid values.
  uint32_t getWarpSize() const { return GridValues.GV_Warp_Size; }
  uint32_t getThreadLimit() const { return GridValues.GV_Max_WG_Size; }
  uint32_t getBlockLimit() const { return GridValues.GV_Max_Teams; }
  uint32_t getDefaultNumThreads() const {
    return GridValues.GV_Default_WG_Size;
  }
  uint32_t getDefaultNumBlocks() const {
    return GridValues.GV_Default_Num_Teams;
  }
<<<<<<< HEAD

  int32_t getOMPNumTeams() const { return OMP_NumTeams; }
  int32_t getOMPTeamsThreadLimit() const { return OMP_TeamsThreadLimit; }

=======
  uint32_t getDebugKind() const { return OMPX_DebugKind; }
>>>>>>> 5d550bf4
  uint32_t getDynamicMemorySize() const { return OMPX_SharedMemorySize; }
  virtual uint64_t getClockFrequency() const { return CLOCKS_PER_SEC; }

  virtual uint32_t getOMPXGenericSpmdTeamsPerCU() const {
    llvm_unreachable("Unimplemented");
  }
  virtual uint32_t getOMPXBigJumpLoopTeamsPerCU() const {
    llvm_unreachable("Unimplemented");
  }
  virtual uint32_t getXTeamRedTeamsPerCU() const {
    llvm_unreachable("Unimplemented");
  }
  virtual uint32_t getOMPXBigJumpLoopMaxTotalTeams() const {
    llvm_unreachable("Unimplemented");
  }
  virtual uint32_t getOMPXLowTripCount() const {
    llvm_unreachable("Unimplemented");
  }
  virtual uint32_t getOMPXSmallBlockSize() const {
    llvm_unreachable("Unimplemented");
  }
  virtual uint32_t
  getOMPXNumBlocksForLowTripcount(uint64_t LoopTripCount) const {
    llvm_unreachable("Unimplemented");
  }
  virtual uint32_t getOMPXAdjustNumTeamsForSmallBlockSize() const {
    llvm_unreachable("Unimplemented");
  }
  virtual uint32_t getOMPXAdjustNumTeamsForXteamRedSmallBlockSize() const {
    llvm_unreachable("Unimplemented");
  }

  /// Get target compute unit kind (e.g., sm_80, or gfx908).
  virtual std::string getComputeUnitKind() const { return "unknown"; }

  /// Get the number of compute units
  virtual uint32_t getNumComputeUnits() const { return 0; }

  /// Post processing after jit backend. The ownership of \p MB will be taken.
  virtual Expected<std::unique_ptr<MemoryBuffer>>
  doJITPostProcessing(std::unique_ptr<MemoryBuffer> MB) const {
    return std::move(MB);
  }

  /// The minimum number of threads we use for a low-trip count combined loop.
  /// Instead of using more threads we increase the outer (block/team)
  /// parallelism.
  /// @see OMPX_MinThreadsForLowTripCount
  virtual uint32_t getMinThreadsForLowTripCountLoop() {
    return OMPX_MinThreadsForLowTripCount;
  }

  /// Whether or not to reuse blocks for high trip count loops.
  /// @see OMPX_ReuseBlocksForHighTripCount
  bool getReuseBlocksForHighTripCount() {
    return OMPX_ReuseBlocksForHighTripCount;
  }

  /// Get the total amount of hardware parallelism supported by the target
  /// device. This is the total amount of warps or wavefronts that can be
  /// resident on the device simultaneously.
  virtual uint64_t getHardwareParallelism() const { return 0; }

  /// Get the RPC server running on this device.
  RPCServerTy *getRPCServer() const { return RPCServer; }

  /// The number of parallel RPC ports to use on the device. In general, this
  /// should be roughly equivalent to the amount of hardware parallelism the
  /// device can support. This is because GPUs in general do not have forward
  /// progress guarantees, so we minimize thread level dependencies by
  /// allocating enough space such that each device thread can have a port. This
  /// is likely overly pessimistic in the average case, but guarantees no
  /// deadlocks at the cost of memory. This must be overloaded by targets
  /// expecting to use the RPC server.
  virtual uint64_t requestedRPCPortCount() const {
    assert(!shouldSetupRPCServer() && "Default implementation cannot be used");
    return 0;
  }

  virtual Error getDeviceStackSize(uint64_t &V) = 0;

  /// Allocate and construct a kernel object.
  virtual Expected<GenericKernelTy &> constructKernel(const char *Name) = 0;

  /// Returns true if current plugin architecture is an APU
  /// and unified_shared_memory was not requested by the program.
  bool useAutoZeroCopy();
  virtual bool useAutoZeroCopyImpl() { return false; }

  bool isFastReductionEnabled() const { return IsFastReductionEnabled; }

  /// Performs sanity checks on zero-copy options and prints diagnostic info.
  Error zeroCopySanityChecksAndDiag(bool isUnifiedSharedMemory,
                                    bool isAutoZeroCopy, bool isEagerMaps);
  virtual Error zeroCopySanityChecksAndDiagImpl(bool isUnifiedSharedMemory,
                                                bool isAutoZeroCopy,
                                                bool isEagerMaps) {
    return Error::success();
  }

  uint32_t getNumMultiDevices() const { return OMPX_NumMultiDevices; }

  bool enableRuntimeAutotuning() const { return OMPX_EnableRuntimeAutotuning; }

  bool getMultiDeviceKernelValue(void *EntryPtr);

  KernelRunRecordTy *getKernelRunRecords() const { return KernelRunRecords; }

  /// Return true if a descriptor of size 'Size' should be allocated using
  /// shared memory. Default implementation returns 'false',
  virtual bool useSharedMemForDescriptor(int64_t Size);

  virtual Expected<omp_interop_val_t *>
  createInterop(int32_t InteropType, interop_spec_t &InteropSpec) {
    return nullptr;
  }

  virtual Error releaseInterop(omp_interop_val_t *Interop) {
    return Plugin::success();
  }

  virtual interop_spec_t selectInteropPreference(int32_t InteropType,
                                                 int32_t NumPrefers,
                                                 interop_spec_t *Prefers) {
    return interop_spec_t{tgt_fr_none, {false, 0}, 0};
  }

  /// Reference to the underlying plugin that created this device.
  GenericPluginTy &Plugin;

  /// Map to record when allocations have been performed, and when they have
  /// been deallocated, both for error reporting purposes.
  ProtectedObj<DenseMap<void *, AllocationTraceInfoTy *>> AllocationTraces;

  /// Return the allocation trace info for a device pointer, that is the
  /// allocation into which this device pointer points to (or pointed into).
  AllocationTraceInfoTy *getAllocationTraceInfoForAddr(void *DevicePtr) {
    auto AllocationTraceMap = AllocationTraces.getExclusiveAccessor();
    for (auto &It : *AllocationTraceMap) {
      if (It.first <= DevicePtr &&
          utils::advancePtr(It.first, It.second->Size) > DevicePtr)
        return It.second;
    }
    return nullptr;
  }

  /// Return the allocation trace info for a device pointer, that is the
  /// allocation into which this device pointer points to (or pointed into).
  AllocationTraceInfoTy *
  getClosestAllocationTraceInfoForAddr(void *DevicePtr, uintptr_t &Distance) {
    Distance = 0;
    if (auto *ATI = getAllocationTraceInfoForAddr(DevicePtr)) {
      return ATI;
    }

    AllocationTraceInfoTy *ATI = nullptr;
    uintptr_t DevicePtrI = uintptr_t(DevicePtr);
    auto AllocationTraceMap = AllocationTraces.getExclusiveAccessor();
    for (auto &It : *AllocationTraceMap) {
      uintptr_t Begin = uintptr_t(It.second->DevicePtr);
      uintptr_t End = Begin + It.second->Size - 1;
      uintptr_t ItDistance = std::min(Begin - DevicePtrI, DevicePtrI - End);
      if (ATI && ItDistance > Distance)
        continue;
      ATI = It.second;
      Distance = ItDistance;
    }
    return ATI;
  }

  /// Map to record kernel have been launchedl, for error reporting purposes.
  ProtectedObj<KernelTraceInfoRecordTy> KernelLaunchTraces;

  /// Environment variable to determine if stack traces for kernel launches are
  /// tracked.
  UInt32Envar OMPX_TrackNumKernelLaunches =
      UInt32Envar("OFFLOAD_TRACK_NUM_KERNEL_LAUNCH_TRACES", 0);

  /// Environment variable to determine if stack traces for allocations and
  /// deallocations are tracked.
  BoolEnvar OMPX_TrackAllocationTraces =
      BoolEnvar("OFFLOAD_TRACK_ALLOCATION_TRACES", false);

  /// An entry to cache a shared memory buffer for Args to emissary APIs
  struct ArgBufEntryTy {
    size_t Size; // Size of Buffer
    void *Addr;  // Pointer to SHARED mem
    bool is_free;
  };
  /// The cache of allocated shared memory buffers for emissary APIs args
  std::list<ArgBufEntryTy *> ArgBufEntries;
  /// Get a free shared memory buffer and mark it not free. If none
  /// free, allocate a new buffer and mark it not free.
  void *getFree_ArgBuf(size_t sz);
  /// Change a cached buffer from not free (busy) to free.
  void moveBusyToFree_ArgBuf(void *ptr);
  /// Destroy Argbufs and clear the cache. Used as part of device destructor
  void clear_ArgBufs();

  bool enableKernelDurationTracing() const {
    return OMPX_KernelDurationTracing;
  }

  uint32_t getAndIncrementLaunchId() { return LaunchId.fetch_add(1); }

  /// Array of images loaded into the device. Images are automatically
  /// deallocated by the allocator.
  llvm::SmallVector<DeviceImageTy *> LoadedImages;

private:
  /// Get and set the stack size and heap size for the device. If not used, the
  /// plugin can implement the setters as no-op and setting the output
  /// value to zero for the getters.
  virtual Error setDeviceStackSize(uint64_t V) = 0;
  virtual Error getDeviceHeapSize(uint64_t &V) = 0;
  virtual Error setDeviceHeapSize(uint64_t V) = 0;

  /// Indicate whether the device should setup the global device memory pool. If
  /// false is return the value on the device will be uninitialized.
  virtual bool shouldSetupDeviceMemoryPool() const { return true; }

  /// Indicate whether or not the device should setup the RPC server. This is
  /// only necessary for unhosted targets like the GPU.
  virtual bool shouldSetupRPCServer() const { return false; }

  /// Pointer to the memory manager or nullptr if not available.
  MemoryManagerTy *MemoryManager;

  /// Per device setting of MemoryManager's Threshold
  virtual size_t getMemoryManagerSizeThreshold() { return 0; }

  /// Environment variables defined by the OpenMP standard.
  Int32Envar OMP_TeamLimit;
  Int32Envar OMP_NumTeams;
  Int32Envar OMP_TeamsThreadLimit;

  /// Environment variables defined by the LLVM OpenMP implementation.
  Int32Envar OMPX_DebugKind;
  UInt32Envar OMPX_SharedMemorySize;
  UInt64Envar OMPX_TargetStackSize;
  UInt64Envar OMPX_TargetHeapSize;

  /// Environment flag to set the minimum number of threads we use for a
  /// low-trip count combined loop. Instead of using more threads we increase
  /// the outer (block/team) parallelism.
  UInt32Envar OMPX_MinThreadsForLowTripCount =
      UInt32Envar("LIBOMPTARGET_MIN_THREADS_FOR_LOW_TRIP_COUNT", 32);

  BoolEnvar OMPX_ReuseBlocksForHighTripCount =
      BoolEnvar("LIBOMPTARGET_REUSE_BLOCKS_FOR_HIGH_TRIP_COUNT", true);

  /// Variable to track kernel launch for a device.
  std::atomic<uint32_t> LaunchId = 0;

protected:
  /// Environment variables defined by the LLVM OpenMP implementation
  /// regarding the initial number of streams and events.
  UInt32Envar OMPX_InitialNumStreams;
  UInt32Envar OMPX_InitialNumEvents;

  /// Specify the number of devices used by multi-device kernels.
  UInt32Envar OMPX_NumMultiDevices;

  /// Envar to enable runtime tuning.
  BoolEnvar OMPX_EnableRuntimeAutotuning;

  /// The identifier of the device within the plugin. Notice this is not a
  /// global device id and is not the device id visible to the OpenMP user.
  const int32_t DeviceId;

  /// The default grid values used for this device.
  llvm::omp::GV GridValues;

  /// Enumeration used for representing the current state between two devices
  /// two devices (both under the same plugin) for the peer access between them.
  /// The states can be a) PENDING when the state has not been queried and needs
  /// to be queried, b) AVAILABLE when the peer access is available to be used,
  /// and c) UNAVAILABLE if the system does not allow it.
  enum class PeerAccessState : uint8_t { AVAILABLE, UNAVAILABLE, PENDING };

  /// Array of peer access states with the rest of devices. This means that if
  /// the device I has a matrix PeerAccesses with PeerAccesses == AVAILABLE,
  /// the device I can access device J's memory directly. However, notice this
  /// does not mean that device J can access device I's memory directly.
  llvm::SmallVector<PeerAccessState> PeerAccesses;
  std::mutex PeerAccessesLock;

  /// Map of host pinned allocations used for optimize device transfers.
  PinnedAllocationMapTy PinnedAllocs;

  /// A pointer to an RPC server instance attached to this device if present.
  /// This is used to run the RPC server during task synchronization.
  RPCServerTy *RPCServer;

  /// Structs for functions and data used in runtime autotuning.
  KernelRunRecordTy *KernelRunRecords;

  /// Variable to enable kernel duration tracing.
  BoolEnvar OMPX_KernelDurationTracing;

private:
#ifdef OMPT_SUPPORT
  /// OMPT callback functions
#define defineOmptCallback(Name, Type, Code) Name##_t Name##_fn = nullptr;
  FOREACH_OMPT_DEVICE_EVENT(defineOmptCallback)
#undef defineOmptCallback

  /// OMPT device tracing functions
#define defineOmptTracingFunction(Name) ompt_interface_fn_t Name##_fn = nullptr;
  FOREACH_OMPT_DEVICE_TRACING_FN_COMMON(defineOmptTracingFunction);
#undef defineOmptTracingFunction

  /// Internal representation for OMPT device (initialize & finalize)
  std::atomic<bool> OmptInitialized;
#endif

  /// Return the kernel environment object for kernel \p Name.
  Expected<KernelEnvironmentTy>
  getKernelEnvironmentForKernel(StringRef Name, DeviceImageTy &Image);

  DeviceMemoryPoolTy DeviceMemoryPool = {nullptr, 0};
  DeviceMemoryPoolTrackingTy DeviceMemoryPoolTracking = {0, 0, ~0U, 0};

  bool IsFastReductionEnabled = false;
};

/// Struct represents the metadata for each kernel run on the device.
struct KernelRunRecordTy {

  struct KernelRunEntryTy {
    std::string KernelName;
    uint32_t NumTeams = 0;
    uint32_t NumThreads = 0;
    uint64_t RunDuration = 0;
  };

  // Metadata used in tuning process.
  struct TuningMetadataTy {
    uint32_t IdxThread = 0;
    uint32_t IdxCUMultiplier = 0;
    // Run counters.
    uint32_t RunCounters = 0;
    // Entry with minimum running time.
    KernelRunEntryTy MinEntry;
  };

  // Add a new entry
  void addEntry(std::string KernelName, uint32_t NumTeams, uint32_t NumThreads,
                uint64_t RunDuration) {
    TuningData[KernelName].RunCounters++;

    // Update min entries.
    uint64_t MinDuration = 0;
    auto It = TuningData.find(KernelName);
    if (It != TuningData.end()) {
      MinDuration = It->second.MinEntry.RunDuration;
    }
    if (MinDuration > RunDuration || MinDuration == 0) {
      TuningData[KernelName].MinEntry = {KernelName, NumTeams, NumThreads,
                                         RunDuration};
    }
  }

  // Get parameters for next kernel launch.
  std::pair<uint32_t, uint32_t>
  getLaunchParamsForKernel(const GenericKernelTy &Kernel,
                           GenericDeviceTy &GenericDevice) {
    std::string KernelName = Kernel.getName();

    // If the kernel reaches the run limit,
    // return the current optimal launch parameters.
    if (reachedRunLimitForKernel(KernelName)) {
      auto MinEntry = TuningData[KernelName].MinEntry;
      return {MinEntry.NumTeams, MinEntry.NumThreads};
    }

    // Pick new launch parameters.
    uint32_t IdxCUMulti = TuningData[KernelName].IdxCUMultiplier;
    uint32_t IdxThread = TuningData[KernelName].IdxThread;

    if (IdxCUMulti >= CUMultiplierCandidate.size()) {
      // No more element to search.
      // Max run counter to stop further runs.
      // Return current optimal launch parameters.
      TuningData[KernelName].RunCounters = RunLimiter + 1;

      return {TuningData[KernelName].MinEntry.NumTeams,
              TuningData[KernelName].MinEntry.NumThreads};
    }

    // New team/thread pair for launch parameters.
    uint32_t NumCU = GenericDevice.getNumComputeUnits();
    std::pair<uint32_t, uint32_t> NewLaunchParams = {
        CUMultiplierCandidate[IdxCUMulti] * NumCU, ThreadCandidate[IdxThread]};

    // Update indices.
    IdxThread++;
    TuningData[KernelName].IdxThread = IdxThread;

    // Threads should be within the limit.
    if (IdxThread >= ThreadCandidate.size() ||
        !Kernel.isValidBlockSize(ThreadCandidate[IdxThread])) {
      TuningData[KernelName].IdxThread = 0;
      TuningData[KernelName].IdxCUMultiplier++;
    }

    return NewLaunchParams;
  }

  bool reachedRunLimitForKernel(std::string KernelName) {
    if (TuningData.find(KernelName) == TuningData.end()) {
      // If no record for this kernel.
      return false;
    }

    return TuningData[KernelName].RunCounters > RunLimiter;
  }

  uint32_t getRunCounterForKernel(std::string KernelName) {
    if (TuningData.find(KernelName) == TuningData.end()) {
      return 0;
    }

    return TuningData[KernelName].RunCounters;
  }

private:
  // Candidates for thread and team.
  std::vector<uint32_t> ThreadCandidate = {32, 64, 128, 256, 512, 1024};
  std::vector<uint32_t> CUMultiplierCandidate = {4, 8, 16, 32, 64, 128};
  // The max number of tuning runs for each kernel.
  uint32_t RunLimiter = ThreadCandidate.size() * CUMultiplierCandidate.size();
  // Used for keeping track of the metatdata used in tuning for each kernel.
  std::unordered_map<std::string, TuningMetadataTy> TuningData;
};

/// Class implementing common functionalities of offload plugins. Each plugin
/// should define the specific plugin class, derive from this generic one, and
/// implement the necessary virtual function members.
struct GenericPluginTy {

  /// Construct a plugin instance.
  GenericPluginTy(Triple::ArchType TA)
      : GlobalHandler(nullptr), JIT(TA), RPCServer(nullptr),
        RecordReplay(nullptr) {}

  virtual ~GenericPluginTy() {}

  /// Initialize the plugin.
  Error init();

  /// Initialize the plugin and return the number of available devices.
  virtual Expected<int32_t> initImpl() = 0;

  /// Deinitialize the plugin and release the resources.
  Error deinit();
  virtual Error deinitImpl() = 0;

  /// Create a new device for the underlying plugin.
  virtual GenericDeviceTy *createDevice(GenericPluginTy &Plugin,
                                        int32_t DeviceID,
                                        int32_t NumDevices) = 0;

  /// Create a new global handler for the underlying plugin.
  virtual GenericGlobalHandlerTy *createGlobalHandler() = 0;

  /// Get the reference to the device with a certain device id.
  GenericDeviceTy &getDevice(int32_t DeviceId) {
    assert(isValidDeviceId(DeviceId) && "Invalid device id");
    assert(Devices[DeviceId] && "Device is uninitialized");

    return *Devices[DeviceId];
  }

  /// Get the number of active devices.
  int32_t getNumDevices() const { return NumDevices; }

  /// Returns true if the system supports managed memory (SVN in AMD GPUs).
  virtual bool IsSystemSupportingManagedMemory() { return false; }

  /// Get the plugin-specific device identifier.
  int32_t getUserId(int32_t DeviceId) const {
    assert(UserDeviceIds.contains(DeviceId) && "No user-id registered");
    return UserDeviceIds.at(DeviceId);
  }

  /// Get the ELF code to recognize the binary image of this plugin.
  virtual uint16_t getMagicElfBits() const = 0;

  /// Get the target triple of this plugin.
  virtual Triple::ArchType getTripleArch() const = 0;

  /// Get the constant name identifier for this plugin.
  virtual const char *getName() const = 0;

  /// Allocate a structure using the internal allocator.
  template <typename Ty> Ty *allocate() {
    return reinterpret_cast<Ty *>(Allocator.Allocate(sizeof(Ty), alignof(Ty)));
  }

  template <typename Ty> void free(Ty *Mem) { Allocator.Deallocate(Mem); }

  /// Get the reference to the global handler of this plugin.
  GenericGlobalHandlerTy &getGlobalHandler() {
    assert(GlobalHandler && "Global handler not initialized");
    return *GlobalHandler;
  }

  /// Get the reference to the JIT used for all devices connected to this
  /// plugin.
  JITEngine &getJIT() { return JIT; }

  /// Get a reference to the RPC server used to provide host services.
  RPCServerTy &getRPCServer() {
    assert(RPCServer && "RPC server not initialized");
    return *RPCServer;
  }

  /// Get a reference to the record and replay interface for the plugin.
  RecordReplayTy &getRecordReplay() {
    assert(RecordReplay && "RR interface not initialized");
    return *RecordReplay;
  }

  /// Initialize a device within the plugin.
  Error initDevice(int32_t DeviceId);

  /// Deinitialize a device within the plugin and release its resources.
  Error deinitDevice(int32_t DeviceId);

  /// Indicate whether data can be exchanged directly between two devices under
  /// this same plugin. If this function returns true, it's safe to call the
  /// GenericDeviceTy::exchangeData() function on the source device.
  virtual bool isDataExchangable(int32_t SrcDeviceId, int32_t DstDeviceId) {
    return isValidDeviceId(SrcDeviceId) && isValidDeviceId(DstDeviceId);
  }

  /// Top level interface to verify if a given ELF image can be executed on a
  /// given target. Returns true if the \p Image is compatible with the plugin.
  Expected<bool> checkELFImage(StringRef Image) const;

  /// Return true if the \p Image can be compiled to run on the platform's
  /// target architecture.
  Expected<bool> checkBitcodeImage(StringRef Image) const;

  /// Indicate if an image is compatible with the plugin devices. Notice that
  /// this function may be called before actually initializing the devices. So
  /// we could not move this function into GenericDeviceTy.
  virtual Expected<bool> isELFCompatible(uint32_t DeviceID,
                                         StringRef Image) const = 0;

  /// Method allows to check why the method isImageCompatibelCheck returned
  /// 'false' for a specific target image. The method is called from inside
  /// __tgt_rtl_exists_valid_binary_for_RTL.
  virtual void checkInvalidImage(__tgt_device_image *TgtImage) {}

  /// Indicate whether the plugin supports empty images.
  virtual bool supportsEmptyImages() const { return false; }

  virtual Error flushQueueImpl(omp_interop_val_t *Interop) {
    return Plugin::success();
  }

  virtual Error syncBarrierImpl(omp_interop_val_t *Interop) {
    return Plugin::error(error::ErrorCode::UNSUPPORTED,
                         "sync_barrier not supported");
  }

  virtual Error asyncBarrierImpl(omp_interop_val_t *Interop) {
    return Plugin::error(error::ErrorCode::UNSUPPORTED,
                         "async_barrier not supported");
  }

protected:
  /// Indicate whether a device id is valid.
  bool isValidDeviceId(int32_t DeviceId) const {
    return (DeviceId >= 0 && DeviceId < getNumDevices());
  }

public:
  // TODO: This plugin interface needs to be cleaned up.

  /// Returns non-zero if the plugin runtime has been initialized.
  int32_t is_initialized() const;

  /// Returns non-zero if the \p Image is compatible with the plugin. This
  /// function does not require the plugin to be initialized before use.
  int32_t is_plugin_compatible(__tgt_device_image *Image);

  /// Returns non-zero if the \p Image is compatible with the device.
  int32_t is_device_compatible(int32_t DeviceId, __tgt_device_image *Image);

  /// Returns non-zero if the plugin device has been initialized.
  int32_t is_device_initialized(int32_t DeviceId) const;

  /// Checks if the image is not supported.
  void check_invalid_image(__tgt_device_image *InvalidImage);

  /// Unused in current implementation.
  int32_t supports_empty_images();

  /// Initialize the device inside of the plugin.
  int32_t init_device(int32_t DeviceId);

  /// Return the number of devices this plugin can support.
  int32_t number_of_devices();

  /// Returns the number of processors available on the device.
  int number_of_team_procs(int DeviceId);

  /// Returns if this device is an APU.
  bool has_apu_device(int32_t DeviceId);

  /// Returns if this discrete GPU is a gfx90a.
  bool is_gfx90a(int32_t DeviceId);

  /// Returns if this device supports USM.
  bool supports_unified_memory(int32_t DeviceId);

  /// Returns if GFX90A coarse graining of OpenMP mapped
  /// variables is enabled under unified shared memory.
  bool is_gfx90a_coarse_grain_usm_map_enabled(int32_t DeviceId);

  /// Returns if managed memory is supported.
  bool is_system_supporting_managed_memory(int32_t DeviceId);

  /// Returns non-zero if the data can be exchanged between the two devices.
  int32_t is_data_exchangable(int32_t SrcDeviceId, int32_t DstDeviceId);

  /// Initializes the record and replay mechanism inside the plugin.
  int32_t initialize_record_replay(int32_t DeviceId, int64_t MemorySize,
                                   void *VAddr, bool isRecord, bool SaveOutput,
                                   uint64_t &ReqPtrArgOffset);

  /// Loads the associated binary into the plugin and returns a handle to it.
  int32_t load_binary(int32_t DeviceId, __tgt_device_image *TgtImage,
                      __tgt_device_binary *Binary);

  /// Allocates memory that is accessively to the given device.
  void *data_alloc(int32_t DeviceId, int64_t Size, void *HostPtr, int32_t Kind);

  /// Deallocates memory on the given device.
  int32_t data_delete(int32_t DeviceId, void *TgtPtr, int32_t Kind);

  /// Locks / pins host memory using the plugin runtime.
  int32_t data_lock(int32_t DeviceId, void *Ptr, int64_t Size,
                    void **LockedPtr);

  /// Unlocks / unpins host memory using the plugin runtime.
  int32_t data_unlock(int32_t DeviceId, void *Ptr);

  /// Notify the runtime about a new mapping that has been created outside.
  int32_t data_notify_mapped(int32_t DeviceId, void *HstPtr, int64_t Size);

  /// Notify t he runtime about a mapping that has been deleted.
  int32_t data_notify_unmapped(int32_t DeviceId, void *HstPtr);

  /// Copy data to the given device.
  int32_t data_submit(int32_t DeviceId, void *TgtPtr, void *HstPtr,
                      int64_t Size);

  /// Copy data to the given device asynchronously.
  int32_t data_submit_async(int32_t DeviceId, void *TgtPtr, void *HstPtr,
                            int64_t Size, __tgt_async_info *AsyncInfoPtr);

  /// Copy data from the given device.
  int32_t data_retrieve(int32_t DeviceId, void *HstPtr, void *TgtPtr,
                        int64_t Size);

  /// Copy data from the given device asynchronously.
  int32_t data_retrieve_async(int32_t DeviceId, void *HstPtr, void *TgtPtr,
                              int64_t Size, __tgt_async_info *AsyncInfoPtr);

  /// Exchange memory addresses between two devices.
  int32_t data_exchange(int32_t SrcDeviceId, void *SrcPtr, int32_t DstDeviceId,
                        void *DstPtr, int64_t Size);

  /// Exchange memory addresses between two devices asynchronously.
  int32_t data_exchange_async(int32_t SrcDeviceId, void *SrcPtr,
                              int DstDeviceId, void *DstPtr, int64_t Size,
                              __tgt_async_info *AsyncInfo);

  /// Places a fence between previous data movements and following data
  /// movements if necessary on the device
  int32_t data_fence(int32_t DeviceId, __tgt_async_info *AsyncInfo);

  /// Begin executing a kernel on the given device.
  int32_t launch_kernel_sync(int32_t DeviceId, void *TgtEntryPtr,
                             void **TgtArgs, ptrdiff_t *TgtOffsets,
                             KernelArgsTy *KernelArgs);

  /// Begin executing a kernel on the given device.
  int32_t launch_kernel(int32_t DeviceId, void *TgtEntryPtr, void **TgtArgs,
                        ptrdiff_t *TgtOffsets, KernelArgsTy *KernelArgs,
                        __tgt_async_info *AsyncInfoPtr);

  /// Synchronize an asyncrhonous queue with the plugin runtime.
  int32_t synchronize(int32_t DeviceId, __tgt_async_info *AsyncInfoPtr);

  /// Query the current state of an asynchronous queue.
  int32_t query_async(int32_t DeviceId, __tgt_async_info *AsyncInfoPtr);

  /// Prints information about the given devices supported by the plugin.
  void print_device_info(int32_t DeviceId);

  /// Creates an event in the given plugin if supported.
  int32_t create_event(int32_t DeviceId, void **EventPtr);

  /// Records an event that has occurred.
  int32_t record_event(int32_t DeviceId, void *EventPtr,
                       __tgt_async_info *AsyncInfoPtr);

  /// Wait until an event has occurred.
  int32_t wait_event(int32_t DeviceId, void *EventPtr,
                     __tgt_async_info *AsyncInfoPtr);

  /// Synchronize execution until an event is done.
  int32_t sync_event(int32_t DeviceId, void *EventPtr);

  /// Remove the event from the plugin.
  int32_t destroy_event(int32_t DeviceId, void *EventPtr);

  /// Creates an asynchronous queue for the given plugin.
  int32_t init_async_info(int32_t DeviceId, __tgt_async_info **AsyncInfoPtr);

  /// Creates device information to be used for diagnostics.
  int32_t init_device_info(int32_t DeviceId, __tgt_device_info *DeviceInfo,
                           const char **ErrStr);

  /// Sets the region of memory that is considered coarse grained.
  int set_coarse_grain_mem_region(int32_t DeviceId, void *ptr, int64_t size);

  /// Sets the offset into the devices for use by OMPT.
  int32_t set_device_identifier(int32_t UserId, int32_t DeviceId);

  /// Populates the device page table.
  int prepopulate_page_table(int32_t DeviceId, void *ptr, int64_t size);

  /// Gets the coarse grained memory region.
  int32_t query_coarse_grain_mem_region(int32_t DeviceId, const void *ptr,
                                        int64_t size);

  /// Set coarse_grain memory for omp_register_coarse_grain_mem
  void set_coarse_grain_mem(int32_t DeviceId, const void *ptr, int64_t size,
                            bool set_attr);

  /// Look up a global symbol in the given binary.
  int32_t get_global(__tgt_device_binary Binary, uint64_t Size,
                     const char *Name, void **DevicePtr);

  /// Look up a kernel function in the given binary.
  int32_t get_function(__tgt_device_binary Binary, const char *Name,
                       void **KernelPtr);

  /// Returns if we can use automatic zero copy.
  int32_t use_auto_zero_copy(int32_t DeviceId);

  /// Make sure a pointer can be accessed by all agents.
  int32_t enable_access_to_all_agents(int32_t DeviceId, void *ptr);

  /// Perform some checks when using automatic zero copy.
  int32_t zero_copy_sanity_checks_and_diag(int32_t DeviceId,
                                           bool isUnifiedSharedMemory,
                                           bool isAutoZeroCopy,
                                           bool isEagerMaps);

  /// Return number of devices used by multi-device kernels.
  int32_t get_num_multi_devices(int32_t DeviceId);

  /// Check if kernel is multi-device.
  bool kernel_is_multi_device(int32_t DeviceId, void *TgtEntryPtr);

  /// Return true if a descriptor of size 'Size' should be allocated using
  /// shared memory.
  bool use_shared_mem_for_descriptor(int32_t DeviceId, int64_t Size);

  /// Return the interop specification that the plugin supports
  /// It might not be one of the user specified ones.
  interop_spec_t select_interop_preference(int32_t ID, int32_t InteropType,
                                           int32_t NumPrefers,
                                           interop_spec_t *Prefers) {
    auto &Device = getDevice(ID);
    return Device.selectInteropPreference(InteropType, NumPrefers, Prefers);
  }

  /// Create OpenMP interop with the given interop context
  omp_interop_val_t *create_interop(int32_t ID, int32_t InteropContext,
                                    interop_spec_t *InteropSpec);

  /// Release OpenMP interop object
  int32_t release_interop(int32_t ID, omp_interop_val_t *Interop);

  /// Flush the queue associated with the interop object if necessary
  int32_t flush_queue(omp_interop_val_t *Interop);

  /// Perform a host synchronization with the queue associated with the interop
  /// object and wait for it to complete.
  int32_t sync_barrier(omp_interop_val_t *Interop);

  /// Queue an asynchronous barrier in the queue associated with the interop
  /// object and return immediately.
  int32_t async_barrier(omp_interop_val_t *Interop);

private:
  /// Indicates if the platform runtime has been fully initialized.
  bool Initialized = false;

  /// Number of devices available for the plugin.
  int32_t NumDevices = 0;

  /// Map of plugin device identifiers to the user device identifier.
  llvm::DenseMap<int32_t, int32_t> UserDeviceIds;

  /// Array of pointers to the devices. Initially, they are all set to nullptr.
  /// Once a device is initialized, the pointer is stored in the position given
  /// by its device id. A position with nullptr means that the corresponding
  /// device was not initialized yet.
  llvm::SmallVector<GenericDeviceTy *> Devices;

  /// Pointer to the global handler for this plugin.
  GenericGlobalHandlerTy *GlobalHandler;

  /// Internal allocator for different structures.
  BumpPtrAllocator Allocator;

  /// The JIT engine shared by all devices connected to this plugin.
  JITEngine JIT;

  /// The interface between the plugin and the GPU for host services.
  RPCServerTy *RPCServer;

  /// The interface between the plugin and the GPU for host services.
  RecordReplayTy *RecordReplay;
};

/// Auxiliary interface class for GenericDeviceResourceManagerTy. This class
/// acts as a reference to a device resource, such as a stream, and requires
/// some basic functions to be implemented. The derived class should define an
/// empty constructor that creates an empty and invalid resource reference. Do
/// not create a new resource on the ctor, but on the create() function instead.
///
/// The derived class should also define the type HandleTy as the underlying
/// resource handle type. For instance, in a CUDA stream it would be:
///   using HandleTy = CUstream;
struct GenericDeviceResourceRef {
  /// Create a new resource and stores a reference.
  virtual Error create(GenericDeviceTy &Device) = 0;

  /// Destroy and release the resources pointed by the reference.
  virtual Error destroy(GenericDeviceTy &Device) = 0;

protected:
  ~GenericDeviceResourceRef() = default;
};

/// Class that implements a resource pool belonging to a device. This class
/// operates with references to the actual resources. These reference must
/// derive from the GenericDeviceResourceRef class and implement the create
/// and destroy virtual functions.
template <typename ResourceRef> class GenericDeviceResourceManagerTy {
  using ResourcePoolTy = GenericDeviceResourceManagerTy<ResourceRef>;
  using ResourceHandleTy = typename ResourceRef::HandleTy;

public:
  /// Create an empty resource pool for a specific device.
  GenericDeviceResourceManagerTy(GenericDeviceTy &Device)
      : Device(Device), NextAvailable(0) {}

  /// Destroy the resource pool. At this point, the deinit() function should
  /// already have been executed so the resource pool should be empty.
  virtual ~GenericDeviceResourceManagerTy() {
    assert(ResourcePool.empty() && "Resource pool not empty");
  }

  /// Initialize the resource pool.
  Error init(uint32_t InitialSize) {
    assert(ResourcePool.empty() && "Resource pool already initialized");
    return ResourcePoolTy::resizeResourcePool(InitialSize);
  }

  /// Deinitialize the resource pool and delete all resources. This function
  /// must be called before the destructor.
  virtual Error deinit() {
    if (NextAvailable)
      DP("Missing %d resources to be returned\n", NextAvailable);

    // TODO: This prevents a bug on libomptarget to make the plugins fail. There
    // may be some resources not returned. Do not destroy these ones.
    if (auto Err = ResourcePoolTy::resizeResourcePool(NextAvailable))
      return Err;

    ResourcePool.clear();

    return Plugin::success();
  }

  /// Get a resource from the pool or create new ones. If the function
  /// succeeds, the handle to the resource is saved in \p Handle.
  virtual Error getResource(ResourceHandleTy &Handle) {
    // Get a resource with an empty resource processor.
    return getResourcesImpl(1, &Handle,
                            [](ResourceHandleTy) { return Plugin::success(); });
  }

  /// Get multiple resources from the pool or create new ones. If the function
  /// succeeds, the handles to the resources are saved in \p Handles.
  virtual Error getResources(uint32_t Num, ResourceHandleTy *Handles) {
    // Get resources with an empty resource processor.
    return getResourcesImpl(Num, Handles,
                            [](ResourceHandleTy) { return Plugin::success(); });
  }

  /// Return resource to the pool.
  virtual Error returnResource(ResourceHandleTy Handle) {
    // Return a resource with an empty resource processor.
    return returnResourceImpl(
        Handle, [](ResourceHandleTy) { return Plugin::success(); });
  }

protected:
  /// Get multiple resources from the pool or create new ones. If the function
  /// succeeds, the handles to the resources are saved in \p Handles. Also
  /// process each of the obtained resources with \p Processor.
  template <typename FuncTy>
  Error getResourcesImpl(uint32_t Num, ResourceHandleTy *Handles,
                         FuncTy Processor) {
    const std::lock_guard<std::mutex> Lock(Mutex);

    assert(NextAvailable <= ResourcePool.size() &&
           "Resource pool is corrupted");

    if (NextAvailable + Num > ResourcePool.size())
      // Double the resource pool or resize it to provide the requested ones.
      if (auto Err = ResourcePoolTy::resizeResourcePool(
              std::max(NextAvailable * 2, NextAvailable + Num)))
        return Err;

    // Save the handles in the output array parameter.
    for (uint32_t r = 0; r < Num; ++r)
      Handles[r] = ResourcePool[NextAvailable + r];

    // Process all obtained resources.
    for (uint32_t r = 0; r < Num; ++r)
      if (auto Err = Processor(Handles[r]))
        return Err;

    NextAvailable += Num;

    return Plugin::success();
  }

  /// Return resource to the pool and process the resource with \p Processor.
  template <typename FuncTy>
  Error returnResourceImpl(ResourceHandleTy Handle, FuncTy Processor) {
    const std::lock_guard<std::mutex> Lock(Mutex);

    // Process the returned resource.
    if (auto Err = Processor(Handle))
      return Err;

    assert(NextAvailable > 0 && "Resource pool is corrupted");
    ResourcePool[--NextAvailable] = Handle;

    return Plugin::success();
  }

protected:
  /// The resources between \p OldSize and \p NewSize need to be created or
  /// destroyed. The mutex is locked when this function is called.
  Error resizeResourcePoolImpl(uint32_t OldSize, uint32_t NewSize) {
    assert(OldSize != NewSize && "Resizing to the same size");

    if (auto Err = Device.setContext())
      return Err;

    if (OldSize < NewSize) {
      // Create new resources.
      for (uint32_t I = OldSize; I < NewSize; ++I) {
        if (auto Err = ResourcePool[I].create(Device))
          return Err;
      }
    } else {
      // Destroy the obsolete resources.
      for (uint32_t I = NewSize; I < OldSize; ++I) {
        if (auto Err = ResourcePool[I].destroy(Device))
          return Err;
      }
    }
    return Plugin::success();
  }

  /// Increase or decrease the number of resources. This function should
  /// be called with the mutex acquired.
  Error resizeResourcePool(uint32_t NewSize) {
    uint32_t OldSize = ResourcePool.size();

    // Nothing to do.
    if (OldSize == NewSize)
      return Plugin::success();

    if (OldSize < NewSize) {
      // Increase the number of resources.
      ResourcePool.resize(NewSize);
      return ResourcePoolTy::resizeResourcePoolImpl(OldSize, NewSize);
    }

    // Decrease the number of resources otherwise.
    auto Err = ResourcePoolTy::resizeResourcePoolImpl(OldSize, NewSize);
    ResourcePool.resize(NewSize);

    return Err;
  }

  /// The device to which the resources belong
  GenericDeviceTy &Device;

  /// Mutex for the resource pool.
  std::mutex Mutex;

  /// The next available resource in the pool.
  uint32_t NextAvailable;

  /// The actual resource pool.
  std::deque<ResourceRef> ResourcePool;
};

} // namespace plugin
} // namespace target
} // namespace omp
} // namespace llvm

#endif // OPENMP_LIBOMPTARGET_PLUGINS_COMMON_PLUGININTERFACE_H<|MERGE_RESOLUTION|>--- conflicted
+++ resolved
@@ -1151,14 +1151,11 @@
   uint32_t getDefaultNumBlocks() const {
     return GridValues.GV_Default_Num_Teams;
   }
-<<<<<<< HEAD
 
   int32_t getOMPNumTeams() const { return OMP_NumTeams; }
   int32_t getOMPTeamsThreadLimit() const { return OMP_TeamsThreadLimit; }
 
-=======
   uint32_t getDebugKind() const { return OMPX_DebugKind; }
->>>>>>> 5d550bf4
   uint32_t getDynamicMemorySize() const { return OMPX_SharedMemorySize; }
   virtual uint64_t getClockFrequency() const { return CLOCKS_PER_SEC; }
 
