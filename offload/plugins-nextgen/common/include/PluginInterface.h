--- conflicted
+++ resolved
@@ -374,13 +374,9 @@
 protected:
   /// Get the execution mode name of the kernel.
   const char *getExecutionModeName() const {
-<<<<<<< HEAD
-    switch (ExecutionMode) {
-=======
     switch (KernelEnvironment.Configuration.ExecMode) {
     case OMP_TGT_EXEC_MODE_BARE:
       return "BARE";
->>>>>>> d7215c0e
     case OMP_TGT_EXEC_MODE_SPMD:
       return "SPMD";
     case OMP_TGT_EXEC_MODE_GENERIC:
@@ -440,32 +436,14 @@
   /// The number of threads \p NumThreads can be adjusted by this method.
   /// \p IsNumThreadsFromUser is true is \p NumThreads is defined by user via
   /// thread_limit clause.
-<<<<<<< HEAD
   virtual uint32_t getNumBlocks(GenericDeviceTy &GenericDevice,
                                 uint32_t BlockLimitClause[3],
                                 uint64_t LoopTripCount, uint32_t &NumThreads,
                                 bool IsNumThreadsFromUser) const;
-=======
-  uint32_t getNumBlocks(GenericDeviceTy &GenericDevice,
-                        uint32_t BlockLimitClause[3], uint64_t LoopTripCount,
-                        uint32_t &NumThreads, bool IsNumThreadsFromUser) const;
-
   /// Indicate if the kernel works in Generic SPMD, Generic or SPMD mode.
-  bool isGenericSPMDMode() const {
-    return KernelEnvironment.Configuration.ExecMode ==
-           OMP_TGT_EXEC_MODE_GENERIC_SPMD;
-  }
-  bool isGenericMode() const {
-    return KernelEnvironment.Configuration.ExecMode ==
-           OMP_TGT_EXEC_MODE_GENERIC;
-  }
-  bool isSPMDMode() const {
-    return KernelEnvironment.Configuration.ExecMode == OMP_TGT_EXEC_MODE_SPMD;
-  }
   bool isBareMode() const {
     return KernelEnvironment.Configuration.ExecMode == OMP_TGT_EXEC_MODE_BARE;
   }
->>>>>>> d7215c0e
 
   /// The kernel name.
   const char *Name;
