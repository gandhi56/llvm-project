--- conflicted
+++ resolved
@@ -1048,7 +1048,6 @@
   Error initDeviceInfo(__tgt_device_info *DeviceInfo);
   virtual Error initDeviceInfoImpl(__tgt_device_info *DeviceInfo) = 0;
 
-<<<<<<< HEAD
   // Switch memory region to coarse grain mode
   Error setCoarseGrainMemory(void *ptr, int64_t size);
   virtual Error setCoarseGrainMemoryImpl(void *ptr, int64_t size,
@@ -1086,13 +1085,12 @@
   // virtual bool IsGfx90aCoarseGrainUsmMapEnabled() { return false; }
   bool IsGfx90aCoarseGrainUsmMapEnabled();
   virtual bool IsGfx90aCoarseGrainUsmMapEnabledImpl() { return false; }
-=======
+
   /// Enqueue a host call to AsyncInfo
   Error enqueueHostCall(void (*Callback)(void *), void *UserData,
                         __tgt_async_info *AsyncInfo);
   virtual Error enqueueHostCallImpl(void (*Callback)(void *), void *UserData,
                                     AsyncInfoWrapperTy &AsyncInfo) = 0;
->>>>>>> 15d7a95e
 
   /// Create an event.
   Error createEvent(void **EventPtrStorage);
