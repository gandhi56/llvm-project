--- conflicted
+++ resolved
@@ -466,10 +466,6 @@
 
   /// The prototype kernel launch environment.
   KernelLaunchEnvironmentTy KernelLaunchEnvironment;
-<<<<<<< HEAD
-
-  /// If the kernel is a bare kernel.
-  bool IsBareKernel = false;
 
   /// Upper-bound for the launched kernel occupancy.
   /// 0 indicates an invalid result.
@@ -478,8 +474,6 @@
   /// Achieved occupancy for the launched kernel.
   /// 0 indications an invalid result.
   mutable unsigned AchievedOccupancy = 0;
-=======
->>>>>>> 8c67d256
 };
 
 /// Information about an allocation, when it has been allocated, and when/if it
