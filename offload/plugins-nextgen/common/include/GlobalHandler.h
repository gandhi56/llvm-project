//===- GlobalHandler.h - Target independent global & environment handling -===//
//
// Part of the LLVM Project, under the Apache License v2.0 with LLVM Exceptions.
// See https://llvm.org/LICENSE.txt for license information.
// SPDX-License-Identifier: Apache-2.0 WITH LLVM-exception
//
//===----------------------------------------------------------------------===//
//
// Target independent global handler and environment manager.
//
//===----------------------------------------------------------------------===//

#ifndef LLVM_OPENMP_LIBOMPTARGET_PLUGINS_NEXTGEN_COMMON_GLOBALHANDLER_H
#define LLVM_OPENMP_LIBOMPTARGET_PLUGINS_NEXTGEN_COMMON_GLOBALHANDLER_H

#include <type_traits>

#include "llvm/ADT/DenseMap.h"
#include "llvm/Object/ELFObjectFile.h"
#include "llvm/ProfileData/InstrProf.h"

#include "Shared/Debug.h"
#include "Shared/Utils.h"

#include "omptarget.h"

namespace llvm {
namespace omp {
namespace target {
namespace plugin {

class DeviceImageTy;
struct GenericDeviceTy;

using namespace llvm::object;

/// Common abstraction for globals that live on the host and device.
/// It simply encapsulates the symbol name, symbol size, and symbol address
/// (which might be host or device depending on the context).
<<<<<<< HEAD
struct GlobalTy {
  GlobalTy(const std::string &Name, uint32_t Size, void *Ptr = nullptr)
=======
/// Both size and address may be absent (signified by 0/nullptr), and can be
/// populated with getGlobalMetadataFromDevice/Image.
class GlobalTy {
  // NOTE: Maybe we can have a pointer to the offload entry name instead of
  // holding a private copy of the name as a std::string.
  std::string Name;
  uint32_t Size;
  void *Ptr;

public:
  GlobalTy(const std::string &Name, uint32_t Size = 0, void *Ptr = nullptr)
>>>>>>> 03f6f48b
      : Name(Name), Size(Size), Ptr(Ptr) {}

  const std::string &getName() const { return Name; }
  uint32_t getSize() const { return Size; }
  void *getPtr() const { return Ptr; }

  void setSize(int32_t S) { Size = S; }
  void setPtr(void *P) { Ptr = P; }

private:
  // NOTE: Maybe we can have a pointer to the offload entry name instead of
  // holding a private copy of the name as a std::string.
  std::string Name;
  uint32_t Size;
  void *Ptr;
};

using IntPtrT = void *;
struct __llvm_profile_data {
#define INSTR_PROF_DATA(Type, LLVMType, Name, Initializer)                     \
  std::remove_const<Type>::type Name;
#include "llvm/ProfileData/InstrProfData.inc"
};

extern "C" {
extern int __attribute__((weak)) __llvm_write_custom_profile(
    const char *Target, const __llvm_profile_data *DataBegin,
    const __llvm_profile_data *DataEnd, const char *CountersBegin,
    const char *CountersEnd, const char *NamesBegin, const char *NamesEnd,
    const uint64_t *VersionOverride);
}
/// PGO profiling data extracted from a GPU device
struct GPUProfGlobals {
  SmallVector<int64_t> Counts;
  SmallVector<__llvm_profile_data> Data;
  SmallVector<uint8_t> NamesData;
  Triple TargetTriple;
  uint64_t Version = INSTR_PROF_RAW_VERSION;

  void dump() const;
  Error write() const;
  bool empty() const;
};

/// Subclass of GlobalTy that holds the memory for a global of \p Ty.
template <typename Ty> struct StaticGlobalTy : public GlobalTy {
  template <typename... Args>
  StaticGlobalTy(const std::string &Name, Args &&...args)
      : GlobalTy(Name, sizeof(Ty), &Data),
        Data(Ty{std::forward<Args>(args)...}) {}

  template <typename... Args>
  StaticGlobalTy(const char *Name, Args &&...args)
      : GlobalTy(Name, sizeof(Ty), &Data),
        Data(Ty{std::forward<Args>(args)...}) {}

  template <typename... Args>
  StaticGlobalTy(const char *Name, const char *Suffix, Args &&...args)
      : GlobalTy(std::string(Name) + Suffix, sizeof(Ty), &Data),
        Data(Ty{std::forward<Args>(args)...}) {}

  Ty &getValue() { return Data; }
  const Ty &getValue() const { return Data; }
  void setValue(const Ty &V) { Data = V; }

private:
  Ty Data;
};

/// Helper class to do the heavy lifting when it comes to moving globals between
/// host and device. Through the GenericDeviceTy we access memcpy DtoH and HtoD,
/// which means the only things specialized by the subclass is the retrieval of
/// global metadata (size, addr) from the device.
/// \see getGlobalMetadataFromDevice
class GenericGlobalHandlerTy {
  /// Actually move memory between host and device. See readGlobalFromDevice and
  /// writeGlobalToDevice for the interface description.
  Error moveGlobalBetweenDeviceAndHost(GenericDeviceTy &Device,
                                       DeviceImageTy &Image,
                                       const GlobalTy &HostGlobal,
                                       bool Device2Host);

  /// Actually move memory between host and device. See readGlobalFromDevice and
  /// writeGlobalToDevice for the interface description.
  Error moveGlobalBetweenDeviceAndHost(GenericDeviceTy &Device,
                                       const GlobalTy &HostGlobal,
                                       const GlobalTy &DeviceGlobal,
                                       bool Device2Host);

public:
  virtual ~GenericGlobalHandlerTy() {}

  /// Helper function for getting an ELF from a device image.
  Expected<std::unique_ptr<ObjectFile>> getELFObjectFile(DeviceImageTy &Image);

  /// Returns whether the symbol named \p SymName is present in the given \p
  /// Image.
  bool isSymbolInImage(GenericDeviceTy &Device, DeviceImageTy &Image,
                       StringRef SymName);

  /// Get the address and size of a global in the image. Address is
  /// returned in \p ImageGlobal and the global name is passed in \p
  /// ImageGlobal. If no size is present in \p ImageGlobal, then the size of the
  /// global will be stored there. If it is present, it will be validated
  /// against the real size of the global.
  Error getGlobalMetadataFromImage(GenericDeviceTy &Device,
                                   DeviceImageTy &Image, GlobalTy &ImageGlobal);

  /// Read the memory associated with a global from the image and store it on
  /// the host. The name, size, and destination are defined by \p HostGlobal.
  Error readGlobalFromImage(GenericDeviceTy &Device, DeviceImageTy &Image,
                            const GlobalTy &HostGlobal);

  /// Get the address and size of a global from the device. Address is
  /// returned in \p ImageGlobal and the global name is passed in \p
  /// ImageGlobal. If no size is present in \p ImageGlobal, then the size of the
  /// global will be stored there. If it is present, it will be validated
  /// against the real size of the global.
  virtual Error getGlobalMetadataFromDevice(GenericDeviceTy &Device,
                                            DeviceImageTy &Image,
                                            GlobalTy &DeviceGlobal) = 0;

  /// Copy the memory associated with a global from the device to its
  /// counterpart on the host. The name, size, and destination are defined by
  /// \p HostGlobal. The origin is defined by \p DeviceGlobal.
  Error readGlobalFromDevice(GenericDeviceTy &Device,
                             const GlobalTy &HostGlobal,
                             const GlobalTy &DeviceGlobal) {
    return moveGlobalBetweenDeviceAndHost(Device, HostGlobal, DeviceGlobal,
                                          /*D2H=*/true);
  }

  /// Copy the memory associated with a global from the device to its
  /// counterpart on the host. The name, size, and destination are defined by
  /// \p HostGlobal. The origin is automatically resolved.
  Error readGlobalFromDevice(GenericDeviceTy &Device, DeviceImageTy &Image,
                             const GlobalTy &HostGlobal) {
    return moveGlobalBetweenDeviceAndHost(Device, Image, HostGlobal,
                                          /*D2H=*/true);
  }

  /// Copy the memory associated with a global from the host to its counterpart
  /// on the device. The name, size, and origin are defined by \p HostGlobal.
  /// The destination is defined by \p DeviceGlobal.
  Error writeGlobalToDevice(GenericDeviceTy &Device, const GlobalTy &HostGlobal,
                            const GlobalTy &DeviceGlobal) {
    return moveGlobalBetweenDeviceAndHost(Device, HostGlobal, DeviceGlobal,
                                          /*D2H=*/false);
  }

  /// Copy the memory associated with a global from the host to its counterpart
  /// on the device. The name, size, and origin are defined by \p HostGlobal.
  /// The destination is automatically resolved.
  Error writeGlobalToDevice(GenericDeviceTy &Device, DeviceImageTy &Image,
                            const GlobalTy &HostGlobal) {
    return moveGlobalBetweenDeviceAndHost(Device, Image, HostGlobal,
                                          /*D2H=*/false);
  }

  /// Reads profiling data from a GPU image to supplied profdata struct.
  /// Iterates through the image symbol table and stores global values
  /// with profiling prefixes.
  Expected<GPUProfGlobals> readProfilingGlobals(GenericDeviceTy &Device,
                                                DeviceImageTy &Image);
};

} // namespace plugin
} // namespace target
} // namespace omp
} // namespace llvm

#endif // LLVM_OPENMP_LIBOMPTARGET_PLUGINS_NEXTGEN_COMMON_GLOBALHANDLER_H<|MERGE_RESOLUTION|>--- conflicted
+++ resolved
@@ -37,22 +37,8 @@
 /// Common abstraction for globals that live on the host and device.
 /// It simply encapsulates the symbol name, symbol size, and symbol address
 /// (which might be host or device depending on the context).
-<<<<<<< HEAD
 struct GlobalTy {
-  GlobalTy(const std::string &Name, uint32_t Size, void *Ptr = nullptr)
-=======
-/// Both size and address may be absent (signified by 0/nullptr), and can be
-/// populated with getGlobalMetadataFromDevice/Image.
-class GlobalTy {
-  // NOTE: Maybe we can have a pointer to the offload entry name instead of
-  // holding a private copy of the name as a std::string.
-  std::string Name;
-  uint32_t Size;
-  void *Ptr;
-
-public:
   GlobalTy(const std::string &Name, uint32_t Size = 0, void *Ptr = nullptr)
->>>>>>> 03f6f48b
       : Name(Name), Size(Size), Ptr(Ptr) {}
 
   const std::string &getName() const { return Name; }
