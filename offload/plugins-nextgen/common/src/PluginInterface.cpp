//===- PluginInterface.cpp - Target independent plugin device interface ---===//
//
// Part of the LLVM Project, under the Apache License v2.0 with LLVM Exceptions.
// See https://llvm.org/LICENSE.txt for license information.
// SPDX-License-Identifier: Apache-2.0 WITH LLVM-exception
//
//===----------------------------------------------------------------------===//
//
//===----------------------------------------------------------------------===//

#include "PluginInterface.h"
#include "OpenMP/OMPT/OmptCommonDefs.h"

#include "Shared/APITypes.h"
#include "Shared/Debug.h"
#include "Shared/Environment.h"

#include "ErrorReporting.h"
#include "GlobalHandler.h"
#include "JIT.h"
#include "Shared/Utils.h"
#include "Utils/ELF.h"
#include "omptarget.h"
#include "print_tracing.h"
#include "trace.h"

#ifdef OMPT_SUPPORT
#include "OmptDeviceTracing.h"
#include "OpenMP/OMPT/Callback.h"
#include "OpenMP/OMPT/Interface.h"
#include "omp-tools.h"
#endif

#include "llvm/Bitcode/BitcodeReader.h"
#include "llvm/Frontend/OpenMP/OMPConstants.h"
#include "llvm/Support/Error.h"
#include "llvm/Support/JSON.h"
#include "llvm/Support/MemoryBuffer.h"
#include "llvm/Support/Signals.h"
#include "llvm/Support/raw_ostream.h"

#include <cstdint>
#include <limits>

using namespace llvm;
using namespace omp;
using namespace target;
using namespace plugin;
using namespace error;

#ifdef OMPT_SUPPORT
using namespace ompt;
extern void ompt::setOmptTimestamp(uint64_t Start, uint64_t End);
extern void ompt::setOmptGrantedNumTeams(uint64_t NumTeams);

extern uint64_t getSystemTimestampInNs();

/// RAII used for timing certain plugin functionality and transferring the
/// information to libomptarget
struct OmptTimestampRAII {
  OmptTimestampRAII() { OMPT_IF_TRACING_ENABLED(setStart();); }
  ~OmptTimestampRAII() { OMPT_IF_ENABLED(setTimestamp();); }

private:
  uint64_t StartTime = 0;
  void setStart() { StartTime = getSystemTimestampInNs(); }
  void setTimestamp() {
    uint64_t EndTime = getSystemTimestampInNs();
    ompt::setOmptTimestamp(StartTime, EndTime);
  }
};
#endif

namespace llvm::omp::target::plugin {
// Used for kernel tracing implementation
int PrintKernelTrace = 0;
} // namespace llvm::omp::target::plugin


// TODO: Fix any thread safety issues for multi-threaded kernel recording.
namespace llvm::omp::target::plugin {
struct RecordReplayTy {

  // Describes the state of the record replay mechanism.
  enum RRStatusTy { RRDeactivated = 0, RRRecording, RRReplaying };

private:
  // Memory pointers for recording, replaying memory.
  void *MemoryStart = nullptr;
  void *MemoryPtr = nullptr;
  size_t MemorySize = 0;
  size_t TotalSize = 0;
  GenericDeviceTy *Device = nullptr;
  std::mutex AllocationLock;

  RRStatusTy Status = RRDeactivated;
  bool ReplaySaveOutput = false;
  bool UsedVAMap = false;
  uintptr_t MemoryOffset = 0;

  // A list of all globals mapped to the device.
  struct GlobalEntry {
    const char *Name;
    uint64_t Size;
    void *Addr;
  };
  llvm::SmallVector<GlobalEntry> GlobalEntries{};

  void *suggestAddress(uint64_t MaxMemoryAllocation) {
    // Get a valid pointer address for this system
    void *Addr =
        Device->allocate(1024, /*HstPtr=*/nullptr, TARGET_ALLOC_DEFAULT);
    Device->free(Addr);
    // Align Address to MaxMemoryAllocation
    Addr = (void *)utils::alignPtr((Addr), MaxMemoryAllocation);
    return Addr;
  }

  Error preAllocateVAMemory(uint64_t MaxMemoryAllocation, void *VAddr) {
    size_t ASize = MaxMemoryAllocation;

    if (!VAddr && isRecording())
      VAddr = suggestAddress(MaxMemoryAllocation);

    DP("Request %ld bytes allocated at %p\n", MaxMemoryAllocation, VAddr);

    if (auto Err = Device->memoryVAMap(&MemoryStart, VAddr, &ASize))
      return Err;

    if (isReplaying() && VAddr != MemoryStart) {
      return Plugin::error(ErrorCode::INVALID_ARGUMENT,
                           "record-Replay cannot assign the"
                           "requested recorded address (%p, %p)",
                           VAddr, MemoryStart);
    }

    INFO(OMP_INFOTYPE_PLUGIN_KERNEL, Device->getDeviceId(),
         "Allocated %" PRIu64 " bytes at %p for replay.\n", ASize, MemoryStart);

    MemoryPtr = MemoryStart;
    MemorySize = 0;
    TotalSize = ASize;
    UsedVAMap = true;
    return Plugin::success();
  }

  Error preAllocateHeuristic(uint64_t MaxMemoryAllocation,
                             uint64_t RequiredMemoryAllocation, void *VAddr) {
    const size_t MAX_MEMORY_ALLOCATION = MaxMemoryAllocation;
    constexpr size_t STEP = 1024 * 1024 * 1024ULL;
    MemoryStart = nullptr;
    for (TotalSize = MAX_MEMORY_ALLOCATION; TotalSize > 0; TotalSize -= STEP) {
      MemoryStart =
          Device->allocate(TotalSize, /*HstPtr=*/nullptr, TARGET_ALLOC_DEFAULT);
      if (MemoryStart)
        break;
    }
    if (!MemoryStart)
      return Plugin::error(ErrorCode::INVALID_ARGUMENT,
                           "allocating record/replay memory");

    if (VAddr && VAddr != MemoryStart)
      MemoryOffset = uintptr_t(VAddr) - uintptr_t(MemoryStart);

    MemoryPtr = MemoryStart;
    MemorySize = 0;

    // Check if we need adjustment.
    if (MemoryOffset > 0 &&
        TotalSize >= RequiredMemoryAllocation + MemoryOffset) {
      // If we are off but "before" the required address and with enough space,
      // we just "allocate" the offset to match the required address.
      MemoryPtr = (char *)MemoryPtr + MemoryOffset;
      MemorySize += MemoryOffset;
      MemoryOffset = 0;
      assert(MemoryPtr == VAddr && "Expected offset adjustment to work");
    } else if (MemoryOffset) {
      // If we are off and in a situation we cannot just "waste" memory to force
      // a match, we hope adjusting the arguments is sufficient.
      REPORT(
          "WARNING Failed to allocate replay memory at required location %p, "
          "got %p, trying to offset argument pointers by %" PRIi64 "\n",
          VAddr, MemoryStart, MemoryOffset);
    }

    INFO(OMP_INFOTYPE_PLUGIN_KERNEL, Device->getDeviceId(),
         "Allocated %" PRIu64 " bytes at %p for replay.\n", TotalSize,
         MemoryStart);

    return Plugin::success();
  }

  Error preallocateDeviceMemory(uint64_t DeviceMemorySize, void *ReqVAddr) {
    if (Device->supportVAManagement()) {
      auto Err = preAllocateVAMemory(DeviceMemorySize, ReqVAddr);
      if (Err) {
        REPORT("WARNING VA mapping failed, fallback to heuristic: "
               "(Error: %s)\n",
               toString(std::move(Err)).data());
      }
    }

    uint64_t DevMemSize;
    if (Device->getDeviceMemorySize(DevMemSize))
      return Plugin::error(ErrorCode::UNKNOWN,
                           "cannot determine Device Memory Size");

    return preAllocateHeuristic(DevMemSize, DeviceMemorySize, ReqVAddr);
  }

  void dumpDeviceMemory(StringRef Filename) {
    ErrorOr<std::unique_ptr<WritableMemoryBuffer>> DeviceMemoryMB =
        WritableMemoryBuffer::getNewUninitMemBuffer(MemorySize);
    if (!DeviceMemoryMB)
      report_fatal_error("Error creating MemoryBuffer for device memory");

    auto Err = Device->dataRetrieve(DeviceMemoryMB.get()->getBufferStart(),
                                    MemoryStart, MemorySize, nullptr);
    if (Err)
      report_fatal_error("Error retrieving data for target pointer");

    StringRef DeviceMemory(DeviceMemoryMB.get()->getBufferStart(), MemorySize);
    std::error_code EC;
    raw_fd_ostream OS(Filename, EC);
    if (EC)
      report_fatal_error("Error dumping memory to file " + Filename + " :" +
                         EC.message());
    OS << DeviceMemory;
    OS.close();
  }

public:
  bool isRecording() const { return Status == RRStatusTy::RRRecording; }
  bool isReplaying() const { return Status == RRStatusTy::RRReplaying; }
  bool isRecordingOrReplaying() const {
    return (Status != RRStatusTy::RRDeactivated);
  }
  void setStatus(RRStatusTy Status) { this->Status = Status; }
  bool isSaveOutputEnabled() const { return ReplaySaveOutput; }
  void addEntry(const char *Name, uint64_t Size, void *Addr) {
    GlobalEntries.emplace_back(GlobalEntry{Name, Size, Addr});
  }

  void saveImage(const char *Name, const DeviceImageTy &Image) {
    SmallString<128> ImageName = {Name, ".image"};
    std::error_code EC;
    raw_fd_ostream OS(ImageName, EC);
    if (EC)
      report_fatal_error("Error saving image : " + StringRef(EC.message()));
    OS << Image.getMemoryBuffer().getBuffer();
    OS.close();
  }

  void dumpGlobals(StringRef Filename, DeviceImageTy &Image) {
    int32_t Size = 0;

    for (auto &OffloadEntry : GlobalEntries) {
      if (!OffloadEntry.Size)
        continue;
      // Get the total size of the string and entry including the null byte.
      Size += std::strlen(OffloadEntry.Name) + 1 + sizeof(uint32_t) +
              OffloadEntry.Size;
    }

    ErrorOr<std::unique_ptr<WritableMemoryBuffer>> GlobalsMB =
        WritableMemoryBuffer::getNewUninitMemBuffer(Size);
    if (!GlobalsMB)
      report_fatal_error("Error creating MemoryBuffer for globals memory");

    void *BufferPtr = GlobalsMB.get()->getBufferStart();
    for (auto &OffloadEntry : GlobalEntries) {
      if (!OffloadEntry.Size)
        continue;

      int32_t NameLength = std::strlen(OffloadEntry.Name) + 1;
      memcpy(BufferPtr, OffloadEntry.Name, NameLength);
      BufferPtr = utils::advancePtr(BufferPtr, NameLength);

      *((uint32_t *)(BufferPtr)) = OffloadEntry.Size;
      BufferPtr = utils::advancePtr(BufferPtr, sizeof(uint32_t));

      auto Err = Plugin::success();
      {
        if (auto Err = Device->dataRetrieve(BufferPtr, OffloadEntry.Addr,
                                            OffloadEntry.Size, nullptr))
          report_fatal_error("Error retrieving data for global");
      }
      if (Err)
        report_fatal_error("Error retrieving data for global");
      BufferPtr = utils::advancePtr(BufferPtr, OffloadEntry.Size);
    }
    assert(BufferPtr == GlobalsMB->get()->getBufferEnd() &&
           "Buffer over/under-filled.");
    assert(Size == utils::getPtrDiff(BufferPtr,
                                     GlobalsMB->get()->getBufferStart()) &&
           "Buffer size mismatch");

    StringRef GlobalsMemory(GlobalsMB.get()->getBufferStart(), Size);
    std::error_code EC;
    raw_fd_ostream OS(Filename, EC);
    OS << GlobalsMemory;
    OS.close();
  }

  void saveKernelDescr(const char *Name, KernelLaunchParamsTy LaunchParams,
                       int32_t NumArgs, uint64_t NumTeamsClause,
                       uint32_t ThreadLimitClause, uint64_t LoopTripCount) {
    json::Object JsonKernelInfo;
    JsonKernelInfo["Name"] = Name;
    JsonKernelInfo["NumArgs"] = NumArgs;
    JsonKernelInfo["NumTeamsClause"] = NumTeamsClause;
    JsonKernelInfo["ThreadLimitClause"] = ThreadLimitClause;
    JsonKernelInfo["LoopTripCount"] = LoopTripCount;
    JsonKernelInfo["DeviceMemorySize"] = MemorySize;
    JsonKernelInfo["DeviceId"] = Device->getDeviceId();
    JsonKernelInfo["BumpAllocVAStart"] = (intptr_t)MemoryStart;

    json::Array JsonArgPtrs;
    for (int I = 0; I < NumArgs; ++I)
      JsonArgPtrs.push_back((intptr_t)LaunchParams.Ptrs[I]);
    JsonKernelInfo["ArgPtrs"] = json::Value(std::move(JsonArgPtrs));

    json::Array JsonArgOffsets;
    for (int I = 0; I < NumArgs; ++I)
      JsonArgOffsets.push_back(0);
    JsonKernelInfo["ArgOffsets"] = json::Value(std::move(JsonArgOffsets));

    SmallString<128> JsonFilename = {Name, ".json"};
    std::error_code EC;
    raw_fd_ostream JsonOS(JsonFilename.str(), EC);
    if (EC)
      report_fatal_error("Error saving kernel json file : " +
                         StringRef(EC.message()));
    JsonOS << json::Value(std::move(JsonKernelInfo));
    JsonOS.close();
  }

  void saveKernelInput(const char *Name, DeviceImageTy &Image) {
    SmallString<128> GlobalsFilename = {Name, ".globals"};
    dumpGlobals(GlobalsFilename, Image);

    SmallString<128> MemoryFilename = {Name, ".memory"};
    dumpDeviceMemory(MemoryFilename);
  }

  void saveKernelOutputInfo(const char *Name) {
    SmallString<128> OutputFilename = {
        Name, (isRecording() ? ".original.output" : ".replay.output")};
    dumpDeviceMemory(OutputFilename);
  }

  void *alloc(uint64_t Size) {
    assert(MemoryStart && "Expected memory has been pre-allocated");
    void *Alloc = nullptr;
    constexpr int Alignment = 16;
    // Assumes alignment is a power of 2.
    int64_t AlignedSize = (Size + (Alignment - 1)) & (~(Alignment - 1));
    std::lock_guard<std::mutex> LG(AllocationLock);
    Alloc = MemoryPtr;
    MemoryPtr = (char *)MemoryPtr + AlignedSize;
    MemorySize += AlignedSize;
    DP("Memory Allocator return " DPxMOD "\n", DPxPTR(Alloc));
    return Alloc;
  }

  Error init(GenericDeviceTy *Device, uint64_t MemSize, void *VAddr,
             RRStatusTy Status, bool SaveOutput, uint64_t &ReqPtrArgOffset) {
    this->Device = Device;
    this->Status = Status;
    this->ReplaySaveOutput = SaveOutput;

    if (auto Err = preallocateDeviceMemory(MemSize, VAddr))
      return Err;

    INFO(OMP_INFOTYPE_PLUGIN_KERNEL, Device->getDeviceId(),
         "Record Replay Initialized (%p)"
         " as starting address, %lu Memory Size"
         " and set on status %s\n",
         MemoryStart, TotalSize,
         Status == RRStatusTy::RRRecording ? "Recording" : "Replaying");

    // Tell the user to offset pointer arguments as the memory allocation does
    // not match.
    ReqPtrArgOffset = MemoryOffset;
    return Plugin::success();
  }

  void deinit() {
    if (UsedVAMap) {
      if (auto Err = Device->memoryVAUnMap(MemoryStart, TotalSize))
        report_fatal_error("Error on releasing virtual memory space");
    } else {
      Device->free(MemoryStart);
    }
  }
};
} // namespace llvm::omp::target::plugin

AsyncInfoWrapperTy::AsyncInfoWrapperTy(GenericDeviceTy &Device,
                                       __tgt_async_info *AsyncInfoPtr)
    : Device(Device),
      AsyncInfoPtr(AsyncInfoPtr ? AsyncInfoPtr : &LocalAsyncInfo) {
  LocalAsyncInfo.ProfilerData = nullptr;
}

void AsyncInfoWrapperTy::finalize(Error &Err) {
  assert(AsyncInfoPtr && "AsyncInfoWrapperTy already finalized");

  // If we used a local async info object we want synchronous behavior. (No need
  // to check the env-var OMPX_FORCE_SYNC_REGIONS since that was done by
  // libomptarget.) In that case, and assuming the current status code is
  // correct, we will synchronize explicitly when the object is deleted. Update
  // the error with the result of the synchronize operation.
  if (AsyncInfoPtr == &LocalAsyncInfo && LocalAsyncInfo.Queue && !Err) {
    DP("Synchronizing Operation for LOCAL\n");
    Err = Device.synchronize(&LocalAsyncInfo);
    // Invalidate the wrapper object.
  }

  // This case is used to transfer information about OMPT down from libomptarget
  // to the plugins / other parts of the runtime for asynchronous profiling.
  // Since we want to maintain the possibility to enforce synchronous mode,
  // This was introduced.
  else if (AsyncInfoPtr && !AsyncInfoPtr->ExecAsync && AsyncInfoPtr->Queue &&
           !Err) {
    DP("Synchronizing Operation for EXECASYNC\n");
    Err = Device.synchronize(AsyncInfoPtr);
  }

  AsyncInfoPtr = nullptr;
}

Error GenericKernelTy::init(GenericDeviceTy &GenericDevice,
                            DeviceImageTy &Image) {

  ImagePtr = &Image;

  // Retrieve kernel environment object for the kernel.
  std::string EnvironmentName = std::string(Name) + "_kernel_environment";
  GenericGlobalHandlerTy &GHandler = GenericDevice.Plugin.getGlobalHandler();
  if (GHandler.isSymbolInImage(GenericDevice, Image, EnvironmentName)) {
    GlobalTy KernelEnv(EnvironmentName, sizeof(KernelEnvironment),
                       &KernelEnvironment);
    if (auto Err =
            GHandler.readGlobalFromImage(GenericDevice, *ImagePtr, KernelEnv))
      return Err;
  } else {
    KernelEnvironment = KernelEnvironmentTy{};
    DP("Failed to read kernel environment for '%s' Using default Bare (0) "
       "execution mode\n",
       getName());
  }

  // Create a metadata object for the exec mode global (auto-generated).
  StaticGlobalTy<llvm::omp::OMPTgtExecModeFlags> ExecModeGlobal(getName(),
                                                                "_exec_mode");

  // Retrieve execution mode for the kernel. This may fail since some kernels
  // may not have an execution mode.
  if (auto Err =
          GHandler.readGlobalFromImage(GenericDevice, Image, ExecModeGlobal)) {
    // Consume the error since it is acceptable to fail.
    [[maybe_unused]] std::string ErrStr = toString(std::move(Err));
    DP("Failed to read execution mode for '%s': %s\n"
       "Using default Bare (0) execution mode\n",
       getName(), ErrStr.data());

    ExecutionMode = OMP_TGT_EXEC_MODE_BARE;
  } else {
    // Check that the retrieved execution mode is valid.
    if (!GenericKernelTy::isValidExecutionMode(ExecModeGlobal.getValue()))
      return Plugin::error(ErrorCode::UNKNOWN,
                           "Invalid execution mode %d for '%s'",
                           ExecModeGlobal.getValue(), getName());
    ExecutionMode = ExecModeGlobal.getValue();
  }

  // Create a metadata object for the multi-device global (auto-generated).
  StaticGlobalTy<int8_t> MultiDeviceGlobal(getName(), "_multi_device");
  if (auto Err = GHandler.readGlobalFromImage(GenericDevice, Image,
                                              MultiDeviceGlobal)) {
    DP("Missing symbol %s, continue execution anyway.\n",
       MultiDeviceGlobal.getName().data());
    consumeError(std::move(Err));
    IsMultiDeviceKernel = false;
  } else {
    IsMultiDeviceKernel = MultiDeviceGlobal.getValue();
  }

  // Max = Config.Max > 0 ? min(Config.Max, Device.Max) : Device.Max;
  MaxNumThreads = KernelEnvironment.Configuration.MaxThreads > 0
                      ? std::min(KernelEnvironment.Configuration.MaxThreads,
                                 int32_t(GenericDevice.getThreadLimit()))
                      : GenericDevice.getThreadLimit();

  // Pref = Config.Pref > 0 ? max(Config.Pref, Device.Pref) : Device.Pref;
  PreferredNumThreads =
      KernelEnvironment.Configuration.MinThreads > 0
          ? std::max(KernelEnvironment.Configuration.MinThreads,
                     int32_t(GenericDevice.getDefaultNumThreads()))
          : GenericDevice.getDefaultNumThreads();

  return initImpl(GenericDevice, Image);
}

Expected<KernelLaunchEnvironmentTy *>
GenericKernelTy::getKernelLaunchEnvironment(
    GenericDeviceTy &GenericDevice, uint32_t Version,
    AsyncInfoWrapperTy &AsyncInfoWrapper) const {
  // Ctor/Dtor have no arguments, replaying uses the original kernel launch
  // environment. Older versions of the compiler do not generate a kernel
  // launch environment.
  if (GenericDevice.Plugin.getRecordReplay().isReplaying() ||
      Version < OMP_KERNEL_ARG_MIN_VERSION_WITH_DYN_PTR)
    return nullptr;

  // Specialized kernels don't use the kernel launch environment. Check for
  // these execution modes before accessing the kernel environment. Since the
  // dynamic pointer is still generated by the compiler for these execution
  // modes, ~0 is returned.
  if (isBigJumpLoopMode() || isNoLoopMode() || isXTeamReductionsMode())
    return reinterpret_cast<KernelLaunchEnvironmentTy *>(~0);

  if (!KernelEnvironment.Configuration.ReductionDataSize ||
      !KernelEnvironment.Configuration.ReductionBufferLength)
    return reinterpret_cast<KernelLaunchEnvironmentTy *>(~0);

  // TODO: Check if the kernel needs a launch environment.
  auto AllocOrErr = GenericDevice.dataAlloc(sizeof(KernelLaunchEnvironmentTy),
                                            /*HostPtr=*/nullptr,
                                            TargetAllocTy::TARGET_ALLOC_DEVICE);
  if (!AllocOrErr)
    return AllocOrErr.takeError();

  // Remember to free the memory later.
  AsyncInfoWrapper.freeAllocationAfterSynchronization(*AllocOrErr);

  /// Use the KLE in the __tgt_async_info to ensure a stable address for the
  /// async data transfer.
  auto &LocalKLE = (*AsyncInfoWrapper).KernelLaunchEnvironment;
  LocalKLE = KernelLaunchEnvironment;
  {
    auto AllocOrErr = GenericDevice.dataAlloc(
        KernelEnvironment.Configuration.ReductionDataSize *
            KernelEnvironment.Configuration.ReductionBufferLength,
        /*HostPtr=*/nullptr, TargetAllocTy::TARGET_ALLOC_DEVICE);
    if (!AllocOrErr)
      return AllocOrErr.takeError();
    LocalKLE.ReductionBuffer = *AllocOrErr;
    // Remember to free the memory later.
    AsyncInfoWrapper.freeAllocationAfterSynchronization(*AllocOrErr);
  }

  INFO(OMP_INFOTYPE_DATA_TRANSFER, GenericDevice.getDeviceId(),
       "Copying data from host to device, HstPtr=" DPxMOD ", TgtPtr=" DPxMOD
       ", Size=%" PRId64 ", Name=KernelLaunchEnv\n",
       DPxPTR(&LocalKLE), DPxPTR(*AllocOrErr),
       sizeof(KernelLaunchEnvironmentTy));

  // The ProfilerData at this point will have a callback for a kernel launch,
  // not a data-op. This is due to the "external" operation being a kernel
  // launch and the data submit here being an implementation detail. We
  // temporarily set the ProfilerData to nullptr, such that we disable the
  // timing etc further down to not trigger assertions or report implementation
  // detail.
  __tgt_async_info *AI = AsyncInfoWrapper;
  if (AI && AI->ProfilerData) {
    auto LocalOEI = AI->ProfilerData;
    AI->ProfilerData = nullptr;
    auto Err = GenericDevice.dataSubmit(*AllocOrErr, &LocalKLE,
                                        sizeof(KernelLaunchEnvironmentTy),
                                        AsyncInfoWrapper);
    if (Err)
      return Err;
    AI->ProfilerData = LocalOEI;
    return static_cast<KernelLaunchEnvironmentTy *>(*AllocOrErr);
  }

  auto Err = GenericDevice.dataSubmit(*AllocOrErr, &LocalKLE,
                                      sizeof(KernelLaunchEnvironmentTy),
                                      AsyncInfoWrapper);
  if (Err)
    return Err;
  return static_cast<KernelLaunchEnvironmentTy *>(*AllocOrErr);
}

Error GenericKernelTy::printLaunchInfo(GenericDeviceTy &GenericDevice,
                                       KernelArgsTy &KernelArgs,
                                       uint32_t NumThreads[3],
                                       uint32_t NumBlocks[3],
                                       int64_t MultiDeviceLB,
                                       int64_t MultiDeviceUB) const {
  INFO(OMP_INFOTYPE_PLUGIN_KERNEL, GenericDevice.getDeviceId(),
       "Launching kernel %s with [%u,%u,%u] blocks and [%u,%u,%u] threads in "
       "%s mode\n",
       getName(), NumBlocks[0], NumBlocks[1], NumBlocks[2], NumThreads[0],
       NumThreads[1], NumThreads[2], getExecutionModeName(),
       isMultiDeviceKernel() ? " in multi-device mode" : "");
  return printLaunchInfoDetails(GenericDevice, KernelArgs, NumThreads,
                                NumBlocks, MultiDeviceLB, MultiDeviceUB);
}

Error GenericKernelTy::printLaunchInfoDetails(GenericDeviceTy &GenericDevice,
                                              KernelArgsTy &KernelArgs,
                                              uint32_t NumThreads[3],
                                              uint32_t NumBlocks[3],
                                              int64_t MultiDeviceLB,
                                              int64_t MultiDeviceUB) const {
  return Plugin::success();
}

Error GenericKernelTy::launch(GenericDeviceTy &GenericDevice, void **ArgPtrs,
                              ptrdiff_t *ArgOffsets, KernelArgsTy &KernelArgs,
                              AsyncInfoWrapperTy &AsyncInfoWrapper) const {
  llvm::SmallVector<void *, 16> Args;
  llvm::SmallVector<void *, 16> Ptrs;

  auto KernelLaunchEnvOrErr = getKernelLaunchEnvironment(
      GenericDevice, KernelArgs.Version, AsyncInfoWrapper);
  if (!KernelLaunchEnvOrErr)
    return KernelLaunchEnvOrErr.takeError();

  // If the multi-device mode is not enabled for this kernel then there is no
  // need to overwrite any arguments.
  int32_t NumMultiDevices = GenericDevice.getNumMultiDevices();
  int64_t MultiDeviceLB = -1;
  int64_t MultiDeviceUB = -1;
  if (isMultiDeviceKernel() && NumMultiDevices > 0) {
    // Compute the chunk size based on how many devices we are targeting and
    // the length of the loop trip count.
    int32_t DeviceId = GenericDevice.getDeviceId();
    if (KernelArgs.Tripcount < NumMultiDevices) {
      ArgPtrs[0] = (void *)0;
      ArgPtrs[1] = (void *)(KernelArgs.Tripcount - 1);
    } else {
      int64_t Chunk = (int64_t)KernelArgs.Tripcount / NumMultiDevices;

      // Set the lower bound. Consider the case where the LB of the loop is not
      // zero.
      ArgPtrs[0] = (void *)(DeviceId * Chunk);

      // Set the upper bound. If this is the last device then leave the upper
      // limit unchanged because it is already set to the loop UB.
      // TODO: support case where the first device is not device 0.
      if (DeviceId < NumMultiDevices - 1)
        ArgPtrs[1] = (void *)(((DeviceId + 1) * Chunk) - 1);
      else if (DeviceId == NumMultiDevices - 1)
        ArgPtrs[1] = (void *)(KernelArgs.Tripcount - 1);
      else
        assert(false && "Upper bound could not be set");
    }

    MultiDeviceLB = (int64_t)ArgPtrs[0];
    MultiDeviceUB = (int64_t)ArgPtrs[1];
  }

  KernelLaunchParamsTy LaunchParams;

  // Kernel languages don't use indirection.
  if (KernelArgs.Flags.IsCUDA) {
    assert(!isMultiDeviceKernel() && "Multi-device not supported");
    LaunchParams =
        *reinterpret_cast<KernelLaunchParamsTy *>(KernelArgs.ArgPtrs);
  } else {
    LaunchParams =
        prepareArgs(GenericDevice, ArgPtrs, ArgOffsets, KernelArgs.NumArgs,
                    Args, Ptrs, *KernelLaunchEnvOrErr);
  }

  // Get max occupancy for this kernel
  computeMaxOccupancy(GenericDevice);

  uint32_t NumThreads[3] = {KernelArgs.ThreadLimit[0],
                            KernelArgs.ThreadLimit[1],
                            KernelArgs.ThreadLimit[2]};
  uint32_t NumBlocks[3] = {KernelArgs.NumTeams[0], KernelArgs.NumTeams[1],
                           KernelArgs.NumTeams[2]};

  std::string KernelName = getName();
  KernelRunRecordTy *KernelRecord = GenericDevice.getKernelRunRecords();
  uint32_t KernelRunCounter = 0;

  if (KernelRecord) {
    KernelRunCounter = KernelRecord->getRunCounterForKernel(KernelName);
  }
  // If Autotuning is enabled and the kernel is not launched for the first time.
  if (GenericDevice.enableRuntimeAutotuning() && isSPMDMode() &&
      KernelRunCounter > 0) {
    assert(KernelRecord &&
           "Autotuning is enabled, but KernelRunRecord is not initialized!");

    auto [Teams, Threads] =
        KernelRecord->getLaunchParamsForKernel(*this, GenericDevice);
    NumBlocks[0] = Teams;
    NumThreads[0] = Threads;
  } else if (!isBareMode()) {
    NumThreads[0] = getNumThreads(GenericDevice, NumThreads);

    std::pair<bool, uint32_t> AdjustInfo = adjustNumThreadsForLowTripCount(
        GenericDevice, NumThreads[0], KernelArgs.Tripcount,
        KernelArgs.ThreadLimit);
    if (AdjustInfo.first)
      NumThreads[0] = AdjustInfo.second;

    NumBlocks[0] = getNumBlocks(GenericDevice, NumBlocks, KernelArgs.Tripcount,
                                NumThreads[0], KernelArgs.ThreadLimit[0] > 0);
  }

  // Record the kernel description after we modified the argument count and num
  // blocks/threads.
  RecordReplayTy &RecordReplay = GenericDevice.Plugin.getRecordReplay();
  if (RecordReplay.isRecording()) {
    RecordReplay.saveImage(getName(), getImage());
    RecordReplay.saveKernelInput(getName(), getImage());
    RecordReplay.saveKernelDescr(getName(), LaunchParams, KernelArgs.NumArgs,
                                 NumBlocks[0], NumThreads[0],
                                 KernelArgs.Tripcount);
  }

  // Get achieved occupancy for this kernel.
  computeAchievedOccupancy(GenericDevice, NumThreads[0], NumBlocks[0]);

  if (auto Err = printLaunchInfo(GenericDevice, KernelArgs, NumThreads,
                                 NumBlocks, MultiDeviceLB, MultiDeviceUB))
    return Err;

  OMPT_IF_TRACING_ENABLED(if (llvm::omp::target::ompt::isTracedDevice(
                                  getDeviceId(&GenericDevice))) {
    __tgt_async_info *AI = AsyncInfoWrapper;
    if (AI->ProfilerData != nullptr) {
      // Set number of granted teams for OMPT
      setOmptGrantedNumTeams(NumBlocks[0]);
      reinterpret_cast<OmptEventInfoTy *>(AI->ProfilerData)->NumTeams =
          NumBlocks[0];
    }
  });

  return launchImpl(GenericDevice, NumThreads, NumBlocks, KernelArgs,
                    LaunchParams, AsyncInfoWrapper);
}

KernelLaunchParamsTy GenericKernelTy::prepareArgs(
    GenericDeviceTy &GenericDevice, void **ArgPtrs, ptrdiff_t *ArgOffsets,
    uint32_t &NumArgs, llvm::SmallVectorImpl<void *> &Args,
    llvm::SmallVectorImpl<void *> &Ptrs,
    KernelLaunchEnvironmentTy *KernelLaunchEnvironment) const {
  uint32_t KLEOffset = !!KernelLaunchEnvironment;
  NumArgs += KLEOffset;

  if (NumArgs == 0)
    return KernelLaunchParamsTy{};

  Args.resize(NumArgs);
  Ptrs.resize(NumArgs);

  if (KernelLaunchEnvironment) {
    Args[0] = KernelLaunchEnvironment;
    Ptrs[0] = &Args[0];
  }

  for (uint32_t I = KLEOffset; I < NumArgs; ++I) {
    Args[I] =
        (void *)((intptr_t)ArgPtrs[I - KLEOffset] + ArgOffsets[I - KLEOffset]);
    Ptrs[I] = &Args[I];
  }
  return KernelLaunchParamsTy{sizeof(void *) * NumArgs, &Args[0], &Ptrs[0]};
}

uint32_t GenericKernelTy::getNumThreads(GenericDeviceTy &GenericDevice,
                                        uint32_t ThreadLimitClause[3]) const {
  assert(!isBareMode() && "bare kernel should not call this function");

  assert(ThreadLimitClause[1] == 1 && ThreadLimitClause[2] == 1 &&
         "Multi dimensional launch not supported yet.");

  if (ThreadLimitClause[0] > 0 && isGenericMode()) {
    if (ThreadLimitClause[0] == (uint32_t)-1)
      ThreadLimitClause[0] = PreferredNumThreads;
    else
      ThreadLimitClause[0] += GenericDevice.getWarpSize();
  }

  return std::min(MaxNumThreads, (ThreadLimitClause[0] > 0)
                                     ? ThreadLimitClause[0]
                                     : PreferredNumThreads);
}

uint32_t GenericKernelTy::getNumBlocks(GenericDeviceTy &GenericDevice,
                                       uint32_t NumTeamsClause[3],
                                       uint64_t LoopTripCount,
                                       uint32_t &NumThreads,
                                       bool IsNumThreadsFromUser) const {
  assert(!isBareMode() && "bare kernel should not call this function");

  assert(NumTeamsClause[1] == 1 && NumTeamsClause[2] == 1 &&
         "Multi dimensional launch not supported yet.");

  if (NumTeamsClause[0] > 0) {
    // TODO: We need to honor any value and consequently allow more than the
    // block limit. For this we might need to start multiple kernels or let the
    // blocks start again until the requested number has been started.
    return std::min(NumTeamsClause[0], GenericDevice.getBlockLimit());
  }

  // Return the number of teams required to cover the loop iterations.
  if (isNoLoopMode())
    return LoopTripCount > 0 ? (((LoopTripCount - 1) / NumThreads) + 1) : 1;

  uint64_t DefaultNumBlocks = GenericDevice.getDefaultNumBlocks();
  uint64_t TripCountNumBlocks = std::numeric_limits<uint64_t>::max();
  if (LoopTripCount > 0) {
    if (isSPMDMode()) {
      // We have a combined construct, i.e. `target teams distribute
      // parallel for [simd]`. We launch so many teams so that each thread
      // will execute one iteration of the loop; rounded up to the nearest
      // integer. However, if that results in too few teams, we artificially
      // reduce the thread count per team to increase the outer parallelism.
      auto MinThreads = GenericDevice.getMinThreadsForLowTripCountLoop();
      MinThreads = std::min(MinThreads, NumThreads);

      // Honor the thread_limit clause; only lower the number of threads.
      [[maybe_unused]] auto OldNumThreads = NumThreads;
      if (LoopTripCount >= DefaultNumBlocks * NumThreads ||
          IsNumThreadsFromUser) {
        // Enough parallelism for teams and threads.
        TripCountNumBlocks = ((LoopTripCount - 1) / NumThreads) + 1;
        assert(IsNumThreadsFromUser ||
               TripCountNumBlocks >= DefaultNumBlocks &&
                   "Expected sufficient outer parallelism.");
      } else if (LoopTripCount >= DefaultNumBlocks * MinThreads) {
        // Enough parallelism for teams, limit threads.

        // This case is hard; for now, we force "full warps":
        // First, compute a thread count assuming DefaultNumBlocks.
        auto NumThreadsDefaultBlocks =
            (LoopTripCount + DefaultNumBlocks - 1) / DefaultNumBlocks;
        // Now get a power of two that is larger or equal.
        auto NumThreadsDefaultBlocksP2 =
            llvm::PowerOf2Ceil(NumThreadsDefaultBlocks);
        // Do not increase a thread limit given be the user.
        NumThreads = std::min(NumThreads, uint32_t(NumThreadsDefaultBlocksP2));
        assert(NumThreads >= MinThreads &&
               "Expected sufficient inner parallelism.");
        TripCountNumBlocks = ((LoopTripCount - 1) / NumThreads) + 1;
      } else {
        // Not enough parallelism for teams and threads, limit both.
        NumThreads = std::min(NumThreads, MinThreads);
        TripCountNumBlocks = ((LoopTripCount - 1) / NumThreads) + 1;
      }

      assert(NumThreads * TripCountNumBlocks >= LoopTripCount &&
             "Expected sufficient parallelism");
      assert(OldNumThreads >= NumThreads &&
             "Number of threads cannot be increased!");
    } else {
      assert((isGenericMode() || isGenericSPMDMode()) &&
             "Unexpected execution mode!");
      // If we reach this point, then we have a non-combined construct, i.e.
      // `teams distribute` with a nested `parallel for` and each team is
      // assigned one iteration of the `distribute` loop. E.g.:
      //
      // #pragma omp target teams distribute
      // for(...loop_tripcount...) {
      //   #pragma omp parallel for
      //   for(...) {}
      // }
      //
      // Threads within a team will execute the iterations of the `parallel`
      // loop.
      TripCountNumBlocks = LoopTripCount;
    }
  }

  uint32_t PreferredNumBlocks = TripCountNumBlocks;
  // If the loops are long running we rather reuse blocks than spawn too many.
  if (GenericDevice.getReuseBlocksForHighTripCount())
    PreferredNumBlocks = std::min(TripCountNumBlocks, DefaultNumBlocks);
  return std::min(PreferredNumBlocks, GenericDevice.getBlockLimit());
}

GenericDeviceTy::GenericDeviceTy(GenericPluginTy &Plugin, int32_t DeviceId,
                                 int32_t NumDevices,
                                 const llvm::omp::GV &OMPGridValues)
    : Plugin(Plugin), MemoryManager(nullptr), OMP_TeamLimit("OMP_TEAM_LIMIT"),
      OMP_NumTeams("OMP_NUM_TEAMS"),
      OMP_TeamsThreadLimit("OMP_TEAMS_THREAD_LIMIT"),
      OMPX_DebugKind("LIBOMPTARGET_DEVICE_RTL_DEBUG"),
      OMPX_SharedMemorySize("LIBOMPTARGET_SHARED_MEMORY_SIZE"),
      // Do not initialize the following two envars since they depend on the
      // device initialization. These cannot be consulted until the device is
      // initialized correctly. We initialize them in GenericDeviceTy::init().
      OMPX_TargetStackSize(), OMPX_TargetHeapSize(),
      // By default, the initial number of streams and events is 1.
      OMPX_InitialNumStreams("LIBOMPTARGET_NUM_INITIAL_STREAMS", 1),
      OMPX_InitialNumEvents("LIBOMPTARGET_NUM_INITIAL_EVENTS", 1),
      OMPX_NumMultiDevices("LIBOMPTARGET_NUM_MULTI_DEVICES", 0),
      OMPX_EnableRuntimeAutotuning("OMPX_ENABLE_RUNTIME_AUTOTUNING", false),
      OMPX_KernelDurationTracing("LIBOMPTARGET_KERNEL_EXE_TIME", false),
      DeviceId(DeviceId), GridValues(OMPGridValues),
      PeerAccesses(NumDevices, PeerAccessState::PENDING), PeerAccessesLock(),
      PinnedAllocs(*this), RPCServer(nullptr), KernelRunRecords(nullptr) {
#ifdef OMPT_SUPPORT
  OmptInitialized.store(false);
  // Bind the callbacks to this device's member functions
#define bindOmptCallback(Name, Type, Code)                                     \
  if (ompt::Initialized && ompt::lookupCallbackByCode) {                       \
    ompt::lookupCallbackByCode((ompt_callbacks_t)(Code),                       \
                               ((ompt_callback_t *)&(Name##_fn)));             \
    DP("class bound %s=%p\n", #Name, ((void *)(uint64_t)Name##_fn));           \
  }

  FOREACH_OMPT_DEVICE_EVENT(bindOmptCallback);
#undef bindOmptCallback

#define bindOmptTracingFunction(FunctionName)                                  \
  if (ompt::Initialized && ompt::lookupDeviceTracingFn) {                      \
    FunctionName##_fn = ompt::lookupDeviceTracingFn(#FunctionName);            \
    DP("device tracing fn bound %s=%p\n", #FunctionName,                       \
       ((void *)(uint64_t)FunctionName##_fn));                                 \
  }

  FOREACH_OMPT_DEVICE_TRACING_FN_COMMON(bindOmptTracingFunction);
#undef bindOmptTracingFunction

#endif
}

Error GenericDeviceTy::init(GenericPluginTy &Plugin) {
  if (auto Err = initImpl(Plugin))
    return Err;

#ifdef OMPT_SUPPORT
  auto DevicePtr = reinterpret_cast<ompt_device_t *>(this);
  ompt::setDeviceId(DevicePtr, Plugin.getUserId(DeviceId));
  if (ompt::Initialized) {
    bool ExpectedStatus = false;
    if (OmptInitialized.compare_exchange_strong(ExpectedStatus, true))
      performOmptCallback(device_initialize, Plugin.getUserId(DeviceId),
                          /*type=*/getComputeUnitKind().c_str(),
                          /*device=*/DevicePtr,
                          /*lookup=*/ompt::lookupDeviceTracingFn,
                          /*documentation=*/nullptr);
  }
#endif

  // Read and reinitialize the envars that depend on the device initialization.
  // Notice these two envars may change the stack size and heap size of the
  // device, so they need the device properly initialized.
  auto StackSizeEnvarOrErr = UInt64Envar::create(
      "LIBOMPTARGET_STACK_SIZE",
      [this](uint64_t &V) -> Error { return getDeviceStackSize(V); },
      [this](uint64_t V) -> Error { return setDeviceStackSize(V); });
  if (!StackSizeEnvarOrErr)
    return StackSizeEnvarOrErr.takeError();
  OMPX_TargetStackSize = std::move(*StackSizeEnvarOrErr);

  auto HeapSizeEnvarOrErr = UInt64Envar::create(
      "LIBOMPTARGET_HEAP_SIZE",
      [this](uint64_t &V) -> Error { return getDeviceHeapSize(V); },
      [this](uint64_t V) -> Error { return setDeviceHeapSize(V); });
  if (!HeapSizeEnvarOrErr)
    return HeapSizeEnvarOrErr.takeError();
  OMPX_TargetHeapSize = std::move(*HeapSizeEnvarOrErr);

  // Update the maximum number of teams and threads after the device
  // initialization sets the corresponding hardware limit.
  if (OMP_NumTeams > 0)
    GridValues.GV_Max_Teams =
        std::min(GridValues.GV_Max_Teams, uint32_t(OMP_NumTeams));

  if (OMP_TeamsThreadLimit > 0)
    GridValues.GV_Max_WG_Size =
        std::min(GridValues.GV_Max_WG_Size, uint32_t(OMP_TeamsThreadLimit));

  // Enable the memory manager if required.
  auto [ThresholdMM, EnableMM] = MemoryManagerTy::getSizeThresholdFromEnv();
  if (EnableMM) {
    if (ThresholdMM == 0)
      ThresholdMM = getMemoryManagerSizeThreshold();
    MemoryManager = new MemoryManagerTy(*this, ThresholdMM);
  }

  // Allocate resources for autotuning if enabled.
  if (OMPX_EnableRuntimeAutotuning) {
    KernelRunRecords = new KernelRunRecordTy();
  }

  return Plugin::success();
}

Error GenericDeviceTy::unloadBinary(DeviceImageTy *Image) {
  clear_ArgBufs();
  if (auto Err = callGlobalDestructors(Plugin, *Image))
    return Err;

  if (OMPX_DebugKind.get() & uint32_t(DeviceDebugKind::AllocationTracker)) {
    GenericGlobalHandlerTy &GHandler = Plugin.getGlobalHandler();
    DeviceMemoryPoolTrackingTy ImageDeviceMemoryPoolTracking = {0, 0, ~0U, 0};
    GlobalTy TrackerGlobal("__omp_rtl_device_memory_pool_tracker",
                           sizeof(DeviceMemoryPoolTrackingTy),
                           &ImageDeviceMemoryPoolTracking);
    if (auto Err =
            GHandler.readGlobalFromDevice(*this, *Image, TrackerGlobal)) {
      consumeError(std::move(Err));
    }
    DeviceMemoryPoolTracking.combine(ImageDeviceMemoryPoolTracking);
  }

  GenericGlobalHandlerTy &Handler = Plugin.getGlobalHandler();
  auto ProfOrErr = Handler.readProfilingGlobals(*this, *Image);
  if (!ProfOrErr)
    return ProfOrErr.takeError();

  if (!ProfOrErr->empty()) {
    // Dump out profdata
    if ((OMPX_DebugKind.get() & uint32_t(DeviceDebugKind::PGODump)) ==
        uint32_t(DeviceDebugKind::PGODump))
      ProfOrErr->dump();

    // Write data to profiling file
    if (auto Err = ProfOrErr->write())
      return Err;
  }

  return unloadBinaryImpl(Image);
}

Error GenericDeviceTy::deinit(GenericPluginTy &Plugin) {
  for (auto &I : LoadedImages)
    if (auto Err = unloadBinary(I))
      return Err;
  LoadedImages.clear();

  if (OMPX_DebugKind.get() & uint32_t(DeviceDebugKind::AllocationTracker)) {
    // TODO: Write this by default into a file.
    printf("\n\n|-----------------------\n"
           "| Device memory tracker:\n"
           "|-----------------------\n"
           "| #Allocations: %lu\n"
           "| Byes allocated: %lu\n"
           "| Minimal allocation: %lu\n"
           "| Maximal allocation: %lu\n"
           "|-----------------------\n\n\n",
           DeviceMemoryPoolTracking.NumAllocations,
           DeviceMemoryPoolTracking.AllocationTotal,
           DeviceMemoryPoolTracking.AllocationMin,
           DeviceMemoryPoolTracking.AllocationMax);
  }

  // Delete the memory manager before deinitializing the device. Otherwise,
  // we may delete device allocations after the device is deinitialized.
  if (MemoryManager)
    delete MemoryManager;
  MemoryManager = nullptr;

  RecordReplayTy &RecordReplay = Plugin.getRecordReplay();
  if (RecordReplay.isRecordingOrReplaying())
    RecordReplay.deinit();

  if (RPCServer)
    if (auto Err = RPCServer->deinitDevice(*this))
      return Err;

  // Delete autotuning related resources if the option is on.
  if (OMPX_EnableRuntimeAutotuning) {
    if (KernelRunRecords) {
      delete KernelRunRecords;
      KernelRunRecords = nullptr;
    }
  }

#ifdef OMPT_SUPPORT
  if (ompt::Initialized) {
    bool ExpectedStatus = true;
    if (OmptInitialized.compare_exchange_strong(ExpectedStatus, false))
      performOmptCallback(device_finalize, Plugin.getUserId(DeviceId));
  }
  ompt::removeDeviceId(reinterpret_cast<ompt_device_t *>(this));
#endif

  return deinitImpl();
}
Expected<DeviceImageTy *> GenericDeviceTy::loadBinary(GenericPluginTy &Plugin,
                                                      StringRef InputTgtImage) {
  DP("Load data from image " DPxMOD "\n", DPxPTR(InputTgtImage.bytes_begin()));

  std::unique_ptr<MemoryBuffer> Buffer;
  if (identify_magic(InputTgtImage) == file_magic::bitcode) {
    auto CompiledImageOrErr = Plugin.getJIT().process(InputTgtImage, *this);
    if (!CompiledImageOrErr) {
      return Plugin::error(ErrorCode::COMPILE_FAILURE,
                           CompiledImageOrErr.takeError(),
                           "failure to jit IR image");
    }
    Buffer = std::move(*CompiledImageOrErr);
  } else {
    Buffer = MemoryBuffer::getMemBufferCopy(InputTgtImage);
  }

  // Load the binary and allocate the image object. Use the next available id
  // for the image id, which is the number of previously loaded images.
  auto ImageOrErr = loadBinaryImpl(std::move(Buffer), LoadedImages.size());
  if (!ImageOrErr)
    return ImageOrErr.takeError();
  DeviceImageTy *Image = *ImageOrErr;

  // Add the image to list.
  LoadedImages.push_back(Image);

  // Setup the global device memory pool if needed.
  if (!Plugin.getRecordReplay().isReplaying() &&
      shouldSetupDeviceMemoryPool()) {
    uint64_t HeapSize;
    auto SizeOrErr = getDeviceHeapSize(HeapSize);
    if (SizeOrErr) {
      REPORT("No global device memory pool due to error: %s\n",
             toString(std::move(SizeOrErr)).data());
    } else if (auto Err = setupDeviceMemoryPool(Plugin, *Image, HeapSize))
      return std::move(Err);
  }

  if (auto Err = setupRPCServer(Plugin, *Image))
    return std::move(Err);

#ifdef OMPT_SUPPORT
  if (ompt::Initialized) {
    size_t Bytes = InputTgtImage.size();
    performOmptCallback(
        device_load, Plugin.getUserId(DeviceId),
        /*FileName=*/nullptr, /*FileOffset=*/0, /*VmaInFile=*/nullptr,
        /*ImgSize=*/Bytes,
        /*HostAddr=*/const_cast<unsigned char *>(InputTgtImage.bytes_begin()),
        /*DeviceAddr=*/nullptr, /* FIXME: ModuleId */ 0);
  }
#endif

  // Call any global constructors present on the device.
  if (auto Err = callGlobalConstructors(Plugin, *Image))
    return std::move(Err);

  // Return the pointer to the table of entries.
  return Image;
}

Error GenericDeviceTy::setupDeviceMemoryPool(GenericPluginTy &Plugin,
                                             DeviceImageTy &Image,
                                             uint64_t PoolSize) {
  // Free the old pool, if any.
  if (DeviceMemoryPool.Ptr) {
    if (auto Err = dataDelete(DeviceMemoryPool.Ptr,
                              TargetAllocTy::TARGET_ALLOC_DEVICE))
      return Err;
  }

  DeviceMemoryPool.Size = PoolSize;
  auto AllocOrErr = dataAlloc(PoolSize, /*HostPtr=*/nullptr,
                              TargetAllocTy::TARGET_ALLOC_DEVICE);
  if (AllocOrErr) {
    DeviceMemoryPool.Ptr = *AllocOrErr;
  } else {
    auto Err = AllocOrErr.takeError();
    REPORT("Failure to allocate device memory for global memory pool: %s\n",
           toString(std::move(Err)).data());
    DeviceMemoryPool.Ptr = nullptr;
    DeviceMemoryPool.Size = 0;
  }

  // Create the metainfo of the device environment global.
  GenericGlobalHandlerTy &GHandler = Plugin.getGlobalHandler();
  if (!GHandler.isSymbolInImage(*this, Image,
                                "__omp_rtl_device_memory_pool_tracker")) {
    DP("Skip the memory pool as there is no tracker symbol in the image.");
    return Error::success();
  }

  GlobalTy TrackerGlobal("__omp_rtl_device_memory_pool_tracker",
                         sizeof(DeviceMemoryPoolTrackingTy),
                         &DeviceMemoryPoolTracking);
  if (auto Err = GHandler.writeGlobalToDevice(*this, Image, TrackerGlobal))
    return Err;

  // Create the metainfo of the device environment global.
  GlobalTy DevEnvGlobal("__omp_rtl_device_memory_pool",
                        sizeof(DeviceMemoryPoolTy), &DeviceMemoryPool);

  // Write device environment values to the device.
  return GHandler.writeGlobalToDevice(*this, Image, DevEnvGlobal);
}

Error GenericDeviceTy::setupRPCServer(GenericPluginTy &Plugin,
                                      DeviceImageTy &Image) {
  // The plugin either does not need an RPC server or it is unavailable.
  if (!shouldSetupRPCServer())
    return Plugin::success();

  // Check if this device needs to run an RPC server.
  RPCServerTy &Server = Plugin.getRPCServer();
  auto UsingOrErr =
      Server.isDeviceUsingRPC(*this, Plugin.getGlobalHandler(), Image);
  if (!UsingOrErr)
    return UsingOrErr.takeError();

  if (!UsingOrErr.get())
    return Plugin::success();

  if (auto Err = Server.initDevice(*this, Plugin.getGlobalHandler(), Image))
    return Err;

  if (auto Err = Server.startThread())
    return Err;

  RPCServer = &Server;
  DP("Running an RPC server on device %d\n", getDeviceId());
  return Plugin::success();
}

Error PinnedAllocationMapTy::insertEntry(void *HstPtr, void *DevAccessiblePtr,
                                         size_t Size, bool ExternallyLocked) {
  // Insert the new entry into the map.
  auto Res = Allocs.insert({HstPtr, DevAccessiblePtr, Size, ExternallyLocked});
  if (!Res.second)
    return Plugin::error(ErrorCode::INVALID_ARGUMENT,
                         "cannot insert locked buffer entry");

  // Check whether the next entry overlaps with the inserted entry.
  auto It = std::next(Res.first);
  if (It == Allocs.end())
    return Plugin::success();

  const EntryTy *NextEntry = &(*It);
  if (intersects(NextEntry->HstPtr, NextEntry->Size, HstPtr, Size))
    return Plugin::error(ErrorCode::INVALID_ARGUMENT,
                         "partial overlapping not allowed in locked buffers");

  return Plugin::success();
}

Error PinnedAllocationMapTy::eraseEntry(const EntryTy &Entry) {
  // Erase the existing entry. Notice this requires an additional map lookup,
  // but this should not be a performance issue. Using iterators would make
  // the code more difficult to read.
  size_t Erased = Allocs.erase({Entry.HstPtr});
  if (!Erased)
    return Plugin::error(ErrorCode::INVALID_ARGUMENT,
                         "cannot erase locked buffer entry");
  return Plugin::success();
}

Error PinnedAllocationMapTy::registerEntryUse(const EntryTy &Entry,
                                              void *HstPtr, size_t Size) {
  if (!contains(Entry.HstPtr, Entry.Size, HstPtr, Size))
    return Plugin::error(ErrorCode::INVALID_ARGUMENT,
                         "partial overlapping not allowed in locked buffers");

  ++Entry.References;
  return Plugin::success();
}

Expected<bool> PinnedAllocationMapTy::unregisterEntryUse(const EntryTy &Entry) {
  if (Entry.References == 0)
    return Plugin::error(ErrorCode::INVALID_ARGUMENT,
                         "invalid number of references");

  // Return whether this was the last user.
  return (--Entry.References == 0);
}

Error PinnedAllocationMapTy::registerHostBuffer(void *HstPtr,
                                                void *DevAccessiblePtr,
                                                size_t Size) {
  assert(HstPtr && "Invalid pointer");
  assert(DevAccessiblePtr && "Invalid pointer");
  assert(Size && "Invalid size");

  std::lock_guard<std::shared_mutex> Lock(Mutex);

  // No pinned allocation should intersect.
  const EntryTy *Entry = findIntersecting(HstPtr);
  if (Entry)
    return Plugin::error(ErrorCode::INVALID_ARGUMENT,
                         "cannot insert entry due to an existing one");

  // Now insert the new entry.
  return insertEntry(HstPtr, DevAccessiblePtr, Size);
}

Error PinnedAllocationMapTy::unregisterHostBuffer(void *HstPtr) {
  assert(HstPtr && "Invalid pointer");

  std::lock_guard<std::shared_mutex> Lock(Mutex);

  const EntryTy *Entry = findIntersecting(HstPtr);
  if (!Entry)
    return Plugin::error(ErrorCode::INVALID_ARGUMENT,
                         "cannot find locked buffer");

  // The address in the entry should be the same we are unregistering.
  if (Entry->HstPtr != HstPtr)
    return Plugin::error(ErrorCode::INVALID_ARGUMENT,
                         "unexpected host pointer in locked buffer entry");

  // Unregister from the entry.
  auto LastUseOrErr = unregisterEntryUse(*Entry);
  if (!LastUseOrErr)
    return LastUseOrErr.takeError();

  // There should be no other references to the pinned allocation.
  if (!(*LastUseOrErr))
    return Plugin::error(ErrorCode::INVALID_ARGUMENT,
                         "the locked buffer is still being used");

  // Erase the entry from the map.
  return eraseEntry(*Entry);
}

Expected<void *> PinnedAllocationMapTy::lockHostBuffer(void *HstPtr,
                                                       size_t Size) {
  assert(HstPtr && "Invalid pointer");
  assert(Size && "Invalid size");

  std::lock_guard<std::shared_mutex> Lock(Mutex);

  const EntryTy *Entry = findIntersecting(HstPtr);

  if (Entry) {
    // An already registered intersecting buffer was found. Register a new use.
    if (auto Err = registerEntryUse(*Entry, HstPtr, Size))
      return std::move(Err);

    // Return the device accessible pointer with the correct offset.
    return utils::advancePtr(Entry->DevAccessiblePtr,
                             utils::getPtrDiff(HstPtr, Entry->HstPtr));
  }

  // No intersecting registered allocation found in the map. First, lock the
  // host buffer and retrieve the device accessible pointer.
  auto DevAccessiblePtrOrErr = Device.dataLockImpl(HstPtr, Size);
  if (!DevAccessiblePtrOrErr)
    return DevAccessiblePtrOrErr.takeError();

  // Now insert the new entry into the map.
  if (auto Err = insertEntry(HstPtr, *DevAccessiblePtrOrErr, Size))
    return std::move(Err);

  // Return the device accessible pointer.
  return *DevAccessiblePtrOrErr;
}

Error PinnedAllocationMapTy::unlockHostBuffer(void *HstPtr) {
  assert(HstPtr && "Invalid pointer");

  std::lock_guard<std::shared_mutex> Lock(Mutex);

  const EntryTy *Entry = findIntersecting(HstPtr);
  if (!Entry)
    return Plugin::error(ErrorCode::INVALID_ARGUMENT,
                         "cannot find locked buffer");

  // Unregister from the locked buffer. No need to do anything if there are
  // others using the allocation.
  auto LastUseOrErr = unregisterEntryUse(*Entry);
  if (!LastUseOrErr)
    return LastUseOrErr.takeError();

  // No need to do anything if there are others using the allocation.
  if (!(*LastUseOrErr))
    return Plugin::success();

  // This was the last user of the allocation. Unlock the original locked buffer
  // if it was locked by the plugin. Do not unlock it if it was locked by an
  // external entity. Unlock the buffer using the host pointer of the entry.
  if (!Entry->ExternallyLocked)
    if (auto Err = Device.dataUnlockImpl(Entry->HstPtr))
      return Err;

  // Erase the entry from the map.
  return eraseEntry(*Entry);
}

Error PinnedAllocationMapTy::lockMappedHostBuffer(void *HstPtr, size_t Size) {
  assert(HstPtr && "Invalid pointer");
  assert(Size && "Invalid size");

  std::lock_guard<std::shared_mutex> Lock(Mutex);

  // If previously registered, just register a new user on the entry.
  const EntryTy *Entry = findIntersecting(HstPtr);
  if (Entry)
    return registerEntryUse(*Entry, HstPtr, Size);

  size_t BaseSize;
  void *BaseHstPtr, *BaseDevAccessiblePtr;

  // Check if it was externally pinned by a vendor-specific API.
  auto IsPinnedOrErr = Device.isPinnedPtrImpl(HstPtr, BaseHstPtr,
                                              BaseDevAccessiblePtr, BaseSize);
  if (!IsPinnedOrErr)
    return IsPinnedOrErr.takeError();

  // If pinned, just insert the entry representing the whole pinned buffer.
  if (*IsPinnedOrErr)
    return insertEntry(BaseHstPtr, BaseDevAccessiblePtr, BaseSize,
                       /* Externally locked */ true);

  // Not externally pinned. Do nothing if locking of mapped buffers is disabled.
  if (!LockMappedBuffers)
    return Plugin::success();

  // Otherwise, lock the buffer and insert the new entry.
  auto DevAccessiblePtrOrErr = Device.dataLockImpl(HstPtr, Size);
  if (!DevAccessiblePtrOrErr) {
    // Errors may be tolerated.
    if (!IgnoreLockMappedFailures)
      return DevAccessiblePtrOrErr.takeError();

    consumeError(DevAccessiblePtrOrErr.takeError());
    return Plugin::success();
  }

  return insertEntry(HstPtr, *DevAccessiblePtrOrErr, Size);
}

Error PinnedAllocationMapTy::unlockUnmappedHostBuffer(void *HstPtr) {
  assert(HstPtr && "Invalid pointer");

  std::lock_guard<std::shared_mutex> Lock(Mutex);

  // Check whether there is any intersecting entry.
  const EntryTy *Entry = findIntersecting(HstPtr);

  // No entry but automatic locking of mapped buffers is disabled, so
  // nothing to do.
  if (!Entry && !LockMappedBuffers)
    return Plugin::success();

  // No entry, automatic locking is enabled, but the locking may have failed, so
  // do nothing.
  if (!Entry && IgnoreLockMappedFailures)
    return Plugin::success();

  // No entry, but the automatic locking is enabled, so this is an error.
  if (!Entry)
    return Plugin::error(ErrorCode::INVALID_ARGUMENT,
                         "locked buffer not found");

  // There is entry, so unregister a user and check whether it was the last one.
  auto LastUseOrErr = unregisterEntryUse(*Entry);
  if (!LastUseOrErr)
    return LastUseOrErr.takeError();

  // If it is not the last one, there is nothing to do.
  if (!(*LastUseOrErr))
    return Plugin::success();

  // Otherwise, if it was the last and the buffer was locked by the plugin,
  // unlock it.
  if (!Entry->ExternallyLocked)
    if (auto Err = Device.dataUnlockImpl(Entry->HstPtr))
      return Err;

  // Finally erase the entry from the map.
  return eraseEntry(*Entry);
}

Error GenericDeviceTy::synchronize(__tgt_async_info *AsyncInfo,
                                   bool ReleaseQueue) {
  if (!AsyncInfo)
    return Plugin::error(ErrorCode::INVALID_ARGUMENT,
                         "invalid async info queue");

  SmallVector<void *> AllocsToDelete{};
  {
    std::lock_guard<std::mutex> AllocationGuard{AsyncInfo->Mutex};

    // This can be false when no work has been added to the AsyncInfo. In which
    // case, the device has nothing to synchronize.
    if (AsyncInfo->Queue)
      if (auto Err = synchronizeImpl(*AsyncInfo, ReleaseQueue))
        return Err;

    std::swap(AllocsToDelete, AsyncInfo->AssociatedAllocations);
  }

  for (auto *Ptr : AllocsToDelete)
    if (auto Err = dataDelete(Ptr, TargetAllocTy::TARGET_ALLOC_DEVICE))
      return Err;

  return Plugin::success();
}

Error GenericDeviceTy::queryAsync(__tgt_async_info *AsyncInfo) {
  if (!AsyncInfo || !AsyncInfo->Queue)
    return Plugin::error(ErrorCode::INVALID_ARGUMENT,
                         "invalid async info queue");

  return queryAsyncImpl(*AsyncInfo);
}

Error GenericDeviceTy::memoryVAMap(void **Addr, void *VAddr, size_t *RSize) {
  return Plugin::error(ErrorCode::UNSUPPORTED,
                       "device does not support VA Management");
}

Error GenericDeviceTy::memoryVAUnMap(void *VAddr, size_t Size) {
  return Plugin::error(ErrorCode::UNSUPPORTED,
                       "device does not support VA Management");
}

Error GenericDeviceTy::getDeviceMemorySize(uint64_t &DSize) {
  return Plugin::error(
      ErrorCode::UNIMPLEMENTED,
      "missing getDeviceMemorySize implementation (required by RR-heuristic");
}

Expected<void *> GenericDeviceTy::dataAlloc(int64_t Size, void *HostPtr,
                                            TargetAllocTy Kind) {
  void *Alloc = nullptr;

  if (Plugin.getRecordReplay().isRecordingOrReplaying())
    return Plugin.getRecordReplay().alloc(Size);

  switch (Kind) {
  case TARGET_ALLOC_DEFAULT:
  case TARGET_ALLOC_DEVICE_NON_BLOCKING:
  case TARGET_ALLOC_DEVICE:
    if (MemoryManager) {
      Alloc = MemoryManager->allocate(Size, HostPtr);
      if (!Alloc)
        return Plugin::error(ErrorCode::OUT_OF_RESOURCES,
                             "failed to allocate from memory manager");
      break;
    }
    [[fallthrough]];
  case TARGET_ALLOC_HOST:
  case TARGET_ALLOC_SHARED:
    Alloc = allocate(Size, HostPtr, Kind);
    if (!Alloc)
      return Plugin::error(ErrorCode::OUT_OF_RESOURCES,
                           "failed to allocate from device allocator");
  }

  // Report error if the memory manager or the device allocator did not return
  // any memory buffer.
  if (!Alloc)
    return Plugin::error(ErrorCode::UNIMPLEMENTED,
                         "invalid target data allocation kind or requested "
                         "allocator not implemented yet");

  // Register allocated buffer as pinned memory if the type is host memory.
  if (Kind == TARGET_ALLOC_HOST)
    if (auto Err = PinnedAllocs.registerHostBuffer(Alloc, Alloc, Size))
      return std::move(Err);

  // Keep track of the allocation stack if we track allocation traces.
  if (OMPX_TrackAllocationTraces) {
    std::string StackTrace;
    llvm::raw_string_ostream OS(StackTrace);
    llvm::sys::PrintStackTrace(OS);

    AllocationTraceInfoTy *ATI = new AllocationTraceInfoTy();
    ATI->AllocationTrace = std::move(StackTrace);
    ATI->DevicePtr = Alloc;
    ATI->HostPtr = HostPtr;
    ATI->Size = Size;
    ATI->Kind = Kind;

    auto AllocationTraceMap = AllocationTraces.getExclusiveAccessor();
    auto *&MapATI = (*AllocationTraceMap)[Alloc];
    ATI->LastAllocationInfo = MapATI;
    MapATI = ATI;
  }

  return Alloc;
}

Error GenericDeviceTy::dataDelete(void *TgtPtr, TargetAllocTy Kind) {
  // Free is a noop when recording or replaying.
  if (Plugin.getRecordReplay().isRecordingOrReplaying())
    return Plugin::success();

  // Keep track of the deallocation stack if we track allocation traces.
  if (OMPX_TrackAllocationTraces) {
    AllocationTraceInfoTy *ATI = nullptr;
    {
      auto AllocationTraceMap = AllocationTraces.getExclusiveAccessor();
      ATI = (*AllocationTraceMap)[TgtPtr];
    }

    std::string StackTrace;
    llvm::raw_string_ostream OS(StackTrace);
    llvm::sys::PrintStackTrace(OS);

    if (!ATI)
      ErrorReporter::reportDeallocationOfNonAllocatedPtr(TgtPtr, Kind, ATI,
                                                         StackTrace);

    // ATI is not null, thus we can lock it to inspect and modify it further.
    std::lock_guard<std::mutex> LG(ATI->Lock);
    if (!ATI->DeallocationTrace.empty())
      ErrorReporter::reportDeallocationOfDeallocatedPtr(TgtPtr, Kind, ATI,
                                                        StackTrace);

    if (ATI->Kind != Kind)
      ErrorReporter::reportDeallocationOfWrongPtrKind(TgtPtr, Kind, ATI,
                                                      StackTrace);

    ATI->DeallocationTrace = StackTrace;

#undef DEALLOCATION_ERROR
  }

  int Res;
  switch (Kind) {
  case TARGET_ALLOC_DEFAULT:
  case TARGET_ALLOC_DEVICE_NON_BLOCKING:
  case TARGET_ALLOC_DEVICE:
    if (MemoryManager) {
      Res = MemoryManager->free(TgtPtr);
      if (Res)
        return Plugin::error(
            ErrorCode::OUT_OF_RESOURCES,
            "failure to deallocate device pointer %p via memory manager",
            TgtPtr);
      break;
    }
    [[fallthrough]];
  case TARGET_ALLOC_HOST:
  case TARGET_ALLOC_SHARED:
    Res = free(TgtPtr, Kind);
    if (Res)
      return Plugin::error(
          ErrorCode::UNKNOWN,
          "failure to deallocate device pointer %p via device deallocator",
          TgtPtr);
  }

  // Unregister deallocated pinned memory buffer if the type is host memory.
  if (Kind == TARGET_ALLOC_HOST)
    if (auto Err = PinnedAllocs.unregisterHostBuffer(TgtPtr))
      return Err;

  return Plugin::success();
}

Error GenericDeviceTy::dataSubmit(void *TgtPtr, const void *HstPtr,
                                  int64_t Size, __tgt_async_info *AsyncInfo) {
  AsyncInfoWrapperTy AsyncInfoWrapper(*this, AsyncInfo);

  auto Err = dataSubmitImpl(TgtPtr, HstPtr, Size, AsyncInfoWrapper);
  AsyncInfoWrapper.finalize(Err);
  return Err;
}

Error GenericDeviceTy::dataRetrieve(void *HstPtr, const void *TgtPtr,
                                    int64_t Size, __tgt_async_info *AsyncInfo) {
  AsyncInfoWrapperTy AsyncInfoWrapper(*this, AsyncInfo);

  auto Err = dataRetrieveImpl(HstPtr, TgtPtr, Size, AsyncInfoWrapper);
  AsyncInfoWrapper.finalize(Err);
  return Err;
}

Error GenericDeviceTy::dataExchange(const void *SrcPtr, GenericDeviceTy &DstDev,
                                    void *DstPtr, int64_t Size,
                                    __tgt_async_info *AsyncInfo) {
  AsyncInfoWrapperTy AsyncInfoWrapper(*this, AsyncInfo);

  auto Err = dataExchangeImpl(SrcPtr, DstDev, DstPtr, Size, AsyncInfoWrapper);
  AsyncInfoWrapper.finalize(Err);
  return Err;
}

Error GenericDeviceTy::dataFill(void *TgtPtr, const void *PatternPtr,
                                int64_t PatternSize, int64_t Size,
                                __tgt_async_info *AsyncInfo) {
  AsyncInfoWrapperTy AsyncInfoWrapper(*this, AsyncInfo);
  auto Err =
      dataFillImpl(TgtPtr, PatternPtr, PatternSize, Size, AsyncInfoWrapper);
  AsyncInfoWrapper.finalize(Err);
  return Err;
}

Error GenericDeviceTy::launchKernel(void *EntryPtr, void **ArgPtrs,
                                    ptrdiff_t *ArgOffsets,
                                    KernelArgsTy &KernelArgs,
                                    __tgt_async_info *AsyncInfo) {
  AsyncInfoWrapperTy AsyncInfoWrapper(
      *this,
      Plugin.getRecordReplay().isRecordingOrReplaying() ? nullptr : AsyncInfo);

  GenericKernelTy &GenericKernel =
      *reinterpret_cast<GenericKernelTy *>(EntryPtr);

  {
    std::string StackTrace;
    if (OMPX_TrackNumKernelLaunches) {
      llvm::raw_string_ostream OS(StackTrace);
      llvm::sys::PrintStackTrace(OS);
    }

    auto KernelTraceInfoRecord = KernelLaunchTraces.getExclusiveAccessor();
    (*KernelTraceInfoRecord)
        .emplace(&GenericKernel, std::move(StackTrace), AsyncInfo);
  }

  auto Err = GenericKernel.launch(*this, ArgPtrs, ArgOffsets, KernelArgs,
                                  AsyncInfoWrapper);

  // 'finalize' here to guarantee next record-replay actions are in-sync
  AsyncInfoWrapper.finalize(Err);

  RecordReplayTy &RecordReplay = Plugin.getRecordReplay();
  if (RecordReplay.isRecordingOrReplaying() &&
      RecordReplay.isSaveOutputEnabled())
    RecordReplay.saveKernelOutputInfo(GenericKernel.getName());

  return Err;
}

Error GenericDeviceTy::initAsyncInfo(__tgt_async_info **AsyncInfoPtr) {
  assert(AsyncInfoPtr && "Invalid async info");

  *AsyncInfoPtr = new __tgt_async_info();

  AsyncInfoWrapperTy AsyncInfoWrapper(*this, *AsyncInfoPtr);

  auto Err = initAsyncInfoImpl(AsyncInfoWrapper);
  AsyncInfoWrapper.finalize(Err);
  return Err;
}

Error GenericDeviceTy::enqueueHostCall(void (*Callback)(void *), void *UserData,
                                       __tgt_async_info *AsyncInfo) {
  AsyncInfoWrapperTy AsyncInfoWrapper(*this, AsyncInfo);

  auto Err = enqueueHostCallImpl(Callback, UserData, AsyncInfoWrapper);
  AsyncInfoWrapper.finalize(Err);
  return Err;
}

Error GenericDeviceTy::initDeviceInfo(__tgt_device_info *DeviceInfo) {
  assert(DeviceInfo && "Invalid device info");

  return initDeviceInfoImpl(DeviceInfo);
}

Error GenericDeviceTy::setCoarseGrainMemory(void *ptr, int64_t size) {
  assert(ptr != nullptr);
  assert(size > 0);

  return setCoarseGrainMemoryImpl(ptr, size);
}

uint32_t GenericDeviceTy::queryCoarseGrainMemory(const void *ptr,
                                                 int64_t size) {
  assert(ptr != nullptr);
  assert(size > 0);

  return queryCoarseGrainMemoryImpl(ptr, size);
}

bool GenericDeviceTy::hasAPUDevice() { return hasAPUDeviceImpl(); }

bool GenericDeviceTy::hasGfx90aDevice() { return hasGfx90aDeviceImpl(); }

bool GenericDeviceTy::supportsUnifiedMemory() {
  return supportsUnifiedMemoryImpl();
}

bool GenericDeviceTy::IsGfx90aCoarseGrainUsmMapEnabled() {
  return IsGfx90aCoarseGrainUsmMapEnabledImpl();
}

Error GenericDeviceTy::prepopulatePageTable(void *ptr, int64_t size) {
  assert(ptr != nullptr);
  assert(size > 0);

  return prepopulatePageTableImpl(ptr, size);
}

Error GenericDeviceTy::printInfo() {
  auto Info = obtainInfoImpl();

  // Get the vendor-specific info entries describing the device properties.
  if (auto Err = Info.takeError())
    return Err;

  // Print all info entries.
  Info->print();

  return Plugin::success();
}

Error GenericDeviceTy::createEvent(void **EventPtrStorage) {
  return createEventImpl(EventPtrStorage);
}

Error GenericDeviceTy::destroyEvent(void *EventPtr) {
  return destroyEventImpl(EventPtr);
}

Error GenericDeviceTy::recordEvent(void *EventPtr,
                                   __tgt_async_info *AsyncInfo) {
  AsyncInfoWrapperTy AsyncInfoWrapper(*this, AsyncInfo);

  auto Err = recordEventImpl(EventPtr, AsyncInfoWrapper);
  AsyncInfoWrapper.finalize(Err);
  return Err;
}

Error GenericDeviceTy::waitEvent(void *EventPtr, __tgt_async_info *AsyncInfo) {
  AsyncInfoWrapperTy AsyncInfoWrapper(*this, AsyncInfo);

  auto Err = waitEventImpl(EventPtr, AsyncInfoWrapper);
  AsyncInfoWrapper.finalize(Err);
  return Err;
}

Expected<bool> GenericDeviceTy::hasPendingWork(__tgt_async_info *AsyncInfo) {
  AsyncInfoWrapperTy AsyncInfoWrapper(*this, AsyncInfo);
  auto Res = hasPendingWorkImpl(AsyncInfoWrapper);
  if (auto Err = Res.takeError()) {
    AsyncInfoWrapper.finalize(Err);
    return Err;
  }

  auto Err = Plugin::success();
  AsyncInfoWrapper.finalize(Err);
  if (Err)
    return Err;
  return Res;
}

Expected<bool> GenericDeviceTy::isEventComplete(void *Event,
                                                __tgt_async_info *AsyncInfo) {
  AsyncInfoWrapperTy AsyncInfoWrapper(*this, AsyncInfo);
  auto Res = isEventCompleteImpl(Event, AsyncInfoWrapper);
  if (auto Err = Res.takeError()) {
    AsyncInfoWrapper.finalize(Err);
    return Err;
  }

  auto Err = Plugin::success();
  AsyncInfoWrapper.finalize(Err);
  if (Err)
    return Err;
  return Res;
}

Error GenericDeviceTy::syncEvent(void *EventPtr) {
  return syncEventImpl(EventPtr);
}

bool GenericDeviceTy::useAutoZeroCopy() { return useAutoZeroCopyImpl(); }

Error GenericDeviceTy::zeroCopySanityChecksAndDiag(bool isUnifiedSharedMemory,
                                                   bool isAutoZeroCopy,
                                                   bool isEagerMaps) {
  return zeroCopySanityChecksAndDiagImpl(isUnifiedSharedMemory, isAutoZeroCopy,
                                         isEagerMaps);
}

bool GenericDeviceTy::getMultiDeviceKernelValue(void *EntryPtr) {
  GenericKernelTy &GenericKernel =
      *reinterpret_cast<GenericKernelTy *>(EntryPtr);

  return GenericKernel.isMultiDeviceKernel();
}

bool GenericDeviceTy::useSharedMemForDescriptor(int64_t Size) { return false; }

void *GenericDeviceTy::getFree_ArgBuf(size_t sz) {
  void *found_ptr = nullptr;
  for (auto entry : ArgBufEntries) {
    if (entry->is_free && entry->Size >= sz) {
      entry->is_free = false;
      found_ptr = entry->Addr;
      break;
    }
  }
  if (!found_ptr) {
    found_ptr = this->allocate(sz, &found_ptr, TARGET_ALLOC_SHARED);
    assert(found_ptr && "Could not get SHARED mem for Arg Buffer\n");
    ArgBufEntryTy *new_entry_ptr = new ArgBufEntryTy;
    new_entry_ptr->Size = sz;
    new_entry_ptr->Addr = found_ptr;
    new_entry_ptr->is_free = false;
    ArgBufEntries.push_back(new_entry_ptr);
  }
  return found_ptr;
}
void GenericDeviceTy::moveBusyToFree_ArgBuf(void *ptr) {
  bool found_argbuf = false;
  for (auto entry : ArgBufEntries) {
    if (entry->Addr == ptr) {
      assert(!entry->is_free && "moveBusyToFree_Arg: entry already free");
      entry->is_free = true;
      found_argbuf = true;
      return;
    }
  }
  assert(found_argbuf && "Could not find ArgBuf to free");
}
void GenericDeviceTy::clear_ArgBufs() {
  for (auto entry : ArgBufEntries) {
    this->free(entry->Addr, TARGET_ALLOC_SHARED);
    delete entry;
  }
  ArgBufEntries.clear();
}

Error GenericPluginTy::init() {
  if (Initialized)
    return Plugin::success();

  auto NumDevicesOrErr = initImpl();
  if (!NumDevicesOrErr)
    return NumDevicesOrErr.takeError();
  Initialized = true;

  NumDevices = *NumDevicesOrErr;
  if (NumDevices == 0)
    return Plugin::success();

  assert(Devices.size() == 0 && "Plugin already initialized");
  Devices.resize(NumDevices, nullptr);

  GlobalHandler = createGlobalHandler();
  assert(GlobalHandler && "Invalid global handler");

  RPCServer = new RPCServerTy(*this);
  assert(RPCServer && "Invalid RPC server");

  RecordReplay = new RecordReplayTy();
  assert(RecordReplay && "Invalid RR interface");

  return Plugin::success();
}

Error GenericPluginTy::deinit() {
  assert(Initialized && "Plugin was not initialized!");

  // Deinitialize all active devices.
  for (int32_t DeviceId = 0; DeviceId < NumDevices; ++DeviceId) {
    if (Devices[DeviceId]) {
      if (auto Err = deinitDevice(DeviceId))
        return Err;
    }
    assert(!Devices[DeviceId] && "Device was not deinitialized");
  }

  // There is no global handler if no device is available.
  if (GlobalHandler)
    delete GlobalHandler;

  if (RPCServer) {
    if (Error Err = RPCServer->shutDown())
      return Err;
    delete RPCServer;
  }

  if (RecordReplay)
    delete RecordReplay;

  // Perform last deinitializations on the plugin.
  if (Error Err = deinitImpl())
    return Err;
  Initialized = false;

  return Plugin::success();
}

Error GenericPluginTy::initDevice(int32_t DeviceId) {
  assert(!Devices[DeviceId] && "Device already initialized");

  // Create the device and save the reference.
  GenericDeviceTy *Device = createDevice(*this, DeviceId, NumDevices);
  assert(Device && "Invalid device");

  // Save the device reference into the list.
  Devices[DeviceId] = Device;

  // Initialize the device and its resources.
  return Device->init(*this);
}

Error GenericPluginTy::deinitDevice(int32_t DeviceId) {
  // The device may be already deinitialized.
  if (Devices[DeviceId] == nullptr)
    return Plugin::success();

  // Deinitialize the device and release its resources.
  if (auto Err = Devices[DeviceId]->deinit(*this))
    return Err;

  // Delete the device and invalidate its reference.
  delete Devices[DeviceId];
  Devices[DeviceId] = nullptr;

  return Plugin::success();
}

Expected<bool> GenericPluginTy::checkELFImage(StringRef Image) const {
  // First check if this image is a regular ELF file.
  if (!utils::elf::isELF(Image))
    return false;

  // Check if this image is an ELF with a matching machine value.
  auto MachineOrErr = utils::elf::checkMachine(Image, getMagicElfBits());
  if (!MachineOrErr)
    return MachineOrErr.takeError();

  return MachineOrErr;
}

Expected<bool> GenericPluginTy::checkBitcodeImage(StringRef Image) const {
  if (identify_magic(Image) != file_magic::bitcode)
    return false;

  LLVMContext Context;
  auto ModuleOrErr = getLazyBitcodeModule(MemoryBufferRef(Image, ""), Context,
                                          /*ShouldLazyLoadMetadata=*/true);
  if (!ModuleOrErr)
    return ModuleOrErr.takeError();
  Module &M = **ModuleOrErr;

  return M.getTargetTriple().getArch() == getTripleArch();
}

int32_t GenericPluginTy::is_initialized() const { return Initialized; }

<<<<<<< HEAD
void GenericPluginTy::check_invalid_image(__tgt_device_image *InvalidImage) {
  // Check if the image was rejected because of conflicting XNACK modes.
  checkInvalidImage(InvalidImage);
}

int32_t GenericPluginTy::supports_empty_images() {
  return supportsEmptyImages();
}

int32_t GenericPluginTy::is_plugin_compatible(__tgt_device_image *Image) {
  auto T = logger::log<int32_t>(__func__, Image);
  auto R = [&]() {
    StringRef Buffer(reinterpret_cast<const char *>(Image->ImageStart),
                     utils::getPtrDiff(Image->ImageEnd, Image->ImageStart));

    auto HandleError = [&](Error Err) -> bool {
      [[maybe_unused]] std::string ErrStr = toString(std::move(Err));
      DP("Failure to check validity of image %p: %s", Image, ErrStr.c_str());
      return false;
    };
    switch (identify_magic(Buffer)) {
    case file_magic::elf:
    case file_magic::elf_relocatable:
    case file_magic::elf_executable:
    case file_magic::elf_shared_object:
    case file_magic::elf_core: {
      auto MatchOrErr = checkELFImage(Buffer);
      if (Error Err = MatchOrErr.takeError())
        return HandleError(std::move(Err));
      return *MatchOrErr;
    }
    case file_magic::bitcode: {
      auto MatchOrErr = checkBitcodeImage(Buffer);
      if (Error Err = MatchOrErr.takeError())
        return HandleError(std::move(Err));
      return *MatchOrErr;
    }
    default:
      return false;
    }
  }();
  T.res(R);
  return R;
}

int32_t GenericPluginTy::is_device_compatible(int32_t DeviceId,
                                              __tgt_device_image *Image) {
  auto T = logger::log<int32_t>(__func__, DeviceId, Image);
  auto R = [&]() {
    StringRef Buffer(reinterpret_cast<const char *>(Image->ImageStart),
                     utils::getPtrDiff(Image->ImageEnd, Image->ImageStart));

    auto HandleError = [&](Error Err) -> bool {
      [[maybe_unused]] std::string ErrStr = toString(std::move(Err));
      DP("Failure to check validity of image %p: %s", Image, ErrStr.c_str());
      return false;
    };
    switch (identify_magic(Buffer)) {
    case file_magic::elf:
    case file_magic::elf_relocatable:
    case file_magic::elf_executable:
    case file_magic::elf_shared_object:
    case file_magic::elf_core: {
      auto MatchOrErr = checkELFImage(Buffer);
      if (Error Err = MatchOrErr.takeError())
        return HandleError(std::move(Err));
      if (!*MatchOrErr)
        return false;

      // Perform plugin-dependent checks for the specific architecture if
      // needed.
      auto CompatibleOrErr = isELFCompatible(DeviceId, Buffer);
      if (Error Err = CompatibleOrErr.takeError())
        return HandleError(std::move(Err));
      return *CompatibleOrErr;
    }
    case file_magic::bitcode: {
      auto MatchOrErr = checkBitcodeImage(Buffer);
      if (Error Err = MatchOrErr.takeError())
        return HandleError(std::move(Err));
      return *MatchOrErr;
    }
    default:
      return false;
    }
  }();
  T.res(R);
  return R;
=======
int32_t GenericPluginTy::isPluginCompatible(StringRef Image) {
  auto HandleError = [&](Error Err) -> bool {
    [[maybe_unused]] std::string ErrStr = toString(std::move(Err));
    DP("Failure to check validity of image %p: %s", Image, ErrStr.c_str());
    return false;
  };
  switch (identify_magic(Image)) {
  case file_magic::elf:
  case file_magic::elf_relocatable:
  case file_magic::elf_executable:
  case file_magic::elf_shared_object:
  case file_magic::elf_core: {
    auto MatchOrErr = checkELFImage(Image);
    if (Error Err = MatchOrErr.takeError())
      return HandleError(std::move(Err));
    return *MatchOrErr;
  }
  case file_magic::bitcode: {
    auto MatchOrErr = checkBitcodeImage(Image);
    if (Error Err = MatchOrErr.takeError())
      return HandleError(std::move(Err));
    return *MatchOrErr;
  }
  default:
    return false;
  }
}

int32_t GenericPluginTy::isDeviceCompatible(int32_t DeviceId, StringRef Image) {
  auto HandleError = [&](Error Err) -> bool {
    [[maybe_unused]] std::string ErrStr = toString(std::move(Err));
    DP("Failure to check validity of image %p: %s", Image, ErrStr.c_str());
    return false;
  };
  switch (identify_magic(Image)) {
  case file_magic::elf:
  case file_magic::elf_relocatable:
  case file_magic::elf_executable:
  case file_magic::elf_shared_object:
  case file_magic::elf_core: {
    auto MatchOrErr = checkELFImage(Image);
    if (Error Err = MatchOrErr.takeError())
      return HandleError(std::move(Err));
    if (!*MatchOrErr)
      return false;

    // Perform plugin-dependent checks for the specific architecture if needed.
    auto CompatibleOrErr = isELFCompatible(DeviceId, Image);
    if (Error Err = CompatibleOrErr.takeError())
      return HandleError(std::move(Err));
    return *CompatibleOrErr;
  }
  case file_magic::bitcode: {
    auto MatchOrErr = checkBitcodeImage(Image);
    if (Error Err = MatchOrErr.takeError())
      return HandleError(std::move(Err));
    return *MatchOrErr;
  }
  default:
    return false;
  }
>>>>>>> 51e3c3d5
}

int32_t GenericPluginTy::is_device_initialized(int32_t DeviceId) const {
  return isValidDeviceId(DeviceId) && Devices[DeviceId] != nullptr;
}

int32_t GenericPluginTy::init_device(int32_t DeviceId) {
  auto T = logger::log<int32_t>(__func__, DeviceId);
  auto R = [&]() {
    auto Err = initDevice(DeviceId);
    if (Err) {
      REPORT("Failure to initialize device %d: %s\n", DeviceId,
             toString(std::move(Err)).data());
      return OFFLOAD_FAIL;
    }

    return OFFLOAD_SUCCESS;
  }();
  T.res(R);
  return R;
}

int32_t GenericPluginTy::number_of_devices() {
  auto T = logger::log<int32_t>(__func__);
  auto R = [&]() { return getNumDevices(); }();
  T.res(R);
  return R;
}

int GenericPluginTy::number_of_team_procs(int DeviceId) {
  auto T = logger::log<int>(__func__, DeviceId);
  auto R = [&]() { return getDevice(DeviceId).getNumComputeUnits(); }();
  T.res(R);
  return R;
}

bool GenericPluginTy::has_apu_device(int32_t DeviceId) {
  auto T = logger::log<bool>(__func__, DeviceId);
  auto R = [&]() { return getDevice(DeviceId).hasAPUDevice(); }();
  T.res(R);
  return R;
}

bool GenericPluginTy::is_gfx90a(int32_t DeviceId) {
  auto T = logger::log<bool>(__func__, DeviceId);
  auto R = [&]() { return getDevice(DeviceId).hasGfx90aDeviceImpl(); }();
  T.res(R);
  return R;
}

bool GenericPluginTy::supports_unified_memory(int32_t DeviceId) {
  auto T = logger::log<bool>(__func__, DeviceId);
  auto R = [&]() { return getDevice(DeviceId).supportsUnifiedMemory(); }();
  T.res(R);
  return R;
}

bool GenericPluginTy::is_gfx90a_coarse_grain_usm_map_enabled(int32_t DeviceId) {
  auto T = logger::log<bool>(__func__, DeviceId);
  auto R = [&]() {
    return getDevice(DeviceId).IsGfx90aCoarseGrainUsmMapEnabled();
  }();
  T.res(R);
  return R;
}

bool GenericPluginTy::is_system_supporting_managed_memory(int32_t DeviceId) {
  auto T = logger::log<bool>(__func__, DeviceId);
  auto R = [&]() { return IsSystemSupportingManagedMemory(); }();
  T.res(R);
  return R;
}

int32_t GenericPluginTy::is_data_exchangable(int32_t SrcDeviceId,
                                             int32_t DstDeviceId) {
  auto T = logger::log<int32_t>(__func__, SrcDeviceId, DstDeviceId);
  auto R = [&]() { return isDataExchangable(SrcDeviceId, DstDeviceId); }();
  T.res(R);
  return R;
}

int32_t GenericPluginTy::initialize_record_replay(int32_t DeviceId,
                                                  int64_t MemorySize,
                                                  void *VAddr, bool isRecord,
                                                  bool SaveOutput,
                                                  uint64_t &ReqPtrArgOffset) {
  auto T = logger::log<int32_t>(__func__, DeviceId, MemorySize, VAddr, isRecord,
                                SaveOutput, &ReqPtrArgOffset);
  auto R = [&]() {
    GenericDeviceTy &Device = getDevice(DeviceId);
    RecordReplayTy::RRStatusTy Status =
        isRecord ? RecordReplayTy::RRStatusTy::RRRecording
                 : RecordReplayTy::RRStatusTy::RRReplaying;

  if (auto Err = RecordReplay->init(&Device, MemorySize, VAddr, Status,
                                    SaveOutput, ReqPtrArgOffset)) {
    REPORT("WARNING RR did not initialize RR-properly with %lu bytes"
           "(Error: %s)\n",
           MemorySize, toString(std::move(Err)).data());
    RecordReplay->setStatus(RecordReplayTy::RRStatusTy::RRDeactivated);

      if (!isRecord) {
        return OFFLOAD_FAIL;
      }
    }
    return OFFLOAD_SUCCESS;
  }();
  T.res(R);
  return R;
}

int32_t GenericPluginTy::load_binary(int32_t DeviceId,
                                     __tgt_device_image *TgtImage,
                                     __tgt_device_binary *Binary) {
  auto T = logger::log<int32_t>(__func__, DeviceId, TgtImage, Binary);
  auto R = [&]() {
    GenericDeviceTy &Device = getDevice(DeviceId);

  StringRef Buffer(reinterpret_cast<const char *>(TgtImage->ImageStart),
                   utils::getPtrDiff(TgtImage->ImageEnd, TgtImage->ImageStart));
  auto ImageOrErr = Device.loadBinary(*this, Buffer);
  if (!ImageOrErr) {
    auto Err = ImageOrErr.takeError();
    REPORT("Failure to load binary image %p on device %d: %s\n", TgtImage,
           DeviceId, toString(std::move(Err)).data());
    return OFFLOAD_FAIL;
  }

    DeviceImageTy *Image = *ImageOrErr;
    assert(Image != nullptr && "Invalid Image");

    *Binary = __tgt_device_binary{reinterpret_cast<uint64_t>(Image)};

    return OFFLOAD_SUCCESS;
  }();
  T.res(R);
  return R;
}

void *GenericPluginTy::data_alloc(int32_t DeviceId, int64_t Size, void *HostPtr,
                                  int32_t Kind) {
  auto T = logger::log<void *>(__func__, DeviceId, Size, HostPtr, Kind);
  auto R = [&]() -> void * {
#ifdef OMPT_SUPPORT
    // If OMPT is enabled, collect start and end times for the allocation.
    OmptTimestampRAII Ts;
#endif
    auto AllocOrErr =
        getDevice(DeviceId).dataAlloc(Size, HostPtr, (TargetAllocTy)Kind);
    if (!AllocOrErr) {
      auto Err = AllocOrErr.takeError();
      REPORT("Failure to allocate device memory: %s\n",
             toString(std::move(Err)).data());
      return nullptr;
    }
    assert(*AllocOrErr && "Null pointer upon successful allocation");

    return *AllocOrErr;
  }();
  T.res(R);
  return R;
}

int32_t GenericPluginTy::data_delete(int32_t DeviceId, void *TgtPtr,
                                     int32_t Kind) {
  auto T = logger::log<int32_t>(__func__, DeviceId, TgtPtr, Kind);
  auto R = [&]() {
#ifdef OMPT_SUPPORT
    // If OMPT is enabled, collect start and end times for the data delete.
    OmptTimestampRAII Ts;
#endif
    auto Err = getDevice(DeviceId).dataDelete(TgtPtr, (TargetAllocTy)Kind);
    if (Err) {
      REPORT("Failure to deallocate device pointer %p: %s\n", TgtPtr,
             toString(std::move(Err)).data());
      return OFFLOAD_FAIL;
    }

    return OFFLOAD_SUCCESS;
  }();
  T.res(R);
  return R;
}

int32_t GenericPluginTy::data_lock(int32_t DeviceId, void *Ptr, int64_t Size,
                                   void **LockedPtr) {
  auto T = logger::log<int32_t>(__func__, DeviceId, Ptr, Size, LockedPtr);
  auto R = [&]() {
    auto LockedPtrOrErr = getDevice(DeviceId).dataLock(Ptr, Size);
    if (!LockedPtrOrErr) {
      auto Err = LockedPtrOrErr.takeError();
      REPORT("Failure to lock memory %p: %s\n", Ptr,
             toString(std::move(Err)).data());
      return OFFLOAD_FAIL;
    }

    if (!(*LockedPtrOrErr)) {
      REPORT("Failure to lock memory %p: obtained a null locked pointer\n",
             Ptr);
      return OFFLOAD_FAIL;
    }
    *LockedPtr = *LockedPtrOrErr;

    return OFFLOAD_SUCCESS;
  }();
  T.res(R);
  return R;
}

int32_t GenericPluginTy::data_unlock(int32_t DeviceId, void *Ptr) {
  auto T = logger::log<int32_t>(__func__, DeviceId, Ptr);
  auto R = [&]() {
    auto Err = getDevice(DeviceId).dataUnlock(Ptr);
    if (Err) {
      REPORT("Failure to unlock memory %p: %s\n", Ptr,
             toString(std::move(Err)).data());
      return OFFLOAD_FAIL;
    }

    return OFFLOAD_SUCCESS;
  }();
  T.res(R);
  return R;
}

int32_t GenericPluginTy::data_notify_mapped(int32_t DeviceId, void *HstPtr,
                                            int64_t Size) {
  auto T = logger::log<int32_t>(__func__, DeviceId, HstPtr, Size);
  auto R = [&]() {
    auto Err = getDevice(DeviceId).notifyDataMapped(HstPtr, Size);
    if (Err) {
      REPORT("Failure to notify data mapped %p: %s\n", HstPtr,
             toString(std::move(Err)).data());
      return OFFLOAD_FAIL;
    }

    return OFFLOAD_SUCCESS;
  }();
  T.res(R);
  return R;
}

int32_t GenericPluginTy::data_notify_unmapped(int32_t DeviceId, void *HstPtr) {
  auto T = logger::log<int32_t>(__func__, DeviceId, HstPtr);
  auto R = [&]() {
    auto Err = getDevice(DeviceId).notifyDataUnmapped(HstPtr);
    if (Err) {
      REPORT("Failure to notify data unmapped %p: %s\n", HstPtr,
             toString(std::move(Err)).data());
      return OFFLOAD_FAIL;
    }

    return OFFLOAD_SUCCESS;
  }();
  T.res(R);
  return R;
}

int32_t GenericPluginTy::data_submit(int32_t DeviceId, void *TgtPtr,
                                     void *HstPtr, int64_t Size) {
  auto T = logger::log<int32_t>(__func__, DeviceId, TgtPtr, HstPtr, Size);
  auto R = [&]() {
    return data_submit_async(DeviceId, TgtPtr, HstPtr, Size,
                             /*AsyncInfoPtr=*/nullptr);
  }();
  T.res(R);
  return R;
}

int32_t GenericPluginTy::data_submit_async(int32_t DeviceId, void *TgtPtr,
                                           void *HstPtr, int64_t Size,
                                           __tgt_async_info *AsyncInfoPtr) {
  auto T = logger::log<int32_t>(__func__, DeviceId, TgtPtr, HstPtr, Size,
                                AsyncInfoPtr);
  auto R = [&]() {
    auto Err =
        getDevice(DeviceId).dataSubmit(TgtPtr, HstPtr, Size, AsyncInfoPtr);
    if (Err) {
      REPORT("Failure to copy data from host to device. Pointers: host "
             "= " DPxMOD ", device = " DPxMOD ", size = %" PRId64 ": %s\n",
             DPxPTR(HstPtr), DPxPTR(TgtPtr), Size,
             toString(std::move(Err)).data());
      return OFFLOAD_FAIL;
    }

    return OFFLOAD_SUCCESS;
  }();
  T.res(R);
  return R;
}

int32_t GenericPluginTy::data_retrieve(int32_t DeviceId, void *HstPtr,
                                       void *TgtPtr, int64_t Size) {
  auto T = logger::log<int32_t>(__func__, DeviceId, HstPtr, TgtPtr, Size);
  auto R = [&]() {
    return data_retrieve_async(DeviceId, HstPtr, TgtPtr, Size,
                               /*AsyncInfoPtr=*/nullptr);
  }();
  T.res(R);
  return R;
}

int32_t GenericPluginTy::data_retrieve_async(int32_t DeviceId, void *HstPtr,
                                             void *TgtPtr, int64_t Size,
                                             __tgt_async_info *AsyncInfoPtr) {
  auto T = logger::log<int32_t>(__func__, DeviceId, HstPtr, TgtPtr, Size,
                                AsyncInfoPtr);
  auto R = [&]() {
    auto Err =
        getDevice(DeviceId).dataRetrieve(HstPtr, TgtPtr, Size, AsyncInfoPtr);
    if (Err) {
      REPORT("Faliure to copy data from device to host. Pointers: host "
             "= " DPxMOD ", device = " DPxMOD ", size = %" PRId64 ": %s\n",
             DPxPTR(HstPtr), DPxPTR(TgtPtr), Size,
             toString(std::move(Err)).data());
      return OFFLOAD_FAIL;
    }

    return OFFLOAD_SUCCESS;
  }();
  T.res(R);
  return R;
}

int32_t GenericPluginTy::data_exchange(int32_t SrcDeviceId, void *SrcPtr,
                                       int32_t DstDeviceId, void *DstPtr,
                                       int64_t Size) {
  auto T = logger::log<int32_t>(__func__, SrcDeviceId, SrcPtr, DstDeviceId,
                                DstPtr, Size);
  auto R = [&]() {
    return data_exchange_async(SrcDeviceId, SrcPtr, DstDeviceId, DstPtr, Size,
                               /*AsyncInfoPtr=*/nullptr);
  }();
  T.res(R);
  return R;
}

int32_t GenericPluginTy::data_exchange_async(int32_t SrcDeviceId, void *SrcPtr,
                                             int DstDeviceId, void *DstPtr,
                                             int64_t Size,
                                             __tgt_async_info *AsyncInfo) {
  auto T = logger::log<int32_t>(__func__, SrcDeviceId, SrcPtr, DstDeviceId,
                                DstPtr, Size, AsyncInfo);
  auto R = [&]() {
    GenericDeviceTy &SrcDevice = getDevice(SrcDeviceId);
    GenericDeviceTy &DstDevice = getDevice(DstDeviceId);
    auto Err =
        SrcDevice.dataExchange(SrcPtr, DstDevice, DstPtr, Size, AsyncInfo);
    if (Err) {
      REPORT("Failure to copy data from device (%d) to device (%d). Pointers: "
             "host = " DPxMOD ", device = " DPxMOD ", size = %" PRId64 ": %s\n",
             SrcDeviceId, DstDeviceId, DPxPTR(SrcPtr), DPxPTR(DstPtr), Size,
             toString(std::move(Err)).data());
      return OFFLOAD_FAIL;
    }

    return OFFLOAD_SUCCESS;
  }();
  T.res(R);
  return R;
}

int32_t GenericPluginTy::launch_kernel_sync(int32_t DeviceId, void *TgtEntryPtr,
                                            void **TgtArgs,
                                            ptrdiff_t *TgtOffsets,
                                            KernelArgsTy *KernelArgs) {
  auto T = logger::log<int32_t>(__func__, DeviceId, TgtEntryPtr, TgtArgs,
                                TgtOffsets, KernelArgs);
  auto R = [&]() {
    __tgt_async_info *AsyncInfoPtr = nullptr;
    return launch_kernel(DeviceId, TgtEntryPtr, TgtArgs, TgtOffsets, KernelArgs,
                         AsyncInfoPtr);
  }();
  T.res(R);
  return R;
}

int32_t GenericPluginTy::launch_kernel(int32_t DeviceId, void *TgtEntryPtr,
                                       void **TgtArgs, ptrdiff_t *TgtOffsets,
                                       KernelArgsTy *KernelArgs,
                                       __tgt_async_info *AsyncInfoPtr) {
  auto T = logger::log<int32_t>(__func__, DeviceId, TgtEntryPtr, TgtArgs,
                                TgtOffsets, KernelArgs, AsyncInfoPtr);
  auto R = [&]() {
    auto Err = getDevice(DeviceId).launchKernel(
        TgtEntryPtr, TgtArgs, TgtOffsets, *KernelArgs, AsyncInfoPtr);
    if (Err) {
      REPORT("Failure to run target region " DPxMOD " in device %d: %s\n",
             DPxPTR(TgtEntryPtr), DeviceId, toString(std::move(Err)).data());
      return OFFLOAD_FAIL;
    }

    return OFFLOAD_SUCCESS;
  }();
  T.res(R);
  return R;
}

int32_t GenericPluginTy::synchronize(int32_t DeviceId,
                                     __tgt_async_info *AsyncInfoPtr) {
  auto T = logger::log<int32_t>(__func__, DeviceId, AsyncInfoPtr);
  auto R = [&]() {
    auto Err = getDevice(DeviceId).synchronize(AsyncInfoPtr);
    if (Err) {
      REPORT("Failure to synchronize stream %p: %s\n", AsyncInfoPtr->Queue,
             toString(std::move(Err)).data());
      return OFFLOAD_FAIL;
    }

    return OFFLOAD_SUCCESS;
  }();
  T.res(R);
  return R;
}

int32_t GenericPluginTy::query_async(int32_t DeviceId,
                                     __tgt_async_info *AsyncInfoPtr) {
  auto T = logger::log<int32_t>(__func__, DeviceId, AsyncInfoPtr);
  auto R = [&]() {
    auto Err = getDevice(DeviceId).queryAsync(AsyncInfoPtr);
    if (Err) {
      REPORT("Failure to query stream %p: %s\n", AsyncInfoPtr->Queue,
             toString(std::move(Err)).data());
      return OFFLOAD_FAIL;
    }

    return OFFLOAD_SUCCESS;
  }();
  T.res(R);
  return R;
}

void GenericPluginTy::print_device_info(int32_t DeviceId) {
  if (auto Err = getDevice(DeviceId).printInfo())
    REPORT("Failure to print device %d info: %s\n", DeviceId,
           toString(std::move(Err)).data());
}

int32_t GenericPluginTy::create_event(int32_t DeviceId, void **EventPtr) {
  auto T = logger::log<int32_t>(__func__, DeviceId, EventPtr);
  auto R = [&]() {
    auto Err = getDevice(DeviceId).createEvent(EventPtr);
    if (Err) {
      REPORT("Failure to create event: %s\n", toString(std::move(Err)).data());
      return OFFLOAD_FAIL;
    }

    return OFFLOAD_SUCCESS;
  }();
  T.res(R);
  return R;
}

int32_t GenericPluginTy::record_event(int32_t DeviceId, void *EventPtr,
                                      __tgt_async_info *AsyncInfoPtr) {
  auto T = logger::log<int32_t>(__func__, DeviceId, EventPtr, AsyncInfoPtr);
  auto R = [&]() {
    auto Err = getDevice(DeviceId).recordEvent(EventPtr, AsyncInfoPtr);
    if (Err) {
      REPORT("Failure to record event %p: %s\n", EventPtr,
             toString(std::move(Err)).data());
      return OFFLOAD_FAIL;
    }

    return OFFLOAD_SUCCESS;
  }();
  T.res(R);
  return R;
}

int32_t GenericPluginTy::wait_event(int32_t DeviceId, void *EventPtr,
                                    __tgt_async_info *AsyncInfoPtr) {
  auto T = logger::log<int32_t>(__func__, DeviceId, EventPtr, AsyncInfoPtr);
  auto R = [&]() {
    auto Err = getDevice(DeviceId).waitEvent(EventPtr, AsyncInfoPtr);
    if (Err) {
      REPORT("Failure to wait event %p: %s\n", EventPtr,
             toString(std::move(Err)).data());
      return OFFLOAD_FAIL;
    }

    return OFFLOAD_SUCCESS;
  }();
  T.res(R);
  return R;
}

int32_t GenericPluginTy::sync_event(int32_t DeviceId, void *EventPtr) {
  auto T = logger::log<int32_t>(__func__, DeviceId, EventPtr);
  auto R = [&]() {
    auto Err = getDevice(DeviceId).syncEvent(EventPtr);
    if (Err) {
      REPORT("Failure to synchronize event %p: %s\n", EventPtr,
             toString(std::move(Err)).data());
      return OFFLOAD_FAIL;
    }

    return OFFLOAD_SUCCESS;
  }();
  T.res(R);
  return R;
}

int32_t GenericPluginTy::destroy_event(int32_t DeviceId, void *EventPtr) {
  auto T = logger::log<int32_t>(__func__, DeviceId, EventPtr);
  auto R = [&]() {
    auto Err = getDevice(DeviceId).destroyEvent(EventPtr);
    if (Err) {
      REPORT("Failure to destroy event %p: %s\n", EventPtr,
             toString(std::move(Err)).data());
      return OFFLOAD_FAIL;
    }

    return OFFLOAD_SUCCESS;
  }();
  T.res(R);
  return R;
}

int32_t GenericPluginTy::init_async_info(int32_t DeviceId,
                                         __tgt_async_info **AsyncInfoPtr) {
  auto T = logger::log<int32_t>(__func__, DeviceId, AsyncInfoPtr);
  auto R = [&]() {
    assert(AsyncInfoPtr && "Invalid async info");

    auto Err = getDevice(DeviceId).initAsyncInfo(AsyncInfoPtr);
    if (Err) {
      REPORT("Failure to initialize async info at " DPxMOD
             " on device %d: %s\n",
             DPxPTR(*AsyncInfoPtr), DeviceId, toString(std::move(Err)).data());
      return OFFLOAD_FAIL;
    }
    return OFFLOAD_SUCCESS;
  }();
  T.res(R);
  return R;
}

int32_t GenericPluginTy::init_device_info(int32_t DeviceId,
                                          __tgt_device_info *DeviceInfo,
                                          const char **ErrStr) {
  auto T = logger::log<int32_t>(__func__, DeviceId, DeviceInfo, ErrStr);
  auto R = [&]() {
    *ErrStr = "";

    auto Err = getDevice(DeviceId).initDeviceInfo(DeviceInfo);
    if (Err) {
      REPORT("Failure to initialize device info at " DPxMOD
             " on device %d: %s\n",
             DPxPTR(DeviceInfo), DeviceId, toString(std::move(Err)).data());
      return OFFLOAD_FAIL;
    }

    return OFFLOAD_SUCCESS;
  }();
  T.res(R);
  return R;
}

// Register mapped or allocated memory (with omp_target_alloc or omp_alloc)
// as coarse grain
// \arg DeviceId is the ID of the device for which the memory should be switched
// to coarse grain mode. \arg ptr is the base pointer of the region to be
// registered as coarse grain \arg size is the size of the memory region to be
// registered as coarse grain
int GenericPluginTy::set_coarse_grain_mem_region(int32_t DeviceId, void *ptr,
                                                 int64_t size) {
  auto T = logger::log<int>(__func__, DeviceId, ptr, size);
  auto R = [&]() {
    auto Err = getDevice(DeviceId).setCoarseGrainMemory(ptr, size);

    if (Err) {
      REPORT("Failure switching memory region to coarse grain mode (ptr: %p, "
             "size: %ld)\n",
             ptr, size);
      return OFFLOAD_FAIL;
    }
    return OFFLOAD_SUCCESS;
  }();
  T.res(R);
  return R;
}

// Request GPU driver to add all pages underlying memory [ptr,ptr+size[ to the
// \arg DeviceId page table
// \arg DeviceId is the ID of the device for which the memory should be switched
// to coarse grain mode. \arg ptr is the base pointer of the region to be
// registered as coarse grain \arg size is the size of the memory region to be
// registered as coarse grain
int GenericPluginTy::prepopulate_page_table(int32_t DeviceId, void *ptr,
                                            int64_t size) {
  auto T = logger::log<int>(__func__, DeviceId, ptr, size);
  auto R = [&]() {
    auto Err = getDevice(DeviceId).prepopulatePageTable(ptr, size);

    if (Err) {
      REPORT("Failure prepopulating GPU page table (ptr: %p, "
             "size: %ld)\n",
             ptr, size);
      return OFFLOAD_FAIL;
    }
    return OFFLOAD_SUCCESS;
  }();
  T.res(R);
  return R;
}

int32_t GenericPluginTy::set_device_identifier(int32_t UserId,
                                               int32_t DeviceId) {
  UserDeviceIds[DeviceId] = UserId;
  return OFFLOAD_SUCCESS;
}

// Query if [ptr, ptr+size] belongs to coarse grain memory region
int32_t GenericPluginTy::query_coarse_grain_mem_region(int32_t DeviceId,
                                                       const void *ptr,
                                                       int64_t size) {
  auto T = logger::log<int32_t>(__func__, DeviceId, ptr, size);
  auto R = [&]() {
    auto QueryCoarseGrainReturnValue =
        getDevice(DeviceId).queryCoarseGrainMemory(ptr, size);

    return QueryCoarseGrainReturnValue;
  }();
  T.res(R);
  return R;
}

// set coarse grain mem for tracking on memory whose memtype attribute
// has already been set
void GenericPluginTy::set_coarse_grain_mem(int32_t DeviceId, const void *ptr,
                                           int64_t size, bool set_attr) {
  auto T = logger::log<int32_t>(__func__, DeviceId, ptr, size);
  if (auto Err = getDevice(DeviceId).setCoarseGrainMemoryImpl((void *)ptr, size,
                                                              set_attr))
    REPORT("Failure to setCoarseGrainMemory: %s\n",
           toString(std::move(Err)).data());
  T.res(0);
  return;
}

int32_t GenericPluginTy::get_global(__tgt_device_binary Binary, uint64_t Size,
                                    const char *Name, void **DevicePtr) {
  auto T = logger::log<int32_t>(__func__, Binary.handle, Size, Name, DevicePtr);
  auto R = [&]() {
    assert(Binary.handle && "Invalid device binary handle");
    DeviceImageTy &Image = *reinterpret_cast<DeviceImageTy *>(Binary.handle);

    GenericDeviceTy &Device = Image.getDevice();

  GlobalTy DeviceGlobal(Name, Size);
  GenericGlobalHandlerTy &GHandler = getGlobalHandler();
  if (auto Err =
          GHandler.getGlobalMetadataFromDevice(Device, Image, DeviceGlobal)) {
    consumeError(std::move(Err));
    return OFFLOAD_FAIL;
  }

    *DevicePtr = DeviceGlobal.getPtr();
    assert(DevicePtr && "Invalid device global's address");

    // Save the loaded globals if we are recording.
    RecordReplayTy &RecordReplay = Device.Plugin.getRecordReplay();
    if (RecordReplay.isRecording())
      RecordReplay.addEntry(Name, Size, *DevicePtr);

    return OFFLOAD_SUCCESS;
  }();
  T.res(R);
  return R;
}

int32_t GenericPluginTy::get_function(__tgt_device_binary Binary,
                                      const char *Name, void **KernelPtr) {
  auto T = logger::log<int32_t>(__func__, Binary.handle, Name, KernelPtr);
  auto R = [&]() {
    assert(Binary.handle && "Invalid device binary handle");
    DeviceImageTy &Image = *reinterpret_cast<DeviceImageTy *>(Binary.handle);

    GenericDeviceTy &Device = Image.getDevice();

    auto KernelOrErr = Device.constructKernel(Name);
    if (Error Err = KernelOrErr.takeError()) {
      REPORT("Failure to look up kernel: %s\n",
             toString(std::move(Err)).data());
      return OFFLOAD_FAIL;
    }

    GenericKernelTy &Kernel = *KernelOrErr;
    if (auto Err = Kernel.init(Device, Image)) {
      REPORT("Failure to init kernel: %s\n", toString(std::move(Err)).data());
      return OFFLOAD_FAIL;
    }

    // Note that this is not the kernel's device address.
    *KernelPtr = &Kernel;
    return OFFLOAD_SUCCESS;
  }();
  T.res(R);
  return R;
}

int32_t GenericPluginTy::use_auto_zero_copy(int32_t DeviceId) {
  auto T = logger::log<int32_t>(__func__, DeviceId);
  auto R = [&]() { return getDevice(DeviceId).useAutoZeroCopy(); }();
  T.res(R);
  return R;
}

int32_t GenericPluginTy::enable_access_to_all_agents(int32_t DeviceId,
                                                     void *ptr) {
  auto T = logger::log<int32_t>(__func__, DeviceId, ptr);
  auto R = [&]() {
    // Not implemented yet.
    return OFFLOAD_FAIL;
  }();
  T.res(R);
  return R;
}

int32_t GenericPluginTy::zero_copy_sanity_checks_and_diag(
    int32_t DeviceId, bool isUnifiedSharedMemory, bool isAutoZeroCopy,
    bool isEagerMaps) {
  auto T = logger::log<int32_t>(__func__, DeviceId, isUnifiedSharedMemory,
                                isAutoZeroCopy, isEagerMaps);
  auto R = [&]() {
    auto Err = getDevice(DeviceId).zeroCopySanityChecksAndDiag(
        isUnifiedSharedMemory, isAutoZeroCopy, isEagerMaps);

    if (Err) {
      REPORT("Failure in zero-copy sanity checks\n");
      return OFFLOAD_FAIL;
    }

    return OFFLOAD_SUCCESS;
  }();
  T.res(R);
  return R;
}

int32_t GenericPluginTy::get_num_multi_devices(int32_t DeviceId) {
  auto T = logger::log<int32_t>(__func__);
  auto R = [&]() { return getDevice(DeviceId).getNumMultiDevices(); }();
  T.res(R);
  return R;
}

bool GenericPluginTy::kernel_is_multi_device(int32_t DeviceId,
                                             void *TgtEntryPtr) {
  auto T = logger::log<bool>(__func__, DeviceId, TgtEntryPtr);
  auto R = [&]() {
    return getDevice(DeviceId).getMultiDeviceKernelValue(TgtEntryPtr);
  }();
  T.res(R);
  return R;
}

bool GenericPluginTy::use_shared_mem_for_descriptor(int32_t DeviceId,
                                                    int64_t Size) {
  auto T = logger::log<bool>(__func__, DeviceId);
  auto R = [&]() {
    return getDevice(DeviceId).useSharedMemForDescriptor(Size);
  }();
  T.res(R);
  return R;
}

/// Create OpenMP interop with the given interop context
omp_interop_val_t *
GenericPluginTy::create_interop(int32_t ID, int32_t InteropContext,
                                interop_spec_t *InteropSpec) {
  assert(InteropSpec && "Interop spec is null");
  auto &Device = getDevice(ID);
  auto InteropOrErr = Device.createInterop(InteropContext, *InteropSpec);
  if (!InteropOrErr) {
    REPORT("Failure to create interop object for device " DPxMOD ": %s\n",
           DPxPTR(InteropSpec), toString(InteropOrErr.takeError()).c_str());
    return nullptr;
  }
  return *InteropOrErr;
}

/// Release OpenMP interop object
int32_t GenericPluginTy::release_interop(int32_t ID,
                                         omp_interop_val_t *Interop) {
  assert(Interop && "Interop is null");
  assert(Interop->device_id == ID && "Interop does not match device id");
  auto &Device = getDevice(ID);
  auto Err = Device.releaseInterop(Interop);
  if (Err) {
    REPORT("Failure to release interop object " DPxMOD ": %s\n",
           DPxPTR(Interop), toString(std::move(Err)).c_str());
    return OFFLOAD_FAIL;
  }
  return OFFLOAD_SUCCESS;
}

/// Flush the queue associated with the interop object if necessary
int32_t GenericPluginTy::flush_queue(omp_interop_val_t *Interop) {
  assert(Interop && "Interop is null");
  auto Err = flushQueueImpl(Interop);
  if (Err) {
    REPORT("Failure to flush interop object " DPxMOD " queue: %s\n",
           DPxPTR(Interop), toString(std::move(Err)).c_str());
    return OFFLOAD_FAIL;
  }
  return OFFLOAD_SUCCESS;
}

/// Perform a host synchronization with the queue associated with the interop
/// object and wait for it to complete.
int32_t GenericPluginTy::sync_barrier(omp_interop_val_t *Interop) {
  assert(Interop && "Interop is null");
  auto Err = syncBarrierImpl(Interop);
  if (Err) {
    REPORT("Failure to synchronize interop object " DPxMOD ": %s\n",
           DPxPTR(Interop), toString(std::move(Err)).c_str());
    return OFFLOAD_FAIL;
  }
  return OFFLOAD_SUCCESS;
}

/// Queue an asynchronous barrier in the queue associated with the interop
/// object and return immediately.
int32_t GenericPluginTy::async_barrier(omp_interop_val_t *Interop) {
  assert(Interop && "Interop is null");
  auto Err = asyncBarrierImpl(Interop);
  if (Err) {
    REPORT("Failure to queue barrier in interop object " DPxMOD ": %s\n",
           DPxPTR(Interop), toString(std::move(Err)).c_str());
    return OFFLOAD_FAIL;
  }
  return OFFLOAD_SUCCESS;
}

int32_t GenericPluginTy::data_fence(int32_t DeviceId,
                                    __tgt_async_info *AsyncInfo) {
  auto Err = getDevice(DeviceId).dataFence(AsyncInfo);
  if (Err) {
    REPORT("failure to place data fence on device %d: %s\n", DeviceId,
           toString(std::move(Err)).data());
    return OFFLOAD_FAIL;
  }

  return OFFLOAD_SUCCESS;
}<|MERGE_RESOLUTION|>--- conflicted
+++ resolved
@@ -2029,96 +2029,6 @@
 
 int32_t GenericPluginTy::is_initialized() const { return Initialized; }
 
-<<<<<<< HEAD
-void GenericPluginTy::check_invalid_image(__tgt_device_image *InvalidImage) {
-  // Check if the image was rejected because of conflicting XNACK modes.
-  checkInvalidImage(InvalidImage);
-}
-
-int32_t GenericPluginTy::supports_empty_images() {
-  return supportsEmptyImages();
-}
-
-int32_t GenericPluginTy::is_plugin_compatible(__tgt_device_image *Image) {
-  auto T = logger::log<int32_t>(__func__, Image);
-  auto R = [&]() {
-    StringRef Buffer(reinterpret_cast<const char *>(Image->ImageStart),
-                     utils::getPtrDiff(Image->ImageEnd, Image->ImageStart));
-
-    auto HandleError = [&](Error Err) -> bool {
-      [[maybe_unused]] std::string ErrStr = toString(std::move(Err));
-      DP("Failure to check validity of image %p: %s", Image, ErrStr.c_str());
-      return false;
-    };
-    switch (identify_magic(Buffer)) {
-    case file_magic::elf:
-    case file_magic::elf_relocatable:
-    case file_magic::elf_executable:
-    case file_magic::elf_shared_object:
-    case file_magic::elf_core: {
-      auto MatchOrErr = checkELFImage(Buffer);
-      if (Error Err = MatchOrErr.takeError())
-        return HandleError(std::move(Err));
-      return *MatchOrErr;
-    }
-    case file_magic::bitcode: {
-      auto MatchOrErr = checkBitcodeImage(Buffer);
-      if (Error Err = MatchOrErr.takeError())
-        return HandleError(std::move(Err));
-      return *MatchOrErr;
-    }
-    default:
-      return false;
-    }
-  }();
-  T.res(R);
-  return R;
-}
-
-int32_t GenericPluginTy::is_device_compatible(int32_t DeviceId,
-                                              __tgt_device_image *Image) {
-  auto T = logger::log<int32_t>(__func__, DeviceId, Image);
-  auto R = [&]() {
-    StringRef Buffer(reinterpret_cast<const char *>(Image->ImageStart),
-                     utils::getPtrDiff(Image->ImageEnd, Image->ImageStart));
-
-    auto HandleError = [&](Error Err) -> bool {
-      [[maybe_unused]] std::string ErrStr = toString(std::move(Err));
-      DP("Failure to check validity of image %p: %s", Image, ErrStr.c_str());
-      return false;
-    };
-    switch (identify_magic(Buffer)) {
-    case file_magic::elf:
-    case file_magic::elf_relocatable:
-    case file_magic::elf_executable:
-    case file_magic::elf_shared_object:
-    case file_magic::elf_core: {
-      auto MatchOrErr = checkELFImage(Buffer);
-      if (Error Err = MatchOrErr.takeError())
-        return HandleError(std::move(Err));
-      if (!*MatchOrErr)
-        return false;
-
-      // Perform plugin-dependent checks for the specific architecture if
-      // needed.
-      auto CompatibleOrErr = isELFCompatible(DeviceId, Buffer);
-      if (Error Err = CompatibleOrErr.takeError())
-        return HandleError(std::move(Err));
-      return *CompatibleOrErr;
-    }
-    case file_magic::bitcode: {
-      auto MatchOrErr = checkBitcodeImage(Buffer);
-      if (Error Err = MatchOrErr.takeError())
-        return HandleError(std::move(Err));
-      return *MatchOrErr;
-    }
-    default:
-      return false;
-    }
-  }();
-  T.res(R);
-  return R;
-=======
 int32_t GenericPluginTy::isPluginCompatible(StringRef Image) {
   auto HandleError = [&](Error Err) -> bool {
     [[maybe_unused]] std::string ErrStr = toString(std::move(Err));
@@ -2164,6 +2074,18 @@
       return HandleError(std::move(Err));
     if (!*MatchOrErr)
       return false;
+    };
+    switch (identify_magic(Buffer)) {
+    case file_magic::elf:
+    case file_magic::elf_relocatable:
+    case file_magic::elf_executable:
+    case file_magic::elf_shared_object:
+    case file_magic::elf_core: {
+      auto MatchOrErr = checkELFImage(Buffer);
+      if (Error Err = MatchOrErr.takeError())
+        return HandleError(std::move(Err));
+      if (!*MatchOrErr)
+        return false;
 
     // Perform plugin-dependent checks for the specific architecture if needed.
     auto CompatibleOrErr = isELFCompatible(DeviceId, Image);
@@ -2180,7 +2102,6 @@
   default:
     return false;
   }
->>>>>>> 51e3c3d5
 }
 
 int32_t GenericPluginTy::is_device_initialized(int32_t DeviceId) const {
