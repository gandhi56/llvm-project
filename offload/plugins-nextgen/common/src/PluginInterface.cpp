//===- PluginInterface.cpp - Target independent plugin device interface ---===//
//
// Part of the LLVM Project, under the Apache License v2.0 with LLVM Exceptions.
// See https://llvm.org/LICENSE.txt for license information.
// SPDX-License-Identifier: Apache-2.0 WITH LLVM-exception
//
//===----------------------------------------------------------------------===//
//
//===----------------------------------------------------------------------===//

#include "PluginInterface.h"
#include "OpenMP/OMPT/OmptCommonDefs.h"

#include "Shared/APITypes.h"
#include "Shared/Debug.h"
#include "Shared/Environment.h"

#include "ErrorReporting.h"
#include "GlobalHandler.h"
#include "JIT.h"
#include "Shared/Utils.h"
#include "Utils/ELF.h"
#include "omptarget.h"
#include "print_tracing.h"
#include "trace.h"

#ifdef OMPT_SUPPORT
#include "OmptDeviceTracing.h"
#include "OpenMP/OMPT/Callback.h"
#include "OpenMP/OMPT/Interface.h"
#include "omp-tools.h"
#endif

#include "llvm/Bitcode/BitcodeReader.h"
#include "llvm/Frontend/OpenMP/OMPConstants.h"
#include "llvm/Support/Error.h"
#include "llvm/Support/JSON.h"
#include "llvm/Support/MemoryBuffer.h"
#include "llvm/Support/Signals.h"
#include "llvm/Support/raw_ostream.h"

#include <cstdint>
#include <limits>

using namespace llvm;
using namespace omp;
using namespace target;
using namespace plugin;
using namespace error;

#ifdef OMPT_SUPPORT
using namespace ompt;
extern void ompt::setOmptTimestamp(uint64_t Start, uint64_t End);
extern void ompt::setOmptGrantedNumTeams(uint64_t NumTeams);

extern uint64_t getSystemTimestampInNs();

/// RAII used for timing certain plugin functionality and transferring the
/// information to libomptarget
struct OmptTimestampRAII {
  OmptTimestampRAII() { OMPT_IF_TRACING_ENABLED(setStart();); }
  ~OmptTimestampRAII() { OMPT_IF_ENABLED(setTimestamp();); }

private:
  uint64_t StartTime = 0;
  void setStart() { StartTime = getSystemTimestampInNs(); }
  void setTimestamp() {
    uint64_t EndTime = getSystemTimestampInNs();
    ompt::setOmptTimestamp(StartTime, EndTime);
  }
};
#endif

namespace llvm::omp::target::plugin {
// Used for kernel tracing implementation
int PrintKernelTrace = 0;
} // namespace llvm::omp::target::plugin


// TODO: Fix any thread safety issues for multi-threaded kernel recording.
namespace llvm::omp::target::plugin {
struct RecordReplayTy {

  // Describes the state of the record replay mechanism.
  enum RRStatusTy { RRDeactivated = 0, RRRecording, RRReplaying };

private:
  // Memory pointers for recording, replaying memory.
  void *MemoryStart = nullptr;
  void *MemoryPtr = nullptr;
  size_t MemorySize = 0;
  size_t TotalSize = 0;
  GenericDeviceTy *Device = nullptr;
  std::mutex AllocationLock;

  RRStatusTy Status = RRDeactivated;
  bool ReplaySaveOutput = false;
  bool UsedVAMap = false;
  uintptr_t MemoryOffset = 0;

  // A list of all globals mapped to the device.
  struct GlobalEntry {
    const char *Name;
    uint64_t Size;
    void *Addr;
  };
  llvm::SmallVector<GlobalEntry> GlobalEntries{};

  void *suggestAddress(uint64_t MaxMemoryAllocation) {
    // Get a valid pointer address for this system
    void *Addr =
        Device->allocate(1024, /*HstPtr=*/nullptr, TARGET_ALLOC_DEFAULT);
    Device->free(Addr);
    // Align Address to MaxMemoryAllocation
    Addr = (void *)utils::alignPtr((Addr), MaxMemoryAllocation);
    return Addr;
  }

  Error preAllocateVAMemory(uint64_t MaxMemoryAllocation, void *VAddr) {
    size_t ASize = MaxMemoryAllocation;

    if (!VAddr && isRecording())
      VAddr = suggestAddress(MaxMemoryAllocation);

    DP("Request %ld bytes allocated at %p\n", MaxMemoryAllocation, VAddr);

    if (auto Err = Device->memoryVAMap(&MemoryStart, VAddr, &ASize))
      return Err;

    if (isReplaying() && VAddr != MemoryStart) {
      return Plugin::error(ErrorCode::INVALID_ARGUMENT,
                           "record-Replay cannot assign the"
                           "requested recorded address (%p, %p)",
                           VAddr, MemoryStart);
    }

    INFO(OMP_INFOTYPE_PLUGIN_KERNEL, Device->getDeviceId(),
         "Allocated %" PRIu64 " bytes at %p for replay.\n", ASize, MemoryStart);

    MemoryPtr = MemoryStart;
    MemorySize = 0;
    TotalSize = ASize;
    UsedVAMap = true;
    return Plugin::success();
  }

  Error preAllocateHeuristic(uint64_t MaxMemoryAllocation,
                             uint64_t RequiredMemoryAllocation, void *VAddr) {
    const size_t MAX_MEMORY_ALLOCATION = MaxMemoryAllocation;
    constexpr size_t STEP = 1024 * 1024 * 1024ULL;
    MemoryStart = nullptr;
    for (TotalSize = MAX_MEMORY_ALLOCATION; TotalSize > 0; TotalSize -= STEP) {
      MemoryStart =
          Device->allocate(TotalSize, /*HstPtr=*/nullptr, TARGET_ALLOC_DEFAULT);
      if (MemoryStart)
        break;
    }
    if (!MemoryStart)
      return Plugin::error(ErrorCode::INVALID_ARGUMENT,
                           "allocating record/replay memory");

    if (VAddr && VAddr != MemoryStart)
      MemoryOffset = uintptr_t(VAddr) - uintptr_t(MemoryStart);

    MemoryPtr = MemoryStart;
    MemorySize = 0;

    // Check if we need adjustment.
    if (MemoryOffset > 0 &&
        TotalSize >= RequiredMemoryAllocation + MemoryOffset) {
      // If we are off but "before" the required address and with enough space,
      // we just "allocate" the offset to match the required address.
      MemoryPtr = (char *)MemoryPtr + MemoryOffset;
      MemorySize += MemoryOffset;
      MemoryOffset = 0;
      assert(MemoryPtr == VAddr && "Expected offset adjustment to work");
    } else if (MemoryOffset) {
      // If we are off and in a situation we cannot just "waste" memory to force
      // a match, we hope adjusting the arguments is sufficient.
      REPORT(
          "WARNING Failed to allocate replay memory at required location %p, "
          "got %p, trying to offset argument pointers by %" PRIi64 "\n",
          VAddr, MemoryStart, MemoryOffset);
    }

    INFO(OMP_INFOTYPE_PLUGIN_KERNEL, Device->getDeviceId(),
         "Allocated %" PRIu64 " bytes at %p for replay.\n", TotalSize,
         MemoryStart);

    return Plugin::success();
  }

  Error preallocateDeviceMemory(uint64_t DeviceMemorySize, void *ReqVAddr) {
    if (Device->supportVAManagement()) {
      auto Err = preAllocateVAMemory(DeviceMemorySize, ReqVAddr);
      if (Err) {
        REPORT("WARNING VA mapping failed, fallback to heuristic: "
               "(Error: %s)\n",
               toString(std::move(Err)).data());
      }
    }

    uint64_t DevMemSize;
    if (Device->getDeviceMemorySize(DevMemSize))
      return Plugin::error(ErrorCode::UNKNOWN,
                           "cannot determine Device Memory Size");

    return preAllocateHeuristic(DevMemSize, DeviceMemorySize, ReqVAddr);
  }

  void dumpDeviceMemory(StringRef Filename) {
    ErrorOr<std::unique_ptr<WritableMemoryBuffer>> DeviceMemoryMB =
        WritableMemoryBuffer::getNewUninitMemBuffer(MemorySize);
    if (!DeviceMemoryMB)
      report_fatal_error("Error creating MemoryBuffer for device memory");

    auto Err = Device->dataRetrieve(DeviceMemoryMB.get()->getBufferStart(),
                                    MemoryStart, MemorySize, nullptr);
    if (Err)
      report_fatal_error("Error retrieving data for target pointer");

    StringRef DeviceMemory(DeviceMemoryMB.get()->getBufferStart(), MemorySize);
    std::error_code EC;
    raw_fd_ostream OS(Filename, EC);
    if (EC)
      report_fatal_error("Error dumping memory to file " + Filename + " :" +
                         EC.message());
    OS << DeviceMemory;
    OS.close();
  }

public:
  bool isRecording() const { return Status == RRStatusTy::RRRecording; }
  bool isReplaying() const { return Status == RRStatusTy::RRReplaying; }
  bool isRecordingOrReplaying() const {
    return (Status != RRStatusTy::RRDeactivated);
  }
  void setStatus(RRStatusTy Status) { this->Status = Status; }
  bool isSaveOutputEnabled() const { return ReplaySaveOutput; }
  void addEntry(const char *Name, uint64_t Size, void *Addr) {
    GlobalEntries.emplace_back(GlobalEntry{Name, Size, Addr});
  }

  void saveImage(const char *Name, const DeviceImageTy &Image) {
    SmallString<128> ImageName = {Name, ".image"};
    std::error_code EC;
    raw_fd_ostream OS(ImageName, EC);
    if (EC)
      report_fatal_error("Error saving image : " + StringRef(EC.message()));
    if (const auto *TgtImageBitcode = Image.getTgtImageBitcode()) {
      size_t Size = utils::getPtrDiff(TgtImageBitcode->ImageEnd,
                                      TgtImageBitcode->ImageStart);
      MemoryBufferRef MBR = MemoryBufferRef(
          StringRef((const char *)TgtImageBitcode->ImageStart, Size), "");
      OS << MBR.getBuffer();
    } else {
      OS << Image.getMemoryBuffer().getBuffer();
    }
    OS.close();
  }

  void dumpGlobals(StringRef Filename, DeviceImageTy &Image) {
    int32_t Size = 0;

    for (auto &OffloadEntry : GlobalEntries) {
      if (!OffloadEntry.Size)
        continue;
      // Get the total size of the string and entry including the null byte.
      Size += std::strlen(OffloadEntry.Name) + 1 + sizeof(uint32_t) +
              OffloadEntry.Size;
    }

    ErrorOr<std::unique_ptr<WritableMemoryBuffer>> GlobalsMB =
        WritableMemoryBuffer::getNewUninitMemBuffer(Size);
    if (!GlobalsMB)
      report_fatal_error("Error creating MemoryBuffer for globals memory");

    void *BufferPtr = GlobalsMB.get()->getBufferStart();
    for (auto &OffloadEntry : GlobalEntries) {
      if (!OffloadEntry.Size)
        continue;

      int32_t NameLength = std::strlen(OffloadEntry.Name) + 1;
      memcpy(BufferPtr, OffloadEntry.Name, NameLength);
      BufferPtr = utils::advancePtr(BufferPtr, NameLength);

      *((uint32_t *)(BufferPtr)) = OffloadEntry.Size;
      BufferPtr = utils::advancePtr(BufferPtr, sizeof(uint32_t));

      auto Err = Plugin::success();
      {
        if (auto Err = Device->dataRetrieve(BufferPtr, OffloadEntry.Addr,
                                            OffloadEntry.Size, nullptr))
          report_fatal_error("Error retrieving data for global");
      }
      if (Err)
        report_fatal_error("Error retrieving data for global");
      BufferPtr = utils::advancePtr(BufferPtr, OffloadEntry.Size);
    }
    assert(BufferPtr == GlobalsMB->get()->getBufferEnd() &&
           "Buffer over/under-filled.");
    assert(Size == utils::getPtrDiff(BufferPtr,
                                     GlobalsMB->get()->getBufferStart()) &&
           "Buffer size mismatch");

    StringRef GlobalsMemory(GlobalsMB.get()->getBufferStart(), Size);
    std::error_code EC;
    raw_fd_ostream OS(Filename, EC);
    OS << GlobalsMemory;
    OS.close();
  }

  void saveKernelDescr(const char *Name, KernelLaunchParamsTy LaunchParams,
                       int32_t NumArgs, uint64_t NumTeamsClause,
                       uint32_t ThreadLimitClause, uint64_t LoopTripCount) {
    json::Object JsonKernelInfo;
    JsonKernelInfo["Name"] = Name;
    JsonKernelInfo["NumArgs"] = NumArgs;
    JsonKernelInfo["NumTeamsClause"] = NumTeamsClause;
    JsonKernelInfo["ThreadLimitClause"] = ThreadLimitClause;
    JsonKernelInfo["LoopTripCount"] = LoopTripCount;
    JsonKernelInfo["DeviceMemorySize"] = MemorySize;
    JsonKernelInfo["DeviceId"] = Device->getDeviceId();
    JsonKernelInfo["BumpAllocVAStart"] = (intptr_t)MemoryStart;

    json::Array JsonArgPtrs;
    for (int I = 0; I < NumArgs; ++I)
      JsonArgPtrs.push_back((intptr_t)LaunchParams.Ptrs[I]);
    JsonKernelInfo["ArgPtrs"] = json::Value(std::move(JsonArgPtrs));

    json::Array JsonArgOffsets;
    for (int I = 0; I < NumArgs; ++I)
      JsonArgOffsets.push_back(0);
    JsonKernelInfo["ArgOffsets"] = json::Value(std::move(JsonArgOffsets));

    SmallString<128> JsonFilename = {Name, ".json"};
    std::error_code EC;
    raw_fd_ostream JsonOS(JsonFilename.str(), EC);
    if (EC)
      report_fatal_error("Error saving kernel json file : " +
                         StringRef(EC.message()));
    JsonOS << json::Value(std::move(JsonKernelInfo));
    JsonOS.close();
  }

  void saveKernelInput(const char *Name, DeviceImageTy &Image) {
    SmallString<128> GlobalsFilename = {Name, ".globals"};
    dumpGlobals(GlobalsFilename, Image);

    SmallString<128> MemoryFilename = {Name, ".memory"};
    dumpDeviceMemory(MemoryFilename);
  }

  void saveKernelOutputInfo(const char *Name) {
    SmallString<128> OutputFilename = {
        Name, (isRecording() ? ".original.output" : ".replay.output")};
    dumpDeviceMemory(OutputFilename);
  }

  void *alloc(uint64_t Size) {
    assert(MemoryStart && "Expected memory has been pre-allocated");
    void *Alloc = nullptr;
    constexpr int Alignment = 16;
    // Assumes alignment is a power of 2.
    int64_t AlignedSize = (Size + (Alignment - 1)) & (~(Alignment - 1));
    std::lock_guard<std::mutex> LG(AllocationLock);
    Alloc = MemoryPtr;
    MemoryPtr = (char *)MemoryPtr + AlignedSize;
    MemorySize += AlignedSize;
    DP("Memory Allocator return " DPxMOD "\n", DPxPTR(Alloc));
    return Alloc;
  }

  Error init(GenericDeviceTy *Device, uint64_t MemSize, void *VAddr,
             RRStatusTy Status, bool SaveOutput, uint64_t &ReqPtrArgOffset) {
    this->Device = Device;
    this->Status = Status;
    this->ReplaySaveOutput = SaveOutput;

    if (auto Err = preallocateDeviceMemory(MemSize, VAddr))
      return Err;

    INFO(OMP_INFOTYPE_PLUGIN_KERNEL, Device->getDeviceId(),
         "Record Replay Initialized (%p)"
         " as starting address, %lu Memory Size"
         " and set on status %s\n",
         MemoryStart, TotalSize,
         Status == RRStatusTy::RRRecording ? "Recording" : "Replaying");

    // Tell the user to offset pointer arguments as the memory allocation does
    // not match.
    ReqPtrArgOffset = MemoryOffset;
    return Plugin::success();
  }

  void deinit() {
    if (UsedVAMap) {
      if (auto Err = Device->memoryVAUnMap(MemoryStart, TotalSize))
        report_fatal_error("Error on releasing virtual memory space");
    } else {
      Device->free(MemoryStart);
    }
  }
};
} // namespace llvm::omp::target::plugin

// Extract the mapping of host function pointers to device function pointers
// from the entry table. Functions marked as 'indirect' in OpenMP will have
// offloading entries generated for them which map the host's function pointer
// to a global containing the corresponding function pointer on the device.
static Expected<std::pair<void *, uint64_t>>
setupIndirectCallTable(GenericPluginTy &Plugin, GenericDeviceTy &Device,
                       DeviceImageTy &Image) {
  GenericGlobalHandlerTy &Handler = Plugin.getGlobalHandler();

  llvm::ArrayRef<llvm::offloading::EntryTy> Entries(
      Image.getTgtImage()->EntriesBegin, Image.getTgtImage()->EntriesEnd);
  llvm::SmallVector<std::pair<void *, void *>> IndirectCallTable;
  for (const auto &Entry : Entries) {
    if (Entry.Kind != object::OffloadKind::OFK_OpenMP || Entry.Size == 0 ||
        !(Entry.Flags & OMP_DECLARE_TARGET_INDIRECT))
      continue;

    assert(Entry.Size == sizeof(void *) && "Global not a function pointer?");
    auto &[HstPtr, DevPtr] = IndirectCallTable.emplace_back();

    GlobalTy DeviceGlobal(Entry.SymbolName, Entry.Size);
    if (auto Err =
            Handler.getGlobalMetadataFromDevice(Device, Image, DeviceGlobal))
      return std::move(Err);

    HstPtr = Entry.Address;
    if (auto Err = Device.dataRetrieve(&DevPtr, DeviceGlobal.getPtr(),
                                       Entry.Size, nullptr))
      return std::move(Err);
  }

  // If we do not have any indirect globals we exit early.
  if (IndirectCallTable.empty())
    return std::pair{nullptr, 0};

  // Sort the array to allow for more efficient lookup of device pointers.
  llvm::sort(IndirectCallTable,
             [](const auto &x, const auto &y) { return x.first < y.first; });

  uint64_t TableSize =
      IndirectCallTable.size() * sizeof(std::pair<void *, void *>);
  void *DevicePtr = Device.allocate(TableSize, nullptr, TARGET_ALLOC_DEVICE);
  if (auto Err = Device.dataSubmit(DevicePtr, IndirectCallTable.data(),
                                   TableSize, nullptr))
    return std::move(Err);
  return std::pair<void *, uint64_t>(DevicePtr, IndirectCallTable.size());
}

AsyncInfoWrapperTy::AsyncInfoWrapperTy(GenericDeviceTy &Device,
                                       __tgt_async_info *AsyncInfoPtr)
    : Device(Device),
      AsyncInfoPtr(AsyncInfoPtr ? AsyncInfoPtr : &LocalAsyncInfo) {
  LocalAsyncInfo.OmptEventInfo = nullptr;
}

void AsyncInfoWrapperTy::finalize(Error &Err) {
  assert(AsyncInfoPtr && "AsyncInfoWrapperTy already finalized");

  // If we used a local async info object we want synchronous behavior. (No need
  // to check the env-var OMPX_FORCE_SYNC_REGIONS since that was done by
  // libomptarget.) In that case, and assuming the current status code is
  // correct, we will synchronize explicitly when the object is deleted. Update
  // the error with the result of the synchronize operation.
  if (AsyncInfoPtr == &LocalAsyncInfo && LocalAsyncInfo.Queue && !Err) {
    DP("Synchronizing Operation for LOCAL\n");
    Err = Device.synchronize(&LocalAsyncInfo);
    // Invalidate the wrapper object.
  }

  // This case is used to transfer information about OMPT down from libomptarget
  // to the plugins / other parts of the runtime for asynchronous profiling.
  // Since we want to maintain the possibility to enforce synchronous mode,
  // This was introduced.
  else if (AsyncInfoPtr && !AsyncInfoPtr->ExecAsync && AsyncInfoPtr->Queue &&
           !Err) {
    DP("Synchronizing Operation for EXECASYNC\n");
    Err = Device.synchronize(AsyncInfoPtr);
  }

  AsyncInfoPtr = nullptr;
}

Error GenericKernelTy::init(GenericDeviceTy &GenericDevice,
                            DeviceImageTy &Image) {

  ImagePtr = &Image;

  // Retrieve kernel environment object for the kernel.
  std::string EnvironmentName = std::string(Name) + "_kernel_environment";
  GenericGlobalHandlerTy &GHandler = GenericDevice.Plugin.getGlobalHandler();
  if (GHandler.isSymbolInImage(GenericDevice, Image, EnvironmentName)) {
    GlobalTy KernelEnv(EnvironmentName, sizeof(KernelEnvironment),
                       &KernelEnvironment);
    if (auto Err =
            GHandler.readGlobalFromImage(GenericDevice, *ImagePtr, KernelEnv))
      return Err;
  } else {
    KernelEnvironment = KernelEnvironmentTy{};
    DP("Failed to read kernel environment for '%s' Using default Bare (0) "
       "execution mode\n",
       getName());
  }

  // Create a metadata object for the exec mode global (auto-generated).
  StaticGlobalTy<llvm::omp::OMPTgtExecModeFlags> ExecModeGlobal(getName(),
                                                                "_exec_mode");

  // Retrieve execution mode for the kernel. This may fail since some kernels
  // may not have an execution mode.
  if (auto Err =
          GHandler.readGlobalFromImage(GenericDevice, Image, ExecModeGlobal)) {
    // Consume the error since it is acceptable to fail.
    [[maybe_unused]] std::string ErrStr = toString(std::move(Err));
    DP("Failed to read execution mode for '%s': %s\n"
       "Using default Bare (0) execution mode\n",
       getName(), ErrStr.data());

    ExecutionMode = OMP_TGT_EXEC_MODE_BARE;
  } else {
    // Check that the retrieved execution mode is valid.
    if (!GenericKernelTy::isValidExecutionMode(ExecModeGlobal.getValue()))
      return Plugin::error(ErrorCode::UNKNOWN, 
                           "Invalid execution mode %d for '%s'",
                           ExecModeGlobal.getValue(), getName());
    ExecutionMode = ExecModeGlobal.getValue();
  }

  // Create a metadata object for the multi-device global (auto-generated).
  StaticGlobalTy<int8_t> MultiDeviceGlobal(getName(), "_multi_device");
  if (auto Err = GHandler.readGlobalFromImage(GenericDevice, Image,
                                              MultiDeviceGlobal)) {
    DP("Missing symbol %s, continue execution anyway.\n",
       MultiDeviceGlobal.getName().data());
    consumeError(std::move(Err));
    IsMultiDeviceKernel = false;
  } else {
    IsMultiDeviceKernel = MultiDeviceGlobal.getValue();
  }

  // Max = Config.Max > 0 ? min(Config.Max, Device.Max) : Device.Max;
  MaxNumThreads = KernelEnvironment.Configuration.MaxThreads > 0
                      ? std::min(KernelEnvironment.Configuration.MaxThreads,
                                 int32_t(GenericDevice.getThreadLimit()))
                      : GenericDevice.getThreadLimit();

  // Pref = Config.Pref > 0 ? max(Config.Pref, Device.Pref) : Device.Pref;
  PreferredNumThreads =
      KernelEnvironment.Configuration.MinThreads > 0
          ? std::max(KernelEnvironment.Configuration.MinThreads,
                     int32_t(GenericDevice.getDefaultNumThreads()))
          : GenericDevice.getDefaultNumThreads();

  return initImpl(GenericDevice, Image);
}

Expected<KernelLaunchEnvironmentTy *>
GenericKernelTy::getKernelLaunchEnvironment(
    GenericDeviceTy &GenericDevice, uint32_t Version,
    AsyncInfoWrapperTy &AsyncInfoWrapper) const {
  // Ctor/Dtor have no arguments, replaying uses the original kernel launch
  // environment. Older versions of the compiler do not generate a kernel
  // launch environment.
  if (GenericDevice.Plugin.getRecordReplay().isReplaying() ||
      Version < OMP_KERNEL_ARG_MIN_VERSION_WITH_DYN_PTR)
    return nullptr;

  // Specialized kernels don't use the kernel launch environment. Check for
  // these execution modes before accessing the kernel environment. Since the
  // dynamic pointer is still generated by the compiler for these execution
  // modes, ~0 is returned.
  if (isBigJumpLoopMode() || isNoLoopMode() || isXTeamReductionsMode())
    return reinterpret_cast<KernelLaunchEnvironmentTy *>(~0);

  if (!KernelEnvironment.Configuration.ReductionDataSize ||
      !KernelEnvironment.Configuration.ReductionBufferLength)
    return reinterpret_cast<KernelLaunchEnvironmentTy *>(~0);

  // TODO: Check if the kernel needs a launch environment.
  auto AllocOrErr = GenericDevice.dataAlloc(sizeof(KernelLaunchEnvironmentTy),
                                            /*HostPtr=*/nullptr,
                                            TargetAllocTy::TARGET_ALLOC_DEVICE);
  if (!AllocOrErr)
    return AllocOrErr.takeError();

  // Remember to free the memory later.
  AsyncInfoWrapper.freeAllocationAfterSynchronization(*AllocOrErr);

  /// Use the KLE in the __tgt_async_info to ensure a stable address for the
  /// async data transfer.
  auto &LocalKLE = (*AsyncInfoWrapper).KernelLaunchEnvironment;
  LocalKLE = KernelLaunchEnvironment;
  {
    auto AllocOrErr = GenericDevice.dataAlloc(
        KernelEnvironment.Configuration.ReductionDataSize *
            KernelEnvironment.Configuration.ReductionBufferLength,
        /*HostPtr=*/nullptr, TargetAllocTy::TARGET_ALLOC_DEVICE);
    if (!AllocOrErr)
      return AllocOrErr.takeError();
    LocalKLE.ReductionBuffer = *AllocOrErr;
    // Remember to free the memory later.
    AsyncInfoWrapper.freeAllocationAfterSynchronization(*AllocOrErr);
  }

  INFO(OMP_INFOTYPE_DATA_TRANSFER, GenericDevice.getDeviceId(),
       "Copying data from host to device, HstPtr=" DPxMOD ", TgtPtr=" DPxMOD
       ", Size=%" PRId64 ", Name=KernelLaunchEnv\n",
       DPxPTR(&LocalKLE), DPxPTR(*AllocOrErr),
       sizeof(KernelLaunchEnvironmentTy));

  // The OmptEventInfo at this point will have a callback for a kernel launch,
  // not a data-op. This is due to the "external" operation being a kernel
  // launch and the data submit here being an implementation detail. We
  // temporarily set the OmptEventInfo to nullptr, such that we disable the
  // timing etc further down to not trigger assertions or report implementation
  // detail.
  __tgt_async_info *AI = AsyncInfoWrapper;
  if (AI && AI->OmptEventInfo) {
    auto LocalOEI = AI->OmptEventInfo;
    AI->OmptEventInfo = nullptr;
    auto Err = GenericDevice.dataSubmit(*AllocOrErr, &LocalKLE,
                                        sizeof(KernelLaunchEnvironmentTy),
                                        AsyncInfoWrapper);
    if (Err)
      return Err;
    AI->OmptEventInfo = LocalOEI;
    return static_cast<KernelLaunchEnvironmentTy *>(*AllocOrErr);
  }

  auto Err = GenericDevice.dataSubmit(*AllocOrErr, &LocalKLE,
                                      sizeof(KernelLaunchEnvironmentTy),
                                      AsyncInfoWrapper);
  if (Err)
    return Err;
  return static_cast<KernelLaunchEnvironmentTy *>(*AllocOrErr);
}

Error GenericKernelTy::printLaunchInfo(GenericDeviceTy &GenericDevice,
                                       KernelArgsTy &KernelArgs,
                                       uint32_t NumThreads[3],
                                       uint32_t NumBlocks[3],
                                       int64_t MultiDeviceLB,
                                       int64_t MultiDeviceUB) const {
  INFO(OMP_INFOTYPE_PLUGIN_KERNEL, GenericDevice.getDeviceId(),
       "Launching kernel %s with [%u,%u,%u] blocks and [%u,%u,%u] threads in "
       "%s mode\n",
       getName(), NumBlocks[0], NumBlocks[1], NumBlocks[2], NumThreads[0],
       NumThreads[1], NumThreads[2], getExecutionModeName(),
       isMultiDeviceKernel() ? " in multi-device mode" : "");
  return printLaunchInfoDetails(GenericDevice, KernelArgs, NumThreads,
                                NumBlocks, MultiDeviceLB, MultiDeviceUB);
}

Error GenericKernelTy::printLaunchInfoDetails(GenericDeviceTy &GenericDevice,
                                              KernelArgsTy &KernelArgs,
                                              uint32_t NumThreads[3],
                                              uint32_t NumBlocks[3],
                                              int64_t MultiDeviceLB,
                                              int64_t MultiDeviceUB) const {
  return Plugin::success();
}

Error GenericKernelTy::launch(GenericDeviceTy &GenericDevice, void **ArgPtrs,
                              ptrdiff_t *ArgOffsets, KernelArgsTy &KernelArgs,
                              AsyncInfoWrapperTy &AsyncInfoWrapper) const {
  llvm::SmallVector<void *, 16> Args;
  llvm::SmallVector<void *, 16> Ptrs;

  auto KernelLaunchEnvOrErr = getKernelLaunchEnvironment(
      GenericDevice, KernelArgs.Version, AsyncInfoWrapper);
  if (!KernelLaunchEnvOrErr)
    return KernelLaunchEnvOrErr.takeError();

  // If the multi-device mode is not enabled for this kernel then there is no
  // need to overwrite any arguments.
  int32_t NumMultiDevices = GenericDevice.getNumMultiDevices();
  int64_t MultiDeviceLB = -1;
  int64_t MultiDeviceUB = -1;
  if (isMultiDeviceKernel() && NumMultiDevices > 0) {
    // Compute the chunk size based on how many devices we are targeting and
    // the length of the loop trip count.
    int32_t DeviceId = GenericDevice.getDeviceId();
    if (KernelArgs.Tripcount < NumMultiDevices) {
      ArgPtrs[0] = (void *)0;
      ArgPtrs[1] = (void *)(KernelArgs.Tripcount - 1);
    } else {
      int64_t Chunk = (int64_t)KernelArgs.Tripcount / NumMultiDevices;

      // Set the lower bound. Consider the case where the LB of the loop is not
      // zero.
      ArgPtrs[0] = (void *)(DeviceId * Chunk);

      // Set the upper bound. If this is the last device then leave the upper
      // limit unchanged because it is already set to the loop UB.
      // TODO: support case where the first device is not device 0.
      if (DeviceId < NumMultiDevices - 1)
        ArgPtrs[1] = (void *)(((DeviceId + 1) * Chunk) - 1);
      else if (DeviceId == NumMultiDevices - 1)
        ArgPtrs[1] = (void *)(KernelArgs.Tripcount - 1);
      else
        assert(false && "Upper bound could not be set");
    }

    MultiDeviceLB = (int64_t)ArgPtrs[0];
    MultiDeviceUB = (int64_t)ArgPtrs[1];
  }

  KernelLaunchParamsTy LaunchParams;

  // Kernel languages don't use indirection.
  if (KernelArgs.Flags.IsCUDA) {
    assert(!isMultiDeviceKernel() && "Multi-device not supported");
    LaunchParams =
        *reinterpret_cast<KernelLaunchParamsTy *>(KernelArgs.ArgPtrs);
  } else {
    LaunchParams =
        prepareArgs(GenericDevice, ArgPtrs, ArgOffsets, KernelArgs.NumArgs,
                    Args, Ptrs, *KernelLaunchEnvOrErr);
  }

  // Get max occupancy for this kernel
  computeMaxOccupancy(GenericDevice);

  uint32_t NumThreads[3] = {KernelArgs.ThreadLimit[0],
                            KernelArgs.ThreadLimit[1],
                            KernelArgs.ThreadLimit[2]};
  uint32_t NumBlocks[3] = {KernelArgs.NumTeams[0], KernelArgs.NumTeams[1],
                           KernelArgs.NumTeams[2]};

  std::string KernelName = getName();
  KernelRunRecordTy *KernelRecord = GenericDevice.getKernelRunRecords();
  uint32_t KernelRunCounter = 0;

  if (KernelRecord) {
    KernelRunCounter = KernelRecord->getRunCounterForKernel(KernelName);
  }
  // If Autotuning is enabled and the kernel is not launched for the first time.
  if (GenericDevice.enableRuntimeAutotuning() && isSPMDMode() &&
      KernelRunCounter > 0) {
    assert(KernelRecord &&
           "Autotuning is enabled, but KernelRunRecord is not initialized!");

    auto [Teams, Threads] =
        KernelRecord->getLaunchParamsForKernel(*this, GenericDevice);
    NumBlocks[0] = Teams;
    NumThreads[0] = Threads;
  } else if (!isBareMode()) {
    NumThreads[0] = getNumThreads(GenericDevice, NumThreads);

    std::pair<bool, uint32_t> AdjustInfo = adjustNumThreadsForLowTripCount(
        GenericDevice, NumThreads[0], KernelArgs.Tripcount,
        KernelArgs.ThreadLimit);
    if (AdjustInfo.first)
      NumThreads[0] = AdjustInfo.second;

    NumBlocks[0] = getNumBlocks(GenericDevice, NumBlocks, KernelArgs.Tripcount,
                                NumThreads[0], KernelArgs.ThreadLimit[0] > 0);
  }

  // Record the kernel description after we modified the argument count and num
  // blocks/threads.
  RecordReplayTy &RecordReplay = GenericDevice.Plugin.getRecordReplay();
  if (RecordReplay.isRecording()) {
    RecordReplay.saveImage(getName(), getImage());
    RecordReplay.saveKernelInput(getName(), getImage());
    RecordReplay.saveKernelDescr(getName(), LaunchParams, KernelArgs.NumArgs,
                                 NumBlocks[0], NumThreads[0],
                                 KernelArgs.Tripcount);
  }

  // Get achieved occupancy for this kernel.
  computeAchievedOccupancy(GenericDevice, NumThreads[0], NumBlocks[0]);

  if (auto Err = printLaunchInfo(GenericDevice, KernelArgs, NumThreads,
                                 NumBlocks, MultiDeviceLB, MultiDeviceUB))
    return Err;

  OMPT_IF_TRACING_ENABLED(if (llvm::omp::target::ompt::isTracedDevice(
                                  getDeviceId(&GenericDevice))) {
    __tgt_async_info *AI = AsyncInfoWrapper;
    if (AI->OmptEventInfo != nullptr) {
      // Set number of granted teams for OMPT
      setOmptGrantedNumTeams(NumBlocks[0]);
      AI->OmptEventInfo->NumTeams = NumBlocks[0];
    }
  });

  return launchImpl(GenericDevice, NumThreads, NumBlocks, KernelArgs,
                    LaunchParams, AsyncInfoWrapper);
}

KernelLaunchParamsTy GenericKernelTy::prepareArgs(
    GenericDeviceTy &GenericDevice, void **ArgPtrs, ptrdiff_t *ArgOffsets,
    uint32_t &NumArgs, llvm::SmallVectorImpl<void *> &Args,
    llvm::SmallVectorImpl<void *> &Ptrs,
    KernelLaunchEnvironmentTy *KernelLaunchEnvironment) const {
  uint32_t KLEOffset = !!KernelLaunchEnvironment;
  NumArgs += KLEOffset;

  if (NumArgs == 0)
    return KernelLaunchParamsTy{};

  Args.resize(NumArgs);
  Ptrs.resize(NumArgs);

  if (KernelLaunchEnvironment) {
    Args[0] = KernelLaunchEnvironment;
    Ptrs[0] = &Args[0];
  }

  for (uint32_t I = KLEOffset; I < NumArgs; ++I) {
    Args[I] =
        (void *)((intptr_t)ArgPtrs[I - KLEOffset] + ArgOffsets[I - KLEOffset]);
    Ptrs[I] = &Args[I];
  }
  return KernelLaunchParamsTy{sizeof(void *) * NumArgs, &Args[0], &Ptrs[0]};
}

uint32_t GenericKernelTy::getNumThreads(GenericDeviceTy &GenericDevice,
                                        uint32_t ThreadLimitClause[3]) const {
  assert(!isBareMode() && "bare kernel should not call this function");

  assert(ThreadLimitClause[1] == 1 && ThreadLimitClause[2] == 1 &&
         "Multi dimensional launch not supported yet.");

  if (ThreadLimitClause[0] > 0 && isGenericMode()) {
    if (ThreadLimitClause[0] == (uint32_t)-1)
      ThreadLimitClause[0] = PreferredNumThreads;
    else
      ThreadLimitClause[0] += GenericDevice.getWarpSize();
  }

  return std::min(MaxNumThreads, (ThreadLimitClause[0] > 0)
                                     ? ThreadLimitClause[0]
                                     : PreferredNumThreads);
}

uint32_t GenericKernelTy::getNumBlocks(GenericDeviceTy &GenericDevice,
                                       uint32_t NumTeamsClause[3],
                                       uint64_t LoopTripCount,
                                       uint32_t &NumThreads,
                                       bool IsNumThreadsFromUser) const {
  assert(!isBareMode() && "bare kernel should not call this function");

  assert(NumTeamsClause[1] == 1 && NumTeamsClause[2] == 1 &&
         "Multi dimensional launch not supported yet.");

  if (NumTeamsClause[0] > 0) {
    // TODO: We need to honor any value and consequently allow more than the
    // block limit. For this we might need to start multiple kernels or let the
    // blocks start again until the requested number has been started.
    return std::min(NumTeamsClause[0], GenericDevice.getBlockLimit());
  }

  uint64_t DefaultNumBlocks = GenericDevice.getDefaultNumBlocks();
  uint64_t TripCountNumBlocks = std::numeric_limits<uint64_t>::max();
  if (LoopTripCount > 0) {
    if (isSPMDMode()) {
      // We have a combined construct, i.e. `target teams distribute
      // parallel for [simd]`. We launch so many teams so that each thread
      // will execute one iteration of the loop; rounded up to the nearest
      // integer. However, if that results in too few teams, we artificially
      // reduce the thread count per team to increase the outer parallelism.
      auto MinThreads = GenericDevice.getMinThreadsForLowTripCountLoop();
      MinThreads = std::min(MinThreads, NumThreads);

      // Honor the thread_limit clause; only lower the number of threads.
      [[maybe_unused]] auto OldNumThreads = NumThreads;
      if (LoopTripCount >= DefaultNumBlocks * NumThreads ||
          IsNumThreadsFromUser) {
        // Enough parallelism for teams and threads.
        TripCountNumBlocks = ((LoopTripCount - 1) / NumThreads) + 1;
        assert(IsNumThreadsFromUser ||
               TripCountNumBlocks >= DefaultNumBlocks &&
                   "Expected sufficient outer parallelism.");
      } else if (LoopTripCount >= DefaultNumBlocks * MinThreads) {
        // Enough parallelism for teams, limit threads.

        // This case is hard; for now, we force "full warps":
        // First, compute a thread count assuming DefaultNumBlocks.
        auto NumThreadsDefaultBlocks =
            (LoopTripCount + DefaultNumBlocks - 1) / DefaultNumBlocks;
        // Now get a power of two that is larger or equal.
        auto NumThreadsDefaultBlocksP2 =
            llvm::PowerOf2Ceil(NumThreadsDefaultBlocks);
        // Do not increase a thread limit given be the user.
        NumThreads = std::min(NumThreads, uint32_t(NumThreadsDefaultBlocksP2));
        assert(NumThreads >= MinThreads &&
               "Expected sufficient inner parallelism.");
        TripCountNumBlocks = ((LoopTripCount - 1) / NumThreads) + 1;
      } else {
        // Not enough parallelism for teams and threads, limit both.
        NumThreads = std::min(NumThreads, MinThreads);
        TripCountNumBlocks = ((LoopTripCount - 1) / NumThreads) + 1;
      }

      assert(NumThreads * TripCountNumBlocks >= LoopTripCount &&
             "Expected sufficient parallelism");
      assert(OldNumThreads >= NumThreads &&
             "Number of threads cannot be increased!");
    } else {
      assert((isGenericMode() || isGenericSPMDMode()) &&
             "Unexpected execution mode!");
      // If we reach this point, then we have a non-combined construct, i.e.
      // `teams distribute` with a nested `parallel for` and each team is
      // assigned one iteration of the `distribute` loop. E.g.:
      //
      // #pragma omp target teams distribute
      // for(...loop_tripcount...) {
      //   #pragma omp parallel for
      //   for(...) {}
      // }
      //
      // Threads within a team will execute the iterations of the `parallel`
      // loop.
      TripCountNumBlocks = LoopTripCount;
    }
  }

  uint32_t PreferredNumBlocks = TripCountNumBlocks;
  // If the loops are long running we rather reuse blocks than spawn too many.
  if (GenericDevice.getReuseBlocksForHighTripCount())
    PreferredNumBlocks = std::min(TripCountNumBlocks, DefaultNumBlocks);
  return std::min(PreferredNumBlocks, GenericDevice.getBlockLimit());
}

GenericDeviceTy::GenericDeviceTy(GenericPluginTy &Plugin, int32_t DeviceId,
                                 int32_t NumDevices,
                                 const llvm::omp::GV &OMPGridValues)
    : Plugin(Plugin), MemoryManager(nullptr), OMP_TeamLimit("OMP_TEAM_LIMIT"),
      OMP_NumTeams("OMP_NUM_TEAMS"),
      OMP_TeamsThreadLimit("OMP_TEAMS_THREAD_LIMIT"),
      OMPX_DebugKind("LIBOMPTARGET_DEVICE_RTL_DEBUG"),
      OMPX_SharedMemorySize("LIBOMPTARGET_SHARED_MEMORY_SIZE"),
      // Do not initialize the following two envars since they depend on the
      // device initialization. These cannot be consulted until the device is
      // initialized correctly. We initialize them in GenericDeviceTy::init().
      OMPX_TargetStackSize(), OMPX_TargetHeapSize(),
      // By default, the initial number of streams and events is 1.
      OMPX_InitialNumStreams("LIBOMPTARGET_NUM_INITIAL_STREAMS", 1),
      OMPX_InitialNumEvents("LIBOMPTARGET_NUM_INITIAL_EVENTS", 1),
      OMPX_NumMultiDevices("LIBOMPTARGET_NUM_MULTI_DEVICES", 0),
      OMPX_EnableRuntimeAutotuning("OMPX_ENABLE_RUNTIME_AUTOTUNING", false),
      OMPX_KernelDurationTracing("LIBOMPTARGET_KERNEL_EXE_TIME", false),
      DeviceId(DeviceId), GridValues(OMPGridValues),
      PeerAccesses(NumDevices, PeerAccessState::PENDING), PeerAccessesLock(),
      PinnedAllocs(*this), RPCServer(nullptr), KernelRunRecords(nullptr) {
#ifdef OMPT_SUPPORT
  OmptInitialized.store(false);
  // Bind the callbacks to this device's member functions
#define bindOmptCallback(Name, Type, Code)                                     \
  if (ompt::Initialized && ompt::lookupCallbackByCode) {                       \
    ompt::lookupCallbackByCode((ompt_callbacks_t)(Code),                       \
                               ((ompt_callback_t *)&(Name##_fn)));             \
    DP("class bound %s=%p\n", #Name, ((void *)(uint64_t)Name##_fn));           \
  }

  FOREACH_OMPT_DEVICE_EVENT(bindOmptCallback);
#undef bindOmptCallback

#define bindOmptTracingFunction(FunctionName)                                  \
  if (ompt::Initialized && ompt::lookupDeviceTracingFn) {                      \
    FunctionName##_fn = ompt::lookupDeviceTracingFn(#FunctionName);            \
    DP("device tracing fn bound %s=%p\n", #FunctionName,                       \
       ((void *)(uint64_t)FunctionName##_fn));                                 \
  }

  FOREACH_OMPT_DEVICE_TRACING_FN_COMMON(bindOmptTracingFunction);
#undef bindOmptTracingFunction

#endif
}

Error GenericDeviceTy::init(GenericPluginTy &Plugin) {
  if (auto Err = initImpl(Plugin))
    return Err;

#ifdef OMPT_SUPPORT
  auto DevicePtr = reinterpret_cast<ompt_device_t *>(this);
  ompt::setDeviceId(DevicePtr, Plugin.getUserId(DeviceId));
  if (ompt::Initialized) {
    bool ExpectedStatus = false;
    if (OmptInitialized.compare_exchange_strong(ExpectedStatus, true))
      performOmptCallback(device_initialize, Plugin.getUserId(DeviceId),
                          /*type=*/getComputeUnitKind().c_str(),
                          /*device=*/DevicePtr,
                          /*lookup=*/ompt::lookupDeviceTracingFn,
                          /*documentation=*/nullptr);
  }
#endif

  // Read and reinitialize the envars that depend on the device initialization.
  // Notice these two envars may change the stack size and heap size of the
  // device, so they need the device properly initialized.
  auto StackSizeEnvarOrErr = UInt64Envar::create(
      "LIBOMPTARGET_STACK_SIZE",
      [this](uint64_t &V) -> Error { return getDeviceStackSize(V); },
      [this](uint64_t V) -> Error { return setDeviceStackSize(V); });
  if (!StackSizeEnvarOrErr)
    return StackSizeEnvarOrErr.takeError();
  OMPX_TargetStackSize = std::move(*StackSizeEnvarOrErr);

  auto HeapSizeEnvarOrErr = UInt64Envar::create(
      "LIBOMPTARGET_HEAP_SIZE",
      [this](uint64_t &V) -> Error { return getDeviceHeapSize(V); },
      [this](uint64_t V) -> Error { return setDeviceHeapSize(V); });
  if (!HeapSizeEnvarOrErr)
    return HeapSizeEnvarOrErr.takeError();
  OMPX_TargetHeapSize = std::move(*HeapSizeEnvarOrErr);

  // Update the maximum number of teams and threads after the device
  // initialization sets the corresponding hardware limit.
  if (OMP_NumTeams > 0)
    GridValues.GV_Max_Teams =
        std::min(GridValues.GV_Max_Teams, uint32_t(OMP_NumTeams));

  if (OMP_TeamsThreadLimit > 0)
    GridValues.GV_Max_WG_Size =
        std::min(GridValues.GV_Max_WG_Size, uint32_t(OMP_TeamsThreadLimit));

  // Enable the memory manager if required.
  auto [ThresholdMM, EnableMM] = MemoryManagerTy::getSizeThresholdFromEnv();
  if (EnableMM) {
    if (ThresholdMM == 0)
      ThresholdMM = getMemoryManagerSizeThreshold();
    MemoryManager = new MemoryManagerTy(*this, ThresholdMM);
  }

  // Allocate resources for autotuning if enabled.
  if (OMPX_EnableRuntimeAutotuning) {
    KernelRunRecords = new KernelRunRecordTy();
  }

  return Plugin::success();
}

Error GenericDeviceTy::unloadBinary(DeviceImageTy *Image) {
  clear_ArgBufs();
  if (auto Err = callGlobalDestructors(Plugin, *Image))
    return Err;

  if (OMPX_DebugKind.get() & uint32_t(DeviceDebugKind::AllocationTracker)) {
    GenericGlobalHandlerTy &GHandler = Plugin.getGlobalHandler();
    DeviceMemoryPoolTrackingTy ImageDeviceMemoryPoolTracking = {0, 0, ~0U, 0};
    GlobalTy TrackerGlobal("__omp_rtl_device_memory_pool_tracker",
                           sizeof(DeviceMemoryPoolTrackingTy),
                           &ImageDeviceMemoryPoolTracking);
    if (auto Err =
            GHandler.readGlobalFromDevice(*this, *Image, TrackerGlobal)) {
      consumeError(std::move(Err));
    }
    DeviceMemoryPoolTracking.combine(ImageDeviceMemoryPoolTracking);
  }

  GenericGlobalHandlerTy &Handler = Plugin.getGlobalHandler();
  auto ProfOrErr = Handler.readProfilingGlobals(*this, *Image);
  if (!ProfOrErr)
    return ProfOrErr.takeError();

  if (!ProfOrErr->empty()) {
    // Dump out profdata
    if ((OMPX_DebugKind.get() & uint32_t(DeviceDebugKind::PGODump)) ==
        uint32_t(DeviceDebugKind::PGODump))
      ProfOrErr->dump();

    // Write data to profiling file
    if (auto Err = ProfOrErr->write())
      return Err;
  }

  if (Image->getTgtImageBitcode())
    Plugin.getJIT().erase(*Image->getTgtImageBitcode(), Image->getDevice());

  return unloadBinaryImpl(Image);
}

Error GenericDeviceTy::deinit(GenericPluginTy &Plugin) {
  for (auto &I : LoadedImages)
    if (auto Err = unloadBinary(I))
      return Err;
  LoadedImages.clear();

  if (OMPX_DebugKind.get() & uint32_t(DeviceDebugKind::AllocationTracker)) {
    // TODO: Write this by default into a file.
    printf("\n\n|-----------------------\n"
           "| Device memory tracker:\n"
           "|-----------------------\n"
           "| #Allocations: %lu\n"
           "| Byes allocated: %lu\n"
           "| Minimal allocation: %lu\n"
           "| Maximal allocation: %lu\n"
           "|-----------------------\n\n\n",
           DeviceMemoryPoolTracking.NumAllocations,
           DeviceMemoryPoolTracking.AllocationTotal,
           DeviceMemoryPoolTracking.AllocationMin,
           DeviceMemoryPoolTracking.AllocationMax);
  }

  // Delete the memory manager before deinitializing the device. Otherwise,
  // we may delete device allocations after the device is deinitialized.
  if (MemoryManager)
    delete MemoryManager;
  MemoryManager = nullptr;

  RecordReplayTy &RecordReplay = Plugin.getRecordReplay();
  if (RecordReplay.isRecordingOrReplaying())
    RecordReplay.deinit();

  if (RPCServer)
    if (auto Err = RPCServer->deinitDevice(*this))
      return Err;

  // Delete autotuning related resources if the option is on.
  if (OMPX_EnableRuntimeAutotuning) {
    if (KernelRunRecords) {
      delete KernelRunRecords;
      KernelRunRecords = nullptr;
    }
  }

#ifdef OMPT_SUPPORT
  if (ompt::Initialized) {
    bool ExpectedStatus = true;
    if (OmptInitialized.compare_exchange_strong(ExpectedStatus, false))
      performOmptCallback(device_finalize, Plugin.getUserId(DeviceId));
  }
  ompt::removeDeviceId(reinterpret_cast<ompt_device_t *>(this));
#endif

  return deinitImpl();
}
Expected<DeviceImageTy *>
GenericDeviceTy::loadBinary(GenericPluginTy &Plugin,
                            const __tgt_device_image *InputTgtImage) {
  assert(InputTgtImage && "Expected non-null target image");
  DP("Load data from image " DPxMOD "\n", DPxPTR(InputTgtImage->ImageStart));

  auto PostJITImageOrErr = Plugin.getJIT().process(*InputTgtImage, *this);
  if (!PostJITImageOrErr) {
    auto Err = PostJITImageOrErr.takeError();
    REPORT("Failure to jit IR image %p on device %d: %s\n", InputTgtImage,
           DeviceId, toStringWithoutConsuming(Err).data());
    return Plugin::error(ErrorCode::COMPILE_FAILURE, std::move(Err),
                         "failure to jit IR image");
  }

  // Load the binary and allocate the image object. Use the next available id
  // for the image id, which is the number of previously loaded images.
  auto ImageOrErr =
      loadBinaryImpl(PostJITImageOrErr.get(), LoadedImages.size());
  if (!ImageOrErr)
    return ImageOrErr.takeError();

  DeviceImageTy *Image = *ImageOrErr;
  assert(Image != nullptr && "Invalid image");
  if (InputTgtImage != PostJITImageOrErr.get())
    Image->setTgtImageBitcode(InputTgtImage);

  // Add the image to list.
  LoadedImages.push_back(Image);

  // Setup the device environment if needed.
  if (auto Err = setupDeviceEnvironment(Plugin, *Image))
    return std::move(Err);

  // Setup the global device memory pool if needed.
  if (!Plugin.getRecordReplay().isReplaying() &&
      shouldSetupDeviceMemoryPool()) {
    uint64_t HeapSize;
    auto SizeOrErr = getDeviceHeapSize(HeapSize);
    if (SizeOrErr) {
      REPORT("No global device memory pool due to error: %s\n",
             toString(std::move(SizeOrErr)).data());
    } else if (auto Err = setupDeviceMemoryPool(Plugin, *Image, HeapSize))
      return std::move(Err);
  }

  if (auto Err = setupRPCServer(Plugin, *Image))
    return std::move(Err);

#ifdef OMPT_SUPPORT
  if (ompt::Initialized) {
    size_t Bytes =
        utils::getPtrDiff(InputTgtImage->ImageEnd, InputTgtImage->ImageStart);
    performOmptCallback(
        device_load, Plugin.getUserId(DeviceId),
        /*FileName=*/nullptr, /*FileOffset=*/0, /*VmaInFile=*/nullptr,
        /*ImgSize=*/Bytes, /*HostAddr=*/InputTgtImage->ImageStart,
        /*DeviceAddr=*/nullptr, /* FIXME: ModuleId */ 0);
  }
#endif

  // Call any global constructors present on the device.
  if (auto Err = callGlobalConstructors(Plugin, *Image))
    return std::move(Err);

  // Return the pointer to the table of entries.
  return Image;
}

Error GenericDeviceTy::setupDeviceEnvironment(GenericPluginTy &Plugin,
                                              DeviceImageTy &Image) {
  // There are some plugins that do not need this step.
  if (!shouldSetupDeviceEnvironment())
    return Plugin::success();

  // Obtain a table mapping host function pointers to device function pointers.
  auto CallTablePairOrErr = setupIndirectCallTable(Plugin, *this, Image);
  if (!CallTablePairOrErr)
    return CallTablePairOrErr.takeError();

  DeviceEnvironmentTy DeviceEnvironment;
  DeviceEnvironment.DeviceDebugKind = OMPX_DebugKind;
  DeviceEnvironment.NumDevices = Plugin.getNumDevices();
  // TODO: The device ID used here is not the real device ID used by OpenMP.
  DeviceEnvironment.DeviceNum = DeviceId;
  DeviceEnvironment.DynamicMemSize = OMPX_SharedMemorySize;
  DeviceEnvironment.ClockFrequency = getClockFrequency();
  DeviceEnvironment.IndirectCallTable =
      reinterpret_cast<uintptr_t>(CallTablePairOrErr->first);
  DeviceEnvironment.IndirectCallTableSize = CallTablePairOrErr->second;
  DeviceEnvironment.HardwareParallelism = getHardwareParallelism();

  // Create the metainfo of the device environment global.
  GlobalTy DevEnvGlobal("__omp_rtl_device_environment",
                        sizeof(DeviceEnvironmentTy), &DeviceEnvironment);

  // Write device environment values to the device.
  GenericGlobalHandlerTy &GHandler = Plugin.getGlobalHandler();
  if (auto Err = GHandler.writeGlobalToDevice(*this, Image, DevEnvGlobal)) {
    DP("Missing symbol %s, continue execution anyway.\n",
       DevEnvGlobal.getName().data());
    consumeError(std::move(Err));
  }

  // From the image, read whether fast reduction is enabled.
  StaticGlobalTy<int8_t> IsFastRedGlobal("__omp_plugin_enable_fast_reduction");
  if (auto Err = GHandler.readGlobalFromImage(*this, Image, IsFastRedGlobal)) {
    DP("Missing symbol %s, continue execution anyway.\n",
       IsFastRedGlobal.getName().data());
    consumeError(std::move(Err));
  } else {
    IsFastReductionEnabled = IsFastRedGlobal.getValue();
  }

  return Plugin::success();
}

Error GenericDeviceTy::setupDeviceMemoryPool(GenericPluginTy &Plugin,
                                             DeviceImageTy &Image,
                                             uint64_t PoolSize) {
  // Free the old pool, if any.
  if (DeviceMemoryPool.Ptr) {
    if (auto Err = dataDelete(DeviceMemoryPool.Ptr,
                              TargetAllocTy::TARGET_ALLOC_DEVICE))
      return Err;
  }

  DeviceMemoryPool.Size = PoolSize;
  auto AllocOrErr = dataAlloc(PoolSize, /*HostPtr=*/nullptr,
                              TargetAllocTy::TARGET_ALLOC_DEVICE);
  if (AllocOrErr) {
    DeviceMemoryPool.Ptr = *AllocOrErr;
  } else {
    auto Err = AllocOrErr.takeError();
    REPORT("Failure to allocate device memory for global memory pool: %s\n",
           toString(std::move(Err)).data());
    DeviceMemoryPool.Ptr = nullptr;
    DeviceMemoryPool.Size = 0;
  }

  // Create the metainfo of the device environment global.
  GenericGlobalHandlerTy &GHandler = Plugin.getGlobalHandler();
  if (!GHandler.isSymbolInImage(*this, Image,
                                "__omp_rtl_device_memory_pool_tracker")) {
    DP("Skip the memory pool as there is no tracker symbol in the image.");
    return Error::success();
  }

  GlobalTy TrackerGlobal("__omp_rtl_device_memory_pool_tracker",
                         sizeof(DeviceMemoryPoolTrackingTy),
                         &DeviceMemoryPoolTracking);
  if (auto Err = GHandler.writeGlobalToDevice(*this, Image, TrackerGlobal))
    return Err;

  // Create the metainfo of the device environment global.
  GlobalTy DevEnvGlobal("__omp_rtl_device_memory_pool",
                        sizeof(DeviceMemoryPoolTy), &DeviceMemoryPool);

  // Write device environment values to the device.
  return GHandler.writeGlobalToDevice(*this, Image, DevEnvGlobal);
}

Error GenericDeviceTy::setupRPCServer(GenericPluginTy &Plugin,
                                      DeviceImageTy &Image) {
  // The plugin either does not need an RPC server or it is unavailable.
  if (!shouldSetupRPCServer())
    return Plugin::success();

  // Check if this device needs to run an RPC server.
  RPCServerTy &Server = Plugin.getRPCServer();
  auto UsingOrErr =
      Server.isDeviceUsingRPC(*this, Plugin.getGlobalHandler(), Image);
  if (!UsingOrErr)
    return UsingOrErr.takeError();

  if (!UsingOrErr.get())
    return Plugin::success();

  if (auto Err = Server.initDevice(*this, Plugin.getGlobalHandler(), Image))
    return Err;

  if (auto Err = Server.startThread())
    return Err;

  RPCServer = &Server;
  DP("Running an RPC server on device %d\n", getDeviceId());
  return Plugin::success();
}

Error PinnedAllocationMapTy::insertEntry(void *HstPtr, void *DevAccessiblePtr,
                                         size_t Size, bool ExternallyLocked) {
  // Insert the new entry into the map.
  auto Res = Allocs.insert({HstPtr, DevAccessiblePtr, Size, ExternallyLocked});
  if (!Res.second)
    return Plugin::error(ErrorCode::INVALID_ARGUMENT,
                         "cannot insert locked buffer entry");

  // Check whether the next entry overlaps with the inserted entry.
  auto It = std::next(Res.first);
  if (It == Allocs.end())
    return Plugin::success();

  const EntryTy *NextEntry = &(*It);
  if (intersects(NextEntry->HstPtr, NextEntry->Size, HstPtr, Size))
    return Plugin::error(ErrorCode::INVALID_ARGUMENT,
                         "partial overlapping not allowed in locked buffers");

  return Plugin::success();
}

Error PinnedAllocationMapTy::eraseEntry(const EntryTy &Entry) {
  // Erase the existing entry. Notice this requires an additional map lookup,
  // but this should not be a performance issue. Using iterators would make
  // the code more difficult to read.
  size_t Erased = Allocs.erase({Entry.HstPtr});
  if (!Erased)
    return Plugin::error(ErrorCode::INVALID_ARGUMENT,
                         "cannot erase locked buffer entry");
  return Plugin::success();
}

Error PinnedAllocationMapTy::registerEntryUse(const EntryTy &Entry,
                                              void *HstPtr, size_t Size) {
  if (!contains(Entry.HstPtr, Entry.Size, HstPtr, Size))
    return Plugin::error(ErrorCode::INVALID_ARGUMENT,
                         "partial overlapping not allowed in locked buffers");

  ++Entry.References;
  return Plugin::success();
}

Expected<bool> PinnedAllocationMapTy::unregisterEntryUse(const EntryTy &Entry) {
  if (Entry.References == 0)
    return Plugin::error(ErrorCode::INVALID_ARGUMENT,
                         "invalid number of references");

  // Return whether this was the last user.
  return (--Entry.References == 0);
}

Error PinnedAllocationMapTy::registerHostBuffer(void *HstPtr,
                                                void *DevAccessiblePtr,
                                                size_t Size) {
  assert(HstPtr && "Invalid pointer");
  assert(DevAccessiblePtr && "Invalid pointer");
  assert(Size && "Invalid size");

  std::lock_guard<std::shared_mutex> Lock(Mutex);

  // No pinned allocation should intersect.
  const EntryTy *Entry = findIntersecting(HstPtr);
  if (Entry)
    return Plugin::error(ErrorCode::INVALID_ARGUMENT,
                         "cannot insert entry due to an existing one");

  // Now insert the new entry.
  return insertEntry(HstPtr, DevAccessiblePtr, Size);
}

Error PinnedAllocationMapTy::unregisterHostBuffer(void *HstPtr) {
  assert(HstPtr && "Invalid pointer");

  std::lock_guard<std::shared_mutex> Lock(Mutex);

  const EntryTy *Entry = findIntersecting(HstPtr);
  if (!Entry)
    return Plugin::error(ErrorCode::INVALID_ARGUMENT,
                         "cannot find locked buffer");

  // The address in the entry should be the same we are unregistering.
  if (Entry->HstPtr != HstPtr)
    return Plugin::error(ErrorCode::INVALID_ARGUMENT,
                         "unexpected host pointer in locked buffer entry");

  // Unregister from the entry.
  auto LastUseOrErr = unregisterEntryUse(*Entry);
  if (!LastUseOrErr)
    return LastUseOrErr.takeError();

  // There should be no other references to the pinned allocation.
  if (!(*LastUseOrErr))
    return Plugin::error(ErrorCode::INVALID_ARGUMENT,
                         "the locked buffer is still being used");

  // Erase the entry from the map.
  return eraseEntry(*Entry);
}

Expected<void *> PinnedAllocationMapTy::lockHostBuffer(void *HstPtr,
                                                       size_t Size) {
  assert(HstPtr && "Invalid pointer");
  assert(Size && "Invalid size");

  std::lock_guard<std::shared_mutex> Lock(Mutex);

  const EntryTy *Entry = findIntersecting(HstPtr);

  if (Entry) {
    // An already registered intersecting buffer was found. Register a new use.
    if (auto Err = registerEntryUse(*Entry, HstPtr, Size))
      return std::move(Err);

    // Return the device accessible pointer with the correct offset.
    return utils::advancePtr(Entry->DevAccessiblePtr,
                             utils::getPtrDiff(HstPtr, Entry->HstPtr));
  }

  // No intersecting registered allocation found in the map. First, lock the
  // host buffer and retrieve the device accessible pointer.
  auto DevAccessiblePtrOrErr = Device.dataLockImpl(HstPtr, Size);
  if (!DevAccessiblePtrOrErr)
    return DevAccessiblePtrOrErr.takeError();

  // Now insert the new entry into the map.
  if (auto Err = insertEntry(HstPtr, *DevAccessiblePtrOrErr, Size))
    return std::move(Err);

  // Return the device accessible pointer.
  return *DevAccessiblePtrOrErr;
}

Error PinnedAllocationMapTy::unlockHostBuffer(void *HstPtr) {
  assert(HstPtr && "Invalid pointer");

  std::lock_guard<std::shared_mutex> Lock(Mutex);

  const EntryTy *Entry = findIntersecting(HstPtr);
  if (!Entry)
    return Plugin::error(ErrorCode::INVALID_ARGUMENT,
                         "cannot find locked buffer");

  // Unregister from the locked buffer. No need to do anything if there are
  // others using the allocation.
  auto LastUseOrErr = unregisterEntryUse(*Entry);
  if (!LastUseOrErr)
    return LastUseOrErr.takeError();

  // No need to do anything if there are others using the allocation.
  if (!(*LastUseOrErr))
    return Plugin::success();

  // This was the last user of the allocation. Unlock the original locked buffer
  // if it was locked by the plugin. Do not unlock it if it was locked by an
  // external entity. Unlock the buffer using the host pointer of the entry.
  if (!Entry->ExternallyLocked)
    if (auto Err = Device.dataUnlockImpl(Entry->HstPtr))
      return Err;

  // Erase the entry from the map.
  return eraseEntry(*Entry);
}

Error PinnedAllocationMapTy::lockMappedHostBuffer(void *HstPtr, size_t Size) {
  assert(HstPtr && "Invalid pointer");
  assert(Size && "Invalid size");

  std::lock_guard<std::shared_mutex> Lock(Mutex);

  // If previously registered, just register a new user on the entry.
  const EntryTy *Entry = findIntersecting(HstPtr);
  if (Entry)
    return registerEntryUse(*Entry, HstPtr, Size);

  size_t BaseSize;
  void *BaseHstPtr, *BaseDevAccessiblePtr;

  // Check if it was externally pinned by a vendor-specific API.
  auto IsPinnedOrErr = Device.isPinnedPtrImpl(HstPtr, BaseHstPtr,
                                              BaseDevAccessiblePtr, BaseSize);
  if (!IsPinnedOrErr)
    return IsPinnedOrErr.takeError();

  // If pinned, just insert the entry representing the whole pinned buffer.
  if (*IsPinnedOrErr)
    return insertEntry(BaseHstPtr, BaseDevAccessiblePtr, BaseSize,
                       /* Externally locked */ true);

  // Not externally pinned. Do nothing if locking of mapped buffers is disabled.
  if (!LockMappedBuffers)
    return Plugin::success();

  // Otherwise, lock the buffer and insert the new entry.
  auto DevAccessiblePtrOrErr = Device.dataLockImpl(HstPtr, Size);
  if (!DevAccessiblePtrOrErr) {
    // Errors may be tolerated.
    if (!IgnoreLockMappedFailures)
      return DevAccessiblePtrOrErr.takeError();

    consumeError(DevAccessiblePtrOrErr.takeError());
    return Plugin::success();
  }

  return insertEntry(HstPtr, *DevAccessiblePtrOrErr, Size);
}

Error PinnedAllocationMapTy::unlockUnmappedHostBuffer(void *HstPtr) {
  assert(HstPtr && "Invalid pointer");

  std::lock_guard<std::shared_mutex> Lock(Mutex);

  // Check whether there is any intersecting entry.
  const EntryTy *Entry = findIntersecting(HstPtr);

  // No entry but automatic locking of mapped buffers is disabled, so
  // nothing to do.
  if (!Entry && !LockMappedBuffers)
    return Plugin::success();

  // No entry, automatic locking is enabled, but the locking may have failed, so
  // do nothing.
  if (!Entry && IgnoreLockMappedFailures)
    return Plugin::success();

  // No entry, but the automatic locking is enabled, so this is an error.
  if (!Entry)
    return Plugin::error(ErrorCode::INVALID_ARGUMENT,
                         "locked buffer not found");

  // There is entry, so unregister a user and check whether it was the last one.
  auto LastUseOrErr = unregisterEntryUse(*Entry);
  if (!LastUseOrErr)
    return LastUseOrErr.takeError();

  // If it is not the last one, there is nothing to do.
  if (!(*LastUseOrErr))
    return Plugin::success();

  // Otherwise, if it was the last and the buffer was locked by the plugin,
  // unlock it.
  if (!Entry->ExternallyLocked)
    if (auto Err = Device.dataUnlockImpl(Entry->HstPtr))
      return Err;

  // Finally erase the entry from the map.
  return eraseEntry(*Entry);
}

Error GenericDeviceTy::synchronize(__tgt_async_info *AsyncInfo) {
  if (!AsyncInfo || !AsyncInfo->Queue)
    return Plugin::error(ErrorCode::INVALID_ARGUMENT,
                         "invalid async info queue");

  if (auto Err = synchronizeImpl(*AsyncInfo))
    return Err;

  for (auto *Ptr : AsyncInfo->AssociatedAllocations)
    if (auto Err = dataDelete(Ptr, TargetAllocTy::TARGET_ALLOC_DEVICE))
      return Err;
  AsyncInfo->AssociatedAllocations.clear();

  return Plugin::success();
}

Error GenericDeviceTy::queryAsync(__tgt_async_info *AsyncInfo) {
  if (!AsyncInfo || !AsyncInfo->Queue)
    return Plugin::error(ErrorCode::INVALID_ARGUMENT,
                         "invalid async info queue");

  return queryAsyncImpl(*AsyncInfo);
}

Error GenericDeviceTy::memoryVAMap(void **Addr, void *VAddr, size_t *RSize) {
  return Plugin::error(ErrorCode::UNSUPPORTED,
                       "device does not support VA Management");
}

Error GenericDeviceTy::memoryVAUnMap(void *VAddr, size_t Size) {
  return Plugin::error(ErrorCode::UNSUPPORTED,
                       "device does not support VA Management");
}

Error GenericDeviceTy::getDeviceMemorySize(uint64_t &DSize) {
  return Plugin::error(
      ErrorCode::UNIMPLEMENTED,
      "missing getDeviceMemorySize implementation (required by RR-heuristic");
}

Expected<void *> GenericDeviceTy::dataAlloc(int64_t Size, void *HostPtr,
                                            TargetAllocTy Kind) {
  void *Alloc = nullptr;

  if (Plugin.getRecordReplay().isRecordingOrReplaying())
    return Plugin.getRecordReplay().alloc(Size);

  switch (Kind) {
  case TARGET_ALLOC_DEFAULT:
  case TARGET_ALLOC_DEVICE_NON_BLOCKING:
  case TARGET_ALLOC_DEVICE:
    if (MemoryManager) {
      Alloc = MemoryManager->allocate(Size, HostPtr);
      if (!Alloc)
        return Plugin::error(ErrorCode::OUT_OF_RESOURCES,
                             "failed to allocate from memory manager");
      break;
    }
    [[fallthrough]];
  case TARGET_ALLOC_HOST:
  case TARGET_ALLOC_SHARED:
    Alloc = allocate(Size, HostPtr, Kind);
    if (!Alloc)
      return Plugin::error(ErrorCode::OUT_OF_RESOURCES,
                           "failed to allocate from device allocator");
  }

  // Report error if the memory manager or the device allocator did not return
  // any memory buffer.
  if (!Alloc)
    return Plugin::error(ErrorCode::UNIMPLEMENTED,
                         "invalid target data allocation kind or requested "
                         "allocator not implemented yet");

  // Register allocated buffer as pinned memory if the type is host memory.
  if (Kind == TARGET_ALLOC_HOST)
    if (auto Err = PinnedAllocs.registerHostBuffer(Alloc, Alloc, Size))
      return std::move(Err);

  // Keep track of the allocation stack if we track allocation traces.
  if (OMPX_TrackAllocationTraces) {
    std::string StackTrace;
    llvm::raw_string_ostream OS(StackTrace);
    llvm::sys::PrintStackTrace(OS);

    AllocationTraceInfoTy *ATI = new AllocationTraceInfoTy();
    ATI->AllocationTrace = std::move(StackTrace);
    ATI->DevicePtr = Alloc;
    ATI->HostPtr = HostPtr;
    ATI->Size = Size;
    ATI->Kind = Kind;

    auto AllocationTraceMap = AllocationTraces.getExclusiveAccessor();
    auto *&MapATI = (*AllocationTraceMap)[Alloc];
    ATI->LastAllocationInfo = MapATI;
    MapATI = ATI;
  }

  return Alloc;
}

Error GenericDeviceTy::dataDelete(void *TgtPtr, TargetAllocTy Kind) {
  // Free is a noop when recording or replaying.
  if (Plugin.getRecordReplay().isRecordingOrReplaying())
    return Plugin::success();

  // Keep track of the deallocation stack if we track allocation traces.
  if (OMPX_TrackAllocationTraces) {
    AllocationTraceInfoTy *ATI = nullptr;
    {
      auto AllocationTraceMap = AllocationTraces.getExclusiveAccessor();
      ATI = (*AllocationTraceMap)[TgtPtr];
    }

    std::string StackTrace;
    llvm::raw_string_ostream OS(StackTrace);
    llvm::sys::PrintStackTrace(OS);

    if (!ATI)
      ErrorReporter::reportDeallocationOfNonAllocatedPtr(TgtPtr, Kind, ATI,
                                                         StackTrace);

    // ATI is not null, thus we can lock it to inspect and modify it further.
    std::lock_guard<std::mutex> LG(ATI->Lock);
    if (!ATI->DeallocationTrace.empty())
      ErrorReporter::reportDeallocationOfDeallocatedPtr(TgtPtr, Kind, ATI,
                                                        StackTrace);

    if (ATI->Kind != Kind)
      ErrorReporter::reportDeallocationOfWrongPtrKind(TgtPtr, Kind, ATI,
                                                      StackTrace);

    ATI->DeallocationTrace = StackTrace;

#undef DEALLOCATION_ERROR
  }

  int Res;
  switch (Kind) {
  case TARGET_ALLOC_DEFAULT:
  case TARGET_ALLOC_DEVICE_NON_BLOCKING:
  case TARGET_ALLOC_DEVICE:
    if (MemoryManager) {
      Res = MemoryManager->free(TgtPtr);
      if (Res)
        return Plugin::error(
            ErrorCode::OUT_OF_RESOURCES,
            "failure to deallocate device pointer %p via memory manager",
            TgtPtr);
      break;
    }
    [[fallthrough]];
  case TARGET_ALLOC_HOST:
  case TARGET_ALLOC_SHARED:
    Res = free(TgtPtr, Kind);
    if (Res)
      return Plugin::error(
          ErrorCode::UNKNOWN,
          "failure to deallocate device pointer %p via device deallocator",
          TgtPtr);
  }

  // Unregister deallocated pinned memory buffer if the type is host memory.
  if (Kind == TARGET_ALLOC_HOST)
    if (auto Err = PinnedAllocs.unregisterHostBuffer(TgtPtr))
      return Err;

  return Plugin::success();
}

Error GenericDeviceTy::dataSubmit(void *TgtPtr, const void *HstPtr,
                                  int64_t Size, __tgt_async_info *AsyncInfo) {
  AsyncInfoWrapperTy AsyncInfoWrapper(*this, AsyncInfo);

  auto Err = dataSubmitImpl(TgtPtr, HstPtr, Size, AsyncInfoWrapper);
  AsyncInfoWrapper.finalize(Err);
  return Err;
}

Error GenericDeviceTy::dataRetrieve(void *HstPtr, const void *TgtPtr,
                                    int64_t Size, __tgt_async_info *AsyncInfo) {
  AsyncInfoWrapperTy AsyncInfoWrapper(*this, AsyncInfo);

  auto Err = dataRetrieveImpl(HstPtr, TgtPtr, Size, AsyncInfoWrapper);
  AsyncInfoWrapper.finalize(Err);
  return Err;
}

Error GenericDeviceTy::dataExchange(const void *SrcPtr, GenericDeviceTy &DstDev,
                                    void *DstPtr, int64_t Size,
                                    __tgt_async_info *AsyncInfo) {
  AsyncInfoWrapperTy AsyncInfoWrapper(*this, AsyncInfo);

  auto Err = dataExchangeImpl(SrcPtr, DstDev, DstPtr, Size, AsyncInfoWrapper);
  AsyncInfoWrapper.finalize(Err);
  return Err;
}

Error GenericDeviceTy::launchKernel(void *EntryPtr, void **ArgPtrs,
                                    ptrdiff_t *ArgOffsets,
                                    KernelArgsTy &KernelArgs,
                                    __tgt_async_info *AsyncInfo) {
  AsyncInfoWrapperTy AsyncInfoWrapper(
      *this,
      Plugin.getRecordReplay().isRecordingOrReplaying() ? nullptr : AsyncInfo);

  GenericKernelTy &GenericKernel =
      *reinterpret_cast<GenericKernelTy *>(EntryPtr);

  {
    std::string StackTrace;
    if (OMPX_TrackNumKernelLaunches) {
      llvm::raw_string_ostream OS(StackTrace);
      llvm::sys::PrintStackTrace(OS);
    }

    auto KernelTraceInfoRecord = KernelLaunchTraces.getExclusiveAccessor();
    (*KernelTraceInfoRecord)
        .emplace(&GenericKernel, std::move(StackTrace), AsyncInfo);
  }

  auto Err = GenericKernel.launch(*this, ArgPtrs, ArgOffsets, KernelArgs,
                                  AsyncInfoWrapper);

  // 'finalize' here to guarantee next record-replay actions are in-sync
  AsyncInfoWrapper.finalize(Err);

  RecordReplayTy &RecordReplay = Plugin.getRecordReplay();
  if (RecordReplay.isRecordingOrReplaying() &&
      RecordReplay.isSaveOutputEnabled())
    RecordReplay.saveKernelOutputInfo(GenericKernel.getName());

  return Err;
}

Error GenericDeviceTy::initAsyncInfo(__tgt_async_info **AsyncInfoPtr) {
  assert(AsyncInfoPtr && "Invalid async info");

  *AsyncInfoPtr = new __tgt_async_info();

  AsyncInfoWrapperTy AsyncInfoWrapper(*this, *AsyncInfoPtr);

  auto Err = initAsyncInfoImpl(AsyncInfoWrapper);
  AsyncInfoWrapper.finalize(Err);
  return Err;
}

Error GenericDeviceTy::initDeviceInfo(__tgt_device_info *DeviceInfo) {
  assert(DeviceInfo && "Invalid device info");

  return initDeviceInfoImpl(DeviceInfo);
}

Error GenericDeviceTy::setCoarseGrainMemory(void *ptr, int64_t size) {
  assert(ptr != nullptr);
  assert(size > 0);

  return setCoarseGrainMemoryImpl(ptr, size);
}

uint32_t GenericDeviceTy::queryCoarseGrainMemory(const void *ptr,
                                                 int64_t size) {
  assert(ptr != nullptr);
  assert(size > 0);

  return queryCoarseGrainMemoryImpl(ptr, size);
}

bool GenericDeviceTy::hasAPUDevice() { return hasAPUDeviceImpl(); }

bool GenericDeviceTy::hasGfx90aDevice() { return hasGfx90aDeviceImpl(); }

bool GenericDeviceTy::supportsUnifiedMemory() {
  return supportsUnifiedMemoryImpl();
}

bool GenericDeviceTy::IsGfx90aCoarseGrainUsmMapEnabled() {
  return IsGfx90aCoarseGrainUsmMapEnabledImpl();
}

Error GenericDeviceTy::prepopulatePageTable(void *ptr, int64_t size) {
  assert(ptr != nullptr);
  assert(size > 0);

  return prepopulatePageTableImpl(ptr, size);
}

Error GenericDeviceTy::printInfo() {
  auto Info = obtainInfoImpl();

  // Get the vendor-specific info entries describing the device properties.
  if (auto Err = Info.takeError())
    return Err;

  // Print all info entries.
  Info->print();

  return Plugin::success();
}

Error GenericDeviceTy::createEvent(void **EventPtrStorage) {
  return createEventImpl(EventPtrStorage);
}

Error GenericDeviceTy::destroyEvent(void *EventPtr) {
  return destroyEventImpl(EventPtr);
}

Error GenericDeviceTy::recordEvent(void *EventPtr,
                                   __tgt_async_info *AsyncInfo) {
  AsyncInfoWrapperTy AsyncInfoWrapper(*this, AsyncInfo);

  auto Err = recordEventImpl(EventPtr, AsyncInfoWrapper);
  AsyncInfoWrapper.finalize(Err);
  return Err;
}

Error GenericDeviceTy::waitEvent(void *EventPtr, __tgt_async_info *AsyncInfo) {
  AsyncInfoWrapperTy AsyncInfoWrapper(*this, AsyncInfo);

  auto Err = waitEventImpl(EventPtr, AsyncInfoWrapper);
  AsyncInfoWrapper.finalize(Err);
  return Err;
}

Error GenericDeviceTy::syncEvent(void *EventPtr) {
  return syncEventImpl(EventPtr);
}

bool GenericDeviceTy::useAutoZeroCopy() { return useAutoZeroCopyImpl(); }

Error GenericDeviceTy::zeroCopySanityChecksAndDiag(bool isUnifiedSharedMemory,
                                                   bool isAutoZeroCopy,
                                                   bool isEagerMaps) {
  return zeroCopySanityChecksAndDiagImpl(isUnifiedSharedMemory, isAutoZeroCopy,
                                         isEagerMaps);
}

bool GenericDeviceTy::getMultiDeviceKernelValue(void *EntryPtr) {
  GenericKernelTy &GenericKernel =
      *reinterpret_cast<GenericKernelTy *>(EntryPtr);

  return GenericKernel.isMultiDeviceKernel();
}

bool GenericDeviceTy::useSharedMemForDescriptor(int64_t Size) { return false; }

void *GenericDeviceTy::getFree_ArgBuf(size_t sz) {
  void *found_ptr = nullptr;
  for (auto entry : ArgBufEntries) {
    if (entry->is_free && entry->Size >= sz) {
      entry->is_free = false;
      found_ptr = entry->Addr;
      break;
    }
  }
  if (!found_ptr) {
    found_ptr = this->allocate(sz, &found_ptr, TARGET_ALLOC_SHARED);
    assert(found_ptr && "Could not get SHARED mem for Arg Buffer\n");
    ArgBufEntryTy *new_entry_ptr = new ArgBufEntryTy;
    new_entry_ptr->Size = sz;
    new_entry_ptr->Addr = found_ptr;
    new_entry_ptr->is_free = false;
    ArgBufEntries.push_back(new_entry_ptr);
  }
  return found_ptr;
}
void GenericDeviceTy::moveBusyToFree_ArgBuf(void *ptr) {
  bool found_argbuf = false;
  for (auto entry : ArgBufEntries) {
    if (entry->Addr == ptr) {
      assert(!entry->is_free && "moveBusyToFree_Arg: entry already free");
      entry->is_free = true;
      found_argbuf = true;
      return;
    }
  }
  assert(found_argbuf && "Could not find ArgBuf to free");
}
void GenericDeviceTy::clear_ArgBufs() {
  for (auto entry : ArgBufEntries) {
    this->free(entry->Addr, TARGET_ALLOC_SHARED);
    delete entry;
  }
  ArgBufEntries.clear();
}

Error GenericPluginTy::init() {
  if (Initialized)
    return Plugin::success();

  auto NumDevicesOrErr = initImpl();
  if (!NumDevicesOrErr)
    return NumDevicesOrErr.takeError();
  Initialized = true;

  NumDevices = *NumDevicesOrErr;
  if (NumDevices == 0)
    return Plugin::success();

  assert(Devices.size() == 0 && "Plugin already initialized");
  Devices.resize(NumDevices, nullptr);

  GlobalHandler = createGlobalHandler();
  assert(GlobalHandler && "Invalid global handler");

  RPCServer = new RPCServerTy(*this);
  assert(RPCServer && "Invalid RPC server");

  RecordReplay = new RecordReplayTy();
  assert(RecordReplay && "Invalid RR interface");

  return Plugin::success();
}

Error GenericPluginTy::deinit() {
  assert(Initialized && "Plugin was not initialized!");

  // Deinitialize all active devices.
  for (int32_t DeviceId = 0; DeviceId < NumDevices; ++DeviceId) {
    if (Devices[DeviceId]) {
      if (auto Err = deinitDevice(DeviceId))
        return Err;
    }
    assert(!Devices[DeviceId] && "Device was not deinitialized");
  }

  // There is no global handler if no device is available.
  if (GlobalHandler)
    delete GlobalHandler;

  if (RPCServer) {
    if (Error Err = RPCServer->shutDown())
      return Err;
    delete RPCServer;
  }

  if (RecordReplay)
    delete RecordReplay;

  // Perform last deinitializations on the plugin.
  if (Error Err = deinitImpl())
    return Err;
  Initialized = false;

  return Plugin::success();
}

Error GenericPluginTy::initDevice(int32_t DeviceId) {
  assert(!Devices[DeviceId] && "Device already initialized");

  // Create the device and save the reference.
  GenericDeviceTy *Device = createDevice(*this, DeviceId, NumDevices);
  assert(Device && "Invalid device");

  // Save the device reference into the list.
  Devices[DeviceId] = Device;

  // Initialize the device and its resources.
  return Device->init(*this);
}

Error GenericPluginTy::deinitDevice(int32_t DeviceId) {
  // The device may be already deinitialized.
  if (Devices[DeviceId] == nullptr)
    return Plugin::success();

  // Deinitialize the device and release its resources.
  if (auto Err = Devices[DeviceId]->deinit(*this))
    return Err;

  // Delete the device and invalidate its reference.
  delete Devices[DeviceId];
  Devices[DeviceId] = nullptr;

  return Plugin::success();
}

Expected<bool> GenericPluginTy::checkELFImage(StringRef Image) const {
  // First check if this image is a regular ELF file.
  if (!utils::elf::isELF(Image))
    return false;

  // Check if this image is an ELF with a matching machine value.
  auto MachineOrErr = utils::elf::checkMachine(Image, getMagicElfBits());
  if (!MachineOrErr)
    return MachineOrErr.takeError();

  return MachineOrErr;
}

Expected<bool> GenericPluginTy::checkBitcodeImage(StringRef Image) const {
  if (identify_magic(Image) != file_magic::bitcode)
    return false;

  LLVMContext Context;
  auto ModuleOrErr = getLazyBitcodeModule(MemoryBufferRef(Image, ""), Context,
                                          /*ShouldLazyLoadMetadata=*/true);
  if (!ModuleOrErr)
    return ModuleOrErr.takeError();
  Module &M = **ModuleOrErr;

  return M.getTargetTriple().getArch() == getTripleArch();
}

int32_t GenericPluginTy::is_initialized() const { return Initialized; }

void GenericPluginTy::check_invalid_image(__tgt_device_image *InvalidImage) {
  // Check if the image was rejected because of conflicting XNACK modes.
  checkInvalidImage(InvalidImage);
}

int32_t GenericPluginTy::supports_empty_images() {
  return supportsEmptyImages();
}

int32_t GenericPluginTy::is_plugin_compatible(__tgt_device_image *Image) {
  auto T = logger::log<int32_t>(__func__, Image);
  auto R = [&]() {
    StringRef Buffer(reinterpret_cast<const char *>(Image->ImageStart),
                     utils::getPtrDiff(Image->ImageEnd, Image->ImageStart));

    auto HandleError = [&](Error Err) -> bool {
      [[maybe_unused]] std::string ErrStr = toString(std::move(Err));
      DP("Failure to check validity of image %p: %s", Image, ErrStr.c_str());
      return false;
    };
    switch (identify_magic(Buffer)) {
    case file_magic::elf:
    case file_magic::elf_relocatable:
    case file_magic::elf_executable:
    case file_magic::elf_shared_object:
    case file_magic::elf_core: {
      auto MatchOrErr = checkELFImage(Buffer);
      if (Error Err = MatchOrErr.takeError())
        return HandleError(std::move(Err));
      return *MatchOrErr;
    }
    case file_magic::bitcode: {
      auto MatchOrErr = checkBitcodeImage(Buffer);
      if (Error Err = MatchOrErr.takeError())
        return HandleError(std::move(Err));
      return *MatchOrErr;
    }
    default:
      return false;
    }
  }();
  T.res(R);
  return R;
}

int32_t GenericPluginTy::is_device_compatible(int32_t DeviceId,
                                              __tgt_device_image *Image) {
  auto T = logger::log<int32_t>(__func__, DeviceId, Image);
  auto R = [&]() {
    StringRef Buffer(reinterpret_cast<const char *>(Image->ImageStart),
                     utils::getPtrDiff(Image->ImageEnd, Image->ImageStart));

    auto HandleError = [&](Error Err) -> bool {
      [[maybe_unused]] std::string ErrStr = toString(std::move(Err));
      DP("Failure to check validity of image %p: %s", Image, ErrStr.c_str());
      return false;
    };
    switch (identify_magic(Buffer)) {
    case file_magic::elf:
    case file_magic::elf_relocatable:
    case file_magic::elf_executable:
    case file_magic::elf_shared_object:
    case file_magic::elf_core: {
      auto MatchOrErr = checkELFImage(Buffer);
      if (Error Err = MatchOrErr.takeError())
        return HandleError(std::move(Err));
      if (!*MatchOrErr)
        return false;

      // Perform plugin-dependent checks for the specific architecture if
      // needed.
      auto CompatibleOrErr = isELFCompatible(DeviceId, Buffer);
      if (Error Err = CompatibleOrErr.takeError())
        return HandleError(std::move(Err));
      return *CompatibleOrErr;
    }
    case file_magic::bitcode: {
      auto MatchOrErr = checkBitcodeImage(Buffer);
      if (Error Err = MatchOrErr.takeError())
        return HandleError(std::move(Err));
      return *MatchOrErr;
    }
    default:
      return false;
    }
  }();
  T.res(R);
  return R;
}

int32_t GenericPluginTy::is_device_initialized(int32_t DeviceId) const {
  return isValidDeviceId(DeviceId) && Devices[DeviceId] != nullptr;
}

int32_t GenericPluginTy::init_device(int32_t DeviceId) {
  auto T = logger::log<int32_t>(__func__, DeviceId);
  auto R = [&]() {
    auto Err = initDevice(DeviceId);
    if (Err) {
      REPORT("Failure to initialize device %d: %s\n", DeviceId,
             toString(std::move(Err)).data());
      return OFFLOAD_FAIL;
    }

    return OFFLOAD_SUCCESS;
  }();
  T.res(R);
  return R;
}

int32_t GenericPluginTy::number_of_devices() {
  auto T = logger::log<int32_t>(__func__);
  auto R = [&]() { return getNumDevices(); }();
  T.res(R);
  return R;
}

int GenericPluginTy::number_of_team_procs(int DeviceId) {
  auto T = logger::log<int>(__func__, DeviceId);
  auto R = [&]() { return getDevice(DeviceId).getNumComputeUnits(); }();
  T.res(R);
  return R;
}

bool GenericPluginTy::has_apu_device(int32_t DeviceId) {
  auto T = logger::log<bool>(__func__, DeviceId);
  auto R = [&]() { return getDevice(DeviceId).hasAPUDevice(); }();
  T.res(R);
  return R;
}

bool GenericPluginTy::is_gfx90a(int32_t DeviceId) {
  auto T = logger::log<bool>(__func__, DeviceId);
  auto R = [&]() { return getDevice(DeviceId).hasGfx90aDeviceImpl(); }();
  T.res(R);
  return R;
}

bool GenericPluginTy::supports_unified_memory(int32_t DeviceId) {
  auto T = logger::log<bool>(__func__, DeviceId);
  auto R = [&]() { return getDevice(DeviceId).supportsUnifiedMemory(); }();
  T.res(R);
  return R;
}

bool GenericPluginTy::is_gfx90a_coarse_grain_usm_map_enabled(int32_t DeviceId) {
  auto T = logger::log<bool>(__func__, DeviceId);
  auto R = [&]() {
    return getDevice(DeviceId).IsGfx90aCoarseGrainUsmMapEnabled();
  }();
  T.res(R);
  return R;
}

bool GenericPluginTy::is_system_supporting_managed_memory(int32_t DeviceId) {
  auto T = logger::log<bool>(__func__, DeviceId);
  auto R = [&]() { return IsSystemSupportingManagedMemory(); }();
  T.res(R);
  return R;
}

int32_t GenericPluginTy::is_data_exchangable(int32_t SrcDeviceId,
                                             int32_t DstDeviceId) {
  auto T = logger::log<int32_t>(__func__, SrcDeviceId, DstDeviceId);
  auto R = [&]() { return isDataExchangable(SrcDeviceId, DstDeviceId); }();
  T.res(R);
  return R;
}

int32_t GenericPluginTy::initialize_record_replay(int32_t DeviceId,
                                                  int64_t MemorySize,
                                                  void *VAddr, bool isRecord,
                                                  bool SaveOutput,
                                                  uint64_t &ReqPtrArgOffset) {
  auto T = logger::log<int32_t>(__func__, DeviceId, MemorySize, VAddr, isRecord,
                                SaveOutput, &ReqPtrArgOffset);
  auto R = [&]() {
    GenericDeviceTy &Device = getDevice(DeviceId);
    RecordReplayTy::RRStatusTy Status =
        isRecord ? RecordReplayTy::RRStatusTy::RRRecording
                 : RecordReplayTy::RRStatusTy::RRReplaying;

  if (auto Err = RecordReplay->init(&Device, MemorySize, VAddr, Status,
                                    SaveOutput, ReqPtrArgOffset)) {
    REPORT("WARNING RR did not initialize RR-properly with %lu bytes"
           "(Error: %s)\n",
           MemorySize, toString(std::move(Err)).data());
    RecordReplay->setStatus(RecordReplayTy::RRStatusTy::RRDeactivated);

      if (!isRecord) {
        return OFFLOAD_FAIL;
      }
    }
    return OFFLOAD_SUCCESS;
  }();
  T.res(R);
  return R;
}

int32_t GenericPluginTy::load_binary(int32_t DeviceId,
                                     __tgt_device_image *TgtImage,
                                     __tgt_device_binary *Binary) {
  auto T = logger::log<int32_t>(__func__, DeviceId, TgtImage, Binary);
  auto R = [&]() {
    GenericDeviceTy &Device = getDevice(DeviceId);

    auto ImageOrErr = Device.loadBinary(*this, TgtImage);
    if (!ImageOrErr) {
      auto Err = ImageOrErr.takeError();
      REPORT("Failure to load binary image %p on device %d: %s\n", TgtImage,
             DeviceId, toString(std::move(Err)).data());
      return OFFLOAD_FAIL;
    }

    DeviceImageTy *Image = *ImageOrErr;
    assert(Image != nullptr && "Invalid Image");

    *Binary = __tgt_device_binary{reinterpret_cast<uint64_t>(Image)};

    return OFFLOAD_SUCCESS;
  }();
  T.res(R);
  return R;
}

void *GenericPluginTy::data_alloc(int32_t DeviceId, int64_t Size, void *HostPtr,
                                  int32_t Kind) {
  auto T = logger::log<void *>(__func__, DeviceId, Size, HostPtr, Kind);
  auto R = [&]() -> void * {
#ifdef OMPT_SUPPORT
    // If OMPT is enabled, collect start and end times for the allocation.
    OmptTimestampRAII Ts;
#endif
    auto AllocOrErr =
        getDevice(DeviceId).dataAlloc(Size, HostPtr, (TargetAllocTy)Kind);
    if (!AllocOrErr) {
      auto Err = AllocOrErr.takeError();
      REPORT("Failure to allocate device memory: %s\n",
             toString(std::move(Err)).data());
      return nullptr;
    }
    assert(*AllocOrErr && "Null pointer upon successful allocation");

    return *AllocOrErr;
  }();
  T.res(R);
  return R;
}

int32_t GenericPluginTy::data_delete(int32_t DeviceId, void *TgtPtr,
                                     int32_t Kind) {
  auto T = logger::log<int32_t>(__func__, DeviceId, TgtPtr, Kind);
  auto R = [&]() {
#ifdef OMPT_SUPPORT
    // If OMPT is enabled, collect start and end times for the data delete.
    OmptTimestampRAII Ts;
#endif
    auto Err = getDevice(DeviceId).dataDelete(TgtPtr, (TargetAllocTy)Kind);
    if (Err) {
      REPORT("Failure to deallocate device pointer %p: %s\n", TgtPtr,
             toString(std::move(Err)).data());
      return OFFLOAD_FAIL;
    }

    return OFFLOAD_SUCCESS;
  }();
  T.res(R);
  return R;
}

int32_t GenericPluginTy::data_lock(int32_t DeviceId, void *Ptr, int64_t Size,
                                   void **LockedPtr) {
  auto T = logger::log<int32_t>(__func__, DeviceId, Ptr, Size, LockedPtr);
  auto R = [&]() {
    auto LockedPtrOrErr = getDevice(DeviceId).dataLock(Ptr, Size);
    if (!LockedPtrOrErr) {
      auto Err = LockedPtrOrErr.takeError();
      REPORT("Failure to lock memory %p: %s\n", Ptr,
             toString(std::move(Err)).data());
      return OFFLOAD_FAIL;
    }

    if (!(*LockedPtrOrErr)) {
      REPORT("Failure to lock memory %p: obtained a null locked pointer\n",
             Ptr);
      return OFFLOAD_FAIL;
    }
    *LockedPtr = *LockedPtrOrErr;

    return OFFLOAD_SUCCESS;
  }();
  T.res(R);
  return R;
}

int32_t GenericPluginTy::data_unlock(int32_t DeviceId, void *Ptr) {
  auto T = logger::log<int32_t>(__func__, DeviceId, Ptr);
  auto R = [&]() {
    auto Err = getDevice(DeviceId).dataUnlock(Ptr);
    if (Err) {
      REPORT("Failure to unlock memory %p: %s\n", Ptr,
             toString(std::move(Err)).data());
      return OFFLOAD_FAIL;
    }

    return OFFLOAD_SUCCESS;
  }();
  T.res(R);
  return R;
}

int32_t GenericPluginTy::data_notify_mapped(int32_t DeviceId, void *HstPtr,
                                            int64_t Size) {
  auto T = logger::log<int32_t>(__func__, DeviceId, HstPtr, Size);
  auto R = [&]() {
    auto Err = getDevice(DeviceId).notifyDataMapped(HstPtr, Size);
    if (Err) {
      REPORT("Failure to notify data mapped %p: %s\n", HstPtr,
             toString(std::move(Err)).data());
      return OFFLOAD_FAIL;
    }

    return OFFLOAD_SUCCESS;
  }();
  T.res(R);
  return R;
}

int32_t GenericPluginTy::data_notify_unmapped(int32_t DeviceId, void *HstPtr) {
  auto T = logger::log<int32_t>(__func__, DeviceId, HstPtr);
  auto R = [&]() {
    auto Err = getDevice(DeviceId).notifyDataUnmapped(HstPtr);
    if (Err) {
      REPORT("Failure to notify data unmapped %p: %s\n", HstPtr,
             toString(std::move(Err)).data());
      return OFFLOAD_FAIL;
    }

    return OFFLOAD_SUCCESS;
  }();
  T.res(R);
  return R;
}

int32_t GenericPluginTy::data_submit(int32_t DeviceId, void *TgtPtr,
                                     void *HstPtr, int64_t Size) {
  auto T = logger::log<int32_t>(__func__, DeviceId, TgtPtr, HstPtr, Size);
  auto R = [&]() {
    return data_submit_async(DeviceId, TgtPtr, HstPtr, Size,
                             /*AsyncInfoPtr=*/nullptr);
  }();
  T.res(R);
  return R;
}

int32_t GenericPluginTy::data_submit_async(int32_t DeviceId, void *TgtPtr,
                                           void *HstPtr, int64_t Size,
                                           __tgt_async_info *AsyncInfoPtr) {
  auto T = logger::log<int32_t>(__func__, DeviceId, TgtPtr, HstPtr, Size,
                                AsyncInfoPtr);
  auto R = [&]() {
    auto Err =
        getDevice(DeviceId).dataSubmit(TgtPtr, HstPtr, Size, AsyncInfoPtr);
    if (Err) {
      REPORT("Failure to copy data from host to device. Pointers: host "
             "= " DPxMOD ", device = " DPxMOD ", size = %" PRId64 ": %s\n",
             DPxPTR(HstPtr), DPxPTR(TgtPtr), Size,
             toString(std::move(Err)).data());
      return OFFLOAD_FAIL;
    }

    return OFFLOAD_SUCCESS;
  }();
  T.res(R);
  return R;
}

int32_t GenericPluginTy::data_retrieve(int32_t DeviceId, void *HstPtr,
                                       void *TgtPtr, int64_t Size) {
  auto T = logger::log<int32_t>(__func__, DeviceId, HstPtr, TgtPtr, Size);
  auto R = [&]() {
    return data_retrieve_async(DeviceId, HstPtr, TgtPtr, Size,
                               /*AsyncInfoPtr=*/nullptr);
  }();
  T.res(R);
  return R;
}

int32_t GenericPluginTy::data_retrieve_async(int32_t DeviceId, void *HstPtr,
                                             void *TgtPtr, int64_t Size,
                                             __tgt_async_info *AsyncInfoPtr) {
  auto T = logger::log<int32_t>(__func__, DeviceId, HstPtr, TgtPtr, Size,
                                AsyncInfoPtr);
  auto R = [&]() {
    auto Err =
        getDevice(DeviceId).dataRetrieve(HstPtr, TgtPtr, Size, AsyncInfoPtr);
    if (Err) {
      REPORT("Faliure to copy data from device to host. Pointers: host "
             "= " DPxMOD ", device = " DPxMOD ", size = %" PRId64 ": %s\n",
             DPxPTR(HstPtr), DPxPTR(TgtPtr), Size,
             toString(std::move(Err)).data());
      return OFFLOAD_FAIL;
    }

    return OFFLOAD_SUCCESS;
  }();
  T.res(R);
  return R;
}

int32_t GenericPluginTy::data_exchange(int32_t SrcDeviceId, void *SrcPtr,
                                       int32_t DstDeviceId, void *DstPtr,
                                       int64_t Size) {
  auto T = logger::log<int32_t>(__func__, SrcDeviceId, SrcPtr, DstDeviceId,
                                DstPtr, Size);
  auto R = [&]() {
    return data_exchange_async(SrcDeviceId, SrcPtr, DstDeviceId, DstPtr, Size,
                               /*AsyncInfoPtr=*/nullptr);
  }();
  T.res(R);
  return R;
}

int32_t GenericPluginTy::data_exchange_async(int32_t SrcDeviceId, void *SrcPtr,
                                             int DstDeviceId, void *DstPtr,
                                             int64_t Size,
                                             __tgt_async_info *AsyncInfo) {
  auto T = logger::log<int32_t>(__func__, SrcDeviceId, SrcPtr, DstDeviceId,
                                DstPtr, Size, AsyncInfo);
  auto R = [&]() {
    GenericDeviceTy &SrcDevice = getDevice(SrcDeviceId);
    GenericDeviceTy &DstDevice = getDevice(DstDeviceId);
    auto Err =
        SrcDevice.dataExchange(SrcPtr, DstDevice, DstPtr, Size, AsyncInfo);
    if (Err) {
      REPORT("Failure to copy data from device (%d) to device (%d). Pointers: "
             "host = " DPxMOD ", device = " DPxMOD ", size = %" PRId64 ": %s\n",
             SrcDeviceId, DstDeviceId, DPxPTR(SrcPtr), DPxPTR(DstPtr), Size,
             toString(std::move(Err)).data());
      return OFFLOAD_FAIL;
    }

    return OFFLOAD_SUCCESS;
  }();
  T.res(R);
  return R;
}

int32_t GenericPluginTy::launch_kernel_sync(int32_t DeviceId, void *TgtEntryPtr,
                                            void **TgtArgs,
                                            ptrdiff_t *TgtOffsets,
                                            KernelArgsTy *KernelArgs) {
  auto T = logger::log<int32_t>(__func__, DeviceId, TgtEntryPtr, TgtArgs,
                                TgtOffsets, KernelArgs);
  auto R = [&]() {
    __tgt_async_info *AsyncInfoPtr = nullptr;
    return launch_kernel(DeviceId, TgtEntryPtr, TgtArgs, TgtOffsets, KernelArgs,
                         AsyncInfoPtr);
  }();
  T.res(R);
  return R;
}

int32_t GenericPluginTy::launch_kernel(int32_t DeviceId, void *TgtEntryPtr,
                                       void **TgtArgs, ptrdiff_t *TgtOffsets,
                                       KernelArgsTy *KernelArgs,
                                       __tgt_async_info *AsyncInfoPtr) {
  auto T = logger::log<int32_t>(__func__, DeviceId, TgtEntryPtr, TgtArgs,
                                TgtOffsets, KernelArgs, AsyncInfoPtr);
  auto R = [&]() {
    auto Err = getDevice(DeviceId).launchKernel(
        TgtEntryPtr, TgtArgs, TgtOffsets, *KernelArgs, AsyncInfoPtr);
    if (Err) {
      REPORT("Failure to run target region " DPxMOD " in device %d: %s\n",
             DPxPTR(TgtEntryPtr), DeviceId, toString(std::move(Err)).data());
      return OFFLOAD_FAIL;
    }

    return OFFLOAD_SUCCESS;
  }();
  T.res(R);
  return R;
}

int32_t GenericPluginTy::synchronize(int32_t DeviceId,
                                     __tgt_async_info *AsyncInfoPtr) {
  auto T = logger::log<int32_t>(__func__, DeviceId, AsyncInfoPtr);
  auto R = [&]() {
    auto Err = getDevice(DeviceId).synchronize(AsyncInfoPtr);
    if (Err) {
      REPORT("Failure to synchronize stream %p: %s\n", AsyncInfoPtr->Queue,
             toString(std::move(Err)).data());
      return OFFLOAD_FAIL;
    }

    return OFFLOAD_SUCCESS;
  }();
  T.res(R);
  return R;
}

int32_t GenericPluginTy::query_async(int32_t DeviceId,
                                     __tgt_async_info *AsyncInfoPtr) {
  auto T = logger::log<int32_t>(__func__, DeviceId, AsyncInfoPtr);
  auto R = [&]() {
    auto Err = getDevice(DeviceId).queryAsync(AsyncInfoPtr);
    if (Err) {
      REPORT("Failure to query stream %p: %s\n", AsyncInfoPtr->Queue,
             toString(std::move(Err)).data());
      return OFFLOAD_FAIL;
    }

    return OFFLOAD_SUCCESS;
  }();
  T.res(R);
  return R;
}

void GenericPluginTy::print_device_info(int32_t DeviceId) {
  if (auto Err = getDevice(DeviceId).printInfo())
    REPORT("Failure to print device %d info: %s\n", DeviceId,
           toString(std::move(Err)).data());
}

int32_t GenericPluginTy::create_event(int32_t DeviceId, void **EventPtr) {
  auto T = logger::log<int32_t>(__func__, DeviceId, EventPtr);
  auto R = [&]() {
    auto Err = getDevice(DeviceId).createEvent(EventPtr);
    if (Err) {
      REPORT("Failure to create event: %s\n", toString(std::move(Err)).data());
      return OFFLOAD_FAIL;
    }

    return OFFLOAD_SUCCESS;
  }();
  T.res(R);
  return R;
}

int32_t GenericPluginTy::record_event(int32_t DeviceId, void *EventPtr,
                                      __tgt_async_info *AsyncInfoPtr) {
  auto T = logger::log<int32_t>(__func__, DeviceId, EventPtr, AsyncInfoPtr);
  auto R = [&]() {
    auto Err = getDevice(DeviceId).recordEvent(EventPtr, AsyncInfoPtr);
    if (Err) {
      REPORT("Failure to record event %p: %s\n", EventPtr,
             toString(std::move(Err)).data());
      return OFFLOAD_FAIL;
    }

    return OFFLOAD_SUCCESS;
  }();
  T.res(R);
  return R;
}

int32_t GenericPluginTy::wait_event(int32_t DeviceId, void *EventPtr,
                                    __tgt_async_info *AsyncInfoPtr) {
  auto T = logger::log<int32_t>(__func__, DeviceId, EventPtr, AsyncInfoPtr);
  auto R = [&]() {
    auto Err = getDevice(DeviceId).waitEvent(EventPtr, AsyncInfoPtr);
    if (Err) {
      REPORT("Failure to wait event %p: %s\n", EventPtr,
             toString(std::move(Err)).data());
      return OFFLOAD_FAIL;
    }

    return OFFLOAD_SUCCESS;
  }();
  T.res(R);
  return R;
}

int32_t GenericPluginTy::sync_event(int32_t DeviceId, void *EventPtr) {
  auto T = logger::log<int32_t>(__func__, DeviceId, EventPtr);
  auto R = [&]() {
    auto Err = getDevice(DeviceId).syncEvent(EventPtr);
    if (Err) {
      REPORT("Failure to synchronize event %p: %s\n", EventPtr,
             toString(std::move(Err)).data());
      return OFFLOAD_FAIL;
    }

    return OFFLOAD_SUCCESS;
  }();
  T.res(R);
  return R;
}

int32_t GenericPluginTy::destroy_event(int32_t DeviceId, void *EventPtr) {
  auto T = logger::log<int32_t>(__func__, DeviceId, EventPtr);
  auto R = [&]() {
    auto Err = getDevice(DeviceId).destroyEvent(EventPtr);
    if (Err) {
      REPORT("Failure to destroy event %p: %s\n", EventPtr,
             toString(std::move(Err)).data());
      return OFFLOAD_FAIL;
    }

    return OFFLOAD_SUCCESS;
  }();
  T.res(R);
  return R;
}

int32_t GenericPluginTy::init_async_info(int32_t DeviceId,
                                         __tgt_async_info **AsyncInfoPtr) {
  auto T = logger::log<int32_t>(__func__, DeviceId, AsyncInfoPtr);
  auto R = [&]() {
    assert(AsyncInfoPtr && "Invalid async info");

    auto Err = getDevice(DeviceId).initAsyncInfo(AsyncInfoPtr);
    if (Err) {
      REPORT("Failure to initialize async info at " DPxMOD
             " on device %d: %s\n",
             DPxPTR(*AsyncInfoPtr), DeviceId, toString(std::move(Err)).data());
      return OFFLOAD_FAIL;
    }
    return OFFLOAD_SUCCESS;
  }();
  T.res(R);
  return R;
}

int32_t GenericPluginTy::init_device_info(int32_t DeviceId,
                                          __tgt_device_info *DeviceInfo,
                                          const char **ErrStr) {
  auto T = logger::log<int32_t>(__func__, DeviceId, DeviceInfo, ErrStr);
  auto R = [&]() {
    *ErrStr = "";

    auto Err = getDevice(DeviceId).initDeviceInfo(DeviceInfo);
    if (Err) {
      REPORT("Failure to initialize device info at " DPxMOD
             " on device %d: %s\n",
             DPxPTR(DeviceInfo), DeviceId, toString(std::move(Err)).data());
      return OFFLOAD_FAIL;
    }

    return OFFLOAD_SUCCESS;
  }();
  T.res(R);
  return R;
}

// Register mapped or allocated memory (with omp_target_alloc or omp_alloc)
// as coarse grain
// \arg DeviceId is the ID of the device for which the memory should be switched
// to coarse grain mode. \arg ptr is the base pointer of the region to be
// registered as coarse grain \arg size is the size of the memory region to be
// registered as coarse grain
int GenericPluginTy::set_coarse_grain_mem_region(int32_t DeviceId, void *ptr,
                                                 int64_t size) {
  auto T = logger::log<int>(__func__, DeviceId, ptr, size);
  auto R = [&]() {
    auto Err = getDevice(DeviceId).setCoarseGrainMemory(ptr, size);

    if (Err) {
      REPORT("Failure switching memory region to coarse grain mode (ptr: %p, "
             "size: %ld)\n",
             ptr, size);
      return OFFLOAD_FAIL;
    }
    return OFFLOAD_SUCCESS;
  }();
  T.res(R);
  return R;
}

// Request GPU driver to add all pages underlying memory [ptr,ptr+size[ to the
// \arg DeviceId page table
// \arg DeviceId is the ID of the device for which the memory should be switched
// to coarse grain mode. \arg ptr is the base pointer of the region to be
// registered as coarse grain \arg size is the size of the memory region to be
// registered as coarse grain
int GenericPluginTy::prepopulate_page_table(int32_t DeviceId, void *ptr,
                                            int64_t size) {
  auto T = logger::log<int>(__func__, DeviceId, ptr, size);
  auto R = [&]() {
    auto Err = getDevice(DeviceId).prepopulatePageTable(ptr, size);

    if (Err) {
      REPORT("Failure prepopulating GPU page table (ptr: %p, "
             "size: %ld)\n",
             ptr, size);
      return OFFLOAD_FAIL;
    }
    return OFFLOAD_SUCCESS;
  }();
  T.res(R);
  return R;
}

int32_t GenericPluginTy::set_device_identifier(int32_t UserId,
                                               int32_t DeviceId) {
  UserDeviceIds[DeviceId] = UserId;
  return OFFLOAD_SUCCESS;
}

// Query if [ptr, ptr+size] belongs to coarse grain memory region
int32_t GenericPluginTy::query_coarse_grain_mem_region(int32_t DeviceId,
                                                       const void *ptr,
                                                       int64_t size) {
  auto T = logger::log<int32_t>(__func__, DeviceId, ptr, size);
  auto R = [&]() {
    auto QueryCoarseGrainReturnValue =
        getDevice(DeviceId).queryCoarseGrainMemory(ptr, size);

    return QueryCoarseGrainReturnValue;
  }();
  T.res(R);
  return R;
}

// set coarse grain mem for tracking on memory whose memtype attribute
// has already been set
void GenericPluginTy::set_coarse_grain_mem(int32_t DeviceId, const void *ptr,
                                           int64_t size, bool set_attr) {
  auto T = logger::log<int32_t>(__func__, DeviceId, ptr, size);
  if (auto Err = getDevice(DeviceId).setCoarseGrainMemoryImpl((void *)ptr, size,
                                                              set_attr))
    REPORT("Failure to setCoarseGrainMemory: %s\n",
           toString(std::move(Err)).data());
  T.res(0);
  return;
}

int32_t GenericPluginTy::get_global(__tgt_device_binary Binary, uint64_t Size,
                                    const char *Name, void **DevicePtr) {
  auto T = logger::log<int32_t>(__func__, Binary.handle, Size, Name, DevicePtr);
  auto R = [&]() {
    assert(Binary.handle && "Invalid device binary handle");
    DeviceImageTy &Image = *reinterpret_cast<DeviceImageTy *>(Binary.handle);

    GenericDeviceTy &Device = Image.getDevice();

    GlobalTy DeviceGlobal(Name, Size);
    GenericGlobalHandlerTy &GHandler = getGlobalHandler();
    if (auto Err =
            GHandler.getGlobalMetadataFromDevice(Device, Image, DeviceGlobal)) {
      REPORT("Failure to look up global address: %s\n",
             toString(std::move(Err)).data());
      return OFFLOAD_FAIL;
    }

    *DevicePtr = DeviceGlobal.getPtr();
    assert(DevicePtr && "Invalid device global's address");

    // Save the loaded globals if we are recording.
    RecordReplayTy &RecordReplay = Device.Plugin.getRecordReplay();
    if (RecordReplay.isRecording())
      RecordReplay.addEntry(Name, Size, *DevicePtr);

    return OFFLOAD_SUCCESS;
  }();
  T.res(R);
  return R;
}

int32_t GenericPluginTy::get_function(__tgt_device_binary Binary,
                                      const char *Name, void **KernelPtr) {
  auto T = logger::log<int32_t>(__func__, Binary.handle, Name, KernelPtr);
  auto R = [&]() {
    assert(Binary.handle && "Invalid device binary handle");
    DeviceImageTy &Image = *reinterpret_cast<DeviceImageTy *>(Binary.handle);

    GenericDeviceTy &Device = Image.getDevice();

    auto KernelOrErr = Device.constructKernel(Name);
    if (Error Err = KernelOrErr.takeError()) {
      REPORT("Failure to look up kernel: %s\n",
             toString(std::move(Err)).data());
      return OFFLOAD_FAIL;
    }

    GenericKernelTy &Kernel = *KernelOrErr;
    if (auto Err = Kernel.init(Device, Image)) {
      REPORT("Failure to init kernel: %s\n", toString(std::move(Err)).data());
      return OFFLOAD_FAIL;
    }

    // Note that this is not the kernel's device address.
    *KernelPtr = &Kernel;
    return OFFLOAD_SUCCESS;
  }();
  T.res(R);
  return R;
}

int32_t GenericPluginTy::use_auto_zero_copy(int32_t DeviceId) {
  auto T = logger::log<int32_t>(__func__, DeviceId);
  auto R = [&]() { return getDevice(DeviceId).useAutoZeroCopy(); }();
  T.res(R);
  return R;
}

int32_t GenericPluginTy::enable_access_to_all_agents(int32_t DeviceId,
                                                     void *ptr) {
  auto T = logger::log<int32_t>(__func__, DeviceId, ptr);
  auto R = [&]() {
    // Not implemented yet.
    return OFFLOAD_FAIL;
  }();
  T.res(R);
  return R;
}

int32_t GenericPluginTy::zero_copy_sanity_checks_and_diag(
    int32_t DeviceId, bool isUnifiedSharedMemory, bool isAutoZeroCopy,
    bool isEagerMaps) {
  auto T = logger::log<int32_t>(__func__, DeviceId, isUnifiedSharedMemory,
                                isAutoZeroCopy, isEagerMaps);
  auto R = [&]() {
    auto Err = getDevice(DeviceId).zeroCopySanityChecksAndDiag(
        isUnifiedSharedMemory, isAutoZeroCopy, isEagerMaps);

    if (Err) {
      REPORT("Failure in zero-copy sanity checks\n");
      return OFFLOAD_FAIL;
    }

<<<<<<< HEAD
    return OFFLOAD_SUCCESS;
  }();
  T.res(R);
  return R;
}

int32_t GenericPluginTy::get_num_multi_devices(int32_t DeviceId) {
  auto T = logger::log<int32_t>(__func__);
  auto R = [&]() { return getDevice(DeviceId).getNumMultiDevices(); }();
  T.res(R);
  return R;
}

bool GenericPluginTy::kernel_is_multi_device(int32_t DeviceId,
                                             void *TgtEntryPtr) {
  auto T = logger::log<bool>(__func__, DeviceId, TgtEntryPtr);
  auto R = [&]() {
    return getDevice(DeviceId).getMultiDeviceKernelValue(TgtEntryPtr);
  }();
  T.res(R);
  return R;
}

bool GenericPluginTy::use_shared_mem_for_descriptor(int32_t DeviceId,
                                                    int64_t Size) {
  auto T = logger::log<bool>(__func__, DeviceId);
  auto R = [&]() {
    return getDevice(DeviceId).useSharedMemForDescriptor(Size);
  }();
  T.res(R);
  return R;
=======
  // Note that this is not the kernel's device address.
  *KernelPtr = &Kernel;
  return OFFLOAD_SUCCESS;
}

/// Create OpenMP interop with the given interop context
omp_interop_val_t *
GenericPluginTy::create_interop(int32_t ID, int32_t InteropContext,
                                interop_spec_t *InteropSpec) {
  assert(InteropSpec && "Interop spec is null");
  auto &Device = getDevice(ID);
  auto InteropOrErr = Device.createInterop(InteropContext, *InteropSpec);
  if (!InteropOrErr) {
    REPORT("Failure to create interop object for device " DPxMOD ": %s\n",
           DPxPTR(InteropSpec), toString(InteropOrErr.takeError()).c_str());
    return nullptr;
  }
  return *InteropOrErr;
}

/// Release OpenMP interop object
int32_t GenericPluginTy::release_interop(int32_t ID,
                                         omp_interop_val_t *Interop) {
  assert(Interop && "Interop is null");
  assert(Interop->device_id == ID && "Interop does not match device id");
  auto &Device = getDevice(ID);
  auto Err = Device.releaseInterop(Interop);
  if (Err) {
    REPORT("Failure to release interop object " DPxMOD ": %s\n",
           DPxPTR(Interop), toString(std::move(Err)).c_str());
    return OFFLOAD_FAIL;
  }
  return OFFLOAD_SUCCESS;
}

/// Flush the queue associated with the interop object if necessary
int32_t GenericPluginTy::flush_queue(omp_interop_val_t *Interop) {
  assert(Interop && "Interop is null");
  auto Err = flushQueueImpl(Interop);
  if (Err) {
    REPORT("Failure to flush interop object " DPxMOD " queue: %s\n",
           DPxPTR(Interop), toString(std::move(Err)).c_str());
    return OFFLOAD_FAIL;
  }
  return OFFLOAD_SUCCESS;
}

/// Perform a host synchronization with the queue associated with the interop
/// object and wait for it to complete.
int32_t GenericPluginTy::sync_barrier(omp_interop_val_t *Interop) {
  assert(Interop && "Interop is null");
  auto Err = syncBarrierImpl(Interop);
  if (Err) {
    REPORT("Failure to synchronize interop object " DPxMOD ": %s\n",
           DPxPTR(Interop), toString(std::move(Err)).c_str());
    return OFFLOAD_FAIL;
  }
  return OFFLOAD_SUCCESS;
}

/// Queue an asynchronous barrier in the queue associated with the interop
/// object and return immediately.
int32_t GenericPluginTy::async_barrier(omp_interop_val_t *Interop) {
  assert(Interop && "Interop is null");
  auto Err = asyncBarrierImpl(Interop);
  if (Err) {
    REPORT("Failure to queue barrier in interop object " DPxMOD ": %s\n",
           DPxPTR(Interop), toString(std::move(Err)).c_str());
    return OFFLOAD_FAIL;
  }
  return OFFLOAD_SUCCESS;
>>>>>>> 59231115
}<|MERGE_RESOLUTION|>--- conflicted
+++ resolved
@@ -2899,7 +2899,6 @@
       return OFFLOAD_FAIL;
     }
 
-<<<<<<< HEAD
     return OFFLOAD_SUCCESS;
   }();
   T.res(R);
@@ -2931,10 +2930,6 @@
   }();
   T.res(R);
   return R;
-=======
-  // Note that this is not the kernel's device address.
-  *KernelPtr = &Kernel;
-  return OFFLOAD_SUCCESS;
 }
 
 /// Create OpenMP interop with the given interop context
@@ -3003,5 +2998,4 @@
     return OFFLOAD_FAIL;
   }
   return OFFLOAD_SUCCESS;
->>>>>>> 59231115
 }