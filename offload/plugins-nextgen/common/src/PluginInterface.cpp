--- conflicted
+++ resolved
@@ -1082,11 +1082,7 @@
 }
 Expected<DeviceImageTy *> GenericDeviceTy::loadBinary(GenericPluginTy &Plugin,
                                                       StringRef InputTgtImage) {
-<<<<<<< HEAD
-  DP("Load data from image " DPxMOD "\n", DPxPTR(const_cast<unsigned char *>(InputTgtImage.bytes_begin())));
-=======
   DP("Load data from image " DPxMOD "\n", DPxPTR(InputTgtImage.bytes_begin()));
->>>>>>> 9855d546
 
   std::unique_ptr<MemoryBuffer> Buffer;
   if (identify_magic(InputTgtImage) == file_magic::bitcode) {
