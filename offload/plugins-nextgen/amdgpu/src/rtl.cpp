//===----RTLs/amdgpu/src/rtl.cpp - Target RTLs Implementation ----- C++ -*-===//
//
// Part of the LLVM Project, under the Apache License v2.0 with LLVM Exceptions.
// See https://llvm.org/LICENSE.txt for license information.
// SPDX-License-Identifier: Apache-2.0 WITH LLVM-exception
//
//===----------------------------------------------------------------------===//
//
// RTL NextGen for AMDGPU machine
//
//===----------------------------------------------------------------------===//

#include <atomic>
#include <cassert>
#include <cstddef>
#include <cstdint>
#include <deque>
#include <memory>
#include <functional>
#include <mutex>
#include <string>
#include <sys/time.h>
#include <system_error>
#include <type_traits>
#include <unistd.h>
#include <unordered_map>
#include <variant>

#include "ErrorReporting.h"
#include "OpenMP/OMPT/Interface.h"
#include "OpenMP/OMPT/OmptCommonDefs.h"
#include "Shared/APITypes.h"
#include "Shared/Debug.h"
#include "Shared/Environment.h"
#include "Shared/RefCnt.h"
#include "Shared/Utils.h"
#include "Utils/ELF.h"

#include "GlobalHandler.h"
#include "OpenMP/OMPT/Callback.h"
#include "PluginInterface.h"
#include "UtilitiesRTL.h"
#include "omptarget.h"

#include "print_tracing.h"

#include "memtype.h"

#include "llvm/ADT/SmallString.h"
#include "llvm/ADT/SmallVector.h"
#include "llvm/ADT/StringRef.h"
#include "llvm/BinaryFormat/ELF.h"
#include "llvm/Frontend/OpenMP/OMPConstants.h"
#include "llvm/Frontend/OpenMP/OMPGridValues.h"
#include "llvm/Support/Error.h"
#include "llvm/Support/FileOutputBuffer.h"
#include "llvm/Support/FileSystem.h"
#include "llvm/Support/MemoryBuffer.h"
#include "llvm/Support/Program.h"
#include "llvm/Support/Signals.h"
#include "llvm/Support/raw_ostream.h"

#if !defined(__BYTE_ORDER__) || !defined(__ORDER_LITTLE_ENDIAN__) ||           \
    !defined(__ORDER_BIG_ENDIAN__)
#error "Missing preprocessor definitions for endianness detection."
#endif

// The HSA headers require these definitions.
#if defined(__BYTE_ORDER__) && (__BYTE_ORDER__ == __ORDER_LITTLE_ENDIAN__)
#define LITTLEENDIAN_CPU
#elif defined(__BYTE_ORDER__) && (__BYTE_ORDER__ == __ORDER_BIG_ENDIAN__)
#define BIGENDIAN_CPU
#endif

#if defined(__has_include)
#if __has_include("hsa.h")
#include "hsa.h"
#include "hsa_ext_amd.h"
#elif __has_include("hsa/hsa.h")
#include "hsa/hsa.h"
#include "hsa/hsa_ext_amd.h"
#endif
#else
#include "hsa/hsa.h"
#include "hsa/hsa_ext_amd.h"
#endif

using namespace llvm::omp::target;
using namespace llvm::omp::xteam_red;
using namespace error;

// AMDGPU-specific, so not using the common ones from the device independent
// includes.
#ifdef OMPT_SUPPORT
#define OMPT_IF_TRACING_OR_ENV_VAR_ENABLED(stmts)                              \
  do {                                                                         \
    if (llvm::omp::target::ompt::TracingActive || OMPX_EnableQueueProfiling) { \
      stmts                                                                    \
    }                                                                          \
  } while (0)
#else
#define OMPT_IF_TRACING_OR_ENV_VAR_ENABLED(stmts)                              \
  do {                                                                         \
    if (OMPX_EnableQueueProfiling) {                                           \
      stmts                                                                    \
    }                                                                          \
  } while (0)
#endif

double setTicksToTime() {
  uint64_t TicksFrequency = 1;
  double TicksToTime = 1.0;

  hsa_status_t Status =
      hsa_system_get_info(HSA_SYSTEM_INFO_TIMESTAMP_FREQUENCY, &TicksFrequency);
  if (Status == HSA_STATUS_SUCCESS)
    TicksToTime = (double)1e9 / (double)TicksFrequency;
  else
    DP("Error calling hsa_system_get_info for timestamp frequency\n");

  return TicksToTime;
}

#ifdef OMPT_SUPPORT
#include "OmptDeviceTracing.h"
#include <omp-tools.h>

extern void ompt::setOmptHostToDeviceRate(double Slope, double Offset);

/// HSA system clock frequency
double TicksToTime = 1.0;

/// Forward declare
namespace llvm {
namespace omp {
namespace target {
namespace plugin {

struct AMDGPUSignalTy;
/// Use to transport information to OMPT timing functions.
struct OmptKernelTimingArgsAsyncTy {
  GenericDeviceTy *Device;
  AMDGPUSignalTy *Signal;
  double TicksToTime;
  std::unique_ptr<ompt::OmptEventInfoTy> OmptEventInfo;
};

/// Get OmptKernelTimingArgsAsyncTy from the void * used in the action
/// functions.
static OmptKernelTimingArgsAsyncTy *getOmptTimingsArgs(void *Data);

/// Returns the pair of <start, end> time for a kernel
static std::pair<uint64_t, uint64_t>
getKernelStartAndEndTime(const OmptKernelTimingArgsAsyncTy *Args);

/// Returns the pair of <start, end> time for a data transfer
static std::pair<uint64_t, uint64_t>
getCopyStartAndEndTime(const OmptKernelTimingArgsAsyncTy *Args);

/// Obtain the timing info and call the RegionInterface callback for the
/// asynchronous trace records.
static Error timeDataTransferInNsAsync(void *Data) {
  auto Args = getOmptTimingsArgs(Data);

  auto [Start, End] = getCopyStartAndEndTime(Args);

  auto OmptEventInfo = *Args->OmptEventInfo.get();
  llvm::omp::target::ompt::RegionInterface.stopTargetDataMovementTraceAsync(
      OmptEventInfo.TraceRecord, Start, End);

  return Plugin::success();
}

/// Print out some debug info for the OmptEventInfoTy
static void printOmptEventInfoTy(ompt::OmptEventInfoTy &OmptEventInfo) {
  DP("OMPT-Async Trace Info (%p): NumTeams %lu, TR %p, \n", &OmptEventInfo,
     OmptEventInfo.NumTeams, OmptEventInfo.TraceRecord);
}

/// Returns a pointer to an OmptEventInfoTy object to be used for OMPT tracing
/// or nullptr. It is the caller's duty to free the returned pointer when no
/// longer needed.
static std::unique_ptr<ompt::OmptEventInfoTy>
getOrNullOmptEventInfo(AsyncInfoWrapperTy &AsyncInfoWrapper) {
  __tgt_async_info *AI = AsyncInfoWrapper;
  if (!AI || !AI->OmptEventInfo)
    return nullptr;

  // We need to copy the content of the OmptEventInfo object to persist it
  // between multiple async operations.
  auto LocalOmptEventInfo =
      std::make_unique<ompt::OmptEventInfoTy>(*AI->OmptEventInfo);
  printOmptEventInfoTy(*AI->OmptEventInfo);
  printOmptEventInfoTy(*LocalOmptEventInfo);
  return LocalOmptEventInfo;
}

} // namespace plugin
} // namespace target
} // namespace omp
} // namespace llvm

/// Enable/disable async copy profiling.
void setOmptAsyncCopyProfile(bool Enable) {
  hsa_status_t Status = hsa_amd_profiling_async_copy_enable(Enable);
  if (Status != HSA_STATUS_SUCCESS)
    DP("Error enabling async copy profiling\n");
}

/// Compute system timestamp conversion factor, modeled after ROCclr.
void setOmptTicksToTime() { TicksToTime = setTicksToTime(); }

/// Get the current HSA-based device timestamp.
uint64_t getSystemTimestampInNs() {
  uint64_t TimeStamp = 0;
  hsa_status_t Status =
      hsa_system_get_info(HSA_SYSTEM_INFO_TIMESTAMP, &TimeStamp);
  if (Status != HSA_STATUS_SUCCESS)
    DP("Error calling hsa_system_get_info for timestamp\n");
  return TimeStamp * TicksToTime;
}

/// @brief Helper to get the host time
/// @return  CLOCK_REALTIME seconds as double
static double getTimeOfDay() {
  double TimeVal = .0;
  struct timeval tval;
  int rc = gettimeofday(&tval, NULL);
  if (rc) {
    // XXX: Error case: What to do?
  } else {
    TimeVal = static_cast<double>(tval.tv_sec) +
              1.0E-06 * static_cast<double>(tval.tv_usec);
  }
  return TimeVal;
}

/// Get the first timepoints on host and device.
void startH2DTimeRate(double *HTime, uint64_t *DTime) {
  *HTime = getTimeOfDay();
  *DTime = getSystemTimestampInNs();
}

/// Get the second timepoints on host and device and compute the rate
/// required for translating device time to host time.
void completeH2DTimeRate(double HostRef1, uint64_t DeviceRef1) {
  double HostRef2 = getTimeOfDay();
  uint64_t DeviceRef2 = getSystemTimestampInNs();
  // Assume host (h) timing is related to device (d) timing as
  // h = m.d + o, where m is the slope and o is the offset.
  // Calculate slope and offset from the two host and device timepoints.
  double HostDiff = HostRef2 - HostRef1;
  uint64_t DeviceDiff = DeviceRef2 - DeviceRef1;
  double Slope = DeviceDiff != 0 ? (HostDiff / DeviceDiff) : HostDiff;
  double Offset = HostRef1 - Slope * DeviceRef1;
  ompt::setOmptHostToDeviceRate(Slope, Offset);
  DP("Translate time Slope: %f Offset: %f\n", Slope, Offset);
}

#else // OMPT_SUPPORT
namespace llvm::omp::target::ompt {
struct OmptEventInfoTy {};
} // namespace llvm::omp::target::ompt
namespace llvm::omp::target::plugin {
static std::unique_ptr<ompt::OmptEventInfoTy>
getOrNullOmptEventInfo(AsyncInfoWrapperTy &AsyncInfoWrapper) {
  return nullptr;
}
} // namespace llvm::omp::target::plugin
#endif

namespace llvm {
namespace omp {
namespace target {
namespace plugin {

/// Forward declarations for all specialized data structures.
struct AMDGPUKernelTy;
struct AMDGPUDeviceTy;
struct AMDGPUPluginTy;
struct AMDGPUStreamTy;
struct AMDGPUEventTy;
struct AMDGPUStreamManagerTy;
struct AMDGPUEventManagerTy;
struct AMDGPUDeviceImageTy;
struct AMDGPUMemoryManagerTy;
struct AMDGPUMemoryPoolTy;

namespace hsa_utils {

/// Iterate elements using an HSA iterate function. Do not use this function
/// directly but the specialized ones below instead.
template <typename ElemTy, typename IterFuncTy, typename CallbackTy>
hsa_status_t iterate(IterFuncTy Func, CallbackTy Cb) {
  auto L = [](ElemTy Elem, void *Data) -> hsa_status_t {
    CallbackTy *Unwrapped = static_cast<CallbackTy *>(Data);
    return (*Unwrapped)(Elem);
  };
  return Func(L, static_cast<void *>(&Cb));
}

/// Iterate elements using an HSA iterate function passing a parameter. Do not
/// use this function directly but the specialized ones below instead.
template <typename ElemTy, typename IterFuncTy, typename IterFuncArgTy,
          typename CallbackTy>
hsa_status_t iterate(IterFuncTy Func, IterFuncArgTy FuncArg, CallbackTy Cb) {
  auto L = [](ElemTy Elem, void *Data) -> hsa_status_t {
    CallbackTy *Unwrapped = static_cast<CallbackTy *>(Data);
    return (*Unwrapped)(Elem);
  };
  return Func(FuncArg, L, static_cast<void *>(&Cb));
}

/// Iterate elements using an HSA iterate function passing a parameter. Do not
/// use this function directly but the specialized ones below instead.
template <typename Elem1Ty, typename Elem2Ty, typename IterFuncTy,
          typename IterFuncArgTy, typename CallbackTy>
hsa_status_t iterate(IterFuncTy Func, IterFuncArgTy FuncArg, CallbackTy Cb) {
  auto L = [](Elem1Ty Elem1, Elem2Ty Elem2, void *Data) -> hsa_status_t {
    CallbackTy *Unwrapped = static_cast<CallbackTy *>(Data);
    return (*Unwrapped)(Elem1, Elem2);
  };
  return Func(FuncArg, L, static_cast<void *>(&Cb));
}

/// Iterate agents.
template <typename CallbackTy> Error iterateAgents(CallbackTy Callback) {
  hsa_status_t Status = iterate<hsa_agent_t>(hsa_iterate_agents, Callback);
  return Plugin::check(Status, "error in hsa_iterate_agents: %s");
}

/// Iterate ISAs of an agent.
template <typename CallbackTy>
Error iterateAgentISAs(hsa_agent_t Agent, CallbackTy Cb) {
  hsa_status_t Status = iterate<hsa_isa_t>(hsa_agent_iterate_isas, Agent, Cb);
  return Plugin::check(Status, "error in hsa_agent_iterate_isas: %s");
}

/// Iterate memory pools of an agent.
template <typename CallbackTy>
Error iterateAgentMemoryPools(hsa_agent_t Agent, CallbackTy Cb) {
  hsa_status_t Status = iterate<hsa_amd_memory_pool_t>(
      hsa_amd_agent_iterate_memory_pools, Agent, Cb);
  return Plugin::check(Status,
                       "error in hsa_amd_agent_iterate_memory_pools: %s");
}

/// Dispatches an asynchronous memory copy.
/// Enables different SDMA engines for the dispatch in a round-robin fashion.
Error asyncMemCopy(bool UseMultipleSdmaEngines, void *Dst, hsa_agent_t DstAgent,
                   const void *Src, hsa_agent_t SrcAgent, size_t Size,
                   uint32_t NumDepSignals, const hsa_signal_t *DepSignals,
                   hsa_signal_t CompletionSignal) {
  if (!UseMultipleSdmaEngines) {
    hsa_status_t S =
        hsa_amd_memory_async_copy(Dst, DstAgent, Src, SrcAgent, Size,
                                  NumDepSignals, DepSignals, CompletionSignal);
    return Plugin::check(S, "error in hsa_amd_memory_async_copy: %s");
  }

// This solution is probably not the best
#if !(HSA_AMD_INTERFACE_VERSION_MAJOR >= 1 &&                                  \
      HSA_AMD_INTERFACE_VERSION_MINOR >= 2)
  return Plugin::error(ErrorCode::UNSUPPORTED,
                       "async copy on selected SDMA requires ROCm 5.7");
#else
  static std::atomic<int> SdmaEngine{1};

  // This atomics solution is probably not the best, but should be sufficient
  // for now.
  // In a worst case scenario, in which threads read the same value, they will
  // dispatch to the same SDMA engine. This may result in sub-optimal
  // performance. However, I think the possibility to be fairly low.
  int LocalSdmaEngine = SdmaEngine.load(std::memory_order_acquire);
  DP("Running Async Copy on SDMA Engine: %i\n", LocalSdmaEngine);
  // This call is only avail in ROCm >= 5.7
  hsa_status_t S = hsa_amd_memory_async_copy_on_engine(
      Dst, DstAgent, Src, SrcAgent, Size, NumDepSignals, DepSignals,
      CompletionSignal, (hsa_amd_sdma_engine_id_t)LocalSdmaEngine,
      /*force_copy_on_sdma=*/true);
  // Increment to use one of two SDMA engines: 0x1, 0x2
  LocalSdmaEngine = (LocalSdmaEngine << 1) % 3;
  SdmaEngine.store(LocalSdmaEngine, std::memory_order_relaxed);

  return Plugin::check(S, "error in hsa_amd_memory_async_copy_on_engine: %s");
#endif
}

Error getTargetTripleAndFeatures(hsa_agent_t Agent,
                                 SmallVector<SmallString<32>> &Targets) {
  auto Err = hsa_utils::iterateAgentISAs(Agent, [&](hsa_isa_t ISA) {
    uint32_t Length;
    hsa_status_t Status;
    Status = hsa_isa_get_info_alt(ISA, HSA_ISA_INFO_NAME_LENGTH, &Length);
    if (Status != HSA_STATUS_SUCCESS)
      return Status;

    llvm::SmallVector<char> ISAName(Length);
    Status = hsa_isa_get_info_alt(ISA, HSA_ISA_INFO_NAME, ISAName.begin());
    if (Status != HSA_STATUS_SUCCESS)
      return Status;

    llvm::StringRef TripleTarget(ISAName.begin(), Length);
    if (TripleTarget.consume_front("amdgcn-amd-amdhsa")) {
      auto Target = TripleTarget.ltrim('-').rtrim('\0');
      Targets.push_back(Target);
    }
    return HSA_STATUS_SUCCESS;
  });
  return Err;
}

} // namespace hsa_utils

/// Utility class representing generic resource references to AMDGPU resources.
template <typename ResourceTy>
struct AMDGPUResourceRef : public GenericDeviceResourceRef {
  /// The underlying handle type for resources.
  using HandleTy = ResourceTy *;

  /// Create an empty reference to an invalid resource.
  AMDGPUResourceRef() : Resource(nullptr) {}

  /// Create a reference to an existing resource.
  AMDGPUResourceRef(HandleTy Resource) : Resource(Resource) {}

  virtual ~AMDGPUResourceRef() {}

  /// Create a new resource and save the reference. The reference must be empty
  /// before calling to this function.
  Error create(GenericDeviceTy &Device) override;

  /// Destroy the referenced resource and invalidate the reference. The
  /// reference must be to a valid resource before calling to this function.
  Error destroy(GenericDeviceTy &Device) override {
    if (!Resource)
      return Plugin::error(ErrorCode::INVALID_ARGUMENT,
                           "destroying an invalid resource");

    if (auto Err = Resource->deinit())
      return Err;

    delete Resource;

    Resource = nullptr;
    return Plugin::success();
  }

  /// Get the underlying resource handle.
  operator HandleTy() const { return Resource; }

private:
  /// The handle to the actual resource.
  HandleTy Resource;
};

/// Class holding an HSA memory pool.
struct AMDGPUMemoryPoolTy {
  /// Create a memory pool from an HSA memory pool.
  AMDGPUMemoryPoolTy(hsa_amd_memory_pool_t MemoryPool)
      : MemoryPool(MemoryPool), GlobalFlags(0) {}

  /// Initialize the memory pool retrieving its properties.
  Error init() {
    if (auto Err = getAttr(HSA_AMD_MEMORY_POOL_INFO_SEGMENT, Segment))
      return Err;

    if (auto Err = getAttr(HSA_AMD_MEMORY_POOL_INFO_GLOBAL_FLAGS, GlobalFlags))
      return Err;

    return Plugin::success();
  }

  /// Getter of the HSA memory pool.
  hsa_amd_memory_pool_t get() const { return MemoryPool; }

  /// Indicate the segment which belongs to.
  bool isGlobal() const { return (Segment == HSA_AMD_SEGMENT_GLOBAL); }
  bool isReadOnly() const { return (Segment == HSA_AMD_SEGMENT_READONLY); }
  bool isPrivate() const { return (Segment == HSA_AMD_SEGMENT_PRIVATE); }
  bool isGroup() const { return (Segment == HSA_AMD_SEGMENT_GROUP); }

  /// Indicate if it is fine-grained memory. Valid only for global.
  bool isFineGrained() const {
    assert(isGlobal() && "Not global memory");
    return (GlobalFlags & HSA_AMD_MEMORY_POOL_GLOBAL_FLAG_FINE_GRAINED);
  }

  /// Indicate if it is coarse-grained memory. Valid only for global.
  bool isCoarseGrained() const {
    assert(isGlobal() && "Not global memory");
    return (GlobalFlags & HSA_AMD_MEMORY_POOL_GLOBAL_FLAG_COARSE_GRAINED);
  }

  /// Indicate if it supports storing kernel arguments. Valid only for global.
  bool supportsKernelArgs() const {
    assert(isGlobal() && "Not global memory");
    return (GlobalFlags & HSA_AMD_MEMORY_POOL_GLOBAL_FLAG_KERNARG_INIT);
  }

  /// Allocate memory on the memory pool.
  Error allocate(size_t Size, void **PtrStorage) {
    hsa_status_t Status =
        hsa_amd_memory_pool_allocate(MemoryPool, Size, 0, PtrStorage);
    return Plugin::check(Status, "error in hsa_amd_memory_pool_allocate: %s");
  }

  /// Return memory to the memory pool.
  Error deallocate(void *Ptr) {
    hsa_status_t Status = hsa_amd_memory_pool_free(Ptr);
    return Plugin::check(Status, "error in hsa_amd_memory_pool_free: %s");
  }

  /// Returns if the \p Agent can access the memory pool.
  bool canAccess(hsa_agent_t Agent) {
    hsa_amd_memory_pool_access_t Access;
    if (hsa_amd_agent_memory_pool_get_info(
            Agent, MemoryPool, HSA_AMD_AGENT_MEMORY_POOL_INFO_ACCESS, &Access))
      return false;
    return Access != HSA_AMD_MEMORY_POOL_ACCESS_NEVER_ALLOWED;
  }

  /// Allow the device to access a specific allocation.
  Error enableAccess(void *Ptr, int64_t Size,
                     const llvm::SmallVector<hsa_agent_t> &Agents) const {
#ifdef OMPTARGET_DEBUG
    for (hsa_agent_t Agent : Agents) {
      hsa_amd_memory_pool_access_t Access;
      if (auto Err =
              getAttr(Agent, HSA_AMD_AGENT_MEMORY_POOL_INFO_ACCESS, Access))
        return Err;

      // The agent is not allowed to access the memory pool in any case. Do not
      // continue because otherwise it result in undefined behavior.
      if (Access == HSA_AMD_MEMORY_POOL_ACCESS_NEVER_ALLOWED)
        return Plugin::error(ErrorCode::INVALID_VALUE,
                             "an agent is not allowed to access a memory pool");
    }
#endif

    // We can access but it is disabled by default. Enable the access then.
    hsa_status_t Status =
        hsa_amd_agents_allow_access(Agents.size(), Agents.data(), nullptr, Ptr);
    return Plugin::check(Status, "error in hsa_amd_agents_allow_access: %s");
  }

  Error zeroInitializeMemory(void *Ptr, size_t Size) {
    uint64_t Rounded = sizeof(uint32_t) * ((Size + 3) / sizeof(uint32_t));
    hsa_status_t Status =
        hsa_amd_memory_fill(Ptr, 0, Rounded / sizeof(uint32_t));
    return Plugin::check(Status, "Error in hsa_amd_memory_fill: %s");
  }

  /// Get attribute from the memory pool.
  template <typename Ty>
  Error getAttr(hsa_amd_memory_pool_info_t Kind, Ty &Value) const {
    hsa_status_t Status;
    Status = hsa_amd_memory_pool_get_info(MemoryPool, Kind, &Value);
    return Plugin::check(Status, "error in hsa_amd_memory_pool_get_info: %s");
  }

  template <typename Ty>
  hsa_status_t getAttrRaw(hsa_amd_memory_pool_info_t Kind, Ty &Value) const {
    return hsa_amd_memory_pool_get_info(MemoryPool, Kind, &Value);
  }

  /// Get attribute from the memory pool relating to an agent.
  template <typename Ty>
  Error getAttr(hsa_agent_t Agent, hsa_amd_agent_memory_pool_info_t Kind,
                Ty &Value) const {
    hsa_status_t Status;
    Status =
        hsa_amd_agent_memory_pool_get_info(Agent, MemoryPool, Kind, &Value);
    return Plugin::check(Status,
                         "error in hsa_amd_agent_memory_pool_get_info: %s");
  }

private:
  /// The HSA memory pool.
  hsa_amd_memory_pool_t MemoryPool;

  /// The segment where the memory pool belongs to.
  hsa_amd_segment_t Segment;

  /// The global flags of memory pool. Only valid if the memory pool belongs to
  /// the global segment.
  uint32_t GlobalFlags;
};

/// Class that implements a memory manager that gets memory from a specific
/// memory pool.
struct AMDGPUMemoryManagerTy : public DeviceAllocatorTy {

  /// Create an empty memory manager.
  AMDGPUMemoryManagerTy(AMDGPUPluginTy &Plugin)
      : Plugin(Plugin), MemoryPool(nullptr), MemoryManager(nullptr),
        OMPX_AMDMemoryMgrThreshold("OMPX_AMD_MEMORY_MANAGER_THRESHOLD_EXP_2",
                                   30) {}

  /// Initialize the memory manager from a memory pool.
  Error init(AMDGPUMemoryPoolTy &MemoryPool) {
    // Sanity check to ensure user input will not overflow the variable.
    if (OMPX_AMDMemoryMgrThreshold > sizeof(size_t) * CHAR_BIT - 1) {
      // if user input is too large, trim it down to the upper limit of size_t.
      OMPX_AMDMemoryMgrThreshold = sizeof(size_t) * CHAR_BIT - 1;
      DP("User input for AMDGPUMemoryManager threshhold is too larget and was "
         "trimmed to: %u\n",
         OMPX_AMDMemoryMgrThreshold.get());
    }
    const size_t Threshold = 1UL << OMPX_AMDMemoryMgrThreshold;
    DP("AMDGPUMemoryManager threshhold was set to: %zu B\n", Threshold);
    this->MemoryManager = new MemoryManagerTy(*this, Threshold);
    this->MemoryPool = &MemoryPool;
    return Plugin::success();
  }

  /// Deinitialize the memory manager and free its allocations.
  Error deinit() {
    assert(MemoryManager && "Invalid memory manager");

    // Delete and invalidate the memory manager. At this point, the memory
    // manager will deallocate all its allocations.
    delete MemoryManager;
    MemoryManager = nullptr;

    return Plugin::success();
  }

  /// Reuse or allocate memory through the memory manager.
  Error allocate(size_t Size, void **PtrStorage) {
    assert(MemoryManager && "Invalid memory manager");
    assert(PtrStorage && "Invalid pointer storage");

    *PtrStorage = MemoryManager->allocate(Size, nullptr);
    if (Size && *PtrStorage == nullptr)
      return Plugin::error(ErrorCode::OUT_OF_RESOURCES,
                           "failure to allocate from AMDGPU memory manager");

    return Plugin::success();
  }

  /// Release an allocation to be reused.
  Error deallocate(void *Ptr) {
    if (MemoryManager->free(Ptr))
      return Plugin::error(ErrorCode::UNKNOWN,
                           "failure to deallocate from AMDGPU memory manager");

    return Plugin::success();
  }

private:
  /// Allocation callback that will be called once the memory manager does not
  /// have more previously allocated buffers.
  void *allocate(size_t Size, void *HstPtr, TargetAllocTy Kind) override;

  /// Deallocation callback that will be called by the memory manager.
  int free(void *TgtPtr, TargetAllocTy Kind) override {
    if (auto Err = MemoryPool->deallocate(TgtPtr)) {
      consumeError(std::move(Err));
      return OFFLOAD_FAIL;
    }
    return OFFLOAD_SUCCESS;
  }

  /// The underlying plugin that owns this memory manager.
  AMDGPUPluginTy &Plugin;

  /// The memory pool used to allocate memory.
  AMDGPUMemoryPoolTy *MemoryPool;

  /// Reference to the actual memory manager.
  MemoryManagerTy *MemoryManager;

  /// Set the threshold for the size of the allocated memory
  /// that will be handled by AMDGPUMemoryMangerTy. The input
  /// value should be the exponent in the expression (2^n).
  /// e.g input 10 => 2 ^ 10 = 1KB
  UInt32Envar OMPX_AMDMemoryMgrThreshold;
};

/// Class implementing the AMDGPU device images' properties.
struct AMDGPUDeviceImageTy : public DeviceImageTy {
  /// Create the AMDGPU image with the id and the target image pointer.
  AMDGPUDeviceImageTy(int32_t ImageId, GenericDeviceTy &Device,
                      const __tgt_device_image *TgtImage)
      : DeviceImageTy(ImageId, Device, TgtImage) {}

  /// Prepare and load the executable corresponding to the image.
  Error loadExecutable(const AMDGPUDeviceTy &Device);

  /// Unload the executable.
  Error unloadExecutable() {
    hsa_status_t Status = hsa_executable_destroy(Executable);
    return Plugin::check(Status, "error in hsa_executable_destroy: %s");
  }

  /// Get the executable.
  hsa_executable_t getExecutable() const { return Executable; }

  /// Get to Code Object Version of the ELF
  uint16_t getELFABIVersion() const { return ELFABIVersion; }

  /// Find an HSA device symbol by its name on the executable.
  Expected<hsa_executable_symbol_t>
  findDeviceSymbol(GenericDeviceTy &Device, StringRef SymbolName) const;

  /// Get additional info for kernel, e.g., register spill counts
  std::optional<offloading::amdgpu::AMDGPUKernelMetaData>
  getKernelInfo(StringRef Identifier) const {
    auto It = KernelInfoMap.find(Identifier);

    if (It == KernelInfoMap.end())
      return {};

    return It->second;
  }

  /// Does device image contain Symbol
  bool hasDeviceSymbol(GenericDeviceTy &Device, StringRef SymbolName) const;

private:
  /// The executable loaded on the agent.
  hsa_executable_t Executable;
#if SANITIZER_AMDGPU
  hsa_code_object_reader_t CodeObjectReader;
#endif
  StringMap<offloading::amdgpu::AMDGPUKernelMetaData> KernelInfoMap;
  uint16_t ELFABIVersion;
};

/// Class implementing the AMDGPU kernel functionalities which derives from the
/// generic kernel class.
struct AMDGPUKernelTy : public GenericKernelTy {
  /// Create an AMDGPU kernel with a name and an execution mode.
  AMDGPUKernelTy(const char *Name, GenericGlobalHandlerTy &Handler)
      : GenericKernelTy(Name),
        OMPX_SPMDOccupancyBasedOpt("OMPX_SPMD_OCCUPANCY_BASED_OPT", false),
        OMPX_BigJumpLoopOccupancyBasedOpt(
            "OMPX_BIGJUMPLOOP_OCCUPANCY_BASED_OPT", false),
        OMPX_XTeamReductionOccupancyBasedOpt(
            "OMPX_XTEAMREDUCTION_OCCUPANCY_BASED_OPT", false) {}

  /// Initialize the AMDGPU kernel.
  Error initImpl(GenericDeviceTy &Device, DeviceImageTy &Image) override {
    AMDGPUDeviceImageTy &AMDImage = static_cast<AMDGPUDeviceImageTy &>(Image);

    // Kernel symbols have a ".kd" suffix.
    std::string KernelName(getName());
    KernelName += ".kd";

    // Find the symbol on the device executable.
    auto SymbolOrErr = AMDImage.findDeviceSymbol(Device, KernelName);
    if (!SymbolOrErr)
      return SymbolOrErr.takeError();

    hsa_executable_symbol_t Symbol = *SymbolOrErr;
    hsa_symbol_kind_t SymbolType;
    hsa_status_t Status;

    // Retrieve different properties of the kernel symbol.
    std::pair<hsa_executable_symbol_info_t, void *> RequiredInfos[] = {
        {HSA_EXECUTABLE_SYMBOL_INFO_TYPE, &SymbolType},
        {HSA_EXECUTABLE_SYMBOL_INFO_KERNEL_OBJECT, &KernelObject},
        {HSA_EXECUTABLE_SYMBOL_INFO_KERNEL_KERNARG_SEGMENT_SIZE, &ArgsSize},
        {HSA_EXECUTABLE_SYMBOL_INFO_KERNEL_GROUP_SEGMENT_SIZE, &GroupSize},
        {HSA_EXECUTABLE_SYMBOL_INFO_KERNEL_DYNAMIC_CALLSTACK, &DynamicStack},
        {HSA_EXECUTABLE_SYMBOL_INFO_KERNEL_PRIVATE_SEGMENT_SIZE, &PrivateSize}};

    for (auto &Info : RequiredInfos) {
      Status = hsa_executable_symbol_get_info(Symbol, Info.first, Info.second);
      if (auto Err = Plugin::check(
              Status, "error in hsa_executable_symbol_get_info: %s"))
        return Err;
    }

    // Make sure it is a kernel symbol.
    if (SymbolType != HSA_SYMBOL_KIND_KERNEL)
      return Plugin::error(ErrorCode::INVALID_BINARY,
                           "symbol %s is not a kernel function");

    // TODO: Read the kernel descriptor for the max threads per block. May be
    // read from the image.

    // Get ConstWGSize for kernel from image
    ConstWGSize = Device.getDefaultNumThreads();
    std::string WGSizeName(getName());
    WGSizeName += "_wg_size";
    GlobalTy HostConstWGSize(WGSizeName, sizeof(decltype(ConstWGSize)),
                             &ConstWGSize);
    GenericGlobalHandlerTy &GHandler = Device.Plugin.getGlobalHandler();
    if (auto Err =
            GHandler.readGlobalFromImage(Device, AMDImage, HostConstWGSize)) {
      // In case it is not found, we simply stick with the defaults.
      // So we consume the error and print a debug message.
      DP("Could not load %s global from kernel image. Run with %u %u\n",
         WGSizeName.c_str(), PreferredNumThreads, MaxNumThreads);
      consumeError(std::move(Err));
      assert(PreferredNumThreads > 0 && "Prefer more than 0 threads");
      assert(MaxNumThreads > 0 && "MaxNumThreads more than 0 threads");
    } else {
      // Set the number of preferred and max threads to the ConstWGSize to get
      // the exact value for kernel launch. Exception: In generic-spmd mode, we
      // set it to the default blocksize since ConstWGSize may include the
      // master thread which is not required.
      PreferredNumThreads =
          getExecutionModeFlags() == OMP_TGT_EXEC_MODE_GENERIC_SPMD
              ? Device.getDefaultNumThreads()
              : ConstWGSize;
      MaxNumThreads = ConstWGSize;
    }

    ImplicitArgsSize =
        hsa_utils::getImplicitArgsSize(AMDImage.getELFABIVersion()); // COV 5 patch

    DP("ELFABIVersion: %d\n", AMDImage.getELFABIVersion());

    // Get additional kernel info read from image
    KernelInfo = AMDImage.getKernelInfo(getName());
    if (!KernelInfo.has_value())
      INFO(OMP_INFOTYPE_PLUGIN_KERNEL, Device.getDeviceId(),
           "Could not read extra information for kernel %s.", getName());

    HasRPC = AMDImage.hasDeviceSymbol(Device, "__llvm_rpc_client");

    return Plugin::success();
  }

  /// Launch the AMDGPU kernel function.
  Error launchImpl(GenericDeviceTy &GenericDevice, uint32_t NumThreads[3],
                   uint32_t NumBlocks[3], KernelArgsTy &KernelArgs,
                   KernelLaunchParamsTy LaunchParams,
                   AsyncInfoWrapperTy &AsyncInfoWrapper) const override;

  /// Print more elaborate kernel launch info for AMDGPU
  Error printLaunchInfoDetails(GenericDeviceTy &GenericDevice,
                               KernelArgsTy &KernelArgs, uint32_t NumThreads[3],
                               uint32_t NumBlocks[3], int64_t MultiDeviceLB,
                               int64_t MultiDeviceUB) const override;
  /// Print the "old" AMD KernelTrace single-line format
  void printAMDOneLineKernelTrace(GenericDeviceTy &GenericDevice,
                                  KernelArgsTy &KernelArgs,
                                  uint32_t NumThreads[3], uint32_t NumBlocks[3],
                                  int64_t MultiDeviceLB,
                                  int64_t MultiDeviceUB) const;

  /// Get group and private segment kernel size.
  uint32_t getGroupSize() const { return GroupSize; }
  uint32_t getPrivateSize() const { return PrivateSize; }
  uint16_t getConstWGSize() const { return ConstWGSize; }

  /// Get the HSA kernel object representing the kernel function.
  uint64_t getKernelObject() const { return KernelObject; }

  /// Get the size of implicitargs based on the code object version.
  uint32_t getImplicitArgsSize() const { return ImplicitArgsSize; }

  /// Indicates whether or not we need to set up our own private segment size.
  bool usesDynamicStack() const { return DynamicStack; }

  bool isValidBlockSize(uint32_t BlockSize) const override {
    return BlockSize <= ConstWGSize;
  }

  uint32_t getKernelLaunchId() const { return KernelLaunchId; }

  void setKernelLaunchId(uint32_t Id) const { KernelLaunchId = Id; }

  /// Envar to enable occupancy-based optimization for SPMD kernel.
  BoolEnvar OMPX_SPMDOccupancyBasedOpt;

  /// Envar to enable occupancy-based optimization for big jump loop.
  BoolEnvar OMPX_BigJumpLoopOccupancyBasedOpt;

  /// Envar to enable occupancy-based optimization for cross team reduction.
  BoolEnvar OMPX_XTeamReductionOccupancyBasedOpt;

private:
  /// The kernel object to execute.
  uint64_t KernelObject;

  /// The args, group and private segments sizes required by a kernel instance.
  uint32_t ArgsSize;
  uint32_t GroupSize;
  uint32_t PrivateSize;
  bool DynamicStack;

  /// Device init sets this to true if image has symbol indicating that RPC
  /// service threads are used in this image.  Only used for trace display.
  bool HasRPC;

  /// The size of implicit kernel arguments.
  uint32_t ImplicitArgsSize;

  /// Additional Info for the AMD GPU Kernel
  std::optional<offloading::amdgpu::AMDGPUKernelMetaData> KernelInfo;
  /// CodeGen generate WGSize
  uint16_t ConstWGSize;

  static thread_local uint32_t KernelLaunchId;

  /// Lower number of threads if tripcount is low. This should produce
  /// a larger number of teams if allowed by other constraints.
  std::pair<bool, uint32_t> adjustNumThreadsForLowTripCount(
      GenericDeviceTy &GenericDevice, uint32_t BlockSize,
      uint64_t LoopTripCount, uint32_t ThreadLimitClause[3]) const override {
    uint32_t NumThreads = BlockSize;

    // If there is an override already, do nothing. Note the different
    // default for Xteam Reductions.
    if (!isXTeamReductionsMode() &&
        NumThreads != GenericDevice.getDefaultNumThreads() &&
        NumThreads != ConstWGSize)
      return std::make_pair(false, NumThreads);

    if (isXTeamReductionsMode() &&
        NumThreads != llvm::omp::xteam_red::DefaultBlockSize &&
        NumThreads != ConstWGSize)
      return std::make_pair(false, NumThreads);

    // If tripcount not set or not low, do nothing.
    if ((LoopTripCount == 0) ||
        (LoopTripCount > GenericDevice.getOMPXLowTripCount()))
      return std::make_pair(false, NumThreads);

    // Environment variable present, do nothing.
    if (GenericDevice.getOMPTeamsThreadLimit() > 0)
      return std::make_pair(false, NumThreads);

    // num_threads clause present, do nothing.
    if ((ThreadLimitClause[0] > 0) && (ThreadLimitClause[0] != (uint32_t)-1))
      return std::make_pair(false, NumThreads);

    // If generic or generic-SPMD kernel, do nothing.
    if (isGenericMode() || isGenericSPMDMode())
      return std::make_pair(false, NumThreads);

    // Reduce the blocksize as long as it is above the tunable limit.
    while (NumThreads > GenericDevice.getOMPXSmallBlockSize())
      NumThreads >>= 1;

    if (NumThreads == 0)
      return std::make_pair(false, BlockSize);

    if (isXTeamReductionsMode())
      return std::make_pair(true,
                            llvm::omp::getBlockSizeAsPowerOfTwo(NumThreads));

    return std::make_pair(true, NumThreads);
  }

  /// Optimize the number of teams based on the max occupancy value.
  uint64_t OptimizeNumTeamsBaseOccupancy(GenericDeviceTy &GenericDevice,
                                         uint32_t NumThreads) const {
    unsigned NumWavesPerTeam =
        divideCeil(NumThreads, GenericDevice.getWarpSize());
    unsigned TotalWavesPerCU = MaxOccupancy * llvm::omp::amdgpu_arch::SIMDPerCU;
    // Per device
    unsigned TotalWavesPerDevice =
        TotalWavesPerCU * GenericDevice.getNumComputeUnits();
    unsigned NumTeams = divideCeil(TotalWavesPerDevice, NumWavesPerTeam);

    return static_cast<uint64_t>(NumTeams);
  }

  /// Get the number of threads and blocks for the kernel based on the
  /// user-defined threads and block clauses.
  uint32_t getNumThreads(GenericDeviceTy &GenericDevice,
                         uint32_t ThreadLimitClause[3]) const override {
    assert(!isBareMode() && "bare kernel should not call this function");

    assert(ThreadLimitClause[1] == 1 && ThreadLimitClause[2] == 1 &&
           "Multi dimensional launch not supported yet.");

    // Honor OMP_TEAMS_THREAD_LIMIT environment variable and
    // num_threads/thread_limit clause for BigJumpLoop and NoLoop kernel types.
    int32_t TeamsThreadLimitEnvVar = GenericDevice.getOMPTeamsThreadLimit();
    if (isBigJumpLoopMode() || isNoLoopMode()) {
      if (TeamsThreadLimitEnvVar > 0)
        return std::min(static_cast<int32_t>(ConstWGSize),
                        TeamsThreadLimitEnvVar);
      if ((ThreadLimitClause[0] > 0) && (ThreadLimitClause[0] != (uint32_t)-1))
        return std::min(static_cast<uint32_t>(ConstWGSize),
                        ThreadLimitClause[0]);
      return ConstWGSize;
    }

    if (isXTeamReductionsMode()) {
      if (TeamsThreadLimitEnvVar > 0 &&
          TeamsThreadLimitEnvVar <= static_cast<int32_t>(ConstWGSize))
        return llvm::omp::getBlockSizeAsPowerOfTwo(TeamsThreadLimitEnvVar);
      if (ThreadLimitClause[0] > 0 && ThreadLimitClause[0] != (uint32_t)-1 &&
          ThreadLimitClause[0] <= static_cast<uint32_t>(ConstWGSize))
        return llvm::omp::getBlockSizeAsPowerOfTwo(ThreadLimitClause[0]);
      assert(((ConstWGSize & (ConstWGSize - 1)) == 0) &&
             "XTeam Reduction blocksize must be a power of two");
      return ConstWGSize;
    }

    if (ThreadLimitClause[0] > 0 && isGenericMode()) {
      if (ThreadLimitClause[0] == (uint32_t)-1)
        ThreadLimitClause[0] = PreferredNumThreads;
      else
        ThreadLimitClause[0] += GenericDevice.getWarpSize();
    }

    // Limit number of threads taking into consideration the user
    // environment variable OMP_TEAMS_THREAD_LIMIT if provided.
    uint32_t CurrentMaxNumThreads = MaxNumThreads;
    if (TeamsThreadLimitEnvVar > 0)
      CurrentMaxNumThreads = std::min(
          static_cast<uint32_t>(TeamsThreadLimitEnvVar), CurrentMaxNumThreads);

    return std::min(CurrentMaxNumThreads, (ThreadLimitClause[0] > 0)
                                              ? ThreadLimitClause[0]
                                              : PreferredNumThreads);
  }
  uint32_t getNumBlocks(GenericDeviceTy &GenericDevice,
                        uint32_t NumTeamsClause[3], uint64_t LoopTripCount,
                        uint32_t &NumThreads,
                        bool IsNumThreadsFromUser) const override {
    assert(!isBareMode() && "bare kernel should not call this function");

    assert(NumTeamsClause[1] == 1 && NumTeamsClause[2] == 1 &&
           "Multi dimensional launch not supported yet.");

    const auto getNumGroupsFromThreadsAndTripCount =
        [](const uint64_t TripCount, const uint32_t NumThreads) {
          return ((TripCount - 1) / NumThreads) + 1;
        };
    uint64_t DeviceNumCUs = GenericDevice.getNumComputeUnits(); // FIXME

    if (isNoLoopMode()) {
      return LoopTripCount > 0 ? getNumGroupsFromThreadsAndTripCount(
                                     LoopTripCount, NumThreads)
                               : 1;
    }

    uint64_t NumWavesInGroup =
        (NumThreads - 1) / GenericDevice.getWarpSize() + 1;

    if (isBigJumpLoopMode()) {
      int32_t NumTeamsEnvVar = GenericDevice.getOMPNumTeams();

      // If envar OMPX_BIGJUMPLOOP_OCCUPANCY_BASED_OPT is set and no
      // OMP_NUM_TEAMS is specified, optimize the num of teams based on
      // occupancy value.
      if (OMPX_BigJumpLoopOccupancyBasedOpt && NumTeamsEnvVar == 0) {
        return OptimizeNumTeamsBaseOccupancy(GenericDevice, NumThreads);
      }

      uint64_t NumGroups = 1;
      // Cannot assert a non-zero tripcount. Instead, launch with 1 team if the
      // tripcount is indeed zero.
      if (LoopTripCount > 0)
        NumGroups =
            getNumGroupsFromThreadsAndTripCount(LoopTripCount, NumThreads);

      // Honor OMP_NUM_TEAMS environment variable for BigJumpLoop kernel type.
      if (NumTeamsEnvVar > 0 && static_cast<uint32_t>(NumTeamsEnvVar) <=
                                    GenericDevice.getBlockLimit())
        NumGroups = std::min(static_cast<uint64_t>(NumTeamsEnvVar), NumGroups);
      // Honor num_teams clause but lower it if tripcount dictates.
      else if (NumTeamsClause[0] > 0 &&
               NumTeamsClause[0] <= GenericDevice.getBlockLimit()) {
        NumGroups =
            std::min(static_cast<uint64_t>(NumTeamsClause[0]), NumGroups);
      } else {
        // num_teams clause is not specified. Choose lower of tripcount-based
        // NumGroups and a value determined as follows:
        // - If the number of teams per CU is specified by the user with the
        //   envar LIBOMPTARGET_AMDGPU_BIG_JUMP_LOOP_TEAMS_PER_CU, compute
        //   NumGroups from that specified value. This envar is OFF by default.
        // - Otherwise, use the max total teams specified with the envar
        ///  LIBOMPTARGET_AMDGPU_BIG_JUMP_LOOP_MAX_TOTAL_TEAMS.
        //   This envar is used by default with 1M as the default value.
        if (GenericDevice.getOMPXBigJumpLoopTeamsPerCU() > 0) {
          NumGroups =
              std::min(NumGroups, GenericDevice.getOMPXBigJumpLoopTeamsPerCU() *
                                      DeviceNumCUs);
        } else {
          NumGroups = std::min(
              NumGroups, static_cast<uint64_t>(
                             GenericDevice.getOMPXBigJumpLoopMaxTotalTeams()));
        }

        // If the user specifies a number of teams for low trip count loops,
        // honor it.
        uint64_t LowTripCountBlocks =
            GenericDevice.getOMPXNumBlocksForLowTripcount(LoopTripCount);
        if (LowTripCountBlocks) {
          NumGroups = LowTripCountBlocks;
        }
      }
      return std::min(NumGroups,
                      static_cast<uint64_t>(GenericDevice.getBlockLimit()));
    }

    if (isXTeamReductionsMode()) {
      // Here's the default number of teams.
      uint64_t NumGroups = DeviceNumCUs;
      // The number of teams must not exceed this upper limit.
      uint64_t MaxNumGroups = NumGroups;
      // Honor OMP_NUM_TEAMS environment variable for XteamReduction kernel
      // type, if possible.
      int32_t NumTeamsEnvVar = GenericDevice.getOMPNumTeams();
      // CU mulitiplier from envar.
      uint32_t EnvarCUMultiplier = GenericDevice.getXTeamRedTeamsPerCU();

      if (GenericDevice.isFastReductionEnabled()) {
        // When fast reduction is enabled, the number of teams is capped by
        // the MaxCUMultiplier constant.
        MaxNumGroups = DeviceNumCUs * llvm::omp::xteam_red::MaxCUMultiplier;
      } else {
        // When fast reduction is not enabled, the number of teams is capped
        // by the metadata that clang CodeGen created. The number of teams
        // used here must not exceed the upper limit determined during
        // CodeGen. This upper limit is not currently communicated from
        // CodeGen to the plugin. So it is re-computed here.

        // ConstWGSize is the block size that CodeGen used.
        uint32_t CUMultiplier =
            llvm::omp::xteam_red::getXteamRedCUMultiplier(ConstWGSize);
        MaxNumGroups = DeviceNumCUs * CUMultiplier;
      }

      // If envar OMPX_XTEAMREDUCTION_OCCUPANCY_BASED_OPT is set and no
      // OMP_NUM_TEAMS is specified, optimize the num of teams based on
      // occupancy value.
      if (OMPX_XTeamReductionOccupancyBasedOpt && NumTeamsEnvVar == 0) {
        uint64_t newNumTeams =
            OptimizeNumTeamsBaseOccupancy(GenericDevice, NumThreads);

        return std::min(newNumTeams, MaxNumGroups);
      }

      // Prefer num_teams clause over environment variable. There is a corner
      // case where inspite of the presence of a num_teams clause, CodeGen
      // may fail to extract it, instead using the alternative computation of
      // the number of teams. But the runtime here will still see the value
      // of the clause, so we need to check against the upper limit.
      if (NumTeamsClause[0] > 0 &&
          NumTeamsClause[0] <= GenericDevice.getBlockLimit()) {
        NumGroups =
            std::min(static_cast<uint64_t>(NumTeamsClause[0]), MaxNumGroups);
      } else if (NumTeamsEnvVar > 0 && static_cast<uint32_t>(NumTeamsEnvVar) <=
                                           GenericDevice.getBlockLimit()) {
        NumGroups =
            std::min(static_cast<uint64_t>(NumTeamsEnvVar), MaxNumGroups);
      } else {
        // Ensure we don't have a large number of teams running if the tripcount
        // is low
        uint64_t NumGroupsFromTripCount = 1;
        if (LoopTripCount > 0)
          NumGroupsFromTripCount =
              getNumGroupsFromThreadsAndTripCount(LoopTripCount, NumThreads);

        // Compute desired number of groups in the absence of user input
        // based on a factor controlled by an integer env-var.
        // 0: disabled (default)
        // 1: If the number of waves is lower than the default, increase
        // the number of teams proportionally. Ideally, this would be the
        // default behavior.
        // > 1: Use as the scaling factor for the number of teams.
        // Note that the upper bound is MaxNumGroups.
        uint32_t AdjustFactor =
            GenericDevice.getOMPXAdjustNumTeamsForXteamRedSmallBlockSize();
        if (NumThreads > 0 && AdjustFactor > 0) {
          uint64_t DesiredNumGroups = NumGroups;
          if (AdjustFactor == 1) {
            DesiredNumGroups =
                DeviceNumCUs *
                (llvm::omp::xteam_red::DesiredWavesPerCU / NumWavesInGroup);
          } else {
            DesiredNumGroups = DeviceNumCUs * AdjustFactor;
          }
          NumGroups = DesiredNumGroups;
        }

        // Prefer OMPX_AdjustNumTeamsForXteamRedSmallBlockSize over
        // OMPX_XTeamRedTeamsPerCU.
        if (AdjustFactor == 0 && EnvarCUMultiplier > 0)
          NumGroups = DeviceNumCUs * EnvarCUMultiplier;

        NumGroups = std::min(NumGroups, MaxNumGroups);
        NumGroups = std::min(NumGroups, NumGroupsFromTripCount);

        // If the user specifies a number of teams for low trip count loops,
        // and no num_teams clause was used, honor it.
        uint64_t LowTripCountBlocks =
            GenericDevice.getOMPXNumBlocksForLowTripcount(LoopTripCount);
        if (LowTripCountBlocks) {
          NumGroups = std::min(MaxNumGroups, LowTripCountBlocks);
        }
      }
      DP("xteam-red:NumCUs=%lu xteam-red:NumGroups=%lu\n", DeviceNumCUs,
         NumGroups);
      return NumGroups;
    }

    if (NumTeamsClause[0] > 0) {
      // TODO: We need to honor any value and consequently allow more than the
      // block limit. For this we might need to start multiple kernels or let
      // the blocks start again until the requested number has been started.
      return std::min(NumTeamsClause[0], GenericDevice.getBlockLimit());
    }

    // If envar OMPX_SPMD_OCCUPANCY_BASED_OPT is set and no OMP_NUM_TEAMS is
    // specified, optimize the num of teams based on occupancy value.
    int32_t NumTeamsEnvVar = GenericDevice.getOMPNumTeams();
    if (isSPMDMode() && OMPX_SPMDOccupancyBasedOpt && NumTeamsEnvVar == 0) {
      return OptimizeNumTeamsBaseOccupancy(GenericDevice, NumThreads);
    }

    uint64_t TripCountNumBlocks = std::numeric_limits<uint64_t>::max();
    if (LoopTripCount > 0) {
      if (isSPMDMode()) {
        // We have a combined construct, i.e. `target teams distribute
        // parallel for [simd]`. We launch so many teams so that each thread
        // will execute one iteration of the loop. round up to the nearest
        // integer
        TripCountNumBlocks = ((LoopTripCount - 1) / NumThreads) + 1;
      } else {
        assert((isGenericMode() || isGenericSPMDMode()) &&
               "Unexpected execution mode!");
        // If we reach this point, then we have a non-combined construct, i.e.
        // `teams distribute` with a nested `parallel for` and each team is
        // assigned one iteration of the `distribute` loop. E.g.:
        //
        // #pragma omp target teams distribute
        // for(...loop_tripcount...) {
        //   #pragma omp parallel for
        //   for(...) {}
        // }
        //
        // Threads within a team will execute the iterations of the `parallel`
        // loop.
        TripCountNumBlocks = LoopTripCount;
      }
    }

    auto getAdjustedDefaultNumBlocks =
        [this](GenericDeviceTy &GenericDevice,
               uint64_t DeviceNumCUs) -> uint64_t {
      if (!isGenericSPMDMode() ||
          GenericDevice.getOMPXGenericSpmdTeamsPerCU() == 0)
        return static_cast<uint64_t>(GenericDevice.getDefaultNumBlocks());
      return DeviceNumCUs * static_cast<uint64_t>(
                                GenericDevice.getOMPXGenericSpmdTeamsPerCU());
    };

    // If the loops are long running we rather reuse blocks than spawn too many.
    // Additionally, under an env-var, adjust the number of teams based on the
    // number of wave-slots in a CU that we aim to occupy.
    uint64_t AdjustedNumBlocks =
        getAdjustedDefaultNumBlocks(GenericDevice, DeviceNumCUs);
    if (GenericDevice.getOMPXAdjustNumTeamsForSmallBlockSize()) {
      uint64_t DefaultNumWavesInGroup =
          (GenericDevice.getDefaultNumThreads() - 1) /
              GenericDevice.getWarpSize() +
          1;
      AdjustedNumBlocks =
          (AdjustedNumBlocks * DefaultNumWavesInGroup) / NumWavesInGroup;
    }

    // If the user specifies a number of teams for low trip count loops, honor
    // it.
    uint64_t LowTripCountBlocks =
        GenericDevice.getOMPXNumBlocksForLowTripcount(LoopTripCount);
    if (LowTripCountBlocks) {
      return LowTripCountBlocks;
    }

    uint64_t PreferredNumBlocks = TripCountNumBlocks;
    // If the loops are long running we rather reuse blocks than spawn too many.
    if (GenericDevice.getReuseBlocksForHighTripCount())
      PreferredNumBlocks = std::min(TripCountNumBlocks, AdjustedNumBlocks);
    return std::min(PreferredNumBlocks,
                    (uint64_t)GenericDevice.getBlockLimit());
  }

  /// Compute the occupancy with the constraint on the number of SGPRs
  /// Follow the logic on the backend
  /// Ref:
  /// llvm-project/llvm/lib/Target/AMDGPU/Utils/AMDGPUBaseInfo.cpp:getOccupancyWithNumSGPRs
  unsigned getOccupancyWithNumSGPRs(unsigned SGPRCount) const {

    if (SGPRCount <= llvm::omp::amdgpu_arch::SGPRCountOccupancy10) {
      return 10;
    } else if (SGPRCount <= llvm::omp::amdgpu_arch::SGPRCountOccupancy9) {
      return 9;
    } else if (SGPRCount <= llvm::omp::amdgpu_arch::SGPRCountOccupancy8) {
      return 8;
    }
    return 7;
  }

  /// Compute the occupancy with the constraint on LDS
  /// Follow the logic on the backend
  /// Ref:
  /// llvm-project/llvm/lib/Target/AMDGPU/Utils/AMDGPUBaseInfo.cpp:getOccupancyWithLocalMemSize
  unsigned getOccupancyWithLDS(GenericDeviceTy &GenericDevice,
                               uint32_t GroupSegmentSize,
                               unsigned MaxWavesPerEU,
                               uint32_t MaxFlatWorkgroupSize) const {

    unsigned MaxWorkgroupNum =
        llvm::omp::amdgpu_arch::LocalMemorySize / GroupSegmentSize;

    // workgroup size
    unsigned ThreadsPerWorkgroup = MaxFlatWorkgroupSize;
    unsigned WavesPerWorkgroup =
        divideCeil(ThreadsPerWorkgroup, GenericDevice.getWarpSize());

    unsigned MaxWavesPerCU = MaxWavesPerEU * llvm::omp::amdgpu_arch::SIMDPerCU;

    // if a workgroup has just one wavefront, the max # of workgroup per CU is
    // 40 if a workgroup has more than one wavefront, the max # of workgroup per
    // CU is 16 https://github.com/ROCm/ROCm/issues/746#issuecomment-474656922
    if (WavesPerWorkgroup <= 1) {
      MaxWorkgroupNum = std::min(MaxWorkgroupNum, MaxWavesPerCU);
    } else {
      MaxWorkgroupNum =
          std::min(MaxWorkgroupNum, MaxWavesPerCU / WavesPerWorkgroup);
      MaxWorkgroupNum = std::min(MaxWorkgroupNum,
                                 llvm::omp::amdgpu_arch::MaxWorkgroupNumPerCU);
    }

    // per SIMD
    unsigned WaveNumByLDS = divideCeil(WavesPerWorkgroup * MaxWorkgroupNum,
                                       llvm::omp::amdgpu_arch::SIMDPerCU);
    WaveNumByLDS = std::min(WaveNumByLDS, MaxWavesPerEU);

    return WaveNumByLDS;
  }

  /// Compute the max kernel occupancy for AMD GPU
  unsigned computeMaxOccupancy(GenericDeviceTy &Device) const override;

  /// Compute the achieved kernel occupancy for AMD GPU.
  unsigned computeAchievedOccupancy(GenericDeviceTy &Device,
                                    uint32_t numThreads,
                                    uint64_t numTeams) const override;
};

thread_local uint32_t AMDGPUKernelTy::KernelLaunchId = 0;

/// Class representing an HSA signal. Signals are used to define dependencies
/// between asynchronous operations: kernel launches and memory transfers.
struct AMDGPUSignalTy {
  /// Create an empty signal.
  AMDGPUSignalTy() : HSASignal({0}), UseCount() {}
  AMDGPUSignalTy(AMDGPUDeviceTy &Device) : HSASignal({0}), UseCount() {}

  /// Initialize the signal with an initial value.
  Error init(uint32_t InitialValue = 1) {
    hsa_status_t Status =
        hsa_amd_signal_create(InitialValue, 0, nullptr, 0, &HSASignal);
    return Plugin::check(Status, "error in hsa_signal_create: %s");
  }

  /// Deinitialize the signal.
  Error deinit() {
    hsa_status_t Status = hsa_signal_destroy(HSASignal);
    return Plugin::check(Status, "error in hsa_signal_destroy: %s");
  }

  /// Wait until the signal gets a zero value.
  Error wait(const uint64_t ActiveTimeout = 0,
             GenericDeviceTy *Device = nullptr) const {
    if (ActiveTimeout) {
      hsa_signal_value_t Got = 1;
      Got = hsa_signal_wait_scacquire(HSASignal, HSA_SIGNAL_CONDITION_EQ, 0,
                                      ActiveTimeout, HSA_WAIT_STATE_ACTIVE);
      if (Got == 0)
        return Plugin::success();
    }

    // If there is an RPC device attached to this stream we run it as a server.
    uint64_t Timeout = UINT64_MAX;
    auto WaitState = HSA_WAIT_STATE_BLOCKED;
    while (hsa_signal_wait_scacquire(HSASignal, HSA_SIGNAL_CONDITION_EQ, 0,
                                     Timeout, WaitState) != 0)
      ;
    return Plugin::success();
  }

  /// Load the value on the signal.
  hsa_signal_value_t load() const {
    return hsa_signal_load_scacquire(HSASignal);
  }

  /// Signal decrementing by one.
  void signal() {
    assert(load() > 0 && "Invalid signal value");
    hsa_signal_subtract_screlease(HSASignal, 1);
  }

  /// Reset the signal value before reusing the signal. Do not call this
  /// function if the signal is being currently used by any watcher, such as a
  /// plugin thread or the HSA runtime.
  void reset() { hsa_signal_store_screlease(HSASignal, 1); }

  /// Increase the number of concurrent uses.
  void increaseUseCount() { UseCount.increase(); }

  /// Decrease the number of concurrent uses and return whether was the last.
  bool decreaseUseCount() { return UseCount.decrease(); }

  hsa_signal_t get() const { return HSASignal; }

private:
  /// The underlying HSA signal.
  hsa_signal_t HSASignal;

  /// Reference counter for tracking the concurrent use count. This is mainly
  /// used for knowing how many streams are using the signal.
  RefCountTy<> UseCount;
};

/// Classes for holding AMDGPU signals and managing signals.
using AMDGPUSignalRef = AMDGPUResourceRef<AMDGPUSignalTy>;
using AMDGPUSignalManagerTy = GenericDeviceResourceManagerTy<AMDGPUSignalRef>;

/// Class holding an HSA queue to submit kernel and barrier packets.
struct AMDGPUQueueTy {
  /// Create an empty queue.
  AMDGPUQueueTy() : Queue(nullptr), Mutex(), NumUsers(0) {}

  /// Lazily initialize a new queue belonging to a specific agent.
  Error init(GenericDeviceTy &Device, hsa_agent_t Agent, int32_t QueueSize,
             int OMPX_EnableQueueProfiling) {
    if (Queue)
      return Plugin::success();
    hsa_status_t Status =
        hsa_queue_create(Agent, QueueSize, HSA_QUEUE_TYPE_MULTI, callbackError,
                         &Device, UINT32_MAX, UINT32_MAX, &Queue);
    OMPT_IF_TRACING_OR_ENV_VAR_ENABLED(
        hsa_amd_profiling_set_profiler_enabled(Queue, /*Enable=*/1););
    return Plugin::check(Status, "Error in hsa_queue_create: %s");
  }

  /// Deinitialize the queue and destroy its resources.
  Error deinit() {
    std::lock_guard<std::mutex> Lock(Mutex);
    // Don't bother turning OFF profiling, the queue is going away anyways.
    if (!Queue)
      return Plugin::success();
    hsa_status_t Status = hsa_queue_destroy(Queue);
    return Plugin::check(Status, "error in hsa_queue_destroy: %s");
  }

  /// Returns the number of streams, this queue is currently assigned to.
  bool getUserCount() const { return NumUsers; }

  /// Returns if the underlying HSA queue is initialized.
  bool isInitialized() { return Queue != nullptr; }

  /// Decrement user count of the queue object.
  void removeUser() { --NumUsers; }

  /// Increase user count of the queue object.
  void addUser() { ++NumUsers; }

  /// Push a kernel launch to the queue. The kernel launch requires an output
  /// signal and can define an optional input signal (nullptr if none).
  Error pushKernelLaunch(const AMDGPUKernelTy &Kernel, void *KernelArgs,
                         uint32_t NumThreads[3], uint32_t NumBlocks[3],
                         uint32_t GroupSize, uint64_t StackSize,
                         AMDGPUSignalTy *OutputSignal,
                         AMDGPUSignalTy *InputSignal) {
    assert(OutputSignal && "Invalid kernel output signal");

    // Lock the queue during the packet publishing process. Notice this blocks
    // the addition of other packets to the queue. The following piece of code
    // should be lightweight; do not block the thread, allocate memory, etc.
    std::lock_guard<std::mutex> Lock(Mutex);
    assert(Queue && "Interacted with a non-initialized queue!");

    // Add a barrier packet before the kernel packet in case there is a pending
    // preceding operation. The barrier packet will delay the processing of
    // subsequent queue's packets until the barrier input signal are satisfied.
    // No need output signal needed because the dependency is already guaranteed
    // by the queue barrier itself.
    if (InputSignal && InputSignal->load())
      if (auto Err = pushBarrierImpl(nullptr, InputSignal))
        return Err;

    // Now prepare the kernel packet.
    uint64_t PacketId;
    hsa_kernel_dispatch_packet_t *Packet = acquirePacket(PacketId);
    assert(Packet && "Invalid packet");

    // The first 32 bits of the packet are written after the other fields
    uint16_t Dims = NumBlocks[2] * NumThreads[2] > 1
                        ? 3
                        : 1 + (NumBlocks[1] * NumThreads[1] != 1);
    uint16_t Setup = UINT16_C(Dims)
                     << HSA_KERNEL_DISPATCH_PACKET_SETUP_DIMENSIONS;
    Packet->workgroup_size_x = NumThreads[0];
    Packet->workgroup_size_y = NumThreads[1];
    Packet->workgroup_size_z = NumThreads[2];
    Packet->reserved0 = 0;
    Packet->grid_size_x = NumBlocks[0] * NumThreads[0];
    Packet->grid_size_y = NumBlocks[1] * NumThreads[1];
    Packet->grid_size_z = NumBlocks[2] * NumThreads[2];
    Packet->private_segment_size =
        Kernel.usesDynamicStack()
            ? std::max(static_cast<uint64_t>(Kernel.getPrivateSize()),
                       StackSize)
            : Kernel.getPrivateSize();
    Packet->group_segment_size = GroupSize;
    Packet->kernel_object = Kernel.getKernelObject();
    Packet->kernarg_address = KernelArgs;
    Packet->reserved2 = 0;
    Packet->completion_signal = OutputSignal->get();

    // Publish the packet. Do not modify the packet after this point.
    publishKernelPacket(PacketId, Setup, Packet);

    return Plugin::success();
  }

  /// Push a barrier packet that will wait up to two input signals. All signals
  /// are optional (nullptr if none).
  Error pushBarrier(AMDGPUSignalTy *OutputSignal,
                    const AMDGPUSignalTy *InputSignal1,
                    const AMDGPUSignalTy *InputSignal2) {
    // Lock the queue during the packet publishing process.
    std::lock_guard<std::mutex> Lock(Mutex);
    assert(Queue && "Interacted with a non-initialized queue!");

    // Push the barrier with the lock acquired.
    return pushBarrierImpl(OutputSignal, InputSignal1, InputSignal2);
  }

  /// Return the pointer to the underlying HSA queue
  hsa_queue_t *getHsaQueue() {
    assert(Queue && "HSA Queue initialized");
    return Queue;
  }

private:
  /// Push a barrier packet that will wait up to two input signals. Assumes the
  /// the queue lock is acquired.
  Error pushBarrierImpl(AMDGPUSignalTy *OutputSignal,
                        const AMDGPUSignalTy *InputSignal1,
                        const AMDGPUSignalTy *InputSignal2 = nullptr) {
    // Add a queue barrier waiting on both the other stream's operation and the
    // last operation on the current stream (if any).
    uint64_t PacketId;
    hsa_barrier_and_packet_t *Packet =
        (hsa_barrier_and_packet_t *)acquirePacket(PacketId);
    assert(Packet && "Invalid packet");

    Packet->reserved0 = 0;
    Packet->reserved1 = 0;
    Packet->dep_signal[0] = {0};
    Packet->dep_signal[1] = {0};
    Packet->dep_signal[2] = {0};
    Packet->dep_signal[3] = {0};
    Packet->dep_signal[4] = {0};
    Packet->reserved2 = 0;
    Packet->completion_signal = {0};

    // Set input and output dependencies if needed.
    if (OutputSignal)
      Packet->completion_signal = OutputSignal->get();
    if (InputSignal1)
      Packet->dep_signal[0] = InputSignal1->get();
    if (InputSignal2)
      Packet->dep_signal[1] = InputSignal2->get();

    // Publish the packet. Do not modify the packet after this point.
    publishBarrierPacket(PacketId, Packet);

    return Plugin::success();
  }

  /// Acquire a packet from the queue. This call may block the thread if there
  /// is no space in the underlying HSA queue. It may need to wait until the HSA
  /// runtime processes some packets. Assumes the queue lock is acquired.
  hsa_kernel_dispatch_packet_t *acquirePacket(uint64_t &PacketId) {
    // Increase the queue index with relaxed memory order. Notice this will need
    // another subsequent atomic operation with acquire order.
    PacketId = hsa_queue_add_write_index_relaxed(Queue, 1);

    // Wait for the package to be available. Notice the atomic operation uses
    // the acquire memory order.
    while (PacketId - hsa_queue_load_read_index_scacquire(Queue) >= Queue->size)
      ;

    // Return the packet reference.
    const uint32_t Mask = Queue->size - 1; // The size is a power of 2.
    return (hsa_kernel_dispatch_packet_t *)Queue->base_address +
           (PacketId & Mask);
  }

  /// Publish the kernel packet so that the HSA runtime can start processing
  /// the kernel launch. Do not modify the packet once this function is called.
  /// Assumes the queue lock is acquired.
  void publishKernelPacket(uint64_t PacketId, uint16_t Setup,
                           hsa_kernel_dispatch_packet_t *Packet) {
    uint32_t *PacketPtr = reinterpret_cast<uint32_t *>(Packet);

    uint16_t Header = HSA_PACKET_TYPE_KERNEL_DISPATCH << HSA_PACKET_HEADER_TYPE;
    Header |= HSA_FENCE_SCOPE_SYSTEM << HSA_PACKET_HEADER_ACQUIRE_FENCE_SCOPE;
    Header |= HSA_FENCE_SCOPE_SYSTEM << HSA_PACKET_HEADER_RELEASE_FENCE_SCOPE;

    // Publish the packet. Do not modify the package after this point.
    uint32_t HeaderWord = Header | (Setup << 16u);
    __atomic_store_n(PacketPtr, HeaderWord, __ATOMIC_RELEASE);

    // Signal the doorbell about the published packet.
    hsa_signal_store_relaxed(Queue->doorbell_signal, PacketId);
  }

  /// Publish the barrier packet so that the HSA runtime can start processing
  /// the barrier. Next packets in the queue will not be processed until all
  /// barrier dependencies (signals) are satisfied. Assumes the queue is locked
  void publishBarrierPacket(uint64_t PacketId,
                            hsa_barrier_and_packet_t *Packet) {
    uint32_t *PacketPtr = reinterpret_cast<uint32_t *>(Packet);
    uint16_t Setup = 0;
    uint16_t Header = HSA_PACKET_TYPE_BARRIER_AND << HSA_PACKET_HEADER_TYPE;
    Header |= HSA_FENCE_SCOPE_SYSTEM << HSA_PACKET_HEADER_ACQUIRE_FENCE_SCOPE;
    Header |= HSA_FENCE_SCOPE_SYSTEM << HSA_PACKET_HEADER_RELEASE_FENCE_SCOPE;

    // Publish the packet. Do not modify the package after this point.
    uint32_t HeaderWord = Header | (Setup << 16u);
    __atomic_store_n(PacketPtr, HeaderWord, __ATOMIC_RELEASE);

    // Signal the doorbell about the published packet.
    hsa_signal_store_relaxed(Queue->doorbell_signal, PacketId);
  }

  /// Callback that will be called when an error is detected on the HSA queue.
  static void callbackError(hsa_status_t Status, hsa_queue_t *Source,
                            void *Data);

  /// The HSA queue.
  hsa_queue_t *Queue;

  /// Mutex to protect the acquiring and publishing of packets. For the moment,
  /// we need this mutex to prevent publishing packets that are not ready to be
  /// published in a multi-thread scenario. Without a queue lock, a thread T1
  /// could acquire packet P and thread T2 acquire packet P+1. Thread T2 could
  /// publish its packet P+1 (signaling the queue's doorbell) before packet P
  /// from T1 is ready to be processed. That scenario should be invalid. Thus,
  /// we use the following mutex to make packet acquiring and publishing atomic.
  /// TODO: There are other more advanced approaches to avoid this mutex using
  /// atomic operations. We can further investigate it if this is a bottleneck.
  std::mutex Mutex;

  /// The number of streams, this queue is currently assigned to. A queue is
  /// considered idle when this is zero, otherwise: busy.
  uint32_t NumUsers;
};

/// Struct that implements a stream of asynchronous operations for AMDGPU
/// devices. This class relies on signals to implement streams and define the
/// dependencies between asynchronous operations.
struct AMDGPUStreamTy {
private:
  /// Utility struct holding arguments for async H2H memory copies.
  struct MemcpyArgsTy {
    void *Dst;
    const void *Src;
    size_t Size;
  };

  /// Utility struct holding arguments for freeing buffers to memory managers.
  struct ReleaseBufferArgsTy {
    void *Buffer;
    AMDGPUMemoryManagerTy *MemoryManager;
  };

  /// Utility struct holding arguments for releasing signals to signal managers.
  struct ReleaseSignalArgsTy {
    AMDGPUSignalTy *Signal;
    AMDGPUSignalManagerTy *SignalManager;
  };

  /// Utility struct holding arguments for OMPT-based kernel timing.
  struct OmptKernelTimingArgsTy {
    hsa_agent_t Agent;
    AMDGPUSignalTy *Signal;
    double TicksToTime;
  };

  /// Utility struct holding arguments for post kernel run processing.
  struct PostKernelRunProcessingArgsTy {
    hsa_agent_t Agent;
    AMDGPUSignalTy *Signal;
    double TicksToTime;
    std::string KernelName;
    uint32_t NumTeams;
    uint32_t NumThreads;
    KernelRunRecordTy *KernelRunRecords;

    PostKernelRunProcessingArgsTy()
        : Agent{0}, Signal(nullptr), TicksToTime(setTicksToTime()), NumTeams(0),
          NumThreads(0), KernelRunRecords(nullptr) {}
  };

  struct KernelDurationTracingArgsTy {
    hsa_agent_t Agent;
    AMDGPUSignalTy *Signal;
    double TicksToTime;
    int32_t DeviceId;
    uint32_t LaunchId;
    uint32_t NumTeams;
    uint32_t NumThreads;

    KernelDurationTracingArgsTy()
        : Agent{0}, Signal(nullptr), TicksToTime(setTicksToTime()), DeviceId(0),
          LaunchId(0), NumTeams(0), NumThreads(0) {}
  };

  using AMDGPUStreamCallbackTy = Error(void *Data);

  /// The stream is composed of N stream's slots. The struct below represents
  /// the fields of each slot. Each slot has a signal and an optional action
  /// function. When appending an HSA asynchronous operation to the stream, one
  /// slot is consumed and used to store the operation's information. The
  /// operation's output signal is set to the consumed slot's signal. If there
  /// is a previous asynchronous operation on the previous slot, the HSA async
  /// operation's input signal is set to the signal of the previous slot. This
  /// way, we obtain a chain of dependent async operations. The action is a
  /// function that will be executed eventually after the operation is
  /// completed, e.g., for releasing a buffer.
  struct StreamSlotTy {
    /// The output signal of the stream operation. May be used by the subsequent
    /// operation as input signal.
    AMDGPUSignalTy *Signal;

    /// The actions that must be performed after the operation's completion. Set
    /// to nullptr when there is no action to perform.
    llvm::SmallVector<AMDGPUStreamCallbackTy *> Callbacks;

    /// The OMPT action that must be performed after the operation's completion.
    /// Set to nullptr when there is no action to perform.
    Error (*OmptActionFunction)(void *);

    /// Space for the action's arguments. A pointer to these arguments is passed
    /// to the action function. Notice the space of arguments is limited.
    union ActionArgsTy {
      MemcpyArgsTy MemcpyArgs;
      ReleaseBufferArgsTy ReleaseBufferArgs;
      ReleaseSignalArgsTy ReleaseSignalArgs;
      void *CallbackArgs;
    };

    llvm::SmallVector<ActionArgsTy> ActionArgs;

#ifdef OMPT_SUPPORT
    /// Space for the OMPT action's arguments. A pointer to these arguments is
    /// passed to the action function.
    OmptKernelTimingArgsAsyncTy OmptKernelTimingArgsAsync;
#endif

    /// Create an empty slot.
    StreamSlotTy()
        : Signal(nullptr), Callbacks({}), OmptActionFunction(nullptr),
          ActionArgs({}) {}

    /// Schedule a host memory copy action on the slot.
    Error schedHostMemoryCopy(void *Dst, const void *Src, size_t Size) {
      Callbacks.emplace_back(memcpyAction);
      ActionArgs.emplace_back().MemcpyArgs = MemcpyArgsTy{Dst, Src, Size};
      return Plugin::success();
    }

    /// Schedule a release buffer action on the slot.
    Error schedReleaseBuffer(void *Buffer, AMDGPUMemoryManagerTy &Manager) {
      Callbacks.emplace_back(releaseBufferAction);
      ActionArgs.emplace_back().ReleaseBufferArgs =
          ReleaseBufferArgsTy{Buffer, &Manager};
      return Plugin::success();
    }

    /// Schedule a signal release action on the slot.
    Error schedReleaseSignal(AMDGPUSignalTy *SignalToRelease,
                             AMDGPUSignalManagerTy *SignalManager) {
      Callbacks.emplace_back(releaseSignalAction);
      ActionArgs.emplace_back().ReleaseSignalArgs =
          ReleaseSignalArgsTy{SignalToRelease, SignalManager};
      return Plugin::success();
    }

    /// Register a callback to be called on compleition
    Error schedCallback(AMDGPUStreamCallbackTy *Func, void *Data) {
      Callbacks.emplace_back(Func);
      ActionArgs.emplace_back().CallbackArgs = Data;

      return Plugin::success();
    }

#ifdef OMPT_SUPPORT
    /// Schedule OMPT kernel timing on the slot.
    Error schedOmptAsyncKernelTiming(
        GenericDeviceTy *Device, AMDGPUSignalTy *OutputSignal,
        double TicksToTime, std::unique_ptr<ompt::OmptEventInfoTy> OMPTData) {
      OmptActionFunction = timeKernelInNsAsync;
      OmptKernelTimingArgsAsync = OmptKernelTimingArgsAsyncTy{
          Device, OutputSignal, TicksToTime, std::move(OMPTData)};
      return Plugin::success();
    }

    /// Schedule OMPT data transfer timing on the slot
    Error schedOmptAsyncD2HTransferTiming(
        GenericDeviceTy *Device, AMDGPUSignalTy *OutputSignal,
        double TicksToTime,
        std::unique_ptr<ompt::OmptEventInfoTy> OmptInfoData) {
      OmptActionFunction = timeDataTransferInNsAsync;
      OmptKernelTimingArgsAsync = OmptKernelTimingArgsAsyncTy{
          Device, OutputSignal, TicksToTime, std::move(OmptInfoData)};
      return Plugin::success();
    }
#endif

    // Perform the action if needed.
    Error performAction() {
      if (Callbacks.empty()
#ifdef OMPT_SUPPORT
          && !OmptActionFunction
#endif
      )
        return Plugin::success();

      // Perform the action.
      assert(Callbacks.size() == ActionArgs.size() && "Size mismatch");
      for (auto [Callback, ActionArg] : llvm::zip(Callbacks, ActionArgs)) {
        // Perform the action.
        if (Callback == memcpyAction) {
          if (auto Err = memcpyAction(&ActionArg))
            return Err;
        } else if (Callback == releaseBufferAction) {
          if (auto Err = releaseBufferAction(&ActionArg))
            return Err;
        } else if (Callback == releaseSignalAction) {
          if (auto Err = releaseSignalAction(&ActionArg))
            return Err;
        } else if (Callback) {
          if (auto Err = Callback(ActionArg.CallbackArgs))
            return Err;
        }
      }

      // Invalidate the action.
      Callbacks.clear();
      ActionArgs.clear();

#ifdef OMPT_SUPPORT
      OMPT_IF_TRACING_ENABLED(if (OmptActionFunction) {
        if (OmptActionFunction == timeKernelInNsAsync) {
          if (auto Err = timeKernelInNsAsync(&OmptKernelTimingArgsAsync))
            return Err;
        } else if (OmptActionFunction == timeDataTransferInNsAsync) {
          if (auto Err = timeDataTransferInNsAsync(&OmptKernelTimingArgsAsync))
            return Err;
        } else {
          return Plugin::error(ErrorCode::UNKNOWN, "Unknown ompt action function!");
        }
      });

      OmptActionFunction = nullptr;
#endif

      return Plugin::success();
    }
  };

  /// The device agent where the stream was created.
  hsa_agent_t Agent;

  /// The queue that the stream uses to launch kernels.
  AMDGPUQueueTy *Queue;

  /// The manager of signals to reuse signals.
  AMDGPUSignalManagerTy &SignalManager;

  /// A reference to the associated device.
  GenericDeviceTy &Device;

  /// Array of stream slots. Use std::deque because it can dynamically grow
  /// without invalidating the already inserted elements. For instance, the
  /// std::vector may invalidate the elements by reallocating the internal
  /// array if there is not enough space on new insertions.
  std::deque<StreamSlotTy> Slots;

  /// The next available slot on the queue. This is reset to zero each time the
  /// stream is synchronized. It also indicates the current number of consumed
  /// slots at a given time.
  uint32_t NextSlot;

  /// The synchronization id. This number is increased each time the stream is
  /// synchronized. It is useful to detect if an AMDGPUEventTy points to an
  /// operation that was already finalized in a previous stream sycnhronize.
  uint32_t SyncCycle;

  /// Mutex to protect stream's management.
  mutable std::mutex Mutex;

  /// Timeout hint for HSA actively waiting for signal value to change
  const uint64_t StreamBusyWaitMicroseconds;

  /// Indicate to spread data transfers across all available SDMAs
  bool UseMultipleSdmaEngines;

  /// Use synchronous copy back.
  bool UseSyncCopyBack;

  /// When copying data from one host buffer to another, only do it
  /// asynchronously if `MinHostToHostAsyncCopySize <= size`.
  UInt32Envar OMPX_MinHostToHostAsyncCopySize;

  /// Arguments for the callback function.
  PostKernelRunProcessingArgsTy PostKernelRunProcessingArgs;

  /// Arguments for callback function to collect kernel duration.
  KernelDurationTracingArgsTy KernelDurationTracingArgs;

  /// Return the current number of asynchronous operations on the stream.
  uint32_t size() const { return NextSlot; }

  /// Return the last valid slot on the stream.
  uint32_t last() const { return size() - 1; }

  /// Consume one slot from the stream. Since the stream uses signals on demand
  /// and releases them once the slot is no longer used, the function requires
  /// an idle signal for the new consumed slot.
  std::pair<uint32_t, AMDGPUSignalTy *> consume(AMDGPUSignalTy *OutputSignal) {
    // Double the stream size if needed. Since we use std::deque, this operation
    // does not invalidate the already added slots.
    if (Slots.size() == NextSlot)
      Slots.resize(Slots.size() * 2);

    // Update the next available slot and the stream size.
    uint32_t Curr = NextSlot++;

    // Retrieve the input signal, if any, of the current operation.
    AMDGPUSignalTy *InputSignal = (Curr > 0) ? Slots[Curr - 1].Signal : nullptr;

    // Set the output signal of the current slot.
    Slots[Curr].Signal = OutputSignal;

    return std::make_pair(Curr, InputSignal);
  }

  /// Complete all pending post actions and reset the stream after synchronizing
  /// or positively querying the stream.
  Error complete() {
    for (uint32_t Slot = 0; Slot < NextSlot; ++Slot) {
      // Take the post action of the operation if any.
      if (auto Err = Slots[Slot].performAction())
        return Err;

      // Release the slot's signal if possible. Otherwise, another user will.
      if (Slots[Slot].Signal->decreaseUseCount())
        if (auto Err = SignalManager.returnResource(Slots[Slot].Signal))
          return Err;

      Slots[Slot].Signal = nullptr;
    }

    // Reset the stream slots to zero.
    NextSlot = 0;

    // Increase the synchronization id since the stream completed a sync cycle.
    SyncCycle += 1;

    return Plugin::success();
  }

  /// Complete pending post actions until and including the event in target
  /// slot.
  Error completeUntil(uint32_t TargetSlot) {
    for (uint32_t Slot = 0; Slot <= TargetSlot; ++Slot) {
      // Take the post action of the operation if any.
      if (auto Err = Slots[Slot].performAction())
        return Err;
    }

    return Plugin::success();
  }

  /// Make the current stream wait on a specific operation of another stream.
  /// The idea is to make the current stream waiting on two signals: 1) the last
  /// signal of the current stream, and 2) the last signal of the other stream.
  /// Use a barrier packet with two input signals.
  Error waitOnStreamOperation(AMDGPUStreamTy &OtherStream, uint32_t Slot) {
    if (Queue == nullptr)
      return Plugin::error(ErrorCode::INVALID_NULL_POINTER,
                           "target queue was nullptr");

    /// The signal that we must wait from the other stream.
    AMDGPUSignalTy *OtherSignal = OtherStream.Slots[Slot].Signal;

    // Prevent the release of the other stream's signal.
    OtherSignal->increaseUseCount();

    // Retrieve an available signal for the operation's output.
    AMDGPUSignalTy *OutputSignal = nullptr;
    if (auto Err = SignalManager.getResource(OutputSignal))
      return Err;
    OutputSignal->reset();
    OutputSignal->increaseUseCount();

    // Consume stream slot and compute dependencies.
    auto [Curr, InputSignal] = consume(OutputSignal);

    // Setup the post action to release the signal.
    if (auto Err = Slots[Curr].schedReleaseSignal(OtherSignal, &SignalManager))
      return Err;

    // Push a barrier into the queue with both input signals.
    return Queue->pushBarrier(OutputSignal, InputSignal, OtherSignal);
  }

  /// Callback for running a specific asynchronous operation. This callback is
  /// used for hsa_amd_signal_async_handler. The argument is the operation that
  /// should be executed. Notice we use the post action mechanism to codify the
  /// asynchronous operation.
  static bool asyncActionCallback(hsa_signal_value_t Value, void *Args) {
    // This thread is outside the stream mutex. Make sure the thread sees the
    // changes on the slot.
    std::atomic_thread_fence(std::memory_order_acquire);

    StreamSlotTy *Slot = reinterpret_cast<StreamSlotTy *>(Args);
    assert(Slot && "Invalid slot");
    assert(Slot->Signal && "Invalid signal");

    // Perform the operation.
    if (auto Err = Slot->performAction())
      FATAL_MESSAGE(1, "Error performing post action: %s",
                    toString(std::move(Err)).data());

    // Signal the output signal to notify the asynchronous operation finalized.
    Slot->Signal->signal();

    // Unregister callback.
    return false;
  }

  // Callback for host-to-host memory copies. This is an asynchronous action.
  static Error memcpyAction(void *Data) {
    MemcpyArgsTy *Args = reinterpret_cast<MemcpyArgsTy *>(Data);
    assert(Args && "Invalid arguments");
    assert(Args->Dst && "Invalid destination buffer");
    assert(Args->Src && "Invalid source buffer");

    std::memcpy(Args->Dst, Args->Src, Args->Size);

    return Plugin::success();
  }

  /// Releasing a memory buffer to a memory manager. This is a post completion
  /// action. There are two kinds of memory buffers:
  ///   1. For kernel arguments. This buffer can be freed after receiving the
  ///   kernel completion signal.
  ///   2. For H2D transfers that need pinned memory space for staging. This
  ///   buffer can be freed after receiving the transfer completion signal.
  ///   3. For D2H transfers that need pinned memory space for staging. This
  ///   buffer cannot be freed after receiving the transfer completion signal
  ///   because of the following asynchronous H2H callback.
  ///      For this reason, This action can only be taken at
  ///      AMDGPUStreamTy::complete()
  /// Because of the case 3, all releaseBufferActions are taken at
  /// AMDGPUStreamTy::complete() in the current implementation.
  static Error releaseBufferAction(void *Data) {
    ReleaseBufferArgsTy *Args = reinterpret_cast<ReleaseBufferArgsTy *>(Data);
    assert(Args && "Invalid arguments");
    assert(Args->MemoryManager && "Invalid memory manager");

    // Release the allocation to the memory manager.
    return Args->MemoryManager->deallocate(Args->Buffer);
  }

  /// Releasing a signal object back to SignalManager. This is a post completion
  /// action. This action can only be taken at AMDGPUStreamTy::complete()
  static Error releaseSignalAction(void *Data) {
    ReleaseSignalArgsTy *Args = reinterpret_cast<ReleaseSignalArgsTy *>(Data);
    assert(Args && "Invalid arguments");
    assert(Args->Signal && "Invalid signal");
    assert(Args->SignalManager && "Invalid signal manager");

    // Release the signal if needed.
    if (Args->Signal->decreaseUseCount())
      if (auto Err = Args->SignalManager->returnResource(Args->Signal))
        return Err;

    return Plugin::success();
  }

  template <typename Ty> static uint64_t getKernelDuration(Ty *Args) {
    assert(Args->Signal &&
           "Invalid AMDGPUSignal Pointer for obtaining kernel duration");
    hsa_amd_profiling_dispatch_time_t TimeRec;
    hsa_amd_profiling_get_dispatch_time(Args->Agent, Args->Signal->get(),
                                        &TimeRec);

    uint64_t StartTime = TimeRec.start * Args->TicksToTime;
    uint64_t EndTime = TimeRec.end * Args->TicksToTime;

    return EndTime - StartTime;
  }

  /// Callback funtion to process the data for each kernel run.
  static Error postKernelRunProcessingAction(void *Data) {
    assert(Data && "Invalid data pointer for post kernel run processing");
    PostKernelRunProcessingArgsTy *Args =
        reinterpret_cast<PostKernelRunProcessingArgsTy *>(Data);

    KernelRunRecordTy *KernelRecord = Args->KernelRunRecords;
    assert(KernelRecord && "KernelRunRecord is null!");

    uint64_t KernelDuration =
        getKernelDuration<PostKernelRunProcessingArgsTy>(Args);
    KernelRecord->addEntry(Args->KernelName, Args->NumTeams, Args->NumThreads,
                           KernelDuration);

    if (getInfoLevel() & OMP_INFOTYPE_AMD_KERNEL_TRACE) {
      fprintf(stderr,
              "[Autotuning run] Kernel %s with %u teams and %u threads "
              "completed in %lu ns.\n",
              Args->KernelName.c_str(), Args->NumTeams, Args->NumThreads,
              KernelDuration);
    }
    return Plugin::success();
  }

  /// Callback function to generate traces for kernel runtime.
  static Error KernelDurationTracingAction(void *Data) {
    assert(Data && "Invalid data pointer for tracing kernel duration");
    KernelDurationTracingArgsTy *Args =
        reinterpret_cast<KernelDurationTracingArgsTy *>(Data);

    uint64_t KernelDuration =
        getKernelDuration<KernelDurationTracingArgsTy>(Args);

    fprintf(
        stderr,
        "DeviceID: %2d LaunchID: %2d TeamsXthrds:(%4uX%4d) Duration(ns): %lu\n",
        Args->DeviceId, Args->LaunchId, Args->NumTeams, Args->NumThreads,
        KernelDuration);

    return Plugin::success();
  }

#ifdef OMPT_SUPPORT
  static Error timeKernelInNsAsync(void *Data) {
    assert(Data && "Invalid data pointer in OMPT profiling");
    auto Args = getOmptTimingsArgs(Data);

    assert(Args && "Invalid args pointer in OMPT profiling");
    auto [StartTime, EndTime] = getKernelStartAndEndTime(Args);

    DP("OMPT-Async: Time kernel for asynchronous execution (Plugin): Start %lu "
       "End %lu\n",
       StartTime, EndTime);

    assert(Args->OmptEventInfo && "Invalid OEI pointer in OMPT profiling");
    auto OmptEventInfo = *Args->OmptEventInfo;

    assert(OmptEventInfo.TraceRecord && "Invalid TraceRecord");
    llvm::omp::target::ompt::RegionInterface.stopTargetSubmitTraceAsync(
        OmptEventInfo.TraceRecord, OmptEventInfo.NumTeams, StartTime, EndTime);

    return Plugin::success();
  }
#endif

public:
  /// Create an empty stream associated with a specific device.
  AMDGPUStreamTy(AMDGPUDeviceTy &Device);

  /// Initialize the stream's signals.
  Error init() { return Plugin::success(); }

  /// Deinitialize the stream's signals.
  Error deinit() { return Plugin::success(); }

  hsa_queue_t *getHsaQueue() { return Queue->getHsaQueue(); }

  /// Push a asynchronous kernel to the stream. The kernel arguments must be
  /// placed in a special allocation for kernel args and must keep alive until
  /// the kernel finalizes. Once the kernel is finished, the stream will release
  /// the kernel args buffer to the specified memory manager.
  Error
  pushKernelLaunch(const AMDGPUKernelTy &Kernel, void *KernelArgs,
                   uint32_t NumThreads[3], uint32_t NumBlocks[3],
                   uint32_t GroupSize, uint32_t StackSize,
                   AMDGPUMemoryManagerTy &MemoryManager,
                   std::unique_ptr<ompt::OmptEventInfoTy> OmptInfo = nullptr) {
    if (Queue == nullptr)
      return Plugin::error(ErrorCode::INVALID_NULL_POINTER,
                           "target queue was nullptr");

    // Retrieve an available signal for the operation's output.
    AMDGPUSignalTy *OutputSignal = nullptr;
    if (auto Err = SignalManager.getResource(OutputSignal))
      return Err;
    OutputSignal->reset();
    OutputSignal->increaseUseCount();

    std::lock_guard<std::mutex> StreamLock(Mutex);

    // Consume stream slot and compute dependencies.
    auto [Curr, InputSignal] = consume(OutputSignal);

    // Setup the post action to release the kernel args buffer.
    if (auto Err = Slots[Curr].schedReleaseBuffer(KernelArgs, MemoryManager))
      return Err;

#ifdef OMPT_SUPPORT
    if (OmptInfo) {
      DP("OMPT-Async: Info in KernelTy >> TR ptr: %p\n", OmptInfo->TraceRecord);

      // OmptInfo holds function pointer to finish trace record once the kernel
      // completed.
      if (auto Err = Slots[Curr].schedOmptAsyncKernelTiming(
              &Device, OutputSignal, TicksToTime, std::move(OmptInfo)))
        return Err;
    }
#endif

    // If runtime autotuning is enabled, setup the callback functions to process
    // the data after kernel completed.
    if (Device.enableRuntimeAutotuning() && Kernel.isSPMDMode()) {
      std::string KernelName(Kernel.getName());
      KernelRunRecordTy *KernelRecords = Device.getKernelRunRecords();
      assert(KernelRecords && "No KernelRecords!");

      // If this kernel has reached the run limit,
      // skip registering the callback function.
      if (!KernelRecords->reachedRunLimitForKernel(KernelName)) {
        PostKernelRunProcessingArgs.Agent = Agent;
        PostKernelRunProcessingArgs.Signal = OutputSignal;
        PostKernelRunProcessingArgs.KernelName = KernelName;
        PostKernelRunProcessingArgs.NumTeams = NumBlocks[0];
        PostKernelRunProcessingArgs.NumThreads = NumThreads[0];
        PostKernelRunProcessingArgs.KernelRunRecords = KernelRecords;

        if (auto Err = Slots[Curr].schedCallback(postKernelRunProcessingAction,
                                                 &PostKernelRunProcessingArgs))
          return Err;
      }
    }

    // When LIBOMPTARGET_KERNEL_EXE_TIME is set, register the callback function
    // to get the kernel duration.
    if (Device.enableKernelDurationTracing()) {
      KernelDurationTracingArgs.Agent = Agent;
      KernelDurationTracingArgs.Signal = OutputSignal;
      KernelDurationTracingArgs.DeviceId = Device.getDeviceId();
      KernelDurationTracingArgs.LaunchId = Kernel.getKernelLaunchId();
      KernelDurationTracingArgs.NumTeams = NumBlocks[0];
      KernelDurationTracingArgs.NumThreads = NumThreads[0];

      if (auto Err = Slots[Curr].schedCallback(KernelDurationTracingAction,
                                               &KernelDurationTracingArgs))
        return Err;
    }

    // Push the kernel with the output signal and an input signal (optional)
    DP("Using Queue: %p with HSA Queue: %p\n", Queue, Queue->getHsaQueue());
    // If we are running an RPC server we want to wake up the server thread
    // whenever there is a kernel running and let it sleep otherwise.
    if (Device.getRPCServer())
      Device.Plugin.getRPCServer().Thread->notify();

    // Push the kernel with the output signal and an input signal (optional)
    if (auto Err = Queue->pushKernelLaunch(Kernel, KernelArgs, NumThreads,
                                           NumBlocks, GroupSize, StackSize,
                                           OutputSignal, InputSignal))
      return Err;

    // Register a callback to indicate when the kernel is complete.
    if (Device.getRPCServer()) {
      if (auto Err = Slots[Curr].schedCallback(
              [](void *Data) -> llvm::Error {
                GenericPluginTy &Plugin =
                    *reinterpret_cast<GenericPluginTy *>(Data);
                Plugin.getRPCServer().Thread->finish();
                return Error::success();
              },
              &Device.Plugin))
        return Err;
    }
    return Plugin::success();
  }

  /// Push an asynchronous memory copy between pinned memory buffers.
  Error pushPinnedMemoryCopyAsync(
      void *Dst, const void *Src, uint64_t CopySize,
      std::unique_ptr<ompt::OmptEventInfoTy> OmptInfo = nullptr) {
    // Retrieve an available signal for the operation's output.
    AMDGPUSignalTy *OutputSignal = nullptr;
    if (auto Err = SignalManager.getResource(OutputSignal))
      return Err;
    OutputSignal->reset();
    OutputSignal->increaseUseCount();

    std::lock_guard<std::mutex> Lock(Mutex);

    // Consume stream slot and compute dependencies.
    auto [Curr, InputSignal] = consume(OutputSignal);

#ifdef OMPT_SUPPORT
    if (OmptInfo) {
      DP("OMPT-Async: Registering data timing in pushPinnedMemoryCopyAsync\n");
      // Capture the time the data transfer required for the d2h transfer.
      if (auto Err = Slots[Curr].schedOmptAsyncD2HTransferTiming(
              &Device, OutputSignal, TicksToTime, std::move(OmptInfo)))
        return Err;
    }
#endif

    // Issue the async memory copy.
    if (InputSignal && InputSignal->load()) {
      hsa_signal_t InputSignalRaw = InputSignal->get();
      return hsa_utils::asyncMemCopy(UseMultipleSdmaEngines, Dst, Agent, Src,
                                     Agent, CopySize, 1, &InputSignalRaw,
                                     OutputSignal->get());
    }

    return hsa_utils::asyncMemCopy(UseMultipleSdmaEngines, Dst, Agent, Src,
                                   Agent, CopySize, 0, nullptr,
                                   OutputSignal->get());
  }

  /// Push an asynchronous memory copy device-to-host involving an unpinned
  /// memory buffer. The operation consists of a two-step copy from the
  /// device buffer to an intermediate pinned host buffer, and then, to a
  /// unpinned host buffer. Both operations are asynchronous and dependent.
  /// The intermediate pinned buffer will be released to the specified memory
  /// manager once the operation completes.
  Error pushMemoryCopyD2HAsync(
      void *Dst, const void *Src, void *Inter, uint64_t CopySize,
      AMDGPUMemoryManagerTy &MemoryManager,
      std::unique_ptr<ompt::OmptEventInfoTy> OmptInfo = nullptr) {
    // Retrieve available signals for the operation's outputs.
    AMDGPUSignalTy *OutputSignals[2] = {};
    if (auto Err = SignalManager.getResources(/*Num=*/2, OutputSignals))
      return Err;
    for (auto *Signal : OutputSignals) {
      Signal->reset();
      Signal->increaseUseCount();
    }

    std::lock_guard<std::mutex> Lock(Mutex);

    // Consume stream slot and compute dependencies.
    auto [Curr, InputSignal] = consume(OutputSignals[0]);

    // Setup the post action for releasing the intermediate buffer.
    if (auto Err = Slots[Curr].schedReleaseBuffer(Inter, MemoryManager))
      return Err;

    // Wait for kernel to finish before scheduling the asynchronous copy.
    if (UseSyncCopyBack && InputSignal && InputSignal->load())
      if (auto Err = InputSignal->wait(StreamBusyWaitMicroseconds, &Device))
        return Err;
#ifdef OMPT_SUPPORT

    if (OmptInfo) {
      DP("OMPT-Async: Registering data timing in pushMemoryCopyD2HAsync\n");
      // Capture the time the data transfer required for the d2h transfer.
      if (auto Err = Slots[Curr].schedOmptAsyncD2HTransferTiming(
              &Device, OutputSignals[0], TicksToTime, std::move(OmptInfo)))
        return Err;
    }
#endif

    // Issue the first step: device to host transfer. Avoid defining the input
    // dependency if already satisfied.
    if (InputSignal && InputSignal->load()) {
      hsa_signal_t InputSignalRaw = InputSignal->get();
      if (auto Err = hsa_utils::asyncMemCopy(
              UseMultipleSdmaEngines, Inter, Agent, Src, Agent, CopySize, 1,
              &InputSignalRaw, OutputSignals[0]->get()))
        return Err;
    } else {
      if (auto Err = hsa_utils::asyncMemCopy(UseMultipleSdmaEngines, Inter,
                                             Agent, Src, Agent, CopySize, 0,
                                             nullptr, OutputSignals[0]->get()))
        return Err;
    }

    if (CopySize < OMPX_MinHostToHostAsyncCopySize) {
      if (auto Err =
              OutputSignals[0]->wait(StreamBusyWaitMicroseconds, &Device))
        return Err;
      std::memcpy(Dst, Inter, CopySize);
      return Error::success();
    }

    // Consume another stream slot and compute dependencies.
    std::tie(Curr, InputSignal) = consume(OutputSignals[1]);
    assert(InputSignal && "Invalid input signal");

    // The std::memcpy is done asynchronously using an async handler. We store
    // the function's information in the action but it's not actually an action.
    if (auto Err = Slots[Curr].schedHostMemoryCopy(Dst, Inter, CopySize))
      return Err;

    // Make changes on this slot visible to the async handler's thread.
    std::atomic_thread_fence(std::memory_order_release);

    // Issue the second step: host to host transfer.
    hsa_status_t Status = hsa_amd_signal_async_handler(
        InputSignal->get(), HSA_SIGNAL_CONDITION_EQ, 0, asyncActionCallback,
        (void *)&Slots[Curr]);

    return Plugin::check(Status, "error in hsa_amd_signal_async_handler: %s");
  }

  /// Push an asynchronous memory copy host-to-device involving an unpinned
  /// memory buffer. The operation consists of a two-step copy from the
  /// unpinned host buffer to an intermediate pinned host buffer, and then, to
  /// the pinned host buffer. Both operations are asynchronous and dependent.
  /// The intermediate pinned buffer will be released to the specified memory
  /// manager once the operation completes.
  Error pushMemoryCopyH2DAsync(
      void *Dst, const void *Src, void *Inter, uint64_t CopySize,
      AMDGPUMemoryManagerTy &MemoryManager,
      std::unique_ptr<ompt::OmptEventInfoTy> OmptInfo = nullptr) {
    // Retrieve available signals for the operation's outputs.
    AMDGPUSignalTy *OutputSignals[2] = {};
    if (auto Err = SignalManager.getResources(/*Num=*/2, OutputSignals))
      return Err;
    for (auto *Signal : OutputSignals) {
      Signal->reset();
      Signal->increaseUseCount();
    }

    AMDGPUSignalTy *OutputSignal = OutputSignals[0];

    std::lock_guard<std::mutex> Lock(Mutex);

    // Consume stream slot and compute dependencies.
    auto [Curr, InputSignal] = consume(OutputSignal);

    // Issue the first step: host to host transfer.
    if (InputSignal && InputSignal->load()) {
      // The std::memcpy is done asynchronously using an async handler. We store
      // the function's information in the action but it is not actually a
      // post action.
      if (auto Err = Slots[Curr].schedHostMemoryCopy(Inter, Src, CopySize))
        return Err;

      // Make changes on this slot visible to the async handler's thread.
      std::atomic_thread_fence(std::memory_order_release);

      hsa_status_t Status = hsa_amd_signal_async_handler(
          InputSignal->get(), HSA_SIGNAL_CONDITION_EQ, 0, asyncActionCallback,
          (void *)&Slots[Curr]);

      if (auto Err = Plugin::check(Status,
                                   "error in hsa_amd_signal_async_handler: %s"))
        return Err;

      // Let's use now the second output signal.
      OutputSignal = OutputSignals[1];

      // Consume another stream slot and compute dependencies.
      std::tie(Curr, InputSignal) = consume(OutputSignal);
    } else {
      // All preceding operations completed, copy the memory synchronously.
      std::memcpy(Inter, Src, CopySize);

      // Return the second signal because it will not be used.
      OutputSignals[1]->decreaseUseCount();
      if (auto Err = SignalManager.returnResource(OutputSignals[1]))
        return Err;
    }

    // Setup the post action to release the intermediate pinned buffer.
    if (auto Err = Slots[Curr].schedReleaseBuffer(Inter, MemoryManager))
      return Err;

#ifdef OMPT_SUPPORT
    if (OmptInfo) {
      DP("OMPT-Async: Registering data timing in pushMemoryCopyH2DAsync\n");
      // Capture the time the data transfer required for the d2h transfer.
      if (auto Err = Slots[Curr].schedOmptAsyncD2HTransferTiming(
              &Device, OutputSignals[0], TicksToTime, std::move(OmptInfo)))
        return Err;
    }
#endif

    // Issue the second step: host to device transfer. Avoid defining the input
    // dependency if already satisfied.
    if (InputSignal && InputSignal->load()) {
      hsa_signal_t InputSignalRaw = InputSignal->get();
      return hsa_utils::asyncMemCopy(UseMultipleSdmaEngines, Dst, Agent, Inter,
                                     Agent, CopySize, 1, &InputSignalRaw,
                                     OutputSignal->get());
    }
    return hsa_utils::asyncMemCopy(UseMultipleSdmaEngines, Dst, Agent, Inter,
                                   Agent, CopySize, 0, nullptr,
                                   OutputSignal->get());
  }

  // AMDGPUDeviceTy is incomplete here, passing the underlying agent instead
  Error pushMemoryCopyD2DAsync(
      void *Dst, hsa_agent_t DstAgent, const void *Src, hsa_agent_t SrcAgent,
      uint64_t CopySize,
      std::unique_ptr<ompt::OmptEventInfoTy> OmptInfo = nullptr) {
    AMDGPUSignalTy *OutputSignal;
    if (auto Err = SignalManager.getResources(/*Num=*/1, &OutputSignal))
      return Err;
    OutputSignal->reset();
    OutputSignal->increaseUseCount();

    std::lock_guard<std::mutex> Lock(Mutex);

    // Consume stream slot and compute dependencies.
    auto [Curr, InputSignal] = consume(OutputSignal);

#ifdef OMPT_SUPPORT
    if (OmptInfo) {
      DP("OMPT-Async: Registering data timing in pushMemoryCopyD2DAsync\n");
      // Capture the time the data transfer required for the d2h transfer.
      if (auto Err = Slots[Curr].schedOmptAsyncD2HTransferTiming(
              &Device, OutputSignal, TicksToTime, std::move(OmptInfo)))
        return Err;
    }
#endif

    // The agents need to have access to the corresponding memory
    // This is presently only true if the pointers were originally
    // allocated by this runtime or the caller made the appropriate
    // access calls.

    if (InputSignal && InputSignal->load()) {
      hsa_signal_t InputSignalRaw = InputSignal->get();
      return hsa_utils::asyncMemCopy(UseMultipleSdmaEngines, Dst, DstAgent, Src,
                                     SrcAgent, CopySize, 1, &InputSignalRaw,
                                     OutputSignal->get());
    }
    return hsa_utils::asyncMemCopy(UseMultipleSdmaEngines, Dst, DstAgent, Src,
                                   SrcAgent, CopySize, 0, nullptr,
                                   OutputSignal->get());
  }

  /// Synchronize with the stream. The current thread waits until all operations
  /// are finalized and it performs the pending post actions (i.e., releasing
  /// intermediate buffers).
  Error synchronize() {
    std::lock_guard<std::mutex> Lock(Mutex);

    // No need to synchronize anything.
    if (size() == 0)
      return Plugin::success();

    // Wait until all previous operations on the stream have completed.
    if (auto Err =
            Slots[last()].Signal->wait(StreamBusyWaitMicroseconds, &Device))
      return Err;

    // Reset the stream and perform all pending post actions.
    return complete();
  }

  /// Synchronize the stream until the given event. The current thread waits
  /// until the provided event is finalized, and it performs the pending post
  /// actions for that and prior events.
  Error synchronizeOn(AMDGPUEventTy &Event);

  /// Query the stream and complete pending post actions if operations finished.
  /// Return whether all the operations completed. This operation does not block
  /// the calling thread.
  Expected<bool> query() {
    std::lock_guard<std::mutex> Lock(Mutex);

    // No need to query anything.
    if (size() == 0)
      return true;

    // The last operation did not complete yet. Return directly.
    if (Slots[last()].Signal->load())
      return false;

    // Reset the stream and perform all pending post actions.
    if (auto Err = complete())
      return std::move(Err);

    return true;
  }

  const AMDGPUQueueTy *getQueue() const { return Queue; }

  /// Record the state of the stream on an event.
  Error recordEvent(AMDGPUEventTy &Event) const;

  /// Make the stream wait on an event.
  Error waitEvent(const AMDGPUEventTy &Event);

  friend struct AMDGPUStreamManagerTy;
};

/// Class representing an event on AMDGPU. The event basically stores some
/// information regarding the state of the recorded stream.
struct AMDGPUEventTy {
  /// Create an empty event.
  AMDGPUEventTy(AMDGPUDeviceTy &Device)
      : RecordedStream(nullptr), RecordedSlot(-1), RecordedSyncCycle(-1) {}

  /// Initialize and deinitialize.
  Error init() { return Plugin::success(); }
  Error deinit() { return Plugin::success(); }

  /// Record the state of a stream on the event.
  Error record(AMDGPUStreamTy &Stream) {
    std::lock_guard<std::mutex> Lock(Mutex);

    // Ignore the last recorded stream.
    RecordedStream = &Stream;

    return Stream.recordEvent(*this);
  }

  /// Make a stream wait on the current event.
  Error wait(AMDGPUStreamTy &Stream) {
    std::lock_guard<std::mutex> Lock(Mutex);

    if (!RecordedStream)
      return Plugin::error(ErrorCode::INVALID_ARGUMENT,
                           "event does not have any recorded stream");

    // Synchronizing the same stream. Do nothing.
    if (RecordedStream == &Stream)
      return Plugin::success();

    // No need to wait anything, the recorded stream already finished the
    // corresponding operation.
    if (RecordedSlot < 0)
      return Plugin::success();

    return Stream.waitEvent(*this);
  }

  Error sync() {
    std::lock_guard<std::mutex> Lock(Mutex);

    if (!RecordedStream)
      return Plugin::error(ErrorCode::INVALID_ARGUMENT,
                           "event does not have any recorded stream");

    // No need to wait on anything, the recorded stream already finished the
    // corresponding operation.
    if (RecordedSlot < 0)
      return Plugin::success();

    return RecordedStream->synchronizeOn(*this);
  }

protected:
  /// The stream registered in this event.
  AMDGPUStreamTy *RecordedStream;

  /// The recordered operation on the recorded stream.
  int64_t RecordedSlot;

  /// The sync cycle when the stream was recorded. Used to detect stale events.
  int64_t RecordedSyncCycle;

  /// Mutex to safely access event fields.
  mutable std::mutex Mutex;

  friend struct AMDGPUStreamTy;
};

Error AMDGPUStreamTy::recordEvent(AMDGPUEventTy &Event) const {
  std::lock_guard<std::mutex> Lock(Mutex);

  if (size() > 0) {
    // Record the synchronize identifier (to detect stale recordings) and
    // the last valid stream's operation.
    Event.RecordedSyncCycle = SyncCycle;
    Event.RecordedSlot = last();

    assert(Event.RecordedSyncCycle >= 0 && "Invalid recorded sync cycle");
    assert(Event.RecordedSlot >= 0 && "Invalid recorded slot");
  } else {
    // The stream is empty, everything already completed, record nothing.
    Event.RecordedSyncCycle = -1;
    Event.RecordedSlot = -1;
  }
  return Plugin::success();
}

Error AMDGPUStreamTy::waitEvent(const AMDGPUEventTy &Event) {
  // Retrieve the recorded stream on the event.
  AMDGPUStreamTy &RecordedStream = *Event.RecordedStream;

  std::scoped_lock<std::mutex, std::mutex> Lock(Mutex, RecordedStream.Mutex);

  // The recorded stream already completed the operation because the synchronize
  // identifier is already outdated.
  if (RecordedStream.SyncCycle != (uint32_t)Event.RecordedSyncCycle)
    return Plugin::success();

  // Again, the recorded stream already completed the operation, the last
  // operation's output signal is satisfied.
  if (!RecordedStream.Slots[Event.RecordedSlot].Signal->load())
    return Plugin::success();

  // Otherwise, make the current stream wait on the other stream's operation.
  return waitOnStreamOperation(RecordedStream, Event.RecordedSlot);
}

Error AMDGPUStreamTy::synchronizeOn(AMDGPUEventTy &Event) {
  std::lock_guard<std::mutex> Lock(Mutex);

  // If this event was for an older sync cycle, it has already been finalized
  if (Event.RecordedSyncCycle < SyncCycle)
    return Plugin::success();
  assert(Event.RecordedSyncCycle == SyncCycle && "event is from the future?");

  // Wait until the requested slot has completed
  if (auto Err = Slots[Event.RecordedSlot].Signal->wait(
          StreamBusyWaitMicroseconds, &Device))
    return Err;

  // If the event is the last one in the stream, just do a full finalize
  if (Event.RecordedSlot == last())
    return complete();

  // Otherwise, only finalize until the appropriate event
  return completeUntil(Event.RecordedSlot);
}

struct AMDGPUStreamManagerTy final
    : GenericDeviceResourceManagerTy<AMDGPUResourceRef<AMDGPUStreamTy>> {
  using ResourceRef = AMDGPUResourceRef<AMDGPUStreamTy>;
  using ResourcePoolTy = GenericDeviceResourceManagerTy<ResourceRef>;

  AMDGPUStreamManagerTy(GenericDeviceTy &Device, hsa_agent_t HSAAgent)
      : GenericDeviceResourceManagerTy(Device), Device(Device),
        OMPX_QueueTracking("LIBOMPTARGET_AMDGPU_HSA_QUEUE_BUSY_TRACKING", true),
        OMPX_EnableQueueProfiling("LIBOMPTARGET_AMDGPU_ENABLE_QUEUE_PROFILING",
                                  false),
        NextQueue(0), Agent(HSAAgent) {
    // If OMPX_ENABLE_RUNTIME_AUTOTUNING or LIBOMPTARGET_KERNEL_EXE_TIME is
    // enabled, set queue profiling to true.
    if (Device.enableRuntimeAutotuning() ||
        Device.enableKernelDurationTracing()) {
      OMPX_EnableQueueProfiling = true;
    }
  }

  Error init(uint32_t InitialSize, int NumHSAQueues, int HSAQueueSize) {
    Queues = std::vector<AMDGPUQueueTy>(NumHSAQueues);
    QueueSize = HSAQueueSize;
    MaxNumQueues = NumHSAQueues;
    // Initialize one queue eagerly
    if (auto Err =
            Queues.front().init(Device, Agent, QueueSize, OMPX_EnableQueueProfiling))
      return Err;

    return GenericDeviceResourceManagerTy::init(InitialSize);
  }

  /// Deinitialize the resource pool and delete all resources. This function
  /// must be called before the destructor.
  Error deinit() override {
    // De-init all queues
    for (AMDGPUQueueTy &Queue : Queues) {
      if (auto Err = Queue.deinit())
        return Err;
    }

    return GenericDeviceResourceManagerTy::deinit();
  }

  /// Get a single stream from the pool or create new resources.
  virtual Error getResource(AMDGPUStreamTy *&StreamHandle) override {
    return getResourcesImpl(1, &StreamHandle, [this](AMDGPUStreamTy *&Handle) {
      return assignNextQueue(Handle);
    });
  }

  /// Return stream to the pool.
  virtual Error returnResource(AMDGPUStreamTy *StreamHandle) override {
    return returnResourceImpl(StreamHandle, [](AMDGPUStreamTy *Handle) {
      Handle->Queue->removeUser();
      return Plugin::success();
    });
  }

  /// Enable/disable profiling of the HSA queues.
  void setOmptQueueProfile(int Enable) {
    // If queue profiling is enabled with an env-var, it means that
    // profiling is already ON and should remain so all the time.
    if (OMPX_EnableQueueProfiling)
      return;
    for (auto &Q : Queues)
      if (Q.isInitialized())
        hsa_amd_profiling_set_profiler_enabled(Q.getHsaQueue(), Enable);
  }

private:
  /// Search for and assign an preferably idle queue to the given Stream. If
  /// there is no queue without current users, choose the queue with the lowest
  /// user count. If utilization is ignored: use round robin selection.
  inline Error assignNextQueue(AMDGPUStreamTy *Stream) {
    // Start from zero when tracking utilization, otherwise: round robin policy.
    uint32_t Index = OMPX_QueueTracking ? 0 : NextQueue++ % MaxNumQueues;

    if (OMPX_QueueTracking) {
      // Find the least used queue.
      for (uint32_t I = 0; I < MaxNumQueues; ++I) {
        // Early exit when an initialized queue is idle.
        if (Queues[I].isInitialized() && Queues[I].getUserCount() == 0) {
          Index = I;
          break;
        }

        // Update the least used queue.
        if (Queues[Index].getUserCount() > Queues[I].getUserCount())
          Index = I;
      }
    }

    // Make sure the queue is initialized, then add user & assign.
    if (auto Err =
            Queues[Index].init(Device, Agent, QueueSize, OMPX_EnableQueueProfiling))
      return Err;
    Queues[Index].addUser();
    Stream->Queue = &Queues[Index];

    return Plugin::success();
  }

  /// The device associated with this stream.
  GenericDeviceTy &Device;

  /// Envar for controlling the tracking of busy HSA queues.
  BoolEnvar OMPX_QueueTracking;

  /// Envar for controlling whether to always profile HSA queues.
  BoolEnvar OMPX_EnableQueueProfiling;

  /// The next queue index to use for round robin selection.
  uint32_t NextQueue;

  /// The queues which are assigned to requested streams.
  std::vector<AMDGPUQueueTy> Queues;

  /// The corresponding device as HSA agent.
  hsa_agent_t Agent;

  /// The maximum number of queues.
  uint32_t MaxNumQueues;

  /// The size of created queues.
  uint32_t QueueSize;
};

/// Abstract class that holds the common members of the actual kernel devices
/// and the host device. Both types should inherit from this class.
struct AMDGenericDeviceTy {
  AMDGenericDeviceTy() {}

  virtual ~AMDGenericDeviceTy() {}

  /// Create all memory pools which the device has access to and classify them.
  Error initMemoryPools() {
    // Retrieve all memory pools from the device agent(s).
    Error Err = retrieveAllMemoryPools();
    if (Err)
      return Err;

    for (AMDGPUMemoryPoolTy *MemoryPool : AllMemoryPools) {
      // Initialize the memory pool and retrieve some basic info.
      Error Err = MemoryPool->init();
      if (Err)
        return Err;

      if (!MemoryPool->isGlobal())
        continue;

      // Classify the memory pools depending on their properties.
      if (MemoryPool->isFineGrained()) {
        FineGrainedMemoryPools.push_back(MemoryPool);
        if (MemoryPool->supportsKernelArgs())
          ArgsMemoryPools.push_back(MemoryPool);
      } else if (MemoryPool->isCoarseGrained()) {
        CoarseGrainedMemoryPools.push_back(MemoryPool);
      }
    }
    return Plugin::success();
  }

  /// Destroy all memory pools.
  Error deinitMemoryPools() {
    for (AMDGPUMemoryPoolTy *Pool : AllMemoryPools)
      delete Pool;

    AllMemoryPools.clear();
    FineGrainedMemoryPools.clear();
    CoarseGrainedMemoryPools.clear();
    ArgsMemoryPools.clear();

    return Plugin::success();
  }
  AMDGPUMemoryPoolTy *getCoarseGrainedMemoryPool() {
    return CoarseGrainedMemoryPools[0];
  }

  /// Retrieve and construct all memory pools from the device agent(s).
  virtual Error retrieveAllMemoryPools() = 0;

  /// Get the device agent.
  virtual hsa_agent_t getAgent() const = 0;

protected:
  /// Array of all memory pools available to the host agents.
  llvm::SmallVector<AMDGPUMemoryPoolTy *> AllMemoryPools;

  /// Array of fine-grained memory pools available to the host agents.
  llvm::SmallVector<AMDGPUMemoryPoolTy *> FineGrainedMemoryPools;

  /// Array of coarse-grained memory pools available to the host agents.
  llvm::SmallVector<AMDGPUMemoryPoolTy *> CoarseGrainedMemoryPools;

  /// Array of kernel args memory pools available to the host agents.
  llvm::SmallVector<AMDGPUMemoryPoolTy *> ArgsMemoryPools;
};

/// Class representing the host device. This host device may have more than one
/// HSA host agent. We aggregate all its resources into the same instance.
struct AMDHostDeviceTy : public AMDGenericDeviceTy {
  /// Create a host device from an array of host agents.
  AMDHostDeviceTy(AMDGPUPluginTy &Plugin,
                  const llvm::SmallVector<hsa_agent_t> &HostAgents)
      : AMDGenericDeviceTy(), Agents(HostAgents), ArgsMemoryManager(Plugin),
        PinnedMemoryManager(Plugin) {
    assert(HostAgents.size() && "No host agent found");
  }

  /// Initialize the host device memory pools and the memory managers for
  /// kernel args and host pinned memory allocations.
  Error init() {
    if (auto Err = initMemoryPools())
      return Err;

    if (auto Err = ArgsMemoryManager.init(getArgsMemoryPool()))
      return Err;

    if (auto Err = PinnedMemoryManager.init(getFineGrainedMemoryPool()))
      return Err;

    return Plugin::success();
  }

  /// Deinitialize memory pools and managers.
  Error deinit() {
    if (auto Err = deinitMemoryPools())
      return Err;

    if (auto Err = ArgsMemoryManager.deinit())
      return Err;

    if (auto Err = PinnedMemoryManager.deinit())
      return Err;

    return Plugin::success();
  }

  /// Retrieve and construct all memory pools from the host agents.
  Error retrieveAllMemoryPools() override {
    // Iterate through the available pools across the host agents.
    for (hsa_agent_t Agent : Agents) {
      Error Err = hsa_utils::iterateAgentMemoryPools(
          Agent, [&](hsa_amd_memory_pool_t HSAMemoryPool) {
            AMDGPUMemoryPoolTy *MemoryPool =
                new AMDGPUMemoryPoolTy(HSAMemoryPool);
            AllMemoryPools.push_back(MemoryPool);
            return HSA_STATUS_SUCCESS;
          });
      if (Err)
        return Err;
    }
    return Plugin::success();
  }

  /// Get one of the host agents. Return always the first agent.
  hsa_agent_t getAgent() const override { return Agents[0]; }

  /// Get a memory pool for fine-grained allocations.
  AMDGPUMemoryPoolTy &getFineGrainedMemoryPool() {
    assert(!FineGrainedMemoryPools.empty() && "No fine-grained mempool");
    // Retrieve any memory pool.
    return *FineGrainedMemoryPools[0];
  }

  AMDGPUMemoryPoolTy &getCoarseGrainedMemoryPool() {
    assert(!CoarseGrainedMemoryPools.empty() && "No coarse-grained mempool");
    // Retrieve any memory pool.
    return *CoarseGrainedMemoryPools[0];
  }

  /// Get a memory pool for kernel args allocations.
  AMDGPUMemoryPoolTy &getArgsMemoryPool() {
    assert(!ArgsMemoryPools.empty() && "No kernelargs mempool");
    // Retrieve any memory pool.
    return *ArgsMemoryPools[0];
  }

  /// Getters for kernel args and host pinned memory managers.
  AMDGPUMemoryManagerTy &getArgsMemoryManager() { return ArgsMemoryManager; }
  AMDGPUMemoryManagerTy &getPinnedMemoryManager() {
    return PinnedMemoryManager;
  }

private:
  /// Array of agents on the host side.
  const llvm::SmallVector<hsa_agent_t> Agents;

  // Memory manager for kernel arguments.
  AMDGPUMemoryManagerTy ArgsMemoryManager;

  // Memory manager for pinned memory.
  AMDGPUMemoryManagerTy PinnedMemoryManager;
};

/// Class implementing the AMDGPU device functionalities which derives from the
/// generic device class.
struct AMDGPUDeviceTy : public GenericDeviceTy, AMDGenericDeviceTy {
  // Create an AMDGPU device with a device id and default AMDGPU grid values.
  AMDGPUDeviceTy(GenericPluginTy &Plugin, int32_t DeviceId, int32_t NumDevices,
                 AMDHostDeviceTy &HostDevice, hsa_agent_t Agent)
      : GenericDeviceTy(Plugin, DeviceId, NumDevices, {}), AMDGenericDeviceTy(),
        OMPX_NumQueues("LIBOMPTARGET_AMDGPU_NUM_HSA_QUEUES", 4),
        OMPX_QueueSize("LIBOMPTARGET_AMDGPU_HSA_QUEUE_SIZE", 512),
        OMPX_DefaultTeamsPerCU("LIBOMPTARGET_AMDGPU_TEAMS_PER_CU", 4),
        OMPX_GenericSpmdTeamsPerCU(
            "LIBOMPTARGET_AMDGPU_GENERIC_SPMD_TEAMS_PER_CU", 6),
        OMPX_BigJumpLoopTeamsPerCU(
            "LIBOMPTARGET_AMDGPU_BIG_JUMP_LOOP_TEAMS_PER_CU", 0),
        OMPX_XTeamRedTeamsPerCU("LIBOMPTARGET_AMDGPU_XTEAM_RED_TEAMS_PER_CU",
                                0),
        OMPX_BigJumpLoopMaxTotalTeams(
            "LIBOMPTARGET_AMDGPU_BIG_JUMP_LOOP_MAX_TOTAL_TEAMS", 1024 * 1024),
        OMPX_LowTripCount("LIBOMPTARGET_AMDGPU_LOW_TRIPCOUNT", 9000),
        OMPX_SmallBlockSize("LIBOMPTARGET_MIN_THREADS_FOR_LOW_TRIP_COUNT", 32),
        OMPX_NumBlocksForLowTripcount("LIBOMPTARGET_BLOCKS_FOR_LOW_TRIP_COUNT",
                                      0),
        OMPX_WavesPerCUForLowTripcount(
            "LIBOMPTARGET_WAVES_PER_CU_FOR_LOW_TRIP_COUNT", 0),
        OMPX_AdjustNumTeamsForSmallBlockSize("LIBOMPTARGET_AMDGPU_ADJUST_TEAMS",
                                             0),
        OMPX_AdjustNumTeamsForXteamRedSmallBlockSize(
            "LIBOMPTARGET_AMDGPU_ADJUST_XTEAM_RED_TEAMS", 0),
        OMPX_MaxAsyncCopyBytes("LIBOMPTARGET_AMDGPU_MAX_ASYNC_COPY_BYTES",
                               64 * 1024),
        OMPX_InitialNumSignals("LIBOMPTARGET_AMDGPU_NUM_INITIAL_HSA_SIGNALS",
                               64),
        OMPX_ForceSyncRegions("OMPX_FORCE_SYNC_REGIONS", 0),
        OMPX_StreamBusyWait("LIBOMPTARGET_AMDGPU_STREAM_BUSYWAIT", 2000000),
        OMPX_UseMultipleSdmaEngines(
            // setting default to true here appears to solve random sdma problem
            "LIBOMPTARGET_AMDGPU_USE_MULTIPLE_SDMA_ENGINES", true),
        OMPX_ApuMaps("OMPX_APU_MAPS", false),
        OMPX_EnableGFX90ACoarseGrainUsmMaps(
            "OMPX_ENABLE_GFX90A_COARSE_GRAIN_USM_MAPS", false),
        OMPX_EnableGFX90ACoarseGrainSharedAlloc(
            "OMPX_ENABLE_GFX90A_COARSE_GRAIN_SHARED_ALLOC", false),
        OMPX_StrictSanityChecks("OMPX_STRICT_SANITY_CHECKS", false),
        OMPX_SyncCopyBack("LIBOMPTARGET_SYNC_COPY_BACK", true),
        OMPX_APUPrefaultMemcopy("LIBOMPTARGET_APU_PREFAULT_MEMCOPY", true),
        OMPX_APUPrefaultMemcopySize("LIBOMPTARGET_APU_PREFAULT_MEMCOPY_SIZE",
                                    1 * 1024 * 1024), // 1MB
        OMPX_DGPUMaps("OMPX_DGPU_MAPS", false),
        OMPX_SharedDescriptorMaxSize("LIBOMPTARGET_SHARED_DESCRIPTOR_MAX_SIZE",
                                     0),
        OMPX_EnableDevice2DeviceMemAccess(
            "OMPX_ENABLE_DEVICE_TO_DEVICE_MEM_ACCESS", false),
        AMDGPUStreamManager(*this, Agent), AMDGPUEventManager(*this),
        AMDGPUSignalManager(*this), Agent(Agent), HostDevice(HostDevice) {
    // Get config for envars.
    const DeviceEnvarConfigTy &EnvarConfig = getEnvarConfig();
    // Check each envar if it was set by user.
    if (!OMPX_UseMultipleSdmaEngines.isPresent()) {
      OMPX_UseMultipleSdmaEngines = EnvarConfig.OMPX_UseMultipleSdmaEngines;
    }
  }

  ~AMDGPUDeviceTy() {}

  /// Return synchronous copy back status variable.
  bool syncCopyBack() const { return OMPX_SyncCopyBack; }

  /// Returns the maximum of HSA queues to create
  /// This reads a non-cached environment variable, don't call everywhere.
  uint32_t getMaxNumHsaQueues() const {
    // In case this environment variable is set: respect it and give it
    // precendence
    if (const char *GPUMaxHwQsEnv = getenv("GPU_MAX_HW_QUEUES")) {
      uint32_t MaxGPUHwQueues = std::atoi(GPUMaxHwQsEnv);
      if (MaxGPUHwQueues != OMPX_NumQueues)
        DP("Different numbers of maximum HSA queues specified. Using %u\n",
           MaxGPUHwQueues);

      return MaxGPUHwQueues;
    }
    // Otherwise use the regular environment variable
    return OMPX_NumQueues;
  }

  virtual uint32_t getOMPXGenericSpmdTeamsPerCU() const override {
    return OMPX_GenericSpmdTeamsPerCU;
  }
  virtual uint32_t getOMPXBigJumpLoopTeamsPerCU() const override {
    return OMPX_BigJumpLoopTeamsPerCU;
  }
  virtual uint32_t getXTeamRedTeamsPerCU() const override {
    return OMPX_XTeamRedTeamsPerCU;
  }
  virtual uint32_t getOMPXBigJumpLoopMaxTotalTeams() const override {
    return OMPX_BigJumpLoopMaxTotalTeams;
  }
  virtual uint32_t getOMPXLowTripCount() const override {
    return OMPX_LowTripCount;
  }
  virtual uint32_t getOMPXSmallBlockSize() const override {
    return OMPX_SmallBlockSize;
  }
  virtual uint32_t
  getOMPXNumBlocksForLowTripcount(uint64_t LoopTripCount) const override {
    uint32_t NumBlocks = 0;

    if (LoopTripCount > OMPX_LowTripCount)
      return NumBlocks;

    // if NumBlocksForLowTripcount is set, it has the highest priority.
    if (OMPX_NumBlocksForLowTripcount > 0) {
      NumBlocks = OMPX_NumBlocksForLowTripcount;
      DP("Small trip count loop: Using %u blocks\n", NumBlocks);
    }

    // Next, check if the waves per CU is set. This will launch a number of
    // blocks such that we only have at most OMPX_WavesPerCUForLowTripcount
    // waves per CU.
    if (OMPX_WavesPerCUForLowTripcount > 0) {
      // Compute the number of waves per block. For sizes smaller than a full
      // wave the size is 1.
      uint32_t WavesPerBlock = (uint32_t)((OMPX_SmallBlockSize - 1) / 64) + 1;
      DP("Small trip count loop: Using %u waves per block\n", WavesPerBlock);

      // We cannot return less than the number of CUs:
      if (WavesPerBlock >= OMPX_WavesPerCUForLowTripcount) {
        NumBlocks = NumComputeUnits;
        DP("Small trip count loop: Using 1 block per CU\n");
      } else {
        uint32_t BlocksPerCU =
            (uint32_t)(OMPX_WavesPerCUForLowTripcount / WavesPerBlock);
        DP("Small trip count loop: Using %u blocks per CU\n", BlocksPerCU);
        NumBlocks = (uint32_t)(BlocksPerCU * NumComputeUnits);
      }
    }

    // Adjust the number of blocks to the trip count if number of blocks x
    // threads is much larger than the loop trip count.
    if (NumBlocks) {
      if (LoopTripCount <= OMPX_SmallBlockSize)
        NumBlocks = 1;

      uint32_t MaxBlocks =
          (uint32_t)((LoopTripCount - 1) / OMPX_SmallBlockSize) + 1;
      if (NumBlocks > MaxBlocks) {
        NumBlocks = MaxBlocks;
        DP("Small trip count loop: number of blocks capped to %u to fit loop "
           "trip count\n",
           NumBlocks);
      }
    }
    return NumBlocks;
  }
  virtual uint32_t getOMPXAdjustNumTeamsForSmallBlockSize() const override {
    return OMPX_AdjustNumTeamsForSmallBlockSize;
  }
  virtual uint32_t
  getOMPXAdjustNumTeamsForXteamRedSmallBlockSize() const override {
    return OMPX_AdjustNumTeamsForXteamRedSmallBlockSize;
  }

  /// Initialize the device, its resources and get its properties.
  Error initImpl(GenericPluginTy &Plugin) override {
    // First setup all the memory pools.
    if (auto Err = initMemoryPools())
      return Err;

    OMPT_IF_ENABLED(::setOmptTicksToTime(););

#ifdef OMPT_SUPPORT
    // At init we capture two time points for host and device. The two
    // timepoints are spaced out to help smooth out their accuracy
    // differences.
    // libomp uses the CLOCK_REALTIME (via gettimeofday) to get
    // the value for omp_get_wtime. So we use the same clock here to calculate
    // the slope/offset and convert device time to omp_get_wtime via
    // translate_time.
    double HostRef1 = 0;
    uint64_t DeviceRef1 = 0;
#endif
    // Take the first timepoints.
    OMPT_IF_ENABLED(startH2DTimeRate(&HostRef1, &DeviceRef1););

    if (auto Err = preAllocateDeviceMemoryPool())
      return Err;

    char GPUName[64];
    if (auto Err = getDeviceAttr(HSA_AGENT_INFO_NAME, GPUName))
      return Err;
    ComputeUnitKind = GPUName;

    // Get the wavefront size.
    uint32_t WavefrontSize = 0;
    if (auto Err = getDeviceAttr(HSA_AGENT_INFO_WAVEFRONT_SIZE, WavefrontSize))
      return Err;
    GridValues.GV_Warp_Size = WavefrontSize;

    // Get the frequency of the steady clock. If the attribute is missing
    // assume running on an older libhsa and default to 0, omp_get_wtime
    // will be inaccurate but otherwise programs can still run.
    if (getDeviceAttrRaw(HSA_AMD_AGENT_INFO_TIMESTAMP_FREQUENCY,
                         ClockFrequency) != HSA_STATUS_SUCCESS)
      ClockFrequency = 0;

    // Load the grid values depending on the wavefront.
    if (WavefrontSize == 32)
      GridValues = getAMDGPUGridValues<32>();
    else if (WavefrontSize == 64)
      GridValues = getAMDGPUGridValues<64>();
    else
      return Plugin::error(ErrorCode::UNSUPPORTED,
                           "unexpected AMDGPU wavefront %d", WavefrontSize);

    // To determine the correct scratch memory size per thread, we need to check
    // the device architecure generation. Hence, we slice the major GFX version
    // from the agent info (e.g. 'gfx90a' -> 9).
    StringRef Arch(ComputeUnitKind);
    unsigned GfxGen = 0u;
    if (!llvm::to_integer(Arch.slice(sizeof("gfx") - 1, Arch.size() - 2),
                          GfxGen))
      return Plugin::error(ErrorCode::UNKNOWN, "Invalid GFX architecture string");

    // TODO: Will try to eliminate this calculation, since its duplicated.
    // See: 'getMaxWaveScratchSize' in 'llvm/lib/Target/AMDGPU/GCNSubtarget.h'.
    // But we need to divide by WavefrontSize.
    // For generations pre-gfx11: use 13-bit field in units of 256-dword,
    // otherwise: 15-bit field in units of 64-dword.
    MaxThreadScratchSize = (GfxGen < 11)
                               ? ((256 * 4) / WavefrontSize) * ((1 << 13) - 1)
                               : ((64 * 4) / WavefrontSize) * ((1 << 15) - 1);

    // Get maximum number of workitems per workgroup.
    uint16_t WorkgroupMaxDim[3];
    if (auto Err =
            getDeviceAttr(HSA_AGENT_INFO_WORKGROUP_MAX_DIM, WorkgroupMaxDim))
      return Err;
    GridValues.GV_Max_WG_Size = WorkgroupMaxDim[0];

    // Get maximum number of workgroups.
    hsa_dim3_t GridMaxDim;
    if (auto Err = getDeviceAttr(HSA_AGENT_INFO_GRID_MAX_DIM, GridMaxDim))
      return Err;

    GridValues.GV_Max_Teams = GridMaxDim.x / GridValues.GV_Max_WG_Size;
    if (GridValues.GV_Max_Teams == 0)
      return Plugin::error(ErrorCode::INVALID_ARGUMENT,
                           "maximum number of teams cannot be zero");

    // Compute the default number of teams.
    uint32_t ComputeUnits = 0;
    if (auto Err =
            getDeviceAttr(HSA_AMD_AGENT_INFO_COMPUTE_UNIT_COUNT, ComputeUnits))
      return Err;
    GridValues.GV_Default_Num_Teams = ComputeUnits * OMPX_DefaultTeamsPerCU;
    NumComputeUnits = ComputeUnits;

    uint32_t WavesPerCU = 0;
    if (auto Err =
            getDeviceAttr(HSA_AMD_AGENT_INFO_MAX_WAVES_PER_CU, WavesPerCU))
      return Err;
    HardwareParallelism = ComputeUnits * WavesPerCU;

    // Get maximum size of any device queues and maximum number of queues.
    uint32_t MaxQueueSize;
    if (auto Err = getDeviceAttr(HSA_AGENT_INFO_QUEUE_MAX_SIZE, MaxQueueSize))
      return Err;

    uint32_t MaxQueues;
    if (auto Err = getDeviceAttr(HSA_AGENT_INFO_QUEUES_MAX, MaxQueues))
      return Err;

    // Compute the number of queues and their size.
    OMPX_NumQueues = std::max(1U, std::min(OMPX_NumQueues.get(), MaxQueues));
    OMPX_QueueSize = std::min(OMPX_QueueSize.get(), MaxQueueSize);
    DP("Using a maximum of %u HSA queues\n", OMPX_NumQueues.get());

    // Initialize stream pool.
    if (auto Err = AMDGPUStreamManager.init(OMPX_InitialNumStreams,
                                            OMPX_NumQueues, OMPX_QueueSize))
      return Err;

    // Initialize event pool.
    if (auto Err = AMDGPUEventManager.init(OMPX_InitialNumEvents))
      return Err;

    // Initialize signal pool.
    if (auto Err = AMDGPUSignalManager.init(OMPX_InitialNumSignals))
      return Err;

    // Take the second timepoints and compute the required metadata.
    OMPT_IF_ENABLED(completeH2DTimeRate(HostRef1, DeviceRef1););

    uint32_t NumSdmaEngines = 0;
    if (auto Err =
            getDeviceAttr(HSA_AMD_AGENT_INFO_NUM_SDMA_ENG, NumSdmaEngines))
      return Err;
    DP("The number of SDMA Engines: %i\n", NumSdmaEngines);

    uint32_t NumXGmiEngines = 0;
    if (auto Err =
            getDeviceAttr(HSA_AMD_AGENT_INFO_NUM_SDMA_XGMI_ENG, NumXGmiEngines))
      return Err;
    DP("The number of XGMI Engines: %i\n", NumXGmiEngines);

    // Detect if we are in Multi-Device mode
    if (OMPX_NumMultiDevices > 0)
      IsMultiDeviceEnabled = true;

    // Detect if XNACK is enabled
    SmallVector<SmallString<32>> Targets;
    if (auto Err = hsa_utils::getTargetTripleAndFeatures(Agent, Targets))
      return Err;
    if (!Targets.empty() && Targets[0].str().contains("xnack+"))
      IsXnackEnabled = true;

    // detect if device is an APU.
    if (auto Err = checkIfAPU())
      return Err;

    // detect if device is GFX90a.
    if (auto Err = checkIfGFX90a())
      return Err;

    // detect if device is an MI300X.
    if (auto Err = checkIfMI300x())
      return Err;

    // detect special cases for MI200
    specialBehaviorHandling();

    // detect ROCm-specific environment variables
    // for map and zero-copy control
    // TODO: put them back in constructor
    //    readEnvVars();

    return Plugin::success();
  }

  Error unloadBinaryImpl(DeviceImageTy *Image) override {
    AMDGPUDeviceImageTy &AMDImage = static_cast<AMDGPUDeviceImageTy &>(*Image);

    // Unload the executable of the image.
    return AMDImage.unloadExecutable();
  }

  /// Deinitialize the device and release its resources.
  Error deinitImpl() override {
    // Deinitialize the stream and event pools.
    if (auto Err = AMDGPUStreamManager.deinit())
      return Err;

    if (auto Err = AMDGPUEventManager.deinit())
      return Err;

    if (auto Err = AMDGPUSignalManager.deinit())
      return Err;

    // Invalidate agent reference.
    Agent = {0};

    delete CoarseGrainMemoryTable;

    return Plugin::success();
  }

  virtual Error callGlobalConstructors(GenericPluginTy &Plugin,
                                       DeviceImageTy &Image) override {
    GenericGlobalHandlerTy &Handler = Plugin.getGlobalHandler();
    if (Handler.isSymbolInImage(*this, Image, "amdgcn.device.fini"))
      Image.setPendingGlobalDtors();

    return callGlobalCtorDtorCommon(Plugin, Image, /*IsCtor=*/true);
  }

  virtual Error callGlobalDestructors(GenericPluginTy &Plugin,
                                      DeviceImageTy &Image) override {
    if (Image.hasPendingGlobalDtors())
      return callGlobalCtorDtorCommon(Plugin, Image, /*IsCtor=*/false);
    return Plugin::success();
  }

  uint64_t getStreamBusyWaitMicroseconds() const { return OMPX_StreamBusyWait; }

  Expected<std::unique_ptr<MemoryBuffer>>
  doJITPostProcessing(std::unique_ptr<MemoryBuffer> MB) const override {

    // TODO: We should try to avoid materialization but there seems to be no
    // good linker interface w/o file i/o.
    SmallString<128> LinkerInputFilePath;
    std::error_code EC = sys::fs::createTemporaryFile("amdgpu-pre-link-jit",
                                                      "o", LinkerInputFilePath);
    if (EC)
      return Plugin::error(ErrorCode::HOST_IO,
                           "failed to create temporary file for linker");

    // Write the file's contents to the output file.
    Expected<std::unique_ptr<FileOutputBuffer>> OutputOrErr =
        FileOutputBuffer::create(LinkerInputFilePath, MB->getBuffer().size());
    if (!OutputOrErr)
      return OutputOrErr.takeError();
    std::unique_ptr<FileOutputBuffer> Output = std::move(*OutputOrErr);
    llvm::copy(MB->getBuffer(), Output->getBufferStart());
    if (Error E = Output->commit())
      return std::move(E);

    SmallString<128> LinkerOutputFilePath;
    EC = sys::fs::createTemporaryFile("amdgpu-pre-link-jit", "so",
                                      LinkerOutputFilePath);
    if (EC)
      return Plugin::error(ErrorCode::HOST_IO,
                           "failed to create temporary file for linker");

    const auto &ErrorOrPath = sys::findProgramByName("lld");
    if (!ErrorOrPath)
      return createStringError(ErrorCode::HOST_TOOL_NOT_FOUND,
                               "failed to find `lld` on the PATH.");

    std::string LLDPath = ErrorOrPath.get();
    INFO(OMP_INFOTYPE_PLUGIN_KERNEL, getDeviceId(),
         "Using `%s` to link JITed amdgcn output.", LLDPath.c_str());

    std::string MCPU = "-plugin-opt=mcpu=" + getComputeUnitKind();
    StringRef Args[] = {LLDPath,
                        "-flavor",
                        "gnu",
                        "--no-undefined",
                        "-shared",
                        MCPU,
                        "-o",
                        LinkerOutputFilePath.data(),
                        LinkerInputFilePath.data()};

    std::string Error;
    int RC = sys::ExecuteAndWait(LLDPath, Args, std::nullopt, {}, 0, 0, &Error);
    if (RC)
      return Plugin::error(ErrorCode::LINK_FAILURE,
                           "linking optimized bitcode failed: %s",
                           Error.c_str());

    auto BufferOrErr = MemoryBuffer::getFileOrSTDIN(LinkerOutputFilePath);
    if (!BufferOrErr)
      return Plugin::error(ErrorCode::HOST_IO,
                           "failed to open temporary file for lld");

    // Clean up the temporary files afterwards.
    if (sys::fs::remove(LinkerOutputFilePath))
      return Plugin::error(ErrorCode::HOST_IO,
                           "failed to remove temporary output file for lld");
    if (sys::fs::remove(LinkerInputFilePath))
      return Plugin::error(ErrorCode::HOST_IO,
                           "failed to remove temporary input file for lld");

    return std::move(*BufferOrErr);
  }

  /// See GenericDeviceTy::getComputeUnitKind().
  std::string getComputeUnitKind() const override { return ComputeUnitKind; }

  uint32_t getNumComputeUnits() const override { return NumComputeUnits; }

  /// Returns the clock frequency for the given AMDGPU device.
  uint64_t getClockFrequency() const override { return ClockFrequency; }

  /// Allocate and construct an AMDGPU kernel.
  Expected<GenericKernelTy &> constructKernel(const char *Name) override {
    // Allocate and construct the AMDGPU kernel.
    AMDGPUKernelTy *AMDGPUKernel = Plugin.allocate<AMDGPUKernelTy>();
    if (!AMDGPUKernel)
      return Plugin::error(ErrorCode::OUT_OF_RESOURCES,
                           "failed to allocate memory for AMDGPU kernel");

    new (AMDGPUKernel) AMDGPUKernelTy(Name, Plugin.getGlobalHandler());

    return *AMDGPUKernel;
  }

  /// Set the current context to this device's context. Do nothing since the
  /// AMDGPU devices do not have the concept of contexts.
  Error setContext() override { return Plugin::success(); }

  /// AMDGPU returns the product of the number of compute units and the waves
  /// per compute unit.
  uint64_t getHardwareParallelism() const override {
    return HardwareParallelism;
  }

  /// We want to set up the RPC server for host services to the GPU if it is
  /// available.
  bool shouldSetupRPCServer() const override { return true; }

  /// The RPC interface should have enough space for all available parallelism.
  uint64_t requestedRPCPortCount() const override {
    return getHardwareParallelism();
  }

  /// Get the stream of the asynchronous info structure or get a new one.
  Error getStream(AsyncInfoWrapperTy &AsyncInfoWrapper,
                  AMDGPUStreamTy *&Stream) {
    // Get the stream (if any) from the async info.
    Stream = AsyncInfoWrapper.getQueueAs<AMDGPUStreamTy *>();
    if (!Stream) {
      // There was no stream; get an idle one.
      if (auto Err = AMDGPUStreamManager.getResource(Stream))
        return Err;

      // Modify the async info's stream.
      AsyncInfoWrapper.setQueueAs<AMDGPUStreamTy *>(Stream);
    }
    return Plugin::success();
  }

  /// Load the binary image into the device and allocate an image object.
  Expected<DeviceImageTy *> loadBinaryImpl(const __tgt_device_image *TgtImage,
                                           int32_t ImageId) override {
    // Allocate and initialize the image object.
    AMDGPUDeviceImageTy *AMDImage = Plugin.allocate<AMDGPUDeviceImageTy>();
    new (AMDImage) AMDGPUDeviceImageTy(ImageId, *this, TgtImage);

    // Load the HSA executable.
    if (Error Err = AMDImage->loadExecutable(*this))
      return std::move(Err);
    return AMDImage;
  }

  /// Allocate memory on the device or related to the device.
  void *allocate(size_t Size, void *, TargetAllocTy Kind) override;

  /// Deallocate memory on the device or related to the device.
  int free(void *TgtPtr, TargetAllocTy Kind) override {
    if (TgtPtr == nullptr)
      return OFFLOAD_SUCCESS;

    AMDGPUMemoryPoolTy *MemoryPool = nullptr;
    switch (Kind) {
    case TARGET_ALLOC_DEFAULT:
    case TARGET_ALLOC_DEVICE:
    case TARGET_ALLOC_DEVICE_NON_BLOCKING:
      MemoryPool = CoarseGrainedMemoryPools[0];
      break;
    case TARGET_ALLOC_HOST:
      MemoryPool = &HostDevice.getFineGrainedMemoryPool();
      break;
    case TARGET_ALLOC_SHARED:
      MemoryPool = &HostDevice.getFineGrainedMemoryPool();
      break;
    }

    if (!MemoryPool) {
      REPORT("No memory pool for the specified allocation kind\n");
      return OFFLOAD_FAIL;
    }

    if (Error Err = MemoryPool->deallocate(TgtPtr)) {
      REPORT("%s\n", toString(std::move(Err)).data());
      return OFFLOAD_FAIL;
    }

    return OFFLOAD_SUCCESS;
  }

  /// Synchronize current thread with the pending operations on the async info.
  Error synchronizeImpl(__tgt_async_info &AsyncInfo) override {
    AMDGPUStreamTy *Stream =
        reinterpret_cast<AMDGPUStreamTy *>(AsyncInfo.Queue);
    assert(Stream && "Invalid stream");

    if (auto Err = Stream->synchronize())
      return Err;

    // Once the stream is synchronized, return it to stream pool and reset
    // AsyncInfo. This is to make sure the synchronization only works for its
    // own tasks.
    AsyncInfo.Queue = nullptr;
    return AMDGPUStreamManager.returnResource(Stream);
  }

  /// Query for the completion of the pending operations on the async info.
  Error queryAsyncImpl(__tgt_async_info &AsyncInfo) override {
    AMDGPUStreamTy *Stream =
        reinterpret_cast<AMDGPUStreamTy *>(AsyncInfo.Queue);
    assert(Stream && "Invalid stream");

    auto CompletedOrErr = Stream->query();
    if (!CompletedOrErr)
      return CompletedOrErr.takeError();

    // Return if it the stream did not complete yet.
    if (!(*CompletedOrErr))
      return Plugin::success();

    // Once the stream is completed, return it to stream pool and reset
    // AsyncInfo. This is to make sure the synchronization only works for its
    // own tasks.
    AsyncInfo.Queue = nullptr;
    return AMDGPUStreamManager.returnResource(Stream);
  }

  /// Pin the host buffer and return the device pointer that should be used for
  /// device transfers.
  Expected<void *> dataLockImpl(void *HstPtr, int64_t Size) override {
    void *PinnedPtr = nullptr;

    hsa_status_t Status =
        hsa_amd_memory_lock(HstPtr, Size, nullptr, 0, &PinnedPtr);
    if (auto Err = Plugin::check(Status, "error in hsa_amd_memory_lock: %s\n"))
      return std::move(Err);

    return PinnedPtr;
  }

  /// Unpin the host buffer.
  Error dataUnlockImpl(void *HstPtr) override {
    hsa_status_t Status = hsa_amd_memory_unlock(HstPtr);
    return Plugin::check(Status, "error in hsa_amd_memory_unlock: %s\n");
  }

  /// Check through the HSA runtime whether the \p HstPtr buffer is pinned.
  Expected<bool> isPinnedPtrImpl(void *HstPtr, void *&BaseHstPtr,
                                 void *&BaseDevAccessiblePtr,
                                 size_t &BaseSize) const override {
    hsa_amd_pointer_info_t Info;
    Info.size = sizeof(hsa_amd_pointer_info_t);

    hsa_status_t Status = hsa_amd_pointer_info(
        HstPtr, &Info, /*Allocator=*/nullptr, /*num_agents_accessible=*/nullptr,
        /*accessible=*/nullptr);
    if (auto Err = Plugin::check(Status, "error in hsa_amd_pointer_info: %s"))
      return std::move(Err);

    // The buffer may be locked or allocated through HSA allocators. Assume that
    // the buffer is host pinned if the runtime reports a HSA type.
    if (Info.type != HSA_EXT_POINTER_TYPE_LOCKED &&
        Info.type != HSA_EXT_POINTER_TYPE_HSA)
      return false;

    assert(Info.hostBaseAddress && "Invalid host pinned address");
    assert(Info.agentBaseAddress && "Invalid agent pinned address");
    assert(Info.sizeInBytes > 0 && "Invalid pinned allocation size");

    // Save the allocation info in the output parameters.
    BaseHstPtr = Info.hostBaseAddress;
    BaseDevAccessiblePtr = Info.agentBaseAddress;
    BaseSize = Info.sizeInBytes;

    return true;
  }

  /// Submit data to the device (host to device transfer).
  Error dataSubmitImpl(void *TgtPtr, const void *HstPtr, int64_t Size,
                       AsyncInfoWrapperTy &AsyncInfoWrapper) override {
    AMDGPUStreamTy *Stream = nullptr;
    void *PinnedPtr = nullptr;

    // Obtain the OMPT-related callback data
    DP("OMPT-Async: dataSubmitImpl\n");
    auto LocalOmptEventInfo = getOrNullOmptEventInfo(AsyncInfoWrapper);

    // Prefault GPU page table in XNACK-Enabled case, on APUs,
    // under the assumption that explicitly allocated memory
    // will be fully accessed and that on-the-fly individual page faults
    // perform worse than whole memory faulting.
    if (OMPX_APUPrefaultMemcopy && Size >= OMPX_APUPrefaultMemcopySize &&
        IsAPU && IsXnackEnabled)
      if (auto Err = prepopulatePageTableImpl(const_cast<void *>(HstPtr), Size))
        return Err;

    // Use one-step asynchronous operation when host memory is already pinned.
    if (void *PinnedPtr =
            PinnedAllocs.getDeviceAccessiblePtrFromPinnedBuffer(HstPtr)) {
      if (auto Err = getStream(AsyncInfoWrapper, Stream))
        return Err;
      DP("OMPT-Async: Pinned Copy\n");
      return Stream->pushPinnedMemoryCopyAsync(TgtPtr, PinnedPtr, Size,
                                               std::move(LocalOmptEventInfo));
    }

    // For large transfers use synchronous behavior.
    // If OMPT is enabled or synchronous behavior is explicitly requested:
    // FIXME: Currently hsa async copy fails to see completion signal for
    //        non-x86 dataSubmit/Retrieve. Other non-x86 calls to asyncMemCopy
    //        work. So for now, skip async copy for non-x86 for dataSubmit
    //        and dataRetrive only.
#if defined(__i386__) || defined(__x86_64__) || defined(_M_IX86)
    if (OMPX_ForceSyncRegions || Size >= OMPX_MaxAsyncCopyBytes) {
#else
    if (false) {
#endif
      if (AsyncInfoWrapper.hasQueue())
        if (auto Err = synchronize(AsyncInfoWrapper))
          return Err;

      hsa_status_t Status;
      Status = hsa_amd_memory_lock(const_cast<void *>(HstPtr), Size, nullptr, 0,
                                   &PinnedPtr);
      if (auto Err =
              Plugin::check(Status, "error in hsa_amd_memory_lock: %s\n"))
        return Err;

      AMDGPUSignalTy Signal;
      if (auto Err = Signal.init())
        return Err;

      DP("OMPT-Async: Sync Copy\n");
      if (auto Err = hsa_utils::asyncMemCopy(useMultipleSdmaEngines(), TgtPtr,
                                         Agent, PinnedPtr, Agent, Size, 0,
                                         nullptr, Signal.get()))
        return Err;

      if (auto Err = Signal.wait(getStreamBusyWaitMicroseconds()))
        return Err;

#ifdef OMPT_SUPPORT
      if (LocalOmptEventInfo) {
        OmptKernelTimingArgsAsyncTy OmptKernelTimingArgsAsync{
            this, &Signal, TicksToTime, std::move(LocalOmptEventInfo)};
        if (auto Err = timeDataTransferInNsAsync(&OmptKernelTimingArgsAsync))
          return Err;
      }
#endif

      if (auto Err = Signal.deinit())
        return Err;

      Status = hsa_amd_memory_unlock(const_cast<void *>(HstPtr));
      return Plugin::check(Status, "error in hsa_amd_memory_unlock: %s\n");
    }

    // Otherwise, use two-step copy with an intermediate pinned host buffer.
    AMDGPUMemoryManagerTy &PinnedMemoryManager =
        HostDevice.getPinnedMemoryManager();
    if (auto Err = PinnedMemoryManager.allocate(Size, &PinnedPtr))
      return Err;

    if (auto Err = getStream(AsyncInfoWrapper, Stream))
      return Err;

    DP("OMPT-Async: ASync Copy\n");
    return Stream->pushMemoryCopyH2DAsync(TgtPtr, HstPtr, PinnedPtr, Size,
                                          PinnedMemoryManager,
                                          std::move(LocalOmptEventInfo));
  }

  /// Retrieve data from the device (device to host transfer).
  Error dataRetrieveImpl(void *HstPtr, const void *TgtPtr, int64_t Size,
                         AsyncInfoWrapperTy &AsyncInfoWrapper) override {
    AMDGPUStreamTy *Stream = nullptr;
    void *PinnedPtr = nullptr;

    // Obtain the OMPT-related callback data
    DP("OMPT-Async: dataRetrieveImpl\n");
    auto LocalOmptEventInfo = getOrNullOmptEventInfo(AsyncInfoWrapper);

    // Prefault GPU page table in XNACK-Enabled case, on APUs,
    // under the assumption that explicitly allocated memory
    // will be fully accessed and that on-the-fly individual page faults
    // perform worse than whole memory faulting.
    if (OMPX_APUPrefaultMemcopy && Size >= OMPX_APUPrefaultMemcopySize &&
        IsAPU && IsXnackEnabled)
      if (auto Err = prepopulatePageTableImpl(const_cast<void *>(HstPtr), Size))
        return Err;

    // Use one-step asynchronous operation when host memory is already pinned.
    if (void *PinnedPtr =
            PinnedAllocs.getDeviceAccessiblePtrFromPinnedBuffer(HstPtr)) {
      if (auto Err = getStream(AsyncInfoWrapper, Stream))
        return Err;
      DP("OMPT-Async: Pinned Copy\n");
      return Stream->pushPinnedMemoryCopyAsync(PinnedPtr, TgtPtr, Size,
                                               std::move(LocalOmptEventInfo));
    }

    // For large transfers use synchronous behavior.
    // If OMPT is enabled or synchronous behavior is explicitly requested:
    // FIXME: Currently hsa async copy fails to see completion signal for
    //        non-x86 dataSubmit/Retrieve. Other non-x86 calls to asyncMemCopy
    //        work. So for now, skip async copy for non-x86 for dataSubmit
    //        and dataRetrive only.
#if defined(__i386__) || defined(__x86_64__) || defined(_M_IX86)
    if (OMPX_ForceSyncRegions || Size >= OMPX_MaxAsyncCopyBytes) {
#else
    if (false) {
#endif
      if (AsyncInfoWrapper.hasQueue())
        if (auto Err = synchronize(AsyncInfoWrapper))
          return Err;

      hsa_status_t Status;
      Status = hsa_amd_memory_lock(const_cast<void *>(HstPtr), Size, nullptr, 0,
                                   &PinnedPtr);
      if (auto Err =
              Plugin::check(Status, "error in hsa_amd_memory_lock: %s\n"))
        return Err;

      AMDGPUSignalTy Signal;
      if (auto Err = Signal.init())
        return Err;

      if (auto Err = hsa_utils::asyncMemCopy(useMultipleSdmaEngines(),
                                             PinnedPtr, Agent, TgtPtr, Agent,
                                             Size, 0, nullptr, Signal.get()))
        return Err;

      if (auto Err = Signal.wait(getStreamBusyWaitMicroseconds()))
        return Err;

#ifdef OMPT_SUPPORT
      if (LocalOmptEventInfo) {
        OmptKernelTimingArgsAsyncTy OmptKernelTimingArgsAsync{
            this, &Signal, TicksToTime, std::move(LocalOmptEventInfo)};
        if (auto Err = timeDataTransferInNsAsync(&OmptKernelTimingArgsAsync))
          return Err;
      }
#endif

      if (auto Err = Signal.deinit())
        return Err;

      Status = hsa_amd_memory_unlock(const_cast<void *>(HstPtr));
      return Plugin::check(Status, "error in hsa_amd_memory_unlock: %s\n");
    }

    // Otherwise, use two-step copy with an intermediate pinned host buffer.
    AMDGPUMemoryManagerTy &PinnedMemoryManager =
        HostDevice.getPinnedMemoryManager();
    if (auto Err = PinnedMemoryManager.allocate(Size, &PinnedPtr))
      return Err;

    if (auto Err = getStream(AsyncInfoWrapper, Stream))
      return Err;

    return Stream->pushMemoryCopyD2HAsync(HstPtr, TgtPtr, PinnedPtr, Size,
                                          PinnedMemoryManager,
                                          std::move(LocalOmptEventInfo));
  }

  /// Exchange data between two devices within the plugin.
  Error dataExchangeImpl(const void *SrcPtr, GenericDeviceTy &DstGenericDevice,
                         void *DstPtr, int64_t Size,
                         AsyncInfoWrapperTy &AsyncInfoWrapper) override {
    AMDGPUDeviceTy &DstDevice = static_cast<AMDGPUDeviceTy &>(DstGenericDevice);

    DP("OMPT-Async: dataExchangeImpl\n");
    auto LocalOmptEventInfo = getOrNullOmptEventInfo(AsyncInfoWrapper);

    // For large transfers use synchronous behavior.
    // If OMPT is enabled or synchronous behavior is explicitly requested:
    if (OMPX_ForceSyncRegions || Size >= OMPX_MaxAsyncCopyBytes) {
      if (AsyncInfoWrapper.hasQueue())
        if (auto Err = synchronize(AsyncInfoWrapper))
          return Err;

      AMDGPUSignalTy Signal;
      if (auto Err = Signal.init())
        return Err;

      if (auto Err = hsa_utils::asyncMemCopy(
              useMultipleSdmaEngines(), DstPtr, DstDevice.getAgent(), SrcPtr,
              getAgent(), (uint64_t)Size, 0, nullptr, Signal.get()))
        return Err;

      if (auto Err = Signal.wait(getStreamBusyWaitMicroseconds()))
        return Err;

#ifdef OMPT_SUPPORT
      if (LocalOmptEventInfo) {
        OmptKernelTimingArgsAsyncTy OmptKernelTimingArgsAsync{
            this, &Signal, TicksToTime, std::move(LocalOmptEventInfo)};
        if (auto Err = timeDataTransferInNsAsync(&OmptKernelTimingArgsAsync))
          return Err;
      }
#endif

      return Signal.deinit();
    }

    AMDGPUStreamTy *Stream = nullptr;
    if (auto Err = getStream(AsyncInfoWrapper, Stream))
      return Err;
    if (Size <= 0)
      return Plugin::success();

    return Stream->pushMemoryCopyD2DAsync(DstPtr, DstDevice.getAgent(), SrcPtr,
                                          getAgent(), (uint64_t)Size,
                                          std::move(LocalOmptEventInfo));
  }

  /// Initialize the async info for interoperability purposes.
  Error initAsyncInfoImpl(AsyncInfoWrapperTy &AsyncInfoWrapper) override {
    // TODO: Implement this function.
    return Plugin::success();
  }

  /// Initialize the device info for interoperability purposes.
  Error initDeviceInfoImpl(__tgt_device_info *DeviceInfo) override {
    DeviceInfo->Context = nullptr;

    if (!DeviceInfo->Device)
      DeviceInfo->Device = reinterpret_cast<void *>(Agent.handle);

    return Plugin::success();
  }

  Error setCoarseGrainMemoryImpl(void *ptr, int64_t size,
                                 bool set_attr = true) override final {
    // If the table has not yet been created, check if the gpu arch is
    // MI200 and create it, but only if USM Map is enabled.
    if (!IsEquippedWithGFX90A || !EnableGFX90ACoarseGrainUsmMaps)
      return Plugin::error(ErrorCode::UNKNOWN, "Invalid request to set coarse grain mode");
    if (!CoarseGrainMemoryTable)
      CoarseGrainMemoryTable = new AMDGPUMemTypeBitFieldTable(
          AMDGPU_X86_64_SystemConfiguration::max_addressable_byte +
              1, // memory size
          AMDGPU_X86_64_SystemConfiguration::page_size);

    if (CoarseGrainMemoryTable->contains((const uintptr_t)ptr, size))
      return Plugin::success();

    // track coarse grain memory pages in local table for user queries.
    CoarseGrainMemoryTable->insert((const uintptr_t)ptr, size);

    if (set_attr) {
      // Ask ROCr to turn [ptr, ptr+size-1] pages to
      // coarse grain.
      hsa_amd_svm_attribute_pair_t tt;
      tt.attribute = HSA_AMD_SVM_ATTRIB_GLOBAL_FLAG;
      tt.value = HSA_AMD_SVM_GLOBAL_FLAG_COARSE_GRAINED;
      hsa_status_t err = hsa_amd_svm_attributes_set(ptr, size, &tt, 1);
      if (err != HSA_STATUS_SUCCESS) {
        return Plugin::error(ErrorCode::UNKNOWN, "Failed to switch memotry to coarse grain mode.");
      }
    }

    return Plugin::success();
  }

  uint32_t queryCoarseGrainMemoryImpl(const void *ptr,
                                      int64_t size) override final {
    // If the table has not yet been created it means that
    // no memory has yet been set to coarse grain.
    if (!CoarseGrainMemoryTable)
      return 0;

    return CoarseGrainMemoryTable->contains((const uintptr_t)ptr, size);
  }

  Error prepopulatePageTableImpl(void *ptr, int64_t size) override final {
    // Instruct runtimes that the [ptr, ptr+size-1] pages will be accessed by
    // devices but should not be migrated (only perform page faults, if needed).
    hsa_amd_svm_attribute_pair_t tt;
    tt.attribute = HSA_AMD_SVM_ATTRIB_AGENT_ACCESSIBLE_IN_PLACE;
    tt.value = Agent.handle;
    hsa_status_t err = hsa_amd_svm_attributes_set(ptr, size, &tt, 1);
    if (err != HSA_STATUS_SUCCESS) {
      return Plugin::error(ErrorCode::UNKNOWN, "Failed to prepopulate GPU page table.");
    }

    return Plugin::success();
  }

  /// Create an event.
  Error createEventImpl(void **EventPtrStorage) override {
    AMDGPUEventTy **Event = reinterpret_cast<AMDGPUEventTy **>(EventPtrStorage);
    return AMDGPUEventManager.getResource(*Event);
  }

  /// Destroy a previously created event.
  Error destroyEventImpl(void *EventPtr) override {
    AMDGPUEventTy *Event = reinterpret_cast<AMDGPUEventTy *>(EventPtr);
    return AMDGPUEventManager.returnResource(Event);
  }

  /// Record the event.
  Error recordEventImpl(void *EventPtr,
                        AsyncInfoWrapperTy &AsyncInfoWrapper) override {
    AMDGPUEventTy *Event = reinterpret_cast<AMDGPUEventTy *>(EventPtr);
    assert(Event && "Invalid event");

    AMDGPUStreamTy *Stream = nullptr;
    if (auto Err = getStream(AsyncInfoWrapper, Stream))
      return Err;

    return Event->record(*Stream);
  }

  /// Make the stream wait on the event.
  Error waitEventImpl(void *EventPtr,
                      AsyncInfoWrapperTy &AsyncInfoWrapper) override {
    AMDGPUEventTy *Event = reinterpret_cast<AMDGPUEventTy *>(EventPtr);

    AMDGPUStreamTy *Stream = nullptr;
    if (auto Err = getStream(AsyncInfoWrapper, Stream))
      return Err;

    return Event->wait(*Stream);
  }

  /// Synchronize the current thread with the event.
  Error syncEventImpl(void *EventPtr) override {
    AMDGPUEventTy *Event = reinterpret_cast<AMDGPUEventTy *>(EventPtr);
    return Event->sync();
  }

  /// Print information about the device.
  Expected<InfoTreeNode> obtainInfoImpl() override {
    char TmpChar[1000];
    const char *TmpCharPtr = "Unknown";
    uint16_t Major, Minor;
    uint32_t TmpUInt, TmpUInt2;
    uint32_t CacheSize[4];
    size_t TmpSt;
    bool TmpBool;
    uint16_t WorkgrpMaxDim[3];
    hsa_dim3_t GridMaxDim;
    hsa_status_t Status, Status2;
    InfoTreeNode Info;

    Status = hsa_system_get_info(HSA_SYSTEM_INFO_VERSION_MAJOR, &Major);
    Status2 = hsa_system_get_info(HSA_SYSTEM_INFO_VERSION_MINOR, &Minor);
    if (Status == HSA_STATUS_SUCCESS && Status2 == HSA_STATUS_SUCCESS)
      Info.add("HSA Runtime Version",
               std::to_string(Major) + "." + std::to_string(Minor), "",
               DeviceInfo::DRIVER_VERSION);

    Info.add("HSA OpenMP Device Number", DeviceId);

    Status = getDeviceAttrRaw(HSA_AMD_AGENT_INFO_PRODUCT_NAME, TmpChar);
    if (Status == HSA_STATUS_SUCCESS)
      Info.add("Product Name", TmpChar);

    Status = getDeviceAttrRaw(HSA_AGENT_INFO_NAME, TmpChar);
    if (Status == HSA_STATUS_SUCCESS)
      Info.add("Device Name", TmpChar, "", DeviceInfo::NAME);

    Status = getDeviceAttrRaw(HSA_AGENT_INFO_VENDOR_NAME, TmpChar);
    if (Status == HSA_STATUS_SUCCESS)
      Info.add("Vendor Name", TmpChar, "", DeviceInfo::VENDOR);

    hsa_device_type_t DevType;
    Status = getDeviceAttrRaw(HSA_AGENT_INFO_DEVICE, DevType);
    if (Status == HSA_STATUS_SUCCESS) {
      switch (DevType) {
      case HSA_DEVICE_TYPE_CPU:
        TmpCharPtr = "CPU";
        break;
      case HSA_DEVICE_TYPE_GPU:
        TmpCharPtr = "GPU";
        break;
      case HSA_DEVICE_TYPE_DSP:
        TmpCharPtr = "DSP";
        break;
      default:
        TmpCharPtr = "Unknown";
        break;
      }
      Info.add("Device Type", TmpCharPtr);
    }

    Status = getDeviceAttrRaw(HSA_AGENT_INFO_QUEUES_MAX, TmpUInt);
    if (Status == HSA_STATUS_SUCCESS)
      Info.add("Max Queues", TmpUInt);

    Status = getDeviceAttrRaw(HSA_AGENT_INFO_QUEUE_MIN_SIZE, TmpUInt);
    if (Status == HSA_STATUS_SUCCESS)
      Info.add("Queue Min Size", TmpUInt);

    Status = getDeviceAttrRaw(HSA_AGENT_INFO_QUEUE_MAX_SIZE, TmpUInt);
    if (Status == HSA_STATUS_SUCCESS)
      Info.add("Queue Max Size", TmpUInt);

    // FIXME: This is deprecated according to HSA documentation. But using
    // hsa_agent_iterate_caches and hsa_cache_get_info breaks execution during
    // runtime.
    Status = getDeviceAttrRaw(HSA_AGENT_INFO_CACHE_SIZE, CacheSize);
    if (Status == HSA_STATUS_SUCCESS) {
      auto &Cache = *Info.add("Cache");

      for (int I = 0; I < 4; I++)
        if (CacheSize[I])
          Cache.add("L" + std::to_string(I), CacheSize[I]);
    }

    Status = getDeviceAttrRaw(HSA_AMD_AGENT_INFO_CACHELINE_SIZE, TmpUInt);
    if (Status == HSA_STATUS_SUCCESS)
      Info.add("Cacheline Size", TmpUInt);

    Status = getDeviceAttrRaw(HSA_AMD_AGENT_INFO_MAX_CLOCK_FREQUENCY, TmpUInt);
    if (Status == HSA_STATUS_SUCCESS)
      Info.add("Max Clock Freq", TmpUInt, "MHz");

    Status = getDeviceAttrRaw(HSA_AMD_AGENT_INFO_COMPUTE_UNIT_COUNT, TmpUInt);
    if (Status == HSA_STATUS_SUCCESS)
      Info.add("Compute Units", TmpUInt);

    Status = getDeviceAttrRaw(HSA_AMD_AGENT_INFO_NUM_SIMDS_PER_CU, TmpUInt);
    if (Status == HSA_STATUS_SUCCESS)
      Info.add("SIMD per CU", TmpUInt);

    Status = getDeviceAttrRaw(HSA_AGENT_INFO_FAST_F16_OPERATION, TmpBool);
    if (Status == HSA_STATUS_SUCCESS)
      Info.add("Fast F16 Operation", TmpBool);

    Status = getDeviceAttrRaw(HSA_AGENT_INFO_WAVEFRONT_SIZE, TmpUInt2);
    if (Status == HSA_STATUS_SUCCESS)
      Info.add("Wavefront Size", TmpUInt2);

    Status = getDeviceAttrRaw(HSA_AGENT_INFO_WORKGROUP_MAX_SIZE, TmpUInt);
    if (Status == HSA_STATUS_SUCCESS)
      Info.add("Workgroup Max Size", TmpUInt, "",
               DeviceInfo::MAX_WORK_GROUP_SIZE);

    Status = getDeviceAttrRaw(HSA_AGENT_INFO_WORKGROUP_MAX_DIM, WorkgrpMaxDim);
    if (Status == HSA_STATUS_SUCCESS) {
      auto &MaxSize =
          *Info.add("Workgroup Max Size per Dimension", std::monostate{}, "",
                    DeviceInfo::MAX_WORK_GROUP_SIZE_PER_DIMENSION);
      MaxSize.add("x", WorkgrpMaxDim[0]);
      MaxSize.add("y", WorkgrpMaxDim[1]);
      MaxSize.add("z", WorkgrpMaxDim[2]);
    }

    Status = getDeviceAttrRaw(
        (hsa_agent_info_t)HSA_AMD_AGENT_INFO_MAX_WAVES_PER_CU, TmpUInt);
    if (Status == HSA_STATUS_SUCCESS) {
      Info.add("Max Waves Per CU", TmpUInt);
      Info.add("Max Work-item Per CU", TmpUInt * TmpUInt2);
    }

    Status = getDeviceAttrRaw(HSA_AGENT_INFO_GRID_MAX_SIZE, TmpUInt);
    if (Status == HSA_STATUS_SUCCESS)
      Info.add("Grid Max Size", TmpUInt);

    Status = getDeviceAttrRaw(HSA_AGENT_INFO_GRID_MAX_DIM, GridMaxDim);
    if (Status == HSA_STATUS_SUCCESS) {
      auto &MaxDim = *Info.add("Grid Max Size per Dimension");
      MaxDim.add("x", GridMaxDim.x);
      MaxDim.add("y", GridMaxDim.y);
      MaxDim.add("z", GridMaxDim.z);
    }

    Status = getDeviceAttrRaw(HSA_AGENT_INFO_FBARRIER_MAX_SIZE, TmpUInt);
    if (Status == HSA_STATUS_SUCCESS)
      Info.add("Max fbarriers/Workgrp", TmpUInt);

    auto &RootPool = *Info.add("Memory Pools");
    for (AMDGPUMemoryPoolTy *Pool : AllMemoryPools) {
      std::string TmpStr, TmpStr2;

      if (Pool->isGlobal())
        TmpStr = "Global";
      else if (Pool->isReadOnly())
        TmpStr = "ReadOnly";
      else if (Pool->isPrivate())
        TmpStr = "Private";
      else if (Pool->isGroup())
        TmpStr = "Group";
      else
        TmpStr = "Unknown";

      auto &PoolNode = *RootPool.add(std::string("Pool ") + TmpStr);

      if (Pool->isGlobal()) {
        if (Pool->isFineGrained())
          TmpStr2 += "Fine Grained ";
        if (Pool->isCoarseGrained())
          TmpStr2 += "Coarse Grained ";
        if (Pool->supportsKernelArgs())
          TmpStr2 += "Kernarg ";

        PoolNode.add("Flags", TmpStr2);
      }

      Status = Pool->getAttrRaw(HSA_AMD_MEMORY_POOL_INFO_SIZE, TmpSt);
      if (Status == HSA_STATUS_SUCCESS)
        PoolNode.add("Size", TmpSt, "bytes");

      Status = Pool->getAttrRaw(HSA_AMD_MEMORY_POOL_INFO_RUNTIME_ALLOC_ALLOWED,
                                TmpBool);
      if (Status == HSA_STATUS_SUCCESS)
        PoolNode.add("Allocatable", TmpBool);

      Status = Pool->getAttrRaw(HSA_AMD_MEMORY_POOL_INFO_RUNTIME_ALLOC_GRANULE,
                                TmpSt);
      if (Status == HSA_STATUS_SUCCESS)
        PoolNode.add("Runtime Alloc Granule", TmpSt, "bytes");

      Status = Pool->getAttrRaw(
          HSA_AMD_MEMORY_POOL_INFO_RUNTIME_ALLOC_ALIGNMENT, TmpSt);
      if (Status == HSA_STATUS_SUCCESS)
        PoolNode.add("Runtime Alloc Alignment", TmpSt, "bytes");

      Status =
          Pool->getAttrRaw(HSA_AMD_MEMORY_POOL_INFO_ACCESSIBLE_BY_ALL, TmpBool);
      if (Status == HSA_STATUS_SUCCESS)
        PoolNode.add("Accessible by all", TmpBool);
    }

    auto &ISAs = *Info.add("ISAs");
    auto Err = hsa_utils::iterateAgentISAs(getAgent(), [&](hsa_isa_t ISA) {
      Status = hsa_isa_get_info_alt(ISA, HSA_ISA_INFO_NAME, TmpChar);
      if (Status == HSA_STATUS_SUCCESS)
        ISAs.add("Name", TmpChar);

      return Status;
    });

    // Silently consume the error.
    if (Err)
      consumeError(std::move(Err));

    return Info;
  }

  /// Returns true if auto zero-copy the best configuration for the current
  /// arch.
  /// On AMDGPUs, automatic zero-copy is turned on
  /// when running on an APU with XNACK (unified memory) support
  /// enabled. On discrete GPUs, automatic zero-copy is triggered
  /// if the user sets the environment variable OMPX_APU_MAPS=1
  /// and if XNACK is enabled. The rationale is that zero-copy
  /// is the best configuration (performance, memory footprint) on APUs,
  /// while it is often not the best on discrete GPUs.
  /// XNACK can be enabled with a kernel boot parameter or with
  /// the HSA_XNACK environment variable.
  bool useAutoZeroCopyImpl() override {
    return !(OMPX_DGPUMaps && IsAPU) &&
           ((IsAPU || OMPX_ApuMaps) && IsXnackEnabled);
  }

  /// Performs sanity checks on the selected zero-copy configuration and prints
  /// diagnostic information.
  Error zeroCopySanityChecksAndDiagImpl(bool isUnifiedSharedMemory,
                                        bool isAutoZeroCopy,
                                        bool isEagerMaps) override {
    // Implementation sanity checks: either unified_shared_memory or auto
    // zero-copy, not both
    if (isUnifiedSharedMemory && isAutoZeroCopy)
      return Plugin::error(ErrorCode::UNKNOWN, 
                           "Internal runtime error: cannot be both "
                           "unified_shared_memory and auto zero-copy.");

    // The following IsXnackEnable variables comes from compiler flags so it
    // might be true even when we run with HSA_XNACK=0.
    if (IsXnackEnabled)
      INFO(OMP_INFOTYPE_USER_DIAGNOSTIC, getDeviceId(), "XNACK is enabled.\n");
    else
      INFO(OMP_INFOTYPE_USER_DIAGNOSTIC, getDeviceId(), "XNACK is disabled.\n");
    if (isUnifiedSharedMemory)
      INFO(OMP_INFOTYPE_USER_DIAGNOSTIC, getDeviceId(),
           "Application configured to run in zero-copy using "
           "unified_shared_memory.\n");
    else if (isAutoZeroCopy)
      INFO(
          OMP_INFOTYPE_USER_DIAGNOSTIC, getDeviceId(),
          "Application configured to run in zero-copy using auto zero-copy.\n");
    if (isEagerMaps)
      INFO(OMP_INFOTYPE_USER_DIAGNOSTIC, getDeviceId(),
           "Requested pre-faulting of GPU page tables.\n");

    // Sanity checks: selecting unified_shared_memory with XNACK-Disabled
    // triggers a warning that can be turned into a fatal error using an
    // environment variable.
    if (isUnifiedSharedMemory && !IsXnackEnabled) {
      MESSAGE0(
          "Running a program that requires XNACK on a system where XNACK is "
          "disabled. This may cause problems when using an OS-allocated "
          "pointer "
          "inside a target region. "
          "Re-run with HSA_XNACK=1 to remove this warning.");
      if (OMPX_StrictSanityChecks)
        llvm_unreachable("User-requested hard stop on sanity check errors.");
    }
    return Plugin::success();
  }

  /// Getters and setters for stack and heap sizes.
  Error getDeviceStackSize(uint64_t &Value) override {
    Value = StackSize;
    return Plugin::success();
  }
  Error setDeviceStackSize(uint64_t Value) override {
    if (Value > MaxThreadScratchSize) {
      // Cap device scratch size.
      MESSAGE("Scratch memory size will be set to %d. Reason: Requested size "
              "%ld would exceed available resources.",
              MaxThreadScratchSize, Value);
      StackSize = MaxThreadScratchSize;
    } else {
      // Apply device scratch size, since it is within limits.
      StackSize = Value;
    }

    return Plugin::success();
  }
  Error getDeviceHeapSize(uint64_t &Value) override {
    Value = DeviceMemoryPoolSize;
    return Plugin::success();
  }
  Error setDeviceHeapSize(uint64_t Value) override {
    for (DeviceImageTy *Image : LoadedImages)
      if (auto Err = setupDeviceMemoryPool(Plugin, *Image, Value))
        return Err;
    DeviceMemoryPoolSize = Value;
    return Plugin::success();
  }

  Error getDeviceMemorySize(uint64_t &Value) override {
    for (AMDGPUMemoryPoolTy *Pool : AllMemoryPools) {
      if (Pool->isGlobal()) {
        hsa_status_t Status =
            Pool->getAttrRaw(HSA_AMD_MEMORY_POOL_INFO_SIZE, Value);
        return Plugin::check(Status, "error in getting device memory size: %s");
      }
    }
    return Plugin::error(ErrorCode::UNSUPPORTED,
                         "getDeviceMemorySize:: no global pool");
  }

  /// AMDGPU-specific function to get device attributes.
  template <typename Ty> Error getDeviceAttr(uint32_t Kind, Ty &Value) {
    hsa_status_t Status =
        hsa_agent_get_info(Agent, (hsa_agent_info_t)Kind, &Value);
    return Plugin::check(Status, "Error in hsa_agent_get_info: %s");
  }

  template <typename Ty>
  hsa_status_t getDeviceAttrRaw(uint32_t Kind, Ty &Value) {
    return hsa_agent_get_info(Agent, (hsa_agent_info_t)Kind, &Value);
  }

  /// Get the device agent.
  hsa_agent_t getAgent() const override { return Agent; }

  /// Get the signal manager.
  AMDGPUSignalManagerTy &getSignalManager() { return AMDGPUSignalManager; }

  /// Retrieve and construct all memory pools of the device agent.
  Error retrieveAllMemoryPools() override {
    // Iterate through the available pools of the device agent.
    return hsa_utils::iterateAgentMemoryPools(
        Agent, [&](hsa_amd_memory_pool_t HSAMemoryPool) {
          AMDGPUMemoryPoolTy *MemoryPool =
              Plugin.allocate<AMDGPUMemoryPoolTy>();
          new (MemoryPool) AMDGPUMemoryPoolTy(HSAMemoryPool);
          AllMemoryPools.push_back(MemoryPool);
          return HSA_STATUS_SUCCESS;
        });
  }

  /// Propagate the enable/disable profiling request to the StreamManager.
  void setOmptQueueProfile(int Enable) {
    AMDGPUStreamManager.setOmptQueueProfile(Enable);
  }

  /// Get the address of pointer to the preallocated device memory pool.
  void *getPreAllocatedDeviceMemoryPool() {
    return PreAllocatedDeviceMemoryPool;
  }

  /// Allocate and zero initialize a small memory pool from the coarse grained
  /// device memory of each device.
  Error preAllocateDeviceMemoryPool() {

    void *DevPtr;
    for (AMDGPUMemoryPoolTy *MemoryPool : AllMemoryPools) {
      if (!MemoryPool->isGlobal())
        continue;

      if (MemoryPool->isCoarseGrained()) {
        DevPtr = nullptr;
        size_t PreAllocSize = hsa_utils::PER_DEVICE_PREALLOC_SIZE;

        Error Err = MemoryPool->allocate(PreAllocSize, &DevPtr);
        if (Err)
          return Plugin::error(ErrorCode::UNKNOWN, "Device memory pool preallocation failed");

        Err = MemoryPool->enableAccess(DevPtr, PreAllocSize, {getAgent()});
        if (Err)
          return Plugin::error(ErrorCode::UNKNOWN, "Preallocated device memory pool inaccessible");

        Err = MemoryPool->zeroInitializeMemory(DevPtr, PreAllocSize);
        if (Err)
          return Plugin::error(ErrorCode::UNKNOWN,
              "Zero initialization of preallocated device memory pool failed");

        PreAllocatedDeviceMemoryPool = DevPtr;
      }
    }
    return Plugin::success();
  }

  bool useMultipleSdmaEngines() const { return OMPX_UseMultipleSdmaEngines; }

  bool useSharedMemForDescriptor(int64_t Size) override {
    return Size <= OMPX_SharedDescriptorMaxSize;
  }

  bool useStrictSanityChecks() const { return OMPX_StrictSanityChecks; }

private:
  using AMDGPUEventRef = AMDGPUResourceRef<AMDGPUEventTy>;
  using AMDGPUEventManagerTy = GenericDeviceResourceManagerTy<AMDGPUEventRef>;

  /// Common method to invoke a single threaded constructor or destructor
  /// kernel by name.
  Error callGlobalCtorDtorCommon(GenericPluginTy &Plugin, DeviceImageTy &Image,
                                 bool IsCtor) {
    const char *KernelName =
        IsCtor ? "amdgcn.device.init" : "amdgcn.device.fini";
    // Perform a quick check for the named kernel in the image. The kernel
    // should be created by the 'amdgpu-lower-ctor-dtor' pass.
    GenericGlobalHandlerTy &Handler = Plugin.getGlobalHandler();
    if (IsCtor && !Handler.isSymbolInImage(*this, Image, KernelName))
      return Plugin::success();

    // Allocate and construct the AMDGPU kernel.
    AMDGPUKernelTy AMDGPUKernel(KernelName, Plugin.getGlobalHandler());
    if (auto Err = AMDGPUKernel.init(*this, Image))
      return Err;

    AsyncInfoWrapperTy AsyncInfoWrapper(*this, nullptr);

    KernelArgsTy KernelArgs = {};
    uint32_t NumBlocksAndThreads[3] = {1u, 1u, 1u};
    if (auto Err = AMDGPUKernel.launchImpl(
            *this, NumBlocksAndThreads, NumBlocksAndThreads, KernelArgs,
            KernelLaunchParamsTy{}, AsyncInfoWrapper))
      return Err;

    Error Err = Plugin::success();
    AsyncInfoWrapper.finalize(Err);

    return Err;
  }

  /// Detect if current architecture is an APU.
  Error checkIfAPU() {
    // TODO: replace with ROCr API once it becomes available.
    // MI300A
    llvm::StringRef StrGfxName(ComputeUnitKind);
    bool MayBeAPU = llvm::StringSwitch<bool>(StrGfxName)
                        .Case("gfx942", true)
                        .Default(false);
    if (!MayBeAPU) // not gfx90a or gfx942
      return Plugin::success();

    // Can be MI300A or MI300X
    uint32_t ChipID = 0;
    if (auto Err = getDeviceAttr(HSA_AMD_AGENT_INFO_CHIP_ID, ChipID))
      return Err;

    if (!(ChipID & 0x1))
      IsAPU = true;

    return Plugin::success();
  }

  Error checkIfGFX90a() {
    llvm::StringRef StrGfxName(ComputeUnitKind);
    IsEquippedWithGFX90A = llvm::StringSwitch<bool>(StrGfxName)
                               .Case("gfx90a", true)
                               .Default(false);
    return Plugin::success();
  }

  Error checkIfMI300x() {
    llvm::StringRef StrGfxName(ComputeUnitKind);

    bool isMI300 = llvm::StringSwitch<bool>(StrGfxName)
                       .Case("gfx942", true)
                       .Default(false);
    if (!isMI300)
      return Plugin::success();

    // Can be MI300A or MI300X
    uint32_t ChipID = 0;
    if (auto Err = getDeviceAttr(HSA_AMD_AGENT_INFO_CHIP_ID, ChipID))
      return Err;

    if (ChipID & 0x1)
      IsEquippedWithMI300X = true;

    return Plugin::success();
  }

  bool checkIfCoarseGrainMemoryNearOrAbove64GB() {
    for (AMDGPUMemoryPoolTy *Pool : AllMemoryPools) {
<<<<<<< HEAD
      if (Pool->isGlobal() && Pool->isCoarseGrained()) {
	uint64_t Value;
        hsa_status_t Status =
            Pool->getAttrRaw(HSA_AMD_MEMORY_POOL_INFO_SIZE, Value);
        if (Status != HSA_STATUS_SUCCESS) continue;
	constexpr uint64_t Almost64Gig = 0xFF0000000;
	if (Value >= Almost64Gig) return true;
      }
=======
      if (!Pool->isGlobal() || !Pool->isCoarseGrained())
        continue;
      uint64_t Value;
      hsa_status_t Status =
          Pool->getAttrRaw(HSA_AMD_MEMORY_POOL_INFO_SIZE, Value);
      if (Status != HSA_STATUS_SUCCESS)
        continue;
      constexpr uint64_t Almost64Gig = 0xFF0000000;
      if (Value >= Almost64Gig)
        return true;
>>>>>>> 7694856f
    }
    return false; // CoarseGrain pool w/ 64GB or more capacity not found
  }

  size_t getMemoryManagerSizeThreshold() override {
<<<<<<< HEAD
    // TODO: check performance on lower memory capacity GPU
    // for lowering the threshold from 64GB.
    if (checkIfCoarseGrainMemoryNearOrAbove64GB()) {
      // Set GenericDeviceTy::MemoryManager's Threshold to ~2GB,
      // used if not set by LIBOMPTARGET_MEMORY_MANAGER_THRESHOLD
      // ENV var. This MemoryManager is used for
      // omp_target_alloc(), OpenMP (non-usm) map clause, etc.
      //
      // TODO 1: Fine tune to lower the threshold closer to 1GB.
      // TODO 2: HSA-level memory manager on the user-side such that
      // memory management is shared with HIP and OpenCL.
      //
      // If this value needs to go above UINT_MAX, consider
      // adding sizeof(size_t) check to avoid unpleasant truncation
      // surprises where size_t is still 32bit.
      constexpr size_t Almost3Gig = 3000000000u;
      return Almost3Gig;
=======
    // Targeting high memory capacity GPUs such as
    // data center GPUs.
    if (checkIfCoarseGrainMemoryNearOrAbove64GB()) {
      // Set GenericDeviceTy::MemoryManager's Threshold to 3GiB,
      // if threshold is not already set by ENV var
      // LIBOMPTARGET_MEMORY_MANAGER_THRESHOLD.
      // This MemoryManager is used for omp_target_alloc(), OpenMP
      // (non-usm) map clause, etc.
      //
      // Ideally, this kind of pooling is best performed at
      // a common level (e.g, user side of HSA) between OpenMP and HIP
      // but that feature does not exist (yet).
      return 3ul * 1024 * 1024 * 1024 /* 3 GiB */;
>>>>>>> 7694856f
    }
    return 0;
  }

<<<<<<< HEAD
  /// Determines if
  /// - Coarse graining upon USM map on MI200 needs to be enabled.
  void specialBehaviorHandling() {
    EnableGFX90ACoarseGrainUsmMaps = OMPX_EnableGFX90ACoarseGrainUsmMaps;
    EnableGFX90ACoarseGrainSharedAlloc =
        OMPX_EnableGFX90ACoarseGrainSharedAlloc;
  }

  bool IsGfx90aCoarseGrainUsmMapEnabledImpl() override final {
    return EnableGFX90ACoarseGrainUsmMaps;
  }

  bool hasAPUDeviceImpl() override final { return IsAPU; }

  // TODO: move the following function in private section.
  bool hasMI300xDevice() { return IsEquippedWithMI300X; }

  /// Returns whether the device is a gfx90a.
  bool hasGfx90aDeviceImpl() override final { return IsEquippedWithGFX90A; }

  /// Returns whether AMD GPU supports unified memory in
  /// the current configuration.
  bool supportsUnifiedMemoryImpl() override final { return IsXnackEnabled; }

  /// Get the normalized marketing name of the device.
  /// It only targets Instinct MI series for now.
  /// e.g AMD Instinct MI210 => MI210
  std::string getNormMarketingName() const {
    char MarketingName[64];
    hsa_status_t Status = hsa_agent_get_info(
        Agent, static_cast<hsa_agent_info_t>(HSA_AMD_AGENT_INFO_PRODUCT_NAME),
        MarketingName);

    if (Status != HSA_STATUS_SUCCESS)
      return "UNKNOWN";

    // Normalize
    const char *MIPos = strstr(MarketingName, "MI");
    if (MIPos)
      return std::string(MIPos);

    return "UNKNOWN";
  }

=======
>>>>>>> 7694856f
  /// Envar for controlling the number of HSA queues per device. High number of
  /// queues may degrade performance.
  UInt32Envar OMPX_NumQueues;

  /// Envar for controlling the size of each HSA queue. The size is the number
  /// of HSA packets a queue is expected to hold. It is also the number of HSA
  /// packets that can be pushed into each queue without waiting the driver to
  /// process them.
  UInt32Envar OMPX_QueueSize;

  /// Envar for controlling the default number of teams relative to the number
  /// of compute units (CUs) the device has:
  ///   #default_teams = OMPX_DefaultTeamsPerCU * #CUs.
  UInt32Envar OMPX_DefaultTeamsPerCU;

  /// Envar for controlling the number of teams relative to the number of
  /// compute units (CUs) for generic-SPMD kernels. 0 indicates that this value
  /// is not specified, so instead OMPX_DefaultTeamsPerCU should be used. If
  /// non-zero, the number of teams = OMPX_GenericSpmdTeamsPerCU * #CUs.
  UInt32Envar OMPX_GenericSpmdTeamsPerCU;

  /// Envar for controlling the number of teams relative to the number of
  /// compute units (CUs) for Big-Jump-Loop kernels. 0 indicates that this value
  /// is not specified. If non-zero, the number of teams =
  /// OMPX_BigJumpLoopTeamsPerCU * #CUs.
  UInt32Envar OMPX_BigJumpLoopTeamsPerCU;

  /// Envar for controlling the number of teams relative to the number of
  /// compute units (CUs) for cross-team-reduction kernels. 0 indicates that
  /// this value is not specified. If non-zero, the number of teams =
  /// OMPX_XTeamRedTeamsPerCU * #CUs.
  UInt32Envar OMPX_XTeamRedTeamsPerCU;

  /// Envar controlling the maximum number of teams per device for
  /// Big-Jump-Loop kernels.
  UInt32Envar OMPX_BigJumpLoopMaxTotalTeams;

  /// Envar specifying tripcount below which the blocksize should be adjusted.
  UInt32Envar OMPX_LowTripCount;

  /// Envar specifying a value till which the blocksize can be adjusted if the
  /// tripcount is low.
  UInt32Envar OMPX_SmallBlockSize;

  /// Envar for the number of blocks when the loop trip count is under the small
  /// trip count limit.
  /// The default value of 0 means that the number of blocks will be inferred by
  /// the existing getNumBlocks logic.
  UInt32Envar OMPX_NumBlocksForLowTripcount;

  /// Envar to set the number of waves per CU for small trip count loops. The
  /// number of blocks will be adjusted such that there are no more than the
  /// specified number of blocks per CU than this variable specifies. For
  /// example:
  /// Given:
  //     a GPU with CUs = 100
  ///    and OMPX_WavesPerCUForLowTripcount = 8
  ///    and a waves per block number of 4 (256 threads)
  /// The total number of blocks will be: 200
  UInt32Envar OMPX_WavesPerCUForLowTripcount;

  /// Envar to allow adjusting number of teams after small tripcount
  /// optimization. The default 0 means no adjustment of number of teams is
  /// done.
  UInt32Envar OMPX_AdjustNumTeamsForSmallBlockSize;

  /// Envar to allow scaling up the number of teams for Xteam-Reduction
  /// whenever the blocksize has been reduced from the default. The env-var
  /// default of 0 means that the scaling is not done by default.
  UInt32Envar OMPX_AdjustNumTeamsForXteamRedSmallBlockSize;

  /// Envar specifying the maximum size in bytes where the memory copies are
  /// asynchronous operations. Up to this transfer size, the memory copies are
  /// asynchronous operations pushed to the corresponding stream. For larger
  /// transfers, they are synchronous transfers.
  UInt32Envar OMPX_MaxAsyncCopyBytes;

  /// Envar controlling the initial number of HSA signals per device. There is
  /// one manager of signals per device managing several pre-allocated signals.
  /// These signals are mainly used by AMDGPU streams. If needed, more signals
  /// will be created.
  UInt32Envar OMPX_InitialNumSignals;

  /// Envar to force synchronous target regions. The default 0 uses an
  /// asynchronous implementation.
  UInt32Envar OMPX_ForceSyncRegions;
  /// switching to blocked state. The default 2000000 busywaits for 2 seconds
  /// before going into a blocking HSA wait state. The unit for these variables
  /// are microseconds.
  UInt32Envar OMPX_StreamBusyWait;

  /// Use ROCm 5.7 interface for multiple SDMA engines
  BoolEnvar OMPX_UseMultipleSdmaEngines;

  /// Value of OMPX_APU_MAPS env var used to force
  /// automatic zero-copy behavior on non-APU GPUs.
  BoolEnvar OMPX_ApuMaps;

  /// Value of OMPX_ENABLE_GFX90A_COARSE_GRAIN_USM_MAPS.
  /// Use on MI200 systems to enable coarse graining
  /// of mapped variables (and other variables partially
  /// or fully on the same memory page) under unified
  /// shared memory.
  ///
  /// It was enabled by default up to Rocm6.3
  /// and env var spelling for controlling it was
  /// OMPX_DISABLE_USM_MAPS
  BoolEnvar OMPX_EnableGFX90ACoarseGrainUsmMaps;

  /// Value of OMPX_ENABLE_GFX90A_COARSE_GRAIN_SHARED_ALLOC.
  /// Use on MI200 systems to enable coarse grain
  /// allocation of TARGET_ALLOC_SHARED memory.
  /// Default is fine grain allocation.
  BoolEnvar OMPX_EnableGFX90ACoarseGrainSharedAlloc;

  /// Makes warnings turn into fatal errors
  BoolEnvar OMPX_StrictSanityChecks;

  /// Variable to hold synchronous copy back
  BoolEnvar OMPX_SyncCopyBack;

  /// On APUs, this env var indicates whether memory copy
  /// should be preceded by pre-faulting of host memory,
  /// to prevent page faults during the copy.
  BoolEnvar OMPX_APUPrefaultMemcopy;

  /// On APUs, when prefaulting host memory before a copy,
  /// this env var controls the size after which prefaulting
  /// is applied.
  UInt32Envar OMPX_APUPrefaultMemcopySize;

  /// Value of OMPX_DGPU_MAPS. When enabled, it will always perform
  /// copy on APUs regardless of the setting of HSA_XNACK.
  BoolEnvar OMPX_DGPUMaps;

  /// Descriptors of size <= to this value will be allocated using shared
  /// memory. Default value is 48.
  UInt32Envar OMPX_SharedDescriptorMaxSize;

  // Determines whether we call HSA API, upon device memory allocation,
  // for making the memory acceccible from other agents.
  // Default is disabled
  BoolEnvar OMPX_EnableDevice2DeviceMemAccess;

  /// Stream manager for AMDGPU streams.
  AMDGPUStreamManagerTy AMDGPUStreamManager;

  /// Event manager for AMDGPU events.
  AMDGPUEventManagerTy AMDGPUEventManager;

  /// Signal manager for AMDGPU signals.
  AMDGPUSignalManagerTy AMDGPUSignalManager;

  /// The agent handler corresponding to the device.
  hsa_agent_t Agent;

  /// The GPU architecture.
  std::string ComputeUnitKind;

  /// The number of CUs available in this device
  uint32_t NumComputeUnits;

  /// The frequency of the steady clock inside the device.
  uint64_t ClockFrequency;

  /// The total number of concurrent work items that can be running on the GPU.
  uint64_t HardwareParallelism;

  /// Reference to the host device.
  AMDHostDeviceTy &HostDevice;

  // Data structure used to keep track of coarse grain memory regions
  // on MI200 in unified_shared_memory programs only.
  AMDGPUMemTypeBitFieldTable *CoarseGrainMemoryTable = nullptr;

  /// Pointer to the preallocated device memory pool
  void *PreAllocatedDeviceMemoryPool;

  /// The current size of the global device memory pool (managed by us).
  uint64_t DeviceMemoryPoolSize = 1L << 29L /* 512MB */;

  /// The current size of the stack that will be used in cases where it could
  /// not be statically determined.
  /// Default: 1024, in conformity to hipLimitStackSize.
  uint32_t StackSize = 1024 /* 1 KB */;

  // The maximum scratch memory size per thread.
  // See COMPUTE_TMPRING_SIZE.WAVESIZE (divided by threads per wave).
  uint32_t MaxThreadScratchSize;

  /// Is the plugin associated with an APU?
  bool IsAPU = false;

  // Is the device an MI300X?
  bool IsEquippedWithMI300X = false;

  // Is the device an MI200?
  bool IsEquippedWithGFX90A = false;

  /// True if the system is configured with XNACK-Enabled.
  /// False otherwise.
  bool IsXnackEnabled = false;

  // Set by OMPX_ENABLE_GFX90A_COARSE_GRAIN_USM_MAPS environment variable.
  // If set, under unified shared memory on MI200, fine grained memory page
  // is switched to coarse grain (and stay coarse grain) if a variable
  // residing on the page goes through implicit/explicit OpenMP map.
  bool EnableGFX90ACoarseGrainUsmMaps = false;

  // Set by OMPX_ENABLE_GFX90A_COARSE_GRAIN_SHARED_ALLOC environment variable.
  // If set, TARGET_ALLOC_SHARED is allocated on coarse grain memory on MI200
  bool EnableGFX90ACoarseGrainSharedAlloc = false;

  /// True if in multi-device mode.
  bool IsMultiDeviceEnabled = false;

  /// Representing all the runtime envar configs for a device.
  struct DeviceEnvarConfigTy {
    bool
        OMPX_UseMultipleSdmaEngines; // LIBOMPTARGET_AMDGPU_USE_MULTIPLE_SDMA_ENGINES
  };

  static inline const std::unordered_map<std::string, DeviceEnvarConfigTy>
      EnvarConfigs = {{"MI210", {.OMPX_UseMultipleSdmaEngines = true}},
                      {"MI300A", {.OMPX_UseMultipleSdmaEngines = false}},
                      {"MI300X", {.OMPX_UseMultipleSdmaEngines = true}},
                      // Default config for unknown devices.
                      {"DEFAULT", {.OMPX_UseMultipleSdmaEngines = true}}};

  const DeviceEnvarConfigTy &getEnvarConfig() const {
    std::string DeviceMarketingName = getNormMarketingName();
    auto It = EnvarConfigs.find(DeviceMarketingName);

    if (DeviceMarketingName == "UNKNOWN" || It == EnvarConfigs.end()) {
      // Return default config
      DP("Default envar config is used.\n");
      auto DefaultIt = EnvarConfigs.find("DEFAULT");

      assert(DefaultIt != EnvarConfigs.end() &&
             "Default envar config not found!\n");
      return DefaultIt->second;
    }

    DP("Envar config for %s is used.\n", DeviceMarketingName.c_str());

    return It->second;
  }

public:
  /// Return if it is an MI300 series device.
  bool checkIfMI300Device() {
    // Include MI300, MI300X, MI308.
    llvm::StringRef StrGfxName(ComputeUnitKind);
    return llvm::StringSwitch<bool>(StrGfxName)
        .Case("gfx942", true)
        .Default(false);
  }
};

Error AMDGPUDeviceImageTy::loadExecutable(const AMDGPUDeviceTy &Device) {
  hsa_code_object_reader_t Reader;
  hsa_status_t Status =
      hsa_code_object_reader_create_from_memory(getStart(), getSize(), &Reader);
  if (auto Err = Plugin::check(
          Status, "error in hsa_code_object_reader_create_from_memory: %s"))
    return Err;

  Status = hsa_executable_create_alt(
      HSA_PROFILE_FULL, HSA_DEFAULT_FLOAT_ROUNDING_MODE_ZERO, "", &Executable);
  if (auto Err =
          Plugin::check(Status, "error in hsa_executable_create_alt: %s"))
    return Err;

  hsa_loaded_code_object_t Object;
  Status = hsa_executable_load_agent_code_object(Executable, Device.getAgent(),
                                                 Reader, "", &Object);
  if (auto Err = Plugin::check(
          Status, "error in hsa_executable_load_agent_code_object: %s"))
    return Err;

  Status = hsa_executable_freeze(Executable, "");
  if (auto Err = Plugin::check(Status, "error in hsa_executable_freeze: %s"))
    return Err;

  uint32_t Result;
  Status = hsa_executable_validate(Executable, &Result);
  if (auto Err = Plugin::check(Status, "error in hsa_executable_validate: %s"))
    return Err;

  if (Result)
    return Plugin::error(ErrorCode::INVALID_BINARY,
                         "loaded HSA executable does not validate");

  Status = hsa_code_object_reader_destroy(Reader);
  if (auto Err =
          Plugin::check(Status, "error in hsa_code_object_reader_destroy: %s"))
    return Err;

  if (auto Err = hsa_utils::readAMDGPUMetaDataFromImage(
          getMemoryBuffer(), KernelInfoMap, ELFABIVersion))
    return Err;

  return Plugin::success();
}

Expected<hsa_executable_symbol_t>
AMDGPUDeviceImageTy::findDeviceSymbol(GenericDeviceTy &Device,
                                      StringRef SymbolName) const {
  AMDGPUDeviceTy &AMDGPUDevice = static_cast<AMDGPUDeviceTy &>(Device);
  hsa_agent_t Agent = AMDGPUDevice.getAgent();

  hsa_executable_symbol_t Symbol;
  hsa_status_t Status = hsa_executable_get_symbol_by_name(
      Executable, SymbolName.data(), &Agent, &Symbol);
  if (auto Err = Plugin::check(
          Status, "error in hsa_executable_get_symbol_by_name(%s): %s",
          SymbolName.data()))
    return std::move(Err);

  return Symbol;
}

bool AMDGPUDeviceImageTy::hasDeviceSymbol(GenericDeviceTy &Device,
                                          StringRef SymbolName) const {
  AMDGPUDeviceTy &AMDGPUDevice = static_cast<AMDGPUDeviceTy &>(Device);
  hsa_agent_t Agent = AMDGPUDevice.getAgent();
  hsa_executable_symbol_t Symbol;
  hsa_status_t Status = hsa_executable_get_symbol_by_name(
      Executable, SymbolName.data(), &Agent, &Symbol);
  return (Status == HSA_STATUS_SUCCESS);
}

template <typename ResourceTy>
Error AMDGPUResourceRef<ResourceTy>::create(GenericDeviceTy &Device) {
  if (Resource)
    return Plugin::error(ErrorCode::INVALID_ARGUMENT,
                         "creating an existing resource");

  AMDGPUDeviceTy &AMDGPUDevice = static_cast<AMDGPUDeviceTy &>(Device);

  Resource = new ResourceTy(AMDGPUDevice);

  return Resource->init();
}

AMDGPUStreamTy::AMDGPUStreamTy(AMDGPUDeviceTy &Device)
    : Agent(Device.getAgent()), Queue(nullptr),
      SignalManager(Device.getSignalManager()), Device(Device),
      // Initialize the std::deque with some empty positions.
      Slots(32), NextSlot(0), SyncCycle(0),
      StreamBusyWaitMicroseconds(Device.getStreamBusyWaitMicroseconds()),
      UseMultipleSdmaEngines(Device.useMultipleSdmaEngines()),
      UseSyncCopyBack(Device.syncCopyBack()),
      OMPX_MinHostToHostAsyncCopySize(
          "LIBOMPTARGET_AMDGPU_MIN_HOST_TO_HOST_ASYNC_COPY_SIZE", 2048) {}

/// Class implementing the AMDGPU-specific functionalities of the global
/// handler.
struct AMDGPUGlobalHandlerTy final : public GenericGlobalHandlerTy {
  /// Get the metadata of a global from the device. The name and size of the
  /// global is read from DeviceGlobal and the address of the global is written
  /// to DeviceGlobal.
  Error getGlobalMetadataFromDevice(GenericDeviceTy &Device,
                                    DeviceImageTy &Image,
                                    GlobalTy &DeviceGlobal) override {
    AMDGPUDeviceImageTy &AMDImage = static_cast<AMDGPUDeviceImageTy &>(Image);

    // Find the symbol on the device executable.
    auto SymbolOrErr =
        AMDImage.findDeviceSymbol(Device, DeviceGlobal.getName());
    if (!SymbolOrErr)
      return SymbolOrErr.takeError();

    hsa_executable_symbol_t Symbol = *SymbolOrErr;
    hsa_symbol_kind_t SymbolType;
    hsa_status_t Status;
    uint64_t SymbolAddr;
    uint32_t SymbolSize;

    // Retrieve the type, address and size of the symbol.
    std::pair<hsa_executable_symbol_info_t, void *> RequiredInfos[] = {
        {HSA_EXECUTABLE_SYMBOL_INFO_TYPE, &SymbolType},
        {HSA_EXECUTABLE_SYMBOL_INFO_VARIABLE_ADDRESS, &SymbolAddr},
        {HSA_EXECUTABLE_SYMBOL_INFO_VARIABLE_SIZE, &SymbolSize}};

    for (auto &Info : RequiredInfos) {
      Status = hsa_executable_symbol_get_info(Symbol, Info.first, Info.second);
      if (auto Err = Plugin::check(
              Status, "error in hsa_executable_symbol_get_info: %s"))
        return Err;
    }

    // Check the size of the symbol.
    if (DeviceGlobal.getSize() && SymbolSize != DeviceGlobal.getSize())
      return Plugin::error(
          ErrorCode::INVALID_BINARY,
          "failed to load global '%s' due to size mismatch (%zu != %zu)",
          DeviceGlobal.getName().data(), SymbolSize,
          (size_t)DeviceGlobal.getSize());

    // Store the symbol address and size on the device global metadata.
    DeviceGlobal.setPtr(reinterpret_cast<void *>(SymbolAddr));
    DeviceGlobal.setSize(SymbolSize);

    return Plugin::success();
  }
};

/// Class implementing the AMDGPU-specific functionalities of the plugin.
struct AMDGPUPluginTy final : public GenericPluginTy {
  /// Create an AMDGPU plugin and initialize the AMDGPU driver.
  AMDGPUPluginTy()
      : GenericPluginTy(getTripleArch()), Initialized(false),
        HostDevice(nullptr) {}

  /// This class should not be copied.
  AMDGPUPluginTy(const AMDGPUPluginTy &) = delete;
  AMDGPUPluginTy(AMDGPUPluginTy &&) = delete;

  /// Initialize the plugin and return the number of devices.
  Expected<int32_t> initImpl() override {
    hsa_status_t Status = hsa_init();
    if (Status != HSA_STATUS_SUCCESS) {
      // Cannot call hsa_success_string.
      DP("Failed to initialize AMDGPU's HSA library\n");
      return 0;
    }

    // The initialization of HSA was successful. It should be safe to call
    // HSA functions from now on, e.g., hsa_shut_down.
    Initialized = true;

    // This should probably be ASO-only
    UInt32Envar KernTrace("LIBOMPTARGET_KERNEL_TRACE", 0);
    llvm::omp::target::plugin::PrintKernelTrace = KernTrace.get();

    // Register event handler to detect memory errors on the devices.
    Status = hsa_amd_register_system_event_handler(eventHandler, this);
    if (auto Err = Plugin::check(
            Status, "error in hsa_amd_register_system_event_handler: %s"))
      return std::move(Err);

    // List of host (CPU) agents.
    llvm::SmallVector<hsa_agent_t> HostAgents;

    // Count the number of available agents.
    auto Err = hsa_utils::iterateAgents([&](hsa_agent_t Agent) {
      // Get the device type of the agent.
      hsa_device_type_t DeviceType;
      hsa_status_t Status =
          hsa_agent_get_info(Agent, HSA_AGENT_INFO_DEVICE, &DeviceType);
      if (Status != HSA_STATUS_SUCCESS)
        return Status;

      // Classify the agents into kernel (GPU) and host (CPU) kernels.
      if (DeviceType == HSA_DEVICE_TYPE_GPU) {
        // Ensure that the GPU agent supports kernel dispatch packets.
        hsa_agent_feature_t Features;
        Status = hsa_agent_get_info(Agent, HSA_AGENT_INFO_FEATURE, &Features);
        if (Features & HSA_AGENT_FEATURE_KERNEL_DISPATCH)
          KernelAgents.push_back(Agent);
      } else if (DeviceType == HSA_DEVICE_TYPE_CPU) {
        HostAgents.push_back(Agent);
      }
      return HSA_STATUS_SUCCESS;
    });

    if (Err)
      return std::move(Err);

    int32_t NumDevices = KernelAgents.size();
    if (NumDevices == 0) {
      // Do not initialize if there are no devices.
      DP("There are no devices supporting AMDGPU.\n");
      return 0;
    }

    // There are kernel agents but there is no host agent. That should be
    // treated as an error.
    if (HostAgents.empty())
      return Plugin::error(ErrorCode::BACKEND_FAILURE, "no AMDGPU host agents");

    // Initialize the host device using host agents.
    HostDevice = allocate<AMDHostDeviceTy>();
    new (HostDevice) AMDHostDeviceTy(*this, HostAgents);

    // Setup the memory pools of available for the host.
    if (auto Err = HostDevice->init())
      return std::move(Err);

    return NumDevices;
  }

  /// Deinitialize the plugin.
  Error deinitImpl() override {
    // The HSA runtime was not initialized, so nothing from the plugin was
    // actually initialized.
    if (!Initialized)
      return Plugin::success();

    if (HostDevice)
      if (auto Err = HostDevice->deinit())
        return Err;

    // Finalize the HSA runtime.
    hsa_status_t Status = hsa_shut_down();
    return Plugin::check(Status, "error in hsa_shut_down: %s");
  }

  /// Creates an AMDGPU device.
  GenericDeviceTy *createDevice(GenericPluginTy &Plugin, int32_t DeviceId,
                                int32_t NumDevices) override {
    return new AMDGPUDeviceTy(Plugin, DeviceId, NumDevices, getHostDevice(),
                              getKernelAgent(DeviceId));
  }

  /// Creates an AMDGPU global handler.
  GenericGlobalHandlerTy *createGlobalHandler() override {
    return new AMDGPUGlobalHandlerTy();
  }

  Triple::ArchType getTripleArch() const override { return Triple::amdgcn; }

  const char *getName() const override { return GETNAME(TARGET_NAME); }

  /// Get the ELF code for recognizing the compatible image binary.
  uint16_t getMagicElfBits() const override { return ELF::EM_AMDGPU; }

  bool IsSystemSupportingManagedMemory() override final {
    bool HasManagedMemorySupport = false;
    hsa_status_t Status = hsa_system_get_info(HSA_AMD_SYSTEM_INFO_SVM_SUPPORTED,
                                              &HasManagedMemorySupport);

    if (Status != HSA_STATUS_SUCCESS)
      return false;

    return HasManagedMemorySupport;
  }

  void checkInvalidImage(__tgt_device_image *TgtImage) override final {
    hsa_utils::checkImageCompatibilityWithSystemXnackMode(TgtImage,
                                                      IsXnackEnabled());
  }

  /// Check whether the image is compatible with an AMDGPU device.
  Expected<bool> isELFCompatible(uint32_t DeviceId,
                                 StringRef Image) const override {
    // Get the associated architecture and flags from the ELF.
    auto ElfOrErr =
        ELF64LEObjectFile::create(MemoryBufferRef(Image, /*Identifier=*/""),
                                  /*InitContent=*/false);
    if (!ElfOrErr)
      return ElfOrErr.takeError();
    std::optional<StringRef> Processor = ElfOrErr->tryGetCPUName();
    if (!Processor)
      return false;

    SmallVector<SmallString<32>> Targets;
    if (auto Err = hsa_utils::getTargetTripleAndFeatures(
            getKernelAgent(DeviceId), Targets))
      return Err;
    for (auto &Target : Targets)
      if (offloading::amdgpu::isImageCompatibleWithEnv(
              Processor ? *Processor : "", ElfOrErr->getPlatformFlags(),
              Target.str()))
        return true;
    return false;
  }

  bool isDataExchangable(int32_t SrcDeviceId, int32_t DstDeviceId) override {
    return true;
  }

  /// Get the host device instance.
  AMDHostDeviceTy &getHostDevice() {
    assert(HostDevice && "Host device not initialized");
    return *HostDevice;
  }

  /// Get the kernel agent with the corresponding agent id.
  hsa_agent_t getKernelAgent(int32_t AgentId) const {
    assert((uint32_t)AgentId < KernelAgents.size() && "Invalid agent id");
    return KernelAgents[AgentId];
  }

  /// Get the list of the available kernel agents.
  const llvm::SmallVector<hsa_agent_t> &getKernelAgents() const {
    return KernelAgents;
  }

private:
  /// Event handler that will be called by ROCr if an event is detected.
  static hsa_status_t eventHandler(const hsa_amd_event_t *Event,
                                   void *PluginPtr) {
    if (Event->event_type != HSA_AMD_GPU_MEMORY_FAULT_EVENT)
      return HSA_STATUS_SUCCESS;

    SmallVector<std::string> Reasons;
    uint32_t ReasonsMask = Event->memory_fault.fault_reason_mask;
    if (ReasonsMask & HSA_AMD_MEMORY_FAULT_PAGE_NOT_PRESENT)
      Reasons.emplace_back("Page not present or supervisor privilege");
    if (ReasonsMask & HSA_AMD_MEMORY_FAULT_READ_ONLY)
      Reasons.emplace_back("Write access to a read-only page");
    if (ReasonsMask & HSA_AMD_MEMORY_FAULT_NX)
      Reasons.emplace_back("Execute access to a page marked NX");
    if (ReasonsMask & HSA_AMD_MEMORY_FAULT_HOST_ONLY)
      Reasons.emplace_back("GPU attempted access to a host only page");
    if (ReasonsMask & HSA_AMD_MEMORY_FAULT_DRAMECC)
      Reasons.emplace_back("DRAM ECC failure");
    if (ReasonsMask & HSA_AMD_MEMORY_FAULT_IMPRECISE)
      Reasons.emplace_back("Can't determine the exact fault address");
    if (ReasonsMask & HSA_AMD_MEMORY_FAULT_SRAMECC)
      Reasons.emplace_back("SRAM ECC failure (ie registers, no fault address)");
    if (ReasonsMask & HSA_AMD_MEMORY_FAULT_HANG)
      Reasons.emplace_back("GPU reset following unspecified hang");

    // If we do not know the reason, say so, otherwise remove the trailing comma
    // and space.
    if (Reasons.empty())
      Reasons.emplace_back("Unknown (" + std::to_string(ReasonsMask) + ")");

    uint32_t Node = -1;
    hsa_agent_get_info(Event->memory_fault.agent, HSA_AGENT_INFO_NODE, &Node);

    AMDGPUPluginTy &Plugin = *reinterpret_cast<AMDGPUPluginTy *>(PluginPtr);
    for (uint32_t I = 0, E = Plugin.getNumDevices();
         Node != uint32_t(-1) && I < E; ++I) {
      AMDGPUDeviceTy &AMDGPUDevice =
          reinterpret_cast<AMDGPUDeviceTy &>(Plugin.getDevice(I));
      auto KernelTraceInfoRecord =
          AMDGPUDevice.KernelLaunchTraces.getExclusiveAccessor();

      uint32_t DeviceNode = -1;
      if (auto Err =
              AMDGPUDevice.getDeviceAttr(HSA_AGENT_INFO_NODE, DeviceNode)) {
        consumeError(std::move(Err));
        continue;
      }
      if (DeviceNode != Node)
        continue;
      void *DevicePtr = (void *)Event->memory_fault.virtual_address;
      std::string S;
      llvm::raw_string_ostream OS(S);
      OS << llvm::format("memory access fault by GPU %" PRIu32
                         " (agent 0x%" PRIx64
                         ") at virtual address %p. Reasons: %s",
                         Node, Event->memory_fault.agent.handle,
                         (void *)Event->memory_fault.virtual_address,
                         llvm::join(Reasons, ", ").c_str());
      ErrorReporter::reportKernelTraces(AMDGPUDevice, *KernelTraceInfoRecord);
      ErrorReporter::reportMemoryAccessError(AMDGPUDevice, DevicePtr, S,
                                             /*Abort*/ true);
    }

    // Abort the execution since we do not recover from this error.
    FATAL_MESSAGE(1,
                  "memory access fault by GPU %" PRIu32 " (agent 0x%" PRIx64
                  ") at virtual address %p. Reasons: %s",
                  Node, Event->memory_fault.agent.handle,
                  (void *)Event->memory_fault.virtual_address,
                  llvm::join(Reasons, ", ").c_str());

    return HSA_STATUS_ERROR;
  }

  // TODO: This duplicates code that uses the target triple and features
  // to determine if XNACK is enabled. Merge into a single implementation
  // if possible (is this info available in ROCm 5.7? This might not apply
  // to trunk).
  bool IsXnackEnabled() const {
    bool hasSystemXnackEnabled = false;
    hsa_status_t HsaStatus = hsa_system_get_info(
        HSA_AMD_SYSTEM_INFO_XNACK_ENABLED, &hasSystemXnackEnabled);
    if (HsaStatus != HSA_STATUS_SUCCESS)
      return false;

    return hasSystemXnackEnabled;
  }

  /// Indicate whether the HSA runtime was correctly initialized. Even if there
  /// is no available devices this boolean will be true. It indicates whether
  /// we can safely call HSA functions (e.g., hsa_shut_down).
  bool Initialized;

  /// Arrays of the available GPU and CPU agents. These arrays of handles should
  /// not be here but in the AMDGPUDeviceTy structures directly. However, the
  /// HSA standard does not provide API functions to retirve agents directly,
  /// only iterating functions. We cache the agents here for convenience.
  llvm::SmallVector<hsa_agent_t> KernelAgents;

  /// The device representing all HSA host agents.
  AMDHostDeviceTy *HostDevice;
};

Error AMDGPUKernelTy::launchImpl(GenericDeviceTy &GenericDevice,
                                 uint32_t NumThreads[3], uint32_t NumBlocks[3],
                                 KernelArgsTy &KernelArgs,
                                 KernelLaunchParamsTy LaunchParams,
                                 AsyncInfoWrapperTy &AsyncInfoWrapper) const {
  if (ArgsSize != LaunchParams.Size &&
      ArgsSize > LaunchParams.Size + getImplicitArgsSize())
    return Plugin::error(ErrorCode::INVALID_ARGUMENT,
                         "invalid kernel arguments size");

  AMDGPUPluginTy &AMDGPUPlugin =
      static_cast<AMDGPUPluginTy &>(GenericDevice.Plugin);
  AMDHostDeviceTy &HostDevice = AMDGPUPlugin.getHostDevice();
  AMDGPUMemoryManagerTy &ArgsMemoryManager = HostDevice.getArgsMemoryManager();

  void *AllArgs = nullptr;
  if (auto Err = ArgsMemoryManager.allocate(ArgsSize, &AllArgs))
    return Err;

  // Account for user requested dynamic shared memory.
  uint32_t GroupSize = getGroupSize();
  if (uint32_t MaxDynCGroupMem = std::max(
          KernelArgs.DynCGroupMem, GenericDevice.getDynamicMemorySize())) {
    GroupSize += MaxDynCGroupMem;
  }

  uint64_t StackSize;
  if (auto Err = GenericDevice.getDeviceStackSize(StackSize))
    return Err;

  // Copy the explicit arguments.
  // TODO: We should expose the args memory manager alloc to the common part as
  // 	   alternative to copying them twice.
  if (LaunchParams.Size)
    std::memcpy(AllArgs, LaunchParams.Data, LaunchParams.Size);

  AMDGPUDeviceTy &AMDGPUDevice = static_cast<AMDGPUDeviceTy &>(GenericDevice);
  AMDGPUStreamTy *Stream = nullptr;
  if (auto Err = AMDGPUDevice.getStream(AsyncInfoWrapper, Stream))
    return Err;

  uint64_t ImplArgsOffset = utils::roundUp(
      LaunchParams.Size, alignof(hsa_utils::AMDGPUImplicitArgsTy));
  if (ArgsSize > ImplArgsOffset) {
    hsa_utils::AMDGPUImplicitArgsTy *ImplArgs =
        reinterpret_cast<hsa_utils::AMDGPUImplicitArgsTy *>(
            utils::advancePtr(AllArgs, ImplArgsOffset));

    DP("Setting fields of ImplicitArgs for COV5\n");
    // Set the COV5+ implicit arguments to the appropriate values if present.
    uint64_t ImplArgsSize = ArgsSize - ImplArgsOffset;
    std::memset(ImplArgs, 0, ImplArgsSize);

    using ImplArgsTy = hsa_utils::AMDGPUImplicitArgsTy;
    hsa_utils::initImplArg(ImplArgs, &ImplArgsTy::BlockCountX, ImplArgsSize,
                           NumBlocks[0]);
    hsa_utils::initImplArg(ImplArgs, &ImplArgsTy::BlockCountY, ImplArgsSize,
                           NumBlocks[1]);
    hsa_utils::initImplArg(ImplArgs, &ImplArgsTy::BlockCountZ, ImplArgsSize,
                           NumBlocks[2]);

    hsa_utils::initImplArg(ImplArgs, &ImplArgsTy::GroupSizeX, ImplArgsSize,
                           NumThreads[0]);
    hsa_utils::initImplArg(ImplArgs, &ImplArgsTy::GroupSizeY, ImplArgsSize,
                           NumThreads[1]);
    hsa_utils::initImplArg(ImplArgs, &ImplArgsTy::GroupSizeZ, ImplArgsSize,
                           NumThreads[2]);

    hsa_utils::initImplArg(ImplArgs, &ImplArgsTy::GridDims, ImplArgsSize,
                           NumBlocks[2] * NumThreads[2] > 1
                               ? 3
                               : 1 + (NumBlocks[1] * NumThreads[1] != 1));

    hsa_utils::initImplArg(ImplArgs, &ImplArgsTy::DynamicLdsSize, ImplArgsSize,
                           KernelArgs.DynCGroupMem);
  }

  // Get required OMPT-related data
  auto LocalOmptEventInfo = getOrNullOmptEventInfo(AsyncInfoWrapper);

  // Push the kernel launch into the stream.
  return Stream->pushKernelLaunch(*this, AllArgs, NumThreads, NumBlocks,
                                  GroupSize, static_cast<uint32_t>(StackSize),
                                  ArgsMemoryManager,
                                  std::move(LocalOmptEventInfo));
}

void AMDGPUKernelTy::printAMDOneLineKernelTrace(GenericDeviceTy &GenericDevice,
                                                KernelArgsTy &KernelArgs,
                                                uint32_t NumThreads[3],
                                                uint32_t NumBlocks[3],
                                                int64_t MultiDeviceLB,
                                                int64_t MultiDeviceUB) const {
  auto GroupSegmentSize = (*KernelInfo).GroupSegmentList;
  auto SGPRCount = (*KernelInfo).SGPRCount;
  auto VGPRCount = (*KernelInfo).VGPRCount;
  auto AGPRCount = (*KernelInfo).AGPRCount;
  auto SGPRSpillCount = (*KernelInfo).SGPRSpillCount;
  auto VGPRSpillCount = (*KernelInfo).VGPRSpillCount;
  // auto MaxFlatWorkgroupSize = (*KernelInfo).MaxFlatWorkgroupSize;

  if (GenericDevice.enableKernelDurationTracing()) {
    uint32_t LaunchId = GenericDevice.getAndIncrementLaunchId();
    setKernelLaunchId(LaunchId);

    // Print Launch Id after Device Id.
    fprintf(stderr,
            "DEVID: %2d LaunchId: %u SGN:%d ConstWGSize:%-4d args:%2d "
            "teamsXthrds:(%4uX%4d) "
            "reqd:(%4dX%4d) lds_usage:%uB sgpr_count:%u vgpr_count:%u "
            "agpr_count:%u "
            "sgpr_spill_count:%u vgpr_spill_count:%u tripcount:%lu rpc:%d "
            "md:%d md_LB:%ld md_UB:%ld Max Occupancy: %u Achieved Occupancy: "
            "%d%% n:%s\n",
            GenericDevice.getDeviceId(), LaunchId, getExecutionModeFlags(),
            ConstWGSize, KernelArgs.NumArgs, NumBlocks[0], NumThreads[0], 0, 0,
            GroupSegmentSize, SGPRCount, VGPRCount, AGPRCount, SGPRSpillCount,
            VGPRSpillCount, KernelArgs.Tripcount, HasRPC, isMultiDeviceKernel(),
            MultiDeviceLB, MultiDeviceUB, MaxOccupancy, AchievedOccupancy,
            getName());
  } else {

    // This line should print exactly as the one in the old plugin.
    fprintf(stderr,
            "DEVID: %2d SGN:%d ConstWGSize:%-4d args:%2d teamsXthrds:(%4uX%4d) "
            "reqd:(%4dX%4d) lds_usage:%uB sgpr_count:%u vgpr_count:%u "
            "agpr_count:%u "
            "sgpr_spill_count:%u vgpr_spill_count:%u tripcount:%lu rpc:%d "
            "md:%d md_LB:%ld md_UB:%ld Max Occupancy: %u Achieved Occupancy: "
            "%d%% n:%s\n",
            GenericDevice.getDeviceId(), getExecutionModeFlags(), ConstWGSize,
            KernelArgs.NumArgs, NumBlocks[0], NumThreads[0], 0, 0,
            GroupSegmentSize, SGPRCount, VGPRCount, AGPRCount, SGPRSpillCount,
            VGPRSpillCount, KernelArgs.Tripcount, HasRPC, isMultiDeviceKernel(),
            MultiDeviceLB, MultiDeviceUB, MaxOccupancy, AchievedOccupancy,
            getName());
  }
}

Error AMDGPUKernelTy::printLaunchInfoDetails(GenericDeviceTy &GenericDevice,
                                             KernelArgsTy &KernelArgs,
                                             uint32_t NumThreads[3],
                                             uint32_t NumBlocks[3],
                                             int64_t MultiDeviceLB,
                                             int64_t MultiDeviceUB) const {
  // When LIBOMPTARGET_KERNEL_TRACE is set, print the single-line kernel trace
  // info present in the old ASO plugin, and continue with the upstream 2-line
  // info, should LIBOMPTARGET_INFO be a meaningful value, otherwise return.
  if ((getInfoLevel() & OMP_INFOTYPE_AMD_KERNEL_TRACE) ||
      GenericDevice.enableKernelDurationTracing())
    printAMDOneLineKernelTrace(GenericDevice, KernelArgs, NumThreads, NumBlocks,
                               MultiDeviceLB, MultiDeviceUB);

  // Only do all this when the output is requested
  if (!(getInfoLevel() & OMP_INFOTYPE_PLUGIN_KERNEL))
    return Plugin::success();

  // We don't have data to print additional info, but no hard error
  if (!KernelInfo.has_value())
    return Plugin::success();

  // General Info
  auto NumGroups = NumBlocks;
  auto ThreadsPerGroup = NumThreads;

  // Kernel Arguments Info
  auto ArgNum = KernelArgs.NumArgs;
  auto LoopTripCount = KernelArgs.Tripcount;

  // Details for AMDGPU kernels (read from image)
  // https://www.llvm.org/docs/AMDGPUUsage.html#code-object-v4-metadata
  auto GroupSegmentSize = (*KernelInfo).GroupSegmentList;
  auto SGPRCount = (*KernelInfo).SGPRCount;
  auto VGPRCount = (*KernelInfo).VGPRCount;
  auto SGPRSpillCount = (*KernelInfo).SGPRSpillCount;
  auto VGPRSpillCount = (*KernelInfo).VGPRSpillCount;
  auto MaxFlatWorkgroupSize = (*KernelInfo).MaxFlatWorkgroupSize;

  // Prints additional launch info that contains the following.
  // Num Args: The number of kernel arguments
  // Teams x Thrds: The number of teams and the number of threads actually
  // running.
  // MaxFlatWorkgroupSize: Maximum flat work-group size supported by the
  // kernel in work-items
  // LDS Usage: Amount of bytes used in LDS storage
  // S/VGPR Count: the number of S/V GPRs occupied by the kernel
  // S/VGPR Spill Count: how many S/VGPRs are spilled by the kernel
  // Tripcount: loop tripcount for the kernel
  INFO(OMP_INFOTYPE_PLUGIN_KERNEL, GenericDevice.getDeviceId(),
       "#Args: %d Teams x Thrds: %4ux%4u (MaxFlatWorkGroupSize: %u) LDS "
       "Usage: %uB #SGPRs/VGPRs: %u/%u #SGPR/VGPR Spills: %u/%u Tripcount: "
       "%lu\n",
       ArgNum, NumGroups[0] * NumGroups[1] * NumGroups[2],
       ThreadsPerGroup[0] * ThreadsPerGroup[1] * ThreadsPerGroup[2],
       MaxFlatWorkgroupSize, GroupSegmentSize, SGPRCount, VGPRCount,
       SGPRSpillCount, VGPRSpillCount, LoopTripCount);

  return Plugin::success();
}

template <typename... ArgsTy>
static Error Plugin::check(int32_t Code, const char *ErrFmt, ArgsTy... Args) {
  hsa_status_t ResultCode = static_cast<hsa_status_t>(Code);
  if (ResultCode == HSA_STATUS_SUCCESS || ResultCode == HSA_STATUS_INFO_BREAK)
    return Plugin::success();

  const char *Desc = "unknown error";
  hsa_status_t Ret = hsa_status_string(ResultCode, &Desc);
  if (Ret != HSA_STATUS_SUCCESS)
    REPORT("Unrecognized " GETNAME(TARGET_NAME) " error code %d\n", Code);

  // TODO: Add more entries to this switch
  ErrorCode OffloadErrCode;
  switch (ResultCode) {
  case HSA_STATUS_ERROR_INVALID_SYMBOL_NAME:
    OffloadErrCode = ErrorCode::NOT_FOUND;
    break;
  case HSA_STATUS_ERROR_INVALID_CODE_OBJECT:
    OffloadErrCode = ErrorCode::INVALID_BINARY;
    break;
  default:
    OffloadErrCode = ErrorCode::UNKNOWN;
  }

  return Plugin::error(OffloadErrCode, ErrFmt, Args..., Desc);
}

void *AMDGPUMemoryManagerTy::allocate(size_t Size, void *HstPtr,
                                      TargetAllocTy Kind) {
  // Allocate memory from the pool.
  void *Ptr = nullptr;
  if (auto Err = MemoryPool->allocate(Size, &Ptr)) {
    consumeError(std::move(Err));
    return nullptr;
  }
  assert(Ptr && "Invalid pointer");

  // Get a list of agents that can access this memory pool.
  llvm::SmallVector<hsa_agent_t> Agents;
  llvm::copy_if(
      Plugin.getKernelAgents(), std::back_inserter(Agents),
      [&](hsa_agent_t Agent) { return MemoryPool->canAccess(Agent); });

  // Allow all valid kernel agents to access the allocation.
  if (auto Err = MemoryPool->enableAccess(Ptr, Size, Agents)) {
    REPORT("%s\n", toString(std::move(Err)).data());
    return nullptr;
  }
  return Ptr;
}

void *AMDGPUDeviceTy::allocate(size_t Size, void *, TargetAllocTy Kind) {
  if (Size == 0)
    return nullptr;

  // Find the correct memory pool.
  AMDGPUMemoryPoolTy *MemoryPool = nullptr;
  switch (Kind) {
  case TARGET_ALLOC_DEFAULT:
  case TARGET_ALLOC_DEVICE:
  case TARGET_ALLOC_DEVICE_NON_BLOCKING:
    MemoryPool = CoarseGrainedMemoryPools[0];
    break;
  case TARGET_ALLOC_HOST:
    MemoryPool = &HostDevice.getFineGrainedMemoryPool();
    break;
  case TARGET_ALLOC_SHARED:
    MemoryPool = &HostDevice.getFineGrainedMemoryPool();
    break;
  }

  if (Kind == TARGET_ALLOC_SHARED && IsEquippedWithGFX90A &&
      EnableGFX90ACoarseGrainSharedAlloc) {
    MemoryPool = CoarseGrainedMemoryPools[0];
  }

  if (!MemoryPool) {
    REPORT("No memory pool for the specified allocation kind\n");
    return nullptr;
  }

  // Allocate from the corresponding memory pool.
  void *Alloc = nullptr;
  if (Error Err = MemoryPool->allocate(Size, &Alloc)) {
    REPORT("%s\n", toString(std::move(Err)).data());
    return nullptr;
  }
  if (MemoryPool == CoarseGrainedMemoryPools[0] && IsEquippedWithGFX90A &&
      EnableGFX90ACoarseGrainUsmMaps) {
    // Need to register in the coarse grain usm map table
    // if not already registered.
    if (auto Err = setCoarseGrainMemoryImpl(Alloc, Size, /*set_attr=*/false)) {
      REPORT("%s\n", toString(std::move(Err)).data());
      return nullptr;
    }
  }

  if (Alloc && (Kind == TARGET_ALLOC_HOST || Kind == TARGET_ALLOC_SHARED ||
                OMPX_EnableDevice2DeviceMemAccess)) {
    // Get a list of agents that can access this memory pool. Inherently
    // necessary for host or shared allocations Also enabled for device memory
    // to allow device to device memcpy
    llvm::SmallVector<hsa_agent_t> Agents;
    llvm::copy_if(static_cast<AMDGPUPluginTy &>(Plugin).getKernelAgents(),
                  std::back_inserter(Agents), [&](hsa_agent_t Agent) {
                    return MemoryPool->canAccess(Agent);
                  });

    // Enable all valid kernel agents to access the buffer.
    if (auto Err = MemoryPool->enableAccess(Alloc, Size, Agents)) {
      REPORT("%s\n", toString(std::move(Err)).data());
      return nullptr;
    }
  }

  return Alloc;
}

#ifdef OMPT_SUPPORT
/// Casts and validated the OMPT-related info passed to the action function.
static OmptKernelTimingArgsAsyncTy *getOmptTimingsArgs(void *Data) {
  OmptKernelTimingArgsAsyncTy *Args =
      reinterpret_cast<OmptKernelTimingArgsAsyncTy *>(Data);
  assert(Args && "Invalid argument pointer");
  assert(Args->Device && "Invalid device");
  assert(Args->Signal && "Invalid signal");
  assert(Args->OmptEventInfo && "Invalid OMPT Async data (nullptr)");
  assert(Args->OmptEventInfo->TraceRecord && "Invalid Trace Record Pointer");
  return Args;
}

static std::pair<uint64_t, uint64_t>
getKernelStartAndEndTime(const OmptKernelTimingArgsAsyncTy *Args) {
  assert(Args->Device && "Invalid GenericDevice Pointer in OMPT profiling");
  assert(Args->Signal && "Invalid AMDGPUSignal Pointer in OMPT profiling");
  auto *AMDGPUDevice = reinterpret_cast<AMDGPUDeviceTy *>(Args->Device);
  hsa_amd_profiling_dispatch_time_t TimeRec{0, 0};
  hsa_status_t Status = hsa_amd_profiling_get_dispatch_time(
      AMDGPUDevice->getAgent(), Args->Signal->get(), &TimeRec);
  if (auto Err = Plugin::check(
          Status,
          "WARNING Could not retrieve kernel dispatch timestamps: %s")) {
    MESSAGE0(toString(std::move(Err)).data());
    if (AMDGPUDevice->useStrictSanityChecks())
      llvm_unreachable("User-requested hard stop on sanity check errors.");
  }

  uint64_t StartTime = TimeRec.start * Args->TicksToTime;
  uint64_t EndTime = TimeRec.end * Args->TicksToTime;

  return {StartTime, EndTime};
}

static std::pair<uint64_t, uint64_t>
getCopyStartAndEndTime(const OmptKernelTimingArgsAsyncTy *Args) {
  assert(Args->Device && "Invalid GenericDevice Pointer in OMPT profiling");
  assert(Args->Signal && "Invalid AMDGPUSignal Pointer in OMPT profiling");
  hsa_amd_profiling_async_copy_time_t TimeRec{0, 0};
  hsa_status_t Status =
      hsa_amd_profiling_get_async_copy_time(Args->Signal->get(), &TimeRec);
  if (auto Err = Plugin::check(
          Status, "WARNING Could not retrieve data-copy timestamps: %s")) {
    MESSAGE0(toString(std::move(Err)).data());
    auto *AMDGPUDevice = reinterpret_cast<AMDGPUDeviceTy *>(Args->Device);
    if (AMDGPUDevice->useStrictSanityChecks())
      llvm_unreachable("User-requested hard stop on sanity check errors.");
  }

  uint64_t StartTime = TimeRec.start * Args->TicksToTime;
  uint64_t EndTime = TimeRec.end * Args->TicksToTime;

  return {StartTime, EndTime};
}
#endif

void AMDGPUQueueTy::callbackError(hsa_status_t Status, hsa_queue_t *Source,
                                  void *Data) {
  auto &AMDGPUDevice = *reinterpret_cast<AMDGPUDeviceTy *>(Data);

  if (Status == HSA_STATUS_ERROR_EXCEPTION) {
    auto KernelTraceInfoRecord =
        AMDGPUDevice.KernelLaunchTraces.getExclusiveAccessor();
    std::function<bool(__tgt_async_info &)> AsyncInfoWrapperMatcher =
        [=](__tgt_async_info &AsyncInfo) {
          auto *Stream = reinterpret_cast<AMDGPUStreamTy *>(AsyncInfo.Queue);
          if (!Stream || !Stream->getQueue())
            return false;
          return Stream->getQueue()->Queue == Source;
        };
    ErrorReporter::reportTrapInKernel(AMDGPUDevice, *KernelTraceInfoRecord,
                                      AsyncInfoWrapperMatcher);
  }

  auto Err = Plugin::check(Status, "received error in queue %p: %s", Source);
  FATAL_MESSAGE(1, "%s", toString(std::move(Err)).data());
}

/// Compute the max kernel occupancy for AMD GPU
unsigned AMDGPUKernelTy::computeMaxOccupancy(GenericDeviceTy &Device) const {
  uint32_t GroupSegmentSize = (*KernelInfo).GroupSegmentList;
  uint32_t SGPRCount = (*KernelInfo).SGPRCount;
  uint32_t VGPRCount = (*KernelInfo).VGPRCount;
  uint32_t MaxFlatWorkgroupSize = (*KernelInfo).MaxFlatWorkgroupSize;

  // Default number of waves per EU
  unsigned MaxWavesPerEU = llvm::omp::amdgpu_arch::MaxWavesPerEU10;

  // Get GPU info
  AMDGPUDeviceTy &AMDDevice = static_cast<AMDGPUDeviceTy &>(Device);
  bool IsEquippedWithGFX90A = Device.hasGfx90aDevice();
  bool IsEquippedWithMI300 = AMDDevice.checkIfMI300Device();

  if (IsEquippedWithGFX90A || IsEquippedWithMI300) {
    MaxWavesPerEU = llvm::omp::amdgpu_arch::MaxWavesPerEU8;
  }

  unsigned Occupancy = INT_MAX;

  // Contraint on SGPR
  if (SGPRCount) {
    Occupancy = getOccupancyWithNumSGPRs(SGPRCount);
  }

  Occupancy = std::min(Occupancy, MaxWavesPerEU);

  // Constraint on VGPR
  // Follow the logic on the backend
  // Ref:
  // llvm-project/llvm/lib/Target/AMDGPU/Utils/AMDGPUBaseInfo.cpp:getNumWavesPerEUWithNumVGPRs
  if (VGPRCount) {
    unsigned WaveNumByVGPR =
        llvm::omp::amdgpu_arch::VGPRNumPerThread / VGPRCount;
    Occupancy = std::min(Occupancy, WaveNumByVGPR);
  }

  // Constraint on LDS
  if (GroupSegmentSize) {
    unsigned WaveNumByLDS = getOccupancyWithLDS(
        Device, GroupSegmentSize, MaxWavesPerEU, MaxFlatWorkgroupSize);
    Occupancy = std::min(Occupancy, WaveNumByLDS);
  } else {
    // If 0 LDS required by the kernel
    Occupancy = std::min(Occupancy, MaxWavesPerEU);
  }

  // Cache the value before return
  MaxOccupancy = Occupancy;

  return Occupancy;
}

/// Compute the achieved kernel occupancy for AMD GPU.
unsigned AMDGPUKernelTy::computeAchievedOccupancy(GenericDeviceTy &Device,
                                                  uint32_t numThreads,
                                                  uint64_t numTeams) const {
  // Check if max occupancy is available
  if (MaxOccupancy <= 0) {
    return 0;
  }

  // Default number of waves per EU.
  unsigned MaxWavesPerEU = llvm::omp::amdgpu_arch::MaxWavesPerEU10;

  // Get GPU info.
  AMDGPUDeviceTy &AMDDevice = static_cast<AMDGPUDeviceTy &>(Device);
  bool IsEquippedWithGFX90A = Device.hasGfx90aDevice();
  bool IsEquippedWithMI300 = AMDDevice.checkIfMI300Device();

  if (IsEquippedWithGFX90A || IsEquippedWithMI300) {
    MaxWavesPerEU = llvm::omp::amdgpu_arch::MaxWavesPerEU8;
  }

  // Get the max number of waves per CU.
  unsigned MaxNumWaves = MaxOccupancy * llvm::omp::amdgpu_arch::SIMDPerCU;
  // Get the number of waves from the kernel launch parameters.
  unsigned AchievedNumWaves =
      divideCeil(numThreads, AMDDevice.getWarpSize()) * numTeams;
  // Get the number of waves per CU.
  AchievedNumWaves = divideCeil(AchievedNumWaves, Device.getNumComputeUnits());
  // Get the min waves.
  AchievedNumWaves = std::min(MaxNumWaves, AchievedNumWaves);
  // Total number of wave slots each CU supports.
  unsigned TotalWaveSlotsPerCU =
      MaxWavesPerEU * llvm::omp::amdgpu_arch::SIMDPerCU;
  // Compute occupancy ratio representing in percentage.
  unsigned Occupancy = (AchievedNumWaves * 100) / TotalWaveSlotsPerCU;

  // Cache the result.
  AchievedOccupancy = Occupancy;

  return Occupancy;
}

} // namespace plugin
} // namespace target
} // namespace omp
} // namespace llvm

#ifdef OMPT_SUPPORT
namespace llvm::omp::target::plugin {

/// Enable/disable kernel profiling for the given device.
void setOmptQueueProfile(void *Device, int Enable) {
  reinterpret_cast<llvm::omp::target::plugin::AMDGPUDeviceTy *>(Device)
      ->setOmptQueueProfile(Enable);
}

} // namespace llvm::omp::target::plugin

/// Enable/disable kernel profiling for the given device.
void setGlobalOmptKernelProfile(void *Device, int Enable) {
  llvm::omp::target::plugin::setOmptQueueProfile(Device, Enable);
}

#endif

extern "C" {
llvm::omp::target::plugin::GenericPluginTy *createPlugin_amdgpu() {
  return new llvm::omp::target::plugin::AMDGPUPluginTy();
}
}<|MERGE_RESOLUTION|>--- conflicted
+++ resolved
@@ -4513,16 +4513,6 @@
 
   bool checkIfCoarseGrainMemoryNearOrAbove64GB() {
     for (AMDGPUMemoryPoolTy *Pool : AllMemoryPools) {
-<<<<<<< HEAD
-      if (Pool->isGlobal() && Pool->isCoarseGrained()) {
-	uint64_t Value;
-        hsa_status_t Status =
-            Pool->getAttrRaw(HSA_AMD_MEMORY_POOL_INFO_SIZE, Value);
-        if (Status != HSA_STATUS_SUCCESS) continue;
-	constexpr uint64_t Almost64Gig = 0xFF0000000;
-	if (Value >= Almost64Gig) return true;
-      }
-=======
       if (!Pool->isGlobal() || !Pool->isCoarseGrained())
         continue;
       uint64_t Value;
@@ -4533,31 +4523,11 @@
       constexpr uint64_t Almost64Gig = 0xFF0000000;
       if (Value >= Almost64Gig)
         return true;
->>>>>>> 7694856f
     }
     return false; // CoarseGrain pool w/ 64GB or more capacity not found
   }
 
   size_t getMemoryManagerSizeThreshold() override {
-<<<<<<< HEAD
-    // TODO: check performance on lower memory capacity GPU
-    // for lowering the threshold from 64GB.
-    if (checkIfCoarseGrainMemoryNearOrAbove64GB()) {
-      // Set GenericDeviceTy::MemoryManager's Threshold to ~2GB,
-      // used if not set by LIBOMPTARGET_MEMORY_MANAGER_THRESHOLD
-      // ENV var. This MemoryManager is used for
-      // omp_target_alloc(), OpenMP (non-usm) map clause, etc.
-      //
-      // TODO 1: Fine tune to lower the threshold closer to 1GB.
-      // TODO 2: HSA-level memory manager on the user-side such that
-      // memory management is shared with HIP and OpenCL.
-      //
-      // If this value needs to go above UINT_MAX, consider
-      // adding sizeof(size_t) check to avoid unpleasant truncation
-      // surprises where size_t is still 32bit.
-      constexpr size_t Almost3Gig = 3000000000u;
-      return Almost3Gig;
-=======
     // Targeting high memory capacity GPUs such as
     // data center GPUs.
     if (checkIfCoarseGrainMemoryNearOrAbove64GB()) {
@@ -4571,12 +4541,10 @@
       // a common level (e.g, user side of HSA) between OpenMP and HIP
       // but that feature does not exist (yet).
       return 3ul * 1024 * 1024 * 1024 /* 3 GiB */;
->>>>>>> 7694856f
     }
     return 0;
   }
 
-<<<<<<< HEAD
   /// Determines if
   /// - Coarse graining upon USM map on MI200 needs to be enabled.
   void specialBehaviorHandling() {
@@ -4621,8 +4589,6 @@
     return "UNKNOWN";
   }
 
-=======
->>>>>>> 7694856f
   /// Envar for controlling the number of HSA queues per device. High number of
   /// queues may degrade performance.
   UInt32Envar OMPX_NumQueues;
