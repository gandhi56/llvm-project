//===----RTLs/amdgpu/src/rtl.cpp - Target RTLs Implementation ----- C++ -*-===//
//
// Part of the LLVM Project, under the Apache License v2.0 with LLVM Exceptions.
// See https://llvm.org/LICENSE.txt for license information.
// SPDX-License-Identifier: Apache-2.0 WITH LLVM-exception
//
//===----------------------------------------------------------------------===//
//
// RTL NextGen for AMDGPU machine
//
//===----------------------------------------------------------------------===//

#include <atomic>
#include <cassert>
#include <cstddef>
#include <cstdint>
#include <deque>
#include <memory>
#include <functional>
#include <mutex>
#include <string>
#include <sys/time.h>
#include <system_error>
#include <type_traits>
#include <unistd.h>
#include <unordered_map>
#include <variant>

#include "ErrorReporting.h"
#include "OpenMP/OMPT/Interface.h"
#include "OpenMP/OMPT/OmptCommonDefs.h"
#include "Shared/APITypes.h"
#include "Shared/Debug.h"
#include "Shared/Environment.h"
#include "Shared/RefCnt.h"
#include "Shared/Utils.h"
#include "Utils/ELF.h"

#include "GlobalHandler.h"
#include "OpenMP/OMPT/Callback.h"
#include "PluginInterface.h"
#include "UtilitiesRTL.h"
#include "omptarget.h"

#include "print_tracing.h"

#include "memtype.h"

#include "llvm/ADT/SmallString.h"
#include "llvm/ADT/SmallVector.h"
#include "llvm/ADT/StringRef.h"
#include "llvm/BinaryFormat/ELF.h"
#include "llvm/Frontend/OpenMP/OMPConstants.h"
#include "llvm/Frontend/OpenMP/OMPGridValues.h"
#include "llvm/Support/Error.h"
#include "llvm/Support/FileOutputBuffer.h"
#include "llvm/Support/FileSystem.h"
#include "llvm/Support/MemoryBuffer.h"
#include "llvm/Support/Program.h"
#include "llvm/Support/Signals.h"
#include "llvm/Support/raw_ostream.h"

#if !defined(__BYTE_ORDER__) || !defined(__ORDER_LITTLE_ENDIAN__) ||           \
    !defined(__ORDER_BIG_ENDIAN__)
#error "Missing preprocessor definitions for endianness detection."
#endif

// The HSA headers require these definitions.
#if defined(__BYTE_ORDER__) && (__BYTE_ORDER__ == __ORDER_LITTLE_ENDIAN__)
#define LITTLEENDIAN_CPU
#elif defined(__BYTE_ORDER__) && (__BYTE_ORDER__ == __ORDER_BIG_ENDIAN__)
#define BIGENDIAN_CPU
#endif

#if defined(__has_include)
#if __has_include("hsa.h")
#include "hsa.h"
#include "hsa_ext_amd.h"
#elif __has_include("hsa/hsa.h")
#include "hsa/hsa.h"
#include "hsa/hsa_ext_amd.h"
#endif
#else
#include "hsa/hsa.h"
#include "hsa/hsa_ext_amd.h"
#endif

using namespace llvm::omp::target;
using namespace llvm::omp::xteam_red;

// AMDGPU-specific, so not using the common ones from the device independent
// includes.
#ifdef OMPT_SUPPORT
#define OMPT_IF_TRACING_OR_ENV_VAR_ENABLED(stmts)                              \
  do {                                                                         \
    if (llvm::omp::target::ompt::TracingActive || OMPX_EnableQueueProfiling) { \
      stmts                                                                    \
    }                                                                          \
  } while (0)
#else
#define OMPT_IF_TRACING_OR_ENV_VAR_ENABLED(stmts)                              \
  do {                                                                         \
    if (OMPX_EnableQueueProfiling) {                                           \
      stmts                                                                    \
    }                                                                          \
  } while (0)
#endif

double setTicksToTime() {
  uint64_t TicksFrequency = 1;
  double TicksToTime = 1.0;

  hsa_status_t Status =
      hsa_system_get_info(HSA_SYSTEM_INFO_TIMESTAMP_FREQUENCY, &TicksFrequency);
  if (Status == HSA_STATUS_SUCCESS)
    TicksToTime = (double)1e9 / (double)TicksFrequency;
  else
    DP("Error calling hsa_system_get_info for timestamp frequency\n");

  return TicksToTime;
}

#ifdef OMPT_SUPPORT
#include "OmptDeviceTracing.h"
#include <omp-tools.h>

extern void ompt::setOmptHostToDeviceRate(double Slope, double Offset);

/// HSA system clock frequency
double TicksToTime = 1.0;

/// Forward declare
namespace llvm {
namespace omp {
namespace target {
namespace plugin {

struct AMDGPUSignalTy;
/// Use to transport information to OMPT timing functions.
struct OmptKernelTimingArgsAsyncTy {
  hsa_agent_t Agent;
  AMDGPUSignalTy *Signal;
  double TicksToTime;
  std::unique_ptr<ompt::OmptEventInfoTy> OmptEventInfo;
};

/// Get OmptKernelTimingArgsAsyncTy from the void * used in the action
/// functions.
static OmptKernelTimingArgsAsyncTy *getOmptTimingsArgs(void *Data);

/// Returns the pair of <start, end> time for a kernel
static std::pair<uint64_t, uint64_t>
getKernelStartAndEndTime(const OmptKernelTimingArgsAsyncTy *Args);

/// Returns the pair of <start, end> time for a data transfer
static std::pair<uint64_t, uint64_t>
getCopyStartAndEndTime(const OmptKernelTimingArgsAsyncTy *Args);

/// Obtain the timing info and call the RegionInterface callback for the
/// asynchronous trace records.
static Error timeDataTransferInNsAsync(void *Data) {
  auto Args = getOmptTimingsArgs(Data);

  auto [Start, End] = getCopyStartAndEndTime(Args);

  auto OmptEventInfo = *Args->OmptEventInfo.get();
  llvm::omp::target::ompt::RegionInterface.stopTargetDataMovementTraceAsync(
      OmptEventInfo.TraceRecord, Start, End);

  return Plugin::success();
}

/// Print out some debug info for the OmptEventInfoTy
static void printOmptEventInfoTy(ompt::OmptEventInfoTy &OmptEventInfo) {
  DP("OMPT-Async Trace Info (%p): NumTeams %lu, TR %p, \n", &OmptEventInfo,
     OmptEventInfo.NumTeams, OmptEventInfo.TraceRecord);
}

/// Returns a pointer to an OmptEventInfoTy object to be used for OMPT tracing
/// or nullptr. It is the caller's duty to free the returned pointer when no
/// longer needed.
static std::unique_ptr<ompt::OmptEventInfoTy>
getOrNullOmptEventInfo(AsyncInfoWrapperTy &AsyncInfoWrapper) {
  __tgt_async_info *AI = AsyncInfoWrapper;
  if (!AI || !AI->OmptEventInfo)
    return nullptr;

  // We need to copy the content of the OmptEventInfo object to persist it
  // between multiple async operations.
  auto LocalOmptEventInfo =
      std::make_unique<ompt::OmptEventInfoTy>(*AI->OmptEventInfo);
  printOmptEventInfoTy(*AI->OmptEventInfo);
  printOmptEventInfoTy(*LocalOmptEventInfo);
  return LocalOmptEventInfo;
}

} // namespace plugin
} // namespace target
} // namespace omp
} // namespace llvm

/// Enable/disable async copy profiling.
void setOmptAsyncCopyProfile(bool Enable) {
  hsa_status_t Status = hsa_amd_profiling_async_copy_enable(Enable);
  if (Status != HSA_STATUS_SUCCESS)
    DP("Error enabling async copy profiling\n");
}

/// Compute system timestamp conversion factor, modeled after ROCclr.
void setOmptTicksToTime() { TicksToTime = setTicksToTime(); }

/// Get the current HSA-based device timestamp.
uint64_t getSystemTimestampInNs() {
  uint64_t TimeStamp = 0;
  hsa_status_t Status =
      hsa_system_get_info(HSA_SYSTEM_INFO_TIMESTAMP, &TimeStamp);
  if (Status != HSA_STATUS_SUCCESS)
    DP("Error calling hsa_system_get_info for timestamp\n");
  return TimeStamp * TicksToTime;
}

/// @brief Helper to get the host time
/// @return  CLOCK_REALTIME seconds as double
static double getTimeOfDay() {
  double TimeVal = .0;
  struct timeval tval;
  int rc = gettimeofday(&tval, NULL);
  if (rc) {
    // XXX: Error case: What to do?
  } else {
    TimeVal = static_cast<double>(tval.tv_sec) +
              1.0E-06 * static_cast<double>(tval.tv_usec);
  }
  return TimeVal;
}

/// Get the first timepoints on host and device.
void startH2DTimeRate(double *HTime, uint64_t *DTime) {
  *HTime = getTimeOfDay();
  *DTime = getSystemTimestampInNs();
}

/// Get the second timepoints on host and device and compute the rate
/// required for translating device time to host time.
void completeH2DTimeRate(double HostRef1, uint64_t DeviceRef1) {
  double HostRef2 = getTimeOfDay();
  uint64_t DeviceRef2 = getSystemTimestampInNs();
  // Assume host (h) timing is related to device (d) timing as
  // h = m.d + o, where m is the slope and o is the offset.
  // Calculate slope and offset from the two host and device timepoints.
  double HostDiff = HostRef2 - HostRef1;
  uint64_t DeviceDiff = DeviceRef2 - DeviceRef1;
  double Slope = DeviceDiff != 0 ? (HostDiff / DeviceDiff) : HostDiff;
  double Offset = HostRef1 - Slope * DeviceRef1;
  ompt::setOmptHostToDeviceRate(Slope, Offset);
  DP("Translate time Slope: %f Offset: %f\n", Slope, Offset);
}

#else // OMPT_SUPPORT
namespace llvm::omp::target::ompt {
struct OmptEventInfoTy {};
} // namespace llvm::omp::target::ompt
namespace llvm::omp::target::plugin {
static std::unique_ptr<ompt::OmptEventInfoTy>
getOrNullOmptEventInfo(AsyncInfoWrapperTy &AsyncInfoWrapper) {
  return nullptr;
}
} // namespace llvm::omp::target::plugin
#endif

namespace llvm {
namespace omp {
namespace target {
namespace plugin {

/// Forward declarations for all specialized data structures.
struct AMDGPUKernelTy;
struct AMDGPUDeviceTy;
struct AMDGPUPluginTy;
struct AMDGPUStreamTy;
struct AMDGPUEventTy;
struct AMDGPUStreamManagerTy;
struct AMDGPUEventManagerTy;
struct AMDGPUDeviceImageTy;
struct AMDGPUMemoryManagerTy;
struct AMDGPUMemoryPoolTy;

namespace hsa_utils {

/// Iterate elements using an HSA iterate function. Do not use this function
/// directly but the specialized ones below instead.
template <typename ElemTy, typename IterFuncTy, typename CallbackTy>
hsa_status_t iterate(IterFuncTy Func, CallbackTy Cb) {
  auto L = [](ElemTy Elem, void *Data) -> hsa_status_t {
    CallbackTy *Unwrapped = static_cast<CallbackTy *>(Data);
    return (*Unwrapped)(Elem);
  };
  return Func(L, static_cast<void *>(&Cb));
}

/// Iterate elements using an HSA iterate function passing a parameter. Do not
/// use this function directly but the specialized ones below instead.
template <typename ElemTy, typename IterFuncTy, typename IterFuncArgTy,
          typename CallbackTy>
hsa_status_t iterate(IterFuncTy Func, IterFuncArgTy FuncArg, CallbackTy Cb) {
  auto L = [](ElemTy Elem, void *Data) -> hsa_status_t {
    CallbackTy *Unwrapped = static_cast<CallbackTy *>(Data);
    return (*Unwrapped)(Elem);
  };
  return Func(FuncArg, L, static_cast<void *>(&Cb));
}

/// Iterate elements using an HSA iterate function passing a parameter. Do not
/// use this function directly but the specialized ones below instead.
template <typename Elem1Ty, typename Elem2Ty, typename IterFuncTy,
          typename IterFuncArgTy, typename CallbackTy>
hsa_status_t iterate(IterFuncTy Func, IterFuncArgTy FuncArg, CallbackTy Cb) {
  auto L = [](Elem1Ty Elem1, Elem2Ty Elem2, void *Data) -> hsa_status_t {
    CallbackTy *Unwrapped = static_cast<CallbackTy *>(Data);
    return (*Unwrapped)(Elem1, Elem2);
  };
  return Func(FuncArg, L, static_cast<void *>(&Cb));
}

/// Iterate agents.
template <typename CallbackTy> Error iterateAgents(CallbackTy Callback) {
  hsa_status_t Status = iterate<hsa_agent_t>(hsa_iterate_agents, Callback);
  return Plugin::check(Status, "Error in hsa_iterate_agents: %s");
}

/// Iterate ISAs of an agent.
template <typename CallbackTy>
Error iterateAgentISAs(hsa_agent_t Agent, CallbackTy Cb) {
  hsa_status_t Status = iterate<hsa_isa_t>(hsa_agent_iterate_isas, Agent, Cb);
  return Plugin::check(Status, "Error in hsa_agent_iterate_isas: %s");
}

/// Iterate memory pools of an agent.
template <typename CallbackTy>
Error iterateAgentMemoryPools(hsa_agent_t Agent, CallbackTy Cb) {
  hsa_status_t Status = iterate<hsa_amd_memory_pool_t>(
      hsa_amd_agent_iterate_memory_pools, Agent, Cb);
  return Plugin::check(Status,
                       "Error in hsa_amd_agent_iterate_memory_pools: %s");
}

/// Dispatches an asynchronous memory copy.
/// Enables different SDMA engines for the dispatch in a round-robin fashion.
Error asyncMemCopy(bool UseMultipleSdmaEngines, void *Dst, hsa_agent_t DstAgent,
                   const void *Src, hsa_agent_t SrcAgent, size_t Size,
                   uint32_t NumDepSignals, const hsa_signal_t *DepSignals,
                   hsa_signal_t CompletionSignal) {
  if (!UseMultipleSdmaEngines) {
    hsa_status_t S =
        hsa_amd_memory_async_copy(Dst, DstAgent, Src, SrcAgent, Size,
                                  NumDepSignals, DepSignals, CompletionSignal);
    return Plugin::check(S, "Error in hsa_amd_memory_async_copy: %s");
  }

// This solution is probably not the best
#if !(HSA_AMD_INTERFACE_VERSION_MAJOR >= 1 &&                                  \
      HSA_AMD_INTERFACE_VERSION_MINOR >= 2)
  return Plugin::error("Async copy on selected SDMA requires ROCm 5.7");
#else
  static std::atomic<int> SdmaEngine{1};

  // This atomics solution is probably not the best, but should be sufficient
  // for now.
  // In a worst case scenario, in which threads read the same value, they will
  // dispatch to the same SDMA engine. This may result in sub-optimal
  // performance. However, I think the possibility to be fairly low.
  int LocalSdmaEngine = SdmaEngine.load(std::memory_order_acquire);
  DP("Running Async Copy on SDMA Engine: %i\n", LocalSdmaEngine);
  // This call is only avail in ROCm >= 5.7
  hsa_status_t S = hsa_amd_memory_async_copy_on_engine(
      Dst, DstAgent, Src, SrcAgent, Size, NumDepSignals, DepSignals,
      CompletionSignal, (hsa_amd_sdma_engine_id_t)LocalSdmaEngine,
      /*force_copy_on_sdma=*/true);
  // Increment to use one of two SDMA engines: 0x1, 0x2
  LocalSdmaEngine = (LocalSdmaEngine << 1) % 3;
  SdmaEngine.store(LocalSdmaEngine, std::memory_order_relaxed);

  return Plugin::check(S, "Error in hsa_amd_memory_async_copy_on_engine: %s");
#endif
}

Error getTargetTripleAndFeatures(hsa_agent_t Agent,
                                 SmallVector<SmallString<32>> &Targets) {
  auto Err = hsa_utils::iterateAgentISAs(Agent, [&](hsa_isa_t ISA) {
    uint32_t Length;
    hsa_status_t Status;
    Status = hsa_isa_get_info_alt(ISA, HSA_ISA_INFO_NAME_LENGTH, &Length);
    if (Status != HSA_STATUS_SUCCESS)
      return Status;

    llvm::SmallVector<char> ISAName(Length);
    Status = hsa_isa_get_info_alt(ISA, HSA_ISA_INFO_NAME, ISAName.begin());
    if (Status != HSA_STATUS_SUCCESS)
      return Status;

    llvm::StringRef TripleTarget(ISAName.begin(), Length);
    if (TripleTarget.consume_front("amdgcn-amd-amdhsa")) {
      auto Target = TripleTarget.ltrim('-').rtrim('\0');
      Targets.push_back(Target);
    }
    return HSA_STATUS_SUCCESS;
  });
  return Err;
}

} // namespace hsa_utils

/// Utility class representing generic resource references to AMDGPU resources.
template <typename ResourceTy>
struct AMDGPUResourceRef : public GenericDeviceResourceRef {
  /// The underlying handle type for resources.
  using HandleTy = ResourceTy *;

  /// Create an empty reference to an invalid resource.
  AMDGPUResourceRef() : Resource(nullptr) {}

  /// Create a reference to an existing resource.
  AMDGPUResourceRef(HandleTy Resource) : Resource(Resource) {}

  virtual ~AMDGPUResourceRef() {}

  /// Create a new resource and save the reference. The reference must be empty
  /// before calling to this function.
  Error create(GenericDeviceTy &Device) override;

  /// Destroy the referenced resource and invalidate the reference. The
  /// reference must be to a valid resource before calling to this function.
  Error destroy(GenericDeviceTy &Device) override {
    if (!Resource)
      return Plugin::error("Destroying an invalid resource");

    if (auto Err = Resource->deinit())
      return Err;

    delete Resource;

    Resource = nullptr;
    return Plugin::success();
  }

  /// Get the underlying resource handle.
  operator HandleTy() const { return Resource; }

private:
  /// The handle to the actual resource.
  HandleTy Resource;
};

/// Class holding an HSA memory pool.
struct AMDGPUMemoryPoolTy {
  /// Create a memory pool from an HSA memory pool.
  AMDGPUMemoryPoolTy(hsa_amd_memory_pool_t MemoryPool)
      : MemoryPool(MemoryPool), GlobalFlags(0) {}

  /// Initialize the memory pool retrieving its properties.
  Error init() {
    if (auto Err = getAttr(HSA_AMD_MEMORY_POOL_INFO_SEGMENT, Segment))
      return Err;

    if (auto Err = getAttr(HSA_AMD_MEMORY_POOL_INFO_GLOBAL_FLAGS, GlobalFlags))
      return Err;

    return Plugin::success();
  }

  /// Getter of the HSA memory pool.
  hsa_amd_memory_pool_t get() const { return MemoryPool; }

  /// Indicate the segment which belongs to.
  bool isGlobal() const { return (Segment == HSA_AMD_SEGMENT_GLOBAL); }
  bool isReadOnly() const { return (Segment == HSA_AMD_SEGMENT_READONLY); }
  bool isPrivate() const { return (Segment == HSA_AMD_SEGMENT_PRIVATE); }
  bool isGroup() const { return (Segment == HSA_AMD_SEGMENT_GROUP); }

  /// Indicate if it is fine-grained memory. Valid only for global.
  bool isFineGrained() const {
    assert(isGlobal() && "Not global memory");
    return (GlobalFlags & HSA_AMD_MEMORY_POOL_GLOBAL_FLAG_FINE_GRAINED);
  }

  /// Indicate if it is coarse-grained memory. Valid only for global.
  bool isCoarseGrained() const {
    assert(isGlobal() && "Not global memory");
    return (GlobalFlags & HSA_AMD_MEMORY_POOL_GLOBAL_FLAG_COARSE_GRAINED);
  }

  /// Indicate if it supports storing kernel arguments. Valid only for global.
  bool supportsKernelArgs() const {
    assert(isGlobal() && "Not global memory");
    return (GlobalFlags & HSA_AMD_MEMORY_POOL_GLOBAL_FLAG_KERNARG_INIT);
  }

  /// Allocate memory on the memory pool.
  Error allocate(size_t Size, void **PtrStorage) {
    hsa_status_t Status =
        hsa_amd_memory_pool_allocate(MemoryPool, Size, 0, PtrStorage);
    return Plugin::check(Status, "Error in hsa_amd_memory_pool_allocate: %s");
  }

  /// Return memory to the memory pool.
  Error deallocate(void *Ptr) {
    hsa_status_t Status = hsa_amd_memory_pool_free(Ptr);
    return Plugin::check(Status, "Error in hsa_amd_memory_pool_free: %s");
  }

  /// Returns if the \p Agent can access the memory pool.
  bool canAccess(hsa_agent_t Agent) {
    hsa_amd_memory_pool_access_t Access;
    if (hsa_amd_agent_memory_pool_get_info(
            Agent, MemoryPool, HSA_AMD_AGENT_MEMORY_POOL_INFO_ACCESS, &Access))
      return false;
    return Access != HSA_AMD_MEMORY_POOL_ACCESS_NEVER_ALLOWED;
  }

  /// Allow the device to access a specific allocation.
  Error enableAccess(void *Ptr, int64_t Size,
                     const llvm::SmallVector<hsa_agent_t> &Agents) const {
#ifdef OMPTARGET_DEBUG
    for (hsa_agent_t Agent : Agents) {
      hsa_amd_memory_pool_access_t Access;
      if (auto Err =
              getAttr(Agent, HSA_AMD_AGENT_MEMORY_POOL_INFO_ACCESS, Access))
        return Err;

      // The agent is not allowed to access the memory pool in any case. Do not
      // continue because otherwise it result in undefined behavior.
      if (Access == HSA_AMD_MEMORY_POOL_ACCESS_NEVER_ALLOWED)
        return Plugin::error("An agent is not allowed to access a memory pool");
    }
#endif

    // We can access but it is disabled by default. Enable the access then.
    hsa_status_t Status =
        hsa_amd_agents_allow_access(Agents.size(), Agents.data(), nullptr, Ptr);
    return Plugin::check(Status, "Error in hsa_amd_agents_allow_access: %s");
  }

  Error zeroInitializeMemory(void *Ptr, size_t Size) {
    uint64_t Rounded = sizeof(uint32_t) * ((Size + 3) / sizeof(uint32_t));
    hsa_status_t Status =
        hsa_amd_memory_fill(Ptr, 0, Rounded / sizeof(uint32_t));
    return Plugin::check(Status, "Error in hsa_amd_memory_fill: %s");
  }

  /// Get attribute from the memory pool.
  template <typename Ty>
  Error getAttr(hsa_amd_memory_pool_info_t Kind, Ty &Value) const {
    hsa_status_t Status;
    Status = hsa_amd_memory_pool_get_info(MemoryPool, Kind, &Value);
    return Plugin::check(Status, "Error in hsa_amd_memory_pool_get_info: %s");
  }

  template <typename Ty>
  hsa_status_t getAttrRaw(hsa_amd_memory_pool_info_t Kind, Ty &Value) const {
    return hsa_amd_memory_pool_get_info(MemoryPool, Kind, &Value);
  }

  /// Get attribute from the memory pool relating to an agent.
  template <typename Ty>
  Error getAttr(hsa_agent_t Agent, hsa_amd_agent_memory_pool_info_t Kind,
                Ty &Value) const {
    hsa_status_t Status;
    Status =
        hsa_amd_agent_memory_pool_get_info(Agent, MemoryPool, Kind, &Value);
    return Plugin::check(Status,
                         "Error in hsa_amd_agent_memory_pool_get_info: %s");
  }

private:
  /// The HSA memory pool.
  hsa_amd_memory_pool_t MemoryPool;

  /// The segment where the memory pool belongs to.
  hsa_amd_segment_t Segment;

  /// The global flags of memory pool. Only valid if the memory pool belongs to
  /// the global segment.
  uint32_t GlobalFlags;
};

/// Class that implements a memory manager that gets memory from a specific
/// memory pool.
struct AMDGPUMemoryManagerTy : public DeviceAllocatorTy {

  /// Create an empty memory manager.
  AMDGPUMemoryManagerTy(AMDGPUPluginTy &Plugin)
      : Plugin(Plugin), MemoryPool(nullptr), MemoryManager(nullptr),
        OMPX_AMDMemoryMgrThreshold("OMPX_AMD_MEMORY_MANAGER_THRESHOLD_EXP_2",
                                   30) {}

  /// Initialize the memory manager from a memory pool.
  Error init(AMDGPUMemoryPoolTy &MemoryPool) {
    // Sanity check to ensure user input will not overflow the variable.
    if (OMPX_AMDMemoryMgrThreshold > sizeof(size_t) * CHAR_BIT - 1) {
      // if user input is too large, trim it down to the upper limit of size_t.
      OMPX_AMDMemoryMgrThreshold = sizeof(size_t) * CHAR_BIT - 1;
      DP("User input for AMDGPUMemoryManager threshhold is too larget and was "
         "trimmed to: %u\n",
         OMPX_AMDMemoryMgrThreshold.get());
    }
    const size_t Threshold = 1UL << OMPX_AMDMemoryMgrThreshold;
    DP("AMDGPUMemoryManager threshhold was set to: %zu B\n", Threshold);
    this->MemoryManager = new MemoryManagerTy(*this, Threshold);
    this->MemoryPool = &MemoryPool;
    return Plugin::success();
  }

  /// Deinitialize the memory manager and free its allocations.
  Error deinit() {
    assert(MemoryManager && "Invalid memory manager");

    // Delete and invalidate the memory manager. At this point, the memory
    // manager will deallocate all its allocations.
    delete MemoryManager;
    MemoryManager = nullptr;

    return Plugin::success();
  }

  /// Reuse or allocate memory through the memory manager.
  Error allocate(size_t Size, void **PtrStorage) {
    assert(MemoryManager && "Invalid memory manager");
    assert(PtrStorage && "Invalid pointer storage");

    *PtrStorage = MemoryManager->allocate(Size, nullptr);
    if (*PtrStorage == nullptr)
      return Plugin::error("Failure to allocate from AMDGPU memory manager");

    return Plugin::success();
  }

  /// Release an allocation to be reused.
  Error deallocate(void *Ptr) {
    assert(Ptr && "Invalid pointer");

    if (MemoryManager->free(Ptr))
      return Plugin::error("Failure to deallocate from AMDGPU memory manager");

    return Plugin::success();
  }

private:
  /// Allocation callback that will be called once the memory manager does not
  /// have more previously allocated buffers.
  void *allocate(size_t Size, void *HstPtr, TargetAllocTy Kind) override;

  /// Deallocation callback that will be called by the memory manager.
  int free(void *TgtPtr, TargetAllocTy Kind) override {
    if (auto Err = MemoryPool->deallocate(TgtPtr)) {
      consumeError(std::move(Err));
      return OFFLOAD_FAIL;
    }
    return OFFLOAD_SUCCESS;
  }

  /// The underlying plugin that owns this memory manager.
  AMDGPUPluginTy &Plugin;

  /// The memory pool used to allocate memory.
  AMDGPUMemoryPoolTy *MemoryPool;

  /// Reference to the actual memory manager.
  MemoryManagerTy *MemoryManager;

  /// Set the threshold for the size of the allocated memory
  /// that will be handled by AMDGPUMemoryMangerTy. The input
  /// value should be the exponent in the expression (2^n).
  /// e.g input 10 => 2 ^ 10 = 1KB
  UInt32Envar OMPX_AMDMemoryMgrThreshold;
};

/// Class implementing the AMDGPU device images' properties.
struct AMDGPUDeviceImageTy : public DeviceImageTy {
  /// Create the AMDGPU image with the id and the target image pointer.
  AMDGPUDeviceImageTy(int32_t ImageId, GenericDeviceTy &Device,
                      const __tgt_device_image *TgtImage)
      : DeviceImageTy(ImageId, Device, TgtImage) {}

  /// Prepare and load the executable corresponding to the image.
  Error loadExecutable(const AMDGPUDeviceTy &Device);

  /// Unload the executable.
  Error unloadExecutable() {
    hsa_status_t Status = hsa_executable_destroy(Executable);
    return Plugin::check(Status, "Error in hsa_executable_destroy: %s");
  }

  /// Get the executable.
  hsa_executable_t getExecutable() const { return Executable; }

  /// Get to Code Object Version of the ELF
  uint16_t getELFABIVersion() const { return ELFABIVersion; }

  /// Find an HSA device symbol by its name on the executable.
  Expected<hsa_executable_symbol_t>
  findDeviceSymbol(GenericDeviceTy &Device, StringRef SymbolName) const;

  /// Get additional info for kernel, e.g., register spill counts
  std::optional<offloading::amdgpu::AMDGPUKernelMetaData>
  getKernelInfo(StringRef Identifier) const {
    auto It = KernelInfoMap.find(Identifier);

    if (It == KernelInfoMap.end())
      return {};

    return It->second;
  }

  /// Does device image contain Symbol
  bool hasDeviceSymbol(GenericDeviceTy &Device, StringRef SymbolName) const;

private:
  /// The executable loaded on the agent.
  hsa_executable_t Executable;
#if SANITIZER_AMDGPU
  hsa_code_object_reader_t CodeObjectReader;
#endif
  StringMap<offloading::amdgpu::AMDGPUKernelMetaData> KernelInfoMap;
  uint16_t ELFABIVersion;
};

/// Class implementing the AMDGPU kernel functionalities which derives from the
/// generic kernel class.
struct AMDGPUKernelTy : public GenericKernelTy {
  /// Create an AMDGPU kernel with a name and an execution mode.
  AMDGPUKernelTy(const char *Name, GenericGlobalHandlerTy &Handler)
      : GenericKernelTy(Name),
        OMPX_SPMDOccupancyBasedOpt("OMPX_SPMD_OCCUPANCY_BASED_OPT", false),
        OMPX_BigJumpLoopOccupancyBasedOpt(
            "OMPX_BIGJUMPLOOP_OCCUPANCY_BASED_OPT", false),
        OMPX_XTeamReductionOccupancyBasedOpt(
            "OMPX_XTEAMREDUCTION_OCCUPANCY_BASED_OPT", false) {}

  /// Initialize the AMDGPU kernel.
  Error initImpl(GenericDeviceTy &Device, DeviceImageTy &Image) override {
    AMDGPUDeviceImageTy &AMDImage = static_cast<AMDGPUDeviceImageTy &>(Image);

    // Kernel symbols have a ".kd" suffix.
    std::string KernelName(getName());
    KernelName += ".kd";

    // Find the symbol on the device executable.
    auto SymbolOrErr = AMDImage.findDeviceSymbol(Device, KernelName);
    if (!SymbolOrErr)
      return SymbolOrErr.takeError();

    hsa_executable_symbol_t Symbol = *SymbolOrErr;
    hsa_symbol_kind_t SymbolType;
    hsa_status_t Status;

    // Retrieve different properties of the kernel symbol.
    std::pair<hsa_executable_symbol_info_t, void *> RequiredInfos[] = {
        {HSA_EXECUTABLE_SYMBOL_INFO_TYPE, &SymbolType},
        {HSA_EXECUTABLE_SYMBOL_INFO_KERNEL_OBJECT, &KernelObject},
        {HSA_EXECUTABLE_SYMBOL_INFO_KERNEL_KERNARG_SEGMENT_SIZE, &ArgsSize},
        {HSA_EXECUTABLE_SYMBOL_INFO_KERNEL_GROUP_SEGMENT_SIZE, &GroupSize},
        {HSA_EXECUTABLE_SYMBOL_INFO_KERNEL_DYNAMIC_CALLSTACK, &DynamicStack},
        {HSA_EXECUTABLE_SYMBOL_INFO_KERNEL_PRIVATE_SEGMENT_SIZE, &PrivateSize}};

    for (auto &Info : RequiredInfos) {
      Status = hsa_executable_symbol_get_info(Symbol, Info.first, Info.second);
      if (auto Err = Plugin::check(
              Status, "Error in hsa_executable_symbol_get_info: %s"))
        return Err;
    }

    // Make sure it is a kernel symbol.
    if (SymbolType != HSA_SYMBOL_KIND_KERNEL)
      return Plugin::error("Symbol %s is not a kernel function");

    // TODO: Read the kernel descriptor for the max threads per block. May be
    // read from the image.

    // Get ConstWGSize for kernel from image
    ConstWGSize = Device.getDefaultNumThreads();
    std::string WGSizeName(getName());
    WGSizeName += "_wg_size";
    GlobalTy HostConstWGSize(WGSizeName, sizeof(decltype(ConstWGSize)),
                             &ConstWGSize);
    GenericGlobalHandlerTy &GHandler = Device.Plugin.getGlobalHandler();
    if (auto Err =
            GHandler.readGlobalFromImage(Device, AMDImage, HostConstWGSize)) {
      // In case it is not found, we simply stick with the defaults.
      // So we consume the error and print a debug message.
      DP("Could not load %s global from kernel image. Run with %u %u\n",
         WGSizeName.c_str(), PreferredNumThreads, MaxNumThreads);
      consumeError(std::move(Err));
      assert(PreferredNumThreads > 0 && "Prefer more than 0 threads");
      assert(MaxNumThreads > 0 && "MaxNumThreads more than 0 threads");
    } else {
      // Set the number of preferred and max threads to the ConstWGSize to get
      // the exact value for kernel launch. Exception: In generic-spmd mode, we
      // set it to the default blocksize since ConstWGSize may include the
      // master thread which is not required.
      PreferredNumThreads =
          getExecutionModeFlags() == OMP_TGT_EXEC_MODE_GENERIC_SPMD
              ? Device.getDefaultNumThreads()
              : ConstWGSize;
      MaxNumThreads = ConstWGSize;
    }

    ImplicitArgsSize =
        hsa_utils::getImplicitArgsSize(AMDImage.getELFABIVersion()); // COV 5 patch

    DP("ELFABIVersion: %d\n", AMDImage.getELFABIVersion());

    // Get additional kernel info read from image
    KernelInfo = AMDImage.getKernelInfo(getName());
    if (!KernelInfo.has_value())
      INFO(OMP_INFOTYPE_PLUGIN_KERNEL, Device.getDeviceId(),
           "Could not read extra information for kernel %s.", getName());

    HasRPC = AMDImage.hasDeviceSymbol(Device, "__llvm_rpc_client");

    return Plugin::success();
  }

  /// Launch the AMDGPU kernel function.
  Error launchImpl(GenericDeviceTy &GenericDevice, uint32_t NumThreads[3],
                   uint32_t NumBlocks[3], KernelArgsTy &KernelArgs,
                   KernelLaunchParamsTy LaunchParams,
                   AsyncInfoWrapperTy &AsyncInfoWrapper) const override;

  /// Print more elaborate kernel launch info for AMDGPU
  Error printLaunchInfoDetails(GenericDeviceTy &GenericDevice,
                               KernelArgsTy &KernelArgs, uint32_t NumThreads[3],
                               uint32_t NumBlocks[3], int64_t MultiDeviceLB,
                               int64_t MultiDeviceUB) const override;
  /// Print the "old" AMD KernelTrace single-line format
  void printAMDOneLineKernelTrace(GenericDeviceTy &GenericDevice,
                                  KernelArgsTy &KernelArgs,
                                  uint32_t NumThreads[3], uint32_t NumBlocks[3],
                                  int64_t MultiDeviceLB,
                                  int64_t MultiDeviceUB) const;

  /// Get group and private segment kernel size.
  uint32_t getGroupSize() const { return GroupSize; }
  uint32_t getPrivateSize() const { return PrivateSize; }
  uint16_t getConstWGSize() const { return ConstWGSize; }

  /// Get the HSA kernel object representing the kernel function.
  uint64_t getKernelObject() const { return KernelObject; }

  /// Get the size of implicitargs based on the code object version.
  uint32_t getImplicitArgsSize() const { return ImplicitArgsSize; }

  /// Indicates whether or not we need to set up our own private segment size.
  bool usesDynamicStack() const { return DynamicStack; }

  bool isValidBlockSize(uint32_t BlockSize) const override {
    return BlockSize <= ConstWGSize;
  }

  /// Envar to enable occupancy-based optimization for SPMD kernel.
  BoolEnvar OMPX_SPMDOccupancyBasedOpt;

  /// Envar to enable occupancy-based optimization for big jump loop.
  BoolEnvar OMPX_BigJumpLoopOccupancyBasedOpt;

  /// Envar to enable occupancy-based optimization for cross team reduction.
  BoolEnvar OMPX_XTeamReductionOccupancyBasedOpt;

private:
  /// The kernel object to execute.
  uint64_t KernelObject;

  /// The args, group and private segments sizes required by a kernel instance.
  uint32_t ArgsSize;
  uint32_t GroupSize;
  uint32_t PrivateSize;
  bool DynamicStack;

  /// Device init sets this to true if image has symbol indicating that RPC
  /// service threads are used in this image.  Only used for trace display.
  bool HasRPC;

  /// The size of implicit kernel arguments.
  uint32_t ImplicitArgsSize;

  /// Additional Info for the AMD GPU Kernel
  std::optional<offloading::amdgpu::AMDGPUKernelMetaData> KernelInfo;
  /// CodeGen generate WGSize
  uint16_t ConstWGSize;

  /// Lower number of threads if tripcount is low. This should produce
  /// a larger number of teams if allowed by other constraints.
  std::pair<bool, uint32_t> adjustNumThreadsForLowTripCount(
      GenericDeviceTy &GenericDevice, uint32_t BlockSize,
      uint64_t LoopTripCount, uint32_t ThreadLimitClause[3]) const override {
    uint32_t NumThreads = BlockSize;

    // If there is an override already, do nothing. Note the different
    // default for Xteam Reductions.
    if (!isXTeamReductionsMode() &&
        NumThreads != GenericDevice.getDefaultNumThreads() &&
        NumThreads != ConstWGSize)
      return std::make_pair(false, NumThreads);

    if (isXTeamReductionsMode() &&
        NumThreads != llvm::omp::xteam_red::DefaultBlockSize &&
        NumThreads != ConstWGSize)
      return std::make_pair(false, NumThreads);

    // If tripcount not set or not low, do nothing.
    if ((LoopTripCount == 0) ||
        (LoopTripCount > GenericDevice.getOMPXLowTripCount()))
      return std::make_pair(false, NumThreads);

    // Environment variable present, do nothing.
    if (GenericDevice.getOMPTeamsThreadLimit() > 0)
      return std::make_pair(false, NumThreads);

    // num_threads clause present, do nothing.
    if ((ThreadLimitClause[0] > 0) && (ThreadLimitClause[0] != (uint32_t)-1))
      return std::make_pair(false, NumThreads);

    // If generic or generic-SPMD kernel, do nothing.
    if (isGenericMode() || isGenericSPMDMode())
      return std::make_pair(false, NumThreads);

    // Reduce the blocksize as long as it is above the tunable limit.
    while (NumThreads > GenericDevice.getOMPXSmallBlockSize())
      NumThreads >>= 1;

    if (NumThreads == 0)
      return std::make_pair(false, BlockSize);

    if (isXTeamReductionsMode())
      return std::make_pair(true,
                            llvm::omp::getBlockSizeAsPowerOfTwo(NumThreads));

    return std::make_pair(true, NumThreads);
  }

  /// Optimize the number of teams based on the max occupancy value.
  uint64_t OptimizeNumTeamsBaseOccupancy(GenericDeviceTy &GenericDevice,
                                         uint32_t NumThreads) const {
    unsigned NumWavesPerTeam =
        divideCeil(NumThreads, GenericDevice.getWarpSize());
    unsigned TotalWavesPerCU = MaxOccupancy * llvm::omp::amdgpu_arch::SIMDPerCU;
    // Per device
    unsigned TotalWavesPerDevice =
        TotalWavesPerCU * GenericDevice.getNumComputeUnits();
    unsigned NumTeams = divideCeil(TotalWavesPerDevice, NumWavesPerTeam);

    return static_cast<uint64_t>(NumTeams);
  }

  /// Get the number of threads and blocks for the kernel based on the
  /// user-defined threads and block clauses.
  uint32_t getNumThreads(GenericDeviceTy &GenericDevice,
                         uint32_t ThreadLimitClause[3]) const override {
    // On amd-staging, bare kernels go through this codepath. Legacy flang
    // kernels show up as bare kernels since kernel-env is not generated.
    // In order to accomodate bare ekrnels, disable this assert.
    // assert(ThreadLimitClause[1] == 1 && ThreadLimitClause[2] == 1 &&
    //       "Multi dimensional launch not supported yet.");

    // Honor OMP_TEAMS_THREAD_LIMIT environment variable and
    // num_threads/thread_limit clause for BigJumpLoop and NoLoop kernel types.
    int32_t TeamsThreadLimitEnvVar = GenericDevice.getOMPTeamsThreadLimit();
    if (isBigJumpLoopMode() || isNoLoopMode()) {
      if (TeamsThreadLimitEnvVar > 0)
        return std::min(static_cast<int32_t>(ConstWGSize),
                        TeamsThreadLimitEnvVar);
      if ((ThreadLimitClause[0] > 0) && (ThreadLimitClause[0] != (uint32_t)-1))
        return std::min(static_cast<uint32_t>(ConstWGSize),
                        ThreadLimitClause[0]);
      return ConstWGSize;
    }

    if (isXTeamReductionsMode()) {
      if (TeamsThreadLimitEnvVar > 0 &&
          TeamsThreadLimitEnvVar <= static_cast<int32_t>(ConstWGSize))
        return llvm::omp::getBlockSizeAsPowerOfTwo(TeamsThreadLimitEnvVar);
      if (ThreadLimitClause[0] > 0 && ThreadLimitClause[0] != (uint32_t)-1 &&
          ThreadLimitClause[0] <= static_cast<uint32_t>(ConstWGSize))
        return llvm::omp::getBlockSizeAsPowerOfTwo(ThreadLimitClause[0]);
      assert(((ConstWGSize & (ConstWGSize - 1)) == 0) &&
             "XTeam Reduction blocksize must be a power of two");
      return ConstWGSize;
    }

    if (ThreadLimitClause[0] > 0 && isGenericMode()) {
      if (ThreadLimitClause[0] == (uint32_t)-1)
        ThreadLimitClause[0] = PreferredNumThreads;
      else
        ThreadLimitClause[0] += GenericDevice.getWarpSize();
    }

    // Limit number of threads taking into consideration the user
    // environment variable OMP_TEAMS_THREAD_LIMIT if provided.
    uint32_t CurrentMaxNumThreads = MaxNumThreads;
    if (TeamsThreadLimitEnvVar > 0)
      CurrentMaxNumThreads = std::min(
          static_cast<uint32_t>(TeamsThreadLimitEnvVar), CurrentMaxNumThreads);

    return std::min(CurrentMaxNumThreads, (ThreadLimitClause[0] > 0)
                                              ? ThreadLimitClause[0]
                                              : PreferredNumThreads);
  }
  uint32_t getNumBlocks(GenericDeviceTy &GenericDevice,
                        uint32_t NumTeamsClause[3], uint64_t LoopTripCount,
                        uint32_t &NumThreads,
                        bool IsNumThreadsFromUser) const override {
    // On amd-staging, bare kernels go through this codepath. Legacy flang
    // kernels show up as bare kernels since kernel-env is not generated.
    // In order to accomodate bare ekrnels, disable this assert.
    // assert(NumTeamsClause[1] == 1 && NumTeamsClause[2] == 1 &&
    //      "Multi dimensional launch not supported yet.");

    const auto getNumGroupsFromThreadsAndTripCount =
        [](const uint64_t TripCount, const uint32_t NumThreads) {
          return ((TripCount - 1) / NumThreads) + 1;
        };
    uint64_t DeviceNumCUs = GenericDevice.getNumComputeUnits(); // FIXME

    if (isNoLoopMode()) {
      return LoopTripCount > 0 ? getNumGroupsFromThreadsAndTripCount(
                                     LoopTripCount, NumThreads)
                               : 1;
    }

    uint64_t NumWavesInGroup =
        (NumThreads - 1) / GenericDevice.getWarpSize() + 1;

    if (isBigJumpLoopMode()) {
      int32_t NumTeamsEnvVar = GenericDevice.getOMPNumTeams();

      // If envar OMPX_BIGJUMPLOOP_OCCUPANCY_BASED_OPT is set and no
      // OMP_NUM_TEAMS is specified, optimize the num of teams based on
      // occupancy value.
      if (OMPX_BigJumpLoopOccupancyBasedOpt && NumTeamsEnvVar == 0) {
        return OptimizeNumTeamsBaseOccupancy(GenericDevice, NumThreads);
      }

      uint64_t NumGroups = 1;
      // Cannot assert a non-zero tripcount. Instead, launch with 1 team if the
      // tripcount is indeed zero.
      if (LoopTripCount > 0)
        NumGroups =
            getNumGroupsFromThreadsAndTripCount(LoopTripCount, NumThreads);

      // Honor OMP_NUM_TEAMS environment variable for BigJumpLoop kernel type.
      if (NumTeamsEnvVar > 0 && static_cast<uint32_t>(NumTeamsEnvVar) <=
                                    GenericDevice.getBlockLimit())
        NumGroups = std::min(static_cast<uint64_t>(NumTeamsEnvVar), NumGroups);
      // Honor num_teams clause but lower it if tripcount dictates.
      else if (NumTeamsClause[0] > 0 &&
               NumTeamsClause[0] <= GenericDevice.getBlockLimit()) {
        NumGroups =
            std::min(static_cast<uint64_t>(NumTeamsClause[0]), NumGroups);
      } else {
        // num_teams clause is not specified. Choose lower of tripcount-based
        // NumGroups and a value determined as follows:
        // - If the number of teams per CU is specified by the user with the
        //   envar LIBOMPTARGET_AMDGPU_BIG_JUMP_LOOP_TEAMS_PER_CU, compute
        //   NumGroups from that specified value. This envar is OFF by default.
        // - Otherwise, use the max total teams specified with the envar
        ///  LIBOMPTARGET_AMDGPU_BIG_JUMP_LOOP_MAX_TOTAL_TEAMS.
        //   This envar is used by default with 1M as the default value.
        if (GenericDevice.getOMPXBigJumpLoopTeamsPerCU() > 0) {
          NumGroups =
              std::min(NumGroups, GenericDevice.getOMPXBigJumpLoopTeamsPerCU() *
                                      DeviceNumCUs);
        } else {
          NumGroups = std::min(
              NumGroups, static_cast<uint64_t>(
                             GenericDevice.getOMPXBigJumpLoopMaxTotalTeams()));
        }

        // If the user specifies a number of teams for low trip count loops,
        // honor it.
        uint64_t LowTripCountBlocks =
            GenericDevice.getOMPXNumBlocksForLowTripcount(LoopTripCount);
        if (LowTripCountBlocks) {
          NumGroups = LowTripCountBlocks;
        }
      }
      return std::min(NumGroups,
                      static_cast<uint64_t>(GenericDevice.getBlockLimit()));
    }

    if (isXTeamReductionsMode()) {
      // Here's the default number of teams.
      uint64_t NumGroups = DeviceNumCUs;
      // The number of teams must not exceed this upper limit.
      uint64_t MaxNumGroups = NumGroups;
      // Honor OMP_NUM_TEAMS environment variable for XteamReduction kernel
      // type, if possible.
      int32_t NumTeamsEnvVar = GenericDevice.getOMPNumTeams();
      // CU mulitiplier from envar.
      uint32_t EnvarCUMultiplier = GenericDevice.getXTeamRedTeamsPerCU();

      if (GenericDevice.isFastReductionEnabled()) {
        // When fast reduction is enabled, the number of teams is capped by
        // the MaxCUMultiplier constant.
        // When envar is enabled, use it for computing MaxNumGroup.
        if (EnvarCUMultiplier > 0)
          MaxNumGroups = DeviceNumCUs * EnvarCUMultiplier;
        else
          MaxNumGroups = DeviceNumCUs * llvm::omp::xteam_red::MaxCUMultiplier;

      } else {
        // When fast reduction is not enabled, the number of teams is capped
        // by the metadata that clang CodeGen created. The number of teams
        // used here must not exceed the upper limit determined during
        // CodeGen. This upper limit is not currently communicated from
        // CodeGen to the plugin. So it is re-computed here.

        // ConstWGSize is the block size that CodeGen used.
        uint32_t CUMultiplier =
            llvm::omp::xteam_red::getXteamRedCUMultiplier(ConstWGSize);

        if (EnvarCUMultiplier > 0) {
          MaxNumGroups =
              DeviceNumCUs * std::min(CUMultiplier, EnvarCUMultiplier);
        } else {
          MaxNumGroups = DeviceNumCUs * CUMultiplier;
        }
      }

      // If envar OMPX_XTEAMREDUCTION_OCCUPANCY_BASED_OPT is set and no
      // OMP_NUM_TEAMS is specified, optimize the num of teams based on
      // occupancy value.
      if (OMPX_XTeamReductionOccupancyBasedOpt && NumTeamsEnvVar == 0) {
        uint64_t newNumTeams =
            OptimizeNumTeamsBaseOccupancy(GenericDevice, NumThreads);

        return std::min(newNumTeams, MaxNumGroups);
      }

      // Prefer num_teams clause over environment variable. There is a corner
      // case where inspite of the presence of a num_teams clause, CodeGen
      // may fail to extract it, instead using the alternative computation of
      // the number of teams. But the runtime here will still see the value
      // of the clause, so we need to check against the upper limit.
      if (NumTeamsClause[0] > 0 &&
          NumTeamsClause[0] <= GenericDevice.getBlockLimit()) {
        NumGroups =
            std::min(static_cast<uint64_t>(NumTeamsClause[0]), MaxNumGroups);
      } else if (NumTeamsEnvVar > 0 && static_cast<uint32_t>(NumTeamsEnvVar) <=
                                           GenericDevice.getBlockLimit()) {
        NumGroups =
            std::min(static_cast<uint64_t>(NumTeamsEnvVar), MaxNumGroups);
      } else {
        // Ensure we don't have a large number of teams running if the tripcount
        // is low
        uint64_t NumGroupsFromTripCount = 1;
        if (LoopTripCount > 0)
          NumGroupsFromTripCount =
              getNumGroupsFromThreadsAndTripCount(LoopTripCount, NumThreads);

        // Compute desired number of groups in the absence of user input
        // based on a factor controlled by an integer env-var.
        // 0: disabled (default)
        // 1: If the number of waves is lower than the default, increase
        // the number of teams proportionally. Ideally, this would be the
        // default behavior.
        // > 1: Use as the scaling factor for the number of teams.
        // Note that the upper bound is MaxNumGroups.
        uint32_t AdjustFactor =
            GenericDevice.getOMPXAdjustNumTeamsForXteamRedSmallBlockSize();
        if (NumThreads > 0 && AdjustFactor > 0) {
          uint64_t DesiredNumGroups = NumGroups;
          if (AdjustFactor == 1) {
            DesiredNumGroups =
                DeviceNumCUs *
                (llvm::omp::xteam_red::DesiredWavesPerCU / NumWavesInGroup);
          } else {
            DesiredNumGroups = DeviceNumCUs * AdjustFactor;
          }
          NumGroups = DesiredNumGroups;
        }
        NumGroups = std::min(NumGroups, MaxNumGroups);
        NumGroups = std::min(NumGroups, NumGroupsFromTripCount);

        // If the user specifies a number of teams for low trip count loops,
        // and no num_teams clause was used, honor it.
        uint64_t LowTripCountBlocks =
            GenericDevice.getOMPXNumBlocksForLowTripcount(LoopTripCount);
        if (LowTripCountBlocks) {
          NumGroups = std::min(MaxNumGroups, LowTripCountBlocks);
        }
      }
      DP("xteam-red:NumCUs=%lu xteam-red:NumGroups=%lu\n", DeviceNumCUs,
         NumGroups);
      return NumGroups;
    }

    if (NumTeamsClause[0] > 0) {
      // TODO: We need to honor any value and consequently allow more than the
      // block limit. For this we might need to start multiple kernels or let
      // the blocks start again until the requested number has been started.
      return std::min(NumTeamsClause[0], GenericDevice.getBlockLimit());
    }

    // If envar OMPX_SPMD_OCCUPANCY_BASED_OPT is set and no OMP_NUM_TEAMS is
    // specified, optimize the num of teams based on occupancy value.
    int32_t NumTeamsEnvVar = GenericDevice.getOMPNumTeams();
    if (isSPMDMode() && OMPX_SPMDOccupancyBasedOpt && NumTeamsEnvVar == 0) {
      return OptimizeNumTeamsBaseOccupancy(GenericDevice, NumThreads);
    }

    uint64_t TripCountNumBlocks = std::numeric_limits<uint64_t>::max();
    if (LoopTripCount > 0) {
      if (isSPMDMode()) {
        // We have a combined construct, i.e. `target teams distribute
        // parallel for [simd]`. We launch so many teams so that each thread
        // will execute one iteration of the loop. round up to the nearest
        // integer
        TripCountNumBlocks = ((LoopTripCount - 1) / NumThreads) + 1;
      } else {
        assert((isGenericMode() || isGenericSPMDMode()) &&
               "Unexpected execution mode!");
        // If we reach this point, then we have a non-combined construct, i.e.
        // `teams distribute` with a nested `parallel for` and each team is
        // assigned one iteration of the `distribute` loop. E.g.:
        //
        // #pragma omp target teams distribute
        // for(...loop_tripcount...) {
        //   #pragma omp parallel for
        //   for(...) {}
        // }
        //
        // Threads within a team will execute the iterations of the `parallel`
        // loop.
        TripCountNumBlocks = LoopTripCount;
      }
    }

    auto getAdjustedDefaultNumBlocks =
        [this](GenericDeviceTy &GenericDevice,
               uint64_t DeviceNumCUs) -> uint64_t {
      if (!isGenericSPMDMode() ||
          GenericDevice.getOMPXGenericSpmdTeamsPerCU() == 0)
        return static_cast<uint64_t>(GenericDevice.getDefaultNumBlocks());
      return DeviceNumCUs * static_cast<uint64_t>(
                                GenericDevice.getOMPXGenericSpmdTeamsPerCU());
    };

    // If the loops are long running we rather reuse blocks than spawn too many.
    // Additionally, under an env-var, adjust the number of teams based on the
    // number of wave-slots in a CU that we aim to occupy.
    uint64_t AdjustedNumBlocks =
        getAdjustedDefaultNumBlocks(GenericDevice, DeviceNumCUs);
    if (GenericDevice.getOMPXAdjustNumTeamsForSmallBlockSize()) {
      uint64_t DefaultNumWavesInGroup =
          (GenericDevice.getDefaultNumThreads() - 1) /
              GenericDevice.getWarpSize() +
          1;
      AdjustedNumBlocks =
          (AdjustedNumBlocks * DefaultNumWavesInGroup) / NumWavesInGroup;
    }

    // If the user specifies a number of teams for low trip count loops, honor
    // it.
    uint64_t LowTripCountBlocks =
        GenericDevice.getOMPXNumBlocksForLowTripcount(LoopTripCount);
    if (LowTripCountBlocks) {
      return LowTripCountBlocks;
    }

    uint64_t PreferredNumBlocks = TripCountNumBlocks;
    // If the loops are long running we rather reuse blocks than spawn too many.
    if (GenericDevice.getReuseBlocksForHighTripCount())
      PreferredNumBlocks = std::min(TripCountNumBlocks, AdjustedNumBlocks);
    return std::min(PreferredNumBlocks,
                    (uint64_t)GenericDevice.getBlockLimit());
  }

  /// Compute the occupancy with the constraint on the number of SGPRs
  /// Follow the logic on the backend
  /// Ref:
  /// llvm-project/llvm/lib/Target/AMDGPU/Utils/AMDGPUBaseInfo.cpp:getOccupancyWithNumSGPRs
  unsigned getOccupancyWithNumSGPRs(unsigned SGPRCount) const {

    if (SGPRCount <= llvm::omp::amdgpu_arch::SGPRCountOccupancy10) {
      return 10;
    } else if (SGPRCount <= llvm::omp::amdgpu_arch::SGPRCountOccupancy9) {
      return 9;
    } else if (SGPRCount <= llvm::omp::amdgpu_arch::SGPRCountOccupancy8) {
      return 8;
    }
    return 7;
  }

  /// Compute the occupancy with the constraint on LDS
  /// Follow the logic on the backend
  /// Ref:
  /// llvm-project/llvm/lib/Target/AMDGPU/Utils/AMDGPUBaseInfo.cpp:getOccupancyWithLocalMemSize
  unsigned getOccupancyWithLDS(GenericDeviceTy &GenericDevice,
                               uint32_t GroupSegmentSize,
                               unsigned MaxWavesPerEU,
                               uint32_t MaxFlatWorkgroupSize) const {

    unsigned MaxWorkgroupNum =
        llvm::omp::amdgpu_arch::LocalMemorySize / GroupSegmentSize;

    // workgroup size
    unsigned ThreadsPerWorkgroup = MaxFlatWorkgroupSize;
    unsigned WavesPerWorkgroup =
        divideCeil(ThreadsPerWorkgroup, GenericDevice.getWarpSize());

    unsigned MaxWavesPerCU = MaxWavesPerEU * llvm::omp::amdgpu_arch::SIMDPerCU;

    // if a workgroup has just one wavefront, the max # of workgroup per CU is
    // 40 if a workgroup has more than one wavefront, the max # of workgroup per
    // CU is 16 https://github.com/ROCm/ROCm/issues/746#issuecomment-474656922
    if (WavesPerWorkgroup <= 1) {
      MaxWorkgroupNum = std::min(MaxWorkgroupNum, MaxWavesPerCU);
    } else {
      MaxWorkgroupNum =
          std::min(MaxWorkgroupNum, MaxWavesPerCU / WavesPerWorkgroup);
      MaxWorkgroupNum = std::min(MaxWorkgroupNum,
                                 llvm::omp::amdgpu_arch::MaxWorkgroupNumPerCU);
    }

    // per SIMD
    unsigned WaveNumByLDS = divideCeil(WavesPerWorkgroup * MaxWorkgroupNum,
                                       llvm::omp::amdgpu_arch::SIMDPerCU);
    WaveNumByLDS = std::min(WaveNumByLDS, MaxWavesPerEU);

    return WaveNumByLDS;
  }

  /// Compute the max kernel occupancy for AMD GPU
  unsigned computeMaxOccupancy(GenericDeviceTy &Device) const override;

  /// Compute the achieved kernel occupancy for AMD GPU.
  unsigned computeAchievedOccupancy(GenericDeviceTy &Device,
                                    uint32_t numThreads,
                                    uint64_t numTeams) const override;
};

/// Class representing an HSA signal. Signals are used to define dependencies
/// between asynchronous operations: kernel launches and memory transfers.
struct AMDGPUSignalTy {
  /// Create an empty signal.
  AMDGPUSignalTy() : HSASignal({0}), UseCount() {}
  AMDGPUSignalTy(AMDGPUDeviceTy &Device) : HSASignal({0}), UseCount() {}

  /// Initialize the signal with an initial value.
  Error init(uint32_t InitialValue = 1) {
    hsa_status_t Status =
        hsa_amd_signal_create(InitialValue, 0, nullptr, 0, &HSASignal);
    return Plugin::check(Status, "Error in hsa_signal_create: %s");
  }

  /// Deinitialize the signal.
  Error deinit() {
    hsa_status_t Status = hsa_signal_destroy(HSASignal);
    return Plugin::check(Status, "Error in hsa_signal_destroy: %s");
  }

  /// Wait until the signal gets a zero value.
  Error wait(const uint64_t ActiveTimeout = 0,
             GenericDeviceTy *Device = nullptr) const {
    if (ActiveTimeout) {
      hsa_signal_value_t Got = 1;
      Got = hsa_signal_wait_scacquire(HSASignal, HSA_SIGNAL_CONDITION_EQ, 0,
                                      ActiveTimeout, HSA_WAIT_STATE_ACTIVE);
      if (Got == 0)
        return Plugin::success();
    }

    // If there is an RPC device attached to this stream we run it as a server.
    uint64_t Timeout = UINT64_MAX;
    auto WaitState = HSA_WAIT_STATE_BLOCKED;
    while (hsa_signal_wait_scacquire(HSASignal, HSA_SIGNAL_CONDITION_EQ, 0,
                                     Timeout, WaitState) != 0)
      ;
    return Plugin::success();
  }

  /// Load the value on the signal.
  hsa_signal_value_t load() const {
    return hsa_signal_load_scacquire(HSASignal);
  }

  /// Signal decrementing by one.
  void signal() {
    assert(load() > 0 && "Invalid signal value");
    hsa_signal_subtract_screlease(HSASignal, 1);
  }

  /// Reset the signal value before reusing the signal. Do not call this
  /// function if the signal is being currently used by any watcher, such as a
  /// plugin thread or the HSA runtime.
  void reset() { hsa_signal_store_screlease(HSASignal, 1); }

  /// Increase the number of concurrent uses.
  void increaseUseCount() { UseCount.increase(); }

  /// Decrease the number of concurrent uses and return whether was the last.
  bool decreaseUseCount() { return UseCount.decrease(); }

  hsa_signal_t get() const { return HSASignal; }

private:
  /// The underlying HSA signal.
  hsa_signal_t HSASignal;

  /// Reference counter for tracking the concurrent use count. This is mainly
  /// used for knowing how many streams are using the signal.
  RefCountTy<> UseCount;
};

/// Classes for holding AMDGPU signals and managing signals.
using AMDGPUSignalRef = AMDGPUResourceRef<AMDGPUSignalTy>;
using AMDGPUSignalManagerTy = GenericDeviceResourceManagerTy<AMDGPUSignalRef>;

/// Class holding an HSA queue to submit kernel and barrier packets.
struct AMDGPUQueueTy {
  /// Create an empty queue.
  AMDGPUQueueTy() : Queue(nullptr), Mutex(), NumUsers(0) {}

  /// Lazily initialize a new queue belonging to a specific agent.
  Error init(GenericDeviceTy &Device, hsa_agent_t Agent, int32_t QueueSize,
             int OMPX_EnableQueueProfiling) {
    if (Queue)
      return Plugin::success();
    hsa_status_t Status =
        hsa_queue_create(Agent, QueueSize, HSA_QUEUE_TYPE_MULTI, callbackError,
                         &Device, UINT32_MAX, UINT32_MAX, &Queue);
    OMPT_IF_TRACING_OR_ENV_VAR_ENABLED(
        hsa_amd_profiling_set_profiler_enabled(Queue, /*Enable=*/1););
    return Plugin::check(Status, "Error in hsa_queue_create: %s");
  }

  /// Deinitialize the queue and destroy its resources.
  Error deinit() {
    std::lock_guard<std::mutex> Lock(Mutex);
    // Don't bother turning OFF profiling, the queue is going away anyways.
    if (!Queue)
      return Plugin::success();
    hsa_status_t Status = hsa_queue_destroy(Queue);
    return Plugin::check(Status, "Error in hsa_queue_destroy: %s");
  }

  /// Returns the number of streams, this queue is currently assigned to.
  bool getUserCount() const { return NumUsers; }

  /// Returns if the underlying HSA queue is initialized.
  bool isInitialized() { return Queue != nullptr; }

  /// Decrement user count of the queue object.
  void removeUser() { --NumUsers; }

  /// Increase user count of the queue object.
  void addUser() { ++NumUsers; }

  /// Push a kernel launch to the queue. The kernel launch requires an output
  /// signal and can define an optional input signal (nullptr if none).
  Error pushKernelLaunch(const AMDGPUKernelTy &Kernel, void *KernelArgs,
                         uint32_t NumThreads[3], uint32_t NumBlocks[3],
                         uint32_t GroupSize, uint64_t StackSize,
                         AMDGPUSignalTy *OutputSignal,
                         AMDGPUSignalTy *InputSignal) {
    assert(OutputSignal && "Invalid kernel output signal");

    // Lock the queue during the packet publishing process. Notice this blocks
    // the addition of other packets to the queue. The following piece of code
    // should be lightweight; do not block the thread, allocate memory, etc.
    std::lock_guard<std::mutex> Lock(Mutex);
    assert(Queue && "Interacted with a non-initialized queue!");

    // Add a barrier packet before the kernel packet in case there is a pending
    // preceding operation. The barrier packet will delay the processing of
    // subsequent queue's packets until the barrier input signal are satisfied.
    // No need output signal needed because the dependency is already guaranteed
    // by the queue barrier itself.
    if (InputSignal && InputSignal->load())
      if (auto Err = pushBarrierImpl(nullptr, InputSignal))
        return Err;

    // Now prepare the kernel packet.
    uint64_t PacketId;
    hsa_kernel_dispatch_packet_t *Packet = acquirePacket(PacketId);
    assert(Packet && "Invalid packet");

    // The first 32 bits of the packet are written after the other fields
    uint16_t Dims = NumBlocks[2] * NumThreads[2] > 1
                        ? 3
                        : 1 + (NumBlocks[1] * NumThreads[1] != 1);
    uint16_t Setup = UINT16_C(Dims)
                     << HSA_KERNEL_DISPATCH_PACKET_SETUP_DIMENSIONS;
    Packet->workgroup_size_x = NumThreads[0];
    Packet->workgroup_size_y = NumThreads[1];
    Packet->workgroup_size_z = NumThreads[2];
    Packet->reserved0 = 0;
    Packet->grid_size_x = NumBlocks[0] * NumThreads[0];
    Packet->grid_size_y = NumBlocks[1] * NumThreads[1];
    Packet->grid_size_z = NumBlocks[2] * NumThreads[2];
    Packet->private_segment_size =
        Kernel.usesDynamicStack()
            ? std::max(static_cast<uint64_t>(Kernel.getPrivateSize()),
                       StackSize)
            : Kernel.getPrivateSize();
    Packet->group_segment_size = GroupSize;
    Packet->kernel_object = Kernel.getKernelObject();
    Packet->kernarg_address = KernelArgs;
    Packet->reserved2 = 0;
    Packet->completion_signal = OutputSignal->get();

    // Publish the packet. Do not modify the packet after this point.
    publishKernelPacket(PacketId, Setup, Packet);

    return Plugin::success();
  }

  /// Push a barrier packet that will wait up to two input signals. All signals
  /// are optional (nullptr if none).
  Error pushBarrier(AMDGPUSignalTy *OutputSignal,
                    const AMDGPUSignalTy *InputSignal1,
                    const AMDGPUSignalTy *InputSignal2) {
    // Lock the queue during the packet publishing process.
    std::lock_guard<std::mutex> Lock(Mutex);
    assert(Queue && "Interacted with a non-initialized queue!");

    // Push the barrier with the lock acquired.
    return pushBarrierImpl(OutputSignal, InputSignal1, InputSignal2);
  }

  /// Return the pointer to the underlying HSA queue
  hsa_queue_t *getHsaQueue() {
    assert(Queue && "HSA Queue initialized");
    return Queue;
  }

private:
  /// Push a barrier packet that will wait up to two input signals. Assumes the
  /// the queue lock is acquired.
  Error pushBarrierImpl(AMDGPUSignalTy *OutputSignal,
                        const AMDGPUSignalTy *InputSignal1,
                        const AMDGPUSignalTy *InputSignal2 = nullptr) {
    // Add a queue barrier waiting on both the other stream's operation and the
    // last operation on the current stream (if any).
    uint64_t PacketId;
    hsa_barrier_and_packet_t *Packet =
        (hsa_barrier_and_packet_t *)acquirePacket(PacketId);
    assert(Packet && "Invalid packet");

    Packet->reserved0 = 0;
    Packet->reserved1 = 0;
    Packet->dep_signal[0] = {0};
    Packet->dep_signal[1] = {0};
    Packet->dep_signal[2] = {0};
    Packet->dep_signal[3] = {0};
    Packet->dep_signal[4] = {0};
    Packet->reserved2 = 0;
    Packet->completion_signal = {0};

    // Set input and output dependencies if needed.
    if (OutputSignal)
      Packet->completion_signal = OutputSignal->get();
    if (InputSignal1)
      Packet->dep_signal[0] = InputSignal1->get();
    if (InputSignal2)
      Packet->dep_signal[1] = InputSignal2->get();

    // Publish the packet. Do not modify the packet after this point.
    publishBarrierPacket(PacketId, Packet);

    return Plugin::success();
  }

  /// Acquire a packet from the queue. This call may block the thread if there
  /// is no space in the underlying HSA queue. It may need to wait until the HSA
  /// runtime processes some packets. Assumes the queue lock is acquired.
  hsa_kernel_dispatch_packet_t *acquirePacket(uint64_t &PacketId) {
    // Increase the queue index with relaxed memory order. Notice this will need
    // another subsequent atomic operation with acquire order.
    PacketId = hsa_queue_add_write_index_relaxed(Queue, 1);

    // Wait for the package to be available. Notice the atomic operation uses
    // the acquire memory order.
    while (PacketId - hsa_queue_load_read_index_scacquire(Queue) >= Queue->size)
      ;

    // Return the packet reference.
    const uint32_t Mask = Queue->size - 1; // The size is a power of 2.
    return (hsa_kernel_dispatch_packet_t *)Queue->base_address +
           (PacketId & Mask);
  }

  /// Publish the kernel packet so that the HSA runtime can start processing
  /// the kernel launch. Do not modify the packet once this function is called.
  /// Assumes the queue lock is acquired.
  void publishKernelPacket(uint64_t PacketId, uint16_t Setup,
                           hsa_kernel_dispatch_packet_t *Packet) {
    uint32_t *PacketPtr = reinterpret_cast<uint32_t *>(Packet);

    uint16_t Header = HSA_PACKET_TYPE_KERNEL_DISPATCH << HSA_PACKET_HEADER_TYPE;
    Header |= HSA_FENCE_SCOPE_SYSTEM << HSA_PACKET_HEADER_ACQUIRE_FENCE_SCOPE;
    Header |= HSA_FENCE_SCOPE_SYSTEM << HSA_PACKET_HEADER_RELEASE_FENCE_SCOPE;

    // Publish the packet. Do not modify the package after this point.
    uint32_t HeaderWord = Header | (Setup << 16u);
    __atomic_store_n(PacketPtr, HeaderWord, __ATOMIC_RELEASE);

    // Signal the doorbell about the published packet.
    hsa_signal_store_relaxed(Queue->doorbell_signal, PacketId);
  }

  /// Publish the barrier packet so that the HSA runtime can start processing
  /// the barrier. Next packets in the queue will not be processed until all
  /// barrier dependencies (signals) are satisfied. Assumes the queue is locked
  void publishBarrierPacket(uint64_t PacketId,
                            hsa_barrier_and_packet_t *Packet) {
    uint32_t *PacketPtr = reinterpret_cast<uint32_t *>(Packet);
    uint16_t Setup = 0;
    uint16_t Header = HSA_PACKET_TYPE_BARRIER_AND << HSA_PACKET_HEADER_TYPE;
    Header |= HSA_FENCE_SCOPE_SYSTEM << HSA_PACKET_HEADER_ACQUIRE_FENCE_SCOPE;
    Header |= HSA_FENCE_SCOPE_SYSTEM << HSA_PACKET_HEADER_RELEASE_FENCE_SCOPE;

    // Publish the packet. Do not modify the package after this point.
    uint32_t HeaderWord = Header | (Setup << 16u);
    __atomic_store_n(PacketPtr, HeaderWord, __ATOMIC_RELEASE);

    // Signal the doorbell about the published packet.
    hsa_signal_store_relaxed(Queue->doorbell_signal, PacketId);
  }

  /// Callback that will be called when an error is detected on the HSA queue.
  static void callbackError(hsa_status_t Status, hsa_queue_t *Source,
                            void *Data);

  /// The HSA queue.
  hsa_queue_t *Queue;

  /// Mutex to protect the acquiring and publishing of packets. For the moment,
  /// we need this mutex to prevent publishing packets that are not ready to be
  /// published in a multi-thread scenario. Without a queue lock, a thread T1
  /// could acquire packet P and thread T2 acquire packet P+1. Thread T2 could
  /// publish its packet P+1 (signaling the queue's doorbell) before packet P
  /// from T1 is ready to be processed. That scenario should be invalid. Thus,
  /// we use the following mutex to make packet acquiring and publishing atomic.
  /// TODO: There are other more advanced approaches to avoid this mutex using
  /// atomic operations. We can further investigate it if this is a bottleneck.
  std::mutex Mutex;

  /// The number of streams, this queue is currently assigned to. A queue is
  /// considered idle when this is zero, otherwise: busy.
  uint32_t NumUsers;
};

/// Struct that implements a stream of asynchronous operations for AMDGPU
/// devices. This class relies on signals to implement streams and define the
/// dependencies between asynchronous operations.
struct AMDGPUStreamTy {
private:
  /// Utility struct holding arguments for async H2H memory copies.
  struct MemcpyArgsTy {
    void *Dst;
    const void *Src;
    size_t Size;
  };

  /// Utility struct holding arguments for freeing buffers to memory managers.
  struct ReleaseBufferArgsTy {
    void *Buffer;
    AMDGPUMemoryManagerTy *MemoryManager;
  };

  /// Utility struct holding arguments for releasing signals to signal managers.
  struct ReleaseSignalArgsTy {
    AMDGPUSignalTy *Signal;
    AMDGPUSignalManagerTy *SignalManager;
  };

  /// Utility struct holding arguments for OMPT-based kernel timing.
  struct OmptKernelTimingArgsTy {
    hsa_agent_t Agent;
    AMDGPUSignalTy *Signal;
    double TicksToTime;
  };

  /// Utility struct holding arguments for post kernel run processing.
  struct PostKernelRunProcessingArgsTy {
    hsa_agent_t Agent;
    AMDGPUSignalTy *Signal;
    double TicksToTime;
    std::string KernelName;
    uint32_t NumTeams;
    uint32_t NumThreads;
    KernelRunRecordTy *KernelRunRecords;

    PostKernelRunProcessingArgsTy()
        : Agent{0}, Signal(nullptr), TicksToTime(setTicksToTime()), NumTeams(0),
          NumThreads(0), KernelRunRecords(nullptr) {}
  };

  using AMDGPUStreamCallbackTy = Error(void *Data);

  /// The stream is composed of N stream's slots. The struct below represents
  /// the fields of each slot. Each slot has a signal and an optional action
  /// function. When appending an HSA asynchronous operation to the stream, one
  /// slot is consumed and used to store the operation's information. The
  /// operation's output signal is set to the consumed slot's signal. If there
  /// is a previous asynchronous operation on the previous slot, the HSA async
  /// operation's input signal is set to the signal of the previous slot. This
  /// way, we obtain a chain of dependent async operations. The action is a
  /// function that will be executed eventually after the operation is
  /// completed, e.g., for releasing a buffer.
  struct StreamSlotTy {
    /// The output signal of the stream operation. May be used by the subsequent
    /// operation as input signal.
    AMDGPUSignalTy *Signal;

    /// The actions that must be performed after the operation's completion. Set
    /// to nullptr when there is no action to perform.
    llvm::SmallVector<AMDGPUStreamCallbackTy *> Callbacks;

    /// The OMPT action that must be performed after the operation's completion.
    /// Set to nullptr when there is no action to perform.
    Error (*OmptActionFunction)(void *);

    /// Space for the action's arguments. A pointer to these arguments is passed
    /// to the action function. Notice the space of arguments is limited.
    union ActionArgsTy {
      MemcpyArgsTy MemcpyArgs;
      ReleaseBufferArgsTy ReleaseBufferArgs;
      ReleaseSignalArgsTy ReleaseSignalArgs;
      void *CallbackArgs;
    };

    llvm::SmallVector<ActionArgsTy> ActionArgs;

#ifdef OMPT_SUPPORT
    /// Space for the OMPT action's arguments. A pointer to these arguments is
    /// passed to the action function.
    OmptKernelTimingArgsAsyncTy OmptKernelTimingArgsAsync;
#endif

    /// Create an empty slot.
    StreamSlotTy()
        : Signal(nullptr), Callbacks({}), OmptActionFunction(nullptr),
          ActionArgs({}) {}

    /// Schedule a host memory copy action on the slot.
    Error schedHostMemoryCopy(void *Dst, const void *Src, size_t Size) {
      Callbacks.emplace_back(memcpyAction);
      ActionArgs.emplace_back().MemcpyArgs = MemcpyArgsTy{Dst, Src, Size};
      return Plugin::success();
    }

    /// Schedule a release buffer action on the slot.
    Error schedReleaseBuffer(void *Buffer, AMDGPUMemoryManagerTy &Manager) {
      Callbacks.emplace_back(releaseBufferAction);
      ActionArgs.emplace_back().ReleaseBufferArgs =
          ReleaseBufferArgsTy{Buffer, &Manager};
      return Plugin::success();
    }

    /// Schedule a signal release action on the slot.
    Error schedReleaseSignal(AMDGPUSignalTy *SignalToRelease,
                             AMDGPUSignalManagerTy *SignalManager) {
      Callbacks.emplace_back(releaseSignalAction);
      ActionArgs.emplace_back().ReleaseSignalArgs =
          ReleaseSignalArgsTy{SignalToRelease, SignalManager};
      return Plugin::success();
    }

    /// Register a callback to be called on compleition
    Error schedCallback(AMDGPUStreamCallbackTy *Func, void *Data) {
      Callbacks.emplace_back(Func);
      ActionArgs.emplace_back().CallbackArgs = Data;

      return Plugin::success();
    }

#ifdef OMPT_SUPPORT
    /// Schedule OMPT kernel timing on the slot.
    Error schedOmptAsyncKernelTiming(
        hsa_agent_t Agent, AMDGPUSignalTy *OutputSignal, double TicksToTime,
        std::unique_ptr<ompt::OmptEventInfoTy> OMPTData) {
      OmptActionFunction = timeKernelInNsAsync;
      OmptKernelTimingArgsAsync = OmptKernelTimingArgsAsyncTy{
          Agent, OutputSignal, TicksToTime, std::move(OMPTData)};
      return Plugin::success();
    }

    /// Schedule OMPT data transfer timing on the slot
    Error schedOmptAsyncD2HTransferTiming(
        hsa_agent_t Agent, AMDGPUSignalTy *OutputSignal, double TicksToTime,
        std::unique_ptr<ompt::OmptEventInfoTy> OmptInfoData) {
      OmptActionFunction = timeDataTransferInNsAsync;
      OmptKernelTimingArgsAsync = OmptKernelTimingArgsAsyncTy{
          Agent, OutputSignal, TicksToTime, std::move(OmptInfoData)};
      return Plugin::success();
    }
#endif

    // Perform the action if needed.
    Error performAction() {
      if (Callbacks.empty()
#ifdef OMPT_SUPPORT
          && !OmptActionFunction
#endif
      )
        return Plugin::success();

      // Perform the action.
      assert(Callbacks.size() == ActionArgs.size() && "Size mismatch");
      for (auto [Callback, ActionArg] : llvm::zip(Callbacks, ActionArgs)) {
        // Perform the action.
        if (Callback == memcpyAction) {
          if (auto Err = memcpyAction(&ActionArg))
            return Err;
        } else if (Callback == releaseBufferAction) {
          if (auto Err = releaseBufferAction(&ActionArg))
            return Err;
        } else if (Callback == releaseSignalAction) {
          if (auto Err = releaseSignalAction(&ActionArg))
            return Err;
        } else if (Callback) {
          if (auto Err = Callback(ActionArg.CallbackArgs))
            return Err;
        }
      }

      // Invalidate the action.
      Callbacks.clear();
      ActionArgs.clear();

#ifdef OMPT_SUPPORT
      OMPT_IF_TRACING_ENABLED(if (OmptActionFunction) {
        if (OmptActionFunction == timeKernelInNsAsync) {
          if (auto Err = timeKernelInNsAsync(&OmptKernelTimingArgsAsync))
            return Err;
        } else if (OmptActionFunction == timeDataTransferInNsAsync) {
          if (auto Err = timeDataTransferInNsAsync(&OmptKernelTimingArgsAsync))
            return Err;
        } else {
          return Plugin::error("Unknown ompt action function!");
        }
      });

      OmptActionFunction = nullptr;
#endif

      return Plugin::success();
    }
  };

  /// The device agent where the stream was created.
  hsa_agent_t Agent;

  /// The queue that the stream uses to launch kernels.
  AMDGPUQueueTy *Queue;

  /// The manager of signals to reuse signals.
  AMDGPUSignalManagerTy &SignalManager;

  /// A reference to the associated device.
  GenericDeviceTy &Device;

  /// Array of stream slots. Use std::deque because it can dynamically grow
  /// without invalidating the already inserted elements. For instance, the
  /// std::vector may invalidate the elements by reallocating the internal
  /// array if there is not enough space on new insertions.
  std::deque<StreamSlotTy> Slots;

  /// The next available slot on the queue. This is reset to zero each time the
  /// stream is synchronized. It also indicates the current number of consumed
  /// slots at a given time.
  uint32_t NextSlot;

  /// The synchronization id. This number is increased each time the stream is
  /// synchronized. It is useful to detect if an AMDGPUEventTy points to an
  /// operation that was already finalized in a previous stream sycnhronize.
  uint32_t SyncCycle;

  /// Mutex to protect stream's management.
  mutable std::mutex Mutex;

  /// Timeout hint for HSA actively waiting for signal value to change
  const uint64_t StreamBusyWaitMicroseconds;

  /// Indicate to spread data transfers across all available SDMAs
  bool UseMultipleSdmaEngines;

  /// Use synchronous copy back.
  bool UseSyncCopyBack;

  /// When copying data from one host buffer to another, only do it
  /// asynchronously if `MinHostToHostAsyncCopySize <= size`.
  UInt32Envar OMPX_MinHostToHostAsyncCopySize;

  /// Arguments for the callback function.
  PostKernelRunProcessingArgsTy PostKernelRunProcessingArgs;

  /// Return the current number of asynchronous operations on the stream.
  uint32_t size() const { return NextSlot; }

  /// Return the last valid slot on the stream.
  uint32_t last() const { return size() - 1; }

  /// Consume one slot from the stream. Since the stream uses signals on demand
  /// and releases them once the slot is no longer used, the function requires
  /// an idle signal for the new consumed slot.
  std::pair<uint32_t, AMDGPUSignalTy *> consume(AMDGPUSignalTy *OutputSignal) {
    // Double the stream size if needed. Since we use std::deque, this operation
    // does not invalidate the already added slots.
    if (Slots.size() == NextSlot)
      Slots.resize(Slots.size() * 2);

    // Update the next available slot and the stream size.
    uint32_t Curr = NextSlot++;

    // Retrieve the input signal, if any, of the current operation.
    AMDGPUSignalTy *InputSignal = (Curr > 0) ? Slots[Curr - 1].Signal : nullptr;

    // Set the output signal of the current slot.
    Slots[Curr].Signal = OutputSignal;

    return std::make_pair(Curr, InputSignal);
  }

  /// Complete all pending post actions and reset the stream after synchronizing
  /// or positively querying the stream.
  Error complete() {
    for (uint32_t Slot = 0; Slot < NextSlot; ++Slot) {
      // Take the post action of the operation if any.
      if (auto Err = Slots[Slot].performAction())
        return Err;

      // Release the slot's signal if possible. Otherwise, another user will.
      if (Slots[Slot].Signal->decreaseUseCount())
        if (auto Err = SignalManager.returnResource(Slots[Slot].Signal))
          return Err;

      Slots[Slot].Signal = nullptr;
    }

    // Reset the stream slots to zero.
    NextSlot = 0;

    // Increase the synchronization id since the stream completed a sync cycle.
    SyncCycle += 1;

    return Plugin::success();
  }

  /// Make the current stream wait on a specific operation of another stream.
  /// The idea is to make the current stream waiting on two signals: 1) the last
  /// signal of the current stream, and 2) the last signal of the other stream.
  /// Use a barrier packet with two input signals.
  Error waitOnStreamOperation(AMDGPUStreamTy &OtherStream, uint32_t Slot) {
    if (Queue == nullptr)
      return Plugin::error("Target queue was nullptr");

    /// The signal that we must wait from the other stream.
    AMDGPUSignalTy *OtherSignal = OtherStream.Slots[Slot].Signal;

    // Prevent the release of the other stream's signal.
    OtherSignal->increaseUseCount();

    // Retrieve an available signal for the operation's output.
    AMDGPUSignalTy *OutputSignal = nullptr;
    if (auto Err = SignalManager.getResource(OutputSignal))
      return Err;
    OutputSignal->reset();
    OutputSignal->increaseUseCount();

    // Consume stream slot and compute dependencies.
    auto [Curr, InputSignal] = consume(OutputSignal);

    // Setup the post action to release the signal.
    if (auto Err = Slots[Curr].schedReleaseSignal(OtherSignal, &SignalManager))
      return Err;

    // Push a barrier into the queue with both input signals.
    return Queue->pushBarrier(OutputSignal, InputSignal, OtherSignal);
  }

  /// Callback for running a specific asynchronous operation. This callback is
  /// used for hsa_amd_signal_async_handler. The argument is the operation that
  /// should be executed. Notice we use the post action mechanism to codify the
  /// asynchronous operation.
  static bool asyncActionCallback(hsa_signal_value_t Value, void *Args) {
    // This thread is outside the stream mutex. Make sure the thread sees the
    // changes on the slot.
    std::atomic_thread_fence(std::memory_order_acquire);

    StreamSlotTy *Slot = reinterpret_cast<StreamSlotTy *>(Args);
    assert(Slot && "Invalid slot");
    assert(Slot->Signal && "Invalid signal");

    // Perform the operation.
    if (auto Err = Slot->performAction())
      FATAL_MESSAGE(1, "Error performing post action: %s",
                    toString(std::move(Err)).data());

    // Signal the output signal to notify the asynchronous operation finalized.
    Slot->Signal->signal();

    // Unregister callback.
    return false;
  }

  // Callback for host-to-host memory copies. This is an asynchronous action.
  static Error memcpyAction(void *Data) {
    MemcpyArgsTy *Args = reinterpret_cast<MemcpyArgsTy *>(Data);
    assert(Args && "Invalid arguments");
    assert(Args->Dst && "Invalid destination buffer");
    assert(Args->Src && "Invalid source buffer");

    std::memcpy(Args->Dst, Args->Src, Args->Size);

    return Plugin::success();
  }

  /// Releasing a memory buffer to a memory manager. This is a post completion
  /// action. There are two kinds of memory buffers:
  ///   1. For kernel arguments. This buffer can be freed after receiving the
  ///   kernel completion signal.
  ///   2. For H2D transfers that need pinned memory space for staging. This
  ///   buffer can be freed after receiving the transfer completion signal.
  ///   3. For D2H transfers that need pinned memory space for staging. This
  ///   buffer cannot be freed after receiving the transfer completion signal
  ///   because of the following asynchronous H2H callback.
  ///      For this reason, This action can only be taken at
  ///      AMDGPUStreamTy::complete()
  /// Because of the case 3, all releaseBufferActions are taken at
  /// AMDGPUStreamTy::complete() in the current implementation.
  static Error releaseBufferAction(void *Data) {
    ReleaseBufferArgsTy *Args = reinterpret_cast<ReleaseBufferArgsTy *>(Data);
    assert(Args && "Invalid arguments");
    assert(Args->MemoryManager && "Invalid memory manager");
    assert(Args->Buffer && "Invalid buffer");

    // Release the allocation to the memory manager.
    return Args->MemoryManager->deallocate(Args->Buffer);
  }

  /// Releasing a signal object back to SignalManager. This is a post completion
  /// action. This action can only be taken at AMDGPUStreamTy::complete()
  static Error releaseSignalAction(void *Data) {
    ReleaseSignalArgsTy *Args = reinterpret_cast<ReleaseSignalArgsTy *>(Data);
    assert(Args && "Invalid arguments");
    assert(Args->Signal && "Invalid signal");
    assert(Args->SignalManager && "Invalid signal manager");

    // Release the signal if needed.
    if (Args->Signal->decreaseUseCount())
      if (auto Err = Args->SignalManager->returnResource(Args->Signal))
        return Err;

    return Plugin::success();
  }

  static uint64_t getKernelDuration(PostKernelRunProcessingArgsTy *Args) {
    assert(Args->Signal &&
           "Invalid AMDGPUSignal Pointer in post kernel run processing");
    hsa_amd_profiling_dispatch_time_t TimeRec;
    hsa_amd_profiling_get_dispatch_time(Args->Agent, Args->Signal->get(),
                                        &TimeRec);

    uint64_t StartTime = TimeRec.start * Args->TicksToTime;
    uint64_t EndTime = TimeRec.end * Args->TicksToTime;

    return EndTime - StartTime;
  }

  /// Callback funtion to process the data for each kernel run.
  static Error postKernelRunProcessingAction(void *Data) {
    assert(Data && "Invalid data pointer for post kernel run processing");
    PostKernelRunProcessingArgsTy *Args =
        reinterpret_cast<PostKernelRunProcessingArgsTy *>(Data);

    KernelRunRecordTy *KernelRecord = Args->KernelRunRecords;
    assert(KernelRecord && "KernelRunRecord is null!");

    uint64_t KernelDuration = getKernelDuration(Args);
    KernelRecord->addEntry(Args->KernelName, Args->NumTeams, Args->NumThreads,
                           KernelDuration);

    if (getInfoLevel() & OMP_INFOTYPE_AMD_KERNEL_TRACE) {
      fprintf(stderr,
              "[Autotuning run] Kernel %s with %u teams and %u threads "
              "completed in %lu ns.\n",
              Args->KernelName.c_str(), Args->NumTeams, Args->NumThreads,
              KernelDuration);
    }
    return Plugin::success();
  }

#ifdef OMPT_SUPPORT
  static Error timeKernelInNsAsync(void *Data) {
    assert(Data && "Invalid data pointer in OMPT profiling");
    auto Args = getOmptTimingsArgs(Data);

    assert(Args && "Invalid args pointer in OMPT profiling");
    auto [StartTime, EndTime] = getKernelStartAndEndTime(Args);

    DP("OMPT-Async: Time kernel for asynchronous execution (Plugin): Start %lu "
       "End %lu\n",
       StartTime, EndTime);

    assert(Args->OmptEventInfo && "Invalid OEI pointer in OMPT profiling");
    auto OmptEventInfo = *Args->OmptEventInfo;

    assert(OmptEventInfo.TraceRecord && "Invalid TraceRecord");
    llvm::omp::target::ompt::RegionInterface.stopTargetSubmitTraceAsync(
        OmptEventInfo.TraceRecord, OmptEventInfo.NumTeams, StartTime, EndTime);

    return Plugin::success();
  }
#endif

public:
  /// Create an empty stream associated with a specific device.
  AMDGPUStreamTy(AMDGPUDeviceTy &Device);

  /// Initialize the stream's signals.
  Error init() { return Plugin::success(); }

  /// Deinitialize the stream's signals.
  Error deinit() { return Plugin::success(); }

  hsa_queue_t *getHsaQueue() { return Queue->getHsaQueue(); }

  /// Push a asynchronous kernel to the stream. The kernel arguments must be
  /// placed in a special allocation for kernel args and must keep alive until
  /// the kernel finalizes. Once the kernel is finished, the stream will release
  /// the kernel args buffer to the specified memory manager.
  Error
  pushKernelLaunch(const AMDGPUKernelTy &Kernel, void *KernelArgs,
                   uint32_t NumThreads[3], uint32_t NumBlocks[3],
                   uint32_t GroupSize, uint32_t StackSize,
                   AMDGPUMemoryManagerTy &MemoryManager,
                   std::unique_ptr<ompt::OmptEventInfoTy> OmptInfo = nullptr) {
    if (Queue == nullptr)
      return Plugin::error("Target queue was nullptr");

    // Retrieve an available signal for the operation's output.
    AMDGPUSignalTy *OutputSignal = nullptr;
    if (auto Err = SignalManager.getResource(OutputSignal))
      return Err;
    OutputSignal->reset();
    OutputSignal->increaseUseCount();

    std::lock_guard<std::mutex> StreamLock(Mutex);

    // Consume stream slot and compute dependencies.
    auto [Curr, InputSignal] = consume(OutputSignal);

    // Setup the post action to release the kernel args buffer.
    if (auto Err = Slots[Curr].schedReleaseBuffer(KernelArgs, MemoryManager))
      return Err;

#ifdef OMPT_SUPPORT
    if (OmptInfo) {
      DP("OMPT-Async: Info in KernelTy >> TR ptr: %p\n", OmptInfo->TraceRecord);

      // OmptInfo holds function pointer to finish trace record once the kernel
      // completed.
      if (auto Err = Slots[Curr].schedOmptAsyncKernelTiming(
              Agent, OutputSignal, TicksToTime, std::move(OmptInfo)))
        return Err;
    }
#endif

    // If runtime autotuning is enabled, setup the callback functions to process
    // the data after kernel completed.
    if (Device.enableRuntimeAutotuning() && Kernel.isSPMDMode()) {
      std::string KernelName(Kernel.getName());
      KernelRunRecordTy *KernelRecords = Device.getKernelRunRecords();
      assert(KernelRecords && "No KernelRecords!");

      // If this kernel has reached the run limit,
      // skip registering the callback function.
      if (!KernelRecords->reachedRunLimitForKernel(KernelName)) {
        PostKernelRunProcessingArgs.Agent = Agent;
        PostKernelRunProcessingArgs.Signal = OutputSignal;
        PostKernelRunProcessingArgs.KernelName = KernelName;
        PostKernelRunProcessingArgs.NumTeams = NumBlocks[0];
        PostKernelRunProcessingArgs.NumThreads = NumThreads[0];
        PostKernelRunProcessingArgs.KernelRunRecords = KernelRecords;

        if (auto Err = Slots[Curr].schedCallback(postKernelRunProcessingAction,
                                                 &PostKernelRunProcessingArgs))
          return Err;
      }
    }

    // Push the kernel with the output signal and an input signal (optional)
    DP("Using Queue: %p with HSA Queue: %p\n", Queue, Queue->getHsaQueue());
    // If we are running an RPC server we want to wake up the server thread
    // whenever there is a kernel running and let it sleep otherwise.
    if (Device.getRPCServer())
      Device.Plugin.getRPCServer().Thread->notify();

    // Push the kernel with the output signal and an input signal (optional)
    if (auto Err = Queue->pushKernelLaunch(Kernel, KernelArgs, NumThreads,
                                           NumBlocks, GroupSize, StackSize,
                                           OutputSignal, InputSignal))
      return Err;

    // Register a callback to indicate when the kernel is complete.
    if (Device.getRPCServer()) {
      if (auto Err = Slots[Curr].schedCallback(
              [](void *Data) -> llvm::Error {
                GenericPluginTy &Plugin =
                    *reinterpret_cast<GenericPluginTy *>(Data);
                Plugin.getRPCServer().Thread->finish();
                return Error::success();
              },
              &Device.Plugin))
        return Err;
    }
    return Plugin::success();
  }

  /// Push an asynchronous memory copy between pinned memory buffers.
  Error pushPinnedMemoryCopyAsync(
      void *Dst, const void *Src, uint64_t CopySize,
      std::unique_ptr<ompt::OmptEventInfoTy> OmptInfo = nullptr) {
    // Retrieve an available signal for the operation's output.
    AMDGPUSignalTy *OutputSignal = nullptr;
    if (auto Err = SignalManager.getResource(OutputSignal))
      return Err;
    OutputSignal->reset();
    OutputSignal->increaseUseCount();

    std::lock_guard<std::mutex> Lock(Mutex);

    // Consume stream slot and compute dependencies.
    auto [Curr, InputSignal] = consume(OutputSignal);

#ifdef OMPT_SUPPORT
    if (OmptInfo) {
      DP("OMPT-Async: Registering data timing in pushPinnedMemoryCopyAsync\n");
      // Capture the time the data transfer required for the d2h transfer.
      if (auto Err = Slots[Curr].schedOmptAsyncD2HTransferTiming(
              Agent, OutputSignal, TicksToTime, std::move(OmptInfo)))
        return Err;
    }
#endif

    // Issue the async memory copy.
    if (InputSignal && InputSignal->load()) {
      hsa_signal_t InputSignalRaw = InputSignal->get();
      return hsa_utils::asyncMemCopy(UseMultipleSdmaEngines, Dst, Agent, Src,
                                     Agent, CopySize, 1, &InputSignalRaw,
                                     OutputSignal->get());
    }

    return hsa_utils::asyncMemCopy(UseMultipleSdmaEngines, Dst, Agent, Src,
                                   Agent, CopySize, 0, nullptr,
                                   OutputSignal->get());
  }

  /// Push an asynchronous memory copy device-to-host involving an unpinned
  /// memory buffer. The operation consists of a two-step copy from the
  /// device buffer to an intermediate pinned host buffer, and then, to a
  /// unpinned host buffer. Both operations are asynchronous and dependent.
  /// The intermediate pinned buffer will be released to the specified memory
  /// manager once the operation completes.
  Error pushMemoryCopyD2HAsync(
      void *Dst, const void *Src, void *Inter, uint64_t CopySize,
      AMDGPUMemoryManagerTy &MemoryManager,
      std::unique_ptr<ompt::OmptEventInfoTy> OmptInfo = nullptr) {
    // Retrieve available signals for the operation's outputs.
    AMDGPUSignalTy *OutputSignals[2] = {};
    if (auto Err = SignalManager.getResources(/*Num=*/2, OutputSignals))
      return Err;
    for (auto *Signal : OutputSignals) {
      Signal->reset();
      Signal->increaseUseCount();
    }

    std::lock_guard<std::mutex> Lock(Mutex);

    // Consume stream slot and compute dependencies.
    auto [Curr, InputSignal] = consume(OutputSignals[0]);

    // Setup the post action for releasing the intermediate buffer.
    if (auto Err = Slots[Curr].schedReleaseBuffer(Inter, MemoryManager))
      return Err;

    // Wait for kernel to finish before scheduling the asynchronous copy.
    if (UseSyncCopyBack && InputSignal && InputSignal->load())
      if (auto Err = InputSignal->wait(StreamBusyWaitMicroseconds, &Device))
        return Err;
#ifdef OMPT_SUPPORT

    if (OmptInfo) {
      DP("OMPT-Async: Registering data timing in pushMemoryCopyD2HAsync\n");
      // Capture the time the data transfer required for the d2h transfer.
      if (auto Err = Slots[Curr].schedOmptAsyncD2HTransferTiming(
              Agent, OutputSignals[0], TicksToTime, std::move(OmptInfo)))
        return Err;
    }
#endif

    // Issue the first step: device to host transfer. Avoid defining the input
    // dependency if already satisfied.
    if (InputSignal && InputSignal->load()) {
      hsa_signal_t InputSignalRaw = InputSignal->get();
      if (auto Err = hsa_utils::asyncMemCopy(
              UseMultipleSdmaEngines, Inter, Agent, Src, Agent, CopySize, 1,
              &InputSignalRaw, OutputSignals[0]->get()))
        return Err;
    } else {
      if (auto Err = hsa_utils::asyncMemCopy(UseMultipleSdmaEngines, Inter,
                                             Agent, Src, Agent, CopySize, 0,
                                             nullptr, OutputSignals[0]->get()))
        return Err;
    }

    if (CopySize < OMPX_MinHostToHostAsyncCopySize) {
      if (auto Err =
              OutputSignals[0]->wait(StreamBusyWaitMicroseconds, &Device))
        return Err;
      std::memcpy(Dst, Inter, CopySize);
      return Error::success();
    }

    // Consume another stream slot and compute dependencies.
    std::tie(Curr, InputSignal) = consume(OutputSignals[1]);
    assert(InputSignal && "Invalid input signal");

    // The std::memcpy is done asynchronously using an async handler. We store
    // the function's information in the action but it's not actually an action.
    if (auto Err = Slots[Curr].schedHostMemoryCopy(Dst, Inter, CopySize))
      return Err;

    // Make changes on this slot visible to the async handler's thread.
    std::atomic_thread_fence(std::memory_order_release);

    // Issue the second step: host to host transfer.
    hsa_status_t Status = hsa_amd_signal_async_handler(
        InputSignal->get(), HSA_SIGNAL_CONDITION_EQ, 0, asyncActionCallback,
        (void *)&Slots[Curr]);

    return Plugin::check(Status, "Error in hsa_amd_signal_async_handler: %s");
  }

  /// Push an asynchronous memory copy host-to-device involving an unpinned
  /// memory buffer. The operation consists of a two-step copy from the
  /// unpinned host buffer to an intermediate pinned host buffer, and then, to
  /// the pinned host buffer. Both operations are asynchronous and dependent.
  /// The intermediate pinned buffer will be released to the specified memory
  /// manager once the operation completes.
  Error pushMemoryCopyH2DAsync(
      void *Dst, const void *Src, void *Inter, uint64_t CopySize,
      AMDGPUMemoryManagerTy &MemoryManager,
      std::unique_ptr<ompt::OmptEventInfoTy> OmptInfo = nullptr) {
    // Retrieve available signals for the operation's outputs.
    AMDGPUSignalTy *OutputSignals[2] = {};
    if (auto Err = SignalManager.getResources(/*Num=*/2, OutputSignals))
      return Err;
    for (auto *Signal : OutputSignals) {
      Signal->reset();
      Signal->increaseUseCount();
    }

    AMDGPUSignalTy *OutputSignal = OutputSignals[0];

    std::lock_guard<std::mutex> Lock(Mutex);

    // Consume stream slot and compute dependencies.
    auto [Curr, InputSignal] = consume(OutputSignal);

    // Issue the first step: host to host transfer.
    if (InputSignal && InputSignal->load()) {
      // The std::memcpy is done asynchronously using an async handler. We store
      // the function's information in the action but it is not actually a
      // post action.
      if (auto Err = Slots[Curr].schedHostMemoryCopy(Inter, Src, CopySize))
        return Err;

      // Make changes on this slot visible to the async handler's thread.
      std::atomic_thread_fence(std::memory_order_release);

      hsa_status_t Status = hsa_amd_signal_async_handler(
          InputSignal->get(), HSA_SIGNAL_CONDITION_EQ, 0, asyncActionCallback,
          (void *)&Slots[Curr]);

      if (auto Err = Plugin::check(Status,
                                   "Error in hsa_amd_signal_async_handler: %s"))
        return Err;

      // Let's use now the second output signal.
      OutputSignal = OutputSignals[1];

      // Consume another stream slot and compute dependencies.
      std::tie(Curr, InputSignal) = consume(OutputSignal);
    } else {
      // All preceding operations completed, copy the memory synchronously.
      std::memcpy(Inter, Src, CopySize);

      // Return the second signal because it will not be used.
      OutputSignals[1]->decreaseUseCount();
      if (auto Err = SignalManager.returnResource(OutputSignals[1]))
        return Err;
    }

    // Setup the post action to release the intermediate pinned buffer.
    if (auto Err = Slots[Curr].schedReleaseBuffer(Inter, MemoryManager))
      return Err;

#ifdef OMPT_SUPPORT
    if (OmptInfo) {
      DP("OMPT-Async: Registering data timing in pushMemoryCopyH2DAsync\n");
      // Capture the time the data transfer required for the d2h transfer.
      if (auto Err = Slots[Curr].schedOmptAsyncD2HTransferTiming(
              Agent, OutputSignals[0], TicksToTime, std::move(OmptInfo)))
        return Err;
    }
#endif

    // Issue the second step: host to device transfer. Avoid defining the input
    // dependency if already satisfied.
    if (InputSignal && InputSignal->load()) {
      hsa_signal_t InputSignalRaw = InputSignal->get();
      return hsa_utils::asyncMemCopy(UseMultipleSdmaEngines, Dst, Agent, Inter,
                                     Agent, CopySize, 1, &InputSignalRaw,
                                     OutputSignal->get());
    }
    return hsa_utils::asyncMemCopy(UseMultipleSdmaEngines, Dst, Agent, Inter,
                                   Agent, CopySize, 0, nullptr,
                                   OutputSignal->get());
  }

  // AMDGPUDeviceTy is incomplete here, passing the underlying agent instead
  Error pushMemoryCopyD2DAsync(
      void *Dst, hsa_agent_t DstAgent, const void *Src, hsa_agent_t SrcAgent,
      uint64_t CopySize,
      std::unique_ptr<ompt::OmptEventInfoTy> OmptInfo = nullptr) {
    AMDGPUSignalTy *OutputSignal;
    if (auto Err = SignalManager.getResources(/*Num=*/1, &OutputSignal))
      return Err;
    OutputSignal->reset();
    OutputSignal->increaseUseCount();

    std::lock_guard<std::mutex> Lock(Mutex);

    // Consume stream slot and compute dependencies.
    auto [Curr, InputSignal] = consume(OutputSignal);

#ifdef OMPT_SUPPORT
    if (OmptInfo) {
      DP("OMPT-Async: Registering data timing in pushMemoryCopyD2DAsync\n");
      // Capture the time the data transfer required for the d2h transfer.
      if (auto Err = Slots[Curr].schedOmptAsyncD2HTransferTiming(
              Agent, OutputSignal, TicksToTime, std::move(OmptInfo)))
        return Err;
    }
#endif

    // The agents need to have access to the corresponding memory
    // This is presently only true if the pointers were originally
    // allocated by this runtime or the caller made the appropriate
    // access calls.

    if (InputSignal && InputSignal->load()) {
      hsa_signal_t InputSignalRaw = InputSignal->get();
      return hsa_utils::asyncMemCopy(UseMultipleSdmaEngines, Dst, DstAgent, Src,
                                     SrcAgent, CopySize, 1, &InputSignalRaw,
                                     OutputSignal->get());
    }
    return hsa_utils::asyncMemCopy(UseMultipleSdmaEngines, Dst, DstAgent, Src,
                                   SrcAgent, CopySize, 0, nullptr,
                                   OutputSignal->get());
  }

  /// Synchronize with the stream. The current thread waits until all operations
  /// are finalized and it performs the pending post actions (i.e., releasing
  /// intermediate buffers).
  Error synchronize() {
    std::lock_guard<std::mutex> Lock(Mutex);

    // No need to synchronize anything.
    if (size() == 0)
      return Plugin::success();

    // Wait until all previous operations on the stream have completed.
    if (auto Err =
            Slots[last()].Signal->wait(StreamBusyWaitMicroseconds, &Device))
      return Err;

    // Reset the stream and perform all pending post actions.
    return complete();
  }

  /// Query the stream and complete pending post actions if operations finished.
  /// Return whether all the operations completed. This operation does not block
  /// the calling thread.
  Expected<bool> query() {
    std::lock_guard<std::mutex> Lock(Mutex);

    // No need to query anything.
    if (size() == 0)
      return true;

    // The last operation did not complete yet. Return directly.
    if (Slots[last()].Signal->load())
      return false;

    // Reset the stream and perform all pending post actions.
    if (auto Err = complete())
      return std::move(Err);

    return true;
  }

  const AMDGPUQueueTy *getQueue() const { return Queue; }

  /// Record the state of the stream on an event.
  Error recordEvent(AMDGPUEventTy &Event) const;

  /// Make the stream wait on an event.
  Error waitEvent(const AMDGPUEventTy &Event);

  friend struct AMDGPUStreamManagerTy;
};

/// Class representing an event on AMDGPU. The event basically stores some
/// information regarding the state of the recorded stream.
struct AMDGPUEventTy {
  /// Create an empty event.
  AMDGPUEventTy(AMDGPUDeviceTy &Device)
      : RecordedStream(nullptr), RecordedSlot(-1), RecordedSyncCycle(-1) {}

  /// Initialize and deinitialize.
  Error init() { return Plugin::success(); }
  Error deinit() { return Plugin::success(); }

  /// Record the state of a stream on the event.
  Error record(AMDGPUStreamTy &Stream) {
    std::lock_guard<std::mutex> Lock(Mutex);

    // Ignore the last recorded stream.
    RecordedStream = &Stream;

    return Stream.recordEvent(*this);
  }

  /// Make a stream wait on the current event.
  Error wait(AMDGPUStreamTy &Stream) {
    std::lock_guard<std::mutex> Lock(Mutex);

    if (!RecordedStream)
      return Plugin::error("Event does not have any recorded stream");

    // Synchronizing the same stream. Do nothing.
    if (RecordedStream == &Stream)
      return Plugin::success();

    // No need to wait anything, the recorded stream already finished the
    // corresponding operation.
    if (RecordedSlot < 0)
      return Plugin::success();

    return Stream.waitEvent(*this);
  }

protected:
  /// The stream registered in this event.
  AMDGPUStreamTy *RecordedStream;

  /// The recordered operation on the recorded stream.
  int64_t RecordedSlot;

  /// The sync cycle when the stream was recorded. Used to detect stale events.
  int64_t RecordedSyncCycle;

  /// Mutex to safely access event fields.
  mutable std::mutex Mutex;

  friend struct AMDGPUStreamTy;
};

Error AMDGPUStreamTy::recordEvent(AMDGPUEventTy &Event) const {
  std::lock_guard<std::mutex> Lock(Mutex);

  if (size() > 0) {
    // Record the synchronize identifier (to detect stale recordings) and
    // the last valid stream's operation.
    Event.RecordedSyncCycle = SyncCycle;
    Event.RecordedSlot = last();

    assert(Event.RecordedSyncCycle >= 0 && "Invalid recorded sync cycle");
    assert(Event.RecordedSlot >= 0 && "Invalid recorded slot");
  } else {
    // The stream is empty, everything already completed, record nothing.
    Event.RecordedSyncCycle = -1;
    Event.RecordedSlot = -1;
  }
  return Plugin::success();
}

Error AMDGPUStreamTy::waitEvent(const AMDGPUEventTy &Event) {
  // Retrieve the recorded stream on the event.
  AMDGPUStreamTy &RecordedStream = *Event.RecordedStream;

  std::scoped_lock<std::mutex, std::mutex> Lock(Mutex, RecordedStream.Mutex);

  // The recorded stream already completed the operation because the synchronize
  // identifier is already outdated.
  if (RecordedStream.SyncCycle != (uint32_t)Event.RecordedSyncCycle)
    return Plugin::success();

  // Again, the recorded stream already completed the operation, the last
  // operation's output signal is satisfied.
  if (!RecordedStream.Slots[Event.RecordedSlot].Signal->load())
    return Plugin::success();

  // Otherwise, make the current stream wait on the other stream's operation.
  return waitOnStreamOperation(RecordedStream, Event.RecordedSlot);
}

struct AMDGPUStreamManagerTy final
    : GenericDeviceResourceManagerTy<AMDGPUResourceRef<AMDGPUStreamTy>> {
  using ResourceRef = AMDGPUResourceRef<AMDGPUStreamTy>;
  using ResourcePoolTy = GenericDeviceResourceManagerTy<ResourceRef>;

  AMDGPUStreamManagerTy(GenericDeviceTy &Device, hsa_agent_t HSAAgent)
      : GenericDeviceResourceManagerTy(Device), Device(Device),
        OMPX_QueueTracking("LIBOMPTARGET_AMDGPU_HSA_QUEUE_BUSY_TRACKING", true),
        OMPX_EnableQueueProfiling("LIBOMPTARGET_AMDGPU_ENABLE_QUEUE_PROFILING",
                                  false),
        NextQueue(0), Agent(HSAAgent) {
    // If OMPX_ENABLE_RUNTIME_AUTOTUNING is enabled,
    // set queue profiling to true.
    if (Device.enableRuntimeAutotuning()) {
      OMPX_EnableQueueProfiling = true;
    }
  }

  Error init(uint32_t InitialSize, int NumHSAQueues, int HSAQueueSize) {
    Queues = std::vector<AMDGPUQueueTy>(NumHSAQueues);
    QueueSize = HSAQueueSize;
    MaxNumQueues = NumHSAQueues;
    // Initialize one queue eagerly
    if (auto Err =
            Queues.front().init(Device, Agent, QueueSize, OMPX_EnableQueueProfiling))
      return Err;

    return GenericDeviceResourceManagerTy::init(InitialSize);
  }

  /// Deinitialize the resource pool and delete all resources. This function
  /// must be called before the destructor.
  Error deinit() override {
    // De-init all queues
    for (AMDGPUQueueTy &Queue : Queues) {
      if (auto Err = Queue.deinit())
        return Err;
    }

    return GenericDeviceResourceManagerTy::deinit();
  }

  /// Get a single stream from the pool or create new resources.
  virtual Error getResource(AMDGPUStreamTy *&StreamHandle) override {
    return getResourcesImpl(1, &StreamHandle, [this](AMDGPUStreamTy *&Handle) {
      return assignNextQueue(Handle);
    });
  }

  /// Return stream to the pool.
  virtual Error returnResource(AMDGPUStreamTy *StreamHandle) override {
    return returnResourceImpl(StreamHandle, [](AMDGPUStreamTy *Handle) {
      Handle->Queue->removeUser();
      return Plugin::success();
    });
  }

  /// Enable/disable profiling of the HSA queues.
  void setOmptQueueProfile(int Enable) {
    // If queue profiling is enabled with an env-var, it means that
    // profiling is already ON and should remain so all the time.
    if (OMPX_EnableQueueProfiling)
      return;
    for (auto &Q : Queues)
      if (Q.isInitialized())
        hsa_amd_profiling_set_profiler_enabled(Q.getHsaQueue(), Enable);
  }

private:
  /// Search for and assign an preferably idle queue to the given Stream. If
  /// there is no queue without current users, choose the queue with the lowest
  /// user count. If utilization is ignored: use round robin selection.
  inline Error assignNextQueue(AMDGPUStreamTy *Stream) {
    // Start from zero when tracking utilization, otherwise: round robin policy.
    uint32_t Index = OMPX_QueueTracking ? 0 : NextQueue++ % MaxNumQueues;

    if (OMPX_QueueTracking) {
      // Find the least used queue.
      for (uint32_t I = 0; I < MaxNumQueues; ++I) {
        // Early exit when an initialized queue is idle.
        if (Queues[I].isInitialized() && Queues[I].getUserCount() == 0) {
          Index = I;
          break;
        }

        // Update the least used queue.
        if (Queues[Index].getUserCount() > Queues[I].getUserCount())
          Index = I;
      }
    }

    // Make sure the queue is initialized, then add user & assign.
    if (auto Err =
            Queues[Index].init(Device, Agent, QueueSize, OMPX_EnableQueueProfiling))
      return Err;
    Queues[Index].addUser();
    Stream->Queue = &Queues[Index];

    return Plugin::success();
  }

  /// The device associated with this stream.
  GenericDeviceTy &Device;

  /// Envar for controlling the tracking of busy HSA queues.
  BoolEnvar OMPX_QueueTracking;

  /// Envar for controlling whether to always profile HSA queues.
  BoolEnvar OMPX_EnableQueueProfiling;

  /// The next queue index to use for round robin selection.
  uint32_t NextQueue;

  /// The queues which are assigned to requested streams.
  std::vector<AMDGPUQueueTy> Queues;

  /// The corresponding device as HSA agent.
  hsa_agent_t Agent;

  /// The maximum number of queues.
  uint32_t MaxNumQueues;

  /// The size of created queues.
  uint32_t QueueSize;
};

/// Abstract class that holds the common members of the actual kernel devices
/// and the host device. Both types should inherit from this class.
struct AMDGenericDeviceTy {
  AMDGenericDeviceTy() {}

  virtual ~AMDGenericDeviceTy() {}

  /// Create all memory pools which the device has access to and classify them.
  Error initMemoryPools() {
    // Retrieve all memory pools from the device agent(s).
    Error Err = retrieveAllMemoryPools();
    if (Err)
      return Err;

    for (AMDGPUMemoryPoolTy *MemoryPool : AllMemoryPools) {
      // Initialize the memory pool and retrieve some basic info.
      Error Err = MemoryPool->init();
      if (Err)
        return Err;

      if (!MemoryPool->isGlobal())
        continue;

      // Classify the memory pools depending on their properties.
      if (MemoryPool->isFineGrained()) {
        FineGrainedMemoryPools.push_back(MemoryPool);
        if (MemoryPool->supportsKernelArgs())
          ArgsMemoryPools.push_back(MemoryPool);
      } else if (MemoryPool->isCoarseGrained()) {
        CoarseGrainedMemoryPools.push_back(MemoryPool);
      }
    }
    return Plugin::success();
  }

  /// Destroy all memory pools.
  Error deinitMemoryPools() {
    for (AMDGPUMemoryPoolTy *Pool : AllMemoryPools)
      delete Pool;

    AllMemoryPools.clear();
    FineGrainedMemoryPools.clear();
    CoarseGrainedMemoryPools.clear();
    ArgsMemoryPools.clear();

    return Plugin::success();
  }
  AMDGPUMemoryPoolTy *getCoarseGrainedMemoryPool() {
    return CoarseGrainedMemoryPools[0];
  }

  /// Retrieve and construct all memory pools from the device agent(s).
  virtual Error retrieveAllMemoryPools() = 0;

  /// Get the device agent.
  virtual hsa_agent_t getAgent() const = 0;

protected:
  /// Array of all memory pools available to the host agents.
  llvm::SmallVector<AMDGPUMemoryPoolTy *> AllMemoryPools;

  /// Array of fine-grained memory pools available to the host agents.
  llvm::SmallVector<AMDGPUMemoryPoolTy *> FineGrainedMemoryPools;

  /// Array of coarse-grained memory pools available to the host agents.
  llvm::SmallVector<AMDGPUMemoryPoolTy *> CoarseGrainedMemoryPools;

  /// Array of kernel args memory pools available to the host agents.
  llvm::SmallVector<AMDGPUMemoryPoolTy *> ArgsMemoryPools;
};

/// Class representing the host device. This host device may have more than one
/// HSA host agent. We aggregate all its resources into the same instance.
struct AMDHostDeviceTy : public AMDGenericDeviceTy {
  /// Create a host device from an array of host agents.
  AMDHostDeviceTy(AMDGPUPluginTy &Plugin,
                  const llvm::SmallVector<hsa_agent_t> &HostAgents)
      : AMDGenericDeviceTy(), Agents(HostAgents), ArgsMemoryManager(Plugin),
        PinnedMemoryManager(Plugin) {
    assert(HostAgents.size() && "No host agent found");
  }

  /// Initialize the host device memory pools and the memory managers for
  /// kernel args and host pinned memory allocations.
  Error init() {
    if (auto Err = initMemoryPools())
      return Err;

    if (auto Err = ArgsMemoryManager.init(getArgsMemoryPool()))
      return Err;

    if (auto Err = PinnedMemoryManager.init(getFineGrainedMemoryPool()))
      return Err;

    return Plugin::success();
  }

  /// Deinitialize memory pools and managers.
  Error deinit() {
    if (auto Err = deinitMemoryPools())
      return Err;

    if (auto Err = ArgsMemoryManager.deinit())
      return Err;

    if (auto Err = PinnedMemoryManager.deinit())
      return Err;

    return Plugin::success();
  }

  /// Retrieve and construct all memory pools from the host agents.
  Error retrieveAllMemoryPools() override {
    // Iterate through the available pools across the host agents.
    for (hsa_agent_t Agent : Agents) {
      Error Err = hsa_utils::iterateAgentMemoryPools(
          Agent, [&](hsa_amd_memory_pool_t HSAMemoryPool) {
            AMDGPUMemoryPoolTy *MemoryPool =
                new AMDGPUMemoryPoolTy(HSAMemoryPool);
            AllMemoryPools.push_back(MemoryPool);
            return HSA_STATUS_SUCCESS;
          });
      if (Err)
        return Err;
    }
    return Plugin::success();
  }

  /// Get one of the host agents. Return always the first agent.
  hsa_agent_t getAgent() const override { return Agents[0]; }

  /// Get a memory pool for fine-grained allocations.
  AMDGPUMemoryPoolTy &getFineGrainedMemoryPool() {
    assert(!FineGrainedMemoryPools.empty() && "No fine-grained mempool");
    // Retrieve any memory pool.
    return *FineGrainedMemoryPools[0];
  }

  AMDGPUMemoryPoolTy &getCoarseGrainedMemoryPool() {
    assert(!CoarseGrainedMemoryPools.empty() && "No coarse-grained mempool");
    // Retrieve any memory pool.
    return *CoarseGrainedMemoryPools[0];
  }

  /// Get a memory pool for kernel args allocations.
  AMDGPUMemoryPoolTy &getArgsMemoryPool() {
    assert(!ArgsMemoryPools.empty() && "No kernelargs mempool");
    // Retrieve any memory pool.
    return *ArgsMemoryPools[0];
  }

  /// Getters for kernel args and host pinned memory managers.
  AMDGPUMemoryManagerTy &getArgsMemoryManager() { return ArgsMemoryManager; }
  AMDGPUMemoryManagerTy &getPinnedMemoryManager() {
    return PinnedMemoryManager;
  }

private:
  /// Array of agents on the host side.
  const llvm::SmallVector<hsa_agent_t> Agents;

  // Memory manager for kernel arguments.
  AMDGPUMemoryManagerTy ArgsMemoryManager;

  // Memory manager for pinned memory.
  AMDGPUMemoryManagerTy PinnedMemoryManager;
};

/// Class implementing the AMDGPU device functionalities which derives from the
/// generic device class.
struct AMDGPUDeviceTy : public GenericDeviceTy, AMDGenericDeviceTy {
  // Create an AMDGPU device with a device id and default AMDGPU grid values.
  AMDGPUDeviceTy(GenericPluginTy &Plugin, int32_t DeviceId, int32_t NumDevices,
                 AMDHostDeviceTy &HostDevice, hsa_agent_t Agent)
      : GenericDeviceTy(Plugin, DeviceId, NumDevices, {}), AMDGenericDeviceTy(),
        OMPX_NumQueues("LIBOMPTARGET_AMDGPU_NUM_HSA_QUEUES", 4),
        OMPX_QueueSize("LIBOMPTARGET_AMDGPU_HSA_QUEUE_SIZE", 512),
        OMPX_DefaultTeamsPerCU("LIBOMPTARGET_AMDGPU_TEAMS_PER_CU", 4),
        OMPX_GenericSpmdTeamsPerCU(
            "LIBOMPTARGET_AMDGPU_GENERIC_SPMD_TEAMS_PER_CU", 6),
        OMPX_BigJumpLoopTeamsPerCU(
            "LIBOMPTARGET_AMDGPU_BIG_JUMP_LOOP_TEAMS_PER_CU", 0),
        OMPX_XTeamRedTeamsPerCU("LIBOMPTARGET_AMDGPU_XTEAM_RED_TEAMS_PER_CU",
                                0),
        OMPX_BigJumpLoopMaxTotalTeams(
            "LIBOMPTARGET_AMDGPU_BIG_JUMP_LOOP_MAX_TOTAL_TEAMS", 1024 * 1024),
        OMPX_LowTripCount("LIBOMPTARGET_AMDGPU_LOW_TRIPCOUNT", 9000),
        OMPX_SmallBlockSize("LIBOMPTARGET_MIN_THREADS_FOR_LOW_TRIP_COUNT", 32),
        OMPX_NumBlocksForLowTripcount("LIBOMPTARGET_BLOCKS_FOR_LOW_TRIP_COUNT",
                                      0),
        OMPX_WavesPerCUForLowTripcount(
            "LIBOMPTARGET_WAVES_PER_CU_FOR_LOW_TRIP_COUNT", 0),
        OMPX_AdjustNumTeamsForSmallBlockSize("LIBOMPTARGET_AMDGPU_ADJUST_TEAMS",
                                             0),
        OMPX_AdjustNumTeamsForXteamRedSmallBlockSize(
            "LIBOMPTARGET_AMDGPU_ADJUST_XTEAM_RED_TEAMS", 0),
        OMPX_MaxAsyncCopyBytes("LIBOMPTARGET_AMDGPU_MAX_ASYNC_COPY_BYTES",
                               64 * 1024),
        OMPX_InitialNumSignals("LIBOMPTARGET_AMDGPU_NUM_INITIAL_HSA_SIGNALS",
                               64),
        OMPX_ForceSyncRegions("OMPX_FORCE_SYNC_REGIONS", 0),
        OMPX_StreamBusyWait("LIBOMPTARGET_AMDGPU_STREAM_BUSYWAIT", 2000000),
        OMPX_UseMultipleSdmaEngines(
            // setting default to true here appears to solve random sdma problem
            "LIBOMPTARGET_AMDGPU_USE_MULTIPLE_SDMA_ENGINES", true),
        OMPX_ApuMaps("OMPX_APU_MAPS", false),
        OMPX_EnableGFX90ACoarseGrainUsmMaps(
            "OMPX_ENABLE_GFX90A_COARSE_GRAIN_USM_MAPS", false),
        OMPX_EnableGFX90ACoarseGrainSharedAlloc(
            "OMPX_ENABLE_GFX90A_COARSE_GRAIN_SHARED_ALLOC", false),
        OMPX_StrictSanityChecks("OMPX_STRICT_SANITY_CHECKS", false),
        OMPX_SyncCopyBack("LIBOMPTARGET_SYNC_COPY_BACK", true),
        OMPX_APUPrefaultMemcopy("LIBOMPTARGET_APU_PREFAULT_MEMCOPY", true),
        OMPX_APUPrefaultMemcopySize("LIBOMPTARGET_APU_PREFAULT_MEMCOPY_SIZE",
                                    1 * 1024 * 1024), // 1MB
        OMPX_DGPUMaps("OMPX_DGPU_MAPS", false),
        OMPX_SharedDescriptorMaxSize("LIBOMPTARGET_SHARED_DESCRIPTOR_MAX_SIZE",
                                     96),
        OMPX_EnableDevice2DeviceMemAccess(
            "OMPX_ENABLE_DEVICE_TO_DEVICE_MEM_ACCESS", false),
        AMDGPUStreamManager(*this, Agent), AMDGPUEventManager(*this),
        AMDGPUSignalManager(*this), Agent(Agent), HostDevice(HostDevice) {}

  ~AMDGPUDeviceTy() {}

  /// Return synchronous copy back status variable.
  bool syncCopyBack() const { return OMPX_SyncCopyBack; }

  /// Returns the maximum of HSA queues to create
  /// This reads a non-cached environment variable, don't call everywhere.
  uint32_t getMaxNumHsaQueues() const {
    // In case this environment variable is set: respect it and give it
    // precendence
    if (const char *GPUMaxHwQsEnv = getenv("GPU_MAX_HW_QUEUES")) {
      uint32_t MaxGPUHwQueues = std::atoi(GPUMaxHwQsEnv);
      if (MaxGPUHwQueues != OMPX_NumQueues)
        DP("Different numbers of maximum HSA queues specified. Using %u\n",
           MaxGPUHwQueues);

      return MaxGPUHwQueues;
    }
    // Otherwise use the regular environment variable
    return OMPX_NumQueues;
  }

  virtual uint32_t getOMPXGenericSpmdTeamsPerCU() const override {
    return OMPX_GenericSpmdTeamsPerCU;
  }
  virtual uint32_t getOMPXBigJumpLoopTeamsPerCU() const override {
    return OMPX_BigJumpLoopTeamsPerCU;
  }
  virtual uint32_t getXTeamRedTeamsPerCU() const override {
    return OMPX_XTeamRedTeamsPerCU;
  }
  virtual uint32_t getOMPXBigJumpLoopMaxTotalTeams() const override {
    return OMPX_BigJumpLoopMaxTotalTeams;
  }
  virtual uint32_t getOMPXLowTripCount() const override {
    return OMPX_LowTripCount;
  }
  virtual uint32_t getOMPXSmallBlockSize() const override {
    return OMPX_SmallBlockSize;
  }
  virtual uint32_t
  getOMPXNumBlocksForLowTripcount(uint64_t LoopTripCount) const override {
    uint32_t NumBlocks = 0;

    if (LoopTripCount > OMPX_LowTripCount)
      return NumBlocks;

    // if NumBlocksForLowTripcount is set, it has the highest priority.
    if (OMPX_NumBlocksForLowTripcount > 0) {
      NumBlocks = OMPX_NumBlocksForLowTripcount;
      DP("Small trip count loop: Using %u blocks\n", NumBlocks);
    }

    // Next, check if the waves per CU is set. This will launch a number of
    // blocks such that we only have at most OMPX_WavesPerCUForLowTripcount
    // waves per CU.
    if (OMPX_WavesPerCUForLowTripcount > 0) {
      // Compute the number of waves per block. For sizes smaller than a full
      // wave the size is 1.
      uint32_t WavesPerBlock = (uint32_t)((OMPX_SmallBlockSize - 1) / 64) + 1;
      DP("Small trip count loop: Using %u waves per block\n", WavesPerBlock);

      // We cannot return less than the number of CUs:
      if (WavesPerBlock >= OMPX_WavesPerCUForLowTripcount) {
        NumBlocks = NumComputeUnits;
        DP("Small trip count loop: Using 1 block per CU\n");
      } else {
        uint32_t BlocksPerCU =
            (uint32_t)(OMPX_WavesPerCUForLowTripcount / WavesPerBlock);
        DP("Small trip count loop: Using %u blocks per CU\n", BlocksPerCU);
        NumBlocks = (uint32_t)(BlocksPerCU * NumComputeUnits);
      }
    }

    // Adjust the number of blocks to the trip count if number of blocks x
    // threads is much larger than the loop trip count.
    if (NumBlocks) {
      if (LoopTripCount <= OMPX_SmallBlockSize)
        NumBlocks = 1;

      uint32_t MaxBlocks =
          (uint32_t)((LoopTripCount - 1) / OMPX_SmallBlockSize) + 1;
      if (NumBlocks > MaxBlocks) {
        NumBlocks = MaxBlocks;
        DP("Small trip count loop: number of blocks capped to %u to fit loop "
           "trip count\n",
           NumBlocks);
      }
    }
    return NumBlocks;
  }
  virtual uint32_t getOMPXAdjustNumTeamsForSmallBlockSize() const override {
    return OMPX_AdjustNumTeamsForSmallBlockSize;
  }
  virtual uint32_t
  getOMPXAdjustNumTeamsForXteamRedSmallBlockSize() const override {
    return OMPX_AdjustNumTeamsForXteamRedSmallBlockSize;
  }

  /// Initialize the device, its resources and get its properties.
  Error initImpl(GenericPluginTy &Plugin) override {
    // First setup all the memory pools.
    if (auto Err = initMemoryPools())
      return Err;

    OMPT_IF_ENABLED(::setOmptTicksToTime(););

#ifdef OMPT_SUPPORT
    // At init we capture two time points for host and device. The two
    // timepoints are spaced out to help smooth out their accuracy
    // differences.
    // libomp uses the CLOCK_REALTIME (via gettimeofday) to get
    // the value for omp_get_wtime. So we use the same clock here to calculate
    // the slope/offset and convert device time to omp_get_wtime via
    // translate_time.
    double HostRef1 = 0;
    uint64_t DeviceRef1 = 0;
#endif
    // Take the first timepoints.
    OMPT_IF_ENABLED(startH2DTimeRate(&HostRef1, &DeviceRef1););

    if (auto Err = preAllocateDeviceMemoryPool())
      return Err;

    char GPUName[64];
    if (auto Err = getDeviceAttr(HSA_AGENT_INFO_NAME, GPUName))
      return Err;
    ComputeUnitKind = GPUName;

    // Get the wavefront size.
    uint32_t WavefrontSize = 0;
    if (auto Err = getDeviceAttr(HSA_AGENT_INFO_WAVEFRONT_SIZE, WavefrontSize))
      return Err;
    GridValues.GV_Warp_Size = WavefrontSize;

    // Get the frequency of the steady clock. If the attribute is missing
    // assume running on an older libhsa and default to 0, omp_get_wtime
    // will be inaccurate but otherwise programs can still run.
    if (getDeviceAttrRaw(HSA_AMD_AGENT_INFO_TIMESTAMP_FREQUENCY,
                         ClockFrequency) != HSA_STATUS_SUCCESS)
      ClockFrequency = 0;

    // Load the grid values depending on the wavefront.
    if (WavefrontSize == 32)
      GridValues = getAMDGPUGridValues<32>();
    else if (WavefrontSize == 64)
      GridValues = getAMDGPUGridValues<64>();
    else
      return Plugin::error("Unexpected AMDGPU wavefront %d", WavefrontSize);

    // To determine the correct scratch memory size per thread, we need to check
    // the device architecure generation. Hence, we slice the major GFX version
    // from the agent info (e.g. 'gfx90a' -> 9).
    StringRef Arch(ComputeUnitKind);
    unsigned GfxGen = 0u;
    if (!llvm::to_integer(Arch.slice(sizeof("gfx") - 1, Arch.size() - 2),
                          GfxGen))
      return Plugin::error("Invalid GFX architecture string");

    // TODO: Will try to eliminate this calculation, since its duplicated.
    // See: 'getMaxWaveScratchSize' in 'llvm/lib/Target/AMDGPU/GCNSubtarget.h'.
    // But we need to divide by WavefrontSize.
    // For generations pre-gfx11: use 13-bit field in units of 256-dword,
    // otherwise: 15-bit field in units of 64-dword.
    MaxThreadScratchSize = (GfxGen < 11)
                               ? ((256 * 4) / WavefrontSize) * ((1 << 13) - 1)
                               : ((64 * 4) / WavefrontSize) * ((1 << 15) - 1);

    // Get maximum number of workitems per workgroup.
    uint16_t WorkgroupMaxDim[3];
    if (auto Err =
            getDeviceAttr(HSA_AGENT_INFO_WORKGROUP_MAX_DIM, WorkgroupMaxDim))
      return Err;
    GridValues.GV_Max_WG_Size = WorkgroupMaxDim[0];

    // Get maximum number of workgroups.
    hsa_dim3_t GridMaxDim;
    if (auto Err = getDeviceAttr(HSA_AGENT_INFO_GRID_MAX_DIM, GridMaxDim))
      return Err;

    GridValues.GV_Max_Teams = GridMaxDim.x / GridValues.GV_Max_WG_Size;
    if (GridValues.GV_Max_Teams == 0)
      return Plugin::error("Maximum number of teams cannot be zero");

    // Compute the default number of teams.
    uint32_t ComputeUnits = 0;
    if (auto Err =
            getDeviceAttr(HSA_AMD_AGENT_INFO_COMPUTE_UNIT_COUNT, ComputeUnits))
      return Err;
    GridValues.GV_Default_Num_Teams = ComputeUnits * OMPX_DefaultTeamsPerCU;
    NumComputeUnits = ComputeUnits;

    uint32_t WavesPerCU = 0;
    if (auto Err =
            getDeviceAttr(HSA_AMD_AGENT_INFO_MAX_WAVES_PER_CU, WavesPerCU))
      return Err;
    HardwareParallelism = ComputeUnits * WavesPerCU;

    // Get maximum size of any device queues and maximum number of queues.
    uint32_t MaxQueueSize;
    if (auto Err = getDeviceAttr(HSA_AGENT_INFO_QUEUE_MAX_SIZE, MaxQueueSize))
      return Err;

    uint32_t MaxQueues;
    if (auto Err = getDeviceAttr(HSA_AGENT_INFO_QUEUES_MAX, MaxQueues))
      return Err;

    // Compute the number of queues and their size.
    OMPX_NumQueues = std::max(1U, std::min(OMPX_NumQueues.get(), MaxQueues));
    OMPX_QueueSize = std::min(OMPX_QueueSize.get(), MaxQueueSize);
    DP("Using a maximum of %u HSA queues\n", OMPX_NumQueues.get());

    // Initialize stream pool.
    if (auto Err = AMDGPUStreamManager.init(OMPX_InitialNumStreams,
                                            OMPX_NumQueues, OMPX_QueueSize))
      return Err;

    // Initialize event pool.
    if (auto Err = AMDGPUEventManager.init(OMPX_InitialNumEvents))
      return Err;

    // Initialize signal pool.
    if (auto Err = AMDGPUSignalManager.init(OMPX_InitialNumSignals))
      return Err;

    // Take the second timepoints and compute the required metadata.
    OMPT_IF_ENABLED(completeH2DTimeRate(HostRef1, DeviceRef1););

    uint32_t NumSdmaEngines = 0;
    if (auto Err =
            getDeviceAttr(HSA_AMD_AGENT_INFO_NUM_SDMA_ENG, NumSdmaEngines))
      return Err;
    DP("The number of SDMA Engines: %i\n", NumSdmaEngines);

    uint32_t NumXGmiEngines = 0;
    if (auto Err =
            getDeviceAttr(HSA_AMD_AGENT_INFO_NUM_SDMA_XGMI_ENG, NumXGmiEngines))
      return Err;
    DP("The number of XGMI Engines: %i\n", NumXGmiEngines);

    // Detect if we are in Multi-Device mode
    if (OMPX_NumMultiDevices > 0)
      IsMultiDeviceEnabled = true;

    // Detect if XNACK is enabled
    SmallVector<SmallString<32>> Targets;
    if (auto Err = hsa_utils::getTargetTripleAndFeatures(Agent, Targets))
      return Err;
    if (!Targets.empty() && Targets[0].str().contains("xnack+"))
      IsXnackEnabled = true;

    // detect if device is an APU.
    if (auto Err = checkIfAPU())
      return Err;

    // detect if device is GFX90a.
    if (auto Err = checkIfGFX90a())
      return Err;

    // detect if device is an MI300X.
    if (auto Err = checkIfMI300x())
      return Err;

    // detect special cases for MI200
    specialBehaviorHandling();

    // detect ROCm-specific environment variables
    // for map and zero-copy control
    // TODO: put them back in constructor
    //    readEnvVars();

    return Plugin::success();
  }

  /// Deinitialize the device and release its resources.
  Error deinitImpl() override {
    // Deinitialize the stream and event pools.
    if (auto Err = AMDGPUStreamManager.deinit())
      return Err;

    if (auto Err = AMDGPUEventManager.deinit())
      return Err;

    if (auto Err = AMDGPUSignalManager.deinit())
      return Err;

    // Close modules if necessary.
    if (!LoadedImages.empty()) {
      // Each image has its own module.
      for (DeviceImageTy *Image : LoadedImages) {
        AMDGPUDeviceImageTy &AMDImage =
            static_cast<AMDGPUDeviceImageTy &>(*Image);

        // Unload the executable of the image.
        if (auto Err = AMDImage.unloadExecutable())
          return Err;
      }
    }

    // Invalidate agent reference.
    Agent = {0};

    delete CoarseGrainMemoryTable;

    return Plugin::success();
  }

  virtual Error callGlobalConstructors(GenericPluginTy &Plugin,
                                       DeviceImageTy &Image) override {
    GenericGlobalHandlerTy &Handler = Plugin.getGlobalHandler();
    if (Handler.isSymbolInImage(*this, Image, "amdgcn.device.fini"))
      Image.setPendingGlobalDtors();

    return callGlobalCtorDtorCommon(Plugin, Image, /*IsCtor=*/true);
  }

  virtual Error callGlobalDestructors(GenericPluginTy &Plugin,
                                      DeviceImageTy &Image) override {
    if (Image.hasPendingGlobalDtors())
      return callGlobalCtorDtorCommon(Plugin, Image, /*IsCtor=*/false);
    return Plugin::success();
  }

  uint64_t getStreamBusyWaitMicroseconds() const { return OMPX_StreamBusyWait; }

  Expected<std::unique_ptr<MemoryBuffer>>
  doJITPostProcessing(std::unique_ptr<MemoryBuffer> MB) const override {

    // TODO: We should try to avoid materialization but there seems to be no
    // good linker interface w/o file i/o.
    SmallString<128> LinkerInputFilePath;
    std::error_code EC = sys::fs::createTemporaryFile("amdgpu-pre-link-jit",
                                                      "o", LinkerInputFilePath);
    if (EC)
      return Plugin::error("Failed to create temporary file for linker");

    // Write the file's contents to the output file.
    Expected<std::unique_ptr<FileOutputBuffer>> OutputOrErr =
        FileOutputBuffer::create(LinkerInputFilePath, MB->getBuffer().size());
    if (!OutputOrErr)
      return OutputOrErr.takeError();
    std::unique_ptr<FileOutputBuffer> Output = std::move(*OutputOrErr);
    llvm::copy(MB->getBuffer(), Output->getBufferStart());
    if (Error E = Output->commit())
      return std::move(E);

    SmallString<128> LinkerOutputFilePath;
    EC = sys::fs::createTemporaryFile("amdgpu-pre-link-jit", "so",
                                      LinkerOutputFilePath);
    if (EC)
      return Plugin::error("Failed to create temporary file for linker");

    const auto &ErrorOrPath = sys::findProgramByName("lld");
    if (!ErrorOrPath)
      return createStringError(inconvertibleErrorCode(),
                               "Failed to find `lld` on the PATH.");

    std::string LLDPath = ErrorOrPath.get();
    INFO(OMP_INFOTYPE_PLUGIN_KERNEL, getDeviceId(),
         "Using `%s` to link JITed amdgcn output.", LLDPath.c_str());

    std::string MCPU = "-plugin-opt=mcpu=" + getComputeUnitKind();
    StringRef Args[] = {LLDPath,
                        "-flavor",
                        "gnu",
                        "--no-undefined",
                        "-shared",
                        MCPU,
                        "-o",
                        LinkerOutputFilePath.data(),
                        LinkerInputFilePath.data()};

    std::string Error;
    int RC = sys::ExecuteAndWait(LLDPath, Args, std::nullopt, {}, 0, 0, &Error);
    if (RC)
      return Plugin::error("Linking optimized bitcode failed: %s",
                           Error.c_str());

    auto BufferOrErr = MemoryBuffer::getFileOrSTDIN(LinkerOutputFilePath);
    if (!BufferOrErr)
      return Plugin::error("Failed to open temporary file for lld");

    // Clean up the temporary files afterwards.
    if (sys::fs::remove(LinkerOutputFilePath))
      return Plugin::error("Failed to remove temporary output file for lld");
    if (sys::fs::remove(LinkerInputFilePath))
      return Plugin::error("Failed to remove temporary input file for lld");

    return std::move(*BufferOrErr);
  }

  /// See GenericDeviceTy::getComputeUnitKind().
  std::string getComputeUnitKind() const override { return ComputeUnitKind; }

  uint32_t getNumComputeUnits() const override { return NumComputeUnits; }

  /// Returns the clock frequency for the given AMDGPU device.
  uint64_t getClockFrequency() const override { return ClockFrequency; }

  /// Allocate and construct an AMDGPU kernel.
  Expected<GenericKernelTy &> constructKernel(const char *Name) override {
    // Allocate and construct the AMDGPU kernel.
    AMDGPUKernelTy *AMDGPUKernel = Plugin.allocate<AMDGPUKernelTy>();
    if (!AMDGPUKernel)
      return Plugin::error("Failed to allocate memory for AMDGPU kernel");

    new (AMDGPUKernel) AMDGPUKernelTy(Name, Plugin.getGlobalHandler());

    return *AMDGPUKernel;
  }

  /// Set the current context to this device's context. Do nothing since the
  /// AMDGPU devices do not have the concept of contexts.
  Error setContext() override { return Plugin::success(); }

  /// AMDGPU returns the product of the number of compute units and the waves
  /// per compute unit.
  uint64_t getHardwareParallelism() const override {
    return HardwareParallelism;
  }

  /// We want to set up the RPC server for host services to the GPU if it is
  /// available.
  bool shouldSetupRPCServer() const override { return true; }

  /// The RPC interface should have enough space for all available parallelism.
  uint64_t requestedRPCPortCount() const override {
    return getHardwareParallelism();
  }

  /// Get the stream of the asynchronous info structure or get a new one.
  Error getStream(AsyncInfoWrapperTy &AsyncInfoWrapper,
                  AMDGPUStreamTy *&Stream) {
    // Get the stream (if any) from the async info.
    Stream = AsyncInfoWrapper.getQueueAs<AMDGPUStreamTy *>();
    if (!Stream) {
      // There was no stream; get an idle one.
      if (auto Err = AMDGPUStreamManager.getResource(Stream))
        return Err;

      // Modify the async info's stream.
      AsyncInfoWrapper.setQueueAs<AMDGPUStreamTy *>(Stream);
    }
    return Plugin::success();
  }

  /// Load the binary image into the device and allocate an image object.
  Expected<DeviceImageTy *> loadBinaryImpl(const __tgt_device_image *TgtImage,
                                           int32_t ImageId) override {
    // Allocate and initialize the image object.
    AMDGPUDeviceImageTy *AMDImage = Plugin.allocate<AMDGPUDeviceImageTy>();
    new (AMDImage) AMDGPUDeviceImageTy(ImageId, *this, TgtImage);

    // Load the HSA executable.
    if (Error Err = AMDImage->loadExecutable(*this))
      return std::move(Err);
    return AMDImage;
  }

  /// Allocate memory on the device or related to the device.
  void *allocate(size_t Size, void *, TargetAllocTy Kind) override;

  /// Deallocate memory on the device or related to the device.
  int free(void *TgtPtr, TargetAllocTy Kind) override {
    if (TgtPtr == nullptr)
      return OFFLOAD_SUCCESS;

    AMDGPUMemoryPoolTy *MemoryPool = nullptr;
    switch (Kind) {
    case TARGET_ALLOC_DEFAULT:
    case TARGET_ALLOC_DEVICE:
    case TARGET_ALLOC_DEVICE_NON_BLOCKING:
      MemoryPool = CoarseGrainedMemoryPools[0];
      break;
    case TARGET_ALLOC_HOST:
      MemoryPool = &HostDevice.getFineGrainedMemoryPool();
      break;
    case TARGET_ALLOC_SHARED:
      MemoryPool = &HostDevice.getFineGrainedMemoryPool();
      break;
    }

    if (!MemoryPool) {
      REPORT("No memory pool for the specified allocation kind\n");
      return OFFLOAD_FAIL;
    }

    if (Error Err = MemoryPool->deallocate(TgtPtr)) {
      REPORT("%s\n", toString(std::move(Err)).data());
      return OFFLOAD_FAIL;
    }

    return OFFLOAD_SUCCESS;
  }

  /// Synchronize current thread with the pending operations on the async info.
  Error synchronizeImpl(__tgt_async_info &AsyncInfo) override {
    AMDGPUStreamTy *Stream =
        reinterpret_cast<AMDGPUStreamTy *>(AsyncInfo.Queue);
    assert(Stream && "Invalid stream");

    if (auto Err = Stream->synchronize())
      return Err;

    // Once the stream is synchronized, return it to stream pool and reset
    // AsyncInfo. This is to make sure the synchronization only works for its
    // own tasks.
    AsyncInfo.Queue = nullptr;
    return AMDGPUStreamManager.returnResource(Stream);
  }

  /// Query for the completion of the pending operations on the async info.
  Error queryAsyncImpl(__tgt_async_info &AsyncInfo) override {
    AMDGPUStreamTy *Stream =
        reinterpret_cast<AMDGPUStreamTy *>(AsyncInfo.Queue);
    assert(Stream && "Invalid stream");

    auto CompletedOrErr = Stream->query();
    if (!CompletedOrErr)
      return CompletedOrErr.takeError();

    // Return if it the stream did not complete yet.
    if (!(*CompletedOrErr))
      return Plugin::success();

    // Once the stream is completed, return it to stream pool and reset
    // AsyncInfo. This is to make sure the synchronization only works for its
    // own tasks.
    AsyncInfo.Queue = nullptr;
    return AMDGPUStreamManager.returnResource(Stream);
  }

  /// Pin the host buffer and return the device pointer that should be used for
  /// device transfers.
  Expected<void *> dataLockImpl(void *HstPtr, int64_t Size) override {
    void *PinnedPtr = nullptr;

    hsa_status_t Status =
        hsa_amd_memory_lock(HstPtr, Size, nullptr, 0, &PinnedPtr);
    if (auto Err = Plugin::check(Status, "Error in hsa_amd_memory_lock: %s\n"))
      return std::move(Err);

    return PinnedPtr;
  }

  /// Unpin the host buffer.
  Error dataUnlockImpl(void *HstPtr) override {
    hsa_status_t Status = hsa_amd_memory_unlock(HstPtr);
    return Plugin::check(Status, "Error in hsa_amd_memory_unlock: %s\n");
  }

  /// Check through the HSA runtime whether the \p HstPtr buffer is pinned.
  Expected<bool> isPinnedPtrImpl(void *HstPtr, void *&BaseHstPtr,
                                 void *&BaseDevAccessiblePtr,
                                 size_t &BaseSize) const override {
    hsa_amd_pointer_info_t Info;
    Info.size = sizeof(hsa_amd_pointer_info_t);

    hsa_status_t Status =
        hsa_amd_pointer_info(HstPtr, &Info, /*Allocator=*/nullptr,
                             /* Number of accessible agents (out) */ nullptr,
                             /* Accessible agents */ nullptr);
    if (auto Err = Plugin::check(Status, "Error in hsa_amd_pointer_info: %s"))
      return std::move(Err);

    // The buffer may be locked or allocated through HSA allocators. Assume that
    // the buffer is host pinned if the runtime reports a HSA type.
    if (Info.type != HSA_EXT_POINTER_TYPE_LOCKED &&
        Info.type != HSA_EXT_POINTER_TYPE_HSA)
      return false;

    assert(Info.hostBaseAddress && "Invalid host pinned address");
    assert(Info.agentBaseAddress && "Invalid agent pinned address");
    assert(Info.sizeInBytes > 0 && "Invalid pinned allocation size");

    // Save the allocation info in the output parameters.
    BaseHstPtr = Info.hostBaseAddress;
    BaseDevAccessiblePtr = Info.agentBaseAddress;
    BaseSize = Info.sizeInBytes;

    return true;
  }

  /// Submit data to the device (host to device transfer).
  Error dataSubmitImpl(void *TgtPtr, const void *HstPtr, int64_t Size,
                       AsyncInfoWrapperTy &AsyncInfoWrapper) override {
    AMDGPUStreamTy *Stream = nullptr;
    void *PinnedPtr = nullptr;

    // Obtain the OMPT-related callback data
    DP("OMPT-Async: dataSubmitImpl\n");
    auto LocalOmptEventInfo = getOrNullOmptEventInfo(AsyncInfoWrapper);

    // Prefault GPU page table in XNACK-Enabled case, on APUs,
    // under the assumption that explicitly allocated memory
    // will be fully accessed and that on-the-fly individual page faults
    // perform worse than whole memory faulting.
    if (OMPX_APUPrefaultMemcopy && Size >= OMPX_APUPrefaultMemcopySize &&
        IsAPU && IsXnackEnabled)
      if (auto Err = prepopulatePageTableImpl(const_cast<void *>(HstPtr), Size))
        return Err;

    // Use one-step asynchronous operation when host memory is already pinned.
    if (void *PinnedPtr =
            PinnedAllocs.getDeviceAccessiblePtrFromPinnedBuffer(HstPtr)) {
      if (auto Err = getStream(AsyncInfoWrapper, Stream))
        return Err;
      DP("OMPT-Async: Pinned Copy\n");
      return Stream->pushPinnedMemoryCopyAsync(TgtPtr, PinnedPtr, Size,
                                               std::move(LocalOmptEventInfo));
    }

    // For large transfers use synchronous behavior.
    // If OMPT is enabled or synchronous behavior is explicitly requested:
    if (OMPX_ForceSyncRegions || Size >= OMPX_MaxAsyncCopyBytes) {
      if (AsyncInfoWrapper.hasQueue())
        if (auto Err = synchronize(AsyncInfoWrapper))
          return Err;

      hsa_status_t Status;
      Status = hsa_amd_memory_lock(const_cast<void *>(HstPtr), Size, nullptr, 0,
                                   &PinnedPtr);
      if (auto Err =
              Plugin::check(Status, "Error in hsa_amd_memory_lock: %s\n"))
        return Err;

      AMDGPUSignalTy Signal;
      if (auto Err = Signal.init())
        return Err;

      DP("OMPT-Async: Sync Copy\n");
      if (auto Err = hsa_utils::asyncMemCopy(useMultipleSdmaEngines(), TgtPtr,
                                         Agent, PinnedPtr, Agent, Size, 0,
                                         nullptr, Signal.get()))
        return Err;

      if (auto Err = Signal.wait(getStreamBusyWaitMicroseconds()))
        return Err;

#ifdef OMPT_SUPPORT
      if (LocalOmptEventInfo) {
        OmptKernelTimingArgsAsyncTy OmptKernelTimingArgsAsync{
            Agent, &Signal, TicksToTime, std::move(LocalOmptEventInfo)};
        if (auto Err = timeDataTransferInNsAsync(&OmptKernelTimingArgsAsync))
          return Err;
      }
#endif

      if (auto Err = Signal.deinit())
        return Err;

      Status = hsa_amd_memory_unlock(const_cast<void *>(HstPtr));
      return Plugin::check(Status, "Error in hsa_amd_memory_unlock: %s\n");
    }

    // Otherwise, use two-step copy with an intermediate pinned host buffer.
    AMDGPUMemoryManagerTy &PinnedMemoryManager =
        HostDevice.getPinnedMemoryManager();
    if (auto Err = PinnedMemoryManager.allocate(Size, &PinnedPtr))
      return Err;

    if (auto Err = getStream(AsyncInfoWrapper, Stream))
      return Err;

    DP("OMPT-Async: ASync Copy\n");
    return Stream->pushMemoryCopyH2DAsync(TgtPtr, HstPtr, PinnedPtr, Size,
                                          PinnedMemoryManager,
                                          std::move(LocalOmptEventInfo));
  }

  /// Retrieve data from the device (device to host transfer).
  Error dataRetrieveImpl(void *HstPtr, const void *TgtPtr, int64_t Size,
                         AsyncInfoWrapperTy &AsyncInfoWrapper) override {
    AMDGPUStreamTy *Stream = nullptr;
    void *PinnedPtr = nullptr;

    // Obtain the OMPT-related callback data
    DP("OMPT-Async: dataRetrieveImpl\n");
    auto LocalOmptEventInfo = getOrNullOmptEventInfo(AsyncInfoWrapper);

    // Prefault GPU page table in XNACK-Enabled case, on APUs,
    // under the assumption that explicitly allocated memory
    // will be fully accessed and that on-the-fly individual page faults
    // perform worse than whole memory faulting.
    if (OMPX_APUPrefaultMemcopy && Size >= OMPX_APUPrefaultMemcopySize &&
        IsAPU && IsXnackEnabled)
      if (auto Err = prepopulatePageTableImpl(const_cast<void *>(HstPtr), Size))
        return Err;

    // Use one-step asynchronous operation when host memory is already pinned.
    if (void *PinnedPtr =
            PinnedAllocs.getDeviceAccessiblePtrFromPinnedBuffer(HstPtr)) {
      if (auto Err = getStream(AsyncInfoWrapper, Stream))
        return Err;
      DP("OMPT-Async: Pinned Copy\n");
      return Stream->pushPinnedMemoryCopyAsync(PinnedPtr, TgtPtr, Size,
                                               std::move(LocalOmptEventInfo));
    }

    // For large transfers use synchronous behavior.
    // If OMPT is enabled or synchronous behavior is explicitly requested:
    if (OMPX_ForceSyncRegions || Size >= OMPX_MaxAsyncCopyBytes) {
      if (AsyncInfoWrapper.hasQueue())
        if (auto Err = synchronize(AsyncInfoWrapper))
          return Err;

      hsa_status_t Status;
      Status = hsa_amd_memory_lock(const_cast<void *>(HstPtr), Size, nullptr, 0,
                                   &PinnedPtr);
      if (auto Err =
              Plugin::check(Status, "Error in hsa_amd_memory_lock: %s\n"))
        return Err;

      AMDGPUSignalTy Signal;
      if (auto Err = Signal.init())
        return Err;

      if (auto Err = hsa_utils::asyncMemCopy(useMultipleSdmaEngines(),
                                             PinnedPtr, Agent, TgtPtr, Agent,
                                             Size, 0, nullptr, Signal.get()))
        return Err;

      if (auto Err = Signal.wait(getStreamBusyWaitMicroseconds()))
        return Err;

#ifdef OMPT_SUPPORT
      if (LocalOmptEventInfo) {
        OmptKernelTimingArgsAsyncTy OmptKernelTimingArgsAsync{
            Agent, &Signal, TicksToTime, std::move(LocalOmptEventInfo)};
        if (auto Err = timeDataTransferInNsAsync(&OmptKernelTimingArgsAsync))
          return Err;
      }
#endif

      if (auto Err = Signal.deinit())
        return Err;

      Status = hsa_amd_memory_unlock(const_cast<void *>(HstPtr));
      return Plugin::check(Status, "Error in hsa_amd_memory_unlock: %s\n");
    }

    // Otherwise, use two-step copy with an intermediate pinned host buffer.
    AMDGPUMemoryManagerTy &PinnedMemoryManager =
        HostDevice.getPinnedMemoryManager();
    if (auto Err = PinnedMemoryManager.allocate(Size, &PinnedPtr))
      return Err;

    if (auto Err = getStream(AsyncInfoWrapper, Stream))
      return Err;

    return Stream->pushMemoryCopyD2HAsync(HstPtr, TgtPtr, PinnedPtr, Size,
                                          PinnedMemoryManager,
                                          std::move(LocalOmptEventInfo));
  }

  /// Exchange data between two devices within the plugin.
  Error dataExchangeImpl(const void *SrcPtr, GenericDeviceTy &DstGenericDevice,
                         void *DstPtr, int64_t Size,
                         AsyncInfoWrapperTy &AsyncInfoWrapper) override {
    AMDGPUDeviceTy &DstDevice = static_cast<AMDGPUDeviceTy &>(DstGenericDevice);

    DP("OMPT-Async: dataExchangeImpl\n");
    auto LocalOmptEventInfo = getOrNullOmptEventInfo(AsyncInfoWrapper);

    // For large transfers use synchronous behavior.
    // If OMPT is enabled or synchronous behavior is explicitly requested:
    if (OMPX_ForceSyncRegions || Size >= OMPX_MaxAsyncCopyBytes) {
      if (AsyncInfoWrapper.hasQueue())
        if (auto Err = synchronize(AsyncInfoWrapper))
          return Err;

      AMDGPUSignalTy Signal;
      if (auto Err = Signal.init())
        return Err;

      if (auto Err = hsa_utils::asyncMemCopy(
              useMultipleSdmaEngines(), DstPtr, DstDevice.getAgent(), SrcPtr,
              getAgent(), (uint64_t)Size, 0, nullptr, Signal.get()))
        return Err;

      if (auto Err = Signal.wait(getStreamBusyWaitMicroseconds()))
        return Err;

#ifdef OMPT_SUPPORT
      if (LocalOmptEventInfo) {
        OmptKernelTimingArgsAsyncTy OmptKernelTimingArgsAsync{
            Agent, &Signal, TicksToTime, std::move(LocalOmptEventInfo)};
        if (auto Err = timeDataTransferInNsAsync(&OmptKernelTimingArgsAsync))
          return Err;
      }
#endif

      return Signal.deinit();
    }

    AMDGPUStreamTy *Stream = nullptr;
    if (auto Err = getStream(AsyncInfoWrapper, Stream))
      return Err;
    if (Size <= 0)
      return Plugin::success();

    return Stream->pushMemoryCopyD2DAsync(DstPtr, DstDevice.getAgent(), SrcPtr,
                                          getAgent(), (uint64_t)Size,
                                          std::move(LocalOmptEventInfo));
  }

  /// Initialize the async info for interoperability purposes.
  Error initAsyncInfoImpl(AsyncInfoWrapperTy &AsyncInfoWrapper) override {
    // TODO: Implement this function.
    return Plugin::success();
  }

  /// Initialize the device info for interoperability purposes.
  Error initDeviceInfoImpl(__tgt_device_info *DeviceInfo) override {
    DeviceInfo->Context = nullptr;

    if (!DeviceInfo->Device)
      DeviceInfo->Device = reinterpret_cast<void *>(Agent.handle);

    return Plugin::success();
  }

  Error setCoarseGrainMemoryImpl(void *ptr, int64_t size,
                                 bool set_attr = true) override final {
    // If the table has not yet been created, check if the gpu arch is
    // MI200 and create it, but only if USM Map is enabled.
    if (!IsEquippedWithGFX90A || !EnableGFX90ACoarseGrainUsmMaps)
      return Plugin::error("Invalid request to set coarse grain mode");
    if (!CoarseGrainMemoryTable)
      CoarseGrainMemoryTable = new AMDGPUMemTypeBitFieldTable(
          AMDGPU_X86_64_SystemConfiguration::max_addressable_byte +
              1, // memory size
          AMDGPU_X86_64_SystemConfiguration::page_size);

    if (CoarseGrainMemoryTable->contains((const uintptr_t)ptr, size))
      return Plugin::success();

    // track coarse grain memory pages in local table for user queries.
    CoarseGrainMemoryTable->insert((const uintptr_t)ptr, size);

    if (set_attr) {
      // Ask ROCr to turn [ptr, ptr+size-1] pages to
      // coarse grain.
      hsa_amd_svm_attribute_pair_t tt;
      tt.attribute = HSA_AMD_SVM_ATTRIB_GLOBAL_FLAG;
      tt.value = HSA_AMD_SVM_GLOBAL_FLAG_COARSE_GRAINED;
      hsa_status_t err = hsa_amd_svm_attributes_set(ptr, size, &tt, 1);
      if (err != HSA_STATUS_SUCCESS) {
        return Plugin::error("Failed to switch memotry to coarse grain mode.");
      }
    }

    return Plugin::success();
  }

  uint32_t queryCoarseGrainMemoryImpl(const void *ptr,
                                      int64_t size) override final {
    // If the table has not yet been created it means that
    // no memory has yet been set to coarse grain.
    if (!CoarseGrainMemoryTable)
      return 0;

    return CoarseGrainMemoryTable->contains((const uintptr_t)ptr, size);
  }

  Error prepopulatePageTableImpl(void *ptr, int64_t size) override final {
    // Instruct runtimes that the [ptr, ptr+size-1] pages will be accessed by
    // devices but should not be migrated (only perform page faults, if needed).
    hsa_amd_svm_attribute_pair_t tt;
    tt.attribute = HSA_AMD_SVM_ATTRIB_AGENT_ACCESSIBLE_IN_PLACE;
    tt.value = Agent.handle;
    hsa_status_t err = hsa_amd_svm_attributes_set(ptr, size, &tt, 1);
    if (err != HSA_STATUS_SUCCESS) {
      return Plugin::error("Failed to prepopulate GPU page table.");
    }

    return Plugin::success();
  }

  /// Create an event.
  Error createEventImpl(void **EventPtrStorage) override {
    AMDGPUEventTy **Event = reinterpret_cast<AMDGPUEventTy **>(EventPtrStorage);
    return AMDGPUEventManager.getResource(*Event);
  }

  /// Destroy a previously created event.
  Error destroyEventImpl(void *EventPtr) override {
    AMDGPUEventTy *Event = reinterpret_cast<AMDGPUEventTy *>(EventPtr);
    return AMDGPUEventManager.returnResource(Event);
  }

  /// Record the event.
  Error recordEventImpl(void *EventPtr,
                        AsyncInfoWrapperTy &AsyncInfoWrapper) override {
    AMDGPUEventTy *Event = reinterpret_cast<AMDGPUEventTy *>(EventPtr);
    assert(Event && "Invalid event");

    AMDGPUStreamTy *Stream = nullptr;
    if (auto Err = getStream(AsyncInfoWrapper, Stream))
      return Err;

    return Event->record(*Stream);
  }

  /// Make the stream wait on the event.
  Error waitEventImpl(void *EventPtr,
                      AsyncInfoWrapperTy &AsyncInfoWrapper) override {
    AMDGPUEventTy *Event = reinterpret_cast<AMDGPUEventTy *>(EventPtr);

    AMDGPUStreamTy *Stream = nullptr;
    if (auto Err = getStream(AsyncInfoWrapper, Stream))
      return Err;

    return Event->wait(*Stream);
  }

  /// Synchronize the current thread with the event.
  Error syncEventImpl(void *EventPtr) override {
    return Plugin::error("Synchronize event not implemented");
  }

  /// Print information about the device.
  Error obtainInfoImpl(InfoQueueTy &Info) override {
    char TmpChar[1000];
    const char *TmpCharPtr = "Unknown";
    uint16_t Major, Minor;
    uint32_t TmpUInt, TmpUInt2;
    uint32_t CacheSize[4];
    size_t TmpSt;
    bool TmpBool;
    uint16_t WorkgrpMaxDim[3];
    hsa_dim3_t GridMaxDim;
    hsa_status_t Status, Status2;

    Status = hsa_system_get_info(HSA_SYSTEM_INFO_VERSION_MAJOR, &Major);
    Status2 = hsa_system_get_info(HSA_SYSTEM_INFO_VERSION_MINOR, &Minor);
    if (Status == HSA_STATUS_SUCCESS && Status2 == HSA_STATUS_SUCCESS)
      Info.add("HSA Runtime Version",
               std::to_string(Major) + "." + std::to_string(Minor));

    Info.add("HSA OpenMP Device Number", DeviceId);

    Status = getDeviceAttrRaw(HSA_AMD_AGENT_INFO_PRODUCT_NAME, TmpChar);
    if (Status == HSA_STATUS_SUCCESS)
      Info.add("Product Name", TmpChar);

    Status = getDeviceAttrRaw(HSA_AGENT_INFO_NAME, TmpChar);
    if (Status == HSA_STATUS_SUCCESS)
      Info.add("Device Name", TmpChar);

    Status = getDeviceAttrRaw(HSA_AGENT_INFO_VENDOR_NAME, TmpChar);
    if (Status == HSA_STATUS_SUCCESS)
      Info.add("Vendor Name", TmpChar);

    hsa_device_type_t DevType;
    Status = getDeviceAttrRaw(HSA_AGENT_INFO_DEVICE, DevType);
    if (Status == HSA_STATUS_SUCCESS) {
      switch (DevType) {
      case HSA_DEVICE_TYPE_CPU:
        TmpCharPtr = "CPU";
        break;
      case HSA_DEVICE_TYPE_GPU:
        TmpCharPtr = "GPU";
        break;
      case HSA_DEVICE_TYPE_DSP:
        TmpCharPtr = "DSP";
        break;
      }
      Info.add("Device Type", TmpCharPtr);
    }

    Status = getDeviceAttrRaw(HSA_AGENT_INFO_QUEUES_MAX, TmpUInt);
    if (Status == HSA_STATUS_SUCCESS)
      Info.add("Max Queues", TmpUInt);

    Status = getDeviceAttrRaw(HSA_AGENT_INFO_QUEUE_MIN_SIZE, TmpUInt);
    if (Status == HSA_STATUS_SUCCESS)
      Info.add("Queue Min Size", TmpUInt);

    Status = getDeviceAttrRaw(HSA_AGENT_INFO_QUEUE_MAX_SIZE, TmpUInt);
    if (Status == HSA_STATUS_SUCCESS)
      Info.add("Queue Max Size", TmpUInt);

    // FIXME: This is deprecated according to HSA documentation. But using
    // hsa_agent_iterate_caches and hsa_cache_get_info breaks execution during
    // runtime.
    Status = getDeviceAttrRaw(HSA_AGENT_INFO_CACHE_SIZE, CacheSize);
    if (Status == HSA_STATUS_SUCCESS) {
      Info.add("Cache");

      for (int I = 0; I < 4; I++)
        if (CacheSize[I])
          Info.add<InfoLevel2>("L" + std::to_string(I), CacheSize[I]);
    }

    Status = getDeviceAttrRaw(HSA_AMD_AGENT_INFO_CACHELINE_SIZE, TmpUInt);
    if (Status == HSA_STATUS_SUCCESS)
      Info.add("Cacheline Size", TmpUInt);

    Status = getDeviceAttrRaw(HSA_AMD_AGENT_INFO_MAX_CLOCK_FREQUENCY, TmpUInt);
    if (Status == HSA_STATUS_SUCCESS)
      Info.add("Max Clock Freq", TmpUInt, "MHz");

    Status = getDeviceAttrRaw(HSA_AMD_AGENT_INFO_COMPUTE_UNIT_COUNT, TmpUInt);
    if (Status == HSA_STATUS_SUCCESS)
      Info.add("Compute Units", TmpUInt);

    Status = getDeviceAttrRaw(HSA_AMD_AGENT_INFO_NUM_SIMDS_PER_CU, TmpUInt);
    if (Status == HSA_STATUS_SUCCESS)
      Info.add("SIMD per CU", TmpUInt);

    Status = getDeviceAttrRaw(HSA_AGENT_INFO_FAST_F16_OPERATION, TmpBool);
    if (Status == HSA_STATUS_SUCCESS)
      Info.add("Fast F16 Operation", TmpBool);

    Status = getDeviceAttrRaw(HSA_AGENT_INFO_WAVEFRONT_SIZE, TmpUInt2);
    if (Status == HSA_STATUS_SUCCESS)
      Info.add("Wavefront Size", TmpUInt2);

    Status = getDeviceAttrRaw(HSA_AGENT_INFO_WORKGROUP_MAX_SIZE, TmpUInt);
    if (Status == HSA_STATUS_SUCCESS)
      Info.add("Workgroup Max Size", TmpUInt);

    Status = getDeviceAttrRaw(HSA_AGENT_INFO_WORKGROUP_MAX_DIM, WorkgrpMaxDim);
    if (Status == HSA_STATUS_SUCCESS) {
      Info.add("Workgroup Max Size per Dimension");
      Info.add<InfoLevel2>("x", WorkgrpMaxDim[0]);
      Info.add<InfoLevel2>("y", WorkgrpMaxDim[1]);
      Info.add<InfoLevel2>("z", WorkgrpMaxDim[2]);
    }

    Status = getDeviceAttrRaw(
        (hsa_agent_info_t)HSA_AMD_AGENT_INFO_MAX_WAVES_PER_CU, TmpUInt);
    if (Status == HSA_STATUS_SUCCESS) {
      Info.add("Max Waves Per CU", TmpUInt);
      Info.add("Max Work-item Per CU", TmpUInt * TmpUInt2);
    }

    Status = getDeviceAttrRaw(HSA_AGENT_INFO_GRID_MAX_SIZE, TmpUInt);
    if (Status == HSA_STATUS_SUCCESS)
      Info.add("Grid Max Size", TmpUInt);

    Status = getDeviceAttrRaw(HSA_AGENT_INFO_GRID_MAX_DIM, GridMaxDim);
    if (Status == HSA_STATUS_SUCCESS) {
      Info.add("Grid Max Size per Dimension");
      Info.add<InfoLevel2>("x", GridMaxDim.x);
      Info.add<InfoLevel2>("y", GridMaxDim.y);
      Info.add<InfoLevel2>("z", GridMaxDim.z);
    }

    Status = getDeviceAttrRaw(HSA_AGENT_INFO_FBARRIER_MAX_SIZE, TmpUInt);
    if (Status == HSA_STATUS_SUCCESS)
      Info.add("Max fbarriers/Workgrp", TmpUInt);

    Info.add("Memory Pools");
    for (AMDGPUMemoryPoolTy *Pool : AllMemoryPools) {
      std::string TmpStr, TmpStr2;

      if (Pool->isGlobal())
        TmpStr = "Global";
      else if (Pool->isReadOnly())
        TmpStr = "ReadOnly";
      else if (Pool->isPrivate())
        TmpStr = "Private";
      else if (Pool->isGroup())
        TmpStr = "Group";
      else
        TmpStr = "Unknown";

      Info.add<InfoLevel2>(std::string("Pool ") + TmpStr);

      if (Pool->isGlobal()) {
        if (Pool->isFineGrained())
          TmpStr2 += "Fine Grained ";
        if (Pool->isCoarseGrained())
          TmpStr2 += "Coarse Grained ";
        if (Pool->supportsKernelArgs())
          TmpStr2 += "Kernarg ";

        Info.add<InfoLevel3>("Flags", TmpStr2);
      }

      Status = Pool->getAttrRaw(HSA_AMD_MEMORY_POOL_INFO_SIZE, TmpSt);
      if (Status == HSA_STATUS_SUCCESS)
        Info.add<InfoLevel3>("Size", TmpSt, "bytes");

      Status = Pool->getAttrRaw(HSA_AMD_MEMORY_POOL_INFO_RUNTIME_ALLOC_ALLOWED,
                                TmpBool);
      if (Status == HSA_STATUS_SUCCESS)
        Info.add<InfoLevel3>("Allocatable", TmpBool);

      Status = Pool->getAttrRaw(HSA_AMD_MEMORY_POOL_INFO_RUNTIME_ALLOC_GRANULE,
                                TmpSt);
      if (Status == HSA_STATUS_SUCCESS)
        Info.add<InfoLevel3>("Runtime Alloc Granule", TmpSt, "bytes");

      Status = Pool->getAttrRaw(
          HSA_AMD_MEMORY_POOL_INFO_RUNTIME_ALLOC_ALIGNMENT, TmpSt);
      if (Status == HSA_STATUS_SUCCESS)
        Info.add<InfoLevel3>("Runtime Alloc Alignment", TmpSt, "bytes");

      Status =
          Pool->getAttrRaw(HSA_AMD_MEMORY_POOL_INFO_ACCESSIBLE_BY_ALL, TmpBool);
      if (Status == HSA_STATUS_SUCCESS)
        Info.add<InfoLevel3>("Accessible by all", TmpBool);
    }

    Info.add("ISAs");
    auto Err = hsa_utils::iterateAgentISAs(getAgent(), [&](hsa_isa_t ISA) {
      Status = hsa_isa_get_info_alt(ISA, HSA_ISA_INFO_NAME, TmpChar);
      if (Status == HSA_STATUS_SUCCESS)
        Info.add<InfoLevel2>("Name", TmpChar);

      return Status;
    });

    // Silently consume the error.
    if (Err)
      consumeError(std::move(Err));

    return Plugin::success();
  }

  /// Returns true if auto zero-copy the best configuration for the current
  /// arch.
  /// On AMDGPUs, automatic zero-copy is turned on
  /// when running on an APU with XNACK (unified memory) support
  /// enabled. On discrete GPUs, automatic zero-copy is triggered
  /// if the user sets the environment variable OMPX_APU_MAPS=1
  /// and if XNACK is enabled. The rationale is that zero-copy
  /// is the best configuration (performance, memory footprint) on APUs,
  /// while it is often not the best on discrete GPUs.
  /// XNACK can be enabled with a kernel boot parameter or with
  /// the HSA_XNACK environment variable.
  bool useAutoZeroCopyImpl() override {
    return !(OMPX_DGPUMaps && IsAPU) &&
           ((IsAPU || OMPX_ApuMaps) && IsXnackEnabled);
  }

  /// Performs sanity checks on the selected zero-copy configuration and prints
  /// diagnostic information.
  Error zeroCopySanityChecksAndDiagImpl(bool isUnifiedSharedMemory,
                                        bool isAutoZeroCopy,
                                        bool isEagerMaps) override {
    // Implementation sanity checks: either unified_shared_memory or auto
    // zero-copy, not both
    if (isUnifiedSharedMemory && isAutoZeroCopy)
      return Plugin::error("Internal runtime error: cannot be both "
                           "unified_shared_memory and auto zero-copy.");

    // The following IsXnackEnable variables comes from compiler flags so it
    // might be true even when we run with HSA_XNACK=0.
    if (IsXnackEnabled)
      INFO(OMP_INFOTYPE_USER_DIAGNOSTIC, getDeviceId(), "XNACK is enabled.\n");
    else
      INFO(OMP_INFOTYPE_USER_DIAGNOSTIC, getDeviceId(), "XNACK is disabled.\n");
    if (isUnifiedSharedMemory)
      INFO(OMP_INFOTYPE_USER_DIAGNOSTIC, getDeviceId(),
           "Application configured to run in zero-copy using "
           "unified_shared_memory.\n");
    else if (isAutoZeroCopy)
      INFO(
          OMP_INFOTYPE_USER_DIAGNOSTIC, getDeviceId(),
          "Application configured to run in zero-copy using auto zero-copy.\n");
    if (isEagerMaps)
      INFO(OMP_INFOTYPE_USER_DIAGNOSTIC, getDeviceId(),
           "Requested pre-faulting of GPU page tables.\n");

    // Sanity checks: selecting unified_shared_memory with XNACK-Disabled
    // triggers a warning that can be turned into a fatal error using an
    // environment variable.
    if (isUnifiedSharedMemory && !IsXnackEnabled) {
      MESSAGE0(
          "Running a program that requires XNACK on a system where XNACK is "
          "disabled. This may cause problems when using an OS-allocated "
          "pointer "
          "inside a target region. "
          "Re-run with HSA_XNACK=1 to remove this warning.");
      if (OMPX_StrictSanityChecks)
        llvm_unreachable("User-requested hard stop on sanity check errors.");
    }
    return Plugin::success();
  }

  /// Getters and setters for stack and heap sizes.
  Error getDeviceStackSize(uint64_t &Value) override {
    Value = StackSize;
    return Plugin::success();
  }
  Error setDeviceStackSize(uint64_t Value) override {
    if (Value > MaxThreadScratchSize) {
      // Cap device scratch size.
      MESSAGE("Scratch memory size will be set to %d. Reason: Requested size "
              "%ld would exceed available resources.",
              MaxThreadScratchSize, Value);
      StackSize = MaxThreadScratchSize;
    } else {
      // Apply device scratch size, since it is within limits.
      StackSize = Value;
    }

    return Plugin::success();
  }
  Error getDeviceHeapSize(uint64_t &Value) override {
    Value = DeviceMemoryPoolSize;
    return Plugin::success();
  }
  Error setDeviceHeapSize(uint64_t Value) override {
    for (DeviceImageTy *Image : LoadedImages)
      if (auto Err = setupDeviceMemoryPool(Plugin, *Image, Value))
        return Err;
    DeviceMemoryPoolSize = Value;
    return Plugin::success();
  }

  Error getDeviceMemorySize(uint64_t &Value) override {
    for (AMDGPUMemoryPoolTy *Pool : AllMemoryPools) {
      if (Pool->isGlobal()) {
        hsa_status_t Status =
            Pool->getAttrRaw(HSA_AMD_MEMORY_POOL_INFO_SIZE, Value);
        return Plugin::check(Status, "Error in getting device memory size: %s");
      }
    }
    return Plugin::error("getDeviceMemorySize:: no global pool");
  }

  /// AMDGPU-specific function to get device attributes.
  template <typename Ty> Error getDeviceAttr(uint32_t Kind, Ty &Value) {
    hsa_status_t Status =
        hsa_agent_get_info(Agent, (hsa_agent_info_t)Kind, &Value);
    return Plugin::check(Status, "Error in hsa_agent_get_info: %s");
  }

  template <typename Ty>
  hsa_status_t getDeviceAttrRaw(uint32_t Kind, Ty &Value) {
    return hsa_agent_get_info(Agent, (hsa_agent_info_t)Kind, &Value);
  }

  /// Get the device agent.
  hsa_agent_t getAgent() const override { return Agent; }

  /// Get the signal manager.
  AMDGPUSignalManagerTy &getSignalManager() { return AMDGPUSignalManager; }

  /// Retrieve and construct all memory pools of the device agent.
  Error retrieveAllMemoryPools() override {
    // Iterate through the available pools of the device agent.
    return hsa_utils::iterateAgentMemoryPools(
        Agent, [&](hsa_amd_memory_pool_t HSAMemoryPool) {
          AMDGPUMemoryPoolTy *MemoryPool =
              Plugin.allocate<AMDGPUMemoryPoolTy>();
          new (MemoryPool) AMDGPUMemoryPoolTy(HSAMemoryPool);
          AllMemoryPools.push_back(MemoryPool);
          return HSA_STATUS_SUCCESS;
        });
  }

  /// Propagate the enable/disable profiling request to the StreamManager.
  void setOmptQueueProfile(int Enable) {
    AMDGPUStreamManager.setOmptQueueProfile(Enable);
  }

  /// Get the address of pointer to the preallocated device memory pool.
  void *getPreAllocatedDeviceMemoryPool() {
    return PreAllocatedDeviceMemoryPool;
  }

  /// Allocate and zero initialize a small memory pool from the coarse grained
  /// device memory of each device.
  Error preAllocateDeviceMemoryPool() {

    void *DevPtr;
    for (AMDGPUMemoryPoolTy *MemoryPool : AllMemoryPools) {
      if (!MemoryPool->isGlobal())
        continue;

      if (MemoryPool->isCoarseGrained()) {
        DevPtr = nullptr;
        size_t PreAllocSize = hsa_utils::PER_DEVICE_PREALLOC_SIZE;

        Error Err = MemoryPool->allocate(PreAllocSize, &DevPtr);
        if (Err)
          return Plugin::error("Device memory pool preallocation failed");

        Err = MemoryPool->enableAccess(DevPtr, PreAllocSize, {getAgent()});
        if (Err)
          return Plugin::error("Preallocated device memory pool inaccessible");

        Err = MemoryPool->zeroInitializeMemory(DevPtr, PreAllocSize);
        if (Err)
          return Plugin::error(
              "Zero initialization of preallocated device memory pool failed");

        PreAllocatedDeviceMemoryPool = DevPtr;
      }
    }
    return Plugin::success();
  }

  bool useMultipleSdmaEngines() const { return OMPX_UseMultipleSdmaEngines; }

  bool useSharedMemForDescriptor(int64_t Size) override {
    return Size <= OMPX_SharedDescriptorMaxSize;
  }

private:
  using AMDGPUEventRef = AMDGPUResourceRef<AMDGPUEventTy>;
  using AMDGPUEventManagerTy = GenericDeviceResourceManagerTy<AMDGPUEventRef>;

  /// Common method to invoke a single threaded constructor or destructor
  /// kernel by name.
  Error callGlobalCtorDtorCommon(GenericPluginTy &Plugin, DeviceImageTy &Image,
                                 bool IsCtor) {
    const char *KernelName =
        IsCtor ? "amdgcn.device.init" : "amdgcn.device.fini";
    // Perform a quick check for the named kernel in the image. The kernel
    // should be created by the 'amdgpu-lower-ctor-dtor' pass.
    GenericGlobalHandlerTy &Handler = Plugin.getGlobalHandler();
    if (IsCtor && !Handler.isSymbolInImage(*this, Image, KernelName))
      return Plugin::success();

    // Allocate and construct the AMDGPU kernel.
    AMDGPUKernelTy AMDGPUKernel(KernelName, Plugin.getGlobalHandler());
    if (auto Err = AMDGPUKernel.init(*this, Image))
      return Err;

    AsyncInfoWrapperTy AsyncInfoWrapper(*this, nullptr);

    KernelArgsTy KernelArgs = {};
    uint32_t NumBlocksAndThreads[3] = {1u, 1u, 1u};
    if (auto Err = AMDGPUKernel.launchImpl(
            *this, NumBlocksAndThreads, NumBlocksAndThreads, KernelArgs,
            KernelLaunchParamsTy{}, AsyncInfoWrapper))
      return Err;

    Error Err = Plugin::success();
    AsyncInfoWrapper.finalize(Err);

    return Err;
  }

  /// Detect if current architecture is an APU.
  Error checkIfAPU() {
    // TODO: replace with ROCr API once it becomes available.
    // MI300A
    llvm::StringRef StrGfxName(ComputeUnitKind);
    bool MayBeAPU = llvm::StringSwitch<bool>(StrGfxName)
                        .Case("gfx942", true)
                        .Default(false);
    if (!MayBeAPU) // not gfx90a or gfx942
      return Plugin::success();

    // Can be MI300A or MI300X
    uint32_t ChipID = 0;
    if (auto Err = getDeviceAttr(HSA_AMD_AGENT_INFO_CHIP_ID, ChipID))
      return Err;

    if (!(ChipID & 0x1))
      IsAPU = true;

    return Plugin::success();
  }

  Error checkIfGFX90a() {
    llvm::StringRef StrGfxName(ComputeUnitKind);
    IsEquippedWithGFX90A = llvm::StringSwitch<bool>(StrGfxName)
                               .Case("gfx90a", true)
                               .Default(false);
    return Plugin::success();
  }

  Error checkIfMI300x() {
    llvm::StringRef StrGfxName(ComputeUnitKind);

    bool isMI300 = llvm::StringSwitch<bool>(StrGfxName)
                       .Case("gfx942", true)
                       .Default(false);
    if (!isMI300)
      return Plugin::success();

    // Can be MI300A or MI300X
    uint32_t ChipID = 0;
    if (auto Err = getDeviceAttr(HSA_AMD_AGENT_INFO_CHIP_ID, ChipID))
      return Err;

    if (ChipID & 0x1)
      IsEquippedWithMI300X = true;

    return Plugin::success();
  }

  bool checkIfCoarseGrainMemoryNearOrAbove64GB() {
    for (AMDGPUMemoryPoolTy *Pool : AllMemoryPools) {
      if (Pool->isGlobal() && Pool->isCoarseGrained()) {
	uint64_t Value;
        hsa_status_t Status =
            Pool->getAttrRaw(HSA_AMD_MEMORY_POOL_INFO_SIZE, Value);
        if (Status != HSA_STATUS_SUCCESS) continue;
	constexpr uint64_t Almost64Gig = 0xFF0000000;
	if (Value >= Almost64Gig) return true;
      }
    }
    return false; // CoarseGrain pool w/ 64GB or more capacity not found
  }

  size_t getMemoryManagerSizeThreshold() override {
    // TODO: check performance on lower memory capacity GPU
    // for lowering the threshold from 64GB.
    if (checkIfCoarseGrainMemoryNearOrAbove64GB()) {
      // Set GenericDeviceTy::MemoryManager's Threshold to ~2GB,
      // used if not set by LIBOMPTARGET_MEMORY_MANAGER_THRESHOLD
      // ENV var. This MemoryManager is used for
      // omp_target_alloc(), OpenMP (non-usm) map clause, etc.
      //
      // TODO 1: Fine tune to lower the threshold closer to 1GB.
      // TODO 2: HSA-level memory manager on the user-side such that
      // memory management is shared with HIP and OpenCL.
      //
      // If this value needs to go above UINT_MAX, consider
      // adding sizeof(size_t) check to avoid unpleasant truncation
      // surprises where size_t is still 32bit.
      constexpr size_t Almost3Gig = 3000000000u;
      return Almost3Gig;
    }
    return 0;
  }

  /// Determines if
  /// - Coarse graining upon USM map on MI200 needs to be enabled.
  void specialBehaviorHandling() {
    EnableGFX90ACoarseGrainUsmMaps = OMPX_EnableGFX90ACoarseGrainUsmMaps;
    EnableGFX90ACoarseGrainSharedAlloc =
        OMPX_EnableGFX90ACoarseGrainSharedAlloc;
  }

  bool IsGfx90aCoarseGrainUsmMapEnabledImpl() override final {
    return EnableGFX90ACoarseGrainUsmMaps;
  }

  bool hasAPUDeviceImpl() override final { return IsAPU; }

  // TODO: move the following function in private section.
  bool hasMI300xDevice() { return IsEquippedWithMI300X; }

  /// Returns whether the device is a gfx90a.
  bool hasGfx90aDeviceImpl() override final { return IsEquippedWithGFX90A; }

  /// Returns whether AMD GPU supports unified memory in
  /// the current configuration.
  bool supportsUnifiedMemoryImpl() override final { return IsXnackEnabled; }

  /// Envar for controlling the number of HSA queues per device. High number of
  /// queues may degrade performance.
  UInt32Envar OMPX_NumQueues;

  /// Envar for controlling the size of each HSA queue. The size is the number
  /// of HSA packets a queue is expected to hold. It is also the number of HSA
  /// packets that can be pushed into each queue without waiting the driver to
  /// process them.
  UInt32Envar OMPX_QueueSize;

  /// Envar for controlling the default number of teams relative to the number
  /// of compute units (CUs) the device has:
  ///   #default_teams = OMPX_DefaultTeamsPerCU * #CUs.
  UInt32Envar OMPX_DefaultTeamsPerCU;

  /// Envar for controlling the number of teams relative to the number of
  /// compute units (CUs) for generic-SPMD kernels. 0 indicates that this value
  /// is not specified, so instead OMPX_DefaultTeamsPerCU should be used. If
  /// non-zero, the number of teams = OMPX_GenericSpmdTeamsPerCU * #CUs.
  UInt32Envar OMPX_GenericSpmdTeamsPerCU;

  /// Envar for controlling the number of teams relative to the number of
  /// compute units (CUs) for Big-Jump-Loop kernels. 0 indicates that this value
  /// is not specified. If non-zero, the number of teams =
  /// OMPX_BigJumpLoopTeamsPerCU * #CUs.
  UInt32Envar OMPX_BigJumpLoopTeamsPerCU;

  /// Envar for controlling the number of teams relative to the number of
  /// compute units (CUs) for cross-team-reduction kernels. 0 indicates that
  /// this value is not specified. If non-zero, the number of teams =
  /// OMPX_XTeamRedTeamsPerCU * #CUs.
  UInt32Envar OMPX_XTeamRedTeamsPerCU;

  /// Envar controlling the maximum number of teams per device for
  /// Big-Jump-Loop kernels.
  UInt32Envar OMPX_BigJumpLoopMaxTotalTeams;

  /// Envar specifying tripcount below which the blocksize should be adjusted.
  UInt32Envar OMPX_LowTripCount;

  /// Envar specifying a value till which the blocksize can be adjusted if the
  /// tripcount is low.
  UInt32Envar OMPX_SmallBlockSize;

  /// Envar for the number of blocks when the loop trip count is under the small
  /// trip count limit.
  /// The default value of 0 means that the number of blocks will be inferred by
  /// the existing getNumBlocks logic.
  UInt32Envar OMPX_NumBlocksForLowTripcount;

  /// Envar to set the number of waves per CU for small trip count loops. The
  /// number of blocks will be adjusted such that there are no more than the
  /// specified number of blocks per CU than this variable specifies. For
  /// example:
  /// Given:
  //     a GPU with CUs = 100
  ///    and OMPX_WavesPerCUForLowTripcount = 8
  ///    and a waves per block number of 4 (256 threads)
  /// The total number of blocks will be: 200
  UInt32Envar OMPX_WavesPerCUForLowTripcount;

  /// Envar to allow adjusting number of teams after small tripcount
  /// optimization. The default 0 means no adjustment of number of teams is
  /// done.
  UInt32Envar OMPX_AdjustNumTeamsForSmallBlockSize;

  /// Envar to allow scaling up the number of teams for Xteam-Reduction
  /// whenever the blocksize has been reduced from the default. The env-var
  /// default of 0 means that the scaling is not done by default.
  UInt32Envar OMPX_AdjustNumTeamsForXteamRedSmallBlockSize;

  /// Envar specifying the maximum size in bytes where the memory copies are
  /// asynchronous operations. Up to this transfer size, the memory copies are
  /// asynchronous operations pushed to the corresponding stream. For larger
  /// transfers, they are synchronous transfers.
  UInt32Envar OMPX_MaxAsyncCopyBytes;

  /// Envar controlling the initial number of HSA signals per device. There is
  /// one manager of signals per device managing several pre-allocated signals.
  /// These signals are mainly used by AMDGPU streams. If needed, more signals
  /// will be created.
  UInt32Envar OMPX_InitialNumSignals;

  /// Envar to force synchronous target regions. The default 0 uses an
  /// asynchronous implementation.
  UInt32Envar OMPX_ForceSyncRegions;
  /// switching to blocked state. The default 2000000 busywaits for 2 seconds
  /// before going into a blocking HSA wait state. The unit for these variables
  /// are microseconds.
  UInt32Envar OMPX_StreamBusyWait;

  /// Use ROCm 5.7 interface for multiple SDMA engines
  BoolEnvar OMPX_UseMultipleSdmaEngines;

  /// Value of OMPX_APU_MAPS env var used to force
  /// automatic zero-copy behavior on non-APU GPUs.
  BoolEnvar OMPX_ApuMaps;

  /// Value of OMPX_ENABLE_GFX90A_COARSE_GRAIN_USM_MAPS.
  /// Use on MI200 systems to enable coarse graining
  /// of mapped variables (and other variables partially
  /// or fully on the same memory page) under unified
  /// shared memory.
  ///
  /// It was enabled by default up to Rocm6.3
  /// and env var spelling for controlling it was
  /// OMPX_DISABLE_USM_MAPS
  BoolEnvar OMPX_EnableGFX90ACoarseGrainUsmMaps;

  /// Value of OMPX_ENABLE_GFX90A_COARSE_GRAIN_SHARED_ALLOC.
  /// Use on MI200 systems to enable coarse grain
  /// allocation of TARGET_ALLOC_SHARED memory.
  /// Default is fine grain allocation.
  BoolEnvar OMPX_EnableGFX90ACoarseGrainSharedAlloc;

  /// Makes warnings turn into fatal errors
  BoolEnvar OMPX_StrictSanityChecks;

  /// Variable to hold synchronous copy back
  BoolEnvar OMPX_SyncCopyBack;

  /// On APUs, this env var indicates whether memory copy
  /// should be preceded by pre-faulting of host memory,
  /// to prevent page faults during the copy.
  BoolEnvar OMPX_APUPrefaultMemcopy;

  /// On APUs, when prefaulting host memory before a copy,
  /// this env var controls the size after which prefaulting
  /// is applied.
  UInt32Envar OMPX_APUPrefaultMemcopySize;

  /// Value of OMPX_DGPU_MAPS. When enabled, it will always perform
  /// copy on APUs regardless of the setting of HSA_XNACK.
  BoolEnvar OMPX_DGPUMaps;

  /// Descriptors of size <= to this value will be allocated using shared
  /// memory. Default value is 48.
  UInt32Envar OMPX_SharedDescriptorMaxSize;

  // Determines whether we call HSA API, upon device memory allocation,
  // for making the memory acceccible from other agents.
  // Default is disabled
  BoolEnvar OMPX_EnableDevice2DeviceMemAccess;

  /// Stream manager for AMDGPU streams.
  AMDGPUStreamManagerTy AMDGPUStreamManager;

  /// Event manager for AMDGPU events.
  AMDGPUEventManagerTy AMDGPUEventManager;

  /// Signal manager for AMDGPU signals.
  AMDGPUSignalManagerTy AMDGPUSignalManager;

  /// The agent handler corresponding to the device.
  hsa_agent_t Agent;

  /// The GPU architecture.
  std::string ComputeUnitKind;

  /// The number of CUs available in this device
  uint32_t NumComputeUnits;

  /// The frequency of the steady clock inside the device.
  uint64_t ClockFrequency;

  /// The total number of concurrent work items that can be running on the GPU.
  uint64_t HardwareParallelism;

  /// Reference to the host device.
  AMDHostDeviceTy &HostDevice;

  // Data structure used to keep track of coarse grain memory regions
  // on MI200 in unified_shared_memory programs only.
  AMDGPUMemTypeBitFieldTable *CoarseGrainMemoryTable = nullptr;

  /// Pointer to the preallocated device memory pool
  void *PreAllocatedDeviceMemoryPool;

  /// The current size of the global device memory pool (managed by us).
  uint64_t DeviceMemoryPoolSize = 1L << 29L /* 512MB */;

  /// The current size of the stack that will be used in cases where it could
  /// not be statically determined.
  /// Default: 1024, in conformity to hipLimitStackSize.
  uint32_t StackSize = 1024 /* 1 KB */;

  // The maximum scratch memory size per thread.
  // See COMPUTE_TMPRING_SIZE.WAVESIZE (divided by threads per wave).
  uint32_t MaxThreadScratchSize;

  /// Is the plugin associated with an APU?
  bool IsAPU = false;

  // Is the device an MI300X?
  bool IsEquippedWithMI300X = false;

  // Is the device an MI200?
  bool IsEquippedWithGFX90A = false;

  /// True if the system is configured with XNACK-Enabled.
  /// False otherwise.
  bool IsXnackEnabled = false;

  // Set by OMPX_ENABLE_GFX90A_COARSE_GRAIN_USM_MAPS environment variable.
  // If set, under unified shared memory on MI200, fine grained memory page
  // is switched to coarse grain (and stay coarse grain) if a variable
  // residing on the page goes through implicit/explicit OpenMP map.
  bool EnableGFX90ACoarseGrainUsmMaps = false;

  // Set by OMPX_ENABLE_GFX90A_COARSE_GRAIN_SHARED_ALLOC environment variable.
  // If set, TARGET_ALLOC_SHARED is allocated on coarse grain memory on MI200
  bool EnableGFX90ACoarseGrainSharedAlloc = false;

  /// True if in multi-device mode.
  bool IsMultiDeviceEnabled = false;

public:
  /// Return if it is an MI300 series device.
  bool checkIfMI300Device() {
    // Include MI300, MI300X, MI308.
    llvm::StringRef StrGfxName(ComputeUnitKind);
    return llvm::StringSwitch<bool>(StrGfxName)
        .Case("gfx942", true)
        .Default(false);
  }
};

Error AMDGPUDeviceImageTy::loadExecutable(const AMDGPUDeviceTy &Device) {
  hsa_code_object_reader_t Reader;
  hsa_status_t Status =
      hsa_code_object_reader_create_from_memory(getStart(), getSize(), &Reader);
  if (auto Err = Plugin::check(
          Status, "Error in hsa_code_object_reader_create_from_memory: %s"))
    return Err;

  Status = hsa_executable_create_alt(
      HSA_PROFILE_FULL, HSA_DEFAULT_FLOAT_ROUNDING_MODE_ZERO, "", &Executable);
  if (auto Err =
          Plugin::check(Status, "Error in hsa_executable_create_alt: %s"))
    return Err;

  hsa_loaded_code_object_t Object;
  Status = hsa_executable_load_agent_code_object(Executable, Device.getAgent(),
                                                 Reader, "", &Object);
  if (auto Err = Plugin::check(
          Status, "Error in hsa_executable_load_agent_code_object: %s"))
    return Err;

  Status = hsa_executable_freeze(Executable, "");
  if (auto Err = Plugin::check(Status, "Error in hsa_executable_freeze: %s"))
    return Err;

  uint32_t Result;
  Status = hsa_executable_validate(Executable, &Result);
  if (auto Err = Plugin::check(Status, "Error in hsa_executable_validate: %s"))
    return Err;

  if (Result)
    return Plugin::error("Loaded HSA executable does not validate");

  Status = hsa_code_object_reader_destroy(Reader);
  if (auto Err =
          Plugin::check(Status, "Error in hsa_code_object_reader_destroy: %s"))
    return Err;

  if (auto Err = hsa_utils::readAMDGPUMetaDataFromImage(
          getMemoryBuffer(), KernelInfoMap, ELFABIVersion))
    return Err;

  return Plugin::success();
}

Expected<hsa_executable_symbol_t>
AMDGPUDeviceImageTy::findDeviceSymbol(GenericDeviceTy &Device,
                                      StringRef SymbolName) const {
  AMDGPUDeviceTy &AMDGPUDevice = static_cast<AMDGPUDeviceTy &>(Device);
  hsa_agent_t Agent = AMDGPUDevice.getAgent();

  hsa_executable_symbol_t Symbol;
  hsa_status_t Status = hsa_executable_get_symbol_by_name(
      Executable, SymbolName.data(), &Agent, &Symbol);
  if (auto Err = Plugin::check(
          Status, "Error in hsa_executable_get_symbol_by_name(%s): %s",
          SymbolName.data()))
    return std::move(Err);

  return Symbol;
}

bool AMDGPUDeviceImageTy::hasDeviceSymbol(GenericDeviceTy &Device,
                                          StringRef SymbolName) const {
  AMDGPUDeviceTy &AMDGPUDevice = static_cast<AMDGPUDeviceTy &>(Device);
  hsa_agent_t Agent = AMDGPUDevice.getAgent();
  hsa_executable_symbol_t Symbol;
  hsa_status_t Status = hsa_executable_get_symbol_by_name(
      Executable, SymbolName.data(), &Agent, &Symbol);
  return (Status == HSA_STATUS_SUCCESS);
}

template <typename ResourceTy>
Error AMDGPUResourceRef<ResourceTy>::create(GenericDeviceTy &Device) {
  if (Resource)
    return Plugin::error("Creating an existing resource");

  AMDGPUDeviceTy &AMDGPUDevice = static_cast<AMDGPUDeviceTy &>(Device);

  Resource = new ResourceTy(AMDGPUDevice);

  return Resource->init();
}

AMDGPUStreamTy::AMDGPUStreamTy(AMDGPUDeviceTy &Device)
    : Agent(Device.getAgent()), Queue(nullptr),
      SignalManager(Device.getSignalManager()), Device(Device),
      // Initialize the std::deque with some empty positions.
      Slots(32), NextSlot(0), SyncCycle(0),
      StreamBusyWaitMicroseconds(Device.getStreamBusyWaitMicroseconds()),
      UseMultipleSdmaEngines(Device.useMultipleSdmaEngines()),
      UseSyncCopyBack(Device.syncCopyBack()),
      OMPX_MinHostToHostAsyncCopySize(
          "LIBOMPTARGET_AMDGPU_MIN_HOST_TO_HOST_ASYNC_COPY_SIZE", 2048) {}

/// Class implementing the AMDGPU-specific functionalities of the global
/// handler.
struct AMDGPUGlobalHandlerTy final : public GenericGlobalHandlerTy {
  /// Get the metadata of a global from the device. The name and size of the
  /// global is read from DeviceGlobal and the address of the global is written
  /// to DeviceGlobal.
  Error getGlobalMetadataFromDevice(GenericDeviceTy &Device,
                                    DeviceImageTy &Image,
                                    GlobalTy &DeviceGlobal) override {
    AMDGPUDeviceImageTy &AMDImage = static_cast<AMDGPUDeviceImageTy &>(Image);

    // Find the symbol on the device executable.
    auto SymbolOrErr =
        AMDImage.findDeviceSymbol(Device, DeviceGlobal.getName());
    if (!SymbolOrErr)
      return SymbolOrErr.takeError();

    hsa_executable_symbol_t Symbol = *SymbolOrErr;
    hsa_symbol_kind_t SymbolType;
    hsa_status_t Status;
    uint64_t SymbolAddr;
    uint32_t SymbolSize;

    // Retrieve the type, address and size of the symbol.
    std::pair<hsa_executable_symbol_info_t, void *> RequiredInfos[] = {
        {HSA_EXECUTABLE_SYMBOL_INFO_TYPE, &SymbolType},
        {HSA_EXECUTABLE_SYMBOL_INFO_VARIABLE_ADDRESS, &SymbolAddr},
        {HSA_EXECUTABLE_SYMBOL_INFO_VARIABLE_SIZE, &SymbolSize}};

    for (auto &Info : RequiredInfos) {
      Status = hsa_executable_symbol_get_info(Symbol, Info.first, Info.second);
      if (auto Err = Plugin::check(
              Status, "Error in hsa_executable_symbol_get_info: %s"))
        return Err;
    }

    // Check the size of the symbol.
    if (SymbolSize != DeviceGlobal.getSize())
      return Plugin::error(
          "Failed to load global '%s' due to size mismatch (%zu != %zu)",
          DeviceGlobal.getName().data(), SymbolSize,
          (size_t)DeviceGlobal.getSize());

    // Store the symbol address on the device global metadata.
    DeviceGlobal.setPtr(reinterpret_cast<void *>(SymbolAddr));

    return Plugin::success();
  }
};

/// Class implementing the AMDGPU-specific functionalities of the plugin.
struct AMDGPUPluginTy final : public GenericPluginTy {
  /// Create an AMDGPU plugin and initialize the AMDGPU driver.
  AMDGPUPluginTy()
      : GenericPluginTy(getTripleArch()), Initialized(false),
        HostDevice(nullptr) {}

  /// This class should not be copied.
  AMDGPUPluginTy(const AMDGPUPluginTy &) = delete;
  AMDGPUPluginTy(AMDGPUPluginTy &&) = delete;

  /// Initialize the plugin and return the number of devices.
  Expected<int32_t> initImpl() override {
    hsa_status_t Status = hsa_init();
    if (Status != HSA_STATUS_SUCCESS) {
      // Cannot call hsa_success_string.
      DP("Failed to initialize AMDGPU's HSA library\n");
      return 0;
    }

    // The initialization of HSA was successful. It should be safe to call
    // HSA functions from now on, e.g., hsa_shut_down.
    Initialized = true;

    // This should probably be ASO-only
    UInt32Envar KernTrace("LIBOMPTARGET_KERNEL_TRACE", 0);
    llvm::omp::target::plugin::PrintKernelTrace = KernTrace.get();

    // Register event handler to detect memory errors on the devices.
    Status = hsa_amd_register_system_event_handler(eventHandler, this);
    if (auto Err = Plugin::check(
            Status, "Error in hsa_amd_register_system_event_handler: %s"))
      return std::move(Err);

    // List of host (CPU) agents.
    llvm::SmallVector<hsa_agent_t> HostAgents;

    // Count the number of available agents.
    auto Err = hsa_utils::iterateAgents([&](hsa_agent_t Agent) {
      // Get the device type of the agent.
      hsa_device_type_t DeviceType;
      hsa_status_t Status =
          hsa_agent_get_info(Agent, HSA_AGENT_INFO_DEVICE, &DeviceType);
      if (Status != HSA_STATUS_SUCCESS)
        return Status;

      // Classify the agents into kernel (GPU) and host (CPU) kernels.
      if (DeviceType == HSA_DEVICE_TYPE_GPU) {
        // Ensure that the GPU agent supports kernel dispatch packets.
        hsa_agent_feature_t Features;
        Status = hsa_agent_get_info(Agent, HSA_AGENT_INFO_FEATURE, &Features);
        if (Features & HSA_AGENT_FEATURE_KERNEL_DISPATCH)
          KernelAgents.push_back(Agent);
      } else if (DeviceType == HSA_DEVICE_TYPE_CPU) {
        HostAgents.push_back(Agent);
      }
      return HSA_STATUS_SUCCESS;
    });

    if (Err)
      return std::move(Err);

    int32_t NumDevices = KernelAgents.size();
    if (NumDevices == 0) {
      // Do not initialize if there are no devices.
      DP("There are no devices supporting AMDGPU.\n");
      return 0;
    }

    // There are kernel agents but there is no host agent. That should be
    // treated as an error.
    if (HostAgents.empty())
      return Plugin::error("No AMDGPU host agents");

    // Initialize the host device using host agents.
    HostDevice = allocate<AMDHostDeviceTy>();
    new (HostDevice) AMDHostDeviceTy(*this, HostAgents);

    // Setup the memory pools of available for the host.
    if (auto Err = HostDevice->init())
      return std::move(Err);

    return NumDevices;
  }

  /// Deinitialize the plugin.
  Error deinitImpl() override {
    // The HSA runtime was not initialized, so nothing from the plugin was
    // actually initialized.
    if (!Initialized)
      return Plugin::success();

    if (HostDevice)
      if (auto Err = HostDevice->deinit())
        return Err;

    // Finalize the HSA runtime.
    hsa_status_t Status = hsa_shut_down();
    return Plugin::check(Status, "Error in hsa_shut_down: %s");
  }

  /// Creates an AMDGPU device.
  GenericDeviceTy *createDevice(GenericPluginTy &Plugin, int32_t DeviceId,
                                int32_t NumDevices) override {
    return new AMDGPUDeviceTy(Plugin, DeviceId, NumDevices, getHostDevice(),
                              getKernelAgent(DeviceId));
  }

  /// Creates an AMDGPU global handler.
  GenericGlobalHandlerTy *createGlobalHandler() override {
    return new AMDGPUGlobalHandlerTy();
  }

  Triple::ArchType getTripleArch() const override { return Triple::amdgcn; }

  const char *getName() const override { return GETNAME(TARGET_NAME); }

  /// Get the ELF code for recognizing the compatible image binary.
  uint16_t getMagicElfBits() const override { return ELF::EM_AMDGPU; }

  bool IsSystemSupportingManagedMemory() override final {
    bool HasManagedMemorySupport = false;
    hsa_status_t Status = hsa_system_get_info(HSA_AMD_SYSTEM_INFO_SVM_SUPPORTED,
                                              &HasManagedMemorySupport);

    if (Status != HSA_STATUS_SUCCESS)
      return false;

    return HasManagedMemorySupport;
  }

  void checkInvalidImage(__tgt_device_image *TgtImage) override final {
    hsa_utils::checkImageCompatibilityWithSystemXnackMode(TgtImage,
                                                      IsXnackEnabled());
  }

  /// Check whether the image is compatible with an AMDGPU device.
  Expected<bool> isELFCompatible(uint32_t DeviceId,
                                 StringRef Image) const override {
    // Get the associated architecture and flags from the ELF.
    auto ElfOrErr =
        ELF64LEObjectFile::create(MemoryBufferRef(Image, /*Identifier=*/""),
                                  /*InitContent=*/false);
    if (!ElfOrErr)
      return ElfOrErr.takeError();
    std::optional<StringRef> Processor = ElfOrErr->tryGetCPUName();
    if (!Processor)
      return false;

    SmallVector<SmallString<32>> Targets;
    if (auto Err = hsa_utils::getTargetTripleAndFeatures(
            getKernelAgent(DeviceId), Targets))
      return Err;
    for (auto &Target : Targets)
      if (offloading::amdgpu::isImageCompatibleWithEnv(
              Processor ? *Processor : "", ElfOrErr->getPlatformFlags(),
              Target.str()))
        return true;
    return false;
  }

  bool isDataExchangable(int32_t SrcDeviceId, int32_t DstDeviceId) override {
    return true;
  }

  /// Get the host device instance.
  AMDHostDeviceTy &getHostDevice() {
    assert(HostDevice && "Host device not initialized");
    return *HostDevice;
  }

  /// Get the kernel agent with the corresponding agent id.
  hsa_agent_t getKernelAgent(int32_t AgentId) const {
    assert((uint32_t)AgentId < KernelAgents.size() && "Invalid agent id");
    return KernelAgents[AgentId];
  }

  /// Get the list of the available kernel agents.
  const llvm::SmallVector<hsa_agent_t> &getKernelAgents() const {
    return KernelAgents;
  }

private:
  /// Event handler that will be called by ROCr if an event is detected.
  static hsa_status_t eventHandler(const hsa_amd_event_t *Event,
                                   void *PluginPtr) {
    if (Event->event_type != HSA_AMD_GPU_MEMORY_FAULT_EVENT)
      return HSA_STATUS_SUCCESS;

    SmallVector<std::string> Reasons;
    uint32_t ReasonsMask = Event->memory_fault.fault_reason_mask;
    if (ReasonsMask & HSA_AMD_MEMORY_FAULT_PAGE_NOT_PRESENT)
      Reasons.emplace_back("Page not present or supervisor privilege");
    if (ReasonsMask & HSA_AMD_MEMORY_FAULT_READ_ONLY)
      Reasons.emplace_back("Write access to a read-only page");
    if (ReasonsMask & HSA_AMD_MEMORY_FAULT_NX)
      Reasons.emplace_back("Execute access to a page marked NX");
    if (ReasonsMask & HSA_AMD_MEMORY_FAULT_HOST_ONLY)
      Reasons.emplace_back("GPU attempted access to a host only page");
    if (ReasonsMask & HSA_AMD_MEMORY_FAULT_DRAMECC)
      Reasons.emplace_back("DRAM ECC failure");
    if (ReasonsMask & HSA_AMD_MEMORY_FAULT_IMPRECISE)
      Reasons.emplace_back("Can't determine the exact fault address");
    if (ReasonsMask & HSA_AMD_MEMORY_FAULT_SRAMECC)
      Reasons.emplace_back("SRAM ECC failure (ie registers, no fault address)");
    if (ReasonsMask & HSA_AMD_MEMORY_FAULT_HANG)
      Reasons.emplace_back("GPU reset following unspecified hang");

    // If we do not know the reason, say so, otherwise remove the trailing comma
    // and space.
    if (Reasons.empty())
      Reasons.emplace_back("Unknown (" + std::to_string(ReasonsMask) + ")");

    uint32_t Node = -1;
    hsa_agent_get_info(Event->memory_fault.agent, HSA_AGENT_INFO_NODE, &Node);

    AMDGPUPluginTy &Plugin = *reinterpret_cast<AMDGPUPluginTy *>(PluginPtr);
    for (uint32_t I = 0, E = Plugin.getNumDevices();
         Node != uint32_t(-1) && I < E; ++I) {
      AMDGPUDeviceTy &AMDGPUDevice =
          reinterpret_cast<AMDGPUDeviceTy &>(Plugin.getDevice(I));
      auto KernelTraceInfoRecord =
          AMDGPUDevice.KernelLaunchTraces.getExclusiveAccessor();

      uint32_t DeviceNode = -1;
      if (auto Err =
              AMDGPUDevice.getDeviceAttr(HSA_AGENT_INFO_NODE, DeviceNode)) {
        consumeError(std::move(Err));
        continue;
      }
      if (DeviceNode != Node)
        continue;
      void *DevicePtr = (void *)Event->memory_fault.virtual_address;
      std::string S;
      llvm::raw_string_ostream OS(S);
      OS << llvm::format("Memory access fault by GPU %" PRIu32
                         " (agent 0x%" PRIx64
                         ") at virtual address %p. Reasons: %s",
                         Node, Event->memory_fault.agent.handle,
                         (void *)Event->memory_fault.virtual_address,
                         llvm::join(Reasons, ", ").c_str());
      ErrorReporter::reportKernelTraces(AMDGPUDevice, *KernelTraceInfoRecord);
      ErrorReporter::reportMemoryAccessError(AMDGPUDevice, DevicePtr, S,
                                             /*Abort*/ true);
    }

    // Abort the execution since we do not recover from this error.
    FATAL_MESSAGE(1,
                  "Memory access fault by GPU %" PRIu32 " (agent 0x%" PRIx64
                  ") at virtual address %p. Reasons: %s",
                  Node, Event->memory_fault.agent.handle,
                  (void *)Event->memory_fault.virtual_address,
                  llvm::join(Reasons, ", ").c_str());

    return HSA_STATUS_ERROR;
  }

  // TODO: This duplicates code that uses the target triple and features
  // to determine if XNACK is enabled. Merge into a single implementation
  // if possible (is this info available in ROCm 5.7? This might not apply
  // to trunk).
  bool IsXnackEnabled() const {
    bool hasSystemXnackEnabled = false;
    hsa_status_t HsaStatus = hsa_system_get_info(
        HSA_AMD_SYSTEM_INFO_XNACK_ENABLED, &hasSystemXnackEnabled);
    if (HsaStatus != HSA_STATUS_SUCCESS)
      return false;

    return hasSystemXnackEnabled;
  }

  /// Indicate whether the HSA runtime was correctly initialized. Even if there
  /// is no available devices this boolean will be true. It indicates whether
  /// we can safely call HSA functions (e.g., hsa_shut_down).
  bool Initialized;

  /// Arrays of the available GPU and CPU agents. These arrays of handles should
  /// not be here but in the AMDGPUDeviceTy structures directly. However, the
  /// HSA standard does not provide API functions to retirve agents directly,
  /// only iterating functions. We cache the agents here for convenience.
  llvm::SmallVector<hsa_agent_t> KernelAgents;

  /// The device representing all HSA host agents.
  AMDHostDeviceTy *HostDevice;
};

Error AMDGPUKernelTy::launchImpl(GenericDeviceTy &GenericDevice,
                                 uint32_t NumThreads[3], uint32_t NumBlocks[3],
                                 KernelArgsTy &KernelArgs,
                                 KernelLaunchParamsTy LaunchParams,
                                 AsyncInfoWrapperTy &AsyncInfoWrapper) const {
  if (ArgsSize != LaunchParams.Size &&
      ArgsSize != LaunchParams.Size + getImplicitArgsSize())
    return Plugin::error("Mismatch of kernel arguments size");

  AMDGPUPluginTy &AMDGPUPlugin =
      static_cast<AMDGPUPluginTy &>(GenericDevice.Plugin);
  AMDHostDeviceTy &HostDevice = AMDGPUPlugin.getHostDevice();
  AMDGPUMemoryManagerTy &ArgsMemoryManager = HostDevice.getArgsMemoryManager();

  void *AllArgs = nullptr;
  if (auto Err = ArgsMemoryManager.allocate(ArgsSize, &AllArgs))
    return Err;

  // Account for user requested dynamic shared memory.
  uint32_t GroupSize = getGroupSize();
  if (uint32_t MaxDynCGroupMem = std::max(
          KernelArgs.DynCGroupMem, GenericDevice.getDynamicMemorySize())) {
    GroupSize += MaxDynCGroupMem;
  }

  uint64_t StackSize;
  if (auto Err = GenericDevice.getDeviceStackSize(StackSize))
    return Err;

  hsa_utils::AMDGPUImplicitArgsTy *ImplArgs = nullptr;
  if (ArgsSize == LaunchParams.Size + getImplicitArgsSize()) {
    // Initialize implicit arguments.
    ImplArgs = reinterpret_cast<hsa_utils::AMDGPUImplicitArgsTy *>(
        utils::advancePtr(AllArgs, LaunchParams.Size));

    // Initialize the implicit arguments to zero.
    std::memset(ImplArgs, 0, getImplicitArgsSize());
  }

  // Copy the explicit arguments.
  // TODO: We should expose the args memory manager alloc to the common part as
  // 	   alternative to copying them twice.
  if (LaunchParams.Size)
    std::memcpy(AllArgs, LaunchParams.Data, LaunchParams.Size);

  AMDGPUDeviceTy &AMDGPUDevice = static_cast<AMDGPUDeviceTy &>(GenericDevice);
  AMDGPUStreamTy *Stream = nullptr;
  if (auto Err = AMDGPUDevice.getStream(AsyncInfoWrapper, Stream))
    return Err;

<<<<<<< HEAD
  // Only COV5 implicitargs needs to be set. COV4 implicitargs are not used.
  if (ImplArgs &&
      getImplicitArgsSize() == sizeof(hsa_utils::AMDGPUImplicitArgsTy)) {
    DP("Setting fields of ImplicitArgs for COV5\n");
    ImplArgs->BlockCountX = NumBlocks[0];
    ImplArgs->BlockCountY = NumBlocks[1];
    ImplArgs->BlockCountZ = NumBlocks[2];
    ImplArgs->GroupSizeX = NumThreads[0];
    ImplArgs->GroupSizeY = NumThreads[1];
    ImplArgs->GroupSizeZ = NumThreads[2];
    ImplArgs->GridDims = NumBlocks[2] * NumThreads[2] > 1
                             ? 3
                             : 1 + (NumBlocks[1] * NumThreads[1] != 1);
    ImplArgs->HeapV1Ptr =
        (uint64_t)AMDGPUDevice.getPreAllocatedDeviceMemoryPool();
    ImplArgs->DynamicLdsSize = KernelArgs.DynCGroupMem;
  }
=======
  // Set the COV5+ implicit arguments to the appropriate values.
  ImplArgs->BlockCountX = NumBlocks[0];
  ImplArgs->BlockCountY = NumBlocks[1];
  ImplArgs->BlockCountZ = NumBlocks[2];
  ImplArgs->GroupSizeX = NumThreads[0];
  ImplArgs->GroupSizeY = NumThreads[1];
  ImplArgs->GroupSizeZ = NumThreads[2];
  ImplArgs->GridDims = NumBlocks[2] * NumThreads[2] > 1
                           ? 3
                           : 1 + (NumBlocks[1] * NumThreads[1] != 1);
  ImplArgs->DynamicLdsSize = KernelArgs.DynCGroupMem;
>>>>>>> fac8fe9c

  // Get required OMPT-related data
  auto LocalOmptEventInfo = getOrNullOmptEventInfo(AsyncInfoWrapper);

  // Push the kernel launch into the stream.
  return Stream->pushKernelLaunch(*this, AllArgs, NumThreads, NumBlocks,
                                  GroupSize, static_cast<uint32_t>(StackSize),
                                  ArgsMemoryManager,
                                  std::move(LocalOmptEventInfo));
}

void AMDGPUKernelTy::printAMDOneLineKernelTrace(GenericDeviceTy &GenericDevice,
                                                KernelArgsTy &KernelArgs,
                                                uint32_t NumThreads[3],
                                                uint32_t NumBlocks[3],
                                                int64_t MultiDeviceLB,
                                                int64_t MultiDeviceUB) const {
  auto GroupSegmentSize = (*KernelInfo).GroupSegmentList;
  auto SGPRCount = (*KernelInfo).SGPRCount;
  auto VGPRCount = (*KernelInfo).VGPRCount;
  auto AGPRCount = (*KernelInfo).AGPRCount;
  auto SGPRSpillCount = (*KernelInfo).SGPRSpillCount;
  auto VGPRSpillCount = (*KernelInfo).VGPRSpillCount;
  // auto MaxFlatWorkgroupSize = (*KernelInfo).MaxFlatWorkgroupSize;

  // This line should print exactly as the one in the old plugin.
  fprintf(
      stderr,
      "DEVID: %2d SGN:%d ConstWGSize:%-4d args:%2d teamsXthrds:(%4uX%4d) "
      "reqd:(%4dX%4d) lds_usage:%uB sgpr_count:%u vgpr_count:%u agpr_count:%u "
      "sgpr_spill_count:%u vgpr_spill_count:%u tripcount:%lu rpc:%d "
      "md:%d md_LB:%ld md_UB:%ld Max Occupancy: %u Achieved Occupancy: "
      "%d%% n:%s\n",
      GenericDevice.getDeviceId(), getExecutionModeFlags(), ConstWGSize,
      KernelArgs.NumArgs, NumBlocks[0], NumThreads[0], 0, 0, GroupSegmentSize,
      SGPRCount, VGPRCount, AGPRCount, SGPRSpillCount, VGPRSpillCount,
      KernelArgs.Tripcount, HasRPC, isMultiDeviceKernel(), MultiDeviceLB,
      MultiDeviceUB, MaxOccupancy, AchievedOccupancy, getName());
}

Error AMDGPUKernelTy::printLaunchInfoDetails(GenericDeviceTy &GenericDevice,
                                             KernelArgsTy &KernelArgs,
                                             uint32_t NumThreads[3],
                                             uint32_t NumBlocks[3],
                                             int64_t MultiDeviceLB,
                                             int64_t MultiDeviceUB) const {
  // When LIBOMPTARGET_KERNEL_TRACE is set, print the single-line kernel trace
  // info present in the old ASO plugin, and continue with the upstream 2-line
  // info, should LIBOMPTARGET_INFO be a meaningful value, otherwise return.
  if (getInfoLevel() & OMP_INFOTYPE_AMD_KERNEL_TRACE)
    printAMDOneLineKernelTrace(GenericDevice, KernelArgs, NumThreads, NumBlocks,
                               MultiDeviceLB, MultiDeviceUB);

  // Only do all this when the output is requested
  if (!(getInfoLevel() & OMP_INFOTYPE_PLUGIN_KERNEL))
    return Plugin::success();

  // We don't have data to print additional info, but no hard error
  if (!KernelInfo.has_value())
    return Plugin::success();

  // General Info
  auto NumGroups = NumBlocks;
  auto ThreadsPerGroup = NumThreads;

  // Kernel Arguments Info
  auto ArgNum = KernelArgs.NumArgs;
  auto LoopTripCount = KernelArgs.Tripcount;

  // Details for AMDGPU kernels (read from image)
  // https://www.llvm.org/docs/AMDGPUUsage.html#code-object-v4-metadata
  auto GroupSegmentSize = (*KernelInfo).GroupSegmentList;
  auto SGPRCount = (*KernelInfo).SGPRCount;
  auto VGPRCount = (*KernelInfo).VGPRCount;
  auto SGPRSpillCount = (*KernelInfo).SGPRSpillCount;
  auto VGPRSpillCount = (*KernelInfo).VGPRSpillCount;
  auto MaxFlatWorkgroupSize = (*KernelInfo).MaxFlatWorkgroupSize;

  // Prints additional launch info that contains the following.
  // Num Args: The number of kernel arguments
  // Teams x Thrds: The number of teams and the number of threads actually
  // running.
  // MaxFlatWorkgroupSize: Maximum flat work-group size supported by the
  // kernel in work-items
  // LDS Usage: Amount of bytes used in LDS storage
  // S/VGPR Count: the number of S/V GPRs occupied by the kernel
  // S/VGPR Spill Count: how many S/VGPRs are spilled by the kernel
  // Tripcount: loop tripcount for the kernel
  INFO(OMP_INFOTYPE_PLUGIN_KERNEL, GenericDevice.getDeviceId(),
       "#Args: %d Teams x Thrds: %4ux%4u (MaxFlatWorkGroupSize: %u) LDS "
       "Usage: %uB #SGPRs/VGPRs: %u/%u #SGPR/VGPR Spills: %u/%u Tripcount: "
       "%lu\n",
       ArgNum, NumGroups[0] * NumGroups[1] * NumGroups[2],
       ThreadsPerGroup[0] * ThreadsPerGroup[1] * ThreadsPerGroup[2],
       MaxFlatWorkgroupSize, GroupSegmentSize, SGPRCount, VGPRCount,
       SGPRSpillCount, VGPRSpillCount, LoopTripCount);

  return Plugin::success();
}

template <typename... ArgsTy>
static Error Plugin::check(int32_t Code, const char *ErrFmt, ArgsTy... Args) {
  hsa_status_t ResultCode = static_cast<hsa_status_t>(Code);
  if (ResultCode == HSA_STATUS_SUCCESS || ResultCode == HSA_STATUS_INFO_BREAK)
    return Error::success();

  const char *Desc = "Unknown error";
  hsa_status_t Ret = hsa_status_string(ResultCode, &Desc);
  if (Ret != HSA_STATUS_SUCCESS)
    REPORT("Unrecognized " GETNAME(TARGET_NAME) " error code %d\n", Code);

  return createStringError<ArgsTy..., const char *>(inconvertibleErrorCode(),
                                                    ErrFmt, Args..., Desc);
}

void *AMDGPUMemoryManagerTy::allocate(size_t Size, void *HstPtr,
                                      TargetAllocTy Kind) {
  // Allocate memory from the pool.
  void *Ptr = nullptr;
  if (auto Err = MemoryPool->allocate(Size, &Ptr)) {
    consumeError(std::move(Err));
    return nullptr;
  }
  assert(Ptr && "Invalid pointer");

  // Get a list of agents that can access this memory pool.
  llvm::SmallVector<hsa_agent_t> Agents;
  llvm::copy_if(
      Plugin.getKernelAgents(), std::back_inserter(Agents),
      [&](hsa_agent_t Agent) { return MemoryPool->canAccess(Agent); });

  // Allow all valid kernel agents to access the allocation.
  if (auto Err = MemoryPool->enableAccess(Ptr, Size, Agents)) {
    REPORT("%s\n", toString(std::move(Err)).data());
    return nullptr;
  }
  return Ptr;
}

void *AMDGPUDeviceTy::allocate(size_t Size, void *, TargetAllocTy Kind) {
  if (Size == 0)
    return nullptr;

  // Find the correct memory pool.
  AMDGPUMemoryPoolTy *MemoryPool = nullptr;
  switch (Kind) {
  case TARGET_ALLOC_DEFAULT:
  case TARGET_ALLOC_DEVICE:
  case TARGET_ALLOC_DEVICE_NON_BLOCKING:
    MemoryPool = CoarseGrainedMemoryPools[0];
    break;
  case TARGET_ALLOC_HOST:
    MemoryPool = &HostDevice.getFineGrainedMemoryPool();
    break;
  case TARGET_ALLOC_SHARED:
    MemoryPool = &HostDevice.getFineGrainedMemoryPool();
    break;
  }

  if (Kind == TARGET_ALLOC_SHARED && IsEquippedWithGFX90A &&
      EnableGFX90ACoarseGrainSharedAlloc) {
    MemoryPool = CoarseGrainedMemoryPools[0];
  }

  if (!MemoryPool) {
    REPORT("No memory pool for the specified allocation kind\n");
    return nullptr;
  }

  // Allocate from the corresponding memory pool.
  void *Alloc = nullptr;
  if (Error Err = MemoryPool->allocate(Size, &Alloc)) {
    REPORT("%s\n", toString(std::move(Err)).data());
    return nullptr;
  }
  if (MemoryPool == CoarseGrainedMemoryPools[0] && IsEquippedWithGFX90A &&
      EnableGFX90ACoarseGrainUsmMaps) {
    // Need to register in the coarse grain usm map table
    // if not already registered.
    if (auto Err = setCoarseGrainMemoryImpl(Alloc, Size, /*set_attr=*/false)) {
      REPORT("%s\n", toString(std::move(Err)).data());
      return nullptr;
    }
  }

  if (Alloc && (Kind == TARGET_ALLOC_HOST || Kind == TARGET_ALLOC_SHARED ||
                OMPX_EnableDevice2DeviceMemAccess)) {
    // Get a list of agents that can access this memory pool. Inherently
    // necessary for host or shared allocations Also enabled for device memory
    // to allow device to device memcpy
    llvm::SmallVector<hsa_agent_t> Agents;
    llvm::copy_if(static_cast<AMDGPUPluginTy &>(Plugin).getKernelAgents(),
                  std::back_inserter(Agents), [&](hsa_agent_t Agent) {
                    return MemoryPool->canAccess(Agent);
                  });

    // Enable all valid kernel agents to access the buffer.
    if (auto Err = MemoryPool->enableAccess(Alloc, Size, Agents)) {
      REPORT("%s\n", toString(std::move(Err)).data());
      return nullptr;
    }
  }

  return Alloc;
}

#ifdef OMPT_SUPPORT
/// Casts and validated the OMPT-related info passed to the action function.
static OmptKernelTimingArgsAsyncTy *getOmptTimingsArgs(void *Data) {
  OmptKernelTimingArgsAsyncTy *Args =
      reinterpret_cast<OmptKernelTimingArgsAsyncTy *>(Data);
  assert(Args && "Invalid argument pointer");
  assert(Args->Signal && "Invalid signal");
  assert(Args->OmptEventInfo && "Invalid OMPT Async data (nullptr)");
  assert(Args->OmptEventInfo->TraceRecord && "Invalid Trace Record Pointer");
  return Args;
}

static std::pair<uint64_t, uint64_t>
getKernelStartAndEndTime(const OmptKernelTimingArgsAsyncTy *Args) {
  assert(Args->Signal && "Invalid AMDGPUSignal Pointer in OMPT profiling");
  hsa_amd_profiling_dispatch_time_t TimeRec;
  hsa_amd_profiling_get_dispatch_time(Args->Agent, Args->Signal->get(),
                                      &TimeRec);

  uint64_t StartTime = TimeRec.start * Args->TicksToTime;
  uint64_t EndTime = TimeRec.end * Args->TicksToTime;

  return {StartTime, EndTime};
}

static std::pair<uint64_t, uint64_t>
getCopyStartAndEndTime(const OmptKernelTimingArgsAsyncTy *Args) {
  assert(Args->Signal && "Invalid AMDGPUSignal Pointer in OMPT profiling");
  hsa_amd_profiling_async_copy_time_t TimeRec;
  hsa_amd_profiling_get_async_copy_time(Args->Signal->get(), &TimeRec);
  uint64_t StartTime = TimeRec.start * Args->TicksToTime;
  uint64_t EndTime = TimeRec.end * Args->TicksToTime;

  return {StartTime, EndTime};
}
#endif

void AMDGPUQueueTy::callbackError(hsa_status_t Status, hsa_queue_t *Source,
                                  void *Data) {
  auto &AMDGPUDevice = *reinterpret_cast<AMDGPUDeviceTy *>(Data);

  if (Status == HSA_STATUS_ERROR_EXCEPTION) {
    auto KernelTraceInfoRecord =
        AMDGPUDevice.KernelLaunchTraces.getExclusiveAccessor();
    std::function<bool(__tgt_async_info &)> AsyncInfoWrapperMatcher =
        [=](__tgt_async_info &AsyncInfo) {
          auto *Stream = reinterpret_cast<AMDGPUStreamTy *>(AsyncInfo.Queue);
          if (!Stream || !Stream->getQueue())
            return false;
          return Stream->getQueue()->Queue == Source;
        };
    ErrorReporter::reportTrapInKernel(AMDGPUDevice, *KernelTraceInfoRecord,
                                      AsyncInfoWrapperMatcher);
  }

  auto Err = Plugin::check(Status, "Received error in queue %p: %s", Source);
  FATAL_MESSAGE(1, "%s", toString(std::move(Err)).data());
}

/// Compute the max kernel occupancy for AMD GPU
unsigned AMDGPUKernelTy::computeMaxOccupancy(GenericDeviceTy &Device) const {
  uint32_t GroupSegmentSize = (*KernelInfo).GroupSegmentList;
  uint32_t SGPRCount = (*KernelInfo).SGPRCount;
  uint32_t VGPRCount = (*KernelInfo).VGPRCount;
  uint32_t MaxFlatWorkgroupSize = (*KernelInfo).MaxFlatWorkgroupSize;

  // Default number of waves per EU
  unsigned MaxWavesPerEU = llvm::omp::amdgpu_arch::MaxWavesPerEU10;

  // Get GPU info
  AMDGPUDeviceTy &AMDDevice = static_cast<AMDGPUDeviceTy &>(Device);
  bool IsEquippedWithGFX90A = Device.hasGfx90aDevice();
  bool IsEquippedWithMI300 = AMDDevice.checkIfMI300Device();

  if (IsEquippedWithGFX90A || IsEquippedWithMI300) {
    MaxWavesPerEU = llvm::omp::amdgpu_arch::MaxWavesPerEU8;
  }

  unsigned Occupancy = INT_MAX;

  // Contraint on SGPR
  if (SGPRCount) {
    Occupancy = getOccupancyWithNumSGPRs(SGPRCount);
  }

  Occupancy = std::min(Occupancy, MaxWavesPerEU);

  // Constraint on VGPR
  // Follow the logic on the backend
  // Ref:
  // llvm-project/llvm/lib/Target/AMDGPU/Utils/AMDGPUBaseInfo.cpp:getNumWavesPerEUWithNumVGPRs
  if (VGPRCount) {
    unsigned WaveNumByVGPR =
        llvm::omp::amdgpu_arch::VGPRNumPerThread / VGPRCount;
    Occupancy = std::min(Occupancy, WaveNumByVGPR);
  }

  // Constraint on LDS
  if (GroupSegmentSize) {
    unsigned WaveNumByLDS = getOccupancyWithLDS(
        Device, GroupSegmentSize, MaxWavesPerEU, MaxFlatWorkgroupSize);
    Occupancy = std::min(Occupancy, WaveNumByLDS);
  } else {
    // If 0 LDS required by the kernel
    Occupancy = std::min(Occupancy, MaxWavesPerEU);
  }

  // Cache the value before return
  MaxOccupancy = Occupancy;

  return Occupancy;
}

/// Compute the achieved kernel occupancy for AMD GPU.
unsigned AMDGPUKernelTy::computeAchievedOccupancy(GenericDeviceTy &Device,
                                                  uint32_t numThreads,
                                                  uint64_t numTeams) const {
  // Check if max occupancy is available
  if (MaxOccupancy <= 0) {
    return 0;
  }

  // Default number of waves per EU.
  unsigned MaxWavesPerEU = llvm::omp::amdgpu_arch::MaxWavesPerEU10;

  // Get GPU info.
  AMDGPUDeviceTy &AMDDevice = static_cast<AMDGPUDeviceTy &>(Device);
  bool IsEquippedWithGFX90A = Device.hasGfx90aDevice();
  bool IsEquippedWithMI300 = AMDDevice.checkIfMI300Device();

  if (IsEquippedWithGFX90A || IsEquippedWithMI300) {
    MaxWavesPerEU = llvm::omp::amdgpu_arch::MaxWavesPerEU8;
  }

  // Get the max number of waves per CU.
  unsigned MaxNumWaves = MaxOccupancy * llvm::omp::amdgpu_arch::SIMDPerCU;
  // Get the number of waves from the kernel launch parameters.
  unsigned AchievedNumWaves =
      divideCeil(numThreads, AMDDevice.getWarpSize()) * numTeams;
  // Get the number of waves per CU.
  AchievedNumWaves = divideCeil(AchievedNumWaves, Device.getNumComputeUnits());
  // Get the min waves.
  AchievedNumWaves = std::min(MaxNumWaves, AchievedNumWaves);
  // Total number of wave slots each CU supports.
  unsigned TotalWaveSlotsPerCU =
      MaxWavesPerEU * llvm::omp::amdgpu_arch::SIMDPerCU;
  // Compute occupancy ratio representing in percentage.
  unsigned Occupancy = (AchievedNumWaves * 100) / TotalWaveSlotsPerCU;

  // Cache the result.
  AchievedOccupancy = Occupancy;

  return Occupancy;
}

} // namespace plugin
} // namespace target
} // namespace omp
} // namespace llvm

#ifdef OMPT_SUPPORT
namespace llvm::omp::target::plugin {

/// Enable/disable kernel profiling for the given device.
void setOmptQueueProfile(void *Device, int Enable) {
  reinterpret_cast<llvm::omp::target::plugin::AMDGPUDeviceTy *>(Device)
      ->setOmptQueueProfile(Enable);
}

} // namespace llvm::omp::target::plugin

/// Enable/disable kernel profiling for the given device.
void setGlobalOmptKernelProfile(void *Device, int Enable) {
  llvm::omp::target::plugin::setOmptQueueProfile(Device, Enable);
}

#endif

extern "C" {
llvm::omp::target::plugin::GenericPluginTy *createPlugin_amdgpu() {
  return new llvm::omp::target::plugin::AMDGPUPluginTy();
}
}<|MERGE_RESOLUTION|>--- conflicted
+++ resolved
@@ -5127,7 +5127,6 @@
   if (auto Err = AMDGPUDevice.getStream(AsyncInfoWrapper, Stream))
     return Err;
 
-<<<<<<< HEAD
   // Only COV5 implicitargs needs to be set. COV4 implicitargs are not used.
   if (ImplArgs &&
       getImplicitArgsSize() == sizeof(hsa_utils::AMDGPUImplicitArgsTy)) {
@@ -5145,7 +5144,6 @@
         (uint64_t)AMDGPUDevice.getPreAllocatedDeviceMemoryPool();
     ImplArgs->DynamicLdsSize = KernelArgs.DynCGroupMem;
   }
-=======
   // Set the COV5+ implicit arguments to the appropriate values.
   ImplArgs->BlockCountX = NumBlocks[0];
   ImplArgs->BlockCountY = NumBlocks[1];
@@ -5157,7 +5155,6 @@
                            ? 3
                            : 1 + (NumBlocks[1] * NumThreads[1] != 1);
   ImplArgs->DynamicLdsSize = KernelArgs.DynCGroupMem;
->>>>>>> fac8fe9c
 
   // Get required OMPT-related data
   auto LocalOmptEventInfo = getOrNullOmptEventInfo(AsyncInfoWrapper);
