//===----RTLs/amdgpu/src/rtl.cpp - Target RTLs Implementation ----- C++ -*-===//
//
// Part of the LLVM Project, under the Apache License v2.0 with LLVM Exceptions.
// See https://llvm.org/LICENSE.txt for license information.
// SPDX-License-Identifier: Apache-2.0 WITH LLVM-exception
//
//===----------------------------------------------------------------------===//
//
// RTL NextGen for AMDGPU machine
//
//===----------------------------------------------------------------------===//

#include <atomic>
#include <cassert>
#include <cstddef>
#include <cstdint>
#include <deque>
#include <memory>
#include <functional>
#include <mutex>
#include <string>
#include <sys/time.h>
#include <system_error>
#include <type_traits>
#include <unistd.h>
#include <unordered_map>
#include <variant>

#include "ErrorReporting.h"
#include "Shared/APITypes.h"
#include "Shared/Debug.h"
#include "Shared/Environment.h"
#include "Shared/RefCnt.h"
#include "Shared/Utils.h"
#include "Utils/ELF.h"

#include "GlobalHandler.h"
#include "PluginInterface.h"
#include "UtilitiesRTL.h"
#include "omptarget.h"

#include "print_tracing.h"

#include "memtype.h"

#include "llvm/ADT/SmallString.h"
#include "llvm/ADT/SmallVector.h"
#include "llvm/ADT/StringRef.h"
#include "llvm/BinaryFormat/ELF.h"
#include "llvm/Frontend/OpenMP/OMPConstants.h"
#include "llvm/Frontend/OpenMP/OMPGridValues.h"
#include "llvm/Support/Error.h"
#include "llvm/Support/FileOutputBuffer.h"
#include "llvm/Support/FileSystem.h"
#include "llvm/Support/MemoryBuffer.h"
#include "llvm/Support/Program.h"
#include "llvm/Support/Signals.h"
#include "llvm/Support/raw_ostream.h"

#if !defined(__BYTE_ORDER__) || !defined(__ORDER_LITTLE_ENDIAN__) ||           \
    !defined(__ORDER_BIG_ENDIAN__)
#error "Missing preprocessor definitions for endianness detection."
#endif

// The HSA headers require these definitions.
#if defined(__BYTE_ORDER__) && (__BYTE_ORDER__ == __ORDER_LITTLE_ENDIAN__)
#define LITTLEENDIAN_CPU
#elif defined(__BYTE_ORDER__) && (__BYTE_ORDER__ == __ORDER_BIG_ENDIAN__)
#define BIGENDIAN_CPU
#endif

#if defined(__has_include)
#if __has_include("hsa.h")
#include "hsa.h"
#include "hsa_ext_amd.h"
#elif __has_include("hsa/hsa.h")
#include "hsa/hsa.h"
#include "hsa/hsa_ext_amd.h"
#endif
#else
#include "hsa/hsa.h"
#include "hsa/hsa_ext_amd.h"
#endif

using namespace llvm::omp::target;
using namespace llvm::omp::xteam_red;
using namespace error;

// AMDGPU-specific, so not using the common ones from the device independent
// includes.

double setTicksToTime() {
  uint64_t TicksFrequency = 1;
  double TicksToTime = 1.0;

  hsa_status_t Status =
      hsa_system_get_info(HSA_SYSTEM_INFO_TIMESTAMP_FREQUENCY, &TicksFrequency);
  if (Status == HSA_STATUS_SUCCESS)
    TicksToTime = (double)1e9 / (double)TicksFrequency;
  else
    DP("Error calling hsa_system_get_info for timestamp frequency\n");

  return TicksToTime;
}

/// HSA system clock frequency
double TicksToTime = 1.0;

/// Compute system timestamp conversion factor, modeled after ROCclr
void setHSATicksToTimeConstant() { TicksToTime = setTicksToTime(); }

/// Forward declare
namespace llvm {
namespace omp {
namespace target {
namespace plugin {

struct AMDGPUSignalTy;
struct AMDGPUDeviceTy;

/// Use to transport information to OMPT timing functions.
struct ProfilingInfoTy {
  // Holds the profiler instance
  GenericPluginTy *Plugin;

  // The HSA agent on which the operation is executed
  hsa_agent_t Agent;

  // The signal to profile
  AMDGPUSignalTy *Signal;

  // HSA system clock frequency
  double TicksToTime;

  // Handle to profiler specific data
  void *ProfilerSpecificData;
};

/// Get ProfilingInfoTy from the void * used in the action
/// functions.
static ProfilingInfoTy *getProfilingInfo(void *Data);

/// Returns the pair of <start, end> time for a kernel
static std::pair<uint64_t, uint64_t>
getKernelStartAndEndTime(const ProfilingInfoTy *Args);

/// Returns the pair of <start, end> time for a data transfer
static std::pair<uint64_t, uint64_t>
getCopyStartAndEndTime(const ProfilingInfoTy *Args);

/// Obtain the timing info and call the RegionInterface callback for the
/// asynchronous trace records.
static Error timeDataTransferInNsAsync(void *Data) {
  auto Args = getProfilingInfo(Data);

  auto [Start, End] = getCopyStartAndEndTime(Args);

  Args->Plugin->getProfiler()->handleDataTransfer(Start, End,
                                                  Args->ProfilerSpecificData);

  return Plugin::success();
}

static void *
getOrNullProfilerSpecificData(AsyncInfoWrapperTy &AsyncInfoWrapper) {
  __tgt_async_info *AI = AsyncInfoWrapper;
  return AI ? AI->ProfilerData : nullptr;
}

} // namespace plugin
} // namespace target
} // namespace omp
} // namespace llvm

/// Enable/disable async copy profiling.
void setOmptAsyncCopyProfile(bool Enable) {
  hsa_status_t Status = hsa_amd_profiling_async_copy_enable(Enable);
  if (Status != HSA_STATUS_SUCCESS)
    DP("Error enabling async copy profiling\n");
}

/// Get the current HSA-based device timestamp.
uint64_t getSystemTimestampInNs() {
  uint64_t TimeStamp = 0;
  hsa_status_t Status =
      hsa_system_get_info(HSA_SYSTEM_INFO_TIMESTAMP, &TimeStamp);
  if (Status != HSA_STATUS_SUCCESS)
    DP("Error calling hsa_system_get_info for timestamp\n");
  return TimeStamp * TicksToTime;
}

/// @brief Helper to get the host time
/// @return  CLOCK_REALTIME seconds as double
static double getTimeOfDay() {
  double TimeVal = .0;
  struct timeval tval;
  int rc = gettimeofday(&tval, NULL);
  if (rc) {
    // XXX: Error case: What to do?
  } else {
    TimeVal = static_cast<double>(tval.tv_sec) +
              1.0E-06 * static_cast<double>(tval.tv_usec);
  }
  return TimeVal;
}

namespace llvm {
namespace omp {
namespace target {
namespace plugin {

/// Forward declarations for all specialized data structures.
struct AMDGPUKernelTy;
struct AMDGPUDeviceTy;
struct AMDGPUPluginTy;
struct AMDGPUStreamTy;
struct AMDGPUEventTy;
struct AMDGPUStreamManagerTy;
struct AMDGPUEventManagerTy;
struct AMDGPUDeviceImageTy;
struct AMDGPUMemoryManagerTy;
struct AMDGPUMemoryPoolTy;

namespace hsa_utils {

/// Iterate elements using an HSA iterate function. Do not use this function
/// directly but the specialized ones below instead.
template <typename ElemTy, typename IterFuncTy, typename CallbackTy>
static hsa_status_t iterate(IterFuncTy Func, CallbackTy Cb) {
  auto L = [](ElemTy Elem, void *Data) -> hsa_status_t {
    CallbackTy *Unwrapped = static_cast<CallbackTy *>(Data);
    return (*Unwrapped)(Elem);
  };
  return Func(L, static_cast<void *>(&Cb));
}

/// Iterate elements using an HSA iterate function passing a parameter. Do not
/// use this function directly but the specialized ones below instead.
template <typename ElemTy, typename IterFuncTy, typename IterFuncArgTy,
          typename CallbackTy>
static hsa_status_t iterate(IterFuncTy Func, IterFuncArgTy FuncArg,
                            CallbackTy Cb) {
  auto L = [](ElemTy Elem, void *Data) -> hsa_status_t {
    CallbackTy *Unwrapped = static_cast<CallbackTy *>(Data);
    return (*Unwrapped)(Elem);
  };
  return Func(FuncArg, L, static_cast<void *>(&Cb));
}

/// Iterate elements using an HSA iterate function passing a parameter. Do not
/// use this function directly but the specialized ones below instead.
template <typename Elem1Ty, typename Elem2Ty, typename IterFuncTy,
          typename IterFuncArgTy, typename CallbackTy>
static hsa_status_t iterate(IterFuncTy Func, IterFuncArgTy FuncArg,
                            CallbackTy Cb) {
  auto L = [](Elem1Ty Elem1, Elem2Ty Elem2, void *Data) -> hsa_status_t {
    CallbackTy *Unwrapped = static_cast<CallbackTy *>(Data);
    return (*Unwrapped)(Elem1, Elem2);
  };
  return Func(FuncArg, L, static_cast<void *>(&Cb));
}

/// Iterate agents.
template <typename CallbackTy> static Error iterateAgents(CallbackTy Callback) {
  hsa_status_t Status = iterate<hsa_agent_t>(hsa_iterate_agents, Callback);
  return Plugin::check(Status, "error in hsa_iterate_agents: %s");
}

/// Iterate ISAs of an agent.
template <typename CallbackTy>
static Error iterateAgentISAs(hsa_agent_t Agent, CallbackTy Cb) {
  hsa_status_t Status = iterate<hsa_isa_t>(hsa_agent_iterate_isas, Agent, Cb);
  return Plugin::check(Status, "error in hsa_agent_iterate_isas: %s");
}

/// Iterate memory pools of an agent.
template <typename CallbackTy>
static Error iterateAgentMemoryPools(hsa_agent_t Agent, CallbackTy Cb) {
  hsa_status_t Status = iterate<hsa_amd_memory_pool_t>(
      hsa_amd_agent_iterate_memory_pools, Agent, Cb);
  return Plugin::check(Status,
                       "error in hsa_amd_agent_iterate_memory_pools: %s");
}

/// Dispatches an asynchronous memory copy.
/// Enables different SDMA engines for the dispatch in a round-robin fashion.
static Error asyncMemCopy(bool UseMultipleSdmaEngines, void *Dst,
                          hsa_agent_t DstAgent, const void *Src,
                          hsa_agent_t SrcAgent, size_t Size,
                          uint32_t NumDepSignals,
                          const hsa_signal_t *DepSignals,
                          hsa_signal_t CompletionSignal) {
  if (!UseMultipleSdmaEngines) {
    hsa_status_t S =
        hsa_amd_memory_async_copy(Dst, DstAgent, Src, SrcAgent, Size,
                                  NumDepSignals, DepSignals, CompletionSignal);
    return Plugin::check(S, "error in hsa_amd_memory_async_copy: %s");
  }

// This solution is probably not the best
#if !(HSA_AMD_INTERFACE_VERSION_MAJOR >= 1 &&                                  \
      HSA_AMD_INTERFACE_VERSION_MINOR >= 2)
  return Plugin::error(ErrorCode::UNSUPPORTED,
                       "async copy on selected SDMA requires ROCm 5.7");
#else
  static std::atomic<int> SdmaEngine{1};

  // This atomics solution is probably not the best, but should be sufficient
  // for now.
  // In a worst case scenario, in which threads read the same value, they will
  // dispatch to the same SDMA engine. This may result in sub-optimal
  // performance. However, I think the possibility to be fairly low.
  int LocalSdmaEngine = SdmaEngine.load(std::memory_order_acquire);
  DP("Running Async Copy on SDMA Engine: %i\n", LocalSdmaEngine);
  // This call is only avail in ROCm >= 5.7
  hsa_status_t S = hsa_amd_memory_async_copy_on_engine(
      Dst, DstAgent, Src, SrcAgent, Size, NumDepSignals, DepSignals,
      CompletionSignal, (hsa_amd_sdma_engine_id_t)LocalSdmaEngine,
      /*force_copy_on_sdma=*/true);
  // Increment to use one of two SDMA engines: 0x1, 0x2
  LocalSdmaEngine = (LocalSdmaEngine << 1) % 3;
  SdmaEngine.store(LocalSdmaEngine, std::memory_order_relaxed);

  return Plugin::check(S, "error in hsa_amd_memory_async_copy_on_engine: %s");
#endif
}

static Error getTargetTripleAndFeatures(hsa_agent_t Agent,
                                        SmallVector<SmallString<32>> &Targets) {
  auto Err = hsa_utils::iterateAgentISAs(Agent, [&](hsa_isa_t ISA) {
    uint32_t Length;
    hsa_status_t Status;
    Status = hsa_isa_get_info_alt(ISA, HSA_ISA_INFO_NAME_LENGTH, &Length);
    if (Status != HSA_STATUS_SUCCESS)
      return Status;

    llvm::SmallVector<char> ISAName(Length);
    Status = hsa_isa_get_info_alt(ISA, HSA_ISA_INFO_NAME, ISAName.begin());
    if (Status != HSA_STATUS_SUCCESS)
      return Status;

    llvm::StringRef TripleTarget(ISAName.begin(), Length);
    if (TripleTarget.consume_front("amdgcn-amd-amdhsa")) {
      auto Target = TripleTarget.ltrim('-').rtrim('\0');
      Targets.push_back(Target);
    }
    return HSA_STATUS_SUCCESS;
  });
  return Err;
}

} // namespace hsa_utils

/// Utility class representing generic resource references to AMDGPU resources.
template <typename ResourceTy>
struct AMDGPUResourceRef : public GenericDeviceResourceRef {
  /// The underlying handle type for resources.
  using HandleTy = ResourceTy *;

  /// Create an empty reference to an invalid resource.
  AMDGPUResourceRef() : Resource(nullptr) {}

  /// Create a reference to an existing resource.
  AMDGPUResourceRef(HandleTy Resource) : Resource(Resource) {}

  virtual ~AMDGPUResourceRef() {}

  /// Create a new resource and save the reference. The reference must be empty
  /// before calling to this function.
  Error create(GenericDeviceTy &Device) override;

  /// Destroy the referenced resource and invalidate the reference. The
  /// reference must be to a valid resource before calling to this function.
  Error destroy(GenericDeviceTy &Device) override {
    if (!Resource)
      return Plugin::error(ErrorCode::INVALID_ARGUMENT,
                           "destroying an invalid resource");

    if (auto Err = Resource->deinit())
      return Err;

    delete Resource;

    Resource = nullptr;
    return Plugin::success();
  }

  /// Get the underlying resource handle.
  operator HandleTy() const { return Resource; }

private:
  /// The handle to the actual resource.
  HandleTy Resource;
};

/// Class holding an HSA memory pool.
struct AMDGPUMemoryPoolTy {
  /// Create a memory pool from an HSA memory pool.
  AMDGPUMemoryPoolTy(hsa_amd_memory_pool_t MemoryPool)
      : MemoryPool(MemoryPool), GlobalFlags(0) {}

  /// Initialize the memory pool retrieving its properties.
  Error init() {
    if (auto Err = getAttr(HSA_AMD_MEMORY_POOL_INFO_SEGMENT, Segment))
      return Err;

    if (auto Err = getAttr(HSA_AMD_MEMORY_POOL_INFO_GLOBAL_FLAGS, GlobalFlags))
      return Err;

    return Plugin::success();
  }

  /// Getter of the HSA memory pool.
  hsa_amd_memory_pool_t get() const { return MemoryPool; }

  /// Indicate the segment which belongs to.
  bool isGlobal() const { return (Segment == HSA_AMD_SEGMENT_GLOBAL); }
  bool isReadOnly() const { return (Segment == HSA_AMD_SEGMENT_READONLY); }
  bool isPrivate() const { return (Segment == HSA_AMD_SEGMENT_PRIVATE); }
  bool isGroup() const { return (Segment == HSA_AMD_SEGMENT_GROUP); }

  /// Indicate if it is fine-grained memory. Valid only for global.
  bool isFineGrained() const {
    assert(isGlobal() && "Not global memory");
    return (GlobalFlags & HSA_AMD_MEMORY_POOL_GLOBAL_FLAG_FINE_GRAINED);
  }

  /// Indicate if it is coarse-grained memory. Valid only for global.
  bool isCoarseGrained() const {
    assert(isGlobal() && "Not global memory");
    return (GlobalFlags & HSA_AMD_MEMORY_POOL_GLOBAL_FLAG_COARSE_GRAINED);
  }

  /// Indicate if it supports storing kernel arguments. Valid only for global.
  bool supportsKernelArgs() const {
    assert(isGlobal() && "Not global memory");
    return (GlobalFlags & HSA_AMD_MEMORY_POOL_GLOBAL_FLAG_KERNARG_INIT);
  }

  /// Allocate memory on the memory pool.
  Error allocate(size_t Size, void **PtrStorage) {
    hsa_status_t Status =
        hsa_amd_memory_pool_allocate(MemoryPool, Size, 0, PtrStorage);
    return Plugin::check(Status, "error in hsa_amd_memory_pool_allocate: %s");
  }

  /// Return memory to the memory pool.
  Error deallocate(void *Ptr) {
    hsa_status_t Status = hsa_amd_memory_pool_free(Ptr);
    return Plugin::check(Status, "error in hsa_amd_memory_pool_free: %s");
  }

  /// Returns if the \p Agent can access the memory pool.
  bool canAccess(hsa_agent_t Agent) {
    hsa_amd_memory_pool_access_t Access;
    if (hsa_amd_agent_memory_pool_get_info(
            Agent, MemoryPool, HSA_AMD_AGENT_MEMORY_POOL_INFO_ACCESS, &Access))
      return false;
    return Access != HSA_AMD_MEMORY_POOL_ACCESS_NEVER_ALLOWED;
  }

  /// Allow the device to access a specific allocation.
  Error enableAccess(void *Ptr, int64_t Size,
                     const llvm::SmallVector<hsa_agent_t> &Agents) const {
#ifdef OMPTARGET_DEBUG
    for (hsa_agent_t Agent : Agents) {
      hsa_amd_memory_pool_access_t Access;
      if (auto Err =
              getAttr(Agent, HSA_AMD_AGENT_MEMORY_POOL_INFO_ACCESS, Access))
        return Err;

      // The agent is not allowed to access the memory pool in any case. Do not
      // continue because otherwise it result in undefined behavior.
      if (Access == HSA_AMD_MEMORY_POOL_ACCESS_NEVER_ALLOWED)
        return Plugin::error(ErrorCode::INVALID_VALUE,
                             "an agent is not allowed to access a memory pool");
    }
#endif

    // We can access but it is disabled by default. Enable the access then.
    hsa_status_t Status =
        hsa_amd_agents_allow_access(Agents.size(), Agents.data(), nullptr, Ptr);
    return Plugin::check(Status, "error in hsa_amd_agents_allow_access: %s");
  }

  Error zeroInitializeMemory(void *Ptr, size_t Size) {
    uint64_t Rounded = sizeof(uint32_t) * ((Size + 3) / sizeof(uint32_t));
    hsa_status_t Status =
        hsa_amd_memory_fill(Ptr, 0, Rounded / sizeof(uint32_t));
    return Plugin::check(Status, "Error in hsa_amd_memory_fill: %s");
  }

  /// Get attribute from the memory pool.
  template <typename Ty>
  Error getAttr(hsa_amd_memory_pool_info_t Kind, Ty &Value) const {
    hsa_status_t Status;
    Status = hsa_amd_memory_pool_get_info(MemoryPool, Kind, &Value);
    return Plugin::check(Status, "error in hsa_amd_memory_pool_get_info: %s");
  }

  template <typename Ty>
  hsa_status_t getAttrRaw(hsa_amd_memory_pool_info_t Kind, Ty &Value) const {
    return hsa_amd_memory_pool_get_info(MemoryPool, Kind, &Value);
  }

  /// Get attribute from the memory pool relating to an agent.
  template <typename Ty>
  Error getAttr(hsa_agent_t Agent, hsa_amd_agent_memory_pool_info_t Kind,
                Ty &Value) const {
    hsa_status_t Status;
    Status =
        hsa_amd_agent_memory_pool_get_info(Agent, MemoryPool, Kind, &Value);
    return Plugin::check(Status,
                         "error in hsa_amd_agent_memory_pool_get_info: %s");
  }

private:
  /// The HSA memory pool.
  hsa_amd_memory_pool_t MemoryPool;

  /// The segment where the memory pool belongs to.
  hsa_amd_segment_t Segment;

  /// The global flags of memory pool. Only valid if the memory pool belongs to
  /// the global segment.
  uint32_t GlobalFlags;
};

/// Class that implements a memory manager that gets memory from a specific
/// memory pool.
struct AMDGPUMemoryManagerTy : public DeviceAllocatorTy {

  /// Create an empty memory manager.
  AMDGPUMemoryManagerTy(AMDGPUPluginTy &Plugin)
      : Plugin(Plugin), MemoryPool(nullptr), MemoryManager(nullptr),
        OMPX_AMDMemoryMgrThreshold("OMPX_AMD_MEMORY_MANAGER_THRESHOLD_EXP_2",
                                   30) {}

  /// Initialize the memory manager from a memory pool.
  Error init(AMDGPUMemoryPoolTy &MemoryPool) {
    // Sanity check to ensure user input will not overflow the variable.
    if (OMPX_AMDMemoryMgrThreshold > sizeof(size_t) * CHAR_BIT - 1) {
      // if user input is too large, trim it down to the upper limit of size_t.
      OMPX_AMDMemoryMgrThreshold = sizeof(size_t) * CHAR_BIT - 1;
      DP("User input for AMDGPUMemoryManager threshhold is too larget and was "
         "trimmed to: %u\n",
         OMPX_AMDMemoryMgrThreshold.get());
    }
    const size_t Threshold = 1UL << OMPX_AMDMemoryMgrThreshold;
    DP("AMDGPUMemoryManager threshhold was set to: %zu B\n", Threshold);
    this->MemoryManager = new MemoryManagerTy(*this, Threshold);
    this->MemoryPool = &MemoryPool;
    return Plugin::success();
  }

  /// Deinitialize the memory manager and free its allocations.
  Error deinit() {
    assert(MemoryManager && "Invalid memory manager");

    // Delete and invalidate the memory manager. At this point, the memory
    // manager will deallocate all its allocations.
    delete MemoryManager;
    MemoryManager = nullptr;

    return Plugin::success();
  }

  /// Reuse or allocate memory through the memory manager.
  Error allocate(size_t Size, void **PtrStorage) {
    assert(MemoryManager && "Invalid memory manager");
    assert(PtrStorage && "Invalid pointer storage");

    auto PtrStorageOrErr = MemoryManager->allocate(Size, nullptr);
    if (!PtrStorageOrErr)
      return PtrStorageOrErr.takeError();

    *PtrStorage = *PtrStorageOrErr;
    if (Size && *PtrStorage == nullptr)
      return Plugin::error(ErrorCode::OUT_OF_RESOURCES,
                           "failure to allocate from AMDGPU memory manager");

    return Plugin::success();
  }

  /// Release an allocation to be reused.
  Error deallocate(void *Ptr) {
    if (MemoryManager->free(Ptr))
      return Plugin::error(ErrorCode::UNKNOWN,
                           "failure to deallocate from AMDGPU memory manager");

    return Plugin::success();
  }

private:
  /// Allocation callback that will be called once the memory manager does not
  /// have more previously allocated buffers.
  Expected<void *> allocate(size_t Size, void *HstPtr,
                            TargetAllocTy Kind) override;

  /// Deallocation callback that will be called by the memory manager.
  Error free(void *TgtPtr, TargetAllocTy Kind) override {
    return MemoryPool->deallocate(TgtPtr);
  }

  /// The underlying plugin that owns this memory manager.
  AMDGPUPluginTy &Plugin;

  /// The memory pool used to allocate memory.
  AMDGPUMemoryPoolTy *MemoryPool;

  /// Reference to the actual memory manager.
  MemoryManagerTy *MemoryManager;

  /// Set the threshold for the size of the allocated memory
  /// that will be handled by AMDGPUMemoryMangerTy. The input
  /// value should be the exponent in the expression (2^n).
  /// e.g input 10 => 2 ^ 10 = 1KB
  UInt32Envar OMPX_AMDMemoryMgrThreshold;
};

/// Class implementing the AMDGPU device images' properties.
struct AMDGPUDeviceImageTy : public DeviceImageTy {
  /// Create the AMDGPU image with the id and the target image pointer.
  AMDGPUDeviceImageTy(int32_t ImageId, GenericDeviceTy &Device,
                      std::unique_ptr<MemoryBuffer> &&TgtImage)
      : DeviceImageTy(ImageId, Device, std::move(TgtImage)) {}

  /// Prepare and load the executable corresponding to the image.
  Error loadExecutable(const AMDGPUDeviceTy &Device);

  /// Unload the executable.
  Error unloadExecutable() {
    hsa_status_t Status = hsa_executable_destroy(Executable);
    return Plugin::check(Status, "error in hsa_executable_destroy: %s");
  }

  /// Get the executable.
  hsa_executable_t getExecutable() const { return Executable; }

  /// Get to Code Object Version of the ELF
  uint16_t getELFABIVersion() const { return ELFABIVersion; }

  /// Find an HSA device symbol by its name on the executable.
  Expected<hsa_executable_symbol_t>
  findDeviceSymbol(GenericDeviceTy &Device, StringRef SymbolName) const;

  /// Get additional info for kernel, e.g., register spill counts
  std::optional<offloading::amdgpu::AMDGPUKernelMetaData>
  getKernelInfo(StringRef Identifier) const {
    auto It = KernelInfoMap.find(Identifier);

    if (It == KernelInfoMap.end())
      return {};

    return It->second;
  }

  /// Does device image contain Symbol
  bool hasDeviceSymbol(GenericDeviceTy &Device, StringRef SymbolName) const;

private:
  /// The executable loaded on the agent.
  hsa_executable_t Executable;
#if SANITIZER_AMDGPU
  hsa_code_object_reader_t CodeObjectReader;
#endif
  StringMap<offloading::amdgpu::AMDGPUKernelMetaData> KernelInfoMap;
  uint16_t ELFABIVersion;
};

/// Class implementing the AMDGPU kernel functionalities which derives from the
/// generic kernel class.
struct AMDGPUKernelTy : public GenericKernelTy {
  /// Create an AMDGPU kernel with a name and an execution mode.
  AMDGPUKernelTy(const char *Name, GenericGlobalHandlerTy &Handler)
      : GenericKernelTy(Name),
        OMPX_SPMDOccupancyBasedOpt("OMPX_SPMD_OCCUPANCY_BASED_OPT", false),
        OMPX_GenericSPMDOccupancyBasedOpt(
            "OMPX_GENERIC_SPMD_OCCUPANCY_BASED_OPT", false),
        OMPX_BigJumpLoopOccupancyBasedOpt(
            "OMPX_BIGJUMPLOOP_OCCUPANCY_BASED_OPT", false),
        OMPX_XTeamReductionOccupancyBasedOpt(
            "OMPX_XTEAMREDUCTION_OCCUPANCY_BASED_OPT", false) {}

  /// Initialize the AMDGPU kernel.
  Error initImpl(GenericDeviceTy &Device, DeviceImageTy &Image) override {
    AMDGPUDeviceImageTy &AMDImage = static_cast<AMDGPUDeviceImageTy &>(Image);

    // Kernel symbols have a ".kd" suffix.
    std::string KernelName(getName());
    KernelName += ".kd";

    // Find the symbol on the device executable.
    auto SymbolOrErr = AMDImage.findDeviceSymbol(Device, KernelName);
    if (!SymbolOrErr)
      return SymbolOrErr.takeError();

    hsa_executable_symbol_t Symbol = *SymbolOrErr;
    hsa_symbol_kind_t SymbolType;
    hsa_status_t Status;

    // Retrieve different properties of the kernel symbol.
    std::pair<hsa_executable_symbol_info_t, void *> RequiredInfos[] = {
        {HSA_EXECUTABLE_SYMBOL_INFO_TYPE, &SymbolType},
        {HSA_EXECUTABLE_SYMBOL_INFO_KERNEL_OBJECT, &KernelObject},
        {HSA_EXECUTABLE_SYMBOL_INFO_KERNEL_KERNARG_SEGMENT_SIZE, &ArgsSize},
        {HSA_EXECUTABLE_SYMBOL_INFO_KERNEL_GROUP_SEGMENT_SIZE, &GroupSize},
        {HSA_EXECUTABLE_SYMBOL_INFO_KERNEL_DYNAMIC_CALLSTACK, &DynamicStack},
        {HSA_EXECUTABLE_SYMBOL_INFO_KERNEL_PRIVATE_SEGMENT_SIZE, &PrivateSize}};

    for (auto &Info : RequiredInfos) {
      Status = hsa_executable_symbol_get_info(Symbol, Info.first, Info.second);
      if (auto Err = Plugin::check(
              Status, "error in hsa_executable_symbol_get_info: %s"))
        return Err;
    }

    // Make sure it is a kernel symbol.
    if (SymbolType != HSA_SYMBOL_KIND_KERNEL)
      return Plugin::error(ErrorCode::INVALID_BINARY,
                           "symbol %s is not a kernel function");

    // TODO: Read the kernel descriptor for the max threads per block. May be
    // read from the image.

    // Get ConstWGSize for kernel from image
    ConstWGSize = Device.getDefaultNumThreads();
    std::string WGSizeName(getName());
    WGSizeName += "_wg_size";
    GlobalTy HostConstWGSize(WGSizeName, sizeof(decltype(ConstWGSize)),
                             &ConstWGSize);
    GenericGlobalHandlerTy &GHandler = Device.Plugin.getGlobalHandler();
    if (auto Err =
            GHandler.readGlobalFromImage(Device, AMDImage, HostConstWGSize)) {
      // In case it is not found, we simply stick with the defaults.
      // So we consume the error and print a debug message.
      DP("Could not load %s global from kernel image. Run with %u %u\n",
         WGSizeName.c_str(), PreferredNumThreads, MaxNumThreads);
      consumeError(std::move(Err));
      assert(PreferredNumThreads > 0 && "Prefer more than 0 threads");
      assert(MaxNumThreads > 0 && "MaxNumThreads more than 0 threads");
    } else {
      // Set the number of preferred and max threads to the ConstWGSize to get
      // the exact value for kernel launch. Exception: In generic-spmd mode, we
      // set it to the default blocksize since ConstWGSize may include the
      // master thread which is not required.
      PreferredNumThreads =
          getExecutionModeFlags() == OMP_TGT_EXEC_MODE_GENERIC_SPMD
              ? Device.getDefaultNumThreads()
              : ConstWGSize;
      MaxNumThreads = ConstWGSize;
    }

    ImplicitArgsSize =
        hsa_utils::getImplicitArgsSize(AMDImage.getELFABIVersion()); // COV 5 patch

    DP("ELFABIVersion: %d\n", AMDImage.getELFABIVersion());

    // Get additional kernel info read from image
    KernelInfo = AMDImage.getKernelInfo(getName());
    if (!KernelInfo.has_value())
      INFO(OMP_INFOTYPE_PLUGIN_KERNEL, Device.getDeviceId(),
           "Could not read extra information for kernel %s.", getName());

    HasRPC = AMDImage.hasDeviceSymbol(Device, "__llvm_rpc_client");

    return Plugin::success();
  }

  /// Launch the AMDGPU kernel function.
  Error launchImpl(GenericDeviceTy &GenericDevice, uint32_t NumThreads[3],
                   uint32_t NumBlocks[3], KernelArgsTy &KernelArgs,
                   KernelLaunchParamsTy LaunchParams,
                   AsyncInfoWrapperTy &AsyncInfoWrapper) const override;

  /// Return maximum block size for maximum occupancy
  ///
  /// TODO: This needs to be implemented for amdgpu
  Expected<uint64_t> maxGroupSize(GenericDeviceTy &GenericDevice,
                                  uint64_t DynamicMemSize) const override {
    return Plugin::error(
        ErrorCode::UNSUPPORTED,
        "occupancy calculations for AMDGPU are not yet implemented");
  }

  /// Print more elaborate kernel launch info for AMDGPU
  Error printLaunchInfoDetails(GenericDeviceTy &GenericDevice,
                               KernelArgsTy &KernelArgs, uint32_t NumThreads[3],
                               uint32_t NumBlocks[3], int64_t MultiDeviceLB,
                               int64_t MultiDeviceUB) const override;
  /// Print the "old" AMD KernelTrace single-line format
  void printAMDOneLineKernelTrace(GenericDeviceTy &GenericDevice,
                                  KernelArgsTy &KernelArgs,
                                  uint32_t NumThreads[3], uint32_t NumBlocks[3],
                                  int64_t MultiDeviceLB,
                                  int64_t MultiDeviceUB) const;

  /// Get group and private segment kernel size.
  uint32_t getGroupSize() const { return GroupSize; }
  uint32_t getPrivateSize() const { return PrivateSize; }
  uint16_t getConstWGSize() const { return ConstWGSize; }

  /// Get the HSA kernel object representing the kernel function.
  uint64_t getKernelObject() const { return KernelObject; }

  /// Get the size of implicitargs based on the code object version.
  uint32_t getImplicitArgsSize() const { return ImplicitArgsSize; }

  /// Indicates whether or not we need to set up our own private segment size.
  bool usesDynamicStack() const { return DynamicStack; }

  bool isValidBlockSize(uint32_t BlockSize) const override {
    return BlockSize <= ConstWGSize;
  }

  uint32_t getKernelLaunchId() const { return KernelLaunchId; }

  void setKernelLaunchId(uint32_t Id) const { KernelLaunchId = Id; }

  /// Envar to enable occupancy-based optimization for SPMD kernel.
  BoolEnvar OMPX_SPMDOccupancyBasedOpt;

  /// Envar to enable occupancy-based optimization for generic SPMD kernel.
  BoolEnvar OMPX_GenericSPMDOccupancyBasedOpt;

  /// Envar to enable occupancy-based optimization for big jump loop.
  BoolEnvar OMPX_BigJumpLoopOccupancyBasedOpt;

  /// Envar to enable occupancy-based optimization for cross team reduction.
  BoolEnvar OMPX_XTeamReductionOccupancyBasedOpt;

private:
  /// The kernel object to execute.
  uint64_t KernelObject;

  /// The args, group and private segments sizes required by a kernel instance.
  uint32_t ArgsSize;
  uint32_t GroupSize;
  uint32_t PrivateSize;
  bool DynamicStack;

  /// Device init sets this to true if image has symbol indicating that RPC
  /// service threads are used in this image.  Only used for trace display.
  bool HasRPC;

  /// The size of implicit kernel arguments.
  uint32_t ImplicitArgsSize;

  /// Additional Info for the AMD GPU Kernel
  std::optional<offloading::amdgpu::AMDGPUKernelMetaData> KernelInfo;
  /// CodeGen generate WGSize
  uint16_t ConstWGSize;

  static thread_local uint32_t KernelLaunchId;

  /// Lower number of threads if tripcount is low. This should produce
  /// a larger number of teams if allowed by other constraints.
  std::pair<bool, uint32_t> adjustNumThreadsForLowTripCount(
      GenericDeviceTy &GenericDevice, uint32_t BlockSize,
      uint64_t LoopTripCount, uint32_t ThreadLimitClause[3]) const override {
    uint32_t NumThreads = BlockSize;

    // If there is an override already, do nothing. Note the different
    // default for Xteam Reductions.
    if (!isXTeamReductionsMode() &&
        NumThreads != GenericDevice.getDefaultNumThreads() &&
        NumThreads != ConstWGSize)
      return std::make_pair(false, NumThreads);

    if (isXTeamReductionsMode() &&
        NumThreads != llvm::omp::xteam_red::DefaultBlockSize &&
        NumThreads != ConstWGSize)
      return std::make_pair(false, NumThreads);

    // If tripcount not set or not low, do nothing.
    if ((LoopTripCount == 0) ||
        (LoopTripCount > GenericDevice.getOMPXLowTripCount()))
      return std::make_pair(false, NumThreads);

    // Environment variable present, do nothing.
    if (GenericDevice.getOMPTeamsThreadLimit() > 0)
      return std::make_pair(false, NumThreads);

    // num_threads clause present, do nothing.
    if ((ThreadLimitClause[0] > 0) && (ThreadLimitClause[0] != (uint32_t)-1))
      return std::make_pair(false, NumThreads);

    // If generic or generic-SPMD kernel, do nothing.
    if (isGenericMode() || isGenericSPMDMode())
      return std::make_pair(false, NumThreads);

    // Reduce the blocksize as long as it is above the tunable limit.
    while (NumThreads > GenericDevice.getOMPXSmallBlockSize())
      NumThreads >>= 1;

    if (NumThreads == 0)
      return std::make_pair(false, BlockSize);

    if (isXTeamReductionsMode())
      return std::make_pair(true,
                            llvm::omp::getBlockSizeAsPowerOfTwo(NumThreads));

    return std::make_pair(true, NumThreads);
  }

  /// Optimize the number of teams based on the max occupancy value.
  uint64_t OptimizeNumTeamsBaseOccupancy(GenericDeviceTy &GenericDevice,
                                         uint32_t NumThreads) const {
    unsigned NumWavesPerTeam =
        divideCeil(NumThreads, GenericDevice.getWarpSize());
    unsigned TotalWavesPerCU = MaxOccupancy * llvm::omp::amdgpu_arch::SIMDPerCU;
    // Per device
    unsigned TotalWavesPerDevice =
        TotalWavesPerCU * GenericDevice.getNumComputeUnits();
    unsigned NumTeams = divideCeil(TotalWavesPerDevice, NumWavesPerTeam);

    return static_cast<uint64_t>(NumTeams);
  }

  /// Get the number of threads and blocks for the kernel based on the
  /// user-defined threads and block clauses.
  uint32_t getNumThreads(GenericDeviceTy &GenericDevice,
                         uint32_t ThreadLimitClause[3]) const override {
    assert(!isBareMode() && "bare kernel should not call this function");

    assert(ThreadLimitClause[1] == 1 && ThreadLimitClause[2] == 1 &&
           "Multi dimensional launch not supported yet.");

    // Honor OMP_TEAMS_THREAD_LIMIT environment variable and
    // num_threads/thread_limit clause for BigJumpLoop and NoLoop kernel types.
    int32_t TeamsThreadLimitEnvVar = GenericDevice.getOMPTeamsThreadLimit();
    if (isBigJumpLoopMode() || isNoLoopMode()) {
      if (TeamsThreadLimitEnvVar > 0)
        return std::min(static_cast<int32_t>(ConstWGSize),
                        TeamsThreadLimitEnvVar);
      if ((ThreadLimitClause[0] > 0) && (ThreadLimitClause[0] != (uint32_t)-1))
        return std::min(static_cast<uint32_t>(ConstWGSize),
                        ThreadLimitClause[0]);
      return ConstWGSize;
    }

    if (isXTeamReductionsMode()) {
      if (TeamsThreadLimitEnvVar > 0 &&
          TeamsThreadLimitEnvVar <= static_cast<int32_t>(ConstWGSize))
        return llvm::omp::getBlockSizeAsPowerOfTwo(TeamsThreadLimitEnvVar);
      if (ThreadLimitClause[0] > 0 && ThreadLimitClause[0] != (uint32_t)-1 &&
          ThreadLimitClause[0] <= static_cast<uint32_t>(ConstWGSize))
        return llvm::omp::getBlockSizeAsPowerOfTwo(ThreadLimitClause[0]);
      uint32_t BlockSizeOverride = GenericDevice.getOMPXXteamBlockSize();
      if (BlockSizeOverride > 0 &&
          BlockSizeOverride <= static_cast<int32_t>(ConstWGSize))
        return llvm::omp::getBlockSizeAsPowerOfTwo(BlockSizeOverride);
      assert(((ConstWGSize & (ConstWGSize - 1)) == 0) &&
             "XTeam Reduction blocksize must be a power of two");
      return ConstWGSize;
    }

    if (ThreadLimitClause[0] > 0 && isGenericMode()) {
      if (ThreadLimitClause[0] == (uint32_t)-1)
        ThreadLimitClause[0] = PreferredNumThreads;
      else
        ThreadLimitClause[0] += GenericDevice.getWarpSize();
    }

    // Limit number of threads taking into consideration the user
    // environment variable OMP_TEAMS_THREAD_LIMIT if provided.
    uint32_t CurrentMaxNumThreads = MaxNumThreads;
    if (TeamsThreadLimitEnvVar > 0)
      CurrentMaxNumThreads = std::min(
          static_cast<uint32_t>(TeamsThreadLimitEnvVar), CurrentMaxNumThreads);

    return std::min(CurrentMaxNumThreads, (ThreadLimitClause[0] > 0)
                                              ? ThreadLimitClause[0]
                                              : PreferredNumThreads);
  }
  uint32_t getNumBlocks(GenericDeviceTy &GenericDevice,
                        uint32_t NumTeamsClause[3], uint64_t LoopTripCount,
                        uint32_t &NumThreads,
                        bool IsNumThreadsFromUser) const override {
    assert(!isBareMode() && "bare kernel should not call this function");

    assert(NumTeamsClause[1] == 1 && NumTeamsClause[2] == 1 &&
           "Multi dimensional launch not supported yet.");

    const auto getNumGroupsFromThreadsAndTripCount =
        [](const uint64_t TripCount, const uint32_t NumThreads) {
          return ((TripCount - 1) / NumThreads) + 1;
        };
    uint64_t DeviceNumCUs = GenericDevice.getNumComputeUnits(); // FIXME

    if (isNoLoopMode()) {
      return LoopTripCount > 0 ? getNumGroupsFromThreadsAndTripCount(
                                     LoopTripCount, NumThreads)
                               : 1;
    }

    uint64_t NumWavesInGroup =
        (NumThreads - 1) / GenericDevice.getWarpSize() + 1;

    if (isBigJumpLoopMode()) {
      int32_t NumTeamsEnvVar = GenericDevice.getOMPNumTeams();
      uint64_t NumGroups = 1;
      // Cannot assert a non-zero tripcount. Instead, launch with 1 team if the
      // tripcount is indeed zero.
      if (LoopTripCount > 0)
        NumGroups =
            getNumGroupsFromThreadsAndTripCount(LoopTripCount, NumThreads);

      // Honor OMP_NUM_TEAMS environment variable for BigJumpLoop kernel type.
      if (NumTeamsEnvVar > 0 && static_cast<uint32_t>(NumTeamsEnvVar) <=
                                    GenericDevice.getBlockLimit())
        NumGroups = std::min(static_cast<uint64_t>(NumTeamsEnvVar), NumGroups);
      // Honor num_teams clause but lower it if tripcount dictates.
      else if (NumTeamsClause[0] > 0 &&
               NumTeamsClause[0] <= GenericDevice.getBlockLimit()) {
        NumGroups =
            std::min(static_cast<uint64_t>(NumTeamsClause[0]), NumGroups);
      } else {
        // num_teams clause is not specified. Choose lower of tripcount-based
        // NumGroups and a value determined as follows:
        // - If the number of teams per CU is specified by the user with the
        //   envar LIBOMPTARGET_AMDGPU_BIG_JUMP_LOOP_TEAMS_PER_CU, compute
        //   NumGroups from that specified value. This envar is OFF by default.
        // - Otherwise, use the max total teams specified with the envar
        ///  LIBOMPTARGET_AMDGPU_BIG_JUMP_LOOP_MAX_TOTAL_TEAMS.
        //   This envar is used by default with 1M as the default value.
        if (GenericDevice.getOMPXBigJumpLoopTeamsPerCU() > 0) {
          NumGroups =
              std::min(NumGroups, GenericDevice.getOMPXBigJumpLoopTeamsPerCU() *
                                      DeviceNumCUs);
        } else {
          NumGroups = std::min(
              NumGroups, static_cast<uint64_t>(
                             GenericDevice.getOMPXBigJumpLoopMaxTotalTeams()));
        }

        // If the user specifies a number of teams for low trip count loops,
        // honor it.
        uint64_t LowTripCountBlocks =
            GenericDevice.getOMPXNumBlocksForLowTripcount(LoopTripCount);
        if (LowTripCountBlocks) {
          NumGroups = LowTripCountBlocks;
        }
      }
      // If envar OMPX_BIGJUMPLOOP_OCCUPANCY_BASED_OPT is set and no num_teams
      // clause or OMP_NUM_TEAMS is specified, optimize the number of teams
      // based on occupancy value.
      if (OMPX_BigJumpLoopOccupancyBasedOpt && NumTeamsEnvVar == 0 &&
          NumTeamsClause[0] == 0) {
        return std::min(NumGroups, OptimizeNumTeamsBaseOccupancy(GenericDevice,
                                                                 NumThreads));
      }
      return std::min(NumGroups,
                      static_cast<uint64_t>(GenericDevice.getBlockLimit()));
    }

    if (isXTeamReductionsMode()) {
      // Here's the default number of teams.
      uint64_t NumGroups = DeviceNumCUs;
      // The number of teams must not exceed this upper limit.
      uint64_t MaxNumGroups = NumGroups;
      // Honor OMP_NUM_TEAMS environment variable for XteamReduction kernel
      // type, if possible.
      int32_t NumTeamsEnvVar = GenericDevice.getOMPNumTeams();
      // CU mulitiplier from envar.
      uint32_t EnvarCUMultiplier = GenericDevice.getXTeamRedTeamsPerCU();

      if (GenericDevice.isFastReductionEnabled()) {
        // When fast reduction is enabled, the number of teams is capped by
        // the MaxCUMultiplier constant.
        MaxNumGroups = DeviceNumCUs * llvm::omp::xteam_red::MaxCUMultiplier;
      } else {
        // When fast reduction is not enabled, the number of teams is capped
        // by the metadata that clang CodeGen created. The number of teams
        // used here must not exceed the upper limit determined during
        // CodeGen. This upper limit is not currently communicated from
        // CodeGen to the plugin. So it is re-computed here.

        // ConstWGSize is the block size that CodeGen used.
        uint32_t CUMultiplier =
            llvm::omp::xteam_red::getXteamRedCUMultiplier(ConstWGSize);
        MaxNumGroups = DeviceNumCUs * CUMultiplier;
      }

      // If envar OMPX_XTEAMREDUCTION_OCCUPANCY_BASED_OPT is set and no
      // OMP_NUM_TEAMS or num_teams clause is specified, optimize the num of
      // teams based on occupancy value. We apply this optimization only when
      // the MaxOccupancy equals or exceeds the desirable waves per CU. The
      // assumption is that anything lower is probably resource constrained
      // already and this optimization may not be beneficial.
      if (OMPX_XTeamReductionOccupancyBasedOpt && NumTeamsEnvVar == 0 &&
          NumTeamsClause[0] == 0 &&
          (MaxOccupancy * llvm::omp::amdgpu_arch::SIMDPerCU >=
           llvm::omp::xteam_red::DesiredWavesPerCU)) {
        uint64_t newNumTeams =
            OptimizeNumTeamsBaseOccupancy(GenericDevice, NumThreads);
        return std::min(newNumTeams, MaxNumGroups);
      }

      // Prefer num_teams clause over environment variable. There is a corner
      // case where inspite of the presence of a num_teams clause, CodeGen
      // may fail to extract it, instead using the alternative computation of
      // the number of teams. But the runtime here will still see the value
      // of the clause, so we need to check against the upper limit.
      if (NumTeamsClause[0] > 0 &&
          NumTeamsClause[0] <= GenericDevice.getBlockLimit()) {
        NumGroups =
            std::min(static_cast<uint64_t>(NumTeamsClause[0]), MaxNumGroups);
      } else if (NumTeamsEnvVar > 0 && static_cast<uint32_t>(NumTeamsEnvVar) <=
                                           GenericDevice.getBlockLimit()) {
        NumGroups =
            std::min(static_cast<uint64_t>(NumTeamsEnvVar), MaxNumGroups);
      } else {
        // Ensure we don't have a large number of teams running if the tripcount
        // is low
        uint64_t NumGroupsFromTripCount = 1;
        if (LoopTripCount > 0)
          NumGroupsFromTripCount =
              getNumGroupsFromThreadsAndTripCount(LoopTripCount, NumThreads);

        // Compute desired number of groups in the absence of user input
        // based on a factor controlled by an integer env-var.
        // Note that the upper bound is MaxNumGroups.
        uint32_t AdjustFactor =
            GenericDevice.getOMPXAdjustNumTeamsForXteamRedSmallBlockSize();
        if (NumThreads > 0 && AdjustFactor > 0) {
          uint64_t DesiredNumGroups = NumGroups;
          if (AdjustFactor == 1) {
            DesiredNumGroups =
                DeviceNumCUs *
                (llvm::omp::xteam_red::DesiredWavesPerCU / NumWavesInGroup);
          } else {
            DesiredNumGroups = DeviceNumCUs * AdjustFactor;
          }
          NumGroups = DesiredNumGroups;
        }

        // Prefer OMPX_AdjustNumTeamsForXteamRedSmallBlockSize over
        // OMPX_XTeamRedTeamsPerCU.
        if (AdjustFactor == 0 && EnvarCUMultiplier > 0)
          NumGroups = DeviceNumCUs * EnvarCUMultiplier;

        NumGroups = std::min(NumGroups, MaxNumGroups);
        NumGroups = std::min(NumGroups, NumGroupsFromTripCount);

        // If the user specifies a number of teams for low trip count loops,
        // and no num_teams clause was used, honor it.
        uint64_t LowTripCountBlocks =
            GenericDevice.getOMPXNumBlocksForLowTripcount(LoopTripCount);
        if (LowTripCountBlocks) {
          NumGroups = std::min(MaxNumGroups, LowTripCountBlocks);
        }
      }
      DP("xteam-red:NumCUs=%lu xteam-red:NumGroups=%lu\n", DeviceNumCUs,
         NumGroups);
      return NumGroups;
    }

    if (NumTeamsClause[0] > 0) {
      // TODO: We need to honor any value and consequently allow more than the
      // block limit. For this we might need to start multiple kernels or let
      // the blocks start again until the requested number has been started.
      return std::min(NumTeamsClause[0], GenericDevice.getBlockLimit());
    }

    // If envar OMPX_SPMD_OCCUPANCY_BASED_OPT is set and no OMP_NUM_TEAMS is
    // specified, optimize the num of teams based on occupancy value.
    int32_t NumTeamsEnvVar = GenericDevice.getOMPNumTeams();
    uint64_t TripCountNumBlocks = std::numeric_limits<uint64_t>::max();
    if (LoopTripCount > 0) {
      if (isSPMDMode()) {
        // We have a combined construct, i.e. `target teams distribute
        // parallel for [simd]`. We launch so many teams so that each thread
        // will execute one iteration of the loop. round up to the nearest
        // integer
        TripCountNumBlocks = ((LoopTripCount - 1) / NumThreads) + 1;
      } else {
        assert((isGenericMode() || isGenericSPMDMode()) &&
               "Unexpected execution mode!");
        // If we reach this point, then we have a non-combined construct, i.e.
        // `teams distribute` with a nested `parallel for` and each team is
        // assigned one iteration of the `distribute` loop. E.g.:
        //
        // #pragma omp target teams distribute
        // for(...loop_tripcount...) {
        //   #pragma omp parallel for
        //   for(...) {}
        // }
        //
        // Threads within a team will execute the iterations of the `parallel`
        // loop.
        TripCountNumBlocks = LoopTripCount;
      }
    }

    if (isSPMDMode() && OMPX_SPMDOccupancyBasedOpt && NumTeamsEnvVar == 0 &&
        NumTeamsClause[0] == 0) {
      return std::min(TripCountNumBlocks,
                      OptimizeNumTeamsBaseOccupancy(GenericDevice, NumThreads));
    }

    auto getAdjustedDefaultNumBlocks =
        [this](GenericDeviceTy &GenericDevice,
               uint64_t DeviceNumCUs) -> uint64_t {
      if (!isGenericSPMDMode() ||
          GenericDevice.getOMPXGenericSpmdTeamsPerCU() == 0)
        return static_cast<uint64_t>(GenericDevice.getDefaultNumBlocks());
      return DeviceNumCUs * static_cast<uint64_t>(
                                GenericDevice.getOMPXGenericSpmdTeamsPerCU());
    };

    // If the loops are long running we rather reuse blocks than spawn too many.
    // Additionally, under an env-var, adjust the number of teams based on the
    // number of wave-slots in a CU that we aim to occupy.
    uint64_t AdjustedNumBlocks =
        getAdjustedDefaultNumBlocks(GenericDevice, DeviceNumCUs);
    if (GenericDevice.getOMPXAdjustNumTeamsForSmallBlockSize()) {
      uint64_t DefaultNumWavesInGroup =
          (GenericDevice.getDefaultNumThreads() - 1) /
              GenericDevice.getWarpSize() +
          1;
      AdjustedNumBlocks =
          (AdjustedNumBlocks * DefaultNumWavesInGroup) / NumWavesInGroup;
    }

    // If the user specifies a number of teams for low trip count loops, honor
    // it.
    uint64_t LowTripCountBlocks =
        GenericDevice.getOMPXNumBlocksForLowTripcount(LoopTripCount);
    if (LowTripCountBlocks) {
      return LowTripCountBlocks;
    }

    uint64_t PreferredNumBlocks = TripCountNumBlocks;
    // Occupancy-based setting overrides block reuse.
    if (OMPX_GenericSPMDOccupancyBasedOpt && NumTeamsEnvVar == 0 && NumTeamsClause[0] == 0) {
      PreferredNumBlocks =
          std::min(PreferredNumBlocks,
                   OptimizeNumTeamsBaseOccupancy(GenericDevice, NumThreads));
    } else if (GenericDevice.getReuseBlocksForHighTripCount()) {
      // If the loops are long running we rather reuse blocks than spawn too
      // many.
      PreferredNumBlocks = std::min(TripCountNumBlocks, AdjustedNumBlocks);
    }

    // For most generic-SPMD kernels, the tripcount of the outer distribute-loop
    // determines the number of teams launched. The tripcounts of the inner
    // parallel loops should determine the number of threads launched. However,
    // the inner loop tripcounts are unknown, so the runtime just launches 256
    // threads by default. But if the inner loop tripcount is lower than 256,
    // many of the threads in every workgroup are idle and just waste resources.
    // In order to reduce this wastage, we reduce the blocksize upto the
    // wavefront size if the tripcount is large enough to proportionally
    // increase the number of teams. The increase in the number of teams is
    // required to preserve the occupancy in case the inner loop tripcounts are
    // larger than the blocksize. This change is done only when the user has not
    // specified the number of teams or threads.
    if (isGenericSPMDMode() && !IsNumThreadsFromUser &&
        NumTeamsClause[0] == 0 && NumTeamsEnvVar == 0 &&
        GenericDevice.getOMPXGenericSpmdUseSmallBlockSize()) {
      uint64_t TmpPreferredNumBlocks = PreferredNumBlocks << 1;
      while (TmpPreferredNumBlocks <= LoopTripCount &&
             NumThreads > GenericDevice.getWarpSize()) {
        NumThreads >>= 1;
        PreferredNumBlocks = TmpPreferredNumBlocks;
        TmpPreferredNumBlocks <<= 1;
      }
    }
    return std::min(PreferredNumBlocks,
                    (uint64_t)GenericDevice.getBlockLimit());
  }

  /// Compute the occupancy with the constraint on the number of SGPRs
  /// Follow the logic on the backend
  /// Ref:
  /// llvm-project/llvm/lib/Target/AMDGPU/Utils/AMDGPUBaseInfo.cpp:getOccupancyWithNumSGPRs
  unsigned getOccupancyWithNumSGPRs(unsigned SGPRCount) const {

    if (SGPRCount <= llvm::omp::amdgpu_arch::SGPRCountOccupancy10) {
      return 10;
    } else if (SGPRCount <= llvm::omp::amdgpu_arch::SGPRCountOccupancy9) {
      return 9;
    } else if (SGPRCount <= llvm::omp::amdgpu_arch::SGPRCountOccupancy8) {
      return 8;
    }
    return 7;
  }

  /// Compute the occupancy with the constraint on LDS
  /// Follow the logic on the backend
  /// Ref:
  /// llvm-project/llvm/lib/Target/AMDGPU/Utils/AMDGPUBaseInfo.cpp:getOccupancyWithLocalMemSize
  unsigned getOccupancyWithLDS(GenericDeviceTy &GenericDevice,
                               uint32_t GroupSegmentSize,
                               unsigned MaxWavesPerEU,
                               uint32_t MaxFlatWorkgroupSize) const {

    unsigned MaxWorkgroupNum =
        llvm::omp::amdgpu_arch::LocalMemorySize / GroupSegmentSize;

    // workgroup size
    unsigned ThreadsPerWorkgroup = MaxFlatWorkgroupSize;
    unsigned WavesPerWorkgroup =
        divideCeil(ThreadsPerWorkgroup, GenericDevice.getWarpSize());

    unsigned MaxWavesPerCU = MaxWavesPerEU * llvm::omp::amdgpu_arch::SIMDPerCU;

    // if a workgroup has just one wavefront, the max # of workgroup per CU is
    // 40 if a workgroup has more than one wavefront, the max # of workgroup per
    // CU is 16 https://github.com/ROCm/ROCm/issues/746#issuecomment-474656922
    if (WavesPerWorkgroup <= 1) {
      MaxWorkgroupNum = std::min(MaxWorkgroupNum, MaxWavesPerCU);
    } else {
      MaxWorkgroupNum =
          std::min(MaxWorkgroupNum, MaxWavesPerCU / WavesPerWorkgroup);
      MaxWorkgroupNum = std::min(MaxWorkgroupNum,
                                 llvm::omp::amdgpu_arch::MaxWorkgroupNumPerCU);
    }

    // per SIMD
    unsigned WaveNumByLDS = divideCeil(WavesPerWorkgroup * MaxWorkgroupNum,
                                       llvm::omp::amdgpu_arch::SIMDPerCU);
    WaveNumByLDS = std::min(WaveNumByLDS, MaxWavesPerEU);

    return WaveNumByLDS;
  }

  /// Compute the max kernel occupancy for AMD GPU
  unsigned computeMaxOccupancy(GenericDeviceTy &Device) const override;

  /// Compute the achieved kernel occupancy for AMD GPU.
  unsigned computeAchievedOccupancy(GenericDeviceTy &Device,
                                    uint32_t numThreads,
                                    uint64_t numTeams) const override;
};

thread_local uint32_t AMDGPUKernelTy::KernelLaunchId = 0;

/// Class representing an HSA signal. Signals are used to define dependencies
/// between asynchronous operations: kernel launches and memory transfers.
struct AMDGPUSignalTy {
  /// Create an empty signal.
  AMDGPUSignalTy() : HSASignal({0}), UseCount() {}
  AMDGPUSignalTy(AMDGPUDeviceTy &Device) : HSASignal({0}), UseCount() {}

  /// Initialize the signal with an initial value.
  Error init(uint32_t InitialValue = 1) {
    hsa_status_t Status =
        hsa_amd_signal_create(InitialValue, 0, nullptr, 0, &HSASignal);
    return Plugin::check(Status, "error in hsa_signal_create: %s");
  }

  /// Deinitialize the signal.
  Error deinit() {
    hsa_status_t Status = hsa_signal_destroy(HSASignal);
    return Plugin::check(Status, "error in hsa_signal_destroy: %s");
  }

  /// Wait until the signal gets a zero value.
  Error wait(const uint64_t ActiveTimeout = 0,
             GenericDeviceTy *Device = nullptr) const {
    if (ActiveTimeout) {
      hsa_signal_value_t Got = 1;
      Got = hsa_signal_wait_scacquire(HSASignal, HSA_SIGNAL_CONDITION_EQ, 0,
                                      ActiveTimeout, HSA_WAIT_STATE_ACTIVE);
      if (Got == 0)
        return Plugin::success();
    }

    // If there is an RPC device attached to this stream we run it as a server.
    uint64_t Timeout = UINT64_MAX;
    auto WaitState = HSA_WAIT_STATE_BLOCKED;
    while (hsa_signal_wait_scacquire(HSASignal, HSA_SIGNAL_CONDITION_EQ, 0,
                                     Timeout, WaitState) != 0)
      ;
    return Plugin::success();
  }

  /// Load the value on the signal.
  hsa_signal_value_t load() const {
    return hsa_signal_load_scacquire(HSASignal);
  }

  /// Signal decrementing by one.
  void signal() {
    assert(load() > 0 && "Invalid signal value");
    hsa_signal_subtract_screlease(HSASignal, 1);
  }

  /// Reset the signal value before reusing the signal. Do not call this
  /// function if the signal is being currently used by any watcher, such as a
  /// plugin thread or the HSA runtime.
  void reset() { hsa_signal_store_screlease(HSASignal, 1); }

  /// Increase the number of concurrent uses.
  void increaseUseCount() { UseCount.increase(); }

  /// Decrease the number of concurrent uses and return whether was the last.
  bool decreaseUseCount() { return UseCount.decrease(); }

  hsa_signal_t get() const { return HSASignal; }

private:
  /// The underlying HSA signal.
  hsa_signal_t HSASignal;

  /// Reference counter for tracking the concurrent use count. This is mainly
  /// used for knowing how many streams are using the signal.
  RefCountTy<> UseCount;
};

/// Classes for holding AMDGPU signals and managing signals.
using AMDGPUSignalRef = AMDGPUResourceRef<AMDGPUSignalTy>;
using AMDGPUSignalManagerTy = GenericDeviceResourceManagerTy<AMDGPUSignalRef>;

/// Class holding an HSA queue to submit kernel and barrier packets.
struct AMDGPUQueueTy {
  /// Create an empty queue.
  AMDGPUQueueTy() : Queue(nullptr), Mutex(), NumUsers(0) {}

  /// Lazily initialize a new queue belonging to a specific agent.
  Error init(GenericDeviceTy &Device, hsa_agent_t Agent, int32_t QueueSize,
             int OMPX_EnableQueueProfiling) {
    if (Queue)
      return Plugin::success();
    hsa_status_t Status =
        hsa_queue_create(Agent, QueueSize, HSA_QUEUE_TYPE_MULTI, callbackError,
                         &Device, UINT32_MAX, UINT32_MAX, &Queue);
    if (Device.Plugin.getProfiler()->isProfilingEnabled() ||
        OMPX_EnableQueueProfiling)
      hsa_amd_profiling_set_profiler_enabled(Queue, /*Enable=*/1);

    return Plugin::check(Status, "Error in hsa_queue_create: %s");
  }

  /// Deinitialize the queue and destroy its resources.
  Error deinit() {
    std::lock_guard<std::mutex> Lock(Mutex);
    // Don't bother turning OFF profiling, the queue is going away anyways.
    if (!Queue)
      return Plugin::success();
    hsa_status_t Status = hsa_queue_destroy(Queue);
    return Plugin::check(Status, "error in hsa_queue_destroy: %s");
  }

  /// Returns the number of streams, this queue is currently assigned to.
  bool getUserCount() const { return NumUsers; }

  /// Returns if the underlying HSA queue is initialized.
  bool isInitialized() { return Queue != nullptr; }

  /// Decrement user count of the queue object.
  void removeUser() { --NumUsers; }

  /// Increase user count of the queue object.
  void addUser() { ++NumUsers; }

  /// Push a kernel launch to the queue. The kernel launch requires an output
  /// signal and can define an optional input signal (nullptr if none).
  Error pushKernelLaunch(const AMDGPUKernelTy &Kernel, void *KernelArgs,
                         uint32_t NumThreads[3], uint32_t NumBlocks[3],
                         uint32_t GroupSize, uint64_t StackSize,
                         AMDGPUSignalTy *OutputSignal,
                         AMDGPUSignalTy *InputSignal) {
    assert(OutputSignal && "Invalid kernel output signal");

    // Lock the queue during the packet publishing process. Notice this blocks
    // the addition of other packets to the queue. The following piece of code
    // should be lightweight; do not block the thread, allocate memory, etc.
    std::lock_guard<std::mutex> Lock(Mutex);
    assert(Queue && "Interacted with a non-initialized queue!");

    // Add a barrier packet before the kernel packet in case there is a pending
    // preceding operation. The barrier packet will delay the processing of
    // subsequent queue's packets until the barrier input signal are satisfied.
    // No need output signal needed because the dependency is already guaranteed
    // by the queue barrier itself.
    if (InputSignal && InputSignal->load())
      if (auto Err = pushBarrierImpl(nullptr, InputSignal))
        return Err;

    // Now prepare the kernel packet.
    uint64_t PacketId;
    hsa_kernel_dispatch_packet_t *Packet = acquirePacket(PacketId);
    assert(Packet && "Invalid packet");

    // The first 32 bits of the packet are written after the other fields
    uint16_t Dims = NumBlocks[2] * NumThreads[2] > 1
                        ? 3
                        : 1 + (NumBlocks[1] * NumThreads[1] != 1);
    uint16_t Setup = UINT16_C(Dims)
                     << HSA_KERNEL_DISPATCH_PACKET_SETUP_DIMENSIONS;
    Packet->workgroup_size_x = NumThreads[0];
    Packet->workgroup_size_y = NumThreads[1];
    Packet->workgroup_size_z = NumThreads[2];
    Packet->reserved0 = 0;
    Packet->grid_size_x = NumBlocks[0] * NumThreads[0];
    Packet->grid_size_y = NumBlocks[1] * NumThreads[1];
    Packet->grid_size_z = NumBlocks[2] * NumThreads[2];
    Packet->private_segment_size =
        Kernel.usesDynamicStack()
            ? std::max(static_cast<uint64_t>(Kernel.getPrivateSize()),
                       StackSize)
            : Kernel.getPrivateSize();
    Packet->group_segment_size = GroupSize;
    Packet->kernel_object = Kernel.getKernelObject();
    Packet->kernarg_address = KernelArgs;
    Packet->reserved2 = 0;
    Packet->completion_signal = OutputSignal->get();

    // Publish the packet. Do not modify the packet after this point.
    publishKernelPacket(PacketId, Setup, Packet);

    return Plugin::success();
  }

  /// Push a barrier packet that will wait up to two input signals. All signals
  /// are optional (nullptr if none).
  Error pushBarrier(AMDGPUSignalTy *OutputSignal,
                    const AMDGPUSignalTy *InputSignal1,
                    const AMDGPUSignalTy *InputSignal2) {
    // Lock the queue during the packet publishing process.
    std::lock_guard<std::mutex> Lock(Mutex);
    assert(Queue && "Interacted with a non-initialized queue!");

    // Push the barrier with the lock acquired.
    return pushBarrierImpl(OutputSignal, InputSignal1, InputSignal2);
  }

  /// Return the pointer to the underlying HSA queue
  hsa_queue_t *getHsaQueue() {
    assert(Queue && "HSA Queue initialized");
    return Queue;
  }

private:
  /// Push a barrier packet that will wait up to two input signals. Assumes the
  /// the queue lock is acquired.
  Error pushBarrierImpl(AMDGPUSignalTy *OutputSignal,
                        const AMDGPUSignalTy *InputSignal1,
                        const AMDGPUSignalTy *InputSignal2 = nullptr) {
    // Add a queue barrier waiting on both the other stream's operation and the
    // last operation on the current stream (if any).
    uint64_t PacketId;
    hsa_barrier_and_packet_t *Packet =
        (hsa_barrier_and_packet_t *)acquirePacket(PacketId);
    assert(Packet && "Invalid packet");

    Packet->reserved0 = 0;
    Packet->reserved1 = 0;
    Packet->dep_signal[0] = {0};
    Packet->dep_signal[1] = {0};
    Packet->dep_signal[2] = {0};
    Packet->dep_signal[3] = {0};
    Packet->dep_signal[4] = {0};
    Packet->reserved2 = 0;
    Packet->completion_signal = {0};

    // Set input and output dependencies if needed.
    if (OutputSignal)
      Packet->completion_signal = OutputSignal->get();
    if (InputSignal1)
      Packet->dep_signal[0] = InputSignal1->get();
    if (InputSignal2)
      Packet->dep_signal[1] = InputSignal2->get();

    // Publish the packet. Do not modify the packet after this point.
    publishBarrierPacket(PacketId, Packet);

    return Plugin::success();
  }

  /// Acquire a packet from the queue. This call may block the thread if there
  /// is no space in the underlying HSA queue. It may need to wait until the HSA
  /// runtime processes some packets. Assumes the queue lock is acquired.
  hsa_kernel_dispatch_packet_t *acquirePacket(uint64_t &PacketId) {
    // Increase the queue index with relaxed memory order. Notice this will need
    // another subsequent atomic operation with acquire order.
    PacketId = hsa_queue_add_write_index_relaxed(Queue, 1);

    // Wait for the package to be available. Notice the atomic operation uses
    // the acquire memory order.
    while (PacketId - hsa_queue_load_read_index_scacquire(Queue) >= Queue->size)
      ;

    // Return the packet reference.
    const uint32_t Mask = Queue->size - 1; // The size is a power of 2.
    return (hsa_kernel_dispatch_packet_t *)Queue->base_address +
           (PacketId & Mask);
  }

  /// Publish the kernel packet so that the HSA runtime can start processing
  /// the kernel launch. Do not modify the packet once this function is called.
  /// Assumes the queue lock is acquired.
  void publishKernelPacket(uint64_t PacketId, uint16_t Setup,
                           hsa_kernel_dispatch_packet_t *Packet) {
    uint32_t *PacketPtr = reinterpret_cast<uint32_t *>(Packet);

    uint16_t Header = HSA_PACKET_TYPE_KERNEL_DISPATCH << HSA_PACKET_HEADER_TYPE;
    Header |= HSA_FENCE_SCOPE_SYSTEM << HSA_PACKET_HEADER_ACQUIRE_FENCE_SCOPE;
    Header |= HSA_FENCE_SCOPE_SYSTEM << HSA_PACKET_HEADER_RELEASE_FENCE_SCOPE;

    // Publish the packet. Do not modify the package after this point.
    uint32_t HeaderWord = Header | (Setup << 16u);
    __atomic_store_n(PacketPtr, HeaderWord, __ATOMIC_RELEASE);

    // Signal the doorbell about the published packet.
    hsa_signal_store_relaxed(Queue->doorbell_signal, PacketId);
  }

  /// Publish the barrier packet so that the HSA runtime can start processing
  /// the barrier. Next packets in the queue will not be processed until all
  /// barrier dependencies (signals) are satisfied. Assumes the queue is locked
  void publishBarrierPacket(uint64_t PacketId,
                            hsa_barrier_and_packet_t *Packet) {
    uint32_t *PacketPtr = reinterpret_cast<uint32_t *>(Packet);
    uint16_t Setup = 0;
    uint16_t Header = HSA_PACKET_TYPE_BARRIER_AND << HSA_PACKET_HEADER_TYPE;
    Header |= HSA_FENCE_SCOPE_SYSTEM << HSA_PACKET_HEADER_ACQUIRE_FENCE_SCOPE;
    Header |= HSA_FENCE_SCOPE_SYSTEM << HSA_PACKET_HEADER_RELEASE_FENCE_SCOPE;

    // Publish the packet. Do not modify the package after this point.
    uint32_t HeaderWord = Header | (Setup << 16u);
    __atomic_store_n(PacketPtr, HeaderWord, __ATOMIC_RELEASE);

    // Signal the doorbell about the published packet.
    hsa_signal_store_relaxed(Queue->doorbell_signal, PacketId);
  }

  /// Callback that will be called when an error is detected on the HSA queue.
  static void callbackError(hsa_status_t Status, hsa_queue_t *Source,
                            void *Data);

  /// The HSA queue.
  hsa_queue_t *Queue;

  /// Mutex to protect the acquiring and publishing of packets. For the moment,
  /// we need this mutex to prevent publishing packets that are not ready to be
  /// published in a multi-thread scenario. Without a queue lock, a thread T1
  /// could acquire packet P and thread T2 acquire packet P+1. Thread T2 could
  /// publish its packet P+1 (signaling the queue's doorbell) before packet P
  /// from T1 is ready to be processed. That scenario should be invalid. Thus,
  /// we use the following mutex to make packet acquiring and publishing atomic.
  /// TODO: There are other more advanced approaches to avoid this mutex using
  /// atomic operations. We can further investigate it if this is a bottleneck.
  std::mutex Mutex;

  /// The number of streams, this queue is currently assigned to. A queue is
  /// considered idle when this is zero, otherwise: busy.
  uint32_t NumUsers;
};

/// Struct that implements a stream of asynchronous operations for AMDGPU
/// devices. This class relies on signals to implement streams and define the
/// dependencies between asynchronous operations.
struct AMDGPUStreamTy {
public:
  /// Function pointer type for `pushHostCallback`
  using HostFnType = void (*)(void *);

private:
  /// Utility struct holding arguments for async H2H memory copies.
  struct MemcpyArgsTy {
    void *Dst;
    const void *Src;
    size_t Size;
    size_t NumTimes;
  };

  /// Utility struct holding arguments for freeing buffers to memory managers.
  struct ReleaseBufferArgsTy {
    void *Buffer;
    AMDGPUMemoryManagerTy *MemoryManager;
  };

  /// Utility struct holding arguments for releasing signals to signal managers.
  struct ReleaseSignalArgsTy {
    AMDGPUSignalTy *Signal;
    AMDGPUSignalManagerTy *SignalManager;
  };

  /// Utility struct holding arguments for OMPT-based kernel timing.
  struct OmptKernelTimingArgsTy {
    hsa_agent_t Agent;
    AMDGPUSignalTy *Signal;
    double TicksToTime;
  };

  /// Utility struct holding arguments for post kernel run processing.
  struct PostKernelRunProcessingArgsTy {
    hsa_agent_t Agent;
    AMDGPUSignalTy *Signal;
    double TicksToTime;
    std::string KernelName;
    uint32_t NumTeams;
    uint32_t NumThreads;
    KernelRunRecordTy *KernelRunRecords;

    PostKernelRunProcessingArgsTy()
        : Agent{0}, Signal(nullptr), TicksToTime(setTicksToTime()), NumTeams(0),
          NumThreads(0), KernelRunRecords(nullptr) {}
  };

  struct KernelDurationTracingArgsTy {
    hsa_agent_t Agent;
    AMDGPUSignalTy *Signal;
    double TicksToTime;
    int32_t DeviceId;
    uint32_t LaunchId;
    uint32_t NumTeams;
    uint32_t NumThreads;

    KernelDurationTracingArgsTy()
        : Agent{0}, Signal(nullptr), TicksToTime(setTicksToTime()), DeviceId(0),
          LaunchId(0), NumTeams(0), NumThreads(0) {}
  };

  using AMDGPUStreamCallbackTy = Error(void *Data);

  /// The stream is composed of N stream's slots. The struct below represents
  /// the fields of each slot. Each slot has a signal and an optional action
  /// function. When appending an HSA asynchronous operation to the stream, one
  /// slot is consumed and used to store the operation's information. The
  /// operation's output signal is set to the consumed slot's signal. If there
  /// is a previous asynchronous operation on the previous slot, the HSA async
  /// operation's input signal is set to the signal of the previous slot. This
  /// way, we obtain a chain of dependent async operations. The action is a
  /// function that will be executed eventually after the operation is
  /// completed, e.g., for releasing a buffer.
  struct StreamSlotTy {
    /// The output signal of the stream operation. May be used by the subsequent
    /// operation as input signal.
    AMDGPUSignalTy *Signal;

    /// The actions that must be performed after the operation's completion. Set
    /// to nullptr when there is no action to perform.
    llvm::SmallVector<AMDGPUStreamCallbackTy *> Callbacks;

    /// Space for the action's arguments. A pointer to these arguments is passed
    /// to the action function. Notice the space of arguments is limited.
    union ActionArgsTy {
      MemcpyArgsTy MemcpyArgs;
      ReleaseBufferArgsTy ReleaseBufferArgs;
      ReleaseSignalArgsTy ReleaseSignalArgs;
      void *CallbackArgs;
      ProfilingInfoTy ProfilerArgs;
    };

    llvm::SmallVector<ActionArgsTy> ActionArgs;

    /// Create an empty slot.
    StreamSlotTy() : Signal(nullptr), Callbacks({}), ActionArgs({}) {}

    /// Schedule a host memory copy action on the slot.
    ///
    /// Num times will repeat the copy that many times, sequentually in the dest
    /// buffer.
    Error schedHostMemoryCopy(void *Dst, const void *Src, size_t Size,
                              size_t NumTimes = 1) {
      Callbacks.emplace_back(memcpyAction);
      ActionArgs.emplace_back().MemcpyArgs =
          MemcpyArgsTy{Dst, Src, Size, NumTimes};
      return Plugin::success();
    }

    /// Schedule a release buffer action on the slot.
    Error schedReleaseBuffer(void *Buffer, AMDGPUMemoryManagerTy &Manager) {
      Callbacks.emplace_back(releaseBufferAction);
      ActionArgs.emplace_back().ReleaseBufferArgs =
          ReleaseBufferArgsTy{Buffer, &Manager};
      return Plugin::success();
    }

    /// Schedule a signal release action on the slot.
    Error schedReleaseSignal(AMDGPUSignalTy *SignalToRelease,
                             AMDGPUSignalManagerTy *SignalManager) {
      Callbacks.emplace_back(releaseSignalAction);
      ActionArgs.emplace_back().ReleaseSignalArgs =
          ReleaseSignalArgsTy{SignalToRelease, SignalManager};
      return Plugin::success();
    }

    /// Register a callback to be called on compleition
    Error schedCallback(AMDGPUStreamCallbackTy *Func, void *Data) {
      Callbacks.emplace_back(Func);
      ActionArgs.emplace_back().CallbackArgs = Data;

      return Plugin::success();
    }

    /// Schedule kernel timing measurement on the slot
    Error schedProfilerKernelTiming(GenericDeviceTy *Device, hsa_agent_t Agent,
                                    AMDGPUSignalTy *OutputSignal,
                                    double TicksToTime,
                                    void *ProfilerSpecificData) {
      Callbacks.emplace_back(timeKernelInNsAsync);
      ActionArgs.emplace_back().ProfilerArgs =
          ProfilingInfoTy{&(Device->Plugin), Agent, OutputSignal, TicksToTime,
                          ProfilerSpecificData};
      return Plugin::success();
    }

    /// Schedule data transfer timing on the slot
    Error schedProfilerDataTransferTiming(GenericDeviceTy *Device,
                                          hsa_agent_t Agent,
                                          AMDGPUSignalTy *OutputSignal,
                                          double TicksToTime,
                                          void *ProfilerSpecificData) {
      Callbacks.emplace_back(timeDataTransferInNsAsync);
      ActionArgs.emplace_back().ProfilerArgs =
          ProfilingInfoTy{&(Device->Plugin), Agent, OutputSignal, TicksToTime,
                          ProfilerSpecificData};
      return Plugin::success();
    }

    // Perform the action if needed.
    Error performAction() {
      if (Callbacks.empty())
        return Plugin::success();

      // Perform the action.
      assert(Callbacks.size() == ActionArgs.size() && "Size mismatch");
      for (auto [Callback, ActionArg] : llvm::zip(Callbacks, ActionArgs)) {
        // Perform the action.
        if (Callback == memcpyAction) {
          if (auto Err = memcpyAction(&ActionArg))
            return Err;
        } else if (Callback == releaseBufferAction) {
          if (auto Err = releaseBufferAction(&ActionArg))
            return Err;
        } else if (Callback == releaseSignalAction) {
          if (auto Err = releaseSignalAction(&ActionArg))
            return Err;
        } else if (Callback == timeKernelInNsAsync) {
          if (auto Err = timeKernelInNsAsync(&ActionArg))
            return Err;
        } else if (Callback == timeDataTransferInNsAsync) {
          if (auto Err = timeDataTransferInNsAsync(&ActionArg))
            return Err;
        } else if (Callback) {
          if (auto Err = Callback(ActionArg.CallbackArgs))
            return Err;
        }
      }

      // Invalidate the action.
      Callbacks.clear();
      ActionArgs.clear();

      return Plugin::success();
    }
  };

  /// The device agent where the stream was created.
  hsa_agent_t Agent;

  /// The queue that the stream uses to launch kernels.
  AMDGPUQueueTy *Queue;

  /// The manager of signals to reuse signals.
  AMDGPUSignalManagerTy &SignalManager;

  /// A reference to the associated device.
  GenericDeviceTy &Device;

  /// Array of stream slots. Use std::deque because it can dynamically grow
  /// without invalidating the already inserted elements. For instance, the
  /// std::vector may invalidate the elements by reallocating the internal
  /// array if there is not enough space on new insertions.
  std::deque<StreamSlotTy> Slots;

  /// The next available slot on the queue. This is reset to zero each time the
  /// stream is synchronized. It also indicates the current number of consumed
  /// slots at a given time.
  uint32_t NextSlot;

  /// The synchronization id. This number is increased each time the stream is
  /// synchronized. It is useful to detect if an AMDGPUEventTy points to an
  /// operation that was already finalized in a previous stream sycnhronize.
  uint32_t SyncCycle;

  /// Mutex to protect stream's management.
  mutable std::mutex Mutex;

  /// Timeout hint for HSA actively waiting for signal value to change
  const uint64_t StreamBusyWaitMicroseconds;

  /// Indicate to spread data transfers across all available SDMAs
  bool UseMultipleSdmaEngines;

  /// Use synchronous copy back.
  bool UseSyncCopyBack;

  /// When copying data from one host buffer to another, only do it
  /// asynchronously if `MinHostToHostAsyncCopySize <= size`.
  UInt32Envar OMPX_MinHostToHostAsyncCopySize;

  /// Arguments for the callback function.
  PostKernelRunProcessingArgsTy PostKernelRunProcessingArgs;

  /// Arguments for callback function to collect kernel duration.
  KernelDurationTracingArgsTy KernelDurationTracingArgs;

  struct CallbackDataType {
    HostFnType UserFn;
    void *UserData;
    AMDGPUSignalTy *OutputSignal;
  };
  /// Wrapper function for implementing host callbacks
  static bool callbackWrapper([[maybe_unused]] hsa_signal_value_t Signal,
                              void *UserData) {
    auto CallbackData = reinterpret_cast<CallbackDataType *>(UserData);
    CallbackData->UserFn(CallbackData->UserData);
    CallbackData->OutputSignal->signal();
    delete CallbackData;
    return false;
  }

  /// Return the current number of asynchronous operations on the stream.
  uint32_t size() const { return NextSlot; }

  /// Return the last valid slot on the stream.
  uint32_t last() const { return size() - 1; }

  /// Consume one slot from the stream. Since the stream uses signals on demand
  /// and releases them once the slot is no longer used, the function requires
  /// an idle signal for the new consumed slot.
  std::pair<uint32_t, AMDGPUSignalTy *> consume(AMDGPUSignalTy *OutputSignal) {
    // Double the stream size if needed. Since we use std::deque, this operation
    // does not invalidate the already added slots.
    if (Slots.size() == NextSlot)
      Slots.resize(Slots.size() * 2);

    // Update the next available slot and the stream size.
    uint32_t Curr = NextSlot++;

    // Retrieve the input signal, if any, of the current operation.
    AMDGPUSignalTy *InputSignal = (Curr > 0) ? Slots[Curr - 1].Signal : nullptr;

    // Set the output signal of the current slot.
    Slots[Curr].Signal = OutputSignal;

    return std::make_pair(Curr, InputSignal);
  }

  /// Complete all pending post actions and reset the stream after synchronizing
  /// or positively querying the stream.
  Error complete() {
    for (uint32_t Slot = 0; Slot < NextSlot; ++Slot) {
      // Take the post action of the operation if any.
      if (auto Err = Slots[Slot].performAction())
        return Err;

      // Release the slot's signal if possible. Otherwise, another user will.
      if (Slots[Slot].Signal->decreaseUseCount())
        if (auto Err = SignalManager.returnResource(Slots[Slot].Signal))
          return Err;

      Slots[Slot].Signal = nullptr;
    }

    // Reset the stream slots to zero.
    NextSlot = 0;

    // Increase the synchronization id since the stream completed a sync cycle.
    SyncCycle += 1;

    return Plugin::success();
  }

  /// Complete pending post actions until and including the event in target
  /// slot.
  Error completeUntil(uint32_t TargetSlot) {
    for (uint32_t Slot = 0; Slot <= TargetSlot; ++Slot) {
      // Take the post action of the operation if any.
      if (auto Err = Slots[Slot].performAction())
        return Err;
    }

    return Plugin::success();
  }

  /// Make the current stream wait on a specific operation of another stream.
  /// The idea is to make the current stream waiting on two signals: 1) the last
  /// signal of the current stream, and 2) the last signal of the other stream.
  /// Use a barrier packet with two input signals.
  Error waitOnStreamOperation(AMDGPUStreamTy &OtherStream, uint32_t Slot) {
    if (Queue == nullptr)
      return Plugin::error(ErrorCode::INVALID_NULL_POINTER,
                           "target queue was nullptr");

    /// The signal that we must wait from the other stream.
    AMDGPUSignalTy *OtherSignal = OtherStream.Slots[Slot].Signal;

    // Prevent the release of the other stream's signal.
    OtherSignal->increaseUseCount();

    // Retrieve an available signal for the operation's output.
    AMDGPUSignalTy *OutputSignal = nullptr;
    if (auto Err = SignalManager.getResource(OutputSignal))
      return Err;
    OutputSignal->reset();
    OutputSignal->increaseUseCount();

    // Consume stream slot and compute dependencies.
    auto [Curr, InputSignal] = consume(OutputSignal);

    // Setup the post action to release the signal.
    if (auto Err = Slots[Curr].schedReleaseSignal(OtherSignal, &SignalManager))
      return Err;

    // Push a barrier into the queue with both input signals.
    return Queue->pushBarrier(OutputSignal, InputSignal, OtherSignal);
  }

  /// Callback for running a specific asynchronous operation. This callback is
  /// used for hsa_amd_signal_async_handler. The argument is the operation that
  /// should be executed. Notice we use the post action mechanism to codify the
  /// asynchronous operation.
  static bool asyncActionCallback(hsa_signal_value_t Value, void *Args) {
    // This thread is outside the stream mutex. Make sure the thread sees the
    // changes on the slot.
    std::atomic_thread_fence(std::memory_order_acquire);

    StreamSlotTy *Slot = reinterpret_cast<StreamSlotTy *>(Args);
    assert(Slot && "Invalid slot");
    assert(Slot->Signal && "Invalid signal");

    // Perform the operation.
    if (auto Err = Slot->performAction())
      FATAL_MESSAGE(1, "Error performing post action: %s",
                    toString(std::move(Err)).data());

    // Signal the output signal to notify the asynchronous operation finalized.
    Slot->Signal->signal();

    // Unregister callback.
    return false;
  }

  // Callback for host-to-host memory copies. This is an asynchronous action.
  static Error memcpyAction(void *Data) {
    MemcpyArgsTy *Args = reinterpret_cast<MemcpyArgsTy *>(Data);
    assert(Args && "Invalid arguments");
    assert(Args->Dst && "Invalid destination buffer");
    assert(Args->Src && "Invalid source buffer");

    auto *BasePtr = Args->Dst;
    for (size_t I = 0; I < Args->NumTimes; I++) {
      std::memcpy(BasePtr, Args->Src, Args->Size);
      BasePtr = reinterpret_cast<uint8_t *>(BasePtr) + Args->Size;
    }

    return Plugin::success();
  }

  /// Releasing a memory buffer to a memory manager. This is a post completion
  /// action. There are two kinds of memory buffers:
  ///   1. For kernel arguments. This buffer can be freed after receiving the
  ///   kernel completion signal.
  ///   2. For H2D transfers that need pinned memory space for staging. This
  ///   buffer can be freed after receiving the transfer completion signal.
  ///   3. For D2H transfers that need pinned memory space for staging. This
  ///   buffer cannot be freed after receiving the transfer completion signal
  ///   because of the following asynchronous H2H callback.
  ///      For this reason, This action can only be taken at
  ///      AMDGPUStreamTy::complete()
  /// Because of the case 3, all releaseBufferActions are taken at
  /// AMDGPUStreamTy::complete() in the current implementation.
  static Error releaseBufferAction(void *Data) {
    ReleaseBufferArgsTy *Args = reinterpret_cast<ReleaseBufferArgsTy *>(Data);
    assert(Args && "Invalid arguments");
    assert(Args->MemoryManager && "Invalid memory manager");

    // Release the allocation to the memory manager.
    return Args->MemoryManager->deallocate(Args->Buffer);
  }

  /// Releasing a signal object back to SignalManager. This is a post completion
  /// action. This action can only be taken at AMDGPUStreamTy::complete()
  static Error releaseSignalAction(void *Data) {
    ReleaseSignalArgsTy *Args = reinterpret_cast<ReleaseSignalArgsTy *>(Data);
    assert(Args && "Invalid arguments");
    assert(Args->Signal && "Invalid signal");
    assert(Args->SignalManager && "Invalid signal manager");

    // Release the signal if needed.
    if (Args->Signal->decreaseUseCount())
      if (auto Err = Args->SignalManager->returnResource(Args->Signal))
        return Err;

    return Plugin::success();
  }

  template <typename Ty> static uint64_t getKernelDuration(Ty *Args) {
    assert(Args->Signal &&
           "Invalid AMDGPUSignal Pointer for obtaining kernel duration");
    hsa_amd_profiling_dispatch_time_t TimeRec;
    hsa_amd_profiling_get_dispatch_time(Args->Agent, Args->Signal->get(),
                                        &TimeRec);

    uint64_t StartTime = TimeRec.start * Args->TicksToTime;
    uint64_t EndTime = TimeRec.end * Args->TicksToTime;

    return EndTime - StartTime;
  }

  /// Callback funtion to process the data for each kernel run.
  static Error postKernelRunProcessingAction(void *Data) {
    assert(Data && "Invalid data pointer for post kernel run processing");
    PostKernelRunProcessingArgsTy *Args =
        reinterpret_cast<PostKernelRunProcessingArgsTy *>(Data);

    KernelRunRecordTy *KernelRecord = Args->KernelRunRecords;
    assert(KernelRecord && "KernelRunRecord is null!");

    uint64_t KernelDuration =
        getKernelDuration<PostKernelRunProcessingArgsTy>(Args);
    KernelRecord->addEntry(Args->KernelName, Args->NumTeams, Args->NumThreads,
                           KernelDuration);

    if (getInfoLevel() & OMP_INFOTYPE_AMD_KERNEL_TRACE) {
      fprintf(stderr,
              "[Autotuning run] Kernel %s with %u teams and %u threads "
              "completed in %lu ns.\n",
              Args->KernelName.c_str(), Args->NumTeams, Args->NumThreads,
              KernelDuration);
    }
    return Plugin::success();
  }

  /// Callback function to generate traces for kernel runtime.
  static Error KernelDurationTracingAction(void *Data) {
    assert(Data && "Invalid data pointer for tracing kernel duration");
    KernelDurationTracingArgsTy *Args =
        reinterpret_cast<KernelDurationTracingArgsTy *>(Data);

    uint64_t KernelDuration =
        getKernelDuration<KernelDurationTracingArgsTy>(Args);

    fprintf(
        stderr,
        "DeviceID: %2d LaunchID: %2d TeamsXthrds:(%4uX%4d) Duration(ns): %lu\n",
        Args->DeviceId, Args->LaunchId, Args->NumTeams, Args->NumThreads,
        KernelDuration);

    return Plugin::success();
  }

  /// Callback function used by GenericProfiler to capture kernel exec times.
  static Error timeKernelInNsAsync(void *Data) {
    assert(Data && "Invalid data pointer timeKernelInNsAsync");
    auto ProfilerInfo = getProfilingInfo(Data);

    assert(ProfilerInfo && "Invalid args pointer in timeKernelInNsAsync");
    assert(ProfilerInfo->ProfilerSpecificData &&
           "Invalid ProfilerSpecificData in timeKernelInNsAsync");

    auto [StartTime, EndTime] = getKernelStartAndEndTime(ProfilerInfo);

    ProfilerInfo->Plugin->getProfiler()->handleKernelCompletion(
        StartTime, EndTime, ProfilerInfo->ProfilerSpecificData);

    return Plugin::success();
  }

public:
  /// Create an empty stream associated with a specific device.
  AMDGPUStreamTy(AMDGPUDeviceTy &Device);

  /// Initialize the stream's signals.
  Error init() { return Plugin::success(); }

  /// Deinitialize the stream's signals.
  Error deinit() { return Plugin::success(); }

  hsa_queue_t *getHsaQueue() { return Queue->getHsaQueue(); }

  /// Push a asynchronous kernel to the stream. The kernel arguments must be
  /// placed in a special allocation for kernel args and must keep alive until
  /// the kernel finalizes. Once the kernel is finished, the stream will release
  /// the kernel args buffer to the specified memory manager.
  Error pushKernelLaunch(const AMDGPUKernelTy &Kernel, void *KernelArgs,
                         uint32_t NumThreads[3], uint32_t NumBlocks[3],
                         uint32_t GroupSize, uint32_t StackSize,
                         AMDGPUMemoryManagerTy &MemoryManager,
                         void *ProfilerSpecificData = nullptr) {
    if (Queue == nullptr)
      return Plugin::error(ErrorCode::INVALID_NULL_POINTER,
                           "target queue was nullptr");

    // Retrieve an available signal for the operation's output.
    AMDGPUSignalTy *OutputSignal = nullptr;
    if (auto Err = SignalManager.getResource(OutputSignal))
      return Err;
    OutputSignal->reset();
    OutputSignal->increaseUseCount();

    std::lock_guard<std::mutex> StreamLock(Mutex);

    // Consume stream slot and compute dependencies.
    auto [Curr, InputSignal] = consume(OutputSignal);

    // Setup the post action to release the kernel args buffer.
    if (auto Err = Slots[Curr].schedReleaseBuffer(KernelArgs, MemoryManager))
      return Err;

      // TODO: Technically this conditional compilation is not needed anymore
#ifdef OMPT_SUPPORT
    if (ProfilerSpecificData) {

      // ProfilerSpecificData holds function pointer to finish trace record once
      // the kernel completed.
      if (auto Err = Slots[Curr].schedProfilerKernelTiming(
              &Device, Agent, OutputSignal, TicksToTime, ProfilerSpecificData))
        return Err;
    }
#endif

    // If runtime autotuning is enabled, setup the callback functions to process
    // the data after kernel completed.
    if (Device.enableRuntimeAutotuning() && Kernel.isSPMDMode()) {
      std::string KernelName(Kernel.getName());
      KernelRunRecordTy *KernelRecords = Device.getKernelRunRecords();
      assert(KernelRecords && "No KernelRecords!");

      // If this kernel has reached the run limit,
      // skip registering the callback function.
      if (!KernelRecords->reachedRunLimitForKernel(KernelName)) {
        PostKernelRunProcessingArgs.Agent = Agent;
        PostKernelRunProcessingArgs.Signal = OutputSignal;
        PostKernelRunProcessingArgs.KernelName = KernelName;
        PostKernelRunProcessingArgs.NumTeams = NumBlocks[0];
        PostKernelRunProcessingArgs.NumThreads = NumThreads[0];
        PostKernelRunProcessingArgs.KernelRunRecords = KernelRecords;

        if (auto Err = Slots[Curr].schedCallback(postKernelRunProcessingAction,
                                                 &PostKernelRunProcessingArgs))
          return Err;
      }
    }

    // When LIBOMPTARGET_KERNEL_EXE_TIME is set, register the callback function
    // to get the kernel duration.
    if (Device.enableKernelDurationTracing()) {
      KernelDurationTracingArgs.Agent = Agent;
      KernelDurationTracingArgs.Signal = OutputSignal;
      KernelDurationTracingArgs.DeviceId = Device.getDeviceId();
      KernelDurationTracingArgs.LaunchId = Kernel.getKernelLaunchId();
      KernelDurationTracingArgs.NumTeams = NumBlocks[0];
      KernelDurationTracingArgs.NumThreads = NumThreads[0];

      if (auto Err = Slots[Curr].schedCallback(KernelDurationTracingAction,
                                               &KernelDurationTracingArgs))
        return Err;
    }

    // Push the kernel with the output signal and an input signal (optional)
    DP("Using Queue: %p with HSA Queue: %p\n", Queue, Queue->getHsaQueue());
    // If we are running an RPC server we want to wake up the server thread
    // whenever there is a kernel running and let it sleep otherwise.
    if (Device.getRPCServer())
      Device.Plugin.getRPCServer().Thread->notify();

    // Push the kernel with the output signal and an input signal (optional)
    if (auto Err = Queue->pushKernelLaunch(Kernel, KernelArgs, NumThreads,
                                           NumBlocks, GroupSize, StackSize,
                                           OutputSignal, InputSignal))
      return Err;

    // Register a callback to indicate when the kernel is complete.
    if (Device.getRPCServer()) {
      if (auto Err = Slots[Curr].schedCallback(
              [](void *Data) -> llvm::Error {
                GenericPluginTy &Plugin =
                    *reinterpret_cast<GenericPluginTy *>(Data);
                Plugin.getRPCServer().Thread->finish();
                return Error::success();
              },
              &Device.Plugin))
        return Err;
    }
    return Plugin::success();
  }

  /// Push an asynchronous memory copy between pinned memory buffers.
  Error pushPinnedMemoryCopyAsync(void *Dst, const void *Src, uint64_t CopySize,
                                  void *ProfilerSpecificData = nullptr) {
    // Retrieve an available signal for the operation's output.
    AMDGPUSignalTy *OutputSignal = nullptr;
    if (auto Err = SignalManager.getResource(OutputSignal))
      return Err;
    OutputSignal->reset();
    OutputSignal->increaseUseCount();

    std::lock_guard<std::mutex> Lock(Mutex);

    // Consume stream slot and compute dependencies.
    auto [Curr, InputSignal] = consume(OutputSignal);

    // TODO: Technically this conditional compilation is not needed anymore
#ifdef OMPT_SUPPORT
    if (ProfilerSpecificData) {
      // Capture the time the data transfer required for the d2h transfer.
      if (auto Err = Slots[Curr].schedProfilerDataTransferTiming(
              &Device, Agent, OutputSignal, TicksToTime, ProfilerSpecificData))
        return Err;
    }
#endif

    // Issue the async memory copy.
    if (InputSignal && InputSignal->load()) {
      hsa_signal_t InputSignalRaw = InputSignal->get();
      return hsa_utils::asyncMemCopy(UseMultipleSdmaEngines, Dst, Agent, Src,
                                     Agent, CopySize, 1, &InputSignalRaw,
                                     OutputSignal->get());
    }

    return hsa_utils::asyncMemCopy(UseMultipleSdmaEngines, Dst, Agent, Src,
                                   Agent, CopySize, 0, nullptr,
                                   OutputSignal->get());
  }

  /// Push an asynchronous memory copy device-to-host involving an unpinned
  /// memory buffer. The operation consists of a two-step copy from the
  /// device buffer to an intermediate pinned host buffer, and then, to a
  /// unpinned host buffer. Both operations are asynchronous and dependent.
  /// The intermediate pinned buffer will be released to the specified memory
  /// manager once the operation completes.
  Error pushMemoryCopyD2HAsync(void *Dst, const void *Src, void *Inter,
                               uint64_t CopySize,
                               AMDGPUMemoryManagerTy &MemoryManager,
                               void *ProfilerSpecificData = nullptr) {
    // Retrieve available signals for the operation's outputs.
    AMDGPUSignalTy *OutputSignals[2] = {};
    if (auto Err = SignalManager.getResources(/*Num=*/2, OutputSignals))
      return Err;
    for (auto *Signal : OutputSignals) {
      Signal->reset();
      Signal->increaseUseCount();
    }

    std::lock_guard<std::mutex> Lock(Mutex);

    // Consume stream slot and compute dependencies.
    auto [Curr, InputSignal] = consume(OutputSignals[0]);

    // Setup the post action for releasing the intermediate buffer.
    if (auto Err = Slots[Curr].schedReleaseBuffer(Inter, MemoryManager))
      return Err;

    // Wait for kernel to finish before scheduling the asynchronous copy.
    if (UseSyncCopyBack && InputSignal && InputSignal->load())
      if (auto Err = InputSignal->wait(StreamBusyWaitMicroseconds, &Device))
        return Err;

        // TODO: Technically this conditional compilation is not needed anymore
#ifdef OMPT_SUPPORT
    if (ProfilerSpecificData) {
      // Capture the time the data transfer required for the d2h transfer.
      if (auto Err = Slots[Curr].schedProfilerDataTransferTiming(
              &Device, Agent, OutputSignals[0], TicksToTime,
              ProfilerSpecificData))
        return Err;
    }
#endif

    // Issue the first step: device to host transfer. Avoid defining the input
    // dependency if already satisfied.
    if (InputSignal && InputSignal->load()) {
      hsa_signal_t InputSignalRaw = InputSignal->get();
      if (auto Err = hsa_utils::asyncMemCopy(
              UseMultipleSdmaEngines, Inter, Agent, Src, Agent, CopySize, 1,
              &InputSignalRaw, OutputSignals[0]->get()))
        return Err;
    } else {
      if (auto Err = hsa_utils::asyncMemCopy(UseMultipleSdmaEngines, Inter,
                                             Agent, Src, Agent, CopySize, 0,
                                             nullptr, OutputSignals[0]->get()))
        return Err;
    }

    if (CopySize < OMPX_MinHostToHostAsyncCopySize) {
      if (auto Err =
              OutputSignals[0]->wait(StreamBusyWaitMicroseconds, &Device))
        return Err;
      std::memcpy(Dst, Inter, CopySize);
      return Error::success();
    }

    // Consume another stream slot and compute dependencies.
    std::tie(Curr, InputSignal) = consume(OutputSignals[1]);
    assert(InputSignal && "Invalid input signal");

    // The std::memcpy is done asynchronously using an async handler. We store
    // the function's information in the action but it's not actually an action.
    if (auto Err = Slots[Curr].schedHostMemoryCopy(Dst, Inter, CopySize))
      return Err;

    // Make changes on this slot visible to the async handler's thread.
    std::atomic_thread_fence(std::memory_order_release);

    // Issue the second step: host to host transfer.
    hsa_status_t Status = hsa_amd_signal_async_handler(
        InputSignal->get(), HSA_SIGNAL_CONDITION_EQ, 0, asyncActionCallback,
        (void *)&Slots[Curr]);

    return Plugin::check(Status, "error in hsa_amd_signal_async_handler: %s");
  }

  /// Push an asynchronous memory copy host-to-device involving an unpinned
  /// memory buffer. The operation consists of a two-step copy from the
  /// unpinned host buffer to an intermediate pinned host buffer, and then, to
  /// the pinned host buffer. Both operations are asynchronous and dependent.
  /// The intermediate pinned buffer will be released to the specified memory
  /// manager once the operation completes.
  Error pushMemoryCopyH2DAsync(void *Dst, const void *Src, void *Inter,
                               uint64_t CopySize,
                               AMDGPUMemoryManagerTy &MemoryManager,
                               void *ProfilerSpecificData = nullptr,
                               size_t NumTimes = 1) {
    // Retrieve available signals for the operation's outputs.
    AMDGPUSignalTy *OutputSignals[2] = {};
    if (auto Err = SignalManager.getResources(/*Num=*/2, OutputSignals))
      return Err;
    for (auto *Signal : OutputSignals) {
      Signal->reset();
      Signal->increaseUseCount();
    }

    AMDGPUSignalTy *OutputSignal = OutputSignals[0];

    std::lock_guard<std::mutex> Lock(Mutex);

    // Consume stream slot and compute dependencies.
    auto [Curr, InputSignal] = consume(OutputSignal);

    // Issue the first step: host to host transfer.
    if (InputSignal && InputSignal->load()) {
      // The std::memcpy is done asynchronously using an async handler. We store
      // the function's information in the action but it is not actually a
      // post action.
      if (auto Err =
              Slots[Curr].schedHostMemoryCopy(Inter, Src, CopySize, NumTimes))
        return Err;

      // Make changes on this slot visible to the async handler's thread.
      std::atomic_thread_fence(std::memory_order_release);

      hsa_status_t Status = hsa_amd_signal_async_handler(
          InputSignal->get(), HSA_SIGNAL_CONDITION_EQ, 0, asyncActionCallback,
          (void *)&Slots[Curr]);

      if (auto Err = Plugin::check(Status,
                                   "error in hsa_amd_signal_async_handler: %s"))
        return Err;

      // Let's use now the second output signal.
      OutputSignal = OutputSignals[1];

      // Consume another stream slot and compute dependencies.
      std::tie(Curr, InputSignal) = consume(OutputSignal);
    } else {
      // All preceding operations completed, copy the memory synchronously.
      auto *InterPtr = Inter;
      for (size_t I = 0; I < NumTimes; I++) {
        std::memcpy(InterPtr, Src, CopySize);
        InterPtr = reinterpret_cast<uint8_t *>(InterPtr) + CopySize;
      }

      // Return the second signal because it will not be used.
      OutputSignals[1]->decreaseUseCount();
      if (auto Err = SignalManager.returnResource(OutputSignals[1]))
        return Err;
    }

    // Setup the post action to release the intermediate pinned buffer.
    if (auto Err = Slots[Curr].schedReleaseBuffer(Inter, MemoryManager))
      return Err;

      // TODO: Technically, this conditional compilation is not needed anymore
#ifdef OMPT_SUPPORT
    if (ProfilerSpecificData) {
      // Capture the time the data transfer required for the d2h transfer.
      if (auto Err = Slots[Curr].schedProfilerDataTransferTiming(
              &Device, Agent, OutputSignals[0], TicksToTime,
              ProfilerSpecificData))
        return Err;
    }
#endif

    // Issue the second step: host to device transfer. Avoid defining the input
    // dependency if already satisfied.
    if (InputSignal && InputSignal->load()) {
      hsa_signal_t InputSignalRaw = InputSignal->get();
      return hsa_utils::asyncMemCopy(UseMultipleSdmaEngines, Dst, Agent, Inter,
                                     Agent, CopySize * NumTimes, 1,
                                     &InputSignalRaw, OutputSignal->get());
    }
    return hsa_utils::asyncMemCopy(UseMultipleSdmaEngines, Dst, Agent, Inter,
                                   Agent, CopySize * NumTimes, 0, nullptr,
                                   OutputSignal->get());
  }

  // AMDGPUDeviceTy is incomplete here, passing the underlying agent instead
  Error pushMemoryCopyD2DAsync(void *Dst, hsa_agent_t DstAgent, const void *Src,
                               hsa_agent_t SrcAgent, uint64_t CopySize,
                               void *ProfilerSpecificData = nullptr) {
    AMDGPUSignalTy *OutputSignal;
    if (auto Err = SignalManager.getResources(/*Num=*/1, &OutputSignal))
      return Err;
    OutputSignal->reset();
    OutputSignal->increaseUseCount();

    std::lock_guard<std::mutex> Lock(Mutex);

    // Consume stream slot and compute dependencies.
    auto [Curr, InputSignal] = consume(OutputSignal);

    // TODO: Technically, this conditional compilation is not needed anymore
#ifdef OMPT_SUPPORT
    if (ProfilerSpecificData) {
      // Capture the time the data transfer required for the d2h transfer.
      if (auto Err = Slots[Curr].schedProfilerDataTransferTiming(
              &Device, Agent, OutputSignal, TicksToTime, ProfilerSpecificData))
        return Err;
    }
#endif

    // The agents need to have access to the corresponding memory
    // This is presently only true if the pointers were originally
    // allocated by this runtime or the caller made the appropriate
    // access calls.

    if (InputSignal && InputSignal->load()) {
      hsa_signal_t InputSignalRaw = InputSignal->get();
      return hsa_utils::asyncMemCopy(UseMultipleSdmaEngines, Dst, DstAgent, Src,
                                     SrcAgent, CopySize, 1, &InputSignalRaw,
                                     OutputSignal->get());
    }
    return hsa_utils::asyncMemCopy(UseMultipleSdmaEngines, Dst, DstAgent, Src,
                                   SrcAgent, CopySize, 0, nullptr,
                                   OutputSignal->get());
  }

  Error pushHostCallback(HostFnType Callback, void *UserData) {
    // Retrieve an available signal for the operation's output.
    AMDGPUSignalTy *OutputSignal = nullptr;
    if (auto Err = SignalManager.getResource(OutputSignal))
      return Err;
    OutputSignal->reset();
    OutputSignal->increaseUseCount();

    AMDGPUSignalTy *InputSignal;
    {
      std::lock_guard<std::mutex> Lock(Mutex);

      // Consume stream slot and compute dependencies.
      InputSignal = consume(OutputSignal).second;
    }

    auto *CallbackData = new CallbackDataType{Callback, UserData, OutputSignal};
    if (InputSignal && InputSignal->load()) {
      hsa_status_t Status = hsa_amd_signal_async_handler(
          InputSignal->get(), HSA_SIGNAL_CONDITION_EQ, 0, callbackWrapper,
          CallbackData);

      return Plugin::check(Status, "error in hsa_amd_signal_async_handler: %s");
    }

    // No dependencies - schedule it now.
    // Using a seperate thread because this function should run asynchronously
    // and not block the main thread.
    std::thread([](void *CallbackData) { callbackWrapper(0, CallbackData); },
                CallbackData)
        .detach();
    return Plugin::success();
  }

  /// Synchronize with the stream. The current thread waits until all operations
  /// are finalized and it performs the pending post actions (i.e., releasing
  /// intermediate buffers).
  Error synchronize() {
    std::lock_guard<std::mutex> Lock(Mutex);

    // No need to synchronize anything.
    if (size() == 0)
      return Plugin::success();

    // Wait until all previous operations on the stream have completed.
    if (auto Err =
            Slots[last()].Signal->wait(StreamBusyWaitMicroseconds, &Device))
      return Err;

    // Reset the stream and perform all pending post actions.
    return complete();
  }

  /// Synchronize the stream until the given event. The current thread waits
  /// until the provided event is finalized, and it performs the pending post
  /// actions for that and prior events.
  Error synchronizeOn(AMDGPUEventTy &Event);

  /// Return true if the event from this queue is complete
  Expected<bool> isEventComplete(const AMDGPUEventTy &Event);

  /// Query the stream and complete pending post actions if operations finished.
  /// Return whether all the operations completed. This operation does not block
  /// the calling thread.
  Expected<bool> query() {
    std::lock_guard<std::mutex> Lock(Mutex);

    // No need to query anything.
    if (size() == 0)
      return true;

    // The last operation did not complete yet. Return directly.
    if (Slots[last()].Signal->load())
      return false;

    // Reset the stream and perform all pending post actions.
    if (auto Err = complete())
      return std::move(Err);

    return true;
  }

  const AMDGPUQueueTy *getQueue() const { return Queue; }

  /// Record the state of the stream on an event.
  Error recordEvent(AMDGPUEventTy &Event) const;

  /// Make the stream wait on an event.
  Error waitEvent(const AMDGPUEventTy &Event);

  friend struct AMDGPUStreamManagerTy;
};

/// Class representing an event on AMDGPU. The event basically stores some
/// information regarding the state of the recorded stream.
struct AMDGPUEventTy {
  /// Create an empty event.
  AMDGPUEventTy(AMDGPUDeviceTy &Device)
      : RecordedStream(nullptr), RecordedSlot(-1), RecordedSyncCycle(-1) {}

  /// Initialize and deinitialize.
  Error init() { return Plugin::success(); }
  Error deinit() { return Plugin::success(); }

  /// Record the state of a stream on the event.
  Error record(AMDGPUStreamTy &Stream) {
    std::lock_guard<std::mutex> Lock(Mutex);

    // Ignore the last recorded stream.
    RecordedStream = &Stream;

    return Stream.recordEvent(*this);
  }

  /// Make a stream wait on the current event.
  Error wait(AMDGPUStreamTy &Stream) {
    std::lock_guard<std::mutex> Lock(Mutex);

    if (!RecordedStream)
      return Plugin::error(ErrorCode::INVALID_ARGUMENT,
                           "event does not have any recorded stream");

    // Synchronizing the same stream. Do nothing.
    if (RecordedStream == &Stream)
      return Plugin::success();

    // No need to wait anything, the recorded stream already finished the
    // corresponding operation.
    if (RecordedSlot < 0)
      return Plugin::success();

    return Stream.waitEvent(*this);
  }

  Error sync() {
    std::lock_guard<std::mutex> Lock(Mutex);

    if (!RecordedStream)
      return Plugin::error(ErrorCode::INVALID_ARGUMENT,
                           "event does not have any recorded stream");

    // No need to wait on anything, the recorded stream already finished the
    // corresponding operation.
    if (RecordedSlot < 0)
      return Plugin::success();

    return RecordedStream->synchronizeOn(*this);
  }

protected:
  /// The stream registered in this event.
  AMDGPUStreamTy *RecordedStream;

  /// The recordered operation on the recorded stream.
  int64_t RecordedSlot;

  /// The sync cycle when the stream was recorded. Used to detect stale events.
  int64_t RecordedSyncCycle;

  /// Mutex to safely access event fields.
  mutable std::mutex Mutex;

  friend struct AMDGPUStreamTy;
};

Error AMDGPUStreamTy::recordEvent(AMDGPUEventTy &Event) const {
  std::lock_guard<std::mutex> Lock(Mutex);

  if (size() > 0) {
    // Record the synchronize identifier (to detect stale recordings) and
    // the last valid stream's operation.
    Event.RecordedSyncCycle = SyncCycle;
    Event.RecordedSlot = last();

    assert(Event.RecordedSyncCycle >= 0 && "Invalid recorded sync cycle");
    assert(Event.RecordedSlot >= 0 && "Invalid recorded slot");
  } else {
    // The stream is empty, everything already completed, record nothing.
    Event.RecordedSyncCycle = -1;
    Event.RecordedSlot = -1;
  }
  return Plugin::success();
}

Error AMDGPUStreamTy::waitEvent(const AMDGPUEventTy &Event) {
  // Retrieve the recorded stream on the event.
  AMDGPUStreamTy &RecordedStream = *Event.RecordedStream;

  std::scoped_lock<std::mutex, std::mutex> Lock(Mutex, RecordedStream.Mutex);

  // The recorded stream already completed the operation because the synchronize
  // identifier is already outdated.
  if (RecordedStream.SyncCycle != (uint32_t)Event.RecordedSyncCycle)
    return Plugin::success();

  // Again, the recorded stream already completed the operation, the last
  // operation's output signal is satisfied.
  if (!RecordedStream.Slots[Event.RecordedSlot].Signal->load())
    return Plugin::success();

  // Otherwise, make the current stream wait on the other stream's operation.
  return waitOnStreamOperation(RecordedStream, Event.RecordedSlot);
}

Error AMDGPUStreamTy::synchronizeOn(AMDGPUEventTy &Event) {
  std::lock_guard<std::mutex> Lock(Mutex);

  // If this event was for an older sync cycle, it has already been finalized
  if (Event.RecordedSyncCycle < SyncCycle)
    return Plugin::success();
  assert(Event.RecordedSyncCycle == SyncCycle && "event is from the future?");

  // Wait until the requested slot has completed
  if (auto Err = Slots[Event.RecordedSlot].Signal->wait(
          StreamBusyWaitMicroseconds, &Device))
    return Err;

  // If the event is the last one in the stream, just do a full finalize
  if (Event.RecordedSlot == last())
    return complete();

  // Otherwise, only finalize until the appropriate event
  return completeUntil(Event.RecordedSlot);
}

Expected<bool> AMDGPUStreamTy::isEventComplete(const AMDGPUEventTy &Event) {
  std::lock_guard<std::mutex> Lock(Mutex);
  assert(Event.RecordedStream == this && "event is for a different stream");

  if (Event.RecordedSyncCycle < SyncCycle) {
    return true;
  }
  assert(Event.RecordedSyncCycle == SyncCycle && "event is from the future?");

  return !Slots[Event.RecordedSlot].Signal->load();
}

struct AMDGPUStreamManagerTy final
    : GenericDeviceResourceManagerTy<AMDGPUResourceRef<AMDGPUStreamTy>> {
  using ResourceRef = AMDGPUResourceRef<AMDGPUStreamTy>;
  using ResourcePoolTy = GenericDeviceResourceManagerTy<ResourceRef>;

  AMDGPUStreamManagerTy(GenericDeviceTy &Device, hsa_agent_t HSAAgent)
      : GenericDeviceResourceManagerTy(Device), Device(Device),
        OMPX_QueueTracking("LIBOMPTARGET_AMDGPU_HSA_QUEUE_BUSY_TRACKING", true),
        OMPX_EnableQueueProfiling("LIBOMPTARGET_AMDGPU_ENABLE_QUEUE_PROFILING",
                                  false),
        NextQueue(0), Agent(HSAAgent) {
    // If OMPX_ENABLE_RUNTIME_AUTOTUNING or LIBOMPTARGET_KERNEL_EXE_TIME is
    // enabled, set queue profiling to true.
    if (Device.enableRuntimeAutotuning() ||
        Device.enableKernelDurationTracing()) {
      OMPX_EnableQueueProfiling = true;
    }
  }

  Error init(uint32_t InitialSize, int NumHSAQueues, int HSAQueueSize) {
    Queues = std::vector<AMDGPUQueueTy>(NumHSAQueues);
    QueueSize = HSAQueueSize;
    MaxNumQueues = NumHSAQueues;
    // Initialize one queue eagerly
    if (auto Err =
            Queues.front().init(Device, Agent, QueueSize, OMPX_EnableQueueProfiling))
      return Err;

    return GenericDeviceResourceManagerTy::init(InitialSize);
  }

  /// Deinitialize the resource pool and delete all resources. This function
  /// must be called before the destructor.
  Error deinit() override {
    // De-init all queues
    for (AMDGPUQueueTy &Queue : Queues) {
      if (auto Err = Queue.deinit())
        return Err;
    }

    return GenericDeviceResourceManagerTy::deinit();
  }

  /// Get a single stream from the pool or create new resources.
  virtual Error getResource(AMDGPUStreamTy *&StreamHandle) override {
    return getResourcesImpl(1, &StreamHandle, [this](AMDGPUStreamTy *&Handle) {
      return assignNextQueue(Handle);
    });
  }

  /// Return stream to the pool.
  virtual Error returnResource(AMDGPUStreamTy *StreamHandle) override {
    return returnResourceImpl(StreamHandle, [](AMDGPUStreamTy *Handle) {
      Handle->Queue->removeUser();
      return Plugin::success();
    });
  }

  /// Enable/disable profiling of the HSA queues.
  void setHSAQueueProfiling(int Enable) {
    // If queue profiling is enabled with an env-var, it means that
    // profiling is already ON and should remain so all the time.
    if (OMPX_EnableQueueProfiling)
      return;
    for (auto &Q : Queues)
      if (Q.isInitialized())
        hsa_amd_profiling_set_profiler_enabled(Q.getHsaQueue(), Enable);
  }

private:
  /// Search for and assign an preferably idle queue to the given Stream. If
  /// there is no queue without current users, choose the queue with the lowest
  /// user count. If utilization is ignored: use round robin selection.
  inline Error assignNextQueue(AMDGPUStreamTy *Stream) {
    // Start from zero when tracking utilization, otherwise: round robin policy.
    uint32_t Index = OMPX_QueueTracking ? 0 : NextQueue++ % MaxNumQueues;

    if (OMPX_QueueTracking) {
      // Find the least used queue.
      for (uint32_t I = 0; I < MaxNumQueues; ++I) {
        // Early exit when an initialized queue is idle.
        if (Queues[I].isInitialized() && Queues[I].getUserCount() == 0) {
          Index = I;
          break;
        }

        // Update the least used queue.
        if (Queues[Index].getUserCount() > Queues[I].getUserCount())
          Index = I;
      }
    }

    // Make sure the queue is initialized, then add user & assign.
    if (auto Err =
            Queues[Index].init(Device, Agent, QueueSize, OMPX_EnableQueueProfiling))
      return Err;
    Queues[Index].addUser();
    Stream->Queue = &Queues[Index];

    return Plugin::success();
  }

  /// The device associated with this stream.
  GenericDeviceTy &Device;

  /// Envar for controlling the tracking of busy HSA queues.
  BoolEnvar OMPX_QueueTracking;

  /// Envar for controlling whether to always profile HSA queues.
  BoolEnvar OMPX_EnableQueueProfiling;

  /// The next queue index to use for round robin selection.
  uint32_t NextQueue;

  /// The queues which are assigned to requested streams.
  std::vector<AMDGPUQueueTy> Queues;

  /// The corresponding device as HSA agent.
  hsa_agent_t Agent;

  /// The maximum number of queues.
  uint32_t MaxNumQueues;

  /// The size of created queues.
  uint32_t QueueSize;
};

/// Abstract class that holds the common members of the actual kernel devices
/// and the host device. Both types should inherit from this class.
struct AMDGenericDeviceTy {
  AMDGenericDeviceTy() {}

  virtual ~AMDGenericDeviceTy() {}

  /// Create all memory pools which the device has access to and classify them.
  Error initMemoryPools() {
    // Retrieve all memory pools from the device agent(s).
    Error Err = retrieveAllMemoryPools();
    if (Err)
      return Err;

    for (AMDGPUMemoryPoolTy *MemoryPool : AllMemoryPools) {
      // Initialize the memory pool and retrieve some basic info.
      Error Err = MemoryPool->init();
      if (Err)
        return Err;

      if (!MemoryPool->isGlobal())
        continue;

      // Classify the memory pools depending on their properties.
      if (MemoryPool->isFineGrained()) {
        FineGrainedMemoryPools.push_back(MemoryPool);
        if (MemoryPool->supportsKernelArgs())
          ArgsMemoryPools.push_back(MemoryPool);
      } else if (MemoryPool->isCoarseGrained()) {
        CoarseGrainedMemoryPools.push_back(MemoryPool);
      }
    }
    return Plugin::success();
  }

  /// Destroy all memory pools.
  Error deinitMemoryPools() {
    for (AMDGPUMemoryPoolTy *Pool : AllMemoryPools)
      delete Pool;

    AllMemoryPools.clear();
    FineGrainedMemoryPools.clear();
    CoarseGrainedMemoryPools.clear();
    ArgsMemoryPools.clear();

    return Plugin::success();
  }
  AMDGPUMemoryPoolTy *getCoarseGrainedMemoryPool() {
    return CoarseGrainedMemoryPools[0];
  }

  /// Retrieve and construct all memory pools from the device agent(s).
  virtual Error retrieveAllMemoryPools() = 0;

  /// Get the device agent.
  virtual hsa_agent_t getAgent() const = 0;

protected:
  /// Array of all memory pools available to the host agents.
  llvm::SmallVector<AMDGPUMemoryPoolTy *> AllMemoryPools;

  /// Array of fine-grained memory pools available to the host agents.
  llvm::SmallVector<AMDGPUMemoryPoolTy *> FineGrainedMemoryPools;

  /// Array of coarse-grained memory pools available to the host agents.
  llvm::SmallVector<AMDGPUMemoryPoolTy *> CoarseGrainedMemoryPools;

  /// Array of kernel args memory pools available to the host agents.
  llvm::SmallVector<AMDGPUMemoryPoolTy *> ArgsMemoryPools;
};

/// Class representing the host device. This host device may have more than one
/// HSA host agent. We aggregate all its resources into the same instance.
struct AMDHostDeviceTy : public AMDGenericDeviceTy {
  /// Create a host device from an array of host agents.
  AMDHostDeviceTy(AMDGPUPluginTy &Plugin,
                  const llvm::SmallVector<hsa_agent_t> &HostAgents)
      : AMDGenericDeviceTy(), Agents(HostAgents), ArgsMemoryManager(Plugin),
        PinnedMemoryManager(Plugin) {
    assert(HostAgents.size() && "No host agent found");
  }

  /// Initialize the host device memory pools and the memory managers for
  /// kernel args and host pinned memory allocations.
  Error init() {
    if (auto Err = initMemoryPools())
      return Err;

    if (auto Err = ArgsMemoryManager.init(getArgsMemoryPool()))
      return Err;

    if (auto Err = PinnedMemoryManager.init(getFineGrainedMemoryPool()))
      return Err;

    return Plugin::success();
  }

  /// Deinitialize memory pools and managers.
  Error deinit() {
    if (auto Err = deinitMemoryPools())
      return Err;

    if (auto Err = ArgsMemoryManager.deinit())
      return Err;

    if (auto Err = PinnedMemoryManager.deinit())
      return Err;

    return Plugin::success();
  }

  /// Retrieve and construct all memory pools from the host agents.
  Error retrieveAllMemoryPools() override {
    // Iterate through the available pools across the host agents.
    for (hsa_agent_t Agent : Agents) {
      Error Err = hsa_utils::iterateAgentMemoryPools(
          Agent, [&](hsa_amd_memory_pool_t HSAMemoryPool) {
            AMDGPUMemoryPoolTy *MemoryPool =
                new AMDGPUMemoryPoolTy(HSAMemoryPool);
            AllMemoryPools.push_back(MemoryPool);
            return HSA_STATUS_SUCCESS;
          });
      if (Err)
        return Err;
    }
    return Plugin::success();
  }

  /// Get one of the host agents. Return always the first agent.
  hsa_agent_t getAgent() const override { return Agents[0]; }

  /// Get a memory pool for fine-grained allocations.
  AMDGPUMemoryPoolTy &getFineGrainedMemoryPool() {
    assert(!FineGrainedMemoryPools.empty() && "No fine-grained mempool");
    // Retrieve any memory pool.
    return *FineGrainedMemoryPools[0];
  }

  AMDGPUMemoryPoolTy &getCoarseGrainedMemoryPool() {
    assert(!CoarseGrainedMemoryPools.empty() && "No coarse-grained mempool");
    // Retrieve any memory pool.
    return *CoarseGrainedMemoryPools[0];
  }

  /// Get a memory pool for kernel args allocations.
  AMDGPUMemoryPoolTy &getArgsMemoryPool() {
    assert(!ArgsMemoryPools.empty() && "No kernelargs mempool");
    // Retrieve any memory pool.
    return *ArgsMemoryPools[0];
  }

  /// Getters for kernel args and host pinned memory managers.
  AMDGPUMemoryManagerTy &getArgsMemoryManager() { return ArgsMemoryManager; }
  AMDGPUMemoryManagerTy &getPinnedMemoryManager() {
    return PinnedMemoryManager;
  }

private:
  /// Array of agents on the host side.
  const llvm::SmallVector<hsa_agent_t> Agents;

  // Memory manager for kernel arguments.
  AMDGPUMemoryManagerTy ArgsMemoryManager;

  // Memory manager for pinned memory.
  AMDGPUMemoryManagerTy PinnedMemoryManager;
};

/// Class implementing the AMDGPU device functionalities which derives from the
/// generic device class.
struct AMDGPUDeviceTy : public GenericDeviceTy, AMDGenericDeviceTy {
  // Create an AMDGPU device with a device id and default AMDGPU grid values.
  AMDGPUDeviceTy(GenericPluginTy &Plugin, int32_t DeviceId, int32_t NumDevices,
                 AMDHostDeviceTy &HostDevice, hsa_agent_t Agent)
      : GenericDeviceTy(Plugin, DeviceId, NumDevices, {}), AMDGenericDeviceTy(),
        OMPX_NumQueues("LIBOMPTARGET_AMDGPU_NUM_HSA_QUEUES", 4),
        OMPX_QueueSize("LIBOMPTARGET_AMDGPU_HSA_QUEUE_SIZE", 512),
        OMPX_DefaultTeamsPerCU("LIBOMPTARGET_AMDGPU_TEAMS_PER_CU", 4),
        OMPX_GenericSpmdTeamsPerCU(
            "LIBOMPTARGET_AMDGPU_GENERIC_SPMD_TEAMS_PER_CU", 6),
        OMPX_BigJumpLoopTeamsPerCU(
            "LIBOMPTARGET_AMDGPU_BIG_JUMP_LOOP_TEAMS_PER_CU", 0),
        OMPX_XTeamRedTeamsPerCU("LIBOMPTARGET_AMDGPU_XTEAM_RED_TEAMS_PER_CU",
                                0),
        OMPX_BigJumpLoopMaxTotalTeams(
            "LIBOMPTARGET_AMDGPU_BIG_JUMP_LOOP_MAX_TOTAL_TEAMS", 1024 * 1024),
        OMPX_LowTripCount("LIBOMPTARGET_AMDGPU_LOW_TRIPCOUNT", 9000),
        OMPX_SmallBlockSize("LIBOMPTARGET_MIN_THREADS_FOR_LOW_TRIP_COUNT", 32),
        OMPX_NumBlocksForLowTripcount("LIBOMPTARGET_BLOCKS_FOR_LOW_TRIP_COUNT",
                                      0),
        OMPX_WavesPerCUForLowTripcount(
            "LIBOMPTARGET_WAVES_PER_CU_FOR_LOW_TRIP_COUNT", 0),
        OMPX_AdjustNumTeamsForSmallBlockSize("LIBOMPTARGET_AMDGPU_ADJUST_TEAMS",
                                             0),
        OMPX_AdjustNumTeamsForXteamRedSmallBlockSize(
            "LIBOMPTARGET_AMDGPU_ADJUST_XTEAM_RED_TEAMS", 1),
        OMPX_GenericSpmdUseSmallBlockSize(
            "LIBOMPTARGET_AMDGPU_GENERIC_SPMD_USE_SMALL_BLOCKSIZE", 1),
        OMPX_XteamBlockSize("LIBOMPTARGET_AMDGPU_XTEAM_BLOCKSIZE", 0),
        OMPX_MaxAsyncCopyBytes("LIBOMPTARGET_AMDGPU_MAX_ASYNC_COPY_BYTES",
                               64 * 1024),
        OMPX_InitialNumSignals("LIBOMPTARGET_AMDGPU_NUM_INITIAL_HSA_SIGNALS",
                               64),
        OMPX_ForceSyncRegions("OMPX_FORCE_SYNC_REGIONS", 0),
        OMPX_StreamBusyWait("LIBOMPTARGET_AMDGPU_STREAM_BUSYWAIT", 2000000),
        OMPX_UseMultipleSdmaEngines(
            // setting default to true here appears to solve random sdma problem
            "LIBOMPTARGET_AMDGPU_USE_MULTIPLE_SDMA_ENGINES", true),
        OMPX_ApuMaps("OMPX_APU_MAPS", false),
        OMPX_EnableGFX90ACoarseGrainUsmMaps(
            "OMPX_ENABLE_GFX90A_COARSE_GRAIN_USM_MAPS", false),
        OMPX_EnableGFX90ACoarseGrainSharedAlloc(
            "OMPX_ENABLE_GFX90A_COARSE_GRAIN_SHARED_ALLOC", false),
        OMPX_StrictSanityChecks("OMPX_STRICT_SANITY_CHECKS", false),
        OMPX_SyncCopyBack("LIBOMPTARGET_SYNC_COPY_BACK", true),
        OMPX_APUPrefaultMemcopy("LIBOMPTARGET_APU_PREFAULT_MEMCOPY", true),
        OMPX_APUPrefaultMemcopySize("LIBOMPTARGET_APU_PREFAULT_MEMCOPY_SIZE",
                                    1 * 1024 * 1024), // 1MB
        OMPX_DGPUMaps("OMPX_DGPU_MAPS", false),
        OMPX_SharedDescriptorMaxSize("LIBOMPTARGET_SHARED_DESCRIPTOR_MAX_SIZE",
                                     0),
        OMPX_EnableDevice2DeviceMemAccess(
            "OMPX_ENABLE_DEVICE_TO_DEVICE_MEM_ACCESS", false),
        AMDGPUStreamManager(*this, Agent), AMDGPUEventManager(*this),
        AMDGPUSignalManager(*this), Agent(Agent), HostDevice(HostDevice) {
    // Get config for envars.
    const DeviceEnvarConfigTy &EnvarConfig = getEnvarConfig();
    // Check each envar if it was set by user.
    if (!OMPX_UseMultipleSdmaEngines.isPresent()) {
      OMPX_UseMultipleSdmaEngines = EnvarConfig.OMPX_UseMultipleSdmaEngines;
    }
    if (!OMPX_AdjustNumTeamsForXteamRedSmallBlockSize.isPresent()) {
      OMPX_AdjustNumTeamsForXteamRedSmallBlockSize =
          EnvarConfig.OMPX_AdjustNumTeamsForXteamRedSmallBlockSize;
    }
  }

  ~AMDGPUDeviceTy() {}

  /// Return synchronous copy back status variable.
  bool syncCopyBack() const { return OMPX_SyncCopyBack; }

  /// Returns the maximum of HSA queues to create
  /// This reads a non-cached environment variable, don't call everywhere.
  uint32_t getMaxNumHsaQueues() const {
    // In case this environment variable is set: respect it and give it
    // precendence
    if (const char *GPUMaxHwQsEnv = getenv("GPU_MAX_HW_QUEUES")) {
      uint32_t MaxGPUHwQueues = std::atoi(GPUMaxHwQsEnv);
      if (MaxGPUHwQueues != OMPX_NumQueues)
        DP("Different numbers of maximum HSA queues specified. Using %u\n",
           MaxGPUHwQueues);

      return MaxGPUHwQueues;
    }
    // Otherwise use the regular environment variable
    return OMPX_NumQueues;
  }

  virtual uint32_t getOMPXGenericSpmdTeamsPerCU() const override {
    return OMPX_GenericSpmdTeamsPerCU;
  }
  virtual uint32_t getOMPXBigJumpLoopTeamsPerCU() const override {
    return OMPX_BigJumpLoopTeamsPerCU;
  }
  virtual uint32_t getXTeamRedTeamsPerCU() const override {
    return OMPX_XTeamRedTeamsPerCU;
  }
  virtual uint32_t getOMPXBigJumpLoopMaxTotalTeams() const override {
    return OMPX_BigJumpLoopMaxTotalTeams;
  }
  virtual uint32_t getOMPXLowTripCount() const override {
    return OMPX_LowTripCount;
  }
  virtual uint32_t getOMPXSmallBlockSize() const override {
    return OMPX_SmallBlockSize;
  }
  virtual uint32_t
  getOMPXNumBlocksForLowTripcount(uint64_t LoopTripCount) const override {
    uint32_t NumBlocks = 0;

    if (LoopTripCount > OMPX_LowTripCount)
      return NumBlocks;

    // if NumBlocksForLowTripcount is set, it has the highest priority.
    if (OMPX_NumBlocksForLowTripcount > 0) {
      NumBlocks = OMPX_NumBlocksForLowTripcount;
      DP("Small trip count loop: Using %u blocks\n", NumBlocks);
    }

    // Next, check if the waves per CU is set. This will launch a number of
    // blocks such that we only have at most OMPX_WavesPerCUForLowTripcount
    // waves per CU.
    if (OMPX_WavesPerCUForLowTripcount > 0) {
      // Compute the number of waves per block. For sizes smaller than a full
      // wave the size is 1.
      uint32_t WavesPerBlock = (uint32_t)((OMPX_SmallBlockSize - 1) / 64) + 1;
      DP("Small trip count loop: Using %u waves per block\n", WavesPerBlock);

      // We cannot return less than the number of CUs:
      if (WavesPerBlock >= OMPX_WavesPerCUForLowTripcount) {
        NumBlocks = NumComputeUnits;
        DP("Small trip count loop: Using 1 block per CU\n");
      } else {
        uint32_t BlocksPerCU =
            (uint32_t)(OMPX_WavesPerCUForLowTripcount / WavesPerBlock);
        DP("Small trip count loop: Using %u blocks per CU\n", BlocksPerCU);
        NumBlocks = (uint32_t)(BlocksPerCU * NumComputeUnits);
      }
    }

    // Adjust the number of blocks to the trip count if number of blocks x
    // threads is much larger than the loop trip count.
    if (NumBlocks) {
      if (LoopTripCount <= OMPX_SmallBlockSize)
        NumBlocks = 1;

      uint32_t MaxBlocks =
          (uint32_t)((LoopTripCount - 1) / OMPX_SmallBlockSize) + 1;
      if (NumBlocks > MaxBlocks) {
        NumBlocks = MaxBlocks;
        DP("Small trip count loop: number of blocks capped to %u to fit loop "
           "trip count\n",
           NumBlocks);
      }
    }
    return NumBlocks;
  }
  virtual uint32_t getOMPXAdjustNumTeamsForSmallBlockSize() const override {
    return OMPX_AdjustNumTeamsForSmallBlockSize;
  }
  virtual uint32_t
  getOMPXAdjustNumTeamsForXteamRedSmallBlockSize() const override {
    return OMPX_AdjustNumTeamsForXteamRedSmallBlockSize;
  }
  virtual bool getOMPXGenericSpmdUseSmallBlockSize() const override {
    return OMPX_GenericSpmdUseSmallBlockSize;
  }
  virtual uint32_t getOMPXXteamBlockSize() const override {
    return OMPX_XteamBlockSize;
  }

  uint64_t getDeviceTimeStamp() override { return getSystemTimestampInNs(); }

  /// Initialize the device, its resources and get its properties.
  Error initImpl(GenericPluginTy &Plugin) override {
    // First setup all the memory pools.
    if (auto Err = initMemoryPools())
      return Err;

    setHSATicksToTimeConstant();

    // At init we capture two time points for host and device. The two
    // timepoints are spaced out to help smooth out their accuracy
    // differences.
    // libomp uses the CLOCK_REALTIME (via gettimeofday) to get
    // the value for omp_get_wtime. So we use the same clock here to calculate
    // the slope/offset and convert device time to omp_get_wtime via
    // translate_time.
    auto StartTime = getDHTime();

    if (auto Err = preAllocateDeviceMemoryPool())
      return Err;

    char GPUName[64];
    if (auto Err = getDeviceAttr(HSA_AGENT_INFO_NAME, GPUName))
      return Err;
    ComputeUnitKind = GPUName;

    // From the ROCm HSA documentation:
    // Query the UUID of the agent. The value is an Ascii string with a maximum
    // of 21 chars including NUL. The string value consists of two parts: header
    // and body. The header identifies the device type (GPU, CPU, DSP) while the
    // body encodes the UUID as a 16 digit hex string.
    //
    // Agents that do not support UUID will return the string "GPU-XX" or
    // "CPU-XX" or "DSP-XX" depending on their device type.
    char UUID[24] = {0};
    if (auto Err = getDeviceAttr(HSA_AMD_AGENT_INFO_UUID, UUID))
      return Err;
    if (!StringRef(UUID).ends_with("-XX"))
      setDeviceUidFromVendorUid(UUID);

    // Get the wavefront size.
    uint32_t WavefrontSize = 0;
    if (auto Err = getDeviceAttr(HSA_AGENT_INFO_WAVEFRONT_SIZE, WavefrontSize))
      return Err;
    GridValues.GV_Warp_Size = WavefrontSize;

    // Get the frequency of the steady clock. If the attribute is missing
    // assume running on an older libhsa and default to 0, omp_get_wtime
    // will be inaccurate but otherwise programs can still run.
    if (getDeviceAttrRaw(HSA_AMD_AGENT_INFO_TIMESTAMP_FREQUENCY,
                         ClockFrequency) != HSA_STATUS_SUCCESS)
      ClockFrequency = 0;

    // Load the grid values depending on the wavefront.
    if (WavefrontSize == 32)
      GridValues = getAMDGPUGridValues<32>();
    else if (WavefrontSize == 64)
      GridValues = getAMDGPUGridValues<64>();
    else
      return Plugin::error(ErrorCode::UNSUPPORTED,
                           "unexpected AMDGPU wavefront %d", WavefrontSize);

    // To determine the correct scratch memory size per thread, we need to check
    // the device architecure generation. Hence, we slice the major GFX version
    // from the agent info (e.g. 'gfx90a' -> 9).
    StringRef Arch(ComputeUnitKind);
    unsigned GfxGen = 0u;
    if (!llvm::to_integer(Arch.slice(sizeof("gfx") - 1, Arch.size() - 2),
                          GfxGen))
      return Plugin::error(ErrorCode::UNKNOWN, "Invalid GFX architecture string");

    // TODO: Will try to eliminate this calculation, since its duplicated.
    // See: 'getMaxWaveScratchSize' in 'llvm/lib/Target/AMDGPU/GCNSubtarget.h'.
    // But we need to divide by WavefrontSize.
    // For generations pre-gfx11: use 13-bit field in units of 256-dword,
    // otherwise: 15-bit field in units of 64-dword.
    MaxThreadScratchSize = (GfxGen < 11)
                               ? ((256 * 4) / WavefrontSize) * ((1 << 13) - 1)
                               : ((64 * 4) / WavefrontSize) * ((1 << 15) - 1);

    // Get maximum number of workitems per workgroup.
    uint16_t WorkgroupMaxDim[3];
    if (auto Err =
            getDeviceAttr(HSA_AGENT_INFO_WORKGROUP_MAX_DIM, WorkgroupMaxDim))
      return Err;
    GridValues.GV_Max_WG_Size = WorkgroupMaxDim[0];

    // Get maximum number of workgroups.
    hsa_dim3_t GridMaxDim;
    if (auto Err = getDeviceAttr(HSA_AGENT_INFO_GRID_MAX_DIM, GridMaxDim))
      return Err;

    GridValues.GV_Max_Teams = GridMaxDim.x / GridValues.GV_Max_WG_Size;
    if (GridValues.GV_Max_Teams == 0)
      return Plugin::error(ErrorCode::INVALID_ARGUMENT,
                           "maximum number of teams cannot be zero");

    // Compute the default number of teams.
    uint32_t ComputeUnits = 0;
    if (auto Err =
            getDeviceAttr(HSA_AMD_AGENT_INFO_COMPUTE_UNIT_COUNT, ComputeUnits))
      return Err;
    GridValues.GV_Default_Num_Teams = ComputeUnits * OMPX_DefaultTeamsPerCU;
    NumComputeUnits = ComputeUnits;

    uint32_t WavesPerCU = 0;
    if (auto Err =
            getDeviceAttr(HSA_AMD_AGENT_INFO_MAX_WAVES_PER_CU, WavesPerCU))
      return Err;
    HardwareParallelism = ComputeUnits * WavesPerCU;

    // Get maximum size of any device queues and maximum number of queues.
    uint32_t MaxQueueSize;
    if (auto Err = getDeviceAttr(HSA_AGENT_INFO_QUEUE_MAX_SIZE, MaxQueueSize))
      return Err;

    uint32_t MaxQueues;
    if (auto Err = getDeviceAttr(HSA_AGENT_INFO_QUEUES_MAX, MaxQueues))
      return Err;

    // Compute the number of queues and their size.
    OMPX_NumQueues = std::max(1U, std::min(OMPX_NumQueues.get(), MaxQueues));
    OMPX_QueueSize = std::min(OMPX_QueueSize.get(), MaxQueueSize);
    DP("Using a maximum of %u HSA queues\n", OMPX_NumQueues.get());

    // Initialize stream pool.
    if (auto Err = AMDGPUStreamManager.init(OMPX_InitialNumStreams,
                                            OMPX_NumQueues, OMPX_QueueSize))
      return Err;

    // Initialize event pool.
    if (auto Err = AMDGPUEventManager.init(OMPX_InitialNumEvents))
      return Err;

    // Initialize signal pool.
    if (auto Err = AMDGPUSignalManager.init(OMPX_InitialNumSignals))
      return Err;

    // Take the second timepoints and compute the required metadata.
    auto EndTime = getDHTime();
    deriveHostToDeviceClockOffset(StartTime, EndTime);

    uint32_t NumSdmaEngines = 0;
    if (auto Err =
            getDeviceAttr(HSA_AMD_AGENT_INFO_NUM_SDMA_ENG, NumSdmaEngines))
      return Err;
    DP("The number of SDMA Engines: %i\n", NumSdmaEngines);

    uint32_t NumXGmiEngines = 0;
    if (auto Err =
            getDeviceAttr(HSA_AMD_AGENT_INFO_NUM_SDMA_XGMI_ENG, NumXGmiEngines))
      return Err;
    DP("The number of XGMI Engines: %i\n", NumXGmiEngines);

    // Detect if we are in Multi-Device mode
    if (OMPX_NumMultiDevices > 0)
      IsMultiDeviceEnabled = true;

    // Detect if XNACK is enabled
    SmallVector<SmallString<32>> Targets;
    if (auto Err = hsa_utils::getTargetTripleAndFeatures(Agent, Targets))
      return Err;
    if (!Targets.empty() && Targets[0].str().contains("xnack+"))
      IsXnackEnabled = true;

    // detect if device is an APU.
    if (auto Err = checkIfAPU())
      return Err;

    // detect if device is GFX90a.
    if (auto Err = checkIfGFX90a())
      return Err;

    // detect if device is an MI300X.
    if (auto Err = checkIfMI300x())
      return Err;

    // detect special cases for MI200
    specialBehaviorHandling();

    // detect ROCm-specific environment variables
    // for map and zero-copy control
    // TODO: put them back in constructor
    //    readEnvVars();

    return Plugin::success();
  }

  Error unloadBinaryImpl(DeviceImageTy *Image) override {
    AMDGPUDeviceImageTy &AMDImage = static_cast<AMDGPUDeviceImageTy &>(*Image);

    // Unload the executable of the image.
    if (auto Err = AMDImage.unloadExecutable())
      return Err;

    // Destroy the associated memory and invalidate the object.
    Plugin.free(Image);
    return Error::success();
  }

  /// Deinitialize the device and release its resources.
  Error deinitImpl() override {
    // Deinitialize the stream and event pools.
    if (auto Err = AMDGPUStreamManager.deinit())
      return Err;

    if (auto Err = AMDGPUEventManager.deinit())
      return Err;

    if (auto Err = AMDGPUSignalManager.deinit())
      return Err;

    // Invalidate agent reference.
    Agent = {0};

    delete CoarseGrainMemoryTable;

    return Plugin::success();
  }

  virtual Error callGlobalConstructors(GenericPluginTy &Plugin,
                                       DeviceImageTy &Image) override {
    return callGlobalCtorDtorCommon(Plugin, Image, /*IsCtor=*/true);
  }

  virtual Error callGlobalDestructors(GenericPluginTy &Plugin,
                                      DeviceImageTy &Image) override {
    return callGlobalCtorDtorCommon(Plugin, Image, /*IsCtor=*/false);
  }

  uint64_t getStreamBusyWaitMicroseconds() const { return OMPX_StreamBusyWait; }

  Expected<std::unique_ptr<MemoryBuffer>>
  doJITPostProcessing(std::unique_ptr<MemoryBuffer> MB) const override {

    // TODO: We should try to avoid materialization but there seems to be no
    // good linker interface w/o file i/o.
    SmallString<128> LinkerInputFilePath;
    std::error_code EC = sys::fs::createTemporaryFile("amdgpu-pre-link-jit",
                                                      "o", LinkerInputFilePath);
    if (EC)
      return Plugin::error(ErrorCode::HOST_IO,
                           "failed to create temporary file for linker");

    // Write the file's contents to the output file.
    Expected<std::unique_ptr<FileOutputBuffer>> OutputOrErr =
        FileOutputBuffer::create(LinkerInputFilePath, MB->getBuffer().size());
    if (!OutputOrErr)
      return OutputOrErr.takeError();
    std::unique_ptr<FileOutputBuffer> Output = std::move(*OutputOrErr);
    llvm::copy(MB->getBuffer(), Output->getBufferStart());
    if (Error E = Output->commit())
      return std::move(E);

    SmallString<128> LinkerOutputFilePath;
    EC = sys::fs::createTemporaryFile("amdgpu-pre-link-jit", "so",
                                      LinkerOutputFilePath);
    if (EC)
      return Plugin::error(ErrorCode::HOST_IO,
                           "failed to create temporary file for linker");

    const auto &ErrorOrPath = sys::findProgramByName("lld");
    if (!ErrorOrPath)
      return createStringError(ErrorCode::HOST_TOOL_NOT_FOUND,
                               "failed to find `lld` on the PATH.");

    std::string LLDPath = ErrorOrPath.get();
    INFO(OMP_INFOTYPE_PLUGIN_KERNEL, getDeviceId(),
         "Using `%s` to link JITed amdgcn output.", LLDPath.c_str());

    std::string MCPU = "-plugin-opt=mcpu=" + getComputeUnitKind();
    StringRef Args[] = {LLDPath,
                        "-flavor",
                        "gnu",
                        "--no-undefined",
                        "-shared",
                        MCPU,
                        "-o",
                        LinkerOutputFilePath.data(),
                        LinkerInputFilePath.data()};

    std::string Error;
    int RC = sys::ExecuteAndWait(LLDPath, Args, std::nullopt, {}, 0, 0, &Error);
    if (RC)
      return Plugin::error(ErrorCode::LINK_FAILURE,
                           "linking optimized bitcode failed: %s",
                           Error.c_str());

    auto BufferOrErr = MemoryBuffer::getFileOrSTDIN(LinkerOutputFilePath);
    if (!BufferOrErr)
      return Plugin::error(ErrorCode::HOST_IO,
                           "failed to open temporary file for lld");

    // Clean up the temporary files afterwards.
    if (sys::fs::remove(LinkerOutputFilePath))
      return Plugin::error(ErrorCode::HOST_IO,
                           "failed to remove temporary output file for lld");
    if (sys::fs::remove(LinkerInputFilePath))
      return Plugin::error(ErrorCode::HOST_IO,
                           "failed to remove temporary input file for lld");

    return std::move(*BufferOrErr);
  }

  /// See GenericDeviceTy::getComputeUnitKind().
  std::string getComputeUnitKind() const override { return ComputeUnitKind; }

  uint32_t getNumComputeUnits() const override { return NumComputeUnits; }

  /// Returns the clock frequency for the given AMDGPU device.
  uint64_t getClockFrequency() const override { return ClockFrequency; }

  /// Allocate and construct an AMDGPU kernel.
  Expected<GenericKernelTy &> constructKernel(const char *Name) override {
    // Allocate and construct the AMDGPU kernel.
    AMDGPUKernelTy *AMDGPUKernel = Plugin.allocate<AMDGPUKernelTy>();
    if (!AMDGPUKernel)
      return Plugin::error(ErrorCode::OUT_OF_RESOURCES,
                           "failed to allocate memory for AMDGPU kernel");

    new (AMDGPUKernel) AMDGPUKernelTy(Name, Plugin.getGlobalHandler());

    return *AMDGPUKernel;
  }

  /// Set the current context to this device's context. Do nothing since the
  /// AMDGPU devices do not have the concept of contexts.
  Error setContext() override { return Plugin::success(); }

  /// AMDGPU returns the product of the number of compute units and the waves
  /// per compute unit.
  uint64_t getHardwareParallelism() const override {
    return HardwareParallelism;
  }

  /// We want to set up the RPC server for host services to the GPU if it is
  /// available.
  bool shouldSetupRPCServer() const override { return true; }

  /// The RPC interface should have enough space for all available parallelism.
  uint64_t requestedRPCPortCount() const override {
    return getHardwareParallelism();
  }

  /// Get the stream of the asynchronous info structure or get a new one.
  Error getStream(AsyncInfoWrapperTy &AsyncInfoWrapper,
                  AMDGPUStreamTy *&Stream) {
    auto WrapperStream =
        AsyncInfoWrapper.getOrInitQueue<AMDGPUStreamTy *>(AMDGPUStreamManager);
    if (!WrapperStream)
      return WrapperStream.takeError();
    Stream = *WrapperStream;
    return Plugin::success();
  }

  /// Load the binary image into the device and allocate an image object.
  Expected<DeviceImageTy *>
  loadBinaryImpl(std::unique_ptr<MemoryBuffer> &&TgtImage,
                 int32_t ImageId) override {
    // Allocate and initialize the image object.
    AMDGPUDeviceImageTy *AMDImage = Plugin.allocate<AMDGPUDeviceImageTy>();
    new (AMDImage) AMDGPUDeviceImageTy(ImageId, *this, std::move(TgtImage));

    // Load the HSA executable.
    if (Error Err = AMDImage->loadExecutable(*this))
      return std::move(Err);
    return AMDImage;
  }

  /// Allocate memory on the device or related to the device.
  Expected<void *> allocate(size_t Size, void *, TargetAllocTy Kind) override;

  /// Deallocate memory on the device or related to the device.
  Error free(void *TgtPtr, TargetAllocTy Kind) override {
    if (TgtPtr == nullptr)
      return Plugin::success();

    AMDGPUMemoryPoolTy *MemoryPool = nullptr;
    switch (Kind) {
    case TARGET_ALLOC_DEFAULT:
    case TARGET_ALLOC_DEVICE:
      MemoryPool = CoarseGrainedMemoryPools[0];
      break;
    case TARGET_ALLOC_HOST:
      MemoryPool = &HostDevice.getFineGrainedMemoryPool();
      break;
    case TARGET_ALLOC_SHARED:
      MemoryPool = &HostDevice.getFineGrainedMemoryPool();
      break;
    }

    if (!MemoryPool)
      return Plugin::error(ErrorCode::OUT_OF_RESOURCES,
                           "no memory pool for the specified allocation kind");

    if (auto Err = MemoryPool->deallocate(TgtPtr))
      return Err;

    return Plugin::success();
  }

  /// Synchronize current thread with the pending operations on the async info.
  Error synchronizeImpl(__tgt_async_info &AsyncInfo,
                        bool ReleaseQueue) override {
    AMDGPUStreamTy *Stream =
        reinterpret_cast<AMDGPUStreamTy *>(AsyncInfo.Queue);
    assert(Stream && "Invalid stream");

    if (auto Err = Stream->synchronize())
      return Err;

    // Once the stream is synchronized, return it to stream pool and reset
    // AsyncInfo. This is to make sure the synchronization only works for its
    // own tasks.
    if (ReleaseQueue) {
      AsyncInfo.Queue = nullptr;
      return AMDGPUStreamManager.returnResource(Stream);
    }
    return Plugin::success();
  }

  /// Query for the completion of the pending operations on the async info.
  Error queryAsyncImpl(__tgt_async_info &AsyncInfo) override {
    AMDGPUStreamTy *Stream =
        reinterpret_cast<AMDGPUStreamTy *>(AsyncInfo.Queue);
    assert(Stream && "Invalid stream");

    auto CompletedOrErr = Stream->query();
    if (!CompletedOrErr)
      return CompletedOrErr.takeError();

    // Return if it the stream did not complete yet.
    if (!(*CompletedOrErr))
      return Plugin::success();

    // Once the stream is completed, return it to stream pool and reset
    // AsyncInfo. This is to make sure the synchronization only works for its
    // own tasks.
    AsyncInfo.Queue = nullptr;
    return AMDGPUStreamManager.returnResource(Stream);
  }

  /// Pin the host buffer and return the device pointer that should be used for
  /// device transfers.
  Expected<void *> dataLockImpl(void *HstPtr, int64_t Size) override {
    void *PinnedPtr = nullptr;

    hsa_status_t Status =
        hsa_amd_memory_lock(HstPtr, Size, nullptr, 0, &PinnedPtr);
    if (auto Err = Plugin::check(Status, "error in hsa_amd_memory_lock: %s\n"))
      return std::move(Err);

    return PinnedPtr;
  }

  /// Unpin the host buffer.
  Error dataUnlockImpl(void *HstPtr) override {
    hsa_status_t Status = hsa_amd_memory_unlock(HstPtr);
    return Plugin::check(Status, "error in hsa_amd_memory_unlock: %s\n");
  }

  /// Check through the HSA runtime whether the \p HstPtr buffer is pinned.
  Expected<bool> isPinnedPtrImpl(void *HstPtr, void *&BaseHstPtr,
                                 void *&BaseDevAccessiblePtr,
                                 size_t &BaseSize) const override {
    hsa_amd_pointer_info_t Info;
    Info.size = sizeof(hsa_amd_pointer_info_t);

    hsa_status_t Status = hsa_amd_pointer_info(
        HstPtr, &Info, /*Allocator=*/nullptr, /*num_agents_accessible=*/nullptr,
        /*accessible=*/nullptr);
    if (auto Err = Plugin::check(Status, "error in hsa_amd_pointer_info: %s"))
      return std::move(Err);

    // The buffer may be locked or allocated through HSA allocators. Assume that
    // the buffer is host pinned if the runtime reports a HSA type.
    if (Info.type != HSA_EXT_POINTER_TYPE_LOCKED &&
        Info.type != HSA_EXT_POINTER_TYPE_HSA)
      return false;

    assert(Info.hostBaseAddress && "Invalid host pinned address");
    assert(Info.agentBaseAddress && "Invalid agent pinned address");
    assert(Info.sizeInBytes > 0 && "Invalid pinned allocation size");

    // Save the allocation info in the output parameters.
    BaseHstPtr = Info.hostBaseAddress;
    BaseDevAccessiblePtr = Info.agentBaseAddress;
    BaseSize = Info.sizeInBytes;

    return true;
  }

  /// Submit data to the device (host to device transfer).
  Error dataSubmitImpl(void *TgtPtr, const void *HstPtr, int64_t Size,
                       AsyncInfoWrapperTy &AsyncInfoWrapper) override {
    AMDGPUStreamTy *Stream = nullptr;
    void *PinnedPtr = nullptr;

    // Obtain the OMPT-related callback data
    auto ProfilerSpecificData = getOrNullProfilerSpecificData(AsyncInfoWrapper);

    // Prefault GPU page table in XNACK-Enabled case, on APUs,
    // under the assumption that explicitly allocated memory
    // will be fully accessed and that on-the-fly individual page faults
    // perform worse than whole memory faulting.
    if (OMPX_APUPrefaultMemcopy && Size >= OMPX_APUPrefaultMemcopySize &&
        IsAPU && IsXnackEnabled)
      if (auto Err = prepopulatePageTableImpl(const_cast<void *>(HstPtr), Size))
        return Err;

    // Use one-step asynchronous operation when host memory is already pinned.
    if (void *PinnedPtr =
            PinnedAllocs.getDeviceAccessiblePtrFromPinnedBuffer(HstPtr)) {
      if (auto Err = getStream(AsyncInfoWrapper, Stream))
        return Err;
      return Stream->pushPinnedMemoryCopyAsync(TgtPtr, PinnedPtr, Size,
                                               ProfilerSpecificData);
    }

    // For large transfers use synchronous behavior.
    // FIXME: Currently hsa async copy fails to see completion signal for
    //        non-x86 dataSubmit/Retrieve. Other non-x86 calls to asyncMemCopy
    //        work. So for now, skip async copy for non-x86 for dataSubmit
    //        and dataRetrive only.
#if defined(__i386__) || defined(__x86_64__) || defined(_M_IX86)
    if (OMPX_ForceSyncRegions || Size >= OMPX_MaxAsyncCopyBytes) {
#else
    if (false) {
#endif
      if (AsyncInfoWrapper.hasQueue())
        if (auto Err = synchronize(AsyncInfoWrapper))
          return Err;

      hsa_status_t Status;
      Status = hsa_amd_memory_lock(const_cast<void *>(HstPtr), Size, nullptr, 0,
                                   &PinnedPtr);
      if (auto Err =
              Plugin::check(Status, "error in hsa_amd_memory_lock: %s\n"))
        return Err;

      AMDGPUSignalTy Signal;
      if (auto Err = Signal.init())
        return Err;

      if (auto Err = hsa_utils::asyncMemCopy(useMultipleSdmaEngines(), TgtPtr,
                                         Agent, PinnedPtr, Agent, Size, 0,
                                         nullptr, Signal.get()))
        return Err;

      if (auto Err = Signal.wait(getStreamBusyWaitMicroseconds()))
        return Err;

#ifdef OMPT_SUPPORT
      if (Plugin.getProfiler()->isProfilingEnabled()) {
        ProfilingInfoTy OmptKernelTimingArgsAsync{
            &Plugin, Agent, &Signal, TicksToTime, ProfilerSpecificData};

        if (auto Err = timeDataTransferInNsAsync(&OmptKernelTimingArgsAsync))
          return Err;
      }
#endif

      if (auto Err = Signal.deinit())
        return Err;

      Status = hsa_amd_memory_unlock(const_cast<void *>(HstPtr));
      return Plugin::check(Status, "error in hsa_amd_memory_unlock: %s\n");
    }

    // Otherwise, use two-step copy with an intermediate pinned host buffer.
    AMDGPUMemoryManagerTy &PinnedMemoryManager =
        HostDevice.getPinnedMemoryManager();
    if (auto Err = PinnedMemoryManager.allocate(Size, &PinnedPtr))
      return Err;

    if (auto Err = getStream(AsyncInfoWrapper, Stream))
      return Err;

    return Stream->pushMemoryCopyH2DAsync(TgtPtr, HstPtr, PinnedPtr, Size,
                                          PinnedMemoryManager,
                                          ProfilerSpecificData);
  }

  /// Retrieve data from the device (device to host transfer).
  Error dataRetrieveImpl(void *HstPtr, const void *TgtPtr, int64_t Size,
                         AsyncInfoWrapperTy &AsyncInfoWrapper) override {
    AMDGPUStreamTy *Stream = nullptr;
    void *PinnedPtr = nullptr;

    // Obtain the OMPT-related callback data
    auto ProfilerSpecificData = getOrNullProfilerSpecificData(AsyncInfoWrapper);

    // Prefault GPU page table in XNACK-Enabled case, on APUs,
    // under the assumption that explicitly allocated memory
    // will be fully accessed and that on-the-fly individual page faults
    // perform worse than whole memory faulting.
    if (OMPX_APUPrefaultMemcopy && Size >= OMPX_APUPrefaultMemcopySize &&
        IsAPU && IsXnackEnabled)
      if (auto Err = prepopulatePageTableImpl(const_cast<void *>(HstPtr), Size))
        return Err;

    // Use one-step asynchronous operation when host memory is already pinned.
    if (void *PinnedPtr =
            PinnedAllocs.getDeviceAccessiblePtrFromPinnedBuffer(HstPtr)) {
      if (auto Err = getStream(AsyncInfoWrapper, Stream))
        return Err;
      return Stream->pushPinnedMemoryCopyAsync(PinnedPtr, TgtPtr, Size,
                                               ProfilerSpecificData);
    }

    // For large transfers use synchronous behavior.
    // If OMPT is enabled or synchronous behavior is explicitly requested:
    // FIXME: Currently hsa async copy fails to see completion signal for
    //        non-x86 dataSubmit/Retrieve. Other non-x86 calls to asyncMemCopy
    //        work. So for now, skip async copy for non-x86 for dataSubmit
    //        and dataRetrive only.
#if defined(__i386__) || defined(__x86_64__) || defined(_M_IX86)
    if (OMPX_ForceSyncRegions || Size >= OMPX_MaxAsyncCopyBytes) {
#else
    if (false) {
#endif
      if (AsyncInfoWrapper.hasQueue())
        if (auto Err = synchronize(AsyncInfoWrapper))
          return Err;

      hsa_status_t Status;
      Status = hsa_amd_memory_lock(const_cast<void *>(HstPtr), Size, nullptr, 0,
                                   &PinnedPtr);
      if (auto Err =
              Plugin::check(Status, "error in hsa_amd_memory_lock: %s\n"))
        return Err;

      AMDGPUSignalTy Signal;
      if (auto Err = Signal.init())
        return Err;

      if (auto Err = hsa_utils::asyncMemCopy(useMultipleSdmaEngines(),
                                             PinnedPtr, Agent, TgtPtr, Agent,
                                             Size, 0, nullptr, Signal.get()))
        return Err;

      if (auto Err = Signal.wait(getStreamBusyWaitMicroseconds()))
        return Err;

#ifdef OMPT_SUPPORT
      if (Plugin.getProfiler()->isProfilingEnabled()) {
        ProfilingInfoTy OmptKernelTimingArgsAsync{
            &Plugin, Agent, &Signal, TicksToTime, ProfilerSpecificData};

        if (auto Err = timeDataTransferInNsAsync(&OmptKernelTimingArgsAsync))
          return Err;
      }
#endif

      if (auto Err = Signal.deinit())
        return Err;

      Status = hsa_amd_memory_unlock(const_cast<void *>(HstPtr));
      return Plugin::check(Status, "error in hsa_amd_memory_unlock: %s\n");
    }

    // Otherwise, use two-step copy with an intermediate pinned host buffer.
    AMDGPUMemoryManagerTy &PinnedMemoryManager =
        HostDevice.getPinnedMemoryManager();
    if (auto Err = PinnedMemoryManager.allocate(Size, &PinnedPtr))
      return Err;

    if (auto Err = getStream(AsyncInfoWrapper, Stream))
      return Err;

    return Stream->pushMemoryCopyD2HAsync(HstPtr, TgtPtr, PinnedPtr, Size,
                                          PinnedMemoryManager,
                                          ProfilerSpecificData);
  }

  /// Exchange data between two devices within the plugin.
  Error dataExchangeImpl(const void *SrcPtr, GenericDeviceTy &DstGenericDevice,
                         void *DstPtr, int64_t Size,
                         AsyncInfoWrapperTy &AsyncInfoWrapper) override {
    AMDGPUDeviceTy &DstDevice = static_cast<AMDGPUDeviceTy &>(DstGenericDevice);

    auto ProfilerSpecificData = getOrNullProfilerSpecificData(AsyncInfoWrapper);

    // For large transfers use synchronous behavior.
    // If OMPT is enabled or synchronous behavior is explicitly requested:
    if (OMPX_ForceSyncRegions || Size >= OMPX_MaxAsyncCopyBytes) {
      if (AsyncInfoWrapper.hasQueue())
        if (auto Err = synchronize(AsyncInfoWrapper))
          return Err;

      AMDGPUSignalTy Signal;
      if (auto Err = Signal.init())
        return Err;

      if (auto Err = hsa_utils::asyncMemCopy(
              useMultipleSdmaEngines(), DstPtr, DstDevice.getAgent(), SrcPtr,
              getAgent(), (uint64_t)Size, 0, nullptr, Signal.get()))
        return Err;

      if (auto Err = Signal.wait(getStreamBusyWaitMicroseconds()))
        return Err;

#ifdef OMPT_SUPPORT
      if (Plugin.getProfiler()->isProfilingEnabled()) {
        ProfilingInfoTy OmptKernelTimingArgsAsync{
            &Plugin, Agent, &Signal, TicksToTime, ProfilerSpecificData};

        if (auto Err = timeDataTransferInNsAsync(&OmptKernelTimingArgsAsync))
          return Err;
      }
#endif

      return Signal.deinit();
    }

    AMDGPUStreamTy *Stream = nullptr;
    if (auto Err = getStream(AsyncInfoWrapper, Stream))
      return Err;
    if (Size <= 0)
      return Plugin::success();

    return Stream->pushMemoryCopyD2DAsync(DstPtr, DstDevice.getAgent(), SrcPtr,
                                          getAgent(), (uint64_t)Size,
                                          ProfilerSpecificData);
  }

  /// Insert a data fence between previous data operations and the following
  /// operations. This is a no-op for AMDGPU devices as operations inserted into
  /// a queue are in-order.
  Error dataFence(__tgt_async_info *Async) override {
    return Plugin::success();
  }

  Error dataFillImpl(void *TgtPtr, const void *PatternPtr, int64_t PatternSize,
                     int64_t Size,
                     AsyncInfoWrapperTy &AsyncInfoWrapper) override {
    // Fast case, where we can use the 4 byte hsa_amd_memory_fill
    if (Size % 4 == 0 &&
        (PatternSize == 4 || PatternSize == 2 || PatternSize == 1)) {
      uint32_t Pattern;
      if (PatternSize == 1) {
        auto *Byte = reinterpret_cast<const uint8_t *>(PatternPtr);
        Pattern = *Byte | *Byte << 8 | *Byte << 16 | *Byte << 24;
      } else if (PatternSize == 2) {
        auto *Word = reinterpret_cast<const uint16_t *>(PatternPtr);
        Pattern = *Word | (*Word << 16);
      } else if (PatternSize == 4) {
        Pattern = *reinterpret_cast<const uint32_t *>(PatternPtr);
      } else {
        // Shouldn't be here if the pattern size is outwith those values
        llvm_unreachable("Invalid pattern size");
      }

      if (hasPendingWorkImpl(AsyncInfoWrapper)) {
        AMDGPUStreamTy *Stream = nullptr;
        if (auto Err = getStream(AsyncInfoWrapper, Stream))
          return Err;

        struct MemFillArgsTy {
          void *Dst;
          uint32_t Pattern;
          int64_t Size;
        };
        auto *Args = new MemFillArgsTy{TgtPtr, Pattern, Size / 4};
        auto Fill = [](void *Data) {
          MemFillArgsTy *Args = reinterpret_cast<MemFillArgsTy *>(Data);
          assert(Args && "Invalid arguments");

          auto Status =
              hsa_amd_memory_fill(Args->Dst, Args->Pattern, Args->Size);
          delete Args;
          auto Err =
              Plugin::check(Status, "error in hsa_amd_memory_fill: %s\n");
          if (Err) {
            FATAL_MESSAGE(1, "error performing async fill: %s",
                          toString(std::move(Err)).data());
          }
        };

        // hsa_amd_memory_fill doesn't signal completion using a signal, so use
        // the existing host callback logic to handle that instead
        return Stream->pushHostCallback(Fill, Args);
      }
      // If there is no pending work, do the fill synchronously
      auto Status = hsa_amd_memory_fill(TgtPtr, Pattern, Size / 4);
      return Plugin::check(Status, "error in hsa_amd_memory_fill: %s\n");
    }

    // Slow case; allocate an appropriate memory size and enqueue copies
    void *PinnedPtr = nullptr;
    AMDGPUMemoryManagerTy &PinnedMemoryManager =
        HostDevice.getPinnedMemoryManager();
    if (auto Err = PinnedMemoryManager.allocate(Size, &PinnedPtr))
      return Err;

    AMDGPUStreamTy *Stream = nullptr;
    if (auto Err = getStream(AsyncInfoWrapper, Stream))
      return Err;

    return Stream->pushMemoryCopyH2DAsync(TgtPtr, PatternPtr, PinnedPtr,
                                          PatternSize, PinnedMemoryManager,
                                          nullptr, Size / PatternSize);
  }

  /// Initialize the async info
  Error initAsyncInfoImpl(AsyncInfoWrapperTy &AsyncInfoWrapper) override {
    // TODO: Implement this function.
    return Plugin::success();
  }

  Error setCoarseGrainMemoryImpl(void *ptr, int64_t size,
                                 bool set_attr = true) override final {
    // If the table has not yet been created, check if the gpu arch is
    // MI200 and create it, but only if USM Map is enabled.
    if (!IsEquippedWithGFX90A || !EnableGFX90ACoarseGrainUsmMaps)
      return Plugin::error(ErrorCode::UNKNOWN, "Invalid request to set coarse grain mode");
    if (!CoarseGrainMemoryTable)
      CoarseGrainMemoryTable = new AMDGPUMemTypeBitFieldTable(
          AMDGPU_X86_64_SystemConfiguration::max_addressable_byte +
              1, // memory size
          AMDGPU_X86_64_SystemConfiguration::page_size);

    if (CoarseGrainMemoryTable->contains((const uintptr_t)ptr, size))
      return Plugin::success();

    // track coarse grain memory pages in local table for user queries.
    CoarseGrainMemoryTable->insert((const uintptr_t)ptr, size);

    if (set_attr) {
      // Ask ROCr to turn [ptr, ptr+size-1] pages to
      // coarse grain.
      hsa_amd_svm_attribute_pair_t tt;
      tt.attribute = HSA_AMD_SVM_ATTRIB_GLOBAL_FLAG;
      tt.value = HSA_AMD_SVM_GLOBAL_FLAG_COARSE_GRAINED;
      hsa_status_t err = hsa_amd_svm_attributes_set(ptr, size, &tt, 1);
      if (err != HSA_STATUS_SUCCESS) {
        return Plugin::error(ErrorCode::UNKNOWN, "Failed to switch memotry to coarse grain mode.");
      }
    }

    return Plugin::success();
  }

  uint32_t queryCoarseGrainMemoryImpl(const void *ptr,
                                      int64_t size) override final {
    // If the table has not yet been created it means that
    // no memory has yet been set to coarse grain.
    if (!CoarseGrainMemoryTable)
      return 0;

    return CoarseGrainMemoryTable->contains((const uintptr_t)ptr, size);
  }

  Error prepopulatePageTableImpl(void *ptr, int64_t size) override final {
    // Instruct runtimes that the [ptr, ptr+size-1] pages will be accessed by
    // devices but should not be migrated (only perform page faults, if needed).
    hsa_amd_svm_attribute_pair_t tt;
    tt.attribute = HSA_AMD_SVM_ATTRIB_AGENT_ACCESSIBLE_IN_PLACE;
    tt.value = Agent.handle;
    hsa_status_t err = hsa_amd_svm_attributes_set(ptr, size, &tt, 1);
    if (err != HSA_STATUS_SUCCESS) {
      return Plugin::error(ErrorCode::UNKNOWN, "Failed to prepopulate GPU page table.");
    }
    return Plugin::success();
  }

  interop_spec_t selectInteropPreference(int32_t InteropType,
                                         int32_t NumPrefers,
                                         interop_spec_t *Prefers) override {
    // TODO: update once targetsync is supported
    if (InteropType == kmp_interop_type_target)
      return interop_spec_t{tgt_fr_hsa, {false, 0}, 0};
    return interop_spec_t{tgt_fr_none, {false, 0}, 0};
  }

  Expected<omp_interop_val_t *>
  createInterop(int32_t InteropType, interop_spec_t &InteropSpec) override {
    auto *Ret = new omp_interop_val_t(
        DeviceId, static_cast<kmp_interop_type_t>(InteropType));
    Ret->fr_id = tgt_fr_hsa;
    Ret->vendor_id = omp_vendor_amd;

    // TODO: implement targetsync support

    Ret->device_info.Platform = nullptr;
    Ret->device_info.Device = reinterpret_cast<void *>(Agent.handle);
    Ret->device_info.Context = nullptr;

    return Ret;
  }

  Error releaseInterop(omp_interop_val_t *Interop) override {
    if (Interop)
      delete Interop;
    return Plugin::success();
  }

  Error enqueueHostCallImpl(AMDGPUStreamTy::HostFnType Callback, void *UserData,
                            AsyncInfoWrapperTy &AsyncInfo) override {
    AMDGPUStreamTy *Stream = nullptr;
    if (auto Err = getStream(AsyncInfo, Stream))
      return Err;

    return Stream->pushHostCallback(Callback, UserData);
  };

  /// Create an event.
  Error createEventImpl(void **EventPtrStorage) override {
    AMDGPUEventTy **Event = reinterpret_cast<AMDGPUEventTy **>(EventPtrStorage);
    return AMDGPUEventManager.getResource(*Event);
  }

  /// Destroy a previously created event.
  Error destroyEventImpl(void *EventPtr) override {
    AMDGPUEventTy *Event = reinterpret_cast<AMDGPUEventTy *>(EventPtr);
    return AMDGPUEventManager.returnResource(Event);
  }

  /// Record the event.
  Error recordEventImpl(void *EventPtr,
                        AsyncInfoWrapperTy &AsyncInfoWrapper) override {
    AMDGPUEventTy *Event = reinterpret_cast<AMDGPUEventTy *>(EventPtr);
    assert(Event && "Invalid event");

    AMDGPUStreamTy *Stream = nullptr;
    if (auto Err = getStream(AsyncInfoWrapper, Stream))
      return Err;

    return Event->record(*Stream);
  }

  /// Make the stream wait on the event.
  Error waitEventImpl(void *EventPtr,
                      AsyncInfoWrapperTy &AsyncInfoWrapper) override {
    AMDGPUEventTy *Event = reinterpret_cast<AMDGPUEventTy *>(EventPtr);

    AMDGPUStreamTy *Stream = nullptr;
    if (auto Err = getStream(AsyncInfoWrapper, Stream))
      return Err;

    return Event->wait(*Stream);
  }

  Expected<bool> hasPendingWorkImpl(AsyncInfoWrapperTy &AsyncInfo) override {
    auto *Stream = AsyncInfo.getQueueAs<AMDGPUStreamTy *>();
    if (!Stream)
      return false;

    auto Query = Stream->query();
    if (Query)
      return !*Query;
    return Query.takeError();
  }

  Expected<bool> isEventCompleteImpl(void *EventPtr,
                                     AsyncInfoWrapperTy &AsyncInfo) override {
    AMDGPUEventTy *Event = reinterpret_cast<AMDGPUEventTy *>(EventPtr);
    auto *Stream = AsyncInfo.getQueueAs<AMDGPUStreamTy *>();
    return Stream && Stream->isEventComplete(*Event);
  }

  /// Synchronize the current thread with the event.
  Error syncEventImpl(void *EventPtr) override {
    AMDGPUEventTy *Event = reinterpret_cast<AMDGPUEventTy *>(EventPtr);
    return Event->sync();
  }

  /// Print information about the device.
  Expected<InfoTreeNode> obtainInfoImpl() override {
    char TmpChar[1000];
    const char *TmpCharPtr = "Unknown";
    uint16_t Major, Minor;
    uint32_t TmpUInt, TmpUInt2;
    uint32_t CacheSize[4];
    size_t TmpSt;
    bool TmpBool;
    uint16_t WorkgrpMaxDim[3];
    hsa_dim3_t GridMaxDim;
    hsa_status_t Status, Status2;
    InfoTreeNode Info;

    Status = hsa_system_get_info(HSA_SYSTEM_INFO_VERSION_MAJOR, &Major);
    Status2 = hsa_system_get_info(HSA_SYSTEM_INFO_VERSION_MINOR, &Minor);
    if (Status == HSA_STATUS_SUCCESS && Status2 == HSA_STATUS_SUCCESS)
      Info.add("HSA Runtime Version",
               std::to_string(Major) + "." + std::to_string(Minor), "",
               DeviceInfo::DRIVER_VERSION);

    Info.add("HSA OpenMP Device Number", DeviceId);

    Status = getDeviceAttrRaw(HSA_AMD_AGENT_INFO_PRODUCT_NAME, TmpChar);
    if (Status == HSA_STATUS_SUCCESS)
      Info.add("Product Name", TmpChar, "", DeviceInfo::PRODUCT_NAME);

    Status = getDeviceAttrRaw(HSA_AGENT_INFO_NAME, TmpChar);
    if (Status == HSA_STATUS_SUCCESS)
      Info.add("Device Name", TmpChar, "", DeviceInfo::NAME);

    Status = getDeviceAttrRaw(HSA_AGENT_INFO_VENDOR_NAME, TmpChar);
    if (Status == HSA_STATUS_SUCCESS)
      Info.add("Vendor Name", TmpChar, "", DeviceInfo::VENDOR);

    Info.add("Vendor ID", uint64_t{4130}, "", DeviceInfo::VENDOR_ID);

    hsa_machine_model_t MachineModel;
    Status = getDeviceAttrRaw(HSA_AGENT_INFO_MACHINE_MODEL, MachineModel);
    if (Status == HSA_STATUS_SUCCESS)
      Info.add("Memory Address Size",
               uint64_t{MachineModel == HSA_MACHINE_MODEL_SMALL ? 32u : 64u},
               "bits", DeviceInfo::ADDRESS_BITS);

    hsa_device_type_t DevType;
    Status = getDeviceAttrRaw(HSA_AGENT_INFO_DEVICE, DevType);
    if (Status == HSA_STATUS_SUCCESS) {
      switch (static_cast<int>(DevType)) {
      case HSA_DEVICE_TYPE_CPU:
        TmpCharPtr = "CPU";
        break;
      case HSA_DEVICE_TYPE_GPU:
        TmpCharPtr = "GPU";
        break;
      case HSA_DEVICE_TYPE_DSP:
        TmpCharPtr = "DSP";
        break;
      default:
        TmpCharPtr = "Unknown";
        break;
      }
      Info.add("Device Type", TmpCharPtr);
    }

    Status = getDeviceAttrRaw(HSA_AGENT_INFO_QUEUES_MAX, TmpUInt);
    if (Status == HSA_STATUS_SUCCESS)
      Info.add("Max Queues", TmpUInt);

    Status = getDeviceAttrRaw(HSA_AGENT_INFO_QUEUE_MIN_SIZE, TmpUInt);
    if (Status == HSA_STATUS_SUCCESS)
      Info.add("Queue Min Size", TmpUInt);

    Status = getDeviceAttrRaw(HSA_AGENT_INFO_QUEUE_MAX_SIZE, TmpUInt);
    if (Status == HSA_STATUS_SUCCESS)
      Info.add("Queue Max Size", TmpUInt);

    // FIXME: This is deprecated according to HSA documentation. But using
    // hsa_agent_iterate_caches and hsa_cache_get_info breaks execution during
    // runtime.
    Status = getDeviceAttrRaw(HSA_AGENT_INFO_CACHE_SIZE, CacheSize);
    if (Status == HSA_STATUS_SUCCESS) {
      auto &Cache = *Info.add("Cache");

      for (int I = 0; I < 4; I++)
        if (CacheSize[I])
          Cache.add("L" + std::to_string(I), CacheSize[I]);
    }

    Status = getDeviceAttrRaw(HSA_AMD_AGENT_INFO_CACHELINE_SIZE, TmpUInt);
    if (Status == HSA_STATUS_SUCCESS)
      Info.add("Cacheline Size", TmpUInt);

    Status = getDeviceAttrRaw(HSA_AMD_AGENT_INFO_MAX_CLOCK_FREQUENCY, TmpUInt);
    if (Status == HSA_STATUS_SUCCESS)
      Info.add("Max Clock Freq", TmpUInt, "MHz",
               DeviceInfo::MAX_CLOCK_FREQUENCY);

    Status = getDeviceAttrRaw(HSA_AMD_AGENT_INFO_MEMORY_MAX_FREQUENCY, TmpUInt);
    if (Status == HSA_STATUS_SUCCESS)
      Info.add("Max Memory Clock Freq", TmpUInt, "MHz",
               DeviceInfo::MEMORY_CLOCK_RATE);

    Status = getDeviceAttrRaw(HSA_AMD_AGENT_INFO_COMPUTE_UNIT_COUNT, TmpUInt);
    if (Status == HSA_STATUS_SUCCESS)
      Info.add("Compute Units", TmpUInt, "", DeviceInfo::NUM_COMPUTE_UNITS);

    Status = getDeviceAttrRaw(HSA_AMD_AGENT_INFO_NUM_SIMDS_PER_CU, TmpUInt);
    if (Status == HSA_STATUS_SUCCESS)
      Info.add("SIMD per CU", TmpUInt);

    Status = getDeviceAttrRaw(HSA_AGENT_INFO_FAST_F16_OPERATION, TmpBool);
    if (Status == HSA_STATUS_SUCCESS)
      Info.add("Fast F16 Operation", TmpBool);

    Status = getDeviceAttrRaw(HSA_AGENT_INFO_WAVEFRONT_SIZE, TmpUInt2);
    if (Status == HSA_STATUS_SUCCESS)
      Info.add("Wavefront Size", TmpUInt2);

    Status = getDeviceAttrRaw(HSA_AGENT_INFO_WORKGROUP_MAX_SIZE, TmpUInt);
    if (Status == HSA_STATUS_SUCCESS)
      Info.add("Workgroup Max Size", TmpUInt, "",
               DeviceInfo::MAX_WORK_GROUP_SIZE);

    Status = getDeviceAttrRaw(HSA_AGENT_INFO_WORKGROUP_MAX_DIM, WorkgrpMaxDim);
    if (Status == HSA_STATUS_SUCCESS) {
      auto &MaxSize =
          *Info.add("Workgroup Max Size per Dimension", std::monostate{}, "",
                    DeviceInfo::MAX_WORK_GROUP_SIZE_PER_DIMENSION);
      MaxSize.add("x", WorkgrpMaxDim[0]);
      MaxSize.add("y", WorkgrpMaxDim[1]);
      MaxSize.add("z", WorkgrpMaxDim[2]);
    }

    Status = getDeviceAttrRaw(
        (hsa_agent_info_t)HSA_AMD_AGENT_INFO_MAX_WAVES_PER_CU, TmpUInt);
    if (Status == HSA_STATUS_SUCCESS) {
      Info.add("Max Waves Per CU", TmpUInt);
      Info.add("Max Work-item Per CU", TmpUInt * TmpUInt2);
    }

    Status = getDeviceAttrRaw(HSA_AGENT_INFO_GRID_MAX_SIZE, TmpUInt);
    if (Status == HSA_STATUS_SUCCESS)
      Info.add("Grid Max Size", TmpUInt, "", DeviceInfo::MAX_WORK_SIZE);

    Status = getDeviceAttrRaw(HSA_AGENT_INFO_GRID_MAX_DIM, GridMaxDim);
    if (Status == HSA_STATUS_SUCCESS) {
      auto &MaxDim = *Info.add("Grid Max Size per Dimension", std::monostate{},
                               "", DeviceInfo::MAX_WORK_SIZE_PER_DIMENSION);
      MaxDim.add("x", GridMaxDim.x);
      MaxDim.add("y", GridMaxDim.y);
      MaxDim.add("z", GridMaxDim.z);
    }

    Status = getDeviceAttrRaw(HSA_AGENT_INFO_FBARRIER_MAX_SIZE, TmpUInt);
    if (Status == HSA_STATUS_SUCCESS)
      Info.add("Max fbarriers/Workgrp", TmpUInt);

    auto &RootPool = *Info.add("Memory Pools");
    for (AMDGPUMemoryPoolTy *Pool : AllMemoryPools) {
      std::string TmpStr, TmpStr2;

      if (Pool->isGlobal())
        TmpStr = "Global";
      else if (Pool->isReadOnly())
        TmpStr = "ReadOnly";
      else if (Pool->isPrivate())
        TmpStr = "Private";
      else if (Pool->isGroup())
        TmpStr = "Group";
      else
        TmpStr = "Unknown";

      auto &PoolNode = *RootPool.add(std::string("Pool ") + TmpStr);

      if (Pool->isGlobal()) {
        if (Pool->isFineGrained())
          TmpStr2 += "Fine Grained ";
        if (Pool->isCoarseGrained())
          TmpStr2 += "Coarse Grained ";
        if (Pool->supportsKernelArgs())
          TmpStr2 += "Kernarg ";

        PoolNode.add("Flags", TmpStr2);
      }

      Status = Pool->getAttrRaw(HSA_AMD_MEMORY_POOL_INFO_SIZE, TmpSt);
      if (Status == HSA_STATUS_SUCCESS)
        PoolNode.add(
            "Size", TmpSt, "bytes",
            (Pool->isGlobal() && Pool->isCoarseGrained())
                ? std::optional<DeviceInfo>{DeviceInfo::GLOBAL_MEM_SIZE}
                : std::nullopt);

      Status = Pool->getAttrRaw(HSA_AMD_MEMORY_POOL_INFO_RUNTIME_ALLOC_ALLOWED,
                                TmpBool);
      if (Status == HSA_STATUS_SUCCESS)
        PoolNode.add("Allocatable", TmpBool);

      Status = Pool->getAttrRaw(HSA_AMD_MEMORY_POOL_INFO_RUNTIME_ALLOC_GRANULE,
                                TmpSt);
      if (Status == HSA_STATUS_SUCCESS)
        PoolNode.add("Runtime Alloc Granule", TmpSt, "bytes");

      Status = Pool->getAttrRaw(
          HSA_AMD_MEMORY_POOL_INFO_RUNTIME_ALLOC_ALIGNMENT, TmpSt);
      if (Status == HSA_STATUS_SUCCESS)
        PoolNode.add("Runtime Alloc Alignment", TmpSt, "bytes");

      Status =
          Pool->getAttrRaw(HSA_AMD_MEMORY_POOL_INFO_ACCESSIBLE_BY_ALL, TmpBool);
      if (Status == HSA_STATUS_SUCCESS)
        PoolNode.add("Accessible by all", TmpBool);
    }

    auto &ISAs = *Info.add("ISAs");
    auto Err = hsa_utils::iterateAgentISAs(getAgent(), [&](hsa_isa_t ISA) {
      Status = hsa_isa_get_info_alt(ISA, HSA_ISA_INFO_NAME, TmpChar);
      if (Status == HSA_STATUS_SUCCESS)
        ISAs.add("Name", TmpChar);

      return Status;
    });

    // Silently consume the error.
    if (Err)
      consumeError(std::move(Err));

    return Info;
  }

  /// Returns true if auto zero-copy the best configuration for the current
  /// arch.
  /// On AMDGPUs, automatic zero-copy is turned on
  /// when running on an APU with XNACK (unified memory) support
  /// enabled. On discrete GPUs, automatic zero-copy is triggered
  /// if the user sets the environment variable OMPX_APU_MAPS=1
  /// and if XNACK is enabled. The rationale is that zero-copy
  /// is the best configuration (performance, memory footprint) on APUs,
  /// while it is often not the best on discrete GPUs.
  /// XNACK can be enabled with a kernel boot parameter or with
  /// the HSA_XNACK environment variable.
  bool useAutoZeroCopyImpl() override {
    return !(OMPX_DGPUMaps && IsAPU) &&
           ((IsAPU || OMPX_ApuMaps) && IsXnackEnabled);
  }

  /// Performs sanity checks on the selected zero-copy configuration and prints
  /// diagnostic information.
  Error zeroCopySanityChecksAndDiagImpl(bool isUnifiedSharedMemory,
                                        bool isAutoZeroCopy,
                                        bool isEagerMaps) override {
    // Implementation sanity checks: either unified_shared_memory or auto
    // zero-copy, not both
    if (isUnifiedSharedMemory && isAutoZeroCopy)
      return Plugin::error(ErrorCode::UNKNOWN,
                           "Internal runtime error: cannot be both "
                           "unified_shared_memory and auto zero-copy.");

    // The following IsXnackEnable variables comes from compiler flags so it
    // might be true even when we run with HSA_XNACK=0.
    if (IsXnackEnabled)
      INFO(OMP_INFOTYPE_USER_DIAGNOSTIC, getDeviceId(), "XNACK is enabled.\n");
    else
      INFO(OMP_INFOTYPE_USER_DIAGNOSTIC, getDeviceId(), "XNACK is disabled.\n");
    if (isUnifiedSharedMemory)
      INFO(OMP_INFOTYPE_USER_DIAGNOSTIC, getDeviceId(),
           "Application configured to run in zero-copy using "
           "unified_shared_memory.\n");
    else if (isAutoZeroCopy)
      INFO(
          OMP_INFOTYPE_USER_DIAGNOSTIC, getDeviceId(),
          "Application configured to run in zero-copy using auto zero-copy.\n");
    if (isEagerMaps)
      INFO(OMP_INFOTYPE_USER_DIAGNOSTIC, getDeviceId(),
           "Requested pre-faulting of GPU page tables.\n");

    // Sanity checks: selecting unified_shared_memory with XNACK-Disabled
    // triggers a warning that can be turned into a fatal error using an
    // environment variable.
    if (isUnifiedSharedMemory && !IsXnackEnabled) {
      MESSAGE0(
          "Running a program that requires XNACK on a system where XNACK is "
          "disabled. This may cause problems when using an OS-allocated "
          "pointer "
          "inside a target region. "
          "Re-run with HSA_XNACK=1 to remove this warning.");
      if (OMPX_StrictSanityChecks)
        llvm_unreachable("User-requested hard stop on sanity check errors.");
    }
    return Plugin::success();
  }

  Expected<bool> isAccessiblePtrImpl(const void *Ptr, size_t Size) override {
    hsa_amd_pointer_info_t Info;
    Info.size = sizeof(hsa_amd_pointer_info_t);

    hsa_agent_t *Agents = nullptr;
    uint32_t Count = 0;
    hsa_status_t Status =
        hsa_amd_pointer_info(Ptr, &Info, malloc, &Count, &Agents);

    if (auto Err = Plugin::check(Status, "error in hsa_amd_pointer_info: %s"))
      return std::move(Err);

    // Checks if the pointer is known by HSA and accessible by the device
    for (uint32_t i = 0; i < Count; i++) {
      if (Agents[i].handle == getAgent().handle)
        return Info.sizeInBytes >= Size;
    }

    // If the pointer is unknown to HSA it's assumed a host pointer
    // in that case the device can access it on unified memory support is
    // enabled
    return IsXnackEnabled;
  }

  /// Getters and setters for stack and heap sizes.
  Error getDeviceStackSize(uint64_t &Value) override {
    Value = StackSize;
    return Plugin::success();
  }
  Error setDeviceStackSize(uint64_t Value) override {
    if (Value > MaxThreadScratchSize) {
      // Cap device scratch size.
      MESSAGE("Scratch memory size will be set to %d. Reason: Requested size "
              "%ld would exceed available resources.",
              MaxThreadScratchSize, Value);
      StackSize = MaxThreadScratchSize;
    } else {
      // Apply device scratch size, since it is within limits.
      StackSize = Value;
    }

    return Plugin::success();
  }
<<<<<<< HEAD
  Error getDeviceHeapSize(uint64_t &Value) override {
    Value = DeviceMemoryPoolSize;
    return Plugin::success();
  }
  Error setDeviceHeapSize(uint64_t Value) override {
    for (DeviceImageTy *Image : LoadedImages)
      if (auto Err = setupDeviceMemoryPool(Plugin, *Image, Value))
        return Err;
    DeviceMemoryPoolSize = Value;
    return Plugin::success();
  }

=======
>>>>>>> 670c453a
  Error getDeviceMemorySize(uint64_t &Value) override {
    for (AMDGPUMemoryPoolTy *Pool : AllMemoryPools) {
      if (Pool->isGlobal()) {
        hsa_status_t Status =
            Pool->getAttrRaw(HSA_AMD_MEMORY_POOL_INFO_SIZE, Value);
        return Plugin::check(Status, "error in getting device memory size: %s");
      }
    }
    return Plugin::error(ErrorCode::UNSUPPORTED,
                         "getDeviceMemorySize:: no global pool");
  }

  /// AMDGPU-specific function to get device attributes.
  template <typename Ty> Error getDeviceAttr(uint32_t Kind, Ty &Value) {
    hsa_status_t Status =
        hsa_agent_get_info(Agent, (hsa_agent_info_t)Kind, &Value);
    return Plugin::check(Status, "Error in hsa_agent_get_info: %s");
  }

  template <typename Ty>
  hsa_status_t getDeviceAttrRaw(uint32_t Kind, Ty &Value) {
    return hsa_agent_get_info(Agent, (hsa_agent_info_t)Kind, &Value);
  }

  /// Get the device agent.
  hsa_agent_t getAgent() const override { return Agent; }

  /// Get the signal manager.
  AMDGPUSignalManagerTy &getSignalManager() { return AMDGPUSignalManager; }

  /// Retrieve and construct all memory pools of the device agent.
  Error retrieveAllMemoryPools() override {
    // Iterate through the available pools of the device agent.
    return hsa_utils::iterateAgentMemoryPools(
        Agent, [&](hsa_amd_memory_pool_t HSAMemoryPool) {
          AMDGPUMemoryPoolTy *MemoryPool =
              Plugin.allocate<AMDGPUMemoryPoolTy>();
          new (MemoryPool) AMDGPUMemoryPoolTy(HSAMemoryPool);
          AllMemoryPools.push_back(MemoryPool);
          return HSA_STATUS_SUCCESS;
        });
  }

  /// Propagate the enable/disable profiling request to the StreamManager.
  void setHSAQueueProfiling(int Enable) {
    AMDGPUStreamManager.setHSAQueueProfiling(Enable);
  }

  /// Get the address of pointer to the preallocated device memory pool.
  void *getPreAllocatedDeviceMemoryPool() {
    return PreAllocatedDeviceMemoryPool;
  }

  /// Allocate and zero initialize a small memory pool from the coarse grained
  /// device memory of each device.
  Error preAllocateDeviceMemoryPool() {

    void *DevPtr;
    for (AMDGPUMemoryPoolTy *MemoryPool : AllMemoryPools) {
      if (!MemoryPool->isGlobal())
        continue;

      if (MemoryPool->isCoarseGrained()) {
        DevPtr = nullptr;
        size_t PreAllocSize = hsa_utils::PER_DEVICE_PREALLOC_SIZE;

        Error Err = MemoryPool->allocate(PreAllocSize, &DevPtr);
        if (Err)
          return Plugin::error(ErrorCode::UNKNOWN, "Device memory pool preallocation failed");

        Err = MemoryPool->enableAccess(DevPtr, PreAllocSize, {getAgent()});
        if (Err)
          return Plugin::error(ErrorCode::UNKNOWN, "Preallocated device memory pool inaccessible");

        Err = MemoryPool->zeroInitializeMemory(DevPtr, PreAllocSize);
        if (Err)
          return Plugin::error(ErrorCode::UNKNOWN,
              "Zero initialization of preallocated device memory pool failed");

        PreAllocatedDeviceMemoryPool = DevPtr;
      }
    }
    return Plugin::success();
  }

  bool useMultipleSdmaEngines() const { return OMPX_UseMultipleSdmaEngines; }

  bool useSharedMemForDescriptor(int64_t Size) override {
    return Size <= OMPX_SharedDescriptorMaxSize;
  }

  bool useStrictSanityChecks() const { return OMPX_StrictSanityChecks; }

private:
  using AMDGPUEventRef = AMDGPUResourceRef<AMDGPUEventTy>;
  using AMDGPUEventManagerTy = GenericDeviceResourceManagerTy<AMDGPUEventRef>;

  /// Common method to invoke a single threaded constructor or destructor
  /// kernel by name.
  Error callGlobalCtorDtorCommon(GenericPluginTy &Plugin, DeviceImageTy &Image,
                                 bool IsCtor) {
    const char *KernelName =
        IsCtor ? "amdgcn.device.init" : "amdgcn.device.fini";
    // Perform a quick check for the named kernel in the image. The kernel
    // should be created by the 'amdgpu-lower-ctor-dtor' pass.
    GenericGlobalHandlerTy &Handler = Plugin.getGlobalHandler();
    if (!Handler.isSymbolInImage(*this, Image, KernelName))
      return Plugin::success();

    // Allocate and construct the AMDGPU kernel.
    AMDGPUKernelTy AMDGPUKernel(KernelName, Plugin.getGlobalHandler());
    if (auto Err = AMDGPUKernel.init(*this, Image))
      return Err;

    AsyncInfoWrapperTy AsyncInfoWrapper(*this, nullptr);

    KernelArgsTy KernelArgs = {};
    uint32_t NumBlocksAndThreads[3] = {1u, 1u, 1u};
    if (auto Err = AMDGPUKernel.launchImpl(
            *this, NumBlocksAndThreads, NumBlocksAndThreads, KernelArgs,
            KernelLaunchParamsTy{}, AsyncInfoWrapper))
      return Err;

    Error Err = Plugin::success();
    AsyncInfoWrapper.finalize(Err);

    return Err;
  }

  /// Detect if current architecture is an APU.
  Error checkIfAPU() {
    // TODO: replace with ROCr API once it becomes available.
    // MI300A
    llvm::StringRef StrGfxName(ComputeUnitKind);
    bool MayBeAPU = llvm::StringSwitch<bool>(StrGfxName)
                        .Case("gfx942", true)
                        .Default(false);
    if (!MayBeAPU) // not gfx90a or gfx942
      return Plugin::success();

    // Can be MI300A or MI300X
    uint32_t ChipID = 0;
    if (auto Err = getDeviceAttr(HSA_AMD_AGENT_INFO_CHIP_ID, ChipID))
      return Err;

    if (!(ChipID & 0x1))
      IsAPU = true;

    return Plugin::success();
  }

  Error checkIfGFX90a() {
    llvm::StringRef StrGfxName(ComputeUnitKind);
    IsEquippedWithGFX90A = llvm::StringSwitch<bool>(StrGfxName)
                               .Case("gfx90a", true)
                               .Default(false);
    return Plugin::success();
  }

  Error checkIfMI300x() {
    llvm::StringRef StrGfxName(ComputeUnitKind);

    bool isMI300 = llvm::StringSwitch<bool>(StrGfxName)
                       .Case("gfx942", true)
                       .Default(false);
    if (!isMI300)
      return Plugin::success();

    // Can be MI300A or MI300X
    uint32_t ChipID = 0;
    if (auto Err = getDeviceAttr(HSA_AMD_AGENT_INFO_CHIP_ID, ChipID))
      return Err;

    if (ChipID & 0x1)
      IsEquippedWithMI300X = true;

    return Plugin::success();
  }

  bool checkIfCoarseGrainMemoryNearOrAbove64GB() {
    for (AMDGPUMemoryPoolTy *Pool : AllMemoryPools) {
      if (!Pool->isGlobal() || !Pool->isCoarseGrained())
        continue;
      uint64_t Value;
      hsa_status_t Status =
          Pool->getAttrRaw(HSA_AMD_MEMORY_POOL_INFO_SIZE, Value);
      if (Status != HSA_STATUS_SUCCESS)
        continue;
      constexpr uint64_t Almost64Gig = 0xFF0000000;
      if (Value >= Almost64Gig)
        return true;
    }
    return false; // CoarseGrain pool w/ 64GB or more capacity not found
  }

  size_t getMemoryManagerSizeThreshold() override {
    // Targeting high memory capacity GPUs such as
    // data center GPUs.
    if (checkIfCoarseGrainMemoryNearOrAbove64GB()) {
      // Set GenericDeviceTy::MemoryManager's Threshold to 3GiB,
      // if threshold is not already set by ENV var
      // LIBOMPTARGET_MEMORY_MANAGER_THRESHOLD.
      // This MemoryManager is used for omp_target_alloc(), OpenMP
      // (non-usm) map clause, etc.
      //
      // Ideally, this kind of pooling is best performed at
      // a common level (e.g, user side of HSA) between OpenMP and HIP
      // but that feature does not exist (yet).
      return 3ul * 1024 * 1024 * 1024 /* 3 GiB */;
    }
    return 0;
  }

  /// Determines if
  /// - Coarse graining upon USM map on MI200 needs to be enabled.
  void specialBehaviorHandling() {
    EnableGFX90ACoarseGrainUsmMaps = OMPX_EnableGFX90ACoarseGrainUsmMaps;
    EnableGFX90ACoarseGrainSharedAlloc =
        OMPX_EnableGFX90ACoarseGrainSharedAlloc;
  }

  bool IsGfx90aCoarseGrainUsmMapEnabledImpl() override final {
    return EnableGFX90ACoarseGrainUsmMaps;
  }

  bool hasAPUDeviceImpl() override final { return IsAPU; }

  // TODO: move the following function in private section.
  bool hasMI300xDevice() { return IsEquippedWithMI300X; }

  /// Returns whether the device is a gfx90a.
  bool hasGfx90aDeviceImpl() override final { return IsEquippedWithGFX90A; }

  /// Returns whether AMD GPU supports unified memory in
  /// the current configuration.
  bool supportsUnifiedMemoryImpl() override final { return IsXnackEnabled; }

  /// Get the normalized marketing name of the device.
  /// It only targets Instinct MI series for now.
  /// e.g AMD Instinct MI210 => MI210
  std::string getNormMarketingName() const {
    char MarketingName[64];
    hsa_status_t Status = hsa_agent_get_info(
        Agent, static_cast<hsa_agent_info_t>(HSA_AMD_AGENT_INFO_PRODUCT_NAME),
        MarketingName);

    if (Status != HSA_STATUS_SUCCESS)
      return "UNKNOWN";

    // Normalize
    const char *MIPos = strstr(MarketingName, "MI");
    if (MIPos)
      return std::string(MIPos);

    return "UNKNOWN";
  }

  /// Envar for controlling the number of HSA queues per device. High number of
  /// queues may degrade performance.
  UInt32Envar OMPX_NumQueues;

  /// Envar for controlling the size of each HSA queue. The size is the number
  /// of HSA packets a queue is expected to hold. It is also the number of HSA
  /// packets that can be pushed into each queue without waiting the driver to
  /// process them.
  UInt32Envar OMPX_QueueSize;

  /// Envar for controlling the default number of teams relative to the number
  /// of compute units (CUs) the device has:
  ///   #default_teams = OMPX_DefaultTeamsPerCU * #CUs.
  UInt32Envar OMPX_DefaultTeamsPerCU;

  /// Envar for controlling the number of teams relative to the number of
  /// compute units (CUs) for generic-SPMD kernels. 0 indicates that this value
  /// is not specified, so instead OMPX_DefaultTeamsPerCU should be used. If
  /// non-zero, the number of teams = OMPX_GenericSpmdTeamsPerCU * #CUs.
  UInt32Envar OMPX_GenericSpmdTeamsPerCU;

  /// Envar for controlling the number of teams relative to the number of
  /// compute units (CUs) for Big-Jump-Loop kernels. 0 indicates that this value
  /// is not specified. If non-zero, the number of teams =
  /// OMPX_BigJumpLoopTeamsPerCU * #CUs.
  UInt32Envar OMPX_BigJumpLoopTeamsPerCU;

  /// Envar for controlling the number of teams relative to the number of
  /// compute units (CUs) for cross-team-reduction kernels. 0 indicates that
  /// this value is not specified. If non-zero, the number of teams =
  /// OMPX_XTeamRedTeamsPerCU * #CUs.
  UInt32Envar OMPX_XTeamRedTeamsPerCU;

  /// Envar controlling the maximum number of teams per device for
  /// Big-Jump-Loop kernels.
  UInt32Envar OMPX_BigJumpLoopMaxTotalTeams;

  /// Envar specifying tripcount below which the blocksize should be adjusted.
  UInt32Envar OMPX_LowTripCount;

  /// Envar specifying a value till which the blocksize can be adjusted if the
  /// tripcount is low.
  UInt32Envar OMPX_SmallBlockSize;

  /// Envar for the number of blocks when the loop trip count is under the small
  /// trip count limit.
  /// The default value of 0 means that the number of blocks will be inferred by
  /// the existing getNumBlocks logic.
  UInt32Envar OMPX_NumBlocksForLowTripcount;

  /// Envar to set the number of waves per CU for small trip count loops. The
  /// number of blocks will be adjusted such that there are no more than the
  /// specified number of blocks per CU than this variable specifies. For
  /// example:
  /// Given:
  //     a GPU with CUs = 100
  ///    and OMPX_WavesPerCUForLowTripcount = 8
  ///    and a waves per block number of 4 (256 threads)
  /// The total number of blocks will be: 200
  UInt32Envar OMPX_WavesPerCUForLowTripcount;

  /// Envar to allow adjusting number of teams after small tripcount
  /// optimization. The default 0 means no adjustment of number of teams is
  /// done.
  UInt32Envar OMPX_AdjustNumTeamsForSmallBlockSize;

  /// Envar to allow scaling up the number of teams for Xteam-Reduction,
  /// whenever the blocksize has been reduced from the max. The value 0
  /// indicates that this functionality is disabled. The default value is 1,
  /// indicating that if the number of waves is lower than the max, increase the
  /// number of teams proportionally. A value greater than 1 indicates that the
  /// value should be used as the scaling factor for the number of teams.
  UInt32Envar OMPX_AdjustNumTeamsForXteamRedSmallBlockSize;

  /// Envar indicating whether, for generic-SPMD kernels, the blocksize should
  /// be reduced and the corresponding number of teams adjusted.
  BoolEnvar OMPX_GenericSpmdUseSmallBlockSize;

  /// Envar indicating the blocksize to be used for Xteam reduction kernels. The
  /// default of 0 indicates that there is no runtime override and the value
  /// indicated by CodeGen will be used. If a non-zero value is specified, the
  /// runtime will attempt to use it as an override if other constraints are
  /// satisfied.
  UInt32Envar OMPX_XteamBlockSize;

  /// Envar specifying the maximum size in bytes where the memory copies are
  /// asynchronous operations. Up to this transfer size, the memory copies are
  /// asynchronous operations pushed to the corresponding stream. For larger
  /// transfers, they are synchronous transfers.
  UInt32Envar OMPX_MaxAsyncCopyBytes;

  /// Envar controlling the initial number of HSA signals per device. There is
  /// one manager of signals per device managing several pre-allocated signals.
  /// These signals are mainly used by AMDGPU streams. If needed, more signals
  /// will be created.
  UInt32Envar OMPX_InitialNumSignals;

  /// Envar to force synchronous target regions. The default 0 uses an
  /// asynchronous implementation.
  UInt32Envar OMPX_ForceSyncRegions;
  /// switching to blocked state. The default 2000000 busywaits for 2 seconds
  /// before going into a blocking HSA wait state. The unit for these variables
  /// are microseconds.
  UInt32Envar OMPX_StreamBusyWait;

  /// Use ROCm 5.7 interface for multiple SDMA engines
  BoolEnvar OMPX_UseMultipleSdmaEngines;

  /// Value of OMPX_APU_MAPS env var used to force
  /// automatic zero-copy behavior on non-APU GPUs.
  BoolEnvar OMPX_ApuMaps;

  /// Value of OMPX_ENABLE_GFX90A_COARSE_GRAIN_USM_MAPS.
  /// Use on MI200 systems to enable coarse graining
  /// of mapped variables (and other variables partially
  /// or fully on the same memory page) under unified
  /// shared memory.
  ///
  /// It was enabled by default up to Rocm6.3
  /// and env var spelling for controlling it was
  /// OMPX_DISABLE_USM_MAPS
  BoolEnvar OMPX_EnableGFX90ACoarseGrainUsmMaps;

  /// Value of OMPX_ENABLE_GFX90A_COARSE_GRAIN_SHARED_ALLOC.
  /// Use on MI200 systems to enable coarse grain
  /// allocation of TARGET_ALLOC_SHARED memory.
  /// Default is fine grain allocation.
  BoolEnvar OMPX_EnableGFX90ACoarseGrainSharedAlloc;

  /// Makes warnings turn into fatal errors
  BoolEnvar OMPX_StrictSanityChecks;

  /// Variable to hold synchronous copy back
  BoolEnvar OMPX_SyncCopyBack;

  /// On APUs, this env var indicates whether memory copy
  /// should be preceded by pre-faulting of host memory,
  /// to prevent page faults during the copy.
  BoolEnvar OMPX_APUPrefaultMemcopy;

  /// On APUs, when prefaulting host memory before a copy,
  /// this env var controls the size after which prefaulting
  /// is applied.
  UInt32Envar OMPX_APUPrefaultMemcopySize;

  /// Value of OMPX_DGPU_MAPS. When enabled, it will always perform
  /// copy on APUs regardless of the setting of HSA_XNACK.
  BoolEnvar OMPX_DGPUMaps;

  /// Descriptors of size <= to this value will be allocated using shared
  /// memory. Default value is 48.
  UInt32Envar OMPX_SharedDescriptorMaxSize;

  // Determines whether we call HSA API, upon device memory allocation,
  // for making the memory acceccible from other agents.
  // Default is disabled
  BoolEnvar OMPX_EnableDevice2DeviceMemAccess;

  /// Stream manager for AMDGPU streams.
  AMDGPUStreamManagerTy AMDGPUStreamManager;

  /// Event manager for AMDGPU events.
  AMDGPUEventManagerTy AMDGPUEventManager;

  /// Signal manager for AMDGPU signals.
  AMDGPUSignalManagerTy AMDGPUSignalManager;

  /// The agent handler corresponding to the device.
  hsa_agent_t Agent;

  /// The GPU architecture.
  std::string ComputeUnitKind;

  /// The number of CUs available in this device
  uint32_t NumComputeUnits;

  /// The frequency of the steady clock inside the device.
  uint64_t ClockFrequency;

  /// The total number of concurrent work items that can be running on the GPU.
  uint64_t HardwareParallelism;

  /// Reference to the host device.
  AMDHostDeviceTy &HostDevice;

<<<<<<< HEAD
  // Data structure used to keep track of coarse grain memory regions
  // on MI200 in unified_shared_memory programs only.
  AMDGPUMemTypeBitFieldTable *CoarseGrainMemoryTable = nullptr;

  /// Pointer to the preallocated device memory pool
  void *PreAllocatedDeviceMemoryPool;

  /// The current size of the global device memory pool (managed by us).
  uint64_t DeviceMemoryPoolSize = 1L << 29L /* 512MB */;

=======
>>>>>>> 670c453a
  /// The current size of the stack that will be used in cases where it could
  /// not be statically determined.
  /// Default: 1024, in conformity to hipLimitStackSize.
  uint32_t StackSize = 1024 /* 1 KB */;

  // The maximum scratch memory size per thread.
  // See COMPUTE_TMPRING_SIZE.WAVESIZE (divided by threads per wave).
  uint32_t MaxThreadScratchSize;

  /// Is the plugin associated with an APU?
  bool IsAPU = false;

  // Is the device an MI300X?
  bool IsEquippedWithMI300X = false;

  // Is the device an MI200?
  bool IsEquippedWithGFX90A = false;

  /// True if the system is configured with XNACK-Enabled.
  /// False otherwise.
  bool IsXnackEnabled = false;

  // Set by OMPX_ENABLE_GFX90A_COARSE_GRAIN_USM_MAPS environment variable.
  // If set, under unified shared memory on MI200, fine grained memory page
  // is switched to coarse grain (and stay coarse grain) if a variable
  // residing on the page goes through implicit/explicit OpenMP map.
  bool EnableGFX90ACoarseGrainUsmMaps = false;

  // Set by OMPX_ENABLE_GFX90A_COARSE_GRAIN_SHARED_ALLOC environment variable.
  // If set, TARGET_ALLOC_SHARED is allocated on coarse grain memory on MI200
  bool EnableGFX90ACoarseGrainSharedAlloc = false;

  /// True if in multi-device mode.
  bool IsMultiDeviceEnabled = false;

  /// Struct holding time in ns at a point in time for both host and device
  /// This is used to compute a device-to-host offset and skew. Required for
  /// OMPT function translate_time.
  struct DevHostTimePair {
    uint64_t Device;
    double Host;
  };

  /// Get a DHTimepoint
  DevHostTimePair getDHTime() const {
    return DevHostTimePair{getSystemTimestampInNs(), getTimeOfDay()};
  }

  /// Compute time differences for host and device between Start and End
  /// Assume host (h) timing is related to device (d) timing as
  /// h = m.d + o, where m is the slope and o is the offset.
  /// Calculate slope and offset from the two host and device timepoints.
  void deriveHostToDeviceClockOffset(DevHostTimePair Start, DevHostTimePair End) {
    double HostDiff = End.Host - Start.Host;
    uint64_t DeviceDiff = End.Device - Start.Device;
    double Slope = DeviceDiff != 0 ? (HostDiff / DeviceDiff) : HostDiff;
    double Offset = Start.Host - Slope * Start.Device;
    DP("Translate time Slope: %f Offset: %f\n", Slope, Offset);
    Plugin.getProfiler()->setTimeConversionFactors(Slope, Offset);
  }

  /// Representing all the runtime envar configs for a device.
  struct DeviceEnvarConfigTy {
    bool
        OMPX_UseMultipleSdmaEngines; // LIBOMPTARGET_AMDGPU_USE_MULTIPLE_SDMA_ENGINES
    bool
        OMPX_AdjustNumTeamsForXteamRedSmallBlockSize;
  };

  static inline const std::unordered_map<std::string, DeviceEnvarConfigTy>
      EnvarConfigs = {{"MI210", {.OMPX_UseMultipleSdmaEngines = true,
                                 .OMPX_AdjustNumTeamsForXteamRedSmallBlockSize=0}},
                      {"MI250X",{.OMPX_UseMultipleSdmaEngines = true,
                                 .OMPX_AdjustNumTeamsForXteamRedSmallBlockSize=0}},
                      {"MI250X/MI250",{
                                 .OMPX_UseMultipleSdmaEngines = true,
                                 .OMPX_AdjustNumTeamsForXteamRedSmallBlockSize=0}},
                      {"MI300A", {.OMPX_UseMultipleSdmaEngines = false,
                                 .OMPX_AdjustNumTeamsForXteamRedSmallBlockSize=1}},
                      {"MI300X", {.OMPX_UseMultipleSdmaEngines = true,
                                 .OMPX_AdjustNumTeamsForXteamRedSmallBlockSize=1}},
                      {"MI355X", {.OMPX_UseMultipleSdmaEngines = true,
                                 .OMPX_AdjustNumTeamsForXteamRedSmallBlockSize=1}},
                      // Default config for unknown devices.
                      {"DEFAULT", {.OMPX_UseMultipleSdmaEngines = true,
                                 .OMPX_AdjustNumTeamsForXteamRedSmallBlockSize=1}}};

  const DeviceEnvarConfigTy &getEnvarConfig() const {
    std::string DeviceMarketingName = getNormMarketingName();
    auto It = EnvarConfigs.find(DeviceMarketingName);

    if (DeviceMarketingName == "UNKNOWN" || It == EnvarConfigs.end()) {
      // Return default config
      DP("Default envar config is used.\n");
      auto DefaultIt = EnvarConfigs.find("DEFAULT");

      assert(DefaultIt != EnvarConfigs.end() &&
             "Default envar config not found!\n");
      return DefaultIt->second;
    }

    DP("Envar config for %s is used.\n", DeviceMarketingName.c_str());

    return It->second;
  }

public:
  /// Return if it is an MI300 series device.
  bool checkIfMI300Device() {
    // Include MI300, MI300X, MI308.
    llvm::StringRef StrGfxName(ComputeUnitKind);
    return llvm::StringSwitch<bool>(StrGfxName)
        .Case("gfx942", true)
        .Default(false);
  }
};

Error AMDGPUDeviceImageTy::loadExecutable(const AMDGPUDeviceTy &Device) {
  hsa_code_object_reader_t Reader;
  hsa_status_t Status =
      hsa_code_object_reader_create_from_memory(getStart(), getSize(), &Reader);
  if (auto Err = Plugin::check(
          Status, "error in hsa_code_object_reader_create_from_memory: %s"))
    return Err;

  Status = hsa_executable_create_alt(
      HSA_PROFILE_FULL, HSA_DEFAULT_FLOAT_ROUNDING_MODE_ZERO, "", &Executable);
  if (auto Err =
          Plugin::check(Status, "error in hsa_executable_create_alt: %s"))
    return Err;

  hsa_loaded_code_object_t Object;
  Status = hsa_executable_load_agent_code_object(Executable, Device.getAgent(),
                                                 Reader, "", &Object);
  if (auto Err = Plugin::check(
          Status, "error in hsa_executable_load_agent_code_object: %s"))
    return Err;

  Status = hsa_executable_freeze(Executable, "");
  if (auto Err = Plugin::check(Status, "error in hsa_executable_freeze: %s"))
    return Err;

  uint32_t Result;
  Status = hsa_executable_validate(Executable, &Result);
  if (auto Err = Plugin::check(Status, "error in hsa_executable_validate: %s"))
    return Err;

  if (Result)
    return Plugin::error(ErrorCode::INVALID_BINARY,
                         "loaded HSA executable does not validate");

  Status = hsa_code_object_reader_destroy(Reader);
  if (auto Err =
          Plugin::check(Status, "error in hsa_code_object_reader_destroy: %s"))
    return Err;

  if (auto Err = hsa_utils::readAMDGPUMetaDataFromImage(
          getMemoryBuffer(), KernelInfoMap, ELFABIVersion))
    return Err;

  return Plugin::success();
}

Expected<hsa_executable_symbol_t>
AMDGPUDeviceImageTy::findDeviceSymbol(GenericDeviceTy &Device,
                                      StringRef SymbolName) const {
  AMDGPUDeviceTy &AMDGPUDevice = static_cast<AMDGPUDeviceTy &>(Device);
  hsa_agent_t Agent = AMDGPUDevice.getAgent();

  hsa_executable_symbol_t Symbol;
  hsa_status_t Status = hsa_executable_get_symbol_by_name(
      Executable, SymbolName.data(), &Agent, &Symbol);
  if (auto Err = Plugin::check(
          Status, "error in hsa_executable_get_symbol_by_name(%s): %s",
          SymbolName.data()))
    return std::move(Err);

  return Symbol;
}

bool AMDGPUDeviceImageTy::hasDeviceSymbol(GenericDeviceTy &Device,
                                          StringRef SymbolName) const {
  AMDGPUDeviceTy &AMDGPUDevice = static_cast<AMDGPUDeviceTy &>(Device);
  hsa_agent_t Agent = AMDGPUDevice.getAgent();
  hsa_executable_symbol_t Symbol;
  hsa_status_t Status = hsa_executable_get_symbol_by_name(
      Executable, SymbolName.data(), &Agent, &Symbol);
  return (Status == HSA_STATUS_SUCCESS);
}

template <typename ResourceTy>
Error AMDGPUResourceRef<ResourceTy>::create(GenericDeviceTy &Device) {
  if (Resource)
    return Plugin::error(ErrorCode::INVALID_ARGUMENT,
                         "creating an existing resource");

  AMDGPUDeviceTy &AMDGPUDevice = static_cast<AMDGPUDeviceTy &>(Device);

  Resource = new ResourceTy(AMDGPUDevice);

  return Resource->init();
}

AMDGPUStreamTy::AMDGPUStreamTy(AMDGPUDeviceTy &Device)
    : Agent(Device.getAgent()), Queue(nullptr),
      SignalManager(Device.getSignalManager()), Device(Device),
      // Initialize the std::deque with some empty positions.
      Slots(32), NextSlot(0), SyncCycle(0),
      StreamBusyWaitMicroseconds(Device.getStreamBusyWaitMicroseconds()),
      UseMultipleSdmaEngines(Device.useMultipleSdmaEngines()),
      UseSyncCopyBack(Device.syncCopyBack()),
      OMPX_MinHostToHostAsyncCopySize(
          "LIBOMPTARGET_AMDGPU_MIN_HOST_TO_HOST_ASYNC_COPY_SIZE", 2048) {}

/// Class implementing the AMDGPU-specific functionalities of the global
/// handler.
struct AMDGPUGlobalHandlerTy final : public GenericGlobalHandlerTy {
  /// Get the metadata of a global from the device. The name and size of the
  /// global is read from DeviceGlobal and the address of the global is written
  /// to DeviceGlobal.
  Error getGlobalMetadataFromDevice(GenericDeviceTy &Device,
                                    DeviceImageTy &Image,
                                    GlobalTy &DeviceGlobal) override {
    AMDGPUDeviceImageTy &AMDImage = static_cast<AMDGPUDeviceImageTy &>(Image);

    // Find the symbol on the device executable.
    auto SymbolOrErr =
        AMDImage.findDeviceSymbol(Device, DeviceGlobal.getName());
    if (!SymbolOrErr)
      return SymbolOrErr.takeError();

    hsa_executable_symbol_t Symbol = *SymbolOrErr;
    hsa_symbol_kind_t SymbolType;
    hsa_status_t Status;
    uint64_t SymbolAddr;
    uint32_t SymbolSize;

    // Retrieve the type, address and size of the symbol.
    std::pair<hsa_executable_symbol_info_t, void *> RequiredInfos[] = {
        {HSA_EXECUTABLE_SYMBOL_INFO_TYPE, &SymbolType},
        {HSA_EXECUTABLE_SYMBOL_INFO_VARIABLE_ADDRESS, &SymbolAddr},
        {HSA_EXECUTABLE_SYMBOL_INFO_VARIABLE_SIZE, &SymbolSize}};

    for (auto &Info : RequiredInfos) {
      Status = hsa_executable_symbol_get_info(Symbol, Info.first, Info.second);
      if (auto Err = Plugin::check(
              Status, "error in hsa_executable_symbol_get_info: %s"))
        return Err;
    }

    // Check the size of the symbol.
    if (DeviceGlobal.getSize() && SymbolSize != DeviceGlobal.getSize())
      return Plugin::error(
          ErrorCode::INVALID_BINARY,
          "failed to load global '%s' due to size mismatch (%zu != %zu)",
          DeviceGlobal.getName().data(), SymbolSize,
          (size_t)DeviceGlobal.getSize());

    // Store the symbol address and size on the device global metadata.
    DeviceGlobal.setPtr(reinterpret_cast<void *>(SymbolAddr));
    DeviceGlobal.setSize(SymbolSize);

    return Plugin::success();
  }
};

/// Class implementing the AMDGPU-specific functionalities of the plugin.
struct AMDGPUPluginTy final : public GenericPluginTy {
  /// Create an AMDGPU plugin and initialize the AMDGPU driver.
  AMDGPUPluginTy()
      : GenericPluginTy(getTripleArch()), Initialized(false),
        HostDevice(nullptr) {}

  /// This class should not be copied.
  AMDGPUPluginTy(const AMDGPUPluginTy &) = delete;
  AMDGPUPluginTy(AMDGPUPluginTy &&) = delete;

  /// Initialize the plugin and return the number of devices.
  Expected<int32_t> initImpl() override {
    hsa_status_t Status = hsa_init();
    if (Status != HSA_STATUS_SUCCESS) {
      // Cannot call hsa_success_string.
      DP("Failed to initialize AMDGPU's HSA library\n");
      return 0;
    }

    // The initialization of HSA was successful. It should be safe to call
    // HSA functions from now on, e.g., hsa_shut_down.
    Initialized = true;

    // This should probably be ASO-only
    UInt32Envar KernTrace("LIBOMPTARGET_KERNEL_TRACE", 0);
    llvm::omp::target::plugin::PrintKernelTrace = KernTrace.get();

    // Register event handler to detect memory errors on the devices.
    Status = hsa_amd_register_system_event_handler(eventHandler, this);
    if (auto Err = Plugin::check(
            Status, "error in hsa_amd_register_system_event_handler: %s"))
      return std::move(Err);

    // List of host (CPU) agents.
    llvm::SmallVector<hsa_agent_t> HostAgents;

    // Count the number of available agents.
    auto Err = hsa_utils::iterateAgents([&](hsa_agent_t Agent) {
      // Get the device type of the agent.
      hsa_device_type_t DeviceType;
      hsa_status_t Status =
          hsa_agent_get_info(Agent, HSA_AGENT_INFO_DEVICE, &DeviceType);
      if (Status != HSA_STATUS_SUCCESS)
        return Status;

      // Classify the agents into kernel (GPU) and host (CPU) kernels.
      if (DeviceType == HSA_DEVICE_TYPE_GPU) {
        // Ensure that the GPU agent supports kernel dispatch packets.
        hsa_agent_feature_t Features;
        Status = hsa_agent_get_info(Agent, HSA_AGENT_INFO_FEATURE, &Features);
        if (Features & HSA_AGENT_FEATURE_KERNEL_DISPATCH)
          KernelAgents.push_back(Agent);
      } else if (DeviceType == HSA_DEVICE_TYPE_CPU) {
        HostAgents.push_back(Agent);
      }
      return HSA_STATUS_SUCCESS;
    });

    if (Err)
      return std::move(Err);

    int32_t NumDevices = KernelAgents.size();
    if (NumDevices == 0) {
      // Do not initialize if there are no devices.
      DP("There are no devices supporting AMDGPU.\n");
      return 0;
    }

    // There are kernel agents but there is no host agent. That should be
    // treated as an error.
    if (HostAgents.empty())
      return Plugin::error(ErrorCode::BACKEND_FAILURE, "no AMDGPU host agents");

    // Initialize the host device using host agents.
    HostDevice = allocate<AMDHostDeviceTy>();
    new (HostDevice) AMDHostDeviceTy(*this, HostAgents);

    // Setup the memory pools of available for the host.
    if (auto Err = HostDevice->init())
      return std::move(Err);

    return NumDevices;
  }

  /// Deinitialize the plugin.
  Error deinitImpl() override {
    // The HSA runtime was not initialized, so nothing from the plugin was
    // actually initialized.
    if (!Initialized)
      return Plugin::success();

    if (HostDevice)
      if (auto Err = HostDevice->deinit())
        return Err;

    // Finalize the HSA runtime.
    hsa_status_t Status = hsa_shut_down();
    return Plugin::check(Status, "error in hsa_shut_down: %s");
  }

  /// Creates an AMDGPU device.
  GenericDeviceTy *createDevice(GenericPluginTy &Plugin, int32_t DeviceId,
                                int32_t NumDevices) override {
    return new AMDGPUDeviceTy(Plugin, DeviceId, NumDevices, getHostDevice(),
                              getKernelAgent(DeviceId));
  }

  /// Creates an AMDGPU global handler.
  GenericGlobalHandlerTy *createGlobalHandler() override {
    return new AMDGPUGlobalHandlerTy();
  }

  Triple::ArchType getTripleArch() const override { return Triple::amdgcn; }

  const char *getName() const override { return GETNAME(TARGET_NAME); }

  /// Get the ELF code for recognizing the compatible image binary.
  uint16_t getMagicElfBits() const override { return ELF::EM_AMDGPU; }

  bool IsSystemSupportingManagedMemory() override final {
    bool HasManagedMemorySupport = false;
    hsa_status_t Status = hsa_system_get_info(HSA_AMD_SYSTEM_INFO_SVM_SUPPORTED,
                                              &HasManagedMemorySupport);

    if (Status != HSA_STATUS_SUCCESS)
      return false;

    return HasManagedMemorySupport;
  }

  void checkInvalidImage(__tgt_device_image *TgtImage) override final {
    hsa_utils::checkImageCompatibilityWithSystemXnackMode(TgtImage,
                                                      IsXnackEnabled());
  }

  /// Check whether the image is compatible with an AMDGPU device.
  Expected<bool> isELFCompatible(uint32_t DeviceId,
                                 StringRef Image) const override {
    // Get the associated architecture and flags from the ELF.
    auto ElfOrErr =
        ELF64LEObjectFile::create(MemoryBufferRef(Image, /*Identifier=*/""),
                                  /*InitContent=*/false);
    if (!ElfOrErr)
      return ElfOrErr.takeError();
    std::optional<StringRef> Processor = ElfOrErr->tryGetCPUName();
    if (!Processor)
      return false;

    SmallVector<SmallString<32>> Targets;
    if (auto Err = hsa_utils::getTargetTripleAndFeatures(
            getKernelAgent(DeviceId), Targets))
      return Err;
    for (auto &Target : Targets)
      if (offloading::amdgpu::isImageCompatibleWithEnv(
              Processor ? *Processor : "", ElfOrErr->getPlatformFlags(),
              Target.str()))
        return true;
    return false;
  }

  bool isDataExchangable(int32_t SrcDeviceId, int32_t DstDeviceId) override {
    return true;
  }

  /// Get the host device instance.
  AMDHostDeviceTy &getHostDevice() {
    assert(HostDevice && "Host device not initialized");
    return *HostDevice;
  }

  /// Get the kernel agent with the corresponding agent id.
  hsa_agent_t getKernelAgent(int32_t AgentId) const {
    assert((uint32_t)AgentId < KernelAgents.size() && "Invalid agent id");
    return KernelAgents[AgentId];
  }

  /// Get the list of the available kernel agents.
  const llvm::SmallVector<hsa_agent_t> &getKernelAgents() const {
    return KernelAgents;
  }

private:
  /// Event handler that will be called by ROCr if an event is detected.
  static hsa_status_t eventHandler(const hsa_amd_event_t *Event,
                                   void *PluginPtr) {
    if (Event->event_type != HSA_AMD_GPU_MEMORY_FAULT_EVENT)
      return HSA_STATUS_SUCCESS;

    SmallVector<std::string> Reasons;
    uint32_t ReasonsMask = Event->memory_fault.fault_reason_mask;
    if (ReasonsMask & HSA_AMD_MEMORY_FAULT_PAGE_NOT_PRESENT)
      Reasons.emplace_back("Page not present or supervisor privilege");
    if (ReasonsMask & HSA_AMD_MEMORY_FAULT_READ_ONLY)
      Reasons.emplace_back("Write access to a read-only page");
    if (ReasonsMask & HSA_AMD_MEMORY_FAULT_NX)
      Reasons.emplace_back("Execute access to a page marked NX");
    if (ReasonsMask & HSA_AMD_MEMORY_FAULT_HOST_ONLY)
      Reasons.emplace_back("GPU attempted access to a host only page");
    if (ReasonsMask & HSA_AMD_MEMORY_FAULT_DRAMECC)
      Reasons.emplace_back("DRAM ECC failure");
    if (ReasonsMask & HSA_AMD_MEMORY_FAULT_IMPRECISE)
      Reasons.emplace_back("Can't determine the exact fault address");
    if (ReasonsMask & HSA_AMD_MEMORY_FAULT_SRAMECC)
      Reasons.emplace_back("SRAM ECC failure (ie registers, no fault address)");
    if (ReasonsMask & HSA_AMD_MEMORY_FAULT_HANG)
      Reasons.emplace_back("GPU reset following unspecified hang");

    // If we do not know the reason, say so, otherwise remove the trailing comma
    // and space.
    if (Reasons.empty())
      Reasons.emplace_back("Unknown (" + std::to_string(ReasonsMask) + ")");

    uint32_t Node = -1;
    hsa_agent_get_info(Event->memory_fault.agent, HSA_AGENT_INFO_NODE, &Node);

    AMDGPUPluginTy &Plugin = *reinterpret_cast<AMDGPUPluginTy *>(PluginPtr);
    for (uint32_t I = 0, E = Plugin.getNumDevices();
         Node != uint32_t(-1) && I < E; ++I) {
      AMDGPUDeviceTy &AMDGPUDevice =
          reinterpret_cast<AMDGPUDeviceTy &>(Plugin.getDevice(I));
      auto KernelTraceInfoRecord =
          AMDGPUDevice.KernelLaunchTraces.getExclusiveAccessor();

      uint32_t DeviceNode = -1;
      if (auto Err =
              AMDGPUDevice.getDeviceAttr(HSA_AGENT_INFO_NODE, DeviceNode)) {
        consumeError(std::move(Err));
        continue;
      }
      if (DeviceNode != Node)
        continue;
      void *DevicePtr = (void *)Event->memory_fault.virtual_address;
      std::string S;
      llvm::raw_string_ostream OS(S);
      OS << llvm::format("memory access fault by GPU %" PRIu32
                         " (agent 0x%" PRIx64
                         ") at virtual address %p. Reasons: %s",
                         Node, Event->memory_fault.agent.handle,
                         (void *)Event->memory_fault.virtual_address,
                         llvm::join(Reasons, ", ").c_str());
      ErrorReporter::reportKernelTraces(AMDGPUDevice, *KernelTraceInfoRecord);
      ErrorReporter::reportMemoryAccessError(AMDGPUDevice, DevicePtr, S,
                                             /*Abort*/ true);
    }

    // Abort the execution since we do not recover from this error.
    FATAL_MESSAGE(1,
                  "memory access fault by GPU %" PRIu32 " (agent 0x%" PRIx64
                  ") at virtual address %p. Reasons: %s",
                  Node, Event->memory_fault.agent.handle,
                  (void *)Event->memory_fault.virtual_address,
                  llvm::join(Reasons, ", ").c_str());

    return HSA_STATUS_ERROR;
  }

  // TODO: This duplicates code that uses the target triple and features
  // to determine if XNACK is enabled. Merge into a single implementation
  // if possible (is this info available in ROCm 5.7? This might not apply
  // to trunk).
  bool IsXnackEnabled() const {
    bool hasSystemXnackEnabled = false;
    hsa_status_t HsaStatus = hsa_system_get_info(
        HSA_AMD_SYSTEM_INFO_XNACK_ENABLED, &hasSystemXnackEnabled);
    if (HsaStatus != HSA_STATUS_SUCCESS)
      return false;

    return hasSystemXnackEnabled;
  }

  /// Indicate whether the HSA runtime was correctly initialized. Even if there
  /// is no available devices this boolean will be true. It indicates whether
  /// we can safely call HSA functions (e.g., hsa_shut_down).
  bool Initialized;

  /// Arrays of the available GPU and CPU agents. These arrays of handles should
  /// not be here but in the AMDGPUDeviceTy structures directly. However, the
  /// HSA standard does not provide API functions to retirve agents directly,
  /// only iterating functions. We cache the agents here for convenience.
  llvm::SmallVector<hsa_agent_t> KernelAgents;

  /// The device representing all HSA host agents.
  AMDHostDeviceTy *HostDevice;
};

Error AMDGPUKernelTy::launchImpl(GenericDeviceTy &GenericDevice,
                                 uint32_t NumThreads[3], uint32_t NumBlocks[3],
                                 KernelArgsTy &KernelArgs,
                                 KernelLaunchParamsTy LaunchParams,
                                 AsyncInfoWrapperTy &AsyncInfoWrapper) const {
  AMDGPUPluginTy &AMDGPUPlugin =
      static_cast<AMDGPUPluginTy &>(GenericDevice.Plugin);
  AMDHostDeviceTy &HostDevice = AMDGPUPlugin.getHostDevice();
  AMDGPUMemoryManagerTy &ArgsMemoryManager = HostDevice.getArgsMemoryManager();

  void *AllArgs = nullptr;
  if (auto Err = ArgsMemoryManager.allocate(ArgsSize, &AllArgs))
    return Err;

  // Account for user requested dynamic shared memory.
  uint32_t GroupSize = getGroupSize();
  if (uint32_t MaxDynCGroupMem = std::max(
          KernelArgs.DynCGroupMem, GenericDevice.getDynamicMemorySize())) {
    GroupSize += MaxDynCGroupMem;
  }

  uint64_t StackSize;
  if (auto Err = GenericDevice.getDeviceStackSize(StackSize))
    return Err;

  // Copy the explicit arguments.
  // TODO: We should expose the args memory manager alloc to the common part as
  // 	   alternative to copying them twice.
  if (LaunchParams.Size)
    std::memcpy(AllArgs, LaunchParams.Data, LaunchParams.Size);

  AMDGPUDeviceTy &AMDGPUDevice = static_cast<AMDGPUDeviceTy &>(GenericDevice);
  AMDGPUStreamTy *Stream = nullptr;
  if (auto Err = AMDGPUDevice.getStream(AsyncInfoWrapper, Stream))
    return Err;

  uint64_t ImplArgsOffset = utils::roundUp(
      LaunchParams.Size, alignof(hsa_utils::AMDGPUImplicitArgsTy));
  if (ArgsSize > ImplArgsOffset) {
    hsa_utils::AMDGPUImplicitArgsTy *ImplArgs =
        reinterpret_cast<hsa_utils::AMDGPUImplicitArgsTy *>(
            utils::advancePtr(AllArgs, ImplArgsOffset));

    DP("Setting fields of ImplicitArgs for COV5\n");
    // Set the COV5+ implicit arguments to the appropriate values if present.
    uint64_t ImplArgsSize = ArgsSize - ImplArgsOffset;
    std::memset(ImplArgs, 0, ImplArgsSize);

    using ImplArgsTy = hsa_utils::AMDGPUImplicitArgsTy;
    hsa_utils::initImplArg(ImplArgs, &ImplArgsTy::BlockCountX, ImplArgsSize,
                           NumBlocks[0]);
    hsa_utils::initImplArg(ImplArgs, &ImplArgsTy::BlockCountY, ImplArgsSize,
                           NumBlocks[1]);
    hsa_utils::initImplArg(ImplArgs, &ImplArgsTy::BlockCountZ, ImplArgsSize,
                           NumBlocks[2]);

    hsa_utils::initImplArg(ImplArgs, &ImplArgsTy::GroupSizeX, ImplArgsSize,
                           NumThreads[0]);
    hsa_utils::initImplArg(ImplArgs, &ImplArgsTy::GroupSizeY, ImplArgsSize,
                           NumThreads[1]);
    hsa_utils::initImplArg(ImplArgs, &ImplArgsTy::GroupSizeZ, ImplArgsSize,
                           NumThreads[2]);

    hsa_utils::initImplArg(ImplArgs, &ImplArgsTy::GridDims, ImplArgsSize,
                           NumBlocks[2] * NumThreads[2] > 1
                               ? 3
                               : 1 + (NumBlocks[1] * NumThreads[1] != 1));

    hsa_utils::initImplArg(ImplArgs, &ImplArgsTy::DynamicLdsSize, ImplArgsSize,
                           KernelArgs.DynCGroupMem);
  }

  // Get required OMPT-related data
  auto ProfilerSpecificData = getOrNullProfilerSpecificData(AsyncInfoWrapper);

  // Push the kernel launch into the stream.
  return Stream->pushKernelLaunch(*this, AllArgs, NumThreads, NumBlocks,
                                  GroupSize, static_cast<uint32_t>(StackSize),
                                  ArgsMemoryManager, ProfilerSpecificData);
}

void AMDGPUKernelTy::printAMDOneLineKernelTrace(GenericDeviceTy &GenericDevice,
                                                KernelArgsTy &KernelArgs,
                                                uint32_t NumThreads[3],
                                                uint32_t NumBlocks[3],
                                                int64_t MultiDeviceLB,
                                                int64_t MultiDeviceUB) const {
  auto GroupSegmentSize = (*KernelInfo).GroupSegmentList;
  auto SGPRCount = (*KernelInfo).SGPRCount;
  auto VGPRCount = (*KernelInfo).VGPRCount;
  auto AGPRCount = (*KernelInfo).AGPRCount;
  auto SGPRSpillCount = (*KernelInfo).SGPRSpillCount;
  auto VGPRSpillCount = (*KernelInfo).VGPRSpillCount;
  // auto MaxFlatWorkgroupSize = (*KernelInfo).MaxFlatWorkgroupSize;

  if (GenericDevice.enableKernelDurationTracing()) {
    uint32_t LaunchId = GenericDevice.getAndIncrementLaunchId();
    setKernelLaunchId(LaunchId);

    // Print Launch Id after Device Id.
    fprintf(stderr,
            "DEVID: %2d LaunchId: %u SGN:%d ConstWGSize:%-4d args:%2d "
            "teamsXthrds:(%4uX%4d) "
            "reqd:(%4dX%4d) lds_usage:%uB sgpr_count:%u vgpr_count:%u "
            "agpr_count:%u "
            "sgpr_spill_count:%u vgpr_spill_count:%u tripcount:%lu rpc:%d "
            "md:%d md_LB:%ld md_UB:%ld Max Occupancy: %u Achieved Occupancy: "
            "%d%% n:%s\n",
            GenericDevice.getDeviceId(), LaunchId, getExecutionModeFlags(),
            ConstWGSize, KernelArgs.NumArgs, NumBlocks[0], NumThreads[0], 0, 0,
            GroupSegmentSize, SGPRCount, VGPRCount, AGPRCount, SGPRSpillCount,
            VGPRSpillCount, KernelArgs.Tripcount, HasRPC, isMultiDeviceKernel(),
            MultiDeviceLB, MultiDeviceUB, MaxOccupancy, AchievedOccupancy,
            getName());
  } else {

    // This line should print exactly as the one in the old plugin.
    fprintf(stderr,
            "DEVID: %2d SGN:%d ConstWGSize:%-4d args:%2d teamsXthrds:(%4uX%4d) "
            "reqd:(%4dX%4d) lds_usage:%uB sgpr_count:%u vgpr_count:%u "
            "agpr_count:%u "
            "sgpr_spill_count:%u vgpr_spill_count:%u tripcount:%lu rpc:%d "
            "md:%d md_LB:%ld md_UB:%ld Max Occupancy: %u Achieved Occupancy: "
            "%d%% n:%s\n",
            GenericDevice.getDeviceId(), getExecutionModeFlags(), ConstWGSize,
            KernelArgs.NumArgs, NumBlocks[0], NumThreads[0], 0, 0,
            GroupSegmentSize, SGPRCount, VGPRCount, AGPRCount, SGPRSpillCount,
            VGPRSpillCount, KernelArgs.Tripcount, HasRPC, isMultiDeviceKernel(),
            MultiDeviceLB, MultiDeviceUB, MaxOccupancy, AchievedOccupancy,
            getName());
  }
}

Error AMDGPUKernelTy::printLaunchInfoDetails(GenericDeviceTy &GenericDevice,
                                             KernelArgsTy &KernelArgs,
                                             uint32_t NumThreads[3],
                                             uint32_t NumBlocks[3],
                                             int64_t MultiDeviceLB,
                                             int64_t MultiDeviceUB) const {
  // When LIBOMPTARGET_KERNEL_TRACE is set, print the single-line kernel trace
  // info present in the old ASO plugin, and continue with the upstream 2-line
  // info, should LIBOMPTARGET_INFO be a meaningful value, otherwise return.
  if ((getInfoLevel() & OMP_INFOTYPE_AMD_KERNEL_TRACE) ||
      GenericDevice.enableKernelDurationTracing())
    printAMDOneLineKernelTrace(GenericDevice, KernelArgs, NumThreads, NumBlocks,
                               MultiDeviceLB, MultiDeviceUB);

  // Only do all this when the output is requested
  if (!(getInfoLevel() & OMP_INFOTYPE_PLUGIN_KERNEL))
    return Plugin::success();

  // We don't have data to print additional info, but no hard error
  if (!KernelInfo.has_value())
    return Plugin::success();

  // General Info
  auto *NumGroups = NumBlocks;
  auto *ThreadsPerGroup = NumThreads;

  // Kernel Arguments Info
  auto ArgNum = KernelArgs.NumArgs;
  auto LoopTripCount = KernelArgs.Tripcount;

  // Details for AMDGPU kernels (read from image)
  // https://www.llvm.org/docs/AMDGPUUsage.html#code-object-v4-metadata
  auto GroupSegmentSize = (*KernelInfo).GroupSegmentList;
  auto SGPRCount = (*KernelInfo).SGPRCount;
  auto VGPRCount = (*KernelInfo).VGPRCount;
  auto SGPRSpillCount = (*KernelInfo).SGPRSpillCount;
  auto VGPRSpillCount = (*KernelInfo).VGPRSpillCount;
  auto MaxFlatWorkgroupSize = (*KernelInfo).MaxFlatWorkgroupSize;

  // Prints additional launch info that contains the following.
  // Num Args: The number of kernel arguments
  // Teams x Thrds: The number of teams and the number of threads actually
  // running.
  // MaxFlatWorkgroupSize: Maximum flat work-group size supported by the
  // kernel in work-items
  // LDS Usage: Amount of bytes used in LDS storage
  // S/VGPR Count: the number of S/V GPRs occupied by the kernel
  // S/VGPR Spill Count: how many S/VGPRs are spilled by the kernel
  // Tripcount: loop tripcount for the kernel
  INFO(OMP_INFOTYPE_PLUGIN_KERNEL, GenericDevice.getDeviceId(),
       "#Args: %d Teams x Thrds: %4ux%4u (MaxFlatWorkGroupSize: %u) LDS "
       "Usage: %uB #SGPRs/VGPRs: %u/%u #SGPR/VGPR Spills: %u/%u Tripcount: "
       "%lu\n",
       ArgNum, NumGroups[0] * NumGroups[1] * NumGroups[2],
       ThreadsPerGroup[0] * ThreadsPerGroup[1] * ThreadsPerGroup[2],
       MaxFlatWorkgroupSize, GroupSegmentSize, SGPRCount, VGPRCount,
       SGPRSpillCount, VGPRSpillCount, LoopTripCount);

  return Plugin::success();
}

template <typename... ArgsTy>
static Error Plugin::check(int32_t Code, const char *ErrFmt, ArgsTy... Args) {
  hsa_status_t ResultCode = static_cast<hsa_status_t>(Code);
  if (ResultCode == HSA_STATUS_SUCCESS || ResultCode == HSA_STATUS_INFO_BREAK)
    return Plugin::success();

  const char *Desc = "unknown error";
  hsa_status_t Ret = hsa_status_string(ResultCode, &Desc);
  if (Ret != HSA_STATUS_SUCCESS)
    REPORT("Unrecognized " GETNAME(TARGET_NAME) " error code %d\n", Code);

  // TODO: Add more entries to this switch
  ErrorCode OffloadErrCode;
  switch (ResultCode) {
  case HSA_STATUS_ERROR_INVALID_SYMBOL_NAME:
    OffloadErrCode = ErrorCode::NOT_FOUND;
    break;
  case HSA_STATUS_ERROR_INVALID_CODE_OBJECT:
    OffloadErrCode = ErrorCode::INVALID_BINARY;
    break;
  default:
    OffloadErrCode = ErrorCode::UNKNOWN;
  }

  return Plugin::error(OffloadErrCode, ErrFmt, Args..., Desc);
}

Expected<void *> AMDGPUMemoryManagerTy::allocate(size_t Size, void *HstPtr,
                                                 TargetAllocTy Kind) {
  // Allocate memory from the pool.
  void *Ptr = nullptr;
  if (auto Err = MemoryPool->allocate(Size, &Ptr))
    return std::move(Err);

  assert(Ptr && "Invalid pointer");

  // Get a list of agents that can access this memory pool.
  llvm::SmallVector<hsa_agent_t> Agents;
  llvm::copy_if(
      Plugin.getKernelAgents(), std::back_inserter(Agents),
      [&](hsa_agent_t Agent) { return MemoryPool->canAccess(Agent); });

  // Allow all valid kernel agents to access the allocation.
  if (auto Err = MemoryPool->enableAccess(Ptr, Size, Agents))
    return std::move(Err);
  return Ptr;
}

Expected<void *> AMDGPUDeviceTy::allocate(size_t Size, void *,
                                          TargetAllocTy Kind) {
  if (Size == 0)
    return nullptr;

  // Find the correct memory pool.
  AMDGPUMemoryPoolTy *MemoryPool = nullptr;
  switch (Kind) {
  case TARGET_ALLOC_DEFAULT:
  case TARGET_ALLOC_DEVICE:
    MemoryPool = CoarseGrainedMemoryPools[0];
    break;
  case TARGET_ALLOC_HOST:
    MemoryPool = &HostDevice.getFineGrainedMemoryPool();
    break;
  case TARGET_ALLOC_SHARED:
    MemoryPool = &HostDevice.getFineGrainedMemoryPool();
    break;
  }

  if (Kind == TARGET_ALLOC_SHARED && IsEquippedWithGFX90A &&
      EnableGFX90ACoarseGrainSharedAlloc) {
    MemoryPool = CoarseGrainedMemoryPools[0];
  }

  if (!MemoryPool)
    return Plugin::error(ErrorCode::UNSUPPORTED,
                         "no memory pool for the specified allocation kind");

  // Allocate from the corresponding memory pool.
  void *Alloc = nullptr;
  if (auto Err = MemoryPool->allocate(Size, &Alloc))
    return std::move(Err);

  if (MemoryPool == CoarseGrainedMemoryPools[0] && IsEquippedWithGFX90A &&
      EnableGFX90ACoarseGrainUsmMaps) {
    // Need to register in the coarse grain usm map table
    // if not already registered.
    if (auto Err = setCoarseGrainMemoryImpl(Alloc, Size, /*set_attr=*/false)) {
      REPORT("%s\n", toString(std::move(Err)).data());
      return nullptr;
    }
  }

  if (Alloc && (Kind == TARGET_ALLOC_HOST || Kind == TARGET_ALLOC_SHARED ||
                OMPX_EnableDevice2DeviceMemAccess)) {
    // Get a list of agents that can access this memory pool. Inherently
    // necessary for host or shared allocations Also enabled for device memory
    // to allow device to device memcpy
    llvm::SmallVector<hsa_agent_t> Agents;
    llvm::copy_if(static_cast<AMDGPUPluginTy &>(Plugin).getKernelAgents(),
                  std::back_inserter(Agents), [&](hsa_agent_t Agent) {
                    return MemoryPool->canAccess(Agent);
                  });

    // Enable all valid kernel agents to access the buffer.
    if (auto Err = MemoryPool->enableAccess(Alloc, Size, Agents))
      return std::move(Err);
  }

  return Alloc;
}

/// Casts and checks the Profiler related information to not be nullptr.
static ProfilingInfoTy *getProfilingInfo(void *Data) {
  ProfilingInfoTy *Args = reinterpret_cast<ProfilingInfoTy *>(Data);

  // The ProfilerSpecific part can be nullptr, do not check here.
  assert(Args && "Invalid argument pointer");
  assert(Args->Plugin && "Invalid plugin");
  assert(Args->Signal && "Invalid signal");

  return Args;
}

static std::pair<uint64_t, uint64_t>
getKernelStartAndEndTime(const ProfilingInfoTy *Args) {
  assert(Args->Plugin && "Invalid GenericPlugin pointer in profiling");
  assert(Args->Signal && "Invalid AMDGPUSignal pointer in profiling");

  hsa_amd_profiling_dispatch_time_t TimeRec{0, 0};
  hsa_status_t Status = hsa_amd_profiling_get_dispatch_time(
      Args->Agent, Args->Signal->get(), &TimeRec);
  if (auto Err = Plugin::check(
          Status,
          "WARNING Could not retrieve kernel dispatch timestamps: %s")) {
    MESSAGE0(toString(std::move(Err)).data());

    // XXX Is this important enough to keep it?
    // auto *AMDGPUDevice = reinterpret_cast<AMDGPUDeviceTy *>(Args->Device);
    // if (AMDGPUDevice->useStrictSanityChecks())
    //   llvm_unreachable("User-requested hard stop on sanity check errors.");
  }

  uint64_t StartTime = TimeRec.start * Args->TicksToTime;
  uint64_t EndTime = TimeRec.end * Args->TicksToTime;

  return {StartTime, EndTime};
}

static std::pair<uint64_t, uint64_t>
getCopyStartAndEndTime(const ProfilingInfoTy *Args) {
  assert(Args->Signal && "Invalid AMDGPUSignal Pointer in profiling");

  hsa_amd_profiling_async_copy_time_t TimeRec{0, 0};
  hsa_status_t Status =
      hsa_amd_profiling_get_async_copy_time(Args->Signal->get(), &TimeRec);
  if (auto Err = Plugin::check(
          Status, "WARNING Could not retrieve data-copy timestamps: %s")) {
    MESSAGE0(toString(std::move(Err)).data());

    // XXX Is this important enough to keep it?
    // auto *AMDGPUDevice = reinterpret_cast<AMDGPUDeviceTy *>(Args->Device);
    // if (AMDGPUDevice->useStrictSanityChecks())
    //   llvm_unreachable("User-requested hard stop on sanity check errors.");
  }

  uint64_t StartTime = TimeRec.start * Args->TicksToTime;
  uint64_t EndTime = TimeRec.end * Args->TicksToTime;

  return {StartTime, EndTime};
}

void AMDGPUQueueTy::callbackError(hsa_status_t Status, hsa_queue_t *Source,
                                  void *Data) {
  auto &AMDGPUDevice = *reinterpret_cast<AMDGPUDeviceTy *>(Data);

  if (Status == HSA_STATUS_ERROR_EXCEPTION) {
    auto KernelTraceInfoRecord =
        AMDGPUDevice.KernelLaunchTraces.getExclusiveAccessor();
    std::function<bool(__tgt_async_info &)> AsyncInfoWrapperMatcher =
        [=](__tgt_async_info &AsyncInfo) {
          auto *Stream = reinterpret_cast<AMDGPUStreamTy *>(AsyncInfo.Queue);
          if (!Stream || !Stream->getQueue())
            return false;
          return Stream->getQueue()->Queue == Source;
        };
    ErrorReporter::reportTrapInKernel(AMDGPUDevice, *KernelTraceInfoRecord,
                                      AsyncInfoWrapperMatcher);
  }

  auto Err = Plugin::check(Status, "received error in queue %p: %s", Source);
  FATAL_MESSAGE(1, "%s", toString(std::move(Err)).data());
}

/// Compute the max kernel occupancy for AMD GPU
unsigned AMDGPUKernelTy::computeMaxOccupancy(GenericDeviceTy &Device) const {
  uint32_t GroupSegmentSize = (*KernelInfo).GroupSegmentList;
  uint32_t SGPRCount = (*KernelInfo).SGPRCount;
  uint32_t VGPRCount = (*KernelInfo).VGPRCount;
  uint32_t MaxFlatWorkgroupSize = (*KernelInfo).MaxFlatWorkgroupSize;

  // Default number of waves per EU
  unsigned MaxWavesPerEU = llvm::omp::amdgpu_arch::MaxWavesPerEU10;

  // Get GPU info
  AMDGPUDeviceTy &AMDDevice = static_cast<AMDGPUDeviceTy &>(Device);
  bool IsEquippedWithGFX90A = Device.hasGfx90aDevice();
  bool IsEquippedWithMI300 = AMDDevice.checkIfMI300Device();

  if (IsEquippedWithGFX90A || IsEquippedWithMI300) {
    MaxWavesPerEU = llvm::omp::amdgpu_arch::MaxWavesPerEU8;
  }

  unsigned Occupancy = INT_MAX;

  // Contraint on SGPR
  if (SGPRCount) {
    Occupancy = getOccupancyWithNumSGPRs(SGPRCount);
  }

  Occupancy = std::min(Occupancy, MaxWavesPerEU);

  // Constraint on VGPR
  // Follow the logic on the backend
  // Ref:
  // llvm-project/llvm/lib/Target/AMDGPU/Utils/AMDGPUBaseInfo.cpp:getNumWavesPerEUWithNumVGPRs
  if (VGPRCount) {
    unsigned WaveNumByVGPR =
        llvm::omp::amdgpu_arch::VGPRNumPerThread / VGPRCount;
    Occupancy = std::min(Occupancy, WaveNumByVGPR);
  }

  // Constraint on LDS
  if (GroupSegmentSize) {
    unsigned WaveNumByLDS = getOccupancyWithLDS(
        Device, GroupSegmentSize, MaxWavesPerEU, MaxFlatWorkgroupSize);
    Occupancy = std::min(Occupancy, WaveNumByLDS);
  } else {
    // If 0 LDS required by the kernel
    Occupancy = std::min(Occupancy, MaxWavesPerEU);
  }

  // Cache the value before return
  MaxOccupancy = Occupancy;

  return Occupancy;
}

/// Compute the achieved kernel occupancy for AMD GPU.
unsigned AMDGPUKernelTy::computeAchievedOccupancy(GenericDeviceTy &Device,
                                                  uint32_t numThreads,
                                                  uint64_t numTeams) const {
  // Check if max occupancy is available
  if (MaxOccupancy <= 0) {
    return 0;
  }

  // Default number of waves per EU.
  unsigned MaxWavesPerEU = llvm::omp::amdgpu_arch::MaxWavesPerEU10;

  // Get GPU info.
  AMDGPUDeviceTy &AMDDevice = static_cast<AMDGPUDeviceTy &>(Device);
  bool IsEquippedWithGFX90A = Device.hasGfx90aDevice();
  bool IsEquippedWithMI300 = AMDDevice.checkIfMI300Device();

  if (IsEquippedWithGFX90A || IsEquippedWithMI300) {
    MaxWavesPerEU = llvm::omp::amdgpu_arch::MaxWavesPerEU8;
  }

  // Get the max number of waves per CU.
  unsigned MaxNumWaves = MaxOccupancy * llvm::omp::amdgpu_arch::SIMDPerCU;
  // Get the number of waves from the kernel launch parameters.
  unsigned AchievedNumWaves =
      divideCeil(numThreads, AMDDevice.getWarpSize()) * numTeams;
  // Get the number of waves per CU.
  AchievedNumWaves = divideCeil(AchievedNumWaves, Device.getNumComputeUnits());
  // Get the min waves.
  AchievedNumWaves = std::min(MaxNumWaves, AchievedNumWaves);
  // Total number of wave slots each CU supports.
  unsigned TotalWaveSlotsPerCU =
      MaxWavesPerEU * llvm::omp::amdgpu_arch::SIMDPerCU;
  // Compute occupancy ratio representing in percentage.
  unsigned Occupancy = (AchievedNumWaves * 100) / TotalWaveSlotsPerCU;

  // Cache the result.
  AchievedOccupancy = Occupancy;

  return Occupancy;
}

/// Enable profiling of HSA queues
void setHSAQueueProfiling(void *Device, int Enable) {
  reinterpret_cast<AMDGPUDeviceTy *>(Device)->setHSAQueueProfiling(Enable);
}

} // namespace plugin
} // namespace target
} // namespace omp
} // namespace llvm

#ifdef OMPT_SUPPORT
namespace llvm::omp::target::plugin {

/// Enable/disable kernel profiling for the given device.
void setOmptQueueProfile(void *Device, int Enable) {
  setHSAQueueProfiling(Device, Enable);
}

} // namespace llvm::omp::target::plugin

/// Enable/disable kernel profiling for the given device.
void setGlobalOmptKernelProfile(void *Device, int Enable) {
  llvm::omp::target::plugin::setHSAQueueProfiling(Device, Enable);
}

#endif

extern "C" {
llvm::omp::target::plugin::GenericPluginTy *createPlugin_amdgpu() {
  return new llvm::omp::target::plugin::AMDGPUPluginTy();
}
}<|MERGE_RESOLUTION|>--- conflicted
+++ resolved
@@ -4552,21 +4552,6 @@
 
     return Plugin::success();
   }
-<<<<<<< HEAD
-  Error getDeviceHeapSize(uint64_t &Value) override {
-    Value = DeviceMemoryPoolSize;
-    return Plugin::success();
-  }
-  Error setDeviceHeapSize(uint64_t Value) override {
-    for (DeviceImageTy *Image : LoadedImages)
-      if (auto Err = setupDeviceMemoryPool(Plugin, *Image, Value))
-        return Err;
-    DeviceMemoryPoolSize = Value;
-    return Plugin::success();
-  }
-
-=======
->>>>>>> 670c453a
   Error getDeviceMemorySize(uint64_t &Value) override {
     for (AMDGPUMemoryPoolTy *Pool : AllMemoryPools) {
       if (Pool->isGlobal()) {
@@ -5009,7 +4994,6 @@
   /// Reference to the host device.
   AMDHostDeviceTy &HostDevice;
 
-<<<<<<< HEAD
   // Data structure used to keep track of coarse grain memory regions
   // on MI200 in unified_shared_memory programs only.
   AMDGPUMemTypeBitFieldTable *CoarseGrainMemoryTable = nullptr;
@@ -5017,11 +5001,6 @@
   /// Pointer to the preallocated device memory pool
   void *PreAllocatedDeviceMemoryPool;
 
-  /// The current size of the global device memory pool (managed by us).
-  uint64_t DeviceMemoryPoolSize = 1L << 29L /* 512MB */;
-
-=======
->>>>>>> 670c453a
   /// The current size of the stack that will be used in cases where it could
   /// not be statically determined.
   /// Default: 1024, in conformity to hipLimitStackSize.
