--- conflicted
+++ resolved
@@ -2450,17 +2450,11 @@
   /// the pinned host buffer. Both operations are asynchronous and dependent.
   /// The intermediate pinned buffer will be released to the specified memory
   /// manager once the operation completes.
-<<<<<<< HEAD
-  Error pushMemoryCopyH2DAsync(
-      void *Dst, const void *Src, void *Inter, uint64_t CopySize,
-      AMDGPUMemoryManagerTy &MemoryManager,
-      std::unique_ptr<ompt::OmptEventInfoTy> OmptInfo = nullptr) {
-=======
   Error pushMemoryCopyH2DAsync(void *Dst, const void *Src, void *Inter,
                                uint64_t CopySize,
                                AMDGPUMemoryManagerTy &MemoryManager,
+                               std::unique_ptr<ompt::OmptEventInfoTy> OmptInfo = nullptr,
                                size_t NumTimes = 1) {
->>>>>>> af1f06e4
     // Retrieve available signals for the operation's outputs.
     AMDGPUSignalTy *OutputSignals[2] = {};
     if (auto Err = SignalManager.getResources(/*Num=*/2, OutputSignals))
@@ -4069,7 +4063,7 @@
 
     return Stream->pushMemoryCopyH2DAsync(TgtPtr, PatternPtr, PinnedPtr,
                                           PatternSize, PinnedMemoryManager,
-                                          Size / PatternSize);
+                                          nullptr, Size / PatternSize);
   }
 
   /// Initialize the async info for interoperability purposes.
