--- conflicted
+++ resolved
@@ -5780,33 +5780,6 @@
     break;
   }
 
-<<<<<<< HEAD
-  if (Kind == TARGET_ALLOC_SHARED && IsEquippedWithGFX90A &&
-      EnableGFX90ACoarseGrainSharedAlloc) {
-    MemoryPool = CoarseGrainedMemoryPools[0];
-  }
-
-  if (!MemoryPool) {
-    REPORT("No memory pool for the specified allocation kind\n");
-    return nullptr;
-  }
-
-  // Allocate from the corresponding memory pool.
-  void *Alloc = nullptr;
-  if (Error Err = MemoryPool->allocate(Size, &Alloc)) {
-    REPORT("%s\n", toString(std::move(Err)).data());
-    return nullptr;
-  }
-  if (MemoryPool == CoarseGrainedMemoryPools[0] && IsEquippedWithGFX90A &&
-      EnableGFX90ACoarseGrainUsmMaps) {
-    // Need to register in the coarse grain usm map table
-    // if not already registered.
-    if (auto Err = setCoarseGrainMemoryImpl(Alloc, Size, /*set_attr=*/false)) {
-      REPORT("%s\n", toString(std::move(Err)).data());
-      return nullptr;
-    }
-  }
-=======
   if (!MemoryPool)
     return Plugin::error(ErrorCode::UNSUPPORTED,
                          "no memory pool for the specified allocation kind");
@@ -5815,7 +5788,6 @@
   void *Alloc = nullptr;
   if (auto Err = MemoryPool->allocate(Size, &Alloc))
     return std::move(Err);
->>>>>>> 01d761a7
 
   if (Alloc && (Kind == TARGET_ALLOC_HOST || Kind == TARGET_ALLOC_SHARED ||
                 OMPX_EnableDevice2DeviceMemAccess)) {
