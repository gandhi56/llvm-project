//===----RTLs/amdgpu/src/rtl.cpp - Target RTLs Implementation ----- C++ -*-===//
//
// Part of the LLVM Project, under the Apache License v2.0 with LLVM Exceptions.
// See https://llvm.org/LICENSE.txt for license information.
// SPDX-License-Identifier: Apache-2.0 WITH LLVM-exception
//
//===----------------------------------------------------------------------===//
//
// RTL NextGen for AMDGPU machine
//
//===----------------------------------------------------------------------===//

#include <atomic>
#include <cassert>
#include <cstddef>
#include <cstdint>
#include <deque>
#include <memory>
#include <functional>
#include <mutex>
#include <string>
#include <sys/time.h>
#include <system_error>
#include <type_traits>
#include <unistd.h>
#include <unordered_map>
#include <variant>

#include "ErrorReporting.h"
#include "OpenMP/OMPT/Interface.h"
#include "OpenMP/OMPT/OmptCommonDefs.h"
#include "Shared/APITypes.h"
#include "Shared/Debug.h"
#include "Shared/Environment.h"
#include "Shared/RefCnt.h"
#include "Shared/Utils.h"
#include "Utils/ELF.h"

#include "GlobalHandler.h"
#include "OpenMP/OMPT/Callback.h"
#include "PluginInterface.h"
#include "UtilitiesRTL.h"
#include "omptarget.h"

#include "print_tracing.h"

#include "memtype.h"

#include "llvm/ADT/SmallString.h"
#include "llvm/ADT/SmallVector.h"
#include "llvm/ADT/StringRef.h"
#include "llvm/BinaryFormat/ELF.h"
#include "llvm/Frontend/OpenMP/OMPConstants.h"
#include "llvm/Frontend/OpenMP/OMPGridValues.h"
#include "llvm/Support/Error.h"
#include "llvm/Support/FileOutputBuffer.h"
#include "llvm/Support/FileSystem.h"
#include "llvm/Support/MemoryBuffer.h"
#include "llvm/Support/Program.h"
#include "llvm/Support/Signals.h"
#include "llvm/Support/raw_ostream.h"

#if !defined(__BYTE_ORDER__) || !defined(__ORDER_LITTLE_ENDIAN__) ||           \
    !defined(__ORDER_BIG_ENDIAN__)
#error "Missing preprocessor definitions for endianness detection."
#endif

// The HSA headers require these definitions.
#if defined(__BYTE_ORDER__) && (__BYTE_ORDER__ == __ORDER_LITTLE_ENDIAN__)
#define LITTLEENDIAN_CPU
#elif defined(__BYTE_ORDER__) && (__BYTE_ORDER__ == __ORDER_BIG_ENDIAN__)
#define BIGENDIAN_CPU
#endif

#if defined(__has_include)
#if __has_include("hsa.h")
#include "hsa.h"
#include "hsa_ext_amd.h"
#elif __has_include("hsa/hsa.h")
#include "hsa/hsa.h"
#include "hsa/hsa_ext_amd.h"
#endif
#else
#include "hsa/hsa.h"
#include "hsa/hsa_ext_amd.h"
#endif

using namespace llvm::omp::target;
using namespace llvm::omp::xteam_red;
using namespace error;

// AMDGPU-specific, so not using the common ones from the device independent
// includes.
#ifdef OMPT_SUPPORT
#define OMPT_IF_TRACING_OR_ENV_VAR_ENABLED(stmts)                              \
  do {                                                                         \
    if (llvm::omp::target::ompt::TracingActive || OMPX_EnableQueueProfiling) { \
      stmts                                                                    \
    }                                                                          \
  } while (0)
#else
#define OMPT_IF_TRACING_OR_ENV_VAR_ENABLED(stmts)                              \
  do {                                                                         \
    if (OMPX_EnableQueueProfiling) {                                           \
      stmts                                                                    \
    }                                                                          \
  } while (0)
#endif

double setTicksToTime() {
  uint64_t TicksFrequency = 1;
  double TicksToTime = 1.0;

  hsa_status_t Status =
      hsa_system_get_info(HSA_SYSTEM_INFO_TIMESTAMP_FREQUENCY, &TicksFrequency);
  if (Status == HSA_STATUS_SUCCESS)
    TicksToTime = (double)1e9 / (double)TicksFrequency;
  else
    DP("Error calling hsa_system_get_info for timestamp frequency\n");

  return TicksToTime;
}

#ifdef OMPT_SUPPORT
#include "OmptDeviceTracing.h"
#include <omp-tools.h>

extern void ompt::setOmptHostToDeviceRate(double Slope, double Offset);

/// HSA system clock frequency
double TicksToTime = 1.0;

/// Forward declare
namespace llvm {
namespace omp {
namespace target {
namespace plugin {

struct AMDGPUSignalTy;
/// Use to transport information to OMPT timing functions.
struct OmptKernelTimingArgsAsyncTy {
  GenericDeviceTy *Device;
  AMDGPUSignalTy *Signal;
  double TicksToTime;
  std::unique_ptr<ompt::OmptEventInfoTy> OmptEventInfo;
};

/// Get OmptKernelTimingArgsAsyncTy from the void * used in the action
/// functions.
static OmptKernelTimingArgsAsyncTy *getOmptTimingsArgs(void *Data);

/// Returns the pair of <start, end> time for a kernel
static std::pair<uint64_t, uint64_t>
getKernelStartAndEndTime(const OmptKernelTimingArgsAsyncTy *Args);

/// Returns the pair of <start, end> time for a data transfer
static std::pair<uint64_t, uint64_t>
getCopyStartAndEndTime(const OmptKernelTimingArgsAsyncTy *Args);

/// Obtain the timing info and call the RegionInterface callback for the
/// asynchronous trace records.
static Error timeDataTransferInNsAsync(void *Data) {
  auto Args = getOmptTimingsArgs(Data);

  auto [Start, End] = getCopyStartAndEndTime(Args);

  auto OmptEventInfo = *Args->OmptEventInfo.get();
  llvm::omp::target::ompt::RegionInterface.stopTargetDataMovementTraceAsync(
      OmptEventInfo.TraceRecord, Start, End);

  return Plugin::success();
}

/// Print out some debug info for the OmptEventInfoTy
static void printOmptEventInfoTy(ompt::OmptEventInfoTy &OmptEventInfo) {
  DP("OMPT-Async Trace Info (%p): NumTeams %lu, TR %p, \n", &OmptEventInfo,
     OmptEventInfo.NumTeams, OmptEventInfo.TraceRecord);
}

/// Returns a pointer to an OmptEventInfoTy object to be used for OMPT tracing
/// or nullptr. It is the caller's duty to free the returned pointer when no
/// longer needed.
static std::unique_ptr<ompt::OmptEventInfoTy>
getOrNullOmptEventInfo(AsyncInfoWrapperTy &AsyncInfoWrapper) {
  __tgt_async_info *AI = AsyncInfoWrapper;
  if (!AI || !AI->OmptEventInfo)
    return nullptr;

  // We need to copy the content of the OmptEventInfo object to persist it
  // between multiple async operations.
  auto LocalOmptEventInfo =
      std::make_unique<ompt::OmptEventInfoTy>(*AI->OmptEventInfo);
  printOmptEventInfoTy(*AI->OmptEventInfo);
  printOmptEventInfoTy(*LocalOmptEventInfo);
  return LocalOmptEventInfo;
}

} // namespace plugin
} // namespace target
} // namespace omp
} // namespace llvm

/// Enable/disable async copy profiling.
void setOmptAsyncCopyProfile(bool Enable) {
  hsa_status_t Status = hsa_amd_profiling_async_copy_enable(Enable);
  if (Status != HSA_STATUS_SUCCESS)
    DP("Error enabling async copy profiling\n");
}

/// Compute system timestamp conversion factor, modeled after ROCclr.
void setOmptTicksToTime() { TicksToTime = setTicksToTime(); }

/// Get the current HSA-based device timestamp.
uint64_t getSystemTimestampInNs() {
  uint64_t TimeStamp = 0;
  hsa_status_t Status =
      hsa_system_get_info(HSA_SYSTEM_INFO_TIMESTAMP, &TimeStamp);
  if (Status != HSA_STATUS_SUCCESS)
    DP("Error calling hsa_system_get_info for timestamp\n");
  return TimeStamp * TicksToTime;
}

/// @brief Helper to get the host time
/// @return  CLOCK_REALTIME seconds as double
static double getTimeOfDay() {
  double TimeVal = .0;
  struct timeval tval;
  int rc = gettimeofday(&tval, NULL);
  if (rc) {
    // XXX: Error case: What to do?
  } else {
    TimeVal = static_cast<double>(tval.tv_sec) +
              1.0E-06 * static_cast<double>(tval.tv_usec);
  }
  return TimeVal;
}

/// Get the first timepoints on host and device.
void startH2DTimeRate(double *HTime, uint64_t *DTime) {
  *HTime = getTimeOfDay();
  *DTime = getSystemTimestampInNs();
}

/// Get the second timepoints on host and device and compute the rate
/// required for translating device time to host time.
void completeH2DTimeRate(double HostRef1, uint64_t DeviceRef1) {
  double HostRef2 = getTimeOfDay();
  uint64_t DeviceRef2 = getSystemTimestampInNs();
  // Assume host (h) timing is related to device (d) timing as
  // h = m.d + o, where m is the slope and o is the offset.
  // Calculate slope and offset from the two host and device timepoints.
  double HostDiff = HostRef2 - HostRef1;
  uint64_t DeviceDiff = DeviceRef2 - DeviceRef1;
  double Slope = DeviceDiff != 0 ? (HostDiff / DeviceDiff) : HostDiff;
  double Offset = HostRef1 - Slope * DeviceRef1;
  ompt::setOmptHostToDeviceRate(Slope, Offset);
  DP("Translate time Slope: %f Offset: %f\n", Slope, Offset);
}

#else // OMPT_SUPPORT
namespace llvm::omp::target::ompt {
struct OmptEventInfoTy {};
} // namespace llvm::omp::target::ompt
namespace llvm::omp::target::plugin {
static std::unique_ptr<ompt::OmptEventInfoTy>
getOrNullOmptEventInfo(AsyncInfoWrapperTy &AsyncInfoWrapper) {
  return nullptr;
}
} // namespace llvm::omp::target::plugin
#endif

namespace llvm {
namespace omp {
namespace target {
namespace plugin {

/// Forward declarations for all specialized data structures.
struct AMDGPUKernelTy;
struct AMDGPUDeviceTy;
struct AMDGPUPluginTy;
struct AMDGPUStreamTy;
struct AMDGPUEventTy;
struct AMDGPUStreamManagerTy;
struct AMDGPUEventManagerTy;
struct AMDGPUDeviceImageTy;
struct AMDGPUMemoryManagerTy;
struct AMDGPUMemoryPoolTy;

namespace hsa_utils {

/// Iterate elements using an HSA iterate function. Do not use this function
/// directly but the specialized ones below instead.
template <typename ElemTy, typename IterFuncTy, typename CallbackTy>
hsa_status_t iterate(IterFuncTy Func, CallbackTy Cb) {
  auto L = [](ElemTy Elem, void *Data) -> hsa_status_t {
    CallbackTy *Unwrapped = static_cast<CallbackTy *>(Data);
    return (*Unwrapped)(Elem);
  };
  return Func(L, static_cast<void *>(&Cb));
}

/// Iterate elements using an HSA iterate function passing a parameter. Do not
/// use this function directly but the specialized ones below instead.
template <typename ElemTy, typename IterFuncTy, typename IterFuncArgTy,
          typename CallbackTy>
hsa_status_t iterate(IterFuncTy Func, IterFuncArgTy FuncArg, CallbackTy Cb) {
  auto L = [](ElemTy Elem, void *Data) -> hsa_status_t {
    CallbackTy *Unwrapped = static_cast<CallbackTy *>(Data);
    return (*Unwrapped)(Elem);
  };
  return Func(FuncArg, L, static_cast<void *>(&Cb));
}

/// Iterate elements using an HSA iterate function passing a parameter. Do not
/// use this function directly but the specialized ones below instead.
template <typename Elem1Ty, typename Elem2Ty, typename IterFuncTy,
          typename IterFuncArgTy, typename CallbackTy>
hsa_status_t iterate(IterFuncTy Func, IterFuncArgTy FuncArg, CallbackTy Cb) {
  auto L = [](Elem1Ty Elem1, Elem2Ty Elem2, void *Data) -> hsa_status_t {
    CallbackTy *Unwrapped = static_cast<CallbackTy *>(Data);
    return (*Unwrapped)(Elem1, Elem2);
  };
  return Func(FuncArg, L, static_cast<void *>(&Cb));
}

/// Iterate agents.
template <typename CallbackTy> Error iterateAgents(CallbackTy Callback) {
  hsa_status_t Status = iterate<hsa_agent_t>(hsa_iterate_agents, Callback);
  return Plugin::check(Status, "error in hsa_iterate_agents: %s");
}

/// Iterate ISAs of an agent.
template <typename CallbackTy>
Error iterateAgentISAs(hsa_agent_t Agent, CallbackTy Cb) {
  hsa_status_t Status = iterate<hsa_isa_t>(hsa_agent_iterate_isas, Agent, Cb);
  return Plugin::check(Status, "error in hsa_agent_iterate_isas: %s");
}

/// Iterate memory pools of an agent.
template <typename CallbackTy>
Error iterateAgentMemoryPools(hsa_agent_t Agent, CallbackTy Cb) {
  hsa_status_t Status = iterate<hsa_amd_memory_pool_t>(
      hsa_amd_agent_iterate_memory_pools, Agent, Cb);
  return Plugin::check(Status,
                       "error in hsa_amd_agent_iterate_memory_pools: %s");
}

/// Dispatches an asynchronous memory copy.
/// Enables different SDMA engines for the dispatch in a round-robin fashion.
Error asyncMemCopy(bool UseMultipleSdmaEngines, void *Dst, hsa_agent_t DstAgent,
                   const void *Src, hsa_agent_t SrcAgent, size_t Size,
                   uint32_t NumDepSignals, const hsa_signal_t *DepSignals,
                   hsa_signal_t CompletionSignal) {
  if (!UseMultipleSdmaEngines) {
    hsa_status_t S =
        hsa_amd_memory_async_copy(Dst, DstAgent, Src, SrcAgent, Size,
                                  NumDepSignals, DepSignals, CompletionSignal);
    return Plugin::check(S, "error in hsa_amd_memory_async_copy: %s");
  }

// This solution is probably not the best
#if !(HSA_AMD_INTERFACE_VERSION_MAJOR >= 1 &&                                  \
      HSA_AMD_INTERFACE_VERSION_MINOR >= 2)
  return Plugin::error(ErrorCode::UNSUPPORTED,
                       "async copy on selected SDMA requires ROCm 5.7");
#else
  static std::atomic<int> SdmaEngine{1};

  // This atomics solution is probably not the best, but should be sufficient
  // for now.
  // In a worst case scenario, in which threads read the same value, they will
  // dispatch to the same SDMA engine. This may result in sub-optimal
  // performance. However, I think the possibility to be fairly low.
  int LocalSdmaEngine = SdmaEngine.load(std::memory_order_acquire);
  DP("Running Async Copy on SDMA Engine: %i\n", LocalSdmaEngine);
  // This call is only avail in ROCm >= 5.7
  hsa_status_t S = hsa_amd_memory_async_copy_on_engine(
      Dst, DstAgent, Src, SrcAgent, Size, NumDepSignals, DepSignals,
      CompletionSignal, (hsa_amd_sdma_engine_id_t)LocalSdmaEngine,
      /*force_copy_on_sdma=*/true);
  // Increment to use one of two SDMA engines: 0x1, 0x2
  LocalSdmaEngine = (LocalSdmaEngine << 1) % 3;
  SdmaEngine.store(LocalSdmaEngine, std::memory_order_relaxed);

  return Plugin::check(S, "error in hsa_amd_memory_async_copy_on_engine: %s");
#endif
}

Error getTargetTripleAndFeatures(hsa_agent_t Agent,
                                 SmallVector<SmallString<32>> &Targets) {
  auto Err = hsa_utils::iterateAgentISAs(Agent, [&](hsa_isa_t ISA) {
    uint32_t Length;
    hsa_status_t Status;
    Status = hsa_isa_get_info_alt(ISA, HSA_ISA_INFO_NAME_LENGTH, &Length);
    if (Status != HSA_STATUS_SUCCESS)
      return Status;

    llvm::SmallVector<char> ISAName(Length);
    Status = hsa_isa_get_info_alt(ISA, HSA_ISA_INFO_NAME, ISAName.begin());
    if (Status != HSA_STATUS_SUCCESS)
      return Status;

    llvm::StringRef TripleTarget(ISAName.begin(), Length);
    if (TripleTarget.consume_front("amdgcn-amd-amdhsa")) {
      auto Target = TripleTarget.ltrim('-').rtrim('\0');
      Targets.push_back(Target);
    }
    return HSA_STATUS_SUCCESS;
  });
  return Err;
}

} // namespace hsa_utils

/// Utility class representing generic resource references to AMDGPU resources.
template <typename ResourceTy>
struct AMDGPUResourceRef : public GenericDeviceResourceRef {
  /// The underlying handle type for resources.
  using HandleTy = ResourceTy *;

  /// Create an empty reference to an invalid resource.
  AMDGPUResourceRef() : Resource(nullptr) {}

  /// Create a reference to an existing resource.
  AMDGPUResourceRef(HandleTy Resource) : Resource(Resource) {}

  virtual ~AMDGPUResourceRef() {}

  /// Create a new resource and save the reference. The reference must be empty
  /// before calling to this function.
  Error create(GenericDeviceTy &Device) override;

  /// Destroy the referenced resource and invalidate the reference. The
  /// reference must be to a valid resource before calling to this function.
  Error destroy(GenericDeviceTy &Device) override {
    if (!Resource)
      return Plugin::error(ErrorCode::INVALID_ARGUMENT,
                           "destroying an invalid resource");

    if (auto Err = Resource->deinit())
      return Err;

    delete Resource;

    Resource = nullptr;
    return Plugin::success();
  }

  /// Get the underlying resource handle.
  operator HandleTy() const { return Resource; }

private:
  /// The handle to the actual resource.
  HandleTy Resource;
};

/// Class holding an HSA memory pool.
struct AMDGPUMemoryPoolTy {
  /// Create a memory pool from an HSA memory pool.
  AMDGPUMemoryPoolTy(hsa_amd_memory_pool_t MemoryPool)
      : MemoryPool(MemoryPool), GlobalFlags(0) {}

  /// Initialize the memory pool retrieving its properties.
  Error init() {
    if (auto Err = getAttr(HSA_AMD_MEMORY_POOL_INFO_SEGMENT, Segment))
      return Err;

    if (auto Err = getAttr(HSA_AMD_MEMORY_POOL_INFO_GLOBAL_FLAGS, GlobalFlags))
      return Err;

    return Plugin::success();
  }

  /// Getter of the HSA memory pool.
  hsa_amd_memory_pool_t get() const { return MemoryPool; }

  /// Indicate the segment which belongs to.
  bool isGlobal() const { return (Segment == HSA_AMD_SEGMENT_GLOBAL); }
  bool isReadOnly() const { return (Segment == HSA_AMD_SEGMENT_READONLY); }
  bool isPrivate() const { return (Segment == HSA_AMD_SEGMENT_PRIVATE); }
  bool isGroup() const { return (Segment == HSA_AMD_SEGMENT_GROUP); }

  /// Indicate if it is fine-grained memory. Valid only for global.
  bool isFineGrained() const {
    assert(isGlobal() && "Not global memory");
    return (GlobalFlags & HSA_AMD_MEMORY_POOL_GLOBAL_FLAG_FINE_GRAINED);
  }

  /// Indicate if it is coarse-grained memory. Valid only for global.
  bool isCoarseGrained() const {
    assert(isGlobal() && "Not global memory");
    return (GlobalFlags & HSA_AMD_MEMORY_POOL_GLOBAL_FLAG_COARSE_GRAINED);
  }

  /// Indicate if it supports storing kernel arguments. Valid only for global.
  bool supportsKernelArgs() const {
    assert(isGlobal() && "Not global memory");
    return (GlobalFlags & HSA_AMD_MEMORY_POOL_GLOBAL_FLAG_KERNARG_INIT);
  }

  /// Allocate memory on the memory pool.
  Error allocate(size_t Size, void **PtrStorage) {
    hsa_status_t Status =
        hsa_amd_memory_pool_allocate(MemoryPool, Size, 0, PtrStorage);
    return Plugin::check(Status, "error in hsa_amd_memory_pool_allocate: %s");
  }

  /// Return memory to the memory pool.
  Error deallocate(void *Ptr) {
    hsa_status_t Status = hsa_amd_memory_pool_free(Ptr);
    return Plugin::check(Status, "error in hsa_amd_memory_pool_free: %s");
  }

  /// Returns if the \p Agent can access the memory pool.
  bool canAccess(hsa_agent_t Agent) {
    hsa_amd_memory_pool_access_t Access;
    if (hsa_amd_agent_memory_pool_get_info(
            Agent, MemoryPool, HSA_AMD_AGENT_MEMORY_POOL_INFO_ACCESS, &Access))
      return false;
    return Access != HSA_AMD_MEMORY_POOL_ACCESS_NEVER_ALLOWED;
  }

  /// Allow the device to access a specific allocation.
  Error enableAccess(void *Ptr, int64_t Size,
                     const llvm::SmallVector<hsa_agent_t> &Agents) const {
#ifdef OMPTARGET_DEBUG
    for (hsa_agent_t Agent : Agents) {
      hsa_amd_memory_pool_access_t Access;
      if (auto Err =
              getAttr(Agent, HSA_AMD_AGENT_MEMORY_POOL_INFO_ACCESS, Access))
        return Err;

      // The agent is not allowed to access the memory pool in any case. Do not
      // continue because otherwise it result in undefined behavior.
      if (Access == HSA_AMD_MEMORY_POOL_ACCESS_NEVER_ALLOWED)
        return Plugin::error(ErrorCode::INVALID_VALUE,
                             "an agent is not allowed to access a memory pool");
    }
#endif

    // We can access but it is disabled by default. Enable the access then.
    hsa_status_t Status =
        hsa_amd_agents_allow_access(Agents.size(), Agents.data(), nullptr, Ptr);
    return Plugin::check(Status, "error in hsa_amd_agents_allow_access: %s");
  }

  Error zeroInitializeMemory(void *Ptr, size_t Size) {
    uint64_t Rounded = sizeof(uint32_t) * ((Size + 3) / sizeof(uint32_t));
    hsa_status_t Status =
        hsa_amd_memory_fill(Ptr, 0, Rounded / sizeof(uint32_t));
    return Plugin::check(Status, "Error in hsa_amd_memory_fill: %s");
  }

  /// Get attribute from the memory pool.
  template <typename Ty>
  Error getAttr(hsa_amd_memory_pool_info_t Kind, Ty &Value) const {
    hsa_status_t Status;
    Status = hsa_amd_memory_pool_get_info(MemoryPool, Kind, &Value);
    return Plugin::check(Status, "error in hsa_amd_memory_pool_get_info: %s");
  }

  template <typename Ty>
  hsa_status_t getAttrRaw(hsa_amd_memory_pool_info_t Kind, Ty &Value) const {
    return hsa_amd_memory_pool_get_info(MemoryPool, Kind, &Value);
  }

  /// Get attribute from the memory pool relating to an agent.
  template <typename Ty>
  Error getAttr(hsa_agent_t Agent, hsa_amd_agent_memory_pool_info_t Kind,
                Ty &Value) const {
    hsa_status_t Status;
    Status =
        hsa_amd_agent_memory_pool_get_info(Agent, MemoryPool, Kind, &Value);
    return Plugin::check(Status,
                         "error in hsa_amd_agent_memory_pool_get_info: %s");
  }

private:
  /// The HSA memory pool.
  hsa_amd_memory_pool_t MemoryPool;

  /// The segment where the memory pool belongs to.
  hsa_amd_segment_t Segment;

  /// The global flags of memory pool. Only valid if the memory pool belongs to
  /// the global segment.
  uint32_t GlobalFlags;
};

/// Class that implements a memory manager that gets memory from a specific
/// memory pool.
struct AMDGPUMemoryManagerTy : public DeviceAllocatorTy {

  /// Create an empty memory manager.
  AMDGPUMemoryManagerTy(AMDGPUPluginTy &Plugin)
      : Plugin(Plugin), MemoryPool(nullptr), MemoryManager(nullptr),
        OMPX_AMDMemoryMgrThreshold("OMPX_AMD_MEMORY_MANAGER_THRESHOLD_EXP_2",
                                   30) {}

  /// Initialize the memory manager from a memory pool.
  Error init(AMDGPUMemoryPoolTy &MemoryPool) {
    // Sanity check to ensure user input will not overflow the variable.
    if (OMPX_AMDMemoryMgrThreshold > sizeof(size_t) * CHAR_BIT - 1) {
      // if user input is too large, trim it down to the upper limit of size_t.
      OMPX_AMDMemoryMgrThreshold = sizeof(size_t) * CHAR_BIT - 1;
      DP("User input for AMDGPUMemoryManager threshhold is too larget and was "
         "trimmed to: %u\n",
         OMPX_AMDMemoryMgrThreshold.get());
    }
    const size_t Threshold = 1UL << OMPX_AMDMemoryMgrThreshold;
    DP("AMDGPUMemoryManager threshhold was set to: %zu B\n", Threshold);
    this->MemoryManager = new MemoryManagerTy(*this, Threshold);
    this->MemoryPool = &MemoryPool;
    return Plugin::success();
  }

  /// Deinitialize the memory manager and free its allocations.
  Error deinit() {
    assert(MemoryManager && "Invalid memory manager");

    // Delete and invalidate the memory manager. At this point, the memory
    // manager will deallocate all its allocations.
    delete MemoryManager;
    MemoryManager = nullptr;

    return Plugin::success();
  }

  /// Reuse or allocate memory through the memory manager.
  Error allocate(size_t Size, void **PtrStorage) {
    assert(MemoryManager && "Invalid memory manager");
    assert(PtrStorage && "Invalid pointer storage");

    *PtrStorage = MemoryManager->allocate(Size, nullptr);
    if (Size && *PtrStorage == nullptr)
      return Plugin::error(ErrorCode::OUT_OF_RESOURCES,
                           "failure to allocate from AMDGPU memory manager");

    return Plugin::success();
  }

  /// Release an allocation to be reused.
  Error deallocate(void *Ptr) {
    if (MemoryManager->free(Ptr))
      return Plugin::error(ErrorCode::UNKNOWN,
                           "failure to deallocate from AMDGPU memory manager");

    return Plugin::success();
  }

private:
  /// Allocation callback that will be called once the memory manager does not
  /// have more previously allocated buffers.
  void *allocate(size_t Size, void *HstPtr, TargetAllocTy Kind) override;

  /// Deallocation callback that will be called by the memory manager.
  int free(void *TgtPtr, TargetAllocTy Kind) override {
    if (auto Err = MemoryPool->deallocate(TgtPtr)) {
      consumeError(std::move(Err));
      return OFFLOAD_FAIL;
    }
    return OFFLOAD_SUCCESS;
  }

  /// The underlying plugin that owns this memory manager.
  AMDGPUPluginTy &Plugin;

  /// The memory pool used to allocate memory.
  AMDGPUMemoryPoolTy *MemoryPool;

  /// Reference to the actual memory manager.
  MemoryManagerTy *MemoryManager;

  /// Set the threshold for the size of the allocated memory
  /// that will be handled by AMDGPUMemoryMangerTy. The input
  /// value should be the exponent in the expression (2^n).
  /// e.g input 10 => 2 ^ 10 = 1KB
  UInt32Envar OMPX_AMDMemoryMgrThreshold;
};

/// Class implementing the AMDGPU device images' properties.
struct AMDGPUDeviceImageTy : public DeviceImageTy {
  /// Create the AMDGPU image with the id and the target image pointer.
  AMDGPUDeviceImageTy(int32_t ImageId, GenericDeviceTy &Device,
                      const __tgt_device_image *TgtImage)
      : DeviceImageTy(ImageId, Device, TgtImage) {}

  /// Prepare and load the executable corresponding to the image.
  Error loadExecutable(const AMDGPUDeviceTy &Device);

  /// Unload the executable.
  Error unloadExecutable() {
    hsa_status_t Status = hsa_executable_destroy(Executable);
    return Plugin::check(Status, "error in hsa_executable_destroy: %s");
  }

  /// Get the executable.
  hsa_executable_t getExecutable() const { return Executable; }

  /// Get to Code Object Version of the ELF
  uint16_t getELFABIVersion() const { return ELFABIVersion; }

  /// Find an HSA device symbol by its name on the executable.
  Expected<hsa_executable_symbol_t>
  findDeviceSymbol(GenericDeviceTy &Device, StringRef SymbolName) const;

  /// Get additional info for kernel, e.g., register spill counts
  std::optional<offloading::amdgpu::AMDGPUKernelMetaData>
  getKernelInfo(StringRef Identifier) const {
    auto It = KernelInfoMap.find(Identifier);

    if (It == KernelInfoMap.end())
      return {};

    return It->second;
  }

  /// Does device image contain Symbol
  bool hasDeviceSymbol(GenericDeviceTy &Device, StringRef SymbolName) const;

private:
  /// The executable loaded on the agent.
  hsa_executable_t Executable;
#if SANITIZER_AMDGPU
  hsa_code_object_reader_t CodeObjectReader;
#endif
  StringMap<offloading::amdgpu::AMDGPUKernelMetaData> KernelInfoMap;
  uint16_t ELFABIVersion;
};

/// Class implementing the AMDGPU kernel functionalities which derives from the
/// generic kernel class.
struct AMDGPUKernelTy : public GenericKernelTy {
  /// Create an AMDGPU kernel with a name and an execution mode.
  AMDGPUKernelTy(const char *Name, GenericGlobalHandlerTy &Handler)
      : GenericKernelTy(Name),
        OMPX_SPMDOccupancyBasedOpt("OMPX_SPMD_OCCUPANCY_BASED_OPT", false),
        OMPX_BigJumpLoopOccupancyBasedOpt(
            "OMPX_BIGJUMPLOOP_OCCUPANCY_BASED_OPT", false),
        OMPX_XTeamReductionOccupancyBasedOpt(
            "OMPX_XTEAMREDUCTION_OCCUPANCY_BASED_OPT", false) {}

  /// Initialize the AMDGPU kernel.
  Error initImpl(GenericDeviceTy &Device, DeviceImageTy &Image) override {
    AMDGPUDeviceImageTy &AMDImage = static_cast<AMDGPUDeviceImageTy &>(Image);

    // Kernel symbols have a ".kd" suffix.
    std::string KernelName(getName());
    KernelName += ".kd";

    // Find the symbol on the device executable.
    auto SymbolOrErr = AMDImage.findDeviceSymbol(Device, KernelName);
    if (!SymbolOrErr)
      return SymbolOrErr.takeError();

    hsa_executable_symbol_t Symbol = *SymbolOrErr;
    hsa_symbol_kind_t SymbolType;
    hsa_status_t Status;

    // Retrieve different properties of the kernel symbol.
    std::pair<hsa_executable_symbol_info_t, void *> RequiredInfos[] = {
        {HSA_EXECUTABLE_SYMBOL_INFO_TYPE, &SymbolType},
        {HSA_EXECUTABLE_SYMBOL_INFO_KERNEL_OBJECT, &KernelObject},
        {HSA_EXECUTABLE_SYMBOL_INFO_KERNEL_KERNARG_SEGMENT_SIZE, &ArgsSize},
        {HSA_EXECUTABLE_SYMBOL_INFO_KERNEL_GROUP_SEGMENT_SIZE, &GroupSize},
        {HSA_EXECUTABLE_SYMBOL_INFO_KERNEL_DYNAMIC_CALLSTACK, &DynamicStack},
        {HSA_EXECUTABLE_SYMBOL_INFO_KERNEL_PRIVATE_SEGMENT_SIZE, &PrivateSize}};

    for (auto &Info : RequiredInfos) {
      Status = hsa_executable_symbol_get_info(Symbol, Info.first, Info.second);
      if (auto Err = Plugin::check(
              Status, "error in hsa_executable_symbol_get_info: %s"))
        return Err;
    }

    // Make sure it is a kernel symbol.
    if (SymbolType != HSA_SYMBOL_KIND_KERNEL)
      return Plugin::error(ErrorCode::INVALID_BINARY,
                           "symbol %s is not a kernel function");

    // TODO: Read the kernel descriptor for the max threads per block. May be
    // read from the image.

    // Get ConstWGSize for kernel from image
    ConstWGSize = Device.getDefaultNumThreads();
    std::string WGSizeName(getName());
    WGSizeName += "_wg_size";
    GlobalTy HostConstWGSize(WGSizeName, sizeof(decltype(ConstWGSize)),
                             &ConstWGSize);
    GenericGlobalHandlerTy &GHandler = Device.Plugin.getGlobalHandler();
    if (auto Err =
            GHandler.readGlobalFromImage(Device, AMDImage, HostConstWGSize)) {
      // In case it is not found, we simply stick with the defaults.
      // So we consume the error and print a debug message.
      DP("Could not load %s global from kernel image. Run with %u %u\n",
         WGSizeName.c_str(), PreferredNumThreads, MaxNumThreads);
      consumeError(std::move(Err));
      assert(PreferredNumThreads > 0 && "Prefer more than 0 threads");
      assert(MaxNumThreads > 0 && "MaxNumThreads more than 0 threads");
    } else {
      // Set the number of preferred and max threads to the ConstWGSize to get
      // the exact value for kernel launch. Exception: In generic-spmd mode, we
      // set it to the default blocksize since ConstWGSize may include the
      // master thread which is not required.
      PreferredNumThreads =
          getExecutionModeFlags() == OMP_TGT_EXEC_MODE_GENERIC_SPMD
              ? Device.getDefaultNumThreads()
              : ConstWGSize;
      MaxNumThreads = ConstWGSize;
    }

    ImplicitArgsSize =
        hsa_utils::getImplicitArgsSize(AMDImage.getELFABIVersion()); // COV 5 patch

    DP("ELFABIVersion: %d\n", AMDImage.getELFABIVersion());

    // Get additional kernel info read from image
    KernelInfo = AMDImage.getKernelInfo(getName());
    if (!KernelInfo.has_value())
      INFO(OMP_INFOTYPE_PLUGIN_KERNEL, Device.getDeviceId(),
           "Could not read extra information for kernel %s.", getName());

    HasRPC = AMDImage.hasDeviceSymbol(Device, "__llvm_rpc_client");

    return Plugin::success();
  }

  /// Launch the AMDGPU kernel function.
  Error launchImpl(GenericDeviceTy &GenericDevice, uint32_t NumThreads[3],
                   uint32_t NumBlocks[3], KernelArgsTy &KernelArgs,
                   KernelLaunchParamsTy LaunchParams,
                   AsyncInfoWrapperTy &AsyncInfoWrapper) const override;

  /// Print more elaborate kernel launch info for AMDGPU
  Error printLaunchInfoDetails(GenericDeviceTy &GenericDevice,
                               KernelArgsTy &KernelArgs, uint32_t NumThreads[3],
                               uint32_t NumBlocks[3], int64_t MultiDeviceLB,
                               int64_t MultiDeviceUB) const override;
  /// Print the "old" AMD KernelTrace single-line format
  void printAMDOneLineKernelTrace(GenericDeviceTy &GenericDevice,
                                  KernelArgsTy &KernelArgs,
                                  uint32_t NumThreads[3], uint32_t NumBlocks[3],
                                  int64_t MultiDeviceLB,
                                  int64_t MultiDeviceUB) const;

  /// Get group and private segment kernel size.
  uint32_t getGroupSize() const { return GroupSize; }
  uint32_t getPrivateSize() const { return PrivateSize; }
  uint16_t getConstWGSize() const { return ConstWGSize; }

  /// Get the HSA kernel object representing the kernel function.
  uint64_t getKernelObject() const { return KernelObject; }

  /// Get the size of implicitargs based on the code object version.
  uint32_t getImplicitArgsSize() const { return ImplicitArgsSize; }

  /// Indicates whether or not we need to set up our own private segment size.
  bool usesDynamicStack() const { return DynamicStack; }

  bool isValidBlockSize(uint32_t BlockSize) const override {
    return BlockSize <= ConstWGSize;
  }

  uint32_t getKernelLaunchId() const { return KernelLaunchId; }

  void setKernelLaunchId(uint32_t Id) const { KernelLaunchId = Id; }

  /// Envar to enable occupancy-based optimization for SPMD kernel.
  BoolEnvar OMPX_SPMDOccupancyBasedOpt;

  /// Envar to enable occupancy-based optimization for big jump loop.
  BoolEnvar OMPX_BigJumpLoopOccupancyBasedOpt;

  /// Envar to enable occupancy-based optimization for cross team reduction.
  BoolEnvar OMPX_XTeamReductionOccupancyBasedOpt;

private:
  /// The kernel object to execute.
  uint64_t KernelObject;

  /// The args, group and private segments sizes required by a kernel instance.
  uint32_t ArgsSize;
  uint32_t GroupSize;
  uint32_t PrivateSize;
  bool DynamicStack;

  /// Device init sets this to true if image has symbol indicating that RPC
  /// service threads are used in this image.  Only used for trace display.
  bool HasRPC;

  /// The size of implicit kernel arguments.
  uint32_t ImplicitArgsSize;

  /// Additional Info for the AMD GPU Kernel
  std::optional<offloading::amdgpu::AMDGPUKernelMetaData> KernelInfo;
  /// CodeGen generate WGSize
  uint16_t ConstWGSize;

  static thread_local uint32_t KernelLaunchId;

  /// Lower number of threads if tripcount is low. This should produce
  /// a larger number of teams if allowed by other constraints.
  std::pair<bool, uint32_t> adjustNumThreadsForLowTripCount(
      GenericDeviceTy &GenericDevice, uint32_t BlockSize,
      uint64_t LoopTripCount, uint32_t ThreadLimitClause[3]) const override {
    uint32_t NumThreads = BlockSize;

    // If there is an override already, do nothing. Note the different
    // default for Xteam Reductions.
    if (!isXTeamReductionsMode() &&
        NumThreads != GenericDevice.getDefaultNumThreads() &&
        NumThreads != ConstWGSize)
      return std::make_pair(false, NumThreads);

    if (isXTeamReductionsMode() &&
        NumThreads != llvm::omp::xteam_red::DefaultBlockSize &&
        NumThreads != ConstWGSize)
      return std::make_pair(false, NumThreads);

    // If tripcount not set or not low, do nothing.
    if ((LoopTripCount == 0) ||
        (LoopTripCount > GenericDevice.getOMPXLowTripCount()))
      return std::make_pair(false, NumThreads);

    // Environment variable present, do nothing.
    if (GenericDevice.getOMPTeamsThreadLimit() > 0)
      return std::make_pair(false, NumThreads);

    // num_threads clause present, do nothing.
    if ((ThreadLimitClause[0] > 0) && (ThreadLimitClause[0] != (uint32_t)-1))
      return std::make_pair(false, NumThreads);

    // If generic or generic-SPMD kernel, do nothing.
    if (isGenericMode() || isGenericSPMDMode())
      return std::make_pair(false, NumThreads);

    // Reduce the blocksize as long as it is above the tunable limit.
    while (NumThreads > GenericDevice.getOMPXSmallBlockSize())
      NumThreads >>= 1;

    if (NumThreads == 0)
      return std::make_pair(false, BlockSize);

    if (isXTeamReductionsMode())
      return std::make_pair(true,
                            llvm::omp::getBlockSizeAsPowerOfTwo(NumThreads));

    return std::make_pair(true, NumThreads);
  }

  /// Optimize the number of teams based on the max occupancy value.
  uint64_t OptimizeNumTeamsBaseOccupancy(GenericDeviceTy &GenericDevice,
                                         uint32_t NumThreads) const {
    unsigned NumWavesPerTeam =
        divideCeil(NumThreads, GenericDevice.getWarpSize());
    unsigned TotalWavesPerCU = MaxOccupancy * llvm::omp::amdgpu_arch::SIMDPerCU;
    // Per device
    unsigned TotalWavesPerDevice =
        TotalWavesPerCU * GenericDevice.getNumComputeUnits();
    unsigned NumTeams = divideCeil(TotalWavesPerDevice, NumWavesPerTeam);

    return static_cast<uint64_t>(NumTeams);
  }

  /// Get the number of threads and blocks for the kernel based on the
  /// user-defined threads and block clauses.
  uint32_t getNumThreads(GenericDeviceTy &GenericDevice,
                         uint32_t ThreadLimitClause[3]) const override {
    assert(!isBareMode() && "bare kernel should not call this function");

    assert(ThreadLimitClause[1] == 1 && ThreadLimitClause[2] == 1 &&
           "Multi dimensional launch not supported yet.");

    // Honor OMP_TEAMS_THREAD_LIMIT environment variable and
    // num_threads/thread_limit clause for BigJumpLoop and NoLoop kernel types.
    int32_t TeamsThreadLimitEnvVar = GenericDevice.getOMPTeamsThreadLimit();
    if (isBigJumpLoopMode() || isNoLoopMode()) {
      if (TeamsThreadLimitEnvVar > 0)
        return std::min(static_cast<int32_t>(ConstWGSize),
                        TeamsThreadLimitEnvVar);
      if ((ThreadLimitClause[0] > 0) && (ThreadLimitClause[0] != (uint32_t)-1))
        return std::min(static_cast<uint32_t>(ConstWGSize),
                        ThreadLimitClause[0]);
      return ConstWGSize;
    }

    if (isXTeamReductionsMode()) {
      if (TeamsThreadLimitEnvVar > 0 &&
          TeamsThreadLimitEnvVar <= static_cast<int32_t>(ConstWGSize))
        return llvm::omp::getBlockSizeAsPowerOfTwo(TeamsThreadLimitEnvVar);
      if (ThreadLimitClause[0] > 0 && ThreadLimitClause[0] != (uint32_t)-1 &&
          ThreadLimitClause[0] <= static_cast<uint32_t>(ConstWGSize))
        return llvm::omp::getBlockSizeAsPowerOfTwo(ThreadLimitClause[0]);
      assert(((ConstWGSize & (ConstWGSize - 1)) == 0) &&
             "XTeam Reduction blocksize must be a power of two");
      return ConstWGSize;
    }

    if (ThreadLimitClause[0] > 0 && isGenericMode()) {
      if (ThreadLimitClause[0] == (uint32_t)-1)
        ThreadLimitClause[0] = PreferredNumThreads;
      else
        ThreadLimitClause[0] += GenericDevice.getWarpSize();
    }

    // Limit number of threads taking into consideration the user
    // environment variable OMP_TEAMS_THREAD_LIMIT if provided.
    uint32_t CurrentMaxNumThreads = MaxNumThreads;
    if (TeamsThreadLimitEnvVar > 0)
      CurrentMaxNumThreads = std::min(
          static_cast<uint32_t>(TeamsThreadLimitEnvVar), CurrentMaxNumThreads);

    return std::min(CurrentMaxNumThreads, (ThreadLimitClause[0] > 0)
                                              ? ThreadLimitClause[0]
                                              : PreferredNumThreads);
  }
  uint32_t getNumBlocks(GenericDeviceTy &GenericDevice,
                        uint32_t NumTeamsClause[3], uint64_t LoopTripCount,
                        uint32_t &NumThreads,
                        bool IsNumThreadsFromUser) const override {
    assert(!isBareMode() && "bare kernel should not call this function");

    assert(NumTeamsClause[1] == 1 && NumTeamsClause[2] == 1 &&
           "Multi dimensional launch not supported yet.");

    const auto getNumGroupsFromThreadsAndTripCount =
        [](const uint64_t TripCount, const uint32_t NumThreads) {
          return ((TripCount - 1) / NumThreads) + 1;
        };
    uint64_t DeviceNumCUs = GenericDevice.getNumComputeUnits(); // FIXME

    if (isNoLoopMode()) {
      return LoopTripCount > 0 ? getNumGroupsFromThreadsAndTripCount(
                                     LoopTripCount, NumThreads)
                               : 1;
    }

    uint64_t NumWavesInGroup =
        (NumThreads - 1) / GenericDevice.getWarpSize() + 1;

    if (isBigJumpLoopMode()) {
      int32_t NumTeamsEnvVar = GenericDevice.getOMPNumTeams();

      // If envar OMPX_BIGJUMPLOOP_OCCUPANCY_BASED_OPT is set and no
      // OMP_NUM_TEAMS is specified, optimize the num of teams based on
      // occupancy value.
      if (OMPX_BigJumpLoopOccupancyBasedOpt && NumTeamsEnvVar == 0) {
        return OptimizeNumTeamsBaseOccupancy(GenericDevice, NumThreads);
      }

      uint64_t NumGroups = 1;
      // Cannot assert a non-zero tripcount. Instead, launch with 1 team if the
      // tripcount is indeed zero.
      if (LoopTripCount > 0)
        NumGroups =
            getNumGroupsFromThreadsAndTripCount(LoopTripCount, NumThreads);

      // Honor OMP_NUM_TEAMS environment variable for BigJumpLoop kernel type.
      if (NumTeamsEnvVar > 0 && static_cast<uint32_t>(NumTeamsEnvVar) <=
                                    GenericDevice.getBlockLimit())
        NumGroups = std::min(static_cast<uint64_t>(NumTeamsEnvVar), NumGroups);
      // Honor num_teams clause but lower it if tripcount dictates.
      else if (NumTeamsClause[0] > 0 &&
               NumTeamsClause[0] <= GenericDevice.getBlockLimit()) {
        NumGroups =
            std::min(static_cast<uint64_t>(NumTeamsClause[0]), NumGroups);
      } else {
        // num_teams clause is not specified. Choose lower of tripcount-based
        // NumGroups and a value determined as follows:
        // - If the number of teams per CU is specified by the user with the
        //   envar LIBOMPTARGET_AMDGPU_BIG_JUMP_LOOP_TEAMS_PER_CU, compute
        //   NumGroups from that specified value. This envar is OFF by default.
        // - Otherwise, use the max total teams specified with the envar
        ///  LIBOMPTARGET_AMDGPU_BIG_JUMP_LOOP_MAX_TOTAL_TEAMS.
        //   This envar is used by default with 1M as the default value.
        if (GenericDevice.getOMPXBigJumpLoopTeamsPerCU() > 0) {
          NumGroups =
              std::min(NumGroups, GenericDevice.getOMPXBigJumpLoopTeamsPerCU() *
                                      DeviceNumCUs);
        } else {
          NumGroups = std::min(
              NumGroups, static_cast<uint64_t>(
                             GenericDevice.getOMPXBigJumpLoopMaxTotalTeams()));
        }

        // If the user specifies a number of teams for low trip count loops,
        // honor it.
        uint64_t LowTripCountBlocks =
            GenericDevice.getOMPXNumBlocksForLowTripcount(LoopTripCount);
        if (LowTripCountBlocks) {
          NumGroups = LowTripCountBlocks;
        }
      }
      return std::min(NumGroups,
                      static_cast<uint64_t>(GenericDevice.getBlockLimit()));
    }

    if (isXTeamReductionsMode()) {
      // Here's the default number of teams.
      uint64_t NumGroups = DeviceNumCUs;
      // The number of teams must not exceed this upper limit.
      uint64_t MaxNumGroups = NumGroups;
      // Honor OMP_NUM_TEAMS environment variable for XteamReduction kernel
      // type, if possible.
      int32_t NumTeamsEnvVar = GenericDevice.getOMPNumTeams();
      // CU mulitiplier from envar.
      uint32_t EnvarCUMultiplier = GenericDevice.getXTeamRedTeamsPerCU();

      if (GenericDevice.isFastReductionEnabled()) {
        // When fast reduction is enabled, the number of teams is capped by
        // the MaxCUMultiplier constant.
        MaxNumGroups = DeviceNumCUs * llvm::omp::xteam_red::MaxCUMultiplier;
      } else {
        // When fast reduction is not enabled, the number of teams is capped
        // by the metadata that clang CodeGen created. The number of teams
        // used here must not exceed the upper limit determined during
        // CodeGen. This upper limit is not currently communicated from
        // CodeGen to the plugin. So it is re-computed here.

        // ConstWGSize is the block size that CodeGen used.
        uint32_t CUMultiplier =
            llvm::omp::xteam_red::getXteamRedCUMultiplier(ConstWGSize);
        MaxNumGroups = DeviceNumCUs * CUMultiplier;
      }

      // If envar OMPX_XTEAMREDUCTION_OCCUPANCY_BASED_OPT is set and no
      // OMP_NUM_TEAMS is specified, optimize the num of teams based on
      // occupancy value.
      if (OMPX_XTeamReductionOccupancyBasedOpt && NumTeamsEnvVar == 0) {
        uint64_t newNumTeams =
            OptimizeNumTeamsBaseOccupancy(GenericDevice, NumThreads);

        return std::min(newNumTeams, MaxNumGroups);
      }

      // Prefer num_teams clause over environment variable. There is a corner
      // case where inspite of the presence of a num_teams clause, CodeGen
      // may fail to extract it, instead using the alternative computation of
      // the number of teams. But the runtime here will still see the value
      // of the clause, so we need to check against the upper limit.
      if (NumTeamsClause[0] > 0 &&
          NumTeamsClause[0] <= GenericDevice.getBlockLimit()) {
        NumGroups =
            std::min(static_cast<uint64_t>(NumTeamsClause[0]), MaxNumGroups);
      } else if (NumTeamsEnvVar > 0 && static_cast<uint32_t>(NumTeamsEnvVar) <=
                                           GenericDevice.getBlockLimit()) {
        NumGroups =
            std::min(static_cast<uint64_t>(NumTeamsEnvVar), MaxNumGroups);
      } else {
        // Ensure we don't have a large number of teams running if the tripcount
        // is low
        uint64_t NumGroupsFromTripCount = 1;
        if (LoopTripCount > 0)
          NumGroupsFromTripCount =
              getNumGroupsFromThreadsAndTripCount(LoopTripCount, NumThreads);

        // Compute desired number of groups in the absence of user input
        // based on a factor controlled by an integer env-var.
        // 0: disabled (default)
        // 1: If the number of waves is lower than the default, increase
        // the number of teams proportionally. Ideally, this would be the
        // default behavior.
        // > 1: Use as the scaling factor for the number of teams.
        // Note that the upper bound is MaxNumGroups.
        uint32_t AdjustFactor =
            GenericDevice.getOMPXAdjustNumTeamsForXteamRedSmallBlockSize();
        if (NumThreads > 0 && AdjustFactor > 0) {
          uint64_t DesiredNumGroups = NumGroups;
          if (AdjustFactor == 1) {
            DesiredNumGroups =
                DeviceNumCUs *
                (llvm::omp::xteam_red::DesiredWavesPerCU / NumWavesInGroup);
          } else {
            DesiredNumGroups = DeviceNumCUs * AdjustFactor;
          }
          NumGroups = DesiredNumGroups;
        }

        // Prefer OMPX_AdjustNumTeamsForXteamRedSmallBlockSize over
        // OMPX_XTeamRedTeamsPerCU.
        if (AdjustFactor == 0 && EnvarCUMultiplier > 0)
          NumGroups = DeviceNumCUs * EnvarCUMultiplier;

        NumGroups = std::min(NumGroups, MaxNumGroups);
        NumGroups = std::min(NumGroups, NumGroupsFromTripCount);

        // If the user specifies a number of teams for low trip count loops,
        // and no num_teams clause was used, honor it.
        uint64_t LowTripCountBlocks =
            GenericDevice.getOMPXNumBlocksForLowTripcount(LoopTripCount);
        if (LowTripCountBlocks) {
          NumGroups = std::min(MaxNumGroups, LowTripCountBlocks);
        }
      }
      DP("xteam-red:NumCUs=%lu xteam-red:NumGroups=%lu\n", DeviceNumCUs,
         NumGroups);
      return NumGroups;
    }

    if (NumTeamsClause[0] > 0) {
      // TODO: We need to honor any value and consequently allow more than the
      // block limit. For this we might need to start multiple kernels or let
      // the blocks start again until the requested number has been started.
      return std::min(NumTeamsClause[0], GenericDevice.getBlockLimit());
    }

    // If envar OMPX_SPMD_OCCUPANCY_BASED_OPT is set and no OMP_NUM_TEAMS is
    // specified, optimize the num of teams based on occupancy value.
    int32_t NumTeamsEnvVar = GenericDevice.getOMPNumTeams();
    if (isSPMDMode() && OMPX_SPMDOccupancyBasedOpt && NumTeamsEnvVar == 0) {
      return OptimizeNumTeamsBaseOccupancy(GenericDevice, NumThreads);
    }

    uint64_t TripCountNumBlocks = std::numeric_limits<uint64_t>::max();
    if (LoopTripCount > 0) {
      if (isSPMDMode()) {
        // We have a combined construct, i.e. `target teams distribute
        // parallel for [simd]`. We launch so many teams so that each thread
        // will execute one iteration of the loop. round up to the nearest
        // integer
        TripCountNumBlocks = ((LoopTripCount - 1) / NumThreads) + 1;
      } else {
        assert((isGenericMode() || isGenericSPMDMode()) &&
               "Unexpected execution mode!");
        // If we reach this point, then we have a non-combined construct, i.e.
        // `teams distribute` with a nested `parallel for` and each team is
        // assigned one iteration of the `distribute` loop. E.g.:
        //
        // #pragma omp target teams distribute
        // for(...loop_tripcount...) {
        //   #pragma omp parallel for
        //   for(...) {}
        // }
        //
        // Threads within a team will execute the iterations of the `parallel`
        // loop.
        TripCountNumBlocks = LoopTripCount;
      }
    }

    auto getAdjustedDefaultNumBlocks =
        [this](GenericDeviceTy &GenericDevice,
               uint64_t DeviceNumCUs) -> uint64_t {
      if (!isGenericSPMDMode() ||
          GenericDevice.getOMPXGenericSpmdTeamsPerCU() == 0)
        return static_cast<uint64_t>(GenericDevice.getDefaultNumBlocks());
      return DeviceNumCUs * static_cast<uint64_t>(
                                GenericDevice.getOMPXGenericSpmdTeamsPerCU());
    };

    // If the loops are long running we rather reuse blocks than spawn too many.
    // Additionally, under an env-var, adjust the number of teams based on the
    // number of wave-slots in a CU that we aim to occupy.
    uint64_t AdjustedNumBlocks =
        getAdjustedDefaultNumBlocks(GenericDevice, DeviceNumCUs);
    if (GenericDevice.getOMPXAdjustNumTeamsForSmallBlockSize()) {
      uint64_t DefaultNumWavesInGroup =
          (GenericDevice.getDefaultNumThreads() - 1) /
              GenericDevice.getWarpSize() +
          1;
      AdjustedNumBlocks =
          (AdjustedNumBlocks * DefaultNumWavesInGroup) / NumWavesInGroup;
    }

    // If the user specifies a number of teams for low trip count loops, honor
    // it.
    uint64_t LowTripCountBlocks =
        GenericDevice.getOMPXNumBlocksForLowTripcount(LoopTripCount);
    if (LowTripCountBlocks) {
      return LowTripCountBlocks;
    }

    uint64_t PreferredNumBlocks = TripCountNumBlocks;
    // If the loops are long running we rather reuse blocks than spawn too many.
    if (GenericDevice.getReuseBlocksForHighTripCount())
      PreferredNumBlocks = std::min(TripCountNumBlocks, AdjustedNumBlocks);
    return std::min(PreferredNumBlocks,
                    (uint64_t)GenericDevice.getBlockLimit());
  }

  /// Compute the occupancy with the constraint on the number of SGPRs
  /// Follow the logic on the backend
  /// Ref:
  /// llvm-project/llvm/lib/Target/AMDGPU/Utils/AMDGPUBaseInfo.cpp:getOccupancyWithNumSGPRs
  unsigned getOccupancyWithNumSGPRs(unsigned SGPRCount) const {

    if (SGPRCount <= llvm::omp::amdgpu_arch::SGPRCountOccupancy10) {
      return 10;
    } else if (SGPRCount <= llvm::omp::amdgpu_arch::SGPRCountOccupancy9) {
      return 9;
    } else if (SGPRCount <= llvm::omp::amdgpu_arch::SGPRCountOccupancy8) {
      return 8;
    }
    return 7;
  }

  /// Compute the occupancy with the constraint on LDS
  /// Follow the logic on the backend
  /// Ref:
  /// llvm-project/llvm/lib/Target/AMDGPU/Utils/AMDGPUBaseInfo.cpp:getOccupancyWithLocalMemSize
  unsigned getOccupancyWithLDS(GenericDeviceTy &GenericDevice,
                               uint32_t GroupSegmentSize,
                               unsigned MaxWavesPerEU,
                               uint32_t MaxFlatWorkgroupSize) const {

    unsigned MaxWorkgroupNum =
        llvm::omp::amdgpu_arch::LocalMemorySize / GroupSegmentSize;

    // workgroup size
    unsigned ThreadsPerWorkgroup = MaxFlatWorkgroupSize;
    unsigned WavesPerWorkgroup =
        divideCeil(ThreadsPerWorkgroup, GenericDevice.getWarpSize());

    unsigned MaxWavesPerCU = MaxWavesPerEU * llvm::omp::amdgpu_arch::SIMDPerCU;

    // if a workgroup has just one wavefront, the max # of workgroup per CU is
    // 40 if a workgroup has more than one wavefront, the max # of workgroup per
    // CU is 16 https://github.com/ROCm/ROCm/issues/746#issuecomment-474656922
    if (WavesPerWorkgroup <= 1) {
      MaxWorkgroupNum = std::min(MaxWorkgroupNum, MaxWavesPerCU);
    } else {
      MaxWorkgroupNum =
          std::min(MaxWorkgroupNum, MaxWavesPerCU / WavesPerWorkgroup);
      MaxWorkgroupNum = std::min(MaxWorkgroupNum,
                                 llvm::omp::amdgpu_arch::MaxWorkgroupNumPerCU);
    }

    // per SIMD
    unsigned WaveNumByLDS = divideCeil(WavesPerWorkgroup * MaxWorkgroupNum,
                                       llvm::omp::amdgpu_arch::SIMDPerCU);
    WaveNumByLDS = std::min(WaveNumByLDS, MaxWavesPerEU);

    return WaveNumByLDS;
  }

  /// Compute the max kernel occupancy for AMD GPU
  unsigned computeMaxOccupancy(GenericDeviceTy &Device) const override;

  /// Compute the achieved kernel occupancy for AMD GPU.
  unsigned computeAchievedOccupancy(GenericDeviceTy &Device,
                                    uint32_t numThreads,
                                    uint64_t numTeams) const override;
};

thread_local uint32_t AMDGPUKernelTy::KernelLaunchId = 0;

/// Class representing an HSA signal. Signals are used to define dependencies
/// between asynchronous operations: kernel launches and memory transfers.
struct AMDGPUSignalTy {
  /// Create an empty signal.
  AMDGPUSignalTy() : HSASignal({0}), UseCount() {}
  AMDGPUSignalTy(AMDGPUDeviceTy &Device) : HSASignal({0}), UseCount() {}

  /// Initialize the signal with an initial value.
  Error init(uint32_t InitialValue = 1) {
    hsa_status_t Status =
        hsa_amd_signal_create(InitialValue, 0, nullptr, 0, &HSASignal);
    return Plugin::check(Status, "error in hsa_signal_create: %s");
  }

  /// Deinitialize the signal.
  Error deinit() {
    hsa_status_t Status = hsa_signal_destroy(HSASignal);
    return Plugin::check(Status, "error in hsa_signal_destroy: %s");
  }

  /// Wait until the signal gets a zero value.
  Error wait(const uint64_t ActiveTimeout = 0,
             GenericDeviceTy *Device = nullptr) const {
    if (ActiveTimeout) {
      hsa_signal_value_t Got = 1;
      Got = hsa_signal_wait_scacquire(HSASignal, HSA_SIGNAL_CONDITION_EQ, 0,
                                      ActiveTimeout, HSA_WAIT_STATE_ACTIVE);
      if (Got == 0)
        return Plugin::success();
    }

    // If there is an RPC device attached to this stream we run it as a server.
    uint64_t Timeout = UINT64_MAX;
    auto WaitState = HSA_WAIT_STATE_BLOCKED;
    while (hsa_signal_wait_scacquire(HSASignal, HSA_SIGNAL_CONDITION_EQ, 0,
                                     Timeout, WaitState) != 0)
      ;
    return Plugin::success();
  }

  /// Load the value on the signal.
  hsa_signal_value_t load() const {
    return hsa_signal_load_scacquire(HSASignal);
  }

  /// Signal decrementing by one.
  void signal() {
    assert(load() > 0 && "Invalid signal value");
    hsa_signal_subtract_screlease(HSASignal, 1);
  }

  /// Reset the signal value before reusing the signal. Do not call this
  /// function if the signal is being currently used by any watcher, such as a
  /// plugin thread or the HSA runtime.
  void reset() { hsa_signal_store_screlease(HSASignal, 1); }

  /// Increase the number of concurrent uses.
  void increaseUseCount() { UseCount.increase(); }

  /// Decrease the number of concurrent uses and return whether was the last.
  bool decreaseUseCount() { return UseCount.decrease(); }

  hsa_signal_t get() const { return HSASignal; }

private:
  /// The underlying HSA signal.
  hsa_signal_t HSASignal;

  /// Reference counter for tracking the concurrent use count. This is mainly
  /// used for knowing how many streams are using the signal.
  RefCountTy<> UseCount;
};

/// Classes for holding AMDGPU signals and managing signals.
using AMDGPUSignalRef = AMDGPUResourceRef<AMDGPUSignalTy>;
using AMDGPUSignalManagerTy = GenericDeviceResourceManagerTy<AMDGPUSignalRef>;

/// Class holding an HSA queue to submit kernel and barrier packets.
struct AMDGPUQueueTy {
  /// Create an empty queue.
  AMDGPUQueueTy() : Queue(nullptr), Mutex(), NumUsers(0) {}

  /// Lazily initialize a new queue belonging to a specific agent.
  Error init(GenericDeviceTy &Device, hsa_agent_t Agent, int32_t QueueSize,
             int OMPX_EnableQueueProfiling) {
    if (Queue)
      return Plugin::success();
    hsa_status_t Status =
        hsa_queue_create(Agent, QueueSize, HSA_QUEUE_TYPE_MULTI, callbackError,
                         &Device, UINT32_MAX, UINT32_MAX, &Queue);
    OMPT_IF_TRACING_OR_ENV_VAR_ENABLED(
        hsa_amd_profiling_set_profiler_enabled(Queue, /*Enable=*/1););
    return Plugin::check(Status, "Error in hsa_queue_create: %s");
  }

  /// Deinitialize the queue and destroy its resources.
  Error deinit() {
    std::lock_guard<std::mutex> Lock(Mutex);
    // Don't bother turning OFF profiling, the queue is going away anyways.
    if (!Queue)
      return Plugin::success();
    hsa_status_t Status = hsa_queue_destroy(Queue);
    return Plugin::check(Status, "error in hsa_queue_destroy: %s");
  }

  /// Returns the number of streams, this queue is currently assigned to.
  bool getUserCount() const { return NumUsers; }

  /// Returns if the underlying HSA queue is initialized.
  bool isInitialized() { return Queue != nullptr; }

  /// Decrement user count of the queue object.
  void removeUser() { --NumUsers; }

  /// Increase user count of the queue object.
  void addUser() { ++NumUsers; }

  /// Push a kernel launch to the queue. The kernel launch requires an output
  /// signal and can define an optional input signal (nullptr if none).
  Error pushKernelLaunch(const AMDGPUKernelTy &Kernel, void *KernelArgs,
                         uint32_t NumThreads[3], uint32_t NumBlocks[3],
                         uint32_t GroupSize, uint64_t StackSize,
                         AMDGPUSignalTy *OutputSignal,
                         AMDGPUSignalTy *InputSignal) {
    assert(OutputSignal && "Invalid kernel output signal");

    // Lock the queue during the packet publishing process. Notice this blocks
    // the addition of other packets to the queue. The following piece of code
    // should be lightweight; do not block the thread, allocate memory, etc.
    std::lock_guard<std::mutex> Lock(Mutex);
    assert(Queue && "Interacted with a non-initialized queue!");

    // Add a barrier packet before the kernel packet in case there is a pending
    // preceding operation. The barrier packet will delay the processing of
    // subsequent queue's packets until the barrier input signal are satisfied.
    // No need output signal needed because the dependency is already guaranteed
    // by the queue barrier itself.
    if (InputSignal && InputSignal->load())
      if (auto Err = pushBarrierImpl(nullptr, InputSignal))
        return Err;

    // Now prepare the kernel packet.
    uint64_t PacketId;
    hsa_kernel_dispatch_packet_t *Packet = acquirePacket(PacketId);
    assert(Packet && "Invalid packet");

    // The first 32 bits of the packet are written after the other fields
    uint16_t Dims = NumBlocks[2] * NumThreads[2] > 1
                        ? 3
                        : 1 + (NumBlocks[1] * NumThreads[1] != 1);
    uint16_t Setup = UINT16_C(Dims)
                     << HSA_KERNEL_DISPATCH_PACKET_SETUP_DIMENSIONS;
    Packet->workgroup_size_x = NumThreads[0];
    Packet->workgroup_size_y = NumThreads[1];
    Packet->workgroup_size_z = NumThreads[2];
    Packet->reserved0 = 0;
    Packet->grid_size_x = NumBlocks[0] * NumThreads[0];
    Packet->grid_size_y = NumBlocks[1] * NumThreads[1];
    Packet->grid_size_z = NumBlocks[2] * NumThreads[2];
    Packet->private_segment_size =
        Kernel.usesDynamicStack()
            ? std::max(static_cast<uint64_t>(Kernel.getPrivateSize()),
                       StackSize)
            : Kernel.getPrivateSize();
    Packet->group_segment_size = GroupSize;
    Packet->kernel_object = Kernel.getKernelObject();
    Packet->kernarg_address = KernelArgs;
    Packet->reserved2 = 0;
    Packet->completion_signal = OutputSignal->get();

    // Publish the packet. Do not modify the packet after this point.
    publishKernelPacket(PacketId, Setup, Packet);

    return Plugin::success();
  }

  /// Push a barrier packet that will wait up to two input signals. All signals
  /// are optional (nullptr if none).
  Error pushBarrier(AMDGPUSignalTy *OutputSignal,
                    const AMDGPUSignalTy *InputSignal1,
                    const AMDGPUSignalTy *InputSignal2) {
    // Lock the queue during the packet publishing process.
    std::lock_guard<std::mutex> Lock(Mutex);
    assert(Queue && "Interacted with a non-initialized queue!");

    // Push the barrier with the lock acquired.
    return pushBarrierImpl(OutputSignal, InputSignal1, InputSignal2);
  }

  /// Return the pointer to the underlying HSA queue
  hsa_queue_t *getHsaQueue() {
    assert(Queue && "HSA Queue initialized");
    return Queue;
  }

private:
  /// Push a barrier packet that will wait up to two input signals. Assumes the
  /// the queue lock is acquired.
  Error pushBarrierImpl(AMDGPUSignalTy *OutputSignal,
                        const AMDGPUSignalTy *InputSignal1,
                        const AMDGPUSignalTy *InputSignal2 = nullptr) {
    // Add a queue barrier waiting on both the other stream's operation and the
    // last operation on the current stream (if any).
    uint64_t PacketId;
    hsa_barrier_and_packet_t *Packet =
        (hsa_barrier_and_packet_t *)acquirePacket(PacketId);
    assert(Packet && "Invalid packet");

    Packet->reserved0 = 0;
    Packet->reserved1 = 0;
    Packet->dep_signal[0] = {0};
    Packet->dep_signal[1] = {0};
    Packet->dep_signal[2] = {0};
    Packet->dep_signal[3] = {0};
    Packet->dep_signal[4] = {0};
    Packet->reserved2 = 0;
    Packet->completion_signal = {0};

    // Set input and output dependencies if needed.
    if (OutputSignal)
      Packet->completion_signal = OutputSignal->get();
    if (InputSignal1)
      Packet->dep_signal[0] = InputSignal1->get();
    if (InputSignal2)
      Packet->dep_signal[1] = InputSignal2->get();

    // Publish the packet. Do not modify the packet after this point.
    publishBarrierPacket(PacketId, Packet);

    return Plugin::success();
  }

  /// Acquire a packet from the queue. This call may block the thread if there
  /// is no space in the underlying HSA queue. It may need to wait until the HSA
  /// runtime processes some packets. Assumes the queue lock is acquired.
  hsa_kernel_dispatch_packet_t *acquirePacket(uint64_t &PacketId) {
    // Increase the queue index with relaxed memory order. Notice this will need
    // another subsequent atomic operation with acquire order.
    PacketId = hsa_queue_add_write_index_relaxed(Queue, 1);

    // Wait for the package to be available. Notice the atomic operation uses
    // the acquire memory order.
    while (PacketId - hsa_queue_load_read_index_scacquire(Queue) >= Queue->size)
      ;

    // Return the packet reference.
    const uint32_t Mask = Queue->size - 1; // The size is a power of 2.
    return (hsa_kernel_dispatch_packet_t *)Queue->base_address +
           (PacketId & Mask);
  }

  /// Publish the kernel packet so that the HSA runtime can start processing
  /// the kernel launch. Do not modify the packet once this function is called.
  /// Assumes the queue lock is acquired.
  void publishKernelPacket(uint64_t PacketId, uint16_t Setup,
                           hsa_kernel_dispatch_packet_t *Packet) {
    uint32_t *PacketPtr = reinterpret_cast<uint32_t *>(Packet);

    uint16_t Header = HSA_PACKET_TYPE_KERNEL_DISPATCH << HSA_PACKET_HEADER_TYPE;
    Header |= HSA_FENCE_SCOPE_SYSTEM << HSA_PACKET_HEADER_ACQUIRE_FENCE_SCOPE;
    Header |= HSA_FENCE_SCOPE_SYSTEM << HSA_PACKET_HEADER_RELEASE_FENCE_SCOPE;

    // Publish the packet. Do not modify the package after this point.
    uint32_t HeaderWord = Header | (Setup << 16u);
    __atomic_store_n(PacketPtr, HeaderWord, __ATOMIC_RELEASE);

    // Signal the doorbell about the published packet.
    hsa_signal_store_relaxed(Queue->doorbell_signal, PacketId);
  }

  /// Publish the barrier packet so that the HSA runtime can start processing
  /// the barrier. Next packets in the queue will not be processed until all
  /// barrier dependencies (signals) are satisfied. Assumes the queue is locked
  void publishBarrierPacket(uint64_t PacketId,
                            hsa_barrier_and_packet_t *Packet) {
    uint32_t *PacketPtr = reinterpret_cast<uint32_t *>(Packet);
    uint16_t Setup = 0;
    uint16_t Header = HSA_PACKET_TYPE_BARRIER_AND << HSA_PACKET_HEADER_TYPE;
    Header |= HSA_FENCE_SCOPE_SYSTEM << HSA_PACKET_HEADER_ACQUIRE_FENCE_SCOPE;
    Header |= HSA_FENCE_SCOPE_SYSTEM << HSA_PACKET_HEADER_RELEASE_FENCE_SCOPE;

    // Publish the packet. Do not modify the package after this point.
    uint32_t HeaderWord = Header | (Setup << 16u);
    __atomic_store_n(PacketPtr, HeaderWord, __ATOMIC_RELEASE);

    // Signal the doorbell about the published packet.
    hsa_signal_store_relaxed(Queue->doorbell_signal, PacketId);
  }

  /// Callback that will be called when an error is detected on the HSA queue.
  static void callbackError(hsa_status_t Status, hsa_queue_t *Source,
                            void *Data);

  /// The HSA queue.
  hsa_queue_t *Queue;

  /// Mutex to protect the acquiring and publishing of packets. For the moment,
  /// we need this mutex to prevent publishing packets that are not ready to be
  /// published in a multi-thread scenario. Without a queue lock, a thread T1
  /// could acquire packet P and thread T2 acquire packet P+1. Thread T2 could
  /// publish its packet P+1 (signaling the queue's doorbell) before packet P
  /// from T1 is ready to be processed. That scenario should be invalid. Thus,
  /// we use the following mutex to make packet acquiring and publishing atomic.
  /// TODO: There are other more advanced approaches to avoid this mutex using
  /// atomic operations. We can further investigate it if this is a bottleneck.
  std::mutex Mutex;

  /// The number of streams, this queue is currently assigned to. A queue is
  /// considered idle when this is zero, otherwise: busy.
  uint32_t NumUsers;
};

/// Struct that implements a stream of asynchronous operations for AMDGPU
/// devices. This class relies on signals to implement streams and define the
/// dependencies between asynchronous operations.
struct AMDGPUStreamTy {
private:
  /// Utility struct holding arguments for async H2H memory copies.
  struct MemcpyArgsTy {
    void *Dst;
    const void *Src;
    size_t Size;
  };

  /// Utility struct holding arguments for freeing buffers to memory managers.
  struct ReleaseBufferArgsTy {
    void *Buffer;
    AMDGPUMemoryManagerTy *MemoryManager;
  };

  /// Utility struct holding arguments for releasing signals to signal managers.
  struct ReleaseSignalArgsTy {
    AMDGPUSignalTy *Signal;
    AMDGPUSignalManagerTy *SignalManager;
  };

  /// Utility struct holding arguments for OMPT-based kernel timing.
  struct OmptKernelTimingArgsTy {
    hsa_agent_t Agent;
    AMDGPUSignalTy *Signal;
    double TicksToTime;
  };

  /// Utility struct holding arguments for post kernel run processing.
  struct PostKernelRunProcessingArgsTy {
    hsa_agent_t Agent;
    AMDGPUSignalTy *Signal;
    double TicksToTime;
    std::string KernelName;
    uint32_t NumTeams;
    uint32_t NumThreads;
    KernelRunRecordTy *KernelRunRecords;

    PostKernelRunProcessingArgsTy()
        : Agent{0}, Signal(nullptr), TicksToTime(setTicksToTime()), NumTeams(0),
          NumThreads(0), KernelRunRecords(nullptr) {}
  };

  struct KernelDurationTracingArgsTy {
    hsa_agent_t Agent;
    AMDGPUSignalTy *Signal;
    double TicksToTime;
    int32_t DeviceId;
    uint32_t LaunchId;
    uint32_t NumTeams;
    uint32_t NumThreads;

    KernelDurationTracingArgsTy()
        : Agent{0}, Signal(nullptr), TicksToTime(setTicksToTime()), DeviceId(0),
          LaunchId(0), NumTeams(0), NumThreads(0) {}
  };

  using AMDGPUStreamCallbackTy = Error(void *Data);

  /// The stream is composed of N stream's slots. The struct below represents
  /// the fields of each slot. Each slot has a signal and an optional action
  /// function. When appending an HSA asynchronous operation to the stream, one
  /// slot is consumed and used to store the operation's information. The
  /// operation's output signal is set to the consumed slot's signal. If there
  /// is a previous asynchronous operation on the previous slot, the HSA async
  /// operation's input signal is set to the signal of the previous slot. This
  /// way, we obtain a chain of dependent async operations. The action is a
  /// function that will be executed eventually after the operation is
  /// completed, e.g., for releasing a buffer.
  struct StreamSlotTy {
    /// The output signal of the stream operation. May be used by the subsequent
    /// operation as input signal.
    AMDGPUSignalTy *Signal;

    /// The actions that must be performed after the operation's completion. Set
    /// to nullptr when there is no action to perform.
    llvm::SmallVector<AMDGPUStreamCallbackTy *> Callbacks;

    /// The OMPT action that must be performed after the operation's completion.
    /// Set to nullptr when there is no action to perform.
    Error (*OmptActionFunction)(void *);

    /// Space for the action's arguments. A pointer to these arguments is passed
    /// to the action function. Notice the space of arguments is limited.
    union ActionArgsTy {
      MemcpyArgsTy MemcpyArgs;
      ReleaseBufferArgsTy ReleaseBufferArgs;
      ReleaseSignalArgsTy ReleaseSignalArgs;
      void *CallbackArgs;
    };

    llvm::SmallVector<ActionArgsTy> ActionArgs;

#ifdef OMPT_SUPPORT
    /// Space for the OMPT action's arguments. A pointer to these arguments is
    /// passed to the action function.
    OmptKernelTimingArgsAsyncTy OmptKernelTimingArgsAsync;
#endif

    /// Create an empty slot.
    StreamSlotTy()
        : Signal(nullptr), Callbacks({}), OmptActionFunction(nullptr),
          ActionArgs({}) {}

    /// Schedule a host memory copy action on the slot.
    Error schedHostMemoryCopy(void *Dst, const void *Src, size_t Size) {
      Callbacks.emplace_back(memcpyAction);
      ActionArgs.emplace_back().MemcpyArgs = MemcpyArgsTy{Dst, Src, Size};
      return Plugin::success();
    }

    /// Schedule a release buffer action on the slot.
    Error schedReleaseBuffer(void *Buffer, AMDGPUMemoryManagerTy &Manager) {
      Callbacks.emplace_back(releaseBufferAction);
      ActionArgs.emplace_back().ReleaseBufferArgs =
          ReleaseBufferArgsTy{Buffer, &Manager};
      return Plugin::success();
    }

    /// Schedule a signal release action on the slot.
    Error schedReleaseSignal(AMDGPUSignalTy *SignalToRelease,
                             AMDGPUSignalManagerTy *SignalManager) {
      Callbacks.emplace_back(releaseSignalAction);
      ActionArgs.emplace_back().ReleaseSignalArgs =
          ReleaseSignalArgsTy{SignalToRelease, SignalManager};
      return Plugin::success();
    }

    /// Register a callback to be called on compleition
    Error schedCallback(AMDGPUStreamCallbackTy *Func, void *Data) {
      Callbacks.emplace_back(Func);
      ActionArgs.emplace_back().CallbackArgs = Data;

      return Plugin::success();
    }

#ifdef OMPT_SUPPORT
    /// Schedule OMPT kernel timing on the slot.
    Error schedOmptAsyncKernelTiming(
        GenericDeviceTy *Device, AMDGPUSignalTy *OutputSignal,
        double TicksToTime, std::unique_ptr<ompt::OmptEventInfoTy> OMPTData) {
      OmptActionFunction = timeKernelInNsAsync;
      OmptKernelTimingArgsAsync = OmptKernelTimingArgsAsyncTy{
          Device, OutputSignal, TicksToTime, std::move(OMPTData)};
      return Plugin::success();
    }

    /// Schedule OMPT data transfer timing on the slot
    Error schedOmptAsyncD2HTransferTiming(
        GenericDeviceTy *Device, AMDGPUSignalTy *OutputSignal,
        double TicksToTime,
        std::unique_ptr<ompt::OmptEventInfoTy> OmptInfoData) {
      OmptActionFunction = timeDataTransferInNsAsync;
      OmptKernelTimingArgsAsync = OmptKernelTimingArgsAsyncTy{
          Device, OutputSignal, TicksToTime, std::move(OmptInfoData)};
      return Plugin::success();
    }
#endif

    // Perform the action if needed.
    Error performAction() {
      if (Callbacks.empty()
#ifdef OMPT_SUPPORT
          && !OmptActionFunction
#endif
      )
        return Plugin::success();

      // Perform the action.
      assert(Callbacks.size() == ActionArgs.size() && "Size mismatch");
      for (auto [Callback, ActionArg] : llvm::zip(Callbacks, ActionArgs)) {
        // Perform the action.
        if (Callback == memcpyAction) {
          if (auto Err = memcpyAction(&ActionArg))
            return Err;
        } else if (Callback == releaseBufferAction) {
          if (auto Err = releaseBufferAction(&ActionArg))
            return Err;
        } else if (Callback == releaseSignalAction) {
          if (auto Err = releaseSignalAction(&ActionArg))
            return Err;
        } else if (Callback) {
          if (auto Err = Callback(ActionArg.CallbackArgs))
            return Err;
        }
      }

      // Invalidate the action.
      Callbacks.clear();
      ActionArgs.clear();

#ifdef OMPT_SUPPORT
      OMPT_IF_TRACING_ENABLED(if (OmptActionFunction) {
        if (OmptActionFunction == timeKernelInNsAsync) {
          if (auto Err = timeKernelInNsAsync(&OmptKernelTimingArgsAsync))
            return Err;
        } else if (OmptActionFunction == timeDataTransferInNsAsync) {
          if (auto Err = timeDataTransferInNsAsync(&OmptKernelTimingArgsAsync))
            return Err;
        } else {
          return Plugin::error(ErrorCode::UNKNOWN, "Unknown ompt action function!");
        }
      });

      OmptActionFunction = nullptr;
#endif

      return Plugin::success();
    }
  };

  /// The device agent where the stream was created.
  hsa_agent_t Agent;

  /// The queue that the stream uses to launch kernels.
  AMDGPUQueueTy *Queue;

  /// The manager of signals to reuse signals.
  AMDGPUSignalManagerTy &SignalManager;

  /// A reference to the associated device.
  GenericDeviceTy &Device;

  /// Array of stream slots. Use std::deque because it can dynamically grow
  /// without invalidating the already inserted elements. For instance, the
  /// std::vector may invalidate the elements by reallocating the internal
  /// array if there is not enough space on new insertions.
  std::deque<StreamSlotTy> Slots;

  /// The next available slot on the queue. This is reset to zero each time the
  /// stream is synchronized. It also indicates the current number of consumed
  /// slots at a given time.
  uint32_t NextSlot;

  /// The synchronization id. This number is increased each time the stream is
  /// synchronized. It is useful to detect if an AMDGPUEventTy points to an
  /// operation that was already finalized in a previous stream sycnhronize.
  uint32_t SyncCycle;

  /// Mutex to protect stream's management.
  mutable std::mutex Mutex;

  /// Timeout hint for HSA actively waiting for signal value to change
  const uint64_t StreamBusyWaitMicroseconds;

  /// Indicate to spread data transfers across all available SDMAs
  bool UseMultipleSdmaEngines;

<<<<<<< HEAD
  /// Use synchronous copy back.
  bool UseSyncCopyBack;

  /// When copying data from one host buffer to another, only do it
  /// asynchronously if `MinHostToHostAsyncCopySize <= size`.
  UInt32Envar OMPX_MinHostToHostAsyncCopySize;

  /// Arguments for the callback function.
  PostKernelRunProcessingArgsTy PostKernelRunProcessingArgs;

  /// Arguments for callback function to collect kernel duration.
  KernelDurationTracingArgsTy KernelDurationTracingArgs;
=======
  /// Wrapper function for implementing host callbacks
  static void CallbackWrapper(AMDGPUSignalTy *InputSignal,
                              AMDGPUSignalTy *OutputSignal,
                              void (*Callback)(void *), void *UserData) {
    // The wait call will not error in this context.
    if (InputSignal)
      if (auto Err = InputSignal->wait())
        reportFatalInternalError(std::move(Err));

    Callback(UserData);

    OutputSignal->signal();
  }
>>>>>>> 15d7a95e

  /// Return the current number of asynchronous operations on the stream.
  uint32_t size() const { return NextSlot; }

  /// Return the last valid slot on the stream.
  uint32_t last() const { return size() - 1; }

  /// Consume one slot from the stream. Since the stream uses signals on demand
  /// and releases them once the slot is no longer used, the function requires
  /// an idle signal for the new consumed slot.
  std::pair<uint32_t, AMDGPUSignalTy *> consume(AMDGPUSignalTy *OutputSignal) {
    // Double the stream size if needed. Since we use std::deque, this operation
    // does not invalidate the already added slots.
    if (Slots.size() == NextSlot)
      Slots.resize(Slots.size() * 2);

    // Update the next available slot and the stream size.
    uint32_t Curr = NextSlot++;

    // Retrieve the input signal, if any, of the current operation.
    AMDGPUSignalTy *InputSignal = (Curr > 0) ? Slots[Curr - 1].Signal : nullptr;

    // Set the output signal of the current slot.
    Slots[Curr].Signal = OutputSignal;

    return std::make_pair(Curr, InputSignal);
  }

  /// Complete all pending post actions and reset the stream after synchronizing
  /// or positively querying the stream.
  Error complete() {
    for (uint32_t Slot = 0; Slot < NextSlot; ++Slot) {
      // Take the post action of the operation if any.
      if (auto Err = Slots[Slot].performAction())
        return Err;

      // Release the slot's signal if possible. Otherwise, another user will.
      if (Slots[Slot].Signal->decreaseUseCount())
        if (auto Err = SignalManager.returnResource(Slots[Slot].Signal))
          return Err;

      Slots[Slot].Signal = nullptr;
    }

    // Reset the stream slots to zero.
    NextSlot = 0;

    // Increase the synchronization id since the stream completed a sync cycle.
    SyncCycle += 1;

    return Plugin::success();
  }

  /// Complete pending post actions until and including the event in target
  /// slot.
  Error completeUntil(uint32_t TargetSlot) {
    for (uint32_t Slot = 0; Slot <= TargetSlot; ++Slot) {
      // Take the post action of the operation if any.
      if (auto Err = Slots[Slot].performAction())
        return Err;
    }

    return Plugin::success();
  }

  /// Make the current stream wait on a specific operation of another stream.
  /// The idea is to make the current stream waiting on two signals: 1) the last
  /// signal of the current stream, and 2) the last signal of the other stream.
  /// Use a barrier packet with two input signals.
  Error waitOnStreamOperation(AMDGPUStreamTy &OtherStream, uint32_t Slot) {
    if (Queue == nullptr)
      return Plugin::error(ErrorCode::INVALID_NULL_POINTER,
                           "target queue was nullptr");

    /// The signal that we must wait from the other stream.
    AMDGPUSignalTy *OtherSignal = OtherStream.Slots[Slot].Signal;

    // Prevent the release of the other stream's signal.
    OtherSignal->increaseUseCount();

    // Retrieve an available signal for the operation's output.
    AMDGPUSignalTy *OutputSignal = nullptr;
    if (auto Err = SignalManager.getResource(OutputSignal))
      return Err;
    OutputSignal->reset();
    OutputSignal->increaseUseCount();

    // Consume stream slot and compute dependencies.
    auto [Curr, InputSignal] = consume(OutputSignal);

    // Setup the post action to release the signal.
    if (auto Err = Slots[Curr].schedReleaseSignal(OtherSignal, &SignalManager))
      return Err;

    // Push a barrier into the queue with both input signals.
    return Queue->pushBarrier(OutputSignal, InputSignal, OtherSignal);
  }

  /// Callback for running a specific asynchronous operation. This callback is
  /// used for hsa_amd_signal_async_handler. The argument is the operation that
  /// should be executed. Notice we use the post action mechanism to codify the
  /// asynchronous operation.
  static bool asyncActionCallback(hsa_signal_value_t Value, void *Args) {
    // This thread is outside the stream mutex. Make sure the thread sees the
    // changes on the slot.
    std::atomic_thread_fence(std::memory_order_acquire);

    StreamSlotTy *Slot = reinterpret_cast<StreamSlotTy *>(Args);
    assert(Slot && "Invalid slot");
    assert(Slot->Signal && "Invalid signal");

    // Perform the operation.
    if (auto Err = Slot->performAction())
      FATAL_MESSAGE(1, "Error performing post action: %s",
                    toString(std::move(Err)).data());

    // Signal the output signal to notify the asynchronous operation finalized.
    Slot->Signal->signal();

    // Unregister callback.
    return false;
  }

  // Callback for host-to-host memory copies. This is an asynchronous action.
  static Error memcpyAction(void *Data) {
    MemcpyArgsTy *Args = reinterpret_cast<MemcpyArgsTy *>(Data);
    assert(Args && "Invalid arguments");
    assert(Args->Dst && "Invalid destination buffer");
    assert(Args->Src && "Invalid source buffer");

    std::memcpy(Args->Dst, Args->Src, Args->Size);

    return Plugin::success();
  }

  /// Releasing a memory buffer to a memory manager. This is a post completion
  /// action. There are two kinds of memory buffers:
  ///   1. For kernel arguments. This buffer can be freed after receiving the
  ///   kernel completion signal.
  ///   2. For H2D transfers that need pinned memory space for staging. This
  ///   buffer can be freed after receiving the transfer completion signal.
  ///   3. For D2H transfers that need pinned memory space for staging. This
  ///   buffer cannot be freed after receiving the transfer completion signal
  ///   because of the following asynchronous H2H callback.
  ///      For this reason, This action can only be taken at
  ///      AMDGPUStreamTy::complete()
  /// Because of the case 3, all releaseBufferActions are taken at
  /// AMDGPUStreamTy::complete() in the current implementation.
  static Error releaseBufferAction(void *Data) {
    ReleaseBufferArgsTy *Args = reinterpret_cast<ReleaseBufferArgsTy *>(Data);
    assert(Args && "Invalid arguments");
    assert(Args->MemoryManager && "Invalid memory manager");

    // Release the allocation to the memory manager.
    return Args->MemoryManager->deallocate(Args->Buffer);
  }

  /// Releasing a signal object back to SignalManager. This is a post completion
  /// action. This action can only be taken at AMDGPUStreamTy::complete()
  static Error releaseSignalAction(void *Data) {
    ReleaseSignalArgsTy *Args = reinterpret_cast<ReleaseSignalArgsTy *>(Data);
    assert(Args && "Invalid arguments");
    assert(Args->Signal && "Invalid signal");
    assert(Args->SignalManager && "Invalid signal manager");

    // Release the signal if needed.
    if (Args->Signal->decreaseUseCount())
      if (auto Err = Args->SignalManager->returnResource(Args->Signal))
        return Err;

    return Plugin::success();
  }

  template <typename Ty> static uint64_t getKernelDuration(Ty *Args) {
    assert(Args->Signal &&
           "Invalid AMDGPUSignal Pointer for obtaining kernel duration");
    hsa_amd_profiling_dispatch_time_t TimeRec;
    hsa_amd_profiling_get_dispatch_time(Args->Agent, Args->Signal->get(),
                                        &TimeRec);

    uint64_t StartTime = TimeRec.start * Args->TicksToTime;
    uint64_t EndTime = TimeRec.end * Args->TicksToTime;

    return EndTime - StartTime;
  }

  /// Callback funtion to process the data for each kernel run.
  static Error postKernelRunProcessingAction(void *Data) {
    assert(Data && "Invalid data pointer for post kernel run processing");
    PostKernelRunProcessingArgsTy *Args =
        reinterpret_cast<PostKernelRunProcessingArgsTy *>(Data);

    KernelRunRecordTy *KernelRecord = Args->KernelRunRecords;
    assert(KernelRecord && "KernelRunRecord is null!");

    uint64_t KernelDuration =
        getKernelDuration<PostKernelRunProcessingArgsTy>(Args);
    KernelRecord->addEntry(Args->KernelName, Args->NumTeams, Args->NumThreads,
                           KernelDuration);

    if (getInfoLevel() & OMP_INFOTYPE_AMD_KERNEL_TRACE) {
      fprintf(stderr,
              "[Autotuning run] Kernel %s with %u teams and %u threads "
              "completed in %lu ns.\n",
              Args->KernelName.c_str(), Args->NumTeams, Args->NumThreads,
              KernelDuration);
    }
    return Plugin::success();
  }

  /// Callback function to generate traces for kernel runtime.
  static Error KernelDurationTracingAction(void *Data) {
    assert(Data && "Invalid data pointer for tracing kernel duration");
    KernelDurationTracingArgsTy *Args =
        reinterpret_cast<KernelDurationTracingArgsTy *>(Data);

    uint64_t KernelDuration =
        getKernelDuration<KernelDurationTracingArgsTy>(Args);

    fprintf(
        stderr,
        "DeviceID: %2d LaunchID: %2d TeamsXthrds:(%4uX%4d) Duration(ns): %lu\n",
        Args->DeviceId, Args->LaunchId, Args->NumTeams, Args->NumThreads,
        KernelDuration);

    return Plugin::success();
  }

#ifdef OMPT_SUPPORT
  static Error timeKernelInNsAsync(void *Data) {
    assert(Data && "Invalid data pointer in OMPT profiling");
    auto Args = getOmptTimingsArgs(Data);

    assert(Args && "Invalid args pointer in OMPT profiling");
    auto [StartTime, EndTime] = getKernelStartAndEndTime(Args);

    DP("OMPT-Async: Time kernel for asynchronous execution (Plugin): Start %lu "
       "End %lu\n",
       StartTime, EndTime);

    assert(Args->OmptEventInfo && "Invalid OEI pointer in OMPT profiling");
    auto OmptEventInfo = *Args->OmptEventInfo;

    assert(OmptEventInfo.TraceRecord && "Invalid TraceRecord");
    llvm::omp::target::ompt::RegionInterface.stopTargetSubmitTraceAsync(
        OmptEventInfo.TraceRecord, OmptEventInfo.NumTeams, StartTime, EndTime);

    return Plugin::success();
  }
#endif

public:
  /// Create an empty stream associated with a specific device.
  AMDGPUStreamTy(AMDGPUDeviceTy &Device);

  /// Initialize the stream's signals.
  Error init() { return Plugin::success(); }

  /// Deinitialize the stream's signals.
  Error deinit() { return Plugin::success(); }

  hsa_queue_t *getHsaQueue() { return Queue->getHsaQueue(); }

  /// Push a asynchronous kernel to the stream. The kernel arguments must be
  /// placed in a special allocation for kernel args and must keep alive until
  /// the kernel finalizes. Once the kernel is finished, the stream will release
  /// the kernel args buffer to the specified memory manager.
  Error
  pushKernelLaunch(const AMDGPUKernelTy &Kernel, void *KernelArgs,
                   uint32_t NumThreads[3], uint32_t NumBlocks[3],
                   uint32_t GroupSize, uint32_t StackSize,
                   AMDGPUMemoryManagerTy &MemoryManager,
                   std::unique_ptr<ompt::OmptEventInfoTy> OmptInfo = nullptr) {
    if (Queue == nullptr)
      return Plugin::error(ErrorCode::INVALID_NULL_POINTER,
                           "target queue was nullptr");

    // Retrieve an available signal for the operation's output.
    AMDGPUSignalTy *OutputSignal = nullptr;
    if (auto Err = SignalManager.getResource(OutputSignal))
      return Err;
    OutputSignal->reset();
    OutputSignal->increaseUseCount();

    std::lock_guard<std::mutex> StreamLock(Mutex);

    // Consume stream slot and compute dependencies.
    auto [Curr, InputSignal] = consume(OutputSignal);

    // Setup the post action to release the kernel args buffer.
    if (auto Err = Slots[Curr].schedReleaseBuffer(KernelArgs, MemoryManager))
      return Err;

#ifdef OMPT_SUPPORT
    if (OmptInfo) {
      DP("OMPT-Async: Info in KernelTy >> TR ptr: %p\n", OmptInfo->TraceRecord);

      // OmptInfo holds function pointer to finish trace record once the kernel
      // completed.
      if (auto Err = Slots[Curr].schedOmptAsyncKernelTiming(
              &Device, OutputSignal, TicksToTime, std::move(OmptInfo)))
        return Err;
    }
#endif

    // If runtime autotuning is enabled, setup the callback functions to process
    // the data after kernel completed.
    if (Device.enableRuntimeAutotuning() && Kernel.isSPMDMode()) {
      std::string KernelName(Kernel.getName());
      KernelRunRecordTy *KernelRecords = Device.getKernelRunRecords();
      assert(KernelRecords && "No KernelRecords!");

      // If this kernel has reached the run limit,
      // skip registering the callback function.
      if (!KernelRecords->reachedRunLimitForKernel(KernelName)) {
        PostKernelRunProcessingArgs.Agent = Agent;
        PostKernelRunProcessingArgs.Signal = OutputSignal;
        PostKernelRunProcessingArgs.KernelName = KernelName;
        PostKernelRunProcessingArgs.NumTeams = NumBlocks[0];
        PostKernelRunProcessingArgs.NumThreads = NumThreads[0];
        PostKernelRunProcessingArgs.KernelRunRecords = KernelRecords;

        if (auto Err = Slots[Curr].schedCallback(postKernelRunProcessingAction,
                                                 &PostKernelRunProcessingArgs))
          return Err;
      }
    }

    // When LIBOMPTARGET_KERNEL_EXE_TIME is set, register the callback function
    // to get the kernel duration.
    if (Device.enableKernelDurationTracing()) {
      KernelDurationTracingArgs.Agent = Agent;
      KernelDurationTracingArgs.Signal = OutputSignal;
      KernelDurationTracingArgs.DeviceId = Device.getDeviceId();
      KernelDurationTracingArgs.LaunchId = Kernel.getKernelLaunchId();
      KernelDurationTracingArgs.NumTeams = NumBlocks[0];
      KernelDurationTracingArgs.NumThreads = NumThreads[0];

      if (auto Err = Slots[Curr].schedCallback(KernelDurationTracingAction,
                                               &KernelDurationTracingArgs))
        return Err;
    }

    // Push the kernel with the output signal and an input signal (optional)
    DP("Using Queue: %p with HSA Queue: %p\n", Queue, Queue->getHsaQueue());
    // If we are running an RPC server we want to wake up the server thread
    // whenever there is a kernel running and let it sleep otherwise.
    if (Device.getRPCServer())
      Device.Plugin.getRPCServer().Thread->notify();

    // Push the kernel with the output signal and an input signal (optional)
    if (auto Err = Queue->pushKernelLaunch(Kernel, KernelArgs, NumThreads,
                                           NumBlocks, GroupSize, StackSize,
                                           OutputSignal, InputSignal))
      return Err;

    // Register a callback to indicate when the kernel is complete.
    if (Device.getRPCServer()) {
      if (auto Err = Slots[Curr].schedCallback(
              [](void *Data) -> llvm::Error {
                GenericPluginTy &Plugin =
                    *reinterpret_cast<GenericPluginTy *>(Data);
                Plugin.getRPCServer().Thread->finish();
                return Error::success();
              },
              &Device.Plugin))
        return Err;
    }
    return Plugin::success();
  }

  /// Push an asynchronous memory copy between pinned memory buffers.
  Error pushPinnedMemoryCopyAsync(
      void *Dst, const void *Src, uint64_t CopySize,
      std::unique_ptr<ompt::OmptEventInfoTy> OmptInfo = nullptr) {
    // Retrieve an available signal for the operation's output.
    AMDGPUSignalTy *OutputSignal = nullptr;
    if (auto Err = SignalManager.getResource(OutputSignal))
      return Err;
    OutputSignal->reset();
    OutputSignal->increaseUseCount();

    std::lock_guard<std::mutex> Lock(Mutex);

    // Consume stream slot and compute dependencies.
    auto [Curr, InputSignal] = consume(OutputSignal);

#ifdef OMPT_SUPPORT
    if (OmptInfo) {
      DP("OMPT-Async: Registering data timing in pushPinnedMemoryCopyAsync\n");
      // Capture the time the data transfer required for the d2h transfer.
      if (auto Err = Slots[Curr].schedOmptAsyncD2HTransferTiming(
              &Device, OutputSignal, TicksToTime, std::move(OmptInfo)))
        return Err;
    }
#endif

    // Issue the async memory copy.
    if (InputSignal && InputSignal->load()) {
      hsa_signal_t InputSignalRaw = InputSignal->get();
      return hsa_utils::asyncMemCopy(UseMultipleSdmaEngines, Dst, Agent, Src,
                                     Agent, CopySize, 1, &InputSignalRaw,
                                     OutputSignal->get());
    }

    return hsa_utils::asyncMemCopy(UseMultipleSdmaEngines, Dst, Agent, Src,
                                   Agent, CopySize, 0, nullptr,
                                   OutputSignal->get());
  }

  /// Push an asynchronous memory copy device-to-host involving an unpinned
  /// memory buffer. The operation consists of a two-step copy from the
  /// device buffer to an intermediate pinned host buffer, and then, to a
  /// unpinned host buffer. Both operations are asynchronous and dependent.
  /// The intermediate pinned buffer will be released to the specified memory
  /// manager once the operation completes.
  Error pushMemoryCopyD2HAsync(
      void *Dst, const void *Src, void *Inter, uint64_t CopySize,
      AMDGPUMemoryManagerTy &MemoryManager,
      std::unique_ptr<ompt::OmptEventInfoTy> OmptInfo = nullptr) {
    // Retrieve available signals for the operation's outputs.
    AMDGPUSignalTy *OutputSignals[2] = {};
    if (auto Err = SignalManager.getResources(/*Num=*/2, OutputSignals))
      return Err;
    for (auto *Signal : OutputSignals) {
      Signal->reset();
      Signal->increaseUseCount();
    }

    std::lock_guard<std::mutex> Lock(Mutex);

    // Consume stream slot and compute dependencies.
    auto [Curr, InputSignal] = consume(OutputSignals[0]);

    // Setup the post action for releasing the intermediate buffer.
    if (auto Err = Slots[Curr].schedReleaseBuffer(Inter, MemoryManager))
      return Err;

    // Wait for kernel to finish before scheduling the asynchronous copy.
    if (UseSyncCopyBack && InputSignal && InputSignal->load())
      if (auto Err = InputSignal->wait(StreamBusyWaitMicroseconds, &Device))
        return Err;
#ifdef OMPT_SUPPORT

    if (OmptInfo) {
      DP("OMPT-Async: Registering data timing in pushMemoryCopyD2HAsync\n");
      // Capture the time the data transfer required for the d2h transfer.
      if (auto Err = Slots[Curr].schedOmptAsyncD2HTransferTiming(
              &Device, OutputSignals[0], TicksToTime, std::move(OmptInfo)))
        return Err;
    }
#endif

    // Issue the first step: device to host transfer. Avoid defining the input
    // dependency if already satisfied.
    if (InputSignal && InputSignal->load()) {
      hsa_signal_t InputSignalRaw = InputSignal->get();
      if (auto Err = hsa_utils::asyncMemCopy(
              UseMultipleSdmaEngines, Inter, Agent, Src, Agent, CopySize, 1,
              &InputSignalRaw, OutputSignals[0]->get()))
        return Err;
    } else {
      if (auto Err = hsa_utils::asyncMemCopy(UseMultipleSdmaEngines, Inter,
                                             Agent, Src, Agent, CopySize, 0,
                                             nullptr, OutputSignals[0]->get()))
        return Err;
    }

    if (CopySize < OMPX_MinHostToHostAsyncCopySize) {
      if (auto Err =
              OutputSignals[0]->wait(StreamBusyWaitMicroseconds, &Device))
        return Err;
      std::memcpy(Dst, Inter, CopySize);
      return Error::success();
    }

    // Consume another stream slot and compute dependencies.
    std::tie(Curr, InputSignal) = consume(OutputSignals[1]);
    assert(InputSignal && "Invalid input signal");

    // The std::memcpy is done asynchronously using an async handler. We store
    // the function's information in the action but it's not actually an action.
    if (auto Err = Slots[Curr].schedHostMemoryCopy(Dst, Inter, CopySize))
      return Err;

    // Make changes on this slot visible to the async handler's thread.
    std::atomic_thread_fence(std::memory_order_release);

    // Issue the second step: host to host transfer.
    hsa_status_t Status = hsa_amd_signal_async_handler(
        InputSignal->get(), HSA_SIGNAL_CONDITION_EQ, 0, asyncActionCallback,
        (void *)&Slots[Curr]);

    return Plugin::check(Status, "error in hsa_amd_signal_async_handler: %s");
  }

  /// Push an asynchronous memory copy host-to-device involving an unpinned
  /// memory buffer. The operation consists of a two-step copy from the
  /// unpinned host buffer to an intermediate pinned host buffer, and then, to
  /// the pinned host buffer. Both operations are asynchronous and dependent.
  /// The intermediate pinned buffer will be released to the specified memory
  /// manager once the operation completes.
  Error pushMemoryCopyH2DAsync(
      void *Dst, const void *Src, void *Inter, uint64_t CopySize,
      AMDGPUMemoryManagerTy &MemoryManager,
      std::unique_ptr<ompt::OmptEventInfoTy> OmptInfo = nullptr) {
    // Retrieve available signals for the operation's outputs.
    AMDGPUSignalTy *OutputSignals[2] = {};
    if (auto Err = SignalManager.getResources(/*Num=*/2, OutputSignals))
      return Err;
    for (auto *Signal : OutputSignals) {
      Signal->reset();
      Signal->increaseUseCount();
    }

    AMDGPUSignalTy *OutputSignal = OutputSignals[0];

    std::lock_guard<std::mutex> Lock(Mutex);

    // Consume stream slot and compute dependencies.
    auto [Curr, InputSignal] = consume(OutputSignal);

    // Issue the first step: host to host transfer.
    if (InputSignal && InputSignal->load()) {
      // The std::memcpy is done asynchronously using an async handler. We store
      // the function's information in the action but it is not actually a
      // post action.
      if (auto Err = Slots[Curr].schedHostMemoryCopy(Inter, Src, CopySize))
        return Err;

      // Make changes on this slot visible to the async handler's thread.
      std::atomic_thread_fence(std::memory_order_release);

      hsa_status_t Status = hsa_amd_signal_async_handler(
          InputSignal->get(), HSA_SIGNAL_CONDITION_EQ, 0, asyncActionCallback,
          (void *)&Slots[Curr]);

      if (auto Err = Plugin::check(Status,
                                   "error in hsa_amd_signal_async_handler: %s"))
        return Err;

      // Let's use now the second output signal.
      OutputSignal = OutputSignals[1];

      // Consume another stream slot and compute dependencies.
      std::tie(Curr, InputSignal) = consume(OutputSignal);
    } else {
      // All preceding operations completed, copy the memory synchronously.
      std::memcpy(Inter, Src, CopySize);

      // Return the second signal because it will not be used.
      OutputSignals[1]->decreaseUseCount();
      if (auto Err = SignalManager.returnResource(OutputSignals[1]))
        return Err;
    }

    // Setup the post action to release the intermediate pinned buffer.
    if (auto Err = Slots[Curr].schedReleaseBuffer(Inter, MemoryManager))
      return Err;

#ifdef OMPT_SUPPORT
    if (OmptInfo) {
      DP("OMPT-Async: Registering data timing in pushMemoryCopyH2DAsync\n");
      // Capture the time the data transfer required for the d2h transfer.
      if (auto Err = Slots[Curr].schedOmptAsyncD2HTransferTiming(
              &Device, OutputSignals[0], TicksToTime, std::move(OmptInfo)))
        return Err;
    }
#endif

    // Issue the second step: host to device transfer. Avoid defining the input
    // dependency if already satisfied.
    if (InputSignal && InputSignal->load()) {
      hsa_signal_t InputSignalRaw = InputSignal->get();
      return hsa_utils::asyncMemCopy(UseMultipleSdmaEngines, Dst, Agent, Inter,
                                     Agent, CopySize, 1, &InputSignalRaw,
                                     OutputSignal->get());
    }
    return hsa_utils::asyncMemCopy(UseMultipleSdmaEngines, Dst, Agent, Inter,
                                   Agent, CopySize, 0, nullptr,
                                   OutputSignal->get());
  }

  // AMDGPUDeviceTy is incomplete here, passing the underlying agent instead
  Error pushMemoryCopyD2DAsync(
      void *Dst, hsa_agent_t DstAgent, const void *Src, hsa_agent_t SrcAgent,
      uint64_t CopySize,
      std::unique_ptr<ompt::OmptEventInfoTy> OmptInfo = nullptr) {
    AMDGPUSignalTy *OutputSignal;
    if (auto Err = SignalManager.getResources(/*Num=*/1, &OutputSignal))
      return Err;
    OutputSignal->reset();
    OutputSignal->increaseUseCount();

    std::lock_guard<std::mutex> Lock(Mutex);

    // Consume stream slot and compute dependencies.
    auto [Curr, InputSignal] = consume(OutputSignal);

#ifdef OMPT_SUPPORT
    if (OmptInfo) {
      DP("OMPT-Async: Registering data timing in pushMemoryCopyD2DAsync\n");
      // Capture the time the data transfer required for the d2h transfer.
      if (auto Err = Slots[Curr].schedOmptAsyncD2HTransferTiming(
              &Device, OutputSignal, TicksToTime, std::move(OmptInfo)))
        return Err;
    }
#endif

    // The agents need to have access to the corresponding memory
    // This is presently only true if the pointers were originally
    // allocated by this runtime or the caller made the appropriate
    // access calls.

    if (InputSignal && InputSignal->load()) {
      hsa_signal_t InputSignalRaw = InputSignal->get();
      return hsa_utils::asyncMemCopy(UseMultipleSdmaEngines, Dst, DstAgent, Src,
                                     SrcAgent, CopySize, 1, &InputSignalRaw,
                                     OutputSignal->get());
    }
    return hsa_utils::asyncMemCopy(UseMultipleSdmaEngines, Dst, DstAgent, Src,
                                   SrcAgent, CopySize, 0, nullptr,
                                   OutputSignal->get());
  }

  Error pushHostCallback(void (*Callback)(void *), void *UserData) {
    // Retrieve an available signal for the operation's output.
    AMDGPUSignalTy *OutputSignal = nullptr;
    if (auto Err = SignalManager.getResource(OutputSignal))
      return Err;
    OutputSignal->reset();
    OutputSignal->increaseUseCount();

    AMDGPUSignalTy *InputSignal;
    {
      std::lock_guard<std::mutex> Lock(Mutex);

      // Consume stream slot and compute dependencies.
      InputSignal = consume(OutputSignal).second;
    }

    // "Leaking" the thread here is consistent with other work added to the
    // queue. The input and output signals will remain valid until the output is
    // signaled.
    std::thread(CallbackWrapper, InputSignal, OutputSignal, Callback, UserData)
        .detach();

    return Plugin::success();
  }

  /// Synchronize with the stream. The current thread waits until all operations
  /// are finalized and it performs the pending post actions (i.e., releasing
  /// intermediate buffers).
  Error synchronize() {
    std::lock_guard<std::mutex> Lock(Mutex);

    // No need to synchronize anything.
    if (size() == 0)
      return Plugin::success();

    // Wait until all previous operations on the stream have completed.
    if (auto Err =
            Slots[last()].Signal->wait(StreamBusyWaitMicroseconds, &Device))
      return Err;

    // Reset the stream and perform all pending post actions.
    return complete();
  }

  /// Synchronize the stream until the given event. The current thread waits
  /// until the provided event is finalized, and it performs the pending post
  /// actions for that and prior events.
  Error synchronizeOn(AMDGPUEventTy &Event);

  /// Query the stream and complete pending post actions if operations finished.
  /// Return whether all the operations completed. This operation does not block
  /// the calling thread.
  Expected<bool> query() {
    std::lock_guard<std::mutex> Lock(Mutex);

    // No need to query anything.
    if (size() == 0)
      return true;

    // The last operation did not complete yet. Return directly.
    if (Slots[last()].Signal->load())
      return false;

    // Reset the stream and perform all pending post actions.
    if (auto Err = complete())
      return std::move(Err);

    return true;
  }

  const AMDGPUQueueTy *getQueue() const { return Queue; }

  /// Record the state of the stream on an event.
  Error recordEvent(AMDGPUEventTy &Event) const;

  /// Make the stream wait on an event.
  Error waitEvent(const AMDGPUEventTy &Event);

  friend struct AMDGPUStreamManagerTy;
};

/// Class representing an event on AMDGPU. The event basically stores some
/// information regarding the state of the recorded stream.
struct AMDGPUEventTy {
  /// Create an empty event.
  AMDGPUEventTy(AMDGPUDeviceTy &Device)
      : RecordedStream(nullptr), RecordedSlot(-1), RecordedSyncCycle(-1) {}

  /// Initialize and deinitialize.
  Error init() { return Plugin::success(); }
  Error deinit() { return Plugin::success(); }

  /// Record the state of a stream on the event.
  Error record(AMDGPUStreamTy &Stream) {
    std::lock_guard<std::mutex> Lock(Mutex);

    // Ignore the last recorded stream.
    RecordedStream = &Stream;

    return Stream.recordEvent(*this);
  }

  /// Make a stream wait on the current event.
  Error wait(AMDGPUStreamTy &Stream) {
    std::lock_guard<std::mutex> Lock(Mutex);

    if (!RecordedStream)
      return Plugin::error(ErrorCode::INVALID_ARGUMENT,
                           "event does not have any recorded stream");

    // Synchronizing the same stream. Do nothing.
    if (RecordedStream == &Stream)
      return Plugin::success();

    // No need to wait anything, the recorded stream already finished the
    // corresponding operation.
    if (RecordedSlot < 0)
      return Plugin::success();

    return Stream.waitEvent(*this);
  }

  Error sync() {
    std::lock_guard<std::mutex> Lock(Mutex);

    if (!RecordedStream)
      return Plugin::error(ErrorCode::INVALID_ARGUMENT,
                           "event does not have any recorded stream");

    // No need to wait on anything, the recorded stream already finished the
    // corresponding operation.
    if (RecordedSlot < 0)
      return Plugin::success();

    return RecordedStream->synchronizeOn(*this);
  }

protected:
  /// The stream registered in this event.
  AMDGPUStreamTy *RecordedStream;

  /// The recordered operation on the recorded stream.
  int64_t RecordedSlot;

  /// The sync cycle when the stream was recorded. Used to detect stale events.
  int64_t RecordedSyncCycle;

  /// Mutex to safely access event fields.
  mutable std::mutex Mutex;

  friend struct AMDGPUStreamTy;
};

Error AMDGPUStreamTy::recordEvent(AMDGPUEventTy &Event) const {
  std::lock_guard<std::mutex> Lock(Mutex);

  if (size() > 0) {
    // Record the synchronize identifier (to detect stale recordings) and
    // the last valid stream's operation.
    Event.RecordedSyncCycle = SyncCycle;
    Event.RecordedSlot = last();

    assert(Event.RecordedSyncCycle >= 0 && "Invalid recorded sync cycle");
    assert(Event.RecordedSlot >= 0 && "Invalid recorded slot");
  } else {
    // The stream is empty, everything already completed, record nothing.
    Event.RecordedSyncCycle = -1;
    Event.RecordedSlot = -1;
  }
  return Plugin::success();
}

Error AMDGPUStreamTy::waitEvent(const AMDGPUEventTy &Event) {
  // Retrieve the recorded stream on the event.
  AMDGPUStreamTy &RecordedStream = *Event.RecordedStream;

  std::scoped_lock<std::mutex, std::mutex> Lock(Mutex, RecordedStream.Mutex);

  // The recorded stream already completed the operation because the synchronize
  // identifier is already outdated.
  if (RecordedStream.SyncCycle != (uint32_t)Event.RecordedSyncCycle)
    return Plugin::success();

  // Again, the recorded stream already completed the operation, the last
  // operation's output signal is satisfied.
  if (!RecordedStream.Slots[Event.RecordedSlot].Signal->load())
    return Plugin::success();

  // Otherwise, make the current stream wait on the other stream's operation.
  return waitOnStreamOperation(RecordedStream, Event.RecordedSlot);
}

Error AMDGPUStreamTy::synchronizeOn(AMDGPUEventTy &Event) {
  std::lock_guard<std::mutex> Lock(Mutex);

  // If this event was for an older sync cycle, it has already been finalized
  if (Event.RecordedSyncCycle < SyncCycle)
    return Plugin::success();
  assert(Event.RecordedSyncCycle == SyncCycle && "event is from the future?");

  // Wait until the requested slot has completed
  if (auto Err = Slots[Event.RecordedSlot].Signal->wait(
          StreamBusyWaitMicroseconds, &Device))
    return Err;

  // If the event is the last one in the stream, just do a full finalize
  if (Event.RecordedSlot == last())
    return complete();

  // Otherwise, only finalize until the appropriate event
  return completeUntil(Event.RecordedSlot);
}

struct AMDGPUStreamManagerTy final
    : GenericDeviceResourceManagerTy<AMDGPUResourceRef<AMDGPUStreamTy>> {
  using ResourceRef = AMDGPUResourceRef<AMDGPUStreamTy>;
  using ResourcePoolTy = GenericDeviceResourceManagerTy<ResourceRef>;

  AMDGPUStreamManagerTy(GenericDeviceTy &Device, hsa_agent_t HSAAgent)
      : GenericDeviceResourceManagerTy(Device), Device(Device),
        OMPX_QueueTracking("LIBOMPTARGET_AMDGPU_HSA_QUEUE_BUSY_TRACKING", true),
        OMPX_EnableQueueProfiling("LIBOMPTARGET_AMDGPU_ENABLE_QUEUE_PROFILING",
                                  false),
        NextQueue(0), Agent(HSAAgent) {
    // If OMPX_ENABLE_RUNTIME_AUTOTUNING or LIBOMPTARGET_KERNEL_EXE_TIME is
    // enabled, set queue profiling to true.
    if (Device.enableRuntimeAutotuning() ||
        Device.enableKernelDurationTracing()) {
      OMPX_EnableQueueProfiling = true;
    }
  }

  Error init(uint32_t InitialSize, int NumHSAQueues, int HSAQueueSize) {
    Queues = std::vector<AMDGPUQueueTy>(NumHSAQueues);
    QueueSize = HSAQueueSize;
    MaxNumQueues = NumHSAQueues;
    // Initialize one queue eagerly
    if (auto Err =
            Queues.front().init(Device, Agent, QueueSize, OMPX_EnableQueueProfiling))
      return Err;

    return GenericDeviceResourceManagerTy::init(InitialSize);
  }

  /// Deinitialize the resource pool and delete all resources. This function
  /// must be called before the destructor.
  Error deinit() override {
    // De-init all queues
    for (AMDGPUQueueTy &Queue : Queues) {
      if (auto Err = Queue.deinit())
        return Err;
    }

    return GenericDeviceResourceManagerTy::deinit();
  }

  /// Get a single stream from the pool or create new resources.
  virtual Error getResource(AMDGPUStreamTy *&StreamHandle) override {
    return getResourcesImpl(1, &StreamHandle, [this](AMDGPUStreamTy *&Handle) {
      return assignNextQueue(Handle);
    });
  }

  /// Return stream to the pool.
  virtual Error returnResource(AMDGPUStreamTy *StreamHandle) override {
    return returnResourceImpl(StreamHandle, [](AMDGPUStreamTy *Handle) {
      Handle->Queue->removeUser();
      return Plugin::success();
    });
  }

  /// Enable/disable profiling of the HSA queues.
  void setOmptQueueProfile(int Enable) {
    // If queue profiling is enabled with an env-var, it means that
    // profiling is already ON and should remain so all the time.
    if (OMPX_EnableQueueProfiling)
      return;
    for (auto &Q : Queues)
      if (Q.isInitialized())
        hsa_amd_profiling_set_profiler_enabled(Q.getHsaQueue(), Enable);
  }

private:
  /// Search for and assign an preferably idle queue to the given Stream. If
  /// there is no queue without current users, choose the queue with the lowest
  /// user count. If utilization is ignored: use round robin selection.
  inline Error assignNextQueue(AMDGPUStreamTy *Stream) {
    // Start from zero when tracking utilization, otherwise: round robin policy.
    uint32_t Index = OMPX_QueueTracking ? 0 : NextQueue++ % MaxNumQueues;

    if (OMPX_QueueTracking) {
      // Find the least used queue.
      for (uint32_t I = 0; I < MaxNumQueues; ++I) {
        // Early exit when an initialized queue is idle.
        if (Queues[I].isInitialized() && Queues[I].getUserCount() == 0) {
          Index = I;
          break;
        }

        // Update the least used queue.
        if (Queues[Index].getUserCount() > Queues[I].getUserCount())
          Index = I;
      }
    }

    // Make sure the queue is initialized, then add user & assign.
    if (auto Err =
            Queues[Index].init(Device, Agent, QueueSize, OMPX_EnableQueueProfiling))
      return Err;
    Queues[Index].addUser();
    Stream->Queue = &Queues[Index];

    return Plugin::success();
  }

  /// The device associated with this stream.
  GenericDeviceTy &Device;

  /// Envar for controlling the tracking of busy HSA queues.
  BoolEnvar OMPX_QueueTracking;

  /// Envar for controlling whether to always profile HSA queues.
  BoolEnvar OMPX_EnableQueueProfiling;

  /// The next queue index to use for round robin selection.
  uint32_t NextQueue;

  /// The queues which are assigned to requested streams.
  std::vector<AMDGPUQueueTy> Queues;

  /// The corresponding device as HSA agent.
  hsa_agent_t Agent;

  /// The maximum number of queues.
  uint32_t MaxNumQueues;

  /// The size of created queues.
  uint32_t QueueSize;
};

/// Abstract class that holds the common members of the actual kernel devices
/// and the host device. Both types should inherit from this class.
struct AMDGenericDeviceTy {
  AMDGenericDeviceTy() {}

  virtual ~AMDGenericDeviceTy() {}

  /// Create all memory pools which the device has access to and classify them.
  Error initMemoryPools() {
    // Retrieve all memory pools from the device agent(s).
    Error Err = retrieveAllMemoryPools();
    if (Err)
      return Err;

    for (AMDGPUMemoryPoolTy *MemoryPool : AllMemoryPools) {
      // Initialize the memory pool and retrieve some basic info.
      Error Err = MemoryPool->init();
      if (Err)
        return Err;

      if (!MemoryPool->isGlobal())
        continue;

      // Classify the memory pools depending on their properties.
      if (MemoryPool->isFineGrained()) {
        FineGrainedMemoryPools.push_back(MemoryPool);
        if (MemoryPool->supportsKernelArgs())
          ArgsMemoryPools.push_back(MemoryPool);
      } else if (MemoryPool->isCoarseGrained()) {
        CoarseGrainedMemoryPools.push_back(MemoryPool);
      }
    }
    return Plugin::success();
  }

  /// Destroy all memory pools.
  Error deinitMemoryPools() {
    for (AMDGPUMemoryPoolTy *Pool : AllMemoryPools)
      delete Pool;

    AllMemoryPools.clear();
    FineGrainedMemoryPools.clear();
    CoarseGrainedMemoryPools.clear();
    ArgsMemoryPools.clear();

    return Plugin::success();
  }
  AMDGPUMemoryPoolTy *getCoarseGrainedMemoryPool() {
    return CoarseGrainedMemoryPools[0];
  }

  /// Retrieve and construct all memory pools from the device agent(s).
  virtual Error retrieveAllMemoryPools() = 0;

  /// Get the device agent.
  virtual hsa_agent_t getAgent() const = 0;

protected:
  /// Array of all memory pools available to the host agents.
  llvm::SmallVector<AMDGPUMemoryPoolTy *> AllMemoryPools;

  /// Array of fine-grained memory pools available to the host agents.
  llvm::SmallVector<AMDGPUMemoryPoolTy *> FineGrainedMemoryPools;

  /// Array of coarse-grained memory pools available to the host agents.
  llvm::SmallVector<AMDGPUMemoryPoolTy *> CoarseGrainedMemoryPools;

  /// Array of kernel args memory pools available to the host agents.
  llvm::SmallVector<AMDGPUMemoryPoolTy *> ArgsMemoryPools;
};

/// Class representing the host device. This host device may have more than one
/// HSA host agent. We aggregate all its resources into the same instance.
struct AMDHostDeviceTy : public AMDGenericDeviceTy {
  /// Create a host device from an array of host agents.
  AMDHostDeviceTy(AMDGPUPluginTy &Plugin,
                  const llvm::SmallVector<hsa_agent_t> &HostAgents)
      : AMDGenericDeviceTy(), Agents(HostAgents), ArgsMemoryManager(Plugin),
        PinnedMemoryManager(Plugin) {
    assert(HostAgents.size() && "No host agent found");
  }

  /// Initialize the host device memory pools and the memory managers for
  /// kernel args and host pinned memory allocations.
  Error init() {
    if (auto Err = initMemoryPools())
      return Err;

    if (auto Err = ArgsMemoryManager.init(getArgsMemoryPool()))
      return Err;

    if (auto Err = PinnedMemoryManager.init(getFineGrainedMemoryPool()))
      return Err;

    return Plugin::success();
  }

  /// Deinitialize memory pools and managers.
  Error deinit() {
    if (auto Err = deinitMemoryPools())
      return Err;

    if (auto Err = ArgsMemoryManager.deinit())
      return Err;

    if (auto Err = PinnedMemoryManager.deinit())
      return Err;

    return Plugin::success();
  }

  /// Retrieve and construct all memory pools from the host agents.
  Error retrieveAllMemoryPools() override {
    // Iterate through the available pools across the host agents.
    for (hsa_agent_t Agent : Agents) {
      Error Err = hsa_utils::iterateAgentMemoryPools(
          Agent, [&](hsa_amd_memory_pool_t HSAMemoryPool) {
            AMDGPUMemoryPoolTy *MemoryPool =
                new AMDGPUMemoryPoolTy(HSAMemoryPool);
            AllMemoryPools.push_back(MemoryPool);
            return HSA_STATUS_SUCCESS;
          });
      if (Err)
        return Err;
    }
    return Plugin::success();
  }

  /// Get one of the host agents. Return always the first agent.
  hsa_agent_t getAgent() const override { return Agents[0]; }

  /// Get a memory pool for fine-grained allocations.
  AMDGPUMemoryPoolTy &getFineGrainedMemoryPool() {
    assert(!FineGrainedMemoryPools.empty() && "No fine-grained mempool");
    // Retrieve any memory pool.
    return *FineGrainedMemoryPools[0];
  }

  AMDGPUMemoryPoolTy &getCoarseGrainedMemoryPool() {
    assert(!CoarseGrainedMemoryPools.empty() && "No coarse-grained mempool");
    // Retrieve any memory pool.
    return *CoarseGrainedMemoryPools[0];
  }

  /// Get a memory pool for kernel args allocations.
  AMDGPUMemoryPoolTy &getArgsMemoryPool() {
    assert(!ArgsMemoryPools.empty() && "No kernelargs mempool");
    // Retrieve any memory pool.
    return *ArgsMemoryPools[0];
  }

  /// Getters for kernel args and host pinned memory managers.
  AMDGPUMemoryManagerTy &getArgsMemoryManager() { return ArgsMemoryManager; }
  AMDGPUMemoryManagerTy &getPinnedMemoryManager() {
    return PinnedMemoryManager;
  }

private:
  /// Array of agents on the host side.
  const llvm::SmallVector<hsa_agent_t> Agents;

  // Memory manager for kernel arguments.
  AMDGPUMemoryManagerTy ArgsMemoryManager;

  // Memory manager for pinned memory.
  AMDGPUMemoryManagerTy PinnedMemoryManager;
};

/// Class implementing the AMDGPU device functionalities which derives from the
/// generic device class.
struct AMDGPUDeviceTy : public GenericDeviceTy, AMDGenericDeviceTy {
  // Create an AMDGPU device with a device id and default AMDGPU grid values.
  AMDGPUDeviceTy(GenericPluginTy &Plugin, int32_t DeviceId, int32_t NumDevices,
                 AMDHostDeviceTy &HostDevice, hsa_agent_t Agent)
      : GenericDeviceTy(Plugin, DeviceId, NumDevices, {}), AMDGenericDeviceTy(),
        OMPX_NumQueues("LIBOMPTARGET_AMDGPU_NUM_HSA_QUEUES", 4),
        OMPX_QueueSize("LIBOMPTARGET_AMDGPU_HSA_QUEUE_SIZE", 512),
        OMPX_DefaultTeamsPerCU("LIBOMPTARGET_AMDGPU_TEAMS_PER_CU", 4),
        OMPX_GenericSpmdTeamsPerCU(
            "LIBOMPTARGET_AMDGPU_GENERIC_SPMD_TEAMS_PER_CU", 6),
        OMPX_BigJumpLoopTeamsPerCU(
            "LIBOMPTARGET_AMDGPU_BIG_JUMP_LOOP_TEAMS_PER_CU", 0),
        OMPX_XTeamRedTeamsPerCU("LIBOMPTARGET_AMDGPU_XTEAM_RED_TEAMS_PER_CU",
                                0),
        OMPX_BigJumpLoopMaxTotalTeams(
            "LIBOMPTARGET_AMDGPU_BIG_JUMP_LOOP_MAX_TOTAL_TEAMS", 1024 * 1024),
        OMPX_LowTripCount("LIBOMPTARGET_AMDGPU_LOW_TRIPCOUNT", 9000),
        OMPX_SmallBlockSize("LIBOMPTARGET_MIN_THREADS_FOR_LOW_TRIP_COUNT", 32),
        OMPX_NumBlocksForLowTripcount("LIBOMPTARGET_BLOCKS_FOR_LOW_TRIP_COUNT",
                                      0),
        OMPX_WavesPerCUForLowTripcount(
            "LIBOMPTARGET_WAVES_PER_CU_FOR_LOW_TRIP_COUNT", 0),
        OMPX_AdjustNumTeamsForSmallBlockSize("LIBOMPTARGET_AMDGPU_ADJUST_TEAMS",
                                             0),
        OMPX_AdjustNumTeamsForXteamRedSmallBlockSize(
            "LIBOMPTARGET_AMDGPU_ADJUST_XTEAM_RED_TEAMS", 0),
        OMPX_MaxAsyncCopyBytes("LIBOMPTARGET_AMDGPU_MAX_ASYNC_COPY_BYTES",
                               64 * 1024),
        OMPX_InitialNumSignals("LIBOMPTARGET_AMDGPU_NUM_INITIAL_HSA_SIGNALS",
                               64),
        OMPX_ForceSyncRegions("OMPX_FORCE_SYNC_REGIONS", 0),
        OMPX_StreamBusyWait("LIBOMPTARGET_AMDGPU_STREAM_BUSYWAIT", 2000000),
        OMPX_UseMultipleSdmaEngines(
            // setting default to true here appears to solve random sdma problem
            "LIBOMPTARGET_AMDGPU_USE_MULTIPLE_SDMA_ENGINES", true),
        OMPX_ApuMaps("OMPX_APU_MAPS", false),
        OMPX_EnableGFX90ACoarseGrainUsmMaps(
            "OMPX_ENABLE_GFX90A_COARSE_GRAIN_USM_MAPS", false),
        OMPX_EnableGFX90ACoarseGrainSharedAlloc(
            "OMPX_ENABLE_GFX90A_COARSE_GRAIN_SHARED_ALLOC", false),
        OMPX_StrictSanityChecks("OMPX_STRICT_SANITY_CHECKS", false),
        OMPX_SyncCopyBack("LIBOMPTARGET_SYNC_COPY_BACK", true),
        OMPX_APUPrefaultMemcopy("LIBOMPTARGET_APU_PREFAULT_MEMCOPY", true),
        OMPX_APUPrefaultMemcopySize("LIBOMPTARGET_APU_PREFAULT_MEMCOPY_SIZE",
                                    1 * 1024 * 1024), // 1MB
        OMPX_DGPUMaps("OMPX_DGPU_MAPS", false),
        OMPX_SharedDescriptorMaxSize("LIBOMPTARGET_SHARED_DESCRIPTOR_MAX_SIZE",
                                     0),
        OMPX_EnableDevice2DeviceMemAccess(
            "OMPX_ENABLE_DEVICE_TO_DEVICE_MEM_ACCESS", false),
        AMDGPUStreamManager(*this, Agent), AMDGPUEventManager(*this),
        AMDGPUSignalManager(*this), Agent(Agent), HostDevice(HostDevice) {
    // Get config for envars.
    const DeviceEnvarConfigTy &EnvarConfig = getEnvarConfig();
    // Check each envar if it was set by user.
    if (!OMPX_UseMultipleSdmaEngines.isPresent()) {
      OMPX_UseMultipleSdmaEngines = EnvarConfig.OMPX_UseMultipleSdmaEngines;
    }
  }

  ~AMDGPUDeviceTy() {}

  /// Return synchronous copy back status variable.
  bool syncCopyBack() const { return OMPX_SyncCopyBack; }

  /// Returns the maximum of HSA queues to create
  /// This reads a non-cached environment variable, don't call everywhere.
  uint32_t getMaxNumHsaQueues() const {
    // In case this environment variable is set: respect it and give it
    // precendence
    if (const char *GPUMaxHwQsEnv = getenv("GPU_MAX_HW_QUEUES")) {
      uint32_t MaxGPUHwQueues = std::atoi(GPUMaxHwQsEnv);
      if (MaxGPUHwQueues != OMPX_NumQueues)
        DP("Different numbers of maximum HSA queues specified. Using %u\n",
           MaxGPUHwQueues);

      return MaxGPUHwQueues;
    }
    // Otherwise use the regular environment variable
    return OMPX_NumQueues;
  }

  virtual uint32_t getOMPXGenericSpmdTeamsPerCU() const override {
    return OMPX_GenericSpmdTeamsPerCU;
  }
  virtual uint32_t getOMPXBigJumpLoopTeamsPerCU() const override {
    return OMPX_BigJumpLoopTeamsPerCU;
  }
  virtual uint32_t getXTeamRedTeamsPerCU() const override {
    return OMPX_XTeamRedTeamsPerCU;
  }
  virtual uint32_t getOMPXBigJumpLoopMaxTotalTeams() const override {
    return OMPX_BigJumpLoopMaxTotalTeams;
  }
  virtual uint32_t getOMPXLowTripCount() const override {
    return OMPX_LowTripCount;
  }
  virtual uint32_t getOMPXSmallBlockSize() const override {
    return OMPX_SmallBlockSize;
  }
  virtual uint32_t
  getOMPXNumBlocksForLowTripcount(uint64_t LoopTripCount) const override {
    uint32_t NumBlocks = 0;

    if (LoopTripCount > OMPX_LowTripCount)
      return NumBlocks;

    // if NumBlocksForLowTripcount is set, it has the highest priority.
    if (OMPX_NumBlocksForLowTripcount > 0) {
      NumBlocks = OMPX_NumBlocksForLowTripcount;
      DP("Small trip count loop: Using %u blocks\n", NumBlocks);
    }

    // Next, check if the waves per CU is set. This will launch a number of
    // blocks such that we only have at most OMPX_WavesPerCUForLowTripcount
    // waves per CU.
    if (OMPX_WavesPerCUForLowTripcount > 0) {
      // Compute the number of waves per block. For sizes smaller than a full
      // wave the size is 1.
      uint32_t WavesPerBlock = (uint32_t)((OMPX_SmallBlockSize - 1) / 64) + 1;
      DP("Small trip count loop: Using %u waves per block\n", WavesPerBlock);

      // We cannot return less than the number of CUs:
      if (WavesPerBlock >= OMPX_WavesPerCUForLowTripcount) {
        NumBlocks = NumComputeUnits;
        DP("Small trip count loop: Using 1 block per CU\n");
      } else {
        uint32_t BlocksPerCU =
            (uint32_t)(OMPX_WavesPerCUForLowTripcount / WavesPerBlock);
        DP("Small trip count loop: Using %u blocks per CU\n", BlocksPerCU);
        NumBlocks = (uint32_t)(BlocksPerCU * NumComputeUnits);
      }
    }

    // Adjust the number of blocks to the trip count if number of blocks x
    // threads is much larger than the loop trip count.
    if (NumBlocks) {
      if (LoopTripCount <= OMPX_SmallBlockSize)
        NumBlocks = 1;

      uint32_t MaxBlocks =
          (uint32_t)((LoopTripCount - 1) / OMPX_SmallBlockSize) + 1;
      if (NumBlocks > MaxBlocks) {
        NumBlocks = MaxBlocks;
        DP("Small trip count loop: number of blocks capped to %u to fit loop "
           "trip count\n",
           NumBlocks);
      }
    }
    return NumBlocks;
  }
  virtual uint32_t getOMPXAdjustNumTeamsForSmallBlockSize() const override {
    return OMPX_AdjustNumTeamsForSmallBlockSize;
  }
  virtual uint32_t
  getOMPXAdjustNumTeamsForXteamRedSmallBlockSize() const override {
    return OMPX_AdjustNumTeamsForXteamRedSmallBlockSize;
  }

  /// Initialize the device, its resources and get its properties.
  Error initImpl(GenericPluginTy &Plugin) override {
    // First setup all the memory pools.
    if (auto Err = initMemoryPools())
      return Err;

    OMPT_IF_ENABLED(::setOmptTicksToTime(););

#ifdef OMPT_SUPPORT
    // At init we capture two time points for host and device. The two
    // timepoints are spaced out to help smooth out their accuracy
    // differences.
    // libomp uses the CLOCK_REALTIME (via gettimeofday) to get
    // the value for omp_get_wtime. So we use the same clock here to calculate
    // the slope/offset and convert device time to omp_get_wtime via
    // translate_time.
    double HostRef1 = 0;
    uint64_t DeviceRef1 = 0;
#endif
    // Take the first timepoints.
    OMPT_IF_ENABLED(startH2DTimeRate(&HostRef1, &DeviceRef1););

    if (auto Err = preAllocateDeviceMemoryPool())
      return Err;

    char GPUName[64];
    if (auto Err = getDeviceAttr(HSA_AGENT_INFO_NAME, GPUName))
      return Err;
    ComputeUnitKind = GPUName;

    // Get the wavefront size.
    uint32_t WavefrontSize = 0;
    if (auto Err = getDeviceAttr(HSA_AGENT_INFO_WAVEFRONT_SIZE, WavefrontSize))
      return Err;
    GridValues.GV_Warp_Size = WavefrontSize;

    // Get the frequency of the steady clock. If the attribute is missing
    // assume running on an older libhsa and default to 0, omp_get_wtime
    // will be inaccurate but otherwise programs can still run.
    if (getDeviceAttrRaw(HSA_AMD_AGENT_INFO_TIMESTAMP_FREQUENCY,
                         ClockFrequency) != HSA_STATUS_SUCCESS)
      ClockFrequency = 0;

    // Load the grid values depending on the wavefront.
    if (WavefrontSize == 32)
      GridValues = getAMDGPUGridValues<32>();
    else if (WavefrontSize == 64)
      GridValues = getAMDGPUGridValues<64>();
    else
      return Plugin::error(ErrorCode::UNSUPPORTED,
                           "unexpected AMDGPU wavefront %d", WavefrontSize);

    // To determine the correct scratch memory size per thread, we need to check
    // the device architecure generation. Hence, we slice the major GFX version
    // from the agent info (e.g. 'gfx90a' -> 9).
    StringRef Arch(ComputeUnitKind);
    unsigned GfxGen = 0u;
    if (!llvm::to_integer(Arch.slice(sizeof("gfx") - 1, Arch.size() - 2),
                          GfxGen))
      return Plugin::error(ErrorCode::UNKNOWN, "Invalid GFX architecture string");

    // TODO: Will try to eliminate this calculation, since its duplicated.
    // See: 'getMaxWaveScratchSize' in 'llvm/lib/Target/AMDGPU/GCNSubtarget.h'.
    // But we need to divide by WavefrontSize.
    // For generations pre-gfx11: use 13-bit field in units of 256-dword,
    // otherwise: 15-bit field in units of 64-dword.
    MaxThreadScratchSize = (GfxGen < 11)
                               ? ((256 * 4) / WavefrontSize) * ((1 << 13) - 1)
                               : ((64 * 4) / WavefrontSize) * ((1 << 15) - 1);

    // Get maximum number of workitems per workgroup.
    uint16_t WorkgroupMaxDim[3];
    if (auto Err =
            getDeviceAttr(HSA_AGENT_INFO_WORKGROUP_MAX_DIM, WorkgroupMaxDim))
      return Err;
    GridValues.GV_Max_WG_Size = WorkgroupMaxDim[0];

    // Get maximum number of workgroups.
    hsa_dim3_t GridMaxDim;
    if (auto Err = getDeviceAttr(HSA_AGENT_INFO_GRID_MAX_DIM, GridMaxDim))
      return Err;

    GridValues.GV_Max_Teams = GridMaxDim.x / GridValues.GV_Max_WG_Size;
    if (GridValues.GV_Max_Teams == 0)
      return Plugin::error(ErrorCode::INVALID_ARGUMENT,
                           "maximum number of teams cannot be zero");

    // Compute the default number of teams.
    uint32_t ComputeUnits = 0;
    if (auto Err =
            getDeviceAttr(HSA_AMD_AGENT_INFO_COMPUTE_UNIT_COUNT, ComputeUnits))
      return Err;
    GridValues.GV_Default_Num_Teams = ComputeUnits * OMPX_DefaultTeamsPerCU;
    NumComputeUnits = ComputeUnits;

    uint32_t WavesPerCU = 0;
    if (auto Err =
            getDeviceAttr(HSA_AMD_AGENT_INFO_MAX_WAVES_PER_CU, WavesPerCU))
      return Err;
    HardwareParallelism = ComputeUnits * WavesPerCU;

    // Get maximum size of any device queues and maximum number of queues.
    uint32_t MaxQueueSize;
    if (auto Err = getDeviceAttr(HSA_AGENT_INFO_QUEUE_MAX_SIZE, MaxQueueSize))
      return Err;

    uint32_t MaxQueues;
    if (auto Err = getDeviceAttr(HSA_AGENT_INFO_QUEUES_MAX, MaxQueues))
      return Err;

    // Compute the number of queues and their size.
    OMPX_NumQueues = std::max(1U, std::min(OMPX_NumQueues.get(), MaxQueues));
    OMPX_QueueSize = std::min(OMPX_QueueSize.get(), MaxQueueSize);
    DP("Using a maximum of %u HSA queues\n", OMPX_NumQueues.get());

    // Initialize stream pool.
    if (auto Err = AMDGPUStreamManager.init(OMPX_InitialNumStreams,
                                            OMPX_NumQueues, OMPX_QueueSize))
      return Err;

    // Initialize event pool.
    if (auto Err = AMDGPUEventManager.init(OMPX_InitialNumEvents))
      return Err;

    // Initialize signal pool.
    if (auto Err = AMDGPUSignalManager.init(OMPX_InitialNumSignals))
      return Err;

    // Take the second timepoints and compute the required metadata.
    OMPT_IF_ENABLED(completeH2DTimeRate(HostRef1, DeviceRef1););

    uint32_t NumSdmaEngines = 0;
    if (auto Err =
            getDeviceAttr(HSA_AMD_AGENT_INFO_NUM_SDMA_ENG, NumSdmaEngines))
      return Err;
    DP("The number of SDMA Engines: %i\n", NumSdmaEngines);

    uint32_t NumXGmiEngines = 0;
    if (auto Err =
            getDeviceAttr(HSA_AMD_AGENT_INFO_NUM_SDMA_XGMI_ENG, NumXGmiEngines))
      return Err;
    DP("The number of XGMI Engines: %i\n", NumXGmiEngines);

    // Detect if we are in Multi-Device mode
    if (OMPX_NumMultiDevices > 0)
      IsMultiDeviceEnabled = true;

    // Detect if XNACK is enabled
    SmallVector<SmallString<32>> Targets;
    if (auto Err = hsa_utils::getTargetTripleAndFeatures(Agent, Targets))
      return Err;
    if (!Targets.empty() && Targets[0].str().contains("xnack+"))
      IsXnackEnabled = true;

    // detect if device is an APU.
    if (auto Err = checkIfAPU())
      return Err;

    // detect if device is GFX90a.
    if (auto Err = checkIfGFX90a())
      return Err;

    // detect if device is an MI300X.
    if (auto Err = checkIfMI300x())
      return Err;

    // detect special cases for MI200
    specialBehaviorHandling();

    // detect ROCm-specific environment variables
    // for map and zero-copy control
    // TODO: put them back in constructor
    //    readEnvVars();

    return Plugin::success();
  }

  Error unloadBinaryImpl(DeviceImageTy *Image) override {
    AMDGPUDeviceImageTy &AMDImage = static_cast<AMDGPUDeviceImageTy &>(*Image);

    // Unload the executable of the image.
    return AMDImage.unloadExecutable();
  }

  /// Deinitialize the device and release its resources.
  Error deinitImpl() override {
    // Deinitialize the stream and event pools.
    if (auto Err = AMDGPUStreamManager.deinit())
      return Err;

    if (auto Err = AMDGPUEventManager.deinit())
      return Err;

    if (auto Err = AMDGPUSignalManager.deinit())
      return Err;

    // Invalidate agent reference.
    Agent = {0};

    delete CoarseGrainMemoryTable;

    return Plugin::success();
  }

  virtual Error callGlobalConstructors(GenericPluginTy &Plugin,
                                       DeviceImageTy &Image) override {
    GenericGlobalHandlerTy &Handler = Plugin.getGlobalHandler();
    if (Handler.isSymbolInImage(*this, Image, "amdgcn.device.fini"))
      Image.setPendingGlobalDtors();

    return callGlobalCtorDtorCommon(Plugin, Image, /*IsCtor=*/true);
  }

  virtual Error callGlobalDestructors(GenericPluginTy &Plugin,
                                      DeviceImageTy &Image) override {
    if (Image.hasPendingGlobalDtors())
      return callGlobalCtorDtorCommon(Plugin, Image, /*IsCtor=*/false);
    return Plugin::success();
  }

  uint64_t getStreamBusyWaitMicroseconds() const { return OMPX_StreamBusyWait; }

  Expected<std::unique_ptr<MemoryBuffer>>
  doJITPostProcessing(std::unique_ptr<MemoryBuffer> MB) const override {

    // TODO: We should try to avoid materialization but there seems to be no
    // good linker interface w/o file i/o.
    SmallString<128> LinkerInputFilePath;
    std::error_code EC = sys::fs::createTemporaryFile("amdgpu-pre-link-jit",
                                                      "o", LinkerInputFilePath);
    if (EC)
      return Plugin::error(ErrorCode::HOST_IO,
                           "failed to create temporary file for linker");

    // Write the file's contents to the output file.
    Expected<std::unique_ptr<FileOutputBuffer>> OutputOrErr =
        FileOutputBuffer::create(LinkerInputFilePath, MB->getBuffer().size());
    if (!OutputOrErr)
      return OutputOrErr.takeError();
    std::unique_ptr<FileOutputBuffer> Output = std::move(*OutputOrErr);
    llvm::copy(MB->getBuffer(), Output->getBufferStart());
    if (Error E = Output->commit())
      return std::move(E);

    SmallString<128> LinkerOutputFilePath;
    EC = sys::fs::createTemporaryFile("amdgpu-pre-link-jit", "so",
                                      LinkerOutputFilePath);
    if (EC)
      return Plugin::error(ErrorCode::HOST_IO,
                           "failed to create temporary file for linker");

    const auto &ErrorOrPath = sys::findProgramByName("lld");
    if (!ErrorOrPath)
      return createStringError(ErrorCode::HOST_TOOL_NOT_FOUND,
                               "failed to find `lld` on the PATH.");

    std::string LLDPath = ErrorOrPath.get();
    INFO(OMP_INFOTYPE_PLUGIN_KERNEL, getDeviceId(),
         "Using `%s` to link JITed amdgcn output.", LLDPath.c_str());

    std::string MCPU = "-plugin-opt=mcpu=" + getComputeUnitKind();
    StringRef Args[] = {LLDPath,
                        "-flavor",
                        "gnu",
                        "--no-undefined",
                        "-shared",
                        MCPU,
                        "-o",
                        LinkerOutputFilePath.data(),
                        LinkerInputFilePath.data()};

    std::string Error;
    int RC = sys::ExecuteAndWait(LLDPath, Args, std::nullopt, {}, 0, 0, &Error);
    if (RC)
      return Plugin::error(ErrorCode::LINK_FAILURE,
                           "linking optimized bitcode failed: %s",
                           Error.c_str());

    auto BufferOrErr = MemoryBuffer::getFileOrSTDIN(LinkerOutputFilePath);
    if (!BufferOrErr)
      return Plugin::error(ErrorCode::HOST_IO,
                           "failed to open temporary file for lld");

    // Clean up the temporary files afterwards.
    if (sys::fs::remove(LinkerOutputFilePath))
      return Plugin::error(ErrorCode::HOST_IO,
                           "failed to remove temporary output file for lld");
    if (sys::fs::remove(LinkerInputFilePath))
      return Plugin::error(ErrorCode::HOST_IO,
                           "failed to remove temporary input file for lld");

    return std::move(*BufferOrErr);
  }

  /// See GenericDeviceTy::getComputeUnitKind().
  std::string getComputeUnitKind() const override { return ComputeUnitKind; }

  uint32_t getNumComputeUnits() const override { return NumComputeUnits; }

  /// Returns the clock frequency for the given AMDGPU device.
  uint64_t getClockFrequency() const override { return ClockFrequency; }

  /// Allocate and construct an AMDGPU kernel.
  Expected<GenericKernelTy &> constructKernel(const char *Name) override {
    // Allocate and construct the AMDGPU kernel.
    AMDGPUKernelTy *AMDGPUKernel = Plugin.allocate<AMDGPUKernelTy>();
    if (!AMDGPUKernel)
      return Plugin::error(ErrorCode::OUT_OF_RESOURCES,
                           "failed to allocate memory for AMDGPU kernel");

    new (AMDGPUKernel) AMDGPUKernelTy(Name, Plugin.getGlobalHandler());

    return *AMDGPUKernel;
  }

  /// Set the current context to this device's context. Do nothing since the
  /// AMDGPU devices do not have the concept of contexts.
  Error setContext() override { return Plugin::success(); }

  /// AMDGPU returns the product of the number of compute units and the waves
  /// per compute unit.
  uint64_t getHardwareParallelism() const override {
    return HardwareParallelism;
  }

  /// We want to set up the RPC server for host services to the GPU if it is
  /// available.
  bool shouldSetupRPCServer() const override { return true; }

  /// The RPC interface should have enough space for all available parallelism.
  uint64_t requestedRPCPortCount() const override {
    return getHardwareParallelism();
  }

  /// Get the stream of the asynchronous info structure or get a new one.
  Error getStream(AsyncInfoWrapperTy &AsyncInfoWrapper,
                  AMDGPUStreamTy *&Stream) {
    auto WrapperStream =
        AsyncInfoWrapper.getOrInitQueue<AMDGPUStreamTy *>(AMDGPUStreamManager);
    if (!WrapperStream)
      return WrapperStream.takeError();
    Stream = *WrapperStream;
    return Plugin::success();
  }

  /// Load the binary image into the device and allocate an image object.
  Expected<DeviceImageTy *> loadBinaryImpl(const __tgt_device_image *TgtImage,
                                           int32_t ImageId) override {
    // Allocate and initialize the image object.
    AMDGPUDeviceImageTy *AMDImage = Plugin.allocate<AMDGPUDeviceImageTy>();
    new (AMDImage) AMDGPUDeviceImageTy(ImageId, *this, TgtImage);

    // Load the HSA executable.
    if (Error Err = AMDImage->loadExecutable(*this))
      return std::move(Err);
    return AMDImage;
  }

  /// Allocate memory on the device or related to the device.
  void *allocate(size_t Size, void *, TargetAllocTy Kind) override;

  /// Deallocate memory on the device or related to the device.
  int free(void *TgtPtr, TargetAllocTy Kind) override {
    if (TgtPtr == nullptr)
      return OFFLOAD_SUCCESS;

    AMDGPUMemoryPoolTy *MemoryPool = nullptr;
    switch (Kind) {
    case TARGET_ALLOC_DEFAULT:
    case TARGET_ALLOC_DEVICE:
    case TARGET_ALLOC_DEVICE_NON_BLOCKING:
      MemoryPool = CoarseGrainedMemoryPools[0];
      break;
    case TARGET_ALLOC_HOST:
      MemoryPool = &HostDevice.getFineGrainedMemoryPool();
      break;
    case TARGET_ALLOC_SHARED:
      MemoryPool = &HostDevice.getFineGrainedMemoryPool();
      break;
    }

    if (!MemoryPool) {
      REPORT("No memory pool for the specified allocation kind\n");
      return OFFLOAD_FAIL;
    }

    if (Error Err = MemoryPool->deallocate(TgtPtr)) {
      REPORT("%s\n", toString(std::move(Err)).data());
      return OFFLOAD_FAIL;
    }

    return OFFLOAD_SUCCESS;
  }

  /// Synchronize current thread with the pending operations on the async info.
  Error synchronizeImpl(__tgt_async_info &AsyncInfo,
                        bool ReleaseQueue) override {
    AMDGPUStreamTy *Stream =
        reinterpret_cast<AMDGPUStreamTy *>(AsyncInfo.Queue);
    assert(Stream && "Invalid stream");

    if (auto Err = Stream->synchronize())
      return Err;

    // Once the stream is synchronized, return it to stream pool and reset
    // AsyncInfo. This is to make sure the synchronization only works for its
    // own tasks.
    if (ReleaseQueue) {
      AsyncInfo.Queue = nullptr;
      return AMDGPUStreamManager.returnResource(Stream);
    }
    return Plugin::success();
  }

  /// Query for the completion of the pending operations on the async info.
  Error queryAsyncImpl(__tgt_async_info &AsyncInfo) override {
    AMDGPUStreamTy *Stream =
        reinterpret_cast<AMDGPUStreamTy *>(AsyncInfo.Queue);
    assert(Stream && "Invalid stream");

    auto CompletedOrErr = Stream->query();
    if (!CompletedOrErr)
      return CompletedOrErr.takeError();

    // Return if it the stream did not complete yet.
    if (!(*CompletedOrErr))
      return Plugin::success();

    // Once the stream is completed, return it to stream pool and reset
    // AsyncInfo. This is to make sure the synchronization only works for its
    // own tasks.
    AsyncInfo.Queue = nullptr;
    return AMDGPUStreamManager.returnResource(Stream);
  }

  /// Pin the host buffer and return the device pointer that should be used for
  /// device transfers.
  Expected<void *> dataLockImpl(void *HstPtr, int64_t Size) override {
    void *PinnedPtr = nullptr;

    hsa_status_t Status =
        hsa_amd_memory_lock(HstPtr, Size, nullptr, 0, &PinnedPtr);
    if (auto Err = Plugin::check(Status, "error in hsa_amd_memory_lock: %s\n"))
      return std::move(Err);

    return PinnedPtr;
  }

  /// Unpin the host buffer.
  Error dataUnlockImpl(void *HstPtr) override {
    hsa_status_t Status = hsa_amd_memory_unlock(HstPtr);
    return Plugin::check(Status, "error in hsa_amd_memory_unlock: %s\n");
  }

  /// Check through the HSA runtime whether the \p HstPtr buffer is pinned.
  Expected<bool> isPinnedPtrImpl(void *HstPtr, void *&BaseHstPtr,
                                 void *&BaseDevAccessiblePtr,
                                 size_t &BaseSize) const override {
    hsa_amd_pointer_info_t Info;
    Info.size = sizeof(hsa_amd_pointer_info_t);

    hsa_status_t Status = hsa_amd_pointer_info(
        HstPtr, &Info, /*Allocator=*/nullptr, /*num_agents_accessible=*/nullptr,
        /*accessible=*/nullptr);
    if (auto Err = Plugin::check(Status, "error in hsa_amd_pointer_info: %s"))
      return std::move(Err);

    // The buffer may be locked or allocated through HSA allocators. Assume that
    // the buffer is host pinned if the runtime reports a HSA type.
    if (Info.type != HSA_EXT_POINTER_TYPE_LOCKED &&
        Info.type != HSA_EXT_POINTER_TYPE_HSA)
      return false;

    assert(Info.hostBaseAddress && "Invalid host pinned address");
    assert(Info.agentBaseAddress && "Invalid agent pinned address");
    assert(Info.sizeInBytes > 0 && "Invalid pinned allocation size");

    // Save the allocation info in the output parameters.
    BaseHstPtr = Info.hostBaseAddress;
    BaseDevAccessiblePtr = Info.agentBaseAddress;
    BaseSize = Info.sizeInBytes;

    return true;
  }

  /// Submit data to the device (host to device transfer).
  Error dataSubmitImpl(void *TgtPtr, const void *HstPtr, int64_t Size,
                       AsyncInfoWrapperTy &AsyncInfoWrapper) override {
    AMDGPUStreamTy *Stream = nullptr;
    void *PinnedPtr = nullptr;

    // Obtain the OMPT-related callback data
    DP("OMPT-Async: dataSubmitImpl\n");
    auto LocalOmptEventInfo = getOrNullOmptEventInfo(AsyncInfoWrapper);

    // Prefault GPU page table in XNACK-Enabled case, on APUs,
    // under the assumption that explicitly allocated memory
    // will be fully accessed and that on-the-fly individual page faults
    // perform worse than whole memory faulting.
    if (OMPX_APUPrefaultMemcopy && Size >= OMPX_APUPrefaultMemcopySize &&
        IsAPU && IsXnackEnabled)
      if (auto Err = prepopulatePageTableImpl(const_cast<void *>(HstPtr), Size))
        return Err;

    // Use one-step asynchronous operation when host memory is already pinned.
    if (void *PinnedPtr =
            PinnedAllocs.getDeviceAccessiblePtrFromPinnedBuffer(HstPtr)) {
      if (auto Err = getStream(AsyncInfoWrapper, Stream))
        return Err;
      DP("OMPT-Async: Pinned Copy\n");
      return Stream->pushPinnedMemoryCopyAsync(TgtPtr, PinnedPtr, Size,
                                               std::move(LocalOmptEventInfo));
    }

    // For large transfers use synchronous behavior.
    // If OMPT is enabled or synchronous behavior is explicitly requested:
    // FIXME: Currently hsa async copy fails to see completion signal for
    //        non-x86 dataSubmit/Retrieve. Other non-x86 calls to asyncMemCopy
    //        work. So for now, skip async copy for non-x86 for dataSubmit
    //        and dataRetrive only.
#if defined(__i386__) || defined(__x86_64__) || defined(_M_IX86)
    if (OMPX_ForceSyncRegions || Size >= OMPX_MaxAsyncCopyBytes) {
#else
    if (false) {
#endif
      if (AsyncInfoWrapper.hasQueue())
        if (auto Err = synchronize(AsyncInfoWrapper))
          return Err;

      hsa_status_t Status;
      Status = hsa_amd_memory_lock(const_cast<void *>(HstPtr), Size, nullptr, 0,
                                   &PinnedPtr);
      if (auto Err =
              Plugin::check(Status, "error in hsa_amd_memory_lock: %s\n"))
        return Err;

      AMDGPUSignalTy Signal;
      if (auto Err = Signal.init())
        return Err;

      DP("OMPT-Async: Sync Copy\n");
      if (auto Err = hsa_utils::asyncMemCopy(useMultipleSdmaEngines(), TgtPtr,
                                         Agent, PinnedPtr, Agent, Size, 0,
                                         nullptr, Signal.get()))
        return Err;

      if (auto Err = Signal.wait(getStreamBusyWaitMicroseconds()))
        return Err;

#ifdef OMPT_SUPPORT
      if (LocalOmptEventInfo) {
        OmptKernelTimingArgsAsyncTy OmptKernelTimingArgsAsync{
            this, &Signal, TicksToTime, std::move(LocalOmptEventInfo)};
        if (auto Err = timeDataTransferInNsAsync(&OmptKernelTimingArgsAsync))
          return Err;
      }
#endif

      if (auto Err = Signal.deinit())
        return Err;

      Status = hsa_amd_memory_unlock(const_cast<void *>(HstPtr));
      return Plugin::check(Status, "error in hsa_amd_memory_unlock: %s\n");
    }

    // Otherwise, use two-step copy with an intermediate pinned host buffer.
    AMDGPUMemoryManagerTy &PinnedMemoryManager =
        HostDevice.getPinnedMemoryManager();
    if (auto Err = PinnedMemoryManager.allocate(Size, &PinnedPtr))
      return Err;

    if (auto Err = getStream(AsyncInfoWrapper, Stream))
      return Err;

    DP("OMPT-Async: ASync Copy\n");
    return Stream->pushMemoryCopyH2DAsync(TgtPtr, HstPtr, PinnedPtr, Size,
                                          PinnedMemoryManager,
                                          std::move(LocalOmptEventInfo));
  }

  /// Retrieve data from the device (device to host transfer).
  Error dataRetrieveImpl(void *HstPtr, const void *TgtPtr, int64_t Size,
                         AsyncInfoWrapperTy &AsyncInfoWrapper) override {
    AMDGPUStreamTy *Stream = nullptr;
    void *PinnedPtr = nullptr;

    // Obtain the OMPT-related callback data
    DP("OMPT-Async: dataRetrieveImpl\n");
    auto LocalOmptEventInfo = getOrNullOmptEventInfo(AsyncInfoWrapper);

    // Prefault GPU page table in XNACK-Enabled case, on APUs,
    // under the assumption that explicitly allocated memory
    // will be fully accessed and that on-the-fly individual page faults
    // perform worse than whole memory faulting.
    if (OMPX_APUPrefaultMemcopy && Size >= OMPX_APUPrefaultMemcopySize &&
        IsAPU && IsXnackEnabled)
      if (auto Err = prepopulatePageTableImpl(const_cast<void *>(HstPtr), Size))
        return Err;

    // Use one-step asynchronous operation when host memory is already pinned.
    if (void *PinnedPtr =
            PinnedAllocs.getDeviceAccessiblePtrFromPinnedBuffer(HstPtr)) {
      if (auto Err = getStream(AsyncInfoWrapper, Stream))
        return Err;
      DP("OMPT-Async: Pinned Copy\n");
      return Stream->pushPinnedMemoryCopyAsync(PinnedPtr, TgtPtr, Size,
                                               std::move(LocalOmptEventInfo));
    }

    // For large transfers use synchronous behavior.
    // If OMPT is enabled or synchronous behavior is explicitly requested:
    // FIXME: Currently hsa async copy fails to see completion signal for
    //        non-x86 dataSubmit/Retrieve. Other non-x86 calls to asyncMemCopy
    //        work. So for now, skip async copy for non-x86 for dataSubmit
    //        and dataRetrive only.
#if defined(__i386__) || defined(__x86_64__) || defined(_M_IX86)
    if (OMPX_ForceSyncRegions || Size >= OMPX_MaxAsyncCopyBytes) {
#else
    if (false) {
#endif
      if (AsyncInfoWrapper.hasQueue())
        if (auto Err = synchronize(AsyncInfoWrapper))
          return Err;

      hsa_status_t Status;
      Status = hsa_amd_memory_lock(const_cast<void *>(HstPtr), Size, nullptr, 0,
                                   &PinnedPtr);
      if (auto Err =
              Plugin::check(Status, "error in hsa_amd_memory_lock: %s\n"))
        return Err;

      AMDGPUSignalTy Signal;
      if (auto Err = Signal.init())
        return Err;

      if (auto Err = hsa_utils::asyncMemCopy(useMultipleSdmaEngines(),
                                             PinnedPtr, Agent, TgtPtr, Agent,
                                             Size, 0, nullptr, Signal.get()))
        return Err;

      if (auto Err = Signal.wait(getStreamBusyWaitMicroseconds()))
        return Err;

#ifdef OMPT_SUPPORT
      if (LocalOmptEventInfo) {
        OmptKernelTimingArgsAsyncTy OmptKernelTimingArgsAsync{
            this, &Signal, TicksToTime, std::move(LocalOmptEventInfo)};
        if (auto Err = timeDataTransferInNsAsync(&OmptKernelTimingArgsAsync))
          return Err;
      }
#endif

      if (auto Err = Signal.deinit())
        return Err;

      Status = hsa_amd_memory_unlock(const_cast<void *>(HstPtr));
      return Plugin::check(Status, "error in hsa_amd_memory_unlock: %s\n");
    }

    // Otherwise, use two-step copy with an intermediate pinned host buffer.
    AMDGPUMemoryManagerTy &PinnedMemoryManager =
        HostDevice.getPinnedMemoryManager();
    if (auto Err = PinnedMemoryManager.allocate(Size, &PinnedPtr))
      return Err;

    if (auto Err = getStream(AsyncInfoWrapper, Stream))
      return Err;

    return Stream->pushMemoryCopyD2HAsync(HstPtr, TgtPtr, PinnedPtr, Size,
                                          PinnedMemoryManager,
                                          std::move(LocalOmptEventInfo));
  }

  /// Exchange data between two devices within the plugin.
  Error dataExchangeImpl(const void *SrcPtr, GenericDeviceTy &DstGenericDevice,
                         void *DstPtr, int64_t Size,
                         AsyncInfoWrapperTy &AsyncInfoWrapper) override {
    AMDGPUDeviceTy &DstDevice = static_cast<AMDGPUDeviceTy &>(DstGenericDevice);

    DP("OMPT-Async: dataExchangeImpl\n");
    auto LocalOmptEventInfo = getOrNullOmptEventInfo(AsyncInfoWrapper);

    // For large transfers use synchronous behavior.
    // If OMPT is enabled or synchronous behavior is explicitly requested:
    if (OMPX_ForceSyncRegions || Size >= OMPX_MaxAsyncCopyBytes) {
      if (AsyncInfoWrapper.hasQueue())
        if (auto Err = synchronize(AsyncInfoWrapper))
          return Err;

      AMDGPUSignalTy Signal;
      if (auto Err = Signal.init())
        return Err;

      if (auto Err = hsa_utils::asyncMemCopy(
              useMultipleSdmaEngines(), DstPtr, DstDevice.getAgent(), SrcPtr,
              getAgent(), (uint64_t)Size, 0, nullptr, Signal.get()))
        return Err;

      if (auto Err = Signal.wait(getStreamBusyWaitMicroseconds()))
        return Err;

#ifdef OMPT_SUPPORT
      if (LocalOmptEventInfo) {
        OmptKernelTimingArgsAsyncTy OmptKernelTimingArgsAsync{
            this, &Signal, TicksToTime, std::move(LocalOmptEventInfo)};
        if (auto Err = timeDataTransferInNsAsync(&OmptKernelTimingArgsAsync))
          return Err;
      }
#endif

      return Signal.deinit();
    }

    AMDGPUStreamTy *Stream = nullptr;
    if (auto Err = getStream(AsyncInfoWrapper, Stream))
      return Err;
    if (Size <= 0)
      return Plugin::success();

    return Stream->pushMemoryCopyD2DAsync(DstPtr, DstDevice.getAgent(), SrcPtr,
                                          getAgent(), (uint64_t)Size,
                                          std::move(LocalOmptEventInfo));
  }

  /// Initialize the async info for interoperability purposes.
  Error initAsyncInfoImpl(AsyncInfoWrapperTy &AsyncInfoWrapper) override {
    // TODO: Implement this function.
    return Plugin::success();
  }

  /// Initialize the device info for interoperability purposes.
  Error initDeviceInfoImpl(__tgt_device_info *DeviceInfo) override {
    DeviceInfo->Context = nullptr;

    if (!DeviceInfo->Device)
      DeviceInfo->Device = reinterpret_cast<void *>(Agent.handle);

    return Plugin::success();
  }

<<<<<<< HEAD
  Error setCoarseGrainMemoryImpl(void *ptr, int64_t size,
                                 bool set_attr = true) override final {
    // If the table has not yet been created, check if the gpu arch is
    // MI200 and create it, but only if USM Map is enabled.
    if (!IsEquippedWithGFX90A || !EnableGFX90ACoarseGrainUsmMaps)
      return Plugin::error(ErrorCode::UNKNOWN, "Invalid request to set coarse grain mode");
    if (!CoarseGrainMemoryTable)
      CoarseGrainMemoryTable = new AMDGPUMemTypeBitFieldTable(
          AMDGPU_X86_64_SystemConfiguration::max_addressable_byte +
              1, // memory size
          AMDGPU_X86_64_SystemConfiguration::page_size);

    if (CoarseGrainMemoryTable->contains((const uintptr_t)ptr, size))
      return Plugin::success();

    // track coarse grain memory pages in local table for user queries.
    CoarseGrainMemoryTable->insert((const uintptr_t)ptr, size);

    if (set_attr) {
      // Ask ROCr to turn [ptr, ptr+size-1] pages to
      // coarse grain.
      hsa_amd_svm_attribute_pair_t tt;
      tt.attribute = HSA_AMD_SVM_ATTRIB_GLOBAL_FLAG;
      tt.value = HSA_AMD_SVM_GLOBAL_FLAG_COARSE_GRAINED;
      hsa_status_t err = hsa_amd_svm_attributes_set(ptr, size, &tt, 1);
      if (err != HSA_STATUS_SUCCESS) {
        return Plugin::error(ErrorCode::UNKNOWN, "Failed to switch memotry to coarse grain mode.");
      }
    }

    return Plugin::success();
  }

  uint32_t queryCoarseGrainMemoryImpl(const void *ptr,
                                      int64_t size) override final {
    // If the table has not yet been created it means that
    // no memory has yet been set to coarse grain.
    if (!CoarseGrainMemoryTable)
      return 0;

    return CoarseGrainMemoryTable->contains((const uintptr_t)ptr, size);
  }

  Error prepopulatePageTableImpl(void *ptr, int64_t size) override final {
    // Instruct runtimes that the [ptr, ptr+size-1] pages will be accessed by
    // devices but should not be migrated (only perform page faults, if needed).
    hsa_amd_svm_attribute_pair_t tt;
    tt.attribute = HSA_AMD_SVM_ATTRIB_AGENT_ACCESSIBLE_IN_PLACE;
    tt.value = Agent.handle;
    hsa_status_t err = hsa_amd_svm_attributes_set(ptr, size, &tt, 1);
    if (err != HSA_STATUS_SUCCESS) {
      return Plugin::error(ErrorCode::UNKNOWN, "Failed to prepopulate GPU page table.");
    }

    return Plugin::success();
  }
=======
  Error enqueueHostCallImpl(void (*Callback)(void *), void *UserData,
                            AsyncInfoWrapperTy &AsyncInfo) override {
    AMDGPUStreamTy *Stream = nullptr;
    if (auto Err = getStream(AsyncInfo, Stream))
      return Err;

    return Stream->pushHostCallback(Callback, UserData);
  };
>>>>>>> 15d7a95e

  /// Create an event.
  Error createEventImpl(void **EventPtrStorage) override {
    AMDGPUEventTy **Event = reinterpret_cast<AMDGPUEventTy **>(EventPtrStorage);
    return AMDGPUEventManager.getResource(*Event);
  }

  /// Destroy a previously created event.
  Error destroyEventImpl(void *EventPtr) override {
    AMDGPUEventTy *Event = reinterpret_cast<AMDGPUEventTy *>(EventPtr);
    return AMDGPUEventManager.returnResource(Event);
  }

  /// Record the event.
  Error recordEventImpl(void *EventPtr,
                        AsyncInfoWrapperTy &AsyncInfoWrapper) override {
    AMDGPUEventTy *Event = reinterpret_cast<AMDGPUEventTy *>(EventPtr);
    assert(Event && "Invalid event");

    AMDGPUStreamTy *Stream = nullptr;
    if (auto Err = getStream(AsyncInfoWrapper, Stream))
      return Err;

    return Event->record(*Stream);
  }

  /// Make the stream wait on the event.
  Error waitEventImpl(void *EventPtr,
                      AsyncInfoWrapperTy &AsyncInfoWrapper) override {
    AMDGPUEventTy *Event = reinterpret_cast<AMDGPUEventTy *>(EventPtr);

    AMDGPUStreamTy *Stream = nullptr;
    if (auto Err = getStream(AsyncInfoWrapper, Stream))
      return Err;

    return Event->wait(*Stream);
  }

  Expected<bool> hasPendingWorkImpl(AsyncInfoWrapperTy &AsyncInfo) override {
    auto Stream = AsyncInfo.getQueueAs<AMDGPUStreamTy *>();
    if (!Stream)
      return false;

    auto Query = Stream->query();
    if (Query)
      return !*Query;
    return Query.takeError();
  }

  /// Synchronize the current thread with the event.
  Error syncEventImpl(void *EventPtr) override {
    AMDGPUEventTy *Event = reinterpret_cast<AMDGPUEventTy *>(EventPtr);
    return Event->sync();
  }

  /// Print information about the device.
  Expected<InfoTreeNode> obtainInfoImpl() override {
    char TmpChar[1000];
    const char *TmpCharPtr = "Unknown";
    uint16_t Major, Minor;
    uint32_t TmpUInt, TmpUInt2;
    uint32_t CacheSize[4];
    size_t TmpSt;
    bool TmpBool;
    uint16_t WorkgrpMaxDim[3];
    hsa_dim3_t GridMaxDim;
    hsa_status_t Status, Status2;
    InfoTreeNode Info;

    Status = hsa_system_get_info(HSA_SYSTEM_INFO_VERSION_MAJOR, &Major);
    Status2 = hsa_system_get_info(HSA_SYSTEM_INFO_VERSION_MINOR, &Minor);
    if (Status == HSA_STATUS_SUCCESS && Status2 == HSA_STATUS_SUCCESS)
      Info.add("HSA Runtime Version",
               std::to_string(Major) + "." + std::to_string(Minor), "",
               DeviceInfo::DRIVER_VERSION);

    Info.add("HSA OpenMP Device Number", DeviceId);

    Status = getDeviceAttrRaw(HSA_AMD_AGENT_INFO_PRODUCT_NAME, TmpChar);
    if (Status == HSA_STATUS_SUCCESS)
      Info.add("Product Name", TmpChar);

    Status = getDeviceAttrRaw(HSA_AGENT_INFO_NAME, TmpChar);
    if (Status == HSA_STATUS_SUCCESS)
      Info.add("Device Name", TmpChar, "", DeviceInfo::NAME);

    Status = getDeviceAttrRaw(HSA_AGENT_INFO_VENDOR_NAME, TmpChar);
    if (Status == HSA_STATUS_SUCCESS)
      Info.add("Vendor Name", TmpChar, "", DeviceInfo::VENDOR);

    hsa_device_type_t DevType;
    Status = getDeviceAttrRaw(HSA_AGENT_INFO_DEVICE, DevType);
    if (Status == HSA_STATUS_SUCCESS) {
      switch (DevType) {
      case HSA_DEVICE_TYPE_CPU:
        TmpCharPtr = "CPU";
        break;
      case HSA_DEVICE_TYPE_GPU:
        TmpCharPtr = "GPU";
        break;
      case HSA_DEVICE_TYPE_DSP:
        TmpCharPtr = "DSP";
        break;
      default:
        TmpCharPtr = "Unknown";
        break;
      }
      Info.add("Device Type", TmpCharPtr);
    }

    Status = getDeviceAttrRaw(HSA_AGENT_INFO_QUEUES_MAX, TmpUInt);
    if (Status == HSA_STATUS_SUCCESS)
      Info.add("Max Queues", TmpUInt);

    Status = getDeviceAttrRaw(HSA_AGENT_INFO_QUEUE_MIN_SIZE, TmpUInt);
    if (Status == HSA_STATUS_SUCCESS)
      Info.add("Queue Min Size", TmpUInt);

    Status = getDeviceAttrRaw(HSA_AGENT_INFO_QUEUE_MAX_SIZE, TmpUInt);
    if (Status == HSA_STATUS_SUCCESS)
      Info.add("Queue Max Size", TmpUInt);

    // FIXME: This is deprecated according to HSA documentation. But using
    // hsa_agent_iterate_caches and hsa_cache_get_info breaks execution during
    // runtime.
    Status = getDeviceAttrRaw(HSA_AGENT_INFO_CACHE_SIZE, CacheSize);
    if (Status == HSA_STATUS_SUCCESS) {
      auto &Cache = *Info.add("Cache");

      for (int I = 0; I < 4; I++)
        if (CacheSize[I])
          Cache.add("L" + std::to_string(I), CacheSize[I]);
    }

    Status = getDeviceAttrRaw(HSA_AMD_AGENT_INFO_CACHELINE_SIZE, TmpUInt);
    if (Status == HSA_STATUS_SUCCESS)
      Info.add("Cacheline Size", TmpUInt);

    Status = getDeviceAttrRaw(HSA_AMD_AGENT_INFO_MAX_CLOCK_FREQUENCY, TmpUInt);
    if (Status == HSA_STATUS_SUCCESS)
      Info.add("Max Clock Freq", TmpUInt, "MHz");

    Status = getDeviceAttrRaw(HSA_AMD_AGENT_INFO_COMPUTE_UNIT_COUNT, TmpUInt);
    if (Status == HSA_STATUS_SUCCESS)
      Info.add("Compute Units", TmpUInt);

    Status = getDeviceAttrRaw(HSA_AMD_AGENT_INFO_NUM_SIMDS_PER_CU, TmpUInt);
    if (Status == HSA_STATUS_SUCCESS)
      Info.add("SIMD per CU", TmpUInt);

    Status = getDeviceAttrRaw(HSA_AGENT_INFO_FAST_F16_OPERATION, TmpBool);
    if (Status == HSA_STATUS_SUCCESS)
      Info.add("Fast F16 Operation", TmpBool);

    Status = getDeviceAttrRaw(HSA_AGENT_INFO_WAVEFRONT_SIZE, TmpUInt2);
    if (Status == HSA_STATUS_SUCCESS)
      Info.add("Wavefront Size", TmpUInt2);

    Status = getDeviceAttrRaw(HSA_AGENT_INFO_WORKGROUP_MAX_SIZE, TmpUInt);
    if (Status == HSA_STATUS_SUCCESS)
      Info.add("Workgroup Max Size", TmpUInt, "",
               DeviceInfo::MAX_WORK_GROUP_SIZE);

    Status = getDeviceAttrRaw(HSA_AGENT_INFO_WORKGROUP_MAX_DIM, WorkgrpMaxDim);
    if (Status == HSA_STATUS_SUCCESS) {
      auto &MaxSize =
          *Info.add("Workgroup Max Size per Dimension", std::monostate{}, "",
                    DeviceInfo::MAX_WORK_GROUP_SIZE_PER_DIMENSION);
      MaxSize.add("x", WorkgrpMaxDim[0]);
      MaxSize.add("y", WorkgrpMaxDim[1]);
      MaxSize.add("z", WorkgrpMaxDim[2]);
    }

    Status = getDeviceAttrRaw(
        (hsa_agent_info_t)HSA_AMD_AGENT_INFO_MAX_WAVES_PER_CU, TmpUInt);
    if (Status == HSA_STATUS_SUCCESS) {
      Info.add("Max Waves Per CU", TmpUInt);
      Info.add("Max Work-item Per CU", TmpUInt * TmpUInt2);
    }

    Status = getDeviceAttrRaw(HSA_AGENT_INFO_GRID_MAX_SIZE, TmpUInt);
    if (Status == HSA_STATUS_SUCCESS)
      Info.add("Grid Max Size", TmpUInt);

    Status = getDeviceAttrRaw(HSA_AGENT_INFO_GRID_MAX_DIM, GridMaxDim);
    if (Status == HSA_STATUS_SUCCESS) {
      auto &MaxDim = *Info.add("Grid Max Size per Dimension");
      MaxDim.add("x", GridMaxDim.x);
      MaxDim.add("y", GridMaxDim.y);
      MaxDim.add("z", GridMaxDim.z);
    }

    Status = getDeviceAttrRaw(HSA_AGENT_INFO_FBARRIER_MAX_SIZE, TmpUInt);
    if (Status == HSA_STATUS_SUCCESS)
      Info.add("Max fbarriers/Workgrp", TmpUInt);

    auto &RootPool = *Info.add("Memory Pools");
    for (AMDGPUMemoryPoolTy *Pool : AllMemoryPools) {
      std::string TmpStr, TmpStr2;

      if (Pool->isGlobal())
        TmpStr = "Global";
      else if (Pool->isReadOnly())
        TmpStr = "ReadOnly";
      else if (Pool->isPrivate())
        TmpStr = "Private";
      else if (Pool->isGroup())
        TmpStr = "Group";
      else
        TmpStr = "Unknown";

      auto &PoolNode = *RootPool.add(std::string("Pool ") + TmpStr);

      if (Pool->isGlobal()) {
        if (Pool->isFineGrained())
          TmpStr2 += "Fine Grained ";
        if (Pool->isCoarseGrained())
          TmpStr2 += "Coarse Grained ";
        if (Pool->supportsKernelArgs())
          TmpStr2 += "Kernarg ";

        PoolNode.add("Flags", TmpStr2);
      }

      Status = Pool->getAttrRaw(HSA_AMD_MEMORY_POOL_INFO_SIZE, TmpSt);
      if (Status == HSA_STATUS_SUCCESS)
        PoolNode.add("Size", TmpSt, "bytes");

      Status = Pool->getAttrRaw(HSA_AMD_MEMORY_POOL_INFO_RUNTIME_ALLOC_ALLOWED,
                                TmpBool);
      if (Status == HSA_STATUS_SUCCESS)
        PoolNode.add("Allocatable", TmpBool);

      Status = Pool->getAttrRaw(HSA_AMD_MEMORY_POOL_INFO_RUNTIME_ALLOC_GRANULE,
                                TmpSt);
      if (Status == HSA_STATUS_SUCCESS)
        PoolNode.add("Runtime Alloc Granule", TmpSt, "bytes");

      Status = Pool->getAttrRaw(
          HSA_AMD_MEMORY_POOL_INFO_RUNTIME_ALLOC_ALIGNMENT, TmpSt);
      if (Status == HSA_STATUS_SUCCESS)
        PoolNode.add("Runtime Alloc Alignment", TmpSt, "bytes");

      Status =
          Pool->getAttrRaw(HSA_AMD_MEMORY_POOL_INFO_ACCESSIBLE_BY_ALL, TmpBool);
      if (Status == HSA_STATUS_SUCCESS)
        PoolNode.add("Accessible by all", TmpBool);
    }

    auto &ISAs = *Info.add("ISAs");
    auto Err = hsa_utils::iterateAgentISAs(getAgent(), [&](hsa_isa_t ISA) {
      Status = hsa_isa_get_info_alt(ISA, HSA_ISA_INFO_NAME, TmpChar);
      if (Status == HSA_STATUS_SUCCESS)
        ISAs.add("Name", TmpChar);

      return Status;
    });

    // Silently consume the error.
    if (Err)
      consumeError(std::move(Err));

    return Info;
  }

  /// Returns true if auto zero-copy the best configuration for the current
  /// arch.
  /// On AMDGPUs, automatic zero-copy is turned on
  /// when running on an APU with XNACK (unified memory) support
  /// enabled. On discrete GPUs, automatic zero-copy is triggered
  /// if the user sets the environment variable OMPX_APU_MAPS=1
  /// and if XNACK is enabled. The rationale is that zero-copy
  /// is the best configuration (performance, memory footprint) on APUs,
  /// while it is often not the best on discrete GPUs.
  /// XNACK can be enabled with a kernel boot parameter or with
  /// the HSA_XNACK environment variable.
  bool useAutoZeroCopyImpl() override {
    return !(OMPX_DGPUMaps && IsAPU) &&
           ((IsAPU || OMPX_ApuMaps) && IsXnackEnabled);
  }

  /// Performs sanity checks on the selected zero-copy configuration and prints
  /// diagnostic information.
  Error zeroCopySanityChecksAndDiagImpl(bool isUnifiedSharedMemory,
                                        bool isAutoZeroCopy,
                                        bool isEagerMaps) override {
    // Implementation sanity checks: either unified_shared_memory or auto
    // zero-copy, not both
    if (isUnifiedSharedMemory && isAutoZeroCopy)
      return Plugin::error(ErrorCode::UNKNOWN, 
                           "Internal runtime error: cannot be both "
                           "unified_shared_memory and auto zero-copy.");

    // The following IsXnackEnable variables comes from compiler flags so it
    // might be true even when we run with HSA_XNACK=0.
    if (IsXnackEnabled)
      INFO(OMP_INFOTYPE_USER_DIAGNOSTIC, getDeviceId(), "XNACK is enabled.\n");
    else
      INFO(OMP_INFOTYPE_USER_DIAGNOSTIC, getDeviceId(), "XNACK is disabled.\n");
    if (isUnifiedSharedMemory)
      INFO(OMP_INFOTYPE_USER_DIAGNOSTIC, getDeviceId(),
           "Application configured to run in zero-copy using "
           "unified_shared_memory.\n");
    else if (isAutoZeroCopy)
      INFO(
          OMP_INFOTYPE_USER_DIAGNOSTIC, getDeviceId(),
          "Application configured to run in zero-copy using auto zero-copy.\n");
    if (isEagerMaps)
      INFO(OMP_INFOTYPE_USER_DIAGNOSTIC, getDeviceId(),
           "Requested pre-faulting of GPU page tables.\n");

    // Sanity checks: selecting unified_shared_memory with XNACK-Disabled
    // triggers a warning that can be turned into a fatal error using an
    // environment variable.
    if (isUnifiedSharedMemory && !IsXnackEnabled) {
      MESSAGE0(
          "Running a program that requires XNACK on a system where XNACK is "
          "disabled. This may cause problems when using an OS-allocated "
          "pointer "
          "inside a target region. "
          "Re-run with HSA_XNACK=1 to remove this warning.");
      if (OMPX_StrictSanityChecks)
        llvm_unreachable("User-requested hard stop on sanity check errors.");
    }
    return Plugin::success();
  }

  /// Getters and setters for stack and heap sizes.
  Error getDeviceStackSize(uint64_t &Value) override {
    Value = StackSize;
    return Plugin::success();
  }
  Error setDeviceStackSize(uint64_t Value) override {
    if (Value > MaxThreadScratchSize) {
      // Cap device scratch size.
      MESSAGE("Scratch memory size will be set to %d. Reason: Requested size "
              "%ld would exceed available resources.",
              MaxThreadScratchSize, Value);
      StackSize = MaxThreadScratchSize;
    } else {
      // Apply device scratch size, since it is within limits.
      StackSize = Value;
    }

    return Plugin::success();
  }
  Error getDeviceHeapSize(uint64_t &Value) override {
    Value = DeviceMemoryPoolSize;
    return Plugin::success();
  }
  Error setDeviceHeapSize(uint64_t Value) override {
    for (DeviceImageTy *Image : LoadedImages)
      if (auto Err = setupDeviceMemoryPool(Plugin, *Image, Value))
        return Err;
    DeviceMemoryPoolSize = Value;
    return Plugin::success();
  }

  Error getDeviceMemorySize(uint64_t &Value) override {
    for (AMDGPUMemoryPoolTy *Pool : AllMemoryPools) {
      if (Pool->isGlobal()) {
        hsa_status_t Status =
            Pool->getAttrRaw(HSA_AMD_MEMORY_POOL_INFO_SIZE, Value);
        return Plugin::check(Status, "error in getting device memory size: %s");
      }
    }
    return Plugin::error(ErrorCode::UNSUPPORTED,
                         "getDeviceMemorySize:: no global pool");
  }

  /// AMDGPU-specific function to get device attributes.
  template <typename Ty> Error getDeviceAttr(uint32_t Kind, Ty &Value) {
    hsa_status_t Status =
        hsa_agent_get_info(Agent, (hsa_agent_info_t)Kind, &Value);
    return Plugin::check(Status, "Error in hsa_agent_get_info: %s");
  }

  template <typename Ty>
  hsa_status_t getDeviceAttrRaw(uint32_t Kind, Ty &Value) {
    return hsa_agent_get_info(Agent, (hsa_agent_info_t)Kind, &Value);
  }

  /// Get the device agent.
  hsa_agent_t getAgent() const override { return Agent; }

  /// Get the signal manager.
  AMDGPUSignalManagerTy &getSignalManager() { return AMDGPUSignalManager; }

  /// Retrieve and construct all memory pools of the device agent.
  Error retrieveAllMemoryPools() override {
    // Iterate through the available pools of the device agent.
    return hsa_utils::iterateAgentMemoryPools(
        Agent, [&](hsa_amd_memory_pool_t HSAMemoryPool) {
          AMDGPUMemoryPoolTy *MemoryPool =
              Plugin.allocate<AMDGPUMemoryPoolTy>();
          new (MemoryPool) AMDGPUMemoryPoolTy(HSAMemoryPool);
          AllMemoryPools.push_back(MemoryPool);
          return HSA_STATUS_SUCCESS;
        });
  }

  /// Propagate the enable/disable profiling request to the StreamManager.
  void setOmptQueueProfile(int Enable) {
    AMDGPUStreamManager.setOmptQueueProfile(Enable);
  }

  /// Get the address of pointer to the preallocated device memory pool.
  void *getPreAllocatedDeviceMemoryPool() {
    return PreAllocatedDeviceMemoryPool;
  }

  /// Allocate and zero initialize a small memory pool from the coarse grained
  /// device memory of each device.
  Error preAllocateDeviceMemoryPool() {

    void *DevPtr;
    for (AMDGPUMemoryPoolTy *MemoryPool : AllMemoryPools) {
      if (!MemoryPool->isGlobal())
        continue;

      if (MemoryPool->isCoarseGrained()) {
        DevPtr = nullptr;
        size_t PreAllocSize = hsa_utils::PER_DEVICE_PREALLOC_SIZE;

        Error Err = MemoryPool->allocate(PreAllocSize, &DevPtr);
        if (Err)
          return Plugin::error(ErrorCode::UNKNOWN, "Device memory pool preallocation failed");

        Err = MemoryPool->enableAccess(DevPtr, PreAllocSize, {getAgent()});
        if (Err)
          return Plugin::error(ErrorCode::UNKNOWN, "Preallocated device memory pool inaccessible");

        Err = MemoryPool->zeroInitializeMemory(DevPtr, PreAllocSize);
        if (Err)
          return Plugin::error(ErrorCode::UNKNOWN,
              "Zero initialization of preallocated device memory pool failed");

        PreAllocatedDeviceMemoryPool = DevPtr;
      }
    }
    return Plugin::success();
  }

  bool useMultipleSdmaEngines() const { return OMPX_UseMultipleSdmaEngines; }

  bool useSharedMemForDescriptor(int64_t Size) override {
    return Size <= OMPX_SharedDescriptorMaxSize;
  }

  bool useStrictSanityChecks() const { return OMPX_StrictSanityChecks; }

private:
  using AMDGPUEventRef = AMDGPUResourceRef<AMDGPUEventTy>;
  using AMDGPUEventManagerTy = GenericDeviceResourceManagerTy<AMDGPUEventRef>;

  /// Common method to invoke a single threaded constructor or destructor
  /// kernel by name.
  Error callGlobalCtorDtorCommon(GenericPluginTy &Plugin, DeviceImageTy &Image,
                                 bool IsCtor) {
    const char *KernelName =
        IsCtor ? "amdgcn.device.init" : "amdgcn.device.fini";
    // Perform a quick check for the named kernel in the image. The kernel
    // should be created by the 'amdgpu-lower-ctor-dtor' pass.
    GenericGlobalHandlerTy &Handler = Plugin.getGlobalHandler();
    if (IsCtor && !Handler.isSymbolInImage(*this, Image, KernelName))
      return Plugin::success();

    // Allocate and construct the AMDGPU kernel.
    AMDGPUKernelTy AMDGPUKernel(KernelName, Plugin.getGlobalHandler());
    if (auto Err = AMDGPUKernel.init(*this, Image))
      return Err;

    AsyncInfoWrapperTy AsyncInfoWrapper(*this, nullptr);

    KernelArgsTy KernelArgs = {};
    uint32_t NumBlocksAndThreads[3] = {1u, 1u, 1u};
    if (auto Err = AMDGPUKernel.launchImpl(
            *this, NumBlocksAndThreads, NumBlocksAndThreads, KernelArgs,
            KernelLaunchParamsTy{}, AsyncInfoWrapper))
      return Err;

    Error Err = Plugin::success();
    AsyncInfoWrapper.finalize(Err);

    return Err;
  }

  /// Detect if current architecture is an APU.
  Error checkIfAPU() {
    // TODO: replace with ROCr API once it becomes available.
    // MI300A
    llvm::StringRef StrGfxName(ComputeUnitKind);
    bool MayBeAPU = llvm::StringSwitch<bool>(StrGfxName)
                        .Case("gfx942", true)
                        .Default(false);
    if (!MayBeAPU) // not gfx90a or gfx942
      return Plugin::success();

    // Can be MI300A or MI300X
    uint32_t ChipID = 0;
    if (auto Err = getDeviceAttr(HSA_AMD_AGENT_INFO_CHIP_ID, ChipID))
      return Err;

    if (!(ChipID & 0x1))
      IsAPU = true;

    return Plugin::success();
  }

  Error checkIfGFX90a() {
    llvm::StringRef StrGfxName(ComputeUnitKind);
    IsEquippedWithGFX90A = llvm::StringSwitch<bool>(StrGfxName)
                               .Case("gfx90a", true)
                               .Default(false);
    return Plugin::success();
  }

  Error checkIfMI300x() {
    llvm::StringRef StrGfxName(ComputeUnitKind);

    bool isMI300 = llvm::StringSwitch<bool>(StrGfxName)
                       .Case("gfx942", true)
                       .Default(false);
    if (!isMI300)
      return Plugin::success();

    // Can be MI300A or MI300X
    uint32_t ChipID = 0;
    if (auto Err = getDeviceAttr(HSA_AMD_AGENT_INFO_CHIP_ID, ChipID))
      return Err;

    if (ChipID & 0x1)
      IsEquippedWithMI300X = true;

    return Plugin::success();
  }

  bool checkIfCoarseGrainMemoryNearOrAbove64GB() {
    for (AMDGPUMemoryPoolTy *Pool : AllMemoryPools) {
      if (!Pool->isGlobal() || !Pool->isCoarseGrained())
        continue;
      uint64_t Value;
      hsa_status_t Status =
          Pool->getAttrRaw(HSA_AMD_MEMORY_POOL_INFO_SIZE, Value);
      if (Status != HSA_STATUS_SUCCESS)
        continue;
      constexpr uint64_t Almost64Gig = 0xFF0000000;
      if (Value >= Almost64Gig)
        return true;
    }
    return false; // CoarseGrain pool w/ 64GB or more capacity not found
  }

  size_t getMemoryManagerSizeThreshold() override {
    // Targeting high memory capacity GPUs such as
    // data center GPUs.
    if (checkIfCoarseGrainMemoryNearOrAbove64GB()) {
      // Set GenericDeviceTy::MemoryManager's Threshold to 3GiB,
      // if threshold is not already set by ENV var
      // LIBOMPTARGET_MEMORY_MANAGER_THRESHOLD.
      // This MemoryManager is used for omp_target_alloc(), OpenMP
      // (non-usm) map clause, etc.
      //
      // Ideally, this kind of pooling is best performed at
      // a common level (e.g, user side of HSA) between OpenMP and HIP
      // but that feature does not exist (yet).
      return 3ul * 1024 * 1024 * 1024 /* 3 GiB */;
    }
    return 0;
  }

  /// Determines if
  /// - Coarse graining upon USM map on MI200 needs to be enabled.
  void specialBehaviorHandling() {
    EnableGFX90ACoarseGrainUsmMaps = OMPX_EnableGFX90ACoarseGrainUsmMaps;
    EnableGFX90ACoarseGrainSharedAlloc =
        OMPX_EnableGFX90ACoarseGrainSharedAlloc;
  }

  bool IsGfx90aCoarseGrainUsmMapEnabledImpl() override final {
    return EnableGFX90ACoarseGrainUsmMaps;
  }

  bool hasAPUDeviceImpl() override final { return IsAPU; }

  // TODO: move the following function in private section.
  bool hasMI300xDevice() { return IsEquippedWithMI300X; }

  /// Returns whether the device is a gfx90a.
  bool hasGfx90aDeviceImpl() override final { return IsEquippedWithGFX90A; }

  /// Returns whether AMD GPU supports unified memory in
  /// the current configuration.
  bool supportsUnifiedMemoryImpl() override final { return IsXnackEnabled; }

  /// Get the normalized marketing name of the device.
  /// It only targets Instinct MI series for now.
  /// e.g AMD Instinct MI210 => MI210
  std::string getNormMarketingName() const {
    char MarketingName[64];
    hsa_status_t Status = hsa_agent_get_info(
        Agent, static_cast<hsa_agent_info_t>(HSA_AMD_AGENT_INFO_PRODUCT_NAME),
        MarketingName);

    if (Status != HSA_STATUS_SUCCESS)
      return "UNKNOWN";

    // Normalize
    const char *MIPos = strstr(MarketingName, "MI");
    if (MIPos)
      return std::string(MIPos);

    return "UNKNOWN";
  }

  /// Envar for controlling the number of HSA queues per device. High number of
  /// queues may degrade performance.
  UInt32Envar OMPX_NumQueues;

  /// Envar for controlling the size of each HSA queue. The size is the number
  /// of HSA packets a queue is expected to hold. It is also the number of HSA
  /// packets that can be pushed into each queue without waiting the driver to
  /// process them.
  UInt32Envar OMPX_QueueSize;

  /// Envar for controlling the default number of teams relative to the number
  /// of compute units (CUs) the device has:
  ///   #default_teams = OMPX_DefaultTeamsPerCU * #CUs.
  UInt32Envar OMPX_DefaultTeamsPerCU;

  /// Envar for controlling the number of teams relative to the number of
  /// compute units (CUs) for generic-SPMD kernels. 0 indicates that this value
  /// is not specified, so instead OMPX_DefaultTeamsPerCU should be used. If
  /// non-zero, the number of teams = OMPX_GenericSpmdTeamsPerCU * #CUs.
  UInt32Envar OMPX_GenericSpmdTeamsPerCU;

  /// Envar for controlling the number of teams relative to the number of
  /// compute units (CUs) for Big-Jump-Loop kernels. 0 indicates that this value
  /// is not specified. If non-zero, the number of teams =
  /// OMPX_BigJumpLoopTeamsPerCU * #CUs.
  UInt32Envar OMPX_BigJumpLoopTeamsPerCU;

  /// Envar for controlling the number of teams relative to the number of
  /// compute units (CUs) for cross-team-reduction kernels. 0 indicates that
  /// this value is not specified. If non-zero, the number of teams =
  /// OMPX_XTeamRedTeamsPerCU * #CUs.
  UInt32Envar OMPX_XTeamRedTeamsPerCU;

  /// Envar controlling the maximum number of teams per device for
  /// Big-Jump-Loop kernels.
  UInt32Envar OMPX_BigJumpLoopMaxTotalTeams;

  /// Envar specifying tripcount below which the blocksize should be adjusted.
  UInt32Envar OMPX_LowTripCount;

  /// Envar specifying a value till which the blocksize can be adjusted if the
  /// tripcount is low.
  UInt32Envar OMPX_SmallBlockSize;

  /// Envar for the number of blocks when the loop trip count is under the small
  /// trip count limit.
  /// The default value of 0 means that the number of blocks will be inferred by
  /// the existing getNumBlocks logic.
  UInt32Envar OMPX_NumBlocksForLowTripcount;

  /// Envar to set the number of waves per CU for small trip count loops. The
  /// number of blocks will be adjusted such that there are no more than the
  /// specified number of blocks per CU than this variable specifies. For
  /// example:
  /// Given:
  //     a GPU with CUs = 100
  ///    and OMPX_WavesPerCUForLowTripcount = 8
  ///    and a waves per block number of 4 (256 threads)
  /// The total number of blocks will be: 200
  UInt32Envar OMPX_WavesPerCUForLowTripcount;

  /// Envar to allow adjusting number of teams after small tripcount
  /// optimization. The default 0 means no adjustment of number of teams is
  /// done.
  UInt32Envar OMPX_AdjustNumTeamsForSmallBlockSize;

  /// Envar to allow scaling up the number of teams for Xteam-Reduction
  /// whenever the blocksize has been reduced from the default. The env-var
  /// default of 0 means that the scaling is not done by default.
  UInt32Envar OMPX_AdjustNumTeamsForXteamRedSmallBlockSize;

  /// Envar specifying the maximum size in bytes where the memory copies are
  /// asynchronous operations. Up to this transfer size, the memory copies are
  /// asynchronous operations pushed to the corresponding stream. For larger
  /// transfers, they are synchronous transfers.
  UInt32Envar OMPX_MaxAsyncCopyBytes;

  /// Envar controlling the initial number of HSA signals per device. There is
  /// one manager of signals per device managing several pre-allocated signals.
  /// These signals are mainly used by AMDGPU streams. If needed, more signals
  /// will be created.
  UInt32Envar OMPX_InitialNumSignals;

  /// Envar to force synchronous target regions. The default 0 uses an
  /// asynchronous implementation.
  UInt32Envar OMPX_ForceSyncRegions;
  /// switching to blocked state. The default 2000000 busywaits for 2 seconds
  /// before going into a blocking HSA wait state. The unit for these variables
  /// are microseconds.
  UInt32Envar OMPX_StreamBusyWait;

  /// Use ROCm 5.7 interface for multiple SDMA engines
  BoolEnvar OMPX_UseMultipleSdmaEngines;

  /// Value of OMPX_APU_MAPS env var used to force
  /// automatic zero-copy behavior on non-APU GPUs.
  BoolEnvar OMPX_ApuMaps;

  /// Value of OMPX_ENABLE_GFX90A_COARSE_GRAIN_USM_MAPS.
  /// Use on MI200 systems to enable coarse graining
  /// of mapped variables (and other variables partially
  /// or fully on the same memory page) under unified
  /// shared memory.
  ///
  /// It was enabled by default up to Rocm6.3
  /// and env var spelling for controlling it was
  /// OMPX_DISABLE_USM_MAPS
  BoolEnvar OMPX_EnableGFX90ACoarseGrainUsmMaps;

  /// Value of OMPX_ENABLE_GFX90A_COARSE_GRAIN_SHARED_ALLOC.
  /// Use on MI200 systems to enable coarse grain
  /// allocation of TARGET_ALLOC_SHARED memory.
  /// Default is fine grain allocation.
  BoolEnvar OMPX_EnableGFX90ACoarseGrainSharedAlloc;

  /// Makes warnings turn into fatal errors
  BoolEnvar OMPX_StrictSanityChecks;

  /// Variable to hold synchronous copy back
  BoolEnvar OMPX_SyncCopyBack;

  /// On APUs, this env var indicates whether memory copy
  /// should be preceded by pre-faulting of host memory,
  /// to prevent page faults during the copy.
  BoolEnvar OMPX_APUPrefaultMemcopy;

  /// On APUs, when prefaulting host memory before a copy,
  /// this env var controls the size after which prefaulting
  /// is applied.
  UInt32Envar OMPX_APUPrefaultMemcopySize;

  /// Value of OMPX_DGPU_MAPS. When enabled, it will always perform
  /// copy on APUs regardless of the setting of HSA_XNACK.
  BoolEnvar OMPX_DGPUMaps;

  /// Descriptors of size <= to this value will be allocated using shared
  /// memory. Default value is 48.
  UInt32Envar OMPX_SharedDescriptorMaxSize;

  // Determines whether we call HSA API, upon device memory allocation,
  // for making the memory acceccible from other agents.
  // Default is disabled
  BoolEnvar OMPX_EnableDevice2DeviceMemAccess;

  /// Stream manager for AMDGPU streams.
  AMDGPUStreamManagerTy AMDGPUStreamManager;

  /// Event manager for AMDGPU events.
  AMDGPUEventManagerTy AMDGPUEventManager;

  /// Signal manager for AMDGPU signals.
  AMDGPUSignalManagerTy AMDGPUSignalManager;

  /// The agent handler corresponding to the device.
  hsa_agent_t Agent;

  /// The GPU architecture.
  std::string ComputeUnitKind;

  /// The number of CUs available in this device
  uint32_t NumComputeUnits;

  /// The frequency of the steady clock inside the device.
  uint64_t ClockFrequency;

  /// The total number of concurrent work items that can be running on the GPU.
  uint64_t HardwareParallelism;

  /// Reference to the host device.
  AMDHostDeviceTy &HostDevice;

  // Data structure used to keep track of coarse grain memory regions
  // on MI200 in unified_shared_memory programs only.
  AMDGPUMemTypeBitFieldTable *CoarseGrainMemoryTable = nullptr;

  /// Pointer to the preallocated device memory pool
  void *PreAllocatedDeviceMemoryPool;

  /// The current size of the global device memory pool (managed by us).
  uint64_t DeviceMemoryPoolSize = 1L << 29L /* 512MB */;

  /// The current size of the stack that will be used in cases where it could
  /// not be statically determined.
  /// Default: 1024, in conformity to hipLimitStackSize.
  uint32_t StackSize = 1024 /* 1 KB */;

  // The maximum scratch memory size per thread.
  // See COMPUTE_TMPRING_SIZE.WAVESIZE (divided by threads per wave).
  uint32_t MaxThreadScratchSize;

  /// Is the plugin associated with an APU?
  bool IsAPU = false;

  // Is the device an MI300X?
  bool IsEquippedWithMI300X = false;

  // Is the device an MI200?
  bool IsEquippedWithGFX90A = false;

  /// True if the system is configured with XNACK-Enabled.
  /// False otherwise.
  bool IsXnackEnabled = false;

  // Set by OMPX_ENABLE_GFX90A_COARSE_GRAIN_USM_MAPS environment variable.
  // If set, under unified shared memory on MI200, fine grained memory page
  // is switched to coarse grain (and stay coarse grain) if a variable
  // residing on the page goes through implicit/explicit OpenMP map.
  bool EnableGFX90ACoarseGrainUsmMaps = false;

  // Set by OMPX_ENABLE_GFX90A_COARSE_GRAIN_SHARED_ALLOC environment variable.
  // If set, TARGET_ALLOC_SHARED is allocated on coarse grain memory on MI200
  bool EnableGFX90ACoarseGrainSharedAlloc = false;

  /// True if in multi-device mode.
  bool IsMultiDeviceEnabled = false;

  /// Representing all the runtime envar configs for a device.
  struct DeviceEnvarConfigTy {
    bool
        OMPX_UseMultipleSdmaEngines; // LIBOMPTARGET_AMDGPU_USE_MULTIPLE_SDMA_ENGINES
  };

  static inline const std::unordered_map<std::string, DeviceEnvarConfigTy>
      EnvarConfigs = {{"MI210", {.OMPX_UseMultipleSdmaEngines = true}},
                      {"MI300A", {.OMPX_UseMultipleSdmaEngines = false}},
                      {"MI300X", {.OMPX_UseMultipleSdmaEngines = true}},
                      // Default config for unknown devices.
                      {"DEFAULT", {.OMPX_UseMultipleSdmaEngines = true}}};

  const DeviceEnvarConfigTy &getEnvarConfig() const {
    std::string DeviceMarketingName = getNormMarketingName();
    auto It = EnvarConfigs.find(DeviceMarketingName);

    if (DeviceMarketingName == "UNKNOWN" || It == EnvarConfigs.end()) {
      // Return default config
      DP("Default envar config is used.\n");
      auto DefaultIt = EnvarConfigs.find("DEFAULT");

      assert(DefaultIt != EnvarConfigs.end() &&
             "Default envar config not found!\n");
      return DefaultIt->second;
    }

    DP("Envar config for %s is used.\n", DeviceMarketingName.c_str());

    return It->second;
  }

public:
  /// Return if it is an MI300 series device.
  bool checkIfMI300Device() {
    // Include MI300, MI300X, MI308.
    llvm::StringRef StrGfxName(ComputeUnitKind);
    return llvm::StringSwitch<bool>(StrGfxName)
        .Case("gfx942", true)
        .Default(false);
  }
};

Error AMDGPUDeviceImageTy::loadExecutable(const AMDGPUDeviceTy &Device) {
  hsa_code_object_reader_t Reader;
  hsa_status_t Status =
      hsa_code_object_reader_create_from_memory(getStart(), getSize(), &Reader);
  if (auto Err = Plugin::check(
          Status, "error in hsa_code_object_reader_create_from_memory: %s"))
    return Err;

  Status = hsa_executable_create_alt(
      HSA_PROFILE_FULL, HSA_DEFAULT_FLOAT_ROUNDING_MODE_ZERO, "", &Executable);
  if (auto Err =
          Plugin::check(Status, "error in hsa_executable_create_alt: %s"))
    return Err;

  hsa_loaded_code_object_t Object;
  Status = hsa_executable_load_agent_code_object(Executable, Device.getAgent(),
                                                 Reader, "", &Object);
  if (auto Err = Plugin::check(
          Status, "error in hsa_executable_load_agent_code_object: %s"))
    return Err;

  Status = hsa_executable_freeze(Executable, "");
  if (auto Err = Plugin::check(Status, "error in hsa_executable_freeze: %s"))
    return Err;

  uint32_t Result;
  Status = hsa_executable_validate(Executable, &Result);
  if (auto Err = Plugin::check(Status, "error in hsa_executable_validate: %s"))
    return Err;

  if (Result)
    return Plugin::error(ErrorCode::INVALID_BINARY,
                         "loaded HSA executable does not validate");

  Status = hsa_code_object_reader_destroy(Reader);
  if (auto Err =
          Plugin::check(Status, "error in hsa_code_object_reader_destroy: %s"))
    return Err;

  if (auto Err = hsa_utils::readAMDGPUMetaDataFromImage(
          getMemoryBuffer(), KernelInfoMap, ELFABIVersion))
    return Err;

  return Plugin::success();
}

Expected<hsa_executable_symbol_t>
AMDGPUDeviceImageTy::findDeviceSymbol(GenericDeviceTy &Device,
                                      StringRef SymbolName) const {
  AMDGPUDeviceTy &AMDGPUDevice = static_cast<AMDGPUDeviceTy &>(Device);
  hsa_agent_t Agent = AMDGPUDevice.getAgent();

  hsa_executable_symbol_t Symbol;
  hsa_status_t Status = hsa_executable_get_symbol_by_name(
      Executable, SymbolName.data(), &Agent, &Symbol);
  if (auto Err = Plugin::check(
          Status, "error in hsa_executable_get_symbol_by_name(%s): %s",
          SymbolName.data()))
    return std::move(Err);

  return Symbol;
}

bool AMDGPUDeviceImageTy::hasDeviceSymbol(GenericDeviceTy &Device,
                                          StringRef SymbolName) const {
  AMDGPUDeviceTy &AMDGPUDevice = static_cast<AMDGPUDeviceTy &>(Device);
  hsa_agent_t Agent = AMDGPUDevice.getAgent();
  hsa_executable_symbol_t Symbol;
  hsa_status_t Status = hsa_executable_get_symbol_by_name(
      Executable, SymbolName.data(), &Agent, &Symbol);
  return (Status == HSA_STATUS_SUCCESS);
}

template <typename ResourceTy>
Error AMDGPUResourceRef<ResourceTy>::create(GenericDeviceTy &Device) {
  if (Resource)
    return Plugin::error(ErrorCode::INVALID_ARGUMENT,
                         "creating an existing resource");

  AMDGPUDeviceTy &AMDGPUDevice = static_cast<AMDGPUDeviceTy &>(Device);

  Resource = new ResourceTy(AMDGPUDevice);

  return Resource->init();
}

AMDGPUStreamTy::AMDGPUStreamTy(AMDGPUDeviceTy &Device)
    : Agent(Device.getAgent()), Queue(nullptr),
      SignalManager(Device.getSignalManager()), Device(Device),
      // Initialize the std::deque with some empty positions.
      Slots(32), NextSlot(0), SyncCycle(0),
      StreamBusyWaitMicroseconds(Device.getStreamBusyWaitMicroseconds()),
      UseMultipleSdmaEngines(Device.useMultipleSdmaEngines()),
      UseSyncCopyBack(Device.syncCopyBack()),
      OMPX_MinHostToHostAsyncCopySize(
          "LIBOMPTARGET_AMDGPU_MIN_HOST_TO_HOST_ASYNC_COPY_SIZE", 2048) {}

/// Class implementing the AMDGPU-specific functionalities of the global
/// handler.
struct AMDGPUGlobalHandlerTy final : public GenericGlobalHandlerTy {
  /// Get the metadata of a global from the device. The name and size of the
  /// global is read from DeviceGlobal and the address of the global is written
  /// to DeviceGlobal.
  Error getGlobalMetadataFromDevice(GenericDeviceTy &Device,
                                    DeviceImageTy &Image,
                                    GlobalTy &DeviceGlobal) override {
    AMDGPUDeviceImageTy &AMDImage = static_cast<AMDGPUDeviceImageTy &>(Image);

    // Find the symbol on the device executable.
    auto SymbolOrErr =
        AMDImage.findDeviceSymbol(Device, DeviceGlobal.getName());
    if (!SymbolOrErr)
      return SymbolOrErr.takeError();

    hsa_executable_symbol_t Symbol = *SymbolOrErr;
    hsa_symbol_kind_t SymbolType;
    hsa_status_t Status;
    uint64_t SymbolAddr;
    uint32_t SymbolSize;

    // Retrieve the type, address and size of the symbol.
    std::pair<hsa_executable_symbol_info_t, void *> RequiredInfos[] = {
        {HSA_EXECUTABLE_SYMBOL_INFO_TYPE, &SymbolType},
        {HSA_EXECUTABLE_SYMBOL_INFO_VARIABLE_ADDRESS, &SymbolAddr},
        {HSA_EXECUTABLE_SYMBOL_INFO_VARIABLE_SIZE, &SymbolSize}};

    for (auto &Info : RequiredInfos) {
      Status = hsa_executable_symbol_get_info(Symbol, Info.first, Info.second);
      if (auto Err = Plugin::check(
              Status, "error in hsa_executable_symbol_get_info: %s"))
        return Err;
    }

    // Check the size of the symbol.
    if (DeviceGlobal.getSize() && SymbolSize != DeviceGlobal.getSize())
      return Plugin::error(
          ErrorCode::INVALID_BINARY,
          "failed to load global '%s' due to size mismatch (%zu != %zu)",
          DeviceGlobal.getName().data(), SymbolSize,
          (size_t)DeviceGlobal.getSize());

    // Store the symbol address and size on the device global metadata.
    DeviceGlobal.setPtr(reinterpret_cast<void *>(SymbolAddr));
    DeviceGlobal.setSize(SymbolSize);

    return Plugin::success();
  }
};

/// Class implementing the AMDGPU-specific functionalities of the plugin.
struct AMDGPUPluginTy final : public GenericPluginTy {
  /// Create an AMDGPU plugin and initialize the AMDGPU driver.
  AMDGPUPluginTy()
      : GenericPluginTy(getTripleArch()), Initialized(false),
        HostDevice(nullptr) {}

  /// This class should not be copied.
  AMDGPUPluginTy(const AMDGPUPluginTy &) = delete;
  AMDGPUPluginTy(AMDGPUPluginTy &&) = delete;

  /// Initialize the plugin and return the number of devices.
  Expected<int32_t> initImpl() override {
    hsa_status_t Status = hsa_init();
    if (Status != HSA_STATUS_SUCCESS) {
      // Cannot call hsa_success_string.
      DP("Failed to initialize AMDGPU's HSA library\n");
      return 0;
    }

    // The initialization of HSA was successful. It should be safe to call
    // HSA functions from now on, e.g., hsa_shut_down.
    Initialized = true;

    // This should probably be ASO-only
    UInt32Envar KernTrace("LIBOMPTARGET_KERNEL_TRACE", 0);
    llvm::omp::target::plugin::PrintKernelTrace = KernTrace.get();

    // Register event handler to detect memory errors on the devices.
    Status = hsa_amd_register_system_event_handler(eventHandler, this);
    if (auto Err = Plugin::check(
            Status, "error in hsa_amd_register_system_event_handler: %s"))
      return std::move(Err);

    // List of host (CPU) agents.
    llvm::SmallVector<hsa_agent_t> HostAgents;

    // Count the number of available agents.
    auto Err = hsa_utils::iterateAgents([&](hsa_agent_t Agent) {
      // Get the device type of the agent.
      hsa_device_type_t DeviceType;
      hsa_status_t Status =
          hsa_agent_get_info(Agent, HSA_AGENT_INFO_DEVICE, &DeviceType);
      if (Status != HSA_STATUS_SUCCESS)
        return Status;

      // Classify the agents into kernel (GPU) and host (CPU) kernels.
      if (DeviceType == HSA_DEVICE_TYPE_GPU) {
        // Ensure that the GPU agent supports kernel dispatch packets.
        hsa_agent_feature_t Features;
        Status = hsa_agent_get_info(Agent, HSA_AGENT_INFO_FEATURE, &Features);
        if (Features & HSA_AGENT_FEATURE_KERNEL_DISPATCH)
          KernelAgents.push_back(Agent);
      } else if (DeviceType == HSA_DEVICE_TYPE_CPU) {
        HostAgents.push_back(Agent);
      }
      return HSA_STATUS_SUCCESS;
    });

    if (Err)
      return std::move(Err);

    int32_t NumDevices = KernelAgents.size();
    if (NumDevices == 0) {
      // Do not initialize if there are no devices.
      DP("There are no devices supporting AMDGPU.\n");
      return 0;
    }

    // There are kernel agents but there is no host agent. That should be
    // treated as an error.
    if (HostAgents.empty())
      return Plugin::error(ErrorCode::BACKEND_FAILURE, "no AMDGPU host agents");

    // Initialize the host device using host agents.
    HostDevice = allocate<AMDHostDeviceTy>();
    new (HostDevice) AMDHostDeviceTy(*this, HostAgents);

    // Setup the memory pools of available for the host.
    if (auto Err = HostDevice->init())
      return std::move(Err);

    return NumDevices;
  }

  /// Deinitialize the plugin.
  Error deinitImpl() override {
    // The HSA runtime was not initialized, so nothing from the plugin was
    // actually initialized.
    if (!Initialized)
      return Plugin::success();

    if (HostDevice)
      if (auto Err = HostDevice->deinit())
        return Err;

    // Finalize the HSA runtime.
    hsa_status_t Status = hsa_shut_down();
    return Plugin::check(Status, "error in hsa_shut_down: %s");
  }

  /// Creates an AMDGPU device.
  GenericDeviceTy *createDevice(GenericPluginTy &Plugin, int32_t DeviceId,
                                int32_t NumDevices) override {
    return new AMDGPUDeviceTy(Plugin, DeviceId, NumDevices, getHostDevice(),
                              getKernelAgent(DeviceId));
  }

  /// Creates an AMDGPU global handler.
  GenericGlobalHandlerTy *createGlobalHandler() override {
    return new AMDGPUGlobalHandlerTy();
  }

  Triple::ArchType getTripleArch() const override { return Triple::amdgcn; }

  const char *getName() const override { return GETNAME(TARGET_NAME); }

  /// Get the ELF code for recognizing the compatible image binary.
  uint16_t getMagicElfBits() const override { return ELF::EM_AMDGPU; }

  bool IsSystemSupportingManagedMemory() override final {
    bool HasManagedMemorySupport = false;
    hsa_status_t Status = hsa_system_get_info(HSA_AMD_SYSTEM_INFO_SVM_SUPPORTED,
                                              &HasManagedMemorySupport);

    if (Status != HSA_STATUS_SUCCESS)
      return false;

    return HasManagedMemorySupport;
  }

  void checkInvalidImage(__tgt_device_image *TgtImage) override final {
    hsa_utils::checkImageCompatibilityWithSystemXnackMode(TgtImage,
                                                      IsXnackEnabled());
  }

  /// Check whether the image is compatible with an AMDGPU device.
  Expected<bool> isELFCompatible(uint32_t DeviceId,
                                 StringRef Image) const override {
    // Get the associated architecture and flags from the ELF.
    auto ElfOrErr =
        ELF64LEObjectFile::create(MemoryBufferRef(Image, /*Identifier=*/""),
                                  /*InitContent=*/false);
    if (!ElfOrErr)
      return ElfOrErr.takeError();
    std::optional<StringRef> Processor = ElfOrErr->tryGetCPUName();
    if (!Processor)
      return false;

    SmallVector<SmallString<32>> Targets;
    if (auto Err = hsa_utils::getTargetTripleAndFeatures(
            getKernelAgent(DeviceId), Targets))
      return Err;
    for (auto &Target : Targets)
      if (offloading::amdgpu::isImageCompatibleWithEnv(
              Processor ? *Processor : "", ElfOrErr->getPlatformFlags(),
              Target.str()))
        return true;
    return false;
  }

  bool isDataExchangable(int32_t SrcDeviceId, int32_t DstDeviceId) override {
    return true;
  }

  /// Get the host device instance.
  AMDHostDeviceTy &getHostDevice() {
    assert(HostDevice && "Host device not initialized");
    return *HostDevice;
  }

  /// Get the kernel agent with the corresponding agent id.
  hsa_agent_t getKernelAgent(int32_t AgentId) const {
    assert((uint32_t)AgentId < KernelAgents.size() && "Invalid agent id");
    return KernelAgents[AgentId];
  }

  /// Get the list of the available kernel agents.
  const llvm::SmallVector<hsa_agent_t> &getKernelAgents() const {
    return KernelAgents;
  }

private:
  /// Event handler that will be called by ROCr if an event is detected.
  static hsa_status_t eventHandler(const hsa_amd_event_t *Event,
                                   void *PluginPtr) {
    if (Event->event_type != HSA_AMD_GPU_MEMORY_FAULT_EVENT)
      return HSA_STATUS_SUCCESS;

    SmallVector<std::string> Reasons;
    uint32_t ReasonsMask = Event->memory_fault.fault_reason_mask;
    if (ReasonsMask & HSA_AMD_MEMORY_FAULT_PAGE_NOT_PRESENT)
      Reasons.emplace_back("Page not present or supervisor privilege");
    if (ReasonsMask & HSA_AMD_MEMORY_FAULT_READ_ONLY)
      Reasons.emplace_back("Write access to a read-only page");
    if (ReasonsMask & HSA_AMD_MEMORY_FAULT_NX)
      Reasons.emplace_back("Execute access to a page marked NX");
    if (ReasonsMask & HSA_AMD_MEMORY_FAULT_HOST_ONLY)
      Reasons.emplace_back("GPU attempted access to a host only page");
    if (ReasonsMask & HSA_AMD_MEMORY_FAULT_DRAMECC)
      Reasons.emplace_back("DRAM ECC failure");
    if (ReasonsMask & HSA_AMD_MEMORY_FAULT_IMPRECISE)
      Reasons.emplace_back("Can't determine the exact fault address");
    if (ReasonsMask & HSA_AMD_MEMORY_FAULT_SRAMECC)
      Reasons.emplace_back("SRAM ECC failure (ie registers, no fault address)");
    if (ReasonsMask & HSA_AMD_MEMORY_FAULT_HANG)
      Reasons.emplace_back("GPU reset following unspecified hang");

    // If we do not know the reason, say so, otherwise remove the trailing comma
    // and space.
    if (Reasons.empty())
      Reasons.emplace_back("Unknown (" + std::to_string(ReasonsMask) + ")");

    uint32_t Node = -1;
    hsa_agent_get_info(Event->memory_fault.agent, HSA_AGENT_INFO_NODE, &Node);

    AMDGPUPluginTy &Plugin = *reinterpret_cast<AMDGPUPluginTy *>(PluginPtr);
    for (uint32_t I = 0, E = Plugin.getNumDevices();
         Node != uint32_t(-1) && I < E; ++I) {
      AMDGPUDeviceTy &AMDGPUDevice =
          reinterpret_cast<AMDGPUDeviceTy &>(Plugin.getDevice(I));
      auto KernelTraceInfoRecord =
          AMDGPUDevice.KernelLaunchTraces.getExclusiveAccessor();

      uint32_t DeviceNode = -1;
      if (auto Err =
              AMDGPUDevice.getDeviceAttr(HSA_AGENT_INFO_NODE, DeviceNode)) {
        consumeError(std::move(Err));
        continue;
      }
      if (DeviceNode != Node)
        continue;
      void *DevicePtr = (void *)Event->memory_fault.virtual_address;
      std::string S;
      llvm::raw_string_ostream OS(S);
      OS << llvm::format("memory access fault by GPU %" PRIu32
                         " (agent 0x%" PRIx64
                         ") at virtual address %p. Reasons: %s",
                         Node, Event->memory_fault.agent.handle,
                         (void *)Event->memory_fault.virtual_address,
                         llvm::join(Reasons, ", ").c_str());
      ErrorReporter::reportKernelTraces(AMDGPUDevice, *KernelTraceInfoRecord);
      ErrorReporter::reportMemoryAccessError(AMDGPUDevice, DevicePtr, S,
                                             /*Abort*/ true);
    }

    // Abort the execution since we do not recover from this error.
    FATAL_MESSAGE(1,
                  "memory access fault by GPU %" PRIu32 " (agent 0x%" PRIx64
                  ") at virtual address %p. Reasons: %s",
                  Node, Event->memory_fault.agent.handle,
                  (void *)Event->memory_fault.virtual_address,
                  llvm::join(Reasons, ", ").c_str());

    return HSA_STATUS_ERROR;
  }

  // TODO: This duplicates code that uses the target triple and features
  // to determine if XNACK is enabled. Merge into a single implementation
  // if possible (is this info available in ROCm 5.7? This might not apply
  // to trunk).
  bool IsXnackEnabled() const {
    bool hasSystemXnackEnabled = false;
    hsa_status_t HsaStatus = hsa_system_get_info(
        HSA_AMD_SYSTEM_INFO_XNACK_ENABLED, &hasSystemXnackEnabled);
    if (HsaStatus != HSA_STATUS_SUCCESS)
      return false;

    return hasSystemXnackEnabled;
  }

  /// Indicate whether the HSA runtime was correctly initialized. Even if there
  /// is no available devices this boolean will be true. It indicates whether
  /// we can safely call HSA functions (e.g., hsa_shut_down).
  bool Initialized;

  /// Arrays of the available GPU and CPU agents. These arrays of handles should
  /// not be here but in the AMDGPUDeviceTy structures directly. However, the
  /// HSA standard does not provide API functions to retirve agents directly,
  /// only iterating functions. We cache the agents here for convenience.
  llvm::SmallVector<hsa_agent_t> KernelAgents;

  /// The device representing all HSA host agents.
  AMDHostDeviceTy *HostDevice;
};

Error AMDGPUKernelTy::launchImpl(GenericDeviceTy &GenericDevice,
                                 uint32_t NumThreads[3], uint32_t NumBlocks[3],
                                 KernelArgsTy &KernelArgs,
                                 KernelLaunchParamsTy LaunchParams,
                                 AsyncInfoWrapperTy &AsyncInfoWrapper) const {
  if (ArgsSize != LaunchParams.Size &&
      ArgsSize > LaunchParams.Size + getImplicitArgsSize())
    return Plugin::error(ErrorCode::INVALID_ARGUMENT,
                         "invalid kernel arguments size");

  AMDGPUPluginTy &AMDGPUPlugin =
      static_cast<AMDGPUPluginTy &>(GenericDevice.Plugin);
  AMDHostDeviceTy &HostDevice = AMDGPUPlugin.getHostDevice();
  AMDGPUMemoryManagerTy &ArgsMemoryManager = HostDevice.getArgsMemoryManager();

  void *AllArgs = nullptr;
  if (auto Err = ArgsMemoryManager.allocate(ArgsSize, &AllArgs))
    return Err;

  // Account for user requested dynamic shared memory.
  uint32_t GroupSize = getGroupSize();
  if (uint32_t MaxDynCGroupMem = std::max(
          KernelArgs.DynCGroupMem, GenericDevice.getDynamicMemorySize())) {
    GroupSize += MaxDynCGroupMem;
  }

  uint64_t StackSize;
  if (auto Err = GenericDevice.getDeviceStackSize(StackSize))
    return Err;

  // Copy the explicit arguments.
  // TODO: We should expose the args memory manager alloc to the common part as
  // 	   alternative to copying them twice.
  if (LaunchParams.Size)
    std::memcpy(AllArgs, LaunchParams.Data, LaunchParams.Size);

  AMDGPUDeviceTy &AMDGPUDevice = static_cast<AMDGPUDeviceTy &>(GenericDevice);
  AMDGPUStreamTy *Stream = nullptr;
  if (auto Err = AMDGPUDevice.getStream(AsyncInfoWrapper, Stream))
    return Err;

  uint64_t ImplArgsOffset = utils::roundUp(
      LaunchParams.Size, alignof(hsa_utils::AMDGPUImplicitArgsTy));
  if (ArgsSize > ImplArgsOffset) {
    hsa_utils::AMDGPUImplicitArgsTy *ImplArgs =
        reinterpret_cast<hsa_utils::AMDGPUImplicitArgsTy *>(
            utils::advancePtr(AllArgs, ImplArgsOffset));

    DP("Setting fields of ImplicitArgs for COV5\n");
    // Set the COV5+ implicit arguments to the appropriate values if present.
    uint64_t ImplArgsSize = ArgsSize - ImplArgsOffset;
    std::memset(ImplArgs, 0, ImplArgsSize);

    using ImplArgsTy = hsa_utils::AMDGPUImplicitArgsTy;
    hsa_utils::initImplArg(ImplArgs, &ImplArgsTy::BlockCountX, ImplArgsSize,
                           NumBlocks[0]);
    hsa_utils::initImplArg(ImplArgs, &ImplArgsTy::BlockCountY, ImplArgsSize,
                           NumBlocks[1]);
    hsa_utils::initImplArg(ImplArgs, &ImplArgsTy::BlockCountZ, ImplArgsSize,
                           NumBlocks[2]);

    hsa_utils::initImplArg(ImplArgs, &ImplArgsTy::GroupSizeX, ImplArgsSize,
                           NumThreads[0]);
    hsa_utils::initImplArg(ImplArgs, &ImplArgsTy::GroupSizeY, ImplArgsSize,
                           NumThreads[1]);
    hsa_utils::initImplArg(ImplArgs, &ImplArgsTy::GroupSizeZ, ImplArgsSize,
                           NumThreads[2]);

    hsa_utils::initImplArg(ImplArgs, &ImplArgsTy::GridDims, ImplArgsSize,
                           NumBlocks[2] * NumThreads[2] > 1
                               ? 3
                               : 1 + (NumBlocks[1] * NumThreads[1] != 1));

    hsa_utils::initImplArg(ImplArgs, &ImplArgsTy::DynamicLdsSize, ImplArgsSize,
                           KernelArgs.DynCGroupMem);
  }

  // Get required OMPT-related data
  auto LocalOmptEventInfo = getOrNullOmptEventInfo(AsyncInfoWrapper);

  // Push the kernel launch into the stream.
  return Stream->pushKernelLaunch(*this, AllArgs, NumThreads, NumBlocks,
                                  GroupSize, static_cast<uint32_t>(StackSize),
                                  ArgsMemoryManager,
                                  std::move(LocalOmptEventInfo));
}

void AMDGPUKernelTy::printAMDOneLineKernelTrace(GenericDeviceTy &GenericDevice,
                                                KernelArgsTy &KernelArgs,
                                                uint32_t NumThreads[3],
                                                uint32_t NumBlocks[3],
                                                int64_t MultiDeviceLB,
                                                int64_t MultiDeviceUB) const {
  auto GroupSegmentSize = (*KernelInfo).GroupSegmentList;
  auto SGPRCount = (*KernelInfo).SGPRCount;
  auto VGPRCount = (*KernelInfo).VGPRCount;
  auto AGPRCount = (*KernelInfo).AGPRCount;
  auto SGPRSpillCount = (*KernelInfo).SGPRSpillCount;
  auto VGPRSpillCount = (*KernelInfo).VGPRSpillCount;
  // auto MaxFlatWorkgroupSize = (*KernelInfo).MaxFlatWorkgroupSize;

  if (GenericDevice.enableKernelDurationTracing()) {
    uint32_t LaunchId = GenericDevice.getAndIncrementLaunchId();
    setKernelLaunchId(LaunchId);

    // Print Launch Id after Device Id.
    fprintf(stderr,
            "DEVID: %2d LaunchId: %u SGN:%d ConstWGSize:%-4d args:%2d "
            "teamsXthrds:(%4uX%4d) "
            "reqd:(%4dX%4d) lds_usage:%uB sgpr_count:%u vgpr_count:%u "
            "agpr_count:%u "
            "sgpr_spill_count:%u vgpr_spill_count:%u tripcount:%lu rpc:%d "
            "md:%d md_LB:%ld md_UB:%ld Max Occupancy: %u Achieved Occupancy: "
            "%d%% n:%s\n",
            GenericDevice.getDeviceId(), LaunchId, getExecutionModeFlags(),
            ConstWGSize, KernelArgs.NumArgs, NumBlocks[0], NumThreads[0], 0, 0,
            GroupSegmentSize, SGPRCount, VGPRCount, AGPRCount, SGPRSpillCount,
            VGPRSpillCount, KernelArgs.Tripcount, HasRPC, isMultiDeviceKernel(),
            MultiDeviceLB, MultiDeviceUB, MaxOccupancy, AchievedOccupancy,
            getName());
  } else {

    // This line should print exactly as the one in the old plugin.
    fprintf(stderr,
            "DEVID: %2d SGN:%d ConstWGSize:%-4d args:%2d teamsXthrds:(%4uX%4d) "
            "reqd:(%4dX%4d) lds_usage:%uB sgpr_count:%u vgpr_count:%u "
            "agpr_count:%u "
            "sgpr_spill_count:%u vgpr_spill_count:%u tripcount:%lu rpc:%d "
            "md:%d md_LB:%ld md_UB:%ld Max Occupancy: %u Achieved Occupancy: "
            "%d%% n:%s\n",
            GenericDevice.getDeviceId(), getExecutionModeFlags(), ConstWGSize,
            KernelArgs.NumArgs, NumBlocks[0], NumThreads[0], 0, 0,
            GroupSegmentSize, SGPRCount, VGPRCount, AGPRCount, SGPRSpillCount,
            VGPRSpillCount, KernelArgs.Tripcount, HasRPC, isMultiDeviceKernel(),
            MultiDeviceLB, MultiDeviceUB, MaxOccupancy, AchievedOccupancy,
            getName());
  }
}

Error AMDGPUKernelTy::printLaunchInfoDetails(GenericDeviceTy &GenericDevice,
                                             KernelArgsTy &KernelArgs,
                                             uint32_t NumThreads[3],
                                             uint32_t NumBlocks[3],
                                             int64_t MultiDeviceLB,
                                             int64_t MultiDeviceUB) const {
  // When LIBOMPTARGET_KERNEL_TRACE is set, print the single-line kernel trace
  // info present in the old ASO plugin, and continue with the upstream 2-line
  // info, should LIBOMPTARGET_INFO be a meaningful value, otherwise return.
  if ((getInfoLevel() & OMP_INFOTYPE_AMD_KERNEL_TRACE) ||
      GenericDevice.enableKernelDurationTracing())
    printAMDOneLineKernelTrace(GenericDevice, KernelArgs, NumThreads, NumBlocks,
                               MultiDeviceLB, MultiDeviceUB);

  // Only do all this when the output is requested
  if (!(getInfoLevel() & OMP_INFOTYPE_PLUGIN_KERNEL))
    return Plugin::success();

  // We don't have data to print additional info, but no hard error
  if (!KernelInfo.has_value())
    return Plugin::success();

  // General Info
  auto NumGroups = NumBlocks;
  auto ThreadsPerGroup = NumThreads;

  // Kernel Arguments Info
  auto ArgNum = KernelArgs.NumArgs;
  auto LoopTripCount = KernelArgs.Tripcount;

  // Details for AMDGPU kernels (read from image)
  // https://www.llvm.org/docs/AMDGPUUsage.html#code-object-v4-metadata
  auto GroupSegmentSize = (*KernelInfo).GroupSegmentList;
  auto SGPRCount = (*KernelInfo).SGPRCount;
  auto VGPRCount = (*KernelInfo).VGPRCount;
  auto SGPRSpillCount = (*KernelInfo).SGPRSpillCount;
  auto VGPRSpillCount = (*KernelInfo).VGPRSpillCount;
  auto MaxFlatWorkgroupSize = (*KernelInfo).MaxFlatWorkgroupSize;

  // Prints additional launch info that contains the following.
  // Num Args: The number of kernel arguments
  // Teams x Thrds: The number of teams and the number of threads actually
  // running.
  // MaxFlatWorkgroupSize: Maximum flat work-group size supported by the
  // kernel in work-items
  // LDS Usage: Amount of bytes used in LDS storage
  // S/VGPR Count: the number of S/V GPRs occupied by the kernel
  // S/VGPR Spill Count: how many S/VGPRs are spilled by the kernel
  // Tripcount: loop tripcount for the kernel
  INFO(OMP_INFOTYPE_PLUGIN_KERNEL, GenericDevice.getDeviceId(),
       "#Args: %d Teams x Thrds: %4ux%4u (MaxFlatWorkGroupSize: %u) LDS "
       "Usage: %uB #SGPRs/VGPRs: %u/%u #SGPR/VGPR Spills: %u/%u Tripcount: "
       "%lu\n",
       ArgNum, NumGroups[0] * NumGroups[1] * NumGroups[2],
       ThreadsPerGroup[0] * ThreadsPerGroup[1] * ThreadsPerGroup[2],
       MaxFlatWorkgroupSize, GroupSegmentSize, SGPRCount, VGPRCount,
       SGPRSpillCount, VGPRSpillCount, LoopTripCount);

  return Plugin::success();
}

template <typename... ArgsTy>
static Error Plugin::check(int32_t Code, const char *ErrFmt, ArgsTy... Args) {
  hsa_status_t ResultCode = static_cast<hsa_status_t>(Code);
  if (ResultCode == HSA_STATUS_SUCCESS || ResultCode == HSA_STATUS_INFO_BREAK)
    return Plugin::success();

  const char *Desc = "unknown error";
  hsa_status_t Ret = hsa_status_string(ResultCode, &Desc);
  if (Ret != HSA_STATUS_SUCCESS)
    REPORT("Unrecognized " GETNAME(TARGET_NAME) " error code %d\n", Code);

  // TODO: Add more entries to this switch
  ErrorCode OffloadErrCode;
  switch (ResultCode) {
  case HSA_STATUS_ERROR_INVALID_SYMBOL_NAME:
    OffloadErrCode = ErrorCode::NOT_FOUND;
    break;
  case HSA_STATUS_ERROR_INVALID_CODE_OBJECT:
    OffloadErrCode = ErrorCode::INVALID_BINARY;
    break;
  default:
    OffloadErrCode = ErrorCode::UNKNOWN;
  }

  return Plugin::error(OffloadErrCode, ErrFmt, Args..., Desc);
}

void *AMDGPUMemoryManagerTy::allocate(size_t Size, void *HstPtr,
                                      TargetAllocTy Kind) {
  // Allocate memory from the pool.
  void *Ptr = nullptr;
  if (auto Err = MemoryPool->allocate(Size, &Ptr)) {
    consumeError(std::move(Err));
    return nullptr;
  }
  assert(Ptr && "Invalid pointer");

  // Get a list of agents that can access this memory pool.
  llvm::SmallVector<hsa_agent_t> Agents;
  llvm::copy_if(
      Plugin.getKernelAgents(), std::back_inserter(Agents),
      [&](hsa_agent_t Agent) { return MemoryPool->canAccess(Agent); });

  // Allow all valid kernel agents to access the allocation.
  if (auto Err = MemoryPool->enableAccess(Ptr, Size, Agents)) {
    REPORT("%s\n", toString(std::move(Err)).data());
    return nullptr;
  }
  return Ptr;
}

void *AMDGPUDeviceTy::allocate(size_t Size, void *, TargetAllocTy Kind) {
  if (Size == 0)
    return nullptr;

  // Find the correct memory pool.
  AMDGPUMemoryPoolTy *MemoryPool = nullptr;
  switch (Kind) {
  case TARGET_ALLOC_DEFAULT:
  case TARGET_ALLOC_DEVICE:
  case TARGET_ALLOC_DEVICE_NON_BLOCKING:
    MemoryPool = CoarseGrainedMemoryPools[0];
    break;
  case TARGET_ALLOC_HOST:
    MemoryPool = &HostDevice.getFineGrainedMemoryPool();
    break;
  case TARGET_ALLOC_SHARED:
    MemoryPool = &HostDevice.getFineGrainedMemoryPool();
    break;
  }

  if (Kind == TARGET_ALLOC_SHARED && IsEquippedWithGFX90A &&
      EnableGFX90ACoarseGrainSharedAlloc) {
    MemoryPool = CoarseGrainedMemoryPools[0];
  }

  if (!MemoryPool) {
    REPORT("No memory pool for the specified allocation kind\n");
    return nullptr;
  }

  // Allocate from the corresponding memory pool.
  void *Alloc = nullptr;
  if (Error Err = MemoryPool->allocate(Size, &Alloc)) {
    REPORT("%s\n", toString(std::move(Err)).data());
    return nullptr;
  }
  if (MemoryPool == CoarseGrainedMemoryPools[0] && IsEquippedWithGFX90A &&
      EnableGFX90ACoarseGrainUsmMaps) {
    // Need to register in the coarse grain usm map table
    // if not already registered.
    if (auto Err = setCoarseGrainMemoryImpl(Alloc, Size, /*set_attr=*/false)) {
      REPORT("%s\n", toString(std::move(Err)).data());
      return nullptr;
    }
  }

  if (Alloc && (Kind == TARGET_ALLOC_HOST || Kind == TARGET_ALLOC_SHARED ||
                OMPX_EnableDevice2DeviceMemAccess)) {
    // Get a list of agents that can access this memory pool. Inherently
    // necessary for host or shared allocations Also enabled for device memory
    // to allow device to device memcpy
    llvm::SmallVector<hsa_agent_t> Agents;
    llvm::copy_if(static_cast<AMDGPUPluginTy &>(Plugin).getKernelAgents(),
                  std::back_inserter(Agents), [&](hsa_agent_t Agent) {
                    return MemoryPool->canAccess(Agent);
                  });

    // Enable all valid kernel agents to access the buffer.
    if (auto Err = MemoryPool->enableAccess(Alloc, Size, Agents)) {
      REPORT("%s\n", toString(std::move(Err)).data());
      return nullptr;
    }
  }

  return Alloc;
}

#ifdef OMPT_SUPPORT
/// Casts and validated the OMPT-related info passed to the action function.
static OmptKernelTimingArgsAsyncTy *getOmptTimingsArgs(void *Data) {
  OmptKernelTimingArgsAsyncTy *Args =
      reinterpret_cast<OmptKernelTimingArgsAsyncTy *>(Data);
  assert(Args && "Invalid argument pointer");
  assert(Args->Device && "Invalid device");
  assert(Args->Signal && "Invalid signal");
  assert(Args->OmptEventInfo && "Invalid OMPT Async data (nullptr)");
  assert(Args->OmptEventInfo->TraceRecord && "Invalid Trace Record Pointer");
  return Args;
}

static std::pair<uint64_t, uint64_t>
getKernelStartAndEndTime(const OmptKernelTimingArgsAsyncTy *Args) {
  assert(Args->Device && "Invalid GenericDevice Pointer in OMPT profiling");
  assert(Args->Signal && "Invalid AMDGPUSignal Pointer in OMPT profiling");
  auto *AMDGPUDevice = reinterpret_cast<AMDGPUDeviceTy *>(Args->Device);
  hsa_amd_profiling_dispatch_time_t TimeRec{0, 0};
  hsa_status_t Status = hsa_amd_profiling_get_dispatch_time(
      AMDGPUDevice->getAgent(), Args->Signal->get(), &TimeRec);
  if (auto Err = Plugin::check(
          Status,
          "WARNING Could not retrieve kernel dispatch timestamps: %s")) {
    MESSAGE0(toString(std::move(Err)).data());
    if (AMDGPUDevice->useStrictSanityChecks())
      llvm_unreachable("User-requested hard stop on sanity check errors.");
  }

  uint64_t StartTime = TimeRec.start * Args->TicksToTime;
  uint64_t EndTime = TimeRec.end * Args->TicksToTime;

  return {StartTime, EndTime};
}

static std::pair<uint64_t, uint64_t>
getCopyStartAndEndTime(const OmptKernelTimingArgsAsyncTy *Args) {
  assert(Args->Device && "Invalid GenericDevice Pointer in OMPT profiling");
  assert(Args->Signal && "Invalid AMDGPUSignal Pointer in OMPT profiling");
  hsa_amd_profiling_async_copy_time_t TimeRec{0, 0};
  hsa_status_t Status =
      hsa_amd_profiling_get_async_copy_time(Args->Signal->get(), &TimeRec);
  if (auto Err = Plugin::check(
          Status, "WARNING Could not retrieve data-copy timestamps: %s")) {
    MESSAGE0(toString(std::move(Err)).data());
    auto *AMDGPUDevice = reinterpret_cast<AMDGPUDeviceTy *>(Args->Device);
    if (AMDGPUDevice->useStrictSanityChecks())
      llvm_unreachable("User-requested hard stop on sanity check errors.");
  }

  uint64_t StartTime = TimeRec.start * Args->TicksToTime;
  uint64_t EndTime = TimeRec.end * Args->TicksToTime;

  return {StartTime, EndTime};
}
#endif

void AMDGPUQueueTy::callbackError(hsa_status_t Status, hsa_queue_t *Source,
                                  void *Data) {
  auto &AMDGPUDevice = *reinterpret_cast<AMDGPUDeviceTy *>(Data);

  if (Status == HSA_STATUS_ERROR_EXCEPTION) {
    auto KernelTraceInfoRecord =
        AMDGPUDevice.KernelLaunchTraces.getExclusiveAccessor();
    std::function<bool(__tgt_async_info &)> AsyncInfoWrapperMatcher =
        [=](__tgt_async_info &AsyncInfo) {
          auto *Stream = reinterpret_cast<AMDGPUStreamTy *>(AsyncInfo.Queue);
          if (!Stream || !Stream->getQueue())
            return false;
          return Stream->getQueue()->Queue == Source;
        };
    ErrorReporter::reportTrapInKernel(AMDGPUDevice, *KernelTraceInfoRecord,
                                      AsyncInfoWrapperMatcher);
  }

  auto Err = Plugin::check(Status, "received error in queue %p: %s", Source);
  FATAL_MESSAGE(1, "%s", toString(std::move(Err)).data());
}

/// Compute the max kernel occupancy for AMD GPU
unsigned AMDGPUKernelTy::computeMaxOccupancy(GenericDeviceTy &Device) const {
  uint32_t GroupSegmentSize = (*KernelInfo).GroupSegmentList;
  uint32_t SGPRCount = (*KernelInfo).SGPRCount;
  uint32_t VGPRCount = (*KernelInfo).VGPRCount;
  uint32_t MaxFlatWorkgroupSize = (*KernelInfo).MaxFlatWorkgroupSize;

  // Default number of waves per EU
  unsigned MaxWavesPerEU = llvm::omp::amdgpu_arch::MaxWavesPerEU10;

  // Get GPU info
  AMDGPUDeviceTy &AMDDevice = static_cast<AMDGPUDeviceTy &>(Device);
  bool IsEquippedWithGFX90A = Device.hasGfx90aDevice();
  bool IsEquippedWithMI300 = AMDDevice.checkIfMI300Device();

  if (IsEquippedWithGFX90A || IsEquippedWithMI300) {
    MaxWavesPerEU = llvm::omp::amdgpu_arch::MaxWavesPerEU8;
  }

  unsigned Occupancy = INT_MAX;

  // Contraint on SGPR
  if (SGPRCount) {
    Occupancy = getOccupancyWithNumSGPRs(SGPRCount);
  }

  Occupancy = std::min(Occupancy, MaxWavesPerEU);

  // Constraint on VGPR
  // Follow the logic on the backend
  // Ref:
  // llvm-project/llvm/lib/Target/AMDGPU/Utils/AMDGPUBaseInfo.cpp:getNumWavesPerEUWithNumVGPRs
  if (VGPRCount) {
    unsigned WaveNumByVGPR =
        llvm::omp::amdgpu_arch::VGPRNumPerThread / VGPRCount;
    Occupancy = std::min(Occupancy, WaveNumByVGPR);
  }

  // Constraint on LDS
  if (GroupSegmentSize) {
    unsigned WaveNumByLDS = getOccupancyWithLDS(
        Device, GroupSegmentSize, MaxWavesPerEU, MaxFlatWorkgroupSize);
    Occupancy = std::min(Occupancy, WaveNumByLDS);
  } else {
    // If 0 LDS required by the kernel
    Occupancy = std::min(Occupancy, MaxWavesPerEU);
  }

  // Cache the value before return
  MaxOccupancy = Occupancy;

  return Occupancy;
}

/// Compute the achieved kernel occupancy for AMD GPU.
unsigned AMDGPUKernelTy::computeAchievedOccupancy(GenericDeviceTy &Device,
                                                  uint32_t numThreads,
                                                  uint64_t numTeams) const {
  // Check if max occupancy is available
  if (MaxOccupancy <= 0) {
    return 0;
  }

  // Default number of waves per EU.
  unsigned MaxWavesPerEU = llvm::omp::amdgpu_arch::MaxWavesPerEU10;

  // Get GPU info.
  AMDGPUDeviceTy &AMDDevice = static_cast<AMDGPUDeviceTy &>(Device);
  bool IsEquippedWithGFX90A = Device.hasGfx90aDevice();
  bool IsEquippedWithMI300 = AMDDevice.checkIfMI300Device();

  if (IsEquippedWithGFX90A || IsEquippedWithMI300) {
    MaxWavesPerEU = llvm::omp::amdgpu_arch::MaxWavesPerEU8;
  }

  // Get the max number of waves per CU.
  unsigned MaxNumWaves = MaxOccupancy * llvm::omp::amdgpu_arch::SIMDPerCU;
  // Get the number of waves from the kernel launch parameters.
  unsigned AchievedNumWaves =
      divideCeil(numThreads, AMDDevice.getWarpSize()) * numTeams;
  // Get the number of waves per CU.
  AchievedNumWaves = divideCeil(AchievedNumWaves, Device.getNumComputeUnits());
  // Get the min waves.
  AchievedNumWaves = std::min(MaxNumWaves, AchievedNumWaves);
  // Total number of wave slots each CU supports.
  unsigned TotalWaveSlotsPerCU =
      MaxWavesPerEU * llvm::omp::amdgpu_arch::SIMDPerCU;
  // Compute occupancy ratio representing in percentage.
  unsigned Occupancy = (AchievedNumWaves * 100) / TotalWaveSlotsPerCU;

  // Cache the result.
  AchievedOccupancy = Occupancy;

  return Occupancy;
}

} // namespace plugin
} // namespace target
} // namespace omp
} // namespace llvm

#ifdef OMPT_SUPPORT
namespace llvm::omp::target::plugin {

/// Enable/disable kernel profiling for the given device.
void setOmptQueueProfile(void *Device, int Enable) {
  reinterpret_cast<llvm::omp::target::plugin::AMDGPUDeviceTy *>(Device)
      ->setOmptQueueProfile(Enable);
}

} // namespace llvm::omp::target::plugin

/// Enable/disable kernel profiling for the given device.
void setGlobalOmptKernelProfile(void *Device, int Enable) {
  llvm::omp::target::plugin::setOmptQueueProfile(Device, Enable);
}

#endif

extern "C" {
llvm::omp::target::plugin::GenericPluginTy *createPlugin_amdgpu() {
  return new llvm::omp::target::plugin::AMDGPUPluginTy();
}
}<|MERGE_RESOLUTION|>--- conflicted
+++ resolved
@@ -1907,7 +1907,6 @@
   /// Indicate to spread data transfers across all available SDMAs
   bool UseMultipleSdmaEngines;
 
-<<<<<<< HEAD
   /// Use synchronous copy back.
   bool UseSyncCopyBack;
 
@@ -1920,7 +1919,7 @@
 
   /// Arguments for callback function to collect kernel duration.
   KernelDurationTracingArgsTy KernelDurationTracingArgs;
-=======
+
   /// Wrapper function for implementing host callbacks
   static void CallbackWrapper(AMDGPUSignalTy *InputSignal,
                               AMDGPUSignalTy *OutputSignal,
@@ -1934,7 +1933,6 @@
 
     OutputSignal->signal();
   }
->>>>>>> 15d7a95e
 
   /// Return the current number of asynchronous operations on the stream.
   uint32_t size() const { return NextSlot; }
@@ -3969,7 +3967,6 @@
     return Plugin::success();
   }
 
-<<<<<<< HEAD
   Error setCoarseGrainMemoryImpl(void *ptr, int64_t size,
                                  bool set_attr = true) override final {
     // If the table has not yet been created, check if the gpu arch is
@@ -4026,7 +4023,7 @@
 
     return Plugin::success();
   }
-=======
+
   Error enqueueHostCallImpl(void (*Callback)(void *), void *UserData,
                             AsyncInfoWrapperTy &AsyncInfo) override {
     AMDGPUStreamTy *Stream = nullptr;
@@ -4035,7 +4032,6 @@
 
     return Stream->pushHostCallback(Callback, UserData);
   };
->>>>>>> 15d7a95e
 
   /// Create an event.
   Error createEventImpl(void **EventPtrStorage) override {
