//===-- OpenMP/Mapping.cpp - OpenMP/OpenACC pointer mapping impl. ---------===//
//
// Part of the LLVM Project, under the Apache License v2.0 with LLVM Exceptions.
// See https://llvm.org/LICENSE.txt for license information.
// SPDX-License-Identifier: Apache-2.0 WITH LLVM-exception
//
//===----------------------------------------------------------------------===//
//
//===----------------------------------------------------------------------===//

#include "OpenMP/Mapping.h"

#include "PluginManager.h"
#include "Shared/Debug.h"
#include "Shared/Requirements.h"
#include "device.h"

/// Dump a table of all the host-target pointer pairs on failure
void dumpTargetPointerMappings(const ident_t *Loc, DeviceTy &Device,
                               bool toStdOut) {
  MappingInfoTy::HDTTMapAccessorTy HDTTMap =
      Device.getMappingInfo().HostDataToTargetMap.getExclusiveAccessor();
  if (HDTTMap->empty()) {
    DUMP_INFO(toStdOut, OMP_INFOTYPE_ALL, Device.DeviceID,
              "OpenMP Host-Device pointer mappings table empty\n");
    return;
  }

  SourceInfo Kernel(Loc);
  DUMP_INFO(toStdOut, OMP_INFOTYPE_ALL, Device.DeviceID,
            "OpenMP Host-Device pointer mappings after block at %s:%d:%d:\n",
            Kernel.getFilename(), Kernel.getLine(), Kernel.getColumn());
  DUMP_INFO(toStdOut, OMP_INFOTYPE_ALL, Device.DeviceID,
            "%-18s %-18s %s %s %s %s\n", "Host Ptr", "Target Ptr", "Size (B)",
            "DynRefCount", "HoldRefCount", "Declaration");
  for (const auto &It : *HDTTMap) {
    HostDataToTargetTy &HDTT = *It.HDTT;
    SourceInfo Info(HDTT.HstPtrName);
    DUMP_INFO(toStdOut, OMP_INFOTYPE_ALL, Device.DeviceID,
              DPxMOD " " DPxMOD " %-8" PRIuPTR " %-11s %-12s %s at %s:%d:%d\n",
              DPxPTR(HDTT.HstPtrBegin), DPxPTR(HDTT.TgtPtrBegin),
              HDTT.HstPtrEnd - HDTT.HstPtrBegin,
              HDTT.dynRefCountToStr().c_str(), HDTT.holdRefCountToStr().c_str(),
              Info.getName(), Info.getFilename(), Info.getLine(),
              Info.getColumn());
  }
}

int MappingInfoTy::associatePtr(void *HstPtrBegin, void *TgtPtrBegin,
                                int64_t Size) {
  HDTTMapAccessorTy HDTTMap = HostDataToTargetMap.getExclusiveAccessor();

  // Check if entry exists
  auto It = HDTTMap->find(HstPtrBegin);
  if (It != HDTTMap->end()) {
    HostDataToTargetTy &HDTT = *It->HDTT;
    std::lock_guard<HostDataToTargetTy> LG(HDTT);
    // Mapping already exists
    bool IsValid = HDTT.HstPtrEnd == (uintptr_t)HstPtrBegin + Size &&
                   HDTT.TgtPtrBegin == (uintptr_t)TgtPtrBegin;
    if (IsValid) {
      DP("Attempt to re-associate the same device ptr+offset with the same "
         "host ptr, nothing to do\n");
      return OFFLOAD_SUCCESS;
    }
    REPORT("Not allowed to re-associate a different device ptr+offset with "
           "the same host ptr\n");
    return OFFLOAD_FAIL;
  }

  // Mapping does not exist, allocate it with refCount=INF
  const HostDataToTargetTy &NewEntry =
      *HDTTMap
           ->emplace(new HostDataToTargetTy(
               /*HstPtrBase=*/(uintptr_t)HstPtrBegin,
               /*HstPtrBegin=*/(uintptr_t)HstPtrBegin,
               /*HstPtrEnd=*/(uintptr_t)HstPtrBegin + Size,
               /*TgtAllocBegin=*/(uintptr_t)TgtPtrBegin,
               /*TgtPtrBegin=*/(uintptr_t)TgtPtrBegin,
               /*UseHoldRefCount=*/false,
               /*AllocKind=*/TARGET_ALLOC_DEFAULT,
               /*Name=*/nullptr,
               /*IsRefCountINF=*/true))
           .first->HDTT;
  DP("Creating new map entry: HstBase=" DPxMOD ", HstBegin=" DPxMOD
     ", HstEnd=" DPxMOD ", TgtBegin=" DPxMOD ", DynRefCount=%s, "
     "HoldRefCount=%s\n",
     DPxPTR(NewEntry.HstPtrBase), DPxPTR(NewEntry.HstPtrBegin),
     DPxPTR(NewEntry.HstPtrEnd), DPxPTR(NewEntry.TgtPtrBegin),
     NewEntry.dynRefCountToStr().c_str(), NewEntry.holdRefCountToStr().c_str());
  (void)NewEntry;

  // Notify the plugin about the new mapping.
  return Device.notifyDataMapped(HstPtrBegin, Size);
}

int MappingInfoTy::disassociatePtr(void *HstPtrBegin) {
  HDTTMapAccessorTy HDTTMap = HostDataToTargetMap.getExclusiveAccessor();

  auto It = HDTTMap->find(HstPtrBegin);
  if (It == HDTTMap->end()) {
    REPORT("Association not found\n");
    return OFFLOAD_FAIL;
  }
  // Mapping exists
  HostDataToTargetTy &HDTT = *It->HDTT;
  std::lock_guard<HostDataToTargetTy> LG(HDTT);

  if (HDTT.getHoldRefCount()) {
    // This is based on OpenACC 3.1, sec 3.2.33 "acc_unmap_data", L3656-3657:
    // "It is an error to call acc_unmap_data if the structured reference
    // count for the pointer is not zero."
    REPORT("Trying to disassociate a pointer with a non-zero hold reference "
           "count\n");
    return OFFLOAD_FAIL;
  }

  if (HDTT.isDynRefCountInf()) {
    DP("Association found, removing it\n");
    void *Event = HDTT.getEvent();
    delete &HDTT;
    if (Event)
      Device.destroyEvent(Event);
    HDTTMap->erase(It);
    return Device.notifyDataUnmapped(HstPtrBegin);
  }

  REPORT("Trying to disassociate a pointer which was not mapped via "
         "omp_target_associate_ptr\n");
  return OFFLOAD_FAIL;
}

LookupResult MappingInfoTy::lookupMapping(HDTTMapAccessorTy &HDTTMap,
                                          void *HstPtrBegin, int64_t Size,
                                          HostDataToTargetTy *OwnedTPR) {

  uintptr_t HP = (uintptr_t)HstPtrBegin;
  LookupResult LR;

  DP("Looking up mapping(HstPtrBegin=" DPxMOD ", Size=%" PRId64 ")...\n",
     DPxPTR(HP), Size);

  if (HDTTMap->empty())
    return LR;

  // HDTTMap is std::set, ordered by HstPtrBegin.
  // Upper is the first element whose HstPtrBegin > HP.
  auto Upper = HDTTMap->upper_bound(HP);

  if (Size == 0) {
    // HP satisfies
    //   std::prev(Upper)->HDTT.HstPtrBegin <= HP < Upper->HDTT.HstPtrBegin
    if (Upper != HDTTMap->begin()) {
      LR.TPR.setEntry(std::prev(Upper)->HDTT, OwnedTPR);
      // We know that HP >= LR.TPR.getEntry()->HstPtrBegin
      LR.Flags.IsContained = HP < LR.TPR.getEntry()->HstPtrEnd;
    }

    if (!LR.Flags.IsContained && Upper != HDTTMap->end()) {
      LR.TPR.setEntry(Upper->HDTT, OwnedTPR);
      // This is a special case: HP is not really contained in the mapped
      // address range, but it's contained in the extended address range,
      // which suffices to get the mapping of the base pointer.
      // We know that HP < LR.TPR.getEntry()->HstPtrBegin
      LR.Flags.IsContained = HP >= LR.TPR.getEntry()->HstPtrBase;
    }
  } else {
    if (Upper != HDTTMap->begin()) {
      LR.TPR.setEntry(std::prev(Upper)->HDTT, OwnedTPR);
      // We know that HP >= LR.TPR.getEntry()->HstPtrBegin
      LR.Flags.IsContained = HP < LR.TPR.getEntry()->HstPtrEnd &&
                             (HP + Size) <= LR.TPR.getEntry()->HstPtrEnd;
      // Does it extend beyond the mapped address range?
      LR.Flags.ExtendsAfter = HP < LR.TPR.getEntry()->HstPtrEnd &&
                              (HP + Size) > LR.TPR.getEntry()->HstPtrEnd;
    }

    if (!(LR.Flags.IsContained || LR.Flags.ExtendsAfter) &&
        Upper != HDTTMap->end()) {
      LR.TPR.setEntry(Upper->HDTT, OwnedTPR);
      // Does it extend into an already mapped address range?
      // We know that HP < LR.TPR.getEntry()->HstPtrBegin
      LR.Flags.ExtendsBefore = (HP + Size) > LR.TPR.getEntry()->HstPtrBegin;
      // Does it extend beyond the mapped address range?
      LR.Flags.ExtendsAfter = HP < LR.TPR.getEntry()->HstPtrEnd &&
                              (HP + Size) > LR.TPR.getEntry()->HstPtrEnd;
    }

    if (LR.Flags.ExtendsBefore) {
      DP("WARNING: Pointer is not mapped but section extends into already "
         "mapped data\n");
    }
    if (LR.Flags.ExtendsAfter) {
      DP("WARNING: Pointer is already mapped but section extends beyond mapped "
         "region\n");
    }
  }

  return LR;
}

TargetPointerResultTy MappingInfoTy::getTargetPointer(
    HDTTMapAccessorTy &HDTTMap, void *HstPtrBegin, void *HstPtrBase,
    int64_t TgtPadding, int64_t Size, int64_t TypeFlags,
    map_var_info_t HstPtrName, bool HasFlagTo, bool HasFlagAlways,
    bool IsImplicit, bool UpdateRefCount, bool HasCloseModifier,
    bool HasPresentModifier, bool HasHoldModifier, AsyncInfoTy &AsyncInfo,
    HostDataToTargetTy *OwnedTPR, bool ReleaseHDTTMap) {

  LookupResult LR = lookupMapping(HDTTMap, HstPtrBegin, Size, OwnedTPR);
  LR.TPR.Flags.IsPresent = true;

  // Release the mapping table lock only after the entry is locked by
  // attaching it to TPR. Once TPR is destroyed it will release the lock
  // on entry. If it is returned the lock will move to the returned object.
  // If LR.Entry is already owned/locked we avoid trying to lock it again.

  // Check if the pointer is contained.
  // If a variable is mapped to the device manually by the user - which would
  // lead to the IsContained flag to be true - then we must ensure that the
  // device address is returned even under unified memory conditions.
  if (LR.Flags.IsContained ||
      ((LR.Flags.ExtendsBefore || LR.Flags.ExtendsAfter) && IsImplicit)) {
    const char *RefCountAction;
    if (UpdateRefCount) {
      // After this, reference count >= 1. If the reference count was 0 but the
      // entry was still there we can reuse the data on the device and avoid a
      // new submission.
      LR.TPR.getEntry()->incRefCount(HasHoldModifier);
      RefCountAction = " (incremented)";
    } else {
      // It might have been allocated with the parent, but it's still new.
      LR.TPR.Flags.IsNewEntry = LR.TPR.getEntry()->getTotalRefCount() == 1;
      RefCountAction = " (update suppressed)";
    }
    const char *DynRefCountAction = HasHoldModifier ? "" : RefCountAction;
    const char *HoldRefCountAction = HasHoldModifier ? RefCountAction : "";
    uintptr_t Ptr = LR.TPR.getEntry()->TgtPtrBegin +
                    ((uintptr_t)HstPtrBegin - LR.TPR.getEntry()->HstPtrBegin);
    INFO(OMP_INFOTYPE_MAPPING_EXISTS, Device.DeviceID,
         "Mapping exists%s with HstPtrBegin=" DPxMOD ", TgtPtrBegin=" DPxMOD
         ", Size=%" PRId64 ", DynRefCount=%s%s, HoldRefCount=%s%s, Name=%s\n",
         (IsImplicit ? " (implicit)" : ""), DPxPTR(HstPtrBegin), DPxPTR(Ptr),
         Size, LR.TPR.getEntry()->dynRefCountToStr().c_str(), DynRefCountAction,
         LR.TPR.getEntry()->holdRefCountToStr().c_str(), HoldRefCountAction,
         (HstPtrName) ? getNameFromMapping(HstPtrName).c_str() : "unknown");
    LR.TPR.TargetPointer = (void *)Ptr;
  } else if ((LR.Flags.ExtendsBefore || LR.Flags.ExtendsAfter) && !IsImplicit) {
    // Explicit extension of mapped data - not allowed.
    MESSAGE("explicit extension not allowed: host address specified is " DPxMOD
            " (%" PRId64
            " bytes), but device allocation maps to host at " DPxMOD
            " (%" PRId64 " bytes)",
            DPxPTR(HstPtrBegin), Size, DPxPTR(LR.TPR.getEntry()->HstPtrBegin),
            LR.TPR.getEntry()->HstPtrEnd - LR.TPR.getEntry()->HstPtrBegin);
    if (HasPresentModifier)
      MESSAGE("device mapping required by 'present' map type modifier does not "
              "exist for host address " DPxMOD " (%" PRId64 " bytes)",
              DPxPTR(HstPtrBegin), Size);
  } else if (((PM->getRequirements() & OMPX_REQ_AUTO_ZERO_COPY) ||
              (PM->getRequirements() & OMP_REQ_UNIFIED_SHARED_MEMORY)) &&
             (!HasCloseModifier)) {
    // If unified shared memory is active, implicitly mapped variables that
    // are not privatized use host address. Any explicitly mapped variables
    // also use host address where correctness is not impeded. In all other
    // cases maps are respected. In addition to the mapping rules above, the
    // close map modifier forces the mapping of the variable to the device.
    if (Size) {
      // For MI200, when allocating under unified_shared_memory, amdgpu plugin
      // can optimize memory access latency by registering allocated
      // memory as coarse-grained. The usage of coarse-grained memory can be
      // overriden by setting the env-var OMPX_DISABLE_USM_MAPS=1.
      if (Device.RTL->is_gfx90a(Device.DeviceID) && HstPtrBegin &&
          Device.RTL->is_gfx90a_coarse_grain_usm_map_enabled(Device.DeviceID)) {
        Device.RTL->set_coarse_grain_mem_region(Device.DeviceID, HstPtrBegin,
                                                Size);
        INFO(OMP_INFOTYPE_MAPPING_CHANGED, Device.DeviceID,
             "Memory pages for HstPtrBegin " DPxMOD " Size=%" PRId64
             " switched to coarse grain\n",
             DPxPTR((uintptr_t)HstPtrBegin), Size);
      }

      // If we are here, it means that we are either in auto zero-copy or USM.
      // Enable GPU page table prefaulting if selected by the user. This feature
      // is only enabled for APUs.
      if (PM->getRequirements() & OMPX_REQ_EAGER_ZERO_COPY_MAPS) {
        Device.RTL->prepopulate_page_table(Device.DeviceID, HstPtrBegin, Size);
        INFO(OMP_INFOTYPE_MAPPING_CHANGED, Device.DeviceID,
             "Prefaulted " DPxMOD " Size=%" PRId64 " on GPU page table\n",
             DPxPTR((uintptr_t)HstPtrBegin), Size);
      }
    }
    INFO(OMP_INFOTYPE_MAPPING_CHANGED, Device.DeviceID,
         "Return HstPtrBegin " DPxMOD " Size=%" PRId64 " for unified shared "
         "memory\n",
         DPxPTR((uintptr_t)HstPtrBegin), Size);
    DP("Return HstPtrBegin " DPxMOD " Size=%" PRId64 " for unified shared "
       "memory\n",
       DPxPTR((uintptr_t)HstPtrBegin), Size);
    LR.TPR.Flags.IsPresent = false;
    LR.TPR.Flags.IsHostPointer = true;
    LR.TPR.TargetPointer = HstPtrBegin;
  } else if (HasPresentModifier) {
    DP("Mapping required by 'present' map type modifier does not exist for "
       "HstPtrBegin=" DPxMOD ", Size=%" PRId64 "\n",
       DPxPTR(HstPtrBegin), Size);
    MESSAGE("device mapping required by 'present' map type modifier does not "
            "exist for host address " DPxMOD " (%" PRId64 " bytes)",
            DPxPTR(HstPtrBegin), Size);
  } else if (Size) {
    // If it is not contained and Size > 0, we should create a new entry for it.
    LR.TPR.Flags.IsNewEntry = true;

    int32_t AllocKind = TARGET_ALLOC_DEFAULT;

    if (TypeFlags == OMP_TGT_MAPTYPE_DESCRIPTOR &&
        Device.RTL->use_shared_mem_for_descriptor(Device.DeviceID, Size)) {
      AllocKind = TARGET_ALLOC_SHARED;
      INFO(OMP_INFOTYPE_MAPPING_CHANGED, Device.DeviceID,
           "Using shared memory for descriptor allocation of size=%zu\n", Size);
    }

    uintptr_t TgtAllocBegin =
        (uintptr_t)Device.allocData(TgtPadding + Size, HstPtrBegin, AllocKind);
    uintptr_t TgtPtrBegin = TgtAllocBegin + TgtPadding;
    // Release the mapping table lock only after the entry is locked by
    // attaching it to TPR.
    LR.TPR.setEntry(
        HDTTMap
            ->emplace(new HostDataToTargetTy(
                (uintptr_t)HstPtrBase, (uintptr_t)HstPtrBegin,
                (uintptr_t)HstPtrBegin + Size, TgtAllocBegin, TgtPtrBegin,
                HasHoldModifier, AllocKind, HstPtrName))
            .first->HDTT);
    INFO(OMP_INFOTYPE_MAPPING_CHANGED, Device.DeviceID,
         "Creating new map entry with HstPtrBase=" DPxMOD
         ", HstPtrBegin=" DPxMOD ", TgtAllocBegin=" DPxMOD
         ", TgtPtrBegin=" DPxMOD
         ", Size=%ld, DynRefCount=%s, HoldRefCount=%s, Name=%s\n",
         DPxPTR(HstPtrBase), DPxPTR(HstPtrBegin), DPxPTR(TgtAllocBegin),
         DPxPTR(TgtPtrBegin), Size,
         LR.TPR.getEntry()->dynRefCountToStr().c_str(),
         LR.TPR.getEntry()->holdRefCountToStr().c_str(),
         (HstPtrName) ? getNameFromMapping(HstPtrName).c_str() : "unknown");
    LR.TPR.TargetPointer = (void *)TgtPtrBegin;

    // Notify the plugin about the new mapping.
    if (Device.notifyDataMapped(HstPtrBegin, Size))
      return TargetPointerResultTy{};
  } else {
    // This entry is not present and we did not create a new entry for it.
    LR.TPR.Flags.IsPresent = false;
  }

  // All mapping table modifications have been made. If the user requested it we
  // give up the lock.
  if (ReleaseHDTTMap)
    HDTTMap.destroy();

  // If the target pointer is valid, and we need to transfer data, issue the
  // data transfer.
  if (LR.TPR.TargetPointer && !LR.TPR.Flags.IsHostPointer && HasFlagTo &&
      (LR.TPR.Flags.IsNewEntry || HasFlagAlways) && Size != 0) {

<<<<<<< HEAD
    if (LR.TPR.Flags.IsNewEntry ||
        LR.TPR.getEntry()->AllocKind != TARGET_ALLOC_SHARED) {

      DP("Moving %" PRId64 " bytes (hst:" DPxMOD ") -> (tgt:" DPxMOD ")\n",
         Size, DPxPTR(HstPtrBegin), DPxPTR(LR.TPR.TargetPointer));

      // If we are mapping a descriptor/dope vector, we map it with always as
      // this information should always be up-to-date. Another issue is that
      // due to an edge-case with declare target preventing this information
      // being initialized on device we have force initialize it with always.
      // However, in these cases to prevent overwriting of the data pointer
      // breaking any pointer <-> data attachment that previous mappings may
      // have established, we skip over the data pointer stored in the dope
      // vector/descriptor, a subsequent seperate mapping of the pointer and
      // data by the compiler should correctly establish any required data
      // mappings, the descriptor mapping primarily just populates the relevant
      // descriptor data fields that the fortran runtime depends on for bounds
      // calculation and other relating things. The pointer is always in the
      // same place, the first field of the descriptor structure, so we skip
      // it by offsetting by 8-bytes. On architectures with more varied pointer
      // sizes this may need further thought, but so would a lot of the data
      // mapping I imagine if host/device pointers are mismatched sizes.
      if ((TypeFlags & OMP_TGT_MAPTYPE_DESCRIPTOR) && HasFlagAlways) {
        uintptr_t DescDataPtrOffset = 8;
        HstPtrBegin = (void *)((uintptr_t)HstPtrBegin + DescDataPtrOffset);
        LR.TPR.TargetPointer =
            (void *)((uintptr_t)LR.TPR.TargetPointer + DescDataPtrOffset);
        Size = Size - DescDataPtrOffset;
      }

      int Ret = Device.submitData(LR.TPR.TargetPointer, HstPtrBegin, Size,
                                  AsyncInfo, LR.TPR.getEntry());
      if (Ret != OFFLOAD_SUCCESS) {
        REPORT("Copying data to device failed.\n");
        // We will also return nullptr if the data movement fails because that
        // pointer points to a corrupted memory region so it doesn't make any
        // sense to continue to use it.
        LR.TPR.TargetPointer = nullptr;
      } else if (LR.TPR.getEntry()->addEventIfNecessary(Device, AsyncInfo) !=
                 OFFLOAD_SUCCESS)
        return TargetPointerResultTy{};
    }

=======
    // If we have something like:
    //   #pragma omp target map(to: s.myarr[0:10]) map(to: s.myarr[0:10])
    // then we see two "new" mappings of the struct member s.myarr here --
    // and both have the "IsNewEntry" flag set, so trigger the copy to device
    // below.  But, the shadow pointer is only initialised on the target for
    // the first copy, and the second copy clobbers it.  So, this condition
    // avoids the (second) copy here if we have already set shadow pointer info.
    auto FailOnPtrFound = [HstPtrBegin, Size](ShadowPtrInfoTy &SP) {
      if (SP.HstPtrAddr >= HstPtrBegin &&
          SP.HstPtrAddr < (void *)((char *)HstPtrBegin + Size))
        return OFFLOAD_FAIL;
      return OFFLOAD_SUCCESS;
    };
    if (LR.TPR.getEntry()->foreachShadowPointerInfo(FailOnPtrFound) ==
        OFFLOAD_FAIL) {
      DP("Multiple new mappings of %" PRId64 " bytes detected (hst:" DPxMOD
         ") -> (tgt:" DPxMOD ")\n",
         Size, DPxPTR(HstPtrBegin), DPxPTR(LR.TPR.TargetPointer));
      return std::move(LR.TPR);
    }

    DP("Moving %" PRId64 " bytes (hst:" DPxMOD ") -> (tgt:" DPxMOD ")\n", Size,
       DPxPTR(HstPtrBegin), DPxPTR(LR.TPR.TargetPointer));

    int Ret = Device.submitData(LR.TPR.TargetPointer, HstPtrBegin, Size,
                                AsyncInfo, LR.TPR.getEntry());
    if (Ret != OFFLOAD_SUCCESS) {
      REPORT("Copying data to device failed.\n");
      // We will also return nullptr if the data movement fails because that
      // pointer points to a corrupted memory region so it doesn't make any
      // sense to continue to use it.
      LR.TPR.TargetPointer = nullptr;
    } else if (LR.TPR.getEntry()->addEventIfNecessary(Device, AsyncInfo) !=
               OFFLOAD_SUCCESS)
      return TargetPointerResultTy{};
>>>>>>> 613222ec
  } else {
    // If not a host pointer and no present modifier, we need to wait for the
    // event if it exists.
    // Note: Entry might be nullptr because of zero length array section.
    if (LR.TPR.getEntry() && !LR.TPR.Flags.IsHostPointer &&
        !HasPresentModifier) {
      void *Event = LR.TPR.getEntry()->getEvent();
      if (Event) {
        int Ret = Device.waitEvent(Event, AsyncInfo);
        if (Ret != OFFLOAD_SUCCESS) {
          // If it fails to wait for the event, we need to return nullptr in
          // case of any data race.
          REPORT("Failed to wait for event " DPxMOD ".\n", DPxPTR(Event));
          return TargetPointerResultTy{};
        }
      }
    }
  }

  return std::move(LR.TPR);
}

TargetPointerResultTy MappingInfoTy::getTgtPtrBegin(
    void *HstPtrBegin, int64_t Size, bool UpdateRefCount, bool UseHoldRefCount,
    bool MustContain, bool ForceDelete, bool FromDataEnd) {
  HDTTMapAccessorTy HDTTMap = HostDataToTargetMap.getExclusiveAccessor();

  LookupResult LR = lookupMapping(HDTTMap, HstPtrBegin, Size);

  LR.TPR.Flags.IsPresent = true;

  if ((LR.Flags.IsContained ||
       (!MustContain && (LR.Flags.ExtendsBefore || LR.Flags.ExtendsAfter)))) {

    LR.TPR.Flags.IsLast =
        LR.TPR.getEntry()->decShouldRemove(UseHoldRefCount, ForceDelete);

    if (ForceDelete) {
      LR.TPR.getEntry()->resetRefCount(UseHoldRefCount);
      assert(LR.TPR.Flags.IsLast ==
                 LR.TPR.getEntry()->decShouldRemove(UseHoldRefCount) &&
             "expected correct IsLast prediction for reset");
    }

    // Increment the number of threads that is using the entry on a
    // targetDataEnd, tracking the number of possible "deleters". A thread may
    // come to own the entry deletion even if it was not the last one querying
    // for it. Thus, we must track every query on targetDataEnds to ensure only
    // the last thread that holds a reference to an entry actually deletes it.
    if (FromDataEnd)
      LR.TPR.getEntry()->incDataEndThreadCount();

    const char *RefCountAction;
    if (!UpdateRefCount) {
      RefCountAction = " (update suppressed)";
    } else if (LR.TPR.Flags.IsLast) {
      LR.TPR.getEntry()->decRefCount(UseHoldRefCount);
      assert(LR.TPR.getEntry()->getTotalRefCount() == 0 &&
             "Expected zero reference count when deletion is scheduled");
      if (ForceDelete)
        RefCountAction = " (reset, delayed deletion)";
      else
        RefCountAction = " (decremented, delayed deletion)";
    } else {
      LR.TPR.getEntry()->decRefCount(UseHoldRefCount);
      RefCountAction = " (decremented)";
    }
    const char *DynRefCountAction = UseHoldRefCount ? "" : RefCountAction;
    const char *HoldRefCountAction = UseHoldRefCount ? RefCountAction : "";
    uintptr_t TP = LR.TPR.getEntry()->TgtPtrBegin +
                   ((uintptr_t)HstPtrBegin - LR.TPR.getEntry()->HstPtrBegin);
    INFO(OMP_INFOTYPE_MAPPING_EXISTS, Device.DeviceID,
         "Mapping exists with HstPtrBegin=" DPxMOD ", TgtPtrBegin=" DPxMOD ", "
         "Size=%" PRId64 ", DynRefCount=%s%s, HoldRefCount=%s%s\n",
         DPxPTR(HstPtrBegin), DPxPTR(TP), Size,
         LR.TPR.getEntry()->dynRefCountToStr().c_str(), DynRefCountAction,
         LR.TPR.getEntry()->holdRefCountToStr().c_str(), HoldRefCountAction);
    LR.TPR.TargetPointer = (void *)TP;
  } else if ((PM->getRequirements() & OMP_REQ_UNIFIED_SHARED_MEMORY) ||
             PM->getRequirements() & OMPX_REQ_AUTO_ZERO_COPY) {
    // If the value isn't found in the mapping and unified shared memory
    // is on then it means we have stumbled upon a value which we need to
    // use directly from the host.
    DP("Get HstPtrBegin " DPxMOD " Size=%" PRId64 " for unified shared "
       "memory\n",
       DPxPTR((uintptr_t)HstPtrBegin), Size);
    LR.TPR.Flags.IsPresent = false;
    LR.TPR.Flags.IsHostPointer = true;
    LR.TPR.TargetPointer = HstPtrBegin;
  } else {
    // OpenMP Specification v5.2: if a matching list item is not found, the
    // pointer retains its original value as per firstprivate semantics.
    LR.TPR.Flags.IsPresent = false;
    LR.TPR.Flags.IsHostPointer = false;
    LR.TPR.TargetPointer = HstPtrBegin;
  }

  return std::move(LR.TPR);
}

// Return the target pointer begin (where the data will be moved).
void *MappingInfoTy::getTgtPtrBegin(HDTTMapAccessorTy &HDTTMap,
                                    void *HstPtrBegin, int64_t Size) {
  uintptr_t HP = (uintptr_t)HstPtrBegin;
  LookupResult LR = lookupMapping(HDTTMap, HstPtrBegin, Size);
  if (LR.Flags.IsContained || LR.Flags.ExtendsBefore || LR.Flags.ExtendsAfter) {
    uintptr_t TP =
        LR.TPR.getEntry()->TgtPtrBegin + (HP - LR.TPR.getEntry()->HstPtrBegin);
    return (void *)TP;
  }

  return NULL;
}

int MappingInfoTy::eraseMapEntry(HDTTMapAccessorTy &HDTTMap,
                                 HostDataToTargetTy *Entry, int64_t Size) {
  assert(Entry && "Trying to delete a null entry from the HDTT map.");
  assert(Entry->getTotalRefCount() == 0 &&
         Entry->getDataEndThreadCount() == 0 &&
         "Trying to delete entry that is in use or owned by another thread.");

  INFO(OMP_INFOTYPE_MAPPING_CHANGED, Device.DeviceID,
       "Removing map entry with HstPtrBegin=" DPxMOD ", TgtPtrBegin=" DPxMOD
       ", Size=%" PRId64 ", Name=%s\n",
       DPxPTR(Entry->HstPtrBegin), DPxPTR(Entry->TgtPtrBegin), Size,
       (Entry->HstPtrName) ? getNameFromMapping(Entry->HstPtrName).c_str()
                           : "unknown");

  if (HDTTMap->erase(Entry) == 0) {
    REPORT("Trying to remove a non-existent map entry\n");
    return OFFLOAD_FAIL;
  }

  return OFFLOAD_SUCCESS;
}

int MappingInfoTy::deallocTgtPtrAndEntry(HostDataToTargetTy *Entry,
                                         int64_t Size) {
  assert(Entry && "Trying to deallocate a null entry.");

  DP("Deleting tgt data " DPxMOD " of size %" PRId64 " by freeing allocation "
     "starting at " DPxMOD "\n",
     DPxPTR(Entry->TgtPtrBegin), Size, DPxPTR(Entry->TgtAllocBegin));

  void *Event = Entry->getEvent();
  if (Event && Device.destroyEvent(Event) != OFFLOAD_SUCCESS) {
    REPORT("Failed to destroy event " DPxMOD "\n", DPxPTR(Event));
    return OFFLOAD_FAIL;
  }

  int Ret = Device.deleteData((void *)Entry->TgtAllocBegin);

  // Notify the plugin about the unmapped memory.
  Ret |= Device.notifyDataUnmapped((void *)Entry->HstPtrBegin);

  delete Entry;

  return Ret;
}

static void printCopyInfoImpl(int DeviceId, bool H2D, void *SrcPtrBegin,
                              void *DstPtrBegin, int64_t Size,
                              HostDataToTargetTy *HT) {

  INFO(OMP_INFOTYPE_DATA_TRANSFER, DeviceId,
       "Copying data from %s to %s, %sPtr=" DPxMOD ", %sPtr=" DPxMOD
       ", Size=%" PRId64 ", Name=%s\n",
       H2D ? "host" : "device", H2D ? "device" : "host", H2D ? "Hst" : "Tgt",
       DPxPTR(H2D ? SrcPtrBegin : DstPtrBegin), H2D ? "Tgt" : "Hst",
       DPxPTR(H2D ? DstPtrBegin : SrcPtrBegin), Size,
       (HT && HT->HstPtrName) ? getNameFromMapping(HT->HstPtrName).c_str()
                              : "unknown");
}

void MappingInfoTy::printCopyInfo(
    void *TgtPtrBegin, void *HstPtrBegin, int64_t Size, bool H2D,
    HostDataToTargetTy *Entry, MappingInfoTy::HDTTMapAccessorTy *HDTTMapPtr) {
  auto HDTTMap =
      HostDataToTargetMap.getExclusiveAccessor(!!Entry || !!HDTTMapPtr);
  LookupResult LR;
  if (!Entry) {
    LR = lookupMapping(HDTTMapPtr ? *HDTTMapPtr : HDTTMap, HstPtrBegin, Size);
    Entry = LR.TPR.getEntry();
  }
  printCopyInfoImpl(Device.DeviceID, H2D, HstPtrBegin, TgtPtrBegin, Size,
                    Entry);
}<|MERGE_RESOLUTION|>--- conflicted
+++ resolved
@@ -362,7 +362,30 @@
   if (LR.TPR.TargetPointer && !LR.TPR.Flags.IsHostPointer && HasFlagTo &&
       (LR.TPR.Flags.IsNewEntry || HasFlagAlways) && Size != 0) {
 
-<<<<<<< HEAD
+    // If we have something like:
+    //   #pragma omp target map(to: s.myarr[0:10]) map(to: s.myarr[0:10])
+    // then we see two "new" mappings of the struct member s.myarr here --
+    // and both have the "IsNewEntry" flag set, so trigger the copy to device
+    // below.  But, the shadow pointer is only initialised on the target for
+    // the first copy, and the second copy clobbers it.  So, this condition
+    // avoids the (second) copy here if we have already set shadow pointer info.
+    auto FailOnPtrFound = [HstPtrBegin, Size](ShadowPtrInfoTy &SP) {
+      if (SP.HstPtrAddr >= HstPtrBegin &&
+          SP.HstPtrAddr < (void *)((char *)HstPtrBegin + Size))
+        return OFFLOAD_FAIL;
+      return OFFLOAD_SUCCESS;
+    };
+    if (LR.TPR.getEntry()->foreachShadowPointerInfo(FailOnPtrFound) ==
+        OFFLOAD_FAIL) {
+      DP("Multiple new mappings of %" PRId64 " bytes detected (hst:" DPxMOD
+         ") -> (tgt:" DPxMOD ")\n",
+         Size, DPxPTR(HstPtrBegin), DPxPTR(LR.TPR.TargetPointer));
+      return std::move(LR.TPR);
+    }
+
+    DP("Moving %" PRId64 " bytes (hst:" DPxMOD ") -> (tgt:" DPxMOD ")\n", Size,
+       DPxPTR(HstPtrBegin), DPxPTR(LR.TPR.TargetPointer));
+
     if (LR.TPR.Flags.IsNewEntry ||
         LR.TPR.getEntry()->AllocKind != TARGET_ALLOC_SHARED) {
 
@@ -406,43 +429,6 @@
         return TargetPointerResultTy{};
     }
 
-=======
-    // If we have something like:
-    //   #pragma omp target map(to: s.myarr[0:10]) map(to: s.myarr[0:10])
-    // then we see two "new" mappings of the struct member s.myarr here --
-    // and both have the "IsNewEntry" flag set, so trigger the copy to device
-    // below.  But, the shadow pointer is only initialised on the target for
-    // the first copy, and the second copy clobbers it.  So, this condition
-    // avoids the (second) copy here if we have already set shadow pointer info.
-    auto FailOnPtrFound = [HstPtrBegin, Size](ShadowPtrInfoTy &SP) {
-      if (SP.HstPtrAddr >= HstPtrBegin &&
-          SP.HstPtrAddr < (void *)((char *)HstPtrBegin + Size))
-        return OFFLOAD_FAIL;
-      return OFFLOAD_SUCCESS;
-    };
-    if (LR.TPR.getEntry()->foreachShadowPointerInfo(FailOnPtrFound) ==
-        OFFLOAD_FAIL) {
-      DP("Multiple new mappings of %" PRId64 " bytes detected (hst:" DPxMOD
-         ") -> (tgt:" DPxMOD ")\n",
-         Size, DPxPTR(HstPtrBegin), DPxPTR(LR.TPR.TargetPointer));
-      return std::move(LR.TPR);
-    }
-
-    DP("Moving %" PRId64 " bytes (hst:" DPxMOD ") -> (tgt:" DPxMOD ")\n", Size,
-       DPxPTR(HstPtrBegin), DPxPTR(LR.TPR.TargetPointer));
-
-    int Ret = Device.submitData(LR.TPR.TargetPointer, HstPtrBegin, Size,
-                                AsyncInfo, LR.TPR.getEntry());
-    if (Ret != OFFLOAD_SUCCESS) {
-      REPORT("Copying data to device failed.\n");
-      // We will also return nullptr if the data movement fails because that
-      // pointer points to a corrupted memory region so it doesn't make any
-      // sense to continue to use it.
-      LR.TPR.TargetPointer = nullptr;
-    } else if (LR.TPR.getEntry()->addEventIfNecessary(Device, AsyncInfo) !=
-               OFFLOAD_SUCCESS)
-      return TargetPointerResultTy{};
->>>>>>> 613222ec
   } else {
     // If not a host pointer and no present modifier, we need to wait for the
     // event if it exists.
