--- conflicted
+++ resolved
@@ -435,7 +435,6 @@
   return RTL->use_auto_zero_copy(RTLDeviceID);
 }
 
-<<<<<<< HEAD
 bool DeviceTy::checkIfAPU() { return RTL->has_apu_device(RTLDeviceID); }
 
 bool DeviceTy::supportsUnifiedMemory() {
@@ -456,8 +455,8 @@
 // Check if kernel is a multi device kernel
 bool DeviceTy::isMultiDeviceKernel(void *TgtEntryPtr) {
   return RTL->kernel_is_multi_device(RTLDeviceID, TgtEntryPtr);
-=======
+}
+
 bool DeviceTy::isAccessiblePtr(const void *Ptr, size_t Size) {
   return RTL->is_accessible_ptr(RTLDeviceID, Ptr, Size);
->>>>>>> 322dd630
 }