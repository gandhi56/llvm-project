add_custom_target(OffloadUnitTests)
set_target_properties(OffloadUnitTests PROPERTIES FOLDER "Tests/UnitTests")

function(add_offload_test_device_code test_filename test_name)
  set(SRC_PATH ${CMAKE_CURRENT_SOURCE_DIR}/${test_filename})
  set(CMAKE_TRY_COMPILE_TARGET_TYPE STATIC_LIBRARY)

  # Try to build with support for NVPTX devices.
  if("cuda" IN_LIST LIBOMPTARGET_PLUGINS_TO_BUILD)
    find_package(CUDAToolkit QUIET)
    if(CUDAToolkit_FOUND)
      get_filename_component(cuda_path "${CUDAToolkit_BIN_DIR}" DIRECTORY ABSOLUTE)
    endif()
    check_cxx_compiler_flag(
      "--target=nvptx64-nvidia-cuda -march=native --cuda-path=${cuda_path}" PLATFORM_HAS_NVPTX)

    if(OFFLOAD_TESTS_FORCE_NVPTX_ARCH)
      set(nvptx_arch "${OFFLOAD_TESTS_FORCE_NVPTX_ARCH}")
    elseif(PLATFORM_HAS_NVPTX)
      set(nvptx_arch "native")
    endif()

    if(nvptx_arch AND CUDAToolkit_FOUND)
      set(output_file "${CMAKE_CURRENT_BINARY_DIR}/${test_name}.nvptx64.bin")
      add_custom_command(
        OUTPUT ${output_file}
        COMMAND ${CMAKE_C_COMPILER}
        --target=nvptx64-nvidia-cuda -march=${nvptx_arch}
        -nogpulib --cuda-path=${CUDA_ROOT} -flto ${ARGN}
        -c ${SRC_PATH} -o ${output_file}
        DEPENDS ${SRC_PATH}
      )
      add_custom_target(${test_name}.nvptx64 DEPENDS ${output_file})
    endif()
  endif()

  # Try to build with support for AMDGPU devices.
  if("amdgpu" IN_LIST LIBOMPTARGET_PLUGINS_TO_BUILD)
    check_cxx_compiler_flag("--target=amdgcn-amd-amdhsa -mcpu=native" PLATFORM_HAS_AMDGPU)

    if(OFFLOAD_TESTS_FORCE_AMDGPU_ARCH)
      set(amdgpu_arch "${OFFLOAD_TESTS_FORCE_AMDGPU_ARCH}")
    elseif(PLATFORM_HAS_AMDGPU)
      set(amdgpu_arch "native")
    endif()

    if(amdgpu_arch)
      set(output_file "${CMAKE_CURRENT_BINARY_DIR}/${test_name}.amdgpu.bin")
      add_custom_command(
        OUTPUT ${output_file}
        COMMAND ${CMAKE_C_COMPILER}
        --target=amdgcn-amd-amdhsa -mcpu=${amdgpu_arch}
        -nogpulib -flto ${ARGN} -c ${SRC_PATH} -o ${output_file}
        DEPENDS ${SRC_PATH}
      )
      add_custom_target(${test_name}.amdgpu DEPENDS ${output_file})
    endif()
  endif()

  # Create a single dependency target for the device code.
  add_custom_target(${test_name}.bin)
  if(TARGET ${test_name}.amdgpu)
    add_dependencies(${test_name}.bin ${test_name}.amdgpu)
  endif()
  if(TARGET ${test_name}.nvptx64)
    add_dependencies(${test_name}.bin ${test_name}.nvptx64)
  endif()
endfunction()

function(add_offload_unittest test_dirname)
  set(target_name "${test_dirname}.unittests")

  list(TRANSFORM ARGN PREPEND "${CMAKE_CURRENT_SOURCE_DIR}/" OUTPUT_VARIABLE files)

  add_unittest(OffloadUnitTests "${target_name}"
    ${CMAKE_CURRENT_SOURCE_DIR}/common/Environment.cpp
    ${files})
  add_dependencies(${target_name} ${PLUGINS_TEST_COMMON} offload_device_binaries)
  target_compile_definitions(${target_name} PRIVATE DEVICE_CODE_PATH="${OFFLOAD_TEST_DEVICE_CODE_PATH}")
  target_link_libraries(${target_name} PRIVATE ${PLUGINS_TEST_COMMON})
  target_include_directories(${target_name} PRIVATE ${PLUGINS_TEST_INCLUDE})
endfunction()

<<<<<<< HEAD
# FIXME: Re-enable once OMPT design allows
# add_subdirectory(Plugins)
# add_subdirectory(OffloadAPI)
=======
set(OFFLOAD_TESTS_FORCE_NVPTX_ARCH "" CACHE STRING
  "Force building of NVPTX device code for Offload unit tests with the given arch, e.g. sm_61")
set(OFFLOAD_TESTS_FORCE_AMDGPU_ARCH "" CACHE STRING
  "Force building of AMDGPU device code for Offload unit tests with the given arch, e.g. gfx1030")

add_subdirectory(OffloadAPI)
>>>>>>> b5d57081
<|MERGE_RESOLUTION|>--- conflicted
+++ resolved
@@ -81,15 +81,10 @@
   target_include_directories(${target_name} PRIVATE ${PLUGINS_TEST_INCLUDE})
 endfunction()
 
-<<<<<<< HEAD
 # FIXME: Re-enable once OMPT design allows
 # add_subdirectory(Plugins)
 # add_subdirectory(OffloadAPI)
-=======
 set(OFFLOAD_TESTS_FORCE_NVPTX_ARCH "" CACHE STRING
   "Force building of NVPTX device code for Offload unit tests with the given arch, e.g. sm_61")
 set(OFFLOAD_TESTS_FORCE_AMDGPU_ARCH "" CACHE STRING
   "Force building of AMDGPU device code for Offload unit tests with the given arch, e.g. gfx1030")
-
-add_subdirectory(OffloadAPI)
->>>>>>> b5d57081
