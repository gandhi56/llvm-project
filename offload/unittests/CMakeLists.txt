add_custom_target(OffloadUnitTests)
set_target_properties(OffloadUnitTests PROPERTIES FOLDER "Tests/UnitTests")

function(add_offload_test_device_code test_filename test_name)
  set(SRC_PATH ${CMAKE_CURRENT_SOURCE_DIR}/${test_filename})
  set(CMAKE_TRY_COMPILE_TARGET_TYPE STATIC_LIBRARY)

  # Try to build with support for NVPTX devices.
  if("cuda" IN_LIST LIBOMPTARGET_PLUGINS_TO_BUILD)
    find_package(CUDAToolkit QUIET)
    if(CUDAToolkit_FOUND)
      get_filename_component(cuda_path "${CUDAToolkit_BIN_DIR}" DIRECTORY ABSOLUTE)
    endif()
    check_cxx_compiler_flag(
      "--target=nvptx64-nvidia-cuda -march=native --cuda-path=${cuda_path}" PLATFORM_HAS_NVPTX)

    if(OFFLOAD_TESTS_FORCE_NVPTX_ARCH)
      set(nvptx_arch "${OFFLOAD_TESTS_FORCE_NVPTX_ARCH}")
    elseif(PLATFORM_HAS_NVPTX)
      set(nvptx_arch "native")
    endif()

    if(nvptx_arch AND CUDAToolkit_FOUND)
      set(output_file "${CMAKE_CURRENT_BINARY_DIR}/${test_name}.nvptx64.bin")
      add_custom_command(
        OUTPUT ${output_file}
        COMMAND ${CMAKE_C_COMPILER}
        --target=nvptx64-nvidia-cuda -march=${nvptx_arch}
        -nogpulib --cuda-path=${CUDA_ROOT} -flto ${ARGN}
        -c ${SRC_PATH} -o ${output_file}
        DEPENDS ${SRC_PATH}
      )
      add_custom_target(${test_name}.nvptx64 DEPENDS ${output_file})
    endif()
  endif()

  # Try to build with support for AMDGPU devices.
  if("amdgpu" IN_LIST LIBOMPTARGET_PLUGINS_TO_BUILD)
    check_cxx_compiler_flag("--target=amdgcn-amd-amdhsa -mcpu=native" PLATFORM_HAS_AMDGPU)

    if(OFFLOAD_TESTS_FORCE_AMDGPU_ARCH)
      set(amdgpu_arch "${OFFLOAD_TESTS_FORCE_AMDGPU_ARCH}")
    elseif(PLATFORM_HAS_AMDGPU)
      set(amdgpu_arch "native")
    endif()

    if(amdgpu_arch)
      set(output_file "${CMAKE_CURRENT_BINARY_DIR}/${test_name}.amdgpu.bin")
      add_custom_command(
        OUTPUT ${output_file}
        COMMAND ${CMAKE_C_COMPILER}
        --target=amdgcn-amd-amdhsa -mcpu=${amdgpu_arch}
        -nogpulib -flto ${ARGN} -c ${SRC_PATH} -o ${output_file}
        DEPENDS ${SRC_PATH}
      )
      add_custom_target(${test_name}.amdgpu DEPENDS ${output_file})
    endif()
  endif()

  # Create a single dependency target for the device code.
  add_custom_target(${test_name}.bin)
  if(TARGET ${test_name}.amdgpu)
    add_dependencies(${test_name}.bin ${test_name}.amdgpu)
  endif()
  if(TARGET ${test_name}.nvptx64)
    add_dependencies(${test_name}.bin ${test_name}.nvptx64)
  endif()
endfunction()

function(add_offload_unittest test_dirname)
  set(target_name "${test_dirname}.unittests")

  list(TRANSFORM ARGN PREPEND "${CMAKE_CURRENT_SOURCE_DIR}/" OUTPUT_VARIABLE files)

  add_unittest(OffloadUnitTests "${target_name}"
    ${CMAKE_CURRENT_SOURCE_DIR}/common/Environment.cpp
    ${files})
  add_dependencies(${target_name} ${PLUGINS_TEST_COMMON} offload_device_binaries)
  target_compile_definitions(${target_name} PRIVATE DEVICE_CODE_PATH="${OFFLOAD_TEST_DEVICE_CODE_PATH}")
  target_link_libraries(${target_name} PRIVATE ${PLUGINS_TEST_COMMON})
  target_include_directories(${target_name} PRIVATE ${PLUGINS_TEST_INCLUDE})
endfunction()

<<<<<<< HEAD
# FIXME: Re-enable once OMPT design allows
# add_subdirectory(Plugins)
# add_subdirectory(OffloadAPI)
=======
function(add_conformance_test test_name)
  set(target_name "${test_name}.conformance")

  list(TRANSFORM ARGN PREPEND "${CMAKE_CURRENT_SOURCE_DIR}/" OUTPUT_VARIABLE files)

  if(NOT TARGET libc)
    message(WARNING "Cannot run conformance tests without the LLVM C library")
    return()
  endif()

  add_executable(${target_name} ${files})
  add_dependencies(${target_name} ${PLUGINS_TEST_COMMON} ${test_name}.bin)
  target_compile_definitions(${target_name} PRIVATE DEVICE_CODE_PATH="${CONFORMANCE_TEST_DEVICE_CODE_PATH}")
  target_link_libraries(${target_name} PRIVATE ${PLUGINS_TEST_COMMON} libc)
  target_include_directories(${target_name} PRIVATE ${PLUGINS_TEST_INCLUDE})
  set_target_properties(${target_name} PROPERTIES EXCLUDE_FROM_ALL TRUE)

  add_custom_target(offload.conformance.${test_name}
    COMMAND $<TARGET_FILE:${target_name}>
    DEPENDS ${target_name}
    COMMENT "Running conformance test ${test_name}")
  add_dependencies(offload.conformance offload.conformance.${test_name})
endfunction()

>>>>>>> ba116a8b
set(OFFLOAD_TESTS_FORCE_NVPTX_ARCH "" CACHE STRING
  "Force building of NVPTX device code for Offload unit tests with the given arch, e.g. sm_61")
set(OFFLOAD_TESTS_FORCE_AMDGPU_ARCH "" CACHE STRING
  "Force building of AMDGPU device code for Offload unit tests with the given arch, e.g. gfx1030")
<<<<<<< HEAD
=======

add_subdirectory(OffloadAPI)
add_subdirectory(Conformance)
>>>>>>> ba116a8b
<|MERGE_RESOLUTION|>--- conflicted
+++ resolved
@@ -81,11 +81,6 @@
   target_include_directories(${target_name} PRIVATE ${PLUGINS_TEST_INCLUDE})
 endfunction()
 
-<<<<<<< HEAD
-# FIXME: Re-enable once OMPT design allows
-# add_subdirectory(Plugins)
-# add_subdirectory(OffloadAPI)
-=======
 function(add_conformance_test test_name)
   set(target_name "${test_name}.conformance")
 
@@ -110,14 +105,12 @@
   add_dependencies(offload.conformance offload.conformance.${test_name})
 endfunction()
 
->>>>>>> ba116a8b
 set(OFFLOAD_TESTS_FORCE_NVPTX_ARCH "" CACHE STRING
   "Force building of NVPTX device code for Offload unit tests with the given arch, e.g. sm_61")
 set(OFFLOAD_TESTS_FORCE_AMDGPU_ARCH "" CACHE STRING
   "Force building of AMDGPU device code for Offload unit tests with the given arch, e.g. gfx1030")
-<<<<<<< HEAD
-=======
 
-add_subdirectory(OffloadAPI)
-add_subdirectory(Conformance)
->>>>>>> ba116a8b
+# FIXME: Re-enable once OMPT design allows
+# add_subdirectory(Plugins)
+# add_subdirectory(OffloadAPI)
+add_subdirectory(Conformance)