--- conflicted
+++ resolved
@@ -59,32 +59,8 @@
 // CLANG-PGO: Function count: 10
 // CLANG-PGO: Block counts: []
 
-<<<<<<< HEAD
-// LLVM-PGO: ======== Counters =========
-// LLVM-PGO-NEXT: [ 20 10 1 1 ]
-// LLVM-PGO-NEXT: [ 10 ]
-// LLVM-PGO-NEXT: [ 20 ]
-// LLVM-PGO-NEXT: ========== Data ===========
-// LLVM-PGO-NEXT: { {{[0-9]*}} {{[0-9]*}}
-// LLVM-PGO-SAME: {{0x[0-9a-fA-F]*}} {{0x[0-9a-fA-F]*}}
-// LLVM-PGO-SAME: {{0x[0-9a-fA-F]*}} {{0x[0-9a-fA-F]*}}
-// LLVM-PGO-SAME: {{[0-9]*}} {{.*}} {{[0-9]*}} }
-// LLVM-PGO-NEXT: { {{[0-9]*}} {{[0-9]*}}
-// LLVM-PGO-SAME: {{0x[0-9a-fA-F]*}} {{0x[0-9a-fA-F]*}}
-// LLVM-PGO-SAME: {{0x[0-9a-fA-F]*}} {{0x[0-9a-fA-F]*}}
-// LLVM-PGO-SAME: {{[0-9]*}} {{.*}} {{[0-9]*}} }
-// LLVM-PGO-NEXT: { {{[0-9]*}} {{[0-9]*}}
-// LLVM-PGO-SAME: {{0x[0-9a-fA-F]*}} {{0x[0-9a-fA-F]*}}
-// LLVM-PGO-SAME: {{0x[0-9a-fA-F]*}} {{0x[0-9a-fA-F]*}}
-// LLVM-PGO-SAME: {{[0-9]*}} {{.*}} {{[0-9]*}} }
-// LLVM-PGO-NEXT: ======== Functions ========
-// LLVM-PGO-NEXT: __omp_offloading_{{[_0-9a-zA-Z]*}}_main_{{[_0-9a-zA-Z]*}}
-// LLVM-PGO-NEXT: test1
-// LLVM-PGO-NEXT: test2
-=======
 // CLANG-PGO-LABEL: test2:
 // CLANG-PGO: Hash: {{0[xX][0-9a-fA-F]+}}
 // CLANG-PGO: Counters: 1
 // CLANG-PGO: Function count: 20
-// CLANG-PGO: Block counts: []
->>>>>>> acce3b80
+// CLANG-PGO: Block counts: []