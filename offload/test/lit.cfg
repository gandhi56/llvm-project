# -*- Python -*- vim: set ft=python ts=4 sw=4 expandtab tw=79:
# Configuration file for the 'lit' test runner.

import os
import lit.formats

# Tell pylint that we know config and lit_config exist somewhere.
if 'PYLINT_IMPORT' in os.environ:
    config = object()
    lit_config = object()

# Use the CUDA device as suggested by the env
if 'CUDA_VISIBLE_DEVICES' in os.environ:
    config.environment['CUDA_VISIBLE_DEVICES'] = os.environ['CUDA_VISIBLE_DEVICES']

# Use the ROCR device as suggested by the env
if 'ROCR_VISIBLE_DEVICES' in os.environ:
    config.environment['ROCR_VISIBLE_DEVICES'] = os.environ['ROCR_VISIBLE_DEVICES']

# Allow running the tests with omptarget debug output
if 'LIBOMPTARGET_DEBUG' in os.environ:
    config.environment['LIBOMPTARGET_DEBUG'] = os.environ['LIBOMPTARGET_DEBUG']

# Allow running the tests with nextgen plugins when available
if 'LIBOMPTARGET_NEXTGEN_PLUGINS' in os.environ:
    config.environment['LIBOMPTARGET_NEXTGEN_PLUGINS'] = os.environ['LIBOMPTARGET_NEXTGEN_PLUGINS']

if 'LIBOMPTARGET_LOCK_MAPPED_HOST_BUFFERS' in os.environ:
    config.environment['LIBOMPTARGET_LOCK_MAPPED_HOST_BUFFERS'] = os.environ['LIBOMPTARGET_LOCK_MAPPED_HOST_BUFFERS']

if 'OMP_TARGET_OFFLOAD' in os.environ:
    config.environment['OMP_TARGET_OFFLOAD'] = os.environ['OMP_TARGET_OFFLOAD']

if 'HSA_ENABLE_SDMA' in os.environ:
    config.environment['HSA_ENABLE_SDMA'] = os.environ['HSA_ENABLE_SDMA']

# Architectures like gfx942 may or may not be APUs so an additional environment
# variable is required as some tests can be APU specific.
config.environment['IS_APU'] = os.environ.get('IS_APU', '0')

# set default environment variables for test
if 'CHECK_OPENMP_ENV' in os.environ:
    test_env = os.environ['CHECK_OPENMP_ENV'].split()
    for env in test_env:
        name = env.split('=')[0]
        value = env.split('=')[1]
        config.environment[name] = value

def append_dynamic_library_path(name, value, sep):
    if name in config.environment:
        config.environment[name] = value + sep + config.environment[name]
    else:
        config.environment[name] = value

# Evaluate the environment variable which is a string boolean value.
def evaluate_bool_env(env):
    env = env.lower()
    possible_true_values = ["on", "true", "1"]
    for v in possible_true_values:
        if env == v:
            return True
    return False

# name: The name of this test suite.
config.name = 'libomptarget :: ' + config.libomptarget_current_target

# suffixes: A list of file extensions to treat as test files.
config.suffixes = ['.c', '.cpp', '.cc', '.f90', '.cu', '.td']

# excludes: A list of directories to exclude from the testuites.
config.excludes = ['Inputs', 'ompTest', 'unit']

# test_source_root: The root path where tests are located.
config.test_source_root = os.path.dirname(__file__)

# test_exec_root: The root object directory where output is placed
config.test_exec_root = config.libomptarget_obj_root

# test format
config.test_format = lit.formats.ShTest()

# compiler flags
config.test_flags = " -I " + config.test_source_root + \
    " -I " + config.omp_header_directory + \
    " -L " + config.library_dir + \
    " -L " + config.llvm_lib_directory

# compiler specific flags
config.test_flags_clang = ""
config.test_flags_flang = "-fopenmp-version=52"

if config.omp_host_rtl_directory:
    config.test_flags = config.test_flags + " -L " + \
        config.omp_host_rtl_directory

config.test_flags = config.test_flags + " " + config.test_extra_flags

# Allow REQUIRES / UNSUPPORTED / XFAIL to work
config.target_triple = [ ]
for feature in config.test_compiler_features:
    config.available_features.add(feature)

if config.libomptarget_debug:
  config.available_features.add('libomptarget-debug')

if config.has_libomptarget_ompt:
  config.available_features.add('ompt')

config.available_features.add(config.libomptarget_current_target)

if config.libomptarget_has_libc:
  config.available_features.add('libc')

profdata_path = os.path.join(config.bin_llvm_tools_dir, "llvm-profdata")
if config.libomptarget_test_pgo:
  config.available_features.add('pgo')
  config.substitutions.append(("%profdata", profdata_path))

# Determine whether the test system supports unified memory.
# For CUDA, this is the case with compute capability 70 (Volta) or higher.
# For all other targets, we currently assume it is.
supports_unified_shared_memory = True
supports_apu = False
supports_large_allocation_memory_pool = False
is_mi200 = False
supports_large_allocation_memory_pool = False
if config.libomptarget_current_target.startswith('nvptx'):
  try:
    cuda_arch = int(config.cuda_test_arch[:3])
    if cuda_arch < 70:
      supports_unified_shared_memory = False
  except ValueError:
    # If the architecture is invalid, assume it is supported.
    supports_unified_shared_memory = True
elif config.libomptarget_current_target.startswith('amdgcn'):
    # amdgpu_test_arch contains a list of AMD GPUs in the system
    # only check the first one assuming that we will run the test on it.
    if (config.amdgpu_test_arch.startswith("gfx90a") or
        config.amdgpu_test_arch.startswith("gfx942") or
        config.amdgpu_test_arch.startswith("gfx950")):
       supports_large_allocation_memory_pool = True
    else:
       supports_unified_shared_memory = False
    # check if AMD architecture is an APU:
    if ((config.amdgpu_test_arch.startswith("gfx942") and
         evaluate_bool_env(config.environment['IS_APU']))):
       supports_apu = True
    if (config.amdgpu_test_arch.startswith("gfx90a")):
       is_mi200 = True
    if supports_unified_shared_memory:
        config.available_features.add('unified_shared_memory')
        arch_list = config.amdgpu_test_arch.split(";")
        if len(arch_list) > 1 and arch_list[0] == arch_list[1]:
            config.available_features.add('multi_device')
    if is_mi200:
        config.available_features.add('mi200')
<<<<<<< HEAD
=======

if supports_apu:
   config.available_features.add('apu')
>>>>>>> d736180b
if supports_large_allocation_memory_pool:
   config.available_features.add('large_allocation_memory_pool')

# Setup environment to find dynamic library at runtime
if config.operating_system == 'Windows':
    append_dynamic_library_path('PATH', config.library_dir, ";")
    append_dynamic_library_path('PATH', config.omp_host_rtl_directory, ";")
elif config.operating_system == 'Darwin':
    append_dynamic_library_path('DYLD_LIBRARY_PATH', config.library_dir, ":")
    append_dynamic_library_path('DYLD_LIBRARY_PATH', \
        config.omp_host_rtl_directory, ";")
    config.test_flags += " -Wl,-rpath," + config.library_dir
    config.test_flags += " -Wl,-rpath," + config.omp_host_rtl_directory
else: # Unices
    if config.libomptarget_current_target != "nvptx64-nvidia-cuda":
        config.test_flags += " -nogpulib"
    config.test_flags += " -Wl,-rpath," + config.library_dir
    config.test_flags += " -Wl,-rpath," + config.omp_host_rtl_directory
    config.test_flags += " -Wl,-rpath," + config.llvm_lib_directory
    if config.cuda_libdir:
        config.test_flags += " -Wl,-rpath," + config.cuda_libdir
    if config.libomptarget_current_target.startswith('nvptx'):
        config.test_flags_clang += " --libomptarget-nvptx-bc-path=" + config.library_dir + '/DeviceRTL'
    if config.libomptarget_current_target.endswith('-oldDriver'):
        config.test_flags += " -fno-openmp-new-driver"
    if config.libomptarget_current_target.endswith('-LTO'):
        config.test_flags += " -foffload-lto"
    if config.libomptarget_current_target.endswith('-JIT-LTO') and evaluate_bool_env(
        config.environment['LIBOMPTARGET_NEXTGEN_PLUGINS']
    ):
        config.test_flags += " -foffload-lto"
        config.test_flags += " -Wl,--embed-bitcode"

def remove_suffix_if_present(name):
    if name.endswith('-oldDriver'):
        return name[:-10]
    if name.endswith('-LTO'):
        return name[:-4]
    elif name.endswith('-JIT-LTO'):
        return name[:-8]
    else:
        return name

def add_libraries(source):
    if "gpu" not in config.available_features:
        return source
    if config.libomptarget_has_libc:
        return source + " -Xoffload-linker -lc " + \
               "-Xoffload-linker -lm " + \
               "-Xoffload-linker -lompdevice"
    else:
        return source + " " + "-Xoffload-lnker -lompdevice"

def get_arch_from_target(libomptarget_target):
    if libomptarget_target.startswith('amdgcn'):
        device = os.environ.get("ROCR_VISIBLE_DEVICES")
        if not device:
            device = 0
        else:
            device = int(device.split(",")[0])
        amd_gpu_list = config.amdgpu_test_arch.split(";")
        if len(amd_gpu_list) - 1 < device:
            print("ERROR: Device selected via ROCR_VISIBLE_DEVICES exceeds number of available AMD devices")
            os._exit(1)
        return amd_gpu_list[device]
    if libomptarget_target.startswith('x86_64'):
        return 'x86-64'
    return 'native'

# Add platform targets
host_targets = [
    "aarch64-unknown-linux-gnu",
    "aarch64-unknown-linux-gnu-LTO",
    "x86_64-unknown-linux-gnu",
    "x86_64-unknown-linux-gnu-LTO",
    "s390x-ibm-linux-gnu",
    "s390x-ibm-linux-gnu-LTO",
]
if config.libomptarget_current_target.startswith('nvptx'):
    config.available_features.add('gpu')
    config.available_features.add('nvidiagpu')
if config.libomptarget_current_target.startswith('amdgcn'):
    config.available_features.add('gpu')
    config.available_features.add('amdgpu')
if config.libomptarget_current_target in host_targets:
    config.available_features.add('host')

def remove_suffix_if_present(name):
    if name.endswith('-LTO'):
        return name[:-4]
    elif name.endswith('-JIT-LTO'):
        return name[:-8]
    else:
        return name

def add_libraries(source):
    if "gpu" not in config.available_features:
        return source
    if config.libomptarget_has_libc:
        return source + " -Xoffload-linker -lc " + \
               "-Xoffload-linker -lm " + \
               "-Xoffload-linker -lompdevice"
    else:
        return source + " " + "-Xoffload-linker -lompdevice"

# substitutions
# - for targets that exist in the system create the actual command.
# - for valid targets that do not exist in the system, return false, so that the
#   same test can be used for different targets.

# Scan all the valid targets.
for libomptarget_target in config.libomptarget_all_targets:
    # Is this target in the current system? If so create a compile, run and test
    # command. Otherwise create command that return false.
    if libomptarget_target == config.libomptarget_current_target:
        config.substitutions.append(("%libomptarget-compilexx-run-and-check-generic",
            "%libomptarget-compilexx-run-and-check-" + libomptarget_target))
        config.substitutions.append(("%libomptarget-compile-run-and-check-generic",
            "%libomptarget-compile-run-and-check-" + libomptarget_target))
        config.substitutions.append(("%libomptarget-compile-fortran-run-and-check-generic",
            "%libomptarget-compile-fortran-run-and-check-" + libomptarget_target))
        config.substitutions.append(("%libomptarget-compilexx-and-run-generic",
            "%libomptarget-compilexx-and-run-" + libomptarget_target))
        config.substitutions.append(("%libomptarget-compile-and-run-generic",
            "%libomptarget-compile-and-run-" + libomptarget_target))
        config.substitutions.append(("%libomptarget-compilexx-generic",
            "%libomptarget-compilexx-" + libomptarget_target))
        config.substitutions.append(("%libomptarget-compilexxx-generic-force-usm",
            "%libomptarget-compilexxx-force-usm-" + libomptarget_target))
        config.substitutions.append(("%libomptarget-compilexxx-generic-cuda",
            "%clangxxx-cuda-" + libomptarget_target))
        config.substitutions.append(("%libomptarget-compile-generic",
            "%libomptarget-compile-" + libomptarget_target))
        config.substitutions.append(("%libomptarget-compile-fortran-generic",
            "%libomptarget-compile-fortran-" + libomptarget_target))
        config.substitutions.append(("%libomptarget-compileoptxx-run-and-check-generic",
            "%libomptarget-compileoptxx-run-and-check-" + libomptarget_target))
        config.substitutions.append(("%libomptarget-compileopt-run-and-check-generic",
            "%libomptarget-compileopt-run-and-check-" + libomptarget_target))
        config.substitutions.append(("%libomptarget-compileoptxx-and-run-generic",
            "%libomptarget-compileoptxx-and-run-" + libomptarget_target))
        config.substitutions.append(("%libomptarget-compileopt-and-run-generic",
            "%libomptarget-compileopt-and-run-" + libomptarget_target))
        config.substitutions.append(("%libomptarget-compileoptxx-generic",
            "%libomptarget-compileoptxx-" + libomptarget_target))
        config.substitutions.append(("%libomptarget-compileopt-generic",
            "%libomptarget-compileopt-" + libomptarget_target))
        config.substitutions.append(("%libomptarget-run-generic",
            "%libomptarget-run-" + libomptarget_target))
        config.substitutions.append(("%libomptarget-run-fail-generic",
            "%libomptarget-run-fail-" + libomptarget_target))
        config.substitutions.append(("%clangxx-generic",
            "%clangxx-" + libomptarget_target))
        config.substitutions.append(("%clang-generic",
            "%clang-" + libomptarget_target))
        config.substitutions.append(("%fcheck-generic",
            config.libomptarget_filecheck + " %s"))
        config.substitutions.append(("%fcheck-plain-generic",
            config.libomptarget_filecheck))


        config.substitutions.append(("%libomptarget-compilexx-run-and-check-" + \
            libomptarget_target, \
            "%libomptarget-compilexx-and-run-" + libomptarget_target + \
            " | " + config.libomptarget_filecheck + " %s"))
        config.substitutions.append(("%libomptarget-compile-run-and-check-" + \
            libomptarget_target, \
            "%libomptarget-compile-and-run-" + libomptarget_target + \
            " | " + config.libomptarget_filecheck + " %s"))
        config.substitutions.append(("%libomptarget-compile-fortran-run-and-check-" + \
            libomptarget_target, \
            "%libomptarget-compile-fortran-and-run-" + libomptarget_target + \
            " | " + config.libomptarget_filecheck + " %s"))
        config.substitutions.append(("%libomptarget-compilexx-and-run-" + \
            libomptarget_target, \
            "%libomptarget-compilexx-" + libomptarget_target + " && " + \
            "%libomptarget-run-" + libomptarget_target))
        config.substitutions.append(("%libomptarget-compile-and-run-" + \
            libomptarget_target, \
            "%libomptarget-compile-" + libomptarget_target + " && " + \
            "%libomptarget-run-" + libomptarget_target))
        config.substitutions.append(("%libomptarget-compile-fortran-and-run-" + \
            libomptarget_target, \
            "%libomptarget-compile-fortran-" + libomptarget_target + " && " + \
            "%libomptarget-run-" + libomptarget_target))
        config.substitutions.append(("%libomptarget-compilexx-" + \
            libomptarget_target, \
            "%clangxx-" + libomptarget_target + add_libraries(" %s -o %t")))
        config.substitutions.append(("%libomptarget-compilexxx-force-usm-" +
            libomptarget_target, "%clangxxx-force-usm-" + libomptarget_target + \
                                     add_libraries(" %s -o %t")))
        config.substitutions.append(("%libomptarget-compile-" + \
            libomptarget_target, \
            "%clang-" + libomptarget_target + add_libraries(" %s -o %t")))
        config.substitutions.append(("%libomptarget-compile-fortran-" + \
            libomptarget_target, \
            "%flang-" + libomptarget_target + add_libraries(" %s -o %t")))
        config.substitutions.append(("%libomptarget-compileoptxx-run-and-check-" + \
            libomptarget_target, \
            "%libomptarget-compileoptxx-and-run-" + libomptarget_target + \
            " | " + config.libomptarget_filecheck + " %s"))
        config.substitutions.append(("%libomptarget-compileopt-run-and-check-" + \
            libomptarget_target, \
            "%libomptarget-compileopt-and-run-" + libomptarget_target + \
            " | " + config.libomptarget_filecheck + " %s"))
        config.substitutions.append(("%libomptarget-compileoptxx-and-run-" + \
            libomptarget_target, \
            "%libomptarget-compileoptxx-" + libomptarget_target + " && " + \
            "%libomptarget-run-" + libomptarget_target))
        config.substitutions.append(("%libomptarget-compileopt-and-run-" + \
            libomptarget_target, \
            "%libomptarget-compileopt-" + libomptarget_target + " && " + \
            "%libomptarget-run-" + libomptarget_target))
        config.substitutions.append(("%libomptarget-compileoptxx-" + \
            libomptarget_target, \
            "%clangxx-" + libomptarget_target + add_libraries(" -O3 %s -o %t")))
        config.substitutions.append(("%libomptarget-compileopt-" + \
            libomptarget_target, \
            "%clang-" + libomptarget_target + add_libraries(" -O3 %s -o %t")))
        config.substitutions.append(("%libomptarget-run-" + \
            libomptarget_target, \
            "%t"))
        config.substitutions.append(("%libomptarget-run-fail-" + \
            libomptarget_target, \
            "%not --crash %t"))
        config.substitutions.append(("%clangxx-" + libomptarget_target, \
                                     "%clangxx %openmp_flags %cuda_flags %flags %flags_clang -fopenmp-targets=" +\
                                     remove_suffix_if_present(libomptarget_target) + " -Xopenmp-target=" +\
                                     remove_suffix_if_present(libomptarget_target) + " -march=" +\
                                     get_arch_from_target(libomptarget_target)))
        config.substitutions.append(("%clangxxx-force-usm-" + libomptarget_target, \
                                     "%clangxx %openmp_flags -fopenmp-force-usm  %cuda_flags %flags %flags_clang -fopenmp-targets=" +\
                                     remove_suffix_if_present(libomptarget_target) + " -Xopenmp-target=" +\
                                     remove_suffix_if_present(libomptarget_target) + " -march=" +\
                                     get_arch_from_target(libomptarget_target)))
        config.substitutions.append(("%clang-" + libomptarget_target, \
                                     "%clang %openmp_flags %cuda_flags %flags %flags_clang -fopenmp-targets=" +\
                                     remove_suffix_if_present(libomptarget_target) + " -Xopenmp-target=" +\
                                     remove_suffix_if_present(libomptarget_target) + " -march=" +\
                                     get_arch_from_target(libomptarget_target)))
        config.substitutions.append(("%flang-" + libomptarget_target, \
                                     "%flang %openmp_flags %flags %flags_flang --offload-arch=" +\
                                     get_arch_from_target(libomptarget_target)))
        config.substitutions.append(("%clangxxx-cuda-" + libomptarget_target, \
                                     "%clangxx %flags %flags_clang -foffload-via-llvm --offload-arch=native"))
        config.substitutions.append(("%fcheck-" + libomptarget_target, \
            config.libomptarget_filecheck + " %s"))
    else:
        config.substitutions.append(("%libomptarget-compile-run-and-check-" + \
            libomptarget_target, \
            "echo ignored-command"))
        config.substitutions.append(("%libomptarget-compile-fortran-run-and-check-" + \
            libomptarget_target, \
            "echo ignored-command"))
        config.substitutions.append(("%libomptarget-compilexx-run-and-check-" + \
            libomptarget_target, \
            "echo ignored-command"))
        config.substitutions.append(("%libomptarget-compile-and-run-" + \
            libomptarget_target, \
            "echo ignored-command"))
        config.substitutions.append(("%libomptarget-compile-fortran-and-run-" + \
            libomptarget_target, \
            "echo ignored-command"))
        config.substitutions.append(("%libomptarget-compilexx-and-run-" + \
            libomptarget_target, \
            "echo ignored-command"))
        config.substitutions.append(("%libomptarget-compilexx-" + \
            libomptarget_target, \
            "echo ignored-command"))
        config.substitutions.append(("%libomptarget-compile-" + \
            libomptarget_target, \
            "echo ignored-command"))
        config.substitutions.append(("%libomptarget-compile-fortran-" + \
            libomptarget_target, \
            "echo ignored-command"))
        config.substitutions.append(("%libomptarget-compileopt-run-and-check-" + \
            libomptarget_target, \
            "echo ignored-command"))
        config.substitutions.append(("%libomptarget-compileoptxx-run-and-check-" + \
            libomptarget_target, \
            "echo ignored-command"))
        config.substitutions.append(("%libomptarget-compileopt-and-run-" + \
            libomptarget_target, \
            "echo ignored-command"))
        config.substitutions.append(("%libomptarget-compileoptxx-and-run-" + \
            libomptarget_target, \
            "echo ignored-command"))
        config.substitutions.append(("%libomptarget-compileoptxx-" + \
            libomptarget_target, \
            "echo ignored-command"))
        config.substitutions.append(("%libomptarget-compileopt-" + \
            libomptarget_target, \
            "echo ignored-command"))
        config.substitutions.append(("%libomptarget-run-" + \
            libomptarget_target, \
            "echo ignored-command"))
        config.substitutions.append(("%libomptarget-run-fail-" + \
            libomptarget_target, \
            "echo ignored-command"))
        config.substitutions.append(("%clang-" + libomptarget_target, \
            "echo ignored-command"))
        config.substitutions.append(("%clangxx-" + libomptarget_target, \
            "echo ignored-command"))
        config.substitutions.append(("%fcheck-" + libomptarget_target, \
            "echo ignored-command"))
        config.substitutions.append(("%flang-" + libomptarget_target, \
            "echo ignored-command"))

aomp_compiler = os.environ.get("AOMP")
if aomp_compiler:
    from pathlib import Path
    aomp_path = Path(aomp_compiler)
    aomp_bin = os.path.join(aomp_path, "bin")
    aomp_clang = os.path.join(aomp_bin, "clang")
    aomp_clangxx = os.path.join(aomp_bin, "clang++")
    if not os.path.exists(aomp_clang):
        print("Path to clang: " + os.path.abspath(aomp_clang) + " does not exist.")
    else:
        print("Using Clang: " + os.path.abspath(aomp_clang))
    if not os.path.exists(aomp_clangxx):
        print("Path to clang++: " + os.path.abspath(aomp_clangxx) + " does not exist.")
    else:
        print("Using Clang++: " + os.path.abspath(aomp_clangxx))
    config.substitutions.append(("%clangxx", os.path.abspath(aomp_clangxx)))
    config.substitutions.append(("%clang", os.path.abspath(aomp_clang)))
else:
    config.substitutions.append(("%clangxx", config.test_cxx_compiler))
    config.substitutions.append(("%clang", config.test_c_compiler))

if config.test_fortran_compiler:
    config.available_features.add('flang')
    config.substitutions.append(("%flang", config.test_fortran_compiler))

config.substitutions.append(("%target_triple", config.libomptarget_current_target))

config.substitutions.append(("%openmp_flags", config.test_openmp_flags))
if config.libomptarget_current_target.startswith('nvptx') and config.cuda_path:
    config.substitutions.append(("%cuda_flags", "--cuda-path=" + config.cuda_path))
else:
    config.substitutions.append(("%cuda_flags", ""))
config.substitutions.append(("%flags_clang", config.test_flags_clang))
config.substitutions.append(("%flags_flang", config.test_flags_flang))
config.substitutions.append(("%flags", config.test_flags))
config.substitutions.append(("%not", config.libomptarget_not))
config.substitutions.append(("%offload-device-info",
                             config.offload_device_info))
config.substitutions.append(("%offload-tblgen", config.offload_tblgen))<|MERGE_RESOLUTION|>--- conflicted
+++ resolved
@@ -154,12 +154,10 @@
             config.available_features.add('multi_device')
     if is_mi200:
         config.available_features.add('mi200')
-<<<<<<< HEAD
-=======
+
 
 if supports_apu:
    config.available_features.add('apu')
->>>>>>> d736180b
 if supports_large_allocation_memory_pool:
    config.available_features.add('large_allocation_memory_pool')
 
