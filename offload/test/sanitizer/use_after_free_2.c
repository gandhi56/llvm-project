--- conflicted
+++ resolved
@@ -11,12 +11,8 @@
 // UNSUPPORTED: s390x-ibm-linux-gnu-LTO
 
 // If offload memory pooling is enabled for a large allocation, reuse error is
-<<<<<<< HEAD
-// not detected.
-// UNSUPPORTED: large_allocation_memory_pool
-=======
+
 // not detected. UNSUPPORTED: large_allocation_memory_pool
->>>>>>> d736180b
 
 #include <omp.h>
 
