--- conflicted
+++ resolved
@@ -98,11 +98,7 @@
   if (BlockSize % mapping::getWarpSize())
     return BlockSize - (BlockSize % mapping::getWarpSize());
   // If we are in SPMD mode, remove one warp.
-<<<<<<< HEAD
-  return BlockSize - impl::getWarpSize();
-=======
   return BlockSize - (!IsSPMD * mapping::getWarpSize());
->>>>>>> 6dba5f65
 }
 uint32_t mapping::getMaxTeamThreads() {
   return mapping::getMaxTeamThreads(mapping::isSPMDMode());
@@ -181,7 +177,7 @@
 }
 
 __attribute__((noinline)) uint32_t __kmpc_get_hardware_num_blocks() {
-  return impl::getNumberOfBlocksInKernel(0);
+  return mapping::getNumberOfBlocksInKernel(0);
 }
 }
 
