--- conflicted
+++ resolved
@@ -198,13 +198,9 @@
     // This was moved to its own routine so it could be called directly
     // in certain situations to avoid resource consumption of unused
     // logic in parallel_51.
-<<<<<<< HEAD
-    __kmpc_parallel_spmd(ident, num_threads, fn, args, nargs);
-=======
     __kmpc_parallel_spmd(ident, num_threads, fn, args, nargs, nt_strict,
                          nt_severity, nt_message);
 
->>>>>>> 1f67b945
     return;
   }
 
