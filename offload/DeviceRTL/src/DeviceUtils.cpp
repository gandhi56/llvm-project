--- conflicted
+++ resolved
@@ -18,7 +18,6 @@
 
 using namespace ompx;
 
-<<<<<<< HEAD
 extern "C" [[gnu::weak]] int IsSPMDMode;
 
 /// Helper to keep code alive without introducing a performance penalty.
@@ -31,80 +30,6 @@
   __kmpc_barrier_simple_generic(nullptr, IsSPMDMode);
 }
 
-namespace impl {
-
-void Unpack(uint64_t Val, uint32_t *LowBits, uint32_t *HighBits) {
-  static_assert(sizeof(unsigned long) == 8, "");
-  *LowBits = static_cast<uint32_t>(Val & 0x00000000FFFFFFFFUL);
-  *HighBits = static_cast<uint32_t>((Val & 0xFFFFFFFF00000000UL) >> 32);
-}
-
-uint64_t Pack(uint32_t LowBits, uint32_t HighBits) {
-  return (((uint64_t)HighBits) << 32) | (uint64_t)LowBits;
-}
-
-int32_t shuffle(uint64_t Mask, int32_t Var, int32_t SrcLane, int32_t Width);
-int32_t shuffleDown(uint64_t Mask, int32_t Var, uint32_t LaneDelta,
-                    int32_t Width);
-
-uint64_t ballotSync(uint64_t Mask, int32_t Pred);
-
-/// AMDGCN Implementation
-///
-///{
-#ifdef __AMDGPU__
-
-int32_t shuffle(uint64_t Mask, int32_t Var, int32_t SrcLane, int32_t Width) {
-  int Self = mapping::getThreadIdInWarp();
-  int Index = SrcLane + (Self & ~(Width - 1));
-  return __builtin_amdgcn_ds_bpermute(Index << 2, Var);
-}
-
-int32_t shuffleDown(uint64_t Mask, int32_t Var, uint32_t LaneDelta,
-                    int32_t Width) {
-  int Self = mapping::getThreadIdInWarp();
-  int Index = Self + LaneDelta;
-  Index = (int)(LaneDelta + (Self & (Width - 1))) >= Width ? Self : Index;
-  return __builtin_amdgcn_ds_bpermute(Index << 2, Var);
-}
-
-uint64_t ballotSync(uint64_t Mask, int32_t Pred) {
-  return Mask & __builtin_amdgcn_ballot_w64(Pred);
-}
-
-bool isSharedMemPtr(const void *Ptr) {
-  return __builtin_amdgcn_is_shared(
-      (const __attribute__((address_space(0))) void *)Ptr);
-}
-#endif
-///}
-
-/// NVPTX Implementation
-///
-///{
-#ifdef __NVPTX__
-
-int32_t shuffle(uint64_t Mask, int32_t Var, int32_t SrcLane, int32_t Width) {
-  return __nvvm_shfl_sync_idx_i32(Mask, Var, SrcLane, Width - 1);
-}
-
-int32_t shuffleDown(uint64_t Mask, int32_t Var, uint32_t Delta, int32_t Width) {
-  int32_t T = ((mapping::getWarpSize() - Width) << 8) | 0x1f;
-  return __nvvm_shfl_sync_down_i32(Mask, Var, Delta, T);
-}
-
-uint64_t ballotSync(uint64_t Mask, int32_t Pred) {
-  return __nvvm_vote_ballot_sync(static_cast<uint32_t>(Mask), Pred);
-}
-
-bool isSharedMemPtr(const void *Ptr) { return __nvvm_isspacep_shared(Ptr); }
-
-#endif
-///}
-} // namespace impl
-
-=======
->>>>>>> eb77061a
 uint64_t utils::pack(uint32_t LowBits, uint32_t HighBits) {
   return (((uint64_t)HighBits) << 32) | (uint64_t)LowBits;
 }
