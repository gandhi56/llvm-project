--- conflicted
+++ resolved
@@ -47,11 +47,7 @@
                              "gfx908;gfx90a;gfx90c;gfx940;gfx941;gfx942;gfx1010"
                              "gfx1030;gfx1031;gfx1032;gfx1033;gfx1034;gfx1035"
                              "gfx1036;gfx1100;gfx1101;gfx1102;gfx1103;gfx1150"
-<<<<<<< HEAD
-                             "gfx1151;gfx1152;gfx1200;gfx1201")
-=======
-                             "gfx1151;gfx1152;gfx1153")
->>>>>>> 9b887922
+                             "gfx1151;gfx1152;gfx1153;gfx1200;gfx1201")
 set(all_nvptx_architectures "sm_35;sm_37;sm_50;sm_52;sm_53;sm_60;sm_61;sm_62"
                             "sm_70;sm_72;sm_75;sm_80;sm_86;sm_87;sm_89;sm_90")
 set(all_gpu_architectures
