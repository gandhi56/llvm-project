//===-------- Debug.h ---- Debug utilities ------------------------ C++ -*-===//
//
// Part of the LLVM Project, under the Apache License v2.0 with LLVM Exceptions.
// See https://llvm.org/LICENSE.txt for license information.
// SPDX-License-Identifier: Apache-2.0 WITH LLVM-exception
//
//===----------------------------------------------------------------------===//
//
//
//===----------------------------------------------------------------------===//

#ifndef OMPTARGET_DEVICERTL_DEBUG_H
#define OMPTARGET_DEVICERTL_DEBUG_H

#include "Configuration.h"
#include "LibC.h"

/// Assertion
///
/// {
extern "C" {
void __assert_assume(bool condition);
void __assert_fail(const char *expr, const char *file, unsigned line,
                   const char *function);
void __assert_fail_internal(const char *expr, const char *msg, const char *file,
                            unsigned line, const char *function);
}

#define ASSERT(expr, msg)                                                      \
  {                                                                            \
    if (config::isDebugMode(DeviceDebugKind::Assertion) && !(expr))            \
      __assert_fail_internal(#expr, msg, __FILE__, __LINE__,                   \
                             __PRETTY_FUNCTION__);                             \
    else                                                                       \
      __assert_assume(expr);                                                   \
  }
#define UNREACHABLE(msg)                                                       \
  printf(msg);                                                                 \
  __builtin_trap();                                                            \
  __builtin_unreachable();

///}

<<<<<<< HEAD
#define PRINTF(fmt, ...) (void)printf(fmt, ##__VA_ARGS__);
#define PRINT(str) PRINTF("%s", str)
///}

=======
>>>>>>> 6dc356d6
#endif<|MERGE_RESOLUTION|>--- conflicted
+++ resolved
@@ -41,11 +41,4 @@
 
 ///}
 
-<<<<<<< HEAD
-#define PRINTF(fmt, ...) (void)printf(fmt, ##__VA_ARGS__);
-#define PRINT(str) PRINTF("%s", str)
-///}
-
-=======
->>>>>>> 6dc356d6
 #endif