--- conflicted
+++ resolved
@@ -401,10 +401,7 @@
 }
 
 struct TargetCallbacks {
-<<<<<<< HEAD
-=======
   std::unique_ptr<const MCRegisterInfo> MCRegInfo;
->>>>>>> a9becbe5
   std::function<llvm::StringRef(uint64_t DwarfRegNum, bool IsEH)>
       GetNameForDWARFReg;
   std::function<llvm::StringRef(uint64_t AS)> GetNameForDWARFAddressSpace;
@@ -446,19 +443,9 @@
 }
 
 /// Print only DIEs that have a certain name.
-<<<<<<< HEAD
-static void filterByName(
-    const StringSet<> &Names, DWARFContext::unit_iterator_range CUs,
-    raw_ostream &OS,
-#if FIXME // removed by Juan in Mar 2023
-    std::function<StringRef(uint64_t RegNum, bool IsEH)> GetNameForDWARFReg,
-#endif
-    TargetCallbacks &Callbacks) {
-=======
 static void filterByName(const StringSet<> &Names,
                          DWARFContext::unit_iterator_range CUs, raw_ostream &OS,
                          TargetCallbacks &Callbacks) {
->>>>>>> a9becbe5
   auto filterDieNames = [&](DWARFUnit *Unit) {
     for (const auto &Entry : Unit->dies()) {
       DWARFDie Die = {Unit, &Entry};
@@ -542,8 +529,6 @@
 }
 
 /// Print all DIEs in apple accelerator tables
-<<<<<<< HEAD
-=======
 static void findAllApple(DWARFContext &DICtx, raw_ostream &OS,
                          const TargetCallbacks &Callbacks) {
   MapVector<StringRef, llvm::SmallSet<DWARFDie, 2>> NameToDies;
@@ -573,7 +558,6 @@
   }
 }
 
->>>>>>> a9becbe5
 /// Handle the --lookup option and dump the DIEs and line info for the given
 /// address.
 /// TODO: specified Address for --lookup option could relate for several
@@ -690,12 +674,7 @@
   return Result;
 }
 
-<<<<<<< HEAD
-static std::pair<TargetCallbacks, std::unique_ptr<MCRegisterInfo>>
-getCallbacks(ObjectFile &Obj, const Twine &Filename) {
-=======
 static TargetCallbacks getCallbacks(ObjectFile &Obj, const Twine &Filename) {
->>>>>>> a9becbe5
   Triple TT = Obj.makeTriple();
   const std::string &TripleStr = TT.str();
 
@@ -709,29 +688,6 @@
     return {};
   }
 
-<<<<<<< HEAD
-  TargetCallbacks Callbacks;
-  std::unique_ptr<MCRegisterInfo> MCRegInfo{
-      TheTarget->createMCRegInfo(TripleStr)};
-  if (MCRegInfo) {
-    Callbacks.GetNameForDWARFReg =
-        [MCRegInfo = MCRegInfo.get()](uint64_t DwarfRegNum,
-                                      bool IsEH) -> StringRef {
-      if (std::optional<MCRegister> LLVMRegNum =
-              MCRegInfo->getLLVMRegNum(DwarfRegNum, IsEH))
-        if (const char *RegName = MCRegInfo->getName(*LLVMRegNum))
-          return StringRef(RegName);
-      return {};
-    };
-  } else {
-    logAllUnhandledErrors(createStringError(inconvertibleErrorCode(),
-                                            "Error in creating MCRegisterInfo"),
-                          errs(), Filename.str() + ": ");
-  }
-
-  Callbacks.GetNameForDWARFAddressSpace = [TT](uint64_t AS) {
-    return dwarf::AddressSpaceString(AS, TT);
-=======
   const MCRegisterInfo *MCRI = TheTarget->createMCRegInfo(TripleStr);
   if (!MCRI) {
     logAllUnhandledErrors(createStringError(inconvertibleErrorCode(),
@@ -748,7 +704,6 @@
       if (const char *RegName = MCRI->getName(*LLVMRegNum))
         return StringRef(RegName);
     return {};
->>>>>>> a9becbe5
   };
   Callbacks.GetNameForDWARFAddressSpace = [TT](uint64_t AS) {
     return dwarf::AddressSpaceString(AS, TT);
@@ -760,14 +715,6 @@
 static bool dumpObjectFile(ObjectFile &Obj, DWARFContext &DICtx,
                            const Twine &Filename, raw_ostream &OS) {
   TargetCallbacks Callbacks = getCallbacks(Obj, Filename);
-
-  return {Callbacks, std::move(MCRegInfo)};
-}
-
-static bool dumpObjectFile(ObjectFile &Obj, DWARFContext &DICtx,
-                           const Twine &Filename, raw_ostream &OS) {
-  auto CallbacksAndRegInfo(getCallbacks(Obj, Filename));
-  auto &Callbacks = CallbacksAndRegInfo.first;
 
   // The UUID dump already contains all the same information.
   if (!(DumpType & DIDT_UUID) || DumpType == DIDT_All)
@@ -794,13 +741,12 @@
     return true;
   }
 
-#ifdef FIXME_GetRegName
   // Handle the --find-all-apple option and lower it to --debug-info=<offset>.
   if (FindAllApple) {
     findAllApple(DICtx, OS, Callbacks);
     return true;
   }
-#endif
+
   // Dump the complete DWARF structure.
   auto DumpOpts = getDumpOpts(DICtx);
   DumpOpts.GetNameForDWARFReg = Callbacks.GetNameForDWARFReg;
