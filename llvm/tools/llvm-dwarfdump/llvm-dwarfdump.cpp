//===-- llvm-dwarfdump.cpp - Debug info dumping utility for llvm ----------===//
//
// Part of the LLVM Project, under the Apache License v2.0 with LLVM Exceptions.
// See https://llvm.org/LICENSE.txt for license information.
// SPDX-License-Identifier: Apache-2.0 WITH LLVM-exception
//
//===----------------------------------------------------------------------===//
//
// This program is a utility that works like "dwarfdump".
//
//===----------------------------------------------------------------------===//

#include "llvm-dwarfdump.h"
#include "llvm/ADT/MapVector.h"
#include "llvm/ADT/STLExtras.h"
#include "llvm/ADT/SmallSet.h"
#include "llvm/ADT/StringSet.h"
#include "llvm/DebugInfo/DIContext.h"
#include "llvm/DebugInfo/DWARF/DWARFAcceleratorTable.h"
#include "llvm/DebugInfo/DWARF/DWARFCompileUnit.h"
#include "llvm/DebugInfo/DWARF/DWARFContext.h"
#include "llvm/MC/MCRegisterInfo.h"
#include "llvm/MC/TargetRegistry.h"
#include "llvm/Object/Archive.h"
#include "llvm/Object/MachOUniversal.h"
#include "llvm/Object/ObjectFile.h"
#include "llvm/Support/CommandLine.h"
#include "llvm/Support/Debug.h"
#include "llvm/Support/Format.h"
#include "llvm/Support/FormatVariadic.h"
#include "llvm/Support/InitLLVM.h"
#include "llvm/Support/MemoryBuffer.h"
#include "llvm/Support/Parallel.h"
#include "llvm/Support/Path.h"
#include "llvm/Support/Regex.h"
#include "llvm/Support/TargetSelect.h"
#include "llvm/Support/Threading.h"
#include "llvm/Support/ToolOutputFile.h"
#include "llvm/Support/WithColor.h"
#include "llvm/Support/raw_ostream.h"
#include "llvm/TargetParser/Triple.h"
#include <cstdlib>

using namespace llvm;
using namespace llvm::dwarfdump;
using namespace llvm::object;

namespace {
/// Parser for options that take an optional offest argument.
/// @{
struct OffsetOption {
  uint64_t Val = 0;
  bool HasValue = false;
  bool IsRequested = false;
};
struct BoolOption : public OffsetOption {};
} // namespace

namespace llvm {
namespace cl {
template <>
class parser<OffsetOption> final : public basic_parser<OffsetOption> {
public:
  parser(Option &O) : basic_parser(O) {}

  /// Return true on error.
  bool parse(Option &O, StringRef ArgName, StringRef Arg, OffsetOption &Val) {
    if (Arg == "") {
      Val.Val = 0;
      Val.HasValue = false;
      Val.IsRequested = true;
      return false;
    }
    if (Arg.getAsInteger(0, Val.Val))
      return O.error("'" + Arg + "' value invalid for integer argument");
    Val.HasValue = true;
    Val.IsRequested = true;
    return false;
  }

  enum ValueExpected getValueExpectedFlagDefault() const {
    return ValueOptional;
  }

  StringRef getValueName() const override { return StringRef("offset"); }

  void printOptionDiff(const Option &O, OffsetOption V, OptVal Default,
                       size_t GlobalWidth) const {
    printOptionName(O, GlobalWidth);
    outs() << "[=offset]";
  }
};

template <> class parser<BoolOption> final : public basic_parser<BoolOption> {
public:
  parser(Option &O) : basic_parser(O) {}

  /// Return true on error.
  bool parse(Option &O, StringRef ArgName, StringRef Arg, BoolOption &Val) {
    if (Arg != "")
      return O.error("this is a flag and does not take a value");
    Val.Val = 0;
    Val.HasValue = false;
    Val.IsRequested = true;
    return false;
  }

  enum ValueExpected getValueExpectedFlagDefault() const {
    return ValueOptional;
  }

  StringRef getValueName() const override { return StringRef(); }

  void printOptionDiff(const Option &O, OffsetOption V, OptVal Default,
                       size_t GlobalWidth) const {
    printOptionName(O, GlobalWidth);
  }
};
} // namespace cl
} // namespace llvm

/// @}
/// Command line options.
/// @{

namespace {
using namespace cl;

enum ErrorDetailLevel {
  OnlyDetailsNoSummary,
  NoDetailsOnlySummary,
  NoDetailsOrSummary,
  BothDetailsAndSummary,
  Unspecified
};

OptionCategory DwarfDumpCategory("Specific Options");
static list<std::string>
    InputFilenames(Positional, desc("<input object files or .dSYM bundles>"),
                   cat(DwarfDumpCategory));

cl::OptionCategory SectionCategory("Section-specific Dump Options",
                                   "These control which sections are dumped. "
                                   "Where applicable these parameters take an "
                                   "optional =<offset> argument to dump only "
                                   "the entry at the specified offset.");

static opt<bool> DumpAll("all", desc("Dump all debug info sections"),
                         cat(SectionCategory));
static alias DumpAllAlias("a", desc("Alias for --all"), aliasopt(DumpAll),
                          cl::NotHidden);

// Options for dumping specific sections.
static unsigned DumpType = DIDT_Null;
static std::array<std::optional<uint64_t>, (unsigned)DIDT_ID_Count> DumpOffsets;
#define HANDLE_DWARF_SECTION(ENUM_NAME, ELF_NAME, CMDLINE_NAME, OPTION)        \
  static opt<OPTION> Dump##ENUM_NAME(CMDLINE_NAME,                             \
                                     desc("Dump the " ELF_NAME " section"),    \
                                     cat(SectionCategory));
#include "llvm/BinaryFormat/Dwarf.def"
#undef HANDLE_DWARF_SECTION

// The aliased DumpDebugFrame is created by the Dwarf.def x-macro just above.
static alias DumpDebugFrameAlias("eh-frame", desc("Alias for --debug-frame"),
                                 NotHidden, cat(SectionCategory),
                                 aliasopt(DumpDebugFrame));
static list<std::string>
    ArchFilters("arch",
                desc("Dump debug information for the specified CPU "
                     "architecture only. Architectures may be specified by "
                     "name or by number. This option can be specified "
                     "multiple times, once for each desired architecture."),
                cat(DwarfDumpCategory));
static opt<bool>
    Diff("diff",
         desc("Emit diff-friendly output by omitting offsets and addresses."),
         cat(DwarfDumpCategory));
static list<std::string>
    Find("find",
         desc("Search for the exact match for <name> in the accelerator tables "
              "and print the matching debug information entries. When no "
              "accelerator tables are available, the slower but more complete "
              "-name option can be used instead."),
         value_desc("name"), cat(DwarfDumpCategory));
static alias FindAlias("f", desc("Alias for --find."), aliasopt(Find),
                       cl::NotHidden);
static opt<bool> FindAllApple(
    "find-all-apple",
    desc("Print every debug information entry in the accelerator tables."),
    cat(DwarfDumpCategory));
static opt<bool> IgnoreCase("ignore-case",
                            desc("Ignore case distinctions when using --name."),
                            value_desc("i"), cat(DwarfDumpCategory));
static opt<bool> DumpNonSkeleton(
    "dwo",
    desc("Dump the non skeleton DIE in the .dwo or .dwp file after dumping the "
         "skeleton DIE from the main executable. This allows dumping the .dwo "
         "files with resolved addresses."),
    value_desc("d"), cat(DwarfDumpCategory));

static alias IgnoreCaseAlias("i", desc("Alias for --ignore-case."),
                             aliasopt(IgnoreCase), cl::NotHidden);
static list<std::string> Name(
    "name",
    desc("Find and print all debug info entries whose name (DW_AT_name "
         "attribute) matches the exact text in <pattern>.  When used with the "
         "the -regex option <pattern> is interpreted as a regular expression."),
    value_desc("pattern"), cat(DwarfDumpCategory));
static alias NameAlias("n", desc("Alias for --name"), aliasopt(Name),
                       cl::NotHidden);
static opt<uint64_t>
    Lookup("lookup",
           desc("Lookup <address> in the debug information and print out any "
                "available file, function, block and line table details."),
           value_desc("address"), cat(DwarfDumpCategory));
static opt<std::string>
    OutputFilename("o", cl::init("-"),
                   cl::desc("Redirect output to the specified file."),
                   cl::value_desc("filename"), cat(DwarfDumpCategory));
static alias OutputFilenameAlias("out-file", desc("Alias for -o."),
                                 aliasopt(OutputFilename));
static opt<bool> UseRegex(
    "regex",
    desc("Treat any <pattern> strings as regular "
         "expressions when searching with --name. If --ignore-case is also "
         "specified, the regular expression becomes case-insensitive."),
    cat(DwarfDumpCategory));
static alias RegexAlias("x", desc("Alias for --regex"), aliasopt(UseRegex),
                        cl::NotHidden);
static opt<bool>
    ShowChildren("show-children",
                 desc("Show a debug info entry's children when selectively "
                      "printing entries."),
                 cat(DwarfDumpCategory));
static alias ShowChildrenAlias("c", desc("Alias for --show-children."),
                               aliasopt(ShowChildren), cl::NotHidden);
static opt<bool>
    ShowParents("show-parents",
                desc("Show a debug info entry's parents when selectively "
                     "printing entries."),
                cat(DwarfDumpCategory));
static alias ShowParentsAlias("p", desc("Alias for --show-parents."),
                              aliasopt(ShowParents), cl::NotHidden);
static opt<bool>
    ShowForm("show-form",
             desc("Show DWARF form types after the DWARF attribute types."),
             cat(DwarfDumpCategory));
static alias ShowFormAlias("F", desc("Alias for --show-form."),
                           aliasopt(ShowForm), cat(DwarfDumpCategory),
                           cl::NotHidden);
static opt<unsigned>
    ChildRecurseDepth("recurse-depth",
                      desc("Only recurse to a depth of N when displaying "
                           "children of debug info entries."),
                      cat(DwarfDumpCategory), init(-1U), value_desc("N"));
static alias ChildRecurseDepthAlias("r", desc("Alias for --recurse-depth."),
                                    aliasopt(ChildRecurseDepth), cl::NotHidden);
static opt<unsigned>
    ParentRecurseDepth("parent-recurse-depth",
                       desc("Only recurse to a depth of N when displaying "
                            "parents of debug info entries."),
                       cat(DwarfDumpCategory), init(-1U), value_desc("N"));
static opt<bool>
    SummarizeTypes("summarize-types",
                   desc("Abbreviate the description of type unit entries."),
                   cat(DwarfDumpCategory));
static cl::opt<bool>
    Statistics("statistics",
               cl::desc("Emit JSON-formatted debug info quality metrics."),
               cat(DwarfDumpCategory));
static cl::opt<bool>
    ShowSectionSizes("show-section-sizes",
                     cl::desc("Show the sizes of all debug sections, "
                              "expressed in bytes."),
                     cat(DwarfDumpCategory));
static cl::opt<bool> ManuallyGenerateUnitIndex(
    "manually-generate-unit-index",
    cl::desc("if the input is dwp file, parse .debug_info "
             "section and use it to populate "
             "DW_SECT_INFO contributions in cu-index. "
             "For DWARF5 it also populated TU Index."),
    cl::init(false), cl::Hidden, cl::cat(DwarfDumpCategory));
static cl::opt<bool>
    ShowSources("show-sources",
                cl::desc("Show the sources across all compilation units."),
                cat(DwarfDumpCategory));
static opt<bool> Verify("verify", desc("Verify the DWARF debug info."),
                        cat(DwarfDumpCategory));
static opt<unsigned> VerifyNumThreads(
    "verify-num-threads", init(1),
    desc("Number of threads to use for --verify. Single threaded verification "
         "is the default unless this option is specified. If 0 is specified, "
         "maximum hardware threads will be used. This can cause the "
         "output to be non determinisitic, but can speed up verification and "
         "is useful when running with the summary only or JSON summary modes."),
    cat(DwarfDumpCategory));
static opt<ErrorDetailLevel> ErrorDetails(
    "error-display", init(Unspecified),
    desc("Set the level of detail and summary to display when verifying "
         "(implies --verify)"),
    values(clEnumValN(NoDetailsOrSummary, "quiet",
                      "Only display whether errors occurred."),
           clEnumValN(NoDetailsOnlySummary, "summary",
                      "Display only a summary of the errors found."),
           clEnumValN(OnlyDetailsNoSummary, "details",
                      "Display each error in detail but no summary."),
           clEnumValN(BothDetailsAndSummary, "full",
                      "Display each error as well as a summary. [default]")),
    cat(DwarfDumpCategory));
static opt<std::string> JsonErrSummaryFile(
    "verify-json", init(""),
    desc("Output JSON-formatted error summary to the specified file. "
         "(Implies --verify)"),
    value_desc("filename.json"), cat(DwarfDumpCategory));
static opt<bool> Quiet("quiet", desc("Use with -verify to not emit to STDOUT."),
                       cat(DwarfDumpCategory));
static opt<bool> DumpUUID("uuid", desc("Show the UUID for each architecture."),
                          cat(DwarfDumpCategory));
static alias DumpUUIDAlias("u", desc("Alias for --uuid."), aliasopt(DumpUUID),
                           cl::NotHidden);
static opt<bool> Verbose("verbose",
                         desc("Print more low-level encoding details."),
                         cat(DwarfDumpCategory));
static alias VerboseAlias("v", desc("Alias for --verbose."), aliasopt(Verbose),
                          cat(DwarfDumpCategory), cl::NotHidden);
static cl::extrahelp
    HelpResponse("\nPass @FILE as argument to read options from FILE.\n");
} // namespace
/// @}
//===----------------------------------------------------------------------===//

static void error(Error Err) {
  if (!Err)
    return;
  WithColor::error() << toString(std::move(Err)) << "\n";
  exit(1);
}

static void error(StringRef Prefix, Error Err) {
  if (!Err)
    return;
  WithColor::error() << Prefix << ": " << toString(std::move(Err)) << "\n";
  exit(1);
}

static void error(StringRef Prefix, std::error_code EC) {
  error(Prefix, errorCodeToError(EC));
}

static DIDumpOptions getDumpOpts(DWARFContext &C) {
  DIDumpOptions DumpOpts;
  DumpOpts.DumpType = DumpType;
  DumpOpts.ChildRecurseDepth = ChildRecurseDepth;
  DumpOpts.ParentRecurseDepth = ParentRecurseDepth;
  DumpOpts.ShowAddresses = !Diff;
  DumpOpts.ShowChildren = ShowChildren;
  DumpOpts.ShowParents = ShowParents;
  DumpOpts.ShowForm = ShowForm;
  DumpOpts.SummarizeTypes = SummarizeTypes;
  DumpOpts.Verbose = Verbose;
  DumpOpts.DumpNonSkeleton = DumpNonSkeleton;
  DumpOpts.RecoverableErrorHandler = C.getRecoverableErrorHandler();
  // In -verify mode, print DIEs without children in error messages.
  if (Verify) {
    DumpOpts.Verbose = ErrorDetails != NoDetailsOnlySummary &&
                       ErrorDetails != NoDetailsOrSummary;
    DumpOpts.ShowAggregateErrors = ErrorDetails != OnlyDetailsNoSummary &&
                                   ErrorDetails != NoDetailsOnlySummary;
    DumpOpts.JsonErrSummaryFile = JsonErrSummaryFile;
    return DumpOpts.noImplicitRecursion();
  }
  return DumpOpts;
}

static uint32_t getCPUType(MachOObjectFile &MachO) {
  if (MachO.is64Bit())
    return MachO.getHeader64().cputype;
  else
    return MachO.getHeader().cputype;
}

/// Return true if the object file has not been filtered by an --arch option.
static bool filterArch(ObjectFile &Obj) {
  if (ArchFilters.empty())
    return true;

  if (auto *MachO = dyn_cast<MachOObjectFile>(&Obj)) {
    for (const StringRef Arch : ArchFilters) {
      // Match architecture number.
      unsigned Value;
      if (!Arch.getAsInteger(0, Value))
        if (Value == getCPUType(*MachO))
          return true;

      // Match as name.
      if (MachO->getArchTriple().getArchName() == Triple(Arch).getArchName())
        return true;
    }
  }
  return false;
}

struct TargetCallbacks {
  std::unique_ptr<const MCRegisterInfo> MCRegInfo;
  std::function<llvm::StringRef(uint64_t DwarfRegNum, bool IsEH)>
      GetNameForDWARFReg;
  std::function<llvm::StringRef(uint64_t AS)> GetNameForDWARFAddressSpace;
};

using HandlerFn = std::function<bool(ObjectFile &, DWARFContext &DICtx,
                                     const Twine &, raw_ostream &)>;

/// Print only DIEs that have a certain name.
static bool filterByName(const StringSet<> &Names, DWARFDie Die,
                         StringRef NameRef, raw_ostream &OS,
                         TargetCallbacks &Callbacks) {
  DIDumpOptions DumpOpts = getDumpOpts(Die.getDwarfUnit()->getContext());
  DumpOpts.GetNameForDWARFReg = Callbacks.GetNameForDWARFReg;
  DumpOpts.GetNameForDWARFAddressSpace = Callbacks.GetNameForDWARFAddressSpace;

  std::string Name =
      (IgnoreCase && !UseRegex) ? NameRef.lower() : NameRef.str();
  if (UseRegex) {
    // Match regular expression.
    for (auto Pattern : Names.keys()) {
      Regex RE(Pattern, IgnoreCase ? Regex::IgnoreCase : Regex::NoFlags);
      std::string Error;
      if (!RE.isValid(Error)) {
        errs() << "error in regular expression: " << Error << "\n";
        exit(1);
      }
      if (RE.match(Name)) {
        Die.dump(OS, 0, DumpOpts);
        return true;
      }
    }
  } else if (Names.count(Name)) {
    // Match full text.
    Die.dump(OS, 0, DumpOpts);
    return true;
  }
  return false;
}

/// Print only DIEs that have a certain name.
static void filterByName(const StringSet<> &Names,
                         DWARFContext::unit_iterator_range CUs, raw_ostream &OS,
                         TargetCallbacks &Callbacks) {
  auto filterDieNames = [&](DWARFUnit *Unit) {
    for (const auto &Entry : Unit->dies()) {
      DWARFDie Die = {Unit, &Entry};
      if (const char *Name = Die.getName(DINameKind::ShortName))
        if (filterByName(Names, Die, Name, OS, Callbacks))
          continue;
      if (const char *Name = Die.getName(DINameKind::LinkageName))
        filterByName(Names, Die, Name, OS, Callbacks);
    }
  };
  for (const auto &CU : CUs) {
    filterDieNames(CU.get());
    if (DumpNonSkeleton) {
      // If we have split DWARF, then recurse down into the .dwo files as well.
      DWARFDie CUDie = CU->getUnitDIE(false);
      DWARFDie CUNonSkeletonDie = CU->getNonSkeletonUnitDIE(false);
      // If we have a DWO file, we need to search it as well
      if (CUNonSkeletonDie && CUDie != CUNonSkeletonDie)
        filterDieNames(CUNonSkeletonDie.getDwarfUnit());
    }
  }
}

static void getDies(DWARFContext &DICtx, const AppleAcceleratorTable &Accel,
                    StringRef Name, SmallVectorImpl<DWARFDie> &Dies) {
  for (const auto &Entry : Accel.equal_range(Name)) {
    if (std::optional<uint64_t> Off = Entry.getDIESectionOffset()) {
      if (DWARFDie Die = DICtx.getDIEForOffset(*Off))
        Dies.push_back(Die);
    }
  }
}

static DWARFDie toDie(const DWARFDebugNames::Entry &Entry,
                      DWARFContext &DICtx) {
  std::optional<uint64_t> CUOff = Entry.getCUOffset();
  std::optional<uint64_t> Off = Entry.getDIEUnitOffset();
  if (!CUOff || !Off)
    return DWARFDie();

  DWARFCompileUnit *CU = DICtx.getCompileUnitForOffset(*CUOff);
  if (!CU)
    return DWARFDie();

  if (std::optional<uint64_t> DWOId = CU->getDWOId()) {
    // This is a skeleton unit. Look up the DIE in the DWO unit.
    CU = DICtx.getDWOCompileUnitForHash(*DWOId);
    if (!CU)
      return DWARFDie();
  }

  return CU->getDIEForOffset(CU->getOffset() + *Off);
}

static void getDies(DWARFContext &DICtx, const DWARFDebugNames &Accel,
                    StringRef Name, SmallVectorImpl<DWARFDie> &Dies) {
  for (const auto &Entry : Accel.equal_range(Name)) {
    if (DWARFDie Die = toDie(Entry, DICtx))
      Dies.push_back(Die);
  }
}

/// Print only DIEs that have a certain name.
static void filterByAccelName(ArrayRef<std::string> Names, DWARFContext &DICtx,
                              raw_ostream &OS, TargetCallbacks &Callbacks) {
  SmallVector<DWARFDie, 4> Dies;
  for (const auto &Name : Names) {
    getDies(DICtx, DICtx.getAppleNames(), Name, Dies);
    getDies(DICtx, DICtx.getAppleTypes(), Name, Dies);
    getDies(DICtx, DICtx.getAppleNamespaces(), Name, Dies);
    getDies(DICtx, DICtx.getDebugNames(), Name, Dies);
  }
  llvm::sort(Dies);
  Dies.erase(llvm::unique(Dies), Dies.end());

  DIDumpOptions DumpOpts = getDumpOpts(DICtx);
  DumpOpts.GetNameForDWARFReg = Callbacks.GetNameForDWARFReg;
  DumpOpts.GetNameForDWARFAddressSpace = Callbacks.GetNameForDWARFAddressSpace;
  for (DWARFDie Die : Dies)
    Die.dump(OS, 0, DumpOpts);
}

/// Print all DIEs in apple accelerator tables
static void findAllApple(DWARFContext &DICtx, raw_ostream &OS,
                         const TargetCallbacks &Callbacks) {
  MapVector<StringRef, llvm::SmallSet<DWARFDie, 2>> NameToDies;

  auto PushDIEs = [&](const AppleAcceleratorTable &Accel) {
    for (const auto &Entry : Accel.entries()) {
      if (std::optional<uint64_t> Off = Entry.BaseEntry.getDIESectionOffset()) {
        std::optional<StringRef> MaybeName = Entry.readName();
        DWARFDie Die = DICtx.getDIEForOffset(*Off);
        if (Die && MaybeName)
          NameToDies[*MaybeName].insert(Die);
      }
    }
  };

  PushDIEs(DICtx.getAppleNames());
  PushDIEs(DICtx.getAppleNamespaces());
  PushDIEs(DICtx.getAppleTypes());

  DIDumpOptions DumpOpts = getDumpOpts(DICtx);
  DumpOpts.GetNameForDWARFReg = Callbacks.GetNameForDWARFReg;
  for (const auto &[Name, Dies] : NameToDies) {
    OS << llvm::formatv("\nApple accelerator entries with name = \"{0}\":\n",
                        Name);
    for (DWARFDie Die : Dies)
      Die.dump(OS, 0, DumpOpts);
  }
}

/// Handle the --lookup option and dump the DIEs and line info for the given
/// address.
/// TODO: specified Address for --lookup option could relate for several
/// different sections(in case not-linked object file). llvm-dwarfdump
/// need to do something with this: extend lookup option with section
/// information or probably display all matched entries, or something else...
static bool lookup(ObjectFile &Obj, DWARFContext &DICtx, uint64_t Address,
                   raw_ostream &OS) {
  auto DIEsForAddr = DICtx.getDIEsForAddress(Lookup, DumpNonSkeleton);

  if (!DIEsForAddr)
    return false;

  DIDumpOptions DumpOpts = getDumpOpts(DICtx);
  DumpOpts.ChildRecurseDepth = 0;
  DIEsForAddr.CompileUnit->dump(OS, DumpOpts);
  if (DIEsForAddr.FunctionDIE) {
    DIEsForAddr.FunctionDIE.dump(OS, 2, DumpOpts);
    if (DIEsForAddr.BlockDIE)
      DIEsForAddr.BlockDIE.dump(OS, 4, DumpOpts);
  }

  // TODO: it is neccessary to set proper SectionIndex here.
  // object::SectionedAddress::UndefSection works for only absolute addresses.
  if (DILineInfo LineInfo =
          DICtx
              .getLineInfoForAddress(
                  {Lookup, object::SectionedAddress::UndefSection})
              .value_or(DILineInfo())) {
    LineInfo.dump(OS);
  }

  return true;
}

// Collect all sources referenced from the given line table, scoped to the given
// CU compilation directory.
static bool collectLineTableSources(const DWARFDebugLine::LineTable &LT,
                                    StringRef CompDir,
                                    std::vector<std::string> &Sources) {
  bool Result = true;
  std::optional<uint64_t> LastIndex = LT.getLastValidFileIndex();
  for (uint64_t I = LT.hasFileAtIndex(0) ? 0 : 1,
                E = LastIndex ? *LastIndex + 1 : 0;
       I < E; ++I) {
    std::string Path;
    Result &= LT.getFileNameByIndex(
        I, CompDir, DILineInfoSpecifier::FileLineInfoKind::AbsoluteFilePath,
        Path);
    Sources.push_back(std::move(Path));
  }
  return Result;
}

static bool collectObjectSources(ObjectFile &Obj, DWARFContext &DICtx,
                                 const Twine &Filename, raw_ostream &OS) {
  bool Result = true;
  std::vector<std::string> Sources;

  bool HasCompileUnits = false;
  for (const auto &CU : DICtx.compile_units()) {
    HasCompileUnits = true;
    // Extract paths from the line table for this CU. This allows combining the
    // compilation directory with the line information, in case both the include
    // directory and file names in the line table are relative.
    const DWARFDebugLine::LineTable *LT = DICtx.getLineTableForUnit(CU.get());
    StringRef CompDir = CU->getCompilationDir();
    if (LT) {
      Result &= collectLineTableSources(*LT, CompDir, Sources);
    } else {
      // Since there's no line table for this CU, collect the name from the CU
      // itself.
      const char *Name = CU->getUnitDIE().getShortName();
      if (!Name) {
        WithColor::warning()
            << Filename << ": missing name for compilation unit\n";
        continue;
      }
      SmallString<64> AbsName;
      if (sys::path::is_relative(Name, sys::path::Style::posix) &&
          sys::path::is_relative(Name, sys::path::Style::windows))
        AbsName = CompDir;
      sys::path::append(AbsName, Name);
      Sources.push_back(std::string(AbsName));
    }
  }

  if (!HasCompileUnits) {
    // Since there's no compile units available, walk the line tables and
    // extract out any referenced paths.
    DWARFDataExtractor LineData(DICtx.getDWARFObj(),
                                DICtx.getDWARFObj().getLineSection(),
                                DICtx.isLittleEndian(), 0);
    DWARFDebugLine::SectionParser Parser(LineData, DICtx, DICtx.normal_units());
    while (!Parser.done()) {
      const auto RecoverableErrorHandler = [&](Error Err) {
        Result = false;
        WithColor::defaultErrorHandler(std::move(Err));
      };
      void (*UnrecoverableErrorHandler)(Error Err) = error;

      DWARFDebugLine::LineTable LT =
          Parser.parseNext(RecoverableErrorHandler, UnrecoverableErrorHandler);
      Result &= collectLineTableSources(LT, /*CompDir=*/"", Sources);
    }
  }

  // Dedup and order the sources.
  llvm::sort(Sources);
  Sources.erase(llvm::unique(Sources), Sources.end());

  for (StringRef Name : Sources)
    OS << Name << "\n";
  return Result;
}

static TargetCallbacks getCallbacks(ObjectFile &Obj, const Twine &Filename) {
  Triple TT = Obj.makeTriple();
  const std::string &TripleStr = TT.str();

  std::string TargetLookupError;
  const Target *TheTarget = TargetRegistry::lookupTarget(TT, TargetLookupError);
<<<<<<< HEAD
  if (!TargetLookupError.empty()) {
    logAllUnhandledErrors(
        createStringError(inconvertibleErrorCode(), "Error in creating Target"),
        errs(), Filename.str() + ": ");
=======
  if (!TargetLookupError.empty())
    return nullptr;
  MCRegInfo.reset(TheTarget->createMCRegInfo(TT));
  return MCRegInfo;
}
>>>>>>> d3a7abb9

    return {};
  }

  const MCRegisterInfo *MCRI = TheTarget->createMCRegInfo(TripleStr);
  if (!MCRI) {
    logAllUnhandledErrors(createStringError(inconvertibleErrorCode(),
                                            "Error in creating MCRegisterInfo"),
                          errs(), Filename.str() + ": ");
    return {};
  }
  TargetCallbacks Callbacks;
  Callbacks.MCRegInfo.reset(MCRI);
  Callbacks.GetNameForDWARFReg = [MCRI](uint64_t DwarfRegNum,
                                        bool IsEH) -> StringRef {
    if (std::optional<MCRegister> LLVMRegNum =
            MCRI->getLLVMRegNum(DwarfRegNum, IsEH))
      if (const char *RegName = MCRI->getName(*LLVMRegNum))
        return StringRef(RegName);
    return {};
  };
  Callbacks.GetNameForDWARFAddressSpace = [TT](uint64_t AS) {
    return dwarf::AddressSpaceString(AS, TT);
  };

  return Callbacks;
}

static bool dumpObjectFile(ObjectFile &Obj, DWARFContext &DICtx,
                           const Twine &Filename, raw_ostream &OS) {
  TargetCallbacks Callbacks = getCallbacks(Obj, Filename);

  // The UUID dump already contains all the same information.
  if (!(DumpType & DIDT_UUID) || DumpType == DIDT_All)
    OS << Filename << ":\tfile format " << Obj.getFileFormatName() << '\n';

  // Handle the --lookup option.
  if (Lookup)
    return lookup(Obj, DICtx, Lookup, OS);

  // Handle the --name option.
  if (!Name.empty()) {
    StringSet<> Names;
    for (const auto &name : Name)
      Names.insert((IgnoreCase && !UseRegex) ? StringRef(name).lower() : name);

    filterByName(Names, DICtx.normal_units(), OS, Callbacks);
    filterByName(Names, DICtx.dwo_units(), OS, Callbacks);
    return true;
  }

  // Handle the --find option and lower it to --debug-info=<offset>.
  if (!Find.empty()) {
    filterByAccelName(Find, DICtx, OS, Callbacks);
    return true;
  }

  // Handle the --find-all-apple option and lower it to --debug-info=<offset>.
  if (FindAllApple) {
    findAllApple(DICtx, OS, Callbacks);
    return true;
  }

  // Dump the complete DWARF structure.
  auto DumpOpts = getDumpOpts(DICtx);
  DumpOpts.GetNameForDWARFReg = Callbacks.GetNameForDWARFReg;
  DumpOpts.GetNameForDWARFAddressSpace = Callbacks.GetNameForDWARFAddressSpace;
  DICtx.dump(OS, DumpOpts, DumpOffsets);
  return true;
}

static bool verifyObjectFile(ObjectFile &Obj, DWARFContext &DICtx,
                             const Twine &Filename, raw_ostream &OS) {
  // Verify the DWARF and exit with non-zero exit status if verification
  // fails.
  raw_ostream &stream = Quiet ? nulls() : OS;
  stream << "Verifying " << Filename.str() << ":\tfile format "
         << Obj.getFileFormatName() << "\n";
  bool Result = DICtx.verify(stream, getDumpOpts(DICtx));
  if (Result)
    stream << "No errors.\n";
  else
    stream << "Errors detected.\n";
  return Result;
}

static bool handleBuffer(StringRef Filename, MemoryBufferRef Buffer,
                         HandlerFn HandleObj, raw_ostream &OS);

static bool handleArchive(StringRef Filename, Archive &Arch,
                          HandlerFn HandleObj, raw_ostream &OS) {
  bool Result = true;
  Error Err = Error::success();
  for (const auto &Child : Arch.children(Err)) {
    auto BuffOrErr = Child.getMemoryBufferRef();
    error(Filename, BuffOrErr.takeError());
    auto NameOrErr = Child.getName();
    error(Filename, NameOrErr.takeError());
    std::string Name = (Filename + "(" + NameOrErr.get() + ")").str();
    Result &= handleBuffer(Name, BuffOrErr.get(), HandleObj, OS);
  }
  error(Filename, std::move(Err));

  return Result;
}

static bool handleBuffer(StringRef Filename, MemoryBufferRef Buffer,
                         HandlerFn HandleObj, raw_ostream &OS) {
  Expected<std::unique_ptr<Binary>> BinOrErr = object::createBinary(Buffer);
  error(Filename, BinOrErr.takeError());

  bool Result = true;
  auto RecoverableErrorHandler = [&](Error E) {
    Result = false;
    WithColor::defaultErrorHandler(std::move(E));
  };
  if (auto *Obj = dyn_cast<ObjectFile>(BinOrErr->get())) {
    if (filterArch(*Obj)) {
      std::unique_ptr<DWARFContext> DICtx = DWARFContext::create(
          *Obj, DWARFContext::ProcessDebugRelocations::Process, nullptr, "",
          RecoverableErrorHandler, WithColor::defaultWarningHandler,
          /*ThreadSafe=*/true);
      DICtx->setParseCUTUIndexManually(ManuallyGenerateUnitIndex);
      if (!HandleObj(*Obj, *DICtx, Filename, OS))
        Result = false;
    }
  } else if (auto *Fat = dyn_cast<MachOUniversalBinary>(BinOrErr->get()))
    for (auto &ObjForArch : Fat->objects()) {
      std::string ObjName =
          (Filename + "(" + ObjForArch.getArchFlagName() + ")").str();
      if (auto MachOOrErr = ObjForArch.getAsObjectFile()) {
        auto &Obj = **MachOOrErr;
        if (filterArch(Obj)) {
          std::unique_ptr<DWARFContext> DICtx = DWARFContext::create(
              Obj, DWARFContext::ProcessDebugRelocations::Process, nullptr, "",
              RecoverableErrorHandler);
          if (!HandleObj(Obj, *DICtx, ObjName, OS))
            Result = false;
        }
        continue;
      } else
        consumeError(MachOOrErr.takeError());
      if (auto ArchiveOrErr = ObjForArch.getAsArchive()) {
        error(ObjName, ArchiveOrErr.takeError());
        if (!handleArchive(ObjName, *ArchiveOrErr.get(), HandleObj, OS))
          Result = false;
        continue;
      } else
        consumeError(ArchiveOrErr.takeError());
    }
  else if (auto *Arch = dyn_cast<Archive>(BinOrErr->get()))
    Result = handleArchive(Filename, *Arch, HandleObj, OS);
  return Result;
}

static bool handleFile(StringRef Filename, HandlerFn HandleObj,
                       raw_ostream &OS) {
  ErrorOr<std::unique_ptr<MemoryBuffer>> BuffOrErr =
      MemoryBuffer::getFileOrSTDIN(Filename);
  error(Filename, BuffOrErr.getError());
  std::unique_ptr<MemoryBuffer> Buffer = std::move(BuffOrErr.get());
  return handleBuffer(Filename, *Buffer, HandleObj, OS);
}

int main(int argc, char **argv) {
  InitLLVM X(argc, argv);

  // Flush outs() when printing to errs(). This avoids interleaving output
  // between the two.
  errs().tie(&outs());

  llvm::InitializeAllTargetInfos();
  llvm::InitializeAllTargetMCs();

  HideUnrelatedOptions(
      {&DwarfDumpCategory, &SectionCategory, &getColorCategory()});
  cl::ParseCommandLineOptions(
      argc, argv,
      "pretty-print DWARF debug information in object files"
      " and debug info archives.\n");

  // FIXME: Audit interactions between these two options and make them
  //        compatible.
  if (Diff && Verbose) {
    WithColor::error() << "incompatible arguments: specifying both -diff and "
                          "-verbose is currently not supported";
    return 1;
  }
  // -error-detail and -json-summary-file both imply -verify
  if (ErrorDetails != Unspecified || !JsonErrSummaryFile.empty()) {
    Verify = true;
  }

  std::error_code EC;
  ToolOutputFile OutputFile(OutputFilename, EC, sys::fs::OF_TextWithCRLF);
  error("unable to open output file " + OutputFilename, EC);
  // Don't remove output file if we exit with an error.
  OutputFile.keep();

  bool OffsetRequested = false;

  // Defaults to dumping only debug_info, unless: A) verbose mode is specified,
  // in which case all sections are dumped, or B) a specific section is
  // requested.
#define HANDLE_DWARF_SECTION(ENUM_NAME, ELF_NAME, CMDLINE_NAME, OPTION)        \
  if (Dump##ENUM_NAME.IsRequested) {                                           \
    DumpType |= DIDT_##ENUM_NAME;                                              \
    if (Dump##ENUM_NAME.HasValue) {                                            \
      DumpOffsets[DIDT_ID_##ENUM_NAME] = Dump##ENUM_NAME.Val;                  \
      OffsetRequested = true;                                                  \
    }                                                                          \
  }
#include "llvm/BinaryFormat/Dwarf.def"
#undef HANDLE_DWARF_SECTION
  if (DumpUUID)
    DumpType |= DIDT_UUID;
  if (DumpAll)
    DumpType = DIDT_All;
  if (DumpType == DIDT_Null) {
    if (Verbose || Verify)
      DumpType = DIDT_All;
    else
      DumpType = DIDT_DebugInfo;
  }

  // Unless dumping a specific DIE, default to --show-children.
  if (!ShowChildren && !Verify && !OffsetRequested && Name.empty() &&
      Find.empty() && !FindAllApple)
    ShowChildren = true;

  // Defaults to a.out if no filenames specified.
  if (InputFilenames.empty())
    InputFilenames.push_back("a.out");

  // Expand any .dSYM bundles to the individual object files contained therein.
  std::vector<std::string> Objects;
  for (const auto &F : InputFilenames) {
    if (auto DsymObjectsOrErr = MachOObjectFile::findDsymObjectMembers(F)) {
      if (DsymObjectsOrErr->empty())
        Objects.push_back(F);
      else
        llvm::append_range(Objects, *DsymObjectsOrErr);
    } else {
      error(DsymObjectsOrErr.takeError());
    }
  }

  bool Success = true;
  if (Verify) {
    if (!VerifyNumThreads)
      parallel::strategy =
          hardware_concurrency(hardware_concurrency().compute_thread_count());
    else
      parallel::strategy = hardware_concurrency(VerifyNumThreads);
    for (StringRef Object : Objects)
      Success &= handleFile(Object, verifyObjectFile, OutputFile.os());
  } else if (Statistics) {
    for (StringRef Object : Objects)
      Success &= handleFile(Object, collectStatsForObjectFile, OutputFile.os());
  } else if (ShowSectionSizes) {
    for (StringRef Object : Objects)
      Success &= handleFile(Object, collectObjectSectionSizes, OutputFile.os());
  } else if (ShowSources) {
    for (StringRef Object : Objects)
      Success &= handleFile(Object, collectObjectSources, OutputFile.os());
  } else {
    for (StringRef Object : Objects)
      Success &= handleFile(Object, dumpObjectFile, OutputFile.os());
  }

  return Success ? EXIT_SUCCESS : EXIT_FAILURE;
}<|MERGE_RESOLUTION|>--- conflicted
+++ resolved
@@ -676,27 +676,18 @@
 
 static TargetCallbacks getCallbacks(ObjectFile &Obj, const Twine &Filename) {
   Triple TT = Obj.makeTriple();
-  const std::string &TripleStr = TT.str();
 
   std::string TargetLookupError;
   const Target *TheTarget = TargetRegistry::lookupTarget(TT, TargetLookupError);
-<<<<<<< HEAD
   if (!TargetLookupError.empty()) {
     logAllUnhandledErrors(
         createStringError(inconvertibleErrorCode(), "Error in creating Target"),
         errs(), Filename.str() + ": ");
-=======
-  if (!TargetLookupError.empty())
-    return nullptr;
-  MCRegInfo.reset(TheTarget->createMCRegInfo(TT));
-  return MCRegInfo;
-}
->>>>>>> d3a7abb9
 
     return {};
   }
 
-  const MCRegisterInfo *MCRI = TheTarget->createMCRegInfo(TripleStr);
+  const MCRegisterInfo *MCRI = TheTarget->createMCRegInfo(TT);
   if (!MCRI) {
     logAllUnhandledErrors(createStringError(inconvertibleErrorCode(),
                                             "Error in creating MCRegisterInfo"),
