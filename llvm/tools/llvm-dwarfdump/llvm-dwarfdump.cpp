--- conflicted
+++ resolved
@@ -674,24 +674,31 @@
   return Result;
 }
 
+static std::unique_ptr<MCRegisterInfo>
+createRegInfo(const object::ObjectFile &Obj) {
+  std::unique_ptr<MCRegisterInfo> MCRegInfo;
+  Triple TT;
+  TT.setArch(Triple::ArchType(Obj.getArch()));
+  TT.setVendor(Triple::UnknownVendor);
+  TT.setOS(Triple::UnknownOS);
+  std::string TargetLookupError;
+  const Target *TheTarget = TargetRegistry::lookupTarget(TT, TargetLookupError);
+  if (!TargetLookupError.empty())
+    return nullptr;
+  MCRegInfo.reset(TheTarget->createMCRegInfo(TT));
+  return MCRegInfo;
+}
+
 static TargetCallbacks getCallbacks(ObjectFile &Obj, const Twine &Filename) {
   Triple TT = Obj.makeTriple();
   const std::string &TripleStr = TT.str();
 
   std::string TargetLookupError;
   const Target *TheTarget = TargetRegistry::lookupTarget(TT, TargetLookupError);
-<<<<<<< HEAD
   if (!TargetLookupError.empty()) {
     logAllUnhandledErrors(
         createStringError(inconvertibleErrorCode(), "Error in creating Target"),
         errs(), Filename.str() + ": ");
-=======
-  if (!TargetLookupError.empty())
-    return nullptr;
-  MCRegInfo.reset(TheTarget->createMCRegInfo(TT));
-  return MCRegInfo;
-}
->>>>>>> 05e31438
 
     return {};
   }
