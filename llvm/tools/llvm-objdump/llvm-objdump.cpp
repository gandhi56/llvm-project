//===-- llvm-objdump.cpp - Object file dumping utility for llvm -----------===//
//
// Part of the LLVM Project, under the Apache License v2.0 with LLVM Exceptions.
// See https://llvm.org/LICENSE.txt for license information.
// SPDX-License-Identifier: Apache-2.0 WITH LLVM-exception
//
//===----------------------------------------------------------------------===//
//
// This program is a utility that works like binutils "objdump", that is, it
// dumps out a plethora of information about an object file depending on the
// flags.
//
// The flags and output of this program should be near identical to those of
// binutils objdump.
//
//===----------------------------------------------------------------------===//

#include "llvm-objdump.h"
#include "COFFDump.h"
#include "ELFDump.h"
#include "MachODump.h"
#include "ObjdumpOptID.h"
#include "OffloadDump.h"
#include "SourcePrinter.h"
#include "WasmDump.h"
#include "XCOFFDump.h"
#include "llvm/ADT/STLExtras.h"
#include "llvm/ADT/SetOperations.h"
#include "llvm/ADT/StringExtras.h"
#include "llvm/ADT/Twine.h"
#include "llvm/BinaryFormat/Wasm.h"
#include "llvm/DebugInfo/BTF/BTFParser.h"
#include "llvm/DebugInfo/DWARF/DWARFContext.h"
#include "llvm/DebugInfo/Symbolize/Symbolize.h"
#include "llvm/Debuginfod/BuildIDFetcher.h"
#include "llvm/Debuginfod/Debuginfod.h"
#include "llvm/Debuginfod/HTTPClient.h"
#include "llvm/Demangle/Demangle.h"
#include "llvm/MC/MCAsmInfo.h"
#include "llvm/MC/MCContext.h"
#include "llvm/MC/MCDisassembler/MCRelocationInfo.h"
#include "llvm/MC/MCInst.h"
#include "llvm/MC/MCInstPrinter.h"
#include "llvm/MC/MCInstrAnalysis.h"
#include "llvm/MC/MCInstrInfo.h"
#include "llvm/MC/MCObjectFileInfo.h"
#include "llvm/MC/MCRegisterInfo.h"
#include "llvm/MC/MCTargetOptions.h"
#include "llvm/MC/TargetRegistry.h"
#include "llvm/Object/BuildID.h"
#include "llvm/Object/COFF.h"
#include "llvm/Object/COFFImportFile.h"
#include "llvm/Object/ELFObjectFile.h"
#include "llvm/Object/ELFTypes.h"
#include "llvm/Object/FaultMapParser.h"
#include "llvm/Object/MachO.h"
#include "llvm/Object/MachOUniversal.h"
#include "llvm/Object/OffloadBinary.h"
#include "llvm/Object/OffloadBundle.h"
#include "llvm/Object/Wasm.h"
#include "llvm/Option/Arg.h"
#include "llvm/Option/ArgList.h"
#include "llvm/Option/Option.h"
#include "llvm/Support/Casting.h"
#include "llvm/Support/Debug.h"
#include "llvm/Support/Errc.h"
#include "llvm/Support/FileSystem.h"
#include "llvm/Support/Format.h"
#include "llvm/Support/FormatVariadic.h"
#include "llvm/Support/GraphWriter.h"
#include "llvm/Support/LLVMDriver.h"
#include "llvm/Support/MemoryBuffer.h"
#include "llvm/Support/SourceMgr.h"
#include "llvm/Support/StringSaver.h"
#include "llvm/Support/TargetSelect.h"
#include "llvm/Support/WithColor.h"
#include "llvm/Support/raw_ostream.h"
#include "llvm/TargetParser/Host.h"
#include "llvm/TargetParser/Triple.h"
#include <algorithm>
#include <cctype>
#include <cstring>
#include <optional>
#include <set>
#include <system_error>
#include <unordered_map>
#include <utility>

using namespace llvm;
using namespace llvm::object;
using namespace llvm::objdump;
using namespace llvm::opt;

namespace {

class CommonOptTable : public opt::GenericOptTable {
public:
  CommonOptTable(const StringTable &StrTable,
                 ArrayRef<StringTable::Offset> PrefixesTable,
                 ArrayRef<Info> OptionInfos, const char *Usage,
                 const char *Description)
      : opt::GenericOptTable(StrTable, PrefixesTable, OptionInfos),
        Usage(Usage), Description(Description) {
    setGroupedShortOptions(true);
  }

  void printHelp(StringRef Argv0, bool ShowHidden = false) const {
    Argv0 = sys::path::filename(Argv0);
    opt::GenericOptTable::printHelp(outs(), (Argv0 + Usage).str().c_str(),
                                    Description, ShowHidden, ShowHidden);
    // TODO Replace this with OptTable API once it adds extrahelp support.
    outs() << "\nPass @FILE as argument to read options from FILE.\n";
  }

private:
  const char *Usage;
  const char *Description;
};

// ObjdumpOptID is in ObjdumpOptID.h
namespace objdump_opt {
#define OPTTABLE_STR_TABLE_CODE
#include "ObjdumpOpts.inc"
#undef OPTTABLE_STR_TABLE_CODE

#define OPTTABLE_PREFIXES_TABLE_CODE
#include "ObjdumpOpts.inc"
#undef OPTTABLE_PREFIXES_TABLE_CODE

static constexpr opt::OptTable::Info ObjdumpInfoTable[] = {
#define OPTION(...)                                                            \
  LLVM_CONSTRUCT_OPT_INFO_WITH_ID_PREFIX(OBJDUMP_, __VA_ARGS__),
#include "ObjdumpOpts.inc"
#undef OPTION
};
} // namespace objdump_opt

class ObjdumpOptTable : public CommonOptTable {
public:
  ObjdumpOptTable()
      : CommonOptTable(
            objdump_opt::OptionStrTable, objdump_opt::OptionPrefixesTable,
            objdump_opt::ObjdumpInfoTable, " [options] <input object files>",
            "llvm object file dumper") {}
};

enum OtoolOptID {
  OTOOL_INVALID = 0, // This is not an option ID.
#define OPTION(...) LLVM_MAKE_OPT_ID_WITH_ID_PREFIX(OTOOL_, __VA_ARGS__),
#include "OtoolOpts.inc"
#undef OPTION
};

namespace otool {
#define OPTTABLE_STR_TABLE_CODE
#include "OtoolOpts.inc"
#undef OPTTABLE_STR_TABLE_CODE

#define OPTTABLE_PREFIXES_TABLE_CODE
#include "OtoolOpts.inc"
#undef OPTTABLE_PREFIXES_TABLE_CODE

static constexpr opt::OptTable::Info OtoolInfoTable[] = {
#define OPTION(...) LLVM_CONSTRUCT_OPT_INFO_WITH_ID_PREFIX(OTOOL_, __VA_ARGS__),
#include "OtoolOpts.inc"
#undef OPTION
};
} // namespace otool

class OtoolOptTable : public CommonOptTable {
public:
  OtoolOptTable()
      : CommonOptTable(otool::OptionStrTable, otool::OptionPrefixesTable,
                       otool::OtoolInfoTable, " [option...] [file...]",
                       "Mach-O object file displaying tool") {}
};

struct BBAddrMapLabel {
  std::string BlockLabel;
  std::string PGOAnalysis;
};

// This class represents the BBAddrMap and PGOMap associated with a single
// function.
class BBAddrMapFunctionEntry {
public:
  BBAddrMapFunctionEntry(BBAddrMap AddrMap, PGOAnalysisMap PGOMap)
      : AddrMap(std::move(AddrMap)), PGOMap(std::move(PGOMap)) {}

  const BBAddrMap &getAddrMap() const { return AddrMap; }

  // Returns the PGO string associated with the entry of index `PGOBBEntryIndex`
  // in `PGOMap`. If PrettyPGOAnalysis is true, prints BFI as relative frequency
  // and BPI as percentage. Otherwise raw values are displayed.
  std::string constructPGOLabelString(size_t PGOBBEntryIndex,
                                      bool PrettyPGOAnalysis) const {
    if (!PGOMap.FeatEnable.hasPGOAnalysis())
      return "";
    std::string PGOString;
    raw_string_ostream PGOSS(PGOString);

    PGOSS << " (";
    if (PGOMap.FeatEnable.FuncEntryCount && PGOBBEntryIndex == 0) {
      PGOSS << "Entry count: " << Twine(PGOMap.FuncEntryCount);
      if (PGOMap.FeatEnable.hasPGOAnalysisBBData()) {
        PGOSS << ", ";
      }
    }

    if (PGOMap.FeatEnable.hasPGOAnalysisBBData()) {

      assert(PGOBBEntryIndex < PGOMap.BBEntries.size() &&
             "Expected PGOAnalysisMap and BBAddrMap to have the same entries");
      const PGOAnalysisMap::PGOBBEntry &PGOBBEntry =
          PGOMap.BBEntries[PGOBBEntryIndex];

      if (PGOMap.FeatEnable.BBFreq) {
        PGOSS << "Frequency: ";
        if (PrettyPGOAnalysis)
          printRelativeBlockFreq(PGOSS, PGOMap.BBEntries.front().BlockFreq,
                                 PGOBBEntry.BlockFreq);
        else
          PGOSS << Twine(PGOBBEntry.BlockFreq.getFrequency());
        if (PGOMap.FeatEnable.BrProb && PGOBBEntry.Successors.size() > 0) {
          PGOSS << ", ";
        }
      }
      if (PGOMap.FeatEnable.BrProb && PGOBBEntry.Successors.size() > 0) {
        PGOSS << "Successors: ";
        interleaveComma(
            PGOBBEntry.Successors, PGOSS,
            [&](const PGOAnalysisMap::PGOBBEntry::SuccessorEntry &SE) {
              PGOSS << "BB" << SE.ID << ":";
              if (PrettyPGOAnalysis)
                PGOSS << "[" << SE.Prob << "]";
              else
                PGOSS.write_hex(SE.Prob.getNumerator());
            });
      }
    }
    PGOSS << ")";

    return PGOString;
  }

private:
  const BBAddrMap AddrMap;
  const PGOAnalysisMap PGOMap;
};

// This class represents the BBAddrMap and PGOMap of potentially multiple
// functions in a section.
class BBAddrMapInfo {
public:
  void clear() {
    FunctionAddrToMap.clear();
    RangeBaseAddrToFunctionAddr.clear();
  }

  bool empty() const { return FunctionAddrToMap.empty(); }

  void AddFunctionEntry(BBAddrMap AddrMap, PGOAnalysisMap PGOMap) {
    uint64_t FunctionAddr = AddrMap.getFunctionAddress();
    for (size_t I = 1; I < AddrMap.BBRanges.size(); ++I)
      RangeBaseAddrToFunctionAddr.emplace(AddrMap.BBRanges[I].BaseAddress,
                                          FunctionAddr);
    [[maybe_unused]] auto R = FunctionAddrToMap.try_emplace(
        FunctionAddr, std::move(AddrMap), std::move(PGOMap));
    assert(R.second && "duplicate function address");
  }

  // Returns the BBAddrMap entry for the function associated with `BaseAddress`.
  // `BaseAddress` could be the function address or the address of a range
  // associated with that function. Returns `nullptr` if `BaseAddress` is not
  // mapped to any entry.
  const BBAddrMapFunctionEntry *getEntryForAddress(uint64_t BaseAddress) const {
    uint64_t FunctionAddr = BaseAddress;
    auto S = RangeBaseAddrToFunctionAddr.find(BaseAddress);
    if (S != RangeBaseAddrToFunctionAddr.end())
      FunctionAddr = S->second;
    auto R = FunctionAddrToMap.find(FunctionAddr);
    if (R == FunctionAddrToMap.end())
      return nullptr;
    return &R->second;
  }

private:
  std::unordered_map<uint64_t, BBAddrMapFunctionEntry> FunctionAddrToMap;
  std::unordered_map<uint64_t, uint64_t> RangeBaseAddrToFunctionAddr;
};

} // namespace

#define DEBUG_TYPE "objdump"

enum class ColorOutput {
  Auto,
  Enable,
  Disable,
  Invalid,
};

static uint64_t AdjustVMA;
static bool AllHeaders;
static std::string ArchName;
bool objdump::ArchiveHeaders;
bool objdump::Demangle;
bool objdump::Disassemble;
bool objdump::DisassembleAll;
std::vector<std::string> objdump::DisassemblerOptions;
bool objdump::SymbolDescription;
bool objdump::TracebackTable;
static std::vector<std::string> DisassembleSymbols;
static bool DisassembleZeroes;
static ColorOutput DisassemblyColor;
DIDumpType objdump::DwarfDumpType;
static bool DynamicRelocations;
static bool FaultMapSection;
static bool FileHeaders;
bool objdump::SectionContents;
static std::vector<std::string> InputFilenames;
bool objdump::PrintLines;
static bool MachOOpt;
std::string objdump::MCPU;
std::vector<std::string> objdump::MAttrs;
bool objdump::ShowRawInsn;
bool objdump::LeadingAddr;
static bool Offloading;
static bool RawClangAST;
bool objdump::Relocations;
bool objdump::PrintImmHex;
bool objdump::PrivateHeaders;
std::vector<std::string> objdump::FilterSections;
bool objdump::SectionHeaders;
static bool ShowAllSymbols;
static bool ShowLMA;
bool objdump::PrintSource;

static uint64_t StartAddress;
static bool HasStartAddressFlag;
static uint64_t StopAddress = UINT64_MAX;
static bool HasStopAddressFlag;

bool objdump::SymbolTable;
static bool SymbolizeOperands;
static bool PrettyPGOAnalysisMap;
static bool DynamicSymbolTable;
std::string objdump::TripleName;
bool objdump::UnwindInfo;
static bool Wide;
std::string objdump::Prefix;
uint32_t objdump::PrefixStrip;

DebugVarsFormat objdump::DbgVariables = DVDisabled;

int objdump::DbgIndent = 52;

static StringSet<> DisasmSymbolSet;
StringSet<> objdump::FoundSectionSet;
static StringRef ToolName;

std::unique_ptr<BuildIDFetcher> BIDFetcher;

Dumper::Dumper(const object::ObjectFile &O) : O(O), OS(outs()) {
  WarningHandler = [this](const Twine &Msg) {
    if (Warnings.insert(Msg.str()).second)
      reportWarning(Msg, this->O.getFileName());
    return Error::success();
  };
}

void Dumper::reportUniqueWarning(Error Err) {
  reportUniqueWarning(toString(std::move(Err)));
}

void Dumper::reportUniqueWarning(const Twine &Msg) {
  cantFail(WarningHandler(Msg));
}

static Expected<std::unique_ptr<Dumper>> createDumper(const ObjectFile &Obj) {
  if (const auto *O = dyn_cast<COFFObjectFile>(&Obj))
    return createCOFFDumper(*O);
  if (const auto *O = dyn_cast<ELFObjectFileBase>(&Obj))
    return createELFDumper(*O);
  if (const auto *O = dyn_cast<MachOObjectFile>(&Obj))
    return createMachODumper(*O);
  if (const auto *O = dyn_cast<WasmObjectFile>(&Obj))
    return createWasmDumper(*O);
  if (const auto *O = dyn_cast<XCOFFObjectFile>(&Obj))
    return createXCOFFDumper(*O);

  return createStringError(errc::invalid_argument,
                           "unsupported object file format");
}

namespace {
struct FilterResult {
  // True if the section should not be skipped.
  bool Keep;

  // True if the index counter should be incremented, even if the section should
  // be skipped. For example, sections may be skipped if they are not included
  // in the --section flag, but we still want those to count toward the section
  // count.
  bool IncrementIndex;
};
} // namespace

static FilterResult checkSectionFilter(object::SectionRef S) {
  if (FilterSections.empty())
    return {/*Keep=*/true, /*IncrementIndex=*/true};

  Expected<StringRef> SecNameOrErr = S.getName();
  if (!SecNameOrErr) {
    consumeError(SecNameOrErr.takeError());
    return {/*Keep=*/false, /*IncrementIndex=*/false};
  }
  StringRef SecName = *SecNameOrErr;

  // StringSet does not allow empty key so avoid adding sections with
  // no name (such as the section with index 0) here.
  if (!SecName.empty())
    FoundSectionSet.insert(SecName);

  // Only show the section if it's in the FilterSections list, but always
  // increment so the indexing is stable.
  return {/*Keep=*/is_contained(FilterSections, SecName),
          /*IncrementIndex=*/true};
}

SectionFilter objdump::ToolSectionFilter(object::ObjectFile const &O,
                                         uint64_t *Idx) {
  // Start at UINT64_MAX so that the first index returned after an increment is
  // zero (after the unsigned wrap).
  if (Idx)
    *Idx = UINT64_MAX;
  return SectionFilter(
      [Idx](object::SectionRef S) {
        FilterResult Result = checkSectionFilter(S);
        if (Idx != nullptr && Result.IncrementIndex)
          *Idx += 1;
        return Result.Keep;
      },
      O);
}

std::string objdump::getFileNameForError(const object::Archive::Child &C,
                                         unsigned Index) {
  Expected<StringRef> NameOrErr = C.getName();
  if (NameOrErr)
    return std::string(NameOrErr.get());
  // If we have an error getting the name then we print the index of the archive
  // member. Since we are already in an error state, we just ignore this error.
  consumeError(NameOrErr.takeError());
  return "<file index: " + std::to_string(Index) + ">";
}

void objdump::reportWarning(const Twine &Message, StringRef File) {
  // Output order between errs() and outs() matters especially for archive
  // files where the output is per member object.
  outs().flush();
  WithColor::warning(errs(), ToolName)
      << "'" << File << "': " << Message << "\n";
}

[[noreturn]] void objdump::reportError(StringRef File, const Twine &Message) {
  outs().flush();
  WithColor::error(errs(), ToolName) << "'" << File << "': " << Message << "\n";
  exit(1);
}

[[noreturn]] void objdump::reportError(Error E, StringRef FileName,
                                       StringRef ArchiveName,
                                       StringRef ArchitectureName) {
  assert(E);
  outs().flush();
  WithColor::error(errs(), ToolName);
  if (ArchiveName != "")
    errs() << ArchiveName << "(" << FileName << ")";
  else
    errs() << "'" << FileName << "'";
  if (!ArchitectureName.empty())
    errs() << " (for architecture " << ArchitectureName << ")";
  errs() << ": ";
  logAllUnhandledErrors(std::move(E), errs());
  exit(1);
}

static void reportCmdLineWarning(const Twine &Message) {
  WithColor::warning(errs(), ToolName) << Message << "\n";
}

[[noreturn]] static void reportCmdLineError(const Twine &Message) {
  WithColor::error(errs(), ToolName) << Message << "\n";
  exit(1);
}

static void warnOnNoMatchForSections() {
  SetVector<StringRef> MissingSections;
  for (StringRef S : FilterSections) {
    if (FoundSectionSet.count(S))
      return;
    // User may specify a unnamed section. Don't warn for it.
    if (!S.empty())
      MissingSections.insert(S);
  }

  // Warn only if no section in FilterSections is matched.
  for (StringRef S : MissingSections)
    reportCmdLineWarning("section '" + S +
                         "' mentioned in a -j/--section option, but not "
                         "found in any input file");
}

static const Target *getTarget(const ObjectFile *Obj) {
  // Figure out the target triple.
  Triple TheTriple("unknown-unknown-unknown");
  if (TripleName.empty()) {
    TheTriple = Obj->makeTriple();
  } else {
    TheTriple.setTriple(Triple::normalize(TripleName));
    auto Arch = Obj->getArch();
    if (Arch == Triple::arm || Arch == Triple::armeb)
      Obj->setARMSubArch(TheTriple);
  }

  // Get the target specific parser.
  std::string Error;
  const Target *TheTarget = TargetRegistry::lookupTarget(ArchName, TheTriple,
                                                         Error);
  if (!TheTarget)
    reportError(Obj->getFileName(), "can't find target: " + Error);

  // Update the triple name and return the found target.
  TripleName = TheTriple.getTriple();
  return TheTarget;
}

bool objdump::isRelocAddressLess(RelocationRef A, RelocationRef B) {
  return A.getOffset() < B.getOffset();
}

static Error getRelocationValueString(const RelocationRef &Rel,
                                      bool SymbolDescription,
                                      SmallVectorImpl<char> &Result) {
  const ObjectFile *Obj = Rel.getObject();
  if (auto *ELF = dyn_cast<ELFObjectFileBase>(Obj))
    return getELFRelocationValueString(ELF, Rel, Result);
  if (auto *COFF = dyn_cast<COFFObjectFile>(Obj))
    return getCOFFRelocationValueString(COFF, Rel, Result);
  if (auto *Wasm = dyn_cast<WasmObjectFile>(Obj))
    return getWasmRelocationValueString(Wasm, Rel, Result);
  if (auto *MachO = dyn_cast<MachOObjectFile>(Obj))
    return getMachORelocationValueString(MachO, Rel, Result);
  if (auto *XCOFF = dyn_cast<XCOFFObjectFile>(Obj))
    return getXCOFFRelocationValueString(*XCOFF, Rel, SymbolDescription,
                                         Result);
  llvm_unreachable("unknown object file format");
}

/// Indicates whether this relocation should hidden when listing
/// relocations, usually because it is the trailing part of a multipart
/// relocation that will be printed as part of the leading relocation.
static bool getHidden(RelocationRef RelRef) {
  auto *MachO = dyn_cast<MachOObjectFile>(RelRef.getObject());
  if (!MachO)
    return false;

  unsigned Arch = MachO->getArch();
  DataRefImpl Rel = RelRef.getRawDataRefImpl();
  uint64_t Type = MachO->getRelocationType(Rel);

  // On arches that use the generic relocations, GENERIC_RELOC_PAIR
  // is always hidden.
  if (Arch == Triple::x86 || Arch == Triple::arm || Arch == Triple::ppc)
    return Type == MachO::GENERIC_RELOC_PAIR;

  if (Arch == Triple::x86_64) {
    // On x86_64, X86_64_RELOC_UNSIGNED is hidden only when it follows
    // an X86_64_RELOC_SUBTRACTOR.
    if (Type == MachO::X86_64_RELOC_UNSIGNED && Rel.d.a > 0) {
      DataRefImpl RelPrev = Rel;
      RelPrev.d.a--;
      uint64_t PrevType = MachO->getRelocationType(RelPrev);
      if (PrevType == MachO::X86_64_RELOC_SUBTRACTOR)
        return true;
    }
  }

  return false;
}

/// Get the column at which we want to start printing the instruction
/// disassembly, taking into account anything which appears to the left of it.
unsigned objdump::getInstStartColumn(const MCSubtargetInfo &STI) {
  return !ShowRawInsn ? 16 : STI.getTargetTriple().isX86() ? 40 : 24;
}

static void AlignToInstStartColumn(size_t Start, const MCSubtargetInfo &STI,
                                   raw_ostream &OS) {
  // The output of printInst starts with a tab. Print some spaces so that
  // the tab has 1 column and advances to the target tab stop.
  unsigned TabStop = getInstStartColumn(STI);
  unsigned Column = OS.tell() - Start;
  OS.indent(Column < TabStop - 1 ? TabStop - 1 - Column : 7 - Column % 8);
}

void objdump::printRawData(ArrayRef<uint8_t> Bytes, uint64_t Address,
                           formatted_raw_ostream &OS,
                           MCSubtargetInfo const &STI) {
  size_t Start = OS.tell();
  if (LeadingAddr)
    OS << format("%8" PRIx64 ":", Address);
  if (ShowRawInsn) {
    OS << ' ';
    dumpBytes(Bytes, OS);
  }
  AlignToInstStartColumn(Start, STI, OS);
}

namespace {

static bool isAArch64Elf(const ObjectFile &Obj) {
  const auto *Elf = dyn_cast<ELFObjectFileBase>(&Obj);
  return Elf && Elf->getEMachine() == ELF::EM_AARCH64;
}

static bool isArmElf(const ObjectFile &Obj) {
  const auto *Elf = dyn_cast<ELFObjectFileBase>(&Obj);
  return Elf && Elf->getEMachine() == ELF::EM_ARM;
}

static bool isCSKYElf(const ObjectFile &Obj) {
  const auto *Elf = dyn_cast<ELFObjectFileBase>(&Obj);
  return Elf && Elf->getEMachine() == ELF::EM_CSKY;
}

static bool hasMappingSymbols(const ObjectFile &Obj) {
  return isArmElf(Obj) || isAArch64Elf(Obj) || isCSKYElf(Obj) ;
}

static void printRelocation(formatted_raw_ostream &OS, StringRef FileName,
                            const RelocationRef &Rel, uint64_t Address,
                            bool Is64Bits) {
  StringRef Fmt = Is64Bits ? "%016" PRIx64 ":  " : "%08" PRIx64 ":  ";
  SmallString<16> Name;
  SmallString<32> Val;
  Rel.getTypeName(Name);
  if (Error E = getRelocationValueString(Rel, SymbolDescription, Val))
    reportError(std::move(E), FileName);
  OS << (Is64Bits || !LeadingAddr ? "\t\t" : "\t\t\t");
  if (LeadingAddr)
    OS << format(Fmt.data(), Address);
  OS << Name << "\t" << Val;
}

static void printBTFRelocation(formatted_raw_ostream &FOS, llvm::BTFParser &BTF,
                               object::SectionedAddress Address,
                               LiveVariablePrinter &LVP) {
  const llvm::BTF::BPFFieldReloc *Reloc = BTF.findFieldReloc(Address);
  if (!Reloc)
    return;

  SmallString<64> Val;
  BTF.symbolize(Reloc, Val);
  FOS << "\t\t";
  if (LeadingAddr)
    FOS << format("%016" PRIx64 ":  ", Address.Address + AdjustVMA);
  FOS << "CO-RE " << Val;
  LVP.printAfterOtherLine(FOS, true);
}

class PrettyPrinter {
public:
  virtual ~PrettyPrinter() = default;
  virtual void
  printInst(MCInstPrinter &IP, const MCInst *MI, ArrayRef<uint8_t> Bytes,
            object::SectionedAddress Address, formatted_raw_ostream &OS,
            StringRef Annot, MCSubtargetInfo const &STI, SourcePrinter *SP,
            StringRef ObjectFilename, std::vector<RelocationRef> *Rels,
            LiveVariablePrinter &LVP) {
    if (SP && (PrintSource || PrintLines))
      SP->printSourceLine(OS, Address, ObjectFilename, LVP);
    LVP.printBetweenInsts(OS, false);

    printRawData(Bytes, Address.Address, OS, STI);

    if (MI) {
      // See MCInstPrinter::printInst. On targets where a PC relative immediate
      // is relative to the next instruction and the length of a MCInst is
      // difficult to measure (x86), this is the address of the next
      // instruction.
      uint64_t Addr =
          Address.Address + (STI.getTargetTriple().isX86() ? Bytes.size() : 0);
      IP.printInst(MI, Addr, "", STI, OS);
    } else
      OS << "\t<unknown>";
  }
};
PrettyPrinter PrettyPrinterInst;

class HexagonPrettyPrinter : public PrettyPrinter {
public:
  void printLead(ArrayRef<uint8_t> Bytes, uint64_t Address,
                 formatted_raw_ostream &OS) {
    uint32_t opcode =
      (Bytes[3] << 24) | (Bytes[2] << 16) | (Bytes[1] << 8) | Bytes[0];
    if (LeadingAddr)
      OS << format("%8" PRIx64 ":", Address);
    if (ShowRawInsn) {
      OS << "\t";
      dumpBytes(Bytes.slice(0, 4), OS);
      OS << format("\t%08" PRIx32, opcode);
    }
  }
  void printInst(MCInstPrinter &IP, const MCInst *MI, ArrayRef<uint8_t> Bytes,
                 object::SectionedAddress Address, formatted_raw_ostream &OS,
                 StringRef Annot, MCSubtargetInfo const &STI, SourcePrinter *SP,
                 StringRef ObjectFilename, std::vector<RelocationRef> *Rels,
                 LiveVariablePrinter &LVP) override {
    if (SP && (PrintSource || PrintLines))
      SP->printSourceLine(OS, Address, ObjectFilename, LVP, "");
    if (!MI) {
      printLead(Bytes, Address.Address, OS);
      OS << " <unknown>";
      return;
    }
    std::string Buffer;
    {
      raw_string_ostream TempStream(Buffer);
      IP.printInst(MI, Address.Address, "", STI, TempStream);
    }
    StringRef Contents(Buffer);
    // Split off bundle attributes
    auto PacketBundle = Contents.rsplit('\n');
    // Split off first instruction from the rest
    auto HeadTail = PacketBundle.first.split('\n');
    auto Preamble = " { ";
    auto Separator = "";

    // Hexagon's packets require relocations to be inline rather than
    // clustered at the end of the packet.
    std::vector<RelocationRef>::const_iterator RelCur = Rels->begin();
    std::vector<RelocationRef>::const_iterator RelEnd = Rels->end();
    auto PrintReloc = [&]() -> void {
      while ((RelCur != RelEnd) && (RelCur->getOffset() <= Address.Address)) {
        if (RelCur->getOffset() == Address.Address) {
          printRelocation(OS, ObjectFilename, *RelCur, Address.Address, false);
          return;
        }
        ++RelCur;
      }
    };

    while (!HeadTail.first.empty()) {
      OS << Separator;
      Separator = "\n";
      if (SP && (PrintSource || PrintLines))
        SP->printSourceLine(OS, Address, ObjectFilename, LVP, "");
      printLead(Bytes, Address.Address, OS);
      OS << Preamble;
      Preamble = "   ";
      StringRef Inst;
      auto Duplex = HeadTail.first.split('\v');
      if (!Duplex.second.empty()) {
        OS << Duplex.first;
        OS << "; ";
        Inst = Duplex.second;
      }
      else
        Inst = HeadTail.first;
      OS << Inst;
      HeadTail = HeadTail.second.split('\n');
      if (HeadTail.first.empty())
        OS << " } " << PacketBundle.second;
      PrintReloc();
      Bytes = Bytes.slice(4);
      Address.Address += 4;
    }
  }
};
HexagonPrettyPrinter HexagonPrettyPrinterInst;

class AMDGCNPrettyPrinter : public PrettyPrinter {
public:
  void printInst(MCInstPrinter &IP, const MCInst *MI, ArrayRef<uint8_t> Bytes,
                 object::SectionedAddress Address, formatted_raw_ostream &OS,
                 StringRef Annot, MCSubtargetInfo const &STI, SourcePrinter *SP,
                 StringRef ObjectFilename, std::vector<RelocationRef> *Rels,
                 LiveVariablePrinter &LVP) override {
    if (SP && (PrintSource || PrintLines))
      SP->printSourceLine(OS, Address, ObjectFilename, LVP);

    if (MI) {
      SmallString<40> InstStr;
      raw_svector_ostream IS(InstStr);

      IP.printInst(MI, Address.Address, "", STI, IS);

      OS << left_justify(IS.str(), 60);
    } else {
      // an unrecognized encoding - this is probably data so represent it
      // using the .long directive, or .byte directive if fewer than 4 bytes
      // remaining
      if (Bytes.size() >= 4) {
        OS << format(
            "\t.long 0x%08" PRIx32 " ",
            support::endian::read32<llvm::endianness::little>(Bytes.data()));
        OS.indent(42);
      } else {
          OS << format("\t.byte 0x%02" PRIx8, Bytes[0]);
          for (unsigned int i = 1; i < Bytes.size(); i++)
            OS << format(", 0x%02" PRIx8, Bytes[i]);
          OS.indent(55 - (6 * Bytes.size()));
      }
    }

    OS << format("// %012" PRIX64 ":", Address.Address);
    if (Bytes.size() >= 4) {
      // D should be casted to uint32_t here as it is passed by format to
      // snprintf as vararg.
      for (uint32_t D :
           ArrayRef(reinterpret_cast<const support::little32_t *>(Bytes.data()),
                    Bytes.size() / 4))
          OS << format(" %08" PRIX32, D);
    } else {
      for (unsigned char B : Bytes)
        OS << format(" %02" PRIX8, B);
    }

    if (!Annot.empty())
      OS << " // " << Annot;
  }
};
AMDGCNPrettyPrinter AMDGCNPrettyPrinterInst;

class BPFPrettyPrinter : public PrettyPrinter {
public:
  void printInst(MCInstPrinter &IP, const MCInst *MI, ArrayRef<uint8_t> Bytes,
                 object::SectionedAddress Address, formatted_raw_ostream &OS,
                 StringRef Annot, MCSubtargetInfo const &STI, SourcePrinter *SP,
                 StringRef ObjectFilename, std::vector<RelocationRef> *Rels,
                 LiveVariablePrinter &LVP) override {
    if (SP && (PrintSource || PrintLines))
      SP->printSourceLine(OS, Address, ObjectFilename, LVP);
    if (LeadingAddr)
      OS << format("%8" PRId64 ":", Address.Address / 8);
    if (ShowRawInsn) {
      OS << "\t";
      dumpBytes(Bytes, OS);
    }
    if (MI)
      IP.printInst(MI, Address.Address, "", STI, OS);
    else
      OS << "\t<unknown>";
  }
};
BPFPrettyPrinter BPFPrettyPrinterInst;

class ARMPrettyPrinter : public PrettyPrinter {
public:
  void printInst(MCInstPrinter &IP, const MCInst *MI, ArrayRef<uint8_t> Bytes,
                 object::SectionedAddress Address, formatted_raw_ostream &OS,
                 StringRef Annot, MCSubtargetInfo const &STI, SourcePrinter *SP,
                 StringRef ObjectFilename, std::vector<RelocationRef> *Rels,
                 LiveVariablePrinter &LVP) override {
    if (SP && (PrintSource || PrintLines))
      SP->printSourceLine(OS, Address, ObjectFilename, LVP);
    LVP.printBetweenInsts(OS, false);

    size_t Start = OS.tell();
    if (LeadingAddr)
      OS << format("%8" PRIx64 ":", Address.Address);
    if (ShowRawInsn) {
      size_t Pos = 0, End = Bytes.size();
      if (STI.checkFeatures("+thumb-mode")) {
        for (; Pos + 2 <= End; Pos += 2)
          OS << ' '
             << format_hex_no_prefix(
                    llvm::support::endian::read<uint16_t>(
                        Bytes.data() + Pos, InstructionEndianness),
                    4);
      } else {
        for (; Pos + 4 <= End; Pos += 4)
          OS << ' '
             << format_hex_no_prefix(
                    llvm::support::endian::read<uint32_t>(
                        Bytes.data() + Pos, InstructionEndianness),
                    8);
      }
      if (Pos < End) {
        OS << ' ';
        dumpBytes(Bytes.slice(Pos), OS);
      }
    }

    AlignToInstStartColumn(Start, STI, OS);

    if (MI) {
      IP.printInst(MI, Address.Address, "", STI, OS);
    } else
      OS << "\t<unknown>";
  }

  void setInstructionEndianness(llvm::endianness Endianness) {
    InstructionEndianness = Endianness;
  }

private:
  llvm::endianness InstructionEndianness = llvm::endianness::little;
};
ARMPrettyPrinter ARMPrettyPrinterInst;

class AArch64PrettyPrinter : public PrettyPrinter {
public:
  void printInst(MCInstPrinter &IP, const MCInst *MI, ArrayRef<uint8_t> Bytes,
                 object::SectionedAddress Address, formatted_raw_ostream &OS,
                 StringRef Annot, MCSubtargetInfo const &STI, SourcePrinter *SP,
                 StringRef ObjectFilename, std::vector<RelocationRef> *Rels,
                 LiveVariablePrinter &LVP) override {
    if (SP && (PrintSource || PrintLines))
      SP->printSourceLine(OS, Address, ObjectFilename, LVP);
    LVP.printBetweenInsts(OS, false);

    size_t Start = OS.tell();
    if (LeadingAddr)
      OS << format("%8" PRIx64 ":", Address.Address);
    if (ShowRawInsn) {
      size_t Pos = 0, End = Bytes.size();
      for (; Pos + 4 <= End; Pos += 4)
        OS << ' '
           << format_hex_no_prefix(
                  llvm::support::endian::read<uint32_t>(
                      Bytes.data() + Pos, llvm::endianness::little),
                  8);
      if (Pos < End) {
        OS << ' ';
        dumpBytes(Bytes.slice(Pos), OS);
      }
    }

    AlignToInstStartColumn(Start, STI, OS);

    if (MI) {
      IP.printInst(MI, Address.Address, "", STI, OS);
    } else
      OS << "\t<unknown>";
  }
};
AArch64PrettyPrinter AArch64PrettyPrinterInst;

class RISCVPrettyPrinter : public PrettyPrinter {
public:
  void printInst(MCInstPrinter &IP, const MCInst *MI, ArrayRef<uint8_t> Bytes,
                 object::SectionedAddress Address, formatted_raw_ostream &OS,
                 StringRef Annot, MCSubtargetInfo const &STI, SourcePrinter *SP,
                 StringRef ObjectFilename, std::vector<RelocationRef> *Rels,
                 LiveVariablePrinter &LVP) override {
    if (SP && (PrintSource || PrintLines))
      SP->printSourceLine(OS, Address, ObjectFilename, LVP);
    LVP.printBetweenInsts(OS, false);

    size_t Start = OS.tell();
    if (LeadingAddr)
      OS << format("%8" PRIx64 ":", Address.Address);
    if (ShowRawInsn) {
      size_t Pos = 0, End = Bytes.size();
      if (End % 4 == 0) {
        // 32-bit and 64-bit instructions.
        for (; Pos + 4 <= End; Pos += 4)
          OS << ' '
             << format_hex_no_prefix(
                    llvm::support::endian::read<uint32_t>(
                        Bytes.data() + Pos, llvm::endianness::little),
                    8);
      } else if (End % 2 == 0) {
        // 16-bit and 48-bits instructions.
        for (; Pos + 2 <= End; Pos += 2)
          OS << ' '
             << format_hex_no_prefix(
                    llvm::support::endian::read<uint16_t>(
                        Bytes.data() + Pos, llvm::endianness::little),
                    4);
      }
      if (Pos < End) {
        OS << ' ';
        dumpBytes(Bytes.slice(Pos), OS);
      }
    }

    AlignToInstStartColumn(Start, STI, OS);

    if (MI) {
      IP.printInst(MI, Address.Address, "", STI, OS);
    } else
      OS << "\t<unknown>";
  }
};
RISCVPrettyPrinter RISCVPrettyPrinterInst;

PrettyPrinter &selectPrettyPrinter(Triple const &Triple) {
  switch(Triple.getArch()) {
  default:
    return PrettyPrinterInst;
  case Triple::hexagon:
    return HexagonPrettyPrinterInst;
  case Triple::amdgcn:
    return AMDGCNPrettyPrinterInst;
  case Triple::bpfel:
  case Triple::bpfeb:
    return BPFPrettyPrinterInst;
  case Triple::arm:
  case Triple::armeb:
  case Triple::thumb:
  case Triple::thumbeb:
    return ARMPrettyPrinterInst;
  case Triple::aarch64:
  case Triple::aarch64_be:
  case Triple::aarch64_32:
    return AArch64PrettyPrinterInst;
  case Triple::riscv32:
  case Triple::riscv64:
    return RISCVPrettyPrinterInst;
  }
}

class DisassemblerTarget {
public:
  const Target *TheTarget;
  std::unique_ptr<const MCSubtargetInfo> SubtargetInfo;
  std::shared_ptr<MCContext> Context;
  std::unique_ptr<MCDisassembler> DisAsm;
  std::shared_ptr<MCInstrAnalysis> InstrAnalysis;
  std::shared_ptr<MCInstPrinter> InstPrinter;
  PrettyPrinter *Printer;

  DisassemblerTarget(const Target *TheTarget, ObjectFile &Obj,
                     StringRef TripleName, StringRef MCPU,
                     SubtargetFeatures &Features);
  DisassemblerTarget(DisassemblerTarget &Other, SubtargetFeatures &Features);

private:
  MCTargetOptions Options;
  std::shared_ptr<const MCRegisterInfo> RegisterInfo;
  std::shared_ptr<const MCAsmInfo> AsmInfo;
  std::shared_ptr<const MCInstrInfo> InstrInfo;
  std::shared_ptr<MCObjectFileInfo> ObjectFileInfo;
};

DisassemblerTarget::DisassemblerTarget(const Target *TheTarget, ObjectFile &Obj,
                                       StringRef TripleName, StringRef MCPU,
                                       SubtargetFeatures &Features)
    : TheTarget(TheTarget),
      Printer(&selectPrettyPrinter(Triple(TripleName))),
      RegisterInfo(TheTarget->createMCRegInfo(TripleName)) {
  if (!RegisterInfo)
    reportError(Obj.getFileName(), "no register info for target " + TripleName);

  // Set up disassembler.
  AsmInfo.reset(TheTarget->createMCAsmInfo(*RegisterInfo, TripleName, Options));
  if (!AsmInfo)
    reportError(Obj.getFileName(), "no assembly info for target " + TripleName);

  SubtargetInfo.reset(
      TheTarget->createMCSubtargetInfo(TripleName, MCPU, Features.getString()));
  if (!SubtargetInfo)
    reportError(Obj.getFileName(),
                "no subtarget info for target " + TripleName);
  InstrInfo.reset(TheTarget->createMCInstrInfo());
  if (!InstrInfo)
    reportError(Obj.getFileName(),
                "no instruction info for target " + TripleName);
  Context =
      std::make_shared<MCContext>(Triple(TripleName), AsmInfo.get(),
                                  RegisterInfo.get(), SubtargetInfo.get());

  // FIXME: for now initialize MCObjectFileInfo with default values
  ObjectFileInfo.reset(
      TheTarget->createMCObjectFileInfo(*Context, /*PIC=*/false));
  Context->setObjectFileInfo(ObjectFileInfo.get());

  DisAsm.reset(TheTarget->createMCDisassembler(*SubtargetInfo, *Context));
  if (!DisAsm)
    reportError(Obj.getFileName(), "no disassembler for target " + TripleName);

  if (auto *ELFObj = dyn_cast<ELFObjectFileBase>(&Obj))
    DisAsm->setABIVersion(ELFObj->getEIdentABIVersion());

  InstrAnalysis.reset(TheTarget->createMCInstrAnalysis(InstrInfo.get()));

  int AsmPrinterVariant = AsmInfo->getAssemblerDialect();
  InstPrinter.reset(TheTarget->createMCInstPrinter(Triple(TripleName),
                                                   AsmPrinterVariant, *AsmInfo,
                                                   *InstrInfo, *RegisterInfo));
  if (!InstPrinter)
    reportError(Obj.getFileName(),
                "no instruction printer for target " + TripleName);
  InstPrinter->setPrintImmHex(PrintImmHex);
  InstPrinter->setPrintBranchImmAsAddress(true);
  InstPrinter->setSymbolizeOperands(SymbolizeOperands);
  InstPrinter->setMCInstrAnalysis(InstrAnalysis.get());

  switch (DisassemblyColor) {
  case ColorOutput::Enable:
    InstPrinter->setUseColor(true);
    break;
  case ColorOutput::Auto:
    InstPrinter->setUseColor(outs().has_colors());
    break;
  case ColorOutput::Disable:
  case ColorOutput::Invalid:
    InstPrinter->setUseColor(false);
    break;
  };
}

DisassemblerTarget::DisassemblerTarget(DisassemblerTarget &Other,
                                       SubtargetFeatures &Features)
    : TheTarget(Other.TheTarget),
      SubtargetInfo(TheTarget->createMCSubtargetInfo(TripleName, MCPU,
                                                     Features.getString())),
      Context(Other.Context),
      DisAsm(TheTarget->createMCDisassembler(*SubtargetInfo, *Context)),
      InstrAnalysis(Other.InstrAnalysis), InstPrinter(Other.InstPrinter),
      Printer(Other.Printer), RegisterInfo(Other.RegisterInfo),
      AsmInfo(Other.AsmInfo), InstrInfo(Other.InstrInfo),
      ObjectFileInfo(Other.ObjectFileInfo) {}
} // namespace

static uint8_t getElfSymbolType(const ObjectFile &Obj, const SymbolRef &Sym) {
  assert(Obj.isELF());
  if (auto *Elf32LEObj = dyn_cast<ELF32LEObjectFile>(&Obj))
    return unwrapOrError(Elf32LEObj->getSymbol(Sym.getRawDataRefImpl()),
                         Obj.getFileName())
        ->getType();
  if (auto *Elf64LEObj = dyn_cast<ELF64LEObjectFile>(&Obj))
    return unwrapOrError(Elf64LEObj->getSymbol(Sym.getRawDataRefImpl()),
                         Obj.getFileName())
        ->getType();
  if (auto *Elf32BEObj = dyn_cast<ELF32BEObjectFile>(&Obj))
    return unwrapOrError(Elf32BEObj->getSymbol(Sym.getRawDataRefImpl()),
                         Obj.getFileName())
        ->getType();
  if (auto *Elf64BEObj = cast<ELF64BEObjectFile>(&Obj))
    return unwrapOrError(Elf64BEObj->getSymbol(Sym.getRawDataRefImpl()),
                         Obj.getFileName())
        ->getType();
  llvm_unreachable("Unsupported binary format");
}

template <class ELFT>
static void
addDynamicElfSymbols(const ELFObjectFile<ELFT> &Obj,
                     std::map<SectionRef, SectionSymbolsTy> &AllSymbols) {
  for (auto Symbol : Obj.getDynamicSymbolIterators()) {
    uint8_t SymbolType = Symbol.getELFType();
    if (SymbolType == ELF::STT_SECTION)
      continue;

    uint64_t Address = unwrapOrError(Symbol.getAddress(), Obj.getFileName());
    // ELFSymbolRef::getAddress() returns size instead of value for common
    // symbols which is not desirable for disassembly output. Overriding.
    if (SymbolType == ELF::STT_COMMON)
      Address = unwrapOrError(Obj.getSymbol(Symbol.getRawDataRefImpl()),
                              Obj.getFileName())
                    ->st_value;

    StringRef Name = unwrapOrError(Symbol.getName(), Obj.getFileName());
    if (Name.empty())
      continue;

    section_iterator SecI =
        unwrapOrError(Symbol.getSection(), Obj.getFileName());
    if (SecI == Obj.section_end())
      continue;

    AllSymbols[*SecI].emplace_back(Address, Name, SymbolType);
  }
}

static void
addDynamicElfSymbols(const ELFObjectFileBase &Obj,
                     std::map<SectionRef, SectionSymbolsTy> &AllSymbols) {
  if (auto *Elf32LEObj = dyn_cast<ELF32LEObjectFile>(&Obj))
    addDynamicElfSymbols(*Elf32LEObj, AllSymbols);
  else if (auto *Elf64LEObj = dyn_cast<ELF64LEObjectFile>(&Obj))
    addDynamicElfSymbols(*Elf64LEObj, AllSymbols);
  else if (auto *Elf32BEObj = dyn_cast<ELF32BEObjectFile>(&Obj))
    addDynamicElfSymbols(*Elf32BEObj, AllSymbols);
  else if (auto *Elf64BEObj = cast<ELF64BEObjectFile>(&Obj))
    addDynamicElfSymbols(*Elf64BEObj, AllSymbols);
  else
    llvm_unreachable("Unsupported binary format");
}

static std::optional<SectionRef> getWasmCodeSection(const WasmObjectFile &Obj) {
  for (auto SecI : Obj.sections()) {
    const WasmSection &Section = Obj.getWasmSection(SecI);
    if (Section.Type == wasm::WASM_SEC_CODE)
      return SecI;
  }
  return std::nullopt;
}

static void
addMissingWasmCodeSymbols(const WasmObjectFile &Obj,
                          std::map<SectionRef, SectionSymbolsTy> &AllSymbols) {
  std::optional<SectionRef> Section = getWasmCodeSection(Obj);
  if (!Section)
    return;
  SectionSymbolsTy &Symbols = AllSymbols[*Section];

  std::set<uint64_t> SymbolAddresses;
  for (const auto &Sym : Symbols)
    SymbolAddresses.insert(Sym.Addr);

  for (const wasm::WasmFunction &Function : Obj.functions()) {
    // This adjustment mirrors the one in WasmObjectFile::getSymbolAddress.
    uint32_t Adjustment = Obj.isRelocatableObject() || Obj.isSharedObject()
                              ? 0
                              : Section->getAddress();
    uint64_t Address = Function.CodeSectionOffset + Adjustment;
    // Only add fallback symbols for functions not already present in the symbol
    // table.
    if (SymbolAddresses.count(Address))
      continue;
    // This function has no symbol, so it should have no SymbolName.
    assert(Function.SymbolName.empty());
    // We use DebugName for the name, though it may be empty if there is no
    // "name" custom section, or that section is missing a name for this
    // function.
    StringRef Name = Function.DebugName;
    Symbols.emplace_back(Address, Name, ELF::STT_NOTYPE);
  }
}

static DenseMap<StringRef, SectionRef> getSectionNames(const ObjectFile &Obj) {
  DenseMap<StringRef, SectionRef> Sections;
  for (SectionRef Section : Obj.sections()) {
    Expected<StringRef> SecNameOrErr = Section.getName();
    if (!SecNameOrErr) {
      consumeError(SecNameOrErr.takeError());
      continue;
    }
    Sections[*SecNameOrErr] = Section;
  }
  return Sections;
}

static void addPltEntries(const MCSubtargetInfo &STI, const ObjectFile &Obj,
                          DenseMap<StringRef, SectionRef> &SectionNames,
                          std::map<SectionRef, SectionSymbolsTy> &AllSymbols,
                          StringSaver &Saver) {
  auto *ElfObj = dyn_cast<ELFObjectFileBase>(&Obj);
  if (!ElfObj)
    return;
  for (auto Plt : ElfObj->getPltEntries(STI)) {
    if (Plt.Symbol) {
      SymbolRef Symbol(*Plt.Symbol, ElfObj);
      uint8_t SymbolType = getElfSymbolType(Obj, Symbol);
      if (Expected<StringRef> NameOrErr = Symbol.getName()) {
        if (!NameOrErr->empty())
          AllSymbols[SectionNames[Plt.Section]].emplace_back(
              Plt.Address, Saver.save((*NameOrErr + "@plt").str()), SymbolType);
        continue;
      } else {
        // The warning has been reported in disassembleObject().
        consumeError(NameOrErr.takeError());
      }
    }
    reportWarning("PLT entry at 0x" + Twine::utohexstr(Plt.Address) +
                      " references an invalid symbol",
                  Obj.getFileName());
  }
}

// Normally the disassembly output will skip blocks of zeroes. This function
// returns the number of zero bytes that can be skipped when dumping the
// disassembly of the instructions in Buf.
static size_t countSkippableZeroBytes(ArrayRef<uint8_t> Buf) {
  // Find the number of leading zeroes.
  size_t N = 0;
  while (N < Buf.size() && !Buf[N])
    ++N;

  // We may want to skip blocks of zero bytes, but unless we see
  // at least 8 of them in a row.
  if (N < 8)
    return 0;

  // We skip zeroes in multiples of 4 because do not want to truncate an
  // instruction if it starts with a zero byte.
  return N & ~0x3;
}

// Returns a map from sections to their relocations.
static std::map<SectionRef, std::vector<RelocationRef>>
getRelocsMap(object::ObjectFile const &Obj) {
  std::map<SectionRef, std::vector<RelocationRef>> Ret;
  uint64_t I = (uint64_t)-1;
  for (SectionRef Sec : Obj.sections()) {
    ++I;
    Expected<section_iterator> RelocatedOrErr = Sec.getRelocatedSection();
    if (!RelocatedOrErr)
      reportError(Obj.getFileName(),
                  "section (" + Twine(I) +
                      "): failed to get a relocated section: " +
                      toString(RelocatedOrErr.takeError()));

    section_iterator Relocated = *RelocatedOrErr;
    if (Relocated == Obj.section_end() || !checkSectionFilter(*Relocated).Keep)
      continue;
    std::vector<RelocationRef> &V = Ret[*Relocated];
    append_range(V, Sec.relocations());
    // Sort relocations by address.
    llvm::stable_sort(V, isRelocAddressLess);
  }
  return Ret;
}

// Used for --adjust-vma to check if address should be adjusted by the
// specified value for a given section.
// For ELF we do not adjust non-allocatable sections like debug ones,
// because they are not loadable.
// TODO: implement for other file formats.
static bool shouldAdjustVA(const SectionRef &Section) {
  const ObjectFile *Obj = Section.getObject();
  if (Obj->isELF())
    return ELFSectionRef(Section).getFlags() & ELF::SHF_ALLOC;
  return false;
}


typedef std::pair<uint64_t, char> MappingSymbolPair;
static char getMappingSymbolKind(ArrayRef<MappingSymbolPair> MappingSymbols,
                                 uint64_t Address) {
  auto It =
      partition_point(MappingSymbols, [Address](const MappingSymbolPair &Val) {
        return Val.first <= Address;
      });
  // Return zero for any address before the first mapping symbol; this means
  // we should use the default disassembly mode, depending on the target.
  if (It == MappingSymbols.begin())
    return '\x00';
  return (It - 1)->second;
}

static uint64_t dumpARMELFData(uint64_t SectionAddr, uint64_t Index,
                               uint64_t End, const ObjectFile &Obj,
                               ArrayRef<uint8_t> Bytes,
                               ArrayRef<MappingSymbolPair> MappingSymbols,
                               const MCSubtargetInfo &STI, raw_ostream &OS) {
  llvm::endianness Endian =
      Obj.isLittleEndian() ? llvm::endianness::little : llvm::endianness::big;
  size_t Start = OS.tell();
  OS << format("%8" PRIx64 ": ", SectionAddr + Index);
  if (Index + 4 <= End) {
    dumpBytes(Bytes.slice(Index, 4), OS);
    AlignToInstStartColumn(Start, STI, OS);
    OS << "\t.word\t"
           << format_hex(support::endian::read32(Bytes.data() + Index, Endian),
                         10);
    return 4;
  }
  if (Index + 2 <= End) {
    dumpBytes(Bytes.slice(Index, 2), OS);
    AlignToInstStartColumn(Start, STI, OS);
    OS << "\t.short\t"
       << format_hex(support::endian::read16(Bytes.data() + Index, Endian), 6);
    return 2;
  }
  dumpBytes(Bytes.slice(Index, 1), OS);
  AlignToInstStartColumn(Start, STI, OS);
  OS << "\t.byte\t" << format_hex(Bytes[Index], 4);
  return 1;
}

static void dumpELFData(uint64_t SectionAddr, uint64_t Index, uint64_t End,
                        ArrayRef<uint8_t> Bytes, raw_ostream &OS) {
  // print out data up to 8 bytes at a time in hex and ascii
  uint8_t AsciiData[9] = {'\0'};
  uint8_t Byte;
  int NumBytes = 0;

  for (; Index < End; ++Index) {
    if (NumBytes == 0)
      OS << format("%8" PRIx64 ":", SectionAddr + Index);
    Byte = Bytes.slice(Index)[0];
    OS << format(" %02x", Byte);
    AsciiData[NumBytes] = isPrint(Byte) ? Byte : '.';

    uint8_t IndentOffset = 0;
    NumBytes++;
    if (Index == End - 1 || NumBytes > 8) {
      // Indent the space for less than 8 bytes data.
      // 2 spaces for byte and one for space between bytes
      IndentOffset = 3 * (8 - NumBytes);
      for (int Excess = NumBytes; Excess < 8; Excess++)
        AsciiData[Excess] = '\0';
      NumBytes = 8;
    }
    if (NumBytes == 8) {
      AsciiData[8] = '\0';
      OS << std::string(IndentOffset, ' ') << "         ";
      OS << reinterpret_cast<char *>(AsciiData);
      OS << '\n';
      NumBytes = 0;
    }
  }
}

SymbolInfoTy objdump::createSymbolInfo(const ObjectFile &Obj,
                                       const SymbolRef &Symbol,
                                       bool IsMappingSymbol) {
  const StringRef FileName = Obj.getFileName();
  const uint64_t Addr = unwrapOrError(Symbol.getAddress(), FileName);
  const StringRef Name = unwrapOrError(Symbol.getName(), FileName);

  if (Obj.isXCOFF() && (SymbolDescription || TracebackTable)) {
    const auto &XCOFFObj = cast<XCOFFObjectFile>(Obj);
    DataRefImpl SymbolDRI = Symbol.getRawDataRefImpl();

    const uint32_t SymbolIndex = XCOFFObj.getSymbolIndex(SymbolDRI.p);
    std::optional<XCOFF::StorageMappingClass> Smc =
        getXCOFFSymbolCsectSMC(XCOFFObj, Symbol);
    return SymbolInfoTy(Smc, Addr, Name, SymbolIndex,
                        isLabel(XCOFFObj, Symbol));
  } else if (Obj.isXCOFF()) {
    const SymbolRef::Type SymType = unwrapOrError(Symbol.getType(), FileName);
    return SymbolInfoTy(Addr, Name, SymType, /*IsMappingSymbol=*/false,
                        /*IsXCOFF=*/true);
  } else if (Obj.isWasm()) {
    uint8_t SymType =
        cast<WasmObjectFile>(&Obj)->getWasmSymbol(Symbol).Info.Kind;
    return SymbolInfoTy(Addr, Name, SymType, false);
  } else {
    uint8_t Type =
        Obj.isELF() ? getElfSymbolType(Obj, Symbol) : (uint8_t)ELF::STT_NOTYPE;
    return SymbolInfoTy(Addr, Name, Type, IsMappingSymbol);
  }
}

static SymbolInfoTy createDummySymbolInfo(const ObjectFile &Obj,
                                          const uint64_t Addr, StringRef &Name,
                                          uint8_t Type) {
  if (Obj.isXCOFF() && (SymbolDescription || TracebackTable))
    return SymbolInfoTy(std::nullopt, Addr, Name, std::nullopt, false);
  if (Obj.isWasm())
    return SymbolInfoTy(Addr, Name, wasm::WASM_SYMBOL_TYPE_SECTION);
  return SymbolInfoTy(Addr, Name, Type);
}

static void collectBBAddrMapLabels(
    const BBAddrMapInfo &FullAddrMap, uint64_t SectionAddr, uint64_t Start,
    uint64_t End,
    std::unordered_map<uint64_t, std::vector<BBAddrMapLabel>> &Labels) {
  if (FullAddrMap.empty())
    return;
  Labels.clear();
  uint64_t StartAddress = SectionAddr + Start;
  uint64_t EndAddress = SectionAddr + End;
  const BBAddrMapFunctionEntry *FunctionMap =
      FullAddrMap.getEntryForAddress(StartAddress);
  if (!FunctionMap)
    return;
  std::optional<size_t> BBRangeIndex =
      FunctionMap->getAddrMap().getBBRangeIndexForBaseAddress(StartAddress);
  if (!BBRangeIndex)
    return;
  size_t NumBBEntriesBeforeRange = 0;
  for (size_t I = 0; I < *BBRangeIndex; ++I)
    NumBBEntriesBeforeRange +=
        FunctionMap->getAddrMap().BBRanges[I].BBEntries.size();
  const auto &BBRange = FunctionMap->getAddrMap().BBRanges[*BBRangeIndex];
  for (size_t I = 0; I < BBRange.BBEntries.size(); ++I) {
    const BBAddrMap::BBEntry &BBEntry = BBRange.BBEntries[I];
    uint64_t BBAddress = BBEntry.Offset + BBRange.BaseAddress;
    if (BBAddress >= EndAddress)
      continue;

    std::string LabelString = ("BB" + Twine(BBEntry.ID)).str();
    Labels[BBAddress].push_back(
        {LabelString, FunctionMap->constructPGOLabelString(
                          NumBBEntriesBeforeRange + I, PrettyPGOAnalysisMap)});
  }
}

static void
collectLocalBranchTargets(ArrayRef<uint8_t> Bytes, MCInstrAnalysis *MIA,
                          MCDisassembler *DisAsm, MCInstPrinter *IP,
                          const MCSubtargetInfo *STI, uint64_t SectionAddr,
                          uint64_t Start, uint64_t End,
                          std::unordered_map<uint64_t, std::string> &Labels) {
  // Supported by certain targets.
  const bool isPPC = STI->getTargetTriple().isPPC();
  const bool isX86 = STI->getTargetTriple().isX86();
  const bool isBPF = STI->getTargetTriple().isBPF();
  if (!isPPC && !isX86 && !isBPF)
    return;

  if (MIA)
    MIA->resetState();

  std::set<uint64_t> Targets;
  Start += SectionAddr;
  End += SectionAddr;
  const bool isXCOFF = STI->getTargetTriple().isOSBinFormatXCOFF();
  for (uint64_t Index = Start; Index < End;) {
    // Disassemble a real instruction and record function-local branch labels.
    MCInst Inst;
    uint64_t Size;
    ArrayRef<uint8_t> ThisBytes = Bytes.slice(Index - SectionAddr);
    bool Disassembled =
        DisAsm->getInstruction(Inst, Size, ThisBytes, Index, nulls());
    if (Size == 0)
      Size = std::min<uint64_t>(ThisBytes.size(),
                                DisAsm->suggestBytesToSkip(ThisBytes, Index));

    if (MIA) {
      if (Disassembled) {
        uint64_t Target;
        bool TargetKnown = MIA->evaluateBranch(Inst, Index, Size, Target);
        if (TargetKnown && (Target >= Start && Target < End) &&
            !Targets.count(Target)) {
          // On PowerPC and AIX, a function call is encoded as a branch to 0.
          // On other PowerPC platforms (ELF), a function call is encoded as
          // a branch to self. Do not add a label for these cases.
          if (!(isPPC &&
                ((Target == 0 && isXCOFF) || (Target == Index && !isXCOFF))))
            Targets.insert(Target);
        }
        MIA->updateState(Inst, Index);
      } else
        MIA->resetState();
    }
    Index += Size;
  }

  Labels.clear();
  for (auto [Idx, Target] : enumerate(Targets))
    Labels[Target] = ("L" + Twine(Idx)).str();
}

// Create an MCSymbolizer for the target and add it to the MCDisassembler.
// This is currently only used on AMDGPU, and assumes the format of the
// void * argument passed to AMDGPU's createMCSymbolizer.
static void addSymbolizer(
    MCContext &Ctx, const Target *Target, StringRef TripleName,
    MCDisassembler *DisAsm, uint64_t SectionAddr, ArrayRef<uint8_t> Bytes,
    SectionSymbolsTy &Symbols,
    std::vector<std::unique_ptr<std::string>> &SynthesizedLabelNames) {

  std::unique_ptr<MCRelocationInfo> RelInfo(
      Target->createMCRelocationInfo(TripleName, Ctx));
  if (!RelInfo)
    return;
  std::unique_ptr<MCSymbolizer> Symbolizer(Target->createMCSymbolizer(
      TripleName, nullptr, nullptr, &Symbols, &Ctx, std::move(RelInfo)));
  MCSymbolizer *SymbolizerPtr = &*Symbolizer;
  DisAsm->setSymbolizer(std::move(Symbolizer));

  if (!SymbolizeOperands)
    return;

  // Synthesize labels referenced by branch instructions by
  // disassembling, discarding the output, and collecting the referenced
  // addresses from the symbolizer.
  for (size_t Index = 0; Index != Bytes.size();) {
    MCInst Inst;
    uint64_t Size;
    ArrayRef<uint8_t> ThisBytes = Bytes.slice(Index);
    const uint64_t ThisAddr = SectionAddr + Index;
    DisAsm->getInstruction(Inst, Size, ThisBytes, ThisAddr, nulls());
    if (Size == 0)
      Size = std::min<uint64_t>(ThisBytes.size(),
                                DisAsm->suggestBytesToSkip(ThisBytes, Index));
    Index += Size;
  }
  ArrayRef<uint64_t> LabelAddrsRef = SymbolizerPtr->getReferencedAddresses();
  // Copy and sort to remove duplicates.
  std::vector<uint64_t> LabelAddrs;
  llvm::append_range(LabelAddrs, LabelAddrsRef);
  llvm::sort(LabelAddrs);
  LabelAddrs.resize(llvm::unique(LabelAddrs) - LabelAddrs.begin());
  // Add the labels.
  for (unsigned LabelNum = 0; LabelNum != LabelAddrs.size(); ++LabelNum) {
    auto Name = std::make_unique<std::string>();
    *Name = (Twine("L") + Twine(LabelNum)).str();
    SynthesizedLabelNames.push_back(std::move(Name));
    Symbols.push_back(SymbolInfoTy(
        LabelAddrs[LabelNum], *SynthesizedLabelNames.back(), ELF::STT_NOTYPE));
  }
  llvm::stable_sort(Symbols);
  // Recreate the symbolizer with the new symbols list.
  RelInfo.reset(Target->createMCRelocationInfo(TripleName, Ctx));
  Symbolizer.reset(Target->createMCSymbolizer(
      TripleName, nullptr, nullptr, &Symbols, &Ctx, std::move(RelInfo)));
  DisAsm->setSymbolizer(std::move(Symbolizer));
}

static StringRef getSegmentName(const MachOObjectFile *MachO,
                                const SectionRef &Section) {
  if (MachO) {
    DataRefImpl DR = Section.getRawDataRefImpl();
    StringRef SegmentName = MachO->getSectionFinalSegmentName(DR);
    return SegmentName;
  }
  return "";
}

static void emitPostInstructionInfo(formatted_raw_ostream &FOS,
                                    const MCAsmInfo &MAI,
                                    const MCSubtargetInfo &STI,
                                    StringRef Comments,
                                    LiveVariablePrinter &LVP) {
  do {
    if (!Comments.empty()) {
      // Emit a line of comments.
      StringRef Comment;
      std::tie(Comment, Comments) = Comments.split('\n');
      // MAI.getCommentColumn() assumes that instructions are printed at the
      // position of 8, while getInstStartColumn() returns the actual position.
      unsigned CommentColumn =
          MAI.getCommentColumn() - 8 + getInstStartColumn(STI);
      FOS.PadToColumn(CommentColumn);
      FOS << MAI.getCommentString() << ' ' << Comment;
    }
    LVP.printAfterInst(FOS);
    FOS << '\n';
  } while (!Comments.empty());
  FOS.flush();
}

static void createFakeELFSections(ObjectFile &Obj) {
  assert(Obj.isELF());
  if (auto *Elf32LEObj = dyn_cast<ELF32LEObjectFile>(&Obj))
    Elf32LEObj->createFakeSections();
  else if (auto *Elf64LEObj = dyn_cast<ELF64LEObjectFile>(&Obj))
    Elf64LEObj->createFakeSections();
  else if (auto *Elf32BEObj = dyn_cast<ELF32BEObjectFile>(&Obj))
    Elf32BEObj->createFakeSections();
  else if (auto *Elf64BEObj = cast<ELF64BEObjectFile>(&Obj))
    Elf64BEObj->createFakeSections();
  else
    llvm_unreachable("Unsupported binary format");
}

// Tries to fetch a more complete version of the given object file using its
// Build ID. Returns std::nullopt if nothing was found.
static std::optional<OwningBinary<Binary>>
fetchBinaryByBuildID(const ObjectFile &Obj) {
  object::BuildIDRef BuildID = getBuildID(&Obj);
  if (BuildID.empty())
    return std::nullopt;
  std::optional<std::string> Path = BIDFetcher->fetch(BuildID);
  if (!Path)
    return std::nullopt;
  Expected<OwningBinary<Binary>> DebugBinary = createBinary(*Path);
  if (!DebugBinary) {
    reportWarning(toString(DebugBinary.takeError()), *Path);
    return std::nullopt;
  }
  return std::move(*DebugBinary);
}

static void
disassembleObject(ObjectFile &Obj, const ObjectFile &DbgObj,
                  DisassemblerTarget &PrimaryTarget,
                  std::optional<DisassemblerTarget> &SecondaryTarget,
                  SourcePrinter &SP, bool InlineRelocs, raw_ostream &OS) {
  DisassemblerTarget *DT = &PrimaryTarget;
  bool PrimaryIsThumb = false;
  SmallVector<std::pair<uint64_t, uint64_t>, 0> CHPECodeMap;

  if (SecondaryTarget) {
    if (isArmElf(Obj)) {
      PrimaryIsThumb =
          PrimaryTarget.SubtargetInfo->checkFeatures("+thumb-mode");
    } else if (const auto *COFFObj = dyn_cast<COFFObjectFile>(&Obj)) {
      const chpe_metadata *CHPEMetadata = COFFObj->getCHPEMetadata();
      if (CHPEMetadata && CHPEMetadata->CodeMapCount) {
        uintptr_t CodeMapInt;
        cantFail(COFFObj->getRvaPtr(CHPEMetadata->CodeMap, CodeMapInt));
        auto CodeMap = reinterpret_cast<const chpe_range_entry *>(CodeMapInt);

        for (uint32_t i = 0; i < CHPEMetadata->CodeMapCount; ++i) {
          if (CodeMap[i].getType() == chpe_range_type::Amd64 &&
              CodeMap[i].Length) {
            // Store x86_64 CHPE code ranges.
            uint64_t Start = CodeMap[i].getStart() + COFFObj->getImageBase();
            CHPECodeMap.emplace_back(Start, Start + CodeMap[i].Length);
          }
        }
        llvm::sort(CHPECodeMap);
      }
    }
  }

  std::map<SectionRef, std::vector<RelocationRef>> RelocMap;
  if (InlineRelocs || Obj.isXCOFF())
    RelocMap = getRelocsMap(Obj);
  bool Is64Bits = Obj.getBytesInAddress() > 4;

  // Create a mapping from virtual address to symbol name.  This is used to
  // pretty print the symbols while disassembling.
  std::map<SectionRef, SectionSymbolsTy> AllSymbols;
  std::map<SectionRef, SmallVector<MappingSymbolPair, 0>> AllMappingSymbols;
  SectionSymbolsTy AbsoluteSymbols;
  const StringRef FileName = Obj.getFileName();
  const MachOObjectFile *MachO = dyn_cast<const MachOObjectFile>(&Obj);
  for (const SymbolRef &Symbol : Obj.symbols()) {
    Expected<StringRef> NameOrErr = Symbol.getName();
    if (!NameOrErr) {
      reportWarning(toString(NameOrErr.takeError()), FileName);
      continue;
    }
    if (NameOrErr->empty() && !(Obj.isXCOFF() && SymbolDescription))
      continue;

    if (Obj.isELF() &&
        (cantFail(Symbol.getFlags()) & SymbolRef::SF_FormatSpecific)) {
      // Symbol is intended not to be displayed by default (STT_FILE,
      // STT_SECTION, or a mapping symbol). Ignore STT_SECTION symbols. We will
      // synthesize a section symbol if no symbol is defined at offset 0.
      //
      // For a mapping symbol, store it within both AllSymbols and
      // AllMappingSymbols. If --show-all-symbols is unspecified, its label will
      // not be printed in disassembly listing.
      if (getElfSymbolType(Obj, Symbol) != ELF::STT_SECTION &&
          hasMappingSymbols(Obj)) {
        section_iterator SecI = unwrapOrError(Symbol.getSection(), FileName);
        if (SecI != Obj.section_end()) {
          uint64_t SectionAddr = SecI->getAddress();
          uint64_t Address = cantFail(Symbol.getAddress());
          StringRef Name = *NameOrErr;
          if (Name.consume_front("$") && Name.size() &&
              strchr("adtx", Name[0])) {
            AllMappingSymbols[*SecI].emplace_back(Address - SectionAddr,
                                                  Name[0]);
            AllSymbols[*SecI].push_back(
                createSymbolInfo(Obj, Symbol, /*MappingSymbol=*/true));
          }
        }
      }
      continue;
    }

    if (MachO) {
      // __mh_(execute|dylib|dylinker|bundle|preload|object)_header are special
      // symbols that support MachO header introspection. They do not bind to
      // code locations and are irrelevant for disassembly.
      if (NameOrErr->starts_with("__mh_") && NameOrErr->ends_with("_header"))
        continue;
      // Don't ask a Mach-O STAB symbol for its section unless you know that
      // STAB symbol's section field refers to a valid section index. Otherwise
      // the symbol may error trying to load a section that does not exist.
      DataRefImpl SymDRI = Symbol.getRawDataRefImpl();
      uint8_t NType = (MachO->is64Bit() ?
                       MachO->getSymbol64TableEntry(SymDRI).n_type:
                       MachO->getSymbolTableEntry(SymDRI).n_type);
      if (NType & MachO::N_STAB)
        continue;
    }

    section_iterator SecI = unwrapOrError(Symbol.getSection(), FileName);
    if (SecI != Obj.section_end())
      AllSymbols[*SecI].push_back(createSymbolInfo(Obj, Symbol));
    else
      AbsoluteSymbols.push_back(createSymbolInfo(Obj, Symbol));
  }

  if (AllSymbols.empty() && Obj.isELF())
    addDynamicElfSymbols(cast<ELFObjectFileBase>(Obj), AllSymbols);

  if (Obj.isWasm())
    addMissingWasmCodeSymbols(cast<WasmObjectFile>(Obj), AllSymbols);

  if (Obj.isELF() && Obj.sections().empty())
    createFakeELFSections(Obj);

  DisassemblerTarget *PltTarget = DT;
  auto SectionNames = getSectionNames(Obj);
  if (SecondaryTarget && isArmElf(Obj)) {
    auto PltSectionRef = SectionNames.find(".plt");
    if (PltSectionRef != SectionNames.end()) {
      bool PltIsThumb = false;
      for (auto [Addr, SymbolName] : AllMappingSymbols[PltSectionRef->second]) {
        if (Addr != 0)
          continue;

        if (SymbolName == 't') {
          PltIsThumb = true;
          break;
        }
        if (SymbolName == 'a')
          break;
      }

      if (PrimaryTarget.SubtargetInfo->checkFeatures("+thumb-mode"))
        PltTarget = PltIsThumb ? &PrimaryTarget : &*SecondaryTarget;
      else
        PltTarget = PltIsThumb ? &*SecondaryTarget : &PrimaryTarget;
    }
  }
  BumpPtrAllocator A;
  StringSaver Saver(A);
  addPltEntries(*PltTarget->SubtargetInfo, Obj, SectionNames, AllSymbols,
                Saver);

  // Create a mapping from virtual address to section. An empty section can
  // cause more than one section at the same address. Sort such sections to be
  // before same-addressed non-empty sections so that symbol lookups prefer the
  // non-empty section.
  std::vector<std::pair<uint64_t, SectionRef>> SectionAddresses;
  for (SectionRef Sec : Obj.sections())
    SectionAddresses.emplace_back(Sec.getAddress(), Sec);
  llvm::stable_sort(SectionAddresses, [](const auto &LHS, const auto &RHS) {
    if (LHS.first != RHS.first)
      return LHS.first < RHS.first;
    return LHS.second.getSize() < RHS.second.getSize();
  });

  // Linked executables (.exe and .dll files) typically don't include a real
  // symbol table but they might contain an export table.
  if (const auto *COFFObj = dyn_cast<COFFObjectFile>(&Obj)) {
    for (const auto &ExportEntry : COFFObj->export_directories()) {
      StringRef Name;
      if (Error E = ExportEntry.getSymbolName(Name))
        reportError(std::move(E), Obj.getFileName());
      if (Name.empty())
        continue;

      uint32_t RVA;
      if (Error E = ExportEntry.getExportRVA(RVA))
        reportError(std::move(E), Obj.getFileName());

      uint64_t VA = COFFObj->getImageBase() + RVA;
      auto Sec = partition_point(
          SectionAddresses, [VA](const std::pair<uint64_t, SectionRef> &O) {
            return O.first <= VA;
          });
      if (Sec != SectionAddresses.begin()) {
        --Sec;
        AllSymbols[Sec->second].emplace_back(VA, Name, ELF::STT_NOTYPE);
      } else
        AbsoluteSymbols.emplace_back(VA, Name, ELF::STT_NOTYPE);
    }
  }

  // Sort all the symbols, this allows us to use a simple binary search to find
  // Multiple symbols can have the same address. Use a stable sort to stabilize
  // the output.
  StringSet<> FoundDisasmSymbolSet;
  for (std::pair<const SectionRef, SectionSymbolsTy> &SecSyms : AllSymbols)
    llvm::stable_sort(SecSyms.second);
  llvm::stable_sort(AbsoluteSymbols);

  std::unique_ptr<DWARFContext> DICtx;
  LiveVariablePrinter LVP(*DT->Context->getRegisterInfo(), *DT->SubtargetInfo);

  if (DbgVariables != DVDisabled) {
    DICtx = DWARFContext::create(DbgObj);
    for (const std::unique_ptr<DWARFUnit> &CU : DICtx->compile_units())
      LVP.addCompileUnit(CU->getUnitDIE(false));
  }

  LLVM_DEBUG(LVP.dump());

  BBAddrMapInfo FullAddrMap;
  auto ReadBBAddrMap = [&](std::optional<unsigned> SectionIndex =
                               std::nullopt) {
    FullAddrMap.clear();
    if (const auto *Elf = dyn_cast<ELFObjectFileBase>(&Obj)) {
      std::vector<PGOAnalysisMap> PGOAnalyses;
      auto BBAddrMapsOrErr = Elf->readBBAddrMap(SectionIndex, &PGOAnalyses);
      if (!BBAddrMapsOrErr) {
        reportWarning(toString(BBAddrMapsOrErr.takeError()), Obj.getFileName());
        return;
      }
      for (auto &&[FunctionBBAddrMap, FunctionPGOAnalysis] :
           zip_equal(*std::move(BBAddrMapsOrErr), std::move(PGOAnalyses))) {
        FullAddrMap.AddFunctionEntry(std::move(FunctionBBAddrMap),
                                     std::move(FunctionPGOAnalysis));
      }
    }
  };

  // For non-relocatable objects, Read all LLVM_BB_ADDR_MAP sections into a
  // single mapping, since they don't have any conflicts.
  if (SymbolizeOperands && !Obj.isRelocatableObject())
    ReadBBAddrMap();

  std::optional<llvm::BTFParser> BTF;
  if (InlineRelocs && BTFParser::hasBTFSections(Obj)) {
    BTF.emplace();
    BTFParser::ParseOptions Opts = {};
    Opts.LoadTypes = true;
    Opts.LoadRelocs = true;
    if (Error E = BTF->parse(Obj, Opts))
      WithColor::defaultErrorHandler(std::move(E));
  }

  for (const SectionRef &Section : ToolSectionFilter(Obj)) {
    if (FilterSections.empty() && !DisassembleAll &&
        (!Section.isText() || Section.isVirtual()))
      continue;

    uint64_t SectionAddr = Section.getAddress();
    uint64_t SectSize = Section.getSize();
    if (!SectSize)
      continue;

    // For relocatable object files, read the LLVM_BB_ADDR_MAP section
    // corresponding to this section, if present.
    if (SymbolizeOperands && Obj.isRelocatableObject())
      ReadBBAddrMap(Section.getIndex());

    // Get the list of all the symbols in this section.
    SectionSymbolsTy &Symbols = AllSymbols[Section];
    auto &MappingSymbols = AllMappingSymbols[Section];
    llvm::sort(MappingSymbols);

    ArrayRef<uint8_t> Bytes = arrayRefFromStringRef(
        unwrapOrError(Section.getContents(), Obj.getFileName()));

    std::vector<std::unique_ptr<std::string>> SynthesizedLabelNames;
    if (Obj.isELF() && Obj.getArch() == Triple::amdgcn) {
      // AMDGPU disassembler uses symbolizer for printing labels
      addSymbolizer(*DT->Context, DT->TheTarget, TripleName, DT->DisAsm.get(),
                    SectionAddr, Bytes, Symbols, SynthesizedLabelNames);
    }

    StringRef SegmentName = getSegmentName(MachO, Section);
    StringRef SectionName = unwrapOrError(Section.getName(), Obj.getFileName());
    // If the section has no symbol at the start, just insert a dummy one.
    // Without --show-all-symbols, also insert one if all symbols at the start
    // are mapping symbols.
    bool CreateDummy = Symbols.empty();
    if (!CreateDummy) {
      CreateDummy = true;
      for (auto &Sym : Symbols) {
        if (Sym.Addr != SectionAddr)
          break;
        if (!Sym.IsMappingSymbol || ShowAllSymbols)
          CreateDummy = false;
      }
    }
    if (CreateDummy) {
      SymbolInfoTy Sym = createDummySymbolInfo(
          Obj, SectionAddr, SectionName,
          Section.isText() ? ELF::STT_FUNC : ELF::STT_OBJECT);
      if (Obj.isXCOFF())
        Symbols.insert(Symbols.begin(), Sym);
      else
        Symbols.insert(llvm::lower_bound(Symbols, Sym), Sym);
    }

    SmallString<40> Comments;
    raw_svector_ostream CommentStream(Comments);

    uint64_t VMAAdjustment = 0;
    if (shouldAdjustVA(Section))
      VMAAdjustment = AdjustVMA;

    // In executable and shared objects, r_offset holds a virtual address.
    // Subtract SectionAddr from the r_offset field of a relocation to get
    // the section offset.
    uint64_t RelAdjustment = Obj.isRelocatableObject() ? 0 : SectionAddr;
    uint64_t Size;
    uint64_t Index;
    bool PrintedSection = false;
    std::vector<RelocationRef> Rels = RelocMap[Section];
    std::vector<RelocationRef>::const_iterator RelCur = Rels.begin();
    std::vector<RelocationRef>::const_iterator RelEnd = Rels.end();

    // Loop over each chunk of code between two points where at least
    // one symbol is defined.
    for (size_t SI = 0, SE = Symbols.size(); SI != SE;) {
      // Advance SI past all the symbols starting at the same address,
      // and make an ArrayRef of them.
      unsigned FirstSI = SI;
      uint64_t Start = Symbols[SI].Addr;
      ArrayRef<SymbolInfoTy> SymbolsHere;
      while (SI != SE && Symbols[SI].Addr == Start)
        ++SI;
      SymbolsHere = ArrayRef<SymbolInfoTy>(&Symbols[FirstSI], SI - FirstSI);

      // Get the demangled names of all those symbols. We end up with a vector
      // of StringRef that holds the names we're going to use, and a vector of
      // std::string that stores the new strings returned by demangle(), if
      // any. If we don't call demangle() then that vector can stay empty.
      std::vector<StringRef> SymNamesHere;
      std::vector<std::string> DemangledSymNamesHere;
      if (Demangle) {
        // Fetch the demangled names and store them locally.
        for (const SymbolInfoTy &Symbol : SymbolsHere)
          DemangledSymNamesHere.push_back(demangle(Symbol.Name));
        // Now we've finished modifying that vector, it's safe to make
        // a vector of StringRefs pointing into it.
        SymNamesHere.insert(SymNamesHere.begin(), DemangledSymNamesHere.begin(),
                            DemangledSymNamesHere.end());
      } else {
        for (const SymbolInfoTy &Symbol : SymbolsHere)
          SymNamesHere.push_back(Symbol.Name);
      }

      // Distinguish ELF data from code symbols, which will be used later on to
      // decide whether to 'disassemble' this chunk as a data declaration via
      // dumpELFData(), or whether to treat it as code.
      //
      // If data _and_ code symbols are defined at the same address, the code
      // takes priority, on the grounds that disassembling code is our main
      // purpose here, and it would be a worse failure to _not_ interpret
      // something that _was_ meaningful as code than vice versa.
      //
      // Any ELF symbol type that is not clearly data will be regarded as code.
      // In particular, one of the uses of STT_NOTYPE is for branch targets
      // inside functions, for which STT_FUNC would be inaccurate.
      //
      // So here, we spot whether there's any non-data symbol present at all,
      // and only set the DisassembleAsELFData flag if there isn't. Also, we use
      // this distinction to inform the decision of which symbol to print at
      // the head of the section, so that if we're printing code, we print a
      // code-related symbol name to go with it.
      bool DisassembleAsELFData = false;
      size_t DisplaySymIndex = SymbolsHere.size() - 1;
      if (Obj.isELF() && !DisassembleAll && Section.isText()) {
        DisassembleAsELFData = true; // unless we find a code symbol below

        for (size_t i = 0; i < SymbolsHere.size(); ++i) {
          uint8_t SymTy = SymbolsHere[i].Type;
          if (SymTy != ELF::STT_OBJECT && SymTy != ELF::STT_COMMON) {
            DisassembleAsELFData = false;
            DisplaySymIndex = i;
          }
        }
      }

      // Decide which symbol(s) from this collection we're going to print.
      std::vector<bool> SymsToPrint(SymbolsHere.size(), false);
      // If the user has given the --disassemble-symbols option, then we must
      // display every symbol in that set, and no others.
      if (!DisasmSymbolSet.empty()) {
        bool FoundAny = false;
        for (size_t i = 0; i < SymbolsHere.size(); ++i) {
          if (DisasmSymbolSet.count(SymNamesHere[i])) {
            SymsToPrint[i] = true;
            FoundAny = true;
          }
        }

        // And if none of the symbols here is one that the user asked for, skip
        // disassembling this entire chunk of code.
        if (!FoundAny)
          continue;
      } else if (!SymbolsHere[DisplaySymIndex].IsMappingSymbol) {
        // Otherwise, print whichever symbol at this location is last in the
        // Symbols array, because that array is pre-sorted in a way intended to
        // correlate with priority of which symbol to display.
        SymsToPrint[DisplaySymIndex] = true;
      }

      // Now that we know we're disassembling this section, override the choice
      // of which symbols to display by printing _all_ of them at this address
      // if the user asked for all symbols.
      //
      // That way, '--show-all-symbols --disassemble-symbol=foo' will print
      // only the chunk of code headed by 'foo', but also show any other
      // symbols defined at that address, such as aliases for 'foo', or the ARM
      // mapping symbol preceding its code.
      if (ShowAllSymbols) {
        for (size_t i = 0; i < SymbolsHere.size(); ++i)
          SymsToPrint[i] = true;
      }

      if (Start < SectionAddr || StopAddress <= Start)
        continue;

      FoundDisasmSymbolSet.insert_range(SymNamesHere);

      // The end is the section end, the beginning of the next symbol, or
      // --stop-address.
      uint64_t End = std::min<uint64_t>(SectionAddr + SectSize, StopAddress);
      if (SI < SE)
        End = std::min(End, Symbols[SI].Addr);
      if (Start >= End || End <= StartAddress)
        continue;
      Start -= SectionAddr;
      End -= SectionAddr;

      if (!PrintedSection) {
        PrintedSection = true;
        OS << "\nDisassembly of section ";
        if (!SegmentName.empty())
          OS << SegmentName << ",";
        OS << SectionName << ":\n";
      }

      bool PrintedLabel = false;
      for (size_t i = 0; i < SymbolsHere.size(); ++i) {
        if (!SymsToPrint[i])
          continue;

        const SymbolInfoTy &Symbol = SymbolsHere[i];
        const StringRef SymbolName = SymNamesHere[i];

        if (!PrintedLabel) {
          OS << '\n';
          PrintedLabel = true;
        }
        if (LeadingAddr)
          OS << format(Is64Bits ? "%016" PRIx64 " " : "%08" PRIx64 " ",
                       SectionAddr + Start + VMAAdjustment);
        if (Obj.isXCOFF() && SymbolDescription) {
          OS << getXCOFFSymbolDescription(Symbol, SymbolName) << ":\n";
        } else
          OS << '<' << SymbolName << ">:\n";
      }

      // Don't print raw contents of a virtual section. A virtual section
      // doesn't have any contents in the file.
      if (Section.isVirtual()) {
        OS << "...\n";
        continue;
      }

      // See if any of the symbols defined at this location triggers target-
      // specific disassembly behavior, e.g. of special descriptors or function
      // prelude information.
      //
      // We stop this loop at the first symbol that triggers some kind of
      // interesting behavior (if any), on the assumption that if two symbols
      // defined at the same address trigger two conflicting symbol handlers,
      // the object file is probably confused anyway, and it would make even
      // less sense to present the output of _both_ handlers, because that
      // would describe the same data twice.
      for (size_t SHI = 0; SHI < SymbolsHere.size(); ++SHI) {
        SymbolInfoTy Symbol = SymbolsHere[SHI];

        Expected<bool> RespondedOrErr = DT->DisAsm->onSymbolStart(
            Symbol, Size, Bytes.slice(Start, End - Start), SectionAddr + Start);

        if (RespondedOrErr && !*RespondedOrErr) {
          // This symbol didn't trigger any interesting handling. Try the other
          // symbols defined at this address.
          continue;
        }

        // If onSymbolStart returned an Error, that means it identified some
        // kind of special data at this address, but wasn't able to disassemble
        // it meaningfully. So we fall back to printing the error out and
        // disassembling the failed region as bytes, assuming that the target
        // detected the failure before printing anything.
        if (!RespondedOrErr) {
          std::string ErrMsgStr = toString(RespondedOrErr.takeError());
          StringRef ErrMsg = ErrMsgStr;
          do {
            StringRef Line;
            std::tie(Line, ErrMsg) = ErrMsg.split('\n');
            OS << DT->Context->getAsmInfo()->getCommentString()
               << " error decoding " << SymNamesHere[SHI] << ": " << Line
               << '\n';
          } while (!ErrMsg.empty());

          if (Size) {
            OS << DT->Context->getAsmInfo()->getCommentString()
               << " decoding failed region as bytes\n";
            for (uint64_t I = 0; I < Size; ++I)
              OS << "\t.byte\t " << format_hex(Bytes[I], 1, /*Upper=*/true)
                 << '\n';
          }
        }

        // Regardless of whether onSymbolStart returned an Error or true, 'Size'
        // will have been set to the amount of data covered by whatever prologue
        // the target identified. So we advance our own position to beyond that.
        // Sometimes that will be the entire distance to the next symbol, and
        // sometimes it will be just a prologue and we should start
        // disassembling instructions from where it left off.
        Start += Size;
        break;
      }
      formatted_raw_ostream FOS(OS);
      Index = Start;
      if (SectionAddr < StartAddress)
        Index = std::max<uint64_t>(Index, StartAddress - SectionAddr);

      if (DisassembleAsELFData) {
        dumpELFData(SectionAddr, Index, End, Bytes, FOS);
        Index = End;
        continue;
      }

      // Skip relocations from symbols that are not dumped.
      for (; RelCur != RelEnd; ++RelCur) {
        uint64_t Offset = RelCur->getOffset() - RelAdjustment;
        if (Index <= Offset)
          break;
      }

      bool DumpARMELFData = false;
      bool DumpTracebackTableForXCOFFFunction =
          Obj.isXCOFF() && Section.isText() && TracebackTable &&
          Symbols[SI - 1].XCOFFSymInfo.StorageMappingClass &&
          (*Symbols[SI - 1].XCOFFSymInfo.StorageMappingClass == XCOFF::XMC_PR);

      std::unordered_map<uint64_t, std::string> AllLabels;
      std::unordered_map<uint64_t, std::vector<BBAddrMapLabel>> BBAddrMapLabels;
      if (SymbolizeOperands) {
        collectLocalBranchTargets(Bytes, DT->InstrAnalysis.get(),
                                  DT->DisAsm.get(), DT->InstPrinter.get(),
                                  PrimaryTarget.SubtargetInfo.get(),
                                  SectionAddr, Index, End, AllLabels);
        collectBBAddrMapLabels(FullAddrMap, SectionAddr, Index, End,
                               BBAddrMapLabels);
      }

      if (DT->InstrAnalysis)
        DT->InstrAnalysis->resetState();

      while (Index < End) {
        uint64_t RelOffset;

        // ARM and AArch64 ELF binaries can interleave data and text in the
        // same section. We rely on the markers introduced to understand what
        // we need to dump. If the data marker is within a function, it is
        // denoted as a word/short etc.
        if (!MappingSymbols.empty()) {
          char Kind = getMappingSymbolKind(MappingSymbols, Index);
          DumpARMELFData = Kind == 'd';
          if (SecondaryTarget) {
            if (Kind == 'a') {
              DT = PrimaryIsThumb ? &*SecondaryTarget : &PrimaryTarget;
            } else if (Kind == 't') {
              DT = PrimaryIsThumb ? &PrimaryTarget : &*SecondaryTarget;
            }
          }
        } else if (!CHPECodeMap.empty()) {
          uint64_t Address = SectionAddr + Index;
          auto It = partition_point(
              CHPECodeMap,
              [Address](const std::pair<uint64_t, uint64_t> &Entry) {
                return Entry.first <= Address;
              });
          if (It != CHPECodeMap.begin() && Address < (It - 1)->second) {
            DT = &*SecondaryTarget;
          } else {
            DT = &PrimaryTarget;
            // X64 disassembler range may have left Index unaligned, so
            // make sure that it's aligned when we switch back to ARM64
            // code.
            Index = llvm::alignTo(Index, 4);
            if (Index >= End)
              break;
          }
        }

        auto findRel = [&]() {
          while (RelCur != RelEnd) {
            RelOffset = RelCur->getOffset() - RelAdjustment;
            // If this relocation is hidden, skip it.
            if (getHidden(*RelCur) || SectionAddr + RelOffset < StartAddress) {
              ++RelCur;
              continue;
            }

            // Stop when RelCur's offset is past the disassembled
            // instruction/data.
            if (RelOffset >= Index + Size)
              return false;
            if (RelOffset >= Index)
              return true;
            ++RelCur;
          }
          return false;
        };

        // When -z or --disassemble-zeroes are given we always dissasemble
        // them. Otherwise we might want to skip zero bytes we see.
        if (!DisassembleZeroes) {
          uint64_t MaxOffset = End - Index;
          // For --reloc: print zero blocks patched by relocations, so that
          // relocations can be shown in the dump.
          if (InlineRelocs && RelCur != RelEnd)
            MaxOffset = std::min(RelCur->getOffset() - RelAdjustment - Index,
                                 MaxOffset);

          if (size_t N =
                  countSkippableZeroBytes(Bytes.slice(Index, MaxOffset))) {
            FOS << "\t\t..." << '\n';
            Index += N;
            continue;
          }
        }

        if (DumpARMELFData) {
          Size = dumpARMELFData(SectionAddr, Index, End, Obj, Bytes,
                                MappingSymbols, *DT->SubtargetInfo, FOS);
        } else {

          if (DumpTracebackTableForXCOFFFunction &&
              doesXCOFFTracebackTableBegin(Bytes.slice(Index, 4))) {
            dumpTracebackTable(Bytes.slice(Index),
                               SectionAddr + Index + VMAAdjustment, FOS,
                               SectionAddr + End + VMAAdjustment,
                               *DT->SubtargetInfo, cast<XCOFFObjectFile>(&Obj));
            Index = End;
            continue;
          }

          // Print local label if there's any.
          auto Iter1 = BBAddrMapLabels.find(SectionAddr + Index);
          if (Iter1 != BBAddrMapLabels.end()) {
            for (const auto &BBLabel : Iter1->second)
              FOS << "<" << BBLabel.BlockLabel << ">" << BBLabel.PGOAnalysis
                  << ":\n";
          } else {
            auto Iter2 = AllLabels.find(SectionAddr + Index);
            if (Iter2 != AllLabels.end())
              FOS << "<" << Iter2->second << ">:\n";
          }

          // Disassemble a real instruction or a data when disassemble all is
          // provided
          MCInst Inst;
          ArrayRef<uint8_t> ThisBytes = Bytes.slice(Index);
          uint64_t ThisAddr = SectionAddr + Index + VMAAdjustment;
          bool Disassembled = DT->DisAsm->getInstruction(
              Inst, Size, ThisBytes, ThisAddr, CommentStream);
          if (Size == 0)
            Size = std::min<uint64_t>(
                ThisBytes.size(),
                DT->DisAsm->suggestBytesToSkip(ThisBytes, ThisAddr));

          LVP.update({Index, Section.getIndex()},
                     {Index + Size, Section.getIndex()}, Index + Size != End);

          DT->InstPrinter->setCommentStream(CommentStream);

          DT->Printer->printInst(
              *DT->InstPrinter, Disassembled ? &Inst : nullptr,
              Bytes.slice(Index, Size),
              {SectionAddr + Index + VMAAdjustment, Section.getIndex()}, FOS,
              "", *DT->SubtargetInfo, &SP, Obj.getFileName(), &Rels, LVP);

          DT->InstPrinter->setCommentStream(llvm::nulls());

          // If disassembly succeeds, we try to resolve the target address
          // (jump target or memory operand address) and print it to the
          // right of the instruction.
          //
          // Otherwise, we don't print anything else so that we avoid
          // analyzing invalid or incomplete instruction information.
          if (Disassembled && DT->InstrAnalysis) {
            llvm::raw_ostream *TargetOS = &FOS;
            uint64_t Target;
            bool PrintTarget = DT->InstrAnalysis->evaluateBranch(
                Inst, SectionAddr + Index, Size, Target);

            if (!PrintTarget) {
              if (std::optional<uint64_t> MaybeTarget =
                      DT->InstrAnalysis->evaluateMemoryOperandAddress(
                          Inst, DT->SubtargetInfo.get(), SectionAddr + Index,
                          Size)) {
                Target = *MaybeTarget;
                PrintTarget = true;
                // Do not print real address when symbolizing.
                if (!SymbolizeOperands) {
                  // Memory operand addresses are printed as comments.
                  TargetOS = &CommentStream;
                  *TargetOS << "0x" << Twine::utohexstr(Target);
                }
              }
            }

            if (PrintTarget) {
              // In a relocatable object, the target's section must reside in
              // the same section as the call instruction or it is accessed
              // through a relocation.
              //
              // In a non-relocatable object, the target may be in any section.
              // In that case, locate the section(s) containing the target
              // address and find the symbol in one of those, if possible.
              //
              // N.B. Except for XCOFF, we don't walk the relocations in the
              // relocatable case yet.
              std::vector<const SectionSymbolsTy *> TargetSectionSymbols;
              if (!Obj.isRelocatableObject()) {
                auto It = llvm::partition_point(
                    SectionAddresses,
                    [=](const std::pair<uint64_t, SectionRef> &O) {
                      return O.first <= Target;
                    });
                uint64_t TargetSecAddr = 0;
                while (It != SectionAddresses.begin()) {
                  --It;
                  if (TargetSecAddr == 0)
                    TargetSecAddr = It->first;
                  if (It->first != TargetSecAddr)
                    break;
                  TargetSectionSymbols.push_back(&AllSymbols[It->second]);
                }
              } else {
                TargetSectionSymbols.push_back(&Symbols);
              }
              TargetSectionSymbols.push_back(&AbsoluteSymbols);

              // Find the last symbol in the first candidate section whose
              // offset is less than or equal to the target. If there are no
              // such symbols, try in the next section and so on, before finally
              // using the nearest preceding absolute symbol (if any), if there
              // are no other valid symbols.
              const SymbolInfoTy *TargetSym = nullptr;
              for (const SectionSymbolsTy *TargetSymbols :
                   TargetSectionSymbols) {
                auto It = llvm::partition_point(
                    *TargetSymbols,
                    [=](const SymbolInfoTy &O) { return O.Addr <= Target; });
                while (It != TargetSymbols->begin()) {
                  --It;
                  // Skip mapping symbols to avoid possible ambiguity as they
                  // do not allow uniquely identifying the target address.
                  if (!It->IsMappingSymbol) {
                    TargetSym = &*It;
                    break;
                  }
                }
                if (TargetSym)
                  break;
              }

              // Branch targets are printed just after the instructions.
              // Print the labels corresponding to the target if there's any.
              bool BBAddrMapLabelAvailable = BBAddrMapLabels.count(Target);
              bool LabelAvailable = AllLabels.count(Target);

              if (TargetSym != nullptr) {
                uint64_t TargetAddress = TargetSym->Addr;
                uint64_t Disp = Target - TargetAddress;
                std::string TargetName = Demangle ? demangle(TargetSym->Name)
                                                  : TargetSym->Name.str();
                bool RelFixedUp = false;
                SmallString<32> Val;

                *TargetOS << " <";
                // On XCOFF, we use relocations, even without -r, so we
                // can print the correct name for an extern function call.
                if (Obj.isXCOFF() && findRel()) {
                  // Check for possible branch relocations and
                  // branches to fixup code.
                  bool BranchRelocationType = true;
                  XCOFF::RelocationType RelocType;
                  if (Obj.is64Bit()) {
                    const XCOFFRelocation64 *Reloc =
                        reinterpret_cast<XCOFFRelocation64 *>(
                            RelCur->getRawDataRefImpl().p);
                    RelFixedUp = Reloc->isFixupIndicated();
                    RelocType = Reloc->Type;
                  } else {
                    const XCOFFRelocation32 *Reloc =
                        reinterpret_cast<XCOFFRelocation32 *>(
                            RelCur->getRawDataRefImpl().p);
                    RelFixedUp = Reloc->isFixupIndicated();
                    RelocType = Reloc->Type;
                  }
                  BranchRelocationType =
                      RelocType == XCOFF::R_BA || RelocType == XCOFF::R_BR ||
                      RelocType == XCOFF::R_RBA || RelocType == XCOFF::R_RBR;

                  // If we have a valid relocation, try to print its
                  // corresponding symbol name. Multiple relocations on the
                  // same instruction are not handled.
                  // Branches to fixup code will have the RelFixedUp flag set in
                  // the RLD. For these instructions, we print the correct
                  // branch target, but print the referenced symbol as a
                  // comment.
                  if (Error E = getRelocationValueString(*RelCur, false, Val)) {
                    // If -r was used, this error will be printed later.
                    // Otherwise, we ignore the error and print what
                    // would have been printed without using relocations.
                    consumeError(std::move(E));
                    *TargetOS << TargetName;
                    RelFixedUp = false; // Suppress comment for RLD sym name
                  } else if (BranchRelocationType && !RelFixedUp)
                    *TargetOS << Val;
                  else
                    *TargetOS << TargetName;
                  if (Disp)
                    *TargetOS << "+0x" << Twine::utohexstr(Disp);
                } else if (!Disp) {
                  *TargetOS << TargetName;
                } else if (BBAddrMapLabelAvailable) {
                  *TargetOS << BBAddrMapLabels[Target].front().BlockLabel;
                } else if (LabelAvailable) {
                  *TargetOS << AllLabels[Target];
                } else {
                  // Always Print the binary symbol plus an offset if there's no
                  // local label corresponding to the target address.
                  *TargetOS << TargetName << "+0x" << Twine::utohexstr(Disp);
                }
                *TargetOS << ">";
                if (RelFixedUp && !InlineRelocs) {
                  // We have fixup code for a relocation. We print the
                  // referenced symbol as a comment.
                  *TargetOS << "\t# " << Val;
                }

              } else if (BBAddrMapLabelAvailable) {
                *TargetOS << " <" << BBAddrMapLabels[Target].front().BlockLabel
                          << ">";
              } else if (LabelAvailable) {
                *TargetOS << " <" << AllLabels[Target] << ">";
              }
              // By convention, each record in the comment stream should be
              // terminated.
              if (TargetOS == &CommentStream)
                *TargetOS << "\n";
            }

            DT->InstrAnalysis->updateState(Inst, SectionAddr + Index);
          } else if (!Disassembled && DT->InstrAnalysis) {
            DT->InstrAnalysis->resetState();
          }
        }

        assert(DT->Context->getAsmInfo());
        emitPostInstructionInfo(FOS, *DT->Context->getAsmInfo(),
                                *DT->SubtargetInfo, CommentStream.str(), LVP);
        Comments.clear();

        if (BTF)
          printBTFRelocation(FOS, *BTF, {Index, Section.getIndex()}, LVP);

        // Hexagon handles relocs in pretty printer
        if (InlineRelocs && Obj.getArch() != Triple::hexagon) {
          while (findRel()) {
            // When --adjust-vma is used, update the address printed.
            printRelocation(FOS, Obj.getFileName(), *RelCur,
                            SectionAddr + RelOffset + VMAAdjustment, Is64Bits);
            LVP.printAfterOtherLine(FOS, true);
            ++RelCur;
          }
        }

        Index += Size;
      }
    }
  }
  StringSet<> MissingDisasmSymbolSet =
      set_difference(DisasmSymbolSet, FoundDisasmSymbolSet);
  for (StringRef Sym : MissingDisasmSymbolSet.keys())
    reportWarning("failed to disassemble missing symbol " + Sym, FileName);
}

static void disassembleObject(ObjectFile *Obj, bool InlineRelocs,
                              raw_ostream &OS) {
  // If information useful for showing the disassembly is missing, try to find a
  // more complete binary and disassemble that instead.
  OwningBinary<Binary> FetchedBinary;
  if (Obj->symbols().empty()) {
    if (std::optional<OwningBinary<Binary>> FetchedBinaryOpt =
            fetchBinaryByBuildID(*Obj)) {
      if (auto *O = dyn_cast<ObjectFile>(FetchedBinaryOpt->getBinary())) {
        if (!O->symbols().empty() ||
            (!O->sections().empty() && Obj->sections().empty())) {
          FetchedBinary = std::move(*FetchedBinaryOpt);
          Obj = O;
        }
      }
    }
  }

  const Target *TheTarget = getTarget(Obj);

  // Package up features to be passed to target/subtarget
  Expected<SubtargetFeatures> FeaturesValue = Obj->getFeatures();
  if (!FeaturesValue)
    reportError(FeaturesValue.takeError(), Obj->getFileName());
  SubtargetFeatures Features = *FeaturesValue;
  if (!MAttrs.empty()) {
    for (unsigned I = 0; I != MAttrs.size(); ++I)
      Features.AddFeature(MAttrs[I]);
  } else if (MCPU.empty() && Obj->makeTriple().isAArch64()) {
    Features.AddFeature("+all");
  }

  if (MCPU.empty())
    MCPU = Obj->tryGetCPUName().value_or("").str();

  if (isArmElf(*Obj)) {
    // When disassembling big-endian Arm ELF, the instruction endianness is
    // determined in a complex way. In relocatable objects, AAELF32 mandates
    // that instruction endianness matches the ELF file endianness; in
    // executable images, that's true unless the file header has the EF_ARM_BE8
    // flag, in which case instructions are little-endian regardless of data
    // endianness.
    //
    // We must set the big-endian-instructions SubtargetFeature to make the
    // disassembler read the instructions the right way round, and also tell
    // our own prettyprinter to retrieve the encodings the same way to print in
    // hex.
    const auto *Elf32BE = dyn_cast<ELF32BEObjectFile>(Obj);

    if (Elf32BE && (Elf32BE->isRelocatableObject() ||
                    !(Elf32BE->getPlatformFlags() & ELF::EF_ARM_BE8))) {
      Features.AddFeature("+big-endian-instructions");
      ARMPrettyPrinterInst.setInstructionEndianness(llvm::endianness::big);
    } else {
      ARMPrettyPrinterInst.setInstructionEndianness(llvm::endianness::little);
    }
  }

  DisassemblerTarget PrimaryTarget(TheTarget, *Obj, TripleName, MCPU, Features);

  // If we have an ARM object file, we need a second disassembler, because
  // ARM CPUs have two different instruction sets: ARM mode, and Thumb mode.
  // We use mapping symbols to switch between the two assemblers, where
  // appropriate.
  std::optional<DisassemblerTarget> SecondaryTarget;

  if (isArmElf(*Obj)) {
    if (!PrimaryTarget.SubtargetInfo->checkFeatures("+mclass")) {
      if (PrimaryTarget.SubtargetInfo->checkFeatures("+thumb-mode"))
        Features.AddFeature("-thumb-mode");
      else
        Features.AddFeature("+thumb-mode");
      SecondaryTarget.emplace(PrimaryTarget, Features);
    }
  } else if (const auto *COFFObj = dyn_cast<COFFObjectFile>(Obj)) {
    const chpe_metadata *CHPEMetadata = COFFObj->getCHPEMetadata();
    if (CHPEMetadata && CHPEMetadata->CodeMapCount) {
      // Set up x86_64 disassembler for ARM64EC binaries.
      Triple X64Triple(TripleName);
      X64Triple.setArch(Triple::ArchType::x86_64);

      std::string Error;
      const Target *X64Target =
          TargetRegistry::lookupTarget("", X64Triple, Error);
      if (X64Target) {
        SubtargetFeatures X64Features;
        SecondaryTarget.emplace(X64Target, *Obj, X64Triple.getTriple(), "",
                                X64Features);
      } else {
        reportWarning(Error, Obj->getFileName());
      }
    }
  }

  const ObjectFile *DbgObj = Obj;
  if (!FetchedBinary.getBinary() && !Obj->hasDebugInfo()) {
    if (std::optional<OwningBinary<Binary>> DebugBinaryOpt =
            fetchBinaryByBuildID(*Obj)) {
      if (auto *FetchedObj =
              dyn_cast<const ObjectFile>(DebugBinaryOpt->getBinary())) {
        if (FetchedObj->hasDebugInfo()) {
          FetchedBinary = std::move(*DebugBinaryOpt);
          DbgObj = FetchedObj;
        }
      }
    }
  }

  std::unique_ptr<object::Binary> DSYMBinary;
  std::unique_ptr<MemoryBuffer> DSYMBuf;
  if (!DbgObj->hasDebugInfo()) {
    if (const MachOObjectFile *MachOOF = dyn_cast<MachOObjectFile>(&*Obj)) {
      DbgObj = objdump::getMachODSymObject(MachOOF, Obj->getFileName(),
                                           DSYMBinary, DSYMBuf);
      if (!DbgObj)
        return;
    }
  }

  SourcePrinter SP(DbgObj, TheTarget->getName());

  for (StringRef Opt : DisassemblerOptions)
    if (!PrimaryTarget.InstPrinter->applyTargetSpecificCLOption(Opt))
      reportError(Obj->getFileName(),
                  "Unrecognized disassembler option: " + Opt);

  disassembleObject(*Obj, *DbgObj, PrimaryTarget, SecondaryTarget, SP,
                    InlineRelocs, OS);
}

void Dumper::printRelocations() {
  StringRef Fmt = O.getBytesInAddress() > 4 ? "%016" PRIx64 : "%08" PRIx64;

  // Build a mapping from relocation target to a vector of relocation
  // sections. Usually, there is an only one relocation section for
  // each relocated section.
  MapVector<SectionRef, std::vector<SectionRef>> SecToRelSec;
  uint64_t Ndx;
  for (const SectionRef &Section : ToolSectionFilter(O, &Ndx)) {
    if (O.isELF() && (ELFSectionRef(Section).getFlags() & ELF::SHF_ALLOC))
      continue;
    if (Section.relocation_begin() == Section.relocation_end())
      continue;
    Expected<section_iterator> SecOrErr = Section.getRelocatedSection();
    if (!SecOrErr)
      reportError(O.getFileName(),
                  "section (" + Twine(Ndx) +
                      "): unable to get a relocation target: " +
                      toString(SecOrErr.takeError()));
    SecToRelSec[**SecOrErr].push_back(Section);
  }

  for (std::pair<SectionRef, std::vector<SectionRef>> &P : SecToRelSec) {
    StringRef SecName = unwrapOrError(P.first.getName(), O.getFileName());
    outs() << "\nRELOCATION RECORDS FOR [" << SecName << "]:\n";
    uint32_t OffsetPadding = (O.getBytesInAddress() > 4 ? 16 : 8);
    uint32_t TypePadding = 24;
    outs() << left_justify("OFFSET", OffsetPadding) << " "
           << left_justify("TYPE", TypePadding) << " "
           << "VALUE\n";

    for (SectionRef Section : P.second) {
      // CREL sections require decoding, each section may have its own specific
      // decode problems.
      if (O.isELF() && ELFSectionRef(Section).getType() == ELF::SHT_CREL) {
        StringRef Err =
            cast<const ELFObjectFileBase>(O).getCrelDecodeProblem(Section);
        if (!Err.empty()) {
          reportUniqueWarning(Err);
          continue;
        }
      }
      for (const RelocationRef &Reloc : Section.relocations()) {
        uint64_t Address = Reloc.getOffset();
        SmallString<32> RelocName;
        SmallString<32> ValueStr;
        if (Address < StartAddress || Address > StopAddress || getHidden(Reloc))
          continue;
        Reloc.getTypeName(RelocName);
        if (Error E =
                getRelocationValueString(Reloc, SymbolDescription, ValueStr))
          reportUniqueWarning(std::move(E));

        outs() << format(Fmt.data(), Address) << " "
               << left_justify(RelocName, TypePadding) << " " << ValueStr
               << "\n";
      }
    }
  }
}

// Returns true if we need to show LMA column when dumping section headers. We
// show it only when the platform is ELF and either we have at least one section
// whose VMA and LMA are different and/or when --show-lma flag is used.
static bool shouldDisplayLMA(const ObjectFile &Obj) {
  if (!Obj.isELF())
    return false;
  for (const SectionRef &S : ToolSectionFilter(Obj))
    if (S.getAddress() != getELFSectionLMA(S))
      return true;
  return ShowLMA;
}

static size_t getMaxSectionNameWidth(const ObjectFile &Obj) {
  // Default column width for names is 13 even if no names are that long.
  size_t MaxWidth = 13;
  for (const SectionRef &Section : ToolSectionFilter(Obj)) {
    StringRef Name = unwrapOrError(Section.getName(), Obj.getFileName());
    MaxWidth = std::max(MaxWidth, Name.size());
  }
  return MaxWidth;
}

void objdump::printSectionHeaders(ObjectFile &Obj) {
  if (Obj.isELF() && Obj.sections().empty())
    createFakeELFSections(Obj);

  size_t NameWidth = getMaxSectionNameWidth(Obj);
  size_t AddressWidth = 2 * Obj.getBytesInAddress();
  bool HasLMAColumn = shouldDisplayLMA(Obj);
  outs() << "\nSections:\n";
  if (HasLMAColumn)
    outs() << "Idx " << left_justify("Name", NameWidth) << " Size     "
           << left_justify("VMA", AddressWidth) << " "
           << left_justify("LMA", AddressWidth) << " Type\n";
  else
    outs() << "Idx " << left_justify("Name", NameWidth) << " Size     "
           << left_justify("VMA", AddressWidth) << " Type\n";

  uint64_t Idx;
  for (const SectionRef &Section : ToolSectionFilter(Obj, &Idx)) {
    StringRef Name = unwrapOrError(Section.getName(), Obj.getFileName());
    uint64_t VMA = Section.getAddress();
    if (shouldAdjustVA(Section))
      VMA += AdjustVMA;

    uint64_t Size = Section.getSize();

    std::string Type = Section.isText() ? "TEXT" : "";
    if (Section.isData())
      Type += Type.empty() ? "DATA" : ", DATA";
    if (Section.isBSS())
      Type += Type.empty() ? "BSS" : ", BSS";
    if (Section.isDebugSection())
      Type += Type.empty() ? "DEBUG" : ", DEBUG";

    if (HasLMAColumn)
      outs() << format("%3" PRIu64 " %-*s %08" PRIx64 " ", Idx, NameWidth,
                       Name.str().c_str(), Size)
             << format_hex_no_prefix(VMA, AddressWidth) << " "
             << format_hex_no_prefix(getELFSectionLMA(Section), AddressWidth)
             << " " << Type << "\n";
    else
      outs() << format("%3" PRIu64 " %-*s %08" PRIx64 " ", Idx, NameWidth,
                       Name.str().c_str(), Size)
             << format_hex_no_prefix(VMA, AddressWidth) << " " << Type << "\n";
  }
}

void objdump::printSectionContents(const ObjectFile *Obj) {
  const MachOObjectFile *MachO = dyn_cast<const MachOObjectFile>(Obj);

  for (const SectionRef &Section : ToolSectionFilter(*Obj)) {
    StringRef Name = unwrapOrError(Section.getName(), Obj->getFileName());
    uint64_t BaseAddr = Section.getAddress();
    uint64_t Size = Section.getSize();
    if (!Size)
      continue;

    outs() << "Contents of section ";
    StringRef SegmentName = getSegmentName(MachO, Section);
    if (!SegmentName.empty())
      outs() << SegmentName << ",";
    outs() << Name << ":\n";
    if (Section.isBSS()) {
      outs() << format("<skipping contents of bss section at [%04" PRIx64
                       ", %04" PRIx64 ")>\n",
                       BaseAddr, BaseAddr + Size);
      continue;
    }

    StringRef Contents = unwrapOrError(Section.getContents(), Obj->getFileName());

    // Dump out the content as hex and printable ascii characters.
    for (std::size_t Addr = 0, End = Contents.size(); Addr < End; Addr += 16) {
      outs() << format(" %04" PRIx64 " ", BaseAddr + Addr);
      // Dump line of hex.
      for (std::size_t I = 0; I < 16; ++I) {
        if (I != 0 && I % 4 == 0)
          outs() << ' ';
        if (Addr + I < End)
          outs() << hexdigit((Contents[Addr + I] >> 4) & 0xF, true)
                 << hexdigit(Contents[Addr + I] & 0xF, true);
        else
          outs() << "  ";
      }
      // Print ascii.
      outs() << "  ";
      for (std::size_t I = 0; I < 16 && Addr + I < End; ++I) {
        if (isPrint(static_cast<unsigned char>(Contents[Addr + I]) & 0xFF))
          outs() << Contents[Addr + I];
        else
          outs() << ".";
      }
      outs() << "\n";
    }
  }
}

void Dumper::printSymbolTable(StringRef ArchiveName, StringRef ArchitectureName,
                              bool DumpDynamic) {
  if (O.isCOFF() && !DumpDynamic) {
    outs() << "\nSYMBOL TABLE:\n";
    printCOFFSymbolTable(cast<const COFFObjectFile>(O));
    return;
  }

  const StringRef FileName = O.getFileName();

  if (!DumpDynamic) {
    outs() << "\nSYMBOL TABLE:\n";
    for (auto I = O.symbol_begin(); I != O.symbol_end(); ++I)
      printSymbol(*I, {}, FileName, ArchiveName, ArchitectureName, DumpDynamic);
    return;
  }

  outs() << "\nDYNAMIC SYMBOL TABLE:\n";
  if (!O.isELF()) {
    reportWarning(
        "this operation is not currently supported for this file format",
        FileName);
    return;
  }

  const ELFObjectFileBase *ELF = cast<const ELFObjectFileBase>(&O);
  auto Symbols = ELF->getDynamicSymbolIterators();
  Expected<std::vector<VersionEntry>> SymbolVersionsOrErr =
      ELF->readDynsymVersions();
  if (!SymbolVersionsOrErr) {
    reportWarning(toString(SymbolVersionsOrErr.takeError()), FileName);
    SymbolVersionsOrErr = std::vector<VersionEntry>();
    (void)!SymbolVersionsOrErr;
  }
  for (auto &Sym : Symbols)
    printSymbol(Sym, *SymbolVersionsOrErr, FileName, ArchiveName,
                ArchitectureName, DumpDynamic);
}

void Dumper::printSymbol(const SymbolRef &Symbol,
                         ArrayRef<VersionEntry> SymbolVersions,
                         StringRef FileName, StringRef ArchiveName,
                         StringRef ArchitectureName, bool DumpDynamic) {
  const MachOObjectFile *MachO = dyn_cast<const MachOObjectFile>(&O);
  Expected<uint64_t> AddrOrErr = Symbol.getAddress();
  if (!AddrOrErr) {
    reportUniqueWarning(AddrOrErr.takeError());
    return;
  }

  // Don't ask a Mach-O STAB symbol for its section unless you know that
  // STAB symbol's section field refers to a valid section index. Otherwise
  // the symbol may error trying to load a section that does not exist.
  bool IsSTAB = false;
  if (MachO) {
    DataRefImpl SymDRI = Symbol.getRawDataRefImpl();
    uint8_t NType =
        (MachO->is64Bit() ? MachO->getSymbol64TableEntry(SymDRI).n_type
                          : MachO->getSymbolTableEntry(SymDRI).n_type);
    if (NType & MachO::N_STAB)
      IsSTAB = true;
  }
  section_iterator Section = IsSTAB
                                 ? O.section_end()
                                 : unwrapOrError(Symbol.getSection(), FileName,
                                                 ArchiveName, ArchitectureName);

  uint64_t Address = *AddrOrErr;
  if (Section != O.section_end() && shouldAdjustVA(*Section))
    Address += AdjustVMA;
  if ((Address < StartAddress) || (Address > StopAddress))
    return;
  SymbolRef::Type Type =
      unwrapOrError(Symbol.getType(), FileName, ArchiveName, ArchitectureName);
  uint32_t Flags =
      unwrapOrError(Symbol.getFlags(), FileName, ArchiveName, ArchitectureName);

  StringRef Name;
  if (Type == SymbolRef::ST_Debug && Section != O.section_end()) {
    if (Expected<StringRef> NameOrErr = Section->getName())
      Name = *NameOrErr;
    else
      consumeError(NameOrErr.takeError());

  } else {
    Name = unwrapOrError(Symbol.getName(), FileName, ArchiveName,
                         ArchitectureName);
  }

  bool Global = Flags & SymbolRef::SF_Global;
  bool Weak = Flags & SymbolRef::SF_Weak;
  bool Absolute = Flags & SymbolRef::SF_Absolute;
  bool Common = Flags & SymbolRef::SF_Common;
  bool Hidden = Flags & SymbolRef::SF_Hidden;

  char GlobLoc = ' ';
  if ((Section != O.section_end() || Absolute) && !Weak)
    GlobLoc = Global ? 'g' : 'l';
  char IFunc = ' ';
  if (O.isELF()) {
    if (ELFSymbolRef(Symbol).getELFType() == ELF::STT_GNU_IFUNC)
      IFunc = 'i';
    if (ELFSymbolRef(Symbol).getBinding() == ELF::STB_GNU_UNIQUE)
      GlobLoc = 'u';
  }

  char Debug = ' ';
  if (DumpDynamic)
    Debug = 'D';
  else if (Type == SymbolRef::ST_Debug || Type == SymbolRef::ST_File)
    Debug = 'd';

  char FileFunc = ' ';
  if (Type == SymbolRef::ST_File)
    FileFunc = 'f';
  else if (Type == SymbolRef::ST_Function)
    FileFunc = 'F';
  else if (Type == SymbolRef::ST_Data)
    FileFunc = 'O';

  const char *Fmt = O.getBytesInAddress() > 4 ? "%016" PRIx64 : "%08" PRIx64;

  outs() << format(Fmt, Address) << " "
         << GlobLoc            // Local -> 'l', Global -> 'g', Neither -> ' '
         << (Weak ? 'w' : ' ') // Weak?
         << ' '                // Constructor. Not supported yet.
         << ' '                // Warning. Not supported yet.
         << IFunc              // Indirect reference to another symbol.
         << Debug              // Debugging (d) or dynamic (D) symbol.
         << FileFunc           // Name of function (F), file (f) or object (O).
         << ' ';
  if (Absolute) {
    outs() << "*ABS*";
  } else if (Common) {
    outs() << "*COM*";
  } else if (Section == O.section_end()) {
    if (O.isXCOFF()) {
      XCOFFSymbolRef XCOFFSym = cast<const XCOFFObjectFile>(O).toSymbolRef(
          Symbol.getRawDataRefImpl());
      if (XCOFF::N_DEBUG == XCOFFSym.getSectionNumber())
        outs() << "*DEBUG*";
      else
        outs() << "*UND*";
    } else
      outs() << "*UND*";
  } else {
    StringRef SegmentName = getSegmentName(MachO, *Section);
    if (!SegmentName.empty())
      outs() << SegmentName << ",";
    StringRef SectionName = unwrapOrError(Section->getName(), FileName);
    outs() << SectionName;
    if (O.isXCOFF()) {
      std::optional<SymbolRef> SymRef =
          getXCOFFSymbolContainingSymbolRef(cast<XCOFFObjectFile>(O), Symbol);
      if (SymRef) {

        Expected<StringRef> NameOrErr = SymRef->getName();

        if (NameOrErr) {
          outs() << " (csect:";
          std::string SymName =
              Demangle ? demangle(*NameOrErr) : NameOrErr->str();

          if (SymbolDescription)
            SymName = getXCOFFSymbolDescription(createSymbolInfo(O, *SymRef),
                                                SymName);

          outs() << ' ' << SymName;
          outs() << ") ";
        } else
          reportWarning(toString(NameOrErr.takeError()), FileName);
      }
    }
  }

  if (Common)
    outs() << '\t' << format(Fmt, static_cast<uint64_t>(Symbol.getAlignment()));
  else if (O.isXCOFF())
    outs() << '\t'
           << format(Fmt, cast<XCOFFObjectFile>(O).getSymbolSize(
                              Symbol.getRawDataRefImpl()));
  else if (O.isELF())
    outs() << '\t' << format(Fmt, ELFSymbolRef(Symbol).getSize());
  else if (O.isWasm())
    outs() << '\t'
           << format(Fmt, static_cast<uint64_t>(
                              cast<WasmObjectFile>(O).getSymbolSize(Symbol)));

  if (O.isELF()) {
    if (!SymbolVersions.empty()) {
      const VersionEntry &Ver =
          SymbolVersions[Symbol.getRawDataRefImpl().d.b - 1];
      std::string Str;
      if (!Ver.Name.empty())
        Str = Ver.IsVerDef ? ' ' + Ver.Name : '(' + Ver.Name + ')';
      outs() << ' ' << left_justify(Str, 12);
    }

    uint8_t Other = ELFSymbolRef(Symbol).getOther();
    switch (Other) {
    case ELF::STV_DEFAULT:
      break;
    case ELF::STV_INTERNAL:
      outs() << " .internal";
      break;
    case ELF::STV_HIDDEN:
      outs() << " .hidden";
      break;
    case ELF::STV_PROTECTED:
      outs() << " .protected";
      break;
    default:
      outs() << format(" 0x%02x", Other);
      break;
    }
  } else if (Hidden) {
    outs() << " .hidden";
  }

  std::string SymName = Demangle ? demangle(Name) : Name.str();
  if (O.isXCOFF() && SymbolDescription)
    SymName = getXCOFFSymbolDescription(createSymbolInfo(O, Symbol), SymName);

  outs() << ' ' << SymName << '\n';
}

static void printUnwindInfo(const ObjectFile *O) {
  outs() << "Unwind info:\n\n";

  if (const COFFObjectFile *Coff = dyn_cast<COFFObjectFile>(O))
    printCOFFUnwindInfo(Coff);
  else if (const MachOObjectFile *MachO = dyn_cast<MachOObjectFile>(O))
    printMachOUnwindInfo(MachO);
  else
    // TODO: Extract DWARF dump tool to objdump.
    WithColor::error(errs(), ToolName)
        << "This operation is only currently supported "
           "for COFF and MachO object files.\n";
}

/// Dump the raw contents of the __clangast section so the output can be piped
/// into llvm-bcanalyzer.
static void printRawClangAST(const ObjectFile *Obj) {
  if (outs().is_displayed()) {
    WithColor::error(errs(), ToolName)
        << "The -raw-clang-ast option will dump the raw binary contents of "
           "the clang ast section.\n"
           "Please redirect the output to a file or another program such as "
           "llvm-bcanalyzer.\n";
    return;
  }

  StringRef ClangASTSectionName("__clangast");
  if (Obj->isCOFF()) {
    ClangASTSectionName = "clangast";
  }

  std::optional<object::SectionRef> ClangASTSection;
  for (auto Sec : ToolSectionFilter(*Obj)) {
    StringRef Name;
    if (Expected<StringRef> NameOrErr = Sec.getName())
      Name = *NameOrErr;
    else
      consumeError(NameOrErr.takeError());

    if (Name == ClangASTSectionName) {
      ClangASTSection = Sec;
      break;
    }
  }
  if (!ClangASTSection)
    return;

  StringRef ClangASTContents =
      unwrapOrError(ClangASTSection->getContents(), Obj->getFileName());
  outs().write(ClangASTContents.data(), ClangASTContents.size());
}

static void printFaultMaps(const ObjectFile *Obj) {
  StringRef FaultMapSectionName;

  if (Obj->isELF()) {
    FaultMapSectionName = ".llvm_faultmaps";
  } else if (Obj->isMachO()) {
    FaultMapSectionName = "__llvm_faultmaps";
  } else {
    WithColor::error(errs(), ToolName)
        << "This operation is only currently supported "
           "for ELF and Mach-O executable files.\n";
    return;
  }

  std::optional<object::SectionRef> FaultMapSection;

  for (auto Sec : ToolSectionFilter(*Obj)) {
    StringRef Name;
    if (Expected<StringRef> NameOrErr = Sec.getName())
      Name = *NameOrErr;
    else
      consumeError(NameOrErr.takeError());

    if (Name == FaultMapSectionName) {
      FaultMapSection = Sec;
      break;
    }
  }

  outs() << "FaultMap table:\n";

  if (!FaultMapSection) {
    outs() << "<not found>\n";
    return;
  }

  StringRef FaultMapContents =
      unwrapOrError(FaultMapSection->getContents(), Obj->getFileName());
  FaultMapParser FMP(FaultMapContents.bytes_begin(),
                     FaultMapContents.bytes_end());

  outs() << FMP;
}

void Dumper::printPrivateHeaders() {
  reportError(O.getFileName(), "Invalid/Unsupported object file format");
}

static void printFileHeaders(const ObjectFile *O) {
  if (!O->isELF() && !O->isCOFF() && !O->isXCOFF())
    reportError(O->getFileName(), "Invalid/Unsupported object file format");

  Triple::ArchType AT = O->getArch();
  outs() << "architecture: " << Triple::getArchTypeName(AT) << "\n";
  uint64_t Address = unwrapOrError(O->getStartAddress(), O->getFileName());

  StringRef Fmt = O->getBytesInAddress() > 4 ? "%016" PRIx64 : "%08" PRIx64;
  outs() << "start address: "
         << "0x" << format(Fmt.data(), Address) << "\n";
}

static void printArchiveChild(StringRef Filename, const Archive::Child &C) {
  Expected<sys::fs::perms> ModeOrErr = C.getAccessMode();
  if (!ModeOrErr) {
    WithColor::error(errs(), ToolName) << "ill-formed archive entry.\n";
    consumeError(ModeOrErr.takeError());
    return;
  }
  sys::fs::perms Mode = ModeOrErr.get();
  outs() << ((Mode & sys::fs::owner_read) ? "r" : "-");
  outs() << ((Mode & sys::fs::owner_write) ? "w" : "-");
  outs() << ((Mode & sys::fs::owner_exe) ? "x" : "-");
  outs() << ((Mode & sys::fs::group_read) ? "r" : "-");
  outs() << ((Mode & sys::fs::group_write) ? "w" : "-");
  outs() << ((Mode & sys::fs::group_exe) ? "x" : "-");
  outs() << ((Mode & sys::fs::others_read) ? "r" : "-");
  outs() << ((Mode & sys::fs::others_write) ? "w" : "-");
  outs() << ((Mode & sys::fs::others_exe) ? "x" : "-");

  outs() << " ";

  outs() << format("%d/%d %6" PRId64 " ", unwrapOrError(C.getUID(), Filename),
                   unwrapOrError(C.getGID(), Filename),
                   unwrapOrError(C.getRawSize(), Filename));

  StringRef RawLastModified = C.getRawLastModified();
  unsigned Seconds;
  if (RawLastModified.getAsInteger(10, Seconds))
    outs() << "(date: \"" << RawLastModified
           << "\" contains non-decimal chars) ";
  else {
    // Since ctime(3) returns a 26 character string of the form:
    // "Sun Sep 16 01:03:52 1973\n\0"
    // just print 24 characters.
    time_t t = Seconds;
    outs() << format("%.24s ", ctime(&t));
  }

  StringRef Name = "";
  Expected<StringRef> NameOrErr = C.getName();
  if (!NameOrErr) {
    consumeError(NameOrErr.takeError());
    Name = unwrapOrError(C.getRawName(), Filename);
  } else {
    Name = NameOrErr.get();
  }
  outs() << Name << "\n";
}

// For ELF only now.
static bool shouldWarnForInvalidStartStopAddress(ObjectFile *Obj) {
  if (const auto *Elf = dyn_cast<ELFObjectFileBase>(Obj)) {
    if (Elf->getEType() != ELF::ET_REL)
      return true;
  }
  return false;
}

static void checkForInvalidStartStopAddress(ObjectFile *Obj,
                                            uint64_t Start, uint64_t Stop) {
  if (!shouldWarnForInvalidStartStopAddress(Obj))
    return;

  for (const SectionRef &Section : Obj->sections())
    if (ELFSectionRef(Section).getFlags() & ELF::SHF_ALLOC) {
      uint64_t BaseAddr = Section.getAddress();
      uint64_t Size = Section.getSize();
      if ((Start < BaseAddr + Size) && Stop > BaseAddr)
        return;
    }

  if (!HasStartAddressFlag)
    reportWarning("no section has address less than 0x" +
                      Twine::utohexstr(Stop) + " specified by --stop-address",
                  Obj->getFileName());
  else if (!HasStopAddressFlag)
    reportWarning("no section has address greater than or equal to 0x" +
                      Twine::utohexstr(Start) + " specified by --start-address",
                  Obj->getFileName());
  else
    reportWarning("no section overlaps the range [0x" +
                      Twine::utohexstr(Start) + ",0x" + Twine::utohexstr(Stop) +
                      ") specified by --start-address/--stop-address",
                  Obj->getFileName());
}

static void dumpObject(ObjectFile *O, const Archive *A = nullptr,
                       const Archive::Child *C = nullptr) {
  Expected<std::unique_ptr<Dumper>> DumperOrErr = createDumper(*O);
  if (!DumperOrErr) {
    reportError(DumperOrErr.takeError(), O->getFileName(),
                A ? A->getFileName() : "");
    return;
  }
  Dumper &D = **DumperOrErr;

  // Avoid other output when using a raw option.
  if (!RawClangAST) {
    outs() << '\n';
    if (A)
      outs() << A->getFileName() << "(" << O->getFileName() << ")";
    else
      outs() << O->getFileName();
    outs() << ":\tfile format " << O->getFileFormatName().lower() << "\n";
  }

  if (HasStartAddressFlag || HasStopAddressFlag)
    checkForInvalidStartStopAddress(O, StartAddress, StopAddress);

  // TODO: Change print* free functions to Dumper member functions to utilitize
  // stateful functions like reportUniqueWarning.

  // Note: the order here matches GNU objdump for compatability.
  StringRef ArchiveName = A ? A->getFileName() : "";
  if (ArchiveHeaders && !MachOOpt && C)
    printArchiveChild(ArchiveName, *C);
  if (FileHeaders)
    printFileHeaders(O);
  if (PrivateHeaders || FirstPrivateHeader)
    D.printPrivateHeaders();
  if (SectionHeaders)
    printSectionHeaders(*O);
  if (SymbolTable)
    D.printSymbolTable(ArchiveName);
  if (DynamicSymbolTable)
    D.printSymbolTable(ArchiveName, /*ArchitectureName=*/"",
                       /*DumpDynamic=*/true);
  if (DwarfDumpType != DIDT_Null) {
    std::unique_ptr<DIContext> DICtx = DWARFContext::create(*O);
    // Dump the complete DWARF structure.
    DIDumpOptions DumpOpts;
    DumpOpts.DumpType = DwarfDumpType;
    DICtx->dump(outs(), DumpOpts);
  }
  if (Relocations && !Disassemble)
    D.printRelocations();
  if (DynamicRelocations)
    D.printDynamicRelocations();
  if (SectionContents)
    printSectionContents(O);
  if (Disassemble)
    disassembleObject(O, Relocations, outs());
  if (UnwindInfo)
    printUnwindInfo(O);

  // Mach-O specific options:
  if (ExportsTrie)
    printExportsTrie(O);
  if (Rebase)
    printRebaseTable(O);
  if (Bind)
    printBindTable(O);
  if (LazyBind)
    printLazyBindTable(O);
  if (WeakBind)
    printWeakBindTable(O);

  // Other special sections:
  if (RawClangAST)
    printRawClangAST(O);
  if (FaultMapSection)
    printFaultMaps(O);
  if (Offloading)
<<<<<<< HEAD
    dumpOffloadBinary(*O, ArchName);
=======
    dumpOffloadBinary(*O, StringRef(ArchName));
>>>>>>> 1695e8b3
}

static void dumpObject(const COFFImportFile *I, const Archive *A,
                       const Archive::Child *C = nullptr) {
  StringRef ArchiveName = A ? A->getFileName() : "";

  // Avoid other output when using a raw option.
  if (!RawClangAST)
    outs() << '\n'
           << ArchiveName << "(" << I->getFileName() << ")"
           << ":\tfile format COFF-import-file"
           << "\n\n";

  if (ArchiveHeaders && !MachOOpt && C)
    printArchiveChild(ArchiveName, *C);
  if (SymbolTable)
    printCOFFSymbolTable(*I);
}

/// Dump each object file in \a a;
static void dumpArchive(const Archive *A) {
  Error Err = Error::success();
  unsigned I = -1;
  for (auto &C : A->children(Err)) {
    ++I;
    Expected<std::unique_ptr<Binary>> ChildOrErr = C.getAsBinary();
    if (!ChildOrErr) {
      if (auto E = isNotObjectErrorInvalidFileType(ChildOrErr.takeError()))
        reportError(std::move(E), getFileNameForError(C, I), A->getFileName());
      continue;
    }
    if (ObjectFile *O = dyn_cast<ObjectFile>(&*ChildOrErr.get()))
      dumpObject(O, A, &C);
    else if (COFFImportFile *I = dyn_cast<COFFImportFile>(&*ChildOrErr.get()))
      dumpObject(I, A, &C);
    else
      reportError(errorCodeToError(object_error::invalid_file_type),
                  A->getFileName());
  }
  if (Err)
    reportError(std::move(Err), A->getFileName());
}

/// Open file and figure out how to dump it.
static void dumpInput(StringRef file) {
  // If we are using the Mach-O specific object file parser, then let it parse
  // the file and process the command line options.  So the -arch flags can
  // be used to select specific slices, etc.
  if (MachOOpt) {
    parseInputMachO(file);
    return;
  }

  // Attempt to open the binary.
  OwningBinary<Binary> OBinary = unwrapOrError(createBinary(file), file);
  Binary &Binary = *OBinary.getBinary();

  if (Archive *A = dyn_cast<Archive>(&Binary))
    dumpArchive(A);
  else if (ObjectFile *O = dyn_cast<ObjectFile>(&Binary))
    dumpObject(O);
  else if (MachOUniversalBinary *UB = dyn_cast<MachOUniversalBinary>(&Binary))
    parseInputMachO(UB);
  else if (OffloadBinary *OB = dyn_cast<OffloadBinary>(&Binary))
    dumpOffloadSections(*OB);
  else
    reportError(errorCodeToError(object_error::invalid_file_type), file);
}

template <typename T>
static void parseIntArg(const llvm::opt::InputArgList &InputArgs, int ID,
                        T &Value) {
  if (const opt::Arg *A = InputArgs.getLastArg(ID)) {
    StringRef V(A->getValue());
    if (!llvm::to_integer(V, Value, 0)) {
      reportCmdLineError(A->getSpelling() +
                         ": expected a non-negative integer, but got '" + V +
                         "'");
    }
  }
}

static object::BuildID parseBuildIDArg(const opt::Arg *A) {
  StringRef V(A->getValue());
  object::BuildID BID = parseBuildID(V);
  if (BID.empty())
    reportCmdLineError(A->getSpelling() + ": expected a build ID, but got '" +
                       V + "'");
  return BID;
}

void objdump::invalidArgValue(const opt::Arg *A) {
  reportCmdLineError("'" + StringRef(A->getValue()) +
                     "' is not a valid value for '" + A->getSpelling() + "'");
}

static std::vector<std::string>
commaSeparatedValues(const llvm::opt::InputArgList &InputArgs, int ID) {
  std::vector<std::string> Values;
  for (StringRef Value : InputArgs.getAllArgValues(ID)) {
    llvm::SmallVector<StringRef, 2> SplitValues;
    llvm::SplitString(Value, SplitValues, ",");
    for (StringRef SplitValue : SplitValues)
      Values.push_back(SplitValue.str());
  }
  return Values;
}

static void parseOtoolOptions(const llvm::opt::InputArgList &InputArgs) {
  MachOOpt = true;
  FullLeadingAddr = true;
  PrintImmHex = true;

  ArchName = InputArgs.getLastArgValue(OTOOL_arch).str();
  LinkOptHints = InputArgs.hasArg(OTOOL_C);
  if (InputArgs.hasArg(OTOOL_d))
    FilterSections.push_back("__DATA,__data");
  DylibId = InputArgs.hasArg(OTOOL_D);
  UniversalHeaders = InputArgs.hasArg(OTOOL_f);
  DataInCode = InputArgs.hasArg(OTOOL_G);
  FirstPrivateHeader = InputArgs.hasArg(OTOOL_h);
  IndirectSymbols = InputArgs.hasArg(OTOOL_I);
  ShowRawInsn = InputArgs.hasArg(OTOOL_j);
  PrivateHeaders = InputArgs.hasArg(OTOOL_l);
  DylibsUsed = InputArgs.hasArg(OTOOL_L);
  MCPU = InputArgs.getLastArgValue(OTOOL_mcpu_EQ).str();
  ObjcMetaData = InputArgs.hasArg(OTOOL_o);
  DisSymName = InputArgs.getLastArgValue(OTOOL_p).str();
  InfoPlist = InputArgs.hasArg(OTOOL_P);
  Relocations = InputArgs.hasArg(OTOOL_r);
  if (const Arg *A = InputArgs.getLastArg(OTOOL_s)) {
    auto Filter = (A->getValue(0) + StringRef(",") + A->getValue(1)).str();
    FilterSections.push_back(Filter);
  }
  if (InputArgs.hasArg(OTOOL_t))
    FilterSections.push_back("__TEXT,__text");
  Verbose = InputArgs.hasArg(OTOOL_v) || InputArgs.hasArg(OTOOL_V) ||
            InputArgs.hasArg(OTOOL_o);
  SymbolicOperands = InputArgs.hasArg(OTOOL_V);
  if (InputArgs.hasArg(OTOOL_x))
    FilterSections.push_back(",__text");
  LeadingAddr = LeadingHeaders = !InputArgs.hasArg(OTOOL_X);

  ChainedFixups = InputArgs.hasArg(OTOOL_chained_fixups);
  DyldInfo = InputArgs.hasArg(OTOOL_dyld_info);

  InputFilenames = InputArgs.getAllArgValues(OTOOL_INPUT);
  if (InputFilenames.empty())
    reportCmdLineError("no input file");

  for (const Arg *A : InputArgs) {
    const Option &O = A->getOption();
    if (O.getGroup().isValid() && O.getGroup().getID() == OTOOL_grp_obsolete) {
      reportCmdLineWarning(O.getPrefixedName() +
                           " is obsolete and not implemented");
    }
  }
}

static void parseObjdumpOptions(const llvm::opt::InputArgList &InputArgs) {
  parseIntArg(InputArgs, OBJDUMP_adjust_vma_EQ, AdjustVMA);
  AllHeaders = InputArgs.hasArg(OBJDUMP_all_headers);
  ArchName = InputArgs.getLastArgValue(OBJDUMP_arch_name_EQ).str();
  ArchiveHeaders = InputArgs.hasArg(OBJDUMP_archive_headers);
  Demangle = InputArgs.hasArg(OBJDUMP_demangle);
  Disassemble = InputArgs.hasArg(OBJDUMP_disassemble);
  DisassembleAll = InputArgs.hasArg(OBJDUMP_disassemble_all);
  SymbolDescription = InputArgs.hasArg(OBJDUMP_symbol_description);
  TracebackTable = InputArgs.hasArg(OBJDUMP_traceback_table);
  DisassembleSymbols =
      commaSeparatedValues(InputArgs, OBJDUMP_disassemble_symbols_EQ);
  DisassembleZeroes = InputArgs.hasArg(OBJDUMP_disassemble_zeroes);
  if (const opt::Arg *A = InputArgs.getLastArg(OBJDUMP_dwarf_EQ)) {
    DwarfDumpType = StringSwitch<DIDumpType>(A->getValue())
                        .Case("frames", DIDT_DebugFrame)
                        .Default(DIDT_Null);
    if (DwarfDumpType == DIDT_Null)
      invalidArgValue(A);
  }
  DynamicRelocations = InputArgs.hasArg(OBJDUMP_dynamic_reloc);
  FaultMapSection = InputArgs.hasArg(OBJDUMP_fault_map_section);
  Offloading = InputArgs.hasArg(OBJDUMP_offloading);
  FileHeaders = InputArgs.hasArg(OBJDUMP_file_headers);
  SectionContents = InputArgs.hasArg(OBJDUMP_full_contents);
  PrintLines = InputArgs.hasArg(OBJDUMP_line_numbers);
  InputFilenames = InputArgs.getAllArgValues(OBJDUMP_INPUT);
  MachOOpt = InputArgs.hasArg(OBJDUMP_macho);
  MCPU = InputArgs.getLastArgValue(OBJDUMP_mcpu_EQ).str();
  MAttrs = commaSeparatedValues(InputArgs, OBJDUMP_mattr_EQ);
  ShowRawInsn = !InputArgs.hasArg(OBJDUMP_no_show_raw_insn);
  LeadingAddr = !InputArgs.hasArg(OBJDUMP_no_leading_addr);
  RawClangAST = InputArgs.hasArg(OBJDUMP_raw_clang_ast);
  Relocations = InputArgs.hasArg(OBJDUMP_reloc);
  PrintImmHex =
      InputArgs.hasFlag(OBJDUMP_print_imm_hex, OBJDUMP_no_print_imm_hex, true);
  PrivateHeaders = InputArgs.hasArg(OBJDUMP_private_headers);
  FilterSections = InputArgs.getAllArgValues(OBJDUMP_section_EQ);
  SectionHeaders = InputArgs.hasArg(OBJDUMP_section_headers);
  ShowAllSymbols = InputArgs.hasArg(OBJDUMP_show_all_symbols);
  ShowLMA = InputArgs.hasArg(OBJDUMP_show_lma);
  PrintSource = InputArgs.hasArg(OBJDUMP_source);
  parseIntArg(InputArgs, OBJDUMP_start_address_EQ, StartAddress);
  HasStartAddressFlag = InputArgs.hasArg(OBJDUMP_start_address_EQ);
  parseIntArg(InputArgs, OBJDUMP_stop_address_EQ, StopAddress);
  HasStopAddressFlag = InputArgs.hasArg(OBJDUMP_stop_address_EQ);
  SymbolTable = InputArgs.hasArg(OBJDUMP_syms);
  SymbolizeOperands = InputArgs.hasArg(OBJDUMP_symbolize_operands);
  PrettyPGOAnalysisMap = InputArgs.hasArg(OBJDUMP_pretty_pgo_analysis_map);
  if (PrettyPGOAnalysisMap && !SymbolizeOperands)
    reportCmdLineWarning("--symbolize-operands must be enabled for "
                         "--pretty-pgo-analysis-map to have an effect");
  DynamicSymbolTable = InputArgs.hasArg(OBJDUMP_dynamic_syms);
  TripleName = InputArgs.getLastArgValue(OBJDUMP_triple_EQ).str();
  UnwindInfo = InputArgs.hasArg(OBJDUMP_unwind_info);
  Wide = InputArgs.hasArg(OBJDUMP_wide);
  Prefix = InputArgs.getLastArgValue(OBJDUMP_prefix).str();
  parseIntArg(InputArgs, OBJDUMP_prefix_strip, PrefixStrip);
  if (const opt::Arg *A = InputArgs.getLastArg(OBJDUMP_debug_vars_EQ)) {
    DbgVariables = StringSwitch<DebugVarsFormat>(A->getValue())
                       .Case("ascii", DVASCII)
                       .Case("unicode", DVUnicode)
                       .Default(DVInvalid);
    if (DbgVariables == DVInvalid)
      invalidArgValue(A);
  }
  if (const opt::Arg *A = InputArgs.getLastArg(OBJDUMP_disassembler_color_EQ)) {
    DisassemblyColor = StringSwitch<ColorOutput>(A->getValue())
                           .Case("on", ColorOutput::Enable)
                           .Case("off", ColorOutput::Disable)
                           .Case("terminal", ColorOutput::Auto)
                           .Default(ColorOutput::Invalid);
    if (DisassemblyColor == ColorOutput::Invalid)
      invalidArgValue(A);
  }

  parseIntArg(InputArgs, OBJDUMP_debug_vars_indent_EQ, DbgIndent);

  parseMachOOptions(InputArgs);

  // Parse -M (--disassembler-options) and deprecated
  // --x86-asm-syntax={att,intel}.
  //
  // Note, for x86, the asm dialect (AssemblerDialect) is initialized when the
  // MCAsmInfo is constructed. MCInstPrinter::applyTargetSpecificCLOption is
  // called too late. For now we have to use the internal cl::opt option.
  const char *AsmSyntax = nullptr;
  for (const auto *A : InputArgs.filtered(OBJDUMP_disassembler_options_EQ,
                                          OBJDUMP_x86_asm_syntax_att,
                                          OBJDUMP_x86_asm_syntax_intel)) {
    switch (A->getOption().getID()) {
    case OBJDUMP_x86_asm_syntax_att:
      AsmSyntax = "--x86-asm-syntax=att";
      continue;
    case OBJDUMP_x86_asm_syntax_intel:
      AsmSyntax = "--x86-asm-syntax=intel";
      continue;
    }

    SmallVector<StringRef, 2> Values;
    llvm::SplitString(A->getValue(), Values, ",");
    for (StringRef V : Values) {
      if (V == "att")
        AsmSyntax = "--x86-asm-syntax=att";
      else if (V == "intel")
        AsmSyntax = "--x86-asm-syntax=intel";
      else
        DisassemblerOptions.push_back(V.str());
    }
  }
  SmallVector<const char *> Args = {"llvm-objdump"};
  for (const opt::Arg *A : InputArgs.filtered(OBJDUMP_mllvm))
    Args.push_back(A->getValue());
  if (AsmSyntax)
    Args.push_back(AsmSyntax);
  if (Args.size() > 1)
    llvm::cl::ParseCommandLineOptions(Args.size(), Args.data());

  // Look up any provided build IDs, then append them to the input filenames.
  for (const opt::Arg *A : InputArgs.filtered(OBJDUMP_build_id)) {
    object::BuildID BuildID = parseBuildIDArg(A);
    std::optional<std::string> Path = BIDFetcher->fetch(BuildID);
    if (!Path) {
      reportCmdLineError(A->getSpelling() + ": could not find build ID '" +
                         A->getValue() + "'");
    }
    InputFilenames.push_back(std::move(*Path));
  }

  // objdump defaults to a.out if no filenames specified.
  if (InputFilenames.empty())
    InputFilenames.push_back("a.out");
}

int llvm_objdump_main(int argc, char **argv, const llvm::ToolContext &) {
  using namespace llvm;

  ToolName = argv[0];
  std::unique_ptr<CommonOptTable> T;
  OptSpecifier Unknown, HelpFlag, HelpHiddenFlag, VersionFlag;

  StringRef Stem = sys::path::stem(ToolName);
  auto Is = [=](StringRef Tool) {
    // We need to recognize the following filenames:
    //
    // llvm-objdump -> objdump
    // llvm-otool-10.exe -> otool
    // powerpc64-unknown-freebsd13-objdump -> objdump
    auto I = Stem.rfind_insensitive(Tool);
    return I != StringRef::npos &&
           (I + Tool.size() == Stem.size() || !isAlnum(Stem[I + Tool.size()]));
  };
  if (Is("otool")) {
    T = std::make_unique<OtoolOptTable>();
    Unknown = OTOOL_UNKNOWN;
    HelpFlag = OTOOL_help;
    HelpHiddenFlag = OTOOL_help_hidden;
    VersionFlag = OTOOL_version;
  } else {
    T = std::make_unique<ObjdumpOptTable>();
    Unknown = OBJDUMP_UNKNOWN;
    HelpFlag = OBJDUMP_help;
    HelpHiddenFlag = OBJDUMP_help_hidden;
    VersionFlag = OBJDUMP_version;
  }

  BumpPtrAllocator A;
  StringSaver Saver(A);
  opt::InputArgList InputArgs =
      T->parseArgs(argc, argv, Unknown, Saver,
                   [&](StringRef Msg) { reportCmdLineError(Msg); });

  if (InputArgs.size() == 0 || InputArgs.hasArg(HelpFlag)) {
    T->printHelp(ToolName);
    return 0;
  }
  if (InputArgs.hasArg(HelpHiddenFlag)) {
    T->printHelp(ToolName, /*ShowHidden=*/true);
    return 0;
  }

  // Initialize targets and assembly printers/parsers.
  InitializeAllTargetInfos();
  InitializeAllTargetMCs();
  InitializeAllDisassemblers();

  if (InputArgs.hasArg(VersionFlag)) {
    cl::PrintVersionMessage();
    if (!Is("otool")) {
      outs() << '\n';
      TargetRegistry::printRegisteredTargetsForVersion(outs());
    }
    return 0;
  }

  // Initialize debuginfod.
  const bool ShouldUseDebuginfodByDefault =
      InputArgs.hasArg(OBJDUMP_build_id) || canUseDebuginfod();
  std::vector<std::string> DebugFileDirectories =
      InputArgs.getAllArgValues(OBJDUMP_debug_file_directory);
  if (InputArgs.hasFlag(OBJDUMP_debuginfod, OBJDUMP_no_debuginfod,
                        ShouldUseDebuginfodByDefault)) {
    HTTPClient::initialize();
    BIDFetcher =
        std::make_unique<DebuginfodFetcher>(std::move(DebugFileDirectories));
  } else {
    BIDFetcher =
        std::make_unique<BuildIDFetcher>(std::move(DebugFileDirectories));
  }

  if (Is("otool"))
    parseOtoolOptions(InputArgs);
  else
    parseObjdumpOptions(InputArgs);

  if (StartAddress >= StopAddress)
    reportCmdLineError("start address should be less than stop address");

  // Removes trailing separators from prefix.
  while (!Prefix.empty() && sys::path::is_separator(Prefix.back()))
    Prefix.pop_back();

  if (AllHeaders)
    ArchiveHeaders = FileHeaders = PrivateHeaders = Relocations =
        SectionHeaders = SymbolTable = true;

  if (DisassembleAll || PrintSource || PrintLines || TracebackTable ||
      !DisassembleSymbols.empty())
    Disassemble = true;

  if (!ArchiveHeaders && !Disassemble && DwarfDumpType == DIDT_Null &&
      !DynamicRelocations && !FileHeaders && !PrivateHeaders && !RawClangAST &&
      !Relocations && !SectionHeaders && !SectionContents && !SymbolTable &&
      !DynamicSymbolTable && !UnwindInfo && !FaultMapSection && !Offloading &&
      !(MachOOpt &&
        (Bind || DataInCode || ChainedFixups || DyldInfo || DylibId ||
         DylibsUsed || ExportsTrie || FirstPrivateHeader ||
         FunctionStartsType != FunctionStartsMode::None || IndirectSymbols ||
         InfoPlist || LazyBind || LinkOptHints || ObjcMetaData || Rebase ||
         Rpaths || UniversalHeaders || WeakBind || !FilterSections.empty()))) {
    T->printHelp(ToolName);
    return 2;
  }

  DisasmSymbolSet.insert_range(DisassembleSymbols);

  llvm::for_each(InputFilenames, dumpInput);

  warnOnNoMatchForSections();

  return EXIT_SUCCESS;
}<|MERGE_RESOLUTION|>--- conflicted
+++ resolved
@@ -3362,11 +3362,7 @@
   if (FaultMapSection)
     printFaultMaps(O);
   if (Offloading)
-<<<<<<< HEAD
-    dumpOffloadBinary(*O, ArchName);
-=======
     dumpOffloadBinary(*O, StringRef(ArchName));
->>>>>>> 1695e8b3
 }
 
 static void dumpObject(const COFFImportFile *I, const Archive *A,
