--- conflicted
+++ resolved
@@ -36,16 +36,10 @@
   return createStringError(std::errc::invalid_argument, "Infinite recursion");
 }
 
-/// Make a best effort to guess the
-<<<<<<< HEAD
-/// Xcode.app/Contents/Developer/Toolchains/ path from an SDK path.
-inline SmallString<128> guessToolchainBaseDir(StringRef SysRoot) {
-  SmallString<128> Result;
-=======
 /// Xcode.app/Contents/Developer path from an SDK path.
 inline StringRef guessDeveloperDir(StringRef SysRoot) {
->>>>>>> 51e459a5
   // Contents/Developer/Platforms/MacOSX.platform/Developer/SDKs/MacOSX.sdk
+  SmallString<128> Result;
   StringRef Base = sys::path::parent_path(SysRoot);
   if (sys::path::filename(Base) != "SDKs")
     return Result;
