--- conflicted
+++ resolved
@@ -488,31 +488,6 @@
   SummaryID,  // ^42
 
   // String valued tokens (StrVal).
-<<<<<<< HEAD
-  LabelStr,         // foo:
-  GlobalVar,        // @foo @"foo"
-  ComdatVar,        // $foo
-  LocalVar,         // %foo %"foo"
-  MetadataVar,      // !foo
-  StringConstant,   // "foo"
-  DwarfTag,         // DW_TAG_foo
-  DwarfAttEncoding, // DW_ATE_foo
-  DwarfVirtuality,  // DW_VIRTUALITY_foo
-  DwarfLang,        // DW_LANG_foo
-  DwarfCC,          // DW_CC_foo
-  DwarfMSpaceLLVM,  // DW_MSPACE_LLVM_foo
-  EmissionKind,     // lineTablesOnly
-  NameTableKind,    // GNU
-  FixedPointKind,   // Fixed point
-  DwarfOp,          // DW_OP_foo
-  DIFlag,           // DIFlagFoo
-  DISPFlag,         // DISPFlagFoo
-  DwarfMacinfo,     // DW_MACINFO_foo
-  ChecksumKind,     // CSK_foo
-  DIOp,             // DIOpFoo
-  DbgRecordType,    // dbg_foo
-  DwarfEnumKind,    // DW_APPLE_ENUM_KIND_foo
-=======
   LabelStr,            // foo:
   GlobalVar,           // @foo @"foo"
   ComdatVar,           // $foo
@@ -525,6 +500,7 @@
   DwarfLang,           // DW_LANG_foo
   DwarfSourceLangName, // DW_LNAME_foo
   DwarfCC,             // DW_CC_foo
+  DwarfMSpaceLLVM,     // DW_MSPACE_LLVM_foo
   EmissionKind,        // lineTablesOnly
   NameTableKind,       // GNU
   FixedPointKind,      // Fixed point
@@ -533,9 +509,9 @@
   DISPFlag,            // DISPFlagFoo
   DwarfMacinfo,        // DW_MACINFO_foo
   ChecksumKind,        // CSK_foo
+  DIOp,                // DIOpFoo
   DbgRecordType,       // dbg_foo
   DwarfEnumKind,       // DW_APPLE_ENUM_KIND_foo
->>>>>>> 311d1138
 
   // Type valued tokens (TyVal).
   Type,
