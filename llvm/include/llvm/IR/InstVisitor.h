//===- InstVisitor.h - Instruction visitor templates ------------*- C++ -*-===//
//
// Part of the LLVM Project, under the Apache License v2.0 with LLVM Exceptions.
// See https://llvm.org/LICENSE.txt for license information.
// SPDX-License-Identifier: Apache-2.0 WITH LLVM-exception
//
//===----------------------------------------------------------------------===//


#ifndef LLVM_IR_INSTVISITOR_H
#define LLVM_IR_INSTVISITOR_H

#include "llvm/IR/Function.h"
#include "llvm/IR/Instructions.h"
#include "llvm/IR/IntrinsicInst.h"
#include "llvm/IR/Intrinsics.h"
#include "llvm/IR/Module.h"

namespace llvm {

// We operate on opaque instruction classes, so forward declare all instruction
// types now...
//
#define HANDLE_INST(NUM, OPCODE, CLASS)   class CLASS;
#include "llvm/IR/Instruction.def"

#define DELEGATE(CLASS_TO_VISIT) \
  return static_cast<SubClass*>(this)-> \
               visit##CLASS_TO_VISIT(static_cast<CLASS_TO_VISIT&>(I))


/// Base class for instruction visitors
///
/// Instruction visitors are used when you want to perform different actions
/// for different kinds of instructions without having to use lots of casts
/// and a big switch statement (in your code, that is).
///
/// To define your own visitor, inherit from this class, specifying your
/// new type for the 'SubClass' template parameter, and "override" visitXXX
/// functions in your class. I say "override" because this class is defined
/// in terms of statically resolved overloading, not virtual functions.
///
/// For example, here is a visitor that counts the number of malloc
/// instructions processed:
///
///  /// Declare the class.  Note that we derive from InstVisitor instantiated
///  /// with _our new subclasses_ type.
///  ///
///  struct CountAllocaVisitor : public InstVisitor<CountAllocaVisitor> {
///    unsigned Count;
///    CountAllocaVisitor() : Count(0) {}
///
///    void visitAllocaInst(AllocaInst &AI) { ++Count; }
///  };
///
///  And this class would be used like this:
///    CountAllocaVisitor CAV;
///    CAV.visit(function);
///    NumAllocas = CAV.Count;
///
/// The defined has 'visit' methods for Instruction, and also for BasicBlock,
/// Function, and Module, which recursively process all contained instructions.
///
/// Note that if you don't implement visitXXX for some instruction type,
/// the visitXXX method for instruction superclass will be invoked. So
/// if instructions are added in the future, they will be automatically
/// supported, if you handle one of their superclasses.
///
/// The optional second template argument specifies the type that instruction
/// visitation functions should return. If you specify this, you *MUST* provide
/// an implementation of visitInstruction though!.
///
/// Note that this class is specifically designed as a template to avoid
/// virtual function call overhead.  Defining and using an InstVisitor is just
/// as efficient as having your own switch statement over the instruction
/// opcode.
template<typename SubClass, typename RetTy=void>
class InstVisitor {
  //===--------------------------------------------------------------------===//
  // Interface code - This is the public interface of the InstVisitor that you
  // use to visit instructions...
  //

public:
  // Generic visit method - Allow visitation to all instructions in a range
  template<class Iterator>
  void visit(Iterator Start, Iterator End) {
    while (Start != End)
      static_cast<SubClass*>(this)->visit(*Start++);
  }

  // Define visitors for functions and basic blocks...
  //
  void visit(Module &M) {
    static_cast<SubClass*>(this)->visitModule(M);
    visit(M.begin(), M.end());
  }
  void visit(Function &F) {
    static_cast<SubClass*>(this)->visitFunction(F);
    visit(F.begin(), F.end());
  }
  void visit(BasicBlock &BB) {
    static_cast<SubClass*>(this)->visitBasicBlock(BB);
    visit(BB.begin(), BB.end());
  }

  // Forwarding functions so that the user can visit with pointers AND refs.
  void visit(Module       *M)  { visit(*M); }
  void visit(Function     *F)  { visit(*F); }
  void visit(BasicBlock   *BB) { visit(*BB); }
  RetTy visit(Instruction *I)  { return visit(*I); }

  // visit - Finally, code to visit an instruction...
  //
  RetTy visit(Instruction &I) {
    static_assert(std::is_base_of<InstVisitor, SubClass>::value,
                  "Must pass the derived type to this template!");

    switch (I.getOpcode()) {
    default: llvm_unreachable("Unknown instruction type encountered!");
      // Build the switch statement using the Instruction.def file...
#define HANDLE_INST(NUM, OPCODE, CLASS) \
    case Instruction::OPCODE: return \
           static_cast<SubClass*>(this)-> \
                      visit##OPCODE(static_cast<CLASS&>(I));
#include "llvm/IR/Instruction.def"
    }
  }

  //===--------------------------------------------------------------------===//
  // Visitation functions... these functions provide default fallbacks in case
  // the user does not specify what to do for a particular instruction type.
  // The default behavior is to generalize the instruction type to its subtype
  // and try visiting the subtype.  All of this should be inlined perfectly,
  // because there are no virtual functions to get in the way.
  //

  // When visiting a module, function or basic block directly, these methods get
  // called to indicate when transitioning into a new unit.
  //
  void visitModule    (Module &M) {}
  void visitFunction  (Function &F) {}
  void visitBasicBlock(BasicBlock &BB) {}

  // Define instruction specific visitor functions that can be overridden to
  // handle SPECIFIC instructions.  These functions automatically define
  // visitMul to proxy to visitBinaryOperator for instance in case the user does
  // not need this generality.
  //
  // These functions can also implement fan-out, when a single opcode and
  // instruction have multiple more specific Instruction subclasses. The Call
  // instruction currently supports this. We implement that by redirecting that
  // instruction to a special delegation helper.
#define HANDLE_INST(NUM, OPCODE, CLASS) \
    RetTy visit##OPCODE(CLASS &I) { \
      if (NUM == Instruction::Call) \
        return delegateCallInst(I); \
      else \
        DELEGATE(CLASS); \
    }
#include "llvm/IR/Instruction.def"

  // Specific Instruction type classes... note that all of the casts are
  // necessary because we use the instruction classes as opaque types...
  //
  RetTy visitICmpInst(ICmpInst &I)                { DELEGATE(CmpInst);}
  RetTy visitFCmpInst(FCmpInst &I)                { DELEGATE(CmpInst);}
  RetTy visitAllocaInst(AllocaInst &I)            { DELEGATE(UnaryInstruction);}
  RetTy visitLoadInst(LoadInst     &I)            { DELEGATE(UnaryInstruction);}
  RetTy visitStoreInst(StoreInst   &I)            { DELEGATE(Instruction);}
  RetTy visitAtomicCmpXchgInst(AtomicCmpXchgInst &I) { DELEGATE(Instruction);}
  RetTy visitAtomicRMWInst(AtomicRMWInst &I)      { DELEGATE(Instruction);}
  RetTy visitFenceInst(FenceInst   &I)            { DELEGATE(Instruction);}
  RetTy visitGetElementPtrInst(GetElementPtrInst &I){ DELEGATE(Instruction);}
  RetTy visitPHINode(PHINode       &I)            { DELEGATE(Instruction);}
  RetTy visitTruncInst(TruncInst &I)              { DELEGATE(CastInst);}
  RetTy visitZExtInst(ZExtInst &I)                { DELEGATE(CastInst);}
  RetTy visitSExtInst(SExtInst &I)                { DELEGATE(CastInst);}
  RetTy visitFPTruncInst(FPTruncInst &I)          { DELEGATE(CastInst);}
  RetTy visitFPExtInst(FPExtInst &I)              { DELEGATE(CastInst);}
  RetTy visitFPToUIInst(FPToUIInst &I)            { DELEGATE(CastInst);}
  RetTy visitFPToSIInst(FPToSIInst &I)            { DELEGATE(CastInst);}
  RetTy visitUIToFPInst(UIToFPInst &I)            { DELEGATE(CastInst);}
  RetTy visitSIToFPInst(SIToFPInst &I)            { DELEGATE(CastInst);}
  RetTy visitPtrToIntInst(PtrToIntInst &I)        { DELEGATE(CastInst);}
  RetTy visitIntToPtrInst(IntToPtrInst &I)        { DELEGATE(CastInst);}
  RetTy visitBitCastInst(BitCastInst &I)          { DELEGATE(CastInst);}
  RetTy visitAddrSpaceCastInst(AddrSpaceCastInst &I) { DELEGATE(CastInst);}
  RetTy visitSelectInst(SelectInst &I)            { DELEGATE(Instruction);}
  RetTy visitVAArgInst(VAArgInst   &I)            { DELEGATE(UnaryInstruction);}
  RetTy visitExtractElementInst(ExtractElementInst &I) { DELEGATE(Instruction);}
  RetTy visitInsertElementInst(InsertElementInst &I) { DELEGATE(Instruction);}
  RetTy visitShuffleVectorInst(ShuffleVectorInst &I) { DELEGATE(Instruction);}
  RetTy visitExtractValueInst(ExtractValueInst &I){ DELEGATE(UnaryInstruction);}
  RetTy visitInsertValueInst(InsertValueInst &I)  { DELEGATE(Instruction); }
  RetTy visitLandingPadInst(LandingPadInst &I)    { DELEGATE(Instruction); }
  RetTy visitFuncletPadInst(FuncletPadInst &I) { DELEGATE(Instruction); }
  RetTy visitCleanupPadInst(CleanupPadInst &I) { DELEGATE(FuncletPadInst); }
  RetTy visitCatchPadInst(CatchPadInst &I)     { DELEGATE(FuncletPadInst); }
  RetTy visitFreezeInst(FreezeInst &I)         { DELEGATE(Instruction); }

  // Handle the special intrinsic instruction classes.
  RetTy visitDbgDeclareInst(DbgDeclareInst &I)    { DELEGATE(DbgVariableIntrinsic);}
  RetTy visitDbgValueInst(DbgValueInst &I)        { DELEGATE(DbgVariableIntrinsic);}
  RetTy visitDbgVariableIntrinsic(DbgVariableIntrinsic &I)
                                                  { DELEGATE(DbgInfoIntrinsic);}
  RetTy visitDbgLabelInst(DbgLabelInst &I)        { DELEGATE(DbgInfoIntrinsic);}
  RetTy visitDbgDefInst(DbgDefInst &I)            { DELEGATE(DbgInfoIntrinsic);}
  RetTy visitDbgKillInst(DbgKillInst &I)          { DELEGATE(DbgInfoIntrinsic);}
  RetTy visitDbgInfoIntrinsic(DbgInfoIntrinsic &I){ DELEGATE(IntrinsicInst); }
  RetTy visitMemSetInst(MemSetInst &I)            { DELEGATE(MemIntrinsic); }
  RetTy visitMemSetPatternInst(MemSetPatternInst &I) {
    DELEGATE(IntrinsicInst);
  }
  RetTy visitMemCpyInst(MemCpyInst &I)            { DELEGATE(MemTransferInst); }
  RetTy visitMemMoveInst(MemMoveInst &I)          { DELEGATE(MemTransferInst); }
  RetTy visitMemTransferInst(MemTransferInst &I)  { DELEGATE(MemIntrinsic); }
  RetTy visitMemIntrinsic(MemIntrinsic &I)        { DELEGATE(IntrinsicInst); }
  RetTy visitVAStartInst(VAStartInst &I)          { DELEGATE(IntrinsicInst); }
  RetTy visitVAEndInst(VAEndInst &I)              { DELEGATE(IntrinsicInst); }
  RetTy visitVACopyInst(VACopyInst &I)            { DELEGATE(IntrinsicInst); }
  RetTy visitIntrinsicInst(IntrinsicInst &I)      { DELEGATE(CallInst); }
  RetTy visitCallInst(CallInst &I)                { DELEGATE(CallBase); }
  RetTy visitInvokeInst(InvokeInst &I)            { DELEGATE(CallBase); }
  RetTy visitCallBrInst(CallBrInst &I)            { DELEGATE(CallBase); }

  // While terminators don't have a distinct type modeling them, we support
  // intercepting them with dedicated a visitor callback.
  RetTy visitReturnInst(ReturnInst &I) {
    return static_cast<SubClass *>(this)->visitTerminator(I);
  }
  RetTy visitBranchInst(BranchInst &I) {
    return static_cast<SubClass *>(this)->visitTerminator(I);
  }
  RetTy visitSwitchInst(SwitchInst &I) {
    return static_cast<SubClass *>(this)->visitTerminator(I);
  }
  RetTy visitIndirectBrInst(IndirectBrInst &I) {
    return static_cast<SubClass *>(this)->visitTerminator(I);
  }
  RetTy visitResumeInst(ResumeInst &I) {
    return static_cast<SubClass *>(this)->visitTerminator(I);
  }
  RetTy visitUnreachableInst(UnreachableInst &I) {
    return static_cast<SubClass *>(this)->visitTerminator(I);
  }
  RetTy visitCleanupReturnInst(CleanupReturnInst &I) {
    return static_cast<SubClass *>(this)->visitTerminator(I);
  }
  RetTy visitCatchReturnInst(CatchReturnInst &I) {
    return static_cast<SubClass *>(this)->visitTerminator(I);
  }
  RetTy visitCatchSwitchInst(CatchSwitchInst &I) {
    return static_cast<SubClass *>(this)->visitTerminator(I);
  }
  RetTy visitTerminator(Instruction &I)    { DELEGATE(Instruction);}

  // Next level propagators: If the user does not overload a specific
  // instruction type, they can overload one of these to get the whole class
  // of instructions...
  //
  RetTy visitCastInst(CastInst &I)                { DELEGATE(UnaryInstruction);}
  RetTy visitUnaryOperator(UnaryOperator &I)      { DELEGATE(UnaryInstruction);}
  RetTy visitBinaryOperator(BinaryOperator &I)    { DELEGATE(Instruction);}
  RetTy visitCmpInst(CmpInst &I)                  { DELEGATE(Instruction);}
  RetTy visitUnaryInstruction(UnaryInstruction &I){ DELEGATE(Instruction);}

  // The next level delegation for `CallBase` is slightly more complex in order
  // to support visiting cases where the call is also a terminator.
  RetTy visitCallBase(CallBase &I) {
    if (isa<InvokeInst>(I) || isa<CallBrInst>(I))
      return static_cast<SubClass *>(this)->visitTerminator(I);

    DELEGATE(Instruction);
  }

  // If the user wants a 'default' case, they can choose to override this
  // function.  If this function is not overloaded in the user's subclass, then
  // this instruction just gets ignored.
  //
  // Note that you MUST override this function if your return type is not void.
  //
  void visitInstruction(Instruction &I) {}  // Ignore unhandled instructions

private:
  // Special helper function to delegate to CallInst subclass visitors.
  RetTy delegateCallInst(CallInst &I) {
    if (const Function *F = I.getCalledFunction()) {
      switch (F->getIntrinsicID()) {
      default:                     DELEGATE(IntrinsicInst);
      case Intrinsic::dbg_declare: DELEGATE(DbgDeclareInst);
      case Intrinsic::dbg_value:   DELEGATE(DbgValueInst);
      case Intrinsic::dbg_label:   DELEGATE(DbgLabelInst);
<<<<<<< HEAD
      case Intrinsic::dbg_def:     DELEGATE(DbgDefInst);
      case Intrinsic::dbg_kill:    DELEGATE(DbgKillInst);
      case Intrinsic::memcpy:      DELEGATE(MemCpyInst);
=======
      case Intrinsic::memcpy:
>>>>>>> b86b5296
      case Intrinsic::memcpy_inline:
        DELEGATE(MemCpyInst);
      case Intrinsic::memmove:     DELEGATE(MemMoveInst);
      case Intrinsic::memset:
      case Intrinsic::memset_inline:
        DELEGATE(MemSetInst);
      case Intrinsic::experimental_memset_pattern:
        DELEGATE(MemSetPatternInst);
      case Intrinsic::vastart:     DELEGATE(VAStartInst);
      case Intrinsic::vaend:       DELEGATE(VAEndInst);
      case Intrinsic::vacopy:      DELEGATE(VACopyInst);
      case Intrinsic::not_intrinsic: break;
      }
    }
    DELEGATE(CallInst);
  }

  // An overload that will never actually be called, it is used only from dead
  // code in the dispatching from opcodes to instruction subclasses.
  RetTy delegateCallInst(Instruction &I) {
    llvm_unreachable("delegateCallInst called for non-CallInst");
  }
};

#undef DELEGATE

} // End llvm namespace

#endif<|MERGE_RESOLUTION|>--- conflicted
+++ resolved
@@ -291,13 +291,9 @@
       case Intrinsic::dbg_declare: DELEGATE(DbgDeclareInst);
       case Intrinsic::dbg_value:   DELEGATE(DbgValueInst);
       case Intrinsic::dbg_label:   DELEGATE(DbgLabelInst);
-<<<<<<< HEAD
       case Intrinsic::dbg_def:     DELEGATE(DbgDefInst);
       case Intrinsic::dbg_kill:    DELEGATE(DbgKillInst);
-      case Intrinsic::memcpy:      DELEGATE(MemCpyInst);
-=======
       case Intrinsic::memcpy:
->>>>>>> b86b5296
       case Intrinsic::memcpy_inline:
         DELEGATE(MemCpyInst);
       case Intrinsic::memmove:     DELEGATE(MemMoveInst);
