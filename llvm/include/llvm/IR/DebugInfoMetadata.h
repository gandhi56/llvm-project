//===- llvm/IR/DebugInfoMetadata.h - Debug info metadata --------*- C++ -*-===//
//
// Part of the LLVM Project, under the Apache License v2.0 with LLVM Exceptions.
// See https://llvm.org/LICENSE.txt for license information.
// SPDX-License-Identifier: Apache-2.0 WITH LLVM-exception
//
//===----------------------------------------------------------------------===//
//
// Declarations for metadata specific to debug info.
//
//===----------------------------------------------------------------------===//

#ifndef LLVM_IR_DEBUGINFOMETADATA_H
#define LLVM_IR_DEBUGINFOMETADATA_H

#include "llvm/ADT/ArrayRef.h"
#include "llvm/ADT/BitmaskEnum.h"
#include "llvm/ADT/Hashing.h"
#include "llvm/ADT/PointerUnion.h"
#include "llvm/ADT/STLExtras.h"
#include "llvm/ADT/SmallVector.h"
#include "llvm/ADT/StringRef.h"
#include "llvm/ADT/iterator_range.h"
#include "llvm/BinaryFormat/Dwarf.h"
#include "llvm/IR/Constants.h"
#include "llvm/IR/Metadata.h"
#include "llvm/IR/PseudoProbe.h"
#include "llvm/Support/Casting.h"
#include "llvm/Support/CommandLine.h"
#include "llvm/Support/Compiler.h"
#include "llvm/Support/Discriminator.h"
#include <cassert>
#include <climits>
#include <cstddef>
#include <cstdint>
#include <iterator>
#include <optional>
#include <vector>
#include <variant>

// Helper macros for defining get() overrides.
#define DEFINE_MDNODE_GET_UNPACK_IMPL(...) __VA_ARGS__
#define DEFINE_MDNODE_GET_UNPACK(ARGS) DEFINE_MDNODE_GET_UNPACK_IMPL ARGS
// FIXME: When the DEFINE_MDNODE_GET alias below is removed this could be
// renamed to just DEFINE_MDNODE_GET.
#define DEFINE_MDNODE_GET_ONLY(CLASS, FORMAL, ARGS)                            \
  static CLASS *get(LLVMContext &Context, DEFINE_MDNODE_GET_UNPACK(FORMAL)) {  \
    return getImpl(Context, DEFINE_MDNODE_GET_UNPACK(ARGS), Uniqued);          \
  }
#define DEFINE_MDNODE_GET_IF_EXISTS(CLASS, FORMAL, ARGS)                       \
  static CLASS *getIfExists(LLVMContext &Context,                              \
                            DEFINE_MDNODE_GET_UNPACK(FORMAL)) {                \
    return getImpl(Context, DEFINE_MDNODE_GET_UNPACK(ARGS), Uniqued,           \
                   /* ShouldCreate */ false);                                  \
  }
#define DEFINE_MDNODE_GET_DISTINCT(CLASS, FORMAL, ARGS)                        \
  static CLASS *getDistinct(LLVMContext &Context,                              \
                            DEFINE_MDNODE_GET_UNPACK(FORMAL)) {                \
    return getImpl(Context, DEFINE_MDNODE_GET_UNPACK(ARGS), Distinct);         \
  }
#define DEFINE_MDNODE_GET_TEMPORARY(CLASS, FORMAL, ARGS)                       \
  static Temp##CLASS getTemporary(LLVMContext &Context,                        \
                                  DEFINE_MDNODE_GET_UNPACK(FORMAL)) {          \
    return Temp##CLASS(                                                        \
        getImpl(Context, DEFINE_MDNODE_GET_UNPACK(ARGS), Temporary));          \
  }
#define DEFINE_ALL_MDNODE_GET_METHODS(CLASS, FORMAL, ARGS)                     \
  DEFINE_MDNODE_GET_ONLY(CLASS, FORMAL, ARGS)                                  \
  DEFINE_MDNODE_GET_IF_EXISTS(CLASS, FORMAL, ARGS)                             \
  DEFINE_MDNODE_GET_DISTINCT(CLASS, FORMAL, ARGS)                              \
  DEFINE_MDNODE_GET_TEMPORARY(CLASS, FORMAL, ARGS)
// FIXME: This old naming is retained as an alias to make the diff smaller, but
// could eventually be eliminated and the references updated.
#define DEFINE_MDNODE_GET(CLASS, FORMAL, ARGS) DEFINE_ALL_MDNODE_GET_METHODS(CLASS, FORMAL, ARGS)
#define DEFINE_ALWAYS_DISTINCT_MDNODE_GET_METHODS(CLASS, FORMAL, ARGS)         \
  DEFINE_MDNODE_GET_DISTINCT(CLASS, FORMAL, ARGS)                              \
  DEFINE_MDNODE_GET_TEMPORARY(CLASS, FORMAL, ARGS)
#define DEFINE_ALWAYS_UNIQUED_MDNODE_GET_METHODS(CLASS, FORMAL, ARGS)          \
  DEFINE_MDNODE_GET_ONLY(CLASS, FORMAL, ARGS)                                  \
  DEFINE_MDNODE_GET_IF_EXISTS(CLASS, FORMAL, ARGS)                             \
  DEFINE_MDNODE_GET_TEMPORARY(CLASS, FORMAL, ARGS)

namespace llvm {

namespace dwarf {
enum Tag : uint16_t;
}

class DbgVariableIntrinsic;
class DPValue;

extern cl::opt<bool> EnableFSDiscriminator;

class DITypeRefArray {
  const MDTuple *N = nullptr;

public:
  DITypeRefArray() = default;
  DITypeRefArray(const MDTuple *N) : N(N) {}

  explicit operator bool() const { return get(); }
  explicit operator MDTuple *() const { return get(); }

  MDTuple *get() const { return const_cast<MDTuple *>(N); }
  MDTuple *operator->() const { return get(); }
  MDTuple &operator*() const { return *get(); }

  // FIXME: Fix callers and remove condition on N.
  unsigned size() const { return N ? N->getNumOperands() : 0u; }
  DIType *operator[](unsigned I) const {
    return cast_or_null<DIType>(N->getOperand(I));
  }

  class iterator {
    MDNode::op_iterator I = nullptr;

  public:
    using iterator_category = std::input_iterator_tag;
    using value_type = DIType *;
    using difference_type = std::ptrdiff_t;
    using pointer = void;
    using reference = DIType *;

    iterator() = default;
    explicit iterator(MDNode::op_iterator I) : I(I) {}

    DIType *operator*() const { return cast_or_null<DIType>(*I); }

    iterator &operator++() {
      ++I;
      return *this;
    }

    iterator operator++(int) {
      iterator Temp(*this);
      ++I;
      return Temp;
    }

    bool operator==(const iterator &X) const { return I == X.I; }
    bool operator!=(const iterator &X) const { return I != X.I; }
  };

  // FIXME: Fix callers and remove condition on N.
  iterator begin() const { return N ? iterator(N->op_begin()) : iterator(); }
  iterator end() const { return N ? iterator(N->op_end()) : iterator(); }
};

/// Tagged DWARF-like metadata node.
///
/// A metadata node with a DWARF tag (i.e., a constant named \c DW_TAG_*,
/// defined in llvm/BinaryFormat/Dwarf.h).  Called \a DINode because it's
/// potentially used for non-DWARF output.
///
/// Uses the SubclassData16 Metadata slot.
class DINode : public MDNode {
  friend class LLVMContextImpl;
  friend class MDNode;

protected:
  DINode(LLVMContext &C, unsigned ID, StorageType Storage, unsigned Tag,
         ArrayRef<Metadata *> Ops1, ArrayRef<Metadata *> Ops2 = std::nullopt)
      : MDNode(C, ID, Storage, Ops1, Ops2) {
    assert(Tag < 1u << 16);
    SubclassData16 = Tag;
  }
  ~DINode() = default;

  template <class Ty> Ty *getOperandAs(unsigned I) const {
    return cast_or_null<Ty>(getOperand(I));
  }

  StringRef getStringOperand(unsigned I) const {
    if (auto *S = getOperandAs<MDString>(I))
      return S->getString();
    return StringRef();
  }

  static MDString *getCanonicalMDString(LLVMContext &Context, StringRef S) {
    if (S.empty())
      return nullptr;
    return MDString::get(Context, S);
  }

  /// Allow subclasses to mutate the tag.
  void setTag(unsigned Tag) { SubclassData16 = Tag; }

public:
  dwarf::Tag getTag() const;

  /// Debug info flags.
  ///
  /// The three accessibility flags are mutually exclusive and rolled together
  /// in the first two bits.
  enum DIFlags : uint32_t {
#define HANDLE_DI_FLAG(ID, NAME) Flag##NAME = ID,
#define DI_FLAG_LARGEST_NEEDED
#include "llvm/IR/DebugInfoFlags.def"
    FlagAccessibility = FlagPrivate | FlagProtected | FlagPublic,
    FlagPtrToMemberRep = FlagSingleInheritance | FlagMultipleInheritance |
                         FlagVirtualInheritance,
    LLVM_MARK_AS_BITMASK_ENUM(FlagLargest)
  };

  static DIFlags getFlag(StringRef Flag);
  static StringRef getFlagString(DIFlags Flag);

  /// Split up a flags bitfield.
  ///
  /// Split \c Flags into \c SplitFlags, a vector of its components.  Returns
  /// any remaining (unrecognized) bits.
  static DIFlags splitFlags(DIFlags Flags,
                            SmallVectorImpl<DIFlags> &SplitFlags);

  static bool classof(const Metadata *MD) {
    switch (MD->getMetadataID()) {
    default:
      return false;
    case GenericDINodeKind:
    case DISubrangeKind:
    case DIEnumeratorKind:
    case DIBasicTypeKind:
    case DIStringTypeKind:
    case DIDerivedTypeKind:
    case DICompositeTypeKind:
    case DISubroutineTypeKind:
    case DIFileKind:
    case DICompileUnitKind:
    case DISubprogramKind:
    case DILexicalBlockKind:
    case DILexicalBlockFileKind:
    case DINamespaceKind:
    case DICommonBlockKind:
    case DITemplateTypeParameterKind:
    case DITemplateValueParameterKind:
    case DIGlobalVariableKind:
    case DILocalVariableKind:
    case DILabelKind:
    case DIObjCPropertyKind:
    case DIImportedEntityKind:
    case DIModuleKind:
    case DIGenericSubrangeKind:
    case DIAssignIDKind:
    case DILifetimeKind:
      return true;
    }
  }
};

/// Generic tagged DWARF-like metadata node.
///
/// An un-specialized DWARF-like metadata node.  The first operand is a
/// (possibly empty) null-separated \a MDString header that contains arbitrary
/// fields.  The remaining operands are \a dwarf_operands(), and are pointers
/// to other metadata.
///
/// Uses the SubclassData32 Metadata slot.
class GenericDINode : public DINode {
  friend class LLVMContextImpl;
  friend class MDNode;

  GenericDINode(LLVMContext &C, StorageType Storage, unsigned Hash,
                unsigned Tag, ArrayRef<Metadata *> Ops1,
                ArrayRef<Metadata *> Ops2)
      : DINode(C, GenericDINodeKind, Storage, Tag, Ops1, Ops2) {
    setHash(Hash);
  }
  ~GenericDINode() { dropAllReferences(); }

  void setHash(unsigned Hash) { SubclassData32 = Hash; }
  void recalculateHash();

  static GenericDINode *getImpl(LLVMContext &Context, unsigned Tag,
                                StringRef Header, ArrayRef<Metadata *> DwarfOps,
                                StorageType Storage, bool ShouldCreate = true) {
    return getImpl(Context, Tag, getCanonicalMDString(Context, Header),
                   DwarfOps, Storage, ShouldCreate);
  }

  static GenericDINode *getImpl(LLVMContext &Context, unsigned Tag,
                                MDString *Header, ArrayRef<Metadata *> DwarfOps,
                                StorageType Storage, bool ShouldCreate = true);

  TempGenericDINode cloneImpl() const {
    return getTemporary(getContext(), getTag(), getHeader(),
                        SmallVector<Metadata *, 4>(dwarf_operands()));
  }

public:
  unsigned getHash() const { return SubclassData32; }

  DEFINE_MDNODE_GET(GenericDINode,
                    (unsigned Tag, StringRef Header,
                     ArrayRef<Metadata *> DwarfOps),
                    (Tag, Header, DwarfOps))
  DEFINE_MDNODE_GET(GenericDINode,
                    (unsigned Tag, MDString *Header,
                     ArrayRef<Metadata *> DwarfOps),
                    (Tag, Header, DwarfOps))

  /// Return a (temporary) clone of this.
  TempGenericDINode clone() const { return cloneImpl(); }

  dwarf::Tag getTag() const;
  StringRef getHeader() const { return getStringOperand(0); }
  MDString *getRawHeader() const { return getOperandAs<MDString>(0); }

  op_iterator dwarf_op_begin() const { return op_begin() + 1; }
  op_iterator dwarf_op_end() const { return op_end(); }
  op_range dwarf_operands() const {
    return op_range(dwarf_op_begin(), dwarf_op_end());
  }

  unsigned getNumDwarfOperands() const { return getNumOperands() - 1; }
  const MDOperand &getDwarfOperand(unsigned I) const {
    return getOperand(I + 1);
  }
  void replaceDwarfOperandWith(unsigned I, Metadata *New) {
    replaceOperandWith(I + 1, New);
  }

  static bool classof(const Metadata *MD) {
    return MD->getMetadataID() == GenericDINodeKind;
  }
};

/// Assignment ID.
/// Used to link stores (as an attachment) and dbg.assigns (as an operand).
/// DIAssignID metadata is never uniqued as we compare instances using
/// referential equality (the instance/address is the ID).
class DIAssignID : public MDNode {
  friend class LLVMContextImpl;
  friend class MDNode;

  DIAssignID(LLVMContext &C, StorageType Storage)
      : MDNode(C, DIAssignIDKind, Storage, std::nullopt) {}

  ~DIAssignID() { dropAllReferences(); }

  static DIAssignID *getImpl(LLVMContext &Context, StorageType Storage,
                             bool ShouldCreate = true);

  TempDIAssignID cloneImpl() const { return getTemporary(getContext()); }

public:
  // This node has no operands to replace.
  void replaceOperandWith(unsigned I, Metadata *New) = delete;

  SmallVector<DPValue *> getAllDPValueUsers() {
    return Context.getReplaceableUses()->getAllDPValueUsers();
  }

  static DIAssignID *getDistinct(LLVMContext &Context) {
    return getImpl(Context, Distinct);
  }
  static TempDIAssignID getTemporary(LLVMContext &Context) {
    return TempDIAssignID(getImpl(Context, Temporary));
  }
  // NOTE: Do not define get(LLVMContext&) - see class comment.

  static bool classof(const Metadata *MD) {
    return MD->getMetadataID() == DIAssignIDKind;
  }
};

/// Array subrange.
///
/// TODO: Merge into node for DW_TAG_array_type, which should have a custom
/// type.
class DISubrange : public DINode {
  friend class LLVMContextImpl;
  friend class MDNode;

  DISubrange(LLVMContext &C, StorageType Storage, ArrayRef<Metadata *> Ops);

  ~DISubrange() = default;

  static DISubrange *getImpl(LLVMContext &Context, int64_t Count,
                             int64_t LowerBound, StorageType Storage,
                             bool ShouldCreate = true);

  static DISubrange *getImpl(LLVMContext &Context, Metadata *CountNode,
                             int64_t LowerBound, StorageType Storage,
                             bool ShouldCreate = true);

  static DISubrange *getImpl(LLVMContext &Context, Metadata *CountNode,
                             Metadata *LowerBound, Metadata *UpperBound,
                             Metadata *Stride, StorageType Storage,
                             bool ShouldCreate = true);

  TempDISubrange cloneImpl() const {
    return getTemporary(getContext(), getRawCountNode(), getRawLowerBound(),
                        getRawUpperBound(), getRawStride());
  }

public:
  DEFINE_MDNODE_GET(DISubrange, (int64_t Count, int64_t LowerBound = 0),
                    (Count, LowerBound))

  DEFINE_MDNODE_GET(DISubrange, (Metadata * CountNode, int64_t LowerBound = 0),
                    (CountNode, LowerBound))

  DEFINE_MDNODE_GET(DISubrange,
                    (Metadata * CountNode, Metadata *LowerBound,
                     Metadata *UpperBound, Metadata *Stride),
                    (CountNode, LowerBound, UpperBound, Stride))

  TempDISubrange clone() const { return cloneImpl(); }

  Metadata *getRawCountNode() const { return getOperand(0).get(); }

  Metadata *getRawLowerBound() const { return getOperand(1).get(); }

  Metadata *getRawUpperBound() const { return getOperand(2).get(); }

  Metadata *getRawStride() const { return getOperand(3).get(); }

  typedef PointerUnion<ConstantInt *, DIVariable *, DIExpression *> BoundType;

  BoundType getCount() const;

  BoundType getLowerBound() const;

  BoundType getUpperBound() const;

  BoundType getStride() const;

  static bool classof(const Metadata *MD) {
    return MD->getMetadataID() == DISubrangeKind;
  }
};

class DIGenericSubrange : public DINode {
  friend class LLVMContextImpl;
  friend class MDNode;

  DIGenericSubrange(LLVMContext &C, StorageType Storage,
                    ArrayRef<Metadata *> Ops);

  ~DIGenericSubrange() = default;

  static DIGenericSubrange *getImpl(LLVMContext &Context, Metadata *CountNode,
                                    Metadata *LowerBound, Metadata *UpperBound,
                                    Metadata *Stride, StorageType Storage,
                                    bool ShouldCreate = true);

  TempDIGenericSubrange cloneImpl() const {
    return getTemporary(getContext(), getRawCountNode(), getRawLowerBound(),
                        getRawUpperBound(), getRawStride());
  }

public:
  DEFINE_MDNODE_GET(DIGenericSubrange,
                    (Metadata * CountNode, Metadata *LowerBound,
                     Metadata *UpperBound, Metadata *Stride),
                    (CountNode, LowerBound, UpperBound, Stride))

  TempDIGenericSubrange clone() const { return cloneImpl(); }

  Metadata *getRawCountNode() const { return getOperand(0).get(); }
  Metadata *getRawLowerBound() const { return getOperand(1).get(); }
  Metadata *getRawUpperBound() const { return getOperand(2).get(); }
  Metadata *getRawStride() const { return getOperand(3).get(); }

  using BoundType = PointerUnion<DIVariable *, DIExpression *>;

  BoundType getCount() const;
  BoundType getLowerBound() const;
  BoundType getUpperBound() const;
  BoundType getStride() const;

  static bool classof(const Metadata *MD) {
    return MD->getMetadataID() == DIGenericSubrangeKind;
  }
};

/// Enumeration value.
///
/// TODO: Add a pointer to the context (DW_TAG_enumeration_type) once that no
/// longer creates a type cycle.
class DIEnumerator : public DINode {
  friend class LLVMContextImpl;
  friend class MDNode;

  APInt Value;
  DIEnumerator(LLVMContext &C, StorageType Storage, const APInt &Value,
               bool IsUnsigned, ArrayRef<Metadata *> Ops);
  DIEnumerator(LLVMContext &C, StorageType Storage, int64_t Value,
               bool IsUnsigned, ArrayRef<Metadata *> Ops)
      : DIEnumerator(C, Storage, APInt(64, Value, !IsUnsigned), IsUnsigned,
                     Ops) {}
  ~DIEnumerator() = default;

  static DIEnumerator *getImpl(LLVMContext &Context, const APInt &Value,
                               bool IsUnsigned, StringRef Name,
                               StorageType Storage, bool ShouldCreate = true) {
    return getImpl(Context, Value, IsUnsigned,
                   getCanonicalMDString(Context, Name), Storage, ShouldCreate);
  }
  static DIEnumerator *getImpl(LLVMContext &Context, const APInt &Value,
                               bool IsUnsigned, MDString *Name,
                               StorageType Storage, bool ShouldCreate = true);

  TempDIEnumerator cloneImpl() const {
    return getTemporary(getContext(), getValue(), isUnsigned(), getName());
  }

public:
  DEFINE_MDNODE_GET(DIEnumerator,
                    (int64_t Value, bool IsUnsigned, StringRef Name),
                    (APInt(64, Value, !IsUnsigned), IsUnsigned, Name))
  DEFINE_MDNODE_GET(DIEnumerator,
                    (int64_t Value, bool IsUnsigned, MDString *Name),
                    (APInt(64, Value, !IsUnsigned), IsUnsigned, Name))
  DEFINE_MDNODE_GET(DIEnumerator,
                    (APInt Value, bool IsUnsigned, StringRef Name),
                    (Value, IsUnsigned, Name))
  DEFINE_MDNODE_GET(DIEnumerator,
                    (APInt Value, bool IsUnsigned, MDString *Name),
                    (Value, IsUnsigned, Name))

  TempDIEnumerator clone() const { return cloneImpl(); }

  const APInt &getValue() const { return Value; }
  bool isUnsigned() const { return SubclassData32; }
  StringRef getName() const { return getStringOperand(0); }

  MDString *getRawName() const { return getOperandAs<MDString>(0); }

  static bool classof(const Metadata *MD) {
    return MD->getMetadataID() == DIEnumeratorKind;
  }
};

/// Base class for scope-like contexts.
///
/// Base class for lexical scopes and types (which are also declaration
/// contexts).
///
/// TODO: Separate the concepts of declaration contexts and lexical scopes.
class DIScope : public DINode {
protected:
  DIScope(LLVMContext &C, unsigned ID, StorageType Storage, unsigned Tag,
          ArrayRef<Metadata *> Ops)
      : DINode(C, ID, Storage, Tag, Ops) {}
  ~DIScope() = default;

public:
  DIFile *getFile() const { return cast_or_null<DIFile>(getRawFile()); }

  inline StringRef getFilename() const;
  inline StringRef getDirectory() const;
  inline std::optional<StringRef> getSource() const;

  StringRef getName() const;
  DIScope *getScope() const;

  /// Return the raw underlying file.
  ///
  /// A \a DIFile is a \a DIScope, but it doesn't point at a separate file (it
  /// \em is the file).  If \c this is an \a DIFile, we need to return \c this.
  /// Otherwise, return the first operand, which is where all other subclasses
  /// store their file pointer.
  Metadata *getRawFile() const {
    return isa<DIFile>(this) ? const_cast<DIScope *>(this)
                             : static_cast<Metadata *>(getOperand(0));
  }

  static bool classof(const Metadata *MD) {
    switch (MD->getMetadataID()) {
    default:
      return false;
    case DIBasicTypeKind:
    case DIStringTypeKind:
    case DIDerivedTypeKind:
    case DICompositeTypeKind:
    case DISubroutineTypeKind:
    case DIFileKind:
    case DICompileUnitKind:
    case DISubprogramKind:
    case DILexicalBlockKind:
    case DILexicalBlockFileKind:
    case DINamespaceKind:
    case DICommonBlockKind:
    case DIModuleKind:
      return true;
    }
  }
};

/// File.
///
/// TODO: Merge with directory/file node (including users).
/// TODO: Canonicalize paths on creation.
class DIFile : public DIScope {
  friend class LLVMContextImpl;
  friend class MDNode;

public:
  /// Which algorithm (e.g. MD5) a checksum was generated with.
  ///
  /// The encoding is explicit because it is used directly in Bitcode. The
  /// value 0 is reserved to indicate the absence of a checksum in Bitcode.
  enum ChecksumKind {
    // The first variant was originally CSK_None, encoded as 0. The new
    // internal representation removes the need for this by wrapping the
    // ChecksumInfo in an Optional, but to preserve Bitcode compatibility the 0
    // encoding is reserved.
    CSK_MD5 = 1,
    CSK_SHA1 = 2,
    CSK_SHA256 = 3,
    CSK_Last = CSK_SHA256 // Should be last enumeration.
  };

  /// A single checksum, represented by a \a Kind and a \a Value (a string).
  template <typename T> struct ChecksumInfo {
    /// The kind of checksum which \a Value encodes.
    ChecksumKind Kind;
    /// The string value of the checksum.
    T Value;

    ChecksumInfo(ChecksumKind Kind, T Value) : Kind(Kind), Value(Value) {}
    ~ChecksumInfo() = default;
    bool operator==(const ChecksumInfo<T> &X) const {
      return Kind == X.Kind && Value == X.Value;
    }
    bool operator!=(const ChecksumInfo<T> &X) const { return !(*this == X); }
    StringRef getKindAsString() const { return getChecksumKindAsString(Kind); }
  };

private:
  std::optional<ChecksumInfo<MDString *>> Checksum;
  /// An optional source. A nullptr means none.
  MDString *Source;

  DIFile(LLVMContext &C, StorageType Storage,
         std::optional<ChecksumInfo<MDString *>> CS, MDString *Src,
         ArrayRef<Metadata *> Ops);
  ~DIFile() = default;

  static DIFile *getImpl(LLVMContext &Context, StringRef Filename,
                         StringRef Directory,
                         std::optional<ChecksumInfo<StringRef>> CS,
                         std::optional<StringRef> Source, StorageType Storage,
                         bool ShouldCreate = true) {
    std::optional<ChecksumInfo<MDString *>> MDChecksum;
    if (CS)
      MDChecksum.emplace(CS->Kind, getCanonicalMDString(Context, CS->Value));
    return getImpl(Context, getCanonicalMDString(Context, Filename),
                   getCanonicalMDString(Context, Directory), MDChecksum,
                   Source ? MDString::get(Context, *Source) : nullptr, Storage,
                   ShouldCreate);
  }
  static DIFile *getImpl(LLVMContext &Context, MDString *Filename,
                         MDString *Directory,
                         std::optional<ChecksumInfo<MDString *>> CS,
                         MDString *Source, StorageType Storage,
                         bool ShouldCreate = true);

  TempDIFile cloneImpl() const {
    return getTemporary(getContext(), getFilename(), getDirectory(),
                        getChecksum(), getSource());
  }

public:
  DEFINE_MDNODE_GET(DIFile,
                    (StringRef Filename, StringRef Directory,
                     std::optional<ChecksumInfo<StringRef>> CS = std::nullopt,
                     std::optional<StringRef> Source = std::nullopt),
                    (Filename, Directory, CS, Source))
  DEFINE_MDNODE_GET(DIFile,
                    (MDString * Filename, MDString *Directory,
                     std::optional<ChecksumInfo<MDString *>> CS = std::nullopt,
                     MDString *Source = nullptr),
                    (Filename, Directory, CS, Source))

  TempDIFile clone() const { return cloneImpl(); }

  StringRef getFilename() const { return getStringOperand(0); }
  StringRef getDirectory() const { return getStringOperand(1); }
  std::optional<ChecksumInfo<StringRef>> getChecksum() const {
    std::optional<ChecksumInfo<StringRef>> StringRefChecksum;
    if (Checksum)
      StringRefChecksum.emplace(Checksum->Kind, Checksum->Value->getString());
    return StringRefChecksum;
  }
  std::optional<StringRef> getSource() const {
    return Source ? std::optional<StringRef>(Source->getString())
                  : std::nullopt;
  }

  MDString *getRawFilename() const { return getOperandAs<MDString>(0); }
  MDString *getRawDirectory() const { return getOperandAs<MDString>(1); }
  std::optional<ChecksumInfo<MDString *>> getRawChecksum() const {
    return Checksum;
  }
  MDString *getRawSource() const { return Source; }

  static StringRef getChecksumKindAsString(ChecksumKind CSKind);
  static std::optional<ChecksumKind> getChecksumKind(StringRef CSKindStr);

  static bool classof(const Metadata *MD) {
    return MD->getMetadataID() == DIFileKind;
  }
};

StringRef DIScope::getFilename() const {
  if (auto *F = getFile())
    return F->getFilename();
  return "";
}

StringRef DIScope::getDirectory() const {
  if (auto *F = getFile())
    return F->getDirectory();
  return "";
}

std::optional<StringRef> DIScope::getSource() const {
  if (auto *F = getFile())
    return F->getSource();
  return std::nullopt;
}

/// Base class for types.
///
/// TODO: Remove the hardcoded name and context, since many types don't use
/// them.
/// TODO: Split up flags.
///
/// Uses the SubclassData32 Metadata slot.
class DIType : public DIScope {
  unsigned Line;
  DIFlags Flags;
  uint64_t SizeInBits;
  uint64_t OffsetInBits;

protected:
  DIType(LLVMContext &C, unsigned ID, StorageType Storage, unsigned Tag,
         unsigned Line, uint64_t SizeInBits, uint32_t AlignInBits,
         uint64_t OffsetInBits, DIFlags Flags, ArrayRef<Metadata *> Ops)
      : DIScope(C, ID, Storage, Tag, Ops) {
    init(Line, SizeInBits, AlignInBits, OffsetInBits, Flags);
  }
  ~DIType() = default;

  void init(unsigned Line, uint64_t SizeInBits, uint32_t AlignInBits,
            uint64_t OffsetInBits, DIFlags Flags) {
    this->Line = Line;
    this->Flags = Flags;
    this->SizeInBits = SizeInBits;
    this->SubclassData32 = AlignInBits;
    this->OffsetInBits = OffsetInBits;
  }

  /// Change fields in place.
  void mutate(unsigned Tag, unsigned Line, uint64_t SizeInBits,
              uint32_t AlignInBits, uint64_t OffsetInBits, DIFlags Flags) {
    assert(isDistinct() && "Only distinct nodes can mutate");
    setTag(Tag);
    init(Line, SizeInBits, AlignInBits, OffsetInBits, Flags);
  }

public:
  TempDIType clone() const {
    return TempDIType(cast<DIType>(MDNode::clone().release()));
  }

  unsigned getLine() const { return Line; }
  uint64_t getSizeInBits() const { return SizeInBits; }
  uint32_t getAlignInBits() const;
  uint32_t getAlignInBytes() const { return getAlignInBits() / CHAR_BIT; }
  uint64_t getOffsetInBits() const { return OffsetInBits; }
  DIFlags getFlags() const { return Flags; }

  DIScope *getScope() const { return cast_or_null<DIScope>(getRawScope()); }
  StringRef getName() const { return getStringOperand(2); }

  Metadata *getRawScope() const { return getOperand(1); }
  MDString *getRawName() const { return getOperandAs<MDString>(2); }

  /// Returns a new temporary DIType with updated Flags
  TempDIType cloneWithFlags(DIFlags NewFlags) const {
    auto NewTy = clone();
    NewTy->Flags = NewFlags;
    return NewTy;
  }

  bool isPrivate() const {
    return (getFlags() & FlagAccessibility) == FlagPrivate;
  }
  bool isProtected() const {
    return (getFlags() & FlagAccessibility) == FlagProtected;
  }
  bool isPublic() const {
    return (getFlags() & FlagAccessibility) == FlagPublic;
  }
  bool isForwardDecl() const { return getFlags() & FlagFwdDecl; }
  bool isAppleBlockExtension() const { return getFlags() & FlagAppleBlock; }
  bool isVirtual() const { return getFlags() & FlagVirtual; }
  bool isArtificial() const { return getFlags() & FlagArtificial; }
  bool isObjectPointer() const { return getFlags() & FlagObjectPointer; }
  bool isObjcClassComplete() const {
    return getFlags() & FlagObjcClassComplete;
  }
  bool isVector() const { return getFlags() & FlagVector; }
  bool isBitField() const { return getFlags() & FlagBitField; }
  bool isStaticMember() const { return getFlags() & FlagStaticMember; }
  bool isLValueReference() const { return getFlags() & FlagLValueReference; }
  bool isRValueReference() const { return getFlags() & FlagRValueReference; }
  bool isTypePassByValue() const { return getFlags() & FlagTypePassByValue; }
  bool isTypePassByReference() const {
    return getFlags() & FlagTypePassByReference;
  }
  bool isBigEndian() const { return getFlags() & FlagBigEndian; }
  bool isLittleEndian() const { return getFlags() & FlagLittleEndian; }
  bool getExportSymbols() const { return getFlags() & FlagExportSymbols; }

  static bool classof(const Metadata *MD) {
    switch (MD->getMetadataID()) {
    default:
      return false;
    case DIBasicTypeKind:
    case DIStringTypeKind:
    case DIDerivedTypeKind:
    case DICompositeTypeKind:
    case DISubroutineTypeKind:
      return true;
    }
  }
};

/// Basic type, like 'int' or 'float'.
///
/// TODO: Split out DW_TAG_unspecified_type.
/// TODO: Drop unused accessors.
class DIBasicType : public DIType {
  friend class LLVMContextImpl;
  friend class MDNode;

  unsigned Encoding;

  DIBasicType(LLVMContext &C, StorageType Storage, unsigned Tag,
              uint64_t SizeInBits, uint32_t AlignInBits, unsigned Encoding,
              DIFlags Flags, ArrayRef<Metadata *> Ops)
      : DIType(C, DIBasicTypeKind, Storage, Tag, 0, SizeInBits, AlignInBits, 0,
               Flags, Ops),
        Encoding(Encoding) {}
  ~DIBasicType() = default;

  static DIBasicType *getImpl(LLVMContext &Context, unsigned Tag,
                              StringRef Name, uint64_t SizeInBits,
                              uint32_t AlignInBits, unsigned Encoding,
                              DIFlags Flags, StorageType Storage,
                              bool ShouldCreate = true) {
    return getImpl(Context, Tag, getCanonicalMDString(Context, Name),
                   SizeInBits, AlignInBits, Encoding, Flags, Storage,
                   ShouldCreate);
  }
  static DIBasicType *getImpl(LLVMContext &Context, unsigned Tag,
                              MDString *Name, uint64_t SizeInBits,
                              uint32_t AlignInBits, unsigned Encoding,
                              DIFlags Flags, StorageType Storage,
                              bool ShouldCreate = true);

  TempDIBasicType cloneImpl() const {
    return getTemporary(getContext(), getTag(), getName(), getSizeInBits(),
                        getAlignInBits(), getEncoding(), getFlags());
  }

public:
  DEFINE_MDNODE_GET(DIBasicType, (unsigned Tag, StringRef Name),
                    (Tag, Name, 0, 0, 0, FlagZero))
  DEFINE_MDNODE_GET(DIBasicType,
                    (unsigned Tag, StringRef Name, uint64_t SizeInBits),
                    (Tag, Name, SizeInBits, 0, 0, FlagZero))
  DEFINE_MDNODE_GET(DIBasicType,
                    (unsigned Tag, MDString *Name, uint64_t SizeInBits),
                    (Tag, Name, SizeInBits, 0, 0, FlagZero))
  DEFINE_MDNODE_GET(DIBasicType,
                    (unsigned Tag, StringRef Name, uint64_t SizeInBits,
                     uint32_t AlignInBits, unsigned Encoding, DIFlags Flags),
                    (Tag, Name, SizeInBits, AlignInBits, Encoding, Flags))
  DEFINE_MDNODE_GET(DIBasicType,
                    (unsigned Tag, MDString *Name, uint64_t SizeInBits,
                     uint32_t AlignInBits, unsigned Encoding, DIFlags Flags),
                    (Tag, Name, SizeInBits, AlignInBits, Encoding, Flags))

  TempDIBasicType clone() const { return cloneImpl(); }

  unsigned getEncoding() const { return Encoding; }

  enum class Signedness { Signed, Unsigned };

  /// Return the signedness of this type, or std::nullopt if this type is
  /// neither signed nor unsigned.
  std::optional<Signedness> getSignedness() const;

  static bool classof(const Metadata *MD) {
    return MD->getMetadataID() == DIBasicTypeKind;
  }
};

/// String type, Fortran CHARACTER(n)
class DIStringType : public DIType {
  friend class LLVMContextImpl;
  friend class MDNode;

  unsigned Encoding;

  DIStringType(LLVMContext &C, StorageType Storage, unsigned Tag,
               uint64_t SizeInBits, uint32_t AlignInBits, unsigned Encoding,
               ArrayRef<Metadata *> Ops)
      : DIType(C, DIStringTypeKind, Storage, Tag, 0, SizeInBits, AlignInBits, 0,
               FlagZero, Ops),
        Encoding(Encoding) {}
  ~DIStringType() = default;

  static DIStringType *getImpl(LLVMContext &Context, unsigned Tag,
                               StringRef Name, Metadata *StringLength,
                               Metadata *StrLenExp, Metadata *StrLocationExp,
                               uint64_t SizeInBits, uint32_t AlignInBits,
                               unsigned Encoding, StorageType Storage,
                               bool ShouldCreate = true) {
    return getImpl(Context, Tag, getCanonicalMDString(Context, Name),
                   StringLength, StrLenExp, StrLocationExp, SizeInBits,
                   AlignInBits, Encoding, Storage, ShouldCreate);
  }
  static DIStringType *getImpl(LLVMContext &Context, unsigned Tag,
                               MDString *Name, Metadata *StringLength,
                               Metadata *StrLenExp, Metadata *StrLocationExp,
                               uint64_t SizeInBits, uint32_t AlignInBits,
                               unsigned Encoding, StorageType Storage,
                               bool ShouldCreate = true);

  TempDIStringType cloneImpl() const {
    return getTemporary(getContext(), getTag(), getRawName(),
                        getRawStringLength(), getRawStringLengthExp(),
                        getRawStringLocationExp(), getSizeInBits(),
                        getAlignInBits(), getEncoding());
  }

public:
  DEFINE_MDNODE_GET(DIStringType,
                    (unsigned Tag, StringRef Name, uint64_t SizeInBits,
                     uint32_t AlignInBits),
                    (Tag, Name, nullptr, nullptr, nullptr, SizeInBits,
                     AlignInBits, 0))
  DEFINE_MDNODE_GET(DIStringType,
                    (unsigned Tag, MDString *Name, Metadata *StringLength,
                     Metadata *StringLengthExp, Metadata *StringLocationExp,
                     uint64_t SizeInBits, uint32_t AlignInBits,
                     unsigned Encoding),
                    (Tag, Name, StringLength, StringLengthExp,
                     StringLocationExp, SizeInBits, AlignInBits, Encoding))
  DEFINE_MDNODE_GET(DIStringType,
                    (unsigned Tag, StringRef Name, Metadata *StringLength,
                     Metadata *StringLengthExp, Metadata *StringLocationExp,
                     uint64_t SizeInBits, uint32_t AlignInBits,
                     unsigned Encoding),
                    (Tag, Name, StringLength, StringLengthExp,
                     StringLocationExp, SizeInBits, AlignInBits, Encoding))

  TempDIStringType clone() const { return cloneImpl(); }

  static bool classof(const Metadata *MD) {
    return MD->getMetadataID() == DIStringTypeKind;
  }

  DIVariable *getStringLength() const {
    return cast_or_null<DIVariable>(getRawStringLength());
  }

  DIExpression *getStringLengthExp() const {
    return cast_or_null<DIExpression>(getRawStringLengthExp());
  }

  DIExpression *getStringLocationExp() const {
    return cast_or_null<DIExpression>(getRawStringLocationExp());
  }

  unsigned getEncoding() const { return Encoding; }

  Metadata *getRawStringLength() const { return getOperand(3); }

  Metadata *getRawStringLengthExp() const { return getOperand(4); }

  Metadata *getRawStringLocationExp() const { return getOperand(5); }
};

/// Derived types.
///
/// This includes qualified types, pointers, references, friends, typedefs, and
/// class members.
///
/// TODO: Split out members (inheritance, fields, methods, etc.).
class DIDerivedType : public DIType {
public:
  /// Pointer authentication (__ptrauth) metadata.
  struct PtrAuthData {
    // RawData layout:
    // - Bits 0..3:  Key
    // - Bit  4:     IsAddressDiscriminated
    // - Bits 5..20: ExtraDiscriminator
    // - Bit  21:    IsaPointer
    // - Bit  22:    AuthenticatesNullValues
    unsigned RawData;

    PtrAuthData(unsigned FromRawData) : RawData(FromRawData) {}
    PtrAuthData(unsigned Key, bool IsDiscr, unsigned Discriminator,
                bool IsaPointer, bool AuthenticatesNullValues) {
      assert(Key < 16);
      assert(Discriminator <= 0xffff);
      RawData = (Key << 0) | (IsDiscr ? (1 << 4) : 0) | (Discriminator << 5) |
                (IsaPointer ? (1 << 21) : 0) |
                (AuthenticatesNullValues ? (1 << 22) : 0);
    }

    unsigned key() { return (RawData >> 0) & 0b1111; }
    bool isAddressDiscriminated() { return (RawData >> 4) & 1; }
    unsigned extraDiscriminator() { return (RawData >> 5) & 0xffff; }
    bool isaPointer() { return (RawData >> 21) & 1; }
    bool authenticatesNullValues() { return (RawData >> 22) & 1; }
  };

private:
  friend class LLVMContextImpl;
  friend class MDNode;

  /// The DWARF address space of the memory pointed to or referenced by a
  /// pointer or reference type respectively.
  std::optional<unsigned> DWARFAddressSpace;
  dwarf::MemorySpace DWARFMemorySpace;

  DIDerivedType(LLVMContext &C, StorageType Storage, unsigned Tag,
                unsigned Line, uint64_t SizeInBits, uint32_t AlignInBits,
                uint64_t OffsetInBits,
                std::optional<unsigned> DWARFAddressSpace,
<<<<<<< HEAD
                dwarf::MemorySpace MS, DIFlags Flags, ArrayRef<Metadata *> Ops)
      : DIType(C, DIDerivedTypeKind, Storage, Tag, Line, SizeInBits,
               AlignInBits, OffsetInBits, Flags, Ops),
        DWARFAddressSpace(DWARFAddressSpace), DWARFMemorySpace(MS) {}
=======
                std::optional<PtrAuthData> PtrAuthData, DIFlags Flags,
                ArrayRef<Metadata *> Ops)
      : DIType(C, DIDerivedTypeKind, Storage, Tag, Line, SizeInBits,
               AlignInBits, OffsetInBits, Flags, Ops),
        DWARFAddressSpace(DWARFAddressSpace) {
    if (PtrAuthData)
      SubclassData32 = PtrAuthData->RawData;
  }
>>>>>>> 9f6b6636
  ~DIDerivedType() = default;
  static DIDerivedType *
  getImpl(LLVMContext &Context, unsigned Tag, StringRef Name, DIFile *File,
          unsigned Line, DIScope *Scope, DIType *BaseType, uint64_t SizeInBits,
          uint32_t AlignInBits, uint64_t OffsetInBits,
<<<<<<< HEAD
          std::optional<unsigned> DWARFAddressSpace, dwarf::MemorySpace MS,
          DIFlags Flags, Metadata *ExtraData, DINodeArray Annotations,
          StorageType Storage, bool ShouldCreate = true) {
    return getImpl(Context, Tag, getCanonicalMDString(Context, Name), File,
                   Line, Scope, BaseType, SizeInBits, AlignInBits, OffsetInBits,
                   DWARFAddressSpace, MS, Flags, ExtraData, Annotations.get(),
                   Storage, ShouldCreate);
=======
          std::optional<unsigned> DWARFAddressSpace,
          std::optional<PtrAuthData> PtrAuthData, DIFlags Flags,
          Metadata *ExtraData, DINodeArray Annotations, StorageType Storage,
          bool ShouldCreate = true) {
    return getImpl(Context, Tag, getCanonicalMDString(Context, Name), File,
                   Line, Scope, BaseType, SizeInBits, AlignInBits, OffsetInBits,
                   DWARFAddressSpace, PtrAuthData, Flags, ExtraData,
                   Annotations.get(), Storage, ShouldCreate);
>>>>>>> 9f6b6636
  }
  static DIDerivedType *
  getImpl(LLVMContext &Context, unsigned Tag, MDString *Name, Metadata *File,
          unsigned Line, Metadata *Scope, Metadata *BaseType,
          uint64_t SizeInBits, uint32_t AlignInBits, uint64_t OffsetInBits,
<<<<<<< HEAD
          std::optional<unsigned> DWARFAddressSpace, dwarf::MemorySpace MS,
          DIFlags Flags, Metadata *ExtraData, Metadata *Annotations,
          StorageType Storage, bool ShouldCreate = true);
=======
          std::optional<unsigned> DWARFAddressSpace,
          std::optional<PtrAuthData> PtrAuthData, DIFlags Flags,
          Metadata *ExtraData, Metadata *Annotations, StorageType Storage,
          bool ShouldCreate = true);
>>>>>>> 9f6b6636

  TempDIDerivedType cloneImpl() const {
    return getTemporary(getContext(), getTag(), getName(), getFile(), getLine(),
                        getScope(), getBaseType(), getSizeInBits(),
                        getAlignInBits(), getOffsetInBits(),
<<<<<<< HEAD
                        getDWARFAddressSpace(), getDWARFMemorySpace(),
                        getFlags(), getExtraData(), getAnnotations());
  }

public:
  DEFINE_MDNODE_GET(
      DIDerivedType,
      (unsigned Tag, MDString *Name, Metadata *File, unsigned Line,
       Metadata *Scope, Metadata *BaseType, uint64_t SizeInBits,
       uint32_t AlignInBits, uint64_t OffsetInBits,
       std::optional<unsigned> DWARFAddressSpace, dwarf::MemorySpace MS,
       DIFlags Flags, Metadata *ExtraData = nullptr,
       Metadata *Annotations = nullptr),
      (Tag, Name, File, Line, Scope, BaseType, SizeInBits, AlignInBits,
       OffsetInBits, DWARFAddressSpace, MS, Flags, ExtraData, Annotations))
=======
                        getDWARFAddressSpace(), getPtrAuthData(), getFlags(),
                        getExtraData(), getAnnotations());
  }

public:
  DEFINE_MDNODE_GET(DIDerivedType,
                    (unsigned Tag, MDString *Name, Metadata *File,
                     unsigned Line, Metadata *Scope, Metadata *BaseType,
                     uint64_t SizeInBits, uint32_t AlignInBits,
                     uint64_t OffsetInBits,
                     std::optional<unsigned> DWARFAddressSpace,
                     std::optional<PtrAuthData> PtrAuthData, DIFlags Flags,
                     Metadata *ExtraData = nullptr,
                     Metadata *Annotations = nullptr),
                    (Tag, Name, File, Line, Scope, BaseType, SizeInBits,
                     AlignInBits, OffsetInBits, DWARFAddressSpace, PtrAuthData,
                     Flags, ExtraData, Annotations))
>>>>>>> 9f6b6636
  DEFINE_MDNODE_GET(DIDerivedType,
                    (unsigned Tag, StringRef Name, DIFile *File, unsigned Line,
                     DIScope *Scope, DIType *BaseType, uint64_t SizeInBits,
                     uint32_t AlignInBits, uint64_t OffsetInBits,
                     std::optional<unsigned> DWARFAddressSpace,
<<<<<<< HEAD
                     dwarf::MemorySpace MS, DIFlags Flags,
                     Metadata *ExtraData = nullptr,
                     DINodeArray Annotations = nullptr),
                    (Tag, Name, File, Line, Scope, BaseType, SizeInBits,
                     AlignInBits, OffsetInBits, DWARFAddressSpace, MS, Flags,
                     ExtraData, Annotations))
=======
                     std::optional<PtrAuthData> PtrAuthData, DIFlags Flags,
                     Metadata *ExtraData = nullptr,
                     DINodeArray Annotations = nullptr),
                    (Tag, Name, File, Line, Scope, BaseType, SizeInBits,
                     AlignInBits, OffsetInBits, DWARFAddressSpace, PtrAuthData,
                     Flags, ExtraData, Annotations))
>>>>>>> 9f6b6636

  TempDIDerivedType clone() const { return cloneImpl(); }

  /// Get the base type this is derived from.
  DIType *getBaseType() const { return cast_or_null<DIType>(getRawBaseType()); }
  Metadata *getRawBaseType() const { return getOperand(3); }

  /// \returns The DWARF address space of the memory pointed to or referenced by
  /// a pointer or reference type respectively.
  std::optional<unsigned> getDWARFAddressSpace() const {
    return DWARFAddressSpace;
  }

<<<<<<< HEAD
  /// \returns The DWARF memory space of the memory pointed to or referenced by
  /// a pointer or reference type respectively.
  dwarf::MemorySpace getDWARFMemorySpace() const { return DWARFMemorySpace; }
=======
  std::optional<PtrAuthData> getPtrAuthData() const;
>>>>>>> 9f6b6636

  /// Get extra data associated with this derived type.
  ///
  /// Class type for pointer-to-members, objective-c property node for ivars,
  /// global constant wrapper for static members, or virtual base pointer offset
  /// for inheritance.
  ///
  /// TODO: Separate out types that need this extra operand: pointer-to-member
  /// types and member fields (static members and ivars).
  Metadata *getExtraData() const { return getRawExtraData(); }
  Metadata *getRawExtraData() const { return getOperand(4); }

  /// Get annotations associated with this derived type.
  DINodeArray getAnnotations() const {
    return cast_or_null<MDTuple>(getRawAnnotations());
  }
  Metadata *getRawAnnotations() const { return getOperand(5); }

  /// Get casted version of extra data.
  /// @{
  DIType *getClassType() const;

  DIObjCProperty *getObjCProperty() const {
    return dyn_cast_or_null<DIObjCProperty>(getExtraData());
  }

  uint32_t getVBPtrOffset() const;

  Constant *getStorageOffsetInBits() const;

  Constant *getConstant() const;

  Constant *getDiscriminantValue() const;
  /// @}

  static bool classof(const Metadata *MD) {
    return MD->getMetadataID() == DIDerivedTypeKind;
  }
};

inline bool operator==(DIDerivedType::PtrAuthData Lhs,
                       DIDerivedType::PtrAuthData Rhs) {
  return Lhs.RawData == Rhs.RawData;
}

inline bool operator!=(DIDerivedType::PtrAuthData Lhs,
                       DIDerivedType::PtrAuthData Rhs) {
  return !(Lhs == Rhs);
}

/// Composite types.
///
/// TODO: Detach from DerivedTypeBase (split out MDEnumType?).
/// TODO: Create a custom, unrelated node for DW_TAG_array_type.
class DICompositeType : public DIType {
  friend class LLVMContextImpl;
  friend class MDNode;

  unsigned RuntimeLang;

  DICompositeType(LLVMContext &C, StorageType Storage, unsigned Tag,
                  unsigned Line, unsigned RuntimeLang, uint64_t SizeInBits,
                  uint32_t AlignInBits, uint64_t OffsetInBits, DIFlags Flags,
                  ArrayRef<Metadata *> Ops)
      : DIType(C, DICompositeTypeKind, Storage, Tag, Line, SizeInBits,
               AlignInBits, OffsetInBits, Flags, Ops),
        RuntimeLang(RuntimeLang) {}
  ~DICompositeType() = default;

  /// Change fields in place.
  void mutate(unsigned Tag, unsigned Line, unsigned RuntimeLang,
              uint64_t SizeInBits, uint32_t AlignInBits, uint64_t OffsetInBits,
              DIFlags Flags) {
    assert(isDistinct() && "Only distinct nodes can mutate");
    assert(getRawIdentifier() && "Only ODR-uniqued nodes should mutate");
    this->RuntimeLang = RuntimeLang;
    DIType::mutate(Tag, Line, SizeInBits, AlignInBits, OffsetInBits, Flags);
  }

  static DICompositeType *
  getImpl(LLVMContext &Context, unsigned Tag, StringRef Name, Metadata *File,
          unsigned Line, DIScope *Scope, DIType *BaseType, uint64_t SizeInBits,
          uint32_t AlignInBits, uint64_t OffsetInBits, DIFlags Flags,
          DINodeArray Elements, unsigned RuntimeLang, DIType *VTableHolder,
          DITemplateParameterArray TemplateParams, StringRef Identifier,
          DIDerivedType *Discriminator, Metadata *DataLocation,
          Metadata *Associated, Metadata *Allocated, Metadata *Rank,
          DINodeArray Annotations, StorageType Storage,
          bool ShouldCreate = true) {
    return getImpl(
        Context, Tag, getCanonicalMDString(Context, Name), File, Line, Scope,
        BaseType, SizeInBits, AlignInBits, OffsetInBits, Flags, Elements.get(),
        RuntimeLang, VTableHolder, TemplateParams.get(),
        getCanonicalMDString(Context, Identifier), Discriminator, DataLocation,
        Associated, Allocated, Rank, Annotations.get(), Storage, ShouldCreate);
  }
  static DICompositeType *
  getImpl(LLVMContext &Context, unsigned Tag, MDString *Name, Metadata *File,
          unsigned Line, Metadata *Scope, Metadata *BaseType,
          uint64_t SizeInBits, uint32_t AlignInBits, uint64_t OffsetInBits,
          DIFlags Flags, Metadata *Elements, unsigned RuntimeLang,
          Metadata *VTableHolder, Metadata *TemplateParams,
          MDString *Identifier, Metadata *Discriminator, Metadata *DataLocation,
          Metadata *Associated, Metadata *Allocated, Metadata *Rank,
          Metadata *Annotations, StorageType Storage, bool ShouldCreate = true);

  TempDICompositeType cloneImpl() const {
    return getTemporary(
        getContext(), getTag(), getName(), getFile(), getLine(), getScope(),
        getBaseType(), getSizeInBits(), getAlignInBits(), getOffsetInBits(),
        getFlags(), getElements(), getRuntimeLang(), getVTableHolder(),
        getTemplateParams(), getIdentifier(), getDiscriminator(),
        getRawDataLocation(), getRawAssociated(), getRawAllocated(),
        getRawRank(), getAnnotations());
  }

public:
  DEFINE_MDNODE_GET(
      DICompositeType,
      (unsigned Tag, StringRef Name, DIFile *File, unsigned Line,
       DIScope *Scope, DIType *BaseType, uint64_t SizeInBits,
       uint32_t AlignInBits, uint64_t OffsetInBits, DIFlags Flags,
       DINodeArray Elements, unsigned RuntimeLang, DIType *VTableHolder,
       DITemplateParameterArray TemplateParams = nullptr,
       StringRef Identifier = "", DIDerivedType *Discriminator = nullptr,
       Metadata *DataLocation = nullptr, Metadata *Associated = nullptr,
       Metadata *Allocated = nullptr, Metadata *Rank = nullptr,
       DINodeArray Annotations = nullptr),
      (Tag, Name, File, Line, Scope, BaseType, SizeInBits, AlignInBits,
       OffsetInBits, Flags, Elements, RuntimeLang, VTableHolder, TemplateParams,
       Identifier, Discriminator, DataLocation, Associated, Allocated, Rank,
       Annotations))
  DEFINE_MDNODE_GET(
      DICompositeType,
      (unsigned Tag, MDString *Name, Metadata *File, unsigned Line,
       Metadata *Scope, Metadata *BaseType, uint64_t SizeInBits,
       uint32_t AlignInBits, uint64_t OffsetInBits, DIFlags Flags,
       Metadata *Elements, unsigned RuntimeLang, Metadata *VTableHolder,
       Metadata *TemplateParams = nullptr, MDString *Identifier = nullptr,
       Metadata *Discriminator = nullptr, Metadata *DataLocation = nullptr,
       Metadata *Associated = nullptr, Metadata *Allocated = nullptr,
       Metadata *Rank = nullptr, Metadata *Annotations = nullptr),
      (Tag, Name, File, Line, Scope, BaseType, SizeInBits, AlignInBits,
       OffsetInBits, Flags, Elements, RuntimeLang, VTableHolder, TemplateParams,
       Identifier, Discriminator, DataLocation, Associated, Allocated, Rank,
       Annotations))

  TempDICompositeType clone() const { return cloneImpl(); }

  /// Get a DICompositeType with the given ODR identifier.
  ///
  /// If \a LLVMContext::isODRUniquingDebugTypes(), gets the mapped
  /// DICompositeType for the given ODR \c Identifier.  If none exists, creates
  /// a new node.
  ///
  /// Else, returns \c nullptr.
  static DICompositeType *
  getODRType(LLVMContext &Context, MDString &Identifier, unsigned Tag,
             MDString *Name, Metadata *File, unsigned Line, Metadata *Scope,
             Metadata *BaseType, uint64_t SizeInBits, uint32_t AlignInBits,
             uint64_t OffsetInBits, DIFlags Flags, Metadata *Elements,
             unsigned RuntimeLang, Metadata *VTableHolder,
             Metadata *TemplateParams, Metadata *Discriminator,
             Metadata *DataLocation, Metadata *Associated, Metadata *Allocated,
             Metadata *Rank, Metadata *Annotations);
  static DICompositeType *getODRTypeIfExists(LLVMContext &Context,
                                             MDString &Identifier);

  /// Build a DICompositeType with the given ODR identifier.
  ///
  /// Looks up the mapped DICompositeType for the given ODR \c Identifier.  If
  /// it doesn't exist, creates a new one.  If it does exist and \a
  /// isForwardDecl(), and the new arguments would be a definition, mutates the
  /// the type in place.  In either case, returns the type.
  ///
  /// If not \a LLVMContext::isODRUniquingDebugTypes(), this function returns
  /// nullptr.
  static DICompositeType *
  buildODRType(LLVMContext &Context, MDString &Identifier, unsigned Tag,
               MDString *Name, Metadata *File, unsigned Line, Metadata *Scope,
               Metadata *BaseType, uint64_t SizeInBits, uint32_t AlignInBits,
               uint64_t OffsetInBits, DIFlags Flags, Metadata *Elements,
               unsigned RuntimeLang, Metadata *VTableHolder,
               Metadata *TemplateParams, Metadata *Discriminator,
               Metadata *DataLocation, Metadata *Associated,
               Metadata *Allocated, Metadata *Rank, Metadata *Annotations);

  DIType *getBaseType() const { return cast_or_null<DIType>(getRawBaseType()); }
  DINodeArray getElements() const {
    return cast_or_null<MDTuple>(getRawElements());
  }
  DIType *getVTableHolder() const {
    return cast_or_null<DIType>(getRawVTableHolder());
  }
  DITemplateParameterArray getTemplateParams() const {
    return cast_or_null<MDTuple>(getRawTemplateParams());
  }
  StringRef getIdentifier() const { return getStringOperand(7); }
  unsigned getRuntimeLang() const { return RuntimeLang; }

  Metadata *getRawBaseType() const { return getOperand(3); }
  Metadata *getRawElements() const { return getOperand(4); }
  Metadata *getRawVTableHolder() const { return getOperand(5); }
  Metadata *getRawTemplateParams() const { return getOperand(6); }
  MDString *getRawIdentifier() const { return getOperandAs<MDString>(7); }
  Metadata *getRawDiscriminator() const { return getOperand(8); }
  DIDerivedType *getDiscriminator() const {
    return getOperandAs<DIDerivedType>(8);
  }
  Metadata *getRawDataLocation() const { return getOperand(9); }
  DIVariable *getDataLocation() const {
    return dyn_cast_or_null<DIVariable>(getRawDataLocation());
  }
  DIExpression *getDataLocationExp() const {
    return dyn_cast_or_null<DIExpression>(getRawDataLocation());
  }
  Metadata *getRawAssociated() const { return getOperand(10); }
  DIVariable *getAssociated() const {
    return dyn_cast_or_null<DIVariable>(getRawAssociated());
  }
  DIExpression *getAssociatedExp() const {
    return dyn_cast_or_null<DIExpression>(getRawAssociated());
  }
  Metadata *getRawAllocated() const { return getOperand(11); }
  DIVariable *getAllocated() const {
    return dyn_cast_or_null<DIVariable>(getRawAllocated());
  }
  DIExpression *getAllocatedExp() const {
    return dyn_cast_or_null<DIExpression>(getRawAllocated());
  }
  Metadata *getRawRank() const { return getOperand(12); }
  ConstantInt *getRankConst() const {
    if (auto *MD = dyn_cast_or_null<ConstantAsMetadata>(getRawRank()))
      return dyn_cast_or_null<ConstantInt>(MD->getValue());
    return nullptr;
  }
  DIExpression *getRankExp() const {
    return dyn_cast_or_null<DIExpression>(getRawRank());
  }

  Metadata *getRawAnnotations() const { return getOperand(13); }
  DINodeArray getAnnotations() const {
    return cast_or_null<MDTuple>(getRawAnnotations());
  }

  /// Replace operands.
  ///
  /// If this \a isUniqued() and not \a isResolved(), on a uniquing collision
  /// this will be RAUW'ed and deleted.  Use a \a TrackingMDRef to keep track
  /// of its movement if necessary.
  /// @{
  void replaceElements(DINodeArray Elements) {
#ifndef NDEBUG
    for (DINode *Op : getElements())
      assert(is_contained(Elements->operands(), Op) &&
             "Lost a member during member list replacement");
#endif
    replaceOperandWith(4, Elements.get());
  }

  void replaceVTableHolder(DIType *VTableHolder) {
    replaceOperandWith(5, VTableHolder);
  }

  void replaceTemplateParams(DITemplateParameterArray TemplateParams) {
    replaceOperandWith(6, TemplateParams.get());
  }
  /// @}

  static bool classof(const Metadata *MD) {
    return MD->getMetadataID() == DICompositeTypeKind;
  }
};

/// Type array for a subprogram.
///
/// TODO: Fold the array of types in directly as operands.
class DISubroutineType : public DIType {
  friend class LLVMContextImpl;
  friend class MDNode;

  /// The calling convention used with DW_AT_calling_convention. Actually of
  /// type dwarf::CallingConvention.
  uint8_t CC;

  DISubroutineType(LLVMContext &C, StorageType Storage, DIFlags Flags,
                   uint8_t CC, ArrayRef<Metadata *> Ops);
  ~DISubroutineType() = default;

  static DISubroutineType *getImpl(LLVMContext &Context, DIFlags Flags,
                                   uint8_t CC, DITypeRefArray TypeArray,
                                   StorageType Storage,
                                   bool ShouldCreate = true) {
    return getImpl(Context, Flags, CC, TypeArray.get(), Storage, ShouldCreate);
  }
  static DISubroutineType *getImpl(LLVMContext &Context, DIFlags Flags,
                                   uint8_t CC, Metadata *TypeArray,
                                   StorageType Storage,
                                   bool ShouldCreate = true);

  TempDISubroutineType cloneImpl() const {
    return getTemporary(getContext(), getFlags(), getCC(), getTypeArray());
  }

public:
  DEFINE_MDNODE_GET(DISubroutineType,
                    (DIFlags Flags, uint8_t CC, DITypeRefArray TypeArray),
                    (Flags, CC, TypeArray))
  DEFINE_MDNODE_GET(DISubroutineType,
                    (DIFlags Flags, uint8_t CC, Metadata *TypeArray),
                    (Flags, CC, TypeArray))

  TempDISubroutineType clone() const { return cloneImpl(); }
  // Returns a new temporary DISubroutineType with updated CC
  TempDISubroutineType cloneWithCC(uint8_t CC) const {
    auto NewTy = clone();
    NewTy->CC = CC;
    return NewTy;
  }

  uint8_t getCC() const { return CC; }

  DITypeRefArray getTypeArray() const {
    return cast_or_null<MDTuple>(getRawTypeArray());
  }

  Metadata *getRawTypeArray() const { return getOperand(3); }

  static bool classof(const Metadata *MD) {
    return MD->getMetadataID() == DISubroutineTypeKind;
  }
};

/// Compile unit.
class DICompileUnit : public DIScope {
  friend class LLVMContextImpl;
  friend class MDNode;

public:
  enum DebugEmissionKind : unsigned {
    NoDebug = 0,
    FullDebug,
    LineTablesOnly,
    DebugDirectivesOnly,
    LastEmissionKind = DebugDirectivesOnly
  };

  enum class DebugNameTableKind : unsigned {
    Default = 0,
    GNU = 1,
    None = 2,
    Apple = 3,
    LastDebugNameTableKind = Apple
  };

  static std::optional<DebugEmissionKind> getEmissionKind(StringRef Str);
  static const char *emissionKindString(DebugEmissionKind EK);
  static std::optional<DebugNameTableKind> getNameTableKind(StringRef Str);
  static const char *nameTableKindString(DebugNameTableKind PK);

private:
  unsigned SourceLanguage;
  unsigned RuntimeVersion;
  uint64_t DWOId;
  unsigned EmissionKind;
  unsigned NameTableKind;
  bool IsOptimized;
  bool SplitDebugInlining;
  bool DebugInfoForProfiling;
  bool RangesBaseAddress;

  DICompileUnit(LLVMContext &C, StorageType Storage, unsigned SourceLanguage,
                bool IsOptimized, unsigned RuntimeVersion,
                unsigned EmissionKind, uint64_t DWOId, bool SplitDebugInlining,
                bool DebugInfoForProfiling, unsigned NameTableKind,
                bool RangesBaseAddress, ArrayRef<Metadata *> Ops);
  ~DICompileUnit() = default;

  static DICompileUnit *
  getImpl(LLVMContext &Context, unsigned SourceLanguage, DIFile *File,
          StringRef Producer, bool IsOptimized, StringRef Flags,
          unsigned RuntimeVersion, StringRef SplitDebugFilename,
          unsigned EmissionKind, DICompositeTypeArray EnumTypes,
          DIScopeArray RetainedTypes,
          DIGlobalVariableExpressionArray GlobalVariables,
          DIImportedEntityArray ImportedEntities, DIMacroNodeArray Macros,
          uint64_t DWOId, bool SplitDebugInlining, bool DebugInfoForProfiling,
          unsigned NameTableKind, bool RangesBaseAddress, StringRef SysRoot,
          StringRef SDK, StorageType Storage, bool ShouldCreate = true) {
    return getImpl(
        Context, SourceLanguage, File, getCanonicalMDString(Context, Producer),
        IsOptimized, getCanonicalMDString(Context, Flags), RuntimeVersion,
        getCanonicalMDString(Context, SplitDebugFilename), EmissionKind,
        EnumTypes.get(), RetainedTypes.get(), GlobalVariables.get(),
        ImportedEntities.get(), Macros.get(), DWOId, SplitDebugInlining,
        DebugInfoForProfiling, NameTableKind, RangesBaseAddress,
        getCanonicalMDString(Context, SysRoot),
        getCanonicalMDString(Context, SDK), Storage, ShouldCreate);
  }
  static DICompileUnit *
  getImpl(LLVMContext &Context, unsigned SourceLanguage, Metadata *File,
          MDString *Producer, bool IsOptimized, MDString *Flags,
          unsigned RuntimeVersion, MDString *SplitDebugFilename,
          unsigned EmissionKind, Metadata *EnumTypes, Metadata *RetainedTypes,
          Metadata *GlobalVariables, Metadata *ImportedEntities,
          Metadata *Macros, uint64_t DWOId, bool SplitDebugInlining,
          bool DebugInfoForProfiling, unsigned NameTableKind,
          bool RangesBaseAddress, MDString *SysRoot, MDString *SDK,
          StorageType Storage, bool ShouldCreate = true);

  TempDICompileUnit cloneImpl() const {
    return getTemporary(
        getContext(), getSourceLanguage(), getFile(), getProducer(),
        isOptimized(), getFlags(), getRuntimeVersion(), getSplitDebugFilename(),
        getEmissionKind(), getEnumTypes(), getRetainedTypes(),
        getGlobalVariables(), getImportedEntities(), getMacros(), DWOId,
        getSplitDebugInlining(), getDebugInfoForProfiling(), getNameTableKind(),
        getRangesBaseAddress(), getSysRoot(), getSDK());
  }

public:
  static void get() = delete;
  static void getIfExists() = delete;

  DEFINE_ALWAYS_DISTINCT_MDNODE_GET_METHODS(
      DICompileUnit,
      (unsigned SourceLanguage, DIFile *File, StringRef Producer,
       bool IsOptimized, StringRef Flags, unsigned RuntimeVersion,
       StringRef SplitDebugFilename, DebugEmissionKind EmissionKind,
       DICompositeTypeArray EnumTypes, DIScopeArray RetainedTypes,
       DIGlobalVariableExpressionArray GlobalVariables,
       DIImportedEntityArray ImportedEntities, DIMacroNodeArray Macros,
       uint64_t DWOId, bool SplitDebugInlining, bool DebugInfoForProfiling,
       DebugNameTableKind NameTableKind, bool RangesBaseAddress,
       StringRef SysRoot, StringRef SDK),
      (SourceLanguage, File, Producer, IsOptimized, Flags, RuntimeVersion,
       SplitDebugFilename, EmissionKind, EnumTypes, RetainedTypes,
       GlobalVariables, ImportedEntities, Macros, DWOId, SplitDebugInlining,
       DebugInfoForProfiling, (unsigned)NameTableKind, RangesBaseAddress,
       SysRoot, SDK))
  DEFINE_ALWAYS_DISTINCT_MDNODE_GET_METHODS(
      DICompileUnit,
      (unsigned SourceLanguage, Metadata *File, MDString *Producer,
       bool IsOptimized, MDString *Flags, unsigned RuntimeVersion,
       MDString *SplitDebugFilename, unsigned EmissionKind, Metadata *EnumTypes,
       Metadata *RetainedTypes, Metadata *GlobalVariables,
       Metadata *ImportedEntities, Metadata *Macros, uint64_t DWOId,
       bool SplitDebugInlining, bool DebugInfoForProfiling,
       unsigned NameTableKind, bool RangesBaseAddress, MDString *SysRoot,
       MDString *SDK),
      (SourceLanguage, File, Producer, IsOptimized, Flags, RuntimeVersion,
       SplitDebugFilename, EmissionKind, EnumTypes, RetainedTypes,
       GlobalVariables, ImportedEntities, Macros, DWOId, SplitDebugInlining,
       DebugInfoForProfiling, NameTableKind, RangesBaseAddress, SysRoot, SDK))

  TempDICompileUnit clone() const { return cloneImpl(); }

  unsigned getSourceLanguage() const { return SourceLanguage; }
  bool isOptimized() const { return IsOptimized; }
  unsigned getRuntimeVersion() const { return RuntimeVersion; }
  DebugEmissionKind getEmissionKind() const {
    return (DebugEmissionKind)EmissionKind;
  }
  bool isDebugDirectivesOnly() const {
    return EmissionKind == DebugDirectivesOnly;
  }
  bool getDebugInfoForProfiling() const { return DebugInfoForProfiling; }
  DebugNameTableKind getNameTableKind() const {
    return (DebugNameTableKind)NameTableKind;
  }
  bool getRangesBaseAddress() const { return RangesBaseAddress; }
  StringRef getProducer() const { return getStringOperand(1); }
  StringRef getFlags() const { return getStringOperand(2); }
  StringRef getSplitDebugFilename() const { return getStringOperand(3); }
  DICompositeTypeArray getEnumTypes() const {
    return cast_or_null<MDTuple>(getRawEnumTypes());
  }
  DIScopeArray getRetainedTypes() const {
    return cast_or_null<MDTuple>(getRawRetainedTypes());
  }
  DIGlobalVariableExpressionArray getGlobalVariables() const {
    return cast_or_null<MDTuple>(getRawGlobalVariables());
  }
  DIImportedEntityArray getImportedEntities() const {
    return cast_or_null<MDTuple>(getRawImportedEntities());
  }
  DIMacroNodeArray getMacros() const {
    return cast_or_null<MDTuple>(getRawMacros());
  }
  uint64_t getDWOId() const { return DWOId; }
  void setDWOId(uint64_t DwoId) { DWOId = DwoId; }
  bool getSplitDebugInlining() const { return SplitDebugInlining; }
  void setSplitDebugInlining(bool SplitDebugInlining) {
    this->SplitDebugInlining = SplitDebugInlining;
  }
  StringRef getSysRoot() const { return getStringOperand(9); }
  StringRef getSDK() const { return getStringOperand(10); }

  MDString *getRawProducer() const { return getOperandAs<MDString>(1); }
  MDString *getRawFlags() const { return getOperandAs<MDString>(2); }
  MDString *getRawSplitDebugFilename() const {
    return getOperandAs<MDString>(3);
  }
  Metadata *getRawEnumTypes() const { return getOperand(4); }
  Metadata *getRawRetainedTypes() const { return getOperand(5); }
  Metadata *getRawGlobalVariables() const { return getOperand(6); }
  Metadata *getRawImportedEntities() const { return getOperand(7); }
  Metadata *getRawMacros() const { return getOperand(8); }
  MDString *getRawSysRoot() const { return getOperandAs<MDString>(9); }
  MDString *getRawSDK() const { return getOperandAs<MDString>(10); }

  /// Replace arrays.
  ///
  /// If this \a isUniqued() and not \a isResolved(), it will be RAUW'ed and
  /// deleted on a uniquing collision.  In practice, uniquing collisions on \a
  /// DICompileUnit should be fairly rare.
  /// @{
  void replaceEnumTypes(DICompositeTypeArray N) {
    replaceOperandWith(4, N.get());
  }
  void replaceRetainedTypes(DITypeArray N) { replaceOperandWith(5, N.get()); }
  void replaceGlobalVariables(DIGlobalVariableExpressionArray N) {
    replaceOperandWith(6, N.get());
  }
  void replaceImportedEntities(DIImportedEntityArray N) {
    replaceOperandWith(7, N.get());
  }
  void replaceMacros(DIMacroNodeArray N) { replaceOperandWith(8, N.get()); }
  /// @}

  static bool classof(const Metadata *MD) {
    return MD->getMetadataID() == DICompileUnitKind;
  }
};

/// A scope for locals.
///
/// A legal scope for lexical blocks, local variables, and debug info
/// locations.  Subclasses are \a DISubprogram, \a DILexicalBlock, and \a
/// DILexicalBlockFile.
class DILocalScope : public DIScope {
protected:
  DILocalScope(LLVMContext &C, unsigned ID, StorageType Storage, unsigned Tag,
               ArrayRef<Metadata *> Ops)
      : DIScope(C, ID, Storage, Tag, Ops) {}
  ~DILocalScope() = default;

public:
  /// Get the subprogram for this scope.
  ///
  /// Return this if it's an \a DISubprogram; otherwise, look up the scope
  /// chain.
  DISubprogram *getSubprogram() const;

  /// Traverses the scope chain rooted at RootScope until it hits a Subprogram,
  /// recreating the chain with "NewSP" instead.
  static DILocalScope *
  cloneScopeForSubprogram(DILocalScope &RootScope, DISubprogram &NewSP,
                          LLVMContext &Ctx,
                          DenseMap<const MDNode *, MDNode *> &Cache);

  /// Get the first non DILexicalBlockFile scope of this scope.
  ///
  /// Return this if it's not a \a DILexicalBlockFIle; otherwise, look up the
  /// scope chain.
  DILocalScope *getNonLexicalBlockFileScope() const;

  static bool classof(const Metadata *MD) {
    return MD->getMetadataID() == DISubprogramKind ||
           MD->getMetadataID() == DILexicalBlockKind ||
           MD->getMetadataID() == DILexicalBlockFileKind;
  }
};

/// Subprogram description.
class DISubprogram : public DILocalScope {
  friend class LLVMContextImpl;
  friend class MDNode;

  unsigned Line;
  unsigned ScopeLine;
  unsigned VirtualIndex;

  /// In the MS ABI, the implicit 'this' parameter is adjusted in the prologue
  /// of method overrides from secondary bases by this amount. It may be
  /// negative.
  int ThisAdjustment;

public:
  /// Debug info subprogram flags.
  enum DISPFlags : uint32_t {
#define HANDLE_DISP_FLAG(ID, NAME) SPFlag##NAME = ID,
#define DISP_FLAG_LARGEST_NEEDED
#include "llvm/IR/DebugInfoFlags.def"
    SPFlagNonvirtual = SPFlagZero,
    SPFlagVirtuality = SPFlagVirtual | SPFlagPureVirtual,
    LLVM_MARK_AS_BITMASK_ENUM(SPFlagLargest)
  };

  static DISPFlags getFlag(StringRef Flag);
  static StringRef getFlagString(DISPFlags Flag);

  /// Split up a flags bitfield for easier printing.
  ///
  /// Split \c Flags into \c SplitFlags, a vector of its components.  Returns
  /// any remaining (unrecognized) bits.
  static DISPFlags splitFlags(DISPFlags Flags,
                              SmallVectorImpl<DISPFlags> &SplitFlags);

  // Helper for converting old bitfields to new flags word.
  static DISPFlags toSPFlags(bool IsLocalToUnit, bool IsDefinition,
                             bool IsOptimized,
                             unsigned Virtuality = SPFlagNonvirtual,
                             bool IsMainSubprogram = false);

private:
  DIFlags Flags;
  DISPFlags SPFlags;

  DISubprogram(LLVMContext &C, StorageType Storage, unsigned Line,
               unsigned ScopeLine, unsigned VirtualIndex, int ThisAdjustment,
               DIFlags Flags, DISPFlags SPFlags, ArrayRef<Metadata *> Ops);
  ~DISubprogram() = default;

  static DISubprogram *
  getImpl(LLVMContext &Context, DIScope *Scope, StringRef Name,
          StringRef LinkageName, DIFile *File, unsigned Line,
          DISubroutineType *Type, unsigned ScopeLine, DIType *ContainingType,
          unsigned VirtualIndex, int ThisAdjustment, DIFlags Flags,
          DISPFlags SPFlags, DICompileUnit *Unit,
          DITemplateParameterArray TemplateParams, DISubprogram *Declaration,
          DINodeArray RetainedNodes, DITypeArray ThrownTypes,
          DINodeArray Annotations, StringRef TargetFuncName,
          StorageType Storage, bool ShouldCreate = true) {
    return getImpl(Context, Scope, getCanonicalMDString(Context, Name),
                   getCanonicalMDString(Context, LinkageName), File, Line, Type,
                   ScopeLine, ContainingType, VirtualIndex, ThisAdjustment,
                   Flags, SPFlags, Unit, TemplateParams.get(), Declaration,
                   RetainedNodes.get(), ThrownTypes.get(), Annotations.get(),
                   getCanonicalMDString(Context, TargetFuncName),
                   Storage, ShouldCreate);
  }
  static DISubprogram *
  getImpl(LLVMContext &Context, Metadata *Scope, MDString *Name,
          MDString *LinkageName, Metadata *File, unsigned Line, Metadata *Type,
          unsigned ScopeLine, Metadata *ContainingType, unsigned VirtualIndex,
          int ThisAdjustment, DIFlags Flags, DISPFlags SPFlags, Metadata *Unit,
          Metadata *TemplateParams, Metadata *Declaration,
          Metadata *RetainedNodes, Metadata *ThrownTypes, Metadata *Annotations,
          MDString *TargetFuncName, StorageType Storage,
          bool ShouldCreate = true);

  TempDISubprogram cloneImpl() const {
    return getTemporary(getContext(), getScope(), getName(), getLinkageName(),
                        getFile(), getLine(), getType(), getScopeLine(),
                        getContainingType(), getVirtualIndex(),
                        getThisAdjustment(), getFlags(), getSPFlags(),
                        getUnit(), getTemplateParams(), getDeclaration(),
                        getRetainedNodes(), getThrownTypes(), getAnnotations(),
                        getTargetFuncName());
  }

public:
  DEFINE_MDNODE_GET(
      DISubprogram,
      (DIScope * Scope, StringRef Name, StringRef LinkageName, DIFile *File,
       unsigned Line, DISubroutineType *Type, unsigned ScopeLine,
       DIType *ContainingType, unsigned VirtualIndex, int ThisAdjustment,
       DIFlags Flags, DISPFlags SPFlags, DICompileUnit *Unit,
       DITemplateParameterArray TemplateParams = nullptr,
       DISubprogram *Declaration = nullptr, DINodeArray RetainedNodes = nullptr,
       DITypeArray ThrownTypes = nullptr, DINodeArray Annotations = nullptr,
       StringRef TargetFuncName = ""),
      (Scope, Name, LinkageName, File, Line, Type, ScopeLine, ContainingType,
       VirtualIndex, ThisAdjustment, Flags, SPFlags, Unit, TemplateParams,
       Declaration, RetainedNodes, ThrownTypes, Annotations, TargetFuncName))

  DEFINE_MDNODE_GET(
      DISubprogram,
      (Metadata * Scope, MDString *Name, MDString *LinkageName, Metadata *File,
       unsigned Line, Metadata *Type, unsigned ScopeLine,
       Metadata *ContainingType, unsigned VirtualIndex, int ThisAdjustment,
       DIFlags Flags, DISPFlags SPFlags, Metadata *Unit,
       Metadata *TemplateParams = nullptr, Metadata *Declaration = nullptr,
       Metadata *RetainedNodes = nullptr, Metadata *ThrownTypes = nullptr,
       Metadata *Annotations = nullptr, MDString *TargetFuncName = nullptr),
      (Scope, Name, LinkageName, File, Line, Type, ScopeLine, ContainingType,
       VirtualIndex, ThisAdjustment, Flags, SPFlags, Unit, TemplateParams,
       Declaration, RetainedNodes, ThrownTypes, Annotations, TargetFuncName))

  TempDISubprogram clone() const { return cloneImpl(); }

  /// Returns a new temporary DISubprogram with updated Flags
  TempDISubprogram cloneWithFlags(DIFlags NewFlags) const {
    auto NewSP = clone();
    NewSP->Flags = NewFlags;
    return NewSP;
  }

public:
  unsigned getLine() const { return Line; }
  unsigned getVirtuality() const { return getSPFlags() & SPFlagVirtuality; }
  unsigned getVirtualIndex() const { return VirtualIndex; }
  int getThisAdjustment() const { return ThisAdjustment; }
  unsigned getScopeLine() const { return ScopeLine; }
  void setScopeLine(unsigned L) {
    assert(isDistinct());
    ScopeLine = L;
  }
  DIFlags getFlags() const { return Flags; }
  DISPFlags getSPFlags() const { return SPFlags; }
  bool isLocalToUnit() const { return getSPFlags() & SPFlagLocalToUnit; }
  bool isDefinition() const { return getSPFlags() & SPFlagDefinition; }
  bool isOptimized() const { return getSPFlags() & SPFlagOptimized; }
  bool isMainSubprogram() const { return getSPFlags() & SPFlagMainSubprogram; }

  bool isArtificial() const { return getFlags() & FlagArtificial; }
  bool isPrivate() const {
    return (getFlags() & FlagAccessibility) == FlagPrivate;
  }
  bool isProtected() const {
    return (getFlags() & FlagAccessibility) == FlagProtected;
  }
  bool isPublic() const {
    return (getFlags() & FlagAccessibility) == FlagPublic;
  }
  bool isExplicit() const { return getFlags() & FlagExplicit; }
  bool isPrototyped() const { return getFlags() & FlagPrototyped; }
  bool areAllCallsDescribed() const {
    return getFlags() & FlagAllCallsDescribed;
  }
  bool isPure() const { return getSPFlags() & SPFlagPure; }
  bool isElemental() const { return getSPFlags() & SPFlagElemental; }
  bool isRecursive() const { return getSPFlags() & SPFlagRecursive; }
  bool isObjCDirect() const { return getSPFlags() & SPFlagObjCDirect; }

  /// Check if this is deleted member function.
  ///
  /// Return true if this subprogram is a C++11 special
  /// member function declared deleted.
  bool isDeleted() const { return getSPFlags() & SPFlagDeleted; }

  /// Check if this is reference-qualified.
  ///
  /// Return true if this subprogram is a C++11 reference-qualified non-static
  /// member function (void foo() &).
  bool isLValueReference() const { return getFlags() & FlagLValueReference; }

  /// Check if this is rvalue-reference-qualified.
  ///
  /// Return true if this subprogram is a C++11 rvalue-reference-qualified
  /// non-static member function (void foo() &&).
  bool isRValueReference() const { return getFlags() & FlagRValueReference; }

  /// Check if this is marked as noreturn.
  ///
  /// Return true if this subprogram is C++11 noreturn or C11 _Noreturn
  bool isNoReturn() const { return getFlags() & FlagNoReturn; }

  // Check if this routine is a compiler-generated thunk.
  //
  // Returns true if this subprogram is a thunk generated by the compiler.
  bool isThunk() const { return getFlags() & FlagThunk; }

  DIScope *getScope() const { return cast_or_null<DIScope>(getRawScope()); }

  StringRef getName() const { return getStringOperand(2); }
  StringRef getLinkageName() const { return getStringOperand(3); }
  /// Only used by clients of CloneFunction, and only right after the cloning.
  void replaceLinkageName(MDString *LN) { replaceOperandWith(3, LN); }

  DISubroutineType *getType() const {
    return cast_or_null<DISubroutineType>(getRawType());
  }
  DIType *getContainingType() const {
    return cast_or_null<DIType>(getRawContainingType());
  }
  void replaceType(DISubroutineType *Ty) {
    assert(isDistinct() && "Only distinct nodes can mutate");
    replaceOperandWith(4, Ty);
  }

  DICompileUnit *getUnit() const {
    return cast_or_null<DICompileUnit>(getRawUnit());
  }
  void replaceUnit(DICompileUnit *CU) { replaceOperandWith(5, CU); }
  DITemplateParameterArray getTemplateParams() const {
    return cast_or_null<MDTuple>(getRawTemplateParams());
  }
  DISubprogram *getDeclaration() const {
    return cast_or_null<DISubprogram>(getRawDeclaration());
  }
  void replaceDeclaration(DISubprogram *Decl) { replaceOperandWith(6, Decl); }
  DINodeArray getRetainedNodes() const {
    return cast_or_null<MDTuple>(getRawRetainedNodes());
  }
  DITypeArray getThrownTypes() const {
    return cast_or_null<MDTuple>(getRawThrownTypes());
  }
  DINodeArray getAnnotations() const {
    return cast_or_null<MDTuple>(getRawAnnotations());
  }
  StringRef getTargetFuncName() const {
    return (getRawTargetFuncName()) ? getStringOperand(12) : StringRef();
  }

  Metadata *getRawScope() const { return getOperand(1); }
  MDString *getRawName() const { return getOperandAs<MDString>(2); }
  MDString *getRawLinkageName() const { return getOperandAs<MDString>(3); }
  Metadata *getRawType() const { return getOperand(4); }
  Metadata *getRawUnit() const { return getOperand(5); }
  Metadata *getRawDeclaration() const { return getOperand(6); }
  Metadata *getRawRetainedNodes() const { return getOperand(7); }
  Metadata *getRawContainingType() const {
    return getNumOperands() > 8 ? getOperandAs<Metadata>(8) : nullptr;
  }
  Metadata *getRawTemplateParams() const {
    return getNumOperands() > 9 ? getOperandAs<Metadata>(9) : nullptr;
  }
  Metadata *getRawThrownTypes() const {
    return getNumOperands() > 10 ? getOperandAs<Metadata>(10) : nullptr;
  }
  Metadata *getRawAnnotations() const {
    return getNumOperands() > 11 ? getOperandAs<Metadata>(11) : nullptr;
  }
  MDString *getRawTargetFuncName() const {
    return getNumOperands() > 12 ? getOperandAs<MDString>(12) : nullptr;
  }

  void replaceRawLinkageName(MDString *LinkageName) {
    replaceOperandWith(3, LinkageName);
  }
  void replaceRetainedNodes(DINodeArray N) {
    replaceOperandWith(7, N.get());
  }

  /// Check if this subprogram describes the given function.
  ///
  /// FIXME: Should this be looking through bitcasts?
  bool describes(const Function *F) const;

  static bool classof(const Metadata *MD) {
    return MD->getMetadataID() == DISubprogramKind;
  }
};

/// Debug location.
///
/// A debug location in source code, used for debug info and otherwise.
///
/// Uses the SubclassData1, SubclassData16 and SubclassData32
/// Metadata slots.

class DILocation : public MDNode {
  friend class LLVMContextImpl;
  friend class MDNode;

  DILocation(LLVMContext &C, StorageType Storage, unsigned Line,
             unsigned Column, ArrayRef<Metadata *> MDs, bool ImplicitCode);
  ~DILocation() { dropAllReferences(); }

  static DILocation *getImpl(LLVMContext &Context, unsigned Line,
                             unsigned Column, Metadata *Scope,
                             Metadata *InlinedAt, bool ImplicitCode,
                             StorageType Storage, bool ShouldCreate = true);
  static DILocation *getImpl(LLVMContext &Context, unsigned Line,
                             unsigned Column, DILocalScope *Scope,
                             DILocation *InlinedAt, bool ImplicitCode,
                             StorageType Storage, bool ShouldCreate = true) {
    return getImpl(Context, Line, Column, static_cast<Metadata *>(Scope),
                   static_cast<Metadata *>(InlinedAt), ImplicitCode, Storage,
                   ShouldCreate);
  }

  TempDILocation cloneImpl() const {
    // Get the raw scope/inlinedAt since it is possible to invoke this on
    // a DILocation containing temporary metadata.
    return getTemporary(getContext(), getLine(), getColumn(), getRawScope(),
                        getRawInlinedAt(), isImplicitCode());
  }

public:
  // Disallow replacing operands.
  void replaceOperandWith(unsigned I, Metadata *New) = delete;

  DEFINE_MDNODE_GET(DILocation,
                    (unsigned Line, unsigned Column, Metadata *Scope,
                     Metadata *InlinedAt = nullptr, bool ImplicitCode = false),
                    (Line, Column, Scope, InlinedAt, ImplicitCode))
  DEFINE_MDNODE_GET(DILocation,
                    (unsigned Line, unsigned Column, DILocalScope *Scope,
                     DILocation *InlinedAt = nullptr,
                     bool ImplicitCode = false),
                    (Line, Column, Scope, InlinedAt, ImplicitCode))

  /// Return a (temporary) clone of this.
  TempDILocation clone() const { return cloneImpl(); }

  unsigned getLine() const { return SubclassData32; }
  unsigned getColumn() const { return SubclassData16; }
  DILocalScope *getScope() const { return cast<DILocalScope>(getRawScope()); }

  /// Return the linkage name of Subprogram. If the linkage name is empty,
  /// return scope name (the demangled name).
  StringRef getSubprogramLinkageName() const {
    DISubprogram *SP = getScope()->getSubprogram();
    if (!SP)
      return "";
    auto Name = SP->getLinkageName();
    if (!Name.empty())
      return Name;
    return SP->getName();
  }

  DILocation *getInlinedAt() const {
    return cast_or_null<DILocation>(getRawInlinedAt());
  }

  /// Check if the location corresponds to an implicit code.
  /// When the ImplicitCode flag is true, it means that the Instruction
  /// with this DILocation has been added by the front-end but it hasn't been
  /// written explicitly by the user (e.g. cleanup stuff in C++ put on a closing
  /// bracket). It's useful for code coverage to not show a counter on "empty"
  /// lines.
  bool isImplicitCode() const { return SubclassData1; }
  void setImplicitCode(bool ImplicitCode) { SubclassData1 = ImplicitCode; }

  DIFile *getFile() const { return getScope()->getFile(); }
  StringRef getFilename() const { return getScope()->getFilename(); }
  StringRef getDirectory() const { return getScope()->getDirectory(); }
  std::optional<StringRef> getSource() const { return getScope()->getSource(); }

  /// Get the scope where this is inlined.
  ///
  /// Walk through \a getInlinedAt() and return \a getScope() from the deepest
  /// location.
  DILocalScope *getInlinedAtScope() const {
    if (auto *IA = getInlinedAt())
      return IA->getInlinedAtScope();
    return getScope();
  }

  /// Get the DWARF discriminator.
  ///
  /// DWARF discriminators distinguish identical file locations between
  /// instructions that are on different basic blocks.
  ///
  /// There are 3 components stored in discriminator, from lower bits:
  ///
  /// Base discriminator: assigned by AddDiscriminators pass to identify IRs
  ///                     that are defined by the same source line, but
  ///                     different basic blocks.
  /// Duplication factor: assigned by optimizations that will scale down
  ///                     the execution frequency of the original IR.
  /// Copy Identifier: assigned by optimizations that clones the IR.
  ///                  Each copy of the IR will be assigned an identifier.
  ///
  /// Encoding:
  ///
  /// The above 3 components are encoded into a 32bit unsigned integer in
  /// order. If the lowest bit is 1, the current component is empty, and the
  /// next component will start in the next bit. Otherwise, the current
  /// component is non-empty, and its content starts in the next bit. The
  /// value of each components is either 5 bit or 12 bit: if the 7th bit
  /// is 0, the bit 2~6 (5 bits) are used to represent the component; if the
  /// 7th bit is 1, the bit 2~6 (5 bits) and 8~14 (7 bits) are combined to
  /// represent the component. Thus, the number of bits used for a component
  /// is either 0 (if it and all the next components are empty); 1 - if it is
  /// empty; 7 - if its value is up to and including 0x1f (lsb and msb are both
  /// 0); or 14, if its value is up to and including 0x1ff. Note that the last
  /// component is also capped at 0x1ff, even in the case when both first
  /// components are 0, and we'd technically have 29 bits available.
  ///
  /// For precise control over the data being encoded in the discriminator,
  /// use encodeDiscriminator/decodeDiscriminator.

  inline unsigned getDiscriminator() const;

  // For the regular discriminator, it stands for all empty components if all
  // the lowest 3 bits are non-zero and all higher 29 bits are unused(zero by
  // default). Here we fully leverage the higher 29 bits for pseudo probe use.
  // This is the format:
  // [2:0] - 0x7
  // [31:3] - pseudo probe fields guaranteed to be non-zero as a whole
  // So if the lower 3 bits is non-zero and the others has at least one
  // non-zero bit, it guarantees to be a pseudo probe discriminator
  inline static bool isPseudoProbeDiscriminator(unsigned Discriminator) {
    return ((Discriminator & 0x7) == 0x7) && (Discriminator & 0xFFFFFFF8);
  }

  /// Returns a new DILocation with updated \p Discriminator.
  inline const DILocation *cloneWithDiscriminator(unsigned Discriminator) const;

  /// Returns a new DILocation with updated base discriminator \p BD. Only the
  /// base discriminator is set in the new DILocation, the other encoded values
  /// are elided.
  /// If the discriminator cannot be encoded, the function returns std::nullopt.
  inline std::optional<const DILocation *>
  cloneWithBaseDiscriminator(unsigned BD) const;

  /// Returns the duplication factor stored in the discriminator, or 1 if no
  /// duplication factor (or 0) is encoded.
  inline unsigned getDuplicationFactor() const;

  /// Returns the copy identifier stored in the discriminator.
  inline unsigned getCopyIdentifier() const;

  /// Returns the base discriminator stored in the discriminator.
  inline unsigned getBaseDiscriminator() const;

  /// Returns a new DILocation with duplication factor \p DF * current
  /// duplication factor encoded in the discriminator. The current duplication
  /// factor is as defined by getDuplicationFactor().
  /// Returns std::nullopt if encoding failed.
  inline std::optional<const DILocation *>
  cloneByMultiplyingDuplicationFactor(unsigned DF) const;

  /// When two instructions are combined into a single instruction we also
  /// need to combine the original locations into a single location.
  /// When the locations are the same we can use either location.
  /// When they differ, we need a third location which is distinct from either.
  /// If they share a common scope, use this scope and compare the line/column
  /// pair of the locations with the common scope:
  /// * if both match, keep the line and column;
  /// * if only the line number matches, keep the line and set the column as 0;
  /// * otherwise set line and column as 0.
  /// If they do not share a common scope the location is ambiguous and can't be
  /// represented in a line entry. In this case, set line and column as 0 and
  /// use the scope of any location.
  ///
  /// \p LocA \p LocB: The locations to be merged.
  static DILocation *getMergedLocation(DILocation *LocA, DILocation *LocB);

  /// Try to combine the vector of locations passed as input in a single one.
  /// This function applies getMergedLocation() repeatedly left-to-right.
  ///
  /// \p Locs: The locations to be merged.
  static DILocation *getMergedLocations(ArrayRef<DILocation *> Locs);

  /// Return the masked discriminator value for an input discrimnator value D
  /// (i.e. zero out the (B+1)-th and above bits for D (B is 0-base).
  // Example: an input of (0x1FF, 7) returns 0xFF.
  static unsigned getMaskedDiscriminator(unsigned D, unsigned B) {
    return (D & getN1Bits(B));
  }

  /// Return the bits used for base discriminators.
  static unsigned getBaseDiscriminatorBits() { return getBaseFSBitEnd(); }

  /// Returns the base discriminator for a given encoded discriminator \p D.
  static unsigned
  getBaseDiscriminatorFromDiscriminator(unsigned D,
                                        bool IsFSDiscriminator = false) {
    // Return the probe id instead of zero for a pseudo probe discriminator.
    // This should help differenciate callsites with same line numbers to
    // achieve a decent AutoFDO profile under -fpseudo-probe-for-profiling,
    // where the original callsite dwarf discriminator is overwritten by
    // callsite probe information.
    if (isPseudoProbeDiscriminator(D))
      return PseudoProbeDwarfDiscriminator::extractProbeIndex(D);

    if (IsFSDiscriminator)
      return getMaskedDiscriminator(D, getBaseDiscriminatorBits());
    return getUnsignedFromPrefixEncoding(D);
  }

  /// Raw encoding of the discriminator. APIs such as cloneWithDuplicationFactor
  /// have certain special case behavior (e.g. treating empty duplication factor
  /// as the value '1').
  /// This API, in conjunction with cloneWithDiscriminator, may be used to
  /// encode the raw values provided.
  ///
  /// \p BD: base discriminator
  /// \p DF: duplication factor
  /// \p CI: copy index
  ///
  /// The return is std::nullopt if the values cannot be encoded in 32 bits -
  /// for example, values for BD or DF larger than 12 bits. Otherwise, the
  /// return is the encoded value.
  static std::optional<unsigned> encodeDiscriminator(unsigned BD, unsigned DF,
                                                     unsigned CI);

  /// Raw decoder for values in an encoded discriminator D.
  static void decodeDiscriminator(unsigned D, unsigned &BD, unsigned &DF,
                                  unsigned &CI);

  /// Returns the duplication factor for a given encoded discriminator \p D, or
  /// 1 if no value or 0 is encoded.
  static unsigned getDuplicationFactorFromDiscriminator(unsigned D) {
    if (EnableFSDiscriminator)
      return 1;
    D = getNextComponentInDiscriminator(D);
    unsigned Ret = getUnsignedFromPrefixEncoding(D);
    if (Ret == 0)
      return 1;
    return Ret;
  }

  /// Returns the copy identifier for a given encoded discriminator \p D.
  static unsigned getCopyIdentifierFromDiscriminator(unsigned D) {
    return getUnsignedFromPrefixEncoding(
        getNextComponentInDiscriminator(getNextComponentInDiscriminator(D)));
  }

  Metadata *getRawScope() const { return getOperand(0); }
  Metadata *getRawInlinedAt() const {
    if (getNumOperands() == 2)
      return getOperand(1);
    return nullptr;
  }

  static bool classof(const Metadata *MD) {
    return MD->getMetadataID() == DILocationKind;
  }
};

class DILexicalBlockBase : public DILocalScope {
protected:
  DILexicalBlockBase(LLVMContext &C, unsigned ID, StorageType Storage,
                     ArrayRef<Metadata *> Ops);
  ~DILexicalBlockBase() = default;

public:
  DILocalScope *getScope() const { return cast<DILocalScope>(getRawScope()); }

  Metadata *getRawScope() const { return getOperand(1); }

  void replaceScope(DIScope *Scope) {
    assert(!isUniqued());
    setOperand(1, Scope);
  }

  static bool classof(const Metadata *MD) {
    return MD->getMetadataID() == DILexicalBlockKind ||
           MD->getMetadataID() == DILexicalBlockFileKind;
  }
};

/// Debug lexical block.
///
/// Uses the SubclassData32 Metadata slot.
class DILexicalBlock : public DILexicalBlockBase {
  friend class LLVMContextImpl;
  friend class MDNode;

  uint16_t Column;

  DILexicalBlock(LLVMContext &C, StorageType Storage, unsigned Line,
                 unsigned Column, ArrayRef<Metadata *> Ops)
      : DILexicalBlockBase(C, DILexicalBlockKind, Storage, Ops),
        Column(Column) {
    SubclassData32 = Line;
    assert(Column < (1u << 16) && "Expected 16-bit column");
  }
  ~DILexicalBlock() = default;

  static DILexicalBlock *getImpl(LLVMContext &Context, DILocalScope *Scope,
                                 DIFile *File, unsigned Line, unsigned Column,
                                 StorageType Storage,
                                 bool ShouldCreate = true) {
    return getImpl(Context, static_cast<Metadata *>(Scope),
                   static_cast<Metadata *>(File), Line, Column, Storage,
                   ShouldCreate);
  }

  static DILexicalBlock *getImpl(LLVMContext &Context, Metadata *Scope,
                                 Metadata *File, unsigned Line, unsigned Column,
                                 StorageType Storage, bool ShouldCreate = true);

  TempDILexicalBlock cloneImpl() const {
    return getTemporary(getContext(), getScope(), getFile(), getLine(),
                        getColumn());
  }

public:
  DEFINE_MDNODE_GET(DILexicalBlock,
                    (DILocalScope * Scope, DIFile *File, unsigned Line,
                     unsigned Column),
                    (Scope, File, Line, Column))
  DEFINE_MDNODE_GET(DILexicalBlock,
                    (Metadata * Scope, Metadata *File, unsigned Line,
                     unsigned Column),
                    (Scope, File, Line, Column))

  TempDILexicalBlock clone() const { return cloneImpl(); }

  unsigned getLine() const { return SubclassData32; }
  unsigned getColumn() const { return Column; }

  static bool classof(const Metadata *MD) {
    return MD->getMetadataID() == DILexicalBlockKind;
  }
};

class DILexicalBlockFile : public DILexicalBlockBase {
  friend class LLVMContextImpl;
  friend class MDNode;

  DILexicalBlockFile(LLVMContext &C, StorageType Storage,
                     unsigned Discriminator, ArrayRef<Metadata *> Ops)
      : DILexicalBlockBase(C, DILexicalBlockFileKind, Storage, Ops) {
    SubclassData32 = Discriminator;
  }
  ~DILexicalBlockFile() = default;

  static DILexicalBlockFile *getImpl(LLVMContext &Context, DILocalScope *Scope,
                                     DIFile *File, unsigned Discriminator,
                                     StorageType Storage,
                                     bool ShouldCreate = true) {
    return getImpl(Context, static_cast<Metadata *>(Scope),
                   static_cast<Metadata *>(File), Discriminator, Storage,
                   ShouldCreate);
  }

  static DILexicalBlockFile *getImpl(LLVMContext &Context, Metadata *Scope,
                                     Metadata *File, unsigned Discriminator,
                                     StorageType Storage,
                                     bool ShouldCreate = true);

  TempDILexicalBlockFile cloneImpl() const {
    return getTemporary(getContext(), getScope(), getFile(),
                        getDiscriminator());
  }

public:
  DEFINE_MDNODE_GET(DILexicalBlockFile,
                    (DILocalScope * Scope, DIFile *File,
                     unsigned Discriminator),
                    (Scope, File, Discriminator))
  DEFINE_MDNODE_GET(DILexicalBlockFile,
                    (Metadata * Scope, Metadata *File, unsigned Discriminator),
                    (Scope, File, Discriminator))

  TempDILexicalBlockFile clone() const { return cloneImpl(); }
  unsigned getDiscriminator() const { return SubclassData32; }

  static bool classof(const Metadata *MD) {
    return MD->getMetadataID() == DILexicalBlockFileKind;
  }
};

unsigned DILocation::getDiscriminator() const {
  if (auto *F = dyn_cast<DILexicalBlockFile>(getScope()))
    return F->getDiscriminator();
  return 0;
}

const DILocation *
DILocation::cloneWithDiscriminator(unsigned Discriminator) const {
  DIScope *Scope = getScope();
  // Skip all parent DILexicalBlockFile that already have a discriminator
  // assigned. We do not want to have nested DILexicalBlockFiles that have
  // mutliple discriminators because only the leaf DILexicalBlockFile's
  // dominator will be used.
  for (auto *LBF = dyn_cast<DILexicalBlockFile>(Scope);
       LBF && LBF->getDiscriminator() != 0;
       LBF = dyn_cast<DILexicalBlockFile>(Scope))
    Scope = LBF->getScope();
  DILexicalBlockFile *NewScope =
      DILexicalBlockFile::get(getContext(), Scope, getFile(), Discriminator);
  return DILocation::get(getContext(), getLine(), getColumn(), NewScope,
                         getInlinedAt());
}

unsigned DILocation::getBaseDiscriminator() const {
  return getBaseDiscriminatorFromDiscriminator(getDiscriminator(),
                                               EnableFSDiscriminator);
}

unsigned DILocation::getDuplicationFactor() const {
  return getDuplicationFactorFromDiscriminator(getDiscriminator());
}

unsigned DILocation::getCopyIdentifier() const {
  return getCopyIdentifierFromDiscriminator(getDiscriminator());
}

std::optional<const DILocation *>
DILocation::cloneWithBaseDiscriminator(unsigned D) const {
  unsigned BD, DF, CI;

  if (EnableFSDiscriminator) {
    BD = getBaseDiscriminator();
    if (D == BD)
      return this;
    return cloneWithDiscriminator(D);
  }

  decodeDiscriminator(getDiscriminator(), BD, DF, CI);
  if (D == BD)
    return this;
  if (std::optional<unsigned> Encoded = encodeDiscriminator(D, DF, CI))
    return cloneWithDiscriminator(*Encoded);
  return std::nullopt;
}

std::optional<const DILocation *>
DILocation::cloneByMultiplyingDuplicationFactor(unsigned DF) const {
  assert(!EnableFSDiscriminator && "FSDiscriminator should not call this.");
  // Do no interfere with pseudo probes. Pseudo probe doesn't need duplication
  // factor support as samples collected on cloned probes will be aggregated.
  // Also pseudo probe at a callsite uses the dwarf discriminator to store
  // pseudo probe related information, such as the probe id.
  if (isPseudoProbeDiscriminator(getDiscriminator()))
    return this;

  DF *= getDuplicationFactor();
  if (DF <= 1)
    return this;

  unsigned BD = getBaseDiscriminator();
  unsigned CI = getCopyIdentifier();
  if (std::optional<unsigned> D = encodeDiscriminator(BD, DF, CI))
    return cloneWithDiscriminator(*D);
  return std::nullopt;
}

/// Debug lexical block.
///
/// Uses the SubclassData1 Metadata slot.
class DINamespace : public DIScope {
  friend class LLVMContextImpl;
  friend class MDNode;

  DINamespace(LLVMContext &Context, StorageType Storage, bool ExportSymbols,
              ArrayRef<Metadata *> Ops);
  ~DINamespace() = default;

  static DINamespace *getImpl(LLVMContext &Context, DIScope *Scope,
                              StringRef Name, bool ExportSymbols,
                              StorageType Storage, bool ShouldCreate = true) {
    return getImpl(Context, Scope, getCanonicalMDString(Context, Name),
                   ExportSymbols, Storage, ShouldCreate);
  }
  static DINamespace *getImpl(LLVMContext &Context, Metadata *Scope,
                              MDString *Name, bool ExportSymbols,
                              StorageType Storage, bool ShouldCreate = true);

  TempDINamespace cloneImpl() const {
    return getTemporary(getContext(), getScope(), getName(),
                        getExportSymbols());
  }

public:
  DEFINE_MDNODE_GET(DINamespace,
                    (DIScope * Scope, StringRef Name, bool ExportSymbols),
                    (Scope, Name, ExportSymbols))
  DEFINE_MDNODE_GET(DINamespace,
                    (Metadata * Scope, MDString *Name, bool ExportSymbols),
                    (Scope, Name, ExportSymbols))

  TempDINamespace clone() const { return cloneImpl(); }

  bool getExportSymbols() const { return SubclassData1; }
  DIScope *getScope() const { return cast_or_null<DIScope>(getRawScope()); }
  StringRef getName() const { return getStringOperand(2); }

  Metadata *getRawScope() const { return getOperand(1); }
  MDString *getRawName() const { return getOperandAs<MDString>(2); }

  static bool classof(const Metadata *MD) {
    return MD->getMetadataID() == DINamespaceKind;
  }
};

/// Represents a module in the programming language, for example, a Clang
/// module, or a Fortran module.
///
/// Uses the SubclassData1 and SubclassData32 Metadata slots.
class DIModule : public DIScope {
  friend class LLVMContextImpl;
  friend class MDNode;

  DIModule(LLVMContext &Context, StorageType Storage, unsigned LineNo,
           bool IsDecl, ArrayRef<Metadata *> Ops);
  ~DIModule() = default;

  static DIModule *getImpl(LLVMContext &Context, DIFile *File, DIScope *Scope,
                           StringRef Name, StringRef ConfigurationMacros,
                           StringRef IncludePath, StringRef APINotesFile,
                           unsigned LineNo, bool IsDecl, StorageType Storage,
                           bool ShouldCreate = true) {
    return getImpl(Context, File, Scope, getCanonicalMDString(Context, Name),
                   getCanonicalMDString(Context, ConfigurationMacros),
                   getCanonicalMDString(Context, IncludePath),
                   getCanonicalMDString(Context, APINotesFile), LineNo, IsDecl,
                   Storage, ShouldCreate);
  }
  static DIModule *getImpl(LLVMContext &Context, Metadata *File,
                           Metadata *Scope, MDString *Name,
                           MDString *ConfigurationMacros, MDString *IncludePath,
                           MDString *APINotesFile, unsigned LineNo, bool IsDecl,
                           StorageType Storage, bool ShouldCreate = true);

  TempDIModule cloneImpl() const {
    return getTemporary(getContext(), getFile(), getScope(), getName(),
                        getConfigurationMacros(), getIncludePath(),
                        getAPINotesFile(), getLineNo(), getIsDecl());
  }

public:
  DEFINE_MDNODE_GET(DIModule,
                    (DIFile * File, DIScope *Scope, StringRef Name,
                     StringRef ConfigurationMacros, StringRef IncludePath,
                     StringRef APINotesFile, unsigned LineNo,
                     bool IsDecl = false),
                    (File, Scope, Name, ConfigurationMacros, IncludePath,
                     APINotesFile, LineNo, IsDecl))
  DEFINE_MDNODE_GET(DIModule,
                    (Metadata * File, Metadata *Scope, MDString *Name,
                     MDString *ConfigurationMacros, MDString *IncludePath,
                     MDString *APINotesFile, unsigned LineNo,
                     bool IsDecl = false),
                    (File, Scope, Name, ConfigurationMacros, IncludePath,
                     APINotesFile, LineNo, IsDecl))

  TempDIModule clone() const { return cloneImpl(); }

  DIScope *getScope() const { return cast_or_null<DIScope>(getRawScope()); }
  StringRef getName() const { return getStringOperand(2); }
  StringRef getConfigurationMacros() const { return getStringOperand(3); }
  StringRef getIncludePath() const { return getStringOperand(4); }
  StringRef getAPINotesFile() const { return getStringOperand(5); }
  unsigned getLineNo() const { return SubclassData32; }
  bool getIsDecl() const { return SubclassData1; }

  Metadata *getRawScope() const { return getOperand(1); }
  MDString *getRawName() const { return getOperandAs<MDString>(2); }
  MDString *getRawConfigurationMacros() const {
    return getOperandAs<MDString>(3);
  }
  MDString *getRawIncludePath() const { return getOperandAs<MDString>(4); }
  MDString *getRawAPINotesFile() const { return getOperandAs<MDString>(5); }

  static bool classof(const Metadata *MD) {
    return MD->getMetadataID() == DIModuleKind;
  }
};

/// Base class for template parameters.
///
/// Uses the SubclassData1 Metadata slot.
class DITemplateParameter : public DINode {
protected:
  DITemplateParameter(LLVMContext &Context, unsigned ID, StorageType Storage,
                      unsigned Tag, bool IsDefault, ArrayRef<Metadata *> Ops)
      : DINode(Context, ID, Storage, Tag, Ops) {
    SubclassData1 = IsDefault;
  }
  ~DITemplateParameter() = default;

public:
  StringRef getName() const { return getStringOperand(0); }
  DIType *getType() const { return cast_or_null<DIType>(getRawType()); }

  MDString *getRawName() const { return getOperandAs<MDString>(0); }
  Metadata *getRawType() const { return getOperand(1); }
  bool isDefault() const { return SubclassData1; }

  static bool classof(const Metadata *MD) {
    return MD->getMetadataID() == DITemplateTypeParameterKind ||
           MD->getMetadataID() == DITemplateValueParameterKind;
  }
};

class DITemplateTypeParameter : public DITemplateParameter {
  friend class LLVMContextImpl;
  friend class MDNode;

  DITemplateTypeParameter(LLVMContext &Context, StorageType Storage,
                          bool IsDefault, ArrayRef<Metadata *> Ops);
  ~DITemplateTypeParameter() = default;

  static DITemplateTypeParameter *getImpl(LLVMContext &Context, StringRef Name,
                                          DIType *Type, bool IsDefault,
                                          StorageType Storage,
                                          bool ShouldCreate = true) {
    return getImpl(Context, getCanonicalMDString(Context, Name), Type,
                   IsDefault, Storage, ShouldCreate);
  }
  static DITemplateTypeParameter *getImpl(LLVMContext &Context, MDString *Name,
                                          Metadata *Type, bool IsDefault,
                                          StorageType Storage,
                                          bool ShouldCreate = true);

  TempDITemplateTypeParameter cloneImpl() const {
    return getTemporary(getContext(), getName(), getType(), isDefault());
  }

public:
  DEFINE_MDNODE_GET(DITemplateTypeParameter,
                    (StringRef Name, DIType *Type, bool IsDefault),
                    (Name, Type, IsDefault))
  DEFINE_MDNODE_GET(DITemplateTypeParameter,
                    (MDString * Name, Metadata *Type, bool IsDefault),
                    (Name, Type, IsDefault))

  TempDITemplateTypeParameter clone() const { return cloneImpl(); }

  static bool classof(const Metadata *MD) {
    return MD->getMetadataID() == DITemplateTypeParameterKind;
  }
};

class DITemplateValueParameter : public DITemplateParameter {
  friend class LLVMContextImpl;
  friend class MDNode;

  DITemplateValueParameter(LLVMContext &Context, StorageType Storage,
                           unsigned Tag, bool IsDefault,
                           ArrayRef<Metadata *> Ops)
      : DITemplateParameter(Context, DITemplateValueParameterKind, Storage, Tag,
                            IsDefault, Ops) {}
  ~DITemplateValueParameter() = default;

  static DITemplateValueParameter *getImpl(LLVMContext &Context, unsigned Tag,
                                           StringRef Name, DIType *Type,
                                           bool IsDefault, Metadata *Value,
                                           StorageType Storage,
                                           bool ShouldCreate = true) {
    return getImpl(Context, Tag, getCanonicalMDString(Context, Name), Type,
                   IsDefault, Value, Storage, ShouldCreate);
  }
  static DITemplateValueParameter *getImpl(LLVMContext &Context, unsigned Tag,
                                           MDString *Name, Metadata *Type,
                                           bool IsDefault, Metadata *Value,
                                           StorageType Storage,
                                           bool ShouldCreate = true);

  TempDITemplateValueParameter cloneImpl() const {
    return getTemporary(getContext(), getTag(), getName(), getType(),
                        isDefault(), getValue());
  }

public:
  DEFINE_MDNODE_GET(DITemplateValueParameter,
                    (unsigned Tag, StringRef Name, DIType *Type, bool IsDefault,
                     Metadata *Value),
                    (Tag, Name, Type, IsDefault, Value))
  DEFINE_MDNODE_GET(DITemplateValueParameter,
                    (unsigned Tag, MDString *Name, Metadata *Type,
                     bool IsDefault, Metadata *Value),
                    (Tag, Name, Type, IsDefault, Value))

  TempDITemplateValueParameter clone() const { return cloneImpl(); }

  Metadata *getValue() const { return getOperand(2); }

  static bool classof(const Metadata *MD) {
    return MD->getMetadataID() == DITemplateValueParameterKind;
  }
};

/// Base class for program objects.
class DIObject : public DINode {
protected:
  DIObject(LLVMContext &C, unsigned ID, StorageType Storage, unsigned Tag,
           ArrayRef<Metadata *> Ops)
      : DINode(C, ID, Storage, Tag, Ops) {}
  ~DIObject() = default;

public:
  static bool classof(const Metadata *MD) {
    switch (MD->getMetadataID()) {
    default:
      return false;
    case DIFragmentKind:
    case DILocalVariableKind:
    case DIGlobalVariableKind:
      return true;
    }
  }
};

/// Non-source program objects, and pieces of source program objects.
class DIFragment : public DIObject {
  friend class LLVMContextImpl;
  friend class MDNode;

private:
  static DIFragment *getImpl(LLVMContext &Context, StorageType Storage);

protected:
  DIFragment(LLVMContext &C, StorageType Storage);
  ~DIFragment() = default;

public:
  static void get() = delete;
  static void getIfExists() = delete;

  static DIFragment *getDistinct(LLVMContext &Context) {
    return getImpl(Context, Distinct);
  }

  static TempDIFragment getTemporary(LLVMContext &Context) {
    return TempDIFragment(getImpl(Context, Temporary));
  }

  TempDIFragment cloneImpl() const { return getTemporary(getContext()); }

  static bool classof(const Metadata *MD) {
    return MD->getMetadataID() == DIFragmentKind;
  }
};

/// Base class for source variable program objects.
class DIVariable : public DIObject {
  unsigned Line;
  dwarf::MemorySpace MemorySpace;

protected:
  DIVariable(LLVMContext &C, unsigned ID, StorageType Storage, signed Line,
             ArrayRef<Metadata *> Ops, dwarf::MemorySpace MS,
             uint32_t AlignInBits = 0);
  ~DIVariable() = default;

public:
  unsigned getLine() const { return Line; }
  DIScope *getScope() const { return cast_or_null<DIScope>(getRawScope()); }
  StringRef getName() const { return getStringOperand(1); }
  DIFile *getFile() const { return cast_or_null<DIFile>(getRawFile()); }
  DIType *getType() const { return cast_or_null<DIType>(getRawType()); }
  uint32_t getAlignInBits() const { return SubclassData32; }
  uint32_t getAlignInBytes() const { return getAlignInBits() / CHAR_BIT; }
  /// Determines the size of the variable's type.
  std::optional<uint64_t> getSizeInBits() const;

  /// Return the signedness of this variable's type, or std::nullopt if this
  /// type is neither signed nor unsigned.
  std::optional<DIBasicType::Signedness> getSignedness() const {
    if (auto *BT = dyn_cast<DIBasicType>(getType()))
      return BT->getSignedness();
    return std::nullopt;
  }

  StringRef getFilename() const {
    if (auto *F = getFile())
      return F->getFilename();
    return "";
  }

  StringRef getDirectory() const {
    if (auto *F = getFile())
      return F->getDirectory();
    return "";
  }

  std::optional<StringRef> getSource() const {
    if (auto *F = getFile())
      return F->getSource();
    return std::nullopt;
  }

  /// \returns The DWARF memory space in which the variable resides.
  dwarf::MemorySpace getDWARFMemorySpace() const { return MemorySpace; }

  Metadata *getRawScope() const { return getOperand(0); }
  MDString *getRawName() const { return getOperandAs<MDString>(1); }
  Metadata *getRawFile() const { return getOperand(2); }
  Metadata *getRawType() const { return getOperand(3); }

  static bool classof(const Metadata *MD) {
    return MD->getMetadataID() == DILocalVariableKind ||
           MD->getMetadataID() == DIGlobalVariableKind;
  }
};

/// DWARF expression.
///
/// This is (almost) a DWARF expression that modifies the location of a
/// variable, or the location of a single piece of a variable, or (when using
/// DW_OP_stack_value) is the constant variable value.
///
/// TODO: Co-allocate the expression elements.
/// TODO: Separate from MDNode, or otherwise drop Distinct and Temporary
/// storage types.
class DIExpression : public MDNode {
  friend class LLVMContextImpl;
  friend class MDNode;

  std::vector<uint64_t> Elements;

  DIExpression(LLVMContext &C, StorageType Storage, ArrayRef<uint64_t> Elements)
      : MDNode(C, DIExpressionKind, Storage, std::nullopt),
        Elements(Elements.begin(), Elements.end()) {}
  ~DIExpression() = default;

  static DIExpression *getImpl(LLVMContext &Context,
                               ArrayRef<uint64_t> Elements, StorageType Storage,
                               bool ShouldCreate = true);

  TempDIExpression cloneImpl() const {
    return getTemporary(getContext(), getElements());
  }

public:
  DEFINE_MDNODE_GET(DIExpression, (ArrayRef<uint64_t> Elements), (Elements))

  TempDIExpression clone() const { return cloneImpl(); }

  ArrayRef<uint64_t> getElements() const { return Elements; }

  unsigned getNumElements() const { return Elements.size(); }

  uint64_t getElement(unsigned I) const {
    assert(I < Elements.size() && "Index out of range");
    return Elements[I];
  }

  enum SignedOrUnsignedConstant { SignedConstant, UnsignedConstant };
  /// Determine whether this represents a constant value, if so
  // return it's sign information.
  std::optional<SignedOrUnsignedConstant> isConstant() const;

  /// Return the number of unique location operands referred to (via
  /// DW_OP_LLVM_arg) in this expression; this is not necessarily the number of
  /// instances of DW_OP_LLVM_arg within the expression.
  /// For example, for the expression:
  ///   (DW_OP_LLVM_arg 0, DW_OP_LLVM_arg 1, DW_OP_plus,
  ///    DW_OP_LLVM_arg 0, DW_OP_mul)
  /// This function would return 2, as there are two unique location operands
  /// (0 and 1).
  uint64_t getNumLocationOperands() const;

  using element_iterator = ArrayRef<uint64_t>::iterator;

  element_iterator elements_begin() const { return getElements().begin(); }
  element_iterator elements_end() const { return getElements().end(); }

  /// A lightweight wrapper around an expression operand.
  ///
  /// TODO: Store arguments directly and change \a DIExpression to store a
  /// range of these.
  class ExprOperand {
    const uint64_t *Op = nullptr;

  public:
    ExprOperand() = default;
    explicit ExprOperand(const uint64_t *Op) : Op(Op) {}

    const uint64_t *get() const { return Op; }

    /// Get the operand code.
    uint64_t getOp() const { return *Op; }

    /// Get an argument to the operand.
    ///
    /// Never returns the operand itself.
    uint64_t getArg(unsigned I) const { return Op[I + 1]; }

    unsigned getNumArgs() const { return getSize() - 1; }

    /// Return the size of the operand.
    ///
    /// Return the number of elements in the operand (1 + args).
    unsigned getSize() const;

    /// Append the elements of this operand to \p V.
    void appendToVector(SmallVectorImpl<uint64_t> &V) const {
      V.append(get(), get() + getSize());
    }
  };

  /// An iterator for expression operands.
  class expr_op_iterator {
    ExprOperand Op;

  public:
    using iterator_category = std::input_iterator_tag;
    using value_type = ExprOperand;
    using difference_type = std::ptrdiff_t;
    using pointer = value_type *;
    using reference = value_type &;

    expr_op_iterator() = default;
    explicit expr_op_iterator(element_iterator I) : Op(I) {}

    element_iterator getBase() const { return Op.get(); }
    const ExprOperand &operator*() const { return Op; }
    const ExprOperand *operator->() const { return &Op; }

    expr_op_iterator &operator++() {
      increment();
      return *this;
    }
    expr_op_iterator operator++(int) {
      expr_op_iterator T(*this);
      increment();
      return T;
    }

    /// Get the next iterator.
    ///
    /// \a std::next() doesn't work because this is technically an
    /// input_iterator, but it's a perfectly valid operation.  This is an
    /// accessor to provide the same functionality.
    expr_op_iterator getNext() const { return ++expr_op_iterator(*this); }

    bool operator==(const expr_op_iterator &X) const {
      return getBase() == X.getBase();
    }
    bool operator!=(const expr_op_iterator &X) const {
      return getBase() != X.getBase();
    }

  private:
    void increment() { Op = ExprOperand(getBase() + Op.getSize()); }
  };

  /// Visit the elements via ExprOperand wrappers.
  ///
  /// These range iterators visit elements through \a ExprOperand wrappers.
  /// This is not guaranteed to be a valid range unless \a isValid() gives \c
  /// true.
  ///
  /// \pre \a isValid() gives \c true.
  /// @{
  expr_op_iterator expr_op_begin() const {
    return expr_op_iterator(elements_begin());
  }
  expr_op_iterator expr_op_end() const {
    return expr_op_iterator(elements_end());
  }
  iterator_range<expr_op_iterator> expr_ops() const {
    return {expr_op_begin(), expr_op_end()};
  }
  /// @}

  bool isValid() const;

  static bool classof(const Metadata *MD) {
    return MD->getMetadataID() == DIExpressionKind;
  }

  /// Return whether the first element a DW_OP_deref.
  bool startsWithDeref() const;

  /// Return whether there is exactly one operator and it is a DW_OP_deref;
  bool isDeref() const;

  /// Holds the characteristics of one fragment of a larger variable.
  struct FragmentInfo {
    FragmentInfo() = default;
    FragmentInfo(uint64_t SizeInBits, uint64_t OffsetInBits)
        : SizeInBits(SizeInBits), OffsetInBits(OffsetInBits) {}
    uint64_t SizeInBits;
    uint64_t OffsetInBits;
    /// Return the index of the first bit of the fragment.
    uint64_t startInBits() const { return OffsetInBits; }
    /// Return the index of the bit after the end of the fragment, e.g. for
    /// fragment offset=16 and size=32 return their sum, 48.
    uint64_t endInBits() const { return OffsetInBits + SizeInBits; }

    /// Returns a zero-sized fragment if A and B don't intersect.
    static DIExpression::FragmentInfo intersect(DIExpression::FragmentInfo A,
                                                DIExpression::FragmentInfo B) {
      uint64_t StartInBits = std::max(A.OffsetInBits, B.OffsetInBits);
      uint64_t EndInBits = std::min(A.endInBits(), B.endInBits());
      if (EndInBits <= StartInBits)
        return {0, 0};
      return DIExpression::FragmentInfo(EndInBits - StartInBits, StartInBits);
    }
  };

  /// Retrieve the details of this fragment expression.
  static std::optional<FragmentInfo> getFragmentInfo(expr_op_iterator Start,
                                                     expr_op_iterator End);

  /// Retrieve the details of this fragment expression.
  std::optional<FragmentInfo> getFragmentInfo() const {
    return getFragmentInfo(expr_op_begin(), expr_op_end());
  }

  /// Return whether this is a piece of an aggregate variable.
  bool isFragment() const { return getFragmentInfo().has_value(); }

  /// Return whether this is an implicit location description.
  bool isImplicit() const;

  /// Return whether the location is computed on the expression stack, meaning
  /// it cannot be a simple register location.
  bool isComplex() const;

  /// Return whether the evaluated expression makes use of a single location at
  /// the start of the expression, i.e. if it contains only a single
  /// DW_OP_LLVM_arg op as its first operand, or if it contains none.
  bool isSingleLocationExpression() const;

  /// Returns a reference to the elements contained in this expression, skipping
  /// past the leading `DW_OP_LLVM_arg, 0` if one is present.
  /// Similar to `convertToNonVariadicExpression`, but faster and cheaper - it
  /// does not check whether the expression is a single-location expression, and
  /// it returns elements rather than creating a new DIExpression.
  std::optional<ArrayRef<uint64_t>> getSingleLocationExpressionElements() const;

  /// Removes all elements from \p Expr that do not apply to an undef debug
  /// value, which includes every operator that computes the value/location on
  /// the DWARF stack, including any DW_OP_LLVM_arg elements (making the result
  /// of this function always a single-location expression) while leaving
  /// everything that defines what the computed value applies to, i.e. the
  /// fragment information.
  static const DIExpression *convertToUndefExpression(const DIExpression *Expr);

  /// If \p Expr is a non-variadic expression (i.e. one that does not contain
  /// DW_OP_LLVM_arg), returns \p Expr converted to variadic form by adding a
  /// leading [DW_OP_LLVM_arg, 0] to the expression; otherwise returns \p Expr.
  static const DIExpression *
  convertToVariadicExpression(const DIExpression *Expr);

  /// If \p Expr is a valid single-location expression, i.e. it refers to only a
  /// single debug operand at the start of the expression, then return that
  /// expression in a non-variadic form by removing DW_OP_LLVM_arg from the
  /// expression if it is present; otherwise returns std::nullopt.
  /// See also `getSingleLocationExpressionElements` above, which skips
  /// checking `isSingleLocationExpression` and returns a list of elements
  /// rather than a DIExpression.
  static std::optional<const DIExpression *>
  convertToNonVariadicExpression(const DIExpression *Expr);

  /// Inserts the elements of \p Expr into \p Ops modified to a canonical form,
  /// which uses DW_OP_LLVM_arg (i.e. is a variadic expression) and folds the
  /// implied derefence from the \p IsIndirect flag into the expression. This
  /// allows us to check equivalence between expressions with differing
  /// directness or variadicness.
  static void canonicalizeExpressionOps(SmallVectorImpl<uint64_t> &Ops,
                                        const DIExpression *Expr,
                                        bool IsIndirect);

  /// Determines whether two debug values should produce equivalent DWARF
  /// expressions, using their DIExpressions and directness, ignoring the
  /// differences between otherwise identical expressions in variadic and
  /// non-variadic form and not considering the debug operands.
  /// \p FirstExpr is the DIExpression for the first debug value.
  /// \p FirstIndirect should be true if the first debug value is indirect; in
  /// IR this should be true for dbg.declare intrinsics and false for
  /// dbg.values, and in MIR this should be true only for DBG_VALUE instructions
  /// whose second operand is an immediate value.
  /// \p SecondExpr and \p SecondIndirect have the same meaning as the prior
  /// arguments, but apply to the second debug value.
  static bool isEqualExpression(const DIExpression *FirstExpr,
                                bool FirstIndirect,
                                const DIExpression *SecondExpr,
                                bool SecondIndirect);

  /// Append \p Ops with operations to apply the \p Offset.
  static void appendOffset(SmallVectorImpl<uint64_t> &Ops, int64_t Offset);

  /// If this is a constant offset, extract it. If there is no expression,
  /// return true with an offset of zero.
  bool extractIfOffset(int64_t &Offset) const;

  /// Returns true iff this DIExpression contains at least one instance of
  /// `DW_OP_LLVM_arg, n` for all n in [0, N).
  bool hasAllLocationOps(unsigned N) const;

  /// Checks if the last 4 elements of the expression are DW_OP_constu <DWARF
  /// Address Space> DW_OP_swap DW_OP_xderef and extracts the <DWARF Address
  /// Space>.
  static const DIExpression *extractAddressClass(const DIExpression *Expr,
                                                 unsigned &AddrClass);

  /// Used for DIExpression::prepend.
  enum PrependOps : uint8_t {
    ApplyOffset = 0,
    DerefBefore = 1 << 0,
    DerefAfter = 1 << 1,
    StackValue = 1 << 2,
    EntryValue = 1 << 3
  };

  /// Prepend \p DIExpr with a deref and offset operation and optionally turn it
  /// into a stack value or/and an entry value.
  static DIExpression *prepend(const DIExpression *Expr, uint8_t Flags,
                               int64_t Offset = 0);

  /// Prepend \p DIExpr with the given opcodes and optionally turn it into a
  /// stack value.
  static DIExpression *prependOpcodes(const DIExpression *Expr,
                                      SmallVectorImpl<uint64_t> &Ops,
                                      bool StackValue = false,
                                      bool EntryValue = false);

  /// Append the opcodes \p Ops to \p DIExpr. Unlike \ref appendToStack, the
  /// returned expression is a stack value only if \p DIExpr is a stack value.
  /// If \p DIExpr describes a fragment, the returned expression will describe
  /// the same fragment.
  static DIExpression *append(const DIExpression *Expr, ArrayRef<uint64_t> Ops);

  /// Convert \p DIExpr into a stack value if it isn't one already by appending
  /// DW_OP_deref if needed, and appending \p Ops to the resulting expression.
  /// If \p DIExpr describes a fragment, the returned expression will describe
  /// the same fragment.
  static DIExpression *appendToStack(const DIExpression *Expr,
                                     ArrayRef<uint64_t> Ops);

  /// Create a copy of \p Expr by appending the given list of \p Ops to each
  /// instance of the operand `DW_OP_LLVM_arg, \p ArgNo`. This is used to
  /// modify a specific location used by \p Expr, such as when salvaging that
  /// location.
  static DIExpression *appendOpsToArg(const DIExpression *Expr,
                                      ArrayRef<uint64_t> Ops, unsigned ArgNo,
                                      bool StackValue = false);

  /// Create a copy of \p Expr with each instance of
  /// `DW_OP_LLVM_arg, \p OldArg` replaced with `DW_OP_LLVM_arg, \p NewArg`,
  /// and each instance of `DW_OP_LLVM_arg, Arg` with `DW_OP_LLVM_arg, Arg - 1`
  /// for all Arg > \p OldArg.
  /// This is used when replacing one of the operands of a debug value list
  /// with another operand in the same list and deleting the old operand.
  static DIExpression *replaceArg(const DIExpression *Expr, uint64_t OldArg,
                                  uint64_t NewArg);

  /// Create a DIExpression to describe one part of an aggregate variable that
  /// is fragmented across multiple Values. The DW_OP_LLVM_fragment operation
  /// will be appended to the elements of \c Expr. If \c Expr already contains
  /// a \c DW_OP_LLVM_fragment \c OffsetInBits is interpreted as an offset
  /// into the existing fragment.
  ///
  /// \param OffsetInBits Offset of the piece in bits.
  /// \param SizeInBits   Size of the piece in bits.
  /// \return             Creating a fragment expression may fail if \c Expr
  ///                     contains arithmetic operations that would be
  ///                     truncated.
  static std::optional<DIExpression *>
  createFragmentExpression(const DIExpression *Expr, unsigned OffsetInBits,
                           unsigned SizeInBits);

  /// Determine the relative position of the fragments passed in.
  /// Returns -1 if this is entirely before Other, 0 if this and Other overlap,
  /// 1 if this is entirely after Other.
  static int fragmentCmp(const FragmentInfo &A, const FragmentInfo &B) {
    uint64_t l1 = A.OffsetInBits;
    uint64_t l2 = B.OffsetInBits;
    uint64_t r1 = l1 + A.SizeInBits;
    uint64_t r2 = l2 + B.SizeInBits;
    if (r1 <= l2)
      return -1;
    else if (r2 <= l1)
      return 1;
    else
      return 0;
  }

  using ExtOps = std::array<uint64_t, 6>;

  /// Returns the ops for a zero- or sign-extension in a DIExpression.
  static ExtOps getExtOps(unsigned FromSize, unsigned ToSize, bool Signed);

  /// Append a zero- or sign-extension to \p Expr. Converts the expression to a
  /// stack value if it isn't one already.
  static DIExpression *appendExt(const DIExpression *Expr, unsigned FromSize,
                                 unsigned ToSize, bool Signed);

  /// Check if fragments overlap between a pair of FragmentInfos.
  static bool fragmentsOverlap(const FragmentInfo &A, const FragmentInfo &B) {
    return fragmentCmp(A, B) == 0;
  }

  /// Determine the relative position of the fragments described by this
  /// DIExpression and \p Other. Calls static fragmentCmp implementation.
  int fragmentCmp(const DIExpression *Other) const {
    auto Fragment1 = *getFragmentInfo();
    auto Fragment2 = *Other->getFragmentInfo();
    return fragmentCmp(Fragment1, Fragment2);
  }

  /// Check if fragments overlap between this DIExpression and \p Other.
  bool fragmentsOverlap(const DIExpression *Other) const {
    if (!isFragment() || !Other->isFragment())
      return true;
    return fragmentCmp(Other) == 0;
  }

  /// Check if the expression consists of exactly one entry value operand.
  /// (This is the only configuration of entry values that is supported.)
  bool isEntryValue() const;

  /// Try to shorten an expression with an initial constant operand.
  /// Returns a new expression and constant on success, or the original
  /// expression and constant on failure.
  std::pair<DIExpression *, const ConstantInt *>
  constantFold(const ConstantInt *CI);
};

inline bool operator==(const DIExpression::FragmentInfo &A,
                       const DIExpression::FragmentInfo &B) {
  return std::tie(A.SizeInBits, A.OffsetInBits) ==
         std::tie(B.SizeInBits, B.OffsetInBits);
}

inline bool operator<(const DIExpression::FragmentInfo &A,
                      const DIExpression::FragmentInfo &B) {
  return std::tie(A.SizeInBits, A.OffsetInBits) <
         std::tie(B.SizeInBits, B.OffsetInBits);
}

template <> struct DenseMapInfo<DIExpression::FragmentInfo> {
  using FragInfo = DIExpression::FragmentInfo;
  static const uint64_t MaxVal = std::numeric_limits<uint64_t>::max();

  static inline FragInfo getEmptyKey() { return {MaxVal, MaxVal}; }

  static inline FragInfo getTombstoneKey() { return {MaxVal - 1, MaxVal - 1}; }

  static unsigned getHashValue(const FragInfo &Frag) {
    return (Frag.SizeInBits & 0xffff) << 16 | (Frag.OffsetInBits & 0xffff);
  }

  static bool isEqual(const FragInfo &A, const FragInfo &B) { return A == B; }
};

namespace DIOp {

// These are the concrete alternatives that a DIOp::Variant encapsulates.
#define HANDLE_OP0(NAME)                                                       \
  class NAME {                                                                 \
  public:                                                                      \
    explicit constexpr NAME() {}                                               \
    bool operator==(const NAME &O) const { return true; }                      \
    friend hash_code hash_value(const NAME &O);                                \
    static constexpr StringRef getAsmName();                                   \
    static constexpr unsigned getBitcodeID();                                  \
  };
#define HANDLE_OP1(NAME, TYPE1, NAME1)                                         \
  class NAME {                                                                 \
    TYPE1 NAME1;                                                               \
                                                                               \
  public:                                                                      \
    explicit constexpr NAME(TYPE1 NAME1) : NAME1(NAME1) {}                     \
    bool operator==(const NAME &O) const { return NAME1 == O.NAME1; }          \
    friend hash_code hash_value(const NAME &O);                                \
    static constexpr StringRef getAsmName();                                   \
    static constexpr unsigned getBitcodeID();                                  \
    TYPE1 get##NAME1() const { return NAME1; }                                 \
    void set##NAME1(TYPE1 NAME1) { this->NAME1 = NAME1; }                      \
  };
#define HANDLE_OP2(NAME, TYPE1, NAME1, TYPE2, NAME2)                           \
  class NAME {                                                                 \
    TYPE1 NAME1;                                                               \
    TYPE2 NAME2;                                                               \
                                                                               \
  public:                                                                      \
    explicit constexpr NAME(TYPE1 NAME1, TYPE2 NAME2)                          \
        : NAME1(NAME1), NAME2(NAME2) {}                                        \
    bool operator==(const NAME &O) const {                                     \
      return NAME1 == O.NAME1 && NAME2 == O.NAME2;                             \
    }                                                                          \
    friend hash_code hash_value(const NAME &O);                                \
    static constexpr StringRef getAsmName();                                   \
    static constexpr unsigned getBitcodeID();                                  \
    TYPE1 get##NAME1() const { return NAME1; }                                 \
    void set##NAME1(TYPE1 NAME1) { this->NAME1 = NAME1; }                      \
    TYPE2 get##NAME2() const { return NAME2; }                                 \
    void set##NAME2(TYPE2 NAME2) { this->NAME2 = NAME2; }                      \
  };
LLVM_PACKED_START
#include "llvm/IR/DIExprOps.def"
LLVM_PACKED_END

/// Container for a runtime-variant DIOp
using Variant = std::variant<
#define HANDLE_OP_NAME(NAME) NAME
#define SEPARATOR ,
#include "llvm/IR/DIExprOps.def"
    >;

#define HANDLE_OP_NAME(NAME)                                                   \
  constexpr StringRef DIOp::NAME::getAsmName() { return "DIOp" #NAME; }
#include "llvm/IR/DIExprOps.def"

StringRef getAsmName(const Variant &V);

#define DEFINE_BC_ID(NAME, ID)                                                 \
  constexpr unsigned DIOp::NAME::getBitcodeID() { return ID; }
DEFINE_BC_ID(Referrer, 1u)
DEFINE_BC_ID(Arg, 2u)
DEFINE_BC_ID(TypeObject, 3u)
DEFINE_BC_ID(Constant, 4u)
DEFINE_BC_ID(Convert, 5u)
DEFINE_BC_ID(Reinterpret, 6u)
DEFINE_BC_ID(BitOffset, 7u)
DEFINE_BC_ID(ByteOffset, 8u)
DEFINE_BC_ID(Composite, 9u)
DEFINE_BC_ID(Extend, 10u)
DEFINE_BC_ID(Select, 11u)
DEFINE_BC_ID(AddrOf, 12u)
DEFINE_BC_ID(Deref, 13u)
DEFINE_BC_ID(Read, 14u)
DEFINE_BC_ID(Add, 15u)
DEFINE_BC_ID(Sub, 16u)
DEFINE_BC_ID(Mul, 17u)
DEFINE_BC_ID(Div, 18u)
DEFINE_BC_ID(Shr, 19u)
DEFINE_BC_ID(Shl, 20u)
DEFINE_BC_ID(PushLane, 21u)
#undef DEFINE_BC_ID

unsigned getBitcodeID(const Variant &V);

// The sizeof of `Op` is the size of the largest union variant, which
// should essentially be defined as a packed struct equivalent to:
//
//    uint8_t Index; // Internal to std::variant, but we expect this to be
//                   // the smallest available integral type which
//                   // can represent our set of alternatives.
//    uint32_t I;
//    void* P;
//
// Note that there is no public interface which lets a pointer to the members
// of the alternative types escape, and so we can safely pack them. This
// means huge performance benefits (smaller memory footprint and more
// cache-friendly traversal).
//
// This static_assert tries to catch issues where the struct is not packed into
// at most two 64-bit words, as we would expect it to be.
//
// FIXME: If we can constrain `I` further to <= 16 bits we should also
// fit in two 32-bit words on 32-bit targets.
static_assert(sizeof(DIOp::Variant) <= 16);

} // namespace DIOp

template <class NodeTy> struct MDNodeKeyImpl;

  /// Mutable buffer to manipulate debug info expressions.
  ///
  /// Example of creating a new expression from scratch:
  ///
  /// LLVMContext Ctx;
  ///
  /// DIExpr::Builder Builder(Ctx);
  /// Builder.append(DIOp::InPlaceAdd).intoExpr();
  ///
  /// Example of creating a new expression:
  ///
  /// DIExpr *Expr = ...;
  /// ...
  /// DIExpr *NewExpr = Expr.builder()
  ///     .append(DIOp::InPlaceDeref)
  ///     .intoExpr();
class DIExprBuilder {
  LLVMContext &C;
  SmallVector<DIOp::Variant> Elements;
#ifndef NDEBUG
  bool StateIsUnspecified = false;
#endif
public:
  /// Create a builder for a new, initially empty expression.
  explicit DIExprBuilder(LLVMContext &C);
  /// Create a builder for a new expression for the sequence of ops in \p IL.
  explicit DIExprBuilder(LLVMContext &C,
                         std::initializer_list<DIOp::Variant> IL);
  /// Create a builder for a new expression, initially a copy of \p E.
  explicit DIExprBuilder(const DIExpr &E);

  class Iterator
      : public iterator_facade_base<Iterator, std::random_access_iterator_tag,
                                    DIOp::Variant> {
    friend DIExprBuilder;
    DIOp::Variant *Op = nullptr;
    Iterator(DIOp::Variant *Op) : Op(Op) {}

  public:
    Iterator() = delete;
    Iterator(const Iterator &) = default;
    Iterator &operator=(const Iterator &) = default;
    bool operator==(const Iterator &R) const { return R.Op == Op; }
    DIOp::Variant &operator*() const { return *Op; }
    friend iterator_facade_base::difference_type operator-(Iterator LHS,
                                                           Iterator RHS) {
      return LHS.Op - RHS.Op;
    }
    Iterator &operator+=(iterator_facade_base::difference_type D) {
      Op += D;
      return *this;
    }
    Iterator &operator-=(iterator_facade_base::difference_type D) {
      Op -= D;
      return *this;
    }
  };

  Iterator begin() { return Elements.begin(); }
  Iterator end() { return Elements.end(); }
  iterator_range<Iterator> range() { return make_range(begin(), end()); }

  Iterator insert(Iterator I, DIOp::Variant O);

  template <typename T, typename... ArgsT>
  Iterator insert(Iterator I, ArgsT &&...Args) {
    // FIXME: SmallVector doesn't define an ::emplace(iterator, ...)
    return Elements.insert(
        I.Op, DIOp::Variant{std::in_place_type<T>, std::forward<ArgsT>(Args)...});
  }

  template <typename RangeTy> Iterator insert(Iterator I, RangeTy &&R) {
    return Elements.insert(I.Op, R.begin(), R.end());
  }

  template <typename ItTy> Iterator insert(Iterator I, ItTy &&From, ItTy &&To) {
    return Elements.insert(I.Op, std::forward<ItTy>(From),
                           std::forward<ItTy>(To));
  }

  Iterator insert(Iterator I, std::initializer_list<DIOp::Variant> IL) {
    return Elements.insert(I.Op, IL.begin(), IL.end());
  }

  /// Appends \p O to the expression being built.
  DIExprBuilder &append(DIOp::Variant O);

  /// Appends a new DIOp of type T to the expression being built. The new
  /// DIOp is constructed in-place by forwarding the provided arguments Args.
  template <typename T, typename... ArgsT>
  DIExprBuilder &append(ArgsT &&...Args) {
    Elements.emplace_back(std::in_place_type<T>, std::forward<ArgsT>(Args)...);
    return *this;
  }

  Iterator erase(Iterator I);
  Iterator erase(Iterator From, Iterator To);

  /// Returns true if the expression being built contains DIOp of type T,
  /// false otherwise.
  template <typename T> bool contains() const {
    return any_of(Elements,
                  [](auto &&E) { return std::holds_alternative<T>(E); });
  }

  /// Update the expression to reflect the removal of one level of indirection
  /// from the value acting as the referrer.
  ///
  /// The referrer must be of pointer type, as the expression is logically
  /// updated by replacing the @c DIOpReferrer result type with its pointee
  /// type, provided as @c PointeeType, and inserting @p
  /// DIOpAddrOf(<pointer-address-space>) after it.
  ///
  /// Returns @c *this to permit chaining with other methods.
  DIExprBuilder &removeReferrerIndirection(Type *PointeeType);

  /// Get the uniqued, immutable expression metadata from the current state
  /// of the builder.
  ///
  /// This leaves the Builder in a valid but unspecified state, as if it were
  /// moved from.
  DIExpr *intoExpr();
};

/// Immutable debug info expression.
///
/// This is an opaque, uniqued metadata node type defined by an immutable
/// sequence of DIOp. In order to view or mutate an expression, use
/// DIExpr::Builder.
class DIExpr : public MDNode {
  friend class LLVMContextImpl;
  friend class MDNode;
  friend struct MDNodeKeyImpl<DIExpr>;
  friend class DIExprBuilder;

  const SmallVector<DIOp::Variant> Elements;

  DIExpr(LLVMContext &C, StorageType Storage,
         SmallVector<DIOp::Variant> &&Elements)
      : MDNode(C, DIExprKind, Storage, std::nullopt), Elements(std::move(Elements)) {}
  ~DIExpr() = default;

  static DIExpr *getImpl(LLVMContext &Context,
                         SmallVector<DIOp::Variant> &&Elements,
                         StorageType Storage, bool ShouldCreate = true);

  TempDIExpr cloneImpl() const {
    auto Copy = Elements;
    return getTemporary(getContext(), std::move(Copy));
  }

  DEFINE_ALWAYS_UNIQUED_MDNODE_GET_METHODS(
      DIExpr, (SmallVector<DIOp::Variant> && Elements), (std::move(Elements)))

public:
  static bool classof(const Metadata *MD) {
    return MD->getMetadataID() == DIExprKind;
  }
  TempDIExpr clone() const { return cloneImpl(); }

  /// Convenience method to get a builder by copying the current expression.
  DIExprBuilder builder() const { return DIExprBuilder(*this); }
};

/// Global variables.
///
/// TODO: Remove DisplayName.  It's always equal to Name.
class DIGlobalVariable : public DIVariable {
  friend class LLVMContextImpl;
  friend class MDNode;

  bool IsLocalToUnit;
  bool IsDefinition;

  DIGlobalVariable(LLVMContext &C, StorageType Storage, unsigned Line,
                   bool IsLocalToUnit, bool IsDefinition, dwarf::MemorySpace MS,
                   uint32_t AlignInBits, ArrayRef<Metadata *> Ops)
      : DIVariable(C, DIGlobalVariableKind, Storage, Line, Ops, MS,
                   AlignInBits),
        IsLocalToUnit(IsLocalToUnit), IsDefinition(IsDefinition) {}
  ~DIGlobalVariable() = default;

  static DIGlobalVariable *
  getImpl(LLVMContext &Context, DIScope *Scope, StringRef Name,
          StringRef LinkageName, DIFile *File, unsigned Line, DIType *Type,
          bool IsLocalToUnit, bool IsDefinition,
          DIDerivedType *StaticDataMemberDeclaration, MDTuple *TemplateParams,
          dwarf::MemorySpace MS, uint32_t AlignInBits, DINodeArray Annotations,
          StorageType Storage, bool ShouldCreate = true) {
    return getImpl(Context, Scope, getCanonicalMDString(Context, Name),
                   getCanonicalMDString(Context, LinkageName), File, Line, Type,
                   IsLocalToUnit, IsDefinition, StaticDataMemberDeclaration,
                   cast_or_null<Metadata>(TemplateParams), MS, AlignInBits,
                   Annotations.get(), Storage, ShouldCreate);
  }
  static DIGlobalVariable *
  getImpl(LLVMContext &Context, Metadata *Scope, MDString *Name,
          MDString *LinkageName, Metadata *File, unsigned Line, Metadata *Type,
          bool IsLocalToUnit, bool IsDefinition,
          Metadata *StaticDataMemberDeclaration, Metadata *TemplateParams,
          dwarf::MemorySpace MS, uint32_t AlignInBits, Metadata *Annotations,
          StorageType Storage, bool ShouldCreate = true);

  TempDIGlobalVariable cloneImpl() const {
    return getTemporary(getContext(), getScope(), getName(), getLinkageName(),
                        getFile(), getLine(), getType(), isLocalToUnit(),
                        isDefinition(), getStaticDataMemberDeclaration(),
                        getTemplateParams(), getDWARFMemorySpace(),
                        getAlignInBits(), getAnnotations());
  }

public:
  DEFINE_MDNODE_GET(DIGlobalVariable,
                    (DIScope * Scope, StringRef Name, StringRef LinkageName,
                     DIFile *File, unsigned Line, DIType *Type,
                     bool IsLocalToUnit, bool IsDefinition,
                     DIDerivedType *StaticDataMemberDeclaration,
                     MDTuple *TemplateParams, dwarf::MemorySpace MS,
                     uint32_t AlignInBits, DINodeArray Annotations),
                    (Scope, Name, LinkageName, File, Line, Type, IsLocalToUnit,
                     IsDefinition, StaticDataMemberDeclaration, TemplateParams,
                     MS, AlignInBits, Annotations))
  DEFINE_MDNODE_GET(DIGlobalVariable,
                    (Metadata * Scope, MDString *Name, MDString *LinkageName,
                     Metadata *File, unsigned Line, Metadata *Type,
                     bool IsLocalToUnit, bool IsDefinition,
                     Metadata *StaticDataMemberDeclaration,
                     Metadata *TemplateParams, dwarf::MemorySpace MS,
                     uint32_t AlignInBits, Metadata *Annotations),
                    (Scope, Name, LinkageName, File, Line, Type, IsLocalToUnit,
                     IsDefinition, StaticDataMemberDeclaration, TemplateParams,
                     MS, AlignInBits, Annotations))

  TempDIGlobalVariable clone() const { return cloneImpl(); }

  bool isLocalToUnit() const { return IsLocalToUnit; }
  bool isDefinition() const { return IsDefinition; }
  StringRef getDisplayName() const { return getStringOperand(4); }
  StringRef getLinkageName() const { return getStringOperand(5); }
  DIDerivedType *getStaticDataMemberDeclaration() const {
    return cast_or_null<DIDerivedType>(getRawStaticDataMemberDeclaration());
  }
  DINodeArray getAnnotations() const {
    return cast_or_null<MDTuple>(getRawAnnotations());
  }

  MDString *getRawLinkageName() const { return getOperandAs<MDString>(5); }
  Metadata *getRawStaticDataMemberDeclaration() const { return getOperand(6); }
  Metadata *getRawTemplateParams() const { return getOperand(7); }
  MDTuple *getTemplateParams() const { return getOperandAs<MDTuple>(7); }
  Metadata *getRawAnnotations() const { return getOperand(8); }

  static bool classof(const Metadata *MD) {
    return MD->getMetadataID() == DIGlobalVariableKind;
  }
};

/// Debug common block.
///
/// Uses the SubclassData32 Metadata slot.
class DICommonBlock : public DIScope {
  friend class LLVMContextImpl;
  friend class MDNode;

  DICommonBlock(LLVMContext &Context, StorageType Storage, unsigned LineNo,
                ArrayRef<Metadata *> Ops);

  static DICommonBlock *getImpl(LLVMContext &Context, DIScope *Scope,
                                DIGlobalVariable *Decl, StringRef Name,
                                DIFile *File, unsigned LineNo,
                                StorageType Storage, bool ShouldCreate = true) {
    return getImpl(Context, Scope, Decl, getCanonicalMDString(Context, Name),
                   File, LineNo, Storage, ShouldCreate);
  }
  static DICommonBlock *getImpl(LLVMContext &Context, Metadata *Scope,
                                Metadata *Decl, MDString *Name, Metadata *File,
                                unsigned LineNo, StorageType Storage,
                                bool ShouldCreate = true);

  TempDICommonBlock cloneImpl() const {
    return getTemporary(getContext(), getScope(), getDecl(), getName(),
                        getFile(), getLineNo());
  }

public:
  DEFINE_MDNODE_GET(DICommonBlock,
                    (DIScope * Scope, DIGlobalVariable *Decl, StringRef Name,
                     DIFile *File, unsigned LineNo),
                    (Scope, Decl, Name, File, LineNo))
  DEFINE_MDNODE_GET(DICommonBlock,
                    (Metadata * Scope, Metadata *Decl, MDString *Name,
                     Metadata *File, unsigned LineNo),
                    (Scope, Decl, Name, File, LineNo))

  TempDICommonBlock clone() const { return cloneImpl(); }

  DIScope *getScope() const { return cast_or_null<DIScope>(getRawScope()); }
  DIGlobalVariable *getDecl() const {
    return cast_or_null<DIGlobalVariable>(getRawDecl());
  }
  StringRef getName() const { return getStringOperand(2); }
  DIFile *getFile() const { return cast_or_null<DIFile>(getRawFile()); }
  unsigned getLineNo() const { return SubclassData32; }

  Metadata *getRawScope() const { return getOperand(0); }
  Metadata *getRawDecl() const { return getOperand(1); }
  MDString *getRawName() const { return getOperandAs<MDString>(2); }
  Metadata *getRawFile() const { return getOperand(3); }

  static bool classof(const Metadata *MD) {
    return MD->getMetadataID() == DICommonBlockKind;
  }
};

/// Local variable.
///
/// TODO: Split up flags.
class DILocalVariable : public DIVariable {
  friend class LLVMContextImpl;
  friend class MDNode;

  unsigned Arg : 16;
  DIFlags Flags;

  DILocalVariable(LLVMContext &C, StorageType Storage, unsigned Line,
                  unsigned Arg, DIFlags Flags, dwarf::MemorySpace MS,
                  uint32_t AlignInBits, ArrayRef<Metadata *> Ops)
      : DIVariable(C, DILocalVariableKind, Storage, Line, Ops, MS, AlignInBits),
        Arg(Arg), Flags(Flags) {
    assert(Arg < (1 << 16) && "DILocalVariable: Arg out of range");
  }
  ~DILocalVariable() = default;

  static DILocalVariable *getImpl(LLVMContext &Context, DIScope *Scope,
                                  StringRef Name, DIFile *File, unsigned Line,
                                  DIType *Type, unsigned Arg, DIFlags Flags,
                                  dwarf::MemorySpace MS, uint32_t AlignInBits,
                                  DINodeArray Annotations, StorageType Storage,
                                  bool ShouldCreate = true) {
    return getImpl(Context, Scope, getCanonicalMDString(Context, Name), File,
                   Line, Type, Arg, Flags, MS, AlignInBits, Annotations.get(),
                   Storage, ShouldCreate);
  }
  static DILocalVariable *getImpl(LLVMContext &Context, Metadata *Scope,
                                  MDString *Name, Metadata *File, unsigned Line,
                                  Metadata *Type, unsigned Arg, DIFlags Flags,
                                  dwarf::MemorySpace MS, uint32_t AlignInBits,
                                  Metadata *Annotations, StorageType Storage,
                                  bool ShouldCreate = true);

  TempDILocalVariable cloneImpl() const {
    return getTemporary(getContext(), getScope(), getName(), getFile(),
                        getLine(), getType(), getArg(), getFlags(),
                        getDWARFMemorySpace(), getAlignInBits(),
                        getAnnotations());
  }

public:
  DEFINE_MDNODE_GET(DILocalVariable,
                    (DILocalScope * Scope, StringRef Name, DIFile *File,
                     unsigned Line, DIType *Type, unsigned Arg, DIFlags Flags,
                     dwarf::MemorySpace MS, uint32_t AlignInBits,
                     DINodeArray Annotations),
                    (Scope, Name, File, Line, Type, Arg, Flags, MS, AlignInBits,
                     Annotations))
  DEFINE_MDNODE_GET(DILocalVariable,
                    (Metadata * Scope, MDString *Name, Metadata *File,
                     unsigned Line, Metadata *Type, unsigned Arg, DIFlags Flags,
                     dwarf::MemorySpace MS, uint32_t AlignInBits,
                     Metadata *Annotations),
                    (Scope, Name, File, Line, Type, Arg, Flags, MS, AlignInBits,
                     Annotations))

  TempDILocalVariable clone() const { return cloneImpl(); }

  /// Get the local scope for this variable.
  ///
  /// Variables must be defined in a local scope.
  DILocalScope *getScope() const {
    return cast<DILocalScope>(DIVariable::getScope());
  }

  bool isParameter() const { return Arg; }
  unsigned getArg() const { return Arg; }
  DIFlags getFlags() const { return Flags; }

  DINodeArray getAnnotations() const {
    return cast_or_null<MDTuple>(getRawAnnotations());
  }
  Metadata *getRawAnnotations() const { return getOperand(4); }

  bool isArtificial() const { return getFlags() & FlagArtificial; }
  bool isObjectPointer() const { return getFlags() & FlagObjectPointer; }

  /// Check that a location is valid for this variable.
  ///
  /// Check that \c DL exists, is in the same subprogram, and has the same
  /// inlined-at location as \c this.  (Otherwise, it's not a valid attachment
  /// to a \a DbgInfoIntrinsic.)
  bool isValidLocationForIntrinsic(const DILocation *DL) const {
    return DL && getScope()->getSubprogram() == DL->getScope()->getSubprogram();
  }

  static bool classof(const Metadata *MD) {
    return MD->getMetadataID() == DILocalVariableKind;
  }
};

/// Label.
///
/// Uses the SubclassData32 Metadata slot.
class DILabel : public DINode {
  friend class LLVMContextImpl;
  friend class MDNode;

  DILabel(LLVMContext &C, StorageType Storage, unsigned Line,
          ArrayRef<Metadata *> Ops);
  ~DILabel() = default;

  static DILabel *getImpl(LLVMContext &Context, DIScope *Scope, StringRef Name,
                          DIFile *File, unsigned Line, StorageType Storage,
                          bool ShouldCreate = true) {
    return getImpl(Context, Scope, getCanonicalMDString(Context, Name), File,
                   Line, Storage, ShouldCreate);
  }
  static DILabel *getImpl(LLVMContext &Context, Metadata *Scope, MDString *Name,
                          Metadata *File, unsigned Line, StorageType Storage,
                          bool ShouldCreate = true);

  TempDILabel cloneImpl() const {
    return getTemporary(getContext(), getScope(), getName(), getFile(),
                        getLine());
  }

public:
  DEFINE_MDNODE_GET(DILabel,
                    (DILocalScope * Scope, StringRef Name, DIFile *File,
                     unsigned Line),
                    (Scope, Name, File, Line))
  DEFINE_MDNODE_GET(DILabel,
                    (Metadata * Scope, MDString *Name, Metadata *File,
                     unsigned Line),
                    (Scope, Name, File, Line))

  TempDILabel clone() const { return cloneImpl(); }

  /// Get the local scope for this label.
  ///
  /// Labels must be defined in a local scope.
  DILocalScope *getScope() const {
    return cast_or_null<DILocalScope>(getRawScope());
  }
  unsigned getLine() const { return SubclassData32; }
  StringRef getName() const { return getStringOperand(1); }
  DIFile *getFile() const { return cast_or_null<DIFile>(getRawFile()); }

  Metadata *getRawScope() const { return getOperand(0); }
  MDString *getRawName() const { return getOperandAs<MDString>(1); }
  Metadata *getRawFile() const { return getOperand(2); }

  /// Check that a location is valid for this label.
  ///
  /// Check that \c DL exists, is in the same subprogram, and has the same
  /// inlined-at location as \c this.  (Otherwise, it's not a valid attachment
  /// to a \a DbgInfoIntrinsic.)
  bool isValidLocationForIntrinsic(const DILocation *DL) const {
    return DL && getScope()->getSubprogram() == DL->getScope()->getSubprogram();
  }

  static bool classof(const Metadata *MD) {
    return MD->getMetadataID() == DILabelKind;
  }
};

class DIObjCProperty : public DINode {
  friend class LLVMContextImpl;
  friend class MDNode;

  unsigned Line;
  unsigned Attributes;

  DIObjCProperty(LLVMContext &C, StorageType Storage, unsigned Line,
                 unsigned Attributes, ArrayRef<Metadata *> Ops);
  ~DIObjCProperty() = default;

  static DIObjCProperty *
  getImpl(LLVMContext &Context, StringRef Name, DIFile *File, unsigned Line,
          StringRef GetterName, StringRef SetterName, unsigned Attributes,
          DIType *Type, StorageType Storage, bool ShouldCreate = true) {
    return getImpl(Context, getCanonicalMDString(Context, Name), File, Line,
                   getCanonicalMDString(Context, GetterName),
                   getCanonicalMDString(Context, SetterName), Attributes, Type,
                   Storage, ShouldCreate);
  }
  static DIObjCProperty *getImpl(LLVMContext &Context, MDString *Name,
                                 Metadata *File, unsigned Line,
                                 MDString *GetterName, MDString *SetterName,
                                 unsigned Attributes, Metadata *Type,
                                 StorageType Storage, bool ShouldCreate = true);

  TempDIObjCProperty cloneImpl() const {
    return getTemporary(getContext(), getName(), getFile(), getLine(),
                        getGetterName(), getSetterName(), getAttributes(),
                        getType());
  }

public:
  DEFINE_MDNODE_GET(DIObjCProperty,
                    (StringRef Name, DIFile *File, unsigned Line,
                     StringRef GetterName, StringRef SetterName,
                     unsigned Attributes, DIType *Type),
                    (Name, File, Line, GetterName, SetterName, Attributes,
                     Type))
  DEFINE_MDNODE_GET(DIObjCProperty,
                    (MDString * Name, Metadata *File, unsigned Line,
                     MDString *GetterName, MDString *SetterName,
                     unsigned Attributes, Metadata *Type),
                    (Name, File, Line, GetterName, SetterName, Attributes,
                     Type))

  TempDIObjCProperty clone() const { return cloneImpl(); }

  unsigned getLine() const { return Line; }
  unsigned getAttributes() const { return Attributes; }
  StringRef getName() const { return getStringOperand(0); }
  DIFile *getFile() const { return cast_or_null<DIFile>(getRawFile()); }
  StringRef getGetterName() const { return getStringOperand(2); }
  StringRef getSetterName() const { return getStringOperand(3); }
  DIType *getType() const { return cast_or_null<DIType>(getRawType()); }

  StringRef getFilename() const {
    if (auto *F = getFile())
      return F->getFilename();
    return "";
  }

  StringRef getDirectory() const {
    if (auto *F = getFile())
      return F->getDirectory();
    return "";
  }

  MDString *getRawName() const { return getOperandAs<MDString>(0); }
  Metadata *getRawFile() const { return getOperand(1); }
  MDString *getRawGetterName() const { return getOperandAs<MDString>(2); }
  MDString *getRawSetterName() const { return getOperandAs<MDString>(3); }
  Metadata *getRawType() const { return getOperand(4); }

  static bool classof(const Metadata *MD) {
    return MD->getMetadataID() == DIObjCPropertyKind;
  }
};

/// An imported module (C++ using directive or similar).
///
/// Uses the SubclassData32 Metadata slot.
class DIImportedEntity : public DINode {
  friend class LLVMContextImpl;
  friend class MDNode;

  DIImportedEntity(LLVMContext &C, StorageType Storage, unsigned Tag,
                   unsigned Line, ArrayRef<Metadata *> Ops)
      : DINode(C, DIImportedEntityKind, Storage, Tag, Ops) {
    SubclassData32 = Line;
  }
  ~DIImportedEntity() = default;

  static DIImportedEntity *getImpl(LLVMContext &Context, unsigned Tag,
                                   DIScope *Scope, DINode *Entity, DIFile *File,
                                   unsigned Line, StringRef Name,
                                   DINodeArray Elements, StorageType Storage,
                                   bool ShouldCreate = true) {
    return getImpl(Context, Tag, Scope, Entity, File, Line,
                   getCanonicalMDString(Context, Name), Elements.get(), Storage,
                   ShouldCreate);
  }
  static DIImportedEntity *
  getImpl(LLVMContext &Context, unsigned Tag, Metadata *Scope, Metadata *Entity,
          Metadata *File, unsigned Line, MDString *Name, Metadata *Elements,
          StorageType Storage, bool ShouldCreate = true);

  TempDIImportedEntity cloneImpl() const {
    return getTemporary(getContext(), getTag(), getScope(), getEntity(),
                        getFile(), getLine(), getName(), getElements());
  }

public:
  DEFINE_MDNODE_GET(DIImportedEntity,
                    (unsigned Tag, DIScope *Scope, DINode *Entity, DIFile *File,
                     unsigned Line, StringRef Name = "",
                     DINodeArray Elements = nullptr),
                    (Tag, Scope, Entity, File, Line, Name, Elements))
  DEFINE_MDNODE_GET(DIImportedEntity,
                    (unsigned Tag, Metadata *Scope, Metadata *Entity,
                     Metadata *File, unsigned Line, MDString *Name,
                     Metadata *Elements = nullptr),
                    (Tag, Scope, Entity, File, Line, Name, Elements))

  TempDIImportedEntity clone() const { return cloneImpl(); }

  unsigned getLine() const { return SubclassData32; }
  DIScope *getScope() const { return cast_or_null<DIScope>(getRawScope()); }
  DINode *getEntity() const { return cast_or_null<DINode>(getRawEntity()); }
  StringRef getName() const { return getStringOperand(2); }
  DIFile *getFile() const { return cast_or_null<DIFile>(getRawFile()); }
  DINodeArray getElements() const {
    return cast_or_null<MDTuple>(getRawElements());
  }

  Metadata *getRawScope() const { return getOperand(0); }
  Metadata *getRawEntity() const { return getOperand(1); }
  MDString *getRawName() const { return getOperandAs<MDString>(2); }
  Metadata *getRawFile() const { return getOperand(3); }
  Metadata *getRawElements() const { return getOperand(4); }

  static bool classof(const Metadata *MD) {
    return MD->getMetadataID() == DIImportedEntityKind;
  }
};

/// A pair of DIGlobalVariable and DIExpression.
class DIGlobalVariableExpression : public MDNode {
  friend class LLVMContextImpl;
  friend class MDNode;

  DIGlobalVariableExpression(LLVMContext &C, StorageType Storage,
                             ArrayRef<Metadata *> Ops)
      : MDNode(C, DIGlobalVariableExpressionKind, Storage, Ops) {}
  ~DIGlobalVariableExpression() = default;

  static DIGlobalVariableExpression *
  getImpl(LLVMContext &Context, Metadata *Variable, Metadata *Expression,
          StorageType Storage, bool ShouldCreate = true);

  TempDIGlobalVariableExpression cloneImpl() const {
    return getTemporary(getContext(), getVariable(), getExpression());
  }

public:
  DEFINE_MDNODE_GET(DIGlobalVariableExpression,
                    (Metadata * Variable, Metadata *Expression),
                    (Variable, Expression))

  TempDIGlobalVariableExpression clone() const { return cloneImpl(); }

  Metadata *getRawVariable() const { return getOperand(0); }

  DIGlobalVariable *getVariable() const {
    return cast_or_null<DIGlobalVariable>(getRawVariable());
  }

  Metadata *getRawExpression() const { return getOperand(1); }

  DIExpression *getExpression() const {
    return cast<DIExpression>(getRawExpression());
  }

  static bool classof(const Metadata *MD) {
    return MD->getMetadataID() == DIGlobalVariableExpressionKind;
  }
};

/// Macro Info DWARF-like metadata node.
///
/// A metadata node with a DWARF macro info (i.e., a constant named
/// \c DW_MACINFO_*, defined in llvm/BinaryFormat/Dwarf.h).  Called \a
/// DIMacroNode
/// because it's potentially used for non-DWARF output.
///
/// Uses the SubclassData16 Metadata slot.
class DIMacroNode : public MDNode {
  friend class LLVMContextImpl;
  friend class MDNode;

protected:
  DIMacroNode(LLVMContext &C, unsigned ID, StorageType Storage, unsigned MIType,
              ArrayRef<Metadata *> Ops1,
              ArrayRef<Metadata *> Ops2 = std::nullopt)
      : MDNode(C, ID, Storage, Ops1, Ops2) {
    assert(MIType < 1u << 16);
    SubclassData16 = MIType;
  }
  ~DIMacroNode() = default;

  template <class Ty> Ty *getOperandAs(unsigned I) const {
    return cast_or_null<Ty>(getOperand(I));
  }

  StringRef getStringOperand(unsigned I) const {
    if (auto *S = getOperandAs<MDString>(I))
      return S->getString();
    return StringRef();
  }

  static MDString *getCanonicalMDString(LLVMContext &Context, StringRef S) {
    if (S.empty())
      return nullptr;
    return MDString::get(Context, S);
  }

public:
  unsigned getMacinfoType() const { return SubclassData16; }

  static bool classof(const Metadata *MD) {
    switch (MD->getMetadataID()) {
    default:
      return false;
    case DIMacroKind:
    case DIMacroFileKind:
      return true;
    }
  }
};

/// Macro
///
/// Uses the SubclassData32 Metadata slot.
class DIMacro : public DIMacroNode {
  friend class LLVMContextImpl;
  friend class MDNode;

  DIMacro(LLVMContext &C, StorageType Storage, unsigned MIType, unsigned Line,
          ArrayRef<Metadata *> Ops)
      : DIMacroNode(C, DIMacroKind, Storage, MIType, Ops) {
    SubclassData32 = Line;
  }
  ~DIMacro() = default;

  static DIMacro *getImpl(LLVMContext &Context, unsigned MIType, unsigned Line,
                          StringRef Name, StringRef Value, StorageType Storage,
                          bool ShouldCreate = true) {
    return getImpl(Context, MIType, Line, getCanonicalMDString(Context, Name),
                   getCanonicalMDString(Context, Value), Storage, ShouldCreate);
  }
  static DIMacro *getImpl(LLVMContext &Context, unsigned MIType, unsigned Line,
                          MDString *Name, MDString *Value, StorageType Storage,
                          bool ShouldCreate = true);

  TempDIMacro cloneImpl() const {
    return getTemporary(getContext(), getMacinfoType(), getLine(), getName(),
                        getValue());
  }

public:
  DEFINE_MDNODE_GET(DIMacro,
                    (unsigned MIType, unsigned Line, StringRef Name,
                     StringRef Value = ""),
                    (MIType, Line, Name, Value))
  DEFINE_MDNODE_GET(DIMacro,
                    (unsigned MIType, unsigned Line, MDString *Name,
                     MDString *Value),
                    (MIType, Line, Name, Value))

  TempDIMacro clone() const { return cloneImpl(); }

  unsigned getLine() const { return SubclassData32; }

  StringRef getName() const { return getStringOperand(0); }
  StringRef getValue() const { return getStringOperand(1); }

  MDString *getRawName() const { return getOperandAs<MDString>(0); }
  MDString *getRawValue() const { return getOperandAs<MDString>(1); }

  static bool classof(const Metadata *MD) {
    return MD->getMetadataID() == DIMacroKind;
  }
};

/// Macro file
///
/// Uses the SubclassData32 Metadata slot.
class DIMacroFile : public DIMacroNode {
  friend class LLVMContextImpl;
  friend class MDNode;

  DIMacroFile(LLVMContext &C, StorageType Storage, unsigned MIType,
              unsigned Line, ArrayRef<Metadata *> Ops)
      : DIMacroNode(C, DIMacroFileKind, Storage, MIType, Ops) {
    SubclassData32 = Line;
  }
  ~DIMacroFile() = default;

  static DIMacroFile *getImpl(LLVMContext &Context, unsigned MIType,
                              unsigned Line, DIFile *File,
                              DIMacroNodeArray Elements, StorageType Storage,
                              bool ShouldCreate = true) {
    return getImpl(Context, MIType, Line, static_cast<Metadata *>(File),
                   Elements.get(), Storage, ShouldCreate);
  }

  static DIMacroFile *getImpl(LLVMContext &Context, unsigned MIType,
                              unsigned Line, Metadata *File, Metadata *Elements,
                              StorageType Storage, bool ShouldCreate = true);

  TempDIMacroFile cloneImpl() const {
    return getTemporary(getContext(), getMacinfoType(), getLine(), getFile(),
                        getElements());
  }

public:
  DEFINE_MDNODE_GET(DIMacroFile,
                    (unsigned MIType, unsigned Line, DIFile *File,
                     DIMacroNodeArray Elements),
                    (MIType, Line, File, Elements))
  DEFINE_MDNODE_GET(DIMacroFile,
                    (unsigned MIType, unsigned Line, Metadata *File,
                     Metadata *Elements),
                    (MIType, Line, File, Elements))

  TempDIMacroFile clone() const { return cloneImpl(); }

  void replaceElements(DIMacroNodeArray Elements) {
#ifndef NDEBUG
    for (DIMacroNode *Op : getElements())
      assert(is_contained(Elements->operands(), Op) &&
             "Lost a macro node during macro node list replacement");
#endif
    replaceOperandWith(1, Elements.get());
  }

  unsigned getLine() const { return SubclassData32; }
  DIFile *getFile() const { return cast_or_null<DIFile>(getRawFile()); }

  DIMacroNodeArray getElements() const {
    return cast_or_null<MDTuple>(getRawElements());
  }

  Metadata *getRawFile() const { return getOperand(0); }
  Metadata *getRawElements() const { return getOperand(1); }

  static bool classof(const Metadata *MD) {
    return MD->getMetadataID() == DIMacroFileKind;
  }
};

/// List of ValueAsMetadata, to be used as an argument to a dbg.value
/// intrinsic.
class DIArgList : public Metadata, ReplaceableMetadataImpl {
  friend class ReplaceableMetadataImpl;
  friend class LLVMContextImpl;
  using iterator = SmallVectorImpl<ValueAsMetadata *>::iterator;

  SmallVector<ValueAsMetadata *, 4> Args;

  DIArgList(LLVMContext &Context, ArrayRef<ValueAsMetadata *> Args)
      : Metadata(DIArgListKind, Uniqued), ReplaceableMetadataImpl(Context),
        Args(Args.begin(), Args.end()) {
    track();
  }
  ~DIArgList() { untrack(); }

  void track();
  void untrack();
  void dropAllReferences(bool Untrack);

public:
  static DIArgList *get(LLVMContext &Context, ArrayRef<ValueAsMetadata *> Args);

  ArrayRef<ValueAsMetadata *> getArgs() const { return Args; }

  iterator args_begin() { return Args.begin(); }
  iterator args_end() { return Args.end(); }

  static bool classof(const Metadata *MD) {
    return MD->getMetadataID() == DIArgListKind;
  }

  SmallVector<DPValue *> getAllDPValueUsers() {
    return ReplaceableMetadataImpl::getAllDPValueUsers();
  }

  void handleChangedOperand(void *Ref, Metadata *New);
};

/// Represents one lifetime segment of a DIObject.
class DILifetime : public DINode {
  friend class LLVMContextImpl;
  friend class MDNode;

  // FIXME: DILifetime must derive from DINode in order to be added to
  // retainedNodes, but it has no meaningful "Tag".
  DILifetime(LLVMContext &C, StorageType Storage, ArrayRef<Metadata *> Ops,
             ArrayRef<Metadata *> Args)
      : DINode(C, DILifetimeKind, Storage, 0, Ops, Args) {
    assert(Storage != Uniqued);
  }
  ~DILifetime() = default;

  static DILifetime *getImpl(LLVMContext &Context, Metadata *Obj, Metadata *Loc,
                             ArrayRef<Metadata *> Args, StorageType Storage);

  TempDILifetime cloneImpl() const {
    SmallVector<Metadata *> ArgObjects(argObjectsBegin(), argObjectsEnd());
    return getTemporary(getContext(), getRawObject(), getRawLocation(),
                        ArgObjects);
  }

public:
  static DILifetime *getDistinct(LLVMContext &Context, Metadata *Obj,
                                 Metadata *Loc,
                                 ArrayRef<Metadata *> Args = std::nullopt) {
    return getImpl(Context, Obj, Loc, Args, Distinct);
  }
  static TempDILifetime getTemporary(LLVMContext &Context, Metadata *Obj,
                                     Metadata *Loc,
                                     ArrayRef<Metadata *> Args = std::nullopt) {
    return TempDILifetime(getImpl(Context, Obj, Loc, Args, Temporary));
  }

  TempDILifetime clone() const { return cloneImpl(); }

  Metadata *getRawObject() const { return getOperand(0); }
  Metadata *getRawLocation() const { return getOperand(1); }
  MDNode::op_iterator rawArgObjectsBegin() const { return op_begin() + 2; }
  MDNode::op_iterator rawArgObjectsEnd() const { return op_end(); }
  MDNode::op_range rawArgObjects() const {
    return {rawArgObjectsBegin(), rawArgObjectsEnd()};
  }

  DIObject *getObject() const { return cast<DIObject>(getRawObject()); }
  DIExpr *getLocation() const { return cast<DIExpr>(getRawLocation()); }
  void setLocation(DIExpr *E) { setOperand(1, E); }
  class ArgObjectIterator
      : public llvm::iterator_facade_base<
            ArgObjectIterator, std::random_access_iterator_tag, DIObject> {
    friend DILifetime;
    MDNode::op_iterator I;
    explicit ArgObjectIterator(MDNode::op_iterator I) : I(I) {}

  public:
    ArgObjectIterator() = delete;
    ArgObjectIterator(const ArgObjectIterator &) = default;
    bool operator==(const ArgObjectIterator &R) const { return R.I == I; }
    DIObject *operator*() const { return cast_or_null<DIObject>(*I); }
    friend iterator_facade_base::difference_type
    operator-(ArgObjectIterator LHS, ArgObjectIterator RHS) {
      return LHS.I - RHS.I;
    }
    ArgObjectIterator &operator+=(iterator_facade_base::difference_type D) {
      I += D;
      return *this;
    }
    ArgObjectIterator &operator-=(iterator_facade_base::difference_type D) {
      I -= D;
      return *this;
    }
  };
  using ArgObjectRange = iterator_range<ArgObjectIterator>;
  ArgObjectIterator argObjectsBegin() const {
    return ArgObjectIterator(rawArgObjectsBegin());
  }
  ArgObjectIterator argObjectsEnd() const {
    return ArgObjectIterator(rawArgObjectsEnd());
  }
  ArgObjectRange argObjects() const {
    return {argObjectsBegin(), argObjectsEnd()};
  }

  static bool classof(const Metadata *MD) {
    return MD->getMetadataID() == DILifetimeKind;
  }
};

/// Identifies a unique instance of a variable.
///
/// Storage for identifying a potentially inlined instance of a variable,
/// or a fragment thereof. This guarantees that exactly one variable instance
/// may be identified by this class, even when that variable is a fragment of
/// an aggregate variable and/or there is another inlined instance of the same
/// source code variable nearby.
/// This class does not necessarily uniquely identify that variable: it is
/// possible that a DebugVariable with different parameters may point to the
/// same variable instance, but not that one DebugVariable points to multiple
/// variable instances.
class DebugVariable {
  using FragmentInfo = DIExpression::FragmentInfo;

  const DILocalVariable *Variable;
  std::optional<FragmentInfo> Fragment;
  const DILocation *InlinedAt;

  /// Fragment that will overlap all other fragments. Used as default when
  /// caller demands a fragment.
  static const FragmentInfo DefaultFragment;

public:
  DebugVariable(const DbgVariableIntrinsic *DII);
  DebugVariable(const DPValue *DPV);

  DebugVariable(const DILocalVariable *Var,
                std::optional<FragmentInfo> FragmentInfo,
                const DILocation *InlinedAt)
      : Variable(Var), Fragment(FragmentInfo), InlinedAt(InlinedAt) {}

  DebugVariable(const DILocalVariable *Var, const DIExpression *DIExpr,
                const DILocation *InlinedAt)
      : Variable(Var),
        Fragment(DIExpr ? DIExpr->getFragmentInfo() : std::nullopt),
        InlinedAt(InlinedAt) {}

  const DILocalVariable *getVariable() const { return Variable; }
  std::optional<FragmentInfo> getFragment() const { return Fragment; }
  const DILocation *getInlinedAt() const { return InlinedAt; }

  FragmentInfo getFragmentOrDefault() const {
    return Fragment.value_or(DefaultFragment);
  }

  static bool isDefaultFragment(const FragmentInfo F) {
    return F == DefaultFragment;
  }

  bool operator==(const DebugVariable &Other) const {
    return std::tie(Variable, Fragment, InlinedAt) ==
           std::tie(Other.Variable, Other.Fragment, Other.InlinedAt);
  }

  bool operator<(const DebugVariable &Other) const {
    return std::tie(Variable, Fragment, InlinedAt) <
           std::tie(Other.Variable, Other.Fragment, Other.InlinedAt);
  }
};

template <> struct DenseMapInfo<DebugVariable> {
  using FragmentInfo = DIExpression::FragmentInfo;

  /// Empty key: no key should be generated that has no DILocalVariable.
  static inline DebugVariable getEmptyKey() {
    return DebugVariable(nullptr, std::nullopt, nullptr);
  }

  /// Difference in tombstone is that the Optional is meaningful.
  static inline DebugVariable getTombstoneKey() {
    return DebugVariable(nullptr, {{0, 0}}, nullptr);
  }

  static unsigned getHashValue(const DebugVariable &D) {
    unsigned HV = 0;
    const std::optional<FragmentInfo> Fragment = D.getFragment();
    if (Fragment)
      HV = DenseMapInfo<FragmentInfo>::getHashValue(*Fragment);

    return hash_combine(D.getVariable(), HV, D.getInlinedAt());
  }

  static bool isEqual(const DebugVariable &A, const DebugVariable &B) {
    return A == B;
  }
};

/// Identifies a unique instance of a whole variable (discards/ignores fragment
/// information).
class DebugVariableAggregate : public DebugVariable {
public:
  DebugVariableAggregate(const DbgVariableIntrinsic *DVI);
  DebugVariableAggregate(const DebugVariable &V)
      : DebugVariable(V.getVariable(), std::nullopt, V.getInlinedAt()) {}
};

template <>
struct DenseMapInfo<DebugVariableAggregate>
    : public DenseMapInfo<DebugVariable> {};
} // end namespace llvm

#undef DEFINE_MDNODE_GET_UNPACK_IMPL
#undef DEFINE_MDNODE_GET_UNPACK
#undef DEFINE_MDNODE_GET_ONLY
#undef DEFINE_MDNODE_GET_IF_EXISTS
#undef DEFINE_MDNODE_GET_DISTINCT
#undef DEFINE_MDNODE_GET_TEMPORARY
#undef DEFINE_ALL_MDNODE_GET_METHODS
#undef DEFINE_MDNODE_GET
#undef DEFINE_ALWAYS_DISTINCT_MDNODE_GET_METHODS
#undef DEFINE_ALWAYS_UNIQUED_MDNODE_GET_METHODS

#endif // LLVM_IR_DEBUGINFOMETADATA_H<|MERGE_RESOLUTION|>--- conflicted
+++ resolved
@@ -1035,67 +1035,40 @@
   DIDerivedType(LLVMContext &C, StorageType Storage, unsigned Tag,
                 unsigned Line, uint64_t SizeInBits, uint32_t AlignInBits,
                 uint64_t OffsetInBits,
-                std::optional<unsigned> DWARFAddressSpace,
-<<<<<<< HEAD
-                dwarf::MemorySpace MS, DIFlags Flags, ArrayRef<Metadata *> Ops)
+                std::optional<unsigned> DWARFAddressSpace, dwarf::MemorySpace MS, 
+                std::optional<PtrAuthData> PtrAuthData, DIFlags Flags, ArrayRef<Metadata *> Ops)
       : DIType(C, DIDerivedTypeKind, Storage, Tag, Line, SizeInBits,
                AlignInBits, OffsetInBits, Flags, Ops),
-        DWARFAddressSpace(DWARFAddressSpace), DWARFMemorySpace(MS) {}
-=======
-                std::optional<PtrAuthData> PtrAuthData, DIFlags Flags,
-                ArrayRef<Metadata *> Ops)
-      : DIType(C, DIDerivedTypeKind, Storage, Tag, Line, SizeInBits,
-               AlignInBits, OffsetInBits, Flags, Ops),
-        DWARFAddressSpace(DWARFAddressSpace) {
+        DWARFAddressSpace(DWARFAddressSpace), DWARFMemorySpace(MS) {
     if (PtrAuthData)
       SubclassData32 = PtrAuthData->RawData;
   }
->>>>>>> 9f6b6636
   ~DIDerivedType() = default;
   static DIDerivedType *
   getImpl(LLVMContext &Context, unsigned Tag, StringRef Name, DIFile *File,
           unsigned Line, DIScope *Scope, DIType *BaseType, uint64_t SizeInBits,
           uint32_t AlignInBits, uint64_t OffsetInBits,
-<<<<<<< HEAD
-          std::optional<unsigned> DWARFAddressSpace, dwarf::MemorySpace MS,
-          DIFlags Flags, Metadata *ExtraData, DINodeArray Annotations,
+          std::optional<unsigned> DWARFAddressSpace, dwarf::MemorySpace MS, 
+          std::optional<PtrAuthData> PtrAuthData, DIFlags Flags, Metadata *ExtraData, DINodeArray Annotations,
           StorageType Storage, bool ShouldCreate = true) {
     return getImpl(Context, Tag, getCanonicalMDString(Context, Name), File,
                    Line, Scope, BaseType, SizeInBits, AlignInBits, OffsetInBits,
-                   DWARFAddressSpace, MS, Flags, ExtraData, Annotations.get(),
+                   DWARFAddressSpace, MS, PtrAuthData, Flags, ExtraData, Annotations.get(),
                    Storage, ShouldCreate);
-=======
-          std::optional<unsigned> DWARFAddressSpace,
-          std::optional<PtrAuthData> PtrAuthData, DIFlags Flags,
-          Metadata *ExtraData, DINodeArray Annotations, StorageType Storage,
-          bool ShouldCreate = true) {
-    return getImpl(Context, Tag, getCanonicalMDString(Context, Name), File,
-                   Line, Scope, BaseType, SizeInBits, AlignInBits, OffsetInBits,
-                   DWARFAddressSpace, PtrAuthData, Flags, ExtraData,
-                   Annotations.get(), Storage, ShouldCreate);
->>>>>>> 9f6b6636
   }
   static DIDerivedType *
   getImpl(LLVMContext &Context, unsigned Tag, MDString *Name, Metadata *File,
           unsigned Line, Metadata *Scope, Metadata *BaseType,
           uint64_t SizeInBits, uint32_t AlignInBits, uint64_t OffsetInBits,
-<<<<<<< HEAD
-          std::optional<unsigned> DWARFAddressSpace, dwarf::MemorySpace MS,
-          DIFlags Flags, Metadata *ExtraData, Metadata *Annotations,
+          std::optional<unsigned> DWARFAddressSpace, dwarf::MemorySpace MS, 
+          std::optional<PtrAuthData> PtrAuthData, DIFlags Flags, Metadata *ExtraData, Metadata *Annotations,
           StorageType Storage, bool ShouldCreate = true);
-=======
-          std::optional<unsigned> DWARFAddressSpace,
-          std::optional<PtrAuthData> PtrAuthData, DIFlags Flags,
-          Metadata *ExtraData, Metadata *Annotations, StorageType Storage,
-          bool ShouldCreate = true);
->>>>>>> 9f6b6636
 
   TempDIDerivedType cloneImpl() const {
     return getTemporary(getContext(), getTag(), getName(), getFile(), getLine(),
                         getScope(), getBaseType(), getSizeInBits(),
                         getAlignInBits(), getOffsetInBits(),
-<<<<<<< HEAD
-                        getDWARFAddressSpace(), getDWARFMemorySpace(),
+                        getDWARFAddressSpace(), getDWARFMemorySpace(), getPtrAuthData(),
                         getFlags(), getExtraData(), getAnnotations());
   }
 
@@ -1105,50 +1078,22 @@
       (unsigned Tag, MDString *Name, Metadata *File, unsigned Line,
        Metadata *Scope, Metadata *BaseType, uint64_t SizeInBits,
        uint32_t AlignInBits, uint64_t OffsetInBits,
-       std::optional<unsigned> DWARFAddressSpace, dwarf::MemorySpace MS,
-       DIFlags Flags, Metadata *ExtraData = nullptr,
+       std::optional<unsigned> DWARFAddressSpace, dwarf::MemorySpace MS, 
+       std::optional<PtrAuthData> PtrAuthData, DIFlags Flags, Metadata *ExtraData = nullptr,
        Metadata *Annotations = nullptr),
       (Tag, Name, File, Line, Scope, BaseType, SizeInBits, AlignInBits,
-       OffsetInBits, DWARFAddressSpace, MS, Flags, ExtraData, Annotations))
-=======
-                        getDWARFAddressSpace(), getPtrAuthData(), getFlags(),
-                        getExtraData(), getAnnotations());
-  }
-
-public:
-  DEFINE_MDNODE_GET(DIDerivedType,
-                    (unsigned Tag, MDString *Name, Metadata *File,
-                     unsigned Line, Metadata *Scope, Metadata *BaseType,
-                     uint64_t SizeInBits, uint32_t AlignInBits,
-                     uint64_t OffsetInBits,
-                     std::optional<unsigned> DWARFAddressSpace,
-                     std::optional<PtrAuthData> PtrAuthData, DIFlags Flags,
-                     Metadata *ExtraData = nullptr,
-                     Metadata *Annotations = nullptr),
-                    (Tag, Name, File, Line, Scope, BaseType, SizeInBits,
-                     AlignInBits, OffsetInBits, DWARFAddressSpace, PtrAuthData,
-                     Flags, ExtraData, Annotations))
->>>>>>> 9f6b6636
+       OffsetInBits, DWARFAddressSpace, MS, PtrAuthData, Flags, ExtraData, Annotations))
   DEFINE_MDNODE_GET(DIDerivedType,
                     (unsigned Tag, StringRef Name, DIFile *File, unsigned Line,
                      DIScope *Scope, DIType *BaseType, uint64_t SizeInBits,
                      uint32_t AlignInBits, uint64_t OffsetInBits,
-                     std::optional<unsigned> DWARFAddressSpace,
-<<<<<<< HEAD
-                     dwarf::MemorySpace MS, DIFlags Flags,
-                     Metadata *ExtraData = nullptr,
-                     DINodeArray Annotations = nullptr),
-                    (Tag, Name, File, Line, Scope, BaseType, SizeInBits,
-                     AlignInBits, OffsetInBits, DWARFAddressSpace, MS, Flags,
-                     ExtraData, Annotations))
-=======
+                     std::optional<unsigned> DWARFAddressSpace, dwarf::MemorySpace MS, 
                      std::optional<PtrAuthData> PtrAuthData, DIFlags Flags,
                      Metadata *ExtraData = nullptr,
                      DINodeArray Annotations = nullptr),
                     (Tag, Name, File, Line, Scope, BaseType, SizeInBits,
-                     AlignInBits, OffsetInBits, DWARFAddressSpace, PtrAuthData,
-                     Flags, ExtraData, Annotations))
->>>>>>> 9f6b6636
+                     AlignInBits, OffsetInBits, DWARFAddressSpace, MS, PtrAuthData, Flags,
+                     ExtraData, Annotations))
 
   TempDIDerivedType clone() const { return cloneImpl(); }
 
@@ -1162,22 +1107,17 @@
     return DWARFAddressSpace;
   }
 
-<<<<<<< HEAD
   /// \returns The DWARF memory space of the memory pointed to or referenced by
   /// a pointer or reference type respectively.
   dwarf::MemorySpace getDWARFMemorySpace() const { return DWARFMemorySpace; }
-=======
+
   std::optional<PtrAuthData> getPtrAuthData() const;
->>>>>>> 9f6b6636
 
   /// Get extra data associated with this derived type.
-  ///
   /// Class type for pointer-to-members, objective-c property node for ivars,
   /// global constant wrapper for static members, or virtual base pointer offset
   /// for inheritance.
-  ///
   /// TODO: Separate out types that need this extra operand: pointer-to-member
-  /// types and member fields (static members and ivars).
   Metadata *getExtraData() const { return getRawExtraData(); }
   Metadata *getRawExtraData() const { return getOperand(4); }
 
