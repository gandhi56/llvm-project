//===- llvm/IR/DebugInfoMetadata.h - Debug info metadata --------*- C++ -*-===//
//
// Part of the LLVM Project, under the Apache License v2.0 with LLVM Exceptions.
// See https://llvm.org/LICENSE.txt for license information.
// SPDX-License-Identifier: Apache-2.0 WITH LLVM-exception
//
//===----------------------------------------------------------------------===//
//
// Declarations for metadata specific to debug info.
//
//===----------------------------------------------------------------------===//

#ifndef LLVM_IR_DEBUGINFOMETADATA_H
#define LLVM_IR_DEBUGINFOMETADATA_H

#include "llvm/ADT/ArrayRef.h"
#include "llvm/ADT/BitmaskEnum.h"
#include "llvm/ADT/Hashing.h"
#include "llvm/ADT/PointerUnion.h"
#include "llvm/ADT/STLExtras.h"
#include "llvm/ADT/SmallVector.h"
#include "llvm/ADT/StringRef.h"
#include "llvm/ADT/iterator_range.h"
#include "llvm/BinaryFormat/Dwarf.h"
#include "llvm/IR/Constants.h"
#include "llvm/IR/DbgVariableFragmentInfo.h"
#include "llvm/IR/Metadata.h"
#include "llvm/IR/PseudoProbe.h"
#include "llvm/Support/Casting.h"
#include "llvm/Support/CommandLine.h"
#include "llvm/Support/Compiler.h"
#include "llvm/Support/Discriminator.h"
#include <cassert>
#include <climits>
#include <cstddef>
#include <cstdint>
#include <iterator>
#include <optional>
#include <vector>
#include <variant>

// Helper macros for defining get() overrides.
#define DEFINE_MDNODE_GET_UNPACK_IMPL(...) __VA_ARGS__
#define DEFINE_MDNODE_GET_UNPACK(ARGS) DEFINE_MDNODE_GET_UNPACK_IMPL ARGS
// FIXME: When the DEFINE_MDNODE_GET alias below is removed this could be
// renamed to just DEFINE_MDNODE_GET.
#define DEFINE_MDNODE_GET_ONLY(CLASS, FORMAL, ARGS)                            \
  static CLASS *get(LLVMContext &Context, DEFINE_MDNODE_GET_UNPACK(FORMAL)) {  \
    return getImpl(Context, DEFINE_MDNODE_GET_UNPACK(ARGS), Uniqued);          \
  }
#define DEFINE_MDNODE_GET_IF_EXISTS(CLASS, FORMAL, ARGS)                       \
  static CLASS *getIfExists(LLVMContext &Context,                              \
                            DEFINE_MDNODE_GET_UNPACK(FORMAL)) {                \
    return getImpl(Context, DEFINE_MDNODE_GET_UNPACK(ARGS), Uniqued,           \
                   /* ShouldCreate */ false);                                  \
  }
#define DEFINE_MDNODE_GET_DISTINCT(CLASS, FORMAL, ARGS)                        \
  static CLASS *getDistinct(LLVMContext &Context,                              \
                            DEFINE_MDNODE_GET_UNPACK(FORMAL)) {                \
    return getImpl(Context, DEFINE_MDNODE_GET_UNPACK(ARGS), Distinct);         \
  }
#define DEFINE_MDNODE_GET_TEMPORARY(CLASS, FORMAL, ARGS)                       \
  static Temp##CLASS getTemporary(LLVMContext &Context,                        \
                                  DEFINE_MDNODE_GET_UNPACK(FORMAL)) {          \
    return Temp##CLASS(                                                        \
        getImpl(Context, DEFINE_MDNODE_GET_UNPACK(ARGS), Temporary));          \
  }
#define DEFINE_ALL_MDNODE_GET_METHODS(CLASS, FORMAL, ARGS)                     \
  DEFINE_MDNODE_GET_ONLY(CLASS, FORMAL, ARGS)                                  \
  DEFINE_MDNODE_GET_IF_EXISTS(CLASS, FORMAL, ARGS)                             \
  DEFINE_MDNODE_GET_DISTINCT(CLASS, FORMAL, ARGS)                              \
  DEFINE_MDNODE_GET_TEMPORARY(CLASS, FORMAL, ARGS)
// FIXME: This old naming is retained as an alias to make the diff smaller, but
// could eventually be eliminated and the references updated.
#define DEFINE_MDNODE_GET(CLASS, FORMAL, ARGS) DEFINE_ALL_MDNODE_GET_METHODS(CLASS, FORMAL, ARGS)
#define DEFINE_ALWAYS_DISTINCT_MDNODE_GET_METHODS(CLASS, FORMAL, ARGS)         \
  DEFINE_MDNODE_GET_DISTINCT(CLASS, FORMAL, ARGS)                              \
  DEFINE_MDNODE_GET_TEMPORARY(CLASS, FORMAL, ARGS)
#define DEFINE_ALWAYS_UNIQUED_MDNODE_GET_METHODS(CLASS, FORMAL, ARGS)          \
  DEFINE_MDNODE_GET_ONLY(CLASS, FORMAL, ARGS)                                  \
  DEFINE_MDNODE_GET_IF_EXISTS(CLASS, FORMAL, ARGS)                             \
  DEFINE_MDNODE_GET_TEMPORARY(CLASS, FORMAL, ARGS)

namespace llvm {

namespace dwarf {
enum Tag : uint16_t;
}

class DbgVariableIntrinsic;
class DbgVariableRecord;

LLVM_ABI extern cl::opt<bool> EnableFSDiscriminator;

class DITypeRefArray {
  const MDTuple *N = nullptr;

public:
  DITypeRefArray() = default;
  DITypeRefArray(const MDTuple *N) : N(N) {}

  explicit operator bool() const { return get(); }
  explicit operator MDTuple *() const { return get(); }

  MDTuple *get() const { return const_cast<MDTuple *>(N); }
  MDTuple *operator->() const { return get(); }
  MDTuple &operator*() const { return *get(); }

  // FIXME: Fix callers and remove condition on N.
  unsigned size() const { return N ? N->getNumOperands() : 0u; }
  DIType *operator[](unsigned I) const {
    return cast_or_null<DIType>(N->getOperand(I));
  }

  class iterator {
    MDNode::op_iterator I = nullptr;

  public:
    using iterator_category = std::input_iterator_tag;
    using value_type = DIType *;
    using difference_type = std::ptrdiff_t;
    using pointer = void;
    using reference = DIType *;

    iterator() = default;
    explicit iterator(MDNode::op_iterator I) : I(I) {}

    DIType *operator*() const { return cast_or_null<DIType>(*I); }

    iterator &operator++() {
      ++I;
      return *this;
    }

    iterator operator++(int) {
      iterator Temp(*this);
      ++I;
      return Temp;
    }

    bool operator==(const iterator &X) const { return I == X.I; }
    bool operator!=(const iterator &X) const { return I != X.I; }
  };

  // FIXME: Fix callers and remove condition on N.
  iterator begin() const { return N ? iterator(N->op_begin()) : iterator(); }
  iterator end() const { return N ? iterator(N->op_end()) : iterator(); }
};

/// Tagged DWARF-like metadata node.
///
/// A metadata node with a DWARF tag (i.e., a constant named \c DW_TAG_*,
/// defined in llvm/BinaryFormat/Dwarf.h).  Called \a DINode because it's
/// potentially used for non-DWARF output.
///
/// Uses the SubclassData16 Metadata slot.
class DINode : public MDNode {
  friend class LLVMContextImpl;
  friend class MDNode;

protected:
  DINode(LLVMContext &C, unsigned ID, StorageType Storage, unsigned Tag,
         ArrayRef<Metadata *> Ops1, ArrayRef<Metadata *> Ops2 = {})
      : MDNode(C, ID, Storage, Ops1, Ops2) {
    assert(Tag < 1u << 16);
    SubclassData16 = Tag;
  }
  ~DINode() = default;

  template <class Ty> Ty *getOperandAs(unsigned I) const {
    return cast_or_null<Ty>(getOperand(I));
  }

  StringRef getStringOperand(unsigned I) const {
    if (auto *S = getOperandAs<MDString>(I))
      return S->getString();
    return StringRef();
  }

  static MDString *getCanonicalMDString(LLVMContext &Context, StringRef S) {
    if (S.empty())
      return nullptr;
    return MDString::get(Context, S);
  }

  /// Allow subclasses to mutate the tag.
  void setTag(unsigned Tag) { SubclassData16 = Tag; }

public:
  LLVM_ABI dwarf::Tag getTag() const;

  /// Debug info flags.
  ///
  /// The three accessibility flags are mutually exclusive and rolled together
  /// in the first two bits.
  enum DIFlags : uint32_t {
#define HANDLE_DI_FLAG(ID, NAME) Flag##NAME = ID,
#define DI_FLAG_LARGEST_NEEDED
#include "llvm/IR/DebugInfoFlags.def"
    FlagAccessibility = FlagPrivate | FlagProtected | FlagPublic,
    FlagPtrToMemberRep = FlagSingleInheritance | FlagMultipleInheritance |
                         FlagVirtualInheritance,
    LLVM_MARK_AS_BITMASK_ENUM(FlagLargest)
  };

  LLVM_ABI static DIFlags getFlag(StringRef Flag);
  LLVM_ABI static StringRef getFlagString(DIFlags Flag);

  /// Split up a flags bitfield.
  ///
  /// Split \c Flags into \c SplitFlags, a vector of its components.  Returns
  /// any remaining (unrecognized) bits.
  LLVM_ABI static DIFlags splitFlags(DIFlags Flags,
                                     SmallVectorImpl<DIFlags> &SplitFlags);

  static bool classof(const Metadata *MD) {
    switch (MD->getMetadataID()) {
    default:
      return false;
    case GenericDINodeKind:
    case DISubrangeKind:
    case DIEnumeratorKind:
    case DIBasicTypeKind:
    case DIFixedPointTypeKind:
    case DIStringTypeKind:
    case DISubrangeTypeKind:
    case DIDerivedTypeKind:
    case DICompositeTypeKind:
    case DISubroutineTypeKind:
    case DIFileKind:
    case DICompileUnitKind:
    case DISubprogramKind:
    case DILexicalBlockKind:
    case DILexicalBlockFileKind:
    case DINamespaceKind:
    case DICommonBlockKind:
    case DITemplateTypeParameterKind:
    case DITemplateValueParameterKind:
    case DIGlobalVariableKind:
    case DILocalVariableKind:
    case DILabelKind:
    case DIObjCPropertyKind:
    case DIImportedEntityKind:
    case DIModuleKind:
    case DIGenericSubrangeKind:
    case DIAssignIDKind:
    case DILifetimeKind:
      return true;
    }
  }
};

/// Generic tagged DWARF-like metadata node.
///
/// An un-specialized DWARF-like metadata node.  The first operand is a
/// (possibly empty) null-separated \a MDString header that contains arbitrary
/// fields.  The remaining operands are \a dwarf_operands(), and are pointers
/// to other metadata.
///
/// Uses the SubclassData32 Metadata slot.
class GenericDINode : public DINode {
  friend class LLVMContextImpl;
  friend class MDNode;

  GenericDINode(LLVMContext &C, StorageType Storage, unsigned Hash,
                unsigned Tag, ArrayRef<Metadata *> Ops1,
                ArrayRef<Metadata *> Ops2)
      : DINode(C, GenericDINodeKind, Storage, Tag, Ops1, Ops2) {
    setHash(Hash);
  }
  ~GenericDINode() { dropAllReferences(); }

  void setHash(unsigned Hash) { SubclassData32 = Hash; }
  void recalculateHash();

  static GenericDINode *getImpl(LLVMContext &Context, unsigned Tag,
                                StringRef Header, ArrayRef<Metadata *> DwarfOps,
                                StorageType Storage, bool ShouldCreate = true) {
    return getImpl(Context, Tag, getCanonicalMDString(Context, Header),
                   DwarfOps, Storage, ShouldCreate);
  }

  LLVM_ABI static GenericDINode *getImpl(LLVMContext &Context, unsigned Tag,
                                         MDString *Header,
                                         ArrayRef<Metadata *> DwarfOps,
                                         StorageType Storage,
                                         bool ShouldCreate = true);

  TempGenericDINode cloneImpl() const {
    return getTemporary(getContext(), getTag(), getHeader(),
                        SmallVector<Metadata *, 4>(dwarf_operands()));
  }

public:
  unsigned getHash() const { return SubclassData32; }

  DEFINE_MDNODE_GET(GenericDINode,
                    (unsigned Tag, StringRef Header,
                     ArrayRef<Metadata *> DwarfOps),
                    (Tag, Header, DwarfOps))
  DEFINE_MDNODE_GET(GenericDINode,
                    (unsigned Tag, MDString *Header,
                     ArrayRef<Metadata *> DwarfOps),
                    (Tag, Header, DwarfOps))

  /// Return a (temporary) clone of this.
  TempGenericDINode clone() const { return cloneImpl(); }

  LLVM_ABI dwarf::Tag getTag() const;
  StringRef getHeader() const { return getStringOperand(0); }
  MDString *getRawHeader() const { return getOperandAs<MDString>(0); }

  op_iterator dwarf_op_begin() const { return op_begin() + 1; }
  op_iterator dwarf_op_end() const { return op_end(); }
  op_range dwarf_operands() const {
    return op_range(dwarf_op_begin(), dwarf_op_end());
  }

  unsigned getNumDwarfOperands() const { return getNumOperands() - 1; }
  const MDOperand &getDwarfOperand(unsigned I) const {
    return getOperand(I + 1);
  }
  void replaceDwarfOperandWith(unsigned I, Metadata *New) {
    replaceOperandWith(I + 1, New);
  }

  static bool classof(const Metadata *MD) {
    return MD->getMetadataID() == GenericDINodeKind;
  }
};

/// Assignment ID.
/// Used to link stores (as an attachment) and dbg.assigns (as an operand).
/// DIAssignID metadata is never uniqued as we compare instances using
/// referential equality (the instance/address is the ID).
class DIAssignID : public MDNode {
  friend class LLVMContextImpl;
  friend class MDNode;

  DIAssignID(LLVMContext &C, StorageType Storage)
      : MDNode(C, DIAssignIDKind, Storage, {}) {}

  ~DIAssignID() { dropAllReferences(); }

  LLVM_ABI static DIAssignID *getImpl(LLVMContext &Context, StorageType Storage,
                                      bool ShouldCreate = true);

  TempDIAssignID cloneImpl() const { return getTemporary(getContext()); }

public:
  // This node has no operands to replace.
  void replaceOperandWith(unsigned I, Metadata *New) = delete;

  SmallVector<DbgVariableRecord *> getAllDbgVariableRecordUsers() {
    return Context.getReplaceableUses()->getAllDbgVariableRecordUsers();
  }

  static DIAssignID *getDistinct(LLVMContext &Context) {
    return getImpl(Context, Distinct);
  }
  static TempDIAssignID getTemporary(LLVMContext &Context) {
    return TempDIAssignID(getImpl(Context, Temporary));
  }
  // NOTE: Do not define get(LLVMContext&) - see class comment.

  static bool classof(const Metadata *MD) {
    return MD->getMetadataID() == DIAssignIDKind;
  }
};

/// Array subrange.
class DISubrange : public DINode {
  friend class LLVMContextImpl;
  friend class MDNode;

  DISubrange(LLVMContext &C, StorageType Storage, ArrayRef<Metadata *> Ops);

  ~DISubrange() = default;

  LLVM_ABI static DISubrange *getImpl(LLVMContext &Context, int64_t Count,
                                      int64_t LowerBound, StorageType Storage,
                                      bool ShouldCreate = true);

  LLVM_ABI static DISubrange *getImpl(LLVMContext &Context, Metadata *CountNode,
                                      int64_t LowerBound, StorageType Storage,
                                      bool ShouldCreate = true);

  LLVM_ABI static DISubrange *getImpl(LLVMContext &Context, Metadata *CountNode,
                                      Metadata *LowerBound,
                                      Metadata *UpperBound, Metadata *Stride,
                                      StorageType Storage,
                                      bool ShouldCreate = true);

  TempDISubrange cloneImpl() const {
    return getTemporary(getContext(), getRawCountNode(), getRawLowerBound(),
                        getRawUpperBound(), getRawStride());
  }

public:
  DEFINE_MDNODE_GET(DISubrange, (int64_t Count, int64_t LowerBound = 0),
                    (Count, LowerBound))

  DEFINE_MDNODE_GET(DISubrange, (Metadata * CountNode, int64_t LowerBound = 0),
                    (CountNode, LowerBound))

  DEFINE_MDNODE_GET(DISubrange,
                    (Metadata * CountNode, Metadata *LowerBound,
                     Metadata *UpperBound, Metadata *Stride),
                    (CountNode, LowerBound, UpperBound, Stride))

  TempDISubrange clone() const { return cloneImpl(); }

  Metadata *getRawCountNode() const { return getOperand(0).get(); }

  Metadata *getRawLowerBound() const { return getOperand(1).get(); }

  Metadata *getRawUpperBound() const { return getOperand(2).get(); }

  Metadata *getRawStride() const { return getOperand(3).get(); }

  typedef PointerUnion<ConstantInt *, DIVariable *, DIExpression *> BoundType;

  LLVM_ABI BoundType getCount() const;

  LLVM_ABI BoundType getLowerBound() const;

  LLVM_ABI BoundType getUpperBound() const;

  LLVM_ABI BoundType getStride() const;

  static bool classof(const Metadata *MD) {
    return MD->getMetadataID() == DISubrangeKind;
  }
};

class DIGenericSubrange : public DINode {
  friend class LLVMContextImpl;
  friend class MDNode;

  DIGenericSubrange(LLVMContext &C, StorageType Storage,
                    ArrayRef<Metadata *> Ops);

  ~DIGenericSubrange() = default;

  LLVM_ABI static DIGenericSubrange *
  getImpl(LLVMContext &Context, Metadata *CountNode, Metadata *LowerBound,
          Metadata *UpperBound, Metadata *Stride, StorageType Storage,
          bool ShouldCreate = true);

  TempDIGenericSubrange cloneImpl() const {
    return getTemporary(getContext(), getRawCountNode(), getRawLowerBound(),
                        getRawUpperBound(), getRawStride());
  }

public:
  DEFINE_MDNODE_GET(DIGenericSubrange,
                    (Metadata * CountNode, Metadata *LowerBound,
                     Metadata *UpperBound, Metadata *Stride),
                    (CountNode, LowerBound, UpperBound, Stride))

  TempDIGenericSubrange clone() const { return cloneImpl(); }

  Metadata *getRawCountNode() const { return getOperand(0).get(); }
  Metadata *getRawLowerBound() const { return getOperand(1).get(); }
  Metadata *getRawUpperBound() const { return getOperand(2).get(); }
  Metadata *getRawStride() const { return getOperand(3).get(); }

  using BoundType = PointerUnion<DIVariable *, DIExpression *>;

  LLVM_ABI BoundType getCount() const;
  LLVM_ABI BoundType getLowerBound() const;
  LLVM_ABI BoundType getUpperBound() const;
  LLVM_ABI BoundType getStride() const;

  static bool classof(const Metadata *MD) {
    return MD->getMetadataID() == DIGenericSubrangeKind;
  }
};

/// Enumeration value.
///
/// TODO: Add a pointer to the context (DW_TAG_enumeration_type) once that no
/// longer creates a type cycle.
class DIEnumerator : public DINode {
  friend class LLVMContextImpl;
  friend class MDNode;

  APInt Value;
  LLVM_ABI DIEnumerator(LLVMContext &C, StorageType Storage, const APInt &Value,
                        bool IsUnsigned, ArrayRef<Metadata *> Ops);
  DIEnumerator(LLVMContext &C, StorageType Storage, int64_t Value,
               bool IsUnsigned, ArrayRef<Metadata *> Ops)
      : DIEnumerator(C, Storage, APInt(64, Value, !IsUnsigned), IsUnsigned,
                     Ops) {}
  ~DIEnumerator() = default;

  static DIEnumerator *getImpl(LLVMContext &Context, const APInt &Value,
                               bool IsUnsigned, StringRef Name,
                               StorageType Storage, bool ShouldCreate = true) {
    return getImpl(Context, Value, IsUnsigned,
                   getCanonicalMDString(Context, Name), Storage, ShouldCreate);
  }
  LLVM_ABI static DIEnumerator *getImpl(LLVMContext &Context,
                                        const APInt &Value, bool IsUnsigned,
                                        MDString *Name, StorageType Storage,
                                        bool ShouldCreate = true);

  TempDIEnumerator cloneImpl() const {
    return getTemporary(getContext(), getValue(), isUnsigned(), getName());
  }

public:
  DEFINE_MDNODE_GET(DIEnumerator,
                    (int64_t Value, bool IsUnsigned, StringRef Name),
                    (APInt(64, Value, !IsUnsigned), IsUnsigned, Name))
  DEFINE_MDNODE_GET(DIEnumerator,
                    (int64_t Value, bool IsUnsigned, MDString *Name),
                    (APInt(64, Value, !IsUnsigned), IsUnsigned, Name))
  DEFINE_MDNODE_GET(DIEnumerator,
                    (APInt Value, bool IsUnsigned, StringRef Name),
                    (Value, IsUnsigned, Name))
  DEFINE_MDNODE_GET(DIEnumerator,
                    (APInt Value, bool IsUnsigned, MDString *Name),
                    (Value, IsUnsigned, Name))

  TempDIEnumerator clone() const { return cloneImpl(); }

  const APInt &getValue() const { return Value; }
  bool isUnsigned() const { return SubclassData32; }
  StringRef getName() const { return getStringOperand(0); }

  MDString *getRawName() const { return getOperandAs<MDString>(0); }

  static bool classof(const Metadata *MD) {
    return MD->getMetadataID() == DIEnumeratorKind;
  }
};

/// Base class for scope-like contexts.
///
/// Base class for lexical scopes and types (which are also declaration
/// contexts).
///
/// TODO: Separate the concepts of declaration contexts and lexical scopes.
class DIScope : public DINode {
protected:
  DIScope(LLVMContext &C, unsigned ID, StorageType Storage, unsigned Tag,
          ArrayRef<Metadata *> Ops)
      : DINode(C, ID, Storage, Tag, Ops) {}
  ~DIScope() = default;

public:
  DIFile *getFile() const { return cast_or_null<DIFile>(getRawFile()); }

  inline StringRef getFilename() const;
  inline StringRef getDirectory() const;
  inline std::optional<StringRef> getSource() const;

  LLVM_ABI StringRef getName() const;
  LLVM_ABI DIScope *getScope() const;

  /// Return the raw underlying file.
  ///
  /// A \a DIFile is a \a DIScope, but it doesn't point at a separate file (it
  /// \em is the file).  If \c this is an \a DIFile, we need to return \c this.
  /// Otherwise, return the first operand, which is where all other subclasses
  /// store their file pointer.
  Metadata *getRawFile() const {
    return isa<DIFile>(this) ? const_cast<DIScope *>(this)
                             : static_cast<Metadata *>(getOperand(0));
  }

  static bool classof(const Metadata *MD) {
    switch (MD->getMetadataID()) {
    default:
      return false;
    case DIBasicTypeKind:
    case DIFixedPointTypeKind:
    case DIStringTypeKind:
    case DISubrangeTypeKind:
    case DIDerivedTypeKind:
    case DICompositeTypeKind:
    case DISubroutineTypeKind:
    case DIFileKind:
    case DICompileUnitKind:
    case DISubprogramKind:
    case DILexicalBlockKind:
    case DILexicalBlockFileKind:
    case DINamespaceKind:
    case DICommonBlockKind:
    case DIModuleKind:
      return true;
    }
  }
};

/// File.
///
/// TODO: Merge with directory/file node (including users).
/// TODO: Canonicalize paths on creation.
class DIFile : public DIScope {
  friend class LLVMContextImpl;
  friend class MDNode;

public:
  /// Which algorithm (e.g. MD5) a checksum was generated with.
  ///
  /// The encoding is explicit because it is used directly in Bitcode. The
  /// value 0 is reserved to indicate the absence of a checksum in Bitcode.
  enum ChecksumKind {
    // The first variant was originally CSK_None, encoded as 0. The new
    // internal representation removes the need for this by wrapping the
    // ChecksumInfo in an Optional, but to preserve Bitcode compatibility the 0
    // encoding is reserved.
    CSK_MD5 = 1,
    CSK_SHA1 = 2,
    CSK_SHA256 = 3,
    CSK_Last = CSK_SHA256 // Should be last enumeration.
  };

  /// A single checksum, represented by a \a Kind and a \a Value (a string).
  template <typename T> struct ChecksumInfo {
    /// The kind of checksum which \a Value encodes.
    ChecksumKind Kind;
    /// The string value of the checksum.
    T Value;

    ChecksumInfo(ChecksumKind Kind, T Value) : Kind(Kind), Value(Value) {}
    ~ChecksumInfo() = default;
    bool operator==(const ChecksumInfo<T> &X) const {
      return Kind == X.Kind && Value == X.Value;
    }
    bool operator!=(const ChecksumInfo<T> &X) const { return !(*this == X); }
    StringRef getKindAsString() const { return getChecksumKindAsString(Kind); }
  };

private:
  std::optional<ChecksumInfo<MDString *>> Checksum;
  /// An optional source. A nullptr means none.
  MDString *Source;

  DIFile(LLVMContext &C, StorageType Storage,
         std::optional<ChecksumInfo<MDString *>> CS, MDString *Src,
         ArrayRef<Metadata *> Ops);
  ~DIFile() = default;

  static DIFile *getImpl(LLVMContext &Context, StringRef Filename,
                         StringRef Directory,
                         std::optional<ChecksumInfo<StringRef>> CS,
                         std::optional<StringRef> Source, StorageType Storage,
                         bool ShouldCreate = true) {
    std::optional<ChecksumInfo<MDString *>> MDChecksum;
    if (CS)
      MDChecksum.emplace(CS->Kind, getCanonicalMDString(Context, CS->Value));
    return getImpl(Context, getCanonicalMDString(Context, Filename),
                   getCanonicalMDString(Context, Directory), MDChecksum,
                   Source ? MDString::get(Context, *Source) : nullptr, Storage,
                   ShouldCreate);
  }
  LLVM_ABI static DIFile *getImpl(LLVMContext &Context, MDString *Filename,
                                  MDString *Directory,
                                  std::optional<ChecksumInfo<MDString *>> CS,
                                  MDString *Source, StorageType Storage,
                                  bool ShouldCreate = true);

  TempDIFile cloneImpl() const {
    return getTemporary(getContext(), getFilename(), getDirectory(),
                        getChecksum(), getSource());
  }

public:
  DEFINE_MDNODE_GET(DIFile,
                    (StringRef Filename, StringRef Directory,
                     std::optional<ChecksumInfo<StringRef>> CS = std::nullopt,
                     std::optional<StringRef> Source = std::nullopt),
                    (Filename, Directory, CS, Source))
  DEFINE_MDNODE_GET(DIFile,
                    (MDString * Filename, MDString *Directory,
                     std::optional<ChecksumInfo<MDString *>> CS = std::nullopt,
                     MDString *Source = nullptr),
                    (Filename, Directory, CS, Source))

  TempDIFile clone() const { return cloneImpl(); }

  StringRef getFilename() const { return getStringOperand(0); }
  StringRef getDirectory() const { return getStringOperand(1); }
  std::optional<ChecksumInfo<StringRef>> getChecksum() const {
    std::optional<ChecksumInfo<StringRef>> StringRefChecksum;
    if (Checksum)
      StringRefChecksum.emplace(Checksum->Kind, Checksum->Value->getString());
    return StringRefChecksum;
  }
  std::optional<StringRef> getSource() const {
    return Source ? std::optional<StringRef>(Source->getString())
                  : std::nullopt;
  }

  MDString *getRawFilename() const { return getOperandAs<MDString>(0); }
  MDString *getRawDirectory() const { return getOperandAs<MDString>(1); }
  std::optional<ChecksumInfo<MDString *>> getRawChecksum() const {
    return Checksum;
  }
  MDString *getRawSource() const { return Source; }

  LLVM_ABI static StringRef getChecksumKindAsString(ChecksumKind CSKind);
  LLVM_ABI static std::optional<ChecksumKind>
  getChecksumKind(StringRef CSKindStr);

  static bool classof(const Metadata *MD) {
    return MD->getMetadataID() == DIFileKind;
  }
};

StringRef DIScope::getFilename() const {
  if (auto *F = getFile())
    return F->getFilename();
  return "";
}

StringRef DIScope::getDirectory() const {
  if (auto *F = getFile())
    return F->getDirectory();
  return "";
}

std::optional<StringRef> DIScope::getSource() const {
  if (auto *F = getFile())
    return F->getSource();
  return std::nullopt;
}

/// Base class for types.
///
/// TODO: Remove the hardcoded name and context, since many types don't use
/// them.
/// TODO: Split up flags.
///
/// Uses the SubclassData32 Metadata slot.
class DIType : public DIScope {
  unsigned Line;
  DIFlags Flags;
  uint64_t SizeInBits;
  uint64_t OffsetInBits;
  uint32_t NumExtraInhabitants;

protected:
  DIType(LLVMContext &C, unsigned ID, StorageType Storage, unsigned Tag,
         unsigned Line, uint64_t SizeInBits, uint32_t AlignInBits,
         uint64_t OffsetInBits, uint32_t NumExtraInhabitants, DIFlags Flags,
         ArrayRef<Metadata *> Ops)
      : DIScope(C, ID, Storage, Tag, Ops) {
    init(Line, SizeInBits, AlignInBits, OffsetInBits, NumExtraInhabitants,
         Flags);
  }
  ~DIType() = default;

  void init(unsigned Line, uint64_t SizeInBits, uint32_t AlignInBits,
            uint64_t OffsetInBits, uint32_t NumExtraInhabitants,
            DIFlags Flags) {
    this->Line = Line;
    this->Flags = Flags;
    this->SizeInBits = SizeInBits;
    this->SubclassData32 = AlignInBits;
    this->OffsetInBits = OffsetInBits;
    this->NumExtraInhabitants = NumExtraInhabitants;
  }

  /// Change fields in place.
  void mutate(unsigned Tag, unsigned Line, uint64_t SizeInBits,
              uint32_t AlignInBits, uint64_t OffsetInBits,
              uint32_t NumExtraInhabitants, DIFlags Flags) {
    assert(isDistinct() && "Only distinct nodes can mutate");
    setTag(Tag);
    init(Line, SizeInBits, AlignInBits, OffsetInBits, NumExtraInhabitants,
         Flags);
  }

public:
  TempDIType clone() const {
    return TempDIType(cast<DIType>(MDNode::clone().release()));
  }

  unsigned getLine() const { return Line; }
  uint64_t getSizeInBits() const { return SizeInBits; }
  LLVM_ABI uint32_t getAlignInBits() const;
  uint32_t getAlignInBytes() const { return getAlignInBits() / CHAR_BIT; }
  uint64_t getOffsetInBits() const { return OffsetInBits; }
  uint32_t getNumExtraInhabitants() const { return NumExtraInhabitants; }
  DIFlags getFlags() const { return Flags; }

  DIScope *getScope() const { return cast_or_null<DIScope>(getRawScope()); }
  StringRef getName() const { return getStringOperand(2); }

  Metadata *getRawScope() const { return getOperand(1); }
  MDString *getRawName() const { return getOperandAs<MDString>(2); }

  /// Returns a new temporary DIType with updated Flags
  TempDIType cloneWithFlags(DIFlags NewFlags) const {
    auto NewTy = clone();
    NewTy->Flags = NewFlags;
    return NewTy;
  }

  bool isPrivate() const {
    return (getFlags() & FlagAccessibility) == FlagPrivate;
  }
  bool isProtected() const {
    return (getFlags() & FlagAccessibility) == FlagProtected;
  }
  bool isPublic() const {
    return (getFlags() & FlagAccessibility) == FlagPublic;
  }
  bool isForwardDecl() const { return getFlags() & FlagFwdDecl; }
  bool isAppleBlockExtension() const { return getFlags() & FlagAppleBlock; }
  bool isVirtual() const { return getFlags() & FlagVirtual; }
  bool isArtificial() const { return getFlags() & FlagArtificial; }
  bool isObjectPointer() const { return getFlags() & FlagObjectPointer; }
  bool isObjcClassComplete() const {
    return getFlags() & FlagObjcClassComplete;
  }
  bool isVector() const { return getFlags() & FlagVector; }
  bool isBitField() const { return getFlags() & FlagBitField; }
  bool isStaticMember() const { return getFlags() & FlagStaticMember; }
  bool isLValueReference() const { return getFlags() & FlagLValueReference; }
  bool isRValueReference() const { return getFlags() & FlagRValueReference; }
  bool isTypePassByValue() const { return getFlags() & FlagTypePassByValue; }
  bool isTypePassByReference() const {
    return getFlags() & FlagTypePassByReference;
  }
  bool isBigEndian() const { return getFlags() & FlagBigEndian; }
  bool isLittleEndian() const { return getFlags() & FlagLittleEndian; }
  bool getExportSymbols() const { return getFlags() & FlagExportSymbols; }

  static bool classof(const Metadata *MD) {
    switch (MD->getMetadataID()) {
    default:
      return false;
    case DIBasicTypeKind:
    case DIFixedPointTypeKind:
    case DIStringTypeKind:
    case DISubrangeTypeKind:
    case DIDerivedTypeKind:
    case DICompositeTypeKind:
    case DISubroutineTypeKind:
      return true;
    }
  }
};

/// Basic type, like 'int' or 'float'.
///
/// TODO: Split out DW_TAG_unspecified_type.
/// TODO: Drop unused accessors.
class DIBasicType : public DIType {
  friend class LLVMContextImpl;
  friend class MDNode;

  unsigned Encoding;

protected:
  DIBasicType(LLVMContext &C, StorageType Storage, unsigned Tag,
              uint64_t SizeInBits, uint32_t AlignInBits, unsigned Encoding,
              uint32_t NumExtraInhabitants, DIFlags Flags,
              ArrayRef<Metadata *> Ops)
      : DIType(C, DIBasicTypeKind, Storage, Tag, 0, SizeInBits, AlignInBits, 0,
               NumExtraInhabitants, Flags, Ops),
        Encoding(Encoding) {}
  DIBasicType(LLVMContext &C, unsigned ID, StorageType Storage, unsigned Tag,
              uint64_t SizeInBits, uint32_t AlignInBits, unsigned Encoding,
              uint32_t NumExtraInhabitants, DIFlags Flags,
              ArrayRef<Metadata *> Ops)
      : DIType(C, ID, Storage, Tag, 0, SizeInBits, AlignInBits, 0,
               NumExtraInhabitants, Flags, Ops),
        Encoding(Encoding) {}
  ~DIBasicType() = default;

  static DIBasicType *getImpl(LLVMContext &Context, unsigned Tag,
                              StringRef Name, uint64_t SizeInBits,
                              uint32_t AlignInBits, unsigned Encoding,
                              uint32_t NumExtraInhabitants, DIFlags Flags,
                              StorageType Storage, bool ShouldCreate = true) {
    return getImpl(Context, Tag, getCanonicalMDString(Context, Name),
                   SizeInBits, AlignInBits, Encoding, NumExtraInhabitants,
                   Flags, Storage, ShouldCreate);
  }
  LLVM_ABI static DIBasicType *getImpl(LLVMContext &Context, unsigned Tag,
                                       MDString *Name, uint64_t SizeInBits,
                                       uint32_t AlignInBits, unsigned Encoding,
                                       uint32_t NumExtraInhabitants,
                                       DIFlags Flags, StorageType Storage,
                                       bool ShouldCreate = true);

  TempDIBasicType cloneImpl() const {
    return getTemporary(getContext(), getTag(), getName(), getSizeInBits(),
                        getAlignInBits(), getEncoding(),
                        getNumExtraInhabitants(), getFlags());
  }

public:
  DEFINE_MDNODE_GET(DIBasicType, (unsigned Tag, StringRef Name),
                    (Tag, Name, 0, 0, 0, 0, FlagZero))
  DEFINE_MDNODE_GET(DIBasicType,
                    (unsigned Tag, StringRef Name, uint64_t SizeInBits),
                    (Tag, Name, SizeInBits, 0, 0, 0, FlagZero))
  DEFINE_MDNODE_GET(DIBasicType,
                    (unsigned Tag, MDString *Name, uint64_t SizeInBits),
                    (Tag, Name, SizeInBits, 0, 0, 0, FlagZero))
  DEFINE_MDNODE_GET(DIBasicType,
                    (unsigned Tag, StringRef Name, uint64_t SizeInBits,
                     uint32_t AlignInBits, unsigned Encoding, DIFlags Flags),
                    (Tag, Name, SizeInBits, AlignInBits, Encoding, 0, Flags))
  DEFINE_MDNODE_GET(DIBasicType,
                    (unsigned Tag, MDString *Name, uint64_t SizeInBits,
                     uint32_t AlignInBits, unsigned Encoding, DIFlags Flags),
                    (Tag, Name, SizeInBits, AlignInBits, Encoding, 0, Flags))
  DEFINE_MDNODE_GET(DIBasicType,
                    (unsigned Tag, StringRef Name, uint64_t SizeInBits,
                     uint32_t AlignInBits, unsigned Encoding,
                     uint32_t NumExtraInhabitants, DIFlags Flags),
                    (Tag, Name, SizeInBits, AlignInBits, Encoding,
                     NumExtraInhabitants, Flags))
  DEFINE_MDNODE_GET(DIBasicType,
                    (unsigned Tag, MDString *Name, uint64_t SizeInBits,
                     uint32_t AlignInBits, unsigned Encoding,
                     uint32_t NumExtraInhabitants, DIFlags Flags),
                    (Tag, Name, SizeInBits, AlignInBits, Encoding,
                     NumExtraInhabitants, Flags))

  TempDIBasicType clone() const { return cloneImpl(); }

  unsigned getEncoding() const { return Encoding; }

  enum class Signedness { Signed, Unsigned };

  /// Return the signedness of this type, or std::nullopt if this type is
  /// neither signed nor unsigned.
  LLVM_ABI std::optional<Signedness> getSignedness() const;

  static bool classof(const Metadata *MD) {
    return MD->getMetadataID() == DIBasicTypeKind ||
           MD->getMetadataID() == DIFixedPointTypeKind;
  }
};

/// Fixed-point type.
class DIFixedPointType : public DIBasicType {
  friend class LLVMContextImpl;
  friend class MDNode;

  // Actually FixedPointKind.
  unsigned Kind;
  // Used for binary and decimal.
  int Factor;
  // Used for rational.
  APInt Numerator;
  APInt Denominator;

  DIFixedPointType(LLVMContext &C, StorageType Storage, unsigned Tag,
                   uint64_t SizeInBits, uint32_t AlignInBits, unsigned Encoding,
                   DIFlags Flags, unsigned Kind, int Factor,
                   ArrayRef<Metadata *> Ops)
      : DIBasicType(C, DIFixedPointTypeKind, Storage, Tag, SizeInBits,
                    AlignInBits, Encoding, 0, Flags, Ops),
        Kind(Kind), Factor(Factor) {
    assert(Kind == FixedPointBinary || Kind == FixedPointDecimal);
  }
  DIFixedPointType(LLVMContext &C, StorageType Storage, unsigned Tag,
                   uint64_t SizeInBits, uint32_t AlignInBits, unsigned Encoding,
                   DIFlags Flags, unsigned Kind, APInt Numerator,
                   APInt Denominator, ArrayRef<Metadata *> Ops)
      : DIBasicType(C, DIFixedPointTypeKind, Storage, Tag, SizeInBits,
                    AlignInBits, Encoding, 0, Flags, Ops),
        Kind(Kind), Factor(0), Numerator(Numerator), Denominator(Denominator) {
    assert(Kind == FixedPointRational);
  }
  DIFixedPointType(LLVMContext &C, StorageType Storage, unsigned Tag,
                   uint64_t SizeInBits, uint32_t AlignInBits, unsigned Encoding,
                   DIFlags Flags, unsigned Kind, int Factor, APInt Numerator,
                   APInt Denominator, ArrayRef<Metadata *> Ops)
      : DIBasicType(C, DIFixedPointTypeKind, Storage, Tag, SizeInBits,
                    AlignInBits, Encoding, 0, Flags, Ops),
        Kind(Kind), Factor(Factor), Numerator(Numerator),
        Denominator(Denominator) {}
  ~DIFixedPointType() = default;

  static DIFixedPointType *
  getImpl(LLVMContext &Context, unsigned Tag, StringRef Name,
          uint64_t SizeInBits, uint32_t AlignInBits, unsigned Encoding,
          DIFlags Flags, unsigned Kind, int Factor, APInt Numerator,
          APInt Denominator, StorageType Storage, bool ShouldCreate = true) {
    return getImpl(Context, Tag, getCanonicalMDString(Context, Name),
                   SizeInBits, AlignInBits, Encoding, Flags, Kind, Factor,
                   Numerator, Denominator, Storage, ShouldCreate);
  }
  LLVM_ABI static DIFixedPointType *
  getImpl(LLVMContext &Context, unsigned Tag, MDString *Name,
          uint64_t SizeInBits, uint32_t AlignInBits, unsigned Encoding,
          DIFlags Flags, unsigned Kind, int Factor, APInt Numerator,
          APInt Denominator, StorageType Storage, bool ShouldCreate = true);

  TempDIFixedPointType cloneImpl() const {
    return getTemporary(getContext(), getTag(), getName(), getSizeInBits(),
                        getAlignInBits(), getEncoding(), getFlags(), Kind,
                        Factor, Numerator, Denominator);
  }

public:
  enum FixedPointKind : unsigned {
    /// Scale factor 2^Factor.
    FixedPointBinary,
    /// Scale factor 10^Factor.
    FixedPointDecimal,
    /// Arbitrary rational scale factor.
    FixedPointRational,
    LastFixedPointKind = FixedPointRational,
  };

  LLVM_ABI static std::optional<FixedPointKind>
  getFixedPointKind(StringRef Str);
  LLVM_ABI static const char *fixedPointKindString(FixedPointKind);

  DEFINE_MDNODE_GET(DIFixedPointType,
                    (unsigned Tag, MDString *Name, uint64_t SizeInBits,
                     uint32_t AlignInBits, unsigned Encoding, DIFlags Flags,
                     unsigned Kind, int Factor, APInt Numerator,
                     APInt Denominator),
                    (Tag, Name, SizeInBits, AlignInBits, Encoding, Flags, Kind,
                     Factor, Numerator, Denominator))
  DEFINE_MDNODE_GET(DIFixedPointType,
                    (unsigned Tag, StringRef Name, uint64_t SizeInBits,
                     uint32_t AlignInBits, unsigned Encoding, DIFlags Flags,
                     unsigned Kind, int Factor, APInt Numerator,
                     APInt Denominator),
                    (Tag, Name, SizeInBits, AlignInBits, Encoding, Flags, Kind,
                     Factor, Numerator, Denominator))

  TempDIFixedPointType clone() const { return cloneImpl(); }

  bool isBinary() const { return Kind == FixedPointBinary; }
  bool isDecimal() const { return Kind == FixedPointDecimal; }
  bool isRational() const { return Kind == FixedPointRational; }

  LLVM_ABI bool isSigned() const;

  FixedPointKind getKind() const { return static_cast<FixedPointKind>(Kind); }

  int getFactorRaw() const { return Factor; }
  int getFactor() const {
    assert(Kind == FixedPointBinary || Kind == FixedPointDecimal);
    return Factor;
  }

  const APInt &getNumeratorRaw() const { return Numerator; }
  const APInt &getNumerator() const {
    assert(Kind == FixedPointRational);
    return Numerator;
  }

  const APInt &getDenominatorRaw() const { return Denominator; }
  const APInt &getDenominator() const {
    assert(Kind == FixedPointRational);
    return Denominator;
  }

  static bool classof(const Metadata *MD) {
    return MD->getMetadataID() == DIFixedPointTypeKind;
  }
};

/// String type, Fortran CHARACTER(n)
class DIStringType : public DIType {
  friend class LLVMContextImpl;
  friend class MDNode;

  unsigned Encoding;

  DIStringType(LLVMContext &C, StorageType Storage, unsigned Tag,
               uint64_t SizeInBits, uint32_t AlignInBits, unsigned Encoding,
               ArrayRef<Metadata *> Ops)
      : DIType(C, DIStringTypeKind, Storage, Tag, 0, SizeInBits, AlignInBits, 0,
               0, FlagZero, Ops),
        Encoding(Encoding) {}
  ~DIStringType() = default;

  static DIStringType *getImpl(LLVMContext &Context, unsigned Tag,
                               StringRef Name, Metadata *StringLength,
                               Metadata *StrLenExp, Metadata *StrLocationExp,
                               uint64_t SizeInBits, uint32_t AlignInBits,
                               unsigned Encoding, StorageType Storage,
                               bool ShouldCreate = true) {
    return getImpl(Context, Tag, getCanonicalMDString(Context, Name),
                   StringLength, StrLenExp, StrLocationExp, SizeInBits,
                   AlignInBits, Encoding, Storage, ShouldCreate);
  }
  LLVM_ABI static DIStringType *
  getImpl(LLVMContext &Context, unsigned Tag, MDString *Name,
          Metadata *StringLength, Metadata *StrLenExp, Metadata *StrLocationExp,
          uint64_t SizeInBits, uint32_t AlignInBits, unsigned Encoding,
          StorageType Storage, bool ShouldCreate = true);

  TempDIStringType cloneImpl() const {
    return getTemporary(getContext(), getTag(), getRawName(),
                        getRawStringLength(), getRawStringLengthExp(),
                        getRawStringLocationExp(), getSizeInBits(),
                        getAlignInBits(), getEncoding());
  }

public:
  DEFINE_MDNODE_GET(DIStringType,
                    (unsigned Tag, StringRef Name, uint64_t SizeInBits,
                     uint32_t AlignInBits),
                    (Tag, Name, nullptr, nullptr, nullptr, SizeInBits,
                     AlignInBits, 0))
  DEFINE_MDNODE_GET(DIStringType,
                    (unsigned Tag, MDString *Name, Metadata *StringLength,
                     Metadata *StringLengthExp, Metadata *StringLocationExp,
                     uint64_t SizeInBits, uint32_t AlignInBits,
                     unsigned Encoding),
                    (Tag, Name, StringLength, StringLengthExp,
                     StringLocationExp, SizeInBits, AlignInBits, Encoding))
  DEFINE_MDNODE_GET(DIStringType,
                    (unsigned Tag, StringRef Name, Metadata *StringLength,
                     Metadata *StringLengthExp, Metadata *StringLocationExp,
                     uint64_t SizeInBits, uint32_t AlignInBits,
                     unsigned Encoding),
                    (Tag, Name, StringLength, StringLengthExp,
                     StringLocationExp, SizeInBits, AlignInBits, Encoding))

  TempDIStringType clone() const { return cloneImpl(); }

  static bool classof(const Metadata *MD) {
    return MD->getMetadataID() == DIStringTypeKind;
  }

  DIVariable *getStringLength() const {
    return cast_or_null<DIVariable>(getRawStringLength());
  }

  DIExpression *getStringLengthExp() const {
    return cast_or_null<DIExpression>(getRawStringLengthExp());
  }

  DIExpression *getStringLocationExp() const {
    return cast_or_null<DIExpression>(getRawStringLocationExp());
  }

  unsigned getEncoding() const { return Encoding; }

  Metadata *getRawStringLength() const { return getOperand(3); }

  Metadata *getRawStringLengthExp() const { return getOperand(4); }

  Metadata *getRawStringLocationExp() const { return getOperand(5); }
};

/// Derived types.
///
/// This includes qualified types, pointers, references, friends, typedefs, and
/// class members.
///
/// TODO: Split out members (inheritance, fields, methods, etc.).
class DIDerivedType : public DIType {
public:
  /// Pointer authentication (__ptrauth) metadata.
  struct PtrAuthData {
    // RawData layout:
    // - Bits 0..3:  Key
    // - Bit  4:     IsAddressDiscriminated
    // - Bits 5..20: ExtraDiscriminator
    // - Bit  21:    IsaPointer
    // - Bit  22:    AuthenticatesNullValues
    unsigned RawData;

    PtrAuthData(unsigned FromRawData) : RawData(FromRawData) {}
    PtrAuthData(unsigned Key, bool IsDiscr, unsigned Discriminator,
                bool IsaPointer, bool AuthenticatesNullValues) {
      assert(Key < 16);
      assert(Discriminator <= 0xffff);
      RawData = (Key << 0) | (IsDiscr ? (1 << 4) : 0) | (Discriminator << 5) |
                (IsaPointer ? (1 << 21) : 0) |
                (AuthenticatesNullValues ? (1 << 22) : 0);
    }

    unsigned key() { return (RawData >> 0) & 0b1111; }
    bool isAddressDiscriminated() { return (RawData >> 4) & 1; }
    unsigned extraDiscriminator() { return (RawData >> 5) & 0xffff; }
    bool isaPointer() { return (RawData >> 21) & 1; }
    bool authenticatesNullValues() { return (RawData >> 22) & 1; }
  };

private:
  friend class LLVMContextImpl;
  friend class MDNode;

  /// The DWARF address space of the memory pointed to or referenced by a
  /// pointer or reference type respectively.
  std::optional<unsigned> DWARFAddressSpace;
  dwarf::MemorySpace DWARFMemorySpace;

  DIDerivedType(LLVMContext &C, StorageType Storage, unsigned Tag,
                unsigned Line, uint64_t SizeInBits, uint32_t AlignInBits,
                uint64_t OffsetInBits,
                std::optional<unsigned> DWARFAddressSpace, dwarf::MemorySpace MS, 
                std::optional<PtrAuthData> PtrAuthData, DIFlags Flags, ArrayRef<Metadata *> Ops)
      : DIType(C, DIDerivedTypeKind, Storage, Tag, Line, SizeInBits,
               AlignInBits, OffsetInBits, 0, Flags, Ops),
        DWARFAddressSpace(DWARFAddressSpace), DWARFMemorySpace(MS) {
    if (PtrAuthData)
      SubclassData32 = PtrAuthData->RawData;
  }
  ~DIDerivedType() = default;
  static DIDerivedType *
  getImpl(LLVMContext &Context, unsigned Tag, StringRef Name, DIFile *File,
          unsigned Line, DIScope *Scope, DIType *BaseType, uint64_t SizeInBits,
          uint32_t AlignInBits, uint64_t OffsetInBits,
          std::optional<unsigned> DWARFAddressSpace, dwarf::MemorySpace MS, 
          std::optional<PtrAuthData> PtrAuthData, DIFlags Flags, Metadata *ExtraData, DINodeArray Annotations,
          StorageType Storage, bool ShouldCreate = true) {
    return getImpl(Context, Tag, getCanonicalMDString(Context, Name), File,
                   Line, Scope, BaseType, SizeInBits, AlignInBits, OffsetInBits,
                   DWARFAddressSpace, MS, PtrAuthData, Flags, ExtraData, Annotations.get(),
                   Storage, ShouldCreate);
  }
  LLVM_ABI static DIDerivedType *
  getImpl(LLVMContext &Context, unsigned Tag, MDString *Name, Metadata *File,
          unsigned Line, Metadata *Scope, Metadata *BaseType,
          uint64_t SizeInBits, uint32_t AlignInBits, uint64_t OffsetInBits,
          std::optional<unsigned> DWARFAddressSpace, dwarf::MemorySpace MS, 
          std::optional<PtrAuthData> PtrAuthData, DIFlags Flags, Metadata *ExtraData, Metadata *Annotations,
          StorageType Storage, bool ShouldCreate = true);

  TempDIDerivedType cloneImpl() const {
    return getTemporary(getContext(), getTag(), getName(), getFile(), getLine(),
                        getScope(), getBaseType(), getSizeInBits(),
                        getAlignInBits(), getOffsetInBits(),
                        getDWARFAddressSpace(), getDWARFMemorySpace(), getPtrAuthData(),
                        getFlags(), getExtraData(), getAnnotations());
  }

public:
  DEFINE_MDNODE_GET(
      DIDerivedType,
      (unsigned Tag, MDString *Name, Metadata *File, unsigned Line,
       Metadata *Scope, Metadata *BaseType, uint64_t SizeInBits,
       uint32_t AlignInBits, uint64_t OffsetInBits,
       std::optional<unsigned> DWARFAddressSpace, dwarf::MemorySpace MS, 
       std::optional<PtrAuthData> PtrAuthData, DIFlags Flags, Metadata *ExtraData = nullptr,
       Metadata *Annotations = nullptr),
      (Tag, Name, File, Line, Scope, BaseType, SizeInBits, AlignInBits,
       OffsetInBits, DWARFAddressSpace, MS, PtrAuthData, Flags, ExtraData, Annotations))
  DEFINE_MDNODE_GET(DIDerivedType,
                    (unsigned Tag, StringRef Name, DIFile *File, unsigned Line,
                     DIScope *Scope, DIType *BaseType, uint64_t SizeInBits,
                     uint32_t AlignInBits, uint64_t OffsetInBits,
                     std::optional<unsigned> DWARFAddressSpace, dwarf::MemorySpace MS, 
                     std::optional<PtrAuthData> PtrAuthData, DIFlags Flags,
                     Metadata *ExtraData = nullptr,
                     DINodeArray Annotations = nullptr),
                    (Tag, Name, File, Line, Scope, BaseType, SizeInBits,
                     AlignInBits, OffsetInBits, DWARFAddressSpace, MS, PtrAuthData, Flags,
                     ExtraData, Annotations))

  TempDIDerivedType clone() const { return cloneImpl(); }

  TempDIDerivedType cloneWithAddressSpace(unsigned DWARFAddrSpace) const {
    auto Tmp = clone();
    Tmp->DWARFAddressSpace = DWARFAddrSpace;
    return Tmp;
  }

  /// Get the base type this is derived from.
  DIType *getBaseType() const { return cast_or_null<DIType>(getRawBaseType()); }
  Metadata *getRawBaseType() const { return getOperand(3); }

  /// \returns The DWARF address space of the memory pointed to or referenced by
  /// a pointer or reference type respectively.
  std::optional<unsigned> getDWARFAddressSpace() const {
    return DWARFAddressSpace;
  }

  /// \returns The DWARF memory space of the memory pointed to or referenced by
  /// a pointer or reference type respectively.
  dwarf::MemorySpace getDWARFMemorySpace() const { return DWARFMemorySpace; }

<<<<<<< HEAD
  LLVM_ABI std::optional<PtrAuthData> getPtrAuthData() const;
=======
  std::optional<PtrAuthData> getPtrAuthData() const;
>>>>>>> a8be5a0c

  /// Get extra data associated with this derived type.
  /// Class type for pointer-to-members, objective-c property node for ivars,
  /// global constant wrapper for static members, virtual base pointer offset
  /// for inheritance, a tuple of template parameters for template aliases,
  /// discriminant for a variant, or storage offset for a bit field.
  ///
  /// TODO: Separate out types that need this extra operand: pointer-to-member
  Metadata *getExtraData() const { return getRawExtraData(); }
  Metadata *getRawExtraData() const { return getOperand(4); }

  /// Get the template parameters from a template alias.
  DITemplateParameterArray getTemplateParams() const {
    return cast_or_null<MDTuple>(getExtraData());
  }

  /// Get annotations associated with this derived type.
  DINodeArray getAnnotations() const {
    return cast_or_null<MDTuple>(getRawAnnotations());
  }
  Metadata *getRawAnnotations() const { return getOperand(5); }

  /// Get casted version of extra data.
  /// @{
  LLVM_ABI DIType *getClassType() const;

  DIObjCProperty *getObjCProperty() const {
    return dyn_cast_or_null<DIObjCProperty>(getExtraData());
  }

  LLVM_ABI uint32_t getVBPtrOffset() const;

  LLVM_ABI Constant *getStorageOffsetInBits() const;

  LLVM_ABI Constant *getConstant() const;

  LLVM_ABI Constant *getDiscriminantValue() const;
  /// @}

  static bool classof(const Metadata *MD) {
    return MD->getMetadataID() == DIDerivedTypeKind;
  }
};

inline bool operator==(DIDerivedType::PtrAuthData Lhs,
                       DIDerivedType::PtrAuthData Rhs) {
  return Lhs.RawData == Rhs.RawData;
}

inline bool operator!=(DIDerivedType::PtrAuthData Lhs,
                       DIDerivedType::PtrAuthData Rhs) {
  return !(Lhs == Rhs);
}

/// Subrange type.  This is somewhat similar to DISubrange, but it
/// is also a DIType.
class DISubrangeType : public DIType {
public:
  typedef PointerUnion<ConstantInt *, DIVariable *, DIExpression *> BoundType;

private:
  friend class LLVMContextImpl;
  friend class MDNode;

  DISubrangeType(LLVMContext &C, StorageType Storage, unsigned Line,
                 uint64_t SizeInBits, uint32_t AlignInBits, DIFlags Flags,
                 ArrayRef<Metadata *> Ops);

  ~DISubrangeType() = default;

  static DISubrangeType *
  getImpl(LLVMContext &Context, StringRef Name, DIFile *File, unsigned Line,
          DIScope *Scope, uint64_t SizeInBits, uint32_t AlignInBits,
          DIFlags Flags, DIType *BaseType, Metadata *LowerBound,
          Metadata *UpperBound, Metadata *Stride, Metadata *Bias,
          StorageType Storage, bool ShouldCreate = true) {
    return getImpl(Context, getCanonicalMDString(Context, Name), File, Line,
                   Scope, SizeInBits, AlignInBits, Flags, BaseType, LowerBound,
                   UpperBound, Stride, Bias, Storage, ShouldCreate);
  }

  LLVM_ABI static DISubrangeType *
  getImpl(LLVMContext &Context, MDString *Name, Metadata *File, unsigned Line,
          Metadata *Scope, uint64_t SizeInBits, uint32_t AlignInBits,
          DIFlags Flags, Metadata *BaseType, Metadata *LowerBound,
          Metadata *UpperBound, Metadata *Stride, Metadata *Bias,
          StorageType Storage, bool ShouldCreate = true);

  TempDISubrangeType cloneImpl() const {
    return getTemporary(getContext(), getName(), getFile(), getLine(),
                        getScope(), getSizeInBits(), getAlignInBits(),
                        getFlags(), getBaseType(), getRawLowerBound(),
                        getRawUpperBound(), getRawStride(), getRawBias());
  }

  LLVM_ABI BoundType convertRawToBound(Metadata *IN) const;

public:
  DEFINE_MDNODE_GET(DISubrangeType,
                    (MDString * Name, Metadata *File, unsigned Line,
                     Metadata *Scope, uint64_t SizeInBits, uint32_t AlignInBits,
                     DIFlags Flags, Metadata *BaseType, Metadata *LowerBound,
                     Metadata *UpperBound, Metadata *Stride, Metadata *Bias),
                    (Name, File, Line, Scope, SizeInBits, AlignInBits, Flags,
                     BaseType, LowerBound, UpperBound, Stride, Bias))
  DEFINE_MDNODE_GET(DISubrangeType,
                    (StringRef Name, DIFile *File, unsigned Line,
                     DIScope *Scope, uint64_t SizeInBits, uint32_t AlignInBits,
                     DIFlags Flags, DIType *BaseType, Metadata *LowerBound,
                     Metadata *UpperBound, Metadata *Stride, Metadata *Bias),
                    (Name, File, Line, Scope, SizeInBits, AlignInBits, Flags,
                     BaseType, LowerBound, UpperBound, Stride, Bias))

  TempDISubrangeType clone() const { return cloneImpl(); }

  /// Get the base type this is derived from.
  DIType *getBaseType() const { return cast_or_null<DIType>(getRawBaseType()); }
  Metadata *getRawBaseType() const { return getOperand(3); }

  Metadata *getRawLowerBound() const { return getOperand(4).get(); }

  Metadata *getRawUpperBound() const { return getOperand(5).get(); }

  Metadata *getRawStride() const { return getOperand(6).get(); }

  Metadata *getRawBias() const { return getOperand(7).get(); }

  BoundType getLowerBound() const {
    return convertRawToBound(getRawLowerBound());
  }

  BoundType getUpperBound() const {
    return convertRawToBound(getRawUpperBound());
  }

  BoundType getStride() const { return convertRawToBound(getRawStride()); }

  BoundType getBias() const { return convertRawToBound(getRawBias()); }

  static bool classof(const Metadata *MD) {
    return MD->getMetadataID() == DISubrangeTypeKind;
  }
};

/// Composite types.
///
/// TODO: Detach from DerivedTypeBase (split out MDEnumType?).
/// TODO: Create a custom, unrelated node for DW_TAG_array_type.
class DICompositeType : public DIType {
  friend class LLVMContextImpl;
  friend class MDNode;

  unsigned RuntimeLang;
  std::optional<uint32_t> EnumKind;

  DICompositeType(LLVMContext &C, StorageType Storage, unsigned Tag,
                  unsigned Line, unsigned RuntimeLang, uint64_t SizeInBits,
                  uint32_t AlignInBits, uint64_t OffsetInBits,
                  uint32_t NumExtraInhabitants,
                  std::optional<uint32_t> EnumKind, DIFlags Flags,
                  ArrayRef<Metadata *> Ops)
      : DIType(C, DICompositeTypeKind, Storage, Tag, Line, SizeInBits,
               AlignInBits, OffsetInBits, NumExtraInhabitants, Flags, Ops),
        RuntimeLang(RuntimeLang), EnumKind(EnumKind) {}
  ~DICompositeType() = default;

  /// Change fields in place.
  void mutate(unsigned Tag, unsigned Line, unsigned RuntimeLang,
              uint64_t SizeInBits, uint32_t AlignInBits, uint64_t OffsetInBits,
              uint32_t NumExtraInhabitants, std::optional<uint32_t> EnumKind,
              DIFlags Flags) {
    assert(isDistinct() && "Only distinct nodes can mutate");
    assert(getRawIdentifier() && "Only ODR-uniqued nodes should mutate");
    this->RuntimeLang = RuntimeLang;
    this->EnumKind = EnumKind;
    DIType::mutate(Tag, Line, SizeInBits, AlignInBits, OffsetInBits,
                   NumExtraInhabitants, Flags);
  }

  static DICompositeType *
  getImpl(LLVMContext &Context, unsigned Tag, StringRef Name, Metadata *File,
          unsigned Line, DIScope *Scope, DIType *BaseType, uint64_t SizeInBits,
          uint32_t AlignInBits, uint64_t OffsetInBits, DIType *Specification,
          uint32_t NumExtraInhabitants, DIFlags Flags, DINodeArray Elements,
          unsigned RuntimeLang, std::optional<uint32_t> EnumKind,
          DIType *VTableHolder, DITemplateParameterArray TemplateParams,
          StringRef Identifier, DIDerivedType *Discriminator,
          Metadata *DataLocation, Metadata *Associated, Metadata *Allocated,
          Metadata *Rank, DINodeArray Annotations, Metadata *BitStride,
          StorageType Storage, bool ShouldCreate = true) {
    return getImpl(
        Context, Tag, getCanonicalMDString(Context, Name), File, Line, Scope,
        BaseType, SizeInBits, AlignInBits, OffsetInBits, Flags, Elements.get(),
        RuntimeLang, EnumKind, VTableHolder, TemplateParams.get(),
        getCanonicalMDString(Context, Identifier), Discriminator, DataLocation,
        Associated, Allocated, Rank, Annotations.get(), Specification,
        NumExtraInhabitants, BitStride, Storage, ShouldCreate);
  }
  LLVM_ABI static DICompositeType *
  getImpl(LLVMContext &Context, unsigned Tag, MDString *Name, Metadata *File,
          unsigned Line, Metadata *Scope, Metadata *BaseType,
          uint64_t SizeInBits, uint32_t AlignInBits, uint64_t OffsetInBits,
          DIFlags Flags, Metadata *Elements, unsigned RuntimeLang,
          std::optional<uint32_t> EnumKind, Metadata *VTableHolder,
          Metadata *TemplateParams, MDString *Identifier,
          Metadata *Discriminator, Metadata *DataLocation, Metadata *Associated,
          Metadata *Allocated, Metadata *Rank, Metadata *Annotations,
          Metadata *Specification, uint32_t NumExtraInhabitants,
          Metadata *BitStride, StorageType Storage, bool ShouldCreate = true);

  TempDICompositeType cloneImpl() const {
    return getTemporary(
        getContext(), getTag(), getName(), getFile(), getLine(), getScope(),
        getBaseType(), getSizeInBits(), getAlignInBits(), getOffsetInBits(),
        getFlags(), getElements(), getRuntimeLang(), getEnumKind(),
        getVTableHolder(), getTemplateParams(), getIdentifier(),
        getDiscriminator(), getRawDataLocation(), getRawAssociated(),
        getRawAllocated(), getRawRank(), getAnnotations(), getSpecification(),
        getNumExtraInhabitants(), getRawBitStride());
  }

public:
  DEFINE_MDNODE_GET(
      DICompositeType,
      (unsigned Tag, StringRef Name, DIFile *File, unsigned Line,
       DIScope *Scope, DIType *BaseType, uint64_t SizeInBits,
       uint32_t AlignInBits, uint64_t OffsetInBits, DIFlags Flags,
       DINodeArray Elements, unsigned RuntimeLang,
       std::optional<uint32_t> EnumKind, DIType *VTableHolder,
       DITemplateParameterArray TemplateParams = nullptr,
       StringRef Identifier = "", DIDerivedType *Discriminator = nullptr,
       Metadata *DataLocation = nullptr, Metadata *Associated = nullptr,
       Metadata *Allocated = nullptr, Metadata *Rank = nullptr,
       DINodeArray Annotations = nullptr, DIType *Specification = nullptr,
       uint32_t NumExtraInhabitants = 0, Metadata *BitStride = nullptr),
      (Tag, Name, File, Line, Scope, BaseType, SizeInBits, AlignInBits,
       OffsetInBits, Specification, NumExtraInhabitants, Flags, Elements,
       RuntimeLang, EnumKind, VTableHolder, TemplateParams, Identifier,
       Discriminator, DataLocation, Associated, Allocated, Rank, Annotations,
       BitStride))
  DEFINE_MDNODE_GET(
      DICompositeType,
      (unsigned Tag, MDString *Name, Metadata *File, unsigned Line,
       Metadata *Scope, Metadata *BaseType, uint64_t SizeInBits,
       uint32_t AlignInBits, uint64_t OffsetInBits, DIFlags Flags,
       Metadata *Elements, unsigned RuntimeLang,
       std::optional<uint32_t> EnumKind, Metadata *VTableHolder,
       Metadata *TemplateParams = nullptr, MDString *Identifier = nullptr,
       Metadata *Discriminator = nullptr, Metadata *DataLocation = nullptr,
       Metadata *Associated = nullptr, Metadata *Allocated = nullptr,
       Metadata *Rank = nullptr, Metadata *Annotations = nullptr,
       Metadata *Specification = nullptr, uint32_t NumExtraInhabitants = 0,
       Metadata *BitStride = nullptr),
      (Tag, Name, File, Line, Scope, BaseType, SizeInBits, AlignInBits,
       OffsetInBits, Flags, Elements, RuntimeLang, EnumKind, VTableHolder,
       TemplateParams, Identifier, Discriminator, DataLocation, Associated,
       Allocated, Rank, Annotations, Specification, NumExtraInhabitants,
       BitStride))

  TempDICompositeType clone() const { return cloneImpl(); }

  /// Get a DICompositeType with the given ODR identifier.
  ///
  /// If \a LLVMContext::isODRUniquingDebugTypes(), gets the mapped
  /// DICompositeType for the given ODR \c Identifier.  If none exists, creates
  /// a new node.
  ///
  /// Else, returns \c nullptr.
  LLVM_ABI static DICompositeType *
  getODRType(LLVMContext &Context, MDString &Identifier, unsigned Tag,
             MDString *Name, Metadata *File, unsigned Line, Metadata *Scope,
             Metadata *BaseType, uint64_t SizeInBits, uint32_t AlignInBits,
             uint64_t OffsetInBits, Metadata *Specification,
             uint32_t NumExtraInhabitants, DIFlags Flags, Metadata *Elements,
             unsigned RuntimeLang, std::optional<uint32_t> EnumKind,
             Metadata *VTableHolder, Metadata *TemplateParams,
             Metadata *Discriminator, Metadata *DataLocation,
             Metadata *Associated, Metadata *Allocated, Metadata *Rank,
             Metadata *Annotations, Metadata *BitStride);
  LLVM_ABI static DICompositeType *getODRTypeIfExists(LLVMContext &Context,
                                                      MDString &Identifier);

  /// Build a DICompositeType with the given ODR identifier.
  ///
  /// Looks up the mapped DICompositeType for the given ODR \c Identifier.  If
  /// it doesn't exist, creates a new one.  If it does exist and \a
  /// isForwardDecl(), and the new arguments would be a definition, mutates the
  /// the type in place.  In either case, returns the type.
  ///
  /// If not \a LLVMContext::isODRUniquingDebugTypes(), this function returns
  /// nullptr.
  LLVM_ABI static DICompositeType *
  buildODRType(LLVMContext &Context, MDString &Identifier, unsigned Tag,
               MDString *Name, Metadata *File, unsigned Line, Metadata *Scope,
               Metadata *BaseType, uint64_t SizeInBits, uint32_t AlignInBits,
               uint64_t OffsetInBits, Metadata *Specification,
               uint32_t NumExtraInhabitants, DIFlags Flags, Metadata *Elements,
               unsigned RuntimeLang, std::optional<uint32_t> EnumKind,
               Metadata *VTableHolder, Metadata *TemplateParams,
               Metadata *Discriminator, Metadata *DataLocation,
               Metadata *Associated, Metadata *Allocated, Metadata *Rank,
               Metadata *Annotations, Metadata *BitStride);

  DIType *getBaseType() const { return cast_or_null<DIType>(getRawBaseType()); }
  DINodeArray getElements() const {
    return cast_or_null<MDTuple>(getRawElements());
  }
  DIType *getVTableHolder() const {
    return cast_or_null<DIType>(getRawVTableHolder());
  }
  DITemplateParameterArray getTemplateParams() const {
    return cast_or_null<MDTuple>(getRawTemplateParams());
  }
  StringRef getIdentifier() const { return getStringOperand(7); }
  unsigned getRuntimeLang() const { return RuntimeLang; }
  std::optional<uint32_t> getEnumKind() const { return EnumKind; }

  Metadata *getRawBaseType() const { return getOperand(3); }
  Metadata *getRawElements() const { return getOperand(4); }
  Metadata *getRawVTableHolder() const { return getOperand(5); }
  Metadata *getRawTemplateParams() const { return getOperand(6); }
  MDString *getRawIdentifier() const { return getOperandAs<MDString>(7); }
  Metadata *getRawDiscriminator() const { return getOperand(8); }
  DIDerivedType *getDiscriminator() const {
    return getOperandAs<DIDerivedType>(8);
  }
  Metadata *getRawDataLocation() const { return getOperand(9); }
  DIVariable *getDataLocation() const {
    return dyn_cast_or_null<DIVariable>(getRawDataLocation());
  }
  DIExpression *getDataLocationExp() const {
    return dyn_cast_or_null<DIExpression>(getRawDataLocation());
  }
  Metadata *getRawAssociated() const { return getOperand(10); }
  DIVariable *getAssociated() const {
    return dyn_cast_or_null<DIVariable>(getRawAssociated());
  }
  DIExpression *getAssociatedExp() const {
    return dyn_cast_or_null<DIExpression>(getRawAssociated());
  }
  Metadata *getRawAllocated() const { return getOperand(11); }
  DIVariable *getAllocated() const {
    return dyn_cast_or_null<DIVariable>(getRawAllocated());
  }
  DIExpression *getAllocatedExp() const {
    return dyn_cast_or_null<DIExpression>(getRawAllocated());
  }
  Metadata *getRawRank() const { return getOperand(12); }
  ConstantInt *getRankConst() const {
    if (auto *MD = dyn_cast_or_null<ConstantAsMetadata>(getRawRank()))
      return dyn_cast_or_null<ConstantInt>(MD->getValue());
    return nullptr;
  }
  DIExpression *getRankExp() const {
    return dyn_cast_or_null<DIExpression>(getRawRank());
  }

  Metadata *getRawAnnotations() const { return getOperand(13); }
  DINodeArray getAnnotations() const {
    return cast_or_null<MDTuple>(getRawAnnotations());
  }

  Metadata *getRawSpecification() const { return getOperand(14); }
  DIType *getSpecification() const {
    return cast_or_null<DIType>(getRawSpecification());
  }

  Metadata *getRawBitStride() const { return getOperand(15); }
  ConstantInt *getBitStrideConst() const {
    if (auto *MD = dyn_cast_or_null<ConstantAsMetadata>(getRawBitStride()))
      return dyn_cast_or_null<ConstantInt>(MD->getValue());
    return nullptr;
  }

  /// Replace operands.
  ///
  /// If this \a isUniqued() and not \a isResolved(), on a uniquing collision
  /// this will be RAUW'ed and deleted.  Use a \a TrackingMDRef to keep track
  /// of its movement if necessary.
  /// @{
  void replaceElements(DINodeArray Elements) {
#ifndef NDEBUG
    for (DINode *Op : getElements())
      assert(is_contained(Elements->operands(), Op) &&
             "Lost a member during member list replacement");
#endif
    replaceOperandWith(4, Elements.get());
  }

  void replaceVTableHolder(DIType *VTableHolder) {
    replaceOperandWith(5, VTableHolder);
  }

  void replaceTemplateParams(DITemplateParameterArray TemplateParams) {
    replaceOperandWith(6, TemplateParams.get());
  }
  /// @}

  static bool classof(const Metadata *MD) {
    return MD->getMetadataID() == DICompositeTypeKind;
  }
};

/// Type array for a subprogram.
///
/// TODO: Fold the array of types in directly as operands.
class DISubroutineType : public DIType {
  friend class LLVMContextImpl;
  friend class MDNode;

  /// The calling convention used with DW_AT_calling_convention. Actually of
  /// type dwarf::CallingConvention.
  uint8_t CC;

  DISubroutineType(LLVMContext &C, StorageType Storage, DIFlags Flags,
                   uint8_t CC, ArrayRef<Metadata *> Ops);
  ~DISubroutineType() = default;

  static DISubroutineType *getImpl(LLVMContext &Context, DIFlags Flags,
                                   uint8_t CC, DITypeRefArray TypeArray,
                                   StorageType Storage,
                                   bool ShouldCreate = true) {
    return getImpl(Context, Flags, CC, TypeArray.get(), Storage, ShouldCreate);
  }
  LLVM_ABI static DISubroutineType *getImpl(LLVMContext &Context, DIFlags Flags,
                                            uint8_t CC, Metadata *TypeArray,
                                            StorageType Storage,
                                            bool ShouldCreate = true);

  TempDISubroutineType cloneImpl() const {
    return getTemporary(getContext(), getFlags(), getCC(), getTypeArray());
  }

public:
  DEFINE_MDNODE_GET(DISubroutineType,
                    (DIFlags Flags, uint8_t CC, DITypeRefArray TypeArray),
                    (Flags, CC, TypeArray))
  DEFINE_MDNODE_GET(DISubroutineType,
                    (DIFlags Flags, uint8_t CC, Metadata *TypeArray),
                    (Flags, CC, TypeArray))

  TempDISubroutineType clone() const { return cloneImpl(); }
  // Returns a new temporary DISubroutineType with updated CC
  TempDISubroutineType cloneWithCC(uint8_t CC) const {
    auto NewTy = clone();
    NewTy->CC = CC;
    return NewTy;
  }

  uint8_t getCC() const { return CC; }

  DITypeRefArray getTypeArray() const {
    return cast_or_null<MDTuple>(getRawTypeArray());
  }

  Metadata *getRawTypeArray() const { return getOperand(3); }

  static bool classof(const Metadata *MD) {
    return MD->getMetadataID() == DISubroutineTypeKind;
  }
};

/// Compile unit.
class DICompileUnit : public DIScope {
  friend class LLVMContextImpl;
  friend class MDNode;

public:
  enum DebugEmissionKind : unsigned {
    NoDebug = 0,
    FullDebug,
    LineTablesOnly,
    DebugDirectivesOnly,
    LastEmissionKind = DebugDirectivesOnly
  };

  enum class DebugNameTableKind : unsigned {
    Default = 0,
    GNU = 1,
    None = 2,
    Apple = 3,
    LastDebugNameTableKind = Apple
  };

  LLVM_ABI static std::optional<DebugEmissionKind>
  getEmissionKind(StringRef Str);
  LLVM_ABI static const char *emissionKindString(DebugEmissionKind EK);
  LLVM_ABI static std::optional<DebugNameTableKind>
  getNameTableKind(StringRef Str);
  LLVM_ABI static const char *nameTableKindString(DebugNameTableKind PK);

private:
  unsigned SourceLanguage;
  unsigned RuntimeVersion;
  uint64_t DWOId;
  unsigned EmissionKind;
  unsigned NameTableKind;
  bool IsOptimized;
  bool SplitDebugInlining;
  bool DebugInfoForProfiling;
  bool RangesBaseAddress;

  DICompileUnit(LLVMContext &C, StorageType Storage, unsigned SourceLanguage,
                bool IsOptimized, unsigned RuntimeVersion,
                unsigned EmissionKind, uint64_t DWOId, bool SplitDebugInlining,
                bool DebugInfoForProfiling, unsigned NameTableKind,
                bool RangesBaseAddress, ArrayRef<Metadata *> Ops);
  ~DICompileUnit() = default;

  static DICompileUnit *
  getImpl(LLVMContext &Context, unsigned SourceLanguage, DIFile *File,
          StringRef Producer, bool IsOptimized, StringRef Flags,
          unsigned RuntimeVersion, StringRef SplitDebugFilename,
          unsigned EmissionKind, DICompositeTypeArray EnumTypes,
          DIScopeArray RetainedTypes,
          DIGlobalVariableExpressionArray GlobalVariables,
          DIImportedEntityArray ImportedEntities, DIMacroNodeArray Macros,
          uint64_t DWOId, bool SplitDebugInlining, bool DebugInfoForProfiling,
          unsigned NameTableKind, bool RangesBaseAddress, StringRef SysRoot,
          StringRef SDK, StorageType Storage, bool ShouldCreate = true) {
    return getImpl(
        Context, SourceLanguage, File, getCanonicalMDString(Context, Producer),
        IsOptimized, getCanonicalMDString(Context, Flags), RuntimeVersion,
        getCanonicalMDString(Context, SplitDebugFilename), EmissionKind,
        EnumTypes.get(), RetainedTypes.get(), GlobalVariables.get(),
        ImportedEntities.get(), Macros.get(), DWOId, SplitDebugInlining,
        DebugInfoForProfiling, NameTableKind, RangesBaseAddress,
        getCanonicalMDString(Context, SysRoot),
        getCanonicalMDString(Context, SDK), Storage, ShouldCreate);
  }
  LLVM_ABI static DICompileUnit *
  getImpl(LLVMContext &Context, unsigned SourceLanguage, Metadata *File,
          MDString *Producer, bool IsOptimized, MDString *Flags,
          unsigned RuntimeVersion, MDString *SplitDebugFilename,
          unsigned EmissionKind, Metadata *EnumTypes, Metadata *RetainedTypes,
          Metadata *GlobalVariables, Metadata *ImportedEntities,
          Metadata *Macros, uint64_t DWOId, bool SplitDebugInlining,
          bool DebugInfoForProfiling, unsigned NameTableKind,
          bool RangesBaseAddress, MDString *SysRoot, MDString *SDK,
          StorageType Storage, bool ShouldCreate = true);

  TempDICompileUnit cloneImpl() const {
    return getTemporary(
        getContext(), getSourceLanguage(), getFile(), getProducer(),
        isOptimized(), getFlags(), getRuntimeVersion(), getSplitDebugFilename(),
        getEmissionKind(), getEnumTypes(), getRetainedTypes(),
        getGlobalVariables(), getImportedEntities(), getMacros(), DWOId,
        getSplitDebugInlining(), getDebugInfoForProfiling(), getNameTableKind(),
        getRangesBaseAddress(), getSysRoot(), getSDK());
  }

public:
  static void get() = delete;
  static void getIfExists() = delete;

  DEFINE_ALWAYS_DISTINCT_MDNODE_GET_METHODS(
      DICompileUnit,
      (unsigned SourceLanguage, DIFile *File, StringRef Producer,
       bool IsOptimized, StringRef Flags, unsigned RuntimeVersion,
       StringRef SplitDebugFilename, DebugEmissionKind EmissionKind,
       DICompositeTypeArray EnumTypes, DIScopeArray RetainedTypes,
       DIGlobalVariableExpressionArray GlobalVariables,
       DIImportedEntityArray ImportedEntities, DIMacroNodeArray Macros,
       uint64_t DWOId, bool SplitDebugInlining, bool DebugInfoForProfiling,
       DebugNameTableKind NameTableKind, bool RangesBaseAddress,
       StringRef SysRoot, StringRef SDK),
      (SourceLanguage, File, Producer, IsOptimized, Flags, RuntimeVersion,
       SplitDebugFilename, EmissionKind, EnumTypes, RetainedTypes,
       GlobalVariables, ImportedEntities, Macros, DWOId, SplitDebugInlining,
       DebugInfoForProfiling, (unsigned)NameTableKind, RangesBaseAddress,
       SysRoot, SDK))
  DEFINE_ALWAYS_DISTINCT_MDNODE_GET_METHODS(
      DICompileUnit,
      (unsigned SourceLanguage, Metadata *File, MDString *Producer,
       bool IsOptimized, MDString *Flags, unsigned RuntimeVersion,
       MDString *SplitDebugFilename, unsigned EmissionKind, Metadata *EnumTypes,
       Metadata *RetainedTypes, Metadata *GlobalVariables,
       Metadata *ImportedEntities, Metadata *Macros, uint64_t DWOId,
       bool SplitDebugInlining, bool DebugInfoForProfiling,
       unsigned NameTableKind, bool RangesBaseAddress, MDString *SysRoot,
       MDString *SDK),
      (SourceLanguage, File, Producer, IsOptimized, Flags, RuntimeVersion,
       SplitDebugFilename, EmissionKind, EnumTypes, RetainedTypes,
       GlobalVariables, ImportedEntities, Macros, DWOId, SplitDebugInlining,
       DebugInfoForProfiling, NameTableKind, RangesBaseAddress, SysRoot, SDK))

  TempDICompileUnit clone() const { return cloneImpl(); }

  unsigned getSourceLanguage() const { return SourceLanguage; }
  bool isOptimized() const { return IsOptimized; }
  unsigned getRuntimeVersion() const { return RuntimeVersion; }
  DebugEmissionKind getEmissionKind() const {
    return (DebugEmissionKind)EmissionKind;
  }
  bool isDebugDirectivesOnly() const {
    return EmissionKind == DebugDirectivesOnly;
  }
  bool getDebugInfoForProfiling() const { return DebugInfoForProfiling; }
  DebugNameTableKind getNameTableKind() const {
    return (DebugNameTableKind)NameTableKind;
  }
  bool getRangesBaseAddress() const { return RangesBaseAddress; }
  StringRef getProducer() const { return getStringOperand(1); }
  StringRef getFlags() const { return getStringOperand(2); }
  StringRef getSplitDebugFilename() const { return getStringOperand(3); }
  DICompositeTypeArray getEnumTypes() const {
    return cast_or_null<MDTuple>(getRawEnumTypes());
  }
  DIScopeArray getRetainedTypes() const {
    return cast_or_null<MDTuple>(getRawRetainedTypes());
  }
  DIGlobalVariableExpressionArray getGlobalVariables() const {
    return cast_or_null<MDTuple>(getRawGlobalVariables());
  }
  DIImportedEntityArray getImportedEntities() const {
    return cast_or_null<MDTuple>(getRawImportedEntities());
  }
  DIMacroNodeArray getMacros() const {
    return cast_or_null<MDTuple>(getRawMacros());
  }
  uint64_t getDWOId() const { return DWOId; }
  void setDWOId(uint64_t DwoId) { DWOId = DwoId; }
  bool getSplitDebugInlining() const { return SplitDebugInlining; }
  void setSplitDebugInlining(bool SplitDebugInlining) {
    this->SplitDebugInlining = SplitDebugInlining;
  }
  StringRef getSysRoot() const { return getStringOperand(9); }
  StringRef getSDK() const { return getStringOperand(10); }

  MDString *getRawProducer() const { return getOperandAs<MDString>(1); }
  MDString *getRawFlags() const { return getOperandAs<MDString>(2); }
  MDString *getRawSplitDebugFilename() const {
    return getOperandAs<MDString>(3);
  }
  Metadata *getRawEnumTypes() const { return getOperand(4); }
  Metadata *getRawRetainedTypes() const { return getOperand(5); }
  Metadata *getRawGlobalVariables() const { return getOperand(6); }
  Metadata *getRawImportedEntities() const { return getOperand(7); }
  Metadata *getRawMacros() const { return getOperand(8); }
  MDString *getRawSysRoot() const { return getOperandAs<MDString>(9); }
  MDString *getRawSDK() const { return getOperandAs<MDString>(10); }

  /// Replace arrays.
  ///
  /// If this \a isUniqued() and not \a isResolved(), it will be RAUW'ed and
  /// deleted on a uniquing collision.  In practice, uniquing collisions on \a
  /// DICompileUnit should be fairly rare.
  /// @{
  void replaceEnumTypes(DICompositeTypeArray N) {
    replaceOperandWith(4, N.get());
  }
  void replaceRetainedTypes(DITypeArray N) { replaceOperandWith(5, N.get()); }
  void replaceGlobalVariables(DIGlobalVariableExpressionArray N) {
    replaceOperandWith(6, N.get());
  }
  void replaceImportedEntities(DIImportedEntityArray N) {
    replaceOperandWith(7, N.get());
  }
  void replaceMacros(DIMacroNodeArray N) { replaceOperandWith(8, N.get()); }
  /// @}

  static bool classof(const Metadata *MD) {
    return MD->getMetadataID() == DICompileUnitKind;
  }
};

/// A scope for locals.
///
/// A legal scope for lexical blocks, local variables, and debug info
/// locations.  Subclasses are \a DISubprogram, \a DILexicalBlock, and \a
/// DILexicalBlockFile.
class DILocalScope : public DIScope {
protected:
  DILocalScope(LLVMContext &C, unsigned ID, StorageType Storage, unsigned Tag,
               ArrayRef<Metadata *> Ops)
      : DIScope(C, ID, Storage, Tag, Ops) {}
  ~DILocalScope() = default;

public:
  /// Get the subprogram for this scope.
  ///
  /// Return this if it's an \a DISubprogram; otherwise, look up the scope
  /// chain.
  LLVM_ABI DISubprogram *getSubprogram() const;

  /// Traverses the scope chain rooted at RootScope until it hits a Subprogram,
  /// recreating the chain with "NewSP" instead.
  LLVM_ABI static DILocalScope *
  cloneScopeForSubprogram(DILocalScope &RootScope, DISubprogram &NewSP,
                          LLVMContext &Ctx,
                          DenseMap<const MDNode *, MDNode *> &Cache);

  /// Get the first non DILexicalBlockFile scope of this scope.
  ///
  /// Return this if it's not a \a DILexicalBlockFIle; otherwise, look up the
  /// scope chain.
  LLVM_ABI DILocalScope *getNonLexicalBlockFileScope() const;

  static bool classof(const Metadata *MD) {
    return MD->getMetadataID() == DISubprogramKind ||
           MD->getMetadataID() == DILexicalBlockKind ||
           MD->getMetadataID() == DILexicalBlockFileKind;
  }
};

/// Subprogram description.
class DISubprogram : public DILocalScope {
  friend class LLVMContextImpl;
  friend class MDNode;

  unsigned Line;
  unsigned ScopeLine;
  unsigned VirtualIndex;

  /// In the MS ABI, the implicit 'this' parameter is adjusted in the prologue
  /// of method overrides from secondary bases by this amount. It may be
  /// negative.
  int ThisAdjustment;

public:
  /// Debug info subprogram flags.
  enum DISPFlags : uint32_t {
#define HANDLE_DISP_FLAG(ID, NAME) SPFlag##NAME = ID,
#define DISP_FLAG_LARGEST_NEEDED
#include "llvm/IR/DebugInfoFlags.def"
    SPFlagNonvirtual = SPFlagZero,
    SPFlagVirtuality = SPFlagVirtual | SPFlagPureVirtual,
    LLVM_MARK_AS_BITMASK_ENUM(SPFlagLargest)
  };

  LLVM_ABI static DISPFlags getFlag(StringRef Flag);
  LLVM_ABI static StringRef getFlagString(DISPFlags Flag);

  /// Split up a flags bitfield for easier printing.
  ///
  /// Split \c Flags into \c SplitFlags, a vector of its components.  Returns
  /// any remaining (unrecognized) bits.
  LLVM_ABI static DISPFlags splitFlags(DISPFlags Flags,
                                       SmallVectorImpl<DISPFlags> &SplitFlags);

  // Helper for converting old bitfields to new flags word.
  LLVM_ABI static DISPFlags toSPFlags(bool IsLocalToUnit, bool IsDefinition,
                                      bool IsOptimized,
                                      unsigned Virtuality = SPFlagNonvirtual,
                                      bool IsMainSubprogram = false);

private:
  DIFlags Flags;
  DISPFlags SPFlags;

  DISubprogram(LLVMContext &C, StorageType Storage, unsigned Line,
               unsigned ScopeLine, unsigned VirtualIndex, int ThisAdjustment,
               DIFlags Flags, DISPFlags SPFlags, ArrayRef<Metadata *> Ops);
  ~DISubprogram() = default;

  static DISubprogram *
  getImpl(LLVMContext &Context, DIScope *Scope, StringRef Name,
          StringRef LinkageName, DIFile *File, unsigned Line,
          DISubroutineType *Type, unsigned ScopeLine, DIType *ContainingType,
          unsigned VirtualIndex, int ThisAdjustment, DIFlags Flags,
          DISPFlags SPFlags, DICompileUnit *Unit,
          DITemplateParameterArray TemplateParams, DISubprogram *Declaration,
          DINodeArray RetainedNodes, DITypeArray ThrownTypes,
          DINodeArray Annotations, StringRef TargetFuncName,
          StorageType Storage, bool ShouldCreate = true) {
    return getImpl(Context, Scope, getCanonicalMDString(Context, Name),
                   getCanonicalMDString(Context, LinkageName), File, Line, Type,
                   ScopeLine, ContainingType, VirtualIndex, ThisAdjustment,
                   Flags, SPFlags, Unit, TemplateParams.get(), Declaration,
                   RetainedNodes.get(), ThrownTypes.get(), Annotations.get(),
                   getCanonicalMDString(Context, TargetFuncName),
                   Storage, ShouldCreate);
  }
  LLVM_ABI static DISubprogram *
  getImpl(LLVMContext &Context, Metadata *Scope, MDString *Name,
          MDString *LinkageName, Metadata *File, unsigned Line, Metadata *Type,
          unsigned ScopeLine, Metadata *ContainingType, unsigned VirtualIndex,
          int ThisAdjustment, DIFlags Flags, DISPFlags SPFlags, Metadata *Unit,
          Metadata *TemplateParams, Metadata *Declaration,
          Metadata *RetainedNodes, Metadata *ThrownTypes, Metadata *Annotations,
          MDString *TargetFuncName, StorageType Storage,
          bool ShouldCreate = true);

  TempDISubprogram cloneImpl() const {
    return getTemporary(getContext(), getScope(), getName(), getLinkageName(),
                        getFile(), getLine(), getType(), getScopeLine(),
                        getContainingType(), getVirtualIndex(),
                        getThisAdjustment(), getFlags(), getSPFlags(),
                        getUnit(), getTemplateParams(), getDeclaration(),
                        getRetainedNodes(), getThrownTypes(), getAnnotations(),
                        getTargetFuncName());
  }

public:
  DEFINE_MDNODE_GET(
      DISubprogram,
      (DIScope * Scope, StringRef Name, StringRef LinkageName, DIFile *File,
       unsigned Line, DISubroutineType *Type, unsigned ScopeLine,
       DIType *ContainingType, unsigned VirtualIndex, int ThisAdjustment,
       DIFlags Flags, DISPFlags SPFlags, DICompileUnit *Unit,
       DITemplateParameterArray TemplateParams = nullptr,
       DISubprogram *Declaration = nullptr, DINodeArray RetainedNodes = nullptr,
       DITypeArray ThrownTypes = nullptr, DINodeArray Annotations = nullptr,
       StringRef TargetFuncName = ""),
      (Scope, Name, LinkageName, File, Line, Type, ScopeLine, ContainingType,
       VirtualIndex, ThisAdjustment, Flags, SPFlags, Unit, TemplateParams,
       Declaration, RetainedNodes, ThrownTypes, Annotations, TargetFuncName))

  DEFINE_MDNODE_GET(
      DISubprogram,
      (Metadata * Scope, MDString *Name, MDString *LinkageName, Metadata *File,
       unsigned Line, Metadata *Type, unsigned ScopeLine,
       Metadata *ContainingType, unsigned VirtualIndex, int ThisAdjustment,
       DIFlags Flags, DISPFlags SPFlags, Metadata *Unit,
       Metadata *TemplateParams = nullptr, Metadata *Declaration = nullptr,
       Metadata *RetainedNodes = nullptr, Metadata *ThrownTypes = nullptr,
       Metadata *Annotations = nullptr, MDString *TargetFuncName = nullptr),
      (Scope, Name, LinkageName, File, Line, Type, ScopeLine, ContainingType,
       VirtualIndex, ThisAdjustment, Flags, SPFlags, Unit, TemplateParams,
       Declaration, RetainedNodes, ThrownTypes, Annotations, TargetFuncName))

  TempDISubprogram clone() const { return cloneImpl(); }

  /// Returns a new temporary DISubprogram with updated Flags
  TempDISubprogram cloneWithFlags(DIFlags NewFlags) const {
    auto NewSP = clone();
    NewSP->Flags = NewFlags;
    return NewSP;
  }

public:
  unsigned getLine() const { return Line; }
  unsigned getVirtuality() const { return getSPFlags() & SPFlagVirtuality; }
  unsigned getVirtualIndex() const { return VirtualIndex; }
  int getThisAdjustment() const { return ThisAdjustment; }
  unsigned getScopeLine() const { return ScopeLine; }
  void setScopeLine(unsigned L) {
    assert(isDistinct());
    ScopeLine = L;
  }
  DIFlags getFlags() const { return Flags; }
  DISPFlags getSPFlags() const { return SPFlags; }
  bool isLocalToUnit() const { return getSPFlags() & SPFlagLocalToUnit; }
  bool isDefinition() const { return getSPFlags() & SPFlagDefinition; }
  bool isOptimized() const { return getSPFlags() & SPFlagOptimized; }
  bool isMainSubprogram() const { return getSPFlags() & SPFlagMainSubprogram; }

  bool isArtificial() const { return getFlags() & FlagArtificial; }
  bool isPrivate() const {
    return (getFlags() & FlagAccessibility) == FlagPrivate;
  }
  bool isProtected() const {
    return (getFlags() & FlagAccessibility) == FlagProtected;
  }
  bool isPublic() const {
    return (getFlags() & FlagAccessibility) == FlagPublic;
  }
  bool isExplicit() const { return getFlags() & FlagExplicit; }
  bool isPrototyped() const { return getFlags() & FlagPrototyped; }
  bool areAllCallsDescribed() const {
    return getFlags() & FlagAllCallsDescribed;
  }
  bool isPure() const { return getSPFlags() & SPFlagPure; }
  bool isElemental() const { return getSPFlags() & SPFlagElemental; }
  bool isRecursive() const { return getSPFlags() & SPFlagRecursive; }
  bool isObjCDirect() const { return getSPFlags() & SPFlagObjCDirect; }

  /// Check if this is deleted member function.
  ///
  /// Return true if this subprogram is a C++11 special
  /// member function declared deleted.
  bool isDeleted() const { return getSPFlags() & SPFlagDeleted; }

  /// Check if this is reference-qualified.
  ///
  /// Return true if this subprogram is a C++11 reference-qualified non-static
  /// member function (void foo() &).
  bool isLValueReference() const { return getFlags() & FlagLValueReference; }

  /// Check if this is rvalue-reference-qualified.
  ///
  /// Return true if this subprogram is a C++11 rvalue-reference-qualified
  /// non-static member function (void foo() &&).
  bool isRValueReference() const { return getFlags() & FlagRValueReference; }

  /// Check if this is marked as noreturn.
  ///
  /// Return true if this subprogram is C++11 noreturn or C11 _Noreturn
  bool isNoReturn() const { return getFlags() & FlagNoReturn; }

  // Check if this routine is a compiler-generated thunk.
  //
  // Returns true if this subprogram is a thunk generated by the compiler.
  bool isThunk() const { return getFlags() & FlagThunk; }

  DIScope *getScope() const { return cast_or_null<DIScope>(getRawScope()); }

  StringRef getName() const { return getStringOperand(2); }
  StringRef getLinkageName() const { return getStringOperand(3); }
  /// Only used by clients of CloneFunction, and only right after the cloning.
  void replaceLinkageName(MDString *LN) { replaceOperandWith(3, LN); }

  DISubroutineType *getType() const {
    return cast_or_null<DISubroutineType>(getRawType());
  }
  DIType *getContainingType() const {
    return cast_or_null<DIType>(getRawContainingType());
  }
  void replaceType(DISubroutineType *Ty) {
    assert(isDistinct() && "Only distinct nodes can mutate");
    replaceOperandWith(4, Ty);
  }

  DICompileUnit *getUnit() const {
    return cast_or_null<DICompileUnit>(getRawUnit());
  }
  void replaceUnit(DICompileUnit *CU) { replaceOperandWith(5, CU); }
  DITemplateParameterArray getTemplateParams() const {
    return cast_or_null<MDTuple>(getRawTemplateParams());
  }
  DISubprogram *getDeclaration() const {
    return cast_or_null<DISubprogram>(getRawDeclaration());
  }
  void replaceDeclaration(DISubprogram *Decl) { replaceOperandWith(6, Decl); }
  DINodeArray getRetainedNodes() const {
    return cast_or_null<MDTuple>(getRawRetainedNodes());
  }
  DITypeArray getThrownTypes() const {
    return cast_or_null<MDTuple>(getRawThrownTypes());
  }
  DINodeArray getAnnotations() const {
    return cast_or_null<MDTuple>(getRawAnnotations());
  }
  StringRef getTargetFuncName() const {
    return (getRawTargetFuncName()) ? getStringOperand(12) : StringRef();
  }

  Metadata *getRawScope() const { return getOperand(1); }
  MDString *getRawName() const { return getOperandAs<MDString>(2); }
  MDString *getRawLinkageName() const { return getOperandAs<MDString>(3); }
  Metadata *getRawType() const { return getOperand(4); }
  Metadata *getRawUnit() const { return getOperand(5); }
  Metadata *getRawDeclaration() const { return getOperand(6); }
  Metadata *getRawRetainedNodes() const { return getOperand(7); }
  Metadata *getRawContainingType() const {
    return getNumOperands() > 8 ? getOperandAs<Metadata>(8) : nullptr;
  }
  Metadata *getRawTemplateParams() const {
    return getNumOperands() > 9 ? getOperandAs<Metadata>(9) : nullptr;
  }
  Metadata *getRawThrownTypes() const {
    return getNumOperands() > 10 ? getOperandAs<Metadata>(10) : nullptr;
  }
  Metadata *getRawAnnotations() const {
    return getNumOperands() > 11 ? getOperandAs<Metadata>(11) : nullptr;
  }
  MDString *getRawTargetFuncName() const {
    return getNumOperands() > 12 ? getOperandAs<MDString>(12) : nullptr;
  }

  void replaceRawLinkageName(MDString *LinkageName) {
    replaceOperandWith(3, LinkageName);
  }
  void replaceRetainedNodes(DINodeArray N) {
    replaceOperandWith(7, N.get());
  }

  /// Check if this subprogram describes the given function.
  ///
  /// FIXME: Should this be looking through bitcasts?
  LLVM_ABI bool describes(const Function *F) const;

  static bool classof(const Metadata *MD) {
    return MD->getMetadataID() == DISubprogramKind;
  }
};

/// Debug location.
///
/// A debug location in source code, used for debug info and otherwise.
///
/// Uses the SubclassData1, SubclassData16 and SubclassData32
/// Metadata slots.

class DILocation : public MDNode {
  friend class LLVMContextImpl;
  friend class MDNode;
#ifdef EXPERIMENTAL_KEY_INSTRUCTIONS
  uint64_t AtomGroup : 61;
  uint64_t AtomRank : 3;
#endif

  DILocation(LLVMContext &C, StorageType Storage, unsigned Line,
             unsigned Column, uint64_t AtomGroup, uint8_t AtomRank,
             ArrayRef<Metadata *> MDs, bool ImplicitCode);
  ~DILocation() { dropAllReferences(); }

  LLVM_ABI static DILocation *
  getImpl(LLVMContext &Context, unsigned Line, unsigned Column, Metadata *Scope,
          Metadata *InlinedAt, bool ImplicitCode, uint64_t AtomGroup,
          uint8_t AtomRank, StorageType Storage, bool ShouldCreate = true);
  static DILocation *getImpl(LLVMContext &Context, unsigned Line,
                             unsigned Column, DILocalScope *Scope,
                             DILocation *InlinedAt, bool ImplicitCode,
                             uint64_t AtomGroup, uint8_t AtomRank,
                             StorageType Storage, bool ShouldCreate = true) {
    return getImpl(Context, Line, Column, static_cast<Metadata *>(Scope),
                   static_cast<Metadata *>(InlinedAt), ImplicitCode, AtomGroup,
                   AtomRank, Storage, ShouldCreate);
  }

  TempDILocation cloneImpl() const {
    // Get the raw scope/inlinedAt since it is possible to invoke this on
    // a DILocation containing temporary metadata.
    return getTemporary(getContext(), getLine(), getColumn(), getRawScope(),
                        getRawInlinedAt(), isImplicitCode(), getAtomGroup(),
                        getAtomRank());
  }

public:
  uint64_t getAtomGroup() const {
#ifdef EXPERIMENTAL_KEY_INSTRUCTIONS
    return AtomGroup;
#else
    return 0;
#endif
  }
  uint8_t getAtomRank() const {
#ifdef EXPERIMENTAL_KEY_INSTRUCTIONS
    return AtomRank;
#else
    return 0;
#endif
  }

  const DILocation *getWithoutAtom() const {
    if (!getAtomGroup() && !getAtomRank())
      return this;
    return get(getContext(), getLine(), getColumn(), getScope(), getInlinedAt(),
               isImplicitCode());
  }

  // Disallow replacing operands.
  void replaceOperandWith(unsigned I, Metadata *New) = delete;

  DEFINE_MDNODE_GET(DILocation,
                    (unsigned Line, unsigned Column, Metadata *Scope,
                     Metadata *InlinedAt = nullptr, bool ImplicitCode = false,
                     uint64_t AtomGroup = 0, uint8_t AtomRank = 0),
                    (Line, Column, Scope, InlinedAt, ImplicitCode, AtomGroup,
                     AtomRank))
  DEFINE_MDNODE_GET(DILocation,
                    (unsigned Line, unsigned Column, DILocalScope *Scope,
                     DILocation *InlinedAt = nullptr, bool ImplicitCode = false,
                     uint64_t AtomGroup = 0, uint8_t AtomRank = 0),
                    (Line, Column, Scope, InlinedAt, ImplicitCode, AtomGroup,
                     AtomRank))

  /// Return a (temporary) clone of this.
  TempDILocation clone() const { return cloneImpl(); }

  unsigned getLine() const { return SubclassData32; }
  unsigned getColumn() const { return SubclassData16; }
  DILocalScope *getScope() const { return cast<DILocalScope>(getRawScope()); }

  /// Return the linkage name of Subprogram. If the linkage name is empty,
  /// return scope name (the demangled name).
  StringRef getSubprogramLinkageName() const {
    DISubprogram *SP = getScope()->getSubprogram();
    if (!SP)
      return "";
    auto Name = SP->getLinkageName();
    if (!Name.empty())
      return Name;
    return SP->getName();
  }

  DILocation *getInlinedAt() const {
    return cast_or_null<DILocation>(getRawInlinedAt());
  }

  /// Check if the location corresponds to an implicit code.
  /// When the ImplicitCode flag is true, it means that the Instruction
  /// with this DILocation has been added by the front-end but it hasn't been
  /// written explicitly by the user (e.g. cleanup stuff in C++ put on a closing
  /// bracket). It's useful for code coverage to not show a counter on "empty"
  /// lines.
  bool isImplicitCode() const { return SubclassData1; }
  void setImplicitCode(bool ImplicitCode) { SubclassData1 = ImplicitCode; }

  DIFile *getFile() const { return getScope()->getFile(); }
  StringRef getFilename() const { return getScope()->getFilename(); }
  StringRef getDirectory() const { return getScope()->getDirectory(); }
  std::optional<StringRef> getSource() const { return getScope()->getSource(); }

  /// Get the scope where this is inlined.
  ///
  /// Walk through \a getInlinedAt() and return \a getScope() from the deepest
  /// location.
  DILocalScope *getInlinedAtScope() const {
    if (auto *IA = getInlinedAt())
      return IA->getInlinedAtScope();
    return getScope();
  }

  /// Get the DWARF discriminator.
  ///
  /// DWARF discriminators distinguish identical file locations between
  /// instructions that are on different basic blocks.
  ///
  /// There are 3 components stored in discriminator, from lower bits:
  ///
  /// Base discriminator: assigned by AddDiscriminators pass to identify IRs
  ///                     that are defined by the same source line, but
  ///                     different basic blocks.
  /// Duplication factor: assigned by optimizations that will scale down
  ///                     the execution frequency of the original IR.
  /// Copy Identifier: assigned by optimizations that clones the IR.
  ///                  Each copy of the IR will be assigned an identifier.
  ///
  /// Encoding:
  ///
  /// The above 3 components are encoded into a 32bit unsigned integer in
  /// order. If the lowest bit is 1, the current component is empty, and the
  /// next component will start in the next bit. Otherwise, the current
  /// component is non-empty, and its content starts in the next bit. The
  /// value of each components is either 5 bit or 12 bit: if the 7th bit
  /// is 0, the bit 2~6 (5 bits) are used to represent the component; if the
  /// 7th bit is 1, the bit 2~6 (5 bits) and 8~14 (7 bits) are combined to
  /// represent the component. Thus, the number of bits used for a component
  /// is either 0 (if it and all the next components are empty); 1 - if it is
  /// empty; 7 - if its value is up to and including 0x1f (lsb and msb are both
  /// 0); or 14, if its value is up to and including 0x1ff. Note that the last
  /// component is also capped at 0x1ff, even in the case when both first
  /// components are 0, and we'd technically have 29 bits available.
  ///
  /// For precise control over the data being encoded in the discriminator,
  /// use encodeDiscriminator/decodeDiscriminator.

  inline unsigned getDiscriminator() const;

  // For the regular discriminator, it stands for all empty components if all
  // the lowest 3 bits are non-zero and all higher 29 bits are unused(zero by
  // default). Here we fully leverage the higher 29 bits for pseudo probe use.
  // This is the format:
  // [2:0] - 0x7
  // [31:3] - pseudo probe fields guaranteed to be non-zero as a whole
  // So if the lower 3 bits is non-zero and the others has at least one
  // non-zero bit, it guarantees to be a pseudo probe discriminator
  inline static bool isPseudoProbeDiscriminator(unsigned Discriminator) {
    return ((Discriminator & 0x7) == 0x7) && (Discriminator & 0xFFFFFFF8);
  }

  /// Returns a new DILocation with updated \p Discriminator.
  inline const DILocation *cloneWithDiscriminator(unsigned Discriminator) const;

  /// Returns a new DILocation with updated base discriminator \p BD. Only the
  /// base discriminator is set in the new DILocation, the other encoded values
  /// are elided.
  /// If the discriminator cannot be encoded, the function returns std::nullopt.
  inline std::optional<const DILocation *>
  cloneWithBaseDiscriminator(unsigned BD) const;

  /// Returns the duplication factor stored in the discriminator, or 1 if no
  /// duplication factor (or 0) is encoded.
  inline unsigned getDuplicationFactor() const;

  /// Returns the copy identifier stored in the discriminator.
  inline unsigned getCopyIdentifier() const;

  /// Returns the base discriminator stored in the discriminator.
  inline unsigned getBaseDiscriminator() const;

  /// Returns a new DILocation with duplication factor \p DF * current
  /// duplication factor encoded in the discriminator. The current duplication
  /// factor is as defined by getDuplicationFactor().
  /// Returns std::nullopt if encoding failed.
  inline std::optional<const DILocation *>
  cloneByMultiplyingDuplicationFactor(unsigned DF) const;

  /// When two instructions are combined into a single instruction we also
  /// need to combine the original locations into a single location.
  /// When the locations are the same we can use either location.
  /// When they differ, we need a third location which is distinct from either.
  /// If they share a common scope, use this scope and compare the line/column
  /// pair of the locations with the common scope:
  /// * if both match, keep the line and column;
  /// * if only the line number matches, keep the line and set the column as 0;
  /// * otherwise set line and column as 0.
  /// If they do not share a common scope the location is ambiguous and can't be
  /// represented in a line entry. In this case, set line and column as 0 and
  /// use the scope of any location.
  ///
  /// \p LocA \p LocB: The locations to be merged.
  LLVM_ABI static DILocation *getMergedLocation(DILocation *LocA,
                                                DILocation *LocB);

  /// Try to combine the vector of locations passed as input in a single one.
  /// This function applies getMergedLocation() repeatedly left-to-right.
  ///
  /// \p Locs: The locations to be merged.
  LLVM_ABI static DILocation *getMergedLocations(ArrayRef<DILocation *> Locs);

  /// Return the masked discriminator value for an input discrimnator value D
  /// (i.e. zero out the (B+1)-th and above bits for D (B is 0-base).
  // Example: an input of (0x1FF, 7) returns 0xFF.
  static unsigned getMaskedDiscriminator(unsigned D, unsigned B) {
    return (D & getN1Bits(B));
  }

  /// Return the bits used for base discriminators.
  static unsigned getBaseDiscriminatorBits() { return getBaseFSBitEnd(); }

  /// Returns the base discriminator for a given encoded discriminator \p D.
  static unsigned
  getBaseDiscriminatorFromDiscriminator(unsigned D,
                                        bool IsFSDiscriminator = false) {
    // Extract the dwarf base discriminator if it's encoded in the pseudo probe
    // discriminator.
    if (isPseudoProbeDiscriminator(D)) {
      auto DwarfBaseDiscriminator =
          PseudoProbeDwarfDiscriminator::extractDwarfBaseDiscriminator(D);
      if (DwarfBaseDiscriminator)
        return *DwarfBaseDiscriminator;
      // Return the probe id instead of zero for a pseudo probe discriminator.
      // This should help differenciate callsites with same line numbers to
      // achieve a decent AutoFDO profile under -fpseudo-probe-for-profiling,
      // where the original callsite dwarf discriminator is overwritten by
      // callsite probe information.
      return PseudoProbeDwarfDiscriminator::extractProbeIndex(D);
    }

    if (IsFSDiscriminator)
      return getMaskedDiscriminator(D, getBaseDiscriminatorBits());
    return getUnsignedFromPrefixEncoding(D);
  }

  /// Raw encoding of the discriminator. APIs such as cloneWithDuplicationFactor
  /// have certain special case behavior (e.g. treating empty duplication factor
  /// as the value '1').
  /// This API, in conjunction with cloneWithDiscriminator, may be used to
  /// encode the raw values provided.
  ///
  /// \p BD: base discriminator
  /// \p DF: duplication factor
  /// \p CI: copy index
  ///
  /// The return is std::nullopt if the values cannot be encoded in 32 bits -
  /// for example, values for BD or DF larger than 12 bits. Otherwise, the
  /// return is the encoded value.
  LLVM_ABI static std::optional<unsigned>
  encodeDiscriminator(unsigned BD, unsigned DF, unsigned CI);

  /// Raw decoder for values in an encoded discriminator D.
  LLVM_ABI static void decodeDiscriminator(unsigned D, unsigned &BD,
                                           unsigned &DF, unsigned &CI);

  /// Returns the duplication factor for a given encoded discriminator \p D, or
  /// 1 if no value or 0 is encoded.
  static unsigned getDuplicationFactorFromDiscriminator(unsigned D) {
    if (EnableFSDiscriminator)
      return 1;
    D = getNextComponentInDiscriminator(D);
    unsigned Ret = getUnsignedFromPrefixEncoding(D);
    if (Ret == 0)
      return 1;
    return Ret;
  }

  /// Returns the copy identifier for a given encoded discriminator \p D.
  static unsigned getCopyIdentifierFromDiscriminator(unsigned D) {
    return getUnsignedFromPrefixEncoding(
        getNextComponentInDiscriminator(getNextComponentInDiscriminator(D)));
  }

  Metadata *getRawScope() const { return getOperand(0); }
  Metadata *getRawInlinedAt() const {
    if (getNumOperands() == 2)
      return getOperand(1);
    return nullptr;
  }

  static bool classof(const Metadata *MD) {
    return MD->getMetadataID() == DILocationKind;
  }
};

class DILexicalBlockBase : public DILocalScope {
protected:
  LLVM_ABI DILexicalBlockBase(LLVMContext &C, unsigned ID, StorageType Storage,
                              ArrayRef<Metadata *> Ops);
  ~DILexicalBlockBase() = default;

public:
  DILocalScope *getScope() const { return cast<DILocalScope>(getRawScope()); }

  Metadata *getRawScope() const { return getOperand(1); }

  void replaceScope(DIScope *Scope) {
    assert(!isUniqued());
    setOperand(1, Scope);
  }

  static bool classof(const Metadata *MD) {
    return MD->getMetadataID() == DILexicalBlockKind ||
           MD->getMetadataID() == DILexicalBlockFileKind;
  }
};

/// Debug lexical block.
///
/// Uses the SubclassData32 Metadata slot.
class DILexicalBlock : public DILexicalBlockBase {
  friend class LLVMContextImpl;
  friend class MDNode;

  uint16_t Column;

  DILexicalBlock(LLVMContext &C, StorageType Storage, unsigned Line,
                 unsigned Column, ArrayRef<Metadata *> Ops)
      : DILexicalBlockBase(C, DILexicalBlockKind, Storage, Ops),
        Column(Column) {
    SubclassData32 = Line;
    assert(Column < (1u << 16) && "Expected 16-bit column");
  }
  ~DILexicalBlock() = default;

  static DILexicalBlock *getImpl(LLVMContext &Context, DILocalScope *Scope,
                                 DIFile *File, unsigned Line, unsigned Column,
                                 StorageType Storage,
                                 bool ShouldCreate = true) {
    return getImpl(Context, static_cast<Metadata *>(Scope),
                   static_cast<Metadata *>(File), Line, Column, Storage,
                   ShouldCreate);
  }

  LLVM_ABI static DILexicalBlock *getImpl(LLVMContext &Context, Metadata *Scope,
                                          Metadata *File, unsigned Line,
                                          unsigned Column, StorageType Storage,
                                          bool ShouldCreate = true);

  TempDILexicalBlock cloneImpl() const {
    return getTemporary(getContext(), getScope(), getFile(), getLine(),
                        getColumn());
  }

public:
  DEFINE_MDNODE_GET(DILexicalBlock,
                    (DILocalScope * Scope, DIFile *File, unsigned Line,
                     unsigned Column),
                    (Scope, File, Line, Column))
  DEFINE_MDNODE_GET(DILexicalBlock,
                    (Metadata * Scope, Metadata *File, unsigned Line,
                     unsigned Column),
                    (Scope, File, Line, Column))

  TempDILexicalBlock clone() const { return cloneImpl(); }

  unsigned getLine() const { return SubclassData32; }
  unsigned getColumn() const { return Column; }

  static bool classof(const Metadata *MD) {
    return MD->getMetadataID() == DILexicalBlockKind;
  }
};

class DILexicalBlockFile : public DILexicalBlockBase {
  friend class LLVMContextImpl;
  friend class MDNode;

  DILexicalBlockFile(LLVMContext &C, StorageType Storage,
                     unsigned Discriminator, ArrayRef<Metadata *> Ops)
      : DILexicalBlockBase(C, DILexicalBlockFileKind, Storage, Ops) {
    SubclassData32 = Discriminator;
  }
  ~DILexicalBlockFile() = default;

  static DILexicalBlockFile *getImpl(LLVMContext &Context, DILocalScope *Scope,
                                     DIFile *File, unsigned Discriminator,
                                     StorageType Storage,
                                     bool ShouldCreate = true) {
    return getImpl(Context, static_cast<Metadata *>(Scope),
                   static_cast<Metadata *>(File), Discriminator, Storage,
                   ShouldCreate);
  }

  LLVM_ABI static DILexicalBlockFile *getImpl(LLVMContext &Context,
                                              Metadata *Scope, Metadata *File,
                                              unsigned Discriminator,
                                              StorageType Storage,
                                              bool ShouldCreate = true);

  TempDILexicalBlockFile cloneImpl() const {
    return getTemporary(getContext(), getScope(), getFile(),
                        getDiscriminator());
  }

public:
  DEFINE_MDNODE_GET(DILexicalBlockFile,
                    (DILocalScope * Scope, DIFile *File,
                     unsigned Discriminator),
                    (Scope, File, Discriminator))
  DEFINE_MDNODE_GET(DILexicalBlockFile,
                    (Metadata * Scope, Metadata *File, unsigned Discriminator),
                    (Scope, File, Discriminator))

  TempDILexicalBlockFile clone() const { return cloneImpl(); }
  unsigned getDiscriminator() const { return SubclassData32; }

  static bool classof(const Metadata *MD) {
    return MD->getMetadataID() == DILexicalBlockFileKind;
  }
};

unsigned DILocation::getDiscriminator() const {
  if (auto *F = dyn_cast<DILexicalBlockFile>(getScope()))
    return F->getDiscriminator();
  return 0;
}

const DILocation *
DILocation::cloneWithDiscriminator(unsigned Discriminator) const {
  DIScope *Scope = getScope();
  // Skip all parent DILexicalBlockFile that already have a discriminator
  // assigned. We do not want to have nested DILexicalBlockFiles that have
  // multiple discriminators because only the leaf DILexicalBlockFile's
  // dominator will be used.
  for (auto *LBF = dyn_cast<DILexicalBlockFile>(Scope);
       LBF && LBF->getDiscriminator() != 0;
       LBF = dyn_cast<DILexicalBlockFile>(Scope))
    Scope = LBF->getScope();
  DILexicalBlockFile *NewScope =
      DILexicalBlockFile::get(getContext(), Scope, getFile(), Discriminator);
  return DILocation::get(getContext(), getLine(), getColumn(), NewScope,
                         getInlinedAt(), isImplicitCode(), getAtomGroup(),
                         getAtomRank());
}

unsigned DILocation::getBaseDiscriminator() const {
  return getBaseDiscriminatorFromDiscriminator(getDiscriminator(),
                                               EnableFSDiscriminator);
}

unsigned DILocation::getDuplicationFactor() const {
  return getDuplicationFactorFromDiscriminator(getDiscriminator());
}

unsigned DILocation::getCopyIdentifier() const {
  return getCopyIdentifierFromDiscriminator(getDiscriminator());
}

std::optional<const DILocation *>
DILocation::cloneWithBaseDiscriminator(unsigned D) const {
  unsigned BD, DF, CI;

  if (EnableFSDiscriminator) {
    BD = getBaseDiscriminator();
    if (D == BD)
      return this;
    return cloneWithDiscriminator(D);
  }

  decodeDiscriminator(getDiscriminator(), BD, DF, CI);
  if (D == BD)
    return this;
  if (std::optional<unsigned> Encoded = encodeDiscriminator(D, DF, CI))
    return cloneWithDiscriminator(*Encoded);
  return std::nullopt;
}

std::optional<const DILocation *>
DILocation::cloneByMultiplyingDuplicationFactor(unsigned DF) const {
  assert(!EnableFSDiscriminator && "FSDiscriminator should not call this.");
  // Do no interfere with pseudo probes. Pseudo probe doesn't need duplication
  // factor support as samples collected on cloned probes will be aggregated.
  // Also pseudo probe at a callsite uses the dwarf discriminator to store
  // pseudo probe related information, such as the probe id.
  if (isPseudoProbeDiscriminator(getDiscriminator()))
    return this;

  DF *= getDuplicationFactor();
  if (DF <= 1)
    return this;

  unsigned BD = getBaseDiscriminator();
  unsigned CI = getCopyIdentifier();
  if (std::optional<unsigned> D = encodeDiscriminator(BD, DF, CI))
    return cloneWithDiscriminator(*D);
  return std::nullopt;
}

/// Debug lexical block.
///
/// Uses the SubclassData1 Metadata slot.
class DINamespace : public DIScope {
  friend class LLVMContextImpl;
  friend class MDNode;

  DINamespace(LLVMContext &Context, StorageType Storage, bool ExportSymbols,
              ArrayRef<Metadata *> Ops);
  ~DINamespace() = default;

  static DINamespace *getImpl(LLVMContext &Context, DIScope *Scope,
                              StringRef Name, bool ExportSymbols,
                              StorageType Storage, bool ShouldCreate = true) {
    return getImpl(Context, Scope, getCanonicalMDString(Context, Name),
                   ExportSymbols, Storage, ShouldCreate);
  }
  LLVM_ABI static DINamespace *getImpl(LLVMContext &Context, Metadata *Scope,
                                       MDString *Name, bool ExportSymbols,
                                       StorageType Storage,
                                       bool ShouldCreate = true);

  TempDINamespace cloneImpl() const {
    return getTemporary(getContext(), getScope(), getName(),
                        getExportSymbols());
  }

public:
  DEFINE_MDNODE_GET(DINamespace,
                    (DIScope * Scope, StringRef Name, bool ExportSymbols),
                    (Scope, Name, ExportSymbols))
  DEFINE_MDNODE_GET(DINamespace,
                    (Metadata * Scope, MDString *Name, bool ExportSymbols),
                    (Scope, Name, ExportSymbols))

  TempDINamespace clone() const { return cloneImpl(); }

  bool getExportSymbols() const { return SubclassData1; }
  DIScope *getScope() const { return cast_or_null<DIScope>(getRawScope()); }
  StringRef getName() const { return getStringOperand(2); }

  Metadata *getRawScope() const { return getOperand(1); }
  MDString *getRawName() const { return getOperandAs<MDString>(2); }

  static bool classof(const Metadata *MD) {
    return MD->getMetadataID() == DINamespaceKind;
  }
};

/// Represents a module in the programming language, for example, a Clang
/// module, or a Fortran module.
///
/// Uses the SubclassData1 and SubclassData32 Metadata slots.
class DIModule : public DIScope {
  friend class LLVMContextImpl;
  friend class MDNode;

  DIModule(LLVMContext &Context, StorageType Storage, unsigned LineNo,
           bool IsDecl, ArrayRef<Metadata *> Ops);
  ~DIModule() = default;

  static DIModule *getImpl(LLVMContext &Context, DIFile *File, DIScope *Scope,
                           StringRef Name, StringRef ConfigurationMacros,
                           StringRef IncludePath, StringRef APINotesFile,
                           unsigned LineNo, bool IsDecl, StorageType Storage,
                           bool ShouldCreate = true) {
    return getImpl(Context, File, Scope, getCanonicalMDString(Context, Name),
                   getCanonicalMDString(Context, ConfigurationMacros),
                   getCanonicalMDString(Context, IncludePath),
                   getCanonicalMDString(Context, APINotesFile), LineNo, IsDecl,
                   Storage, ShouldCreate);
  }
  LLVM_ABI static DIModule *
  getImpl(LLVMContext &Context, Metadata *File, Metadata *Scope, MDString *Name,
          MDString *ConfigurationMacros, MDString *IncludePath,
          MDString *APINotesFile, unsigned LineNo, bool IsDecl,
          StorageType Storage, bool ShouldCreate = true);

  TempDIModule cloneImpl() const {
    return getTemporary(getContext(), getFile(), getScope(), getName(),
                        getConfigurationMacros(), getIncludePath(),
                        getAPINotesFile(), getLineNo(), getIsDecl());
  }

public:
  DEFINE_MDNODE_GET(DIModule,
                    (DIFile * File, DIScope *Scope, StringRef Name,
                     StringRef ConfigurationMacros, StringRef IncludePath,
                     StringRef APINotesFile, unsigned LineNo,
                     bool IsDecl = false),
                    (File, Scope, Name, ConfigurationMacros, IncludePath,
                     APINotesFile, LineNo, IsDecl))
  DEFINE_MDNODE_GET(DIModule,
                    (Metadata * File, Metadata *Scope, MDString *Name,
                     MDString *ConfigurationMacros, MDString *IncludePath,
                     MDString *APINotesFile, unsigned LineNo,
                     bool IsDecl = false),
                    (File, Scope, Name, ConfigurationMacros, IncludePath,
                     APINotesFile, LineNo, IsDecl))

  TempDIModule clone() const { return cloneImpl(); }

  DIScope *getScope() const { return cast_or_null<DIScope>(getRawScope()); }
  StringRef getName() const { return getStringOperand(2); }
  StringRef getConfigurationMacros() const { return getStringOperand(3); }
  StringRef getIncludePath() const { return getStringOperand(4); }
  StringRef getAPINotesFile() const { return getStringOperand(5); }
  unsigned getLineNo() const { return SubclassData32; }
  bool getIsDecl() const { return SubclassData1; }

  Metadata *getRawScope() const { return getOperand(1); }
  MDString *getRawName() const { return getOperandAs<MDString>(2); }
  MDString *getRawConfigurationMacros() const {
    return getOperandAs<MDString>(3);
  }
  MDString *getRawIncludePath() const { return getOperandAs<MDString>(4); }
  MDString *getRawAPINotesFile() const { return getOperandAs<MDString>(5); }

  static bool classof(const Metadata *MD) {
    return MD->getMetadataID() == DIModuleKind;
  }
};

/// Base class for template parameters.
///
/// Uses the SubclassData1 Metadata slot.
class DITemplateParameter : public DINode {
protected:
  DITemplateParameter(LLVMContext &Context, unsigned ID, StorageType Storage,
                      unsigned Tag, bool IsDefault, ArrayRef<Metadata *> Ops)
      : DINode(Context, ID, Storage, Tag, Ops) {
    SubclassData1 = IsDefault;
  }
  ~DITemplateParameter() = default;

public:
  StringRef getName() const { return getStringOperand(0); }
  DIType *getType() const { return cast_or_null<DIType>(getRawType()); }

  MDString *getRawName() const { return getOperandAs<MDString>(0); }
  Metadata *getRawType() const { return getOperand(1); }
  bool isDefault() const { return SubclassData1; }

  static bool classof(const Metadata *MD) {
    return MD->getMetadataID() == DITemplateTypeParameterKind ||
           MD->getMetadataID() == DITemplateValueParameterKind;
  }
};

class DITemplateTypeParameter : public DITemplateParameter {
  friend class LLVMContextImpl;
  friend class MDNode;

  DITemplateTypeParameter(LLVMContext &Context, StorageType Storage,
                          bool IsDefault, ArrayRef<Metadata *> Ops);
  ~DITemplateTypeParameter() = default;

  static DITemplateTypeParameter *getImpl(LLVMContext &Context, StringRef Name,
                                          DIType *Type, bool IsDefault,
                                          StorageType Storage,
                                          bool ShouldCreate = true) {
    return getImpl(Context, getCanonicalMDString(Context, Name), Type,
                   IsDefault, Storage, ShouldCreate);
  }
  LLVM_ABI static DITemplateTypeParameter *
  getImpl(LLVMContext &Context, MDString *Name, Metadata *Type, bool IsDefault,
          StorageType Storage, bool ShouldCreate = true);

  TempDITemplateTypeParameter cloneImpl() const {
    return getTemporary(getContext(), getName(), getType(), isDefault());
  }

public:
  DEFINE_MDNODE_GET(DITemplateTypeParameter,
                    (StringRef Name, DIType *Type, bool IsDefault),
                    (Name, Type, IsDefault))
  DEFINE_MDNODE_GET(DITemplateTypeParameter,
                    (MDString * Name, Metadata *Type, bool IsDefault),
                    (Name, Type, IsDefault))

  TempDITemplateTypeParameter clone() const { return cloneImpl(); }

  static bool classof(const Metadata *MD) {
    return MD->getMetadataID() == DITemplateTypeParameterKind;
  }
};

class DITemplateValueParameter : public DITemplateParameter {
  friend class LLVMContextImpl;
  friend class MDNode;

  DITemplateValueParameter(LLVMContext &Context, StorageType Storage,
                           unsigned Tag, bool IsDefault,
                           ArrayRef<Metadata *> Ops)
      : DITemplateParameter(Context, DITemplateValueParameterKind, Storage, Tag,
                            IsDefault, Ops) {}
  ~DITemplateValueParameter() = default;

  static DITemplateValueParameter *getImpl(LLVMContext &Context, unsigned Tag,
                                           StringRef Name, DIType *Type,
                                           bool IsDefault, Metadata *Value,
                                           StorageType Storage,
                                           bool ShouldCreate = true) {
    return getImpl(Context, Tag, getCanonicalMDString(Context, Name), Type,
                   IsDefault, Value, Storage, ShouldCreate);
  }
  LLVM_ABI static DITemplateValueParameter *
  getImpl(LLVMContext &Context, unsigned Tag, MDString *Name, Metadata *Type,
          bool IsDefault, Metadata *Value, StorageType Storage,
          bool ShouldCreate = true);

  TempDITemplateValueParameter cloneImpl() const {
    return getTemporary(getContext(), getTag(), getName(), getType(),
                        isDefault(), getValue());
  }

public:
  DEFINE_MDNODE_GET(DITemplateValueParameter,
                    (unsigned Tag, StringRef Name, DIType *Type, bool IsDefault,
                     Metadata *Value),
                    (Tag, Name, Type, IsDefault, Value))
  DEFINE_MDNODE_GET(DITemplateValueParameter,
                    (unsigned Tag, MDString *Name, Metadata *Type,
                     bool IsDefault, Metadata *Value),
                    (Tag, Name, Type, IsDefault, Value))

  TempDITemplateValueParameter clone() const { return cloneImpl(); }

  Metadata *getValue() const { return getOperand(2); }

  static bool classof(const Metadata *MD) {
    return MD->getMetadataID() == DITemplateValueParameterKind;
  }
};

/// Base class for program objects.
class DIObject : public DINode {
protected:
  DIObject(LLVMContext &C, unsigned ID, StorageType Storage, unsigned Tag,
           ArrayRef<Metadata *> Ops)
      : DINode(C, ID, Storage, Tag, Ops) {}
  ~DIObject() = default;

public:
  static bool classof(const Metadata *MD) {
    switch (MD->getMetadataID()) {
    default:
      return false;
    case DIFragmentKind:
    case DILocalVariableKind:
    case DIGlobalVariableKind:
      return true;
    }
  }
};

/// Non-source program objects, and pieces of source program objects.
class DIFragment : public DIObject {
  friend class LLVMContextImpl;
  friend class MDNode;

private:
  static DIFragment *getImpl(LLVMContext &Context, StorageType Storage);

protected:
  DIFragment(LLVMContext &C, StorageType Storage);
  ~DIFragment() = default;

public:
  static void get() = delete;
  static void getIfExists() = delete;

  static DIFragment *getDistinct(LLVMContext &Context) {
    return getImpl(Context, Distinct);
  }

  static TempDIFragment getTemporary(LLVMContext &Context) {
    return TempDIFragment(getImpl(Context, Temporary));
  }

  TempDIFragment cloneImpl() const { return getTemporary(getContext()); }

  static bool classof(const Metadata *MD) {
    return MD->getMetadataID() == DIFragmentKind;
  }
};

/// Base class for source variable program objects.
class DIVariable : public DIObject {
  unsigned Line;
  dwarf::MemorySpace MemorySpace;

protected:
<<<<<<< HEAD
  LLVM_ABI DIVariable(LLVMContext &C, unsigned ID, StorageType Storage,
                      signed Line, ArrayRef<Metadata *> Ops,
                      dwarf::MemorySpace MS,
                      uint32_t AlignInBits = 0);
=======
  DIVariable(LLVMContext &C, unsigned ID, StorageType Storage, signed Line,
             ArrayRef<Metadata *> Ops, dwarf::MemorySpace MS,
             uint32_t AlignInBits = 0);
>>>>>>> a8be5a0c
  ~DIVariable() = default;

public:
  unsigned getLine() const { return Line; }
  DIScope *getScope() const { return cast_or_null<DIScope>(getRawScope()); }
  StringRef getName() const { return getStringOperand(1); }
  DIFile *getFile() const { return cast_or_null<DIFile>(getRawFile()); }
  DIType *getType() const { return cast_or_null<DIType>(getRawType()); }
  uint32_t getAlignInBits() const { return SubclassData32; }
  uint32_t getAlignInBytes() const { return getAlignInBits() / CHAR_BIT; }
  /// Determines the size of the variable's type.
  LLVM_ABI std::optional<uint64_t> getSizeInBits() const;

  /// Return the signedness of this variable's type, or std::nullopt if this
  /// type is neither signed nor unsigned.
  std::optional<DIBasicType::Signedness> getSignedness() const {
    if (auto *BT = dyn_cast<DIBasicType>(getType()))
      return BT->getSignedness();
    return std::nullopt;
  }

  StringRef getFilename() const {
    if (auto *F = getFile())
      return F->getFilename();
    return "";
  }

  StringRef getDirectory() const {
    if (auto *F = getFile())
      return F->getDirectory();
    return "";
  }

  std::optional<StringRef> getSource() const {
    if (auto *F = getFile())
      return F->getSource();
    return std::nullopt;
  }

  /// \returns The DWARF memory space in which the variable resides.
  dwarf::MemorySpace getDWARFMemorySpace() const { return MemorySpace; }

  Metadata *getRawScope() const { return getOperand(0); }
  MDString *getRawName() const { return getOperandAs<MDString>(1); }
  Metadata *getRawFile() const { return getOperand(2); }
  Metadata *getRawType() const { return getOperand(3); }

  static bool classof(const Metadata *MD) {
    return MD->getMetadataID() == DILocalVariableKind ||
           MD->getMetadataID() == DIGlobalVariableKind;
  }
};

namespace DIOp {

// These are the concrete alternatives that a DIOp::Variant encapsulates.
#define HANDLE_OP0(NAME)                                                       \
  class NAME {                                                                 \
  public:                                                                      \
    explicit constexpr NAME() {}                                               \
    bool operator==(const NAME &O) const { return true; }                      \
    friend hash_code hash_value(const NAME &O);                                \
    static constexpr StringRef getAsmName();                                   \
    static constexpr unsigned getBitcodeID();                                  \
  };
#define HANDLE_OP1(NAME, TYPE1, NAME1)                                         \
  class NAME {                                                                 \
    TYPE1 NAME1;                                                               \
                                                                               \
  public:                                                                      \
    explicit constexpr NAME(TYPE1 NAME1) : NAME1(NAME1) {}                     \
    bool operator==(const NAME &O) const { return NAME1 == O.NAME1; }          \
    friend hash_code hash_value(const NAME &O);                                \
    static constexpr StringRef getAsmName();                                   \
    static constexpr unsigned getBitcodeID();                                  \
    TYPE1 get##NAME1() const { return NAME1; }                                 \
    void set##NAME1(TYPE1 NAME1) { this->NAME1 = NAME1; }                      \
  };
#define HANDLE_OP2(NAME, TYPE1, NAME1, TYPE2, NAME2)                           \
  class NAME {                                                                 \
    TYPE1 NAME1;                                                               \
    TYPE2 NAME2;                                                               \
                                                                               \
  public:                                                                      \
    explicit constexpr NAME(TYPE1 NAME1, TYPE2 NAME2)                          \
        : NAME1(NAME1), NAME2(NAME2) {}                                        \
    bool operator==(const NAME &O) const {                                     \
      return NAME1 == O.NAME1 && NAME2 == O.NAME2;                             \
    }                                                                          \
    friend hash_code hash_value(const NAME &O);                                \
    static constexpr StringRef getAsmName();                                   \
    static constexpr unsigned getBitcodeID();                                  \
    TYPE1 get##NAME1() const { return NAME1; }                                 \
    void set##NAME1(TYPE1 NAME1) { this->NAME1 = NAME1; }                      \
    TYPE2 get##NAME2() const { return NAME2; }                                 \
    void set##NAME2(TYPE2 NAME2) { this->NAME2 = NAME2; }                      \
  };
LLVM_PACKED_START
#include "llvm/IR/DIExprOps.def"
LLVM_PACKED_END

/// Container for a runtime-variant DIOp
using Variant = std::variant<
#define HANDLE_OP_NAME(NAME) NAME
#define SEPARATOR ,
#include "llvm/IR/DIExprOps.def"
    >;

#define HANDLE_OP_NAME(NAME)                                                   \
  constexpr StringRef DIOp::NAME::getAsmName() { return "DIOp" #NAME; }
#include "llvm/IR/DIExprOps.def"

StringRef getAsmName(const Variant &V);

#define DEFINE_BC_ID(NAME, ID)                                                 \
  constexpr unsigned DIOp::NAME::getBitcodeID() { return ID; }
DEFINE_BC_ID(Referrer, 1u)
DEFINE_BC_ID(Arg, 2u)
DEFINE_BC_ID(TypeObject, 3u)
DEFINE_BC_ID(Constant, 4u)
DEFINE_BC_ID(Convert, 5u)
DEFINE_BC_ID(Reinterpret, 6u)
DEFINE_BC_ID(BitOffset, 7u)
DEFINE_BC_ID(ByteOffset, 8u)
DEFINE_BC_ID(Composite, 9u)
DEFINE_BC_ID(Extend, 10u)
DEFINE_BC_ID(Select, 11u)
DEFINE_BC_ID(AddrOf, 12u)
DEFINE_BC_ID(Deref, 13u)
DEFINE_BC_ID(Read, 14u)
DEFINE_BC_ID(Add, 15u)
DEFINE_BC_ID(Sub, 16u)
DEFINE_BC_ID(Mul, 17u)
DEFINE_BC_ID(Div, 18u)
DEFINE_BC_ID(LShr, 19u)
DEFINE_BC_ID(Shl, 20u)
DEFINE_BC_ID(PushLane, 21u)
DEFINE_BC_ID(Fragment, 22u)
DEFINE_BC_ID(ZExt, 23u)
DEFINE_BC_ID(SExt, 24u)
DEFINE_BC_ID(AShr, 25u)
DEFINE_BC_ID(And, 26u)
DEFINE_BC_ID(Or, 27u)
DEFINE_BC_ID(Xor, 28u)
DEFINE_BC_ID(Mod, 29u)
#undef DEFINE_BC_ID

unsigned getBitcodeID(const Variant &V);

/// Get the number of stack elements this operation consumes.
unsigned getNumInputs(Variant V);

// The sizeof of `Op` is the size of the largest union variant, which
// should essentially be defined as a packed struct equivalent to:
//
//    uint8_t Index; // Internal to std::variant, but we expect this to be
//                   // the smallest available integral type which
//                   // can represent our set of alternatives.
//    uint32_t I;
//    void* P;
//
// Note that there is no public interface which lets a pointer to the members
// of the alternative types escape, and so we can safely pack them. This
// means huge performance benefits (smaller memory footprint and more
// cache-friendly traversal).
//
// This static_assert tries to catch issues where the struct is not packed into
// at most two 64-bit words, as we would expect it to be.
//
// FIXME: If we can constrain `I` further to <= 16 bits we should also
// fit in two 32-bit words on 32-bit targets.
static_assert(sizeof(DIOp::Variant) <= 16);

} // namespace DIOp

/// Context in which a DIExpression is to be evaluated, used to permit more
/// complete validation.
struct DIExpressionEnv {
  /// The source variable whose location is being described by the expression.
  DIVariable *Variable;
  /// Argument(s) to the debug intrinsic or DIGlobalVariableExpression node
  /// referencing the expression.
  ArrayRef<const Value *> Arguments;
  /// DataLayout of the Target associated with the expression.
  const DataLayout &DL;
};

/// CRTP visitor class for visiting DIExpr operations in order.
///
/// The derived class must provide an overload set for the method
/// `bool visit(OpT Op, Type *ResultType, ArrayRef<StackEntry> Inputs)` handling
/// every "DIOp*" `OpT` (i.e. for every alternative type of `DIOp::Variant`).
/// The `ResultType` is the type of the entry the operation pushes onto the
/// stack (or `nullptr` if the operation pushes nothing). The `Inputs` are the
/// stack entries the operation consumes, where the highest index is the top of
/// the stack (i.e. the most recently pushed entry). The return value is
/// `true` when the visit succeeds, and `false` when it fails; a returned
/// `false` will short-circuit to the caller, so the rest of the expression will
/// not be visited.
///
/// For convenience a no-op overload set is defined in this class, where each
/// method simply returns `true`. If the derived class does not intend to
/// exhaustively cover every "DIOp*" operation it can declare `using
/// DIExprConstVisitor<Derived>::visit;` to bring the no-op overload set into
/// the derived class, and then it can selectively shadow the overloads it is
/// interested in. This scheme is employed to avoid the need for dynamic virtual
/// function dispatch.
///
/// This class validates that the expression yields one stack entry. To visit
/// that final `StackEntry` the derived class can implement `bool
/// visitResult(StackEntry Result)`.
///
/// To handle error messages generated by this class, the derived class can
/// define a method `bool error(const Twine &)` which will be called with
/// any error messages before `false` is returned.
///
/// This class implements type propagation, and maintains a stack so operation
/// visitor functions can inspect their input stack entries. It validates
/// properties of the expression which can be checked purely by looking at the
/// expression itself, including:
///
/// * Input and result type equality (e.g. for arithmetic operations)
/// * Type category requirements (e.g. for shift operations requiring integer
/// types)
/// * Input counts, including the dynamic input requirement of DIOpComposite
///
/// Anything further, including debug intrinsic argument type compatibility
/// with DIOpArg uses, must be handled by the derived class if required.
template <class Derived> class DIExprConstVisitor {
protected:
  LLVMContext &Context;
  ArrayRef<DIOp::Variant> Expr;

  /// Represents the result of evaluating an operation.
  /// ResultType cannot be null.
  struct StackEntry {
    DIOp::Variant Operation;
    Type *ResultType;

    StackEntry(DIOp::Variant Operation, Type *ResultType)
        : Operation(Operation), ResultType(ResultType) {
      assert(ResultType &&
             "null ResultType indicates no StackEntry should be created");
    }
  };

  SmallVector<StackEntry, 8> Stack;

  bool error(const Twine &) { return false; }

  Derived &getDerived() { return static_cast<Derived &>(*this); }

  std::optional<Type *> getTypeError(const Twine &Msg) {
    getDerived().error(Msg);
    return std::nullopt;
  }

  // The getType overloads return:
  //
  // * std::nullopt when an error has occured.
  // * nullptr when the operation does not push anything.
  // * the type of the pushed entry, otherwise.
  //
  // Note: This assumes operations push either 0 or 1 entries, which is
  // currently true.

  std::optional<Type *> getType(DIOp::Referrer Op, ArrayRef<StackEntry>) {
    return Op.getResultType();
  }

  std::optional<Type *> getType(DIOp::Arg Op, ArrayRef<StackEntry>) {
    return Op.getResultType();
  }

  std::optional<Type *> getType(DIOp::TypeObject Op, ArrayRef<StackEntry>) {
    return Op.getResultType();
  }

  std::optional<Type *> getType(DIOp::Constant Op, ArrayRef<StackEntry>) {
    return Op.getLiteralValue()->getType();
  }

  std::optional<Type *> getType(DIOp::Convert Op, ArrayRef<StackEntry>) {
    return Op.getResultType();
  }

  std::optional<Type *> getType(DIOp::ZExt Op, ArrayRef<StackEntry> Ins) {
    if (!Ins[0].ResultType->isIntegerTy())
      return getTypeError("DIOpZExt requires integer typed input");
    return Op.getResultType();
  }

  std::optional<Type *> getType(DIOp::SExt Op, ArrayRef<StackEntry> Ins) {
    if (!Ins[0].ResultType->isIntegerTy())
      return getTypeError("DIOpSExt requires integer typed input");
    return Op.getResultType();
  }

  std::optional<Type *> getType(DIOp::Reinterpret Op, ArrayRef<StackEntry>) {
    return Op.getResultType();
  }

  std::optional<Type *> getType(DIOp::BitOffset Op, ArrayRef<StackEntry> Ins) {
    if (!Ins[1].ResultType->isIntegerTy())
      return getTypeError(
          "DIOpBitOffset requires first input be integer typed");
    return Op.getResultType();
  }

  std::optional<Type *> getType(DIOp::ByteOffset Op, ArrayRef<StackEntry> Ins) {
    if (!Ins[1].ResultType->isIntegerTy())
      return getTypeError(
          "DIOpByteOffset requires first input be integer typed");
    return Op.getResultType();
  }

  std::optional<Type *> getType(DIOp::Composite Op, ArrayRef<StackEntry> Ins) {
    assert(Op.getCount() == Ins.size() &&
           "DIOpComposite has wrong number of inputs");
    return Op.getResultType();
  }

  std::optional<Type *> getType(DIOp::Extend Op, ArrayRef<StackEntry> Ins) {
    if (!Ins[0].ResultType->isPointerTy() &&
        !Ins[0].ResultType->isFloatingPointTy() &&
        !Ins[0].ResultType->isIntegerTy())
      return getTypeError(
          "DIOpExtend child must have integer, floating point, or ptr type");
    return VectorType::get(Ins[0].ResultType,
                           ElementCount::getFixed(Op.getCount()));
  }

  std::optional<Type *> getType(DIOp::Select Op, ArrayRef<StackEntry> Ins) {
    if (Ins[1].ResultType != Ins[2].ResultType)
      return getTypeError(
          "DIOpSelect requires first two inputs have same type");
    if (!Ins[1].ResultType->isVectorTy())
      return getTypeError(
          "DIOpSelect requires first two inputs to be vector typed");
    return Ins[1].ResultType;
  }

  std::optional<Type *> getType(DIOp::AddrOf Op, ArrayRef<StackEntry>) {
    // FIXME: Track this to ensure invariants on uses
    return PointerType::get(Context, Op.getAddressSpace());
  }

  std::optional<Type *> getType(DIOp::Deref Op, ArrayRef<StackEntry> Ins) {
    if (!Ins[0].ResultType->isPointerTy())
      return getTypeError("DIOpDeref requires input to be pointer typed");
    return Op.getResultType();
  }

  std::optional<Type *> getType(DIOp::Read Op, ArrayRef<StackEntry> Ins) {
    return Ins[0].ResultType;
  }

  template <typename OpT>
  std::optional<Type *> getTypeBinOp(OpT Op, ArrayRef<StackEntry> Ins) {
    if (Ins[0].ResultType != Ins[1].ResultType)
      return getTypeError(Twine(Op.getAsmName()) +
                          " requires identical type inputs");
    return Ins[0].ResultType;
  }

  std::optional<Type *> getType(DIOp::Add Op, ArrayRef<StackEntry> Ins) {
    return getTypeBinOp(Op, Ins);
  }

  std::optional<Type *> getType(DIOp::Sub Op, ArrayRef<StackEntry> Ins) {
    return getTypeBinOp(Op, Ins);
  }

  std::optional<Type *> getType(DIOp::Mul Op, ArrayRef<StackEntry> Ins) {
    return getTypeBinOp(Op, Ins);
  }

  std::optional<Type *> getType(DIOp::Div Op, ArrayRef<StackEntry> Ins) {
    return getTypeBinOp(Op, Ins);
  }

  std::optional<Type *> getType(DIOp::Mod Op, ArrayRef<StackEntry> Ins) {
    return getTypeBinOp(Op, Ins);
  }

  std::optional<Type *> getType(DIOp::LShr, ArrayRef<StackEntry> Ins) {
    if (!Ins[0].ResultType->isIntegerTy() || !Ins[1].ResultType->isIntegerTy())
      return getTypeError("DIOpLShr requires all integer inputs");
    return Ins[0].ResultType;
  }

  std::optional<Type *> getType(DIOp::AShr, ArrayRef<StackEntry> Ins) {
    if (!Ins[0].ResultType->isIntegerTy() || !Ins[1].ResultType->isIntegerTy())
      return getTypeError("DIOpAShr requires all integer inputs");
    return Ins[0].ResultType;
  }

  std::optional<Type *> getType(DIOp::Shl, ArrayRef<StackEntry> Ins) {
    if (!Ins[0].ResultType->isIntegerTy() || !Ins[1].ResultType->isIntegerTy())
      return getTypeError("DIOpShl requires all integer inputs");
    return Ins[0].ResultType;
  }

  std::optional<Type *> getType(DIOp::And, ArrayRef<StackEntry> Ins) {
    if (!Ins[0].ResultType->isIntegerTy() || !Ins[1].ResultType->isIntegerTy())
      return getTypeError("DIOpAnd requires all integer inputs");
    return Ins[0].ResultType;
  }

  std::optional<Type *> getType(DIOp::Or, ArrayRef<StackEntry> Ins) {
    if (!Ins[0].ResultType->isIntegerTy() || !Ins[1].ResultType->isIntegerTy())
      return getTypeError("DIOpOr requires all integer inputs");
    return Ins[0].ResultType;
  }

  std::optional<Type *> getType(DIOp::Xor, ArrayRef<StackEntry> Ins) {
    if (!Ins[0].ResultType->isIntegerTy() || !Ins[1].ResultType->isIntegerTy())
      return getTypeError("DIOpXor requires all integer inputs");
    return Ins[0].ResultType;
  }

  std::optional<Type *> getType(DIOp::PushLane Op, ArrayRef<StackEntry>) {
    if (!Op.getResultType()->isIntegerTy())
      return getTypeError("DIOpPushLane requires integer result type");
    return Op.getResultType();
  }

  std::optional<Type *> getType(DIOp::Fragment, ArrayRef<StackEntry>) {
    return nullptr;
  }

  template <typename OpT> bool visitOperator(OpT Op) {
    if (Stack.size() < getNumInputs(Op))
      return getDerived().error(Op.getAsmName() + " requires more inputs");
    auto InBegin = Stack.end() - getNumInputs(Op);
    std::optional<Type *> Ty = getType(Op, ArrayRef(InBegin, Stack.end()));
    if (!Ty)
      return false;
    if (!getDerived().visit(Op, *Ty, ArrayRef(InBegin, Stack.end())))
      return false;
    Stack.erase(InBegin, Stack.end());
    if (*Ty)
      Stack.emplace_back(Op, *Ty);
    return true;
  }

#define HANDLE_OP_NAME(NAME)                                                   \
  bool visit(DIOp::NAME Op, Type *ResultType, ArrayRef<StackEntry> Inputs) {   \
    return true;                                                               \
  }
#include "DIExprOps.def"

  bool visitResult(StackEntry Result) { return true; }

public:
  DIExprConstVisitor(LLVMContext &Context, ArrayRef<DIOp::Variant> Expr)
      : Context(Context), Expr(Expr) {}

  bool visitInOrder() {
    for (const auto &Op : Expr) {
      if (!std::visit([this](auto Op) { return this->visitOperator(Op); }, Op))
        return false;
    }
    if (Stack.size() != 1) {
      getDerived().error(
          "DIOp expression requires one element on stack after evaluating");
      return false;
    }
    if (!getDerived().visitResult(Stack.back()))
      return false;
    return true;
  }
};

/// DWARF expression.
///
/// This is (almost) a DWARF expression that modifies the location of a
/// variable, or the location of a single piece of a variable, or (when using
/// DW_OP_stack_value) is the constant variable value.
///
/// TODO: Co-allocate the expression elements.
/// TODO: Separate from MDNode, or otherwise drop Distinct and Temporary
/// storage types.
class DIExpression : public MDNode {
  friend class LLVMContextImpl;
  friend class MDNode;

public:
  using OldElements = std::vector<uint64_t>;
  using NewElements = SmallVector<DIOp::Variant, 0>;
  using OldElementsRef = ArrayRef<uint64_t>;
  using NewElementsRef = ArrayRef<DIOp::Variant>;
  using ElementsRef = std::variant<OldElementsRef, NewElementsRef>;

private:
  std::variant<OldElements, NewElements> Elements;

  // When existing code operates on a DIOp-based (i.e. "NewElements")
  // DIExpression they will transparently see this expression in place of
  // the actual expression. So long as they unconditionally replace the
  // expression with a new "OldElements" version derived from this poison we
  // will see this DW_OP_LLVM_poisoned operation during DWARF generation and can
  // e.g. lower it to an undefined location to reflect the fact that the
  // expression was not understood by some pass.
  //
  // There is some risk that a particular set of circumstances in code from
  // upstream could align to foil this scheme, e.g. if a pass were to
  // inspect an expression to see if it contains some particular pattern
  // and decides only to update the expression in the absense of that pattern
  // then the poisoned expression would lead to it not making the change. In
  // practice no such call-site could be identified in the codebase, and in
  // general the decision to modify the expression is made irrespective of
  // the expression contents (although the contents in many cases then
  // influences exactly *how* the expression is modified).
  static constexpr std::array<uint64_t, 1> PoisonedExpr = {
      dwarf::DW_OP_LLVM_poisoned};

  DIExpression *getPoisonedFragment(unsigned OffsetInBits,
                                    unsigned SizeInBits) const {
    std::array<uint64_t, 4> PoisonedOps = {dwarf::DW_OP_LLVM_poisoned,
                                           dwarf::DW_OP_LLVM_fragment,
                                           OffsetInBits, SizeInBits};
    return DIExpression::get(getContext(), PoisonedOps);
  }

  OldElementsRef getPoisonedElements() const {
    std::optional<FragmentInfo> Frag = getFragmentInfo();
    if (!Frag)
      return PoisonedExpr;
    return getPoisonedFragment(Frag->OffsetInBits, Frag->SizeInBits)
        ->getElements();
  }

  DIExpression(LLVMContext &C, StorageType Storage, ArrayRef<uint64_t> Elements)
      : MDNode(C, DIExpressionKind, Storage, {}),
        Elements(std::in_place_type<OldElements>, Elements.begin(),
                 Elements.end()) {}
  DIExpression(LLVMContext &C, StorageType Storage,
               ArrayRef<DIOp::Variant> Elements)
      : MDNode(C, DIExpressionKind, Storage, {}),
        Elements(std::in_place_type<NewElements>, Elements.begin(),
                 Elements.end()) {}
  ~DIExpression() = default;

  // FIXME: workaround to avoid updating callsites for now
<<<<<<< HEAD
  LLVM_ABI
  static DIExpression *getImpl(LLVMContext &Context, std::nullopt_t Elements,
                               StorageType Storage, bool ShouldCreate = true);

  LLVM_ABI
  static DIExpression *getImpl(LLVMContext &Context, OldElementsRef Elements,
                               StorageType Storage, bool ShouldCreate = true);

  LLVM_ABI
=======
  static DIExpression *getImpl(LLVMContext &Context, std::nullopt_t Elements,
                               StorageType Storage, bool ShouldCreate = true);

  static DIExpression *getImpl(LLVMContext &Context, OldElementsRef Elements,
                               StorageType Storage, bool ShouldCreate = true);

>>>>>>> a8be5a0c
  static DIExpression *getImpl(LLVMContext &Context, bool /*ignored*/,
                               NewElementsRef Elements, StorageType Storage,
                               bool ShouldCreate = true);

  TempDIExpression cloneImpl() const {
    return getTemporary(getContext(), getElements());
  }

public:
  DIExpression *getPoisoned() const {
    std::optional<FragmentInfo> Frag = getFragmentInfo();
    if (!Frag)
      return DIExpression::get(getContext(), PoisonedExpr);
    return getPoisonedFragment(Frag->OffsetInBits, Frag->SizeInBits);
  }

  DEFINE_MDNODE_GET(DIExpression, (std::nullopt_t Elements), (Elements))
  DEFINE_MDNODE_GET(DIExpression, (ArrayRef<uint64_t> Elements), (Elements))
  // The bool parameter is ignored, and only present to disambiguate the
  // overload for the new elements from the old for the empty initializer list
  // case (i.e. DIExpression::new({}))
  DEFINE_MDNODE_GET(DIExpression,
                    (bool /*ignored*/, ArrayRef<DIOp::Variant> Elements),
                    (false, Elements))

  TempDIExpression clone() const { return cloneImpl(); }

  OldElementsRef getElements() const {
    if (auto *E = std::get_if<OldElements>(&Elements))
      return *E;
    return getPoisonedElements();
  }

  unsigned getNumElements() const { return getElements().size(); }

  uint64_t getElement(unsigned I) const {
    assert(I < getNumElements() && "Index out of range");
    return getElements()[I];
  }

  ElementsRef getElementsRef() const {
    return std::visit([](auto &&V) -> ElementsRef { return {V}; }, Elements);
  }
  std::optional<OldElementsRef> getOldElementsRef() const {
    if (auto *E = std::get_if<OldElements>(&Elements))
      return *E;
    return std::nullopt;
  }
  std::optional<NewElementsRef> getNewElementsRef() const {
    if (auto *E = std::get_if<NewElements>(&Elements))
      return *E;
    return std::nullopt;
  }

  template <typename T> bool holds() const {
    return std::holds_alternative<T>(Elements);
  }
  bool holdsOldElements() const { return holds<OldElements>(); }
  bool holdsNewElements() const { return holds<NewElements>(); }

  bool isPoisoned() const;

  enum SignedOrUnsignedConstant { SignedConstant, UnsignedConstant };
  /// Determine whether this represents a constant value, if so
  // return it's sign information.
  LLVM_ABI std::optional<SignedOrUnsignedConstant> isConstant() const;

  /// Return the number of unique location operands referred to (via
  /// DW_OP_LLVM_arg) in this expression; this is not necessarily the number of
  /// instances of DW_OP_LLVM_arg within the expression.
  /// For example, for the expression:
  ///   (DW_OP_LLVM_arg 0, DW_OP_LLVM_arg 1, DW_OP_plus,
  ///    DW_OP_LLVM_arg 0, DW_OP_mul)
  /// This function would return 2, as there are two unique location operands
  /// (0 and 1).
  LLVM_ABI uint64_t getNumLocationOperands() const;

  /// Return the number of unique location operands referred to (via DIOpArg) in
  /// this expression. Like getNumLocationOperands, but for DIOp-DIExpressions.
  uint64_t getNewNumLocationOperands() const;

  /// Return the number of unique location operands referred to (via DIOpArg) in
  /// this expression. Like getNumLocationOperands, but for DIOp-DIExpressions.
  uint64_t getNewNumLocationOperands() const;

  using element_iterator = ArrayRef<uint64_t>::iterator;

  element_iterator elements_begin() const { return getElements().begin(); }
  element_iterator elements_end() const { return getElements().end(); }

  /// Returns the pointer address space this DIOp-based DIExpression produces.
  /// Note that this may diverge from the the pointer address space of the
  /// result type. When there is a divergent address space, the DIExpression
  /// must produce a generic pointer whose value can be proven to belong to a
  /// more specific address space. For instance in this expression, this
  /// function returns 4:
  ///
  ///   !DIExpression(DIOpArg(0, ptr addrspace(4)), DIOpConvert(ptr))
  ///
  /// A divergent address space can be created by a DIOpConvert, and is
  /// preserved across DIOpReinterpret.
  std::optional<unsigned> getNewDivergentAddrSpace() const;

  /// A lightweight wrapper around an expression operand.
  ///
  /// TODO: Store arguments directly and change \a DIExpression to store a
  /// range of these.
  class ExprOperand {
    const uint64_t *Op = nullptr;

  public:
    ExprOperand() = default;
    explicit ExprOperand(const uint64_t *Op) : Op(Op) {}

    const uint64_t *get() const { return Op; }

    /// Get the operand code.
    uint64_t getOp() const { return *Op; }

    /// Get an argument to the operand.
    ///
    /// Never returns the operand itself.
    uint64_t getArg(unsigned I) const { return Op[I + 1]; }

    unsigned getNumArgs() const { return getSize() - 1; }

    /// Return the size of the operand.
    ///
    /// Return the number of elements in the operand (1 + args).
    LLVM_ABI unsigned getSize() const;

    /// Append the elements of this operand to \p V.
    void appendToVector(SmallVectorImpl<uint64_t> &V) const {
      V.append(get(), get() + getSize());
    }
  };

  /// An iterator for expression operands.
  class expr_op_iterator {
    ExprOperand Op;

  public:
    using iterator_category = std::input_iterator_tag;
    using value_type = ExprOperand;
    using difference_type = std::ptrdiff_t;
    using pointer = value_type *;
    using reference = value_type &;

    expr_op_iterator() = default;
    explicit expr_op_iterator(element_iterator I) : Op(I) {}

    element_iterator getBase() const { return Op.get(); }
    const ExprOperand &operator*() const { return Op; }
    const ExprOperand *operator->() const { return &Op; }

    expr_op_iterator &operator++() {
      increment();
      return *this;
    }
    expr_op_iterator operator++(int) {
      expr_op_iterator T(*this);
      increment();
      return T;
    }

    /// Get the next iterator.
    ///
    /// \a std::next() doesn't work because this is technically an
    /// input_iterator, but it's a perfectly valid operation.  This is an
    /// accessor to provide the same functionality.
    expr_op_iterator getNext() const { return ++expr_op_iterator(*this); }

    bool operator==(const expr_op_iterator &X) const {
      return getBase() == X.getBase();
    }
    bool operator!=(const expr_op_iterator &X) const {
      return getBase() != X.getBase();
    }

  private:
    void increment() { Op = ExprOperand(getBase() + Op.getSize()); }
  };

  /// Visit the elements via ExprOperand wrappers.
  ///
  /// These range iterators visit elements through \a ExprOperand wrappers.
  /// This is not guaranteed to be a valid range unless \a isValid() gives \c
  /// true.
  ///
  /// \pre \a isValid() gives \c true.
  /// @{
  expr_op_iterator expr_op_begin() const {
    return expr_op_iterator(elements_begin());
  }
  expr_op_iterator expr_op_end() const {
    return expr_op_iterator(elements_end());
  }
  iterator_range<expr_op_iterator> expr_ops() const {
    return {expr_op_begin(), expr_op_end()};
  }
  /// @}

<<<<<<< HEAD
  LLVM_ABI bool isValid(std::optional<DIExpressionEnv> Env = std::nullopt,
=======
  bool isValid(std::optional<DIExpressionEnv> Env = std::nullopt,
>>>>>>> a8be5a0c
               std::optional<std::reference_wrapper<llvm::raw_ostream>> ErrS =
                   std::nullopt) const;

  static bool classof(const Metadata *MD) {
    return MD->getMetadataID() == DIExpressionKind;
  }

  /// Return whether the first element a DW_OP_deref.
  LLVM_ABI bool startsWithDeref() const;

  /// Return whether there is exactly one operator and it is a DW_OP_deref;
  LLVM_ABI bool isDeref() const;

  using FragmentInfo = DbgVariableFragmentInfo;

  /// Return the number of bits that have an active value, i.e. those that
  /// aren't known to be zero/sign (depending on the type of Var) and which
  /// are within the size of this fragment (if it is one). If we can't deduce
  /// anything from the expression this will return the size of Var.
  LLVM_ABI std::optional<uint64_t> getActiveBits(DIVariable *Var);

  /// Retrieve the details of this fragment expression.
  LLVM_ABI static std::optional<FragmentInfo>
  getFragmentInfo(expr_op_iterator Start, expr_op_iterator End);

  static std::optional<FragmentInfo> getFragmentInfo(NewElementsRef E);

  static std::optional<FragmentInfo> getFragmentInfo(NewElementsRef E);

  /// Retrieve the details of this fragment expression.
  std::optional<FragmentInfo> getFragmentInfo() const {
    if (auto NewElements = getNewElementsRef())
      return getFragmentInfo(*NewElements);
    return getFragmentInfo(expr_op_begin(), expr_op_end());
  }

  /// Return whether this is a piece of an aggregate variable.
  bool isFragment() const { return getFragmentInfo().has_value(); }

  /// Return whether this is an implicit location description.
  LLVM_ABI bool isImplicit() const;

  /// Return whether the location is computed on the expression stack, meaning
  /// it cannot be a simple register location.
  LLVM_ABI bool isComplex() const;

  /// Return whether the evaluated expression makes use of a single location at
  /// the start of the expression, i.e. if it contains only a single
  /// DW_OP_LLVM_arg op as its first operand, or if it contains none.
  LLVM_ABI bool isSingleLocationExpression() const;

  /// Returns a reference to the elements contained in this expression, skipping
  /// past the leading `DW_OP_LLVM_arg, 0` if one is present.
  /// Similar to `convertToNonVariadicExpression`, but faster and cheaper - it
  /// does not check whether the expression is a single-location expression, and
  /// it returns elements rather than creating a new DIExpression.
  LLVM_ABI std::optional<ArrayRef<uint64_t>>
  getSingleLocationExpressionElements() const;

  /// Removes all elements from \p Expr that do not apply to an undef debug
  /// value, which includes every operator that computes the value/location on
  /// the DWARF stack, including any DW_OP_LLVM_arg elements (making the result
  /// of this function always a single-location expression) while leaving
  /// everything that defines what the computed value applies to, i.e. the
  /// fragment information.
  LLVM_ABI static const DIExpression *
  convertToUndefExpression(const DIExpression *Expr);

  /// If \p Expr is a non-variadic expression (i.e. one that does not contain
  /// DW_OP_LLVM_arg), returns \p Expr converted to variadic form by adding a
  /// leading [DW_OP_LLVM_arg, 0] to the expression; otherwise returns \p Expr.
  LLVM_ABI static const DIExpression *
  convertToVariadicExpression(const DIExpression *Expr);

  /// If \p Expr is a valid single-location expression, i.e. it refers to only a
  /// single debug operand at the start of the expression, then return that
  /// expression in a non-variadic form by removing DW_OP_LLVM_arg from the
  /// expression if it is present; otherwise returns std::nullopt.
  /// See also `getSingleLocationExpressionElements` above, which skips
  /// checking `isSingleLocationExpression` and returns a list of elements
  /// rather than a DIExpression.
  LLVM_ABI static std::optional<const DIExpression *>
  convertToNonVariadicExpression(const DIExpression *Expr);

  /// Inserts the elements of \p Expr into \p Ops modified to a canonical form,
  /// which uses DW_OP_LLVM_arg (i.e. is a variadic expression) and folds the
  /// implied derefence from the \p IsIndirect flag into the expression. This
  /// allows us to check equivalence between expressions with differing
  /// directness or variadicness.
  LLVM_ABI static void canonicalizeExpressionOps(SmallVectorImpl<uint64_t> &Ops,
                                                 const DIExpression *Expr,
                                                 bool IsIndirect);

  /// Determines whether two debug values should produce equivalent DWARF
  /// expressions, using their DIExpressions and directness, ignoring the
  /// differences between otherwise identical expressions in variadic and
  /// non-variadic form and not considering the debug operands.
  /// \p FirstExpr is the DIExpression for the first debug value.
  /// \p FirstIndirect should be true if the first debug value is indirect; in
  /// IR this should be true for dbg.declare intrinsics and false for
  /// dbg.values, and in MIR this should be true only for DBG_VALUE instructions
  /// whose second operand is an immediate value.
  /// \p SecondExpr and \p SecondIndirect have the same meaning as the prior
  /// arguments, but apply to the second debug value.
  LLVM_ABI static bool isEqualExpression(const DIExpression *FirstExpr,
                                         bool FirstIndirect,
                                         const DIExpression *SecondExpr,
                                         bool SecondIndirect);

  /// Append \p Ops with operations to apply the \p Offset.
  LLVM_ABI static void appendOffset(SmallVectorImpl<uint64_t> &Ops,
                                    int64_t Offset);

  /// If this is a constant offset, extract it. If there is no expression,
  /// return true with an offset of zero.
  LLVM_ABI bool extractIfOffset(int64_t &Offset) const;

  /// Assuming that the expression operates on an address, extract a constant
  /// offset and the successive ops. Return false if the expression contains
  /// any incompatible ops (including non-zero DW_OP_LLVM_args - only a single
  /// address operand to the expression is permitted).
  ///
  /// We don't try very hard to interpret the expression because we assume that
  /// foldConstantMath has canonicalized the expression.
  LLVM_ABI bool
  extractLeadingOffset(int64_t &OffsetInBytes,
                       SmallVectorImpl<uint64_t> &RemainingOps) const;

  /// Returns true iff this DIExpression contains at least one instance of
  /// `DW_OP_LLVM_arg, n` for all n in [0, N).
  LLVM_ABI bool hasAllLocationOps(unsigned N) const;

  /// Checks if the last 4 elements of the expression are DW_OP_constu <DWARF
  /// Address Space> DW_OP_swap DW_OP_xderef and extracts the <DWARF Address
  /// Space>.
  LLVM_ABI static const DIExpression *
  extractAddressClass(const DIExpression *Expr, unsigned &AddrClass);

  /// Used for DIExpression::prepend.
  enum PrependOps : uint8_t {
    ApplyOffset = 0,
    DerefBefore = 1 << 0,
    DerefAfter = 1 << 1,
    StackValue = 1 << 2,
    EntryValue = 1 << 3
  };

  /// Prepend \p DIExpr with a deref and offset operation and optionally turn it
  /// into a stack value or/and an entry value.
  LLVM_ABI static DIExpression *prepend(const DIExpression *Expr, uint8_t Flags,
                                        int64_t Offset = 0);

  /// Prepend \p DIExpr with the given opcodes and optionally turn it into a
  /// stack value.
  LLVM_ABI static DIExpression *prependOpcodes(const DIExpression *Expr,
                                               SmallVectorImpl<uint64_t> &Ops,
                                               bool StackValue = false,
                                               bool EntryValue = false);

  /// Append the opcodes \p Ops to \p DIExpr. Unlike \ref appendToStack, the
  /// returned expression is a stack value only if \p DIExpr is a stack value.
  /// If \p DIExpr describes a fragment, the returned expression will describe
  /// the same fragment.
  LLVM_ABI static DIExpression *append(const DIExpression *Expr,
                                       ArrayRef<uint64_t> Ops);

  /// Convert \p DIExpr into a stack value if it isn't one already by appending
  /// DW_OP_deref if needed, and appending \p Ops to the resulting expression.
  /// If \p DIExpr describes a fragment, the returned expression will describe
  /// the same fragment.
  LLVM_ABI static DIExpression *appendToStack(const DIExpression *Expr,
                                              ArrayRef<uint64_t> Ops);

  /// Create a copy of \p Expr by appending the given list of \p Ops to each
  /// instance of the operand `DW_OP_LLVM_arg, \p ArgNo`. This is used to
  /// modify a specific location used by \p Expr, such as when salvaging that
  /// location.
  LLVM_ABI static DIExpression *appendOpsToArg(const DIExpression *Expr,
                                               ArrayRef<uint64_t> Ops,
                                               unsigned ArgNo,
                                               bool StackValue = false);

  /// Create a copy of \p Expr by appending the given list of \p Ops to each
  /// instance of the operand `DIOpArg(ArgNo, OldArgType)`, updating OldArgType
  /// to \p NewArgType if non-null. This is used to modify a specific location
  /// used by \p Expr, such as when salvaging that location.
  static DIExpression *appendNewOpsToArg(const DIExpression *Expr,
                                         ArrayRef<DIOp::Variant> Ops,
                                         unsigned ArgNo,
                                         Type *NewArgType = nullptr);

  /// Create a copy of \p Expr by appending the given list of \p Ops to each
  /// instance of the operand `DIOpArg(ArgNo, OldArgType)`, updating OldArgType
  /// to \p NewArgType if non-null. This is used to modify a specific location
  /// used by \p Expr, such as when salvaging that location.
  static DIExpression *appendNewOpsToArg(const DIExpression *Expr,
                                         ArrayRef<DIOp::Variant> Ops,
                                         unsigned ArgNo,
                                         Type *NewArgType = nullptr);

  /// Create a copy of \p Expr with each instance of
  /// `DW_OP_LLVM_arg, \p OldArg` replaced with `DW_OP_LLVM_arg, \p NewArg`,
  /// and each instance of `DW_OP_LLVM_arg, Arg` with `DW_OP_LLVM_arg, Arg - 1`
  /// for all Arg > \p OldArg.
  /// This is used when replacing one of the operands of a debug value list
  /// with another operand in the same list and deleting the old operand.
  LLVM_ABI static DIExpression *replaceArg(const DIExpression *Expr,
                                           uint64_t OldArg, uint64_t NewArg);

  /// Create a DIExpression to describe one part of an aggregate variable that
  /// is fragmented across multiple Values. The DW_OP_LLVM_fragment operation
  /// will be appended to the elements of \c Expr. If \c Expr already contains
  /// a \c DW_OP_LLVM_fragment \c OffsetInBits is interpreted as an offset
  /// into the existing fragment.
  ///
  /// \param OffsetInBits Offset of the piece in bits.
  /// \param SizeInBits   Size of the piece in bits.
  /// \return             Creating a fragment expression may fail if \c Expr
  ///                     contains arithmetic operations that would be
  ///                     truncated.
  LLVM_ABI static std::optional<DIExpression *>
  createFragmentExpression(const DIExpression *Expr, unsigned OffsetInBits,
                           unsigned SizeInBits);

  /// Determine the relative position of the fragments passed in.
  /// Returns -1 if this is entirely before Other, 0 if this and Other overlap,
  /// 1 if this is entirely after Other.
  static int fragmentCmp(const FragmentInfo &A, const FragmentInfo &B) {
    uint64_t l1 = A.OffsetInBits;
    uint64_t l2 = B.OffsetInBits;
    uint64_t r1 = l1 + A.SizeInBits;
    uint64_t r2 = l2 + B.SizeInBits;
    if (r1 <= l2)
      return -1;
    else if (r2 <= l1)
      return 1;
    else
      return 0;
  }

  /// Computes a fragment, bit-extract operation if needed, and new constant
  /// offset to describe a part of a variable covered by some memory.
  ///
  /// The memory region starts at:
  ///   \p SliceStart + \p SliceOffsetInBits
  /// And is size:
  ///   \p SliceSizeInBits
  ///
  /// The location of the existing variable fragment \p VarFrag is:
  ///   \p DbgPtr + \p DbgPtrOffsetInBits + \p DbgExtractOffsetInBits.
  ///
  /// It is intended that these arguments are derived from a debug record:
  /// - \p DbgPtr is the (single) DIExpression operand.
  /// - \p DbgPtrOffsetInBits is the constant offset applied to \p DbgPtr.
  /// - \p DbgExtractOffsetInBits is the offset from a
  ///   DW_OP_LLVM_bit_extract_[sz]ext operation.
  ///
  /// Results and return value:
  /// - Return false if the result can't be calculated for any reason.
  /// - \p Result is set to nullopt if the intersect equals \p VarFarg.
  /// - \p Result contains a zero-sized fragment if there's no intersect.
  /// - \p OffsetFromLocationInBits is set to the difference between the first
  ///   bit of the variable location and the first bit of the slice. The
  ///   magnitude of a negative value therefore indicates the number of bits
  ///   into the variable fragment that the memory region begins.
  ///
  /// We don't pass in a debug record directly to get the constituent parts
  /// and offsets because different debug records store the information in
  /// different places (dbg_assign has two DIExpressions - one contains the
  /// fragment info for the entire intrinsic).
  LLVM_ABI static bool calculateFragmentIntersect(
      const DataLayout &DL, const Value *SliceStart, uint64_t SliceOffsetInBits,
      uint64_t SliceSizeInBits, const Value *DbgPtr, int64_t DbgPtrOffsetInBits,
      int64_t DbgExtractOffsetInBits, DIExpression::FragmentInfo VarFrag,
      std::optional<DIExpression::FragmentInfo> &Result,
      int64_t &OffsetFromLocationInBits);

  using ExtOps = std::array<uint64_t, 6>;

  /// Returns the ops for a zero- or sign-extension in a DIExpression.
  LLVM_ABI static ExtOps getExtOps(unsigned FromSize, unsigned ToSize,
                                   bool Signed);

  /// Append a zero- or sign-extension to \p Expr. Converts the expression to a
  /// stack value if it isn't one already.
  LLVM_ABI static DIExpression *appendExt(const DIExpression *Expr,
                                          unsigned FromSize, unsigned ToSize,
                                          bool Signed);

  /// Check if fragments overlap between a pair of FragmentInfos.
  static bool fragmentsOverlap(const FragmentInfo &A, const FragmentInfo &B) {
    return fragmentCmp(A, B) == 0;
  }

  /// Determine the relative position of the fragments described by this
  /// DIExpression and \p Other. Calls static fragmentCmp implementation.
  int fragmentCmp(const DIExpression *Other) const {
    auto Fragment1 = *getFragmentInfo();
    auto Fragment2 = *Other->getFragmentInfo();
    return fragmentCmp(Fragment1, Fragment2);
  }

  /// Check if fragments overlap between this DIExpression and \p Other.
  bool fragmentsOverlap(const DIExpression *Other) const {
    if (!isFragment() || !Other->isFragment())
      return true;
    return fragmentCmp(Other) == 0;
  }

  /// Check if the expression consists of exactly one entry value operand.
  /// (This is the only configuration of entry values that is supported.)
  LLVM_ABI bool isEntryValue() const;

  /// Try to shorten an expression with an initial constant operand.
  /// Returns a new expression and constant on success, or the original
  /// expression and constant on failure.
  LLVM_ABI std::pair<DIExpression *, const ConstantInt *>
  constantFold(const ConstantInt *CI);

  /// Try to shorten an expression with constant math operations that can be
  /// evaluated at compile time. Returns a new expression on success, or the old
  /// expression if there is nothing to be reduced.
  LLVM_ABI DIExpression *foldConstantMath();
};

inline bool operator==(const DIExpression::FragmentInfo &A,
                       const DIExpression::FragmentInfo &B) {
  return std::tie(A.SizeInBits, A.OffsetInBits) ==
         std::tie(B.SizeInBits, B.OffsetInBits);
}

inline bool operator<(const DIExpression::FragmentInfo &A,
                      const DIExpression::FragmentInfo &B) {
  return std::tie(A.SizeInBits, A.OffsetInBits) <
         std::tie(B.SizeInBits, B.OffsetInBits);
}

template <> struct DenseMapInfo<DIExpression::FragmentInfo> {
  using FragInfo = DIExpression::FragmentInfo;
  static const uint64_t MaxVal = std::numeric_limits<uint64_t>::max();

  static inline FragInfo getEmptyKey() { return {MaxVal, MaxVal}; }

  static inline FragInfo getTombstoneKey() { return {MaxVal - 1, MaxVal - 1}; }

  static unsigned getHashValue(const FragInfo &Frag) {
    return (Frag.SizeInBits & 0xffff) << 16 | (Frag.OffsetInBits & 0xffff);
  }

  static bool isEqual(const FragInfo &A, const FragInfo &B) { return A == B; }
};

template <class NodeTy> struct MDNodeKeyImpl;

/// Mutable buffer to manipulate debug info expressions.
///
/// Example of creating a new expression from scratch:
///
/// LLVMContext Ctx;
///
/// DIExprBuilder Builder(Ctx);
/// Builder.append<DIOp::Add>().intoExpr();
///
/// Example of modifying an expression:
///
/// DIExpr *Expr = ...;
/// ...
/// DIExpr *NewExpr = Expr.builder()
///     .append(DIOp::InPlaceDeref)
///     .intoExpr();
///
/// Despite the name, it supports creating both DIExpr and DIOp-based
/// ("NewElements") DIExpression nodes.
class DIExprBuilder {
  LLVMContext &C;
  SmallVector<DIOp::Variant> Elements;
#ifndef NDEBUG
  bool StateIsUnspecified = false;
#endif
public:
  /// Create a builder for a new, initially empty expression.
  explicit DIExprBuilder(LLVMContext &C);
  /// Create a builder for a new expression for the sequence of ops in \p IL.
  explicit DIExprBuilder(LLVMContext &C,
                         std::initializer_list<DIOp::Variant> IL);
  /// Create a builder for a new expression for the sequence of ops in \p V.
  explicit DIExprBuilder(LLVMContext &C, ArrayRef<DIOp::Variant> V);
  /// Create a builder for a new expression, initially a copy of \p E.
<<<<<<< HEAD
  explicit DIExprBuilder(const DIExpr &E);
  /// Create a builder for a new expression, initially a copy of \p E.
=======
>>>>>>> a8be5a0c
  explicit DIExprBuilder(const DIExpression &E);

  class Iterator
      : public iterator_facade_base<Iterator, std::random_access_iterator_tag,
                                    DIOp::Variant> {
    friend DIExprBuilder;
    DIOp::Variant *Op = nullptr;
    Iterator(DIOp::Variant *Op) : Op(Op) {}

  public:
    Iterator() = delete;
    Iterator(const Iterator &) = default;
    Iterator &operator=(const Iterator &) = default;
    bool operator==(const Iterator &R) const { return R.Op == Op; }
    DIOp::Variant &operator*() const { return *Op; }
    friend iterator_facade_base::difference_type operator-(Iterator LHS,
                                                           Iterator RHS) {
      return LHS.Op - RHS.Op;
    }
    Iterator &operator+=(iterator_facade_base::difference_type D) {
      Op += D;
      return *this;
    }
    Iterator &operator-=(iterator_facade_base::difference_type D) {
      Op -= D;
      return *this;
    }
  };

  Iterator begin() { return Elements.begin(); }
  Iterator end() { return Elements.end(); }
  iterator_range<Iterator> range() { return make_range(begin(), end()); }

  Iterator insert(Iterator I, DIOp::Variant O);

  template <typename T, typename... ArgsT>
  Iterator insert(Iterator I, ArgsT &&...Args) {
    // FIXME: SmallVector doesn't define an ::emplace(iterator, ...)
    return Elements.insert(
        I.Op, DIOp::Variant{std::in_place_type<T>, std::forward<ArgsT>(Args)...});
  }

  template <typename RangeTy> Iterator insert(Iterator I, RangeTy &&R) {
    return Elements.insert(I.Op, R.begin(), R.end());
  }

  template <typename ItTy> Iterator insert(Iterator I, ItTy &&From, ItTy &&To) {
    return Elements.insert(I.Op, std::forward<ItTy>(From),
                           std::forward<ItTy>(To));
  }

  Iterator insert(Iterator I, std::initializer_list<DIOp::Variant> IL) {
    return Elements.insert(I.Op, IL.begin(), IL.end());
  }

  /// Appends \p O to the expression being built.
  DIExprBuilder &append(DIOp::Variant O);

  /// Appends a new DIOp of type T to the expression being built. The new
  /// DIOp is constructed in-place by forwarding the provided arguments Args.
  template <typename T, typename... ArgsT>
  DIExprBuilder &append(ArgsT &&...Args) {
    Elements.emplace_back(std::in_place_type<T>, std::forward<ArgsT>(Args)...);
    return *this;
  }

  Iterator erase(Iterator I);
  Iterator erase(Iterator From, Iterator To);

  /// Returns true if the expression being built contains DIOp of type T,
  /// false otherwise.
  template <typename T> bool contains() const {
    return any_of(Elements,
                  [](auto &&E) { return std::holds_alternative<T>(E); });
  }

  /// Update the expression to reflect the removal of one level of indirection
  /// from the value acting as the referrer.
  ///
  /// The referrer must be of pointer type, as the expression is logically
  /// updated by replacing the @c DIOpReferrer result type with its pointee
  /// type, provided as @c PointeeType, and inserting @p
  /// DIOpAddrOf(<pointer-address-space>) after it.
  ///
  /// Returns @c *this to permit chaining with other methods.
  DIExprBuilder &removeReferrerIndirection(Type *PointeeType);

  /// Get the uniqued, immutable expression metadata from the current state
  /// of the builder.
  ///
  /// This leaves the Builder in a valid but unspecified state, as if it were
  /// moved from.
<<<<<<< HEAD
  DIExpr *intoExpr();

  /// Get the uniqued, immutable expression metadata from the current state
  /// of the builder.
  ///
  /// This leaves the Builder in a valid but unspecified state, as if it were
  /// moved from.
  DIExpression *intoExpression();
};

/// Immutable debug info expression.
///
/// This is an opaque, uniqued metadata node type defined by an immutable
/// sequence of DIOp. In order to view or mutate an expression, use
/// DIExpr::Builder.
class DIExpr : public MDNode {
  friend class LLVMContextImpl;
  friend class MDNode;
  friend struct MDNodeKeyImpl<DIExpr>;
  friend class DIExprBuilder;

  const SmallVector<DIOp::Variant> Elements;

  DIExpr(LLVMContext &C, StorageType Storage,
         SmallVector<DIOp::Variant> &&Elements)
      : MDNode(C, DIExprKind, Storage, std::nullopt), Elements(std::move(Elements)) {}
  ~DIExpr() = default;

  static DIExpr *getImpl(LLVMContext &Context,
                         SmallVector<DIOp::Variant> &&Elements,
                         StorageType Storage, bool ShouldCreate = true);

  TempDIExpr cloneImpl() const {
    auto Copy = Elements;
    return getTemporary(getContext(), std::move(Copy));
  }

  DEFINE_ALWAYS_UNIQUED_MDNODE_GET_METHODS(
      DIExpr, (SmallVector<DIOp::Variant> && Elements), (std::move(Elements)))

public:
  static bool classof(const Metadata *MD) {
    return MD->getMetadataID() == DIExprKind;
  }
  TempDIExpr clone() const { return cloneImpl(); }

  /// Convenience method to get a builder by copying the current expression.
  DIExprBuilder builder() const { return DIExprBuilder(*this); }
};

=======
  DIExpression *intoExpression();
};

>>>>>>> a8be5a0c
/// Holds a DIExpression and keeps track of how many operands have been consumed
/// so far.
class DIExpressionCursor {
  DIExpression::expr_op_iterator Start, End;

public:
  DIExpressionCursor(const DIExpression *Expr) {
    if (!Expr) {
      assert(Start == End);
      return;
    }
    Start = Expr->expr_op_begin();
    End = Expr->expr_op_end();
  }

  DIExpressionCursor(ArrayRef<uint64_t> Expr)
      : Start(Expr.begin()), End(Expr.end()) {}

  DIExpressionCursor(const DIExpressionCursor &) = default;

  /// Consume one operation.
  std::optional<DIExpression::ExprOperand> take() {
    if (Start == End)
      return std::nullopt;
    return *(Start++);
  }

  /// Consume N operations.
  void consume(unsigned N) { std::advance(Start, N); }

  /// Return the current operation.
  std::optional<DIExpression::ExprOperand> peek() const {
    if (Start == End)
      return std::nullopt;
    return *(Start);
  }

  /// Return the next operation.
  std::optional<DIExpression::ExprOperand> peekNext() const {
    if (Start == End)
      return std::nullopt;

    auto Next = Start.getNext();
    if (Next == End)
      return std::nullopt;

    return *Next;
  }

  std::optional<DIExpression::ExprOperand> peekNextN(unsigned N) const {
    if (Start == End)
      return std::nullopt;
    DIExpression::expr_op_iterator Nth = Start;
    for (unsigned I = 0; I < N; I++) {
      Nth = Nth.getNext();
      if (Nth == End)
        return std::nullopt;
    }
    return *Nth;
  }

  void assignNewExpr(ArrayRef<uint64_t> Expr) {
    this->Start = DIExpression::expr_op_iterator(Expr.begin());
    this->End = DIExpression::expr_op_iterator(Expr.end());
  }

  /// Determine whether there are any operations left in this expression.
  operator bool() const { return Start != End; }

  DIExpression::expr_op_iterator begin() const { return Start; }
  DIExpression::expr_op_iterator end() const { return End; }

  /// Retrieve the fragment information, if any.
  std::optional<DIExpression::FragmentInfo> getFragmentInfo() const {
    return DIExpression::getFragmentInfo(Start, End);
  }
};

/// Global variables.
///
/// TODO: Remove DisplayName.  It's always equal to Name.
class DIGlobalVariable : public DIVariable {
  friend class LLVMContextImpl;
  friend class MDNode;

  bool IsLocalToUnit;
  bool IsDefinition;

  DIGlobalVariable(LLVMContext &C, StorageType Storage, unsigned Line,
                   bool IsLocalToUnit, bool IsDefinition, dwarf::MemorySpace MS,
                   uint32_t AlignInBits, ArrayRef<Metadata *> Ops)
      : DIVariable(C, DIGlobalVariableKind, Storage, Line, Ops, MS,
                   AlignInBits),
        IsLocalToUnit(IsLocalToUnit), IsDefinition(IsDefinition) {}
  ~DIGlobalVariable() = default;

  static DIGlobalVariable *
  getImpl(LLVMContext &Context, DIScope *Scope, StringRef Name,
          StringRef LinkageName, DIFile *File, unsigned Line, DIType *Type,
          bool IsLocalToUnit, bool IsDefinition,
          DIDerivedType *StaticDataMemberDeclaration, MDTuple *TemplateParams,
          dwarf::MemorySpace MS, uint32_t AlignInBits, DINodeArray Annotations,
          StorageType Storage, bool ShouldCreate = true) {
    return getImpl(Context, Scope, getCanonicalMDString(Context, Name),
                   getCanonicalMDString(Context, LinkageName), File, Line, Type,
                   IsLocalToUnit, IsDefinition, StaticDataMemberDeclaration,
                   cast_or_null<Metadata>(TemplateParams), MS, AlignInBits,
                   Annotations.get(), Storage, ShouldCreate);
  }
  LLVM_ABI static DIGlobalVariable *
  getImpl(LLVMContext &Context, Metadata *Scope, MDString *Name,
          MDString *LinkageName, Metadata *File, unsigned Line, Metadata *Type,
          bool IsLocalToUnit, bool IsDefinition,
          Metadata *StaticDataMemberDeclaration, Metadata *TemplateParams,
          dwarf::MemorySpace MS, uint32_t AlignInBits, Metadata *Annotations,
          StorageType Storage, bool ShouldCreate = true);

  TempDIGlobalVariable cloneImpl() const {
    return getTemporary(getContext(), getScope(), getName(), getLinkageName(),
                        getFile(), getLine(), getType(), isLocalToUnit(),
                        isDefinition(), getStaticDataMemberDeclaration(),
                        getTemplateParams(), getDWARFMemorySpace(),
                        getAlignInBits(), getAnnotations());
  }

public:
  DEFINE_MDNODE_GET(DIGlobalVariable,
                    (DIScope * Scope, StringRef Name, StringRef LinkageName,
                     DIFile *File, unsigned Line, DIType *Type,
                     bool IsLocalToUnit, bool IsDefinition,
                     DIDerivedType *StaticDataMemberDeclaration,
                     MDTuple *TemplateParams, dwarf::MemorySpace MS,
                     uint32_t AlignInBits, DINodeArray Annotations),
                    (Scope, Name, LinkageName, File, Line, Type, IsLocalToUnit,
                     IsDefinition, StaticDataMemberDeclaration, TemplateParams,
                     MS, AlignInBits, Annotations))
  DEFINE_MDNODE_GET(DIGlobalVariable,
                    (Metadata * Scope, MDString *Name, MDString *LinkageName,
                     Metadata *File, unsigned Line, Metadata *Type,
                     bool IsLocalToUnit, bool IsDefinition,
                     Metadata *StaticDataMemberDeclaration,
                     Metadata *TemplateParams, dwarf::MemorySpace MS,
                     uint32_t AlignInBits, Metadata *Annotations),
                    (Scope, Name, LinkageName, File, Line, Type, IsLocalToUnit,
                     IsDefinition, StaticDataMemberDeclaration, TemplateParams,
                     MS, AlignInBits, Annotations))

  TempDIGlobalVariable clone() const { return cloneImpl(); }

  bool isLocalToUnit() const { return IsLocalToUnit; }
  bool isDefinition() const { return IsDefinition; }
  StringRef getDisplayName() const { return getStringOperand(4); }
  StringRef getLinkageName() const { return getStringOperand(5); }
  DIDerivedType *getStaticDataMemberDeclaration() const {
    return cast_or_null<DIDerivedType>(getRawStaticDataMemberDeclaration());
  }
  DINodeArray getAnnotations() const {
    return cast_or_null<MDTuple>(getRawAnnotations());
  }

  MDString *getRawLinkageName() const { return getOperandAs<MDString>(5); }
  Metadata *getRawStaticDataMemberDeclaration() const { return getOperand(6); }
  Metadata *getRawTemplateParams() const { return getOperand(7); }
  MDTuple *getTemplateParams() const { return getOperandAs<MDTuple>(7); }
  Metadata *getRawAnnotations() const { return getOperand(8); }

  static bool classof(const Metadata *MD) {
    return MD->getMetadataID() == DIGlobalVariableKind;
  }
};

/// Debug common block.
///
/// Uses the SubclassData32 Metadata slot.
class DICommonBlock : public DIScope {
  friend class LLVMContextImpl;
  friend class MDNode;

  DICommonBlock(LLVMContext &Context, StorageType Storage, unsigned LineNo,
                ArrayRef<Metadata *> Ops);

  static DICommonBlock *getImpl(LLVMContext &Context, DIScope *Scope,
                                DIGlobalVariable *Decl, StringRef Name,
                                DIFile *File, unsigned LineNo,
                                StorageType Storage, bool ShouldCreate = true) {
    return getImpl(Context, Scope, Decl, getCanonicalMDString(Context, Name),
                   File, LineNo, Storage, ShouldCreate);
  }
  LLVM_ABI static DICommonBlock *getImpl(LLVMContext &Context, Metadata *Scope,
                                         Metadata *Decl, MDString *Name,
                                         Metadata *File, unsigned LineNo,
                                         StorageType Storage,
                                         bool ShouldCreate = true);

  TempDICommonBlock cloneImpl() const {
    return getTemporary(getContext(), getScope(), getDecl(), getName(),
                        getFile(), getLineNo());
  }

public:
  DEFINE_MDNODE_GET(DICommonBlock,
                    (DIScope * Scope, DIGlobalVariable *Decl, StringRef Name,
                     DIFile *File, unsigned LineNo),
                    (Scope, Decl, Name, File, LineNo))
  DEFINE_MDNODE_GET(DICommonBlock,
                    (Metadata * Scope, Metadata *Decl, MDString *Name,
                     Metadata *File, unsigned LineNo),
                    (Scope, Decl, Name, File, LineNo))

  TempDICommonBlock clone() const { return cloneImpl(); }

  DIScope *getScope() const { return cast_or_null<DIScope>(getRawScope()); }
  DIGlobalVariable *getDecl() const {
    return cast_or_null<DIGlobalVariable>(getRawDecl());
  }
  StringRef getName() const { return getStringOperand(2); }
  DIFile *getFile() const { return cast_or_null<DIFile>(getRawFile()); }
  unsigned getLineNo() const { return SubclassData32; }

  Metadata *getRawScope() const { return getOperand(0); }
  Metadata *getRawDecl() const { return getOperand(1); }
  MDString *getRawName() const { return getOperandAs<MDString>(2); }
  Metadata *getRawFile() const { return getOperand(3); }

  static bool classof(const Metadata *MD) {
    return MD->getMetadataID() == DICommonBlockKind;
  }
};

/// Local variable.
///
/// TODO: Split up flags.
class DILocalVariable : public DIVariable {
  friend class LLVMContextImpl;
  friend class MDNode;

  unsigned Arg : 16;
  DIFlags Flags;

  DILocalVariable(LLVMContext &C, StorageType Storage, unsigned Line,
                  unsigned Arg, DIFlags Flags, dwarf::MemorySpace MS,
                  uint32_t AlignInBits, ArrayRef<Metadata *> Ops)
      : DIVariable(C, DILocalVariableKind, Storage, Line, Ops, MS, AlignInBits),
        Arg(Arg), Flags(Flags) {
    assert(Arg < (1 << 16) && "DILocalVariable: Arg out of range");
  }
  ~DILocalVariable() = default;

  static DILocalVariable *getImpl(LLVMContext &Context, DIScope *Scope,
                                  StringRef Name, DIFile *File, unsigned Line,
                                  DIType *Type, unsigned Arg, DIFlags Flags,
                                  dwarf::MemorySpace MS, uint32_t AlignInBits,
                                  DINodeArray Annotations, StorageType Storage,
                                  bool ShouldCreate = true) {
    return getImpl(Context, Scope, getCanonicalMDString(Context, Name), File,
                   Line, Type, Arg, Flags, MS, AlignInBits, Annotations.get(),
                   Storage, ShouldCreate);
  }
<<<<<<< HEAD
  LLVM_ABI static DILocalVariable *
  getImpl(LLVMContext &Context, Metadata *Scope, MDString *Name, Metadata *File,
          unsigned Line, Metadata *Type, unsigned Arg, DIFlags Flags,
          dwarf::MemorySpace MS, uint32_t AlignInBits, Metadata *Annotations, StorageType Storage,
          bool ShouldCreate = true);
=======
  static DILocalVariable *getImpl(LLVMContext &Context, Metadata *Scope,
                                  MDString *Name, Metadata *File, unsigned Line,
                                  Metadata *Type, unsigned Arg, DIFlags Flags,
                                  dwarf::MemorySpace MS, uint32_t AlignInBits,
                                  Metadata *Annotations, StorageType Storage,
                                  bool ShouldCreate = true);
>>>>>>> a8be5a0c

  TempDILocalVariable cloneImpl() const {
    return getTemporary(getContext(), getScope(), getName(), getFile(),
                        getLine(), getType(), getArg(), getFlags(),
                        getDWARFMemorySpace(), getAlignInBits(),
                        getAnnotations());
  }

public:
  DEFINE_MDNODE_GET(DILocalVariable,
                    (DILocalScope * Scope, StringRef Name, DIFile *File,
                     unsigned Line, DIType *Type, unsigned Arg, DIFlags Flags,
                     dwarf::MemorySpace MS, uint32_t AlignInBits,
                     DINodeArray Annotations),
                    (Scope, Name, File, Line, Type, Arg, Flags, MS, AlignInBits,
                     Annotations))
  DEFINE_MDNODE_GET(DILocalVariable,
                    (Metadata * Scope, MDString *Name, Metadata *File,
                     unsigned Line, Metadata *Type, unsigned Arg, DIFlags Flags,
                     dwarf::MemorySpace MS, uint32_t AlignInBits,
                     Metadata *Annotations),
                    (Scope, Name, File, Line, Type, Arg, Flags, MS, AlignInBits,
                     Annotations))

  TempDILocalVariable clone() const { return cloneImpl(); }

  /// Get the local scope for this variable.
  ///
  /// Variables must be defined in a local scope.
  DILocalScope *getScope() const {
    return cast<DILocalScope>(DIVariable::getScope());
  }

  bool isParameter() const { return Arg; }
  unsigned getArg() const { return Arg; }
  DIFlags getFlags() const { return Flags; }

  DINodeArray getAnnotations() const {
    return cast_or_null<MDTuple>(getRawAnnotations());
  }
  Metadata *getRawAnnotations() const { return getOperand(4); }

  bool isArtificial() const { return getFlags() & FlagArtificial; }
  bool isObjectPointer() const { return getFlags() & FlagObjectPointer; }

  /// Check that a location is valid for this variable.
  ///
  /// Check that \c DL exists, is in the same subprogram, and has the same
  /// inlined-at location as \c this.  (Otherwise, it's not a valid attachment
  /// to a \a DbgInfoIntrinsic.)
  bool isValidLocationForIntrinsic(const DILocation *DL) const {
    return DL && getScope()->getSubprogram() == DL->getScope()->getSubprogram();
  }

  static bool classof(const Metadata *MD) {
    return MD->getMetadataID() == DILocalVariableKind;
  }
};

/// Label.
///
/// Uses the SubclassData32 Metadata slot.
class DILabel : public DINode {
  friend class LLVMContextImpl;
  friend class MDNode;

  DILabel(LLVMContext &C, StorageType Storage, unsigned Line,
          ArrayRef<Metadata *> Ops);
  ~DILabel() = default;

  static DILabel *getImpl(LLVMContext &Context, DIScope *Scope, StringRef Name,
                          DIFile *File, unsigned Line, StorageType Storage,
                          bool ShouldCreate = true) {
    return getImpl(Context, Scope, getCanonicalMDString(Context, Name), File,
                   Line, Storage, ShouldCreate);
  }
  LLVM_ABI static DILabel *getImpl(LLVMContext &Context, Metadata *Scope,
                                   MDString *Name, Metadata *File,
                                   unsigned Line, StorageType Storage,
                                   bool ShouldCreate = true);

  TempDILabel cloneImpl() const {
    return getTemporary(getContext(), getScope(), getName(), getFile(),
                        getLine());
  }

public:
  DEFINE_MDNODE_GET(DILabel,
                    (DILocalScope * Scope, StringRef Name, DIFile *File,
                     unsigned Line),
                    (Scope, Name, File, Line))
  DEFINE_MDNODE_GET(DILabel,
                    (Metadata * Scope, MDString *Name, Metadata *File,
                     unsigned Line),
                    (Scope, Name, File, Line))

  TempDILabel clone() const { return cloneImpl(); }

  /// Get the local scope for this label.
  ///
  /// Labels must be defined in a local scope.
  DILocalScope *getScope() const {
    return cast_or_null<DILocalScope>(getRawScope());
  }
  unsigned getLine() const { return SubclassData32; }
  StringRef getName() const { return getStringOperand(1); }
  DIFile *getFile() const { return cast_or_null<DIFile>(getRawFile()); }

  Metadata *getRawScope() const { return getOperand(0); }
  MDString *getRawName() const { return getOperandAs<MDString>(1); }
  Metadata *getRawFile() const { return getOperand(2); }

  /// Check that a location is valid for this label.
  ///
  /// Check that \c DL exists, is in the same subprogram, and has the same
  /// inlined-at location as \c this.  (Otherwise, it's not a valid attachment
  /// to a \a DbgInfoIntrinsic.)
  bool isValidLocationForIntrinsic(const DILocation *DL) const {
    return DL && getScope()->getSubprogram() == DL->getScope()->getSubprogram();
  }

  static bool classof(const Metadata *MD) {
    return MD->getMetadataID() == DILabelKind;
  }
};

class DIObjCProperty : public DINode {
  friend class LLVMContextImpl;
  friend class MDNode;

  unsigned Line;
  unsigned Attributes;

  DIObjCProperty(LLVMContext &C, StorageType Storage, unsigned Line,
                 unsigned Attributes, ArrayRef<Metadata *> Ops);
  ~DIObjCProperty() = default;

  static DIObjCProperty *
  getImpl(LLVMContext &Context, StringRef Name, DIFile *File, unsigned Line,
          StringRef GetterName, StringRef SetterName, unsigned Attributes,
          DIType *Type, StorageType Storage, bool ShouldCreate = true) {
    return getImpl(Context, getCanonicalMDString(Context, Name), File, Line,
                   getCanonicalMDString(Context, GetterName),
                   getCanonicalMDString(Context, SetterName), Attributes, Type,
                   Storage, ShouldCreate);
  }
  LLVM_ABI static DIObjCProperty *
  getImpl(LLVMContext &Context, MDString *Name, Metadata *File, unsigned Line,
          MDString *GetterName, MDString *SetterName, unsigned Attributes,
          Metadata *Type, StorageType Storage, bool ShouldCreate = true);

  TempDIObjCProperty cloneImpl() const {
    return getTemporary(getContext(), getName(), getFile(), getLine(),
                        getGetterName(), getSetterName(), getAttributes(),
                        getType());
  }

public:
  DEFINE_MDNODE_GET(DIObjCProperty,
                    (StringRef Name, DIFile *File, unsigned Line,
                     StringRef GetterName, StringRef SetterName,
                     unsigned Attributes, DIType *Type),
                    (Name, File, Line, GetterName, SetterName, Attributes,
                     Type))
  DEFINE_MDNODE_GET(DIObjCProperty,
                    (MDString * Name, Metadata *File, unsigned Line,
                     MDString *GetterName, MDString *SetterName,
                     unsigned Attributes, Metadata *Type),
                    (Name, File, Line, GetterName, SetterName, Attributes,
                     Type))

  TempDIObjCProperty clone() const { return cloneImpl(); }

  unsigned getLine() const { return Line; }
  unsigned getAttributes() const { return Attributes; }
  StringRef getName() const { return getStringOperand(0); }
  DIFile *getFile() const { return cast_or_null<DIFile>(getRawFile()); }
  StringRef getGetterName() const { return getStringOperand(2); }
  StringRef getSetterName() const { return getStringOperand(3); }
  DIType *getType() const { return cast_or_null<DIType>(getRawType()); }

  StringRef getFilename() const {
    if (auto *F = getFile())
      return F->getFilename();
    return "";
  }

  StringRef getDirectory() const {
    if (auto *F = getFile())
      return F->getDirectory();
    return "";
  }

  MDString *getRawName() const { return getOperandAs<MDString>(0); }
  Metadata *getRawFile() const { return getOperand(1); }
  MDString *getRawGetterName() const { return getOperandAs<MDString>(2); }
  MDString *getRawSetterName() const { return getOperandAs<MDString>(3); }
  Metadata *getRawType() const { return getOperand(4); }

  static bool classof(const Metadata *MD) {
    return MD->getMetadataID() == DIObjCPropertyKind;
  }
};

/// An imported module (C++ using directive or similar).
///
/// Uses the SubclassData32 Metadata slot.
class DIImportedEntity : public DINode {
  friend class LLVMContextImpl;
  friend class MDNode;

  DIImportedEntity(LLVMContext &C, StorageType Storage, unsigned Tag,
                   unsigned Line, ArrayRef<Metadata *> Ops)
      : DINode(C, DIImportedEntityKind, Storage, Tag, Ops) {
    SubclassData32 = Line;
  }
  ~DIImportedEntity() = default;

  static DIImportedEntity *getImpl(LLVMContext &Context, unsigned Tag,
                                   DIScope *Scope, DINode *Entity, DIFile *File,
                                   unsigned Line, StringRef Name,
                                   DINodeArray Elements, StorageType Storage,
                                   bool ShouldCreate = true) {
    return getImpl(Context, Tag, Scope, Entity, File, Line,
                   getCanonicalMDString(Context, Name), Elements.get(), Storage,
                   ShouldCreate);
  }
  LLVM_ABI static DIImportedEntity *
  getImpl(LLVMContext &Context, unsigned Tag, Metadata *Scope, Metadata *Entity,
          Metadata *File, unsigned Line, MDString *Name, Metadata *Elements,
          StorageType Storage, bool ShouldCreate = true);

  TempDIImportedEntity cloneImpl() const {
    return getTemporary(getContext(), getTag(), getScope(), getEntity(),
                        getFile(), getLine(), getName(), getElements());
  }

public:
  DEFINE_MDNODE_GET(DIImportedEntity,
                    (unsigned Tag, DIScope *Scope, DINode *Entity, DIFile *File,
                     unsigned Line, StringRef Name = "",
                     DINodeArray Elements = nullptr),
                    (Tag, Scope, Entity, File, Line, Name, Elements))
  DEFINE_MDNODE_GET(DIImportedEntity,
                    (unsigned Tag, Metadata *Scope, Metadata *Entity,
                     Metadata *File, unsigned Line, MDString *Name,
                     Metadata *Elements = nullptr),
                    (Tag, Scope, Entity, File, Line, Name, Elements))

  TempDIImportedEntity clone() const { return cloneImpl(); }

  unsigned getLine() const { return SubclassData32; }
  DIScope *getScope() const { return cast_or_null<DIScope>(getRawScope()); }
  DINode *getEntity() const { return cast_or_null<DINode>(getRawEntity()); }
  StringRef getName() const { return getStringOperand(2); }
  DIFile *getFile() const { return cast_or_null<DIFile>(getRawFile()); }
  DINodeArray getElements() const {
    return cast_or_null<MDTuple>(getRawElements());
  }

  Metadata *getRawScope() const { return getOperand(0); }
  Metadata *getRawEntity() const { return getOperand(1); }
  MDString *getRawName() const { return getOperandAs<MDString>(2); }
  Metadata *getRawFile() const { return getOperand(3); }
  Metadata *getRawElements() const { return getOperand(4); }

  static bool classof(const Metadata *MD) {
    return MD->getMetadataID() == DIImportedEntityKind;
  }
};

/// A pair of DIGlobalVariable and DIExpression.
class DIGlobalVariableExpression : public MDNode {
  friend class LLVMContextImpl;
  friend class MDNode;

  DIGlobalVariableExpression(LLVMContext &C, StorageType Storage,
                             ArrayRef<Metadata *> Ops)
      : MDNode(C, DIGlobalVariableExpressionKind, Storage, Ops) {}
  ~DIGlobalVariableExpression() = default;

  LLVM_ABI static DIGlobalVariableExpression *
  getImpl(LLVMContext &Context, Metadata *Variable, Metadata *Expression,
          StorageType Storage, bool ShouldCreate = true);

  TempDIGlobalVariableExpression cloneImpl() const {
    return getTemporary(getContext(), getVariable(), getExpression());
  }

public:
  DEFINE_MDNODE_GET(DIGlobalVariableExpression,
                    (Metadata * Variable, Metadata *Expression),
                    (Variable, Expression))

  TempDIGlobalVariableExpression clone() const { return cloneImpl(); }

  Metadata *getRawVariable() const { return getOperand(0); }

  DIGlobalVariable *getVariable() const {
    return cast_or_null<DIGlobalVariable>(getRawVariable());
  }

  Metadata *getRawExpression() const { return getOperand(1); }

  DIExpression *getExpression() const {
    return cast<DIExpression>(getRawExpression());
  }

  static bool classof(const Metadata *MD) {
    return MD->getMetadataID() == DIGlobalVariableExpressionKind;
  }
};

/// Macro Info DWARF-like metadata node.
///
/// A metadata node with a DWARF macro info (i.e., a constant named
/// \c DW_MACINFO_*, defined in llvm/BinaryFormat/Dwarf.h).  Called \a
/// DIMacroNode
/// because it's potentially used for non-DWARF output.
///
/// Uses the SubclassData16 Metadata slot.
class DIMacroNode : public MDNode {
  friend class LLVMContextImpl;
  friend class MDNode;

protected:
  DIMacroNode(LLVMContext &C, unsigned ID, StorageType Storage, unsigned MIType,
              ArrayRef<Metadata *> Ops1, ArrayRef<Metadata *> Ops2 = {})
      : MDNode(C, ID, Storage, Ops1, Ops2) {
    assert(MIType < 1u << 16);
    SubclassData16 = MIType;
  }
  ~DIMacroNode() = default;

  template <class Ty> Ty *getOperandAs(unsigned I) const {
    return cast_or_null<Ty>(getOperand(I));
  }

  StringRef getStringOperand(unsigned I) const {
    if (auto *S = getOperandAs<MDString>(I))
      return S->getString();
    return StringRef();
  }

  static MDString *getCanonicalMDString(LLVMContext &Context, StringRef S) {
    if (S.empty())
      return nullptr;
    return MDString::get(Context, S);
  }

public:
  unsigned getMacinfoType() const { return SubclassData16; }

  static bool classof(const Metadata *MD) {
    switch (MD->getMetadataID()) {
    default:
      return false;
    case DIMacroKind:
    case DIMacroFileKind:
      return true;
    }
  }
};

/// Macro
///
/// Uses the SubclassData32 Metadata slot.
class DIMacro : public DIMacroNode {
  friend class LLVMContextImpl;
  friend class MDNode;

  DIMacro(LLVMContext &C, StorageType Storage, unsigned MIType, unsigned Line,
          ArrayRef<Metadata *> Ops)
      : DIMacroNode(C, DIMacroKind, Storage, MIType, Ops) {
    SubclassData32 = Line;
  }
  ~DIMacro() = default;

  static DIMacro *getImpl(LLVMContext &Context, unsigned MIType, unsigned Line,
                          StringRef Name, StringRef Value, StorageType Storage,
                          bool ShouldCreate = true) {
    return getImpl(Context, MIType, Line, getCanonicalMDString(Context, Name),
                   getCanonicalMDString(Context, Value), Storage, ShouldCreate);
  }
  LLVM_ABI static DIMacro *getImpl(LLVMContext &Context, unsigned MIType,
                                   unsigned Line, MDString *Name,
                                   MDString *Value, StorageType Storage,
                                   bool ShouldCreate = true);

  TempDIMacro cloneImpl() const {
    return getTemporary(getContext(), getMacinfoType(), getLine(), getName(),
                        getValue());
  }

public:
  DEFINE_MDNODE_GET(DIMacro,
                    (unsigned MIType, unsigned Line, StringRef Name,
                     StringRef Value = ""),
                    (MIType, Line, Name, Value))
  DEFINE_MDNODE_GET(DIMacro,
                    (unsigned MIType, unsigned Line, MDString *Name,
                     MDString *Value),
                    (MIType, Line, Name, Value))

  TempDIMacro clone() const { return cloneImpl(); }

  unsigned getLine() const { return SubclassData32; }

  StringRef getName() const { return getStringOperand(0); }
  StringRef getValue() const { return getStringOperand(1); }

  MDString *getRawName() const { return getOperandAs<MDString>(0); }
  MDString *getRawValue() const { return getOperandAs<MDString>(1); }

  static bool classof(const Metadata *MD) {
    return MD->getMetadataID() == DIMacroKind;
  }
};

/// Macro file
///
/// Uses the SubclassData32 Metadata slot.
class DIMacroFile : public DIMacroNode {
  friend class LLVMContextImpl;
  friend class MDNode;

  DIMacroFile(LLVMContext &C, StorageType Storage, unsigned MIType,
              unsigned Line, ArrayRef<Metadata *> Ops)
      : DIMacroNode(C, DIMacroFileKind, Storage, MIType, Ops) {
    SubclassData32 = Line;
  }
  ~DIMacroFile() = default;

  static DIMacroFile *getImpl(LLVMContext &Context, unsigned MIType,
                              unsigned Line, DIFile *File,
                              DIMacroNodeArray Elements, StorageType Storage,
                              bool ShouldCreate = true) {
    return getImpl(Context, MIType, Line, static_cast<Metadata *>(File),
                   Elements.get(), Storage, ShouldCreate);
  }

  LLVM_ABI static DIMacroFile *getImpl(LLVMContext &Context, unsigned MIType,
                                       unsigned Line, Metadata *File,
                                       Metadata *Elements, StorageType Storage,
                                       bool ShouldCreate = true);

  TempDIMacroFile cloneImpl() const {
    return getTemporary(getContext(), getMacinfoType(), getLine(), getFile(),
                        getElements());
  }

public:
  DEFINE_MDNODE_GET(DIMacroFile,
                    (unsigned MIType, unsigned Line, DIFile *File,
                     DIMacroNodeArray Elements),
                    (MIType, Line, File, Elements))
  DEFINE_MDNODE_GET(DIMacroFile,
                    (unsigned MIType, unsigned Line, Metadata *File,
                     Metadata *Elements),
                    (MIType, Line, File, Elements))

  TempDIMacroFile clone() const { return cloneImpl(); }

  void replaceElements(DIMacroNodeArray Elements) {
#ifndef NDEBUG
    for (DIMacroNode *Op : getElements())
      assert(is_contained(Elements->operands(), Op) &&
             "Lost a macro node during macro node list replacement");
#endif
    replaceOperandWith(1, Elements.get());
  }

  unsigned getLine() const { return SubclassData32; }
  DIFile *getFile() const { return cast_or_null<DIFile>(getRawFile()); }

  DIMacroNodeArray getElements() const {
    return cast_or_null<MDTuple>(getRawElements());
  }

  Metadata *getRawFile() const { return getOperand(0); }
  Metadata *getRawElements() const { return getOperand(1); }

  static bool classof(const Metadata *MD) {
    return MD->getMetadataID() == DIMacroFileKind;
  }
};

/// List of ValueAsMetadata, to be used as an argument to a dbg.value
/// intrinsic.
class DIArgList : public Metadata, ReplaceableMetadataImpl {
  friend class ReplaceableMetadataImpl;
  friend class LLVMContextImpl;
  using iterator = SmallVectorImpl<ValueAsMetadata *>::iterator;

  SmallVector<ValueAsMetadata *, 4> Args;

  DIArgList(LLVMContext &Context, ArrayRef<ValueAsMetadata *> Args)
      : Metadata(DIArgListKind, Uniqued), ReplaceableMetadataImpl(Context),
        Args(Args) {
    track();
  }
  ~DIArgList() { untrack(); }

  LLVM_ABI void track();
  LLVM_ABI void untrack();
  void dropAllReferences(bool Untrack);

public:
  LLVM_ABI static DIArgList *get(LLVMContext &Context,
                                 ArrayRef<ValueAsMetadata *> Args);

  ArrayRef<ValueAsMetadata *> getArgs() const { return Args; }

  iterator args_begin() { return Args.begin(); }
  iterator args_end() { return Args.end(); }

  static bool classof(const Metadata *MD) {
    return MD->getMetadataID() == DIArgListKind;
  }

  SmallVector<DbgVariableRecord *> getAllDbgVariableRecordUsers() {
    return ReplaceableMetadataImpl::getAllDbgVariableRecordUsers();
  }

  LLVM_ABI void handleChangedOperand(void *Ref, Metadata *New);
};

/// Represents one lifetime segment of a DIObject.
class DILifetime : public DINode {
  friend class LLVMContextImpl;
  friend class MDNode;

  // FIXME: DILifetime must derive from DINode in order to be added to
  // retainedNodes, but it has no meaningful "Tag".
  DILifetime(LLVMContext &C, StorageType Storage, ArrayRef<Metadata *> Ops,
             ArrayRef<Metadata *> Args)
      : DINode(C, DILifetimeKind, Storage, 0, Ops, Args) {
    assert(Storage != Uniqued);
  }
  ~DILifetime() = default;

  static DILifetime *getImpl(LLVMContext &Context, Metadata *Obj, Metadata *Loc,
                             ArrayRef<Metadata *> Args, StorageType Storage);

  TempDILifetime cloneImpl() const {
    SmallVector<Metadata *> ArgObjects(argObjectsBegin(), argObjectsEnd());
    return getTemporary(getContext(), getRawObject(), getRawLocation(),
                        ArgObjects);
  }

public:
  static DILifetime *getDistinct(LLVMContext &Context, Metadata *Obj,
                                 Metadata *Loc,
                                 ArrayRef<Metadata *> Args = std::nullopt) {
    return getImpl(Context, Obj, Loc, Args, Distinct);
  }
  static TempDILifetime getTemporary(LLVMContext &Context, Metadata *Obj,
                                     Metadata *Loc,
                                     ArrayRef<Metadata *> Args = std::nullopt) {
    return TempDILifetime(getImpl(Context, Obj, Loc, Args, Temporary));
  }

  TempDILifetime clone() const { return cloneImpl(); }

  Metadata *getRawObject() const { return getOperand(0); }
  Metadata *getRawLocation() const { return getOperand(1); }
  MDNode::op_iterator rawArgObjectsBegin() const { return op_begin() + 2; }
  MDNode::op_iterator rawArgObjectsEnd() const { return op_end(); }
  MDNode::op_range rawArgObjects() const {
    return {rawArgObjectsBegin(), rawArgObjectsEnd()};
  }

  DIObject *getObject() const { return cast<DIObject>(getRawObject()); }
  DIExpr *getLocation() const { return cast<DIExpr>(getRawLocation()); }
  void setLocation(DIExpr *E) { setOperand(1, E); }
  class ArgObjectIterator
      : public llvm::iterator_facade_base<
            ArgObjectIterator, std::random_access_iterator_tag, DIObject> {
    friend DILifetime;
    MDNode::op_iterator I;
    explicit ArgObjectIterator(MDNode::op_iterator I) : I(I) {}

  public:
    ArgObjectIterator() = delete;
    ArgObjectIterator(const ArgObjectIterator &) = default;
    bool operator==(const ArgObjectIterator &R) const { return R.I == I; }
    DIObject *operator*() const { return cast_or_null<DIObject>(*I); }
    friend iterator_facade_base::difference_type
    operator-(ArgObjectIterator LHS, ArgObjectIterator RHS) {
      return LHS.I - RHS.I;
    }
    ArgObjectIterator &operator+=(iterator_facade_base::difference_type D) {
      I += D;
      return *this;
    }
    ArgObjectIterator &operator-=(iterator_facade_base::difference_type D) {
      I -= D;
      return *this;
    }
  };
  using ArgObjectRange = iterator_range<ArgObjectIterator>;
  ArgObjectIterator argObjectsBegin() const {
    return ArgObjectIterator(rawArgObjectsBegin());
  }
  ArgObjectIterator argObjectsEnd() const {
    return ArgObjectIterator(rawArgObjectsEnd());
  }
  ArgObjectRange argObjects() const {
    return {argObjectsBegin(), argObjectsEnd()};
  }

  static bool classof(const Metadata *MD) {
    return MD->getMetadataID() == DILifetimeKind;
  }
};

/// Identifies a unique instance of a variable.
///
/// Storage for identifying a potentially inlined instance of a variable,
/// or a fragment thereof. This guarantees that exactly one variable instance
/// may be identified by this class, even when that variable is a fragment of
/// an aggregate variable and/or there is another inlined instance of the same
/// source code variable nearby.
/// This class does not necessarily uniquely identify that variable: it is
/// possible that a DebugVariable with different parameters may point to the
/// same variable instance, but not that one DebugVariable points to multiple
/// variable instances.
class DebugVariable {
  using FragmentInfo = DIExpression::FragmentInfo;

  const DILocalVariable *Variable;
  std::optional<FragmentInfo> Fragment;
  const DILocation *InlinedAt;

  /// Fragment that will overlap all other fragments. Used as default when
  /// caller demands a fragment.
  LLVM_ABI static const FragmentInfo DefaultFragment;

public:
  LLVM_ABI DebugVariable(const DbgVariableIntrinsic *DII);
  LLVM_ABI DebugVariable(const DbgVariableRecord *DVR);

  DebugVariable(const DILocalVariable *Var,
                std::optional<FragmentInfo> FragmentInfo,
                const DILocation *InlinedAt)
      : Variable(Var), Fragment(FragmentInfo), InlinedAt(InlinedAt) {}

  DebugVariable(const DILocalVariable *Var, const DIExpression *DIExpr,
                const DILocation *InlinedAt)
      : Variable(Var),
        Fragment(DIExpr ? DIExpr->getFragmentInfo() : std::nullopt),
        InlinedAt(InlinedAt) {}

  const DILocalVariable *getVariable() const { return Variable; }
  std::optional<FragmentInfo> getFragment() const { return Fragment; }
  const DILocation *getInlinedAt() const { return InlinedAt; }

  FragmentInfo getFragmentOrDefault() const {
    return Fragment.value_or(DefaultFragment);
  }

  static bool isDefaultFragment(const FragmentInfo F) {
    return F == DefaultFragment;
  }

  bool operator==(const DebugVariable &Other) const {
    return std::tie(Variable, Fragment, InlinedAt) ==
           std::tie(Other.Variable, Other.Fragment, Other.InlinedAt);
  }

  bool operator<(const DebugVariable &Other) const {
    return std::tie(Variable, Fragment, InlinedAt) <
           std::tie(Other.Variable, Other.Fragment, Other.InlinedAt);
  }
};

template <> struct DenseMapInfo<DebugVariable> {
  using FragmentInfo = DIExpression::FragmentInfo;

  /// Empty key: no key should be generated that has no DILocalVariable.
  static inline DebugVariable getEmptyKey() {
    return DebugVariable(nullptr, std::nullopt, nullptr);
  }

  /// Difference in tombstone is that the Optional is meaningful.
  static inline DebugVariable getTombstoneKey() {
    return DebugVariable(nullptr, {{0, 0}}, nullptr);
  }

  static unsigned getHashValue(const DebugVariable &D) {
    unsigned HV = 0;
    const std::optional<FragmentInfo> Fragment = D.getFragment();
    if (Fragment)
      HV = DenseMapInfo<FragmentInfo>::getHashValue(*Fragment);

    return hash_combine(D.getVariable(), HV, D.getInlinedAt());
  }

  static bool isEqual(const DebugVariable &A, const DebugVariable &B) {
    return A == B;
  }
};

/// Identifies a unique instance of a whole variable (discards/ignores fragment
/// information).
class DebugVariableAggregate : public DebugVariable {
public:
  LLVM_ABI DebugVariableAggregate(const DbgVariableIntrinsic *DVI);
  DebugVariableAggregate(const DebugVariable &V)
      : DebugVariable(V.getVariable(), std::nullopt, V.getInlinedAt()) {}
};

template <>
struct DenseMapInfo<DebugVariableAggregate>
    : public DenseMapInfo<DebugVariable> {};
} // end namespace llvm

#undef DEFINE_MDNODE_GET_UNPACK_IMPL
#undef DEFINE_MDNODE_GET_UNPACK
#undef DEFINE_MDNODE_GET_ONLY
#undef DEFINE_MDNODE_GET_IF_EXISTS
#undef DEFINE_MDNODE_GET_DISTINCT
#undef DEFINE_MDNODE_GET_TEMPORARY
#undef DEFINE_ALL_MDNODE_GET_METHODS
#undef DEFINE_MDNODE_GET
#undef DEFINE_ALWAYS_DISTINCT_MDNODE_GET_METHODS
#undef DEFINE_ALWAYS_UNIQUED_MDNODE_GET_METHODS

#endif // LLVM_IR_DEBUGINFOMETADATA_H<|MERGE_RESOLUTION|>--- conflicted
+++ resolved
@@ -1282,11 +1282,7 @@
   /// a pointer or reference type respectively.
   dwarf::MemorySpace getDWARFMemorySpace() const { return DWARFMemorySpace; }
 
-<<<<<<< HEAD
   LLVM_ABI std::optional<PtrAuthData> getPtrAuthData() const;
-=======
-  std::optional<PtrAuthData> getPtrAuthData() const;
->>>>>>> a8be5a0c
 
   /// Get extra data associated with this derived type.
   /// Class type for pointer-to-members, objective-c property node for ivars,
@@ -3071,16 +3067,10 @@
   dwarf::MemorySpace MemorySpace;
 
 protected:
-<<<<<<< HEAD
   LLVM_ABI DIVariable(LLVMContext &C, unsigned ID, StorageType Storage,
                       signed Line, ArrayRef<Metadata *> Ops,
                       dwarf::MemorySpace MS,
                       uint32_t AlignInBits = 0);
-=======
-  DIVariable(LLVMContext &C, unsigned ID, StorageType Storage, signed Line,
-             ArrayRef<Metadata *> Ops, dwarf::MemorySpace MS,
-             uint32_t AlignInBits = 0);
->>>>>>> a8be5a0c
   ~DIVariable() = default;
 
 public:
@@ -3626,7 +3616,6 @@
   ~DIExpression() = default;
 
   // FIXME: workaround to avoid updating callsites for now
-<<<<<<< HEAD
   LLVM_ABI
   static DIExpression *getImpl(LLVMContext &Context, std::nullopt_t Elements,
                                StorageType Storage, bool ShouldCreate = true);
@@ -3636,14 +3625,6 @@
                                StorageType Storage, bool ShouldCreate = true);
 
   LLVM_ABI
-=======
-  static DIExpression *getImpl(LLVMContext &Context, std::nullopt_t Elements,
-                               StorageType Storage, bool ShouldCreate = true);
-
-  static DIExpression *getImpl(LLVMContext &Context, OldElementsRef Elements,
-                               StorageType Storage, bool ShouldCreate = true);
-
->>>>>>> a8be5a0c
   static DIExpression *getImpl(LLVMContext &Context, bool /*ignored*/,
                                NewElementsRef Elements, StorageType Storage,
                                bool ShouldCreate = true);
@@ -3720,10 +3701,6 @@
   /// This function would return 2, as there are two unique location operands
   /// (0 and 1).
   LLVM_ABI uint64_t getNumLocationOperands() const;
-
-  /// Return the number of unique location operands referred to (via DIOpArg) in
-  /// this expression. Like getNumLocationOperands, but for DIOp-DIExpressions.
-  uint64_t getNewNumLocationOperands() const;
 
   /// Return the number of unique location operands referred to (via DIOpArg) in
   /// this expression. Like getNumLocationOperands, but for DIOp-DIExpressions.
@@ -3846,11 +3823,7 @@
   }
   /// @}
 
-<<<<<<< HEAD
   LLVM_ABI bool isValid(std::optional<DIExpressionEnv> Env = std::nullopt,
-=======
-  bool isValid(std::optional<DIExpressionEnv> Env = std::nullopt,
->>>>>>> a8be5a0c
                std::optional<std::reference_wrapper<llvm::raw_ostream>> ErrS =
                    std::nullopt) const;
 
@@ -3875,8 +3848,6 @@
   /// Retrieve the details of this fragment expression.
   LLVM_ABI static std::optional<FragmentInfo>
   getFragmentInfo(expr_op_iterator Start, expr_op_iterator End);
-
-  static std::optional<FragmentInfo> getFragmentInfo(NewElementsRef E);
 
   static std::optional<FragmentInfo> getFragmentInfo(NewElementsRef E);
 
@@ -4032,15 +4003,6 @@
                                                ArrayRef<uint64_t> Ops,
                                                unsigned ArgNo,
                                                bool StackValue = false);
-
-  /// Create a copy of \p Expr by appending the given list of \p Ops to each
-  /// instance of the operand `DIOpArg(ArgNo, OldArgType)`, updating OldArgType
-  /// to \p NewArgType if non-null. This is used to modify a specific location
-  /// used by \p Expr, such as when salvaging that location.
-  static DIExpression *appendNewOpsToArg(const DIExpression *Expr,
-                                         ArrayRef<DIOp::Variant> Ops,
-                                         unsigned ArgNo,
-                                         Type *NewArgType = nullptr);
 
   /// Create a copy of \p Expr by appending the given list of \p Ops to each
   /// instance of the operand `DIOpArg(ArgNo, OldArgType)`, updating OldArgType
@@ -4239,11 +4201,8 @@
   /// Create a builder for a new expression for the sequence of ops in \p V.
   explicit DIExprBuilder(LLVMContext &C, ArrayRef<DIOp::Variant> V);
   /// Create a builder for a new expression, initially a copy of \p E.
-<<<<<<< HEAD
   explicit DIExprBuilder(const DIExpr &E);
   /// Create a builder for a new expression, initially a copy of \p E.
-=======
->>>>>>> a8be5a0c
   explicit DIExprBuilder(const DIExpression &E);
 
   class Iterator
@@ -4336,7 +4295,6 @@
   ///
   /// This leaves the Builder in a valid but unspecified state, as if it were
   /// moved from.
-<<<<<<< HEAD
   DIExpr *intoExpr();
 
   /// Get the uniqued, immutable expression metadata from the current state
@@ -4387,11 +4345,6 @@
   DIExprBuilder builder() const { return DIExprBuilder(*this); }
 };
 
-=======
-  DIExpression *intoExpression();
-};
-
->>>>>>> a8be5a0c
 /// Holds a DIExpression and keeps track of how many operands have been consumed
 /// so far.
 class DIExpressionCursor {
@@ -4650,20 +4603,11 @@
                    Line, Type, Arg, Flags, MS, AlignInBits, Annotations.get(),
                    Storage, ShouldCreate);
   }
-<<<<<<< HEAD
   LLVM_ABI static DILocalVariable *
   getImpl(LLVMContext &Context, Metadata *Scope, MDString *Name, Metadata *File,
           unsigned Line, Metadata *Type, unsigned Arg, DIFlags Flags,
           dwarf::MemorySpace MS, uint32_t AlignInBits, Metadata *Annotations, StorageType Storage,
           bool ShouldCreate = true);
-=======
-  static DILocalVariable *getImpl(LLVMContext &Context, Metadata *Scope,
-                                  MDString *Name, Metadata *File, unsigned Line,
-                                  Metadata *Type, unsigned Arg, DIFlags Flags,
-                                  dwarf::MemorySpace MS, uint32_t AlignInBits,
-                                  Metadata *Annotations, StorageType Storage,
-                                  bool ShouldCreate = true);
->>>>>>> a8be5a0c
 
   TempDILocalVariable cloneImpl() const {
     return getTemporary(getContext(), getScope(), getName(), getFile(),
