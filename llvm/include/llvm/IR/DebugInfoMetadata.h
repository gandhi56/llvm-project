--- conflicted
+++ resolved
@@ -1205,9 +1205,10 @@
   getImpl(LLVMContext &Context, unsigned Tag, MDString *Name, Metadata *File,
           unsigned Line, Metadata *Scope, Metadata *BaseType,
           uint64_t SizeInBits, uint32_t AlignInBits, uint64_t OffsetInBits,
-          std::optional<unsigned> DWARFAddressSpace, dwarf::MemorySpace MS, 
-          std::optional<PtrAuthData> PtrAuthData, DIFlags Flags, Metadata *ExtraData, Metadata *Annotations,
-          StorageType Storage, bool ShouldCreate = true);
+          std::optional<unsigned> DWARFAddressSpace, dwarf::MemorySpace MS,
+          std::optional<PtrAuthData> PtrAuthData, DIFlags Flags,
+          Metadata *ExtraData, Metadata *Annotations, StorageType Storage,
+          bool ShouldCreate = true);
 
   TempDIDerivedType cloneImpl() const {
     return getTemporary(getContext(), getTag(), getName(), getFile(), getLine(),
@@ -1258,15 +1259,11 @@
     return DWARFAddressSpace;
   }
 
-<<<<<<< HEAD
   /// \returns The DWARF memory space of the memory pointed to or referenced by
   /// a pointer or reference type respectively.
   dwarf::MemorySpace getDWARFMemorySpace() const { return DWARFMemorySpace; }
 
-  std::optional<PtrAuthData> getPtrAuthData() const;
-=======
   LLVM_ABI std::optional<PtrAuthData> getPtrAuthData() const;
->>>>>>> 15dff71c
 
   /// Get extra data associated with this derived type.
   ///
@@ -3003,15 +3000,9 @@
   dwarf::MemorySpace MemorySpace;
 
 protected:
-<<<<<<< HEAD
-  DIVariable(LLVMContext &C, unsigned ID, StorageType Storage, signed Line,
-             ArrayRef<Metadata *> Ops, dwarf::MemorySpace MS,
-             uint32_t AlignInBits = 0);
-=======
   LLVM_ABI DIVariable(LLVMContext &C, unsigned ID, StorageType Storage,
                       signed Line, ArrayRef<Metadata *> Ops,
-                      uint32_t AlignInBits = 0);
->>>>>>> 15dff71c
+                      dwarf::MemorySpace MS, uint32_t AlignInBits = 0);
   ~DIVariable() = default;
 
 public:
@@ -3556,23 +3547,21 @@
                  Elements.end()) {}
   ~DIExpression() = default;
 
-<<<<<<< HEAD
   // FIXME: workaround to avoid updating callsites for now
-  static DIExpression *getImpl(LLVMContext &Context, std::nullopt_t Elements,
-                               StorageType Storage, bool ShouldCreate = true);
-
-  static DIExpression *getImpl(LLVMContext &Context, OldElementsRef Elements,
-                               StorageType Storage, bool ShouldCreate = true);
-
-  static DIExpression *getImpl(LLVMContext &Context, bool /*ignored*/,
-                               NewElementsRef Elements, StorageType Storage,
-                               bool ShouldCreate = true);
-=======
   LLVM_ABI static DIExpression *getImpl(LLVMContext &Context,
-                                        ArrayRef<uint64_t> Elements,
+                                        std::nullopt_t Elements,
                                         StorageType Storage,
                                         bool ShouldCreate = true);
->>>>>>> 15dff71c
+
+  LLVM_ABI static DIExpression *getImpl(LLVMContext &Context,
+                                        OldElementsRef Elements,
+                                        StorageType Storage,
+                                        bool ShouldCreate = true);
+
+  LLVM_ABI static DIExpression *getImpl(LLVMContext &Context, bool /*ignored*/,
+                                        NewElementsRef Elements,
+                                        StorageType Storage,
+                                        bool ShouldCreate = true);
 
   TempDIExpression cloneImpl() const {
     return getTemporary(getContext(), getElements());
@@ -3768,13 +3757,9 @@
   }
   /// @}
 
-<<<<<<< HEAD
-  bool isValid(std::optional<DIExpressionEnv> Env = std::nullopt,
-               std::optional<std::reference_wrapper<llvm::raw_ostream>> ErrS =
-                   std::nullopt) const;
-=======
-  LLVM_ABI bool isValid() const;
->>>>>>> 15dff71c
+  LLVM_ABI bool isValid(std::optional<DIExpressionEnv> Env = std::nullopt,
+                        std::optional<std::reference_wrapper<llvm::raw_ostream>>
+                            ErrS = std::nullopt) const;
 
   static bool classof(const Metadata *MD) {
     return MD->getMetadataID() == DIExpressionKind;
@@ -4503,20 +4488,11 @@
                    Line, Type, Arg, Flags, MS, AlignInBits, Annotations.get(),
                    Storage, ShouldCreate);
   }
-<<<<<<< HEAD
-  static DILocalVariable *getImpl(LLVMContext &Context, Metadata *Scope,
-                                  MDString *Name, Metadata *File, unsigned Line,
-                                  Metadata *Type, unsigned Arg, DIFlags Flags,
-                                  dwarf::MemorySpace MS, uint32_t AlignInBits,
-                                  Metadata *Annotations, StorageType Storage,
-                                  bool ShouldCreate = true);
-=======
   LLVM_ABI static DILocalVariable *
   getImpl(LLVMContext &Context, Metadata *Scope, MDString *Name, Metadata *File,
           unsigned Line, Metadata *Type, unsigned Arg, DIFlags Flags,
-          uint32_t AlignInBits, Metadata *Annotations, StorageType Storage,
-          bool ShouldCreate = true);
->>>>>>> 15dff71c
+          dwarf::MemorySpace MS, uint32_t AlignInBits, Metadata *Annotations,
+          StorageType Storage, bool ShouldCreate = true);
 
   TempDILocalVariable cloneImpl() const {
     return getTemporary(getContext(), getScope(), getName(), getFile(),
