--- conflicted
+++ resolved
@@ -1272,15 +1272,11 @@
     return DWARFAddressSpace;
   }
 
-<<<<<<< HEAD
   /// \returns The DWARF memory space of the memory pointed to or referenced by
   /// a pointer or reference type respectively.
   dwarf::MemorySpace getDWARFMemorySpace() const { return DWARFMemorySpace; }
 
-  std::optional<PtrAuthData> getPtrAuthData() const;
-=======
   LLVM_ABI std::optional<PtrAuthData> getPtrAuthData() const;
->>>>>>> b6f9800e
 
   /// Get extra data associated with this derived type.
   /// Class type for pointer-to-members, objective-c property node for ivars,
@@ -3065,15 +3061,10 @@
   dwarf::MemorySpace MemorySpace;
 
 protected:
-<<<<<<< HEAD
-  DIVariable(LLVMContext &C, unsigned ID, StorageType Storage, signed Line,
-             ArrayRef<Metadata *> Ops, dwarf::MemorySpace MS,
-             uint32_t AlignInBits = 0);
-=======
   LLVM_ABI DIVariable(LLVMContext &C, unsigned ID, StorageType Storage,
                       signed Line, ArrayRef<Metadata *> Ops,
+                      dwarf::MemorySpace MS,
                       uint32_t AlignInBits = 0);
->>>>>>> b6f9800e
   ~DIVariable() = default;
 
 public:
@@ -3618,23 +3609,19 @@
                  Elements.end()) {}
   ~DIExpression() = default;
 
-<<<<<<< HEAD
   // FIXME: workaround to avoid updating callsites for now
+  LLVM_ABI
   static DIExpression *getImpl(LLVMContext &Context, std::nullopt_t Elements,
                                StorageType Storage, bool ShouldCreate = true);
 
+  LLVM_ABI
   static DIExpression *getImpl(LLVMContext &Context, OldElementsRef Elements,
                                StorageType Storage, bool ShouldCreate = true);
 
+  LLVM_ABI
   static DIExpression *getImpl(LLVMContext &Context, bool /*ignored*/,
                                NewElementsRef Elements, StorageType Storage,
                                bool ShouldCreate = true);
-=======
-  LLVM_ABI static DIExpression *getImpl(LLVMContext &Context,
-                                        ArrayRef<uint64_t> Elements,
-                                        StorageType Storage,
-                                        bool ShouldCreate = true);
->>>>>>> b6f9800e
 
   TempDIExpression cloneImpl() const {
     return getTemporary(getContext(), getElements());
@@ -3817,13 +3804,9 @@
   }
   /// @}
 
-<<<<<<< HEAD
-  bool isValid(std::optional<DIExpressionEnv> Env = std::nullopt,
+  LLVM_ABI bool isValid(std::optional<DIExpressionEnv> Env = std::nullopt,
                std::optional<std::reference_wrapper<llvm::raw_ostream>> ErrS =
                    std::nullopt) const;
-=======
-  LLVM_ABI bool isValid() const;
->>>>>>> b6f9800e
 
   static bool classof(const Metadata *MD) {
     return MD->getMetadataID() == DIExpressionKind;
@@ -4601,20 +4584,11 @@
                    Line, Type, Arg, Flags, MS, AlignInBits, Annotations.get(),
                    Storage, ShouldCreate);
   }
-<<<<<<< HEAD
-  static DILocalVariable *getImpl(LLVMContext &Context, Metadata *Scope,
-                                  MDString *Name, Metadata *File, unsigned Line,
-                                  Metadata *Type, unsigned Arg, DIFlags Flags,
-                                  dwarf::MemorySpace MS, uint32_t AlignInBits,
-                                  Metadata *Annotations, StorageType Storage,
-                                  bool ShouldCreate = true);
-=======
   LLVM_ABI static DILocalVariable *
   getImpl(LLVMContext &Context, Metadata *Scope, MDString *Name, Metadata *File,
           unsigned Line, Metadata *Type, unsigned Arg, DIFlags Flags,
-          uint32_t AlignInBits, Metadata *Annotations, StorageType Storage,
+          dwarf::MemorySpace MS, uint32_t AlignInBits, Metadata *Annotations, StorageType Storage,
           bool ShouldCreate = true);
->>>>>>> b6f9800e
 
   TempDILocalVariable cloneImpl() const {
     return getTemporary(getContext(), getScope(), getName(), getFile(),
