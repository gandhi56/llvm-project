//===- llvm/IR/DebugInfoMetadata.h - Debug info metadata --------*- C++ -*-===//
//
// Part of the LLVM Project, under the Apache License v2.0 with LLVM Exceptions.
// See https://llvm.org/LICENSE.txt for license information.
// SPDX-License-Identifier: Apache-2.0 WITH LLVM-exception
//
//===----------------------------------------------------------------------===//
//
// Declarations for metadata specific to debug info.
//
//===----------------------------------------------------------------------===//

#ifndef LLVM_IR_DEBUGINFOMETADATA_H
#define LLVM_IR_DEBUGINFOMETADATA_H

#include "llvm/ADT/ArrayRef.h"
#include "llvm/ADT/BitmaskEnum.h"
#include "llvm/ADT/Hashing.h"
#include "llvm/ADT/PointerUnion.h"
#include "llvm/ADT/STLExtras.h"
#include "llvm/ADT/SmallVector.h"
#include "llvm/ADT/StringRef.h"
#include "llvm/ADT/iterator_range.h"
#include "llvm/BinaryFormat/Dwarf.h"
#include "llvm/IR/Constants.h"
#include "llvm/IR/DbgVariableFragmentInfo.h"
#include "llvm/IR/Metadata.h"
#include "llvm/IR/PseudoProbe.h"
#include "llvm/Support/Casting.h"
#include "llvm/Support/CommandLine.h"
#include "llvm/Support/Compiler.h"
#include "llvm/Support/Discriminator.h"
#include <cassert>
#include <climits>
#include <cstddef>
#include <cstdint>
#include <iterator>
#include <optional>
#include <vector>

// Helper macros for defining get() overrides.
#define DEFINE_MDNODE_GET_UNPACK_IMPL(...) __VA_ARGS__
#define DEFINE_MDNODE_GET_UNPACK(ARGS) DEFINE_MDNODE_GET_UNPACK_IMPL ARGS
#define DEFINE_MDNODE_GET_DISTINCT_TEMPORARY(CLASS, FORMAL, ARGS)              \
  static CLASS *getDistinct(LLVMContext &Context,                              \
                            DEFINE_MDNODE_GET_UNPACK(FORMAL)) {                \
    return getImpl(Context, DEFINE_MDNODE_GET_UNPACK(ARGS), Distinct);         \
  }                                                                            \
  static Temp##CLASS getTemporary(LLVMContext &Context,                        \
                                  DEFINE_MDNODE_GET_UNPACK(FORMAL)) {          \
    return Temp##CLASS(                                                        \
        getImpl(Context, DEFINE_MDNODE_GET_UNPACK(ARGS), Temporary));          \
  }
#define DEFINE_MDNODE_GET(CLASS, FORMAL, ARGS)                                 \
  static CLASS *get(LLVMContext &Context, DEFINE_MDNODE_GET_UNPACK(FORMAL)) {  \
    return getImpl(Context, DEFINE_MDNODE_GET_UNPACK(ARGS), Uniqued);          \
  }                                                                            \
  static CLASS *getIfExists(LLVMContext &Context,                              \
                            DEFINE_MDNODE_GET_UNPACK(FORMAL)) {                \
    return getImpl(Context, DEFINE_MDNODE_GET_UNPACK(ARGS), Uniqued,           \
                   /* ShouldCreate */ false);                                  \
  }                                                                            \
  DEFINE_MDNODE_GET_DISTINCT_TEMPORARY(CLASS, FORMAL, ARGS)

namespace llvm {

namespace dwarf {
enum Tag : uint16_t;
}

class DbgVariableIntrinsic;
class DbgVariableRecord;

LLVM_ABI extern cl::opt<bool> EnableFSDiscriminator;

class DITypeRefArray {
  const MDTuple *N = nullptr;

public:
  DITypeRefArray() = default;
  DITypeRefArray(const MDTuple *N) : N(N) {}

  explicit operator bool() const { return get(); }
  explicit operator MDTuple *() const { return get(); }

  MDTuple *get() const { return const_cast<MDTuple *>(N); }
  MDTuple *operator->() const { return get(); }
  MDTuple &operator*() const { return *get(); }

  // FIXME: Fix callers and remove condition on N.
  unsigned size() const { return N ? N->getNumOperands() : 0u; }
  DIType *operator[](unsigned I) const {
    return cast_or_null<DIType>(N->getOperand(I));
  }

  class iterator {
    MDNode::op_iterator I = nullptr;

  public:
    using iterator_category = std::input_iterator_tag;
    using value_type = DIType *;
    using difference_type = std::ptrdiff_t;
    using pointer = void;
    using reference = DIType *;

    iterator() = default;
    explicit iterator(MDNode::op_iterator I) : I(I) {}

    DIType *operator*() const { return cast_or_null<DIType>(*I); }

    iterator &operator++() {
      ++I;
      return *this;
    }

    iterator operator++(int) {
      iterator Temp(*this);
      ++I;
      return Temp;
    }

    bool operator==(const iterator &X) const { return I == X.I; }
    bool operator!=(const iterator &X) const { return I != X.I; }
  };

  // FIXME: Fix callers and remove condition on N.
  iterator begin() const { return N ? iterator(N->op_begin()) : iterator(); }
  iterator end() const { return N ? iterator(N->op_end()) : iterator(); }
};

/// Tagged DWARF-like metadata node.
///
/// A metadata node with a DWARF tag (i.e., a constant named \c DW_TAG_*,
/// defined in llvm/BinaryFormat/Dwarf.h).  Called \a DINode because it's
/// potentially used for non-DWARF output.
///
/// Uses the SubclassData16 Metadata slot.
class DINode : public MDNode {
  friend class LLVMContextImpl;
  friend class MDNode;

protected:
  DINode(LLVMContext &C, unsigned ID, StorageType Storage, unsigned Tag,
         ArrayRef<Metadata *> Ops1, ArrayRef<Metadata *> Ops2 = {})
      : MDNode(C, ID, Storage, Ops1, Ops2) {
    assert(Tag < 1u << 16);
    SubclassData16 = Tag;
  }
  ~DINode() = default;

  template <class Ty> Ty *getOperandAs(unsigned I) const {
    return cast_or_null<Ty>(getOperand(I));
  }

  StringRef getStringOperand(unsigned I) const {
    if (auto *S = getOperandAs<MDString>(I))
      return S->getString();
    return StringRef();
  }

  static MDString *getCanonicalMDString(LLVMContext &Context, StringRef S) {
    if (S.empty())
      return nullptr;
    return MDString::get(Context, S);
  }

  /// Allow subclasses to mutate the tag.
  void setTag(unsigned Tag) { SubclassData16 = Tag; }

public:
  LLVM_ABI dwarf::Tag getTag() const;

  /// Debug info flags.
  ///
  /// The three accessibility flags are mutually exclusive and rolled together
  /// in the first two bits.
  enum DIFlags : uint32_t {
#define HANDLE_DI_FLAG(ID, NAME) Flag##NAME = ID,
#define DI_FLAG_LARGEST_NEEDED
#include "llvm/IR/DebugInfoFlags.def"
    FlagAccessibility = FlagPrivate | FlagProtected | FlagPublic,
    FlagPtrToMemberRep = FlagSingleInheritance | FlagMultipleInheritance |
                         FlagVirtualInheritance,
    LLVM_MARK_AS_BITMASK_ENUM(FlagLargest)
  };

  LLVM_ABI static DIFlags getFlag(StringRef Flag);
  LLVM_ABI static StringRef getFlagString(DIFlags Flag);

  /// Split up a flags bitfield.
  ///
  /// Split \c Flags into \c SplitFlags, a vector of its components.  Returns
  /// any remaining (unrecognized) bits.
  LLVM_ABI static DIFlags splitFlags(DIFlags Flags,
                                     SmallVectorImpl<DIFlags> &SplitFlags);

  static bool classof(const Metadata *MD) {
    switch (MD->getMetadataID()) {
    default:
      return false;
    case GenericDINodeKind:
    case DISubrangeKind:
    case DIEnumeratorKind:
    case DIBasicTypeKind:
    case DIFixedPointTypeKind:
    case DIStringTypeKind:
    case DISubrangeTypeKind:
    case DIDerivedTypeKind:
    case DICompositeTypeKind:
    case DISubroutineTypeKind:
    case DIFileKind:
    case DICompileUnitKind:
    case DISubprogramKind:
    case DILexicalBlockKind:
    case DILexicalBlockFileKind:
    case DINamespaceKind:
    case DICommonBlockKind:
    case DITemplateTypeParameterKind:
    case DITemplateValueParameterKind:
    case DIGlobalVariableKind:
    case DILocalVariableKind:
    case DILabelKind:
    case DIObjCPropertyKind:
    case DIImportedEntityKind:
    case DIModuleKind:
    case DIGenericSubrangeKind:
    case DIAssignIDKind:
      return true;
    }
  }
};

/// Generic tagged DWARF-like metadata node.
///
/// An un-specialized DWARF-like metadata node.  The first operand is a
/// (possibly empty) null-separated \a MDString header that contains arbitrary
/// fields.  The remaining operands are \a dwarf_operands(), and are pointers
/// to other metadata.
///
/// Uses the SubclassData32 Metadata slot.
class GenericDINode : public DINode {
  friend class LLVMContextImpl;
  friend class MDNode;

  GenericDINode(LLVMContext &C, StorageType Storage, unsigned Hash,
                unsigned Tag, ArrayRef<Metadata *> Ops1,
                ArrayRef<Metadata *> Ops2)
      : DINode(C, GenericDINodeKind, Storage, Tag, Ops1, Ops2) {
    setHash(Hash);
  }
  ~GenericDINode() { dropAllReferences(); }

  void setHash(unsigned Hash) { SubclassData32 = Hash; }
  void recalculateHash();

  static GenericDINode *getImpl(LLVMContext &Context, unsigned Tag,
                                StringRef Header, ArrayRef<Metadata *> DwarfOps,
                                StorageType Storage, bool ShouldCreate = true) {
    return getImpl(Context, Tag, getCanonicalMDString(Context, Header),
                   DwarfOps, Storage, ShouldCreate);
  }

  LLVM_ABI static GenericDINode *getImpl(LLVMContext &Context, unsigned Tag,
                                         MDString *Header,
                                         ArrayRef<Metadata *> DwarfOps,
                                         StorageType Storage,
                                         bool ShouldCreate = true);

  TempGenericDINode cloneImpl() const {
    return getTemporary(getContext(), getTag(), getHeader(),
                        SmallVector<Metadata *, 4>(dwarf_operands()));
  }

public:
  unsigned getHash() const { return SubclassData32; }

  DEFINE_MDNODE_GET(GenericDINode,
                    (unsigned Tag, StringRef Header,
                     ArrayRef<Metadata *> DwarfOps),
                    (Tag, Header, DwarfOps))
  DEFINE_MDNODE_GET(GenericDINode,
                    (unsigned Tag, MDString *Header,
                     ArrayRef<Metadata *> DwarfOps),
                    (Tag, Header, DwarfOps))

  /// Return a (temporary) clone of this.
  TempGenericDINode clone() const { return cloneImpl(); }

  LLVM_ABI dwarf::Tag getTag() const;
  StringRef getHeader() const { return getStringOperand(0); }
  MDString *getRawHeader() const { return getOperandAs<MDString>(0); }

  op_iterator dwarf_op_begin() const { return op_begin() + 1; }
  op_iterator dwarf_op_end() const { return op_end(); }
  op_range dwarf_operands() const {
    return op_range(dwarf_op_begin(), dwarf_op_end());
  }

  unsigned getNumDwarfOperands() const { return getNumOperands() - 1; }
  const MDOperand &getDwarfOperand(unsigned I) const {
    return getOperand(I + 1);
  }
  void replaceDwarfOperandWith(unsigned I, Metadata *New) {
    replaceOperandWith(I + 1, New);
  }

  static bool classof(const Metadata *MD) {
    return MD->getMetadataID() == GenericDINodeKind;
  }
};

/// Assignment ID.
/// Used to link stores (as an attachment) and dbg.assigns (as an operand).
/// DIAssignID metadata is never uniqued as we compare instances using
/// referential equality (the instance/address is the ID).
class DIAssignID : public MDNode {
  friend class LLVMContextImpl;
  friend class MDNode;

  DIAssignID(LLVMContext &C, StorageType Storage)
      : MDNode(C, DIAssignIDKind, Storage, {}) {}

  ~DIAssignID() { dropAllReferences(); }

  LLVM_ABI static DIAssignID *getImpl(LLVMContext &Context, StorageType Storage,
                                      bool ShouldCreate = true);

  TempDIAssignID cloneImpl() const { return getTemporary(getContext()); }

public:
  // This node has no operands to replace.
  void replaceOperandWith(unsigned I, Metadata *New) = delete;

  SmallVector<DbgVariableRecord *> getAllDbgVariableRecordUsers() {
    return Context.getReplaceableUses()->getAllDbgVariableRecordUsers();
  }

  static DIAssignID *getDistinct(LLVMContext &Context) {
    return getImpl(Context, Distinct);
  }
  static TempDIAssignID getTemporary(LLVMContext &Context) {
    return TempDIAssignID(getImpl(Context, Temporary));
  }
  // NOTE: Do not define get(LLVMContext&) - see class comment.

  static bool classof(const Metadata *MD) {
    return MD->getMetadataID() == DIAssignIDKind;
  }
};

/// Array subrange.
class DISubrange : public DINode {
  friend class LLVMContextImpl;
  friend class MDNode;

  DISubrange(LLVMContext &C, StorageType Storage, ArrayRef<Metadata *> Ops);

  ~DISubrange() = default;

  LLVM_ABI static DISubrange *getImpl(LLVMContext &Context, int64_t Count,
                                      int64_t LowerBound, StorageType Storage,
                                      bool ShouldCreate = true);

  LLVM_ABI static DISubrange *getImpl(LLVMContext &Context, Metadata *CountNode,
                                      int64_t LowerBound, StorageType Storage,
                                      bool ShouldCreate = true);

  LLVM_ABI static DISubrange *getImpl(LLVMContext &Context, Metadata *CountNode,
                                      Metadata *LowerBound,
                                      Metadata *UpperBound, Metadata *Stride,
                                      StorageType Storage,
                                      bool ShouldCreate = true);

  TempDISubrange cloneImpl() const {
    return getTemporary(getContext(), getRawCountNode(), getRawLowerBound(),
                        getRawUpperBound(), getRawStride());
  }

public:
  DEFINE_MDNODE_GET(DISubrange, (int64_t Count, int64_t LowerBound = 0),
                    (Count, LowerBound))

  DEFINE_MDNODE_GET(DISubrange, (Metadata * CountNode, int64_t LowerBound = 0),
                    (CountNode, LowerBound))

  DEFINE_MDNODE_GET(DISubrange,
                    (Metadata * CountNode, Metadata *LowerBound,
                     Metadata *UpperBound, Metadata *Stride),
                    (CountNode, LowerBound, UpperBound, Stride))

  TempDISubrange clone() const { return cloneImpl(); }

  Metadata *getRawCountNode() const { return getOperand(0).get(); }

  Metadata *getRawLowerBound() const { return getOperand(1).get(); }

  Metadata *getRawUpperBound() const { return getOperand(2).get(); }

  Metadata *getRawStride() const { return getOperand(3).get(); }

  typedef PointerUnion<ConstantInt *, DIVariable *, DIExpression *> BoundType;

  LLVM_ABI BoundType getCount() const;

  LLVM_ABI BoundType getLowerBound() const;

  LLVM_ABI BoundType getUpperBound() const;

  LLVM_ABI BoundType getStride() const;

  static bool classof(const Metadata *MD) {
    return MD->getMetadataID() == DISubrangeKind;
  }
};

class DIGenericSubrange : public DINode {
  friend class LLVMContextImpl;
  friend class MDNode;

  DIGenericSubrange(LLVMContext &C, StorageType Storage,
                    ArrayRef<Metadata *> Ops);

  ~DIGenericSubrange() = default;

  LLVM_ABI static DIGenericSubrange *
  getImpl(LLVMContext &Context, Metadata *CountNode, Metadata *LowerBound,
          Metadata *UpperBound, Metadata *Stride, StorageType Storage,
          bool ShouldCreate = true);

  TempDIGenericSubrange cloneImpl() const {
    return getTemporary(getContext(), getRawCountNode(), getRawLowerBound(),
                        getRawUpperBound(), getRawStride());
  }

public:
  DEFINE_MDNODE_GET(DIGenericSubrange,
                    (Metadata * CountNode, Metadata *LowerBound,
                     Metadata *UpperBound, Metadata *Stride),
                    (CountNode, LowerBound, UpperBound, Stride))

  TempDIGenericSubrange clone() const { return cloneImpl(); }

  Metadata *getRawCountNode() const { return getOperand(0).get(); }
  Metadata *getRawLowerBound() const { return getOperand(1).get(); }
  Metadata *getRawUpperBound() const { return getOperand(2).get(); }
  Metadata *getRawStride() const { return getOperand(3).get(); }

  using BoundType = PointerUnion<DIVariable *, DIExpression *>;

  LLVM_ABI BoundType getCount() const;
  LLVM_ABI BoundType getLowerBound() const;
  LLVM_ABI BoundType getUpperBound() const;
  LLVM_ABI BoundType getStride() const;

  static bool classof(const Metadata *MD) {
    return MD->getMetadataID() == DIGenericSubrangeKind;
  }
};

/// Enumeration value.
///
/// TODO: Add a pointer to the context (DW_TAG_enumeration_type) once that no
/// longer creates a type cycle.
class DIEnumerator : public DINode {
  friend class LLVMContextImpl;
  friend class MDNode;

  APInt Value;
  LLVM_ABI DIEnumerator(LLVMContext &C, StorageType Storage, const APInt &Value,
                        bool IsUnsigned, ArrayRef<Metadata *> Ops);
  DIEnumerator(LLVMContext &C, StorageType Storage, int64_t Value,
               bool IsUnsigned, ArrayRef<Metadata *> Ops)
      : DIEnumerator(C, Storage, APInt(64, Value, !IsUnsigned), IsUnsigned,
                     Ops) {}
  ~DIEnumerator() = default;

  static DIEnumerator *getImpl(LLVMContext &Context, const APInt &Value,
                               bool IsUnsigned, StringRef Name,
                               StorageType Storage, bool ShouldCreate = true) {
    return getImpl(Context, Value, IsUnsigned,
                   getCanonicalMDString(Context, Name), Storage, ShouldCreate);
  }
  LLVM_ABI static DIEnumerator *getImpl(LLVMContext &Context,
                                        const APInt &Value, bool IsUnsigned,
                                        MDString *Name, StorageType Storage,
                                        bool ShouldCreate = true);

  TempDIEnumerator cloneImpl() const {
    return getTemporary(getContext(), getValue(), isUnsigned(), getName());
  }

public:
  DEFINE_MDNODE_GET(DIEnumerator,
                    (int64_t Value, bool IsUnsigned, StringRef Name),
                    (APInt(64, Value, !IsUnsigned), IsUnsigned, Name))
  DEFINE_MDNODE_GET(DIEnumerator,
                    (int64_t Value, bool IsUnsigned, MDString *Name),
                    (APInt(64, Value, !IsUnsigned), IsUnsigned, Name))
  DEFINE_MDNODE_GET(DIEnumerator,
                    (APInt Value, bool IsUnsigned, StringRef Name),
                    (Value, IsUnsigned, Name))
  DEFINE_MDNODE_GET(DIEnumerator,
                    (APInt Value, bool IsUnsigned, MDString *Name),
                    (Value, IsUnsigned, Name))

  TempDIEnumerator clone() const { return cloneImpl(); }

  const APInt &getValue() const { return Value; }
  bool isUnsigned() const { return SubclassData32; }
  StringRef getName() const { return getStringOperand(0); }

  MDString *getRawName() const { return getOperandAs<MDString>(0); }

  static bool classof(const Metadata *MD) {
    return MD->getMetadataID() == DIEnumeratorKind;
  }
};

/// Base class for scope-like contexts.
///
/// Base class for lexical scopes and types (which are also declaration
/// contexts).
///
/// TODO: Separate the concepts of declaration contexts and lexical scopes.
class DIScope : public DINode {
protected:
  DIScope(LLVMContext &C, unsigned ID, StorageType Storage, unsigned Tag,
          ArrayRef<Metadata *> Ops)
      : DINode(C, ID, Storage, Tag, Ops) {}
  ~DIScope() = default;

public:
  DIFile *getFile() const { return cast_or_null<DIFile>(getRawFile()); }

  inline StringRef getFilename() const;
  inline StringRef getDirectory() const;
  inline std::optional<StringRef> getSource() const;

  LLVM_ABI StringRef getName() const;
  LLVM_ABI DIScope *getScope() const;

  /// Return the raw underlying file.
  ///
  /// A \a DIFile is a \a DIScope, but it doesn't point at a separate file (it
  /// \em is the file).  If \c this is an \a DIFile, we need to return \c this.
  /// Otherwise, return the first operand, which is where all other subclasses
  /// store their file pointer.
  Metadata *getRawFile() const {
    return isa<DIFile>(this) ? const_cast<DIScope *>(this)
                             : static_cast<Metadata *>(getOperand(0));
  }

  static bool classof(const Metadata *MD) {
    switch (MD->getMetadataID()) {
    default:
      return false;
    case DIBasicTypeKind:
    case DIFixedPointTypeKind:
    case DIStringTypeKind:
    case DISubrangeTypeKind:
    case DIDerivedTypeKind:
    case DICompositeTypeKind:
    case DISubroutineTypeKind:
    case DIFileKind:
    case DICompileUnitKind:
    case DISubprogramKind:
    case DILexicalBlockKind:
    case DILexicalBlockFileKind:
    case DINamespaceKind:
    case DICommonBlockKind:
    case DIModuleKind:
      return true;
    }
  }
};

/// File.
///
/// TODO: Merge with directory/file node (including users).
/// TODO: Canonicalize paths on creation.
class DIFile : public DIScope {
  friend class LLVMContextImpl;
  friend class MDNode;

public:
  /// Which algorithm (e.g. MD5) a checksum was generated with.
  ///
  /// The encoding is explicit because it is used directly in Bitcode. The
  /// value 0 is reserved to indicate the absence of a checksum in Bitcode.
  enum ChecksumKind {
    // The first variant was originally CSK_None, encoded as 0. The new
    // internal representation removes the need for this by wrapping the
    // ChecksumInfo in an Optional, but to preserve Bitcode compatibility the 0
    // encoding is reserved.
    CSK_MD5 = 1,
    CSK_SHA1 = 2,
    CSK_SHA256 = 3,
    CSK_Last = CSK_SHA256 // Should be last enumeration.
  };

  /// A single checksum, represented by a \a Kind and a \a Value (a string).
  template <typename T> struct ChecksumInfo {
    /// The kind of checksum which \a Value encodes.
    ChecksumKind Kind;
    /// The string value of the checksum.
    T Value;

    ChecksumInfo(ChecksumKind Kind, T Value) : Kind(Kind), Value(Value) {}
    ~ChecksumInfo() = default;
    bool operator==(const ChecksumInfo<T> &X) const {
      return Kind == X.Kind && Value == X.Value;
    }
    bool operator!=(const ChecksumInfo<T> &X) const { return !(*this == X); }
    StringRef getKindAsString() const { return getChecksumKindAsString(Kind); }
  };

private:
  std::optional<ChecksumInfo<MDString *>> Checksum;
  /// An optional source. A nullptr means none.
  MDString *Source;

  DIFile(LLVMContext &C, StorageType Storage,
         std::optional<ChecksumInfo<MDString *>> CS, MDString *Src,
         ArrayRef<Metadata *> Ops);
  ~DIFile() = default;

  static DIFile *getImpl(LLVMContext &Context, StringRef Filename,
                         StringRef Directory,
                         std::optional<ChecksumInfo<StringRef>> CS,
                         std::optional<StringRef> Source, StorageType Storage,
                         bool ShouldCreate = true) {
    std::optional<ChecksumInfo<MDString *>> MDChecksum;
    if (CS)
      MDChecksum.emplace(CS->Kind, getCanonicalMDString(Context, CS->Value));
    return getImpl(Context, getCanonicalMDString(Context, Filename),
                   getCanonicalMDString(Context, Directory), MDChecksum,
                   Source ? MDString::get(Context, *Source) : nullptr, Storage,
                   ShouldCreate);
  }
  LLVM_ABI static DIFile *getImpl(LLVMContext &Context, MDString *Filename,
                                  MDString *Directory,
                                  std::optional<ChecksumInfo<MDString *>> CS,
                                  MDString *Source, StorageType Storage,
                                  bool ShouldCreate = true);

  TempDIFile cloneImpl() const {
    return getTemporary(getContext(), getFilename(), getDirectory(),
                        getChecksum(), getSource());
  }

public:
  DEFINE_MDNODE_GET(DIFile,
                    (StringRef Filename, StringRef Directory,
                     std::optional<ChecksumInfo<StringRef>> CS = std::nullopt,
                     std::optional<StringRef> Source = std::nullopt),
                    (Filename, Directory, CS, Source))
  DEFINE_MDNODE_GET(DIFile,
                    (MDString * Filename, MDString *Directory,
                     std::optional<ChecksumInfo<MDString *>> CS = std::nullopt,
                     MDString *Source = nullptr),
                    (Filename, Directory, CS, Source))

  TempDIFile clone() const { return cloneImpl(); }

  StringRef getFilename() const { return getStringOperand(0); }
  StringRef getDirectory() const { return getStringOperand(1); }
  std::optional<ChecksumInfo<StringRef>> getChecksum() const {
    std::optional<ChecksumInfo<StringRef>> StringRefChecksum;
    if (Checksum)
      StringRefChecksum.emplace(Checksum->Kind, Checksum->Value->getString());
    return StringRefChecksum;
  }
  std::optional<StringRef> getSource() const {
    return Source ? std::optional<StringRef>(Source->getString())
                  : std::nullopt;
  }

  MDString *getRawFilename() const { return getOperandAs<MDString>(0); }
  MDString *getRawDirectory() const { return getOperandAs<MDString>(1); }
  std::optional<ChecksumInfo<MDString *>> getRawChecksum() const {
    return Checksum;
  }
  MDString *getRawSource() const { return Source; }

  LLVM_ABI static StringRef getChecksumKindAsString(ChecksumKind CSKind);
  LLVM_ABI static std::optional<ChecksumKind>
  getChecksumKind(StringRef CSKindStr);

  static bool classof(const Metadata *MD) {
    return MD->getMetadataID() == DIFileKind;
  }
};

StringRef DIScope::getFilename() const {
  if (auto *F = getFile())
    return F->getFilename();
  return "";
}

StringRef DIScope::getDirectory() const {
  if (auto *F = getFile())
    return F->getDirectory();
  return "";
}

std::optional<StringRef> DIScope::getSource() const {
  if (auto *F = getFile())
    return F->getSource();
  return std::nullopt;
}

/// Base class for types.
///
/// TODO: Remove the hardcoded name and context, since many types don't use
/// them.
/// TODO: Split up flags.
///
/// Uses the SubclassData32 Metadata slot.
class DIType : public DIScope {
  unsigned Line;
  DIFlags Flags;
  uint32_t NumExtraInhabitants;

protected:
  static constexpr unsigned N_OPERANDS = 5;

  DIType(LLVMContext &C, unsigned ID, StorageType Storage, unsigned Tag,
         unsigned Line, uint32_t AlignInBits, uint32_t NumExtraInhabitants,
         DIFlags Flags, ArrayRef<Metadata *> Ops)
      : DIScope(C, ID, Storage, Tag, Ops) {
    init(Line, AlignInBits, NumExtraInhabitants, Flags);
  }
  ~DIType() = default;

  void init(unsigned Line, uint32_t AlignInBits, uint32_t NumExtraInhabitants,
            DIFlags Flags) {
    this->Line = Line;
    this->Flags = Flags;
    this->SubclassData32 = AlignInBits;
    this->NumExtraInhabitants = NumExtraInhabitants;
  }

  /// Change fields in place.
  void mutate(unsigned Tag, unsigned Line, uint32_t AlignInBits,
              uint32_t NumExtraInhabitants, DIFlags Flags) {
    assert(isDistinct() && "Only distinct nodes can mutate");
    setTag(Tag);
    init(Line, AlignInBits, NumExtraInhabitants, Flags);
  }

public:
  TempDIType clone() const {
    return TempDIType(cast<DIType>(MDNode::clone().release()));
  }

  unsigned getLine() const { return Line; }
  LLVM_ABI uint32_t getAlignInBits() const;
  uint32_t getAlignInBytes() const { return getAlignInBits() / CHAR_BIT; }
  uint32_t getNumExtraInhabitants() const { return NumExtraInhabitants; }
  DIFlags getFlags() const { return Flags; }

  DIScope *getScope() const { return cast_or_null<DIScope>(getRawScope()); }
  StringRef getName() const { return getStringOperand(2); }

  Metadata *getRawScope() const { return getOperand(1); }
  MDString *getRawName() const { return getOperandAs<MDString>(2); }

  Metadata *getRawSizeInBits() const { return getOperand(3); }
  uint64_t getSizeInBits() const {
    if (auto *MD = dyn_cast_or_null<ConstantAsMetadata>(getRawSizeInBits())) {
      if (ConstantInt *CI = dyn_cast_or_null<ConstantInt>(MD->getValue()))
        return CI->getZExtValue();
    }
    return 0;
  }

  Metadata *getRawOffsetInBits() const { return getOperand(4); }
  uint64_t getOffsetInBits() const {
    if (auto *MD = dyn_cast_or_null<ConstantAsMetadata>(getRawOffsetInBits())) {
      if (ConstantInt *CI = dyn_cast_or_null<ConstantInt>(MD->getValue()))
        return CI->getZExtValue();
    }
    return 0;
  }

  /// Returns a new temporary DIType with updated Flags
  TempDIType cloneWithFlags(DIFlags NewFlags) const {
    auto NewTy = clone();
    NewTy->Flags = NewFlags;
    return NewTy;
  }

  bool isPrivate() const {
    return (getFlags() & FlagAccessibility) == FlagPrivate;
  }
  bool isProtected() const {
    return (getFlags() & FlagAccessibility) == FlagProtected;
  }
  bool isPublic() const {
    return (getFlags() & FlagAccessibility) == FlagPublic;
  }
  bool isForwardDecl() const { return getFlags() & FlagFwdDecl; }
  bool isAppleBlockExtension() const { return getFlags() & FlagAppleBlock; }
  bool isVirtual() const { return getFlags() & FlagVirtual; }
  bool isArtificial() const { return getFlags() & FlagArtificial; }
  bool isObjectPointer() const { return getFlags() & FlagObjectPointer; }
  bool isObjcClassComplete() const {
    return getFlags() & FlagObjcClassComplete;
  }
  bool isVector() const { return getFlags() & FlagVector; }
  bool isBitField() const { return getFlags() & FlagBitField; }
  bool isStaticMember() const { return getFlags() & FlagStaticMember; }
  bool isLValueReference() const { return getFlags() & FlagLValueReference; }
  bool isRValueReference() const { return getFlags() & FlagRValueReference; }
  bool isTypePassByValue() const { return getFlags() & FlagTypePassByValue; }
  bool isTypePassByReference() const {
    return getFlags() & FlagTypePassByReference;
  }
  bool isBigEndian() const { return getFlags() & FlagBigEndian; }
  bool isLittleEndian() const { return getFlags() & FlagLittleEndian; }
  bool getExportSymbols() const { return getFlags() & FlagExportSymbols; }

  static bool classof(const Metadata *MD) {
    switch (MD->getMetadataID()) {
    default:
      return false;
    case DIBasicTypeKind:
    case DIFixedPointTypeKind:
    case DIStringTypeKind:
    case DISubrangeTypeKind:
    case DIDerivedTypeKind:
    case DICompositeTypeKind:
    case DISubroutineTypeKind:
      return true;
    }
  }
};

/// Basic type, like 'int' or 'float'.
///
/// TODO: Split out DW_TAG_unspecified_type.
/// TODO: Drop unused accessors.
class DIBasicType : public DIType {
  friend class LLVMContextImpl;
  friend class MDNode;

  unsigned Encoding;

protected:
  DIBasicType(LLVMContext &C, StorageType Storage, unsigned Tag,
              uint32_t AlignInBits, unsigned Encoding,
              uint32_t NumExtraInhabitants, DIFlags Flags,
              ArrayRef<Metadata *> Ops)
      : DIType(C, DIBasicTypeKind, Storage, Tag, 0, AlignInBits,
               NumExtraInhabitants, Flags, Ops),
        Encoding(Encoding) {}
  DIBasicType(LLVMContext &C, unsigned ID, StorageType Storage, unsigned Tag,
              uint32_t AlignInBits, unsigned Encoding,
              uint32_t NumExtraInhabitants, DIFlags Flags,
              ArrayRef<Metadata *> Ops)
      : DIType(C, ID, Storage, Tag, 0, AlignInBits, NumExtraInhabitants, Flags,
               Ops),
        Encoding(Encoding) {}
  ~DIBasicType() = default;

  static DIBasicType *getImpl(LLVMContext &Context, unsigned Tag,
                              StringRef Name, uint64_t SizeInBits,
                              uint32_t AlignInBits, unsigned Encoding,
                              uint32_t NumExtraInhabitants, DIFlags Flags,
                              StorageType Storage, bool ShouldCreate = true) {
    return getImpl(Context, Tag, getCanonicalMDString(Context, Name),
                   SizeInBits, AlignInBits, Encoding, NumExtraInhabitants,
                   Flags, Storage, ShouldCreate);
  }
  LLVM_ABI static DIBasicType *getImpl(LLVMContext &Context, unsigned Tag,
                                       MDString *Name, uint64_t SizeInBits,
                                       uint32_t AlignInBits, unsigned Encoding,
                                       uint32_t NumExtraInhabitants,
                                       DIFlags Flags, StorageType Storage,
                                       bool ShouldCreate = true) {
    auto *SizeInBitsNode = ConstantAsMetadata::get(
        ConstantInt::get(Type::getInt64Ty(Context), SizeInBits));
    return getImpl(Context, Tag, Name, SizeInBitsNode, AlignInBits, Encoding,
                   NumExtraInhabitants, Flags, Storage, ShouldCreate);
  }
  static DIBasicType *getImpl(LLVMContext &Context, unsigned Tag,
                              MDString *Name, Metadata *SizeInBits,
                              uint32_t AlignInBits, unsigned Encoding,
                              uint32_t NumExtraInhabitants, DIFlags Flags,
                              StorageType Storage, bool ShouldCreate = true);

  TempDIBasicType cloneImpl() const {
    return getTemporary(getContext(), getTag(), getRawName(),
                        getRawSizeInBits(), getAlignInBits(), getEncoding(),
                        getNumExtraInhabitants(), getFlags());
  }

public:
  DEFINE_MDNODE_GET(DIBasicType, (unsigned Tag, StringRef Name),
                    (Tag, Name, 0, 0, 0, 0, FlagZero))
  DEFINE_MDNODE_GET(DIBasicType,
                    (unsigned Tag, StringRef Name, uint64_t SizeInBits),
                    (Tag, Name, SizeInBits, 0, 0, 0, FlagZero))
  DEFINE_MDNODE_GET(DIBasicType,
                    (unsigned Tag, MDString *Name, uint64_t SizeInBits),
                    (Tag, Name, SizeInBits, 0, 0, 0, FlagZero))
  DEFINE_MDNODE_GET(DIBasicType,
                    (unsigned Tag, StringRef Name, uint64_t SizeInBits,
                     uint32_t AlignInBits, unsigned Encoding, DIFlags Flags),
                    (Tag, Name, SizeInBits, AlignInBits, Encoding, 0, Flags))
  DEFINE_MDNODE_GET(DIBasicType,
                    (unsigned Tag, MDString *Name, uint64_t SizeInBits,
                     uint32_t AlignInBits, unsigned Encoding, DIFlags Flags),
                    (Tag, Name, SizeInBits, AlignInBits, Encoding, 0, Flags))
  DEFINE_MDNODE_GET(DIBasicType,
                    (unsigned Tag, StringRef Name, uint64_t SizeInBits,
                     uint32_t AlignInBits, unsigned Encoding,
                     uint32_t NumExtraInhabitants, DIFlags Flags),
                    (Tag, Name, SizeInBits, AlignInBits, Encoding,
                     NumExtraInhabitants, Flags))
  DEFINE_MDNODE_GET(DIBasicType,
                    (unsigned Tag, MDString *Name, uint64_t SizeInBits,
                     uint32_t AlignInBits, unsigned Encoding,
                     uint32_t NumExtraInhabitants, DIFlags Flags),
                    (Tag, Name, SizeInBits, AlignInBits, Encoding,
                     NumExtraInhabitants, Flags))
  DEFINE_MDNODE_GET(DIBasicType,
                    (unsigned Tag, MDString *Name, Metadata *SizeInBits,
                     uint32_t AlignInBits, unsigned Encoding,
                     uint32_t NumExtraInhabitants, DIFlags Flags),
                    (Tag, Name, SizeInBits, AlignInBits, Encoding,
                     NumExtraInhabitants, Flags))

  TempDIBasicType clone() const { return cloneImpl(); }

  unsigned getEncoding() const { return Encoding; }

  enum class Signedness { Signed, Unsigned };

  /// Return the signedness of this type, or std::nullopt if this type is
  /// neither signed nor unsigned.
  LLVM_ABI std::optional<Signedness> getSignedness() const;

  static bool classof(const Metadata *MD) {
    return MD->getMetadataID() == DIBasicTypeKind ||
           MD->getMetadataID() == DIFixedPointTypeKind;
  }
};

/// Fixed-point type.
class DIFixedPointType : public DIBasicType {
  friend class LLVMContextImpl;
  friend class MDNode;

  // Actually FixedPointKind.
  unsigned Kind;
  // Used for binary and decimal.
  int Factor;
  // Used for rational.
  APInt Numerator;
  APInt Denominator;

  DIFixedPointType(LLVMContext &C, StorageType Storage, unsigned Tag,
                   uint32_t AlignInBits, unsigned Encoding, DIFlags Flags,
                   unsigned Kind, int Factor, ArrayRef<Metadata *> Ops)
      : DIBasicType(C, DIFixedPointTypeKind, Storage, Tag, AlignInBits,
                    Encoding, 0, Flags, Ops),
        Kind(Kind), Factor(Factor) {
    assert(Kind == FixedPointBinary || Kind == FixedPointDecimal);
  }
  DIFixedPointType(LLVMContext &C, StorageType Storage, unsigned Tag,
                   uint32_t AlignInBits, unsigned Encoding, DIFlags Flags,
                   unsigned Kind, APInt Numerator, APInt Denominator,
                   ArrayRef<Metadata *> Ops)
      : DIBasicType(C, DIFixedPointTypeKind, Storage, Tag, AlignInBits,
                    Encoding, 0, Flags, Ops),
        Kind(Kind), Factor(0), Numerator(Numerator), Denominator(Denominator) {
    assert(Kind == FixedPointRational);
  }
  DIFixedPointType(LLVMContext &C, StorageType Storage, unsigned Tag,
                   uint32_t AlignInBits, unsigned Encoding, DIFlags Flags,
                   unsigned Kind, int Factor, APInt Numerator,
                   APInt Denominator, ArrayRef<Metadata *> Ops)
      : DIBasicType(C, DIFixedPointTypeKind, Storage, Tag, AlignInBits,
                    Encoding, 0, Flags, Ops),
        Kind(Kind), Factor(Factor), Numerator(Numerator),
        Denominator(Denominator) {}
  ~DIFixedPointType() = default;

  static DIFixedPointType *
  getImpl(LLVMContext &Context, unsigned Tag, StringRef Name,
          uint64_t SizeInBits, uint32_t AlignInBits, unsigned Encoding,
          DIFlags Flags, unsigned Kind, int Factor, APInt Numerator,
          APInt Denominator, StorageType Storage, bool ShouldCreate = true) {
    auto *SizeInBitsNode = ConstantAsMetadata::get(
        ConstantInt::get(Type::getInt64Ty(Context), SizeInBits));
    return getImpl(Context, Tag, getCanonicalMDString(Context, Name),
                   SizeInBitsNode, AlignInBits, Encoding, Flags, Kind, Factor,
                   Numerator, Denominator, Storage, ShouldCreate);
  }
  static DIFixedPointType *
  getImpl(LLVMContext &Context, unsigned Tag, StringRef Name,
          Metadata *SizeInBits, uint32_t AlignInBits, unsigned Encoding,
          DIFlags Flags, unsigned Kind, int Factor, APInt Numerator,
          APInt Denominator, StorageType Storage, bool ShouldCreate = true) {
    return getImpl(Context, Tag, getCanonicalMDString(Context, Name),
                   SizeInBits, AlignInBits, Encoding, Flags, Kind, Factor,
                   Numerator, Denominator, Storage, ShouldCreate);
  }
  LLVM_ABI static DIFixedPointType *
  getImpl(LLVMContext &Context, unsigned Tag, MDString *Name,
          uint64_t SizeInBits, uint32_t AlignInBits, unsigned Encoding,
          DIFlags Flags, unsigned Kind, int Factor, APInt Numerator,
          APInt Denominator, StorageType Storage, bool ShouldCreate = true) {
    auto *SizeInBitsNode = ConstantAsMetadata::get(
        ConstantInt::get(Type::getInt64Ty(Context), SizeInBits));
    return getImpl(Context, Tag, Name, SizeInBitsNode, AlignInBits, Encoding,
                   Flags, Kind, Factor, Numerator, Denominator, Storage,
                   ShouldCreate);
  }
  static DIFixedPointType *
  getImpl(LLVMContext &Context, unsigned Tag, MDString *Name,
          Metadata *SizeInBits, uint32_t AlignInBits, unsigned Encoding,
          DIFlags Flags, unsigned Kind, int Factor, APInt Numerator,
          APInt Denominator, StorageType Storage, bool ShouldCreate = true);

  TempDIFixedPointType cloneImpl() const {
    return getTemporary(getContext(), getTag(), getRawName(),
                        getRawSizeInBits(), getAlignInBits(), getEncoding(),
                        getFlags(), Kind, Factor, Numerator, Denominator);
  }

public:
  enum FixedPointKind : unsigned {
    /// Scale factor 2^Factor.
    FixedPointBinary,
    /// Scale factor 10^Factor.
    FixedPointDecimal,
    /// Arbitrary rational scale factor.
    FixedPointRational,
    LastFixedPointKind = FixedPointRational,
  };

  LLVM_ABI static std::optional<FixedPointKind>
  getFixedPointKind(StringRef Str);
  LLVM_ABI static const char *fixedPointKindString(FixedPointKind);

  DEFINE_MDNODE_GET(DIFixedPointType,
                    (unsigned Tag, MDString *Name, uint64_t SizeInBits,
                     uint32_t AlignInBits, unsigned Encoding, DIFlags Flags,
                     unsigned Kind, int Factor, APInt Numerator,
                     APInt Denominator),
                    (Tag, Name, SizeInBits, AlignInBits, Encoding, Flags, Kind,
                     Factor, Numerator, Denominator))
  DEFINE_MDNODE_GET(DIFixedPointType,
                    (unsigned Tag, StringRef Name, uint64_t SizeInBits,
                     uint32_t AlignInBits, unsigned Encoding, DIFlags Flags,
                     unsigned Kind, int Factor, APInt Numerator,
                     APInt Denominator),
                    (Tag, Name, SizeInBits, AlignInBits, Encoding, Flags, Kind,
                     Factor, Numerator, Denominator))
  DEFINE_MDNODE_GET(DIFixedPointType,
                    (unsigned Tag, MDString *Name, Metadata *SizeInBits,
                     uint32_t AlignInBits, unsigned Encoding, DIFlags Flags,
                     unsigned Kind, int Factor, APInt Numerator,
                     APInt Denominator),
                    (Tag, Name, SizeInBits, AlignInBits, Encoding, Flags, Kind,
                     Factor, Numerator, Denominator))

  TempDIFixedPointType clone() const { return cloneImpl(); }

  bool isBinary() const { return Kind == FixedPointBinary; }
  bool isDecimal() const { return Kind == FixedPointDecimal; }
  bool isRational() const { return Kind == FixedPointRational; }

  LLVM_ABI bool isSigned() const;

  FixedPointKind getKind() const { return static_cast<FixedPointKind>(Kind); }

  int getFactorRaw() const { return Factor; }
  int getFactor() const {
    assert(Kind == FixedPointBinary || Kind == FixedPointDecimal);
    return Factor;
  }

  const APInt &getNumeratorRaw() const { return Numerator; }
  const APInt &getNumerator() const {
    assert(Kind == FixedPointRational);
    return Numerator;
  }

  const APInt &getDenominatorRaw() const { return Denominator; }
  const APInt &getDenominator() const {
    assert(Kind == FixedPointRational);
    return Denominator;
  }

  static bool classof(const Metadata *MD) {
    return MD->getMetadataID() == DIFixedPointTypeKind;
  }
};

/// String type, Fortran CHARACTER(n)
class DIStringType : public DIType {
  friend class LLVMContextImpl;
  friend class MDNode;

  static constexpr unsigned MY_FIRST_OPERAND = DIType::N_OPERANDS;

  unsigned Encoding;

  DIStringType(LLVMContext &C, StorageType Storage, unsigned Tag,
               uint32_t AlignInBits, unsigned Encoding,
               ArrayRef<Metadata *> Ops)
      : DIType(C, DIStringTypeKind, Storage, Tag, 0, AlignInBits, 0, FlagZero,
               Ops),
        Encoding(Encoding) {}
  ~DIStringType() = default;

  static DIStringType *getImpl(LLVMContext &Context, unsigned Tag,
                               StringRef Name, Metadata *StringLength,
                               Metadata *StrLenExp, Metadata *StrLocationExp,
                               uint64_t SizeInBits, uint32_t AlignInBits,
                               unsigned Encoding, StorageType Storage,
                               bool ShouldCreate = true) {
    auto *SizeInBitsNode = ConstantAsMetadata::get(
        ConstantInt::get(Type::getInt64Ty(Context), SizeInBits));
    return getImpl(Context, Tag, getCanonicalMDString(Context, Name),
                   StringLength, StrLenExp, StrLocationExp, SizeInBitsNode,
                   AlignInBits, Encoding, Storage, ShouldCreate);
  }
  LLVM_ABI static DIStringType *
  getImpl(LLVMContext &Context, unsigned Tag, MDString *Name,
          Metadata *StringLength, Metadata *StrLenExp, Metadata *StrLocationExp,
          uint64_t SizeInBits, uint32_t AlignInBits, unsigned Encoding,
          StorageType Storage, bool ShouldCreate = true) {
    auto *SizeInBitsNode = ConstantAsMetadata::get(
        ConstantInt::get(Type::getInt64Ty(Context), SizeInBits));
    return getImpl(Context, Tag, Name, StringLength, StrLenExp, StrLocationExp,
                   SizeInBitsNode, AlignInBits, Encoding, Storage,
                   ShouldCreate);
  }
  static DIStringType *getImpl(LLVMContext &Context, unsigned Tag,
                               MDString *Name, Metadata *StringLength,
                               Metadata *StrLenExp, Metadata *StrLocationExp,
                               Metadata *SizeInBits, uint32_t AlignInBits,
                               unsigned Encoding, StorageType Storage,
                               bool ShouldCreate = true);

  TempDIStringType cloneImpl() const {
    return getTemporary(getContext(), getTag(), getRawName(),
                        getRawStringLength(), getRawStringLengthExp(),
                        getRawStringLocationExp(), getRawSizeInBits(),
                        getAlignInBits(), getEncoding());
  }

public:
  DEFINE_MDNODE_GET(DIStringType,
                    (unsigned Tag, StringRef Name, uint64_t SizeInBits,
                     uint32_t AlignInBits),
                    (Tag, Name, nullptr, nullptr, nullptr, SizeInBits,
                     AlignInBits, 0))
  DEFINE_MDNODE_GET(DIStringType,
                    (unsigned Tag, MDString *Name, Metadata *StringLength,
                     Metadata *StringLengthExp, Metadata *StringLocationExp,
                     uint64_t SizeInBits, uint32_t AlignInBits,
                     unsigned Encoding),
                    (Tag, Name, StringLength, StringLengthExp,
                     StringLocationExp, SizeInBits, AlignInBits, Encoding))
  DEFINE_MDNODE_GET(DIStringType,
                    (unsigned Tag, StringRef Name, Metadata *StringLength,
                     Metadata *StringLengthExp, Metadata *StringLocationExp,
                     uint64_t SizeInBits, uint32_t AlignInBits,
                     unsigned Encoding),
                    (Tag, Name, StringLength, StringLengthExp,
                     StringLocationExp, SizeInBits, AlignInBits, Encoding))
  DEFINE_MDNODE_GET(DIStringType,
                    (unsigned Tag, MDString *Name, Metadata *StringLength,
                     Metadata *StringLengthExp, Metadata *StringLocationExp,
                     Metadata *SizeInBits, uint32_t AlignInBits,
                     unsigned Encoding),
                    (Tag, Name, StringLength, StringLengthExp,
                     StringLocationExp, SizeInBits, AlignInBits, Encoding))

  TempDIStringType clone() const { return cloneImpl(); }

  static bool classof(const Metadata *MD) {
    return MD->getMetadataID() == DIStringTypeKind;
  }

  DIVariable *getStringLength() const {
    return cast_or_null<DIVariable>(getRawStringLength());
  }

  DIExpression *getStringLengthExp() const {
    return cast_or_null<DIExpression>(getRawStringLengthExp());
  }

  DIExpression *getStringLocationExp() const {
    return cast_or_null<DIExpression>(getRawStringLocationExp());
  }

  unsigned getEncoding() const { return Encoding; }

  Metadata *getRawStringLength() const { return getOperand(MY_FIRST_OPERAND); }

  Metadata *getRawStringLengthExp() const {
    return getOperand(MY_FIRST_OPERAND + 1);
  }

  Metadata *getRawStringLocationExp() const {
    return getOperand(MY_FIRST_OPERAND + 2);
  }
};

/// Derived types.
///
/// This includes qualified types, pointers, references, friends, typedefs, and
/// class members.
///
/// TODO: Split out members (inheritance, fields, methods, etc.).
class DIDerivedType : public DIType {
public:
  /// Pointer authentication (__ptrauth) metadata.
  struct PtrAuthData {
    // RawData layout:
    // - Bits 0..3:  Key
    // - Bit  4:     IsAddressDiscriminated
    // - Bits 5..20: ExtraDiscriminator
    // - Bit  21:    IsaPointer
    // - Bit  22:    AuthenticatesNullValues
    unsigned RawData;

    PtrAuthData(unsigned FromRawData) : RawData(FromRawData) {}
    PtrAuthData(unsigned Key, bool IsDiscr, unsigned Discriminator,
                bool IsaPointer, bool AuthenticatesNullValues) {
      assert(Key < 16);
      assert(Discriminator <= 0xffff);
      RawData = (Key << 0) | (IsDiscr ? (1 << 4) : 0) | (Discriminator << 5) |
                (IsaPointer ? (1 << 21) : 0) |
                (AuthenticatesNullValues ? (1 << 22) : 0);
    }

    unsigned key() { return (RawData >> 0) & 0b1111; }
    bool isAddressDiscriminated() { return (RawData >> 4) & 1; }
    unsigned extraDiscriminator() { return (RawData >> 5) & 0xffff; }
    bool isaPointer() { return (RawData >> 21) & 1; }
    bool authenticatesNullValues() { return (RawData >> 22) & 1; }
  };

private:
  friend class LLVMContextImpl;
  friend class MDNode;

  static constexpr unsigned MY_FIRST_OPERAND = DIType::N_OPERANDS;

  /// The DWARF address space of the memory pointed to or referenced by a
  /// pointer or reference type respectively.
  std::optional<unsigned> DWARFAddressSpace;
  dwarf::MemorySpace DWARFMemorySpace;

  DIDerivedType(LLVMContext &C, StorageType Storage, unsigned Tag,
<<<<<<< HEAD
                unsigned Line, uint64_t SizeInBits, uint32_t AlignInBits,
                uint64_t OffsetInBits,
                std::optional<unsigned> DWARFAddressSpace, dwarf::MemorySpace MS, 
                std::optional<PtrAuthData> PtrAuthData, DIFlags Flags, ArrayRef<Metadata *> Ops)
      : DIType(C, DIDerivedTypeKind, Storage, Tag, Line, SizeInBits,
               AlignInBits, OffsetInBits, 0, Flags, Ops),
        DWARFAddressSpace(DWARFAddressSpace), DWARFMemorySpace(MS) {
=======
                unsigned Line, uint32_t AlignInBits,
                std::optional<unsigned> DWARFAddressSpace,
                std::optional<PtrAuthData> PtrAuthData, DIFlags Flags,
                ArrayRef<Metadata *> Ops)
      : DIType(C, DIDerivedTypeKind, Storage, Tag, Line, AlignInBits, 0, Flags,
               Ops),
        DWARFAddressSpace(DWARFAddressSpace) {
>>>>>>> 626be98c
    if (PtrAuthData)
      SubclassData32 = PtrAuthData->RawData;
  }
  ~DIDerivedType() = default;
  static DIDerivedType *
  getImpl(LLVMContext &Context, unsigned Tag, StringRef Name, DIFile *File,
          unsigned Line, DIScope *Scope, DIType *BaseType, uint64_t SizeInBits,
          uint32_t AlignInBits, uint64_t OffsetInBits,
<<<<<<< HEAD
          std::optional<unsigned> DWARFAddressSpace, dwarf::MemorySpace MS, 
          std::optional<PtrAuthData> PtrAuthData, DIFlags Flags, Metadata *ExtraData, DINodeArray Annotations,
          StorageType Storage, bool ShouldCreate = true) {
=======
          std::optional<unsigned> DWARFAddressSpace,
          std::optional<PtrAuthData> PtrAuthData, DIFlags Flags,
          Metadata *ExtraData, DINodeArray Annotations, StorageType Storage,
          bool ShouldCreate = true) {
    auto *SizeInBitsNode = ConstantAsMetadata::get(
        ConstantInt::get(Type::getInt64Ty(Context), SizeInBits));
    auto *OffsetInBitsNode = ConstantAsMetadata::get(
        ConstantInt::get(Type::getInt64Ty(Context), OffsetInBits));
    return getImpl(Context, Tag, getCanonicalMDString(Context, Name), File,
                   Line, Scope, BaseType, SizeInBitsNode, AlignInBits,
                   OffsetInBitsNode, DWARFAddressSpace, PtrAuthData, Flags,
                   ExtraData, Annotations.get(), Storage, ShouldCreate);
  }
  static DIDerivedType *
  getImpl(LLVMContext &Context, unsigned Tag, MDString *Name, DIFile *File,
          unsigned Line, DIScope *Scope, DIType *BaseType, uint64_t SizeInBits,
          uint32_t AlignInBits, uint64_t OffsetInBits,
          std::optional<unsigned> DWARFAddressSpace,
          std::optional<PtrAuthData> PtrAuthData, DIFlags Flags,
          Metadata *ExtraData, DINodeArray Annotations, StorageType Storage,
          bool ShouldCreate = true) {
    auto *SizeInBitsNode = ConstantAsMetadata::get(
        ConstantInt::get(Type::getInt64Ty(Context), SizeInBits));
    auto *OffsetInBitsNode = ConstantAsMetadata::get(
        ConstantInt::get(Type::getInt64Ty(Context), OffsetInBits));
    return getImpl(Context, Tag, Name, File, Line, Scope, BaseType,
                   SizeInBitsNode, AlignInBits, OffsetInBitsNode,
                   DWARFAddressSpace, PtrAuthData, Flags, ExtraData,
                   Annotations.get(), Storage, ShouldCreate);
  }
  static DIDerivedType *
  getImpl(LLVMContext &Context, unsigned Tag, StringRef Name, DIFile *File,
          unsigned Line, DIScope *Scope, DIType *BaseType, Metadata *SizeInBits,
          uint32_t AlignInBits, Metadata *OffsetInBits,
          std::optional<unsigned> DWARFAddressSpace,
          std::optional<PtrAuthData> PtrAuthData, DIFlags Flags,
          Metadata *ExtraData, DINodeArray Annotations, StorageType Storage,
          bool ShouldCreate = true) {
>>>>>>> 626be98c
    return getImpl(Context, Tag, getCanonicalMDString(Context, Name), File,
                   Line, Scope, BaseType, SizeInBits, AlignInBits, OffsetInBits,
                   DWARFAddressSpace, MS, PtrAuthData, Flags, ExtraData, Annotations.get(),
                   Storage, ShouldCreate);
  }
  LLVM_ABI static DIDerivedType *
  getImpl(LLVMContext &Context, unsigned Tag, MDString *Name, Metadata *File,
          unsigned Line, Metadata *Scope, Metadata *BaseType,
<<<<<<< HEAD
          uint64_t SizeInBits, uint32_t AlignInBits, uint64_t OffsetInBits,
          std::optional<unsigned> DWARFAddressSpace, dwarf::MemorySpace MS,
=======
          Metadata *SizeInBits, uint32_t AlignInBits, Metadata *OffsetInBits,
          std::optional<unsigned> DWARFAddressSpace,
>>>>>>> 626be98c
          std::optional<PtrAuthData> PtrAuthData, DIFlags Flags,
          Metadata *ExtraData, Metadata *Annotations, StorageType Storage,
          bool ShouldCreate = true);

  TempDIDerivedType cloneImpl() const {
<<<<<<< HEAD
    return getTemporary(getContext(), getTag(), getName(), getFile(), getLine(),
                        getScope(), getBaseType(), getSizeInBits(),
                        getAlignInBits(), getOffsetInBits(),
                        getDWARFAddressSpace(), getDWARFMemorySpace(), getPtrAuthData(),
                        getFlags(), getExtraData(), getAnnotations());
  }

public:
  DEFINE_MDNODE_GET(
      DIDerivedType,
      (unsigned Tag, MDString *Name, Metadata *File, unsigned Line,
       Metadata *Scope, Metadata *BaseType, uint64_t SizeInBits,
       uint32_t AlignInBits, uint64_t OffsetInBits,
       std::optional<unsigned> DWARFAddressSpace, dwarf::MemorySpace MS, 
       std::optional<PtrAuthData> PtrAuthData, DIFlags Flags, Metadata *ExtraData = nullptr,
       Metadata *Annotations = nullptr),
      (Tag, Name, File, Line, Scope, BaseType, SizeInBits, AlignInBits,
       OffsetInBits, DWARFAddressSpace, MS, PtrAuthData, Flags, ExtraData, Annotations))
=======
    return getTemporary(
        getContext(), getTag(), getRawName(), getFile(), getLine(), getScope(),
        getBaseType(), getRawSizeInBits(), getAlignInBits(),
        getRawOffsetInBits(), getDWARFAddressSpace(), getPtrAuthData(),
        getFlags(), getExtraData(), getRawAnnotations());
  }

public:
  DEFINE_MDNODE_GET(DIDerivedType,
                    (unsigned Tag, MDString *Name, Metadata *File,
                     unsigned Line, Metadata *Scope, Metadata *BaseType,
                     Metadata *SizeInBits, uint32_t AlignInBits,
                     Metadata *OffsetInBits,
                     std::optional<unsigned> DWARFAddressSpace,
                     std::optional<PtrAuthData> PtrAuthData, DIFlags Flags,
                     Metadata *ExtraData = nullptr,
                     Metadata *Annotations = nullptr),
                    (Tag, Name, File, Line, Scope, BaseType, SizeInBits,
                     AlignInBits, OffsetInBits, DWARFAddressSpace, PtrAuthData,
                     Flags, ExtraData, Annotations))
>>>>>>> 626be98c
  DEFINE_MDNODE_GET(DIDerivedType,
                    (unsigned Tag, StringRef Name, DIFile *File, unsigned Line,
                     DIScope *Scope, DIType *BaseType, Metadata *SizeInBits,
                     uint32_t AlignInBits, Metadata *OffsetInBits,
                     std::optional<unsigned> DWARFAddressSpace,
                     std::optional<PtrAuthData> PtrAuthData, DIFlags Flags,
                     Metadata *ExtraData = nullptr,
                     DINodeArray Annotations = nullptr),
                    (Tag, Name, File, Line, Scope, BaseType, SizeInBits,
                     AlignInBits, OffsetInBits, DWARFAddressSpace, PtrAuthData,
                     Flags, ExtraData, Annotations))
  DEFINE_MDNODE_GET(DIDerivedType,
                    (unsigned Tag, MDString *Name, DIFile *File, unsigned Line,
                     DIScope *Scope, DIType *BaseType, uint64_t SizeInBits,
                     uint32_t AlignInBits, uint64_t OffsetInBits,
                     std::optional<unsigned> DWARFAddressSpace,
                     std::optional<PtrAuthData> PtrAuthData, DIFlags Flags,
                     Metadata *ExtraData = nullptr,
                     DINodeArray Annotations = nullptr),
                    (Tag, Name, File, Line, Scope, BaseType, SizeInBits,
                     AlignInBits, OffsetInBits, DWARFAddressSpace, PtrAuthData,
                     Flags, ExtraData, Annotations))
  DEFINE_MDNODE_GET(DIDerivedType,
                    (unsigned Tag, StringRef Name, DIFile *File, unsigned Line,
                     DIScope *Scope, DIType *BaseType, uint64_t SizeInBits,
                     uint32_t AlignInBits, uint64_t OffsetInBits,
                     std::optional<unsigned> DWARFAddressSpace, dwarf::MemorySpace MS, 
                     std::optional<PtrAuthData> PtrAuthData, DIFlags Flags,
                     Metadata *ExtraData = nullptr,
                     DINodeArray Annotations = nullptr),
                    (Tag, Name, File, Line, Scope, BaseType, SizeInBits,
                     AlignInBits, OffsetInBits, DWARFAddressSpace, MS, PtrAuthData, Flags,
                     ExtraData, Annotations))

  TempDIDerivedType clone() const { return cloneImpl(); }

  TempDIDerivedType cloneWithAddressSpace(unsigned DWARFAddrSpace) const {
    auto Tmp = clone();
    Tmp->DWARFAddressSpace = DWARFAddrSpace;
    return Tmp;
  }

  /// Get the base type this is derived from.
  DIType *getBaseType() const { return cast_or_null<DIType>(getRawBaseType()); }
  Metadata *getRawBaseType() const { return getOperand(MY_FIRST_OPERAND); }

  /// \returns The DWARF address space of the memory pointed to or referenced by
  /// a pointer or reference type respectively.
  std::optional<unsigned> getDWARFAddressSpace() const {
    return DWARFAddressSpace;
  }

  /// \returns The DWARF memory space of the memory pointed to or referenced by
  /// a pointer or reference type respectively.
  dwarf::MemorySpace getDWARFMemorySpace() const { return DWARFMemorySpace; }

  LLVM_ABI std::optional<PtrAuthData> getPtrAuthData() const;

  /// Get extra data associated with this derived type.
  ///
  /// Class type for pointer-to-members, objective-c property node for ivars,
  /// global constant wrapper for static members, virtual base pointer offset
  /// for inheritance, a tuple of template parameters for template aliases,
  /// discriminant for a variant, or storage offset for a bit field.
  ///
  /// TODO: Separate out types that need this extra operand: pointer-to-member
  /// types and member fields (static members and ivars).
  Metadata *getExtraData() const { return getRawExtraData(); }
  Metadata *getRawExtraData() const { return getOperand(MY_FIRST_OPERAND + 1); }

  /// Get the template parameters from a template alias.
  DITemplateParameterArray getTemplateParams() const {
    return cast_or_null<MDTuple>(getExtraData());
  }

  /// Get annotations associated with this derived type.
  DINodeArray getAnnotations() const {
    return cast_or_null<MDTuple>(getRawAnnotations());
  }
  Metadata *getRawAnnotations() const {
    return getOperand(MY_FIRST_OPERAND + 2);
  }

  /// Get casted version of extra data.
  /// @{
  LLVM_ABI DIType *getClassType() const;

  DIObjCProperty *getObjCProperty() const {
    return dyn_cast_or_null<DIObjCProperty>(getExtraData());
  }

  LLVM_ABI uint32_t getVBPtrOffset() const;

  LLVM_ABI Constant *getStorageOffsetInBits() const;

  LLVM_ABI Constant *getConstant() const;

  LLVM_ABI Constant *getDiscriminantValue() const;
  /// @}

  static bool classof(const Metadata *MD) {
    return MD->getMetadataID() == DIDerivedTypeKind;
  }
};

inline bool operator==(DIDerivedType::PtrAuthData Lhs,
                       DIDerivedType::PtrAuthData Rhs) {
  return Lhs.RawData == Rhs.RawData;
}

inline bool operator!=(DIDerivedType::PtrAuthData Lhs,
                       DIDerivedType::PtrAuthData Rhs) {
  return !(Lhs == Rhs);
}

/// Subrange type.  This is somewhat similar to DISubrange, but it
/// is also a DIType.
class DISubrangeType : public DIType {
public:
  typedef PointerUnion<ConstantInt *, DIVariable *, DIExpression *> BoundType;

private:
  friend class LLVMContextImpl;
  friend class MDNode;

  static constexpr unsigned MY_FIRST_OPERAND = DIType::N_OPERANDS;

  DISubrangeType(LLVMContext &C, StorageType Storage, unsigned Line,
                 uint32_t AlignInBits, DIFlags Flags, ArrayRef<Metadata *> Ops);

  ~DISubrangeType() = default;

  static DISubrangeType *
  getImpl(LLVMContext &Context, StringRef Name, DIFile *File, unsigned Line,
          DIScope *Scope, uint64_t SizeInBits, uint32_t AlignInBits,
          DIFlags Flags, DIType *BaseType, Metadata *LowerBound,
          Metadata *UpperBound, Metadata *Stride, Metadata *Bias,
          StorageType Storage, bool ShouldCreate = true) {
    auto *SizeInBitsNode = ConstantAsMetadata::get(
        ConstantInt::get(Type::getInt64Ty(Context), SizeInBits));
    return getImpl(Context, getCanonicalMDString(Context, Name), File, Line,
                   Scope, SizeInBitsNode, AlignInBits, Flags, BaseType,
                   LowerBound, UpperBound, Stride, Bias, Storage, ShouldCreate);
  }

  LLVM_ABI static DISubrangeType *
  getImpl(LLVMContext &Context, MDString *Name, Metadata *File, unsigned Line,
          Metadata *Scope, Metadata *SizeInBits, uint32_t AlignInBits,
          DIFlags Flags, Metadata *BaseType, Metadata *LowerBound,
          Metadata *UpperBound, Metadata *Stride, Metadata *Bias,
          StorageType Storage, bool ShouldCreate = true);

  TempDISubrangeType cloneImpl() const {
    return getTemporary(getContext(), getRawName(), getFile(), getLine(),
                        getScope(), getRawSizeInBits(), getAlignInBits(),
                        getFlags(), getBaseType(), getRawLowerBound(),
                        getRawUpperBound(), getRawStride(), getRawBias());
  }

  LLVM_ABI BoundType convertRawToBound(Metadata *IN) const;

public:
  DEFINE_MDNODE_GET(DISubrangeType,
                    (MDString * Name, Metadata *File, unsigned Line,
                     Metadata *Scope, Metadata *SizeInBits,
                     uint32_t AlignInBits, DIFlags Flags, Metadata *BaseType,
                     Metadata *LowerBound, Metadata *UpperBound,
                     Metadata *Stride, Metadata *Bias),
                    (Name, File, Line, Scope, SizeInBits, AlignInBits, Flags,
                     BaseType, LowerBound, UpperBound, Stride, Bias))
  DEFINE_MDNODE_GET(DISubrangeType,
                    (StringRef Name, DIFile *File, unsigned Line,
                     DIScope *Scope, uint64_t SizeInBits, uint32_t AlignInBits,
                     DIFlags Flags, DIType *BaseType, Metadata *LowerBound,
                     Metadata *UpperBound, Metadata *Stride, Metadata *Bias),
                    (Name, File, Line, Scope, SizeInBits, AlignInBits, Flags,
                     BaseType, LowerBound, UpperBound, Stride, Bias))

  TempDISubrangeType clone() const { return cloneImpl(); }

  /// Get the base type this is derived from.
  DIType *getBaseType() const { return cast_or_null<DIType>(getRawBaseType()); }
  Metadata *getRawBaseType() const { return getOperand(MY_FIRST_OPERAND); }

  Metadata *getRawLowerBound() const {
    return getOperand(MY_FIRST_OPERAND + 1).get();
  }

  Metadata *getRawUpperBound() const {
    return getOperand(MY_FIRST_OPERAND + 2).get();
  }

  Metadata *getRawStride() const {
    return getOperand(MY_FIRST_OPERAND + 3).get();
  }

  Metadata *getRawBias() const {
    return getOperand(MY_FIRST_OPERAND + 4).get();
  }

  BoundType getLowerBound() const {
    return convertRawToBound(getRawLowerBound());
  }

  BoundType getUpperBound() const {
    return convertRawToBound(getRawUpperBound());
  }

  BoundType getStride() const { return convertRawToBound(getRawStride()); }

  BoundType getBias() const { return convertRawToBound(getRawBias()); }

  static bool classof(const Metadata *MD) {
    return MD->getMetadataID() == DISubrangeTypeKind;
  }
};

/// Composite types.
///
/// TODO: Detach from DerivedTypeBase (split out MDEnumType?).
/// TODO: Create a custom, unrelated node for DW_TAG_array_type.
class DICompositeType : public DIType {
  friend class LLVMContextImpl;
  friend class MDNode;

  static constexpr unsigned MY_FIRST_OPERAND = DIType::N_OPERANDS;

  unsigned RuntimeLang;
  std::optional<uint32_t> EnumKind;

  DICompositeType(LLVMContext &C, StorageType Storage, unsigned Tag,
                  unsigned Line, unsigned RuntimeLang, uint32_t AlignInBits,
                  uint32_t NumExtraInhabitants,
                  std::optional<uint32_t> EnumKind, DIFlags Flags,
                  ArrayRef<Metadata *> Ops)
      : DIType(C, DICompositeTypeKind, Storage, Tag, Line, AlignInBits,
               NumExtraInhabitants, Flags, Ops),
        RuntimeLang(RuntimeLang), EnumKind(EnumKind) {}
  ~DICompositeType() = default;

  /// Change fields in place.
  void mutate(unsigned Tag, unsigned Line, unsigned RuntimeLang,
              uint32_t AlignInBits, uint32_t NumExtraInhabitants,
              std::optional<uint32_t> EnumKind, DIFlags Flags) {
    assert(isDistinct() && "Only distinct nodes can mutate");
    assert(getRawIdentifier() && "Only ODR-uniqued nodes should mutate");
    this->RuntimeLang = RuntimeLang;
    this->EnumKind = EnumKind;
    DIType::mutate(Tag, Line, AlignInBits, NumExtraInhabitants, Flags);
  }

  static DICompositeType *
  getImpl(LLVMContext &Context, unsigned Tag, StringRef Name, Metadata *File,
          unsigned Line, DIScope *Scope, DIType *BaseType, uint64_t SizeInBits,
          uint32_t AlignInBits, uint64_t OffsetInBits, DIType *Specification,
          uint32_t NumExtraInhabitants, DIFlags Flags, DINodeArray Elements,
          unsigned RuntimeLang, std::optional<uint32_t> EnumKind,
          DIType *VTableHolder, DITemplateParameterArray TemplateParams,
          StringRef Identifier, DIDerivedType *Discriminator,
          Metadata *DataLocation, Metadata *Associated, Metadata *Allocated,
          Metadata *Rank, DINodeArray Annotations, Metadata *BitStride,
          StorageType Storage, bool ShouldCreate = true) {
    auto *SizeInBitsNode = ConstantAsMetadata::get(
        ConstantInt::get(Type::getInt64Ty(Context), SizeInBits));
    auto *OffsetInBitsNode = ConstantAsMetadata::get(
        ConstantInt::get(Type::getInt64Ty(Context), OffsetInBits));
    return getImpl(Context, Tag, getCanonicalMDString(Context, Name), File,
                   Line, Scope, BaseType, SizeInBitsNode, AlignInBits,
                   OffsetInBitsNode, Flags, Elements.get(), RuntimeLang,
                   EnumKind, VTableHolder, TemplateParams.get(),
                   getCanonicalMDString(Context, Identifier), Discriminator,
                   DataLocation, Associated, Allocated, Rank, Annotations.get(),
                   Specification, NumExtraInhabitants, BitStride, Storage,
                   ShouldCreate);
  }
  static DICompositeType *
  getImpl(LLVMContext &Context, unsigned Tag, MDString *Name, Metadata *File,
          unsigned Line, Metadata *Scope, Metadata *BaseType,
          uint64_t SizeInBits, uint32_t AlignInBits, uint64_t OffsetInBits,
          DIFlags Flags, Metadata *Elements, unsigned RuntimeLang,
          std::optional<uint32_t> EnumKind, Metadata *VTableHolder,
          Metadata *TemplateParams, MDString *Identifier,
          Metadata *Discriminator, Metadata *DataLocation, Metadata *Associated,
          Metadata *Allocated, Metadata *Rank, Metadata *Annotations,
          Metadata *Specification, uint32_t NumExtraInhabitants,
          Metadata *BitStride, StorageType Storage, bool ShouldCreate = true) {
    auto *SizeInBitsNode = ConstantAsMetadata::get(
        ConstantInt::get(Type::getInt64Ty(Context), SizeInBits));
    auto *OffsetInBitsNode = ConstantAsMetadata::get(
        ConstantInt::get(Type::getInt64Ty(Context), OffsetInBits));
    return getImpl(Context, Tag, Name, File, Line, Scope, BaseType,
                   SizeInBitsNode, AlignInBits, OffsetInBitsNode, Flags,
                   Elements, RuntimeLang, EnumKind, VTableHolder,
                   TemplateParams, Identifier, Discriminator, DataLocation,
                   Associated, Allocated, Rank, Annotations, Specification,
                   NumExtraInhabitants, BitStride, Storage, ShouldCreate);
  }
  static DICompositeType *
  getImpl(LLVMContext &Context, unsigned Tag, StringRef Name, Metadata *File,
          unsigned Line, DIScope *Scope, DIType *BaseType, Metadata *SizeInBits,
          uint32_t AlignInBits, Metadata *OffsetInBits, DIType *Specification,
          uint32_t NumExtraInhabitants, DIFlags Flags, DINodeArray Elements,
          unsigned RuntimeLang, std::optional<uint32_t> EnumKind,
          DIType *VTableHolder, DITemplateParameterArray TemplateParams,
          StringRef Identifier, DIDerivedType *Discriminator,
          Metadata *DataLocation, Metadata *Associated, Metadata *Allocated,
          Metadata *Rank, DINodeArray Annotations, Metadata *BitStride,
          StorageType Storage, bool ShouldCreate = true) {
    return getImpl(
        Context, Tag, getCanonicalMDString(Context, Name), File, Line, Scope,
        BaseType, SizeInBits, AlignInBits, OffsetInBits, Flags, Elements.get(),
        RuntimeLang, EnumKind, VTableHolder, TemplateParams.get(),
        getCanonicalMDString(Context, Identifier), Discriminator, DataLocation,
        Associated, Allocated, Rank, Annotations.get(), Specification,
        NumExtraInhabitants, BitStride, Storage, ShouldCreate);
  }
  LLVM_ABI static DICompositeType *
  getImpl(LLVMContext &Context, unsigned Tag, MDString *Name, Metadata *File,
          unsigned Line, Metadata *Scope, Metadata *BaseType,
          Metadata *SizeInBits, uint32_t AlignInBits, Metadata *OffsetInBits,
          DIFlags Flags, Metadata *Elements, unsigned RuntimeLang,
          std::optional<uint32_t> EnumKind, Metadata *VTableHolder,
          Metadata *TemplateParams, MDString *Identifier,
          Metadata *Discriminator, Metadata *DataLocation, Metadata *Associated,
          Metadata *Allocated, Metadata *Rank, Metadata *Annotations,
          Metadata *Specification, uint32_t NumExtraInhabitants,
          Metadata *BitStride, StorageType Storage, bool ShouldCreate = true);

  TempDICompositeType cloneImpl() const {
    return getTemporary(
        getContext(), getTag(), getRawName(), getFile(), getLine(), getScope(),
        getBaseType(), getRawSizeInBits(), getAlignInBits(),
        getRawOffsetInBits(), getFlags(), getRawElements(), getRuntimeLang(),
        getEnumKind(), getVTableHolder(), getRawTemplateParams(),
        getRawIdentifier(), getDiscriminator(), getRawDataLocation(),
        getRawAssociated(), getRawAllocated(), getRawRank(),
        getRawAnnotations(), getSpecification(), getNumExtraInhabitants(),
        getRawBitStride());
  }

public:
  DEFINE_MDNODE_GET(
      DICompositeType,
      (unsigned Tag, StringRef Name, DIFile *File, unsigned Line,
       DIScope *Scope, DIType *BaseType, uint64_t SizeInBits,
       uint32_t AlignInBits, uint64_t OffsetInBits, DIFlags Flags,
       DINodeArray Elements, unsigned RuntimeLang,
       std::optional<uint32_t> EnumKind, DIType *VTableHolder,
       DITemplateParameterArray TemplateParams = nullptr,
       StringRef Identifier = "", DIDerivedType *Discriminator = nullptr,
       Metadata *DataLocation = nullptr, Metadata *Associated = nullptr,
       Metadata *Allocated = nullptr, Metadata *Rank = nullptr,
       DINodeArray Annotations = nullptr, DIType *Specification = nullptr,
       uint32_t NumExtraInhabitants = 0, Metadata *BitStride = nullptr),
      (Tag, Name, File, Line, Scope, BaseType, SizeInBits, AlignInBits,
       OffsetInBits, Specification, NumExtraInhabitants, Flags, Elements,
       RuntimeLang, EnumKind, VTableHolder, TemplateParams, Identifier,
       Discriminator, DataLocation, Associated, Allocated, Rank, Annotations,
       BitStride))
  DEFINE_MDNODE_GET(
      DICompositeType,
      (unsigned Tag, MDString *Name, Metadata *File, unsigned Line,
       Metadata *Scope, Metadata *BaseType, uint64_t SizeInBits,
       uint32_t AlignInBits, uint64_t OffsetInBits, DIFlags Flags,
       Metadata *Elements, unsigned RuntimeLang,
       std::optional<uint32_t> EnumKind, Metadata *VTableHolder,
       Metadata *TemplateParams = nullptr, MDString *Identifier = nullptr,
       Metadata *Discriminator = nullptr, Metadata *DataLocation = nullptr,
       Metadata *Associated = nullptr, Metadata *Allocated = nullptr,
       Metadata *Rank = nullptr, Metadata *Annotations = nullptr,
       Metadata *Specification = nullptr, uint32_t NumExtraInhabitants = 0,
       Metadata *BitStride = nullptr),
      (Tag, Name, File, Line, Scope, BaseType, SizeInBits, AlignInBits,
       OffsetInBits, Flags, Elements, RuntimeLang, EnumKind, VTableHolder,
       TemplateParams, Identifier, Discriminator, DataLocation, Associated,
       Allocated, Rank, Annotations, Specification, NumExtraInhabitants,
       BitStride))
  DEFINE_MDNODE_GET(
      DICompositeType,
      (unsigned Tag, StringRef Name, DIFile *File, unsigned Line,
       DIScope *Scope, DIType *BaseType, Metadata *SizeInBits,
       uint32_t AlignInBits, Metadata *OffsetInBits, DIFlags Flags,
       DINodeArray Elements, unsigned RuntimeLang,
       std::optional<uint32_t> EnumKind, DIType *VTableHolder,
       DITemplateParameterArray TemplateParams = nullptr,
       StringRef Identifier = "", DIDerivedType *Discriminator = nullptr,
       Metadata *DataLocation = nullptr, Metadata *Associated = nullptr,
       Metadata *Allocated = nullptr, Metadata *Rank = nullptr,
       DINodeArray Annotations = nullptr, DIType *Specification = nullptr,
       uint32_t NumExtraInhabitants = 0, Metadata *BitStride = nullptr),
      (Tag, Name, File, Line, Scope, BaseType, SizeInBits, AlignInBits,
       OffsetInBits, Specification, NumExtraInhabitants, Flags, Elements,
       RuntimeLang, EnumKind, VTableHolder, TemplateParams, Identifier,
       Discriminator, DataLocation, Associated, Allocated, Rank, Annotations,
       BitStride))
  DEFINE_MDNODE_GET(
      DICompositeType,
      (unsigned Tag, MDString *Name, Metadata *File, unsigned Line,
       Metadata *Scope, Metadata *BaseType, Metadata *SizeInBits,
       uint32_t AlignInBits, Metadata *OffsetInBits, DIFlags Flags,
       Metadata *Elements, unsigned RuntimeLang,
       std::optional<uint32_t> EnumKind, Metadata *VTableHolder,
       Metadata *TemplateParams = nullptr, MDString *Identifier = nullptr,
       Metadata *Discriminator = nullptr, Metadata *DataLocation = nullptr,
       Metadata *Associated = nullptr, Metadata *Allocated = nullptr,
       Metadata *Rank = nullptr, Metadata *Annotations = nullptr,
       Metadata *Specification = nullptr, uint32_t NumExtraInhabitants = 0,
       Metadata *BitStride = nullptr),
      (Tag, Name, File, Line, Scope, BaseType, SizeInBits, AlignInBits,
       OffsetInBits, Flags, Elements, RuntimeLang, EnumKind, VTableHolder,
       TemplateParams, Identifier, Discriminator, DataLocation, Associated,
       Allocated, Rank, Annotations, Specification, NumExtraInhabitants,
       BitStride))

  TempDICompositeType clone() const { return cloneImpl(); }

  /// Get a DICompositeType with the given ODR identifier.
  ///
  /// If \a LLVMContext::isODRUniquingDebugTypes(), gets the mapped
  /// DICompositeType for the given ODR \c Identifier.  If none exists, creates
  /// a new node.
  ///
  /// Else, returns \c nullptr.
  LLVM_ABI static DICompositeType *
  getODRType(LLVMContext &Context, MDString &Identifier, unsigned Tag,
             MDString *Name, Metadata *File, unsigned Line, Metadata *Scope,
             Metadata *BaseType, Metadata *SizeInBits, uint32_t AlignInBits,
             Metadata *OffsetInBits, Metadata *Specification,
             uint32_t NumExtraInhabitants, DIFlags Flags, Metadata *Elements,
             unsigned RuntimeLang, std::optional<uint32_t> EnumKind,
             Metadata *VTableHolder, Metadata *TemplateParams,
             Metadata *Discriminator, Metadata *DataLocation,
             Metadata *Associated, Metadata *Allocated, Metadata *Rank,
             Metadata *Annotations, Metadata *BitStride);
  LLVM_ABI static DICompositeType *getODRTypeIfExists(LLVMContext &Context,
                                                      MDString &Identifier);

  /// Build a DICompositeType with the given ODR identifier.
  ///
  /// Looks up the mapped DICompositeType for the given ODR \c Identifier.  If
  /// it doesn't exist, creates a new one.  If it does exist and \a
  /// isForwardDecl(), and the new arguments would be a definition, mutates the
  /// the type in place.  In either case, returns the type.
  ///
  /// If not \a LLVMContext::isODRUniquingDebugTypes(), this function returns
  /// nullptr.
  LLVM_ABI static DICompositeType *
  buildODRType(LLVMContext &Context, MDString &Identifier, unsigned Tag,
               MDString *Name, Metadata *File, unsigned Line, Metadata *Scope,
               Metadata *BaseType, Metadata *SizeInBits, uint32_t AlignInBits,
               Metadata *OffsetInBits, Metadata *Specification,
               uint32_t NumExtraInhabitants, DIFlags Flags, Metadata *Elements,
               unsigned RuntimeLang, std::optional<uint32_t> EnumKind,
               Metadata *VTableHolder, Metadata *TemplateParams,
               Metadata *Discriminator, Metadata *DataLocation,
               Metadata *Associated, Metadata *Allocated, Metadata *Rank,
               Metadata *Annotations, Metadata *BitStride);

  DIType *getBaseType() const { return cast_or_null<DIType>(getRawBaseType()); }
  DINodeArray getElements() const {
    return cast_or_null<MDTuple>(getRawElements());
  }
  DIType *getVTableHolder() const {
    return cast_or_null<DIType>(getRawVTableHolder());
  }
  DITemplateParameterArray getTemplateParams() const {
    return cast_or_null<MDTuple>(getRawTemplateParams());
  }
  StringRef getIdentifier() const {
    return getStringOperand(MY_FIRST_OPERAND + 4);
  }
  unsigned getRuntimeLang() const { return RuntimeLang; }
  std::optional<uint32_t> getEnumKind() const { return EnumKind; }

  Metadata *getRawBaseType() const { return getOperand(MY_FIRST_OPERAND); }
  Metadata *getRawElements() const { return getOperand(MY_FIRST_OPERAND + 1); }
  Metadata *getRawVTableHolder() const {
    return getOperand(MY_FIRST_OPERAND + 2);
  }
  Metadata *getRawTemplateParams() const {
    return getOperand(MY_FIRST_OPERAND + 3);
  }
  MDString *getRawIdentifier() const {
    return getOperandAs<MDString>(MY_FIRST_OPERAND + 4);
  }
  Metadata *getRawDiscriminator() const {
    return getOperand(MY_FIRST_OPERAND + 5);
  }
  DIDerivedType *getDiscriminator() const {
    return getOperandAs<DIDerivedType>(MY_FIRST_OPERAND + 5);
  }
  Metadata *getRawDataLocation() const {
    return getOperand(MY_FIRST_OPERAND + 6);
  }
  DIVariable *getDataLocation() const {
    return dyn_cast_or_null<DIVariable>(getRawDataLocation());
  }
  DIExpression *getDataLocationExp() const {
    return dyn_cast_or_null<DIExpression>(getRawDataLocation());
  }
  Metadata *getRawAssociated() const {
    return getOperand(MY_FIRST_OPERAND + 7);
  }
  DIVariable *getAssociated() const {
    return dyn_cast_or_null<DIVariable>(getRawAssociated());
  }
  DIExpression *getAssociatedExp() const {
    return dyn_cast_or_null<DIExpression>(getRawAssociated());
  }
  Metadata *getRawAllocated() const { return getOperand(MY_FIRST_OPERAND + 8); }
  DIVariable *getAllocated() const {
    return dyn_cast_or_null<DIVariable>(getRawAllocated());
  }
  DIExpression *getAllocatedExp() const {
    return dyn_cast_or_null<DIExpression>(getRawAllocated());
  }
  Metadata *getRawRank() const { return getOperand(MY_FIRST_OPERAND + 9); }
  ConstantInt *getRankConst() const {
    if (auto *MD = dyn_cast_or_null<ConstantAsMetadata>(getRawRank()))
      return dyn_cast_or_null<ConstantInt>(MD->getValue());
    return nullptr;
  }
  DIExpression *getRankExp() const {
    return dyn_cast_or_null<DIExpression>(getRawRank());
  }

  Metadata *getRawAnnotations() const {
    return getOperand(MY_FIRST_OPERAND + 10);
  }
  DINodeArray getAnnotations() const {
    return cast_or_null<MDTuple>(getRawAnnotations());
  }

  Metadata *getRawSpecification() const {
    return getOperand(MY_FIRST_OPERAND + 11);
  }
  DIType *getSpecification() const {
    return cast_or_null<DIType>(getRawSpecification());
  }

  Metadata *getRawBitStride() const {
    return getOperand(MY_FIRST_OPERAND + 12);
  }
  ConstantInt *getBitStrideConst() const {
    if (auto *MD = dyn_cast_or_null<ConstantAsMetadata>(getRawBitStride()))
      return dyn_cast_or_null<ConstantInt>(MD->getValue());
    return nullptr;
  }

  /// Replace operands.
  ///
  /// If this \a isUniqued() and not \a isResolved(), on a uniquing collision
  /// this will be RAUW'ed and deleted.  Use a \a TrackingMDRef to keep track
  /// of its movement if necessary.
  /// @{
  void replaceElements(DINodeArray Elements) {
#ifndef NDEBUG
    for (DINode *Op : getElements())
      assert(is_contained(Elements->operands(), Op) &&
             "Lost a member during member list replacement");
#endif
    replaceOperandWith(MY_FIRST_OPERAND + 1, Elements.get());
  }

  void replaceVTableHolder(DIType *VTableHolder) {
    replaceOperandWith(MY_FIRST_OPERAND + 2, VTableHolder);
  }

  void replaceTemplateParams(DITemplateParameterArray TemplateParams) {
    replaceOperandWith(MY_FIRST_OPERAND + 3, TemplateParams.get());
  }
  /// @}

  static bool classof(const Metadata *MD) {
    return MD->getMetadataID() == DICompositeTypeKind;
  }
};

/// Type array for a subprogram.
///
/// TODO: Fold the array of types in directly as operands.
class DISubroutineType : public DIType {
  friend class LLVMContextImpl;
  friend class MDNode;

  static constexpr unsigned MY_FIRST_OPERAND = DIType::N_OPERANDS;

  /// The calling convention used with DW_AT_calling_convention. Actually of
  /// type dwarf::CallingConvention.
  uint8_t CC;

  DISubroutineType(LLVMContext &C, StorageType Storage, DIFlags Flags,
                   uint8_t CC, ArrayRef<Metadata *> Ops);
  ~DISubroutineType() = default;

  static DISubroutineType *getImpl(LLVMContext &Context, DIFlags Flags,
                                   uint8_t CC, DITypeRefArray TypeArray,
                                   StorageType Storage,
                                   bool ShouldCreate = true) {
    return getImpl(Context, Flags, CC, TypeArray.get(), Storage, ShouldCreate);
  }
  LLVM_ABI static DISubroutineType *getImpl(LLVMContext &Context, DIFlags Flags,
                                            uint8_t CC, Metadata *TypeArray,
                                            StorageType Storage,
                                            bool ShouldCreate = true);

  TempDISubroutineType cloneImpl() const {
    return getTemporary(getContext(), getFlags(), getCC(), getTypeArray());
  }

public:
  DEFINE_MDNODE_GET(DISubroutineType,
                    (DIFlags Flags, uint8_t CC, DITypeRefArray TypeArray),
                    (Flags, CC, TypeArray))
  DEFINE_MDNODE_GET(DISubroutineType,
                    (DIFlags Flags, uint8_t CC, Metadata *TypeArray),
                    (Flags, CC, TypeArray))

  TempDISubroutineType clone() const { return cloneImpl(); }
  // Returns a new temporary DISubroutineType with updated CC
  TempDISubroutineType cloneWithCC(uint8_t CC) const {
    auto NewTy = clone();
    NewTy->CC = CC;
    return NewTy;
  }

  uint8_t getCC() const { return CC; }

  DITypeRefArray getTypeArray() const {
    return cast_or_null<MDTuple>(getRawTypeArray());
  }

  Metadata *getRawTypeArray() const { return getOperand(MY_FIRST_OPERAND); }

  static bool classof(const Metadata *MD) {
    return MD->getMetadataID() == DISubroutineTypeKind;
  }
};

/// Compile unit.
class DICompileUnit : public DIScope {
  friend class LLVMContextImpl;
  friend class MDNode;

public:
  enum DebugEmissionKind : unsigned {
    NoDebug = 0,
    FullDebug,
    LineTablesOnly,
    DebugDirectivesOnly,
    LastEmissionKind = DebugDirectivesOnly
  };

  enum class DebugNameTableKind : unsigned {
    Default = 0,
    GNU = 1,
    None = 2,
    Apple = 3,
    LastDebugNameTableKind = Apple
  };

  LLVM_ABI static std::optional<DebugEmissionKind>
  getEmissionKind(StringRef Str);
  LLVM_ABI static const char *emissionKindString(DebugEmissionKind EK);
  LLVM_ABI static std::optional<DebugNameTableKind>
  getNameTableKind(StringRef Str);
  LLVM_ABI static const char *nameTableKindString(DebugNameTableKind PK);

private:
  unsigned SourceLanguage;
  unsigned RuntimeVersion;
  uint64_t DWOId;
  unsigned EmissionKind;
  unsigned NameTableKind;
  bool IsOptimized;
  bool SplitDebugInlining;
  bool DebugInfoForProfiling;
  bool RangesBaseAddress;

  DICompileUnit(LLVMContext &C, StorageType Storage, unsigned SourceLanguage,
                bool IsOptimized, unsigned RuntimeVersion,
                unsigned EmissionKind, uint64_t DWOId, bool SplitDebugInlining,
                bool DebugInfoForProfiling, unsigned NameTableKind,
                bool RangesBaseAddress, ArrayRef<Metadata *> Ops);
  ~DICompileUnit() = default;

  static DICompileUnit *
  getImpl(LLVMContext &Context, unsigned SourceLanguage, DIFile *File,
          StringRef Producer, bool IsOptimized, StringRef Flags,
          unsigned RuntimeVersion, StringRef SplitDebugFilename,
          unsigned EmissionKind, DICompositeTypeArray EnumTypes,
          DIScopeArray RetainedTypes,
          DIGlobalVariableExpressionArray GlobalVariables,
          DIImportedEntityArray ImportedEntities, DIMacroNodeArray Macros,
          uint64_t DWOId, bool SplitDebugInlining, bool DebugInfoForProfiling,
          unsigned NameTableKind, bool RangesBaseAddress, StringRef SysRoot,
          StringRef SDK, StorageType Storage, bool ShouldCreate = true) {
    return getImpl(
        Context, SourceLanguage, File, getCanonicalMDString(Context, Producer),
        IsOptimized, getCanonicalMDString(Context, Flags), RuntimeVersion,
        getCanonicalMDString(Context, SplitDebugFilename), EmissionKind,
        EnumTypes.get(), RetainedTypes.get(), GlobalVariables.get(),
        ImportedEntities.get(), Macros.get(), DWOId, SplitDebugInlining,
        DebugInfoForProfiling, NameTableKind, RangesBaseAddress,
        getCanonicalMDString(Context, SysRoot),
        getCanonicalMDString(Context, SDK), Storage, ShouldCreate);
  }
  LLVM_ABI static DICompileUnit *
  getImpl(LLVMContext &Context, unsigned SourceLanguage, Metadata *File,
          MDString *Producer, bool IsOptimized, MDString *Flags,
          unsigned RuntimeVersion, MDString *SplitDebugFilename,
          unsigned EmissionKind, Metadata *EnumTypes, Metadata *RetainedTypes,
          Metadata *GlobalVariables, Metadata *ImportedEntities,
          Metadata *Macros, uint64_t DWOId, bool SplitDebugInlining,
          bool DebugInfoForProfiling, unsigned NameTableKind,
          bool RangesBaseAddress, MDString *SysRoot, MDString *SDK,
          StorageType Storage, bool ShouldCreate = true);

  TempDICompileUnit cloneImpl() const {
    return getTemporary(
        getContext(), getSourceLanguage(), getFile(), getProducer(),
        isOptimized(), getFlags(), getRuntimeVersion(), getSplitDebugFilename(),
        getEmissionKind(), getEnumTypes(), getRetainedTypes(),
        getGlobalVariables(), getImportedEntities(), getMacros(), DWOId,
        getSplitDebugInlining(), getDebugInfoForProfiling(), getNameTableKind(),
        getRangesBaseAddress(), getSysRoot(), getSDK());
  }

public:
  static void get() = delete;
  static void getIfExists() = delete;

  DEFINE_MDNODE_GET_DISTINCT_TEMPORARY(
      DICompileUnit,
      (unsigned SourceLanguage, DIFile *File, StringRef Producer,
       bool IsOptimized, StringRef Flags, unsigned RuntimeVersion,
       StringRef SplitDebugFilename, DebugEmissionKind EmissionKind,
       DICompositeTypeArray EnumTypes, DIScopeArray RetainedTypes,
       DIGlobalVariableExpressionArray GlobalVariables,
       DIImportedEntityArray ImportedEntities, DIMacroNodeArray Macros,
       uint64_t DWOId, bool SplitDebugInlining, bool DebugInfoForProfiling,
       DebugNameTableKind NameTableKind, bool RangesBaseAddress,
       StringRef SysRoot, StringRef SDK),
      (SourceLanguage, File, Producer, IsOptimized, Flags, RuntimeVersion,
       SplitDebugFilename, EmissionKind, EnumTypes, RetainedTypes,
       GlobalVariables, ImportedEntities, Macros, DWOId, SplitDebugInlining,
       DebugInfoForProfiling, (unsigned)NameTableKind, RangesBaseAddress,
       SysRoot, SDK))
  DEFINE_MDNODE_GET_DISTINCT_TEMPORARY(
      DICompileUnit,
      (unsigned SourceLanguage, Metadata *File, MDString *Producer,
       bool IsOptimized, MDString *Flags, unsigned RuntimeVersion,
       MDString *SplitDebugFilename, unsigned EmissionKind, Metadata *EnumTypes,
       Metadata *RetainedTypes, Metadata *GlobalVariables,
       Metadata *ImportedEntities, Metadata *Macros, uint64_t DWOId,
       bool SplitDebugInlining, bool DebugInfoForProfiling,
       unsigned NameTableKind, bool RangesBaseAddress, MDString *SysRoot,
       MDString *SDK),
      (SourceLanguage, File, Producer, IsOptimized, Flags, RuntimeVersion,
       SplitDebugFilename, EmissionKind, EnumTypes, RetainedTypes,
       GlobalVariables, ImportedEntities, Macros, DWOId, SplitDebugInlining,
       DebugInfoForProfiling, NameTableKind, RangesBaseAddress, SysRoot, SDK))

  TempDICompileUnit clone() const { return cloneImpl(); }

  unsigned getSourceLanguage() const { return SourceLanguage; }
  bool isOptimized() const { return IsOptimized; }
  unsigned getRuntimeVersion() const { return RuntimeVersion; }
  DebugEmissionKind getEmissionKind() const {
    return (DebugEmissionKind)EmissionKind;
  }
  bool isDebugDirectivesOnly() const {
    return EmissionKind == DebugDirectivesOnly;
  }
  bool getDebugInfoForProfiling() const { return DebugInfoForProfiling; }
  DebugNameTableKind getNameTableKind() const {
    return (DebugNameTableKind)NameTableKind;
  }
  bool getRangesBaseAddress() const { return RangesBaseAddress; }
  StringRef getProducer() const { return getStringOperand(1); }
  StringRef getFlags() const { return getStringOperand(2); }
  StringRef getSplitDebugFilename() const { return getStringOperand(3); }
  DICompositeTypeArray getEnumTypes() const {
    return cast_or_null<MDTuple>(getRawEnumTypes());
  }
  DIScopeArray getRetainedTypes() const {
    return cast_or_null<MDTuple>(getRawRetainedTypes());
  }
  DIGlobalVariableExpressionArray getGlobalVariables() const {
    return cast_or_null<MDTuple>(getRawGlobalVariables());
  }
  DIImportedEntityArray getImportedEntities() const {
    return cast_or_null<MDTuple>(getRawImportedEntities());
  }
  DIMacroNodeArray getMacros() const {
    return cast_or_null<MDTuple>(getRawMacros());
  }
  uint64_t getDWOId() const { return DWOId; }
  void setDWOId(uint64_t DwoId) { DWOId = DwoId; }
  bool getSplitDebugInlining() const { return SplitDebugInlining; }
  void setSplitDebugInlining(bool SplitDebugInlining) {
    this->SplitDebugInlining = SplitDebugInlining;
  }
  StringRef getSysRoot() const { return getStringOperand(9); }
  StringRef getSDK() const { return getStringOperand(10); }

  MDString *getRawProducer() const { return getOperandAs<MDString>(1); }
  MDString *getRawFlags() const { return getOperandAs<MDString>(2); }
  MDString *getRawSplitDebugFilename() const {
    return getOperandAs<MDString>(3);
  }
  Metadata *getRawEnumTypes() const { return getOperand(4); }
  Metadata *getRawRetainedTypes() const { return getOperand(5); }
  Metadata *getRawGlobalVariables() const { return getOperand(6); }
  Metadata *getRawImportedEntities() const { return getOperand(7); }
  Metadata *getRawMacros() const { return getOperand(8); }
  MDString *getRawSysRoot() const { return getOperandAs<MDString>(9); }
  MDString *getRawSDK() const { return getOperandAs<MDString>(10); }

  /// Replace arrays.
  ///
  /// If this \a isUniqued() and not \a isResolved(), it will be RAUW'ed and
  /// deleted on a uniquing collision.  In practice, uniquing collisions on \a
  /// DICompileUnit should be fairly rare.
  /// @{
  void replaceEnumTypes(DICompositeTypeArray N) {
    replaceOperandWith(4, N.get());
  }
  void replaceRetainedTypes(DITypeArray N) { replaceOperandWith(5, N.get()); }
  void replaceGlobalVariables(DIGlobalVariableExpressionArray N) {
    replaceOperandWith(6, N.get());
  }
  void replaceImportedEntities(DIImportedEntityArray N) {
    replaceOperandWith(7, N.get());
  }
  void replaceMacros(DIMacroNodeArray N) { replaceOperandWith(8, N.get()); }
  /// @}

  static bool classof(const Metadata *MD) {
    return MD->getMetadataID() == DICompileUnitKind;
  }
};

/// A scope for locals.
///
/// A legal scope for lexical blocks, local variables, and debug info
/// locations.  Subclasses are \a DISubprogram, \a DILexicalBlock, and \a
/// DILexicalBlockFile.
class DILocalScope : public DIScope {
protected:
  DILocalScope(LLVMContext &C, unsigned ID, StorageType Storage, unsigned Tag,
               ArrayRef<Metadata *> Ops)
      : DIScope(C, ID, Storage, Tag, Ops) {}
  ~DILocalScope() = default;

public:
  /// Get the subprogram for this scope.
  ///
  /// Return this if it's an \a DISubprogram; otherwise, look up the scope
  /// chain.
  LLVM_ABI DISubprogram *getSubprogram() const;

  /// Traverses the scope chain rooted at RootScope until it hits a Subprogram,
  /// recreating the chain with "NewSP" instead.
  LLVM_ABI static DILocalScope *
  cloneScopeForSubprogram(DILocalScope &RootScope, DISubprogram &NewSP,
                          LLVMContext &Ctx,
                          DenseMap<const MDNode *, MDNode *> &Cache);

  /// Get the first non DILexicalBlockFile scope of this scope.
  ///
  /// Return this if it's not a \a DILexicalBlockFIle; otherwise, look up the
  /// scope chain.
  LLVM_ABI DILocalScope *getNonLexicalBlockFileScope() const;

  static bool classof(const Metadata *MD) {
    return MD->getMetadataID() == DISubprogramKind ||
           MD->getMetadataID() == DILexicalBlockKind ||
           MD->getMetadataID() == DILexicalBlockFileKind;
  }
};

/// Subprogram description.
class DISubprogram : public DILocalScope {
  friend class LLVMContextImpl;
  friend class MDNode;

  unsigned Line;
  unsigned ScopeLine;
  unsigned VirtualIndex;

  /// In the MS ABI, the implicit 'this' parameter is adjusted in the prologue
  /// of method overrides from secondary bases by this amount. It may be
  /// negative.
  int ThisAdjustment;

public:
  /// Debug info subprogram flags.
  enum DISPFlags : uint32_t {
#define HANDLE_DISP_FLAG(ID, NAME) SPFlag##NAME = ID,
#define DISP_FLAG_LARGEST_NEEDED
#include "llvm/IR/DebugInfoFlags.def"
    SPFlagNonvirtual = SPFlagZero,
    SPFlagVirtuality = SPFlagVirtual | SPFlagPureVirtual,
    LLVM_MARK_AS_BITMASK_ENUM(SPFlagLargest)
  };

  LLVM_ABI static DISPFlags getFlag(StringRef Flag);
  LLVM_ABI static StringRef getFlagString(DISPFlags Flag);

  /// Split up a flags bitfield for easier printing.
  ///
  /// Split \c Flags into \c SplitFlags, a vector of its components.  Returns
  /// any remaining (unrecognized) bits.
  LLVM_ABI static DISPFlags splitFlags(DISPFlags Flags,
                                       SmallVectorImpl<DISPFlags> &SplitFlags);

  // Helper for converting old bitfields to new flags word.
  LLVM_ABI static DISPFlags toSPFlags(bool IsLocalToUnit, bool IsDefinition,
                                      bool IsOptimized,
                                      unsigned Virtuality = SPFlagNonvirtual,
                                      bool IsMainSubprogram = false);

private:
  DIFlags Flags;
  DISPFlags SPFlags;

  DISubprogram(LLVMContext &C, StorageType Storage, unsigned Line,
               unsigned ScopeLine, unsigned VirtualIndex, int ThisAdjustment,
               DIFlags Flags, DISPFlags SPFlags, ArrayRef<Metadata *> Ops);
  ~DISubprogram() = default;

  static DISubprogram *
  getImpl(LLVMContext &Context, DIScope *Scope, StringRef Name,
          StringRef LinkageName, DIFile *File, unsigned Line,
          DISubroutineType *Type, unsigned ScopeLine, DIType *ContainingType,
          unsigned VirtualIndex, int ThisAdjustment, DIFlags Flags,
          DISPFlags SPFlags, DICompileUnit *Unit,
          DITemplateParameterArray TemplateParams, DISubprogram *Declaration,
          DINodeArray RetainedNodes, DITypeArray ThrownTypes,
          DINodeArray Annotations, StringRef TargetFuncName,
          StorageType Storage, bool ShouldCreate = true) {
    return getImpl(Context, Scope, getCanonicalMDString(Context, Name),
                   getCanonicalMDString(Context, LinkageName), File, Line, Type,
                   ScopeLine, ContainingType, VirtualIndex, ThisAdjustment,
                   Flags, SPFlags, Unit, TemplateParams.get(), Declaration,
                   RetainedNodes.get(), ThrownTypes.get(), Annotations.get(),
                   getCanonicalMDString(Context, TargetFuncName),
                   Storage, ShouldCreate);
  }
  LLVM_ABI static DISubprogram *
  getImpl(LLVMContext &Context, Metadata *Scope, MDString *Name,
          MDString *LinkageName, Metadata *File, unsigned Line, Metadata *Type,
          unsigned ScopeLine, Metadata *ContainingType, unsigned VirtualIndex,
          int ThisAdjustment, DIFlags Flags, DISPFlags SPFlags, Metadata *Unit,
          Metadata *TemplateParams, Metadata *Declaration,
          Metadata *RetainedNodes, Metadata *ThrownTypes, Metadata *Annotations,
          MDString *TargetFuncName, StorageType Storage,
          bool ShouldCreate = true);

  TempDISubprogram cloneImpl() const {
    return getTemporary(getContext(), getScope(), getName(), getLinkageName(),
                        getFile(), getLine(), getType(), getScopeLine(),
                        getContainingType(), getVirtualIndex(),
                        getThisAdjustment(), getFlags(), getSPFlags(),
                        getUnit(), getTemplateParams(), getDeclaration(),
                        getRetainedNodes(), getThrownTypes(), getAnnotations(),
                        getTargetFuncName());
  }

public:
  DEFINE_MDNODE_GET(
      DISubprogram,
      (DIScope * Scope, StringRef Name, StringRef LinkageName, DIFile *File,
       unsigned Line, DISubroutineType *Type, unsigned ScopeLine,
       DIType *ContainingType, unsigned VirtualIndex, int ThisAdjustment,
       DIFlags Flags, DISPFlags SPFlags, DICompileUnit *Unit,
       DITemplateParameterArray TemplateParams = nullptr,
       DISubprogram *Declaration = nullptr, DINodeArray RetainedNodes = nullptr,
       DITypeArray ThrownTypes = nullptr, DINodeArray Annotations = nullptr,
       StringRef TargetFuncName = ""),
      (Scope, Name, LinkageName, File, Line, Type, ScopeLine, ContainingType,
       VirtualIndex, ThisAdjustment, Flags, SPFlags, Unit, TemplateParams,
       Declaration, RetainedNodes, ThrownTypes, Annotations, TargetFuncName))

  DEFINE_MDNODE_GET(
      DISubprogram,
      (Metadata * Scope, MDString *Name, MDString *LinkageName, Metadata *File,
       unsigned Line, Metadata *Type, unsigned ScopeLine,
       Metadata *ContainingType, unsigned VirtualIndex, int ThisAdjustment,
       DIFlags Flags, DISPFlags SPFlags, Metadata *Unit,
       Metadata *TemplateParams = nullptr, Metadata *Declaration = nullptr,
       Metadata *RetainedNodes = nullptr, Metadata *ThrownTypes = nullptr,
       Metadata *Annotations = nullptr, MDString *TargetFuncName = nullptr),
      (Scope, Name, LinkageName, File, Line, Type, ScopeLine, ContainingType,
       VirtualIndex, ThisAdjustment, Flags, SPFlags, Unit, TemplateParams,
       Declaration, RetainedNodes, ThrownTypes, Annotations, TargetFuncName))

  TempDISubprogram clone() const { return cloneImpl(); }

  /// Returns a new temporary DISubprogram with updated Flags
  TempDISubprogram cloneWithFlags(DIFlags NewFlags) const {
    auto NewSP = clone();
    NewSP->Flags = NewFlags;
    return NewSP;
  }

public:
  unsigned getLine() const { return Line; }
  unsigned getVirtuality() const { return getSPFlags() & SPFlagVirtuality; }
  unsigned getVirtualIndex() const { return VirtualIndex; }
  int getThisAdjustment() const { return ThisAdjustment; }
  unsigned getScopeLine() const { return ScopeLine; }
  void setScopeLine(unsigned L) {
    assert(isDistinct());
    ScopeLine = L;
  }
  DIFlags getFlags() const { return Flags; }
  DISPFlags getSPFlags() const { return SPFlags; }
  bool isLocalToUnit() const { return getSPFlags() & SPFlagLocalToUnit; }
  bool isDefinition() const { return getSPFlags() & SPFlagDefinition; }
  bool isOptimized() const { return getSPFlags() & SPFlagOptimized; }
  bool isMainSubprogram() const { return getSPFlags() & SPFlagMainSubprogram; }

  bool isArtificial() const { return getFlags() & FlagArtificial; }
  bool isPrivate() const {
    return (getFlags() & FlagAccessibility) == FlagPrivate;
  }
  bool isProtected() const {
    return (getFlags() & FlagAccessibility) == FlagProtected;
  }
  bool isPublic() const {
    return (getFlags() & FlagAccessibility) == FlagPublic;
  }
  bool isExplicit() const { return getFlags() & FlagExplicit; }
  bool isPrototyped() const { return getFlags() & FlagPrototyped; }
  bool areAllCallsDescribed() const {
    return getFlags() & FlagAllCallsDescribed;
  }
  bool isPure() const { return getSPFlags() & SPFlagPure; }
  bool isElemental() const { return getSPFlags() & SPFlagElemental; }
  bool isRecursive() const { return getSPFlags() & SPFlagRecursive; }
  bool isObjCDirect() const { return getSPFlags() & SPFlagObjCDirect; }

  /// Check if this is deleted member function.
  ///
  /// Return true if this subprogram is a C++11 special
  /// member function declared deleted.
  bool isDeleted() const { return getSPFlags() & SPFlagDeleted; }

  /// Check if this is reference-qualified.
  ///
  /// Return true if this subprogram is a C++11 reference-qualified non-static
  /// member function (void foo() &).
  bool isLValueReference() const { return getFlags() & FlagLValueReference; }

  /// Check if this is rvalue-reference-qualified.
  ///
  /// Return true if this subprogram is a C++11 rvalue-reference-qualified
  /// non-static member function (void foo() &&).
  bool isRValueReference() const { return getFlags() & FlagRValueReference; }

  /// Check if this is marked as noreturn.
  ///
  /// Return true if this subprogram is C++11 noreturn or C11 _Noreturn
  bool isNoReturn() const { return getFlags() & FlagNoReturn; }

  // Check if this routine is a compiler-generated thunk.
  //
  // Returns true if this subprogram is a thunk generated by the compiler.
  bool isThunk() const { return getFlags() & FlagThunk; }

  DIScope *getScope() const { return cast_or_null<DIScope>(getRawScope()); }

  StringRef getName() const { return getStringOperand(2); }
  StringRef getLinkageName() const { return getStringOperand(3); }
  /// Only used by clients of CloneFunction, and only right after the cloning.
  void replaceLinkageName(MDString *LN) { replaceOperandWith(3, LN); }

  DISubroutineType *getType() const {
    return cast_or_null<DISubroutineType>(getRawType());
  }
  DIType *getContainingType() const {
    return cast_or_null<DIType>(getRawContainingType());
  }
  void replaceType(DISubroutineType *Ty) {
    assert(isDistinct() && "Only distinct nodes can mutate");
    replaceOperandWith(4, Ty);
  }

  DICompileUnit *getUnit() const {
    return cast_or_null<DICompileUnit>(getRawUnit());
  }
  void replaceUnit(DICompileUnit *CU) { replaceOperandWith(5, CU); }
  DITemplateParameterArray getTemplateParams() const {
    return cast_or_null<MDTuple>(getRawTemplateParams());
  }
  DISubprogram *getDeclaration() const {
    return cast_or_null<DISubprogram>(getRawDeclaration());
  }
  void replaceDeclaration(DISubprogram *Decl) { replaceOperandWith(6, Decl); }
  DINodeArray getRetainedNodes() const {
    return cast_or_null<MDTuple>(getRawRetainedNodes());
  }
  DITypeArray getThrownTypes() const {
    return cast_or_null<MDTuple>(getRawThrownTypes());
  }
  DINodeArray getAnnotations() const {
    return cast_or_null<MDTuple>(getRawAnnotations());
  }
  StringRef getTargetFuncName() const {
    return (getRawTargetFuncName()) ? getStringOperand(12) : StringRef();
  }

  Metadata *getRawScope() const { return getOperand(1); }
  MDString *getRawName() const { return getOperandAs<MDString>(2); }
  MDString *getRawLinkageName() const { return getOperandAs<MDString>(3); }
  Metadata *getRawType() const { return getOperand(4); }
  Metadata *getRawUnit() const { return getOperand(5); }
  Metadata *getRawDeclaration() const { return getOperand(6); }
  Metadata *getRawRetainedNodes() const { return getOperand(7); }
  Metadata *getRawContainingType() const {
    return getNumOperands() > 8 ? getOperandAs<Metadata>(8) : nullptr;
  }
  Metadata *getRawTemplateParams() const {
    return getNumOperands() > 9 ? getOperandAs<Metadata>(9) : nullptr;
  }
  Metadata *getRawThrownTypes() const {
    return getNumOperands() > 10 ? getOperandAs<Metadata>(10) : nullptr;
  }
  Metadata *getRawAnnotations() const {
    return getNumOperands() > 11 ? getOperandAs<Metadata>(11) : nullptr;
  }
  MDString *getRawTargetFuncName() const {
    return getNumOperands() > 12 ? getOperandAs<MDString>(12) : nullptr;
  }

  void replaceRawLinkageName(MDString *LinkageName) {
    replaceOperandWith(3, LinkageName);
  }
  void replaceRetainedNodes(DINodeArray N) {
    replaceOperandWith(7, N.get());
  }

  /// Check if this subprogram describes the given function.
  ///
  /// FIXME: Should this be looking through bitcasts?
  LLVM_ABI bool describes(const Function *F) const;

  static bool classof(const Metadata *MD) {
    return MD->getMetadataID() == DISubprogramKind;
  }
};

/// Debug location.
///
/// A debug location in source code, used for debug info and otherwise.
///
/// Uses the SubclassData1, SubclassData16 and SubclassData32
/// Metadata slots.

class DILocation : public MDNode {
  friend class LLVMContextImpl;
  friend class MDNode;
#ifdef EXPERIMENTAL_KEY_INSTRUCTIONS
  uint64_t AtomGroup : 61;
  uint64_t AtomRank : 3;
#endif

  DILocation(LLVMContext &C, StorageType Storage, unsigned Line,
             unsigned Column, uint64_t AtomGroup, uint8_t AtomRank,
             ArrayRef<Metadata *> MDs, bool ImplicitCode);
  ~DILocation() { dropAllReferences(); }

  LLVM_ABI static DILocation *
  getImpl(LLVMContext &Context, unsigned Line, unsigned Column, Metadata *Scope,
          Metadata *InlinedAt, bool ImplicitCode, uint64_t AtomGroup,
          uint8_t AtomRank, StorageType Storage, bool ShouldCreate = true);
  static DILocation *getImpl(LLVMContext &Context, unsigned Line,
                             unsigned Column, DILocalScope *Scope,
                             DILocation *InlinedAt, bool ImplicitCode,
                             uint64_t AtomGroup, uint8_t AtomRank,
                             StorageType Storage, bool ShouldCreate = true) {
    return getImpl(Context, Line, Column, static_cast<Metadata *>(Scope),
                   static_cast<Metadata *>(InlinedAt), ImplicitCode, AtomGroup,
                   AtomRank, Storage, ShouldCreate);
  }

  TempDILocation cloneImpl() const {
    // Get the raw scope/inlinedAt since it is possible to invoke this on
    // a DILocation containing temporary metadata.
    return getTemporary(getContext(), getLine(), getColumn(), getRawScope(),
                        getRawInlinedAt(), isImplicitCode(), getAtomGroup(),
                        getAtomRank());
  }

public:
  uint64_t getAtomGroup() const {
#ifdef EXPERIMENTAL_KEY_INSTRUCTIONS
    return AtomGroup;
#else
    return 0;
#endif
  }
  uint8_t getAtomRank() const {
#ifdef EXPERIMENTAL_KEY_INSTRUCTIONS
    return AtomRank;
#else
    return 0;
#endif
  }

  const DILocation *getWithoutAtom() const {
    if (!getAtomGroup() && !getAtomRank())
      return this;
    return get(getContext(), getLine(), getColumn(), getScope(), getInlinedAt(),
               isImplicitCode());
  }

  // Disallow replacing operands.
  void replaceOperandWith(unsigned I, Metadata *New) = delete;

  DEFINE_MDNODE_GET(DILocation,
                    (unsigned Line, unsigned Column, Metadata *Scope,
                     Metadata *InlinedAt = nullptr, bool ImplicitCode = false,
                     uint64_t AtomGroup = 0, uint8_t AtomRank = 0),
                    (Line, Column, Scope, InlinedAt, ImplicitCode, AtomGroup,
                     AtomRank))
  DEFINE_MDNODE_GET(DILocation,
                    (unsigned Line, unsigned Column, DILocalScope *Scope,
                     DILocation *InlinedAt = nullptr, bool ImplicitCode = false,
                     uint64_t AtomGroup = 0, uint8_t AtomRank = 0),
                    (Line, Column, Scope, InlinedAt, ImplicitCode, AtomGroup,
                     AtomRank))

  /// Return a (temporary) clone of this.
  TempDILocation clone() const { return cloneImpl(); }

  unsigned getLine() const { return SubclassData32; }
  unsigned getColumn() const { return SubclassData16; }
  DILocalScope *getScope() const { return cast<DILocalScope>(getRawScope()); }

  /// Return the linkage name of Subprogram. If the linkage name is empty,
  /// return scope name (the demangled name).
  StringRef getSubprogramLinkageName() const {
    DISubprogram *SP = getScope()->getSubprogram();
    if (!SP)
      return "";
    auto Name = SP->getLinkageName();
    if (!Name.empty())
      return Name;
    return SP->getName();
  }

  DILocation *getInlinedAt() const {
    return cast_or_null<DILocation>(getRawInlinedAt());
  }

  /// Check if the location corresponds to an implicit code.
  /// When the ImplicitCode flag is true, it means that the Instruction
  /// with this DILocation has been added by the front-end but it hasn't been
  /// written explicitly by the user (e.g. cleanup stuff in C++ put on a closing
  /// bracket). It's useful for code coverage to not show a counter on "empty"
  /// lines.
  bool isImplicitCode() const { return SubclassData1; }
  void setImplicitCode(bool ImplicitCode) { SubclassData1 = ImplicitCode; }

  DIFile *getFile() const { return getScope()->getFile(); }
  StringRef getFilename() const { return getScope()->getFilename(); }
  StringRef getDirectory() const { return getScope()->getDirectory(); }
  std::optional<StringRef> getSource() const { return getScope()->getSource(); }

  /// Get the scope where this is inlined.
  ///
  /// Walk through \a getInlinedAt() and return \a getScope() from the deepest
  /// location.
  DILocalScope *getInlinedAtScope() const {
    if (auto *IA = getInlinedAt())
      return IA->getInlinedAtScope();
    return getScope();
  }

  /// Get the DWARF discriminator.
  ///
  /// DWARF discriminators distinguish identical file locations between
  /// instructions that are on different basic blocks.
  ///
  /// There are 3 components stored in discriminator, from lower bits:
  ///
  /// Base discriminator: assigned by AddDiscriminators pass to identify IRs
  ///                     that are defined by the same source line, but
  ///                     different basic blocks.
  /// Duplication factor: assigned by optimizations that will scale down
  ///                     the execution frequency of the original IR.
  /// Copy Identifier: assigned by optimizations that clones the IR.
  ///                  Each copy of the IR will be assigned an identifier.
  ///
  /// Encoding:
  ///
  /// The above 3 components are encoded into a 32bit unsigned integer in
  /// order. If the lowest bit is 1, the current component is empty, and the
  /// next component will start in the next bit. Otherwise, the current
  /// component is non-empty, and its content starts in the next bit. The
  /// value of each components is either 5 bit or 12 bit: if the 7th bit
  /// is 0, the bit 2~6 (5 bits) are used to represent the component; if the
  /// 7th bit is 1, the bit 2~6 (5 bits) and 8~14 (7 bits) are combined to
  /// represent the component. Thus, the number of bits used for a component
  /// is either 0 (if it and all the next components are empty); 1 - if it is
  /// empty; 7 - if its value is up to and including 0x1f (lsb and msb are both
  /// 0); or 14, if its value is up to and including 0x1ff. Note that the last
  /// component is also capped at 0x1ff, even in the case when both first
  /// components are 0, and we'd technically have 29 bits available.
  ///
  /// For precise control over the data being encoded in the discriminator,
  /// use encodeDiscriminator/decodeDiscriminator.

  inline unsigned getDiscriminator() const;

  // For the regular discriminator, it stands for all empty components if all
  // the lowest 3 bits are non-zero and all higher 29 bits are unused(zero by
  // default). Here we fully leverage the higher 29 bits for pseudo probe use.
  // This is the format:
  // [2:0] - 0x7
  // [31:3] - pseudo probe fields guaranteed to be non-zero as a whole
  // So if the lower 3 bits is non-zero and the others has at least one
  // non-zero bit, it guarantees to be a pseudo probe discriminator
  inline static bool isPseudoProbeDiscriminator(unsigned Discriminator) {
    return ((Discriminator & 0x7) == 0x7) && (Discriminator & 0xFFFFFFF8);
  }

  /// Returns a new DILocation with updated \p Discriminator.
  inline const DILocation *cloneWithDiscriminator(unsigned Discriminator) const;

  /// Returns a new DILocation with updated base discriminator \p BD. Only the
  /// base discriminator is set in the new DILocation, the other encoded values
  /// are elided.
  /// If the discriminator cannot be encoded, the function returns std::nullopt.
  inline std::optional<const DILocation *>
  cloneWithBaseDiscriminator(unsigned BD) const;

  /// Returns the duplication factor stored in the discriminator, or 1 if no
  /// duplication factor (or 0) is encoded.
  inline unsigned getDuplicationFactor() const;

  /// Returns the copy identifier stored in the discriminator.
  inline unsigned getCopyIdentifier() const;

  /// Returns the base discriminator stored in the discriminator.
  inline unsigned getBaseDiscriminator() const;

  /// Returns a new DILocation with duplication factor \p DF * current
  /// duplication factor encoded in the discriminator. The current duplication
  /// factor is as defined by getDuplicationFactor().
  /// Returns std::nullopt if encoding failed.
  inline std::optional<const DILocation *>
  cloneByMultiplyingDuplicationFactor(unsigned DF) const;

  /// Attempts to merge \p LocA and \p LocB into a single location; see
  /// DebugLoc::getMergedLocation for more details.
  /// NB: When merging the locations of instructions, prefer to use
  /// DebugLoc::getMergedLocation(), as an instruction's DebugLoc may contain
  /// additional metadata that will not be preserved when merging the unwrapped
  /// DILocations.
  LLVM_ABI static DILocation *getMergedLocation(DILocation *LocA,
                                                DILocation *LocB);

  /// Try to combine the vector of locations passed as input in a single one.
  /// This function applies getMergedLocation() repeatedly left-to-right.
  /// NB: When merging the locations of instructions, prefer to use
  /// DebugLoc::getMergedLocations(), as an instruction's DebugLoc may contain
  /// additional metadata that will not be preserved when merging the unwrapped
  /// DILocations.
  ///
  /// \p Locs: The locations to be merged.
  LLVM_ABI static DILocation *getMergedLocations(ArrayRef<DILocation *> Locs);

  /// Return the masked discriminator value for an input discrimnator value D
  /// (i.e. zero out the (B+1)-th and above bits for D (B is 0-base).
  // Example: an input of (0x1FF, 7) returns 0xFF.
  static unsigned getMaskedDiscriminator(unsigned D, unsigned B) {
    return (D & getN1Bits(B));
  }

  /// Return the bits used for base discriminators.
  static unsigned getBaseDiscriminatorBits() { return getBaseFSBitEnd(); }

  /// Returns the base discriminator for a given encoded discriminator \p D.
  static unsigned
  getBaseDiscriminatorFromDiscriminator(unsigned D,
                                        bool IsFSDiscriminator = false) {
    // Extract the dwarf base discriminator if it's encoded in the pseudo probe
    // discriminator.
    if (isPseudoProbeDiscriminator(D)) {
      auto DwarfBaseDiscriminator =
          PseudoProbeDwarfDiscriminator::extractDwarfBaseDiscriminator(D);
      if (DwarfBaseDiscriminator)
        return *DwarfBaseDiscriminator;
      // Return the probe id instead of zero for a pseudo probe discriminator.
      // This should help differenciate callsites with same line numbers to
      // achieve a decent AutoFDO profile under -fpseudo-probe-for-profiling,
      // where the original callsite dwarf discriminator is overwritten by
      // callsite probe information.
      return PseudoProbeDwarfDiscriminator::extractProbeIndex(D);
    }

    if (IsFSDiscriminator)
      return getMaskedDiscriminator(D, getBaseDiscriminatorBits());
    return getUnsignedFromPrefixEncoding(D);
  }

  /// Raw encoding of the discriminator. APIs such as cloneWithDuplicationFactor
  /// have certain special case behavior (e.g. treating empty duplication factor
  /// as the value '1').
  /// This API, in conjunction with cloneWithDiscriminator, may be used to
  /// encode the raw values provided.
  ///
  /// \p BD: base discriminator
  /// \p DF: duplication factor
  /// \p CI: copy index
  ///
  /// The return is std::nullopt if the values cannot be encoded in 32 bits -
  /// for example, values for BD or DF larger than 12 bits. Otherwise, the
  /// return is the encoded value.
  LLVM_ABI static std::optional<unsigned>
  encodeDiscriminator(unsigned BD, unsigned DF, unsigned CI);

  /// Raw decoder for values in an encoded discriminator D.
  LLVM_ABI static void decodeDiscriminator(unsigned D, unsigned &BD,
                                           unsigned &DF, unsigned &CI);

  /// Returns the duplication factor for a given encoded discriminator \p D, or
  /// 1 if no value or 0 is encoded.
  static unsigned getDuplicationFactorFromDiscriminator(unsigned D) {
    if (EnableFSDiscriminator)
      return 1;
    D = getNextComponentInDiscriminator(D);
    unsigned Ret = getUnsignedFromPrefixEncoding(D);
    if (Ret == 0)
      return 1;
    return Ret;
  }

  /// Returns the copy identifier for a given encoded discriminator \p D.
  static unsigned getCopyIdentifierFromDiscriminator(unsigned D) {
    return getUnsignedFromPrefixEncoding(
        getNextComponentInDiscriminator(getNextComponentInDiscriminator(D)));
  }

  Metadata *getRawScope() const { return getOperand(0); }
  Metadata *getRawInlinedAt() const {
    if (getNumOperands() == 2)
      return getOperand(1);
    return nullptr;
  }

  static bool classof(const Metadata *MD) {
    return MD->getMetadataID() == DILocationKind;
  }
};

class DILexicalBlockBase : public DILocalScope {
protected:
  LLVM_ABI DILexicalBlockBase(LLVMContext &C, unsigned ID, StorageType Storage,
                              ArrayRef<Metadata *> Ops);
  ~DILexicalBlockBase() = default;

public:
  DILocalScope *getScope() const { return cast<DILocalScope>(getRawScope()); }

  Metadata *getRawScope() const { return getOperand(1); }

  void replaceScope(DIScope *Scope) {
    assert(!isUniqued());
    setOperand(1, Scope);
  }

  static bool classof(const Metadata *MD) {
    return MD->getMetadataID() == DILexicalBlockKind ||
           MD->getMetadataID() == DILexicalBlockFileKind;
  }
};

/// Debug lexical block.
///
/// Uses the SubclassData32 Metadata slot.
class DILexicalBlock : public DILexicalBlockBase {
  friend class LLVMContextImpl;
  friend class MDNode;

  uint16_t Column;

  DILexicalBlock(LLVMContext &C, StorageType Storage, unsigned Line,
                 unsigned Column, ArrayRef<Metadata *> Ops)
      : DILexicalBlockBase(C, DILexicalBlockKind, Storage, Ops),
        Column(Column) {
    SubclassData32 = Line;
    assert(Column < (1u << 16) && "Expected 16-bit column");
  }
  ~DILexicalBlock() = default;

  static DILexicalBlock *getImpl(LLVMContext &Context, DILocalScope *Scope,
                                 DIFile *File, unsigned Line, unsigned Column,
                                 StorageType Storage,
                                 bool ShouldCreate = true) {
    return getImpl(Context, static_cast<Metadata *>(Scope),
                   static_cast<Metadata *>(File), Line, Column, Storage,
                   ShouldCreate);
  }

  LLVM_ABI static DILexicalBlock *getImpl(LLVMContext &Context, Metadata *Scope,
                                          Metadata *File, unsigned Line,
                                          unsigned Column, StorageType Storage,
                                          bool ShouldCreate = true);

  TempDILexicalBlock cloneImpl() const {
    return getTemporary(getContext(), getScope(), getFile(), getLine(),
                        getColumn());
  }

public:
  DEFINE_MDNODE_GET(DILexicalBlock,
                    (DILocalScope * Scope, DIFile *File, unsigned Line,
                     unsigned Column),
                    (Scope, File, Line, Column))
  DEFINE_MDNODE_GET(DILexicalBlock,
                    (Metadata * Scope, Metadata *File, unsigned Line,
                     unsigned Column),
                    (Scope, File, Line, Column))

  TempDILexicalBlock clone() const { return cloneImpl(); }

  unsigned getLine() const { return SubclassData32; }
  unsigned getColumn() const { return Column; }

  static bool classof(const Metadata *MD) {
    return MD->getMetadataID() == DILexicalBlockKind;
  }
};

class DILexicalBlockFile : public DILexicalBlockBase {
  friend class LLVMContextImpl;
  friend class MDNode;

  DILexicalBlockFile(LLVMContext &C, StorageType Storage,
                     unsigned Discriminator, ArrayRef<Metadata *> Ops)
      : DILexicalBlockBase(C, DILexicalBlockFileKind, Storage, Ops) {
    SubclassData32 = Discriminator;
  }
  ~DILexicalBlockFile() = default;

  static DILexicalBlockFile *getImpl(LLVMContext &Context, DILocalScope *Scope,
                                     DIFile *File, unsigned Discriminator,
                                     StorageType Storage,
                                     bool ShouldCreate = true) {
    return getImpl(Context, static_cast<Metadata *>(Scope),
                   static_cast<Metadata *>(File), Discriminator, Storage,
                   ShouldCreate);
  }

  LLVM_ABI static DILexicalBlockFile *getImpl(LLVMContext &Context,
                                              Metadata *Scope, Metadata *File,
                                              unsigned Discriminator,
                                              StorageType Storage,
                                              bool ShouldCreate = true);

  TempDILexicalBlockFile cloneImpl() const {
    return getTemporary(getContext(), getScope(), getFile(),
                        getDiscriminator());
  }

public:
  DEFINE_MDNODE_GET(DILexicalBlockFile,
                    (DILocalScope * Scope, DIFile *File,
                     unsigned Discriminator),
                    (Scope, File, Discriminator))
  DEFINE_MDNODE_GET(DILexicalBlockFile,
                    (Metadata * Scope, Metadata *File, unsigned Discriminator),
                    (Scope, File, Discriminator))

  TempDILexicalBlockFile clone() const { return cloneImpl(); }
  unsigned getDiscriminator() const { return SubclassData32; }

  static bool classof(const Metadata *MD) {
    return MD->getMetadataID() == DILexicalBlockFileKind;
  }
};

unsigned DILocation::getDiscriminator() const {
  if (auto *F = dyn_cast<DILexicalBlockFile>(getScope()))
    return F->getDiscriminator();
  return 0;
}

const DILocation *
DILocation::cloneWithDiscriminator(unsigned Discriminator) const {
  DIScope *Scope = getScope();
  // Skip all parent DILexicalBlockFile that already have a discriminator
  // assigned. We do not want to have nested DILexicalBlockFiles that have
  // multiple discriminators because only the leaf DILexicalBlockFile's
  // dominator will be used.
  for (auto *LBF = dyn_cast<DILexicalBlockFile>(Scope);
       LBF && LBF->getDiscriminator() != 0;
       LBF = dyn_cast<DILexicalBlockFile>(Scope))
    Scope = LBF->getScope();
  DILexicalBlockFile *NewScope =
      DILexicalBlockFile::get(getContext(), Scope, getFile(), Discriminator);
  return DILocation::get(getContext(), getLine(), getColumn(), NewScope,
                         getInlinedAt(), isImplicitCode(), getAtomGroup(),
                         getAtomRank());
}

unsigned DILocation::getBaseDiscriminator() const {
  return getBaseDiscriminatorFromDiscriminator(getDiscriminator(),
                                               EnableFSDiscriminator);
}

unsigned DILocation::getDuplicationFactor() const {
  return getDuplicationFactorFromDiscriminator(getDiscriminator());
}

unsigned DILocation::getCopyIdentifier() const {
  return getCopyIdentifierFromDiscriminator(getDiscriminator());
}

std::optional<const DILocation *>
DILocation::cloneWithBaseDiscriminator(unsigned D) const {
  unsigned BD, DF, CI;

  if (EnableFSDiscriminator) {
    BD = getBaseDiscriminator();
    if (D == BD)
      return this;
    return cloneWithDiscriminator(D);
  }

  decodeDiscriminator(getDiscriminator(), BD, DF, CI);
  if (D == BD)
    return this;
  if (std::optional<unsigned> Encoded = encodeDiscriminator(D, DF, CI))
    return cloneWithDiscriminator(*Encoded);
  return std::nullopt;
}

std::optional<const DILocation *>
DILocation::cloneByMultiplyingDuplicationFactor(unsigned DF) const {
  assert(!EnableFSDiscriminator && "FSDiscriminator should not call this.");
  // Do no interfere with pseudo probes. Pseudo probe doesn't need duplication
  // factor support as samples collected on cloned probes will be aggregated.
  // Also pseudo probe at a callsite uses the dwarf discriminator to store
  // pseudo probe related information, such as the probe id.
  if (isPseudoProbeDiscriminator(getDiscriminator()))
    return this;

  DF *= getDuplicationFactor();
  if (DF <= 1)
    return this;

  unsigned BD = getBaseDiscriminator();
  unsigned CI = getCopyIdentifier();
  if (std::optional<unsigned> D = encodeDiscriminator(BD, DF, CI))
    return cloneWithDiscriminator(*D);
  return std::nullopt;
}

/// Debug lexical block.
///
/// Uses the SubclassData1 Metadata slot.
class DINamespace : public DIScope {
  friend class LLVMContextImpl;
  friend class MDNode;

  DINamespace(LLVMContext &Context, StorageType Storage, bool ExportSymbols,
              ArrayRef<Metadata *> Ops);
  ~DINamespace() = default;

  static DINamespace *getImpl(LLVMContext &Context, DIScope *Scope,
                              StringRef Name, bool ExportSymbols,
                              StorageType Storage, bool ShouldCreate = true) {
    return getImpl(Context, Scope, getCanonicalMDString(Context, Name),
                   ExportSymbols, Storage, ShouldCreate);
  }
  LLVM_ABI static DINamespace *getImpl(LLVMContext &Context, Metadata *Scope,
                                       MDString *Name, bool ExportSymbols,
                                       StorageType Storage,
                                       bool ShouldCreate = true);

  TempDINamespace cloneImpl() const {
    return getTemporary(getContext(), getScope(), getName(),
                        getExportSymbols());
  }

public:
  DEFINE_MDNODE_GET(DINamespace,
                    (DIScope * Scope, StringRef Name, bool ExportSymbols),
                    (Scope, Name, ExportSymbols))
  DEFINE_MDNODE_GET(DINamespace,
                    (Metadata * Scope, MDString *Name, bool ExportSymbols),
                    (Scope, Name, ExportSymbols))

  TempDINamespace clone() const { return cloneImpl(); }

  bool getExportSymbols() const { return SubclassData1; }
  DIScope *getScope() const { return cast_or_null<DIScope>(getRawScope()); }
  StringRef getName() const { return getStringOperand(2); }

  Metadata *getRawScope() const { return getOperand(1); }
  MDString *getRawName() const { return getOperandAs<MDString>(2); }

  static bool classof(const Metadata *MD) {
    return MD->getMetadataID() == DINamespaceKind;
  }
};

/// Represents a module in the programming language, for example, a Clang
/// module, or a Fortran module.
///
/// Uses the SubclassData1 and SubclassData32 Metadata slots.
class DIModule : public DIScope {
  friend class LLVMContextImpl;
  friend class MDNode;

  DIModule(LLVMContext &Context, StorageType Storage, unsigned LineNo,
           bool IsDecl, ArrayRef<Metadata *> Ops);
  ~DIModule() = default;

  static DIModule *getImpl(LLVMContext &Context, DIFile *File, DIScope *Scope,
                           StringRef Name, StringRef ConfigurationMacros,
                           StringRef IncludePath, StringRef APINotesFile,
                           unsigned LineNo, bool IsDecl, StorageType Storage,
                           bool ShouldCreate = true) {
    return getImpl(Context, File, Scope, getCanonicalMDString(Context, Name),
                   getCanonicalMDString(Context, ConfigurationMacros),
                   getCanonicalMDString(Context, IncludePath),
                   getCanonicalMDString(Context, APINotesFile), LineNo, IsDecl,
                   Storage, ShouldCreate);
  }
  LLVM_ABI static DIModule *
  getImpl(LLVMContext &Context, Metadata *File, Metadata *Scope, MDString *Name,
          MDString *ConfigurationMacros, MDString *IncludePath,
          MDString *APINotesFile, unsigned LineNo, bool IsDecl,
          StorageType Storage, bool ShouldCreate = true);

  TempDIModule cloneImpl() const {
    return getTemporary(getContext(), getFile(), getScope(), getName(),
                        getConfigurationMacros(), getIncludePath(),
                        getAPINotesFile(), getLineNo(), getIsDecl());
  }

public:
  DEFINE_MDNODE_GET(DIModule,
                    (DIFile * File, DIScope *Scope, StringRef Name,
                     StringRef ConfigurationMacros, StringRef IncludePath,
                     StringRef APINotesFile, unsigned LineNo,
                     bool IsDecl = false),
                    (File, Scope, Name, ConfigurationMacros, IncludePath,
                     APINotesFile, LineNo, IsDecl))
  DEFINE_MDNODE_GET(DIModule,
                    (Metadata * File, Metadata *Scope, MDString *Name,
                     MDString *ConfigurationMacros, MDString *IncludePath,
                     MDString *APINotesFile, unsigned LineNo,
                     bool IsDecl = false),
                    (File, Scope, Name, ConfigurationMacros, IncludePath,
                     APINotesFile, LineNo, IsDecl))

  TempDIModule clone() const { return cloneImpl(); }

  DIScope *getScope() const { return cast_or_null<DIScope>(getRawScope()); }
  StringRef getName() const { return getStringOperand(2); }
  StringRef getConfigurationMacros() const { return getStringOperand(3); }
  StringRef getIncludePath() const { return getStringOperand(4); }
  StringRef getAPINotesFile() const { return getStringOperand(5); }
  unsigned getLineNo() const { return SubclassData32; }
  bool getIsDecl() const { return SubclassData1; }

  Metadata *getRawScope() const { return getOperand(1); }
  MDString *getRawName() const { return getOperandAs<MDString>(2); }
  MDString *getRawConfigurationMacros() const {
    return getOperandAs<MDString>(3);
  }
  MDString *getRawIncludePath() const { return getOperandAs<MDString>(4); }
  MDString *getRawAPINotesFile() const { return getOperandAs<MDString>(5); }

  static bool classof(const Metadata *MD) {
    return MD->getMetadataID() == DIModuleKind;
  }
};

/// Base class for template parameters.
///
/// Uses the SubclassData1 Metadata slot.
class DITemplateParameter : public DINode {
protected:
  DITemplateParameter(LLVMContext &Context, unsigned ID, StorageType Storage,
                      unsigned Tag, bool IsDefault, ArrayRef<Metadata *> Ops)
      : DINode(Context, ID, Storage, Tag, Ops) {
    SubclassData1 = IsDefault;
  }
  ~DITemplateParameter() = default;

public:
  StringRef getName() const { return getStringOperand(0); }
  DIType *getType() const { return cast_or_null<DIType>(getRawType()); }

  MDString *getRawName() const { return getOperandAs<MDString>(0); }
  Metadata *getRawType() const { return getOperand(1); }
  bool isDefault() const { return SubclassData1; }

  static bool classof(const Metadata *MD) {
    return MD->getMetadataID() == DITemplateTypeParameterKind ||
           MD->getMetadataID() == DITemplateValueParameterKind;
  }
};

class DITemplateTypeParameter : public DITemplateParameter {
  friend class LLVMContextImpl;
  friend class MDNode;

  DITemplateTypeParameter(LLVMContext &Context, StorageType Storage,
                          bool IsDefault, ArrayRef<Metadata *> Ops);
  ~DITemplateTypeParameter() = default;

  static DITemplateTypeParameter *getImpl(LLVMContext &Context, StringRef Name,
                                          DIType *Type, bool IsDefault,
                                          StorageType Storage,
                                          bool ShouldCreate = true) {
    return getImpl(Context, getCanonicalMDString(Context, Name), Type,
                   IsDefault, Storage, ShouldCreate);
  }
  LLVM_ABI static DITemplateTypeParameter *
  getImpl(LLVMContext &Context, MDString *Name, Metadata *Type, bool IsDefault,
          StorageType Storage, bool ShouldCreate = true);

  TempDITemplateTypeParameter cloneImpl() const {
    return getTemporary(getContext(), getName(), getType(), isDefault());
  }

public:
  DEFINE_MDNODE_GET(DITemplateTypeParameter,
                    (StringRef Name, DIType *Type, bool IsDefault),
                    (Name, Type, IsDefault))
  DEFINE_MDNODE_GET(DITemplateTypeParameter,
                    (MDString * Name, Metadata *Type, bool IsDefault),
                    (Name, Type, IsDefault))

  TempDITemplateTypeParameter clone() const { return cloneImpl(); }

  static bool classof(const Metadata *MD) {
    return MD->getMetadataID() == DITemplateTypeParameterKind;
  }
};

class DITemplateValueParameter : public DITemplateParameter {
  friend class LLVMContextImpl;
  friend class MDNode;

  DITemplateValueParameter(LLVMContext &Context, StorageType Storage,
                           unsigned Tag, bool IsDefault,
                           ArrayRef<Metadata *> Ops)
      : DITemplateParameter(Context, DITemplateValueParameterKind, Storage, Tag,
                            IsDefault, Ops) {}
  ~DITemplateValueParameter() = default;

  static DITemplateValueParameter *getImpl(LLVMContext &Context, unsigned Tag,
                                           StringRef Name, DIType *Type,
                                           bool IsDefault, Metadata *Value,
                                           StorageType Storage,
                                           bool ShouldCreate = true) {
    return getImpl(Context, Tag, getCanonicalMDString(Context, Name), Type,
                   IsDefault, Value, Storage, ShouldCreate);
  }
  LLVM_ABI static DITemplateValueParameter *
  getImpl(LLVMContext &Context, unsigned Tag, MDString *Name, Metadata *Type,
          bool IsDefault, Metadata *Value, StorageType Storage,
          bool ShouldCreate = true);

  TempDITemplateValueParameter cloneImpl() const {
    return getTemporary(getContext(), getTag(), getName(), getType(),
                        isDefault(), getValue());
  }

public:
  DEFINE_MDNODE_GET(DITemplateValueParameter,
                    (unsigned Tag, StringRef Name, DIType *Type, bool IsDefault,
                     Metadata *Value),
                    (Tag, Name, Type, IsDefault, Value))
  DEFINE_MDNODE_GET(DITemplateValueParameter,
                    (unsigned Tag, MDString *Name, Metadata *Type,
                     bool IsDefault, Metadata *Value),
                    (Tag, Name, Type, IsDefault, Value))

  TempDITemplateValueParameter clone() const { return cloneImpl(); }

  Metadata *getValue() const { return getOperand(2); }

  static bool classof(const Metadata *MD) {
    return MD->getMetadataID() == DITemplateValueParameterKind;
  }
};

/// Base class for variables.
///
/// Uses the SubclassData32 Metadata slot.
class DIVariable : public DINode {
  unsigned Line;
  dwarf::MemorySpace MemorySpace;

protected:
  LLVM_ABI DIVariable(LLVMContext &C, unsigned ID, StorageType Storage,
                      signed Line, ArrayRef<Metadata *> Ops,
                      dwarf::MemorySpace MS, uint32_t AlignInBits = 0);
  ~DIVariable() = default;

public:
  unsigned getLine() const { return Line; }
  DIScope *getScope() const { return cast_or_null<DIScope>(getRawScope()); }
  StringRef getName() const { return getStringOperand(1); }
  DIFile *getFile() const { return cast_or_null<DIFile>(getRawFile()); }
  DIType *getType() const { return cast_or_null<DIType>(getRawType()); }
  uint32_t getAlignInBits() const { return SubclassData32; }
  uint32_t getAlignInBytes() const { return getAlignInBits() / CHAR_BIT; }
  /// Determines the size of the variable's type.
  LLVM_ABI std::optional<uint64_t> getSizeInBits() const;

  /// Return the signedness of this variable's type, or std::nullopt if this
  /// type is neither signed nor unsigned.
  std::optional<DIBasicType::Signedness> getSignedness() const {
    if (auto *BT = dyn_cast<DIBasicType>(getType()))
      return BT->getSignedness();
    return std::nullopt;
  }

  StringRef getFilename() const {
    if (auto *F = getFile())
      return F->getFilename();
    return "";
  }

  StringRef getDirectory() const {
    if (auto *F = getFile())
      return F->getDirectory();
    return "";
  }

  std::optional<StringRef> getSource() const {
    if (auto *F = getFile())
      return F->getSource();
    return std::nullopt;
  }

  /// \returns The DWARF memory space in which the variable resides.
  dwarf::MemorySpace getDWARFMemorySpace() const { return MemorySpace; }

  Metadata *getRawScope() const { return getOperand(0); }
  MDString *getRawName() const { return getOperandAs<MDString>(1); }
  Metadata *getRawFile() const { return getOperand(2); }
  Metadata *getRawType() const { return getOperand(3); }

  static bool classof(const Metadata *MD) {
    return MD->getMetadataID() == DILocalVariableKind ||
           MD->getMetadataID() == DIGlobalVariableKind;
  }
};

namespace DIOp {

// These are the concrete alternatives that a DIOp::Variant encapsulates.
#define HANDLE_OP0(NAME)                                                       \
  class NAME {                                                                 \
  public:                                                                      \
    explicit constexpr NAME() {}                                               \
    bool operator==(const NAME &O) const { return true; }                      \
    friend hash_code hash_value(const NAME &O);                                \
    static constexpr StringRef getAsmName();                                   \
    static constexpr unsigned getBitcodeID();                                  \
  };
#define HANDLE_OP1(NAME, TYPE1, NAME1)                                         \
  class NAME {                                                                 \
    TYPE1 NAME1;                                                               \
                                                                               \
  public:                                                                      \
    explicit constexpr NAME(TYPE1 NAME1) : NAME1(NAME1) {}                     \
    bool operator==(const NAME &O) const { return NAME1 == O.NAME1; }          \
    friend hash_code hash_value(const NAME &O);                                \
    static constexpr StringRef getAsmName();                                   \
    static constexpr unsigned getBitcodeID();                                  \
    TYPE1 get##NAME1() const { return NAME1; }                                 \
    void set##NAME1(TYPE1 NAME1) { this->NAME1 = NAME1; }                      \
  };
#define HANDLE_OP2(NAME, TYPE1, NAME1, TYPE2, NAME2)                           \
  class NAME {                                                                 \
    TYPE1 NAME1;                                                               \
    TYPE2 NAME2;                                                               \
                                                                               \
  public:                                                                      \
    explicit constexpr NAME(TYPE1 NAME1, TYPE2 NAME2)                          \
        : NAME1(NAME1), NAME2(NAME2) {}                                        \
    bool operator==(const NAME &O) const {                                     \
      return NAME1 == O.NAME1 && NAME2 == O.NAME2;                             \
    }                                                                          \
    friend hash_code hash_value(const NAME &O);                                \
    static constexpr StringRef getAsmName();                                   \
    static constexpr unsigned getBitcodeID();                                  \
    TYPE1 get##NAME1() const { return NAME1; }                                 \
    void set##NAME1(TYPE1 NAME1) { this->NAME1 = NAME1; }                      \
    TYPE2 get##NAME2() const { return NAME2; }                                 \
    void set##NAME2(TYPE2 NAME2) { this->NAME2 = NAME2; }                      \
  };
LLVM_PACKED_START
#include "llvm/IR/DIExprOps.def"
LLVM_PACKED_END

/// Container for a runtime-variant DIOp
using Variant = std::variant<
#define HANDLE_OP_NAME(NAME) NAME
#define SEPARATOR ,
#include "llvm/IR/DIExprOps.def"
    >;

#define HANDLE_OP_NAME(NAME)                                                   \
  constexpr StringRef DIOp::NAME::getAsmName() { return "DIOp" #NAME; }
#include "llvm/IR/DIExprOps.def"

StringRef getAsmName(const Variant &V);

#define DEFINE_BC_ID(NAME, ID)                                                 \
  constexpr unsigned DIOp::NAME::getBitcodeID() { return ID; }
DEFINE_BC_ID(Referrer, 1u)
DEFINE_BC_ID(Arg, 2u)
DEFINE_BC_ID(TypeObject, 3u)
DEFINE_BC_ID(Constant, 4u)
DEFINE_BC_ID(Convert, 5u)
DEFINE_BC_ID(Reinterpret, 6u)
DEFINE_BC_ID(BitOffset, 7u)
DEFINE_BC_ID(ByteOffset, 8u)
DEFINE_BC_ID(Composite, 9u)
DEFINE_BC_ID(Extend, 10u)
DEFINE_BC_ID(Select, 11u)
DEFINE_BC_ID(AddrOf, 12u)
DEFINE_BC_ID(Deref, 13u)
DEFINE_BC_ID(Read, 14u)
DEFINE_BC_ID(Add, 15u)
DEFINE_BC_ID(Sub, 16u)
DEFINE_BC_ID(Mul, 17u)
DEFINE_BC_ID(Div, 18u)
DEFINE_BC_ID(LShr, 19u)
DEFINE_BC_ID(Shl, 20u)
DEFINE_BC_ID(PushLane, 21u)
DEFINE_BC_ID(Fragment, 22u)
DEFINE_BC_ID(ZExt, 23u)
DEFINE_BC_ID(SExt, 24u)
DEFINE_BC_ID(AShr, 25u)
DEFINE_BC_ID(And, 26u)
DEFINE_BC_ID(Or, 27u)
DEFINE_BC_ID(Xor, 28u)
DEFINE_BC_ID(Mod, 29u)
#undef DEFINE_BC_ID

unsigned getBitcodeID(const Variant &V);

/// Get the number of stack elements this operation consumes.
unsigned getNumInputs(Variant V);

// The sizeof of `Op` is the size of the largest union variant, which
// should essentially be defined as a packed struct equivalent to:
//
//    uint8_t Index; // Internal to std::variant, but we expect this to be
//                   // the smallest available integral type which
//                   // can represent our set of alternatives.
//    uint32_t I;
//    void* P;
//
// Note that there is no public interface which lets a pointer to the members
// of the alternative types escape, and so we can safely pack them. This
// means huge performance benefits (smaller memory footprint and more
// cache-friendly traversal).
//
// This static_assert tries to catch issues where the struct is not packed into
// at most two 64-bit words, as we would expect it to be.
//
// FIXME: If we can constrain `I` further to <= 16 bits we should also
// fit in two 32-bit words on 32-bit targets.
static_assert(sizeof(DIOp::Variant) <= 16);

} // namespace DIOp

/// Context in which a DIExpression is to be evaluated, used to permit more
/// complete validation.
struct DIExpressionEnv {
  /// The source variable whose location is being described by the expression.
  DIVariable *Variable;
  /// Argument(s) to the debug intrinsic or DIGlobalVariableExpression node
  /// referencing the expression.
  ArrayRef<const Value *> Arguments;
  /// DataLayout of the Target associated with the expression.
  const DataLayout &DL;
};

/// CRTP visitor class for visiting DIExpr operations in order.
///
/// The derived class must provide an overload set for the method
/// `bool visit(OpT Op, Type *ResultType, ArrayRef<StackEntry> Inputs)` handling
/// every "DIOp*" `OpT` (i.e. for every alternative type of `DIOp::Variant`).
/// The `ResultType` is the type of the entry the operation pushes onto the
/// stack (or `nullptr` if the operation pushes nothing). The `Inputs` are the
/// stack entries the operation consumes, where the highest index is the top of
/// the stack (i.e. the most recently pushed entry). The return value is
/// `true` when the visit succeeds, and `false` when it fails; a returned
/// `false` will short-circuit to the caller, so the rest of the expression will
/// not be visited.
///
/// For convenience a no-op overload set is defined in this class, where each
/// method simply returns `true`. If the derived class does not intend to
/// exhaustively cover every "DIOp*" operation it can declare `using
/// DIExprConstVisitor<Derived>::visit;` to bring the no-op overload set into
/// the derived class, and then it can selectively shadow the overloads it is
/// interested in. This scheme is employed to avoid the need for dynamic virtual
/// function dispatch.
///
/// This class validates that the expression yields one stack entry. To visit
/// that final `StackEntry` the derived class can implement `bool
/// visitResult(StackEntry Result)`.
///
/// To handle error messages generated by this class, the derived class can
/// define a method `bool error(const Twine &)` which will be called with
/// any error messages before `false` is returned.
///
/// This class implements type propagation, and maintains a stack so operation
/// visitor functions can inspect their input stack entries. It validates
/// properties of the expression which can be checked purely by looking at the
/// expression itself, including:
///
/// * Input and result type equality (e.g. for arithmetic operations)
/// * Type category requirements (e.g. for shift operations requiring integer
/// types)
/// * Input counts, including the dynamic input requirement of DIOpComposite
///
/// Anything further, including debug intrinsic argument type compatibility
/// with DIOpArg uses, must be handled by the derived class if required.
template <class Derived> class DIExprConstVisitor {
protected:
  LLVMContext &Context;
  ArrayRef<DIOp::Variant> Expr;

  /// Represents the result of evaluating an operation.
  /// ResultType cannot be null.
  struct StackEntry {
    DIOp::Variant Operation;
    Type *ResultType;

    StackEntry(DIOp::Variant Operation, Type *ResultType)
        : Operation(Operation), ResultType(ResultType) {
      assert(ResultType &&
             "null ResultType indicates no StackEntry should be created");
    }
  };

  SmallVector<StackEntry, 8> Stack;

  bool error(const Twine &) { return false; }

  Derived &getDerived() { return static_cast<Derived &>(*this); }

  std::optional<Type *> getTypeError(const Twine &Msg) {
    getDerived().error(Msg);
    return std::nullopt;
  }

  // The getType overloads return:
  //
  // * std::nullopt when an error has occured.
  // * nullptr when the operation does not push anything.
  // * the type of the pushed entry, otherwise.
  //
  // Note: This assumes operations push either 0 or 1 entries, which is
  // currently true.

  std::optional<Type *> getType(DIOp::Referrer Op, ArrayRef<StackEntry>) {
    return Op.getResultType();
  }

  std::optional<Type *> getType(DIOp::Arg Op, ArrayRef<StackEntry>) {
    return Op.getResultType();
  }

  std::optional<Type *> getType(DIOp::TypeObject Op, ArrayRef<StackEntry>) {
    return Op.getResultType();
  }

  std::optional<Type *> getType(DIOp::Constant Op, ArrayRef<StackEntry>) {
    return Op.getLiteralValue()->getType();
  }

  std::optional<Type *> getType(DIOp::Convert Op, ArrayRef<StackEntry>) {
    return Op.getResultType();
  }

  std::optional<Type *> getType(DIOp::ZExt Op, ArrayRef<StackEntry> Ins) {
    if (!Ins[0].ResultType->isIntegerTy())
      return getTypeError("DIOpZExt requires integer typed input");
    return Op.getResultType();
  }

  std::optional<Type *> getType(DIOp::SExt Op, ArrayRef<StackEntry> Ins) {
    if (!Ins[0].ResultType->isIntegerTy())
      return getTypeError("DIOpSExt requires integer typed input");
    return Op.getResultType();
  }

  std::optional<Type *> getType(DIOp::Reinterpret Op, ArrayRef<StackEntry>) {
    return Op.getResultType();
  }

  std::optional<Type *> getType(DIOp::BitOffset Op, ArrayRef<StackEntry> Ins) {
    if (!Ins[1].ResultType->isIntegerTy())
      return getTypeError(
          "DIOpBitOffset requires first input be integer typed");
    return Op.getResultType();
  }

  std::optional<Type *> getType(DIOp::ByteOffset Op, ArrayRef<StackEntry> Ins) {
    if (!Ins[1].ResultType->isIntegerTy())
      return getTypeError(
          "DIOpByteOffset requires first input be integer typed");
    return Op.getResultType();
  }

  std::optional<Type *> getType(DIOp::Composite Op, ArrayRef<StackEntry> Ins) {
    assert(Op.getCount() == Ins.size() &&
           "DIOpComposite has wrong number of inputs");
    return Op.getResultType();
  }

  std::optional<Type *> getType(DIOp::Extend Op, ArrayRef<StackEntry> Ins) {
    if (!Ins[0].ResultType->isPointerTy() &&
        !Ins[0].ResultType->isFloatingPointTy() &&
        !Ins[0].ResultType->isIntegerTy())
      return getTypeError(
          "DIOpExtend child must have integer, floating point, or ptr type");
    return VectorType::get(Ins[0].ResultType,
                           ElementCount::getFixed(Op.getCount()));
  }

  std::optional<Type *> getType(DIOp::Select Op, ArrayRef<StackEntry> Ins) {
    if (Ins[1].ResultType != Ins[2].ResultType)
      return getTypeError(
          "DIOpSelect requires first two inputs have same type");
    if (!Ins[1].ResultType->isVectorTy())
      return getTypeError(
          "DIOpSelect requires first two inputs to be vector typed");
    return Ins[1].ResultType;
  }

  std::optional<Type *> getType(DIOp::AddrOf Op, ArrayRef<StackEntry>) {
    // FIXME: Track this to ensure invariants on uses
    return PointerType::get(Context, Op.getAddressSpace());
  }

  std::optional<Type *> getType(DIOp::Deref Op, ArrayRef<StackEntry> Ins) {
    if (!Ins[0].ResultType->isPointerTy())
      return getTypeError("DIOpDeref requires input to be pointer typed");
    return Op.getResultType();
  }

  std::optional<Type *> getType(DIOp::Read Op, ArrayRef<StackEntry> Ins) {
    return Ins[0].ResultType;
  }

  template <typename OpT>
  std::optional<Type *> getTypeBinOp(OpT Op, ArrayRef<StackEntry> Ins) {
    if (Ins[0].ResultType != Ins[1].ResultType)
      return getTypeError(Twine(Op.getAsmName()) +
                          " requires identical type inputs");
    return Ins[0].ResultType;
  }

  std::optional<Type *> getType(DIOp::Add Op, ArrayRef<StackEntry> Ins) {
    return getTypeBinOp(Op, Ins);
  }

  std::optional<Type *> getType(DIOp::Sub Op, ArrayRef<StackEntry> Ins) {
    return getTypeBinOp(Op, Ins);
  }

  std::optional<Type *> getType(DIOp::Mul Op, ArrayRef<StackEntry> Ins) {
    return getTypeBinOp(Op, Ins);
  }

  std::optional<Type *> getType(DIOp::Div Op, ArrayRef<StackEntry> Ins) {
    return getTypeBinOp(Op, Ins);
  }

  std::optional<Type *> getType(DIOp::Mod Op, ArrayRef<StackEntry> Ins) {
    return getTypeBinOp(Op, Ins);
  }

  std::optional<Type *> getType(DIOp::LShr, ArrayRef<StackEntry> Ins) {
    if (!Ins[0].ResultType->isIntegerTy() || !Ins[1].ResultType->isIntegerTy())
      return getTypeError("DIOpLShr requires all integer inputs");
    return Ins[0].ResultType;
  }

  std::optional<Type *> getType(DIOp::AShr, ArrayRef<StackEntry> Ins) {
    if (!Ins[0].ResultType->isIntegerTy() || !Ins[1].ResultType->isIntegerTy())
      return getTypeError("DIOpAShr requires all integer inputs");
    return Ins[0].ResultType;
  }

  std::optional<Type *> getType(DIOp::Shl, ArrayRef<StackEntry> Ins) {
    if (!Ins[0].ResultType->isIntegerTy() || !Ins[1].ResultType->isIntegerTy())
      return getTypeError("DIOpShl requires all integer inputs");
    return Ins[0].ResultType;
  }

  std::optional<Type *> getType(DIOp::And, ArrayRef<StackEntry> Ins) {
    if (!Ins[0].ResultType->isIntegerTy() || !Ins[1].ResultType->isIntegerTy())
      return getTypeError("DIOpAnd requires all integer inputs");
    return Ins[0].ResultType;
  }

  std::optional<Type *> getType(DIOp::Or, ArrayRef<StackEntry> Ins) {
    if (!Ins[0].ResultType->isIntegerTy() || !Ins[1].ResultType->isIntegerTy())
      return getTypeError("DIOpOr requires all integer inputs");
    return Ins[0].ResultType;
  }

  std::optional<Type *> getType(DIOp::Xor, ArrayRef<StackEntry> Ins) {
    if (!Ins[0].ResultType->isIntegerTy() || !Ins[1].ResultType->isIntegerTy())
      return getTypeError("DIOpXor requires all integer inputs");
    return Ins[0].ResultType;
  }

  std::optional<Type *> getType(DIOp::PushLane Op, ArrayRef<StackEntry>) {
    if (!Op.getResultType()->isIntegerTy())
      return getTypeError("DIOpPushLane requires integer result type");
    return Op.getResultType();
  }

  std::optional<Type *> getType(DIOp::Fragment, ArrayRef<StackEntry>) {
    return nullptr;
  }

  template <typename OpT> bool visitOperator(OpT Op) {
    if (Stack.size() < getNumInputs(Op))
      return getDerived().error(Op.getAsmName() + " requires more inputs");
    auto InBegin = Stack.end() - getNumInputs(Op);
    std::optional<Type *> Ty = getType(Op, ArrayRef(InBegin, Stack.end()));
    if (!Ty)
      return false;
    if (!getDerived().visit(Op, *Ty, ArrayRef(InBegin, Stack.end())))
      return false;
    Stack.erase(InBegin, Stack.end());
    if (*Ty)
      Stack.emplace_back(Op, *Ty);
    return true;
  }

#define HANDLE_OP_NAME(NAME)                                                   \
  bool visit(DIOp::NAME Op, Type *ResultType, ArrayRef<StackEntry> Inputs) {   \
    return true;                                                               \
  }
#include "DIExprOps.def"

  bool visitResult(StackEntry Result) { return true; }

public:
  DIExprConstVisitor(LLVMContext &Context, ArrayRef<DIOp::Variant> Expr)
      : Context(Context), Expr(Expr) {}

  bool visitInOrder() {
    for (const auto &Op : Expr) {
      if (!std::visit([this](auto Op) { return this->visitOperator(Op); }, Op))
        return false;
    }
    if (Stack.size() != 1) {
      getDerived().error(
          "DIOp expression requires one element on stack after evaluating");
      return false;
    }
    if (!getDerived().visitResult(Stack.back()))
      return false;
    return true;
  }
};

/// DWARF expression.
///
/// This is (almost) a DWARF expression that modifies the location of a
/// variable, or the location of a single piece of a variable, or (when using
/// DW_OP_stack_value) is the constant variable value.
///
/// TODO: Co-allocate the expression elements.
/// TODO: Separate from MDNode, or otherwise drop Distinct and Temporary
/// storage types.
class DIExpression : public MDNode {
  friend class LLVMContextImpl;
  friend class MDNode;

public:
  using OldElements = std::vector<uint64_t>;
  using NewElements = SmallVector<DIOp::Variant, 0>;
  using OldElementsRef = ArrayRef<uint64_t>;
  using NewElementsRef = ArrayRef<DIOp::Variant>;
  using ElementsRef = std::variant<OldElementsRef, NewElementsRef>;

private:
  std::variant<OldElements, NewElements> Elements;

  // When existing code operates on a DIOp-based (i.e. "NewElements")
  // DIExpression they will transparently see this expression in place of
  // the actual expression. So long as they unconditionally replace the
  // expression with a new "OldElements" version derived from this poison we
  // will see this DW_OP_LLVM_poisoned operation during DWARF generation and can
  // e.g. lower it to an undefined location to reflect the fact that the
  // expression was not understood by some pass.
  //
  // There is some risk that a particular set of circumstances in code from
  // upstream could align to foil this scheme, e.g. if a pass were to
  // inspect an expression to see if it contains some particular pattern
  // and decides only to update the expression in the absense of that pattern
  // then the poisoned expression would lead to it not making the change. In
  // practice no such call-site could be identified in the codebase, and in
  // general the decision to modify the expression is made irrespective of
  // the expression contents (although the contents in many cases then
  // influences exactly *how* the expression is modified).
  static constexpr std::array<uint64_t, 1> PoisonedExpr = {
      dwarf::DW_OP_LLVM_poisoned};

  DIExpression *getPoisonedFragment(unsigned OffsetInBits,
                                    unsigned SizeInBits) const {
    std::array<uint64_t, 4> PoisonedOps = {dwarf::DW_OP_LLVM_poisoned,
                                           dwarf::DW_OP_LLVM_fragment,
                                           OffsetInBits, SizeInBits};
    return DIExpression::get(getContext(), PoisonedOps);
  }

  OldElementsRef getPoisonedElements() const {
    std::optional<FragmentInfo> Frag = getFragmentInfo();
    if (!Frag)
      return PoisonedExpr;
    return getPoisonedFragment(Frag->OffsetInBits, Frag->SizeInBits)
        ->getElements();
  }

  DIExpression(LLVMContext &C, StorageType Storage, ArrayRef<uint64_t> Elements)
      : MDNode(C, DIExpressionKind, Storage, {}),
        Elements(std::in_place_type<OldElements>, Elements.begin(),
                 Elements.end()) {}
  DIExpression(LLVMContext &C, StorageType Storage,
               ArrayRef<DIOp::Variant> Elements)
      : MDNode(C, DIExpressionKind, Storage, {}),
        Elements(std::in_place_type<NewElements>, Elements.begin(),
                 Elements.end()) {}
  ~DIExpression() = default;

  // FIXME: workaround to avoid updating callsites for now
  LLVM_ABI static DIExpression *getImpl(LLVMContext &Context,
                                        std::nullopt_t Elements,
                                        StorageType Storage,
                                        bool ShouldCreate = true);

  LLVM_ABI static DIExpression *getImpl(LLVMContext &Context,
                                        OldElementsRef Elements,
                                        StorageType Storage,
                                        bool ShouldCreate = true);

  LLVM_ABI static DIExpression *getImpl(LLVMContext &Context, bool /*ignored*/,
                                        NewElementsRef Elements,
                                        StorageType Storage,
                                        bool ShouldCreate = true);

  TempDIExpression cloneImpl() const {
    return getTemporary(getContext(), getElements());
  }

public:
  DIExpression *getPoisoned() const {
    std::optional<FragmentInfo> Frag = getFragmentInfo();
    if (!Frag)
      return DIExpression::get(getContext(), PoisonedExpr);
    return getPoisonedFragment(Frag->OffsetInBits, Frag->SizeInBits);
  }

  DEFINE_MDNODE_GET(DIExpression, (std::nullopt_t Elements), (Elements))
  DEFINE_MDNODE_GET(DIExpression, (ArrayRef<uint64_t> Elements), (Elements))
  // The bool parameter is ignored, and only present to disambiguate the
  // overload for the new elements from the old for the empty initializer list
  // case (i.e. DIExpression::new({}))
  DEFINE_MDNODE_GET(DIExpression,
                    (bool /*ignored*/, ArrayRef<DIOp::Variant> Elements),
                    (false, Elements))

  TempDIExpression clone() const { return cloneImpl(); }

  OldElementsRef getElements() const {
    if (auto *E = std::get_if<OldElements>(&Elements))
      return *E;
    return getPoisonedElements();
  }

  unsigned getNumElements() const { return getElements().size(); }

  uint64_t getElement(unsigned I) const {
    assert(I < getNumElements() && "Index out of range");
    return getElements()[I];
  }

  ElementsRef getElementsRef() const {
    return std::visit([](auto &&V) -> ElementsRef { return {V}; }, Elements);
  }
  std::optional<OldElementsRef> getOldElementsRef() const {
    if (auto *E = std::get_if<OldElements>(&Elements))
      return *E;
    return std::nullopt;
  }
  std::optional<NewElementsRef> getNewElementsRef() const {
    if (auto *E = std::get_if<NewElements>(&Elements))
      return *E;
    return std::nullopt;
  }

  template <typename T> bool holds() const {
    return std::holds_alternative<T>(Elements);
  }
  bool holdsOldElements() const { return holds<OldElements>(); }
  bool holdsNewElements() const { return holds<NewElements>(); }

  bool isPoisoned() const;

  enum SignedOrUnsignedConstant { SignedConstant, UnsignedConstant };
  /// Determine whether this represents a constant value, if so
  // return it's sign information.
  LLVM_ABI std::optional<SignedOrUnsignedConstant> isConstant() const;

  /// Return the number of unique location operands referred to (via
  /// DW_OP_LLVM_arg) in this expression; this is not necessarily the number of
  /// instances of DW_OP_LLVM_arg within the expression.
  /// For example, for the expression:
  ///   (DW_OP_LLVM_arg 0, DW_OP_LLVM_arg 1, DW_OP_plus,
  ///    DW_OP_LLVM_arg 0, DW_OP_mul)
  /// This function would return 2, as there are two unique location operands
  /// (0 and 1).
  LLVM_ABI uint64_t getNumLocationOperands() const;

  /// Return the number of unique location operands referred to (via DIOpArg) in
  /// this expression. Like getNumLocationOperands, but for DIOp-DIExpressions.
  uint64_t getNewNumLocationOperands() const;

  using element_iterator = ArrayRef<uint64_t>::iterator;

  element_iterator elements_begin() const { return getElements().begin(); }
  element_iterator elements_end() const { return getElements().end(); }

  /// Returns the pointer address space this DIOp-based DIExpression produces.
  /// Note that this may diverge from the the pointer address space of the
  /// result type. When there is a divergent address space, the DIExpression
  /// must produce a generic pointer whose value can be proven to belong to a
  /// more specific address space. For instance in this expression, this
  /// function returns 4:
  ///
  ///   !DIExpression(DIOpArg(0, ptr addrspace(4)), DIOpConvert(ptr))
  ///
  /// A divergent address space can be created by a DIOpConvert, and is
  /// preserved across DIOpReinterpret.
  std::optional<unsigned> getNewDivergentAddrSpace() const;

  /// A lightweight wrapper around an expression operand.
  ///
  /// TODO: Store arguments directly and change \a DIExpression to store a
  /// range of these.
  class ExprOperand {
    const uint64_t *Op = nullptr;

  public:
    ExprOperand() = default;
    explicit ExprOperand(const uint64_t *Op) : Op(Op) {}

    const uint64_t *get() const { return Op; }

    /// Get the operand code.
    uint64_t getOp() const { return *Op; }

    /// Get an argument to the operand.
    ///
    /// Never returns the operand itself.
    uint64_t getArg(unsigned I) const { return Op[I + 1]; }

    unsigned getNumArgs() const { return getSize() - 1; }

    /// Return the size of the operand.
    ///
    /// Return the number of elements in the operand (1 + args).
    LLVM_ABI unsigned getSize() const;

    /// Append the elements of this operand to \p V.
    void appendToVector(SmallVectorImpl<uint64_t> &V) const {
      V.append(get(), get() + getSize());
    }
  };

  /// An iterator for expression operands.
  class expr_op_iterator {
    ExprOperand Op;

  public:
    using iterator_category = std::input_iterator_tag;
    using value_type = ExprOperand;
    using difference_type = std::ptrdiff_t;
    using pointer = value_type *;
    using reference = value_type &;

    expr_op_iterator() = default;
    explicit expr_op_iterator(element_iterator I) : Op(I) {}

    element_iterator getBase() const { return Op.get(); }
    const ExprOperand &operator*() const { return Op; }
    const ExprOperand *operator->() const { return &Op; }

    expr_op_iterator &operator++() {
      increment();
      return *this;
    }
    expr_op_iterator operator++(int) {
      expr_op_iterator T(*this);
      increment();
      return T;
    }

    /// Get the next iterator.
    ///
    /// \a std::next() doesn't work because this is technically an
    /// input_iterator, but it's a perfectly valid operation.  This is an
    /// accessor to provide the same functionality.
    expr_op_iterator getNext() const { return ++expr_op_iterator(*this); }

    bool operator==(const expr_op_iterator &X) const {
      return getBase() == X.getBase();
    }
    bool operator!=(const expr_op_iterator &X) const {
      return getBase() != X.getBase();
    }

  private:
    void increment() { Op = ExprOperand(getBase() + Op.getSize()); }
  };

  /// Visit the elements via ExprOperand wrappers.
  ///
  /// These range iterators visit elements through \a ExprOperand wrappers.
  /// This is not guaranteed to be a valid range unless \a isValid() gives \c
  /// true.
  ///
  /// \pre \a isValid() gives \c true.
  /// @{
  expr_op_iterator expr_op_begin() const {
    return expr_op_iterator(elements_begin());
  }
  expr_op_iterator expr_op_end() const {
    return expr_op_iterator(elements_end());
  }
  iterator_range<expr_op_iterator> expr_ops() const {
    return {expr_op_begin(), expr_op_end()};
  }
  /// @}

  LLVM_ABI bool isValid(std::optional<DIExpressionEnv> Env = std::nullopt,
                        std::optional<std::reference_wrapper<llvm::raw_ostream>>
                            ErrS = std::nullopt) const;

  static bool classof(const Metadata *MD) {
    return MD->getMetadataID() == DIExpressionKind;
  }

  /// Return whether the first element a DW_OP_deref.
  LLVM_ABI bool startsWithDeref() const;

  /// Return whether there is exactly one operator and it is a DW_OP_deref;
  LLVM_ABI bool isDeref() const;

  using FragmentInfo = DbgVariableFragmentInfo;

  /// Return the number of bits that have an active value, i.e. those that
  /// aren't known to be zero/sign (depending on the type of Var) and which
  /// are within the size of this fragment (if it is one). If we can't deduce
  /// anything from the expression this will return the size of Var.
  LLVM_ABI std::optional<uint64_t> getActiveBits(DIVariable *Var);

  /// Retrieve the details of this fragment expression.
  LLVM_ABI static std::optional<FragmentInfo>
  getFragmentInfo(expr_op_iterator Start, expr_op_iterator End);

  static std::optional<FragmentInfo> getFragmentInfo(NewElementsRef E);

  /// Retrieve the details of this fragment expression.
  std::optional<FragmentInfo> getFragmentInfo() const {
    if (auto NewElements = getNewElementsRef())
      return getFragmentInfo(*NewElements);
    return getFragmentInfo(expr_op_begin(), expr_op_end());
  }

  /// Return whether this is a piece of an aggregate variable.
  bool isFragment() const { return getFragmentInfo().has_value(); }

  /// Return whether this is an implicit location description.
  LLVM_ABI bool isImplicit() const;

  /// Return whether the location is computed on the expression stack, meaning
  /// it cannot be a simple register location.
  LLVM_ABI bool isComplex() const;

  /// Return whether the evaluated expression makes use of a single location at
  /// the start of the expression, i.e. if it contains only a single
  /// DW_OP_LLVM_arg op as its first operand, or if it contains none.
  LLVM_ABI bool isSingleLocationExpression() const;

  /// Returns a reference to the elements contained in this expression, skipping
  /// past the leading `DW_OP_LLVM_arg, 0` if one is present.
  /// Similar to `convertToNonVariadicExpression`, but faster and cheaper - it
  /// does not check whether the expression is a single-location expression, and
  /// it returns elements rather than creating a new DIExpression.
  LLVM_ABI std::optional<ArrayRef<uint64_t>>
  getSingleLocationExpressionElements() const;

  /// Removes all elements from \p Expr that do not apply to an undef debug
  /// value, which includes every operator that computes the value/location on
  /// the DWARF stack, including any DW_OP_LLVM_arg elements (making the result
  /// of this function always a single-location expression) while leaving
  /// everything that defines what the computed value applies to, i.e. the
  /// fragment information.
  LLVM_ABI static const DIExpression *
  convertToUndefExpression(const DIExpression *Expr);

  /// If \p Expr is a non-variadic expression (i.e. one that does not contain
  /// DW_OP_LLVM_arg), returns \p Expr converted to variadic form by adding a
  /// leading [DW_OP_LLVM_arg, 0] to the expression; otherwise returns \p Expr.
  LLVM_ABI static const DIExpression *
  convertToVariadicExpression(const DIExpression *Expr);

  /// If \p Expr is a valid single-location expression, i.e. it refers to only a
  /// single debug operand at the start of the expression, then return that
  /// expression in a non-variadic form by removing DW_OP_LLVM_arg from the
  /// expression if it is present; otherwise returns std::nullopt.
  /// See also `getSingleLocationExpressionElements` above, which skips
  /// checking `isSingleLocationExpression` and returns a list of elements
  /// rather than a DIExpression.
  LLVM_ABI static std::optional<const DIExpression *>
  convertToNonVariadicExpression(const DIExpression *Expr);

  /// Inserts the elements of \p Expr into \p Ops modified to a canonical form,
  /// which uses DW_OP_LLVM_arg (i.e. is a variadic expression) and folds the
  /// implied derefence from the \p IsIndirect flag into the expression. This
  /// allows us to check equivalence between expressions with differing
  /// directness or variadicness.
  LLVM_ABI static void canonicalizeExpressionOps(SmallVectorImpl<uint64_t> &Ops,
                                                 const DIExpression *Expr,
                                                 bool IsIndirect);

  /// Determines whether two debug values should produce equivalent DWARF
  /// expressions, using their DIExpressions and directness, ignoring the
  /// differences between otherwise identical expressions in variadic and
  /// non-variadic form and not considering the debug operands.
  /// \p FirstExpr is the DIExpression for the first debug value.
  /// \p FirstIndirect should be true if the first debug value is indirect; in
  /// IR this should be true for dbg.declare intrinsics and false for
  /// dbg.values, and in MIR this should be true only for DBG_VALUE instructions
  /// whose second operand is an immediate value.
  /// \p SecondExpr and \p SecondIndirect have the same meaning as the prior
  /// arguments, but apply to the second debug value.
  LLVM_ABI static bool isEqualExpression(const DIExpression *FirstExpr,
                                         bool FirstIndirect,
                                         const DIExpression *SecondExpr,
                                         bool SecondIndirect);

  /// Append \p Ops with operations to apply the \p Offset.
  LLVM_ABI static void appendOffset(SmallVectorImpl<uint64_t> &Ops,
                                    int64_t Offset);

  /// If this is a constant offset, extract it. If there is no expression,
  /// return true with an offset of zero.
  LLVM_ABI bool extractIfOffset(int64_t &Offset) const;

  /// Assuming that the expression operates on an address, extract a constant
  /// offset and the successive ops. Return false if the expression contains
  /// any incompatible ops (including non-zero DW_OP_LLVM_args - only a single
  /// address operand to the expression is permitted).
  ///
  /// We don't try very hard to interpret the expression because we assume that
  /// foldConstantMath has canonicalized the expression.
  LLVM_ABI bool
  extractLeadingOffset(int64_t &OffsetInBytes,
                       SmallVectorImpl<uint64_t> &RemainingOps) const;

  /// Returns true iff this DIExpression contains at least one instance of
  /// `DW_OP_LLVM_arg, n` for all n in [0, N).
  LLVM_ABI bool hasAllLocationOps(unsigned N) const;

  /// Checks if the last 4 elements of the expression are DW_OP_constu <DWARF
  /// Address Space> DW_OP_swap DW_OP_xderef and extracts the <DWARF Address
  /// Space>.
  LLVM_ABI static const DIExpression *
  extractAddressClass(const DIExpression *Expr, unsigned &AddrClass);

  /// Used for DIExpression::prepend.
  enum PrependOps : uint8_t {
    ApplyOffset = 0,
    DerefBefore = 1 << 0,
    DerefAfter = 1 << 1,
    StackValue = 1 << 2,
    EntryValue = 1 << 3
  };

  /// Prepend \p DIExpr with a deref and offset operation and optionally turn it
  /// into a stack value or/and an entry value.
  LLVM_ABI static DIExpression *prepend(const DIExpression *Expr, uint8_t Flags,
                                        int64_t Offset = 0);

  /// Prepend \p DIExpr with the given opcodes and optionally turn it into a
  /// stack value.
  LLVM_ABI static DIExpression *prependOpcodes(const DIExpression *Expr,
                                               SmallVectorImpl<uint64_t> &Ops,
                                               bool StackValue = false,
                                               bool EntryValue = false);

  /// Append the opcodes \p Ops to \p DIExpr. Unlike \ref appendToStack, the
  /// returned expression is a stack value only if \p DIExpr is a stack value.
  /// If \p DIExpr describes a fragment, the returned expression will describe
  /// the same fragment.
  LLVM_ABI static DIExpression *append(const DIExpression *Expr,
                                       ArrayRef<uint64_t> Ops);

  /// Convert \p DIExpr into a stack value if it isn't one already by appending
  /// DW_OP_deref if needed, and appending \p Ops to the resulting expression.
  /// If \p DIExpr describes a fragment, the returned expression will describe
  /// the same fragment.
  LLVM_ABI static DIExpression *appendToStack(const DIExpression *Expr,
                                              ArrayRef<uint64_t> Ops);

  /// Create a copy of \p Expr by appending the given list of \p Ops to each
  /// instance of the operand `DW_OP_LLVM_arg, \p ArgNo`. This is used to
  /// modify a specific location used by \p Expr, such as when salvaging that
  /// location.
  LLVM_ABI static DIExpression *appendOpsToArg(const DIExpression *Expr,
                                               ArrayRef<uint64_t> Ops,
                                               unsigned ArgNo,
                                               bool StackValue = false);

  /// Create a copy of \p Expr by appending the given list of \p Ops to each
  /// instance of the operand `DIOpArg(ArgNo, OldArgType)`, updating OldArgType
  /// to \p NewArgType if non-null. This is used to modify a specific location
  /// used by \p Expr, such as when salvaging that location.
  static DIExpression *appendNewOpsToArg(const DIExpression *Expr,
                                         ArrayRef<DIOp::Variant> Ops,
                                         unsigned ArgNo,
                                         Type *NewArgType = nullptr);

  /// Create a copy of \p Expr with each instance of
  /// `DW_OP_LLVM_arg, \p OldArg` replaced with `DW_OP_LLVM_arg, \p NewArg`,
  /// and each instance of `DW_OP_LLVM_arg, Arg` with `DW_OP_LLVM_arg, Arg - 1`
  /// for all Arg > \p OldArg.
  /// This is used when replacing one of the operands of a debug value list
  /// with another operand in the same list and deleting the old operand.
  LLVM_ABI static DIExpression *replaceArg(const DIExpression *Expr,
                                           uint64_t OldArg, uint64_t NewArg);

  /// Create a DIExpression to describe one part of an aggregate variable that
  /// is fragmented across multiple Values. The DW_OP_LLVM_fragment operation
  /// will be appended to the elements of \c Expr. If \c Expr already contains
  /// a \c DW_OP_LLVM_fragment \c OffsetInBits is interpreted as an offset
  /// into the existing fragment.
  ///
  /// \param OffsetInBits Offset of the piece in bits.
  /// \param SizeInBits   Size of the piece in bits.
  /// \return             Creating a fragment expression may fail if \c Expr
  ///                     contains arithmetic operations that would be
  ///                     truncated.
  LLVM_ABI static std::optional<DIExpression *>
  createFragmentExpression(const DIExpression *Expr, unsigned OffsetInBits,
                           unsigned SizeInBits);

  /// Determine the relative position of the fragments passed in.
  /// Returns -1 if this is entirely before Other, 0 if this and Other overlap,
  /// 1 if this is entirely after Other.
  static int fragmentCmp(const FragmentInfo &A, const FragmentInfo &B) {
    uint64_t l1 = A.OffsetInBits;
    uint64_t l2 = B.OffsetInBits;
    uint64_t r1 = l1 + A.SizeInBits;
    uint64_t r2 = l2 + B.SizeInBits;
    if (r1 <= l2)
      return -1;
    else if (r2 <= l1)
      return 1;
    else
      return 0;
  }

  /// Computes a fragment, bit-extract operation if needed, and new constant
  /// offset to describe a part of a variable covered by some memory.
  ///
  /// The memory region starts at:
  ///   \p SliceStart + \p SliceOffsetInBits
  /// And is size:
  ///   \p SliceSizeInBits
  ///
  /// The location of the existing variable fragment \p VarFrag is:
  ///   \p DbgPtr + \p DbgPtrOffsetInBits + \p DbgExtractOffsetInBits.
  ///
  /// It is intended that these arguments are derived from a debug record:
  /// - \p DbgPtr is the (single) DIExpression operand.
  /// - \p DbgPtrOffsetInBits is the constant offset applied to \p DbgPtr.
  /// - \p DbgExtractOffsetInBits is the offset from a
  ///   DW_OP_LLVM_bit_extract_[sz]ext operation.
  ///
  /// Results and return value:
  /// - Return false if the result can't be calculated for any reason.
  /// - \p Result is set to nullopt if the intersect equals \p VarFarg.
  /// - \p Result contains a zero-sized fragment if there's no intersect.
  /// - \p OffsetFromLocationInBits is set to the difference between the first
  ///   bit of the variable location and the first bit of the slice. The
  ///   magnitude of a negative value therefore indicates the number of bits
  ///   into the variable fragment that the memory region begins.
  ///
  /// We don't pass in a debug record directly to get the constituent parts
  /// and offsets because different debug records store the information in
  /// different places (dbg_assign has two DIExpressions - one contains the
  /// fragment info for the entire intrinsic).
  LLVM_ABI static bool calculateFragmentIntersect(
      const DataLayout &DL, const Value *SliceStart, uint64_t SliceOffsetInBits,
      uint64_t SliceSizeInBits, const Value *DbgPtr, int64_t DbgPtrOffsetInBits,
      int64_t DbgExtractOffsetInBits, DIExpression::FragmentInfo VarFrag,
      std::optional<DIExpression::FragmentInfo> &Result,
      int64_t &OffsetFromLocationInBits);

  using ExtOps = std::array<uint64_t, 6>;

  /// Returns the ops for a zero- or sign-extension in a DIExpression.
  LLVM_ABI static ExtOps getExtOps(unsigned FromSize, unsigned ToSize,
                                   bool Signed);

  /// Append a zero- or sign-extension to \p Expr. Converts the expression to a
  /// stack value if it isn't one already.
  LLVM_ABI static DIExpression *appendExt(const DIExpression *Expr,
                                          unsigned FromSize, unsigned ToSize,
                                          bool Signed);

  /// Check if fragments overlap between a pair of FragmentInfos.
  static bool fragmentsOverlap(const FragmentInfo &A, const FragmentInfo &B) {
    return fragmentCmp(A, B) == 0;
  }

  /// Determine the relative position of the fragments described by this
  /// DIExpression and \p Other. Calls static fragmentCmp implementation.
  int fragmentCmp(const DIExpression *Other) const {
    auto Fragment1 = *getFragmentInfo();
    auto Fragment2 = *Other->getFragmentInfo();
    return fragmentCmp(Fragment1, Fragment2);
  }

  /// Check if fragments overlap between this DIExpression and \p Other.
  bool fragmentsOverlap(const DIExpression *Other) const {
    if (!isFragment() || !Other->isFragment())
      return true;
    return fragmentCmp(Other) == 0;
  }

  /// Check if the expression consists of exactly one entry value operand.
  /// (This is the only configuration of entry values that is supported.)
  LLVM_ABI bool isEntryValue() const;

  /// Try to shorten an expression with an initial constant operand.
  /// Returns a new expression and constant on success, or the original
  /// expression and constant on failure.
  LLVM_ABI std::pair<DIExpression *, const ConstantInt *>
  constantFold(const ConstantInt *CI);

  /// Try to shorten an expression with constant math operations that can be
  /// evaluated at compile time. Returns a new expression on success, or the old
  /// expression if there is nothing to be reduced.
  LLVM_ABI DIExpression *foldConstantMath();
};

inline bool operator==(const DIExpression::FragmentInfo &A,
                       const DIExpression::FragmentInfo &B) {
  return std::tie(A.SizeInBits, A.OffsetInBits) ==
         std::tie(B.SizeInBits, B.OffsetInBits);
}

inline bool operator<(const DIExpression::FragmentInfo &A,
                      const DIExpression::FragmentInfo &B) {
  return std::tie(A.SizeInBits, A.OffsetInBits) <
         std::tie(B.SizeInBits, B.OffsetInBits);
}

template <> struct DenseMapInfo<DIExpression::FragmentInfo> {
  using FragInfo = DIExpression::FragmentInfo;
  static const uint64_t MaxVal = std::numeric_limits<uint64_t>::max();

  static inline FragInfo getEmptyKey() { return {MaxVal, MaxVal}; }

  static inline FragInfo getTombstoneKey() { return {MaxVal - 1, MaxVal - 1}; }

  static unsigned getHashValue(const FragInfo &Frag) {
    return (Frag.SizeInBits & 0xffff) << 16 | (Frag.OffsetInBits & 0xffff);
  }

  static bool isEqual(const FragInfo &A, const FragInfo &B) { return A == B; }
};

template <class NodeTy> struct MDNodeKeyImpl;

/// Mutable buffer to manipulate debug info expressions.
///
/// Example of creating a new expression from scratch:
///
/// LLVMContext Ctx;
///
/// DIExprBuilder Builder(Ctx);
/// Builder.append<DIOp::Add>().intoExpr();
///
/// Example of modifying an expression:
///
/// DIExpr *Expr = ...;
/// ...
/// DIExpr *NewExpr = Expr.builder()
///     .append(DIOp::InPlaceDeref)
///     .intoExpr();
///
/// Despite the name, it supports creating both DIExpr and DIOp-based
/// ("NewElements") DIExpression nodes.
class DIExprBuilder {
  LLVMContext &C;
  SmallVector<DIOp::Variant> Elements;
#ifndef NDEBUG
  bool StateIsUnspecified = false;
#endif
public:
  /// Create a builder for a new, initially empty expression.
  explicit DIExprBuilder(LLVMContext &C);
  /// Create a builder for a new expression for the sequence of ops in \p IL.
  explicit DIExprBuilder(LLVMContext &C,
                         std::initializer_list<DIOp::Variant> IL);
  /// Create a builder for a new expression for the sequence of ops in \p V.
  explicit DIExprBuilder(LLVMContext &C, ArrayRef<DIOp::Variant> V);
  /// Create a builder for a new expression, initially a copy of \p E.
  explicit DIExprBuilder(const DIExpression &E);

  class Iterator
      : public iterator_facade_base<Iterator, std::random_access_iterator_tag,
                                    DIOp::Variant> {
    friend DIExprBuilder;
    DIOp::Variant *Op = nullptr;
    Iterator(DIOp::Variant *Op) : Op(Op) {}

  public:
    Iterator() = delete;
    Iterator(const Iterator &) = default;
    Iterator &operator=(const Iterator &) = default;
    bool operator==(const Iterator &R) const { return R.Op == Op; }
    DIOp::Variant &operator*() const { return *Op; }
    friend iterator_facade_base::difference_type operator-(Iterator LHS,
                                                           Iterator RHS) {
      return LHS.Op - RHS.Op;
    }
    Iterator &operator+=(iterator_facade_base::difference_type D) {
      Op += D;
      return *this;
    }
    Iterator &operator-=(iterator_facade_base::difference_type D) {
      Op -= D;
      return *this;
    }
  };

  Iterator begin() { return Elements.begin(); }
  Iterator end() { return Elements.end(); }
  iterator_range<Iterator> range() { return make_range(begin(), end()); }

  Iterator insert(Iterator I, DIOp::Variant O);

  template <typename T, typename... ArgsT>
  Iterator insert(Iterator I, ArgsT &&...Args) {
    // FIXME: SmallVector doesn't define an ::emplace(iterator, ...)
    return Elements.insert(
        I.Op, DIOp::Variant{std::in_place_type<T>, std::forward<ArgsT>(Args)...});
  }

  template <typename RangeTy> Iterator insert(Iterator I, RangeTy &&R) {
    return Elements.insert(I.Op, R.begin(), R.end());
  }

  template <typename ItTy> Iterator insert(Iterator I, ItTy &&From, ItTy &&To) {
    return Elements.insert(I.Op, std::forward<ItTy>(From),
                           std::forward<ItTy>(To));
  }

  Iterator insert(Iterator I, std::initializer_list<DIOp::Variant> IL) {
    return Elements.insert(I.Op, IL.begin(), IL.end());
  }

  /// Appends \p O to the expression being built.
  DIExprBuilder &append(DIOp::Variant O);

  /// Appends a new DIOp of type T to the expression being built. The new
  /// DIOp is constructed in-place by forwarding the provided arguments Args.
  template <typename T, typename... ArgsT>
  DIExprBuilder &append(ArgsT &&...Args) {
    Elements.emplace_back(std::in_place_type<T>, std::forward<ArgsT>(Args)...);
    return *this;
  }

  Iterator erase(Iterator I);
  Iterator erase(Iterator From, Iterator To);

  /// Returns true if the expression being built contains DIOp of type T,
  /// false otherwise.
  template <typename T> bool contains() const {
    return any_of(Elements,
                  [](auto &&E) { return std::holds_alternative<T>(E); });
  }

  /// Update the expression to reflect the removal of one level of indirection
  /// from the value acting as the referrer.
  ///
  /// The referrer must be of pointer type, as the expression is logically
  /// updated by replacing the @c DIOpReferrer result type with its pointee
  /// type, provided as @c PointeeType, and inserting @p
  /// DIOpAddrOf(<pointer-address-space>) after it.
  ///
  /// Returns @c *this to permit chaining with other methods.
  DIExprBuilder &removeReferrerIndirection(Type *PointeeType);

  /// Get the uniqued, immutable expression metadata from the current state
  /// of the builder.
  ///
  /// This leaves the Builder in a valid but unspecified state, as if it were
  /// moved from.
  DIExpression *intoExpression();
};

/// Holds a DIExpression and keeps track of how many operands have been consumed
/// so far.
class DIExpressionCursor {
  DIExpression::expr_op_iterator Start, End;

public:
  DIExpressionCursor(const DIExpression *Expr) {
    if (!Expr) {
      assert(Start == End);
      return;
    }
    Start = Expr->expr_op_begin();
    End = Expr->expr_op_end();
  }

  DIExpressionCursor(ArrayRef<uint64_t> Expr)
      : Start(Expr.begin()), End(Expr.end()) {}

  DIExpressionCursor(const DIExpressionCursor &) = default;

  /// Consume one operation.
  std::optional<DIExpression::ExprOperand> take() {
    if (Start == End)
      return std::nullopt;
    return *(Start++);
  }

  /// Consume N operations.
  void consume(unsigned N) { std::advance(Start, N); }

  /// Return the current operation.
  std::optional<DIExpression::ExprOperand> peek() const {
    if (Start == End)
      return std::nullopt;
    return *(Start);
  }

  /// Return the next operation.
  std::optional<DIExpression::ExprOperand> peekNext() const {
    if (Start == End)
      return std::nullopt;

    auto Next = Start.getNext();
    if (Next == End)
      return std::nullopt;

    return *Next;
  }

  std::optional<DIExpression::ExprOperand> peekNextN(unsigned N) const {
    if (Start == End)
      return std::nullopt;
    DIExpression::expr_op_iterator Nth = Start;
    for (unsigned I = 0; I < N; I++) {
      Nth = Nth.getNext();
      if (Nth == End)
        return std::nullopt;
    }
    return *Nth;
  }

  void assignNewExpr(ArrayRef<uint64_t> Expr) {
    this->Start = DIExpression::expr_op_iterator(Expr.begin());
    this->End = DIExpression::expr_op_iterator(Expr.end());
  }

  /// Determine whether there are any operations left in this expression.
  operator bool() const { return Start != End; }

  DIExpression::expr_op_iterator begin() const { return Start; }
  DIExpression::expr_op_iterator end() const { return End; }

  /// Retrieve the fragment information, if any.
  std::optional<DIExpression::FragmentInfo> getFragmentInfo() const {
    return DIExpression::getFragmentInfo(Start, End);
  }
};

/// Global variables.
///
/// TODO: Remove DisplayName.  It's always equal to Name.
class DIGlobalVariable : public DIVariable {
  friend class LLVMContextImpl;
  friend class MDNode;

  bool IsLocalToUnit;
  bool IsDefinition;

  DIGlobalVariable(LLVMContext &C, StorageType Storage, unsigned Line,
                   bool IsLocalToUnit, bool IsDefinition, dwarf::MemorySpace MS,
                   uint32_t AlignInBits, ArrayRef<Metadata *> Ops)
      : DIVariable(C, DIGlobalVariableKind, Storage, Line, Ops, MS,
                   AlignInBits),
        IsLocalToUnit(IsLocalToUnit), IsDefinition(IsDefinition) {}
  ~DIGlobalVariable() = default;

  static DIGlobalVariable *
  getImpl(LLVMContext &Context, DIScope *Scope, StringRef Name,
          StringRef LinkageName, DIFile *File, unsigned Line, DIType *Type,
          bool IsLocalToUnit, bool IsDefinition,
          DIDerivedType *StaticDataMemberDeclaration, MDTuple *TemplateParams,
          dwarf::MemorySpace MS, uint32_t AlignInBits, DINodeArray Annotations,
          StorageType Storage, bool ShouldCreate = true) {
    return getImpl(Context, Scope, getCanonicalMDString(Context, Name),
                   getCanonicalMDString(Context, LinkageName), File, Line, Type,
                   IsLocalToUnit, IsDefinition, StaticDataMemberDeclaration,
                   cast_or_null<Metadata>(TemplateParams), MS, AlignInBits,
                   Annotations.get(), Storage, ShouldCreate);
  }
  LLVM_ABI static DIGlobalVariable *
  getImpl(LLVMContext &Context, Metadata *Scope, MDString *Name,
          MDString *LinkageName, Metadata *File, unsigned Line, Metadata *Type,
          bool IsLocalToUnit, bool IsDefinition,
          Metadata *StaticDataMemberDeclaration, Metadata *TemplateParams,
          dwarf::MemorySpace MS, uint32_t AlignInBits, Metadata *Annotations,
          StorageType Storage, bool ShouldCreate = true);

  TempDIGlobalVariable cloneImpl() const {
    return getTemporary(getContext(), getScope(), getName(), getLinkageName(),
                        getFile(), getLine(), getType(), isLocalToUnit(),
                        isDefinition(), getStaticDataMemberDeclaration(),
                        getTemplateParams(), getDWARFMemorySpace(),
                        getAlignInBits(), getAnnotations());
  }

public:
  DEFINE_MDNODE_GET(DIGlobalVariable,
                    (DIScope * Scope, StringRef Name, StringRef LinkageName,
                     DIFile *File, unsigned Line, DIType *Type,
                     bool IsLocalToUnit, bool IsDefinition,
                     DIDerivedType *StaticDataMemberDeclaration,
                     MDTuple *TemplateParams, dwarf::MemorySpace MS,
                     uint32_t AlignInBits, DINodeArray Annotations),
                    (Scope, Name, LinkageName, File, Line, Type, IsLocalToUnit,
                     IsDefinition, StaticDataMemberDeclaration, TemplateParams,
                     MS, AlignInBits, Annotations))
  DEFINE_MDNODE_GET(DIGlobalVariable,
                    (Metadata * Scope, MDString *Name, MDString *LinkageName,
                     Metadata *File, unsigned Line, Metadata *Type,
                     bool IsLocalToUnit, bool IsDefinition,
                     Metadata *StaticDataMemberDeclaration,
                     Metadata *TemplateParams, dwarf::MemorySpace MS,
                     uint32_t AlignInBits, Metadata *Annotations),
                    (Scope, Name, LinkageName, File, Line, Type, IsLocalToUnit,
                     IsDefinition, StaticDataMemberDeclaration, TemplateParams,
                     MS, AlignInBits, Annotations))

  TempDIGlobalVariable clone() const { return cloneImpl(); }

  bool isLocalToUnit() const { return IsLocalToUnit; }
  bool isDefinition() const { return IsDefinition; }
  StringRef getDisplayName() const { return getStringOperand(4); }
  StringRef getLinkageName() const { return getStringOperand(5); }
  DIDerivedType *getStaticDataMemberDeclaration() const {
    return cast_or_null<DIDerivedType>(getRawStaticDataMemberDeclaration());
  }
  DINodeArray getAnnotations() const {
    return cast_or_null<MDTuple>(getRawAnnotations());
  }

  MDString *getRawLinkageName() const { return getOperandAs<MDString>(5); }
  Metadata *getRawStaticDataMemberDeclaration() const { return getOperand(6); }
  Metadata *getRawTemplateParams() const { return getOperand(7); }
  MDTuple *getTemplateParams() const { return getOperandAs<MDTuple>(7); }
  Metadata *getRawAnnotations() const { return getOperand(8); }

  static bool classof(const Metadata *MD) {
    return MD->getMetadataID() == DIGlobalVariableKind;
  }
};

/// Debug common block.
///
/// Uses the SubclassData32 Metadata slot.
class DICommonBlock : public DIScope {
  friend class LLVMContextImpl;
  friend class MDNode;

  DICommonBlock(LLVMContext &Context, StorageType Storage, unsigned LineNo,
                ArrayRef<Metadata *> Ops);

  static DICommonBlock *getImpl(LLVMContext &Context, DIScope *Scope,
                                DIGlobalVariable *Decl, StringRef Name,
                                DIFile *File, unsigned LineNo,
                                StorageType Storage, bool ShouldCreate = true) {
    return getImpl(Context, Scope, Decl, getCanonicalMDString(Context, Name),
                   File, LineNo, Storage, ShouldCreate);
  }
  LLVM_ABI static DICommonBlock *getImpl(LLVMContext &Context, Metadata *Scope,
                                         Metadata *Decl, MDString *Name,
                                         Metadata *File, unsigned LineNo,
                                         StorageType Storage,
                                         bool ShouldCreate = true);

  TempDICommonBlock cloneImpl() const {
    return getTemporary(getContext(), getScope(), getDecl(), getName(),
                        getFile(), getLineNo());
  }

public:
  DEFINE_MDNODE_GET(DICommonBlock,
                    (DIScope * Scope, DIGlobalVariable *Decl, StringRef Name,
                     DIFile *File, unsigned LineNo),
                    (Scope, Decl, Name, File, LineNo))
  DEFINE_MDNODE_GET(DICommonBlock,
                    (Metadata * Scope, Metadata *Decl, MDString *Name,
                     Metadata *File, unsigned LineNo),
                    (Scope, Decl, Name, File, LineNo))

  TempDICommonBlock clone() const { return cloneImpl(); }

  DIScope *getScope() const { return cast_or_null<DIScope>(getRawScope()); }
  DIGlobalVariable *getDecl() const {
    return cast_or_null<DIGlobalVariable>(getRawDecl());
  }
  StringRef getName() const { return getStringOperand(2); }
  DIFile *getFile() const { return cast_or_null<DIFile>(getRawFile()); }
  unsigned getLineNo() const { return SubclassData32; }

  Metadata *getRawScope() const { return getOperand(0); }
  Metadata *getRawDecl() const { return getOperand(1); }
  MDString *getRawName() const { return getOperandAs<MDString>(2); }
  Metadata *getRawFile() const { return getOperand(3); }

  static bool classof(const Metadata *MD) {
    return MD->getMetadataID() == DICommonBlockKind;
  }
};

/// Local variable.
///
/// TODO: Split up flags.
class DILocalVariable : public DIVariable {
  friend class LLVMContextImpl;
  friend class MDNode;

  unsigned Arg : 16;
  DIFlags Flags;

  DILocalVariable(LLVMContext &C, StorageType Storage, unsigned Line,
                  unsigned Arg, DIFlags Flags, dwarf::MemorySpace MS,
                  uint32_t AlignInBits, ArrayRef<Metadata *> Ops)
      : DIVariable(C, DILocalVariableKind, Storage, Line, Ops, MS, AlignInBits),
        Arg(Arg), Flags(Flags) {
    assert(Arg < (1 << 16) && "DILocalVariable: Arg out of range");
  }
  ~DILocalVariable() = default;

  static DILocalVariable *getImpl(LLVMContext &Context, DIScope *Scope,
                                  StringRef Name, DIFile *File, unsigned Line,
                                  DIType *Type, unsigned Arg, DIFlags Flags,
                                  dwarf::MemorySpace MS, uint32_t AlignInBits,
                                  DINodeArray Annotations, StorageType Storage,
                                  bool ShouldCreate = true) {
    return getImpl(Context, Scope, getCanonicalMDString(Context, Name), File,
                   Line, Type, Arg, Flags, MS, AlignInBits, Annotations.get(),
                   Storage, ShouldCreate);
  }
  LLVM_ABI static DILocalVariable *
  getImpl(LLVMContext &Context, Metadata *Scope, MDString *Name, Metadata *File,
          unsigned Line, Metadata *Type, unsigned Arg, DIFlags Flags,
          dwarf::MemorySpace MS, uint32_t AlignInBits, Metadata *Annotations,
          StorageType Storage, bool ShouldCreate = true);

  TempDILocalVariable cloneImpl() const {
    return getTemporary(getContext(), getScope(), getName(), getFile(),
                        getLine(), getType(), getArg(), getFlags(),
                        getDWARFMemorySpace(), getAlignInBits(),
                        getAnnotations());
  }

public:
  DEFINE_MDNODE_GET(DILocalVariable,
                    (DILocalScope * Scope, StringRef Name, DIFile *File,
                     unsigned Line, DIType *Type, unsigned Arg, DIFlags Flags,
                     dwarf::MemorySpace MS, uint32_t AlignInBits,
                     DINodeArray Annotations),
                    (Scope, Name, File, Line, Type, Arg, Flags, MS, AlignInBits,
                     Annotations))
  DEFINE_MDNODE_GET(DILocalVariable,
                    (Metadata * Scope, MDString *Name, Metadata *File,
                     unsigned Line, Metadata *Type, unsigned Arg, DIFlags Flags,
                     dwarf::MemorySpace MS, uint32_t AlignInBits,
                     Metadata *Annotations),
                    (Scope, Name, File, Line, Type, Arg, Flags, MS, AlignInBits,
                     Annotations))

  TempDILocalVariable clone() const { return cloneImpl(); }

  /// Get the local scope for this variable.
  ///
  /// Variables must be defined in a local scope.
  DILocalScope *getScope() const {
    return cast<DILocalScope>(DIVariable::getScope());
  }

  bool isParameter() const { return Arg; }
  unsigned getArg() const { return Arg; }
  DIFlags getFlags() const { return Flags; }

  DINodeArray getAnnotations() const {
    return cast_or_null<MDTuple>(getRawAnnotations());
  }
  Metadata *getRawAnnotations() const { return getOperand(4); }

  bool isArtificial() const { return getFlags() & FlagArtificial; }
  bool isObjectPointer() const { return getFlags() & FlagObjectPointer; }

  /// Check that a location is valid for this variable.
  ///
  /// Check that \c DL exists, is in the same subprogram, and has the same
  /// inlined-at location as \c this.  (Otherwise, it's not a valid attachment
  /// to a \a DbgInfoIntrinsic.)
  bool isValidLocationForIntrinsic(const DILocation *DL) const {
    return DL && getScope()->getSubprogram() == DL->getScope()->getSubprogram();
  }

  static bool classof(const Metadata *MD) {
    return MD->getMetadataID() == DILocalVariableKind;
  }
};

/// Label.
///
/// Uses the SubclassData32 Metadata slot.
class DILabel : public DINode {
  friend class LLVMContextImpl;
  friend class MDNode;

  DILabel(LLVMContext &C, StorageType Storage, unsigned Line,
          ArrayRef<Metadata *> Ops);
  ~DILabel() = default;

  static DILabel *getImpl(LLVMContext &Context, DIScope *Scope, StringRef Name,
                          DIFile *File, unsigned Line, StorageType Storage,
                          bool ShouldCreate = true) {
    return getImpl(Context, Scope, getCanonicalMDString(Context, Name), File,
                   Line, Storage, ShouldCreate);
  }
  LLVM_ABI static DILabel *getImpl(LLVMContext &Context, Metadata *Scope,
                                   MDString *Name, Metadata *File,
                                   unsigned Line, StorageType Storage,
                                   bool ShouldCreate = true);

  TempDILabel cloneImpl() const {
    return getTemporary(getContext(), getScope(), getName(), getFile(),
                        getLine());
  }

public:
  DEFINE_MDNODE_GET(DILabel,
                    (DILocalScope * Scope, StringRef Name, DIFile *File,
                     unsigned Line),
                    (Scope, Name, File, Line))
  DEFINE_MDNODE_GET(DILabel,
                    (Metadata * Scope, MDString *Name, Metadata *File,
                     unsigned Line),
                    (Scope, Name, File, Line))

  TempDILabel clone() const { return cloneImpl(); }

  /// Get the local scope for this label.
  ///
  /// Labels must be defined in a local scope.
  DILocalScope *getScope() const {
    return cast_or_null<DILocalScope>(getRawScope());
  }
  unsigned getLine() const { return SubclassData32; }
  StringRef getName() const { return getStringOperand(1); }
  DIFile *getFile() const { return cast_or_null<DIFile>(getRawFile()); }

  Metadata *getRawScope() const { return getOperand(0); }
  MDString *getRawName() const { return getOperandAs<MDString>(1); }
  Metadata *getRawFile() const { return getOperand(2); }

  /// Check that a location is valid for this label.
  ///
  /// Check that \c DL exists, is in the same subprogram, and has the same
  /// inlined-at location as \c this.  (Otherwise, it's not a valid attachment
  /// to a \a DbgInfoIntrinsic.)
  bool isValidLocationForIntrinsic(const DILocation *DL) const {
    return DL && getScope()->getSubprogram() == DL->getScope()->getSubprogram();
  }

  static bool classof(const Metadata *MD) {
    return MD->getMetadataID() == DILabelKind;
  }
};

class DIObjCProperty : public DINode {
  friend class LLVMContextImpl;
  friend class MDNode;

  unsigned Line;
  unsigned Attributes;

  DIObjCProperty(LLVMContext &C, StorageType Storage, unsigned Line,
                 unsigned Attributes, ArrayRef<Metadata *> Ops);
  ~DIObjCProperty() = default;

  static DIObjCProperty *
  getImpl(LLVMContext &Context, StringRef Name, DIFile *File, unsigned Line,
          StringRef GetterName, StringRef SetterName, unsigned Attributes,
          DIType *Type, StorageType Storage, bool ShouldCreate = true) {
    return getImpl(Context, getCanonicalMDString(Context, Name), File, Line,
                   getCanonicalMDString(Context, GetterName),
                   getCanonicalMDString(Context, SetterName), Attributes, Type,
                   Storage, ShouldCreate);
  }
  LLVM_ABI static DIObjCProperty *
  getImpl(LLVMContext &Context, MDString *Name, Metadata *File, unsigned Line,
          MDString *GetterName, MDString *SetterName, unsigned Attributes,
          Metadata *Type, StorageType Storage, bool ShouldCreate = true);

  TempDIObjCProperty cloneImpl() const {
    return getTemporary(getContext(), getName(), getFile(), getLine(),
                        getGetterName(), getSetterName(), getAttributes(),
                        getType());
  }

public:
  DEFINE_MDNODE_GET(DIObjCProperty,
                    (StringRef Name, DIFile *File, unsigned Line,
                     StringRef GetterName, StringRef SetterName,
                     unsigned Attributes, DIType *Type),
                    (Name, File, Line, GetterName, SetterName, Attributes,
                     Type))
  DEFINE_MDNODE_GET(DIObjCProperty,
                    (MDString * Name, Metadata *File, unsigned Line,
                     MDString *GetterName, MDString *SetterName,
                     unsigned Attributes, Metadata *Type),
                    (Name, File, Line, GetterName, SetterName, Attributes,
                     Type))

  TempDIObjCProperty clone() const { return cloneImpl(); }

  unsigned getLine() const { return Line; }
  unsigned getAttributes() const { return Attributes; }
  StringRef getName() const { return getStringOperand(0); }
  DIFile *getFile() const { return cast_or_null<DIFile>(getRawFile()); }
  StringRef getGetterName() const { return getStringOperand(2); }
  StringRef getSetterName() const { return getStringOperand(3); }
  DIType *getType() const { return cast_or_null<DIType>(getRawType()); }

  StringRef getFilename() const {
    if (auto *F = getFile())
      return F->getFilename();
    return "";
  }

  StringRef getDirectory() const {
    if (auto *F = getFile())
      return F->getDirectory();
    return "";
  }

  MDString *getRawName() const { return getOperandAs<MDString>(0); }
  Metadata *getRawFile() const { return getOperand(1); }
  MDString *getRawGetterName() const { return getOperandAs<MDString>(2); }
  MDString *getRawSetterName() const { return getOperandAs<MDString>(3); }
  Metadata *getRawType() const { return getOperand(4); }

  static bool classof(const Metadata *MD) {
    return MD->getMetadataID() == DIObjCPropertyKind;
  }
};

/// An imported module (C++ using directive or similar).
///
/// Uses the SubclassData32 Metadata slot.
class DIImportedEntity : public DINode {
  friend class LLVMContextImpl;
  friend class MDNode;

  DIImportedEntity(LLVMContext &C, StorageType Storage, unsigned Tag,
                   unsigned Line, ArrayRef<Metadata *> Ops)
      : DINode(C, DIImportedEntityKind, Storage, Tag, Ops) {
    SubclassData32 = Line;
  }
  ~DIImportedEntity() = default;

  static DIImportedEntity *getImpl(LLVMContext &Context, unsigned Tag,
                                   DIScope *Scope, DINode *Entity, DIFile *File,
                                   unsigned Line, StringRef Name,
                                   DINodeArray Elements, StorageType Storage,
                                   bool ShouldCreate = true) {
    return getImpl(Context, Tag, Scope, Entity, File, Line,
                   getCanonicalMDString(Context, Name), Elements.get(), Storage,
                   ShouldCreate);
  }
  LLVM_ABI static DIImportedEntity *
  getImpl(LLVMContext &Context, unsigned Tag, Metadata *Scope, Metadata *Entity,
          Metadata *File, unsigned Line, MDString *Name, Metadata *Elements,
          StorageType Storage, bool ShouldCreate = true);

  TempDIImportedEntity cloneImpl() const {
    return getTemporary(getContext(), getTag(), getScope(), getEntity(),
                        getFile(), getLine(), getName(), getElements());
  }

public:
  DEFINE_MDNODE_GET(DIImportedEntity,
                    (unsigned Tag, DIScope *Scope, DINode *Entity, DIFile *File,
                     unsigned Line, StringRef Name = "",
                     DINodeArray Elements = nullptr),
                    (Tag, Scope, Entity, File, Line, Name, Elements))
  DEFINE_MDNODE_GET(DIImportedEntity,
                    (unsigned Tag, Metadata *Scope, Metadata *Entity,
                     Metadata *File, unsigned Line, MDString *Name,
                     Metadata *Elements = nullptr),
                    (Tag, Scope, Entity, File, Line, Name, Elements))

  TempDIImportedEntity clone() const { return cloneImpl(); }

  unsigned getLine() const { return SubclassData32; }
  DIScope *getScope() const { return cast_or_null<DIScope>(getRawScope()); }
  DINode *getEntity() const { return cast_or_null<DINode>(getRawEntity()); }
  StringRef getName() const { return getStringOperand(2); }
  DIFile *getFile() const { return cast_or_null<DIFile>(getRawFile()); }
  DINodeArray getElements() const {
    return cast_or_null<MDTuple>(getRawElements());
  }

  Metadata *getRawScope() const { return getOperand(0); }
  Metadata *getRawEntity() const { return getOperand(1); }
  MDString *getRawName() const { return getOperandAs<MDString>(2); }
  Metadata *getRawFile() const { return getOperand(3); }
  Metadata *getRawElements() const { return getOperand(4); }

  static bool classof(const Metadata *MD) {
    return MD->getMetadataID() == DIImportedEntityKind;
  }
};

/// A pair of DIGlobalVariable and DIExpression.
class DIGlobalVariableExpression : public MDNode {
  friend class LLVMContextImpl;
  friend class MDNode;

  DIGlobalVariableExpression(LLVMContext &C, StorageType Storage,
                             ArrayRef<Metadata *> Ops)
      : MDNode(C, DIGlobalVariableExpressionKind, Storage, Ops) {}
  ~DIGlobalVariableExpression() = default;

  LLVM_ABI static DIGlobalVariableExpression *
  getImpl(LLVMContext &Context, Metadata *Variable, Metadata *Expression,
          StorageType Storage, bool ShouldCreate = true);

  TempDIGlobalVariableExpression cloneImpl() const {
    return getTemporary(getContext(), getVariable(), getExpression());
  }

public:
  DEFINE_MDNODE_GET(DIGlobalVariableExpression,
                    (Metadata * Variable, Metadata *Expression),
                    (Variable, Expression))

  TempDIGlobalVariableExpression clone() const { return cloneImpl(); }

  Metadata *getRawVariable() const { return getOperand(0); }

  DIGlobalVariable *getVariable() const {
    return cast_or_null<DIGlobalVariable>(getRawVariable());
  }

  Metadata *getRawExpression() const { return getOperand(1); }

  DIExpression *getExpression() const {
    return cast<DIExpression>(getRawExpression());
  }

  static bool classof(const Metadata *MD) {
    return MD->getMetadataID() == DIGlobalVariableExpressionKind;
  }
};

/// Macro Info DWARF-like metadata node.
///
/// A metadata node with a DWARF macro info (i.e., a constant named
/// \c DW_MACINFO_*, defined in llvm/BinaryFormat/Dwarf.h).  Called \a
/// DIMacroNode
/// because it's potentially used for non-DWARF output.
///
/// Uses the SubclassData16 Metadata slot.
class DIMacroNode : public MDNode {
  friend class LLVMContextImpl;
  friend class MDNode;

protected:
  DIMacroNode(LLVMContext &C, unsigned ID, StorageType Storage, unsigned MIType,
              ArrayRef<Metadata *> Ops1, ArrayRef<Metadata *> Ops2 = {})
      : MDNode(C, ID, Storage, Ops1, Ops2) {
    assert(MIType < 1u << 16);
    SubclassData16 = MIType;
  }
  ~DIMacroNode() = default;

  template <class Ty> Ty *getOperandAs(unsigned I) const {
    return cast_or_null<Ty>(getOperand(I));
  }

  StringRef getStringOperand(unsigned I) const {
    if (auto *S = getOperandAs<MDString>(I))
      return S->getString();
    return StringRef();
  }

  static MDString *getCanonicalMDString(LLVMContext &Context, StringRef S) {
    if (S.empty())
      return nullptr;
    return MDString::get(Context, S);
  }

public:
  unsigned getMacinfoType() const { return SubclassData16; }

  static bool classof(const Metadata *MD) {
    switch (MD->getMetadataID()) {
    default:
      return false;
    case DIMacroKind:
    case DIMacroFileKind:
      return true;
    }
  }
};

/// Macro
///
/// Uses the SubclassData32 Metadata slot.
class DIMacro : public DIMacroNode {
  friend class LLVMContextImpl;
  friend class MDNode;

  DIMacro(LLVMContext &C, StorageType Storage, unsigned MIType, unsigned Line,
          ArrayRef<Metadata *> Ops)
      : DIMacroNode(C, DIMacroKind, Storage, MIType, Ops) {
    SubclassData32 = Line;
  }
  ~DIMacro() = default;

  static DIMacro *getImpl(LLVMContext &Context, unsigned MIType, unsigned Line,
                          StringRef Name, StringRef Value, StorageType Storage,
                          bool ShouldCreate = true) {
    return getImpl(Context, MIType, Line, getCanonicalMDString(Context, Name),
                   getCanonicalMDString(Context, Value), Storage, ShouldCreate);
  }
  LLVM_ABI static DIMacro *getImpl(LLVMContext &Context, unsigned MIType,
                                   unsigned Line, MDString *Name,
                                   MDString *Value, StorageType Storage,
                                   bool ShouldCreate = true);

  TempDIMacro cloneImpl() const {
    return getTemporary(getContext(), getMacinfoType(), getLine(), getName(),
                        getValue());
  }

public:
  DEFINE_MDNODE_GET(DIMacro,
                    (unsigned MIType, unsigned Line, StringRef Name,
                     StringRef Value = ""),
                    (MIType, Line, Name, Value))
  DEFINE_MDNODE_GET(DIMacro,
                    (unsigned MIType, unsigned Line, MDString *Name,
                     MDString *Value),
                    (MIType, Line, Name, Value))

  TempDIMacro clone() const { return cloneImpl(); }

  unsigned getLine() const { return SubclassData32; }

  StringRef getName() const { return getStringOperand(0); }
  StringRef getValue() const { return getStringOperand(1); }

  MDString *getRawName() const { return getOperandAs<MDString>(0); }
  MDString *getRawValue() const { return getOperandAs<MDString>(1); }

  static bool classof(const Metadata *MD) {
    return MD->getMetadataID() == DIMacroKind;
  }
};

/// Macro file
///
/// Uses the SubclassData32 Metadata slot.
class DIMacroFile : public DIMacroNode {
  friend class LLVMContextImpl;
  friend class MDNode;

  DIMacroFile(LLVMContext &C, StorageType Storage, unsigned MIType,
              unsigned Line, ArrayRef<Metadata *> Ops)
      : DIMacroNode(C, DIMacroFileKind, Storage, MIType, Ops) {
    SubclassData32 = Line;
  }
  ~DIMacroFile() = default;

  static DIMacroFile *getImpl(LLVMContext &Context, unsigned MIType,
                              unsigned Line, DIFile *File,
                              DIMacroNodeArray Elements, StorageType Storage,
                              bool ShouldCreate = true) {
    return getImpl(Context, MIType, Line, static_cast<Metadata *>(File),
                   Elements.get(), Storage, ShouldCreate);
  }

  LLVM_ABI static DIMacroFile *getImpl(LLVMContext &Context, unsigned MIType,
                                       unsigned Line, Metadata *File,
                                       Metadata *Elements, StorageType Storage,
                                       bool ShouldCreate = true);

  TempDIMacroFile cloneImpl() const {
    return getTemporary(getContext(), getMacinfoType(), getLine(), getFile(),
                        getElements());
  }

public:
  DEFINE_MDNODE_GET(DIMacroFile,
                    (unsigned MIType, unsigned Line, DIFile *File,
                     DIMacroNodeArray Elements),
                    (MIType, Line, File, Elements))
  DEFINE_MDNODE_GET(DIMacroFile,
                    (unsigned MIType, unsigned Line, Metadata *File,
                     Metadata *Elements),
                    (MIType, Line, File, Elements))

  TempDIMacroFile clone() const { return cloneImpl(); }

  void replaceElements(DIMacroNodeArray Elements) {
#ifndef NDEBUG
    for (DIMacroNode *Op : getElements())
      assert(is_contained(Elements->operands(), Op) &&
             "Lost a macro node during macro node list replacement");
#endif
    replaceOperandWith(1, Elements.get());
  }

  unsigned getLine() const { return SubclassData32; }
  DIFile *getFile() const { return cast_or_null<DIFile>(getRawFile()); }

  DIMacroNodeArray getElements() const {
    return cast_or_null<MDTuple>(getRawElements());
  }

  Metadata *getRawFile() const { return getOperand(0); }
  Metadata *getRawElements() const { return getOperand(1); }

  static bool classof(const Metadata *MD) {
    return MD->getMetadataID() == DIMacroFileKind;
  }
};

/// List of ValueAsMetadata, to be used as an argument to a dbg.value
/// intrinsic.
class DIArgList : public Metadata, ReplaceableMetadataImpl {
  friend class ReplaceableMetadataImpl;
  friend class LLVMContextImpl;
  using iterator = SmallVectorImpl<ValueAsMetadata *>::iterator;

  SmallVector<ValueAsMetadata *, 4> Args;

  DIArgList(LLVMContext &Context, ArrayRef<ValueAsMetadata *> Args)
      : Metadata(DIArgListKind, Uniqued), ReplaceableMetadataImpl(Context),
        Args(Args) {
    track();
  }
  ~DIArgList() { untrack(); }

  LLVM_ABI void track();
  LLVM_ABI void untrack();
  void dropAllReferences(bool Untrack);

public:
  LLVM_ABI static DIArgList *get(LLVMContext &Context,
                                 ArrayRef<ValueAsMetadata *> Args);

  ArrayRef<ValueAsMetadata *> getArgs() const { return Args; }

  iterator args_begin() { return Args.begin(); }
  iterator args_end() { return Args.end(); }

  static bool classof(const Metadata *MD) {
    return MD->getMetadataID() == DIArgListKind;
  }

  SmallVector<DbgVariableRecord *> getAllDbgVariableRecordUsers() {
    return ReplaceableMetadataImpl::getAllDbgVariableRecordUsers();
  }

  LLVM_ABI void handleChangedOperand(void *Ref, Metadata *New);
};

/// Identifies a unique instance of a variable.
///
/// Storage for identifying a potentially inlined instance of a variable,
/// or a fragment thereof. This guarantees that exactly one variable instance
/// may be identified by this class, even when that variable is a fragment of
/// an aggregate variable and/or there is another inlined instance of the same
/// source code variable nearby.
/// This class does not necessarily uniquely identify that variable: it is
/// possible that a DebugVariable with different parameters may point to the
/// same variable instance, but not that one DebugVariable points to multiple
/// variable instances.
class DebugVariable {
  using FragmentInfo = DIExpression::FragmentInfo;

  const DILocalVariable *Variable;
  std::optional<FragmentInfo> Fragment;
  const DILocation *InlinedAt;

  /// Fragment that will overlap all other fragments. Used as default when
  /// caller demands a fragment.
  LLVM_ABI static const FragmentInfo DefaultFragment;

public:
  LLVM_ABI DebugVariable(const DbgVariableIntrinsic *DII);
  LLVM_ABI DebugVariable(const DbgVariableRecord *DVR);

  DebugVariable(const DILocalVariable *Var,
                std::optional<FragmentInfo> FragmentInfo,
                const DILocation *InlinedAt)
      : Variable(Var), Fragment(FragmentInfo), InlinedAt(InlinedAt) {}

  DebugVariable(const DILocalVariable *Var, const DIExpression *DIExpr,
                const DILocation *InlinedAt)
      : Variable(Var),
        Fragment(DIExpr ? DIExpr->getFragmentInfo() : std::nullopt),
        InlinedAt(InlinedAt) {}

  const DILocalVariable *getVariable() const { return Variable; }
  std::optional<FragmentInfo> getFragment() const { return Fragment; }
  const DILocation *getInlinedAt() const { return InlinedAt; }

  FragmentInfo getFragmentOrDefault() const {
    return Fragment.value_or(DefaultFragment);
  }

  static bool isDefaultFragment(const FragmentInfo F) {
    return F == DefaultFragment;
  }

  bool operator==(const DebugVariable &Other) const {
    return std::tie(Variable, Fragment, InlinedAt) ==
           std::tie(Other.Variable, Other.Fragment, Other.InlinedAt);
  }

  bool operator<(const DebugVariable &Other) const {
    return std::tie(Variable, Fragment, InlinedAt) <
           std::tie(Other.Variable, Other.Fragment, Other.InlinedAt);
  }
};

template <> struct DenseMapInfo<DebugVariable> {
  using FragmentInfo = DIExpression::FragmentInfo;

  /// Empty key: no key should be generated that has no DILocalVariable.
  static inline DebugVariable getEmptyKey() {
    return DebugVariable(nullptr, std::nullopt, nullptr);
  }

  /// Difference in tombstone is that the Optional is meaningful.
  static inline DebugVariable getTombstoneKey() {
    return DebugVariable(nullptr, {{0, 0}}, nullptr);
  }

  static unsigned getHashValue(const DebugVariable &D) {
    unsigned HV = 0;
    const std::optional<FragmentInfo> Fragment = D.getFragment();
    if (Fragment)
      HV = DenseMapInfo<FragmentInfo>::getHashValue(*Fragment);

    return hash_combine(D.getVariable(), HV, D.getInlinedAt());
  }

  static bool isEqual(const DebugVariable &A, const DebugVariable &B) {
    return A == B;
  }
};

/// Identifies a unique instance of a whole variable (discards/ignores fragment
/// information).
class DebugVariableAggregate : public DebugVariable {
public:
  LLVM_ABI DebugVariableAggregate(const DbgVariableIntrinsic *DVI);
  DebugVariableAggregate(const DebugVariable &V)
      : DebugVariable(V.getVariable(), std::nullopt, V.getInlinedAt()) {}
};

template <>
struct DenseMapInfo<DebugVariableAggregate>
    : public DenseMapInfo<DebugVariable> {};
} // end namespace llvm

#undef DEFINE_MDNODE_GET_UNPACK_IMPL
#undef DEFINE_MDNODE_GET_UNPACK
#undef DEFINE_MDNODE_GET

#endif // LLVM_IR_DEBUGINFOMETADATA_H<|MERGE_RESOLUTION|>--- conflicted
+++ resolved
@@ -1260,23 +1260,13 @@
   dwarf::MemorySpace DWARFMemorySpace;
 
   DIDerivedType(LLVMContext &C, StorageType Storage, unsigned Tag,
-<<<<<<< HEAD
-                unsigned Line, uint64_t SizeInBits, uint32_t AlignInBits,
-                uint64_t OffsetInBits,
-                std::optional<unsigned> DWARFAddressSpace, dwarf::MemorySpace MS, 
-                std::optional<PtrAuthData> PtrAuthData, DIFlags Flags, ArrayRef<Metadata *> Ops)
-      : DIType(C, DIDerivedTypeKind, Storage, Tag, Line, SizeInBits,
-               AlignInBits, OffsetInBits, 0, Flags, Ops),
-        DWARFAddressSpace(DWARFAddressSpace), DWARFMemorySpace(MS) {
-=======
                 unsigned Line, uint32_t AlignInBits,
-                std::optional<unsigned> DWARFAddressSpace,
+                std::optional<unsigned> DWARFAddressSpace, dwarf::MemorySpace MS,
                 std::optional<PtrAuthData> PtrAuthData, DIFlags Flags,
                 ArrayRef<Metadata *> Ops)
       : DIType(C, DIDerivedTypeKind, Storage, Tag, Line, AlignInBits, 0, Flags,
                Ops),
-        DWARFAddressSpace(DWARFAddressSpace) {
->>>>>>> 626be98c
+        DWARFAddressSpace(DWARFAddressSpace), DWARFMemorySpace(MS) {
     if (PtrAuthData)
       SubclassData32 = PtrAuthData->RawData;
   }
@@ -1285,12 +1275,7 @@
   getImpl(LLVMContext &Context, unsigned Tag, StringRef Name, DIFile *File,
           unsigned Line, DIScope *Scope, DIType *BaseType, uint64_t SizeInBits,
           uint32_t AlignInBits, uint64_t OffsetInBits,
-<<<<<<< HEAD
-          std::optional<unsigned> DWARFAddressSpace, dwarf::MemorySpace MS, 
-          std::optional<PtrAuthData> PtrAuthData, DIFlags Flags, Metadata *ExtraData, DINodeArray Annotations,
-          StorageType Storage, bool ShouldCreate = true) {
-=======
-          std::optional<unsigned> DWARFAddressSpace,
+          std::optional<unsigned> DWARFAddressSpace, dwarf::MemorySpace MS,
           std::optional<PtrAuthData> PtrAuthData, DIFlags Flags,
           Metadata *ExtraData, DINodeArray Annotations, StorageType Storage,
           bool ShouldCreate = true) {
@@ -1300,14 +1285,14 @@
         ConstantInt::get(Type::getInt64Ty(Context), OffsetInBits));
     return getImpl(Context, Tag, getCanonicalMDString(Context, Name), File,
                    Line, Scope, BaseType, SizeInBitsNode, AlignInBits,
-                   OffsetInBitsNode, DWARFAddressSpace, PtrAuthData, Flags,
+                   OffsetInBitsNode, DWARFAddressSpace, MS, PtrAuthData, Flags,
                    ExtraData, Annotations.get(), Storage, ShouldCreate);
   }
   static DIDerivedType *
   getImpl(LLVMContext &Context, unsigned Tag, MDString *Name, DIFile *File,
           unsigned Line, DIScope *Scope, DIType *BaseType, uint64_t SizeInBits,
           uint32_t AlignInBits, uint64_t OffsetInBits,
-          std::optional<unsigned> DWARFAddressSpace,
+          std::optional<unsigned> DWARFAddressSpace, dwarf::MemorySpace MS,
           std::optional<PtrAuthData> PtrAuthData, DIFlags Flags,
           Metadata *ExtraData, DINodeArray Annotations, StorageType Storage,
           bool ShouldCreate = true) {
@@ -1317,18 +1302,17 @@
         ConstantInt::get(Type::getInt64Ty(Context), OffsetInBits));
     return getImpl(Context, Tag, Name, File, Line, Scope, BaseType,
                    SizeInBitsNode, AlignInBits, OffsetInBitsNode,
-                   DWARFAddressSpace, PtrAuthData, Flags, ExtraData,
+                   DWARFAddressSpace, MS, PtrAuthData, Flags, ExtraData,
                    Annotations.get(), Storage, ShouldCreate);
   }
   static DIDerivedType *
   getImpl(LLVMContext &Context, unsigned Tag, StringRef Name, DIFile *File,
           unsigned Line, DIScope *Scope, DIType *BaseType, Metadata *SizeInBits,
           uint32_t AlignInBits, Metadata *OffsetInBits,
-          std::optional<unsigned> DWARFAddressSpace,
+          std::optional<unsigned> DWARFAddressSpace, dwarf::MemorySpace MS,
           std::optional<PtrAuthData> PtrAuthData, DIFlags Flags,
           Metadata *ExtraData, DINodeArray Annotations, StorageType Storage,
           bool ShouldCreate = true) {
->>>>>>> 626be98c
     return getImpl(Context, Tag, getCanonicalMDString(Context, Name), File,
                    Line, Scope, BaseType, SizeInBits, AlignInBits, OffsetInBits,
                    DWARFAddressSpace, MS, PtrAuthData, Flags, ExtraData, Annotations.get(),
@@ -1337,42 +1321,17 @@
   LLVM_ABI static DIDerivedType *
   getImpl(LLVMContext &Context, unsigned Tag, MDString *Name, Metadata *File,
           unsigned Line, Metadata *Scope, Metadata *BaseType,
-<<<<<<< HEAD
-          uint64_t SizeInBits, uint32_t AlignInBits, uint64_t OffsetInBits,
+          Metadata *SizeInBits, uint32_t AlignInBits, Metadata *OffsetInBits,
           std::optional<unsigned> DWARFAddressSpace, dwarf::MemorySpace MS,
-=======
-          Metadata *SizeInBits, uint32_t AlignInBits, Metadata *OffsetInBits,
-          std::optional<unsigned> DWARFAddressSpace,
->>>>>>> 626be98c
           std::optional<PtrAuthData> PtrAuthData, DIFlags Flags,
           Metadata *ExtraData, Metadata *Annotations, StorageType Storage,
           bool ShouldCreate = true);
 
   TempDIDerivedType cloneImpl() const {
-<<<<<<< HEAD
-    return getTemporary(getContext(), getTag(), getName(), getFile(), getLine(),
-                        getScope(), getBaseType(), getSizeInBits(),
-                        getAlignInBits(), getOffsetInBits(),
-                        getDWARFAddressSpace(), getDWARFMemorySpace(), getPtrAuthData(),
-                        getFlags(), getExtraData(), getAnnotations());
-  }
-
-public:
-  DEFINE_MDNODE_GET(
-      DIDerivedType,
-      (unsigned Tag, MDString *Name, Metadata *File, unsigned Line,
-       Metadata *Scope, Metadata *BaseType, uint64_t SizeInBits,
-       uint32_t AlignInBits, uint64_t OffsetInBits,
-       std::optional<unsigned> DWARFAddressSpace, dwarf::MemorySpace MS, 
-       std::optional<PtrAuthData> PtrAuthData, DIFlags Flags, Metadata *ExtraData = nullptr,
-       Metadata *Annotations = nullptr),
-      (Tag, Name, File, Line, Scope, BaseType, SizeInBits, AlignInBits,
-       OffsetInBits, DWARFAddressSpace, MS, PtrAuthData, Flags, ExtraData, Annotations))
-=======
     return getTemporary(
         getContext(), getTag(), getRawName(), getFile(), getLine(), getScope(),
         getBaseType(), getRawSizeInBits(), getAlignInBits(),
-        getRawOffsetInBits(), getDWARFAddressSpace(), getPtrAuthData(),
+        getRawOffsetInBits(), getDWARFAddressSpace(), getDWARFMemorySpace(), getPtrAuthData(),
         getFlags(), getExtraData(), getRawAnnotations());
   }
 
@@ -1382,35 +1341,34 @@
                      unsigned Line, Metadata *Scope, Metadata *BaseType,
                      Metadata *SizeInBits, uint32_t AlignInBits,
                      Metadata *OffsetInBits,
-                     std::optional<unsigned> DWARFAddressSpace,
+                     std::optional<unsigned> DWARFAddressSpace, dwarf::MemorySpace MS,
                      std::optional<PtrAuthData> PtrAuthData, DIFlags Flags,
                      Metadata *ExtraData = nullptr,
                      Metadata *Annotations = nullptr),
                     (Tag, Name, File, Line, Scope, BaseType, SizeInBits,
-                     AlignInBits, OffsetInBits, DWARFAddressSpace, PtrAuthData,
+                     AlignInBits, OffsetInBits, DWARFAddressSpace, MS, PtrAuthData,
                      Flags, ExtraData, Annotations))
->>>>>>> 626be98c
   DEFINE_MDNODE_GET(DIDerivedType,
                     (unsigned Tag, StringRef Name, DIFile *File, unsigned Line,
                      DIScope *Scope, DIType *BaseType, Metadata *SizeInBits,
                      uint32_t AlignInBits, Metadata *OffsetInBits,
-                     std::optional<unsigned> DWARFAddressSpace,
+                     std::optional<unsigned> DWARFAddressSpace, dwarf::MemorySpace MS,
                      std::optional<PtrAuthData> PtrAuthData, DIFlags Flags,
                      Metadata *ExtraData = nullptr,
                      DINodeArray Annotations = nullptr),
                     (Tag, Name, File, Line, Scope, BaseType, SizeInBits,
-                     AlignInBits, OffsetInBits, DWARFAddressSpace, PtrAuthData,
+                     AlignInBits, OffsetInBits, DWARFAddressSpace, MS, PtrAuthData,
                      Flags, ExtraData, Annotations))
   DEFINE_MDNODE_GET(DIDerivedType,
                     (unsigned Tag, MDString *Name, DIFile *File, unsigned Line,
                      DIScope *Scope, DIType *BaseType, uint64_t SizeInBits,
                      uint32_t AlignInBits, uint64_t OffsetInBits,
-                     std::optional<unsigned> DWARFAddressSpace,
+                     std::optional<unsigned> DWARFAddressSpace, dwarf::MemorySpace MS,
                      std::optional<PtrAuthData> PtrAuthData, DIFlags Flags,
                      Metadata *ExtraData = nullptr,
                      DINodeArray Annotations = nullptr),
                     (Tag, Name, File, Line, Scope, BaseType, SizeInBits,
-                     AlignInBits, OffsetInBits, DWARFAddressSpace, PtrAuthData,
+                     AlignInBits, OffsetInBits, DWARFAddressSpace, MS, PtrAuthData,
                      Flags, ExtraData, Annotations))
   DEFINE_MDNODE_GET(DIDerivedType,
                     (unsigned Tag, StringRef Name, DIFile *File, unsigned Line,
