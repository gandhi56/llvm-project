--- conflicted
+++ resolved
@@ -3797,21 +3797,12 @@
   ~DIExpression() = default;
 
   // FIXME: workaround to avoid updating callsites for now
-<<<<<<< HEAD
   LLVM_ABI static DIExpression *getImpl(LLVMContext &Context,
                                         std::nullopt_t Elements,
                                         StorageType Storage,
                                         bool ShouldCreate = true);
 
   LLVM_ABI static DIExpression *getImpl(LLVMContext &Context,
-=======
-  LLVM_ABI static DIExpression *getImpl(LLVMContext &Context,
-                                        std::nullopt_t Elements,
-                                        StorageType Storage,
-                                        bool ShouldCreate = true);
-
-  LLVM_ABI static DIExpression *getImpl(LLVMContext &Context,
->>>>>>> a9becbe5
                                         OldElementsRef Elements,
                                         StorageType Storage,
                                         bool ShouldCreate = true);
@@ -4205,8 +4196,6 @@
                                          unsigned ArgNo,
                                          Type *NewArgType = nullptr);
 
-<<<<<<< HEAD
-=======
   /// Create a copy of \p Expr updated to reflect that the debug operands
   /// whose indexes are set in \p SpilledOpIndexes were spilled to the stack,
   /// which is in the \p SpillAddrSpace address space.
@@ -4230,7 +4219,6 @@
   static const DIExpression *convertForInstrRef(const DIExpression *Expr,
                                                 bool IsIndirect);
 
->>>>>>> a9becbe5
   /// Create a copy of \p Expr with each instance of
   /// `DW_OP_LLVM_arg, \p OldArg` replaced with `DW_OP_LLVM_arg, \p NewArg`,
   /// and each instance of `DW_OP_LLVM_arg, Arg` with `DW_OP_LLVM_arg, Arg - 1`
