//===-- llvm/Target/TargetOptions.h - Target Options ------------*- C++ -*-===//
//
// Part of the LLVM Project, under the Apache License v2.0 with LLVM Exceptions.
// See https://llvm.org/LICENSE.txt for license information.
// SPDX-License-Identifier: Apache-2.0 WITH LLVM-exception
//
//===----------------------------------------------------------------------===//
//
// This file defines command line option flags that are shared across various
// targets.
//
//===----------------------------------------------------------------------===//

#ifndef LLVM_TARGET_TARGETOPTIONS_H
#define LLVM_TARGET_TARGETOPTIONS_H

#include "llvm/ADT/FloatingPointMode.h"
#include "llvm/MC/MCTargetOptions.h"

#include <memory>

namespace llvm {
  struct fltSemantics;
  class MachineFunction;
  class MemoryBuffer;

  namespace FloatABI {
    enum ABIType {
      Default, // Target-specific (either soft or hard depending on triple, etc).
      Soft,    // Soft float.
      Hard     // Hard float.
    };
  }

  namespace FPOpFusion {
    enum FPOpFusionMode {
      Fast,     // Enable fusion of FP ops wherever it's profitable.
      Standard, // Only allow fusion of 'blessed' ops (currently just fmuladd).
      Strict    // Never fuse FP-ops.
    };
  }

  namespace JumpTable {
    enum JumpTableType {
      Single,          // Use a single table for all indirect jumptable calls.
      Arity,           // Use one table per number of function parameters.
      Simplified,      // Use one table per function type, with types projected
                       // into 4 types: pointer to non-function, struct,
                       // primitive, and function pointer.
      Full             // Use one table per unique function type
    };
  }

  namespace ThreadModel {
    enum Model {
      POSIX,  // POSIX Threads
      Single  // Single Threaded Environment
    };
  }

  enum class BasicBlockSection {
    All,    // Use Basic Block Sections for all basic blocks.  A section
            // for every basic block can significantly bloat object file sizes.
    List,   // Get list of functions & BBs from a file. Selectively enables
            // basic block sections for a subset of basic blocks which can be
            // used to control object size bloats from creating sections.
    Labels, // Do not use Basic Block Sections but label basic blocks.  This
            // is useful when associating profile counts from virtual addresses
            // to basic blocks.
    Preset, // Similar to list but the blocks are identified by passes which
            // seek to use Basic Block Sections, e.g. MachineFunctionSplitter.
            // This option cannot be set via the command line.
    None    // Do not use Basic Block Sections.
  };

  enum class EABI {
    Unknown,
    Default, // Default means not specified
    EABI4,   // Target-specific (either 4, 5 or gnu depending on triple).
    EABI5,
    GNU
  };

  /// Identify a debugger for "tuning" the debug info.
  ///
  /// The "debugger tuning" concept allows us to present a more intuitive
  /// interface that unpacks into different sets of defaults for the various
  /// individual feature-flag settings, that suit the preferences of the
  /// various debuggers.  However, it's worth remembering that debuggers are
  /// not the only consumers of debug info, and some variations in DWARF might
  /// better be treated as target/platform issues. Fundamentally,
  /// o if the feature is useful (or not) to a particular debugger, regardless
  ///   of the target, that's a tuning decision;
  /// o if the feature is useful (or not) on a particular platform, regardless
  ///   of the debugger, that's a target decision.
  /// It's not impossible to see both factors in some specific case.
  enum class DebuggerKind {
    Default, ///< No specific tuning requested.
    GDB,     ///< Tune debug info for gdb.
    LLDB,    ///< Tune debug info for lldb.
    SCE,     ///< Tune debug info for SCE targets (e.g. PS4).
    DBX      ///< Tune debug info for dbx.
  };

  /// Enable abort calls when global instruction selection fails to lower/select
  /// an instruction.
  enum class GlobalISelAbortMode {
    Disable,        // Disable the abort.
    Enable,         // Enable the abort.
    DisableWithDiag // Disable the abort but emit a diagnostic on failure.
  };

  /// Indicates when and how the Swift async frame pointer bit should be set.
  enum class SwiftAsyncFramePointerMode {
    /// Determine whether to set the bit statically or dynamically based
    /// on the deployment target.
    DeploymentBased,
    /// Always set the bit.
    Always,
    /// Never set the bit.
    Never,
  };

  /// \brief Enumeration value for AMDGPU code object version, which is the
  /// code object version times 100.
  enum CodeObjectVersionKind {
    COV_None,
    COV_2 = 200, // Unsupported.
    COV_3 = 300, // Unsupported.
    COV_4 = 400,
    COV_5 = 500,
    COV_6 = 600,
  };

  class TargetOptions {
  public:
    TargetOptions()
        : UnsafeFPMath(false), NoInfsFPMath(false), NoNaNsFPMath(false),
          NoTrappingFPMath(true), NoSignedZerosFPMath(false),
          ApproxFuncFPMath(false), EnableAIXExtendedAltivecABI(false),
          HonorSignDependentRoundingFPMathOption(false), NoZerosInBSS(false),
          GuaranteedTailCallOpt(false), StackSymbolOrdering(true),
          EnableFastISel(false), EnableGlobalISel(false), UseInitArray(false),
          DisableIntegratedAS(false), FunctionSections(false),
          DataSections(false), IgnoreXCOFFVisibility(false),
          XCOFFTracebackTable(true), UniqueSectionNames(true),
<<<<<<< HEAD
          UniqueBasicBlockSectionNames(false), SeparateNamedSections(false),
          TrapUnreachable(false), NoTrapAfterNoreturn(false), TLSSize(0),
          EmulatedTLS(false), EnableTLSDESC(false), EnableIPRA(false),
          EmitStackSizeSection(false), EnableMachineOutliner(false),
          EnableMachineFunctionSplitter(false), SupportsDefaultOutlining(false),
          EmitAddrsig(false), BBAddrMap(false), EmitCallSiteInfo(false),
          SupportsDebugEntryValues(false), EnableDebugEntryValues(false),
          ValueTrackingVariableLocations(false), ForceDwarfFrameSection(false),
          XRayFunctionIndex(true), DebugStrictDwarf(false), Hotpatch(false),
=======
          UniqueBasicBlockSectionNames(false), TrapUnreachable(false),
          NoTrapAfterNoreturn(false), TLSSize(0), EmulatedTLS(false),
          EnableTLSDESC(false), EnableIPRA(false), EmitStackSizeSection(false),
          EnableMachineOutliner(false), EnableMachineFunctionSplitter(false),
          SupportsDefaultOutlining(false), EmitAddrsig(false), BBAddrMap(false),
          EmitCallGraphSection(false), EmitCallSiteInfo(false), SupportsDebugEntryValues(false),
          EnableDebugEntryValues(false), ValueTrackingVariableLocations(false),
          ForceDwarfFrameSection(false), XRayFunctionIndex(true),
          DebugStrictDwarf(false), Hotpatch(false),
>>>>>>> 4a36a0c3
          PPCGenScalarMASSEntries(false), JMCInstrument(false),
          EnableCFIFixup(false), MisExpect(false), XCOFFReadOnlyPointers(false),
          FPDenormalMode(DenormalMode::IEEE, DenormalMode::IEEE) {}

    /// DisableFramePointerElim - This returns true if frame pointer elimination
    /// optimization should be disabled for the given machine function.
    bool DisableFramePointerElim(const MachineFunction &MF) const;

    /// FramePointerIsReserved - This returns true if the frame pointer must
    /// always either point to a new frame record or be un-modified in the given
    /// function.
    bool FramePointerIsReserved(const MachineFunction &MF) const;

    /// If greater than 0, override the default value of
    /// MCAsmInfo::BinutilsVersion.
    std::pair<int, int> BinutilsVersion{0, 0};

    /// UnsafeFPMath - This flag is enabled when the
    /// -enable-unsafe-fp-math flag is specified on the command line.  When
    /// this flag is off (the default), the code generator is not allowed to
    /// produce results that are "less precise" than IEEE allows.  This includes
    /// use of X86 instructions like FSIN and FCOS instead of libcalls.
    unsigned UnsafeFPMath : 1;

    /// NoInfsFPMath - This flag is enabled when the
    /// -enable-no-infs-fp-math flag is specified on the command line. When
    /// this flag is off (the default), the code generator is not allowed to
    /// assume the FP arithmetic arguments and results are never +-Infs.
    unsigned NoInfsFPMath : 1;

    /// NoNaNsFPMath - This flag is enabled when the
    /// -enable-no-nans-fp-math flag is specified on the command line. When
    /// this flag is off (the default), the code generator is not allowed to
    /// assume the FP arithmetic arguments and results are never NaNs.
    unsigned NoNaNsFPMath : 1;

    /// NoTrappingFPMath - This flag is enabled when the
    /// -enable-no-trapping-fp-math is specified on the command line. This
    /// specifies that there are no trap handlers to handle exceptions.
    unsigned NoTrappingFPMath : 1;

    /// NoSignedZerosFPMath - This flag is enabled when the
    /// -enable-no-signed-zeros-fp-math is specified on the command line. This
    /// specifies that optimizations are allowed to treat the sign of a zero
    /// argument or result as insignificant.
    unsigned NoSignedZerosFPMath : 1;

    /// ApproxFuncFPMath - This flag is enabled when the
    /// -enable-approx-func-fp-math is specified on the command line. This
    /// specifies that optimizations are allowed to substitute math functions
    /// with approximate calculations
    unsigned ApproxFuncFPMath : 1;

    /// EnableAIXExtendedAltivecABI - This flag returns true when -vec-extabi is
    /// specified. The code generator is then able to use both volatile and
    /// nonvolitle vector registers. When false, the code generator only uses
    /// volatile vector registers which is the default setting on AIX.
    unsigned EnableAIXExtendedAltivecABI : 1;

    /// HonorSignDependentRoundingFPMath - This returns true when the
    /// -enable-sign-dependent-rounding-fp-math is specified.  If this returns
    /// false (the default), the code generator is allowed to assume that the
    /// rounding behavior is the default (round-to-zero for all floating point
    /// to integer conversions, and round-to-nearest for all other arithmetic
    /// truncations).  If this is enabled (set to true), the code generator must
    /// assume that the rounding mode may dynamically change.
    unsigned HonorSignDependentRoundingFPMathOption : 1;
    bool HonorSignDependentRoundingFPMath() const;

    /// NoZerosInBSS - By default some codegens place zero-initialized data to
    /// .bss section. This flag disables such behaviour (necessary, e.g. for
    /// crt*.o compiling).
    unsigned NoZerosInBSS : 1;

    /// GuaranteedTailCallOpt - This flag is enabled when -tailcallopt is
    /// specified on the commandline. When the flag is on, participating targets
    /// will perform tail call optimization on all calls which use the fastcc
    /// calling convention and which satisfy certain target-independent
    /// criteria (being at the end of a function, having the same return type
    /// as their parent function, etc.), using an alternate ABI if necessary.
    unsigned GuaranteedTailCallOpt : 1;

    /// StackSymbolOrdering - When true, this will allow CodeGen to order
    /// the local stack symbols (for code size, code locality, or any other
    /// heuristics). When false, the local symbols are left in whatever order
    /// they were generated. Default is true.
    unsigned StackSymbolOrdering : 1;

    /// EnableFastISel - This flag enables fast-path instruction selection
    /// which trades away generated code quality in favor of reducing
    /// compile time.
    unsigned EnableFastISel : 1;

    /// EnableGlobalISel - This flag enables global instruction selection.
    unsigned EnableGlobalISel : 1;

    /// EnableGlobalISelAbort - Control abort behaviour when global instruction
    /// selection fails to lower/select an instruction.
    GlobalISelAbortMode GlobalISelAbort = GlobalISelAbortMode::Enable;

    /// Control when and how the Swift async frame pointer bit should
    /// be set.
    SwiftAsyncFramePointerMode SwiftAsyncFramePointer =
        SwiftAsyncFramePointerMode::Always;

    /// UseInitArray - Use .init_array instead of .ctors for static
    /// constructors.
    unsigned UseInitArray : 1;

    /// Disable the integrated assembler.
    unsigned DisableIntegratedAS : 1;

    /// Emit functions into separate sections.
    unsigned FunctionSections : 1;

    /// Emit data into separate sections.
    unsigned DataSections : 1;

    /// Do not emit visibility attribute for xcoff.
    unsigned IgnoreXCOFFVisibility : 1;

    /// Emit XCOFF traceback table.
    unsigned XCOFFTracebackTable : 1;

    unsigned UniqueSectionNames : 1;

    /// Use unique names for basic block sections.
    unsigned UniqueBasicBlockSectionNames : 1;

    /// Emit named sections with the same name into different sections.
    unsigned SeparateNamedSections : 1;

    /// Emit target-specific trap instruction for 'unreachable' IR instructions.
    unsigned TrapUnreachable : 1;

    /// Do not emit a trap instruction for 'unreachable' IR instructions behind
    /// noreturn calls, even if TrapUnreachable is true.
    unsigned NoTrapAfterNoreturn : 1;

    /// Bit size of immediate TLS offsets (0 == use the default).
    unsigned TLSSize : 8;

    /// EmulatedTLS - This flag enables emulated TLS model, using emutls
    /// function in the runtime library..
    unsigned EmulatedTLS : 1;

    /// EnableTLSDESC - This flag enables TLS Descriptors.
    unsigned EnableTLSDESC : 1;

    /// This flag enables InterProcedural Register Allocation (IPRA).
    unsigned EnableIPRA : 1;

    /// Emit section containing metadata on function stack sizes.
    unsigned EmitStackSizeSection : 1;

    /// Enables the MachineOutliner pass.
    unsigned EnableMachineOutliner : 1;

    /// Enables the MachineFunctionSplitter pass.
    unsigned EnableMachineFunctionSplitter : 1;

    /// Set if the target supports default outlining behaviour.
    unsigned SupportsDefaultOutlining : 1;

    /// Emit address-significance table.
    unsigned EmitAddrsig : 1;

    // Emit the SHT_LLVM_BB_ADDR_MAP section containing basic block address
    // which can be used to map virtual addresses to machine basic blocks.
    unsigned BBAddrMap : 1;

    /// Emit basic blocks into separate sections.
    BasicBlockSection BBSections = BasicBlockSection::None;

    /// Memory Buffer that contains information on sampled basic blocks and used
    /// to selectively generate basic block sections.
    std::shared_ptr<MemoryBuffer> BBSectionsFuncListBuf;

    /// Emit section containing call graph metadata.
    unsigned EmitCallGraphSection : 1;

    /// The flag enables call site info production. It is used only for debug
    /// info, and it is restricted only to optimized code. This can be used for
    /// something else, so that should be controlled in the frontend.
    unsigned EmitCallSiteInfo : 1;
    /// Set if the target supports the debug entry values by default.
    unsigned SupportsDebugEntryValues : 1;
    /// When set to true, the EnableDebugEntryValues option forces production
    /// of debug entry values even if the target does not officially support
    /// it. Useful for testing purposes only. This flag should never be checked
    /// directly, always use \ref ShouldEmitDebugEntryValues instead.
     unsigned EnableDebugEntryValues : 1;
    /// NOTE: There are targets that still do not support the debug entry values
    /// production.
    bool ShouldEmitDebugEntryValues() const;

    // When set to true, use experimental new debug variable location tracking,
    // which seeks to follow the values of variables rather than their location,
    // post isel.
    unsigned ValueTrackingVariableLocations : 1;

    /// Emit DWARF debug frame section.
    unsigned ForceDwarfFrameSection : 1;

    /// Emit XRay Function Index section
    unsigned XRayFunctionIndex : 1;

    /// When set to true, don't use DWARF extensions in later DWARF versions.
    /// By default, it is set to false.
    unsigned DebugStrictDwarf : 1;

    /// Emit the hotpatch flag in CodeView debug.
    unsigned Hotpatch : 1;

    /// Enables scalar MASS conversions
    unsigned PPCGenScalarMASSEntries : 1;

    /// Enable JustMyCode instrumentation.
    unsigned JMCInstrument : 1;

    /// Enable the CFIFixup pass.
    unsigned EnableCFIFixup : 1;

    /// When set to true, enable MisExpect Diagnostics
    /// By default, it is set to false
    unsigned MisExpect : 1;

    /// When set to true, const objects with relocatable address values are put
    /// into the RO data section.
    unsigned XCOFFReadOnlyPointers : 1;

    /// Name of the stack usage file (i.e., .su file) if user passes
    /// -fstack-usage. If empty, it can be implied that -fstack-usage is not
    /// passed on the command line.
    std::string StackUsageOutput;

    /// If greater than 0, override TargetLoweringBase::PrefLoopAlignment.
    unsigned LoopAlignment = 0;

    /// FloatABIType - This setting is set by -float-abi=xxx option is specfied
    /// on the command line. This setting may either be Default, Soft, or Hard.
    /// Default selects the target's default behavior. Soft selects the ABI for
    /// software floating point, but does not indicate that FP hardware may not
    /// be used. Such a combination is unfortunately popular (e.g.
    /// arm-apple-darwin). Hard presumes that the normal FP ABI is used.
    FloatABI::ABIType FloatABIType = FloatABI::Default;

    /// AllowFPOpFusion - This flag is set by the -fp-contract=xxx option.
    /// This controls the creation of fused FP ops that store intermediate
    /// results in higher precision than IEEE allows (E.g. FMAs).
    ///
    /// Fast mode - allows formation of fused FP ops whenever they're
    /// profitable.
    /// Standard mode - allow fusion only for 'blessed' FP ops. At present the
    /// only blessed op is the fmuladd intrinsic. In the future more blessed ops
    /// may be added.
    /// Strict mode - allow fusion only if/when it can be proven that the excess
    /// precision won't effect the result.
    ///
    /// Note: This option only controls formation of fused ops by the
    /// optimizers.  Fused operations that are explicitly specified (e.g. FMA
    /// via the llvm.fma.* intrinsic) will always be honored, regardless of
    /// the value of this option.
    FPOpFusion::FPOpFusionMode AllowFPOpFusion = FPOpFusion::Standard;

    /// ThreadModel - This flag specifies the type of threading model to assume
    /// for things like atomics
    ThreadModel::Model ThreadModel = ThreadModel::POSIX;

    /// EABIVersion - This flag specifies the EABI version
    EABI EABIVersion = EABI::Default;

    /// Which debugger to tune for.
    DebuggerKind DebuggerTuning = DebuggerKind::Default;

  private:
    /// Flushing mode to assume in default FP environment.
    DenormalMode FPDenormalMode;

    /// Flushing mode to assume in default FP environment, for float/vector of
    /// float.
    DenormalMode FP32DenormalMode;

  public:
    void setFPDenormalMode(DenormalMode Mode) {
      FPDenormalMode = Mode;
    }

    void setFP32DenormalMode(DenormalMode Mode) {
      FP32DenormalMode = Mode;
    }

    DenormalMode getRawFPDenormalMode() const {
      return FPDenormalMode;
    }

    DenormalMode getRawFP32DenormalMode() const {
      return FP32DenormalMode;
    }

    DenormalMode getDenormalMode(const fltSemantics &FPType) const;

    /// What exception model to use
    ExceptionHandling ExceptionModel = ExceptionHandling::None;

    /// Machine level options.
    MCTargetOptions MCOptions;

    /// Stores the filename/path of the final .o/.obj file, to be written in the
    /// debug information. This is used for emitting the CodeView S_OBJNAME
    /// record.
    std::string ObjectFilenameForDebug;
  };

} // End llvm namespace

#endif<|MERGE_RESOLUTION|>--- conflicted
+++ resolved
@@ -144,7 +144,6 @@
           DisableIntegratedAS(false), FunctionSections(false),
           DataSections(false), IgnoreXCOFFVisibility(false),
           XCOFFTracebackTable(true), UniqueSectionNames(true),
-<<<<<<< HEAD
           UniqueBasicBlockSectionNames(false), SeparateNamedSections(false),
           TrapUnreachable(false), NoTrapAfterNoreturn(false), TLSSize(0),
           EmulatedTLS(false), EnableTLSDESC(false), EnableIPRA(false),
@@ -154,17 +153,6 @@
           SupportsDebugEntryValues(false), EnableDebugEntryValues(false),
           ValueTrackingVariableLocations(false), ForceDwarfFrameSection(false),
           XRayFunctionIndex(true), DebugStrictDwarf(false), Hotpatch(false),
-=======
-          UniqueBasicBlockSectionNames(false), TrapUnreachable(false),
-          NoTrapAfterNoreturn(false), TLSSize(0), EmulatedTLS(false),
-          EnableTLSDESC(false), EnableIPRA(false), EmitStackSizeSection(false),
-          EnableMachineOutliner(false), EnableMachineFunctionSplitter(false),
-          SupportsDefaultOutlining(false), EmitAddrsig(false), BBAddrMap(false),
-          EmitCallGraphSection(false), EmitCallSiteInfo(false), SupportsDebugEntryValues(false),
-          EnableDebugEntryValues(false), ValueTrackingVariableLocations(false),
-          ForceDwarfFrameSection(false), XRayFunctionIndex(true),
-          DebugStrictDwarf(false), Hotpatch(false),
->>>>>>> 4a36a0c3
           PPCGenScalarMASSEntries(false), JMCInstrument(false),
           EnableCFIFixup(false), MisExpect(false), XCOFFReadOnlyPointers(false),
           FPDenormalMode(DenormalMode::IEEE, DenormalMode::IEEE) {}
