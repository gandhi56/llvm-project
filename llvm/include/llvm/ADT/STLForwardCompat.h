--- conflicted
+++ resolved
@@ -37,86 +37,18 @@
 using remove_cvref_t // NOLINT(readability-identifier-naming)
     = typename llvm::remove_cvref<T>::type;
 
-<<<<<<< HEAD
-=======
 // TODO: Remove this in favor of std::type_identity<T> once we switch to C++23.
->>>>>>> d2500e63
 template <typename T>
 struct type_identity // NOLINT(readability-identifier-naming)
 {
   using type = T;
 };
 
-<<<<<<< HEAD
-//===----------------------------------------------------------------------===//
-//     Features from C++17
-//===----------------------------------------------------------------------===//
-
-template <typename T>
-struct negation // NOLINT(readability-identifier-naming)
-    : std::integral_constant<bool, !bool(T::value)> {};
-
-template <typename...>
-struct conjunction // NOLINT(readability-identifier-naming)
-    : std::true_type {};
-template <typename B1> struct conjunction<B1> : B1 {};
-template <typename B1, typename... Bn>
-struct conjunction<B1, Bn...>
-    : std::conditional<bool(B1::value), conjunction<Bn...>, B1>::type {};
-
-template <typename...>
-struct disjunction // NOLINT(readability-identifier-naming)
-    : std::false_type {};
-template <typename B1> struct disjunction<B1> : B1 {};
-template <typename B1, typename... Bn>
-struct disjunction<B1, Bn...>
-    : std::conditional<bool(B1::value), B1, disjunction<Bn...>>::type {};
-
-struct in_place_t // NOLINT(readability-identifier-naming)
-{
-  explicit in_place_t() = default;
-};
-/// \warning This must not be odr-used, as it cannot be made \c inline in C++14.
-constexpr in_place_t in_place; // NOLINT(readability-identifier-naming)
-
-template <typename T>
-struct in_place_type_t // NOLINT(readability-identifier-naming)
-{
-  explicit in_place_type_t() = default;
-};
-/// \warning This must not be odr-used, as it cannot be made \c inline in C++14.
-template <typename T>
-constexpr in_place_type_t<T>
-    in_place_type; // NOLINT(readability-identifier-naming)
-
-template <std::size_t I>
-struct in_place_index_t // NOLINT(readability-identifier-naming)
-{
-  explicit in_place_index_t() = default;
-};
-/// \warning This must not be odr-used, as it cannot be made \c inline in C++14.
-template <std::size_t I>
-constexpr in_place_index_t<I>
-    in_place_index; // NOLINT(readability-identifier-naming)
-
-/// Implementation of std::experimental::make_array. Should be deleted in favor
-/// of the C++17 deduction guide for std::array.
-template <typename ExplicitT = void, typename... ArgTs>
-static constexpr auto
-make_array(ArgTs &&...Args) // NOLINT(readability-identifier-naming)
-    -> std::array<typename std::conditional_t<std::is_same<ExplicitT, void>::value,
-                                              std::common_type<ArgTs...>,
-                                              type_identity<ExplicitT>>::type,
-                  sizeof...(ArgTs)> {
-  return {std::forward<ArgTs>(Args)...};
-}
-=======
 // TODO: Remove this in favor of std::type_identity_t<T> once we switch to
 // C++23.
 template <typename T>
 using type_identity_t // NOLINT(readability-identifier-naming)
     = typename llvm::type_identity<T>::type;
->>>>>>> d2500e63
 
 //===----------------------------------------------------------------------===//
 //     Features from C++23
