//===- Attributor.h --- Module-wide attribute deduction ---------*- C++ -*-===//
//
// Part of the LLVM Project, under the Apache License v2.0 with LLVM Exceptions.
// See https://llvm.org/LICENSE.txt for license information.
// SPDX-License-Identifier: Apache-2.0 WITH LLVM-exception
//
//===----------------------------------------------------------------------===//
//
// Attributor: An inter procedural (abstract) "attribute" deduction framework.
//
// The Attributor framework is an inter procedural abstract analysis (fixpoint
// iteration analysis). The goal is to allow easy deduction of new attributes as
// well as information exchange between abstract attributes in-flight.
//
// The Attributor class is the driver and the link between the various abstract
// attributes. The Attributor will iterate until a fixpoint state is reached by
// all abstract attributes in-flight, or until it will enforce a pessimistic fix
// point because an iteration limit is reached.
//
// Abstract attributes, derived from the AbstractAttribute class, actually
// describe properties of the code. They can correspond to actual LLVM-IR
// attributes, or they can be more general, ultimately unrelated to LLVM-IR
// attributes. The latter is useful when an abstract attributes provides
// information to other abstract attributes in-flight but we might not want to
// manifest the information. The Attributor allows to query in-flight abstract
// attributes through the `Attributor::getAAFor` method (see the method
// description for an example). If the method is used by an abstract attribute
// P, and it results in an abstract attribute Q, the Attributor will
// automatically capture a potential dependence from Q to P. This dependence
// will cause P to be reevaluated whenever Q changes in the future.
//
// The Attributor will only reevaluate abstract attributes that might have
// changed since the last iteration. That means that the Attribute will not
// revisit all instructions/blocks/functions in the module but only query
// an update from a subset of the abstract attributes.
//
// The update method `AbstractAttribute::updateImpl` is implemented by the
// specific "abstract attribute" subclasses. The method is invoked whenever the
// currently assumed state (see the AbstractState class) might not be valid
// anymore. This can, for example, happen if the state was dependent on another
// abstract attribute that changed. In every invocation, the update method has
// to adjust the internal state of an abstract attribute to a point that is
// justifiable by the underlying IR and the current state of abstract attributes
// in-flight. Since the IR is given and assumed to be valid, the information
// derived from it can be assumed to hold. However, information derived from
// other abstract attributes is conditional on various things. If the justifying
// state changed, the `updateImpl` has to revisit the situation and potentially
// find another justification or limit the optimistic assumes made.
//
// Change is the key in this framework. Until a state of no-change, thus a
// fixpoint, is reached, the Attributor will query the abstract attributes
// in-flight to re-evaluate their state. If the (current) state is too
// optimistic, hence it cannot be justified anymore through other abstract
// attributes or the state of the IR, the state of the abstract attribute will
// have to change. Generally, we assume abstract attribute state to be a finite
// height lattice and the update function to be monotone. However, these
// conditions are not enforced because the iteration limit will guarantee
// termination. If an optimistic fixpoint is reached, or a pessimistic fix
// point is enforced after a timeout, the abstract attributes are tasked to
// manifest their result in the IR for passes to come.
//
// Attribute manifestation is not mandatory. If desired, there is support to
// generate a single or multiple LLVM-IR attributes already in the helper struct
// IRAttribute. In the simplest case, a subclass inherits from IRAttribute with
// a proper Attribute::AttrKind as template parameter. The Attributor
// manifestation framework will then create and place a new attribute if it is
// allowed to do so (based on the abstract state). Other use cases can be
// achieved by overloading AbstractAttribute or IRAttribute methods.
//
//
// The "mechanics" of adding a new "abstract attribute":
// - Define a class (transitively) inheriting from AbstractAttribute and one
//   (which could be the same) that (transitively) inherits from AbstractState.
//   For the latter, consider the already available BooleanState and
//   {Inc,Dec,Bit}IntegerState if they fit your needs, e.g., you require only a
//   number tracking or bit-encoding.
// - Implement all pure methods. Also use overloading if the attribute is not
//   conforming with the "default" behavior: A (set of) LLVM-IR attribute(s) for
//   an argument, call site argument, function return value, or function. See
//   the class and method descriptions for more information on the two
//   "Abstract" classes and their respective methods.
// - Register opportunities for the new abstract attribute in the
//   `Attributor::identifyDefaultAbstractAttributes` method if it should be
//   counted as a 'default' attribute.
// - Add sufficient tests.
// - Add a Statistics object for bookkeeping. If it is a simple (set of)
//   attribute(s) manifested through the Attributor manifestation framework, see
//   the bookkeeping function in Attributor.cpp.
// - If instructions with a certain opcode are interesting to the attribute, add
//   that opcode to the switch in `Attributor::identifyAbstractAttributes`. This
//   will make it possible to query all those instructions through the
//   `InformationCache::getOpcodeInstMapForFunction` interface and eliminate the
//   need to traverse the IR repeatedly.
//
//===----------------------------------------------------------------------===//

#ifndef LLVM_TRANSFORMS_IPO_ATTRIBUTOR_H
#define LLVM_TRANSFORMS_IPO_ATTRIBUTOR_H

#include "llvm/ADT/DenseSet.h"
#include "llvm/ADT/GraphTraits.h"
#include "llvm/ADT/MapVector.h"
#include "llvm/ADT/STLExtras.h"
#include "llvm/ADT/SetOperations.h"
#include "llvm/ADT/SetVector.h"
#include "llvm/ADT/iterator.h"
#include "llvm/Analysis/AssumeBundleQueries.h"
#include "llvm/Analysis/CFG.h"
#include "llvm/Analysis/CGSCCPassManager.h"
#include "llvm/Analysis/LazyCallGraph.h"
#include "llvm/Analysis/LoopInfo.h"
#include "llvm/Analysis/MemoryLocation.h"
#include "llvm/Analysis/MustExecute.h"
#include "llvm/Analysis/OptimizationRemarkEmitter.h"
#include "llvm/Analysis/PostDominators.h"
#include "llvm/Analysis/TargetLibraryInfo.h"
#include "llvm/IR/AbstractCallSite.h"
#include "llvm/IR/Attributes.h"
#include "llvm/IR/ConstantRange.h"
#include "llvm/IR/Constants.h"
#include "llvm/IR/InstIterator.h"
#include "llvm/IR/Instruction.h"
#include "llvm/IR/Instructions.h"
#include "llvm/IR/PassManager.h"
#include "llvm/IR/Value.h"
#include "llvm/Support/Alignment.h"
#include "llvm/Support/Allocator.h"
#include "llvm/Support/Casting.h"
#include "llvm/Support/DOTGraphTraits.h"
#include "llvm/Support/ErrorHandling.h"
#include "llvm/Support/ModRef.h"
#include "llvm/Support/TimeProfiler.h"
#include "llvm/TargetParser/Triple.h"
#include "llvm/Transforms/Utils/CallGraphUpdater.h"

#include <limits>
#include <map>
#include <optional>

namespace llvm {

class DataLayout;
class LLVMContext;
class Pass;
template <typename Fn> class function_ref;
struct AADepGraphNode;
struct AADepGraph;
struct Attributor;
struct AbstractAttribute;
struct InformationCache;
struct AAIsDead;
struct AttributorCallGraph;
struct IRPosition;

class Function;

/// Abstract Attribute helper functions.
namespace AA {
using InstExclusionSetTy = SmallPtrSet<Instruction *, 4>;

enum class GPUAddressSpace : unsigned {
  Generic = 0,
  Global = 1,
  Shared = 3,
  Constant = 4,
  Local = 5,
};

/// Return true iff \p M target a GPU (and we can use GPU AS reasoning).
bool isGPU(const Module &M);

/// Flags to distinguish intra-procedural queries from *potentially*
/// inter-procedural queries. Not that information can be valid for both and
/// therefore both bits might be set.
enum ValueScope : uint8_t {
  Intraprocedural = 1,
  Interprocedural = 2,
  AnyScope = Intraprocedural | Interprocedural,
};

struct ValueAndContext : public std::pair<Value *, const Instruction *> {
  using Base = std::pair<Value *, const Instruction *>;
  ValueAndContext(const Base &B) : Base(B) {}
  ValueAndContext(Value &V, const Instruction *CtxI) : Base(&V, CtxI) {}
  ValueAndContext(Value &V, const Instruction &CtxI) : Base(&V, &CtxI) {}

  Value *getValue() const { return this->first; }
  const Instruction *getCtxI() const { return this->second; }
};

/// Return true if \p I is a `nosync` instruction. Use generic reasoning and
/// potentially the corresponding AANoSync.
bool isNoSyncInst(Attributor &A, const Instruction &I,
                  const AbstractAttribute &QueryingAA);

/// Return true if \p V is dynamically unique, that is, there are no two
/// "instances" of \p V at runtime with different values.
/// Note: If \p ForAnalysisOnly is set we only check that the Attributor will
/// never use \p V to represent two "instances" not that \p V could not
/// technically represent them.
bool isDynamicallyUnique(Attributor &A, const AbstractAttribute &QueryingAA,
                         const Value &V, bool ForAnalysisOnly = true);

/// Return true if \p V is a valid value in \p Scope, that is a constant or an
/// instruction/argument of \p Scope.
bool isValidInScope(const Value &V, const Function *Scope);

/// Return true if the value of \p VAC is a valid at the position of \p VAC,
/// that is a constant, an argument of the same function, or an instruction in
/// that function that dominates the position.
bool isValidAtPosition(const ValueAndContext &VAC, InformationCache &InfoCache);

/// Try to convert \p V to type \p Ty without introducing new instructions. If
/// this is not possible return `nullptr`. Note: this function basically knows
/// how to cast various constants.
Value *getWithType(Value &V, Type &Ty);

/// Return the combination of \p A and \p B such that the result is a possible
/// value of both. \p B is potentially casted to match the type \p Ty or the
/// type of \p A if \p Ty is null.
///
/// Examples:
///        X + none  => X
/// not_none + undef => not_none
///          V1 + V2 => nullptr
std::optional<Value *>
combineOptionalValuesInAAValueLatice(const std::optional<Value *> &A,
                                     const std::optional<Value *> &B, Type *Ty);

/// Helper to represent an access offset and size, with logic to deal with
/// uncertainty and check for overlapping accesses.
struct RangeTy {
  int64_t Offset = Unassigned;
  int64_t Size = Unassigned;

  RangeTy(int64_t Offset, int64_t Size) : Offset(Offset), Size(Size) {}
  RangeTy() = default;
  static RangeTy getUnknown() { return RangeTy{Unknown, Unknown}; }

  /// Return true if offset or size are unknown.
  bool offsetOrSizeAreUnknown() const {
    return Offset == RangeTy::Unknown || Size == RangeTy::Unknown;
  }

  /// Return true if offset and size are unknown, thus this is the default
  /// unknown object.
  bool offsetAndSizeAreUnknown() const {
    return Offset == RangeTy::Unknown && Size == RangeTy::Unknown;
  }

  /// Return true if the offset and size are unassigned.
  bool isUnassigned() const {
    assert((Offset == RangeTy::Unassigned) == (Size == RangeTy::Unassigned) &&
           "Inconsistent state!");
    return Offset == RangeTy::Unassigned;
  }

  /// Return true if this offset and size pair might describe an address that
  /// overlaps with \p Range.
  bool mayOverlap(const RangeTy &Range) const {
    // Any unknown value and we are giving up -> overlap.
    if (offsetOrSizeAreUnknown() || Range.offsetOrSizeAreUnknown())
      return true;

    // Check if one offset point is in the other interval [offset,
    // offset+size].
    return Range.Offset + Range.Size > Offset && Range.Offset < Offset + Size;
  }

  RangeTy &operator&=(const RangeTy &R) {
    if (R.isUnassigned())
      return *this;
    if (isUnassigned())
      return *this = R;
    if (Offset == Unknown || R.Offset == Unknown)
      Offset = Unknown;
    if (Size == Unknown || R.Size == Unknown)
      Size = Unknown;
    if (offsetAndSizeAreUnknown())
      return *this;
    if (Offset == Unknown) {
      Size = std::max(Size, R.Size);
    } else if (Size == Unknown) {
      Offset = std::min(Offset, R.Offset);
    } else {
      Offset = std::min(Offset, R.Offset);
      Size = std::max(Offset + Size, R.Offset + R.Size) - Offset;
    }
    return *this;
  }

  /// Comparison for sorting ranges by offset.
  ///
  /// Returns true if the offset \p L is less than that of \p R.
  inline static bool OffsetLessThan(const RangeTy &L, const RangeTy &R) {
    return L.Offset < R.Offset;
  }

  /// Constants used to represent special offsets or sizes.
  /// - We cannot assume that Offsets and Size are non-negative.
  /// - The constants should not clash with DenseMapInfo, such as EmptyKey
  ///   (INT64_MAX) and TombstoneKey (INT64_MIN).
  /// We use values "in the middle" of the 64 bit range to represent these
  /// special cases.
  static constexpr int64_t Unassigned = std::numeric_limits<int32_t>::min();
  static constexpr int64_t Unknown = std::numeric_limits<int32_t>::max();
};

inline raw_ostream &operator<<(raw_ostream &OS, const RangeTy &R) {
  OS << "[" << R.Offset << ", " << R.Size << "]";
  return OS;
}

inline bool operator==(const RangeTy &A, const RangeTy &B) {
  return A.Offset == B.Offset && A.Size == B.Size;
}

inline bool operator!=(const RangeTy &A, const RangeTy &B) { return !(A == B); }

/// Return the initial value of \p Obj with type \p Ty if that is a constant.
Constant *getInitialValueForObj(Attributor &A,
                                const AbstractAttribute &QueryingAA, Value &Obj,
                                Type &Ty, const TargetLibraryInfo *TLI,
                                const DataLayout &DL,
                                RangeTy *RangePtr = nullptr);

/// Collect all potential values \p LI could read into \p PotentialValues. That
/// is, the only values read by \p LI are assumed to be known and all are in
/// \p PotentialValues. \p PotentialValueOrigins will contain all the
/// instructions that might have put a potential value into \p PotentialValues.
/// Dependences onto \p QueryingAA are properly tracked, \p
/// UsedAssumedInformation will inform the caller if assumed information was
/// used.
///
/// \returns True if the assumed potential copies are all in \p PotentialValues,
///          false if something went wrong and the copies could not be
///          determined.
bool getPotentiallyLoadedValues(
    Attributor &A, LoadInst &LI, SmallSetVector<Value *, 4> &PotentialValues,
    SmallSetVector<Instruction *, 4> &PotentialValueOrigins,
    const AbstractAttribute &QueryingAA, bool &UsedAssumedInformation,
    bool OnlyExact = false);

/// Collect all potential values of the one stored by \p SI into
/// \p PotentialCopies. That is, the only copies that were made via the
/// store are assumed to be known and all are in \p PotentialCopies. Dependences
/// onto \p QueryingAA are properly tracked, \p UsedAssumedInformation will
/// inform the caller if assumed information was used.
///
/// \returns True if the assumed potential copies are all in \p PotentialCopies,
///          false if something went wrong and the copies could not be
///          determined.
bool getPotentialCopiesOfStoredValue(
    Attributor &A, StoreInst &SI, SmallSetVector<Value *, 4> &PotentialCopies,
    const AbstractAttribute &QueryingAA, bool &UsedAssumedInformation,
    bool OnlyExact = false);

/// Return true if \p IRP is readonly. This will query respective AAs that
/// deduce the information and introduce dependences for \p QueryingAA.
bool isAssumedReadOnly(Attributor &A, const IRPosition &IRP,
                       const AbstractAttribute &QueryingAA, bool &IsKnown);

/// Return true if \p IRP is readnone. This will query respective AAs that
/// deduce the information and introduce dependences for \p QueryingAA.
bool isAssumedReadNone(Attributor &A, const IRPosition &IRP,
                       const AbstractAttribute &QueryingAA, bool &IsKnown);

/// Return true if \p ToI is potentially reachable from \p FromI without running
/// into any instruction in \p ExclusionSet The two instructions do not need to
/// be in the same function. \p GoBackwardsCB can be provided to convey domain
/// knowledge about the "lifespan" the user is interested in. By default, the
/// callers of \p FromI are checked as well to determine if \p ToI can be
/// reached. If the query is not interested in callers beyond a certain point,
/// e.g., a GPU kernel entry or the function containing an alloca, the
/// \p GoBackwardsCB should return false.
bool isPotentiallyReachable(
    Attributor &A, const Instruction &FromI, const Instruction &ToI,
    const AbstractAttribute &QueryingAA,
    const AA::InstExclusionSetTy *ExclusionSet = nullptr,
    std::function<bool(const Function &F)> GoBackwardsCB = nullptr);

/// Same as above but it is sufficient to reach any instruction in \p ToFn.
bool isPotentiallyReachable(
    Attributor &A, const Instruction &FromI, const Function &ToFn,
    const AbstractAttribute &QueryingAA,
    const AA::InstExclusionSetTy *ExclusionSet = nullptr,
    std::function<bool(const Function &F)> GoBackwardsCB = nullptr);

/// Return true if \p Obj is assumed to be a thread local object.
bool isAssumedThreadLocalObject(Attributor &A, Value &Obj,
                                const AbstractAttribute &QueryingAA);

/// Return true if \p I is potentially affected by a barrier.
bool isPotentiallyAffectedByBarrier(Attributor &A, const Instruction &I,
                                    const AbstractAttribute &QueryingAA);
bool isPotentiallyAffectedByBarrier(Attributor &A, ArrayRef<const Value *> Ptrs,
                                    const AbstractAttribute &QueryingAA,
                                    const Instruction *CtxI);
} // namespace AA

template <>
struct DenseMapInfo<AA::ValueAndContext>
    : public DenseMapInfo<AA::ValueAndContext::Base> {
  using Base = DenseMapInfo<AA::ValueAndContext::Base>;
  static inline AA::ValueAndContext getEmptyKey() {
    return Base::getEmptyKey();
  }
  static inline AA::ValueAndContext getTombstoneKey() {
    return Base::getTombstoneKey();
  }
  static unsigned getHashValue(const AA::ValueAndContext &VAC) {
    return Base::getHashValue(VAC);
  }

  static bool isEqual(const AA::ValueAndContext &LHS,
                      const AA::ValueAndContext &RHS) {
    return Base::isEqual(LHS, RHS);
  }
};

template <>
struct DenseMapInfo<AA::ValueScope> : public DenseMapInfo<unsigned char> {
  using Base = DenseMapInfo<unsigned char>;
  static inline AA::ValueScope getEmptyKey() {
    return AA::ValueScope(Base::getEmptyKey());
  }
  static inline AA::ValueScope getTombstoneKey() {
    return AA::ValueScope(Base::getTombstoneKey());
  }
  static unsigned getHashValue(const AA::ValueScope &S) {
    return Base::getHashValue(S);
  }

  static bool isEqual(const AA::ValueScope &LHS, const AA::ValueScope &RHS) {
    return Base::isEqual(LHS, RHS);
  }
};

template <>
struct DenseMapInfo<const AA::InstExclusionSetTy *>
    : public DenseMapInfo<void *> {
  using super = DenseMapInfo<void *>;
  static inline const AA::InstExclusionSetTy *getEmptyKey() {
    return static_cast<const AA::InstExclusionSetTy *>(super::getEmptyKey());
  }
  static inline const AA::InstExclusionSetTy *getTombstoneKey() {
    return static_cast<const AA::InstExclusionSetTy *>(
        super::getTombstoneKey());
  }
  static unsigned getHashValue(const AA::InstExclusionSetTy *BES) {
    unsigned H = 0;
    if (BES)
      for (const auto *II : *BES)
        H += DenseMapInfo<const Instruction *>::getHashValue(II);
    return H;
  }
  static bool isEqual(const AA::InstExclusionSetTy *LHS,
                      const AA::InstExclusionSetTy *RHS) {
    if (LHS == RHS)
      return true;
    if (LHS == getEmptyKey() || RHS == getEmptyKey() ||
        LHS == getTombstoneKey() || RHS == getTombstoneKey())
      return false;
    auto SizeLHS = LHS ? LHS->size() : 0;
    auto SizeRHS = RHS ? RHS->size() : 0;
    if (SizeLHS != SizeRHS)
      return false;
    if (SizeRHS == 0)
      return true;
    return llvm::set_is_subset(*LHS, *RHS);
  }
};

/// The value passed to the line option that defines the maximal initialization
/// chain length.
extern unsigned MaxInitializationChainLength;

///{
enum class ChangeStatus {
  CHANGED,
  UNCHANGED,
};

ChangeStatus operator|(ChangeStatus l, ChangeStatus r);
ChangeStatus &operator|=(ChangeStatus &l, ChangeStatus r);
ChangeStatus operator&(ChangeStatus l, ChangeStatus r);
ChangeStatus &operator&=(ChangeStatus &l, ChangeStatus r);

enum class DepClassTy {
  REQUIRED, ///< The target cannot be valid if the source is not.
  OPTIONAL, ///< The target may be valid if the source is not.
  NONE,     ///< Do not track a dependence between source and target.
};
///}

/// The data structure for the nodes of a dependency graph
struct AADepGraphNode {
public:
  virtual ~AADepGraphNode() = default;
  using DepTy = PointerIntPair<AADepGraphNode *, 1>;
  using DepSetTy = SmallSetVector<DepTy, 2>;

protected:
  /// Set of dependency graph nodes which should be updated if this one
  /// is updated. The bit encodes if it is optional.
  DepSetTy Deps;

  static AADepGraphNode *DepGetVal(const DepTy &DT) { return DT.getPointer(); }
  static AbstractAttribute *DepGetValAA(const DepTy &DT) {
    return cast<AbstractAttribute>(DT.getPointer());
  }

  operator AbstractAttribute *() { return cast<AbstractAttribute>(this); }

public:
  using iterator = mapped_iterator<DepSetTy::iterator, decltype(&DepGetVal)>;
  using aaiterator =
      mapped_iterator<DepSetTy::iterator, decltype(&DepGetValAA)>;

  aaiterator begin() { return aaiterator(Deps.begin(), &DepGetValAA); }
  aaiterator end() { return aaiterator(Deps.end(), &DepGetValAA); }
  iterator child_begin() { return iterator(Deps.begin(), &DepGetVal); }
  iterator child_end() { return iterator(Deps.end(), &DepGetVal); }

  void print(raw_ostream &OS) const { print(nullptr, OS); }
  virtual void print(Attributor *, raw_ostream &OS) const {
    OS << "AADepNode Impl\n";
  }
  DepSetTy &getDeps() { return Deps; }

  friend struct Attributor;
  friend struct AADepGraph;
};

/// The data structure for the dependency graph
///
/// Note that in this graph if there is an edge from A to B (A -> B),
/// then it means that B depends on A, and when the state of A is
/// updated, node B should also be updated
struct AADepGraph {
  AADepGraph() = default;
  ~AADepGraph() = default;

  using DepTy = AADepGraphNode::DepTy;
  static AADepGraphNode *DepGetVal(const DepTy &DT) { return DT.getPointer(); }
  using iterator =
      mapped_iterator<AADepGraphNode::DepSetTy::iterator, decltype(&DepGetVal)>;

  /// There is no root node for the dependency graph. But the SCCIterator
  /// requires a single entry point, so we maintain a fake("synthetic") root
  /// node that depends on every node.
  AADepGraphNode SyntheticRoot;
  AADepGraphNode *GetEntryNode() { return &SyntheticRoot; }

  iterator begin() { return SyntheticRoot.child_begin(); }
  iterator end() { return SyntheticRoot.child_end(); }

  void viewGraph();

  /// Dump graph to file
  void dumpGraph();

  /// Print dependency graph
  void print();
};

/// Helper to describe and deal with positions in the LLVM-IR.
///
/// A position in the IR is described by an anchor value and an "offset" that
/// could be the argument number, for call sites and arguments, or an indicator
/// of the "position kind". The kinds, specified in the Kind enum below, include
/// the locations in the attribute list, i.a., function scope and return value,
/// as well as a distinction between call sites and functions. Finally, there
/// are floating values that do not have a corresponding attribute list
/// position.
struct IRPosition {
  // NOTE: In the future this definition can be changed to support recursive
  // functions.
  using CallBaseContext = CallBase;

  /// The positions we distinguish in the IR.
  enum Kind : char {
    IRP_INVALID,  ///< An invalid position.
    IRP_FLOAT,    ///< A position that is not associated with a spot suitable
                  ///< for attributes. This could be any value or instruction.
    IRP_RETURNED, ///< An attribute for the function return value.
    IRP_CALL_SITE_RETURNED, ///< An attribute for a call site return value.
    IRP_FUNCTION,           ///< An attribute for a function (scope).
    IRP_CALL_SITE,          ///< An attribute for a call site (function scope).
    IRP_ARGUMENT,           ///< An attribute for a function argument.
    IRP_CALL_SITE_ARGUMENT, ///< An attribute for a call site argument.
  };

  /// Default constructor available to create invalid positions implicitly. All
  /// other positions need to be created explicitly through the appropriate
  /// static member function.
  IRPosition() : Enc(nullptr, ENC_VALUE) { verify(); }

  /// Create a position describing the value of \p V.
  static const IRPosition value(const Value &V,
                                const CallBaseContext *CBContext = nullptr) {
    if (auto *Arg = dyn_cast<Argument>(&V))
      return IRPosition::argument(*Arg, CBContext);
    if (auto *CB = dyn_cast<CallBase>(&V))
      return IRPosition::callsite_returned(*CB);
    return IRPosition(const_cast<Value &>(V), IRP_FLOAT, CBContext);
  }

  /// Create a position describing the instruction \p I. This is different from
  /// the value version because call sites are treated as intrusctions rather
  /// than their return value in this function.
  static const IRPosition inst(const Instruction &I,
                               const CallBaseContext *CBContext = nullptr) {
    return IRPosition(const_cast<Instruction &>(I), IRP_FLOAT, CBContext);
  }

  /// Create a position describing the function scope of \p F.
  /// \p CBContext is used for call base specific analysis.
  static const IRPosition function(const Function &F,
                                   const CallBaseContext *CBContext = nullptr) {
    return IRPosition(const_cast<Function &>(F), IRP_FUNCTION, CBContext);
  }

  /// Create a position describing the returned value of \p F.
  /// \p CBContext is used for call base specific analysis.
  static const IRPosition returned(const Function &F,
                                   const CallBaseContext *CBContext = nullptr) {
    return IRPosition(const_cast<Function &>(F), IRP_RETURNED, CBContext);
  }

  /// Create a position describing the argument \p Arg.
  /// \p CBContext is used for call base specific analysis.
  static const IRPosition argument(const Argument &Arg,
                                   const CallBaseContext *CBContext = nullptr) {
    return IRPosition(const_cast<Argument &>(Arg), IRP_ARGUMENT, CBContext);
  }

  /// Create a position describing the function scope of \p CB.
  static const IRPosition callsite_function(const CallBase &CB) {
    return IRPosition(const_cast<CallBase &>(CB), IRP_CALL_SITE);
  }

  /// Create a position describing the returned value of \p CB.
  static const IRPosition callsite_returned(const CallBase &CB) {
    return IRPosition(const_cast<CallBase &>(CB), IRP_CALL_SITE_RETURNED);
  }

  /// Create a position describing the argument of \p CB at position \p ArgNo.
  static const IRPosition callsite_argument(const CallBase &CB,
                                            unsigned ArgNo) {
    return IRPosition(const_cast<Use &>(CB.getArgOperandUse(ArgNo)),
                      IRP_CALL_SITE_ARGUMENT);
  }

  /// Create a position describing the argument of \p ACS at position \p ArgNo.
  static const IRPosition callsite_argument(AbstractCallSite ACS,
                                            unsigned ArgNo) {
    if (ACS.getNumArgOperands() <= ArgNo)
      return IRPosition();
    int CSArgNo = ACS.getCallArgOperandNo(ArgNo);
    if (CSArgNo >= 0)
      return IRPosition::callsite_argument(
          cast<CallBase>(*ACS.getInstruction()), CSArgNo);
    return IRPosition();
  }

  /// Create a position with function scope matching the "context" of \p IRP.
  /// If \p IRP is a call site (see isAnyCallSitePosition()) then the result
  /// will be a call site position, otherwise the function position of the
  /// associated function.
  static const IRPosition
  function_scope(const IRPosition &IRP,
                 const CallBaseContext *CBContext = nullptr) {
    if (IRP.isAnyCallSitePosition()) {
      return IRPosition::callsite_function(
          cast<CallBase>(IRP.getAnchorValue()));
    }
    assert(IRP.getAssociatedFunction());
    return IRPosition::function(*IRP.getAssociatedFunction(), CBContext);
  }

  bool operator==(const IRPosition &RHS) const {
    return Enc == RHS.Enc && RHS.CBContext == CBContext;
  }
  bool operator!=(const IRPosition &RHS) const { return !(*this == RHS); }

  /// Return the value this abstract attribute is anchored with.
  ///
  /// The anchor value might not be the associated value if the latter is not
  /// sufficient to determine where arguments will be manifested. This is, so
  /// far, only the case for call site arguments as the value is not sufficient
  /// to pinpoint them. Instead, we can use the call site as an anchor.
  Value &getAnchorValue() const {
    switch (getEncodingBits()) {
    case ENC_VALUE:
    case ENC_RETURNED_VALUE:
    case ENC_FLOATING_FUNCTION:
      return *getAsValuePtr();
    case ENC_CALL_SITE_ARGUMENT_USE:
      return *(getAsUsePtr()->getUser());
    default:
      llvm_unreachable("Unkown encoding!");
    };
  }

  /// Return the associated function, if any.
  Function *getAssociatedFunction() const {
    if (auto *CB = dyn_cast<CallBase>(&getAnchorValue())) {
      // We reuse the logic that associates callback calles to arguments of a
      // call site here to identify the callback callee as the associated
      // function.
      if (Argument *Arg = getAssociatedArgument())
        return Arg->getParent();
      return dyn_cast_if_present<Function>(
          CB->getCalledOperand()->stripPointerCasts());
    }
    return getAnchorScope();
  }

  /// Return the associated argument, if any.
  Argument *getAssociatedArgument() const;

  /// Return true if the position refers to a function interface, that is the
  /// function scope, the function return, or an argument.
  bool isFnInterfaceKind() const {
    switch (getPositionKind()) {
    case IRPosition::IRP_FUNCTION:
    case IRPosition::IRP_RETURNED:
    case IRPosition::IRP_ARGUMENT:
      return true;
    default:
      return false;
    }
  }

  /// Return true if this is a function or call site position.
  bool isFunctionScope() const {
    switch (getPositionKind()) {
    case IRPosition::IRP_CALL_SITE:
    case IRPosition::IRP_FUNCTION:
      return true;
    default:
      return false;
    };
  }

  /// Return the Function surrounding the anchor value.
  Function *getAnchorScope() const {
    Value &V = getAnchorValue();
    if (isa<Function>(V))
      return &cast<Function>(V);
    if (isa<Argument>(V))
      return cast<Argument>(V).getParent();
    if (isa<Instruction>(V))
      return cast<Instruction>(V).getFunction();
    return nullptr;
  }

  /// Return the context instruction, if any.
  Instruction *getCtxI() const {
    Value &V = getAnchorValue();
    if (auto *I = dyn_cast<Instruction>(&V))
      return I;
    if (auto *Arg = dyn_cast<Argument>(&V))
      if (!Arg->getParent()->isDeclaration())
        return &Arg->getParent()->getEntryBlock().front();
    if (auto *F = dyn_cast<Function>(&V))
      if (!F->isDeclaration())
        return &(F->getEntryBlock().front());
    return nullptr;
  }

  /// Return the value this abstract attribute is associated with.
  Value &getAssociatedValue() const {
    if (getCallSiteArgNo() < 0 || isa<Argument>(&getAnchorValue()))
      return getAnchorValue();
    assert(isa<CallBase>(&getAnchorValue()) && "Expected a call base!");
    return *cast<CallBase>(&getAnchorValue())
                ->getArgOperand(getCallSiteArgNo());
  }

  /// Return the type this abstract attribute is associated with.
  Type *getAssociatedType() const {
    if (getPositionKind() == IRPosition::IRP_RETURNED)
      return getAssociatedFunction()->getReturnType();
    return getAssociatedValue().getType();
  }

  /// Return the callee argument number of the associated value if it is an
  /// argument or call site argument, otherwise a negative value. In contrast to
  /// `getCallSiteArgNo` this method will always return the "argument number"
  /// from the perspective of the callee. This may not the same as the call site
  /// if this is a callback call.
  int getCalleeArgNo() const {
    return getArgNo(/* CallbackCalleeArgIfApplicable */ true);
  }

  /// Return the call site argument number of the associated value if it is an
  /// argument or call site argument, otherwise a negative value. In contrast to
  /// `getCalleArgNo` this method will always return the "operand number" from
  /// the perspective of the call site. This may not the same as the callee
  /// perspective if this is a callback call.
  int getCallSiteArgNo() const {
    return getArgNo(/* CallbackCalleeArgIfApplicable */ false);
  }

  /// Return the index in the attribute list for this position.
  unsigned getAttrIdx() const {
    switch (getPositionKind()) {
    case IRPosition::IRP_INVALID:
    case IRPosition::IRP_FLOAT:
      break;
    case IRPosition::IRP_FUNCTION:
    case IRPosition::IRP_CALL_SITE:
      return AttributeList::FunctionIndex;
    case IRPosition::IRP_RETURNED:
    case IRPosition::IRP_CALL_SITE_RETURNED:
      return AttributeList::ReturnIndex;
    case IRPosition::IRP_ARGUMENT:
      return getCalleeArgNo() + AttributeList::FirstArgIndex;
    case IRPosition::IRP_CALL_SITE_ARGUMENT:
      return getCallSiteArgNo() + AttributeList::FirstArgIndex;
    }
    llvm_unreachable(
        "There is no attribute index for a floating or invalid position!");
  }

  /// Return the value attributes are attached to.
  Value *getAttrListAnchor() const {
    if (auto *CB = dyn_cast<CallBase>(&getAnchorValue()))
      return CB;
    return getAssociatedFunction();
  }

  /// Return the attributes associated with this function or call site scope.
  AttributeList getAttrList() const {
    if (auto *CB = dyn_cast<CallBase>(&getAnchorValue()))
      return CB->getAttributes();
    return getAssociatedFunction()->getAttributes();
  }

  /// Update the attributes associated with this function or call site scope.
  void setAttrList(const AttributeList &AttrList) const {
    if (auto *CB = dyn_cast<CallBase>(&getAnchorValue()))
      return CB->setAttributes(AttrList);
    return getAssociatedFunction()->setAttributes(AttrList);
  }

  /// Return the number of arguments associated with this function or call site
  /// scope.
  unsigned getNumArgs() const {
    assert((getPositionKind() == IRP_CALL_SITE ||
            getPositionKind() == IRP_FUNCTION) &&
           "Only valid for function/call site positions!");
    if (auto *CB = dyn_cast<CallBase>(&getAnchorValue()))
      return CB->arg_size();
    return getAssociatedFunction()->arg_size();
  }

  /// Return theargument \p ArgNo associated with this function or call site
  /// scope.
  Value *getArg(unsigned ArgNo) const {
    assert((getPositionKind() == IRP_CALL_SITE ||
            getPositionKind() == IRP_FUNCTION) &&
           "Only valid for function/call site positions!");
    if (auto *CB = dyn_cast<CallBase>(&getAnchorValue()))
      return CB->getArgOperand(ArgNo);
    return getAssociatedFunction()->getArg(ArgNo);
  }

  /// Return the associated position kind.
  Kind getPositionKind() const {
    char EncodingBits = getEncodingBits();
    if (EncodingBits == ENC_CALL_SITE_ARGUMENT_USE)
      return IRP_CALL_SITE_ARGUMENT;
    if (EncodingBits == ENC_FLOATING_FUNCTION)
      return IRP_FLOAT;

    Value *V = getAsValuePtr();
    if (!V)
      return IRP_INVALID;
    if (isa<Argument>(V))
      return IRP_ARGUMENT;
    if (isa<Function>(V))
      return isReturnPosition(EncodingBits) ? IRP_RETURNED : IRP_FUNCTION;
    if (isa<CallBase>(V))
      return isReturnPosition(EncodingBits) ? IRP_CALL_SITE_RETURNED
                                            : IRP_CALL_SITE;
    return IRP_FLOAT;
  }

  bool isAnyCallSitePosition() const {
    switch (getPositionKind()) {
    case IRPosition::IRP_CALL_SITE:
    case IRPosition::IRP_CALL_SITE_RETURNED:
    case IRPosition::IRP_CALL_SITE_ARGUMENT:
      return true;
    default:
      return false;
    }
  }

  /// Return true if the position is an argument or call site argument.
  bool isArgumentPosition() const {
    switch (getPositionKind()) {
    case IRPosition::IRP_ARGUMENT:
    case IRPosition::IRP_CALL_SITE_ARGUMENT:
      return true;
    default:
      return false;
    }
  }

  /// Return the same position without the call base context.
  IRPosition stripCallBaseContext() const {
    IRPosition Result = *this;
    Result.CBContext = nullptr;
    return Result;
  }

  /// Get the call base context from the position.
  const CallBaseContext *getCallBaseContext() const { return CBContext; }

  /// Check if the position has any call base context.
  bool hasCallBaseContext() const { return CBContext != nullptr; }

  /// Special DenseMap key values.
  ///
  ///{
  static const IRPosition EmptyKey;
  static const IRPosition TombstoneKey;
  ///}

  /// Conversion into a void * to allow reuse of pointer hashing.
  operator void *() const { return Enc.getOpaqueValue(); }

private:
  /// Private constructor for special values only!
  explicit IRPosition(void *Ptr, const CallBaseContext *CBContext = nullptr)
      : CBContext(CBContext) {
    Enc.setFromOpaqueValue(Ptr);
  }

  /// IRPosition anchored at \p AnchorVal with kind/argument numbet \p PK.
  explicit IRPosition(Value &AnchorVal, Kind PK,
                      const CallBaseContext *CBContext = nullptr)
      : CBContext(CBContext) {
    switch (PK) {
    case IRPosition::IRP_INVALID:
      llvm_unreachable("Cannot create invalid IRP with an anchor value!");
      break;
    case IRPosition::IRP_FLOAT:
      // Special case for floating functions.
      if (isa<Function>(AnchorVal) || isa<CallBase>(AnchorVal))
        Enc = {&AnchorVal, ENC_FLOATING_FUNCTION};
      else
        Enc = {&AnchorVal, ENC_VALUE};
      break;
    case IRPosition::IRP_FUNCTION:
    case IRPosition::IRP_CALL_SITE:
      Enc = {&AnchorVal, ENC_VALUE};
      break;
    case IRPosition::IRP_RETURNED:
    case IRPosition::IRP_CALL_SITE_RETURNED:
      Enc = {&AnchorVal, ENC_RETURNED_VALUE};
      break;
    case IRPosition::IRP_ARGUMENT:
      Enc = {&AnchorVal, ENC_VALUE};
      break;
    case IRPosition::IRP_CALL_SITE_ARGUMENT:
      llvm_unreachable(
          "Cannot create call site argument IRP with an anchor value!");
      break;
    }
    verify();
  }

  /// Return the callee argument number of the associated value if it is an
  /// argument or call site argument. See also `getCalleeArgNo` and
  /// `getCallSiteArgNo`.
  int getArgNo(bool CallbackCalleeArgIfApplicable) const {
    if (CallbackCalleeArgIfApplicable)
      if (Argument *Arg = getAssociatedArgument())
        return Arg->getArgNo();
    switch (getPositionKind()) {
    case IRPosition::IRP_ARGUMENT:
      return cast<Argument>(getAsValuePtr())->getArgNo();
    case IRPosition::IRP_CALL_SITE_ARGUMENT: {
      Use &U = *getAsUsePtr();
      return cast<CallBase>(U.getUser())->getArgOperandNo(&U);
    }
    default:
      return -1;
    }
  }

  /// IRPosition for the use \p U. The position kind \p PK needs to be
  /// IRP_CALL_SITE_ARGUMENT, the anchor value is the user, the associated value
  /// the used value.
  explicit IRPosition(Use &U, Kind PK) {
    assert(PK == IRP_CALL_SITE_ARGUMENT &&
           "Use constructor is for call site arguments only!");
    Enc = {&U, ENC_CALL_SITE_ARGUMENT_USE};
    verify();
  }

  /// Verify internal invariants.
  void verify();

  /// Return the underlying pointer as Value *, valid for all positions but
  /// IRP_CALL_SITE_ARGUMENT.
  Value *getAsValuePtr() const {
    assert(getEncodingBits() != ENC_CALL_SITE_ARGUMENT_USE &&
           "Not a value pointer!");
    return reinterpret_cast<Value *>(Enc.getPointer());
  }

  /// Return the underlying pointer as Use *, valid only for
  /// IRP_CALL_SITE_ARGUMENT positions.
  Use *getAsUsePtr() const {
    assert(getEncodingBits() == ENC_CALL_SITE_ARGUMENT_USE &&
           "Not a value pointer!");
    return reinterpret_cast<Use *>(Enc.getPointer());
  }

  /// Return true if \p EncodingBits describe a returned or call site returned
  /// position.
  static bool isReturnPosition(char EncodingBits) {
    return EncodingBits == ENC_RETURNED_VALUE;
  }

  /// Return true if the encoding bits describe a returned or call site returned
  /// position.
  bool isReturnPosition() const { return isReturnPosition(getEncodingBits()); }

  /// The encoding of the IRPosition is a combination of a pointer and two
  /// encoding bits. The values of the encoding bits are defined in the enum
  /// below. The pointer is either a Value* (for the first three encoding bit
  /// combinations) or Use* (for ENC_CALL_SITE_ARGUMENT_USE).
  ///
  ///{
  enum {
    ENC_VALUE = 0b00,
    ENC_RETURNED_VALUE = 0b01,
    ENC_FLOATING_FUNCTION = 0b10,
    ENC_CALL_SITE_ARGUMENT_USE = 0b11,
  };

  // Reserve the maximal amount of bits so there is no need to mask out the
  // remaining ones. We will not encode anything else in the pointer anyway.
  static constexpr int NumEncodingBits =
      PointerLikeTypeTraits<void *>::NumLowBitsAvailable;
  static_assert(NumEncodingBits >= 2, "At least two bits are required!");

  /// The pointer with the encoding bits.
  PointerIntPair<void *, NumEncodingBits, char> Enc;
  ///}

  /// Call base context. Used for callsite specific analysis.
  const CallBaseContext *CBContext = nullptr;

  /// Return the encoding bits.
  char getEncodingBits() const { return Enc.getInt(); }
};

/// Helper that allows IRPosition as a key in a DenseMap.
template <> struct DenseMapInfo<IRPosition> {
  static inline IRPosition getEmptyKey() { return IRPosition::EmptyKey; }
  static inline IRPosition getTombstoneKey() {
    return IRPosition::TombstoneKey;
  }
  static unsigned getHashValue(const IRPosition &IRP) {
    return (DenseMapInfo<void *>::getHashValue(IRP) << 4) ^
           (DenseMapInfo<Value *>::getHashValue(IRP.getCallBaseContext()));
  }

  static bool isEqual(const IRPosition &a, const IRPosition &b) {
    return a == b;
  }
};

/// A visitor class for IR positions.
///
/// Given a position P, the SubsumingPositionIterator allows to visit "subsuming
/// positions" wrt. attributes/information. Thus, if a piece of information
/// holds for a subsuming position, it also holds for the position P.
///
/// The subsuming positions always include the initial position and then,
/// depending on the position kind, additionally the following ones:
/// - for IRP_RETURNED:
///   - the function (IRP_FUNCTION)
/// - for IRP_ARGUMENT:
///   - the function (IRP_FUNCTION)
/// - for IRP_CALL_SITE:
///   - the callee (IRP_FUNCTION), if known
/// - for IRP_CALL_SITE_RETURNED:
///   - the callee (IRP_RETURNED), if known
///   - the call site (IRP_FUNCTION)
///   - the callee (IRP_FUNCTION), if known
/// - for IRP_CALL_SITE_ARGUMENT:
///   - the argument of the callee (IRP_ARGUMENT), if known
///   - the callee (IRP_FUNCTION), if known
///   - the position the call site argument is associated with if it is not
///     anchored to the call site, e.g., if it is an argument then the argument
///     (IRP_ARGUMENT)
class SubsumingPositionIterator {
  SmallVector<IRPosition, 4> IRPositions;
  using iterator = decltype(IRPositions)::iterator;

public:
  SubsumingPositionIterator(const IRPosition &IRP);
  iterator begin() { return IRPositions.begin(); }
  iterator end() { return IRPositions.end(); }
};

/// Wrapper for FunctionAnalysisManager.
struct AnalysisGetter {
  // The client may be running the old pass manager, in which case, we need to
  // map the requested Analysis to its equivalent wrapper in the old pass
  // manager. The scheme implemented here does not require every Analysis to be
  // updated. Only those new analyses that the client cares about in the old
  // pass manager need to expose a LegacyWrapper type, and that wrapper should
  // support a getResult() method that matches the new Analysis.
  //
  // We need SFINAE to check for the LegacyWrapper, but function templates don't
  // allow partial specialization, which is needed in this case. So instead, we
  // use a constexpr bool to perform the SFINAE, and then use this information
  // inside the function template.
  template <typename, typename = void>
  static constexpr bool HasLegacyWrapper = false;

  template <typename Analysis>
  typename Analysis::Result *getAnalysis(const Function &F,
                                         bool RequestCachedOnly = false) {
    if (!LegacyPass && !FAM)
      return nullptr;
    if (FAM) {
      if (CachedOnly || RequestCachedOnly)
        return FAM->getCachedResult<Analysis>(const_cast<Function &>(F));
      return &FAM->getResult<Analysis>(const_cast<Function &>(F));
    }
    if constexpr (HasLegacyWrapper<Analysis>) {
      if (!CachedOnly && !RequestCachedOnly)
        return &LegacyPass
                    ->getAnalysis<typename Analysis::LegacyWrapper>(
                        const_cast<Function &>(F))
                    .getResult();
      if (auto *P =
              LegacyPass
                  ->getAnalysisIfAvailable<typename Analysis::LegacyWrapper>())
        return &P->getResult();
    }
    return nullptr;
  }

  AnalysisGetter(FunctionAnalysisManager &FAM, bool CachedOnly = false)
      : FAM(&FAM), CachedOnly(CachedOnly) {}
  AnalysisGetter(Pass *P, bool CachedOnly = false)
      : LegacyPass(P), CachedOnly(CachedOnly) {}
  AnalysisGetter() = default;

private:
  FunctionAnalysisManager *FAM = nullptr;
  Pass *LegacyPass = nullptr;

  /// If \p CachedOnly is true, no pass is created, just existing results are
  /// used. Also available per request.
  bool CachedOnly = false;
};

template <typename Analysis>
constexpr bool AnalysisGetter::HasLegacyWrapper<
    Analysis, std::void_t<typename Analysis::LegacyWrapper>> = true;

/// Data structure to hold cached (LLVM-IR) information.
///
/// All attributes are given an InformationCache object at creation time to
/// avoid inspection of the IR by all of them individually. This default
/// InformationCache will hold information required by 'default' attributes,
/// thus the ones deduced when Attributor::identifyDefaultAbstractAttributes(..)
/// is called.
///
/// If custom abstract attributes, registered manually through
/// Attributor::registerAA(...), need more information, especially if it is not
/// reusable, it is advised to inherit from the InformationCache and cast the
/// instance down in the abstract attributes.
struct InformationCache {
  InformationCache(const Module &M, AnalysisGetter &AG,
                   BumpPtrAllocator &Allocator, SetVector<Function *> *CGSCC,
                   bool UseExplorer = true)
      : CGSCC(CGSCC), DL(M.getDataLayout()), Allocator(Allocator), AG(AG),
        TargetTriple(M.getTargetTriple()) {
    if (UseExplorer)
      Explorer = new (Allocator) MustBeExecutedContextExplorer(
          /* ExploreInterBlock */ true, /* ExploreCFGForward */ true,
          /* ExploreCFGBackward */ true,
          /* LIGetter */
          [&](const Function &F) { return AG.getAnalysis<LoopAnalysis>(F); },
          /* DTGetter */
          [&](const Function &F) {
            return AG.getAnalysis<DominatorTreeAnalysis>(F);
          },
          /* PDTGetter */
          [&](const Function &F) {
            return AG.getAnalysis<PostDominatorTreeAnalysis>(F);
          });
  }

  ~InformationCache() {
    // The FunctionInfo objects are allocated via a BumpPtrAllocator, we call
    // the destructor manually.
    for (auto &It : FuncInfoMap)
      It.getSecond()->~FunctionInfo();
    // Same is true for the instruction exclusions sets.
    using AA::InstExclusionSetTy;
    for (auto *BES : BESets)
      BES->~InstExclusionSetTy();
    if (Explorer)
      Explorer->~MustBeExecutedContextExplorer();
  }

  /// Apply \p CB to all uses of \p F. If \p LookThroughConstantExprUses is
  /// true, constant expression users are not given to \p CB but their uses are
  /// traversed transitively.
  template <typename CBTy>
  static void foreachUse(Function &F, CBTy CB,
                         bool LookThroughConstantExprUses = true) {
    SmallVector<Use *, 8> Worklist(make_pointer_range(F.uses()));

    for (unsigned Idx = 0; Idx < Worklist.size(); ++Idx) {
      Use &U = *Worklist[Idx];

      // Allow use in constant bitcasts and simply look through them.
      if (LookThroughConstantExprUses && isa<ConstantExpr>(U.getUser())) {
        for (Use &CEU : cast<ConstantExpr>(U.getUser())->uses())
          Worklist.push_back(&CEU);
        continue;
      }

      CB(U);
    }
  }

  /// The CG-SCC the pass is run on, or nullptr if it is a module pass.
  const SetVector<Function *> *const CGSCC = nullptr;

  /// A vector type to hold instructions.
  using InstructionVectorTy = SmallVector<Instruction *, 8>;

  /// A map type from opcodes to instructions with this opcode.
  using OpcodeInstMapTy = DenseMap<unsigned, InstructionVectorTy *>;

  /// Return the map that relates "interesting" opcodes with all instructions
  /// with that opcode in \p F.
  OpcodeInstMapTy &getOpcodeInstMapForFunction(const Function &F) {
    return getFunctionInfo(F).OpcodeInstMap;
  }

  /// Return the instructions in \p F that may read or write memory.
  InstructionVectorTy &getReadOrWriteInstsForFunction(const Function &F) {
    return getFunctionInfo(F).RWInsts;
  }

  /// Return MustBeExecutedContextExplorer
  MustBeExecutedContextExplorer *getMustBeExecutedContextExplorer() {
    return Explorer;
  }

  /// Return TargetLibraryInfo for function \p F.
  TargetLibraryInfo *getTargetLibraryInfoForFunction(const Function &F) {
    return AG.getAnalysis<TargetLibraryAnalysis>(F);
  }

  /// Return true if \p Arg is involved in a must-tail call, thus the argument
  /// of the caller or callee.
  bool isInvolvedInMustTailCall(const Argument &Arg) {
    FunctionInfo &FI = getFunctionInfo(*Arg.getParent());
    return FI.CalledViaMustTail || FI.ContainsMustTailCall;
  }

  bool isOnlyUsedByAssume(const Instruction &I) const {
    return AssumeOnlyValues.contains(&I);
  }

  /// Return the analysis result from a pass \p AP for function \p F.
  template <typename AP>
  typename AP::Result *getAnalysisResultForFunction(const Function &F,
                                                    bool CachedOnly = false) {
    return AG.getAnalysis<AP>(F, CachedOnly);
  }

  /// Return datalayout used in the module.
  const DataLayout &getDL() { return DL; }

  /// Return the map conaining all the knowledge we have from `llvm.assume`s.
  const RetainedKnowledgeMap &getKnowledgeMap() const { return KnowledgeMap; }

  /// Given \p BES, return a uniqued version.
  const AA::InstExclusionSetTy *
  getOrCreateUniqueBlockExecutionSet(const AA::InstExclusionSetTy *BES) {
    auto It = BESets.find(BES);
    if (It != BESets.end())
      return *It;
    auto *UniqueBES = new (Allocator) AA::InstExclusionSetTy(*BES);
    bool Success = BESets.insert(UniqueBES).second;
    (void)Success;
    assert(Success && "Expected only new entries to be added");
    return UniqueBES;
  }

  /// Return true if the stack (llvm::Alloca) can be accessed by other threads.
  bool stackIsAccessibleByOtherThreads() { return !targetIsGPU(); }

  /// Return true if the target is a GPU.
  bool targetIsGPU() {
    return TargetTriple.isAMDGPU() || TargetTriple.isNVPTX();
  }

private:
  struct FunctionInfo {
    ~FunctionInfo();

    /// A nested map that remembers all instructions in a function with a
    /// certain instruction opcode (Instruction::getOpcode()).
    OpcodeInstMapTy OpcodeInstMap;

    /// A map from functions to their instructions that may read or write
    /// memory.
    InstructionVectorTy RWInsts;

    /// Function is called by a `musttail` call.
    bool CalledViaMustTail;

    /// Function contains a `musttail` call.
    bool ContainsMustTailCall;
  };

  /// A map type from functions to informatio about it.
  DenseMap<const Function *, FunctionInfo *> FuncInfoMap;

  /// Return information about the function \p F, potentially by creating it.
  FunctionInfo &getFunctionInfo(const Function &F) {
    FunctionInfo *&FI = FuncInfoMap[&F];
    if (!FI) {
      FI = new (Allocator) FunctionInfo();
      initializeInformationCache(F, *FI);
    }
    return *FI;
  }

  /// Initialize the function information cache \p FI for the function \p F.
  ///
  /// This method needs to be called for all function that might be looked at
  /// through the information cache interface *prior* to looking at them.
  void initializeInformationCache(const Function &F, FunctionInfo &FI);

  /// The datalayout used in the module.
  const DataLayout &DL;

  /// The allocator used to allocate memory, e.g. for `FunctionInfo`s.
  BumpPtrAllocator &Allocator;

  /// MustBeExecutedContextExplorer
  MustBeExecutedContextExplorer *Explorer = nullptr;

  /// A map with knowledge retained in `llvm.assume` instructions.
  RetainedKnowledgeMap KnowledgeMap;

  /// A container for all instructions that are only used by `llvm.assume`.
  SetVector<const Instruction *> AssumeOnlyValues;

  /// Cache for block sets to allow reuse.
  DenseSet<const AA::InstExclusionSetTy *> BESets;

  /// Getters for analysis.
  AnalysisGetter &AG;

  /// Set of inlineable functions
  SmallPtrSet<const Function *, 8> InlineableFunctions;

  /// The triple describing the target machine.
  Triple TargetTriple;

  /// Give the Attributor access to the members so
  /// Attributor::identifyDefaultAbstractAttributes(...) can initialize them.
  friend struct Attributor;
};

/// Configuration for the Attributor.
struct AttributorConfig {

  AttributorConfig(CallGraphUpdater &CGUpdater) : CGUpdater(CGUpdater) {}

  /// Is the user of the Attributor a module pass or not. This determines what
  /// IR we can look at and modify. If it is a module pass we might deduce facts
  /// outside the initial function set and modify functions outside that set,
  /// but only as part of the optimization of the functions in the initial
  /// function set. For CGSCC passes we can look at the IR of the module slice
  /// but never run any deduction, or perform any modification, outside the
  /// initial function set (which we assume is the SCC).
  bool IsModulePass = true;

  /// Flag to determine if we can delete functions or keep dead ones around.
  bool DeleteFns = true;

  /// Flag to determine if we rewrite function signatures.
  bool RewriteSignatures = true;

  /// Flag to determine if we want to initialize all default AAs for an internal
  /// function marked live. See also: InitializationCallback>
  bool DefaultInitializeLiveInternals = true;

  /// Flag to determine if we should skip all liveness checks early on.
  bool UseLiveness = true;

  /// Callback function to be invoked on internal functions marked live.
  std::function<void(Attributor &A, const Function &F)> InitializationCallback =
      nullptr;

  /// Callback function to determine if an indirect call targets should be made
  /// direct call targets (with an if-cascade).
  std::function<bool(Attributor &A, CallBase &CB, Function &AssummedCallee)>
      IndirectCalleeSpecializationCallback = nullptr;

  /// Helper to update an underlying call graph and to delete functions.
  CallGraphUpdater &CGUpdater;

  /// If not null, a set limiting the attribute opportunities.
  DenseSet<const char *> *Allowed = nullptr;

  /// Maximum number of iterations to run until fixpoint.
  std::optional<unsigned> MaxFixpointIterations;

  /// A callback function that returns an ORE object from a Function pointer.
  ///{
  using OptimizationRemarkGetter =
      function_ref<OptimizationRemarkEmitter &(Function *)>;
  OptimizationRemarkGetter OREGetter = nullptr;
  ///}

  /// The name of the pass running the attributor, used to emit remarks.
  const char *PassName = nullptr;

  using IPOAmendableCBTy = function_ref<bool(const Function &F)>;
  IPOAmendableCBTy IPOAmendableCB;
};

/// The fixpoint analysis framework that orchestrates the attribute deduction.
///
/// The Attributor provides a general abstract analysis framework (guided
/// fixpoint iteration) as well as helper functions for the deduction of
/// (LLVM-IR) attributes. However, also other code properties can be deduced,
/// propagated, and ultimately manifested through the Attributor framework. This
/// is particularly useful if these properties interact with attributes and a
/// co-scheduled deduction allows to improve the solution. Even if not, thus if
/// attributes/properties are completely isolated, they should use the
/// Attributor framework to reduce the number of fixpoint iteration frameworks
/// in the code base. Note that the Attributor design makes sure that isolated
/// attributes are not impacted, in any way, by others derived at the same time
/// if there is no cross-reasoning performed.
///
/// The public facing interface of the Attributor is kept simple and basically
/// allows abstract attributes to one thing, query abstract attributes
/// in-flight. There are two reasons to do this:
///    a) The optimistic state of one abstract attribute can justify an
///       optimistic state of another, allowing to framework to end up with an
///       optimistic (=best possible) fixpoint instead of one based solely on
///       information in the IR.
///    b) This avoids reimplementing various kinds of lookups, e.g., to check
///       for existing IR attributes, in favor of a single lookups interface
///       provided by an abstract attribute subclass.
///
/// NOTE: The mechanics of adding a new "concrete" abstract attribute are
///       described in the file comment.
struct Attributor {

  /// Constructor
  ///
  /// \param Functions The set of functions we are deriving attributes for.
  /// \param InfoCache Cache to hold various information accessible for
  ///                  the abstract attributes.
  /// \param Configuration The Attributor configuration which determines what
  ///                      generic features to use.
  Attributor(SetVector<Function *> &Functions, InformationCache &InfoCache,
             AttributorConfig Configuration)
      : Allocator(InfoCache.Allocator), Functions(Functions),
        InfoCache(InfoCache), Configuration(Configuration) {}

  ~Attributor();

  /// Run the analyses until a fixpoint is reached or enforced (timeout).
  ///
  /// The attributes registered with this Attributor can be used after as long
  /// as the Attributor is not destroyed (it owns the attributes now).
  ///
  /// \Returns CHANGED if the IR was changed, otherwise UNCHANGED.
  ChangeStatus run();

  /// Lookup an abstract attribute of type \p AAType at position \p IRP. While
  /// no abstract attribute is found equivalent positions are checked, see
  /// SubsumingPositionIterator. Thus, the returned abstract attribute
  /// might be anchored at a different position, e.g., the callee if \p IRP is a
  /// call base.
  ///
  /// This method is the only (supported) way an abstract attribute can retrieve
  /// information from another abstract attribute. As an example, take an
  /// abstract attribute that determines the memory access behavior for a
  /// argument (readnone, readonly, ...). It should use `getAAFor` to get the
  /// most optimistic information for other abstract attributes in-flight, e.g.
  /// the one reasoning about the "captured" state for the argument or the one
  /// reasoning on the memory access behavior of the function as a whole.
  ///
  /// If the DepClass enum is set to `DepClassTy::None` the dependence from
  /// \p QueryingAA to the return abstract attribute is not automatically
  /// recorded. This should only be used if the caller will record the
  /// dependence explicitly if necessary, thus if it the returned abstract
  /// attribute is used for reasoning. To record the dependences explicitly use
  /// the `Attributor::recordDependence` method.
  template <typename AAType>
  const AAType *getAAFor(const AbstractAttribute &QueryingAA,
                         const IRPosition &IRP, DepClassTy DepClass) {
    return getOrCreateAAFor<AAType>(IRP, &QueryingAA, DepClass,
                                    /* ForceUpdate */ false);
  }

  /// Similar to getAAFor but the return abstract attribute will be updated (via
  /// `AbstractAttribute::update`) even if it is found in the cache. This is
  /// especially useful for AAIsDead as changes in liveness can make updates
  /// possible/useful that were not happening before as the abstract attribute
  /// was assumed dead.
  template <typename AAType>
  const AAType *getAndUpdateAAFor(const AbstractAttribute &QueryingAA,
                                  const IRPosition &IRP, DepClassTy DepClass) {
    return getOrCreateAAFor<AAType>(IRP, &QueryingAA, DepClass,
                                    /* ForceUpdate */ true);
  }

  /// The version of getAAFor that allows to omit a querying abstract
  /// attribute. Using this after Attributor started running is restricted to
  /// only the Attributor itself. Initial seeding of AAs can be done via this
  /// function.
  /// NOTE: ForceUpdate is ignored in any stage other than the update stage.
  template <typename AAType>
  const AAType *getOrCreateAAFor(IRPosition IRP,
                                 const AbstractAttribute *QueryingAA,
                                 DepClassTy DepClass, bool ForceUpdate = false,
                                 bool UpdateAfterInit = true) {
    if (!shouldPropagateCallBaseContext(IRP))
      IRP = IRP.stripCallBaseContext();

    if (AAType *AAPtr = lookupAAFor<AAType>(IRP, QueryingAA, DepClass,
                                            /* AllowInvalidState */ true)) {
      if (ForceUpdate && Phase == AttributorPhase::UPDATE)
        updateAA(*AAPtr);
      return AAPtr;
    }

    bool ShouldUpdateAA;
    if (!shouldInitialize<AAType>(IRP, ShouldUpdateAA))
      return nullptr;

    // No matching attribute found, create one.
    // Use the static create method.
    auto &AA = AAType::createForPosition(IRP, *this);

    // Always register a new attribute to make sure we clean up the allocated
    // memory properly.
    registerAA(AA);

    // If we are currenty seeding attributes, enforce seeding rules.
    if (Phase == AttributorPhase::SEEDING && !shouldSeedAttribute(AA)) {
      AA.getState().indicatePessimisticFixpoint();
      return &AA;
    }

    // Bootstrap the new attribute with an initial update to propagate
    // information, e.g., function -> call site.
    {
      TimeTraceScope TimeScope("initialize", [&]() {
        return AA.getName() +
               std::to_string(AA.getIRPosition().getPositionKind());
      });
      ++InitializationChainLength;
      AA.initialize(*this);
      --InitializationChainLength;
    }

    if (!ShouldUpdateAA) {
      AA.getState().indicatePessimisticFixpoint();
      return &AA;
    }

    // Allow seeded attributes to declare dependencies.
    // Remember the seeding state.
    if (UpdateAfterInit) {
      AttributorPhase OldPhase = Phase;
      Phase = AttributorPhase::UPDATE;

      updateAA(AA);

      Phase = OldPhase;
    }

    if (QueryingAA && AA.getState().isValidState())
      recordDependence(AA, const_cast<AbstractAttribute &>(*QueryingAA),
                       DepClass);
    return &AA;
  }

  template <typename AAType>
  const AAType *getOrCreateAAFor(const IRPosition &IRP) {
    return getOrCreateAAFor<AAType>(IRP, /* QueryingAA */ nullptr,
                                    DepClassTy::NONE);
  }

  /// Return the attribute of \p AAType for \p IRP if existing and valid. This
  /// also allows non-AA users lookup.
  template <typename AAType>
  AAType *lookupAAFor(const IRPosition &IRP,
                      const AbstractAttribute *QueryingAA = nullptr,
                      DepClassTy DepClass = DepClassTy::OPTIONAL,
                      bool AllowInvalidState = false) {
    static_assert(std::is_base_of<AbstractAttribute, AAType>::value,
                  "Cannot query an attribute with a type not derived from "
                  "'AbstractAttribute'!");
    // Lookup the abstract attribute of type AAType. If found, return it after
    // registering a dependence of QueryingAA on the one returned attribute.
    AbstractAttribute *AAPtr = AAMap.lookup({&AAType::ID, IRP});
    if (!AAPtr)
      return nullptr;

    AAType *AA = static_cast<AAType *>(AAPtr);

    // Do not register a dependence on an attribute with an invalid state.
    if (DepClass != DepClassTy::NONE && QueryingAA &&
        AA->getState().isValidState())
      recordDependence(*AA, const_cast<AbstractAttribute &>(*QueryingAA),
                       DepClass);

    // Return nullptr if this attribute has an invalid state.
    if (!AllowInvalidState && !AA->getState().isValidState())
      return nullptr;
    return AA;
  }

  /// Allows a query AA to request an update if a new query was received.
  void registerForUpdate(AbstractAttribute &AA);

  /// Explicitly record a dependence from \p FromAA to \p ToAA, that is if
  /// \p FromAA changes \p ToAA should be updated as well.
  ///
  /// This method should be used in conjunction with the `getAAFor` method and
  /// with the DepClass enum passed to the method set to None. This can
  /// be beneficial to avoid false dependences but it requires the users of
  /// `getAAFor` to explicitly record true dependences through this method.
  /// The \p DepClass flag indicates if the dependence is striclty necessary.
  /// That means for required dependences, if \p FromAA changes to an invalid
  /// state, \p ToAA can be moved to a pessimistic fixpoint because it required
  /// information from \p FromAA but none are available anymore.
  void recordDependence(const AbstractAttribute &FromAA,
                        const AbstractAttribute &ToAA, DepClassTy DepClass);

  /// Introduce a new abstract attribute into the fixpoint analysis.
  ///
  /// Note that ownership of the attribute is given to the Attributor. It will
  /// invoke delete for the Attributor on destruction of the Attributor.
  ///
  /// Attributes are identified by their IR position (AAType::getIRPosition())
  /// and the address of their static member (see AAType::ID).
  template <typename AAType> AAType &registerAA(AAType &AA) {
    static_assert(std::is_base_of<AbstractAttribute, AAType>::value,
                  "Cannot register an attribute with a type not derived from "
                  "'AbstractAttribute'!");
    // Put the attribute in the lookup map structure and the container we use to
    // keep track of all attributes.
    const IRPosition &IRP = AA.getIRPosition();
    AbstractAttribute *&AAPtr = AAMap[{&AAType::ID, IRP}];

    assert(!AAPtr && "Attribute already in map!");
    AAPtr = &AA;

    // Register AA with the synthetic root only before the manifest stage.
    if (Phase == AttributorPhase::SEEDING || Phase == AttributorPhase::UPDATE)
      DG.SyntheticRoot.Deps.insert(
          AADepGraphNode::DepTy(&AA, unsigned(DepClassTy::REQUIRED)));

    return AA;
  }

  /// Return the internal information cache.
  InformationCache &getInfoCache() { return InfoCache; }

  /// Return true if this is a module pass, false otherwise.
  bool isModulePass() const { return Configuration.IsModulePass; }

  /// Return true if we should specialize the call site \b CB for the potential
  /// callee \p Fn.
  bool shouldSpecializeCallSiteForCallee(CallBase &CB, Function &Callee) {
    return Configuration.IndirectCalleeSpecializationCallback
               ? Configuration.IndirectCalleeSpecializationCallback(*this, CB,
                                                                    Callee)
               : true;
  }

  /// Return true if we derive attributes for \p Fn
  bool isRunOn(Function &Fn) const { return isRunOn(&Fn); }
  bool isRunOn(Function *Fn) const {
    return Functions.empty() || Functions.count(Fn);
  }

  template <typename AAType> bool shouldUpdateAA(const IRPosition &IRP) {
    // If this is queried in the manifest stage, we force the AA to indicate
    // pessimistic fixpoint immediately.
    if (Phase == AttributorPhase::MANIFEST || Phase == AttributorPhase::CLEANUP)
      return false;

    Function *AssociatedFn = IRP.getAssociatedFunction();

    // Check if we require a callee but there is none.
    if (!AssociatedFn && AAType::requiresCalleeForCallBase() &&
        IRP.isAnyCallSitePosition())
      return false;

    // Check if we require a calles but we can't see all.
    if (AAType::requiresCallersForArgOrFunction())
      if (IRP.getPositionKind() == IRPosition::IRP_FUNCTION ||
          IRP.getPositionKind() == IRPosition::IRP_ARGUMENT)
        if (!AssociatedFn->hasLocalLinkage())
          return false;

    if (!AAType::isValidIRPositionForUpdate(*this, IRP))
      return false;

    // We update only AAs associated with functions in the Functions set or
    // call sites of them.
    return (!AssociatedFn || isModulePass() || isRunOn(AssociatedFn) ||
            isRunOn(IRP.getAnchorScope()));
  }

  template <typename AAType>
  bool shouldInitialize(const IRPosition &IRP, bool &ShouldUpdateAA) {
    if (!AAType::isValidIRPositionForInit(*this, IRP))
      return false;

    if (Configuration.Allowed && !Configuration.Allowed->count(&AAType::ID))
      return false;

    // For now we skip anything in naked and optnone functions.
    const Function *AnchorFn = IRP.getAnchorScope();
    if (AnchorFn && (AnchorFn->hasFnAttribute(Attribute::Naked) ||
                     AnchorFn->hasFnAttribute(Attribute::OptimizeNone)))
      return false;

    // Avoid too many nested initializations to prevent a stack overflow.
    if (InitializationChainLength > MaxInitializationChainLength)
      return false;

    ShouldUpdateAA = shouldUpdateAA<AAType>(IRP);

    return !AAType::hasTrivialInitializer() || ShouldUpdateAA;
  }

  /// Determine opportunities to derive 'default' attributes in \p F and create
  /// abstract attribute objects for them.
  ///
  /// \param F The function that is checked for attribute opportunities.
  ///
  /// Note that abstract attribute instances are generally created even if the
  /// IR already contains the information they would deduce. The most important
  /// reason for this is the single interface, the one of the abstract attribute
  /// instance, which can be queried without the need to look at the IR in
  /// various places.
  void identifyDefaultAbstractAttributes(Function &F);

  /// Determine whether the function \p F is IPO amendable
  ///
  /// If a function is exactly defined or it has alwaysinline attribute
  /// and is viable to be inlined, we say it is IPO amendable
  bool isFunctionIPOAmendable(const Function &F) {
    return F.hasExactDefinition() || InfoCache.InlineableFunctions.count(&F) ||
           (Configuration.IPOAmendableCB && Configuration.IPOAmendableCB(F));
  }

  /// Mark the internal function \p F as live.
  ///
  /// This will trigger the identification and initialization of attributes for
  /// \p F.
  void markLiveInternalFunction(const Function &F) {
    assert(F.hasLocalLinkage() &&
           "Only local linkage is assumed dead initially.");

    if (Configuration.DefaultInitializeLiveInternals)
      identifyDefaultAbstractAttributes(const_cast<Function &>(F));
    if (Configuration.InitializationCallback)
      Configuration.InitializationCallback(*this, F);
  }

  /// Helper function to remove callsite.
  void removeCallSite(CallInst *CI) {
    if (!CI)
      return;

    Configuration.CGUpdater.removeCallSite(*CI);
  }

  /// Record that \p U is to be replaces with \p NV after information was
  /// manifested. This also triggers deletion of trivially dead istructions.
  bool changeUseAfterManifest(Use &U, Value &NV) {
    Value *&V = ToBeChangedUses[&U];
    if (V && (V->stripPointerCasts() == NV.stripPointerCasts() ||
              isa_and_nonnull<UndefValue>(V)))
      return false;
    assert((!V || V == &NV || isa<UndefValue>(NV)) &&
           "Use was registered twice for replacement with different values!");
    V = &NV;
    return true;
  }

  /// Helper function to replace all uses associated with \p IRP with \p NV.
  /// Return true if there is any change. The flag \p ChangeDroppable indicates
  /// if dropppable uses should be changed too.
  bool changeAfterManifest(const IRPosition IRP, Value &NV,
                           bool ChangeDroppable = true) {
    if (IRP.getPositionKind() == IRPosition::IRP_CALL_SITE_ARGUMENT) {
      auto *CB = cast<CallBase>(IRP.getCtxI());
      return changeUseAfterManifest(
          CB->getArgOperandUse(IRP.getCallSiteArgNo()), NV);
    }
    Value &V = IRP.getAssociatedValue();
    auto &Entry = ToBeChangedValues[&V];
    Value *CurNV = get<0>(Entry);
    if (CurNV && (CurNV->stripPointerCasts() == NV.stripPointerCasts() ||
                  isa<UndefValue>(CurNV)))
      return false;
    assert((!CurNV || CurNV == &NV || isa<UndefValue>(NV)) &&
           "Value replacement was registered twice with different values!");
    Entry = {&NV, ChangeDroppable};
    return true;
  }

  /// Record that \p I is to be replaced with `unreachable` after information
  /// was manifested.
  void changeToUnreachableAfterManifest(Instruction *I) {
    ToBeChangedToUnreachableInsts.insert(I);
  }

  /// Record that \p II has at least one dead successor block. This information
  /// is used, e.g., to replace \p II with a call, after information was
  /// manifested.
  void registerInvokeWithDeadSuccessor(InvokeInst &II) {
    InvokeWithDeadSuccessor.insert(&II);
  }

  /// Record that \p I is deleted after information was manifested. This also
  /// triggers deletion of trivially dead istructions.
  void deleteAfterManifest(Instruction &I) { ToBeDeletedInsts.insert(&I); }

  /// Record that \p BB is deleted after information was manifested. This also
  /// triggers deletion of trivially dead istructions.
  void deleteAfterManifest(BasicBlock &BB) { ToBeDeletedBlocks.insert(&BB); }

  // Record that \p BB is added during the manifest of an AA. Added basic blocks
  // are preserved in the IR.
  void registerManifestAddedBasicBlock(BasicBlock &BB) {
    ManifestAddedBlocks.insert(&BB);
  }

  /// Record that \p F is deleted after information was manifested.
  void deleteAfterManifest(Function &F) {
    if (Configuration.DeleteFns)
      ToBeDeletedFunctions.insert(&F);
  }

  /// Return the attributes of kind \p AK existing in the IR as operand bundles
  /// of an llvm.assume.
  bool getAttrsFromAssumes(const IRPosition &IRP, Attribute::AttrKind AK,
                           SmallVectorImpl<Attribute> &Attrs);

  /// Return true if any kind in \p AKs existing in the IR at a position that
  /// will affect this one. See also getAttrs(...).
  /// \param IgnoreSubsumingPositions Flag to determine if subsuming positions,
  ///                                 e.g., the function position if this is an
  ///                                 argument position, should be ignored.
  bool hasAttr(const IRPosition &IRP, ArrayRef<Attribute::AttrKind> AKs,
               bool IgnoreSubsumingPositions = false,
               Attribute::AttrKind ImpliedAttributeKind = Attribute::None);

  /// Return the attributes of any kind in \p AKs existing in the IR at a
  /// position that will affect this one. While each position can only have a
  /// single attribute of any kind in \p AKs, there are "subsuming" positions
  /// that could have an attribute as well. This method returns all attributes
  /// found in \p Attrs.
  /// \param IgnoreSubsumingPositions Flag to determine if subsuming positions,
  ///                                 e.g., the function position if this is an
  ///                                 argument position, should be ignored.
  void getAttrs(const IRPosition &IRP, ArrayRef<Attribute::AttrKind> AKs,
                SmallVectorImpl<Attribute> &Attrs,
                bool IgnoreSubsumingPositions = false);

  /// Remove all \p AttrKinds attached to \p IRP.
  ChangeStatus removeAttrs(const IRPosition &IRP,
                           ArrayRef<Attribute::AttrKind> AttrKinds);
  ChangeStatus removeAttrs(const IRPosition &IRP, ArrayRef<StringRef> Attrs);

  /// Attach \p DeducedAttrs to \p IRP, if \p ForceReplace is set we do this
  /// even if the same attribute kind was already present.
  ChangeStatus manifestAttrs(const IRPosition &IRP,
                             ArrayRef<Attribute> DeducedAttrs,
                             bool ForceReplace = false);

private:
  /// Helper to check \p Attrs for \p AK, if not found, check if \p
  /// AAType::isImpliedByIR is true, and if not, create AAType for \p IRP.
  template <Attribute::AttrKind AK, typename AAType>
  void checkAndQueryIRAttr(const IRPosition &IRP, AttributeSet Attrs);

  /// Helper to apply \p CB on all attributes of type \p AttrDescs of \p IRP.
  template <typename DescTy>
  ChangeStatus updateAttrMap(const IRPosition &IRP, ArrayRef<DescTy> AttrDescs,
                             function_ref<bool(const DescTy &, AttributeSet,
                                               AttributeMask &, AttrBuilder &)>
                                 CB);

  /// Mapping from functions/call sites to their attributes.
  DenseMap<Value *, AttributeList> AttrsMap;

public:
  /// If \p IRP is assumed to be a constant, return it, if it is unclear yet,
  /// return std::nullopt, otherwise return `nullptr`.
  std::optional<Constant *> getAssumedConstant(const IRPosition &IRP,
                                               const AbstractAttribute &AA,
                                               bool &UsedAssumedInformation);
  std::optional<Constant *> getAssumedConstant(const Value &V,
                                               const AbstractAttribute &AA,
                                               bool &UsedAssumedInformation) {
    return getAssumedConstant(IRPosition::value(V), AA, UsedAssumedInformation);
  }

  /// If \p V is assumed simplified, return it, if it is unclear yet,
  /// return std::nullopt, otherwise return `nullptr`.
  std::optional<Value *> getAssumedSimplified(const IRPosition &IRP,
                                              const AbstractAttribute &AA,
                                              bool &UsedAssumedInformation,
                                              AA::ValueScope S) {
    return getAssumedSimplified(IRP, &AA, UsedAssumedInformation, S);
  }
  std::optional<Value *> getAssumedSimplified(const Value &V,
                                              const AbstractAttribute &AA,
                                              bool &UsedAssumedInformation,
                                              AA::ValueScope S) {
    return getAssumedSimplified(IRPosition::value(V), AA,
                                UsedAssumedInformation, S);
  }

  /// If \p V is assumed simplified, return it, if it is unclear yet,
  /// return std::nullopt, otherwise return `nullptr`. Same as the public
  /// version except that it can be used without recording dependences on any \p
  /// AA.
  std::optional<Value *> getAssumedSimplified(const IRPosition &V,
                                              const AbstractAttribute *AA,
                                              bool &UsedAssumedInformation,
                                              AA::ValueScope S);

  /// Try to simplify \p IRP and in the scope \p S. If successful, true is
  /// returned and all potential values \p IRP can take are put into \p Values.
  /// If the result in \p Values contains select or PHI instructions it means
  /// those could not be simplified to a single value. Recursive calls with
  /// these instructions will yield their respective potential values. If false
  /// is returned no other information is valid.
  bool getAssumedSimplifiedValues(const IRPosition &IRP,
                                  const AbstractAttribute *AA,
                                  SmallVectorImpl<AA::ValueAndContext> &Values,
                                  AA::ValueScope S,
                                  bool &UsedAssumedInformation,
                                  bool RecurseForSelectAndPHI = true);

  /// Register \p CB as a simplification callback.
  /// `Attributor::getAssumedSimplified` will use these callbacks before
  /// we it will ask `AAValueSimplify`. It is important to ensure this
  /// is called before `identifyDefaultAbstractAttributes`, assuming the
  /// latter is called at all.
  using SimplifictionCallbackTy = std::function<std::optional<Value *>(
      const IRPosition &, const AbstractAttribute *, bool &)>;
  void registerSimplificationCallback(const IRPosition &IRP,
                                      const SimplifictionCallbackTy &CB) {
    SimplificationCallbacks[IRP].emplace_back(CB);
  }

  /// Return true if there is a simplification callback for \p IRP.
  bool hasSimplificationCallback(const IRPosition &IRP) {
    return SimplificationCallbacks.count(IRP);
  }

  /// Register \p CB as a simplification callback.
  /// Similar to \p registerSimplificationCallback, the call back will be called
  /// first when we simplify a global variable \p GV.
  using GlobalVariableSimplifictionCallbackTy =
      std::function<std::optional<Constant *>(
          const GlobalVariable &, const AbstractAttribute *, bool &)>;
  void registerGlobalVariableSimplificationCallback(
      const GlobalVariable &GV,
      const GlobalVariableSimplifictionCallbackTy &CB) {
    GlobalVariableSimplificationCallbacks[&GV].emplace_back(CB);
  }

  /// Return true if there is a simplification callback for \p GV.
  bool hasGlobalVariableSimplificationCallback(const GlobalVariable &GV) {
    return GlobalVariableSimplificationCallbacks.count(&GV);
  }

  /// Return \p std::nullopt if there is no call back registered for \p GV or
  /// the call back is still not sure if \p GV can be simplified. Return \p
  /// nullptr if \p GV can't be simplified.
  std::optional<Constant *>
  getAssumedInitializerFromCallBack(const GlobalVariable &GV,
                                    const AbstractAttribute *AA,
                                    bool &UsedAssumedInformation) {
    assert(GlobalVariableSimplificationCallbacks.contains(&GV));
    for (auto &CB : GlobalVariableSimplificationCallbacks.lookup(&GV)) {
      auto SimplifiedGV = CB(GV, AA, UsedAssumedInformation);
      // For now we assume the call back will not return a std::nullopt.
      assert(SimplifiedGV.has_value() && "SimplifiedGV has not value");
      return *SimplifiedGV;
    }
    llvm_unreachable("there must be a callback registered");
  }

  using VirtualUseCallbackTy =
      std::function<bool(Attributor &, const AbstractAttribute *)>;
  void registerVirtualUseCallback(const Value &V,
                                  const VirtualUseCallbackTy &CB) {
    VirtualUseCallbacks[&V].emplace_back(CB);
  }

private:
  /// The vector with all simplification callbacks registered by outside AAs.
  DenseMap<IRPosition, SmallVector<SimplifictionCallbackTy, 1>>
      SimplificationCallbacks;

  /// The vector with all simplification callbacks for global variables
  /// registered by outside AAs.
  DenseMap<const GlobalVariable *,
           SmallVector<GlobalVariableSimplifictionCallbackTy, 1>>
      GlobalVariableSimplificationCallbacks;

  DenseMap<const Value *, SmallVector<VirtualUseCallbackTy, 1>>
      VirtualUseCallbacks;

public:
  /// Translate \p V from the callee context into the call site context.
  std::optional<Value *>
  translateArgumentToCallSiteContent(std::optional<Value *> V, CallBase &CB,
                                     const AbstractAttribute &AA,
                                     bool &UsedAssumedInformation);

  /// Return true if \p AA (or its context instruction) is assumed dead.
  ///
  /// If \p LivenessAA is not provided it is queried.
  bool isAssumedDead(const AbstractAttribute &AA, const AAIsDead *LivenessAA,
                     bool &UsedAssumedInformation,
                     bool CheckBBLivenessOnly = false,
                     DepClassTy DepClass = DepClassTy::OPTIONAL);

  /// Return true if \p I is assumed dead.
  ///
  /// If \p LivenessAA is not provided it is queried.
  bool isAssumedDead(const Instruction &I, const AbstractAttribute *QueryingAA,
                     const AAIsDead *LivenessAA, bool &UsedAssumedInformation,
                     bool CheckBBLivenessOnly = false,
                     DepClassTy DepClass = DepClassTy::OPTIONAL,
                     bool CheckForDeadStore = false);

  /// Return true if \p U is assumed dead.
  ///
  /// If \p FnLivenessAA is not provided it is queried.
  bool isAssumedDead(const Use &U, const AbstractAttribute *QueryingAA,
                     const AAIsDead *FnLivenessAA, bool &UsedAssumedInformation,
                     bool CheckBBLivenessOnly = false,
                     DepClassTy DepClass = DepClassTy::OPTIONAL);

  /// Return true if \p IRP is assumed dead.
  ///
  /// If \p FnLivenessAA is not provided it is queried.
  bool isAssumedDead(const IRPosition &IRP, const AbstractAttribute *QueryingAA,
                     const AAIsDead *FnLivenessAA, bool &UsedAssumedInformation,
                     bool CheckBBLivenessOnly = false,
                     DepClassTy DepClass = DepClassTy::OPTIONAL);

  /// Return true if \p BB is assumed dead.
  ///
  /// If \p LivenessAA is not provided it is queried.
  bool isAssumedDead(const BasicBlock &BB, const AbstractAttribute *QueryingAA,
                     const AAIsDead *FnLivenessAA,
                     DepClassTy DepClass = DepClassTy::OPTIONAL);

  /// Check \p Pred on all (transitive) uses of \p V.
  ///
  /// This method will evaluate \p Pred on all (transitive) uses of the
  /// associated value and return true if \p Pred holds every time.
  /// If uses are skipped in favor of equivalent ones, e.g., if we look through
  /// memory, the \p EquivalentUseCB will be used to give the caller an idea
  /// what original used was replaced by a new one (or new ones). The visit is
  /// cut short if \p EquivalentUseCB returns false and the function will return
  /// false as well.
  bool checkForAllUses(function_ref<bool(const Use &, bool &)> Pred,
                       const AbstractAttribute &QueryingAA, const Value &V,
                       bool CheckBBLivenessOnly = false,
                       DepClassTy LivenessDepClass = DepClassTy::OPTIONAL,
                       bool IgnoreDroppableUses = true,
                       function_ref<bool(const Use &OldU, const Use &NewU)>
                           EquivalentUseCB = nullptr);

  /// Emit a remark generically.
  ///
  /// This template function can be used to generically emit a remark. The
  /// RemarkKind should be one of the following:
  ///   - OptimizationRemark to indicate a successful optimization attempt
  ///   - OptimizationRemarkMissed to report a failed optimization attempt
  ///   - OptimizationRemarkAnalysis to provide additional information about an
  ///     optimization attempt
  ///
  /// The remark is built using a callback function \p RemarkCB that takes a
  /// RemarkKind as input and returns a RemarkKind.
  template <typename RemarkKind, typename RemarkCallBack>
  void emitRemark(Instruction *I, StringRef RemarkName,
                  RemarkCallBack &&RemarkCB) const {
    if (!Configuration.OREGetter)
      return;

    Function *F = I->getFunction();
    auto &ORE = Configuration.OREGetter(F);

    if (RemarkName.startswith("OMP"))
      ORE.emit([&]() {
        return RemarkCB(RemarkKind(Configuration.PassName, RemarkName, I))
               << " [" << RemarkName << "]";
      });
    else
      ORE.emit([&]() {
        return RemarkCB(RemarkKind(Configuration.PassName, RemarkName, I));
      });
  }

  /// Emit a remark on a function.
  template <typename RemarkKind, typename RemarkCallBack>
  void emitRemark(Function *F, StringRef RemarkName,
                  RemarkCallBack &&RemarkCB) const {
    if (!Configuration.OREGetter)
      return;

    auto &ORE = Configuration.OREGetter(F);

    if (RemarkName.startswith("OMP"))
      ORE.emit([&]() {
        return RemarkCB(RemarkKind(Configuration.PassName, RemarkName, F))
               << " [" << RemarkName << "]";
      });
    else
      ORE.emit([&]() {
        return RemarkCB(RemarkKind(Configuration.PassName, RemarkName, F));
      });
  }

  /// Helper struct used in the communication between an abstract attribute (AA)
  /// that wants to change the signature of a function and the Attributor which
  /// applies the changes. The struct is partially initialized with the
  /// information from the AA (see the constructor). All other members are
  /// provided by the Attributor prior to invoking any callbacks.
  struct ArgumentReplacementInfo {
    /// Callee repair callback type
    ///
    /// The function repair callback is invoked once to rewire the replacement
    /// arguments in the body of the new function. The argument replacement info
    /// is passed, as build from the registerFunctionSignatureRewrite call, as
    /// well as the replacement function and an iteratore to the first
    /// replacement argument.
    using CalleeRepairCBTy = std::function<void(
        const ArgumentReplacementInfo &, Function &, Function::arg_iterator)>;

    /// Abstract call site (ACS) repair callback type
    ///
    /// The abstract call site repair callback is invoked once on every abstract
    /// call site of the replaced function (\see ReplacedFn). The callback needs
    /// to provide the operands for the call to the new replacement function.
    /// The number and type of the operands appended to the provided vector
    /// (second argument) is defined by the number and types determined through
    /// the replacement type vector (\see ReplacementTypes). The first argument
    /// is the ArgumentReplacementInfo object registered with the Attributor
    /// through the registerFunctionSignatureRewrite call.
    using ACSRepairCBTy =
        std::function<void(const ArgumentReplacementInfo &, AbstractCallSite,
                           SmallVectorImpl<Value *> &)>;

    /// Simple getters, see the corresponding members for details.
    ///{

    Attributor &getAttributor() const { return A; }
    const Function &getReplacedFn() const { return ReplacedFn; }
    const Argument &getReplacedArg() const { return ReplacedArg; }
    unsigned getNumReplacementArgs() const { return ReplacementTypes.size(); }
    const SmallVectorImpl<Type *> &getReplacementTypes() const {
      return ReplacementTypes;
    }

    ///}

  private:
    /// Constructor that takes the argument to be replaced, the types of
    /// the replacement arguments, as well as callbacks to repair the call sites
    /// and new function after the replacement happened.
    ArgumentReplacementInfo(Attributor &A, Argument &Arg,
                            ArrayRef<Type *> ReplacementTypes,
                            CalleeRepairCBTy &&CalleeRepairCB,
                            ACSRepairCBTy &&ACSRepairCB)
        : A(A), ReplacedFn(*Arg.getParent()), ReplacedArg(Arg),
          ReplacementTypes(ReplacementTypes.begin(), ReplacementTypes.end()),
          CalleeRepairCB(std::move(CalleeRepairCB)),
          ACSRepairCB(std::move(ACSRepairCB)) {}

    /// Reference to the attributor to allow access from the callbacks.
    Attributor &A;

    /// The "old" function replaced by ReplacementFn.
    const Function &ReplacedFn;

    /// The "old" argument replaced by new ones defined via ReplacementTypes.
    const Argument &ReplacedArg;

    /// The types of the arguments replacing ReplacedArg.
    const SmallVector<Type *, 8> ReplacementTypes;

    /// Callee repair callback, see CalleeRepairCBTy.
    const CalleeRepairCBTy CalleeRepairCB;

    /// Abstract call site (ACS) repair callback, see ACSRepairCBTy.
    const ACSRepairCBTy ACSRepairCB;

    /// Allow access to the private members from the Attributor.
    friend struct Attributor;
  };

  /// Check if we can rewrite a function signature.
  ///
  /// The argument \p Arg is replaced with new ones defined by the number,
  /// order, and types in \p ReplacementTypes.
  ///
  /// \returns True, if the replacement can be registered, via
  /// registerFunctionSignatureRewrite, false otherwise.
  bool isValidFunctionSignatureRewrite(Argument &Arg,
                                       ArrayRef<Type *> ReplacementTypes);

  /// Register a rewrite for a function signature.
  ///
  /// The argument \p Arg is replaced with new ones defined by the number,
  /// order, and types in \p ReplacementTypes. The rewiring at the call sites is
  /// done through \p ACSRepairCB and at the callee site through
  /// \p CalleeRepairCB.
  ///
  /// \returns True, if the replacement was registered, false otherwise.
  bool registerFunctionSignatureRewrite(
      Argument &Arg, ArrayRef<Type *> ReplacementTypes,
      ArgumentReplacementInfo::CalleeRepairCBTy &&CalleeRepairCB,
      ArgumentReplacementInfo::ACSRepairCBTy &&ACSRepairCB);

  /// Check \p Pred on all function call sites.
  ///
  /// This method will evaluate \p Pred on call sites and return
  /// true if \p Pred holds in every call sites. However, this is only possible
  /// all call sites are known, hence the function has internal linkage.
  /// If true is returned, \p UsedAssumedInformation is set if assumed
  /// information was used to skip or simplify potential call sites.
  bool checkForAllCallSites(function_ref<bool(AbstractCallSite)> Pred,
                            const AbstractAttribute &QueryingAA,
                            bool RequireAllCallSites,
                            bool &UsedAssumedInformation);

  /// Check \p Pred on all call sites of \p Fn.
  ///
  /// This method will evaluate \p Pred on call sites and return
  /// true if \p Pred holds in every call sites. However, this is only possible
  /// all call sites are known, hence the function has internal linkage.
  /// If true is returned, \p UsedAssumedInformation is set if assumed
  /// information was used to skip or simplify potential call sites.
  bool checkForAllCallSites(function_ref<bool(AbstractCallSite)> Pred,
                            const Function &Fn, bool RequireAllCallSites,
                            const AbstractAttribute *QueryingAA,
                            bool &UsedAssumedInformation,
                            bool CheckPotentiallyDead = false);

  /// Check \p Pred on all values potentially returned by the function
  /// associated with \p QueryingAA.
  ///
  /// This is the context insensitive version of the method above.
  bool
  checkForAllReturnedValues(function_ref<bool(Value &)> Pred,
                            const AbstractAttribute &QueryingAA,
                            AA::ValueScope S = AA::ValueScope::Intraprocedural,
                            bool RecurseForSelectAndPHI = true);

  /// Check \p Pred on all instructions in \p Fn with an opcode present in
  /// \p Opcodes.
  ///
  /// This method will evaluate \p Pred on all instructions with an opcode
  /// present in \p Opcode and return true if \p Pred holds on all of them.
  bool checkForAllInstructions(function_ref<bool(Instruction &)> Pred,
                               const Function *Fn,
                               const AbstractAttribute *QueryingAA,
                               ArrayRef<unsigned> Opcodes,
                               bool &UsedAssumedInformation,
                               bool CheckBBLivenessOnly = false,
                               bool CheckPotentiallyDead = false);

  /// Check \p Pred on all instructions with an opcode present in \p Opcodes.
  ///
  /// This method will evaluate \p Pred on all instructions with an opcode
  /// present in \p Opcode and return true if \p Pred holds on all of them.
  bool checkForAllInstructions(function_ref<bool(Instruction &)> Pred,
                               const AbstractAttribute &QueryingAA,
                               ArrayRef<unsigned> Opcodes,
                               bool &UsedAssumedInformation,
                               bool CheckBBLivenessOnly = false,
                               bool CheckPotentiallyDead = false);

  /// Check \p Pred on all call-like instructions (=CallBased derived).
  ///
  /// See checkForAllCallLikeInstructions(...) for more information.
  bool checkForAllCallLikeInstructions(function_ref<bool(Instruction &)> Pred,
                                       const AbstractAttribute &QueryingAA,
                                       bool &UsedAssumedInformation,
                                       bool CheckBBLivenessOnly = false,
                                       bool CheckPotentiallyDead = false) {
    return checkForAllInstructions(
        Pred, QueryingAA,
        {(unsigned)Instruction::Invoke, (unsigned)Instruction::CallBr,
         (unsigned)Instruction::Call},
        UsedAssumedInformation, CheckBBLivenessOnly, CheckPotentiallyDead);
  }

  /// Check \p Pred on all Read/Write instructions.
  ///
  /// This method will evaluate \p Pred on all instructions that read or write
  /// to memory present in the information cache and return true if \p Pred
  /// holds on all of them.
  bool checkForAllReadWriteInstructions(function_ref<bool(Instruction &)> Pred,
                                        AbstractAttribute &QueryingAA,
                                        bool &UsedAssumedInformation);

  /// Create a shallow wrapper for \p F such that \p F has internal linkage
  /// afterwards. It also sets the original \p F 's name to anonymous
  ///
  /// A wrapper is a function with the same type (and attributes) as \p F
  /// that will only call \p F and return the result, if any.
  ///
  /// Assuming the declaration of looks like:
  ///   rty F(aty0 arg0, ..., atyN argN);
  ///
  /// The wrapper will then look as follows:
  ///   rty wrapper(aty0 arg0, ..., atyN argN) {
  ///     return F(arg0, ..., argN);
  ///   }
  ///
  static void createShallowWrapper(Function &F);

  /// Returns true if the function \p F can be internalized. i.e. it has a
  /// compatible linkage.
  static bool isInternalizable(Function &F);

  /// Make another copy of the function \p F such that the copied version has
  /// internal linkage afterwards and can be analysed. Then we replace all uses
  /// of the original function to the copied one
  ///
  /// Only non-locally linked functions that have `linkonce_odr` or `weak_odr`
  /// linkage can be internalized because these linkages guarantee that other
  /// definitions with the same name have the same semantics as this one.
  ///
  /// This will only be run if the `attributor-allow-deep-wrappers` option is
  /// set, or if the function is called with \p Force set to true.
  ///
  /// If the function \p F failed to be internalized the return value will be a
  /// null pointer.
  static Function *internalizeFunction(Function &F, bool Force = false);

  /// Make copies of each function in the set \p FnSet such that the copied
  /// version has internal linkage afterwards and can be analysed. Then we
  /// replace all uses of the original function to the copied one. The map
  /// \p FnMap contains a mapping of functions to their internalized versions.
  ///
  /// Only non-locally linked functions that have `linkonce_odr` or `weak_odr`
  /// linkage can be internalized because these linkages guarantee that other
  /// definitions with the same name have the same semantics as this one.
  ///
  /// This version will internalize all the functions in the set \p FnSet at
  /// once and then replace the uses. This prevents internalized functions being
  /// called by external functions when there is an internalized version in the
  /// module.
  static bool internalizeFunctions(SmallPtrSetImpl<Function *> &FnSet,
                                   DenseMap<Function *, Function *> &FnMap);

  /// Return the data layout associated with the anchor scope.
  const DataLayout &getDataLayout() const { return InfoCache.DL; }

  /// The allocator used to allocate memory, e.g. for `AbstractAttribute`s.
  BumpPtrAllocator &Allocator;

  const SmallSetVector<Function *, 8> &getModifiedFunctions() {
    return CGModifiedFunctions;
  }

private:
  /// This method will do fixpoint iteration until fixpoint or the
  /// maximum iteration count is reached.
  ///
  /// If the maximum iteration count is reached, This method will
  /// indicate pessimistic fixpoint on attributes that transitively depend
  /// on attributes that were scheduled for an update.
  void runTillFixpoint();

  /// Gets called after scheduling, manifests attributes to the LLVM IR.
  ChangeStatus manifestAttributes();

  /// Gets called after attributes have been manifested, cleans up the IR.
  /// Deletes dead functions, blocks and instructions.
  /// Rewrites function signitures and updates the call graph.
  ChangeStatus cleanupIR();

  /// Identify internal functions that are effectively dead, thus not reachable
  /// from a live entry point. The functions are added to ToBeDeletedFunctions.
  void identifyDeadInternalFunctions();

  /// Run `::update` on \p AA and track the dependences queried while doing so.
  /// Also adjust the state if we know further updates are not necessary.
  ChangeStatus updateAA(AbstractAttribute &AA);

  /// Remember the dependences on the top of the dependence stack such that they
  /// may trigger further updates. (\see DependenceStack)
  void rememberDependences();

  /// Determine if CallBase context in \p IRP should be propagated.
  bool shouldPropagateCallBaseContext(const IRPosition &IRP);

  /// Apply all requested function signature rewrites
  /// (\see registerFunctionSignatureRewrite) and return Changed if the module
  /// was altered.
  ChangeStatus
  rewriteFunctionSignatures(SmallSetVector<Function *, 8> &ModifiedFns);

  /// Check if the Attribute \p AA should be seeded.
  /// See getOrCreateAAFor.
  bool shouldSeedAttribute(AbstractAttribute &AA);

  /// A nested map to lookup abstract attributes based on the argument position
  /// on the outer level, and the addresses of the static member (AAType::ID) on
  /// the inner level.
  ///{
  using AAMapKeyTy = std::pair<const char *, IRPosition>;
  DenseMap<AAMapKeyTy, AbstractAttribute *> AAMap;
  ///}

  /// Map to remember all requested signature changes (= argument replacements).
  DenseMap<Function *, SmallVector<std::unique_ptr<ArgumentReplacementInfo>, 8>>
      ArgumentReplacementMap;

  /// The set of functions we are deriving attributes for.
  SetVector<Function *> &Functions;

  /// The information cache that holds pre-processed (LLVM-IR) information.
  InformationCache &InfoCache;

  /// Abstract Attribute dependency graph
  AADepGraph DG;

  /// Set of functions for which we modified the content such that it might
  /// impact the call graph.
  SmallSetVector<Function *, 8> CGModifiedFunctions;

  /// Information about a dependence. If FromAA is changed ToAA needs to be
  /// updated as well.
  struct DepInfo {
    const AbstractAttribute *FromAA;
    const AbstractAttribute *ToAA;
    DepClassTy DepClass;
  };

  /// The dependence stack is used to track dependences during an
  /// `AbstractAttribute::update` call. As `AbstractAttribute::update` can be
  /// recursive we might have multiple vectors of dependences in here. The stack
  /// size, should be adjusted according to the expected recursion depth and the
  /// inner dependence vector size to the expected number of dependences per
  /// abstract attribute. Since the inner vectors are actually allocated on the
  /// stack we can be generous with their size.
  using DependenceVector = SmallVector<DepInfo, 8>;
  SmallVector<DependenceVector *, 16> DependenceStack;

  /// A set to remember the functions we already assume to be live and visited.
  DenseSet<const Function *> VisitedFunctions;

  /// Uses we replace with a new value after manifest is done. We will remove
  /// then trivially dead instructions as well.
  SmallMapVector<Use *, Value *, 32> ToBeChangedUses;

  /// Values we replace with a new value after manifest is done. We will remove
  /// then trivially dead instructions as well.
  SmallMapVector<Value *, PointerIntPair<Value *, 1, bool>, 32>
      ToBeChangedValues;

  /// Instructions we replace with `unreachable` insts after manifest is done.
  SmallSetVector<WeakVH, 16> ToBeChangedToUnreachableInsts;

  /// Invoke instructions with at least a single dead successor block.
  SmallSetVector<WeakVH, 16> InvokeWithDeadSuccessor;

  /// A flag that indicates which stage of the process we are in. Initially, the
  /// phase is SEEDING. Phase is changed in `Attributor::run()`
  enum class AttributorPhase {
    SEEDING,
    UPDATE,
    MANIFEST,
    CLEANUP,
  } Phase = AttributorPhase::SEEDING;

  /// The current initialization chain length. Tracked to avoid stack overflows.
  unsigned InitializationChainLength = 0;

  /// Functions, blocks, and instructions we delete after manifest is done.
  ///
  ///{
  SmallPtrSet<BasicBlock *, 8> ManifestAddedBlocks;
  SmallSetVector<Function *, 8> ToBeDeletedFunctions;
  SmallSetVector<BasicBlock *, 8> ToBeDeletedBlocks;
  SmallSetVector<WeakVH, 8> ToBeDeletedInsts;
  ///}

  /// Container with all the query AAs that requested an update via
  /// registerForUpdate.
  SmallSetVector<AbstractAttribute *, 16> QueryAAsAwaitingUpdate;

  /// User provided configuration for this Attributor instance.
  const AttributorConfig Configuration;

  friend AADepGraph;
  friend AttributorCallGraph;
};

/// An interface to query the internal state of an abstract attribute.
///
/// The abstract state is a minimal interface that allows the Attributor to
/// communicate with the abstract attributes about their internal state without
/// enforcing or exposing implementation details, e.g., the (existence of an)
/// underlying lattice.
///
/// It is sufficient to be able to query if a state is (1) valid or invalid, (2)
/// at a fixpoint, and to indicate to the state that (3) an optimistic fixpoint
/// was reached or (4) a pessimistic fixpoint was enforced.
///
/// All methods need to be implemented by the subclass. For the common use case,
/// a single boolean state or a bit-encoded state, the BooleanState and
/// {Inc,Dec,Bit}IntegerState classes are already provided. An abstract
/// attribute can inherit from them to get the abstract state interface and
/// additional methods to directly modify the state based if needed. See the
/// class comments for help.
struct AbstractState {
  virtual ~AbstractState() = default;

  /// Return if this abstract state is in a valid state. If false, no
  /// information provided should be used.
  virtual bool isValidState() const = 0;

  /// Return if this abstract state is fixed, thus does not need to be updated
  /// if information changes as it cannot change itself.
  virtual bool isAtFixpoint() const = 0;

  /// Indicate that the abstract state should converge to the optimistic state.
  ///
  /// This will usually make the optimistically assumed state the known to be
  /// true state.
  ///
  /// \returns ChangeStatus::UNCHANGED as the assumed value should not change.
  virtual ChangeStatus indicateOptimisticFixpoint() = 0;

  /// Indicate that the abstract state should converge to the pessimistic state.
  ///
  /// This will usually revert the optimistically assumed state to the known to
  /// be true state.
  ///
  /// \returns ChangeStatus::CHANGED as the assumed value may change.
  virtual ChangeStatus indicatePessimisticFixpoint() = 0;
};

/// Simple state with integers encoding.
///
/// The interface ensures that the assumed bits are always a subset of the known
/// bits. Users can only add known bits and, except through adding known bits,
/// they can only remove assumed bits. This should guarantee monotonicity and
/// thereby the existence of a fixpoint (if used correctly). The fixpoint is
/// reached when the assumed and known state/bits are equal. Users can
/// force/inidicate a fixpoint. If an optimistic one is indicated, the known
/// state will catch up with the assumed one, for a pessimistic fixpoint it is
/// the other way around.
template <typename base_ty, base_ty BestState, base_ty WorstState>
struct IntegerStateBase : public AbstractState {
  using base_t = base_ty;

  IntegerStateBase() = default;
  IntegerStateBase(base_t Assumed) : Assumed(Assumed) {}

  /// Return the best possible representable state.
  static constexpr base_t getBestState() { return BestState; }
  static constexpr base_t getBestState(const IntegerStateBase &) {
    return getBestState();
  }

  /// Return the worst possible representable state.
  static constexpr base_t getWorstState() { return WorstState; }
  static constexpr base_t getWorstState(const IntegerStateBase &) {
    return getWorstState();
  }

  /// See AbstractState::isValidState()
  /// NOTE: For now we simply pretend that the worst possible state is invalid.
  bool isValidState() const override { return Assumed != getWorstState(); }

  /// See AbstractState::isAtFixpoint()
  bool isAtFixpoint() const override { return Assumed == Known; }

  /// See AbstractState::indicateOptimisticFixpoint(...)
  ChangeStatus indicateOptimisticFixpoint() override {
    Known = Assumed;
    return ChangeStatus::UNCHANGED;
  }

  /// See AbstractState::indicatePessimisticFixpoint(...)
  ChangeStatus indicatePessimisticFixpoint() override {
    Assumed = Known;
    return ChangeStatus::CHANGED;
  }

  /// Return the known state encoding
  base_t getKnown() const { return Known; }

  /// Return the assumed state encoding.
  base_t getAssumed() const { return Assumed; }

  /// Equality for IntegerStateBase.
  bool
  operator==(const IntegerStateBase<base_t, BestState, WorstState> &R) const {
    return this->getAssumed() == R.getAssumed() &&
           this->getKnown() == R.getKnown();
  }

  /// Inequality for IntegerStateBase.
  bool
  operator!=(const IntegerStateBase<base_t, BestState, WorstState> &R) const {
    return !(*this == R);
  }

  /// "Clamp" this state with \p R. The result is subtype dependent but it is
  /// intended that only information assumed in both states will be assumed in
  /// this one afterwards.
  void operator^=(const IntegerStateBase<base_t, BestState, WorstState> &R) {
    handleNewAssumedValue(R.getAssumed());
  }

  /// "Clamp" this state with \p R. The result is subtype dependent but it is
  /// intended that information known in either state will be known in
  /// this one afterwards.
  void operator+=(const IntegerStateBase<base_t, BestState, WorstState> &R) {
    handleNewKnownValue(R.getKnown());
  }

  void operator|=(const IntegerStateBase<base_t, BestState, WorstState> &R) {
    joinOR(R.getAssumed(), R.getKnown());
  }

  void operator&=(const IntegerStateBase<base_t, BestState, WorstState> &R) {
    joinAND(R.getAssumed(), R.getKnown());
  }

protected:
  /// Handle a new assumed value \p Value. Subtype dependent.
  virtual void handleNewAssumedValue(base_t Value) = 0;

  /// Handle a new known value \p Value. Subtype dependent.
  virtual void handleNewKnownValue(base_t Value) = 0;

  /// Handle a  value \p Value. Subtype dependent.
  virtual void joinOR(base_t AssumedValue, base_t KnownValue) = 0;

  /// Handle a new assumed value \p Value. Subtype dependent.
  virtual void joinAND(base_t AssumedValue, base_t KnownValue) = 0;

  /// The known state encoding in an integer of type base_t.
  base_t Known = getWorstState();

  /// The assumed state encoding in an integer of type base_t.
  base_t Assumed = getBestState();
};

/// Specialization of the integer state for a bit-wise encoding.
template <typename base_ty = uint32_t, base_ty BestState = ~base_ty(0),
          base_ty WorstState = 0>
struct BitIntegerState
    : public IntegerStateBase<base_ty, BestState, WorstState> {
  using super = IntegerStateBase<base_ty, BestState, WorstState>;
  using base_t = base_ty;
  BitIntegerState() = default;
  BitIntegerState(base_t Assumed) : super(Assumed) {}

  /// Return true if the bits set in \p BitsEncoding are "known bits".
  bool isKnown(base_t BitsEncoding = BestState) const {
    return (this->Known & BitsEncoding) == BitsEncoding;
  }

  /// Return true if the bits set in \p BitsEncoding are "assumed bits".
  bool isAssumed(base_t BitsEncoding = BestState) const {
    return (this->Assumed & BitsEncoding) == BitsEncoding;
  }

  /// Add the bits in \p BitsEncoding to the "known bits".
  BitIntegerState &addKnownBits(base_t Bits) {
    // Make sure we never miss any "known bits".
    this->Assumed |= Bits;
    this->Known |= Bits;
    return *this;
  }

  /// Remove the bits in \p BitsEncoding from the "assumed bits" if not known.
  BitIntegerState &removeAssumedBits(base_t BitsEncoding) {
    return intersectAssumedBits(~BitsEncoding);
  }

  /// Remove the bits in \p BitsEncoding from the "known bits".
  BitIntegerState &removeKnownBits(base_t BitsEncoding) {
    this->Known = (this->Known & ~BitsEncoding);
    return *this;
  }

  /// Keep only "assumed bits" also set in \p BitsEncoding but all known ones.
  BitIntegerState &intersectAssumedBits(base_t BitsEncoding) {
    // Make sure we never lose any "known bits".
    this->Assumed = (this->Assumed & BitsEncoding) | this->Known;
    return *this;
  }

private:
  void handleNewAssumedValue(base_t Value) override {
    intersectAssumedBits(Value);
  }
  void handleNewKnownValue(base_t Value) override { addKnownBits(Value); }
  void joinOR(base_t AssumedValue, base_t KnownValue) override {
    this->Known |= KnownValue;
    this->Assumed |= AssumedValue;
  }
  void joinAND(base_t AssumedValue, base_t KnownValue) override {
    this->Known &= KnownValue;
    this->Assumed &= AssumedValue;
  }
};

/// Specialization of the integer state for an increasing value, hence ~0u is
/// the best state and 0 the worst.
template <typename base_ty = uint32_t, base_ty BestState = ~base_ty(0),
          base_ty WorstState = 0>
struct IncIntegerState
    : public IntegerStateBase<base_ty, BestState, WorstState> {
  using super = IntegerStateBase<base_ty, BestState, WorstState>;
  using base_t = base_ty;

  IncIntegerState() : super() {}
  IncIntegerState(base_t Assumed) : super(Assumed) {}

  /// Return the best possible representable state.
  static constexpr base_t getBestState() { return BestState; }
  static constexpr base_t
  getBestState(const IncIntegerState<base_ty, BestState, WorstState> &) {
    return getBestState();
  }

  /// Take minimum of assumed and \p Value.
  IncIntegerState &takeAssumedMinimum(base_t Value) {
    // Make sure we never lose "known value".
    this->Assumed = std::max(std::min(this->Assumed, Value), this->Known);
    return *this;
  }

  /// Take maximum of known and \p Value.
  IncIntegerState &takeKnownMaximum(base_t Value) {
    // Make sure we never lose "known value".
    this->Assumed = std::max(Value, this->Assumed);
    this->Known = std::max(Value, this->Known);
    return *this;
  }

private:
  void handleNewAssumedValue(base_t Value) override {
    takeAssumedMinimum(Value);
  }
  void handleNewKnownValue(base_t Value) override { takeKnownMaximum(Value); }
  void joinOR(base_t AssumedValue, base_t KnownValue) override {
    this->Known = std::max(this->Known, KnownValue);
    this->Assumed = std::max(this->Assumed, AssumedValue);
  }
  void joinAND(base_t AssumedValue, base_t KnownValue) override {
    this->Known = std::min(this->Known, KnownValue);
    this->Assumed = std::min(this->Assumed, AssumedValue);
  }
};

/// Specialization of the integer state for a decreasing value, hence 0 is the
/// best state and ~0u the worst.
template <typename base_ty = uint32_t>
struct DecIntegerState : public IntegerStateBase<base_ty, 0, ~base_ty(0)> {
  using base_t = base_ty;

  /// Take maximum of assumed and \p Value.
  DecIntegerState &takeAssumedMaximum(base_t Value) {
    // Make sure we never lose "known value".
    this->Assumed = std::min(std::max(this->Assumed, Value), this->Known);
    return *this;
  }

  /// Take minimum of known and \p Value.
  DecIntegerState &takeKnownMinimum(base_t Value) {
    // Make sure we never lose "known value".
    this->Assumed = std::min(Value, this->Assumed);
    this->Known = std::min(Value, this->Known);
    return *this;
  }

private:
  void handleNewAssumedValue(base_t Value) override {
    takeAssumedMaximum(Value);
  }
  void handleNewKnownValue(base_t Value) override { takeKnownMinimum(Value); }
  void joinOR(base_t AssumedValue, base_t KnownValue) override {
    this->Assumed = std::min(this->Assumed, KnownValue);
    this->Assumed = std::min(this->Assumed, AssumedValue);
  }
  void joinAND(base_t AssumedValue, base_t KnownValue) override {
    this->Assumed = std::max(this->Assumed, KnownValue);
    this->Assumed = std::max(this->Assumed, AssumedValue);
  }
};

/// Simple wrapper for a single bit (boolean) state.
struct BooleanState : public IntegerStateBase<bool, true, false> {
  using super = IntegerStateBase<bool, true, false>;
  using base_t = IntegerStateBase::base_t;

  BooleanState() = default;
  BooleanState(base_t Assumed) : super(Assumed) {}

  /// Set the assumed value to \p Value but never below the known one.
  void setAssumed(bool Value) { Assumed &= (Known | Value); }

  /// Set the known and asssumed value to \p Value.
  void setKnown(bool Value) {
    Known |= Value;
    Assumed |= Value;
  }

  /// Return true if the state is assumed to hold.
  bool isAssumed() const { return getAssumed(); }

  /// Return true if the state is known to hold.
  bool isKnown() const { return getKnown(); }

private:
  void handleNewAssumedValue(base_t Value) override {
    if (!Value)
      Assumed = Known;
  }
  void handleNewKnownValue(base_t Value) override {
    if (Value)
      Known = (Assumed = Value);
  }
  void joinOR(base_t AssumedValue, base_t KnownValue) override {
    Known |= KnownValue;
    Assumed |= AssumedValue;
  }
  void joinAND(base_t AssumedValue, base_t KnownValue) override {
    Known &= KnownValue;
    Assumed &= AssumedValue;
  }
};

/// State for an integer range.
struct IntegerRangeState : public AbstractState {

  /// Bitwidth of the associated value.
  uint32_t BitWidth;

  /// State representing assumed range, initially set to empty.
  ConstantRange Assumed;

  /// State representing known range, initially set to [-inf, inf].
  ConstantRange Known;

  IntegerRangeState(uint32_t BitWidth)
      : BitWidth(BitWidth), Assumed(ConstantRange::getEmpty(BitWidth)),
        Known(ConstantRange::getFull(BitWidth)) {}

  IntegerRangeState(const ConstantRange &CR)
      : BitWidth(CR.getBitWidth()), Assumed(CR),
        Known(getWorstState(CR.getBitWidth())) {}

  /// Return the worst possible representable state.
  static ConstantRange getWorstState(uint32_t BitWidth) {
    return ConstantRange::getFull(BitWidth);
  }

  /// Return the best possible representable state.
  static ConstantRange getBestState(uint32_t BitWidth) {
    return ConstantRange::getEmpty(BitWidth);
  }
  static ConstantRange getBestState(const IntegerRangeState &IRS) {
    return getBestState(IRS.getBitWidth());
  }

  /// Return associated values' bit width.
  uint32_t getBitWidth() const { return BitWidth; }

  /// See AbstractState::isValidState()
  bool isValidState() const override {
    return BitWidth > 0 && !Assumed.isFullSet();
  }

  /// See AbstractState::isAtFixpoint()
  bool isAtFixpoint() const override { return Assumed == Known; }

  /// See AbstractState::indicateOptimisticFixpoint(...)
  ChangeStatus indicateOptimisticFixpoint() override {
    Known = Assumed;
    return ChangeStatus::CHANGED;
  }

  /// See AbstractState::indicatePessimisticFixpoint(...)
  ChangeStatus indicatePessimisticFixpoint() override {
    Assumed = Known;
    return ChangeStatus::CHANGED;
  }

  /// Return the known state encoding
  ConstantRange getKnown() const { return Known; }

  /// Return the assumed state encoding.
  ConstantRange getAssumed() const { return Assumed; }

  /// Unite assumed range with the passed state.
  void unionAssumed(const ConstantRange &R) {
    // Don't lose a known range.
    Assumed = Assumed.unionWith(R).intersectWith(Known);
  }

  /// See IntegerRangeState::unionAssumed(..).
  void unionAssumed(const IntegerRangeState &R) {
    unionAssumed(R.getAssumed());
  }

  /// Intersect known range with the passed state.
  void intersectKnown(const ConstantRange &R) {
    Assumed = Assumed.intersectWith(R);
    Known = Known.intersectWith(R);
  }

  /// See IntegerRangeState::intersectKnown(..).
  void intersectKnown(const IntegerRangeState &R) {
    intersectKnown(R.getKnown());
  }

  /// Equality for IntegerRangeState.
  bool operator==(const IntegerRangeState &R) const {
    return getAssumed() == R.getAssumed() && getKnown() == R.getKnown();
  }

  /// "Clamp" this state with \p R. The result is subtype dependent but it is
  /// intended that only information assumed in both states will be assumed in
  /// this one afterwards.
  IntegerRangeState operator^=(const IntegerRangeState &R) {
    // NOTE: `^=` operator seems like `intersect` but in this case, we need to
    // take `union`.
    unionAssumed(R);
    return *this;
  }

  IntegerRangeState operator&=(const IntegerRangeState &R) {
    // NOTE: `&=` operator seems like `intersect` but in this case, we need to
    // take `union`.
    Known = Known.unionWith(R.getKnown());
    Assumed = Assumed.unionWith(R.getAssumed());
    return *this;
  }
};

/// Simple state for a set.
///
/// This represents a state containing a set of values. The interface supports
/// modelling sets that contain all possible elements. The state's internal
/// value is modified using union or intersection operations.
template <typename BaseTy> struct SetState : public AbstractState {
  /// A wrapper around a set that has semantics for handling unions and
  /// intersections with a "universal" set that contains all elements.
  struct SetContents {
    /// Creates a universal set with no concrete elements or an empty set.
    SetContents(bool Universal) : Universal(Universal) {}

    /// Creates a non-universal set with concrete values.
    SetContents(const DenseSet<BaseTy> &Assumptions)
        : Universal(false), Set(Assumptions) {}

    SetContents(bool Universal, const DenseSet<BaseTy> &Assumptions)
        : Universal(Universal), Set(Assumptions) {}

    const DenseSet<BaseTy> &getSet() const { return Set; }

    bool isUniversal() const { return Universal; }

    bool empty() const { return Set.empty() && !Universal; }

    /// Finds A := A ^ B where A or B could be the "Universal" set which
    /// contains every possible attribute. Returns true if changes were made.
    bool getIntersection(const SetContents &RHS) {
      bool IsUniversal = Universal;
      unsigned Size = Set.size();

      // A := A ^ U = A
      if (RHS.isUniversal())
        return false;

      // A := U ^ B = B
      if (Universal)
        Set = RHS.getSet();
      else
        set_intersect(Set, RHS.getSet());

      Universal &= RHS.isUniversal();
      return IsUniversal != Universal || Size != Set.size();
    }

    /// Finds A := A u B where A or B could be the "Universal" set which
    /// contains every possible attribute. returns true if changes were made.
    bool getUnion(const SetContents &RHS) {
      bool IsUniversal = Universal;
      unsigned Size = Set.size();

      // A := A u U = U = U u B
      if (!RHS.isUniversal() && !Universal)
        set_union(Set, RHS.getSet());

      Universal |= RHS.isUniversal();
      return IsUniversal != Universal || Size != Set.size();
    }

  private:
    /// Indicates if this set is "universal", containing every possible element.
    bool Universal;

    /// The set of currently active assumptions.
    DenseSet<BaseTy> Set;
  };

  SetState() : Known(false), Assumed(true), IsAtFixedpoint(false) {}

  /// Initializes the known state with an initial set and initializes the
  /// assumed state as universal.
  SetState(const DenseSet<BaseTy> &Known)
      : Known(Known), Assumed(true), IsAtFixedpoint(false) {}

  /// See AbstractState::isValidState()
  bool isValidState() const override { return !Assumed.empty(); }

  /// See AbstractState::isAtFixpoint()
  bool isAtFixpoint() const override { return IsAtFixedpoint; }

  /// See AbstractState::indicateOptimisticFixpoint(...)
  ChangeStatus indicateOptimisticFixpoint() override {
    IsAtFixedpoint = true;
    Known = Assumed;
    return ChangeStatus::UNCHANGED;
  }

  /// See AbstractState::indicatePessimisticFixpoint(...)
  ChangeStatus indicatePessimisticFixpoint() override {
    IsAtFixedpoint = true;
    Assumed = Known;
    return ChangeStatus::CHANGED;
  }

  /// Return the known state encoding.
  const SetContents &getKnown() const { return Known; }

  /// Return the assumed state encoding.
  const SetContents &getAssumed() const { return Assumed; }

  /// Returns if the set state contains the element.
  bool setContains(const BaseTy &Elem) const {
    return Assumed.getSet().contains(Elem) || Known.getSet().contains(Elem);
  }

  /// Performs the set intersection between this set and \p RHS. Returns true if
  /// changes were made.
  bool getIntersection(const SetContents &RHS) {
    bool IsUniversal = Assumed.isUniversal();
    unsigned SizeBefore = Assumed.getSet().size();

    // Get intersection and make sure that the known set is still a proper
    // subset of the assumed set. A := K u (A ^ R).
    Assumed.getIntersection(RHS);
    Assumed.getUnion(Known);

    return SizeBefore != Assumed.getSet().size() ||
           IsUniversal != Assumed.isUniversal();
  }

  /// Performs the set union between this set and \p RHS. Returns true if
  /// changes were made.
  bool getUnion(const SetContents &RHS) { return Assumed.getUnion(RHS); }

private:
  /// The set of values known for this state.
  SetContents Known;

  /// The set of assumed values for this state.
  SetContents Assumed;

  bool IsAtFixedpoint;
};

/// Helper to tie a abstract state implementation to an abstract attribute.
template <typename StateTy, typename BaseType, class... Ts>
struct StateWrapper : public BaseType, public StateTy {
  /// Provide static access to the type of the state.
  using StateType = StateTy;

  StateWrapper(const IRPosition &IRP, Ts... Args)
      : BaseType(IRP), StateTy(Args...) {}

  /// See AbstractAttribute::getState(...).
  StateType &getState() override { return *this; }

  /// See AbstractAttribute::getState(...).
  const StateType &getState() const override { return *this; }
};

/// Helper class that provides common functionality to manifest IR attributes.
template <Attribute::AttrKind AK, typename BaseType, typename AAType>
struct IRAttribute : public BaseType {
  IRAttribute(const IRPosition &IRP) : BaseType(IRP) {}

  /// Most boolean IRAttribute AAs don't do anything non-trivial
  /// in their initializers while non-boolean ones often do. Subclasses can
  /// change this.
  static bool hasTrivialInitializer() { return Attribute::isEnumAttrKind(AK); }

  /// Compile time access to the IR attribute kind.
  static constexpr Attribute::AttrKind IRAttributeKind = AK;

  /// Return true if the IR attribute(s) associated with this AA are implied for
  /// an undef value.
  static bool isImpliedByUndef() { return true; }

  /// Return true if the IR attribute(s) associated with this AA are implied for
  /// an poison value.
  static bool isImpliedByPoison() { return true; }

  static bool isImpliedByIR(Attributor &A, const IRPosition &IRP,
                            Attribute::AttrKind ImpliedAttributeKind = AK,
                            bool IgnoreSubsumingPositions = false) {
    if (AAType::isImpliedByUndef() && isa<UndefValue>(IRP.getAssociatedValue()))
      return true;
    if (AAType::isImpliedByPoison() &&
        isa<PoisonValue>(IRP.getAssociatedValue()))
      return true;
    return A.hasAttr(IRP, {ImpliedAttributeKind}, IgnoreSubsumingPositions,
                     ImpliedAttributeKind);
  }

  /// See AbstractAttribute::manifest(...).
  ChangeStatus manifest(Attributor &A) override {
    if (isa<UndefValue>(this->getIRPosition().getAssociatedValue()))
      return ChangeStatus::UNCHANGED;
    SmallVector<Attribute, 4> DeducedAttrs;
    getDeducedAttributes(A, this->getAnchorValue().getContext(), DeducedAttrs);
    if (DeducedAttrs.empty())
      return ChangeStatus::UNCHANGED;
    return A.manifestAttrs(this->getIRPosition(), DeducedAttrs);
  }

  /// Return the kind that identifies the abstract attribute implementation.
  Attribute::AttrKind getAttrKind() const { return AK; }

  /// Return the deduced attributes in \p Attrs.
  virtual void getDeducedAttributes(Attributor &A, LLVMContext &Ctx,
                                    SmallVectorImpl<Attribute> &Attrs) const {
    Attrs.emplace_back(Attribute::get(Ctx, getAttrKind()));
  }
};

/// Base struct for all "concrete attribute" deductions.
///
/// The abstract attribute is a minimal interface that allows the Attributor to
/// orchestrate the abstract/fixpoint analysis. The design allows to hide away
/// implementation choices made for the subclasses but also to structure their
/// implementation and simplify the use of other abstract attributes in-flight.
///
/// To allow easy creation of new attributes, most methods have default
/// implementations. The ones that do not are generally straight forward, except
/// `AbstractAttribute::updateImpl` which is the location of most reasoning
/// associated with the abstract attribute. The update is invoked by the
/// Attributor in case the situation used to justify the current optimistic
/// state might have changed. The Attributor determines this automatically
/// by monitoring the `Attributor::getAAFor` calls made by abstract attributes.
///
/// The `updateImpl` method should inspect the IR and other abstract attributes
/// in-flight to justify the best possible (=optimistic) state. The actual
/// implementation is, similar to the underlying abstract state encoding, not
/// exposed. In the most common case, the `updateImpl` will go through a list of
/// reasons why its optimistic state is valid given the current information. If
/// any combination of them holds and is sufficient to justify the current
/// optimistic state, the method shall return UNCHAGED. If not, the optimistic
/// state is adjusted to the situation and the method shall return CHANGED.
///
/// If the manifestation of the "concrete attribute" deduced by the subclass
/// differs from the "default" behavior, which is a (set of) LLVM-IR
/// attribute(s) for an argument, call site argument, function return value, or
/// function, the `AbstractAttribute::manifest` method should be overloaded.
///
/// NOTE: If the state obtained via getState() is INVALID, thus if
///       AbstractAttribute::getState().isValidState() returns false, no
///       information provided by the methods of this class should be used.
/// NOTE: The Attributor currently has certain limitations to what we can do.
///       As a general rule of thumb, "concrete" abstract attributes should *for
///       now* only perform "backward" information propagation. That means
///       optimistic information obtained through abstract attributes should
///       only be used at positions that precede the origin of the information
///       with regards to the program flow. More practically, information can
///       *now* be propagated from instructions to their enclosing function, but
///       *not* from call sites to the called function. The mechanisms to allow
///       both directions will be added in the future.
/// NOTE: The mechanics of adding a new "concrete" abstract attribute are
///       described in the file comment.
struct AbstractAttribute : public IRPosition, public AADepGraphNode {
  using StateType = AbstractState;

  AbstractAttribute(const IRPosition &IRP) : IRPosition(IRP) {}

  /// Virtual destructor.
  virtual ~AbstractAttribute() = default;

  /// This function is used to identify if an \p DGN is of type
  /// AbstractAttribute so that the dyn_cast and cast can use such information
  /// to cast an AADepGraphNode to an AbstractAttribute.
  ///
  /// We eagerly return true here because all AADepGraphNodes except for the
  /// Synthethis Node are of type AbstractAttribute
  static bool classof(const AADepGraphNode *DGN) { return true; }

  /// Return false if this AA does anything non-trivial (hence not done by
  /// default) in its initializer.
  static bool hasTrivialInitializer() { return false; }

  /// Return true if this AA requires a "callee" (or an associted function) for
  /// a call site positon. Default is optimistic to minimize AAs.
  static bool requiresCalleeForCallBase() { return true; }

  /// Return true if this AA requires all callees for an argument or function
  /// positon.
  static bool requiresCallersForArgOrFunction() { return false; }

  /// Return false if an AA should not be created for \p IRP.
  static bool isValidIRPositionForInit(Attributor &A, const IRPosition &IRP) {
    return true;
  }

  /// Return false if an AA should not be updated for \p IRP.
  static bool isValidIRPositionForUpdate(Attributor &A, const IRPosition &IRP) {
    Function *AssociatedFn = IRP.getAssociatedFunction();
    bool IsFnInterface = IRP.isFnInterfaceKind();
    assert((!IsFnInterface || AssociatedFn) &&
           "Function interface without a function?");

    // TODO: Not all attributes require an exact definition. Find a way to
    //       enable deduction for some but not all attributes in case the
    //       definition might be changed at runtime, see also
    //       http://lists.llvm.org/pipermail/llvm-dev/2018-February/121275.html.
    // TODO: We could always determine abstract attributes and if sufficient
    //       information was found we could duplicate the functions that do not
    //       have an exact definition.
    return !IsFnInterface || A.isFunctionIPOAmendable(*AssociatedFn);
  }

  /// Initialize the state with the information in the Attributor \p A.
  ///
  /// This function is called by the Attributor once all abstract attributes
  /// have been identified. It can and shall be used for task like:
  ///  - identify existing knowledge in the IR and use it for the "known state"
  ///  - perform any work that is not going to change over time, e.g., determine
  ///    a subset of the IR, or attributes in-flight, that have to be looked at
  ///    in the `updateImpl` method.
  virtual void initialize(Attributor &A) {}

  /// A query AA is always scheduled as long as we do updates because it does
  /// lazy computation that cannot be determined to be done from the outside.
  /// However, while query AAs will not be fixed if they do not have outstanding
  /// dependences, we will only schedule them like other AAs. If a query AA that
  /// received a new query it needs to request an update via
  /// `Attributor::requestUpdateForAA`.
  virtual bool isQueryAA() const { return false; }

  /// Return the internal abstract state for inspection.
  virtual StateType &getState() = 0;
  virtual const StateType &getState() const = 0;

  /// Return an IR position, see struct IRPosition.
  const IRPosition &getIRPosition() const { return *this; };
  IRPosition &getIRPosition() { return *this; };

  /// Helper functions, for debug purposes only.
  ///{
  void print(raw_ostream &OS) const { print(nullptr, OS); }
  void print(Attributor *, raw_ostream &OS) const override;
  virtual void printWithDeps(raw_ostream &OS) const;
  void dump() const { this->print(dbgs()); }

  /// This function should return the "summarized" assumed state as string.
  virtual const std::string getAsStr(Attributor *A) const = 0;

  /// This function should return the name of the AbstractAttribute
  virtual const std::string getName() const = 0;

  /// This function should return the address of the ID of the AbstractAttribute
  virtual const char *getIdAddr() const = 0;
  ///}

  /// Allow the Attributor access to the protected methods.
  friend struct Attributor;

protected:
  /// Hook for the Attributor to trigger an update of the internal state.
  ///
  /// If this attribute is already fixed, this method will return UNCHANGED,
  /// otherwise it delegates to `AbstractAttribute::updateImpl`.
  ///
  /// \Return CHANGED if the internal state changed, otherwise UNCHANGED.
  ChangeStatus update(Attributor &A);

  /// Hook for the Attributor to trigger the manifestation of the information
  /// represented by the abstract attribute in the LLVM-IR.
  ///
  /// \Return CHANGED if the IR was altered, otherwise UNCHANGED.
  virtual ChangeStatus manifest(Attributor &A) {
    return ChangeStatus::UNCHANGED;
  }

  /// Hook to enable custom statistic tracking, called after manifest that
  /// resulted in a change if statistics are enabled.
  ///
  /// We require subclasses to provide an implementation so we remember to
  /// add statistics for them.
  virtual void trackStatistics() const = 0;

  /// The actual update/transfer function which has to be implemented by the
  /// derived classes.
  ///
  /// If it is called, the environment has changed and we have to determine if
  /// the current information is still valid or adjust it otherwise.
  ///
  /// \Return CHANGED if the internal state changed, otherwise UNCHANGED.
  virtual ChangeStatus updateImpl(Attributor &A) = 0;
};

/// Forward declarations of output streams for debug purposes.
///
///{
raw_ostream &operator<<(raw_ostream &OS, const AbstractAttribute &AA);
raw_ostream &operator<<(raw_ostream &OS, ChangeStatus S);
raw_ostream &operator<<(raw_ostream &OS, IRPosition::Kind);
raw_ostream &operator<<(raw_ostream &OS, const IRPosition &);
raw_ostream &operator<<(raw_ostream &OS, const AbstractState &State);
template <typename base_ty, base_ty BestState, base_ty WorstState>
raw_ostream &
operator<<(raw_ostream &OS,
           const IntegerStateBase<base_ty, BestState, WorstState> &S) {
  return OS << "(" << S.getKnown() << "-" << S.getAssumed() << ")"
            << static_cast<const AbstractState &>(S);
}
raw_ostream &operator<<(raw_ostream &OS, const IntegerRangeState &State);
///}

struct AttributorPass : public PassInfoMixin<AttributorPass> {
  PreservedAnalyses run(Module &M, ModuleAnalysisManager &AM);
};
struct AttributorCGSCCPass : public PassInfoMixin<AttributorCGSCCPass> {
  PreservedAnalyses run(LazyCallGraph::SCC &C, CGSCCAnalysisManager &AM,
                        LazyCallGraph &CG, CGSCCUpdateResult &UR);
};

/// A more lightweight version of the Attributor which only runs attribute
/// inference but no simplifications.
struct AttributorLightPass : public PassInfoMixin<AttributorLightPass> {
  PreservedAnalyses run(Module &M, ModuleAnalysisManager &AM);
};

/// A more lightweight version of the Attributor which only runs attribute
/// inference but no simplifications.
struct AttributorLightCGSCCPass
    : public PassInfoMixin<AttributorLightCGSCCPass> {
  PreservedAnalyses run(LazyCallGraph::SCC &C, CGSCCAnalysisManager &AM,
                        LazyCallGraph &CG, CGSCCUpdateResult &UR);
};

/// Helper function to clamp a state \p S of type \p StateType with the
/// information in \p R and indicate/return if \p S did change (as-in update is
/// required to be run again).
template <typename StateType>
ChangeStatus clampStateAndIndicateChange(StateType &S, const StateType &R) {
  auto Assumed = S.getAssumed();
  S ^= R;
  return Assumed == S.getAssumed() ? ChangeStatus::UNCHANGED
                                   : ChangeStatus::CHANGED;
}

/// ----------------------------------------------------------------------------
///                       Abstract Attribute Classes
/// ----------------------------------------------------------------------------

struct AANoUnwind
    : public IRAttribute<Attribute::NoUnwind,
                         StateWrapper<BooleanState, AbstractAttribute>,
                         AANoUnwind> {
  AANoUnwind(const IRPosition &IRP, Attributor &A) : IRAttribute(IRP) {}

  /// Returns true if nounwind is assumed.
  bool isAssumedNoUnwind() const { return getAssumed(); }

  /// Returns true if nounwind is known.
  bool isKnownNoUnwind() const { return getKnown(); }

  /// Create an abstract attribute view for the position \p IRP.
  static AANoUnwind &createForPosition(const IRPosition &IRP, Attributor &A);

  /// See AbstractAttribute::getName()
  const std::string getName() const override { return "AANoUnwind"; }

  /// See AbstractAttribute::getIdAddr()
  const char *getIdAddr() const override { return &ID; }

  /// This function should return true if the type of the \p AA is AANoUnwind
  static bool classof(const AbstractAttribute *AA) {
    return (AA->getIdAddr() == &ID);
  }

  /// Unique ID (due to the unique address)
  static const char ID;
};

struct AANoSync
    : public IRAttribute<Attribute::NoSync,
                         StateWrapper<BooleanState, AbstractAttribute>,
                         AANoSync> {
  AANoSync(const IRPosition &IRP, Attributor &A) : IRAttribute(IRP) {}

  static bool isImpliedByIR(Attributor &A, const IRPosition &IRP,
                            Attribute::AttrKind ImpliedAttributeKind,
                            bool IgnoreSubsumingPositions = false) {
    // Note: This is also run for non-IPO amendable functions.
    assert(ImpliedAttributeKind == Attribute::NoSync);
    if (A.hasAttr(IRP, {Attribute::NoSync}, IgnoreSubsumingPositions,
                  Attribute::NoSync))
      return true;

    // Check for readonly + non-convergent.
    // TODO: We should be able to use hasAttr for Attributes, not only
    // AttrKinds.
    Function *F = IRP.getAssociatedFunction();
    if (!F || F->isConvergent())
      return false;

    SmallVector<Attribute, 2> Attrs;
    A.getAttrs(IRP, {Attribute::Memory}, Attrs, IgnoreSubsumingPositions);

    MemoryEffects ME = MemoryEffects::unknown();
    for (const Attribute &Attr : Attrs)
      ME &= Attr.getMemoryEffects();

    if (!ME.onlyReadsMemory())
      return false;

    A.manifestAttrs(IRP, Attribute::get(F->getContext(), Attribute::NoSync));
    return true;
  }

  /// See AbstractAttribute::isValidIRPositionForInit
  static bool isValidIRPositionForInit(Attributor &A, const IRPosition &IRP) {
    if (!IRP.isFunctionScope() &&
        !IRP.getAssociatedType()->isPtrOrPtrVectorTy())
      return false;
    return IRAttribute::isValidIRPositionForInit(A, IRP);
  }

  /// Returns true if "nosync" is assumed.
  bool isAssumedNoSync() const { return getAssumed(); }

  /// Returns true if "nosync" is known.
  bool isKnownNoSync() const { return getKnown(); }

  /// Helper function used to determine whether an instruction is non-relaxed
  /// atomic. In other words, if an atomic instruction does not have unordered
  /// or monotonic ordering
  static bool isNonRelaxedAtomic(const Instruction *I);

  /// Helper function specific for intrinsics which are potentially volatile.
  static bool isNoSyncIntrinsic(const Instruction *I);

  /// Helper function to determine if \p CB is an aligned (GPU) barrier. Aligned
  /// barriers have to be executed by all threads. The flag \p ExecutedAligned
  /// indicates if the call is executed by all threads in a (thread) block in an
  /// aligned way. If that is the case, non-aligned barriers are effectively
  /// aligned barriers.
  static bool isAlignedBarrier(const CallBase &CB, bool ExecutedAligned);

  /// Create an abstract attribute view for the position \p IRP.
  static AANoSync &createForPosition(const IRPosition &IRP, Attributor &A);

  /// See AbstractAttribute::getName()
  const std::string getName() const override { return "AANoSync"; }

  /// See AbstractAttribute::getIdAddr()
  const char *getIdAddr() const override { return &ID; }

  /// This function should return true if the type of the \p AA is AANoSync
  static bool classof(const AbstractAttribute *AA) {
    return (AA->getIdAddr() == &ID);
  }

  /// Unique ID (due to the unique address)
  static const char ID;
};

/// An abstract interface for all nonnull attributes.
struct AAMustProgress
    : public IRAttribute<Attribute::MustProgress,
                         StateWrapper<BooleanState, AbstractAttribute>,
                         AAMustProgress> {
  AAMustProgress(const IRPosition &IRP, Attributor &A) : IRAttribute(IRP) {}

  static bool isImpliedByIR(Attributor &A, const IRPosition &IRP,
                            Attribute::AttrKind ImpliedAttributeKind,
                            bool IgnoreSubsumingPositions = false) {
    // Note: This is also run for non-IPO amendable functions.
    assert(ImpliedAttributeKind == Attribute::MustProgress);
    return A.hasAttr(IRP, {Attribute::MustProgress, Attribute::WillReturn},
                     IgnoreSubsumingPositions, Attribute::MustProgress);
  }

  /// Return true if we assume that the underlying value is nonnull.
  bool isAssumedMustProgress() const { return getAssumed(); }

  /// Return true if we know that underlying value is nonnull.
  bool isKnownMustProgress() const { return getKnown(); }

  /// Create an abstract attribute view for the position \p IRP.
  static AAMustProgress &createForPosition(const IRPosition &IRP,
                                           Attributor &A);

  /// See AbstractAttribute::getName()
  const std::string getName() const override { return "AAMustProgress"; }

  /// See AbstractAttribute::getIdAddr()
  const char *getIdAddr() const override { return &ID; }

  /// This function should return true if the type of the \p AA is
  /// AAMustProgress
  static bool classof(const AbstractAttribute *AA) {
    return (AA->getIdAddr() == &ID);
  }

  /// Unique ID (due to the unique address)
  static const char ID;
};

/// An abstract interface for all nonnull attributes.
struct AANonNull
    : public IRAttribute<Attribute::NonNull,
                         StateWrapper<BooleanState, AbstractAttribute>,
                         AANonNull> {
  AANonNull(const IRPosition &IRP, Attributor &A) : IRAttribute(IRP) {}

  /// See AbstractAttribute::hasTrivialInitializer.
  static bool hasTrivialInitializer() { return false; }

  /// See IRAttribute::isImpliedByUndef.
  /// Undef is not necessarily nonnull as nonnull + noundef would cause poison.
  /// Poison implies nonnull though.
  static bool isImpliedByUndef() { return false; }

  /// See AbstractAttribute::isValidIRPositionForInit
  static bool isValidIRPositionForInit(Attributor &A, const IRPosition &IRP) {
    if (!IRP.getAssociatedType()->isPtrOrPtrVectorTy())
      return false;
    return IRAttribute::isValidIRPositionForInit(A, IRP);
  }

  /// See AbstractAttribute::isImpliedByIR(...).
  static bool isImpliedByIR(Attributor &A, const IRPosition &IRP,
                            Attribute::AttrKind ImpliedAttributeKind,
                            bool IgnoreSubsumingPositions = false);

  /// Return true if we assume that the underlying value is nonnull.
  bool isAssumedNonNull() const { return getAssumed(); }

  /// Return true if we know that underlying value is nonnull.
  bool isKnownNonNull() const { return getKnown(); }

  /// Create an abstract attribute view for the position \p IRP.
  static AANonNull &createForPosition(const IRPosition &IRP, Attributor &A);

  /// See AbstractAttribute::getName()
  const std::string getName() const override { return "AANonNull"; }

  /// See AbstractAttribute::getIdAddr()
  const char *getIdAddr() const override { return &ID; }

  /// This function should return true if the type of the \p AA is AANonNull
  static bool classof(const AbstractAttribute *AA) {
    return (AA->getIdAddr() == &ID);
  }

  /// Unique ID (due to the unique address)
  static const char ID;
};

/// An abstract attribute for norecurse.
struct AANoRecurse
    : public IRAttribute<Attribute::NoRecurse,
                         StateWrapper<BooleanState, AbstractAttribute>,
                         AANoRecurse> {
  AANoRecurse(const IRPosition &IRP, Attributor &A) : IRAttribute(IRP) {}

  /// Return true if "norecurse" is assumed.
  bool isAssumedNoRecurse() const { return getAssumed(); }

  /// Return true if "norecurse" is known.
  bool isKnownNoRecurse() const { return getKnown(); }

  /// Create an abstract attribute view for the position \p IRP.
  static AANoRecurse &createForPosition(const IRPosition &IRP, Attributor &A);

  /// See AbstractAttribute::getName()
  const std::string getName() const override { return "AANoRecurse"; }

  /// See AbstractAttribute::getIdAddr()
  const char *getIdAddr() const override { return &ID; }

  /// This function should return true if the type of the \p AA is AANoRecurse
  static bool classof(const AbstractAttribute *AA) {
    return (AA->getIdAddr() == &ID);
  }

  /// Unique ID (due to the unique address)
  static const char ID;
};

/// An abstract attribute for willreturn.
struct AAWillReturn
    : public IRAttribute<Attribute::WillReturn,
                         StateWrapper<BooleanState, AbstractAttribute>,
                         AAWillReturn> {
  AAWillReturn(const IRPosition &IRP, Attributor &A) : IRAttribute(IRP) {}

  static bool isImpliedByIR(Attributor &A, const IRPosition &IRP,
                            Attribute::AttrKind ImpliedAttributeKind,
                            bool IgnoreSubsumingPositions = false) {
    // Note: This is also run for non-IPO amendable functions.
    assert(ImpliedAttributeKind == Attribute::WillReturn);
    if (IRAttribute::isImpliedByIR(A, IRP, ImpliedAttributeKind,
                                   IgnoreSubsumingPositions))
      return true;
    if (!isImpliedByMustprogressAndReadonly(A, IRP))
      return false;
    A.manifestAttrs(IRP, Attribute::get(IRP.getAnchorValue().getContext(),
                                        Attribute::WillReturn));
    return true;
  }

  /// Check for `mustprogress` and `readonly` as they imply `willreturn`.
  static bool isImpliedByMustprogressAndReadonly(Attributor &A,
                                                 const IRPosition &IRP) {
    // Check for `mustprogress` in the scope and the associated function which
    // might be different if this is a call site.
    if (!A.hasAttr(IRP, {Attribute::MustProgress}))
      return false;

    SmallVector<Attribute, 2> Attrs;
    A.getAttrs(IRP, {Attribute::Memory}, Attrs,
               /* IgnoreSubsumingPositions */ false);

    MemoryEffects ME = MemoryEffects::unknown();
    for (const Attribute &Attr : Attrs)
      ME &= Attr.getMemoryEffects();
    return ME.onlyReadsMemory();
  }

  /// Return true if "willreturn" is assumed.
  bool isAssumedWillReturn() const { return getAssumed(); }

  /// Return true if "willreturn" is known.
  bool isKnownWillReturn() const { return getKnown(); }

  /// Create an abstract attribute view for the position \p IRP.
  static AAWillReturn &createForPosition(const IRPosition &IRP, Attributor &A);

  /// See AbstractAttribute::getName()
  const std::string getName() const override { return "AAWillReturn"; }

  /// See AbstractAttribute::getIdAddr()
  const char *getIdAddr() const override { return &ID; }

  /// This function should return true if the type of the \p AA is AAWillReturn
  static bool classof(const AbstractAttribute *AA) {
    return (AA->getIdAddr() == &ID);
  }

  /// Unique ID (due to the unique address)
  static const char ID;
};

/// An abstract attribute for undefined behavior.
struct AAUndefinedBehavior
    : public StateWrapper<BooleanState, AbstractAttribute> {
  using Base = StateWrapper<BooleanState, AbstractAttribute>;
  AAUndefinedBehavior(const IRPosition &IRP, Attributor &A) : Base(IRP) {}

  /// Return true if "undefined behavior" is assumed.
  bool isAssumedToCauseUB() const { return getAssumed(); }

  /// Return true if "undefined behavior" is assumed for a specific instruction.
  virtual bool isAssumedToCauseUB(Instruction *I) const = 0;

  /// Return true if "undefined behavior" is known.
  bool isKnownToCauseUB() const { return getKnown(); }

  /// Return true if "undefined behavior" is known for a specific instruction.
  virtual bool isKnownToCauseUB(Instruction *I) const = 0;

  /// Create an abstract attribute view for the position \p IRP.
  static AAUndefinedBehavior &createForPosition(const IRPosition &IRP,
                                                Attributor &A);

  /// See AbstractAttribute::getName()
  const std::string getName() const override { return "AAUndefinedBehavior"; }

  /// See AbstractAttribute::getIdAddr()
  const char *getIdAddr() const override { return &ID; }

  /// This function should return true if the type of the \p AA is
  /// AAUndefineBehavior
  static bool classof(const AbstractAttribute *AA) {
    return (AA->getIdAddr() == &ID);
  }

  /// Unique ID (due to the unique address)
  static const char ID;
};

/// An abstract interface to determine reachability of point A to B.
struct AAIntraFnReachability
    : public StateWrapper<BooleanState, AbstractAttribute> {
  using Base = StateWrapper<BooleanState, AbstractAttribute>;
  AAIntraFnReachability(const IRPosition &IRP, Attributor &A) : Base(IRP) {}

  /// Returns true if 'From' instruction is assumed to reach, 'To' instruction.
  /// Users should provide two positions they are interested in, and the class
  /// determines (and caches) reachability.
  virtual bool isAssumedReachable(
      Attributor &A, const Instruction &From, const Instruction &To,
      const AA::InstExclusionSetTy *ExclusionSet = nullptr) const = 0;

  /// Create an abstract attribute view for the position \p IRP.
  static AAIntraFnReachability &createForPosition(const IRPosition &IRP,
                                                  Attributor &A);

  /// See AbstractAttribute::getName()
  const std::string getName() const override { return "AAIntraFnReachability"; }

  /// See AbstractAttribute::getIdAddr()
  const char *getIdAddr() const override { return &ID; }

  /// This function should return true if the type of the \p AA is
  /// AAIntraFnReachability
  static bool classof(const AbstractAttribute *AA) {
    return (AA->getIdAddr() == &ID);
  }

  /// Unique ID (due to the unique address)
  static const char ID;
};

/// An abstract interface for all noalias attributes.
struct AANoAlias
    : public IRAttribute<Attribute::NoAlias,
                         StateWrapper<BooleanState, AbstractAttribute>,
                         AANoAlias> {
  AANoAlias(const IRPosition &IRP, Attributor &A) : IRAttribute(IRP) {}

  /// See AbstractAttribute::isValidIRPositionForInit
  static bool isValidIRPositionForInit(Attributor &A, const IRPosition &IRP) {
    if (!IRP.getAssociatedType()->isPtrOrPtrVectorTy())
      return false;
    return IRAttribute::isValidIRPositionForInit(A, IRP);
  }

  /// See IRAttribute::isImpliedByIR
  static bool isImpliedByIR(Attributor &A, const IRPosition &IRP,
                            Attribute::AttrKind ImpliedAttributeKind,
                            bool IgnoreSubsumingPositions = false);

  /// See AbstractAttribute::requiresCalleeForCallBase
  static bool requiresCalleeForCallBase() { return false; }

  /// See AbstractAttribute::requiresCallersForArgOrFunction
  static bool requiresCallersForArgOrFunction() { return true; }

  /// Return true if we assume that the underlying value is alias.
  bool isAssumedNoAlias() const { return getAssumed(); }

  /// Return true if we know that underlying value is noalias.
  bool isKnownNoAlias() const { return getKnown(); }

  /// Create an abstract attribute view for the position \p IRP.
  static AANoAlias &createForPosition(const IRPosition &IRP, Attributor &A);

  /// See AbstractAttribute::getName()
  const std::string getName() const override { return "AANoAlias"; }

  /// See AbstractAttribute::getIdAddr()
  const char *getIdAddr() const override { return &ID; }

  /// This function should return true if the type of the \p AA is AANoAlias
  static bool classof(const AbstractAttribute *AA) {
    return (AA->getIdAddr() == &ID);
  }

  /// Unique ID (due to the unique address)
  static const char ID;
};

/// An AbstractAttribute for nofree.
struct AANoFree
    : public IRAttribute<Attribute::NoFree,
                         StateWrapper<BooleanState, AbstractAttribute>,
                         AANoFree> {
  AANoFree(const IRPosition &IRP, Attributor &A) : IRAttribute(IRP) {}

  /// See IRAttribute::isImpliedByIR
  static bool isImpliedByIR(Attributor &A, const IRPosition &IRP,
                            Attribute::AttrKind ImpliedAttributeKind,
                            bool IgnoreSubsumingPositions = false) {
    // Note: This is also run for non-IPO amendable functions.
    assert(ImpliedAttributeKind == Attribute::NoFree);
    return A.hasAttr(
        IRP, {Attribute::ReadNone, Attribute::ReadOnly, Attribute::NoFree},
        IgnoreSubsumingPositions, Attribute::NoFree);
  }

  /// See AbstractAttribute::isValidIRPositionForInit
  static bool isValidIRPositionForInit(Attributor &A, const IRPosition &IRP) {
    if (!IRP.isFunctionScope() &&
        !IRP.getAssociatedType()->isPtrOrPtrVectorTy())
      return false;
    return IRAttribute::isValidIRPositionForInit(A, IRP);
  }

  /// Return true if "nofree" is assumed.
  bool isAssumedNoFree() const { return getAssumed(); }

  /// Return true if "nofree" is known.
  bool isKnownNoFree() const { return getKnown(); }

  /// Create an abstract attribute view for the position \p IRP.
  static AANoFree &createForPosition(const IRPosition &IRP, Attributor &A);

  /// See AbstractAttribute::getName()
  const std::string getName() const override { return "AANoFree"; }

  /// See AbstractAttribute::getIdAddr()
  const char *getIdAddr() const override { return &ID; }

  /// This function should return true if the type of the \p AA is AANoFree
  static bool classof(const AbstractAttribute *AA) {
    return (AA->getIdAddr() == &ID);
  }

  /// Unique ID (due to the unique address)
  static const char ID;
};

/// An AbstractAttribute for noreturn.
struct AANoReturn
    : public IRAttribute<Attribute::NoReturn,
                         StateWrapper<BooleanState, AbstractAttribute>,
                         AANoReturn> {
  AANoReturn(const IRPosition &IRP, Attributor &A) : IRAttribute(IRP) {}

  /// Return true if the underlying object is assumed to never return.
  bool isAssumedNoReturn() const { return getAssumed(); }

  /// Return true if the underlying object is known to never return.
  bool isKnownNoReturn() const { return getKnown(); }

  /// Create an abstract attribute view for the position \p IRP.
  static AANoReturn &createForPosition(const IRPosition &IRP, Attributor &A);

  /// See AbstractAttribute::getName()
  const std::string getName() const override { return "AANoReturn"; }

  /// See AbstractAttribute::getIdAddr()
  const char *getIdAddr() const override { return &ID; }

  /// This function should return true if the type of the \p AA is AANoReturn
  static bool classof(const AbstractAttribute *AA) {
    return (AA->getIdAddr() == &ID);
  }

  /// Unique ID (due to the unique address)
  static const char ID;
};

/// An abstract interface for liveness abstract attribute.
struct AAIsDead
    : public StateWrapper<BitIntegerState<uint8_t, 3, 0>, AbstractAttribute> {
  using Base = StateWrapper<BitIntegerState<uint8_t, 3, 0>, AbstractAttribute>;
  AAIsDead(const IRPosition &IRP, Attributor &A) : Base(IRP) {}

  /// State encoding bits. A set bit in the state means the property holds.
  enum {
    HAS_NO_EFFECT = 1 << 0,
    IS_REMOVABLE = 1 << 1,

    IS_DEAD = HAS_NO_EFFECT | IS_REMOVABLE,
  };
  static_assert(IS_DEAD == getBestState(), "Unexpected BEST_STATE value");

protected:
  /// The query functions are protected such that other attributes need to go
  /// through the Attributor interfaces: `Attributor::isAssumedDead(...)`

  /// Returns true if the underlying value is assumed dead.
  virtual bool isAssumedDead() const = 0;

  /// Returns true if the underlying value is known dead.
  virtual bool isKnownDead() const = 0;

  /// Returns true if \p BB is known dead.
  virtual bool isKnownDead(const BasicBlock *BB) const = 0;

  /// Returns true if \p I is assumed dead.
  virtual bool isAssumedDead(const Instruction *I) const = 0;

  /// Returns true if \p I is known dead.
  virtual bool isKnownDead(const Instruction *I) const = 0;

  /// Return true if the underlying value is a store that is known to be
  /// removable. This is different from dead stores as the removable store
  /// can have an effect on live values, especially loads, but that effect
  /// is propagated which allows us to remove the store in turn.
  virtual bool isRemovableStore() const { return false; }

  /// This method is used to check if at least one instruction in a collection
  /// of instructions is live.
  template <typename T> bool isLiveInstSet(T begin, T end) const {
    for (const auto &I : llvm::make_range(begin, end)) {
      assert(I->getFunction() == getIRPosition().getAssociatedFunction() &&
             "Instruction must be in the same anchor scope function.");

      if (!isAssumedDead(I))
        return true;
    }

    return false;
  }

public:
  /// Create an abstract attribute view for the position \p IRP.
  static AAIsDead &createForPosition(const IRPosition &IRP, Attributor &A);

  /// Determine if \p F might catch asynchronous exceptions.
  static bool mayCatchAsynchronousExceptions(const Function &F) {
    return F.hasPersonalityFn() && !canSimplifyInvokeNoUnwind(&F);
  }

  /// Returns true if \p BB is assumed dead.
  virtual bool isAssumedDead(const BasicBlock *BB) const = 0;

  /// Return if the edge from \p From BB to \p To BB is assumed dead.
  /// This is specifically useful in AAReachability.
  virtual bool isEdgeDead(const BasicBlock *From, const BasicBlock *To) const {
    return false;
  }

  /// See AbstractAttribute::getName()
  const std::string getName() const override { return "AAIsDead"; }

  /// See AbstractAttribute::getIdAddr()
  const char *getIdAddr() const override { return &ID; }

  /// This function should return true if the type of the \p AA is AAIsDead
  static bool classof(const AbstractAttribute *AA) {
    return (AA->getIdAddr() == &ID);
  }

  /// Unique ID (due to the unique address)
  static const char ID;

  friend struct Attributor;
};

/// State for dereferenceable attribute
struct DerefState : AbstractState {

  static DerefState getBestState() { return DerefState(); }
  static DerefState getBestState(const DerefState &) { return getBestState(); }

  /// Return the worst possible representable state.
  static DerefState getWorstState() {
    DerefState DS;
    DS.indicatePessimisticFixpoint();
    return DS;
  }
  static DerefState getWorstState(const DerefState &) {
    return getWorstState();
  }

  /// State representing for dereferenceable bytes.
  IncIntegerState<> DerefBytesState;

  /// Map representing for accessed memory offsets and sizes.
  /// A key is Offset and a value is size.
  /// If there is a load/store instruction something like,
  ///   p[offset] = v;
  /// (offset, sizeof(v)) will be inserted to this map.
  /// std::map is used because we want to iterate keys in ascending order.
  std::map<int64_t, uint64_t> AccessedBytesMap;

  /// Helper function to calculate dereferenceable bytes from current known
  /// bytes and accessed bytes.
  ///
  /// int f(int *A){
  ///    *A = 0;
  ///    *(A+2) = 2;
  ///    *(A+1) = 1;
  ///    *(A+10) = 10;
  /// }
  /// ```
  /// In that case, AccessedBytesMap is `{0:4, 4:4, 8:4, 40:4}`.
  /// AccessedBytesMap is std::map so it is iterated in accending order on
  /// key(Offset). So KnownBytes will be updated like this:
  ///
  /// |Access | KnownBytes
  /// |(0, 4)| 0 -> 4
  /// |(4, 4)| 4 -> 8
  /// |(8, 4)| 8 -> 12
  /// |(40, 4) | 12 (break)
  void computeKnownDerefBytesFromAccessedMap() {
    int64_t KnownBytes = DerefBytesState.getKnown();
    for (auto &Access : AccessedBytesMap) {
      if (KnownBytes < Access.first)
        break;
      KnownBytes = std::max(KnownBytes, Access.first + (int64_t)Access.second);
    }

    DerefBytesState.takeKnownMaximum(KnownBytes);
  }

  /// State representing that whether the value is globaly dereferenceable.
  BooleanState GlobalState;

  /// See AbstractState::isValidState()
  bool isValidState() const override { return DerefBytesState.isValidState(); }

  /// See AbstractState::isAtFixpoint()
  bool isAtFixpoint() const override {
    return !isValidState() ||
           (DerefBytesState.isAtFixpoint() && GlobalState.isAtFixpoint());
  }

  /// See AbstractState::indicateOptimisticFixpoint(...)
  ChangeStatus indicateOptimisticFixpoint() override {
    DerefBytesState.indicateOptimisticFixpoint();
    GlobalState.indicateOptimisticFixpoint();
    return ChangeStatus::UNCHANGED;
  }

  /// See AbstractState::indicatePessimisticFixpoint(...)
  ChangeStatus indicatePessimisticFixpoint() override {
    DerefBytesState.indicatePessimisticFixpoint();
    GlobalState.indicatePessimisticFixpoint();
    return ChangeStatus::CHANGED;
  }

  /// Update known dereferenceable bytes.
  void takeKnownDerefBytesMaximum(uint64_t Bytes) {
    DerefBytesState.takeKnownMaximum(Bytes);

    // Known bytes might increase.
    computeKnownDerefBytesFromAccessedMap();
  }

  /// Update assumed dereferenceable bytes.
  void takeAssumedDerefBytesMinimum(uint64_t Bytes) {
    DerefBytesState.takeAssumedMinimum(Bytes);
  }

  /// Add accessed bytes to the map.
  void addAccessedBytes(int64_t Offset, uint64_t Size) {
    uint64_t &AccessedBytes = AccessedBytesMap[Offset];
    AccessedBytes = std::max(AccessedBytes, Size);

    // Known bytes might increase.
    computeKnownDerefBytesFromAccessedMap();
  }

  /// Equality for DerefState.
  bool operator==(const DerefState &R) const {
    return this->DerefBytesState == R.DerefBytesState &&
           this->GlobalState == R.GlobalState;
  }

  /// Inequality for DerefState.
  bool operator!=(const DerefState &R) const { return !(*this == R); }

  /// See IntegerStateBase::operator^=
  DerefState operator^=(const DerefState &R) {
    DerefBytesState ^= R.DerefBytesState;
    GlobalState ^= R.GlobalState;
    return *this;
  }

  /// See IntegerStateBase::operator+=
  DerefState operator+=(const DerefState &R) {
    DerefBytesState += R.DerefBytesState;
    GlobalState += R.GlobalState;
    return *this;
  }

  /// See IntegerStateBase::operator&=
  DerefState operator&=(const DerefState &R) {
    DerefBytesState &= R.DerefBytesState;
    GlobalState &= R.GlobalState;
    return *this;
  }

  /// See IntegerStateBase::operator|=
  DerefState operator|=(const DerefState &R) {
    DerefBytesState |= R.DerefBytesState;
    GlobalState |= R.GlobalState;
    return *this;
  }
};

/// An abstract interface for all dereferenceable attribute.
struct AADereferenceable
    : public IRAttribute<Attribute::Dereferenceable,
                         StateWrapper<DerefState, AbstractAttribute>,
                         AADereferenceable> {
  AADereferenceable(const IRPosition &IRP, Attributor &A) : IRAttribute(IRP) {}

  /// See AbstractAttribute::isValidIRPositionForInit
  static bool isValidIRPositionForInit(Attributor &A, const IRPosition &IRP) {
    if (!IRP.getAssociatedType()->isPtrOrPtrVectorTy())
      return false;
    return IRAttribute::isValidIRPositionForInit(A, IRP);
  }

  /// Return true if we assume that underlying value is
  /// dereferenceable(_or_null) globally.
  bool isAssumedGlobal() const { return GlobalState.getAssumed(); }

  /// Return true if we know that underlying value is
  /// dereferenceable(_or_null) globally.
  bool isKnownGlobal() const { return GlobalState.getKnown(); }

  /// Return assumed dereferenceable bytes.
  uint32_t getAssumedDereferenceableBytes() const {
    return DerefBytesState.getAssumed();
  }

  /// Return known dereferenceable bytes.
  uint32_t getKnownDereferenceableBytes() const {
    return DerefBytesState.getKnown();
  }

  /// Create an abstract attribute view for the position \p IRP.
  static AADereferenceable &createForPosition(const IRPosition &IRP,
                                              Attributor &A);

  /// See AbstractAttribute::getName()
  const std::string getName() const override { return "AADereferenceable"; }

  /// See AbstractAttribute::getIdAddr()
  const char *getIdAddr() const override { return &ID; }

  /// This function should return true if the type of the \p AA is
  /// AADereferenceable
  static bool classof(const AbstractAttribute *AA) {
    return (AA->getIdAddr() == &ID);
  }

  /// Unique ID (due to the unique address)
  static const char ID;
};

using AAAlignmentStateType =
    IncIntegerState<uint64_t, Value::MaximumAlignment, 1>;
/// An abstract interface for all align attributes.
struct AAAlign
    : public IRAttribute<Attribute::Alignment,
                         StateWrapper<AAAlignmentStateType, AbstractAttribute>,
                         AAAlign> {
  AAAlign(const IRPosition &IRP, Attributor &A) : IRAttribute(IRP) {}

  /// See AbstractAttribute::isValidIRPositionForInit
  static bool isValidIRPositionForInit(Attributor &A, const IRPosition &IRP) {
    if (!IRP.getAssociatedType()->isPtrOrPtrVectorTy())
      return false;
    return IRAttribute::isValidIRPositionForInit(A, IRP);
  }

  /// Return assumed alignment.
  Align getAssumedAlign() const { return Align(getAssumed()); }

  /// Return known alignment.
  Align getKnownAlign() const { return Align(getKnown()); }

  /// See AbstractAttribute::getName()
  const std::string getName() const override { return "AAAlign"; }

  /// See AbstractAttribute::getIdAddr()
  const char *getIdAddr() const override { return &ID; }

  /// This function should return true if the type of the \p AA is AAAlign
  static bool classof(const AbstractAttribute *AA) {
    return (AA->getIdAddr() == &ID);
  }

  /// Create an abstract attribute view for the position \p IRP.
  static AAAlign &createForPosition(const IRPosition &IRP, Attributor &A);

  /// Unique ID (due to the unique address)
  static const char ID;
};

/// An abstract interface to track if a value leaves it's defining function
/// instance.
/// TODO: We should make it a ternary AA tracking uniqueness, and uniqueness
/// wrt. the Attributor analysis separately.
struct AAInstanceInfo : public StateWrapper<BooleanState, AbstractAttribute> {
  AAInstanceInfo(const IRPosition &IRP, Attributor &A)
      : StateWrapper<BooleanState, AbstractAttribute>(IRP) {}

  /// Return true if we know that the underlying value is unique in its scope
  /// wrt. the Attributor analysis. That means it might not be unique but we can
  /// still use pointer equality without risking to represent two instances with
  /// one `llvm::Value`.
  bool isKnownUniqueForAnalysis() const { return isKnown(); }

  /// Return true if we assume that the underlying value is unique in its scope
  /// wrt. the Attributor analysis. That means it might not be unique but we can
  /// still use pointer equality without risking to represent two instances with
  /// one `llvm::Value`.
  bool isAssumedUniqueForAnalysis() const { return isAssumed(); }

  /// Create an abstract attribute view for the position \p IRP.
  static AAInstanceInfo &createForPosition(const IRPosition &IRP,
                                           Attributor &A);

  /// See AbstractAttribute::getName()
  const std::string getName() const override { return "AAInstanceInfo"; }

  /// See AbstractAttribute::getIdAddr()
  const char *getIdAddr() const override { return &ID; }

  /// This function should return true if the type of the \p AA is
  /// AAInstanceInfo
  static bool classof(const AbstractAttribute *AA) {
    return (AA->getIdAddr() == &ID);
  }

  /// Unique ID (due to the unique address)
  static const char ID;
};

/// An abstract interface for all nocapture attributes.
struct AANoCapture
    : public IRAttribute<
          Attribute::NoCapture,
          StateWrapper<BitIntegerState<uint16_t, 7, 0>, AbstractAttribute>,
          AANoCapture> {
  AANoCapture(const IRPosition &IRP, Attributor &A) : IRAttribute(IRP) {}

  /// See IRAttribute::isImpliedByIR
  static bool isImpliedByIR(Attributor &A, const IRPosition &IRP,
                            Attribute::AttrKind ImpliedAttributeKind,
                            bool IgnoreSubsumingPositions = false);

  /// Update \p State according to the capture capabilities of \p F for position
  /// \p IRP.
  static void determineFunctionCaptureCapabilities(const IRPosition &IRP,
                                                   const Function &F,
                                                   BitIntegerState &State);

  /// See AbstractAttribute::isValidIRPositionForInit
  static bool isValidIRPositionForInit(Attributor &A, const IRPosition &IRP) {
    if (!IRP.getAssociatedType()->isPtrOrPtrVectorTy())
      return false;
    return IRAttribute::isValidIRPositionForInit(A, IRP);
  }

  /// State encoding bits. A set bit in the state means the property holds.
  /// NO_CAPTURE is the best possible state, 0 the worst possible state.
  enum {
    NOT_CAPTURED_IN_MEM = 1 << 0,
    NOT_CAPTURED_IN_INT = 1 << 1,
    NOT_CAPTURED_IN_RET = 1 << 2,

    /// If we do not capture the value in memory or through integers we can only
    /// communicate it back as a derived pointer.
    NO_CAPTURE_MAYBE_RETURNED = NOT_CAPTURED_IN_MEM | NOT_CAPTURED_IN_INT,

    /// If we do not capture the value in memory, through integers, or as a
    /// derived pointer we know it is not captured.
    NO_CAPTURE =
        NOT_CAPTURED_IN_MEM | NOT_CAPTURED_IN_INT | NOT_CAPTURED_IN_RET,
  };

  /// Return true if we know that the underlying value is not captured in its
  /// respective scope.
  bool isKnownNoCapture() const { return isKnown(NO_CAPTURE); }

  /// Return true if we assume that the underlying value is not captured in its
  /// respective scope.
  bool isAssumedNoCapture() const { return isAssumed(NO_CAPTURE); }

  /// Return true if we know that the underlying value is not captured in its
  /// respective scope but we allow it to escape through a "return".
  bool isKnownNoCaptureMaybeReturned() const {
    return isKnown(NO_CAPTURE_MAYBE_RETURNED);
  }

  /// Return true if we assume that the underlying value is not captured in its
  /// respective scope but we allow it to escape through a "return".
  bool isAssumedNoCaptureMaybeReturned() const {
    return isAssumed(NO_CAPTURE_MAYBE_RETURNED);
  }

  /// Create an abstract attribute view for the position \p IRP.
  static AANoCapture &createForPosition(const IRPosition &IRP, Attributor &A);

  /// See AbstractAttribute::getName()
  const std::string getName() const override { return "AANoCapture"; }

  /// See AbstractAttribute::getIdAddr()
  const char *getIdAddr() const override { return &ID; }

  /// This function should return true if the type of the \p AA is AANoCapture
  static bool classof(const AbstractAttribute *AA) {
    return (AA->getIdAddr() == &ID);
  }

  /// Unique ID (due to the unique address)
  static const char ID;
};

struct ValueSimplifyStateType : public AbstractState {

  ValueSimplifyStateType(Type *Ty) : Ty(Ty) {}

  static ValueSimplifyStateType getBestState(Type *Ty) {
    return ValueSimplifyStateType(Ty);
  }
  static ValueSimplifyStateType getBestState(const ValueSimplifyStateType &VS) {
    return getBestState(VS.Ty);
  }

  /// Return the worst possible representable state.
  static ValueSimplifyStateType getWorstState(Type *Ty) {
    ValueSimplifyStateType DS(Ty);
    DS.indicatePessimisticFixpoint();
    return DS;
  }
  static ValueSimplifyStateType
  getWorstState(const ValueSimplifyStateType &VS) {
    return getWorstState(VS.Ty);
  }

  /// See AbstractState::isValidState(...)
  bool isValidState() const override { return BS.isValidState(); }

  /// See AbstractState::isAtFixpoint(...)
  bool isAtFixpoint() const override { return BS.isAtFixpoint(); }

  /// Return the assumed state encoding.
  ValueSimplifyStateType getAssumed() { return *this; }
  const ValueSimplifyStateType &getAssumed() const { return *this; }

  /// See AbstractState::indicatePessimisticFixpoint(...)
  ChangeStatus indicatePessimisticFixpoint() override {
    return BS.indicatePessimisticFixpoint();
  }

  /// See AbstractState::indicateOptimisticFixpoint(...)
  ChangeStatus indicateOptimisticFixpoint() override {
    return BS.indicateOptimisticFixpoint();
  }

  /// "Clamp" this state with \p PVS.
  ValueSimplifyStateType operator^=(const ValueSimplifyStateType &VS) {
    BS ^= VS.BS;
    unionAssumed(VS.SimplifiedAssociatedValue);
    return *this;
  }

  bool operator==(const ValueSimplifyStateType &RHS) const {
    if (isValidState() != RHS.isValidState())
      return false;
    if (!isValidState() && !RHS.isValidState())
      return true;
    return SimplifiedAssociatedValue == RHS.SimplifiedAssociatedValue;
  }

protected:
  /// The type of the original value.
  Type *Ty;

  /// Merge \p Other into the currently assumed simplified value
  bool unionAssumed(std::optional<Value *> Other);

  /// Helper to track validity and fixpoint
  BooleanState BS;

  /// An assumed simplified value. Initially, it is set to std::nullopt, which
  /// means that the value is not clear under current assumption. If in the
  /// pessimistic state, getAssumedSimplifiedValue doesn't return this value but
  /// returns orignal associated value.
  std::optional<Value *> SimplifiedAssociatedValue;
};

/// An abstract interface for value simplify abstract attribute.
struct AAValueSimplify
    : public StateWrapper<ValueSimplifyStateType, AbstractAttribute, Type *> {
  using Base = StateWrapper<ValueSimplifyStateType, AbstractAttribute, Type *>;
  AAValueSimplify(const IRPosition &IRP, Attributor &A)
      : Base(IRP, IRP.getAssociatedType()) {}

  /// Create an abstract attribute view for the position \p IRP.
  static AAValueSimplify &createForPosition(const IRPosition &IRP,
                                            Attributor &A);

  /// See AbstractAttribute::getName()
  const std::string getName() const override { return "AAValueSimplify"; }

  /// See AbstractAttribute::getIdAddr()
  const char *getIdAddr() const override { return &ID; }

  /// This function should return true if the type of the \p AA is
  /// AAValueSimplify
  static bool classof(const AbstractAttribute *AA) {
    return (AA->getIdAddr() == &ID);
  }

  /// Unique ID (due to the unique address)
  static const char ID;

private:
  /// Return an assumed simplified value if a single candidate is found. If
  /// there cannot be one, return original value. If it is not clear yet, return
  /// std::nullopt.
  ///
  /// Use `Attributor::getAssumedSimplified` for value simplification.
  virtual std::optional<Value *>
  getAssumedSimplifiedValue(Attributor &A) const = 0;

  friend struct Attributor;
};

struct AAHeapToStack : public StateWrapper<BooleanState, AbstractAttribute> {
  using Base = StateWrapper<BooleanState, AbstractAttribute>;
  AAHeapToStack(const IRPosition &IRP, Attributor &A) : Base(IRP) {}

  /// Returns true if HeapToStack conversion is assumed to be possible.
  virtual bool isAssumedHeapToStack(const CallBase &CB) const = 0;

  /// Returns true if HeapToStack conversion is assumed and the CB is a
  /// callsite to a free operation to be removed.
  virtual bool isAssumedHeapToStackRemovedFree(CallBase &CB) const = 0;

  /// Create an abstract attribute view for the position \p IRP.
  static AAHeapToStack &createForPosition(const IRPosition &IRP, Attributor &A);

  /// See AbstractAttribute::getName()
  const std::string getName() const override { return "AAHeapToStack"; }

  /// See AbstractAttribute::getIdAddr()
  const char *getIdAddr() const override { return &ID; }

  /// This function should return true if the type of the \p AA is AAHeapToStack
  static bool classof(const AbstractAttribute *AA) {
    return (AA->getIdAddr() == &ID);
  }

  /// Unique ID (due to the unique address)
  static const char ID;
};

/// An abstract interface for privatizability.
///
/// A pointer is privatizable if it can be replaced by a new, private one.
/// Privatizing pointer reduces the use count, interaction between unrelated
/// code parts.
///
/// In order for a pointer to be privatizable its value cannot be observed
/// (=nocapture), it is (for now) not written (=readonly & noalias), we know
/// what values are necessary to make the private copy look like the original
/// one, and the values we need can be loaded (=dereferenceable).
struct AAPrivatizablePtr
    : public StateWrapper<BooleanState, AbstractAttribute> {
  using Base = StateWrapper<BooleanState, AbstractAttribute>;
  AAPrivatizablePtr(const IRPosition &IRP, Attributor &A) : Base(IRP) {}

  /// See AbstractAttribute::isValidIRPositionForInit
  static bool isValidIRPositionForInit(Attributor &A, const IRPosition &IRP) {
    if (!IRP.getAssociatedType()->isPtrOrPtrVectorTy())
      return false;
    return AbstractAttribute::isValidIRPositionForInit(A, IRP);
  }

  /// Returns true if pointer privatization is assumed to be possible.
  bool isAssumedPrivatizablePtr() const { return getAssumed(); }

  /// Returns true if pointer privatization is known to be possible.
  bool isKnownPrivatizablePtr() const { return getKnown(); }

  /// See AbstractAttribute::requiresCallersForArgOrFunction
  static bool requiresCallersForArgOrFunction() { return true; }

  /// Return the type we can choose for a private copy of the underlying
  /// value. std::nullopt means it is not clear yet, nullptr means there is
  /// none.
  virtual std::optional<Type *> getPrivatizableType() const = 0;

  /// Create an abstract attribute view for the position \p IRP.
  static AAPrivatizablePtr &createForPosition(const IRPosition &IRP,
                                              Attributor &A);

  /// See AbstractAttribute::getName()
  const std::string getName() const override { return "AAPrivatizablePtr"; }

  /// See AbstractAttribute::getIdAddr()
  const char *getIdAddr() const override { return &ID; }

  /// This function should return true if the type of the \p AA is
  /// AAPricatizablePtr
  static bool classof(const AbstractAttribute *AA) {
    return (AA->getIdAddr() == &ID);
  }

  /// Unique ID (due to the unique address)
  static const char ID;
};

/// An abstract interface for memory access kind related attributes
/// (readnone/readonly/writeonly).
struct AAMemoryBehavior
    : public IRAttribute<
          Attribute::ReadNone,
          StateWrapper<BitIntegerState<uint8_t, 3>, AbstractAttribute>,
          AAMemoryBehavior> {
  AAMemoryBehavior(const IRPosition &IRP, Attributor &A) : IRAttribute(IRP) {}

  /// See AbstractAttribute::hasTrivialInitializer.
  static bool hasTrivialInitializer() { return false; }

  /// See AbstractAttribute::isValidIRPositionForInit
  static bool isValidIRPositionForInit(Attributor &A, const IRPosition &IRP) {
    if (!IRP.isFunctionScope() &&
        !IRP.getAssociatedType()->isPtrOrPtrVectorTy())
      return false;
    return IRAttribute::isValidIRPositionForInit(A, IRP);
  }

  /// State encoding bits. A set bit in the state means the property holds.
  /// BEST_STATE is the best possible state, 0 the worst possible state.
  enum {
    NO_READS = 1 << 0,
    NO_WRITES = 1 << 1,
    NO_ACCESSES = NO_READS | NO_WRITES,

    BEST_STATE = NO_ACCESSES,
  };
  static_assert(BEST_STATE == getBestState(), "Unexpected BEST_STATE value");

  /// Return true if we know that the underlying value is not read or accessed
  /// in its respective scope.
  bool isKnownReadNone() const { return isKnown(NO_ACCESSES); }

  /// Return true if we assume that the underlying value is not read or accessed
  /// in its respective scope.
  bool isAssumedReadNone() const { return isAssumed(NO_ACCESSES); }

  /// Return true if we know that the underlying value is not accessed
  /// (=written) in its respective scope.
  bool isKnownReadOnly() const { return isKnown(NO_WRITES); }

  /// Return true if we assume that the underlying value is not accessed
  /// (=written) in its respective scope.
  bool isAssumedReadOnly() const { return isAssumed(NO_WRITES); }

  /// Return true if we know that the underlying value is not read in its
  /// respective scope.
  bool isKnownWriteOnly() const { return isKnown(NO_READS); }

  /// Return true if we assume that the underlying value is not read in its
  /// respective scope.
  bool isAssumedWriteOnly() const { return isAssumed(NO_READS); }

  /// Create an abstract attribute view for the position \p IRP.
  static AAMemoryBehavior &createForPosition(const IRPosition &IRP,
                                             Attributor &A);

  /// See AbstractAttribute::getName()
  const std::string getName() const override { return "AAMemoryBehavior"; }

  /// See AbstractAttribute::getIdAddr()
  const char *getIdAddr() const override { return &ID; }

  /// This function should return true if the type of the \p AA is
  /// AAMemoryBehavior
  static bool classof(const AbstractAttribute *AA) {
    return (AA->getIdAddr() == &ID);
  }

  /// Unique ID (due to the unique address)
  static const char ID;
};

/// An abstract interface for all memory location attributes
/// (readnone/argmemonly/inaccessiblememonly/inaccessibleorargmemonly).
struct AAMemoryLocation
    : public IRAttribute<
          Attribute::ReadNone,
          StateWrapper<BitIntegerState<uint32_t, 511>, AbstractAttribute>,
          AAMemoryLocation> {
  using MemoryLocationsKind = StateType::base_t;

  AAMemoryLocation(const IRPosition &IRP, Attributor &A) : IRAttribute(IRP) {}

  /// See AbstractAttribute::hasTrivialInitializer.
  static bool hasTrivialInitializer() { return false; }

  /// See AbstractAttribute::isValidIRPositionForInit
  static bool isValidIRPositionForInit(Attributor &A, const IRPosition &IRP) {
    if (!IRP.isFunctionScope() &&
        !IRP.getAssociatedType()->isPtrOrPtrVectorTy())
      return false;
    return IRAttribute::isValidIRPositionForInit(A, IRP);
  }

  /// Encoding of different locations that could be accessed by a memory
  /// access.
  enum {
    ALL_LOCATIONS = 0,
    NO_LOCAL_MEM = 1 << 0,
    NO_CONST_MEM = 1 << 1,
    NO_GLOBAL_INTERNAL_MEM = 1 << 2,
    NO_GLOBAL_EXTERNAL_MEM = 1 << 3,
    NO_GLOBAL_MEM = NO_GLOBAL_INTERNAL_MEM | NO_GLOBAL_EXTERNAL_MEM,
    NO_ARGUMENT_MEM = 1 << 4,
    NO_INACCESSIBLE_MEM = 1 << 5,
    NO_MALLOCED_MEM = 1 << 6,
    NO_UNKOWN_MEM = 1 << 7,
    NO_LOCATIONS = NO_LOCAL_MEM | NO_CONST_MEM | NO_GLOBAL_INTERNAL_MEM |
                   NO_GLOBAL_EXTERNAL_MEM | NO_ARGUMENT_MEM |
                   NO_INACCESSIBLE_MEM | NO_MALLOCED_MEM | NO_UNKOWN_MEM,

    // Helper bit to track if we gave up or not.
    VALID_STATE = NO_LOCATIONS + 1,

    BEST_STATE = NO_LOCATIONS | VALID_STATE,
  };
  static_assert(BEST_STATE == getBestState(), "Unexpected BEST_STATE value");

  /// Return true if we know that the associated functions has no observable
  /// accesses.
  bool isKnownReadNone() const { return isKnown(NO_LOCATIONS); }

  /// Return true if we assume that the associated functions has no observable
  /// accesses.
  bool isAssumedReadNone() const {
    return isAssumed(NO_LOCATIONS) || isAssumedStackOnly();
  }

  /// Return true if we know that the associated functions has at most
  /// local/stack accesses.
  bool isKnowStackOnly() const {
    return isKnown(inverseLocation(NO_LOCAL_MEM, true, true));
  }

  /// Return true if we assume that the associated functions has at most
  /// local/stack accesses.
  bool isAssumedStackOnly() const {
    return isAssumed(inverseLocation(NO_LOCAL_MEM, true, true));
  }

  /// Return true if we know that the underlying value will only access
  /// inaccesible memory only (see Attribute::InaccessibleMemOnly).
  bool isKnownInaccessibleMemOnly() const {
    return isKnown(inverseLocation(NO_INACCESSIBLE_MEM, true, true));
  }

  /// Return true if we assume that the underlying value will only access
  /// inaccesible memory only (see Attribute::InaccessibleMemOnly).
  bool isAssumedInaccessibleMemOnly() const {
    return isAssumed(inverseLocation(NO_INACCESSIBLE_MEM, true, true));
  }

  /// Return true if we know that the underlying value will only access
  /// argument pointees (see Attribute::ArgMemOnly).
  bool isKnownArgMemOnly() const {
    return isKnown(inverseLocation(NO_ARGUMENT_MEM, true, true));
  }

  /// Return true if we assume that the underlying value will only access
  /// argument pointees (see Attribute::ArgMemOnly).
  bool isAssumedArgMemOnly() const {
    return isAssumed(inverseLocation(NO_ARGUMENT_MEM, true, true));
  }

  /// Return true if we know that the underlying value will only access
  /// inaccesible memory or argument pointees (see
  /// Attribute::InaccessibleOrArgMemOnly).
  bool isKnownInaccessibleOrArgMemOnly() const {
    return isKnown(
        inverseLocation(NO_INACCESSIBLE_MEM | NO_ARGUMENT_MEM, true, true));
  }

  /// Return true if we assume that the underlying value will only access
  /// inaccesible memory or argument pointees (see
  /// Attribute::InaccessibleOrArgMemOnly).
  bool isAssumedInaccessibleOrArgMemOnly() const {
    return isAssumed(
        inverseLocation(NO_INACCESSIBLE_MEM | NO_ARGUMENT_MEM, true, true));
  }

  /// Return true if the underlying value may access memory through arguement
  /// pointers of the associated function, if any.
  bool mayAccessArgMem() const { return !isAssumed(NO_ARGUMENT_MEM); }

  /// Return true if only the memory locations specififed by \p MLK are assumed
  /// to be accessed by the associated function.
  bool isAssumedSpecifiedMemOnly(MemoryLocationsKind MLK) const {
    return isAssumed(MLK);
  }

  /// Return the locations that are assumed to be not accessed by the associated
  /// function, if any.
  MemoryLocationsKind getAssumedNotAccessedLocation() const {
    return getAssumed();
  }

  /// Return the inverse of location \p Loc, thus for NO_XXX the return
  /// describes ONLY_XXX. The flags \p AndLocalMem and \p AndConstMem determine
  /// if local (=stack) and constant memory are allowed as well. Most of the
  /// time we do want them to be included, e.g., argmemonly allows accesses via
  /// argument pointers or local or constant memory accesses.
  static MemoryLocationsKind
  inverseLocation(MemoryLocationsKind Loc, bool AndLocalMem, bool AndConstMem) {
    return NO_LOCATIONS & ~(Loc | (AndLocalMem ? NO_LOCAL_MEM : 0) |
                            (AndConstMem ? NO_CONST_MEM : 0));
  };

  /// Return the locations encoded by \p MLK as a readable string.
  static std::string getMemoryLocationsAsStr(MemoryLocationsKind MLK);

  /// Simple enum to distinguish read/write/read-write accesses.
  enum AccessKind {
    NONE = 0,
    READ = 1 << 0,
    WRITE = 1 << 1,
    READ_WRITE = READ | WRITE,
  };

  /// Check \p Pred on all accesses to the memory kinds specified by \p MLK.
  ///
  /// This method will evaluate \p Pred on all accesses (access instruction +
  /// underlying accessed memory pointer) and it will return true if \p Pred
  /// holds every time.
  virtual bool checkForAllAccessesToMemoryKind(
      function_ref<bool(const Instruction *, const Value *, AccessKind,
                        MemoryLocationsKind)>
          Pred,
      MemoryLocationsKind MLK) const = 0;

  /// Create an abstract attribute view for the position \p IRP.
  static AAMemoryLocation &createForPosition(const IRPosition &IRP,
                                             Attributor &A);

  /// See AbstractState::getAsStr(Attributor).
  const std::string getAsStr(Attributor *A) const override {
    return getMemoryLocationsAsStr(getAssumedNotAccessedLocation());
  }

  /// See AbstractAttribute::getName()
  const std::string getName() const override { return "AAMemoryLocation"; }

  /// See AbstractAttribute::getIdAddr()
  const char *getIdAddr() const override { return &ID; }

  /// This function should return true if the type of the \p AA is
  /// AAMemoryLocation
  static bool classof(const AbstractAttribute *AA) {
    return (AA->getIdAddr() == &ID);
  }

  /// Unique ID (due to the unique address)
  static const char ID;
};

/// An abstract interface for range value analysis.
struct AAValueConstantRange
    : public StateWrapper<IntegerRangeState, AbstractAttribute, uint32_t> {
  using Base = StateWrapper<IntegerRangeState, AbstractAttribute, uint32_t>;
  AAValueConstantRange(const IRPosition &IRP, Attributor &A)
      : Base(IRP, IRP.getAssociatedType()->getIntegerBitWidth()) {}

  /// See AbstractAttribute::isValidIRPositionForInit
  static bool isValidIRPositionForInit(Attributor &A, const IRPosition &IRP) {
    if (!IRP.getAssociatedType()->isIntegerTy())
      return false;
    return AbstractAttribute::isValidIRPositionForInit(A, IRP);
  }

  /// See AbstractAttribute::requiresCallersForArgOrFunction
  static bool requiresCallersForArgOrFunction() { return true; }

  /// See AbstractAttribute::getState(...).
  IntegerRangeState &getState() override { return *this; }
  const IntegerRangeState &getState() const override { return *this; }

  /// Create an abstract attribute view for the position \p IRP.
  static AAValueConstantRange &createForPosition(const IRPosition &IRP,
                                                 Attributor &A);

  /// Return an assumed range for the associated value a program point \p CtxI.
  /// If \p I is nullptr, simply return an assumed range.
  virtual ConstantRange
  getAssumedConstantRange(Attributor &A,
                          const Instruction *CtxI = nullptr) const = 0;

  /// Return a known range for the associated value at a program point \p CtxI.
  /// If \p I is nullptr, simply return a known range.
  virtual ConstantRange
  getKnownConstantRange(Attributor &A,
                        const Instruction *CtxI = nullptr) const = 0;

  /// Return an assumed constant for the associated value a program point \p
  /// CtxI.
  std::optional<Constant *>
  getAssumedConstant(Attributor &A, const Instruction *CtxI = nullptr) const {
    ConstantRange RangeV = getAssumedConstantRange(A, CtxI);
    if (auto *C = RangeV.getSingleElement()) {
      Type *Ty = getAssociatedValue().getType();
      return cast_or_null<Constant>(
          AA::getWithType(*ConstantInt::get(Ty->getContext(), *C), *Ty));
    }
    if (RangeV.isEmptySet())
      return std::nullopt;
    return nullptr;
  }

  /// See AbstractAttribute::getName()
  const std::string getName() const override { return "AAValueConstantRange"; }

  /// See AbstractAttribute::getIdAddr()
  const char *getIdAddr() const override { return &ID; }

  /// This function should return true if the type of the \p AA is
  /// AAValueConstantRange
  static bool classof(const AbstractAttribute *AA) {
    return (AA->getIdAddr() == &ID);
  }

  /// Unique ID (due to the unique address)
  static const char ID;
};

/// A class for a set state.
/// The assumed boolean state indicates whether the corresponding set is full
/// set or not. If the assumed state is false, this is the worst state. The
/// worst state (invalid state) of set of potential values is when the set
/// contains every possible value (i.e. we cannot in any way limit the value
/// that the target position can take). That never happens naturally, we only
/// force it. As for the conditions under which we force it, see
/// AAPotentialConstantValues.
template <typename MemberTy> struct PotentialValuesState : AbstractState {
  using SetTy = SmallSetVector<MemberTy, 8>;

  PotentialValuesState() : IsValidState(true), UndefIsContained(false) {}

  PotentialValuesState(bool IsValid)
      : IsValidState(IsValid), UndefIsContained(false) {}

  /// See AbstractState::isValidState(...)
  bool isValidState() const override { return IsValidState.isValidState(); }

  /// See AbstractState::isAtFixpoint(...)
  bool isAtFixpoint() const override { return IsValidState.isAtFixpoint(); }

  /// See AbstractState::indicatePessimisticFixpoint(...)
  ChangeStatus indicatePessimisticFixpoint() override {
    return IsValidState.indicatePessimisticFixpoint();
  }

  /// See AbstractState::indicateOptimisticFixpoint(...)
  ChangeStatus indicateOptimisticFixpoint() override {
    return IsValidState.indicateOptimisticFixpoint();
  }

  /// Return the assumed state
  PotentialValuesState &getAssumed() { return *this; }
  const PotentialValuesState &getAssumed() const { return *this; }

  /// Return this set. We should check whether this set is valid or not by
  /// isValidState() before calling this function.
  const SetTy &getAssumedSet() const {
    assert(isValidState() && "This set shoud not be used when it is invalid!");
    return Set;
  }

  /// Returns whether this state contains an undef value or not.
  bool undefIsContained() const {
    assert(isValidState() && "This flag shoud not be used when it is invalid!");
    return UndefIsContained;
  }

  bool operator==(const PotentialValuesState &RHS) const {
    if (isValidState() != RHS.isValidState())
      return false;
    if (!isValidState() && !RHS.isValidState())
      return true;
    if (undefIsContained() != RHS.undefIsContained())
      return false;
    return Set == RHS.getAssumedSet();
  }

  /// Maximum number of potential values to be tracked.
  /// This is set by -attributor-max-potential-values command line option
  static unsigned MaxPotentialValues;

  /// Return empty set as the best state of potential values.
  static PotentialValuesState getBestState() {
    return PotentialValuesState(true);
  }

  static PotentialValuesState getBestState(const PotentialValuesState &PVS) {
    return getBestState();
  }

  /// Return full set as the worst state of potential values.
  static PotentialValuesState getWorstState() {
    return PotentialValuesState(false);
  }

  /// Union assumed set with the passed value.
  void unionAssumed(const MemberTy &C) { insert(C); }

  /// Union assumed set with assumed set of the passed state \p PVS.
  void unionAssumed(const PotentialValuesState &PVS) { unionWith(PVS); }

  /// Union assumed set with an undef value.
  void unionAssumedWithUndef() { unionWithUndef(); }

  /// "Clamp" this state with \p PVS.
  PotentialValuesState operator^=(const PotentialValuesState &PVS) {
    IsValidState ^= PVS.IsValidState;
    unionAssumed(PVS);
    return *this;
  }

  PotentialValuesState operator&=(const PotentialValuesState &PVS) {
    IsValidState &= PVS.IsValidState;
    unionAssumed(PVS);
    return *this;
  }

  bool contains(const MemberTy &V) const {
    return !isValidState() ? true : Set.contains(V);
  }

protected:
  SetTy &getAssumedSet() {
    assert(isValidState() && "This set shoud not be used when it is invalid!");
    return Set;
  }

private:
  /// Check the size of this set, and invalidate when the size is no
  /// less than \p MaxPotentialValues threshold.
  void checkAndInvalidate() {
    if (Set.size() >= MaxPotentialValues)
      indicatePessimisticFixpoint();
    else
      reduceUndefValue();
  }

  /// If this state contains both undef and not undef, we can reduce
  /// undef to the not undef value.
  void reduceUndefValue() { UndefIsContained = UndefIsContained & Set.empty(); }

  /// Insert an element into this set.
  void insert(const MemberTy &C) {
    if (!isValidState())
      return;
    Set.insert(C);
    checkAndInvalidate();
  }

  /// Take union with R.
  void unionWith(const PotentialValuesState &R) {
    /// If this is a full set, do nothing.
    if (!isValidState())
      return;
    /// If R is full set, change L to a full set.
    if (!R.isValidState()) {
      indicatePessimisticFixpoint();
      return;
    }
    for (const MemberTy &C : R.Set)
      Set.insert(C);
    UndefIsContained |= R.undefIsContained();
    checkAndInvalidate();
  }

  /// Take union with an undef value.
  void unionWithUndef() {
    UndefIsContained = true;
    reduceUndefValue();
  }

  /// Take intersection with R.
  void intersectWith(const PotentialValuesState &R) {
    /// If R is a full set, do nothing.
    if (!R.isValidState())
      return;
    /// If this is a full set, change this to R.
    if (!isValidState()) {
      *this = R;
      return;
    }
    SetTy IntersectSet;
    for (const MemberTy &C : Set) {
      if (R.Set.count(C))
        IntersectSet.insert(C);
    }
    Set = IntersectSet;
    UndefIsContained &= R.undefIsContained();
    reduceUndefValue();
  }

  /// A helper state which indicate whether this state is valid or not.
  BooleanState IsValidState;

  /// Container for potential values
  SetTy Set;

  /// Flag for undef value
  bool UndefIsContained;
};

struct DenormalFPMathState : public AbstractState {
  struct DenormalState {
    DenormalMode Mode = DenormalMode::getInvalid();
    DenormalMode ModeF32 = DenormalMode::getInvalid();

    bool operator==(const DenormalState Other) const {
      return Mode == Other.Mode && ModeF32 == Other.ModeF32;
    }

    bool operator!=(const DenormalState Other) const {
      return Mode != Other.Mode || ModeF32 != Other.ModeF32;
    }

    bool isValid() const {
      return Mode.isValid() && ModeF32.isValid();
    }

    static DenormalMode::DenormalModeKind
    unionDenormalKind(DenormalMode::DenormalModeKind Callee,
                      DenormalMode::DenormalModeKind Caller) {
      if (Caller == Callee)
        return Caller;
      if (Callee == DenormalMode::Dynamic)
        return Caller;
      if (Caller == DenormalMode::Dynamic)
        return Callee;
      return DenormalMode::Invalid;
    }

    static DenormalMode unionAssumed(DenormalMode Callee, DenormalMode Caller) {
      return DenormalMode{unionDenormalKind(Callee.Output, Caller.Output),
                          unionDenormalKind(Callee.Input, Caller.Input)};
    }

    DenormalState unionWith(DenormalState Caller) const {
      DenormalState Callee(*this);
      Callee.Mode = unionAssumed(Callee.Mode, Caller.Mode);
      Callee.ModeF32 = unionAssumed(Callee.ModeF32, Caller.ModeF32);
      return Callee;
    }
  };

  DenormalState Known;

  /// Explicitly track whether we've hit a fixed point.
  bool IsAtFixedpoint = false;

  DenormalFPMathState() = default;

  DenormalState getKnown() const { return Known; }

  // There's only really known or unknown, there's no speculatively assumable
  // state.
  DenormalState getAssumed() const { return Known; }

  bool isValidState() const override {
    return Known.isValid();
  }

  /// Return true if there are no dynamic components to the denormal mode worth
  /// specializing.
  bool isModeFixed() const {
    return Known.Mode.Input != DenormalMode::Dynamic &&
           Known.Mode.Output != DenormalMode::Dynamic &&
           Known.ModeF32.Input != DenormalMode::Dynamic &&
           Known.ModeF32.Output != DenormalMode::Dynamic;
  }

  bool isAtFixpoint() const override {
    return IsAtFixedpoint;
  }

  ChangeStatus indicateFixpoint() {
    bool Changed = !IsAtFixedpoint;
    IsAtFixedpoint = true;
    return Changed ? ChangeStatus::CHANGED : ChangeStatus::UNCHANGED;
  }

  ChangeStatus indicateOptimisticFixpoint() override {
    return indicateFixpoint();
  }

  ChangeStatus indicatePessimisticFixpoint() override {
    return indicateFixpoint();
  }

  DenormalFPMathState operator^=(const DenormalFPMathState &Caller) {
    Known = Known.unionWith(Caller.getKnown());
    return *this;
  }
};

using PotentialConstantIntValuesState = PotentialValuesState<APInt>;
using PotentialLLVMValuesState =
    PotentialValuesState<std::pair<AA::ValueAndContext, AA::ValueScope>>;

raw_ostream &operator<<(raw_ostream &OS,
                        const PotentialConstantIntValuesState &R);
raw_ostream &operator<<(raw_ostream &OS, const PotentialLLVMValuesState &R);

/// An abstract interface for potential values analysis.
///
/// This AA collects potential values for each IR position.
/// An assumed set of potential values is initialized with the empty set (the
/// best state) and it will grow monotonically as we find more potential values
/// for this position.
/// The set might be forced to the worst state, that is, to contain every
/// possible value for this position in 2 cases.
///   1. We surpassed the \p MaxPotentialValues threshold. This includes the
///      case that this position is affected (e.g. because of an operation) by a
///      Value that is in the worst state.
///   2. We tried to initialize on a Value that we cannot handle (e.g. an
///      operator we do not currently handle).
///
/// For non constant integers see AAPotentialValues.
struct AAPotentialConstantValues
    : public StateWrapper<PotentialConstantIntValuesState, AbstractAttribute> {
  using Base = StateWrapper<PotentialConstantIntValuesState, AbstractAttribute>;
  AAPotentialConstantValues(const IRPosition &IRP, Attributor &A) : Base(IRP) {}

  /// See AbstractAttribute::isValidIRPositionForInit
  static bool isValidIRPositionForInit(Attributor &A, const IRPosition &IRP) {
    if (!IRP.getAssociatedType()->isIntegerTy())
      return false;
    return AbstractAttribute::isValidIRPositionForInit(A, IRP);
  }

  /// See AbstractAttribute::requiresCallersForArgOrFunction
  static bool requiresCallersForArgOrFunction() { return true; }

  /// See AbstractAttribute::getState(...).
  PotentialConstantIntValuesState &getState() override { return *this; }
  const PotentialConstantIntValuesState &getState() const override {
    return *this;
  }

  /// Create an abstract attribute view for the position \p IRP.
  static AAPotentialConstantValues &createForPosition(const IRPosition &IRP,
                                                      Attributor &A);

  /// Return assumed constant for the associated value
  std::optional<Constant *>
  getAssumedConstant(Attributor &A, const Instruction *CtxI = nullptr) const {
    if (!isValidState())
      return nullptr;
    if (getAssumedSet().size() == 1) {
      Type *Ty = getAssociatedValue().getType();
      return cast_or_null<Constant>(AA::getWithType(
          *ConstantInt::get(Ty->getContext(), *(getAssumedSet().begin())),
          *Ty));
    }
    if (getAssumedSet().size() == 0) {
      if (undefIsContained())
        return UndefValue::get(getAssociatedValue().getType());
      return std::nullopt;
    }

    return nullptr;
  }

  /// See AbstractAttribute::getName()
  const std::string getName() const override {
    return "AAPotentialConstantValues";
  }

  /// See AbstractAttribute::getIdAddr()
  const char *getIdAddr() const override { return &ID; }

  /// This function should return true if the type of the \p AA is
  /// AAPotentialConstantValues
  static bool classof(const AbstractAttribute *AA) {
    return (AA->getIdAddr() == &ID);
  }

  /// Unique ID (due to the unique address)
  static const char ID;
};

struct AAPotentialValues
    : public StateWrapper<PotentialLLVMValuesState, AbstractAttribute> {
  using Base = StateWrapper<PotentialLLVMValuesState, AbstractAttribute>;
  AAPotentialValues(const IRPosition &IRP, Attributor &A) : Base(IRP) {}

  /// See AbstractAttribute::requiresCallersForArgOrFunction
  static bool requiresCallersForArgOrFunction() { return true; }

  /// See AbstractAttribute::getState(...).
  PotentialLLVMValuesState &getState() override { return *this; }
  const PotentialLLVMValuesState &getState() const override { return *this; }

  /// Create an abstract attribute view for the position \p IRP.
  static AAPotentialValues &createForPosition(const IRPosition &IRP,
                                              Attributor &A);

  /// Extract the single value in \p Values if any.
  static Value *getSingleValue(Attributor &A, const AbstractAttribute &AA,
                               const IRPosition &IRP,
                               SmallVectorImpl<AA::ValueAndContext> &Values);

  /// See AbstractAttribute::getName()
  const std::string getName() const override { return "AAPotentialValues"; }

  /// See AbstractAttribute::getIdAddr()
  const char *getIdAddr() const override { return &ID; }

  /// This function should return true if the type of the \p AA is
  /// AAPotentialValues
  static bool classof(const AbstractAttribute *AA) {
    return (AA->getIdAddr() == &ID);
  }

  /// Unique ID (due to the unique address)
  static const char ID;

private:
  virtual bool getAssumedSimplifiedValues(
      Attributor &A, SmallVectorImpl<AA::ValueAndContext> &Values,
      AA::ValueScope, bool RecurseForSelectAndPHI = false) const = 0;

  friend struct Attributor;
};

/// An abstract interface for all noundef attributes.
struct AANoUndef
    : public IRAttribute<Attribute::NoUndef,
                         StateWrapper<BooleanState, AbstractAttribute>,
                         AANoUndef> {
  AANoUndef(const IRPosition &IRP, Attributor &A) : IRAttribute(IRP) {}

  /// See IRAttribute::isImpliedByUndef
  static bool isImpliedByUndef() { return false; }

  /// See IRAttribute::isImpliedByPoison
  static bool isImpliedByPoison() { return false; }

  /// See IRAttribute::isImpliedByIR
  static bool isImpliedByIR(Attributor &A, const IRPosition &IRP,
                            Attribute::AttrKind ImpliedAttributeKind,
                            bool IgnoreSubsumingPositions = false);

  /// Return true if we assume that the underlying value is noundef.
  bool isAssumedNoUndef() const { return getAssumed(); }

  /// Return true if we know that underlying value is noundef.
  bool isKnownNoUndef() const { return getKnown(); }

  /// Create an abstract attribute view for the position \p IRP.
  static AANoUndef &createForPosition(const IRPosition &IRP, Attributor &A);

  /// See AbstractAttribute::getName()
  const std::string getName() const override { return "AANoUndef"; }

  /// See AbstractAttribute::getIdAddr()
  const char *getIdAddr() const override { return &ID; }

  /// This function should return true if the type of the \p AA is AANoUndef
  static bool classof(const AbstractAttribute *AA) {
    return (AA->getIdAddr() == &ID);
  }

  /// Unique ID (due to the unique address)
  static const char ID;
};

struct AANoFPClass
    : public IRAttribute<
          Attribute::NoFPClass,
          StateWrapper<BitIntegerState<uint32_t, fcAllFlags, fcNone>,
                       AbstractAttribute>,
          AANoFPClass> {
  using Base = StateWrapper<BitIntegerState<uint32_t, fcAllFlags, fcNone>,
                            AbstractAttribute>;

  AANoFPClass(const IRPosition &IRP, Attributor &A) : IRAttribute(IRP) {}

  /// See AbstractAttribute::isValidIRPositionForInit
  static bool isValidIRPositionForInit(Attributor &A, const IRPosition &IRP) {
    Type *Ty = IRP.getAssociatedType();
    do {
      if (Ty->isFPOrFPVectorTy())
        return IRAttribute::isValidIRPositionForInit(A, IRP);
      if (!Ty->isArrayTy())
        break;
      Ty = Ty->getArrayElementType();
    } while (true);
    return false;
  }

  /// Return true if we assume that the underlying value is nofpclass.
  FPClassTest getAssumedNoFPClass() const {
    return static_cast<FPClassTest>(getAssumed());
  }

  /// Create an abstract attribute view for the position \p IRP.
  static AANoFPClass &createForPosition(const IRPosition &IRP, Attributor &A);

  /// See AbstractAttribute::getName()
  const std::string getName() const override { return "AANoFPClass"; }

  /// See AbstractAttribute::getIdAddr()
  const char *getIdAddr() const override { return &ID; }

  /// This function should return true if the type of the \p AA is AANoFPClass
  static bool classof(const AbstractAttribute *AA) {
    return (AA->getIdAddr() == &ID);
  }

  /// Unique ID (due to the unique address)
  static const char ID;
};

struct AACallGraphNode;
struct AACallEdges;

/// An Iterator for call edges, creates AACallEdges attributes in a lazy way.
/// This iterator becomes invalid if the underlying edge list changes.
/// So This shouldn't outlive a iteration of Attributor.
class AACallEdgeIterator
    : public iterator_adaptor_base<AACallEdgeIterator,
                                   SetVector<Function *>::iterator> {
  AACallEdgeIterator(Attributor &A, SetVector<Function *>::iterator Begin)
      : iterator_adaptor_base(Begin), A(A) {}

public:
  AACallGraphNode *operator*() const;

private:
  Attributor &A;
  friend AACallEdges;
  friend AttributorCallGraph;
};

struct AACallGraphNode {
  AACallGraphNode(Attributor &A) : A(A) {}
  virtual ~AACallGraphNode() = default;

  virtual AACallEdgeIterator optimisticEdgesBegin() const = 0;
  virtual AACallEdgeIterator optimisticEdgesEnd() const = 0;

  /// Iterator range for exploring the call graph.
  iterator_range<AACallEdgeIterator> optimisticEdgesRange() const {
    return iterator_range<AACallEdgeIterator>(optimisticEdgesBegin(),
                                              optimisticEdgesEnd());
  }

protected:
  /// Reference to Attributor needed for GraphTraits implementation.
  Attributor &A;
};

/// An abstract state for querying live call edges.
/// This interface uses the Attributor's optimistic liveness
/// information to compute the edges that are alive.
struct AACallEdges : public StateWrapper<BooleanState, AbstractAttribute>,
                     AACallGraphNode {
  using Base = StateWrapper<BooleanState, AbstractAttribute>;

  AACallEdges(const IRPosition &IRP, Attributor &A)
      : Base(IRP), AACallGraphNode(A) {}

  /// The callee value is tracked beyond a simple stripPointerCasts, so we allow
  /// unknown callees.
  static bool requiresCalleeForCallBase() { return false; }

  /// Get the optimistic edges.
  virtual const SetVector<Function *> &getOptimisticEdges() const = 0;

  /// Is there any call with a unknown callee.
  virtual bool hasUnknownCallee() const = 0;

  /// Is there any call with a unknown callee, excluding any inline asm.
  virtual bool hasNonAsmUnknownCallee() const = 0;

  /// Iterator for exploring the call graph.
  AACallEdgeIterator optimisticEdgesBegin() const override {
    return AACallEdgeIterator(A, getOptimisticEdges().begin());
  }

  /// Iterator for exploring the call graph.
  AACallEdgeIterator optimisticEdgesEnd() const override {
    return AACallEdgeIterator(A, getOptimisticEdges().end());
  }

  /// Create an abstract attribute view for the position \p IRP.
  static AACallEdges &createForPosition(const IRPosition &IRP, Attributor &A);

  /// See AbstractAttribute::getName()
  const std::string getName() const override { return "AACallEdges"; }

  /// See AbstractAttribute::getIdAddr()
  const char *getIdAddr() const override { return &ID; }

  /// This function should return true if the type of the \p AA is AACallEdges.
  static bool classof(const AbstractAttribute *AA) {
    return (AA->getIdAddr() == &ID);
  }

  /// Unique ID (due to the unique address)
  static const char ID;
};

// Synthetic root node for the Attributor's internal call graph.
struct AttributorCallGraph : public AACallGraphNode {
  AttributorCallGraph(Attributor &A) : AACallGraphNode(A) {}
  virtual ~AttributorCallGraph() = default;

  AACallEdgeIterator optimisticEdgesBegin() const override {
    return AACallEdgeIterator(A, A.Functions.begin());
  }

  AACallEdgeIterator optimisticEdgesEnd() const override {
    return AACallEdgeIterator(A, A.Functions.end());
  }

  /// Force populate the entire call graph.
  void populateAll() const {
    for (const AACallGraphNode *AA : optimisticEdgesRange()) {
      // Nothing else to do here.
      (void)AA;
    }
  }

  void print();
};

template <> struct GraphTraits<AACallGraphNode *> {
  using NodeRef = AACallGraphNode *;
  using ChildIteratorType = AACallEdgeIterator;

  static AACallEdgeIterator child_begin(AACallGraphNode *Node) {
    return Node->optimisticEdgesBegin();
  }

  static AACallEdgeIterator child_end(AACallGraphNode *Node) {
    return Node->optimisticEdgesEnd();
  }
};

template <>
struct GraphTraits<AttributorCallGraph *>
    : public GraphTraits<AACallGraphNode *> {
  using nodes_iterator = AACallEdgeIterator;

  static AACallGraphNode *getEntryNode(AttributorCallGraph *G) {
    return static_cast<AACallGraphNode *>(G);
  }

  static AACallEdgeIterator nodes_begin(const AttributorCallGraph *G) {
    return G->optimisticEdgesBegin();
  }

  static AACallEdgeIterator nodes_end(const AttributorCallGraph *G) {
    return G->optimisticEdgesEnd();
  }
};

template <>
struct DOTGraphTraits<AttributorCallGraph *> : public DefaultDOTGraphTraits {
  DOTGraphTraits(bool Simple = false) : DefaultDOTGraphTraits(Simple) {}

  std::string getNodeLabel(const AACallGraphNode *Node,
                           const AttributorCallGraph *Graph) {
    const AACallEdges *AACE = static_cast<const AACallEdges *>(Node);
    return AACE->getAssociatedFunction()->getName().str();
  }

  static bool isNodeHidden(const AACallGraphNode *Node,
                           const AttributorCallGraph *Graph) {
    // Hide the synth root.
    return static_cast<const AACallGraphNode *>(Graph) == Node;
  }
};

struct AAExecutionDomain
    : public StateWrapper<BooleanState, AbstractAttribute> {
  using Base = StateWrapper<BooleanState, AbstractAttribute>;
  AAExecutionDomain(const IRPosition &IRP, Attributor &A) : Base(IRP) {}

  /// Summary about the execution domain of a block or instruction.
  struct ExecutionDomainTy {
    using BarriersSetTy = SmallPtrSet<CallBase *, 2>;
    using AssumesSetTy = SmallPtrSet<AssumeInst *, 4>;

    void addAssumeInst(Attributor &A, AssumeInst &AI) {
      EncounteredAssumes.insert(&AI);
    }

    void addAlignedBarrier(Attributor &A, CallBase &CB) {
      AlignedBarriers.insert(&CB);
    }

    void clearAssumeInstAndAlignedBarriers() {
      EncounteredAssumes.clear();
      AlignedBarriers.clear();
    }

    bool IsExecutedByInitialThreadOnly = true;
    bool IsReachedFromAlignedBarrierOnly = true;
    bool IsReachingAlignedBarrierOnly = true;
    bool EncounteredNonLocalSideEffect = false;
    BarriersSetTy AlignedBarriers;
    AssumesSetTy EncounteredAssumes;
  };

  /// Create an abstract attribute view for the position \p IRP.
  static AAExecutionDomain &createForPosition(const IRPosition &IRP,
                                              Attributor &A);

  /// See AbstractAttribute::getName().
  const std::string getName() const override { return "AAExecutionDomain"; }

  /// See AbstractAttribute::getIdAddr().
  const char *getIdAddr() const override { return &ID; }

  /// Check if an instruction is executed only by the initial thread.
  bool isExecutedByInitialThreadOnly(const Instruction &I) const {
    return isExecutedByInitialThreadOnly(*I.getParent());
  }

  /// Check if a basic block is executed only by the initial thread.
  virtual bool isExecutedByInitialThreadOnly(const BasicBlock &) const = 0;

  /// Check if the instruction \p I is executed in an aligned region, that is,
  /// the synchronizing effects before and after \p I are both aligned barriers.
  /// This effectively means all threads execute \p I together.
  virtual bool isExecutedInAlignedRegion(Attributor &A,
                                         const Instruction &I) const = 0;

  virtual ExecutionDomainTy getExecutionDomain(const BasicBlock &) const = 0;
  /// Return the execution domain with which the call \p CB is entered and the
  /// one with which it is left.
  virtual std::pair<ExecutionDomainTy, ExecutionDomainTy>
  getExecutionDomain(const CallBase &CB) const = 0;
  virtual ExecutionDomainTy getFunctionExecutionDomain() const = 0;

  /// Helper function to determine if \p FI is a no-op given the information
  /// about its execution from \p ExecDomainAA.
  virtual bool isNoOpFence(const FenceInst &FI) const = 0;

  /// This function should return true if the type of the \p AA is
  /// AAExecutionDomain.
  static bool classof(const AbstractAttribute *AA) {
    return (AA->getIdAddr() == &ID);
  }

  /// Unique ID (due to the unique address)
  static const char ID;
};

/// An abstract Attribute for computing reachability between functions.
struct AAInterFnReachability
    : public StateWrapper<BooleanState, AbstractAttribute> {
  using Base = StateWrapper<BooleanState, AbstractAttribute>;

  AAInterFnReachability(const IRPosition &IRP, Attributor &A) : Base(IRP) {}

  /// If the function represented by this possition can reach \p Fn.
  bool canReach(Attributor &A, const Function &Fn) const {
    Function *Scope = getAnchorScope();
    if (!Scope || Scope->isDeclaration())
      return true;
    return instructionCanReach(A, Scope->getEntryBlock().front(), Fn);
  }

  /// Can  \p Inst reach \p Fn.
  /// See also AA::isPotentiallyReachable.
  virtual bool instructionCanReach(
      Attributor &A, const Instruction &Inst, const Function &Fn,
      const AA::InstExclusionSetTy *ExclusionSet = nullptr) const = 0;

  /// Create an abstract attribute view for the position \p IRP.
  static AAInterFnReachability &createForPosition(const IRPosition &IRP,
                                                  Attributor &A);

  /// See AbstractAttribute::getName()
  const std::string getName() const override { return "AAInterFnReachability"; }

  /// See AbstractAttribute::getIdAddr()
  const char *getIdAddr() const override { return &ID; }

  /// This function should return true if the type of the \p AA is AACallEdges.
  static bool classof(const AbstractAttribute *AA) {
    return (AA->getIdAddr() == &ID);
  }

  /// Unique ID (due to the unique address)
  static const char ID;
};

/// An abstract Attribute for determining the necessity of the convergent
/// attribute.
struct AANonConvergent : public StateWrapper<BooleanState, AbstractAttribute> {
  using Base = StateWrapper<BooleanState, AbstractAttribute>;

  AANonConvergent(const IRPosition &IRP, Attributor &A) : Base(IRP) {}

  /// Create an abstract attribute view for the position \p IRP.
  static AANonConvergent &createForPosition(const IRPosition &IRP,
                                            Attributor &A);

  /// Return true if "non-convergent" is assumed.
  bool isAssumedNotConvergent() const { return getAssumed(); }

  /// Return true if "non-convergent" is known.
  bool isKnownNotConvergent() const { return getKnown(); }

  /// See AbstractAttribute::getName()
  const std::string getName() const override { return "AANonConvergent"; }

  /// See AbstractAttribute::getIdAddr()
  const char *getIdAddr() const override { return &ID; }

  /// This function should return true if the type of the \p AA is
  /// AANonConvergent.
  static bool classof(const AbstractAttribute *AA) {
    return (AA->getIdAddr() == &ID);
  }

  /// Unique ID (due to the unique address)
  static const char ID;
};

/// An abstract interface for struct information.
struct AAPointerInfo : public AbstractAttribute {
  AAPointerInfo(const IRPosition &IRP) : AbstractAttribute(IRP) {}

  /// See AbstractAttribute::isValidIRPositionForInit
  static bool isValidIRPositionForInit(Attributor &A, const IRPosition &IRP) {
    if (!IRP.getAssociatedType()->isPtrOrPtrVectorTy())
      return false;
    return AbstractAttribute::isValidIRPositionForInit(A, IRP);
  }

  enum AccessKind {
    // First two bits to distinguish may and must accesses.
    AK_MUST = 1 << 0,
    AK_MAY = 1 << 1,

    // Then two bits for read and write. These are not exclusive.
    AK_R = 1 << 2,
    AK_W = 1 << 3,
    AK_RW = AK_R | AK_W,

    // One special case for assumptions about memory content. These
    // are neither reads nor writes. They are however always modeled
    // as read to avoid using them for write removal.
    AK_ASSUMPTION = (1 << 4) | AK_MUST,

    // Helper for easy access.
    AK_MAY_READ = AK_MAY | AK_R,
    AK_MAY_WRITE = AK_MAY | AK_W,
    AK_MAY_READ_WRITE = AK_MAY | AK_R | AK_W,
    AK_MUST_READ = AK_MUST | AK_R,
    AK_MUST_WRITE = AK_MUST | AK_W,
    AK_MUST_READ_WRITE = AK_MUST | AK_R | AK_W,
  };

  /// A container for a list of ranges.
  struct RangeList {
    // The set of ranges rarely contains more than one element, and is unlikely
    // to contain more than say four elements. So we find the middle-ground with
    // a sorted vector. This avoids hard-coding a rarely used number like "four"
    // into every instance of a SmallSet.
    using RangeTy = AA::RangeTy;
    using VecTy = SmallVector<RangeTy>;
    using iterator = VecTy::iterator;
    using const_iterator = VecTy::const_iterator;
    VecTy Ranges;

    RangeList(const RangeTy &R) { Ranges.push_back(R); }
    RangeList(ArrayRef<int64_t> Offsets, int64_t Size) {
      Ranges.reserve(Offsets.size());
      for (unsigned i = 0, e = Offsets.size(); i != e; ++i) {
        assert(((i + 1 == e) || Offsets[i] < Offsets[i + 1]) &&
               "Expected strictly ascending offsets.");
        Ranges.emplace_back(Offsets[i], Size);
      }
    }
    RangeList() = default;

    iterator begin() { return Ranges.begin(); }
    iterator end() { return Ranges.end(); }
    const_iterator begin() const { return Ranges.begin(); }
    const_iterator end() const { return Ranges.end(); }

    // Helpers required for std::set_difference
    using value_type = RangeTy;
    void push_back(const RangeTy &R) {
      assert((Ranges.empty() || RangeTy::OffsetLessThan(Ranges.back(), R)) &&
             "Ensure the last element is the greatest.");
      Ranges.push_back(R);
    }

    /// Copy ranges from \p L that are not in \p R, into \p D.
    static void set_difference(const RangeList &L, const RangeList &R,
                               RangeList &D) {
      std::set_difference(L.begin(), L.end(), R.begin(), R.end(),
                          std::back_inserter(D), RangeTy::OffsetLessThan);
    }

    unsigned size() const { return Ranges.size(); }

    bool operator==(const RangeList &OI) const { return Ranges == OI.Ranges; }

    /// Merge the ranges in \p RHS into the current ranges.
    /// - Merging a list of  unknown ranges makes the current list unknown.
    /// - Ranges with the same offset are merged according to RangeTy::operator&
    /// \return true if the current RangeList changed.
    bool merge(const RangeList &RHS) {
      if (isUnknown())
        return false;
      if (RHS.isUnknown()) {
        setUnknown();
        return true;
      }

      if (Ranges.empty()) {
        Ranges = RHS.Ranges;
        return true;
      }

      bool Changed = false;
      auto LPos = Ranges.begin();
      for (auto &R : RHS.Ranges) {
        auto Result = insert(LPos, R);
        if (isUnknown())
          return true;
        LPos = Result.first;
        Changed |= Result.second;
      }
      return Changed;
    }

    /// Insert \p R at the given iterator \p Pos, and merge if necessary.
    ///
    /// This assumes that all ranges before \p Pos are OffsetLessThan \p R, and
    /// then maintains the sorted order for the suffix list.
    ///
    /// \return The place of insertion and true iff anything changed.
    std::pair<iterator, bool> insert(iterator Pos, const RangeTy &R) {
      if (isUnknown())
        return std::make_pair(Ranges.begin(), false);
      if (R.offsetOrSizeAreUnknown()) {
        return std::make_pair(setUnknown(), true);
      }

      // Maintain this as a sorted vector of unique entries.
      auto LB = std::lower_bound(Pos, Ranges.end(), R, RangeTy::OffsetLessThan);
      if (LB == Ranges.end() || LB->Offset != R.Offset)
        return std::make_pair(Ranges.insert(LB, R), true);
      bool Changed = *LB != R;
      *LB &= R;
      if (LB->offsetOrSizeAreUnknown())
        return std::make_pair(setUnknown(), true);
      return std::make_pair(LB, Changed);
    }

    /// Insert the given range \p R, maintaining sorted order.
    ///
    /// \return The place of insertion and true iff anything changed.
    std::pair<iterator, bool> insert(const RangeTy &R) {
      return insert(Ranges.begin(), R);
    }

    /// Add the increment \p Inc to the offset of every range.
    void addToAllOffsets(int64_t Inc) {
      assert(!isUnassigned() &&
             "Cannot increment if the offset is not yet computed!");
      if (isUnknown())
        return;
      for (auto &R : Ranges) {
        R.Offset += Inc;
      }
    }

    /// Return true iff there is exactly one range and it is known.
    bool isUnique() const {
      return Ranges.size() == 1 && !Ranges.front().offsetOrSizeAreUnknown();
    }

    /// Return the unique range, assuming it exists.
    const RangeTy &getUnique() const {
      assert(isUnique() && "No unique range to return!");
      return Ranges.front();
    }

    /// Return true iff the list contains an unknown range.
    bool isUnknown() const {
      if (isUnassigned())
        return false;
      if (Ranges.front().offsetOrSizeAreUnknown()) {
        assert(Ranges.size() == 1 && "Unknown is a singleton range.");
        return true;
      }
      return false;
    }

    /// Discard all ranges and insert a single unknown range.
    iterator setUnknown() {
      Ranges.clear();
      Ranges.push_back(RangeTy::getUnknown());
      return Ranges.begin();
    }

    /// Return true if no ranges have been inserted.
    bool isUnassigned() const { return Ranges.size() == 0; }
  };

  /// An access description.
  struct Access {
    Access(Instruction *I, int64_t Offset, int64_t Size,
           std::optional<Value *> Content, AccessKind Kind, Type *Ty)
        : LocalI(I), RemoteI(I), Content(Content), Ranges(Offset, Size),
          Kind(Kind), Ty(Ty) {
      verify();
    }
    Access(Instruction *LocalI, Instruction *RemoteI, const RangeList &Ranges,
           std::optional<Value *> Content, AccessKind K, Type *Ty)
        : LocalI(LocalI), RemoteI(RemoteI), Content(Content), Ranges(Ranges),
          Kind(K), Ty(Ty) {
      if (Ranges.size() > 1) {
        Kind = AccessKind(Kind | AK_MAY);
        Kind = AccessKind(Kind & ~AK_MUST);
      }
      verify();
    }
    Access(Instruction *LocalI, Instruction *RemoteI, int64_t Offset,
           int64_t Size, std::optional<Value *> Content, AccessKind Kind,
           Type *Ty)
        : LocalI(LocalI), RemoteI(RemoteI), Content(Content),
          Ranges(Offset, Size), Kind(Kind), Ty(Ty) {
      verify();
    }
    Access(const Access &Other) = default;

    Access &operator=(const Access &Other) = default;
    bool operator==(const Access &R) const {
      return LocalI == R.LocalI && RemoteI == R.RemoteI && Ranges == R.Ranges &&
             Content == R.Content && Kind == R.Kind;
    }
    bool operator!=(const Access &R) const { return !(*this == R); }

    Access &operator&=(const Access &R) {
      assert(RemoteI == R.RemoteI && "Expected same instruction!");
      assert(LocalI == R.LocalI && "Expected same instruction!");

      // Note that every Access object corresponds to a unique Value, and only
      // accesses to the same Value are merged. Hence we assume that all ranges
      // are the same size. If ranges can be different size, then the contents
      // must be dropped.
      Ranges.merge(R.Ranges);
      Content =
          AA::combineOptionalValuesInAAValueLatice(Content, R.Content, Ty);

      // Combine the access kind, which results in a bitwise union.
      // If there is more than one range, then this must be a MAY.
      // If we combine a may and a must access we clear the must bit.
      Kind = AccessKind(Kind | R.Kind);
      if ((Kind & AK_MAY) || Ranges.size() > 1) {
        Kind = AccessKind(Kind | AK_MAY);
        Kind = AccessKind(Kind & ~AK_MUST);
      }
      verify();
      return *this;
    }

    void verify() {
      assert(isMustAccess() + isMayAccess() == 1 &&
             "Expect must or may access, not both.");
      assert(isAssumption() + isWrite() <= 1 &&
             "Expect assumption access or write access, never both.");
      assert((isMayAccess() || Ranges.size() == 1) &&
             "Cannot be a must access if there are multiple ranges.");
    }

    /// Return the access kind.
    AccessKind getKind() const { return Kind; }

    /// Return true if this is a read access.
    bool isRead() const { return Kind & AK_R; }

    /// Return true if this is a write access.
    bool isWrite() const { return Kind & AK_W; }

    /// Return true if this is a write access.
    bool isWriteOrAssumption() const { return isWrite() || isAssumption(); }

    /// Return true if this is an assumption access.
    bool isAssumption() const { return Kind == AK_ASSUMPTION; }

    bool isMustAccess() const {
      bool MustAccess = Kind & AK_MUST;
      assert((!MustAccess || Ranges.size() < 2) &&
             "Cannot be a must access if there are multiple ranges.");
      return MustAccess;
    }

    bool isMayAccess() const {
      bool MayAccess = Kind & AK_MAY;
      assert((MayAccess || Ranges.size() < 2) &&
             "Cannot be a must access if there are multiple ranges.");
      return MayAccess;
    }

    /// Return the instruction that causes the access with respect to the local
    /// scope of the associated attribute.
    Instruction *getLocalInst() const { return LocalI; }

    /// Return the actual instruction that causes the access.
    Instruction *getRemoteInst() const { return RemoteI; }

    /// Return true if the value written is not known yet.
    bool isWrittenValueYetUndetermined() const { return !Content; }

    /// Return true if the value written cannot be determined at all.
    bool isWrittenValueUnknown() const {
      return Content.has_value() && !*Content;
    }

    /// Set the value written to nullptr, i.e., unknown.
    void setWrittenValueUnknown() { Content = nullptr; }

    /// Return the type associated with the access, if known.
    Type *getType() const { return Ty; }

    /// Return the value writen, if any.
    Value *getWrittenValue() const {
      assert(!isWrittenValueYetUndetermined() &&
             "Value needs to be determined before accessing it.");
      return *Content;
    }

    /// Return the written value which can be `llvm::null` if it is not yet
    /// determined.
    std::optional<Value *> getContent() const { return Content; }

    bool hasUniqueRange() const { return Ranges.isUnique(); }
    const AA::RangeTy &getUniqueRange() const { return Ranges.getUnique(); }

    /// Add a range accessed by this Access.
    ///
    /// If there are multiple ranges, then this is a "may access".
    void addRange(int64_t Offset, int64_t Size) {
      Ranges.insert({Offset, Size});
      if (!hasUniqueRange()) {
        Kind = AccessKind(Kind | AK_MAY);
        Kind = AccessKind(Kind & ~AK_MUST);
      }
    }

    const RangeList &getRanges() const { return Ranges; }

    using const_iterator = RangeList::const_iterator;
    const_iterator begin() const { return Ranges.begin(); }
    const_iterator end() const { return Ranges.end(); }

  private:
    /// The instruction responsible for the access with respect to the local
    /// scope of the associated attribute.
    Instruction *LocalI;

    /// The instruction responsible for the access.
    Instruction *RemoteI;

    /// The value written, if any. `std::nullopt` means "not known yet",
    /// `nullptr` cannot be determined.
    std::optional<Value *> Content;

    /// Set of potential ranges accessed from the base pointer.
    RangeList Ranges;

    /// The access kind, e.g., READ, as bitset (could be more than one).
    AccessKind Kind;

    /// The type of the content, thus the type read/written, can be null if not
    /// available.
    Type *Ty;
  };

  /// Create an abstract attribute view for the position \p IRP.
  static AAPointerInfo &createForPosition(const IRPosition &IRP, Attributor &A);

  /// See AbstractAttribute::getName()
  const std::string getName() const override { return "AAPointerInfo"; }

  /// See AbstractAttribute::getIdAddr()
  const char *getIdAddr() const override { return &ID; }

  /// Call \p CB on all accesses that might interfere with \p Range and return
  /// true if all such accesses were known and the callback returned true for
  /// all of them, false otherwise. An access interferes with an offset-size
  /// pair if it might read or write that memory region.
  virtual bool forallInterferingAccesses(
      AA::RangeTy Range, function_ref<bool(const Access &, bool)> CB) const = 0;

  /// Call \p CB on all accesses that might interfere with \p I and
  /// return true if all such accesses were known and the callback returned true
  /// for all of them, false otherwise. In contrast to forallInterferingAccesses
  /// this function will perform reasoning to exclude write accesses that cannot
  /// affect the load even if they on the surface look as if they would. The
  /// flag \p HasBeenWrittenTo will be set to true if we know that \p I does not
  /// read the initial value of the underlying memory. If \p SkipCB is given and
  /// returns false for a potentially interfering access, that access is not
  /// checked for actual interference.
  virtual bool forallInterferingAccesses(
      Attributor &A, const AbstractAttribute &QueryingAA, Instruction &I,
      bool FindInterferingWrites, bool FindInterferingReads,
      function_ref<bool(const Access &, bool)> CB, bool &HasBeenWrittenTo,
      AA::RangeTy &Range,
      function_ref<bool(const Access &)> SkipCB = nullptr) const = 0;

  /// This function should return true if the type of the \p AA is AAPointerInfo
  static bool classof(const AbstractAttribute *AA) {
    return (AA->getIdAddr() == &ID);
  }

  /// Unique ID (due to the unique address)
  static const char ID;
};

raw_ostream &operator<<(raw_ostream &, const AAPointerInfo::Access &);

/// An abstract attribute for getting assumption information.
struct AAAssumptionInfo
    : public StateWrapper<SetState<StringRef>, AbstractAttribute,
                          DenseSet<StringRef>> {
  using Base =
      StateWrapper<SetState<StringRef>, AbstractAttribute, DenseSet<StringRef>>;

  AAAssumptionInfo(const IRPosition &IRP, Attributor &A,
                   const DenseSet<StringRef> &Known)
      : Base(IRP, Known) {}

  /// Returns true if the assumption set contains the assumption \p Assumption.
  virtual bool hasAssumption(const StringRef Assumption) const = 0;

  /// Create an abstract attribute view for the position \p IRP.
  static AAAssumptionInfo &createForPosition(const IRPosition &IRP,
                                             Attributor &A);

  /// See AbstractAttribute::getName()
  const std::string getName() const override { return "AAAssumptionInfo"; }

  /// See AbstractAttribute::getIdAddr()
  const char *getIdAddr() const override { return &ID; }

  /// This function should return true if the type of the \p AA is
  /// AAAssumptionInfo
  static bool classof(const AbstractAttribute *AA) {
    return (AA->getIdAddr() == &ID);
  }

  /// Unique ID (due to the unique address)
  static const char ID;
};

/// An abstract attribute for getting all assumption underlying objects.
struct AAUnderlyingObjects : AbstractAttribute {
  AAUnderlyingObjects(const IRPosition &IRP) : AbstractAttribute(IRP) {}

  /// See AbstractAttribute::isValidIRPositionForInit
  static bool isValidIRPositionForInit(Attributor &A, const IRPosition &IRP) {
    if (!IRP.getAssociatedType()->isPtrOrPtrVectorTy())
      return false;
    return AbstractAttribute::isValidIRPositionForInit(A, IRP);
  }

  /// See AbstractAttribute::requiresCallersForArgOrFunction
  static bool requiresCallersForArgOrFunction() { return true; }

  /// Create an abstract attribute biew for the position \p IRP.
  static AAUnderlyingObjects &createForPosition(const IRPosition &IRP,
                                                Attributor &A);

  /// See AbstractAttribute::getName()
  const std::string getName() const override { return "AAUnderlyingObjects"; }

  /// See AbstractAttribute::getIdAddr()
  const char *getIdAddr() const override { return &ID; }

  /// This function should return true if the type of the \p AA is
  /// AAUnderlyingObjects.
  static bool classof(const AbstractAttribute *AA) {
    return (AA->getIdAddr() == &ID);
  }

  /// Unique ID (due to the unique address)
  static const char ID;

  /// Check \p Pred on all underlying objects in \p Scope collected so far.
  ///
  /// This method will evaluate \p Pred on all underlying objects in \p Scope
  /// collected so far and return true if \p Pred holds on all of them.
  virtual bool
  forallUnderlyingObjects(function_ref<bool(Value &)> Pred,
                          AA::ValueScope Scope = AA::Interprocedural) const = 0;
};

/// An abstract interface for address space information.
struct AAAddressSpace : public StateWrapper<BooleanState, AbstractAttribute> {
  AAAddressSpace(const IRPosition &IRP, Attributor &A)
      : StateWrapper<BooleanState, AbstractAttribute>(IRP) {}

  /// See AbstractAttribute::isValidIRPositionForInit
  static bool isValidIRPositionForInit(Attributor &A, const IRPosition &IRP) {
    if (!IRP.getAssociatedType()->isPtrOrPtrVectorTy())
      return false;
    return AbstractAttribute::isValidIRPositionForInit(A, IRP);
  }

  /// See AbstractAttribute::requiresCallersForArgOrFunction
  static bool requiresCallersForArgOrFunction() { return true; }

  /// Return the address space of the associated value. \p NoAddressSpace is
  /// returned if the associated value is dead. This functions is not supposed
  /// to be called if the AA is invalid.
  virtual int32_t getAddressSpace() const = 0;

  /// Create an abstract attribute view for the position \p IRP.
  static AAAddressSpace &createForPosition(const IRPosition &IRP,
                                           Attributor &A);

  /// See AbstractAttribute::getName()
  const std::string getName() const override { return "AAAddressSpace"; }

  /// See AbstractAttribute::getIdAddr()
  const char *getIdAddr() const override { return &ID; }

  /// This function should return true if the type of the \p AA is
  /// AAAssumptionInfo
  static bool classof(const AbstractAttribute *AA) {
    return (AA->getIdAddr() == &ID);
  }

  // No address space which indicates the associated value is dead.
  static const int32_t NoAddressSpace = -1;

  /// Unique ID (due to the unique address)
  static const char ID;
};

<<<<<<< HEAD
=======
/// An abstract interface for llvm::GlobalValue information interference.
struct AAGlobalValueInfo
    : public StateWrapper<BooleanState, AbstractAttribute> {
  AAGlobalValueInfo(const IRPosition &IRP, Attributor &A)
      : StateWrapper<BooleanState, AbstractAttribute>(IRP) {}

  /// See AbstractAttribute::isValidIRPositionForInit
  static bool isValidIRPositionForInit(Attributor &A, const IRPosition &IRP) {
    if (IRP.getPositionKind() != IRPosition::IRP_FLOAT)
      return false;
    auto *GV = dyn_cast<GlobalValue>(&IRP.getAnchorValue());
    if (!GV)
      return false;
    return GV->hasLocalLinkage();
  }

  /// Create an abstract attribute view for the position \p IRP.
  static AAGlobalValueInfo &createForPosition(const IRPosition &IRP,
                                              Attributor &A);

  /// Return true iff \p U is a potential use of the associated global value.
  virtual bool isPotentialUse(const Use &U) const = 0;

  /// See AbstractAttribute::getName()
  const std::string getName() const override { return "AAGlobalValueInfo"; }

  /// See AbstractAttribute::getIdAddr()
  const char *getIdAddr() const override { return &ID; }

  /// This function should return true if the type of the \p AA is
  /// AAGlobalValueInfo
  static bool classof(const AbstractAttribute *AA) {
    return (AA->getIdAddr() == &ID);
  }

  /// Unique ID (due to the unique address)
  static const char ID;
};

/// An abstract interface for indirect call information interference.
struct AAIndirectCallInfo
    : public StateWrapper<BooleanState, AbstractAttribute> {
  AAIndirectCallInfo(const IRPosition &IRP, Attributor &A)
      : StateWrapper<BooleanState, AbstractAttribute>(IRP) {}

  /// The point is to derive callees, after all.
  static bool requiresCalleeForCallBase() { return false; }

  /// See AbstractAttribute::isValidIRPositionForInit
  static bool isValidIRPositionForInit(Attributor &A, const IRPosition &IRP) {
    if (IRP.getPositionKind() != IRPosition::IRP_CALL_SITE)
      return false;
    auto *CB = cast<CallBase>(IRP.getCtxI());
    return CB->getOpcode() == Instruction::Call && CB->isIndirectCall() &&
           !CB->isMustTailCall();
  }

  /// Create an abstract attribute view for the position \p IRP.
  static AAIndirectCallInfo &createForPosition(const IRPosition &IRP,
                                               Attributor &A);

  /// Call \CB on each potential callee value and return true if all were known
  /// and \p CB returned true on all of them. Otherwise, return false.
  virtual bool foreachCallee(function_ref<bool(Function *)> CB) const = 0;

  /// See AbstractAttribute::getName()
  const std::string getName() const override { return "AAIndirectCallInfo"; }

  /// See AbstractAttribute::getIdAddr()
  const char *getIdAddr() const override { return &ID; }

  /// This function should return true if the type of the \p AA is
  /// AAIndirectCallInfo
  /// This function should return true if the type of the \p AA is
  /// AADenormalFPMath.
  static bool classof(const AbstractAttribute *AA) {
    return (AA->getIdAddr() == &ID);
  }

  /// Unique ID (due to the unique address)
  static const char ID;
};

/// An abstract Attribute for specializing "dynamic" components of
/// "denormal-fp-math" and "denormal-fp-math-f32" to a known denormal mode.
struct AADenormalFPMath
    : public StateWrapper<DenormalFPMathState, AbstractAttribute> {
  using Base = StateWrapper<DenormalFPMathState, AbstractAttribute>;

  AADenormalFPMath(const IRPosition &IRP, Attributor &A) : Base(IRP) {}

  /// Create an abstract attribute view for the position \p IRP.
  static AADenormalFPMath &createForPosition(const IRPosition &IRP,
                                             Attributor &A);

  /// See AbstractAttribute::getName()
  const std::string getName() const override { return "AADenormalFPMath"; }

  /// See AbstractAttribute::getIdAddr()
  const char *getIdAddr() const override { return &ID; }

  /// This function should return true if the type of the \p AA is
  /// AADenormalFPMath.
  static bool classof(const AbstractAttribute *AA) {
    return (AA->getIdAddr() == &ID);
  }

  /// Unique ID (due to the unique address)
  static const char ID;
};

>>>>>>> 9536bbe4
raw_ostream &operator<<(raw_ostream &, const AAPointerInfo::Access &);

/// Run options, used by the pass manager.
enum AttributorRunOption {
  NONE = 0,
  MODULE = 1 << 0,
  CGSCC = 1 << 1,
  ALL = MODULE | CGSCC
};

namespace AA {
/// Helper to avoid creating an AA for IR Attributes that might already be set.
template <Attribute::AttrKind AK, typename AAType = AbstractAttribute>
bool hasAssumedIRAttr(Attributor &A, const AbstractAttribute *QueryingAA,
                      const IRPosition &IRP, DepClassTy DepClass, bool &IsKnown,
                      bool IgnoreSubsumingPositions = false,
                      const AAType **AAPtr = nullptr) {
  IsKnown = false;
  switch (AK) {
#define CASE(ATTRNAME, AANAME, ...)                                            \
  case Attribute::ATTRNAME: {                                                  \
    if (AANAME::isImpliedByIR(A, IRP, AK, IgnoreSubsumingPositions))           \
      return IsKnown = true;                                                   \
    if (!QueryingAA)                                                           \
      return false;                                                            \
    const auto *AA = A.getAAFor<AANAME>(*QueryingAA, IRP, DepClass);           \
    if (AAPtr)                                                                 \
      *AAPtr = reinterpret_cast<const AAType *>(AA);                           \
    if (!AA || !AA->isAssumed(__VA_ARGS__))                                    \
      return false;                                                            \
    IsKnown = AA->isKnown(__VA_ARGS__);                                        \
    return true;                                                               \
  }
    CASE(NoUnwind, AANoUnwind, );
    CASE(WillReturn, AAWillReturn, );
    CASE(NoFree, AANoFree, );
    CASE(NoCapture, AANoCapture, );
    CASE(NoRecurse, AANoRecurse, );
    CASE(NoReturn, AANoReturn, );
    CASE(NoSync, AANoSync, );
    CASE(NoAlias, AANoAlias, );
    CASE(NonNull, AANonNull, );
    CASE(MustProgress, AAMustProgress, );
    CASE(NoUndef, AANoUndef, );
    CASE(ReadNone, AAMemoryBehavior, AAMemoryBehavior::NO_ACCESSES);
    CASE(ReadOnly, AAMemoryBehavior, AAMemoryBehavior::NO_WRITES);
    CASE(WriteOnly, AAMemoryBehavior, AAMemoryBehavior::NO_READS);
#undef CASE
  default:
    llvm_unreachable("hasAssumedIRAttr not available for this attribute kind");
  };
}
} // namespace AA

} // end namespace llvm

#endif // LLVM_TRANSFORMS_IPO_ATTRIBUTOR_H<|MERGE_RESOLUTION|>--- conflicted
+++ resolved
@@ -6216,8 +6216,6 @@
   static const char ID;
 };
 
-<<<<<<< HEAD
-=======
 /// An abstract interface for llvm::GlobalValue information interference.
 struct AAGlobalValueInfo
     : public StateWrapper<BooleanState, AbstractAttribute> {
@@ -6329,7 +6327,6 @@
   static const char ID;
 };
 
->>>>>>> 9536bbe4
 raw_ostream &operator<<(raw_ostream &, const AAPointerInfo::Access &);
 
 /// Run options, used by the pass manager.
