//===- IR/OpenMPIRBuilder.h - OpenMP encoding builder for LLVM IR - C++ -*-===//
//
// Part of the LLVM Project, under the Apache License v2.0 with LLVM Exceptions.
// See https://llvm.org/LICENSE.txt for license information.
// SPDX-License-Identifier: Apache-2.0 WITH LLVM-exception
//
//===----------------------------------------------------------------------===//
//
// This file defines the OpenMPIRBuilder class and helpers used as a convenient
// way to create LLVM instructions for OpenMP directives.
//
//===----------------------------------------------------------------------===//

#ifndef LLVM_FRONTEND_OPENMP_OMPIRBUILDER_H
#define LLVM_FRONTEND_OPENMP_OMPIRBUILDER_H

#include "llvm/Frontend/Atomic/Atomic.h"
#include "llvm/Frontend/OpenMP/OMPConstants.h"
#include "llvm/Frontend/OpenMP/OMPGridValues.h"
#include "llvm/IR/DebugLoc.h"
#include "llvm/IR/IRBuilder.h"
#include "llvm/IR/Module.h"
#include "llvm/IR/ValueMap.h"
#include "llvm/Support/Allocator.h"
#include "llvm/Support/Compiler.h"
#include "llvm/Support/Error.h"
#include "llvm/TargetParser/Triple.h"
#include <forward_list>
#include <map>
#include <optional>

namespace llvm {
class CanonicalLoopInfo;
class ScanInfo;
struct TargetRegionEntryInfo;
class OffloadEntriesInfoManager;
class OpenMPIRBuilder;
class Loop;
class LoopAnalysis;
class LoopInfo;

namespace vfs {
class FileSystem;
} // namespace vfs

/// Move the instruction after an InsertPoint to the beginning of another
/// BasicBlock.
///
/// The instructions after \p IP are moved to the beginning of \p New which must
/// not have any PHINodes. If \p CreateBranch is true, a branch instruction to
/// \p New will be added such that there is no semantic change. Otherwise, the
/// \p IP insert block remains degenerate and it is up to the caller to insert a
/// terminator. \p DL is used as the debug location for the branch instruction
/// if one is created.
LLVM_ABI void spliceBB(IRBuilderBase::InsertPoint IP, BasicBlock *New,
                       bool CreateBranch, DebugLoc DL);

/// Splice a BasicBlock at an IRBuilder's current insertion point. Its new
/// insert location will stick to after the instruction before the insertion
/// point (instead of moving with the instruction the InsertPoint stores
/// internally).
LLVM_ABI void spliceBB(IRBuilder<> &Builder, BasicBlock *New,
                       bool CreateBranch);

/// Split a BasicBlock at an InsertPoint, even if the block is degenerate
/// (missing the terminator).
///
/// llvm::SplitBasicBlock and BasicBlock::splitBasicBlock require a well-formed
/// BasicBlock. \p Name is used for the new successor block. If \p CreateBranch
/// is true, a branch to the new successor will new created such that
/// semantically there is no change; otherwise the block of the insertion point
/// remains degenerate and it is the caller's responsibility to insert a
/// terminator. \p DL is used as the debug location for the branch instruction
/// if one is created. Returns the new successor block.
LLVM_ABI BasicBlock *splitBB(IRBuilderBase::InsertPoint IP, bool CreateBranch,
                             DebugLoc DL, llvm::Twine Name = {});

/// Split a BasicBlock at \p Builder's insertion point, even if the block is
/// degenerate (missing the terminator).  Its new insert location will stick to
/// after the instruction before the insertion point (instead of moving with the
/// instruction the InsertPoint stores internally).
LLVM_ABI BasicBlock *splitBB(IRBuilderBase &Builder, bool CreateBranch,
                             llvm::Twine Name = {});

/// Split a BasicBlock at \p Builder's insertion point, even if the block is
/// degenerate (missing the terminator).  Its new insert location will stick to
/// after the instruction before the insertion point (instead of moving with the
/// instruction the InsertPoint stores internally).
LLVM_ABI BasicBlock *splitBB(IRBuilder<> &Builder, bool CreateBranch,
                             llvm::Twine Name);

/// Like splitBB, but reuses the current block's name for the new name.
LLVM_ABI BasicBlock *splitBBWithSuffix(IRBuilderBase &Builder,
                                       bool CreateBranch,
                                       llvm::Twine Suffix = ".split");

/// Captures attributes that affect generating LLVM-IR using the
/// OpenMPIRBuilder and related classes. Note that not all attributes are
/// required for all classes or functions. In some use cases the configuration
/// is not necessary at all, because because the only functions that are called
/// are ones that are not dependent on the configuration.
class OpenMPIRBuilderConfig {
public:
  /// Flag to define whether to generate code for the role of the OpenMP host
  /// (if set to false) or device (if set to true) in an offloading context. It
  /// is set when the -fopenmp-is-target-device compiler frontend option is
  /// specified.
  std::optional<bool> IsTargetDevice;

  /// Flag for specifying if the compilation is done for an accelerator. It is
  /// set according to the architecture of the target triple and currently only
  /// true when targeting AMDGPU or NVPTX. Today, these targets can only perform
  /// the role of an OpenMP target device, so `IsTargetDevice` must also be true
  /// if `IsGPU` is true. This restriction might be lifted if an accelerator-
  /// like target with the ability to work as the OpenMP host is added, or if
  /// the capabilities of the currently supported GPU architectures are
  /// expanded.
  std::optional<bool> IsGPU;

  /// Flag for specifying if LLVMUsed information should be emitted.
  std::optional<bool> EmitLLVMUsedMetaInfo;

  /// Flag for specifying if offloading is mandatory.
  std::optional<bool> OpenMPOffloadMandatory;

  /// First separator used between the initial two parts of a name.
  std::optional<StringRef> FirstSeparator;

<<<<<<< HEAD
  /// Separator used between all of the rest consecutive parts of a name
=======
  /// Separator used between all of the rest consecutive parts of s name.
>>>>>>> fbefe021
  std::optional<StringRef> Separator;

  // Grid Value for the GPU target.
  std::optional<omp::GV> GridValue;

  /// When compilation is being done for the OpenMP host (i.e. `IsTargetDevice =
  /// false`), this contains the list of offloading triples associated, if any.
  SmallVector<Triple> TargetTriples;

  // Default address space for the target.
  unsigned DefaultTargetAS = 0;

  LLVM_ABI OpenMPIRBuilderConfig();
  LLVM_ABI OpenMPIRBuilderConfig(bool IsTargetDevice, bool IsGPU,
                                 bool OpenMPOffloadMandatory,
                                 bool HasRequiresReverseOffload,
                                 bool HasRequiresUnifiedAddress,
                                 bool HasRequiresUnifiedSharedMemory,
                                 bool HasRequiresDynamicAllocators);

  // Getters functions that assert if the required values are not present.
  bool isTargetDevice() const {
    assert(IsTargetDevice.has_value() && "IsTargetDevice is not set");
    return *IsTargetDevice;
  }

  bool isGPU() const {
    assert(IsGPU.has_value() && "IsGPU is not set");
    return *IsGPU;
  }

  bool openMPOffloadMandatory() const {
    assert(OpenMPOffloadMandatory.has_value() &&
           "OpenMPOffloadMandatory is not set");
    return *OpenMPOffloadMandatory;
  }

  omp::GV getGridValue() const {
    assert(GridValue.has_value() && "GridValue is not set");
    return *GridValue;
  }

  unsigned getDefaultTargetAS() const { return DefaultTargetAS; }

  bool hasRequiresFlags() const { return RequiresFlags; }
  LLVM_ABI bool hasRequiresReverseOffload() const;
  LLVM_ABI bool hasRequiresUnifiedAddress() const;
  LLVM_ABI bool hasRequiresUnifiedSharedMemory() const;
  LLVM_ABI bool hasRequiresDynamicAllocators() const;

  /// Returns requires directive clauses as flags compatible with those expected
  /// by libomptarget.
  LLVM_ABI int64_t getRequiresFlags() const;

  // Returns the FirstSeparator if set, otherwise use the default separator
  // depending on isGPU
  StringRef firstSeparator() const {
    if (FirstSeparator.has_value())
      return *FirstSeparator;
    if (isGPU())
      return "_";
    return ".";
  }

  // Returns the Separator if set, otherwise use the default separator depending
  // on isGPU
  StringRef separator() const {
    if (Separator.has_value())
      return *Separator;
    if (isGPU())
      return "$";
    return ".";
  }

  void setIsTargetDevice(bool Value) { IsTargetDevice = Value; }
  void setIsGPU(bool Value) { IsGPU = Value; }
  void setEmitLLVMUsed(bool Value = true) { EmitLLVMUsedMetaInfo = Value; }
  void setOpenMPOffloadMandatory(bool Value) { OpenMPOffloadMandatory = Value; }
  void setFirstSeparator(StringRef FS) { FirstSeparator = FS; }
  void setSeparator(StringRef S) { Separator = S; }
  void setGridValue(omp::GV G) { GridValue = G; }
  void setDefaultTargetAS(unsigned AS) { DefaultTargetAS = AS; }

  LLVM_ABI void setHasRequiresReverseOffload(bool Value);
  LLVM_ABI void setHasRequiresUnifiedAddress(bool Value);
  LLVM_ABI void setHasRequiresUnifiedSharedMemory(bool Value);
  LLVM_ABI void setHasRequiresDynamicAllocators(bool Value);

private:
  /// Flags for specifying which requires directive clauses are present.
  int64_t RequiresFlags;
};

/// Data structure to contain the information needed to uniquely identify
/// a target entry.
struct TargetRegionEntryInfo {
  /// The prefix used for kernel names.
  static constexpr const char *KernelNamePrefix = "__omp_offloading_";

  std::string ParentName;
  unsigned DeviceID;
  unsigned FileID;
  unsigned Line;
  unsigned Count;

  TargetRegionEntryInfo() : DeviceID(0), FileID(0), Line(0), Count(0) {}
  TargetRegionEntryInfo(StringRef ParentName, unsigned DeviceID,
                        unsigned FileID, unsigned Line, unsigned Count = 0)
      : ParentName(ParentName), DeviceID(DeviceID), FileID(FileID), Line(Line),
        Count(Count) {}

  LLVM_ABI static void
  getTargetRegionEntryFnName(SmallVectorImpl<char> &Name, StringRef ParentName,
                             unsigned DeviceID, unsigned FileID, unsigned Line,
                             unsigned Count);

  bool operator<(const TargetRegionEntryInfo &RHS) const {
    return std::make_tuple(ParentName, DeviceID, FileID, Line, Count) <
           std::make_tuple(RHS.ParentName, RHS.DeviceID, RHS.FileID, RHS.Line,
                           RHS.Count);
  }
};

/// Class that manages information about offload code regions and data
class OffloadEntriesInfoManager {
  /// Number of entries registered so far.
  OpenMPIRBuilder *OMPBuilder;
  unsigned OffloadingEntriesNum = 0;

public:
  /// Base class of the entries info.
  class OffloadEntryInfo {
  public:
    /// Kind of a given entry.
    enum OffloadingEntryInfoKinds : unsigned {
      /// Entry is a target region.
      OffloadingEntryInfoTargetRegion = 0,
      /// Entry is a declare target variable.
      OffloadingEntryInfoDeviceGlobalVar = 1,
      /// Invalid entry info.
      OffloadingEntryInfoInvalid = ~0u
    };

  protected:
    OffloadEntryInfo() = delete;
    explicit OffloadEntryInfo(OffloadingEntryInfoKinds Kind) : Kind(Kind) {}
    explicit OffloadEntryInfo(OffloadingEntryInfoKinds Kind, unsigned Order,
                              uint32_t Flags)
        : Flags(Flags), Order(Order), Kind(Kind) {}
    ~OffloadEntryInfo() = default;

  public:
    bool isValid() const { return Order != ~0u; }
    unsigned getOrder() const { return Order; }
    OffloadingEntryInfoKinds getKind() const { return Kind; }
    uint32_t getFlags() const { return Flags; }
    void setFlags(uint32_t NewFlags) { Flags = NewFlags; }
    Constant *getAddress() const { return cast_or_null<Constant>(Addr); }
    void setAddress(Constant *V) {
      assert(!Addr.pointsToAliveValue() && "Address has been set before!");
      Addr = V;
    }
    static bool classof(const OffloadEntryInfo *Info) { return true; }

  private:
    /// Address of the entity that has to be mapped for offloading.
    WeakTrackingVH Addr;

    /// Flags associated with the device global.
    uint32_t Flags = 0u;

    /// Order this entry was emitted.
    unsigned Order = ~0u;

    OffloadingEntryInfoKinds Kind = OffloadingEntryInfoInvalid;
  };

  /// Return true if a there are no entries defined.
  LLVM_ABI bool empty() const;
  /// Return number of entries defined so far.
  unsigned size() const { return OffloadingEntriesNum; }

  OffloadEntriesInfoManager(OpenMPIRBuilder *builder) : OMPBuilder(builder) {}

  //
  // Target region entries related.
  //

  /// Kind of the target registry entry.
  enum OMPTargetRegionEntryKind : uint32_t {
    /// Mark the entry as target region.
    OMPTargetRegionEntryTargetRegion = 0x0,
  };

  /// Target region entries info.
  class OffloadEntryInfoTargetRegion final : public OffloadEntryInfo {
    /// Address that can be used as the ID of the entry.
    Constant *ID = nullptr;

  public:
    OffloadEntryInfoTargetRegion()
        : OffloadEntryInfo(OffloadingEntryInfoTargetRegion) {}
    explicit OffloadEntryInfoTargetRegion(unsigned Order, Constant *Addr,
                                          Constant *ID,
                                          OMPTargetRegionEntryKind Flags)
        : OffloadEntryInfo(OffloadingEntryInfoTargetRegion, Order, Flags),
          ID(ID) {
      setAddress(Addr);
    }

    Constant *getID() const { return ID; }
    void setID(Constant *V) {
      assert(!ID && "ID has been set before!");
      ID = V;
    }
    static bool classof(const OffloadEntryInfo *Info) {
      return Info->getKind() == OffloadingEntryInfoTargetRegion;
    }
  };

  /// Initialize target region entry.
  /// This is ONLY needed for DEVICE compilation.
  LLVM_ABI void
  initializeTargetRegionEntryInfo(const TargetRegionEntryInfo &EntryInfo,
                                  unsigned Order);
  /// Register target region entry.
  LLVM_ABI void registerTargetRegionEntryInfo(TargetRegionEntryInfo EntryInfo,
                                              Constant *Addr, Constant *ID,
                                              OMPTargetRegionEntryKind Flags);
  /// Return true if a target region entry with the provided information
  /// exists.
  LLVM_ABI bool hasTargetRegionEntryInfo(TargetRegionEntryInfo EntryInfo,
                                         bool IgnoreAddressId = false) const;

  // Return the Name based on \a EntryInfo using the next available Count.
  LLVM_ABI void
  getTargetRegionEntryFnName(SmallVectorImpl<char> &Name,
                             const TargetRegionEntryInfo &EntryInfo);

  /// brief Applies action \a Action on all registered entries.
  typedef function_ref<void(const TargetRegionEntryInfo &EntryInfo,
                            const OffloadEntryInfoTargetRegion &)>
      OffloadTargetRegionEntryInfoActTy;
  LLVM_ABI void
  actOnTargetRegionEntriesInfo(const OffloadTargetRegionEntryInfoActTy &Action);

  //
  // Device global variable entries related.
  //

  /// Kind of the global variable entry..
  enum OMPTargetGlobalVarEntryKind : uint32_t {
    /// Mark the entry as a to declare target.
    OMPTargetGlobalVarEntryTo = 0x0,
    /// Mark the entry as a to declare target link.
    OMPTargetGlobalVarEntryLink = 0x1,
    /// Mark the entry as a declare target enter.
    OMPTargetGlobalVarEntryEnter = 0x2,
    /// Mark the entry as having no declare target entry kind.
    OMPTargetGlobalVarEntryNone = 0x3,
    /// Mark the entry as a declare target indirect global.
    OMPTargetGlobalVarEntryIndirect = 0x8,
    /// Mark the entry as a register requires global.
    OMPTargetGlobalRegisterRequires = 0x10,
  };

  /// Kind of device clause for declare target variables
  /// and functions
  /// NOTE: Currently not used as a part of a variable entry
  /// used for Flang and Clang to interface with the variable
  /// related registration functions
  enum OMPTargetDeviceClauseKind : uint32_t {
    /// The target is marked for all devices
    OMPTargetDeviceClauseAny = 0x0,
    /// The target is marked for non-host devices
    OMPTargetDeviceClauseNoHost = 0x1,
    /// The target is marked for host devices
    OMPTargetDeviceClauseHost = 0x2,
    /// The target is marked as having no clause
    OMPTargetDeviceClauseNone = 0x3
  };

  /// Device global variable entries info.
  class OffloadEntryInfoDeviceGlobalVar final : public OffloadEntryInfo {
    /// Type of the global variable.
    int64_t VarSize;
    GlobalValue::LinkageTypes Linkage;
    const std::string VarName;

  public:
    OffloadEntryInfoDeviceGlobalVar()
        : OffloadEntryInfo(OffloadingEntryInfoDeviceGlobalVar) {}
    explicit OffloadEntryInfoDeviceGlobalVar(unsigned Order,
                                             OMPTargetGlobalVarEntryKind Flags)
        : OffloadEntryInfo(OffloadingEntryInfoDeviceGlobalVar, Order, Flags) {}
    explicit OffloadEntryInfoDeviceGlobalVar(unsigned Order, Constant *Addr,
                                             int64_t VarSize,
                                             OMPTargetGlobalVarEntryKind Flags,
                                             GlobalValue::LinkageTypes Linkage,
                                             const std::string &VarName)
        : OffloadEntryInfo(OffloadingEntryInfoDeviceGlobalVar, Order, Flags),
          VarSize(VarSize), Linkage(Linkage), VarName(VarName) {
      setAddress(Addr);
    }

    int64_t getVarSize() const { return VarSize; }
    StringRef getVarName() const { return VarName; }
    void setVarSize(int64_t Size) { VarSize = Size; }
    GlobalValue::LinkageTypes getLinkage() const { return Linkage; }
    void setLinkage(GlobalValue::LinkageTypes LT) { Linkage = LT; }
    static bool classof(const OffloadEntryInfo *Info) {
      return Info->getKind() == OffloadingEntryInfoDeviceGlobalVar;
    }
  };

  /// Initialize device global variable entry.
  /// This is ONLY used for DEVICE compilation.
  LLVM_ABI void initializeDeviceGlobalVarEntryInfo(
      StringRef Name, OMPTargetGlobalVarEntryKind Flags, unsigned Order);

  /// Register device global variable entry.
  LLVM_ABI void registerDeviceGlobalVarEntryInfo(
      StringRef VarName, Constant *Addr, int64_t VarSize,
      OMPTargetGlobalVarEntryKind Flags, GlobalValue::LinkageTypes Linkage);
  /// Checks if the variable with the given name has been registered already.
  bool hasDeviceGlobalVarEntryInfo(StringRef VarName) const {
    return OffloadEntriesDeviceGlobalVar.count(VarName) > 0;
  }
  /// Applies action \a Action on all registered entries.
  typedef function_ref<void(StringRef, const OffloadEntryInfoDeviceGlobalVar &)>
      OffloadDeviceGlobalVarEntryInfoActTy;
  LLVM_ABI void actOnDeviceGlobalVarEntriesInfo(
      const OffloadDeviceGlobalVarEntryInfoActTy &Action);

private:
  /// Return the count of entries at a particular source location.
  unsigned
  getTargetRegionEntryInfoCount(const TargetRegionEntryInfo &EntryInfo) const;

  /// Update the count of entries at a particular source location.
  void
  incrementTargetRegionEntryInfoCount(const TargetRegionEntryInfo &EntryInfo);

  static TargetRegionEntryInfo
  getTargetRegionEntryCountKey(const TargetRegionEntryInfo &EntryInfo) {
    return TargetRegionEntryInfo(EntryInfo.ParentName, EntryInfo.DeviceID,
                                 EntryInfo.FileID, EntryInfo.Line, 0);
  }

  // Count of entries at a location.
  std::map<TargetRegionEntryInfo, unsigned> OffloadEntriesTargetRegionCount;

  // Storage for target region entries kind.
  typedef std::map<TargetRegionEntryInfo, OffloadEntryInfoTargetRegion>
      OffloadEntriesTargetRegionTy;
  OffloadEntriesTargetRegionTy OffloadEntriesTargetRegion;
  /// Storage for device global variable entries kind. The storage is to be
  /// indexed by mangled name.
  typedef StringMap<OffloadEntryInfoDeviceGlobalVar>
      OffloadEntriesDeviceGlobalVarTy;
  OffloadEntriesDeviceGlobalVarTy OffloadEntriesDeviceGlobalVar;
};

/// An interface to create LLVM-IR for OpenMP directives.
///
/// Each OpenMP directive has a corresponding public generator method.
class OpenMPIRBuilder {
public:
  /// Create a new OpenMPIRBuilder operating on the given module \p M. This will
  /// not have an effect on \p M (see initialize)
  OpenMPIRBuilder(Module &M)
      : M(M), Builder(M.getContext()), OffloadInfoManager(this),
        T(M.getTargetTriple()), IsFinalized(false) {}
  LLVM_ABI ~OpenMPIRBuilder();

  class AtomicInfo : public llvm::AtomicInfo {
    llvm::Value *AtomicVar;

  public:
    AtomicInfo(IRBuilder<> *Builder, llvm::Type *Ty, uint64_t AtomicSizeInBits,
               uint64_t ValueSizeInBits, llvm::Align AtomicAlign,
               llvm::Align ValueAlign, bool UseLibcall,
               IRBuilderBase::InsertPoint AllocaIP, llvm::Value *AtomicVar)
        : llvm::AtomicInfo(Builder, Ty, AtomicSizeInBits, ValueSizeInBits,
                           AtomicAlign, ValueAlign, UseLibcall, AllocaIP),
          AtomicVar(AtomicVar) {}

    llvm::Value *getAtomicPointer() const override { return AtomicVar; }
    void decorateWithTBAA(llvm::Instruction *I) override {}
    llvm::AllocaInst *CreateAlloca(llvm::Type *Ty,
                                   const llvm::Twine &Name) const override {
      llvm::AllocaInst *allocaInst = Builder->CreateAlloca(Ty);
      allocaInst->setName(Name);
      return allocaInst;
    }
  };
  /// Initialize the internal state, this will put structures types and
  /// potentially other helpers into the underlying module. Must be called
  /// before any other method and only once! This internal state includes types
  /// used in the OpenMPIRBuilder generated from OMPKinds.def.
  LLVM_ABI void initialize();

  void setConfig(OpenMPIRBuilderConfig C) { Config = C; }

  /// Finalize the underlying module, e.g., by outlining regions.
  /// \param Fn                    The function to be finalized. If not used,
  ///                              all functions are finalized.
  LLVM_ABI void finalize(Function *Fn = nullptr);

  /// Check whether the finalize function has already run
  /// \return true if the finalize function has already run
  LLVM_ABI bool isFinalized();

  /// Add attributes known for \p FnID to \p Fn.
  LLVM_ABI void addAttributes(omp::RuntimeFunction FnID, Function &Fn);

  /// Type used throughout for insertion points.
  using InsertPointTy = IRBuilder<>::InsertPoint;

  /// Type used to represent an insertion point or an error value.
  using InsertPointOrErrorTy = Expected<InsertPointTy>;

  /// Get the create a name using the platform specific separators.
  /// \param Parts parts of the final name that needs separation
  /// The created name has a first separator between the first and second part
  /// and a second separator between all other parts.
  /// E.g. with FirstSeparator "$" and Separator "." and
  /// parts: "p1", "p2", "p3", "p4"
  /// The resulting name is "p1$p2.p3.p4"
  /// The separators are retrieved from the OpenMPIRBuilderConfig.
  LLVM_ABI std::string
  createPlatformSpecificName(ArrayRef<StringRef> Parts) const;

  /// Callback type for variable finalization (think destructors).
  ///
  /// \param CodeGenIP is the insertion point at which the finalization code
  ///                  should be placed.
  ///
  /// A finalize callback knows about all objects that need finalization, e.g.
  /// destruction, when the scope of the currently generated construct is left
  /// at the time, and location, the callback is invoked.
  using FinalizeCallbackTy = std::function<Error(InsertPointTy CodeGenIP)>;

  struct FinalizationInfo {
    /// The finalization callback provided by the last in-flight invocation of
    /// createXXXX for the directive of kind DK.
    FinalizeCallbackTy FiniCB;

    /// The directive kind of the innermost directive that has an associated
    /// region which might require finalization when it is left.
    omp::Directive DK;

    /// Flag to indicate if the directive is cancellable.
    bool IsCancellable;
  };

  /// Push a finalization callback on the finalization stack.
  ///
  /// NOTE: Temporary solution until Clang CG is gone.
  void pushFinalizationCB(const FinalizationInfo &FI) {
    FinalizationStack.push_back(FI);
  }

  /// Pop the last finalization callback from the finalization stack.
  ///
  /// NOTE: Temporary solution until Clang CG is gone.
  void popFinalizationCB() { FinalizationStack.pop_back(); }

  /// Callback type for body (=inner region) code generation
  ///
  /// The callback takes code locations as arguments, each describing a
  /// location where additional instructions can be inserted.
  ///
  /// The CodeGenIP may be in the middle of a basic block or point to the end of
  /// it. The basic block may have a terminator or be degenerate. The callback
  /// function may just insert instructions at that position, but also split the
  /// block (without the Before argument of BasicBlock::splitBasicBlock such
  /// that the identify of the split predecessor block is preserved) and insert
  /// additional control flow, including branches that do not lead back to what
  /// follows the CodeGenIP. Note that since the callback is allowed to split
  /// the block, callers must assume that InsertPoints to positions in the
  /// BasicBlock after CodeGenIP including CodeGenIP itself are invalidated. If
  /// such InsertPoints need to be preserved, it can split the block itself
  /// before calling the callback.
  ///
  /// AllocaIP and CodeGenIP must not point to the same position.
  ///
  /// \param AllocaIP is the insertion point at which new alloca instructions
  ///                 should be placed. The BasicBlock it is pointing to must
  ///                 not be split.
  /// \param CodeGenIP is the insertion point at which the body code should be
  ///                  placed.
  ///
  /// \return an error, if any were triggered during execution.
  using BodyGenCallbackTy =
      function_ref<Error(InsertPointTy AllocaIP, InsertPointTy CodeGenIP)>;

  // This is created primarily for sections construct as llvm::function_ref
  // (BodyGenCallbackTy) is not storable (as described in the comments of
  // function_ref class - function_ref contains non-ownable reference
  // to the callable.
  ///
  /// \return an error, if any were triggered during execution.
  using StorableBodyGenCallbackTy =
      std::function<Error(InsertPointTy AllocaIP, InsertPointTy CodeGenIP)>;

  /// Callback type for loop body code generation.
  ///
  /// \param CodeGenIP is the insertion point where the loop's body code must be
  ///                  placed. This will be a dedicated BasicBlock with a
  ///                  conditional branch from the loop condition check and
  ///                  terminated with an unconditional branch to the loop
  ///                  latch.
  /// \param IndVar    is the induction variable usable at the insertion point.
  ///
  /// \return an error, if any were triggered during execution.
  using LoopBodyGenCallbackTy =
      function_ref<Error(InsertPointTy CodeGenIP, Value *IndVar)>;

  /// Callback type for variable privatization (think copy & default
  /// constructor).
  ///
  /// \param AllocaIP is the insertion point at which new alloca instructions
  ///                 should be placed.
  /// \param CodeGenIP is the insertion point at which the privatization code
  ///                  should be placed.
  /// \param Original The value being copied/created, should not be used in the
  ///                 generated IR.
  /// \param Inner The equivalent of \p Original that should be used in the
  ///              generated IR; this is equal to \p Original if the value is
  ///              a pointer and can thus be passed directly, otherwise it is
  ///              an equivalent but different value.
  /// \param ReplVal The replacement value, thus a copy or new created version
  ///                of \p Inner.
  ///
  /// \returns The new insertion point where code generation continues and
  ///          \p ReplVal the replacement value.
  using PrivatizeCallbackTy = function_ref<InsertPointOrErrorTy(
      InsertPointTy AllocaIP, InsertPointTy CodeGenIP, Value &Original,
      Value &Inner, Value *&ReplVal)>;

  /// Description of a LLVM-IR insertion point (IP) and a debug/source location
  /// (filename, line, column, ...).
  struct LocationDescription {
    LocationDescription(const IRBuilderBase &IRB)
        : IP(IRB.saveIP()), DL(IRB.getCurrentDebugLocation()) {}
    LocationDescription(const InsertPointTy &IP) : IP(IP) {}
    LocationDescription(const InsertPointTy &IP, const DebugLoc &DL)
        : IP(IP), DL(DL) {}
    InsertPointTy IP;
    DebugLoc DL;
  };

  /// Emitter methods for OpenMP directives.
  ///
  ///{

  /// Generator for '#omp barrier'
  ///
  /// \param Loc The location where the barrier directive was encountered.
  /// \param Kind The kind of directive that caused the barrier.
  /// \param ForceSimpleCall Flag to force a simple (=non-cancellation) barrier.
  /// \param CheckCancelFlag Flag to indicate a cancel barrier return value
  ///                        should be checked and acted upon.
  /// \param ThreadID Optional parameter to pass in any existing ThreadID value.
  ///
  /// \returns The insertion point after the barrier.
  LLVM_ABI InsertPointOrErrorTy createBarrier(const LocationDescription &Loc,
                                              omp::Directive Kind,
                                              bool ForceSimpleCall = false,
                                              bool CheckCancelFlag = true);

  /// Generator for '#omp cancel'
  ///
  /// \param Loc The location where the directive was encountered.
  /// \param IfCondition The evaluated 'if' clause expression, if any.
  /// \param CanceledDirective The kind of directive that is cancled.
  ///
  /// \returns The insertion point after the barrier.
  LLVM_ABI InsertPointOrErrorTy createCancel(const LocationDescription &Loc,
                                             Value *IfCondition,
                                             omp::Directive CanceledDirective);

  /// Generator for '#omp cancellation point'
  ///
  /// \param Loc The location where the directive was encountered.
  /// \param CanceledDirective The kind of directive that is cancled.
  ///
  /// \returns The insertion point after the barrier.
  LLVM_ABI InsertPointOrErrorTy createCancellationPoint(
      const LocationDescription &Loc, omp::Directive CanceledDirective);

  /// Creates a ScanInfo object, allocates and returns the pointer.
  LLVM_ABI Expected<ScanInfo *> scanInfoInitialize();

  /// Generator for '#omp parallel'
  ///
  /// \param Loc The insert and source location description.
  /// \param AllocaIP The insertion points to be used for alloca instructions.
  /// \param BodyGenCB Callback that will generate the region code.
  /// \param PrivCB Callback to copy a given variable (think copy constructor).
  /// \param FiniCB Callback to finalize variable copies.
  /// \param IfCondition The evaluated 'if' clause expression, if any.
  /// \param NumThreads The evaluated 'num_threads' clause expression, if any.
  /// \param ProcBind The value of the 'proc_bind' clause (see ProcBindKind).
  /// \param IsCancellable Flag to indicate a cancellable parallel region.
  ///
  /// \returns The insertion position *after* the parallel.
  LLVM_ABI InsertPointOrErrorTy createParallel(
      const LocationDescription &Loc, InsertPointTy AllocaIP,
      BodyGenCallbackTy BodyGenCB, PrivatizeCallbackTy PrivCB,
      FinalizeCallbackTy FiniCB, Value *IfCondition, Value *NumThreads,
      omp::ProcBindKind ProcBind, bool IsCancellable);

  /// Generator for the control flow structure of an OpenMP canonical loop.
  ///
  /// This generator operates on the logical iteration space of the loop, i.e.
  /// the caller only has to provide a loop trip count of the loop as defined by
  /// base language semantics. The trip count is interpreted as an unsigned
  /// integer. The induction variable passed to \p BodyGenCB will be of the same
  /// type and run from 0 to \p TripCount - 1. It is up to the callback to
  /// convert the logical iteration variable to the loop counter variable in the
  /// loop body.
  ///
  /// \param Loc       The insert and source location description. The insert
  ///                  location can be between two instructions or the end of a
  ///                  degenerate block (e.g. a BB under construction).
  /// \param BodyGenCB Callback that will generate the loop body code.
  /// \param TripCount Number of iterations the loop body is executed.
  /// \param Name      Base name used to derive BB and instruction names.
  ///
  /// \returns An object representing the created control flow structure which
  ///          can be used for loop-associated directives.
  LLVM_ABI Expected<CanonicalLoopInfo *>
  createCanonicalLoop(const LocationDescription &Loc,
                      LoopBodyGenCallbackTy BodyGenCB, Value *TripCount,
                      const Twine &Name = "loop");

  /// Generator for the control flow structure of an OpenMP canonical loops if
  /// the parent directive has an `inscan` modifier specified.
  /// If the `inscan` modifier is specified, the region of the parent is
  /// expected to have a `scan` directive. Based on the clauses in
  /// scan directive, the body of the loop is split into two loops: Input loop
  /// and Scan Loop. Input loop contains the code generated for input phase of
  /// scan and Scan loop contains the code generated for scan phase of scan.
  /// From the bodyGen callback of these loops, `createScan` would be called
  /// when a scan directive is encountered from the loop body. `createScan`
  /// based on whether 1. inclusive or exclusive scan is specified and, 2. input
  /// loop or scan loop is generated, lowers the body of the for loop
  /// accordingly.
  ///
  /// \param Loc       The insert and source location description.
  /// \param BodyGenCB Callback that will generate the loop body code.
  /// \param Start     Value of the loop counter for the first iterations.
  /// \param Stop      Loop counter values past this will stop the loop.
  /// \param Step      Loop counter increment after each iteration; negative
  ///                  means counting down.
  /// \param IsSigned  Whether Start, Stop and Step are signed integers.
  /// \param InclusiveStop Whether \p Stop itself is a valid value for the loop
  ///                      counter.
  /// \param ComputeIP Insertion point for instructions computing the trip
  ///                  count. Can be used to ensure the trip count is available
  ///                  at the outermost loop of a loop nest. If not set,
  ///                  defaults to the preheader of the generated loop.
  /// \param Name      Base name used to derive BB and instruction names.
  /// \param ScanRedInfo Pointer to the ScanInfo objected created using
  ///                  `ScanInfoInitialize`.
  ///
  /// \returns A vector containing Loop Info of Input Loop and Scan Loop.
  LLVM_ABI Expected<SmallVector<llvm::CanonicalLoopInfo *>>
  createCanonicalScanLoops(const LocationDescription &Loc,
                           LoopBodyGenCallbackTy BodyGenCB, Value *Start,
                           Value *Stop, Value *Step, bool IsSigned,
                           bool InclusiveStop, InsertPointTy ComputeIP,
                           const Twine &Name, ScanInfo *ScanRedInfo);

  /// Calculate the trip count of a canonical loop.
  ///
  /// This allows specifying user-defined loop counter values using increment,
  /// upper- and lower bounds. To disambiguate the terminology when counting
  /// downwards, instead of lower bounds we use \p Start for the loop counter
  /// value in the first body iteration.
  ///
  /// Consider the following limitations:
  ///
  ///  * A loop counter space over all integer values of its bit-width cannot be
  ///    represented. E.g using uint8_t, its loop trip count of 256 cannot be
  ///    stored into an 8 bit integer):
  ///
  ///      DO I = 0, 255, 1
  ///
  ///  * Unsigned wrapping is only supported when wrapping only "once"; E.g.
  ///    effectively counting downwards:
  ///
  ///      for (uint8_t i = 100u; i > 0; i += 127u)
  ///
  ///
  /// TODO: May need to add additional parameters to represent:
  ///
  ///  * Allow representing downcounting with unsigned integers.
  ///
  ///  * Sign of the step and the comparison operator might disagree:
  ///
  ///      for (int i = 0; i < 42; i -= 1u)
  ///
  /// \param Loc       The insert and source location description.
  /// \param Start     Value of the loop counter for the first iterations.
  /// \param Stop      Loop counter values past this will stop the loop.
  /// \param Step      Loop counter increment after each iteration; negative
  ///                  means counting down.
  /// \param IsSigned  Whether Start, Stop and Step are signed integers.
  /// \param InclusiveStop Whether \p Stop itself is a valid value for the loop
  ///                      counter.
  /// \param Name      Base name used to derive instruction names.
  ///
  /// \returns The value holding the calculated trip count.
  LLVM_ABI Value *calculateCanonicalLoopTripCount(
      const LocationDescription &Loc, Value *Start, Value *Stop, Value *Step,
      bool IsSigned, bool InclusiveStop, const Twine &Name = "loop");

  /// Generator for the control flow structure of an OpenMP canonical loop.
  ///
  /// Instead of a logical iteration space, this allows specifying user-defined
  /// loop counter values using increment, upper- and lower bounds. To
  /// disambiguate the terminology when counting downwards, instead of lower
  /// bounds we use \p Start for the loop counter value in the first body
  ///
  /// It calls \see calculateCanonicalLoopTripCount for trip count calculations,
  /// so limitations of that method apply here as well.
  ///
  /// \param Loc       The insert and source location description.
  /// \param BodyGenCB Callback that will generate the loop body code.
  /// \param Start     Value of the loop counter for the first iterations.
  /// \param Stop      Loop counter values past this will stop the loop.
  /// \param Step      Loop counter increment after each iteration; negative
  ///                  means counting down.
  /// \param IsSigned  Whether Start, Stop and Step are signed integers.
  /// \param InclusiveStop Whether \p Stop itself is a valid value for the loop
  ///                      counter.
  /// \param ComputeIP Insertion point for instructions computing the trip
  ///                  count. Can be used to ensure the trip count is available
  ///                  at the outermost loop of a loop nest. If not set,
  ///                  defaults to the preheader of the generated loop.
  /// \param Name      Base name used to derive BB and instruction names.
  /// \param InScan    Whether loop has a scan reduction specified.
  /// \param ScanRedInfo  Pointer to the ScanInfo objected created using
  ///                  `ScanInfoInitialize`.
  ///
  /// \returns An object representing the created control flow structure which
  ///          can be used for loop-associated directives.
  LLVM_ABI Expected<CanonicalLoopInfo *> createCanonicalLoop(
      const LocationDescription &Loc, LoopBodyGenCallbackTy BodyGenCB,
      Value *Start, Value *Stop, Value *Step, bool IsSigned, bool InclusiveStop,
      InsertPointTy ComputeIP = {}, const Twine &Name = "loop",
      bool InScan = false, ScanInfo *ScanRedInfo = nullptr);

  /// Collapse a loop nest into a single loop.
  ///
  /// Merges loops of a loop nest into a single CanonicalLoopNest representation
  /// that has the same number of innermost loop iterations as the origin loop
  /// nest. The induction variables of the input loops are derived from the
  /// collapsed loop's induction variable. This is intended to be used to
  /// implement OpenMP's collapse clause. Before applying a directive,
  /// collapseLoops normalizes a loop nest to contain only a single loop and the
  /// directive's implementation does not need to handle multiple loops itself.
  /// This does not remove the need to handle all loop nest handling by
  /// directives, such as the ordered(<n>) clause or the simd schedule-clause
  /// modifier of the worksharing-loop directive.
  ///
  /// Example:
  /// \code
  ///   for (int i = 0; i < 7; ++i) // Canonical loop "i"
  ///     for (int j = 0; j < 9; ++j) // Canonical loop "j"
  ///       body(i, j);
  /// \endcode
  ///
  /// After collapsing with Loops={i,j}, the loop is changed to
  /// \code
  ///   for (int ij = 0; ij < 63; ++ij) {
  ///     int i = ij / 9;
  ///     int j = ij % 9;
  ///     body(i, j);
  ///   }
  /// \endcode
  ///
  /// In the current implementation, the following limitations apply:
  ///
  ///  * All input loops have an induction variable of the same type.
  ///
  ///  * The collapsed loop will have the same trip count integer type as the
  ///    input loops. Therefore it is possible that the collapsed loop cannot
  ///    represent all iterations of the input loops. For instance, assuming a
  ///    32 bit integer type, and two input loops both iterating 2^16 times, the
  ///    theoretical trip count of the collapsed loop would be 2^32 iteration,
  ///    which cannot be represented in an 32-bit integer. Behavior is undefined
  ///    in this case.
  ///
  ///  * The trip counts of every input loop must be available at \p ComputeIP.
  ///    Non-rectangular loops are not yet supported.
  ///
  ///  * At each nest level, code between a surrounding loop and its nested loop
  ///    is hoisted into the loop body, and such code will be executed more
  ///    often than before collapsing (or not at all if any inner loop iteration
  ///    has a trip count of 0). This is permitted by the OpenMP specification.
  ///
  /// \param DL        Debug location for instructions added for collapsing,
  ///                  such as instructions to compute/derive the input loop's
  ///                  induction variables.
  /// \param Loops     Loops in the loop nest to collapse. Loops are specified
  ///                  from outermost-to-innermost and every control flow of a
  ///                  loop's body must pass through its directly nested loop.
  /// \param ComputeIP Where additional instruction that compute the collapsed
  ///                  trip count. If not set, defaults to before the generated
  ///                  loop.
  ///
  /// \returns The CanonicalLoopInfo object representing the collapsed loop.
  LLVM_ABI CanonicalLoopInfo *collapseLoops(DebugLoc DL,
                                            ArrayRef<CanonicalLoopInfo *> Loops,
                                            InsertPointTy ComputeIP);

  /// Get the default alignment value for given target
  ///
  /// \param TargetTriple   Target triple
  /// \param Features       StringMap which describes extra CPU features
  LLVM_ABI static unsigned
  getOpenMPDefaultSimdAlign(const Triple &TargetTriple,
                            const StringMap<bool> &Features);

  /// Retrieve (or create if non-existent) the address of a declare
  /// target variable, used in conjunction with registerTargetGlobalVariable
  /// to create declare target global variables.
  ///
  /// \param CaptureClause - enumerator corresponding to the OpenMP capture
  /// clause used in conjunction with the variable being registered (link,
  /// to, enter).
  /// \param DeviceClause - enumerator corresponding to the OpenMP capture
  /// clause used in conjunction with the variable being registered (nohost,
  /// host, any)
  /// \param IsDeclaration - boolean stating if the variable being registered
  /// is a declaration-only and not a definition
  /// \param IsExternallyVisible - boolean stating if the variable is externally
  /// visible
  /// \param EntryInfo - Unique entry information for the value generated
  /// using getTargetEntryUniqueInfo, used to name generated pointer references
  /// to the declare target variable
  /// \param MangledName - the mangled name of the variable being registered
  /// \param GeneratedRefs - references generated by invocations of
  /// registerTargetGlobalVariable invoked from getAddrOfDeclareTargetVar,
  /// these are required by Clang for book keeping.
  /// \param OpenMPSIMD - if OpenMP SIMD mode is currently enabled
  /// \param TargetTriple - The OpenMP device target triple we are compiling
  /// for
  /// \param LlvmPtrTy - The type of the variable we are generating or
  /// retrieving an address for
  /// \param GlobalInitializer - a lambda function which creates a constant
  /// used for initializing a pointer reference to the variable in certain
  /// cases. If a nullptr is passed, it will default to utilising the original
  /// variable to initialize the pointer reference.
  /// \param VariableLinkage - a lambda function which returns the variables
  /// linkage type, if unspecified and a nullptr is given, it will instead
  /// utilise the linkage stored on the existing global variable in the
  /// LLVMModule.
  LLVM_ABI Constant *getAddrOfDeclareTargetVar(
      OffloadEntriesInfoManager::OMPTargetGlobalVarEntryKind CaptureClause,
      OffloadEntriesInfoManager::OMPTargetDeviceClauseKind DeviceClause,
      bool IsDeclaration, bool IsExternallyVisible,
      TargetRegionEntryInfo EntryInfo, StringRef MangledName,
      std::vector<GlobalVariable *> &GeneratedRefs, bool OpenMPSIMD,
      std::vector<Triple> TargetTriple, Type *LlvmPtrTy,
      std::function<Constant *()> GlobalInitializer,
      std::function<GlobalValue::LinkageTypes()> VariableLinkage);

  /// Registers a target variable for device or host.
  ///
  /// \param CaptureClause - enumerator corresponding to the OpenMP capture
  /// clause used in conjunction with the variable being registered (link,
  /// to, enter).
  /// \param DeviceClause - enumerator corresponding to the OpenMP capture
  /// clause used in conjunction with the variable being registered (nohost,
  /// host, any)
  /// \param IsDeclaration - boolean stating if the variable being registered
  /// is a declaration-only and not a definition
  /// \param IsExternallyVisible - boolean stating if the variable is externally
  /// visible
  /// \param EntryInfo - Unique entry information for the value generated
  /// using getTargetEntryUniqueInfo, used to name generated pointer references
  /// to the declare target variable
  /// \param MangledName - the mangled name of the variable being registered
  /// \param GeneratedRefs - references generated by invocations of
  /// registerTargetGlobalVariable these are required by Clang for book
  /// keeping.
  /// \param OpenMPSIMD - if OpenMP SIMD mode is currently enabled
  /// \param TargetTriple - The OpenMP device target triple we are compiling
  /// for
  /// \param GlobalInitializer - a lambda function which creates a constant
  /// used for initializing a pointer reference to the variable in certain
  /// cases. If a nullptr is passed, it will default to utilising the original
  /// variable to initialize the pointer reference.
  /// \param VariableLinkage - a lambda function which returns the variables
  /// linkage type, if unspecified and a nullptr is given, it will instead
  /// utilise the linkage stored on the existing global variable in the
  /// LLVMModule.
  /// \param LlvmPtrTy - The type of the variable we are generating or
  /// retrieving an address for
  /// \param Addr - the original llvm value (addr) of the variable to be
  /// registered
  LLVM_ABI void registerTargetGlobalVariable(
      OffloadEntriesInfoManager::OMPTargetGlobalVarEntryKind CaptureClause,
      OffloadEntriesInfoManager::OMPTargetDeviceClauseKind DeviceClause,
      bool IsDeclaration, bool IsExternallyVisible,
      TargetRegionEntryInfo EntryInfo, StringRef MangledName,
      std::vector<GlobalVariable *> &GeneratedRefs, bool OpenMPSIMD,
      std::vector<Triple> TargetTriple,
      std::function<Constant *()> GlobalInitializer,
      std::function<GlobalValue::LinkageTypes()> VariableLinkage,
      Type *LlvmPtrTy, Constant *Addr);

  /// Get the offset of the OMP_MAP_MEMBER_OF field.
  LLVM_ABI unsigned getFlagMemberOffset();

  /// Get OMP_MAP_MEMBER_OF flag with extra bits reserved based on
  /// the position given.
  /// \param Position - A value indicating the position of the parent
  /// of the member in the kernel argument structure, often retrieved
  /// by the parents position in the combined information vectors used
  /// to generate the structure itself. Multiple children (member's of)
  /// with the same parent will use the same returned member flag.
  LLVM_ABI omp::OpenMPOffloadMappingFlags getMemberOfFlag(unsigned Position);

  /// Given an initial flag set, this function modifies it to contain
  /// the passed in MemberOfFlag generated from the getMemberOfFlag
  /// function. The results are dependent on the existing flag bits
  /// set in the original flag set.
  /// \param Flags - The original set of flags to be modified with the
  /// passed in MemberOfFlag.
  /// \param MemberOfFlag - A modified OMP_MAP_MEMBER_OF flag, adjusted
  /// slightly based on the getMemberOfFlag which adjusts the flag bits
  /// based on the members position in its parent.
  LLVM_ABI void
  setCorrectMemberOfFlag(omp::OpenMPOffloadMappingFlags &Flags,
                         omp::OpenMPOffloadMappingFlags MemberOfFlag);

private:
  /// Modifies the canonical loop to be a statically-scheduled workshare loop
  /// which is executed on the device
  ///
  /// This takes a \p CLI representing a canonical loop, such as the one
  /// created by \see createCanonicalLoop and emits additional instructions to
  /// turn it into a workshare loop. In particular, it calls to an OpenMP
  /// runtime function in the preheader to call OpenMP device rtl function
  /// which handles worksharing of loop body interations.
  ///
  /// \param DL       Debug location for instructions added for the
  ///                 workshare-loop construct itself.
  /// \param CLI      A descriptor of the canonical loop to workshare.
  /// \param AllocaIP An insertion point for Alloca instructions usable in the
  ///                 preheader of the loop.
  /// \param LoopType Information about type of loop worksharing.
  ///                 It corresponds to type of loop workshare OpenMP pragma.
  /// \param NoLoop   If true, no-loop code is generated.
  ///
  /// \returns Point where to insert code after the workshare construct.
  InsertPointTy applyWorkshareLoopTarget(DebugLoc DL, CanonicalLoopInfo *CLI,
                                         InsertPointTy AllocaIP,
                                         omp::WorksharingLoopType LoopType,
                                         bool NoLoop);

  /// Modifies the canonical loop to be a statically-scheduled workshare loop.
  ///
  /// This takes a \p LoopInfo representing a canonical loop, such as the one
  /// created by \p createCanonicalLoop and emits additional instructions to
  /// turn it into a workshare loop. In particular, it calls to an OpenMP
  /// runtime function in the preheader to obtain the loop bounds to be used in
  /// the current thread, updates the relevant instructions in the canonical
  /// loop and calls to an OpenMP runtime finalization function after the loop.
  ///
  /// \param DL       Debug location for instructions added for the
  ///                 workshare-loop construct itself.
  /// \param CLI      A descriptor of the canonical loop to workshare.
  /// \param AllocaIP An insertion point for Alloca instructions usable in the
  ///                 preheader of the loop.
  /// \param NeedsBarrier Indicates whether a barrier must be inserted after
  ///                     the loop.
  /// \param LoopType Type of workshare loop.
  ///
  /// \returns Point where to insert code after the workshare construct.
  InsertPointOrErrorTy applyStaticWorkshareLoop(
      DebugLoc DL, CanonicalLoopInfo *CLI, InsertPointTy AllocaIP,
      omp::WorksharingLoopType LoopType, bool NeedsBarrier);

  /// Modifies the canonical loop a statically-scheduled workshare loop with a
  /// user-specified chunk size.
  ///
  /// \param DL           Debug location for instructions added for the
  ///                     workshare-loop construct itself.
  /// \param CLI          A descriptor of the canonical loop to workshare.
  /// \param AllocaIP     An insertion point for Alloca instructions usable in
  ///                     the preheader of the loop.
  /// \param NeedsBarrier Indicates whether a barrier must be inserted after the
  ///                     loop.
  /// \param ChunkSize    The user-specified chunk size.
  ///
  /// \returns Point where to insert code after the workshare construct.
  InsertPointOrErrorTy applyStaticChunkedWorkshareLoop(DebugLoc DL,
                                                       CanonicalLoopInfo *CLI,
                                                       InsertPointTy AllocaIP,
                                                       bool NeedsBarrier,
                                                       Value *ChunkSize);

  /// Modifies the canonical loop to be a dynamically-scheduled workshare loop.
  ///
  /// This takes a \p LoopInfo representing a canonical loop, such as the one
  /// created by \p createCanonicalLoop and emits additional instructions to
  /// turn it into a workshare loop. In particular, it calls to an OpenMP
  /// runtime function in the preheader to obtain, and then in each iteration
  /// to update the loop counter.
  ///
  /// \param DL       Debug location for instructions added for the
  ///                 workshare-loop construct itself.
  /// \param CLI      A descriptor of the canonical loop to workshare.
  /// \param AllocaIP An insertion point for Alloca instructions usable in the
  ///                 preheader of the loop.
  /// \param SchedType Type of scheduling to be passed to the init function.
  /// \param NeedsBarrier Indicates whether a barrier must be insterted after
  ///                     the loop.
  /// \param Chunk    The size of loop chunk considered as a unit when
  ///                 scheduling. If \p nullptr, defaults to 1.
  ///
  /// \returns Point where to insert code after the workshare construct.
  InsertPointOrErrorTy applyDynamicWorkshareLoop(DebugLoc DL,
                                                 CanonicalLoopInfo *CLI,
                                                 InsertPointTy AllocaIP,
                                                 omp::OMPScheduleType SchedType,
                                                 bool NeedsBarrier,
                                                 Value *Chunk = nullptr);

  /// Create alternative version of the loop to support if clause
  ///
  /// OpenMP if clause can require to generate second loop. This loop
  /// will be executed when if clause condition is not met. createIfVersion
  /// adds branch instruction to the copied loop if \p  ifCond is not met.
  ///
  /// \param Loop       Original loop which should be versioned.
  /// \param IfCond     Value which corresponds to if clause condition
  /// \param VMap       Value to value map to define relation between
  ///                   original and copied loop values and loop blocks.
  /// \param NamePrefix Optional name prefix for if.then if.else blocks.
  void createIfVersion(CanonicalLoopInfo *Loop, Value *IfCond,
                       ValueMap<const Value *, WeakTrackingVH> &VMap,
                       LoopAnalysis &LIA, LoopInfo &LI, llvm::Loop *L,
                       const Twine &NamePrefix = "");

public:
  /// Modifies the canonical loop to be a workshare loop.
  ///
  /// This takes a \p LoopInfo representing a canonical loop, such as the one
  /// created by \p createCanonicalLoop and emits additional instructions to
  /// turn it into a workshare loop. In particular, it calls to an OpenMP
  /// runtime function in the preheader to obtain the loop bounds to be used in
  /// the current thread, updates the relevant instructions in the canonical
  /// loop and calls to an OpenMP runtime finalization function after the loop.
  ///
  /// The concrete transformation is done by applyStaticWorkshareLoop,
  /// applyStaticChunkedWorkshareLoop, or applyDynamicWorkshareLoop, depending
  /// on the value of \p SchedKind and \p ChunkSize.
  ///
  /// \param DL       Debug location for instructions added for the
  ///                 workshare-loop construct itself.
  /// \param CLI      A descriptor of the canonical loop to workshare.
  /// \param AllocaIP An insertion point for Alloca instructions usable in the
  ///                 preheader of the loop.
  /// \param NeedsBarrier Indicates whether a barrier must be insterted after
  ///                     the loop.
  /// \param SchedKind Scheduling algorithm to use.
  /// \param ChunkSize The chunk size for the inner loop.
  /// \param HasSimdModifier Whether the simd modifier is present in the
  ///                        schedule clause.
  /// \param HasMonotonicModifier Whether the monotonic modifier is present in
  ///                             the schedule clause.
  /// \param HasNonmonotonicModifier Whether the nonmonotonic modifier is
  ///                                present in the schedule clause.
  /// \param HasOrderedClause Whether the (parameterless) ordered clause is
  ///                         present.
  /// \param LoopType Information about type of loop worksharing.
  ///                 It corresponds to type of loop workshare OpenMP pragma.
  /// \param NoLoop If true, no-loop code is generated.
  ///
  /// \returns Point where to insert code after the workshare construct.
  LLVM_ABI InsertPointOrErrorTy applyWorkshareLoop(
      DebugLoc DL, CanonicalLoopInfo *CLI, InsertPointTy AllocaIP,
      bool NeedsBarrier,
      llvm::omp::ScheduleKind SchedKind = llvm::omp::OMP_SCHEDULE_Default,
      Value *ChunkSize = nullptr, bool HasSimdModifier = false,
      bool HasMonotonicModifier = false, bool HasNonmonotonicModifier = false,
      bool HasOrderedClause = false,
      omp::WorksharingLoopType LoopType =
          omp::WorksharingLoopType::ForStaticLoop,
      bool NoLoop = false);

  /// Tile a loop nest.
  ///
  /// Tiles the loops of \p Loops by the tile sizes in \p TileSizes. Loops in
  /// \p/ Loops must be perfectly nested, from outermost to innermost loop
  /// (i.e. Loops.front() is the outermost loop). The trip count llvm::Value
  /// of every loop and every tile sizes must be usable in the outermost
  /// loop's preheader. This implies that the loop nest is rectangular.
  ///
  /// Example:
  /// \code
  ///   for (int i = 0; i < 15; ++i) // Canonical loop "i"
  ///     for (int j = 0; j < 14; ++j) // Canonical loop "j"
  ///         body(i, j);
  /// \endcode
  ///
  /// After tiling with Loops={i,j} and TileSizes={5,7}, the loop is changed to
  /// \code
  ///   for (int i1 = 0; i1 < 3; ++i1)
  ///     for (int j1 = 0; j1 < 2; ++j1)
  ///       for (int i2 = 0; i2 < 5; ++i2)
  ///         for (int j2 = 0; j2 < 7; ++j2)
  ///           body(i1*3+i2, j1*3+j2);
  /// \endcode
  ///
  /// The returned vector are the loops {i1,j1,i2,j2}. The loops i1 and j1 are
  /// referred to the floor, and the loops i2 and j2 are the tiles. Tiling also
  /// handles non-constant trip counts, non-constant tile sizes and trip counts
  /// that are not multiples of the tile size. In the latter case the tile loop
  /// of the last floor-loop iteration will have fewer iterations than specified
  /// as its tile size.
  ///
  ///
  /// @param DL        Debug location for instructions added by tiling, for
  ///                  instance the floor- and tile trip count computation.
  /// @param Loops     Loops to tile. The CanonicalLoopInfo objects are
  ///                  invalidated by this method, i.e. should not used after
  ///                  tiling.
  /// @param TileSizes For each loop in \p Loops, the tile size for that
  ///                  dimensions.
  ///
  /// \returns A list of generated loops. Contains twice as many loops as the
  ///          input loop nest; the first half are the floor loops and the
  ///          second half are the tile loops.
  LLVM_ABI std::vector<CanonicalLoopInfo *>
  tileLoops(DebugLoc DL, ArrayRef<CanonicalLoopInfo *> Loops,
            ArrayRef<Value *> TileSizes);

  /// Fully unroll a loop.
  ///
  /// Instead of unrolling the loop immediately (and duplicating its body
  /// instructions), it is deferred to LLVM's LoopUnrollPass by adding loop
  /// metadata.
  ///
  /// \param DL   Debug location for instructions added by unrolling.
  /// \param Loop The loop to unroll. The loop will be invalidated.
  LLVM_ABI void unrollLoopFull(DebugLoc DL, CanonicalLoopInfo *Loop);

  /// Fully or partially unroll a loop. How the loop is unrolled is determined
  /// using LLVM's LoopUnrollPass.
  ///
  /// \param DL   Debug location for instructions added by unrolling.
  /// \param Loop The loop to unroll. The loop will be invalidated.
  LLVM_ABI void unrollLoopHeuristic(DebugLoc DL, CanonicalLoopInfo *Loop);

  /// Partially unroll a loop.
  ///
  /// The CanonicalLoopInfo of the unrolled loop for use with chained
  /// loop-associated directive can be requested using \p UnrolledCLI. Not
  /// needing the CanonicalLoopInfo allows more efficient code generation by
  /// deferring the actual unrolling to the LoopUnrollPass using loop metadata.
  /// A loop-associated directive applied to the unrolled loop needs to know the
  /// new trip count which means that if using a heuristically determined unroll
  /// factor (\p Factor == 0), that factor must be computed immediately. We are
  /// using the same logic as the LoopUnrollPass to derived the unroll factor,
  /// but which assumes that some canonicalization has taken place (e.g.
  /// Mem2Reg, LICM, GVN, Inlining, etc.). That is, the heuristic will perform
  /// better when the unrolled loop's CanonicalLoopInfo is not needed.
  ///
  /// \param DL          Debug location for instructions added by unrolling.
  /// \param Loop        The loop to unroll. The loop will be invalidated.
  /// \param Factor      The factor to unroll the loop by. A factor of 0
  ///                    indicates that a heuristic should be used to determine
  ///                    the unroll-factor.
  /// \param UnrolledCLI If non-null, receives the CanonicalLoopInfo of the
  ///                    partially unrolled loop. Otherwise, uses loop metadata
  ///                    to defer unrolling to the LoopUnrollPass.
  LLVM_ABI void unrollLoopPartial(DebugLoc DL, CanonicalLoopInfo *Loop,
                                  int32_t Factor,
                                  CanonicalLoopInfo **UnrolledCLI);

  /// Add metadata to simd-ize a loop. If IfCond is not nullptr, the loop
  /// is cloned. The metadata which prevents vectorization is added to
  /// to the cloned loop. The cloned loop is executed when ifCond is evaluated
  /// to false.
  ///
  /// \param Loop        The loop to simd-ize.
  /// \param AlignedVars The map which containts pairs of the pointer
  ///                    and its corresponding alignment.
  /// \param IfCond      The value which corresponds to the if clause
  ///                    condition.
  /// \param Order       The enum to map order clause.
  /// \param Simdlen     The Simdlen length to apply to the simd loop.
  /// \param Safelen     The Safelen length to apply to the simd loop.
  LLVM_ABI void applySimd(CanonicalLoopInfo *Loop,
                          MapVector<Value *, Value *> AlignedVars,
                          Value *IfCond, omp::OrderKind Order,
                          ConstantInt *Simdlen, ConstantInt *Safelen);

  /// Generator for '#omp flush'
  ///
  /// \param Loc The location where the flush directive was encountered
  LLVM_ABI void createFlush(const LocationDescription &Loc);

  /// Generator for '#omp taskwait'
  ///
  /// \param Loc The location where the taskwait directive was encountered.
  LLVM_ABI void createTaskwait(const LocationDescription &Loc);

  /// Generator for '#omp taskyield'
  ///
  /// \param Loc The location where the taskyield directive was encountered.
  LLVM_ABI void createTaskyield(const LocationDescription &Loc);

  /// A struct to pack the relevant information for an OpenMP depend clause.
  struct DependData {
    omp::RTLDependenceKindTy DepKind = omp::RTLDependenceKindTy::DepUnknown;
    Type *DepValueType;
    Value *DepVal;
    explicit DependData() = default;
    DependData(omp::RTLDependenceKindTy DepKind, Type *DepValueType,
               Value *DepVal)
        : DepKind(DepKind), DepValueType(DepValueType), DepVal(DepVal) {}
  };

  /// Generator for `#omp task`
  ///
  /// \param Loc The location where the task construct was encountered.
  /// \param AllocaIP The insertion point to be used for alloca instructions.
  /// \param BodyGenCB Callback that will generate the region code.
  /// \param Tied True if the task is tied, false if the task is untied.
  /// \param Final i1 value which is `true` if the task is final, `false` if the
  ///              task is not final.
  /// \param IfCondition i1 value. If it evaluates to `false`, an undeferred
  ///                    task is generated, and the encountering thread must
  ///                    suspend the current task region, for which execution
  ///                    cannot be resumed until execution of the structured
  ///                    block that is associated with the generated task is
  ///                    completed.
  /// \param EventHandle If present, signifies the event handle as part of
  ///			 the detach clause
  /// \param Mergeable	 If the given task is `mergeable`
  /// \param priority `priority-value' specifies the execution order of the
  ///                 tasks that is generated by the construct
  LLVM_ABI InsertPointOrErrorTy
  createTask(const LocationDescription &Loc, InsertPointTy AllocaIP,
             BodyGenCallbackTy BodyGenCB, bool Tied = true,
             Value *Final = nullptr, Value *IfCondition = nullptr,
             SmallVector<DependData> Dependencies = {}, bool Mergeable = false,
             Value *EventHandle = nullptr, Value *Priority = nullptr);

  /// Generator for the taskgroup construct
  ///
  /// \param Loc The location where the taskgroup construct was encountered.
  /// \param AllocaIP The insertion point to be used for alloca instructions.
  /// \param BodyGenCB Callback that will generate the region code.
  LLVM_ABI InsertPointOrErrorTy createTaskgroup(const LocationDescription &Loc,
                                                InsertPointTy AllocaIP,
                                                BodyGenCallbackTy BodyGenCB);

  using FileIdentifierInfoCallbackTy =
      std::function<std::tuple<std::string, uint64_t>()>;

  /// Creates a unique info for a target entry when provided a filename and
  /// line number from.
  ///
  /// \param CallBack A callback function which should return filename the entry
  /// resides in as well as the line number for the target entry
  /// \param ParentName The name of the parent the target entry resides in, if
  /// any.
  LLVM_ABI static TargetRegionEntryInfo
  getTargetEntryUniqueInfo(FileIdentifierInfoCallbackTy CallBack,
                           StringRef ParentName = "");

  /// Enum class for the RedctionGen CallBack type to be used.
  enum class ReductionGenCBKind { Clang, MLIR };

  /// ReductionGen CallBack for Clang
  ///
  /// \param CodeGenIP InsertPoint for CodeGen.
  /// \param Index Index of the ReductionInfo to generate code for.
  /// \param LHSPtr Optionally used by Clang to return the LHSPtr it used for
  /// codegen, used for fixup later.
  /// \param RHSPtr Optionally used by Clang to
  /// return the RHSPtr it used for codegen, used for fixup later.
  /// \param CurFn Optionally used by Clang to pass in the Current Function as
  /// Clang context may be old.
  using ReductionGenClangCBTy =
      std::function<InsertPointTy(InsertPointTy CodeGenIP, unsigned Index,
                                  Value **LHS, Value **RHS, Function *CurFn)>;

  /// ReductionGen CallBack for MLIR
  ///
  /// \param CodeGenIP InsertPoint for CodeGen.
  /// \param LHS Pass in the LHS Value to be used for CodeGen.
  /// \param RHS Pass in the RHS Value to be used for CodeGen.
  using ReductionGenCBTy = std::function<InsertPointOrErrorTy(
      InsertPointTy CodeGenIP, Value *LHS, Value *RHS, Value *&Res)>;

  /// Functions used to generate atomic reductions. Such functions take two
  /// Values representing pointers to LHS and RHS of the reduction, as well as
  /// the element type of these pointers. They are expected to atomically
  /// update the LHS to the reduced value.
  using ReductionGenAtomicCBTy = std::function<InsertPointOrErrorTy(
      InsertPointTy, Type *, Value *, Value *)>;

  /// Enum class for reduction evaluation types scalar, complex and aggregate.
  enum class EvalKind { Scalar, Complex, Aggregate };

  /// Information about an OpenMP reduction.
  struct ReductionInfo {
    ReductionInfo(Type *ElementType, Value *Variable, Value *PrivateVariable,
                  EvalKind EvaluationKind, ReductionGenCBTy ReductionGen,
                  ReductionGenClangCBTy ReductionGenClang,
                  ReductionGenAtomicCBTy AtomicReductionGen)
        : ElementType(ElementType), Variable(Variable),
          PrivateVariable(PrivateVariable), EvaluationKind(EvaluationKind),
          ReductionGen(ReductionGen), ReductionGenClang(ReductionGenClang),
          AtomicReductionGen(AtomicReductionGen) {}
    ReductionInfo(Value *PrivateVariable)
        : ElementType(nullptr), Variable(nullptr),
          PrivateVariable(PrivateVariable), EvaluationKind(EvalKind::Scalar),
          ReductionGen(), ReductionGenClang(), AtomicReductionGen() {}

    /// Reduction element type, must match pointee type of variable.
    Type *ElementType;

    /// Reduction variable of pointer type.
    Value *Variable;

    /// Thread-private partial reduction variable.
    Value *PrivateVariable;

    /// Reduction evaluation kind - scalar, complex or aggregate.
    EvalKind EvaluationKind;

    /// Callback for generating the reduction body. The IR produced by this will
    /// be used to combine two values in a thread-safe context, e.g., under
    /// lock or within the same thread, and therefore need not be atomic.
    ReductionGenCBTy ReductionGen;

    /// Clang callback for generating the reduction body. The IR produced by
    /// this will be used to combine two values in a thread-safe context, e.g.,
    /// under lock or within the same thread, and therefore need not be atomic.
    ReductionGenClangCBTy ReductionGenClang;

    /// Callback for generating the atomic reduction body, may be null. The IR
    /// produced by this will be used to atomically combine two values during
    /// reduction. If null, the implementation will use the non-atomic version
    /// along with the appropriate synchronization mechanisms.
    ReductionGenAtomicCBTy AtomicReductionGen;
  };

  enum class CopyAction : unsigned {
    // RemoteLaneToThread: Copy over a Reduce list from a remote lane in
    // the warp using shuffle instructions.
    RemoteLaneToThread,
    // ThreadCopy: Make a copy of a Reduce list on the thread's stack.
    ThreadCopy,
  };

  struct CopyOptionsTy {
    Value *RemoteLaneOffset = nullptr;
    Value *ScratchpadIndex = nullptr;
    Value *ScratchpadWidth = nullptr;
  };

  /// Supporting functions for Reductions CodeGen.
private:
  /// Get the id of the current thread on the GPU.
  Value *getGPUThreadID();

  /// Get the GPU warp size.
  Value *getGPUWarpSize();

  /// Get the id of the warp in the block.
  /// We assume that the warp size is 32, which is always the case
  /// on the NVPTX device, to generate more efficient code.
  Value *getNVPTXWarpID();

  /// Get the id of the current lane in the Warp.
  /// We assume that the warp size is 32, which is always the case
  /// on the NVPTX device, to generate more efficient code.
  Value *getNVPTXLaneID();

  /// Cast value to the specified type.
  Value *castValueToType(InsertPointTy AllocaIP, Value *From, Type *ToType);

  /// This function creates calls to one of two shuffle functions to copy
  /// variables between lanes in a warp.
  Value *createRuntimeShuffleFunction(InsertPointTy AllocaIP, Value *Element,
                                      Type *ElementType, Value *Offset);

  /// Function to shuffle over the value from the remote lane.
  void shuffleAndStore(InsertPointTy AllocaIP, Value *SrcAddr, Value *DstAddr,
                       Type *ElementType, Value *Offset,
                       Type *ReductionArrayTy);

  /// Emit instructions to copy a Reduce list, which contains partially
  /// aggregated values, in the specified direction.
  void emitReductionListCopy(
      InsertPointTy AllocaIP, CopyAction Action, Type *ReductionArrayTy,
      ArrayRef<ReductionInfo> ReductionInfos, Value *SrcBase, Value *DestBase,
      CopyOptionsTy CopyOptions = {nullptr, nullptr, nullptr});

  /// Emit a helper that reduces data across two OpenMP threads (lanes)
  /// in the same warp.  It uses shuffle instructions to copy over data from
  /// a remote lane's stack.  The reduction algorithm performed is specified
  /// by the fourth parameter.
  ///
  /// Algorithm Versions.
  /// Full Warp Reduce (argument value 0):
  ///   This algorithm assumes that all 32 lanes are active and gathers
  ///   data from these 32 lanes, producing a single resultant value.
  /// Contiguous Partial Warp Reduce (argument value 1):
  ///   This algorithm assumes that only a *contiguous* subset of lanes
  ///   are active.  This happens for the last warp in a parallel region
  ///   when the user specified num_threads is not an integer multiple of
  ///   32.  This contiguous subset always starts with the zeroth lane.
  /// Partial Warp Reduce (argument value 2):
  ///   This algorithm gathers data from any number of lanes at any position.
  /// All reduced values are stored in the lowest possible lane.  The set
  /// of problems every algorithm addresses is a super set of those
  /// addressable by algorithms with a lower version number.  Overhead
  /// increases as algorithm version increases.
  ///
  /// Terminology
  /// Reduce element:
  ///   Reduce element refers to the individual data field with primitive
  ///   data types to be combined and reduced across threads.
  /// Reduce list:
  ///   Reduce list refers to a collection of local, thread-private
  ///   reduce elements.
  /// Remote Reduce list:
  ///   Remote Reduce list refers to a collection of remote (relative to
  ///   the current thread) reduce elements.
  ///
  /// We distinguish between three states of threads that are important to
  /// the implementation of this function.
  /// Alive threads:
  ///   Threads in a warp executing the SIMT instruction, as distinguished from
  ///   threads that are inactive due to divergent control flow.
  /// Active threads:
  ///   The minimal set of threads that has to be alive upon entry to this
  ///   function.  The computation is correct iff active threads are alive.
  ///   Some threads are alive but they are not active because they do not
  ///   contribute to the computation in any useful manner.  Turning them off
  ///   may introduce control flow overheads without any tangible benefits.
  /// Effective threads:
  ///   In order to comply with the argument requirements of the shuffle
  ///   function, we must keep all lanes holding data alive.  But at most
  ///   half of them perform value aggregation; we refer to this half of
  ///   threads as effective. The other half is simply handing off their
  ///   data.
  ///
  /// Procedure
  /// Value shuffle:
  ///   In this step active threads transfer data from higher lane positions
  ///   in the warp to lower lane positions, creating Remote Reduce list.
  /// Value aggregation:
  ///   In this step, effective threads combine their thread local Reduce list
  ///   with Remote Reduce list and store the result in the thread local
  ///   Reduce list.
  /// Value copy:
  ///   In this step, we deal with the assumption made by algorithm 2
  ///   (i.e. contiguity assumption).  When we have an odd number of lanes
  ///   active, say 2k+1, only k threads will be effective and therefore k
  ///   new values will be produced.  However, the Reduce list owned by the
  ///   (2k+1)th thread is ignored in the value aggregation.  Therefore
  ///   we copy the Reduce list from the (2k+1)th lane to (k+1)th lane so
  ///   that the contiguity assumption still holds.
  ///
  /// \param ReductionInfos Array type containing the ReductionOps.
  /// \param ReduceFn The reduction function.
  /// \param FuncAttrs Optional param to specify any function attributes that
  ///                  need to be copied to the new function.
  ///
  /// \return The ShuffleAndReduce function.
  Function *emitShuffleAndReduceFunction(
      ArrayRef<OpenMPIRBuilder::ReductionInfo> ReductionInfos,
      Function *ReduceFn, AttributeList FuncAttrs);

  /// Helper function for CreateCanonicalScanLoops to create InputLoop
  /// in the firstGen and Scan Loop in the SecondGen
  /// \param InputLoopGen Callback for generating the loop for input phase
  /// \param ScanLoopGen  Callback for generating the loop for scan phase
  /// \param ScanRedInfo  Pointer to the ScanInfo objected created using
  ///                     `ScanInfoInitialize`.
  ///
  /// \return error if any produced, else return success.
  Error emitScanBasedDirectiveIR(
      llvm::function_ref<Error()> InputLoopGen,
      llvm::function_ref<Error(LocationDescription Loc)> ScanLoopGen,
      ScanInfo *ScanRedInfo);

  /// Creates the basic blocks required for scan reduction.
  /// \param ScanRedInfo Pointer to the ScanInfo objected created using
  ///                    `ScanInfoInitialize`.
  void createScanBBs(ScanInfo *ScanRedInfo);

  /// Dynamically allocates the buffer needed for scan reduction.
  /// \param AllocaIP    The IP where possibly-shared pointer of buffer needs to
  ///                    be declared.
  /// \param ScanVars    Scan Variables.
  /// \param ScanRedInfo Pointer to the ScanInfo objected created using
  ///                    `ScanInfoInitialize`.
  ///
  /// \return error if any produced, else return success.
  Error emitScanBasedDirectiveDeclsIR(InsertPointTy AllocaIP,
                                      ArrayRef<llvm::Value *> ScanVars,
                                      ArrayRef<llvm::Type *> ScanVarsType,
                                      ScanInfo *ScanRedInfo);

  /// Copies the result back to the reduction variable.
  /// \param ReductionInfos Array type containing the ReductionOps.
  /// \param ScanRedInfo    Pointer to the ScanInfo objected created using
  ///                       `ScanInfoInitialize`.
  ///
  /// \return error if any produced, else return success.
  Error emitScanBasedDirectiveFinalsIR(
      ArrayRef<llvm::OpenMPIRBuilder::ReductionInfo> ReductionInfos,
      ScanInfo *ScanInfo);

  /// This function emits a helper that gathers Reduce lists from the first
  /// lane of every active warp to lanes in the first warp.
  ///
  /// void inter_warp_copy_func(void* reduce_data, num_warps)
  ///   shared smem[warp_size];
  ///   For all data entries D in reduce_data:
  ///     sync
  ///     If (I am the first lane in each warp)
  ///       Copy my local D to smem[warp_id]
  ///     sync
  ///     if (I am the first warp)
  ///       Copy smem[thread_id] to my local D
  ///
  /// \param Loc The insert and source location description.
  /// \param ReductionInfos Array type containing the ReductionOps.
  /// \param FuncAttrs Optional param to specify any function attributes that
  ///                  need to be copied to the new function.
  ///
  /// \return The InterWarpCopy function.
  Expected<Function *>
  emitInterWarpCopyFunction(const LocationDescription &Loc,
                            ArrayRef<ReductionInfo> ReductionInfos,
                            AttributeList FuncAttrs);

  /// This function emits a helper that copies all the reduction variables from
  /// the team into the provided global buffer for the reduction variables.
  ///
  /// void list_to_global_copy_func(void *buffer, int Idx, void *reduce_data)
  ///   For all data entries D in reduce_data:
  ///     Copy local D to buffer.D[Idx]
  ///
  /// \param ReductionInfos Array type containing the ReductionOps.
  /// \param ReductionsBufferTy The StructTy for the reductions buffer.
  /// \param FuncAttrs Optional param to specify any function attributes that
  ///                  need to be copied to the new function.
  ///
  /// \return The ListToGlobalCopy function.
  Function *emitListToGlobalCopyFunction(ArrayRef<ReductionInfo> ReductionInfos,
                                         Type *ReductionsBufferTy,
                                         AttributeList FuncAttrs);

  /// This function emits a helper that copies all the reduction variables from
  /// the team into the provided global buffer for the reduction variables.
  ///
  /// void list_to_global_copy_func(void *buffer, int Idx, void *reduce_data)
  ///   For all data entries D in reduce_data:
  ///     Copy buffer.D[Idx] to local D;
  ///
  /// \param ReductionInfos Array type containing the ReductionOps.
  /// \param ReductionsBufferTy The StructTy for the reductions buffer.
  /// \param FuncAttrs Optional param to specify any function attributes that
  ///                  need to be copied to the new function.
  ///
  /// \return The GlobalToList function.
  Function *emitGlobalToListCopyFunction(ArrayRef<ReductionInfo> ReductionInfos,
                                         Type *ReductionsBufferTy,
                                         AttributeList FuncAttrs);

  /// This function emits a helper that reduces all the reduction variables from
  /// the team into the provided global buffer for the reduction variables.
  ///
  /// void list_to_global_reduce_func(void *buffer, int Idx, void *reduce_data)
  ///  void *GlobPtrs[];
  ///  GlobPtrs[0] = (void*)&buffer.D0[Idx];
  ///  ...
  ///  GlobPtrs[N] = (void*)&buffer.DN[Idx];
  ///  reduce_function(GlobPtrs, reduce_data);
  ///
  /// \param ReductionInfos Array type containing the ReductionOps.
  /// \param ReduceFn The reduction function.
  /// \param ReductionsBufferTy The StructTy for the reductions buffer.
  /// \param FuncAttrs Optional param to specify any function attributes that
  ///                  need to be copied to the new function.
  ///
  /// \return The ListToGlobalReduce function.
  Function *
  emitListToGlobalReduceFunction(ArrayRef<ReductionInfo> ReductionInfos,
                                 Function *ReduceFn, Type *ReductionsBufferTy,
                                 AttributeList FuncAttrs);

  /// This function emits a helper that reduces all the reduction variables from
  /// the team into the provided global buffer for the reduction variables.
  ///
  /// void global_to_list_reduce_func(void *buffer, int Idx, void *reduce_data)
  ///  void *GlobPtrs[];
  ///  GlobPtrs[0] = (void*)&buffer.D0[Idx];
  ///  ...
  ///  GlobPtrs[N] = (void*)&buffer.DN[Idx];
  ///  reduce_function(reduce_data, GlobPtrs);
  ///
  /// \param ReductionInfos Array type containing the ReductionOps.
  /// \param ReduceFn The reduction function.
  /// \param ReductionsBufferTy The StructTy for the reductions buffer.
  /// \param FuncAttrs Optional param to specify any function attributes that
  ///                  need to be copied to the new function.
  ///
  /// \return The GlobalToListReduce function.
  Function *
  emitGlobalToListReduceFunction(ArrayRef<ReductionInfo> ReductionInfos,
                                 Function *ReduceFn, Type *ReductionsBufferTy,
                                 AttributeList FuncAttrs);

  /// Get the function name of a reduction function.
  std::string getReductionFuncName(StringRef Name) const;

  /// Emits reduction function.
  /// \param ReducerName Name of the function calling the reduction.
  /// \param ReductionInfos Array type containing the ReductionOps.
  /// \param ReductionGenCBKind Optional param to specify Clang or MLIR
  ///                           CodeGenCB kind.
  /// \param FuncAttrs Optional param to specify any function attributes that
  ///                  need to be copied to the new function.
  ///
  /// \return The reduction function.
  Expected<Function *> createReductionFunction(
      StringRef ReducerName, ArrayRef<ReductionInfo> ReductionInfos,
      ReductionGenCBKind ReductionGenCBKind = ReductionGenCBKind::MLIR,
      AttributeList FuncAttrs = {});

public:
  ///
  /// Design of OpenMP reductions on the GPU
  ///
  /// Consider a typical OpenMP program with one or more reduction
  /// clauses:
  ///
  /// float foo;
  /// double bar;
  /// #pragma omp target teams distribute parallel for \
  ///             reduction(+:foo) reduction(*:bar)
  /// for (int i = 0; i < N; i++) {
  ///   foo += A[i]; bar *= B[i];
  /// }
  ///
  /// where 'foo' and 'bar' are reduced across all OpenMP threads in
  /// all teams.  In our OpenMP implementation on the NVPTX device an
  /// OpenMP team is mapped to a CUDA threadblock and OpenMP threads
  /// within a team are mapped to CUDA threads within a threadblock.
  /// Our goal is to efficiently aggregate values across all OpenMP
  /// threads such that:
  ///
  ///   - the compiler and runtime are logically concise, and
  ///   - the reduction is performed efficiently in a hierarchical
  ///     manner as follows: within OpenMP threads in the same warp,
  ///     across warps in a threadblock, and finally across teams on
  ///     the NVPTX device.
  ///
  /// Introduction to Decoupling
  ///
  /// We would like to decouple the compiler and the runtime so that the
  /// latter is ignorant of the reduction variables (number, data types)
  /// and the reduction operators.  This allows a simpler interface
  /// and implementation while still attaining good performance.
  ///
  /// Pseudocode for the aforementioned OpenMP program generated by the
  /// compiler is as follows:
  ///
  /// 1. Create private copies of reduction variables on each OpenMP
  ///    thread: 'foo_private', 'bar_private'
  /// 2. Each OpenMP thread reduces the chunk of 'A' and 'B' assigned
  ///    to it and writes the result in 'foo_private' and 'bar_private'
  ///    respectively.
  /// 3. Call the OpenMP runtime on the GPU to reduce within a team
  ///    and store the result on the team master:
  ///
  ///     __kmpc_nvptx_parallel_reduce_nowait_v2(...,
  ///        reduceData, shuffleReduceFn, interWarpCpyFn)
  ///
  ///     where:
  ///       struct ReduceData {
  ///         double *foo;
  ///         double *bar;
  ///       } reduceData
  ///       reduceData.foo = &foo_private
  ///       reduceData.bar = &bar_private
  ///
  ///     'shuffleReduceFn' and 'interWarpCpyFn' are pointers to two
  ///     auxiliary functions generated by the compiler that operate on
  ///     variables of type 'ReduceData'.  They aid the runtime perform
  ///     algorithmic steps in a data agnostic manner.
  ///
  ///     'shuffleReduceFn' is a pointer to a function that reduces data
  ///     of type 'ReduceData' across two OpenMP threads (lanes) in the
  ///     same warp.  It takes the following arguments as input:
  ///
  ///     a. variable of type 'ReduceData' on the calling lane,
  ///     b. its lane_id,
  ///     c. an offset relative to the current lane_id to generate a
  ///        remote_lane_id.  The remote lane contains the second
  ///        variable of type 'ReduceData' that is to be reduced.
  ///     d. an algorithm version parameter determining which reduction
  ///        algorithm to use.
  ///
  ///     'shuffleReduceFn' retrieves data from the remote lane using
  ///     efficient GPU shuffle intrinsics and reduces, using the
  ///     algorithm specified by the 4th parameter, the two operands
  ///     element-wise.  The result is written to the first operand.
  ///
  ///     Different reduction algorithms are implemented in different
  ///     runtime functions, all calling 'shuffleReduceFn' to perform
  ///     the essential reduction step.  Therefore, based on the 4th
  ///     parameter, this function behaves slightly differently to
  ///     cooperate with the runtime to ensure correctness under
  ///     different circumstances.
  ///
  ///     'InterWarpCpyFn' is a pointer to a function that transfers
  ///     reduced variables across warps.  It tunnels, through CUDA
  ///     shared memory, the thread-private data of type 'ReduceData'
  ///     from lane 0 of each warp to a lane in the first warp.
  /// 4. Call the OpenMP runtime on the GPU to reduce across teams.
  ///    The last team writes the global reduced value to memory.
  ///
  ///     ret = __kmpc_nvptx_teams_reduce_nowait(...,
  ///             reduceData, shuffleReduceFn, interWarpCpyFn,
  ///             scratchpadCopyFn, loadAndReduceFn)
  ///
  ///     'scratchpadCopyFn' is a helper that stores reduced
  ///     data from the team master to a scratchpad array in
  ///     global memory.
  ///
  ///     'loadAndReduceFn' is a helper that loads data from
  ///     the scratchpad array and reduces it with the input
  ///     operand.
  ///
  ///     These compiler generated functions hide address
  ///     calculation and alignment information from the runtime.
  /// 5. if ret == 1:
  ///     The team master of the last team stores the reduced
  ///     result to the globals in memory.
  ///     foo += reduceData.foo; bar *= reduceData.bar
  ///
  ///
  /// Warp Reduction Algorithms
  ///
  /// On the warp level, we have three algorithms implemented in the
  /// OpenMP runtime depending on the number of active lanes:
  ///
  /// Full Warp Reduction
  ///
  /// The reduce algorithm within a warp where all lanes are active
  /// is implemented in the runtime as follows:
  ///
  /// full_warp_reduce(void *reduce_data,
  ///                  kmp_ShuffleReductFctPtr ShuffleReduceFn) {
  ///   for (int offset = WARPSIZE/2; offset > 0; offset /= 2)
  ///     ShuffleReduceFn(reduce_data, 0, offset, 0);
  /// }
  ///
  /// The algorithm completes in log(2, WARPSIZE) steps.
  ///
  /// 'ShuffleReduceFn' is used here with lane_id set to 0 because it is
  /// not used therefore we save instructions by not retrieving lane_id
  /// from the corresponding special registers.  The 4th parameter, which
  /// represents the version of the algorithm being used, is set to 0 to
  /// signify full warp reduction.
  ///
  /// In this version, 'ShuffleReduceFn' behaves, per element, as follows:
  ///
  /// #reduce_elem refers to an element in the local lane's data structure
  /// #remote_elem is retrieved from a remote lane
  /// remote_elem = shuffle_down(reduce_elem, offset, WARPSIZE);
  /// reduce_elem = reduce_elem REDUCE_OP remote_elem;
  ///
  /// Contiguous Partial Warp Reduction
  ///
  /// This reduce algorithm is used within a warp where only the first
  /// 'n' (n <= WARPSIZE) lanes are active.  It is typically used when the
  /// number of OpenMP threads in a parallel region is not a multiple of
  /// WARPSIZE.  The algorithm is implemented in the runtime as follows:
  ///
  /// void
  /// contiguous_partial_reduce(void *reduce_data,
  ///                           kmp_ShuffleReductFctPtr ShuffleReduceFn,
  ///                           int size, int lane_id) {
  ///   int curr_size;
  ///   int offset;
  ///   curr_size = size;
  ///   mask = curr_size/2;
  ///   while (offset>0) {
  ///     ShuffleReduceFn(reduce_data, lane_id, offset, 1);
  ///     curr_size = (curr_size+1)/2;
  ///     offset = curr_size/2;
  ///   }
  /// }
  ///
  /// In this version, 'ShuffleReduceFn' behaves, per element, as follows:
  ///
  /// remote_elem = shuffle_down(reduce_elem, offset, WARPSIZE);
  /// if (lane_id < offset)
  ///     reduce_elem = reduce_elem REDUCE_OP remote_elem
  /// else
  ///     reduce_elem = remote_elem
  ///
  /// This algorithm assumes that the data to be reduced are located in a
  /// contiguous subset of lanes starting from the first.  When there is
  /// an odd number of active lanes, the data in the last lane is not
  /// aggregated with any other lane's dat but is instead copied over.
  ///
  /// Dispersed Partial Warp Reduction
  ///
  /// This algorithm is used within a warp when any discontiguous subset of
  /// lanes are active.  It is used to implement the reduction operation
  /// across lanes in an OpenMP simd region or in a nested parallel region.
  ///
  /// void
  /// dispersed_partial_reduce(void *reduce_data,
  ///                          kmp_ShuffleReductFctPtr ShuffleReduceFn) {
  ///   int size, remote_id;
  ///   int logical_lane_id = number_of_active_lanes_before_me() * 2;
  ///   do {
  ///       remote_id = next_active_lane_id_right_after_me();
  ///       # the above function returns 0 of no active lane
  ///       # is present right after the current lane.
  ///       size = number_of_active_lanes_in_this_warp();
  ///       logical_lane_id /= 2;
  ///       ShuffleReduceFn(reduce_data, logical_lane_id,
  ///                       remote_id-1-threadIdx.x, 2);
  ///   } while (logical_lane_id % 2 == 0 && size > 1);
  /// }
  ///
  /// There is no assumption made about the initial state of the reduction.
  /// Any number of lanes (>=1) could be active at any position.  The reduction
  /// result is returned in the first active lane.
  ///
  /// In this version, 'ShuffleReduceFn' behaves, per element, as follows:
  ///
  /// remote_elem = shuffle_down(reduce_elem, offset, WARPSIZE);
  /// if (lane_id % 2 == 0 && offset > 0)
  ///     reduce_elem = reduce_elem REDUCE_OP remote_elem
  /// else
  ///     reduce_elem = remote_elem
  ///
  ///
  /// Intra-Team Reduction
  ///
  /// This function, as implemented in the runtime call
  /// '__kmpc_nvptx_parallel_reduce_nowait_v2', aggregates data across OpenMP
  /// threads in a team.  It first reduces within a warp using the
  /// aforementioned algorithms.  We then proceed to gather all such
  /// reduced values at the first warp.
  ///
  /// The runtime makes use of the function 'InterWarpCpyFn', which copies
  /// data from each of the "warp master" (zeroth lane of each warp, where
  /// warp-reduced data is held) to the zeroth warp.  This step reduces (in
  /// a mathematical sense) the problem of reduction across warp masters in
  /// a block to the problem of warp reduction.
  ///
  ///
  /// Inter-Team Reduction
  ///
  /// Once a team has reduced its data to a single value, it is stored in
  /// a global scratchpad array.  Since each team has a distinct slot, this
  /// can be done without locking.
  ///
  /// The last team to write to the scratchpad array proceeds to reduce the
  /// scratchpad array.  One or more workers in the last team use the helper
  /// 'loadAndReduceDataFn' to load and reduce values from the array, i.e.,
  /// the k'th worker reduces every k'th element.
  ///
  /// Finally, a call is made to '__kmpc_nvptx_parallel_reduce_nowait_v2' to
  /// reduce across workers and compute a globally reduced value.
  ///
  /// \param Loc                The location where the reduction was
  ///                           encountered. Must be within the associate
  ///                           directive and after the last local access to the
  ///                           reduction variables.
  /// \param AllocaIP           An insertion point suitable for allocas usable
  ///                           in reductions.
  /// \param CodeGenIP           An insertion point suitable for code
  /// generation. \param ReductionInfos     A list of info on each reduction
  /// variable. \param IsNoWait           Optional flag set if the reduction is
  /// marked as
  ///                           nowait.
  /// \param IsTeamsReduction   Optional flag set if it is a teams
  ///                           reduction.
  /// \param GridValue          Optional GPU grid value.
  /// \param ReductionBufNum    Optional OpenMPCUDAReductionBufNumValue to be
  /// used for teams reduction.
  /// \param SrcLocInfo         Source location information global.
  LLVM_ABI InsertPointOrErrorTy createReductionsGPU(
      const LocationDescription &Loc, InsertPointTy AllocaIP,
      InsertPointTy CodeGenIP, ArrayRef<ReductionInfo> ReductionInfos,
      bool IsNoWait = false, bool IsTeamsReduction = false,
      ReductionGenCBKind ReductionGenCBKind = ReductionGenCBKind::MLIR,
      std::optional<omp::GV> GridValue = {}, unsigned ReductionBufNum = 1024,
      Value *SrcLocInfo = nullptr);

  // TODO: provide atomic and non-atomic reduction generators for reduction
  // operators defined by the OpenMP specification.

  /// Generator for '#omp reduction'.
  ///
  /// Emits the IR instructing the runtime to perform the specific kind of
  /// reductions. Expects reduction variables to have been privatized and
  /// initialized to reduction-neutral values separately. Emits the calls to
  /// runtime functions as well as the reduction function and the basic blocks
  /// performing the reduction atomically and non-atomically.
  ///
  /// The code emitted for the following:
  ///
  /// \code
  ///   type var_1;
  ///   type var_2;
  ///   #pragma omp <directive> reduction(reduction-op:var_1,var_2)
  ///   /* body */;
  /// \endcode
  ///
  /// corresponds to the following sketch.
  ///
  /// \code
  /// void _outlined_par() {
  ///   // N is the number of different reductions.
  ///   void *red_array[] = {privatized_var_1, privatized_var_2, ...};
  ///   switch(__kmpc_reduce(..., N, /*size of data in red array*/, red_array,
  ///                        _omp_reduction_func,
  ///                        _gomp_critical_user.reduction.var)) {
  ///   case 1: {
  ///     var_1 = var_1 <reduction-op> privatized_var_1;
  ///     var_2 = var_2 <reduction-op> privatized_var_2;
  ///     // ...
  ///    __kmpc_end_reduce(...);
  ///     break;
  ///   }
  ///   case 2: {
  ///     _Atomic<ReductionOp>(var_1, privatized_var_1);
  ///     _Atomic<ReductionOp>(var_2, privatized_var_2);
  ///     // ...
  ///     break;
  ///   }
  ///   default: break;
  ///   }
  /// }
  ///
  /// void _omp_reduction_func(void **lhs, void **rhs) {
  ///   *(type *)lhs[0] = *(type *)lhs[0] <reduction-op> *(type *)rhs[0];
  ///   *(type *)lhs[1] = *(type *)lhs[1] <reduction-op> *(type *)rhs[1];
  ///   // ...
  /// }
  /// \endcode
  ///
  /// \param Loc                The location where the reduction was
  ///                           encountered. Must be within the associate
  ///                           directive and after the last local access to the
  ///                           reduction variables.
  /// \param AllocaIP           An insertion point suitable for allocas usable
  ///                           in reductions.
  /// \param ReductionInfos     A list of info on each reduction variable.
  /// \param IsNoWait           A flag set if the reduction is marked as nowait.
  /// \param IsByRef            A flag set if the reduction is using reference
  /// or direct value.
  /// \param IsTeamsReduction   Optional flag set if it is a teams
  ///                           reduction.
  LLVM_ABI InsertPointOrErrorTy createReductions(
      const LocationDescription &Loc, InsertPointTy AllocaIP,
      ArrayRef<ReductionInfo> ReductionInfos, ArrayRef<bool> IsByRef,
      bool IsNoWait = false, bool IsTeamsReduction = false);

  ///}

  /// Return the insertion point used by the underlying IRBuilder.
  InsertPointTy getInsertionPoint() { return Builder.saveIP(); }

  /// Update the internal location to \p Loc.
  bool updateToLocation(const LocationDescription &Loc) {
    Builder.restoreIP(Loc.IP);
    Builder.SetCurrentDebugLocation(Loc.DL);
    return Loc.IP.getBlock() != nullptr;
  }

  /// Return the function declaration for the runtime function with \p FnID.
  LLVM_ABI FunctionCallee getOrCreateRuntimeFunction(Module &M,
                                                     omp::RuntimeFunction FnID);

  /// Return the function declaration for atomic CAS runtime function
  /// with name \p FunName. Used for unsigned types as basic .def machinery
  /// does not support unsigned integer types in the API.
  /// \param FunName Name of the function to get or create
  /// \param RetType Type of function return parameter
  /// \param AddrTy Type of atomic target pointer
  /// \param UpdateTy Type of atomic update expression
  LLVM_ABI FunctionCallee unsignedGetOrCreateAtomicCASRuntimeFunction(
      Module &M, const StringRef &FunName, Type *RetType, Type *AddrTy,
      Type *UpdateTy);

  LLVM_ABI Function *getOrCreateRuntimeFunctionPtr(omp::RuntimeFunction FnID);

  /// Return the (LLVM-IR) string describing the source location \p LocStr.
  LLVM_ABI Constant *getOrCreateSrcLocStr(StringRef LocStr,
                                          uint32_t &SrcLocStrSize);

  /// Return the (LLVM-IR) string describing the default source location.
  LLVM_ABI Constant *getOrCreateDefaultSrcLocStr(uint32_t &SrcLocStrSize);

  /// Return the (LLVM-IR) string describing the source location identified by
  /// the arguments.
  LLVM_ABI Constant *getOrCreateSrcLocStr(StringRef FunctionName,
                                          StringRef FileName, unsigned Line,
                                          unsigned Column,
                                          uint32_t &SrcLocStrSize);

  /// Return the (LLVM-IR) string describing the DebugLoc \p DL. Use \p F as
  /// fallback if \p DL does not specify the function name.
  LLVM_ABI Constant *getOrCreateSrcLocStr(DebugLoc DL, uint32_t &SrcLocStrSize,
                                          Function *F = nullptr);

  /// Return the (LLVM-IR) string describing the source location \p Loc.
  LLVM_ABI Constant *getOrCreateSrcLocStr(const LocationDescription &Loc,
                                          uint32_t &SrcLocStrSize);

  /// Return an ident_t* encoding the source location \p SrcLocStr and \p Flags.
  /// TODO: Create a enum class for the Reserve2Flags
  LLVM_ABI Constant *getOrCreateIdent(Constant *SrcLocStr,
                                      uint32_t SrcLocStrSize,
                                      omp::IdentFlag Flags = omp::IdentFlag(0),
                                      unsigned Reserve2Flags = 0);

  /// Create a hidden global flag \p Name in the module with initial value \p
  /// Value.
  LLVM_ABI GlobalValue *createGlobalFlag(unsigned Value, StringRef Name);

  /// Emit the llvm.used metadata.
  LLVM_ABI void emitUsed(StringRef Name, ArrayRef<llvm::WeakTrackingVH> List);

  /// Emit the kernel execution mode.
  LLVM_ABI GlobalVariable *
  emitKernelExecutionMode(StringRef KernelName, omp::OMPTgtExecModeFlags Mode);

  /// Generate control flow and cleanup for cancellation.
  ///
  /// \param CancelFlag Flag indicating if the cancellation is performed.
  /// \param CanceledDirective The kind of directive that is cancled.
  /// \param ExitCB Extra code to be generated in the exit block.
  ///
  /// \return an error, if any were triggered during execution.
  LLVM_ABI Error emitCancelationCheckImpl(Value *CancelFlag,
                                          omp::Directive CanceledDirective,
                                          FinalizeCallbackTy ExitCB = {});

  /// Generate a target region entry call.
  ///
  /// \param Loc The location at which the request originated and is fulfilled.
  /// \param AllocaIP The insertion point to be used for alloca instructions.
  /// \param Return Return value of the created function returned by reference.
  /// \param DeviceID Identifier for the device via the 'device' clause.
  /// \param NumTeams Numer of teams for the region via the 'num_teams' clause
  ///                 or 0 if unspecified and -1 if there is no 'teams' clause.
  /// \param NumThreads Number of threads via the 'thread_limit' clause.
  /// \param HostPtr Pointer to the host-side pointer of the target kernel.
  /// \param KernelArgs Array of arguments to the kernel.
  LLVM_ABI InsertPointTy emitTargetKernel(const LocationDescription &Loc,
                                          InsertPointTy AllocaIP,
                                          Value *&Return, Value *Ident,
                                          Value *DeviceID, Value *NumTeams,
                                          Value *NumThreads, Value *HostPtr,
                                          ArrayRef<Value *> KernelArgs);

  /// Generate a flush runtime call.
  ///
  /// \param Loc The location at which the request originated and is fulfilled.
  LLVM_ABI void emitFlush(const LocationDescription &Loc);

  /// The finalization stack made up of finalize callbacks currently in-flight,
  /// wrapped into FinalizationInfo objects that reference also the finalization
  /// target block and the kind of cancellable directive.
  SmallVector<FinalizationInfo, 8> FinalizationStack;

  /// Return true if the last entry in the finalization stack is of kind \p DK
  /// and cancellable.
  bool isLastFinalizationInfoCancellable(omp::Directive DK) {
    return !FinalizationStack.empty() &&
           FinalizationStack.back().IsCancellable &&
           FinalizationStack.back().DK == DK;
  }

  /// Generate a taskwait runtime call.
  ///
  /// \param Loc The location at which the request originated and is fulfilled.
  LLVM_ABI void emitTaskwaitImpl(const LocationDescription &Loc);

  /// Generate a taskyield runtime call.
  ///
  /// \param Loc The location at which the request originated and is fulfilled.
  LLVM_ABI void emitTaskyieldImpl(const LocationDescription &Loc);

  /// Return the current thread ID.
  ///
  /// \param Ident The ident (ident_t*) describing the query origin.
  LLVM_ABI Value *getOrCreateThreadID(Value *Ident);

  /// The OpenMPIRBuilder Configuration
  OpenMPIRBuilderConfig Config;

  /// The underlying LLVM-IR module
  Module &M;

  /// The LLVM-IR Builder used to create IR.
  IRBuilder<> Builder;

  /// Map to remember source location strings
  StringMap<Constant *> SrcLocStrMap;

  /// Map to remember existing ident_t*.
  DenseMap<std::pair<Constant *, uint64_t>, Constant *> IdentMap;

  /// Info manager to keep track of target regions.
  OffloadEntriesInfoManager OffloadInfoManager;

  /// The target triple of the underlying module.
  const Triple T;

  /// Helper that contains information about regions we need to outline
  /// during finalization.
  struct OutlineInfo {
    using PostOutlineCBTy = std::function<void(Function &)>;
    PostOutlineCBTy PostOutlineCB;
    BasicBlock *EntryBB, *ExitBB, *OuterAllocaBB;
    SmallVector<Value *, 2> ExcludeArgsFromAggregate;

    /// Collect all blocks in between EntryBB and ExitBB in both the given
    /// vector and set.
    LLVM_ABI void collectBlocks(SmallPtrSetImpl<BasicBlock *> &BlockSet,
                                SmallVectorImpl<BasicBlock *> &BlockVector);

    /// Return the function that contains the region to be outlined.
    Function *getFunction() const { return EntryBB->getParent(); }
  };

  /// Collection of regions that need to be outlined during finalization.
  SmallVector<OutlineInfo, 16> OutlineInfos;

  /// A collection of candidate target functions that's constant allocas will
  /// attempt to be raised on a call of finalize after all currently enqueued
  /// outline info's have been processed.
  SmallVector<llvm::Function *, 16> ConstantAllocaRaiseCandidates;

  /// Collection of owned canonical loop objects that eventually need to be
  /// free'd.
  std::forward_list<CanonicalLoopInfo> LoopInfos;

  /// Collection of owned ScanInfo objects that eventually need to be free'd.
  std::forward_list<ScanInfo> ScanInfos;

  /// Add a new region that will be outlined later.
  void addOutlineInfo(OutlineInfo &&OI) { OutlineInfos.emplace_back(OI); }

  /// An ordered map of auto-generated variables to their unique names.
  /// It stores variables with the following names: 1) ".gomp_critical_user_" +
  /// <critical_section_name> + ".var" for "omp critical" directives; 2)
  /// <mangled_name_for_global_var> + ".cache." for cache for threadprivate
  /// variables.
  StringMap<GlobalVariable *, BumpPtrAllocator> InternalVars;

  /// Computes the size of type in bytes.
  LLVM_ABI Value *getSizeInBytes(Value *BasePtr);

  // Emit a branch from the current block to the Target block only if
  // the current block has a terminator.
  LLVM_ABI void emitBranch(BasicBlock *Target);

  // If BB has no use then delete it and return. Else place BB after the current
  // block, if possible, or else at the end of the function. Also add a branch
  // from current block to BB if current block does not have a terminator.
  LLVM_ABI void emitBlock(BasicBlock *BB, Function *CurFn,
                          bool IsFinished = false);

  /// Emits code for OpenMP 'if' clause using specified \a BodyGenCallbackTy
  /// Here is the logic:
  /// if (Cond) {
  ///   ThenGen();
  /// } else {
  ///   ElseGen();
  /// }
  ///
  /// \return an error, if any were triggered during execution.
  LLVM_ABI Error emitIfClause(Value *Cond, BodyGenCallbackTy ThenGen,
                              BodyGenCallbackTy ElseGen,
                              InsertPointTy AllocaIP = {});

  /// Create the global variable holding the offload mappings information.
  LLVM_ABI GlobalVariable *
  createOffloadMaptypes(SmallVectorImpl<uint64_t> &Mappings,
                        std::string VarName);

  /// Create the global variable holding the offload names information.
  LLVM_ABI GlobalVariable *
  createOffloadMapnames(SmallVectorImpl<llvm::Constant *> &Names,
                        std::string VarName);

  struct MapperAllocas {
    AllocaInst *ArgsBase = nullptr;
    AllocaInst *Args = nullptr;
    AllocaInst *ArgSizes = nullptr;
  };

  /// Create the allocas instruction used in call to mapper functions.
  LLVM_ABI void createMapperAllocas(const LocationDescription &Loc,
                                    InsertPointTy AllocaIP,
                                    unsigned NumOperands,
                                    struct MapperAllocas &MapperAllocas);

  /// Create the call for the target mapper function.
  /// \param Loc The source location description.
  /// \param MapperFunc Function to be called.
  /// \param SrcLocInfo Source location information global.
  /// \param MaptypesArg The argument types.
  /// \param MapnamesArg The argument names.
  /// \param MapperAllocas The AllocaInst used for the call.
  /// \param DeviceID Device ID for the call.
  /// \param NumOperands Number of operands in the call.
  LLVM_ABI void emitMapperCall(const LocationDescription &Loc,
                               Function *MapperFunc, Value *SrcLocInfo,
                               Value *MaptypesArg, Value *MapnamesArg,
                               struct MapperAllocas &MapperAllocas,
                               int64_t DeviceID, unsigned NumOperands);

  /// Container for the arguments used to pass data to the runtime library.
  struct TargetDataRTArgs {
    /// The array of base pointer passed to the runtime library.
    Value *BasePointersArray = nullptr;
    /// The array of section pointers passed to the runtime library.
    Value *PointersArray = nullptr;
    /// The array of sizes passed to the runtime library.
    Value *SizesArray = nullptr;
    /// The array of map types passed to the runtime library for the beginning
    /// of the region or for the entire region if there are no separate map
    /// types for the region end.
    Value *MapTypesArray = nullptr;
    /// The array of map types passed to the runtime library for the end of the
    /// region, or nullptr if there are no separate map types for the region
    /// end.
    Value *MapTypesArrayEnd = nullptr;
    /// The array of user-defined mappers passed to the runtime library.
    Value *MappersArray = nullptr;
    /// The array of original declaration names of mapped pointers sent to the
    /// runtime library for debugging
    Value *MapNamesArray = nullptr;

    explicit TargetDataRTArgs() {}
    explicit TargetDataRTArgs(Value *BasePointersArray, Value *PointersArray,
                              Value *SizesArray, Value *MapTypesArray,
                              Value *MapTypesArrayEnd, Value *MappersArray,
                              Value *MapNamesArray)
        : BasePointersArray(BasePointersArray), PointersArray(PointersArray),
          SizesArray(SizesArray), MapTypesArray(MapTypesArray),
          MapTypesArrayEnd(MapTypesArrayEnd), MappersArray(MappersArray),
          MapNamesArray(MapNamesArray) {}
  };

  /// Container to pass the default attributes with which a kernel must be
  /// launched, used to set kernel attributes and populate associated static
  /// structures.
  ///
  /// For max values, < 0 means unset, == 0 means set but unknown at compile
  /// time. The number of max values will be 1 except for the case where
  /// ompx_bare is set.
  struct TargetKernelDefaultAttrs {
    omp::OMPTgtExecModeFlags ExecFlags =
        omp::OMPTgtExecModeFlags::OMP_TGT_EXEC_MODE_GENERIC;
    SmallVector<int32_t, 3> MaxTeams = {-1};
    int32_t MinTeams = 1;
    SmallVector<int32_t, 3> MaxThreads = {-1};
    int32_t MinThreads = 1;
    int32_t ReductionDataSize = 0;
    int32_t ReductionBufferLength = 0;
  };

  /// Container to pass LLVM IR runtime values or constants related to the
  /// number of teams and threads with which the kernel must be launched, as
  /// well as the trip count of the loop, if it is an SPMD or Generic-SPMD
  /// kernel. These must be defined in the host prior to the call to the kernel
  /// launch OpenMP RTL function.
  struct TargetKernelRuntimeAttrs {
    SmallVector<Value *, 3> MaxTeams = {nullptr};
    Value *MinTeams = nullptr;
    SmallVector<Value *, 3> TargetThreadLimit = {nullptr};
    SmallVector<Value *, 3> TeamsThreadLimit = {nullptr};

    /// 'parallel' construct 'num_threads' clause value, if present and it is an
    /// SPMD kernel.
    Value *MaxThreads = nullptr;

    /// Total number of iterations of the SPMD or Generic-SPMD kernel or null if
    /// it is a generic kernel.
    Value *LoopTripCount = nullptr;
  };

  /// Data structure that contains the needed information to construct the
  /// kernel args vector.
  struct TargetKernelArgs {
    /// Number of arguments passed to the runtime library.
    unsigned NumTargetItems = 0;
    /// Arguments passed to the runtime library
    TargetDataRTArgs RTArgs;
    /// The number of iterations
    Value *TripCount = nullptr;
    /// The number of teams.
    ArrayRef<Value *> NumTeams;
    /// The number of threads.
    ArrayRef<Value *> NumThreads;
    /// The size of the dynamic shared memory.
    Value *DynCGGroupMem = nullptr;
    /// True if the kernel has 'no wait' clause.
    bool HasNoWait = false;

    // Constructors for TargetKernelArgs.
    TargetKernelArgs() {}
    TargetKernelArgs(unsigned NumTargetItems, TargetDataRTArgs RTArgs,
                     Value *TripCount, ArrayRef<Value *> NumTeams,
                     ArrayRef<Value *> NumThreads, Value *DynCGGroupMem,
                     bool HasNoWait)
        : NumTargetItems(NumTargetItems), RTArgs(RTArgs), TripCount(TripCount),
          NumTeams(NumTeams), NumThreads(NumThreads),
          DynCGGroupMem(DynCGGroupMem), HasNoWait(HasNoWait) {}
  };

  /// Create the kernel args vector used by emitTargetKernel. This function
  /// creates various constant values that are used in the resulting args
  /// vector.
  LLVM_ABI static void getKernelArgsVector(TargetKernelArgs &KernelArgs,
                                           IRBuilderBase &Builder,
                                           SmallVector<Value *> &ArgsVector);

  /// Struct that keeps the information that should be kept throughout
  /// a 'target data' region.
  class TargetDataInfo {
    /// Set to true if device pointer information have to be obtained.
    bool RequiresDevicePointerInfo = false;
    /// Set to true if Clang emits separate runtime calls for the beginning and
    /// end of the region.  These calls might have separate map type arrays.
    bool SeparateBeginEndCalls = false;

  public:
    TargetDataRTArgs RTArgs;

    SmallMapVector<const Value *, std::pair<Value *, Value *>, 4>
        DevicePtrInfoMap;

    /// Indicate whether any user-defined mapper exists.
    bool HasMapper = false;
    /// The total number of pointers passed to the runtime library.
    unsigned NumberOfPtrs = 0u;

    bool EmitDebug = false;

    /// Whether the `target ... data` directive has a `nowait` clause.
    bool HasNoWait = false;

    explicit TargetDataInfo() {}
    explicit TargetDataInfo(bool RequiresDevicePointerInfo,
                            bool SeparateBeginEndCalls)
        : RequiresDevicePointerInfo(RequiresDevicePointerInfo),
          SeparateBeginEndCalls(SeparateBeginEndCalls) {}
    /// Clear information about the data arrays.
    void clearArrayInfo() {
      RTArgs = TargetDataRTArgs();
      HasMapper = false;
      NumberOfPtrs = 0u;
    }
    /// Return true if the current target data information has valid arrays.
    bool isValid() {
      return RTArgs.BasePointersArray && RTArgs.PointersArray &&
             RTArgs.SizesArray && RTArgs.MapTypesArray &&
             (!HasMapper || RTArgs.MappersArray) && NumberOfPtrs;
    }
    bool requiresDevicePointerInfo() { return RequiresDevicePointerInfo; }
    bool separateBeginEndCalls() { return SeparateBeginEndCalls; }
  };

  enum class DeviceInfoTy { None, Pointer, Address };
  using MapValuesArrayTy = SmallVector<Value *, 4>;
  using MapDeviceInfoArrayTy = SmallVector<DeviceInfoTy, 4>;
  using MapFlagsArrayTy = SmallVector<omp::OpenMPOffloadMappingFlags, 4>;
  using MapNamesArrayTy = SmallVector<Constant *, 4>;
  using MapDimArrayTy = SmallVector<uint64_t, 4>;
  using MapNonContiguousArrayTy = SmallVector<MapValuesArrayTy, 4>;

  /// This structure contains combined information generated for mappable
  /// clauses, including base pointers, pointers, sizes, map types, user-defined
  /// mappers, and non-contiguous information.
  struct MapInfosTy {
    struct StructNonContiguousInfo {
      bool IsNonContiguous = false;
      MapDimArrayTy Dims;
      MapNonContiguousArrayTy Offsets;
      MapNonContiguousArrayTy Counts;
      MapNonContiguousArrayTy Strides;
    };
    MapValuesArrayTy BasePointers;
    MapValuesArrayTy Pointers;
    MapDeviceInfoArrayTy DevicePointers;
    MapValuesArrayTy Sizes;
    MapFlagsArrayTy Types;
    MapNamesArrayTy Names;
    StructNonContiguousInfo NonContigInfo;

    /// Append arrays in \a CurInfo.
    void append(MapInfosTy &CurInfo) {
      BasePointers.append(CurInfo.BasePointers.begin(),
                          CurInfo.BasePointers.end());
      Pointers.append(CurInfo.Pointers.begin(), CurInfo.Pointers.end());
      DevicePointers.append(CurInfo.DevicePointers.begin(),
                            CurInfo.DevicePointers.end());
      Sizes.append(CurInfo.Sizes.begin(), CurInfo.Sizes.end());
      Types.append(CurInfo.Types.begin(), CurInfo.Types.end());
      Names.append(CurInfo.Names.begin(), CurInfo.Names.end());
      NonContigInfo.Dims.append(CurInfo.NonContigInfo.Dims.begin(),
                                CurInfo.NonContigInfo.Dims.end());
      NonContigInfo.Offsets.append(CurInfo.NonContigInfo.Offsets.begin(),
                                   CurInfo.NonContigInfo.Offsets.end());
      NonContigInfo.Counts.append(CurInfo.NonContigInfo.Counts.begin(),
                                  CurInfo.NonContigInfo.Counts.end());
      NonContigInfo.Strides.append(CurInfo.NonContigInfo.Strides.begin(),
                                   CurInfo.NonContigInfo.Strides.end());
    }
  };
  using MapInfosOrErrorTy = Expected<MapInfosTy &>;

  /// Callback function type for functions emitting the host fallback code that
  /// is executed when the kernel launch fails. It takes an insertion point as
  /// parameter where the code should be emitted. It returns an insertion point
  /// that points right after after the emitted code.
  using EmitFallbackCallbackTy =
      function_ref<InsertPointOrErrorTy(InsertPointTy)>;

  // Callback function type for emitting and fetching user defined custom
  // mappers.
  using CustomMapperCallbackTy =
      function_ref<Expected<Function *>(unsigned int)>;

  /// Generate a target region entry call and host fallback call.
  ///
  /// \param Loc The location at which the request originated and is fulfilled.
  /// \param OutlinedFnID The ooulined function ID.
  /// \param EmitTargetCallFallbackCB Call back function to generate host
  ///        fallback code.
  /// \param Args Data structure holding information about the kernel arguments.
  /// \param DeviceID Identifier for the device via the 'device' clause.
  /// \param RTLoc Source location identifier
  /// \param AllocaIP The insertion point to be used for alloca instructions.
  LLVM_ABI InsertPointOrErrorTy emitKernelLaunch(
      const LocationDescription &Loc, Value *OutlinedFnID,
      EmitFallbackCallbackTy EmitTargetCallFallbackCB, TargetKernelArgs &Args,
      Value *DeviceID, Value *RTLoc, InsertPointTy AllocaIP);

  /// Callback type for generating the bodies of device directives that require
  /// outer target tasks (e.g. in case of having `nowait` or `depend` clauses).
  ///
  /// \param DeviceID The ID of the device on which the target region will
  ///        execute.
  /// \param RTLoc Source location identifier
  /// \Param TargetTaskAllocaIP Insertion point for the alloca block of the
  ///        generated task.
  ///
  /// \return an error, if any were triggered during execution.
  using TargetTaskBodyCallbackTy =
      function_ref<Error(Value *DeviceID, Value *RTLoc,
                         IRBuilderBase::InsertPoint TargetTaskAllocaIP)>;

  /// Generate a target-task for the target construct
  ///
  /// \param TaskBodyCB Callback to generate the actual body of the target task.
  /// \param DeviceID Identifier for the device via the 'device' clause.
  /// \param RTLoc Source location identifier
  /// \param AllocaIP The insertion point to be used for alloca instructions.
  /// \param Dependencies Vector of DependData objects holding information of
  ///        dependencies as specified by the 'depend' clause.
  /// \param HasNoWait True if the target construct had 'nowait' on it, false
  ///        otherwise
  LLVM_ABI InsertPointOrErrorTy emitTargetTask(
      TargetTaskBodyCallbackTy TaskBodyCB, Value *DeviceID, Value *RTLoc,
      OpenMPIRBuilder::InsertPointTy AllocaIP,
      const SmallVector<llvm::OpenMPIRBuilder::DependData> &Dependencies,
      const TargetDataRTArgs &RTArgs, bool HasNoWait);

  /// Emit the arguments to be passed to the runtime library based on the
  /// arrays of base pointers, pointers, sizes, map types, and mappers.  If
  /// ForEndCall, emit map types to be passed for the end of the region instead
  /// of the beginning.
  LLVM_ABI void emitOffloadingArraysArgument(
      IRBuilderBase &Builder, OpenMPIRBuilder::TargetDataRTArgs &RTArgs,
      OpenMPIRBuilder::TargetDataInfo &Info, bool ForEndCall = false);

  /// Emit an array of struct descriptors to be assigned to the offload args.
  LLVM_ABI void emitNonContiguousDescriptor(InsertPointTy AllocaIP,
                                            InsertPointTy CodeGenIP,
                                            MapInfosTy &CombinedInfo,
                                            TargetDataInfo &Info);

  /// Emit the arrays used to pass the captures and map information to the
  /// offloading runtime library. If there is no map or capture information,
  /// return nullptr by reference. Accepts a reference to a MapInfosTy object
  /// that contains information generated for mappable clauses,
  /// including base pointers, pointers, sizes, map types, user-defined mappers.
  LLVM_ABI Error emitOffloadingArrays(
      InsertPointTy AllocaIP, InsertPointTy CodeGenIP, MapInfosTy &CombinedInfo,
      TargetDataInfo &Info, CustomMapperCallbackTy CustomMapperCB,
      bool IsNonContiguous = false,
      function_ref<void(unsigned int, Value *)> DeviceAddrCB = nullptr);

  /// Allocates memory for and populates the arrays required for offloading
  /// (offload_{baseptrs|ptrs|mappers|sizes|maptypes|mapnames}). Then, it
  /// emits their base addresses as arguments to be passed to the runtime
  /// library. In essence, this function is a combination of
  /// emitOffloadingArrays and emitOffloadingArraysArgument and should arguably
  /// be preferred by clients of OpenMPIRBuilder.
  LLVM_ABI Error emitOffloadingArraysAndArgs(
      InsertPointTy AllocaIP, InsertPointTy CodeGenIP, TargetDataInfo &Info,
      TargetDataRTArgs &RTArgs, MapInfosTy &CombinedInfo,
      CustomMapperCallbackTy CustomMapperCB, bool IsNonContiguous = false,
      bool ForEndCall = false,
      function_ref<void(unsigned int, Value *)> DeviceAddrCB = nullptr);

  /// Creates offloading entry for the provided entry ID \a ID, address \a
  /// Addr, size \a Size, and flags \a Flags.
  LLVM_ABI void createOffloadEntry(Constant *ID, Constant *Addr, uint64_t Size,
                                   int32_t Flags, GlobalValue::LinkageTypes,
                                   StringRef Name = "");

  /// The kind of errors that can occur when emitting the offload entries and
  /// metadata.
  enum EmitMetadataErrorKind {
    EMIT_MD_TARGET_REGION_ERROR,
    EMIT_MD_DECLARE_TARGET_ERROR,
    EMIT_MD_GLOBAL_VAR_LINK_ERROR
  };

  /// Callback function type
  using EmitMetadataErrorReportFunctionTy =
      std::function<void(EmitMetadataErrorKind, TargetRegionEntryInfo)>;

  // Emit the offloading entries and metadata so that the device codegen side
  // can easily figure out what to emit. The produced metadata looks like
  // this:
  //
  // !omp_offload.info = !{!1, ...}
  //
  // We only generate metadata for function that contain target regions.
  LLVM_ABI void createOffloadEntriesAndInfoMetadata(
      EmitMetadataErrorReportFunctionTy &ErrorReportFunction);

public:
  /// Generator for __kmpc_copyprivate
  ///
  /// \param Loc The source location description.
  /// \param BufSize Number of elements in the buffer.
  /// \param CpyBuf List of pointers to data to be copied.
  /// \param CpyFn function to call for copying data.
  /// \param DidIt flag variable; 1 for 'single' thread, 0 otherwise.
  ///
  /// \return The insertion position *after* the CopyPrivate call.

  LLVM_ABI InsertPointTy createCopyPrivate(const LocationDescription &Loc,
                                           llvm::Value *BufSize,
                                           llvm::Value *CpyBuf,
                                           llvm::Value *CpyFn,
                                           llvm::Value *DidIt);

  /// Generator for '#omp single'
  ///
  /// \param Loc The source location description.
  /// \param BodyGenCB Callback that will generate the region code.
  /// \param FiniCB Callback to finalize variable copies.
  /// \param IsNowait If false, a barrier is emitted.
  /// \param CPVars copyprivate variables.
  /// \param CPFuncs copy functions to use for each copyprivate variable.
  ///
  /// \returns The insertion position *after* the single call.
  LLVM_ABI InsertPointOrErrorTy
  createSingle(const LocationDescription &Loc, BodyGenCallbackTy BodyGenCB,
               FinalizeCallbackTy FiniCB, bool IsNowait,
               ArrayRef<llvm::Value *> CPVars = {},
               ArrayRef<llvm::Function *> CPFuncs = {});

  /// Generator for '#omp master'
  ///
  /// \param Loc The insert and source location description.
  /// \param BodyGenCB Callback that will generate the region code.
  /// \param FiniCB Callback to finalize variable copies.
  ///
  /// \returns The insertion position *after* the master.
  LLVM_ABI InsertPointOrErrorTy createMaster(const LocationDescription &Loc,
                                             BodyGenCallbackTy BodyGenCB,
                                             FinalizeCallbackTy FiniCB);

  /// Generator for '#omp masked'
  ///
  /// \param Loc The insert and source location description.
  /// \param BodyGenCB Callback that will generate the region code.
  /// \param FiniCB Callback to finialize variable copies.
  ///
  /// \returns The insertion position *after* the masked.
  LLVM_ABI InsertPointOrErrorTy createMasked(const LocationDescription &Loc,
                                             BodyGenCallbackTy BodyGenCB,
                                             FinalizeCallbackTy FiniCB,
                                             Value *Filter);

  /// This function performs the scan reduction of the values updated in
  /// the input phase. The reduction logic needs to be emitted between input
  /// and scan loop returned by `CreateCanonicalScanLoops`. The following
  /// is the code that is generated, `buffer` and `span` are expected to be
  /// populated before executing the generated code.
  /// \code{c}
  /// for (int k = 0; k != ceil(log2(span)); ++k) {
  ///   i=pow(2,k)
  ///   for (size cnt = last_iter; cnt >= i; --cnt)
  ///     buffer[cnt] op= buffer[cnt-i];
  /// }
  /// \endcode
  /// \param Loc The insert and source location description.
  /// \param ReductionInfos Array type containing the ReductionOps.
  /// \param ScanRedInfo    Pointer to the ScanInfo objected created using
  ///                       `ScanInfoInitialize`.
  ///
  /// \returns The insertion position *after* the masked.
  LLVM_ABI InsertPointOrErrorTy emitScanReduction(
      const LocationDescription &Loc,
      ArrayRef<llvm::OpenMPIRBuilder::ReductionInfo> ReductionInfos,
      ScanInfo *ScanRedInfo);

  /// This directive split and directs the control flow to input phase
  ///  blocks or scan phase blocks based on 1. whether input loop or scan loop
  ///  is executed, 2. whether exclusive or inclusive scan is used.
  ///
  /// \param Loc The insert and source location description.
  /// \param AllocaIP    The IP where the temporary buffer for scan reduction
  //                     needs to be allocated.
  /// \param ScanVars    Scan Variables.
  /// \param IsInclusive Whether it is an inclusive or exclusive scan.
  /// \param ScanRedInfo Pointer to the ScanInfo objected created using
  ///                    `ScanInfoInitialize`.
  ///
  /// \returns The insertion position *after* the scan.
  LLVM_ABI InsertPointOrErrorTy createScan(const LocationDescription &Loc,
                                           InsertPointTy AllocaIP,
                                           ArrayRef<llvm::Value *> ScanVars,
                                           ArrayRef<llvm::Type *> ScanVarsType,
                                           bool IsInclusive,
                                           ScanInfo *ScanRedInfo);

  /// Generator for '#omp critical'
  ///
  /// \param Loc The insert and source location description.
  /// \param BodyGenCB Callback that will generate the region body code.
  /// \param FiniCB Callback to finalize variable copies.
  /// \param CriticalName name of the lock used by the critical directive
  /// \param HintInst Hint Instruction for hint clause associated with critical
  ///
  /// \returns The insertion position *after* the critical.
  LLVM_ABI InsertPointOrErrorTy createCritical(const LocationDescription &Loc,
                                               BodyGenCallbackTy BodyGenCB,
                                               FinalizeCallbackTy FiniCB,
                                               StringRef CriticalName,
                                               Value *HintInst);

  /// Generator for '#omp ordered depend (source | sink)'
  ///
  /// \param Loc The insert and source location description.
  /// \param AllocaIP The insertion point to be used for alloca instructions.
  /// \param NumLoops The number of loops in depend clause.
  /// \param StoreValues The value will be stored in vector address.
  /// \param Name The name of alloca instruction.
  /// \param IsDependSource If true, depend source; otherwise, depend sink.
  ///
  /// \return The insertion position *after* the ordered.
  LLVM_ABI InsertPointTy
  createOrderedDepend(const LocationDescription &Loc, InsertPointTy AllocaIP,
                      unsigned NumLoops, ArrayRef<llvm::Value *> StoreValues,
                      const Twine &Name, bool IsDependSource);

  /// Generator for '#omp ordered [threads | simd]'
  ///
  /// \param Loc The insert and source location description.
  /// \param BodyGenCB Callback that will generate the region code.
  /// \param FiniCB Callback to finalize variable copies.
  /// \param IsThreads If true, with threads clause or without clause;
  /// otherwise, with simd clause;
  ///
  /// \returns The insertion position *after* the ordered.
  LLVM_ABI InsertPointOrErrorTy createOrderedThreadsSimd(
      const LocationDescription &Loc, BodyGenCallbackTy BodyGenCB,
      FinalizeCallbackTy FiniCB, bool IsThreads);

  /// Generator for '#omp sections'
  ///
  /// \param Loc The insert and source location description.
  /// \param AllocaIP The insertion points to be used for alloca instructions.
  /// \param SectionCBs Callbacks that will generate body of each section.
  /// \param PrivCB Callback to copy a given variable (think copy constructor).
  /// \param FiniCB Callback to finalize variable copies.
  /// \param IsCancellable Flag to indicate a cancellable parallel region.
  /// \param IsNowait If true, barrier - to ensure all sections are executed
  /// before moving forward will not be generated.
  /// \returns The insertion position *after* the sections.
  LLVM_ABI InsertPointOrErrorTy
  createSections(const LocationDescription &Loc, InsertPointTy AllocaIP,
                 ArrayRef<StorableBodyGenCallbackTy> SectionCBs,
                 PrivatizeCallbackTy PrivCB, FinalizeCallbackTy FiniCB,
                 bool IsCancellable, bool IsNowait);

  /// Generator for '#omp section'
  ///
  /// \param Loc The insert and source location description.
  /// \param BodyGenCB Callback that will generate the region body code.
  /// \param FiniCB Callback to finalize variable copies.
  /// \returns The insertion position *after* the section.
  LLVM_ABI InsertPointOrErrorTy createSection(const LocationDescription &Loc,
                                              BodyGenCallbackTy BodyGenCB,
                                              FinalizeCallbackTy FiniCB);

  /// Generator for `#omp teams`
  ///
  /// \param Loc The location where the teams construct was encountered.
  /// \param BodyGenCB Callback that will generate the region code.
  /// \param NumTeamsLower Lower bound on number of teams. If this is nullptr,
  ///        it is as if lower bound is specified as equal to upperbound. If
  ///        this is non-null, then upperbound must also be non-null.
  /// \param NumTeamsUpper Upper bound on the number of teams.
  /// \param ThreadLimit on the number of threads that may participate in a
  ///        contention group created by each team.
  /// \param IfExpr is the integer argument value of the if condition on the
  ///        teams clause.
  LLVM_ABI InsertPointOrErrorTy createTeams(const LocationDescription &Loc,
                                            BodyGenCallbackTy BodyGenCB,
                                            Value *NumTeamsLower = nullptr,
                                            Value *NumTeamsUpper = nullptr,
                                            Value *ThreadLimit = nullptr,
                                            Value *IfExpr = nullptr);

  /// Generator for `#omp distribute`
  ///
  /// \param Loc The location where the distribute construct was encountered.
  /// \param AllocaIP The insertion points to be used for alloca instructions.
  /// \param BodyGenCB Callback that will generate the region code.
  LLVM_ABI InsertPointOrErrorTy createDistribute(const LocationDescription &Loc,
                                                 InsertPointTy AllocaIP,
                                                 BodyGenCallbackTy BodyGenCB);

  /// Generate conditional branch and relevant BasicBlocks through which private
  /// threads copy the 'copyin' variables from Master copy to threadprivate
  /// copies.
  ///
  /// \param IP insertion block for copyin conditional
  /// \param MasterVarPtr a pointer to the master variable
  /// \param PrivateVarPtr a pointer to the threadprivate variable
  /// \param IntPtrTy Pointer size type
  /// \param BranchtoEnd Create a branch between the copyin.not.master blocks
  //				 and copy.in.end block
  ///
  /// \returns The insertion point where copying operation to be emitted.
  LLVM_ABI InsertPointTy createCopyinClauseBlocks(InsertPointTy IP,
                                                  Value *MasterAddr,
                                                  Value *PrivateAddr,
                                                  llvm::IntegerType *IntPtrTy,
                                                  bool BranchtoEnd = true);

  /// Create a runtime call for kmpc_Alloc
  ///
  /// \param Loc The insert and source location description.
  /// \param Size Size of allocated memory space
  /// \param Allocator Allocator information instruction
  /// \param Name Name of call Instruction for OMP_alloc
  ///
  /// \returns CallInst to the OMP_Alloc call
  LLVM_ABI CallInst *createOMPAlloc(const LocationDescription &Loc, Value *Size,
                                    Value *Allocator, std::string Name = "");

  /// Create a runtime call for kmpc_free
  ///
  /// \param Loc The insert and source location description.
  /// \param Addr Address of memory space to be freed
  /// \param Allocator Allocator information instruction
  /// \param Name Name of call Instruction for OMP_Free
  ///
  /// \returns CallInst to the OMP_Free call
  LLVM_ABI CallInst *createOMPFree(const LocationDescription &Loc, Value *Addr,
                                   Value *Allocator, std::string Name = "");

  /// Create a runtime call for kmpc_threadprivate_cached
  ///
  /// \param Loc The insert and source location description.
  /// \param Pointer pointer to data to be cached
  /// \param Size size of data to be cached
  /// \param Name Name of call Instruction for callinst
  ///
  /// \returns CallInst to the thread private cache call.
  LLVM_ABI CallInst *
  createCachedThreadPrivate(const LocationDescription &Loc,
                            llvm::Value *Pointer, llvm::ConstantInt *Size,
                            const llvm::Twine &Name = Twine(""));

  /// Create a runtime call for __tgt_interop_init
  ///
  /// \param Loc The insert and source location description.
  /// \param InteropVar variable to be allocated
  /// \param InteropType type of interop operation
  /// \param Device devide to which offloading will occur
  /// \param NumDependences  number of dependence variables
  /// \param DependenceAddress pointer to dependence variables
  /// \param HaveNowaitClause does nowait clause exist
  ///
  /// \returns CallInst to the __tgt_interop_init call
  LLVM_ABI CallInst *createOMPInteropInit(const LocationDescription &Loc,
                                          Value *InteropVar,
                                          omp::OMPInteropType InteropType,
                                          Value *Device, Value *NumDependences,
                                          Value *DependenceAddress,
                                          bool HaveNowaitClause);

  /// Create a runtime call for __tgt_interop_destroy
  ///
  /// \param Loc The insert and source location description.
  /// \param InteropVar variable to be allocated
  /// \param Device devide to which offloading will occur
  /// \param NumDependences  number of dependence variables
  /// \param DependenceAddress pointer to dependence variables
  /// \param HaveNowaitClause does nowait clause exist
  ///
  /// \returns CallInst to the __tgt_interop_destroy call
  LLVM_ABI CallInst *createOMPInteropDestroy(const LocationDescription &Loc,
                                             Value *InteropVar, Value *Device,
                                             Value *NumDependences,
                                             Value *DependenceAddress,
                                             bool HaveNowaitClause);

  /// Create a runtime call for __tgt_interop_use
  ///
  /// \param Loc The insert and source location description.
  /// \param InteropVar variable to be allocated
  /// \param Device devide to which offloading will occur
  /// \param NumDependences  number of dependence variables
  /// \param DependenceAddress pointer to dependence variables
  /// \param HaveNowaitClause does nowait clause exist
  ///
  /// \returns CallInst to the __tgt_interop_use call
  LLVM_ABI CallInst *createOMPInteropUse(const LocationDescription &Loc,
                                         Value *InteropVar, Value *Device,
                                         Value *NumDependences,
                                         Value *DependenceAddress,
                                         bool HaveNowaitClause);

  /// The `omp target` interface
  ///
  /// For more information about the usage of this interface,
  /// \see offload/deviceRTLs/common/include/target.h
  ///
  ///{

  /// Create a runtime call for kmpc_target_init
  ///
  /// \param Loc The insert and source location description.
  /// \param Attrs Structure containing the default attributes, including
  ///        numbers of threads and teams to launch the kernel with.
  LLVM_ABI InsertPointTy createTargetInit(
      const LocationDescription &Loc,
      const llvm::OpenMPIRBuilder::TargetKernelDefaultAttrs &Attrs);

  /// Create a runtime call for kmpc_target_deinit
  ///
  /// \param Loc The insert and source location description.
  /// \param TeamsReductionDataSize The maximal size of all the reduction data
  ///        for teams reduction.
  /// \param TeamsReductionBufferLength The number of elements (each of up to
  ///        \p TeamsReductionDataSize size), in the teams reduction buffer.
  LLVM_ABI void createTargetDeinit(const LocationDescription &Loc,
                                   int32_t TeamsReductionDataSize = 0,
                                   int32_t TeamsReductionBufferLength = 1024);

  ///}

  /// Helpers to read/write kernel annotations from the IR.
  ///
  ///{

  /// Read/write a bounds on threads for \p Kernel. Read will return 0 if none
  /// is set.
  LLVM_ABI static std::pair<int32_t, int32_t>
  readThreadBoundsForKernel(const Triple &T, Function &Kernel);
  LLVM_ABI static void writeThreadBoundsForKernel(const Triple &T,
                                                  Function &Kernel, int32_t LB,
                                                  int32_t UB);

  /// Read/write a bounds on teams for \p Kernel. Read will return 0 if none
  /// is set.
  LLVM_ABI static std::pair<int32_t, int32_t>
  readTeamBoundsForKernel(const Triple &T, Function &Kernel);
  LLVM_ABI static void writeTeamsForKernel(const Triple &T, Function &Kernel,
                                           int32_t LB, int32_t UB);
  ///}

private:
  // Sets the function attributes expected for the outlined function
  void setOutlinedTargetRegionFunctionAttributes(Function *OutlinedFn);

  // Creates the function ID/Address for the given outlined function.
  // In the case of an embedded device function the address of the function is
  // used, in the case of a non-offload function a constant is created.
  Constant *createOutlinedFunctionID(Function *OutlinedFn,
                                     StringRef EntryFnIDName);

  // Creates the region entry address for the outlined function
  Constant *createTargetRegionEntryAddr(Function *OutlinedFunction,
                                        StringRef EntryFnName);

public:
  /// Functions used to generate a function with the given name.
  using FunctionGenCallback =
      std::function<Expected<Function *>(StringRef FunctionName)>;

  /// Create a unique name for the entry function using the source location
  /// information of the current target region. The name will be something like:
  ///
  /// __omp_offloading_DD_FFFF_PP_lBB[_CC]
  ///
  /// where DD_FFFF is an ID unique to the file (device and file IDs), PP is the
  /// mangled name of the function that encloses the target region and BB is the
  /// line number of the target region. CC is a count added when more than one
  /// region is located at the same location.
  ///
  /// If this target outline function is not an offload entry, we don't need to
  /// register it. This may happen if it is guarded by an if clause that is
  /// false at compile time, or no target archs have been specified.
  ///
  /// The created target region ID is used by the runtime library to identify
  /// the current target region, so it only has to be unique and not
  /// necessarily point to anything. It could be the pointer to the outlined
  /// function that implements the target region, but we aren't using that so
  /// that the compiler doesn't need to keep that, and could therefore inline
  /// the host function if proven worthwhile during optimization. In the other
  /// hand, if emitting code for the device, the ID has to be the function
  /// address so that it can retrieved from the offloading entry and launched
  /// by the runtime library. We also mark the outlined function to have
  /// external linkage in case we are emitting code for the device, because
  /// these functions will be entry points to the device.
  ///
  /// \param InfoManager The info manager keeping track of the offload entries
  /// \param EntryInfo The entry information about the function
  /// \param GenerateFunctionCallback The callback function to generate the code
  /// \param OutlinedFunction Pointer to the outlined function
  /// \param EntryFnIDName Name of the ID o be created
  LLVM_ABI Error emitTargetRegionFunction(
      TargetRegionEntryInfo &EntryInfo,
      FunctionGenCallback &GenerateFunctionCallback, bool IsOffloadEntry,
      Function *&OutlinedFn, Constant *&OutlinedFnID);

  /// Registers the given function and sets up the attribtues of the function
  /// Returns the FunctionID.
  ///
  /// \param InfoManager The info manager keeping track of the offload entries
  /// \param EntryInfo The entry information about the function
  /// \param OutlinedFunction Pointer to the outlined function
  /// \param EntryFnName Name of the outlined function
  /// \param EntryFnIDName Name of the ID o be created
  LLVM_ABI Constant *
  registerTargetRegionFunction(TargetRegionEntryInfo &EntryInfo,
                               Function *OutlinedFunction,
                               StringRef EntryFnName, StringRef EntryFnIDName);

  /// Type of BodyGen to use for region codegen
  ///
  /// Priv: If device pointer privatization is required, emit the body of the
  /// region here. It will have to be duplicated: with and without
  /// privatization.
  /// DupNoPriv: If we need device pointer privatization, we need
  /// to emit the body of the region with no privatization in the 'else' branch
  /// of the conditional.
  /// NoPriv: If we don't require privatization of device
  /// pointers, we emit the body in between the runtime calls. This avoids
  /// duplicating the body code.
  enum BodyGenTy { Priv, DupNoPriv, NoPriv };

  /// Callback type for creating the map infos for the kernel parameters.
  /// \param CodeGenIP is the insertion point where code should be generated,
  ///        if any.
  using GenMapInfoCallbackTy =
      function_ref<MapInfosTy &(InsertPointTy CodeGenIP)>;

private:
  /// Emit the array initialization or deletion portion for user-defined mapper
  /// code generation. First, it evaluates whether an array section is mapped
  /// and whether the \a MapType instructs to delete this section. If \a IsInit
  /// is true, and \a MapType indicates to not delete this array, array
  /// initialization code is generated. If \a IsInit is false, and \a MapType
  /// indicates to delete this array, array deletion code is generated.
  void emitUDMapperArrayInitOrDel(Function *MapperFn, llvm::Value *MapperHandle,
                                  llvm::Value *Base, llvm::Value *Begin,
                                  llvm::Value *Size, llvm::Value *MapType,
                                  llvm::Value *MapName, TypeSize ElementSize,
                                  llvm::BasicBlock *ExitBB, bool IsInit);

public:
  /// Emit the user-defined mapper function. The code generation follows the
  /// pattern in the example below.
  /// \code
  /// void .omp_mapper.<type_name>.<mapper_id>.(void *rt_mapper_handle,
  ///                                           void *base, void *begin,
  ///                                           int64_t size, int64_t type,
  ///                                           void *name = nullptr) {
  ///   // Allocate space for an array section first or add a base/begin for
  ///   // pointer dereference.
  ///   if ((size > 1 || (base != begin && maptype.IsPtrAndObj)) &&
  ///       !maptype.IsDelete)
  ///     __tgt_push_mapper_component(rt_mapper_handle, base, begin,
  ///                                 size*sizeof(Ty), clearToFromMember(type));
  ///   // Map members.
  ///   for (unsigned i = 0; i < size; i++) {
  ///     // For each component specified by this mapper:
  ///     for (auto c : begin[i]->all_components) {
  ///       if (c.hasMapper())
  ///         (*c.Mapper())(rt_mapper_handle, c.arg_base, c.arg_begin,
  ///         c.arg_size,
  ///                       c.arg_type, c.arg_name);
  ///       else
  ///         __tgt_push_mapper_component(rt_mapper_handle, c.arg_base,
  ///                                     c.arg_begin, c.arg_size, c.arg_type,
  ///                                     c.arg_name);
  ///     }
  ///   }
  ///   // Delete the array section.
  ///   if (size > 1 && maptype.IsDelete)
  ///     __tgt_push_mapper_component(rt_mapper_handle, base, begin,
  ///                                 size*sizeof(Ty), clearToFromMember(type));
  /// }
  /// \endcode
  ///
  /// \param PrivAndGenMapInfoCB Callback that privatizes code and populates the
  /// MapInfos and returns.
  /// \param ElemTy DeclareMapper element type.
  /// \param FuncName Optional param to specify mapper function name.
  /// \param CustomMapperCB Optional callback to generate code related to
  /// custom mappers.
  LLVM_ABI Expected<Function *> emitUserDefinedMapper(
      function_ref<MapInfosOrErrorTy(
          InsertPointTy CodeGenIP, llvm::Value *PtrPHI, llvm::Value *BeginArg)>
          PrivAndGenMapInfoCB,
      llvm::Type *ElemTy, StringRef FuncName,
      CustomMapperCallbackTy CustomMapperCB);

  /// Generator for '#omp target data'
  ///
  /// \param Loc The location where the target data construct was encountered.
  /// \param AllocaIP The insertion points to be used for alloca instructions.
  /// \param CodeGenIP The insertion point at which the target directive code
  /// should be placed.
  /// \param IsBegin If true then emits begin mapper call otherwise emits
  /// end mapper call.
  /// \param DeviceID Stores the DeviceID from the device clause.
  /// \param IfCond Value which corresponds to the if clause condition.
  /// \param Info Stores all information realted to the Target Data directive.
  /// \param GenMapInfoCB Callback that populates the MapInfos and returns.
  /// \param CustomMapperCB Callback to generate code related to
  /// custom mappers.
  /// \param BodyGenCB Optional Callback to generate the region code.
  /// \param DeviceAddrCB Optional callback to generate code related to
  /// use_device_ptr and use_device_addr.
  LLVM_ABI InsertPointOrErrorTy createTargetData(
      const LocationDescription &Loc, InsertPointTy AllocaIP,
      InsertPointTy CodeGenIP, Value *DeviceID, Value *IfCond,
      TargetDataInfo &Info, GenMapInfoCallbackTy GenMapInfoCB,
      CustomMapperCallbackTy CustomMapperCB,
      omp::RuntimeFunction *MapperFunc = nullptr,
      function_ref<InsertPointOrErrorTy(InsertPointTy CodeGenIP,
                                        BodyGenTy BodyGenType)>
          BodyGenCB = nullptr,
      function_ref<void(unsigned int, Value *)> DeviceAddrCB = nullptr,
      Value *SrcLocInfo = nullptr);

  using TargetBodyGenCallbackTy = function_ref<InsertPointOrErrorTy(
      InsertPointTy AllocaIP, InsertPointTy CodeGenIP)>;

  using TargetGenArgAccessorsCallbackTy = function_ref<InsertPointOrErrorTy(
      Argument &Arg, Value *Input, Value *&RetVal, InsertPointTy AllocaIP,
      InsertPointTy CodeGenIP)>;

  /// Generator for '#omp target'
  ///
  /// \param Loc where the target data construct was encountered.
  /// \param IsOffloadEntry whether it is an offload entry.
  /// \param CodeGenIP The insertion point where the call to the outlined
  ///        function should be emitted.
  /// \param Info Stores all information realted to the Target directive.
  /// \param EntryInfo The entry information about the function.
  /// \param DefaultAttrs Structure containing the default attributes, including
  ///        numbers of threads and teams to launch the kernel with.
  /// \param RuntimeAttrs Structure containing the runtime numbers of threads
  ///        and teams to launch the kernel with.
  /// \param IfCond value of the `if` clause.
  /// \param Inputs The input values to the region that will be passed.
  ///        as arguments to the outlined function.
  /// \param BodyGenCB Callback that will generate the region code.
  /// \param ArgAccessorFuncCB Callback that will generate accessors
  ///        instructions for passed in target arguments where neccessary
  /// \param CustomMapperCB Callback to generate code related to
  /// custom mappers.
  /// \param Dependencies A vector of DependData objects that carry
  ///        dependency information as passed in the depend clause
  /// \param HasNowait Whether the target construct has a `nowait` clause or
  ///        not.
  LLVM_ABI InsertPointOrErrorTy createTarget(
      const LocationDescription &Loc, bool IsOffloadEntry,
      OpenMPIRBuilder::InsertPointTy AllocaIP,
      OpenMPIRBuilder::InsertPointTy CodeGenIP, TargetDataInfo &Info,
      TargetRegionEntryInfo &EntryInfo,
      const TargetKernelDefaultAttrs &DefaultAttrs,
      const TargetKernelRuntimeAttrs &RuntimeAttrs, Value *IfCond,
      SmallVectorImpl<Value *> &Inputs, GenMapInfoCallbackTy GenMapInfoCB,
      TargetBodyGenCallbackTy BodyGenCB,
      TargetGenArgAccessorsCallbackTy ArgAccessorFuncCB,
      CustomMapperCallbackTy CustomMapperCB,
      const SmallVector<DependData> &Dependencies, bool HasNowait = false);

  /// Returns __kmpc_for_static_init_* runtime function for the specified
  /// size \a IVSize and sign \a IVSigned. Will create a distribute call
  /// __kmpc_distribute_static_init* if \a IsGPUDistribute is set.
  LLVM_ABI FunctionCallee createForStaticInitFunction(unsigned IVSize,
                                                      bool IVSigned,
                                                      bool IsGPUDistribute);

  /// Return the __kmpc_distribute_static_init_multi_device* function.
  FunctionCallee createMDDistributeForStaticInitFunction(unsigned IVSize,
                                                         bool IVSigned);

  /// Returns __kmpc_dispatch_init_* runtime function for the specified
  /// size \a IVSize and sign \a IVSigned.
  LLVM_ABI FunctionCallee createDispatchInitFunction(unsigned IVSize,
                                                     bool IVSigned);

  /// Returns __kmpc_dispatch_next_* runtime function for the specified
  /// size \a IVSize and sign \a IVSigned.
  LLVM_ABI FunctionCallee createDispatchNextFunction(unsigned IVSize,
                                                     bool IVSigned);

  /// Returns __kmpc_dispatch_fini_* runtime function for the specified
  /// size \a IVSize and sign \a IVSigned.
  LLVM_ABI FunctionCallee createDispatchFiniFunction(unsigned IVSize,
                                                     bool IVSigned);

  /// Returns __kmpc_dispatch_deinit runtime function.
  LLVM_ABI FunctionCallee createDispatchDeinitFunction();

  /// Declarations for LLVM-IR types (simple, array, function and structure) are
  /// generated below. Their names are defined and used in OpenMPKinds.def. Here
  /// we provide the declarations, the initializeTypes function will provide the
  /// values.
  ///
  ///{
#define OMP_TYPE(VarName, InitValue) Type *VarName = nullptr;
#define OMP_ARRAY_TYPE(VarName, ElemTy, ArraySize)                             \
  ArrayType *VarName##Ty = nullptr;                                            \
  PointerType *VarName##PtrTy = nullptr;
#define OMP_FUNCTION_TYPE(VarName, IsVarArg, ReturnType, ...)                  \
  FunctionType *VarName = nullptr;                                             \
  PointerType *VarName##Ptr = nullptr;
#define OMP_STRUCT_TYPE(VarName, StrName, ...)                                 \
  StructType *VarName = nullptr;                                               \
  PointerType *VarName##Ptr = nullptr;
#include "llvm/Frontend/OpenMP/OMPKinds.def"

  ///}

private:
  /// Create all simple and struct types exposed by the runtime and remember
  /// the llvm::PointerTypes of them for easy access later.
  void initializeTypes(Module &M);

  /// Common interface for generating entry calls for OMP Directives.
  /// if the directive has a region/body, It will set the insertion
  /// point to the body
  ///
  /// \param OMPD Directive to generate entry blocks for
  /// \param EntryCall Call to the entry OMP Runtime Function
  /// \param ExitBB block where the region ends.
  /// \param Conditional indicate if the entry call result will be used
  ///        to evaluate a conditional of whether a thread will execute
  ///        body code or not.
  ///
  /// \return The insertion position in exit block
  InsertPointTy emitCommonDirectiveEntry(omp::Directive OMPD, Value *EntryCall,
                                         BasicBlock *ExitBB,
                                         bool Conditional = false);

  /// Common interface to finalize the region
  ///
  /// \param OMPD Directive to generate exiting code for
  /// \param FinIP Insertion point for emitting Finalization code and exit call
  /// \param ExitCall Call to the ending OMP Runtime Function
  /// \param HasFinalize indicate if the directive will require finalization
  ///         and has a finalization callback in the stack that
  ///        should be called.
  ///
  /// \return The insertion position in exit block
  InsertPointOrErrorTy emitCommonDirectiveExit(omp::Directive OMPD,
                                               InsertPointTy FinIP,
                                               Instruction *ExitCall,
                                               bool HasFinalize = true);

  /// Common Interface to generate OMP inlined regions
  ///
  /// \param OMPD Directive to generate inlined region for
  /// \param EntryCall Call to the entry OMP Runtime Function
  /// \param ExitCall Call to the ending OMP Runtime Function
  /// \param BodyGenCB Body code generation callback.
  /// \param FiniCB Finalization Callback. Will be called when finalizing region
  /// \param Conditional indicate if the entry call result will be used
  ///        to evaluate a conditional of whether a thread will execute
  ///        body code or not.
  /// \param HasFinalize indicate if the directive will require finalization
  ///        and has a finalization callback in the stack that
  ///        should be called.
  /// \param IsCancellable if HasFinalize is set to true, indicate if the
  ///        the directive should be cancellable.
  /// \return The insertion point after the region
  InsertPointOrErrorTy
  EmitOMPInlinedRegion(omp::Directive OMPD, Instruction *EntryCall,
                       Instruction *ExitCall, BodyGenCallbackTy BodyGenCB,
                       FinalizeCallbackTy FiniCB, bool Conditional = false,
                       bool HasFinalize = true, bool IsCancellable = false);

  /// Get the platform-specific name separator.
  /// \param Parts different parts of the final name that needs separation
  /// \param FirstSeparator First separator used between the initial two
  ///        parts of the name.
  /// \param Separator separator used between all of the rest consecutive
  ///        parts of the name
  static std::string getNameWithSeparators(ArrayRef<StringRef> Parts,
                                           StringRef FirstSeparator,
                                           StringRef Separator);

  /// Returns corresponding lock object for the specified critical region
  /// name. If the lock object does not exist it is created, otherwise the
  /// reference to the existing copy is returned.
  /// \param CriticalName Name of the critical region.
  ///
  Value *getOMPCriticalRegionLock(StringRef CriticalName);

  /// Callback type for Atomic Expression update
  /// ex:
  /// \code{.cpp}
  /// unsigned x = 0;
  /// #pragma omp atomic update
  /// x = Expr(x_old);  //Expr() is any legal operation
  /// \endcode
  ///
  /// \param XOld the value of the atomic memory address to use for update
  /// \param IRB reference to the IRBuilder to use
  ///
  /// \returns Value to update X to.
  using AtomicUpdateCallbackTy =
      const function_ref<Expected<Value *>(Value *XOld, IRBuilder<> &IRB)>;

private:
  enum AtomicKind { Read, Write, Update, Capture, Compare };

  /// Determine whether to emit flush or not
  ///
  /// \param Loc    The insert and source location description.
  /// \param AO     The required atomic ordering
  /// \param AK     The OpenMP atomic operation kind used.
  ///
  /// \returns		wether a flush was emitted or not
  bool checkAndEmitFlushAfterAtomic(const LocationDescription &Loc,
                                    AtomicOrdering AO, AtomicKind AK);

  /// Emit atomic update for constructs: X = X BinOp Expr ,or X = Expr BinOp X
  /// For complex Operations: X = UpdateOp(X) => CmpExch X, old_X, UpdateOp(X)
  /// Only Scalar data types.
  ///
  /// \param AllocaIP	  The insertion point to be used for alloca
  ///                   instructions.
  /// \param X			    The target atomic pointer to be updated
  /// \param XElemTy    The element type of the atomic pointer.
  /// \param Expr		    The value to update X with.
  /// \param AO			    Atomic ordering of the generated atomic
  ///                   instructions.
  /// \param RMWOp		  The binary operation used for update. If
  ///                   operation is not supported by atomicRMW,
  ///                   or belong to {FADD, FSUB, BAD_BINOP}.
  ///                   Then a `cmpExch` based	atomic will be generated.
  /// \param UpdateOp 	Code generator for complex expressions that cannot be
  ///                   expressed through atomicrmw instruction.
  /// \param VolatileX	     true if \a X volatile?
  /// \param IsXBinopExpr true if \a X is Left H.S. in Right H.S. part of the
  ///                     update expression, false otherwise.
  ///                     (e.g. true for X = X BinOp Expr)
  ///
  /// \returns A pair of the old value of X before the update, and the value
  ///          used for the update.
  Expected<std::pair<Value *, Value *>>
  emitAtomicUpdate(InsertPointTy AllocaIP, Value *X, Type *XElemTy, Value *Expr,
                   AtomicOrdering AO, AtomicRMWInst::BinOp RMWOp,
                   AtomicUpdateCallbackTy &UpdateOp, bool VolatileX,
                   bool IsXBinopExpr, bool IsIgnoreDenormalMode,
                   bool IsFineGrainedMemory, bool IsRemoteMemory);

  /// Emit the binary op. described by \p RMWOp, using \p Src1 and \p Src2 .
  ///
  /// \Return The instruction
  Value *emitRMWOpAsInstruction(Value *Src1, Value *Src2,
                                AtomicRMWInst::BinOp RMWOp);

  bool IsFinalized;

public:
  /// a struct to pack relevant information while generating atomic Ops
  struct AtomicOpValue {
    Value *Var = nullptr;
    Type *ElemTy = nullptr;
    bool IsSigned = false;
    bool IsVolatile = false;
  };

  /// Emit atomic Read for : V = X --- Only Scalar data types.
  ///
  /// \param Loc    The insert and source location description.
  /// \param X			The target pointer to be atomically read
  /// \param V			Memory address where to store atomically read
  /// 					    value
  /// \param AO			Atomic ordering of the generated atomic
  /// 					    instructions.
  /// \param AllocaIP           Insert point for allocas
  //
  /// \return Insertion point after generated atomic read IR.
  LLVM_ABI InsertPointTy createAtomicRead(const LocationDescription &Loc,
                                          AtomicOpValue &X, AtomicOpValue &V,
                                          AtomicOrdering AO,
                                          InsertPointTy AllocaIP);

  /// Emit atomic write for : X = Expr --- Only Scalar data types.
  ///
  /// \param Loc    The insert and source location description.
  /// \param X			The target pointer to be atomically written to
  /// \param Expr		The value to store.
  /// \param AO			Atomic ordering of the generated atomic
  ///               instructions.
  /// \param AllocaIP           Insert point for allocas
  ///
  /// \return Insertion point after generated atomic Write IR.
  LLVM_ABI InsertPointTy createAtomicWrite(const LocationDescription &Loc,
                                           AtomicOpValue &X, Value *Expr,
                                           AtomicOrdering AO,
                                           InsertPointTy AllocaIP);

  /// Emit atomic update for constructs: X = X BinOp Expr ,or X = Expr BinOp X
  /// For complex Operations: X = UpdateOp(X) => CmpExch X, old_X, UpdateOp(X)
  /// Only Scalar data types.
  ///
  /// \param Loc      The insert and source location description.
  /// \param AllocaIP The insertion point to be used for alloca instructions.
  /// \param X        The target atomic pointer to be updated
  /// \param Expr     The value to update X with.
  /// \param AO       Atomic ordering of the generated atomic instructions.
  /// \param RMWOp    The binary operation used for update. If operation
  ///                 is	not supported by atomicRMW, or belong to
  ///	                {FADD, FSUB, BAD_BINOP}. Then a `cmpExch` based
  ///                 atomic will be generated.
  /// \param UpdateOp 	Code generator for complex expressions that cannot be
  ///                   expressed through atomicrmw instruction.
  /// \param IsXBinopExpr true if \a X is Left H.S. in Right H.S. part of the
  ///                     update expression, false otherwise.
  ///	                    (e.g. true for X = X BinOp Expr)
  ///
  /// \return Insertion point after generated atomic update IR.
  LLVM_ABI InsertPointOrErrorTy createAtomicUpdate(
      const LocationDescription &Loc, InsertPointTy AllocaIP, AtomicOpValue &X,
      Value *Expr, AtomicOrdering AO, AtomicRMWInst::BinOp RMWOp,
      AtomicUpdateCallbackTy &UpdateOp, bool IsXBinopExpr,
      bool IsIgnoreDenormalMode = false, bool IsFineGrainedMemory = false,
      bool IsRemoteMemory = false);

  /// Emit atomic update for constructs: --- Only Scalar data types
  /// V = X; X = X BinOp Expr ,
  /// X = X BinOp Expr; V = X,
  /// V = X; X = Expr BinOp X,
  /// X = Expr BinOp X; V = X,
  /// V = X; X = UpdateOp(X),
  /// X = UpdateOp(X); V = X,
  ///
  /// \param Loc        The insert and source location description.
  /// \param AllocaIP   The insertion point to be used for alloca instructions.
  /// \param X          The target atomic pointer to be updated
  /// \param V          Memory address where to store captured value
  /// \param Expr       The value to update X with.
  /// \param AO         Atomic ordering of the generated atomic instructions
  /// \param RMWOp      The binary operation used for update. If
  ///                   operation is not supported by atomicRMW, or belong to
  ///	                  {FADD, FSUB, BAD_BINOP}. Then a cmpExch based
  ///                   atomic will be generated.
  /// \param UpdateOp   Code generator for complex expressions that cannot be
  ///                   expressed through atomicrmw instruction.
  /// \param UpdateExpr true if X is an in place update of the form
  ///                   X = X BinOp Expr or X = Expr BinOp X
  /// \param IsXBinopExpr true if X is Left H.S. in Right H.S. part of the
  ///                     update expression, false otherwise.
  ///                     (e.g. true for X = X BinOp Expr)
  /// \param IsPostfixUpdate true if original value of 'x' must be stored in
  ///                        'v', not an updated one.
  ///
  /// \return Insertion point after generated atomic capture IR.
  LLVM_ABI InsertPointOrErrorTy createAtomicCapture(
      const LocationDescription &Loc, InsertPointTy AllocaIP, AtomicOpValue &X,
      AtomicOpValue &V, Value *Expr, AtomicOrdering AO,
      AtomicRMWInst::BinOp RMWOp, AtomicUpdateCallbackTy &UpdateOp,
      bool UpdateExpr, bool IsPostfixUpdate, bool IsXBinopExpr,
      bool IsIgnoreDenormalMode = false, bool IsFineGrainedMemory = false,
      bool IsRemoteMemory = false);

  /// Emit atomic compare for constructs: --- Only scalar data types
  /// cond-expr-stmt:
  /// x = x ordop expr ? expr : x;
  /// x = expr ordop x ? expr : x;
  /// x = x == e ? d : x;
  /// x = e == x ? d : x; (this one is not in the spec)
  /// cond-update-stmt:
  /// if (x ordop expr) { x = expr; }
  /// if (expr ordop x) { x = expr; }
  /// if (x == e) { x = d; }
  /// if (e == x) { x = d; } (this one is not in the spec)
  /// conditional-update-capture-atomic:
  /// v = x; cond-update-stmt; (IsPostfixUpdate=true, IsFailOnly=false)
  /// cond-update-stmt; v = x; (IsPostfixUpdate=false, IsFailOnly=false)
  /// if (x == e) { x = d; } else { v = x; } (IsPostfixUpdate=false,
  ///                                         IsFailOnly=true)
  /// r = x == e; if (r) { x = d; } (IsPostfixUpdate=false, IsFailOnly=false)
  /// r = x == e; if (r) { x = d; } else { v = x; } (IsPostfixUpdate=false,
  ///                                                IsFailOnly=true)
  ///
  /// \param Loc          The insert and source location description.
  /// \param X            The target atomic pointer to be updated.
  /// \param V            Memory address where to store captured value (for
  ///                     compare capture only).
  /// \param R            Memory address where to store comparison result
  ///                     (for compare capture with '==' only).
  /// \param E            The expected value ('e') for forms that use an
  ///                     equality comparison or an expression ('expr') for
  ///                     forms that use 'ordop' (logically an atomic maximum or
  ///                     minimum).
  /// \param D            The desired value for forms that use an equality
  ///                     comparison. If forms that use 'ordop', it should be
  ///                     \p nullptr.
  /// \param AO           Atomic ordering of the generated atomic instructions.
  /// \param Op           Atomic compare operation. It can only be ==, <, or >.
  /// \param IsXBinopExpr True if the conditional statement is in the form where
  ///                     x is on LHS. It only matters for < or >.
  /// \param IsPostfixUpdate  True if original value of 'x' must be stored in
  ///                         'v', not an updated one (for compare capture
  ///                         only).
  /// \param IsFailOnly   True if the original value of 'x' is stored to 'v'
  ///                     only when the comparison fails. This is only valid for
  ///                     the case the comparison is '=='.
  ///
  /// \return Insertion point after generated atomic capture IR.
  LLVM_ABI InsertPointTy
  createAtomicCompare(const LocationDescription &Loc, AtomicOpValue &X,
                      AtomicOpValue &V, AtomicOpValue &R, Value *E, Value *D,
                      AtomicOrdering AO, omp::OMPAtomicCompareOp Op,
                      bool IsXBinopExpr, bool IsPostfixUpdate, bool IsFailOnly);
  LLVM_ABI InsertPointTy createAtomicCompare(
      const LocationDescription &Loc, AtomicOpValue &X, AtomicOpValue &V,
      AtomicOpValue &R, Value *E, Value *D, AtomicOrdering AO,
      omp::OMPAtomicCompareOp Op, bool IsXBinopExpr, bool IsPostfixUpdate,
      bool IsFailOnly, AtomicOrdering Failure);

  /// Create the control flow structure of a canonical OpenMP loop.
  ///
  /// The emitted loop will be disconnected, i.e. no edge to the loop's
  /// preheader and no terminator in the AfterBB. The OpenMPIRBuilder's
  /// IRBuilder location is not preserved.
  ///
  /// \param DL        DebugLoc used for the instructions in the skeleton.
  /// \param TripCount Value to be used for the trip count.
  /// \param F         Function in which to insert the BasicBlocks.
  /// \param PreInsertBefore  Where to insert BBs that execute before the body,
  ///                         typically the body itself.
  /// \param PostInsertBefore Where to insert BBs that execute after the body.
  /// \param Name      Base name used to derive BB
  ///                  and instruction names.
  ///
  /// \returns The CanonicalLoopInfo that represents the emitted loop.
  LLVM_ABI CanonicalLoopInfo *createLoopSkeleton(DebugLoc DL, Value *TripCount,
                                                 Function *F,
                                                 BasicBlock *PreInsertBefore,
                                                 BasicBlock *PostInsertBefore,
                                                 const Twine &Name = {});
  /// OMP Offload Info Metadata name string
  const std::string ompOffloadInfoName = "omp_offload.info";

  /// Loads all the offload entries information from the host IR
  /// metadata. This function is only meant to be used with device code
  /// generation.
  ///
  /// \param M         Module to load Metadata info from. Module passed maybe
  /// loaded from bitcode file, i.e, different from OpenMPIRBuilder::M module.
  LLVM_ABI void loadOffloadInfoMetadata(Module &M);

  /// Loads all the offload entries information from the host IR
  /// metadata read from the file passed in as the HostFilePath argument. This
  /// function is only meant to be used with device code generation.
  ///
  /// \param HostFilePath The path to the host IR file,
  /// used to load in offload metadata for the device, allowing host and device
  /// to maintain the same metadata mapping.
  LLVM_ABI void loadOffloadInfoMetadata(vfs::FileSystem &VFS,
                                        StringRef HostFilePath);

  /// Gets (if variable with the given name already exist) or creates
  /// internal global variable with the specified Name. The created variable has
  /// linkage CommonLinkage by default and is initialized by null value.
  /// \param Ty Type of the global variable. If it is exist already the type
  /// must be the same.
  /// \param Name Name of the variable.
  LLVM_ABI GlobalVariable *
  getOrCreateInternalVariable(Type *Ty, const StringRef &Name,
                              unsigned AddressSpace = 0);
};

/// Class to represented the control flow structure of an OpenMP canonical loop.
///
/// The control-flow structure is standardized for easy consumption by
/// directives associated with loops. For instance, the worksharing-loop
/// construct may change this control flow such that each loop iteration is
/// executed on only one thread. The constraints of a canonical loop in brief
/// are:
///
///  * The number of loop iterations must have been computed before entering the
///    loop.
///
///  * Has an (unsigned) logical induction variable that starts at zero and
///    increments by one.
///
///  * The loop's CFG itself has no side-effects. The OpenMP specification
///    itself allows side-effects, but the order in which they happen, including
///    how often or whether at all, is unspecified. We expect that the frontend
///    will emit those side-effect instructions somewhere (e.g. before the loop)
///    such that the CanonicalLoopInfo itself can be side-effect free.
///
/// Keep in mind that CanonicalLoopInfo is meant to only describe a repeated
/// execution of a loop body that satifies these constraints. It does NOT
/// represent arbitrary SESE regions that happen to contain a loop. Do not use
/// CanonicalLoopInfo for such purposes.
///
/// The control flow can be described as follows:
///
///     Preheader
///        |
///  /-> Header
///  |     |
///  |    Cond---\
///  |     |     |
///  |    Body   |
///  |    | |    |
///  |   <...>   |
///  |    | |    |
///   \--Latch   |
///              |
///             Exit
///              |
///            After
///
/// The loop is thought to start at PreheaderIP (at the Preheader's terminator,
/// including) and end at AfterIP (at the After's first instruction, excluding).
/// That is, instructions in the Preheader and After blocks (except the
/// Preheader's terminator) are out of CanonicalLoopInfo's control and may have
/// side-effects. Typically, the Preheader is used to compute the loop's trip
/// count. The instructions from BodyIP (at the Body block's first instruction,
/// excluding) until the Latch are also considered outside CanonicalLoopInfo's
/// control and thus can have side-effects. The body block is the single entry
/// point into the loop body, which may contain arbitrary control flow as long
/// as all control paths eventually branch to the Latch block.
///
/// TODO: Consider adding another standardized BasicBlock between Body CFG and
/// Latch to guarantee that there is only a single edge to the latch. It would
/// make loop transformations easier to not needing to consider multiple
/// predecessors of the latch (See redirectAllPredecessorsTo) and would give us
/// an equivalant to PreheaderIP, AfterIP and BodyIP for inserting code that
/// executes after each body iteration.
///
/// There must be no loop-carried dependencies through llvm::Values. This is
/// equivalant to that the Latch has no PHINode and the Header's only PHINode is
/// for the induction variable.
///
/// All code in Header, Cond, Latch and Exit (plus the terminator of the
/// Preheader) are CanonicalLoopInfo's responsibility and their build-up checked
/// by assertOK(). They are expected to not be modified unless explicitly
/// modifying the CanonicalLoopInfo through a methods that applies a OpenMP
/// loop-associated construct such as applyWorkshareLoop, tileLoops, unrollLoop,
/// etc. These methods usually invalidate the CanonicalLoopInfo and re-use its
/// basic blocks. After invalidation, the CanonicalLoopInfo must not be used
/// anymore as its underlying control flow may not exist anymore.
/// Loop-transformation methods such as tileLoops, collapseLoops and unrollLoop
/// may also return a new CanonicalLoopInfo that can be passed to other
/// loop-associated construct implementing methods. These loop-transforming
/// methods may either create a new CanonicalLoopInfo usually using
/// createLoopSkeleton and invalidate the input CanonicalLoopInfo, or reuse and
/// modify one of the input CanonicalLoopInfo and return it as representing the
/// modified loop. What is done is an implementation detail of
/// transformation-implementing method and callers should always assume that the
/// CanonicalLoopInfo passed to it is invalidated and a new object is returned.
/// Returned CanonicalLoopInfo have the same structure and guarantees as the one
/// created by createCanonicalLoop, such that transforming methods do not have
/// to special case where the CanonicalLoopInfo originated from.
///
/// Generally, methods consuming CanonicalLoopInfo do not need an
/// OpenMPIRBuilder::InsertPointTy as argument, but use the locations of the
/// CanonicalLoopInfo to insert new or modify existing instructions. Unless
/// documented otherwise, methods consuming CanonicalLoopInfo do not invalidate
/// any InsertPoint that is outside CanonicalLoopInfo's control. Specifically,
/// any InsertPoint in the Preheader, After or Block can still be used after
/// calling such a method.
///
/// TODO: Provide mechanisms for exception handling and cancellation points.
///
/// Defined outside OpenMPIRBuilder because nested classes cannot be
/// forward-declared, e.g. to avoid having to include the entire OMPIRBuilder.h.
class CanonicalLoopInfo {
  friend class OpenMPIRBuilder;

private:
  BasicBlock *Header = nullptr;
  BasicBlock *Cond = nullptr;
  BasicBlock *Latch = nullptr;
  BasicBlock *Exit = nullptr;

  // Hold the MLIR value for the `lastiter` of the canonical loop.
  Value *LastIter = nullptr;

  /// Add the control blocks of this loop to \p BBs.
  ///
  /// This does not include any block from the body, including the one returned
  /// by getBody().
  ///
  /// FIXME: This currently includes the Preheader and After blocks even though
  /// their content is (mostly) not under CanonicalLoopInfo's control.
  /// Re-evaluated whether this makes sense.
  void collectControlBlocks(SmallVectorImpl<BasicBlock *> &BBs);

  /// Sets the number of loop iterations to the given value. This value must be
  /// valid in the condition block (i.e., defined in the preheader) and is
  /// interpreted as an unsigned integer.
  void setTripCount(Value *TripCount);

  /// Replace all uses of the canonical induction variable in the loop body with
  /// a new one.
  ///
  /// The intended use case is to update the induction variable for an updated
  /// iteration space such that it can stay normalized in the 0...tripcount-1
  /// range.
  ///
  /// The \p Updater is called with the (presumable updated) current normalized
  /// induction variable and is expected to return the value that uses of the
  /// pre-updated induction values should use instead, typically dependent on
  /// the new induction variable. This is a lambda (instead of e.g. just passing
  /// the new value) to be able to distinguish the uses of the pre-updated
  /// induction variable and uses of the induction varible to compute the
  /// updated induction variable value.
  void mapIndVar(llvm::function_ref<Value *(Instruction *)> Updater);

public:
  /// Sets the last iteration variable for this loop.
  void setLastIter(Value *IterVar) { LastIter = std::move(IterVar); }

  /// Returns the last iteration variable for this loop.
  /// Certain use-cases (like translation of linear clause) may access
  /// this variable even after a loop transformation. Hence, do not guard
  /// this getter function by `isValid`. It is the responsibility of the
  /// callee to ensure this functionality is not invoked by a non-outlined
  /// CanonicalLoopInfo object (in which case, `setLastIter` will never be
  /// invoked and `LastIter` will be by default `nullptr`).
  Value *getLastIter() { return LastIter; }

  /// Returns whether this object currently represents the IR of a loop. If
  /// returning false, it may have been consumed by a loop transformation or not
  /// been intialized. Do not use in this case;
  bool isValid() const { return Header; }

  /// The preheader ensures that there is only a single edge entering the loop.
  /// Code that must be execute before any loop iteration can be emitted here,
  /// such as computing the loop trip count and begin lifetime markers. Code in
  /// the preheader is not considered part of the canonical loop.
  LLVM_ABI BasicBlock *getPreheader() const;

  /// The header is the entry for each iteration. In the canonical control flow,
  /// it only contains the PHINode for the induction variable.
  BasicBlock *getHeader() const {
    assert(isValid() && "Requires a valid canonical loop");
    return Header;
  }

  /// The condition block computes whether there is another loop iteration. If
  /// yes, branches to the body; otherwise to the exit block.
  BasicBlock *getCond() const {
    assert(isValid() && "Requires a valid canonical loop");
    return Cond;
  }

  /// The body block is the single entry for a loop iteration and not controlled
  /// by CanonicalLoopInfo. It can contain arbitrary control flow but must
  /// eventually branch to the \p Latch block.
  BasicBlock *getBody() const {
    assert(isValid() && "Requires a valid canonical loop");
    return cast<BranchInst>(Cond->getTerminator())->getSuccessor(0);
  }

  /// Reaching the latch indicates the end of the loop body code. In the
  /// canonical control flow, it only contains the increment of the induction
  /// variable.
  BasicBlock *getLatch() const {
    assert(isValid() && "Requires a valid canonical loop");
    return Latch;
  }

  /// Reaching the exit indicates no more iterations are being executed.
  BasicBlock *getExit() const {
    assert(isValid() && "Requires a valid canonical loop");
    return Exit;
  }

  /// The after block is intended for clean-up code such as lifetime end
  /// markers. It is separate from the exit block to ensure, analogous to the
  /// preheader, it having just a single entry edge and being free from PHI
  /// nodes should there be multiple loop exits (such as from break
  /// statements/cancellations).
  BasicBlock *getAfter() const {
    assert(isValid() && "Requires a valid canonical loop");
    return Exit->getSingleSuccessor();
  }

  /// Returns the llvm::Value containing the number of loop iterations. It must
  /// be valid in the preheader and always interpreted as an unsigned integer of
  /// any bit-width.
  Value *getTripCount() const {
    assert(isValid() && "Requires a valid canonical loop");
    Instruction *CmpI = &Cond->front();
    assert(isa<CmpInst>(CmpI) && "First inst must compare IV with TripCount");
    return CmpI->getOperand(1);
  }

  /// Returns the instruction representing the current logical induction
  /// variable. Always unsigned, always starting at 0 with an increment of one.
  Instruction *getIndVar() const {
    assert(isValid() && "Requires a valid canonical loop");
    Instruction *IndVarPHI = &Header->front();
    assert(isa<PHINode>(IndVarPHI) && "First inst must be the IV PHI");
    return IndVarPHI;
  }

  /// Return the type of the induction variable (and the trip count).
  Type *getIndVarType() const {
    assert(isValid() && "Requires a valid canonical loop");
    return getIndVar()->getType();
  }

  /// Return the insertion point for user code before the loop.
  OpenMPIRBuilder::InsertPointTy getPreheaderIP() const {
    assert(isValid() && "Requires a valid canonical loop");
    BasicBlock *Preheader = getPreheader();
    return {Preheader, std::prev(Preheader->end())};
  };

  /// Return the insertion point for user code in the body.
  OpenMPIRBuilder::InsertPointTy getBodyIP() const {
    assert(isValid() && "Requires a valid canonical loop");
    BasicBlock *Body = getBody();
    return {Body, Body->begin()};
  };

  /// Return the insertion point for user code after the loop.
  OpenMPIRBuilder::InsertPointTy getAfterIP() const {
    assert(isValid() && "Requires a valid canonical loop");
    BasicBlock *After = getAfter();
    return {After, After->begin()};
  };

  Function *getFunction() const {
    assert(isValid() && "Requires a valid canonical loop");
    return Header->getParent();
  }

  /// Consistency self-check.
  LLVM_ABI void assertOK() const;

  /// Invalidate this loop. That is, the underlying IR does not fulfill the
  /// requirements of an OpenMP canonical loop anymore.
  LLVM_ABI void invalidate();
};

/// ScanInfo holds the information to assist in lowering of Scan reduction.
/// Before lowering, the body of the for loop specifying scan reduction is
/// expected to have the following structure
///
///     Loop Body Entry
///        |
///     Code before the scan directive
///        |
///     Scan Directive
///        |
///     Code after the scan directive
///        |
///     Loop Body Exit
/// When `createCanonicalScanLoops` is executed, the bodyGen callback of it
/// transforms the body to:
///
///     Loop Body Entry
///        |
///     OMPScanDispatch
///
///     OMPBeforeScanBlock
///        |
///     OMPScanLoopExit
///        |
///     Loop Body Exit
///
/// The insert point is updated to the first insert point of OMPBeforeScanBlock.
/// It dominates the control flow of code generated until
/// scan directive is encountered and OMPAfterScanBlock dominates the
/// control flow of code generated after scan is encountered. The successor
/// of OMPScanDispatch can be OMPBeforeScanBlock or OMPAfterScanBlock based
/// on 1.whether it is in Input phase or Scan Phase , 2. whether it is an
/// exclusive or inclusive scan. This jump is added when `createScan` is
/// executed. If input loop is being generated, if it is inclusive scan,
/// `OMPAfterScanBlock` succeeds `OMPScanDispatch` , if exclusive,
/// `OMPBeforeScanBlock` succeeds `OMPDispatch` and vice versa for scan loop. At
/// the end of the input loop, temporary buffer is populated and at the
/// beginning of the scan loop, temporary buffer is read. After scan directive
/// is encountered, insertion point is updated to `OMPAfterScanBlock` as it is
/// expected to dominate the code after the scan directive. Both Before and
/// After scan blocks are succeeded by `OMPScanLoopExit`.
/// Temporary buffer allocations are done in `ScanLoopInit` block before the
/// lowering of for-loop. The results are copied back to reduction variable in
/// `ScanLoopFinish` block.
class ScanInfo {
public:
  /// Dominates the body of the loop before scan directive
  llvm::BasicBlock *OMPBeforeScanBlock = nullptr;

  /// Dominates the body of the loop before scan directive
  llvm::BasicBlock *OMPAfterScanBlock = nullptr;

  /// Controls the flow to before or after scan blocks
  llvm::BasicBlock *OMPScanDispatch = nullptr;

  /// Exit block of loop body
  llvm::BasicBlock *OMPScanLoopExit = nullptr;

  /// Block before loop body where scan initializations are done
  llvm::BasicBlock *OMPScanInit = nullptr;

  /// Block after loop body where scan finalizations are done
  llvm::BasicBlock *OMPScanFinish = nullptr;

  /// If true, it indicates Input phase is lowered; else it indicates
  /// ScanPhase is lowered
  bool OMPFirstScanLoop = false;

  /// Maps the private reduction variable to the pointer of the temporary
  /// buffer
  llvm::SmallDenseMap<llvm::Value *, llvm::Value *> *ScanBuffPtrs;

  /// Keeps track of value of iteration variable for input/scan loop to be
  /// used for Scan directive lowering
  llvm::Value *IV;

  /// Stores the span of canonical loop being lowered to be used for temporary
  /// buffer allocation or Finalization.
  llvm::Value *Span;

  ScanInfo() {
    ScanBuffPtrs = new llvm::SmallDenseMap<llvm::Value *, llvm::Value *>();
  }

  ~ScanInfo() { delete (ScanBuffPtrs); }
};

} // end namespace llvm

#endif // LLVM_FRONTEND_OPENMP_OMPIRBUILDER_H<|MERGE_RESOLUTION|>--- conflicted
+++ resolved
@@ -126,11 +126,7 @@
   /// First separator used between the initial two parts of a name.
   std::optional<StringRef> FirstSeparator;
 
-<<<<<<< HEAD
-  /// Separator used between all of the rest consecutive parts of a name
-=======
   /// Separator used between all of the rest consecutive parts of s name.
->>>>>>> fbefe021
   std::optional<StringRef> Separator;
 
   // Grid Value for the GPU target.
