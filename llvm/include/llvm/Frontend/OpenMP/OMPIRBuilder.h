//===- IR/OpenMPIRBuilder.h - OpenMP encoding builder for LLVM IR - C++ -*-===//
//
// Part of the LLVM Project, under the Apache License v2.0 with LLVM Exceptions.
// See https://llvm.org/LICENSE.txt for license information.
// SPDX-License-Identifier: Apache-2.0 WITH LLVM-exception
//
//===----------------------------------------------------------------------===//
//
// This file defines the OpenMPIRBuilder class and helpers used as a convenient
// way to create LLVM instructions for OpenMP directives.
//
//===----------------------------------------------------------------------===//

#ifndef LLVM_FRONTEND_OPENMP_OMPIRBUILDER_H
#define LLVM_FRONTEND_OPENMP_OMPIRBUILDER_H

#include "llvm/Frontend/Atomic/Atomic.h"
#include "llvm/Frontend/OpenMP/OMPConstants.h"
#include "llvm/Frontend/OpenMP/OMPGridValues.h"
#include "llvm/IR/DebugLoc.h"
#include "llvm/IR/IRBuilder.h"
#include "llvm/IR/Module.h"
#include "llvm/IR/ValueMap.h"
#include "llvm/Support/Allocator.h"
#include "llvm/Support/Compiler.h"
#include "llvm/Support/Error.h"
#include "llvm/TargetParser/Triple.h"
#include <forward_list>
#include <map>
#include <optional>

namespace llvm {
class CanonicalLoopInfo;
class ScanInfo;
struct TargetRegionEntryInfo;
class OffloadEntriesInfoManager;
class OpenMPIRBuilder;
class Loop;
class LoopAnalysis;
class LoopInfo;

namespace vfs {
class FileSystem;
} // namespace vfs

/// Move the instruction after an InsertPoint to the beginning of another
/// BasicBlock.
///
/// The instructions after \p IP are moved to the beginning of \p New which must
/// not have any PHINodes. If \p CreateBranch is true, a branch instruction to
/// \p New will be added such that there is no semantic change. Otherwise, the
/// \p IP insert block remains degenerate and it is up to the caller to insert a
/// terminator. \p DL is used as the debug location for the branch instruction
/// if one is created.
LLVM_ABI void spliceBB(IRBuilderBase::InsertPoint IP, BasicBlock *New,
                       bool CreateBranch, DebugLoc DL);

/// Splice a BasicBlock at an IRBuilder's current insertion point. Its new
/// insert location will stick to after the instruction before the insertion
/// point (instead of moving with the instruction the InsertPoint stores
/// internally).
LLVM_ABI void spliceBB(IRBuilder<> &Builder, BasicBlock *New,
                       bool CreateBranch);

/// Split a BasicBlock at an InsertPoint, even if the block is degenerate
/// (missing the terminator).
///
/// llvm::SplitBasicBlock and BasicBlock::splitBasicBlock require a well-formed
/// BasicBlock. \p Name is used for the new successor block. If \p CreateBranch
/// is true, a branch to the new successor will new created such that
/// semantically there is no change; otherwise the block of the insertion point
/// remains degenerate and it is the caller's responsibility to insert a
/// terminator. \p DL is used as the debug location for the branch instruction
/// if one is created. Returns the new successor block.
LLVM_ABI BasicBlock *splitBB(IRBuilderBase::InsertPoint IP, bool CreateBranch,
                             DebugLoc DL, llvm::Twine Name = {});

/// Split a BasicBlock at \p Builder's insertion point, even if the block is
/// degenerate (missing the terminator).  Its new insert location will stick to
/// after the instruction before the insertion point (instead of moving with the
/// instruction the InsertPoint stores internally).
LLVM_ABI BasicBlock *splitBB(IRBuilderBase &Builder, bool CreateBranch,
                             llvm::Twine Name = {});

/// Split a BasicBlock at \p Builder's insertion point, even if the block is
/// degenerate (missing the terminator).  Its new insert location will stick to
/// after the instruction before the insertion point (instead of moving with the
/// instruction the InsertPoint stores internally).
LLVM_ABI BasicBlock *splitBB(IRBuilder<> &Builder, bool CreateBranch,
                             llvm::Twine Name);

/// Like splitBB, but reuses the current block's name for the new name.
LLVM_ABI BasicBlock *splitBBWithSuffix(IRBuilderBase &Builder,
                                       bool CreateBranch,
                                       llvm::Twine Suffix = ".split");

/// Captures attributes that affect generating LLVM-IR using the
/// OpenMPIRBuilder and related classes. Note that not all attributes are
/// required for all classes or functions. In some use cases the configuration
/// is not necessary at all, because because the only functions that are called
/// are ones that are not dependent on the configuration.
class OpenMPIRBuilderConfig {
public:
  /// Flag to define whether to generate code for the role of the OpenMP host
  /// (if set to false) or device (if set to true) in an offloading context. It
  /// is set when the -fopenmp-is-target-device compiler frontend option is
  /// specified.
  std::optional<bool> IsTargetDevice;

  /// Flag for specifying if the compilation is done for an accelerator. It is
  /// set according to the architecture of the target triple and currently only
  /// true when targeting AMDGPU or NVPTX. Today, these targets can only perform
  /// the role of an OpenMP target device, so `IsTargetDevice` must also be true
  /// if `IsGPU` is true. This restriction might be lifted if an accelerator-
  /// like target with the ability to work as the OpenMP host is added, or if
  /// the capabilities of the currently supported GPU architectures are
  /// expanded.
  std::optional<bool> IsGPU;

  /// Flag for specifying if LLVMUsed information should be emitted.
  std::optional<bool> EmitLLVMUsedMetaInfo;

  /// Flag for specifying if offloading is mandatory.
  std::optional<bool> OpenMPOffloadMandatory;

  /// First separator used between the initial two parts of a name.
  std::optional<StringRef> FirstSeparator;

  /// Separator used between all of the rest consecutive parts of s name.
  std::optional<StringRef> Separator;

  // Grid Value for the GPU target.
  std::optional<omp::GV> GridValue;

  /// When compilation is being done for the OpenMP host (i.e. `IsTargetDevice =
  /// false`), this contains the list of offloading triples associated, if any.
  SmallVector<Triple> TargetTriples;

  // Default address space for the target.
  unsigned DefaultTargetAS = 0;

  LLVM_ABI OpenMPIRBuilderConfig();
  LLVM_ABI OpenMPIRBuilderConfig(bool IsTargetDevice, bool IsGPU,
                                 bool OpenMPOffloadMandatory,
                                 bool HasRequiresReverseOffload,
                                 bool HasRequiresUnifiedAddress,
                                 bool HasRequiresUnifiedSharedMemory,
                                 bool HasRequiresDynamicAllocators);

  // Getters functions that assert if the required values are not present.
  bool isTargetDevice() const {
    assert(IsTargetDevice.has_value() && "IsTargetDevice is not set");
    return *IsTargetDevice;
  }

  bool isGPU() const {
    assert(IsGPU.has_value() && "IsGPU is not set");
    return *IsGPU;
  }

  bool openMPOffloadMandatory() const {
    assert(OpenMPOffloadMandatory.has_value() &&
           "OpenMPOffloadMandatory is not set");
    return *OpenMPOffloadMandatory;
  }

  omp::GV getGridValue() const {
    assert(GridValue.has_value() && "GridValue is not set");
    return *GridValue;
  }

  unsigned getDefaultTargetAS() const { return DefaultTargetAS; }

  bool hasRequiresFlags() const { return RequiresFlags; }
  LLVM_ABI bool hasRequiresReverseOffload() const;
  LLVM_ABI bool hasRequiresUnifiedAddress() const;
  LLVM_ABI bool hasRequiresUnifiedSharedMemory() const;
  LLVM_ABI bool hasRequiresDynamicAllocators() const;

  /// Returns requires directive clauses as flags compatible with those expected
  /// by libomptarget.
  LLVM_ABI int64_t getRequiresFlags() const;

  // Returns the FirstSeparator if set, otherwise use the default separator
  // depending on isGPU
  StringRef firstSeparator() const {
    if (FirstSeparator.has_value())
      return *FirstSeparator;
    if (isGPU())
      return "_";
    return ".";
  }

  // Returns the Separator if set, otherwise use the default separator depending
  // on isGPU
  StringRef separator() const {
    if (Separator.has_value())
      return *Separator;
    if (isGPU())
      return "$";
    return ".";
  }

  void setIsTargetDevice(bool Value) { IsTargetDevice = Value; }
  void setIsGPU(bool Value) { IsGPU = Value; }
  void setEmitLLVMUsed(bool Value = true) { EmitLLVMUsedMetaInfo = Value; }
  void setOpenMPOffloadMandatory(bool Value) { OpenMPOffloadMandatory = Value; }
  void setFirstSeparator(StringRef FS) { FirstSeparator = FS; }
  void setSeparator(StringRef S) { Separator = S; }
  void setGridValue(omp::GV G) { GridValue = G; }
  void setDefaultTargetAS(unsigned AS) { DefaultTargetAS = AS; }

  LLVM_ABI void setHasRequiresReverseOffload(bool Value);
  LLVM_ABI void setHasRequiresUnifiedAddress(bool Value);
  LLVM_ABI void setHasRequiresUnifiedSharedMemory(bool Value);
  LLVM_ABI void setHasRequiresDynamicAllocators(bool Value);

private:
  /// Flags for specifying which requires directive clauses are present.
  int64_t RequiresFlags;
};

/// Data structure to contain the information needed to uniquely identify
/// a target entry.
struct TargetRegionEntryInfo {
  /// The prefix used for kernel names.
  static constexpr const char *KernelNamePrefix = "__omp_offloading_";

  std::string ParentName;
  unsigned DeviceID;
  unsigned FileID;
  unsigned Line;
  unsigned Count;

  TargetRegionEntryInfo() : DeviceID(0), FileID(0), Line(0), Count(0) {}
  TargetRegionEntryInfo(StringRef ParentName, unsigned DeviceID,
                        unsigned FileID, unsigned Line, unsigned Count = 0)
      : ParentName(ParentName), DeviceID(DeviceID), FileID(FileID), Line(Line),
        Count(Count) {}

  LLVM_ABI static void
  getTargetRegionEntryFnName(SmallVectorImpl<char> &Name, StringRef ParentName,
                             unsigned DeviceID, unsigned FileID, unsigned Line,
                             unsigned Count);

  bool operator<(const TargetRegionEntryInfo &RHS) const {
    return std::make_tuple(ParentName, DeviceID, FileID, Line, Count) <
           std::make_tuple(RHS.ParentName, RHS.DeviceID, RHS.FileID, RHS.Line,
                           RHS.Count);
  }
};

/// Class that manages information about offload code regions and data
class OffloadEntriesInfoManager {
  /// Number of entries registered so far.
  OpenMPIRBuilder *OMPBuilder;
  unsigned OffloadingEntriesNum = 0;

public:
  /// Base class of the entries info.
  class OffloadEntryInfo {
  public:
    /// Kind of a given entry.
    enum OffloadingEntryInfoKinds : unsigned {
      /// Entry is a target region.
      OffloadingEntryInfoTargetRegion = 0,
      /// Entry is a declare target variable.
      OffloadingEntryInfoDeviceGlobalVar = 1,
      /// Invalid entry info.
      OffloadingEntryInfoInvalid = ~0u
    };

  protected:
    OffloadEntryInfo() = delete;
    explicit OffloadEntryInfo(OffloadingEntryInfoKinds Kind) : Kind(Kind) {}
    explicit OffloadEntryInfo(OffloadingEntryInfoKinds Kind, unsigned Order,
                              uint32_t Flags)
        : Flags(Flags), Order(Order), Kind(Kind) {}
    ~OffloadEntryInfo() = default;

  public:
    bool isValid() const { return Order != ~0u; }
    unsigned getOrder() const { return Order; }
    OffloadingEntryInfoKinds getKind() const { return Kind; }
    uint32_t getFlags() const { return Flags; }
    void setFlags(uint32_t NewFlags) { Flags = NewFlags; }
    Constant *getAddress() const { return cast_or_null<Constant>(Addr); }
    void setAddress(Constant *V) {
      assert(!Addr.pointsToAliveValue() && "Address has been set before!");
      Addr = V;
    }
    static bool classof(const OffloadEntryInfo *Info) { return true; }

  private:
    /// Address of the entity that has to be mapped for offloading.
    WeakTrackingVH Addr;

    /// Flags associated with the device global.
    uint32_t Flags = 0u;

    /// Order this entry was emitted.
    unsigned Order = ~0u;

    OffloadingEntryInfoKinds Kind = OffloadingEntryInfoInvalid;
  };

  /// Return true if a there are no entries defined.
  LLVM_ABI bool empty() const;
  /// Return number of entries defined so far.
  unsigned size() const { return OffloadingEntriesNum; }

  OffloadEntriesInfoManager(OpenMPIRBuilder *builder) : OMPBuilder(builder) {}

  //
  // Target region entries related.
  //

  /// Kind of the target registry entry.
  enum OMPTargetRegionEntryKind : uint32_t {
    /// Mark the entry as target region.
    OMPTargetRegionEntryTargetRegion = 0x0,
  };

  /// Target region entries info.
  class OffloadEntryInfoTargetRegion final : public OffloadEntryInfo {
    /// Address that can be used as the ID of the entry.
    Constant *ID = nullptr;

  public:
    OffloadEntryInfoTargetRegion()
        : OffloadEntryInfo(OffloadingEntryInfoTargetRegion) {}
    explicit OffloadEntryInfoTargetRegion(unsigned Order, Constant *Addr,
                                          Constant *ID,
                                          OMPTargetRegionEntryKind Flags)
        : OffloadEntryInfo(OffloadingEntryInfoTargetRegion, Order, Flags),
          ID(ID) {
      setAddress(Addr);
    }

    Constant *getID() const { return ID; }
    void setID(Constant *V) {
      assert(!ID && "ID has been set before!");
      ID = V;
    }
    static bool classof(const OffloadEntryInfo *Info) {
      return Info->getKind() == OffloadingEntryInfoTargetRegion;
    }
  };

  /// Initialize target region entry.
  /// This is ONLY needed for DEVICE compilation.
  LLVM_ABI void
  initializeTargetRegionEntryInfo(const TargetRegionEntryInfo &EntryInfo,
                                  unsigned Order);
  /// Register target region entry.
  LLVM_ABI void registerTargetRegionEntryInfo(TargetRegionEntryInfo EntryInfo,
                                              Constant *Addr, Constant *ID,
                                              OMPTargetRegionEntryKind Flags);
  /// Return true if a target region entry with the provided information
  /// exists.
  LLVM_ABI bool hasTargetRegionEntryInfo(TargetRegionEntryInfo EntryInfo,
                                         bool IgnoreAddressId = false) const;

  // Return the Name based on \a EntryInfo using the next available Count.
  LLVM_ABI void
  getTargetRegionEntryFnName(SmallVectorImpl<char> &Name,
                             const TargetRegionEntryInfo &EntryInfo);

  /// brief Applies action \a Action on all registered entries.
  typedef function_ref<void(const TargetRegionEntryInfo &EntryInfo,
                            const OffloadEntryInfoTargetRegion &)>
      OffloadTargetRegionEntryInfoActTy;
  LLVM_ABI void
  actOnTargetRegionEntriesInfo(const OffloadTargetRegionEntryInfoActTy &Action);

  //
  // Device global variable entries related.
  //

  /// Kind of the global variable entry..
  enum OMPTargetGlobalVarEntryKind : uint32_t {
    /// Mark the entry as a to declare target.
    OMPTargetGlobalVarEntryTo = 0x0,
    /// Mark the entry as a to declare target link.
    OMPTargetGlobalVarEntryLink = 0x1,
    /// Mark the entry as a declare target enter.
    OMPTargetGlobalVarEntryEnter = 0x2,
    /// Mark the entry as having no declare target entry kind.
    OMPTargetGlobalVarEntryNone = 0x3,
    /// Mark the entry as a declare target indirect global.
    OMPTargetGlobalVarEntryIndirect = 0x8,
    /// Mark the entry as a register requires global.
    OMPTargetGlobalRegisterRequires = 0x10,
  };

  /// Kind of device clause for declare target variables
  /// and functions
  /// NOTE: Currently not used as a part of a variable entry
  /// used for Flang and Clang to interface with the variable
  /// related registration functions
  enum OMPTargetDeviceClauseKind : uint32_t {
    /// The target is marked for all devices
    OMPTargetDeviceClauseAny = 0x0,
    /// The target is marked for non-host devices
    OMPTargetDeviceClauseNoHost = 0x1,
    /// The target is marked for host devices
    OMPTargetDeviceClauseHost = 0x2,
    /// The target is marked as having no clause
    OMPTargetDeviceClauseNone = 0x3
  };

  /// Device global variable entries info.
  class OffloadEntryInfoDeviceGlobalVar final : public OffloadEntryInfo {
    /// Type of the global variable.
    int64_t VarSize;
    GlobalValue::LinkageTypes Linkage;
    const std::string VarName;

  public:
    OffloadEntryInfoDeviceGlobalVar()
        : OffloadEntryInfo(OffloadingEntryInfoDeviceGlobalVar) {}
    explicit OffloadEntryInfoDeviceGlobalVar(unsigned Order,
                                             OMPTargetGlobalVarEntryKind Flags)
        : OffloadEntryInfo(OffloadingEntryInfoDeviceGlobalVar, Order, Flags) {}
    explicit OffloadEntryInfoDeviceGlobalVar(unsigned Order, Constant *Addr,
                                             int64_t VarSize,
                                             OMPTargetGlobalVarEntryKind Flags,
                                             GlobalValue::LinkageTypes Linkage,
                                             const std::string &VarName)
        : OffloadEntryInfo(OffloadingEntryInfoDeviceGlobalVar, Order, Flags),
          VarSize(VarSize), Linkage(Linkage), VarName(VarName) {
      setAddress(Addr);
    }

    int64_t getVarSize() const { return VarSize; }
    StringRef getVarName() const { return VarName; }
    void setVarSize(int64_t Size) { VarSize = Size; }
    GlobalValue::LinkageTypes getLinkage() const { return Linkage; }
    void setLinkage(GlobalValue::LinkageTypes LT) { Linkage = LT; }
    static bool classof(const OffloadEntryInfo *Info) {
      return Info->getKind() == OffloadingEntryInfoDeviceGlobalVar;
    }
  };

  /// Initialize device global variable entry.
  /// This is ONLY used for DEVICE compilation.
  LLVM_ABI void initializeDeviceGlobalVarEntryInfo(
      StringRef Name, OMPTargetGlobalVarEntryKind Flags, unsigned Order);

  /// Register device global variable entry.
  LLVM_ABI void registerDeviceGlobalVarEntryInfo(
      StringRef VarName, Constant *Addr, int64_t VarSize,
      OMPTargetGlobalVarEntryKind Flags, GlobalValue::LinkageTypes Linkage);
  /// Checks if the variable with the given name has been registered already.
  bool hasDeviceGlobalVarEntryInfo(StringRef VarName) const {
    return OffloadEntriesDeviceGlobalVar.count(VarName) > 0;
  }
  /// Applies action \a Action on all registered entries.
  typedef function_ref<void(StringRef, const OffloadEntryInfoDeviceGlobalVar &)>
      OffloadDeviceGlobalVarEntryInfoActTy;
  LLVM_ABI void actOnDeviceGlobalVarEntriesInfo(
      const OffloadDeviceGlobalVarEntryInfoActTy &Action);

private:
  /// Return the count of entries at a particular source location.
  unsigned
  getTargetRegionEntryInfoCount(const TargetRegionEntryInfo &EntryInfo) const;

  /// Update the count of entries at a particular source location.
  void
  incrementTargetRegionEntryInfoCount(const TargetRegionEntryInfo &EntryInfo);

  static TargetRegionEntryInfo
  getTargetRegionEntryCountKey(const TargetRegionEntryInfo &EntryInfo) {
    return TargetRegionEntryInfo(EntryInfo.ParentName, EntryInfo.DeviceID,
                                 EntryInfo.FileID, EntryInfo.Line, 0);
  }

  // Count of entries at a location.
  std::map<TargetRegionEntryInfo, unsigned> OffloadEntriesTargetRegionCount;

  // Storage for target region entries kind.
  typedef std::map<TargetRegionEntryInfo, OffloadEntryInfoTargetRegion>
      OffloadEntriesTargetRegionTy;
  OffloadEntriesTargetRegionTy OffloadEntriesTargetRegion;
  /// Storage for device global variable entries kind. The storage is to be
  /// indexed by mangled name.
  typedef StringMap<OffloadEntryInfoDeviceGlobalVar>
      OffloadEntriesDeviceGlobalVarTy;
  OffloadEntriesDeviceGlobalVarTy OffloadEntriesDeviceGlobalVar;
};

/// An interface to create LLVM-IR for OpenMP directives.
///
/// Each OpenMP directive has a corresponding public generator method.
class OpenMPIRBuilder {
public:
  /// Create a new OpenMPIRBuilder operating on the given module \p M. This will
  /// not have an effect on \p M (see initialize)
  OpenMPIRBuilder(Module &M)
      : M(M), Builder(M.getContext()), OffloadInfoManager(this),
        T(M.getTargetTriple()), IsFinalized(false) {}
  LLVM_ABI ~OpenMPIRBuilder();

  class AtomicInfo : public llvm::AtomicInfo {
    llvm::Value *AtomicVar;

  public:
    AtomicInfo(IRBuilder<> *Builder, llvm::Type *Ty, uint64_t AtomicSizeInBits,
               uint64_t ValueSizeInBits, llvm::Align AtomicAlign,
               llvm::Align ValueAlign, bool UseLibcall,
               IRBuilderBase::InsertPoint AllocaIP, llvm::Value *AtomicVar)
        : llvm::AtomicInfo(Builder, Ty, AtomicSizeInBits, ValueSizeInBits,
                           AtomicAlign, ValueAlign, UseLibcall, AllocaIP),
          AtomicVar(AtomicVar) {}

    llvm::Value *getAtomicPointer() const override { return AtomicVar; }
    void decorateWithTBAA(llvm::Instruction *I) override {}
    llvm::AllocaInst *CreateAlloca(llvm::Type *Ty,
                                   const llvm::Twine &Name) const override {
      llvm::AllocaInst *allocaInst = Builder->CreateAlloca(Ty);
      allocaInst->setName(Name);
      return allocaInst;
    }
  };
  /// Initialize the internal state, this will put structures types and
  /// potentially other helpers into the underlying module. Must be called
  /// before any other method and only once! This internal state includes types
  /// used in the OpenMPIRBuilder generated from OMPKinds.def.
  LLVM_ABI void initialize();

  void setConfig(OpenMPIRBuilderConfig C) { Config = C; }

  /// Finalize the underlying module, e.g., by outlining regions.
  /// \param Fn                    The function to be finalized. If not used,
  ///                              all functions are finalized.
  LLVM_ABI void finalize(Function *Fn = nullptr);

  /// Check whether the finalize function has already run
  /// \return true if the finalize function has already run
  LLVM_ABI bool isFinalized();

  /// Add attributes known for \p FnID to \p Fn.
  LLVM_ABI void addAttributes(omp::RuntimeFunction FnID, Function &Fn);

  /// Type used throughout for insertion points.
  using InsertPointTy = IRBuilder<>::InsertPoint;

  /// Type used to represent an insertion point or an error value.
  using InsertPointOrErrorTy = Expected<InsertPointTy>;

  /// Get the create a name using the platform specific separators.
  /// \param Parts parts of the final name that needs separation
  /// The created name has a first separator between the first and second part
  /// and a second separator between all other parts.
  /// E.g. with FirstSeparator "$" and Separator "." and
  /// parts: "p1", "p2", "p3", "p4"
  /// The resulting name is "p1$p2.p3.p4"
  /// The separators are retrieved from the OpenMPIRBuilderConfig.
  LLVM_ABI std::string
  createPlatformSpecificName(ArrayRef<StringRef> Parts) const;

  /// Callback type for variable finalization (think destructors).
  ///
  /// \param CodeGenIP is the insertion point at which the finalization code
  ///                  should be placed.
  ///
  /// A finalize callback knows about all objects that need finalization, e.g.
  /// destruction, when the scope of the currently generated construct is left
  /// at the time, and location, the callback is invoked.
  using FinalizeCallbackTy = std::function<Error(InsertPointTy CodeGenIP)>;

  struct FinalizationInfo {
    /// The finalization callback provided by the last in-flight invocation of
    /// createXXXX for the directive of kind DK.
    FinalizeCallbackTy FiniCB;

    /// The directive kind of the innermost directive that has an associated
    /// region which might require finalization when it is left.
    omp::Directive DK;

    /// Flag to indicate if the directive is cancellable.
    bool IsCancellable;
  };

  /// Push a finalization callback on the finalization stack.
  ///
  /// NOTE: Temporary solution until Clang CG is gone.
  void pushFinalizationCB(const FinalizationInfo &FI) {
    FinalizationStack.push_back(FI);
  }

  /// Pop the last finalization callback from the finalization stack.
  ///
  /// NOTE: Temporary solution until Clang CG is gone.
  void popFinalizationCB() { FinalizationStack.pop_back(); }

  /// Callback type for body (=inner region) code generation
  ///
  /// The callback takes code locations as arguments, each describing a
  /// location where additional instructions can be inserted.
  ///
  /// The CodeGenIP may be in the middle of a basic block or point to the end of
  /// it. The basic block may have a terminator or be degenerate. The callback
  /// function may just insert instructions at that position, but also split the
  /// block (without the Before argument of BasicBlock::splitBasicBlock such
  /// that the identify of the split predecessor block is preserved) and insert
  /// additional control flow, including branches that do not lead back to what
  /// follows the CodeGenIP. Note that since the callback is allowed to split
  /// the block, callers must assume that InsertPoints to positions in the
  /// BasicBlock after CodeGenIP including CodeGenIP itself are invalidated. If
  /// such InsertPoints need to be preserved, it can split the block itself
  /// before calling the callback.
  ///
  /// AllocaIP and CodeGenIP must not point to the same position.
  ///
  /// \param AllocaIP is the insertion point at which new alloca instructions
  ///                 should be placed. The BasicBlock it is pointing to must
  ///                 not be split.
  /// \param CodeGenIP is the insertion point at which the body code should be
  ///                  placed.
  ///
  /// \return an error, if any were triggered during execution.
  using BodyGenCallbackTy =
      function_ref<Error(InsertPointTy AllocaIP, InsertPointTy CodeGenIP)>;

  // This is created primarily for sections construct as llvm::function_ref
  // (BodyGenCallbackTy) is not storable (as described in the comments of
  // function_ref class - function_ref contains non-ownable reference
  // to the callable.
  ///
  /// \return an error, if any were triggered during execution.
  using StorableBodyGenCallbackTy =
      std::function<Error(InsertPointTy AllocaIP, InsertPointTy CodeGenIP)>;

  /// Callback type for loop body code generation.
  ///
  /// \param CodeGenIP is the insertion point where the loop's body code must be
  ///                  placed. This will be a dedicated BasicBlock with a
  ///                  conditional branch from the loop condition check and
  ///                  terminated with an unconditional branch to the loop
  ///                  latch.
  /// \param IndVar    is the induction variable usable at the insertion point.
  ///
  /// \return an error, if any were triggered during execution.
  using LoopBodyGenCallbackTy =
      function_ref<Error(InsertPointTy CodeGenIP, Value *IndVar)>;

  /// Callback type for variable privatization (think copy & default
  /// constructor).
  ///
  /// \param AllocaIP is the insertion point at which new alloca instructions
  ///                 should be placed.
  /// \param CodeGenIP is the insertion point at which the privatization code
  ///                  should be placed.
  /// \param Original The value being copied/created, should not be used in the
  ///                 generated IR.
  /// \param Inner The equivalent of \p Original that should be used in the
  ///              generated IR; this is equal to \p Original if the value is
  ///              a pointer and can thus be passed directly, otherwise it is
  ///              an equivalent but different value.
  /// \param ReplVal The replacement value, thus a copy or new created version
  ///                of \p Inner.
  ///
  /// \returns The new insertion point where code generation continues and
  ///          \p ReplVal the replacement value.
  using PrivatizeCallbackTy = function_ref<InsertPointOrErrorTy(
      InsertPointTy AllocaIP, InsertPointTy CodeGenIP, Value &Original,
      Value &Inner, Value *&ReplVal)>;

  /// Description of a LLVM-IR insertion point (IP) and a debug/source location
  /// (filename, line, column, ...).
  struct LocationDescription {
    LocationDescription(const IRBuilderBase &IRB)
        : IP(IRB.saveIP()), DL(IRB.getCurrentDebugLocation()) {}
    LocationDescription(const InsertPointTy &IP) : IP(IP) {}
    LocationDescription(const InsertPointTy &IP, const DebugLoc &DL)
        : IP(IP), DL(DL) {}
    InsertPointTy IP;
    DebugLoc DL;
  };

  /// Emitter methods for OpenMP directives.
  ///
  ///{

  /// Generator for '#omp barrier'
  ///
  /// \param Loc The location where the barrier directive was encountered.
  /// \param Kind The kind of directive that caused the barrier.
  /// \param ForceSimpleCall Flag to force a simple (=non-cancellation) barrier.
  /// \param CheckCancelFlag Flag to indicate a cancel barrier return value
  ///                        should be checked and acted upon.
  /// \param ThreadID Optional parameter to pass in any existing ThreadID value.
  ///
  /// \returns The insertion point after the barrier.
  LLVM_ABI InsertPointOrErrorTy createBarrier(const LocationDescription &Loc,
                                              omp::Directive Kind,
                                              bool ForceSimpleCall = false,
                                              bool CheckCancelFlag = true);

  /// Generator for '#omp cancel'
  ///
  /// \param Loc The location where the directive was encountered.
  /// \param IfCondition The evaluated 'if' clause expression, if any.
  /// \param CanceledDirective The kind of directive that is cancled.
  ///
  /// \returns The insertion point after the barrier.
  LLVM_ABI InsertPointOrErrorTy createCancel(const LocationDescription &Loc,
                                             Value *IfCondition,
                                             omp::Directive CanceledDirective);

  /// Generator for '#omp cancellation point'
  ///
  /// \param Loc The location where the directive was encountered.
  /// \param CanceledDirective The kind of directive that is cancled.
  ///
  /// \returns The insertion point after the barrier.
  LLVM_ABI InsertPointOrErrorTy createCancellationPoint(
      const LocationDescription &Loc, omp::Directive CanceledDirective);

  /// Creates a ScanInfo object, allocates and returns the pointer.
  LLVM_ABI Expected<ScanInfo *> scanInfoInitialize();

  /// Generator for '#omp parallel'
  ///
  /// \param Loc The insert and source location description.
  /// \param AllocaIP The insertion points to be used for alloca instructions.
  /// \param BodyGenCB Callback that will generate the region code.
  /// \param PrivCB Callback to copy a given variable (think copy constructor).
  /// \param FiniCB Callback to finalize variable copies.
  /// \param IfCondition The evaluated 'if' clause expression, if any.
  /// \param NumThreads The evaluated 'num_threads' clause expression, if any.
  /// \param ProcBind The value of the 'proc_bind' clause (see ProcBindKind).
  /// \param IsCancellable Flag to indicate a cancellable parallel region.
  ///
  /// \returns The insertion position *after* the parallel.
  LLVM_ABI InsertPointOrErrorTy createParallel(
      const LocationDescription &Loc, InsertPointTy AllocaIP,
      BodyGenCallbackTy BodyGenCB, PrivatizeCallbackTy PrivCB,
      FinalizeCallbackTy FiniCB, Value *IfCondition, Value *NumThreads,
      omp::ProcBindKind ProcBind, bool IsCancellable);

  /// Generator for the control flow structure of an OpenMP canonical loop.
  ///
  /// This generator operates on the logical iteration space of the loop, i.e.
  /// the caller only has to provide a loop trip count of the loop as defined by
  /// base language semantics. The trip count is interpreted as an unsigned
  /// integer. The induction variable passed to \p BodyGenCB will be of the same
  /// type and run from 0 to \p TripCount - 1. It is up to the callback to
  /// convert the logical iteration variable to the loop counter variable in the
  /// loop body.
  ///
  /// \param Loc       The insert and source location description. The insert
  ///                  location can be between two instructions or the end of a
  ///                  degenerate block (e.g. a BB under construction).
  /// \param BodyGenCB Callback that will generate the loop body code.
  /// \param TripCount Number of iterations the loop body is executed.
  /// \param Name      Base name used to derive BB and instruction names.
  ///
  /// \returns An object representing the created control flow structure which
  ///          can be used for loop-associated directives.
  LLVM_ABI Expected<CanonicalLoopInfo *>
  createCanonicalLoop(const LocationDescription &Loc,
                      LoopBodyGenCallbackTy BodyGenCB, Value *TripCount,
                      const Twine &Name = "loop");

  /// Generator for the control flow structure of an OpenMP canonical loops if
  /// the parent directive has an `inscan` modifier specified.
  /// If the `inscan` modifier is specified, the region of the parent is
  /// expected to have a `scan` directive. Based on the clauses in
  /// scan directive, the body of the loop is split into two loops: Input loop
  /// and Scan Loop. Input loop contains the code generated for input phase of
  /// scan and Scan loop contains the code generated for scan phase of scan.
  /// From the bodyGen callback of these loops, `createScan` would be called
  /// when a scan directive is encountered from the loop body. `createScan`
  /// based on whether 1. inclusive or exclusive scan is specified and, 2. input
  /// loop or scan loop is generated, lowers the body of the for loop
  /// accordingly.
  ///
  /// \param Loc       The insert and source location description.
  /// \param BodyGenCB Callback that will generate the loop body code.
  /// \param Start     Value of the loop counter for the first iterations.
  /// \param Stop      Loop counter values past this will stop the loop.
  /// \param Step      Loop counter increment after each iteration; negative
  ///                  means counting down.
  /// \param IsSigned  Whether Start, Stop and Step are signed integers.
  /// \param InclusiveStop Whether \p Stop itself is a valid value for the loop
  ///                      counter.
  /// \param ComputeIP Insertion point for instructions computing the trip
  ///                  count. Can be used to ensure the trip count is available
  ///                  at the outermost loop of a loop nest. If not set,
  ///                  defaults to the preheader of the generated loop.
  /// \param Name      Base name used to derive BB and instruction names.
  /// \param ScanRedInfo Pointer to the ScanInfo objected created using
  ///                  `ScanInfoInitialize`.
  ///
  /// \returns A vector containing Loop Info of Input Loop and Scan Loop.
  LLVM_ABI Expected<SmallVector<llvm::CanonicalLoopInfo *>>
  createCanonicalScanLoops(const LocationDescription &Loc,
                           LoopBodyGenCallbackTy BodyGenCB, Value *Start,
                           Value *Stop, Value *Step, bool IsSigned,
                           bool InclusiveStop, InsertPointTy ComputeIP,
                           const Twine &Name, ScanInfo *ScanRedInfo);

  /// Calculate the trip count of a canonical loop.
  ///
  /// This allows specifying user-defined loop counter values using increment,
  /// upper- and lower bounds. To disambiguate the terminology when counting
  /// downwards, instead of lower bounds we use \p Start for the loop counter
  /// value in the first body iteration.
  ///
  /// Consider the following limitations:
  ///
  ///  * A loop counter space over all integer values of its bit-width cannot be
  ///    represented. E.g using uint8_t, its loop trip count of 256 cannot be
  ///    stored into an 8 bit integer):
  ///
  ///      DO I = 0, 255, 1
  ///
  ///  * Unsigned wrapping is only supported when wrapping only "once"; E.g.
  ///    effectively counting downwards:
  ///
  ///      for (uint8_t i = 100u; i > 0; i += 127u)
  ///
  ///
  /// TODO: May need to add additional parameters to represent:
  ///
  ///  * Allow representing downcounting with unsigned integers.
  ///
  ///  * Sign of the step and the comparison operator might disagree:
  ///
  ///      for (int i = 0; i < 42; i -= 1u)
  ///
  /// \param Loc       The insert and source location description.
  /// \param Start     Value of the loop counter for the first iterations.
  /// \param Stop      Loop counter values past this will stop the loop.
  /// \param Step      Loop counter increment after each iteration; negative
  ///                  means counting down.
  /// \param IsSigned  Whether Start, Stop and Step are signed integers.
  /// \param InclusiveStop Whether \p Stop itself is a valid value for the loop
  ///                      counter.
  /// \param Name      Base name used to derive instruction names.
  ///
  /// \returns The value holding the calculated trip count.
  LLVM_ABI Value *calculateCanonicalLoopTripCount(
      const LocationDescription &Loc, Value *Start, Value *Stop, Value *Step,
      bool IsSigned, bool InclusiveStop, const Twine &Name = "loop");

  /// Generator for the control flow structure of an OpenMP canonical loop.
  ///
  /// Instead of a logical iteration space, this allows specifying user-defined
  /// loop counter values using increment, upper- and lower bounds. To
  /// disambiguate the terminology when counting downwards, instead of lower
  /// bounds we use \p Start for the loop counter value in the first body
  ///
  /// It calls \see calculateCanonicalLoopTripCount for trip count calculations,
  /// so limitations of that method apply here as well.
  ///
  /// \param Loc       The insert and source location description.
  /// \param BodyGenCB Callback that will generate the loop body code.
  /// \param Start     Value of the loop counter for the first iterations.
  /// \param Stop      Loop counter values past this will stop the loop.
  /// \param Step      Loop counter increment after each iteration; negative
  ///                  means counting down.
  /// \param IsSigned  Whether Start, Stop and Step are signed integers.
  /// \param InclusiveStop Whether \p Stop itself is a valid value for the loop
  ///                      counter.
  /// \param ComputeIP Insertion point for instructions computing the trip
  ///                  count. Can be used to ensure the trip count is available
  ///                  at the outermost loop of a loop nest. If not set,
  ///                  defaults to the preheader of the generated loop.
  /// \param Name      Base name used to derive BB and instruction names.
  /// \param InScan    Whether loop has a scan reduction specified.
  /// \param ScanRedInfo  Pointer to the ScanInfo objected created using
  ///                  `ScanInfoInitialize`.
  ///
  /// \returns An object representing the created control flow structure which
  ///          can be used for loop-associated directives.
  LLVM_ABI Expected<CanonicalLoopInfo *> createCanonicalLoop(
      const LocationDescription &Loc, LoopBodyGenCallbackTy BodyGenCB,
      Value *Start, Value *Stop, Value *Step, bool IsSigned, bool InclusiveStop,
      InsertPointTy ComputeIP = {}, const Twine &Name = "loop",
      bool InScan = false, ScanInfo *ScanRedInfo = nullptr);

  /// Collapse a loop nest into a single loop.
  ///
  /// Merges loops of a loop nest into a single CanonicalLoopNest representation
  /// that has the same number of innermost loop iterations as the origin loop
  /// nest. The induction variables of the input loops are derived from the
  /// collapsed loop's induction variable. This is intended to be used to
  /// implement OpenMP's collapse clause. Before applying a directive,
  /// collapseLoops normalizes a loop nest to contain only a single loop and the
  /// directive's implementation does not need to handle multiple loops itself.
  /// This does not remove the need to handle all loop nest handling by
  /// directives, such as the ordered(<n>) clause or the simd schedule-clause
  /// modifier of the worksharing-loop directive.
  ///
  /// Example:
  /// \code
  ///   for (int i = 0; i < 7; ++i) // Canonical loop "i"
  ///     for (int j = 0; j < 9; ++j) // Canonical loop "j"
  ///       body(i, j);
  /// \endcode
  ///
  /// After collapsing with Loops={i,j}, the loop is changed to
  /// \code
  ///   for (int ij = 0; ij < 63; ++ij) {
  ///     int i = ij / 9;
  ///     int j = ij % 9;
  ///     body(i, j);
  ///   }
  /// \endcode
  ///
  /// In the current implementation, the following limitations apply:
  ///
  ///  * All input loops have an induction variable of the same type.
  ///
  ///  * The collapsed loop will have the same trip count integer type as the
  ///    input loops. Therefore it is possible that the collapsed loop cannot
  ///    represent all iterations of the input loops. For instance, assuming a
  ///    32 bit integer type, and two input loops both iterating 2^16 times, the
  ///    theoretical trip count of the collapsed loop would be 2^32 iteration,
  ///    which cannot be represented in an 32-bit integer. Behavior is undefined
  ///    in this case.
  ///
  ///  * The trip counts of every input loop must be available at \p ComputeIP.
  ///    Non-rectangular loops are not yet supported.
  ///
  ///  * At each nest level, code between a surrounding loop and its nested loop
  ///    is hoisted into the loop body, and such code will be executed more
  ///    often than before collapsing (or not at all if any inner loop iteration
  ///    has a trip count of 0). This is permitted by the OpenMP specification.
  ///
  /// \param DL        Debug location for instructions added for collapsing,
  ///                  such as instructions to compute/derive the input loop's
  ///                  induction variables.
  /// \param Loops     Loops in the loop nest to collapse. Loops are specified
  ///                  from outermost-to-innermost and every control flow of a
  ///                  loop's body must pass through its directly nested loop.
  /// \param ComputeIP Where additional instruction that compute the collapsed
  ///                  trip count. If not set, defaults to before the generated
  ///                  loop.
  ///
  /// \returns The CanonicalLoopInfo object representing the collapsed loop.
  LLVM_ABI CanonicalLoopInfo *collapseLoops(DebugLoc DL,
                                            ArrayRef<CanonicalLoopInfo *> Loops,
                                            InsertPointTy ComputeIP);

  /// Get the default alignment value for given target
  ///
  /// \param TargetTriple   Target triple
  /// \param Features       StringMap which describes extra CPU features
  LLVM_ABI static unsigned
  getOpenMPDefaultSimdAlign(const Triple &TargetTriple,
                            const StringMap<bool> &Features);

  /// Retrieve (or create if non-existent) the address of a declare
  /// target variable, used in conjunction with registerTargetGlobalVariable
  /// to create declare target global variables.
  ///
  /// \param CaptureClause - enumerator corresponding to the OpenMP capture
  /// clause used in conjunction with the variable being registered (link,
  /// to, enter).
  /// \param DeviceClause - enumerator corresponding to the OpenMP capture
  /// clause used in conjunction with the variable being registered (nohost,
  /// host, any)
  /// \param IsDeclaration - boolean stating if the variable being registered
  /// is a declaration-only and not a definition
  /// \param IsExternallyVisible - boolean stating if the variable is externally
  /// visible
  /// \param EntryInfo - Unique entry information for the value generated
  /// using getTargetEntryUniqueInfo, used to name generated pointer references
  /// to the declare target variable
  /// \param MangledName - the mangled name of the variable being registered
  /// \param GeneratedRefs - references generated by invocations of
  /// registerTargetGlobalVariable invoked from getAddrOfDeclareTargetVar,
  /// these are required by Clang for book keeping.
  /// \param OpenMPSIMD - if OpenMP SIMD mode is currently enabled
  /// \param TargetTriple - The OpenMP device target triple we are compiling
  /// for
  /// \param LlvmPtrTy - The type of the variable we are generating or
  /// retrieving an address for
  /// \param GlobalInitializer - a lambda function which creates a constant
  /// used for initializing a pointer reference to the variable in certain
  /// cases. If a nullptr is passed, it will default to utilising the original
  /// variable to initialize the pointer reference.
  /// \param VariableLinkage - a lambda function which returns the variables
  /// linkage type, if unspecified and a nullptr is given, it will instead
  /// utilise the linkage stored on the existing global variable in the
  /// LLVMModule.
  LLVM_ABI Constant *getAddrOfDeclareTargetVar(
      OffloadEntriesInfoManager::OMPTargetGlobalVarEntryKind CaptureClause,
      OffloadEntriesInfoManager::OMPTargetDeviceClauseKind DeviceClause,
      bool IsDeclaration, bool IsExternallyVisible,
      TargetRegionEntryInfo EntryInfo, StringRef MangledName,
      std::vector<GlobalVariable *> &GeneratedRefs, bool OpenMPSIMD,
      std::vector<Triple> TargetTriple, Type *LlvmPtrTy,
      std::function<Constant *()> GlobalInitializer,
      std::function<GlobalValue::LinkageTypes()> VariableLinkage);

  /// Registers a target variable for device or host.
  ///
  /// \param CaptureClause - enumerator corresponding to the OpenMP capture
  /// clause used in conjunction with the variable being registered (link,
  /// to, enter).
  /// \param DeviceClause - enumerator corresponding to the OpenMP capture
  /// clause used in conjunction with the variable being registered (nohost,
  /// host, any)
  /// \param IsDeclaration - boolean stating if the variable being registered
  /// is a declaration-only and not a definition
  /// \param IsExternallyVisible - boolean stating if the variable is externally
  /// visible
  /// \param EntryInfo - Unique entry information for the value generated
  /// using getTargetEntryUniqueInfo, used to name generated pointer references
  /// to the declare target variable
  /// \param MangledName - the mangled name of the variable being registered
  /// \param GeneratedRefs - references generated by invocations of
  /// registerTargetGlobalVariable these are required by Clang for book
  /// keeping.
  /// \param OpenMPSIMD - if OpenMP SIMD mode is currently enabled
  /// \param TargetTriple - The OpenMP device target triple we are compiling
  /// for
  /// \param GlobalInitializer - a lambda function which creates a constant
  /// used for initializing a pointer reference to the variable in certain
  /// cases. If a nullptr is passed, it will default to utilising the original
  /// variable to initialize the pointer reference.
  /// \param VariableLinkage - a lambda function which returns the variables
  /// linkage type, if unspecified and a nullptr is given, it will instead
  /// utilise the linkage stored on the existing global variable in the
  /// LLVMModule.
  /// \param LlvmPtrTy - The type of the variable we are generating or
  /// retrieving an address for
  /// \param Addr - the original llvm value (addr) of the variable to be
  /// registered
  LLVM_ABI void registerTargetGlobalVariable(
      OffloadEntriesInfoManager::OMPTargetGlobalVarEntryKind CaptureClause,
      OffloadEntriesInfoManager::OMPTargetDeviceClauseKind DeviceClause,
      bool IsDeclaration, bool IsExternallyVisible,
      TargetRegionEntryInfo EntryInfo, StringRef MangledName,
      std::vector<GlobalVariable *> &GeneratedRefs, bool OpenMPSIMD,
      std::vector<Triple> TargetTriple,
      std::function<Constant *()> GlobalInitializer,
      std::function<GlobalValue::LinkageTypes()> VariableLinkage,
      Type *LlvmPtrTy, Constant *Addr);

  /// Get the offset of the OMP_MAP_MEMBER_OF field.
  LLVM_ABI unsigned getFlagMemberOffset();

  /// Get OMP_MAP_MEMBER_OF flag with extra bits reserved based on
  /// the position given.
  /// \param Position - A value indicating the position of the parent
  /// of the member in the kernel argument structure, often retrieved
  /// by the parents position in the combined information vectors used
  /// to generate the structure itself. Multiple children (member's of)
  /// with the same parent will use the same returned member flag.
  LLVM_ABI omp::OpenMPOffloadMappingFlags getMemberOfFlag(unsigned Position);

  /// Given an initial flag set, this function modifies it to contain
  /// the passed in MemberOfFlag generated from the getMemberOfFlag
  /// function. The results are dependent on the existing flag bits
  /// set in the original flag set.
  /// \param Flags - The original set of flags to be modified with the
  /// passed in MemberOfFlag.
  /// \param MemberOfFlag - A modified OMP_MAP_MEMBER_OF flag, adjusted
  /// slightly based on the getMemberOfFlag which adjusts the flag bits
  /// based on the members position in its parent.
  LLVM_ABI void
  setCorrectMemberOfFlag(omp::OpenMPOffloadMappingFlags &Flags,
                         omp::OpenMPOffloadMappingFlags MemberOfFlag);

private:
  /// Modifies the canonical loop to be a statically-scheduled workshare loop
  /// which is executed on the device
  ///
  /// This takes a \p CLI representing a canonical loop, such as the one
  /// created by \see createCanonicalLoop and emits additional instructions to
  /// turn it into a workshare loop. In particular, it calls to an OpenMP
  /// runtime function in the preheader to call OpenMP device rtl function
  /// which handles worksharing of loop body interations.
  ///
  /// \param DL       Debug location for instructions added for the
  ///                 workshare-loop construct itself.
  /// \param CLI      A descriptor of the canonical loop to workshare.
  /// \param AllocaIP An insertion point for Alloca instructions usable in the
  ///                 preheader of the loop.
  /// \param LoopType Information about type of loop worksharing.
  ///                 It corresponds to type of loop workshare OpenMP pragma.
  /// \param NoLoop   If true, no-loop code is generated.
  ///
  /// \returns Point where to insert code after the workshare construct.
  InsertPointTy applyWorkshareLoopTarget(DebugLoc DL, CanonicalLoopInfo *CLI,
                                         InsertPointTy AllocaIP,
                                         omp::WorksharingLoopType LoopType,
                                         bool NoLoop);

  /// Modifies the canonical loop to be a statically-scheduled workshare loop.
  ///
  /// This takes a \p LoopInfo representing a canonical loop, such as the one
  /// created by \p createCanonicalLoop and emits additional instructions to
  /// turn it into a workshare loop. In particular, it calls to an OpenMP
  /// runtime function in the preheader to obtain the loop bounds to be used in
  /// the current thread, updates the relevant instructions in the canonical
  /// loop and calls to an OpenMP runtime finalization function after the loop.
  ///
  /// \param DL       Debug location for instructions added for the
  ///                 workshare-loop construct itself.
  /// \param CLI      A descriptor of the canonical loop to workshare.
  /// \param AllocaIP An insertion point for Alloca instructions usable in the
  ///                 preheader of the loop.
  /// \param NeedsBarrier Indicates whether a barrier must be inserted after
  ///                     the loop.
  /// \param LoopType Type of workshare loop.
  ///
  /// \returns Point where to insert code after the workshare construct.
  InsertPointOrErrorTy applyStaticWorkshareLoop(
      DebugLoc DL, CanonicalLoopInfo *CLI, InsertPointTy AllocaIP,
      omp::WorksharingLoopType LoopType, bool NeedsBarrier);

  /// Modifies the canonical loop a statically-scheduled workshare loop with a
  /// user-specified chunk size.
  ///
  /// \param DL           Debug location for instructions added for the
  ///                     workshare-loop construct itself.
  /// \param CLI          A descriptor of the canonical loop to workshare.
  /// \param AllocaIP     An insertion point for Alloca instructions usable in
  ///                     the preheader of the loop.
  /// \param NeedsBarrier Indicates whether a barrier must be inserted after the
  ///                     loop.
  /// \param ChunkSize    The user-specified chunk size.
  ///
  /// \returns Point where to insert code after the workshare construct.
  InsertPointOrErrorTy applyStaticChunkedWorkshareLoop(DebugLoc DL,
                                                       CanonicalLoopInfo *CLI,
                                                       InsertPointTy AllocaIP,
                                                       bool NeedsBarrier,
                                                       Value *ChunkSize);

  /// Modifies the canonical loop to be a dynamically-scheduled workshare loop.
  ///
  /// This takes a \p LoopInfo representing a canonical loop, such as the one
  /// created by \p createCanonicalLoop and emits additional instructions to
  /// turn it into a workshare loop. In particular, it calls to an OpenMP
  /// runtime function in the preheader to obtain, and then in each iteration
  /// to update the loop counter.
  ///
  /// \param DL       Debug location for instructions added for the
  ///                 workshare-loop construct itself.
  /// \param CLI      A descriptor of the canonical loop to workshare.
  /// \param AllocaIP An insertion point for Alloca instructions usable in the
  ///                 preheader of the loop.
  /// \param SchedType Type of scheduling to be passed to the init function.
  /// \param NeedsBarrier Indicates whether a barrier must be insterted after
  ///                     the loop.
  /// \param Chunk    The size of loop chunk considered as a unit when
  ///                 scheduling. If \p nullptr, defaults to 1.
  ///
  /// \returns Point where to insert code after the workshare construct.
  InsertPointOrErrorTy applyDynamicWorkshareLoop(DebugLoc DL,
                                                 CanonicalLoopInfo *CLI,
                                                 InsertPointTy AllocaIP,
                                                 omp::OMPScheduleType SchedType,
                                                 bool NeedsBarrier,
                                                 Value *Chunk = nullptr);

  /// Create alternative version of the loop to support if clause
  ///
  /// OpenMP if clause can require to generate second loop. This loop
  /// will be executed when if clause condition is not met. createIfVersion
  /// adds branch instruction to the copied loop if \p  ifCond is not met.
  ///
  /// \param Loop       Original loop which should be versioned.
  /// \param IfCond     Value which corresponds to if clause condition
  /// \param VMap       Value to value map to define relation between
  ///                   original and copied loop values and loop blocks.
  /// \param NamePrefix Optional name prefix for if.then if.else blocks.
  void createIfVersion(CanonicalLoopInfo *Loop, Value *IfCond,
                       ValueMap<const Value *, WeakTrackingVH> &VMap,
                       LoopAnalysis &LIA, LoopInfo &LI, llvm::Loop *L,
                       const Twine &NamePrefix = "");

public:
  /// Modifies the canonical loop to be a workshare loop.
  ///
  /// This takes a \p LoopInfo representing a canonical loop, such as the one
  /// created by \p createCanonicalLoop and emits additional instructions to
  /// turn it into a workshare loop. In particular, it calls to an OpenMP
  /// runtime function in the preheader to obtain the loop bounds to be used in
  /// the current thread, updates the relevant instructions in the canonical
  /// loop and calls to an OpenMP runtime finalization function after the loop.
  ///
  /// The concrete transformation is done by applyStaticWorkshareLoop,
  /// applyStaticChunkedWorkshareLoop, or applyDynamicWorkshareLoop, depending
  /// on the value of \p SchedKind and \p ChunkSize.
  ///
  /// \param DL       Debug location for instructions added for the
  ///                 workshare-loop construct itself.
  /// \param CLI      A descriptor of the canonical loop to workshare.
  /// \param AllocaIP An insertion point for Alloca instructions usable in the
  ///                 preheader of the loop.
  /// \param NeedsBarrier Indicates whether a barrier must be insterted after
  ///                     the loop.
  /// \param SchedKind Scheduling algorithm to use.
  /// \param ChunkSize The chunk size for the inner loop.
  /// \param HasSimdModifier Whether the simd modifier is present in the
  ///                        schedule clause.
  /// \param HasMonotonicModifier Whether the monotonic modifier is present in
  ///                             the schedule clause.
  /// \param HasNonmonotonicModifier Whether the nonmonotonic modifier is
  ///                                present in the schedule clause.
  /// \param HasOrderedClause Whether the (parameterless) ordered clause is
  ///                         present.
  /// \param LoopType Information about type of loop worksharing.
  ///                 It corresponds to type of loop workshare OpenMP pragma.
  /// \param NoLoop If true, no-loop code is generated.
  ///
  /// \returns Point where to insert code after the workshare construct.
  LLVM_ABI InsertPointOrErrorTy applyWorkshareLoop(
      DebugLoc DL, CanonicalLoopInfo *CLI, InsertPointTy AllocaIP,
      bool NeedsBarrier,
      llvm::omp::ScheduleKind SchedKind = llvm::omp::OMP_SCHEDULE_Default,
      Value *ChunkSize = nullptr, bool HasSimdModifier = false,
      bool HasMonotonicModifier = false, bool HasNonmonotonicModifier = false,
      bool HasOrderedClause = false,
      omp::WorksharingLoopType LoopType =
          omp::WorksharingLoopType::ForStaticLoop,
      bool NoLoop = false);

  /// Tile a loop nest.
  ///
  /// Tiles the loops of \p Loops by the tile sizes in \p TileSizes. Loops in
  /// \p/ Loops must be perfectly nested, from outermost to innermost loop
  /// (i.e. Loops.front() is the outermost loop). The trip count llvm::Value
  /// of every loop and every tile sizes must be usable in the outermost
  /// loop's preheader. This implies that the loop nest is rectangular.
  ///
  /// Example:
  /// \code
  ///   for (int i = 0; i < 15; ++i) // Canonical loop "i"
  ///     for (int j = 0; j < 14; ++j) // Canonical loop "j"
  ///         body(i, j);
  /// \endcode
  ///
  /// After tiling with Loops={i,j} and TileSizes={5,7}, the loop is changed to
  /// \code
  ///   for (int i1 = 0; i1 < 3; ++i1)
  ///     for (int j1 = 0; j1 < 2; ++j1)
  ///       for (int i2 = 0; i2 < 5; ++i2)
  ///         for (int j2 = 0; j2 < 7; ++j2)
  ///           body(i1*3+i2, j1*3+j2);
  /// \endcode
  ///
  /// The returned vector are the loops {i1,j1,i2,j2}. The loops i1 and j1 are
  /// referred to the floor, and the loops i2 and j2 are the tiles. Tiling also
  /// handles non-constant trip counts, non-constant tile sizes and trip counts
  /// that are not multiples of the tile size. In the latter case the tile loop
  /// of the last floor-loop iteration will have fewer iterations than specified
  /// as its tile size.
  ///
  ///
  /// @param DL        Debug location for instructions added by tiling, for
  ///                  instance the floor- and tile trip count computation.
  /// @param Loops     Loops to tile. The CanonicalLoopInfo objects are
  ///                  invalidated by this method, i.e. should not used after
  ///                  tiling.
  /// @param TileSizes For each loop in \p Loops, the tile size for that
  ///                  dimensions.
  ///
  /// \returns A list of generated loops. Contains twice as many loops as the
  ///          input loop nest; the first half are the floor loops and the
  ///          second half are the tile loops.
  LLVM_ABI std::vector<CanonicalLoopInfo *>
  tileLoops(DebugLoc DL, ArrayRef<CanonicalLoopInfo *> Loops,
            ArrayRef<Value *> TileSizes);

  /// Fully unroll a loop.
  ///
  /// Instead of unrolling the loop immediately (and duplicating its body
  /// instructions), it is deferred to LLVM's LoopUnrollPass by adding loop
  /// metadata.
  ///
  /// \param DL   Debug location for instructions added by unrolling.
  /// \param Loop The loop to unroll. The loop will be invalidated.
  LLVM_ABI void unrollLoopFull(DebugLoc DL, CanonicalLoopInfo *Loop);

  /// Fully or partially unroll a loop. How the loop is unrolled is determined
  /// using LLVM's LoopUnrollPass.
  ///
  /// \param DL   Debug location for instructions added by unrolling.
  /// \param Loop The loop to unroll. The loop will be invalidated.
  LLVM_ABI void unrollLoopHeuristic(DebugLoc DL, CanonicalLoopInfo *Loop);

  /// Partially unroll a loop.
  ///
  /// The CanonicalLoopInfo of the unrolled loop for use with chained
  /// loop-associated directive can be requested using \p UnrolledCLI. Not
  /// needing the CanonicalLoopInfo allows more efficient code generation by
  /// deferring the actual unrolling to the LoopUnrollPass using loop metadata.
  /// A loop-associated directive applied to the unrolled loop needs to know the
  /// new trip count which means that if using a heuristically determined unroll
  /// factor (\p Factor == 0), that factor must be computed immediately. We are
  /// using the same logic as the LoopUnrollPass to derived the unroll factor,
  /// but which assumes that some canonicalization has taken place (e.g.
  /// Mem2Reg, LICM, GVN, Inlining, etc.). That is, the heuristic will perform
  /// better when the unrolled loop's CanonicalLoopInfo is not needed.
  ///
  /// \param DL          Debug location for instructions added by unrolling.
  /// \param Loop        The loop to unroll. The loop will be invalidated.
  /// \param Factor      The factor to unroll the loop by. A factor of 0
  ///                    indicates that a heuristic should be used to determine
  ///                    the unroll-factor.
  /// \param UnrolledCLI If non-null, receives the CanonicalLoopInfo of the
  ///                    partially unrolled loop. Otherwise, uses loop metadata
  ///                    to defer unrolling to the LoopUnrollPass.
  LLVM_ABI void unrollLoopPartial(DebugLoc DL, CanonicalLoopInfo *Loop,
                                  int32_t Factor,
                                  CanonicalLoopInfo **UnrolledCLI);

  /// Add metadata to simd-ize a loop. If IfCond is not nullptr, the loop
  /// is cloned. The metadata which prevents vectorization is added to
  /// to the cloned loop. The cloned loop is executed when ifCond is evaluated
  /// to false.
  ///
  /// \param Loop        The loop to simd-ize.
  /// \param AlignedVars The map which containts pairs of the pointer
  ///                    and its corresponding alignment.
  /// \param IfCond      The value which corresponds to the if clause
  ///                    condition.
  /// \param Order       The enum to map order clause.
  /// \param Simdlen     The Simdlen length to apply to the simd loop.
  /// \param Safelen     The Safelen length to apply to the simd loop.
  LLVM_ABI void applySimd(CanonicalLoopInfo *Loop,
                          MapVector<Value *, Value *> AlignedVars,
                          Value *IfCond, omp::OrderKind Order,
                          ConstantInt *Simdlen, ConstantInt *Safelen);

  /// Generator for '#omp flush'
  ///
  /// \param Loc The location where the flush directive was encountered
  LLVM_ABI void createFlush(const LocationDescription &Loc);

  /// Generator for '#omp taskwait'
  ///
  /// \param Loc The location where the taskwait directive was encountered.
  LLVM_ABI void createTaskwait(const LocationDescription &Loc);

  /// Generator for '#omp taskyield'
  ///
  /// \param Loc The location where the taskyield directive was encountered.
  LLVM_ABI void createTaskyield(const LocationDescription &Loc);

  /// A struct to pack the relevant information for an OpenMP depend clause.
  struct DependData {
    omp::RTLDependenceKindTy DepKind = omp::RTLDependenceKindTy::DepUnknown;
    Type *DepValueType;
    Value *DepVal;
    explicit DependData() = default;
    DependData(omp::RTLDependenceKindTy DepKind, Type *DepValueType,
               Value *DepVal)
        : DepKind(DepKind), DepValueType(DepValueType), DepVal(DepVal) {}
  };

  /// Generator for `#omp task`
  ///
  /// \param Loc The location where the task construct was encountered.
  /// \param AllocaIP The insertion point to be used for alloca instructions.
  /// \param BodyGenCB Callback that will generate the region code.
  /// \param Tied True if the task is tied, false if the task is untied.
  /// \param Final i1 value which is `true` if the task is final, `false` if the
  ///              task is not final.
  /// \param IfCondition i1 value. If it evaluates to `false`, an undeferred
  ///                    task is generated, and the encountering thread must
  ///                    suspend the current task region, for which execution
  ///                    cannot be resumed until execution of the structured
  ///                    block that is associated with the generated task is
  ///                    completed.
  /// \param EventHandle If present, signifies the event handle as part of
  ///			 the detach clause
  /// \param Mergeable	 If the given task is `mergeable`
  /// \param priority `priority-value' specifies the execution order of the
  ///                 tasks that is generated by the construct
  LLVM_ABI InsertPointOrErrorTy
  createTask(const LocationDescription &Loc, InsertPointTy AllocaIP,
             BodyGenCallbackTy BodyGenCB, bool Tied = true,
             Value *Final = nullptr, Value *IfCondition = nullptr,
             SmallVector<DependData> Dependencies = {}, bool Mergeable = false,
             Value *EventHandle = nullptr, Value *Priority = nullptr);

  /// Generator for the taskgroup construct
  ///
  /// \param Loc The location where the taskgroup construct was encountered.
  /// \param AllocaIP The insertion point to be used for alloca instructions.
  /// \param BodyGenCB Callback that will generate the region code.
  LLVM_ABI InsertPointOrErrorTy createTaskgroup(const LocationDescription &Loc,
                                                InsertPointTy AllocaIP,
                                                BodyGenCallbackTy BodyGenCB);

  using FileIdentifierInfoCallbackTy =
      std::function<std::tuple<std::string, uint64_t>()>;

  /// Creates a unique info for a target entry when provided a filename and
  /// line number from.
  ///
  /// \param CallBack A callback function which should return filename the entry
  /// resides in as well as the line number for the target entry
  /// \param ParentName The name of the parent the target entry resides in, if
  /// any.
  LLVM_ABI static TargetRegionEntryInfo
  getTargetEntryUniqueInfo(FileIdentifierInfoCallbackTy CallBack,
                           vfs::FileSystem &VFS, StringRef ParentName = "");

  /// Enum class for the RedctionGen CallBack type to be used.
  enum class ReductionGenCBKind { Clang, MLIR };

  /// ReductionGen CallBack for Clang
  ///
  /// \param CodeGenIP InsertPoint for CodeGen.
  /// \param Index Index of the ReductionInfo to generate code for.
  /// \param LHSPtr Optionally used by Clang to return the LHSPtr it used for
  /// codegen, used for fixup later.
  /// \param RHSPtr Optionally used by Clang to
  /// return the RHSPtr it used for codegen, used for fixup later.
  /// \param CurFn Optionally used by Clang to pass in the Current Function as
  /// Clang context may be old.
  using ReductionGenClangCBTy =
      std::function<InsertPointTy(InsertPointTy CodeGenIP, unsigned Index,
                                  Value **LHS, Value **RHS, Function *CurFn)>;

  /// ReductionGen CallBack for MLIR
  ///
  /// \param CodeGenIP InsertPoint for CodeGen.
  /// \param LHS Pass in the LHS Value to be used for CodeGen.
  /// \param RHS Pass in the RHS Value to be used for CodeGen.
  using ReductionGenCBTy = std::function<InsertPointOrErrorTy(
      InsertPointTy CodeGenIP, Value *LHS, Value *RHS, Value *&Res)>;

  /// Functions used to generate atomic reductions. Such functions take two
  /// Values representing pointers to LHS and RHS of the reduction, as well as
  /// the element type of these pointers. They are expected to atomically
  /// update the LHS to the reduced value.
  using ReductionGenAtomicCBTy = std::function<InsertPointOrErrorTy(
      InsertPointTy, Type *, Value *, Value *)>;

  /// Enum class for reduction evaluation types scalar, complex and aggregate.
  enum class EvalKind { Scalar, Complex, Aggregate };

  /// Information about an OpenMP reduction.
  struct ReductionInfo {
    ReductionInfo(Type *ElementType, Value *Variable, Value *PrivateVariable,
                  EvalKind EvaluationKind, ReductionGenCBTy ReductionGen,
                  ReductionGenClangCBTy ReductionGenClang,
                  ReductionGenAtomicCBTy AtomicReductionGen)
        : ElementType(ElementType), Variable(Variable),
          PrivateVariable(PrivateVariable), EvaluationKind(EvaluationKind),
          ReductionGen(ReductionGen), ReductionGenClang(ReductionGenClang),
          AtomicReductionGen(AtomicReductionGen) {}
    ReductionInfo(Value *PrivateVariable)
        : ElementType(nullptr), Variable(nullptr),
          PrivateVariable(PrivateVariable), EvaluationKind(EvalKind::Scalar),
          ReductionGen(), ReductionGenClang(), AtomicReductionGen() {}

    /// Reduction element type, must match pointee type of variable.
    Type *ElementType;

    /// Reduction variable of pointer type.
    Value *Variable;

    /// Thread-private partial reduction variable.
    Value *PrivateVariable;

    /// Reduction evaluation kind - scalar, complex or aggregate.
    EvalKind EvaluationKind;

    /// Callback for generating the reduction body. The IR produced by this will
    /// be used to combine two values in a thread-safe context, e.g., under
    /// lock or within the same thread, and therefore need not be atomic.
    ReductionGenCBTy ReductionGen;

    /// Clang callback for generating the reduction body. The IR produced by
    /// this will be used to combine two values in a thread-safe context, e.g.,
    /// under lock or within the same thread, and therefore need not be atomic.
    ReductionGenClangCBTy ReductionGenClang;

    /// Callback for generating the atomic reduction body, may be null. The IR
    /// produced by this will be used to atomically combine two values during
    /// reduction. If null, the implementation will use the non-atomic version
    /// along with the appropriate synchronization mechanisms.
    ReductionGenAtomicCBTy AtomicReductionGen;
  };

  enum class CopyAction : unsigned {
    // RemoteLaneToThread: Copy over a Reduce list from a remote lane in
    // the warp using shuffle instructions.
    RemoteLaneToThread,
    // ThreadCopy: Make a copy of a Reduce list on the thread's stack.
    ThreadCopy,
  };

  struct CopyOptionsTy {
    Value *RemoteLaneOffset = nullptr;
    Value *ScratchpadIndex = nullptr;
    Value *ScratchpadWidth = nullptr;
  };

  /// Supporting functions for Reductions CodeGen.
private:
  /// Get the id of the current thread on the GPU.
  Value *getGPUThreadID();

  /// Get the GPU warp size.
  Value *getGPUWarpSize();

  /// Get the id of the warp in the block.
  /// We assume that the warp size is 32, which is always the case
  /// on the NVPTX device, to generate more efficient code.
  Value *getNVPTXWarpID();

  /// Get the id of the current lane in the Warp.
  /// We assume that the warp size is 32, which is always the case
  /// on the NVPTX device, to generate more efficient code.
  Value *getNVPTXLaneID();

  /// Cast value to the specified type.
  Value *castValueToType(InsertPointTy AllocaIP, Value *From, Type *ToType);

  /// This function creates calls to one of two shuffle functions to copy
  /// variables between lanes in a warp.
  Value *createRuntimeShuffleFunction(InsertPointTy AllocaIP, Value *Element,
                                      Type *ElementType, Value *Offset);

  /// Function to shuffle over the value from the remote lane.
  void shuffleAndStore(InsertPointTy AllocaIP, Value *SrcAddr, Value *DstAddr,
                       Type *ElementType, Value *Offset,
                       Type *ReductionArrayTy);

  /// Emit instructions to copy a Reduce list, which contains partially
  /// aggregated values, in the specified direction.
  void emitReductionListCopy(
      InsertPointTy AllocaIP, CopyAction Action, Type *ReductionArrayTy,
      ArrayRef<ReductionInfo> ReductionInfos, Value *SrcBase, Value *DestBase,
      CopyOptionsTy CopyOptions = {nullptr, nullptr, nullptr});

  /// Emit a helper that reduces data across two OpenMP threads (lanes)
  /// in the same warp.  It uses shuffle instructions to copy over data from
  /// a remote lane's stack.  The reduction algorithm performed is specified
  /// by the fourth parameter.
  ///
  /// Algorithm Versions.
  /// Full Warp Reduce (argument value 0):
  ///   This algorithm assumes that all 32 lanes are active and gathers
  ///   data from these 32 lanes, producing a single resultant value.
  /// Contiguous Partial Warp Reduce (argument value 1):
  ///   This algorithm assumes that only a *contiguous* subset of lanes
  ///   are active.  This happens for the last warp in a parallel region
  ///   when the user specified num_threads is not an integer multiple of
  ///   32.  This contiguous subset always starts with the zeroth lane.
  /// Partial Warp Reduce (argument value 2):
  ///   This algorithm gathers data from any number of lanes at any position.
  /// All reduced values are stored in the lowest possible lane.  The set
  /// of problems every algorithm addresses is a super set of those
  /// addressable by algorithms with a lower version number.  Overhead
  /// increases as algorithm version increases.
  ///
  /// Terminology
  /// Reduce element:
  ///   Reduce element refers to the individual data field with primitive
  ///   data types to be combined and reduced across threads.
  /// Reduce list:
  ///   Reduce list refers to a collection of local, thread-private
  ///   reduce elements.
  /// Remote Reduce list:
  ///   Remote Reduce list refers to a collection of remote (relative to
  ///   the current thread) reduce elements.
  ///
  /// We distinguish between three states of threads that are important to
  /// the implementation of this function.
  /// Alive threads:
  ///   Threads in a warp executing the SIMT instruction, as distinguished from
  ///   threads that are inactive due to divergent control flow.
  /// Active threads:
  ///   The minimal set of threads that has to be alive upon entry to this
  ///   function.  The computation is correct iff active threads are alive.
  ///   Some threads are alive but they are not active because they do not
  ///   contribute to the computation in any useful manner.  Turning them off
  ///   may introduce control flow overheads without any tangible benefits.
  /// Effective threads:
  ///   In order to comply with the argument requirements of the shuffle
  ///   function, we must keep all lanes holding data alive.  But at most
  ///   half of them perform value aggregation; we refer to this half of
  ///   threads as effective. The other half is simply handing off their
  ///   data.
  ///
  /// Procedure
  /// Value shuffle:
  ///   In this step active threads transfer data from higher lane positions
  ///   in the warp to lower lane positions, creating Remote Reduce list.
  /// Value aggregation:
  ///   In this step, effective threads combine their thread local Reduce list
  ///   with Remote Reduce list and store the result in the thread local
  ///   Reduce list.
  /// Value copy:
  ///   In this step, we deal with the assumption made by algorithm 2
  ///   (i.e. contiguity assumption).  When we have an odd number of lanes
  ///   active, say 2k+1, only k threads will be effective and therefore k
  ///   new values will be produced.  However, the Reduce list owned by the
  ///   (2k+1)th thread is ignored in the value aggregation.  Therefore
  ///   we copy the Reduce list from the (2k+1)th lane to (k+1)th lane so
  ///   that the contiguity assumption still holds.
  ///
  /// \param ReductionInfos Array type containing the ReductionOps.
  /// \param ReduceFn The reduction function.
  /// \param FuncAttrs Optional param to specify any function attributes that
  ///                  need to be copied to the new function.
  ///
  /// \return The ShuffleAndReduce function.
  Function *emitShuffleAndReduceFunction(
      ArrayRef<OpenMPIRBuilder::ReductionInfo> ReductionInfos,
      Function *ReduceFn, AttributeList FuncAttrs);

  /// Helper function for CreateCanonicalScanLoops to create InputLoop
  /// in the firstGen and Scan Loop in the SecondGen
  /// \param InputLoopGen Callback for generating the loop for input phase
  /// \param ScanLoopGen  Callback for generating the loop for scan phase
  /// \param ScanRedInfo  Pointer to the ScanInfo objected created using
  ///                     `ScanInfoInitialize`.
  ///
  /// \return error if any produced, else return success.
  Error emitScanBasedDirectiveIR(
      llvm::function_ref<Error()> InputLoopGen,
      llvm::function_ref<Error(LocationDescription Loc)> ScanLoopGen,
      ScanInfo *ScanRedInfo);

  /// Creates the basic blocks required for scan reduction.
  /// \param ScanRedInfo Pointer to the ScanInfo objected created using
  ///                    `ScanInfoInitialize`.
  void createScanBBs(ScanInfo *ScanRedInfo);

  /// Dynamically allocates the buffer needed for scan reduction.
  /// \param AllocaIP    The IP where possibly-shared pointer of buffer needs to
  ///                    be declared.
  /// \param ScanVars    Scan Variables.
  /// \param ScanRedInfo Pointer to the ScanInfo objected created using
  ///                    `ScanInfoInitialize`.
  ///
  /// \return error if any produced, else return success.
  Error emitScanBasedDirectiveDeclsIR(InsertPointTy AllocaIP,
                                      ArrayRef<llvm::Value *> ScanVars,
                                      ArrayRef<llvm::Type *> ScanVarsType,
                                      ScanInfo *ScanRedInfo);

  /// Copies the result back to the reduction variable.
  /// \param ReductionInfos Array type containing the ReductionOps.
  /// \param ScanRedInfo    Pointer to the ScanInfo objected created using
  ///                       `ScanInfoInitialize`.
  ///
  /// \return error if any produced, else return success.
  Error emitScanBasedDirectiveFinalsIR(
      ArrayRef<llvm::OpenMPIRBuilder::ReductionInfo> ReductionInfos,
      ScanInfo *ScanInfo);

  /// This function emits a helper that gathers Reduce lists from the first
  /// lane of every active warp to lanes in the first warp.
  ///
  /// void inter_warp_copy_func(void* reduce_data, num_warps)
  ///   shared smem[warp_size];
  ///   For all data entries D in reduce_data:
  ///     sync
  ///     If (I am the first lane in each warp)
  ///       Copy my local D to smem[warp_id]
  ///     sync
  ///     if (I am the first warp)
  ///       Copy smem[thread_id] to my local D
  ///
  /// \param Loc The insert and source location description.
  /// \param ReductionInfos Array type containing the ReductionOps.
  /// \param FuncAttrs Optional param to specify any function attributes that
  ///                  need to be copied to the new function.
  ///
  /// \return The InterWarpCopy function.
  Expected<Function *>
  emitInterWarpCopyFunction(const LocationDescription &Loc,
                            ArrayRef<ReductionInfo> ReductionInfos,
                            AttributeList FuncAttrs);

  /// This function emits a helper that copies all the reduction variables from
  /// the team into the provided global buffer for the reduction variables.
  ///
  /// void list_to_global_copy_func(void *buffer, int Idx, void *reduce_data)
  ///   For all data entries D in reduce_data:
  ///     Copy local D to buffer.D[Idx]
  ///
  /// \param ReductionInfos Array type containing the ReductionOps.
  /// \param ReductionsBufferTy The StructTy for the reductions buffer.
  /// \param FuncAttrs Optional param to specify any function attributes that
  ///                  need to be copied to the new function.
  ///
  /// \return The ListToGlobalCopy function.
  Function *emitListToGlobalCopyFunction(ArrayRef<ReductionInfo> ReductionInfos,
                                         Type *ReductionsBufferTy,
                                         AttributeList FuncAttrs);

  /// This function emits a helper that copies all the reduction variables from
  /// the team into the provided global buffer for the reduction variables.
  ///
  /// void list_to_global_copy_func(void *buffer, int Idx, void *reduce_data)
  ///   For all data entries D in reduce_data:
  ///     Copy buffer.D[Idx] to local D;
  ///
  /// \param ReductionInfos Array type containing the ReductionOps.
  /// \param ReductionsBufferTy The StructTy for the reductions buffer.
  /// \param FuncAttrs Optional param to specify any function attributes that
  ///                  need to be copied to the new function.
  ///
  /// \return The GlobalToList function.
  Function *emitGlobalToListCopyFunction(ArrayRef<ReductionInfo> ReductionInfos,
                                         Type *ReductionsBufferTy,
                                         AttributeList FuncAttrs);

  /// This function emits a helper that reduces all the reduction variables from
  /// the team into the provided global buffer for the reduction variables.
  ///
  /// void list_to_global_reduce_func(void *buffer, int Idx, void *reduce_data)
  ///  void *GlobPtrs[];
  ///  GlobPtrs[0] = (void*)&buffer.D0[Idx];
  ///  ...
  ///  GlobPtrs[N] = (void*)&buffer.DN[Idx];
  ///  reduce_function(GlobPtrs, reduce_data);
  ///
  /// \param ReductionInfos Array type containing the ReductionOps.
  /// \param ReduceFn The reduction function.
  /// \param ReductionsBufferTy The StructTy for the reductions buffer.
  /// \param FuncAttrs Optional param to specify any function attributes that
  ///                  need to be copied to the new function.
  ///
  /// \return The ListToGlobalReduce function.
  Function *
  emitListToGlobalReduceFunction(ArrayRef<ReductionInfo> ReductionInfos,
                                 Function *ReduceFn, Type *ReductionsBufferTy,
                                 AttributeList FuncAttrs);

  /// This function emits a helper that reduces all the reduction variables from
  /// the team into the provided global buffer for the reduction variables.
  ///
  /// void global_to_list_reduce_func(void *buffer, int Idx, void *reduce_data)
  ///  void *GlobPtrs[];
  ///  GlobPtrs[0] = (void*)&buffer.D0[Idx];
  ///  ...
  ///  GlobPtrs[N] = (void*)&buffer.DN[Idx];
  ///  reduce_function(reduce_data, GlobPtrs);
  ///
  /// \param ReductionInfos Array type containing the ReductionOps.
  /// \param ReduceFn The reduction function.
  /// \param ReductionsBufferTy The StructTy for the reductions buffer.
  /// \param FuncAttrs Optional param to specify any function attributes that
  ///                  need to be copied to the new function.
  ///
  /// \return The GlobalToListReduce function.
  Function *
  emitGlobalToListReduceFunction(ArrayRef<ReductionInfo> ReductionInfos,
                                 Function *ReduceFn, Type *ReductionsBufferTy,
                                 AttributeList FuncAttrs);

  /// Get the function name of a reduction function.
  std::string getReductionFuncName(StringRef Name) const;

  /// Emits reduction function.
  /// \param ReducerName Name of the function calling the reduction.
  /// \param ReductionInfos Array type containing the ReductionOps.
  /// \param ReductionGenCBKind Optional param to specify Clang or MLIR
  ///                           CodeGenCB kind.
  /// \param FuncAttrs Optional param to specify any function attributes that
  ///                  need to be copied to the new function.
  ///
  /// \return The reduction function.
  Expected<Function *> createReductionFunction(
      StringRef ReducerName, ArrayRef<ReductionInfo> ReductionInfos,
      ReductionGenCBKind ReductionGenCBKind = ReductionGenCBKind::MLIR,
      AttributeList FuncAttrs = {});

public:
  ///
  /// Design of OpenMP reductions on the GPU
  ///
  /// Consider a typical OpenMP program with one or more reduction
  /// clauses:
  ///
  /// float foo;
  /// double bar;
  /// #pragma omp target teams distribute parallel for \
  ///             reduction(+:foo) reduction(*:bar)
  /// for (int i = 0; i < N; i++) {
  ///   foo += A[i]; bar *= B[i];
  /// }
  ///
  /// where 'foo' and 'bar' are reduced across all OpenMP threads in
  /// all teams.  In our OpenMP implementation on the NVPTX device an
  /// OpenMP team is mapped to a CUDA threadblock and OpenMP threads
  /// within a team are mapped to CUDA threads within a threadblock.
  /// Our goal is to efficiently aggregate values across all OpenMP
  /// threads such that:
  ///
  ///   - the compiler and runtime are logically concise, and
  ///   - the reduction is performed efficiently in a hierarchical
  ///     manner as follows: within OpenMP threads in the same warp,
  ///     across warps in a threadblock, and finally across teams on
  ///     the NVPTX device.
  ///
  /// Introduction to Decoupling
  ///
  /// We would like to decouple the compiler and the runtime so that the
  /// latter is ignorant of the reduction variables (number, data types)
  /// and the reduction operators.  This allows a simpler interface
  /// and implementation while still attaining good performance.
  ///
  /// Pseudocode for the aforementioned OpenMP program generated by the
  /// compiler is as follows:
  ///
  /// 1. Create private copies of reduction variables on each OpenMP
  ///    thread: 'foo_private', 'bar_private'
  /// 2. Each OpenMP thread reduces the chunk of 'A' and 'B' assigned
  ///    to it and writes the result in 'foo_private' and 'bar_private'
  ///    respectively.
  /// 3. Call the OpenMP runtime on the GPU to reduce within a team
  ///    and store the result on the team master:
  ///
  ///     __kmpc_nvptx_parallel_reduce_nowait_v2(...,
  ///        reduceData, shuffleReduceFn, interWarpCpyFn)
  ///
  ///     where:
  ///       struct ReduceData {
  ///         double *foo;
  ///         double *bar;
  ///       } reduceData
  ///       reduceData.foo = &foo_private
  ///       reduceData.bar = &bar_private
  ///
  ///     'shuffleReduceFn' and 'interWarpCpyFn' are pointers to two
  ///     auxiliary functions generated by the compiler that operate on
  ///     variables of type 'ReduceData'.  They aid the runtime perform
  ///     algorithmic steps in a data agnostic manner.
  ///
  ///     'shuffleReduceFn' is a pointer to a function that reduces data
  ///     of type 'ReduceData' across two OpenMP threads (lanes) in the
  ///     same warp.  It takes the following arguments as input:
  ///
  ///     a. variable of type 'ReduceData' on the calling lane,
  ///     b. its lane_id,
  ///     c. an offset relative to the current lane_id to generate a
  ///        remote_lane_id.  The remote lane contains the second
  ///        variable of type 'ReduceData' that is to be reduced.
  ///     d. an algorithm version parameter determining which reduction
  ///        algorithm to use.
  ///
  ///     'shuffleReduceFn' retrieves data from the remote lane using
  ///     efficient GPU shuffle intrinsics and reduces, using the
  ///     algorithm specified by the 4th parameter, the two operands
  ///     element-wise.  The result is written to the first operand.
  ///
  ///     Different reduction algorithms are implemented in different
  ///     runtime functions, all calling 'shuffleReduceFn' to perform
  ///     the essential reduction step.  Therefore, based on the 4th
  ///     parameter, this function behaves slightly differently to
  ///     cooperate with the runtime to ensure correctness under
  ///     different circumstances.
  ///
  ///     'InterWarpCpyFn' is a pointer to a function that transfers
  ///     reduced variables across warps.  It tunnels, through CUDA
  ///     shared memory, the thread-private data of type 'ReduceData'
  ///     from lane 0 of each warp to a lane in the first warp.
  /// 4. Call the OpenMP runtime on the GPU to reduce across teams.
  ///    The last team writes the global reduced value to memory.
  ///
  ///     ret = __kmpc_nvptx_teams_reduce_nowait(...,
  ///             reduceData, shuffleReduceFn, interWarpCpyFn,
  ///             scratchpadCopyFn, loadAndReduceFn)
  ///
  ///     'scratchpadCopyFn' is a helper that stores reduced
  ///     data from the team master to a scratchpad array in
  ///     global memory.
  ///
  ///     'loadAndReduceFn' is a helper that loads data from
  ///     the scratchpad array and reduces it with the input
  ///     operand.
  ///
  ///     These compiler generated functions hide address
  ///     calculation and alignment information from the runtime.
  /// 5. if ret == 1:
  ///     The team master of the last team stores the reduced
  ///     result to the globals in memory.
  ///     foo += reduceData.foo; bar *= reduceData.bar
  ///
  ///
  /// Warp Reduction Algorithms
  ///
  /// On the warp level, we have three algorithms implemented in the
  /// OpenMP runtime depending on the number of active lanes:
  ///
  /// Full Warp Reduction
  ///
  /// The reduce algorithm within a warp where all lanes are active
  /// is implemented in the runtime as follows:
  ///
  /// full_warp_reduce(void *reduce_data,
  ///                  kmp_ShuffleReductFctPtr ShuffleReduceFn) {
  ///   for (int offset = WARPSIZE/2; offset > 0; offset /= 2)
  ///     ShuffleReduceFn(reduce_data, 0, offset, 0);
  /// }
  ///
  /// The algorithm completes in log(2, WARPSIZE) steps.
  ///
  /// 'ShuffleReduceFn' is used here with lane_id set to 0 because it is
  /// not used therefore we save instructions by not retrieving lane_id
  /// from the corresponding special registers.  The 4th parameter, which
  /// represents the version of the algorithm being used, is set to 0 to
  /// signify full warp reduction.
  ///
  /// In this version, 'ShuffleReduceFn' behaves, per element, as follows:
  ///
  /// #reduce_elem refers to an element in the local lane's data structure
  /// #remote_elem is retrieved from a remote lane
  /// remote_elem = shuffle_down(reduce_elem, offset, WARPSIZE);
  /// reduce_elem = reduce_elem REDUCE_OP remote_elem;
  ///
  /// Contiguous Partial Warp Reduction
  ///
  /// This reduce algorithm is used within a warp where only the first
  /// 'n' (n <= WARPSIZE) lanes are active.  It is typically used when the
  /// number of OpenMP threads in a parallel region is not a multiple of
  /// WARPSIZE.  The algorithm is implemented in the runtime as follows:
  ///
  /// void
  /// contiguous_partial_reduce(void *reduce_data,
  ///                           kmp_ShuffleReductFctPtr ShuffleReduceFn,
  ///                           int size, int lane_id) {
  ///   int curr_size;
  ///   int offset;
  ///   curr_size = size;
  ///   mask = curr_size/2;
  ///   while (offset>0) {
  ///     ShuffleReduceFn(reduce_data, lane_id, offset, 1);
  ///     curr_size = (curr_size+1)/2;
  ///     offset = curr_size/2;
  ///   }
  /// }
  ///
  /// In this version, 'ShuffleReduceFn' behaves, per element, as follows:
  ///
  /// remote_elem = shuffle_down(reduce_elem, offset, WARPSIZE);
  /// if (lane_id < offset)
  ///     reduce_elem = reduce_elem REDUCE_OP remote_elem
  /// else
  ///     reduce_elem = remote_elem
  ///
  /// This algorithm assumes that the data to be reduced are located in a
  /// contiguous subset of lanes starting from the first.  When there is
  /// an odd number of active lanes, the data in the last lane is not
  /// aggregated with any other lane's dat but is instead copied over.
  ///
  /// Dispersed Partial Warp Reduction
  ///
  /// This algorithm is used within a warp when any discontiguous subset of
  /// lanes are active.  It is used to implement the reduction operation
  /// across lanes in an OpenMP simd region or in a nested parallel region.
  ///
  /// void
  /// dispersed_partial_reduce(void *reduce_data,
  ///                          kmp_ShuffleReductFctPtr ShuffleReduceFn) {
  ///   int size, remote_id;
  ///   int logical_lane_id = number_of_active_lanes_before_me() * 2;
  ///   do {
  ///       remote_id = next_active_lane_id_right_after_me();
  ///       # the above function returns 0 of no active lane
  ///       # is present right after the current lane.
  ///       size = number_of_active_lanes_in_this_warp();
  ///       logical_lane_id /= 2;
  ///       ShuffleReduceFn(reduce_data, logical_lane_id,
  ///                       remote_id-1-threadIdx.x, 2);
  ///   } while (logical_lane_id % 2 == 0 && size > 1);
  /// }
  ///
  /// There is no assumption made about the initial state of the reduction.
  /// Any number of lanes (>=1) could be active at any position.  The reduction
  /// result is returned in the first active lane.
  ///
  /// In this version, 'ShuffleReduceFn' behaves, per element, as follows:
  ///
  /// remote_elem = shuffle_down(reduce_elem, offset, WARPSIZE);
  /// if (lane_id % 2 == 0 && offset > 0)
  ///     reduce_elem = reduce_elem REDUCE_OP remote_elem
  /// else
  ///     reduce_elem = remote_elem
  ///
  ///
  /// Intra-Team Reduction
  ///
  /// This function, as implemented in the runtime call
  /// '__kmpc_nvptx_parallel_reduce_nowait_v2', aggregates data across OpenMP
  /// threads in a team.  It first reduces within a warp using the
  /// aforementioned algorithms.  We then proceed to gather all such
  /// reduced values at the first warp.
  ///
  /// The runtime makes use of the function 'InterWarpCpyFn', which copies
  /// data from each of the "warp master" (zeroth lane of each warp, where
  /// warp-reduced data is held) to the zeroth warp.  This step reduces (in
  /// a mathematical sense) the problem of reduction across warp masters in
  /// a block to the problem of warp reduction.
  ///
  ///
  /// Inter-Team Reduction
  ///
  /// Once a team has reduced its data to a single value, it is stored in
  /// a global scratchpad array.  Since each team has a distinct slot, this
  /// can be done without locking.
  ///
  /// The last team to write to the scratchpad array proceeds to reduce the
  /// scratchpad array.  One or more workers in the last team use the helper
  /// 'loadAndReduceDataFn' to load and reduce values from the array, i.e.,
  /// the k'th worker reduces every k'th element.
  ///
  /// Finally, a call is made to '__kmpc_nvptx_parallel_reduce_nowait_v2' to
  /// reduce across workers and compute a globally reduced value.
  ///
  /// \param Loc                The location where the reduction was
  ///                           encountered. Must be within the associate
  ///                           directive and after the last local access to the
  ///                           reduction variables.
  /// \param AllocaIP           An insertion point suitable for allocas usable
  ///                           in reductions.
  /// \param CodeGenIP           An insertion point suitable for code
  /// generation. \param ReductionInfos     A list of info on each reduction
  /// variable. \param IsNoWait           Optional flag set if the reduction is
  /// marked as
  ///                           nowait.
  /// \param IsTeamsReduction   Optional flag set if it is a teams
  ///                           reduction.
  /// \param GridValue          Optional GPU grid value.
  /// \param ReductionBufNum    Optional OpenMPCUDAReductionBufNumValue to be
  /// used for teams reduction.
  /// \param SrcLocInfo         Source location information global.
  LLVM_ABI InsertPointOrErrorTy createReductionsGPU(
      const LocationDescription &Loc, InsertPointTy AllocaIP,
      InsertPointTy CodeGenIP, ArrayRef<ReductionInfo> ReductionInfos,
      bool IsNoWait = false, bool IsTeamsReduction = false,
      ReductionGenCBKind ReductionGenCBKind = ReductionGenCBKind::MLIR,
      std::optional<omp::GV> GridValue = {}, unsigned ReductionBufNum = 1024,
      Value *SrcLocInfo = nullptr);

  // TODO: provide atomic and non-atomic reduction generators for reduction
  // operators defined by the OpenMP specification.

  /// Generator for '#omp reduction'.
  ///
  /// Emits the IR instructing the runtime to perform the specific kind of
  /// reductions. Expects reduction variables to have been privatized and
  /// initialized to reduction-neutral values separately. Emits the calls to
  /// runtime functions as well as the reduction function and the basic blocks
  /// performing the reduction atomically and non-atomically.
  ///
  /// The code emitted for the following:
  ///
  /// \code
  ///   type var_1;
  ///   type var_2;
  ///   #pragma omp <directive> reduction(reduction-op:var_1,var_2)
  ///   /* body */;
  /// \endcode
  ///
  /// corresponds to the following sketch.
  ///
  /// \code
  /// void _outlined_par() {
  ///   // N is the number of different reductions.
  ///   void *red_array[] = {privatized_var_1, privatized_var_2, ...};
  ///   switch(__kmpc_reduce(..., N, /*size of data in red array*/, red_array,
  ///                        _omp_reduction_func,
  ///                        _gomp_critical_user.reduction.var)) {
  ///   case 1: {
  ///     var_1 = var_1 <reduction-op> privatized_var_1;
  ///     var_2 = var_2 <reduction-op> privatized_var_2;
  ///     // ...
  ///    __kmpc_end_reduce(...);
  ///     break;
  ///   }
  ///   case 2: {
  ///     _Atomic<ReductionOp>(var_1, privatized_var_1);
  ///     _Atomic<ReductionOp>(var_2, privatized_var_2);
  ///     // ...
  ///     break;
  ///   }
  ///   default: break;
  ///   }
  /// }
  ///
  /// void _omp_reduction_func(void **lhs, void **rhs) {
  ///   *(type *)lhs[0] = *(type *)lhs[0] <reduction-op> *(type *)rhs[0];
  ///   *(type *)lhs[1] = *(type *)lhs[1] <reduction-op> *(type *)rhs[1];
  ///   // ...
  /// }
  /// \endcode
  ///
  /// \param Loc                The location where the reduction was
  ///                           encountered. Must be within the associate
  ///                           directive and after the last local access to the
  ///                           reduction variables.
  /// \param AllocaIP           An insertion point suitable for allocas usable
  ///                           in reductions.
  /// \param ReductionInfos     A list of info on each reduction variable.
  /// \param IsNoWait           A flag set if the reduction is marked as nowait.
  /// \param IsByRef            A flag set if the reduction is using reference
  /// or direct value.
  /// \param IsTeamsReduction   Optional flag set if it is a teams
  ///                           reduction.
  LLVM_ABI InsertPointOrErrorTy createReductions(
      const LocationDescription &Loc, InsertPointTy AllocaIP,
      ArrayRef<ReductionInfo> ReductionInfos, ArrayRef<bool> IsByRef,
      bool IsNoWait = false, bool IsTeamsReduction = false);

  ///}

  /// Return the insertion point used by the underlying IRBuilder.
  InsertPointTy getInsertionPoint() { return Builder.saveIP(); }

  /// Update the internal location to \p Loc.
  bool updateToLocation(const LocationDescription &Loc) {
    Builder.restoreIP(Loc.IP);
    Builder.SetCurrentDebugLocation(Loc.DL);
    return Loc.IP.getBlock() != nullptr;
  }

  /// Return the function declaration for the runtime function with \p FnID.
  LLVM_ABI FunctionCallee getOrCreateRuntimeFunction(Module &M,
                                                     omp::RuntimeFunction FnID);

  /// Return the function declaration for atomic CAS runtime function
  /// with name \p FunName. Used for unsigned types as basic .def machinery
  /// does not support unsigned integer types in the API.
  /// \param FunName Name of the function to get or create
  /// \param RetType Type of function return parameter
  /// \param AddrTy Type of atomic target pointer
  /// \param UpdateTy Type of atomic update expression
  LLVM_ABI FunctionCallee unsignedGetOrCreateAtomicCASRuntimeFunction(
      Module &M, const StringRef &FunName, Type *RetType, Type *AddrTy,
      Type *UpdateTy);

  LLVM_ABI Function *getOrCreateRuntimeFunctionPtr(omp::RuntimeFunction FnID);

  /// Return the (LLVM-IR) string describing the source location \p LocStr.
  LLVM_ABI Constant *getOrCreateSrcLocStr(StringRef LocStr,
                                          uint32_t &SrcLocStrSize);

  /// Return the (LLVM-IR) string describing the default source location.
  LLVM_ABI Constant *getOrCreateDefaultSrcLocStr(uint32_t &SrcLocStrSize);

  /// Return the (LLVM-IR) string describing the source location identified by
  /// the arguments.
  LLVM_ABI Constant *getOrCreateSrcLocStr(StringRef FunctionName,
                                          StringRef FileName, unsigned Line,
                                          unsigned Column,
                                          uint32_t &SrcLocStrSize);

  /// Return the (LLVM-IR) string describing the DebugLoc \p DL. Use \p F as
  /// fallback if \p DL does not specify the function name.
  LLVM_ABI Constant *getOrCreateSrcLocStr(DebugLoc DL, uint32_t &SrcLocStrSize,
                                          Function *F = nullptr);

  /// Return the (LLVM-IR) string describing the source location \p Loc.
  LLVM_ABI Constant *getOrCreateSrcLocStr(const LocationDescription &Loc,
                                          uint32_t &SrcLocStrSize);

  /// Return an ident_t* encoding the source location \p SrcLocStr and \p Flags.
  /// TODO: Create a enum class for the Reserve2Flags
  LLVM_ABI Constant *getOrCreateIdent(Constant *SrcLocStr,
                                      uint32_t SrcLocStrSize,
                                      omp::IdentFlag Flags = omp::IdentFlag(0),
                                      unsigned Reserve2Flags = 0);

  /// Create a hidden global flag \p Name in the module with initial value \p
  /// Value.
  LLVM_ABI GlobalValue *createGlobalFlag(unsigned Value, StringRef Name);

  /// Emit the llvm.used metadata.
  LLVM_ABI void emitUsed(StringRef Name, ArrayRef<llvm::WeakTrackingVH> List);

  /// Emit the kernel execution mode.
  LLVM_ABI GlobalVariable *
  emitKernelExecutionMode(StringRef KernelName, omp::OMPTgtExecModeFlags Mode);

  /// Generate control flow and cleanup for cancellation.
  ///
  /// \param CancelFlag Flag indicating if the cancellation is performed.
  /// \param CanceledDirective The kind of directive that is cancled.
  /// \param ExitCB Extra code to be generated in the exit block.
  ///
  /// \return an error, if any were triggered during execution.
  LLVM_ABI Error emitCancelationCheckImpl(Value *CancelFlag,
                                          omp::Directive CanceledDirective,
                                          FinalizeCallbackTy ExitCB = {});

  /// Generate a target region entry call.
  ///
  /// \param Loc The location at which the request originated and is fulfilled.
  /// \param AllocaIP The insertion point to be used for alloca instructions.
  /// \param Return Return value of the created function returned by reference.
  /// \param DeviceID Identifier for the device via the 'device' clause.
  /// \param NumTeams Numer of teams for the region via the 'num_teams' clause
  ///                 or 0 if unspecified and -1 if there is no 'teams' clause.
  /// \param NumThreads Number of threads via the 'thread_limit' clause.
  /// \param HostPtr Pointer to the host-side pointer of the target kernel.
  /// \param KernelArgs Array of arguments to the kernel.
  LLVM_ABI InsertPointTy emitTargetKernel(const LocationDescription &Loc,
                                          InsertPointTy AllocaIP,
                                          Value *&Return, Value *Ident,
                                          Value *DeviceID, Value *NumTeams,
                                          Value *NumThreads, Value *HostPtr,
                                          ArrayRef<Value *> KernelArgs);

  /// Generate a flush runtime call.
  ///
  /// \param Loc The location at which the request originated and is fulfilled.
  LLVM_ABI void emitFlush(const LocationDescription &Loc);

  /// The finalization stack made up of finalize callbacks currently in-flight,
  /// wrapped into FinalizationInfo objects that reference also the finalization
  /// target block and the kind of cancellable directive.
  SmallVector<FinalizationInfo, 8> FinalizationStack;

  /// Return true if the last entry in the finalization stack is of kind \p DK
  /// and cancellable.
  bool isLastFinalizationInfoCancellable(omp::Directive DK) {
    return !FinalizationStack.empty() &&
           FinalizationStack.back().IsCancellable &&
           FinalizationStack.back().DK == DK;
  }

  /// Generate a taskwait runtime call.
  ///
  /// \param Loc The location at which the request originated and is fulfilled.
  LLVM_ABI void emitTaskwaitImpl(const LocationDescription &Loc);

  /// Generate a taskyield runtime call.
  ///
  /// \param Loc The location at which the request originated and is fulfilled.
  LLVM_ABI void emitTaskyieldImpl(const LocationDescription &Loc);

  /// Return the current thread ID.
  ///
  /// \param Ident The ident (ident_t*) describing the query origin.
  LLVM_ABI Value *getOrCreateThreadID(Value *Ident);

  /// The OpenMPIRBuilder Configuration
  OpenMPIRBuilderConfig Config;

  /// The underlying LLVM-IR module
  Module &M;

  /// The LLVM-IR Builder used to create IR.
  IRBuilder<> Builder;

  /// Map to remember source location strings
  StringMap<Constant *> SrcLocStrMap;

  /// Map to remember existing ident_t*.
  DenseMap<std::pair<Constant *, uint64_t>, Constant *> IdentMap;

  /// Info manager to keep track of target regions.
  OffloadEntriesInfoManager OffloadInfoManager;

  /// The target triple of the underlying module.
  const Triple T;

  /// Helper that contains information about regions we need to outline
  /// during finalization.
  struct OutlineInfo {
    using PostOutlineCBTy = std::function<void(Function &)>;
    PostOutlineCBTy PostOutlineCB;
    BasicBlock *EntryBB, *ExitBB, *OuterAllocaBB;
    SmallVector<Value *, 2> ExcludeArgsFromAggregate;

    /// Collect all blocks in between EntryBB and ExitBB in both the given
    /// vector and set.
    LLVM_ABI void collectBlocks(SmallPtrSetImpl<BasicBlock *> &BlockSet,
                                SmallVectorImpl<BasicBlock *> &BlockVector);

    /// Return the function that contains the region to be outlined.
    Function *getFunction() const { return EntryBB->getParent(); }
  };

  /// Collection of regions that need to be outlined during finalization.
  SmallVector<OutlineInfo, 16> OutlineInfos;

  /// A collection of candidate target functions that's constant allocas will
  /// attempt to be raised on a call of finalize after all currently enqueued
  /// outline info's have been processed.
  SmallVector<llvm::Function *, 16> ConstantAllocaRaiseCandidates;

  /// Collection of owned canonical loop objects that eventually need to be
  /// free'd.
  std::forward_list<CanonicalLoopInfo> LoopInfos;

  /// Collection of owned ScanInfo objects that eventually need to be free'd.
  std::forward_list<ScanInfo> ScanInfos;

  /// Add a new region that will be outlined later.
  void addOutlineInfo(OutlineInfo &&OI) { OutlineInfos.emplace_back(OI); }

  /// An ordered map of auto-generated variables to their unique names.
  /// It stores variables with the following names: 1) ".gomp_critical_user_" +
  /// <critical_section_name> + ".var" for "omp critical" directives; 2)
  /// <mangled_name_for_global_var> + ".cache." for cache for threadprivate
  /// variables.
  StringMap<GlobalVariable *, BumpPtrAllocator> InternalVars;

  /// Computes the size of type in bytes.
  LLVM_ABI Value *getSizeInBytes(Value *BasePtr);

  // Emit a branch from the current block to the Target block only if
  // the current block has a terminator.
  LLVM_ABI void emitBranch(BasicBlock *Target);

  // If BB has no use then delete it and return. Else place BB after the current
  // block, if possible, or else at the end of the function. Also add a branch
  // from current block to BB if current block does not have a terminator.
  LLVM_ABI void emitBlock(BasicBlock *BB, Function *CurFn,
                          bool IsFinished = false);

  /// Emits code for OpenMP 'if' clause using specified \a BodyGenCallbackTy
  /// Here is the logic:
  /// if (Cond) {
  ///   ThenGen();
  /// } else {
  ///   ElseGen();
  /// }
  ///
  /// \return an error, if any were triggered during execution.
  LLVM_ABI Error emitIfClause(Value *Cond, BodyGenCallbackTy ThenGen,
                              BodyGenCallbackTy ElseGen,
                              InsertPointTy AllocaIP = {});

  /// Create the global variable holding the offload mappings information.
  LLVM_ABI GlobalVariable *
  createOffloadMaptypes(SmallVectorImpl<uint64_t> &Mappings,
                        std::string VarName);

  /// Create the global variable holding the offload names information.
  LLVM_ABI GlobalVariable *
  createOffloadMapnames(SmallVectorImpl<llvm::Constant *> &Names,
                        std::string VarName);

  struct MapperAllocas {
    AllocaInst *ArgsBase = nullptr;
    AllocaInst *Args = nullptr;
    AllocaInst *ArgSizes = nullptr;
  };

  /// Create the allocas instruction used in call to mapper functions.
  LLVM_ABI void createMapperAllocas(const LocationDescription &Loc,
                                    InsertPointTy AllocaIP,
                                    unsigned NumOperands,
                                    struct MapperAllocas &MapperAllocas);

  /// Create the call for the target mapper function.
  /// \param Loc The source location description.
  /// \param MapperFunc Function to be called.
  /// \param SrcLocInfo Source location information global.
  /// \param MaptypesArg The argument types.
  /// \param MapnamesArg The argument names.
  /// \param MapperAllocas The AllocaInst used for the call.
  /// \param DeviceID Device ID for the call.
  /// \param NumOperands Number of operands in the call.
  LLVM_ABI void emitMapperCall(const LocationDescription &Loc,
                               Function *MapperFunc, Value *SrcLocInfo,
                               Value *MaptypesArg, Value *MapnamesArg,
                               struct MapperAllocas &MapperAllocas,
                               int64_t DeviceID, unsigned NumOperands);

  /// Container for the arguments used to pass data to the runtime library.
  struct TargetDataRTArgs {
    /// The array of base pointer passed to the runtime library.
    Value *BasePointersArray = nullptr;
    /// The array of section pointers passed to the runtime library.
    Value *PointersArray = nullptr;
    /// The array of sizes passed to the runtime library.
    Value *SizesArray = nullptr;
    /// The array of map types passed to the runtime library for the beginning
    /// of the region or for the entire region if there are no separate map
    /// types for the region end.
    Value *MapTypesArray = nullptr;
    /// The array of map types passed to the runtime library for the end of the
    /// region, or nullptr if there are no separate map types for the region
    /// end.
    Value *MapTypesArrayEnd = nullptr;
    /// The array of user-defined mappers passed to the runtime library.
    Value *MappersArray = nullptr;
    /// The array of original declaration names of mapped pointers sent to the
    /// runtime library for debugging
    Value *MapNamesArray = nullptr;

    explicit TargetDataRTArgs() = default;
    explicit TargetDataRTArgs(Value *BasePointersArray, Value *PointersArray,
                              Value *SizesArray, Value *MapTypesArray,
                              Value *MapTypesArrayEnd, Value *MappersArray,
                              Value *MapNamesArray)
        : BasePointersArray(BasePointersArray), PointersArray(PointersArray),
          SizesArray(SizesArray), MapTypesArray(MapTypesArray),
          MapTypesArrayEnd(MapTypesArrayEnd), MappersArray(MappersArray),
          MapNamesArray(MapNamesArray) {}
  };

  /// Container to pass the default attributes with which a kernel must be
  /// launched, used to set kernel attributes and populate associated static
  /// structures.
  ///
  /// For max values, < 0 means unset, == 0 means set but unknown at compile
  /// time. The number of max values will be 1 except for the case where
  /// ompx_bare is set.
  struct TargetKernelDefaultAttrs {
    omp::OMPTgtExecModeFlags ExecFlags =
        omp::OMPTgtExecModeFlags::OMP_TGT_EXEC_MODE_GENERIC;
    SmallVector<int32_t, 3> MaxTeams = {-1};
    int32_t MinTeams = 1;
    SmallVector<int32_t, 3> MaxThreads = {-1};
    int32_t MinThreads = 1;
    int32_t ReductionDataSize = 0;
    int32_t ReductionBufferLength = 0;
  };

  /// Container to pass LLVM IR runtime values or constants related to the
  /// number of teams and threads with which the kernel must be launched, as
  /// well as the trip count of the loop, if it is an SPMD or Generic-SPMD
  /// kernel. These must be defined in the host prior to the call to the kernel
  /// launch OpenMP RTL function.
  struct TargetKernelRuntimeAttrs {
    SmallVector<Value *, 3> MaxTeams = {nullptr};
    Value *MinTeams = nullptr;
    SmallVector<Value *, 3> TargetThreadLimit = {nullptr};
    SmallVector<Value *, 3> TeamsThreadLimit = {nullptr};

    /// 'parallel' construct 'num_threads' clause value, if present and it is an
    /// SPMD kernel.
    Value *MaxThreads = nullptr;

    /// Total number of iterations of the SPMD or Generic-SPMD kernel or null if
    /// it is a generic kernel.
    Value *LoopTripCount = nullptr;
  };

  /// Data structure that contains the needed information to construct the
  /// kernel args vector.
  struct TargetKernelArgs {
    /// Number of arguments passed to the runtime library.
    unsigned NumTargetItems = 0;
    /// Arguments passed to the runtime library
    TargetDataRTArgs RTArgs;
    /// The number of iterations
    Value *TripCount = nullptr;
    /// The number of teams.
    ArrayRef<Value *> NumTeams;
    /// The number of threads.
    ArrayRef<Value *> NumThreads;
    /// The size of the dynamic shared memory.
    Value *DynCGroupMem = nullptr;
    /// True if the kernel has 'no wait' clause.
    bool HasNoWait = false;
    /// The fallback mechanism for the shared memory.
    omp::OMPDynGroupprivateFallbackType DynCGroupMemFallback =
        omp::OMPDynGroupprivateFallbackType::Abort;

    // Constructors for TargetKernelArgs.
    TargetKernelArgs() = default;
    TargetKernelArgs(unsigned NumTargetItems, TargetDataRTArgs RTArgs,
<<<<<<< HEAD
                     Value *TripCount, ArrayRef<Value *> NumTeams,
                     ArrayRef<Value *> NumThreads, Value *DynCGGroupMem,
                     bool HasNoWait)
        : NumTargetItems(NumTargetItems), RTArgs(RTArgs), TripCount(TripCount),
          NumTeams(NumTeams), NumThreads(NumThreads),
          DynCGGroupMem(DynCGGroupMem), HasNoWait(HasNoWait) {}
=======
                     Value *NumIterations, ArrayRef<Value *> NumTeams,
                     ArrayRef<Value *> NumThreads, Value *DynCGroupMem,
                     bool HasNoWait,
                     omp::OMPDynGroupprivateFallbackType DynCGroupMemFallback)
        : NumTargetItems(NumTargetItems), RTArgs(RTArgs),
          NumIterations(NumIterations), NumTeams(NumTeams),
          NumThreads(NumThreads), DynCGroupMem(DynCGroupMem),
          HasNoWait(HasNoWait), DynCGroupMemFallback(DynCGroupMemFallback) {}
>>>>>>> c5ce8021
  };

  /// Create the kernel args vector used by emitTargetKernel. This function
  /// creates various constant values that are used in the resulting args
  /// vector.
  LLVM_ABI static void getKernelArgsVector(TargetKernelArgs &KernelArgs,
                                           IRBuilderBase &Builder,
                                           SmallVector<Value *> &ArgsVector);

  /// Struct that keeps the information that should be kept throughout
  /// a 'target data' region.
  class TargetDataInfo {
    /// Set to true if device pointer information have to be obtained.
    bool RequiresDevicePointerInfo = false;
    /// Set to true if Clang emits separate runtime calls for the beginning and
    /// end of the region.  These calls might have separate map type arrays.
    bool SeparateBeginEndCalls = false;

  public:
    TargetDataRTArgs RTArgs;

    SmallMapVector<const Value *, std::pair<Value *, Value *>, 4>
        DevicePtrInfoMap;

    /// Indicate whether any user-defined mapper exists.
    bool HasMapper = false;
    /// The total number of pointers passed to the runtime library.
    unsigned NumberOfPtrs = 0u;

    bool EmitDebug = false;

    /// Whether the `target ... data` directive has a `nowait` clause.
    bool HasNoWait = false;

    explicit TargetDataInfo() = default;
    explicit TargetDataInfo(bool RequiresDevicePointerInfo,
                            bool SeparateBeginEndCalls)
        : RequiresDevicePointerInfo(RequiresDevicePointerInfo),
          SeparateBeginEndCalls(SeparateBeginEndCalls) {}
    /// Clear information about the data arrays.
    void clearArrayInfo() {
      RTArgs = TargetDataRTArgs();
      HasMapper = false;
      NumberOfPtrs = 0u;
    }
    /// Return true if the current target data information has valid arrays.
    bool isValid() {
      return RTArgs.BasePointersArray && RTArgs.PointersArray &&
             RTArgs.SizesArray && RTArgs.MapTypesArray &&
             (!HasMapper || RTArgs.MappersArray) && NumberOfPtrs;
    }
    bool requiresDevicePointerInfo() { return RequiresDevicePointerInfo; }
    bool separateBeginEndCalls() { return SeparateBeginEndCalls; }
  };

  enum class DeviceInfoTy { None, Pointer, Address };
  using MapValuesArrayTy = SmallVector<Value *, 4>;
  using MapDeviceInfoArrayTy = SmallVector<DeviceInfoTy, 4>;
  using MapFlagsArrayTy = SmallVector<omp::OpenMPOffloadMappingFlags, 4>;
  using MapNamesArrayTy = SmallVector<Constant *, 4>;
  using MapDimArrayTy = SmallVector<uint64_t, 4>;
  using MapNonContiguousArrayTy = SmallVector<MapValuesArrayTy, 4>;

  /// This structure contains combined information generated for mappable
  /// clauses, including base pointers, pointers, sizes, map types, user-defined
  /// mappers, and non-contiguous information.
  struct MapInfosTy {
    struct StructNonContiguousInfo {
      bool IsNonContiguous = false;
      MapDimArrayTy Dims;
      MapNonContiguousArrayTy Offsets;
      MapNonContiguousArrayTy Counts;
      MapNonContiguousArrayTy Strides;
    };
    MapValuesArrayTy BasePointers;
    MapValuesArrayTy Pointers;
    MapDeviceInfoArrayTy DevicePointers;
    MapValuesArrayTy Sizes;
    MapFlagsArrayTy Types;
    MapNamesArrayTy Names;
    StructNonContiguousInfo NonContigInfo;

    /// Append arrays in \a CurInfo.
    void append(MapInfosTy &CurInfo) {
      BasePointers.append(CurInfo.BasePointers.begin(),
                          CurInfo.BasePointers.end());
      Pointers.append(CurInfo.Pointers.begin(), CurInfo.Pointers.end());
      DevicePointers.append(CurInfo.DevicePointers.begin(),
                            CurInfo.DevicePointers.end());
      Sizes.append(CurInfo.Sizes.begin(), CurInfo.Sizes.end());
      Types.append(CurInfo.Types.begin(), CurInfo.Types.end());
      Names.append(CurInfo.Names.begin(), CurInfo.Names.end());
      NonContigInfo.Dims.append(CurInfo.NonContigInfo.Dims.begin(),
                                CurInfo.NonContigInfo.Dims.end());
      NonContigInfo.Offsets.append(CurInfo.NonContigInfo.Offsets.begin(),
                                   CurInfo.NonContigInfo.Offsets.end());
      NonContigInfo.Counts.append(CurInfo.NonContigInfo.Counts.begin(),
                                  CurInfo.NonContigInfo.Counts.end());
      NonContigInfo.Strides.append(CurInfo.NonContigInfo.Strides.begin(),
                                   CurInfo.NonContigInfo.Strides.end());
    }
  };
  using MapInfosOrErrorTy = Expected<MapInfosTy &>;

  /// Callback function type for functions emitting the host fallback code that
  /// is executed when the kernel launch fails. It takes an insertion point as
  /// parameter where the code should be emitted. It returns an insertion point
  /// that points right after after the emitted code.
  using EmitFallbackCallbackTy =
      function_ref<InsertPointOrErrorTy(InsertPointTy)>;

  // Callback function type for emitting and fetching user defined custom
  // mappers.
  using CustomMapperCallbackTy =
      function_ref<Expected<Function *>(unsigned int)>;

  /// Generate a target region entry call and host fallback call.
  ///
  /// \param Loc The location at which the request originated and is fulfilled.
  /// \param OutlinedFnID The ooulined function ID.
  /// \param EmitTargetCallFallbackCB Call back function to generate host
  ///        fallback code.
  /// \param Args Data structure holding information about the kernel arguments.
  /// \param DeviceID Identifier for the device via the 'device' clause.
  /// \param RTLoc Source location identifier
  /// \param AllocaIP The insertion point to be used for alloca instructions.
  LLVM_ABI InsertPointOrErrorTy emitKernelLaunch(
      const LocationDescription &Loc, Value *OutlinedFnID,
      EmitFallbackCallbackTy EmitTargetCallFallbackCB, TargetKernelArgs &Args,
      Value *DeviceID, Value *RTLoc, InsertPointTy AllocaIP);

  /// Callback type for generating the bodies of device directives that require
  /// outer target tasks (e.g. in case of having `nowait` or `depend` clauses).
  ///
  /// \param DeviceID The ID of the device on which the target region will
  ///        execute.
  /// \param RTLoc Source location identifier
  /// \Param TargetTaskAllocaIP Insertion point for the alloca block of the
  ///        generated task.
  ///
  /// \return an error, if any were triggered during execution.
  using TargetTaskBodyCallbackTy =
      function_ref<Error(Value *DeviceID, Value *RTLoc,
                         IRBuilderBase::InsertPoint TargetTaskAllocaIP)>;

  /// Generate a target-task for the target construct
  ///
  /// \param TaskBodyCB Callback to generate the actual body of the target task.
  /// \param DeviceID Identifier for the device via the 'device' clause.
  /// \param RTLoc Source location identifier
  /// \param AllocaIP The insertion point to be used for alloca instructions.
  /// \param Dependencies Vector of DependData objects holding information of
  ///        dependencies as specified by the 'depend' clause.
  /// \param HasNoWait True if the target construct had 'nowait' on it, false
  ///        otherwise
  LLVM_ABI InsertPointOrErrorTy emitTargetTask(
      TargetTaskBodyCallbackTy TaskBodyCB, Value *DeviceID, Value *RTLoc,
      OpenMPIRBuilder::InsertPointTy AllocaIP,
      const SmallVector<llvm::OpenMPIRBuilder::DependData> &Dependencies,
      const TargetDataRTArgs &RTArgs, bool HasNoWait);

  /// Emit the arguments to be passed to the runtime library based on the
  /// arrays of base pointers, pointers, sizes, map types, and mappers.  If
  /// ForEndCall, emit map types to be passed for the end of the region instead
  /// of the beginning.
  LLVM_ABI void emitOffloadingArraysArgument(
      IRBuilderBase &Builder, OpenMPIRBuilder::TargetDataRTArgs &RTArgs,
      OpenMPIRBuilder::TargetDataInfo &Info, bool ForEndCall = false);

  /// Emit an array of struct descriptors to be assigned to the offload args.
  LLVM_ABI void emitNonContiguousDescriptor(InsertPointTy AllocaIP,
                                            InsertPointTy CodeGenIP,
                                            MapInfosTy &CombinedInfo,
                                            TargetDataInfo &Info);

  /// Emit the arrays used to pass the captures and map information to the
  /// offloading runtime library. If there is no map or capture information,
  /// return nullptr by reference. Accepts a reference to a MapInfosTy object
  /// that contains information generated for mappable clauses,
  /// including base pointers, pointers, sizes, map types, user-defined mappers.
  LLVM_ABI Error emitOffloadingArrays(
      InsertPointTy AllocaIP, InsertPointTy CodeGenIP, MapInfosTy &CombinedInfo,
      TargetDataInfo &Info, CustomMapperCallbackTy CustomMapperCB,
      bool IsNonContiguous = false,
      function_ref<void(unsigned int, Value *)> DeviceAddrCB = nullptr);

  /// Allocates memory for and populates the arrays required for offloading
  /// (offload_{baseptrs|ptrs|mappers|sizes|maptypes|mapnames}). Then, it
  /// emits their base addresses as arguments to be passed to the runtime
  /// library. In essence, this function is a combination of
  /// emitOffloadingArrays and emitOffloadingArraysArgument and should arguably
  /// be preferred by clients of OpenMPIRBuilder.
  LLVM_ABI Error emitOffloadingArraysAndArgs(
      InsertPointTy AllocaIP, InsertPointTy CodeGenIP, TargetDataInfo &Info,
      TargetDataRTArgs &RTArgs, MapInfosTy &CombinedInfo,
      CustomMapperCallbackTy CustomMapperCB, bool IsNonContiguous = false,
      bool ForEndCall = false,
      function_ref<void(unsigned int, Value *)> DeviceAddrCB = nullptr);

  /// Creates offloading entry for the provided entry ID \a ID, address \a
  /// Addr, size \a Size, and flags \a Flags.
  LLVM_ABI void createOffloadEntry(Constant *ID, Constant *Addr, uint64_t Size,
                                   int32_t Flags, GlobalValue::LinkageTypes,
                                   StringRef Name = "");

  /// The kind of errors that can occur when emitting the offload entries and
  /// metadata.
  enum EmitMetadataErrorKind {
    EMIT_MD_TARGET_REGION_ERROR,
    EMIT_MD_DECLARE_TARGET_ERROR,
    EMIT_MD_GLOBAL_VAR_LINK_ERROR
  };

  /// Callback function type
  using EmitMetadataErrorReportFunctionTy =
      std::function<void(EmitMetadataErrorKind, TargetRegionEntryInfo)>;

  // Emit the offloading entries and metadata so that the device codegen side
  // can easily figure out what to emit. The produced metadata looks like
  // this:
  //
  // !omp_offload.info = !{!1, ...}
  //
  // We only generate metadata for function that contain target regions.
  LLVM_ABI void createOffloadEntriesAndInfoMetadata(
      EmitMetadataErrorReportFunctionTy &ErrorReportFunction);

public:
  /// Generator for __kmpc_copyprivate
  ///
  /// \param Loc The source location description.
  /// \param BufSize Number of elements in the buffer.
  /// \param CpyBuf List of pointers to data to be copied.
  /// \param CpyFn function to call for copying data.
  /// \param DidIt flag variable; 1 for 'single' thread, 0 otherwise.
  ///
  /// \return The insertion position *after* the CopyPrivate call.

  LLVM_ABI InsertPointTy createCopyPrivate(const LocationDescription &Loc,
                                           llvm::Value *BufSize,
                                           llvm::Value *CpyBuf,
                                           llvm::Value *CpyFn,
                                           llvm::Value *DidIt);

  /// Generator for '#omp single'
  ///
  /// \param Loc The source location description.
  /// \param BodyGenCB Callback that will generate the region code.
  /// \param FiniCB Callback to finalize variable copies.
  /// \param IsNowait If false, a barrier is emitted.
  /// \param CPVars copyprivate variables.
  /// \param CPFuncs copy functions to use for each copyprivate variable.
  ///
  /// \returns The insertion position *after* the single call.
  LLVM_ABI InsertPointOrErrorTy
  createSingle(const LocationDescription &Loc, BodyGenCallbackTy BodyGenCB,
               FinalizeCallbackTy FiniCB, bool IsNowait,
               ArrayRef<llvm::Value *> CPVars = {},
               ArrayRef<llvm::Function *> CPFuncs = {});

  /// Generator for '#omp master'
  ///
  /// \param Loc The insert and source location description.
  /// \param BodyGenCB Callback that will generate the region code.
  /// \param FiniCB Callback to finalize variable copies.
  ///
  /// \returns The insertion position *after* the master.
  LLVM_ABI InsertPointOrErrorTy createMaster(const LocationDescription &Loc,
                                             BodyGenCallbackTy BodyGenCB,
                                             FinalizeCallbackTy FiniCB);

  /// Generator for '#omp masked'
  ///
  /// \param Loc The insert and source location description.
  /// \param BodyGenCB Callback that will generate the region code.
  /// \param FiniCB Callback to finialize variable copies.
  ///
  /// \returns The insertion position *after* the masked.
  LLVM_ABI InsertPointOrErrorTy createMasked(const LocationDescription &Loc,
                                             BodyGenCallbackTy BodyGenCB,
                                             FinalizeCallbackTy FiniCB,
                                             Value *Filter);

  /// This function performs the scan reduction of the values updated in
  /// the input phase. The reduction logic needs to be emitted between input
  /// and scan loop returned by `CreateCanonicalScanLoops`. The following
  /// is the code that is generated, `buffer` and `span` are expected to be
  /// populated before executing the generated code.
  /// \code{c}
  /// for (int k = 0; k != ceil(log2(span)); ++k) {
  ///   i=pow(2,k)
  ///   for (size cnt = last_iter; cnt >= i; --cnt)
  ///     buffer[cnt] op= buffer[cnt-i];
  /// }
  /// \endcode
  /// \param Loc The insert and source location description.
  /// \param ReductionInfos Array type containing the ReductionOps.
  /// \param ScanRedInfo    Pointer to the ScanInfo objected created using
  ///                       `ScanInfoInitialize`.
  ///
  /// \returns The insertion position *after* the masked.
  LLVM_ABI InsertPointOrErrorTy emitScanReduction(
      const LocationDescription &Loc,
      ArrayRef<llvm::OpenMPIRBuilder::ReductionInfo> ReductionInfos,
      ScanInfo *ScanRedInfo);

  /// This directive split and directs the control flow to input phase
  ///  blocks or scan phase blocks based on 1. whether input loop or scan loop
  ///  is executed, 2. whether exclusive or inclusive scan is used.
  ///
  /// \param Loc The insert and source location description.
  /// \param AllocaIP    The IP where the temporary buffer for scan reduction
  //                     needs to be allocated.
  /// \param ScanVars    Scan Variables.
  /// \param IsInclusive Whether it is an inclusive or exclusive scan.
  /// \param ScanRedInfo Pointer to the ScanInfo objected created using
  ///                    `ScanInfoInitialize`.
  ///
  /// \returns The insertion position *after* the scan.
  LLVM_ABI InsertPointOrErrorTy createScan(const LocationDescription &Loc,
                                           InsertPointTy AllocaIP,
                                           ArrayRef<llvm::Value *> ScanVars,
                                           ArrayRef<llvm::Type *> ScanVarsType,
                                           bool IsInclusive,
                                           ScanInfo *ScanRedInfo);

  /// Generator for '#omp critical'
  ///
  /// \param Loc The insert and source location description.
  /// \param BodyGenCB Callback that will generate the region body code.
  /// \param FiniCB Callback to finalize variable copies.
  /// \param CriticalName name of the lock used by the critical directive
  /// \param HintInst Hint Instruction for hint clause associated with critical
  ///
  /// \returns The insertion position *after* the critical.
  LLVM_ABI InsertPointOrErrorTy createCritical(const LocationDescription &Loc,
                                               BodyGenCallbackTy BodyGenCB,
                                               FinalizeCallbackTy FiniCB,
                                               StringRef CriticalName,
                                               Value *HintInst);

  /// Generator for '#omp ordered depend (source | sink)'
  ///
  /// \param Loc The insert and source location description.
  /// \param AllocaIP The insertion point to be used for alloca instructions.
  /// \param NumLoops The number of loops in depend clause.
  /// \param StoreValues The value will be stored in vector address.
  /// \param Name The name of alloca instruction.
  /// \param IsDependSource If true, depend source; otherwise, depend sink.
  ///
  /// \return The insertion position *after* the ordered.
  LLVM_ABI InsertPointTy
  createOrderedDepend(const LocationDescription &Loc, InsertPointTy AllocaIP,
                      unsigned NumLoops, ArrayRef<llvm::Value *> StoreValues,
                      const Twine &Name, bool IsDependSource);

  /// Generator for '#omp ordered [threads | simd]'
  ///
  /// \param Loc The insert and source location description.
  /// \param BodyGenCB Callback that will generate the region code.
  /// \param FiniCB Callback to finalize variable copies.
  /// \param IsThreads If true, with threads clause or without clause;
  /// otherwise, with simd clause;
  ///
  /// \returns The insertion position *after* the ordered.
  LLVM_ABI InsertPointOrErrorTy createOrderedThreadsSimd(
      const LocationDescription &Loc, BodyGenCallbackTy BodyGenCB,
      FinalizeCallbackTy FiniCB, bool IsThreads);

  /// Generator for '#omp sections'
  ///
  /// \param Loc The insert and source location description.
  /// \param AllocaIP The insertion points to be used for alloca instructions.
  /// \param SectionCBs Callbacks that will generate body of each section.
  /// \param PrivCB Callback to copy a given variable (think copy constructor).
  /// \param FiniCB Callback to finalize variable copies.
  /// \param IsCancellable Flag to indicate a cancellable parallel region.
  /// \param IsNowait If true, barrier - to ensure all sections are executed
  /// before moving forward will not be generated.
  /// \returns The insertion position *after* the sections.
  LLVM_ABI InsertPointOrErrorTy
  createSections(const LocationDescription &Loc, InsertPointTy AllocaIP,
                 ArrayRef<StorableBodyGenCallbackTy> SectionCBs,
                 PrivatizeCallbackTy PrivCB, FinalizeCallbackTy FiniCB,
                 bool IsCancellable, bool IsNowait);

  /// Generator for '#omp section'
  ///
  /// \param Loc The insert and source location description.
  /// \param BodyGenCB Callback that will generate the region body code.
  /// \param FiniCB Callback to finalize variable copies.
  /// \returns The insertion position *after* the section.
  LLVM_ABI InsertPointOrErrorTy createSection(const LocationDescription &Loc,
                                              BodyGenCallbackTy BodyGenCB,
                                              FinalizeCallbackTy FiniCB);

  /// Generator for `#omp teams`
  ///
  /// \param Loc The location where the teams construct was encountered.
  /// \param BodyGenCB Callback that will generate the region code.
  /// \param NumTeamsLower Lower bound on number of teams. If this is nullptr,
  ///        it is as if lower bound is specified as equal to upperbound. If
  ///        this is non-null, then upperbound must also be non-null.
  /// \param NumTeamsUpper Upper bound on the number of teams.
  /// \param ThreadLimit on the number of threads that may participate in a
  ///        contention group created by each team.
  /// \param IfExpr is the integer argument value of the if condition on the
  ///        teams clause.
  LLVM_ABI InsertPointOrErrorTy createTeams(const LocationDescription &Loc,
                                            BodyGenCallbackTy BodyGenCB,
                                            Value *NumTeamsLower = nullptr,
                                            Value *NumTeamsUpper = nullptr,
                                            Value *ThreadLimit = nullptr,
                                            Value *IfExpr = nullptr);

  /// Generator for `#omp distribute`
  ///
  /// \param Loc The location where the distribute construct was encountered.
  /// \param AllocaIP The insertion points to be used for alloca instructions.
  /// \param BodyGenCB Callback that will generate the region code.
  LLVM_ABI InsertPointOrErrorTy createDistribute(const LocationDescription &Loc,
                                                 InsertPointTy AllocaIP,
                                                 BodyGenCallbackTy BodyGenCB);

  /// Generate conditional branch and relevant BasicBlocks through which private
  /// threads copy the 'copyin' variables from Master copy to threadprivate
  /// copies.
  ///
  /// \param IP insertion block for copyin conditional
  /// \param MasterVarPtr a pointer to the master variable
  /// \param PrivateVarPtr a pointer to the threadprivate variable
  /// \param IntPtrTy Pointer size type
  /// \param BranchtoEnd Create a branch between the copyin.not.master blocks
  //				 and copy.in.end block
  ///
  /// \returns The insertion point where copying operation to be emitted.
  LLVM_ABI InsertPointTy createCopyinClauseBlocks(InsertPointTy IP,
                                                  Value *MasterAddr,
                                                  Value *PrivateAddr,
                                                  llvm::IntegerType *IntPtrTy,
                                                  bool BranchtoEnd = true);

  /// Create a runtime call for kmpc_Alloc
  ///
  /// \param Loc The insert and source location description.
  /// \param Size Size of allocated memory space
  /// \param Allocator Allocator information instruction
  /// \param Name Name of call Instruction for OMP_alloc
  ///
  /// \returns CallInst to the OMP_Alloc call
  LLVM_ABI CallInst *createOMPAlloc(const LocationDescription &Loc, Value *Size,
                                    Value *Allocator, std::string Name = "");

  /// Create a runtime call for kmpc_free
  ///
  /// \param Loc The insert and source location description.
  /// \param Addr Address of memory space to be freed
  /// \param Allocator Allocator information instruction
  /// \param Name Name of call Instruction for OMP_Free
  ///
  /// \returns CallInst to the OMP_Free call
  LLVM_ABI CallInst *createOMPFree(const LocationDescription &Loc, Value *Addr,
                                   Value *Allocator, std::string Name = "");

  /// Create a runtime call for kmpc_threadprivate_cached
  ///
  /// \param Loc The insert and source location description.
  /// \param Pointer pointer to data to be cached
  /// \param Size size of data to be cached
  /// \param Name Name of call Instruction for callinst
  ///
  /// \returns CallInst to the thread private cache call.
  LLVM_ABI CallInst *
  createCachedThreadPrivate(const LocationDescription &Loc,
                            llvm::Value *Pointer, llvm::ConstantInt *Size,
                            const llvm::Twine &Name = Twine(""));

  /// Create a runtime call for __tgt_interop_init
  ///
  /// \param Loc The insert and source location description.
  /// \param InteropVar variable to be allocated
  /// \param InteropType type of interop operation
  /// \param Device devide to which offloading will occur
  /// \param NumDependences  number of dependence variables
  /// \param DependenceAddress pointer to dependence variables
  /// \param HaveNowaitClause does nowait clause exist
  ///
  /// \returns CallInst to the __tgt_interop_init call
  LLVM_ABI CallInst *createOMPInteropInit(const LocationDescription &Loc,
                                          Value *InteropVar,
                                          omp::OMPInteropType InteropType,
                                          Value *Device, Value *NumDependences,
                                          Value *DependenceAddress,
                                          bool HaveNowaitClause);

  /// Create a runtime call for __tgt_interop_destroy
  ///
  /// \param Loc The insert and source location description.
  /// \param InteropVar variable to be allocated
  /// \param Device devide to which offloading will occur
  /// \param NumDependences  number of dependence variables
  /// \param DependenceAddress pointer to dependence variables
  /// \param HaveNowaitClause does nowait clause exist
  ///
  /// \returns CallInst to the __tgt_interop_destroy call
  LLVM_ABI CallInst *createOMPInteropDestroy(const LocationDescription &Loc,
                                             Value *InteropVar, Value *Device,
                                             Value *NumDependences,
                                             Value *DependenceAddress,
                                             bool HaveNowaitClause);

  /// Create a runtime call for __tgt_interop_use
  ///
  /// \param Loc The insert and source location description.
  /// \param InteropVar variable to be allocated
  /// \param Device devide to which offloading will occur
  /// \param NumDependences  number of dependence variables
  /// \param DependenceAddress pointer to dependence variables
  /// \param HaveNowaitClause does nowait clause exist
  ///
  /// \returns CallInst to the __tgt_interop_use call
  LLVM_ABI CallInst *createOMPInteropUse(const LocationDescription &Loc,
                                         Value *InteropVar, Value *Device,
                                         Value *NumDependences,
                                         Value *DependenceAddress,
                                         bool HaveNowaitClause);

  /// The `omp target` interface
  ///
  /// For more information about the usage of this interface,
  /// \see offload/deviceRTLs/common/include/target.h
  ///
  ///{

  /// Create a runtime call for kmpc_target_init
  ///
  /// \param Loc The insert and source location description.
  /// \param Attrs Structure containing the default attributes, including
  ///        numbers of threads and teams to launch the kernel with.
  LLVM_ABI InsertPointTy createTargetInit(
      const LocationDescription &Loc,
      const llvm::OpenMPIRBuilder::TargetKernelDefaultAttrs &Attrs);

  /// Create a runtime call for kmpc_target_deinit
  ///
  /// \param Loc The insert and source location description.
  /// \param TeamsReductionDataSize The maximal size of all the reduction data
  ///        for teams reduction.
  /// \param TeamsReductionBufferLength The number of elements (each of up to
  ///        \p TeamsReductionDataSize size), in the teams reduction buffer.
  LLVM_ABI void createTargetDeinit(const LocationDescription &Loc,
                                   int32_t TeamsReductionDataSize = 0,
                                   int32_t TeamsReductionBufferLength = 1024);

  ///}

  /// Helpers to read/write kernel annotations from the IR.
  ///
  ///{

  /// Read/write a bounds on threads for \p Kernel. Read will return 0 if none
  /// is set.
  LLVM_ABI static std::pair<int32_t, int32_t>
  readThreadBoundsForKernel(const Triple &T, Function &Kernel);
  LLVM_ABI static void writeThreadBoundsForKernel(const Triple &T,
                                                  Function &Kernel, int32_t LB,
                                                  int32_t UB);

  /// Read/write a bounds on teams for \p Kernel. Read will return 0 if none
  /// is set.
  LLVM_ABI static std::pair<int32_t, int32_t>
  readTeamBoundsForKernel(const Triple &T, Function &Kernel);
  LLVM_ABI static void writeTeamsForKernel(const Triple &T, Function &Kernel,
                                           int32_t LB, int32_t UB);
  ///}

private:
  // Sets the function attributes expected for the outlined function
  void setOutlinedTargetRegionFunctionAttributes(Function *OutlinedFn);

  // Creates the function ID/Address for the given outlined function.
  // In the case of an embedded device function the address of the function is
  // used, in the case of a non-offload function a constant is created.
  Constant *createOutlinedFunctionID(Function *OutlinedFn,
                                     StringRef EntryFnIDName);

  // Creates the region entry address for the outlined function
  Constant *createTargetRegionEntryAddr(Function *OutlinedFunction,
                                        StringRef EntryFnName);

public:
  /// Functions used to generate a function with the given name.
  using FunctionGenCallback =
      std::function<Expected<Function *>(StringRef FunctionName)>;

  /// Create a unique name for the entry function using the source location
  /// information of the current target region. The name will be something like:
  ///
  /// __omp_offloading_DD_FFFF_PP_lBB[_CC]
  ///
  /// where DD_FFFF is an ID unique to the file (device and file IDs), PP is the
  /// mangled name of the function that encloses the target region and BB is the
  /// line number of the target region. CC is a count added when more than one
  /// region is located at the same location.
  ///
  /// If this target outline function is not an offload entry, we don't need to
  /// register it. This may happen if it is guarded by an if clause that is
  /// false at compile time, or no target archs have been specified.
  ///
  /// The created target region ID is used by the runtime library to identify
  /// the current target region, so it only has to be unique and not
  /// necessarily point to anything. It could be the pointer to the outlined
  /// function that implements the target region, but we aren't using that so
  /// that the compiler doesn't need to keep that, and could therefore inline
  /// the host function if proven worthwhile during optimization. In the other
  /// hand, if emitting code for the device, the ID has to be the function
  /// address so that it can retrieved from the offloading entry and launched
  /// by the runtime library. We also mark the outlined function to have
  /// external linkage in case we are emitting code for the device, because
  /// these functions will be entry points to the device.
  ///
  /// \param InfoManager The info manager keeping track of the offload entries
  /// \param EntryInfo The entry information about the function
  /// \param GenerateFunctionCallback The callback function to generate the code
  /// \param OutlinedFunction Pointer to the outlined function
  /// \param EntryFnIDName Name of the ID o be created
  LLVM_ABI Error emitTargetRegionFunction(
      TargetRegionEntryInfo &EntryInfo,
      FunctionGenCallback &GenerateFunctionCallback, bool IsOffloadEntry,
      Function *&OutlinedFn, Constant *&OutlinedFnID);

  /// Registers the given function and sets up the attribtues of the function
  /// Returns the FunctionID.
  ///
  /// \param InfoManager The info manager keeping track of the offload entries
  /// \param EntryInfo The entry information about the function
  /// \param OutlinedFunction Pointer to the outlined function
  /// \param EntryFnName Name of the outlined function
  /// \param EntryFnIDName Name of the ID o be created
  LLVM_ABI Constant *
  registerTargetRegionFunction(TargetRegionEntryInfo &EntryInfo,
                               Function *OutlinedFunction,
                               StringRef EntryFnName, StringRef EntryFnIDName);

  /// Type of BodyGen to use for region codegen
  ///
  /// Priv: If device pointer privatization is required, emit the body of the
  /// region here. It will have to be duplicated: with and without
  /// privatization.
  /// DupNoPriv: If we need device pointer privatization, we need
  /// to emit the body of the region with no privatization in the 'else' branch
  /// of the conditional.
  /// NoPriv: If we don't require privatization of device
  /// pointers, we emit the body in between the runtime calls. This avoids
  /// duplicating the body code.
  enum BodyGenTy { Priv, DupNoPriv, NoPriv };

  /// Callback type for creating the map infos for the kernel parameters.
  /// \param CodeGenIP is the insertion point where code should be generated,
  ///        if any.
  using GenMapInfoCallbackTy =
      function_ref<MapInfosTy &(InsertPointTy CodeGenIP)>;

private:
  /// Emit the array initialization or deletion portion for user-defined mapper
  /// code generation. First, it evaluates whether an array section is mapped
  /// and whether the \a MapType instructs to delete this section. If \a IsInit
  /// is true, and \a MapType indicates to not delete this array, array
  /// initialization code is generated. If \a IsInit is false, and \a MapType
  /// indicates to delete this array, array deletion code is generated.
  void emitUDMapperArrayInitOrDel(Function *MapperFn, llvm::Value *MapperHandle,
                                  llvm::Value *Base, llvm::Value *Begin,
                                  llvm::Value *Size, llvm::Value *MapType,
                                  llvm::Value *MapName, TypeSize ElementSize,
                                  llvm::BasicBlock *ExitBB, bool IsInit);

public:
  /// Emit the user-defined mapper function. The code generation follows the
  /// pattern in the example below.
  /// \code
  /// void .omp_mapper.<type_name>.<mapper_id>.(void *rt_mapper_handle,
  ///                                           void *base, void *begin,
  ///                                           int64_t size, int64_t type,
  ///                                           void *name = nullptr) {
  ///   // Allocate space for an array section first or add a base/begin for
  ///   // pointer dereference.
  ///   if ((size > 1 || (base != begin && maptype.IsPtrAndObj)) &&
  ///       !maptype.IsDelete)
  ///     __tgt_push_mapper_component(rt_mapper_handle, base, begin,
  ///                                 size*sizeof(Ty), clearToFromMember(type));
  ///   // Map members.
  ///   for (unsigned i = 0; i < size; i++) {
  ///     // For each component specified by this mapper:
  ///     for (auto c : begin[i]->all_components) {
  ///       if (c.hasMapper())
  ///         (*c.Mapper())(rt_mapper_handle, c.arg_base, c.arg_begin,
  ///         c.arg_size,
  ///                       c.arg_type, c.arg_name);
  ///       else
  ///         __tgt_push_mapper_component(rt_mapper_handle, c.arg_base,
  ///                                     c.arg_begin, c.arg_size, c.arg_type,
  ///                                     c.arg_name);
  ///     }
  ///   }
  ///   // Delete the array section.
  ///   if (size > 1 && maptype.IsDelete)
  ///     __tgt_push_mapper_component(rt_mapper_handle, base, begin,
  ///                                 size*sizeof(Ty), clearToFromMember(type));
  /// }
  /// \endcode
  ///
  /// \param PrivAndGenMapInfoCB Callback that privatizes code and populates the
  /// MapInfos and returns.
  /// \param ElemTy DeclareMapper element type.
  /// \param FuncName Optional param to specify mapper function name.
  /// \param CustomMapperCB Optional callback to generate code related to
  /// custom mappers.
  LLVM_ABI Expected<Function *> emitUserDefinedMapper(
      function_ref<MapInfosOrErrorTy(
          InsertPointTy CodeGenIP, llvm::Value *PtrPHI, llvm::Value *BeginArg)>
          PrivAndGenMapInfoCB,
      llvm::Type *ElemTy, StringRef FuncName,
      CustomMapperCallbackTy CustomMapperCB);

  /// Generator for '#omp target data'
  ///
  /// \param Loc The location where the target data construct was encountered.
  /// \param AllocaIP The insertion points to be used for alloca instructions.
  /// \param CodeGenIP The insertion point at which the target directive code
  /// should be placed.
  /// \param IsBegin If true then emits begin mapper call otherwise emits
  /// end mapper call.
  /// \param DeviceID Stores the DeviceID from the device clause.
  /// \param IfCond Value which corresponds to the if clause condition.
  /// \param Info Stores all information realted to the Target Data directive.
  /// \param GenMapInfoCB Callback that populates the MapInfos and returns.
  /// \param CustomMapperCB Callback to generate code related to
  /// custom mappers.
  /// \param BodyGenCB Optional Callback to generate the region code.
  /// \param DeviceAddrCB Optional callback to generate code related to
  /// use_device_ptr and use_device_addr.
  LLVM_ABI InsertPointOrErrorTy createTargetData(
      const LocationDescription &Loc, InsertPointTy AllocaIP,
      InsertPointTy CodeGenIP, Value *DeviceID, Value *IfCond,
      TargetDataInfo &Info, GenMapInfoCallbackTy GenMapInfoCB,
      CustomMapperCallbackTy CustomMapperCB,
      omp::RuntimeFunction *MapperFunc = nullptr,
      function_ref<InsertPointOrErrorTy(InsertPointTy CodeGenIP,
                                        BodyGenTy BodyGenType)>
          BodyGenCB = nullptr,
      function_ref<void(unsigned int, Value *)> DeviceAddrCB = nullptr,
      Value *SrcLocInfo = nullptr);

  using TargetBodyGenCallbackTy = function_ref<InsertPointOrErrorTy(
      InsertPointTy AllocaIP, InsertPointTy CodeGenIP)>;

  using TargetGenArgAccessorsCallbackTy = function_ref<InsertPointOrErrorTy(
      Argument &Arg, Value *Input, Value *&RetVal, InsertPointTy AllocaIP,
      InsertPointTy CodeGenIP)>;

  /// Generator for '#omp target'
  ///
  /// \param Loc where the target data construct was encountered.
  /// \param IsOffloadEntry whether it is an offload entry.
  /// \param CodeGenIP The insertion point where the call to the outlined
  ///        function should be emitted.
  /// \param Info Stores all information realted to the Target directive.
  /// \param EntryInfo The entry information about the function.
  /// \param DefaultAttrs Structure containing the default attributes, including
  ///        numbers of threads and teams to launch the kernel with.
  /// \param RuntimeAttrs Structure containing the runtime numbers of threads
  ///        and teams to launch the kernel with.
  /// \param IfCond value of the `if` clause.
  /// \param Inputs The input values to the region that will be passed.
  ///        as arguments to the outlined function.
  /// \param BodyGenCB Callback that will generate the region code.
  /// \param ArgAccessorFuncCB Callback that will generate accessors
  ///        instructions for passed in target arguments where neccessary
  /// \param CustomMapperCB Callback to generate code related to
  /// custom mappers.
  /// \param Dependencies A vector of DependData objects that carry
  ///        dependency information as passed in the depend clause
  /// \param HasNowait Whether the target construct has a `nowait` clause or
  ///        not.
  /// \param DynCGroupMem The size of the dynamic groupprivate memory for each
  /// cgroup.
  /// \param DynCGroupMem The fallback mechanism to execute if the requested
  /// cgroup memory cannot be provided.
  LLVM_ABI InsertPointOrErrorTy createTarget(
      const LocationDescription &Loc, bool IsOffloadEntry,
      OpenMPIRBuilder::InsertPointTy AllocaIP,
      OpenMPIRBuilder::InsertPointTy CodeGenIP, TargetDataInfo &Info,
      TargetRegionEntryInfo &EntryInfo,
      const TargetKernelDefaultAttrs &DefaultAttrs,
      const TargetKernelRuntimeAttrs &RuntimeAttrs, Value *IfCond,
      SmallVectorImpl<Value *> &Inputs, GenMapInfoCallbackTy GenMapInfoCB,
      TargetBodyGenCallbackTy BodyGenCB,
      TargetGenArgAccessorsCallbackTy ArgAccessorFuncCB,
      CustomMapperCallbackTy CustomMapperCB,
      const SmallVector<DependData> &Dependencies, bool HasNowait = false,
      Value *DynCGroupMem = nullptr,
      omp::OMPDynGroupprivateFallbackType DynCGroupMemFallback =
          omp::OMPDynGroupprivateFallbackType::Abort);

  /// Returns __kmpc_for_static_init_* runtime function for the specified
  /// size \a IVSize and sign \a IVSigned. Will create a distribute call
  /// __kmpc_distribute_static_init* if \a IsGPUDistribute is set.
  LLVM_ABI FunctionCallee createForStaticInitFunction(unsigned IVSize,
                                                      bool IVSigned,
                                                      bool IsGPUDistribute);

  /// Return the __kmpc_distribute_static_init_multi_device* function.
  FunctionCallee createMDDistributeForStaticInitFunction(unsigned IVSize,
                                                         bool IVSigned);

  /// Returns __kmpc_dispatch_init_* runtime function for the specified
  /// size \a IVSize and sign \a IVSigned.
  LLVM_ABI FunctionCallee createDispatchInitFunction(unsigned IVSize,
                                                     bool IVSigned);

  /// Returns __kmpc_dispatch_next_* runtime function for the specified
  /// size \a IVSize and sign \a IVSigned.
  LLVM_ABI FunctionCallee createDispatchNextFunction(unsigned IVSize,
                                                     bool IVSigned);

  /// Returns __kmpc_dispatch_fini_* runtime function for the specified
  /// size \a IVSize and sign \a IVSigned.
  LLVM_ABI FunctionCallee createDispatchFiniFunction(unsigned IVSize,
                                                     bool IVSigned);

  /// Returns __kmpc_dispatch_deinit runtime function.
  LLVM_ABI FunctionCallee createDispatchDeinitFunction();

  /// Declarations for LLVM-IR types (simple, array, function and structure) are
  /// generated below. Their names are defined and used in OpenMPKinds.def. Here
  /// we provide the declarations, the initializeTypes function will provide the
  /// values.
  ///
  ///{
#define OMP_TYPE(VarName, InitValue) Type *VarName = nullptr;
#define OMP_ARRAY_TYPE(VarName, ElemTy, ArraySize)                             \
  ArrayType *VarName##Ty = nullptr;                                            \
  PointerType *VarName##PtrTy = nullptr;
#define OMP_FUNCTION_TYPE(VarName, IsVarArg, ReturnType, ...)                  \
  FunctionType *VarName = nullptr;                                             \
  PointerType *VarName##Ptr = nullptr;
#define OMP_STRUCT_TYPE(VarName, StrName, ...)                                 \
  StructType *VarName = nullptr;                                               \
  PointerType *VarName##Ptr = nullptr;
#include "llvm/Frontend/OpenMP/OMPKinds.def"

  ///}

private:
  /// Create all simple and struct types exposed by the runtime and remember
  /// the llvm::PointerTypes of them for easy access later.
  void initializeTypes(Module &M);

  /// Common interface for generating entry calls for OMP Directives.
  /// if the directive has a region/body, It will set the insertion
  /// point to the body
  ///
  /// \param OMPD Directive to generate entry blocks for
  /// \param EntryCall Call to the entry OMP Runtime Function
  /// \param ExitBB block where the region ends.
  /// \param Conditional indicate if the entry call result will be used
  ///        to evaluate a conditional of whether a thread will execute
  ///        body code or not.
  ///
  /// \return The insertion position in exit block
  InsertPointTy emitCommonDirectiveEntry(omp::Directive OMPD, Value *EntryCall,
                                         BasicBlock *ExitBB,
                                         bool Conditional = false);

  /// Common interface to finalize the region
  ///
  /// \param OMPD Directive to generate exiting code for
  /// \param FinIP Insertion point for emitting Finalization code and exit call
  /// \param ExitCall Call to the ending OMP Runtime Function
  /// \param HasFinalize indicate if the directive will require finalization
  ///         and has a finalization callback in the stack that
  ///        should be called.
  ///
  /// \return The insertion position in exit block
  InsertPointOrErrorTy emitCommonDirectiveExit(omp::Directive OMPD,
                                               InsertPointTy FinIP,
                                               Instruction *ExitCall,
                                               bool HasFinalize = true);

  /// Common Interface to generate OMP inlined regions
  ///
  /// \param OMPD Directive to generate inlined region for
  /// \param EntryCall Call to the entry OMP Runtime Function
  /// \param ExitCall Call to the ending OMP Runtime Function
  /// \param BodyGenCB Body code generation callback.
  /// \param FiniCB Finalization Callback. Will be called when finalizing region
  /// \param Conditional indicate if the entry call result will be used
  ///        to evaluate a conditional of whether a thread will execute
  ///        body code or not.
  /// \param HasFinalize indicate if the directive will require finalization
  ///        and has a finalization callback in the stack that
  ///        should be called.
  /// \param IsCancellable if HasFinalize is set to true, indicate if the
  ///        the directive should be cancellable.
  /// \return The insertion point after the region
  InsertPointOrErrorTy
  EmitOMPInlinedRegion(omp::Directive OMPD, Instruction *EntryCall,
                       Instruction *ExitCall, BodyGenCallbackTy BodyGenCB,
                       FinalizeCallbackTy FiniCB, bool Conditional = false,
                       bool HasFinalize = true, bool IsCancellable = false);

  /// Get the platform-specific name separator.
  /// \param Parts different parts of the final name that needs separation
  /// \param FirstSeparator First separator used between the initial two
  ///        parts of the name.
  /// \param Separator separator used between all of the rest consecutive
  ///        parts of the name
  static std::string getNameWithSeparators(ArrayRef<StringRef> Parts,
                                           StringRef FirstSeparator,
                                           StringRef Separator);

  /// Returns corresponding lock object for the specified critical region
  /// name. If the lock object does not exist it is created, otherwise the
  /// reference to the existing copy is returned.
  /// \param CriticalName Name of the critical region.
  ///
  Value *getOMPCriticalRegionLock(StringRef CriticalName);

  /// Callback type for Atomic Expression update
  /// ex:
  /// \code{.cpp}
  /// unsigned x = 0;
  /// #pragma omp atomic update
  /// x = Expr(x_old);  //Expr() is any legal operation
  /// \endcode
  ///
  /// \param XOld the value of the atomic memory address to use for update
  /// \param IRB reference to the IRBuilder to use
  ///
  /// \returns Value to update X to.
  using AtomicUpdateCallbackTy =
      const function_ref<Expected<Value *>(Value *XOld, IRBuilder<> &IRB)>;

private:
  enum AtomicKind { Read, Write, Update, Capture, Compare };

  /// Determine whether to emit flush or not
  ///
  /// \param Loc    The insert and source location description.
  /// \param AO     The required atomic ordering
  /// \param AK     The OpenMP atomic operation kind used.
  ///
  /// \returns		wether a flush was emitted or not
  bool checkAndEmitFlushAfterAtomic(const LocationDescription &Loc,
                                    AtomicOrdering AO, AtomicKind AK);

  /// Emit atomic update for constructs: X = X BinOp Expr ,or X = Expr BinOp X
  /// For complex Operations: X = UpdateOp(X) => CmpExch X, old_X, UpdateOp(X)
  /// Only Scalar data types.
  ///
  /// \param AllocaIP	  The insertion point to be used for alloca
  ///                   instructions.
  /// \param X			    The target atomic pointer to be updated
  /// \param XElemTy    The element type of the atomic pointer.
  /// \param Expr		    The value to update X with.
  /// \param AO			    Atomic ordering of the generated atomic
  ///                   instructions.
  /// \param RMWOp		  The binary operation used for update. If
  ///                   operation is not supported by atomicRMW,
  ///                   or belong to {FADD, FSUB, BAD_BINOP}.
  ///                   Then a `cmpExch` based	atomic will be generated.
  /// \param UpdateOp 	Code generator for complex expressions that cannot be
  ///                   expressed through atomicrmw instruction.
  /// \param VolatileX	     true if \a X volatile?
  /// \param IsXBinopExpr true if \a X is Left H.S. in Right H.S. part of the
  ///                     update expression, false otherwise.
  ///                     (e.g. true for X = X BinOp Expr)
  ///
  /// \returns A pair of the old value of X before the update, and the value
  ///          used for the update.
  Expected<std::pair<Value *, Value *>>
  emitAtomicUpdate(InsertPointTy AllocaIP, Value *X, Type *XElemTy, Value *Expr,
                   AtomicOrdering AO, AtomicRMWInst::BinOp RMWOp,
                   AtomicUpdateCallbackTy &UpdateOp, bool VolatileX,
                   bool IsXBinopExpr, bool IsIgnoreDenormalMode,
                   bool IsFineGrainedMemory, bool IsRemoteMemory);

  /// Emit the binary op. described by \p RMWOp, using \p Src1 and \p Src2 .
  ///
  /// \Return The instruction
  Value *emitRMWOpAsInstruction(Value *Src1, Value *Src2,
                                AtomicRMWInst::BinOp RMWOp);

  bool IsFinalized;

public:
  /// a struct to pack relevant information while generating atomic Ops
  struct AtomicOpValue {
    Value *Var = nullptr;
    Type *ElemTy = nullptr;
    bool IsSigned = false;
    bool IsVolatile = false;
  };

  /// Emit atomic Read for : V = X --- Only Scalar data types.
  ///
  /// \param Loc    The insert and source location description.
  /// \param X			The target pointer to be atomically read
  /// \param V			Memory address where to store atomically read
  /// 					    value
  /// \param AO			Atomic ordering of the generated atomic
  /// 					    instructions.
  /// \param AllocaIP           Insert point for allocas
  //
  /// \return Insertion point after generated atomic read IR.
  LLVM_ABI InsertPointTy createAtomicRead(const LocationDescription &Loc,
                                          AtomicOpValue &X, AtomicOpValue &V,
                                          AtomicOrdering AO,
                                          InsertPointTy AllocaIP);

  /// Emit atomic write for : X = Expr --- Only Scalar data types.
  ///
  /// \param Loc    The insert and source location description.
  /// \param X			The target pointer to be atomically written to
  /// \param Expr		The value to store.
  /// \param AO			Atomic ordering of the generated atomic
  ///               instructions.
  /// \param AllocaIP           Insert point for allocas
  ///
  /// \return Insertion point after generated atomic Write IR.
  LLVM_ABI InsertPointTy createAtomicWrite(const LocationDescription &Loc,
                                           AtomicOpValue &X, Value *Expr,
                                           AtomicOrdering AO,
                                           InsertPointTy AllocaIP);

  /// Emit atomic update for constructs: X = X BinOp Expr ,or X = Expr BinOp X
  /// For complex Operations: X = UpdateOp(X) => CmpExch X, old_X, UpdateOp(X)
  /// Only Scalar data types.
  ///
  /// \param Loc      The insert and source location description.
  /// \param AllocaIP The insertion point to be used for alloca instructions.
  /// \param X        The target atomic pointer to be updated
  /// \param Expr     The value to update X with.
  /// \param AO       Atomic ordering of the generated atomic instructions.
  /// \param RMWOp    The binary operation used for update. If operation
  ///                 is	not supported by atomicRMW, or belong to
  ///	                {FADD, FSUB, BAD_BINOP}. Then a `cmpExch` based
  ///                 atomic will be generated.
  /// \param UpdateOp 	Code generator for complex expressions that cannot be
  ///                   expressed through atomicrmw instruction.
  /// \param IsXBinopExpr true if \a X is Left H.S. in Right H.S. part of the
  ///                     update expression, false otherwise.
  ///	                    (e.g. true for X = X BinOp Expr)
  ///
  /// \return Insertion point after generated atomic update IR.
  LLVM_ABI InsertPointOrErrorTy createAtomicUpdate(
      const LocationDescription &Loc, InsertPointTy AllocaIP, AtomicOpValue &X,
      Value *Expr, AtomicOrdering AO, AtomicRMWInst::BinOp RMWOp,
      AtomicUpdateCallbackTy &UpdateOp, bool IsXBinopExpr,
      bool IsIgnoreDenormalMode = false, bool IsFineGrainedMemory = false,
      bool IsRemoteMemory = false);

  /// Emit atomic update for constructs: --- Only Scalar data types
  /// V = X; X = X BinOp Expr ,
  /// X = X BinOp Expr; V = X,
  /// V = X; X = Expr BinOp X,
  /// X = Expr BinOp X; V = X,
  /// V = X; X = UpdateOp(X),
  /// X = UpdateOp(X); V = X,
  ///
  /// \param Loc        The insert and source location description.
  /// \param AllocaIP   The insertion point to be used for alloca instructions.
  /// \param X          The target atomic pointer to be updated
  /// \param V          Memory address where to store captured value
  /// \param Expr       The value to update X with.
  /// \param AO         Atomic ordering of the generated atomic instructions
  /// \param RMWOp      The binary operation used for update. If
  ///                   operation is not supported by atomicRMW, or belong to
  ///	                  {FADD, FSUB, BAD_BINOP}. Then a cmpExch based
  ///                   atomic will be generated.
  /// \param UpdateOp   Code generator for complex expressions that cannot be
  ///                   expressed through atomicrmw instruction.
  /// \param UpdateExpr true if X is an in place update of the form
  ///                   X = X BinOp Expr or X = Expr BinOp X
  /// \param IsXBinopExpr true if X is Left H.S. in Right H.S. part of the
  ///                     update expression, false otherwise.
  ///                     (e.g. true for X = X BinOp Expr)
  /// \param IsPostfixUpdate true if original value of 'x' must be stored in
  ///                        'v', not an updated one.
  ///
  /// \return Insertion point after generated atomic capture IR.
  LLVM_ABI InsertPointOrErrorTy createAtomicCapture(
      const LocationDescription &Loc, InsertPointTy AllocaIP, AtomicOpValue &X,
      AtomicOpValue &V, Value *Expr, AtomicOrdering AO,
      AtomicRMWInst::BinOp RMWOp, AtomicUpdateCallbackTy &UpdateOp,
      bool UpdateExpr, bool IsPostfixUpdate, bool IsXBinopExpr,
      bool IsIgnoreDenormalMode = false, bool IsFineGrainedMemory = false,
      bool IsRemoteMemory = false);

  /// Emit atomic compare for constructs: --- Only scalar data types
  /// cond-expr-stmt:
  /// x = x ordop expr ? expr : x;
  /// x = expr ordop x ? expr : x;
  /// x = x == e ? d : x;
  /// x = e == x ? d : x; (this one is not in the spec)
  /// cond-update-stmt:
  /// if (x ordop expr) { x = expr; }
  /// if (expr ordop x) { x = expr; }
  /// if (x == e) { x = d; }
  /// if (e == x) { x = d; } (this one is not in the spec)
  /// conditional-update-capture-atomic:
  /// v = x; cond-update-stmt; (IsPostfixUpdate=true, IsFailOnly=false)
  /// cond-update-stmt; v = x; (IsPostfixUpdate=false, IsFailOnly=false)
  /// if (x == e) { x = d; } else { v = x; } (IsPostfixUpdate=false,
  ///                                         IsFailOnly=true)
  /// r = x == e; if (r) { x = d; } (IsPostfixUpdate=false, IsFailOnly=false)
  /// r = x == e; if (r) { x = d; } else { v = x; } (IsPostfixUpdate=false,
  ///                                                IsFailOnly=true)
  ///
  /// \param Loc          The insert and source location description.
  /// \param X            The target atomic pointer to be updated.
  /// \param V            Memory address where to store captured value (for
  ///                     compare capture only).
  /// \param R            Memory address where to store comparison result
  ///                     (for compare capture with '==' only).
  /// \param E            The expected value ('e') for forms that use an
  ///                     equality comparison or an expression ('expr') for
  ///                     forms that use 'ordop' (logically an atomic maximum or
  ///                     minimum).
  /// \param D            The desired value for forms that use an equality
  ///                     comparison. If forms that use 'ordop', it should be
  ///                     \p nullptr.
  /// \param AO           Atomic ordering of the generated atomic instructions.
  /// \param Op           Atomic compare operation. It can only be ==, <, or >.
  /// \param IsXBinopExpr True if the conditional statement is in the form where
  ///                     x is on LHS. It only matters for < or >.
  /// \param IsPostfixUpdate  True if original value of 'x' must be stored in
  ///                         'v', not an updated one (for compare capture
  ///                         only).
  /// \param IsFailOnly   True if the original value of 'x' is stored to 'v'
  ///                     only when the comparison fails. This is only valid for
  ///                     the case the comparison is '=='.
  ///
  /// \return Insertion point after generated atomic capture IR.
  LLVM_ABI InsertPointTy
  createAtomicCompare(const LocationDescription &Loc, AtomicOpValue &X,
                      AtomicOpValue &V, AtomicOpValue &R, Value *E, Value *D,
                      AtomicOrdering AO, omp::OMPAtomicCompareOp Op,
                      bool IsXBinopExpr, bool IsPostfixUpdate, bool IsFailOnly);
  LLVM_ABI InsertPointTy createAtomicCompare(
      const LocationDescription &Loc, AtomicOpValue &X, AtomicOpValue &V,
      AtomicOpValue &R, Value *E, Value *D, AtomicOrdering AO,
      omp::OMPAtomicCompareOp Op, bool IsXBinopExpr, bool IsPostfixUpdate,
      bool IsFailOnly, AtomicOrdering Failure);

  /// Create the control flow structure of a canonical OpenMP loop.
  ///
  /// The emitted loop will be disconnected, i.e. no edge to the loop's
  /// preheader and no terminator in the AfterBB. The OpenMPIRBuilder's
  /// IRBuilder location is not preserved.
  ///
  /// \param DL        DebugLoc used for the instructions in the skeleton.
  /// \param TripCount Value to be used for the trip count.
  /// \param F         Function in which to insert the BasicBlocks.
  /// \param PreInsertBefore  Where to insert BBs that execute before the body,
  ///                         typically the body itself.
  /// \param PostInsertBefore Where to insert BBs that execute after the body.
  /// \param Name      Base name used to derive BB
  ///                  and instruction names.
  ///
  /// \returns The CanonicalLoopInfo that represents the emitted loop.
  LLVM_ABI CanonicalLoopInfo *createLoopSkeleton(DebugLoc DL, Value *TripCount,
                                                 Function *F,
                                                 BasicBlock *PreInsertBefore,
                                                 BasicBlock *PostInsertBefore,
                                                 const Twine &Name = {});
  /// OMP Offload Info Metadata name string
  const std::string ompOffloadInfoName = "omp_offload.info";

  /// Loads all the offload entries information from the host IR
  /// metadata. This function is only meant to be used with device code
  /// generation.
  ///
  /// \param M         Module to load Metadata info from. Module passed maybe
  /// loaded from bitcode file, i.e, different from OpenMPIRBuilder::M module.
  LLVM_ABI void loadOffloadInfoMetadata(Module &M);

  /// Loads all the offload entries information from the host IR
  /// metadata read from the file passed in as the HostFilePath argument. This
  /// function is only meant to be used with device code generation.
  ///
  /// \param HostFilePath The path to the host IR file,
  /// used to load in offload metadata for the device, allowing host and device
  /// to maintain the same metadata mapping.
  LLVM_ABI void loadOffloadInfoMetadata(vfs::FileSystem &VFS,
                                        StringRef HostFilePath);

  /// Gets (if variable with the given name already exist) or creates
  /// internal global variable with the specified Name. The created variable has
  /// linkage CommonLinkage by default and is initialized by null value.
  /// \param Ty Type of the global variable. If it is exist already the type
  /// must be the same.
  /// \param Name Name of the variable.
  LLVM_ABI GlobalVariable *
  getOrCreateInternalVariable(Type *Ty, const StringRef &Name,
                              unsigned AddressSpace = 0);
};

/// Class to represented the control flow structure of an OpenMP canonical loop.
///
/// The control-flow structure is standardized for easy consumption by
/// directives associated with loops. For instance, the worksharing-loop
/// construct may change this control flow such that each loop iteration is
/// executed on only one thread. The constraints of a canonical loop in brief
/// are:
///
///  * The number of loop iterations must have been computed before entering the
///    loop.
///
///  * Has an (unsigned) logical induction variable that starts at zero and
///    increments by one.
///
///  * The loop's CFG itself has no side-effects. The OpenMP specification
///    itself allows side-effects, but the order in which they happen, including
///    how often or whether at all, is unspecified. We expect that the frontend
///    will emit those side-effect instructions somewhere (e.g. before the loop)
///    such that the CanonicalLoopInfo itself can be side-effect free.
///
/// Keep in mind that CanonicalLoopInfo is meant to only describe a repeated
/// execution of a loop body that satifies these constraints. It does NOT
/// represent arbitrary SESE regions that happen to contain a loop. Do not use
/// CanonicalLoopInfo for such purposes.
///
/// The control flow can be described as follows:
///
///     Preheader
///        |
///  /-> Header
///  |     |
///  |    Cond---\
///  |     |     |
///  |    Body   |
///  |    | |    |
///  |   <...>   |
///  |    | |    |
///   \--Latch   |
///              |
///             Exit
///              |
///            After
///
/// The loop is thought to start at PreheaderIP (at the Preheader's terminator,
/// including) and end at AfterIP (at the After's first instruction, excluding).
/// That is, instructions in the Preheader and After blocks (except the
/// Preheader's terminator) are out of CanonicalLoopInfo's control and may have
/// side-effects. Typically, the Preheader is used to compute the loop's trip
/// count. The instructions from BodyIP (at the Body block's first instruction,
/// excluding) until the Latch are also considered outside CanonicalLoopInfo's
/// control and thus can have side-effects. The body block is the single entry
/// point into the loop body, which may contain arbitrary control flow as long
/// as all control paths eventually branch to the Latch block.
///
/// TODO: Consider adding another standardized BasicBlock between Body CFG and
/// Latch to guarantee that there is only a single edge to the latch. It would
/// make loop transformations easier to not needing to consider multiple
/// predecessors of the latch (See redirectAllPredecessorsTo) and would give us
/// an equivalant to PreheaderIP, AfterIP and BodyIP for inserting code that
/// executes after each body iteration.
///
/// There must be no loop-carried dependencies through llvm::Values. This is
/// equivalant to that the Latch has no PHINode and the Header's only PHINode is
/// for the induction variable.
///
/// All code in Header, Cond, Latch and Exit (plus the terminator of the
/// Preheader) are CanonicalLoopInfo's responsibility and their build-up checked
/// by assertOK(). They are expected to not be modified unless explicitly
/// modifying the CanonicalLoopInfo through a methods that applies a OpenMP
/// loop-associated construct such as applyWorkshareLoop, tileLoops, unrollLoop,
/// etc. These methods usually invalidate the CanonicalLoopInfo and re-use its
/// basic blocks. After invalidation, the CanonicalLoopInfo must not be used
/// anymore as its underlying control flow may not exist anymore.
/// Loop-transformation methods such as tileLoops, collapseLoops and unrollLoop
/// may also return a new CanonicalLoopInfo that can be passed to other
/// loop-associated construct implementing methods. These loop-transforming
/// methods may either create a new CanonicalLoopInfo usually using
/// createLoopSkeleton and invalidate the input CanonicalLoopInfo, or reuse and
/// modify one of the input CanonicalLoopInfo and return it as representing the
/// modified loop. What is done is an implementation detail of
/// transformation-implementing method and callers should always assume that the
/// CanonicalLoopInfo passed to it is invalidated and a new object is returned.
/// Returned CanonicalLoopInfo have the same structure and guarantees as the one
/// created by createCanonicalLoop, such that transforming methods do not have
/// to special case where the CanonicalLoopInfo originated from.
///
/// Generally, methods consuming CanonicalLoopInfo do not need an
/// OpenMPIRBuilder::InsertPointTy as argument, but use the locations of the
/// CanonicalLoopInfo to insert new or modify existing instructions. Unless
/// documented otherwise, methods consuming CanonicalLoopInfo do not invalidate
/// any InsertPoint that is outside CanonicalLoopInfo's control. Specifically,
/// any InsertPoint in the Preheader, After or Block can still be used after
/// calling such a method.
///
/// TODO: Provide mechanisms for exception handling and cancellation points.
///
/// Defined outside OpenMPIRBuilder because nested classes cannot be
/// forward-declared, e.g. to avoid having to include the entire OMPIRBuilder.h.
class CanonicalLoopInfo {
  friend class OpenMPIRBuilder;

private:
  BasicBlock *Header = nullptr;
  BasicBlock *Cond = nullptr;
  BasicBlock *Latch = nullptr;
  BasicBlock *Exit = nullptr;

  // Hold the MLIR value for the `lastiter` of the canonical loop.
  Value *LastIter = nullptr;

  /// Add the control blocks of this loop to \p BBs.
  ///
  /// This does not include any block from the body, including the one returned
  /// by getBody().
  ///
  /// FIXME: This currently includes the Preheader and After blocks even though
  /// their content is (mostly) not under CanonicalLoopInfo's control.
  /// Re-evaluated whether this makes sense.
  void collectControlBlocks(SmallVectorImpl<BasicBlock *> &BBs);

  /// Sets the number of loop iterations to the given value. This value must be
  /// valid in the condition block (i.e., defined in the preheader) and is
  /// interpreted as an unsigned integer.
  void setTripCount(Value *TripCount);

  /// Replace all uses of the canonical induction variable in the loop body with
  /// a new one.
  ///
  /// The intended use case is to update the induction variable for an updated
  /// iteration space such that it can stay normalized in the 0...tripcount-1
  /// range.
  ///
  /// The \p Updater is called with the (presumable updated) current normalized
  /// induction variable and is expected to return the value that uses of the
  /// pre-updated induction values should use instead, typically dependent on
  /// the new induction variable. This is a lambda (instead of e.g. just passing
  /// the new value) to be able to distinguish the uses of the pre-updated
  /// induction variable and uses of the induction varible to compute the
  /// updated induction variable value.
  void mapIndVar(llvm::function_ref<Value *(Instruction *)> Updater);

public:
  /// Sets the last iteration variable for this loop.
  void setLastIter(Value *IterVar) { LastIter = std::move(IterVar); }

  /// Returns the last iteration variable for this loop.
  /// Certain use-cases (like translation of linear clause) may access
  /// this variable even after a loop transformation. Hence, do not guard
  /// this getter function by `isValid`. It is the responsibility of the
  /// callee to ensure this functionality is not invoked by a non-outlined
  /// CanonicalLoopInfo object (in which case, `setLastIter` will never be
  /// invoked and `LastIter` will be by default `nullptr`).
  Value *getLastIter() { return LastIter; }

  /// Returns whether this object currently represents the IR of a loop. If
  /// returning false, it may have been consumed by a loop transformation or not
  /// been intialized. Do not use in this case;
  bool isValid() const { return Header; }

  /// The preheader ensures that there is only a single edge entering the loop.
  /// Code that must be execute before any loop iteration can be emitted here,
  /// such as computing the loop trip count and begin lifetime markers. Code in
  /// the preheader is not considered part of the canonical loop.
  LLVM_ABI BasicBlock *getPreheader() const;

  /// The header is the entry for each iteration. In the canonical control flow,
  /// it only contains the PHINode for the induction variable.
  BasicBlock *getHeader() const {
    assert(isValid() && "Requires a valid canonical loop");
    return Header;
  }

  /// The condition block computes whether there is another loop iteration. If
  /// yes, branches to the body; otherwise to the exit block.
  BasicBlock *getCond() const {
    assert(isValid() && "Requires a valid canonical loop");
    return Cond;
  }

  /// The body block is the single entry for a loop iteration and not controlled
  /// by CanonicalLoopInfo. It can contain arbitrary control flow but must
  /// eventually branch to the \p Latch block.
  BasicBlock *getBody() const {
    assert(isValid() && "Requires a valid canonical loop");
    return cast<BranchInst>(Cond->getTerminator())->getSuccessor(0);
  }

  /// Reaching the latch indicates the end of the loop body code. In the
  /// canonical control flow, it only contains the increment of the induction
  /// variable.
  BasicBlock *getLatch() const {
    assert(isValid() && "Requires a valid canonical loop");
    return Latch;
  }

  /// Reaching the exit indicates no more iterations are being executed.
  BasicBlock *getExit() const {
    assert(isValid() && "Requires a valid canonical loop");
    return Exit;
  }

  /// The after block is intended for clean-up code such as lifetime end
  /// markers. It is separate from the exit block to ensure, analogous to the
  /// preheader, it having just a single entry edge and being free from PHI
  /// nodes should there be multiple loop exits (such as from break
  /// statements/cancellations).
  BasicBlock *getAfter() const {
    assert(isValid() && "Requires a valid canonical loop");
    return Exit->getSingleSuccessor();
  }

  /// Returns the llvm::Value containing the number of loop iterations. It must
  /// be valid in the preheader and always interpreted as an unsigned integer of
  /// any bit-width.
  Value *getTripCount() const {
    assert(isValid() && "Requires a valid canonical loop");
    Instruction *CmpI = &Cond->front();
    assert(isa<CmpInst>(CmpI) && "First inst must compare IV with TripCount");
    return CmpI->getOperand(1);
  }

  /// Returns the instruction representing the current logical induction
  /// variable. Always unsigned, always starting at 0 with an increment of one.
  Instruction *getIndVar() const {
    assert(isValid() && "Requires a valid canonical loop");
    Instruction *IndVarPHI = &Header->front();
    assert(isa<PHINode>(IndVarPHI) && "First inst must be the IV PHI");
    return IndVarPHI;
  }

  /// Return the type of the induction variable (and the trip count).
  Type *getIndVarType() const {
    assert(isValid() && "Requires a valid canonical loop");
    return getIndVar()->getType();
  }

  /// Return the insertion point for user code before the loop.
  OpenMPIRBuilder::InsertPointTy getPreheaderIP() const {
    assert(isValid() && "Requires a valid canonical loop");
    BasicBlock *Preheader = getPreheader();
    return {Preheader, std::prev(Preheader->end())};
  };

  /// Return the insertion point for user code in the body.
  OpenMPIRBuilder::InsertPointTy getBodyIP() const {
    assert(isValid() && "Requires a valid canonical loop");
    BasicBlock *Body = getBody();
    return {Body, Body->begin()};
  };

  /// Return the insertion point for user code after the loop.
  OpenMPIRBuilder::InsertPointTy getAfterIP() const {
    assert(isValid() && "Requires a valid canonical loop");
    BasicBlock *After = getAfter();
    return {After, After->begin()};
  };

  Function *getFunction() const {
    assert(isValid() && "Requires a valid canonical loop");
    return Header->getParent();
  }

  /// Consistency self-check.
  LLVM_ABI void assertOK() const;

  /// Invalidate this loop. That is, the underlying IR does not fulfill the
  /// requirements of an OpenMP canonical loop anymore.
  LLVM_ABI void invalidate();
};

/// ScanInfo holds the information to assist in lowering of Scan reduction.
/// Before lowering, the body of the for loop specifying scan reduction is
/// expected to have the following structure
///
///     Loop Body Entry
///        |
///     Code before the scan directive
///        |
///     Scan Directive
///        |
///     Code after the scan directive
///        |
///     Loop Body Exit
/// When `createCanonicalScanLoops` is executed, the bodyGen callback of it
/// transforms the body to:
///
///     Loop Body Entry
///        |
///     OMPScanDispatch
///
///     OMPBeforeScanBlock
///        |
///     OMPScanLoopExit
///        |
///     Loop Body Exit
///
/// The insert point is updated to the first insert point of OMPBeforeScanBlock.
/// It dominates the control flow of code generated until
/// scan directive is encountered and OMPAfterScanBlock dominates the
/// control flow of code generated after scan is encountered. The successor
/// of OMPScanDispatch can be OMPBeforeScanBlock or OMPAfterScanBlock based
/// on 1.whether it is in Input phase or Scan Phase , 2. whether it is an
/// exclusive or inclusive scan. This jump is added when `createScan` is
/// executed. If input loop is being generated, if it is inclusive scan,
/// `OMPAfterScanBlock` succeeds `OMPScanDispatch` , if exclusive,
/// `OMPBeforeScanBlock` succeeds `OMPDispatch` and vice versa for scan loop. At
/// the end of the input loop, temporary buffer is populated and at the
/// beginning of the scan loop, temporary buffer is read. After scan directive
/// is encountered, insertion point is updated to `OMPAfterScanBlock` as it is
/// expected to dominate the code after the scan directive. Both Before and
/// After scan blocks are succeeded by `OMPScanLoopExit`.
/// Temporary buffer allocations are done in `ScanLoopInit` block before the
/// lowering of for-loop. The results are copied back to reduction variable in
/// `ScanLoopFinish` block.
class ScanInfo {
public:
  /// Dominates the body of the loop before scan directive
  llvm::BasicBlock *OMPBeforeScanBlock = nullptr;

  /// Dominates the body of the loop before scan directive
  llvm::BasicBlock *OMPAfterScanBlock = nullptr;

  /// Controls the flow to before or after scan blocks
  llvm::BasicBlock *OMPScanDispatch = nullptr;

  /// Exit block of loop body
  llvm::BasicBlock *OMPScanLoopExit = nullptr;

  /// Block before loop body where scan initializations are done
  llvm::BasicBlock *OMPScanInit = nullptr;

  /// Block after loop body where scan finalizations are done
  llvm::BasicBlock *OMPScanFinish = nullptr;

  /// If true, it indicates Input phase is lowered; else it indicates
  /// ScanPhase is lowered
  bool OMPFirstScanLoop = false;

  /// Maps the private reduction variable to the pointer of the temporary
  /// buffer
  llvm::SmallDenseMap<llvm::Value *, llvm::Value *> *ScanBuffPtrs;

  /// Keeps track of value of iteration variable for input/scan loop to be
  /// used for Scan directive lowering
  llvm::Value *IV = nullptr;

  /// Stores the span of canonical loop being lowered to be used for temporary
  /// buffer allocation or Finalization.
  llvm::Value *Span = nullptr;

  ScanInfo() {
    ScanBuffPtrs = new llvm::SmallDenseMap<llvm::Value *, llvm::Value *>();
  }
  ScanInfo(ScanInfo &) = delete;
  ScanInfo &operator=(const ScanInfo &) = delete;

  ~ScanInfo() { delete (ScanBuffPtrs); }
};

} // end namespace llvm

#endif // LLVM_FRONTEND_OPENMP_OMPIRBUILDER_H<|MERGE_RESOLUTION|>--- conflicted
+++ resolved
@@ -2468,23 +2468,14 @@
     // Constructors for TargetKernelArgs.
     TargetKernelArgs() = default;
     TargetKernelArgs(unsigned NumTargetItems, TargetDataRTArgs RTArgs,
-<<<<<<< HEAD
-                     Value *TripCount, ArrayRef<Value *> NumTeams,
-                     ArrayRef<Value *> NumThreads, Value *DynCGGroupMem,
-                     bool HasNoWait)
-        : NumTargetItems(NumTargetItems), RTArgs(RTArgs), TripCount(TripCount),
-          NumTeams(NumTeams), NumThreads(NumThreads),
-          DynCGGroupMem(DynCGGroupMem), HasNoWait(HasNoWait) {}
-=======
-                     Value *NumIterations, ArrayRef<Value *> NumTeams,
+                     Value *TripCount    , ArrayRef<Value *> NumTeams,
                      ArrayRef<Value *> NumThreads, Value *DynCGroupMem,
                      bool HasNoWait,
                      omp::OMPDynGroupprivateFallbackType DynCGroupMemFallback)
         : NumTargetItems(NumTargetItems), RTArgs(RTArgs),
-          NumIterations(NumIterations), NumTeams(NumTeams),
+          TripCount(TripCount), NumTeams(NumTeams),
           NumThreads(NumThreads), DynCGroupMem(DynCGroupMem),
           HasNoWait(HasNoWait), DynCGroupMemFallback(DynCGroupMemFallback) {}
->>>>>>> c5ce8021
   };
 
   /// Create the kernel args vector used by emitTargetKernel. This function
