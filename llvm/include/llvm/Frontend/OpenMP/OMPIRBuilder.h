//===- IR/OpenMPIRBuilder.h - OpenMP encoding builder for LLVM IR - C++ -*-===//
//
// Part of the LLVM Project, under the Apache License v2.0 with LLVM Exceptions.
// See https://llvm.org/LICENSE.txt for license information.
// SPDX-License-Identifier: Apache-2.0 WITH LLVM-exception
//
//===----------------------------------------------------------------------===//
//
// This file defines the OpenMPIRBuilder class and helpers used as a convenient
// way to create LLVM instructions for OpenMP directives.
//
//===----------------------------------------------------------------------===//

#ifndef LLVM_FRONTEND_OPENMP_OMPIRBUILDER_H
#define LLVM_FRONTEND_OPENMP_OMPIRBUILDER_H

#include "llvm/Frontend/Atomic/Atomic.h"
#include "llvm/Frontend/OpenMP/OMPConstants.h"
#include "llvm/Frontend/OpenMP/OMPGridValues.h"
#include "llvm/IR/DebugLoc.h"
#include "llvm/IR/IRBuilder.h"
#include "llvm/IR/Module.h"
#include "llvm/IR/ValueMap.h"
#include "llvm/Support/Allocator.h"
#include "llvm/Support/Compiler.h"
#include "llvm/Support/Error.h"
#include "llvm/TargetParser/Triple.h"
#include <forward_list>
#include <map>
#include <optional>

namespace llvm {
class CanonicalLoopInfo;
struct TargetRegionEntryInfo;
class OffloadEntriesInfoManager;
class OpenMPIRBuilder;

/// Move the instruction after an InsertPoint to the beginning of another
/// BasicBlock.
///
/// The instructions after \p IP are moved to the beginning of \p New which must
/// not have any PHINodes. If \p CreateBranch is true, a branch instruction to
/// \p New will be added such that there is no semantic change. Otherwise, the
/// \p IP insert block remains degenerate and it is up to the caller to insert a
/// terminator. \p DL is used as the debug location for the branch instruction
/// if one is created.
LLVM_ABI void spliceBB(IRBuilderBase::InsertPoint IP, BasicBlock *New,
                       bool CreateBranch, DebugLoc DL);

/// Splice a BasicBlock at an IRBuilder's current insertion point. Its new
/// insert location will stick to after the instruction before the insertion
/// point (instead of moving with the instruction the InsertPoint stores
/// internally).
LLVM_ABI void spliceBB(IRBuilder<> &Builder, BasicBlock *New,
                       bool CreateBranch);

/// Split a BasicBlock at an InsertPoint, even if the block is degenerate
/// (missing the terminator).
///
/// llvm::SplitBasicBlock and BasicBlock::splitBasicBlock require a well-formed
/// BasicBlock. \p Name is used for the new successor block. If \p CreateBranch
/// is true, a branch to the new successor will new created such that
/// semantically there is no change; otherwise the block of the insertion point
/// remains degenerate and it is the caller's responsibility to insert a
/// terminator. \p DL is used as the debug location for the branch instruction
/// if one is created. Returns the new successor block.
LLVM_ABI BasicBlock *splitBB(IRBuilderBase::InsertPoint IP, bool CreateBranch,
                             DebugLoc DL, llvm::Twine Name = {});

/// Split a BasicBlock at \p Builder's insertion point, even if the block is
/// degenerate (missing the terminator).  Its new insert location will stick to
/// after the instruction before the insertion point (instead of moving with the
/// instruction the InsertPoint stores internally).
LLVM_ABI BasicBlock *splitBB(IRBuilderBase &Builder, bool CreateBranch,
                             llvm::Twine Name = {});

/// Split a BasicBlock at \p Builder's insertion point, even if the block is
/// degenerate (missing the terminator).  Its new insert location will stick to
/// after the instruction before the insertion point (instead of moving with the
/// instruction the InsertPoint stores internally).
LLVM_ABI BasicBlock *splitBB(IRBuilder<> &Builder, bool CreateBranch,
                             llvm::Twine Name);

/// Like splitBB, but reuses the current block's name for the new name.
LLVM_ABI BasicBlock *splitBBWithSuffix(IRBuilderBase &Builder,
                                       bool CreateBranch,
                                       llvm::Twine Suffix = ".split");

/// Captures attributes that affect generating LLVM-IR using the
/// OpenMPIRBuilder and related classes. Note that not all attributes are
/// required for all classes or functions. In some use cases the configuration
/// is not necessary at all, because because the only functions that are called
/// are ones that are not dependent on the configuration.
class OpenMPIRBuilderConfig {
public:
  /// Flag to define whether to generate code for the role of the OpenMP host
  /// (if set to false) or device (if set to true) in an offloading context. It
  /// is set when the -fopenmp-is-target-device compiler frontend option is
  /// specified.
  std::optional<bool> IsTargetDevice;

  /// Flag for specifying if the compilation is done for an accelerator. It is
  /// set according to the architecture of the target triple and currently only
  /// true when targeting AMDGPU or NVPTX. Today, these targets can only perform
  /// the role of an OpenMP target device, so `IsTargetDevice` must also be true
  /// if `IsGPU` is true. This restriction might be lifted if an accelerator-
  /// like target with the ability to work as the OpenMP host is added, or if
  /// the capabilities of the currently supported GPU architectures are
  /// expanded.
  std::optional<bool> IsGPU;

  /// Flag for specifying if LLVMUsed information should be emitted.
  std::optional<bool> EmitLLVMUsedMetaInfo;

  /// Flag for specifying if offloading is mandatory.
  std::optional<bool> OpenMPOffloadMandatory;

  /// First separator used between the initial two parts of a name.
  std::optional<StringRef> FirstSeparator;

  /// Separator used between all of the rest consecutive parts of a name
  std::optional<StringRef> Separator;

  // Grid Value for the GPU target
  std::optional<omp::GV> GridValue;

  /// When compilation is being done for the OpenMP host (i.e. `IsTargetDevice =
  /// false`), this contains the list of offloading triples associated, if any.
  SmallVector<Triple> TargetTriples;

  LLVM_ABI OpenMPIRBuilderConfig();
  LLVM_ABI OpenMPIRBuilderConfig(bool IsTargetDevice, bool IsGPU,
                                 bool OpenMPOffloadMandatory,
                                 bool HasRequiresReverseOffload,
                                 bool HasRequiresUnifiedAddress,
                                 bool HasRequiresUnifiedSharedMemory,
                                 bool HasRequiresDynamicAllocators);

  // Getters functions that assert if the required values are not present.
  bool isTargetDevice() const {
    assert(IsTargetDevice.has_value() && "IsTargetDevice is not set");
    return *IsTargetDevice;
  }

  bool isGPU() const {
    assert(IsGPU.has_value() && "IsGPU is not set");
    return *IsGPU;
  }

  bool openMPOffloadMandatory() const {
    assert(OpenMPOffloadMandatory.has_value() &&
           "OpenMPOffloadMandatory is not set");
    return *OpenMPOffloadMandatory;
  }

  omp::GV getGridValue() const {
    assert(GridValue.has_value() && "GridValue is not set");
    return *GridValue;
  }

  bool hasRequiresFlags() const { return RequiresFlags; }
  LLVM_ABI bool hasRequiresReverseOffload() const;
  LLVM_ABI bool hasRequiresUnifiedAddress() const;
  LLVM_ABI bool hasRequiresUnifiedSharedMemory() const;
  LLVM_ABI bool hasRequiresDynamicAllocators() const;

  /// Returns requires directive clauses as flags compatible with those expected
  /// by libomptarget.
  LLVM_ABI int64_t getRequiresFlags() const;

  // Returns the FirstSeparator if set, otherwise use the default separator
  // depending on isGPU
  StringRef firstSeparator() const {
    if (FirstSeparator.has_value())
      return *FirstSeparator;
    if (isGPU())
      return "_";
    return ".";
  }

  // Returns the Separator if set, otherwise use the default separator depending
  // on isGPU
  StringRef separator() const {
    if (Separator.has_value())
      return *Separator;
    if (isGPU())
      return "$";
    return ".";
  }

  void setIsTargetDevice(bool Value) { IsTargetDevice = Value; }
  void setIsGPU(bool Value) { IsGPU = Value; }
  void setEmitLLVMUsed(bool Value = true) { EmitLLVMUsedMetaInfo = Value; }
  void setOpenMPOffloadMandatory(bool Value) { OpenMPOffloadMandatory = Value; }
  void setFirstSeparator(StringRef FS) { FirstSeparator = FS; }
  void setSeparator(StringRef S) { Separator = S; }
  void setGridValue(omp::GV G) { GridValue = G; }

  LLVM_ABI void setHasRequiresReverseOffload(bool Value);
  LLVM_ABI void setHasRequiresUnifiedAddress(bool Value);
  LLVM_ABI void setHasRequiresUnifiedSharedMemory(bool Value);
  LLVM_ABI void setHasRequiresDynamicAllocators(bool Value);

private:
  /// Flags for specifying which requires directive clauses are present.
  int64_t RequiresFlags;
};

/// Data structure to contain the information needed to uniquely identify
/// a target entry.
struct TargetRegionEntryInfo {
  /// The prefix used for kernel names.
  static constexpr const char *KernelNamePrefix = "__omp_offloading_";

  std::string ParentName;
  unsigned DeviceID;
  unsigned FileID;
  unsigned Line;
  unsigned Count;

  TargetRegionEntryInfo() : DeviceID(0), FileID(0), Line(0), Count(0) {}
  TargetRegionEntryInfo(StringRef ParentName, unsigned DeviceID,
                        unsigned FileID, unsigned Line, unsigned Count = 0)
      : ParentName(ParentName), DeviceID(DeviceID), FileID(FileID), Line(Line),
        Count(Count) {}

  LLVM_ABI static void
  getTargetRegionEntryFnName(SmallVectorImpl<char> &Name, StringRef ParentName,
                             unsigned DeviceID, unsigned FileID, unsigned Line,
                             unsigned Count);

  bool operator<(const TargetRegionEntryInfo &RHS) const {
    return std::make_tuple(ParentName, DeviceID, FileID, Line, Count) <
           std::make_tuple(RHS.ParentName, RHS.DeviceID, RHS.FileID, RHS.Line,
                           RHS.Count);
  }
};

/// Class that manages information about offload code regions and data
class OffloadEntriesInfoManager {
  /// Number of entries registered so far.
  OpenMPIRBuilder *OMPBuilder;
  unsigned OffloadingEntriesNum = 0;

public:
  /// Base class of the entries info.
  class OffloadEntryInfo {
  public:
    /// Kind of a given entry.
    enum OffloadingEntryInfoKinds : unsigned {
      /// Entry is a target region.
      OffloadingEntryInfoTargetRegion = 0,
      /// Entry is a declare target variable.
      OffloadingEntryInfoDeviceGlobalVar = 1,
      /// Invalid entry info.
      OffloadingEntryInfoInvalid = ~0u
    };

  protected:
    OffloadEntryInfo() = delete;
    explicit OffloadEntryInfo(OffloadingEntryInfoKinds Kind) : Kind(Kind) {}
    explicit OffloadEntryInfo(OffloadingEntryInfoKinds Kind, unsigned Order,
                              uint32_t Flags)
        : Flags(Flags), Order(Order), Kind(Kind) {}
    ~OffloadEntryInfo() = default;

  public:
    bool isValid() const { return Order != ~0u; }
    unsigned getOrder() const { return Order; }
    OffloadingEntryInfoKinds getKind() const { return Kind; }
    uint32_t getFlags() const { return Flags; }
    void setFlags(uint32_t NewFlags) { Flags = NewFlags; }
    Constant *getAddress() const { return cast_or_null<Constant>(Addr); }
    void setAddress(Constant *V) {
      assert(!Addr.pointsToAliveValue() && "Address has been set before!");
      Addr = V;
    }
    static bool classof(const OffloadEntryInfo *Info) { return true; }

  private:
    /// Address of the entity that has to be mapped for offloading.
    WeakTrackingVH Addr;

    /// Flags associated with the device global.
    uint32_t Flags = 0u;

    /// Order this entry was emitted.
    unsigned Order = ~0u;

    OffloadingEntryInfoKinds Kind = OffloadingEntryInfoInvalid;
  };

  /// Return true if a there are no entries defined.
  LLVM_ABI bool empty() const;
  /// Return number of entries defined so far.
  unsigned size() const { return OffloadingEntriesNum; }

  OffloadEntriesInfoManager(OpenMPIRBuilder *builder) : OMPBuilder(builder) {}

  //
  // Target region entries related.
  //

  /// Kind of the target registry entry.
  enum OMPTargetRegionEntryKind : uint32_t {
    /// Mark the entry as target region.
    OMPTargetRegionEntryTargetRegion = 0x0,
  };

  /// Target region entries info.
  class OffloadEntryInfoTargetRegion final : public OffloadEntryInfo {
    /// Address that can be used as the ID of the entry.
    Constant *ID = nullptr;

  public:
    OffloadEntryInfoTargetRegion()
        : OffloadEntryInfo(OffloadingEntryInfoTargetRegion) {}
    explicit OffloadEntryInfoTargetRegion(unsigned Order, Constant *Addr,
                                          Constant *ID,
                                          OMPTargetRegionEntryKind Flags)
        : OffloadEntryInfo(OffloadingEntryInfoTargetRegion, Order, Flags),
          ID(ID) {
      setAddress(Addr);
    }

    Constant *getID() const { return ID; }
    void setID(Constant *V) {
      assert(!ID && "ID has been set before!");
      ID = V;
    }
    static bool classof(const OffloadEntryInfo *Info) {
      return Info->getKind() == OffloadingEntryInfoTargetRegion;
    }
  };

  /// Initialize target region entry.
  /// This is ONLY needed for DEVICE compilation.
  LLVM_ABI void
  initializeTargetRegionEntryInfo(const TargetRegionEntryInfo &EntryInfo,
                                  unsigned Order);
  /// Register target region entry.
  LLVM_ABI void registerTargetRegionEntryInfo(TargetRegionEntryInfo EntryInfo,
                                              Constant *Addr, Constant *ID,
                                              OMPTargetRegionEntryKind Flags);
  /// Return true if a target region entry with the provided information
  /// exists.
  LLVM_ABI bool hasTargetRegionEntryInfo(TargetRegionEntryInfo EntryInfo,
                                         bool IgnoreAddressId = false) const;

  // Return the Name based on \a EntryInfo using the next available Count.
  LLVM_ABI void
  getTargetRegionEntryFnName(SmallVectorImpl<char> &Name,
                             const TargetRegionEntryInfo &EntryInfo);

  /// brief Applies action \a Action on all registered entries.
  typedef function_ref<void(const TargetRegionEntryInfo &EntryInfo,
                            const OffloadEntryInfoTargetRegion &)>
      OffloadTargetRegionEntryInfoActTy;
  LLVM_ABI void
  actOnTargetRegionEntriesInfo(const OffloadTargetRegionEntryInfoActTy &Action);

  //
  // Device global variable entries related.
  //

  /// Kind of the global variable entry..
  enum OMPTargetGlobalVarEntryKind : uint32_t {
    /// Mark the entry as a to declare target.
    OMPTargetGlobalVarEntryTo = 0x0,
    /// Mark the entry as a to declare target link.
    OMPTargetGlobalVarEntryLink = 0x1,
    /// Mark the entry as a declare target enter.
    OMPTargetGlobalVarEntryEnter = 0x2,
    /// Mark the entry as having no declare target entry kind.
    OMPTargetGlobalVarEntryNone = 0x3,
    /// Mark the entry as a declare target indirect global.
    OMPTargetGlobalVarEntryIndirect = 0x8,
    /// Mark the entry as a register requires global.
    OMPTargetGlobalRegisterRequires = 0x10,
  };

  /// Kind of device clause for declare target variables
  /// and functions
  /// NOTE: Currently not used as a part of a variable entry
  /// used for Flang and Clang to interface with the variable
  /// related registration functions
  enum OMPTargetDeviceClauseKind : uint32_t {
    /// The target is marked for all devices
    OMPTargetDeviceClauseAny = 0x0,
    /// The target is marked for non-host devices
    OMPTargetDeviceClauseNoHost = 0x1,
    /// The target is marked for host devices
    OMPTargetDeviceClauseHost = 0x2,
    /// The target is marked as having no clause
    OMPTargetDeviceClauseNone = 0x3
  };

  /// Device global variable entries info.
  class OffloadEntryInfoDeviceGlobalVar final : public OffloadEntryInfo {
    /// Type of the global variable.
    int64_t VarSize;
    GlobalValue::LinkageTypes Linkage;
    const std::string VarName;

  public:
    OffloadEntryInfoDeviceGlobalVar()
        : OffloadEntryInfo(OffloadingEntryInfoDeviceGlobalVar) {}
    explicit OffloadEntryInfoDeviceGlobalVar(unsigned Order,
                                             OMPTargetGlobalVarEntryKind Flags)
        : OffloadEntryInfo(OffloadingEntryInfoDeviceGlobalVar, Order, Flags) {}
    explicit OffloadEntryInfoDeviceGlobalVar(unsigned Order, Constant *Addr,
                                             int64_t VarSize,
                                             OMPTargetGlobalVarEntryKind Flags,
                                             GlobalValue::LinkageTypes Linkage,
                                             const std::string &VarName)
        : OffloadEntryInfo(OffloadingEntryInfoDeviceGlobalVar, Order, Flags),
          VarSize(VarSize), Linkage(Linkage), VarName(VarName) {
      setAddress(Addr);
    }

    int64_t getVarSize() const { return VarSize; }
    StringRef getVarName() const { return VarName; }
    void setVarSize(int64_t Size) { VarSize = Size; }
    GlobalValue::LinkageTypes getLinkage() const { return Linkage; }
    void setLinkage(GlobalValue::LinkageTypes LT) { Linkage = LT; }
    static bool classof(const OffloadEntryInfo *Info) {
      return Info->getKind() == OffloadingEntryInfoDeviceGlobalVar;
    }
  };

  /// Initialize device global variable entry.
  /// This is ONLY used for DEVICE compilation.
  LLVM_ABI void initializeDeviceGlobalVarEntryInfo(
      StringRef Name, OMPTargetGlobalVarEntryKind Flags, unsigned Order);

  /// Register device global variable entry.
  LLVM_ABI void registerDeviceGlobalVarEntryInfo(
      StringRef VarName, Constant *Addr, int64_t VarSize,
      OMPTargetGlobalVarEntryKind Flags, GlobalValue::LinkageTypes Linkage);
  /// Checks if the variable with the given name has been registered already.
  bool hasDeviceGlobalVarEntryInfo(StringRef VarName) const {
    return OffloadEntriesDeviceGlobalVar.count(VarName) > 0;
  }
  /// Applies action \a Action on all registered entries.
  typedef function_ref<void(StringRef, const OffloadEntryInfoDeviceGlobalVar &)>
      OffloadDeviceGlobalVarEntryInfoActTy;
  LLVM_ABI void actOnDeviceGlobalVarEntriesInfo(
      const OffloadDeviceGlobalVarEntryInfoActTy &Action);

private:
  /// Return the count of entries at a particular source location.
  unsigned
  getTargetRegionEntryInfoCount(const TargetRegionEntryInfo &EntryInfo) const;

  /// Update the count of entries at a particular source location.
  void
  incrementTargetRegionEntryInfoCount(const TargetRegionEntryInfo &EntryInfo);

  static TargetRegionEntryInfo
  getTargetRegionEntryCountKey(const TargetRegionEntryInfo &EntryInfo) {
    return TargetRegionEntryInfo(EntryInfo.ParentName, EntryInfo.DeviceID,
                                 EntryInfo.FileID, EntryInfo.Line, 0);
  }

  // Count of entries at a location.
  std::map<TargetRegionEntryInfo, unsigned> OffloadEntriesTargetRegionCount;

  // Storage for target region entries kind.
  typedef std::map<TargetRegionEntryInfo, OffloadEntryInfoTargetRegion>
      OffloadEntriesTargetRegionTy;
  OffloadEntriesTargetRegionTy OffloadEntriesTargetRegion;
  /// Storage for device global variable entries kind. The storage is to be
  /// indexed by mangled name.
  typedef StringMap<OffloadEntryInfoDeviceGlobalVar>
      OffloadEntriesDeviceGlobalVarTy;
  OffloadEntriesDeviceGlobalVarTy OffloadEntriesDeviceGlobalVar;
};

/// An interface to create LLVM-IR for OpenMP directives.
///
/// Each OpenMP directive has a corresponding public generator method.
class OpenMPIRBuilder {
public:
  /// Create a new OpenMPIRBuilder operating on the given module \p M. This will
  /// not have an effect on \p M (see initialize)
  OpenMPIRBuilder(Module &M)
      : M(M), Builder(M.getContext()), OffloadInfoManager(this),
        T(M.getTargetTriple()) {}
  LLVM_ABI ~OpenMPIRBuilder();

  class AtomicInfo : public llvm::AtomicInfo {
    llvm::Value *AtomicVar;

  public:
    AtomicInfo(IRBuilder<> *Builder, llvm::Type *Ty, uint64_t AtomicSizeInBits,
               uint64_t ValueSizeInBits, llvm::Align AtomicAlign,
               llvm::Align ValueAlign, bool UseLibcall,
               IRBuilderBase::InsertPoint AllocaIP, llvm::Value *AtomicVar)
        : llvm::AtomicInfo(Builder, Ty, AtomicSizeInBits, ValueSizeInBits,
                           AtomicAlign, ValueAlign, UseLibcall, AllocaIP),
          AtomicVar(AtomicVar) {}

    llvm::Value *getAtomicPointer() const override { return AtomicVar; }
    void decorateWithTBAA(llvm::Instruction *I) override {}
    llvm::AllocaInst *CreateAlloca(llvm::Type *Ty,
                                   const llvm::Twine &Name) const override {
      llvm::AllocaInst *allocaInst = Builder->CreateAlloca(Ty);
      allocaInst->setName(Name);
      return allocaInst;
    }
  };
  /// Initialize the internal state, this will put structures types and
  /// potentially other helpers into the underlying module. Must be called
  /// before any other method and only once! This internal state includes types
  /// used in the OpenMPIRBuilder generated from OMPKinds.def.
  LLVM_ABI void initialize();

  void setConfig(OpenMPIRBuilderConfig C) { Config = C; }

  /// Finalize the underlying module, e.g., by outlining regions.
  /// \param Fn                    The function to be finalized. If not used,
  ///                              all functions are finalized.
  LLVM_ABI void finalize(Function *Fn = nullptr);

  /// Add attributes known for \p FnID to \p Fn.
  LLVM_ABI void addAttributes(omp::RuntimeFunction FnID, Function &Fn);

  /// Type used throughout for insertion points.
  using InsertPointTy = IRBuilder<>::InsertPoint;

  /// Type used to represent an insertion point or an error value.
  using InsertPointOrErrorTy = Expected<InsertPointTy>;

  /// Get the create a name using the platform specific separators.
  /// \param Parts parts of the final name that needs separation
  /// The created name has a first separator between the first and second part
  /// and a second separator between all other parts.
  /// E.g. with FirstSeparator "$" and Separator "." and
  /// parts: "p1", "p2", "p3", "p4"
  /// The resulting name is "p1$p2.p3.p4"
  /// The separators are retrieved from the OpenMPIRBuilderConfig.
  LLVM_ABI std::string
  createPlatformSpecificName(ArrayRef<StringRef> Parts) const;

  /// Callback type for variable finalization (think destructors).
  ///
  /// \param CodeGenIP is the insertion point at which the finalization code
  ///                  should be placed.
  ///
  /// A finalize callback knows about all objects that need finalization, e.g.
  /// destruction, when the scope of the currently generated construct is left
  /// at the time, and location, the callback is invoked.
  using FinalizeCallbackTy = std::function<Error(InsertPointTy CodeGenIP)>;

  struct FinalizationInfo {
    /// The finalization callback provided by the last in-flight invocation of
    /// createXXXX for the directive of kind DK.
    FinalizeCallbackTy FiniCB;

    /// The directive kind of the innermost directive that has an associated
    /// region which might require finalization when it is left.
    omp::Directive DK;

    /// Flag to indicate if the directive is cancellable.
    bool IsCancellable;
  };

  /// Push a finalization callback on the finalization stack.
  ///
  /// NOTE: Temporary solution until Clang CG is gone.
  void pushFinalizationCB(const FinalizationInfo &FI) {
    FinalizationStack.push_back(FI);
  }

  /// Pop the last finalization callback from the finalization stack.
  ///
  /// NOTE: Temporary solution until Clang CG is gone.
  void popFinalizationCB() { FinalizationStack.pop_back(); }

  /// Callback type for body (=inner region) code generation
  ///
  /// The callback takes code locations as arguments, each describing a
  /// location where additional instructions can be inserted.
  ///
  /// The CodeGenIP may be in the middle of a basic block or point to the end of
  /// it. The basic block may have a terminator or be degenerate. The callback
  /// function may just insert instructions at that position, but also split the
  /// block (without the Before argument of BasicBlock::splitBasicBlock such
  /// that the identify of the split predecessor block is preserved) and insert
  /// additional control flow, including branches that do not lead back to what
  /// follows the CodeGenIP. Note that since the callback is allowed to split
  /// the block, callers must assume that InsertPoints to positions in the
  /// BasicBlock after CodeGenIP including CodeGenIP itself are invalidated. If
  /// such InsertPoints need to be preserved, it can split the block itself
  /// before calling the callback.
  ///
  /// AllocaIP and CodeGenIP must not point to the same position.
  ///
  /// \param AllocaIP is the insertion point at which new alloca instructions
  ///                 should be placed. The BasicBlock it is pointing to must
  ///                 not be split.
  /// \param CodeGenIP is the insertion point at which the body code should be
  ///                  placed.
  ///
  /// \return an error, if any were triggered during execution.
  using BodyGenCallbackTy =
      function_ref<Error(InsertPointTy AllocaIP, InsertPointTy CodeGenIP)>;

  // This is created primarily for sections construct as llvm::function_ref
  // (BodyGenCallbackTy) is not storable (as described in the comments of
  // function_ref class - function_ref contains non-ownable reference
  // to the callable.
  ///
  /// \return an error, if any were triggered during execution.
  using StorableBodyGenCallbackTy =
      std::function<Error(InsertPointTy AllocaIP, InsertPointTy CodeGenIP)>;

  /// Callback type for loop body code generation.
  ///
  /// \param CodeGenIP is the insertion point where the loop's body code must be
  ///                  placed. This will be a dedicated BasicBlock with a
  ///                  conditional branch from the loop condition check and
  ///                  terminated with an unconditional branch to the loop
  ///                  latch.
  /// \param IndVar    is the induction variable usable at the insertion point.
  ///
  /// \return an error, if any were triggered during execution.
  using LoopBodyGenCallbackTy =
      function_ref<Error(InsertPointTy CodeGenIP, Value *IndVar)>;

  /// Callback type for variable privatization (think copy & default
  /// constructor).
  ///
  /// \param AllocaIP is the insertion point at which new alloca instructions
  ///                 should be placed.
  /// \param CodeGenIP is the insertion point at which the privatization code
  ///                  should be placed.
  /// \param Original The value being copied/created, should not be used in the
  ///                 generated IR.
  /// \param Inner The equivalent of \p Original that should be used in the
  ///              generated IR; this is equal to \p Original if the value is
  ///              a pointer and can thus be passed directly, otherwise it is
  ///              an equivalent but different value.
  /// \param ReplVal The replacement value, thus a copy or new created version
  ///                of \p Inner.
  ///
  /// \returns The new insertion point where code generation continues and
  ///          \p ReplVal the replacement value.
  using PrivatizeCallbackTy = function_ref<InsertPointOrErrorTy(
      InsertPointTy AllocaIP, InsertPointTy CodeGenIP, Value &Original,
      Value &Inner, Value *&ReplVal)>;

  /// Description of a LLVM-IR insertion point (IP) and a debug/source location
  /// (filename, line, column, ...).
  struct LocationDescription {
    LocationDescription(const IRBuilderBase &IRB)
        : IP(IRB.saveIP()), DL(IRB.getCurrentDebugLocation()) {}
    LocationDescription(const InsertPointTy &IP) : IP(IP) {}
    LocationDescription(const InsertPointTy &IP, const DebugLoc &DL)
        : IP(IP), DL(DL) {}
    InsertPointTy IP;
    DebugLoc DL;
  };

  /// Emitter methods for OpenMP directives.
  ///
  ///{

  /// Generator for '#omp barrier'
  ///
  /// \param Loc The location where the barrier directive was encountered.
  /// \param Kind The kind of directive that caused the barrier.
  /// \param ForceSimpleCall Flag to force a simple (=non-cancellation) barrier.
  /// \param CheckCancelFlag Flag to indicate a cancel barrier return value
  ///                        should be checked and acted upon.
  /// \param ThreadID Optional parameter to pass in any existing ThreadID value.
  ///
  /// \returns The insertion point after the barrier.
  LLVM_ABI InsertPointOrErrorTy createBarrier(const LocationDescription &Loc,
                                              omp::Directive Kind,
                                              bool ForceSimpleCall = false,
                                              bool CheckCancelFlag = true);

  /// Generator for '#omp cancel'
  ///
  /// \param Loc The location where the directive was encountered.
  /// \param IfCondition The evaluated 'if' clause expression, if any.
  /// \param CanceledDirective The kind of directive that is cancled.
  ///
  /// \returns The insertion point after the barrier.
  LLVM_ABI InsertPointOrErrorTy createCancel(const LocationDescription &Loc,
                                             Value *IfCondition,
                                             omp::Directive CanceledDirective);

  /// Generator for '#omp cancellation point'
  ///
  /// \param Loc The location where the directive was encountered.
  /// \param CanceledDirective The kind of directive that is cancled.
  ///
  /// \returns The insertion point after the barrier.
  LLVM_ABI InsertPointOrErrorTy createCancellationPoint(
      const LocationDescription &Loc, omp::Directive CanceledDirective);

  /// Generator for '#omp parallel'
  ///
  /// \param Loc The insert and source location description.
  /// \param AllocaIP The insertion points to be used for alloca instructions.
  /// \param BodyGenCB Callback that will generate the region code.
  /// \param PrivCB Callback to copy a given variable (think copy constructor).
  /// \param FiniCB Callback to finalize variable copies.
  /// \param IfCondition The evaluated 'if' clause expression, if any.
  /// \param NumThreads The evaluated 'num_threads' clause expression, if any.
  /// \param ProcBind The value of the 'proc_bind' clause (see ProcBindKind).
  /// \param IsCancellable Flag to indicate a cancellable parallel region.
  ///
  /// \returns The insertion position *after* the parallel.
  LLVM_ABI InsertPointOrErrorTy createParallel(
      const LocationDescription &Loc, InsertPointTy AllocaIP,
      BodyGenCallbackTy BodyGenCB, PrivatizeCallbackTy PrivCB,
      FinalizeCallbackTy FiniCB, Value *IfCondition, Value *NumThreads,
      omp::ProcBindKind ProcBind, bool IsCancellable);

  /// Generator for the control flow structure of an OpenMP canonical loop.
  ///
  /// This generator operates on the logical iteration space of the loop, i.e.
  /// the caller only has to provide a loop trip count of the loop as defined by
  /// base language semantics. The trip count is interpreted as an unsigned
  /// integer. The induction variable passed to \p BodyGenCB will be of the same
  /// type and run from 0 to \p TripCount - 1. It is up to the callback to
  /// convert the logical iteration variable to the loop counter variable in the
  /// loop body.
  ///
  /// \param Loc       The insert and source location description. The insert
  ///                  location can be between two instructions or the end of a
  ///                  degenerate block (e.g. a BB under construction).
  /// \param BodyGenCB Callback that will generate the loop body code.
  /// \param TripCount Number of iterations the loop body is executed.
  /// \param Name      Base name used to derive BB and instruction names.
  ///
  /// \returns An object representing the created control flow structure which
  ///          can be used for loop-associated directives.
  LLVM_ABI Expected<CanonicalLoopInfo *>
  createCanonicalLoop(const LocationDescription &Loc,
                      LoopBodyGenCallbackTy BodyGenCB, Value *TripCount,
                      const Twine &Name = "loop");

  /// Calculate the trip count of a canonical loop.
  ///
  /// This allows specifying user-defined loop counter values using increment,
  /// upper- and lower bounds. To disambiguate the terminology when counting
  /// downwards, instead of lower bounds we use \p Start for the loop counter
  /// value in the first body iteration.
  ///
  /// Consider the following limitations:
  ///
  ///  * A loop counter space over all integer values of its bit-width cannot be
  ///    represented. E.g using uint8_t, its loop trip count of 256 cannot be
  ///    stored into an 8 bit integer):
  ///
  ///      DO I = 0, 255, 1
  ///
  ///  * Unsigned wrapping is only supported when wrapping only "once"; E.g.
  ///    effectively counting downwards:
  ///
  ///      for (uint8_t i = 100u; i > 0; i += 127u)
  ///
  ///
  /// TODO: May need to add additional parameters to represent:
  ///
  ///  * Allow representing downcounting with unsigned integers.
  ///
  ///  * Sign of the step and the comparison operator might disagree:
  ///
  ///      for (int i = 0; i < 42; i -= 1u)
  ///
  /// \param Loc       The insert and source location description.
  /// \param Start     Value of the loop counter for the first iterations.
  /// \param Stop      Loop counter values past this will stop the loop.
  /// \param Step      Loop counter increment after each iteration; negative
  ///                  means counting down.
  /// \param IsSigned  Whether Start, Stop and Step are signed integers.
  /// \param InclusiveStop Whether \p Stop itself is a valid value for the loop
  ///                      counter.
  /// \param Name      Base name used to derive instruction names.
  ///
  /// \returns The value holding the calculated trip count.
  LLVM_ABI Value *calculateCanonicalLoopTripCount(
      const LocationDescription &Loc, Value *Start, Value *Stop, Value *Step,
      bool IsSigned, bool InclusiveStop, const Twine &Name = "loop");

  /// Generator for the control flow structure of an OpenMP canonical loop.
  ///
  /// Instead of a logical iteration space, this allows specifying user-defined
  /// loop counter values using increment, upper- and lower bounds. To
  /// disambiguate the terminology when counting downwards, instead of lower
  /// bounds we use \p Start for the loop counter value in the first body
  ///
  /// It calls \see calculateCanonicalLoopTripCount for trip count calculations,
  /// so limitations of that method apply here as well.
  ///
  /// \param Loc       The insert and source location description.
  /// \param BodyGenCB Callback that will generate the loop body code.
  /// \param Start     Value of the loop counter for the first iterations.
  /// \param Stop      Loop counter values past this will stop the loop.
  /// \param Step      Loop counter increment after each iteration; negative
  ///                  means counting down.
  /// \param IsSigned  Whether Start, Stop and Step are signed integers.
  /// \param InclusiveStop Whether \p Stop itself is a valid value for the loop
  ///                      counter.
  /// \param ComputeIP Insertion point for instructions computing the trip
  ///                  count. Can be used to ensure the trip count is available
  ///                  at the outermost loop of a loop nest. If not set,
  ///                  defaults to the preheader of the generated loop.
  /// \param Name      Base name used to derive BB and instruction names.
  ///
  /// \returns An object representing the created control flow structure which
  ///          can be used for loop-associated directives.
  LLVM_ABI Expected<CanonicalLoopInfo *> createCanonicalLoop(
      const LocationDescription &Loc, LoopBodyGenCallbackTy BodyGenCB,
      Value *Start, Value *Stop, Value *Step, bool IsSigned, bool InclusiveStop,
      InsertPointTy ComputeIP = {}, const Twine &Name = "loop");

  /// Collapse a loop nest into a single loop.
  ///
  /// Merges loops of a loop nest into a single CanonicalLoopNest representation
  /// that has the same number of innermost loop iterations as the origin loop
  /// nest. The induction variables of the input loops are derived from the
  /// collapsed loop's induction variable. This is intended to be used to
  /// implement OpenMP's collapse clause. Before applying a directive,
  /// collapseLoops normalizes a loop nest to contain only a single loop and the
  /// directive's implementation does not need to handle multiple loops itself.
  /// This does not remove the need to handle all loop nest handling by
  /// directives, such as the ordered(<n>) clause or the simd schedule-clause
  /// modifier of the worksharing-loop directive.
  ///
  /// Example:
  /// \code
  ///   for (int i = 0; i < 7; ++i) // Canonical loop "i"
  ///     for (int j = 0; j < 9; ++j) // Canonical loop "j"
  ///       body(i, j);
  /// \endcode
  ///
  /// After collapsing with Loops={i,j}, the loop is changed to
  /// \code
  ///   for (int ij = 0; ij < 63; ++ij) {
  ///     int i = ij / 9;
  ///     int j = ij % 9;
  ///     body(i, j);
  ///   }
  /// \endcode
  ///
  /// In the current implementation, the following limitations apply:
  ///
  ///  * All input loops have an induction variable of the same type.
  ///
  ///  * The collapsed loop will have the same trip count integer type as the
  ///    input loops. Therefore it is possible that the collapsed loop cannot
  ///    represent all iterations of the input loops. For instance, assuming a
  ///    32 bit integer type, and two input loops both iterating 2^16 times, the
  ///    theoretical trip count of the collapsed loop would be 2^32 iteration,
  ///    which cannot be represented in an 32-bit integer. Behavior is undefined
  ///    in this case.
  ///
  ///  * The trip counts of every input loop must be available at \p ComputeIP.
  ///    Non-rectangular loops are not yet supported.
  ///
  ///  * At each nest level, code between a surrounding loop and its nested loop
  ///    is hoisted into the loop body, and such code will be executed more
  ///    often than before collapsing (or not at all if any inner loop iteration
  ///    has a trip count of 0). This is permitted by the OpenMP specification.
  ///
  /// \param DL        Debug location for instructions added for collapsing,
  ///                  such as instructions to compute/derive the input loop's
  ///                  induction variables.
  /// \param Loops     Loops in the loop nest to collapse. Loops are specified
  ///                  from outermost-to-innermost and every control flow of a
  ///                  loop's body must pass through its directly nested loop.
  /// \param ComputeIP Where additional instruction that compute the collapsed
  ///                  trip count. If not set, defaults to before the generated
  ///                  loop.
  ///
  /// \returns The CanonicalLoopInfo object representing the collapsed loop.
  LLVM_ABI CanonicalLoopInfo *collapseLoops(DebugLoc DL,
                                            ArrayRef<CanonicalLoopInfo *> Loops,
                                            InsertPointTy ComputeIP);

  /// Get the default alignment value for given target
  ///
  /// \param TargetTriple   Target triple
  /// \param Features       StringMap which describes extra CPU features
  LLVM_ABI static unsigned
  getOpenMPDefaultSimdAlign(const Triple &TargetTriple,
                            const StringMap<bool> &Features);

  /// Retrieve (or create if non-existent) the address of a declare
  /// target variable, used in conjunction with registerTargetGlobalVariable
  /// to create declare target global variables.
  ///
  /// \param CaptureClause - enumerator corresponding to the OpenMP capture
  /// clause used in conjunction with the variable being registered (link,
  /// to, enter).
  /// \param DeviceClause - enumerator corresponding to the OpenMP capture
  /// clause used in conjunction with the variable being registered (nohost,
  /// host, any)
  /// \param IsDeclaration - boolean stating if the variable being registered
  /// is a declaration-only and not a definition
  /// \param IsExternallyVisible - boolean stating if the variable is externally
  /// visible
  /// \param EntryInfo - Unique entry information for the value generated
  /// using getTargetEntryUniqueInfo, used to name generated pointer references
  /// to the declare target variable
  /// \param MangledName - the mangled name of the variable being registered
  /// \param GeneratedRefs - references generated by invocations of
  /// registerTargetGlobalVariable invoked from getAddrOfDeclareTargetVar,
  /// these are required by Clang for book keeping.
  /// \param OpenMPSIMD - if OpenMP SIMD mode is currently enabled
  /// \param TargetTriple - The OpenMP device target triple we are compiling
  /// for
  /// \param LlvmPtrTy - The type of the variable we are generating or
  /// retrieving an address for
  /// \param GlobalInitializer - a lambda function which creates a constant
  /// used for initializing a pointer reference to the variable in certain
  /// cases. If a nullptr is passed, it will default to utilising the original
  /// variable to initialize the pointer reference.
  /// \param VariableLinkage - a lambda function which returns the variables
  /// linkage type, if unspecified and a nullptr is given, it will instead
  /// utilise the linkage stored on the existing global variable in the
  /// LLVMModule.
  LLVM_ABI Constant *getAddrOfDeclareTargetVar(
      OffloadEntriesInfoManager::OMPTargetGlobalVarEntryKind CaptureClause,
      OffloadEntriesInfoManager::OMPTargetDeviceClauseKind DeviceClause,
      bool IsDeclaration, bool IsExternallyVisible,
      TargetRegionEntryInfo EntryInfo, StringRef MangledName,
      std::vector<GlobalVariable *> &GeneratedRefs, bool OpenMPSIMD,
      std::vector<Triple> TargetTriple, Type *LlvmPtrTy,
      std::function<Constant *()> GlobalInitializer,
      std::function<GlobalValue::LinkageTypes()> VariableLinkage);

  /// Registers a target variable for device or host.
  ///
  /// \param CaptureClause - enumerator corresponding to the OpenMP capture
  /// clause used in conjunction with the variable being registered (link,
  /// to, enter).
  /// \param DeviceClause - enumerator corresponding to the OpenMP capture
  /// clause used in conjunction with the variable being registered (nohost,
  /// host, any)
  /// \param IsDeclaration - boolean stating if the variable being registered
  /// is a declaration-only and not a definition
  /// \param IsExternallyVisible - boolean stating if the variable is externally
  /// visible
  /// \param EntryInfo - Unique entry information for the value generated
  /// using getTargetEntryUniqueInfo, used to name generated pointer references
  /// to the declare target variable
  /// \param MangledName - the mangled name of the variable being registered
  /// \param GeneratedRefs - references generated by invocations of
  /// registerTargetGlobalVariable these are required by Clang for book
  /// keeping.
  /// \param OpenMPSIMD - if OpenMP SIMD mode is currently enabled
  /// \param TargetTriple - The OpenMP device target triple we are compiling
  /// for
  /// \param GlobalInitializer - a lambda function which creates a constant
  /// used for initializing a pointer reference to the variable in certain
  /// cases. If a nullptr is passed, it will default to utilising the original
  /// variable to initialize the pointer reference.
  /// \param VariableLinkage - a lambda function which returns the variables
  /// linkage type, if unspecified and a nullptr is given, it will instead
  /// utilise the linkage stored on the existing global variable in the
  /// LLVMModule.
  /// \param LlvmPtrTy - The type of the variable we are generating or
  /// retrieving an address for
  /// \param Addr - the original llvm value (addr) of the variable to be
  /// registered
  LLVM_ABI void registerTargetGlobalVariable(
      OffloadEntriesInfoManager::OMPTargetGlobalVarEntryKind CaptureClause,
      OffloadEntriesInfoManager::OMPTargetDeviceClauseKind DeviceClause,
      bool IsDeclaration, bool IsExternallyVisible,
      TargetRegionEntryInfo EntryInfo, StringRef MangledName,
      std::vector<GlobalVariable *> &GeneratedRefs, bool OpenMPSIMD,
      std::vector<Triple> TargetTriple,
      std::function<Constant *()> GlobalInitializer,
      std::function<GlobalValue::LinkageTypes()> VariableLinkage,
      Type *LlvmPtrTy, Constant *Addr);

  /// Get the offset of the OMP_MAP_MEMBER_OF field.
  LLVM_ABI unsigned getFlagMemberOffset();

  /// Get OMP_MAP_MEMBER_OF flag with extra bits reserved based on
  /// the position given.
  /// \param Position - A value indicating the position of the parent
  /// of the member in the kernel argument structure, often retrieved
  /// by the parents position in the combined information vectors used
  /// to generate the structure itself. Multiple children (member's of)
  /// with the same parent will use the same returned member flag.
  LLVM_ABI omp::OpenMPOffloadMappingFlags getMemberOfFlag(unsigned Position);

  /// Given an initial flag set, this function modifies it to contain
  /// the passed in MemberOfFlag generated from the getMemberOfFlag
  /// function. The results are dependent on the existing flag bits
  /// set in the original flag set.
  /// \param Flags - The original set of flags to be modified with the
  /// passed in MemberOfFlag.
  /// \param MemberOfFlag - A modified OMP_MAP_MEMBER_OF flag, adjusted
  /// slightly based on the getMemberOfFlag which adjusts the flag bits
  /// based on the members position in its parent.
  LLVM_ABI void
  setCorrectMemberOfFlag(omp::OpenMPOffloadMappingFlags &Flags,
                         omp::OpenMPOffloadMappingFlags MemberOfFlag);

private:
  /// Modifies the canonical loop to be a statically-scheduled workshare loop
  /// which is executed on the device
  ///
  /// This takes a \p CLI representing a canonical loop, such as the one
  /// created by \see createCanonicalLoop and emits additional instructions to
  /// turn it into a workshare loop. In particular, it calls to an OpenMP
  /// runtime function in the preheader to call OpenMP device rtl function
  /// which handles worksharing of loop body interations.
  ///
  /// \param DL       Debug location for instructions added for the
  ///                 workshare-loop construct itself.
  /// \param CLI      A descriptor of the canonical loop to workshare.
  /// \param AllocaIP An insertion point for Alloca instructions usable in the
  ///                 preheader of the loop.
  /// \param LoopType Information about type of loop worksharing.
  ///                 It corresponds to type of loop workshare OpenMP pragma.
  ///
  /// \returns Point where to insert code after the workshare construct.
  InsertPointTy applyWorkshareLoopTarget(DebugLoc DL, CanonicalLoopInfo *CLI,
                                         InsertPointTy AllocaIP,
                                         omp::WorksharingLoopType LoopType);

  /// Modifies the canonical loop to be a statically-scheduled workshare loop.
  ///
  /// This takes a \p LoopInfo representing a canonical loop, such as the one
  /// created by \p createCanonicalLoop and emits additional instructions to
  /// turn it into a workshare loop. In particular, it calls to an OpenMP
  /// runtime function in the preheader to obtain the loop bounds to be used in
  /// the current thread, updates the relevant instructions in the canonical
  /// loop and calls to an OpenMP runtime finalization function after the loop.
  ///
  /// \param DL       Debug location for instructions added for the
  ///                 workshare-loop construct itself.
  /// \param CLI      A descriptor of the canonical loop to workshare.
  /// \param AllocaIP An insertion point for Alloca instructions usable in the
  ///                 preheader of the loop.
  /// \param NeedsBarrier Indicates whether a barrier must be inserted after
  ///                     the loop.
  /// \param LoopType Type of workshare loop.
  ///
  /// \returns Point where to insert code after the workshare construct.
  InsertPointOrErrorTy applyStaticWorkshareLoop(
      DebugLoc DL, CanonicalLoopInfo *CLI, InsertPointTy AllocaIP,
      omp::WorksharingLoopType LoopType, bool NeedsBarrier);

  /// Modifies the canonical loop a statically-scheduled workshare loop with a
  /// user-specified chunk size.
  ///
  /// \param DL           Debug location for instructions added for the
  ///                     workshare-loop construct itself.
  /// \param CLI          A descriptor of the canonical loop to workshare.
  /// \param AllocaIP     An insertion point for Alloca instructions usable in
  ///                     the preheader of the loop.
  /// \param NeedsBarrier Indicates whether a barrier must be inserted after the
  ///                     loop.
  /// \param ChunkSize    The user-specified chunk size.
  ///
  /// \returns Point where to insert code after the workshare construct.
  InsertPointOrErrorTy applyStaticChunkedWorkshareLoop(DebugLoc DL,
                                                       CanonicalLoopInfo *CLI,
                                                       InsertPointTy AllocaIP,
                                                       bool NeedsBarrier,
                                                       Value *ChunkSize);

  /// Modifies the canonical loop to be a dynamically-scheduled workshare loop.
  ///
  /// This takes a \p LoopInfo representing a canonical loop, such as the one
  /// created by \p createCanonicalLoop and emits additional instructions to
  /// turn it into a workshare loop. In particular, it calls to an OpenMP
  /// runtime function in the preheader to obtain, and then in each iteration
  /// to update the loop counter.
  ///
  /// \param DL       Debug location for instructions added for the
  ///                 workshare-loop construct itself.
  /// \param CLI      A descriptor of the canonical loop to workshare.
  /// \param AllocaIP An insertion point for Alloca instructions usable in the
  ///                 preheader of the loop.
  /// \param SchedType Type of scheduling to be passed to the init function.
  /// \param NeedsBarrier Indicates whether a barrier must be insterted after
  ///                     the loop.
  /// \param Chunk    The size of loop chunk considered as a unit when
  ///                 scheduling. If \p nullptr, defaults to 1.
  ///
  /// \returns Point where to insert code after the workshare construct.
  InsertPointOrErrorTy applyDynamicWorkshareLoop(DebugLoc DL,
                                                 CanonicalLoopInfo *CLI,
                                                 InsertPointTy AllocaIP,
                                                 omp::OMPScheduleType SchedType,
                                                 bool NeedsBarrier,
                                                 Value *Chunk = nullptr);

  /// Create alternative version of the loop to support if clause
  ///
  /// OpenMP if clause can require to generate second loop. This loop
  /// will be executed when if clause condition is not met. createIfVersion
  /// adds branch instruction to the copied loop if \p  ifCond is not met.
  ///
  /// \param Loop       Original loop which should be versioned.
  /// \param IfCond     Value which corresponds to if clause condition
  /// \param VMap       Value to value map to define relation between
  ///                   original and copied loop values and loop blocks.
  /// \param NamePrefix Optional name prefix for if.then if.else blocks.
  void createIfVersion(CanonicalLoopInfo *Loop, Value *IfCond,
                       ValueMap<const Value *, WeakTrackingVH> &VMap,
                       const Twine &NamePrefix = "");

public:
  /// Modifies the canonical loop to be a workshare loop.
  ///
  /// This takes a \p LoopInfo representing a canonical loop, such as the one
  /// created by \p createCanonicalLoop and emits additional instructions to
  /// turn it into a workshare loop. In particular, it calls to an OpenMP
  /// runtime function in the preheader to obtain the loop bounds to be used in
  /// the current thread, updates the relevant instructions in the canonical
  /// loop and calls to an OpenMP runtime finalization function after the loop.
  ///
  /// The concrete transformation is done by applyStaticWorkshareLoop,
  /// applyStaticChunkedWorkshareLoop, or applyDynamicWorkshareLoop, depending
  /// on the value of \p SchedKind and \p ChunkSize.
  ///
  /// \param DL       Debug location for instructions added for the
  ///                 workshare-loop construct itself.
  /// \param CLI      A descriptor of the canonical loop to workshare.
  /// \param AllocaIP An insertion point for Alloca instructions usable in the
  ///                 preheader of the loop.
  /// \param NeedsBarrier Indicates whether a barrier must be insterted after
  ///                     the loop.
  /// \param SchedKind Scheduling algorithm to use.
  /// \param ChunkSize The chunk size for the inner loop.
  /// \param HasSimdModifier Whether the simd modifier is present in the
  ///                        schedule clause.
  /// \param HasMonotonicModifier Whether the monotonic modifier is present in
  ///                             the schedule clause.
  /// \param HasNonmonotonicModifier Whether the nonmonotonic modifier is
  ///                                present in the schedule clause.
  /// \param HasOrderedClause Whether the (parameterless) ordered clause is
  ///                         present.
  /// \param LoopType Information about type of loop worksharing.
  ///                 It corresponds to type of loop workshare OpenMP pragma.
  ///
  /// \returns Point where to insert code after the workshare construct.
  LLVM_ABI InsertPointOrErrorTy applyWorkshareLoop(
      DebugLoc DL, CanonicalLoopInfo *CLI, InsertPointTy AllocaIP,
      bool NeedsBarrier,
      llvm::omp::ScheduleKind SchedKind = llvm::omp::OMP_SCHEDULE_Default,
      Value *ChunkSize = nullptr, bool HasSimdModifier = false,
      bool HasMonotonicModifier = false, bool HasNonmonotonicModifier = false,
      bool HasOrderedClause = false,
      omp::WorksharingLoopType LoopType =
          omp::WorksharingLoopType::ForStaticLoop);

  /// Tile a loop nest.
  ///
  /// Tiles the loops of \p Loops by the tile sizes in \p TileSizes. Loops in
  /// \p/ Loops must be perfectly nested, from outermost to innermost loop
  /// (i.e. Loops.front() is the outermost loop). The trip count llvm::Value
  /// of every loop and every tile sizes must be usable in the outermost
  /// loop's preheader. This implies that the loop nest is rectangular.
  ///
  /// Example:
  /// \code
  ///   for (int i = 0; i < 15; ++i) // Canonical loop "i"
  ///     for (int j = 0; j < 14; ++j) // Canonical loop "j"
  ///         body(i, j);
  /// \endcode
  ///
  /// After tiling with Loops={i,j} and TileSizes={5,7}, the loop is changed to
  /// \code
  ///   for (int i1 = 0; i1 < 3; ++i1)
  ///     for (int j1 = 0; j1 < 2; ++j1)
  ///       for (int i2 = 0; i2 < 5; ++i2)
  ///         for (int j2 = 0; j2 < 7; ++j2)
  ///           body(i1*3+i2, j1*3+j2);
  /// \endcode
  ///
  /// The returned vector are the loops {i1,j1,i2,j2}. The loops i1 and j1 are
  /// referred to the floor, and the loops i2 and j2 are the tiles. Tiling also
  /// handles non-constant trip counts, non-constant tile sizes and trip counts
  /// that are not multiples of the tile size. In the latter case the tile loop
  /// of the last floor-loop iteration will have fewer iterations than specified
  /// as its tile size.
  ///
  ///
  /// @param DL        Debug location for instructions added by tiling, for
  ///                  instance the floor- and tile trip count computation.
  /// @param Loops     Loops to tile. The CanonicalLoopInfo objects are
  ///                  invalidated by this method, i.e. should not used after
  ///                  tiling.
  /// @param TileSizes For each loop in \p Loops, the tile size for that
  ///                  dimensions.
  ///
  /// \returns A list of generated loops. Contains twice as many loops as the
  ///          input loop nest; the first half are the floor loops and the
  ///          second half are the tile loops.
  LLVM_ABI std::vector<CanonicalLoopInfo *>
  tileLoops(DebugLoc DL, ArrayRef<CanonicalLoopInfo *> Loops,
            ArrayRef<Value *> TileSizes);

  /// Fully unroll a loop.
  ///
  /// Instead of unrolling the loop immediately (and duplicating its body
  /// instructions), it is deferred to LLVM's LoopUnrollPass by adding loop
  /// metadata.
  ///
  /// \param DL   Debug location for instructions added by unrolling.
  /// \param Loop The loop to unroll. The loop will be invalidated.
  LLVM_ABI void unrollLoopFull(DebugLoc DL, CanonicalLoopInfo *Loop);

  /// Fully or partially unroll a loop. How the loop is unrolled is determined
  /// using LLVM's LoopUnrollPass.
  ///
  /// \param DL   Debug location for instructions added by unrolling.
  /// \param Loop The loop to unroll. The loop will be invalidated.
  LLVM_ABI void unrollLoopHeuristic(DebugLoc DL, CanonicalLoopInfo *Loop);

  /// Partially unroll a loop.
  ///
  /// The CanonicalLoopInfo of the unrolled loop for use with chained
  /// loop-associated directive can be requested using \p UnrolledCLI. Not
  /// needing the CanonicalLoopInfo allows more efficient code generation by
  /// deferring the actual unrolling to the LoopUnrollPass using loop metadata.
  /// A loop-associated directive applied to the unrolled loop needs to know the
  /// new trip count which means that if using a heuristically determined unroll
  /// factor (\p Factor == 0), that factor must be computed immediately. We are
  /// using the same logic as the LoopUnrollPass to derived the unroll factor,
  /// but which assumes that some canonicalization has taken place (e.g.
  /// Mem2Reg, LICM, GVN, Inlining, etc.). That is, the heuristic will perform
  /// better when the unrolled loop's CanonicalLoopInfo is not needed.
  ///
  /// \param DL          Debug location for instructions added by unrolling.
  /// \param Loop        The loop to unroll. The loop will be invalidated.
  /// \param Factor      The factor to unroll the loop by. A factor of 0
  ///                    indicates that a heuristic should be used to determine
  ///                    the unroll-factor.
  /// \param UnrolledCLI If non-null, receives the CanonicalLoopInfo of the
  ///                    partially unrolled loop. Otherwise, uses loop metadata
  ///                    to defer unrolling to the LoopUnrollPass.
  LLVM_ABI void unrollLoopPartial(DebugLoc DL, CanonicalLoopInfo *Loop,
                                  int32_t Factor,
                                  CanonicalLoopInfo **UnrolledCLI);

  /// Add metadata to simd-ize a loop. If IfCond is not nullptr, the loop
  /// is cloned. The metadata which prevents vectorization is added to
  /// to the cloned loop. The cloned loop is executed when ifCond is evaluated
  /// to false.
  ///
  /// \param Loop        The loop to simd-ize.
  /// \param AlignedVars The map which containts pairs of the pointer
  ///                    and its corresponding alignment.
  /// \param IfCond      The value which corresponds to the if clause
  ///                    condition.
  /// \param Order       The enum to map order clause.
  /// \param Simdlen     The Simdlen length to apply to the simd loop.
  /// \param Safelen     The Safelen length to apply to the simd loop.
  LLVM_ABI void applySimd(CanonicalLoopInfo *Loop,
                          MapVector<Value *, Value *> AlignedVars,
                          Value *IfCond, omp::OrderKind Order,
                          ConstantInt *Simdlen, ConstantInt *Safelen);

  /// Generator for '#omp flush'
  ///
  /// \param Loc The location where the flush directive was encountered
  LLVM_ABI void createFlush(const LocationDescription &Loc);

  /// Generator for '#omp taskwait'
  ///
  /// \param Loc The location where the taskwait directive was encountered.
  LLVM_ABI void createTaskwait(const LocationDescription &Loc);

  /// Generator for '#omp taskyield'
  ///
  /// \param Loc The location where the taskyield directive was encountered.
  LLVM_ABI void createTaskyield(const LocationDescription &Loc);

  /// A struct to pack the relevant information for an OpenMP depend clause.
  struct DependData {
    omp::RTLDependenceKindTy DepKind = omp::RTLDependenceKindTy::DepUnknown;
    Type *DepValueType;
    Value *DepVal;
    explicit DependData() = default;
    DependData(omp::RTLDependenceKindTy DepKind, Type *DepValueType,
               Value *DepVal)
        : DepKind(DepKind), DepValueType(DepValueType), DepVal(DepVal) {}
  };

  /// Generator for `#omp task`
  ///
  /// \param Loc The location where the task construct was encountered.
  /// \param AllocaIP The insertion point to be used for alloca instructions.
  /// \param BodyGenCB Callback that will generate the region code.
  /// \param Tied True if the task is tied, false if the task is untied.
  /// \param Final i1 value which is `true` if the task is final, `false` if the
  ///              task is not final.
  /// \param IfCondition i1 value. If it evaluates to `false`, an undeferred
  ///                    task is generated, and the encountering thread must
  ///                    suspend the current task region, for which execution
  ///                    cannot be resumed until execution of the structured
  ///                    block that is associated with the generated task is
  ///                    completed.
  /// \param EventHandle If present, signifies the event handle as part of
  ///			 the detach clause
  /// \param Mergeable	 If the given task is `mergeable`
  /// \param priority `priority-value' specifies the execution order of the
  ///                 tasks that is generated by the construct
  LLVM_ABI InsertPointOrErrorTy
  createTask(const LocationDescription &Loc, InsertPointTy AllocaIP,
             BodyGenCallbackTy BodyGenCB, bool Tied = true,
             Value *Final = nullptr, Value *IfCondition = nullptr,
             SmallVector<DependData> Dependencies = {}, bool Mergeable = false,
             Value *EventHandle = nullptr, Value *Priority = nullptr);

  /// Generator for the taskgroup construct
  ///
  /// \param Loc The location where the taskgroup construct was encountered.
  /// \param AllocaIP The insertion point to be used for alloca instructions.
  /// \param BodyGenCB Callback that will generate the region code.
  LLVM_ABI InsertPointOrErrorTy createTaskgroup(const LocationDescription &Loc,
                                                InsertPointTy AllocaIP,
                                                BodyGenCallbackTy BodyGenCB);

  using FileIdentifierInfoCallbackTy =
      std::function<std::tuple<std::string, uint64_t>()>;

  /// Creates a unique info for a target entry when provided a filename and
  /// line number from.
  ///
  /// \param CallBack A callback function which should return filename the entry
  /// resides in as well as the line number for the target entry
  /// \param ParentName The name of the parent the target entry resides in, if
  /// any.
  LLVM_ABI static TargetRegionEntryInfo
  getTargetEntryUniqueInfo(FileIdentifierInfoCallbackTy CallBack,
                           StringRef ParentName = "");

  /// Enum class for the RedctionGen CallBack type to be used.
  enum class ReductionGenCBKind { Clang, MLIR };

  /// ReductionGen CallBack for Clang
  ///
  /// \param CodeGenIP InsertPoint for CodeGen.
  /// \param Index Index of the ReductionInfo to generate code for.
  /// \param LHSPtr Optionally used by Clang to return the LHSPtr it used for
  /// codegen, used for fixup later.
  /// \param RHSPtr Optionally used by Clang to
  /// return the RHSPtr it used for codegen, used for fixup later.
  /// \param CurFn Optionally used by Clang to pass in the Current Function as
  /// Clang context may be old.
  using ReductionGenClangCBTy =
      std::function<InsertPointTy(InsertPointTy CodeGenIP, unsigned Index,
                                  Value **LHS, Value **RHS, Function *CurFn)>;

  /// ReductionGen CallBack for MLIR
  ///
  /// \param CodeGenIP InsertPoint for CodeGen.
  /// \param LHS Pass in the LHS Value to be used for CodeGen.
  /// \param RHS Pass in the RHS Value to be used for CodeGen.
  using ReductionGenCBTy = std::function<InsertPointOrErrorTy(
      InsertPointTy CodeGenIP, Value *LHS, Value *RHS, Value *&Res)>;

  /// Functions used to generate atomic reductions. Such functions take two
  /// Values representing pointers to LHS and RHS of the reduction, as well as
  /// the element type of these pointers. They are expected to atomically
  /// update the LHS to the reduced value.
  using ReductionGenAtomicCBTy = std::function<InsertPointOrErrorTy(
      InsertPointTy, Type *, Value *, Value *)>;

  /// Enum class for reduction evaluation types scalar, complex and aggregate.
  enum class EvalKind { Scalar, Complex, Aggregate };

  /// Information about an OpenMP reduction.
  struct ReductionInfo {
    ReductionInfo(Type *ElementType, Value *Variable, Value *PrivateVariable,
                  EvalKind EvaluationKind, ReductionGenCBTy ReductionGen,
                  ReductionGenClangCBTy ReductionGenClang,
                  ReductionGenAtomicCBTy AtomicReductionGen)
        : ElementType(ElementType), Variable(Variable),
          PrivateVariable(PrivateVariable), EvaluationKind(EvaluationKind),
          ReductionGen(ReductionGen), ReductionGenClang(ReductionGenClang),
          AtomicReductionGen(AtomicReductionGen) {}
    ReductionInfo(Value *PrivateVariable)
        : ElementType(nullptr), Variable(nullptr),
          PrivateVariable(PrivateVariable), EvaluationKind(EvalKind::Scalar),
          ReductionGen(), ReductionGenClang(), AtomicReductionGen() {}

    /// Reduction element type, must match pointee type of variable.
    Type *ElementType;

    /// Reduction variable of pointer type.
    Value *Variable;

    /// Thread-private partial reduction variable.
    Value *PrivateVariable;

    /// Reduction evaluation kind - scalar, complex or aggregate.
    EvalKind EvaluationKind;

    /// Callback for generating the reduction body. The IR produced by this will
    /// be used to combine two values in a thread-safe context, e.g., under
    /// lock or within the same thread, and therefore need not be atomic.
    ReductionGenCBTy ReductionGen;

    /// Clang callback for generating the reduction body. The IR produced by
    /// this will be used to combine two values in a thread-safe context, e.g.,
    /// under lock or within the same thread, and therefore need not be atomic.
    ReductionGenClangCBTy ReductionGenClang;

    /// Callback for generating the atomic reduction body, may be null. The IR
    /// produced by this will be used to atomically combine two values during
    /// reduction. If null, the implementation will use the non-atomic version
    /// along with the appropriate synchronization mechanisms.
    ReductionGenAtomicCBTy AtomicReductionGen;
  };

  enum class CopyAction : unsigned {
    // RemoteLaneToThread: Copy over a Reduce list from a remote lane in
    // the warp using shuffle instructions.
    RemoteLaneToThread,
    // ThreadCopy: Make a copy of a Reduce list on the thread's stack.
    ThreadCopy,
  };

  struct CopyOptionsTy {
    Value *RemoteLaneOffset = nullptr;
    Value *ScratchpadIndex = nullptr;
    Value *ScratchpadWidth = nullptr;
  };

  /// Supporting functions for Reductions CodeGen.
private:
  /// Get the id of the current thread on the GPU.
  Value *getGPUThreadID();

  /// Get the GPU warp size.
  Value *getGPUWarpSize();

  /// Get the id of the warp in the block.
  /// We assume that the warp size is 32, which is always the case
  /// on the NVPTX device, to generate more efficient code.
  Value *getNVPTXWarpID();

  /// Get the id of the current lane in the Warp.
  /// We assume that the warp size is 32, which is always the case
  /// on the NVPTX device, to generate more efficient code.
  Value *getNVPTXLaneID();

  /// Cast value to the specified type.
  Value *castValueToType(InsertPointTy AllocaIP, Value *From, Type *ToType);

  /// This function creates calls to one of two shuffle functions to copy
  /// variables between lanes in a warp.
  Value *createRuntimeShuffleFunction(InsertPointTy AllocaIP, Value *Element,
                                      Type *ElementType, Value *Offset);

  /// Function to shuffle over the value from the remote lane.
  void shuffleAndStore(InsertPointTy AllocaIP, Value *SrcAddr, Value *DstAddr,
                       Type *ElementType, Value *Offset,
                       Type *ReductionArrayTy);

  /// Emit instructions to copy a Reduce list, which contains partially
  /// aggregated values, in the specified direction.
  void emitReductionListCopy(
      InsertPointTy AllocaIP, CopyAction Action, Type *ReductionArrayTy,
      ArrayRef<ReductionInfo> ReductionInfos, Value *SrcBase, Value *DestBase,
      CopyOptionsTy CopyOptions = {nullptr, nullptr, nullptr});

  /// Emit a helper that reduces data across two OpenMP threads (lanes)
  /// in the same warp.  It uses shuffle instructions to copy over data from
  /// a remote lane's stack.  The reduction algorithm performed is specified
  /// by the fourth parameter.
  ///
  /// Algorithm Versions.
  /// Full Warp Reduce (argument value 0):
  ///   This algorithm assumes that all 32 lanes are active and gathers
  ///   data from these 32 lanes, producing a single resultant value.
  /// Contiguous Partial Warp Reduce (argument value 1):
  ///   This algorithm assumes that only a *contiguous* subset of lanes
  ///   are active.  This happens for the last warp in a parallel region
  ///   when the user specified num_threads is not an integer multiple of
  ///   32.  This contiguous subset always starts with the zeroth lane.
  /// Partial Warp Reduce (argument value 2):
  ///   This algorithm gathers data from any number of lanes at any position.
  /// All reduced values are stored in the lowest possible lane.  The set
  /// of problems every algorithm addresses is a super set of those
  /// addressable by algorithms with a lower version number.  Overhead
  /// increases as algorithm version increases.
  ///
  /// Terminology
  /// Reduce element:
  ///   Reduce element refers to the individual data field with primitive
  ///   data types to be combined and reduced across threads.
  /// Reduce list:
  ///   Reduce list refers to a collection of local, thread-private
  ///   reduce elements.
  /// Remote Reduce list:
  ///   Remote Reduce list refers to a collection of remote (relative to
  ///   the current thread) reduce elements.
  ///
  /// We distinguish between three states of threads that are important to
  /// the implementation of this function.
  /// Alive threads:
  ///   Threads in a warp executing the SIMT instruction, as distinguished from
  ///   threads that are inactive due to divergent control flow.
  /// Active threads:
  ///   The minimal set of threads that has to be alive upon entry to this
  ///   function.  The computation is correct iff active threads are alive.
  ///   Some threads are alive but they are not active because they do not
  ///   contribute to the computation in any useful manner.  Turning them off
  ///   may introduce control flow overheads without any tangible benefits.
  /// Effective threads:
  ///   In order to comply with the argument requirements of the shuffle
  ///   function, we must keep all lanes holding data alive.  But at most
  ///   half of them perform value aggregation; we refer to this half of
  ///   threads as effective. The other half is simply handing off their
  ///   data.
  ///
  /// Procedure
  /// Value shuffle:
  ///   In this step active threads transfer data from higher lane positions
  ///   in the warp to lower lane positions, creating Remote Reduce list.
  /// Value aggregation:
  ///   In this step, effective threads combine their thread local Reduce list
  ///   with Remote Reduce list and store the result in the thread local
  ///   Reduce list.
  /// Value copy:
  ///   In this step, we deal with the assumption made by algorithm 2
  ///   (i.e. contiguity assumption).  When we have an odd number of lanes
  ///   active, say 2k+1, only k threads will be effective and therefore k
  ///   new values will be produced.  However, the Reduce list owned by the
  ///   (2k+1)th thread is ignored in the value aggregation.  Therefore
  ///   we copy the Reduce list from the (2k+1)th lane to (k+1)th lane so
  ///   that the contiguity assumption still holds.
  ///
  /// \param ReductionInfos Array type containing the ReductionOps.
  /// \param ReduceFn The reduction function.
  /// \param FuncAttrs Optional param to specify any function attributes that
  ///                  need to be copied to the new function.
  ///
  /// \return The ShuffleAndReduce function.
  Function *emitShuffleAndReduceFunction(
      ArrayRef<OpenMPIRBuilder::ReductionInfo> ReductionInfos,
      Function *ReduceFn, AttributeList FuncAttrs);

  /// This function emits a helper that gathers Reduce lists from the first
  /// lane of every active warp to lanes in the first warp.
  ///
  /// void inter_warp_copy_func(void* reduce_data, num_warps)
  ///   shared smem[warp_size];
  ///   For all data entries D in reduce_data:
  ///     sync
  ///     If (I am the first lane in each warp)
  ///       Copy my local D to smem[warp_id]
  ///     sync
  ///     if (I am the first warp)
  ///       Copy smem[thread_id] to my local D
  ///
  /// \param Loc The insert and source location description.
  /// \param ReductionInfos Array type containing the ReductionOps.
  /// \param FuncAttrs Optional param to specify any function attributes that
  ///                  need to be copied to the new function.
  ///
  /// \return The InterWarpCopy function.
  Expected<Function *>
  emitInterWarpCopyFunction(const LocationDescription &Loc,
                            ArrayRef<ReductionInfo> ReductionInfos,
                            AttributeList FuncAttrs);

  /// This function emits a helper that copies all the reduction variables from
  /// the team into the provided global buffer for the reduction variables.
  ///
  /// void list_to_global_copy_func(void *buffer, int Idx, void *reduce_data)
  ///   For all data entries D in reduce_data:
  ///     Copy local D to buffer.D[Idx]
  ///
  /// \param ReductionInfos Array type containing the ReductionOps.
  /// \param ReductionsBufferTy The StructTy for the reductions buffer.
  /// \param FuncAttrs Optional param to specify any function attributes that
  ///                  need to be copied to the new function.
  ///
  /// \return The ListToGlobalCopy function.
  Function *emitListToGlobalCopyFunction(ArrayRef<ReductionInfo> ReductionInfos,
                                         Type *ReductionsBufferTy,
                                         AttributeList FuncAttrs);

  /// This function emits a helper that copies all the reduction variables from
  /// the team into the provided global buffer for the reduction variables.
  ///
  /// void list_to_global_copy_func(void *buffer, int Idx, void *reduce_data)
  ///   For all data entries D in reduce_data:
  ///     Copy buffer.D[Idx] to local D;
  ///
  /// \param ReductionInfos Array type containing the ReductionOps.
  /// \param ReductionsBufferTy The StructTy for the reductions buffer.
  /// \param FuncAttrs Optional param to specify any function attributes that
  ///                  need to be copied to the new function.
  ///
  /// \return The GlobalToList function.
  Function *emitGlobalToListCopyFunction(ArrayRef<ReductionInfo> ReductionInfos,
                                         Type *ReductionsBufferTy,
                                         AttributeList FuncAttrs);

  /// This function emits a helper that reduces all the reduction variables from
  /// the team into the provided global buffer for the reduction variables.
  ///
  /// void list_to_global_reduce_func(void *buffer, int Idx, void *reduce_data)
  ///  void *GlobPtrs[];
  ///  GlobPtrs[0] = (void*)&buffer.D0[Idx];
  ///  ...
  ///  GlobPtrs[N] = (void*)&buffer.DN[Idx];
  ///  reduce_function(GlobPtrs, reduce_data);
  ///
  /// \param ReductionInfos Array type containing the ReductionOps.
  /// \param ReduceFn The reduction function.
  /// \param ReductionsBufferTy The StructTy for the reductions buffer.
  /// \param FuncAttrs Optional param to specify any function attributes that
  ///                  need to be copied to the new function.
  ///
  /// \return The ListToGlobalReduce function.
  Function *
  emitListToGlobalReduceFunction(ArrayRef<ReductionInfo> ReductionInfos,
                                 Function *ReduceFn, Type *ReductionsBufferTy,
                                 AttributeList FuncAttrs);

  /// This function emits a helper that reduces all the reduction variables from
  /// the team into the provided global buffer for the reduction variables.
  ///
  /// void global_to_list_reduce_func(void *buffer, int Idx, void *reduce_data)
  ///  void *GlobPtrs[];
  ///  GlobPtrs[0] = (void*)&buffer.D0[Idx];
  ///  ...
  ///  GlobPtrs[N] = (void*)&buffer.DN[Idx];
  ///  reduce_function(reduce_data, GlobPtrs);
  ///
  /// \param ReductionInfos Array type containing the ReductionOps.
  /// \param ReduceFn The reduction function.
  /// \param ReductionsBufferTy The StructTy for the reductions buffer.
  /// \param FuncAttrs Optional param to specify any function attributes that
  ///                  need to be copied to the new function.
  ///
  /// \return The GlobalToListReduce function.
  Function *
  emitGlobalToListReduceFunction(ArrayRef<ReductionInfo> ReductionInfos,
                                 Function *ReduceFn, Type *ReductionsBufferTy,
                                 AttributeList FuncAttrs);

  /// Get the function name of a reduction function.
  std::string getReductionFuncName(StringRef Name) const;

  /// Emits reduction function.
  /// \param ReducerName Name of the function calling the reduction.
  /// \param ReductionInfos Array type containing the ReductionOps.
  /// \param ReductionGenCBKind Optional param to specify Clang or MLIR
  ///                           CodeGenCB kind.
  /// \param FuncAttrs Optional param to specify any function attributes that
  ///                  need to be copied to the new function.
  ///
  /// \return The reduction function.
  Expected<Function *> createReductionFunction(
      StringRef ReducerName, ArrayRef<ReductionInfo> ReductionInfos,
      ReductionGenCBKind ReductionGenCBKind = ReductionGenCBKind::MLIR,
      AttributeList FuncAttrs = {});

public:
  ///
  /// Design of OpenMP reductions on the GPU
  ///
  /// Consider a typical OpenMP program with one or more reduction
  /// clauses:
  ///
  /// float foo;
  /// double bar;
  /// #pragma omp target teams distribute parallel for \
  ///             reduction(+:foo) reduction(*:bar)
  /// for (int i = 0; i < N; i++) {
  ///   foo += A[i]; bar *= B[i];
  /// }
  ///
  /// where 'foo' and 'bar' are reduced across all OpenMP threads in
  /// all teams.  In our OpenMP implementation on the NVPTX device an
  /// OpenMP team is mapped to a CUDA threadblock and OpenMP threads
  /// within a team are mapped to CUDA threads within a threadblock.
  /// Our goal is to efficiently aggregate values across all OpenMP
  /// threads such that:
  ///
  ///   - the compiler and runtime are logically concise, and
  ///   - the reduction is performed efficiently in a hierarchical
  ///     manner as follows: within OpenMP threads in the same warp,
  ///     across warps in a threadblock, and finally across teams on
  ///     the NVPTX device.
  ///
  /// Introduction to Decoupling
  ///
  /// We would like to decouple the compiler and the runtime so that the
  /// latter is ignorant of the reduction variables (number, data types)
  /// and the reduction operators.  This allows a simpler interface
  /// and implementation while still attaining good performance.
  ///
  /// Pseudocode for the aforementioned OpenMP program generated by the
  /// compiler is as follows:
  ///
  /// 1. Create private copies of reduction variables on each OpenMP
  ///    thread: 'foo_private', 'bar_private'
  /// 2. Each OpenMP thread reduces the chunk of 'A' and 'B' assigned
  ///    to it and writes the result in 'foo_private' and 'bar_private'
  ///    respectively.
  /// 3. Call the OpenMP runtime on the GPU to reduce within a team
  ///    and store the result on the team master:
  ///
  ///     __kmpc_nvptx_parallel_reduce_nowait_v2(...,
  ///        reduceData, shuffleReduceFn, interWarpCpyFn)
  ///
  ///     where:
  ///       struct ReduceData {
  ///         double *foo;
  ///         double *bar;
  ///       } reduceData
  ///       reduceData.foo = &foo_private
  ///       reduceData.bar = &bar_private
  ///
  ///     'shuffleReduceFn' and 'interWarpCpyFn' are pointers to two
  ///     auxiliary functions generated by the compiler that operate on
  ///     variables of type 'ReduceData'.  They aid the runtime perform
  ///     algorithmic steps in a data agnostic manner.
  ///
  ///     'shuffleReduceFn' is a pointer to a function that reduces data
  ///     of type 'ReduceData' across two OpenMP threads (lanes) in the
  ///     same warp.  It takes the following arguments as input:
  ///
  ///     a. variable of type 'ReduceData' on the calling lane,
  ///     b. its lane_id,
  ///     c. an offset relative to the current lane_id to generate a
  ///        remote_lane_id.  The remote lane contains the second
  ///        variable of type 'ReduceData' that is to be reduced.
  ///     d. an algorithm version parameter determining which reduction
  ///        algorithm to use.
  ///
  ///     'shuffleReduceFn' retrieves data from the remote lane using
  ///     efficient GPU shuffle intrinsics and reduces, using the
  ///     algorithm specified by the 4th parameter, the two operands
  ///     element-wise.  The result is written to the first operand.
  ///
  ///     Different reduction algorithms are implemented in different
  ///     runtime functions, all calling 'shuffleReduceFn' to perform
  ///     the essential reduction step.  Therefore, based on the 4th
  ///     parameter, this function behaves slightly differently to
  ///     cooperate with the runtime to ensure correctness under
  ///     different circumstances.
  ///
  ///     'InterWarpCpyFn' is a pointer to a function that transfers
  ///     reduced variables across warps.  It tunnels, through CUDA
  ///     shared memory, the thread-private data of type 'ReduceData'
  ///     from lane 0 of each warp to a lane in the first warp.
  /// 4. Call the OpenMP runtime on the GPU to reduce across teams.
  ///    The last team writes the global reduced value to memory.
  ///
  ///     ret = __kmpc_nvptx_teams_reduce_nowait(...,
  ///             reduceData, shuffleReduceFn, interWarpCpyFn,
  ///             scratchpadCopyFn, loadAndReduceFn)
  ///
  ///     'scratchpadCopyFn' is a helper that stores reduced
  ///     data from the team master to a scratchpad array in
  ///     global memory.
  ///
  ///     'loadAndReduceFn' is a helper that loads data from
  ///     the scratchpad array and reduces it with the input
  ///     operand.
  ///
  ///     These compiler generated functions hide address
  ///     calculation and alignment information from the runtime.
  /// 5. if ret == 1:
  ///     The team master of the last team stores the reduced
  ///     result to the globals in memory.
  ///     foo += reduceData.foo; bar *= reduceData.bar
  ///
  ///
  /// Warp Reduction Algorithms
  ///
  /// On the warp level, we have three algorithms implemented in the
  /// OpenMP runtime depending on the number of active lanes:
  ///
  /// Full Warp Reduction
  ///
  /// The reduce algorithm within a warp where all lanes are active
  /// is implemented in the runtime as follows:
  ///
  /// full_warp_reduce(void *reduce_data,
  ///                  kmp_ShuffleReductFctPtr ShuffleReduceFn) {
  ///   for (int offset = WARPSIZE/2; offset > 0; offset /= 2)
  ///     ShuffleReduceFn(reduce_data, 0, offset, 0);
  /// }
  ///
  /// The algorithm completes in log(2, WARPSIZE) steps.
  ///
  /// 'ShuffleReduceFn' is used here with lane_id set to 0 because it is
  /// not used therefore we save instructions by not retrieving lane_id
  /// from the corresponding special registers.  The 4th parameter, which
  /// represents the version of the algorithm being used, is set to 0 to
  /// signify full warp reduction.
  ///
  /// In this version, 'ShuffleReduceFn' behaves, per element, as follows:
  ///
  /// #reduce_elem refers to an element in the local lane's data structure
  /// #remote_elem is retrieved from a remote lane
  /// remote_elem = shuffle_down(reduce_elem, offset, WARPSIZE);
  /// reduce_elem = reduce_elem REDUCE_OP remote_elem;
  ///
  /// Contiguous Partial Warp Reduction
  ///
  /// This reduce algorithm is used within a warp where only the first
  /// 'n' (n <= WARPSIZE) lanes are active.  It is typically used when the
  /// number of OpenMP threads in a parallel region is not a multiple of
  /// WARPSIZE.  The algorithm is implemented in the runtime as follows:
  ///
  /// void
  /// contiguous_partial_reduce(void *reduce_data,
  ///                           kmp_ShuffleReductFctPtr ShuffleReduceFn,
  ///                           int size, int lane_id) {
  ///   int curr_size;
  ///   int offset;
  ///   curr_size = size;
  ///   mask = curr_size/2;
  ///   while (offset>0) {
  ///     ShuffleReduceFn(reduce_data, lane_id, offset, 1);
  ///     curr_size = (curr_size+1)/2;
  ///     offset = curr_size/2;
  ///   }
  /// }
  ///
  /// In this version, 'ShuffleReduceFn' behaves, per element, as follows:
  ///
  /// remote_elem = shuffle_down(reduce_elem, offset, WARPSIZE);
  /// if (lane_id < offset)
  ///     reduce_elem = reduce_elem REDUCE_OP remote_elem
  /// else
  ///     reduce_elem = remote_elem
  ///
  /// This algorithm assumes that the data to be reduced are located in a
  /// contiguous subset of lanes starting from the first.  When there is
  /// an odd number of active lanes, the data in the last lane is not
  /// aggregated with any other lane's dat but is instead copied over.
  ///
  /// Dispersed Partial Warp Reduction
  ///
  /// This algorithm is used within a warp when any discontiguous subset of
  /// lanes are active.  It is used to implement the reduction operation
  /// across lanes in an OpenMP simd region or in a nested parallel region.
  ///
  /// void
  /// dispersed_partial_reduce(void *reduce_data,
  ///                          kmp_ShuffleReductFctPtr ShuffleReduceFn) {
  ///   int size, remote_id;
  ///   int logical_lane_id = number_of_active_lanes_before_me() * 2;
  ///   do {
  ///       remote_id = next_active_lane_id_right_after_me();
  ///       # the above function returns 0 of no active lane
  ///       # is present right after the current lane.
  ///       size = number_of_active_lanes_in_this_warp();
  ///       logical_lane_id /= 2;
  ///       ShuffleReduceFn(reduce_data, logical_lane_id,
  ///                       remote_id-1-threadIdx.x, 2);
  ///   } while (logical_lane_id % 2 == 0 && size > 1);
  /// }
  ///
  /// There is no assumption made about the initial state of the reduction.
  /// Any number of lanes (>=1) could be active at any position.  The reduction
  /// result is returned in the first active lane.
  ///
  /// In this version, 'ShuffleReduceFn' behaves, per element, as follows:
  ///
  /// remote_elem = shuffle_down(reduce_elem, offset, WARPSIZE);
  /// if (lane_id % 2 == 0 && offset > 0)
  ///     reduce_elem = reduce_elem REDUCE_OP remote_elem
  /// else
  ///     reduce_elem = remote_elem
  ///
  ///
  /// Intra-Team Reduction
  ///
  /// This function, as implemented in the runtime call
  /// '__kmpc_nvptx_parallel_reduce_nowait_v2', aggregates data across OpenMP
  /// threads in a team.  It first reduces within a warp using the
  /// aforementioned algorithms.  We then proceed to gather all such
  /// reduced values at the first warp.
  ///
  /// The runtime makes use of the function 'InterWarpCpyFn', which copies
  /// data from each of the "warp master" (zeroth lane of each warp, where
  /// warp-reduced data is held) to the zeroth warp.  This step reduces (in
  /// a mathematical sense) the problem of reduction across warp masters in
  /// a block to the problem of warp reduction.
  ///
  ///
  /// Inter-Team Reduction
  ///
  /// Once a team has reduced its data to a single value, it is stored in
  /// a global scratchpad array.  Since each team has a distinct slot, this
  /// can be done without locking.
  ///
  /// The last team to write to the scratchpad array proceeds to reduce the
  /// scratchpad array.  One or more workers in the last team use the helper
  /// 'loadAndReduceDataFn' to load and reduce values from the array, i.e.,
  /// the k'th worker reduces every k'th element.
  ///
  /// Finally, a call is made to '__kmpc_nvptx_parallel_reduce_nowait_v2' to
  /// reduce across workers and compute a globally reduced value.
  ///
  /// \param Loc                The location where the reduction was
  ///                           encountered. Must be within the associate
  ///                           directive and after the last local access to the
  ///                           reduction variables.
  /// \param AllocaIP           An insertion point suitable for allocas usable
  ///                           in reductions.
  /// \param CodeGenIP           An insertion point suitable for code
  /// generation. \param ReductionInfos     A list of info on each reduction
  /// variable. \param IsNoWait           Optional flag set if the reduction is
  /// marked as
  ///                           nowait.
  /// \param IsTeamsReduction   Optional flag set if it is a teams
  ///                           reduction.
  /// \param GridValue          Optional GPU grid value.
  /// \param ReductionBufNum    Optional OpenMPCUDAReductionBufNumValue to be
  /// used for teams reduction.
  /// \param SrcLocInfo         Source location information global.
  LLVM_ABI InsertPointOrErrorTy createReductionsGPU(
      const LocationDescription &Loc, InsertPointTy AllocaIP,
      InsertPointTy CodeGenIP, ArrayRef<ReductionInfo> ReductionInfos,
      bool IsNoWait = false, bool IsTeamsReduction = false,
      ReductionGenCBKind ReductionGenCBKind = ReductionGenCBKind::MLIR,
      std::optional<omp::GV> GridValue = {}, unsigned ReductionBufNum = 1024,
      Value *SrcLocInfo = nullptr);

  // TODO: provide atomic and non-atomic reduction generators for reduction
  // operators defined by the OpenMP specification.

  /// Generator for '#omp reduction'.
  ///
  /// Emits the IR instructing the runtime to perform the specific kind of
  /// reductions. Expects reduction variables to have been privatized and
  /// initialized to reduction-neutral values separately. Emits the calls to
  /// runtime functions as well as the reduction function and the basic blocks
  /// performing the reduction atomically and non-atomically.
  ///
  /// The code emitted for the following:
  ///
  /// \code
  ///   type var_1;
  ///   type var_2;
  ///   #pragma omp <directive> reduction(reduction-op:var_1,var_2)
  ///   /* body */;
  /// \endcode
  ///
  /// corresponds to the following sketch.
  ///
  /// \code
  /// void _outlined_par() {
  ///   // N is the number of different reductions.
  ///   void *red_array[] = {privatized_var_1, privatized_var_2, ...};
  ///   switch(__kmpc_reduce(..., N, /*size of data in red array*/, red_array,
  ///                        _omp_reduction_func,
  ///                        _gomp_critical_user.reduction.var)) {
  ///   case 1: {
  ///     var_1 = var_1 <reduction-op> privatized_var_1;
  ///     var_2 = var_2 <reduction-op> privatized_var_2;
  ///     // ...
  ///    __kmpc_end_reduce(...);
  ///     break;
  ///   }
  ///   case 2: {
  ///     _Atomic<ReductionOp>(var_1, privatized_var_1);
  ///     _Atomic<ReductionOp>(var_2, privatized_var_2);
  ///     // ...
  ///     break;
  ///   }
  ///   default: break;
  ///   }
  /// }
  ///
  /// void _omp_reduction_func(void **lhs, void **rhs) {
  ///   *(type *)lhs[0] = *(type *)lhs[0] <reduction-op> *(type *)rhs[0];
  ///   *(type *)lhs[1] = *(type *)lhs[1] <reduction-op> *(type *)rhs[1];
  ///   // ...
  /// }
  /// \endcode
  ///
  /// \param Loc                The location where the reduction was
  ///                           encountered. Must be within the associate
  ///                           directive and after the last local access to the
  ///                           reduction variables.
  /// \param AllocaIP           An insertion point suitable for allocas usable
  ///                           in reductions.
  /// \param ReductionInfos     A list of info on each reduction variable.
  /// \param IsNoWait           A flag set if the reduction is marked as nowait.
  /// \param IsByRef            A flag set if the reduction is using reference
  /// or direct value.
  /// \param IsTeamsReduction   Optional flag set if it is a teams
  ///                           reduction.
  LLVM_ABI InsertPointOrErrorTy createReductions(
      const LocationDescription &Loc, InsertPointTy AllocaIP,
      ArrayRef<ReductionInfo> ReductionInfos, ArrayRef<bool> IsByRef,
      bool IsNoWait = false, bool IsTeamsReduction = false);

  ///}

  /// Return the insertion point used by the underlying IRBuilder.
  InsertPointTy getInsertionPoint() { return Builder.saveIP(); }

  /// Update the internal location to \p Loc.
  bool updateToLocation(const LocationDescription &Loc) {
    Builder.restoreIP(Loc.IP);
    Builder.SetCurrentDebugLocation(Loc.DL);
    return Loc.IP.getBlock() != nullptr;
  }

  /// Return the function declaration for the runtime function with \p FnID.
  LLVM_ABI FunctionCallee getOrCreateRuntimeFunction(Module &M,
                                                     omp::RuntimeFunction FnID);

  /// Return the function declaration for atomic CAS runtime function
  /// with name \p FunName. Used for unsigned types as basic .def machinery
  /// does not support unsigned integer types in the API.
  /// \param FunName Name of the function to get or create
  /// \param RetType Type of function return parameter
  /// \param AddrTy Type of atomic target pointer
  /// \param UpdateTy Type of atomic update expression
  LLVM_ABI FunctionCallee unsignedGetOrCreateAtomicCASRuntimeFunction(
      Module &M, const StringRef &FunName, Type *RetType, Type *AddrTy,
      Type *UpdateTy);

  LLVM_ABI Function *getOrCreateRuntimeFunctionPtr(omp::RuntimeFunction FnID);

  /// Return the (LLVM-IR) string describing the source location \p LocStr.
  LLVM_ABI Constant *getOrCreateSrcLocStr(StringRef LocStr,
                                          uint32_t &SrcLocStrSize);

  /// Return the (LLVM-IR) string describing the default source location.
  LLVM_ABI Constant *getOrCreateDefaultSrcLocStr(uint32_t &SrcLocStrSize);

  /// Return the (LLVM-IR) string describing the source location identified by
  /// the arguments.
  LLVM_ABI Constant *getOrCreateSrcLocStr(StringRef FunctionName,
                                          StringRef FileName, unsigned Line,
                                          unsigned Column,
                                          uint32_t &SrcLocStrSize);

  /// Return the (LLVM-IR) string describing the DebugLoc \p DL. Use \p F as
  /// fallback if \p DL does not specify the function name.
  LLVM_ABI Constant *getOrCreateSrcLocStr(DebugLoc DL, uint32_t &SrcLocStrSize,
                                          Function *F = nullptr);

  /// Return the (LLVM-IR) string describing the source location \p Loc.
  LLVM_ABI Constant *getOrCreateSrcLocStr(const LocationDescription &Loc,
                                          uint32_t &SrcLocStrSize);

  /// Return an ident_t* encoding the source location \p SrcLocStr and \p Flags.
  /// TODO: Create a enum class for the Reserve2Flags
  LLVM_ABI Constant *getOrCreateIdent(Constant *SrcLocStr,
                                      uint32_t SrcLocStrSize,
                                      omp::IdentFlag Flags = omp::IdentFlag(0),
                                      unsigned Reserve2Flags = 0);

  /// Create a hidden global flag \p Name in the module with initial value \p
  /// Value.
  LLVM_ABI GlobalValue *createGlobalFlag(unsigned Value, StringRef Name);

  /// Emit the llvm.used metadata.
  LLVM_ABI void emitUsed(StringRef Name, ArrayRef<llvm::WeakTrackingVH> List);

  /// Emit the kernel execution mode.
  LLVM_ABI GlobalVariable *
  emitKernelExecutionMode(StringRef KernelName, omp::OMPTgtExecModeFlags Mode);

  /// Generate control flow and cleanup for cancellation.
  ///
  /// \param CancelFlag Flag indicating if the cancellation is performed.
  /// \param CanceledDirective The kind of directive that is cancled.
  /// \param ExitCB Extra code to be generated in the exit block.
  ///
  /// \return an error, if any were triggered during execution.
  LLVM_ABI Error emitCancelationCheckImpl(Value *CancelFlag,
                                          omp::Directive CanceledDirective,
                                          FinalizeCallbackTy ExitCB = {});

  /// Generate a target region entry call.
  ///
  /// \param Loc The location at which the request originated and is fulfilled.
  /// \param AllocaIP The insertion point to be used for alloca instructions.
  /// \param Return Return value of the created function returned by reference.
  /// \param DeviceID Identifier for the device via the 'device' clause.
  /// \param NumTeams Numer of teams for the region via the 'num_teams' clause
  ///                 or 0 if unspecified and -1 if there is no 'teams' clause.
  /// \param NumThreads Number of threads via the 'thread_limit' clause.
  /// \param HostPtr Pointer to the host-side pointer of the target kernel.
  /// \param KernelArgs Array of arguments to the kernel.
  LLVM_ABI InsertPointTy emitTargetKernel(const LocationDescription &Loc,
                                          InsertPointTy AllocaIP,
                                          Value *&Return, Value *Ident,
                                          Value *DeviceID, Value *NumTeams,
                                          Value *NumThreads, Value *HostPtr,
                                          ArrayRef<Value *> KernelArgs);

  /// Generate a flush runtime call.
  ///
  /// \param Loc The location at which the request originated and is fulfilled.
  LLVM_ABI void emitFlush(const LocationDescription &Loc);

  /// The finalization stack made up of finalize callbacks currently in-flight,
  /// wrapped into FinalizationInfo objects that reference also the finalization
  /// target block and the kind of cancellable directive.
  SmallVector<FinalizationInfo, 8> FinalizationStack;

  /// Return true if the last entry in the finalization stack is of kind \p DK
  /// and cancellable.
  bool isLastFinalizationInfoCancellable(omp::Directive DK) {
    return !FinalizationStack.empty() &&
           FinalizationStack.back().IsCancellable &&
           FinalizationStack.back().DK == DK;
  }

  /// Generate a taskwait runtime call.
  ///
  /// \param Loc The location at which the request originated and is fulfilled.
  LLVM_ABI void emitTaskwaitImpl(const LocationDescription &Loc);

  /// Generate a taskyield runtime call.
  ///
  /// \param Loc The location at which the request originated and is fulfilled.
  LLVM_ABI void emitTaskyieldImpl(const LocationDescription &Loc);

  /// Return the current thread ID.
  ///
  /// \param Ident The ident (ident_t*) describing the query origin.
  LLVM_ABI Value *getOrCreateThreadID(Value *Ident);

  /// The OpenMPIRBuilder Configuration
  OpenMPIRBuilderConfig Config;

  /// The underlying LLVM-IR module
  Module &M;

  /// The LLVM-IR Builder used to create IR.
  IRBuilder<> Builder;

  /// Map to remember source location strings
  StringMap<Constant *> SrcLocStrMap;

  /// Map to remember existing ident_t*.
  DenseMap<std::pair<Constant *, uint64_t>, Constant *> IdentMap;

  /// Info manager to keep track of target regions.
  OffloadEntriesInfoManager OffloadInfoManager;

  /// The target triple of the underlying module.
  const Triple T;

  /// Helper that contains information about regions we need to outline
  /// during finalization.
  struct OutlineInfo {
    using PostOutlineCBTy = std::function<void(Function &)>;
    PostOutlineCBTy PostOutlineCB;
    BasicBlock *EntryBB, *ExitBB, *OuterAllocaBB;
    SmallVector<Value *, 2> ExcludeArgsFromAggregate;

    /// Collect all blocks in between EntryBB and ExitBB in both the given
    /// vector and set.
    LLVM_ABI void collectBlocks(SmallPtrSetImpl<BasicBlock *> &BlockSet,
                                SmallVectorImpl<BasicBlock *> &BlockVector);

    /// Return the function that contains the region to be outlined.
    Function *getFunction() const { return EntryBB->getParent(); }
  };

  /// Collection of regions that need to be outlined during finalization.
  SmallVector<OutlineInfo, 16> OutlineInfos;

  /// A collection of candidate target functions that's constant allocas will
  /// attempt to be raised on a call of finalize after all currently enqueued
  /// outline info's have been processed.
  SmallVector<llvm::Function *, 16> ConstantAllocaRaiseCandidates;

  /// Collection of owned canonical loop objects that eventually need to be
  /// free'd.
  std::forward_list<CanonicalLoopInfo> LoopInfos;

  /// Add a new region that will be outlined later.
  void addOutlineInfo(OutlineInfo &&OI) { OutlineInfos.emplace_back(OI); }

  /// An ordered map of auto-generated variables to their unique names.
  /// It stores variables with the following names: 1) ".gomp_critical_user_" +
  /// <critical_section_name> + ".var" for "omp critical" directives; 2)
  /// <mangled_name_for_global_var> + ".cache." for cache for threadprivate
  /// variables.
  StringMap<GlobalVariable *, BumpPtrAllocator> InternalVars;

  /// Computes the size of type in bytes.
  LLVM_ABI Value *getSizeInBytes(Value *BasePtr);

  // Emit a branch from the current block to the Target block only if
  // the current block has a terminator.
  LLVM_ABI void emitBranch(BasicBlock *Target);

  // If BB has no use then delete it and return. Else place BB after the current
  // block, if possible, or else at the end of the function. Also add a branch
  // from current block to BB if current block does not have a terminator.
  LLVM_ABI void emitBlock(BasicBlock *BB, Function *CurFn,
                          bool IsFinished = false);

  /// Emits code for OpenMP 'if' clause using specified \a BodyGenCallbackTy
  /// Here is the logic:
  /// if (Cond) {
  ///   ThenGen();
  /// } else {
  ///   ElseGen();
  /// }
  ///
  /// \return an error, if any were triggered during execution.
  LLVM_ABI Error emitIfClause(Value *Cond, BodyGenCallbackTy ThenGen,
                              BodyGenCallbackTy ElseGen,
                              InsertPointTy AllocaIP = {});

  /// Create the global variable holding the offload mappings information.
  LLVM_ABI GlobalVariable *
  createOffloadMaptypes(SmallVectorImpl<uint64_t> &Mappings,
                        std::string VarName);

  /// Create the global variable holding the offload names information.
  LLVM_ABI GlobalVariable *
  createOffloadMapnames(SmallVectorImpl<llvm::Constant *> &Names,
                        std::string VarName);

  struct MapperAllocas {
    AllocaInst *ArgsBase = nullptr;
    AllocaInst *Args = nullptr;
    AllocaInst *ArgSizes = nullptr;
  };

  /// Create the allocas instruction used in call to mapper functions.
  LLVM_ABI void createMapperAllocas(const LocationDescription &Loc,
                                    InsertPointTy AllocaIP,
                                    unsigned NumOperands,
                                    struct MapperAllocas &MapperAllocas);

  /// Create the call for the target mapper function.
  /// \param Loc The source location description.
  /// \param MapperFunc Function to be called.
  /// \param SrcLocInfo Source location information global.
  /// \param MaptypesArg The argument types.
  /// \param MapnamesArg The argument names.
  /// \param MapperAllocas The AllocaInst used for the call.
  /// \param DeviceID Device ID for the call.
  /// \param NumOperands Number of operands in the call.
  LLVM_ABI void emitMapperCall(const LocationDescription &Loc,
                               Function *MapperFunc, Value *SrcLocInfo,
                               Value *MaptypesArg, Value *MapnamesArg,
                               struct MapperAllocas &MapperAllocas,
                               int64_t DeviceID, unsigned NumOperands);

  /// Container for the arguments used to pass data to the runtime library.
  struct TargetDataRTArgs {
    /// The array of base pointer passed to the runtime library.
    Value *BasePointersArray = nullptr;
    /// The array of section pointers passed to the runtime library.
    Value *PointersArray = nullptr;
    /// The array of sizes passed to the runtime library.
    Value *SizesArray = nullptr;
    /// The array of map types passed to the runtime library for the beginning
    /// of the region or for the entire region if there are no separate map
    /// types for the region end.
    Value *MapTypesArray = nullptr;
    /// The array of map types passed to the runtime library for the end of the
    /// region, or nullptr if there are no separate map types for the region
    /// end.
    Value *MapTypesArrayEnd = nullptr;
    /// The array of user-defined mappers passed to the runtime library.
    Value *MappersArray = nullptr;
    /// The array of original declaration names of mapped pointers sent to the
    /// runtime library for debugging
    Value *MapNamesArray = nullptr;

    explicit TargetDataRTArgs() {}
    explicit TargetDataRTArgs(Value *BasePointersArray, Value *PointersArray,
                              Value *SizesArray, Value *MapTypesArray,
                              Value *MapTypesArrayEnd, Value *MappersArray,
                              Value *MapNamesArray)
        : BasePointersArray(BasePointersArray), PointersArray(PointersArray),
          SizesArray(SizesArray), MapTypesArray(MapTypesArray),
          MapTypesArrayEnd(MapTypesArrayEnd), MappersArray(MappersArray),
          MapNamesArray(MapNamesArray) {}
  };

  /// Container to pass the default attributes with which a kernel must be
  /// launched, used to set kernel attributes and populate associated static
  /// structures.
  ///
  /// For max values, < 0 means unset, == 0 means set but unknown at compile
  /// time. The number of max values will be 1 except for the case where
  /// ompx_bare is set.
  struct TargetKernelDefaultAttrs {
    omp::OMPTgtExecModeFlags ExecFlags =
        omp::OMPTgtExecModeFlags::OMP_TGT_EXEC_MODE_GENERIC;
    SmallVector<int32_t, 3> MaxTeams = {-1};
    int32_t MinTeams = 1;
    SmallVector<int32_t, 3> MaxThreads = {-1};
    int32_t MinThreads = 1;
    int32_t ReductionDataSize = 0;
    int32_t ReductionBufferLength = 0;
  };

  /// Container to pass LLVM IR runtime values or constants related to the
  /// number of teams and threads with which the kernel must be launched, as
  /// well as the trip count of the loop, if it is an SPMD or Generic-SPMD
  /// kernel. These must be defined in the host prior to the call to the kernel
  /// launch OpenMP RTL function.
  struct TargetKernelRuntimeAttrs {
    SmallVector<Value *, 3> MaxTeams = {nullptr};
    Value *MinTeams = nullptr;
    SmallVector<Value *, 3> TargetThreadLimit = {nullptr};
    SmallVector<Value *, 3> TeamsThreadLimit = {nullptr};

    /// 'parallel' construct 'num_threads' clause value, if present and it is an
    /// SPMD kernel.
    Value *MaxThreads = nullptr;

    /// Total number of iterations of the SPMD or Generic-SPMD kernel or null if
    /// it is a generic kernel.
    Value *LoopTripCount = nullptr;
  };

  /// Data structure that contains the needed information to construct the
  /// kernel args vector.
  struct TargetKernelArgs {
    /// Number of arguments passed to the runtime library.
    unsigned NumTargetItems = 0;
    /// Arguments passed to the runtime library
    TargetDataRTArgs RTArgs;
    /// The number of iterations
    Value *TripCount = nullptr;
    /// The number of teams.
    ArrayRef<Value *> NumTeams;
    /// The number of threads.
    ArrayRef<Value *> NumThreads;
    /// The size of the dynamic shared memory.
    Value *DynCGGroupMem = nullptr;
    /// True if the kernel has 'no wait' clause.
    bool HasNoWait = false;

    // Constructors for TargetKernelArgs.
    TargetKernelArgs() {}
    TargetKernelArgs(unsigned NumTargetItems, TargetDataRTArgs RTArgs,
                     Value *TripCount, ArrayRef<Value *> NumTeams,
                     ArrayRef<Value *> NumThreads, Value *DynCGGroupMem,
                     bool HasNoWait)
        : NumTargetItems(NumTargetItems), RTArgs(RTArgs), TripCount(TripCount),
          NumTeams(NumTeams), NumThreads(NumThreads),
          DynCGGroupMem(DynCGGroupMem), HasNoWait(HasNoWait) {}
  };

  /// Create the kernel args vector used by emitTargetKernel. This function
  /// creates various constant values that are used in the resulting args
  /// vector.
  LLVM_ABI static void getKernelArgsVector(TargetKernelArgs &KernelArgs,
                                           IRBuilderBase &Builder,
                                           SmallVector<Value *> &ArgsVector);

  /// Struct that keeps the information that should be kept throughout
  /// a 'target data' region.
  class TargetDataInfo {
    /// Set to true if device pointer information have to be obtained.
    bool RequiresDevicePointerInfo = false;
    /// Set to true if Clang emits separate runtime calls for the beginning and
    /// end of the region.  These calls might have separate map type arrays.
    bool SeparateBeginEndCalls = false;

  public:
    TargetDataRTArgs RTArgs;

    SmallMapVector<const Value *, std::pair<Value *, Value *>, 4>
        DevicePtrInfoMap;

    /// Indicate whether any user-defined mapper exists.
    bool HasMapper = false;
    /// The total number of pointers passed to the runtime library.
    unsigned NumberOfPtrs = 0u;

    bool EmitDebug = false;

    /// Whether the `target ... data` directive has a `nowait` clause.
    bool HasNoWait = false;

    explicit TargetDataInfo() {}
    explicit TargetDataInfo(bool RequiresDevicePointerInfo,
                            bool SeparateBeginEndCalls)
        : RequiresDevicePointerInfo(RequiresDevicePointerInfo),
          SeparateBeginEndCalls(SeparateBeginEndCalls) {}
    /// Clear information about the data arrays.
    void clearArrayInfo() {
      RTArgs = TargetDataRTArgs();
      HasMapper = false;
      NumberOfPtrs = 0u;
    }
    /// Return true if the current target data information has valid arrays.
    bool isValid() {
      return RTArgs.BasePointersArray && RTArgs.PointersArray &&
             RTArgs.SizesArray && RTArgs.MapTypesArray &&
             (!HasMapper || RTArgs.MappersArray) && NumberOfPtrs;
    }
    bool requiresDevicePointerInfo() { return RequiresDevicePointerInfo; }
    bool separateBeginEndCalls() { return SeparateBeginEndCalls; }
  };

  enum class DeviceInfoTy { None, Pointer, Address };
  using MapValuesArrayTy = SmallVector<Value *, 4>;
  using MapDeviceInfoArrayTy = SmallVector<DeviceInfoTy, 4>;
  using MapFlagsArrayTy = SmallVector<omp::OpenMPOffloadMappingFlags, 4>;
  using MapNamesArrayTy = SmallVector<Constant *, 4>;
  using MapDimArrayTy = SmallVector<uint64_t, 4>;
  using MapNonContiguousArrayTy = SmallVector<MapValuesArrayTy, 4>;

  /// This structure contains combined information generated for mappable
  /// clauses, including base pointers, pointers, sizes, map types, user-defined
  /// mappers, and non-contiguous information.
  struct MapInfosTy {
    struct StructNonContiguousInfo {
      bool IsNonContiguous = false;
      MapDimArrayTy Dims;
      MapNonContiguousArrayTy Offsets;
      MapNonContiguousArrayTy Counts;
      MapNonContiguousArrayTy Strides;
    };
    MapValuesArrayTy BasePointers;
    MapValuesArrayTy Pointers;
    MapDeviceInfoArrayTy DevicePointers;
    MapValuesArrayTy Sizes;
    MapFlagsArrayTy Types;
    MapNamesArrayTy Names;
    StructNonContiguousInfo NonContigInfo;

    /// Append arrays in \a CurInfo.
    void append(MapInfosTy &CurInfo) {
      BasePointers.append(CurInfo.BasePointers.begin(),
                          CurInfo.BasePointers.end());
      Pointers.append(CurInfo.Pointers.begin(), CurInfo.Pointers.end());
      DevicePointers.append(CurInfo.DevicePointers.begin(),
                            CurInfo.DevicePointers.end());
      Sizes.append(CurInfo.Sizes.begin(), CurInfo.Sizes.end());
      Types.append(CurInfo.Types.begin(), CurInfo.Types.end());
      Names.append(CurInfo.Names.begin(), CurInfo.Names.end());
      NonContigInfo.Dims.append(CurInfo.NonContigInfo.Dims.begin(),
                                CurInfo.NonContigInfo.Dims.end());
      NonContigInfo.Offsets.append(CurInfo.NonContigInfo.Offsets.begin(),
                                   CurInfo.NonContigInfo.Offsets.end());
      NonContigInfo.Counts.append(CurInfo.NonContigInfo.Counts.begin(),
                                  CurInfo.NonContigInfo.Counts.end());
      NonContigInfo.Strides.append(CurInfo.NonContigInfo.Strides.begin(),
                                   CurInfo.NonContigInfo.Strides.end());
    }
  };
  using MapInfosOrErrorTy = Expected<MapInfosTy &>;

  /// Callback function type for functions emitting the host fallback code that
  /// is executed when the kernel launch fails. It takes an insertion point as
  /// parameter where the code should be emitted. It returns an insertion point
  /// that points right after after the emitted code.
  using EmitFallbackCallbackTy =
      function_ref<InsertPointOrErrorTy(InsertPointTy)>;

  // Callback function type for emitting and fetching user defined custom
  // mappers.
  using CustomMapperCallbackTy =
      function_ref<Expected<Function *>(unsigned int)>;

  /// Generate a target region entry call and host fallback call.
  ///
  /// \param Loc The location at which the request originated and is fulfilled.
  /// \param OutlinedFnID The ooulined function ID.
  /// \param EmitTargetCallFallbackCB Call back function to generate host
  ///        fallback code.
  /// \param Args Data structure holding information about the kernel arguments.
  /// \param DeviceID Identifier for the device via the 'device' clause.
  /// \param RTLoc Source location identifier
  /// \param AllocaIP The insertion point to be used for alloca instructions.
  LLVM_ABI InsertPointOrErrorTy emitKernelLaunch(
      const LocationDescription &Loc, Value *OutlinedFnID,
      EmitFallbackCallbackTy EmitTargetCallFallbackCB, TargetKernelArgs &Args,
      Value *DeviceID, Value *RTLoc, InsertPointTy AllocaIP);

  /// Callback type for generating the bodies of device directives that require
  /// outer target tasks (e.g. in case of having `nowait` or `depend` clauses).
  ///
  /// \param DeviceID The ID of the device on which the target region will
  ///        execute.
  /// \param RTLoc Source location identifier
  /// \Param TargetTaskAllocaIP Insertion point for the alloca block of the
  ///        generated task.
  ///
  /// \return an error, if any were triggered during execution.
  using TargetTaskBodyCallbackTy =
      function_ref<Error(Value *DeviceID, Value *RTLoc,
                         IRBuilderBase::InsertPoint TargetTaskAllocaIP)>;

  /// Generate a target-task for the target construct
  ///
  /// \param TaskBodyCB Callback to generate the actual body of the target task.
  /// \param DeviceID Identifier for the device via the 'device' clause.
  /// \param RTLoc Source location identifier
  /// \param AllocaIP The insertion point to be used for alloca instructions.
  /// \param Dependencies Vector of DependData objects holding information of
  ///        dependencies as specified by the 'depend' clause.
  /// \param HasNoWait True if the target construct had 'nowait' on it, false
  ///        otherwise
  LLVM_ABI InsertPointOrErrorTy emitTargetTask(
      TargetTaskBodyCallbackTy TaskBodyCB, Value *DeviceID, Value *RTLoc,
      OpenMPIRBuilder::InsertPointTy AllocaIP,
      const SmallVector<llvm::OpenMPIRBuilder::DependData> &Dependencies,
<<<<<<< HEAD
      TargetDataRTArgs &RTArgs, bool HasNoWait);
=======
      const TargetDataRTArgs &RTArgs, bool HasNoWait);
>>>>>>> 40459706

  /// Emit the arguments to be passed to the runtime library based on the
  /// arrays of base pointers, pointers, sizes, map types, and mappers.  If
  /// ForEndCall, emit map types to be passed for the end of the region instead
  /// of the beginning.
  LLVM_ABI void emitOffloadingArraysArgument(
      IRBuilderBase &Builder, OpenMPIRBuilder::TargetDataRTArgs &RTArgs,
      OpenMPIRBuilder::TargetDataInfo &Info, bool ForEndCall = false);

  /// Emit an array of struct descriptors to be assigned to the offload args.
  LLVM_ABI void emitNonContiguousDescriptor(InsertPointTy AllocaIP,
                                            InsertPointTy CodeGenIP,
                                            MapInfosTy &CombinedInfo,
                                            TargetDataInfo &Info);

  /// Emit the arrays used to pass the captures and map information to the
  /// offloading runtime library. If there is no map or capture information,
  /// return nullptr by reference. Accepts a reference to a MapInfosTy object
  /// that contains information generated for mappable clauses,
  /// including base pointers, pointers, sizes, map types, user-defined mappers.
  LLVM_ABI Error emitOffloadingArrays(
      InsertPointTy AllocaIP, InsertPointTy CodeGenIP, MapInfosTy &CombinedInfo,
      TargetDataInfo &Info, CustomMapperCallbackTy CustomMapperCB,
      bool IsNonContiguous = false,
      function_ref<void(unsigned int, Value *)> DeviceAddrCB = nullptr);

  /// Allocates memory for and populates the arrays required for offloading
  /// (offload_{baseptrs|ptrs|mappers|sizes|maptypes|mapnames}). Then, it
  /// emits their base addresses as arguments to be passed to the runtime
  /// library. In essence, this function is a combination of
  /// emitOffloadingArrays and emitOffloadingArraysArgument and should arguably
  /// be preferred by clients of OpenMPIRBuilder.
  LLVM_ABI Error emitOffloadingArraysAndArgs(
      InsertPointTy AllocaIP, InsertPointTy CodeGenIP, TargetDataInfo &Info,
      TargetDataRTArgs &RTArgs, MapInfosTy &CombinedInfo,
      CustomMapperCallbackTy CustomMapperCB, bool IsNonContiguous = false,
      bool ForEndCall = false,
      function_ref<void(unsigned int, Value *)> DeviceAddrCB = nullptr);

  /// Creates offloading entry for the provided entry ID \a ID, address \a
  /// Addr, size \a Size, and flags \a Flags.
  LLVM_ABI void createOffloadEntry(Constant *ID, Constant *Addr, uint64_t Size,
                                   int32_t Flags, GlobalValue::LinkageTypes,
                                   StringRef Name = "");

  /// The kind of errors that can occur when emitting the offload entries and
  /// metadata.
  enum EmitMetadataErrorKind {
    EMIT_MD_TARGET_REGION_ERROR,
    EMIT_MD_DECLARE_TARGET_ERROR,
    EMIT_MD_GLOBAL_VAR_LINK_ERROR
  };

  /// Callback function type
  using EmitMetadataErrorReportFunctionTy =
      std::function<void(EmitMetadataErrorKind, TargetRegionEntryInfo)>;

  // Emit the offloading entries and metadata so that the device codegen side
  // can easily figure out what to emit. The produced metadata looks like
  // this:
  //
  // !omp_offload.info = !{!1, ...}
  //
  // We only generate metadata for function that contain target regions.
  LLVM_ABI void createOffloadEntriesAndInfoMetadata(
      EmitMetadataErrorReportFunctionTy &ErrorReportFunction);

public:
  /// Generator for __kmpc_copyprivate
  ///
  /// \param Loc The source location description.
  /// \param BufSize Number of elements in the buffer.
  /// \param CpyBuf List of pointers to data to be copied.
  /// \param CpyFn function to call for copying data.
  /// \param DidIt flag variable; 1 for 'single' thread, 0 otherwise.
  ///
  /// \return The insertion position *after* the CopyPrivate call.

  LLVM_ABI InsertPointTy createCopyPrivate(const LocationDescription &Loc,
                                           llvm::Value *BufSize,
                                           llvm::Value *CpyBuf,
                                           llvm::Value *CpyFn,
                                           llvm::Value *DidIt);

  /// Generator for '#omp single'
  ///
  /// \param Loc The source location description.
  /// \param BodyGenCB Callback that will generate the region code.
  /// \param FiniCB Callback to finalize variable copies.
  /// \param IsNowait If false, a barrier is emitted.
  /// \param CPVars copyprivate variables.
  /// \param CPFuncs copy functions to use for each copyprivate variable.
  ///
  /// \returns The insertion position *after* the single call.
  LLVM_ABI InsertPointOrErrorTy
  createSingle(const LocationDescription &Loc, BodyGenCallbackTy BodyGenCB,
               FinalizeCallbackTy FiniCB, bool IsNowait,
               ArrayRef<llvm::Value *> CPVars = {},
               ArrayRef<llvm::Function *> CPFuncs = {});

  /// Generator for '#omp master'
  ///
  /// \param Loc The insert and source location description.
  /// \param BodyGenCB Callback that will generate the region code.
  /// \param FiniCB Callback to finalize variable copies.
  ///
  /// \returns The insertion position *after* the master.
  LLVM_ABI InsertPointOrErrorTy createMaster(const LocationDescription &Loc,
                                             BodyGenCallbackTy BodyGenCB,
                                             FinalizeCallbackTy FiniCB);

  /// Generator for '#omp masked'
  ///
  /// \param Loc The insert and source location description.
  /// \param BodyGenCB Callback that will generate the region code.
  /// \param FiniCB Callback to finialize variable copies.
  ///
  /// \returns The insertion position *after* the masked.
  LLVM_ABI InsertPointOrErrorTy createMasked(const LocationDescription &Loc,
                                             BodyGenCallbackTy BodyGenCB,
                                             FinalizeCallbackTy FiniCB,
                                             Value *Filter);

  /// Generator for '#omp critical'
  ///
  /// \param Loc The insert and source location description.
  /// \param BodyGenCB Callback that will generate the region body code.
  /// \param FiniCB Callback to finalize variable copies.
  /// \param CriticalName name of the lock used by the critical directive
  /// \param HintInst Hint Instruction for hint clause associated with critical
  ///
  /// \returns The insertion position *after* the critical.
  LLVM_ABI InsertPointOrErrorTy createCritical(const LocationDescription &Loc,
                                               BodyGenCallbackTy BodyGenCB,
                                               FinalizeCallbackTy FiniCB,
                                               StringRef CriticalName,
                                               Value *HintInst);

  /// Generator for '#omp ordered depend (source | sink)'
  ///
  /// \param Loc The insert and source location description.
  /// \param AllocaIP The insertion point to be used for alloca instructions.
  /// \param NumLoops The number of loops in depend clause.
  /// \param StoreValues The value will be stored in vector address.
  /// \param Name The name of alloca instruction.
  /// \param IsDependSource If true, depend source; otherwise, depend sink.
  ///
  /// \return The insertion position *after* the ordered.
  LLVM_ABI InsertPointTy
  createOrderedDepend(const LocationDescription &Loc, InsertPointTy AllocaIP,
                      unsigned NumLoops, ArrayRef<llvm::Value *> StoreValues,
                      const Twine &Name, bool IsDependSource);

  /// Generator for '#omp ordered [threads | simd]'
  ///
  /// \param Loc The insert and source location description.
  /// \param BodyGenCB Callback that will generate the region code.
  /// \param FiniCB Callback to finalize variable copies.
  /// \param IsThreads If true, with threads clause or without clause;
  /// otherwise, with simd clause;
  ///
  /// \returns The insertion position *after* the ordered.
  LLVM_ABI InsertPointOrErrorTy createOrderedThreadsSimd(
      const LocationDescription &Loc, BodyGenCallbackTy BodyGenCB,
      FinalizeCallbackTy FiniCB, bool IsThreads);

  /// Generator for '#omp sections'
  ///
  /// \param Loc The insert and source location description.
  /// \param AllocaIP The insertion points to be used for alloca instructions.
  /// \param SectionCBs Callbacks that will generate body of each section.
  /// \param PrivCB Callback to copy a given variable (think copy constructor).
  /// \param FiniCB Callback to finalize variable copies.
  /// \param IsCancellable Flag to indicate a cancellable parallel region.
  /// \param IsNowait If true, barrier - to ensure all sections are executed
  /// before moving forward will not be generated.
  /// \returns The insertion position *after* the sections.
  LLVM_ABI InsertPointOrErrorTy
  createSections(const LocationDescription &Loc, InsertPointTy AllocaIP,
                 ArrayRef<StorableBodyGenCallbackTy> SectionCBs,
                 PrivatizeCallbackTy PrivCB, FinalizeCallbackTy FiniCB,
                 bool IsCancellable, bool IsNowait);

  /// Generator for '#omp section'
  ///
  /// \param Loc The insert and source location description.
  /// \param BodyGenCB Callback that will generate the region body code.
  /// \param FiniCB Callback to finalize variable copies.
  /// \returns The insertion position *after* the section.
  LLVM_ABI InsertPointOrErrorTy createSection(const LocationDescription &Loc,
                                              BodyGenCallbackTy BodyGenCB,
                                              FinalizeCallbackTy FiniCB);

  /// Generator for `#omp teams`
  ///
  /// \param Loc The location where the teams construct was encountered.
  /// \param BodyGenCB Callback that will generate the region code.
  /// \param NumTeamsLower Lower bound on number of teams. If this is nullptr,
  ///        it is as if lower bound is specified as equal to upperbound. If
  ///        this is non-null, then upperbound must also be non-null.
  /// \param NumTeamsUpper Upper bound on the number of teams.
  /// \param ThreadLimit on the number of threads that may participate in a
  ///        contention group created by each team.
  /// \param IfExpr is the integer argument value of the if condition on the
  ///        teams clause.
  LLVM_ABI InsertPointOrErrorTy createTeams(const LocationDescription &Loc,
                                            BodyGenCallbackTy BodyGenCB,
                                            Value *NumTeamsLower = nullptr,
                                            Value *NumTeamsUpper = nullptr,
                                            Value *ThreadLimit = nullptr,
                                            Value *IfExpr = nullptr);

  /// Generator for `#omp distribute`
  ///
  /// \param Loc The location where the distribute construct was encountered.
  /// \param AllocaIP The insertion points to be used for alloca instructions.
  /// \param BodyGenCB Callback that will generate the region code.
  LLVM_ABI InsertPointOrErrorTy createDistribute(const LocationDescription &Loc,
                                                 InsertPointTy AllocaIP,
                                                 BodyGenCallbackTy BodyGenCB);

  /// Generate conditional branch and relevant BasicBlocks through which private
  /// threads copy the 'copyin' variables from Master copy to threadprivate
  /// copies.
  ///
  /// \param IP insertion block for copyin conditional
  /// \param MasterVarPtr a pointer to the master variable
  /// \param PrivateVarPtr a pointer to the threadprivate variable
  /// \param IntPtrTy Pointer size type
  /// \param BranchtoEnd Create a branch between the copyin.not.master blocks
  //				 and copy.in.end block
  ///
  /// \returns The insertion point where copying operation to be emitted.
  LLVM_ABI InsertPointTy createCopyinClauseBlocks(InsertPointTy IP,
                                                  Value *MasterAddr,
                                                  Value *PrivateAddr,
                                                  llvm::IntegerType *IntPtrTy,
                                                  bool BranchtoEnd = true);

  /// Create a runtime call for kmpc_Alloc
  ///
  /// \param Loc The insert and source location description.
  /// \param Size Size of allocated memory space
  /// \param Allocator Allocator information instruction
  /// \param Name Name of call Instruction for OMP_alloc
  ///
  /// \returns CallInst to the OMP_Alloc call
  LLVM_ABI CallInst *createOMPAlloc(const LocationDescription &Loc, Value *Size,
                                    Value *Allocator, std::string Name = "");

  /// Create a runtime call for kmpc_free
  ///
  /// \param Loc The insert and source location description.
  /// \param Addr Address of memory space to be freed
  /// \param Allocator Allocator information instruction
  /// \param Name Name of call Instruction for OMP_Free
  ///
  /// \returns CallInst to the OMP_Free call
  LLVM_ABI CallInst *createOMPFree(const LocationDescription &Loc, Value *Addr,
                                   Value *Allocator, std::string Name = "");

  /// Create a runtime call for kmpc_threadprivate_cached
  ///
  /// \param Loc The insert and source location description.
  /// \param Pointer pointer to data to be cached
  /// \param Size size of data to be cached
  /// \param Name Name of call Instruction for callinst
  ///
  /// \returns CallInst to the thread private cache call.
  LLVM_ABI CallInst *
  createCachedThreadPrivate(const LocationDescription &Loc,
                            llvm::Value *Pointer, llvm::ConstantInt *Size,
                            const llvm::Twine &Name = Twine(""));

  /// Create a runtime call for __tgt_interop_init
  ///
  /// \param Loc The insert and source location description.
  /// \param InteropVar variable to be allocated
  /// \param InteropType type of interop operation
  /// \param Device devide to which offloading will occur
  /// \param NumDependences  number of dependence variables
  /// \param DependenceAddress pointer to dependence variables
  /// \param HaveNowaitClause does nowait clause exist
  ///
  /// \returns CallInst to the __tgt_interop_init call
  LLVM_ABI CallInst *createOMPInteropInit(const LocationDescription &Loc,
                                          Value *InteropVar,
                                          omp::OMPInteropType InteropType,
                                          Value *Device, Value *NumDependences,
                                          Value *DependenceAddress,
                                          bool HaveNowaitClause);

  /// Create a runtime call for __tgt_interop_destroy
  ///
  /// \param Loc The insert and source location description.
  /// \param InteropVar variable to be allocated
  /// \param Device devide to which offloading will occur
  /// \param NumDependences  number of dependence variables
  /// \param DependenceAddress pointer to dependence variables
  /// \param HaveNowaitClause does nowait clause exist
  ///
  /// \returns CallInst to the __tgt_interop_destroy call
  LLVM_ABI CallInst *createOMPInteropDestroy(const LocationDescription &Loc,
                                             Value *InteropVar, Value *Device,
                                             Value *NumDependences,
                                             Value *DependenceAddress,
                                             bool HaveNowaitClause);

  /// Create a runtime call for __tgt_interop_use
  ///
  /// \param Loc The insert and source location description.
  /// \param InteropVar variable to be allocated
  /// \param Device devide to which offloading will occur
  /// \param NumDependences  number of dependence variables
  /// \param DependenceAddress pointer to dependence variables
  /// \param HaveNowaitClause does nowait clause exist
  ///
  /// \returns CallInst to the __tgt_interop_use call
  LLVM_ABI CallInst *createOMPInteropUse(const LocationDescription &Loc,
                                         Value *InteropVar, Value *Device,
                                         Value *NumDependences,
                                         Value *DependenceAddress,
                                         bool HaveNowaitClause);

  /// The `omp target` interface
  ///
  /// For more information about the usage of this interface,
  /// \see offload/deviceRTLs/common/include/target.h
  ///
  ///{

  /// Create a runtime call for kmpc_target_init
  ///
  /// \param Loc The insert and source location description.
  /// \param Attrs Structure containing the default attributes, including
  ///        numbers of threads and teams to launch the kernel with.
  LLVM_ABI InsertPointTy createTargetInit(
      const LocationDescription &Loc,
      const llvm::OpenMPIRBuilder::TargetKernelDefaultAttrs &Attrs);

  /// Create a runtime call for kmpc_target_deinit
  ///
  /// \param Loc The insert and source location description.
  /// \param TeamsReductionDataSize The maximal size of all the reduction data
  ///        for teams reduction.
  /// \param TeamsReductionBufferLength The number of elements (each of up to
  ///        \p TeamsReductionDataSize size), in the teams reduction buffer.
  LLVM_ABI void createTargetDeinit(const LocationDescription &Loc,
                                   int32_t TeamsReductionDataSize = 0,
                                   int32_t TeamsReductionBufferLength = 1024);

  ///}

  /// Helpers to read/write kernel annotations from the IR.
  ///
  ///{

  /// Read/write a bounds on threads for \p Kernel. Read will return 0 if none
  /// is set.
  LLVM_ABI static std::pair<int32_t, int32_t>
  readThreadBoundsForKernel(const Triple &T, Function &Kernel);
  LLVM_ABI static void writeThreadBoundsForKernel(const Triple &T,
                                                  Function &Kernel, int32_t LB,
                                                  int32_t UB);

  /// Read/write a bounds on teams for \p Kernel. Read will return 0 if none
  /// is set.
  LLVM_ABI static std::pair<int32_t, int32_t>
  readTeamBoundsForKernel(const Triple &T, Function &Kernel);
  LLVM_ABI static void writeTeamsForKernel(const Triple &T, Function &Kernel,
                                           int32_t LB, int32_t UB);
  ///}

private:
  // Sets the function attributes expected for the outlined function
  void setOutlinedTargetRegionFunctionAttributes(Function *OutlinedFn);

  // Creates the function ID/Address for the given outlined function.
  // In the case of an embedded device function the address of the function is
  // used, in the case of a non-offload function a constant is created.
  Constant *createOutlinedFunctionID(Function *OutlinedFn,
                                     StringRef EntryFnIDName);

  // Creates the region entry address for the outlined function
  Constant *createTargetRegionEntryAddr(Function *OutlinedFunction,
                                        StringRef EntryFnName);

public:
  /// Functions used to generate a function with the given name.
  using FunctionGenCallback =
      std::function<Expected<Function *>(StringRef FunctionName)>;

  /// Create a unique name for the entry function using the source location
  /// information of the current target region. The name will be something like:
  ///
  /// __omp_offloading_DD_FFFF_PP_lBB[_CC]
  ///
  /// where DD_FFFF is an ID unique to the file (device and file IDs), PP is the
  /// mangled name of the function that encloses the target region and BB is the
  /// line number of the target region. CC is a count added when more than one
  /// region is located at the same location.
  ///
  /// If this target outline function is not an offload entry, we don't need to
  /// register it. This may happen if it is guarded by an if clause that is
  /// false at compile time, or no target archs have been specified.
  ///
  /// The created target region ID is used by the runtime library to identify
  /// the current target region, so it only has to be unique and not
  /// necessarily point to anything. It could be the pointer to the outlined
  /// function that implements the target region, but we aren't using that so
  /// that the compiler doesn't need to keep that, and could therefore inline
  /// the host function if proven worthwhile during optimization. In the other
  /// hand, if emitting code for the device, the ID has to be the function
  /// address so that it can retrieved from the offloading entry and launched
  /// by the runtime library. We also mark the outlined function to have
  /// external linkage in case we are emitting code for the device, because
  /// these functions will be entry points to the device.
  ///
  /// \param InfoManager The info manager keeping track of the offload entries
  /// \param EntryInfo The entry information about the function
  /// \param GenerateFunctionCallback The callback function to generate the code
  /// \param OutlinedFunction Pointer to the outlined function
  /// \param EntryFnIDName Name of the ID o be created
  LLVM_ABI Error emitTargetRegionFunction(
      TargetRegionEntryInfo &EntryInfo,
      FunctionGenCallback &GenerateFunctionCallback, bool IsOffloadEntry,
      Function *&OutlinedFn, Constant *&OutlinedFnID);

  /// Registers the given function and sets up the attribtues of the function
  /// Returns the FunctionID.
  ///
  /// \param InfoManager The info manager keeping track of the offload entries
  /// \param EntryInfo The entry information about the function
  /// \param OutlinedFunction Pointer to the outlined function
  /// \param EntryFnName Name of the outlined function
  /// \param EntryFnIDName Name of the ID o be created
  LLVM_ABI Constant *
  registerTargetRegionFunction(TargetRegionEntryInfo &EntryInfo,
                               Function *OutlinedFunction,
                               StringRef EntryFnName, StringRef EntryFnIDName);

  /// Type of BodyGen to use for region codegen
  ///
  /// Priv: If device pointer privatization is required, emit the body of the
  /// region here. It will have to be duplicated: with and without
  /// privatization.
  /// DupNoPriv: If we need device pointer privatization, we need
  /// to emit the body of the region with no privatization in the 'else' branch
  /// of the conditional.
  /// NoPriv: If we don't require privatization of device
  /// pointers, we emit the body in between the runtime calls. This avoids
  /// duplicating the body code.
  enum BodyGenTy { Priv, DupNoPriv, NoPriv };

  /// Callback type for creating the map infos for the kernel parameters.
  /// \param CodeGenIP is the insertion point where code should be generated,
  ///        if any.
  using GenMapInfoCallbackTy =
      function_ref<MapInfosTy &(InsertPointTy CodeGenIP)>;

private:
  /// Emit the array initialization or deletion portion for user-defined mapper
  /// code generation. First, it evaluates whether an array section is mapped
  /// and whether the \a MapType instructs to delete this section. If \a IsInit
  /// is true, and \a MapType indicates to not delete this array, array
  /// initialization code is generated. If \a IsInit is false, and \a MapType
  /// indicates to delete this array, array deletion code is generated.
  void emitUDMapperArrayInitOrDel(Function *MapperFn, llvm::Value *MapperHandle,
                                  llvm::Value *Base, llvm::Value *Begin,
                                  llvm::Value *Size, llvm::Value *MapType,
                                  llvm::Value *MapName, TypeSize ElementSize,
                                  llvm::BasicBlock *ExitBB, bool IsInit);

public:
  /// Emit the user-defined mapper function. The code generation follows the
  /// pattern in the example below.
  /// \code
  /// void .omp_mapper.<type_name>.<mapper_id>.(void *rt_mapper_handle,
  ///                                           void *base, void *begin,
  ///                                           int64_t size, int64_t type,
  ///                                           void *name = nullptr) {
  ///   // Allocate space for an array section first or add a base/begin for
  ///   // pointer dereference.
  ///   if ((size > 1 || (base != begin && maptype.IsPtrAndObj)) &&
  ///       !maptype.IsDelete)
  ///     __tgt_push_mapper_component(rt_mapper_handle, base, begin,
  ///                                 size*sizeof(Ty), clearToFromMember(type));
  ///   // Map members.
  ///   for (unsigned i = 0; i < size; i++) {
  ///     // For each component specified by this mapper:
  ///     for (auto c : begin[i]->all_components) {
  ///       if (c.hasMapper())
  ///         (*c.Mapper())(rt_mapper_handle, c.arg_base, c.arg_begin,
  ///         c.arg_size,
  ///                       c.arg_type, c.arg_name);
  ///       else
  ///         __tgt_push_mapper_component(rt_mapper_handle, c.arg_base,
  ///                                     c.arg_begin, c.arg_size, c.arg_type,
  ///                                     c.arg_name);
  ///     }
  ///   }
  ///   // Delete the array section.
  ///   if (size > 1 && maptype.IsDelete)
  ///     __tgt_push_mapper_component(rt_mapper_handle, base, begin,
  ///                                 size*sizeof(Ty), clearToFromMember(type));
  /// }
  /// \endcode
  ///
  /// \param PrivAndGenMapInfoCB Callback that privatizes code and populates the
  /// MapInfos and returns.
  /// \param ElemTy DeclareMapper element type.
  /// \param FuncName Optional param to specify mapper function name.
  /// \param CustomMapperCB Optional callback to generate code related to
  /// custom mappers.
  LLVM_ABI Expected<Function *> emitUserDefinedMapper(
      function_ref<MapInfosOrErrorTy(
          InsertPointTy CodeGenIP, llvm::Value *PtrPHI, llvm::Value *BeginArg)>
          PrivAndGenMapInfoCB,
      llvm::Type *ElemTy, StringRef FuncName,
      CustomMapperCallbackTy CustomMapperCB);

  /// Generator for '#omp target data'
  ///
  /// \param Loc The location where the target data construct was encountered.
  /// \param AllocaIP The insertion points to be used for alloca instructions.
  /// \param CodeGenIP The insertion point at which the target directive code
  /// should be placed.
  /// \param IsBegin If true then emits begin mapper call otherwise emits
  /// end mapper call.
  /// \param DeviceID Stores the DeviceID from the device clause.
  /// \param IfCond Value which corresponds to the if clause condition.
  /// \param Info Stores all information realted to the Target Data directive.
  /// \param GenMapInfoCB Callback that populates the MapInfos and returns.
  /// \param CustomMapperCB Callback to generate code related to
  /// custom mappers.
  /// \param BodyGenCB Optional Callback to generate the region code.
  /// \param DeviceAddrCB Optional callback to generate code related to
  /// use_device_ptr and use_device_addr.
  LLVM_ABI InsertPointOrErrorTy createTargetData(
      const LocationDescription &Loc, InsertPointTy AllocaIP,
      InsertPointTy CodeGenIP, Value *DeviceID, Value *IfCond,
      TargetDataInfo &Info, GenMapInfoCallbackTy GenMapInfoCB,
      CustomMapperCallbackTy CustomMapperCB,
      omp::RuntimeFunction *MapperFunc = nullptr,
      function_ref<InsertPointOrErrorTy(InsertPointTy CodeGenIP,
                                        BodyGenTy BodyGenType)>
          BodyGenCB = nullptr,
      function_ref<void(unsigned int, Value *)> DeviceAddrCB = nullptr,
      Value *SrcLocInfo = nullptr);

  using TargetBodyGenCallbackTy = function_ref<InsertPointOrErrorTy(
      InsertPointTy AllocaIP, InsertPointTy CodeGenIP)>;

  using TargetGenArgAccessorsCallbackTy = function_ref<InsertPointOrErrorTy(
      Argument &Arg, Value *Input, Value *&RetVal, InsertPointTy AllocaIP,
      InsertPointTy CodeGenIP)>;

  /// Generator for '#omp target'
  ///
  /// \param Loc where the target data construct was encountered.
  /// \param IsOffloadEntry whether it is an offload entry.
  /// \param CodeGenIP The insertion point where the call to the outlined
  ///        function should be emitted.
  /// \param Info Stores all information realted to the Target directive.
  /// \param EntryInfo The entry information about the function.
  /// \param DefaultAttrs Structure containing the default attributes, including
  ///        numbers of threads and teams to launch the kernel with.
  /// \param RuntimeAttrs Structure containing the runtime numbers of threads
  ///        and teams to launch the kernel with.
  /// \param IfCond value of the `if` clause.
  /// \param Inputs The input values to the region that will be passed.
  ///        as arguments to the outlined function.
  /// \param BodyGenCB Callback that will generate the region code.
  /// \param ArgAccessorFuncCB Callback that will generate accessors
  ///        instructions for passed in target arguments where neccessary
  /// \param CustomMapperCB Callback to generate code related to
  /// custom mappers.
  /// \param Dependencies A vector of DependData objects that carry
  ///        dependency information as passed in the depend clause
  /// \param HasNowait Whether the target construct has a `nowait` clause or
  ///        not.
  LLVM_ABI InsertPointOrErrorTy createTarget(
      const LocationDescription &Loc, bool IsOffloadEntry,
      OpenMPIRBuilder::InsertPointTy AllocaIP,
      OpenMPIRBuilder::InsertPointTy CodeGenIP, TargetDataInfo &Info,
      TargetRegionEntryInfo &EntryInfo,
      const TargetKernelDefaultAttrs &DefaultAttrs,
      const TargetKernelRuntimeAttrs &RuntimeAttrs, Value *IfCond,
      SmallVectorImpl<Value *> &Inputs, GenMapInfoCallbackTy GenMapInfoCB,
      TargetBodyGenCallbackTy BodyGenCB,
      TargetGenArgAccessorsCallbackTy ArgAccessorFuncCB,
      CustomMapperCallbackTy CustomMapperCB,
      const SmallVector<DependData> &Dependencies, bool HasNowait = false);

  /// Returns __kmpc_for_static_init_* runtime function for the specified
  /// size \a IVSize and sign \a IVSigned. Will create a distribute call
  /// __kmpc_distribute_static_init* if \a IsGPUDistribute is set.
  LLVM_ABI FunctionCallee createForStaticInitFunction(unsigned IVSize,
                                                      bool IVSigned,
                                                      bool IsGPUDistribute);

  /// Return the __kmpc_distribute_static_init_multi_device* function.
  FunctionCallee createMDDistributeForStaticInitFunction(unsigned IVSize,
                                                         bool IVSigned);

  /// Returns __kmpc_dispatch_init_* runtime function for the specified
  /// size \a IVSize and sign \a IVSigned.
  LLVM_ABI FunctionCallee createDispatchInitFunction(unsigned IVSize,
                                                     bool IVSigned);

  /// Returns __kmpc_dispatch_next_* runtime function for the specified
  /// size \a IVSize and sign \a IVSigned.
  LLVM_ABI FunctionCallee createDispatchNextFunction(unsigned IVSize,
                                                     bool IVSigned);

  /// Returns __kmpc_dispatch_fini_* runtime function for the specified
  /// size \a IVSize and sign \a IVSigned.
  LLVM_ABI FunctionCallee createDispatchFiniFunction(unsigned IVSize,
                                                     bool IVSigned);

  /// Returns __kmpc_dispatch_deinit runtime function.
  LLVM_ABI FunctionCallee createDispatchDeinitFunction();

  /// Declarations for LLVM-IR types (simple, array, function and structure) are
  /// generated below. Their names are defined and used in OpenMPKinds.def. Here
  /// we provide the declarations, the initializeTypes function will provide the
  /// values.
  ///
  ///{
#define OMP_TYPE(VarName, InitValue) Type *VarName = nullptr;
#define OMP_ARRAY_TYPE(VarName, ElemTy, ArraySize)                             \
  ArrayType *VarName##Ty = nullptr;                                            \
  PointerType *VarName##PtrTy = nullptr;
#define OMP_FUNCTION_TYPE(VarName, IsVarArg, ReturnType, ...)                  \
  FunctionType *VarName = nullptr;                                             \
  PointerType *VarName##Ptr = nullptr;
#define OMP_STRUCT_TYPE(VarName, StrName, ...)                                 \
  StructType *VarName = nullptr;                                               \
  PointerType *VarName##Ptr = nullptr;
#include "llvm/Frontend/OpenMP/OMPKinds.def"

  ///}

private:
  /// Create all simple and struct types exposed by the runtime and remember
  /// the llvm::PointerTypes of them for easy access later.
  void initializeTypes(Module &M);

  /// Common interface for generating entry calls for OMP Directives.
  /// if the directive has a region/body, It will set the insertion
  /// point to the body
  ///
  /// \param OMPD Directive to generate entry blocks for
  /// \param EntryCall Call to the entry OMP Runtime Function
  /// \param ExitBB block where the region ends.
  /// \param Conditional indicate if the entry call result will be used
  ///        to evaluate a conditional of whether a thread will execute
  ///        body code or not.
  ///
  /// \return The insertion position in exit block
  InsertPointTy emitCommonDirectiveEntry(omp::Directive OMPD, Value *EntryCall,
                                         BasicBlock *ExitBB,
                                         bool Conditional = false);

  /// Common interface to finalize the region
  ///
  /// \param OMPD Directive to generate exiting code for
  /// \param FinIP Insertion point for emitting Finalization code and exit call
  /// \param ExitCall Call to the ending OMP Runtime Function
  /// \param HasFinalize indicate if the directive will require finalization
  ///         and has a finalization callback in the stack that
  ///        should be called.
  ///
  /// \return The insertion position in exit block
  InsertPointOrErrorTy emitCommonDirectiveExit(omp::Directive OMPD,
                                               InsertPointTy FinIP,
                                               Instruction *ExitCall,
                                               bool HasFinalize = true);

  /// Common Interface to generate OMP inlined regions
  ///
  /// \param OMPD Directive to generate inlined region for
  /// \param EntryCall Call to the entry OMP Runtime Function
  /// \param ExitCall Call to the ending OMP Runtime Function
  /// \param BodyGenCB Body code generation callback.
  /// \param FiniCB Finalization Callback. Will be called when finalizing region
  /// \param Conditional indicate if the entry call result will be used
  ///        to evaluate a conditional of whether a thread will execute
  ///        body code or not.
  /// \param HasFinalize indicate if the directive will require finalization
  ///        and has a finalization callback in the stack that
  ///        should be called.
  /// \param IsCancellable if HasFinalize is set to true, indicate if the
  ///        the directive should be cancellable.
  /// \return The insertion point after the region
  InsertPointOrErrorTy
  EmitOMPInlinedRegion(omp::Directive OMPD, Instruction *EntryCall,
                       Instruction *ExitCall, BodyGenCallbackTy BodyGenCB,
                       FinalizeCallbackTy FiniCB, bool Conditional = false,
                       bool HasFinalize = true, bool IsCancellable = false);

  /// Get the platform-specific name separator.
  /// \param Parts different parts of the final name that needs separation
  /// \param FirstSeparator First separator used between the initial two
  ///        parts of the name.
  /// \param Separator separator used between all of the rest consecutive
  ///        parts of the name
  static std::string getNameWithSeparators(ArrayRef<StringRef> Parts,
                                           StringRef FirstSeparator,
                                           StringRef Separator);

  /// Returns corresponding lock object for the specified critical region
  /// name. If the lock object does not exist it is created, otherwise the
  /// reference to the existing copy is returned.
  /// \param CriticalName Name of the critical region.
  ///
  Value *getOMPCriticalRegionLock(StringRef CriticalName);

  /// Callback type for Atomic Expression update
  /// ex:
  /// \code{.cpp}
  /// unsigned x = 0;
  /// #pragma omp atomic update
  /// x = Expr(x_old);  //Expr() is any legal operation
  /// \endcode
  ///
  /// \param XOld the value of the atomic memory address to use for update
  /// \param IRB reference to the IRBuilder to use
  ///
  /// \returns Value to update X to.
  using AtomicUpdateCallbackTy =
      const function_ref<Expected<Value *>(Value *XOld, IRBuilder<> &IRB)>;

private:
  enum AtomicKind { Read, Write, Update, Capture, Compare };

  /// Determine whether to emit flush or not
  ///
  /// \param Loc    The insert and source location description.
  /// \param AO     The required atomic ordering
  /// \param AK     The OpenMP atomic operation kind used.
  ///
  /// \returns		wether a flush was emitted or not
  bool checkAndEmitFlushAfterAtomic(const LocationDescription &Loc,
                                    AtomicOrdering AO, AtomicKind AK);

  /// Emit atomic update for constructs: X = X BinOp Expr ,or X = Expr BinOp X
  /// For complex Operations: X = UpdateOp(X) => CmpExch X, old_X, UpdateOp(X)
  /// Only Scalar data types.
  ///
  /// \param AllocaIP	  The insertion point to be used for alloca
  ///                   instructions.
  /// \param X			    The target atomic pointer to be updated
  /// \param XElemTy    The element type of the atomic pointer.
  /// \param Expr		    The value to update X with.
  /// \param AO			    Atomic ordering of the generated atomic
  ///                   instructions.
  /// \param RMWOp		  The binary operation used for update. If
  ///                   operation is not supported by atomicRMW,
  ///                   or belong to {FADD, FSUB, BAD_BINOP}.
  ///                   Then a `cmpExch` based	atomic will be generated.
  /// \param UpdateOp 	Code generator for complex expressions that cannot be
  ///                   expressed through atomicrmw instruction.
  /// \param VolatileX	     true if \a X volatile?
  /// \param IsXBinopExpr true if \a X is Left H.S. in Right H.S. part of the
  ///                     update expression, false otherwise.
  ///                     (e.g. true for X = X BinOp Expr)
  ///
  /// \returns A pair of the old value of X before the update, and the value
  ///          used for the update.
  Expected<std::pair<Value *, Value *>>
  emitAtomicUpdate(InsertPointTy AllocaIP, Value *X, Type *XElemTy, Value *Expr,
                   AtomicOrdering AO, AtomicRMWInst::BinOp RMWOp,
                   AtomicUpdateCallbackTy &UpdateOp, bool VolatileX,
                   bool IsXBinopExpr);

  /// Emit the binary op. described by \p RMWOp, using \p Src1 and \p Src2 .
  ///
  /// \Return The instruction
  Value *emitRMWOpAsInstruction(Value *Src1, Value *Src2,
                                AtomicRMWInst::BinOp RMWOp);

public:
  /// a struct to pack relevant information while generating atomic Ops
  struct AtomicOpValue {
    Value *Var = nullptr;
    Type *ElemTy = nullptr;
    bool IsSigned = false;
    bool IsVolatile = false;
  };

  /// Emit atomic Read for : V = X --- Only Scalar data types.
  ///
  /// \param Loc    The insert and source location description.
  /// \param X			The target pointer to be atomically read
  /// \param V			Memory address where to store atomically read
  /// 					    value
  /// \param AO			Atomic ordering of the generated atomic
  /// 					    instructions.
  /// \param AllocaIP           Insert point for allocas
  //
  /// \return Insertion point after generated atomic read IR.
  LLVM_ABI InsertPointTy createAtomicRead(const LocationDescription &Loc,
                                          AtomicOpValue &X, AtomicOpValue &V,
                                          AtomicOrdering AO,
                                          InsertPointTy AllocaIP);

  /// Emit atomic write for : X = Expr --- Only Scalar data types.
  ///
  /// \param Loc    The insert and source location description.
  /// \param X			The target pointer to be atomically written to
  /// \param Expr		The value to store.
  /// \param AO			Atomic ordering of the generated atomic
  ///               instructions.
  /// \param AllocaIP           Insert point for allocas
  ///
  /// \return Insertion point after generated atomic Write IR.
  LLVM_ABI InsertPointTy createAtomicWrite(const LocationDescription &Loc,
                                           AtomicOpValue &X, Value *Expr,
                                           AtomicOrdering AO,
                                           InsertPointTy AllocaIP);

  /// Emit atomic update for constructs: X = X BinOp Expr ,or X = Expr BinOp X
  /// For complex Operations: X = UpdateOp(X) => CmpExch X, old_X, UpdateOp(X)
  /// Only Scalar data types.
  ///
  /// \param Loc      The insert and source location description.
  /// \param AllocaIP The insertion point to be used for alloca instructions.
  /// \param X        The target atomic pointer to be updated
  /// \param Expr     The value to update X with.
  /// \param AO       Atomic ordering of the generated atomic instructions.
  /// \param RMWOp    The binary operation used for update. If operation
  ///                 is	not supported by atomicRMW, or belong to
  ///	                {FADD, FSUB, BAD_BINOP}. Then a `cmpExch` based
  ///                 atomic will be generated.
  /// \param UpdateOp 	Code generator for complex expressions that cannot be
  ///                   expressed through atomicrmw instruction.
  /// \param IsXBinopExpr true if \a X is Left H.S. in Right H.S. part of the
  ///                     update expression, false otherwise.
  ///	                    (e.g. true for X = X BinOp Expr)
  ///
  /// \return Insertion point after generated atomic update IR.
  LLVM_ABI InsertPointOrErrorTy createAtomicUpdate(
      const LocationDescription &Loc, InsertPointTy AllocaIP, AtomicOpValue &X,
      Value *Expr, AtomicOrdering AO, AtomicRMWInst::BinOp RMWOp,
      AtomicUpdateCallbackTy &UpdateOp, bool IsXBinopExpr);

  /// Emit atomic update for constructs: --- Only Scalar data types
  /// V = X; X = X BinOp Expr ,
  /// X = X BinOp Expr; V = X,
  /// V = X; X = Expr BinOp X,
  /// X = Expr BinOp X; V = X,
  /// V = X; X = UpdateOp(X),
  /// X = UpdateOp(X); V = X,
  ///
  /// \param Loc        The insert and source location description.
  /// \param AllocaIP   The insertion point to be used for alloca instructions.
  /// \param X          The target atomic pointer to be updated
  /// \param V          Memory address where to store captured value
  /// \param Expr       The value to update X with.
  /// \param AO         Atomic ordering of the generated atomic instructions
  /// \param RMWOp      The binary operation used for update. If
  ///                   operation is not supported by atomicRMW, or belong to
  ///	                  {FADD, FSUB, BAD_BINOP}. Then a cmpExch based
  ///                   atomic will be generated.
  /// \param UpdateOp   Code generator for complex expressions that cannot be
  ///                   expressed through atomicrmw instruction.
  /// \param UpdateExpr true if X is an in place update of the form
  ///                   X = X BinOp Expr or X = Expr BinOp X
  /// \param IsXBinopExpr true if X is Left H.S. in Right H.S. part of the
  ///                     update expression, false otherwise.
  ///                     (e.g. true for X = X BinOp Expr)
  /// \param IsPostfixUpdate true if original value of 'x' must be stored in
  ///                        'v', not an updated one.
  ///
  /// \return Insertion point after generated atomic capture IR.
  LLVM_ABI InsertPointOrErrorTy createAtomicCapture(
      const LocationDescription &Loc, InsertPointTy AllocaIP, AtomicOpValue &X,
      AtomicOpValue &V, Value *Expr, AtomicOrdering AO,
      AtomicRMWInst::BinOp RMWOp, AtomicUpdateCallbackTy &UpdateOp,
      bool UpdateExpr, bool IsPostfixUpdate, bool IsXBinopExpr);

  /// Emit atomic compare for constructs: --- Only scalar data types
  /// cond-expr-stmt:
  /// x = x ordop expr ? expr : x;
  /// x = expr ordop x ? expr : x;
  /// x = x == e ? d : x;
  /// x = e == x ? d : x; (this one is not in the spec)
  /// cond-update-stmt:
  /// if (x ordop expr) { x = expr; }
  /// if (expr ordop x) { x = expr; }
  /// if (x == e) { x = d; }
  /// if (e == x) { x = d; } (this one is not in the spec)
  /// conditional-update-capture-atomic:
  /// v = x; cond-update-stmt; (IsPostfixUpdate=true, IsFailOnly=false)
  /// cond-update-stmt; v = x; (IsPostfixUpdate=false, IsFailOnly=false)
  /// if (x == e) { x = d; } else { v = x; } (IsPostfixUpdate=false,
  ///                                         IsFailOnly=true)
  /// r = x == e; if (r) { x = d; } (IsPostfixUpdate=false, IsFailOnly=false)
  /// r = x == e; if (r) { x = d; } else { v = x; } (IsPostfixUpdate=false,
  ///                                                IsFailOnly=true)
  ///
  /// \param Loc          The insert and source location description.
  /// \param X            The target atomic pointer to be updated.
  /// \param V            Memory address where to store captured value (for
  ///                     compare capture only).
  /// \param R            Memory address where to store comparison result
  ///                     (for compare capture with '==' only).
  /// \param E            The expected value ('e') for forms that use an
  ///                     equality comparison or an expression ('expr') for
  ///                     forms that use 'ordop' (logically an atomic maximum or
  ///                     minimum).
  /// \param D            The desired value for forms that use an equality
  ///                     comparison. If forms that use 'ordop', it should be
  ///                     \p nullptr.
  /// \param AO           Atomic ordering of the generated atomic instructions.
  /// \param Op           Atomic compare operation. It can only be ==, <, or >.
  /// \param IsXBinopExpr True if the conditional statement is in the form where
  ///                     x is on LHS. It only matters for < or >.
  /// \param IsPostfixUpdate  True if original value of 'x' must be stored in
  ///                         'v', not an updated one (for compare capture
  ///                         only).
  /// \param IsFailOnly   True if the original value of 'x' is stored to 'v'
  ///                     only when the comparison fails. This is only valid for
  ///                     the case the comparison is '=='.
  ///
  /// \return Insertion point after generated atomic capture IR.
  LLVM_ABI InsertPointTy
  createAtomicCompare(const LocationDescription &Loc, AtomicOpValue &X,
                      AtomicOpValue &V, AtomicOpValue &R, Value *E, Value *D,
                      AtomicOrdering AO, omp::OMPAtomicCompareOp Op,
                      bool IsXBinopExpr, bool IsPostfixUpdate, bool IsFailOnly);
  LLVM_ABI InsertPointTy createAtomicCompare(
      const LocationDescription &Loc, AtomicOpValue &X, AtomicOpValue &V,
      AtomicOpValue &R, Value *E, Value *D, AtomicOrdering AO,
      omp::OMPAtomicCompareOp Op, bool IsXBinopExpr, bool IsPostfixUpdate,
      bool IsFailOnly, AtomicOrdering Failure);

  /// Create the control flow structure of a canonical OpenMP loop.
  ///
  /// The emitted loop will be disconnected, i.e. no edge to the loop's
  /// preheader and no terminator in the AfterBB. The OpenMPIRBuilder's
  /// IRBuilder location is not preserved.
  ///
  /// \param DL        DebugLoc used for the instructions in the skeleton.
  /// \param TripCount Value to be used for the trip count.
  /// \param F         Function in which to insert the BasicBlocks.
  /// \param PreInsertBefore  Where to insert BBs that execute before the body,
  ///                         typically the body itself.
  /// \param PostInsertBefore Where to insert BBs that execute after the body.
  /// \param Name      Base name used to derive BB
  ///                  and instruction names.
  ///
  /// \returns The CanonicalLoopInfo that represents the emitted loop.
  LLVM_ABI CanonicalLoopInfo *createLoopSkeleton(DebugLoc DL, Value *TripCount,
                                                 Function *F,
                                                 BasicBlock *PreInsertBefore,
                                                 BasicBlock *PostInsertBefore,
                                                 const Twine &Name = {});
  /// OMP Offload Info Metadata name string
  const std::string ompOffloadInfoName = "omp_offload.info";

  /// Loads all the offload entries information from the host IR
  /// metadata. This function is only meant to be used with device code
  /// generation.
  ///
  /// \param M         Module to load Metadata info from. Module passed maybe
  /// loaded from bitcode file, i.e, different from OpenMPIRBuilder::M module.
  LLVM_ABI void loadOffloadInfoMetadata(Module &M);

  /// Loads all the offload entries information from the host IR
  /// metadata read from the file passed in as the HostFilePath argument. This
  /// function is only meant to be used with device code generation.
  ///
  /// \param HostFilePath The path to the host IR file,
  /// used to load in offload metadata for the device, allowing host and device
  /// to maintain the same metadata mapping.
  LLVM_ABI void loadOffloadInfoMetadata(StringRef HostFilePath);

  /// Gets (if variable with the given name already exist) or creates
  /// internal global variable with the specified Name. The created variable has
  /// linkage CommonLinkage by default and is initialized by null value.
  /// \param Ty Type of the global variable. If it is exist already the type
  /// must be the same.
  /// \param Name Name of the variable.
  LLVM_ABI GlobalVariable *
  getOrCreateInternalVariable(Type *Ty, const StringRef &Name,
                              unsigned AddressSpace = 0);
};

/// Class to represented the control flow structure of an OpenMP canonical loop.
///
/// The control-flow structure is standardized for easy consumption by
/// directives associated with loops. For instance, the worksharing-loop
/// construct may change this control flow such that each loop iteration is
/// executed on only one thread. The constraints of a canonical loop in brief
/// are:
///
///  * The number of loop iterations must have been computed before entering the
///    loop.
///
///  * Has an (unsigned) logical induction variable that starts at zero and
///    increments by one.
///
///  * The loop's CFG itself has no side-effects. The OpenMP specification
///    itself allows side-effects, but the order in which they happen, including
///    how often or whether at all, is unspecified. We expect that the frontend
///    will emit those side-effect instructions somewhere (e.g. before the loop)
///    such that the CanonicalLoopInfo itself can be side-effect free.
///
/// Keep in mind that CanonicalLoopInfo is meant to only describe a repeated
/// execution of a loop body that satifies these constraints. It does NOT
/// represent arbitrary SESE regions that happen to contain a loop. Do not use
/// CanonicalLoopInfo for such purposes.
///
/// The control flow can be described as follows:
///
///     Preheader
///        |
///  /-> Header
///  |     |
///  |    Cond---\
///  |     |     |
///  |    Body   |
///  |    | |    |
///  |   <...>   |
///  |    | |    |
///   \--Latch   |
///              |
///             Exit
///              |
///            After
///
/// The loop is thought to start at PreheaderIP (at the Preheader's terminator,
/// including) and end at AfterIP (at the After's first instruction, excluding).
/// That is, instructions in the Preheader and After blocks (except the
/// Preheader's terminator) are out of CanonicalLoopInfo's control and may have
/// side-effects. Typically, the Preheader is used to compute the loop's trip
/// count. The instructions from BodyIP (at the Body block's first instruction,
/// excluding) until the Latch are also considered outside CanonicalLoopInfo's
/// control and thus can have side-effects. The body block is the single entry
/// point into the loop body, which may contain arbitrary control flow as long
/// as all control paths eventually branch to the Latch block.
///
/// TODO: Consider adding another standardized BasicBlock between Body CFG and
/// Latch to guarantee that there is only a single edge to the latch. It would
/// make loop transformations easier to not needing to consider multiple
/// predecessors of the latch (See redirectAllPredecessorsTo) and would give us
/// an equivalant to PreheaderIP, AfterIP and BodyIP for inserting code that
/// executes after each body iteration.
///
/// There must be no loop-carried dependencies through llvm::Values. This is
/// equivalant to that the Latch has no PHINode and the Header's only PHINode is
/// for the induction variable.
///
/// All code in Header, Cond, Latch and Exit (plus the terminator of the
/// Preheader) are CanonicalLoopInfo's responsibility and their build-up checked
/// by assertOK(). They are expected to not be modified unless explicitly
/// modifying the CanonicalLoopInfo through a methods that applies a OpenMP
/// loop-associated construct such as applyWorkshareLoop, tileLoops, unrollLoop,
/// etc. These methods usually invalidate the CanonicalLoopInfo and re-use its
/// basic blocks. After invalidation, the CanonicalLoopInfo must not be used
/// anymore as its underlying control flow may not exist anymore.
/// Loop-transformation methods such as tileLoops, collapseLoops and unrollLoop
/// may also return a new CanonicalLoopInfo that can be passed to other
/// loop-associated construct implementing methods. These loop-transforming
/// methods may either create a new CanonicalLoopInfo usually using
/// createLoopSkeleton and invalidate the input CanonicalLoopInfo, or reuse and
/// modify one of the input CanonicalLoopInfo and return it as representing the
/// modified loop. What is done is an implementation detail of
/// transformation-implementing method and callers should always assume that the
/// CanonicalLoopInfo passed to it is invalidated and a new object is returned.
/// Returned CanonicalLoopInfo have the same structure and guarantees as the one
/// created by createCanonicalLoop, such that transforming methods do not have
/// to special case where the CanonicalLoopInfo originated from.
///
/// Generally, methods consuming CanonicalLoopInfo do not need an
/// OpenMPIRBuilder::InsertPointTy as argument, but use the locations of the
/// CanonicalLoopInfo to insert new or modify existing instructions. Unless
/// documented otherwise, methods consuming CanonicalLoopInfo do not invalidate
/// any InsertPoint that is outside CanonicalLoopInfo's control. Specifically,
/// any InsertPoint in the Preheader, After or Block can still be used after
/// calling such a method.
///
/// TODO: Provide mechanisms for exception handling and cancellation points.
///
/// Defined outside OpenMPIRBuilder because nested classes cannot be
/// forward-declared, e.g. to avoid having to include the entire OMPIRBuilder.h.
class CanonicalLoopInfo {
  friend class OpenMPIRBuilder;

private:
  BasicBlock *Header = nullptr;
  BasicBlock *Cond = nullptr;
  BasicBlock *Latch = nullptr;
  BasicBlock *Exit = nullptr;

  /// Add the control blocks of this loop to \p BBs.
  ///
  /// This does not include any block from the body, including the one returned
  /// by getBody().
  ///
  /// FIXME: This currently includes the Preheader and After blocks even though
  /// their content is (mostly) not under CanonicalLoopInfo's control.
  /// Re-evaluated whether this makes sense.
  void collectControlBlocks(SmallVectorImpl<BasicBlock *> &BBs);

  /// Sets the number of loop iterations to the given value. This value must be
  /// valid in the condition block (i.e., defined in the preheader) and is
  /// interpreted as an unsigned integer.
  void setTripCount(Value *TripCount);

  /// Replace all uses of the canonical induction variable in the loop body with
  /// a new one.
  ///
  /// The intended use case is to update the induction variable for an updated
  /// iteration space such that it can stay normalized in the 0...tripcount-1
  /// range.
  ///
  /// The \p Updater is called with the (presumable updated) current normalized
  /// induction variable and is expected to return the value that uses of the
  /// pre-updated induction values should use instead, typically dependent on
  /// the new induction variable. This is a lambda (instead of e.g. just passing
  /// the new value) to be able to distinguish the uses of the pre-updated
  /// induction variable and uses of the induction varible to compute the
  /// updated induction variable value.
  void mapIndVar(llvm::function_ref<Value *(Instruction *)> Updater);

public:
  /// Returns whether this object currently represents the IR of a loop. If
  /// returning false, it may have been consumed by a loop transformation or not
  /// been intialized. Do not use in this case;
  bool isValid() const { return Header; }

  /// The preheader ensures that there is only a single edge entering the loop.
  /// Code that must be execute before any loop iteration can be emitted here,
  /// such as computing the loop trip count and begin lifetime markers. Code in
  /// the preheader is not considered part of the canonical loop.
  LLVM_ABI BasicBlock *getPreheader() const;

  /// The header is the entry for each iteration. In the canonical control flow,
  /// it only contains the PHINode for the induction variable.
  BasicBlock *getHeader() const {
    assert(isValid() && "Requires a valid canonical loop");
    return Header;
  }

  /// The condition block computes whether there is another loop iteration. If
  /// yes, branches to the body; otherwise to the exit block.
  BasicBlock *getCond() const {
    assert(isValid() && "Requires a valid canonical loop");
    return Cond;
  }

  /// The body block is the single entry for a loop iteration and not controlled
  /// by CanonicalLoopInfo. It can contain arbitrary control flow but must
  /// eventually branch to the \p Latch block.
  BasicBlock *getBody() const {
    assert(isValid() && "Requires a valid canonical loop");
    return cast<BranchInst>(Cond->getTerminator())->getSuccessor(0);
  }

  /// Reaching the latch indicates the end of the loop body code. In the
  /// canonical control flow, it only contains the increment of the induction
  /// variable.
  BasicBlock *getLatch() const {
    assert(isValid() && "Requires a valid canonical loop");
    return Latch;
  }

  /// Reaching the exit indicates no more iterations are being executed.
  BasicBlock *getExit() const {
    assert(isValid() && "Requires a valid canonical loop");
    return Exit;
  }

  /// The after block is intended for clean-up code such as lifetime end
  /// markers. It is separate from the exit block to ensure, analogous to the
  /// preheader, it having just a single entry edge and being free from PHI
  /// nodes should there be multiple loop exits (such as from break
  /// statements/cancellations).
  BasicBlock *getAfter() const {
    assert(isValid() && "Requires a valid canonical loop");
    return Exit->getSingleSuccessor();
  }

  /// Returns the llvm::Value containing the number of loop iterations. It must
  /// be valid in the preheader and always interpreted as an unsigned integer of
  /// any bit-width.
  Value *getTripCount() const {
    assert(isValid() && "Requires a valid canonical loop");
    Instruction *CmpI = &Cond->front();
    assert(isa<CmpInst>(CmpI) && "First inst must compare IV with TripCount");
    return CmpI->getOperand(1);
  }

  /// Returns the instruction representing the current logical induction
  /// variable. Always unsigned, always starting at 0 with an increment of one.
  Instruction *getIndVar() const {
    assert(isValid() && "Requires a valid canonical loop");
    Instruction *IndVarPHI = &Header->front();
    assert(isa<PHINode>(IndVarPHI) && "First inst must be the IV PHI");
    return IndVarPHI;
  }

  /// Return the type of the induction variable (and the trip count).
  Type *getIndVarType() const {
    assert(isValid() && "Requires a valid canonical loop");
    return getIndVar()->getType();
  }

  /// Return the insertion point for user code before the loop.
  OpenMPIRBuilder::InsertPointTy getPreheaderIP() const {
    assert(isValid() && "Requires a valid canonical loop");
    BasicBlock *Preheader = getPreheader();
    return {Preheader, std::prev(Preheader->end())};
  };

  /// Return the insertion point for user code in the body.
  OpenMPIRBuilder::InsertPointTy getBodyIP() const {
    assert(isValid() && "Requires a valid canonical loop");
    BasicBlock *Body = getBody();
    return {Body, Body->begin()};
  };

  /// Return the insertion point for user code after the loop.
  OpenMPIRBuilder::InsertPointTy getAfterIP() const {
    assert(isValid() && "Requires a valid canonical loop");
    BasicBlock *After = getAfter();
    return {After, After->begin()};
  };

  Function *getFunction() const {
    assert(isValid() && "Requires a valid canonical loop");
    return Header->getParent();
  }

  /// Consistency self-check.
  LLVM_ABI void assertOK() const;

  /// Invalidate this loop. That is, the underlying IR does not fulfill the
  /// requirements of an OpenMP canonical loop anymore.
  LLVM_ABI void invalidate();
};

} // end namespace llvm

#endif // LLVM_FRONTEND_OPENMP_OMPIRBUILDER_H<|MERGE_RESOLUTION|>--- conflicted
+++ resolved
@@ -2518,11 +2518,7 @@
       TargetTaskBodyCallbackTy TaskBodyCB, Value *DeviceID, Value *RTLoc,
       OpenMPIRBuilder::InsertPointTy AllocaIP,
       const SmallVector<llvm::OpenMPIRBuilder::DependData> &Dependencies,
-<<<<<<< HEAD
-      TargetDataRTArgs &RTArgs, bool HasNoWait);
-=======
       const TargetDataRTArgs &RTArgs, bool HasNoWait);
->>>>>>> 40459706
 
   /// Emit the arguments to be passed to the runtime library based on the
   /// arrays of base pointers, pointers, sizes, map types, and mappers.  If
