//===------------ DebugInfo.h - LLVM C API Debug Info API -----------------===//
//
// Part of the LLVM Project, under the Apache License v2.0 with LLVM Exceptions.
// See https://llvm.org/LICENSE.txt for license information.
// SPDX-License-Identifier: Apache-2.0 WITH LLVM-exception
//
//===----------------------------------------------------------------------===//
///
/// This file declares the C API endpoints for generating DWARF Debug Info
///
/// Note: This interface is experimental. It is *NOT* stable, and may be
///       changed without warning.
///
//===----------------------------------------------------------------------===//

#ifndef LLVM_C_DEBUGINFO_H
#define LLVM_C_DEBUGINFO_H

#include "llvm-c/ExternC.h"
#include "llvm-c/Types.h"
#include "llvm-c/Visibility.h"

LLVM_C_EXTERN_C_BEGIN

/**
 * @defgroup LLVMCCoreDebugInfo Debug Information
 * @ingroup LLVMCCore
 *
 * @{
 */

/**
 * Debug info flags.
 */
typedef enum {
  LLVMDIFlagZero = 0,
  LLVMDIFlagPrivate = 1,
  LLVMDIFlagProtected = 2,
  LLVMDIFlagPublic = 3,
  LLVMDIFlagFwdDecl = 1 << 2,
  LLVMDIFlagAppleBlock = 1 << 3,
  LLVMDIFlagReservedBit4 = 1 << 4,
  LLVMDIFlagVirtual = 1 << 5,
  LLVMDIFlagArtificial = 1 << 6,
  LLVMDIFlagExplicit = 1 << 7,
  LLVMDIFlagPrototyped = 1 << 8,
  LLVMDIFlagObjcClassComplete = 1 << 9,
  LLVMDIFlagObjectPointer = 1 << 10,
  LLVMDIFlagVector = 1 << 11,
  LLVMDIFlagStaticMember = 1 << 12,
  LLVMDIFlagLValueReference = 1 << 13,
  LLVMDIFlagRValueReference = 1 << 14,
  LLVMDIFlagReserved = 1 << 15,
  LLVMDIFlagSingleInheritance = 1 << 16,
  LLVMDIFlagMultipleInheritance = 2 << 16,
  LLVMDIFlagVirtualInheritance = 3 << 16,
  LLVMDIFlagIntroducedVirtual = 1 << 18,
  LLVMDIFlagBitField = 1 << 19,
  LLVMDIFlagNoReturn = 1 << 20,
  LLVMDIFlagTypePassByValue = 1 << 22,
  LLVMDIFlagTypePassByReference = 1 << 23,
  LLVMDIFlagEnumClass = 1 << 24,
  LLVMDIFlagFixedEnum = LLVMDIFlagEnumClass, // Deprecated.
  LLVMDIFlagThunk = 1 << 25,
  LLVMDIFlagNonTrivial = 1 << 26,
  LLVMDIFlagBigEndian = 1 << 27,
  LLVMDIFlagLittleEndian = 1 << 28,
  LLVMDIFlagIndirectVirtualBase = (1 << 2) | (1 << 5),
  LLVMDIFlagAccessibility = LLVMDIFlagPrivate | LLVMDIFlagProtected |
                            LLVMDIFlagPublic,
  LLVMDIFlagPtrToMemberRep = LLVMDIFlagSingleInheritance |
                             LLVMDIFlagMultipleInheritance |
                             LLVMDIFlagVirtualInheritance
} LLVMDIFlags;

/**
 * Source languages known by DWARF.
 */
typedef enum {
  LLVMDWARFSourceLanguageC89,
  LLVMDWARFSourceLanguageC,
  LLVMDWARFSourceLanguageAda83,
  LLVMDWARFSourceLanguageC_plus_plus,
  LLVMDWARFSourceLanguageCobol74,
  LLVMDWARFSourceLanguageCobol85,
  LLVMDWARFSourceLanguageFortran77,
  LLVMDWARFSourceLanguageFortran90,
  LLVMDWARFSourceLanguagePascal83,
  LLVMDWARFSourceLanguageModula2,
  // New in DWARF v3:
  LLVMDWARFSourceLanguageJava,
  LLVMDWARFSourceLanguageC99,
  LLVMDWARFSourceLanguageAda95,
  LLVMDWARFSourceLanguageFortran95,
  LLVMDWARFSourceLanguagePLI,
  LLVMDWARFSourceLanguageObjC,
  LLVMDWARFSourceLanguageObjC_plus_plus,
  LLVMDWARFSourceLanguageUPC,
  LLVMDWARFSourceLanguageD,
  // New in DWARF v4:
  LLVMDWARFSourceLanguagePython,
  // New in DWARF v5:
  LLVMDWARFSourceLanguageOpenCL,
  LLVMDWARFSourceLanguageGo,
  LLVMDWARFSourceLanguageModula3,
  LLVMDWARFSourceLanguageHaskell,
  LLVMDWARFSourceLanguageC_plus_plus_03,
  LLVMDWARFSourceLanguageC_plus_plus_11,
  LLVMDWARFSourceLanguageOCaml,
  LLVMDWARFSourceLanguageRust,
  LLVMDWARFSourceLanguageC11,
  LLVMDWARFSourceLanguageSwift,
  LLVMDWARFSourceLanguageJulia,
  LLVMDWARFSourceLanguageDylan,
  LLVMDWARFSourceLanguageC_plus_plus_14,
  LLVMDWARFSourceLanguageFortran03,
  LLVMDWARFSourceLanguageFortran08,
  LLVMDWARFSourceLanguageRenderScript,
  LLVMDWARFSourceLanguageBLISS,
  LLVMDWARFSourceLanguageKotlin,
  LLVMDWARFSourceLanguageZig,
  LLVMDWARFSourceLanguageCrystal,
  LLVMDWARFSourceLanguageC_plus_plus_17,
  LLVMDWARFSourceLanguageC_plus_plus_20,
  LLVMDWARFSourceLanguageC17,
  LLVMDWARFSourceLanguageFortran18,
  LLVMDWARFSourceLanguageAda2005,
  LLVMDWARFSourceLanguageAda2012,
  LLVMDWARFSourceLanguageHIP,
  LLVMDWARFSourceLanguageAssembly,
  LLVMDWARFSourceLanguageC_sharp,
  LLVMDWARFSourceLanguageMojo,
  LLVMDWARFSourceLanguageGLSL,
  LLVMDWARFSourceLanguageGLSL_ES,
  LLVMDWARFSourceLanguageHLSL,
  LLVMDWARFSourceLanguageOpenCL_CPP,
  LLVMDWARFSourceLanguageCPP_for_OpenCL,
  LLVMDWARFSourceLanguageSYCL,
  LLVMDWARFSourceLanguageRuby,
  LLVMDWARFSourceLanguageMove,
  LLVMDWARFSourceLanguageHylo,
  LLVMDWARFSourceLanguageMetal,

  // Vendor extensions:
  LLVMDWARFSourceLanguageMips_Assembler,
  LLVMDWARFSourceLanguageGOOGLE_RenderScript,
  LLVMDWARFSourceLanguageBORLAND_Delphi
} LLVMDWARFSourceLanguage;

typedef unsigned LLVMDWARFMemorySpace;

/**
 * The amount of debug information to emit.
 */
typedef enum {
    LLVMDWARFEmissionNone = 0,
    LLVMDWARFEmissionFull,
    LLVMDWARFEmissionLineTablesOnly
} LLVMDWARFEmissionKind;

/**
 * The kind of metadata nodes.
 */
// NOTE: New entries should always be appended instead of matching the order
// in Metadata.def.
enum {
  LLVMMDStringMetadataKind,
  LLVMConstantAsMetadataMetadataKind,
  LLVMLocalAsMetadataMetadataKind,
  LLVMDistinctMDOperandPlaceholderMetadataKind,
  LLVMMDTupleMetadataKind,
  LLVMDILocationMetadataKind,
  LLVMDIExpressionMetadataKind,
  LLVMDIGlobalVariableExpressionMetadataKind,
  LLVMGenericDINodeMetadataKind,
  LLVMDISubrangeMetadataKind,
  LLVMDIEnumeratorMetadataKind,
  LLVMDIBasicTypeMetadataKind,
  LLVMDIDerivedTypeMetadataKind,
  LLVMDICompositeTypeMetadataKind,
  LLVMDISubroutineTypeMetadataKind,
  LLVMDIFileMetadataKind,
  LLVMDICompileUnitMetadataKind,
  LLVMDISubprogramMetadataKind,
  LLVMDILexicalBlockMetadataKind,
  LLVMDILexicalBlockFileMetadataKind,
  LLVMDINamespaceMetadataKind,
  LLVMDIModuleMetadataKind,
  LLVMDITemplateTypeParameterMetadataKind,
  LLVMDITemplateValueParameterMetadataKind,
  LLVMDIGlobalVariableMetadataKind,
  LLVMDILocalVariableMetadataKind,
  LLVMDILabelMetadataKind,
  LLVMDIObjCPropertyMetadataKind,
  LLVMDIImportedEntityMetadataKind,
  LLVMDIMacroMetadataKind,
  LLVMDIMacroFileMetadataKind,
  LLVMDICommonBlockMetadataKind,
  LLVMDIStringTypeMetadataKind,
  LLVMDIGenericSubrangeMetadataKind,
  LLVMDIArgListMetadataKind,
  LLVMDIAssignIDMetadataKind,
  LLVMDISubrangeTypeMetadataKind,
  LLVMDIFixedPointTypeMetadataKind,
};
typedef unsigned LLVMMetadataKind;

/**
 * An LLVM DWARF type encoding.
 */
typedef unsigned LLVMDWARFTypeEncoding;

/**
 * Describes the kind of macro declaration used for LLVMDIBuilderCreateMacro.
 * @see llvm::dwarf::MacinfoRecordType
 * @note Values are from DW_MACINFO_* constants in the DWARF specification.
 */
typedef enum {
  LLVMDWARFMacinfoRecordTypeDefine = 0x01,
  LLVMDWARFMacinfoRecordTypeMacro = 0x02,
  LLVMDWARFMacinfoRecordTypeStartFile = 0x03,
  LLVMDWARFMacinfoRecordTypeEndFile = 0x04,
  LLVMDWARFMacinfoRecordTypeVendorExt = 0xff
} LLVMDWARFMacinfoRecordType;

/**
 * The current debug metadata version number.
 */
LLVM_C_ABI unsigned LLVMDebugMetadataVersion(void);

/**
 * The version of debug metadata that's present in the provided \c Module.
 */
LLVM_C_ABI unsigned LLVMGetModuleDebugMetadataVersion(LLVMModuleRef Module);

/**
 * Strip debug info in the module if it exists.
 * To do this, we remove all calls to the debugger intrinsics and any named
 * metadata for debugging. We also remove debug locations for instructions.
 * Return true if module is modified.
 */
LLVM_C_ABI LLVMBool LLVMStripModuleDebugInfo(LLVMModuleRef Module);

/**
 * Construct a builder for a module, and do not allow for unresolved nodes
 * attached to the module.
 */
LLVM_C_ABI LLVMDIBuilderRef
LLVMCreateDIBuilderDisallowUnresolved(LLVMModuleRef M);

/**
 * Construct a builder for a module and collect unresolved nodes attached
 * to the module in order to resolve cycles during a call to
 * \c LLVMDIBuilderFinalize.
 */
LLVM_C_ABI LLVMDIBuilderRef LLVMCreateDIBuilder(LLVMModuleRef M);

/**
 * Deallocates the \c DIBuilder and everything it owns.
 * @note You must call \c LLVMDIBuilderFinalize before this
 */
LLVM_C_ABI void LLVMDisposeDIBuilder(LLVMDIBuilderRef Builder);

/**
 * Construct any deferred debug info descriptors.
 */
LLVM_C_ABI void LLVMDIBuilderFinalize(LLVMDIBuilderRef Builder);

/**
 * Finalize a specific subprogram.
 * No new variables may be added to this subprogram afterwards.
 */
LLVM_C_ABI void LLVMDIBuilderFinalizeSubprogram(LLVMDIBuilderRef Builder,
                                                LLVMMetadataRef Subprogram);

/**
 * A CompileUnit provides an anchor for all debugging
 * information generated during this instance of compilation.
 * \param Lang          Source programming language, eg.
 *                      \c LLVMDWARFSourceLanguageC99
 * \param FileRef       File info.
 * \param Producer      Identify the producer of debugging information
 *                      and code.  Usually this is a compiler
 *                      version string.
 * \param ProducerLen   The length of the C string passed to \c Producer.
 * \param isOptimized   A boolean flag which indicates whether optimization
 *                      is enabled or not.
 * \param Flags         This string lists command line options. This
 *                      string is directly embedded in debug info
 *                      output which may be used by a tool
 *                      analyzing generated debugging information.
 * \param FlagsLen      The length of the C string passed to \c Flags.
 * \param RuntimeVer    This indicates runtime version for languages like
 *                      Objective-C.
 * \param SplitName     The name of the file that we'll split debug info
 *                      out into.
 * \param SplitNameLen  The length of the C string passed to \c SplitName.
 * \param Kind          The kind of debug information to generate.
 * \param DWOId         The DWOId if this is a split skeleton compile unit.
 * \param SplitDebugInlining    Whether to emit inline debug info.
 * \param DebugInfoForProfiling Whether to emit extra debug info for
 *                              profile collection.
 * \param SysRoot         The Clang system root (value of -isysroot).
 * \param SysRootLen      The length of the C string passed to \c SysRoot.
 * \param SDK           The SDK. On Darwin, the last component of the sysroot.
 * \param SDKLen        The length of the C string passed to \c SDK.
 */
LLVM_C_ABI LLVMMetadataRef LLVMDIBuilderCreateCompileUnit(
    LLVMDIBuilderRef Builder, LLVMDWARFSourceLanguage Lang,
    LLVMMetadataRef FileRef, const char *Producer, size_t ProducerLen,
    LLVMBool isOptimized, const char *Flags, size_t FlagsLen,
    unsigned RuntimeVer, const char *SplitName, size_t SplitNameLen,
    LLVMDWARFEmissionKind Kind, unsigned DWOId, LLVMBool SplitDebugInlining,
    LLVMBool DebugInfoForProfiling, const char *SysRoot, size_t SysRootLen,
    const char *SDK, size_t SDKLen);

/**
 * Create a file descriptor to hold debugging information for a file.
 * \param Builder      The \c DIBuilder.
 * \param Filename     File name.
 * \param FilenameLen  The length of the C string passed to \c Filename.
 * \param Directory    Directory.
 * \param DirectoryLen The length of the C string passed to \c Directory.
 */
LLVM_C_ABI LLVMMetadataRef LLVMDIBuilderCreateFile(LLVMDIBuilderRef Builder,
                                                   const char *Filename,
                                                   size_t FilenameLen,
                                                   const char *Directory,
                                                   size_t DirectoryLen);

/**
 * Creates a new descriptor for a module with the specified parent scope.
 * \param Builder         The \c DIBuilder.
 * \param ParentScope     The parent scope containing this module declaration.
 * \param Name            Module name.
 * \param NameLen         The length of the C string passed to \c Name.
 * \param ConfigMacros    A space-separated shell-quoted list of -D macro
                          definitions as they would appear on a command line.
 * \param ConfigMacrosLen The length of the C string passed to \c ConfigMacros.
 * \param IncludePath     The path to the module map file.
 * \param IncludePathLen  The length of the C string passed to \c IncludePath.
 * \param APINotesFile    The path to an API notes file for the module.
 * \param APINotesFileLen The length of the C string passed to \c APINotestFile.
 */
LLVM_C_ABI LLVMMetadataRef LLVMDIBuilderCreateModule(
    LLVMDIBuilderRef Builder, LLVMMetadataRef ParentScope, const char *Name,
    size_t NameLen, const char *ConfigMacros, size_t ConfigMacrosLen,
    const char *IncludePath, size_t IncludePathLen, const char *APINotesFile,
    size_t APINotesFileLen);

/**
 * Creates a new descriptor for a namespace with the specified parent scope.
 * \param Builder          The \c DIBuilder.
 * \param ParentScope      The parent scope containing this module declaration.
 * \param Name             NameSpace name.
 * \param NameLen          The length of the C string passed to \c Name.
 * \param ExportSymbols    Whether or not the namespace exports symbols, e.g.
 *                         this is true of C++ inline namespaces.
 */
LLVM_C_ABI LLVMMetadataRef LLVMDIBuilderCreateNameSpace(
    LLVMDIBuilderRef Builder, LLVMMetadataRef ParentScope, const char *Name,
    size_t NameLen, LLVMBool ExportSymbols);

/**
 * Create a new descriptor for the specified subprogram.
 * \param Builder         The \c DIBuilder.
 * \param Scope           Function scope.
 * \param Name            Function name.
 * \param NameLen         Length of enumeration name.
 * \param LinkageName     Mangled function name.
 * \param LinkageNameLen  Length of linkage name.
 * \param File            File where this variable is defined.
 * \param LineNo          Line number.
 * \param Ty              Function type.
 * \param IsLocalToUnit   True if this function is not externally visible.
 * \param IsDefinition    True if this is a function definition.
 * \param ScopeLine       Set to the beginning of the scope this starts
 * \param Flags           E.g.: \c LLVMDIFlagLValueReference. These flags are
 *                        used to emit dwarf attributes.
 * \param IsOptimized     True if optimization is ON.
 */
LLVM_C_ABI LLVMMetadataRef LLVMDIBuilderCreateFunction(
    LLVMDIBuilderRef Builder, LLVMMetadataRef Scope, const char *Name,
    size_t NameLen, const char *LinkageName, size_t LinkageNameLen,
    LLVMMetadataRef File, unsigned LineNo, LLVMMetadataRef Ty,
    LLVMBool IsLocalToUnit, LLVMBool IsDefinition, unsigned ScopeLine,
    LLVMDIFlags Flags, LLVMBool IsOptimized);

/**
 * Create a descriptor for a lexical block with the specified parent context.
 * \param Builder      The \c DIBuilder.
 * \param Scope        Parent lexical block.
 * \param File         Source file.
 * \param Line         The line in the source file.
 * \param Column       The column in the source file.
 */
LLVM_C_ABI LLVMMetadataRef LLVMDIBuilderCreateLexicalBlock(
    LLVMDIBuilderRef Builder, LLVMMetadataRef Scope, LLVMMetadataRef File,
    unsigned Line, unsigned Column);

/**
 * Create a descriptor for a lexical block with a new file attached.
 * \param Builder        The \c DIBuilder.
 * \param Scope          Lexical block.
 * \param File           Source file.
 * \param Discriminator  DWARF path discriminator value.
 */
LLVM_C_ABI LLVMMetadataRef LLVMDIBuilderCreateLexicalBlockFile(
    LLVMDIBuilderRef Builder, LLVMMetadataRef Scope, LLVMMetadataRef File,
    unsigned Discriminator);

/**
 * Create a descriptor for an imported namespace. Suitable for e.g. C++
 * using declarations.
 * \param Builder    The \c DIBuilder.
 * \param Scope      The scope this module is imported into
 * \param File       File where the declaration is located.
 * \param Line       Line number of the declaration.
 */
LLVM_C_ABI LLVMMetadataRef LLVMDIBuilderCreateImportedModuleFromNamespace(
    LLVMDIBuilderRef Builder, LLVMMetadataRef Scope, LLVMMetadataRef NS,
    LLVMMetadataRef File, unsigned Line);

/**
 * Create a descriptor for an imported module that aliases another
 * imported entity descriptor.
 * \param Builder        The \c DIBuilder.
 * \param Scope          The scope this module is imported into
 * \param ImportedEntity Previous imported entity to alias.
 * \param File           File where the declaration is located.
 * \param Line           Line number of the declaration.
 * \param Elements       Renamed elements.
 * \param NumElements    Number of renamed elements.
 */
LLVM_C_ABI LLVMMetadataRef LLVMDIBuilderCreateImportedModuleFromAlias(
    LLVMDIBuilderRef Builder, LLVMMetadataRef Scope,
    LLVMMetadataRef ImportedEntity, LLVMMetadataRef File, unsigned Line,
    LLVMMetadataRef *Elements, unsigned NumElements);

/**
 * Create a descriptor for an imported module.
 * \param Builder        The \c DIBuilder.
 * \param Scope          The scope this module is imported into
 * \param M              The module being imported here
 * \param File           File where the declaration is located.
 * \param Line           Line number of the declaration.
 * \param Elements       Renamed elements.
 * \param NumElements    Number of renamed elements.
 */
LLVM_C_ABI LLVMMetadataRef LLVMDIBuilderCreateImportedModuleFromModule(
    LLVMDIBuilderRef Builder, LLVMMetadataRef Scope, LLVMMetadataRef M,
    LLVMMetadataRef File, unsigned Line, LLVMMetadataRef *Elements,
    unsigned NumElements);

/**
 * Create a descriptor for an imported function, type, or variable.  Suitable
 * for e.g. FORTRAN-style USE declarations.
 * \param Builder        The DIBuilder.
 * \param Scope          The scope this module is imported into.
 * \param Decl           The declaration (or definition) of a function, type,
                         or variable.
 * \param File           File where the declaration is located.
 * \param Line           Line number of the declaration.
 * \param Name           A name that uniquely identifies this imported
 declaration.
 * \param NameLen        The length of the C string passed to \c Name.
 * \param Elements       Renamed elements.
 * \param NumElements    Number of renamed elements.
 */
LLVM_C_ABI LLVMMetadataRef LLVMDIBuilderCreateImportedDeclaration(
    LLVMDIBuilderRef Builder, LLVMMetadataRef Scope, LLVMMetadataRef Decl,
    LLVMMetadataRef File, unsigned Line, const char *Name, size_t NameLen,
    LLVMMetadataRef *Elements, unsigned NumElements);

/**
 * Creates a new DebugLocation that describes a source location.
 * \param Line The line in the source file.
 * \param Column The column in the source file.
 * \param Scope The scope in which the location resides.
 * \param InlinedAt The scope where this location was inlined, if at all.
 *                  (optional).
 * \note If the item to which this location is attached cannot be
 *       attributed to a source line, pass 0 for the line and column.
 */
LLVM_C_ABI LLVMMetadataRef LLVMDIBuilderCreateDebugLocation(
    LLVMContextRef Ctx, unsigned Line, unsigned Column, LLVMMetadataRef Scope,
    LLVMMetadataRef InlinedAt);

/**
 * Get the line number of this debug location.
 * \param Location     The debug location.
 *
 * @see DILocation::getLine()
 */
LLVM_C_ABI unsigned LLVMDILocationGetLine(LLVMMetadataRef Location);

/**
 * Get the column number of this debug location.
 * \param Location     The debug location.
 *
 * @see DILocation::getColumn()
 */
LLVM_C_ABI unsigned LLVMDILocationGetColumn(LLVMMetadataRef Location);

/**
 * Get the local scope associated with this debug location.
 * \param Location     The debug location.
 *
 * @see DILocation::getScope()
 */
LLVM_C_ABI LLVMMetadataRef LLVMDILocationGetScope(LLVMMetadataRef Location);

/**
 * Get the "inline at" location associated with this debug location.
 * \param Location     The debug location.
 *
 * @see DILocation::getInlinedAt()
 */
LLVM_C_ABI LLVMMetadataRef LLVMDILocationGetInlinedAt(LLVMMetadataRef Location);

/**
 * Get the metadata of the file associated with a given scope.
 * \param Scope     The scope object.
 *
 * @see DIScope::getFile()
 */
LLVM_C_ABI LLVMMetadataRef LLVMDIScopeGetFile(LLVMMetadataRef Scope);

/**
 * Get the directory of a given file.
 * \param File     The file object.
 * \param Len      The length of the returned string.
 *
 * @see DIFile::getDirectory()
 */
LLVM_C_ABI const char *LLVMDIFileGetDirectory(LLVMMetadataRef File,
                                              unsigned *Len);

/**
 * Get the name of a given file.
 * \param File     The file object.
 * \param Len      The length of the returned string.
 *
 * @see DIFile::getFilename()
 */
LLVM_C_ABI const char *LLVMDIFileGetFilename(LLVMMetadataRef File,
                                             unsigned *Len);

/**
 * Get the source of a given file.
 * \param File     The file object.
 * \param Len      The length of the returned string.
 *
 * @see DIFile::getSource()
 */
LLVM_C_ABI const char *LLVMDIFileGetSource(LLVMMetadataRef File, unsigned *Len);

/**
 * Create a type array.
 * \param Builder        The DIBuilder.
 * \param Data           The type elements.
 * \param NumElements    Number of type elements.
 */
LLVM_C_ABI LLVMMetadataRef LLVMDIBuilderGetOrCreateTypeArray(
    LLVMDIBuilderRef Builder, LLVMMetadataRef *Data, size_t NumElements);

/**
 * Create subroutine type.
 * \param Builder        The DIBuilder.
 * \param File            The file in which the subroutine resides.
 * \param ParameterTypes  An array of subroutine parameter types. This
 *                        includes return type at 0th index.
 * \param NumParameterTypes The number of parameter types in \c ParameterTypes
 * \param Flags           E.g.: \c LLVMDIFlagLValueReference.
 *                        These flags are used to emit dwarf attributes.
 */
LLVM_C_ABI LLVMMetadataRef LLVMDIBuilderCreateSubroutineType(
    LLVMDIBuilderRef Builder, LLVMMetadataRef File,
    LLVMMetadataRef *ParameterTypes, unsigned NumParameterTypes,
    LLVMDIFlags Flags);

/**
 * Create debugging information entry for a macro.
 * @param Builder         The DIBuilder.
 * @param ParentMacroFile Macro parent (could be NULL).
 * @param Line            Source line number where the macro is defined.
 * @param RecordType      DW_MACINFO_define or DW_MACINFO_undef.
 * @param Name            Macro name.
 * @param NameLen         Macro name length.
 * @param Value           Macro value.
 * @param ValueLen        Macro value length.
 */
LLVM_C_ABI LLVMMetadataRef LLVMDIBuilderCreateMacro(
    LLVMDIBuilderRef Builder, LLVMMetadataRef ParentMacroFile, unsigned Line,
    LLVMDWARFMacinfoRecordType RecordType, const char *Name, size_t NameLen,
    const char *Value, size_t ValueLen);

/**
 * Create debugging information temporary entry for a macro file.
 * List of macro node direct children will be calculated by DIBuilder,
 * using the \p ParentMacroFile relationship.
 * @param Builder         The DIBuilder.
 * @param ParentMacroFile Macro parent (could be NULL).
 * @param Line            Source line number where the macro file is included.
 * @param File            File descriptor containing the name of the macro file.
 */
LLVM_C_ABI LLVMMetadataRef LLVMDIBuilderCreateTempMacroFile(
    LLVMDIBuilderRef Builder, LLVMMetadataRef ParentMacroFile, unsigned Line,
    LLVMMetadataRef File);

/**
 * Create debugging information entry for an enumerator.
 * @param Builder        The DIBuilder.
 * @param Name           Enumerator name.
 * @param NameLen        Length of enumerator name.
 * @param Value          Enumerator value.
 * @param IsUnsigned     True if the value is unsigned.
 */
LLVM_C_ABI LLVMMetadataRef LLVMDIBuilderCreateEnumerator(
    LLVMDIBuilderRef Builder, const char *Name, size_t NameLen, int64_t Value,
    LLVMBool IsUnsigned);

/**
 * Create debugging information entry for an enumerator of arbitrary precision.
 * @param Builder        The DIBuilder.
 * @param Name           Enumerator name.
 * @param NameLen        Length of enumerator name.
 * @param SizeInBits     Number of bits of the value.
 * @param Words          The words that make up the value.
 * @param IsUnsigned     True if the value is unsigned.
 */
LLVM_C_ABI LLVMMetadataRef LLVMDIBuilderCreateEnumeratorOfArbitraryPrecision(
    LLVMDIBuilderRef Builder, const char *Name, size_t NameLen,
    uint64_t SizeInBits, const uint64_t Words[], LLVMBool IsUnsigned);

/**
 * Create debugging information entry for an enumeration.
 * \param Builder        The DIBuilder.
 * \param Scope          Scope in which this enumeration is defined.
 * \param Name           Enumeration name.
 * \param NameLen        Length of enumeration name.
 * \param File           File where this member is defined.
 * \param LineNumber     Line number.
 * \param SizeInBits     Member size.
 * \param AlignInBits    Member alignment.
 * \param Elements       Enumeration elements.
 * \param NumElements    Number of enumeration elements.
 * \param ClassTy        Underlying type of a C++11/ObjC fixed enum.
 */
LLVM_C_ABI LLVMMetadataRef LLVMDIBuilderCreateEnumerationType(
    LLVMDIBuilderRef Builder, LLVMMetadataRef Scope, const char *Name,
    size_t NameLen, LLVMMetadataRef File, unsigned LineNumber,
    uint64_t SizeInBits, uint32_t AlignInBits, LLVMMetadataRef *Elements,
    unsigned NumElements, LLVMMetadataRef ClassTy);

/**
 * Create debugging information entry for a union.
 * \param Builder      The DIBuilder.
 * \param Scope        Scope in which this union is defined.
 * \param Name         Union name.
 * \param NameLen      Length of union name.
 * \param File         File where this member is defined.
 * \param LineNumber   Line number.
 * \param SizeInBits   Member size.
 * \param AlignInBits  Member alignment.
 * \param Flags        Flags to encode member attribute, e.g. private
 * \param Elements     Union elements.
 * \param NumElements  Number of union elements.
 * \param RunTimeLang  Optional parameter, Objective-C runtime version.
 * \param UniqueId     A unique identifier for the union.
 * \param UniqueIdLen  Length of unique identifier.
 */
LLVM_C_ABI LLVMMetadataRef LLVMDIBuilderCreateUnionType(
    LLVMDIBuilderRef Builder, LLVMMetadataRef Scope, const char *Name,
    size_t NameLen, LLVMMetadataRef File, unsigned LineNumber,
    uint64_t SizeInBits, uint32_t AlignInBits, LLVMDIFlags Flags,
    LLVMMetadataRef *Elements, unsigned NumElements, unsigned RunTimeLang,
    const char *UniqueId, size_t UniqueIdLen);

/**
 * Create debugging information entry for an array.
 * \param Builder      The DIBuilder.
 * \param Size         Array size.
 * \param AlignInBits  Alignment.
 * \param Ty           Element type.
 * \param Subscripts   Subscripts.
 * \param NumSubscripts Number of subscripts.
 */
LLVM_C_ABI LLVMMetadataRef LLVMDIBuilderCreateArrayType(
    LLVMDIBuilderRef Builder, uint64_t Size, uint32_t AlignInBits,
    LLVMMetadataRef Ty, LLVMMetadataRef *Subscripts, unsigned NumSubscripts);

/**
 * Create debugging information entry for a vector type.
 * \param Builder      The DIBuilder.
 * \param Size         Vector size.
 * \param AlignInBits  Alignment.
 * \param Ty           Element type.
 * \param Subscripts   Subscripts.
 * \param NumSubscripts Number of subscripts.
 */
LLVM_C_ABI LLVMMetadataRef LLVMDIBuilderCreateVectorType(
    LLVMDIBuilderRef Builder, uint64_t Size, uint32_t AlignInBits,
    LLVMMetadataRef Ty, LLVMMetadataRef *Subscripts, unsigned NumSubscripts);

/**
 * Create a DWARF unspecified type.
 * \param Builder   The DIBuilder.
 * \param Name      The unspecified type's name.
 * \param NameLen   Length of type name.
 */
LLVM_C_ABI LLVMMetadataRef LLVMDIBuilderCreateUnspecifiedType(
    LLVMDIBuilderRef Builder, const char *Name, size_t NameLen);

/**
 * Create debugging information entry for a basic
 * type.
 * \param Builder     The DIBuilder.
 * \param Name        Type name.
 * \param NameLen     Length of type name.
 * \param SizeInBits  Size of the type.
 * \param Encoding    DWARF encoding code, e.g. \c LLVMDWARFTypeEncoding_float.
 * \param Flags       Flags to encode optional attribute like endianity
 */
LLVM_C_ABI LLVMMetadataRef LLVMDIBuilderCreateBasicType(
    LLVMDIBuilderRef Builder, const char *Name, size_t NameLen,
    uint64_t SizeInBits, LLVMDWARFTypeEncoding Encoding, LLVMDIFlags Flags);

/**
 * Create debugging information entry for a pointer.
 * \param Builder     The DIBuilder.
 * \param PointeeTy         Type pointed by this pointer.
 * \param SizeInBits        Size.
 * \param AlignInBits       Alignment. (optional, pass 0 to ignore)
 * \param AddressSpace      DWARF address space. (optional, pass 0 to ignore)
 * \param MemorySpace       DWARF memory space (optional, pass 0 for none).
 * \param Name              Pointer type name. (optional)
 * \param NameLen           Length of pointer type name. (optional)
 */
<<<<<<< HEAD
LLVMMetadataRef LLVMDIBuilderCreatePointerType(
    LLVMDIBuilderRef Builder, LLVMMetadataRef PointeeTy, uint64_t SizeInBits,
    uint32_t AlignInBits, unsigned AddressSpace, LLVMDWARFMemorySpace MS,
    const char *Name, size_t NameLen);
=======
LLVM_C_ABI LLVMMetadataRef LLVMDIBuilderCreatePointerType(
    LLVMDIBuilderRef Builder, LLVMMetadataRef PointeeTy, uint64_t SizeInBits,
    uint32_t AlignInBits, unsigned AddressSpace, const char *Name,
    size_t NameLen);
>>>>>>> f271c6dc

/**
 * Create debugging information entry for a struct.
 * \param Builder     The DIBuilder.
 * \param Scope        Scope in which this struct is defined.
 * \param Name         Struct name.
 * \param NameLen      Struct name length.
 * \param File         File where this member is defined.
 * \param LineNumber   Line number.
 * \param SizeInBits   Member size.
 * \param AlignInBits  Member alignment.
 * \param Flags        Flags to encode member attribute, e.g. private
 * \param Elements     Struct elements.
 * \param NumElements  Number of struct elements.
 * \param RunTimeLang  Optional parameter, Objective-C runtime version.
 * \param VTableHolder The object containing the vtable for the struct.
 * \param UniqueId     A unique identifier for the struct.
 * \param UniqueIdLen  Length of the unique identifier for the struct.
 */
LLVM_C_ABI LLVMMetadataRef LLVMDIBuilderCreateStructType(
    LLVMDIBuilderRef Builder, LLVMMetadataRef Scope, const char *Name,
    size_t NameLen, LLVMMetadataRef File, unsigned LineNumber,
    uint64_t SizeInBits, uint32_t AlignInBits, LLVMDIFlags Flags,
    LLVMMetadataRef DerivedFrom, LLVMMetadataRef *Elements,
    unsigned NumElements, unsigned RunTimeLang, LLVMMetadataRef VTableHolder,
    const char *UniqueId, size_t UniqueIdLen);

/**
 * Create debugging information entry for a member.
 * \param Builder      The DIBuilder.
 * \param Scope        Member scope.
 * \param Name         Member name.
 * \param NameLen      Length of member name.
 * \param File         File where this member is defined.
 * \param LineNo       Line number.
 * \param SizeInBits   Member size.
 * \param AlignInBits  Member alignment.
 * \param OffsetInBits Member offset.
 * \param Flags        Flags to encode member attribute, e.g. private
 * \param Ty           Parent type.
 */
LLVM_C_ABI LLVMMetadataRef LLVMDIBuilderCreateMemberType(
    LLVMDIBuilderRef Builder, LLVMMetadataRef Scope, const char *Name,
    size_t NameLen, LLVMMetadataRef File, unsigned LineNo, uint64_t SizeInBits,
    uint32_t AlignInBits, uint64_t OffsetInBits, LLVMDIFlags Flags,
    LLVMMetadataRef Ty);

/**
 * Create debugging information entry for a
 * C++ static data member.
 * \param Builder      The DIBuilder.
 * \param Scope        Member scope.
 * \param Name         Member name.
 * \param NameLen      Length of member name.
 * \param File         File where this member is declared.
 * \param LineNumber   Line number.
 * \param Type         Type of the static member.
 * \param Flags        Flags to encode member attribute, e.g. private.
 * \param ConstantVal  Const initializer of the member.
 * \param AlignInBits  Member alignment.
 */
LLVM_C_ABI LLVMMetadataRef LLVMDIBuilderCreateStaticMemberType(
    LLVMDIBuilderRef Builder, LLVMMetadataRef Scope, const char *Name,
    size_t NameLen, LLVMMetadataRef File, unsigned LineNumber,
    LLVMMetadataRef Type, LLVMDIFlags Flags, LLVMValueRef ConstantVal,
    uint32_t AlignInBits);

/**
 * Create debugging information entry for a pointer to member.
 * \param Builder      The DIBuilder.
 * \param PointeeType  Type pointed to by this pointer.
 * \param ClassType    Type for which this pointer points to members of.
 * \param SizeInBits   Size.
 * \param AlignInBits  Alignment.
 * \param Flags        Flags.
 */
LLVM_C_ABI LLVMMetadataRef LLVMDIBuilderCreateMemberPointerType(
    LLVMDIBuilderRef Builder, LLVMMetadataRef PointeeType,
    LLVMMetadataRef ClassType, uint64_t SizeInBits, uint32_t AlignInBits,
    LLVMDIFlags Flags);
/**
 * Create debugging information entry for Objective-C instance variable.
 * \param Builder      The DIBuilder.
 * \param Name         Member name.
 * \param NameLen      The length of the C string passed to \c Name.
 * \param File         File where this member is defined.
 * \param LineNo       Line number.
 * \param SizeInBits   Member size.
 * \param AlignInBits  Member alignment.
 * \param OffsetInBits Member offset.
 * \param Flags        Flags to encode member attribute, e.g. private
 * \param Ty           Parent type.
 * \param PropertyNode Property associated with this ivar.
 */
LLVM_C_ABI LLVMMetadataRef LLVMDIBuilderCreateObjCIVar(
    LLVMDIBuilderRef Builder, const char *Name, size_t NameLen,
    LLVMMetadataRef File, unsigned LineNo, uint64_t SizeInBits,
    uint32_t AlignInBits, uint64_t OffsetInBits, LLVMDIFlags Flags,
    LLVMMetadataRef Ty, LLVMMetadataRef PropertyNode);

/**
 * Create debugging information entry for Objective-C property.
 * \param Builder            The DIBuilder.
 * \param Name               Property name.
 * \param NameLen            The length of the C string passed to \c Name.
 * \param File               File where this property is defined.
 * \param LineNo             Line number.
 * \param GetterName         Name of the Objective C property getter selector.
 * \param GetterNameLen      The length of the C string passed to \c GetterName.
 * \param SetterName         Name of the Objective C property setter selector.
 * \param SetterNameLen      The length of the C string passed to \c SetterName.
 * \param PropertyAttributes Objective C property attributes.
 * \param Ty                 Type.
 */
LLVM_C_ABI LLVMMetadataRef LLVMDIBuilderCreateObjCProperty(
    LLVMDIBuilderRef Builder, const char *Name, size_t NameLen,
    LLVMMetadataRef File, unsigned LineNo, const char *GetterName,
    size_t GetterNameLen, const char *SetterName, size_t SetterNameLen,
    unsigned PropertyAttributes, LLVMMetadataRef Ty);

/**
 * Create a uniqued DIType* clone with FlagObjectPointer. If \c Implicit
 * is true, then also set FlagArtificial.
 * \param Builder   The DIBuilder.
 * \param Type      The underlying type to which this pointer points.
 * \param Implicit  Indicates whether this pointer was implicitly generated
 *                  (i.e., not spelled out in source).
 */
LLVM_C_ABI LLVMMetadataRef LLVMDIBuilderCreateObjectPointerType(
    LLVMDIBuilderRef Builder, LLVMMetadataRef Type, LLVMBool Implicit);

/**
 * Create debugging information entry for a qualified
 * type, e.g. 'const int'.
 * \param Builder     The DIBuilder.
 * \param Tag         Tag identifying type,
 *                    e.g. LLVMDWARFTypeQualifier_volatile_type
 * \param Type        Base Type.
 */
LLVM_C_ABI LLVMMetadataRef LLVMDIBuilderCreateQualifiedType(
    LLVMDIBuilderRef Builder, unsigned Tag, LLVMMetadataRef Type);

/**
 * Create debugging information entry for a c++
 * style reference or rvalue reference type.
 * \param Builder   The DIBuilder.
 * \param Tag       Tag identifying type,
 * \param Type      Base Type.
 * \param AddressSpace      DWARF address space. (optional, pass 0 to ignore)
 * \param MemorySpace       DWARF memory space (optional, pass 0 for none).
 */
<<<<<<< HEAD
LLVMMetadataRef
LLVMDIBuilderCreateReferenceType(LLVMDIBuilderRef Builder, unsigned Tag,
                                 LLVMMetadataRef Type, unsigned AddressSpace,
                                 LLVMDWARFMemorySpace MemorySpace);
=======
LLVM_C_ABI LLVMMetadataRef LLVMDIBuilderCreateReferenceType(
    LLVMDIBuilderRef Builder, unsigned Tag, LLVMMetadataRef Type);
>>>>>>> f271c6dc

/**
 * Create C++11 nullptr type.
 * \param Builder   The DIBuilder.
 */
LLVM_C_ABI LLVMMetadataRef
LLVMDIBuilderCreateNullPtrType(LLVMDIBuilderRef Builder);

/**
 * Create debugging information entry for a typedef.
 * \param Builder    The DIBuilder.
 * \param Type       Original type.
 * \param Name       Typedef name.
 * \param File       File where this type is defined.
 * \param LineNo     Line number.
 * \param Scope      The surrounding context for the typedef.
 */
LLVM_C_ABI LLVMMetadataRef LLVMDIBuilderCreateTypedef(
    LLVMDIBuilderRef Builder, LLVMMetadataRef Type, const char *Name,
    size_t NameLen, LLVMMetadataRef File, unsigned LineNo,
    LLVMMetadataRef Scope, uint32_t AlignInBits);

/**
 * Create debugging information entry to establish inheritance relationship
 * between two types.
 * \param Builder       The DIBuilder.
 * \param Ty            Original type.
 * \param BaseTy        Base type. Ty is inherits from base.
 * \param BaseOffset    Base offset.
 * \param VBPtrOffset  Virtual base pointer offset.
 * \param Flags         Flags to describe inheritance attribute, e.g. private
 */
LLVM_C_ABI LLVMMetadataRef LLVMDIBuilderCreateInheritance(
    LLVMDIBuilderRef Builder, LLVMMetadataRef Ty, LLVMMetadataRef BaseTy,
    uint64_t BaseOffset, uint32_t VBPtrOffset, LLVMDIFlags Flags);

/**
 * Create a permanent forward-declared type.
 * \param Builder             The DIBuilder.
 * \param Tag                 A unique tag for this type.
 * \param Name                Type name.
 * \param NameLen             Length of type name.
 * \param Scope               Type scope.
 * \param File                File where this type is defined.
 * \param Line                Line number where this type is defined.
 * \param RuntimeLang         Indicates runtime version for languages like
 *                            Objective-C.
 * \param SizeInBits          Member size.
 * \param AlignInBits         Member alignment.
 * \param UniqueIdentifier    A unique identifier for the type.
 * \param UniqueIdentifierLen Length of the unique identifier.
 */
LLVM_C_ABI LLVMMetadataRef LLVMDIBuilderCreateForwardDecl(
    LLVMDIBuilderRef Builder, unsigned Tag, const char *Name, size_t NameLen,
    LLVMMetadataRef Scope, LLVMMetadataRef File, unsigned Line,
    unsigned RuntimeLang, uint64_t SizeInBits, uint32_t AlignInBits,
    const char *UniqueIdentifier, size_t UniqueIdentifierLen);

/**
 * Create a temporary forward-declared type.
 * \param Builder             The DIBuilder.
 * \param Tag                 A unique tag for this type.
 * \param Name                Type name.
 * \param NameLen             Length of type name.
 * \param Scope               Type scope.
 * \param File                File where this type is defined.
 * \param Line                Line number where this type is defined.
 * \param RuntimeLang         Indicates runtime version for languages like
 *                            Objective-C.
 * \param SizeInBits          Member size.
 * \param AlignInBits         Member alignment.
 * \param Flags               Flags.
 * \param UniqueIdentifier    A unique identifier for the type.
 * \param UniqueIdentifierLen Length of the unique identifier.
 */
LLVM_C_ABI LLVMMetadataRef LLVMDIBuilderCreateReplaceableCompositeType(
    LLVMDIBuilderRef Builder, unsigned Tag, const char *Name, size_t NameLen,
    LLVMMetadataRef Scope, LLVMMetadataRef File, unsigned Line,
    unsigned RuntimeLang, uint64_t SizeInBits, uint32_t AlignInBits,
    LLVMDIFlags Flags, const char *UniqueIdentifier,
    size_t UniqueIdentifierLen);

/**
 * Create debugging information entry for a bit field member.
 * \param Builder             The DIBuilder.
 * \param Scope               Member scope.
 * \param Name                Member name.
 * \param NameLen             Length of member name.
 * \param File                File where this member is defined.
 * \param LineNumber          Line number.
 * \param SizeInBits          Member size.
 * \param OffsetInBits        Member offset.
 * \param StorageOffsetInBits Member storage offset.
 * \param Flags               Flags to encode member attribute.
 * \param Type                Parent type.
 */
LLVM_C_ABI LLVMMetadataRef LLVMDIBuilderCreateBitFieldMemberType(
    LLVMDIBuilderRef Builder, LLVMMetadataRef Scope, const char *Name,
    size_t NameLen, LLVMMetadataRef File, unsigned LineNumber,
    uint64_t SizeInBits, uint64_t OffsetInBits, uint64_t StorageOffsetInBits,
    LLVMDIFlags Flags, LLVMMetadataRef Type);

/**
 * Create debugging information entry for a class.
 * \param Scope               Scope in which this class is defined.
 * \param Name                Class name.
 * \param NameLen             The length of the C string passed to \c Name.
 * \param File                File where this member is defined.
 * \param LineNumber          Line number.
 * \param SizeInBits          Member size.
 * \param AlignInBits         Member alignment.
 * \param OffsetInBits        Member offset.
 * \param Flags               Flags to encode member attribute, e.g. private.
 * \param DerivedFrom         Debug info of the base class of this type.
 * \param Elements            Class members.
 * \param NumElements         Number of class elements.
 * \param VTableHolder        Debug info of the base class that contains vtable
 *                            for this type. This is used in
 *                            DW_AT_containing_type. See DWARF documentation
 *                            for more info.
 * \param TemplateParamsNode  Template type parameters.
 * \param UniqueIdentifier    A unique identifier for the type.
 * \param UniqueIdentifierLen Length of the unique identifier.
 */
LLVM_C_ABI LLVMMetadataRef LLVMDIBuilderCreateClassType(
    LLVMDIBuilderRef Builder, LLVMMetadataRef Scope, const char *Name,
    size_t NameLen, LLVMMetadataRef File, unsigned LineNumber,
    uint64_t SizeInBits, uint32_t AlignInBits, uint64_t OffsetInBits,
    LLVMDIFlags Flags, LLVMMetadataRef DerivedFrom, LLVMMetadataRef *Elements,
    unsigned NumElements, LLVMMetadataRef VTableHolder,
    LLVMMetadataRef TemplateParamsNode, const char *UniqueIdentifier,
    size_t UniqueIdentifierLen);

/**
 * Create a uniqued DIType* clone with FlagArtificial set.
 * \param Builder     The DIBuilder.
 * \param Type        The underlying type.
 */
LLVM_C_ABI LLVMMetadataRef LLVMDIBuilderCreateArtificialType(
    LLVMDIBuilderRef Builder, LLVMMetadataRef Type);

/**
 * Get the name of this DIType.
 * \param DType     The DIType.
 * \param Length    The length of the returned string.
 *
 * @see DIType::getName()
 */
LLVM_C_ABI const char *LLVMDITypeGetName(LLVMMetadataRef DType, size_t *Length);

/**
 * Get the size of this DIType in bits.
 * \param DType     The DIType.
 *
 * @see DIType::getSizeInBits()
 */
LLVM_C_ABI uint64_t LLVMDITypeGetSizeInBits(LLVMMetadataRef DType);

/**
 * Get the offset of this DIType in bits.
 * \param DType     The DIType.
 *
 * @see DIType::getOffsetInBits()
 */
LLVM_C_ABI uint64_t LLVMDITypeGetOffsetInBits(LLVMMetadataRef DType);

/**
 * Get the alignment of this DIType in bits.
 * \param DType     The DIType.
 *
 * @see DIType::getAlignInBits()
 */
LLVM_C_ABI uint32_t LLVMDITypeGetAlignInBits(LLVMMetadataRef DType);

/**
 * Get the source line where this DIType is declared.
 * \param DType     The DIType.
 *
 * @see DIType::getLine()
 */
LLVM_C_ABI unsigned LLVMDITypeGetLine(LLVMMetadataRef DType);

/**
 * Get the flags associated with this DIType.
 * \param DType     The DIType.
 *
 * @see DIType::getFlags()
 */
LLVM_C_ABI LLVMDIFlags LLVMDITypeGetFlags(LLVMMetadataRef DType);

/**
 * Create a descriptor for a value range.
 * \param Builder    The DIBuilder.
 * \param LowerBound Lower bound of the subrange, e.g. 0 for C, 1 for Fortran.
 * \param Count      Count of elements in the subrange.
 */
LLVM_C_ABI LLVMMetadataRef LLVMDIBuilderGetOrCreateSubrange(
    LLVMDIBuilderRef Builder, int64_t LowerBound, int64_t Count);

/**
 * Create an array of DI Nodes.
 * \param Builder        The DIBuilder.
 * \param Data           The DI Node elements.
 * \param NumElements    Number of DI Node elements.
 */
LLVM_C_ABI LLVMMetadataRef LLVMDIBuilderGetOrCreateArray(
    LLVMDIBuilderRef Builder, LLVMMetadataRef *Data, size_t NumElements);

/**
 * Create a new descriptor for the specified variable which has a complex
 * address expression for its address.
 * \param Builder     The DIBuilder.
 * \param Addr        An array of complex address operations.
 * \param Length      Length of the address operation array.
 */
LLVM_C_ABI LLVMMetadataRef LLVMDIBuilderCreateExpression(
    LLVMDIBuilderRef Builder, uint64_t *Addr, size_t Length);

/**
 * Create a new descriptor for the specified variable that does not have an
 * address, but does have a constant value.
 * \param Builder     The DIBuilder.
 * \param Value       The constant value.
 */
LLVM_C_ABI LLVMMetadataRef LLVMDIBuilderCreateConstantValueExpression(
    LLVMDIBuilderRef Builder, uint64_t Value);

/**
 * Create a new descriptor for the specified variable.
 * \param Scope       Variable scope.
 * \param Name        Name of the variable.
 * \param NameLen     The length of the C string passed to \c Name.
 * \param Linkage     Mangled  name of the variable.
 * \param LinkLen     The length of the C string passed to \c Linkage.
 * \param File        File where this variable is defined.
 * \param LineNo      Line number.
 * \param Ty          Variable Type.
 * \param LocalToUnit Boolean flag indicate whether this variable is
 *                    externally visible or not.
 * \param Expr        The location of the global relative to the attached
 *                    GlobalVariable.
 * \param Decl        Reference to the corresponding declaration.
 *                    variables.
 * \param AlignInBits Variable alignment(or 0 if no alignment attr was
 *                    specified)
 */
LLVM_C_ABI LLVMMetadataRef LLVMDIBuilderCreateGlobalVariableExpression(
    LLVMDIBuilderRef Builder, LLVMMetadataRef Scope, const char *Name,
    size_t NameLen, const char *Linkage, size_t LinkLen, LLVMMetadataRef File,
    unsigned LineNo, LLVMMetadataRef Ty, LLVMBool LocalToUnit,
<<<<<<< HEAD
    LLVMMetadataRef Expr, LLVMMetadataRef Decl, LLVMDWARFMemorySpace MS,
    uint32_t AlignInBits);
=======
    LLVMMetadataRef Expr, LLVMMetadataRef Decl, uint32_t AlignInBits);
>>>>>>> f271c6dc

/**
 * Get the dwarf::Tag of a DINode
 */
LLVM_C_ABI uint16_t LLVMGetDINodeTag(LLVMMetadataRef MD);

/**
 * Retrieves the \c DIVariable associated with this global variable expression.
 * \param GVE    The global variable expression.
 *
 * @see llvm::DIGlobalVariableExpression::getVariable()
 */
LLVM_C_ABI LLVMMetadataRef
LLVMDIGlobalVariableExpressionGetVariable(LLVMMetadataRef GVE);

/**
 * Retrieves the \c DIExpression associated with this global variable expression.
 * \param GVE    The global variable expression.
 *
 * @see llvm::DIGlobalVariableExpression::getExpression()
 */
LLVM_C_ABI LLVMMetadataRef
LLVMDIGlobalVariableExpressionGetExpression(LLVMMetadataRef GVE);

/**
 * Get the metadata of the file associated with a given variable.
 * \param Var     The variable object.
 *
 * @see DIVariable::getFile()
 */
LLVM_C_ABI LLVMMetadataRef LLVMDIVariableGetFile(LLVMMetadataRef Var);

/**
 * Get the metadata of the scope associated with a given variable.
 * \param Var     The variable object.
 *
 * @see DIVariable::getScope()
 */
LLVM_C_ABI LLVMMetadataRef LLVMDIVariableGetScope(LLVMMetadataRef Var);

/**
 * Get the source line where this \c DIVariable is declared.
 * \param Var     The DIVariable.
 *
 * @see DIVariable::getLine()
 */
LLVM_C_ABI unsigned LLVMDIVariableGetLine(LLVMMetadataRef Var);

/**
 * Create a new temporary \c MDNode.  Suitable for use in constructing cyclic
 * \c MDNode structures. A temporary \c MDNode is not uniqued, may be RAUW'd,
 * and must be manually deleted with \c LLVMDisposeTemporaryMDNode.
 * \param Ctx            The context in which to construct the temporary node.
 * \param Data           The metadata elements.
 * \param NumElements    Number of metadata elements.
 */
LLVM_C_ABI LLVMMetadataRef LLVMTemporaryMDNode(LLVMContextRef Ctx,
                                               LLVMMetadataRef *Data,
                                               size_t NumElements);

/**
 * Deallocate a temporary node.
 *
 * Calls \c replaceAllUsesWith(nullptr) before deleting, so any remaining
 * references will be reset.
 * \param TempNode    The temporary metadata node.
 */
LLVM_C_ABI void LLVMDisposeTemporaryMDNode(LLVMMetadataRef TempNode);

/**
 * Replace all uses of temporary metadata.
 * \param TempTargetMetadata    The temporary metadata node.
 * \param Replacement           The replacement metadata node.
 */
LLVM_C_ABI void
LLVMMetadataReplaceAllUsesWith(LLVMMetadataRef TempTargetMetadata,
                               LLVMMetadataRef Replacement);

/**
 * Create a new descriptor for the specified global variable that is temporary
 * and meant to be RAUWed.
 * \param Scope       Variable scope.
 * \param Name        Name of the variable.
 * \param NameLen     The length of the C string passed to \c Name.
 * \param Linkage     Mangled  name of the variable.
 * \param LnkLen      The length of the C string passed to \c Linkage.
 * \param File        File where this variable is defined.
 * \param LineNo      Line number.
 * \param Ty          Variable Type.
 * \param LocalToUnit Boolean flag indicate whether this variable is
 *                    externally visible or not.
 * \param Decl        Reference to the corresponding declaration.
 * \param AlignInBits Variable alignment(or 0 if no alignment attr was
 *                    specified)
 */
LLVM_C_ABI LLVMMetadataRef LLVMDIBuilderCreateTempGlobalVariableFwdDecl(
    LLVMDIBuilderRef Builder, LLVMMetadataRef Scope, const char *Name,
    size_t NameLen, const char *Linkage, size_t LnkLen, LLVMMetadataRef File,
    unsigned LineNo, LLVMMetadataRef Ty, LLVMBool LocalToUnit,
    LLVMMetadataRef Decl, uint32_t AlignInBits);

/**
 * Only use in "new debug format" (LLVMIsNewDbgInfoFormat() is true).
 * See https://llvm.org/docs/RemoveDIsDebugInfo.html#c-api-changes
 *
 * The debug format can be switched later after inserting the records using
 * LLVMSetIsNewDbgInfoFormat, if needed for legacy or transitionary reasons.
 *
 * Insert a Declare DbgRecord before the given instruction.
 * \param Builder     The DIBuilder.
 * \param Storage     The storage of the variable to declare.
 * \param VarInfo     The variable's debug info descriptor.
 * \param Expr        A complex location expression for the variable.
 * \param DebugLoc    Debug info location.
 * \param Instr       Instruction acting as a location for the new record.
 */
LLVM_C_ABI LLVMDbgRecordRef LLVMDIBuilderInsertDeclareRecordBefore(
    LLVMDIBuilderRef Builder, LLVMValueRef Storage, LLVMMetadataRef VarInfo,
    LLVMMetadataRef Expr, LLVMMetadataRef DebugLoc, LLVMValueRef Instr);

/**
 * Only use in "new debug format" (LLVMIsNewDbgInfoFormat() is true).
 * See https://llvm.org/docs/RemoveDIsDebugInfo.html#c-api-changes
 *
 * The debug format can be switched later after inserting the records using
 * LLVMSetIsNewDbgInfoFormat, if needed for legacy or transitionary reasons.
 *
 * Insert a Declare DbgRecord at the end of the given basic block. If the basic
 * block has a terminator instruction, the record is inserted before that
 * terminator instruction.
 * \param Builder     The DIBuilder.
 * \param Storage     The storage of the variable to declare.
 * \param VarInfo     The variable's debug info descriptor.
 * \param Expr        A complex location expression for the variable.
 * \param DebugLoc    Debug info location.
 * \param Block       Basic block acting as a location for the new record.
 */
LLVM_C_ABI LLVMDbgRecordRef LLVMDIBuilderInsertDeclareRecordAtEnd(
    LLVMDIBuilderRef Builder, LLVMValueRef Storage, LLVMMetadataRef VarInfo,
    LLVMMetadataRef Expr, LLVMMetadataRef DebugLoc, LLVMBasicBlockRef Block);

/**
 * Only use in "new debug format" (LLVMIsNewDbgInfoFormat() is true).
 * See https://llvm.org/docs/RemoveDIsDebugInfo.html#c-api-changes
 *
 * The debug format can be switched later after inserting the records using
 * LLVMSetIsNewDbgInfoFormat, if needed for legacy or transitionary reasons.
 *
 * Insert a new debug record before the given instruction.
 * \param Builder     The DIBuilder.
 * \param Val         The value of the variable.
 * \param VarInfo     The variable's debug info descriptor.
 * \param Expr        A complex location expression for the variable.
 * \param DebugLoc    Debug info location.
 * \param Instr       Instruction acting as a location for the new record.
 */
LLVM_C_ABI LLVMDbgRecordRef LLVMDIBuilderInsertDbgValueRecordBefore(
    LLVMDIBuilderRef Builder, LLVMValueRef Val, LLVMMetadataRef VarInfo,
    LLVMMetadataRef Expr, LLVMMetadataRef DebugLoc, LLVMValueRef Instr);

/**
 * Only use in "new debug format" (LLVMIsNewDbgInfoFormat() is true).
 * See https://llvm.org/docs/RemoveDIsDebugInfo.html#c-api-changes
 *
 * The debug format can be switched later after inserting the records using
 * LLVMSetIsNewDbgInfoFormat, if needed for legacy or transitionary reasons.
 *
 * Insert a new debug record at the end of the given basic block. If the
 * basic block has a terminator instruction, the record is inserted before
 * that terminator instruction.
 * \param Builder     The DIBuilder.
 * \param Val         The value of the variable.
 * \param VarInfo     The variable's debug info descriptor.
 * \param Expr        A complex location expression for the variable.
 * \param DebugLoc    Debug info location.
 * \param Block       Basic block acting as a location for the new record.
 */
LLVM_C_ABI LLVMDbgRecordRef LLVMDIBuilderInsertDbgValueRecordAtEnd(
    LLVMDIBuilderRef Builder, LLVMValueRef Val, LLVMMetadataRef VarInfo,
    LLVMMetadataRef Expr, LLVMMetadataRef DebugLoc, LLVMBasicBlockRef Block);

/**
 * Create a new descriptor for a local auto variable.
 * \param Builder         The DIBuilder.
 * \param Scope           The local scope the variable is declared in.
 * \param Name            Variable name.
 * \param NameLen         Length of variable name.
 * \param File            File where this variable is defined.
 * \param LineNo          Line number.
 * \param Ty              Metadata describing the type of the variable.
 * \param AlwaysPreserve  If true, this descriptor will survive optimizations.
 * \param Flags           Flags.
 * \param AlignInBits     Variable alignment.
 */
LLVM_C_ABI LLVMMetadataRef LLVMDIBuilderCreateAutoVariable(
    LLVMDIBuilderRef Builder, LLVMMetadataRef Scope, const char *Name,
    size_t NameLen, LLVMMetadataRef File, unsigned LineNo, LLVMMetadataRef Ty,
    LLVMBool AlwaysPreserve, LLVMDIFlags Flags, LLVMDWARFMemorySpace MS,
    uint32_t AlignInBits);

/**
 * Create a new descriptor for a function parameter variable.
 * \param Builder         The DIBuilder.
 * \param Scope           The local scope the variable is declared in.
 * \param Name            Variable name.
 * \param NameLen         Length of variable name.
 * \param ArgNo           Unique argument number for this variable; starts at 1.
 * \param File            File where this variable is defined.
 * \param LineNo          Line number.
 * \param Ty              Metadata describing the type of the variable.
 * \param AlwaysPreserve  If true, this descriptor will survive optimizations.
 * \param Flags           Flags.
 */
LLVM_C_ABI LLVMMetadataRef LLVMDIBuilderCreateParameterVariable(
    LLVMDIBuilderRef Builder, LLVMMetadataRef Scope, const char *Name,
    size_t NameLen, unsigned ArgNo, LLVMMetadataRef File, unsigned LineNo,
    LLVMMetadataRef Ty, LLVMBool AlwaysPreserve, LLVMDIFlags Flags);

/**
 * Get the metadata of the subprogram attached to a function.
 *
 * @see llvm::Function::getSubprogram()
 */
LLVM_C_ABI LLVMMetadataRef LLVMGetSubprogram(LLVMValueRef Func);

/**
 * Set the subprogram attached to a function.
 *
 * @see llvm::Function::setSubprogram()
 */
LLVM_C_ABI void LLVMSetSubprogram(LLVMValueRef Func, LLVMMetadataRef SP);

/**
 * Get the line associated with a given subprogram.
 * \param Subprogram     The subprogram object.
 *
 * @see DISubprogram::getLine()
 */
LLVM_C_ABI unsigned LLVMDISubprogramGetLine(LLVMMetadataRef Subprogram);

/**
 * Replace the subprogram subroutine type.
 * \param Subprogram        The subprogram object.
 * \param SubroutineType    The new subroutine type.
 *
 * @see DISubprogram::replaceType()
 */
LLVM_C_ABI void LLVMDISubprogramReplaceType(LLVMMetadataRef Subprogram,
                                            LLVMMetadataRef SubroutineType);

/**
 * Get the debug location for the given instruction.
 *
 * @see llvm::Instruction::getDebugLoc()
 */
LLVM_C_ABI LLVMMetadataRef LLVMInstructionGetDebugLoc(LLVMValueRef Inst);

/**
 * Set the debug location for the given instruction.
 *
 * To clear the location metadata of the given instruction, pass NULL to \p Loc.
 *
 * @see llvm::Instruction::setDebugLoc()
 */
LLVM_C_ABI void LLVMInstructionSetDebugLoc(LLVMValueRef Inst,
                                           LLVMMetadataRef Loc);

/**
 * Create a new descriptor for a label
 *
 * \param Builder         The DIBuilder.
 * \param Scope           The scope to create the label in.
 * \param Name            Variable name.
 * \param NameLen         Length of variable name.
 * \param File            The file to create the label in.
 * \param LineNo          Line Number.
 * \param AlwaysPreserve  Preserve the label regardless of optimization.
 *
 * @see llvm::DIBuilder::createLabel()
 */
LLVM_C_ABI LLVMMetadataRef
LLVMDIBuilderCreateLabel(LLVMDIBuilderRef Builder, LLVMMetadataRef Context,
                         const char *Name, size_t NameLen, LLVMMetadataRef File,
                         unsigned LineNo, LLVMBool AlwaysPreserve);

/**
 * Insert a new llvm.dbg.label intrinsic call
 *
 * \param Builder         The DIBuilder.
 * \param LabelInfo       The Label's debug info descriptor
 * \param Location        The debug info location
 * \param InsertBefore    Location for the new intrinsic.
 *
 * @see llvm::DIBuilder::insertLabel()
 */
LLVM_C_ABI LLVMDbgRecordRef LLVMDIBuilderInsertLabelBefore(
    LLVMDIBuilderRef Builder, LLVMMetadataRef LabelInfo,
    LLVMMetadataRef Location, LLVMValueRef InsertBefore);

/**
 * Insert a new llvm.dbg.label intrinsic call
 *
 * \param Builder         The DIBuilder.
 * \param LabelInfo       The Label's debug info descriptor
 * \param Location        The debug info location
 * \param InsertAtEnd     Location for the new intrinsic.
 *
 * @see llvm::DIBuilder::insertLabel()
 */
LLVM_C_ABI LLVMDbgRecordRef LLVMDIBuilderInsertLabelAtEnd(
    LLVMDIBuilderRef Builder, LLVMMetadataRef LabelInfo,
    LLVMMetadataRef Location, LLVMBasicBlockRef InsertAtEnd);

/**
 * Obtain the enumerated type of a Metadata instance.
 *
 * @see llvm::Metadata::getMetadataID()
 */
LLVM_C_ABI LLVMMetadataKind LLVMGetMetadataKind(LLVMMetadataRef Metadata);

/**
 * @}
 */

LLVM_C_EXTERN_C_END

#endif<|MERGE_RESOLUTION|>--- conflicted
+++ resolved
@@ -737,17 +737,10 @@
  * \param Name              Pointer type name. (optional)
  * \param NameLen           Length of pointer type name. (optional)
  */
-<<<<<<< HEAD
-LLVMMetadataRef LLVMDIBuilderCreatePointerType(
+LLVM_C_ABI LLVMMetadataRef LLVMDIBuilderCreatePointerType(
     LLVMDIBuilderRef Builder, LLVMMetadataRef PointeeTy, uint64_t SizeInBits,
     uint32_t AlignInBits, unsigned AddressSpace, LLVMDWARFMemorySpace MS,
-    const char *Name, size_t NameLen);
-=======
-LLVM_C_ABI LLVMMetadataRef LLVMDIBuilderCreatePointerType(
-    LLVMDIBuilderRef Builder, LLVMMetadataRef PointeeTy, uint64_t SizeInBits,
-    uint32_t AlignInBits, unsigned AddressSpace, const char *Name,
-    size_t NameLen);
->>>>>>> f271c6dc
+    const char *Name,  size_t NameLen);
 
 /**
  * Create debugging information entry for a struct.
@@ -899,15 +892,9 @@
  * \param AddressSpace      DWARF address space. (optional, pass 0 to ignore)
  * \param MemorySpace       DWARF memory space (optional, pass 0 for none).
  */
-<<<<<<< HEAD
-LLVMMetadataRef
-LLVMDIBuilderCreateReferenceType(LLVMDIBuilderRef Builder, unsigned Tag,
-                                 LLVMMetadataRef Type, unsigned AddressSpace,
-                                 LLVMDWARFMemorySpace MemorySpace);
-=======
 LLVM_C_ABI LLVMMetadataRef LLVMDIBuilderCreateReferenceType(
-    LLVMDIBuilderRef Builder, unsigned Tag, LLVMMetadataRef Type);
->>>>>>> f271c6dc
+    LLVMDIBuilderRef Builder, unsigned Tag, LLVMMetadataRef Type,
+    unsigned AddressSpace, LLVMDWARFMemorySpace MemorySpace);
 
 /**
  * Create C++11 nullptr type.
@@ -1158,12 +1145,8 @@
     LLVMDIBuilderRef Builder, LLVMMetadataRef Scope, const char *Name,
     size_t NameLen, const char *Linkage, size_t LinkLen, LLVMMetadataRef File,
     unsigned LineNo, LLVMMetadataRef Ty, LLVMBool LocalToUnit,
-<<<<<<< HEAD
     LLVMMetadataRef Expr, LLVMMetadataRef Decl, LLVMDWARFMemorySpace MS,
     uint32_t AlignInBits);
-=======
-    LLVMMetadataRef Expr, LLVMMetadataRef Decl, uint32_t AlignInBits);
->>>>>>> f271c6dc
 
 /**
  * Get the dwarf::Tag of a DINode
