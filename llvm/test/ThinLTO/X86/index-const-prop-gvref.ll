; RUN: opt -module-summary %s -o %t1.bc
; RUN: opt -module-summary %p/Inputs/index-const-prop-gvref.ll -o %t2.bc
; RUN: llvm-lto2 run -relocation-model=static -save-temps %t2.bc -r=%t2.bc,b,pl -r=%t2.bc,a,pl \
; RUN:   %t1.bc -r=%t1.bc,main,plx -r=%t1.bc,a, -r=%t1.bc,b, -o %t3
; RUN: llvm-dis %t3.1.3.import.bc -o - | FileCheck %s --check-prefix=SRC
; RUN: llvm-dis %t3.2.3.import.bc -o - | FileCheck %s --check-prefix=DEST

;; When producing an ELF DSO, clear dso_local for declarations to avoid direct access.
; RUN: llvm-lto2 run -relocation-model=pic -save-temps %t2.bc -r=%t2.bc,b,pl -r=%t2.bc,a,pl \
; RUN:   %t1.bc -r=%t1.bc,main,plx -r=%t1.bc,a, -r=%t1.bc,b, -o %t4
; RUN: llvm-dis %t4.1.3.import.bc -o - | FileCheck %s --check-prefix=SRC
; RUN: llvm-dis %t4.2.3.import.bc -o - | FileCheck %s --check-prefix=DEST_DSO

; No variable in the source module should have been internalized
; SRC:      @b = dso_local global ptr @a
; SRC-NEXT: @a = dso_local global i32 42

; We can't internalize globals referenced by other live globals
; DEST:          @b = external dso_local global ptr
; DEST-NEXT:     @a = available_externally dso_local global i32 42, align 4
; DEST_DSO:      @b = external global ptr
; DEST_DSO-NEXT: @a = available_externally global i32 42, align 4

;; Test old API.
;; When producing an ELF DSO, clear dso_local for declarations to avoid direct access.
; RUN: llvm-lto -thinlto-action=run %t2.bc %t1.bc -relocation-model=static -thinlto-save-temps=%t5.
; RUN: llvm-dis < %t5.0.3.imported.bc | FileCheck %s --check-prefix=OLDAPI_SRC
; RUN: llvm-dis < %t5.1.3.imported.bc | FileCheck %s --check-prefix=OLDAPI_DST
; RUN: llvm-lto -thinlto-action=run %t2.bc %t1.bc -relocation-model=pic -thinlto-save-temps=%t6.
; RUN: llvm-dis < %t6.0.3.imported.bc | FileCheck %s --check-prefix=OLDAPI_SRC
; RUN: llvm-dis < %t6.1.3.imported.bc | FileCheck %s --check-prefix=OLDAPI_DST_DSO

<<<<<<< HEAD
; OLDAPI_SRC:      @b = internal global ptr  @a, align 8
; OLDAPI_SRC-NEXT: @a = dso_local global i32 42, align 4
; OLDAPI_DST:      @b = external dso_local global ptr 
; OLDAPI_DST-NEXT: @a = available_externally dso_local global i32 42, align 4
; OLDAPI_DST_DSO:      @b = external global ptr 
=======
; OLDAPI_SRC:      @b = internal global ptr @a, align 8
; OLDAPI_SRC-NEXT: @a = dso_local global i32 42, align 4
; OLDAPI_DST:      @b = external dso_local global ptr
; OLDAPI_DST-NEXT: @a = available_externally dso_local global i32 42, align 4
; OLDAPI_DST_DSO:      @b = external global ptr
>>>>>>> 536b8c53
; OLDAPI_DST_DSO-NEXT: @a = available_externally global i32 42, align 4

target datalayout = "e-m:e-p270:32:32-p271:32:32-p272:64:64-i64:64-f80:128-n8:16:32:64-S128"
target triple = "x86_64-unknown-linux-gnu"

@a = external global i32
@b = external global ptr

define i32 @main() {
<<<<<<< HEAD
  %p = load ptr , ptr   @b, align 8  
  store i32 33, ptr  %p, align 4
  %v = load i32, ptr  @a, align 4
=======
  %p = load ptr, ptr @b, align 8  
  store i32 33, ptr %p, align 4
  %v = load i32, ptr @a, align 4
>>>>>>> 536b8c53
  ret i32 %v
}<|MERGE_RESOLUTION|>--- conflicted
+++ resolved
@@ -30,19 +30,11 @@
 ; RUN: llvm-dis < %t6.0.3.imported.bc | FileCheck %s --check-prefix=OLDAPI_SRC
 ; RUN: llvm-dis < %t6.1.3.imported.bc | FileCheck %s --check-prefix=OLDAPI_DST_DSO
 
-<<<<<<< HEAD
-; OLDAPI_SRC:      @b = internal global ptr  @a, align 8
-; OLDAPI_SRC-NEXT: @a = dso_local global i32 42, align 4
-; OLDAPI_DST:      @b = external dso_local global ptr 
-; OLDAPI_DST-NEXT: @a = available_externally dso_local global i32 42, align 4
-; OLDAPI_DST_DSO:      @b = external global ptr 
-=======
 ; OLDAPI_SRC:      @b = internal global ptr @a, align 8
 ; OLDAPI_SRC-NEXT: @a = dso_local global i32 42, align 4
 ; OLDAPI_DST:      @b = external dso_local global ptr
 ; OLDAPI_DST-NEXT: @a = available_externally dso_local global i32 42, align 4
 ; OLDAPI_DST_DSO:      @b = external global ptr
->>>>>>> 536b8c53
 ; OLDAPI_DST_DSO-NEXT: @a = available_externally global i32 42, align 4
 
 target datalayout = "e-m:e-p270:32:32-p271:32:32-p272:64:64-i64:64-f80:128-n8:16:32:64-S128"
@@ -52,14 +44,8 @@
 @b = external global ptr
 
 define i32 @main() {
-<<<<<<< HEAD
-  %p = load ptr , ptr   @b, align 8  
-  store i32 33, ptr  %p, align 4
-  %v = load i32, ptr  @a, align 4
-=======
   %p = load ptr, ptr @b, align 8  
   store i32 33, ptr %p, align 4
   %v = load i32, ptr @a, align 4
->>>>>>> 536b8c53
   ret i32 %v
 }