; Do setup work for all below tests: generate bitcode and combined index
; RUN: opt  -module-summary %s -o %t.bc
; RUN: opt  -module-summary %p/Inputs/import_opaque_type.ll -o %t2.bc
; RUN: llvm-lto  -thinlto-action=thinlink -o %t3.bc %t.bc %t2.bc

<<<<<<< HEAD
; Check that we import correctly the imported type to replace the opaque one here
; RUN: llvm-lto  -thinlto-action=import %t.bc -thinlto-index=%t3.bc -o - | llvm-dis  -o - | FileCheck %s
=======
; RUN: llvm-lto -thinlto-action=import %t.bc -thinlto-index=%t3.bc -o - | llvm-dis -o - | FileCheck %s
>>>>>>> e8ae7794


target datalayout = "e-m:o-p270:32:32-p271:32:32-p272:64:64-i64:64-f80:128-n8:16:32:64-S128"
target triple = "x86_64-apple-macosx10.11.0"

; FIXME: It would be better to produce %a = type { i8 } here
; CHECK: %a = type opaque
%a = type opaque

@g = external global %a

define ptr @test() {
  ret ptr @g
}<|MERGE_RESOLUTION|>--- conflicted
+++ resolved
@@ -1,14 +1,9 @@
 ; Do setup work for all below tests: generate bitcode and combined index
-; RUN: opt  -module-summary %s -o %t.bc
-; RUN: opt  -module-summary %p/Inputs/import_opaque_type.ll -o %t2.bc
-; RUN: llvm-lto  -thinlto-action=thinlink -o %t3.bc %t.bc %t2.bc
+; RUN: opt -module-summary %s -o %t.bc
+; RUN: opt -module-summary %p/Inputs/import_opaque_type.ll -o %t2.bc
+; RUN: llvm-lto -thinlto-action=thinlink -o %t3.bc %t.bc %t2.bc
 
-<<<<<<< HEAD
-; Check that we import correctly the imported type to replace the opaque one here
-; RUN: llvm-lto  -thinlto-action=import %t.bc -thinlto-index=%t3.bc -o - | llvm-dis  -o - | FileCheck %s
-=======
 ; RUN: llvm-lto -thinlto-action=import %t.bc -thinlto-index=%t3.bc -o - | llvm-dis -o - | FileCheck %s
->>>>>>> e8ae7794
 
 
 target datalayout = "e-m:o-p270:32:32-p271:32:32-p272:64:64-i64:64-f80:128-n8:16:32:64-S128"
