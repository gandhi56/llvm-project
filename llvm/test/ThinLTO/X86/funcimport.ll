; Do setup work for all below tests: generate bitcode and combined index
; RUN: opt  -module-summary %s -o %t.bc
; RUN: opt  -module-summary %p/Inputs/funcimport.ll -o %t2.bc
; RUN: llvm-lto  -thinlto-action=thinlink -o %t3.bc %t.bc %t2.bc

; RUN: llvm-lto  -thinlto-index-stats %t3.bc | FileCheck %s -check-prefix=STATS
; STATS: Index {{.*}} contains 24 nodes (13 functions, 3 alias, 8 globals) and 19 edges (8 refs and 11 calls)

; Ensure statics are promoted/renamed correctly from this file (all but
; constant variable need promotion).
; RUN: llvm-lto  -thinlto-action=promote %t.bc -thinlto-index=%t3.bc -o - | llvm-dis  -o - | FileCheck %s --check-prefix=EXPORTSTATIC
; EXPORTSTATIC-DAG: @staticvar.llvm.0 = hidden global
; Eventually @staticconstvar can be exported as a copy and not promoted
; EXPORTSTATIC-DAG: @staticconstvar.llvm.0 = hidden unnamed_addr constant
; EXPORTSTATIC-DAG: @P.llvm.0 = hidden global ptr null
; EXPORTSTATIC-DAG: define hidden i32 @staticfunc.llvm.0
; EXPORTSTATIC-DAG: define hidden void @staticfunc2.llvm.0

; Ensure that weak alias to an imported function is correctly turned into
; a declaration.
; Also ensures that alias to a linkonce function is turned into a declaration
; and that the associated linkonce function is not in the output, as it is
; lazily linked and never referenced/materialized.
; RUN: llvm-lto  -thinlto-action=import %t2.bc -thinlto-index=%t3.bc -o - | llvm-dis  -o - | FileCheck %s --check-prefix=IMPORTGLOB1
; IMPORTGLOB1-DAG: define available_externally void @globalfunc1
; IMPORTGLOB1-DAG: declare void @weakalias
; IMPORTGLOB1-NOT: @linkoncealias
; IMPORTGLOB1-NOT: @linkoncefunc

; A strong alias is imported as an available_externally copy of its aliasee.
; IMPORTGLOB1-DAG: define available_externally void @analias
; IMPORTGLOB1-NOT: declare void @globalfunc2

; Verify that the optimizer run
<<<<<<< HEAD
; RUN: llvm-lto  -thinlto-action=optimize %t2.bc -o - | llvm-dis  -o - | FileCheck %s --check-prefix=OPTIMIZED
; OPTIMIZED: define i32 @main()
=======
; RUN: llvm-lto -thinlto-action=optimize %t2.bc -o - | llvm-dis -o - | FileCheck %s --check-prefix=OPTIMIZED
; OPTIMIZED: define noundef i32 @main()
>>>>>>> c313d0d0

; Verify that the codegen run
; RUN: llvm-lto  -thinlto-action=codegen %t2.bc -o - | llvm-nm -o - | FileCheck %s --check-prefix=CODEGEN
; CODEGEN: T _main

; Verify that all run together
; RUN: llvm-lto  -thinlto-action=run %t2.bc  %t.bc  -exported-symbol=_main
; RUN: llvm-nm -o - < %t.bc.thinlto.o | FileCheck %s --check-prefix=ALL
; RUN: llvm-nm -o - < %t2.bc.thinlto.o | FileCheck %s --check-prefix=ALL2
; ALL: T _callfuncptr
; ALL2: T _main

target datalayout = "e-m:o-p270:32:32-p271:32:32-p272:64:64-i64:64-f80:128-n8:16:32:64-S128"
target triple = "x86_64-apple-macosx10.11.0"

@globalvar_in_section = global i32 1, align 4
@globalvar = global i32 1, align 4
@staticvar = internal global i32 1, align 4
@staticvar2 = internal global i32 1, align 4
@staticconstvar = internal unnamed_addr constant [2 x i32] [i32 10, i32 20], align 4
@commonvar = common global i32 0, align 4
@P = internal global ptr null, align 8

@weakalias = weak alias void (...), ptr @globalfunc1
@analias = alias void (...), ptr @globalfunc2
@linkoncealias = alias void (...), ptr @linkoncefunc

define void @globalfunc1() #0 {
entry:
  ret void
}

define void @globalfunc2() #0 {
entry:
  ret void
}

define linkonce_odr void @linkoncefunc() #0 {
entry:
  ret void
}

define i32 @referencestatics(i32 %i) #0 {
entry:
  %i.addr = alloca i32, align 4
  store i32 %i, ptr %i.addr, align 4
  %call = call i32 @staticfunc()
  %0 = load i32, ptr @staticvar, align 4
  %add = add nsw i32 %call, %0
  %1 = load i32, ptr %i.addr, align 4
  %idxprom = sext i32 %1 to i64
  %arrayidx = getelementptr inbounds [2 x i32], ptr @staticconstvar, i64 0, i64 %idxprom
  %2 = load i32, ptr %arrayidx, align 4
  %add1 = add nsw i32 %add, %2
  ret i32 %add1
}

define i32 @referenceglobals(i32 %i) #0 {
entry:
  %i.addr = alloca i32, align 4
  store i32 %i, ptr %i.addr, align 4
  call void @globalfunc1()
  %0 = load i32, ptr @globalvar, align 4
  ret i32 %0
}

define i32 @referencecommon(i32 %i) #0 {
entry:
  %i.addr = alloca i32, align 4
  store i32 %i, ptr %i.addr, align 4
  %0 = load i32, ptr @commonvar, align 4
  ret i32 %0
}

define void @setfuncptr() #0 {
entry:
  store ptr @staticfunc2, ptr @P, align 8
  ret void
}

define void @callfuncptr() #0 {
entry:
  %0 = load ptr, ptr @P, align 8
  call void %0()
  ret void
}

@weakvar = weak global i32 1, align 4
define weak void @weakfunc() #0 {
entry:
  ret void
}

define void @callweakfunc() #0 {
entry:
  call void @weakfunc()
  ret void
}

define internal i32 @staticfunc() #0 {
entry:
  ret i32 1
}

define internal void @staticfunc2() #0 {
entry:
  %0 = load i32, ptr @staticvar2, align 4
  ret void
}<|MERGE_RESOLUTION|>--- conflicted
+++ resolved
@@ -32,13 +32,8 @@
 ; IMPORTGLOB1-NOT: declare void @globalfunc2
 
 ; Verify that the optimizer run
-<<<<<<< HEAD
-; RUN: llvm-lto  -thinlto-action=optimize %t2.bc -o - | llvm-dis  -o - | FileCheck %s --check-prefix=OPTIMIZED
-; OPTIMIZED: define i32 @main()
-=======
 ; RUN: llvm-lto -thinlto-action=optimize %t2.bc -o - | llvm-dis -o - | FileCheck %s --check-prefix=OPTIMIZED
 ; OPTIMIZED: define noundef i32 @main()
->>>>>>> c313d0d0
 
 ; Verify that the codegen run
 ; RUN: llvm-lto  -thinlto-action=codegen %t2.bc -o - | llvm-nm -o - | FileCheck %s --check-prefix=CODEGEN
