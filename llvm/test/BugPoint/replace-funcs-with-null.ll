; Test that bugpoint can reduce the set of functions by replacing them with null.
;
; RUN: bugpoint -load %llvmshlibdir/BugpointPasses%pluginext %s -output-prefix %t -replace-funcs-with-null -bugpoint-crash-decl-funcs -silence-passes -safe-run-llc
; REQUIRES: plugins

<<<<<<< HEAD
@foo2 = alias i32 (), ptr     @foo
=======
@foo2 = alias i32 (), ptr @foo
>>>>>>> 56ec7ce8

define i32 @foo() { ret i32 1 }

define i32 @test() {
	call i32 @test()
	ret i32 %1
}

define i32 @bar() { ret i32 2 }

<<<<<<< HEAD
@llvm.used = appending global [1 x ptr] [ptr bitcast (ptr     @foo to ptr)], section "llvm.metadata"
=======
@llvm.used = appending global [1 x ptr] [ptr @foo], section "llvm.metadata"
>>>>>>> 56ec7ce8
<|MERGE_RESOLUTION|>--- conflicted
+++ resolved
@@ -3,11 +3,7 @@
 ; RUN: bugpoint -load %llvmshlibdir/BugpointPasses%pluginext %s -output-prefix %t -replace-funcs-with-null -bugpoint-crash-decl-funcs -silence-passes -safe-run-llc
 ; REQUIRES: plugins
 
-<<<<<<< HEAD
-@foo2 = alias i32 (), ptr     @foo
-=======
 @foo2 = alias i32 (), ptr @foo
->>>>>>> 56ec7ce8
 
 define i32 @foo() { ret i32 1 }
 
@@ -18,8 +14,4 @@
 
 define i32 @bar() { ret i32 2 }
 
-<<<<<<< HEAD
-@llvm.used = appending global [1 x ptr] [ptr bitcast (ptr     @foo to ptr)], section "llvm.metadata"
-=======
-@llvm.used = appending global [1 x ptr] [ptr @foo], section "llvm.metadata"
->>>>>>> 56ec7ce8
+@llvm.used = appending global [1 x ptr] [ptr @foo], section "llvm.metadata"