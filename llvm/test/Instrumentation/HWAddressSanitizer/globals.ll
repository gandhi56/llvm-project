--- conflicted
+++ resolved
@@ -1,11 +1,6 @@
-<<<<<<< HEAD
-; RUN: opt < %s -S -passes=hwasan -mtriple=aarch64--linux-android29  | FileCheck --check-prefixes=CHECK,CHECK29 %s
-; RUN: opt < %s -S -passes=hwasan -mtriple=aarch64--linux-android30  | FileCheck --check-prefixes=CHECK,CHECK30 %s
-=======
 ; RUN: opt < %s -S -passes=hwasan -mtriple=aarch64--linux-android29 | FileCheck --check-prefixes=CHECK,CHECK29,NOALLGLOBALS %s
 ; RUN: opt < %s -S -passes=hwasan -mtriple=aarch64--linux-android30 | FileCheck --check-prefixes=CHECK,CHECK30,NOALLGLOBALS %s
 ; RUN: opt < %s -S -passes=hwasan -mtriple=riscv64-unknown-elf -hwasan-globals=1 -hwasan-all-globals=1 | FileCheck --check-prefixes=CHECK,CHECK30,ALLGLOBALS %s
->>>>>>> 92ca087b
 
 ; CHECK29: @four = global
 
