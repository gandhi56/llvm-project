--- conflicted
+++ resolved
@@ -2,11 +2,7 @@
 
 // CHECK: .amdgcn_target "amdgcn-amd-amdhsa--gfx1100"
 buffer_load_dwordx4 v[0:3], v0, s[0:3], 0, offen offset:4092 slc
-<<<<<<< HEAD
-// CHECK: buffer_load_b128 v[0:3], v0, s[0:3], 0 offen offset:4092 slc ; <MCInst #13195 BUFFER_LOAD_DWORDX4_OFFEN_gfx11
-=======
 // CHECK: buffer_load_b128 v[0:3], v0, s[0:3], 0 offen offset:4092 slc ; <MCInst #{{[0-9]+}} BUFFER_LOAD_DWORDX4_OFFEN_gfx11
->>>>>>> e8a1162b
 // CHECK-NEXT: ;  <MCOperand Reg:10104>
 // CHECK-NEXT: ;  <MCOperand Reg:486>
 // CHECK-NEXT: ;  <MCOperand Reg:7754>
@@ -15,11 +11,7 @@
 // CHECK-NEXT: ;  <MCOperand Imm:2>
 // CHECK-NEXT: ;  <MCOperand Imm:0>>
 buffer_store_dword v0, v1, s[0:3], 0 offen slc
-<<<<<<< HEAD
-// CHECK: buffer_store_b32 v0, v1, s[0:3], 0 offen slc ; <MCInst #14613 BUFFER_STORE_DWORD_OFFEN_gfx11
-=======
 // CHECK: buffer_store_b32 v0, v1, s[0:3], 0 offen slc ; <MCInst #{{[0-9]+}} BUFFER_STORE_DWORD_OFFEN_gfx11
->>>>>>> e8a1162b
 // CHECK-NEXT: ;  <MCOperand Reg:486>
 // CHECK-NEXT: ;  <MCOperand Reg:487>
 // CHECK-NEXT: ;  <MCOperand Reg:7754>
@@ -30,11 +22,7 @@
 
 ; tbuffer ops use autogenerate asm parsers
 tbuffer_load_format_xyzw v[0:3], v0, s[0:3], 0 format:[BUF_FMT_32_32_SINT] offen offset:4092 slc
-<<<<<<< HEAD
-// CHECK: tbuffer_load_format_xyzw v[0:3], v0, s[0:3], 0 format:[BUF_FMT_32_32_SINT] offen offset:4092 slc ; <MCInst #34155 TBUFFER_LOAD_FORMAT_XYZW_OFFEN_gfx11
-=======
 // CHECK: tbuffer_load_format_xyzw v[0:3], v0, s[0:3], 0 format:[BUF_FMT_32_32_SINT] offen offset:4092 slc ; <MCInst #{{[0-9]+}} TBUFFER_LOAD_FORMAT_XYZW_OFFEN_gfx11
->>>>>>> e8a1162b
 // CHECK-NEXT: ;  <MCOperand Reg:10104>
 // CHECK-NEXT: ;  <MCOperand Reg:486>
 // CHECK-NEXT: ;  <MCOperand Reg:7754>
@@ -44,11 +32,7 @@
 // CHECK-NEXT: ;  <MCOperand Imm:2>
 // CHECK-NEXT: ;  <MCOperand Imm:0>>
 tbuffer_store_d16_format_x v0, v1, s[0:3], 0 format:[BUF_FMT_10_10_10_2_SNORM] offen slc
-<<<<<<< HEAD
-// CHECK: tbuffer_store_d16_format_x v0, v1, s[0:3], 0 format:[BUF_FMT_10_10_10_2_SNORM] offen slc ; <MCInst #34324 TBUFFER_STORE_FORMAT_D16_X_OFFEN_gfx11
-=======
 // CHECK: tbuffer_store_d16_format_x v0, v1, s[0:3], 0 format:[BUF_FMT_10_10_10_2_SNORM] offen slc ; <MCInst #{{[0-9]+}} TBUFFER_STORE_FORMAT_D16_X_OFFEN_gfx11
->>>>>>> e8a1162b
 // CHECK-NEXT: ;  <MCOperand Reg:486>
 // CHECK-NEXT: ;  <MCOperand Reg:487>
 // CHECK-NEXT: ;  <MCOperand Reg:7754>
