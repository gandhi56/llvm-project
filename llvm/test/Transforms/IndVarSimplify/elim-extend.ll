; NOTE: Assertions have been autogenerated by utils/update_test_checks.py
; RUN: opt < %s -indvars -S | FileCheck %s

target datalayout = "e-p:64:64:64-i1:8:8-i8:8:8-i16:16:16-i32:32:32-i64:64:64-f32:32:32-f64:64:64-v64:64:64-v128:128:128-a0:0:64-s0:64:64-f80:128:128-n8:16:32:64"

; IV with constant start, preinc and postinc sign extends, with and without NSW.
; IV rewrite only removes one sext. WidenIVs removes all three.
define void @postincConstIV(i8* %base, i32 %limit) nounwind {
; CHECK-LABEL: @postincConstIV(
; CHECK-NEXT:  entry:
; CHECK-NEXT:    [[TMP0:%.*]] = icmp sgt i32 [[LIMIT:%.*]], 0
; CHECK-NEXT:    [[SMAX:%.*]] = select i1 [[TMP0]], i32 [[LIMIT]], i32 0
; CHECK-NEXT:    [[TMP1:%.*]] = add nuw i32 [[SMAX]], 1
; CHECK-NEXT:    [[WIDE_TRIP_COUNT:%.*]] = zext i32 [[TMP1]] to i64
; CHECK-NEXT:    br label [[LOOP:%.*]]
; CHECK:       loop:
; CHECK-NEXT:    [[INDVARS_IV:%.*]] = phi i64 [ [[INDVARS_IV_NEXT:%.*]], [[LOOP]] ], [ 0, [[ENTRY:%.*]] ]
; CHECK-NEXT:    [[PREADR:%.*]] = getelementptr i8, i8* [[BASE:%.*]], i64 [[INDVARS_IV]]
; CHECK-NEXT:    store i8 0, i8* [[PREADR]], align 1
; CHECK-NEXT:    [[INDVARS_IV_NEXT]] = add nuw nsw i64 [[INDVARS_IV]], 1
; CHECK-NEXT:    [[POSTADR:%.*]] = getelementptr i8, i8* [[BASE]], i64 [[INDVARS_IV_NEXT]]
; CHECK-NEXT:    store i8 0, i8* [[POSTADR]], align 1
; CHECK-NEXT:    [[POSTADRNSW:%.*]] = getelementptr inbounds i8, i8* [[BASE]], i64 [[INDVARS_IV_NEXT]]
; CHECK-NEXT:    store i8 0, i8* [[POSTADRNSW]], align 1
; CHECK-NEXT:    [[EXITCOND:%.*]] = icmp ne i64 [[INDVARS_IV_NEXT]], [[WIDE_TRIP_COUNT]]
; CHECK-NEXT:    br i1 [[EXITCOND]], label [[LOOP]], label [[EXIT:%.*]]
; CHECK:       exit:
; CHECK-NEXT:    br label [[RETURN:%.*]]
; CHECK:       return:
; CHECK-NEXT:    ret void
;
entry:
  br label %loop
loop:
  %iv = phi i32 [ %postiv, %loop ], [ 0, %entry ]
  %ivnsw = phi i32 [ %postivnsw, %loop ], [ 0, %entry ]
  %preofs = sext i32 %iv to i64
  %preadr = getelementptr i8, i8* %base, i64 %preofs
  store i8 0, i8* %preadr
  %postiv = add i32 %iv, 1
  %postofs = sext i32 %postiv to i64
  %postadr = getelementptr i8, i8* %base, i64 %postofs
  store i8 0, i8* %postadr
  %postivnsw = add nsw i32 %ivnsw, 1
  %postofsnsw = sext i32 %postivnsw to i64
  %postadrnsw = getelementptr inbounds i8, i8* %base, i64 %postofsnsw
  store i8 0, i8* %postadrnsw
  %cond = icmp sgt i32 %limit, %iv
  br i1 %cond, label %loop, label %exit
exit:
  br label %return
return:
  ret void
}

; IV with nonconstant start, preinc and postinc sign extends,
; with and without NSW.
; As with postincConstIV, WidenIVs removes all three sexts.
define void @postincVarIV(i8* %base, i32 %init, i32 %limit) nounwind {
; CHECK-LABEL: @postincVarIV(
; CHECK-NEXT:  entry:
; CHECK-NEXT:    [[PRECOND:%.*]] = icmp sgt i32 [[LIMIT:%.*]], [[INIT:%.*]]
; CHECK-NEXT:    br i1 [[PRECOND]], label [[LOOP_PREHEADER:%.*]], label [[RETURN:%.*]]
; CHECK:       loop.preheader:
; CHECK-NEXT:    [[TMP0:%.*]] = sext i32 [[INIT]] to i64
; CHECK-NEXT:    [[WIDE_TRIP_COUNT:%.*]] = sext i32 [[LIMIT]] to i64
; CHECK-NEXT:    br label [[LOOP:%.*]]
; CHECK:       loop:
; CHECK-NEXT:    [[INDVARS_IV:%.*]] = phi i64 [ [[TMP0]], [[LOOP_PREHEADER]] ], [ [[INDVARS_IV_NEXT:%.*]], [[LOOP]] ]
; CHECK-NEXT:    [[PREADR:%.*]] = getelementptr i8, i8* [[BASE:%.*]], i64 [[INDVARS_IV]]
; CHECK-NEXT:    store i8 0, i8* [[PREADR]], align 1
; CHECK-NEXT:    [[INDVARS_IV_NEXT]] = add nsw i64 [[INDVARS_IV]], 1
; CHECK-NEXT:    [[POSTADR:%.*]] = getelementptr i8, i8* [[BASE]], i64 [[INDVARS_IV_NEXT]]
; CHECK-NEXT:    store i8 0, i8* [[POSTADR]], align 1
; CHECK-NEXT:    [[POSTADRNSW:%.*]] = getelementptr i8, i8* [[BASE]], i64 [[INDVARS_IV_NEXT]]
; CHECK-NEXT:    store i8 0, i8* [[POSTADRNSW]], align 1
; CHECK-NEXT:    [[EXITCOND:%.*]] = icmp ne i64 [[INDVARS_IV_NEXT]], [[WIDE_TRIP_COUNT]]
; CHECK-NEXT:    br i1 [[EXITCOND]], label [[LOOP]], label [[EXIT:%.*]]
; CHECK:       exit:
; CHECK-NEXT:    br label [[RETURN]]
; CHECK:       return:
; CHECK-NEXT:    ret void
;
entry:
  %precond = icmp sgt i32 %limit, %init
  br i1 %precond, label %loop, label %return
loop:
  %iv = phi i32 [ %postiv, %loop ], [ %init, %entry ]
  %ivnsw = phi i32 [ %postivnsw, %loop ], [ %init, %entry ]
  %preofs = sext i32 %iv to i64
  %preadr = getelementptr i8, i8* %base, i64 %preofs
  store i8 0, i8* %preadr
  %postiv = add i32 %iv, 1
  %postofs = sext i32 %postiv to i64
  %postadr = getelementptr i8, i8* %base, i64 %postofs
  store i8 0, i8* %postadr
  %postivnsw = add nsw i32 %ivnsw, 1
  %postofsnsw = sext i32 %postivnsw to i64
  %postadrnsw = getelementptr i8, i8* %base, i64 %postofsnsw
  store i8 0, i8* %postadrnsw
  %cond = icmp sgt i32 %limit, %postiv
  br i1 %cond, label %loop, label %exit
exit:
  br label %return
return:
  ret void
}

; Test sign extend elimination in the inner and outer loop.
; %outercount is straightforward to widen, besides being in an outer loop.
; %innercount is currently blocked by lcssa, so is not widened.
; %inneriv can be widened only after proving it has no signed-overflow
;   based on the loop test.
define void @nestedIV(i8* %address, i32 %limit) nounwind {
; CHECK-LABEL: @nestedIV(
; CHECK-NEXT:  entry:
; CHECK-NEXT:    [[LIMITDEC:%.*]] = add i32 [[LIMIT:%.*]], -1
<<<<<<< HEAD
; CHECK-NEXT:    [[TMP0:%.*]] = sext i32 [[LIMITDEC]] to i64
; CHECK-NEXT:    [[TMP1:%.*]] = icmp sgt i32 [[LIMIT]], 1
; CHECK-NEXT:    [[SMAX:%.*]] = select i1 [[TMP1]], i32 [[LIMIT]], i32 1
; CHECK-NEXT:    [[WIDE_TRIP_COUNT:%.*]] = zext i32 [[SMAX]] to i64
=======
; CHECK-NEXT:    [[SMAX:%.*]] = call i32 @llvm.smax.i32(i32 [[LIMIT]], i32 1)
; CHECK-NEXT:    [[WIDE_TRIP_COUNT4:%.*]] = zext i32 [[SMAX]] to i64
>>>>>>> f3671de5
; CHECK-NEXT:    br label [[OUTERLOOP:%.*]]
; CHECK:       outerloop:
; CHECK-NEXT:    [[INDVARS_IV1:%.*]] = phi i64 [ [[INDVARS_IV_NEXT2:%.*]], [[OUTERMERGE:%.*]] ], [ 0, [[ENTRY:%.*]] ]
; CHECK-NEXT:    [[INNERCOUNT:%.*]] = phi i32 [ [[INNERCOUNT_MERGE:%.*]], [[OUTERMERGE]] ], [ 0, [[ENTRY]] ]
<<<<<<< HEAD
; CHECK-NEXT:    [[TMP2:%.*]] = add nsw i64 [[INDVARS_IV1]], -1
; CHECK-NEXT:    [[ADR1:%.*]] = getelementptr i8, i8* [[ADDRESS:%.*]], i64 [[TMP2]]
=======
; CHECK-NEXT:    [[TMP0:%.*]] = add nsw i64 [[INDVARS_IV1]], -1
; CHECK-NEXT:    [[ADR1:%.*]] = getelementptr i8, i8* [[ADDRESS:%.*]], i64 [[TMP0]]
>>>>>>> f3671de5
; CHECK-NEXT:    store i8 0, i8* [[ADR1]], align 1
; CHECK-NEXT:    br label [[INNERPREHEADER:%.*]]
; CHECK:       innerpreheader:
; CHECK-NEXT:    [[INNERPRECMP:%.*]] = icmp sgt i32 [[LIMITDEC]], [[INNERCOUNT]]
; CHECK-NEXT:    br i1 [[INNERPRECMP]], label [[INNERLOOP_PREHEADER:%.*]], label [[OUTERMERGE]]
; CHECK:       innerloop.preheader:
<<<<<<< HEAD
; CHECK-NEXT:    [[TMP3:%.*]] = sext i32 [[INNERCOUNT]] to i64
; CHECK-NEXT:    br label [[INNERLOOP:%.*]]
; CHECK:       innerloop:
; CHECK-NEXT:    [[INDVARS_IV:%.*]] = phi i64 [ [[TMP3]], [[INNERLOOP_PREHEADER]] ], [ [[INDVARS_IV_NEXT:%.*]], [[INNERLOOP]] ]
=======
; CHECK-NEXT:    [[TMP1:%.*]] = sext i32 [[INNERCOUNT]] to i64
; CHECK-NEXT:    [[WIDE_TRIP_COUNT:%.*]] = sext i32 [[LIMITDEC]] to i64
; CHECK-NEXT:    br label [[INNERLOOP:%.*]]
; CHECK:       innerloop:
; CHECK-NEXT:    [[INDVARS_IV:%.*]] = phi i64 [ [[TMP1]], [[INNERLOOP_PREHEADER]] ], [ [[INDVARS_IV_NEXT:%.*]], [[INNERLOOP]] ]
>>>>>>> f3671de5
; CHECK-NEXT:    [[INDVARS_IV_NEXT]] = add nsw i64 [[INDVARS_IV]], 1
; CHECK-NEXT:    [[ADR2:%.*]] = getelementptr i8, i8* [[ADDRESS]], i64 [[INDVARS_IV]]
; CHECK-NEXT:    store i8 0, i8* [[ADR2]], align 1
; CHECK-NEXT:    [[ADR3:%.*]] = getelementptr i8, i8* [[ADDRESS]], i64 [[INDVARS_IV_NEXT]]
; CHECK-NEXT:    store i8 0, i8* [[ADR3]], align 1
; CHECK-NEXT:    [[EXITCOND:%.*]] = icmp ne i64 [[INDVARS_IV_NEXT]], [[WIDE_TRIP_COUNT]]
; CHECK-NEXT:    br i1 [[EXITCOND]], label [[INNERLOOP]], label [[INNEREXIT:%.*]]
; CHECK:       innerexit:
; CHECK-NEXT:    [[INNERCOUNT_LCSSA_WIDE:%.*]] = phi i64 [ [[INDVARS_IV_NEXT]], [[INNERLOOP]] ]
<<<<<<< HEAD
; CHECK-NEXT:    [[TMP4:%.*]] = trunc i64 [[INNERCOUNT_LCSSA_WIDE]] to i32
; CHECK-NEXT:    br label [[OUTERMERGE]]
; CHECK:       outermerge:
; CHECK-NEXT:    [[INNERCOUNT_MERGE]] = phi i32 [ [[TMP4]], [[INNEREXIT]] ], [ [[INNERCOUNT]], [[INNERPREHEADER]] ]
=======
; CHECK-NEXT:    [[TMP2:%.*]] = trunc i64 [[INNERCOUNT_LCSSA_WIDE]] to i32
; CHECK-NEXT:    br label [[OUTERMERGE]]
; CHECK:       outermerge:
; CHECK-NEXT:    [[INNERCOUNT_MERGE]] = phi i32 [ [[TMP2]], [[INNEREXIT]] ], [ [[INNERCOUNT]], [[INNERPREHEADER]] ]
>>>>>>> f3671de5
; CHECK-NEXT:    [[ADR4:%.*]] = getelementptr i8, i8* [[ADDRESS]], i64 [[INDVARS_IV1]]
; CHECK-NEXT:    store i8 0, i8* [[ADR4]], align 1
; CHECK-NEXT:    [[OFS5:%.*]] = sext i32 [[INNERCOUNT_MERGE]] to i64
; CHECK-NEXT:    [[ADR5:%.*]] = getelementptr i8, i8* [[ADDRESS]], i64 [[OFS5]]
; CHECK-NEXT:    store i8 0, i8* [[ADR5]], align 1
; CHECK-NEXT:    [[INDVARS_IV_NEXT2]] = add nuw nsw i64 [[INDVARS_IV1]], 1
; CHECK-NEXT:    [[EXITCOND5:%.*]] = icmp ne i64 [[INDVARS_IV_NEXT2]], [[WIDE_TRIP_COUNT4]]
; CHECK-NEXT:    br i1 [[EXITCOND5]], label [[OUTERLOOP]], label [[RETURN:%.*]]
; CHECK:       return:
; CHECK-NEXT:    ret void
;
entry:
  %limitdec = add i32 %limit, -1
  br label %outerloop

; Eliminate %ofs1 after widening outercount.
; IV rewriting hoists a gep into this block. We don't like that.
outerloop:
  %outercount   = phi i32 [ %outerpostcount, %outermerge ], [ 0, %entry ]
  %innercount = phi i32 [ %innercount.merge, %outermerge ], [ 0, %entry ]

  %outercountdec = add i32 %outercount, -1
  %ofs1 = sext i32 %outercountdec to i64
  %adr1 = getelementptr i8, i8* %address, i64 %ofs1
  store i8 0, i8* %adr1

  br label %innerpreheader

innerpreheader:
  %innerprecmp = icmp sgt i32 %limitdec, %innercount
  br i1 %innerprecmp, label %innerloop, label %outermerge

; Eliminate %ofs2 after widening inneriv.
; Eliminate %ofs3 after normalizing sext(innerpostiv)
; FIXME: We should check that indvars does not increase the number of
; IVs in this loop. sext elimination plus LFTR currently results in 2 final
; IVs. Waiting to remove LFTR.
innerloop:
  %inneriv = phi i32 [ %innerpostiv, %innerloop ], [ %innercount, %innerpreheader ]
  %innerpostiv = add i32 %inneriv, 1

  %ofs2 = sext i32 %inneriv to i64
  %adr2 = getelementptr i8, i8* %address, i64 %ofs2
  store i8 0, i8* %adr2

  %ofs3 = sext i32 %innerpostiv to i64
  %adr3 = getelementptr i8, i8* %address, i64 %ofs3
  store i8 0, i8* %adr3

  %innercmp = icmp sgt i32 %limitdec, %innerpostiv
  br i1 %innercmp, label %innerloop, label %innerexit

innerexit:
  %innercount.lcssa = phi i32 [ %innerpostiv, %innerloop ]
  br label %outermerge

; Eliminate %ofs4 after widening outercount
; TODO: Eliminate %ofs5 after removing lcssa
outermerge:
  %innercount.merge = phi i32 [ %innercount.lcssa, %innerexit ], [ %innercount, %innerpreheader ]

  %ofs4 = sext i32 %outercount to i64
  %adr4 = getelementptr i8, i8* %address, i64 %ofs4
  store i8 0, i8* %adr4

  %ofs5 = sext i32 %innercount.merge to i64
  %adr5 = getelementptr i8, i8* %address, i64 %ofs5
  store i8 0, i8* %adr5

  %outerpostcount = add i32 %outercount, 1
  %tmp47 = icmp slt i32 %outerpostcount, %limit
  br i1 %tmp47, label %outerloop, label %return

return:
  ret void
}<|MERGE_RESOLUTION|>--- conflicted
+++ resolved
@@ -115,44 +115,26 @@
 ; CHECK-LABEL: @nestedIV(
 ; CHECK-NEXT:  entry:
 ; CHECK-NEXT:    [[LIMITDEC:%.*]] = add i32 [[LIMIT:%.*]], -1
-<<<<<<< HEAD
-; CHECK-NEXT:    [[TMP0:%.*]] = sext i32 [[LIMITDEC]] to i64
-; CHECK-NEXT:    [[TMP1:%.*]] = icmp sgt i32 [[LIMIT]], 1
-; CHECK-NEXT:    [[SMAX:%.*]] = select i1 [[TMP1]], i32 [[LIMIT]], i32 1
-; CHECK-NEXT:    [[WIDE_TRIP_COUNT:%.*]] = zext i32 [[SMAX]] to i64
-=======
-; CHECK-NEXT:    [[SMAX:%.*]] = call i32 @llvm.smax.i32(i32 [[LIMIT]], i32 1)
+; CHECK-NEXT:    [[TMP0:%.*]] = icmp sgt i32 [[LIMIT]], 1
+; CHECK-NEXT:    [[SMAX:%.*]] = select i1 [[TMP0]], i32 [[LIMIT]], i32 1
 ; CHECK-NEXT:    [[WIDE_TRIP_COUNT4:%.*]] = zext i32 [[SMAX]] to i64
->>>>>>> f3671de5
 ; CHECK-NEXT:    br label [[OUTERLOOP:%.*]]
 ; CHECK:       outerloop:
 ; CHECK-NEXT:    [[INDVARS_IV1:%.*]] = phi i64 [ [[INDVARS_IV_NEXT2:%.*]], [[OUTERMERGE:%.*]] ], [ 0, [[ENTRY:%.*]] ]
 ; CHECK-NEXT:    [[INNERCOUNT:%.*]] = phi i32 [ [[INNERCOUNT_MERGE:%.*]], [[OUTERMERGE]] ], [ 0, [[ENTRY]] ]
-<<<<<<< HEAD
-; CHECK-NEXT:    [[TMP2:%.*]] = add nsw i64 [[INDVARS_IV1]], -1
-; CHECK-NEXT:    [[ADR1:%.*]] = getelementptr i8, i8* [[ADDRESS:%.*]], i64 [[TMP2]]
-=======
-; CHECK-NEXT:    [[TMP0:%.*]] = add nsw i64 [[INDVARS_IV1]], -1
-; CHECK-NEXT:    [[ADR1:%.*]] = getelementptr i8, i8* [[ADDRESS:%.*]], i64 [[TMP0]]
->>>>>>> f3671de5
+; CHECK-NEXT:    [[TMP1:%.*]] = add nsw i64 [[INDVARS_IV1]], -1
+; CHECK-NEXT:    [[ADR1:%.*]] = getelementptr i8, i8* [[ADDRESS:%.*]], i64 [[TMP1]]
 ; CHECK-NEXT:    store i8 0, i8* [[ADR1]], align 1
 ; CHECK-NEXT:    br label [[INNERPREHEADER:%.*]]
 ; CHECK:       innerpreheader:
 ; CHECK-NEXT:    [[INNERPRECMP:%.*]] = icmp sgt i32 [[LIMITDEC]], [[INNERCOUNT]]
 ; CHECK-NEXT:    br i1 [[INNERPRECMP]], label [[INNERLOOP_PREHEADER:%.*]], label [[OUTERMERGE]]
 ; CHECK:       innerloop.preheader:
-<<<<<<< HEAD
-; CHECK-NEXT:    [[TMP3:%.*]] = sext i32 [[INNERCOUNT]] to i64
-; CHECK-NEXT:    br label [[INNERLOOP:%.*]]
-; CHECK:       innerloop:
-; CHECK-NEXT:    [[INDVARS_IV:%.*]] = phi i64 [ [[TMP3]], [[INNERLOOP_PREHEADER]] ], [ [[INDVARS_IV_NEXT:%.*]], [[INNERLOOP]] ]
-=======
-; CHECK-NEXT:    [[TMP1:%.*]] = sext i32 [[INNERCOUNT]] to i64
+; CHECK-NEXT:    [[TMP2:%.*]] = sext i32 [[INNERCOUNT]] to i64
 ; CHECK-NEXT:    [[WIDE_TRIP_COUNT:%.*]] = sext i32 [[LIMITDEC]] to i64
 ; CHECK-NEXT:    br label [[INNERLOOP:%.*]]
 ; CHECK:       innerloop:
-; CHECK-NEXT:    [[INDVARS_IV:%.*]] = phi i64 [ [[TMP1]], [[INNERLOOP_PREHEADER]] ], [ [[INDVARS_IV_NEXT:%.*]], [[INNERLOOP]] ]
->>>>>>> f3671de5
+; CHECK-NEXT:    [[INDVARS_IV:%.*]] = phi i64 [ [[TMP2]], [[INNERLOOP_PREHEADER]] ], [ [[INDVARS_IV_NEXT:%.*]], [[INNERLOOP]] ]
 ; CHECK-NEXT:    [[INDVARS_IV_NEXT]] = add nsw i64 [[INDVARS_IV]], 1
 ; CHECK-NEXT:    [[ADR2:%.*]] = getelementptr i8, i8* [[ADDRESS]], i64 [[INDVARS_IV]]
 ; CHECK-NEXT:    store i8 0, i8* [[ADR2]], align 1
@@ -162,17 +144,10 @@
 ; CHECK-NEXT:    br i1 [[EXITCOND]], label [[INNERLOOP]], label [[INNEREXIT:%.*]]
 ; CHECK:       innerexit:
 ; CHECK-NEXT:    [[INNERCOUNT_LCSSA_WIDE:%.*]] = phi i64 [ [[INDVARS_IV_NEXT]], [[INNERLOOP]] ]
-<<<<<<< HEAD
-; CHECK-NEXT:    [[TMP4:%.*]] = trunc i64 [[INNERCOUNT_LCSSA_WIDE]] to i32
+; CHECK-NEXT:    [[TMP3:%.*]] = trunc i64 [[INNERCOUNT_LCSSA_WIDE]] to i32
 ; CHECK-NEXT:    br label [[OUTERMERGE]]
 ; CHECK:       outermerge:
-; CHECK-NEXT:    [[INNERCOUNT_MERGE]] = phi i32 [ [[TMP4]], [[INNEREXIT]] ], [ [[INNERCOUNT]], [[INNERPREHEADER]] ]
-=======
-; CHECK-NEXT:    [[TMP2:%.*]] = trunc i64 [[INNERCOUNT_LCSSA_WIDE]] to i32
-; CHECK-NEXT:    br label [[OUTERMERGE]]
-; CHECK:       outermerge:
-; CHECK-NEXT:    [[INNERCOUNT_MERGE]] = phi i32 [ [[TMP2]], [[INNEREXIT]] ], [ [[INNERCOUNT]], [[INNERPREHEADER]] ]
->>>>>>> f3671de5
+; CHECK-NEXT:    [[INNERCOUNT_MERGE]] = phi i32 [ [[TMP3]], [[INNEREXIT]] ], [ [[INNERCOUNT]], [[INNERPREHEADER]] ]
 ; CHECK-NEXT:    [[ADR4:%.*]] = getelementptr i8, i8* [[ADDRESS]], i64 [[INDVARS_IV1]]
 ; CHECK-NEXT:    store i8 0, i8* [[ADR4]], align 1
 ; CHECK-NEXT:    [[OFS5:%.*]] = sext i32 [[INNERCOUNT_MERGE]] to i64
