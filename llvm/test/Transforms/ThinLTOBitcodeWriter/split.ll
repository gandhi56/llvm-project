; Generate bitcode files with summary, as well as minimized bitcode without
; the debug metadata for the thin link.
<<<<<<< HEAD
; RUN: opt  -thinlto-bc -thin-link-bitcode-file=%t2 -thinlto-split-lto-unit -o %t %s
; RUN: llvm-modextract  -b -n 0 -o %t0.bc %t
; RUN: llvm-modextract  -b -n 1 -o %t1.bc %t
; RUN: llvm-modextract  -b -n 0 -o %t0.thinlink.bc %t2
; RUN: llvm-modextract  -b -n 1 -o %t1.thinlink.bc %t2
; RUN: not llvm-modextract  -b -n 2 -o - %t 2>&1 | FileCheck --check-prefix=ERROR %s
; RUN: llvm-dis  -o - %t0.bc | FileCheck --check-prefix=M0 %s
; RUN: llvm-dis  -o - %t1.bc | FileCheck --check-prefix=M1 %s
; RUN: llvm-bcanalyzer  -dump %t0.bc | FileCheck --check-prefix=BCA0 %s
; RUN: llvm-bcanalyzer  -dump %t1.bc | FileCheck --check-prefix=BCA1 %s
=======
; RUN: opt -thinlto-bc -thin-link-bitcode-file=%t2 -thinlto-split-lto-unit -o %t %s
; RUN: llvm-modextract -b -n 0 -o %t0.bc %t
; RUN: llvm-modextract -b -n 1 -o %t1.bc %t
; RUN: llvm-modextract -b -n 0 -o %t0.thinlink.bc %t2
; RUN: llvm-modextract -b -n 1 -o %t1.thinlink.bc %t2
; RUN: not llvm-modextract -b -n 2 -o - %t 2>&1 | FileCheck --check-prefix=ERROR %s
; RUN: llvm-dis -preserve-ll-uselistorder -o - %t0.bc | FileCheck --check-prefix=M0 %s
; RUN: llvm-dis -preserve-ll-uselistorder -o - %t1.bc | FileCheck --check-prefix=M1 %s
; RUN: llvm-bcanalyzer -dump %t0.bc | FileCheck --check-prefix=BCA0 %s
; RUN: llvm-bcanalyzer -dump %t1.bc | FileCheck --check-prefix=BCA1 %s
>>>>>>> a43ff0ec

; Make sure the combined index files produced by both the normal and the
; thin link bitcode files are identical
; RUN: llvm-lto  -thinlto -o %t3 %t0.bc
; Copy the minimized bitcode to the regular bitcode path so the module
; paths in the index are the same.
; RUN: cp %t0.thinlink.bc %t0.bc
; RUN: llvm-lto  -thinlto -o %t4 %t0.bc
; RUN: diff %t3.thinlto.bc %t4.thinlto.bc

; ERROR: llvm-modextract: error: module index out of range; bitcode file contains 2 module(s)

; BCA0: <GLOBALVAL_SUMMARY_BLOCK
; BCA1: <FULL_LTO_GLOBALVAL_SUMMARY_BLOCK
; 16 = not eligible to import
; BCA1: <PERMODULE_GLOBALVAR_INIT_REFS {{.*}} op1=16
; BCA1-NOT: <GLOBALVAL_SUMMARY_BLOCK

$g = comdat any

; M0: @g = external global i8{{$}}
; M1: @g = global i8 42, comdat, !type !0
@g = global i8 42, comdat, !type !0

; M0: @g1 = external global i8{{$}}
; M1: @g1 = global i8 43, !type !0
@g1 = global i8 43, !type !0

; M0: define ptr @f()
; M1-NOT: @f()
define ptr @f() {
  ret ptr @g
}

; M0: define void @h(ptr %ptr)
; M1-NOT: @h(

define void @h(ptr %ptr) {
  store ptr @g1, ptr %ptr
  store ptr @g1, ptr %ptr
  store ptr @g1, ptr %ptr
  store ptr @g1, ptr %ptr
  ret void
}

; M0: uselistorder ptr @g1, { 3, 2, 0, 1 }
; M1-NOT: uselistorder

uselistorder ptr @g1, { 3, 2, 0, 1 }

; M1: !0 = !{i32 0, !"typeid"}
!0 = !{i32 0, !"typeid"}<|MERGE_RESOLUTION|>--- conflicted
+++ resolved
@@ -1,17 +1,5 @@
 ; Generate bitcode files with summary, as well as minimized bitcode without
 ; the debug metadata for the thin link.
-<<<<<<< HEAD
-; RUN: opt  -thinlto-bc -thin-link-bitcode-file=%t2 -thinlto-split-lto-unit -o %t %s
-; RUN: llvm-modextract  -b -n 0 -o %t0.bc %t
-; RUN: llvm-modextract  -b -n 1 -o %t1.bc %t
-; RUN: llvm-modextract  -b -n 0 -o %t0.thinlink.bc %t2
-; RUN: llvm-modextract  -b -n 1 -o %t1.thinlink.bc %t2
-; RUN: not llvm-modextract  -b -n 2 -o - %t 2>&1 | FileCheck --check-prefix=ERROR %s
-; RUN: llvm-dis  -o - %t0.bc | FileCheck --check-prefix=M0 %s
-; RUN: llvm-dis  -o - %t1.bc | FileCheck --check-prefix=M1 %s
-; RUN: llvm-bcanalyzer  -dump %t0.bc | FileCheck --check-prefix=BCA0 %s
-; RUN: llvm-bcanalyzer  -dump %t1.bc | FileCheck --check-prefix=BCA1 %s
-=======
 ; RUN: opt -thinlto-bc -thin-link-bitcode-file=%t2 -thinlto-split-lto-unit -o %t %s
 ; RUN: llvm-modextract -b -n 0 -o %t0.bc %t
 ; RUN: llvm-modextract -b -n 1 -o %t1.bc %t
@@ -22,15 +10,14 @@
 ; RUN: llvm-dis -preserve-ll-uselistorder -o - %t1.bc | FileCheck --check-prefix=M1 %s
 ; RUN: llvm-bcanalyzer -dump %t0.bc | FileCheck --check-prefix=BCA0 %s
 ; RUN: llvm-bcanalyzer -dump %t1.bc | FileCheck --check-prefix=BCA1 %s
->>>>>>> a43ff0ec
 
 ; Make sure the combined index files produced by both the normal and the
 ; thin link bitcode files are identical
-; RUN: llvm-lto  -thinlto -o %t3 %t0.bc
+; RUN: llvm-lto -thinlto -o %t3 %t0.bc
 ; Copy the minimized bitcode to the regular bitcode path so the module
 ; paths in the index are the same.
 ; RUN: cp %t0.thinlink.bc %t0.bc
-; RUN: llvm-lto  -thinlto -o %t4 %t0.bc
+; RUN: llvm-lto -thinlto -o %t4 %t0.bc
 ; RUN: diff %t3.thinlto.bc %t4.thinlto.bc
 
 ; ERROR: llvm-modextract: error: module index out of range; bitcode file contains 2 module(s)
