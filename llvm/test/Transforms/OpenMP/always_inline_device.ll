; NOTE: Assertions have been autogenerated by utils/update_test_checks.py UTC_ARGS: --check-attributes --check-globals
; RUN: opt < %s -S -passes=openmp-opt -openmp-opt-inline-device | FileCheck %s

%struct.ident_t = type { i32, i32, i32, i32, ptr }
%struct.KernelEnvironmentTy = type { %struct.ConfigurationEnvironmentTy, ptr, ptr }
%struct.ConfigurationEnvironmentTy = type { i8, i8, i8, i32, i32, i32, i32, i32, i32 }
@0 = private unnamed_addr constant [23 x i8] c";unknown;unknown;0;0;;\00", align 1
@1 = private unnamed_addr constant %struct.ident_t { i32 0, i32 2, i32 0, i32 0, ptr @0 }, align 8
@G = external global i8

@kernel_environment = local_unnamed_addr constant %struct.KernelEnvironmentTy { %struct.ConfigurationEnvironmentTy { i8 1, i8 0, i8 1, i32 0, i32 0, i32 0, i32 0, i32 0, i32 0 }, ptr @1, ptr null }

; Function Attrs: convergent norecurse nounwind
;.
; CHECK: @[[GLOB0:[0-9]+]] = private unnamed_addr constant [23 x i8] c"
<<<<<<< HEAD
; CHECK: @[[GLOB1:[0-9]+]] = private unnamed_addr constant [[STRUCT_IDENT_T:%.*]] { i32 0, i32 2, i32 0, i32 0, ptr @[[GLOB0]] }, align 8
; CHECK: @[[G:[a-zA-Z0-9_$"\\.-]+]] = external global i8
; CHECK: @[[KERNEL_ENVIRONMENT:[a-zA-Z0-9_$"\\.-]+]] = local_unnamed_addr constant [[STRUCT_KERNELENVIRONMENTTY:%.*]] { [[STRUCT_CONFIGURATIONENVIRONMENTTY:%.*]] { i8 1, i8 0, i8 3, i32 0, i32 0, i32 0, i32 0, i32 0, i32 0 }, ptr @[[GLOB1]], ptr null }
=======
; CHECK: @[[GLOB1:[0-9]+]] = private unnamed_addr constant %struct.ident_t { i32 0, i32 2, i32 0, i32 0, ptr @[[GLOB0]] }, align 8
; CHECK: @G = external global i8
; CHECK: @kernel_environment = local_unnamed_addr constant %struct.KernelEnvironmentTy { %struct.ConfigurationEnvironmentTy { i8 0, i8 0, i8 3, i32 0, i32 0, i32 0, i32 0, i32 0, i32 0 }, ptr @[[GLOB1]], ptr null }
>>>>>>> 294eecd4
;.
define weak void @__omp_offloading_fd02_c0934fc2_foo_l4(ptr %dyn) #0 {
; CHECK: Function Attrs: norecurse nounwind
; CHECK-LABEL: @__omp_offloading_fd02_c0934fc2_foo_l4(
; CHECK-NEXT:  entry:
; CHECK-NEXT:    [[TMP0:%.*]] = call i32 @__kmpc_target_init(ptr @kernel_environment, ptr [[DYN:%.*]])
; CHECK-NEXT:    [[THREAD_ID_IN_BLOCK:%.*]] = call i32 @__kmpc_get_hardware_thread_id_in_block()
; CHECK-NEXT:    [[THREAD_IS_MAIN:%.*]] = icmp ne i32 [[THREAD_ID_IN_BLOCK]], 0
; CHECK-NEXT:    br i1 [[THREAD_IS_MAIN]], label [[EXIT_THREADS:%.*]], label [[MAIN_THREAD_USER_CODE:%.*]]
; CHECK:       exit.threads:
; CHECK-NEXT:    ret void
; CHECK:       main.thread.user_code:
; CHECK-NEXT:    [[EXEC_USER_CODE:%.*]] = icmp eq i32 [[TMP0]], -1
; CHECK-NEXT:    br i1 [[EXEC_USER_CODE]], label [[USER_CODE_ENTRY:%.*]], label [[WORKER_EXIT:%.*]]
; CHECK:       user_code.entry:
; CHECK-NEXT:    store i8 1, ptr @G, align 1
; CHECK-NEXT:    call void @__kmpc_target_deinit()
; CHECK-NEXT:    ret void
; CHECK:       worker.exit:
; CHECK-NEXT:    ret void
;
entry:
  %0 = call i32 @__kmpc_target_init(ptr @kernel_environment, ptr %dyn)
  %exec_user_code = icmp eq i32 %0, -1
  br i1 %exec_user_code, label %user_code.entry, label %worker.exit

user_code.entry:                                  ; preds = %entry
  ; Ensure we see a 0 here as the kernel doesn't have parallel regions and we want
  ; generic execution.
  ; TODO: This is not perfect. We should rather go for SPMD mode and tell the runtime
  ;       to only spawn a single thread. Further, we then should not guard any code.
  %isSPMD = call i8 @__kmpc_is_spmd_exec_mode()
  store i8 %isSPMD, ptr @G
  call void @bar() #2
  call void @__kmpc_target_deinit()
  ret void

worker.exit:                                      ; preds = %entry
  ret void
}

declare i8 @__kmpc_is_spmd_exec_mode()

declare i32 @__kmpc_target_init(ptr, ptr)

declare void @__kmpc_target_deinit()

; Function Attrs: convergent nounwind
define hidden void @bar() #1 {
; CHECK: Function Attrs: alwaysinline convergent nounwind
; CHECK-LABEL: @bar(
; CHECK-NEXT:  entry:
; CHECK-NEXT:    ret void
;
entry:
  ret void
}

attributes #0 = { convergent norecurse nounwind "kernel" "frame-pointer"="all" "min-legal-vector-width"="0" "no-trapping-math"="true" "stack-protector-buffer-size"="8" "target-cpu"="sm_70" "target-features"="+ptx32,+sm_70" }
attributes #1 = { convergent nounwind "frame-pointer"="all" "min-legal-vector-width"="0" "no-trapping-math"="true" "stack-protector-buffer-size"="8" "target-cpu"="sm_70" "target-features"="+ptx32,+sm_70" }
attributes #2 = { convergent }

!omp_offload.info = !{!0}
!nvvm.annotations = !{!1}
!llvm.module.flags = !{!2, !3, !4, !5, !6}
!llvm.ident = !{!7}

!0 = !{i32 0, i32 64770, i32 -1064087614, !"foo", i32 4, i32 0}
!1 = !{ptr @__omp_offloading_fd02_c0934fc2_foo_l4, !"kernel", i32 1}
!2 = !{i32 1, !"wchar_size", i32 4}
!3 = !{i32 7, !"openmp", i32 50}
!4 = !{i32 7, !"openmp-device", i32 50}
!5 = !{i32 7, !"PIC Level", i32 2}
!6 = !{i32 7, !"frame-pointer", i32 2}
!7 = !{!"clang version 14.0.0"}
;.
; CHECK: attributes #[[ATTR0:[0-9]+]] = { norecurse nounwind "frame-pointer"="all" "kernel" "min-legal-vector-width"="0" "no-trapping-math"="true" "stack-protector-buffer-size"="8" "target-cpu"="sm_70" "target-features"="+ptx32,+sm_70" }
; CHECK: attributes #[[ATTR1:[0-9]+]] = { alwaysinline convergent nounwind "frame-pointer"="all" "min-legal-vector-width"="0" "no-trapping-math"="true" "stack-protector-buffer-size"="8" "target-cpu"="sm_70" "target-features"="+ptx32,+sm_70" }
; CHECK: attributes #[[ATTR2:[0-9]+]] = { nounwind }
;.
; CHECK: [[META0:![0-9]+]] = !{i32 0, i32 64770, i32 -1064087614, !"foo", i32 4, i32 0}
; CHECK: [[META1:![0-9]+]] = !{ptr @__omp_offloading_fd02_c0934fc2_foo_l4, !"kernel", i32 1}
; CHECK: [[META2:![0-9]+]] = !{i32 1, !"wchar_size", i32 4}
; CHECK: [[META3:![0-9]+]] = !{i32 7, !"openmp", i32 50}
; CHECK: [[META4:![0-9]+]] = !{i32 7, !"openmp-device", i32 50}
; CHECK: [[META5:![0-9]+]] = !{i32 8, !"PIC Level", i32 2}
; CHECK: [[META6:![0-9]+]] = !{i32 7, !"frame-pointer", i32 2}
; CHECK: [[META7:![0-9]+]] = !{!"{{.*}}clang version {{.*}}"}
;.<|MERGE_RESOLUTION|>--- conflicted
+++ resolved
@@ -13,15 +13,9 @@
 ; Function Attrs: convergent norecurse nounwind
 ;.
 ; CHECK: @[[GLOB0:[0-9]+]] = private unnamed_addr constant [23 x i8] c"
-<<<<<<< HEAD
-; CHECK: @[[GLOB1:[0-9]+]] = private unnamed_addr constant [[STRUCT_IDENT_T:%.*]] { i32 0, i32 2, i32 0, i32 0, ptr @[[GLOB0]] }, align 8
-; CHECK: @[[G:[a-zA-Z0-9_$"\\.-]+]] = external global i8
-; CHECK: @[[KERNEL_ENVIRONMENT:[a-zA-Z0-9_$"\\.-]+]] = local_unnamed_addr constant [[STRUCT_KERNELENVIRONMENTTY:%.*]] { [[STRUCT_CONFIGURATIONENVIRONMENTTY:%.*]] { i8 1, i8 0, i8 3, i32 0, i32 0, i32 0, i32 0, i32 0, i32 0 }, ptr @[[GLOB1]], ptr null }
-=======
 ; CHECK: @[[GLOB1:[0-9]+]] = private unnamed_addr constant %struct.ident_t { i32 0, i32 2, i32 0, i32 0, ptr @[[GLOB0]] }, align 8
 ; CHECK: @G = external global i8
-; CHECK: @kernel_environment = local_unnamed_addr constant %struct.KernelEnvironmentTy { %struct.ConfigurationEnvironmentTy { i8 0, i8 0, i8 3, i32 0, i32 0, i32 0, i32 0, i32 0, i32 0 }, ptr @[[GLOB1]], ptr null }
->>>>>>> 294eecd4
+; CHECK: @kernel_environment = local_unnamed_addr constant %struct.KernelEnvironmentTy { %struct.ConfigurationEnvironmentTy { i8 1, i8 0, i8 3, i32 0, i32 0, i32 0, i32 0, i32 0, i32 0 }, ptr @[[GLOB1]], ptr null }
 ;.
 define weak void @__omp_offloading_fd02_c0934fc2_foo_l4(ptr %dyn) #0 {
 ; CHECK: Function Attrs: norecurse nounwind
