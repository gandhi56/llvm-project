--- conflicted
+++ resolved
@@ -147,11 +147,7 @@
 ; CHECK-LABEL: define {{[^@]+}}@foo
 ; CHECK-SAME: () #[[ATTR0:[0-9]+]] {
 ; CHECK-NEXT:  entry:
-<<<<<<< HEAD
-; CHECK-NEXT:    [[C:%.*]] = call i32 @__kmpc_target_init(%struct.ident_t* @[[GLOB1]], i8 1, i1 true, i1 true)
-=======
-; CHECK-NEXT:    [[C:%.*]] = call i32 @__kmpc_target_init(%struct.ident_t* @[[GLOB1]], i8 1, i1 false)
->>>>>>> 2afc90a2
+; CHECK-NEXT:    [[C:%.*]] = call i32 @__kmpc_target_init(%struct.ident_t* @[[GLOB1]], i8 1, i1 true)
 ; CHECK-NEXT:    [[X:%.*]] = call align 4 i8* @__kmpc_alloc_shared(i64 4) #[[ATTR6:[0-9]+]]
 ; CHECK-NEXT:    call void @unknown_no_openmp()
 ; CHECK-NEXT:    call void @use.internalized(i8* nofree [[X]]) #[[ATTR6]]
@@ -162,11 +158,7 @@
 ;
 ; CHECK-LABEL: define {{[^@]+}}@bar
 ; CHECK-SAME: () #[[ATTR0]] {
-<<<<<<< HEAD
-; CHECK-NEXT:    [[C:%.*]] = call i32 @__kmpc_target_init(%struct.ident_t* @[[GLOB1]], i8 1, i1 true, i1 true)
-=======
-; CHECK-NEXT:    [[C:%.*]] = call i32 @__kmpc_target_init(%struct.ident_t* @[[GLOB1]], i8 1, i1 false)
->>>>>>> 2afc90a2
+; CHECK-NEXT:    [[C:%.*]] = call i32 @__kmpc_target_init(%struct.ident_t* @[[GLOB1]], i8 1, i1 true)
 ; CHECK-NEXT:    call void @unknown_no_openmp()
 ; CHECK-NEXT:    [[CMP:%.*]] = icmp eq i32 [[C]], -1
 ; CHECK-NEXT:    br i1 [[CMP]], label [[MASTER1:%.*]], label [[EXIT:%.*]]
