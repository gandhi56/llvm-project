--- conflicted
+++ resolved
@@ -53,7 +53,6 @@
 ; CHECK-DISABLED: @[[GLOB1:[0-9]+]] = private unnamed_addr constant [[STRUCT_IDENT_T:%.*]] { i32 0, i32 2, i32 0, i32 0, i8* getelementptr inbounds ([23 x i8], [23 x i8]* @[[GLOB0]], i32 0, i32 0) }, align 8
 ; CHECK-DISABLED: @[[__OMP_OFFLOADING_2A_FBFA7A_SEQUENTIAL_LOOP_L6_EXEC_MODE:[a-zA-Z0-9_$"\\.-]+]] = weak constant i8 1
 ; CHECK-DISABLED: @[[LLVM_COMPILER_USED:[a-zA-Z0-9_$"\\.-]+]] = appending global [1 x i8*] [i8* @__omp_offloading_2a_fbfa7a_sequential_loop_l6_exec_mode], section "llvm.metadata"
-; CHECK-DISABLED: @[[__OMP_OUTLINED__1_WRAPPER_ID:[a-zA-Z0-9_$"\\.-]+]] = private constant i8 undef
 ;.
 define weak void @__omp_offloading_2a_fbfa7a_sequential_loop_l6(i32* %x, i64 %N) #0 {
 ; CHECK-LABEL: define {{[^@]+}}@__omp_offloading_2a_fbfa7a_sequential_loop_l6
@@ -175,46 +174,8 @@
 ; CHECK-DISABLED-LABEL: define {{[^@]+}}@__omp_offloading_2a_fbfa7a_sequential_loop_l6
 ; CHECK-DISABLED-SAME: (i32* [[X:%.*]], i64 [[N:%.*]]) #[[ATTR0:[0-9]+]] {
 ; CHECK-DISABLED-NEXT:  entry:
-; CHECK-DISABLED-NEXT:    [[WORKER_WORK_FN_ADDR:%.*]] = alloca i8*, align 8
 ; CHECK-DISABLED-NEXT:    [[N_ADDR_SROA_0_0_EXTRACT_TRUNC:%.*]] = trunc i64 [[N]] to i32
-; CHECK-DISABLED-NEXT:    [[TMP0:%.*]] = call i32 @__kmpc_target_init(%struct.ident_t* nonnull @[[GLOB1]], i8 1, i1 false, i1 true) #[[ATTR4:[0-9]+]]
-; CHECK-DISABLED-NEXT:    [[THREAD_IS_WORKER:%.*]] = icmp ne i32 [[TMP0]], -1
-<<<<<<< HEAD
-; CHECK-DISABLED-NEXT:    br i1 [[THREAD_IS_WORKER]], label [[WORKER_STATE_MACHINE_BEGIN:%.*]], label [[THREAD_USER_CODE_CHECK:%.*]]
-=======
-; CHECK-DISABLED-NEXT:    br i1 [[THREAD_IS_WORKER]], label [[IS_WORKER_CHECK:%.*]], label [[THREAD_USER_CODE_CHECK:%.*]]
-; CHECK-DISABLED:       is_worker_check:
-; CHECK-DISABLED-NEXT:    [[BLOCK_HW_SIZE:%.*]] = call i32 @__kmpc_get_hardware_num_threads_in_block()
-; CHECK-DISABLED-NEXT:    [[WARP_SIZE:%.*]] = call i32 @__kmpc_get_warp_size()
-; CHECK-DISABLED-NEXT:    [[BLOCK_SIZE:%.*]] = sub i32 [[BLOCK_HW_SIZE]], [[WARP_SIZE]]
-; CHECK-DISABLED-NEXT:    [[THREAD_IS_MAIN_OR_WORKER:%.*]] = icmp slt i32 [[TMP0]], [[BLOCK_SIZE]]
-; CHECK-DISABLED-NEXT:    br i1 [[THREAD_IS_MAIN_OR_WORKER]], label [[WORKER_STATE_MACHINE_BEGIN:%.*]], label [[WORKER_STATE_MACHINE_FINISHED:%.*]]
->>>>>>> 9129743d
-; CHECK-DISABLED:       worker_state_machine.begin:
-; CHECK-DISABLED-NEXT:    call void @__kmpc_workers_start_barriers(%struct.ident_t* @[[GLOB1]], i32 [[TMP0]])
-; CHECK-DISABLED-NEXT:    [[WORKER_IS_ACTIVE:%.*]] = call i1 @__kmpc_kernel_parallel(i8** [[WORKER_WORK_FN_ADDR]])
-; CHECK-DISABLED-NEXT:    [[WORKER_WORK_FN:%.*]] = load i8*, i8** [[WORKER_WORK_FN_ADDR]], align 8
-; CHECK-DISABLED-NEXT:    [[WORKER_WORK_FN_ADDR_CAST:%.*]] = bitcast i8* [[WORKER_WORK_FN]] to void (i16, i32)*
-; CHECK-DISABLED-NEXT:    [[WORKER_IS_DONE:%.*]] = icmp eq i8* [[WORKER_WORK_FN]], null
-; CHECK-DISABLED-NEXT:    br i1 [[WORKER_IS_DONE]], label [[WORKER_STATE_MACHINE_FINISHED:%.*]], label [[WORKER_STATE_MACHINE_IS_ACTIVE_CHECK:%.*]]
-; CHECK-DISABLED:       worker_state_machine.finished:
-; CHECK-DISABLED-NEXT:    ret void
-; CHECK-DISABLED:       worker_state_machine.is_active.check:
-; CHECK-DISABLED-NEXT:    br i1 [[WORKER_IS_ACTIVE]], label [[WORKER_STATE_MACHINE_PARALLEL_REGION_CHECK:%.*]], label [[WORKER_STATE_MACHINE_DONE_BARRIER:%.*]]
-; CHECK-DISABLED:       worker_state_machine.parallel_region.check:
-; CHECK-DISABLED-NEXT:    br i1 true, label [[WORKER_STATE_MACHINE_PARALLEL_REGION_EXECUTE:%.*]], label [[WORKER_STATE_MACHINE_PARALLEL_REGION_CHECK1:%.*]]
-; CHECK-DISABLED:       worker_state_machine.parallel_region.execute:
-; CHECK-DISABLED-NEXT:    call void @__omp_outlined__1_wrapper(i16 0, i32 [[TMP0]])
-; CHECK-DISABLED-NEXT:    br label [[WORKER_STATE_MACHINE_PARALLEL_REGION_END:%.*]]
-; CHECK-DISABLED:       worker_state_machine.parallel_region.check1:
-; CHECK-DISABLED-NEXT:    br label [[WORKER_STATE_MACHINE_PARALLEL_REGION_END]]
-; CHECK-DISABLED:       worker_state_machine.parallel_region.end:
-; CHECK-DISABLED-NEXT:    call void @__kmpc_kernel_end_parallel()
-; CHECK-DISABLED-NEXT:    br label [[WORKER_STATE_MACHINE_DONE_BARRIER]]
-; CHECK-DISABLED:       worker_state_machine.done.barrier:
-; CHECK-DISABLED-NEXT:    call void @__kmpc_workers_done_barriers(%struct.ident_t* @[[GLOB1]], i32 [[TMP0]])
-; CHECK-DISABLED-NEXT:    br label [[WORKER_STATE_MACHINE_BEGIN]]
-; CHECK-DISABLED:       thread.user_code.check:
+; CHECK-DISABLED-NEXT:    [[TMP0:%.*]] = call i32 @__kmpc_target_init(%struct.ident_t* nonnull @[[GLOB1]], i8 1, i1 true, i1 true) #[[ATTR4:[0-9]+]]
 ; CHECK-DISABLED-NEXT:    [[EXEC_USER_CODE:%.*]] = icmp eq i32 [[TMP0]], -1
 ; CHECK-DISABLED-NEXT:    br i1 [[EXEC_USER_CODE]], label [[USER_CODE_ENTRY:%.*]], label [[WORKER_EXIT:%.*]]
 ; CHECK-DISABLED:       user_code.entry:
@@ -240,7 +201,7 @@
 ; CHECK-DISABLED-NEXT:    [[INC_I]] = add nuw nsw i32 [[I_0_I]], 1
 ; CHECK-DISABLED-NEXT:    br label [[FOR_COND_I]], !llvm.loop [[LOOP11:![0-9]+]]
 ; CHECK-DISABLED:       __omp_outlined__.exit:
-; CHECK-DISABLED-NEXT:    call void @__kmpc_parallel_51(%struct.ident_t* null, i32 0, i32 1, i32 -1, i32 -1, i8* bitcast (void (i32*, i32*)* @__omp_outlined__1 to i8*), i8* @__omp_outlined__1_wrapper.ID, i8** null, i64 0)
+; CHECK-DISABLED-NEXT:    call void @__kmpc_parallel_51(%struct.ident_t* null, i32 0, i32 1, i32 -1, i32 -1, i8* bitcast (void (i32*, i32*)* @__omp_outlined__1 to i8*), i8* bitcast (void (i16, i32)* @__omp_outlined__1_wrapper to i8*), i8** null, i64 0)
 ; CHECK-DISABLED-NEXT:    [[CALL_I:%.*]] = call i32 @no_openmp(i32* nonnull [[X]]) #[[ATTR6:[0-9]+]], !noalias !8
 ; CHECK-DISABLED-NEXT:    [[IDXPROM6_I:%.*]] = sext i32 [[CALL_I]] to i64
 ; CHECK-DISABLED-NEXT:    [[ARRAYIDX7_I:%.*]] = getelementptr inbounds i32, i32* [[X]], i64 [[IDXPROM6_I]]
