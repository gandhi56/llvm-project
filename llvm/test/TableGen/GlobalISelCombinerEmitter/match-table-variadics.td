// RUN: llvm-tblgen -I %p/../../../include -gen-global-isel-combiner \
// RUN:     -combiners=MyCombiner %s | \
// RUN: FileCheck %s

include "llvm/Target/Target.td"
include "llvm/Target/GlobalISel/Combine.td"

def MyTargetISA : InstrInfo;
def MyTarget : Target { let InstructionSet = MyTargetISA; }

def InstTest0 : GICombineRule<
  (defs root:$a),
  (match (G_BUILD_VECTOR $a, $b, $c, $d)),
  (apply [{ APPLY }])>;

def InstTest1 : GICombineRule<
  (defs root:$a),
  (match (G_BUILD_VECTOR $a, $b)),
  (apply [{ APPLY }])>;

def InstTest2 : GICombineRule<
  (defs root:$a),
  (match (G_UNMERGE_VALUES $a, $b)),
  (apply [{ APPLY }])>;

def InstTest3 : GICombineRule<
  (defs root:$a),
  (match (G_UNMERGE_VALUES $a, $b, $c, $d)),
  (apply [{ APPLY }])>;

def MyCombiner: GICombiner<"GenMyCombiner", [
  InstTest0,
  InstTest1,
  InstTest2,
  InstTest3
]>;

// CHECK:      const uint8_t *GenMyCombiner::getMatchTable() const {
// CHECK-NEXT:   constexpr static uint8_t MatchTable0[] = {
<<<<<<< HEAD
// CHECK-NEXT:     GIM_SwitchOpcode, /*MI*/0, /*[*/GIMT_Encode2(67), GIMT_Encode2(71), /*)*//*default:*//*Label 2*/ GIMT_Encode4(88),
=======
// CHECK-NEXT:     GIM_SwitchOpcode, /*MI*/0, /*[*/GIMT_Encode2(69), GIMT_Encode2(73), /*)*//*default:*//*Label 2*/ GIMT_Encode4(88),
>>>>>>> eaf0d825
// CHECK-NEXT:     /*TargetOpcode::G_UNMERGE_VALUES*//*Label 0*/ GIMT_Encode4(26), GIMT_Encode4(0), GIMT_Encode4(0),
// CHECK-NEXT:     /*TargetOpcode::G_BUILD_VECTOR*//*Label 1*/ GIMT_Encode4(57),
// CHECK-NEXT:     // Label 0: @26
// CHECK-NEXT:     GIM_Try, /*On fail goto*//*Label 3*/ GIMT_Encode4(41), // Rule ID 2 //
// CHECK-NEXT:       GIM_CheckSimplePredicate, GIMT_Encode2(GICXXPred_Simple_IsRule2Enabled),
// CHECK-NEXT:       GIM_CheckNumOperands, /*MI*/0, /*Expected*/2,
// CHECK-NEXT:       // MIs[0] a
// CHECK-NEXT:       // No operand predicates
// CHECK-NEXT:       // MIs[0] b
// CHECK-NEXT:       // No operand predicates
// CHECK-NEXT:       // Combiner Rule #2: InstTest2
// CHECK-NEXT:       GIR_CustomAction, GIMT_Encode2(GICXXCustomAction_CombineApplyGICombiner0),
// CHECK-NEXT:       GIR_Done,
// CHECK-NEXT:     // Label 3: @41
// CHECK-NEXT:     GIM_Try, /*On fail goto*//*Label 4*/ GIMT_Encode4(56), // Rule ID 3 //
// CHECK-NEXT:       GIM_CheckSimplePredicate, GIMT_Encode2(GICXXPred_Simple_IsRule3Enabled),
// CHECK-NEXT:       GIM_CheckNumOperands, /*MI*/0, /*Expected*/4,
// CHECK-NEXT:       // MIs[0] a
// CHECK-NEXT:       // No operand predicates
// CHECK-NEXT:       // MIs[0] b
// CHECK-NEXT:       // No operand predicates
// CHECK-NEXT:       // MIs[0] c
// CHECK-NEXT:       // No operand predicates
// CHECK-NEXT:       // MIs[0] d
// CHECK-NEXT:       // No operand predicates
// CHECK-NEXT:       // Combiner Rule #3: InstTest3
// CHECK-NEXT:       GIR_CustomAction, GIMT_Encode2(GICXXCustomAction_CombineApplyGICombiner0),
// CHECK-NEXT:       GIR_Done,
// CHECK-NEXT:     // Label 4: @56
// CHECK-NEXT:     GIM_Reject,
// CHECK-NEXT:     // Label 1: @57
// CHECK-NEXT:     GIM_Try, /*On fail goto*//*Label 5*/ GIMT_Encode4(72), // Rule ID 1 //
// CHECK-NEXT:       GIM_CheckSimplePredicate, GIMT_Encode2(GICXXPred_Simple_IsRule1Enabled),
// CHECK-NEXT:       GIM_CheckNumOperands, /*MI*/0, /*Expected*/2,
// CHECK-NEXT:       // MIs[0] a
// CHECK-NEXT:       // No operand predicates
// CHECK-NEXT:       // MIs[0] b
// CHECK-NEXT:       // No operand predicates
// CHECK-NEXT:       // Combiner Rule #1: InstTest1
// CHECK-NEXT:       GIR_CustomAction, GIMT_Encode2(GICXXCustomAction_CombineApplyGICombiner0),
// CHECK-NEXT:       GIR_Done,
// CHECK-NEXT:     // Label 5: @72
// CHECK-NEXT:     GIM_Try, /*On fail goto*//*Label 6*/ GIMT_Encode4(87), // Rule ID 0 //
// CHECK-NEXT:       GIM_CheckSimplePredicate, GIMT_Encode2(GICXXPred_Simple_IsRule0Enabled),
// CHECK-NEXT:       GIM_CheckNumOperands, /*MI*/0, /*Expected*/4,
// CHECK-NEXT:       // MIs[0] a
// CHECK-NEXT:       // No operand predicates
// CHECK-NEXT:       // MIs[0] b
// CHECK-NEXT:       // No operand predicates
// CHECK-NEXT:       // MIs[0] c
// CHECK-NEXT:       // No operand predicates
// CHECK-NEXT:       // MIs[0] d
// CHECK-NEXT:       // No operand predicates
// CHECK-NEXT:       // Combiner Rule #0: InstTest0
// CHECK-NEXT:       GIR_CustomAction, GIMT_Encode2(GICXXCustomAction_CombineApplyGICombiner0),
// CHECK-NEXT:       GIR_Done,
// CHECK-NEXT:     // Label 6: @87
// CHECK-NEXT:     GIM_Reject,
// CHECK-NEXT:     // Label 2: @88
// CHECK-NEXT:     GIM_Reject,
// CHECK-NEXT:     }; // Size: 89 bytes
// CHECK-NEXT:   return MatchTable0;
// CHECK-NEXT: }<|MERGE_RESOLUTION|>--- conflicted
+++ resolved
@@ -37,11 +37,7 @@
 
 // CHECK:      const uint8_t *GenMyCombiner::getMatchTable() const {
 // CHECK-NEXT:   constexpr static uint8_t MatchTable0[] = {
-<<<<<<< HEAD
-// CHECK-NEXT:     GIM_SwitchOpcode, /*MI*/0, /*[*/GIMT_Encode2(67), GIMT_Encode2(71), /*)*//*default:*//*Label 2*/ GIMT_Encode4(88),
-=======
-// CHECK-NEXT:     GIM_SwitchOpcode, /*MI*/0, /*[*/GIMT_Encode2(69), GIMT_Encode2(73), /*)*//*default:*//*Label 2*/ GIMT_Encode4(88),
->>>>>>> eaf0d825
+// CHECK-NEXT:     GIM_SwitchOpcode, /*MI*/0, /*[*/GIMT_Encode2(71), GIMT_Encode2(75), /*)*//*default:*//*Label 2*/ GIMT_Encode4(88),
 // CHECK-NEXT:     /*TargetOpcode::G_UNMERGE_VALUES*//*Label 0*/ GIMT_Encode4(26), GIMT_Encode4(0), GIMT_Encode4(0),
 // CHECK-NEXT:     /*TargetOpcode::G_BUILD_VECTOR*//*Label 1*/ GIMT_Encode4(57),
 // CHECK-NEXT:     // Label 0: @26
