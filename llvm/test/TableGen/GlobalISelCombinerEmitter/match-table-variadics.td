--- conflicted
+++ resolved
@@ -66,19 +66,11 @@
 
 // CHECK:      const uint8_t *GenMyCombiner::getMatchTable() const {
 // CHECK-NEXT:   constexpr static uint8_t MatchTable0[] = {
-<<<<<<< HEAD
-// CHECK-NEXT:     GIM_SwitchOpcode, /*MI*/0, /*[*/GIMT_Encode2(71), GIMT_Encode2(75), /*)*//*default:*//*Label 2*/ GIMT_Encode4(127),
-// CHECK-NEXT:     /*TargetOpcode::G_UNMERGE_VALUES*//*Label 0*/ GIMT_Encode4(26), GIMT_Encode4(0), GIMT_Encode4(0),
-// CHECK-NEXT:     /*TargetOpcode::G_BUILD_VECTOR*//*Label 1*/ GIMT_Encode4(55),
-// CHECK-NEXT:     // Label 0: @26
-// CHECK-NEXT:     GIM_Try, /*On fail goto*//*Label 3*/ GIMT_Encode4(40), // Rule ID 2 //
-=======
 // CHECK-NEXT:     GIM_SwitchOpcode, /*MI*/0, /*[*/GIMT_Encode2({{[0-9]+}}), GIMT_Encode2({{[0-9]+}}), /*)*//*default:*//*Label 2*/ GIMT_Encode4({{[0-9]+}}),
 // CHECK-NEXT:     /*TargetOpcode::G_UNMERGE_VALUES*//*Label 0*/ GIMT_Encode4({{[0-9]+}}), GIMT_Encode4(0), GIMT_Encode4(0),
 // CHECK-NEXT:     /*TargetOpcode::G_BUILD_VECTOR*//*Label 1*/ GIMT_Encode4({{[0-9]+}}),
 // CHECK-NEXT:     // Label 0: @{{[0-9]+}}
 // CHECK-NEXT:     GIM_Try, /*On fail goto*//*Label 3*/ GIMT_Encode4({{[0-9]+}}), // Rule ID 2 //
->>>>>>> 29763aa4
 // CHECK-NEXT:       GIM_CheckSimplePredicate, GIMT_Encode2(GICXXPred_Simple_IsRule2Enabled),
 // CHECK-NEXT:       GIM_CheckNumOperands, /*MI*/0, /*Expected*/2,
 // CHECK-NEXT:       // MIs[0] a
