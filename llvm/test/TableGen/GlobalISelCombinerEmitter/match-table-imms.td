--- conflicted
+++ resolved
@@ -34,11 +34,7 @@
 
 // CHECK:      const int64_t *GenMyCombiner::getMatchTable() const {
 // CHECK-NEXT:   constexpr static int64_t MatchTable0[] = {
-<<<<<<< HEAD
-// CHECK-NEXT:     GIM_SwitchOpcode, /*MI*/0, /*[*/21, 128, /*)*//*default:*//*Label 3*/ 202,
-=======
-// CHECK-NEXT:     GIM_SwitchOpcode, /*MI*/0, /*[*/19, 126, /*)*//*default:*//*Label 3*/ 194,
->>>>>>> 791b890c
+// CHECK-NEXT:     GIM_SwitchOpcode, /*MI*/0, /*[*/21, 128, /*)*//*default:*//*Label 3*/ 194,
 // CHECK-NEXT:     /*TargetOpcode::COPY*//*Label 0*/ 112, 0, 0, 0, 0, 0, 0, 0, 0, 0, 0, 0, 0, 0, 0, 0, 0, 0, 0, 0, 0, 0, 0, 0, 0, 0, 0, 0, 0, 0, 0, 0, 0, 0, 0, 0, 0, 0, 0, 0, 0, 0, 0, 0, 0, 0, 0, 0, 0, 0, 0, 0, 0, 0, 0, 0, 0, 0, 0, 0, 0, 0, 0, 0, 0, 0, 0, 0, 0, 0, 0, 0, 0, 0, 0, 0, 0, 0, 0, 0, 0, 0, 0, 0, 0, 0, 0, 0, 0, 0, 0, 0, 0, 0, 0, 0, 0, 0, 0, 0,
 // CHECK-NEXT:     /*TargetOpcode::G_CONSTANT*//*Label 1*/ 138, 0, 0, 0, 0, 0,
 // CHECK-NEXT:     /*TargetOpcode::G_ZEXT*//*Label 2*/ 165,
