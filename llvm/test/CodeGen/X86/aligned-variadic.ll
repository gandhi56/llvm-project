--- conflicted
+++ resolved
@@ -2,23 +2,12 @@
 ; RUN: llc < %s -mtriple=i686-apple-darwin -stack-symbol-ordering=0 | FileCheck %s -check-prefix=X86
 
 %struct.Baz = type { [17 x i8] }
-%struct.__va_list_tag = type { i32, i32, i8*, i8* }
+%struct.__va_list_tag = type { i32, i32, ptr, ptr }
 
 ; Function Attrs: nounwind uwtable
-define void @bar(%struct.Baz* byval(%struct.Baz) nocapture readnone align 8 %x, ...) {
+define void @bar(ptr byval(%struct.Baz) nocapture readnone align 8 %x, ...) {
 entry:
   %va = alloca [1 x %struct.__va_list_tag], align 16
-<<<<<<< HEAD
-  %arraydecay = getelementptr inbounds [1 x %struct.__va_list_tag], [1 x %struct.__va_list_tag]* %va, i64 0, i64 0
-  %arraydecay1 = bitcast [1 x %struct.__va_list_tag]* %va to i8*
-  call void @llvm.va_start(i8* %arraydecay1)
-  %overflow_arg_area_p = getelementptr inbounds [1 x %struct.__va_list_tag], [1 x %struct.__va_list_tag]* %va, i64 0, i64 0, i32 2
-  %overflow_arg_area = load i8*, i8** %overflow_arg_area_p, align 8
-  %overflow_arg_area.next = getelementptr i8, i8* %overflow_arg_area, i64 24
-  store i8* %overflow_arg_area.next, i8** %overflow_arg_area_p, align 8
-; X32: leal    68(%esp), [[REG:%.*]]
-; X32: movl    [[REG]], 16(%esp)
-=======
   call void @llvm.va_start(ptr %va)
   %overflow_arg_area_p = getelementptr inbounds [1 x %struct.__va_list_tag], ptr %va, i64 0, i64 0, i32 2
   %overflow_arg_area = load ptr, ptr %overflow_arg_area_p, align 8
@@ -26,15 +15,14 @@
   store ptr %overflow_arg_area.next, ptr %overflow_arg_area_p, align 8
 ; X86: leal    68(%esp), [[REG:%.*]]
 ; X86: movl    [[REG]], 16(%esp)
->>>>>>> 786cf76f
 ; X64: leaq    256(%rsp), [[REG:%.*]]
 ; X64: movq    [[REG]], 184(%rsp)
 ; X64: leaq    176(%rsp), %rdi
-  call void @qux(%struct.__va_list_tag* %arraydecay)
+  call void @qux(ptr %va)
   ret void
 }
 
 ; Function Attrs: nounwind
-declare void @llvm.va_start(i8*)
+declare void @llvm.va_start(ptr)
 
-declare void @qux(%struct.__va_list_tag*)+declare void @qux(ptr)