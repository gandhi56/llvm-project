--- conflicted
+++ resolved
@@ -126,31 +126,6 @@
        ret i64 %res
 }
 
-<<<<<<< HEAD
-define void @t5ptr(i64 %t, i64* %ptr) nounwind {
-; X32-LABEL: t5ptr:
-; X32:       # %bb.0:
-; X32-NEXT:    pushl %edi
-; X32-NEXT:    pushl %esi
-; X32-NEXT:    movzbl {{[0-9]+}}(%esp), %ecx
-; X32-NEXT:    movl {{[0-9]+}}(%esp), %eax
-; X32-NEXT:    movl (%eax), %edx
-; X32-NEXT:    movl 4(%eax), %edi
-; X32-NEXT:    movl %edi, %esi
-; X32-NEXT:    shrl %cl, %esi
-; X32-NEXT:    shrdl %cl, %edi, %edx
-; X32-NEXT:    testb $32, %cl
-; X32-NEXT:    je .LBB5_2
-; X32-NEXT:  # %bb.1:
-; X32-NEXT:    movl %esi, %edx
-; X32-NEXT:    xorl %esi, %esi
-; X32-NEXT:  .LBB5_2:
-; X32-NEXT:    movl %edx, (%eax)
-; X32-NEXT:    movl %esi, 4(%eax)
-; X32-NEXT:    popl %esi
-; X32-NEXT:    popl %edi
-; X32-NEXT:    retl
-=======
 define void @t5ptr(i64 %t, ptr %ptr) nounwind {
 ; X86-LABEL: t5ptr:
 ; X86:       # %bb.0:
@@ -174,7 +149,6 @@
 ; X86-NEXT:    popl %esi
 ; X86-NEXT:    popl %edi
 ; X86-NEXT:    retl
->>>>>>> faf675ce
 ;
 ; X64-LABEL: t5ptr:
 ; X64:       # %bb.0:
@@ -191,26 +165,6 @@
 
 
 ; rdar://11866926
-<<<<<<< HEAD
-define i64 @t6(i64 %key, i64* nocapture %val) nounwind {
-; X32-LABEL: t6:
-; X32:       # %bb.0:
-; X32-NEXT:    pushl %esi
-; X32-NEXT:    movl {{[0-9]+}}(%esp), %edx
-; X32-NEXT:    movl {{[0-9]+}}(%esp), %ecx
-; X32-NEXT:    movl {{[0-9]+}}(%esp), %eax
-; X32-NEXT:    shrdl $3, %eax, %ecx
-; X32-NEXT:    movl %eax, %esi
-; X32-NEXT:    shrl $3, %esi
-; X32-NEXT:    movl (%edx), %eax
-; X32-NEXT:    movl 4(%edx), %edx
-; X32-NEXT:    addl $-1, %eax
-; X32-NEXT:    adcl $-1, %edx
-; X32-NEXT:    andl %ecx, %eax
-; X32-NEXT:    andl %esi, %edx
-; X32-NEXT:    popl %esi
-; X32-NEXT:    retl
-=======
 define i64 @t6(i64 %key, ptr nocapture %val) nounwind {
 ; X86-LABEL: t6:
 ; X86:       # %bb.0:
@@ -229,7 +183,6 @@
 ; X86-NEXT:    andl %esi, %edx
 ; X86-NEXT:    popl %esi
 ; X86-NEXT:    retl
->>>>>>> faf675ce
 ;
 ; X64-LABEL: t6:
 ; X64:       # %bb.0:
