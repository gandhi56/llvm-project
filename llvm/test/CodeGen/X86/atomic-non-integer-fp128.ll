--- conflicted
+++ resolved
@@ -5,20 +5,7 @@
 
 ; Codegen of fp128 without cx16 is tested in atomic-nocx16.ll
 
-<<<<<<< HEAD
-define void @store_fp128(fp128* %fptr, fp128 %v) {
-; X64-NOSSE-LABEL: store_fp128:
-; X64-NOSSE:       # %bb.0:
-; X64-NOSSE-NEXT:    pushq %rax
-; X64-NOSSE-NEXT:    .cfi_def_cfa_offset 16
-; X64-NOSSE-NEXT:    callq __sync_lock_test_and_set_16@PLT
-; X64-NOSSE-NEXT:    popq %rax
-; X64-NOSSE-NEXT:    .cfi_def_cfa_offset 8
-; X64-NOSSE-NEXT:    retq
-;
-=======
 define void @store_fp128(ptr %fptr, fp128 %v) {
->>>>>>> cd6e462d
 ; X64-SSE-LABEL: store_fp128:
 ; X64-SSE:       # %bb.0:
 ; X64-SSE-NEXT:    pushq %rbx
@@ -38,9 +25,6 @@
 ; X64-SSE-NEXT:    popq %rbx
 ; X64-SSE-NEXT:    .cfi_def_cfa_offset 8
 ; X64-SSE-NEXT:    retq
-<<<<<<< HEAD
-  store atomic fp128 %v, fp128* %fptr unordered, align 16
-=======
 ;
 ; X64-AVX-LABEL: store_fp128:
 ; X64-AVX:       # %bb.0:
@@ -62,7 +46,6 @@
 ; X64-AVX-NEXT:    .cfi_def_cfa_offset 8
 ; X64-AVX-NEXT:    retq
   store atomic fp128 %v, ptr %fptr unordered, align 16
->>>>>>> cd6e462d
   ret void
 }
 
