--- conflicted
+++ resolved
@@ -3,26 +3,20 @@
 
 %struct.p = type { i32, i32, i32, i32, i32, i32, i32, i32, i32, i32, i32, i32 }
 
-define i32 @f(%struct.p* byval(%struct.p) align 4 %q) nounwind ssp {
+define i32 @f(ptr byval(%struct.p) align 4 %q) nounwind ssp {
 entry:
 ; X86: _f:
 ; X86: jmp _g
 
-<<<<<<< HEAD
-; 64: _f:
-; 64: jmp _g
-  %call = tail call i32 @g(%struct.p* byval(%struct.p) align 4 %q) nounwind
-=======
 ; X64: _f:
 ; X64: jmp _g
   %call = tail call i32 @g(ptr byval(%struct.p) align 4 %q) nounwind
->>>>>>> 9ae21778
   ret i32 %call
 }
 
-declare i32 @g(%struct.p* byval(%struct.p) align 4)
+declare i32 @g(ptr byval(%struct.p) align 4)
 
-define i32 @h(%struct.p* byval(%struct.p) align 4 %q, i32 %r) nounwind ssp {
+define i32 @h(ptr byval(%struct.p) align 4 %q, i32 %r) nounwind ssp {
 entry:
 ; X86: _h:
 ; X86: jmp _i
@@ -30,8 +24,8 @@
 ; X64: _h:
 ; X64: jmp _i
 
-  %call = tail call i32 @i(%struct.p* byval(%struct.p) align 4 %q, i32 %r) nounwind
+  %call = tail call i32 @i(ptr byval(%struct.p) align 4 %q, i32 %r) nounwind
   ret i32 %call
 }
 
-declare i32 @i(%struct.p* byval(%struct.p) align 4, i32)+declare i32 @i(ptr byval(%struct.p) align 4, i32)