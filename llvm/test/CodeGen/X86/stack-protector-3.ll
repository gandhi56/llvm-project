--- conflicted
+++ resolved
@@ -16,14 +16,9 @@
 ; RUN: llc -mtriple=x86_64-pc-linux-gnu -o - < %t/e2.ll | FileCheck --check-prefix=CHECK-GS %s
 ; RUN: llc -mtriple=x86_64-pc-linux-gnu -o - < %t/f2.ll | FileCheck --check-prefix=CHECK-OFFSET %s
 ; RUN: llc -mtriple=x86_64-pc-linux-gnu -o - < %t/g2.ll | FileCheck --check-prefix=CHECK-NEGATIVE-OFFSET %s
-<<<<<<< HEAD
-; RUN: llc -opaque-pointers -mtriple=x86_64-pc-linux-gnu -o - < %t/h2.ll | FileCheck --check-prefix=CHECK-SYM %s
-; RUN: llc -mtriple=x86_64-pc-linux-gnu -o - < %t/i2.ll | FileCheck --check-prefix=CHECK-SYMGV %s
-=======
 ; RUN: llc -mtriple=x86_64-pc-linux-gnu -o - < %t/h2.ll | FileCheck --check-prefix=CHECK-SYM %s
 ; RUN: llc -mtriple=x86_64-pc-linux-gnu -o - < %t/h3.ll | FileCheck --check-prefix=CHECK-SYMGV %s
 ; RUN: llc -mtriple=x86_64-pc-linux-gnu -o - < %t/i2.ll | FileCheck --check-prefix=CHECK-SYM2 %s
->>>>>>> 806b0cd5
 
 ; CHECK-TLS-FS-40:       movq    %fs:40, %rax
 ; CHECK-TLS-FS-40:       movq    %fs:40, %rax
