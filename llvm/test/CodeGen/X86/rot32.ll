; NOTE: Assertions have been autogenerated by utils/update_llc_test_checks.py
; RUN: llc < %s -mtriple=i686-- -mcpu=corei7 | FileCheck %s --check-prefix=CHECK32 --check-prefix=X86
; RUN: llc < %s -mtriple=i686-- -mcpu=corei7-avx | FileCheck %s --check-prefix=CHECK32 --check-prefix=SHLD
; RUN: llc < %s -mtriple=i686-- -mcpu=core-avx2 | FileCheck %s --check-prefix=CHECK32 --check-prefix=BMI2
; RUN: llc < %s -mtriple=x86_64-- -mcpu=corei7 | FileCheck %s --check-prefix=CHECK64 --check-prefix=X64
; RUN: llc < %s -mtriple=x86_64-- -mcpu=corei7-avx | FileCheck %s --check-prefix=CHECK64 --check-prefix=SHLD64
; RUN: llc < %s -mtriple=x86_64-- -mcpu=core-avx2 | FileCheck %s --check-prefix=CHECK64 --check-prefix=BMI264

define i32 @foo(i32 %x, i32 %y, i32 %z) nounwind readnone {
; CHECK32-LABEL: foo:
; CHECK32:       # %bb.0: # %entry
; CHECK32-NEXT:    movzbl {{[0-9]+}}(%esp), %ecx
; CHECK32-NEXT:    movl {{[0-9]+}}(%esp), %eax
; CHECK32-NEXT:    roll %cl, %eax
; CHECK32-NEXT:    retl
;
; CHECK64-LABEL: foo:
; CHECK64:       # %bb.0: # %entry
; CHECK64-NEXT:    movl %edx, %ecx
; CHECK64-NEXT:    movl %edi, %eax
; CHECK64-NEXT:    # kill: def $cl killed $cl killed $ecx
; CHECK64-NEXT:    roll %cl, %eax
; CHECK64-NEXT:    retq
entry:
	%0 = shl i32 %x, %z
	%1 = sub i32 32, %z
	%2 = lshr i32 %x, %1
	%3 = or i32 %2, %0
	ret i32 %3
}

define i32 @bar(i32 %x, i32 %y, i32 %z) nounwind readnone {
; CHECK32-LABEL: bar:
; CHECK32:       # %bb.0: # %entry
; CHECK32-NEXT:    movzbl {{[0-9]+}}(%esp), %ecx
; CHECK32-NEXT:    movl {{[0-9]+}}(%esp), %edx
; CHECK32-NEXT:    movl {{[0-9]+}}(%esp), %eax
; CHECK32-NEXT:    shldl %cl, %edx, %eax
; CHECK32-NEXT:    retl
;
; CHECK64-LABEL: bar:
; CHECK64:       # %bb.0: # %entry
; CHECK64-NEXT:    movl %edx, %ecx
; CHECK64-NEXT:    movl %esi, %eax
; CHECK64-NEXT:    # kill: def $cl killed $cl killed $ecx
; CHECK64-NEXT:    shldl %cl, %edi, %eax
; CHECK64-NEXT:    retq
entry:
	%0 = shl i32 %y, %z
	%1 = sub i32 32, %z
	%2 = lshr i32 %x, %1
	%3 = or i32 %2, %0
	ret i32 %3
}

define i32 @un(i32 %x, i32 %y, i32 %z) nounwind readnone {
; CHECK32-LABEL: un:
; CHECK32:       # %bb.0: # %entry
; CHECK32-NEXT:    movzbl {{[0-9]+}}(%esp), %ecx
; CHECK32-NEXT:    movl {{[0-9]+}}(%esp), %eax
; CHECK32-NEXT:    rorl %cl, %eax
; CHECK32-NEXT:    retl
;
; CHECK64-LABEL: un:
; CHECK64:       # %bb.0: # %entry
; CHECK64-NEXT:    movl %edx, %ecx
; CHECK64-NEXT:    movl %edi, %eax
; CHECK64-NEXT:    # kill: def $cl killed $cl killed $ecx
; CHECK64-NEXT:    rorl %cl, %eax
; CHECK64-NEXT:    retq
entry:
	%0 = lshr i32 %x, %z
	%1 = sub i32 32, %z
	%2 = shl i32 %x, %1
	%3 = or i32 %2, %0
	ret i32 %3
}

define i32 @bu(i32 %x, i32 %y, i32 %z) nounwind readnone {
; CHECK32-LABEL: bu:
; CHECK32:       # %bb.0: # %entry
; CHECK32-NEXT:    movzbl {{[0-9]+}}(%esp), %ecx
; CHECK32-NEXT:    movl {{[0-9]+}}(%esp), %edx
; CHECK32-NEXT:    movl {{[0-9]+}}(%esp), %eax
; CHECK32-NEXT:    shrdl %cl, %edx, %eax
; CHECK32-NEXT:    retl
;
; CHECK64-LABEL: bu:
; CHECK64:       # %bb.0: # %entry
; CHECK64-NEXT:    movl %edx, %ecx
; CHECK64-NEXT:    movl %esi, %eax
; CHECK64-NEXT:    # kill: def $cl killed $cl killed $ecx
; CHECK64-NEXT:    shrdl %cl, %edi, %eax
; CHECK64-NEXT:    retq
entry:
	%0 = lshr i32 %y, %z
	%1 = sub i32 32, %z
	%2 = shl i32 %x, %1
	%3 = or i32 %2, %0
	ret i32 %3
}

define i32 @xfoo(i32 %x, i32 %y, i32 %z) nounwind readnone {
; X86-LABEL: xfoo:
; X86:       # %bb.0: # %entry
; X86-NEXT:    movl {{[0-9]+}}(%esp), %eax
; X86-NEXT:    roll $7, %eax
; X86-NEXT:    retl
;
; SHLD-LABEL: xfoo:
; SHLD:       # %bb.0: # %entry
; SHLD-NEXT:    movl {{[0-9]+}}(%esp), %eax
; SHLD-NEXT:    shldl $7, %eax, %eax
; SHLD-NEXT:    retl
;
; BMI2-LABEL: xfoo:
; BMI2:       # %bb.0: # %entry
; BMI2-NEXT:    rorxl $25, {{[0-9]+}}(%esp), %eax
; BMI2-NEXT:    retl
;
; X64-LABEL: xfoo:
; X64:       # %bb.0: # %entry
; X64-NEXT:    movl %edi, %eax
; X64-NEXT:    roll $7, %eax
; X64-NEXT:    retq
;
; SHLD64-LABEL: xfoo:
; SHLD64:       # %bb.0: # %entry
; SHLD64-NEXT:    movl %edi, %eax
; SHLD64-NEXT:    shldl $7, %eax, %eax
; SHLD64-NEXT:    retq
;
; BMI264-LABEL: xfoo:
; BMI264:       # %bb.0: # %entry
; BMI264-NEXT:    rorxl $25, %edi, %eax
; BMI264-NEXT:    retq
entry:
	%0 = lshr i32 %x, 25
	%1 = shl i32 %x, 7
	%2 = or i32 %0, %1
	ret i32 %2
}

define i32 @xfoop(i32* %p) nounwind readnone {
; X86-LABEL: xfoop:
; X86:       # %bb.0: # %entry
; X86-NEXT:    movl {{[0-9]+}}(%esp), %eax
; X86-NEXT:    movl (%eax), %eax
; X86-NEXT:    roll $7, %eax
; X86-NEXT:    retl
;
; SHLD-LABEL: xfoop:
; SHLD:       # %bb.0: # %entry
; SHLD-NEXT:    movl {{[0-9]+}}(%esp), %eax
; SHLD-NEXT:    movl (%eax), %eax
; SHLD-NEXT:    shldl $7, %eax, %eax
; SHLD-NEXT:    retl
;
; BMI2-LABEL: xfoop:
; BMI2:       # %bb.0: # %entry
; BMI2-NEXT:    movl {{[0-9]+}}(%esp), %eax
; BMI2-NEXT:    rorxl $25, (%eax), %eax
; BMI2-NEXT:    retl
;
; X64-LABEL: xfoop:
; X64:       # %bb.0: # %entry
; X64-NEXT:    movl (%rdi), %eax
; X64-NEXT:    roll $7, %eax
; X64-NEXT:    retq
;
; SHLD64-LABEL: xfoop:
; SHLD64:       # %bb.0: # %entry
; SHLD64-NEXT:    movl (%rdi), %eax
; SHLD64-NEXT:    shldl $7, %eax, %eax
; SHLD64-NEXT:    retq
;
; BMI264-LABEL: xfoop:
; BMI264:       # %bb.0: # %entry
; BMI264-NEXT:    rorxl $25, (%rdi), %eax
; BMI264-NEXT:    retq
entry:
	%x = load i32, i32* %p
	%a = lshr i32 %x, 25
	%b = shl i32 %x, 7
	%c = or i32 %a, %b
	ret i32 %c
}

define i32 @xbar(i32 %x, i32 %y, i32 %z) nounwind readnone {
; CHECK32-LABEL: xbar:
; CHECK32:       # %bb.0: # %entry
; CHECK32-NEXT:    movl {{[0-9]+}}(%esp), %ecx
; CHECK32-NEXT:    movl {{[0-9]+}}(%esp), %eax
; CHECK32-NEXT:    shldl $7, %ecx, %eax
; CHECK32-NEXT:    retl
;
; CHECK64-LABEL: xbar:
; CHECK64:       # %bb.0: # %entry
; CHECK64-NEXT:    movl %edi, %eax
; CHECK64-NEXT:    shrdl $25, %esi, %eax
; CHECK64-NEXT:    retq
entry:
	%0 = shl i32 %y, 7
	%1 = lshr i32 %x, 25
	%2 = or i32 %0, %1
	ret i32 %2
}

define i32 @xun(i32 %x, i32 %y, i32 %z) nounwind readnone {
; X86-LABEL: xun:
; X86:       # %bb.0: # %entry
; X86-NEXT:    movl {{[0-9]+}}(%esp), %eax
; X86-NEXT:    roll $25, %eax
; X86-NEXT:    retl
;
; SHLD-LABEL: xun:
; SHLD:       # %bb.0: # %entry
; SHLD-NEXT:    movl {{[0-9]+}}(%esp), %eax
; SHLD-NEXT:    shldl $25, %eax, %eax
; SHLD-NEXT:    retl
;
; BMI2-LABEL: xun:
; BMI2:       # %bb.0: # %entry
; BMI2-NEXT:    rorxl $7, {{[0-9]+}}(%esp), %eax
; BMI2-NEXT:    retl
;
; X64-LABEL: xun:
; X64:       # %bb.0: # %entry
; X64-NEXT:    movl %edi, %eax
; X64-NEXT:    roll $25, %eax
; X64-NEXT:    retq
;
; SHLD64-LABEL: xun:
; SHLD64:       # %bb.0: # %entry
; SHLD64-NEXT:    movl %edi, %eax
; SHLD64-NEXT:    shldl $25, %eax, %eax
; SHLD64-NEXT:    retq
;
; BMI264-LABEL: xun:
; BMI264:       # %bb.0: # %entry
; BMI264-NEXT:    rorxl $7, %edi, %eax
; BMI264-NEXT:    retq
entry:
	%0 = lshr i32 %x, 7
	%1 = shl i32 %x, 25
	%2 = or i32 %0, %1
	ret i32 %2
}

define i32 @xunp(i32* %p) nounwind readnone {
; X86-LABEL: xunp:
; X86:       # %bb.0: # %entry
; X86-NEXT:    movl {{[0-9]+}}(%esp), %eax
; X86-NEXT:    movl (%eax), %eax
; X86-NEXT:    roll $25, %eax
; X86-NEXT:    retl
;
; SHLD-LABEL: xunp:
; SHLD:       # %bb.0: # %entry
; SHLD-NEXT:    movl {{[0-9]+}}(%esp), %eax
; SHLD-NEXT:    movl (%eax), %eax
; SHLD-NEXT:    shldl $25, %eax, %eax
; SHLD-NEXT:    retl
;
; BMI2-LABEL: xunp:
; BMI2:       # %bb.0: # %entry
; BMI2-NEXT:    movl {{[0-9]+}}(%esp), %eax
; BMI2-NEXT:    rorxl $7, (%eax), %eax
; BMI2-NEXT:    retl
;
; X64-LABEL: xunp:
; X64:       # %bb.0: # %entry
; X64-NEXT:    movl (%rdi), %eax
; X64-NEXT:    roll $25, %eax
; X64-NEXT:    retq
;
; SHLD64-LABEL: xunp:
; SHLD64:       # %bb.0: # %entry
; SHLD64-NEXT:    movl (%rdi), %eax
; SHLD64-NEXT:    shldl $25, %eax, %eax
; SHLD64-NEXT:    retq
;
; BMI264-LABEL: xunp:
; BMI264:       # %bb.0: # %entry
; BMI264-NEXT:    rorxl $7, (%rdi), %eax
; BMI264-NEXT:    retq
entry:
<<<<<<< HEAD
; shld-label: xunp:
; shld: shldl $25
	%x = load i32, i32* %p
=======
	%x = load i32, ptr %p
>>>>>>> bc9823cf
	%a = lshr i32 %x, 7
	%b = shl i32 %x, 25
	%c = or i32 %a, %b
	ret i32 %c
}

define i32 @xbu(i32 %x, i32 %y, i32 %z) nounwind readnone {
; CHECK32-LABEL: xbu:
; CHECK32:       # %bb.0: # %entry
; CHECK32-NEXT:    movl {{[0-9]+}}(%esp), %ecx
; CHECK32-NEXT:    movl {{[0-9]+}}(%esp), %eax
; CHECK32-NEXT:    shldl $25, %ecx, %eax
; CHECK32-NEXT:    retl
;
; CHECK64-LABEL: xbu:
; CHECK64:       # %bb.0: # %entry
; CHECK64-NEXT:    movl %edi, %eax
; CHECK64-NEXT:    shldl $25, %esi, %eax
; CHECK64-NEXT:    retq
entry:
	%0 = lshr i32 %y, 7
	%1 = shl i32 %x, 25
	%2 = or i32 %0, %1
	ret i32 %2
}

define i32 @fshl(i32 %x) nounwind {
; X86-LABEL: fshl:
; X86:       # %bb.0:
; X86-NEXT:    movl {{[0-9]+}}(%esp), %eax
; X86-NEXT:    roll $7, %eax
; X86-NEXT:    retl
;
; SHLD-LABEL: fshl:
; SHLD:       # %bb.0:
; SHLD-NEXT:    movl {{[0-9]+}}(%esp), %eax
; SHLD-NEXT:    shldl $7, %eax, %eax
; SHLD-NEXT:    retl
;
; BMI2-LABEL: fshl:
; BMI2:       # %bb.0:
; BMI2-NEXT:    rorxl $25, {{[0-9]+}}(%esp), %eax
; BMI2-NEXT:    retl
;
; X64-LABEL: fshl:
; X64:       # %bb.0:
; X64-NEXT:    movl %edi, %eax
; X64-NEXT:    roll $7, %eax
; X64-NEXT:    retq
;
; SHLD64-LABEL: fshl:
; SHLD64:       # %bb.0:
; SHLD64-NEXT:    movl %edi, %eax
; SHLD64-NEXT:    shldl $7, %eax, %eax
; SHLD64-NEXT:    retq
;
; BMI264-LABEL: fshl:
; BMI264:       # %bb.0:
; BMI264-NEXT:    rorxl $25, %edi, %eax
; BMI264-NEXT:    retq
  %f = call i32 @llvm.fshl.i32(i32 %x, i32 %x, i32 7)
  ret i32 %f
}
declare i32 @llvm.fshl.i32(i32, i32, i32)

define i32 @fshl1(i32 %x) nounwind {
; X86-LABEL: fshl1:
; X86:       # %bb.0:
; X86-NEXT:    movl {{[0-9]+}}(%esp), %eax
; X86-NEXT:    roll %eax
; X86-NEXT:    retl
;
; SHLD-LABEL: fshl1:
; SHLD:       # %bb.0:
; SHLD-NEXT:    movl {{[0-9]+}}(%esp), %eax
; SHLD-NEXT:    shldl $1, %eax, %eax
; SHLD-NEXT:    retl
;
; BMI2-LABEL: fshl1:
; BMI2:       # %bb.0:
; BMI2-NEXT:    rorxl $31, {{[0-9]+}}(%esp), %eax
; BMI2-NEXT:    retl
;
; X64-LABEL: fshl1:
; X64:       # %bb.0:
; X64-NEXT:    movl %edi, %eax
; X64-NEXT:    roll %eax
; X64-NEXT:    retq
;
; SHLD64-LABEL: fshl1:
; SHLD64:       # %bb.0:
; SHLD64-NEXT:    movl %edi, %eax
; SHLD64-NEXT:    shldl $1, %eax, %eax
; SHLD64-NEXT:    retq
;
; BMI264-LABEL: fshl1:
; BMI264:       # %bb.0:
; BMI264-NEXT:    rorxl $31, %edi, %eax
; BMI264-NEXT:    retq
  %f = call i32 @llvm.fshl.i32(i32 %x, i32 %x, i32 1)
  ret i32 %f
}

define i32 @fshl31(i32 %x) nounwind {
; X86-LABEL: fshl31:
; X86:       # %bb.0:
; X86-NEXT:    movl {{[0-9]+}}(%esp), %eax
; X86-NEXT:    rorl %eax
; X86-NEXT:    retl
;
; SHLD-LABEL: fshl31:
; SHLD:       # %bb.0:
; SHLD-NEXT:    movl {{[0-9]+}}(%esp), %eax
; SHLD-NEXT:    shldl $31, %eax, %eax
; SHLD-NEXT:    retl
;
; BMI2-LABEL: fshl31:
; BMI2:       # %bb.0:
; BMI2-NEXT:    rorxl $1, {{[0-9]+}}(%esp), %eax
; BMI2-NEXT:    retl
;
; X64-LABEL: fshl31:
; X64:       # %bb.0:
; X64-NEXT:    movl %edi, %eax
; X64-NEXT:    rorl %eax
; X64-NEXT:    retq
;
; SHLD64-LABEL: fshl31:
; SHLD64:       # %bb.0:
; SHLD64-NEXT:    movl %edi, %eax
; SHLD64-NEXT:    shldl $31, %eax, %eax
; SHLD64-NEXT:    retq
;
; BMI264-LABEL: fshl31:
; BMI264:       # %bb.0:
; BMI264-NEXT:    rorxl $1, %edi, %eax
; BMI264-NEXT:    retq
  %f = call i32 @llvm.fshl.i32(i32 %x, i32 %x, i32 31)
  ret i32 %f
}

define i32 @fshl_load(i32* %p) nounwind {
; X86-LABEL: fshl_load:
; X86:       # %bb.0:
; X86-NEXT:    movl {{[0-9]+}}(%esp), %eax
; X86-NEXT:    movl (%eax), %eax
; X86-NEXT:    roll $7, %eax
; X86-NEXT:    retl
;
; SHLD-LABEL: fshl_load:
; SHLD:       # %bb.0:
; SHLD-NEXT:    movl {{[0-9]+}}(%esp), %eax
; SHLD-NEXT:    movl (%eax), %eax
; SHLD-NEXT:    shldl $7, %eax, %eax
; SHLD-NEXT:    retl
;
; BMI2-LABEL: fshl_load:
; BMI2:       # %bb.0:
; BMI2-NEXT:    movl {{[0-9]+}}(%esp), %eax
; BMI2-NEXT:    rorxl $25, (%eax), %eax
; BMI2-NEXT:    retl
;
; X64-LABEL: fshl_load:
; X64:       # %bb.0:
; X64-NEXT:    movl (%rdi), %eax
; X64-NEXT:    roll $7, %eax
; X64-NEXT:    retq
;
; SHLD64-LABEL: fshl_load:
; SHLD64:       # %bb.0:
; SHLD64-NEXT:    movl (%rdi), %eax
; SHLD64-NEXT:    shldl $7, %eax, %eax
; SHLD64-NEXT:    retq
;
; BMI264-LABEL: fshl_load:
; BMI264:       # %bb.0:
; BMI264-NEXT:    rorxl $25, (%rdi), %eax
; BMI264-NEXT:    retq
  %x = load i32, i32* %p
  %f = call i32 @llvm.fshl.i32(i32 %x, i32 %x, i32 7)
  ret i32 %f
}

define i32 @fshr(i32 %x) nounwind {
; X86-LABEL: fshr:
; X86:       # %bb.0:
; X86-NEXT:    movl {{[0-9]+}}(%esp), %eax
; X86-NEXT:    rorl $7, %eax
; X86-NEXT:    retl
;
; SHLD-LABEL: fshr:
; SHLD:       # %bb.0:
; SHLD-NEXT:    movl {{[0-9]+}}(%esp), %eax
; SHLD-NEXT:    shrdl $7, %eax, %eax
; SHLD-NEXT:    retl
;
; BMI2-LABEL: fshr:
; BMI2:       # %bb.0:
; BMI2-NEXT:    rorxl $7, {{[0-9]+}}(%esp), %eax
; BMI2-NEXT:    retl
;
; X64-LABEL: fshr:
; X64:       # %bb.0:
; X64-NEXT:    movl %edi, %eax
; X64-NEXT:    rorl $7, %eax
; X64-NEXT:    retq
;
; SHLD64-LABEL: fshr:
; SHLD64:       # %bb.0:
; SHLD64-NEXT:    movl %edi, %eax
; SHLD64-NEXT:    shrdl $7, %eax, %eax
; SHLD64-NEXT:    retq
;
; BMI264-LABEL: fshr:
; BMI264:       # %bb.0:
; BMI264-NEXT:    rorxl $7, %edi, %eax
; BMI264-NEXT:    retq
  %f = call i32 @llvm.fshr.i32(i32 %x, i32 %x, i32 7)
  ret i32 %f
}
declare i32 @llvm.fshr.i32(i32, i32, i32)

define i32 @fshr1(i32 %x) nounwind {
; X86-LABEL: fshr1:
; X86:       # %bb.0:
; X86-NEXT:    movl {{[0-9]+}}(%esp), %eax
; X86-NEXT:    rorl %eax
; X86-NEXT:    retl
;
; SHLD-LABEL: fshr1:
; SHLD:       # %bb.0:
; SHLD-NEXT:    movl {{[0-9]+}}(%esp), %eax
; SHLD-NEXT:    shrdl $1, %eax, %eax
; SHLD-NEXT:    retl
;
; BMI2-LABEL: fshr1:
; BMI2:       # %bb.0:
; BMI2-NEXT:    rorxl $1, {{[0-9]+}}(%esp), %eax
; BMI2-NEXT:    retl
;
; X64-LABEL: fshr1:
; X64:       # %bb.0:
; X64-NEXT:    movl %edi, %eax
; X64-NEXT:    rorl %eax
; X64-NEXT:    retq
;
; SHLD64-LABEL: fshr1:
; SHLD64:       # %bb.0:
; SHLD64-NEXT:    movl %edi, %eax
; SHLD64-NEXT:    shrdl $1, %eax, %eax
; SHLD64-NEXT:    retq
;
; BMI264-LABEL: fshr1:
; BMI264:       # %bb.0:
; BMI264-NEXT:    rorxl $1, %edi, %eax
; BMI264-NEXT:    retq
  %f = call i32 @llvm.fshr.i32(i32 %x, i32 %x, i32 1)
  ret i32 %f
}

define i32 @fshr31(i32 %x) nounwind {
; X86-LABEL: fshr31:
; X86:       # %bb.0:
; X86-NEXT:    movl {{[0-9]+}}(%esp), %eax
; X86-NEXT:    roll %eax
; X86-NEXT:    retl
;
; SHLD-LABEL: fshr31:
; SHLD:       # %bb.0:
; SHLD-NEXT:    movl {{[0-9]+}}(%esp), %eax
; SHLD-NEXT:    shrdl $31, %eax, %eax
; SHLD-NEXT:    retl
;
; BMI2-LABEL: fshr31:
; BMI2:       # %bb.0:
; BMI2-NEXT:    rorxl $31, {{[0-9]+}}(%esp), %eax
; BMI2-NEXT:    retl
;
; X64-LABEL: fshr31:
; X64:       # %bb.0:
; X64-NEXT:    movl %edi, %eax
; X64-NEXT:    roll %eax
; X64-NEXT:    retq
;
; SHLD64-LABEL: fshr31:
; SHLD64:       # %bb.0:
; SHLD64-NEXT:    movl %edi, %eax
; SHLD64-NEXT:    shrdl $31, %eax, %eax
; SHLD64-NEXT:    retq
;
; BMI264-LABEL: fshr31:
; BMI264:       # %bb.0:
; BMI264-NEXT:    rorxl $31, %edi, %eax
; BMI264-NEXT:    retq
  %f = call i32 @llvm.fshr.i32(i32 %x, i32 %x, i32 31)
  ret i32 %f
}

define i32 @fshr_load(i32* %p) nounwind {
; X86-LABEL: fshr_load:
; X86:       # %bb.0:
; X86-NEXT:    movl {{[0-9]+}}(%esp), %eax
; X86-NEXT:    movl (%eax), %eax
; X86-NEXT:    rorl $7, %eax
; X86-NEXT:    retl
;
; SHLD-LABEL: fshr_load:
; SHLD:       # %bb.0:
; SHLD-NEXT:    movl {{[0-9]+}}(%esp), %eax
; SHLD-NEXT:    movl (%eax), %eax
; SHLD-NEXT:    shrdl $7, %eax, %eax
; SHLD-NEXT:    retl
;
; BMI2-LABEL: fshr_load:
; BMI2:       # %bb.0:
; BMI2-NEXT:    movl {{[0-9]+}}(%esp), %eax
; BMI2-NEXT:    rorxl $7, (%eax), %eax
; BMI2-NEXT:    retl
;
; X64-LABEL: fshr_load:
; X64:       # %bb.0:
; X64-NEXT:    movl (%rdi), %eax
; X64-NEXT:    rorl $7, %eax
; X64-NEXT:    retq
;
; SHLD64-LABEL: fshr_load:
; SHLD64:       # %bb.0:
; SHLD64-NEXT:    movl (%rdi), %eax
; SHLD64-NEXT:    shrdl $7, %eax, %eax
; SHLD64-NEXT:    retq
;
; BMI264-LABEL: fshr_load:
; BMI264:       # %bb.0:
; BMI264-NEXT:    rorxl $7, (%rdi), %eax
; BMI264-NEXT:    retq
  %x = load i32, i32* %p
  %f = call i32 @llvm.fshr.i32(i32 %x, i32 %x, i32 7)
  ret i32 %f
}<|MERGE_RESOLUTION|>--- conflicted
+++ resolved
@@ -141,7 +141,7 @@
 	ret i32 %2
 }
 
-define i32 @xfoop(i32* %p) nounwind readnone {
+define i32 @xfoop(ptr %p) nounwind readnone {
 ; X86-LABEL: xfoop:
 ; X86:       # %bb.0: # %entry
 ; X86-NEXT:    movl {{[0-9]+}}(%esp), %eax
@@ -179,7 +179,7 @@
 ; BMI264-NEXT:    rorxl $25, (%rdi), %eax
 ; BMI264-NEXT:    retq
 entry:
-	%x = load i32, i32* %p
+	%x = load i32, ptr %p
 	%a = lshr i32 %x, 25
 	%b = shl i32 %x, 7
 	%c = or i32 %a, %b
@@ -247,7 +247,7 @@
 	ret i32 %2
 }
 
-define i32 @xunp(i32* %p) nounwind readnone {
+define i32 @xunp(ptr %p) nounwind readnone {
 ; X86-LABEL: xunp:
 ; X86:       # %bb.0: # %entry
 ; X86-NEXT:    movl {{[0-9]+}}(%esp), %eax
@@ -285,13 +285,7 @@
 ; BMI264-NEXT:    rorxl $7, (%rdi), %eax
 ; BMI264-NEXT:    retq
 entry:
-<<<<<<< HEAD
-; shld-label: xunp:
-; shld: shldl $25
-	%x = load i32, i32* %p
-=======
 	%x = load i32, ptr %p
->>>>>>> bc9823cf
 	%a = lshr i32 %x, 7
 	%b = shl i32 %x, 25
 	%c = or i32 %a, %b
@@ -433,7 +427,7 @@
   ret i32 %f
 }
 
-define i32 @fshl_load(i32* %p) nounwind {
+define i32 @fshl_load(ptr %p) nounwind {
 ; X86-LABEL: fshl_load:
 ; X86:       # %bb.0:
 ; X86-NEXT:    movl {{[0-9]+}}(%esp), %eax
@@ -470,7 +464,7 @@
 ; BMI264:       # %bb.0:
 ; BMI264-NEXT:    rorxl $25, (%rdi), %eax
 ; BMI264-NEXT:    retq
-  %x = load i32, i32* %p
+  %x = load i32, ptr %p
   %f = call i32 @llvm.fshl.i32(i32 %x, i32 %x, i32 7)
   ret i32 %f
 }
@@ -590,7 +584,7 @@
   ret i32 %f
 }
 
-define i32 @fshr_load(i32* %p) nounwind {
+define i32 @fshr_load(ptr %p) nounwind {
 ; X86-LABEL: fshr_load:
 ; X86:       # %bb.0:
 ; X86-NEXT:    movl {{[0-9]+}}(%esp), %eax
@@ -627,7 +621,7 @@
 ; BMI264:       # %bb.0:
 ; BMI264-NEXT:    rorxl $7, (%rdi), %eax
 ; BMI264-NEXT:    retq
-  %x = load i32, i32* %p
+  %x = load i32, ptr %p
   %f = call i32 @llvm.fshr.i32(i32 %x, i32 %x, i32 7)
   ret i32 %f
 }