--- conflicted
+++ resolved
@@ -21,16 +21,12 @@
 ; CHECK:       # %bb.0:
 ; CHECK-NEXT:    bzhiq %rsi, (%rdi), %rax
 ; CHECK-NEXT:    retq
-<<<<<<< HEAD
-  %x1 = load i64, i64* %x
-=======
 ;
 ; EGPR-LABEL: bzhi64_load:
 ; EGPR:       # %bb.0:
 ; EGPR-NEXT:    bzhiq %rsi, (%rdi), %rax # EVEX TO VEX Compression encoding: [0xc4,0xe2,0xc8,0xf5,0x07]
 ; EGPR-NEXT:    retq # encoding: [0xc3]
   %x1 = load i64, ptr %x
->>>>>>> 99cae9a4
   %tmp = tail call i64 @llvm.x86.bmi.bzhi.64(i64 %x1, i64 %y)
   ret i64 %tmp
 }
@@ -56,16 +52,12 @@
 ; CHECK:       # %bb.0:
 ; CHECK-NEXT:    pdepq (%rsi), %rdi, %rax
 ; CHECK-NEXT:    retq
-<<<<<<< HEAD
-  %y1 = load i64, i64* %y
-=======
 ;
 ; EGPR-LABEL: pdep64_load:
 ; EGPR:       # %bb.0:
 ; EGPR-NEXT:    pdepq (%rsi), %rdi, %rax # EVEX TO VEX Compression encoding: [0xc4,0xe2,0xc3,0xf5,0x06]
 ; EGPR-NEXT:    retq # encoding: [0xc3]
   %y1 = load i64, ptr %y
->>>>>>> 99cae9a4
   %tmp = tail call i64 @llvm.x86.bmi.pdep.64(i64 %x, i64 %y1)
   ret i64 %tmp
 }
@@ -111,16 +103,12 @@
 ; CHECK:       # %bb.0:
 ; CHECK-NEXT:    pextq (%rsi), %rdi, %rax
 ; CHECK-NEXT:    retq
-<<<<<<< HEAD
-  %y1 = load i64, i64* %y
-=======
 ;
 ; EGPR-LABEL: pext64_load:
 ; EGPR:       # %bb.0:
 ; EGPR-NEXT:    pextq (%rsi), %rdi, %rax # EVEX TO VEX Compression encoding: [0xc4,0xe2,0xc2,0xf5,0x06]
 ; EGPR-NEXT:    retq # encoding: [0xc3]
   %y1 = load i64, ptr %y
->>>>>>> 99cae9a4
   %tmp = tail call i64 @llvm.x86.bmi.pext.64(i64 %x, i64 %y1)
   ret i64 %tmp
 }
@@ -179,9 +167,6 @@
 ; CHECK-NEXT:    mulxq (%rsi), %rax, %rdx
 ; CHECK-NEXT:    movq %rdx, (%rcx)
 ; CHECK-NEXT:    retq
-<<<<<<< HEAD
-  %y1 = load i64, i64* %y
-=======
 ;
 ; EGPR-LABEL: mulx64_load:
 ; EGPR:       # %bb.0:
@@ -191,7 +176,6 @@
 ; EGPR-NEXT:    movq %rdx, (%rcx) # encoding: [0x48,0x89,0x11]
 ; EGPR-NEXT:    retq # encoding: [0xc3]
   %y1 = load i64, ptr %y
->>>>>>> 99cae9a4
   %x2 = zext i64 %x to i128
   %y2 = zext i64 %y1 to i128
   %r1 = mul i128 %x2, %y2
