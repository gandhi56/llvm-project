; NOTE: Assertions have been autogenerated by utils/update_llc_test_checks.py
; RUN: llc < %s -mtriple=x86_64-unknown -mattr=+sse2     | FileCheck %s --check-prefixes=X64,SSE,SSE2
; RUN: llc < %s -mtriple=x86_64-unknown -mattr=+sse4.2   | FileCheck %s --check-prefixes=X64,SSE,SSE42
; RUN: llc < %s -mtriple=x86_64-unknown -mattr=+avx      | FileCheck %s --check-prefixes=X64,AVX
; RUN: llc < %s -mtriple=x86_64-unknown -mattr=+avx2     | FileCheck %s --check-prefixes=X64,AVX
; RUN: llc < %s -mtriple=x86_64-unknown -mattr=+avx512vl,+avx512bw,+avx512dq | FileCheck %s --check-prefixes=X64,AVX512
; RUN: llc < %s -mtriple=i686-unknown   -mattr=+avx2     | FileCheck %s --check-prefixes=X86

declare i1 @llvm.vector.reduce.and.v4i1(<4 x i1>)
declare i1 @llvm.vector.reduce.and.v8i1(<8 x i1>)

; FIXME: All four versions are semantically equivalent and should produce same asm as scalar version.

define i1 @intrinsic_v4i8(i8* align 1 %arg, i8* align 1 %arg1) {
; SSE2-LABEL: intrinsic_v4i8:
; SSE2:       # %bb.0: # %bb
; SSE2-NEXT:    movd {{.*#+}} xmm0 = mem[0],zero,zero,zero
; SSE2-NEXT:    movd {{.*#+}} xmm1 = mem[0],zero,zero,zero
; SSE2-NEXT:    pcmpeqb %xmm0, %xmm1
; SSE2-NEXT:    punpcklbw {{.*#+}} xmm0 = xmm0[0],xmm1[0],xmm0[1],xmm1[1],xmm0[2],xmm1[2],xmm0[3],xmm1[3],xmm0[4],xmm1[4],xmm0[5],xmm1[5],xmm0[6],xmm1[6],xmm0[7],xmm1[7]
; SSE2-NEXT:    punpcklwd {{.*#+}} xmm0 = xmm0[0,0,1,1,2,2,3,3]
; SSE2-NEXT:    movmskps %xmm0, %eax
; SSE2-NEXT:    cmpb $15, %al
; SSE2-NEXT:    sete %al
; SSE2-NEXT:    retq
;
; SSE42-LABEL: intrinsic_v4i8:
; SSE42:       # %bb.0: # %bb
; SSE42-NEXT:    pmovzxbd {{.*#+}} xmm0 = mem[0],zero,zero,zero,mem[1],zero,zero,zero,mem[2],zero,zero,zero,mem[3],zero,zero,zero
; SSE42-NEXT:    pmovzxbd {{.*#+}} xmm1 = mem[0],zero,zero,zero,mem[1],zero,zero,zero,mem[2],zero,zero,zero,mem[3],zero,zero,zero
; SSE42-NEXT:    psubd %xmm1, %xmm0
; SSE42-NEXT:    ptest %xmm0, %xmm0
; SSE42-NEXT:    sete %al
; SSE42-NEXT:    retq
;
; AVX-LABEL: intrinsic_v4i8:
; AVX:       # %bb.0: # %bb
; AVX-NEXT:    vpmovzxbd {{.*#+}} xmm0 = mem[0],zero,zero,zero,mem[1],zero,zero,zero,mem[2],zero,zero,zero,mem[3],zero,zero,zero
; AVX-NEXT:    vpmovzxbd {{.*#+}} xmm1 = mem[0],zero,zero,zero,mem[1],zero,zero,zero,mem[2],zero,zero,zero,mem[3],zero,zero,zero
; AVX-NEXT:    vpsubd %xmm1, %xmm0, %xmm0
; AVX-NEXT:    vptest %xmm0, %xmm0
; AVX-NEXT:    sete %al
; AVX-NEXT:    retq
;
; AVX512-LABEL: intrinsic_v4i8:
; AVX512:       # %bb.0: # %bb
; AVX512-NEXT:    vmovd {{.*#+}} xmm0 = mem[0],zero,zero,zero
; AVX512-NEXT:    vmovd {{.*#+}} xmm1 = mem[0],zero,zero,zero
; AVX512-NEXT:    vpcmpeqb %xmm1, %xmm0, %k0
; AVX512-NEXT:    knotw %k0, %k0
; AVX512-NEXT:    kmovd %k0, %eax
; AVX512-NEXT:    testb $15, %al
; AVX512-NEXT:    sete %al
; AVX512-NEXT:    retq
;
; X86-LABEL: intrinsic_v4i8:
; X86:       # %bb.0: # %bb
; X86-NEXT:    movl {{[0-9]+}}(%esp), %eax
; X86-NEXT:    movl {{[0-9]+}}(%esp), %ecx
; X86-NEXT:    vpmovzxbd {{.*#+}} xmm0 = mem[0],zero,zero,zero,mem[1],zero,zero,zero,mem[2],zero,zero,zero,mem[3],zero,zero,zero
; X86-NEXT:    vpmovzxbd {{.*#+}} xmm1 = mem[0],zero,zero,zero,mem[1],zero,zero,zero,mem[2],zero,zero,zero,mem[3],zero,zero,zero
; X86-NEXT:    vpsubd %xmm1, %xmm0, %xmm0
; X86-NEXT:    vptest %xmm0, %xmm0
; X86-NEXT:    sete %al
; X86-NEXT:    retl
bb:
  %ptr1 = bitcast i8* %arg1 to <4 x i8>*
  %ptr2 = bitcast i8* %arg to <4 x i8>*
  %lhs = load <4 x i8>, <4 x i8>* %ptr1, align 1
  %rhs = load <4 x i8>, <4 x i8>* %ptr2, align 1
  %cmp = icmp eq <4 x i8> %lhs, %rhs
  %all_eq = call i1 @llvm.vector.reduce.and.v4i1(<4 x i1> %cmp)
  ret i1 %all_eq
}

define i1 @intrinsic_v8i8(i8* align 1 %arg, i8* align 1 %arg1) {
; SSE-LABEL: intrinsic_v8i8:
; SSE:       # %bb.0: # %bb
; SSE-NEXT:    movq {{.*#+}} xmm0 = mem[0],zero
; SSE-NEXT:    movq {{.*#+}} xmm1 = mem[0],zero
; SSE-NEXT:    pcmpeqb %xmm0, %xmm1
; SSE-NEXT:    pmovmskb %xmm1, %eax
; SSE-NEXT:    cmpb $-1, %al
; SSE-NEXT:    sete %al
; SSE-NEXT:    retq
;
; AVX-LABEL: intrinsic_v8i8:
; AVX:       # %bb.0: # %bb
; AVX-NEXT:    vmovq {{.*#+}} xmm0 = mem[0],zero
; AVX-NEXT:    vmovq {{.*#+}} xmm1 = mem[0],zero
; AVX-NEXT:    vpcmpeqb %xmm1, %xmm0, %xmm0
; AVX-NEXT:    vpmovmskb %xmm0, %eax
; AVX-NEXT:    cmpb $-1, %al
; AVX-NEXT:    sete %al
; AVX-NEXT:    retq
;
; AVX512-LABEL: intrinsic_v8i8:
; AVX512:       # %bb.0: # %bb
; AVX512-NEXT:    vmovq {{.*#+}} xmm0 = mem[0],zero
; AVX512-NEXT:    vmovq {{.*#+}} xmm1 = mem[0],zero
; AVX512-NEXT:    vpcmpeqb %xmm1, %xmm0, %k0
; AVX512-NEXT:    kortestb %k0, %k0
; AVX512-NEXT:    setb %al
; AVX512-NEXT:    retq
;
; X86-LABEL: intrinsic_v8i8:
; X86:       # %bb.0: # %bb
; X86-NEXT:    movl {{[0-9]+}}(%esp), %eax
; X86-NEXT:    movl {{[0-9]+}}(%esp), %ecx
; X86-NEXT:    vmovq {{.*#+}} xmm0 = mem[0],zero
; X86-NEXT:    vmovq {{.*#+}} xmm1 = mem[0],zero
; X86-NEXT:    vpcmpeqb %xmm1, %xmm0, %xmm0
; X86-NEXT:    vpmovmskb %xmm0, %eax
; X86-NEXT:    cmpb $-1, %al
; X86-NEXT:    sete %al
; X86-NEXT:    retl
bb:
  %ptr1 = bitcast i8* %arg1 to <8 x i8>*
  %ptr2 = bitcast i8* %arg to <8 x i8>*
  %lhs = load <8 x i8>, <8 x i8>* %ptr1, align 1
  %rhs = load <8 x i8>, <8 x i8>* %ptr2, align 1
  %cmp = icmp eq <8 x i8> %lhs, %rhs
  %all_eq = call i1 @llvm.vector.reduce.and.v8i1(<8 x i1> %cmp)
  ret i1 %all_eq
}

define i1 @vector_version(i8* align 1 %arg, i8* align 1 %arg1) {
; SSE2-LABEL: vector_version:
; SSE2:       # %bb.0: # %bb
; SSE2-NEXT:    movd {{.*#+}} xmm0 = mem[0],zero,zero,zero
; SSE2-NEXT:    movd {{.*#+}} xmm1 = mem[0],zero,zero,zero
; SSE2-NEXT:    pcmpeqb %xmm0, %xmm1
; SSE2-NEXT:    pcmpeqd %xmm0, %xmm0
; SSE2-NEXT:    pxor %xmm1, %xmm0
; SSE2-NEXT:    punpcklbw {{.*#+}} xmm0 = xmm0[0,0,1,1,2,2,3,3,4,4,5,5,6,6,7,7]
; SSE2-NEXT:    punpcklwd {{.*#+}} xmm0 = xmm0[0,0,1,1,2,2,3,3]
; SSE2-NEXT:    movmskps %xmm0, %eax
; SSE2-NEXT:    testl %eax, %eax
; SSE2-NEXT:    sete %al
; SSE2-NEXT:    retq
;
; SSE42-LABEL: vector_version:
; SSE42:       # %bb.0: # %bb
; SSE42-NEXT:    pmovzxbd {{.*#+}} xmm0 = mem[0],zero,zero,zero,mem[1],zero,zero,zero,mem[2],zero,zero,zero,mem[3],zero,zero,zero
; SSE42-NEXT:    pmovzxbd {{.*#+}} xmm1 = mem[0],zero,zero,zero,mem[1],zero,zero,zero,mem[2],zero,zero,zero,mem[3],zero,zero,zero
; SSE42-NEXT:    psubd %xmm1, %xmm0
; SSE42-NEXT:    ptest %xmm0, %xmm0
; SSE42-NEXT:    sete %al
; SSE42-NEXT:    retq
;
; AVX-LABEL: vector_version:
; AVX:       # %bb.0: # %bb
; AVX-NEXT:    vpmovzxbd {{.*#+}} xmm0 = mem[0],zero,zero,zero,mem[1],zero,zero,zero,mem[2],zero,zero,zero,mem[3],zero,zero,zero
; AVX-NEXT:    vpmovzxbd {{.*#+}} xmm1 = mem[0],zero,zero,zero,mem[1],zero,zero,zero,mem[2],zero,zero,zero,mem[3],zero,zero,zero
; AVX-NEXT:    vpsubd %xmm1, %xmm0, %xmm0
; AVX-NEXT:    vptest %xmm0, %xmm0
; AVX-NEXT:    sete %al
; AVX-NEXT:    retq
;
; AVX512-LABEL: vector_version:
; AVX512:       # %bb.0: # %bb
; AVX512-NEXT:    vmovd {{.*#+}} xmm0 = mem[0],zero,zero,zero
; AVX512-NEXT:    vmovd {{.*#+}} xmm1 = mem[0],zero,zero,zero
; AVX512-NEXT:    vpcmpneqb %xmm1, %xmm0, %k0
; AVX512-NEXT:    kmovd %k0, %eax
; AVX512-NEXT:    testb $15, %al
; AVX512-NEXT:    sete %al
; AVX512-NEXT:    retq
;
; X86-LABEL: vector_version:
; X86:       # %bb.0: # %bb
; X86-NEXT:    movl {{[0-9]+}}(%esp), %eax
; X86-NEXT:    movl {{[0-9]+}}(%esp), %ecx
; X86-NEXT:    vpmovzxbd {{.*#+}} xmm0 = mem[0],zero,zero,zero,mem[1],zero,zero,zero,mem[2],zero,zero,zero,mem[3],zero,zero,zero
; X86-NEXT:    vpmovzxbd {{.*#+}} xmm1 = mem[0],zero,zero,zero,mem[1],zero,zero,zero,mem[2],zero,zero,zero,mem[3],zero,zero,zero
; X86-NEXT:    vpsubd %xmm1, %xmm0, %xmm0
; X86-NEXT:    vptest %xmm0, %xmm0
; X86-NEXT:    sete %al
; X86-NEXT:    retl
bb:
  %ptr1 = bitcast i8* %arg1 to <4 x i8>*
  %ptr2 = bitcast i8* %arg to <4 x i8>*
  %lhs = load <4 x i8>, <4 x i8>* %ptr1, align 1
  %rhs = load <4 x i8>, <4 x i8>* %ptr2, align 1
  %any_ne = icmp ne <4 x i8> %lhs, %rhs
  %any_ne_scalar = bitcast <4 x i1> %any_ne to i4
  %all_eq = icmp eq i4 %any_ne_scalar, 0
  ret i1 %all_eq
}

<<<<<<< HEAD
define i1 @mixed_version_v4i8(i8* align 1 %arg, i8* align 1 %arg1) {
; CHECK-LABEL: mixed_version_v4i8:
; CHECK:       # %bb.0: # %bb
; CHECK-NEXT:    movl (%rsi), %eax
; CHECK-NEXT:    cmpl (%rdi), %eax
; CHECK-NEXT:    sete %al
; CHECK-NEXT:    retq
=======
define i1 @mixed_version_v4i8(ptr align 1 %arg, ptr align 1 %arg1) {
; X64-LABEL: mixed_version_v4i8:
; X64:       # %bb.0: # %bb
; X64-NEXT:    movl (%rsi), %eax
; X64-NEXT:    cmpl (%rdi), %eax
; X64-NEXT:    sete %al
; X64-NEXT:    retq
>>>>>>> 038f7deb
;
; X86-LABEL: mixed_version_v4i8:
; X86:       # %bb.0: # %bb
; X86-NEXT:    movl {{[0-9]+}}(%esp), %eax
; X86-NEXT:    movl {{[0-9]+}}(%esp), %ecx
; X86-NEXT:    movl (%ecx), %ecx
; X86-NEXT:    cmpl (%eax), %ecx
; X86-NEXT:    sete %al
; X86-NEXT:    retl
bb:
  %ptr1 = bitcast i8* %arg1 to <4 x i8>*
  %ptr2 = bitcast i8* %arg to <4 x i8>*
  %lhs = load <4 x i8>, <4 x i8>* %ptr1, align 1
  %rhs = load <4 x i8>, <4 x i8>* %ptr2, align 1
  %lhs_s = bitcast <4 x i8> %lhs to i32
  %rhs_s = bitcast <4 x i8> %rhs to i32
  %all_eq = icmp eq i32 %lhs_s, %rhs_s
  ret i1 %all_eq
}

<<<<<<< HEAD
define i1 @mixed_version_v8i8(i8* align 1 %arg, i8* align 1 %arg1) {
; CHECK-LABEL: mixed_version_v8i8:
; CHECK:       # %bb.0: # %bb
; CHECK-NEXT:    movq (%rsi), %rax
; CHECK-NEXT:    cmpq (%rdi), %rax
; CHECK-NEXT:    sete %al
; CHECK-NEXT:    retq
=======
define i1 @mixed_version_v8i8(ptr align 1 %arg, ptr align 1 %arg1) {
; X64-LABEL: mixed_version_v8i8:
; X64:       # %bb.0: # %bb
; X64-NEXT:    movq (%rsi), %rax
; X64-NEXT:    cmpq (%rdi), %rax
; X64-NEXT:    sete %al
; X64-NEXT:    retq
>>>>>>> 038f7deb
;
; X86-LABEL: mixed_version_v8i8:
; X86:       # %bb.0: # %bb
; X86-NEXT:    movl {{[0-9]+}}(%esp), %eax
; X86-NEXT:    movl {{[0-9]+}}(%esp), %ecx
; X86-NEXT:    movl (%ecx), %edx
; X86-NEXT:    movl 4(%ecx), %ecx
; X86-NEXT:    xorl 4(%eax), %ecx
; X86-NEXT:    xorl (%eax), %edx
; X86-NEXT:    orl %ecx, %edx
; X86-NEXT:    sete %al
; X86-NEXT:    retl
bb:
  %ptr1 = bitcast i8* %arg1 to <8 x i8>*
  %ptr2 = bitcast i8* %arg to <8 x i8>*
  %lhs = load <8 x i8>, <8 x i8>* %ptr1, align 1
  %rhs = load <8 x i8>, <8 x i8>* %ptr2, align 1
  %lhs_s = bitcast <8 x i8> %lhs to i64
  %rhs_s = bitcast <8 x i8> %rhs to i64
  %all_eq = icmp eq i64 %lhs_s, %rhs_s
  ret i1 %all_eq
}

<<<<<<< HEAD
define i1 @scalar_version(i8* align 1 %arg, i8* align 1 %arg1) {
; CHECK-LABEL: scalar_version:
; CHECK:       # %bb.0: # %bb
; CHECK-NEXT:    movl (%rsi), %eax
; CHECK-NEXT:    cmpl (%rdi), %eax
; CHECK-NEXT:    sete %al
; CHECK-NEXT:    retq
=======
define i1 @scalar_version(ptr align 1 %arg, ptr align 1 %arg1) {
; X64-LABEL: scalar_version:
; X64:       # %bb.0: # %bb
; X64-NEXT:    movl (%rsi), %eax
; X64-NEXT:    cmpl (%rdi), %eax
; X64-NEXT:    sete %al
; X64-NEXT:    retq
>>>>>>> 038f7deb
;
; X86-LABEL: scalar_version:
; X86:       # %bb.0: # %bb
; X86-NEXT:    movl {{[0-9]+}}(%esp), %eax
; X86-NEXT:    movl {{[0-9]+}}(%esp), %ecx
; X86-NEXT:    movl (%ecx), %ecx
; X86-NEXT:    cmpl (%eax), %ecx
; X86-NEXT:    sete %al
; X86-NEXT:    retl
bb:
  %ptr1 = bitcast i8* %arg1 to i32*
  %ptr2 = bitcast i8* %arg to i32*
  %lhs = load i32, i32* %ptr1, align 1
  %rhs = load i32, i32* %ptr2, align 1
  %all_eq = icmp eq i32 %lhs, %rhs
  ret i1 %all_eq
}<|MERGE_RESOLUTION|>--- conflicted
+++ resolved
@@ -11,7 +11,7 @@
 
 ; FIXME: All four versions are semantically equivalent and should produce same asm as scalar version.
 
-define i1 @intrinsic_v4i8(i8* align 1 %arg, i8* align 1 %arg1) {
+define i1 @intrinsic_v4i8(ptr align 1 %arg, ptr align 1 %arg1) {
 ; SSE2-LABEL: intrinsic_v4i8:
 ; SSE2:       # %bb.0: # %bb
 ; SSE2-NEXT:    movd {{.*#+}} xmm0 = mem[0],zero,zero,zero
@@ -64,16 +64,14 @@
 ; X86-NEXT:    sete %al
 ; X86-NEXT:    retl
 bb:
-  %ptr1 = bitcast i8* %arg1 to <4 x i8>*
-  %ptr2 = bitcast i8* %arg to <4 x i8>*
-  %lhs = load <4 x i8>, <4 x i8>* %ptr1, align 1
-  %rhs = load <4 x i8>, <4 x i8>* %ptr2, align 1
+  %lhs = load <4 x i8>, ptr %arg1, align 1
+  %rhs = load <4 x i8>, ptr %arg, align 1
   %cmp = icmp eq <4 x i8> %lhs, %rhs
   %all_eq = call i1 @llvm.vector.reduce.and.v4i1(<4 x i1> %cmp)
   ret i1 %all_eq
 }
 
-define i1 @intrinsic_v8i8(i8* align 1 %arg, i8* align 1 %arg1) {
+define i1 @intrinsic_v8i8(ptr align 1 %arg, ptr align 1 %arg1) {
 ; SSE-LABEL: intrinsic_v8i8:
 ; SSE:       # %bb.0: # %bb
 ; SSE-NEXT:    movq {{.*#+}} xmm0 = mem[0],zero
@@ -115,16 +113,14 @@
 ; X86-NEXT:    sete %al
 ; X86-NEXT:    retl
 bb:
-  %ptr1 = bitcast i8* %arg1 to <8 x i8>*
-  %ptr2 = bitcast i8* %arg to <8 x i8>*
-  %lhs = load <8 x i8>, <8 x i8>* %ptr1, align 1
-  %rhs = load <8 x i8>, <8 x i8>* %ptr2, align 1
+  %lhs = load <8 x i8>, ptr %arg1, align 1
+  %rhs = load <8 x i8>, ptr %arg, align 1
   %cmp = icmp eq <8 x i8> %lhs, %rhs
   %all_eq = call i1 @llvm.vector.reduce.and.v8i1(<8 x i1> %cmp)
   ret i1 %all_eq
 }
 
-define i1 @vector_version(i8* align 1 %arg, i8* align 1 %arg1) {
+define i1 @vector_version(ptr align 1 %arg, ptr align 1 %arg1) {
 ; SSE2-LABEL: vector_version:
 ; SSE2:       # %bb.0: # %bb
 ; SSE2-NEXT:    movd {{.*#+}} xmm0 = mem[0],zero,zero,zero
@@ -178,25 +174,14 @@
 ; X86-NEXT:    sete %al
 ; X86-NEXT:    retl
 bb:
-  %ptr1 = bitcast i8* %arg1 to <4 x i8>*
-  %ptr2 = bitcast i8* %arg to <4 x i8>*
-  %lhs = load <4 x i8>, <4 x i8>* %ptr1, align 1
-  %rhs = load <4 x i8>, <4 x i8>* %ptr2, align 1
+  %lhs = load <4 x i8>, ptr %arg1, align 1
+  %rhs = load <4 x i8>, ptr %arg, align 1
   %any_ne = icmp ne <4 x i8> %lhs, %rhs
   %any_ne_scalar = bitcast <4 x i1> %any_ne to i4
   %all_eq = icmp eq i4 %any_ne_scalar, 0
   ret i1 %all_eq
 }
 
-<<<<<<< HEAD
-define i1 @mixed_version_v4i8(i8* align 1 %arg, i8* align 1 %arg1) {
-; CHECK-LABEL: mixed_version_v4i8:
-; CHECK:       # %bb.0: # %bb
-; CHECK-NEXT:    movl (%rsi), %eax
-; CHECK-NEXT:    cmpl (%rdi), %eax
-; CHECK-NEXT:    sete %al
-; CHECK-NEXT:    retq
-=======
 define i1 @mixed_version_v4i8(ptr align 1 %arg, ptr align 1 %arg1) {
 ; X64-LABEL: mixed_version_v4i8:
 ; X64:       # %bb.0: # %bb
@@ -204,7 +189,6 @@
 ; X64-NEXT:    cmpl (%rdi), %eax
 ; X64-NEXT:    sete %al
 ; X64-NEXT:    retq
->>>>>>> 038f7deb
 ;
 ; X86-LABEL: mixed_version_v4i8:
 ; X86:       # %bb.0: # %bb
@@ -215,25 +199,14 @@
 ; X86-NEXT:    sete %al
 ; X86-NEXT:    retl
 bb:
-  %ptr1 = bitcast i8* %arg1 to <4 x i8>*
-  %ptr2 = bitcast i8* %arg to <4 x i8>*
-  %lhs = load <4 x i8>, <4 x i8>* %ptr1, align 1
-  %rhs = load <4 x i8>, <4 x i8>* %ptr2, align 1
+  %lhs = load <4 x i8>, ptr %arg1, align 1
+  %rhs = load <4 x i8>, ptr %arg, align 1
   %lhs_s = bitcast <4 x i8> %lhs to i32
   %rhs_s = bitcast <4 x i8> %rhs to i32
   %all_eq = icmp eq i32 %lhs_s, %rhs_s
   ret i1 %all_eq
 }
 
-<<<<<<< HEAD
-define i1 @mixed_version_v8i8(i8* align 1 %arg, i8* align 1 %arg1) {
-; CHECK-LABEL: mixed_version_v8i8:
-; CHECK:       # %bb.0: # %bb
-; CHECK-NEXT:    movq (%rsi), %rax
-; CHECK-NEXT:    cmpq (%rdi), %rax
-; CHECK-NEXT:    sete %al
-; CHECK-NEXT:    retq
-=======
 define i1 @mixed_version_v8i8(ptr align 1 %arg, ptr align 1 %arg1) {
 ; X64-LABEL: mixed_version_v8i8:
 ; X64:       # %bb.0: # %bb
@@ -241,7 +214,6 @@
 ; X64-NEXT:    cmpq (%rdi), %rax
 ; X64-NEXT:    sete %al
 ; X64-NEXT:    retq
->>>>>>> 038f7deb
 ;
 ; X86-LABEL: mixed_version_v8i8:
 ; X86:       # %bb.0: # %bb
@@ -255,25 +227,14 @@
 ; X86-NEXT:    sete %al
 ; X86-NEXT:    retl
 bb:
-  %ptr1 = bitcast i8* %arg1 to <8 x i8>*
-  %ptr2 = bitcast i8* %arg to <8 x i8>*
-  %lhs = load <8 x i8>, <8 x i8>* %ptr1, align 1
-  %rhs = load <8 x i8>, <8 x i8>* %ptr2, align 1
+  %lhs = load <8 x i8>, ptr %arg1, align 1
+  %rhs = load <8 x i8>, ptr %arg, align 1
   %lhs_s = bitcast <8 x i8> %lhs to i64
   %rhs_s = bitcast <8 x i8> %rhs to i64
   %all_eq = icmp eq i64 %lhs_s, %rhs_s
   ret i1 %all_eq
 }
 
-<<<<<<< HEAD
-define i1 @scalar_version(i8* align 1 %arg, i8* align 1 %arg1) {
-; CHECK-LABEL: scalar_version:
-; CHECK:       # %bb.0: # %bb
-; CHECK-NEXT:    movl (%rsi), %eax
-; CHECK-NEXT:    cmpl (%rdi), %eax
-; CHECK-NEXT:    sete %al
-; CHECK-NEXT:    retq
-=======
 define i1 @scalar_version(ptr align 1 %arg, ptr align 1 %arg1) {
 ; X64-LABEL: scalar_version:
 ; X64:       # %bb.0: # %bb
@@ -281,7 +242,6 @@
 ; X64-NEXT:    cmpl (%rdi), %eax
 ; X64-NEXT:    sete %al
 ; X64-NEXT:    retq
->>>>>>> 038f7deb
 ;
 ; X86-LABEL: scalar_version:
 ; X86:       # %bb.0: # %bb
@@ -292,10 +252,8 @@
 ; X86-NEXT:    sete %al
 ; X86-NEXT:    retl
 bb:
-  %ptr1 = bitcast i8* %arg1 to i32*
-  %ptr2 = bitcast i8* %arg to i32*
-  %lhs = load i32, i32* %ptr1, align 1
-  %rhs = load i32, i32* %ptr2, align 1
+  %lhs = load i32, ptr %arg1, align 1
+  %rhs = load i32, ptr %arg, align 1
   %all_eq = icmp eq i32 %lhs, %rhs
   ret i1 %all_eq
 }