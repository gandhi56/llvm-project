--- conflicted
+++ resolved
@@ -354,8 +354,6 @@
   ret void
 }
 
-<<<<<<< HEAD
-=======
 ; Check for "SOP2/SOPC instruction requires too many immediate
 ; constants" verifier error.  Frame index would fold into low half of
 ; the lowered flat pointer add, and use s_add_u32 instead of
@@ -538,5 +536,4 @@
   ret void
 }
 
->>>>>>> 59231115
 attributes #0 = { nounwind }