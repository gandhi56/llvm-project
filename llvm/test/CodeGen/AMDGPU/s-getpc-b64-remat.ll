--- conflicted
+++ resolved
@@ -67,22 +67,15 @@
 ; GFX12-NEXT:    v_writelane_b32 v2, s30, 0
 ; GFX12-NEXT:    v_writelane_b32 v2, s31, 1
 ; GFX12-NEXT:    s_getpc_b64 s[0:1]
-<<<<<<< HEAD
-; GFX12-NEXT:    s_delay_alu instid0(SALU_CYCLE_1)
-=======
 ; GFX12-NEXT:    s_wait_alu 0xfffe
->>>>>>> 4f130fa9
 ; GFX12-NEXT:    s_sext_i32_i16 s1, s1
 ; GFX12-NEXT:    ;;#ASMSTART
 ; GFX12-NEXT:    ;;#ASMEND
 ; GFX12-NEXT:    ;;#ASMSTART
 ; GFX12-NEXT:    ;;#ASMEND
 ; GFX12-NEXT:    s_getpc_b64 s[0:1]
-<<<<<<< HEAD
 ; GFX12-NEXT:    v_readlane_b32 s30, v2, 0
-=======
 ; GFX12-NEXT:    s_wait_alu 0xfffe
->>>>>>> 4f130fa9
 ; GFX12-NEXT:    s_sext_i32_i16 s1, s1
 ; GFX12-NEXT:    s_wait_alu 0xfffe
 ; GFX12-NEXT:    v_dual_mov_b32 v0, s0 :: v_dual_mov_b32 v1, s1
