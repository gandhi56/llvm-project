; RUN: llc < %s -mtriple=amdgcn -mcpu=kaveri | FileCheck -check-prefix=CI -check-prefix=GCN %s
; RUN: llc < %s -mtriple=amdgcn -mcpu=fiji -mattr=-xnack | FileCheck -check-prefix=VI-NOXNACK -check-prefix=GCN %s

; RUN: llc < %s -mtriple=amdgcn -mcpu=carrizo -mattr=-xnack | FileCheck -check-prefixes=VI-NOXNACK,GCN %s
; RUN: llc < %s -mtriple=amdgcn -mcpu=stoney -mattr=-xnack | FileCheck -check-prefixes=VI-NOXNACK,GCN %s

; RUN: llc < %s -mtriple=amdgcn -mcpu=carrizo -mattr=+xnack | FileCheck -check-prefix=VI-XNACK  -check-prefix=GCN %s
; RUN: llc < %s -mtriple=amdgcn -mcpu=stoney -mattr=+xnack | FileCheck -check-prefix=VI-XNACK  -check-prefix=GCN %s

; RUN: llc < %s -mtriple=amdgcn--amdhsa -mcpu=kaveri | FileCheck -check-prefixes=GCN %s
; RUN: llc < %s -mtriple=amdgcn--amdhsa -mcpu=carrizo -mattr=-xnack | FileCheck -check-prefixes=HSA-VI-NOXNACK,GCN %s
; RUN: llc < %s -mtriple=amdgcn--amdhsa -mcpu=carrizo -mattr=+xnack | FileCheck -check-prefixes=HSA-VI-XNACK,GCN %s

; RUN: llc < %s -mtriple=amdgcn--amdhsa -mcpu=gfx900 -mattr=+architected-flat-scratch | FileCheck -check-prefixes=GCN %s
; RUN: llc < %s -mtriple=amdgcn--amdhsa -mcpu=gfx900 -mattr=+architected-flat-scratch,-xnack | FileCheck -check-prefixes=GFX9-ARCH-FLAT-NOXNACK,GCN %s
; RUN: llc < %s -mtriple=amdgcn--amdhsa -mcpu=gfx900 -mattr=+architected-flat-scratch,+xnack | FileCheck -check-prefixes=GFX9-ARCH-FLAT-XNACK,GCN %s

; RUN: llc < %s -mtriple=amdgcn--amdhsa -mcpu=gfx1010 -mattr=+architected-flat-scratch | FileCheck -check-prefixes=GCN %s
; RUN: llc < %s -mtriple=amdgcn--amdhsa -mcpu=gfx1010 -mattr=+architected-flat-scratch,-xnack | FileCheck -check-prefixes=GFX10-ARCH-FLAT-NOXNACK,GCN %s
; RUN: llc < %s -mtriple=amdgcn--amdhsa -mcpu=gfx1010 -mattr=+architected-flat-scratch,+xnack | FileCheck -check-prefixes=GFX10-ARCH-FLAT-XNACK,GCN %s

; GCN-LABEL: {{^}}no_vcc_no_flat:

; NOT-HSA-CI: .amdhsa_reserve_xnack_mask
; HSA-VI-NOXNACK: .amdhsa_reserve_xnack_mask 0
; HSA-VI-XNACK: .amdhsa_reserve_xnack_mask 1
; GFX9-ARCH-FLAT-XNACK: .amdhsa_reserve_xnack_mask 1
; GFX10-ARCH-FLAT-XNACK: .amdhsa_reserve_xnack_mask 1

; CI: ; TotalNumSgprs: 8
; VI-NOXNACK: ; TotalNumSgprs: 8
; HSA-VI-NOXNACK: ; TotalNumSgprs: 8
; VI-XNACK: ; TotalNumSgprs: 12
; HSA-VI-XNACK: ; TotalNumSgprs: 12
; GFX9-ARCH-FLAT-NOXNACK: ; TotalNumSgprs: 14
; GFX9-ARCH-FLAT-XNACK: ; TotalNumSgprs: 14
; GFX10-ARCH-FLAT-NOXNACK: ; TotalNumSgprs: 8
; GFX10-ARCH-FLAT-XNACK: ; TotalNumSgprs: 8
define amdgpu_kernel void @no_vcc_no_flat() {
entry:
  call void asm sideeffect "", "~{s7}"()
  ret void
}

; GCN-LABEL: {{^}}vcc_no_flat:

; NOT-HSA-CI: .amdhsa_reserve_xnack_mask
; HSA-VI-NOXNACK: .amdhsa_reserve_xnack_mask 0
; HSA-VI-XNACK: .amdhsa_reserve_xnack_mask 1
; GFX9-ARCH-FLAT-XNACK: .amdhsa_reserve_xnack_mask 1
; GFX10-ARCH-FLAT-XNACK: .amdhsa_reserve_xnack_mask 1

; CI: ; TotalNumSgprs: 10
; VI-NOXNACK: ; TotalNumSgprs: 10
; HSA-VI-NOXNACK: ; TotalNumSgprs: 10
; VI-XNACK: ; TotalNumSgprs: 12
; HSA-VI-XNACK: ; TotalNumSgprs: 12
; GFX9-ARCH-FLAT-NOXNACK: ; TotalNumSgprs: 14
; GFX9-ARCH-FLAT-XNACK: ; TotalNumSgprs: 14
; GFX10-ARCH-FLAT-NOXNACK: ; TotalNumSgprs: 10
; GFX10-ARCH-FLAT-XNACK: ; TotalNumSgprs: 10
define amdgpu_kernel void @vcc_no_flat() {
entry:
  call void asm sideeffect "", "~{s7},~{vcc}"()
  ret void
}

; GCN-LABEL: {{^}}no_vcc_flat:

; NOT-HSA-CI: .amdhsa_reserve_xnack_mask
; HSA-VI-NOXNACK: .amdhsa_reserve_xnack_mask 0
; HSA-VI-XNACK: .amdhsa_reserve_xnack_mask 1
; GFX9-ARCH-FLAT-XNACK: .amdhsa_reserve_xnack_mask 1
; GFX10-ARCH-FLAT-XNACK: .amdhsa_reserve_xnack_mask 1

; CI: ; TotalNumSgprs: 12
; VI-NOXNACK: ; TotalNumSgprs: 14
; HSA-VI-NOXNACK: ; TotalNumSgprs: 24
; VI-XNACK: ; TotalNumSgprs: 14
; HSA-VI-XNACK: ; TotalNumSgprs: 24
; GFX9-ARCH-FLAT-NOXNACK: ; TotalNumSgprs: 14
; GFX9-ARCH-FLAT-XNACK: ; TotalNumSgprs: 14
; GFX10-ARCH-FLAT-NOXNACK: ; TotalNumSgprs: 8
; GFX10-ARCH-FLAT-XNACK: ; TotalNumSgprs: 8
define amdgpu_kernel void @no_vcc_flat() {
entry:
  call void asm sideeffect "", "~{s7},~{flat_scratch}"()
  ret void
}

; GCN-LABEL: {{^}}vcc_flat:

; NOT-HSA-CI: .amdhsa_reserve_xnack_mask
; HSA-VI-NOXNACK: .amdhsa_reserve_xnack_mask 0
; HSA-VI-XNACK: .amdhsa_reserve_xnack_mask 1
; GFX9-ARCH-FLAT-XNACK: .amdhsa_reserve_xnack_mask 1
; GFX10-ARCH-FLAT-XNACK: .amdhsa_reserve_xnack_mask 1

; CI: ; TotalNumSgprs: 12
; VI-NOXNACK: ; TotalNumSgprs: 14
; HSA-VI-NOXNACK: ; TotalNumSgprs: 24
; VI-XNACK: ; TotalNumSgprs: 14
; HSA-VI-XNACK: ; TotalNumSgprs: 24
; GFX9-ARCH-FLAT-NOXNACK: ; TotalNumSgprs: 14
; GFX9-ARCH-FLAT-XNACK: ; TotalNumSgprs: 14
; GFX10-ARCH-FLAT-NOXNACK: ; TotalNumSgprs: 10
; GFX10-ARCH-FLAT-XNACK: ; TotalNumSgprs: 10
define amdgpu_kernel void @vcc_flat() {
entry:
  call void asm sideeffect "", "~{s7},~{vcc},~{flat_scratch}"()
  ret void
}

; Make sure used SGPR count for flat_scr is correct when there is no
; scratch usage and implicit flat uses.

; GCN-LABEL: {{^}}use_flat_scr:

; NOT-HSA-CI: .amdhsa_reserve_xnack_mask
; HSA-VI-NOXNACK: .amdhsa_reserve_xnack_mask 0
; HSA-VI-XNACK: .amdhsa_reserve_xnack_mask 1
; GFX9-ARCH-FLAT-XNACK: .amdhsa_reserve_xnack_mask 1
; GFX10-ARCH-FLAT-XNACK: .amdhsa_reserve_xnack_mask 1

<<<<<<< HEAD
; CI: TotalNumSgprs: 4
; VI-NOXNACK: TotalNumSgprs: 6
; VI-XNACK: TotalNumSgprs: 6
; GFX9-ARCH-FLAT: ; TotalNumSgprs: 6
; GFX10-ARCH-FLAT: ; TotalNumSgprs: 0
=======
; CI: NumSgprs: 4
; VI-NOXNACK: NumSgprs: 6
; HSA-VI-NOXNACK: NumSgprs: 24
; VI-XNACK: NumSgprs: 6
; HSA-VI-XNACK: NumSgprs: 24
; GFX9-ARCH-FLAT-NOXNACK: ; TotalNumSgprs: 6
; GFX9-ARCH-FLAT-XNACK: ; TotalNumSgprs: 6
; GFX10-ARCH-FLAT-NOXNACK: ; TotalNumSgprs: 0
; GFX10-ARCH-FLAT-XNACK: ; TotalNumSgprs: 0
>>>>>>> 11857bef
define amdgpu_kernel void @use_flat_scr() #0 {
entry:
  call void asm sideeffect "; clobber ", "~{flat_scratch}"()
  ret void
}

; GCN-LABEL: {{^}}use_flat_scr_lo:

; NOT-HSA-CI: .amdhsa_reserve_xnack_mask
; HSA-VI-NOXNACK: .amdhsa_reserve_xnack_mask 0
; HSA-VI-XNACK: .amdhsa_reserve_xnack_mask 1

<<<<<<< HEAD
; CI: TotalNumSgprs: 4
; VI-NOXNACK: TotalNumSgprs: 6
; VI-XNACK: TotalNumSgprs: 6
; GFX9-ARCH-FLAT: ; TotalNumSgprs: 6
; GFX10-ARCH-FLAT: ; TotalNumSgprs: 0
=======
; CI: NumSgprs: 4
; VI-NOXNACK: NumSgprs: 6
; HSA-VI-NOXNACK: NumSgprs: 24
; VI-XNACK: NumSgprs: 6
; HSA-VI-XNACK: NumSgprs: 24
; GFX9-ARCH-FLAT-NOXNACK: ; TotalNumSgprs: 6
; GFX9-ARCH-FLAT-XNACK: ; TotalNumSgprs: 6
; GFX10-ARCH-FLAT-NOXNACK: ; TotalNumSgprs: 0
; GFX10-ARCH-FLAT-XNACK: ; TotalNumSgprs: 0
>>>>>>> 11857bef
define amdgpu_kernel void @use_flat_scr_lo() #0 {
entry:
  call void asm sideeffect "; clobber ", "~{flat_scratch_lo}"()
  ret void
}

; GCN-LABEL: {{^}}use_flat_scr_hi:

; NOT-HSA-CI: .amdhsa_reserve_xnack_mask
; HSA-VI-NOXNACK: .amdhsa_reserve_xnack_mask 0
; HSA-VI-XNACK: .amdhsa_reserve_xnack_mask 1
; GFX9-ARCH-FLAT-XNACK: .amdhsa_reserve_xnack_mask 1
; GFX10-ARCH-FLAT-XNACK: .amdhsa_reserve_xnack_mask 1

<<<<<<< HEAD
; CI: TotalNumSgprs: 4
; VI-NOXNACK: TotalNumSgprs: 6
; VI-XNACK: TotalNumSgprs: 6
; GFX9-ARCH-FLAT: ; TotalNumSgprs: 6
; GFX10-ARCH-FLAT: ; TotalNumSgprs: 0
=======
; CI: NumSgprs: 4
; VI-NOXNACK: NumSgprs: 6
; HSA-VI-NOXNACK: NumSgprs: 24
; VI-XNACK: NumSgprs: 6
; HSA-VI-XNACK: NumSgprs: 24
; GFX9-ARCH-FLAT-NOXNACK: ; TotalNumSgprs: 6
; GFX9-ARCH-FLAT-XNACK: ; TotalNumSgprs: 6
; GFX10-ARCH-FLAT-NOXNACK: ; TotalNumSgprs: 0
; GFX10-ARCH-FLAT-XNACK: ; TotalNumSgprs: 0
>>>>>>> 11857bef
define amdgpu_kernel void @use_flat_scr_hi() #0 {
entry:
  call void asm sideeffect "; clobber ", "~{flat_scratch_hi}"()
  ret void
}

attributes #0 = { nounwind }

!llvm.module.flags = !{!0}
!0 = !{i32 1, !"amdhsa_code_object_version", i32 400}<|MERGE_RESOLUTION|>--- conflicted
+++ resolved
@@ -122,13 +122,6 @@
 ; GFX9-ARCH-FLAT-XNACK: .amdhsa_reserve_xnack_mask 1
 ; GFX10-ARCH-FLAT-XNACK: .amdhsa_reserve_xnack_mask 1
 
-<<<<<<< HEAD
-; CI: TotalNumSgprs: 4
-; VI-NOXNACK: TotalNumSgprs: 6
-; VI-XNACK: TotalNumSgprs: 6
-; GFX9-ARCH-FLAT: ; TotalNumSgprs: 6
-; GFX10-ARCH-FLAT: ; TotalNumSgprs: 0
-=======
 ; CI: NumSgprs: 4
 ; VI-NOXNACK: NumSgprs: 6
 ; HSA-VI-NOXNACK: NumSgprs: 24
@@ -138,7 +131,6 @@
 ; GFX9-ARCH-FLAT-XNACK: ; TotalNumSgprs: 6
 ; GFX10-ARCH-FLAT-NOXNACK: ; TotalNumSgprs: 0
 ; GFX10-ARCH-FLAT-XNACK: ; TotalNumSgprs: 0
->>>>>>> 11857bef
 define amdgpu_kernel void @use_flat_scr() #0 {
 entry:
   call void asm sideeffect "; clobber ", "~{flat_scratch}"()
@@ -151,13 +143,6 @@
 ; HSA-VI-NOXNACK: .amdhsa_reserve_xnack_mask 0
 ; HSA-VI-XNACK: .amdhsa_reserve_xnack_mask 1
 
-<<<<<<< HEAD
-; CI: TotalNumSgprs: 4
-; VI-NOXNACK: TotalNumSgprs: 6
-; VI-XNACK: TotalNumSgprs: 6
-; GFX9-ARCH-FLAT: ; TotalNumSgprs: 6
-; GFX10-ARCH-FLAT: ; TotalNumSgprs: 0
-=======
 ; CI: NumSgprs: 4
 ; VI-NOXNACK: NumSgprs: 6
 ; HSA-VI-NOXNACK: NumSgprs: 24
@@ -167,7 +152,6 @@
 ; GFX9-ARCH-FLAT-XNACK: ; TotalNumSgprs: 6
 ; GFX10-ARCH-FLAT-NOXNACK: ; TotalNumSgprs: 0
 ; GFX10-ARCH-FLAT-XNACK: ; TotalNumSgprs: 0
->>>>>>> 11857bef
 define amdgpu_kernel void @use_flat_scr_lo() #0 {
 entry:
   call void asm sideeffect "; clobber ", "~{flat_scratch_lo}"()
@@ -182,13 +166,6 @@
 ; GFX9-ARCH-FLAT-XNACK: .amdhsa_reserve_xnack_mask 1
 ; GFX10-ARCH-FLAT-XNACK: .amdhsa_reserve_xnack_mask 1
 
-<<<<<<< HEAD
-; CI: TotalNumSgprs: 4
-; VI-NOXNACK: TotalNumSgprs: 6
-; VI-XNACK: TotalNumSgprs: 6
-; GFX9-ARCH-FLAT: ; TotalNumSgprs: 6
-; GFX10-ARCH-FLAT: ; TotalNumSgprs: 0
-=======
 ; CI: NumSgprs: 4
 ; VI-NOXNACK: NumSgprs: 6
 ; HSA-VI-NOXNACK: NumSgprs: 24
@@ -198,7 +175,6 @@
 ; GFX9-ARCH-FLAT-XNACK: ; TotalNumSgprs: 6
 ; GFX10-ARCH-FLAT-NOXNACK: ; TotalNumSgprs: 0
 ; GFX10-ARCH-FLAT-XNACK: ; TotalNumSgprs: 0
->>>>>>> 11857bef
 define amdgpu_kernel void @use_flat_scr_hi() #0 {
 entry:
   call void asm sideeffect "; clobber ", "~{flat_scratch_hi}"()
