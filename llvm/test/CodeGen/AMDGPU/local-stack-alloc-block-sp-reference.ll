--- conflicted
+++ resolved
@@ -162,13 +162,8 @@
 ; FLATSCR-NEXT:    s_mov_b32 s0, 0
 ; FLATSCR-NEXT:  .LBB1_1: ; %loadstoreloop
 ; FLATSCR-NEXT:    ; =>This Inner Loop Header: Depth=1
-<<<<<<< HEAD
-; FLATSCR-NEXT:    s_add_i32 s3, s33, 0x3000
-; FLATSCR-NEXT:    s_add_i32 s1, s0, s3
-=======
 ; FLATSCR-NEXT:    s_add_i32 s1, s33, s0
 ; FLATSCR-NEXT:    s_addk_i32 s1, 0x3000
->>>>>>> 2fe1f84d
 ; FLATSCR-NEXT:    s_add_i32 s0, s0, 1
 ; FLATSCR-NEXT:    s_cmpk_lt_u32 s0, 0x2120
 ; FLATSCR-NEXT:    scratch_store_byte off, v2, s1
@@ -176,8 +171,8 @@
 ; FLATSCR-NEXT:    s_cbranch_scc1 .LBB1_1
 ; FLATSCR-NEXT:  ; %bb.2: ; %split
 ; FLATSCR-NEXT:    s_movk_i32 s0, 0x2000
-; FLATSCR-NEXT:    s_add_i32 s1, s33, 0x3000
-; FLATSCR-NEXT:    s_add_i32 s0, s0, s1
+; FLATSCR-NEXT:    s_add_i32 s1, s33, s0
+; FLATSCR-NEXT:    s_add_i32 s0, s1, 0x3000
 ; FLATSCR-NEXT:    scratch_load_dwordx2 v[2:3], off, s0 offset:208 glc
 ; FLATSCR-NEXT:    s_waitcnt vmcnt(0)
 ; FLATSCR-NEXT:    s_add_i32 s0, s33, 0x3000
