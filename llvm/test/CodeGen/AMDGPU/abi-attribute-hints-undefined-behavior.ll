--- conflicted
+++ resolved
@@ -24,15 +24,11 @@
 ; FIXEDABI-NEXT:    s_mov_b64 exec, s[18:19]
 ; FIXEDABI-NEXT:    v_writelane_b32 v40, s16, 2
 ; FIXEDABI-NEXT:    v_writelane_b32 v40, s30, 0
-<<<<<<< HEAD
 ; FIXEDABI-NEXT:    s_addk_i32 s32, 0x400
 ; FIXEDABI-NEXT:    v_writelane_b32 v40, s31, 1
-=======
->>>>>>> d5a7a483
 ; FIXEDABI-NEXT:    s_getpc_b64 s[16:17]
 ; FIXEDABI-NEXT:    s_add_u32 s16, s16, requires_all_inputs@rel32@lo+4
 ; FIXEDABI-NEXT:    s_addc_u32 s17, s17, requires_all_inputs@rel32@hi+12
-; FIXEDABI-NEXT:    v_writelane_b32 v40, s31, 1
 ; FIXEDABI-NEXT:    s_swappc_b64 s[30:31], s[16:17]
 ; FIXEDABI-NEXT:    v_readlane_b32 s30, v40, 0
 ; FIXEDABI-NEXT:    v_readlane_b32 s31, v40, 1
