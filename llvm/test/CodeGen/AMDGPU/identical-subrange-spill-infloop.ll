--- conflicted
+++ resolved
@@ -9,63 +9,30 @@
 ; CHECK-NEXT:    buffer_store_dword v6, off, s[0:3], s32 ; 4-byte Folded Spill
 ; CHECK-NEXT:    buffer_store_dword v7, off, s[0:3], s32 offset:4 ; 4-byte Folded Spill
 ; CHECK-NEXT:    s_mov_b64 exec, s[4:5]
-<<<<<<< HEAD
-; CHECK-NEXT:    v_writelane_b32 v5, s36, 0
-; CHECK-NEXT:    v_writelane_b32 v5, s37, 1
-; CHECK-NEXT:    v_writelane_b32 v5, s38, 2
-; CHECK-NEXT:    v_writelane_b32 v5, s39, 3
-; CHECK-NEXT:    v_writelane_b32 v5, s48, 4
-; CHECK-NEXT:    v_writelane_b32 v5, s49, 5
-; CHECK-NEXT:    v_writelane_b32 v5, s50, 6
-; CHECK-NEXT:    v_writelane_b32 v5, s51, 7
-; CHECK-NEXT:    v_writelane_b32 v5, s52, 8
-; CHECK-NEXT:    v_writelane_b32 v5, s53, 9
-; CHECK-NEXT:    v_writelane_b32 v5, s54, 10
-; CHECK-NEXT:    v_writelane_b32 v5, s55, 11
-; CHECK-NEXT:    v_writelane_b32 v5, s64, 12
-; CHECK-NEXT:    v_writelane_b32 v5, s65, 13
-; CHECK-NEXT:    v_writelane_b32 v5, s66, 14
-; CHECK-NEXT:    v_writelane_b32 v5, s67, 15
-; CHECK-NEXT:    v_writelane_b32 v5, s68, 16
-; CHECK-NEXT:    v_writelane_b32 v5, s69, 17
-; CHECK-NEXT:    v_writelane_b32 v5, s70, 18
-; CHECK-NEXT:    v_writelane_b32 v5, s71, 19
-; CHECK-NEXT:    v_writelane_b32 v5, s30, 20
-; CHECK-NEXT:    v_writelane_b32 v5, s31, 21
-; CHECK-NEXT:    s_getpc_b64 s[24:25]
-; CHECK-NEXT:    s_movk_i32 s4, 0xf0
-; CHECK-NEXT:    s_mov_b32 s5, s24
-; CHECK-NEXT:    s_load_dwordx16 s[8:23], s[4:5], 0x0
-; CHECK-NEXT:    s_mov_b64 s[4:5], 0
-; CHECK-NEXT:    s_load_dwordx4 s[4:7], s[4:5], 0x0
-; CHECK-NEXT:    s_waitcnt lgkmcnt(0)
-; CHECK-NEXT:    s_movk_i32 s6, 0x130
-; CHECK-NEXT:    s_mov_b32 s7, s24
-; CHECK-NEXT:    s_load_dwordx16 s[36:51], s[6:7], 0x0
-; CHECK-NEXT:    s_mov_b32 s68, 0
-=======
-; CHECK-NEXT:    v_writelane_b32 v6, s30, 0
-; CHECK-NEXT:    v_writelane_b32 v6, s31, 1
-; CHECK-NEXT:    v_writelane_b32 v6, s36, 2
-; CHECK-NEXT:    v_writelane_b32 v6, s37, 3
-; CHECK-NEXT:    v_writelane_b32 v6, s38, 4
-; CHECK-NEXT:    v_writelane_b32 v6, s39, 5
-; CHECK-NEXT:    v_writelane_b32 v6, s48, 6
-; CHECK-NEXT:    v_writelane_b32 v6, s49, 7
-; CHECK-NEXT:    v_writelane_b32 v6, s50, 8
-; CHECK-NEXT:    v_writelane_b32 v6, s51, 9
-; CHECK-NEXT:    v_writelane_b32 v6, s52, 10
-; CHECK-NEXT:    v_writelane_b32 v6, s53, 11
-; CHECK-NEXT:    v_writelane_b32 v6, s54, 12
-; CHECK-NEXT:    v_writelane_b32 v6, s55, 13
-; CHECK-NEXT:    v_writelane_b32 v6, s64, 14
-; CHECK-NEXT:    v_writelane_b32 v6, s65, 15
-; CHECK-NEXT:    v_writelane_b32 v6, s66, 16
-; CHECK-NEXT:    v_writelane_b32 v6, s67, 17
-; CHECK-NEXT:    v_writelane_b32 v6, s68, 18
+; CHECK-NEXT:    v_writelane_b32 v6, s36, 0
+; CHECK-NEXT:    v_writelane_b32 v6, s37, 1
+; CHECK-NEXT:    v_writelane_b32 v6, s38, 2
+; CHECK-NEXT:    v_writelane_b32 v6, s39, 3
+; CHECK-NEXT:    v_writelane_b32 v6, s48, 4
+; CHECK-NEXT:    v_writelane_b32 v6, s49, 5
+; CHECK-NEXT:    v_writelane_b32 v6, s50, 6
+; CHECK-NEXT:    v_writelane_b32 v6, s51, 7
+; CHECK-NEXT:    v_writelane_b32 v6, s52, 8
+; CHECK-NEXT:    v_writelane_b32 v6, s53, 9
+; CHECK-NEXT:    v_writelane_b32 v6, s54, 10
+; CHECK-NEXT:    v_writelane_b32 v6, s55, 11
+; CHECK-NEXT:    v_writelane_b32 v6, s64, 12
+; CHECK-NEXT:    v_writelane_b32 v6, s65, 13
+; CHECK-NEXT:    v_writelane_b32 v6, s66, 14
+; CHECK-NEXT:    v_writelane_b32 v6, s67, 15
+; CHECK-NEXT:    v_writelane_b32 v6, s68, 16
+; CHECK-NEXT:    v_writelane_b32 v6, s69, 17
+; CHECK-NEXT:    v_writelane_b32 v6, s70, 18
+; CHECK-NEXT:    v_writelane_b32 v6, s71, 19
+; CHECK-NEXT:    v_writelane_b32 v6, s30, 20
+; CHECK-NEXT:    v_writelane_b32 v6, s31, 21
 ; CHECK-NEXT:    s_getpc_b64 s[4:5]
 ; CHECK-NEXT:    s_mov_b64 s[8:9], 0
-; CHECK-NEXT:    v_writelane_b32 v6, s69, 19
 ; CHECK-NEXT:    s_mov_b32 s68, 0
 ; CHECK-NEXT:    s_mov_b32 s69, s4
 ; CHECK-NEXT:    s_load_dwordx4 s[4:7], s[8:9], 0x0
@@ -75,12 +42,11 @@
 ; CHECK-NEXT:    s_nop 0
 ; CHECK-NEXT:    s_load_dwordx16 s[8:23], s[68:69], 0x130
 ; CHECK-NEXT:    ; implicit-def: $vgpr7 : SGPR spill to VGPR lane
-; CHECK-NEXT:    v_writelane_b32 v6, s70, 20
-; CHECK-NEXT:    v_writelane_b32 v6, s71, 21
 ; CHECK-NEXT:    s_waitcnt lgkmcnt(0)
->>>>>>> 7c4f188f
 ; CHECK-NEXT:    v_mov_b32_e32 v1, s4
 ; CHECK-NEXT:    v_mov_b32_e32 v2, 0
+; CHECK-NEXT:    s_load_dwordx16 s[36:51], s[68:69], 0x2f0
+; CHECK-NEXT:    s_mov_b32 s70, s68
 ; CHECK-NEXT:    v_writelane_b32 v7, s8, 0
 ; CHECK-NEXT:    v_writelane_b32 v7, s9, 1
 ; CHECK-NEXT:    v_writelane_b32 v7, s10, 2
@@ -113,9 +79,7 @@
 ; CHECK-NEXT:    v_writelane_b32 v7, s65, 29
 ; CHECK-NEXT:    v_writelane_b32 v7, s66, 30
 ; CHECK-NEXT:    s_load_dwordx16 s[8:23], s[68:69], 0x1f0
-; CHECK-NEXT:    s_load_dwordx16 s[36:51], s[68:69], 0x2f0
 ; CHECK-NEXT:    s_mov_b32 s69, s68
-; CHECK-NEXT:    s_mov_b32 s70, s68
 ; CHECK-NEXT:    s_mov_b32 s71, s68
 ; CHECK-NEXT:    v_writelane_b32 v7, s67, 31
 ; CHECK-NEXT:    image_sample_lz v3, v[1:2], s[60:67], s[68:71] dmask:0x1
@@ -260,57 +224,30 @@
 ; CHECK-NEXT:  .LBB0_9: ; %Flow13
 ; CHECK-NEXT:    s_or_b64 exec, exec, s[4:5]
 ; CHECK-NEXT:  .LBB0_10: ; %UnifiedReturnBlock
-<<<<<<< HEAD
-; CHECK-NEXT:    s_or_b64 exec, exec, s[20:21]
+; CHECK-NEXT:    s_or_b64 exec, exec, s[6:7]
+; CHECK-NEXT:    v_readlane_b32 s30, v6, 20
+; CHECK-NEXT:    v_readlane_b32 s31, v6, 21
+; CHECK-NEXT:    v_readlane_b32 s71, v6, 19
+; CHECK-NEXT:    v_readlane_b32 s70, v6, 18
+; CHECK-NEXT:    v_readlane_b32 s69, v6, 17
+; CHECK-NEXT:    v_readlane_b32 s68, v6, 16
+; CHECK-NEXT:    v_readlane_b32 s67, v6, 15
+; CHECK-NEXT:    v_readlane_b32 s66, v6, 14
+; CHECK-NEXT:    v_readlane_b32 s65, v6, 13
+; CHECK-NEXT:    v_readlane_b32 s64, v6, 12
+; CHECK-NEXT:    v_readlane_b32 s55, v6, 11
+; CHECK-NEXT:    v_readlane_b32 s54, v6, 10
+; CHECK-NEXT:    v_readlane_b32 s53, v6, 9
+; CHECK-NEXT:    v_readlane_b32 s52, v6, 8
 ; CHECK-NEXT:    s_waitcnt lgkmcnt(0)
-; CHECK-NEXT:    v_readlane_b32 s30, v5, 20
-; CHECK-NEXT:    v_readlane_b32 s31, v5, 21
-; CHECK-NEXT:    v_readlane_b32 s71, v5, 19
-; CHECK-NEXT:    v_readlane_b32 s70, v5, 18
-; CHECK-NEXT:    v_readlane_b32 s69, v5, 17
-; CHECK-NEXT:    v_readlane_b32 s68, v5, 16
-; CHECK-NEXT:    v_readlane_b32 s67, v5, 15
-; CHECK-NEXT:    v_readlane_b32 s66, v5, 14
-; CHECK-NEXT:    v_readlane_b32 s65, v5, 13
-; CHECK-NEXT:    v_readlane_b32 s64, v5, 12
-; CHECK-NEXT:    v_readlane_b32 s55, v5, 11
-; CHECK-NEXT:    v_readlane_b32 s54, v5, 10
-; CHECK-NEXT:    v_readlane_b32 s53, v5, 9
-; CHECK-NEXT:    v_readlane_b32 s52, v5, 8
-; CHECK-NEXT:    v_readlane_b32 s51, v5, 7
-; CHECK-NEXT:    v_readlane_b32 s50, v5, 6
-; CHECK-NEXT:    v_readlane_b32 s49, v5, 5
-; CHECK-NEXT:    v_readlane_b32 s48, v5, 4
-; CHECK-NEXT:    v_readlane_b32 s39, v5, 3
-; CHECK-NEXT:    v_readlane_b32 s38, v5, 2
-; CHECK-NEXT:    v_readlane_b32 s37, v5, 1
-; CHECK-NEXT:    v_readlane_b32 s36, v5, 0
-=======
-; CHECK-NEXT:    s_or_b64 exec, exec, s[6:7]
-; CHECK-NEXT:    v_readlane_b32 s71, v6, 21
-; CHECK-NEXT:    v_readlane_b32 s70, v6, 20
-; CHECK-NEXT:    v_readlane_b32 s69, v6, 19
-; CHECK-NEXT:    v_readlane_b32 s68, v6, 18
-; CHECK-NEXT:    v_readlane_b32 s67, v6, 17
-; CHECK-NEXT:    v_readlane_b32 s66, v6, 16
-; CHECK-NEXT:    v_readlane_b32 s65, v6, 15
-; CHECK-NEXT:    v_readlane_b32 s64, v6, 14
-; CHECK-NEXT:    v_readlane_b32 s55, v6, 13
-; CHECK-NEXT:    v_readlane_b32 s54, v6, 12
-; CHECK-NEXT:    v_readlane_b32 s53, v6, 11
-; CHECK-NEXT:    v_readlane_b32 s52, v6, 10
-; CHECK-NEXT:    s_waitcnt lgkmcnt(0)
-; CHECK-NEXT:    v_readlane_b32 s51, v6, 9
-; CHECK-NEXT:    v_readlane_b32 s50, v6, 8
-; CHECK-NEXT:    v_readlane_b32 s49, v6, 7
-; CHECK-NEXT:    v_readlane_b32 s48, v6, 6
-; CHECK-NEXT:    v_readlane_b32 s39, v6, 5
-; CHECK-NEXT:    v_readlane_b32 s38, v6, 4
-; CHECK-NEXT:    v_readlane_b32 s37, v6, 3
-; CHECK-NEXT:    v_readlane_b32 s36, v6, 2
-; CHECK-NEXT:    v_readlane_b32 s31, v6, 1
-; CHECK-NEXT:    v_readlane_b32 s30, v6, 0
->>>>>>> 7c4f188f
+; CHECK-NEXT:    v_readlane_b32 s51, v6, 7
+; CHECK-NEXT:    v_readlane_b32 s50, v6, 6
+; CHECK-NEXT:    v_readlane_b32 s49, v6, 5
+; CHECK-NEXT:    v_readlane_b32 s48, v6, 4
+; CHECK-NEXT:    v_readlane_b32 s39, v6, 3
+; CHECK-NEXT:    v_readlane_b32 s38, v6, 2
+; CHECK-NEXT:    v_readlane_b32 s37, v6, 1
+; CHECK-NEXT:    v_readlane_b32 s36, v6, 0
 ; CHECK-NEXT:    s_xor_saveexec_b64 s[4:5], -1
 ; CHECK-NEXT:    buffer_load_dword v6, off, s[0:3], s32 ; 4-byte Folded Reload
 ; CHECK-NEXT:    buffer_load_dword v7, off, s[0:3], s32 offset:4 ; 4-byte Folded Reload
