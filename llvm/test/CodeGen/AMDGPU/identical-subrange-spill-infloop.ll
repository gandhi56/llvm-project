--- conflicted
+++ resolved
@@ -95,36 +95,17 @@
 ; CHECK-NEXT:    v_writelane_b32 v4, s13, 25
 ; CHECK-NEXT:    v_writelane_b32 v4, s14, 26
 ; CHECK-NEXT:    v_writelane_b32 v4, s15, 27
-<<<<<<< HEAD
 ; CHECK-NEXT:    v_writelane_b32 v4, s16, 28
 ; CHECK-NEXT:    v_writelane_b32 v4, s17, 29
 ; CHECK-NEXT:    v_writelane_b32 v4, s18, 30
-; CHECK-NEXT:    v_writelane_b32 v4, s19, 31
-; CHECK-NEXT:    s_mov_b32 s4, 48
-; CHECK-NEXT:    s_mov_b32 s5, s24
-; CHECK-NEXT:    s_load_dwordx8 s[4:11], s[4:5], 0x0
-; CHECK-NEXT:    s_movk_i32 s26, 0x1f0
-; CHECK-NEXT:    s_movk_i32 s28, 0x2f0
-; CHECK-NEXT:    s_mov_b32 s27, s24
-; CHECK-NEXT:    s_mov_b32 s29, s24
-=======
-; CHECK-NEXT:    v_writelane_b32 v8, s52, 18
-; CHECK-NEXT:    v_writelane_b32 v4, s16, 28
-; CHECK-NEXT:    v_writelane_b32 v8, s53, 19
-; CHECK-NEXT:    v_writelane_b32 v4, s17, 29
-; CHECK-NEXT:    v_writelane_b32 v8, s54, 20
-; CHECK-NEXT:    v_writelane_b32 v4, s18, 30
 ; CHECK-NEXT:    s_mov_b32 s26, 48
 ; CHECK-NEXT:    s_mov_b32 s27, s24
-; CHECK-NEXT:    v_writelane_b32 v8, s55, 21
 ; CHECK-NEXT:    v_writelane_b32 v4, s19, 31
 ; CHECK-NEXT:    s_load_dwordx8 s[4:11], s[26:27], 0x0
-; CHECK-NEXT:    v_writelane_b32 v8, s56, 22
-; CHECK-NEXT:    v_writelane_b32 v8, s57, 23
-; CHECK-NEXT:    v_writelane_b32 v8, s58, 24
-; CHECK-NEXT:    v_writelane_b32 v8, s59, 25
-; CHECK-NEXT:    v_writelane_b32 v8, s60, 26
->>>>>>> d89f3e8d
+; CHECK-NEXT:    s_movk_i32 s28, 0x1f0
+; CHECK-NEXT:    s_movk_i32 s30, 0x2f0
+; CHECK-NEXT:    s_mov_b32 s29, s24
+; CHECK-NEXT:    s_mov_b32 s31, s24
 ; CHECK-NEXT:    s_waitcnt lgkmcnt(0)
 ; CHECK-NEXT:    v_writelane_b32 v4, s4, 32
 ; CHECK-NEXT:    v_writelane_b32 v4, s5, 33
@@ -132,14 +113,6 @@
 ; CHECK-NEXT:    v_writelane_b32 v4, s7, 35
 ; CHECK-NEXT:    v_writelane_b32 v4, s8, 36
 ; CHECK-NEXT:    v_writelane_b32 v4, s9, 37
-<<<<<<< HEAD
-=======
-; CHECK-NEXT:    v_writelane_b32 v8, s66, 32
-; CHECK-NEXT:    s_movk_i32 s28, 0x1f0
-; CHECK-NEXT:    s_movk_i32 s30, 0x2f0
-; CHECK-NEXT:    s_mov_b32 s29, s24
-; CHECK-NEXT:    s_mov_b32 s31, s24
->>>>>>> d89f3e8d
 ; CHECK-NEXT:    v_writelane_b32 v4, s10, 38
 ; CHECK-NEXT:    v_writelane_b32 v4, s11, 39
 ; CHECK-NEXT:    s_load_dwordx16 s[52:67], s[28:29], 0x0
