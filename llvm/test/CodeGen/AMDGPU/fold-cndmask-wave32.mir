# NOTE: Assertions have been autogenerated by utils/update_mir_test_checks.py
# RUN: llc -march=amdgcn -mcpu=gfx1030 -run-pass si-fold-operands -verify-machineinstrs -o - %s | FileCheck %s

---
name:            fold_cndmask
tracksRegLiveness: true
registers:
body:             |
  bb.0.entry:
    ; CHECK-LABEL: name: fold_cndmask
    ; CHECK: [[DEF:%[0-9]+]]:sreg_32_xm0_xexec = IMPLICIT_DEF
<<<<<<< HEAD
    ; CHECK: [[S_MOV_B32_:%[0-9]+]]:sreg_32 = S_MOV_B32 0
    ; CHECK: [[V_MOV_B32_e32_:%[0-9]+]]:vgpr_32 = V_MOV_B32_e32 0, implicit $exec
    ; CHECK: S_ENDPGM 0, implicit [[V_MOV_B32_e32_]]
=======
    ; CHECK-NEXT: [[S_MOV_B32_:%[0-9]+]]:sreg_32 = S_MOV_B32 0
    ; CHECK-NEXT: [[V_MOV_B32_e32_:%[0-9]+]]:vgpr_32 = V_MOV_B32_e32 0, implicit $exec
    ; CHECK-NEXT: S_ENDPGM 0, implicit [[V_MOV_B32_e32_]]
>>>>>>> 53217ecb
    %0:sreg_32_xm0_xexec = IMPLICIT_DEF
    %1:sreg_32 = S_MOV_B32 0
    %2:vgpr_32 = COPY %1:sreg_32
    %3:vgpr_32 = V_CNDMASK_B32_e64 0, %1:sreg_32, 0, %2:vgpr_32, %0:sreg_32_xm0_xexec, implicit $exec
    S_ENDPGM 0, implicit %3
...<|MERGE_RESOLUTION|>--- conflicted
+++ resolved
@@ -9,15 +9,9 @@
   bb.0.entry:
     ; CHECK-LABEL: name: fold_cndmask
     ; CHECK: [[DEF:%[0-9]+]]:sreg_32_xm0_xexec = IMPLICIT_DEF
-<<<<<<< HEAD
-    ; CHECK: [[S_MOV_B32_:%[0-9]+]]:sreg_32 = S_MOV_B32 0
-    ; CHECK: [[V_MOV_B32_e32_:%[0-9]+]]:vgpr_32 = V_MOV_B32_e32 0, implicit $exec
-    ; CHECK: S_ENDPGM 0, implicit [[V_MOV_B32_e32_]]
-=======
     ; CHECK-NEXT: [[S_MOV_B32_:%[0-9]+]]:sreg_32 = S_MOV_B32 0
     ; CHECK-NEXT: [[V_MOV_B32_e32_:%[0-9]+]]:vgpr_32 = V_MOV_B32_e32 0, implicit $exec
     ; CHECK-NEXT: S_ENDPGM 0, implicit [[V_MOV_B32_e32_]]
->>>>>>> 53217ecb
     %0:sreg_32_xm0_xexec = IMPLICIT_DEF
     %1:sreg_32 = S_MOV_B32 0
     %2:vgpr_32 = COPY %1:sreg_32
