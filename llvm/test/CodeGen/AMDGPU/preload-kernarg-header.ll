--- conflicted
+++ resolved
@@ -1,25 +1,14 @@
-<<<<<<< HEAD
-; RUN: llc -mtriple=amdgcn-amd-amdhsa -mcpu=gfx940 -asm-verbose=0 < %s | FileCheck -check-prefixes=GCN,HSA %s
-; RUN: llc -mtriple=amdgcn-amd-amdhsa -mcpu=gfx940 -filetype=obj < %s | llvm-objdump --arch=amdgcn --mcpu=gfx940 --disassemble - | FileCheck -check-prefixes=GCN,HSA %s
-; RUN: llc -mtriple=amdgcn -mcpu=gfx940 -filetype=obj < %s | llvm-objdump --arch=amdgcn --mcpu=gfx940 --disassemble - | FileCheck -check-prefixes=GCN,NON-HSA %s
-=======
 ; RUN: llc -mtriple=amdgcn-amd-amdhsa -mcpu=gfx940 -amdgpu-kernarg-preload-count=1 -asm-verbose=0 < %s | FileCheck -check-prefixes=GCN,HSA,ASM %s
 ; RUN: llc -mtriple=amdgcn-amd-amdhsa -mcpu=gfx940 -amdgpu-kernarg-preload-count=1 -filetype=obj < %s | llvm-objdump --arch=amdgcn --mcpu=gfx940 --disassemble - | FileCheck -check-prefixes=GCN,HSA,OBJ %s
 ; RUN: llc -mtriple=amdgcn -mcpu=gfx940 -amdgpu-kernarg-preload-count=1 -filetype=obj < %s | llvm-objdump --arch=amdgcn --mcpu=gfx940 --disassemble - | FileCheck -check-prefixes=GCN,NON-HSA,OBJ %s
 ; RUN: llc -mtriple=amdgcn-amd-amdhsa -mcpu=gfx940 -amdgpu-kernarg-preload-count=1 -asm-verbose=0 < %s | llvm-mc -triple amdgcn-amd-amdhsa -mcpu=gfx940 -filetype=obj | llvm-objdump --arch=amdgcn --mcpu=gfx940 --disassemble - | FileCheck -check-prefixes=GCN,HSA,OBJ %s
->>>>>>> ed299b3e
 
 ; GCN: preload_kernarg_header
 ; HSA: s_trap 2
 ; NON-HSA: s_endpgm
-<<<<<<< HEAD
-; GCN-COUNT-63: s_nop 0
-define amdgpu_kernel void @preload_kernarg_header(ptr inreg %arg) {
-=======
 ; ASM: .fill 63, 4, 0xbf800000 ; s_nop 0
 ; OBJ-COUNT-63: s_nop 0
-define amdgpu_kernel void @preload_kernarg_header(ptr %arg) {
->>>>>>> ed299b3e
+define amdgpu_kernel void @preload_kernarg_header(ptr inreg %arg) {
     store ptr %arg, ptr %arg
     ret void
 }
