--- conflicted
+++ resolved
@@ -113,35 +113,17 @@
   ; CHECK-NEXT: bb.2:
   ; CHECK-NEXT:   successors: %bb.3(0x80000000)
   ; CHECK-NEXT: {{  $}}
-<<<<<<< HEAD
-  ; CHECK-NEXT:   [[PRED_COPY7:%[0-9]+]]:vgpr_32 = PRED_COPY [[REG_SEQUENCE]].sub0
-  ; CHECK-NEXT:   [[PRED_COPY8:%[0-9]+]]:vgpr_32 = PRED_COPY [[REG_SEQUENCE]].sub1
-  ; CHECK-NEXT:   [[PRED_COPY9:%[0-9]+]]:vgpr_32 = PRED_COPY [[REG_SEQUENCE]].sub2
-  ; CHECK-NEXT:   [[PRED_COPY10:%[0-9]+]]:vgpr_32 = PRED_COPY [[REG_SEQUENCE]].sub3
-  ; CHECK-NEXT:   [[V_READFIRSTLANE_B32_:%[0-9]+]]:sreg_32 = V_READFIRSTLANE_B32 [[PRED_COPY7]], implicit $exec
-  ; CHECK-NEXT:   [[V_READFIRSTLANE_B32_1:%[0-9]+]]:sreg_32 = V_READFIRSTLANE_B32 [[PRED_COPY8]], implicit $exec
-  ; CHECK-NEXT:   [[V_READFIRSTLANE_B32_2:%[0-9]+]]:sreg_32 = V_READFIRSTLANE_B32 [[PRED_COPY9]], implicit $exec
-  ; CHECK-NEXT:   [[V_READFIRSTLANE_B32_3:%[0-9]+]]:sreg_32 = V_READFIRSTLANE_B32 [[PRED_COPY10]], implicit $exec
+  ; CHECK-NEXT:   [[V_READFIRSTLANE_B32_:%[0-9]+]]:sreg_32 = V_READFIRSTLANE_B32 [[PRED_COPY]], implicit $exec
+  ; CHECK-NEXT:   [[V_READFIRSTLANE_B32_1:%[0-9]+]]:sreg_32 = V_READFIRSTLANE_B32 [[PRED_COPY1]], implicit $exec
+  ; CHECK-NEXT:   [[V_READFIRSTLANE_B32_2:%[0-9]+]]:sreg_32 = V_READFIRSTLANE_B32 [[PRED_COPY2]], implicit $exec
+  ; CHECK-NEXT:   [[V_READFIRSTLANE_B32_3:%[0-9]+]]:sreg_32 = V_READFIRSTLANE_B32 [[PRED_COPY3]], implicit $exec
   ; CHECK-NEXT:   [[REG_SEQUENCE1:%[0-9]+]]:sgpr_128 = REG_SEQUENCE [[V_READFIRSTLANE_B32_]], %subreg.sub0, [[V_READFIRSTLANE_B32_1]], %subreg.sub1, [[V_READFIRSTLANE_B32_2]], %subreg.sub2, [[V_READFIRSTLANE_B32_3]], %subreg.sub3
-  ; CHECK-NEXT:   [[PRED_COPY11:%[0-9]+]]:vreg_64 = PRED_COPY [[REG_SEQUENCE]].sub0_sub1
-  ; CHECK-NEXT:   [[PRED_COPY12:%[0-9]+]]:vreg_64 = PRED_COPY [[REG_SEQUENCE]].sub2_sub3
-  ; CHECK-NEXT:   [[PRED_COPY13:%[0-9]+]]:sreg_64 = PRED_COPY [[REG_SEQUENCE1]].sub0_sub1
-  ; CHECK-NEXT:   [[PRED_COPY14:%[0-9]+]]:sreg_64 = PRED_COPY [[REG_SEQUENCE1]].sub2_sub3
-  ; CHECK-NEXT:   [[V_CMP_EQ_U64_e64_:%[0-9]+]]:sreg_64_xexec = V_CMP_EQ_U64_e64 [[PRED_COPY13]], [[PRED_COPY11]], implicit $exec
-  ; CHECK-NEXT:   [[V_CMP_EQ_U64_e64_1:%[0-9]+]]:sreg_64_xexec = V_CMP_EQ_U64_e64 [[PRED_COPY14]], [[PRED_COPY12]], implicit $exec
-=======
-  ; CHECK-NEXT:   [[V_READFIRSTLANE_B32_:%[0-9]+]]:sreg_32 = V_READFIRSTLANE_B32 [[COPY]], implicit $exec
-  ; CHECK-NEXT:   [[V_READFIRSTLANE_B32_1:%[0-9]+]]:sreg_32 = V_READFIRSTLANE_B32 [[COPY1]], implicit $exec
-  ; CHECK-NEXT:   [[V_READFIRSTLANE_B32_2:%[0-9]+]]:sreg_32 = V_READFIRSTLANE_B32 [[COPY2]], implicit $exec
-  ; CHECK-NEXT:   [[V_READFIRSTLANE_B32_3:%[0-9]+]]:sreg_32 = V_READFIRSTLANE_B32 [[COPY3]], implicit $exec
-  ; CHECK-NEXT:   [[REG_SEQUENCE1:%[0-9]+]]:sgpr_128 = REG_SEQUENCE [[V_READFIRSTLANE_B32_]], %subreg.sub0, [[V_READFIRSTLANE_B32_1]], %subreg.sub1, [[V_READFIRSTLANE_B32_2]], %subreg.sub2, [[V_READFIRSTLANE_B32_3]], %subreg.sub3
-  ; CHECK-NEXT:   [[COPY7:%[0-9]+]]:vreg_64 = COPY [[REG_SEQUENCE]].sub0_sub1
-  ; CHECK-NEXT:   [[COPY8:%[0-9]+]]:vreg_64 = COPY [[REG_SEQUENCE]].sub2_sub3
-  ; CHECK-NEXT:   [[COPY9:%[0-9]+]]:sreg_64 = COPY [[REG_SEQUENCE1]].sub0_sub1
-  ; CHECK-NEXT:   [[COPY10:%[0-9]+]]:sreg_64 = COPY [[REG_SEQUENCE1]].sub2_sub3
-  ; CHECK-NEXT:   [[V_CMP_EQ_U64_e64_:%[0-9]+]]:sreg_64_xexec = V_CMP_EQ_U64_e64 [[COPY9]], [[COPY7]], implicit $exec
-  ; CHECK-NEXT:   [[V_CMP_EQ_U64_e64_1:%[0-9]+]]:sreg_64_xexec = V_CMP_EQ_U64_e64 [[COPY10]], [[COPY8]], implicit $exec
->>>>>>> 3e57aa30
+  ; CHECK-NEXT:   [[PRED_COPY7:%[0-9]+]]:vreg_64 = PRED_COPY [[REG_SEQUENCE]].sub0_sub1
+  ; CHECK-NEXT:   [[PRED_COPY8:%[0-9]+]]:vreg_64 = PRED_COPY [[REG_SEQUENCE]].sub2_sub3
+  ; CHECK-NEXT:   [[PRED_COPY9:%[0-9]+]]:sreg_64 = PRED_COPY [[REG_SEQUENCE1]].sub0_sub1
+  ; CHECK-NEXT:   [[PRED_COPY10:%[0-9]+]]:sreg_64 = PRED_COPY [[REG_SEQUENCE1]].sub2_sub3
+  ; CHECK-NEXT:   [[V_CMP_EQ_U64_e64_:%[0-9]+]]:sreg_64_xexec = V_CMP_EQ_U64_e64 [[PRED_COPY9]], [[PRED_COPY7]], implicit $exec
+  ; CHECK-NEXT:   [[V_CMP_EQ_U64_e64_1:%[0-9]+]]:sreg_64_xexec = V_CMP_EQ_U64_e64 [[PRED_COPY10]], [[PRED_COPY8]], implicit $exec
   ; CHECK-NEXT:   [[S_AND_B64_:%[0-9]+]]:sreg_64_xexec = S_AND_B64 [[V_CMP_EQ_U64_e64_]], [[V_CMP_EQ_U64_e64_1]], implicit-def dead $scc
   ; CHECK-NEXT:   [[V_READFIRSTLANE_B32_4:%[0-9]+]]:sreg_32 = V_READFIRSTLANE_B32 [[PRED_COPY5]], implicit $exec
   ; CHECK-NEXT:   [[V_CMP_EQ_U32_e64_:%[0-9]+]]:sreg_64_xexec = V_CMP_EQ_U32_e64 [[V_READFIRSTLANE_B32_4]], [[PRED_COPY5]], implicit $exec
