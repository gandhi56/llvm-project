--- conflicted
+++ resolved
@@ -19,15 +19,9 @@
   ; FAST-NEXT:   [[BUILD_VECTOR:%[0-9]+]]:sgpr(<8 x s32>) = G_BUILD_VECTOR [[PRED_COPY]](s32), [[PRED_COPY1]](s32), [[PRED_COPY2]](s32), [[PRED_COPY3]](s32), [[PRED_COPY4]](s32), [[PRED_COPY5]](s32), [[PRED_COPY6]](s32), [[PRED_COPY7]](s32)
   ; FAST-NEXT:   [[PRED_COPY8:%[0-9]+]]:vgpr(s32) = PRED_COPY $vgpr0
   ; FAST-NEXT:   [[DEF:%[0-9]+]]:sgpr(p1) = G_IMPLICIT_DEF
-<<<<<<< HEAD
-  ; FAST-NEXT:   [[AMDGPU_INTRIN_IMAGE_LOAD:%[0-9]+]]:vgpr(<4 x s32>) = G_AMDGPU_INTRIN_IMAGE_LOAD intrinsic(@llvm.amdgcn.image.load.1d), 15, [[PRED_COPY8]](s32), [[BUILD_VECTOR]](<8 x s32>), 0, 0, 0 :: (dereferenceable load (<4 x s32>), addrspace 7)
+  ; FAST-NEXT:   [[AMDGPU_INTRIN_IMAGE_LOAD:%[0-9]+]]:vgpr(<4 x s32>) = G_AMDGPU_INTRIN_IMAGE_LOAD intrinsic(@llvm.amdgcn.image.load.1d), 15, [[PRED_COPY8]](s32), [[BUILD_VECTOR]](<8 x s32>), 0, 0, 0 :: (dereferenceable load (<4 x s32>), addrspace 8)
   ; FAST-NEXT:   [[PRED_COPY9:%[0-9]+]]:vgpr(p1) = PRED_COPY [[DEF]](p1)
   ; FAST-NEXT:   G_STORE [[AMDGPU_INTRIN_IMAGE_LOAD]](<4 x s32>), [[PRED_COPY9]](p1) :: (store (<4 x s32>) into `ptr addrspace(1) undef`, addrspace 1)
-=======
-  ; FAST-NEXT:   [[AMDGPU_INTRIN_IMAGE_LOAD:%[0-9]+]]:vgpr(<4 x s32>) = G_AMDGPU_INTRIN_IMAGE_LOAD intrinsic(@llvm.amdgcn.image.load.1d), 15, [[COPY8]](s32), [[BUILD_VECTOR]](<8 x s32>), 0, 0, 0 :: (dereferenceable load (<4 x s32>), addrspace 8)
-  ; FAST-NEXT:   [[COPY9:%[0-9]+]]:vgpr(p1) = COPY [[DEF]](p1)
-  ; FAST-NEXT:   G_STORE [[AMDGPU_INTRIN_IMAGE_LOAD]](<4 x s32>), [[COPY9]](p1) :: (store (<4 x s32>) into `ptr addrspace(1) undef`, addrspace 1)
->>>>>>> eadf6db5
   ; FAST-NEXT:   S_ENDPGM 0
   ; GREEDY-LABEL: name: load_1d_vgpr_vaddr__sgpr_srsrc
   ; GREEDY: bb.1 (%ir-block.0):
@@ -44,15 +38,9 @@
   ; GREEDY-NEXT:   [[BUILD_VECTOR:%[0-9]+]]:sgpr(<8 x s32>) = G_BUILD_VECTOR [[PRED_COPY]](s32), [[PRED_COPY1]](s32), [[PRED_COPY2]](s32), [[PRED_COPY3]](s32), [[PRED_COPY4]](s32), [[PRED_COPY5]](s32), [[PRED_COPY6]](s32), [[PRED_COPY7]](s32)
   ; GREEDY-NEXT:   [[PRED_COPY8:%[0-9]+]]:vgpr(s32) = PRED_COPY $vgpr0
   ; GREEDY-NEXT:   [[DEF:%[0-9]+]]:sgpr(p1) = G_IMPLICIT_DEF
-<<<<<<< HEAD
-  ; GREEDY-NEXT:   [[AMDGPU_INTRIN_IMAGE_LOAD:%[0-9]+]]:vgpr(<4 x s32>) = G_AMDGPU_INTRIN_IMAGE_LOAD intrinsic(@llvm.amdgcn.image.load.1d), 15, [[PRED_COPY8]](s32), [[BUILD_VECTOR]](<8 x s32>), 0, 0, 0 :: (dereferenceable load (<4 x s32>), addrspace 7)
+  ; GREEDY-NEXT:   [[AMDGPU_INTRIN_IMAGE_LOAD:%[0-9]+]]:vgpr(<4 x s32>) = G_AMDGPU_INTRIN_IMAGE_LOAD intrinsic(@llvm.amdgcn.image.load.1d), 15, [[PRED_COPY8]](s32), [[BUILD_VECTOR]](<8 x s32>), 0, 0, 0 :: (dereferenceable load (<4 x s32>), addrspace 8)
   ; GREEDY-NEXT:   [[PRED_COPY9:%[0-9]+]]:vgpr(p1) = PRED_COPY [[DEF]](p1)
   ; GREEDY-NEXT:   G_STORE [[AMDGPU_INTRIN_IMAGE_LOAD]](<4 x s32>), [[PRED_COPY9]](p1) :: (store (<4 x s32>) into `ptr addrspace(1) undef`, addrspace 1)
-=======
-  ; GREEDY-NEXT:   [[AMDGPU_INTRIN_IMAGE_LOAD:%[0-9]+]]:vgpr(<4 x s32>) = G_AMDGPU_INTRIN_IMAGE_LOAD intrinsic(@llvm.amdgcn.image.load.1d), 15, [[COPY8]](s32), [[BUILD_VECTOR]](<8 x s32>), 0, 0, 0 :: (dereferenceable load (<4 x s32>), addrspace 8)
-  ; GREEDY-NEXT:   [[COPY9:%[0-9]+]]:vgpr(p1) = COPY [[DEF]](p1)
-  ; GREEDY-NEXT:   G_STORE [[AMDGPU_INTRIN_IMAGE_LOAD]](<4 x s32>), [[COPY9]](p1) :: (store (<4 x s32>) into `ptr addrspace(1) undef`, addrspace 1)
->>>>>>> eadf6db5
   ; GREEDY-NEXT:   S_ENDPGM 0
   %v = call <4 x float> @llvm.amdgcn.image.load.1d.v4f32.i32(i32 15, i32 %s, <8 x i32> %rsrc, i32 0, i32 0)
   store <4 x float> %v, ptr addrspace(1) undef
@@ -76,17 +64,10 @@
   ; FAST-NEXT:   [[BUILD_VECTOR:%[0-9]+]]:sgpr(<8 x s32>) = G_BUILD_VECTOR [[PRED_COPY]](s32), [[PRED_COPY1]](s32), [[PRED_COPY2]](s32), [[PRED_COPY3]](s32), [[PRED_COPY4]](s32), [[PRED_COPY5]](s32), [[PRED_COPY6]](s32), [[PRED_COPY7]](s32)
   ; FAST-NEXT:   [[PRED_COPY8:%[0-9]+]]:sgpr(s32) = PRED_COPY $sgpr10
   ; FAST-NEXT:   [[DEF:%[0-9]+]]:sgpr(p1) = G_IMPLICIT_DEF
-<<<<<<< HEAD
   ; FAST-NEXT:   [[PRED_COPY9:%[0-9]+]]:vgpr(s32) = PRED_COPY [[PRED_COPY8]](s32)
-  ; FAST-NEXT:   [[AMDGPU_INTRIN_IMAGE_LOAD:%[0-9]+]]:vgpr(<4 x s32>) = G_AMDGPU_INTRIN_IMAGE_LOAD intrinsic(@llvm.amdgcn.image.load.1d), 15, [[PRED_COPY9]](s32), [[BUILD_VECTOR]](<8 x s32>), 0, 0, 0 :: (dereferenceable load (<4 x s32>), addrspace 7)
+  ; FAST-NEXT:   [[AMDGPU_INTRIN_IMAGE_LOAD:%[0-9]+]]:vgpr(<4 x s32>) = G_AMDGPU_INTRIN_IMAGE_LOAD intrinsic(@llvm.amdgcn.image.load.1d), 15, [[PRED_COPY9]](s32), [[BUILD_VECTOR]](<8 x s32>), 0, 0, 0 :: (dereferenceable load (<4 x s32>), addrspace 8)
   ; FAST-NEXT:   [[PRED_COPY10:%[0-9]+]]:vgpr(p1) = PRED_COPY [[DEF]](p1)
   ; FAST-NEXT:   G_STORE [[AMDGPU_INTRIN_IMAGE_LOAD]](<4 x s32>), [[PRED_COPY10]](p1) :: (store (<4 x s32>) into `ptr addrspace(1) undef`, addrspace 1)
-=======
-  ; FAST-NEXT:   [[COPY9:%[0-9]+]]:vgpr(s32) = COPY [[COPY8]](s32)
-  ; FAST-NEXT:   [[AMDGPU_INTRIN_IMAGE_LOAD:%[0-9]+]]:vgpr(<4 x s32>) = G_AMDGPU_INTRIN_IMAGE_LOAD intrinsic(@llvm.amdgcn.image.load.1d), 15, [[COPY9]](s32), [[BUILD_VECTOR]](<8 x s32>), 0, 0, 0 :: (dereferenceable load (<4 x s32>), addrspace 8)
-  ; FAST-NEXT:   [[COPY10:%[0-9]+]]:vgpr(p1) = COPY [[DEF]](p1)
-  ; FAST-NEXT:   G_STORE [[AMDGPU_INTRIN_IMAGE_LOAD]](<4 x s32>), [[COPY10]](p1) :: (store (<4 x s32>) into `ptr addrspace(1) undef`, addrspace 1)
->>>>>>> eadf6db5
   ; FAST-NEXT:   S_ENDPGM 0
   ; GREEDY-LABEL: name: load_1d_sgpr_vaddr__sgpr_srsrc
   ; GREEDY: bb.1 (%ir-block.0):
@@ -103,17 +84,10 @@
   ; GREEDY-NEXT:   [[BUILD_VECTOR:%[0-9]+]]:sgpr(<8 x s32>) = G_BUILD_VECTOR [[PRED_COPY]](s32), [[PRED_COPY1]](s32), [[PRED_COPY2]](s32), [[PRED_COPY3]](s32), [[PRED_COPY4]](s32), [[PRED_COPY5]](s32), [[PRED_COPY6]](s32), [[PRED_COPY7]](s32)
   ; GREEDY-NEXT:   [[PRED_COPY8:%[0-9]+]]:sgpr(s32) = PRED_COPY $sgpr10
   ; GREEDY-NEXT:   [[DEF:%[0-9]+]]:sgpr(p1) = G_IMPLICIT_DEF
-<<<<<<< HEAD
   ; GREEDY-NEXT:   [[PRED_COPY9:%[0-9]+]]:vgpr(s32) = PRED_COPY [[PRED_COPY8]](s32)
-  ; GREEDY-NEXT:   [[AMDGPU_INTRIN_IMAGE_LOAD:%[0-9]+]]:vgpr(<4 x s32>) = G_AMDGPU_INTRIN_IMAGE_LOAD intrinsic(@llvm.amdgcn.image.load.1d), 15, [[PRED_COPY9]](s32), [[BUILD_VECTOR]](<8 x s32>), 0, 0, 0 :: (dereferenceable load (<4 x s32>), addrspace 7)
+  ; GREEDY-NEXT:   [[AMDGPU_INTRIN_IMAGE_LOAD:%[0-9]+]]:vgpr(<4 x s32>) = G_AMDGPU_INTRIN_IMAGE_LOAD intrinsic(@llvm.amdgcn.image.load.1d), 15, [[PRED_COPY9]](s32), [[BUILD_VECTOR]](<8 x s32>), 0, 0, 0 :: (dereferenceable load (<4 x s32>), addrspace 8)
   ; GREEDY-NEXT:   [[PRED_COPY10:%[0-9]+]]:vgpr(p1) = PRED_COPY [[DEF]](p1)
   ; GREEDY-NEXT:   G_STORE [[AMDGPU_INTRIN_IMAGE_LOAD]](<4 x s32>), [[PRED_COPY10]](p1) :: (store (<4 x s32>) into `ptr addrspace(1) undef`, addrspace 1)
-=======
-  ; GREEDY-NEXT:   [[COPY9:%[0-9]+]]:vgpr(s32) = COPY [[COPY8]](s32)
-  ; GREEDY-NEXT:   [[AMDGPU_INTRIN_IMAGE_LOAD:%[0-9]+]]:vgpr(<4 x s32>) = G_AMDGPU_INTRIN_IMAGE_LOAD intrinsic(@llvm.amdgcn.image.load.1d), 15, [[COPY9]](s32), [[BUILD_VECTOR]](<8 x s32>), 0, 0, 0 :: (dereferenceable load (<4 x s32>), addrspace 8)
-  ; GREEDY-NEXT:   [[COPY10:%[0-9]+]]:vgpr(p1) = COPY [[DEF]](p1)
-  ; GREEDY-NEXT:   G_STORE [[AMDGPU_INTRIN_IMAGE_LOAD]](<4 x s32>), [[COPY10]](p1) :: (store (<4 x s32>) into `ptr addrspace(1) undef`, addrspace 1)
->>>>>>> eadf6db5
   ; GREEDY-NEXT:   S_ENDPGM 0
   %v = call <4 x float> @llvm.amdgcn.image.load.1d.v4f32.i32(i32 15, i32 %s, <8 x i32> %rsrc, i32 0, i32 0)
   store <4 x float> %v, ptr addrspace(1) undef
@@ -170,11 +144,7 @@
   ; FAST-NEXT: bb.3:
   ; FAST-NEXT:   successors: %bb.4(0x40000000), %bb.2(0x40000000)
   ; FAST-NEXT: {{  $}}
-<<<<<<< HEAD
-  ; FAST-NEXT:   [[AMDGPU_INTRIN_IMAGE_LOAD:%[0-9]+]]:vgpr(<4 x s32>) = G_AMDGPU_INTRIN_IMAGE_LOAD intrinsic(@llvm.amdgcn.image.load.1d), 15, [[PRED_COPY8]](s32), [[BUILD_VECTOR1]](<8 x s32>), 0, 0, 0 :: (dereferenceable load (<4 x s32>), addrspace 7)
-=======
-  ; FAST-NEXT:   [[AMDGPU_INTRIN_IMAGE_LOAD:%[0-9]+]]:vgpr(<4 x s32>) = G_AMDGPU_INTRIN_IMAGE_LOAD intrinsic(@llvm.amdgcn.image.load.1d), 15, [[COPY8]](s32), [[BUILD_VECTOR1]](<8 x s32>), 0, 0, 0 :: (dereferenceable load (<4 x s32>), addrspace 8)
->>>>>>> eadf6db5
+  ; FAST-NEXT:   [[AMDGPU_INTRIN_IMAGE_LOAD:%[0-9]+]]:vgpr(<4 x s32>) = G_AMDGPU_INTRIN_IMAGE_LOAD intrinsic(@llvm.amdgcn.image.load.1d), 15, [[PRED_COPY8]](s32), [[BUILD_VECTOR1]](<8 x s32>), 0, 0, 0 :: (dereferenceable load (<4 x s32>), addrspace 8)
   ; FAST-NEXT:   $exec = S_XOR_B64_term $exec, [[S_AND_SAVEEXEC_B64_]], implicit-def $scc
   ; FAST-NEXT:   SI_WATERFALL_LOOP %bb.2, implicit $exec
   ; FAST-NEXT: {{  $}}
@@ -235,11 +205,7 @@
   ; GREEDY-NEXT: bb.3:
   ; GREEDY-NEXT:   successors: %bb.4(0x40000000), %bb.2(0x40000000)
   ; GREEDY-NEXT: {{  $}}
-<<<<<<< HEAD
-  ; GREEDY-NEXT:   [[AMDGPU_INTRIN_IMAGE_LOAD:%[0-9]+]]:vgpr(<4 x s32>) = G_AMDGPU_INTRIN_IMAGE_LOAD intrinsic(@llvm.amdgcn.image.load.1d), 15, [[PRED_COPY8]](s32), [[BUILD_VECTOR1]](<8 x s32>), 0, 0, 0 :: (dereferenceable load (<4 x s32>), addrspace 7)
-=======
-  ; GREEDY-NEXT:   [[AMDGPU_INTRIN_IMAGE_LOAD:%[0-9]+]]:vgpr(<4 x s32>) = G_AMDGPU_INTRIN_IMAGE_LOAD intrinsic(@llvm.amdgcn.image.load.1d), 15, [[COPY8]](s32), [[BUILD_VECTOR1]](<8 x s32>), 0, 0, 0 :: (dereferenceable load (<4 x s32>), addrspace 8)
->>>>>>> eadf6db5
+  ; GREEDY-NEXT:   [[AMDGPU_INTRIN_IMAGE_LOAD:%[0-9]+]]:vgpr(<4 x s32>) = G_AMDGPU_INTRIN_IMAGE_LOAD intrinsic(@llvm.amdgcn.image.load.1d), 15, [[PRED_COPY8]](s32), [[BUILD_VECTOR1]](<8 x s32>), 0, 0, 0 :: (dereferenceable load (<4 x s32>), addrspace 8)
   ; GREEDY-NEXT:   $exec = S_XOR_B64_term $exec, [[S_AND_SAVEEXEC_B64_]], implicit-def $scc
   ; GREEDY-NEXT:   SI_WATERFALL_LOOP %bb.2, implicit $exec
   ; GREEDY-NEXT: {{  $}}
@@ -308,11 +274,7 @@
   ; FAST-NEXT: bb.3:
   ; FAST-NEXT:   successors: %bb.4(0x40000000), %bb.2(0x40000000)
   ; FAST-NEXT: {{  $}}
-<<<<<<< HEAD
-  ; FAST-NEXT:   [[AMDGPU_INTRIN_IMAGE_LOAD:%[0-9]+]]:vgpr(<4 x s32>) = G_AMDGPU_INTRIN_IMAGE_LOAD intrinsic(@llvm.amdgcn.image.load.1d), 15, [[PRED_COPY9]](s32), [[BUILD_VECTOR1]](<8 x s32>), 0, 0, 0 :: (dereferenceable load (<4 x s32>), addrspace 7)
-=======
-  ; FAST-NEXT:   [[AMDGPU_INTRIN_IMAGE_LOAD:%[0-9]+]]:vgpr(<4 x s32>) = G_AMDGPU_INTRIN_IMAGE_LOAD intrinsic(@llvm.amdgcn.image.load.1d), 15, [[COPY9]](s32), [[BUILD_VECTOR1]](<8 x s32>), 0, 0, 0 :: (dereferenceable load (<4 x s32>), addrspace 8)
->>>>>>> eadf6db5
+  ; FAST-NEXT:   [[AMDGPU_INTRIN_IMAGE_LOAD:%[0-9]+]]:vgpr(<4 x s32>) = G_AMDGPU_INTRIN_IMAGE_LOAD intrinsic(@llvm.amdgcn.image.load.1d), 15, [[PRED_COPY9]](s32), [[BUILD_VECTOR1]](<8 x s32>), 0, 0, 0 :: (dereferenceable load (<4 x s32>), addrspace 8)
   ; FAST-NEXT:   $exec = S_XOR_B64_term $exec, [[S_AND_SAVEEXEC_B64_]], implicit-def $scc
   ; FAST-NEXT:   SI_WATERFALL_LOOP %bb.2, implicit $exec
   ; FAST-NEXT: {{  $}}
@@ -374,11 +336,7 @@
   ; GREEDY-NEXT: bb.3:
   ; GREEDY-NEXT:   successors: %bb.4(0x40000000), %bb.2(0x40000000)
   ; GREEDY-NEXT: {{  $}}
-<<<<<<< HEAD
-  ; GREEDY-NEXT:   [[AMDGPU_INTRIN_IMAGE_LOAD:%[0-9]+]]:vgpr(<4 x s32>) = G_AMDGPU_INTRIN_IMAGE_LOAD intrinsic(@llvm.amdgcn.image.load.1d), 15, [[PRED_COPY9]](s32), [[BUILD_VECTOR1]](<8 x s32>), 0, 0, 0 :: (dereferenceable load (<4 x s32>), addrspace 7)
-=======
-  ; GREEDY-NEXT:   [[AMDGPU_INTRIN_IMAGE_LOAD:%[0-9]+]]:vgpr(<4 x s32>) = G_AMDGPU_INTRIN_IMAGE_LOAD intrinsic(@llvm.amdgcn.image.load.1d), 15, [[COPY9]](s32), [[BUILD_VECTOR1]](<8 x s32>), 0, 0, 0 :: (dereferenceable load (<4 x s32>), addrspace 8)
->>>>>>> eadf6db5
+  ; GREEDY-NEXT:   [[AMDGPU_INTRIN_IMAGE_LOAD:%[0-9]+]]:vgpr(<4 x s32>) = G_AMDGPU_INTRIN_IMAGE_LOAD intrinsic(@llvm.amdgcn.image.load.1d), 15, [[PRED_COPY9]](s32), [[BUILD_VECTOR1]](<8 x s32>), 0, 0, 0 :: (dereferenceable load (<4 x s32>), addrspace 8)
   ; GREEDY-NEXT:   $exec = S_XOR_B64_term $exec, [[S_AND_SAVEEXEC_B64_]], implicit-def $scc
   ; GREEDY-NEXT:   SI_WATERFALL_LOOP %bb.2, implicit $exec
   ; GREEDY-NEXT: {{  $}}
