--- conflicted
+++ resolved
@@ -385,20 +385,11 @@
 ; FLATSCR-NEXT:    v_writelane_b32 v40, s0, 2
 ; FLATSCR-NEXT:    v_writelane_b32 v40, s30, 0
 ; FLATSCR-NEXT:    s_add_i32 s32, s32, 16
-<<<<<<< HEAD
 ; FLATSCR-NEXT:    v_writelane_b32 v40, s31, 1
 ; FLATSCR-NEXT:    scratch_load_dwordx2 v[1:2], v0, off
-; FLATSCR-NEXT:    v_add_u32_e32 v3, 8, v0
-; FLATSCR-NEXT:    s_add_u32 s0, s32, 8
-; FLATSCR-NEXT:    s_add_u32 s2, s32, 56
-=======
-; FLATSCR-NEXT:    v_writelane_b32 v40, s0, 2
-; FLATSCR-NEXT:    v_writelane_b32 v40, s30, 0
 ; FLATSCR-NEXT:    s_getpc_b64 s[0:1]
 ; FLATSCR-NEXT:    s_add_u32 s0, s0, external_void_func_byval@rel32@lo+4
 ; FLATSCR-NEXT:    s_addc_u32 s1, s1, external_void_func_byval@rel32@hi+12
-; FLATSCR-NEXT:    v_writelane_b32 v40, s31, 1
->>>>>>> 29e02d79
 ; FLATSCR-NEXT:    s_waitcnt vmcnt(0)
 ; FLATSCR-NEXT:    scratch_store_dwordx2 off, v[1:2], s32
 ; FLATSCR-NEXT:    scratch_load_dwordx2 v[1:2], v0, off offset:8
