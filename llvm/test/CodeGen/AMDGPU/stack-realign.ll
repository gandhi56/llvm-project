--- conflicted
+++ resolved
@@ -161,10 +161,6 @@
 ; GCN-NEXT: v_writelane_b32 [[VGPR_REG]], s33, 2
 ; GCN-DAG: v_writelane_b32 [[VGPR_REG]], s34, 3
 ; GCN-DAG: s_add_u32 [[SCRATCH_REG:s[0-9]+]], s32, 0xffc0
-<<<<<<< HEAD
-=======
-; GCN-DAG: v_writelane_b32 [[VGPR_REG]], s34, 3
->>>>>>> 7c6f1774
 ; GCN: s_and_b32 s33, [[SCRATCH_REG]], 0xffff0000
 ; GCN: s_mov_b32 s34, s32
 ; GCN: v_mov_b32_e32 v32, 0
@@ -303,10 +299,6 @@
 ; GCN-NEXT: v_mov_b32_e32 v0, s34
 ; GCN-NOT: v_mov_b32_e32 v0, 0x108c
 ; GCN-NEXT: s_add_u32 s6, s32, 0x42300
-<<<<<<< HEAD
-=======
-; GCN-NEXT: s_mov_b32 s34, s32
->>>>>>> 7c6f1774
 ; GCN-NEXT: buffer_store_dword v0, off, s[0:3], s6 ; 4-byte Folded Spill
   %local_val = alloca i32, align 128, addrspace(5)
   store volatile i32 %b, i32 addrspace(5)* %local_val, align 128
