; NOTE: Assertions have been autogenerated by utils/update_mir_test_checks.py
;RUN: llc -mtriple=amdgcn-amd-amdhsa -mcpu=gfx908 --stop-after=greedy,1 < %s | FileCheck -check-prefix=REGALLOC-GFX908 %s
;RUN: llc -mtriple=amdgcn-amd-amdhsa -mcpu=gfx908 --stop-after=prologepilog < %s | FileCheck -check-prefix=PEI-GFX908 %s
;RUN: llc -mtriple=amdgcn-amd-amdhsa -mcpu=gfx90a --stop-after=greedy,1 < %s | FileCheck -check-prefix=REGALLOC-GFX90A %s
;RUN: llc -mtriple=amdgcn-amd-amdhsa -mcpu=gfx90a --stop-after=prologepilog < %s | FileCheck -check-prefix=PEI-GFX90A %s

; Partial reg copy and spill missed during regalloc handled later at frame lowering.
define amdgpu_kernel void @partial_copy(<4 x i32> %arg) #0 {

  ; REGALLOC-GFX908-LABEL: name: partial_copy
  ; REGALLOC-GFX908: bb.0 (%ir-block.0):
  ; REGALLOC-GFX908-NEXT:   liveins: $sgpr4_sgpr5
  ; REGALLOC-GFX908-NEXT: {{  $}}
  ; REGALLOC-GFX908-NEXT:   INLINEASM &"; use $0", 1 /* sideeffect attdialect */, 2162697 /* reguse:AGPR_32 */, undef %6:agpr_32
  ; REGALLOC-GFX908-NEXT:   INLINEASM &"; def $0", 1 /* sideeffect attdialect */, 6094858 /* regdef:VReg_128 */, def %7
  ; REGALLOC-GFX908-NEXT:   INLINEASM &"; def $0", 1 /* sideeffect attdialect */, 3538954 /* regdef:VReg_64 */, def %8
  ; REGALLOC-GFX908-NEXT:   GLOBAL_STORE_DWORDX4 undef %15:vreg_64, %7, 0, 0, implicit $exec :: (volatile store (s128) into `ptr addrspace(1) poison`, addrspace 1)
  ; REGALLOC-GFX908-NEXT:   renamable $sgpr0_sgpr1_sgpr2_sgpr3 = S_LOAD_DWORDX4_IMM killed renamable $sgpr4_sgpr5, 0, 0 :: (dereferenceable invariant load (s128) from %ir.arg.kernarg.offset1, addrspace 4)
  ; REGALLOC-GFX908-NEXT:   [[COPY:%[0-9]+]]:areg_128 = COPY killed renamable $sgpr0_sgpr1_sgpr2_sgpr3
  ; REGALLOC-GFX908-NEXT:   [[AV_MOV_:%[0-9]+]]:vgpr_32 = AV_MOV_B32_IMM_PSEUDO 1, implicit $exec
  ; REGALLOC-GFX908-NEXT:   [[AV_MOV_1:%[0-9]+]]:vgpr_32 = AV_MOV_B32_IMM_PSEUDO 2, implicit $exec
  ; REGALLOC-GFX908-NEXT:   [[V_MFMA_I32_4X4X4I8_e64_:%[0-9]+]]:areg_128 = V_MFMA_I32_4X4X4I8_e64 [[AV_MOV_]], [[AV_MOV_1]], [[COPY]], 0, 0, 0, implicit $mode, implicit $exec
  ; REGALLOC-GFX908-NEXT:   GLOBAL_STORE_DWORDX2 undef %17:vreg_64, %8, 0, 0, implicit $exec :: (volatile store (s64) into `ptr addrspace(1) poison`, addrspace 1)
  ; REGALLOC-GFX908-NEXT:   [[COPY1:%[0-9]+]]:vreg_128 = COPY [[V_MFMA_I32_4X4X4I8_e64_]]
  ; REGALLOC-GFX908-NEXT:   GLOBAL_STORE_DWORDX4 undef %19:vreg_64, [[COPY1]], 0, 0, implicit $exec :: (volatile store (s128) into `ptr addrspace(1) poison`, addrspace 1)
  ; REGALLOC-GFX908-NEXT:   S_ENDPGM 0
  ;
  ; PEI-GFX908-LABEL: name: partial_copy
  ; PEI-GFX908: bb.0 (%ir-block.0):
  ; PEI-GFX908-NEXT:   liveins: $agpr4, $sgpr4_sgpr5, $sgpr0_sgpr1_sgpr2_sgpr3, $sgpr9
  ; PEI-GFX908-NEXT: {{  $}}
  ; PEI-GFX908-NEXT:   frame-setup CFI_INSTRUCTION escape 0x0f, 0x04, 0x30, 0x36, 0xe9, 0x02
  ; PEI-GFX908-NEXT:   frame-setup CFI_INSTRUCTION undefined $pc_reg
  ; PEI-GFX908-NEXT:   $sgpr12_sgpr13_sgpr14_sgpr15 = COPY killed $sgpr0_sgpr1_sgpr2_sgpr3
  ; PEI-GFX908-NEXT:   $sgpr12 = S_ADD_U32 $sgpr12, $sgpr9, implicit-def $scc, implicit-def $sgpr12_sgpr13_sgpr14_sgpr15
  ; PEI-GFX908-NEXT:   $sgpr13 = S_ADDC_U32 $sgpr13, 0, implicit-def dead $scc, implicit $scc, implicit-def $sgpr12_sgpr13_sgpr14_sgpr15
  ; PEI-GFX908-NEXT:   INLINEASM &"; use $0", 1 /* sideeffect attdialect */, 2162697 /* reguse:AGPR_32 */, undef renamable $agpr0
  ; PEI-GFX908-NEXT:   INLINEASM &"; def $0", 1 /* sideeffect attdialect */, 6094858 /* regdef:VReg_128 */, def renamable $vgpr0_vgpr1_vgpr2_vgpr3
  ; PEI-GFX908-NEXT:   renamable $agpr0_agpr1_agpr2_agpr3 = COPY killed renamable $vgpr0_vgpr1_vgpr2_vgpr3, implicit $exec
  ; PEI-GFX908-NEXT:   INLINEASM &"; def $0", 1 /* sideeffect attdialect */, 3538954 /* regdef:VReg_64 */, def renamable $vgpr0_vgpr1
  ; PEI-GFX908-NEXT:   BUFFER_STORE_DWORD_OFFSET killed $vgpr0, $sgpr12_sgpr13_sgpr14_sgpr15, 0, 0, 0, 0, implicit $exec, implicit-def $vgpr0_vgpr1, implicit $vgpr0_vgpr1 :: (store (s32) into %stack.0, addrspace 5)
  ; PEI-GFX908-NEXT:   $agpr4 = V_ACCVGPR_WRITE_B32_e64 killed $vgpr1, implicit $exec, implicit killed $vgpr0_vgpr1
  ; PEI-GFX908-NEXT:   renamable $vgpr0_vgpr1_vgpr2_vgpr3 = COPY killed renamable $agpr0_agpr1_agpr2_agpr3, implicit $exec
  ; PEI-GFX908-NEXT:   GLOBAL_STORE_DWORDX4 undef renamable $vgpr0_vgpr1, killed renamable $vgpr0_vgpr1_vgpr2_vgpr3, 0, 0, implicit $exec :: (volatile store (s128) into `ptr addrspace(1) poison`, addrspace 1)
  ; PEI-GFX908-NEXT:   renamable $sgpr0_sgpr1_sgpr2_sgpr3 = S_LOAD_DWORDX4_IMM killed renamable $sgpr4_sgpr5, 0, 0 :: (dereferenceable invariant load (s128) from %ir.arg.kernarg.offset1, addrspace 4)
  ; PEI-GFX908-NEXT:   renamable $agpr0_agpr1_agpr2_agpr3 = COPY killed renamable $sgpr0_sgpr1_sgpr2_sgpr3, implicit $exec
  ; PEI-GFX908-NEXT:   renamable $vgpr0 = AV_MOV_B32_IMM_PSEUDO 1, implicit $exec
  ; PEI-GFX908-NEXT:   renamable $vgpr1 = AV_MOV_B32_IMM_PSEUDO 2, implicit $exec
  ; PEI-GFX908-NEXT:   renamable $agpr0_agpr1_agpr2_agpr3 = V_MFMA_I32_4X4X4I8_e64 killed $vgpr0, killed $vgpr1, killed $agpr0_agpr1_agpr2_agpr3, 0, 0, 0, implicit $mode, implicit $exec
  ; PEI-GFX908-NEXT:   $vgpr0 = BUFFER_LOAD_DWORD_OFFSET $sgpr12_sgpr13_sgpr14_sgpr15, 0, 0, 0, 0, implicit $exec, implicit-def $vgpr0_vgpr1 :: (load (s32) from %stack.0, addrspace 5)
  ; PEI-GFX908-NEXT:   $vgpr1 = V_ACCVGPR_READ_B32_e64 $agpr4, implicit $exec, implicit $vgpr0_vgpr1
  ; PEI-GFX908-NEXT:   GLOBAL_STORE_DWORDX2 undef renamable $vgpr0_vgpr1, killed renamable $vgpr0_vgpr1, 0, 0, implicit $exec :: (volatile store (s64) into `ptr addrspace(1) poison`, addrspace 1)
  ; PEI-GFX908-NEXT:   renamable $vgpr0_vgpr1_vgpr2_vgpr3 = COPY killed renamable $agpr0_agpr1_agpr2_agpr3, implicit $exec
  ; PEI-GFX908-NEXT:   GLOBAL_STORE_DWORDX4 undef renamable $vgpr0_vgpr1, killed renamable $vgpr0_vgpr1_vgpr2_vgpr3, 0, 0, implicit $exec :: (volatile store (s128) into `ptr addrspace(1) poison`, addrspace 1)
  ; PEI-GFX908-NEXT:   S_ENDPGM 0
  ;
  ; REGALLOC-GFX90A-LABEL: name: partial_copy
  ; REGALLOC-GFX90A: bb.0 (%ir-block.0):
  ; REGALLOC-GFX90A-NEXT:   liveins: $sgpr4_sgpr5
  ; REGALLOC-GFX90A-NEXT: {{  $}}
  ; REGALLOC-GFX90A-NEXT:   INLINEASM &"; use $0", 1 /* sideeffect attdialect */, 2162697 /* reguse:AGPR_32 */, undef %6:agpr_32
  ; REGALLOC-GFX90A-NEXT:   INLINEASM &"; def $0", 1 /* sideeffect attdialect */, 6422538 /* regdef:VReg_128_Align2 */, def %7
  ; REGALLOC-GFX90A-NEXT:   INLINEASM &"; def $0", 1 /* sideeffect attdialect */, 3866634 /* regdef:VReg_64_Align2 */, def %8
  ; REGALLOC-GFX90A-NEXT:   GLOBAL_STORE_DWORDX4 undef %15:vreg_64_align2, %7, 0, 0, implicit $exec :: (volatile store (s128) into `ptr addrspace(1) poison`, addrspace 1)
  ; REGALLOC-GFX90A-NEXT:   renamable $sgpr0_sgpr1_sgpr2_sgpr3 = S_LOAD_DWORDX4_IMM killed renamable $sgpr4_sgpr5, 0, 0 :: (dereferenceable invariant load (s128) from %ir.arg.kernarg.offset1, addrspace 4)
  ; REGALLOC-GFX90A-NEXT:   [[COPY:%[0-9]+]]:areg_128_align2 = COPY killed renamable $sgpr0_sgpr1_sgpr2_sgpr3
  ; REGALLOC-GFX90A-NEXT:   [[AV_MOV_:%[0-9]+]]:vgpr_32 = AV_MOV_B32_IMM_PSEUDO 1, implicit $exec
  ; REGALLOC-GFX90A-NEXT:   [[AV_MOV_1:%[0-9]+]]:vgpr_32 = AV_MOV_B32_IMM_PSEUDO 2, implicit $exec
  ; REGALLOC-GFX90A-NEXT:   [[V_MFMA_I32_4X4X4I8_e64_:%[0-9]+]]:areg_128_align2 = V_MFMA_I32_4X4X4I8_e64 [[AV_MOV_]], [[AV_MOV_1]], [[COPY]], 0, 0, 0, implicit $mode, implicit $exec
  ; REGALLOC-GFX90A-NEXT:   GLOBAL_STORE_DWORDX2 undef %17:vreg_64_align2, %8, 0, 0, implicit $exec :: (volatile store (s64) into `ptr addrspace(1) poison`, addrspace 1)
  ; REGALLOC-GFX90A-NEXT:   GLOBAL_STORE_DWORDX4 undef %19:vreg_64_align2, [[V_MFMA_I32_4X4X4I8_e64_]], 0, 0, implicit $exec :: (volatile store (s128) into `ptr addrspace(1) poison`, addrspace 1)
  ; REGALLOC-GFX90A-NEXT:   S_ENDPGM 0
  ;
  ; PEI-GFX90A-LABEL: name: partial_copy
  ; PEI-GFX90A: bb.0 (%ir-block.0):
  ; PEI-GFX90A-NEXT:   liveins: $sgpr4_sgpr5
  ; PEI-GFX90A-NEXT: {{  $}}
<<<<<<< HEAD
  ; PEI-GFX90A-NEXT:   frame-setup CFI_INSTRUCTION escape 0x0f, 0x04, 0x30, 0x36, 0xe9, 0x02
  ; PEI-GFX90A-NEXT:   frame-setup CFI_INSTRUCTION undefined $pc_reg
  ; PEI-GFX90A-NEXT:   $sgpr12_sgpr13_sgpr14_sgpr15 = COPY killed $sgpr0_sgpr1_sgpr2_sgpr3
  ; PEI-GFX90A-NEXT:   $sgpr12 = S_ADD_U32 $sgpr12, $sgpr9, implicit-def $scc, implicit-def $sgpr12_sgpr13_sgpr14_sgpr15
  ; PEI-GFX90A-NEXT:   $sgpr13 = S_ADDC_U32 $sgpr13, 0, implicit-def dead $scc, implicit $scc, implicit-def $sgpr12_sgpr13_sgpr14_sgpr15
=======
>>>>>>> 1461a1c3
  ; PEI-GFX90A-NEXT:   INLINEASM &"; use $0", 1 /* sideeffect attdialect */, 2162697 /* reguse:AGPR_32 */, undef renamable $agpr0
  ; PEI-GFX90A-NEXT:   INLINEASM &"; def $0", 1 /* sideeffect attdialect */, 6422538 /* regdef:VReg_128_Align2 */, def renamable $vgpr0_vgpr1_vgpr2_vgpr3
  ; PEI-GFX90A-NEXT:   renamable $agpr0_agpr1_agpr2_agpr3 = COPY killed renamable $vgpr0_vgpr1_vgpr2_vgpr3, implicit $exec
  ; PEI-GFX90A-NEXT:   INLINEASM &"; def $0", 1 /* sideeffect attdialect */, 3866634 /* regdef:VReg_64_Align2 */, def renamable $vgpr2_vgpr3
  ; PEI-GFX90A-NEXT:   GLOBAL_STORE_DWORDX4 undef renamable $vgpr0_vgpr1, killed renamable $agpr0_agpr1_agpr2_agpr3, 0, 0, implicit $exec :: (volatile store (s128) into `ptr addrspace(1) poison`, addrspace 1)
  ; PEI-GFX90A-NEXT:   renamable $sgpr0_sgpr1_sgpr2_sgpr3 = S_LOAD_DWORDX4_IMM killed renamable $sgpr4_sgpr5, 0, 0 :: (dereferenceable invariant load (s128) from %ir.arg.kernarg.offset1, addrspace 4)
  ; PEI-GFX90A-NEXT:   renamable $agpr0_agpr1_agpr2_agpr3 = COPY killed renamable $sgpr0_sgpr1_sgpr2_sgpr3, implicit $exec
  ; PEI-GFX90A-NEXT:   renamable $vgpr0 = AV_MOV_B32_IMM_PSEUDO 1, implicit $exec
  ; PEI-GFX90A-NEXT:   renamable $vgpr1 = AV_MOV_B32_IMM_PSEUDO 2, implicit $exec
  ; PEI-GFX90A-NEXT:   renamable $agpr0_agpr1_agpr2_agpr3 = V_MFMA_I32_4X4X4I8_e64 killed $vgpr0, killed $vgpr1, killed $agpr0_agpr1_agpr2_agpr3, 0, 0, 0, implicit $mode, implicit $exec
  ; PEI-GFX90A-NEXT:   GLOBAL_STORE_DWORDX2 undef renamable $vgpr0_vgpr1, killed renamable $vgpr2_vgpr3, 0, 0, implicit $exec :: (volatile store (s64) into `ptr addrspace(1) poison`, addrspace 1)
  ; PEI-GFX90A-NEXT:   GLOBAL_STORE_DWORDX4 undef renamable $vgpr0_vgpr1, killed renamable $agpr0_agpr1_agpr2_agpr3, 0, 0, implicit $exec :: (volatile store (s128) into `ptr addrspace(1) poison`, addrspace 1)
  ; PEI-GFX90A-NEXT:   S_ENDPGM 0
  call void asm sideeffect "; use $0", "a" (i32 poison)
  %v0 = call <4 x i32> asm sideeffect "; def $0", "=v" ()
  %v1 = call <2 x i32> asm sideeffect "; def $0", "=v" ()
  %mai = tail call <4 x i32> @llvm.amdgcn.mfma.i32.4x4x4i8(i32 1, i32 2, <4 x i32> %arg, i32 0, i32 0, i32 0)
  store volatile <4 x i32> %v0, ptr addrspace(1) poison
  store volatile <2 x i32> %v1, ptr addrspace(1) poison
  store volatile <4 x i32> %mai, ptr addrspace(1) poison
  ret void
}

declare <4 x i32> @llvm.amdgcn.mfma.i32.4x4x4i8(i32, i32, <4 x i32>, i32, i32, i32)

attributes #0 = { nounwind "amdgpu-num-vgpr"="5" "amdgpu-no-dispatch-id" "amdgpu-no-dispatch-ptr" "amdgpu-no-implicitarg-ptr" "amdgpu-no-lds-kernel-id" "amdgpu-no-queue-ptr" "amdgpu-no-workgroup-id-x" "amdgpu-no-workgroup-id-y" "amdgpu-no-workgroup-id-z" "amdgpu-no-workitem-id-x" "amdgpu-no-workitem-id-y" "amdgpu-no-workitem-id-z" }<|MERGE_RESOLUTION|>--- conflicted
+++ resolved
@@ -75,14 +75,8 @@
   ; PEI-GFX90A: bb.0 (%ir-block.0):
   ; PEI-GFX90A-NEXT:   liveins: $sgpr4_sgpr5
   ; PEI-GFX90A-NEXT: {{  $}}
-<<<<<<< HEAD
   ; PEI-GFX90A-NEXT:   frame-setup CFI_INSTRUCTION escape 0x0f, 0x04, 0x30, 0x36, 0xe9, 0x02
   ; PEI-GFX90A-NEXT:   frame-setup CFI_INSTRUCTION undefined $pc_reg
-  ; PEI-GFX90A-NEXT:   $sgpr12_sgpr13_sgpr14_sgpr15 = COPY killed $sgpr0_sgpr1_sgpr2_sgpr3
-  ; PEI-GFX90A-NEXT:   $sgpr12 = S_ADD_U32 $sgpr12, $sgpr9, implicit-def $scc, implicit-def $sgpr12_sgpr13_sgpr14_sgpr15
-  ; PEI-GFX90A-NEXT:   $sgpr13 = S_ADDC_U32 $sgpr13, 0, implicit-def dead $scc, implicit $scc, implicit-def $sgpr12_sgpr13_sgpr14_sgpr15
-=======
->>>>>>> 1461a1c3
   ; PEI-GFX90A-NEXT:   INLINEASM &"; use $0", 1 /* sideeffect attdialect */, 2162697 /* reguse:AGPR_32 */, undef renamable $agpr0
   ; PEI-GFX90A-NEXT:   INLINEASM &"; def $0", 1 /* sideeffect attdialect */, 6422538 /* regdef:VReg_128_Align2 */, def renamable $vgpr0_vgpr1_vgpr2_vgpr3
   ; PEI-GFX90A-NEXT:   renamable $agpr0_agpr1_agpr2_agpr3 = COPY killed renamable $vgpr0_vgpr1_vgpr2_vgpr3, implicit $exec
