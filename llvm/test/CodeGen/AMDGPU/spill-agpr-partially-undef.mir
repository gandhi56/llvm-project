--- conflicted
+++ resolved
@@ -17,13 +17,9 @@
     ; CHECK-LABEL: name: spill_a64_kill
     ; CHECK: liveins: $agpr0_agpr1
     ; CHECK-NEXT: {{  $}}
-<<<<<<< HEAD
     ; CHECK-NEXT: frame-setup CFI_INSTRUCTION llvm_def_aspace_cfa $sgpr32, 0, 6
     ; CHECK-NEXT: frame-setup CFI_INSTRUCTION llvm_register_pair $pc_reg, $sgpr30, 32, $sgpr31, 32
-    ; CHECK-NEXT: $vgpr0 = V_ACCVGPR_READ_B32_e64 killed $agpr0, implicit $exec, implicit-def $agpr0_agpr1
-=======
     ; CHECK-NEXT: $vgpr0 = V_ACCVGPR_READ_B32_e64 killed $agpr0, implicit $exec, implicit-def $agpr0_agpr1, implicit $agpr0_agpr1
->>>>>>> 23472c56
     ; CHECK-NEXT: BUFFER_STORE_DWORD_OFFSET killed $vgpr0, $sgpr0_sgpr1_sgpr2_sgpr3, $sgpr32, 0, 0, 0, implicit $exec, implicit $agpr0_agpr1 :: (store (s32) into %stack.0, addrspace 5)
     ; CHECK-NEXT: $vgpr0 = V_ACCVGPR_READ_B32_e64 killed $agpr1, implicit $exec, implicit $agpr0_agpr1
     ; CHECK-NEXT: BUFFER_STORE_DWORD_OFFSET killed $vgpr0, $sgpr0_sgpr1_sgpr2_sgpr3, $sgpr32, 4, 0, 0, implicit $exec, implicit killed $agpr0_agpr1 :: (store (s32) into %stack.0 + 4, addrspace 5)
@@ -48,13 +44,9 @@
     ; CHECK-LABEL: name: spill_a64_undef_sub1_killed
     ; CHECK: liveins: $agpr0
     ; CHECK-NEXT: {{  $}}
-<<<<<<< HEAD
     ; CHECK-NEXT: frame-setup CFI_INSTRUCTION llvm_def_aspace_cfa $sgpr32, 0, 6
     ; CHECK-NEXT: frame-setup CFI_INSTRUCTION llvm_register_pair $pc_reg, $sgpr30, 32, $sgpr31, 32
-    ; CHECK-NEXT: $vgpr0 = V_ACCVGPR_READ_B32_e64 killed $agpr0, implicit $exec, implicit-def $agpr0_agpr1
-=======
     ; CHECK-NEXT: $vgpr0 = V_ACCVGPR_READ_B32_e64 killed $agpr0, implicit $exec, implicit-def $agpr0_agpr1, implicit $agpr0_agpr1
->>>>>>> 23472c56
     ; CHECK-NEXT: BUFFER_STORE_DWORD_OFFSET killed $vgpr0, $sgpr0_sgpr1_sgpr2_sgpr3, $sgpr32, 0, 0, 0, implicit $exec, implicit $agpr0_agpr1 :: (store (s32) into %stack.0, addrspace 5)
     ; CHECK-NEXT: $vgpr0 = V_ACCVGPR_READ_B32_e64 killed $agpr1, implicit $exec, implicit $agpr0_agpr1
     ; CHECK-NEXT: BUFFER_STORE_DWORD_OFFSET killed $vgpr0, $sgpr0_sgpr1_sgpr2_sgpr3, $sgpr32, 4, 0, 0, implicit $exec, implicit killed $agpr0_agpr1 :: (store (s32) into %stack.0 + 4, addrspace 5)
@@ -77,13 +69,9 @@
     ; CHECK-LABEL: name: spill_a64_undef_sub0_killed
     ; CHECK: liveins: $agpr1
     ; CHECK-NEXT: {{  $}}
-<<<<<<< HEAD
     ; CHECK-NEXT: frame-setup CFI_INSTRUCTION llvm_def_aspace_cfa $sgpr32, 0, 6
     ; CHECK-NEXT: frame-setup CFI_INSTRUCTION llvm_register_pair $pc_reg, $sgpr30, 32, $sgpr31, 32
-    ; CHECK-NEXT: $vgpr0 = V_ACCVGPR_READ_B32_e64 killed $agpr0, implicit $exec, implicit-def $agpr0_agpr1
-=======
     ; CHECK-NEXT: $vgpr0 = V_ACCVGPR_READ_B32_e64 killed $agpr0, implicit $exec, implicit-def $agpr0_agpr1, implicit $agpr0_agpr1
->>>>>>> 23472c56
     ; CHECK-NEXT: BUFFER_STORE_DWORD_OFFSET killed $vgpr0, $sgpr0_sgpr1_sgpr2_sgpr3, $sgpr32, 0, 0, 0, implicit $exec, implicit $agpr0_agpr1 :: (store (s32) into %stack.0, addrspace 5)
     ; CHECK-NEXT: $vgpr0 = V_ACCVGPR_READ_B32_e64 killed $agpr1, implicit $exec, implicit $agpr0_agpr1
     ; CHECK-NEXT: BUFFER_STORE_DWORD_OFFSET killed $vgpr0, $sgpr0_sgpr1_sgpr2_sgpr3, $sgpr32, 4, 0, 0, implicit $exec, implicit killed $agpr0_agpr1 :: (store (s32) into %stack.0 + 4, addrspace 5)
@@ -102,7 +90,9 @@
 body:             |
   bb.0:
     ; CHECK-LABEL: name: spill_a32_undef
-    ; CHECK: S_ENDPGM 0
+    ; CHECK: frame-setup CFI_INSTRUCTION llvm_def_aspace_cfa $sgpr32, 0, 6
+    ; CHECK-NEXT: frame-setup CFI_INSTRUCTION llvm_register_pair $pc_reg, $sgpr30, 32, $sgpr31, 32
+    ; CHECK-NEXT: S_ENDPGM 0
     SI_SPILL_A32_SAVE undef $agpr0, %stack.0, $sgpr32, 0, implicit $exec :: (store (s32) into %stack.0, addrspace 5)
     S_ENDPGM 0
 ...
@@ -119,7 +109,9 @@
 body:             |
   bb.0:
     ; CHECK-LABEL: name: spill_a64_undef
-    ; CHECK: S_ENDPGM 0
+    ; CHECK: frame-setup CFI_INSTRUCTION llvm_def_aspace_cfa $sgpr32, 0, 6
+    ; CHECK-NEXT: frame-setup CFI_INSTRUCTION llvm_register_pair $pc_reg, $sgpr30, 32, $sgpr31, 32
+    ; CHECK-NEXT: S_ENDPGM 0
     SI_SPILL_A64_SAVE undef $agpr0_agpr1, %stack.0, $sgpr32, 0, implicit $exec :: (store (s64) into %stack.0, addrspace 5)
     S_ENDPGM 0
 ...