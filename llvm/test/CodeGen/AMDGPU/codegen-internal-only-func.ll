; REQUIRES: asserts
; RUN: not --crash llc -mtriple=amdgcn-amd-amdhsa -mcpu=gfx900 -filetype=null %s 2>&1 | FileCheck %s
; RUN: not --crash llc -O0 -mtriple=amdgcn-amd-amdhsa -mcpu=gfx900 -filetype=null %s 2>&1 | FileCheck %s

; CHECK: function must have been generated already

define internal i32 @func() {
  ret i32 0
}
<<<<<<< HEAD
=======

!llvm.module.flags = !{!0}
!0 = !{i32 1, !"amdhsa_code_object_version", i32 CODE_OBJECT_VERSION}
>>>>>>> 099be864
<|MERGE_RESOLUTION|>--- conflicted
+++ resolved
@@ -6,10 +6,4 @@
 
 define internal i32 @func() {
   ret i32 0
-}
-<<<<<<< HEAD
-=======
-
-!llvm.module.flags = !{!0}
-!0 = !{i32 1, !"amdhsa_code_object_version", i32 CODE_OBJECT_VERSION}
->>>>>>> 099be864
+}