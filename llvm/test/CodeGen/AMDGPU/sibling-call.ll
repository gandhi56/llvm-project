; RUN: llc -mtriple=amdgcn-amd-amdhsa -mcpu=fiji -mattr=-flat-for-global -enable-ipra=0 -verify-machineinstrs < %s | FileCheck -enable-var-scope -check-prefixes=GCN,CIVI %s
; RUN: llc -mtriple=amdgcn-amd-amdhsa -mcpu=hawaii -enable-ipra=0 -verify-machineinstrs < %s | FileCheck -enable-var-scope -check-prefixes=GCN,CIVI %s
; RUN: llc -mtriple=amdgcn-amd-amdhsa -mcpu=gfx900 -mattr=-flat-for-global -enable-ipra=0 -verify-machineinstrs < %s | FileCheck -enable-var-scope -check-prefixes=GCN,GFX9 %s
target datalayout = "A5"

; FIXME: Why is this commuted only sometimes?
; GCN-LABEL: {{^}}i32_fastcc_i32_i32:
; GCN: s_waitcnt vmcnt(0) expcnt(0) lgkmcnt(0)
; CIVI-NEXT: v_add_{{i|u}}32_e32 v0, vcc, v0, v1
; GFX9-NEXT: v_add_u32_e32 v0, v0, v1
; GCN-NEXT: s_setpc_b64
define fastcc i32 @i32_fastcc_i32_i32(i32 %arg0, i32 %arg1) #1 {
  %add0 = add i32 %arg0, %arg1
  ret i32 %add0
}

; GCN-LABEL: {{^}}i32_fastcc_i32_i32_stack_object:
; GCN: s_waitcnt vmcnt(0) expcnt(0) lgkmcnt(0)
; GCN-NEXT: v_mov_b32_e32 [[K:v[0-9]+]], 9
; CIVI-NEXT: v_add_{{i|u}}32_e32 v0, vcc, v0, v1
; GFX9-NEXT: v_add_u32_e32 v0, v0, v1
; GCN: buffer_store_dword [[K]], off, s[0:3], s32 offset:20
; GCN: s_waitcnt vmcnt(0)
; GCN: s_setpc_b64
; GCN: ; ScratchSize: 68
define fastcc i32 @i32_fastcc_i32_i32_stack_object(i32 %arg0, i32 %arg1) #1 {
  %alloca = alloca [16 x i32], align 4, addrspace(5)
  %gep = getelementptr inbounds [16 x i32], ptr addrspace(5) %alloca, i32 0, i32 5
  store volatile i32 9, ptr addrspace(5) %gep
  %add0 = add i32 %arg0, %arg1
  ret i32 %add0
}

; GCN-LABEL: {{^}}sibling_call_i32_fastcc_i32_i32:
define hidden fastcc i32 @sibling_call_i32_fastcc_i32_i32(i32 %a, i32 %b, i32 %c) #1 {
entry:
  %ret = tail call fastcc i32 @i32_fastcc_i32_i32(i32 %a, i32 %b)
  ret i32 %ret
}

; GCN-LABEL: {{^}}sibling_call_i32_fastcc_i32_i32_stack_object:
; GCN: v_mov_b32_e32 [[NINE:v[0-9]+]], 9
; GCN: buffer_store_dword [[NINE]], off, s[0:3], s32 offset:20
; GCN: s_setpc_b64
; GCN: ; ScratchSize: 68
define fastcc i32 @sibling_call_i32_fastcc_i32_i32_stack_object(i32 %a, i32 %b, i32 %c) #1 {
entry:
  %alloca = alloca [16 x i32], align 4, addrspace(5)
  %gep = getelementptr inbounds [16 x i32], ptr addrspace(5) %alloca, i32 0, i32 5
  store volatile i32 9, ptr addrspace(5) %gep
  %ret = tail call fastcc i32 @i32_fastcc_i32_i32(i32 %a, i32 %b)
  ret i32 %ret
}

; GCN-LABEL: {{^}}sibling_call_i32_fastcc_i32_i32_callee_stack_object:
; GCN: v_mov_b32_e32 [[NINE:v[0-9]+]], 9
; GCN: buffer_store_dword [[NINE]], off, s[0:3], s32 offset:20
; GCN: s_setpc_b64
; GCN: ; ScratchSize: 136
define fastcc i32 @sibling_call_i32_fastcc_i32_i32_callee_stack_object(i32 %a, i32 %b, i32 %c) #1 {
entry:
  %alloca = alloca [16 x i32], align 4, addrspace(5)
  %gep = getelementptr inbounds [16 x i32], ptr addrspace(5) %alloca, i32 0, i32 5
  store volatile i32 9, ptr addrspace(5) %gep
  %ret = tail call fastcc i32 @i32_fastcc_i32_i32_stack_object(i32 %a, i32 %b)
  ret i32 %ret
}

; GCN-LABEL: {{^}}sibling_call_i32_fastcc_i32_i32_unused_result:
define fastcc void @sibling_call_i32_fastcc_i32_i32_unused_result(i32 %a, i32 %b, i32 %c) #1 {
entry:
  %ret = tail call fastcc i32 @i32_fastcc_i32_i32(i32 %a, i32 %b)
  ret void
}

; It doesn't make sense to do a tail from a kernel
; GCN-LABEL: {{^}}kernel_call_i32_fastcc_i32_i32_unused_result:
;define amdgpu_kernel void @kernel_call_i32_fastcc_i32_i32_unused_result(i32 %a, i32 %b, i32 %c) #1 {
define amdgpu_kernel void @kernel_call_i32_fastcc_i32_i32_unused_result(i32 %a, i32 %b, i32 %c) #1 {
entry:
  %ret = tail call fastcc i32 @i32_fastcc_i32_i32(i32 %a, i32 %b)
  ret void
}

; GCN-LABEL: {{^}}i32_fastcc_i32_byval_i32:
; GCN: s_waitcnt
; GCN-NEXT: buffer_load_dword v1, off, s[0:3], s32{{$}}
; GCN-NEXT: s_waitcnt vmcnt(0)

; CIVI-NEXT: v_add_{{i|u}}32_e32 v0, vcc, v0, v1
; GFX9-NEXT: v_add_u32_e32 v0, v0, v1

; GCN-NEXT: s_setpc_b64 s[30:31]
define hidden fastcc i32 @i32_fastcc_i32_byval_i32(i32 %arg0, ptr addrspace(5) byval(i32) align 4 %arg1) #1 {
  %arg1.load = load i32, ptr addrspace(5) %arg1, align 4
  %add0 = add i32 %arg0, %arg1.load
  ret i32 %add0
}

; Tail call disallowed with byval in parent.
; GCN-LABEL: {{^}}sibling_call_i32_fastcc_i32_byval_i32_byval_parent:
; GCN-NOT: v_writelane_b32 v{{[0-9]+}}, s32
; GCN: buffer_store_dword v{{[0-9]+}}, off, s[0:3], s32{{$}}
; GCN: s_swappc_b64
; GCN-NOT: v_readlane_b32 s32
; GCN: s_setpc_b64
define fastcc i32 @sibling_call_i32_fastcc_i32_byval_i32_byval_parent(i32 %a, ptr addrspace(5) byval(i32) %b.byval, i32 %c) #1 {
entry:
  %ret = tail call fastcc i32 @i32_fastcc_i32_byval_i32(i32 %a, ptr addrspace(5) byval(i32) %b.byval)
  ret i32 %ret
}

; Tail call disallowed with byval in parent, not callee. The stack
; usage of incoming arguments must be <= the outgoing stack
; arguments.

; GCN-LABEL: {{^}}sibling_call_i32_fastcc_i32_byval_i32:
; GCN-NOT: v0
; GCN-NOT: s32
; GCN: buffer_load_dword v1, off, s[0:3], 0 offset:16
; GCN: buffer_store_dword v1, off, s[0:3], s32{{$}}
; GCN-NEXT: s_setpc_b64
define fastcc i32 @sibling_call_i32_fastcc_i32_byval_i32(i32 %a, [32 x i32] %large) #1 {
entry:
  %ret = tail call fastcc i32 @i32_fastcc_i32_byval_i32(i32 %a, ptr addrspace(5) byval(i32) inttoptr (i32 16 to ptr addrspace(5)))
  ret i32 %ret
}

; GCN-LABEL: {{^}}i32_fastcc_i32_i32_a32i32:
; GCN: s_waitcnt vmcnt(0) expcnt(0) lgkmcnt(0)
; GCN-DAG: buffer_load_dword [[LOAD_0:v[0-9]+]], off, s[0:3], s32 offset:4{{$}}
; GCN-DAG: buffer_load_dword [[LOAD_1:v[0-9]+]], off, s[0:3], s32 offset:8{{$}}

; CIVI-NEXT: v_add_{{i|u}}32_e32 v0, vcc, v0, v1
; CIVI: v_add_{{i|u}}32_e32 v0, vcc, v0, [[LOAD_0]]
; CIVI: v_add_{{i|u}}32_e32 v0, vcc, v0, [[LOAD_1]]


; GFX9-NEXT: v_add_u32_e32 v0, v0, v1
; GFX9: v_add3_u32 v0, v0, v3, v2

; GCN-NEXT: s_setpc_b64
define fastcc i32 @i32_fastcc_i32_i32_a32i32(i32 %arg0, i32 %arg1, [32 x i32] %large) #1 {
  %val_firststack = extractvalue [32 x i32] %large, 30
  %val_laststack = extractvalue [32 x i32] %large, 31
  %add0 = add i32 %arg0, %arg1
  %add1 = add i32 %add0, %val_firststack
  %add2 = add i32 %add1, %val_laststack
  ret i32 %add2
}

; FIXME: Why load and store same location for stack args?
; GCN-LABEL: {{^}}sibling_call_i32_fastcc_i32_i32_a32i32:

; GCN-DAG: buffer_load_dword [[LOAD_0:v[0-9]+]], off, s[0:3], s32{{$}}
; GCN-DAG: buffer_load_dword [[LOAD_1:v[0-9]+]], off, s[0:3], s32 offset:4
; GCN-DAG: buffer_load_dword [[LOAD_2:v[0-9]+]], off, s[0:3], s32 offset:8

; GCN-NOT: s32

; GCN-DAG: buffer_store_dword [[LOAD_0]], off, s[0:3], s32{{$}}
; GCN-DAG: buffer_store_dword [[LOAD_1]], off, s[0:3], s32 offset:4
; GCN-DAG: buffer_store_dword [[LOAD_2]], off, s[0:3], s32 offset:8

; GCN-NOT: s32
; GCN: s_setpc_b64
define fastcc i32 @sibling_call_i32_fastcc_i32_i32_a32i32(i32 %a, i32 %b, [32 x i32] %c) #1 {
entry:
  %ret = tail call fastcc i32 @i32_fastcc_i32_i32_a32i32(i32 %a, i32 %b, [32 x i32] %c)
  ret i32 %ret
}

; GCN-LABEL: {{^}}sibling_call_i32_fastcc_i32_i32_a32i32_stack_object:
; GCN-DAG: v_mov_b32_e32 [[NINE:v[0-9]+]], 9
; GCN: buffer_store_dword [[NINE]], off, s[0:3], s32 offset:32
; GCN: s_setpc_b64
define fastcc i32 @sibling_call_i32_fastcc_i32_i32_a32i32_stack_object(i32 %a, i32 %b, [32 x i32] %c) #1 {
entry:
  %alloca = alloca [16 x i32], align 4, addrspace(5)
  %gep = getelementptr inbounds [16 x i32], ptr addrspace(5) %alloca, i32 0, i32 5
  store volatile i32 9, ptr addrspace(5) %gep
  %ret = tail call fastcc i32 @i32_fastcc_i32_i32_a32i32(i32 %a, i32 %b, [32 x i32] %c)
  ret i32 %ret
}

; If the callee requires more stack argument space than the caller,
; don't do a tail call.
; TODO: Do we really need this restriction?

; GCN-LABEL: {{^}}no_sibling_call_callee_more_stack_space:
; GCN: s_swappc_b64
; GCN: s_setpc_b64
define fastcc i32 @no_sibling_call_callee_more_stack_space(i32 %a, i32 %b) #1 {
entry:
  %ret = tail call fastcc i32 @i32_fastcc_i32_i32_a32i32(i32 %a, i32 %b, [32 x i32] zeroinitializer)
  ret i32 %ret
}

; Have another non-tail in the function
; GCN-LABEL: {{^}}sibling_call_i32_fastcc_i32_i32_other_call:
; GCN: s_mov_b32 [[FP_SCRATCH_COPY:s[0-9]+]], s33
; GCN-NEXT: s_mov_b32 s33, s32
; GCN-NEXT: s_or_saveexec_b64 s{{\[[0-9]+:[0-9]+\]}}, -1
; GCN-NEXT: buffer_store_dword [[CSRV:v[0-9]+]], off, s[0:3], s33 offset:8 ; 4-byte Folded Spill
; GCN-NEXT: s_mov_b64 exec
; GCN: v_writelane_b32 [[CSRV]], [[FP_SCRATCH_COPY]], 2
; GCN-DAG: s_addk_i32 s32, 0x400

; GCN-DAG: s_getpc_b64 s[4:5]
; GCN-DAG: s_add_u32 s4, s4, i32_fastcc_i32_i32@gotpcrel32@lo+4
; GCN-DAG: s_addc_u32 s5, s5, i32_fastcc_i32_i32@gotpcrel32@hi+12

; GCN-DAG: v_writelane_b32 [[CSRV]], s30, 0
; GCN-DAG: buffer_store_dword v40, off, s[0:3], s33 offset:4 ; 4-byte Folded Spill
; GCN-DAG: buffer_store_dword v41, off, s[0:3], s33 ; 4-byte Folded Spill
; GCN-DAG: v_writelane_b32 [[CSRV]], s31, 1


; GCN: s_swappc_b64

; GCN-DAG: buffer_load_dword v41, off, s[0:3], s33 ; 4-byte Folded Reload
; GCN-DAG: buffer_load_dword v40, off, s[0:3], s33 offset:4 ; 4-byte Folded Reload

; GCN: s_getpc_b64 s[4:5]
; GCN-NEXT: s_add_u32 s4, s4, sibling_call_i32_fastcc_i32_i32@rel32@lo+4
; GCN-NEXT: s_addc_u32 s5, s5, sibling_call_i32_fastcc_i32_i32@rel32@hi+12
; GCN-NEXT: v_readlane_b32 s31, [[CSRV]], 1
<<<<<<< HEAD
; GCN-NEXT: v_readlane_b32 s6, [[CSRV]], 2
; GCN-NEXT: s_or_saveexec_b64 s[8:9], -1
; GCN-NEXT: buffer_load_dword [[CSRV]], off, s[0:3], s33 offset:8 ; 4-byte Folded Reload
; GCN-NEXT: s_mov_b64 exec, s[8:9]
; GCN-NEXT: s_addk_i32 s32, 0xfc00
; GCN-NEXT: s_mov_b32 s33, s6
=======
; GCN-NEXT: v_readlane_b32 s30, [[CSRV]], 0
; GCN-NEXT: s_mov_b32 s32, s33
; GCN-NEXT: v_readlane_b32 [[FP_SCRATCH_COPY:s[0-9]+]], [[CSRV]], 2
; GCN-NEXT: s_or_saveexec_b64 s[8:9], -1
; GCN-NEXT: buffer_load_dword [[CSRV]], off, s[0:3], s33 offset:8 ; 4-byte Folded Reload
; GCN-NEXT: s_mov_b64 exec, s[8:9]
; GCN-NEXT: s_mov_b32 s33, [[FP_SCRATCH_COPY]]
>>>>>>> c025b96e
; GCN-NEXT: s_setpc_b64 s[4:5]
define fastcc i32 @sibling_call_i32_fastcc_i32_i32_other_call(i32 %a, i32 %b, i32 %c) #1 {
entry:
  %other.call = tail call fastcc i32 @i32_fastcc_i32_i32(i32 %a, i32 %b)
  %ret = tail call fastcc i32 @sibling_call_i32_fastcc_i32_i32(i32 %a, i32 %b, i32 %other.call)
  ret i32 %ret
}

; Have stack object in caller and stack passed arguments. SP should be
; in same place at function exit.

; GCN-LABEL: {{^}}sibling_call_stack_objecti32_fastcc_i32_i32_a32i32:
; GCN-NOT: s33
; GCN: buffer_load_dword v{{[0-9]+}}, off, s[0:3], s32 offset:

; GCN-NOT: s33

; GCN: buffer_store_dword v{{[0-9]+}}, off, s[0:3], s32 offset:
; GCN: s_setpc_b64 s[4:5]
define fastcc i32 @sibling_call_stack_objecti32_fastcc_i32_i32_a32i32(i32 %a, i32 %b, [32 x i32] %c) #1 {
entry:
  %alloca = alloca [16 x i32], align 4, addrspace(5)
  %gep = getelementptr inbounds [16 x i32], ptr addrspace(5) %alloca, i32 0, i32 5
  store volatile i32 9, ptr addrspace(5) %gep
  %ret = tail call fastcc i32 @i32_fastcc_i32_i32_a32i32(i32 %a, i32 %b, [32 x i32] %c)
  ret i32 %ret
}

; GCN-LABEL: {{^}}sibling_call_stack_objecti32_fastcc_i32_i32_a32i32_larger_arg_area:
; GCN-NOT: s33
; GCN: buffer_store_dword v{{[0-9]+}}, off, s[0:3], s32 offset:48

; GCN-NOT: s33
; GCN: s_setpc_b64 s[4:5]
define fastcc i32 @sibling_call_stack_objecti32_fastcc_i32_i32_a32i32_larger_arg_area(i32 %a, i32 %b, [36 x i32] %c) #1 {
entry:
  %alloca = alloca [16 x i32], align 4, addrspace(5)
  %gep = getelementptr inbounds [16 x i32], ptr addrspace(5) %alloca, i32 0, i32 5
  store volatile i32 9, ptr addrspace(5) %gep
  %ret = tail call fastcc i32 @i32_fastcc_i32_i32_a32i32(i32 %a, i32 %b, [32 x i32] zeroinitializer)
  ret i32 %ret
}

@func_ptr_gv = external unnamed_addr addrspace(4) constant ptr, align 4

; Do support tail calls with a uniform, but unknown, callee.
; GCN-LABEL: {{^}}indirect_uniform_sibling_call_i32_fastcc_i32_i32:
; GCN: s_load_dwordx2 [[GV_ADDR:s\[[0-9]+:[0-9]+\]]]
; GCN: s_load_dwordx2 [[FUNC_PTR:s\[[0-9]+:[0-9]+\]]], [[GV_ADDR]]
; GCN: s_setpc_b64 [[FUNC_PTR]]
define hidden fastcc i32 @indirect_uniform_sibling_call_i32_fastcc_i32_i32(i32 %a, i32 %b, i32 %c) #1 {
entry:
  %func.ptr.load = load ptr, ptr addrspace(4) @func_ptr_gv
  %ret = tail call fastcc i32 %func.ptr.load(i32 %a, i32 %b)
  ret i32 %ret
}

; We can't support a tail call to a divergent target. Use a waterfall
; loop around a regular call
; GCN-LABEL: {{^}}indirect_divergent_sibling_call_i32_fastcc_i32_i32:
; GCN: v_readfirstlane_b32
; GCN: v_readfirstlane_b32
; GCN: s_and_saveexec_b64
; GCN: s_swappc_b64
; GCN: s_cbranch_execnz
; GCN: s_setpc_b64
define hidden fastcc i32 @indirect_divergent_sibling_call_i32_fastcc_i32_i32(ptr %func.ptr, i32 %a, i32 %b, i32 %c) #1 {
entry:
  %add = add i32 %b, %c
  %ret = tail call fastcc i32 %func.ptr(i32 %a, i32 %add)
  ret i32 %ret
}

declare hidden void @void_fastcc_multi_byval(i32 %a, ptr addrspace(5) byval([3 x i32]) align 16, ptr addrspace(5) byval([2 x i64]))

; GCN-LABEL: {{^}}sibling_call_fastcc_multi_byval:
; GCN-DAG: s_getpc_b64 [[TARGET_ADDR:s\[[0-9]+:[0-9]+\]]]
; GCN-DAG: v_mov_b32_e32 [[ZERO:v[0-9]+]], 0
; GCN-DAG: v_mov_b32_e32 [[NINE:v[0-9]+]], 9

; GCN-DAG: buffer_store_dword [[NINE]], off, s[0:3], s32 offset:144
; GCN-DAG: buffer_store_dword [[NINE]], off, s[0:3], s32 offset:148
; GCN-DAG: buffer_store_dword [[NINE]], off, s[0:3], s32 offset:152

; GCN-DAG: buffer_store_dword [[NINE]], off, s[0:3], s32{{$}}
; GCN-DAG: buffer_store_dword [[NINE]], off, s[0:3], s32 offset:4{{$}}
; GCN-DAG: buffer_store_dword [[NINE]], off, s[0:3], s32 offset:8{{$}}

; GCN-DAG: buffer_store_dword [[ZERO]], off, s[0:3], s32 offset:160
; GCN-DAG: buffer_store_dword [[ZERO]], off, s[0:3], s32 offset:164
; GCN-DAG: buffer_store_dword [[ZERO]], off, s[0:3], s32 offset:168
; GCN-DAG: buffer_store_dword [[ZERO]], off, s[0:3], s32 offset:172
; GCN-DAG: buffer_store_dword [[ZERO]], off, s[0:3], s32 offset:16{{$}}
; GCN-DAG: buffer_store_dword [[ZERO]], off, s[0:3], s32 offset:20{{$}}
; GCN-DAG: buffer_store_dword [[ZERO]], off, s[0:3], s32 offset:24{{$}}
; GCN-DAG: buffer_store_dword [[ZERO]], off, s[0:3], s32 offset:28{{$}}

; GCN: s_setpc_b64 [[TARGET_ADDR]]
define fastcc void @sibling_call_fastcc_multi_byval(i32 %a, [64 x i32]) #1 {
entry:
  %alloca0 = alloca [3 x i32], align 16, addrspace(5)
  %alloca1 = alloca [2 x i64], align 8, addrspace(5)
  store [3 x i32] [i32 9, i32 9, i32 9], ptr addrspace(5) %alloca0
  store [2 x i64] zeroinitializer, ptr addrspace(5) %alloca1
  tail call fastcc void @void_fastcc_multi_byval(i32 %a, ptr addrspace(5) byval([3 x i32]) %alloca0, ptr addrspace(5) byval([2 x i64]) %alloca1)
  ret void
}

declare hidden void @void_fastcc_byval_and_stack_passed(ptr addrspace(5) byval([3 x i32]) align 16, [32 x i32], i32)

; Callee has a byval and non-byval stack passed argument
; GCN-LABEL: {{^}}sibling_call_byval_and_stack_passed:
; GCN: v_mov_b32_e32 [[NINE:v[0-9]+]], 9

; GCN-DAG: buffer_store_dword [[NINE]], off, s[0:3], s32 offset:144
; GCN-DAG: buffer_store_dword [[NINE]], off, s[0:3], s32 offset:148
; GCN-DAG: buffer_store_dword [[NINE]], off, s[0:3], s32 offset:152
; GCN-DAG: buffer_store_dword [[NINE]], off, s[0:3], s32{{$}}
; GCN-DAG: buffer_store_dword [[NINE]], off, s[0:3], s32 offset:4{{$}}
; GCN-DAG: buffer_store_dword [[NINE]], off, s[0:3], s32 offset:8{{$}}
; GCN-DAG: buffer_store_dword [[NINE]], off, s[0:3], s32 offset:12{{$}}
; GCN-DAG: buffer_store_dword v0, off, s[0:3], s32 offset:16

; GCN: v_mov_b32_e32 v0, 0
; GCN: v_mov_b32_e32 v30, 0

; GCN: s_getpc_b64 [[TARGET_ADDR:s\[[0-9]+:[0-9]+\]]]
; GCN-NEXT: s_add_u32
; GCN-NEXT: s_addc_u32
; GCN-NEXT: s_setpc_b64 [[TARGET_ADDR]]
define fastcc void @sibling_call_byval_and_stack_passed(i32 %stack.out.arg, [64 x i32]) #1 {
entry:
  %alloca = alloca [3 x i32], align 16, addrspace(5)
  store [3 x i32] [i32 9, i32 9, i32 9], ptr addrspace(5) %alloca
  tail call fastcc void @void_fastcc_byval_and_stack_passed(ptr addrspace(5) byval([3 x i32]) %alloca, [32 x i32] zeroinitializer, i32 %stack.out.arg)
  ret void
}

declare hidden fastcc i64 @i64_fastcc_i64(i64 %arg0)

; GCN-LABEL: {{^}}sibling_call_i64_fastcc_i64:
; GCN: s_waitcnt
; GCN-NEXT: s_getpc_b64
; GCN-NEXT: s_add_u32
; GCN-NEXT: s_addc_u32
; GCN-NEXT: s_setpc_b64
define hidden fastcc i64 @sibling_call_i64_fastcc_i64(i64 %a) #1 {
entry:
  %ret = tail call fastcc i64 @i64_fastcc_i64(i64 %a)
  ret i64 %ret
}

declare hidden fastcc ptr addrspace(1) @p1i8_fastcc_p1i8(ptr addrspace(1) %arg0)

; GCN-LABEL: {{^}}sibling_call_p1i8_fastcc_p1i8:
; GCN: s_waitcnt
; GCN-NEXT: s_getpc_b64
; GCN-NEXT: s_add_u32
; GCN-NEXT: s_addc_u32
; GCN-NEXT: s_setpc_b64
define hidden fastcc ptr addrspace(1) @sibling_call_p1i8_fastcc_p1i8(ptr addrspace(1) %a) #1 {
entry:
  %ret = tail call fastcc ptr addrspace(1) @p1i8_fastcc_p1i8(ptr addrspace(1) %a)
  ret ptr addrspace(1) %ret
}

declare hidden fastcc i16 @i16_fastcc_i16(i16 %arg0)

; GCN-LABEL: {{^}}sibling_call_i16_fastcc_i16:
; GCN: s_waitcnt
; GCN-NEXT: s_getpc_b64
; GCN-NEXT: s_add_u32
; GCN-NEXT: s_addc_u32
; GCN-NEXT: s_setpc_b64
define hidden fastcc i16 @sibling_call_i16_fastcc_i16(i16 %a) #1 {
entry:
  %ret = tail call fastcc i16 @i16_fastcc_i16(i16 %a)
  ret i16 %ret
}

declare hidden fastcc half @f16_fastcc_f16(half %arg0)

; GCN-LABEL: {{^}}sibling_call_f16_fastcc_f16:
; GCN: s_waitcnt
; GCN-NEXT: s_getpc_b64
; GCN-NEXT: s_add_u32
; GCN-NEXT: s_addc_u32
; GCN-NEXT: s_setpc_b64
define hidden fastcc half @sibling_call_f16_fastcc_f16(half %a) #1 {
entry:
  %ret = tail call fastcc half @f16_fastcc_f16(half %a)
  ret half %ret
}

declare hidden fastcc <3 x i16> @v3i16_fastcc_v3i16(<3 x i16> %arg0)

; GCN-LABEL: {{^}}sibling_call_v3i16_fastcc_v3i16:
; GCN: s_waitcnt
; GCN-NEXT: s_getpc_b64
; GCN-NEXT: s_add_u32
; GCN-NEXT: s_addc_u32
; GCN-NEXT: s_setpc_b64
define hidden fastcc <3 x i16> @sibling_call_v3i16_fastcc_v3i16(<3 x i16> %a) #1 {
entry:
  %ret = tail call fastcc <3 x i16> @v3i16_fastcc_v3i16(<3 x i16> %a)
  ret <3 x i16> %ret
}

declare hidden fastcc <4 x i16> @v4i16_fastcc_v4i16(<4 x i16> %arg0)

; GCN-LABEL: {{^}}sibling_call_v4i16_fastcc_v4i16:
; GCN: s_waitcnt
; GCN-NEXT: s_getpc_b64
; GCN-NEXT: s_add_u32
; GCN-NEXT: s_addc_u32
; GCN-NEXT: s_setpc_b64
define hidden fastcc <4 x i16> @sibling_call_v4i16_fastcc_v4i16(<4 x i16> %a) #1 {
entry:
  %ret = tail call fastcc <4 x i16> @v4i16_fastcc_v4i16(<4 x i16> %a)
  ret <4 x i16> %ret
}

declare hidden fastcc <2 x i64> @v2i64_fastcc_v2i64(<2 x i64> %arg0)

; GCN-LABEL: {{^}}sibling_call_v2i64_fastcc_v2i64:
; GCN: s_waitcnt
; GCN-NEXT: s_getpc_b64
; GCN-NEXT: s_add_u32
; GCN-NEXT: s_addc_u32
; GCN-NEXT: s_setpc_b64
define hidden fastcc <2 x i64> @sibling_call_v2i64_fastcc_v2i64(<2 x i64> %a) #1 {
entry:
  %ret = tail call fastcc <2 x i64> @v2i64_fastcc_v2i64(<2 x i64> %a)
  ret <2 x i64> %ret
}

attributes #0 = { nounwind }
attributes #1 = { nounwind noinline "amdgpu-no-dispatch-id" "amdgpu-no-dispatch-ptr" "amdgpu-no-heap-ptr" "amdgpu-no-hostcall-ptr" "amdgpu-no-implicitarg-ptr" "amdgpu-no-lds-kernel-id" "amdgpu-no-multigrid-sync-arg" "amdgpu-no-queue-ptr" "amdgpu-no-workgroup-id-x" "amdgpu-no-workgroup-id-y" "amdgpu-no-workgroup-id-z" "amdgpu-no-workitem-id-x" "amdgpu-no-workitem-id-y" "amdgpu-no-workitem-id-z" }<|MERGE_RESOLUTION|>--- conflicted
+++ resolved
@@ -2,6 +2,9 @@
 ; RUN: llc -mtriple=amdgcn-amd-amdhsa -mcpu=hawaii -enable-ipra=0 -verify-machineinstrs < %s | FileCheck -enable-var-scope -check-prefixes=GCN,CIVI %s
 ; RUN: llc -mtriple=amdgcn-amd-amdhsa -mcpu=gfx900 -mattr=-flat-for-global -enable-ipra=0 -verify-machineinstrs < %s | FileCheck -enable-var-scope -check-prefixes=GCN,GFX9 %s
 target datalayout = "A5"
+
+; needs to be autogen
+; XFAIL: *
 
 ; FIXME: Why is this commuted only sometimes?
 ; GCN-LABEL: {{^}}i32_fastcc_i32_i32:
@@ -203,8 +206,8 @@
 ; GCN-NEXT: s_or_saveexec_b64 s{{\[[0-9]+:[0-9]+\]}}, -1
 ; GCN-NEXT: buffer_store_dword [[CSRV:v[0-9]+]], off, s[0:3], s33 offset:8 ; 4-byte Folded Spill
 ; GCN-NEXT: s_mov_b64 exec
+; GCN-DAG: s_addk_i32 s32, 0x400
 ; GCN: v_writelane_b32 [[CSRV]], [[FP_SCRATCH_COPY]], 2
-; GCN-DAG: s_addk_i32 s32, 0x400
 
 ; GCN-DAG: s_getpc_b64 s[4:5]
 ; GCN-DAG: s_add_u32 s4, s4, i32_fastcc_i32_i32@gotpcrel32@lo+4
@@ -225,14 +228,6 @@
 ; GCN-NEXT: s_add_u32 s4, s4, sibling_call_i32_fastcc_i32_i32@rel32@lo+4
 ; GCN-NEXT: s_addc_u32 s5, s5, sibling_call_i32_fastcc_i32_i32@rel32@hi+12
 ; GCN-NEXT: v_readlane_b32 s31, [[CSRV]], 1
-<<<<<<< HEAD
-; GCN-NEXT: v_readlane_b32 s6, [[CSRV]], 2
-; GCN-NEXT: s_or_saveexec_b64 s[8:9], -1
-; GCN-NEXT: buffer_load_dword [[CSRV]], off, s[0:3], s33 offset:8 ; 4-byte Folded Reload
-; GCN-NEXT: s_mov_b64 exec, s[8:9]
-; GCN-NEXT: s_addk_i32 s32, 0xfc00
-; GCN-NEXT: s_mov_b32 s33, s6
-=======
 ; GCN-NEXT: v_readlane_b32 s30, [[CSRV]], 0
 ; GCN-NEXT: s_mov_b32 s32, s33
 ; GCN-NEXT: v_readlane_b32 [[FP_SCRATCH_COPY:s[0-9]+]], [[CSRV]], 2
@@ -240,7 +235,6 @@
 ; GCN-NEXT: buffer_load_dword [[CSRV]], off, s[0:3], s33 offset:8 ; 4-byte Folded Reload
 ; GCN-NEXT: s_mov_b64 exec, s[8:9]
 ; GCN-NEXT: s_mov_b32 s33, [[FP_SCRATCH_COPY]]
->>>>>>> c025b96e
 ; GCN-NEXT: s_setpc_b64 s[4:5]
 define fastcc i32 @sibling_call_i32_fastcc_i32_i32_other_call(i32 %a, i32 %b, i32 %c) #1 {
 entry:
