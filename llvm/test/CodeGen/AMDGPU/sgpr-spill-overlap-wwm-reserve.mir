--- conflicted
+++ resolved
@@ -28,8 +28,7 @@
   ; GCN-LABEL: name: test_main
   ; GCN: bb.0:
   ; GCN-NEXT:   successors: %bb.1(0x80000000)
-<<<<<<< HEAD
-  ; GCN-NEXT:   liveins: $sgpr4, $sgpr5, $sgpr6, $sgpr7, $sgpr8, $sgpr9, $sgpr10, $sgpr11, $sgpr12, $sgpr13, $sgpr14, $sgpr15, $sgpr16, $sgpr17, $sgpr18, $sgpr19, $sgpr20, $sgpr21, $sgpr22, $sgpr23, $sgpr24, $sgpr25, $sgpr26, $sgpr27, $sgpr28, $sgpr29, $sgpr64, $sgpr65, $sgpr66, $sgpr67, $sgpr68, $sgpr69, $sgpr70, $sgpr71, $sgpr72, $sgpr73, $sgpr74, $sgpr75, $sgpr76, $sgpr77, $sgpr78, $sgpr79, $sgpr80, $sgpr81, $sgpr82, $sgpr83, $sgpr84, $sgpr85, $sgpr86, $sgpr87, $sgpr88, $sgpr89, $sgpr90, $sgpr91, $sgpr92, $sgpr93, $sgpr94, $sgpr95, $sgpr96, $sgpr97, $sgpr98, $sgpr99, $sgpr100, $sgpr101, $sgpr102, $sgpr103, $vgpr0, $vgpr2, $vgpr3, $vgpr4, $vgpr5, $sgpr30_sgpr31
+  ; GCN-NEXT:   liveins: $vcc_hi, $sgpr4, $sgpr5, $sgpr6, $sgpr7, $sgpr8, $sgpr9, $sgpr10, $sgpr11, $sgpr12, $sgpr13, $sgpr14, $sgpr15, $sgpr16, $sgpr17, $sgpr18, $sgpr19, $sgpr20, $sgpr21, $sgpr22, $sgpr23, $sgpr24, $sgpr25, $sgpr26, $sgpr27, $sgpr28, $sgpr29, $sgpr64, $sgpr65, $sgpr66, $sgpr67, $sgpr68, $sgpr69, $sgpr70, $sgpr71, $sgpr72, $sgpr73, $sgpr74, $sgpr75, $sgpr76, $sgpr77, $sgpr78, $sgpr79, $sgpr80, $sgpr81, $sgpr82, $sgpr83, $sgpr84, $sgpr85, $sgpr86, $sgpr87, $sgpr88, $sgpr89, $sgpr90, $sgpr91, $sgpr92, $sgpr93, $sgpr94, $sgpr95, $sgpr96, $sgpr97, $sgpr98, $sgpr99, $sgpr100, $sgpr101, $sgpr102, $sgpr103, $vgpr0, $vgpr2, $vgpr3, $vgpr4, $vgpr5, $sgpr30_sgpr31
   ; GCN-NEXT: {{  $}}
   ; GCN-NEXT:   frame-setup CFI_INSTRUCTION escape 0x0f, 0x09, 0x90, 0x40, 0x94, 0x04, 0x35, 0x24, 0x36, 0xe9, 0x02
   ; GCN-NEXT:   frame-setup CFI_INSTRUCTION llvm_register_pair $pc_reg, $sgpr30_lo16, 32, $sgpr31_lo16, 32
@@ -74,9 +73,10 @@
   ; GCN-NEXT:   frame-setup CFI_INSTRUCTION undefined $sgpr61_lo16
   ; GCN-NEXT:   frame-setup CFI_INSTRUCTION undefined $sgpr62_lo16
   ; GCN-NEXT:   frame-setup CFI_INSTRUCTION undefined $sgpr63_lo16
-  ; GCN-NEXT:   $sgpr0 = COPY $sgpr33
+  ; GCN-NEXT:   $vcc_hi = frame-setup COPY $sgpr33
+  ; GCN-NEXT:   frame-setup CFI_INSTRUCTION register $sgpr33_lo16, <badreg>
   ; GCN-NEXT:   $sgpr33 = frame-setup COPY $sgpr32
-  ; GCN-NEXT:   $sgpr1 = S_XOR_SAVEEXEC_B32 -1, implicit-def $exec, implicit-def dead $scc, implicit $exec
+  ; GCN-NEXT:   $sgpr0 = S_XOR_SAVEEXEC_B32 -1, implicit-def $exec, implicit-def dead $scc, implicit $exec
   ; GCN-NEXT:   SCRATCH_STORE_DWORD_SADDR $vgpr3, $sgpr33, 0, 0, implicit $exec, implicit $flat_scr :: (store (s32) into %stack.68, addrspace 5)
   ; GCN-NEXT:   frame-setup CFI_INSTRUCTION offset $vgpr3_lo16, 0
   ; GCN-NEXT:   SCRATCH_STORE_DWORD_SADDR $vgpr4, $sgpr33, 4, 0, implicit $exec, implicit $flat_scr :: (store (s32) into %stack.69, addrspace 5)
@@ -85,25 +85,10 @@
   ; GCN-NEXT:   frame-setup CFI_INSTRUCTION offset $vgpr5_lo16, 256
   ; GCN-NEXT:   SCRATCH_STORE_DWORD_SADDR $vgpr2, $sgpr33, 12, 0, implicit $exec, implicit $flat_scr :: (store (s32) into %stack.71, addrspace 5)
   ; GCN-NEXT:   frame-setup CFI_INSTRUCTION offset $vgpr2_lo16, 384
-  ; GCN-NEXT:   SCRATCH_STORE_DWORD_SADDR killed $vgpr1, $sgpr33, 16, 0, implicit $exec, implicit $flat_scr :: (store (s32) into %stack.73, addrspace 5)
+  ; GCN-NEXT:   SCRATCH_STORE_DWORD_SADDR killed $vgpr1, $sgpr33, 16, 0, implicit $exec, implicit $flat_scr :: (store (s32) into %stack.72, addrspace 5)
   ; GCN-NEXT:   frame-setup CFI_INSTRUCTION offset $vgpr1_lo16, 512
-  ; GCN-NEXT:   $exec_lo = S_MOV_B32 killed $sgpr1
-  ; GCN-NEXT:   $vgpr5 = SI_SPILL_S32_TO_VGPR $sgpr0, 4, undef $vgpr5
-  ; GCN-NEXT:   frame-setup CFI_INSTRUCTION llvm_vector_registers $sgpr33_lo16, $vgpr5_lo16, 4, 32
+  ; GCN-NEXT:   $exec_lo = S_MOV_B32 killed $sgpr0
   ; GCN-NEXT:   frame-setup CFI_INSTRUCTION escape 0x0f, 0x09, 0x90, 0x41, 0x94, 0x04, 0x35, 0x24, 0x36, 0xe9, 0x02
-=======
-  ; GCN-NEXT:   liveins: $vcc_hi, $sgpr4, $sgpr5, $sgpr6, $sgpr7, $sgpr8, $sgpr9, $sgpr10, $sgpr11, $sgpr12, $sgpr13, $sgpr14, $sgpr15, $sgpr16, $sgpr17, $sgpr18, $sgpr19, $sgpr20, $sgpr21, $sgpr22, $sgpr23, $sgpr24, $sgpr25, $sgpr26, $sgpr27, $sgpr28, $sgpr29, $sgpr30, $sgpr31, $sgpr64, $sgpr65, $sgpr66, $sgpr67, $sgpr68, $sgpr69, $sgpr70, $sgpr71, $sgpr72, $sgpr73, $sgpr74, $sgpr75, $sgpr76, $sgpr77, $sgpr78, $sgpr79, $sgpr80, $sgpr81, $sgpr82, $sgpr83, $sgpr84, $sgpr85, $sgpr86, $sgpr87, $sgpr88, $sgpr89, $sgpr90, $sgpr91, $sgpr92, $sgpr93, $sgpr94, $sgpr95, $sgpr96, $sgpr97, $sgpr98, $sgpr99, $sgpr100, $sgpr101, $sgpr102, $sgpr103, $vgpr0, $vgpr2, $vgpr3, $vgpr4, $vgpr5
-  ; GCN-NEXT: {{  $}}
-  ; GCN-NEXT:   $vcc_hi = frame-setup COPY $sgpr33
-  ; GCN-NEXT:   $sgpr33 = frame-setup COPY $sgpr32
-  ; GCN-NEXT:   $sgpr0 = S_XOR_SAVEEXEC_B32 -1, implicit-def $exec, implicit-def dead $scc, implicit $exec
-  ; GCN-NEXT:   SCRATCH_STORE_DWORD_SADDR $vgpr3, $sgpr33, 0, 0, implicit $exec, implicit $flat_scr :: (store (s32) into %stack.69, addrspace 5)
-  ; GCN-NEXT:   SCRATCH_STORE_DWORD_SADDR $vgpr4, $sgpr33, 4, 0, implicit $exec, implicit $flat_scr :: (store (s32) into %stack.70, addrspace 5)
-  ; GCN-NEXT:   SCRATCH_STORE_DWORD_SADDR $vgpr5, $sgpr33, 8, 0, implicit $exec, implicit $flat_scr :: (store (s32) into %stack.71, addrspace 5)
-  ; GCN-NEXT:   SCRATCH_STORE_DWORD_SADDR $vgpr2, $sgpr33, 12, 0, implicit $exec, implicit $flat_scr :: (store (s32) into %stack.72, addrspace 5)
-  ; GCN-NEXT:   SCRATCH_STORE_DWORD_SADDR killed $vgpr1, $sgpr33, 16, 0, implicit $exec, implicit $flat_scr :: (store (s32) into %stack.73, addrspace 5)
-  ; GCN-NEXT:   $exec_lo = S_MOV_B32 killed $sgpr0
->>>>>>> 1120d8e6
   ; GCN-NEXT:   $sgpr32 = frame-setup S_ADD_I32 $sgpr32, 24, implicit-def dead $scc
   ; GCN-NEXT:   renamable $vgpr2 = IMPLICIT_DEF
   ; GCN-NEXT:   $vgpr3 = SI_SPILL_S32_TO_VGPR $sgpr4, 0, $vgpr3
@@ -329,29 +314,16 @@
   ; GCN-NEXT:   $sgpr5 = SI_RESTORE_S32_FROM_VGPR $vgpr3, 1
   ; GCN-NEXT:   $sgpr4 = SI_RESTORE_S32_FROM_VGPR $vgpr3, 0
   ; GCN-NEXT:   KILL killed renamable $vgpr2
-<<<<<<< HEAD
-  ; GCN-NEXT:   $sgpr0 = SI_RESTORE_S32_FROM_VGPR $vgpr5, 4
-  ; GCN-NEXT:   $sgpr1 = S_XOR_SAVEEXEC_B32 -1, implicit-def $exec, implicit-def dead $scc, implicit $exec
+  ; GCN-NEXT:   $sgpr0 = S_XOR_SAVEEXEC_B32 -1, implicit-def $exec, implicit-def dead $scc, implicit $exec
   ; GCN-NEXT:   $vgpr3 = SCRATCH_LOAD_DWORD_SADDR $sgpr33, 0, 0, implicit $exec, implicit $flat_scr :: (load (s32) from %stack.68, addrspace 5)
   ; GCN-NEXT:   $vgpr4 = SCRATCH_LOAD_DWORD_SADDR $sgpr33, 4, 0, implicit $exec, implicit $flat_scr :: (load (s32) from %stack.69, addrspace 5)
   ; GCN-NEXT:   $vgpr5 = SCRATCH_LOAD_DWORD_SADDR $sgpr33, 8, 0, implicit $exec, implicit $flat_scr :: (load (s32) from %stack.70, addrspace 5)
   ; GCN-NEXT:   $vgpr2 = SCRATCH_LOAD_DWORD_SADDR $sgpr33, 12, 0, implicit $exec, implicit $flat_scr :: (load (s32) from %stack.71, addrspace 5)
-  ; GCN-NEXT:   $vgpr1 = SCRATCH_LOAD_DWORD_SADDR $sgpr33, 16, 0, implicit $exec, implicit $flat_scr :: (load (s32) from %stack.73, addrspace 5)
-  ; GCN-NEXT:   $exec_lo = S_MOV_B32 killed $sgpr1
+  ; GCN-NEXT:   $vgpr1 = SCRATCH_LOAD_DWORD_SADDR $sgpr33, 16, 0, implicit $exec, implicit $flat_scr :: (load (s32) from %stack.72, addrspace 5)
+  ; GCN-NEXT:   $exec_lo = S_MOV_B32 killed $sgpr0
   ; GCN-NEXT:   $sgpr32 = frame-destroy S_ADD_I32 $sgpr32, -24, implicit-def dead $scc
   ; GCN-NEXT:   frame-destroy CFI_INSTRUCTION escape 0x0f, 0x09, 0x90, 0x40, 0x94, 0x04, 0x35, 0x24, 0x36, 0xe9, 0x02
-  ; GCN-NEXT:   $sgpr33 = COPY $sgpr0
-=======
-  ; GCN-NEXT:   $sgpr0 = S_XOR_SAVEEXEC_B32 -1, implicit-def $exec, implicit-def dead $scc, implicit $exec
-  ; GCN-NEXT:   $vgpr3 = SCRATCH_LOAD_DWORD_SADDR $sgpr33, 0, 0, implicit $exec, implicit $flat_scr :: (load (s32) from %stack.69, addrspace 5)
-  ; GCN-NEXT:   $vgpr4 = SCRATCH_LOAD_DWORD_SADDR $sgpr33, 4, 0, implicit $exec, implicit $flat_scr :: (load (s32) from %stack.70, addrspace 5)
-  ; GCN-NEXT:   $vgpr5 = SCRATCH_LOAD_DWORD_SADDR $sgpr33, 8, 0, implicit $exec, implicit $flat_scr :: (load (s32) from %stack.71, addrspace 5)
-  ; GCN-NEXT:   $vgpr2 = SCRATCH_LOAD_DWORD_SADDR $sgpr33, 12, 0, implicit $exec, implicit $flat_scr :: (load (s32) from %stack.72, addrspace 5)
-  ; GCN-NEXT:   $vgpr1 = SCRATCH_LOAD_DWORD_SADDR $sgpr33, 16, 0, implicit $exec, implicit $flat_scr :: (load (s32) from %stack.73, addrspace 5)
-  ; GCN-NEXT:   $exec_lo = S_MOV_B32 killed $sgpr0
-  ; GCN-NEXT:   $sgpr32 = frame-destroy S_ADD_I32 $sgpr32, -24, implicit-def dead $scc
   ; GCN-NEXT:   $sgpr33 = frame-destroy COPY $vcc_hi
->>>>>>> 1120d8e6
   ; GCN-NEXT:   S_ENDPGM 0
   bb.0:
     liveins: $vgpr0
