; NOTE: Assertions have been autogenerated by utils/update_llc_test_checks.py
; RUN: llc -mtriple=amdgcn-amd-amdhsa -mcpu=gfx900 -verify-machineinstrs < %s | FileCheck -check-prefixes=GFX9 %s
; RUN: llc -mtriple=amdgcn-amd-amdhsa -mcpu=gfx1010 -verify-machineinstrs < %s | FileCheck -check-prefixes=GFX10 %s
; RUN: llc -mtriple=amdgcn-amd-amdhsa -mcpu=gfx1100 -verify-machineinstrs < %s | FileCheck -check-prefix=GFX11 %s

declare void @extern_func() #2

define <4 x float> @non_preserved_vgpr_tuple8(<8 x i32> %rsrc, <4 x i32> %samp, float %bias, float %zcompare, float %s, float %t, float %clamp) {
; The vgpr tuple8 operand in image_gather4_c_b_cl instruction needs not be
; preserved across the call and should get 8 scratch registers.
; GFX9-LABEL: non_preserved_vgpr_tuple8:
; GFX9:       ; %bb.0: ; %main_body
; GFX9-NEXT:    s_waitcnt vmcnt(0) expcnt(0) lgkmcnt(0)
; GFX9-NEXT:    s_or_saveexec_b64 s[4:5], -1
; GFX9-NEXT:    buffer_store_dword v40, off, s[0:3], s32 offset:16 ; 4-byte Folded Spill
; GFX9-NEXT:    s_mov_b64 exec, s[4:5]
; GFX9-NEXT:    v_writelane_b32 v40, s33, 2
; GFX9-NEXT:    s_mov_b32 s33, s32
; GFX9-NEXT:    s_addk_i32 s32, 0x800
; GFX9-NEXT:    buffer_store_dword v41, off, s[0:3], s33 offset:12 ; 4-byte Folded Spill
; GFX9-NEXT:    buffer_store_dword v42, off, s[0:3], s33 offset:8 ; 4-byte Folded Spill
; GFX9-NEXT:    buffer_store_dword v43, off, s[0:3], s33 offset:4 ; 4-byte Folded Spill
; GFX9-NEXT:    buffer_store_dword v44, off, s[0:3], s33 ; 4-byte Folded Spill
; GFX9-NEXT:    v_writelane_b32 v40, s30, 0
; GFX9-NEXT:    v_writelane_b32 v40, s31, 1
; GFX9-NEXT:    s_mov_b32 s4, 0
; GFX9-NEXT:    v_mov_b32_e32 v36, v16
; GFX9-NEXT:    v_mov_b32_e32 v35, v15
; GFX9-NEXT:    v_mov_b32_e32 v34, v14
; GFX9-NEXT:    v_mov_b32_e32 v33, v13
; GFX9-NEXT:    v_mov_b32_e32 v32, v12
<<<<<<< HEAD
; GFX9-NEXT:    s_mov_b32 s5, s4
; GFX9-NEXT:    s_mov_b32 s6, s4
; GFX9-NEXT:    s_mov_b32 s7, s4
; GFX9-NEXT:    s_mov_b32 s8, s4
; GFX9-NEXT:    s_mov_b32 s9, s4
; GFX9-NEXT:    s_mov_b32 s10, s4
; GFX9-NEXT:    s_mov_b32 s11, s4
=======
; GFX9-NEXT:    buffer_store_dword v41, off, s[0:3], s33 offset:12 ; 4-byte Folded Spill
; GFX9-NEXT:    buffer_store_dword v42, off, s[0:3], s33 offset:8 ; 4-byte Folded Spill
; GFX9-NEXT:    buffer_store_dword v43, off, s[0:3], s33 offset:4 ; 4-byte Folded Spill
; GFX9-NEXT:    buffer_store_dword v44, off, s[0:3], s33 ; 4-byte Folded Spill
>>>>>>> 04a5ca86
; GFX9-NEXT:    ;;#ASMSTART
; GFX9-NEXT:    ;;#ASMEND
; GFX9-NEXT:    ;;#ASMSTART
; GFX9-NEXT:    ;;#ASMEND
; GFX9-NEXT:    ;;#ASMSTART
; GFX9-NEXT:    ;;#ASMEND
; GFX9-NEXT:    ;;#ASMSTART
; GFX9-NEXT:    ;;#ASMEND
; GFX9-NEXT:    image_gather4_c_b_cl v[41:44], v[32:36], s[4:11], s[4:7] dmask:0x1
; GFX9-NEXT:    s_getpc_b64 s[4:5]
; GFX9-NEXT:    s_add_u32 s4, s4, extern_func@gotpcrel32@lo+4
; GFX9-NEXT:    s_addc_u32 s5, s5, extern_func@gotpcrel32@hi+12
; GFX9-NEXT:    s_load_dwordx2 s[4:5], s[4:5], 0x0
; GFX9-NEXT:    s_waitcnt lgkmcnt(0)
; GFX9-NEXT:    s_swappc_b64 s[30:31], s[4:5]
; GFX9-NEXT:    v_mov_b32_e32 v0, v41
; GFX9-NEXT:    v_mov_b32_e32 v1, v42
; GFX9-NEXT:    v_mov_b32_e32 v2, v43
; GFX9-NEXT:    v_mov_b32_e32 v3, v44
; GFX9-NEXT:    buffer_load_dword v44, off, s[0:3], s33 ; 4-byte Folded Reload
; GFX9-NEXT:    buffer_load_dword v43, off, s[0:3], s33 offset:4 ; 4-byte Folded Reload
; GFX9-NEXT:    buffer_load_dword v42, off, s[0:3], s33 offset:8 ; 4-byte Folded Reload
; GFX9-NEXT:    buffer_load_dword v41, off, s[0:3], s33 offset:12 ; 4-byte Folded Reload
; GFX9-NEXT:    v_readlane_b32 s30, v40, 0
; GFX9-NEXT:    v_readlane_b32 s31, v40, 1
; GFX9-NEXT:    s_addk_i32 s32, 0xf800
; GFX9-NEXT:    v_readlane_b32 s33, v40, 2
; GFX9-NEXT:    s_or_saveexec_b64 s[4:5], -1
; GFX9-NEXT:    buffer_load_dword v40, off, s[0:3], s32 offset:16 ; 4-byte Folded Reload
; GFX9-NEXT:    s_mov_b64 exec, s[4:5]
; GFX9-NEXT:    s_waitcnt vmcnt(0)
; GFX9-NEXT:    s_setpc_b64 s[30:31]
;
; GFX10-LABEL: non_preserved_vgpr_tuple8:
; GFX10:       ; %bb.0: ; %main_body
; GFX10-NEXT:    s_waitcnt vmcnt(0) expcnt(0) lgkmcnt(0)
; GFX10-NEXT:    s_waitcnt_vscnt null, 0x0
; GFX10-NEXT:    s_or_saveexec_b32 s4, -1
; GFX10-NEXT:    buffer_store_dword v40, off, s[0:3], s32 offset:16 ; 4-byte Folded Spill
; GFX10-NEXT:    s_waitcnt_depctr 0xffe3
; GFX10-NEXT:    s_mov_b32 exec_lo, s4
; GFX10-NEXT:    v_writelane_b32 v40, s33, 2
; GFX10-NEXT:    s_mov_b32 s33, s32
; GFX10-NEXT:    s_addk_i32 s32, 0x400
; GFX10-NEXT:    buffer_store_dword v41, off, s[0:3], s33 offset:12 ; 4-byte Folded Spill
; GFX10-NEXT:    buffer_store_dword v42, off, s[0:3], s33 offset:8 ; 4-byte Folded Spill
; GFX10-NEXT:    buffer_store_dword v43, off, s[0:3], s33 offset:4 ; 4-byte Folded Spill
; GFX10-NEXT:    buffer_store_dword v44, off, s[0:3], s33 ; 4-byte Folded Spill
; GFX10-NEXT:    v_writelane_b32 v40, s30, 0
; GFX10-NEXT:    v_writelane_b32 v40, s31, 1
; GFX10-NEXT:    v_mov_b32_e32 v36, v16
; GFX10-NEXT:    v_mov_b32_e32 v35, v15
; GFX10-NEXT:    v_mov_b32_e32 v34, v14
; GFX10-NEXT:    v_mov_b32_e32 v33, v13
; GFX10-NEXT:    v_mov_b32_e32 v32, v12
<<<<<<< HEAD
; GFX10-NEXT:    s_mov_b32 s4, 0
; GFX10-NEXT:    ;;#ASMSTART
; GFX10-NEXT:    ;;#ASMEND
; GFX10-NEXT:    s_mov_b32 s5, s4
; GFX10-NEXT:    s_mov_b32 s6, s4
; GFX10-NEXT:    s_mov_b32 s7, s4
; GFX10-NEXT:    s_mov_b32 s8, s4
; GFX10-NEXT:    s_mov_b32 s9, s4
; GFX10-NEXT:    s_mov_b32 s10, s4
; GFX10-NEXT:    s_mov_b32 s11, s4
=======
; GFX10-NEXT:    v_writelane_b32 v40, s33, 2
; GFX10-NEXT:    s_mov_b32 s33, s32
; GFX10-NEXT:    buffer_store_dword v41, off, s[0:3], s33 offset:12 ; 4-byte Folded Spill
; GFX10-NEXT:    buffer_store_dword v42, off, s[0:3], s33 offset:8 ; 4-byte Folded Spill
; GFX10-NEXT:    buffer_store_dword v43, off, s[0:3], s33 offset:4 ; 4-byte Folded Spill
; GFX10-NEXT:    buffer_store_dword v44, off, s[0:3], s33 ; 4-byte Folded Spill
; GFX10-NEXT:    ;;#ASMSTART
; GFX10-NEXT:    ;;#ASMEND
>>>>>>> 04a5ca86
; GFX10-NEXT:    ;;#ASMSTART
; GFX10-NEXT:    ;;#ASMEND
; GFX10-NEXT:    ;;#ASMSTART
; GFX10-NEXT:    ;;#ASMEND
; GFX10-NEXT:    ;;#ASMSTART
; GFX10-NEXT:    ;;#ASMEND
; GFX10-NEXT:    image_gather4_c_b_cl v[41:44], v[32:36], s[4:11], s[4:7] dmask:0x1 dim:SQ_RSRC_IMG_2D
; GFX10-NEXT:    s_waitcnt_depctr 0xffe3
; GFX10-NEXT:    s_getpc_b64 s[4:5]
; GFX10-NEXT:    s_add_u32 s4, s4, extern_func@gotpcrel32@lo+4
; GFX10-NEXT:    s_addc_u32 s5, s5, extern_func@gotpcrel32@hi+12
; GFX10-NEXT:    s_load_dwordx2 s[4:5], s[4:5], 0x0
; GFX10-NEXT:    s_waitcnt lgkmcnt(0)
; GFX10-NEXT:    s_swappc_b64 s[30:31], s[4:5]
; GFX10-NEXT:    v_mov_b32_e32 v0, v41
; GFX10-NEXT:    v_mov_b32_e32 v1, v42
; GFX10-NEXT:    v_mov_b32_e32 v2, v43
; GFX10-NEXT:    v_mov_b32_e32 v3, v44
; GFX10-NEXT:    s_clause 0x3
; GFX10-NEXT:    buffer_load_dword v44, off, s[0:3], s33
; GFX10-NEXT:    buffer_load_dword v43, off, s[0:3], s33 offset:4
; GFX10-NEXT:    buffer_load_dword v42, off, s[0:3], s33 offset:8
; GFX10-NEXT:    buffer_load_dword v41, off, s[0:3], s33 offset:12
; GFX10-NEXT:    v_readlane_b32 s30, v40, 0
; GFX10-NEXT:    v_readlane_b32 s31, v40, 1
; GFX10-NEXT:    s_addk_i32 s32, 0xfc00
; GFX10-NEXT:    v_readlane_b32 s33, v40, 2
; GFX10-NEXT:    s_or_saveexec_b32 s4, -1
; GFX10-NEXT:    buffer_load_dword v40, off, s[0:3], s32 offset:16 ; 4-byte Folded Reload
; GFX10-NEXT:    s_waitcnt_depctr 0xffe3
; GFX10-NEXT:    s_mov_b32 exec_lo, s4
; GFX10-NEXT:    s_waitcnt vmcnt(0)
; GFX10-NEXT:    s_setpc_b64 s[30:31]
;
; GFX11-LABEL: non_preserved_vgpr_tuple8:
; GFX11:       ; %bb.0: ; %main_body
; GFX11-NEXT:    s_waitcnt vmcnt(0) expcnt(0) lgkmcnt(0)
; GFX11-NEXT:    s_waitcnt_vscnt null, 0x0
; GFX11-NEXT:    s_or_saveexec_b32 s0, -1
; GFX11-NEXT:    scratch_store_b32 off, v40, s32 offset:16 ; 4-byte Folded Spill
; GFX11-NEXT:    s_mov_b32 exec_lo, s0
; GFX11-NEXT:    v_writelane_b32 v40, s33, 2
; GFX11-NEXT:    s_mov_b32 s33, s32
; GFX11-NEXT:    s_add_i32 s32, s32, 32
; GFX11-NEXT:    s_clause 0x3
; GFX11-NEXT:    scratch_store_b32 off, v41, s33 offset:12
; GFX11-NEXT:    ; meta instruction
; GFX11-NEXT:    scratch_store_b32 off, v42, s33 offset:8
; GFX11-NEXT:    ; meta instruction
; GFX11-NEXT:    scratch_store_b32 off, v43, s33 offset:4
; GFX11-NEXT:    ; meta instruction
; GFX11-NEXT:    scratch_store_b32 off, v44, s33
; GFX11-NEXT:    v_writelane_b32 v40, s30, 0
; GFX11-NEXT:    v_writelane_b32 v40, s31, 1
; GFX11-NEXT:    v_dual_mov_b32 v36, v16 :: v_dual_mov_b32 v35, v15
; GFX11-NEXT:    v_dual_mov_b32 v34, v14 :: v_dual_mov_b32 v33, v13
; GFX11-NEXT:    v_mov_b32_e32 v32, v12
<<<<<<< HEAD
; GFX11-NEXT:    s_mov_b32 s0, 0
; GFX11-NEXT:    ;;#ASMSTART
; GFX11-NEXT:    ;;#ASMEND
; GFX11-NEXT:    s_mov_b32 s1, s0
; GFX11-NEXT:    s_mov_b32 s2, s0
; GFX11-NEXT:    s_mov_b32 s3, s0
; GFX11-NEXT:    s_mov_b32 s4, s0
; GFX11-NEXT:    s_mov_b32 s5, s0
; GFX11-NEXT:    s_mov_b32 s6, s0
; GFX11-NEXT:    s_mov_b32 s7, s0
=======
; GFX11-NEXT:    v_writelane_b32 v40, s33, 2
; GFX11-NEXT:    s_mov_b32 s33, s32
; GFX11-NEXT:    s_clause 0x3
; GFX11-NEXT:    scratch_store_b32 off, v41, s33 offset:12
; GFX11-NEXT:    scratch_store_b32 off, v42, s33 offset:8
; GFX11-NEXT:    scratch_store_b32 off, v43, s33 offset:4
; GFX11-NEXT:    scratch_store_b32 off, v44, s33
; GFX11-NEXT:    ;;#ASMSTART
; GFX11-NEXT:    ;;#ASMEND
>>>>>>> 04a5ca86
; GFX11-NEXT:    ;;#ASMSTART
; GFX11-NEXT:    ;;#ASMEND
; GFX11-NEXT:    ;;#ASMSTART
; GFX11-NEXT:    ;;#ASMEND
; GFX11-NEXT:    ;;#ASMSTART
; GFX11-NEXT:    ;;#ASMEND
; GFX11-NEXT:    image_gather4_c_b_cl v[41:44], v[32:36], s[0:7], s[0:3] dmask:0x1 dim:SQ_RSRC_IMG_2D
; GFX11-NEXT:    s_getpc_b64 s[0:1]
; GFX11-NEXT:    s_add_u32 s0, s0, extern_func@gotpcrel32@lo+4
; GFX11-NEXT:    s_addc_u32 s1, s1, extern_func@gotpcrel32@hi+12
; GFX11-NEXT:    s_load_b64 s[0:1], s[0:1], 0x0
; GFX11-NEXT:    s_waitcnt lgkmcnt(0)
; GFX11-NEXT:    s_swappc_b64 s[30:31], s[0:1]
; GFX11-NEXT:    v_dual_mov_b32 v0, v41 :: v_dual_mov_b32 v1, v42
; GFX11-NEXT:    v_dual_mov_b32 v2, v43 :: v_dual_mov_b32 v3, v44
; GFX11-NEXT:    s_clause 0x3
; GFX11-NEXT:    scratch_load_b32 v44, off, s33
; GFX11-NEXT:    scratch_load_b32 v43, off, s33 offset:4
; GFX11-NEXT:    scratch_load_b32 v42, off, s33 offset:8
; GFX11-NEXT:    scratch_load_b32 v41, off, s33 offset:12
; GFX11-NEXT:    v_readlane_b32 s30, v40, 0
; GFX11-NEXT:    v_readlane_b32 s31, v40, 1
; GFX11-NEXT:    s_addk_i32 s32, 0xffe0
; GFX11-NEXT:    v_readlane_b32 s33, v40, 2
; GFX11-NEXT:    s_or_saveexec_b32 s0, -1
; GFX11-NEXT:    scratch_load_b32 v40, off, s32 offset:16 ; 4-byte Folded Reload
; GFX11-NEXT:    s_mov_b32 exec_lo, s0
; GFX11-NEXT:    s_waitcnt vmcnt(0)
; GFX11-NEXT:    s_setpc_b64 s[30:31]








main_body:
  call void asm sideeffect "", "~{v0},~{v1},~{v2},~{v3},~{v4},~{v5},~{v6},~{v7}"() #0
  call void asm sideeffect "", "~{v8},~{v9},~{v10},~{v11},~{v12},~{v13},~{v14},~{v15}"() #0
  call void asm sideeffect "", "~{v16},~{v17},~{v18},~{v19},~{v20},~{v21},~{v22},~{v23}"() #0
  call void asm sideeffect "", "~{v24},~{v25},~{v26},~{v27},~{v28},~{v29},~{v30},~{v31}"() #0
  %v = call <4 x float> @llvm.amdgcn.image.gather4.c.b.cl.2d.v4f32.f32.f32(i32 1, float %bias, float %zcompare, float %s, float %t, float %clamp, <8 x i32> undef, <4 x i32> undef, i1 false, i32 0, i32 0)
  call void @extern_func()
  ret <4 x float> %v
}

define <4 x float> @call_preserved_vgpr_tuple8(<8 x i32> %rsrc, <4 x i32> %samp, float %bias, float %zcompare, float %s, float %t, float %clamp) {
; The vgpr tuple8 operand in image_gather4_c_b_cl instruction needs to be preserved
; across the call and should get allcoated to 8 CSRs.
; Only the lower 5 sub-registers of the tuple are preserved.
; The upper 3 sub-registers are unused.
; GFX9-LABEL: call_preserved_vgpr_tuple8:
; GFX9:       ; %bb.0: ; %main_body
; GFX9-NEXT:    s_waitcnt vmcnt(0) expcnt(0) lgkmcnt(0)
; GFX9-NEXT:    s_or_saveexec_b64 s[4:5], -1
; GFX9-NEXT:    buffer_store_dword v40, off, s[0:3], s32 offset:20 ; 4-byte Folded Spill
; GFX9-NEXT:    s_mov_b64 exec, s[4:5]
<<<<<<< HEAD
; GFX9-NEXT:    v_writelane_b32 v40, s33, 10
; GFX9-NEXT:    s_mov_b32 s33, s32
; GFX9-NEXT:    s_addk_i32 s32, 0x800
=======
; GFX9-NEXT:    v_writelane_b32 v40, s33, 2
; GFX9-NEXT:    s_mov_b32 s33, s32
>>>>>>> 04a5ca86
; GFX9-NEXT:    buffer_store_dword v41, off, s[0:3], s33 offset:16 ; 4-byte Folded Spill
; GFX9-NEXT:    buffer_store_dword v42, off, s[0:3], s33 offset:12 ; 4-byte Folded Spill
; GFX9-NEXT:    buffer_store_dword v43, off, s[0:3], s33 offset:8 ; 4-byte Folded Spill
; GFX9-NEXT:    buffer_store_dword v44, off, s[0:3], s33 offset:4 ; 4-byte Folded Spill
; GFX9-NEXT:    buffer_store_dword v45, off, s[0:3], s33 ; 4-byte Folded Spill
<<<<<<< HEAD
; GFX9-NEXT:    v_writelane_b32 v40, s36, 0
; GFX9-NEXT:    v_writelane_b32 v40, s37, 1
; GFX9-NEXT:    v_writelane_b32 v40, s38, 2
; GFX9-NEXT:    v_writelane_b32 v40, s39, 3
; GFX9-NEXT:    v_writelane_b32 v40, s40, 4
; GFX9-NEXT:    v_writelane_b32 v40, s41, 5
; GFX9-NEXT:    v_writelane_b32 v40, s42, 6
; GFX9-NEXT:    v_writelane_b32 v40, s43, 7
; GFX9-NEXT:    v_writelane_b32 v40, s30, 8
; GFX9-NEXT:    v_writelane_b32 v40, s31, 9
; GFX9-NEXT:    s_mov_b32 s36, 0
=======
>>>>>>> 04a5ca86
; GFX9-NEXT:    v_mov_b32_e32 v45, v16
; GFX9-NEXT:    v_mov_b32_e32 v44, v15
; GFX9-NEXT:    v_mov_b32_e32 v43, v14
; GFX9-NEXT:    v_mov_b32_e32 v42, v13
; GFX9-NEXT:    v_mov_b32_e32 v41, v12
<<<<<<< HEAD
; GFX9-NEXT:    s_mov_b32 s37, s36
; GFX9-NEXT:    s_mov_b32 s38, s36
; GFX9-NEXT:    s_mov_b32 s39, s36
; GFX9-NEXT:    s_mov_b32 s40, s36
; GFX9-NEXT:    s_mov_b32 s41, s36
; GFX9-NEXT:    s_mov_b32 s42, s36
; GFX9-NEXT:    s_mov_b32 s43, s36
; GFX9-NEXT:    image_gather4_c_b_cl v[0:3], v[41:45], s[36:43], s[4:7] dmask:0x1
=======
; GFX9-NEXT:    image_gather4_c_b_cl v[0:3], v[41:45], s[4:11], s[4:7] dmask:0x1
; GFX9-NEXT:    s_addk_i32 s32, 0x800
>>>>>>> 04a5ca86
; GFX9-NEXT:    s_getpc_b64 s[4:5]
; GFX9-NEXT:    s_add_u32 s4, s4, extern_func@gotpcrel32@lo+4
; GFX9-NEXT:    s_addc_u32 s5, s5, extern_func@gotpcrel32@hi+12
; GFX9-NEXT:    s_load_dwordx2 s[4:5], s[4:5], 0x0
; GFX9-NEXT:    v_writelane_b32 v40, s30, 0
; GFX9-NEXT:    v_writelane_b32 v40, s31, 1
; GFX9-NEXT:    s_waitcnt vmcnt(0)
; GFX9-NEXT:    global_store_dwordx4 v[0:1], v[0:3], off
; GFX9-NEXT:    s_waitcnt lgkmcnt(0)
; GFX9-NEXT:    s_swappc_b64 s[30:31], s[4:5]
; GFX9-NEXT:    image_gather4_c_b_cl v[0:3], v[41:45], s[4:11], s[4:7] dmask:0x1
; GFX9-NEXT:    s_nop 0
; GFX9-NEXT:    buffer_load_dword v45, off, s[0:3], s33 ; 4-byte Folded Reload
; GFX9-NEXT:    buffer_load_dword v44, off, s[0:3], s33 offset:4 ; 4-byte Folded Reload
; GFX9-NEXT:    buffer_load_dword v43, off, s[0:3], s33 offset:8 ; 4-byte Folded Reload
; GFX9-NEXT:    buffer_load_dword v42, off, s[0:3], s33 offset:12 ; 4-byte Folded Reload
; GFX9-NEXT:    buffer_load_dword v41, off, s[0:3], s33 offset:16 ; 4-byte Folded Reload
<<<<<<< HEAD
; GFX9-NEXT:    v_readlane_b32 s30, v40, 8
; GFX9-NEXT:    v_readlane_b32 s31, v40, 9
; GFX9-NEXT:    v_readlane_b32 s43, v40, 7
; GFX9-NEXT:    v_readlane_b32 s42, v40, 6
; GFX9-NEXT:    v_readlane_b32 s41, v40, 5
; GFX9-NEXT:    v_readlane_b32 s40, v40, 4
; GFX9-NEXT:    v_readlane_b32 s39, v40, 3
; GFX9-NEXT:    v_readlane_b32 s38, v40, 2
; GFX9-NEXT:    v_readlane_b32 s37, v40, 1
; GFX9-NEXT:    v_readlane_b32 s36, v40, 0
=======
; GFX9-NEXT:    v_readlane_b32 s31, v40, 1
; GFX9-NEXT:    v_readlane_b32 s30, v40, 0
>>>>>>> 04a5ca86
; GFX9-NEXT:    s_addk_i32 s32, 0xf800
; GFX9-NEXT:    v_readlane_b32 s33, v40, 2
; GFX9-NEXT:    s_or_saveexec_b64 s[4:5], -1
; GFX9-NEXT:    buffer_load_dword v40, off, s[0:3], s32 offset:20 ; 4-byte Folded Reload
; GFX9-NEXT:    s_mov_b64 exec, s[4:5]
; GFX9-NEXT:    s_waitcnt vmcnt(0)
; GFX9-NEXT:    s_setpc_b64 s[30:31]
;
; GFX10-LABEL: call_preserved_vgpr_tuple8:
; GFX10:       ; %bb.0: ; %main_body
; GFX10-NEXT:    s_waitcnt vmcnt(0) expcnt(0) lgkmcnt(0)
; GFX10-NEXT:    s_waitcnt_vscnt null, 0x0
; GFX10-NEXT:    s_or_saveexec_b32 s4, -1
; GFX10-NEXT:    buffer_store_dword v40, off, s[0:3], s32 offset:20 ; 4-byte Folded Spill
; GFX10-NEXT:    s_waitcnt_depctr 0xffe3
; GFX10-NEXT:    s_mov_b32 exec_lo, s4
; GFX10-NEXT:    v_writelane_b32 v40, s33, 2
; GFX10-NEXT:    s_mov_b32 s33, s32
; GFX10-NEXT:    s_addk_i32 s32, 0x400
; GFX10-NEXT:    buffer_store_dword v41, off, s[0:3], s33 offset:16 ; 4-byte Folded Spill
; GFX10-NEXT:    buffer_store_dword v42, off, s[0:3], s33 offset:12 ; 4-byte Folded Spill
; GFX10-NEXT:    buffer_store_dword v43, off, s[0:3], s33 offset:8 ; 4-byte Folded Spill
; GFX10-NEXT:    buffer_store_dword v44, off, s[0:3], s33 offset:4 ; 4-byte Folded Spill
; GFX10-NEXT:    buffer_store_dword v45, off, s[0:3], s33 ; 4-byte Folded Spill
<<<<<<< HEAD
; GFX10-NEXT:    v_writelane_b32 v40, s36, 0
; GFX10-NEXT:    v_writelane_b32 v40, s37, 1
; GFX10-NEXT:    v_writelane_b32 v40, s38, 2
; GFX10-NEXT:    v_writelane_b32 v40, s39, 3
; GFX10-NEXT:    v_writelane_b32 v40, s40, 4
; GFX10-NEXT:    v_writelane_b32 v40, s41, 5
; GFX10-NEXT:    v_writelane_b32 v40, s42, 6
; GFX10-NEXT:    v_writelane_b32 v40, s43, 7
; GFX10-NEXT:    v_writelane_b32 v40, s30, 8
; GFX10-NEXT:    v_writelane_b32 v40, s31, 9
; GFX10-NEXT:    s_mov_b32 s36, 0
; GFX10-NEXT:    v_mov_b32_e32 v41, v16
; GFX10-NEXT:    s_mov_b32 s37, s36
; GFX10-NEXT:    s_mov_b32 s38, s36
; GFX10-NEXT:    s_mov_b32 s39, s36
; GFX10-NEXT:    s_mov_b32 s40, s36
; GFX10-NEXT:    s_mov_b32 s41, s36
; GFX10-NEXT:    s_mov_b32 s42, s36
; GFX10-NEXT:    s_mov_b32 s43, s36
; GFX10-NEXT:    v_mov_b32_e32 v42, v15
; GFX10-NEXT:    image_gather4_c_b_cl v[0:3], v[12:16], s[36:43], s[4:7] dmask:0x1 dim:SQ_RSRC_IMG_2D
=======
; GFX10-NEXT:    image_gather4_c_b_cl v[0:3], v[12:16], s[4:11], s[4:7] dmask:0x1 dim:SQ_RSRC_IMG_2D
; GFX10-NEXT:    s_addk_i32 s32, 0x400
>>>>>>> 04a5ca86
; GFX10-NEXT:    s_waitcnt_depctr 0xffe3
; GFX10-NEXT:    s_getpc_b64 s[4:5]
; GFX10-NEXT:    s_add_u32 s4, s4, extern_func@gotpcrel32@lo+4
; GFX10-NEXT:    s_addc_u32 s5, s5, extern_func@gotpcrel32@hi+12
<<<<<<< HEAD
; GFX10-NEXT:    v_mov_b32_e32 v43, v14
; GFX10-NEXT:    s_load_dwordx2 s[4:5], s[4:5], 0x0
=======
; GFX10-NEXT:    v_writelane_b32 v40, s30, 0
; GFX10-NEXT:    s_load_dwordx2 s[4:5], s[4:5], 0x0
; GFX10-NEXT:    v_mov_b32_e32 v41, v16
; GFX10-NEXT:    v_mov_b32_e32 v42, v15
; GFX10-NEXT:    v_mov_b32_e32 v43, v14
; GFX10-NEXT:    v_writelane_b32 v40, s31, 1
>>>>>>> 04a5ca86
; GFX10-NEXT:    v_mov_b32_e32 v44, v13
; GFX10-NEXT:    v_mov_b32_e32 v45, v12
; GFX10-NEXT:    s_waitcnt vmcnt(0)
; GFX10-NEXT:    global_store_dwordx4 v[0:1], v[0:3], off
; GFX10-NEXT:    s_waitcnt lgkmcnt(0)
; GFX10-NEXT:    s_swappc_b64 s[30:31], s[4:5]
; GFX10-NEXT:    image_gather4_c_b_cl v[0:3], [v45, v44, v43, v42, v41], s[4:11], s[4:7] dmask:0x1 dim:SQ_RSRC_IMG_2D
; GFX10-NEXT:    s_clause 0x4
; GFX10-NEXT:    buffer_load_dword v45, off, s[0:3], s33
; GFX10-NEXT:    buffer_load_dword v44, off, s[0:3], s33 offset:4
; GFX10-NEXT:    buffer_load_dword v43, off, s[0:3], s33 offset:8
; GFX10-NEXT:    buffer_load_dword v42, off, s[0:3], s33 offset:12
; GFX10-NEXT:    buffer_load_dword v41, off, s[0:3], s33 offset:16
<<<<<<< HEAD
; GFX10-NEXT:    v_readlane_b32 s30, v40, 8
; GFX10-NEXT:    v_readlane_b32 s31, v40, 9
; GFX10-NEXT:    v_readlane_b32 s43, v40, 7
; GFX10-NEXT:    v_readlane_b32 s42, v40, 6
; GFX10-NEXT:    v_readlane_b32 s41, v40, 5
; GFX10-NEXT:    v_readlane_b32 s40, v40, 4
; GFX10-NEXT:    v_readlane_b32 s39, v40, 3
; GFX10-NEXT:    v_readlane_b32 s38, v40, 2
; GFX10-NEXT:    v_readlane_b32 s37, v40, 1
; GFX10-NEXT:    v_readlane_b32 s36, v40, 0
=======
; GFX10-NEXT:    v_readlane_b32 s31, v40, 1
; GFX10-NEXT:    v_readlane_b32 s30, v40, 0
>>>>>>> 04a5ca86
; GFX10-NEXT:    s_addk_i32 s32, 0xfc00
; GFX10-NEXT:    v_readlane_b32 s33, v40, 2
; GFX10-NEXT:    s_or_saveexec_b32 s4, -1
; GFX10-NEXT:    buffer_load_dword v40, off, s[0:3], s32 offset:20 ; 4-byte Folded Reload
; GFX10-NEXT:    s_waitcnt_depctr 0xffe3
; GFX10-NEXT:    s_mov_b32 exec_lo, s4
; GFX10-NEXT:    s_waitcnt vmcnt(0)
; GFX10-NEXT:    s_setpc_b64 s[30:31]
;
; GFX11-LABEL: call_preserved_vgpr_tuple8:
; GFX11:       ; %bb.0: ; %main_body
; GFX11-NEXT:    s_waitcnt vmcnt(0) expcnt(0) lgkmcnt(0)
; GFX11-NEXT:    s_waitcnt_vscnt null, 0x0
; GFX11-NEXT:    s_or_saveexec_b32 s0, -1
; GFX11-NEXT:    scratch_store_b32 off, v40, s32 offset:20 ; 4-byte Folded Spill
; GFX11-NEXT:    s_mov_b32 exec_lo, s0
; GFX11-NEXT:    v_writelane_b32 v40, s33, 2
; GFX11-NEXT:    s_mov_b32 s33, s32
; GFX11-NEXT:    s_add_i32 s32, s32, 32
; GFX11-NEXT:    s_clause 0x4
; GFX11-NEXT:    scratch_store_b32 off, v41, s33 offset:16
; GFX11-NEXT:    ; meta instruction
; GFX11-NEXT:    scratch_store_b32 off, v42, s33 offset:12
; GFX11-NEXT:    ; meta instruction
; GFX11-NEXT:    scratch_store_b32 off, v43, s33 offset:8
; GFX11-NEXT:    ; meta instruction
; GFX11-NEXT:    scratch_store_b32 off, v44, s33 offset:4
; GFX11-NEXT:    ; meta instruction
; GFX11-NEXT:    scratch_store_b32 off, v45, s33
<<<<<<< HEAD
; GFX11-NEXT:    v_writelane_b32 v40, s36, 0
; GFX11-NEXT:    v_writelane_b32 v40, s37, 1
; GFX11-NEXT:    v_writelane_b32 v40, s38, 2
; GFX11-NEXT:    v_writelane_b32 v40, s39, 3
; GFX11-NEXT:    v_writelane_b32 v40, s40, 4
; GFX11-NEXT:    v_writelane_b32 v40, s41, 5
; GFX11-NEXT:    v_writelane_b32 v40, s42, 6
; GFX11-NEXT:    v_writelane_b32 v40, s43, 7
; GFX11-NEXT:    v_writelane_b32 v40, s30, 8
; GFX11-NEXT:    v_writelane_b32 v40, s31, 9
; GFX11-NEXT:    s_mov_b32 s36, 0
; GFX11-NEXT:    v_dual_mov_b32 v41, v16 :: v_dual_mov_b32 v42, v15
; GFX11-NEXT:    s_mov_b32 s37, s36
; GFX11-NEXT:    s_mov_b32 s38, s36
; GFX11-NEXT:    s_mov_b32 s39, s36
; GFX11-NEXT:    s_mov_b32 s40, s36
; GFX11-NEXT:    s_mov_b32 s41, s36
; GFX11-NEXT:    s_mov_b32 s42, s36
; GFX11-NEXT:    s_mov_b32 s43, s36
; GFX11-NEXT:    v_dual_mov_b32 v43, v14 :: v_dual_mov_b32 v44, v13
; GFX11-NEXT:    image_gather4_c_b_cl v[0:3], v[12:16], s[36:43], s[0:3] dmask:0x1 dim:SQ_RSRC_IMG_2D
; GFX11-NEXT:    s_getpc_b64 s[0:1]
; GFX11-NEXT:    s_add_u32 s0, s0, extern_func@gotpcrel32@lo+4
; GFX11-NEXT:    s_addc_u32 s1, s1, extern_func@gotpcrel32@hi+12
; GFX11-NEXT:    v_mov_b32_e32 v45, v12
; GFX11-NEXT:    s_load_b64 s[0:1], s[0:1], 0x0
=======
; GFX11-NEXT:    image_gather4_c_b_cl v[0:3], v[12:16], s[0:7], s[0:3] dmask:0x1 dim:SQ_RSRC_IMG_2D
; GFX11-NEXT:    s_add_i32 s32, s32, 32
; GFX11-NEXT:    s_getpc_b64 s[0:1]
; GFX11-NEXT:    s_add_u32 s0, s0, extern_func@gotpcrel32@lo+4
; GFX11-NEXT:    s_addc_u32 s1, s1, extern_func@gotpcrel32@hi+12
; GFX11-NEXT:    v_writelane_b32 v40, s30, 0
; GFX11-NEXT:    s_load_b64 s[0:1], s[0:1], 0x0
; GFX11-NEXT:    v_dual_mov_b32 v41, v16 :: v_dual_mov_b32 v42, v15
; GFX11-NEXT:    v_dual_mov_b32 v43, v14 :: v_dual_mov_b32 v44, v13
; GFX11-NEXT:    v_writelane_b32 v40, s31, 1
; GFX11-NEXT:    v_mov_b32_e32 v45, v12
>>>>>>> 04a5ca86
; GFX11-NEXT:    s_waitcnt vmcnt(0)
; GFX11-NEXT:    global_store_b128 v[0:1], v[0:3], off
; GFX11-NEXT:    s_waitcnt lgkmcnt(0)
; GFX11-NEXT:    s_swappc_b64 s[30:31], s[0:1]
; GFX11-NEXT:    image_gather4_c_b_cl v[0:3], [v45, v44, v43, v42, v41], s[0:7], s[0:3] dmask:0x1 dim:SQ_RSRC_IMG_2D
; GFX11-NEXT:    s_clause 0x4
; GFX11-NEXT:    scratch_load_b32 v45, off, s33
; GFX11-NEXT:    scratch_load_b32 v44, off, s33 offset:4
; GFX11-NEXT:    scratch_load_b32 v43, off, s33 offset:8
; GFX11-NEXT:    scratch_load_b32 v42, off, s33 offset:12
; GFX11-NEXT:    scratch_load_b32 v41, off, s33 offset:16
<<<<<<< HEAD
; GFX11-NEXT:    v_readlane_b32 s30, v40, 8
; GFX11-NEXT:    v_readlane_b32 s31, v40, 9
; GFX11-NEXT:    v_readlane_b32 s43, v40, 7
; GFX11-NEXT:    v_readlane_b32 s42, v40, 6
; GFX11-NEXT:    v_readlane_b32 s41, v40, 5
; GFX11-NEXT:    v_readlane_b32 s40, v40, 4
; GFX11-NEXT:    v_readlane_b32 s39, v40, 3
; GFX11-NEXT:    v_readlane_b32 s38, v40, 2
; GFX11-NEXT:    v_readlane_b32 s37, v40, 1
; GFX11-NEXT:    v_readlane_b32 s36, v40, 0
=======
; GFX11-NEXT:    v_readlane_b32 s31, v40, 1
; GFX11-NEXT:    v_readlane_b32 s30, v40, 0
>>>>>>> 04a5ca86
; GFX11-NEXT:    s_addk_i32 s32, 0xffe0
; GFX11-NEXT:    v_readlane_b32 s33, v40, 2
; GFX11-NEXT:    s_or_saveexec_b32 s0, -1
; GFX11-NEXT:    scratch_load_b32 v40, off, s32 offset:20 ; 4-byte Folded Reload
; GFX11-NEXT:    s_mov_b32 exec_lo, s0
; GFX11-NEXT:    s_waitcnt vmcnt(0)
; GFX11-NEXT:    s_setpc_b64 s[30:31]







main_body:
  %v = call <4 x float> @llvm.amdgcn.image.gather4.c.b.cl.2d.v4f32.f32.f32(i32 1, float %bias, float %zcompare, float %s, float %t, float %clamp, <8 x i32> undef, <4 x i32> undef, i1 false, i32 0, i32 0)
  store <4 x float> %v, <4 x float> addrspace(1)* undef
  call void @extern_func()
  %v1 = call <4 x float> @llvm.amdgcn.image.gather4.c.b.cl.2d.v4f32.f32.f32(i32 1, float %bias, float %zcompare, float %s, float %t, float %clamp, <8 x i32> undef, <4 x i32> undef, i1 false, i32 0, i32 0)
  ret <4 x float> %v1
}

declare <4 x float> @llvm.amdgcn.image.gather4.c.b.cl.2d.v4f32.f32.f32(i32 immarg, float, float, float, float, float, <8 x i32>, <4 x i32>, i1 immarg, i32 immarg, i32 immarg) #1

attributes #0 = { nounwind writeonly }
attributes #1 = { nounwind readonly }
attributes #2 = { "amdgpu-no-dispatch-id" "amdgpu-no-dispatch-ptr" "amdgpu-no-implicitarg-ptr" "amdgpu-no-queue-ptr" "amdgpu-no-workgroup-id-x" "amdgpu-no-workgroup-id-y" "amdgpu-no-workgroup-id-z" "amdgpu-no-workitem-id-x" "amdgpu-no-workitem-id-y" "amdgpu-no-workitem-id-z" }<|MERGE_RESOLUTION|>--- conflicted
+++ resolved
@@ -23,26 +23,11 @@
 ; GFX9-NEXT:    buffer_store_dword v44, off, s[0:3], s33 ; 4-byte Folded Spill
 ; GFX9-NEXT:    v_writelane_b32 v40, s30, 0
 ; GFX9-NEXT:    v_writelane_b32 v40, s31, 1
-; GFX9-NEXT:    s_mov_b32 s4, 0
 ; GFX9-NEXT:    v_mov_b32_e32 v36, v16
 ; GFX9-NEXT:    v_mov_b32_e32 v35, v15
 ; GFX9-NEXT:    v_mov_b32_e32 v34, v14
 ; GFX9-NEXT:    v_mov_b32_e32 v33, v13
 ; GFX9-NEXT:    v_mov_b32_e32 v32, v12
-<<<<<<< HEAD
-; GFX9-NEXT:    s_mov_b32 s5, s4
-; GFX9-NEXT:    s_mov_b32 s6, s4
-; GFX9-NEXT:    s_mov_b32 s7, s4
-; GFX9-NEXT:    s_mov_b32 s8, s4
-; GFX9-NEXT:    s_mov_b32 s9, s4
-; GFX9-NEXT:    s_mov_b32 s10, s4
-; GFX9-NEXT:    s_mov_b32 s11, s4
-=======
-; GFX9-NEXT:    buffer_store_dword v41, off, s[0:3], s33 offset:12 ; 4-byte Folded Spill
-; GFX9-NEXT:    buffer_store_dword v42, off, s[0:3], s33 offset:8 ; 4-byte Folded Spill
-; GFX9-NEXT:    buffer_store_dword v43, off, s[0:3], s33 offset:4 ; 4-byte Folded Spill
-; GFX9-NEXT:    buffer_store_dword v44, off, s[0:3], s33 ; 4-byte Folded Spill
->>>>>>> 04a5ca86
 ; GFX9-NEXT:    ;;#ASMSTART
 ; GFX9-NEXT:    ;;#ASMEND
 ; GFX9-NEXT:    ;;#ASMSTART
@@ -98,27 +83,8 @@
 ; GFX10-NEXT:    v_mov_b32_e32 v34, v14
 ; GFX10-NEXT:    v_mov_b32_e32 v33, v13
 ; GFX10-NEXT:    v_mov_b32_e32 v32, v12
-<<<<<<< HEAD
-; GFX10-NEXT:    s_mov_b32 s4, 0
 ; GFX10-NEXT:    ;;#ASMSTART
 ; GFX10-NEXT:    ;;#ASMEND
-; GFX10-NEXT:    s_mov_b32 s5, s4
-; GFX10-NEXT:    s_mov_b32 s6, s4
-; GFX10-NEXT:    s_mov_b32 s7, s4
-; GFX10-NEXT:    s_mov_b32 s8, s4
-; GFX10-NEXT:    s_mov_b32 s9, s4
-; GFX10-NEXT:    s_mov_b32 s10, s4
-; GFX10-NEXT:    s_mov_b32 s11, s4
-=======
-; GFX10-NEXT:    v_writelane_b32 v40, s33, 2
-; GFX10-NEXT:    s_mov_b32 s33, s32
-; GFX10-NEXT:    buffer_store_dword v41, off, s[0:3], s33 offset:12 ; 4-byte Folded Spill
-; GFX10-NEXT:    buffer_store_dword v42, off, s[0:3], s33 offset:8 ; 4-byte Folded Spill
-; GFX10-NEXT:    buffer_store_dword v43, off, s[0:3], s33 offset:4 ; 4-byte Folded Spill
-; GFX10-NEXT:    buffer_store_dword v44, off, s[0:3], s33 ; 4-byte Folded Spill
-; GFX10-NEXT:    ;;#ASMSTART
-; GFX10-NEXT:    ;;#ASMEND
->>>>>>> 04a5ca86
 ; GFX10-NEXT:    ;;#ASMSTART
 ; GFX10-NEXT:    ;;#ASMEND
 ; GFX10-NEXT:    ;;#ASMSTART
@@ -176,28 +142,8 @@
 ; GFX11-NEXT:    v_dual_mov_b32 v36, v16 :: v_dual_mov_b32 v35, v15
 ; GFX11-NEXT:    v_dual_mov_b32 v34, v14 :: v_dual_mov_b32 v33, v13
 ; GFX11-NEXT:    v_mov_b32_e32 v32, v12
-<<<<<<< HEAD
-; GFX11-NEXT:    s_mov_b32 s0, 0
 ; GFX11-NEXT:    ;;#ASMSTART
 ; GFX11-NEXT:    ;;#ASMEND
-; GFX11-NEXT:    s_mov_b32 s1, s0
-; GFX11-NEXT:    s_mov_b32 s2, s0
-; GFX11-NEXT:    s_mov_b32 s3, s0
-; GFX11-NEXT:    s_mov_b32 s4, s0
-; GFX11-NEXT:    s_mov_b32 s5, s0
-; GFX11-NEXT:    s_mov_b32 s6, s0
-; GFX11-NEXT:    s_mov_b32 s7, s0
-=======
-; GFX11-NEXT:    v_writelane_b32 v40, s33, 2
-; GFX11-NEXT:    s_mov_b32 s33, s32
-; GFX11-NEXT:    s_clause 0x3
-; GFX11-NEXT:    scratch_store_b32 off, v41, s33 offset:12
-; GFX11-NEXT:    scratch_store_b32 off, v42, s33 offset:8
-; GFX11-NEXT:    scratch_store_b32 off, v43, s33 offset:4
-; GFX11-NEXT:    scratch_store_b32 off, v44, s33
-; GFX11-NEXT:    ;;#ASMSTART
-; GFX11-NEXT:    ;;#ASMEND
->>>>>>> 04a5ca86
 ; GFX11-NEXT:    ;;#ASMSTART
 ; GFX11-NEXT:    ;;#ASMEND
 ; GFX11-NEXT:    ;;#ASMSTART
@@ -235,6 +181,8 @@
 
 
 
+
+
 main_body:
   call void asm sideeffect "", "~{v0},~{v1},~{v2},~{v3},~{v4},~{v5},~{v6},~{v7}"() #0
   call void asm sideeffect "", "~{v8},~{v9},~{v10},~{v11},~{v12},~{v13},~{v14},~{v15}"() #0
@@ -256,57 +204,26 @@
 ; GFX9-NEXT:    s_or_saveexec_b64 s[4:5], -1
 ; GFX9-NEXT:    buffer_store_dword v40, off, s[0:3], s32 offset:20 ; 4-byte Folded Spill
 ; GFX9-NEXT:    s_mov_b64 exec, s[4:5]
-<<<<<<< HEAD
-; GFX9-NEXT:    v_writelane_b32 v40, s33, 10
+; GFX9-NEXT:    v_writelane_b32 v40, s33, 2
 ; GFX9-NEXT:    s_mov_b32 s33, s32
 ; GFX9-NEXT:    s_addk_i32 s32, 0x800
-=======
-; GFX9-NEXT:    v_writelane_b32 v40, s33, 2
-; GFX9-NEXT:    s_mov_b32 s33, s32
->>>>>>> 04a5ca86
 ; GFX9-NEXT:    buffer_store_dword v41, off, s[0:3], s33 offset:16 ; 4-byte Folded Spill
 ; GFX9-NEXT:    buffer_store_dword v42, off, s[0:3], s33 offset:12 ; 4-byte Folded Spill
 ; GFX9-NEXT:    buffer_store_dword v43, off, s[0:3], s33 offset:8 ; 4-byte Folded Spill
 ; GFX9-NEXT:    buffer_store_dword v44, off, s[0:3], s33 offset:4 ; 4-byte Folded Spill
 ; GFX9-NEXT:    buffer_store_dword v45, off, s[0:3], s33 ; 4-byte Folded Spill
-<<<<<<< HEAD
-; GFX9-NEXT:    v_writelane_b32 v40, s36, 0
-; GFX9-NEXT:    v_writelane_b32 v40, s37, 1
-; GFX9-NEXT:    v_writelane_b32 v40, s38, 2
-; GFX9-NEXT:    v_writelane_b32 v40, s39, 3
-; GFX9-NEXT:    v_writelane_b32 v40, s40, 4
-; GFX9-NEXT:    v_writelane_b32 v40, s41, 5
-; GFX9-NEXT:    v_writelane_b32 v40, s42, 6
-; GFX9-NEXT:    v_writelane_b32 v40, s43, 7
-; GFX9-NEXT:    v_writelane_b32 v40, s30, 8
-; GFX9-NEXT:    v_writelane_b32 v40, s31, 9
-; GFX9-NEXT:    s_mov_b32 s36, 0
-=======
->>>>>>> 04a5ca86
+; GFX9-NEXT:    v_writelane_b32 v40, s30, 0
+; GFX9-NEXT:    v_writelane_b32 v40, s31, 1
 ; GFX9-NEXT:    v_mov_b32_e32 v45, v16
 ; GFX9-NEXT:    v_mov_b32_e32 v44, v15
 ; GFX9-NEXT:    v_mov_b32_e32 v43, v14
 ; GFX9-NEXT:    v_mov_b32_e32 v42, v13
 ; GFX9-NEXT:    v_mov_b32_e32 v41, v12
-<<<<<<< HEAD
-; GFX9-NEXT:    s_mov_b32 s37, s36
-; GFX9-NEXT:    s_mov_b32 s38, s36
-; GFX9-NEXT:    s_mov_b32 s39, s36
-; GFX9-NEXT:    s_mov_b32 s40, s36
-; GFX9-NEXT:    s_mov_b32 s41, s36
-; GFX9-NEXT:    s_mov_b32 s42, s36
-; GFX9-NEXT:    s_mov_b32 s43, s36
-; GFX9-NEXT:    image_gather4_c_b_cl v[0:3], v[41:45], s[36:43], s[4:7] dmask:0x1
-=======
 ; GFX9-NEXT:    image_gather4_c_b_cl v[0:3], v[41:45], s[4:11], s[4:7] dmask:0x1
-; GFX9-NEXT:    s_addk_i32 s32, 0x800
->>>>>>> 04a5ca86
 ; GFX9-NEXT:    s_getpc_b64 s[4:5]
 ; GFX9-NEXT:    s_add_u32 s4, s4, extern_func@gotpcrel32@lo+4
 ; GFX9-NEXT:    s_addc_u32 s5, s5, extern_func@gotpcrel32@hi+12
 ; GFX9-NEXT:    s_load_dwordx2 s[4:5], s[4:5], 0x0
-; GFX9-NEXT:    v_writelane_b32 v40, s30, 0
-; GFX9-NEXT:    v_writelane_b32 v40, s31, 1
 ; GFX9-NEXT:    s_waitcnt vmcnt(0)
 ; GFX9-NEXT:    global_store_dwordx4 v[0:1], v[0:3], off
 ; GFX9-NEXT:    s_waitcnt lgkmcnt(0)
@@ -318,21 +235,8 @@
 ; GFX9-NEXT:    buffer_load_dword v43, off, s[0:3], s33 offset:8 ; 4-byte Folded Reload
 ; GFX9-NEXT:    buffer_load_dword v42, off, s[0:3], s33 offset:12 ; 4-byte Folded Reload
 ; GFX9-NEXT:    buffer_load_dword v41, off, s[0:3], s33 offset:16 ; 4-byte Folded Reload
-<<<<<<< HEAD
-; GFX9-NEXT:    v_readlane_b32 s30, v40, 8
-; GFX9-NEXT:    v_readlane_b32 s31, v40, 9
-; GFX9-NEXT:    v_readlane_b32 s43, v40, 7
-; GFX9-NEXT:    v_readlane_b32 s42, v40, 6
-; GFX9-NEXT:    v_readlane_b32 s41, v40, 5
-; GFX9-NEXT:    v_readlane_b32 s40, v40, 4
-; GFX9-NEXT:    v_readlane_b32 s39, v40, 3
-; GFX9-NEXT:    v_readlane_b32 s38, v40, 2
-; GFX9-NEXT:    v_readlane_b32 s37, v40, 1
-; GFX9-NEXT:    v_readlane_b32 s36, v40, 0
-=======
+; GFX9-NEXT:    v_readlane_b32 s30, v40, 0
 ; GFX9-NEXT:    v_readlane_b32 s31, v40, 1
-; GFX9-NEXT:    v_readlane_b32 s30, v40, 0
->>>>>>> 04a5ca86
 ; GFX9-NEXT:    s_addk_i32 s32, 0xf800
 ; GFX9-NEXT:    v_readlane_b32 s33, v40, 2
 ; GFX9-NEXT:    s_or_saveexec_b64 s[4:5], -1
@@ -357,47 +261,17 @@
 ; GFX10-NEXT:    buffer_store_dword v43, off, s[0:3], s33 offset:8 ; 4-byte Folded Spill
 ; GFX10-NEXT:    buffer_store_dword v44, off, s[0:3], s33 offset:4 ; 4-byte Folded Spill
 ; GFX10-NEXT:    buffer_store_dword v45, off, s[0:3], s33 ; 4-byte Folded Spill
-<<<<<<< HEAD
-; GFX10-NEXT:    v_writelane_b32 v40, s36, 0
-; GFX10-NEXT:    v_writelane_b32 v40, s37, 1
-; GFX10-NEXT:    v_writelane_b32 v40, s38, 2
-; GFX10-NEXT:    v_writelane_b32 v40, s39, 3
-; GFX10-NEXT:    v_writelane_b32 v40, s40, 4
-; GFX10-NEXT:    v_writelane_b32 v40, s41, 5
-; GFX10-NEXT:    v_writelane_b32 v40, s42, 6
-; GFX10-NEXT:    v_writelane_b32 v40, s43, 7
-; GFX10-NEXT:    v_writelane_b32 v40, s30, 8
-; GFX10-NEXT:    v_writelane_b32 v40, s31, 9
-; GFX10-NEXT:    s_mov_b32 s36, 0
-; GFX10-NEXT:    v_mov_b32_e32 v41, v16
-; GFX10-NEXT:    s_mov_b32 s37, s36
-; GFX10-NEXT:    s_mov_b32 s38, s36
-; GFX10-NEXT:    s_mov_b32 s39, s36
-; GFX10-NEXT:    s_mov_b32 s40, s36
-; GFX10-NEXT:    s_mov_b32 s41, s36
-; GFX10-NEXT:    s_mov_b32 s42, s36
-; GFX10-NEXT:    s_mov_b32 s43, s36
-; GFX10-NEXT:    v_mov_b32_e32 v42, v15
-; GFX10-NEXT:    image_gather4_c_b_cl v[0:3], v[12:16], s[36:43], s[4:7] dmask:0x1 dim:SQ_RSRC_IMG_2D
-=======
+; GFX10-NEXT:    v_writelane_b32 v40, s30, 0
+; GFX10-NEXT:    v_writelane_b32 v40, s31, 1
 ; GFX10-NEXT:    image_gather4_c_b_cl v[0:3], v[12:16], s[4:11], s[4:7] dmask:0x1 dim:SQ_RSRC_IMG_2D
-; GFX10-NEXT:    s_addk_i32 s32, 0x400
->>>>>>> 04a5ca86
 ; GFX10-NEXT:    s_waitcnt_depctr 0xffe3
 ; GFX10-NEXT:    s_getpc_b64 s[4:5]
 ; GFX10-NEXT:    s_add_u32 s4, s4, extern_func@gotpcrel32@lo+4
 ; GFX10-NEXT:    s_addc_u32 s5, s5, extern_func@gotpcrel32@hi+12
-<<<<<<< HEAD
-; GFX10-NEXT:    v_mov_b32_e32 v43, v14
+; GFX10-NEXT:    v_mov_b32_e32 v41, v16
 ; GFX10-NEXT:    s_load_dwordx2 s[4:5], s[4:5], 0x0
-=======
-; GFX10-NEXT:    v_writelane_b32 v40, s30, 0
-; GFX10-NEXT:    s_load_dwordx2 s[4:5], s[4:5], 0x0
-; GFX10-NEXT:    v_mov_b32_e32 v41, v16
 ; GFX10-NEXT:    v_mov_b32_e32 v42, v15
 ; GFX10-NEXT:    v_mov_b32_e32 v43, v14
-; GFX10-NEXT:    v_writelane_b32 v40, s31, 1
->>>>>>> 04a5ca86
 ; GFX10-NEXT:    v_mov_b32_e32 v44, v13
 ; GFX10-NEXT:    v_mov_b32_e32 v45, v12
 ; GFX10-NEXT:    s_waitcnt vmcnt(0)
@@ -411,21 +285,8 @@
 ; GFX10-NEXT:    buffer_load_dword v43, off, s[0:3], s33 offset:8
 ; GFX10-NEXT:    buffer_load_dword v42, off, s[0:3], s33 offset:12
 ; GFX10-NEXT:    buffer_load_dword v41, off, s[0:3], s33 offset:16
-<<<<<<< HEAD
-; GFX10-NEXT:    v_readlane_b32 s30, v40, 8
-; GFX10-NEXT:    v_readlane_b32 s31, v40, 9
-; GFX10-NEXT:    v_readlane_b32 s43, v40, 7
-; GFX10-NEXT:    v_readlane_b32 s42, v40, 6
-; GFX10-NEXT:    v_readlane_b32 s41, v40, 5
-; GFX10-NEXT:    v_readlane_b32 s40, v40, 4
-; GFX10-NEXT:    v_readlane_b32 s39, v40, 3
-; GFX10-NEXT:    v_readlane_b32 s38, v40, 2
-; GFX10-NEXT:    v_readlane_b32 s37, v40, 1
-; GFX10-NEXT:    v_readlane_b32 s36, v40, 0
-=======
+; GFX10-NEXT:    v_readlane_b32 s30, v40, 0
 ; GFX10-NEXT:    v_readlane_b32 s31, v40, 1
-; GFX10-NEXT:    v_readlane_b32 s30, v40, 0
->>>>>>> 04a5ca86
 ; GFX10-NEXT:    s_addk_i32 s32, 0xfc00
 ; GFX10-NEXT:    v_readlane_b32 s33, v40, 2
 ; GFX10-NEXT:    s_or_saveexec_b32 s4, -1
@@ -455,46 +316,16 @@
 ; GFX11-NEXT:    scratch_store_b32 off, v44, s33 offset:4
 ; GFX11-NEXT:    ; meta instruction
 ; GFX11-NEXT:    scratch_store_b32 off, v45, s33
-<<<<<<< HEAD
-; GFX11-NEXT:    v_writelane_b32 v40, s36, 0
-; GFX11-NEXT:    v_writelane_b32 v40, s37, 1
-; GFX11-NEXT:    v_writelane_b32 v40, s38, 2
-; GFX11-NEXT:    v_writelane_b32 v40, s39, 3
-; GFX11-NEXT:    v_writelane_b32 v40, s40, 4
-; GFX11-NEXT:    v_writelane_b32 v40, s41, 5
-; GFX11-NEXT:    v_writelane_b32 v40, s42, 6
-; GFX11-NEXT:    v_writelane_b32 v40, s43, 7
-; GFX11-NEXT:    v_writelane_b32 v40, s30, 8
-; GFX11-NEXT:    v_writelane_b32 v40, s31, 9
-; GFX11-NEXT:    s_mov_b32 s36, 0
-; GFX11-NEXT:    v_dual_mov_b32 v41, v16 :: v_dual_mov_b32 v42, v15
-; GFX11-NEXT:    s_mov_b32 s37, s36
-; GFX11-NEXT:    s_mov_b32 s38, s36
-; GFX11-NEXT:    s_mov_b32 s39, s36
-; GFX11-NEXT:    s_mov_b32 s40, s36
-; GFX11-NEXT:    s_mov_b32 s41, s36
-; GFX11-NEXT:    s_mov_b32 s42, s36
-; GFX11-NEXT:    s_mov_b32 s43, s36
-; GFX11-NEXT:    v_dual_mov_b32 v43, v14 :: v_dual_mov_b32 v44, v13
-; GFX11-NEXT:    image_gather4_c_b_cl v[0:3], v[12:16], s[36:43], s[0:3] dmask:0x1 dim:SQ_RSRC_IMG_2D
+; GFX11-NEXT:    v_writelane_b32 v40, s30, 0
+; GFX11-NEXT:    v_writelane_b32 v40, s31, 1
+; GFX11-NEXT:    image_gather4_c_b_cl v[0:3], v[12:16], s[0:7], s[0:3] dmask:0x1 dim:SQ_RSRC_IMG_2D
 ; GFX11-NEXT:    s_getpc_b64 s[0:1]
 ; GFX11-NEXT:    s_add_u32 s0, s0, extern_func@gotpcrel32@lo+4
 ; GFX11-NEXT:    s_addc_u32 s1, s1, extern_func@gotpcrel32@hi+12
+; GFX11-NEXT:    v_dual_mov_b32 v41, v16 :: v_dual_mov_b32 v42, v15
+; GFX11-NEXT:    s_load_b64 s[0:1], s[0:1], 0x0
+; GFX11-NEXT:    v_dual_mov_b32 v43, v14 :: v_dual_mov_b32 v44, v13
 ; GFX11-NEXT:    v_mov_b32_e32 v45, v12
-; GFX11-NEXT:    s_load_b64 s[0:1], s[0:1], 0x0
-=======
-; GFX11-NEXT:    image_gather4_c_b_cl v[0:3], v[12:16], s[0:7], s[0:3] dmask:0x1 dim:SQ_RSRC_IMG_2D
-; GFX11-NEXT:    s_add_i32 s32, s32, 32
-; GFX11-NEXT:    s_getpc_b64 s[0:1]
-; GFX11-NEXT:    s_add_u32 s0, s0, extern_func@gotpcrel32@lo+4
-; GFX11-NEXT:    s_addc_u32 s1, s1, extern_func@gotpcrel32@hi+12
-; GFX11-NEXT:    v_writelane_b32 v40, s30, 0
-; GFX11-NEXT:    s_load_b64 s[0:1], s[0:1], 0x0
-; GFX11-NEXT:    v_dual_mov_b32 v41, v16 :: v_dual_mov_b32 v42, v15
-; GFX11-NEXT:    v_dual_mov_b32 v43, v14 :: v_dual_mov_b32 v44, v13
-; GFX11-NEXT:    v_writelane_b32 v40, s31, 1
-; GFX11-NEXT:    v_mov_b32_e32 v45, v12
->>>>>>> 04a5ca86
 ; GFX11-NEXT:    s_waitcnt vmcnt(0)
 ; GFX11-NEXT:    global_store_b128 v[0:1], v[0:3], off
 ; GFX11-NEXT:    s_waitcnt lgkmcnt(0)
@@ -506,21 +337,8 @@
 ; GFX11-NEXT:    scratch_load_b32 v43, off, s33 offset:8
 ; GFX11-NEXT:    scratch_load_b32 v42, off, s33 offset:12
 ; GFX11-NEXT:    scratch_load_b32 v41, off, s33 offset:16
-<<<<<<< HEAD
-; GFX11-NEXT:    v_readlane_b32 s30, v40, 8
-; GFX11-NEXT:    v_readlane_b32 s31, v40, 9
-; GFX11-NEXT:    v_readlane_b32 s43, v40, 7
-; GFX11-NEXT:    v_readlane_b32 s42, v40, 6
-; GFX11-NEXT:    v_readlane_b32 s41, v40, 5
-; GFX11-NEXT:    v_readlane_b32 s40, v40, 4
-; GFX11-NEXT:    v_readlane_b32 s39, v40, 3
-; GFX11-NEXT:    v_readlane_b32 s38, v40, 2
-; GFX11-NEXT:    v_readlane_b32 s37, v40, 1
-; GFX11-NEXT:    v_readlane_b32 s36, v40, 0
-=======
+; GFX11-NEXT:    v_readlane_b32 s30, v40, 0
 ; GFX11-NEXT:    v_readlane_b32 s31, v40, 1
-; GFX11-NEXT:    v_readlane_b32 s30, v40, 0
->>>>>>> 04a5ca86
 ; GFX11-NEXT:    s_addk_i32 s32, 0xffe0
 ; GFX11-NEXT:    v_readlane_b32 s33, v40, 2
 ; GFX11-NEXT:    s_or_saveexec_b32 s0, -1
