; NOTE: Assertions have been autogenerated by utils/update_test_checks.py UTC_ARGS: --function-signature --check-globals
; RUN: opt -S -mtriple=amdgcn-amd-amdhsa -passes=amdgpu-attributor %s | FileCheck --check-prefixes=CHECK,OW %s
; RUN: opt -S -mtriple=amdgcn-amd-amdhsa -passes='amdgpu-attributor<closed-world>' %s | FileCheck --check-prefixes=CHECK,CW %s
; RUN: opt -S -mtriple=amdgcn-amd-amdhsa -passes='amdgpu-attributor<closed-world>' -amdgpu-indirect-call-specialization-threshold=0 %s | FileCheck --check-prefixes=CHECK,NO %s

@G = global i32 0, align 4

;.
; CHECK: @G = global i32 0, align 4
;.
define void @bar1() {
; CHECK-LABEL: define {{[^@]+}}@bar1
; CHECK-SAME: () #[[ATTR0:[0-9]+]] {
; CHECK-NEXT:  entry:
; CHECK-NEXT:    store i32 1, ptr @G, align 4
; CHECK-NEXT:    ret void
;
entry:
  store i32 1, ptr @G, align 4
  ret void
}

define void @bar2() {
; CHECK-LABEL: define {{[^@]+}}@bar2
; CHECK-SAME: () #[[ATTR0]] {
; CHECK-NEXT:  entry:
; CHECK-NEXT:    store i32 2, ptr @G, align 4
; CHECK-NEXT:    ret void
;
entry:
  store i32 2, ptr @G, align 4
  ret void
}

define ptr @helper1() {
; CHECK-LABEL: define {{[^@]+}}@helper1
; CHECK-SAME: () #[[ATTR0]] {
; CHECK-NEXT:  entry:
; CHECK-NEXT:    ret ptr @bar1
;
entry:
  ret ptr @bar1
}

define ptr @helper2() {
; CHECK-LABEL: define {{[^@]+}}@helper2
; CHECK-SAME: () #[[ATTR0]] {
; CHECK-NEXT:  entry:
; CHECK-NEXT:    ret ptr @bar2
;
entry:
  ret ptr @bar2
}

define amdgpu_kernel void @foo(ptr noundef %fp) {
<<<<<<< HEAD
; CHECK-LABEL: define {{[^@]+}}@foo
; CHECK-SAME: (ptr noundef [[FP:%.*]]) #[[ATTR1:[0-9]+]] {
; CHECK-NEXT:  entry:
; CHECK-NEXT:    [[FP_ADDR:%.*]] = alloca ptr, align 8, addrspace(5)
; CHECK-NEXT:    store ptr [[FP]], ptr addrspace(5) [[FP_ADDR]], align 8
; CHECK-NEXT:    call void [[FP]]()
; CHECK-NEXT:    ret void
=======
; OW-LABEL: define {{[^@]+}}@foo
; OW-SAME: (ptr noundef [[FP:%.*]]) #[[ATTR1:[0-9]+]] {
; OW-NEXT:  entry:
; OW-NEXT:    [[FP_ADDR:%.*]] = alloca ptr, align 8, addrspace(5)
; OW-NEXT:    store ptr [[FP]], ptr addrspace(5) [[FP_ADDR]], align 8
; OW-NEXT:    [[LOAD:%.*]] = load ptr, ptr addrspace(5) [[FP_ADDR]], align 8
; OW-NEXT:    call void [[LOAD]]()
; OW-NEXT:    ret void
;
; CW-LABEL: define {{[^@]+}}@foo
; CW-SAME: (ptr noundef [[FP:%.*]]) #[[ATTR1:[0-9]+]] {
; CW-NEXT:  entry:
; CW-NEXT:    [[FP_ADDR:%.*]] = alloca ptr, align 8, addrspace(5)
; CW-NEXT:    store ptr [[FP]], ptr addrspace(5) [[FP_ADDR]], align 8
; CW-NEXT:    [[LOAD:%.*]] = load ptr, ptr addrspace(5) [[FP_ADDR]], align 8
; CW-NEXT:    [[TMP0:%.*]] = icmp eq ptr [[LOAD]], @bar1
; CW-NEXT:    br i1 [[TMP0]], label [[TMP1:%.*]], label [[TMP2:%.*]]
; CW:       1:
; CW-NEXT:    call void @bar1()
; CW-NEXT:    br label [[TMP5:%.*]]
; CW:       2:
; CW-NEXT:    br i1 true, label [[TMP3:%.*]], label [[TMP4:%.*]]
; CW:       3:
; CW-NEXT:    call void @bar2()
; CW-NEXT:    br label [[TMP5]]
; CW:       4:
; CW-NEXT:    unreachable
; CW:       5:
; CW-NEXT:    ret void
;
; NO-LABEL: define {{[^@]+}}@foo
; NO-SAME: (ptr noundef [[FP:%.*]]) #[[ATTR1:[0-9]+]] {
; NO-NEXT:  entry:
; NO-NEXT:    [[FP_ADDR:%.*]] = alloca ptr, align 8, addrspace(5)
; NO-NEXT:    store ptr [[FP]], ptr addrspace(5) [[FP_ADDR]], align 8
; NO-NEXT:    [[LOAD:%.*]] = load ptr, ptr addrspace(5) [[FP_ADDR]], align 8
; NO-NEXT:    call void [[LOAD]](), !callees [[META0:![0-9]+]]
; NO-NEXT:    ret void
>>>>>>> b82cf20b
;
entry:
  %fp.addr = alloca ptr, addrspace(5)
  store ptr %fp, ptr addrspace(5) %fp.addr
  %load = load ptr, ptr addrspace(5) %fp.addr
  call void %load()
  ret void
}

;.
; CHECK: attributes #[[ATTR0]] = { "amdgpu-agpr-alloc"="0" "amdgpu-no-completion-action" "amdgpu-no-default-queue" "amdgpu-no-dispatch-id" "amdgpu-no-dispatch-ptr" "amdgpu-no-flat-scratch-init" "amdgpu-no-heap-ptr" "amdgpu-no-hostcall-ptr" "amdgpu-no-implicitarg-ptr" "amdgpu-no-lds-kernel-id" "amdgpu-no-multigrid-sync-arg" "amdgpu-no-queue-ptr" "amdgpu-no-workgroup-id-x" "amdgpu-no-workgroup-id-y" "amdgpu-no-workgroup-id-z" "amdgpu-no-workitem-id-x" "amdgpu-no-workitem-id-y" "amdgpu-no-workitem-id-z" "amdgpu-waves-per-eu"="4,10" "uniform-work-group-size"="false" }
; CHECK: attributes #[[ATTR1]] = { "amdgpu-waves-per-eu"="4,10" "uniform-work-group-size"="false" }
;.
;; NOTE: These prefixes are unused and the list is autogenerated. Do not add tests below this line:
; CW: {{.*}}
; NO: {{.*}}
; OW: {{.*}}<|MERGE_RESOLUTION|>--- conflicted
+++ resolved
@@ -53,54 +53,14 @@
 }
 
 define amdgpu_kernel void @foo(ptr noundef %fp) {
-<<<<<<< HEAD
 ; CHECK-LABEL: define {{[^@]+}}@foo
 ; CHECK-SAME: (ptr noundef [[FP:%.*]]) #[[ATTR1:[0-9]+]] {
 ; CHECK-NEXT:  entry:
 ; CHECK-NEXT:    [[FP_ADDR:%.*]] = alloca ptr, align 8, addrspace(5)
 ; CHECK-NEXT:    store ptr [[FP]], ptr addrspace(5) [[FP_ADDR]], align 8
-; CHECK-NEXT:    call void [[FP]]()
+; CHECK-NEXT:    [[LOAD:%.*]] = load ptr, ptr addrspace(5) [[FP_ADDR]], align 8
+; CHECK-NEXT:    call void [[LOAD]]()
 ; CHECK-NEXT:    ret void
-=======
-; OW-LABEL: define {{[^@]+}}@foo
-; OW-SAME: (ptr noundef [[FP:%.*]]) #[[ATTR1:[0-9]+]] {
-; OW-NEXT:  entry:
-; OW-NEXT:    [[FP_ADDR:%.*]] = alloca ptr, align 8, addrspace(5)
-; OW-NEXT:    store ptr [[FP]], ptr addrspace(5) [[FP_ADDR]], align 8
-; OW-NEXT:    [[LOAD:%.*]] = load ptr, ptr addrspace(5) [[FP_ADDR]], align 8
-; OW-NEXT:    call void [[LOAD]]()
-; OW-NEXT:    ret void
-;
-; CW-LABEL: define {{[^@]+}}@foo
-; CW-SAME: (ptr noundef [[FP:%.*]]) #[[ATTR1:[0-9]+]] {
-; CW-NEXT:  entry:
-; CW-NEXT:    [[FP_ADDR:%.*]] = alloca ptr, align 8, addrspace(5)
-; CW-NEXT:    store ptr [[FP]], ptr addrspace(5) [[FP_ADDR]], align 8
-; CW-NEXT:    [[LOAD:%.*]] = load ptr, ptr addrspace(5) [[FP_ADDR]], align 8
-; CW-NEXT:    [[TMP0:%.*]] = icmp eq ptr [[LOAD]], @bar1
-; CW-NEXT:    br i1 [[TMP0]], label [[TMP1:%.*]], label [[TMP2:%.*]]
-; CW:       1:
-; CW-NEXT:    call void @bar1()
-; CW-NEXT:    br label [[TMP5:%.*]]
-; CW:       2:
-; CW-NEXT:    br i1 true, label [[TMP3:%.*]], label [[TMP4:%.*]]
-; CW:       3:
-; CW-NEXT:    call void @bar2()
-; CW-NEXT:    br label [[TMP5]]
-; CW:       4:
-; CW-NEXT:    unreachable
-; CW:       5:
-; CW-NEXT:    ret void
-;
-; NO-LABEL: define {{[^@]+}}@foo
-; NO-SAME: (ptr noundef [[FP:%.*]]) #[[ATTR1:[0-9]+]] {
-; NO-NEXT:  entry:
-; NO-NEXT:    [[FP_ADDR:%.*]] = alloca ptr, align 8, addrspace(5)
-; NO-NEXT:    store ptr [[FP]], ptr addrspace(5) [[FP_ADDR]], align 8
-; NO-NEXT:    [[LOAD:%.*]] = load ptr, ptr addrspace(5) [[FP_ADDR]], align 8
-; NO-NEXT:    call void [[LOAD]](), !callees [[META0:![0-9]+]]
-; NO-NEXT:    ret void
->>>>>>> b82cf20b
 ;
 entry:
   %fp.addr = alloca ptr, addrspace(5)
