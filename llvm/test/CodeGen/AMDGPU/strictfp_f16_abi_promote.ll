; NOTE: Assertions have been autogenerated by utils/update_llc_test_checks.py UTC_ARGS: --version 4
; RUN: llc -mtriple=amdgcn-mesa-mesa3d -mcpu=hawaii < %s | FileCheck -check-prefix=GFX7 %s

declare void @f16_user(half)
declare half @f16_result()

declare void @v2f16_user(<2 x half>)
declare <2 x half> @v2f16_result()

declare void @v4f16_user(<4 x half>)
declare <4 x half> @v4f16_result()

declare void @v8f16_user(<8 x half>)
declare <8 x half> @v8f16_result()

define void @f16_arg(half %arg, ptr %ptr) #0 {
; GFX7-LABEL: f16_arg:
; GFX7:       ; %bb.0:
; GFX7-NEXT:    s_waitcnt vmcnt(0) expcnt(0) lgkmcnt(0)
; GFX7-NEXT:    v_cvt_f16_f32_e32 v0, v0
; GFX7-NEXT:    v_and_b32_e32 v0, 0xffff, v0
; GFX7-NEXT:    v_cvt_f32_f16_e32 v0, v0
; GFX7-NEXT:    flat_store_dword v[1:2], v0
; GFX7-NEXT:    s_waitcnt vmcnt(0) lgkmcnt(0)
; GFX7-NEXT:    s_setpc_b64 s[30:31]
  %fpext = call float @llvm.experimental.constrained.fpext.f32.f16(half %arg, metadata !"fpexcept.strict")
  store float %fpext, ptr %ptr
  ret void
}

define void @v2f16_arg(<2 x half> %arg, ptr %ptr) #0 {
; GFX7-LABEL: v2f16_arg:
; GFX7:       ; %bb.0:
; GFX7-NEXT:    s_waitcnt vmcnt(0) expcnt(0) lgkmcnt(0)
; GFX7-NEXT:    v_cvt_f16_f32_e32 v0, v0
; GFX7-NEXT:    v_cvt_f16_f32_e32 v1, v1
; GFX7-NEXT:    v_and_b32_e32 v0, 0xffff, v0
; GFX7-NEXT:    v_cvt_f32_f16_e32 v4, v0
; GFX7-NEXT:    v_and_b32_e32 v0, 0xffff, v1
; GFX7-NEXT:    v_cvt_f32_f16_e32 v5, v0
; GFX7-NEXT:    v_add_i32_e32 v0, vcc, 4, v2
; GFX7-NEXT:    v_addc_u32_e32 v1, vcc, 0, v3, vcc
; GFX7-NEXT:    flat_store_dword v[0:1], v5
; GFX7-NEXT:    flat_store_dword v[2:3], v4
; GFX7-NEXT:    s_waitcnt vmcnt(0) lgkmcnt(0)
; GFX7-NEXT:    s_setpc_b64 s[30:31]
  %fpext = call <2 x float> @llvm.experimental.constrained.fpext.v2f32.v2f16(<2 x half> %arg, metadata !"fpexcept.strict")
  store <2 x float> %fpext, ptr %ptr
  ret void
}

define void @v3f16_arg(<3 x half> %arg, ptr %ptr) #0 {
; GFX7-LABEL: v3f16_arg:
; GFX7:       ; %bb.0:
; GFX7-NEXT:    s_waitcnt vmcnt(0) expcnt(0) lgkmcnt(0)
; GFX7-NEXT:    v_cvt_f16_f32_e32 v0, v0
; GFX7-NEXT:    v_cvt_f16_f32_e32 v1, v1
; GFX7-NEXT:    v_cvt_f16_f32_e32 v2, v2
; GFX7-NEXT:    v_and_b32_e32 v0, 0xffff, v0
; GFX7-NEXT:    v_cvt_f32_f16_e32 v5, v0
; GFX7-NEXT:    v_and_b32_e32 v0, 0xffff, v1
; GFX7-NEXT:    v_cvt_f32_f16_e32 v6, v0
; GFX7-NEXT:    v_and_b32_e32 v0, 0xffff, v2
; GFX7-NEXT:    v_cvt_f32_f16_e32 v2, v0
; GFX7-NEXT:    v_add_i32_e32 v0, vcc, 8, v3
; GFX7-NEXT:    v_addc_u32_e32 v1, vcc, 0, v4, vcc
; GFX7-NEXT:    flat_store_dword v[0:1], v2
; GFX7-NEXT:    v_add_i32_e32 v0, vcc, 4, v3
; GFX7-NEXT:    v_addc_u32_e32 v1, vcc, 0, v4, vcc
; GFX7-NEXT:    flat_store_dword v[0:1], v6
; GFX7-NEXT:    flat_store_dword v[3:4], v5
; GFX7-NEXT:    s_waitcnt vmcnt(0) lgkmcnt(0)
; GFX7-NEXT:    s_setpc_b64 s[30:31]
  %fpext = call <3 x float> @llvm.experimental.constrained.fpext.v3f32.v3f16(<3 x half> %arg, metadata !"fpexcept.strict")
  store <3 x float> %fpext, ptr %ptr
  ret void
}

define void @v4f16_arg(<4 x half> %arg, ptr %ptr) #0 {
; GFX7-LABEL: v4f16_arg:
; GFX7:       ; %bb.0:
; GFX7-NEXT:    s_waitcnt vmcnt(0) expcnt(0) lgkmcnt(0)
; GFX7-NEXT:    v_cvt_f16_f32_e32 v0, v0
; GFX7-NEXT:    v_cvt_f16_f32_e32 v1, v1
; GFX7-NEXT:    v_and_b32_e32 v0, 0xffff, v0
; GFX7-NEXT:    v_cvt_f32_f16_e32 v6, v0
; GFX7-NEXT:    v_cvt_f16_f32_e32 v0, v2
; GFX7-NEXT:    v_cvt_f16_f32_e32 v2, v3
; GFX7-NEXT:    v_and_b32_e32 v1, 0xffff, v1
; GFX7-NEXT:    v_cvt_f32_f16_e32 v3, v1
; GFX7-NEXT:    v_and_b32_e32 v0, 0xffff, v0
; GFX7-NEXT:    v_cvt_f32_f16_e32 v7, v0
; GFX7-NEXT:    v_and_b32_e32 v0, 0xffff, v2
; GFX7-NEXT:    v_cvt_f32_f16_e32 v2, v0
; GFX7-NEXT:    v_add_i32_e32 v0, vcc, 12, v4
; GFX7-NEXT:    v_addc_u32_e32 v1, vcc, 0, v5, vcc
; GFX7-NEXT:    flat_store_dword v[0:1], v2
; GFX7-NEXT:    v_add_i32_e32 v0, vcc, 8, v4
; GFX7-NEXT:    v_addc_u32_e32 v1, vcc, 0, v5, vcc
; GFX7-NEXT:    flat_store_dword v[0:1], v7
; GFX7-NEXT:    v_add_i32_e32 v0, vcc, 4, v4
; GFX7-NEXT:    v_addc_u32_e32 v1, vcc, 0, v5, vcc
; GFX7-NEXT:    flat_store_dword v[0:1], v3
; GFX7-NEXT:    flat_store_dword v[4:5], v6
; GFX7-NEXT:    s_waitcnt vmcnt(0) lgkmcnt(0)
; GFX7-NEXT:    s_setpc_b64 s[30:31]
  %fpext = call <4 x float> @llvm.experimental.constrained.fpext.v4f32.v4f16(<4 x half> %arg, metadata !"fpexcept.strict")
  store <4 x float> %fpext, ptr %ptr
  ret void
}

define half @f16_return(float %arg) #0 {
; GFX7-LABEL: f16_return:
; GFX7:       ; %bb.0:
; GFX7-NEXT:    s_waitcnt vmcnt(0) expcnt(0) lgkmcnt(0)
; GFX7-NEXT:    v_cvt_f16_f32_e32 v0, v0
; GFX7-NEXT:    v_and_b32_e32 v0, 0xffff, v0
; GFX7-NEXT:    v_cvt_f32_f16_e32 v0, v0
; GFX7-NEXT:    s_setpc_b64 s[30:31]
  %fptrunc = call half @llvm.experimental.constrained.fptrunc.f16.f32(float %arg, metadata !"round.tonearest", metadata !"fpexcept.strict")
  ret half %fptrunc
}

define <2 x half> @v2f16_return(<2 x float> %arg) #0 {
; GFX7-LABEL: v2f16_return:
; GFX7:       ; %bb.0:
; GFX7-NEXT:    s_waitcnt vmcnt(0) expcnt(0) lgkmcnt(0)
; GFX7-NEXT:    v_cvt_f16_f32_e32 v1, v1
; GFX7-NEXT:    v_cvt_f16_f32_e32 v0, v0
; GFX7-NEXT:    v_and_b32_e32 v1, 0xffff, v1
; GFX7-NEXT:    v_and_b32_e32 v0, 0xffff, v0
; GFX7-NEXT:    v_cvt_f32_f16_e32 v0, v0
; GFX7-NEXT:    v_cvt_f32_f16_e32 v1, v1
; GFX7-NEXT:    s_setpc_b64 s[30:31]
  %fptrunc = call <2 x half> @llvm.experimental.constrained.fptrunc.v2f16.v2f32(<2 x float> %arg, metadata !"round.tonearest", metadata !"fpexcept.strict")
  ret <2 x half> %fptrunc
}

define <3 x half> @v3f16_return(<3 x float> %arg) #0 {
; GFX7-LABEL: v3f16_return:
; GFX7:       ; %bb.0:
; GFX7-NEXT:    s_waitcnt vmcnt(0) expcnt(0) lgkmcnt(0)
; GFX7-NEXT:    v_cvt_f16_f32_e32 v2, v2
; GFX7-NEXT:    v_cvt_f16_f32_e32 v1, v1
; GFX7-NEXT:    v_cvt_f16_f32_e32 v0, v0
; GFX7-NEXT:    v_and_b32_e32 v2, 0xffff, v2
; GFX7-NEXT:    v_and_b32_e32 v1, 0xffff, v1
; GFX7-NEXT:    v_and_b32_e32 v0, 0xffff, v0
; GFX7-NEXT:    v_cvt_f32_f16_e32 v0, v0
; GFX7-NEXT:    v_cvt_f32_f16_e32 v1, v1
; GFX7-NEXT:    v_cvt_f32_f16_e32 v2, v2
; GFX7-NEXT:    s_setpc_b64 s[30:31]
  %fptrunc = call <3 x half> @llvm.experimental.constrained.fptrunc.v3f16.v3f32(<3 x float> %arg, metadata !"round.tonearest", metadata !"fpexcept.strict")
  ret <3 x half> %fptrunc
}

define <4 x half> @v4f16_return(<4 x float> %arg) #0 {
; GFX7-LABEL: v4f16_return:
; GFX7:       ; %bb.0:
; GFX7-NEXT:    s_waitcnt vmcnt(0) expcnt(0) lgkmcnt(0)
; GFX7-NEXT:    v_cvt_f16_f32_e32 v3, v3
; GFX7-NEXT:    v_cvt_f16_f32_e32 v2, v2
; GFX7-NEXT:    v_cvt_f16_f32_e32 v1, v1
; GFX7-NEXT:    v_cvt_f16_f32_e32 v0, v0
; GFX7-NEXT:    v_and_b32_e32 v3, 0xffff, v3
; GFX7-NEXT:    v_and_b32_e32 v2, 0xffff, v2
; GFX7-NEXT:    v_and_b32_e32 v1, 0xffff, v1
; GFX7-NEXT:    v_and_b32_e32 v0, 0xffff, v0
; GFX7-NEXT:    v_cvt_f32_f16_e32 v0, v0
; GFX7-NEXT:    v_cvt_f32_f16_e32 v1, v1
; GFX7-NEXT:    v_cvt_f32_f16_e32 v2, v2
; GFX7-NEXT:    v_cvt_f32_f16_e32 v3, v3
; GFX7-NEXT:    s_setpc_b64 s[30:31]
  %fptrunc = call <4 x half> @llvm.experimental.constrained.fptrunc.v4f16.v4f32(<4 x float> %arg, metadata !"round.tonearest", metadata !"fpexcept.strict")
  ret <4 x half> %fptrunc
}

define void @outgoing_f16_arg(ptr %ptr) #0 {
; GFX7-LABEL: outgoing_f16_arg:
; GFX7:       ; %bb.0:
; GFX7-NEXT:    s_waitcnt vmcnt(0) expcnt(0) lgkmcnt(0)
; GFX7-NEXT:    s_mov_b32 s16, s33
; GFX7-NEXT:    s_mov_b32 s33, s32
; GFX7-NEXT:    s_or_saveexec_b64 s[18:19], -1
; GFX7-NEXT:    buffer_store_dword v40, off, s[0:3], s33 ; 4-byte Folded Spill
; GFX7-NEXT:    s_mov_b64 exec, s[18:19]
; GFX7-NEXT:    v_writelane_b32 v40, s16, 2
; GFX7-NEXT:    v_writelane_b32 v40, s30, 0
; GFX7-NEXT:    s_addk_i32 s32, 0x400
; GFX7-NEXT:    v_writelane_b32 v40, s31, 1
; GFX7-NEXT:    flat_load_ushort v0, v[0:1]
; GFX7-NEXT:    s_mov_b32 s17, f16_user@abs32@hi
; GFX7-NEXT:    s_mov_b32 s16, f16_user@abs32@lo
; GFX7-NEXT:    s_waitcnt vmcnt(0) lgkmcnt(0)
; GFX7-NEXT:    v_cvt_f32_f16_e32 v0, v0
; GFX7-NEXT:    s_swappc_b64 s[30:31], s[16:17]
; GFX7-NEXT:    v_readlane_b32 s30, v40, 0
; GFX7-NEXT:    v_readlane_b32 s31, v40, 1
; GFX7-NEXT:    v_readlane_b32 s4, v40, 2
; GFX7-NEXT:    s_or_saveexec_b64 s[6:7], -1
; GFX7-NEXT:    buffer_load_dword v40, off, s[0:3], s33 ; 4-byte Folded Reload
; GFX7-NEXT:    s_mov_b64 exec, s[6:7]
; GFX7-NEXT:    s_addk_i32 s32, 0xfc00
; GFX7-NEXT:    s_mov_b32 s33, s4
; GFX7-NEXT:    s_waitcnt vmcnt(0)
; GFX7-NEXT:    s_setpc_b64 s[30:31]
  %val = load half, ptr %ptr
  call void @f16_user(half %val)
  ret void
}

define void @outgoing_v2f16_arg(ptr %ptr) #0 {
; GFX7-LABEL: outgoing_v2f16_arg:
; GFX7:       ; %bb.0:
; GFX7-NEXT:    s_waitcnt vmcnt(0) expcnt(0) lgkmcnt(0)
; GFX7-NEXT:    s_mov_b32 s16, s33
; GFX7-NEXT:    s_mov_b32 s33, s32
; GFX7-NEXT:    s_or_saveexec_b64 s[18:19], -1
; GFX7-NEXT:    buffer_store_dword v40, off, s[0:3], s33 ; 4-byte Folded Spill
; GFX7-NEXT:    s_mov_b64 exec, s[18:19]
; GFX7-NEXT:    v_writelane_b32 v40, s16, 2
; GFX7-NEXT:    v_writelane_b32 v40, s30, 0
; GFX7-NEXT:    s_addk_i32 s32, 0x400
; GFX7-NEXT:    v_writelane_b32 v40, s31, 1
; GFX7-NEXT:    flat_load_dword v1, v[0:1]
; GFX7-NEXT:    s_mov_b32 s17, v2f16_user@abs32@hi
; GFX7-NEXT:    s_mov_b32 s16, v2f16_user@abs32@lo
; GFX7-NEXT:    s_waitcnt vmcnt(0) lgkmcnt(0)
; GFX7-NEXT:    v_cvt_f32_f16_e32 v0, v1
; GFX7-NEXT:    v_lshrrev_b32_e32 v1, 16, v1
; GFX7-NEXT:    v_cvt_f32_f16_e32 v1, v1
; GFX7-NEXT:    s_swappc_b64 s[30:31], s[16:17]
; GFX7-NEXT:    v_readlane_b32 s30, v40, 0
; GFX7-NEXT:    v_readlane_b32 s31, v40, 1
; GFX7-NEXT:    v_readlane_b32 s4, v40, 2
; GFX7-NEXT:    s_or_saveexec_b64 s[6:7], -1
; GFX7-NEXT:    buffer_load_dword v40, off, s[0:3], s33 ; 4-byte Folded Reload
; GFX7-NEXT:    s_mov_b64 exec, s[6:7]
; GFX7-NEXT:    s_addk_i32 s32, 0xfc00
; GFX7-NEXT:    s_mov_b32 s33, s4
; GFX7-NEXT:    s_waitcnt vmcnt(0)
; GFX7-NEXT:    s_setpc_b64 s[30:31]
  %val = load <2 x half>, ptr %ptr
  call void @v2f16_user(<2 x half> %val)
  ret void
}

define void @outgoing_f16_return(ptr %ptr) #0 {
; GFX7-LABEL: outgoing_f16_return:
; GFX7:       ; %bb.0:
; GFX7-NEXT:    s_waitcnt vmcnt(0) expcnt(0) lgkmcnt(0)
; GFX7-NEXT:    s_mov_b32 s16, s33
; GFX7-NEXT:    s_mov_b32 s33, s32
; GFX7-NEXT:    s_or_saveexec_b64 s[18:19], -1
; GFX7-NEXT:    buffer_store_dword v42, off, s[0:3], s33 offset:8 ; 4-byte Folded Spill
; GFX7-NEXT:    s_mov_b64 exec, s[18:19]
<<<<<<< HEAD
; GFX7-NEXT:    v_writelane_b32 v40, s16, 2
; GFX7-NEXT:    s_addk_i32 s32, 0x400
; GFX7-NEXT:    buffer_store_dword v41, off, s[0:3], s33 offset:4 ; 4-byte Folded Spill
; GFX7-NEXT:    buffer_store_dword v42, off, s[0:3], s33 ; 4-byte Folded Spill
; GFX7-NEXT:    v_writelane_b32 v40, s30, 0
; GFX7-NEXT:    v_writelane_b32 v40, s31, 1
; GFX7-NEXT:    s_mov_b32 s17, f16_result@abs32@hi
; GFX7-NEXT:    s_mov_b32 s16, f16_result@abs32@lo
; GFX7-NEXT:    v_mov_b32_e32 v42, v1
; GFX7-NEXT:    v_mov_b32_e32 v41, v0
; GFX7-NEXT:    s_swappc_b64 s[30:31], s[16:17]
; GFX7-NEXT:    v_cvt_f16_f32_e32 v0, v0
; GFX7-NEXT:    v_readlane_b32 s30, v40, 0
; GFX7-NEXT:    v_readlane_b32 s31, v40, 1
; GFX7-NEXT:    v_readlane_b32 s4, v40, 2
=======
; GFX7-NEXT:    v_writelane_b32 v42, s16, 2
; GFX7-NEXT:    v_writelane_b32 v42, s30, 0
; GFX7-NEXT:    s_mov_b32 s17, f16_result@abs32@hi
; GFX7-NEXT:    s_mov_b32 s16, f16_result@abs32@lo
; GFX7-NEXT:    s_addk_i32 s32, 0x400
; GFX7-NEXT:    buffer_store_dword v40, off, s[0:3], s33 offset:4 ; 4-byte Folded Spill
; GFX7-NEXT:    buffer_store_dword v41, off, s[0:3], s33 ; 4-byte Folded Spill
; GFX7-NEXT:    v_writelane_b32 v42, s31, 1
; GFX7-NEXT:    v_mov_b32_e32 v41, v1
; GFX7-NEXT:    v_mov_b32_e32 v40, v0
; GFX7-NEXT:    s_swappc_b64 s[30:31], s[16:17]
; GFX7-NEXT:    v_cvt_f16_f32_e32 v0, v0
; GFX7-NEXT:    v_readlane_b32 s31, v42, 1
; GFX7-NEXT:    v_readlane_b32 s30, v42, 0
; GFX7-NEXT:    v_readlane_b32 s4, v42, 2
>>>>>>> 93248729
; GFX7-NEXT:    v_and_b32_e32 v0, 0xffff, v0
; GFX7-NEXT:    v_cvt_f32_f16_e32 v0, v0
; GFX7-NEXT:    v_cvt_f16_f32_e32 v0, v0
; GFX7-NEXT:    flat_store_short v[40:41], v0
; GFX7-NEXT:    buffer_load_dword v41, off, s[0:3], s33 ; 4-byte Folded Reload
; GFX7-NEXT:    buffer_load_dword v40, off, s[0:3], s33 offset:4 ; 4-byte Folded Reload
; GFX7-NEXT:    s_or_saveexec_b64 s[6:7], -1
; GFX7-NEXT:    buffer_load_dword v42, off, s[0:3], s33 offset:8 ; 4-byte Folded Reload
; GFX7-NEXT:    s_mov_b64 exec, s[6:7]
; GFX7-NEXT:    s_addk_i32 s32, 0xfc00
; GFX7-NEXT:    s_mov_b32 s33, s4
; GFX7-NEXT:    s_waitcnt vmcnt(0) lgkmcnt(0)
; GFX7-NEXT:    s_setpc_b64 s[30:31]
  %val = call half @f16_result()
  store half %val, ptr %ptr
  ret void
}

define void @outgoing_v2f16_return(ptr %ptr) #0 {
; GFX7-LABEL: outgoing_v2f16_return:
; GFX7:       ; %bb.0:
; GFX7-NEXT:    s_waitcnt vmcnt(0) expcnt(0) lgkmcnt(0)
; GFX7-NEXT:    s_mov_b32 s16, s33
; GFX7-NEXT:    s_mov_b32 s33, s32
; GFX7-NEXT:    s_or_saveexec_b64 s[18:19], -1
; GFX7-NEXT:    buffer_store_dword v42, off, s[0:3], s33 offset:8 ; 4-byte Folded Spill
; GFX7-NEXT:    s_mov_b64 exec, s[18:19]
<<<<<<< HEAD
; GFX7-NEXT:    v_writelane_b32 v40, s16, 2
; GFX7-NEXT:    s_addk_i32 s32, 0x400
; GFX7-NEXT:    buffer_store_dword v41, off, s[0:3], s33 offset:4 ; 4-byte Folded Spill
; GFX7-NEXT:    buffer_store_dword v42, off, s[0:3], s33 ; 4-byte Folded Spill
; GFX7-NEXT:    v_writelane_b32 v40, s30, 0
; GFX7-NEXT:    v_writelane_b32 v40, s31, 1
; GFX7-NEXT:    s_mov_b32 s17, v2f16_result@abs32@hi
; GFX7-NEXT:    s_mov_b32 s16, v2f16_result@abs32@lo
; GFX7-NEXT:    v_mov_b32_e32 v42, v1
; GFX7-NEXT:    v_mov_b32_e32 v41, v0
; GFX7-NEXT:    s_swappc_b64 s[30:31], s[16:17]
; GFX7-NEXT:    v_cvt_f16_f32_e32 v1, v1
; GFX7-NEXT:    v_cvt_f16_f32_e32 v0, v0
; GFX7-NEXT:    v_readlane_b32 s30, v40, 0
; GFX7-NEXT:    v_readlane_b32 s31, v40, 1
=======
; GFX7-NEXT:    v_writelane_b32 v42, s16, 2
; GFX7-NEXT:    v_writelane_b32 v42, s30, 0
; GFX7-NEXT:    s_mov_b32 s17, v2f16_result@abs32@hi
; GFX7-NEXT:    s_mov_b32 s16, v2f16_result@abs32@lo
; GFX7-NEXT:    s_addk_i32 s32, 0x400
; GFX7-NEXT:    buffer_store_dword v40, off, s[0:3], s33 offset:4 ; 4-byte Folded Spill
; GFX7-NEXT:    buffer_store_dword v41, off, s[0:3], s33 ; 4-byte Folded Spill
; GFX7-NEXT:    v_writelane_b32 v42, s31, 1
; GFX7-NEXT:    v_mov_b32_e32 v41, v1
; GFX7-NEXT:    v_mov_b32_e32 v40, v0
; GFX7-NEXT:    s_swappc_b64 s[30:31], s[16:17]
; GFX7-NEXT:    v_cvt_f16_f32_e32 v1, v1
; GFX7-NEXT:    v_cvt_f16_f32_e32 v0, v0
; GFX7-NEXT:    v_readlane_b32 s31, v42, 1
; GFX7-NEXT:    v_readlane_b32 s30, v42, 0
>>>>>>> 93248729
; GFX7-NEXT:    v_and_b32_e32 v1, 0xffff, v1
; GFX7-NEXT:    v_cvt_f32_f16_e32 v1, v1
; GFX7-NEXT:    v_and_b32_e32 v0, 0xffff, v0
; GFX7-NEXT:    v_cvt_f32_f16_e32 v0, v0
; GFX7-NEXT:    v_readlane_b32 s4, v42, 2
; GFX7-NEXT:    v_cvt_f16_f32_e32 v1, v1
; GFX7-NEXT:    v_cvt_f16_f32_e32 v0, v0
; GFX7-NEXT:    v_lshlrev_b32_e32 v1, 16, v1
; GFX7-NEXT:    v_or_b32_e32 v0, v0, v1
; GFX7-NEXT:    flat_store_dword v[40:41], v0
; GFX7-NEXT:    buffer_load_dword v41, off, s[0:3], s33 ; 4-byte Folded Reload
; GFX7-NEXT:    buffer_load_dword v40, off, s[0:3], s33 offset:4 ; 4-byte Folded Reload
; GFX7-NEXT:    s_or_saveexec_b64 s[6:7], -1
; GFX7-NEXT:    buffer_load_dword v42, off, s[0:3], s33 offset:8 ; 4-byte Folded Reload
; GFX7-NEXT:    s_mov_b64 exec, s[6:7]
; GFX7-NEXT:    s_addk_i32 s32, 0xfc00
; GFX7-NEXT:    s_mov_b32 s33, s4
; GFX7-NEXT:    s_waitcnt vmcnt(0) lgkmcnt(0)
; GFX7-NEXT:    s_setpc_b64 s[30:31]
  %val = call <2 x half> @v2f16_result()
  store <2 x half> %val, ptr %ptr
  ret void
}

define void @outgoing_v4f16_return(ptr %ptr) #0 {
; GFX7-LABEL: outgoing_v4f16_return:
; GFX7:       ; %bb.0:
; GFX7-NEXT:    s_waitcnt vmcnt(0) expcnt(0) lgkmcnt(0)
; GFX7-NEXT:    s_mov_b32 s16, s33
; GFX7-NEXT:    s_mov_b32 s33, s32
; GFX7-NEXT:    s_or_saveexec_b64 s[18:19], -1
; GFX7-NEXT:    buffer_store_dword v42, off, s[0:3], s33 offset:8 ; 4-byte Folded Spill
; GFX7-NEXT:    s_mov_b64 exec, s[18:19]
<<<<<<< HEAD
; GFX7-NEXT:    v_writelane_b32 v40, s16, 2
; GFX7-NEXT:    s_addk_i32 s32, 0x400
; GFX7-NEXT:    buffer_store_dword v41, off, s[0:3], s33 offset:4 ; 4-byte Folded Spill
; GFX7-NEXT:    buffer_store_dword v42, off, s[0:3], s33 ; 4-byte Folded Spill
; GFX7-NEXT:    v_writelane_b32 v40, s30, 0
; GFX7-NEXT:    v_writelane_b32 v40, s31, 1
; GFX7-NEXT:    s_mov_b32 s17, v4f16_result@abs32@hi
; GFX7-NEXT:    s_mov_b32 s16, v4f16_result@abs32@lo
; GFX7-NEXT:    v_mov_b32_e32 v42, v1
; GFX7-NEXT:    v_mov_b32_e32 v41, v0
=======
; GFX7-NEXT:    v_writelane_b32 v42, s16, 2
; GFX7-NEXT:    v_writelane_b32 v42, s30, 0
; GFX7-NEXT:    s_mov_b32 s17, v4f16_result@abs32@hi
; GFX7-NEXT:    s_mov_b32 s16, v4f16_result@abs32@lo
; GFX7-NEXT:    s_addk_i32 s32, 0x400
; GFX7-NEXT:    buffer_store_dword v40, off, s[0:3], s33 offset:4 ; 4-byte Folded Spill
; GFX7-NEXT:    buffer_store_dword v41, off, s[0:3], s33 ; 4-byte Folded Spill
; GFX7-NEXT:    v_writelane_b32 v42, s31, 1
; GFX7-NEXT:    v_mov_b32_e32 v41, v1
; GFX7-NEXT:    v_mov_b32_e32 v40, v0
>>>>>>> 93248729
; GFX7-NEXT:    s_swappc_b64 s[30:31], s[16:17]
; GFX7-NEXT:    v_cvt_f16_f32_e32 v1, v1
; GFX7-NEXT:    v_cvt_f16_f32_e32 v0, v0
; GFX7-NEXT:    v_cvt_f16_f32_e32 v3, v3
; GFX7-NEXT:    v_cvt_f16_f32_e32 v2, v2
; GFX7-NEXT:    v_and_b32_e32 v1, 0xffff, v1
; GFX7-NEXT:    v_cvt_f32_f16_e32 v1, v1
; GFX7-NEXT:    v_and_b32_e32 v0, 0xffff, v0
; GFX7-NEXT:    v_and_b32_e32 v3, 0xffff, v3
; GFX7-NEXT:    v_cvt_f32_f16_e32 v0, v0
; GFX7-NEXT:    v_cvt_f32_f16_e32 v3, v3
; GFX7-NEXT:    v_and_b32_e32 v2, 0xffff, v2
; GFX7-NEXT:    v_cvt_f32_f16_e32 v2, v2
; GFX7-NEXT:    v_cvt_f16_f32_e32 v1, v1
; GFX7-NEXT:    v_cvt_f16_f32_e32 v0, v0
; GFX7-NEXT:    v_cvt_f16_f32_e32 v3, v3
; GFX7-NEXT:    v_cvt_f16_f32_e32 v2, v2
; GFX7-NEXT:    v_lshlrev_b32_e32 v1, 16, v1
; GFX7-NEXT:    v_or_b32_e32 v4, v0, v1
; GFX7-NEXT:    v_lshlrev_b32_e32 v0, 16, v3
; GFX7-NEXT:    v_or_b32_e32 v2, v2, v0
; GFX7-NEXT:    v_add_i32_e32 v0, vcc, 4, v40
; GFX7-NEXT:    v_addc_u32_e32 v1, vcc, 0, v41, vcc
; GFX7-NEXT:    flat_store_dword v[0:1], v2
<<<<<<< HEAD
; GFX7-NEXT:    flat_store_dword v[41:42], v4
; GFX7-NEXT:    buffer_load_dword v42, off, s[0:3], s33 ; 4-byte Folded Reload
; GFX7-NEXT:    buffer_load_dword v41, off, s[0:3], s33 offset:4 ; 4-byte Folded Reload
; GFX7-NEXT:    v_readlane_b32 s30, v40, 0
; GFX7-NEXT:    v_readlane_b32 s31, v40, 1
; GFX7-NEXT:    v_readlane_b32 s4, v40, 2
=======
; GFX7-NEXT:    flat_store_dword v[40:41], v4
; GFX7-NEXT:    buffer_load_dword v41, off, s[0:3], s33 ; 4-byte Folded Reload
; GFX7-NEXT:    buffer_load_dword v40, off, s[0:3], s33 offset:4 ; 4-byte Folded Reload
; GFX7-NEXT:    v_readlane_b32 s31, v42, 1
; GFX7-NEXT:    v_readlane_b32 s30, v42, 0
; GFX7-NEXT:    v_readlane_b32 s4, v42, 2
>>>>>>> 93248729
; GFX7-NEXT:    s_or_saveexec_b64 s[6:7], -1
; GFX7-NEXT:    buffer_load_dword v42, off, s[0:3], s33 offset:8 ; 4-byte Folded Reload
; GFX7-NEXT:    s_mov_b64 exec, s[6:7]
; GFX7-NEXT:    s_addk_i32 s32, 0xfc00
; GFX7-NEXT:    s_mov_b32 s33, s4
; GFX7-NEXT:    s_waitcnt vmcnt(0) lgkmcnt(0)
; GFX7-NEXT:    s_setpc_b64 s[30:31]
  %val = call <4 x half> @v4f16_result()
  store <4 x half> %val, ptr %ptr
  ret void
}

define void @outgoing_v8f16_return(ptr %ptr) #0 {
; GFX7-LABEL: outgoing_v8f16_return:
; GFX7:       ; %bb.0:
; GFX7-NEXT:    s_waitcnt vmcnt(0) expcnt(0) lgkmcnt(0)
; GFX7-NEXT:    s_mov_b32 s16, s33
; GFX7-NEXT:    s_mov_b32 s33, s32
; GFX7-NEXT:    s_or_saveexec_b64 s[18:19], -1
; GFX7-NEXT:    buffer_store_dword v42, off, s[0:3], s33 offset:8 ; 4-byte Folded Spill
; GFX7-NEXT:    s_mov_b64 exec, s[18:19]
<<<<<<< HEAD
; GFX7-NEXT:    v_writelane_b32 v40, s16, 2
; GFX7-NEXT:    s_addk_i32 s32, 0x400
; GFX7-NEXT:    buffer_store_dword v41, off, s[0:3], s33 offset:4 ; 4-byte Folded Spill
; GFX7-NEXT:    buffer_store_dword v42, off, s[0:3], s33 ; 4-byte Folded Spill
; GFX7-NEXT:    v_writelane_b32 v40, s30, 0
; GFX7-NEXT:    v_writelane_b32 v40, s31, 1
; GFX7-NEXT:    s_mov_b32 s17, v8f16_result@abs32@hi
; GFX7-NEXT:    s_mov_b32 s16, v8f16_result@abs32@lo
; GFX7-NEXT:    v_mov_b32_e32 v42, v1
; GFX7-NEXT:    v_mov_b32_e32 v41, v0
=======
; GFX7-NEXT:    v_writelane_b32 v42, s16, 2
; GFX7-NEXT:    v_writelane_b32 v42, s30, 0
; GFX7-NEXT:    s_mov_b32 s17, v8f16_result@abs32@hi
; GFX7-NEXT:    s_mov_b32 s16, v8f16_result@abs32@lo
; GFX7-NEXT:    s_addk_i32 s32, 0x400
; GFX7-NEXT:    buffer_store_dword v40, off, s[0:3], s33 offset:4 ; 4-byte Folded Spill
; GFX7-NEXT:    buffer_store_dword v41, off, s[0:3], s33 ; 4-byte Folded Spill
; GFX7-NEXT:    v_writelane_b32 v42, s31, 1
; GFX7-NEXT:    v_mov_b32_e32 v41, v1
; GFX7-NEXT:    v_mov_b32_e32 v40, v0
>>>>>>> 93248729
; GFX7-NEXT:    s_swappc_b64 s[30:31], s[16:17]
; GFX7-NEXT:    v_cvt_f16_f32_e32 v1, v1
; GFX7-NEXT:    v_cvt_f16_f32_e32 v0, v0
; GFX7-NEXT:    v_cvt_f16_f32_e32 v3, v3
; GFX7-NEXT:    v_cvt_f16_f32_e32 v2, v2
; GFX7-NEXT:    v_and_b32_e32 v1, 0xffff, v1
; GFX7-NEXT:    v_cvt_f32_f16_e32 v1, v1
; GFX7-NEXT:    v_and_b32_e32 v0, 0xffff, v0
; GFX7-NEXT:    v_and_b32_e32 v3, 0xffff, v3
; GFX7-NEXT:    v_cvt_f32_f16_e32 v0, v0
; GFX7-NEXT:    v_cvt_f32_f16_e32 v3, v3
; GFX7-NEXT:    v_and_b32_e32 v2, 0xffff, v2
; GFX7-NEXT:    v_cvt_f32_f16_e32 v2, v2
; GFX7-NEXT:    v_cvt_f16_f32_e32 v1, v1
; GFX7-NEXT:    v_cvt_f16_f32_e32 v0, v0
; GFX7-NEXT:    v_cvt_f16_f32_e32 v3, v3
; GFX7-NEXT:    v_cvt_f16_f32_e32 v2, v2
; GFX7-NEXT:    v_lshlrev_b32_e32 v1, 16, v1
; GFX7-NEXT:    v_or_b32_e32 v8, v0, v1
; GFX7-NEXT:    v_cvt_f16_f32_e32 v0, v5
; GFX7-NEXT:    v_lshlrev_b32_e32 v1, 16, v3
; GFX7-NEXT:    v_or_b32_e32 v2, v2, v1
; GFX7-NEXT:    v_cvt_f16_f32_e32 v1, v4
; GFX7-NEXT:    v_cvt_f16_f32_e32 v3, v7
; GFX7-NEXT:    v_cvt_f16_f32_e32 v4, v6
; GFX7-NEXT:    v_and_b32_e32 v0, 0xffff, v0
; GFX7-NEXT:    v_cvt_f32_f16_e32 v0, v0
; GFX7-NEXT:    v_and_b32_e32 v1, 0xffff, v1
; GFX7-NEXT:    v_and_b32_e32 v3, 0xffff, v3
; GFX7-NEXT:    v_cvt_f32_f16_e32 v1, v1
; GFX7-NEXT:    v_cvt_f32_f16_e32 v3, v3
; GFX7-NEXT:    v_and_b32_e32 v4, 0xffff, v4
; GFX7-NEXT:    v_cvt_f32_f16_e32 v4, v4
; GFX7-NEXT:    v_cvt_f16_f32_e32 v0, v0
; GFX7-NEXT:    v_cvt_f16_f32_e32 v1, v1
; GFX7-NEXT:    v_cvt_f16_f32_e32 v3, v3
; GFX7-NEXT:    v_cvt_f16_f32_e32 v4, v4
; GFX7-NEXT:    v_lshlrev_b32_e32 v0, 16, v0
; GFX7-NEXT:    v_or_b32_e32 v5, v1, v0
; GFX7-NEXT:    v_lshlrev_b32_e32 v0, 16, v3
; GFX7-NEXT:    v_or_b32_e32 v3, v4, v0
; GFX7-NEXT:    v_add_i32_e32 v0, vcc, 12, v40
; GFX7-NEXT:    v_addc_u32_e32 v1, vcc, 0, v41, vcc
; GFX7-NEXT:    flat_store_dword v[0:1], v3
; GFX7-NEXT:    v_add_i32_e32 v0, vcc, 8, v40
; GFX7-NEXT:    v_addc_u32_e32 v1, vcc, 0, v41, vcc
; GFX7-NEXT:    flat_store_dword v[0:1], v5
; GFX7-NEXT:    v_add_i32_e32 v0, vcc, 4, v40
; GFX7-NEXT:    v_addc_u32_e32 v1, vcc, 0, v41, vcc
; GFX7-NEXT:    flat_store_dword v[0:1], v2
<<<<<<< HEAD
; GFX7-NEXT:    flat_store_dword v[41:42], v8
; GFX7-NEXT:    buffer_load_dword v42, off, s[0:3], s33 ; 4-byte Folded Reload
; GFX7-NEXT:    buffer_load_dword v41, off, s[0:3], s33 offset:4 ; 4-byte Folded Reload
; GFX7-NEXT:    v_readlane_b32 s30, v40, 0
; GFX7-NEXT:    v_readlane_b32 s31, v40, 1
; GFX7-NEXT:    v_readlane_b32 s4, v40, 2
=======
; GFX7-NEXT:    flat_store_dword v[40:41], v8
; GFX7-NEXT:    buffer_load_dword v41, off, s[0:3], s33 ; 4-byte Folded Reload
; GFX7-NEXT:    buffer_load_dword v40, off, s[0:3], s33 offset:4 ; 4-byte Folded Reload
; GFX7-NEXT:    v_readlane_b32 s31, v42, 1
; GFX7-NEXT:    v_readlane_b32 s30, v42, 0
; GFX7-NEXT:    v_readlane_b32 s4, v42, 2
>>>>>>> 93248729
; GFX7-NEXT:    s_or_saveexec_b64 s[6:7], -1
; GFX7-NEXT:    buffer_load_dword v42, off, s[0:3], s33 offset:8 ; 4-byte Folded Reload
; GFX7-NEXT:    s_mov_b64 exec, s[6:7]
; GFX7-NEXT:    s_addk_i32 s32, 0xfc00
; GFX7-NEXT:    s_mov_b32 s33, s4
; GFX7-NEXT:    s_waitcnt vmcnt(0) lgkmcnt(0)
; GFX7-NEXT:    s_setpc_b64 s[30:31]
  %val = call <8 x half> @v8f16_result()
  store <8 x half> %val, ptr %ptr
  ret void
}

define half @call_split_type_used_outside_block_v8f16() #0 {
; GFX7-LABEL: call_split_type_used_outside_block_v8f16:
; GFX7:       ; %bb.0: ; %bb0
; GFX7-NEXT:    s_waitcnt vmcnt(0) expcnt(0) lgkmcnt(0)
; GFX7-NEXT:    s_mov_b32 s16, s33
; GFX7-NEXT:    s_mov_b32 s33, s32
; GFX7-NEXT:    s_or_saveexec_b64 s[18:19], -1
; GFX7-NEXT:    buffer_store_dword v40, off, s[0:3], s33 ; 4-byte Folded Spill
; GFX7-NEXT:    s_mov_b64 exec, s[18:19]
; GFX7-NEXT:    v_writelane_b32 v40, s16, 2
; GFX7-NEXT:    v_writelane_b32 v40, s30, 0
; GFX7-NEXT:    s_addk_i32 s32, 0x400
; GFX7-NEXT:    v_writelane_b32 v40, s31, 1
; GFX7-NEXT:    s_mov_b32 s17, v8f16_result@abs32@hi
; GFX7-NEXT:    s_mov_b32 s16, v8f16_result@abs32@lo
; GFX7-NEXT:    s_swappc_b64 s[30:31], s[16:17]
; GFX7-NEXT:    v_cvt_f16_f32_e32 v0, v0
; GFX7-NEXT:    v_cvt_f16_f32_e32 v7, v7
; GFX7-NEXT:    v_cvt_f16_f32_e32 v6, v6
; GFX7-NEXT:    v_cvt_f16_f32_e32 v5, v5
; GFX7-NEXT:    v_and_b32_e32 v0, 0xffff, v0
; GFX7-NEXT:    v_cvt_f32_f16_e32 v0, v0
; GFX7-NEXT:    v_cvt_f16_f32_e32 v4, v4
; GFX7-NEXT:    v_cvt_f16_f32_e32 v3, v3
; GFX7-NEXT:    v_cvt_f16_f32_e32 v2, v2
; GFX7-NEXT:    v_cvt_f16_f32_e32 v1, v1
; GFX7-NEXT:    v_cvt_f16_f32_e32 v0, v0
; GFX7-NEXT:    v_and_b32_e32 v7, 0xffff, v7
; GFX7-NEXT:    v_and_b32_e32 v6, 0xffff, v6
; GFX7-NEXT:    v_and_b32_e32 v5, 0xffff, v5
; GFX7-NEXT:    v_and_b32_e32 v4, 0xffff, v4
; GFX7-NEXT:    v_and_b32_e32 v3, 0xffff, v3
; GFX7-NEXT:    v_and_b32_e32 v2, 0xffff, v2
; GFX7-NEXT:    v_and_b32_e32 v1, 0xffff, v1
; GFX7-NEXT:    v_and_b32_e32 v0, 0xffff, v0
; GFX7-NEXT:    v_readlane_b32 s30, v40, 0
; GFX7-NEXT:    v_cvt_f32_f16_e32 v7, v7
; GFX7-NEXT:    v_cvt_f32_f16_e32 v6, v6
; GFX7-NEXT:    v_cvt_f32_f16_e32 v5, v5
; GFX7-NEXT:    v_cvt_f32_f16_e32 v4, v4
; GFX7-NEXT:    v_cvt_f32_f16_e32 v3, v3
; GFX7-NEXT:    v_cvt_f32_f16_e32 v2, v2
; GFX7-NEXT:    v_cvt_f32_f16_e32 v1, v1
; GFX7-NEXT:    v_cvt_f32_f16_e32 v0, v0
; GFX7-NEXT:    v_readlane_b32 s31, v40, 1
; GFX7-NEXT:    v_readlane_b32 s4, v40, 2
; GFX7-NEXT:    s_or_saveexec_b64 s[6:7], -1
; GFX7-NEXT:    buffer_load_dword v40, off, s[0:3], s33 ; 4-byte Folded Reload
; GFX7-NEXT:    s_mov_b64 exec, s[6:7]
; GFX7-NEXT:    s_addk_i32 s32, 0xfc00
; GFX7-NEXT:    s_mov_b32 s33, s4
; GFX7-NEXT:    s_waitcnt vmcnt(0)
; GFX7-NEXT:    s_setpc_b64 s[30:31]
bb0:
  %split.ret.type = call <8 x half> @v8f16_result()
  br label %bb1

bb1:
  %extract = extractelement <8 x half> %split.ret.type, i32 0
  ret half %extract
}

declare float @llvm.experimental.constrained.fpext.f32.f16(half, metadata) #0
declare <2 x float> @llvm.experimental.constrained.fpext.v2f32.v2f16(<2 x half>, metadata) #0
declare <3 x float> @llvm.experimental.constrained.fpext.v3f32.v3f16(<3 x half>, metadata) #0
declare <4 x float> @llvm.experimental.constrained.fpext.v4f32.v4f16(<4 x half>, metadata) #0

declare half @llvm.experimental.constrained.fptrunc.f16.f32(float, metadata, metadata) #0
declare <2 x half> @llvm.experimental.constrained.fptrunc.v2f16.v2f32(<2 x float>, metadata, metadata) #0
declare <3 x half> @llvm.experimental.constrained.fptrunc.v3f16.v3f32(<3 x float>, metadata, metadata) #0
declare <4 x half> @llvm.experimental.constrained.fptrunc.v4f16.v4f32(<4 x float>, metadata, metadata) #0

attributes #0 = { strictfp }<|MERGE_RESOLUTION|>--- conflicted
+++ resolved
@@ -254,39 +254,21 @@
 ; GFX7-NEXT:    s_or_saveexec_b64 s[18:19], -1
 ; GFX7-NEXT:    buffer_store_dword v42, off, s[0:3], s33 offset:8 ; 4-byte Folded Spill
 ; GFX7-NEXT:    s_mov_b64 exec, s[18:19]
-<<<<<<< HEAD
-; GFX7-NEXT:    v_writelane_b32 v40, s16, 2
-; GFX7-NEXT:    s_addk_i32 s32, 0x400
-; GFX7-NEXT:    buffer_store_dword v41, off, s[0:3], s33 offset:4 ; 4-byte Folded Spill
-; GFX7-NEXT:    buffer_store_dword v42, off, s[0:3], s33 ; 4-byte Folded Spill
-; GFX7-NEXT:    v_writelane_b32 v40, s30, 0
-; GFX7-NEXT:    v_writelane_b32 v40, s31, 1
+; GFX7-NEXT:    v_writelane_b32 v42, s16, 2
+; GFX7-NEXT:    s_addk_i32 s32, 0x400
+; GFX7-NEXT:    buffer_store_dword v40, off, s[0:3], s33 offset:4 ; 4-byte Folded Spill
+; GFX7-NEXT:    buffer_store_dword v41, off, s[0:3], s33 ; 4-byte Folded Spill
+; GFX7-NEXT:    v_writelane_b32 v42, s30, 0
+; GFX7-NEXT:    v_writelane_b32 v42, s31, 1
 ; GFX7-NEXT:    s_mov_b32 s17, f16_result@abs32@hi
 ; GFX7-NEXT:    s_mov_b32 s16, f16_result@abs32@lo
-; GFX7-NEXT:    v_mov_b32_e32 v42, v1
-; GFX7-NEXT:    v_mov_b32_e32 v41, v0
-; GFX7-NEXT:    s_swappc_b64 s[30:31], s[16:17]
-; GFX7-NEXT:    v_cvt_f16_f32_e32 v0, v0
-; GFX7-NEXT:    v_readlane_b32 s30, v40, 0
-; GFX7-NEXT:    v_readlane_b32 s31, v40, 1
-; GFX7-NEXT:    v_readlane_b32 s4, v40, 2
-=======
-; GFX7-NEXT:    v_writelane_b32 v42, s16, 2
-; GFX7-NEXT:    v_writelane_b32 v42, s30, 0
-; GFX7-NEXT:    s_mov_b32 s17, f16_result@abs32@hi
-; GFX7-NEXT:    s_mov_b32 s16, f16_result@abs32@lo
-; GFX7-NEXT:    s_addk_i32 s32, 0x400
-; GFX7-NEXT:    buffer_store_dword v40, off, s[0:3], s33 offset:4 ; 4-byte Folded Spill
-; GFX7-NEXT:    buffer_store_dword v41, off, s[0:3], s33 ; 4-byte Folded Spill
-; GFX7-NEXT:    v_writelane_b32 v42, s31, 1
 ; GFX7-NEXT:    v_mov_b32_e32 v41, v1
 ; GFX7-NEXT:    v_mov_b32_e32 v40, v0
 ; GFX7-NEXT:    s_swappc_b64 s[30:31], s[16:17]
 ; GFX7-NEXT:    v_cvt_f16_f32_e32 v0, v0
+; GFX7-NEXT:    v_readlane_b32 s30, v42, 0
 ; GFX7-NEXT:    v_readlane_b32 s31, v42, 1
-; GFX7-NEXT:    v_readlane_b32 s30, v42, 0
 ; GFX7-NEXT:    v_readlane_b32 s4, v42, 2
->>>>>>> 93248729
 ; GFX7-NEXT:    v_and_b32_e32 v0, 0xffff, v0
 ; GFX7-NEXT:    v_cvt_f32_f16_e32 v0, v0
 ; GFX7-NEXT:    v_cvt_f16_f32_e32 v0, v0
@@ -314,39 +296,21 @@
 ; GFX7-NEXT:    s_or_saveexec_b64 s[18:19], -1
 ; GFX7-NEXT:    buffer_store_dword v42, off, s[0:3], s33 offset:8 ; 4-byte Folded Spill
 ; GFX7-NEXT:    s_mov_b64 exec, s[18:19]
-<<<<<<< HEAD
-; GFX7-NEXT:    v_writelane_b32 v40, s16, 2
-; GFX7-NEXT:    s_addk_i32 s32, 0x400
-; GFX7-NEXT:    buffer_store_dword v41, off, s[0:3], s33 offset:4 ; 4-byte Folded Spill
-; GFX7-NEXT:    buffer_store_dword v42, off, s[0:3], s33 ; 4-byte Folded Spill
-; GFX7-NEXT:    v_writelane_b32 v40, s30, 0
-; GFX7-NEXT:    v_writelane_b32 v40, s31, 1
+; GFX7-NEXT:    v_writelane_b32 v42, s16, 2
+; GFX7-NEXT:    s_addk_i32 s32, 0x400
+; GFX7-NEXT:    buffer_store_dword v40, off, s[0:3], s33 offset:4 ; 4-byte Folded Spill
+; GFX7-NEXT:    buffer_store_dword v41, off, s[0:3], s33 ; 4-byte Folded Spill
+; GFX7-NEXT:    v_writelane_b32 v42, s30, 0
+; GFX7-NEXT:    v_writelane_b32 v42, s31, 1
 ; GFX7-NEXT:    s_mov_b32 s17, v2f16_result@abs32@hi
 ; GFX7-NEXT:    s_mov_b32 s16, v2f16_result@abs32@lo
-; GFX7-NEXT:    v_mov_b32_e32 v42, v1
-; GFX7-NEXT:    v_mov_b32_e32 v41, v0
-; GFX7-NEXT:    s_swappc_b64 s[30:31], s[16:17]
-; GFX7-NEXT:    v_cvt_f16_f32_e32 v1, v1
-; GFX7-NEXT:    v_cvt_f16_f32_e32 v0, v0
-; GFX7-NEXT:    v_readlane_b32 s30, v40, 0
-; GFX7-NEXT:    v_readlane_b32 s31, v40, 1
-=======
-; GFX7-NEXT:    v_writelane_b32 v42, s16, 2
-; GFX7-NEXT:    v_writelane_b32 v42, s30, 0
-; GFX7-NEXT:    s_mov_b32 s17, v2f16_result@abs32@hi
-; GFX7-NEXT:    s_mov_b32 s16, v2f16_result@abs32@lo
-; GFX7-NEXT:    s_addk_i32 s32, 0x400
-; GFX7-NEXT:    buffer_store_dword v40, off, s[0:3], s33 offset:4 ; 4-byte Folded Spill
-; GFX7-NEXT:    buffer_store_dword v41, off, s[0:3], s33 ; 4-byte Folded Spill
-; GFX7-NEXT:    v_writelane_b32 v42, s31, 1
 ; GFX7-NEXT:    v_mov_b32_e32 v41, v1
 ; GFX7-NEXT:    v_mov_b32_e32 v40, v0
 ; GFX7-NEXT:    s_swappc_b64 s[30:31], s[16:17]
 ; GFX7-NEXT:    v_cvt_f16_f32_e32 v1, v1
 ; GFX7-NEXT:    v_cvt_f16_f32_e32 v0, v0
+; GFX7-NEXT:    v_readlane_b32 s30, v42, 0
 ; GFX7-NEXT:    v_readlane_b32 s31, v42, 1
-; GFX7-NEXT:    v_readlane_b32 s30, v42, 0
->>>>>>> 93248729
 ; GFX7-NEXT:    v_and_b32_e32 v1, 0xffff, v1
 ; GFX7-NEXT:    v_cvt_f32_f16_e32 v1, v1
 ; GFX7-NEXT:    v_and_b32_e32 v0, 0xffff, v0
@@ -380,29 +344,16 @@
 ; GFX7-NEXT:    s_or_saveexec_b64 s[18:19], -1
 ; GFX7-NEXT:    buffer_store_dword v42, off, s[0:3], s33 offset:8 ; 4-byte Folded Spill
 ; GFX7-NEXT:    s_mov_b64 exec, s[18:19]
-<<<<<<< HEAD
-; GFX7-NEXT:    v_writelane_b32 v40, s16, 2
-; GFX7-NEXT:    s_addk_i32 s32, 0x400
-; GFX7-NEXT:    buffer_store_dword v41, off, s[0:3], s33 offset:4 ; 4-byte Folded Spill
-; GFX7-NEXT:    buffer_store_dword v42, off, s[0:3], s33 ; 4-byte Folded Spill
-; GFX7-NEXT:    v_writelane_b32 v40, s30, 0
-; GFX7-NEXT:    v_writelane_b32 v40, s31, 1
+; GFX7-NEXT:    v_writelane_b32 v42, s16, 2
+; GFX7-NEXT:    s_addk_i32 s32, 0x400
+; GFX7-NEXT:    buffer_store_dword v40, off, s[0:3], s33 offset:4 ; 4-byte Folded Spill
+; GFX7-NEXT:    buffer_store_dword v41, off, s[0:3], s33 ; 4-byte Folded Spill
+; GFX7-NEXT:    v_writelane_b32 v42, s30, 0
+; GFX7-NEXT:    v_writelane_b32 v42, s31, 1
 ; GFX7-NEXT:    s_mov_b32 s17, v4f16_result@abs32@hi
 ; GFX7-NEXT:    s_mov_b32 s16, v4f16_result@abs32@lo
-; GFX7-NEXT:    v_mov_b32_e32 v42, v1
-; GFX7-NEXT:    v_mov_b32_e32 v41, v0
-=======
-; GFX7-NEXT:    v_writelane_b32 v42, s16, 2
-; GFX7-NEXT:    v_writelane_b32 v42, s30, 0
-; GFX7-NEXT:    s_mov_b32 s17, v4f16_result@abs32@hi
-; GFX7-NEXT:    s_mov_b32 s16, v4f16_result@abs32@lo
-; GFX7-NEXT:    s_addk_i32 s32, 0x400
-; GFX7-NEXT:    buffer_store_dword v40, off, s[0:3], s33 offset:4 ; 4-byte Folded Spill
-; GFX7-NEXT:    buffer_store_dword v41, off, s[0:3], s33 ; 4-byte Folded Spill
-; GFX7-NEXT:    v_writelane_b32 v42, s31, 1
 ; GFX7-NEXT:    v_mov_b32_e32 v41, v1
 ; GFX7-NEXT:    v_mov_b32_e32 v40, v0
->>>>>>> 93248729
 ; GFX7-NEXT:    s_swappc_b64 s[30:31], s[16:17]
 ; GFX7-NEXT:    v_cvt_f16_f32_e32 v1, v1
 ; GFX7-NEXT:    v_cvt_f16_f32_e32 v0, v0
@@ -427,21 +378,12 @@
 ; GFX7-NEXT:    v_add_i32_e32 v0, vcc, 4, v40
 ; GFX7-NEXT:    v_addc_u32_e32 v1, vcc, 0, v41, vcc
 ; GFX7-NEXT:    flat_store_dword v[0:1], v2
-<<<<<<< HEAD
-; GFX7-NEXT:    flat_store_dword v[41:42], v4
-; GFX7-NEXT:    buffer_load_dword v42, off, s[0:3], s33 ; 4-byte Folded Reload
-; GFX7-NEXT:    buffer_load_dword v41, off, s[0:3], s33 offset:4 ; 4-byte Folded Reload
-; GFX7-NEXT:    v_readlane_b32 s30, v40, 0
-; GFX7-NEXT:    v_readlane_b32 s31, v40, 1
-; GFX7-NEXT:    v_readlane_b32 s4, v40, 2
-=======
 ; GFX7-NEXT:    flat_store_dword v[40:41], v4
 ; GFX7-NEXT:    buffer_load_dword v41, off, s[0:3], s33 ; 4-byte Folded Reload
 ; GFX7-NEXT:    buffer_load_dword v40, off, s[0:3], s33 offset:4 ; 4-byte Folded Reload
+; GFX7-NEXT:    v_readlane_b32 s30, v42, 0
 ; GFX7-NEXT:    v_readlane_b32 s31, v42, 1
-; GFX7-NEXT:    v_readlane_b32 s30, v42, 0
 ; GFX7-NEXT:    v_readlane_b32 s4, v42, 2
->>>>>>> 93248729
 ; GFX7-NEXT:    s_or_saveexec_b64 s[6:7], -1
 ; GFX7-NEXT:    buffer_load_dword v42, off, s[0:3], s33 offset:8 ; 4-byte Folded Reload
 ; GFX7-NEXT:    s_mov_b64 exec, s[6:7]
@@ -463,29 +405,16 @@
 ; GFX7-NEXT:    s_or_saveexec_b64 s[18:19], -1
 ; GFX7-NEXT:    buffer_store_dword v42, off, s[0:3], s33 offset:8 ; 4-byte Folded Spill
 ; GFX7-NEXT:    s_mov_b64 exec, s[18:19]
-<<<<<<< HEAD
-; GFX7-NEXT:    v_writelane_b32 v40, s16, 2
-; GFX7-NEXT:    s_addk_i32 s32, 0x400
-; GFX7-NEXT:    buffer_store_dword v41, off, s[0:3], s33 offset:4 ; 4-byte Folded Spill
-; GFX7-NEXT:    buffer_store_dword v42, off, s[0:3], s33 ; 4-byte Folded Spill
-; GFX7-NEXT:    v_writelane_b32 v40, s30, 0
-; GFX7-NEXT:    v_writelane_b32 v40, s31, 1
+; GFX7-NEXT:    v_writelane_b32 v42, s16, 2
+; GFX7-NEXT:    s_addk_i32 s32, 0x400
+; GFX7-NEXT:    buffer_store_dword v40, off, s[0:3], s33 offset:4 ; 4-byte Folded Spill
+; GFX7-NEXT:    buffer_store_dword v41, off, s[0:3], s33 ; 4-byte Folded Spill
+; GFX7-NEXT:    v_writelane_b32 v42, s30, 0
+; GFX7-NEXT:    v_writelane_b32 v42, s31, 1
 ; GFX7-NEXT:    s_mov_b32 s17, v8f16_result@abs32@hi
 ; GFX7-NEXT:    s_mov_b32 s16, v8f16_result@abs32@lo
-; GFX7-NEXT:    v_mov_b32_e32 v42, v1
-; GFX7-NEXT:    v_mov_b32_e32 v41, v0
-=======
-; GFX7-NEXT:    v_writelane_b32 v42, s16, 2
-; GFX7-NEXT:    v_writelane_b32 v42, s30, 0
-; GFX7-NEXT:    s_mov_b32 s17, v8f16_result@abs32@hi
-; GFX7-NEXT:    s_mov_b32 s16, v8f16_result@abs32@lo
-; GFX7-NEXT:    s_addk_i32 s32, 0x400
-; GFX7-NEXT:    buffer_store_dword v40, off, s[0:3], s33 offset:4 ; 4-byte Folded Spill
-; GFX7-NEXT:    buffer_store_dword v41, off, s[0:3], s33 ; 4-byte Folded Spill
-; GFX7-NEXT:    v_writelane_b32 v42, s31, 1
 ; GFX7-NEXT:    v_mov_b32_e32 v41, v1
 ; GFX7-NEXT:    v_mov_b32_e32 v40, v0
->>>>>>> 93248729
 ; GFX7-NEXT:    s_swappc_b64 s[30:31], s[16:17]
 ; GFX7-NEXT:    v_cvt_f16_f32_e32 v1, v1
 ; GFX7-NEXT:    v_cvt_f16_f32_e32 v0, v0
@@ -536,21 +465,12 @@
 ; GFX7-NEXT:    v_add_i32_e32 v0, vcc, 4, v40
 ; GFX7-NEXT:    v_addc_u32_e32 v1, vcc, 0, v41, vcc
 ; GFX7-NEXT:    flat_store_dword v[0:1], v2
-<<<<<<< HEAD
-; GFX7-NEXT:    flat_store_dword v[41:42], v8
-; GFX7-NEXT:    buffer_load_dword v42, off, s[0:3], s33 ; 4-byte Folded Reload
-; GFX7-NEXT:    buffer_load_dword v41, off, s[0:3], s33 offset:4 ; 4-byte Folded Reload
-; GFX7-NEXT:    v_readlane_b32 s30, v40, 0
-; GFX7-NEXT:    v_readlane_b32 s31, v40, 1
-; GFX7-NEXT:    v_readlane_b32 s4, v40, 2
-=======
 ; GFX7-NEXT:    flat_store_dword v[40:41], v8
 ; GFX7-NEXT:    buffer_load_dword v41, off, s[0:3], s33 ; 4-byte Folded Reload
 ; GFX7-NEXT:    buffer_load_dword v40, off, s[0:3], s33 offset:4 ; 4-byte Folded Reload
+; GFX7-NEXT:    v_readlane_b32 s30, v42, 0
 ; GFX7-NEXT:    v_readlane_b32 s31, v42, 1
-; GFX7-NEXT:    v_readlane_b32 s30, v42, 0
 ; GFX7-NEXT:    v_readlane_b32 s4, v42, 2
->>>>>>> 93248729
 ; GFX7-NEXT:    s_or_saveexec_b64 s[6:7], -1
 ; GFX7-NEXT:    buffer_load_dword v42, off, s[0:3], s33 offset:8 ; 4-byte Folded Reload
 ; GFX7-NEXT:    s_mov_b64 exec, s[6:7]
