--- conflicted
+++ resolved
@@ -1,8 +1,4 @@
-<<<<<<< HEAD
-; RUN: llc -mtriple=amdgcn-amd-amdhsa -verify-machineinstrs -experimental-debug-variable-locations=false < %s | FileCheck %s
-=======
-; RUN: llc -mtriple=amdgcn-amd-amdhsa < %s | FileCheck %s
->>>>>>> 07af7409
+; RUN: llc -mtriple=amdgcn-amd-amdhsa -experimental-debug-variable-locations=false < %s | FileCheck %s
 
 %struct.ShapeData = type { <4 x float>, <4 x float>, <4 x float>, <4 x float>, <4 x float>, i32, i32, i64, <4 x float>, i32, i8, i8, i16, i32, i32 }
 
