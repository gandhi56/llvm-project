; RUN: llc -march=amdgcn -mcpu=hawaii -verify-machineinstrs < %s | FileCheck  -enable-var-scope -check-prefixes=GCN,MUBUF %s
; RUN: llc -march=amdgcn -mcpu=gfx900 -verify-machineinstrs < %s | FileCheck  -enable-var-scope -check-prefixes=GCN,MUBUF %s
; RUN: llc -march=amdgcn -mcpu=gfx900 -verify-machineinstrs -amdgpu-enable-flat-scratch < %s | FileCheck  -enable-var-scope -check-prefixes=GCN,FLATSCR %s

; GCN-LABEL: {{^}}callee_no_stack:
; GCN: ; %bb.0:
; GCN-NEXT: s_waitcnt
; GCN-NEXT: s_setpc_b64
define void @callee_no_stack() #0 {
  ret void
}

; GCN-LABEL: {{^}}callee_no_stack_no_fp_elim_all:
; GCN: ; %bb.0:
; GCN-NEXT: s_waitcnt
; MUBUF-NEXT:   s_mov_b32 [[FP_COPY:s4]], s33
; FLATSCR-NEXT: s_mov_b32 [[FP_COPY:s0]], s33
; GCN-NEXT: s_mov_b32 s33, s32
; GCN-NEXT: s_mov_b32 s33, [[FP_COPY]]
; GCN-NEXT: s_setpc_b64
define void @callee_no_stack_no_fp_elim_all() #1 {
  ret void
}

; GCN-LABEL: {{^}}callee_no_stack_no_fp_elim_nonleaf:
; GCN: ; %bb.0:
; GCN-NEXT: s_waitcnt
; GCN-NEXT: s_setpc_b64
define void @callee_no_stack_no_fp_elim_nonleaf() #2 {
  ret void
}

; GCN-LABEL: {{^}}callee_with_stack:
; GCN: ; %bb.0:
; GCN-NEXT: s_waitcnt
; GCN-NEXT: v_mov_b32_e32 v0, 0{{$}}
; MUBUF-NEXT:   buffer_store_dword v0, off, s[0:3], s32{{$}}
; FLATSCR-NEXT: scratch_store_dword off, v0, s32
; GCN-NEXT: s_waitcnt
; GCN-NEXT: s_setpc_b64
define void @callee_with_stack() #0 {
  %alloca = alloca i32, addrspace(5)
  store volatile i32 0, i32 addrspace(5)* %alloca
  ret void
}

; Can use free call clobbered register to preserve original FP value.

; GCN-LABEL: {{^}}callee_with_stack_no_fp_elim_all:
; GCN: ; %bb.0:
; GCN-NEXT: s_waitcnt
; MUBUF-NEXT:   s_mov_b32 [[FP_COPY:s4]], s33
; FLATSCR-NEXT: s_mov_b32 [[FP_COPY:s0]], s33
; GCN-NEXT: s_mov_b32 s33, s32
; MUBUF-NEXT:   s_addk_i32 s32, 0x200
; FLATSCR-NEXT: s_add_i32 s32, s32, 8
; GCN-NEXT: v_mov_b32_e32 v0, 0{{$}}
; MUBUF-NEXT:   buffer_store_dword v0, off, s[0:3], s33{{$}}
; FLATSCR-NEXT: scratch_store_dword off, v0, s33{{$}}
; GCN-NEXT: s_waitcnt vmcnt(0)
; MUBUF-NEXT:   s_addk_i32 s32, 0xfe00
; FLATSCR-NEXT: s_add_i32 s32, s32, -8
; GCN-NEXT: s_mov_b32 s33, [[FP_COPY]]
; GCN-NEXT: s_setpc_b64
define void @callee_with_stack_no_fp_elim_all() #1 {
  %alloca = alloca i32, addrspace(5)
  store volatile i32 0, i32 addrspace(5)* %alloca
  ret void
}

; GCN-LABEL: {{^}}callee_with_stack_no_fp_elim_non_leaf:
; GCN: ; %bb.0:
; GCN-NEXT: s_waitcnt
; GCN-NEXT: v_mov_b32_e32 v0, 0{{$}}
; MUBUF-NEXT:   buffer_store_dword v0, off, s[0:3], s32{{$}}
; FLATSCR-NEXT: scratch_store_dword off, v0, s32{{$}}
; GCN-NEXT: s_waitcnt
; GCN-NEXT: s_setpc_b64
define void @callee_with_stack_no_fp_elim_non_leaf() #2 {
  %alloca = alloca i32, addrspace(5)
  store volatile i32 0, i32 addrspace(5)* %alloca
  ret void
}

; GCN-LABEL: {{^}}callee_with_stack_and_call:
; GCN: ; %bb.0:
; GCN-NEXT: s_waitcnt
; GCN: s_or_saveexec_b64 [[COPY_EXEC0:s\[[0-9]+:[0-9]+\]]], -1{{$}}
; MUBUF-NEXT:   buffer_store_dword [[CSR_VGPR:v[0-9]+]], off, s[0:3], s32 offset:4 ; 4-byte Folded Spill
; FLATSCR-NEXT: scratch_store_dword off, [[CSR_VGPR:v[0-9]+]], s32 offset:4 ; 4-byte Folded Spill
; GCN-NEXT: s_mov_b64 exec, [[COPY_EXEC0]]
; GCN: v_writelane_b32 [[CSR_VGPR]], s33, 2
; GCN-DAG: s_mov_b32 s33, s32
; MUBUF-DAG:   s_addk_i32 s32, 0x400{{$}}
; FLATSCR-DAG: s_add_i32 s32, s32, 16{{$}}
; GCN-DAG: v_mov_b32_e32 [[ZERO:v[0-9]+]], 0{{$}}
; GCN-DAG: v_writelane_b32 [[CSR_VGPR]], s30,
; GCN-DAG: v_writelane_b32 [[CSR_VGPR]], s31,

; MUBUF-DAG:   buffer_store_dword [[ZERO]], off, s[0:3], s33{{$}}
; FLATSCR-DAG: scratch_store_dword off, [[ZERO]], s33{{$}}

; GCN: s_swappc_b64

; MUBUF-DAG: v_readlane_b32 s5, [[CSR_VGPR]]
; MUBUF-DAG: v_readlane_b32 s4, [[CSR_VGPR]]
; FLATSCR-DAG: v_readlane_b32 s0, [[CSR_VGPR]]
; FLATSCR-DAG: v_readlane_b32 s1, [[CSR_VGPR]]

; MUBUF:    s_addk_i32 s32, 0xfc00{{$}}
; FLATSCR:  s_add_i32 s32, s32, -16{{$}}
; GCN-NEXT: v_readlane_b32 s33, [[CSR_VGPR]], 2
; GCN-NEXT: s_or_saveexec_b64 [[COPY_EXEC1:s\[[0-9]+:[0-9]+\]]], -1{{$}}
; MUBUF-NEXT:   buffer_load_dword [[CSR_VGPR]], off, s[0:3], s32 offset:4 ; 4-byte Folded Reload
; FLATSCR-NEXT: scratch_load_dword [[CSR_VGPR]], off, s32 offset:4 ; 4-byte Folded Reload
; GCN-NEXT: s_mov_b64 exec, [[COPY_EXEC1]]
; GCN-NEXT: s_waitcnt vmcnt(0)

; GCN-NEXT: s_setpc_b64
define void @callee_with_stack_and_call() #0 {
  %alloca = alloca i32, addrspace(5)
  store volatile i32 0, i32 addrspace(5)* %alloca
  call void @external_void_func_void()
  ret void
}

; Should be able to copy incoming stack pointer directly to inner
; call's stack pointer argument.

; There is stack usage only because of the need to evict a VGPR for
; spilling CSR SGPRs.

; GCN-LABEL: {{^}}callee_no_stack_with_call:
; GCN: s_waitcnt
; GCN-NEXT: s_or_saveexec_b64 [[COPY_EXEC0:s\[[0-9]+:[0-9]+\]]], -1{{$}}
; MUBUF-NEXT:   buffer_store_dword [[CSR_VGPR:v[0-9]+]], off, s[0:3], s32 ; 4-byte Folded Spill
; FLATSCR-NEXT: scratch_store_dword off, [[CSR_VGPR:v[0-9]+]], s32 ; 4-byte Folded Spill
; GCN-NEXT: s_mov_b64 exec, [[COPY_EXEC0]]
; MUBUF-DAG:   s_addk_i32 s32, 0x400
; FLATSCR-DAG: s_add_i32 s32, s32, 16
; GCN-DAG: v_writelane_b32 [[CSR_VGPR]], s33, [[FP_SPILL_LANE:[0-9]+]]

; GCN-DAG: v_writelane_b32 [[CSR_VGPR]], s30, 0
; GCN-DAG: v_writelane_b32 [[CSR_VGPR]], s31, 1
; GCN: s_swappc_b64

; MUBUF-DAG: v_readlane_b32 s4, v40, 0
; MUBUF-DAG: v_readlane_b32 s5, v40, 1
; FLATSCR-DAG: v_readlane_b32 s0, v40, 0
; FLATSCR-DAG: v_readlane_b32 s1, v40, 1

; MUBUF:   s_addk_i32 s32, 0xfc00
; FLATSCR: s_add_i32 s32, s32, -16
; GCN-NEXT: v_readlane_b32 s33, [[CSR_VGPR]], [[FP_SPILL_LANE]]
; GCN-NEXT: s_or_saveexec_b64 [[COPY_EXEC1:s\[[0-9]+:[0-9]+\]]], -1{{$}}
; MUBUF-NEXT:   buffer_load_dword [[CSR_VGPR]], off, s[0:3], s32 ; 4-byte Folded Reload
; FLATSCR-NEXT: scratch_load_dword [[CSR_VGPR]], off, s32 ; 4-byte Folded Reload
; GCN-NEXT: s_mov_b64 exec, [[COPY_EXEC1]]
; GCN-NEXT: s_waitcnt vmcnt(0)
; GCN-NEXT: s_setpc_b64
define void @callee_no_stack_with_call() #0 {
  call void @external_void_func_void()
  ret void
}

declare hidden void @external_void_func_void() #0

; Make sure if a CSR vgpr is used for SGPR spilling, it is saved and
; restored. No FP is required.
;
; GCN-LABEL: {{^}}callee_func_sgpr_spill_no_calls:
; GCN: s_or_saveexec_b64 [[COPY_EXEC0:s\[[0-9]+:[0-9]+\]]], -1{{$}}
; MUBUF-NEXT:   buffer_store_dword [[CSR_VGPR:v[0-9]+]], off, s[0:3], s32 ; 4-byte Folded Spill
; FLATSCR-NEXT: scratch_store_dword off, [[CSR_VGPR:v[0-9]+]], s32 ; 4-byte Folded Spill
; GCN-NEXT: s_mov_b64 exec, [[COPY_EXEC0]]
; GCN: v_writelane_b32 [[CSR_VGPR]], s
; GCN: v_writelane_b32 [[CSR_VGPR]], s

; GCN: ;;#ASMSTART
; GCN: v_readlane_b32 s{{[0-9]+}}, [[CSR_VGPR]]
; GCN: v_readlane_b32 s{{[0-9]+}}, [[CSR_VGPR]]

; GCN: s_or_saveexec_b64 [[COPY_EXEC1:s\[[0-9]+:[0-9]+\]]], -1{{$}}
; MUBUF-NEXT:   buffer_load_dword [[CSR_VGPR]], off, s[0:3], s32 ; 4-byte Folded Reload
; FLATSCR-NEXT: scratch_load_dword [[CSR_VGPR]], off, s32 ; 4-byte Folded Reload
; GCN-NEXT: s_mov_b64 exec, [[COPY_EXEC1]]
; GCN-NEXT: s_waitcnt
; GCN-NEXT: s_setpc_b64
define void @callee_func_sgpr_spill_no_calls(i32 %in) #0 {
  call void asm sideeffect "", "~{v0},~{v1},~{v2},~{v3},~{v4},~{v5},~{v6},~{v7}"() #0
  call void asm sideeffect "", "~{v8},~{v9},~{v10},~{v11},~{v12},~{v13},~{v14},~{v15}"() #0
  call void asm sideeffect "", "~{v16},~{v17},~{v18},~{v19},~{v20},~{v21},~{v22},~{v23}"() #0
  call void asm sideeffect "", "~{v24},~{v25},~{v26},~{v27},~{v28},~{v29},~{v30},~{v31}"() #0
  call void asm sideeffect "", "~{v32},~{v33},~{v34},~{v35},~{v36},~{v37},~{v38},~{v39}"() #0

  %wide.sgpr0 = call <16 x i32> asm sideeffect "; def $0", "=s" () #0
  %wide.sgpr1 = call <16 x i32> asm sideeffect "; def $0", "=s" () #0
  %wide.sgpr2 = call <16 x i32> asm sideeffect "; def $0", "=s" () #0
  %wide.sgpr5 = call <16 x i32> asm sideeffect "; def $0", "=s" () #0
  %wide.sgpr3 = call <8 x i32> asm sideeffect "; def $0", "=s" () #0
  %wide.sgpr4 = call <2 x i32> asm sideeffect "; def $0", "=s" () #0

  call void asm sideeffect "; use $0", "s"(<16 x i32> %wide.sgpr0) #0
  call void asm sideeffect "; use $0", "s"(<16 x i32> %wide.sgpr1) #0
  call void asm sideeffect "; use $0", "s"(<16 x i32> %wide.sgpr2) #0
  call void asm sideeffect "; use $0", "s"(<8 x i32> %wide.sgpr3) #0
  call void asm sideeffect "; use $0", "s"(<2 x i32> %wide.sgpr4) #0
  call void asm sideeffect "; use $0", "s"(<16 x i32> %wide.sgpr5) #0
  ret void
}

; Has no spilled CSR VGPRs used for SGPR spilling, so no need to
; enable all lanes and restore.

; GCN-LABEL: {{^}}spill_only_csr_sgpr:
; GCN: s_waitcnt
; GCN-NEXT: s_or_saveexec_b64
; MUBUF-NEXT: buffer_store_dword v0, off, s[0:3], s32 ; 4-byte Folded Spill
; FLATSCR-NEXT: scratch_store_dword off, v0, s32 ; 4-byte Folded Spill
; GCN-NEXT: s_mov_b64 exec,
; GCN-NEXT: v_writelane_b32 v0, s42, 0
; GCN-NEXT: ;;#ASMSTART
; GCN-NEXT: ; clobber s42
; GCN-NEXT: ;;#ASMEND
; GCN-NEXT: v_readlane_b32 s42, v0, 0
; GCN-NEXT: s_or_saveexec_b64
; MUBUF-NEXT: buffer_load_dword v0, off, s[0:3], s32 ; 4-byte Folded Reload
; FLATSCR-NEXT: scratch_load_dword v0, off, s32 ; 4-byte Folded Reload
; GCN-NEXT: s_mov_b64 exec,
; GCN-NEXT: s_waitcnt vmcnt(0)
; GCN-NEXT: s_setpc_b64
define void @spill_only_csr_sgpr() #0 {
  call void asm sideeffect "; clobber s42", "~{s42}"()
  ret void
}

; TODO: Can the SP inc/deec be remvoed?
; GCN-LABEL: {{^}}callee_with_stack_no_fp_elim_csr_vgpr:
; GCN: s_waitcnt
; GCN-NEXT:s_mov_b32 [[FP_COPY:s[0-9]+]], s33
; GCN-NEXT: s_mov_b32 s33, s32
; MUBUF:   buffer_store_dword v41, off, s[0:3], s33 ; 4-byte Folded Spill
; GCN-DAG: v_mov_b32_e32 [[ZERO:v[0-9]+]], 0
; FLATSCR-DAG: scratch_store_dword off, v41, s33 ; 4-byte Folded Spill
; MUBUF-DAG:   buffer_store_dword [[ZERO]], off, s[0:3], s33 offset:4
; FLATSCR-DAG: scratch_store_dword off, [[ZERO]], s33 offset:4

; GCN:	;;#ASMSTART
; GCN-NEXT: ; clobber v41
; GCN-NEXT: ;;#ASMEND

; MUBUF:   buffer_load_dword v41, off, s[0:3], s33 ; 4-byte Folded Reload
; FLATSCR: scratch_load_dword v41, off, s33 ; 4-byte Folded Reload
; MUBUF-NEXT:   s_addk_i32 s32, 0xfd00
; MUBUF-NEXT:   s_mov_b32 s33, s4
; FLATSCR-NEXT: s_add_i32 s32, s32, -12
; FLATSCR-NEXT: s_mov_b32 s33, s0
; GCN-NEXT: s_waitcnt vmcnt(0)
; GCN-NEXT: s_setpc_b64
define void @callee_with_stack_no_fp_elim_csr_vgpr() #1 {
  %alloca = alloca i32, addrspace(5)
  store volatile i32 0, i32 addrspace(5)* %alloca
  call void asm sideeffect "; clobber v41", "~{v41}"()
  ret void
}

; Use a copy to a free SGPR instead of introducing a second CSR VGPR.
; GCN-LABEL: {{^}}last_lane_vgpr_for_fp_csr:
; GCN: s_waitcnt
; GCN-NEXT: s_or_saveexec_b64 [[COPY_EXEC0:s\[[0-9]+:[0-9]+\]]], -1{{$}}
; MUBUF-NEXT:   buffer_store_dword [[CSR_VGPR:v[0-9]+]], off, s[0:3], s32 offset:8 ; 4-byte Folded Spill
; FLATSCR-NEXT: scratch_store_dword off, [[CSR_VGPR:v[0-9]+]], s32 offset:8 ; 4-byte Folded Spill
; GCN-NEXT: s_mov_b64 exec, [[COPY_EXEC0]]
; GCN-NEXT: v_writelane_b32 [[CSR_VGPR]], s33, 63
; GCN-NEXT: s_mov_b32 s33, s32
; MUBUF: buffer_store_dword v41, off, s[0:3], s33 ; 4-byte Folded Spill
; FLATSCR: scratch_store_dword off, v41, s33 ; 4-byte Folded Spill
<<<<<<< HEAD
; GCN-COUNT-63: v_writelane_b32 [[CSR_VGPR]]
; MUBUF: buffer_store_dword v{{[0-9]+}}, off, s[0:3], s33 offset:8
; FLATSCR: scratch_store_dword off, v{{[0-9]+}}, s33 offset:8
=======
; GCN: v_writelane_b32 v0
; MUBUF:   buffer_store_dword v{{[0-9]+}}, off, s[0:3], s33 offset:4
; FLATSCR: scratch_store_dword off, v{{[0-9]+}}, s33 offset:4
>>>>>>> 25d17349
; GCN: ;;#ASMSTART

; MUBUF:        s_addk_i32 s32, 0xfc00
; FLATSCR:      s_add_i32 s32, s32, -16
; GCN-NEXT: v_readlane_b32 s33, v0, 63
; GCN-NEXT: s_or_saveexec_b64 [[COPY_EXEC1:s\[[0-9]+:[0-9]+\]]], -1{{$}}
; MUBUF-NEXT:   buffer_load_dword [[CSR_VGPR]], off, s[0:3], s32 offset:8 ; 4-byte Folded Reload
; FLATSCR-NEXT: scratch_load_dword [[CSR_VGPR]], off, s32 offset:8 ; 4-byte Folded Reload
; GCN-NEXT: s_mov_b64 exec, [[COPY_EXEC1]]
; GCN-NEXT: s_waitcnt vmcnt(0)
; GCN-NEXT: s_setpc_b64
define void @last_lane_vgpr_for_fp_csr() #1 {
  %alloca = alloca i32, addrspace(5)
  store volatile i32 0, i32 addrspace(5)* %alloca
  call void asm sideeffect "; clobber v41", "~{v41}"()
  call void asm sideeffect "",
    "~{s40},~{s41},~{s42},~{s43},~{s44},~{s45},~{s46},~{s47},~{s48},~{s49}
    ,~{s50},~{s51},~{s52},~{s53},~{s54},~{s55},~{s56},~{s57},~{s58},~{s59}
    ,~{s60},~{s61},~{s62},~{s63},~{s64},~{s65},~{s66},~{s67},~{s68},~{s69}
    ,~{s70},~{s71},~{s72},~{s73},~{s74},~{s75},~{s76},~{s77},~{s78},~{s79}
    ,~{s80},~{s81},~{s82},~{s83},~{s84},~{s85},~{s86},~{s87},~{s88},~{s89}
    ,~{s90},~{s91},~{s92},~{s93},~{s94},~{s95},~{s96},~{s97},~{s98},~{s99}
    ,~{s100},~{s101},~{s102}"() #1

  ret void
}

; Use a copy to a free SGPR instead of introducing a second CSR VGPR.
; GCN-LABEL: {{^}}no_new_vgpr_for_fp_csr:
; GCN: s_waitcnt
<<<<<<< HEAD
; GCN: s_mov_b32 [[FP_COPY:s[0-9]+]], s33
; GCN-NEXT: s_mov_b32 s33, s32
; MUBUF:   s_addk_i32 s32, 0x400
=======
; GCN-NEXT: s_or_saveexec_b64 [[COPY_EXEC0:s\[[0-9]+:[0-9]+\]]], -1{{$}}
; MUBUF-NEXT:   buffer_store_dword [[CSR_VGPR:v[0-9]+]], off, s[0:3], s32 offset:8 ; 4-byte Folded Spill
; FLATSCR-NEXT: scratch_store_dword off, [[CSR_VGPR:v[0-9]+]], s32 offset:8 ; 4-byte Folded Spill
; GCN-NEXT: s_mov_b64 exec, [[COPY_EXEC0]]
; GCN-COUNT-61: v_writelane_b32 v0,
; FLATSCR: s_mov_b32 [[FP_COPY:s[0-9]+]], s33
; FLATSCR-NEXT: s_mov_b32 s33, s32
; MUBUF: s_mov_b32 [[FP_COPY:s[0-9]+]], s33
; MUBUF-NEXT: s_mov_b32 s33, s32
>>>>>>> 25d17349
; MUBUF:   buffer_store_dword v41, off, s[0:3], s33 ; 4-byte Folded Spill
; FLATSCR: s_add_i32 s32, s32, 16
; FLATSCR: scratch_store_dword off, v41, s33 ; 4-byte Folded Spill
; GCN-COUNT-62: v_writelane_b32 v0,
; GCN: v_writelane_b32 v0,
; MUBUF:   buffer_store_dword
; FLATSCR: scratch_store_dword
; GCN: ;;#ASMSTART
; MUBUF:   buffer_load_dword v41, off, s[0:3], s33 ; 4-byte Folded Reload
; FLATSCR: scratch_load_dword v41, off, s33 ; 4-byte Folded Reload
; GCN-COUNT-64: v_readlane_b32 s{{[0-9]+}}, v0
; MUBUF-NEXT:   s_addk_i32 s32, 0xfc00
; FLATSCR-NEXT: s_add_i32 s32, s32, -16
; GCN-NEXT: s_mov_b32 s33, [[FP_COPY]]
; GCN-NEXT: s_or_saveexec_b64 [[COPY_EXEC1:s\[[0-9]+:[0-9]+\]]], -1{{$}}
<<<<<<< HEAD
; MUBUF-NEXT:   buffer_load_dword v0, off, s[0:3], s32 offset:12 ; 4-byte Folded Reload
; FLATSCR-NEXT: scratch_load_dword v0, off, s32 offset:12 ; 4-byte Folded Reload
=======
; MUBUF-NEXT:   buffer_load_dword [[CSR_VGPR]], off, s[0:3], s32 offset:8 ; 4-byte Folded Reload
; FLATSCR-NEXT: scratch_load_dword [[CSR_VGPR]], off, s32 offset:8 ; 4-byte Folded Reload
>>>>>>> 25d17349
; GCN-NEXT: s_mov_b64 exec, [[COPY_EXEC1]]
; GCN-NEXT: s_waitcnt vmcnt(0)
; GCN-NEXT: s_setpc_b64
define void @no_new_vgpr_for_fp_csr() #1 {
  %alloca = alloca i32, addrspace(5)
  store volatile i32 0, i32 addrspace(5)* %alloca
  call void asm sideeffect "; clobber v41", "~{v41}"()
  call void asm sideeffect "",
    "~{s39},~{s40},~{s41},~{s42},~{s43},~{s44},~{s45},~{s46},~{s47},~{s48},~{s49}
    ,~{s50},~{s51},~{s52},~{s53},~{s54},~{s55},~{s56},~{s57},~{s58},~{s59}
    ,~{s60},~{s61},~{s62},~{s63},~{s64},~{s65},~{s66},~{s67},~{s68},~{s69}
    ,~{s70},~{s71},~{s72},~{s73},~{s74},~{s75},~{s76},~{s77},~{s78},~{s79}
    ,~{s80},~{s81},~{s82},~{s83},~{s84},~{s85},~{s86},~{s87},~{s88},~{s89}
    ,~{s90},~{s91},~{s92},~{s93},~{s94},~{s95},~{s96},~{s97},~{s98},~{s99}
    ,~{s100},~{s101},~{s102}"() #1

  ret void
}

; GCN-LABEL: {{^}}realign_stack_no_fp_elim:
; GCN: s_waitcnt
; MUBUF-NEXT:   s_mov_b32 [[FP_COPY:s4]], s33
; FLATSCR-NEXT: s_mov_b32 [[FP_COPY:s0]], s33
; MUBUF-NEXT:   s_add_i32 s33, s32, 0x7ffc0
; FLATSCR-NEXT: s_add_i32 s33, s32, 0x1fff
; MUBUF-NEXT:   s_and_b32 s33, s33, 0xfff80000
; FLATSCR-NEXT: s_and_b32 s33, s33, 0xffffe000
; MUBUF-NEXT:   s_add_i32 s32, s32, 0x180000
; FLATSCR-NEXT: s_addk_i32 s32, 0x6000
; GCN-NEXT:     v_mov_b32_e32 [[ZERO:v[0-9]+]], 0
; MUBUF-NEXT:   v_mov_b32_e32 [[OFFSET:v[0-9]+]], 0x2000{{$}}
; MUBUF-NEXT:   buffer_store_dword [[ZERO]], [[OFFSET]], s[0:3], s33 offen{{$}}
; FLATSCR-NEXT: s_add_i32 vcc_hi, s33, 0x2000
; FLATSCR-NEXT: scratch_store_dword off, [[ZERO]], vcc_hi
; GCN-NEXT: s_waitcnt vmcnt(0)
<<<<<<< HEAD
; MUBUF-NEXT:   s_add_i32 s32, s32, 0xfff00000
; FLATSCR-NEXT: s_addk_i32 s32, 0xc000
; GCN-NEXT: s_mov_b32
=======
; MUBUF-NEXT:   s_add_i32 s32, s32, 0xffe80000
; FLATSCR-NEXT: s_addk_i32 s32, 0xa000
; GCN-NEXT: s_mov_b32 s33, [[FP_COPY]]
>>>>>>> 25d17349
; GCN-NEXT: s_setpc_b64
define void @realign_stack_no_fp_elim() #1 {
  %alloca = alloca i32, align 8192, addrspace(5)
  store volatile i32 0, i32 addrspace(5)* %alloca
  ret void
}

; GCN-LABEL: {{^}}no_unused_non_csr_sgpr_for_fp:
; GCN: s_waitcnt
; GCN-NEXT: s_or_saveexec_b64 [[COPY_EXEC0:s\[[0-9]+:[0-9]+\]]], -1{{$}}
; MUBUF-NEXT:   buffer_store_dword [[CSR_VGPR:v[0-9]+]], off, s[0:3], s32 offset:4 ; 4-byte Folded Spill
; FLATSCR-NEXT: scratch_store_dword off, [[CSR_VGPR:v[0-9]+]], s32 offset:4 ; 4-byte Folded Spill
; GCN-NEXT: s_mov_b64 exec, [[COPY_EXEC0]]
; GCN-NEXT: v_writelane_b32 v0, s33, 2
; GCN-NEXT: s_mov_b32 s33, s32
; GCN-NEXT: v_writelane_b32 v0, s30, 0
; GCN: v_mov_b32_e32 [[ZERO:v[0-9]+]], 0
; GCN: v_writelane_b32 v0, s31, 1
; MUBUF:   buffer_store_dword [[ZERO]], off, s[0:3], s33{{$}}
; FLATSCR: scratch_store_dword off, [[ZERO]], s33{{$}}
; GCN-NEXT:     s_waitcnt vmcnt(0)
; GCN: ;;#ASMSTART
; MUBUF:        s_addk_i32 s32, 0x300
; MUBUF-NEXT:   v_readlane_b32 s4, v0, 0
; MUBUF-NEXT:   v_readlane_b32 s5, v0, 1
; FLATSCR:      s_add_i32 s32, s32, 12
; FLATSCR-NEXT: v_readlane_b32 s0, v0, 0
; FLATSCR-NEXT: v_readlane_b32 s1, v0, 1
; MUBUF-NEXT:   s_addk_i32 s32, 0xfd00
; FLATSCR-NEXT: s_add_i32 s32, s32, -12
; GCN-NEXT:     v_readlane_b32 s33, v0, 2
; GCN-NEXT: s_or_saveexec_b64 [[COPY_EXEC1:s\[[0-9]+:[0-9]+\]]], -1{{$}}
; MUBUF-NEXT:   buffer_load_dword [[CSR_VGPR]], off, s[0:3], s32 offset:4 ; 4-byte Folded Reload
; FLATSCR-NEXT: scratch_load_dword [[CSR_VGPR]], off, s32 offset:4 ; 4-byte Folded Reload
; GCN-NEXT: s_mov_b64 exec, [[COPY_EXEC1]]
; GCN-NEXT: s_waitcnt vmcnt(0)
; MUBUF-NEXT:   s_setpc_b64 s[4:5]
; FLATSCR-NEXT: s_setpc_b64 s[0:1]
define void @no_unused_non_csr_sgpr_for_fp() #1 {
  %alloca = alloca i32, addrspace(5)
  store volatile i32 0, i32 addrspace(5)* %alloca

  ; Use all clobberable registers, so FP has to spill to a VGPR.
  call void asm sideeffect "",
    "~{s0},~{s1},~{s2},~{s3},~{s4},~{s5},~{s6},~{s7},~{s8},~{s9}
    ,~{s10},~{s11},~{s12},~{s13},~{s14},~{s15},~{s16},~{s17},~{s18},~{s19}
    ,~{s20},~{s21},~{s22},~{s23},~{s24},~{s25},~{s26},~{s27},~{s28},~{s29}
    ,~{s30},~{s31}"() #0

  ret void
}

; Need a new CSR VGPR to satisfy the FP spill.
; GCN-LABEL: {{^}}no_unused_non_csr_sgpr_for_fp_no_scratch_vgpr:
; GCN: s_waitcnt
; GCN-NEXT: s_or_saveexec_b64 [[COPY_EXEC0:s\[[0-9]+:[0-9]+\]]], -1{{$}}
; MUBUF-NEXT:   buffer_store_dword [[CSR_VGPR:v[0-9]+]], off, s[0:3], s32 offset:4 ; 4-byte Folded Spill
; FLATSCR-NEXT: scratch_store_dword off, [[CSR_VGPR:v[0-9]+]], s32 offset:4 ; 4-byte Folded Spill
; GCN-NEXT: s_mov_b64 exec, [[COPY_EXEC0]]
; GCN-NEXT: v_writelane_b32 [[CSR_VGPR]], s33, 2
; GCN-NEXT: s_mov_b32 s33, s32
; GCN-NEXT: v_writelane_b32 [[CSR_VGPR]], s30, 0

; GCN-DAG: v_writelane_b32 [[CSR_VGPR]], s31, 1
; MUBUF-DAG:   buffer_store_dword
; FLATSCR-DAG: scratch_store_dword
; MUBUF:       s_addk_i32 s32, 0x300{{$}}
; FLATSCR:     s_add_i32 s32, s32, 12{{$}}

; GCN-DAG:      ;;#ASMSTART
; GCN-DAG:      v_readlane_b32
; GCN:          v_readlane_b32
; MUBUF-NEXT:   s_addk_i32 s32, 0xfd00{{$}}
; FLATSCR-NEXT: s_add_i32 s32, s32, -12{{$}}
; GCN-NEXT: v_readlane_b32 s33, [[CSR_VGPR]], 2
; GCN-NEXT: s_or_saveexec_b64 [[COPY_EXEC1:s\[[0-9]+:[0-9]+\]]], -1{{$}}
; MUBUF-NEXT:   buffer_load_dword [[CSR_VGPR]], off, s[0:3], s32 offset:4 ; 4-byte Folded Reload
; FLATSCR-NEXT: scratch_load_dword [[CSR_VGPR]], off, s32 offset:4 ; 4-byte Folded Reload
; GCN-NEXT: s_mov_b64 exec, [[COPY_EXEC1]]
; GCN-NEXT: s_waitcnt vmcnt(0)
; GCN-NEXT: s_setpc_b64
define void @no_unused_non_csr_sgpr_for_fp_no_scratch_vgpr() #1 {
  %alloca = alloca i32, addrspace(5)
  store volatile i32 0, i32 addrspace(5)* %alloca

  ; Use all clobberable registers, so FP has to spill to a VGPR.
  call void asm sideeffect "",
    "~{s0},~{s1},~{s2},~{s3},~{s4},~{s5},~{s6},~{s7},~{s8},~{s9}
    ,~{s10},~{s11},~{s12},~{s13},~{s14},~{s15},~{s16},~{s17},~{s18},~{s19}
    ,~{s20},~{s21},~{s22},~{s23},~{s24},~{s25},~{s26},~{s27},~{s28},~{s29}
    ,~{s30},~{s31}"() #0

  call void asm sideeffect "; clobber nonpreserved initial VGPRs",
    "~{v0},~{v1},~{v2},~{v3},~{v4},~{v5},~{v6},~{v7},~{v8},~{v9}
    ,~{v10},~{v11},~{v12},~{v13},~{v14},~{v15},~{v16},~{v17},~{v18},~{v19}
    ,~{v20},~{v21},~{v22},~{v23},~{v24},~{v25},~{v26},~{v27},~{v28},~{v29}
    ,~{v30},~{v31},~{v32},~{v33},~{v34},~{v35},~{v36},~{v37},~{v38},~{v39}"() #1

  ret void
}

; The byval argument exceeds the MUBUF constant offset, so a scratch
; register is needed to access the CSR VGPR slot.
; GCN-LABEL: {{^}}scratch_reg_needed_mubuf_offset:
; GCN: s_waitcnt
; GCN-NEXT: s_or_saveexec_b64 [[COPY_EXEC0:s\[[0-9]+:[0-9]+\]]], -1{{$}}
; MUBUF-NEXT: s_add_i32 [[SCRATCH_SGPR:s[0-9]+]], s32, 0x40100
; MUBUF-NEXT: buffer_store_dword [[CSR_VGPR:v[0-9]+]], off, s[0:3], [[SCRATCH_SGPR]] ; 4-byte Folded Spill
; FLATSCR-NEXT: s_add_i32 [[SCRATCH_SGPR:s[0-9]+]], s32, 0x1004
; FLATSCR-NEXT: scratch_store_dword off, [[CSR_VGPR:v[0-9]+]], [[SCRATCH_SGPR]] ; 4-byte Folded Spill
; GCN-NEXT: s_mov_b64 exec, [[COPY_EXEC0]]
; GCN-NEXT: v_writelane_b32 [[CSR_VGPR]], s33, 2
; GCN-DAG:  v_writelane_b32 [[CSR_VGPR]], s30, 0
; GCN-DAG:  s_mov_b32 s33, s32
; GCN-DAG:  v_writelane_b32 [[CSR_VGPR]], s31, 1
; MUBUF-DAG:   s_add_i32 s32, s32, 0x40300{{$}}
; FLATSCR-DAG: s_addk_i32 s32, 0x100c{{$}}
; MUBUF-DAG:   buffer_store_dword
; FLATSCR-DAG: scratch_store_dword

; GCN: ;;#ASMSTART
; MUBUF:   v_readlane_b32 s5, [[CSR_VGPR]], 1
; FLATSCR: v_readlane_b32 s1, [[CSR_VGPR]], 1
; MUBUF-NEXT:   s_add_i32 s32, s32, 0xfffbfd00{{$}}
; FLATSCR-NEXT: s_addk_i32 s32, 0xeff4{{$}}
; GCN-NEXT: v_readlane_b32 s33, [[CSR_VGPR]], 2
; GCN-NEXT: s_or_saveexec_b64 [[COPY_EXEC1:s\[[0-9]+:[0-9]+\]]], -1{{$}}
; MUBUF-NEXT: s_add_i32 [[SCRATCH_SGPR:s[0-9]+]], s32, 0x40100
; MUBUF-NEXT: buffer_load_dword [[CSR_VGPR]], off, s[0:3], [[SCRATCH_SGPR]] ; 4-byte Folded Reload
; FLATSCR-NEXT: s_add_i32 [[SCRATCH_SGPR:s[0-9]+]], s32, 0x1004
; FLATSCR-NEXT: scratch_load_dword [[CSR_VGPR]], off, [[SCRATCH_SGPR]] ; 4-byte Folded Reload
; GCN-NEXT: s_mov_b64 exec, [[COPY_EXEC1]]
; GCN-NEXT: s_waitcnt vmcnt(0)
; GCN-NEXT: s_setpc_b64
define void @scratch_reg_needed_mubuf_offset([4096 x i8] addrspace(5)* byval([4096 x i8]) align 4 %arg) #1 {
  %alloca = alloca i32, addrspace(5)
  store volatile i32 0, i32 addrspace(5)* %alloca

  ; Use all clobberable registers, so FP has to spill to a VGPR.
  call void asm sideeffect "; clobber nonpreserved SGPRs",
    "~{s0},~{s1},~{s2},~{s3},~{s4},~{s5},~{s6},~{s7},~{s8},~{s9}
    ,~{s10},~{s11},~{s12},~{s13},~{s14},~{s15},~{s16},~{s17},~{s18},~{s19}
    ,~{s20},~{s21},~{s22},~{s23},~{s24},~{s25},~{s26},~{s27},~{s28},~{s29}
    ,~{s30},~{s31}"() #0

  ; Use all clobberable VGPRs, so a CSR spill is needed for the VGPR
  call void asm sideeffect "; clobber nonpreserved VGPRs",
    "~{v0},~{v1},~{v2},~{v3},~{v4},~{v5},~{v6},~{v7},~{v8},~{v9}
    ,~{v10},~{v11},~{v12},~{v13},~{v14},~{v15},~{v16},~{v17},~{v18},~{v19}
    ,~{v20},~{v21},~{v22},~{v23},~{v24},~{v25},~{v26},~{v27},~{v28},~{v29}
    ,~{v30},~{v31},~{v32},~{v33},~{v34},~{v35},~{v36},~{v37},~{v38},~{v39}"() #1

  ret void
}

; GCN-LABEL: {{^}}local_empty_func:
; GCN: s_waitcnt
; GCN-NEXT: s_setpc_b64
define internal void @local_empty_func() #0 {
  ret void
}

; An FP is needed, despite not needing any spills
; TODO: Ccould see callee does not use stack and omit FP.
; GCN-LABEL: {{^}}ipra_call_with_stack:
; GCN: s_mov_b32 [[FP_COPY:s[0-9]+]], s33
; GCN: s_mov_b32 s33, s32
; MUBUF:   s_addk_i32 s32, 0x400
; FLATSCR: s_add_i32 s32, s32, 16
; MUBUF:   buffer_store_dword v{{[0-9]+}}, off, s[0:3], s33{{$}}
; FLATSCR: scratch_store_dword off, v{{[0-9]+}}, s33{{$}}
; GCN:     s_swappc_b64
; MUBUF:   s_addk_i32
; FLATSCR: s_add_i32 s32, s32, -16
; GCN: s_mov_b32 s33, [[FP_COPY:s[0-9]+]]
define void @ipra_call_with_stack() #0 {
  %alloca = alloca i32, addrspace(5)
  store volatile i32 0, i32 addrspace(5)* %alloca
  call void @local_empty_func()
  ret void
}

; With no free registers, we must spill the FP to memory.
; GCN-LABEL: {{^}}callee_need_to_spill_fp_to_memory:
; MUBUF:   v_mov_b32_e32 [[TMP_VGPR1:v[0-9]+]], s33
; MUBUF:   buffer_store_dword [[TMP_VGPR1]], off, s[0:3], s32 ; 4-byte Folded Spill
; FLATSCR: s_mov_b32 s0, s33
; GCN:     s_mov_b32 s33, s32
; MUBUF:   buffer_load_dword [[TMP_VGPR2:v[0-9]+]], off, s[0:3], s32 ; 4-byte Folded Reload
; FLATSCR: s_mov_b32 s33, s0
; MUBUF:   s_waitcnt vmcnt(0)
; MUBUF:   v_readfirstlane_b32 s33, [[TMP_VGPR2]]
; GCN:     s_setpc_b64
; MUBUF:   ScratchSize: 8
; FLATSCR: ScratchSize: 0
define void @callee_need_to_spill_fp_to_memory() #3 {
  call void asm sideeffect "; clobber nonpreserved SGPRs",
    "~{s4},~{s5},~{s6},~{s7},~{s8},~{s9}
    ,~{s10},~{s11},~{s12},~{s13},~{s14},~{s15},~{s16},~{s17},~{s18},~{s19}
    ,~{s20},~{s21},~{s22},~{s23},~{s24},~{s25},~{s26},~{s27},~{s28},~{s29}
    ,~{vcc}"()

  call void asm sideeffect "; clobber all VGPRs",
    "~{v0},~{v1},~{v2},~{v3},~{v4},~{v5},~{v6},~{v7},~{v8},~{v9}
    ,~{v10},~{v11},~{v12},~{v13},~{v14},~{v15},~{v16},~{v17},~{v18},~{v19}
    ,~{v20},~{v21},~{v22},~{v23},~{v24},~{v25},~{v26},~{v27},~{v28},~{v29}
    ,~{v30},~{v31},~{v32},~{v33},~{v34},~{v35},~{v36},~{v37},~{v38},~{v39}"()
  ret void
}

; If we have a reserved VGPR that can be used for SGPR spills, we may still
; need to spill the FP to memory if there are no free lanes in the reserved
; VGPR.
; GCN-LABEL: {{^}}callee_need_to_spill_fp_to_memory_full_reserved_vgpr:
; MUBUF:   s_or_saveexec_b64 [[COPY_EXEC1:s\[[0-9]+:[0-9]+\]]], -1{{$}}
; MUBUF:   s_mov_b64 exec, [[COPY_EXEC1]]
; MUBUF:   v_mov_b32_e32 [[TMP_VGPR1:v[0-9]+]], s33
; MUBUF:   buffer_store_dword [[TMP_VGPR1]], off, s[0:3], s32 offset:[[OFF:[0-9]+]]
; GCN-NOT: v_writelane_b32 v40, s33
; MUBUF:   s_mov_b32 s33, s32
; FLATSCR: s_mov_b32 s33, s0
; GCN-NOT: v_readlane_b32 s33, v40
; MUBUF:   buffer_load_dword [[TMP_VGPR2:v[0-9]+]], off, s[0:3], s32 offset:[[OFF]]
; MUBUF:   v_readfirstlane_b32 s33, [[TMP_VGPR2]]
; MUBUF:   s_or_saveexec_b64 [[COPY_EXEC2:s\[[0-9]+:[0-9]+\]]], -1{{$}}
; MUBUF:   s_mov_b64 exec, [[COPY_EXEC2]]
; GCN:     s_setpc_b64
define void @callee_need_to_spill_fp_to_memory_full_reserved_vgpr() #3 {
  call void asm sideeffect "; clobber nonpreserved SGPRs and 64 CSRs",
    "~{s4},~{s5},~{s6},~{s7},~{s8},~{s9}
    ,~{s10},~{s11},~{s12},~{s13},~{s14},~{s15},~{s16},~{s17},~{s18},~{s19}
    ,~{s20},~{s21},~{s22},~{s23},~{s24},~{s25},~{s26},~{s27},~{s28},~{s29}
    ,~{s40},~{s41},~{s42},~{s43},~{s44},~{s45},~{s46},~{s47},~{s48},~{s49}
    ,~{s50},~{s51},~{s52},~{s53},~{s54},~{s55},~{s56},~{s57},~{s58},~{s59}
    ,~{s60},~{s61},~{s62},~{s63},~{s64},~{s65},~{s66},~{s67},~{s68},~{s69}
    ,~{s70},~{s71},~{s72},~{s73},~{s74},~{s75},~{s76},~{s77},~{s78},~{s79}
    ,~{s80},~{s81},~{s82},~{s83},~{s84},~{s85},~{s86},~{s87},~{s88},~{s89}
    ,~{s90},~{s91},~{s92},~{s93},~{s94},~{s95},~{s96},~{s97},~{s98},~{s99}
    ,~{s100},~{s101},~{s102},~{s39},~{vcc}"()

  call void asm sideeffect "; clobber all VGPRs except CSR v40",
    "~{v0},~{v1},~{v2},~{v3},~{v4},~{v5},~{v6},~{v7},~{v8},~{v9}
    ,~{v10},~{v11},~{v12},~{v13},~{v14},~{v15},~{v16},~{v17},~{v18},~{v19}
    ,~{v20},~{v21},~{v22},~{v23},~{v24},~{v25},~{v26},~{v27},~{v28},~{v29}
    ,~{v30},~{v31},~{v32},~{v33},~{v34},~{v35},~{v36},~{v37},~{v38}"()
  ret void
}

; When flat-scratch is enabled, we save the FP to s0. At the same time,
; the exec register is saved to s0 when saving CSR in the function prolog.
; Make sure that the FP save happens after restoring exec from the same
; register.
; GCN-LABEL: {{^}}callee_need_to_spill_fp_to_reg:
; GCN-NOT: v_writelane_b32 v40, s33
; FLATSCR: s_or_saveexec_b64 s[0:1], -1
; FLATSCR: s_mov_b64 exec, s[0:1]
; FLATSCR: s_mov_b32 s0, s33
; FLATSCR: s_mov_b32 s33, s32
; FLATSCR: s_mov_b32 s33, s0
; FLATSCR: s_or_saveexec_b64 s[0:1], -1
; GCN-NOT: v_readlane_b32 s33, v40
; GCN:     s_setpc_b64
define void @callee_need_to_spill_fp_to_reg() #1 {
  call void asm sideeffect "; clobber nonpreserved SGPRs and 64 CSRs",
    "~{s4},~{s5},~{s6},~{s7},~{s8},~{s9}
    ,~{s10},~{s11},~{s12},~{s13},~{s14},~{s15},~{s16},~{s17},~{s18},~{s19}
    ,~{s20},~{s21},~{s22},~{s23},~{s24},~{s25},~{s26},~{s27},~{s28},~{s29}
    ,~{s40},~{s41},~{s42},~{s43},~{s44},~{s45},~{s46},~{s47},~{s48},~{s49}
    ,~{s50},~{s51},~{s52},~{s53},~{s54},~{s55},~{s56},~{s57},~{s58},~{s59}
    ,~{s60},~{s61},~{s62},~{s63},~{s64},~{s65},~{s66},~{s67},~{s68},~{s69}
    ,~{s70},~{s71},~{s72},~{s73},~{s74},~{s75},~{s76},~{s77},~{s78},~{s79}
    ,~{s80},~{s81},~{s82},~{s83},~{s84},~{s85},~{s86},~{s87},~{s88},~{s89}
    ,~{s90},~{s91},~{s92},~{s93},~{s94},~{s95},~{s96},~{s97},~{s98},~{s99}
    ,~{s100},~{s101},~{s102},~{s39},~{vcc}"()

  call void asm sideeffect "; clobber all VGPRs except CSR v40",
    "~{v0},~{v1},~{v2},~{v3},~{v4},~{v5},~{v6},~{v7},~{v8},~{v9}
    ,~{v10},~{v11},~{v12},~{v13},~{v14},~{v15},~{v16},~{v17},~{v18},~{v19}
    ,~{v20},~{v21},~{v22},~{v23},~{v24},~{v25},~{v26},~{v27},~{v28},~{v29}
    ,~{v30},~{v31},~{v32},~{v33},~{v34},~{v35},~{v36},~{v37},~{v38},~{v39}"()
  ret void
}

; If the size of the offset exceeds the MUBUF offset field we need another
; scratch VGPR to hold the offset.
; GCN-LABEL: {{^}}spill_fp_to_memory_scratch_reg_needed_mubuf_offset
; MUBUF: s_or_saveexec_b64 s[4:5], -1
; MUBUF-NEXT: s_add_i32 [[SCRATCH_SGPR:s[0-9]+]], s32, 0x40100
; MUBUF-NEXT: buffer_store_dword v39, off, s[0:3], [[SCRATCH_SGPR]] ; 4-byte Folded Spill
; MUBUF: v_mov_b32_e32 v0, s33
; GCN-NOT: v_mov_b32_e32 v0, 0x100c
; MUBUF-NEXT: s_add_i32 [[SCRATCH_SGPR:s[0-9]+]], s32, 0x40200
; MUBUF: buffer_store_dword v0, off, s[0:3], [[SCRATCH_SGPR]] ; 4-byte Folded Spill
; FLATSCR: v_mov_b32_e32 v0, 0
; FLATSCR: s_add_i32 [[SOFF:s[0-9]+]], s33, 0x1000
; FLATSCR: scratch_store_dword off, v0, [[SOFF]]
define void @spill_fp_to_memory_scratch_reg_needed_mubuf_offset([4096 x i8] addrspace(5)* byval([4096 x i8]) align 4 %arg) #3 {
  %alloca = alloca i32, addrspace(5)
  store volatile i32 0, i32 addrspace(5)* %alloca

  call void asm sideeffect "; clobber nonpreserved SGPRs and 64 CSRs",
    "~{s4},~{s5},~{s6},~{s7},~{s8},~{s9}
    ,~{s10},~{s11},~{s12},~{s13},~{s14},~{s15},~{s16},~{s17},~{s18},~{s19}
    ,~{s20},~{s21},~{s22},~{s23},~{s24},~{s25},~{s26},~{s27},~{s28},~{s29}
    ,~{s40},~{s41},~{s42},~{s43},~{s44},~{s45},~{s46},~{s47},~{s48},~{s49}
    ,~{s50},~{s51},~{s52},~{s53},~{s54},~{s55},~{s56},~{s57},~{s58},~{s59}
    ,~{s60},~{s61},~{s62},~{s63},~{s64},~{s65},~{s66},~{s67},~{s68},~{s69}
    ,~{s70},~{s71},~{s72},~{s73},~{s74},~{s75},~{s76},~{s77},~{s78},~{s79}
    ,~{s80},~{s81},~{s82},~{s83},~{s84},~{s85},~{s86},~{s87},~{s88},~{s89}
    ,~{s90},~{s91},~{s92},~{s93},~{s94},~{s95},~{s96},~{s97},~{s98},~{s99}
    ,~{s100},~{s101},~{s102},~{s39},~{vcc}"()

  call void asm sideeffect "; clobber all VGPRs except CSR v40",
    "~{v0},~{v1},~{v2},~{v3},~{v4},~{v5},~{v6},~{v7},~{v8},~{v9}
    ,~{v10},~{v11},~{v12},~{v13},~{v14},~{v15},~{v16},~{v17},~{v18},~{v19}
    ,~{v20},~{v21},~{v22},~{v23},~{v24},~{v25},~{v26},~{v27},~{v28},~{v29}
    ,~{v30},~{v31},~{v32},~{v33},~{v34},~{v35},~{v36},~{v37},~{v38}"()
  ret void
}

attributes #0 = { nounwind }
attributes #1 = { nounwind "frame-pointer"="all" }
attributes #2 = { nounwind "frame-pointer"="non-leaf" }
attributes #3 = { nounwind "frame-pointer"="all" "amdgpu-waves-per-eu"="6,6" }<|MERGE_RESOLUTION|>--- conflicted
+++ resolved
@@ -275,15 +275,9 @@
 ; GCN-NEXT: s_mov_b32 s33, s32
 ; MUBUF: buffer_store_dword v41, off, s[0:3], s33 ; 4-byte Folded Spill
 ; FLATSCR: scratch_store_dword off, v41, s33 ; 4-byte Folded Spill
-<<<<<<< HEAD
 ; GCN-COUNT-63: v_writelane_b32 [[CSR_VGPR]]
-; MUBUF: buffer_store_dword v{{[0-9]+}}, off, s[0:3], s33 offset:8
-; FLATSCR: scratch_store_dword off, v{{[0-9]+}}, s33 offset:8
-=======
-; GCN: v_writelane_b32 v0
-; MUBUF:   buffer_store_dword v{{[0-9]+}}, off, s[0:3], s33 offset:4
+; MUBUF: buffer_store_dword v{{[0-9]+}}, off, s[0:3], s33 offset:4
 ; FLATSCR: scratch_store_dword off, v{{[0-9]+}}, s33 offset:4
->>>>>>> 25d17349
 ; GCN: ;;#ASMSTART
 
 ; MUBUF:        s_addk_i32 s32, 0xfc00
@@ -314,21 +308,14 @@
 ; Use a copy to a free SGPR instead of introducing a second CSR VGPR.
 ; GCN-LABEL: {{^}}no_new_vgpr_for_fp_csr:
 ; GCN: s_waitcnt
-<<<<<<< HEAD
-; GCN: s_mov_b32 [[FP_COPY:s[0-9]+]], s33
-; GCN-NEXT: s_mov_b32 s33, s32
-; MUBUF:   s_addk_i32 s32, 0x400
-=======
 ; GCN-NEXT: s_or_saveexec_b64 [[COPY_EXEC0:s\[[0-9]+:[0-9]+\]]], -1{{$}}
 ; MUBUF-NEXT:   buffer_store_dword [[CSR_VGPR:v[0-9]+]], off, s[0:3], s32 offset:8 ; 4-byte Folded Spill
 ; FLATSCR-NEXT: scratch_store_dword off, [[CSR_VGPR:v[0-9]+]], s32 offset:8 ; 4-byte Folded Spill
 ; GCN-NEXT: s_mov_b64 exec, [[COPY_EXEC0]]
-; GCN-COUNT-61: v_writelane_b32 v0,
 ; FLATSCR: s_mov_b32 [[FP_COPY:s[0-9]+]], s33
 ; FLATSCR-NEXT: s_mov_b32 s33, s32
 ; MUBUF: s_mov_b32 [[FP_COPY:s[0-9]+]], s33
 ; MUBUF-NEXT: s_mov_b32 s33, s32
->>>>>>> 25d17349
 ; MUBUF:   buffer_store_dword v41, off, s[0:3], s33 ; 4-byte Folded Spill
 ; FLATSCR: s_add_i32 s32, s32, 16
 ; FLATSCR: scratch_store_dword off, v41, s33 ; 4-byte Folded Spill
@@ -344,13 +331,8 @@
 ; FLATSCR-NEXT: s_add_i32 s32, s32, -16
 ; GCN-NEXT: s_mov_b32 s33, [[FP_COPY]]
 ; GCN-NEXT: s_or_saveexec_b64 [[COPY_EXEC1:s\[[0-9]+:[0-9]+\]]], -1{{$}}
-<<<<<<< HEAD
-; MUBUF-NEXT:   buffer_load_dword v0, off, s[0:3], s32 offset:12 ; 4-byte Folded Reload
-; FLATSCR-NEXT: scratch_load_dword v0, off, s32 offset:12 ; 4-byte Folded Reload
-=======
 ; MUBUF-NEXT:   buffer_load_dword [[CSR_VGPR]], off, s[0:3], s32 offset:8 ; 4-byte Folded Reload
 ; FLATSCR-NEXT: scratch_load_dword [[CSR_VGPR]], off, s32 offset:8 ; 4-byte Folded Reload
->>>>>>> 25d17349
 ; GCN-NEXT: s_mov_b64 exec, [[COPY_EXEC1]]
 ; GCN-NEXT: s_waitcnt vmcnt(0)
 ; GCN-NEXT: s_setpc_b64
@@ -386,15 +368,9 @@
 ; FLATSCR-NEXT: s_add_i32 vcc_hi, s33, 0x2000
 ; FLATSCR-NEXT: scratch_store_dword off, [[ZERO]], vcc_hi
 ; GCN-NEXT: s_waitcnt vmcnt(0)
-<<<<<<< HEAD
-; MUBUF-NEXT:   s_add_i32 s32, s32, 0xfff00000
-; FLATSCR-NEXT: s_addk_i32 s32, 0xc000
+; MUBUF-NEXT:   s_add_i32 s32, s32, 0xffe80000 
+; FLATSCR-NEXT: s_addk_i32 s32, 0xa000 
 ; GCN-NEXT: s_mov_b32
-=======
-; MUBUF-NEXT:   s_add_i32 s32, s32, 0xffe80000
-; FLATSCR-NEXT: s_addk_i32 s32, 0xa000
-; GCN-NEXT: s_mov_b32 s33, [[FP_COPY]]
->>>>>>> 25d17349
 ; GCN-NEXT: s_setpc_b64
 define void @realign_stack_no_fp_elim() #1 {
   %alloca = alloca i32, align 8192, addrspace(5)
