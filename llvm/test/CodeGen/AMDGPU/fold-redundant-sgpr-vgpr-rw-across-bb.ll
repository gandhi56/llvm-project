--- conflicted
+++ resolved
@@ -1,11 +1,5 @@
-<<<<<<< HEAD
 ; RUN: llc -mtriple=amdgcn -mcpu=gfx942 < %s | FileCheck --check-prefix=CHECK %s
 
-=======
-; RUN: llc -mtriple=amdgcn -mcpu=gfx942 < %s | FileCheck --check-prefix=CHECK1 %s
-; RUN: llc -mtriple=amdgcn -mcpu=gfx942 -amdgpu-si-fold-operands-preheader-threshold=10 < %s | FileCheck --check-prefix=CHECK2 %s
-; XFAIL: *
->>>>>>> c6b19b22
 define protected amdgpu_kernel void @main(ptr addrspace(1) noundef %args.coerce, ptr addrspace(1) noundef %args.coerce2, ptr addrspace(1) noundef %args.coerce4, i32 noundef %args12) {
 ; CHECK-LABEL: main:
 ; check that non-redundant readfirstlanes are not removed
