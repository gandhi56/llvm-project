--- conflicted
+++ resolved
@@ -2361,11 +2361,7 @@
       "256-v256:256-v512:512-v1024:1024-v2048:2048-n32:64-S32-A5-G1-ni:7:8");
   OpenMPIRBuilder OMPBuilder(*M);
   OMPBuilder.Config.IsTargetDevice = true;
-<<<<<<< HEAD
-  OMPBuilder.Config.IsGPU = true;
-=======
   OMPBuilder.Config.setIsGPU(false);
->>>>>>> fbc83353
   OMPBuilder.initialize();
   IRBuilder<> Builder(BB);
   OpenMPIRBuilder::LocationDescription Loc({Builder.saveIP(), DL});
