//===- llvm/unittest/IR/DebugInfo.cpp - DebugInfo tests -------------------===//
//
// Part of the LLVM Project, under the Apache License v2.0 with LLVM Exceptions.
// See https://llvm.org/LICENSE.txt for license information.
// SPDX-License-Identifier: Apache-2.0 WITH LLVM-exception
//
//===----------------------------------------------------------------------===//

#include "llvm/IR/DebugInfo.h"
#include "llvm/ADT/APSInt.h"
#include "llvm/AsmParser/Parser.h"
#include "llvm/IR/DIBuilder.h"
#include "llvm/IR/DebugInfoMetadata.h"
#include "llvm/IR/IRBuilder.h"
#include "llvm/IR/IntrinsicInst.h"
#include "llvm/IR/LLVMContext.h"
#include "llvm/IR/Metadata.h"
#include "llvm/IR/Module.h"
#include "llvm/IR/Verifier.h"
#include "llvm/Support/SourceMgr.h"
#include "llvm/Transforms/Utils/Local.h"
#include "gtest/gtest.h"

using namespace llvm;

static std::unique_ptr<Module> parseIR(LLVMContext &C, const char *IR) {
  SMDiagnostic Err;
  std::unique_ptr<Module> Mod = parseAssemblyString(IR, Err, C);
  if (!Mod)
    Err.print("DebugInfoTest", errs());
  return Mod;
}

namespace {

TEST(DINodeTest, getFlag) {
  // Some valid flags.
  EXPECT_EQ(DINode::FlagPublic, DINode::getFlag("DIFlagPublic"));
  EXPECT_EQ(DINode::FlagProtected, DINode::getFlag("DIFlagProtected"));
  EXPECT_EQ(DINode::FlagPrivate, DINode::getFlag("DIFlagPrivate"));
  EXPECT_EQ(DINode::FlagVector, DINode::getFlag("DIFlagVector"));
  EXPECT_EQ(DINode::FlagRValueReference,
            DINode::getFlag("DIFlagRValueReference"));

  // FlagAccessibility shouldn't work.
  EXPECT_EQ(0u, DINode::getFlag("DIFlagAccessibility"));

  // Some other invalid strings.
  EXPECT_EQ(0u, DINode::getFlag("FlagVector"));
  EXPECT_EQ(0u, DINode::getFlag("Vector"));
  EXPECT_EQ(0u, DINode::getFlag("other things"));
  EXPECT_EQ(0u, DINode::getFlag("DIFlagOther"));
}

TEST(DINodeTest, getFlagString) {
  // Some valid flags.
  EXPECT_EQ(StringRef("DIFlagPublic"),
            DINode::getFlagString(DINode::FlagPublic));
  EXPECT_EQ(StringRef("DIFlagProtected"),
            DINode::getFlagString(DINode::FlagProtected));
  EXPECT_EQ(StringRef("DIFlagPrivate"),
            DINode::getFlagString(DINode::FlagPrivate));
  EXPECT_EQ(StringRef("DIFlagVector"),
            DINode::getFlagString(DINode::FlagVector));
  EXPECT_EQ(StringRef("DIFlagRValueReference"),
            DINode::getFlagString(DINode::FlagRValueReference));

  // FlagAccessibility actually equals FlagPublic.
  EXPECT_EQ(StringRef("DIFlagPublic"),
            DINode::getFlagString(DINode::FlagAccessibility));

  // Some other invalid flags.
  EXPECT_EQ(StringRef(),
            DINode::getFlagString(DINode::FlagPublic | DINode::FlagVector));
  EXPECT_EQ(StringRef(), DINode::getFlagString(DINode::FlagFwdDecl |
                                               DINode::FlagArtificial));
  EXPECT_EQ(StringRef(),
            DINode::getFlagString(static_cast<DINode::DIFlags>(0xffff)));
}

TEST(DINodeTest, splitFlags) {
// Some valid flags.
#define CHECK_SPLIT(FLAGS, VECTOR, REMAINDER)                                  \
  {                                                                            \
    SmallVector<DINode::DIFlags, 8> V;                                         \
    EXPECT_EQ(REMAINDER, DINode::splitFlags(FLAGS, V));                        \
    EXPECT_TRUE(makeArrayRef(V).equals(VECTOR));                               \
  }
  CHECK_SPLIT(DINode::FlagPublic, {DINode::FlagPublic}, DINode::FlagZero);
  CHECK_SPLIT(DINode::FlagProtected, {DINode::FlagProtected}, DINode::FlagZero);
  CHECK_SPLIT(DINode::FlagPrivate, {DINode::FlagPrivate}, DINode::FlagZero);
  CHECK_SPLIT(DINode::FlagVector, {DINode::FlagVector}, DINode::FlagZero);
  CHECK_SPLIT(DINode::FlagRValueReference, {DINode::FlagRValueReference},
              DINode::FlagZero);
  DINode::DIFlags Flags[] = {DINode::FlagFwdDecl, DINode::FlagVector};
  CHECK_SPLIT(DINode::FlagFwdDecl | DINode::FlagVector, Flags,
              DINode::FlagZero);
  CHECK_SPLIT(DINode::FlagZero, {}, DINode::FlagZero);
#undef CHECK_SPLIT
}

TEST(StripTest, LoopMetadata) {
  LLVMContext C;
  std::unique_ptr<Module> M = parseIR(C, R"(
    define void @f() !dbg !5 {
      ret void, !dbg !10, !llvm.loop !11
    }

    !llvm.dbg.cu = !{!0}
    !llvm.debugify = !{!3, !3}
    !llvm.module.flags = !{!4}

    !0 = distinct !DICompileUnit(language: DW_LANG_C, file: !1, producer: "debugify", isOptimized: true, runtimeVersion: 0, emissionKind: FullDebug, enums: !2)
    !1 = !DIFile(filename: "loop.ll", directory: "/")
    !2 = !{}
    !3 = !{i32 1}
    !4 = !{i32 2, !"Debug Info Version", i32 3}
    !5 = distinct !DISubprogram(name: "f", linkageName: "f", scope: null, file: !1, line: 1, type: !6, scopeLine: 1, spFlags: DISPFlagDefinition | DISPFlagOptimized, unit: !0, retainedNodes: !7)
    !6 = !DISubroutineType(types: !2)
    !7 = !{!8}
    !8 = !DILocalVariable(name: "1", scope: !5, file: !1, line: 1, type: !9)
    !9 = !DIBasicType(name: "ty32", size: 32, encoding: DW_ATE_unsigned)
    !10 = !DILocation(line: 1, column: 1, scope: !5)
    !11 = distinct !{!11, !10, !10}
)");

  // Look up the debug info emission kind for the CU via the loop metadata
  // attached to the terminator. If, when stripping non-line table debug info,
  // we update the terminator's metadata correctly, we should be able to
  // observe the change in emission kind for the CU.
  auto getEmissionKind = [&]() {
    Instruction &I = *M->getFunction("f")->getEntryBlock().getFirstNonPHI();
    MDNode *LoopMD = I.getMetadata(LLVMContext::MD_loop);
    return cast<DILocation>(LoopMD->getOperand(1))
        ->getScope()
        ->getSubprogram()
        ->getUnit()
        ->getEmissionKind();
  };

  EXPECT_EQ(getEmissionKind(), DICompileUnit::FullDebug);

  bool Changed = stripNonLineTableDebugInfo(*M);
  EXPECT_TRUE(Changed);

  EXPECT_EQ(getEmissionKind(), DICompileUnit::LineTablesOnly);

  bool BrokenDebugInfo = false;
  bool HardError = verifyModule(*M, &errs(), &BrokenDebugInfo);
  EXPECT_FALSE(HardError);
  EXPECT_FALSE(BrokenDebugInfo);
}

TEST(MetadataTest, DeleteInstUsedByDbgValue) {
  LLVMContext C;
  std::unique_ptr<Module> M = parseIR(C, R"(
    define i16 @f(i16 %a) !dbg !6 {
      %b = add i16 %a, 1, !dbg !11
      call void @llvm.dbg.value(metadata i16 %b, metadata !9, metadata !DIExpression()), !dbg !11
      ret i16 0, !dbg !11
    }
    declare void @llvm.dbg.value(metadata, metadata, metadata) #0
    attributes #0 = { nounwind readnone speculatable willreturn }

    !llvm.dbg.cu = !{!0}
    !llvm.module.flags = !{!5}

    !0 = distinct !DICompileUnit(language: DW_LANG_C, file: !1, producer: "debugify", isOptimized: true, runtimeVersion: 0, emissionKind: FullDebug, enums: !2)
    !1 = !DIFile(filename: "t.ll", directory: "/")
    !2 = !{}
    !5 = !{i32 2, !"Debug Info Version", i32 3}
    !6 = distinct !DISubprogram(name: "foo", linkageName: "foo", scope: null, file: !1, line: 1, type: !7, scopeLine: 1, spFlags: DISPFlagDefinition | DISPFlagOptimized, unit: !0, retainedNodes: !8)
    !7 = !DISubroutineType(types: !2)
    !8 = !{!9}
    !9 = !DILocalVariable(name: "1", scope: !6, file: !1, line: 1, type: !10)
    !10 = !DIBasicType(name: "ty16", size: 16, encoding: DW_ATE_unsigned)
    !11 = !DILocation(line: 1, column: 1, scope: !6)
)");

  // Find %b = add ...
  Instruction &I = *M->getFunction("f")->getEntryBlock().getFirstNonPHI();

  // Find the dbg.value using %b.
  SmallVector<DbgValueInst *, 1> DVIs;
  findDbgValues(DVIs, &I);

  // Delete %b. The dbg.value should now point to undef.
  I.eraseFromParent();
  EXPECT_EQ(DVIs[0]->getNumVariableLocationOps(), 1u);
  EXPECT_TRUE(isa<UndefValue>(DVIs[0]->getValue(0)));
}

TEST(DIBuilder, CreateFortranArrayTypeWithAttributes) {
  LLVMContext Ctx;
  std::unique_ptr<Module> M(new Module("MyModule", Ctx));
  DIBuilder DIB(*M);

  DISubrange *Subrange = DIB.getOrCreateSubrange(1,1);
  SmallVector<Metadata*, 4> Subranges;
  Subranges.push_back(Subrange);
  DINodeArray Subscripts = DIB.getOrCreateArray(Subranges);

  auto getDIExpression = [&DIB](int offset) {
    SmallVector<uint64_t, 4> ops;
    ops.push_back(llvm::dwarf::DW_OP_push_object_address);
    DIExpression::appendOffset(ops, offset);
    ops.push_back(llvm::dwarf::DW_OP_deref);

    return DIB.createExpression(ops);
  };

  DIFile *F = DIB.createFile("main.c", "/");
  DICompileUnit *CU = DIB.createCompileUnit(
      dwarf::DW_LANG_C, DIB.createFile("main.c", "/"), "llvm-c", true, "", 0);

  DIVariable *DataLocation =
      DIB.createTempGlobalVariableFwdDecl(CU, "dl", "_dl", F, 1, nullptr, true);
  DIExpression *Associated = getDIExpression(1);
  DIExpression *Allocated = getDIExpression(2);
  DIExpression *Rank = DIB.createConstantValueExpression(3);

  DICompositeType *ArrayType = DIB.createArrayType(0, 0, nullptr, Subscripts,
                                                   DataLocation, Associated,
                                                   Allocated, Rank);

  EXPECT_TRUE(isa_and_nonnull<DICompositeType>(ArrayType));
  EXPECT_EQ(ArrayType->getRawDataLocation(), DataLocation);
  EXPECT_EQ(ArrayType->getRawAssociated(), Associated);
  EXPECT_EQ(ArrayType->getRawAllocated(), Allocated);
  EXPECT_EQ(ArrayType->getRawRank(), Rank);

  // Avoid memory leak.
  DIVariable::deleteTemporary(DataLocation);
}

TEST(DIBuilder, CreateSetType) {
  LLVMContext Ctx;
  std::unique_ptr<Module> M(new Module("MyModule", Ctx));
  DIBuilder DIB(*M);
  DIScope *Scope = DISubprogram::getDistinct(
      Ctx, nullptr, "", "", nullptr, 0, nullptr, 0, nullptr, 0, 0,
      DINode::FlagZero, DISubprogram::SPFlagZero, nullptr);
  DIType *Type = DIB.createBasicType("Int", 64, dwarf::DW_ATE_signed);
  DIFile *F = DIB.createFile("main.c", "/");

  DIDerivedType *SetType = DIB.createSetType(Scope, "set1", F, 1, 64, 64, Type);
  EXPECT_TRUE(isa_and_nonnull<DIDerivedType>(SetType));
}

TEST(DIBuilder, CreateStringType) {
  LLVMContext Ctx;
  std::unique_ptr<Module> M(new Module("MyModule", Ctx));
  DIBuilder DIB(*M);
  DIScope *Scope = DISubprogram::getDistinct(
      Ctx, nullptr, "", "", nullptr, 0, nullptr, 0, nullptr, 0, 0,
      DINode::FlagZero, DISubprogram::SPFlagZero, nullptr);
  DIFile *F = DIB.createFile("main.c", "/");
  StringRef StrName = "string";
  DIVariable *StringLen = DIB.createAutoVariable(Scope, StrName, F, 0, nullptr,
                                                 false, DINode::FlagZero, 0);
  auto getDIExpression = [&DIB](int offset) {
    SmallVector<uint64_t, 4> ops;
    ops.push_back(llvm::dwarf::DW_OP_push_object_address);
    DIExpression::appendOffset(ops, offset);
    ops.push_back(llvm::dwarf::DW_OP_deref);

    return DIB.createExpression(ops);
  };
  DIExpression *StringLocationExp = getDIExpression(1);
  DIStringType *StringType =
      DIB.createStringType(StrName, StringLen, StringLocationExp);

  EXPECT_TRUE(isa_and_nonnull<DIStringType>(StringType));
  EXPECT_EQ(StringType->getName(), StrName);
  EXPECT_EQ(StringType->getStringLength(), StringLen);
  EXPECT_EQ(StringType->getStringLocationExp(), StringLocationExp);

  StringRef StrNameExp = "stringexp";
  DIExpression *StringLengthExp = getDIExpression(2);
  DIStringType *StringTypeExp =
      DIB.createStringType(StrNameExp, StringLengthExp, StringLocationExp);

  EXPECT_TRUE(isa_and_nonnull<DIStringType>(StringTypeExp));
  EXPECT_EQ(StringTypeExp->getName(), StrNameExp);
  EXPECT_EQ(StringTypeExp->getStringLocationExp(), StringLocationExp);
  EXPECT_EQ(StringTypeExp->getStringLengthExp(), StringLengthExp);
}

TEST(DIBuilder, DIEnumerator) {
  LLVMContext Ctx;
  std::unique_ptr<Module> M(new Module("MyModule", Ctx));
  DIBuilder DIB(*M);
  APSInt I1(APInt(32, 1));
  APSInt I2(APInt(33, 1));

  auto *E = DIEnumerator::get(Ctx, I1, I1.isSigned(), "name");
  EXPECT_TRUE(E);

  auto *E1 = DIEnumerator::getIfExists(Ctx, I1, I1.isSigned(), "name");
  EXPECT_TRUE(E1);

  auto *E2 = DIEnumerator::getIfExists(Ctx, I2, I1.isSigned(), "name");
  EXPECT_FALSE(E2);
}

TEST(DIBuilder, createDbgAddr) {
  LLVMContext C;
  std::unique_ptr<Module> M = parseIR(C, R"(
    define void @f() !dbg !6 {
      %a = alloca i16, align 8
      ;; It is important that we put the debug marker on the return.
      ;; We take advantage of that to conjure up a debug loc without
      ;; having to synthesize one programatically.
      ret void, !dbg !11
    }
    declare void @llvm.dbg.value(metadata, metadata, metadata) #0
    attributes #0 = { nounwind readnone speculatable willreturn }

    !llvm.dbg.cu = !{!0}
    !llvm.module.flags = !{!5}

    !0 = distinct !DICompileUnit(language: DW_LANG_C, file: !1, producer: "debugify", isOptimized: true, runtimeVersion: 0, emissionKind: FullDebug, enums: !2)
    !1 = !DIFile(filename: "t.ll", directory: "/")
    !2 = !{}
    !5 = !{i32 2, !"Debug Info Version", i32 3}
    !6 = distinct !DISubprogram(name: "foo", linkageName: "foo", scope: null, file: !1, line: 1, type: !7, scopeLine: 1, spFlags: DISPFlagDefinition | DISPFlagOptimized, unit: !0, retainedNodes: !8)
    !7 = !DISubroutineType(types: !2)
    !8 = !{!9}
    !9 = !DILocalVariable(name: "1", scope: !6, file: !1, line: 1, type: !10)
    !10 = !DIBasicType(name: "ty16", size: 16, encoding: DW_ATE_unsigned)
    !11 = !DILocation(line: 1, column: 1, scope: !6)
)");
  auto *F = M->getFunction("f");
  auto *EntryBlock = &F->getEntryBlock();

  auto *CU =
      cast<DICompileUnit>(M->getNamedMetadata("llvm.dbg.cu")->getOperand(0));
  auto *Alloca = &*EntryBlock->begin();
  auto *Ret = EntryBlock->getTerminator();

  auto *SP = cast<DISubprogram>(F->getMetadata(LLVMContext::MD_dbg));
  auto *File = SP->getFile();
  std::string Name = "myName";
  const auto *Loc = Ret->getDebugLoc().get();

  IRBuilder<> Builder(EntryBlock);
  DIBuilder DIB(*M, true, CU);
  DIType *DT = DIB.createBasicType("ty16", 16, dwarf::DW_ATE_unsigned);

  DILocalVariable *LocalVar =
      DIB.createAutoVariable(SP, Name, File, 5 /*line*/, DT,
                             /*AlwaysPreserve=*/true);

  auto *Inst = DIB.insertDbgAddrIntrinsic(Alloca, LocalVar,
                                          DIB.createExpression(), Loc, Ret);

  DIB.finalize();

  EXPECT_EQ(Inst->getDebugLoc().get(), Loc);

  auto *MD0 = cast<MetadataAsValue>(Inst->getOperand(0))->getMetadata();
  auto *MD0Local = cast<LocalAsMetadata>(MD0);
  EXPECT_EQ(MD0Local->getValue(), Alloca);
  auto *MD1 = cast<MetadataAsValue>(Inst->getOperand(1))->getMetadata();
  EXPECT_EQ(MD1->getMetadataID(), Metadata::MetadataKind::DILocalVariableKind);
  auto *MD2 = cast<MetadataAsValue>(Inst->getOperand(2))->getMetadata();
  auto *MDExp = cast<DIExpression>(MD2);
  EXPECT_EQ(MDExp->getNumElements(), 0u);
}

<<<<<<< HEAD
TEST(IsHeterogeneousDebugTest, EmptyModule) {
  LLVMContext C;
  std::unique_ptr<Module> M = parseIR(C, "");
  EXPECT_FALSE(isHeterogeneousDebug(*M));
}
=======
TEST(DbgAssignIntrinsicTest, replaceVariableLocationOp) {
  LLVMContext C;
  std::unique_ptr<Module> M = parseIR(C, R"(
    define dso_local void @fun(i32 %v1, ptr %p1, ptr %p2) !dbg !7 {
    entry:
      call void @llvm.dbg.assign(metadata i32 %v1, metadata !14, metadata !DIExpression(), metadata !17, metadata ptr %p1, metadata !DIExpression()), !dbg !16
      ret void
    }

    declare void @llvm.dbg.assign(metadata, metadata, metadata, metadata, metadata, metadata)

    !llvm.dbg.cu = !{!0}
    !llvm.module.flags = !{!3}

    !0 = distinct !DICompileUnit(language: DW_LANG_C_plus_plus_14, file: !1, producer: "clang version 14.0.0", isOptimized: true, runtimeVersion: 0, emissionKind: FullDebug, splitDebugInlining: false, nameTableKind: None)
    !1 = !DIFile(filename: "test.cpp", directory: "/")
    !3 = !{i32 2, !"Debug Info Version", i32 3}
    !7 = distinct !DISubprogram(name: "fun", linkageName: "fun", scope: !1, file: !1, line: 2, type: !8, scopeLine: 2, flags: DIFlagPrototyped | DIFlagAllCallsDescribed, spFlags: DISPFlagDefinition | DISPFlagOptimized, unit: !0, retainedNodes: !11)
    !8 = !DISubroutineType(types: !9)
    !9 = !{null}
    !10 = !DIBasicType(name: "int", size: 32, encoding: DW_ATE_signed)
    !11 = !{}
    !14 = !DILocalVariable(name: "Local", scope: !7, file: !1, line: 3, type: !10)
    !16 = !DILocation(line: 0, scope: !7)
    !17 = distinct !DIAssignID()
    )");
  // Check the test IR isn't malformed.
  ASSERT_TRUE(M);

  Function &Fun = *M->getFunction("fun");
  Value *V1 = Fun.getArg(0);
  Value *P1 = Fun.getArg(1);
  Value *P2 = Fun.getArg(2);
  DbgAssignIntrinsic *DAI = cast<DbgAssignIntrinsic>(Fun.begin()->begin());
  ASSERT_TRUE(V1 == DAI->getVariableLocationOp(0));
  ASSERT_TRUE(P1 == DAI->getAddress());

#define TEST_REPLACE(Old, New, ExpectedValue, ExpectedAddr)                    \
  DAI->replaceVariableLocationOp(Old, New);                                    \
  EXPECT_EQ(DAI->getVariableLocationOp(0), ExpectedValue);                     \
  EXPECT_EQ(DAI->getAddress(), ExpectedAddr);

  // Replace address only.
  TEST_REPLACE(/*Old*/ P1, /*New*/ P2, /*Value*/ V1, /*Address*/ P2);
  // Replace value only.
  TEST_REPLACE(/*Old*/ V1, /*New*/ P2, /*Value*/ P2, /*Address*/ P2);
  // Replace both.
  TEST_REPLACE(/*Old*/ P2, /*New*/ P1, /*Value*/ P1, /*Address*/ P1);

#undef TEST_REPLACE
}

TEST(AssignmentTrackingTest, Utils) {
  // Test the assignment tracking utils defined in DebugInfo.h namespace at {}.
  // This includes:
  //     getAssignmentInsts
  //     getAssignmentMarkers
  //     RAUW
  //     deleteAll
  //
  // The input IR includes two functions, fun1 and fun2. Both contain an alloca
  // with a DIAssignID tag. fun1's alloca is linked to two llvm.dbg.assign
  // intrinsics, one of which is for an inlined variable and appears before the
  // alloca.
>>>>>>> 536b8c53

TEST(IsHeterogeneousDebugTest, V3Module) {
  LLVMContext C;
  std::unique_ptr<Module> M = parseIR(C, R"(
    !llvm.module.flags = !{!0}
    !0 = !{i32 2, !"Debug Info Version", i32 3}
)");
  EXPECT_FALSE(isHeterogeneousDebug(*M));
}

TEST(IsHeterogeneousDebugTest, V4Module) {
  LLVMContext C;
  std::unique_ptr<Module> M = parseIR(C, R"(
    !llvm.module.flags = !{!0}
    !0 = !{i32 2, !"Debug Info Version", i32 4}
)");
  EXPECT_TRUE(isHeterogeneousDebug(*M));
}

TEST(AssignmentTrackingTest, InstrMethods) {
  // Test the assignment tracking Instruction methods.
  // This includes:
  //     Instruction::mergeDIAssignID

  LLVMContext C;
  std::unique_ptr<Module> M = parseIR(C, R"(
    define dso_local void @fun() #0 !dbg !8 {
    entry:
      %Local = alloca [2 x i32], align 4, !DIAssignID !12
      call void @llvm.dbg.assign(metadata i1 undef, metadata !13, metadata !DIExpression(), metadata !12, metadata [2 x i32]* %Local, metadata !DIExpression()), !dbg !18
      %arrayidx = getelementptr inbounds [2 x i32], [2 x i32]* %Local, i64 0, i64 0, !dbg !19
      store i32 5, i32* %arrayidx, align 4, !dbg !20, !DIAssignID !21
      call void @llvm.dbg.assign(metadata i32 5, metadata !13, metadata !DIExpression(DW_OP_LLVM_fragment, 0, 32), metadata !21, metadata i32* %arrayidx, metadata !DIExpression()), !dbg !18
      %arrayidx1 = getelementptr inbounds [2 x i32], [2 x i32]* %Local, i64 0, i64 1, !dbg !22
      store i32 6, i32* %arrayidx1, align 4, !dbg !23, !DIAssignID !24
      call void @llvm.dbg.assign(metadata i32 6, metadata !13, metadata !DIExpression(DW_OP_LLVM_fragment, 32, 32), metadata !24, metadata i32* %arrayidx1, metadata !DIExpression()), !dbg !18
      ret void, !dbg !25
    }

    declare void @llvm.dbg.assign(metadata, metadata, metadata, metadata, metadata, metadata) #1

    !llvm.dbg.cu = !{!0}
    !llvm.module.flags = !{!2, !3, !4, !5, !6}
    !llvm.ident = !{!7}

    !0 = distinct !DICompileUnit(language: DW_LANG_C_plus_plus_14, file: !1, producer: "clang version 14.0.0", isOptimized: false, runtimeVersion: 0, emissionKind: FullDebug, splitDebugInlining: false, nameTableKind: None)
    !1 = !DIFile(filename: "test.cpp", directory: "/")
    !2 = !{i32 7, !"Dwarf Version", i32 5}
    !3 = !{i32 2, !"Debug Info Version", i32 3}
    !4 = !{i32 1, !"wchar_size", i32 4}
    !5 = !{i32 7, !"uwtable", i32 1}
    !6 = !{i32 7, !"frame-pointer", i32 2}
    !7 = !{!"clang version 14.0.0"}
    !8 = distinct !DISubprogram(name: "fun", linkageName: "fun", scope: !1, file: !1, line: 1, type: !9, scopeLine: 1, flags: DIFlagPrototyped, spFlags: DISPFlagDefinition, unit: !0, retainedNodes: !11)
    !9 = !DISubroutineType(types: !10)
    !10 = !{null}
    !11 = !{}
    !12 = distinct !DIAssignID()
    !13 = !DILocalVariable(name: "Local", scope: !8, file: !1, line: 2, type: !14)
    !14 = !DICompositeType(tag: DW_TAG_array_type, baseType: !15, size: 64, elements: !16)
    !15 = !DIBasicType(name: "int", size: 32, encoding: DW_ATE_signed)
    !16 = !{!17}
    !17 = !DISubrange(count: 2)
    !18 = !DILocation(line: 0, scope: !8)
    !19 = !DILocation(line: 3, column: 3, scope: !8)
    !20 = !DILocation(line: 3, column: 12, scope: !8)
    !21 = distinct !DIAssignID()
    !22 = !DILocation(line: 4, column: 3, scope: !8)
    !23 = !DILocation(line: 4, column: 12, scope: !8)
    !24 = distinct !DIAssignID()
    !25 = !DILocation(line: 5, column: 1, scope: !8)
  )");

  // Check the test IR isn't malformed.
  ASSERT_TRUE(M);
  Function &Fun = *M->getFunction("fun");
  SmallVector<Instruction *> Stores;
  for (auto &BB : Fun) {
    for (auto &I : BB) {
      if (isa<StoreInst>(&I))
        Stores.push_back(&I);
    }
  }

  // The test requires (at least) 2 stores.
  ASSERT_TRUE(Stores.size() == 2);
  // Use SetVectors to check that the attachments and markers are unique
  // (another test requirement).
  SetVector<Metadata *> OrigIDs;
  SetVector<DbgAssignIntrinsic *> Markers;
  for (const Instruction *SI : Stores) {
    Metadata *ID = SI->getMetadata(LLVMContext::MD_DIAssignID);
    ASSERT_TRUE(OrigIDs.insert(ID));
    ASSERT_TRUE(ID != nullptr);
    auto Range = at::getAssignmentMarkers(SI);
    ASSERT_TRUE(std::distance(Range.begin(), Range.end()) == 1);
    ASSERT_TRUE(Markers.insert(*Range.begin()));
  }

  // Test 1 - mergeDIAssignID.
  //
  // Input            store0->mergeDIAssignID(store1)
  // -----            -------------------------
  // store0 !x        store0 !x
  // dbg.assign0 !x   dbg.assign !x
  // store1 !y        store1 !x
  // dbg.assign1 !y   dbg.assign1 !x
  {
    Stores[0]->mergeDIAssignID(Stores[1]);
    // Check that the stores share the same ID.
    Metadata *NewID0 = Stores[0]->getMetadata(LLVMContext::MD_DIAssignID);
    Metadata *NewID1 = Stores[1]->getMetadata(LLVMContext::MD_DIAssignID);
    EXPECT_NE(NewID0, nullptr);
    EXPECT_EQ(NewID0, NewID1);
    EXPECT_EQ(Markers[0]->getAssignID(), NewID0);
    EXPECT_EQ(Markers[1]->getAssignID(), NewID0);
  }

  // Test 2 - mergeDIAssignID.
  //
  // Input            store0->mergeDIAssignID(store1)
  // -----            -------------------------
  // store0 !x        store0 !x
  // dbg.assign0 !x   dbg.assign !x
  // store1           store1
  {
    Stores[1]->setMetadata(LLVMContext::MD_DIAssignID, nullptr);
    Stores[0]->mergeDIAssignID(Stores[1]);
    // Check that store1 doesn't get a new ID.
    Metadata *NewID0 = Stores[0]->getMetadata(LLVMContext::MD_DIAssignID);
    Metadata *NewID1 = Stores[1]->getMetadata(LLVMContext::MD_DIAssignID);
    EXPECT_NE(NewID0, nullptr);
    EXPECT_EQ(NewID1, nullptr);
    EXPECT_EQ(Markers[0]->getAssignID(), NewID0);
  }

  // Test 3 - mergeDIAssignID.
  //
  // Input            store1->mergeDIAssignID(store0)
  // -----            -------------------------
  // store0 !x        store0 !x
  // dbg.assign0 !x   dbg.assign !x
  // store1           store1 !x
  {
    Stores[1]->setMetadata(LLVMContext::MD_DIAssignID, nullptr);
    Stores[1]->mergeDIAssignID(Stores[0]);
    // Check that the stores share the same ID (note store1 starts with none).
    Metadata *NewID0 = Stores[0]->getMetadata(LLVMContext::MD_DIAssignID);
    Metadata *NewID1 = Stores[1]->getMetadata(LLVMContext::MD_DIAssignID);
    EXPECT_NE(NewID0, nullptr);
    EXPECT_EQ(NewID0, NewID1);
    EXPECT_EQ(Markers[0]->getAssignID(), NewID0);
  }

  // Test 4 - mergeDIAssignID.
  //
  // Input            store1->mergeDIAssignID(store0)
  // -----            -------------------------
  // store0 !x        store0 !x
  // dbg.assign0 !x   dbg.assign !x
  // store1 !x        store1 !x
  {
    Stores[0]->mergeDIAssignID(Stores[1]);
    // Check that the stores share the same ID.
    Metadata *NewID0 = Stores[0]->getMetadata(LLVMContext::MD_DIAssignID);
    Metadata *NewID1 = Stores[1]->getMetadata(LLVMContext::MD_DIAssignID);
    EXPECT_NE(NewID0, nullptr);
    EXPECT_EQ(NewID0, NewID1);
    EXPECT_EQ(Markers[0]->getAssignID(), NewID0);
  }

  // Test 5 - dropUnknownNonDebugMetadata.
  //
  // Input            store0->dropUnknownNonDebugMetadata()
  // -----            -------------------------
  // store0 !x        store0 !x
  {
    Stores[0]->dropUnknownNonDebugMetadata();
    Metadata *NewID0 = Stores[0]->getMetadata(LLVMContext::MD_DIAssignID);
    EXPECT_NE(NewID0, nullptr);
  }
}

} // end namespace<|MERGE_RESOLUTION|>--- conflicted
+++ resolved
@@ -368,13 +368,12 @@
   EXPECT_EQ(MDExp->getNumElements(), 0u);
 }
 
-<<<<<<< HEAD
 TEST(IsHeterogeneousDebugTest, EmptyModule) {
   LLVMContext C;
   std::unique_ptr<Module> M = parseIR(C, "");
   EXPECT_FALSE(isHeterogeneousDebug(*M));
 }
-=======
+
 TEST(DbgAssignIntrinsicTest, replaceVariableLocationOp) {
   LLVMContext C;
   std::unique_ptr<Module> M = parseIR(C, R"(
@@ -426,20 +425,6 @@
 
 #undef TEST_REPLACE
 }
-
-TEST(AssignmentTrackingTest, Utils) {
-  // Test the assignment tracking utils defined in DebugInfo.h namespace at {}.
-  // This includes:
-  //     getAssignmentInsts
-  //     getAssignmentMarkers
-  //     RAUW
-  //     deleteAll
-  //
-  // The input IR includes two functions, fun1 and fun2. Both contain an alloca
-  // with a DIAssignID tag. fun1's alloca is linked to two llvm.dbg.assign
-  // intrinsics, one of which is for an inlined variable and appears before the
-  // alloca.
->>>>>>> 536b8c53
 
 TEST(IsHeterogeneousDebugTest, V3Module) {
   LLVMContext C;
