--- conflicted
+++ resolved
@@ -1172,11 +1172,6 @@
      << "(const TargetSubtargetInfo &STI, unsigned CFSetupOpcode, unsigned "
         "CFDestroyOpcode, unsigned CatchRetOpcode, unsigned ReturnOpcode)\n"
      << "  : TargetInstrInfo(CFSetupOpcode, CFDestroyOpcode, CatchRetOpcode, "
-<<<<<<< HEAD
-        "ReturnOpcode) {\n"
-      << "  InitMCInstrInfo(" << TargetName << "Descs.Insts, " << TargetName
-    << "InstrNameIndices, " << TargetName << "InstrNameData, ";
-=======
         "ReturnOpcode";
   if (NumClassesByHwMode != 0)
     OS << ", " << TargetName
@@ -1186,7 +1181,6 @@
   OS << ") {\n"
      << "  InitMCInstrInfo(" << TargetName << "Descs.Insts, " << TargetName
      << "InstrNameIndices, " << TargetName << "InstrNameData, ";
->>>>>>> cc680fc5
   if (HasDeprecationFeatures)
     OS << TargetName << "InstrDeprecationFeatures, ";
   else
