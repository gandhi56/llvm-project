--- conflicted
+++ resolved
@@ -71,13 +71,8 @@
 
   if (!EnumTypes.empty())
     CUNode->replaceEnumTypes(MDTuple::get(
-<<<<<<< HEAD
-        VMContext,
-        SmallVector<Metadata *, 16>(AllEnumTypes.begin(), AllEnumTypes.end())));
-=======
         VMContext, SmallVector<Metadata *, 16>(EnumTypes.begin(),
                                                EnumTypes.end())));
->>>>>>> 3e87829a
 
   SmallVector<Metadata *, 16> RetainValues;
   // Declarations and definitions of the same type may be retained. Some
@@ -345,20 +340,14 @@
                                         DIScope *Context, uint32_t AlignInBits,
                                         DINode::DIFlags Flags,
                                         DINodeArray Annotations) {
-<<<<<<< HEAD
-  return DIDerivedType::get(
-      VMContext, dwarf::DW_TAG_typedef, Name, File, LineNo,
-      getNonCompileUnitScope(Context), Ty, 0, AlignInBits, 0, std::nullopt,
-      dwarf::DW_MSPACE_LLVM_none, Flags, nullptr, Annotations);
-=======
   auto *T =
       DIDerivedType::get(VMContext, dwarf::DW_TAG_typedef, Name, File, LineNo,
                          getNonCompileUnitScope(Context), Ty, 0, AlignInBits, 0,
-                         std::nullopt, Flags, nullptr, Annotations);
+                         std::nullopt, dwarf::DW_MSPACE_LLVM_none,
+			 Flags, nullptr, Annotations);
   if (isa_and_nonnull<DILocalScope>(Context))
     getSubprogramNodesTrackingVector(Context).emplace_back(T);
   return T;
->>>>>>> 3e87829a
 }
 
 DIDerivedType *DIBuilder::createFriend(DIType *Ty, DIType *FriendTy) {
