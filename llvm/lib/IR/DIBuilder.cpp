//===--- DIBuilder.cpp - Debug Information Builder ------------------------===//
//
// Part of the LLVM Project, under the Apache License v2.0 with LLVM Exceptions.
// See https://llvm.org/LICENSE.txt for license information.
// SPDX-License-Identifier: Apache-2.0 WITH LLVM-exception
//
//===----------------------------------------------------------------------===//
//
// This file implements the DIBuilder.
//
//===----------------------------------------------------------------------===//

#include "llvm/IR/DIBuilder.h"
#include "LLVMContextImpl.h"
#include "llvm/ADT/APInt.h"
#include "llvm/ADT/APSInt.h"
#include "llvm/BinaryFormat/Dwarf.h"
#include "llvm/IR/Constants.h"
#include "llvm/IR/DebugInfo.h"
#include "llvm/IR/IRBuilder.h"
#include "llvm/IR/Module.h"
#include <optional>

using namespace llvm;
using namespace llvm::dwarf;

DIBuilder::DIBuilder(Module &m, bool AllowUnresolvedNodes, DICompileUnit *CU)
    : M(m), VMContext(M.getContext()), CUNode(CU), DeclareFn(nullptr),
      ValueFn(nullptr), LabelFn(nullptr), AssignFn(nullptr),
      AllowUnresolvedNodes(AllowUnresolvedNodes) {
  if (CUNode) {
    if (const auto &ETs = CUNode->getEnumTypes())
      AllEnumTypes.assign(ETs.begin(), ETs.end());
    if (const auto &RTs = CUNode->getRetainedTypes())
      AllRetainTypes.assign(RTs.begin(), RTs.end());
    if (const auto &GVs = CUNode->getGlobalVariables())
      AllGVs.assign(GVs.begin(), GVs.end());
    if (const auto &IMs = CUNode->getImportedEntities())
      ImportedModules.assign(IMs.begin(), IMs.end());
    if (const auto &MNs = CUNode->getMacros())
      AllMacrosPerParent.insert({nullptr, {llvm::from_range, MNs}});
  }
}

void DIBuilder::trackIfUnresolved(MDNode *N) {
  if (!N)
    return;
  if (N->isResolved())
    return;

  assert(AllowUnresolvedNodes && "Cannot handle unresolved nodes");
  UnresolvedNodes.emplace_back(N);
}

void DIBuilder::finalizeSubprogram(DISubprogram *SP) {
  auto PN = SubprogramTrackedNodes.find(SP);
  if (PN != SubprogramTrackedNodes.end())
    SP->replaceRetainedNodes(
        MDTuple::get(VMContext, SmallVector<Metadata *, 16>(PN->second.begin(),
                                                            PN->second.end())));
}

void DIBuilder::finalize() {
  if (!CUNode) {
    assert(!AllowUnresolvedNodes &&
           "creating type nodes without a CU is not supported");
    return;
  }

  if (!AllEnumTypes.empty())
    CUNode->replaceEnumTypes(MDTuple::get(
        VMContext, SmallVector<Metadata *, 16>(AllEnumTypes.begin(),
                                               AllEnumTypes.end())));

  SmallVector<Metadata *, 16> RetainValues;
  // Declarations and definitions of the same type may be retained. Some
  // clients RAUW these pairs, leaving duplicates in the retained types
  // list. Use a set to remove the duplicates while we transform the
  // TrackingVHs back into Values.
  SmallPtrSet<Metadata *, 16> RetainSet;
  for (const TrackingMDNodeRef &N : AllRetainTypes)
    if (RetainSet.insert(N).second)
      RetainValues.push_back(N);

  if (!RetainValues.empty())
    CUNode->replaceRetainedTypes(MDTuple::get(VMContext, RetainValues));

  for (auto *SP : AllSubprograms)
    finalizeSubprogram(SP);
  for (auto *N : RetainValues)
    if (auto *SP = dyn_cast<DISubprogram>(N))
      finalizeSubprogram(SP);

  if (!AllGVs.empty())
    CUNode->replaceGlobalVariables(MDTuple::get(VMContext, AllGVs));

  if (!ImportedModules.empty())
    CUNode->replaceImportedEntities(MDTuple::get(
        VMContext, SmallVector<Metadata *, 16>(ImportedModules.begin(),
                                               ImportedModules.end())));

  for (const auto &I : AllMacrosPerParent) {
    // DIMacroNode's with nullptr parent are DICompileUnit direct children.
    if (!I.first) {
      CUNode->replaceMacros(MDTuple::get(VMContext, I.second.getArrayRef()));
      continue;
    }
    // Otherwise, it must be a temporary DIMacroFile that need to be resolved.
    auto *TMF = cast<DIMacroFile>(I.first);
    auto *MF = DIMacroFile::get(VMContext, dwarf::DW_MACINFO_start_file,
                                TMF->getLine(), TMF->getFile(),
                                getOrCreateMacroArray(I.second.getArrayRef()));
    replaceTemporary(llvm::TempDIMacroNode(TMF), MF);
  }

  // Now that all temp nodes have been replaced or deleted, resolve remaining
  // cycles.
  for (const auto &N : UnresolvedNodes)
    if (N && !N->isResolved())
      N->resolveCycles();
  UnresolvedNodes.clear();

  // Can't handle unresolved nodes anymore.
  AllowUnresolvedNodes = false;
}

/// If N is compile unit return NULL otherwise return N.
static DIScope *getNonCompileUnitScope(DIScope *N) {
  if (!N || isa<DICompileUnit>(N))
    return nullptr;
  return cast<DIScope>(N);
}

DICompileUnit *DIBuilder::createCompileUnit(
    unsigned Lang, DIFile *File, StringRef Producer, bool isOptimized,
    StringRef Flags, unsigned RunTimeVer, StringRef SplitName,
    DICompileUnit::DebugEmissionKind Kind, uint64_t DWOId,
    bool SplitDebugInlining, bool DebugInfoForProfiling,
    DICompileUnit::DebugNameTableKind NameTableKind, bool RangesBaseAddress,
    StringRef SysRoot, StringRef SDK) {

  assert(((Lang <= dwarf::DW_LANG_Metal && Lang >= dwarf::DW_LANG_C89) ||
          (Lang <= dwarf::DW_LANG_hi_user && Lang >= dwarf::DW_LANG_lo_user)) &&
         "Invalid Language tag");

  assert(!CUNode && "Can only make one compile unit per DIBuilder instance");
  CUNode = DICompileUnit::getDistinct(
      VMContext, Lang, File, Producer, isOptimized, Flags, RunTimeVer,
      SplitName, Kind, nullptr, nullptr, nullptr, nullptr, nullptr, DWOId,
      SplitDebugInlining, DebugInfoForProfiling, NameTableKind,
      RangesBaseAddress, SysRoot, SDK);

  // Create a named metadata so that it is easier to find cu in a module.
  NamedMDNode *NMD = M.getOrInsertNamedMetadata("llvm.dbg.cu");
  NMD->addOperand(CUNode);
  trackIfUnresolved(CUNode);
  return CUNode;
}

static DIImportedEntity *
createImportedModule(LLVMContext &C, dwarf::Tag Tag, DIScope *Context,
                     Metadata *NS, DIFile *File, unsigned Line, StringRef Name,
                     DINodeArray Elements,
                     SmallVectorImpl<TrackingMDNodeRef> &ImportedModules) {
  if (Line)
    assert(File && "Source location has line number but no file");
  unsigned EntitiesCount = C.pImpl->DIImportedEntitys.size();
  auto *M = DIImportedEntity::get(C, Tag, Context, cast_or_null<DINode>(NS),
                                  File, Line, Name, Elements);
  if (EntitiesCount < C.pImpl->DIImportedEntitys.size())
    // A new Imported Entity was just added to the context.
    // Add it to the Imported Modules list.
    ImportedModules.emplace_back(M);
  return M;
}

DIImportedEntity *DIBuilder::createImportedModule(DIScope *Context,
                                                  DINamespace *NS, DIFile *File,
                                                  unsigned Line,
                                                  DINodeArray Elements) {
  return ::createImportedModule(VMContext, dwarf::DW_TAG_imported_module,
                                Context, NS, File, Line, StringRef(), Elements,
                                getImportTrackingVector(Context));
}

DIImportedEntity *DIBuilder::createImportedModule(DIScope *Context,
                                                  DIImportedEntity *NS,
                                                  DIFile *File, unsigned Line,
                                                  DINodeArray Elements) {
  return ::createImportedModule(VMContext, dwarf::DW_TAG_imported_module,
                                Context, NS, File, Line, StringRef(), Elements,
                                getImportTrackingVector(Context));
}

DIImportedEntity *DIBuilder::createImportedModule(DIScope *Context, DIModule *M,
                                                  DIFile *File, unsigned Line,
                                                  DINodeArray Elements) {
  return ::createImportedModule(VMContext, dwarf::DW_TAG_imported_module,
                                Context, M, File, Line, StringRef(), Elements,
                                getImportTrackingVector(Context));
}

DIImportedEntity *
DIBuilder::createImportedDeclaration(DIScope *Context, DINode *Decl,
                                     DIFile *File, unsigned Line,
                                     StringRef Name, DINodeArray Elements) {
  // Make sure to use the unique identifier based metadata reference for
  // types that have one.
  return ::createImportedModule(VMContext, dwarf::DW_TAG_imported_declaration,
                                Context, Decl, File, Line, Name, Elements,
                                getImportTrackingVector(Context));
}

DIFile *DIBuilder::createFile(StringRef Filename, StringRef Directory,
                              std::optional<DIFile::ChecksumInfo<StringRef>> CS,
                              std::optional<StringRef> Source) {
  return DIFile::get(VMContext, Filename, Directory, CS, Source);
}

DIMacro *DIBuilder::createMacro(DIMacroFile *Parent, unsigned LineNumber,
                                unsigned MacroType, StringRef Name,
                                StringRef Value) {
  assert(!Name.empty() && "Unable to create macro without name");
  assert((MacroType == dwarf::DW_MACINFO_undef ||
          MacroType == dwarf::DW_MACINFO_define) &&
         "Unexpected macro type");
  auto *M = DIMacro::get(VMContext, MacroType, LineNumber, Name, Value);
  AllMacrosPerParent[Parent].insert(M);
  return M;
}

DIMacroFile *DIBuilder::createTempMacroFile(DIMacroFile *Parent,
                                            unsigned LineNumber, DIFile *File) {
  auto *MF = DIMacroFile::getTemporary(VMContext, dwarf::DW_MACINFO_start_file,
                                       LineNumber, File, DIMacroNodeArray())
                 .release();
  AllMacrosPerParent[Parent].insert(MF);
  // Add the new temporary DIMacroFile to the macro per parent map as a parent.
  // This is needed to assure DIMacroFile with no children to have an entry in
  // the map. Otherwise, it will not be resolved in DIBuilder::finalize().
  AllMacrosPerParent.insert({MF, {}});
  return MF;
}

DIEnumerator *DIBuilder::createEnumerator(StringRef Name, uint64_t Val,
                                          bool IsUnsigned) {
  assert(!Name.empty() && "Unable to create enumerator without name");
  return DIEnumerator::get(VMContext, APInt(64, Val, !IsUnsigned), IsUnsigned,
                           Name);
}

DIEnumerator *DIBuilder::createEnumerator(StringRef Name, const APSInt &Value) {
  assert(!Name.empty() && "Unable to create enumerator without name");
  return DIEnumerator::get(VMContext, APInt(Value), Value.isUnsigned(), Name);
}

DIBasicType *DIBuilder::createUnspecifiedType(StringRef Name) {
  assert(!Name.empty() && "Unable to create type without name");
  return DIBasicType::get(VMContext, dwarf::DW_TAG_unspecified_type, Name);
}

DIBasicType *DIBuilder::createNullPtrType() {
  return createUnspecifiedType("decltype(nullptr)");
}

DIBasicType *DIBuilder::createBasicType(StringRef Name, uint64_t SizeInBits,
                                        unsigned Encoding,
                                        DINode::DIFlags Flags,
                                        uint32_t NumExtraInhabitants) {
  assert(!Name.empty() && "Unable to create type without name");
  return DIBasicType::get(VMContext, dwarf::DW_TAG_base_type, Name, SizeInBits,
                          0, Encoding, NumExtraInhabitants, Flags);
}

DIFixedPointType *
DIBuilder::createBinaryFixedPointType(StringRef Name, uint64_t SizeInBits,
                                      uint32_t AlignInBits, unsigned Encoding,
                                      DINode::DIFlags Flags, int Factor) {
  return DIFixedPointType::get(VMContext, dwarf::DW_TAG_base_type, Name,
                               SizeInBits, AlignInBits, Encoding, Flags,
                               DIFixedPointType::FixedPointBinary, Factor,
                               APInt(), APInt());
}

DIFixedPointType *
DIBuilder::createDecimalFixedPointType(StringRef Name, uint64_t SizeInBits,
                                       uint32_t AlignInBits, unsigned Encoding,
                                       DINode::DIFlags Flags, int Factor) {
  return DIFixedPointType::get(VMContext, dwarf::DW_TAG_base_type, Name,
                               SizeInBits, AlignInBits, Encoding, Flags,
                               DIFixedPointType::FixedPointDecimal, Factor,
                               APInt(), APInt());
}

DIFixedPointType *
DIBuilder::createRationalFixedPointType(StringRef Name, uint64_t SizeInBits,
                                        uint32_t AlignInBits, unsigned Encoding,
                                        DINode::DIFlags Flags, APInt Numerator,
                                        APInt Denominator) {
  return DIFixedPointType::get(VMContext, dwarf::DW_TAG_base_type, Name,
                               SizeInBits, AlignInBits, Encoding, Flags,
                               DIFixedPointType::FixedPointRational, 0,
                               Numerator, Denominator);
}

DIStringType *DIBuilder::createStringType(StringRef Name, uint64_t SizeInBits) {
  assert(!Name.empty() && "Unable to create type without name");
  return DIStringType::get(VMContext, dwarf::DW_TAG_string_type, Name,
                           SizeInBits, 0);
}

DIStringType *DIBuilder::createStringType(StringRef Name,
                                          DIVariable *StringLength,
                                          DIExpression *StrLocationExp) {
  assert(!Name.empty() && "Unable to create type without name");
  return DIStringType::get(VMContext, dwarf::DW_TAG_string_type, Name,
                           StringLength, nullptr, StrLocationExp, 0, 0, 0);
}

DIStringType *DIBuilder::createStringType(StringRef Name,
                                          DIExpression *StringLengthExp,
                                          DIExpression *StrLocationExp) {
  assert(!Name.empty() && "Unable to create type without name");
  return DIStringType::get(VMContext, dwarf::DW_TAG_string_type, Name, nullptr,
                           StringLengthExp, StrLocationExp, 0, 0, 0);
}

DIDerivedType *DIBuilder::createQualifiedType(unsigned Tag, DIType *FromTy) {
  return DIDerivedType::get(VMContext, Tag, "", nullptr, 0, nullptr, FromTy, 0,
                            0, 0, std::nullopt, dwarf::DW_MSPACE_LLVM_none, std::nullopt, DINode::FlagZero);
}

DIDerivedType *DIBuilder::createPtrAuthQualifiedType(
    DIType *FromTy, unsigned Key, bool IsAddressDiscriminated,
    unsigned ExtraDiscriminator, bool IsaPointer,
    bool AuthenticatesNullValues) {
  return DIDerivedType::get(VMContext, dwarf::DW_TAG_LLVM_ptrauth_type, "",
                            nullptr, 0, nullptr, FromTy, 0, 0, 0, std::nullopt,
                            dwarf::DW_MSPACE_LLVM_none, 
                            std::optional<DIDerivedType::PtrAuthData>(
                                std::in_place, Key, IsAddressDiscriminated,
                                ExtraDiscriminator, IsaPointer,
                                AuthenticatesNullValues),
                            DINode::FlagZero);
}

DIDerivedType *
DIBuilder::createPointerType(DIType *PointeeTy, uint64_t SizeInBits,
                             uint32_t AlignInBits,
                             std::optional<unsigned> DWARFAddressSpace,
                             dwarf::MemorySpace DWARFMemorySpace,
                             StringRef Name, DINodeArray Annotations) {
  // FIXME: Why is there a name here?
  return DIDerivedType::get(VMContext, dwarf::DW_TAG_pointer_type, Name,
                            nullptr, 0, nullptr, PointeeTy, SizeInBits,
                            AlignInBits, 0, DWARFAddressSpace, DWARFMemorySpace, std::nullopt,
                            DINode::FlagZero, nullptr, Annotations);
}

DIDerivedType *DIBuilder::createMemberPointerType(DIType *PointeeTy,
                                                  DIType *Base,
                                                  uint64_t SizeInBits,
                                                  uint32_t AlignInBits,
                                                  DINode::DIFlags Flags) {
  return DIDerivedType::get(VMContext, dwarf::DW_TAG_ptr_to_member_type, "",
                            nullptr, 0, nullptr, PointeeTy, SizeInBits,
                            AlignInBits, 0, std::nullopt,
                            dwarf::DW_MSPACE_LLVM_none, std::nullopt, Flags, Base);
}

DIDerivedType *DIBuilder::createReferenceType(
    unsigned Tag, DIType *RTy, uint64_t SizeInBits, uint32_t AlignInBits,
    std::optional<unsigned> DWARFAddressSpace, dwarf::MemorySpace MS) {

  assert(RTy && "Unable to create reference type");
  return DIDerivedType::get(VMContext, Tag, "", nullptr, 0, nullptr, RTy,
                            SizeInBits, AlignInBits, 0, DWARFAddressSpace, MS, {},
                            DINode::FlagZero);
}

DIDerivedType *DIBuilder::createTypedef(DIType *Ty, StringRef Name,
                                        DIFile *File, unsigned LineNo,
                                        DIScope *Context, uint32_t AlignInBits,
                                        DINode::DIFlags Flags,
                                        DINodeArray Annotations) {
  return DIDerivedType::get(VMContext, dwarf::DW_TAG_typedef, Name, File,
                            LineNo, getNonCompileUnitScope(Context), Ty, 0,
                            AlignInBits, 0, std::nullopt, dwarf::DW_MSPACE_LLVM_none, std::nullopt, 
                            Flags, nullptr, Annotations);
}

DIDerivedType *
DIBuilder::createTemplateAlias(DIType *Ty, StringRef Name, DIFile *File,
                               unsigned LineNo, DIScope *Context,
                               DINodeArray TParams, uint32_t AlignInBits,
                               DINode::DIFlags Flags, DINodeArray Annotations) {
  return DIDerivedType::get(VMContext, dwarf::DW_TAG_template_alias, Name, File,
                            LineNo, getNonCompileUnitScope(Context), Ty, 0,
                            AlignInBits, 0, std::nullopt,
                            dwarf::DW_MSPACE_LLVM_none,
                            std::nullopt, Flags,
                            TParams.get(), Annotations);
}

DIDerivedType *DIBuilder::createFriend(DIType *Ty, DIType *FriendTy) {
  assert(Ty && "Invalid type!");
  assert(FriendTy && "Invalid friend type!");
  return DIDerivedType::get(VMContext, dwarf::DW_TAG_friend, "", nullptr, 0, Ty,
                            FriendTy, 0, 0, 0, std::nullopt,
                            dwarf::DW_MSPACE_LLVM_none, std::nullopt, DINode::FlagZero);
}

DIDerivedType *DIBuilder::createInheritance(DIType *Ty, DIType *BaseTy,
                                            uint64_t BaseOffset,
                                            uint32_t VBPtrOffset,
                                            DINode::DIFlags Flags) {
  assert(Ty && "Unable to create inheritance");
  Metadata *ExtraData = ConstantAsMetadata::get(
      ConstantInt::get(IntegerType::get(VMContext, 32), VBPtrOffset));
  return DIDerivedType::get(VMContext, dwarf::DW_TAG_inheritance, "", nullptr,
                            0, Ty, BaseTy, 0, 0, BaseOffset, std::nullopt,
                            dwarf::DW_MSPACE_LLVM_none, std::nullopt, Flags, ExtraData);
}

DIDerivedType *DIBuilder::createMemberType(
    DIScope *Scope, StringRef Name, DIFile *File, unsigned LineNumber,
    uint64_t SizeInBits, uint32_t AlignInBits, uint64_t OffsetInBits,
    DINode::DIFlags Flags, DIType *Ty, DINodeArray Annotations) {
  return DIDerivedType::get(
      VMContext, dwarf::DW_TAG_member, Name, File, LineNumber,
      getNonCompileUnitScope(Scope), Ty, SizeInBits, AlignInBits, OffsetInBits,
      std::nullopt, dwarf::DW_MSPACE_LLVM_none, std::nullopt, Flags, nullptr, Annotations);
}

static ConstantAsMetadata *getConstantOrNull(Constant *C) {
  if (C)
    return ConstantAsMetadata::get(C);
  return nullptr;
}

DIDerivedType *DIBuilder::createVariantMemberType(
    DIScope *Scope, StringRef Name, DIFile *File, unsigned LineNumber,
    uint64_t SizeInBits, uint32_t AlignInBits, uint64_t OffsetInBits,
    Constant *Discriminant, DINode::DIFlags Flags, DIType *Ty) {
<<<<<<< HEAD
  return DIDerivedType::get(VMContext, dwarf::DW_TAG_member, Name, File,
                            LineNumber, getNonCompileUnitScope(Scope), Ty,
                            SizeInBits, AlignInBits, OffsetInBits, std::nullopt,
                            dwarf::DW_MSPACE_LLVM_none, std::nullopt, Flags,
                            getConstantOrNull(Discriminant));
=======
  // "ExtraData" is overloaded for bit fields and for variants, so
  // make sure to disallow this.
  assert((Flags & DINode::FlagBitField) == 0);
  return DIDerivedType::get(
      VMContext, dwarf::DW_TAG_member, Name, File, LineNumber,
      getNonCompileUnitScope(Scope), Ty, SizeInBits, AlignInBits, OffsetInBits,
      std::nullopt, std::nullopt, Flags, getConstantOrNull(Discriminant));
>>>>>>> 1984c753
}

DIDerivedType *DIBuilder::createVariantMemberType(DIScope *Scope,
                                                  DINodeArray Elements,
                                                  Constant *Discriminant,
                                                  DIType *Ty) {
  auto *V = DICompositeType::get(VMContext, dwarf::DW_TAG_variant, {}, nullptr,
                                 0, getNonCompileUnitScope(Scope), {}, 0, 0, 0,
                                 DINode::FlagZero, Elements, 0, {}, nullptr);

  trackIfUnresolved(V);
  return createVariantMemberType(Scope, {}, nullptr, 0, 0, 0, 0, Discriminant,
                                 DINode::FlagZero, V);
}

DIDerivedType *DIBuilder::createBitFieldMemberType(
    DIScope *Scope, StringRef Name, DIFile *File, unsigned LineNumber,
    uint64_t SizeInBits, uint64_t OffsetInBits, uint64_t StorageOffsetInBits,
    DINode::DIFlags Flags, DIType *Ty, DINodeArray Annotations) {
  Flags |= DINode::FlagBitField;
  return DIDerivedType::get(
      VMContext, dwarf::DW_TAG_member, Name, File, LineNumber,
      getNonCompileUnitScope(Scope), Ty, SizeInBits, /*AlignInBits=*/0,
      OffsetInBits, std::nullopt, dwarf::DW_MSPACE_LLVM_none, std::nullopt, Flags,
      ConstantAsMetadata::get(ConstantInt::get(IntegerType::get(VMContext, 64),
                                               StorageOffsetInBits)),
      Annotations);
}

DIDerivedType *
DIBuilder::createStaticMemberType(DIScope *Scope, StringRef Name, DIFile *File,
                                  unsigned LineNumber, DIType *Ty,
                                  DINode::DIFlags Flags, llvm::Constant *Val,
                                  unsigned Tag, uint32_t AlignInBits) {
  Flags |= DINode::FlagStaticMember;
  return DIDerivedType::get(VMContext, Tag, Name, File, LineNumber,
                            getNonCompileUnitScope(Scope), Ty, 0, AlignInBits,
                            0, std::nullopt, dwarf::DW_MSPACE_LLVM_none, std::nullopt, 
                            Flags, getConstantOrNull(Val));
}

DIDerivedType *
DIBuilder::createObjCIVar(StringRef Name, DIFile *File, unsigned LineNumber,
                          uint64_t SizeInBits, uint32_t AlignInBits,
                          uint64_t OffsetInBits, DINode::DIFlags Flags,
                          DIType *Ty, MDNode *PropertyNode) {
  return DIDerivedType::get(VMContext, dwarf::DW_TAG_member, Name, File,
                            LineNumber, getNonCompileUnitScope(File), Ty,
                            SizeInBits, AlignInBits, OffsetInBits, std::nullopt,
                            dwarf::DW_MSPACE_LLVM_none, std::nullopt, Flags, PropertyNode);
}

DIObjCProperty *
DIBuilder::createObjCProperty(StringRef Name, DIFile *File, unsigned LineNumber,
                              StringRef GetterName, StringRef SetterName,
                              unsigned PropertyAttributes, DIType *Ty) {
  return DIObjCProperty::get(VMContext, Name, File, LineNumber, GetterName,
                             SetterName, PropertyAttributes, Ty);
}

DITemplateTypeParameter *
DIBuilder::createTemplateTypeParameter(DIScope *Context, StringRef Name,
                                       DIType *Ty, bool isDefault) {
  assert((!Context || isa<DICompileUnit>(Context)) && "Expected compile unit");
  return DITemplateTypeParameter::get(VMContext, Name, Ty, isDefault);
}

static DITemplateValueParameter *
createTemplateValueParameterHelper(LLVMContext &VMContext, unsigned Tag,
                                   DIScope *Context, StringRef Name, DIType *Ty,
                                   bool IsDefault, Metadata *MD) {
  assert((!Context || isa<DICompileUnit>(Context)) && "Expected compile unit");
  return DITemplateValueParameter::get(VMContext, Tag, Name, Ty, IsDefault, MD);
}

DITemplateValueParameter *
DIBuilder::createTemplateValueParameter(DIScope *Context, StringRef Name,
                                        DIType *Ty, bool isDefault,
                                        Constant *Val) {
  return createTemplateValueParameterHelper(
      VMContext, dwarf::DW_TAG_template_value_parameter, Context, Name, Ty,
      isDefault, getConstantOrNull(Val));
}

DITemplateValueParameter *
DIBuilder::createTemplateTemplateParameter(DIScope *Context, StringRef Name,
                                           DIType *Ty, StringRef Val,
                                           bool IsDefault) {
  return createTemplateValueParameterHelper(
      VMContext, dwarf::DW_TAG_GNU_template_template_param, Context, Name, Ty,
      IsDefault, MDString::get(VMContext, Val));
}

DITemplateValueParameter *
DIBuilder::createTemplateParameterPack(DIScope *Context, StringRef Name,
                                       DIType *Ty, DINodeArray Val) {
  return createTemplateValueParameterHelper(
      VMContext, dwarf::DW_TAG_GNU_template_parameter_pack, Context, Name, Ty,
      false, Val.get());
}

DICompositeType *DIBuilder::createClassType(
    DIScope *Context, StringRef Name, DIFile *File, unsigned LineNumber,
    uint64_t SizeInBits, uint32_t AlignInBits, uint64_t OffsetInBits,
    DINode::DIFlags Flags, DIType *DerivedFrom, DINodeArray Elements,
    unsigned RunTimeLang, DIType *VTableHolder, MDNode *TemplateParams,
    StringRef UniqueIdentifier) {
  assert((!Context || isa<DIScope>(Context)) &&
         "createClassType should be called with a valid Context");

  auto *R = DICompositeType::get(
      VMContext, dwarf::DW_TAG_class_type, Name, File, LineNumber,
      getNonCompileUnitScope(Context), DerivedFrom, SizeInBits, AlignInBits,
      OffsetInBits, Flags, Elements, RunTimeLang, /*EnumKind=*/std::nullopt,
      VTableHolder, cast_or_null<MDTuple>(TemplateParams), UniqueIdentifier);
  trackIfUnresolved(R);
  return R;
}

DICompositeType *DIBuilder::createStructType(
    DIScope *Context, StringRef Name, DIFile *File, unsigned LineNumber,
    uint64_t SizeInBits, uint32_t AlignInBits, DINode::DIFlags Flags,
    DIType *DerivedFrom, DINodeArray Elements, unsigned RunTimeLang,
    DIType *VTableHolder, StringRef UniqueIdentifier, DIType *Specification,
    uint32_t NumExtraInhabitants) {
  auto *R = DICompositeType::get(
      VMContext, dwarf::DW_TAG_structure_type, Name, File, LineNumber,
      getNonCompileUnitScope(Context), DerivedFrom, SizeInBits, AlignInBits, 0,
      Flags, Elements, RunTimeLang, /*EnumKind=*/std::nullopt, VTableHolder,
      nullptr, UniqueIdentifier, nullptr, nullptr, nullptr, nullptr, nullptr,
      nullptr, Specification, NumExtraInhabitants);
  trackIfUnresolved(R);
  return R;
}

DICompositeType *DIBuilder::createUnionType(
    DIScope *Scope, StringRef Name, DIFile *File, unsigned LineNumber,
    uint64_t SizeInBits, uint32_t AlignInBits, DINode::DIFlags Flags,
    DINodeArray Elements, unsigned RunTimeLang, StringRef UniqueIdentifier) {
  auto *R = DICompositeType::get(
      VMContext, dwarf::DW_TAG_union_type, Name, File, LineNumber,
      getNonCompileUnitScope(Scope), nullptr, SizeInBits, AlignInBits, 0, Flags,
      Elements, RunTimeLang, /*EnumKind=*/std::nullopt, nullptr, nullptr,
      UniqueIdentifier);
  trackIfUnresolved(R);
  return R;
}

DICompositeType *
DIBuilder::createVariantPart(DIScope *Scope, StringRef Name, DIFile *File,
                             unsigned LineNumber, uint64_t SizeInBits,
                             uint32_t AlignInBits, DINode::DIFlags Flags,
                             DIDerivedType *Discriminator, DINodeArray Elements,
                             StringRef UniqueIdentifier) {
  auto *R = DICompositeType::get(
      VMContext, dwarf::DW_TAG_variant_part, Name, File, LineNumber,
      getNonCompileUnitScope(Scope), nullptr, SizeInBits, AlignInBits, 0, Flags,
      Elements, 0, /*EnumKind=*/std::nullopt, nullptr, nullptr,
      UniqueIdentifier, Discriminator);
  trackIfUnresolved(R);
  return R;
}

DISubroutineType *DIBuilder::createSubroutineType(DITypeRefArray ParameterTypes,
                                                  DINode::DIFlags Flags,
                                                  unsigned CC) {
  return DISubroutineType::get(VMContext, Flags, CC, ParameterTypes);
}

DICompositeType *DIBuilder::createEnumerationType(
    DIScope *Scope, StringRef Name, DIFile *File, unsigned LineNumber,
    uint64_t SizeInBits, uint32_t AlignInBits, DINodeArray Elements,
    DIType *UnderlyingType, unsigned RunTimeLang, StringRef UniqueIdentifier,
    bool IsScoped, std::optional<uint32_t> EnumKind) {
  auto *CTy = DICompositeType::get(
      VMContext, dwarf::DW_TAG_enumeration_type, Name, File, LineNumber,
      getNonCompileUnitScope(Scope), UnderlyingType, SizeInBits, AlignInBits, 0,
      IsScoped ? DINode::FlagEnumClass : DINode::FlagZero, Elements,
      RunTimeLang, EnumKind, nullptr, nullptr, UniqueIdentifier);
  AllEnumTypes.emplace_back(CTy);
  trackIfUnresolved(CTy);
  return CTy;
}

DIDerivedType *DIBuilder::createSetType(DIScope *Scope, StringRef Name,
                                        DIFile *File, unsigned LineNo,
                                        uint64_t SizeInBits,
                                        uint32_t AlignInBits, DIType *Ty) {
  auto *R = DIDerivedType::get(VMContext, dwarf::DW_TAG_set_type, Name, File,
                               LineNo, getNonCompileUnitScope(Scope), Ty,
                               SizeInBits, AlignInBits, 0, std::nullopt,
                               dwarf::DW_MSPACE_LLVM_none, std::nullopt, DINode::FlagZero);
  trackIfUnresolved(R);
  return R;
}

DICompositeType *
DIBuilder::createArrayType(uint64_t Size, uint32_t AlignInBits, DIType *Ty,
                           DINodeArray Subscripts,
                           PointerUnion<DIExpression *, DIVariable *> DL,
                           PointerUnion<DIExpression *, DIVariable *> AS,
                           PointerUnion<DIExpression *, DIVariable *> AL,
                           PointerUnion<DIExpression *, DIVariable *> RK) {
  return createArrayType(nullptr, StringRef(), nullptr, 0, Size, AlignInBits,
                         Ty, Subscripts, DL, AS, AL, RK);
}

DICompositeType *DIBuilder::createArrayType(
    DIScope *Scope, StringRef Name, DIFile *File, unsigned LineNumber,
    uint64_t Size, uint32_t AlignInBits, DIType *Ty, DINodeArray Subscripts,
    PointerUnion<DIExpression *, DIVariable *> DL,
    PointerUnion<DIExpression *, DIVariable *> AS,
    PointerUnion<DIExpression *, DIVariable *> AL,
    PointerUnion<DIExpression *, DIVariable *> RK, Metadata *BitStride) {
  auto *R = DICompositeType::get(
      VMContext, dwarf::DW_TAG_array_type, Name, File, LineNumber,
      getNonCompileUnitScope(Scope), Ty, Size, AlignInBits, 0, DINode::FlagZero,
      Subscripts, 0, /*EnumKind=*/std::nullopt, nullptr, nullptr, "", nullptr,
      isa<DIExpression *>(DL) ? (Metadata *)cast<DIExpression *>(DL)
                              : (Metadata *)cast<DIVariable *>(DL),
      isa<DIExpression *>(AS) ? (Metadata *)cast<DIExpression *>(AS)
                              : (Metadata *)cast<DIVariable *>(AS),
      isa<DIExpression *>(AL) ? (Metadata *)cast<DIExpression *>(AL)
                              : (Metadata *)cast<DIVariable *>(AL),
      isa<DIExpression *>(RK) ? (Metadata *)cast<DIExpression *>(RK)
                              : (Metadata *)cast<DIVariable *>(RK),
      nullptr, nullptr, 0, BitStride);
  trackIfUnresolved(R);
  return R;
}

DICompositeType *DIBuilder::createVectorType(uint64_t Size,
                                             uint32_t AlignInBits, DIType *Ty,
                                             DINodeArray Subscripts) {
  auto *R = DICompositeType::get(VMContext, dwarf::DW_TAG_array_type, "",
                                 nullptr, 0, nullptr, Ty, Size, AlignInBits, 0,
                                 DINode::FlagVector, Subscripts, 0,
                                 /*EnumKind=*/std::nullopt, nullptr);
  trackIfUnresolved(R);
  return R;
}

DISubprogram *DIBuilder::createArtificialSubprogram(DISubprogram *SP) {
  auto NewSP = SP->cloneWithFlags(SP->getFlags() | DINode::FlagArtificial);
  return MDNode::replaceWithDistinct(std::move(NewSP));
}

static DIType *createTypeWithFlags(const DIType *Ty,
                                   DINode::DIFlags FlagsToSet) {
  auto NewTy = Ty->cloneWithFlags(Ty->getFlags() | FlagsToSet);
  return MDNode::replaceWithUniqued(std::move(NewTy));
}

DIType *DIBuilder::createArtificialType(DIType *Ty) {
  // FIXME: Restrict this to the nodes where it's valid.
  if (Ty->isArtificial())
    return Ty;
  return createTypeWithFlags(Ty, DINode::FlagArtificial);
}

DIType *DIBuilder::createObjectPointerType(DIType *Ty, bool Implicit) {
  // FIXME: Restrict this to the nodes where it's valid.
  if (Ty->isObjectPointer())
    return Ty;
  DINode::DIFlags Flags = DINode::FlagObjectPointer;

  if (Implicit)
    Flags |= DINode::FlagArtificial;

  return createTypeWithFlags(Ty, Flags);
}

void DIBuilder::retainType(DIScope *T) {
  assert(T && "Expected non-null type");
  assert((isa<DIType>(T) || (isa<DISubprogram>(T) &&
                             cast<DISubprogram>(T)->isDefinition() == false)) &&
         "Expected type or subprogram declaration");
  AllRetainTypes.emplace_back(T);
}

DIBasicType *DIBuilder::createUnspecifiedParameter() { return nullptr; }

DICompositeType *DIBuilder::createForwardDecl(
    unsigned Tag, StringRef Name, DIScope *Scope, DIFile *F, unsigned Line,
    unsigned RuntimeLang, uint64_t SizeInBits, uint32_t AlignInBits,
    StringRef UniqueIdentifier, std::optional<uint32_t> EnumKind) {
  // FIXME: Define in terms of createReplaceableForwardDecl() by calling
  // replaceWithUniqued().
  auto *RetTy = DICompositeType::get(
      VMContext, Tag, Name, F, Line, getNonCompileUnitScope(Scope), nullptr,
      SizeInBits, AlignInBits, 0, DINode::FlagFwdDecl, nullptr, RuntimeLang,
      /*EnumKind=*/EnumKind, nullptr, nullptr, UniqueIdentifier);
  trackIfUnresolved(RetTy);
  return RetTy;
}

DICompositeType *DIBuilder::createReplaceableCompositeType(
    unsigned Tag, StringRef Name, DIScope *Scope, DIFile *F, unsigned Line,
    unsigned RuntimeLang, uint64_t SizeInBits, uint32_t AlignInBits,
    DINode::DIFlags Flags, StringRef UniqueIdentifier, DINodeArray Annotations,
    std::optional<uint32_t> EnumKind) {
  auto *RetTy =
      DICompositeType::getTemporary(
          VMContext, Tag, Name, F, Line, getNonCompileUnitScope(Scope), nullptr,
          SizeInBits, AlignInBits, 0, Flags, nullptr, RuntimeLang, EnumKind,
          nullptr, nullptr, UniqueIdentifier, nullptr, nullptr, nullptr,
          nullptr, nullptr, Annotations)
          .release();
  trackIfUnresolved(RetTy);
  return RetTy;
}

DINodeArray DIBuilder::getOrCreateArray(ArrayRef<Metadata *> Elements) {
  return MDTuple::get(VMContext, Elements);
}

DIMacroNodeArray
DIBuilder::getOrCreateMacroArray(ArrayRef<Metadata *> Elements) {
  return MDTuple::get(VMContext, Elements);
}

DITypeRefArray DIBuilder::getOrCreateTypeArray(ArrayRef<Metadata *> Elements) {
  SmallVector<llvm::Metadata *, 16> Elts;
  for (Metadata *E : Elements) {
    if (isa_and_nonnull<MDNode>(E))
      Elts.push_back(cast<DIType>(E));
    else
      Elts.push_back(E);
  }
  return DITypeRefArray(MDNode::get(VMContext, Elts));
}

DISubrange *DIBuilder::getOrCreateSubrange(int64_t Lo, int64_t Count) {
  auto *LB = ConstantAsMetadata::get(
      ConstantInt::getSigned(Type::getInt64Ty(VMContext), Lo));
  auto *CountNode = ConstantAsMetadata::get(
      ConstantInt::getSigned(Type::getInt64Ty(VMContext), Count));
  return DISubrange::get(VMContext, CountNode, LB, nullptr, nullptr);
}

DISubrange *DIBuilder::getOrCreateSubrange(int64_t Lo, Metadata *CountNode) {
  auto *LB = ConstantAsMetadata::get(
      ConstantInt::getSigned(Type::getInt64Ty(VMContext), Lo));
  return DISubrange::get(VMContext, CountNode, LB, nullptr, nullptr);
}

DISubrange *DIBuilder::getOrCreateSubrange(Metadata *CountNode, Metadata *LB,
                                           Metadata *UB, Metadata *Stride) {
  return DISubrange::get(VMContext, CountNode, LB, UB, Stride);
}

DIGenericSubrange *DIBuilder::getOrCreateGenericSubrange(
    DIGenericSubrange::BoundType CountNode, DIGenericSubrange::BoundType LB,
    DIGenericSubrange::BoundType UB, DIGenericSubrange::BoundType Stride) {
  auto ConvToMetadata = [&](DIGenericSubrange::BoundType Bound) -> Metadata * {
    return isa<DIExpression *>(Bound) ? (Metadata *)cast<DIExpression *>(Bound)
                                      : (Metadata *)cast<DIVariable *>(Bound);
  };
  return DIGenericSubrange::get(VMContext, ConvToMetadata(CountNode),
                                ConvToMetadata(LB), ConvToMetadata(UB),
                                ConvToMetadata(Stride));
}

DISubrangeType *DIBuilder::createSubrangeType(
    StringRef Name, DIFile *File, unsigned LineNo, DIScope *Scope,
    uint64_t SizeInBits, uint32_t AlignInBits, DINode::DIFlags Flags,
    DIType *Ty, Metadata *LowerBound, Metadata *UpperBound, Metadata *Stride,
    Metadata *Bias) {
  return DISubrangeType::get(VMContext, Name, File, LineNo, Scope, SizeInBits,
                             AlignInBits, Flags, Ty, LowerBound, UpperBound,
                             Stride, Bias);
}

static void checkGlobalVariableScope(DIScope *Context) {
#ifndef NDEBUG
  if (auto *CT =
          dyn_cast_or_null<DICompositeType>(getNonCompileUnitScope(Context)))
    assert(CT->getIdentifier().empty() &&
           "Context of a global variable should not be a type with identifier");
#endif
}

DIGlobalVariable *DIBuilder::createGlobalVariable(
    DIScope *Context, StringRef Name, StringRef LinkageName, DIFile *F,
    unsigned LineNumber, DIType *Ty, bool IsLocalToUnit, bool isDefined,
    MDNode *Decl, MDTuple *TemplateParams, dwarf::MemorySpace MS,
    uint32_t AlignInBits, DINodeArray Annotations) {
  checkGlobalVariableScope(Context);
  return DIGlobalVariable::getDistinct(
      VMContext, cast_or_null<DIScope>(Context), Name, LinkageName, F,
      LineNumber, Ty, IsLocalToUnit, isDefined,
      cast_or_null<DIDerivedType>(Decl), TemplateParams, MS, AlignInBits,
      Annotations);
}

DIGlobalVariableExpression *DIBuilder::createGlobalVariableExpression(
    DIScope *Context, StringRef Name, StringRef LinkageName, DIFile *F,
    unsigned LineNumber, DIType *Ty, bool IsLocalToUnit, bool isDefined,
    DIExpression *Expr, MDNode *Decl, MDTuple *TemplateParams,
    dwarf::MemorySpace MS, uint32_t AlignInBits, DINodeArray Annotations) {
  checkGlobalVariableScope(Context);

  auto *GV = DIGlobalVariable::getDistinct(
      VMContext, cast_or_null<DIScope>(Context), Name, LinkageName, F,
      LineNumber, Ty, IsLocalToUnit, isDefined,
      cast_or_null<DIDerivedType>(Decl), TemplateParams, MS, AlignInBits,
      Annotations);
  if (!Expr)
    Expr = createExpression();
  auto *N = DIGlobalVariableExpression::get(VMContext, GV, Expr);
  AllGVs.push_back(N);
  return N;
}

DIGlobalVariable *DIBuilder::createTempGlobalVariableFwdDecl(
    DIScope *Context, StringRef Name, StringRef LinkageName, DIFile *F,
    unsigned LineNumber, DIType *Ty, bool IsLocalToUnit, MDNode *Decl,
    MDTuple *TemplateParams, dwarf::MemorySpace MS, uint32_t AlignInBits) {
  checkGlobalVariableScope(Context);

  return DIGlobalVariable::getTemporary(
             VMContext, cast_or_null<DIScope>(Context), Name, LinkageName, F,
             LineNumber, Ty, IsLocalToUnit, false,
             cast_or_null<DIDerivedType>(Decl), TemplateParams, MS, AlignInBits,
             nullptr)
      .release();
}

static DILocalVariable *createLocalVariable(
    LLVMContext &VMContext,
    SmallVectorImpl<TrackingMDNodeRef> &PreservedNodes,
    DIScope *Context, StringRef Name, unsigned ArgNo, DIFile *File,
    unsigned LineNo, DIType *Ty, bool AlwaysPreserve, DINode::DIFlags Flags,
    dwarf::MemorySpace MS, uint32_t AlignInBits,
    DINodeArray Annotations = nullptr) {
  // FIXME: Why doesn't this check for a subprogram or lexical block (AFAICT
  // the only valid scopes)?
  auto *Scope = cast<DILocalScope>(Context);
  auto *Node = DILocalVariable::get(VMContext, Scope, Name, File, LineNo, Ty,
                                    ArgNo, Flags, MS, AlignInBits, Annotations);
  if (AlwaysPreserve) {
    // The optimizer may remove local variables. If there is an interest
    // to preserve variable info in such situation then stash it in a
    // named mdnode.
    PreservedNodes.emplace_back(Node);
  }
  return Node;
}

DILocalVariable *DIBuilder::createAutoVariable(DIScope *Scope, StringRef Name,
                                               DIFile *File, unsigned LineNo,
                                               DIType *Ty, bool AlwaysPreserve,
                                               DINode::DIFlags Flags,
                                               dwarf::MemorySpace MS,
                                               uint32_t AlignInBits) {
  assert(Scope && isa<DILocalScope>(Scope) &&
         "Unexpected scope for a local variable.");
  return createLocalVariable(
      VMContext, getSubprogramNodesTrackingVector(Scope), Scope, Name,
      /* ArgNo */ 0, File, LineNo, Ty, AlwaysPreserve, Flags, MS, AlignInBits);
}

DILocalVariable *DIBuilder::createParameterVariable(
    DIScope *Scope, StringRef Name, unsigned ArgNo, DIFile *File,
    unsigned LineNo, DIType *Ty, bool AlwaysPreserve, DINode::DIFlags Flags,
    dwarf::MemorySpace MS, DINodeArray Annotations) {
  assert(ArgNo && "Expected non-zero argument number for parameter");
  assert(Scope && isa<DILocalScope>(Scope) &&
         "Unexpected scope for a local variable.");
  return createLocalVariable(
      VMContext, getSubprogramNodesTrackingVector(Scope), Scope, Name, ArgNo,
      File, LineNo, Ty, AlwaysPreserve, Flags, MS, /*AlignInBits=*/0, Annotations);
}

DILabel *DIBuilder::createLabel(DIScope *Context, StringRef Name, DIFile *File,
                                 unsigned LineNo, bool AlwaysPreserve) {
  auto *Scope = cast<DILocalScope>(Context);
  auto *Node = DILabel::get(VMContext, Scope, Name, File, LineNo);

  if (AlwaysPreserve) {
    /// The optimizer may remove labels. If there is an interest
    /// to preserve label info in such situation then append it to
    /// the list of retained nodes of the DISubprogram.
    getSubprogramNodesTrackingVector(Scope).emplace_back(Node);
  }
  return Node;
}

DIExpression *DIBuilder::createExpression(ArrayRef<uint64_t> Addr) {
  return DIExpression::get(VMContext, Addr);
}

template <class... Ts>
static DISubprogram *getSubprogram(bool IsDistinct, Ts &&...Args) {
  if (IsDistinct)
    return DISubprogram::getDistinct(std::forward<Ts>(Args)...);
  return DISubprogram::get(std::forward<Ts>(Args)...);
}

DISubprogram *DIBuilder::createFunction(
    DIScope *Context, StringRef Name, StringRef LinkageName, DIFile *File,
    unsigned LineNo, DISubroutineType *Ty, unsigned ScopeLine,
    DINode::DIFlags Flags, DISubprogram::DISPFlags SPFlags,
    DITemplateParameterArray TParams, DISubprogram *Decl,
    DITypeArray ThrownTypes, DINodeArray Annotations,
    StringRef TargetFuncName) {
  bool IsDefinition = SPFlags & DISubprogram::SPFlagDefinition;
  auto *Node = getSubprogram(
      /*IsDistinct=*/IsDefinition, VMContext, getNonCompileUnitScope(Context),
      Name, LinkageName, File, LineNo, Ty, ScopeLine, nullptr, 0, 0, Flags,
      SPFlags, IsDefinition ? CUNode : nullptr, TParams, Decl, nullptr,
      ThrownTypes, Annotations, TargetFuncName);

  if (IsDefinition)
    AllSubprograms.push_back(Node);
  trackIfUnresolved(Node);
  return Node;
}

DISubprogram *DIBuilder::createTempFunctionFwdDecl(
    DIScope *Context, StringRef Name, StringRef LinkageName, DIFile *File,
    unsigned LineNo, DISubroutineType *Ty, unsigned ScopeLine,
    DINode::DIFlags Flags, DISubprogram::DISPFlags SPFlags,
    DITemplateParameterArray TParams, DISubprogram *Decl,
    DITypeArray ThrownTypes) {
  bool IsDefinition = SPFlags & DISubprogram::SPFlagDefinition;
  return DISubprogram::getTemporary(VMContext, getNonCompileUnitScope(Context),
                                    Name, LinkageName, File, LineNo, Ty,
                                    ScopeLine, nullptr, 0, 0, Flags, SPFlags,
                                    IsDefinition ? CUNode : nullptr, TParams,
                                    Decl, nullptr, ThrownTypes)
      .release();
}

DISubprogram *DIBuilder::createMethod(
    DIScope *Context, StringRef Name, StringRef LinkageName, DIFile *F,
    unsigned LineNo, DISubroutineType *Ty, unsigned VIndex, int ThisAdjustment,
    DIType *VTableHolder, DINode::DIFlags Flags,
    DISubprogram::DISPFlags SPFlags, DITemplateParameterArray TParams,
    DITypeArray ThrownTypes) {
  assert(getNonCompileUnitScope(Context) &&
         "Methods should have both a Context and a context that isn't "
         "the compile unit.");
  // FIXME: Do we want to use different scope/lines?
  bool IsDefinition = SPFlags & DISubprogram::SPFlagDefinition;
  auto *SP = getSubprogram(
      /*IsDistinct=*/IsDefinition, VMContext, cast<DIScope>(Context), Name,
      LinkageName, F, LineNo, Ty, LineNo, VTableHolder, VIndex, ThisAdjustment,
      Flags, SPFlags, IsDefinition ? CUNode : nullptr, TParams, nullptr,
      nullptr, ThrownTypes);

  if (IsDefinition)
    AllSubprograms.push_back(SP);
  trackIfUnresolved(SP);
  return SP;
}

DICommonBlock *DIBuilder::createCommonBlock(DIScope *Scope,
                                            DIGlobalVariable *Decl,
                                            StringRef Name, DIFile *File,
                                            unsigned LineNo) {
  return DICommonBlock::get(VMContext, Scope, Decl, Name, File, LineNo);
}

DINamespace *DIBuilder::createNameSpace(DIScope *Scope, StringRef Name,
                                        bool ExportSymbols) {

  // It is okay to *not* make anonymous top-level namespaces distinct, because
  // all nodes that have an anonymous namespace as their parent scope are
  // guaranteed to be unique and/or are linked to their containing
  // DICompileUnit. This decision is an explicit tradeoff of link time versus
  // memory usage versus code simplicity and may get revisited in the future.
  return DINamespace::get(VMContext, getNonCompileUnitScope(Scope), Name,
                          ExportSymbols);
}

DIModule *DIBuilder::createModule(DIScope *Scope, StringRef Name,
                                  StringRef ConfigurationMacros,
                                  StringRef IncludePath, StringRef APINotesFile,
                                  DIFile *File, unsigned LineNo, bool IsDecl) {
  return DIModule::get(VMContext, File, getNonCompileUnitScope(Scope), Name,
                       ConfigurationMacros, IncludePath, APINotesFile, LineNo,
                       IsDecl);
}

DILexicalBlockFile *DIBuilder::createLexicalBlockFile(DIScope *Scope,
                                                      DIFile *File,
                                                      unsigned Discriminator) {
  return DILexicalBlockFile::get(VMContext, Scope, File, Discriminator);
}

DILexicalBlock *DIBuilder::createLexicalBlock(DIScope *Scope, DIFile *File,
                                              unsigned Line, unsigned Col) {
  // Make these distinct, to avoid merging two lexical blocks on the same
  // file/line/column.
  return DILexicalBlock::getDistinct(VMContext, getNonCompileUnitScope(Scope),
                                     File, Line, Col);
}

DbgInstPtr DIBuilder::insertDeclare(Value *Storage, DILocalVariable *VarInfo,
                                    DIExpression *Expr, const DILocation *DL,
                                    BasicBlock *InsertAtEnd) {
  // If this block already has a terminator then insert this intrinsic before
  // the terminator. Otherwise, put it at the end of the block.
  Instruction *InsertBefore = InsertAtEnd->getTerminator();
  return insertDeclare(Storage, VarInfo, Expr, DL,
                       InsertBefore ? InsertBefore->getIterator()
                                    : InsertAtEnd->end());
}

DbgInstPtr DIBuilder::insertDbgAssign(Instruction *LinkedInstr, Value *Val,
                                      DILocalVariable *SrcVar,
                                      DIExpression *ValExpr, Value *Addr,
                                      DIExpression *AddrExpr,
                                      const DILocation *DL) {
  auto *Link = cast_or_null<DIAssignID>(
      LinkedInstr->getMetadata(LLVMContext::MD_DIAssignID));
  assert(Link && "Linked instruction must have DIAssign metadata attached");

  if (M.IsNewDbgInfoFormat) {
    DbgVariableRecord *DVR = DbgVariableRecord::createDVRAssign(
        Val, SrcVar, ValExpr, Link, Addr, AddrExpr, DL);
    // Insert after LinkedInstr.
    BasicBlock::iterator NextIt = std::next(LinkedInstr->getIterator());
    NextIt.setHeadBit(true);
    insertDbgVariableRecord(DVR, NextIt);
    return DVR;
  }

  LLVMContext &Ctx = LinkedInstr->getContext();
  Module *M = LinkedInstr->getModule();
  if (!AssignFn)
    AssignFn = Intrinsic::getOrInsertDeclaration(M, Intrinsic::dbg_assign);

  std::array<Value *, 6> Args = {
      MetadataAsValue::get(Ctx, ValueAsMetadata::get(Val)),
      MetadataAsValue::get(Ctx, SrcVar),
      MetadataAsValue::get(Ctx, ValExpr),
      MetadataAsValue::get(Ctx, Link),
      MetadataAsValue::get(Ctx, ValueAsMetadata::get(Addr)),
      MetadataAsValue::get(Ctx, AddrExpr),
  };

  IRBuilder<> B(Ctx);
  B.SetCurrentDebugLocation(DL);

  auto *DVI = cast<DbgAssignIntrinsic>(B.CreateCall(AssignFn, Args));
  DVI->insertAfter(LinkedInstr->getIterator());
  return DVI;
}

/// Initialize IRBuilder for inserting dbg.declare and dbg.value intrinsics.
/// This abstracts over the various ways to specify an insert position.
static void initIRBuilder(IRBuilder<> &Builder, const DILocation *DL,
                          InsertPosition InsertPt) {
  Builder.SetInsertPoint(InsertPt.getBasicBlock(), InsertPt);
  Builder.SetCurrentDebugLocation(DL);
}

static Value *getDbgIntrinsicValueImpl(LLVMContext &VMContext, Value *V) {
  assert(V && "no value passed to dbg intrinsic");
  return MetadataAsValue::get(VMContext, ValueAsMetadata::get(V));
}

static Function *getDeclareIntrin(Module &M) {
  return Intrinsic::getOrInsertDeclaration(&M, Intrinsic::dbg_declare);
}

DbgInstPtr DIBuilder::insertDbgValueIntrinsic(llvm::Value *Val,
                                              DILocalVariable *VarInfo,
                                              DIExpression *Expr,
                                              const DILocation *DL,
                                              InsertPosition InsertPt) {
  if (M.IsNewDbgInfoFormat) {
    DbgVariableRecord *DVR =
        DbgVariableRecord::createDbgVariableRecord(Val, VarInfo, Expr, DL);
    insertDbgVariableRecord(DVR, InsertPt);
    return DVR;
  }

  if (!ValueFn)
    ValueFn = Intrinsic::getOrInsertDeclaration(&M, Intrinsic::dbg_value);
  auto *DVI = insertDbgIntrinsic(ValueFn, Val, VarInfo, Expr, DL, InsertPt);
  cast<CallInst>(DVI)->setTailCall();
  return DVI;
}

DbgInstPtr DIBuilder::insertDeclare(Value *Storage, DILocalVariable *VarInfo,
                                    DIExpression *Expr, const DILocation *DL,
                                    InsertPosition InsertPt) {
  assert(VarInfo && "empty or invalid DILocalVariable* passed to dbg.declare");
  assert(DL && "Expected debug loc");
  assert(DL->getScope()->getSubprogram() ==
             VarInfo->getScope()->getSubprogram() &&
         "Expected matching subprograms");

  if (M.IsNewDbgInfoFormat) {
    DbgVariableRecord *DVR =
        DbgVariableRecord::createDVRDeclare(Storage, VarInfo, Expr, DL);
    insertDbgVariableRecord(DVR, InsertPt);
    return DVR;
  }

  if (!DeclareFn)
    DeclareFn = getDeclareIntrin(M);

  trackIfUnresolved(VarInfo);
  trackIfUnresolved(Expr);
  Value *Args[] = {getDbgIntrinsicValueImpl(VMContext, Storage),
                   MetadataAsValue::get(VMContext, VarInfo),
                   MetadataAsValue::get(VMContext, Expr)};

  IRBuilder<> B(DL->getContext());
  initIRBuilder(B, DL, InsertPt);
  return B.CreateCall(DeclareFn, Args);
}

void DIBuilder::insertDbgVariableRecord(DbgVariableRecord *DVR,
                                        InsertPosition InsertPt) {
  assert(InsertPt.isValid());
  trackIfUnresolved(DVR->getVariable());
  trackIfUnresolved(DVR->getExpression());
  if (DVR->isDbgAssign())
    trackIfUnresolved(DVR->getAddressExpression());

  auto *BB = InsertPt.getBasicBlock();
  BB->insertDbgRecordBefore(DVR, InsertPt);
}

Instruction *DIBuilder::insertDbgIntrinsic(llvm::Function *IntrinsicFn,
                                           Value *V, DILocalVariable *VarInfo,
                                           DIExpression *Expr,
                                           const DILocation *DL,
                                           InsertPosition InsertPt) {
  assert(IntrinsicFn && "must pass a non-null intrinsic function");
  assert(V && "must pass a value to a dbg intrinsic");
  assert(VarInfo &&
         "empty or invalid DILocalVariable* passed to debug intrinsic");
  assert(DL && "Expected debug loc");
  assert(DL->getScope()->getSubprogram() ==
             VarInfo->getScope()->getSubprogram() &&
         "Expected matching subprograms");

  trackIfUnresolved(VarInfo);
  trackIfUnresolved(Expr);
  Value *Args[] = {getDbgIntrinsicValueImpl(VMContext, V),
                   MetadataAsValue::get(VMContext, VarInfo),
                   MetadataAsValue::get(VMContext, Expr)};

  IRBuilder<> B(DL->getContext());
  initIRBuilder(B, DL, InsertPt);
  return B.CreateCall(IntrinsicFn, Args);
}

DbgInstPtr DIBuilder::insertLabel(DILabel *LabelInfo, const DILocation *DL,
                                  InsertPosition InsertPt) {
  assert(LabelInfo && "empty or invalid DILabel* passed to dbg.label");
  assert(DL && "Expected debug loc");
  assert(DL->getScope()->getSubprogram() ==
             LabelInfo->getScope()->getSubprogram() &&
         "Expected matching subprograms");

  trackIfUnresolved(LabelInfo);
  if (M.IsNewDbgInfoFormat) {
    DbgLabelRecord *DLR = new DbgLabelRecord(LabelInfo, DL);
    if (InsertPt.isValid()) {
      auto *BB = InsertPt.getBasicBlock();
      BB->insertDbgRecordBefore(DLR, InsertPt);
    }
    return DLR;
  }

  if (!LabelFn)
    LabelFn = Intrinsic::getOrInsertDeclaration(&M, Intrinsic::dbg_label);

  Value *Args[] = {MetadataAsValue::get(VMContext, LabelInfo)};

  IRBuilder<> B(DL->getContext());
  initIRBuilder(B, DL, InsertPt);
  return B.CreateCall(LabelFn, Args);
}

void DIBuilder::replaceVTableHolder(DICompositeType *&T, DIType *VTableHolder) {
  {
    TypedTrackingMDRef<DICompositeType> N(T);
    N->replaceVTableHolder(VTableHolder);
    T = N.get();
  }

  // If this didn't create a self-reference, just return.
  if (T != VTableHolder)
    return;

  // Look for unresolved operands.  T will drop RAUW support, orphaning any
  // cycles underneath it.
  if (T->isResolved())
    for (const MDOperand &O : T->operands())
      if (auto *N = dyn_cast_or_null<MDNode>(O))
        trackIfUnresolved(N);
}

void DIBuilder::replaceArrays(DICompositeType *&T, DINodeArray Elements,
                              DINodeArray TParams) {
  {
    TypedTrackingMDRef<DICompositeType> N(T);
    if (Elements)
      N->replaceElements(Elements);
    if (TParams)
      N->replaceTemplateParams(DITemplateParameterArray(TParams));
    T = N.get();
  }

  // If T isn't resolved, there's no problem.
  if (!T->isResolved())
    return;

  // If T is resolved, it may be due to a self-reference cycle.  Track the
  // arrays explicitly if they're unresolved, or else the cycles will be
  // orphaned.
  if (Elements)
    trackIfUnresolved(Elements.get());
  if (TParams)
    trackIfUnresolved(TParams.get());
}<|MERGE_RESOLUTION|>--- conflicted
+++ resolved
@@ -442,21 +442,14 @@
     DIScope *Scope, StringRef Name, DIFile *File, unsigned LineNumber,
     uint64_t SizeInBits, uint32_t AlignInBits, uint64_t OffsetInBits,
     Constant *Discriminant, DINode::DIFlags Flags, DIType *Ty) {
-<<<<<<< HEAD
+  // "ExtraData" is overloaded for bit fields and for variants, so
+  // make sure to disallow this.
+  assert((Flags & DINode::FlagBitField) == 0);
   return DIDerivedType::get(VMContext, dwarf::DW_TAG_member, Name, File,
                             LineNumber, getNonCompileUnitScope(Scope), Ty,
                             SizeInBits, AlignInBits, OffsetInBits, std::nullopt,
                             dwarf::DW_MSPACE_LLVM_none, std::nullopt, Flags,
                             getConstantOrNull(Discriminant));
-=======
-  // "ExtraData" is overloaded for bit fields and for variants, so
-  // make sure to disallow this.
-  assert((Flags & DINode::FlagBitField) == 0);
-  return DIDerivedType::get(
-      VMContext, dwarf::DW_TAG_member, Name, File, LineNumber,
-      getNonCompileUnitScope(Scope), Ty, SizeInBits, AlignInBits, OffsetInBits,
-      std::nullopt, std::nullopt, Flags, getConstantOrNull(Discriminant));
->>>>>>> 1984c753
 }
 
 DIDerivedType *DIBuilder::createVariantMemberType(DIScope *Scope,
