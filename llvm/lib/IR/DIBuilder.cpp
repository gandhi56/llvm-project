//===--- DIBuilder.cpp - Debug Information Builder ------------------------===//
//
// Part of the LLVM Project, under the Apache License v2.0 with LLVM Exceptions.
// See https://llvm.org/LICENSE.txt for license information.
// SPDX-License-Identifier: Apache-2.0 WITH LLVM-exception
//
//===----------------------------------------------------------------------===//
//
// This file implements the DIBuilder.
//
//===----------------------------------------------------------------------===//

#include "llvm/IR/DIBuilder.h"
#include "LLVMContextImpl.h"
#include "llvm/ADT/APInt.h"
#include "llvm/ADT/APSInt.h"
#include "llvm/BinaryFormat/Dwarf.h"
#include "llvm/IR/Constants.h"
#include "llvm/IR/DebugInfo.h"
#include "llvm/IR/IRBuilder.h"
#include "llvm/IR/Module.h"
#include <optional>

using namespace llvm;
using namespace llvm::dwarf;

DIBuilder::DIBuilder(Module &m, bool AllowUnresolvedNodes, DICompileUnit *CU)
    : M(m), VMContext(M.getContext()), CUNode(CU), DeclareFn(nullptr),
      ValueFn(nullptr), LabelFn(nullptr), AssignFn(nullptr),
      DefFn(nullptr), KillFn(nullptr),
      AllowUnresolvedNodes(AllowUnresolvedNodes) {
  if (CUNode) {
    if (const auto &ETs = CUNode->getEnumTypes())
      AllEnumTypes.assign(ETs.begin(), ETs.end());
    if (const auto &RTs = CUNode->getRetainedTypes())
      AllRetainTypes.assign(RTs.begin(), RTs.end());
    if (const auto &GVs = CUNode->getGlobalVariables())
      AllGVs.assign(GVs.begin(), GVs.end());
    if (const auto &IMs = CUNode->getImportedEntities())
      ImportedModules.assign(IMs.begin(), IMs.end());
    if (const auto &MNs = CUNode->getMacros())
      AllMacrosPerParent.insert({nullptr, {MNs.begin(), MNs.end()}});
  }
}

void DIBuilder::trackIfUnresolved(MDNode *N) {
  if (!N)
    return;
  if (N->isResolved())
    return;

  assert(AllowUnresolvedNodes && "Cannot handle unresolved nodes");
  UnresolvedNodes.emplace_back(N);
}

void DIBuilder::finalizeSubprogram(DISubprogram *SP) {
  auto PN = SubprogramTrackedNodes.find(SP);
  if (PN != SubprogramTrackedNodes.end())
    SP->replaceRetainedNodes(
        MDTuple::get(VMContext, SmallVector<Metadata *, 16>(PN->second.begin(),
                                                            PN->second.end())));
}

void DIBuilder::finalize() {
  if (!CUNode) {
    assert(!AllowUnresolvedNodes &&
           "creating type nodes without a CU is not supported");
    return;
  }

  if (!AllEnumTypes.empty())
    CUNode->replaceEnumTypes(MDTuple::get(
        VMContext, SmallVector<Metadata *, 16>(AllEnumTypes.begin(),
                                               AllEnumTypes.end())));

  SmallVector<Metadata *, 16> RetainValues;
  // Declarations and definitions of the same type may be retained. Some
  // clients RAUW these pairs, leaving duplicates in the retained types
  // list. Use a set to remove the duplicates while we transform the
  // TrackingVHs back into Values.
  SmallPtrSet<Metadata *, 16> RetainSet;
  for (const TrackingMDNodeRef &N : AllRetainTypes)
    if (RetainSet.insert(N).second)
      RetainValues.push_back(N);

  if (!RetainValues.empty())
    CUNode->replaceRetainedTypes(MDTuple::get(VMContext, RetainValues));

  for (auto *SP : AllSubprograms)
    finalizeSubprogram(SP);
  for (auto *N : RetainValues)
    if (auto *SP = dyn_cast<DISubprogram>(N))
      finalizeSubprogram(SP);

  if (!AllGVs.empty())
    CUNode->replaceGlobalVariables(MDTuple::get(VMContext, AllGVs));

  if (!ImportedModules.empty())
    CUNode->replaceImportedEntities(MDTuple::get(
        VMContext, SmallVector<Metadata *, 16>(ImportedModules.begin(),
                                               ImportedModules.end())));

  for (const auto &I : AllMacrosPerParent) {
    // DIMacroNode's with nullptr parent are DICompileUnit direct children.
    if (!I.first) {
      CUNode->replaceMacros(MDTuple::get(VMContext, I.second.getArrayRef()));
      continue;
    }
    // Otherwise, it must be a temporary DIMacroFile that need to be resolved.
    auto *TMF = cast<DIMacroFile>(I.first);
    auto *MF = DIMacroFile::get(VMContext, dwarf::DW_MACINFO_start_file,
                                TMF->getLine(), TMF->getFile(),
                                getOrCreateMacroArray(I.second.getArrayRef()));
    replaceTemporary(llvm::TempDIMacroNode(TMF), MF);
  }

  // Now that all temp nodes have been replaced or deleted, resolve remaining
  // cycles.
  for (const auto &N : UnresolvedNodes)
    if (N && !N->isResolved())
      N->resolveCycles();
  UnresolvedNodes.clear();

  // Can't handle unresolved nodes anymore.
  AllowUnresolvedNodes = false;
}

/// If N is compile unit return NULL otherwise return N.
static DIScope *getNonCompileUnitScope(DIScope *N) {
  if (!N || isa<DICompileUnit>(N))
    return nullptr;
  return cast<DIScope>(N);
}

DICompileUnit *DIBuilder::createCompileUnit(
    unsigned Lang, DIFile *File, StringRef Producer, bool isOptimized,
    StringRef Flags, unsigned RunTimeVer, StringRef SplitName,
    DICompileUnit::DebugEmissionKind Kind, uint64_t DWOId,
    bool SplitDebugInlining, bool DebugInfoForProfiling,
    DICompileUnit::DebugNameTableKind NameTableKind, bool RangesBaseAddress,
    StringRef SysRoot, StringRef SDK) {

  assert(((Lang <= dwarf::DW_LANG_Metal && Lang >= dwarf::DW_LANG_C89) ||
          (Lang <= dwarf::DW_LANG_hi_user && Lang >= dwarf::DW_LANG_lo_user)) &&
         "Invalid Language tag");

  assert(!CUNode && "Can only make one compile unit per DIBuilder instance");
  CUNode = DICompileUnit::getDistinct(
      VMContext, Lang, File, Producer, isOptimized, Flags, RunTimeVer,
      SplitName, Kind, nullptr, nullptr, nullptr, nullptr, nullptr, DWOId,
      SplitDebugInlining, DebugInfoForProfiling, NameTableKind,
      RangesBaseAddress, SysRoot, SDK);

  // Create a named metadata so that it is easier to find cu in a module.
  NamedMDNode *NMD = M.getOrInsertNamedMetadata("llvm.dbg.cu");
  NMD->addOperand(CUNode);
  trackIfUnresolved(CUNode);
  return CUNode;
}

static DIImportedEntity *
createImportedModule(LLVMContext &C, dwarf::Tag Tag, DIScope *Context,
                     Metadata *NS, DIFile *File, unsigned Line, StringRef Name,
                     DINodeArray Elements,
                     SmallVectorImpl<TrackingMDNodeRef> &ImportedModules) {
  if (Line)
    assert(File && "Source location has line number but no file");
  unsigned EntitiesCount = C.pImpl->DIImportedEntitys.size();
  auto *M = DIImportedEntity::get(C, Tag, Context, cast_or_null<DINode>(NS),
                                  File, Line, Name, Elements);
  if (EntitiesCount < C.pImpl->DIImportedEntitys.size())
    // A new Imported Entity was just added to the context.
    // Add it to the Imported Modules list.
    ImportedModules.emplace_back(M);
  return M;
}

DIImportedEntity *DIBuilder::createImportedModule(DIScope *Context,
                                                  DINamespace *NS, DIFile *File,
                                                  unsigned Line,
                                                  DINodeArray Elements) {
  return ::createImportedModule(VMContext, dwarf::DW_TAG_imported_module,
                                Context, NS, File, Line, StringRef(), Elements,
                                getImportTrackingVector(Context));
}

DIImportedEntity *DIBuilder::createImportedModule(DIScope *Context,
                                                  DIImportedEntity *NS,
                                                  DIFile *File, unsigned Line,
                                                  DINodeArray Elements) {
  return ::createImportedModule(VMContext, dwarf::DW_TAG_imported_module,
                                Context, NS, File, Line, StringRef(), Elements,
                                getImportTrackingVector(Context));
}

DIImportedEntity *DIBuilder::createImportedModule(DIScope *Context, DIModule *M,
                                                  DIFile *File, unsigned Line,
                                                  DINodeArray Elements) {
  return ::createImportedModule(VMContext, dwarf::DW_TAG_imported_module,
                                Context, M, File, Line, StringRef(), Elements,
                                getImportTrackingVector(Context));
}

DIImportedEntity *
DIBuilder::createImportedDeclaration(DIScope *Context, DINode *Decl,
                                     DIFile *File, unsigned Line,
                                     StringRef Name, DINodeArray Elements) {
  // Make sure to use the unique identifier based metadata reference for
  // types that have one.
  return ::createImportedModule(VMContext, dwarf::DW_TAG_imported_declaration,
                                Context, Decl, File, Line, Name, Elements,
                                getImportTrackingVector(Context));
}

DIFile *DIBuilder::createFile(StringRef Filename, StringRef Directory,
                              std::optional<DIFile::ChecksumInfo<StringRef>> CS,
                              std::optional<StringRef> Source) {
  return DIFile::get(VMContext, Filename, Directory, CS, Source);
}

DIMacro *DIBuilder::createMacro(DIMacroFile *Parent, unsigned LineNumber,
                                unsigned MacroType, StringRef Name,
                                StringRef Value) {
  assert(!Name.empty() && "Unable to create macro without name");
  assert((MacroType == dwarf::DW_MACINFO_undef ||
          MacroType == dwarf::DW_MACINFO_define) &&
         "Unexpected macro type");
  auto *M = DIMacro::get(VMContext, MacroType, LineNumber, Name, Value);
  AllMacrosPerParent[Parent].insert(M);
  return M;
}

DIMacroFile *DIBuilder::createTempMacroFile(DIMacroFile *Parent,
                                            unsigned LineNumber, DIFile *File) {
  auto *MF = DIMacroFile::getTemporary(VMContext, dwarf::DW_MACINFO_start_file,
                                       LineNumber, File, DIMacroNodeArray())
                 .release();
  AllMacrosPerParent[Parent].insert(MF);
  // Add the new temporary DIMacroFile to the macro per parent map as a parent.
  // This is needed to assure DIMacroFile with no children to have an entry in
  // the map. Otherwise, it will not be resolved in DIBuilder::finalize().
  AllMacrosPerParent.insert({MF, {}});
  return MF;
}

DIEnumerator *DIBuilder::createEnumerator(StringRef Name, uint64_t Val,
                                          bool IsUnsigned) {
  assert(!Name.empty() && "Unable to create enumerator without name");
  return DIEnumerator::get(VMContext, APInt(64, Val, !IsUnsigned), IsUnsigned,
                           Name);
}

DIEnumerator *DIBuilder::createEnumerator(StringRef Name, const APSInt &Value) {
  assert(!Name.empty() && "Unable to create enumerator without name");
  return DIEnumerator::get(VMContext, APInt(Value), Value.isUnsigned(), Name);
}

DIBasicType *DIBuilder::createUnspecifiedType(StringRef Name) {
  assert(!Name.empty() && "Unable to create type without name");
  return DIBasicType::get(VMContext, dwarf::DW_TAG_unspecified_type, Name);
}

DIBasicType *DIBuilder::createNullPtrType() {
  return createUnspecifiedType("decltype(nullptr)");
}

DIBasicType *DIBuilder::createBasicType(StringRef Name, uint64_t SizeInBits,
                                        unsigned Encoding,
                                        DINode::DIFlags Flags,
                                        uint32_t NumExtraInhabitants) {
  assert(!Name.empty() && "Unable to create type without name");
  return DIBasicType::get(VMContext, dwarf::DW_TAG_base_type, Name, SizeInBits,
                          0, Encoding, NumExtraInhabitants, Flags);
}

DIStringType *DIBuilder::createStringType(StringRef Name, uint64_t SizeInBits) {
  assert(!Name.empty() && "Unable to create type without name");
  return DIStringType::get(VMContext, dwarf::DW_TAG_string_type, Name,
                           SizeInBits, 0);
}

DIStringType *DIBuilder::createStringType(StringRef Name,
                                          DIVariable *StringLength,
                                          DIExpression *StrLocationExp) {
  assert(!Name.empty() && "Unable to create type without name");
  return DIStringType::get(VMContext, dwarf::DW_TAG_string_type, Name,
                           StringLength, nullptr, StrLocationExp, 0, 0, 0);
}

DIStringType *DIBuilder::createStringType(StringRef Name,
                                          DIExpression *StringLengthExp,
                                          DIExpression *StrLocationExp) {
  assert(!Name.empty() && "Unable to create type without name");
  return DIStringType::get(VMContext, dwarf::DW_TAG_string_type, Name, nullptr,
                           StringLengthExp, StrLocationExp, 0, 0, 0);
}

DIDerivedType *DIBuilder::createQualifiedType(unsigned Tag, DIType *FromTy) {
  return DIDerivedType::get(VMContext, Tag, "", nullptr, 0, nullptr, FromTy, 0,
                            0, 0, std::nullopt, dwarf::DW_MSPACE_LLVM_none, std::nullopt, DINode::FlagZero);
}

DIDerivedType *DIBuilder::createPtrAuthQualifiedType(
    DIType *FromTy, unsigned Key, bool IsAddressDiscriminated,
    unsigned ExtraDiscriminator, bool IsaPointer,
    bool AuthenticatesNullValues) {
  return DIDerivedType::get(VMContext, dwarf::DW_TAG_LLVM_ptrauth_type, "",
                            nullptr, 0, nullptr, FromTy, 0, 0, 0, std::nullopt,
                            dwarf::DW_MSPACE_LLVM_none, 
                            std::optional<DIDerivedType::PtrAuthData>(
                                std::in_place, Key, IsAddressDiscriminated,
                                ExtraDiscriminator, IsaPointer,
                                AuthenticatesNullValues),
                            DINode::FlagZero);
}

DIDerivedType *
DIBuilder::createPointerType(DIType *PointeeTy, uint64_t SizeInBits,
                             uint32_t AlignInBits,
                             std::optional<unsigned> DWARFAddressSpace,
                             dwarf::MemorySpace DWARFMemorySpace,
                             StringRef Name, DINodeArray Annotations) {
  // FIXME: Why is there a name here?
  return DIDerivedType::get(VMContext, dwarf::DW_TAG_pointer_type, Name,
                            nullptr, 0, nullptr, PointeeTy, SizeInBits,
                            AlignInBits, 0, DWARFAddressSpace, DWARFMemorySpace, std::nullopt,
                            DINode::FlagZero, nullptr, Annotations);
}

DIDerivedType *DIBuilder::createMemberPointerType(DIType *PointeeTy,
                                                  DIType *Base,
                                                  uint64_t SizeInBits,
                                                  uint32_t AlignInBits,
                                                  DINode::DIFlags Flags) {
  return DIDerivedType::get(VMContext, dwarf::DW_TAG_ptr_to_member_type, "",
                            nullptr, 0, nullptr, PointeeTy, SizeInBits,
                            AlignInBits, 0, std::nullopt,
                            dwarf::DW_MSPACE_LLVM_none, std::nullopt, Flags, Base);
}

DIDerivedType *DIBuilder::createReferenceType(
    unsigned Tag, DIType *RTy, uint64_t SizeInBits, uint32_t AlignInBits,
    std::optional<unsigned> DWARFAddressSpace, dwarf::MemorySpace MS) {

  assert(RTy && "Unable to create reference type");
  return DIDerivedType::get(VMContext, Tag, "", nullptr, 0, nullptr, RTy,
                            SizeInBits, AlignInBits, 0, DWARFAddressSpace, MS, {},
                            DINode::FlagZero);
}

DIDerivedType *DIBuilder::createTypedef(DIType *Ty, StringRef Name,
                                        DIFile *File, unsigned LineNo,
                                        DIScope *Context, uint32_t AlignInBits,
                                        DINode::DIFlags Flags,
                                        DINodeArray Annotations) {
  return DIDerivedType::get(VMContext, dwarf::DW_TAG_typedef, Name, File,
                            LineNo, getNonCompileUnitScope(Context), Ty, 0,
                            AlignInBits, 0, std::nullopt, dwarf::DW_MSPACE_LLVM_none, std::nullopt, 
                            Flags, nullptr, Annotations);
}

DIDerivedType *
DIBuilder::createTemplateAlias(DIType *Ty, StringRef Name, DIFile *File,
                               unsigned LineNo, DIScope *Context,
                               DINodeArray TParams, uint32_t AlignInBits,
                               DINode::DIFlags Flags, DINodeArray Annotations) {
  return DIDerivedType::get(VMContext, dwarf::DW_TAG_template_alias, Name, File,
                            LineNo, getNonCompileUnitScope(Context), Ty, 0,
                            AlignInBits, 0, std::nullopt,
                            dwarf::DW_MSPACE_LLVM_none,
                            std::nullopt, Flags,
                            TParams.get(), Annotations);
}

DIDerivedType *DIBuilder::createFriend(DIType *Ty, DIType *FriendTy) {
  assert(Ty && "Invalid type!");
  assert(FriendTy && "Invalid friend type!");
  return DIDerivedType::get(VMContext, dwarf::DW_TAG_friend, "", nullptr, 0, Ty,
                            FriendTy, 0, 0, 0, std::nullopt,
                            dwarf::DW_MSPACE_LLVM_none, std::nullopt, DINode::FlagZero);
}

DIDerivedType *DIBuilder::createInheritance(DIType *Ty, DIType *BaseTy,
                                            uint64_t BaseOffset,
                                            uint32_t VBPtrOffset,
                                            DINode::DIFlags Flags) {
  assert(Ty && "Unable to create inheritance");
  Metadata *ExtraData = ConstantAsMetadata::get(
      ConstantInt::get(IntegerType::get(VMContext, 32), VBPtrOffset));
  return DIDerivedType::get(VMContext, dwarf::DW_TAG_inheritance, "", nullptr,
                            0, Ty, BaseTy, 0, 0, BaseOffset, std::nullopt,
                            dwarf::DW_MSPACE_LLVM_none, std::nullopt, Flags, ExtraData);
}

DIDerivedType *DIBuilder::createMemberType(
    DIScope *Scope, StringRef Name, DIFile *File, unsigned LineNumber,
    uint64_t SizeInBits, uint32_t AlignInBits, uint64_t OffsetInBits,
    DINode::DIFlags Flags, DIType *Ty, DINodeArray Annotations) {
  return DIDerivedType::get(
      VMContext, dwarf::DW_TAG_member, Name, File, LineNumber,
      getNonCompileUnitScope(Scope), Ty, SizeInBits, AlignInBits, OffsetInBits,
      std::nullopt, dwarf::DW_MSPACE_LLVM_none, std::nullopt, Flags, nullptr, Annotations);
}

static ConstantAsMetadata *getConstantOrNull(Constant *C) {
  if (C)
    return ConstantAsMetadata::get(C);
  return nullptr;
}

DIDerivedType *DIBuilder::createVariantMemberType(
    DIScope *Scope, StringRef Name, DIFile *File, unsigned LineNumber,
    uint64_t SizeInBits, uint32_t AlignInBits, uint64_t OffsetInBits,
    Constant *Discriminant, DINode::DIFlags Flags, DIType *Ty) {
  return DIDerivedType::get(VMContext, dwarf::DW_TAG_member, Name, File,
                            LineNumber, getNonCompileUnitScope(Scope), Ty,
                            SizeInBits, AlignInBits, OffsetInBits, std::nullopt,
                            dwarf::DW_MSPACE_LLVM_none, std::nullopt, Flags,
                            getConstantOrNull(Discriminant));
}

DIDerivedType *DIBuilder::createBitFieldMemberType(
    DIScope *Scope, StringRef Name, DIFile *File, unsigned LineNumber,
    uint64_t SizeInBits, uint64_t OffsetInBits, uint64_t StorageOffsetInBits,
    DINode::DIFlags Flags, DIType *Ty, DINodeArray Annotations) {
  Flags |= DINode::FlagBitField;
  return DIDerivedType::get(
      VMContext, dwarf::DW_TAG_member, Name, File, LineNumber,
      getNonCompileUnitScope(Scope), Ty, SizeInBits, /*AlignInBits=*/0,
      OffsetInBits, std::nullopt, dwarf::DW_MSPACE_LLVM_none, std::nullopt, Flags,
      ConstantAsMetadata::get(ConstantInt::get(IntegerType::get(VMContext, 64),
                                               StorageOffsetInBits)),
      Annotations);
}

DIDerivedType *
DIBuilder::createStaticMemberType(DIScope *Scope, StringRef Name, DIFile *File,
                                  unsigned LineNumber, DIType *Ty,
                                  DINode::DIFlags Flags, llvm::Constant *Val,
                                  unsigned Tag, uint32_t AlignInBits) {
  Flags |= DINode::FlagStaticMember;
  return DIDerivedType::get(VMContext, Tag, Name, File, LineNumber,
                            getNonCompileUnitScope(Scope), Ty, 0, AlignInBits,
                            0, std::nullopt, dwarf::DW_MSPACE_LLVM_none, std::nullopt, 
                            Flags, getConstantOrNull(Val));
}

DIDerivedType *
DIBuilder::createObjCIVar(StringRef Name, DIFile *File, unsigned LineNumber,
                          uint64_t SizeInBits, uint32_t AlignInBits,
                          uint64_t OffsetInBits, DINode::DIFlags Flags,
                          DIType *Ty, MDNode *PropertyNode) {
  return DIDerivedType::get(VMContext, dwarf::DW_TAG_member, Name, File,
                            LineNumber, getNonCompileUnitScope(File), Ty,
                            SizeInBits, AlignInBits, OffsetInBits, std::nullopt,
                            dwarf::DW_MSPACE_LLVM_none, std::nullopt, Flags, PropertyNode);
}

DIObjCProperty *
DIBuilder::createObjCProperty(StringRef Name, DIFile *File, unsigned LineNumber,
                              StringRef GetterName, StringRef SetterName,
                              unsigned PropertyAttributes, DIType *Ty) {
  return DIObjCProperty::get(VMContext, Name, File, LineNumber, GetterName,
                             SetterName, PropertyAttributes, Ty);
}

DITemplateTypeParameter *
DIBuilder::createTemplateTypeParameter(DIScope *Context, StringRef Name,
                                       DIType *Ty, bool isDefault) {
  assert((!Context || isa<DICompileUnit>(Context)) && "Expected compile unit");
  return DITemplateTypeParameter::get(VMContext, Name, Ty, isDefault);
}

static DITemplateValueParameter *
createTemplateValueParameterHelper(LLVMContext &VMContext, unsigned Tag,
                                   DIScope *Context, StringRef Name, DIType *Ty,
                                   bool IsDefault, Metadata *MD) {
  assert((!Context || isa<DICompileUnit>(Context)) && "Expected compile unit");
  return DITemplateValueParameter::get(VMContext, Tag, Name, Ty, IsDefault, MD);
}

DITemplateValueParameter *
DIBuilder::createTemplateValueParameter(DIScope *Context, StringRef Name,
                                        DIType *Ty, bool isDefault,
                                        Constant *Val) {
  return createTemplateValueParameterHelper(
      VMContext, dwarf::DW_TAG_template_value_parameter, Context, Name, Ty,
      isDefault, getConstantOrNull(Val));
}

DITemplateValueParameter *
DIBuilder::createTemplateTemplateParameter(DIScope *Context, StringRef Name,
                                           DIType *Ty, StringRef Val,
                                           bool IsDefault) {
  return createTemplateValueParameterHelper(
      VMContext, dwarf::DW_TAG_GNU_template_template_param, Context, Name, Ty,
      IsDefault, MDString::get(VMContext, Val));
}

DITemplateValueParameter *
DIBuilder::createTemplateParameterPack(DIScope *Context, StringRef Name,
                                       DIType *Ty, DINodeArray Val) {
  return createTemplateValueParameterHelper(
      VMContext, dwarf::DW_TAG_GNU_template_parameter_pack, Context, Name, Ty,
      false, Val.get());
}

DICompositeType *DIBuilder::createClassType(
    DIScope *Context, StringRef Name, DIFile *File, unsigned LineNumber,
    uint64_t SizeInBits, uint32_t AlignInBits, uint64_t OffsetInBits,
    DINode::DIFlags Flags, DIType *DerivedFrom, DINodeArray Elements,
    unsigned RunTimeLang, DIType *VTableHolder, MDNode *TemplateParams,
    StringRef UniqueIdentifier) {
  assert((!Context || isa<DIScope>(Context)) &&
         "createClassType should be called with a valid Context");

  auto *R = DICompositeType::get(
      VMContext, dwarf::DW_TAG_class_type, Name, File, LineNumber,
      getNonCompileUnitScope(Context), DerivedFrom, SizeInBits, AlignInBits,
      OffsetInBits, Flags, Elements, RunTimeLang, /*EnumKind=*/std::nullopt,
      VTableHolder, cast_or_null<MDTuple>(TemplateParams), UniqueIdentifier);
  trackIfUnresolved(R);
  return R;
}

DICompositeType *DIBuilder::createStructType(
    DIScope *Context, StringRef Name, DIFile *File, unsigned LineNumber,
    uint64_t SizeInBits, uint32_t AlignInBits, DINode::DIFlags Flags,
    DIType *DerivedFrom, DINodeArray Elements, unsigned RunTimeLang,
    DIType *VTableHolder, StringRef UniqueIdentifier, DIType *Specification,
    uint32_t NumExtraInhabitants) {
  auto *R = DICompositeType::get(
      VMContext, dwarf::DW_TAG_structure_type, Name, File, LineNumber,
      getNonCompileUnitScope(Context), DerivedFrom, SizeInBits, AlignInBits, 0,
      Flags, Elements, RunTimeLang, /*EnumKind=*/std::nullopt, VTableHolder,
      nullptr, UniqueIdentifier, nullptr, nullptr, nullptr, nullptr, nullptr,
      nullptr, Specification, NumExtraInhabitants);
  trackIfUnresolved(R);
  return R;
}

DICompositeType *DIBuilder::createUnionType(
    DIScope *Scope, StringRef Name, DIFile *File, unsigned LineNumber,
    uint64_t SizeInBits, uint32_t AlignInBits, DINode::DIFlags Flags,
    DINodeArray Elements, unsigned RunTimeLang, StringRef UniqueIdentifier) {
  auto *R = DICompositeType::get(
      VMContext, dwarf::DW_TAG_union_type, Name, File, LineNumber,
      getNonCompileUnitScope(Scope), nullptr, SizeInBits, AlignInBits, 0, Flags,
      Elements, RunTimeLang, /*EnumKind=*/std::nullopt, nullptr, nullptr,
      UniqueIdentifier);
  trackIfUnresolved(R);
  return R;
}

DICompositeType *
DIBuilder::createVariantPart(DIScope *Scope, StringRef Name, DIFile *File,
                             unsigned LineNumber, uint64_t SizeInBits,
                             uint32_t AlignInBits, DINode::DIFlags Flags,
                             DIDerivedType *Discriminator, DINodeArray Elements,
                             StringRef UniqueIdentifier) {
  auto *R = DICompositeType::get(
      VMContext, dwarf::DW_TAG_variant_part, Name, File, LineNumber,
      getNonCompileUnitScope(Scope), nullptr, SizeInBits, AlignInBits, 0, Flags,
      Elements, 0, /*EnumKind=*/std::nullopt, nullptr, nullptr,
      UniqueIdentifier, Discriminator);
  trackIfUnresolved(R);
  return R;
}

DISubroutineType *DIBuilder::createSubroutineType(DITypeRefArray ParameterTypes,
                                                  DINode::DIFlags Flags,
                                                  unsigned CC) {
  return DISubroutineType::get(VMContext, Flags, CC, ParameterTypes);
}

DICompositeType *DIBuilder::createEnumerationType(
    DIScope *Scope, StringRef Name, DIFile *File, unsigned LineNumber,
    uint64_t SizeInBits, uint32_t AlignInBits, DINodeArray Elements,
    DIType *UnderlyingType, unsigned RunTimeLang, StringRef UniqueIdentifier,
    bool IsScoped, std::optional<uint32_t> EnumKind) {
  auto *CTy = DICompositeType::get(
      VMContext, dwarf::DW_TAG_enumeration_type, Name, File, LineNumber,
      getNonCompileUnitScope(Scope), UnderlyingType, SizeInBits, AlignInBits, 0,
      IsScoped ? DINode::FlagEnumClass : DINode::FlagZero, Elements,
      RunTimeLang, EnumKind, nullptr, nullptr, UniqueIdentifier);
  AllEnumTypes.emplace_back(CTy);
  trackIfUnresolved(CTy);
  return CTy;
}

DIDerivedType *DIBuilder::createSetType(DIScope *Scope, StringRef Name,
                                        DIFile *File, unsigned LineNo,
                                        uint64_t SizeInBits,
                                        uint32_t AlignInBits, DIType *Ty) {
  auto *R = DIDerivedType::get(VMContext, dwarf::DW_TAG_set_type, Name, File,
                               LineNo, getNonCompileUnitScope(Scope), Ty,
                               SizeInBits, AlignInBits, 0, std::nullopt,
                               dwarf::DW_MSPACE_LLVM_none, std::nullopt, DINode::FlagZero);
  trackIfUnresolved(R);
  return R;
}

DICompositeType *
DIBuilder::createArrayType(uint64_t Size, uint32_t AlignInBits, DIType *Ty,
                           DINodeArray Subscripts,
                           PointerUnion<DIExpression *, DIVariable *> DL,
                           PointerUnion<DIExpression *, DIVariable *> AS,
                           PointerUnion<DIExpression *, DIVariable *> AL,
                           PointerUnion<DIExpression *, DIVariable *> RK) {
  return createArrayType(nullptr, StringRef(), nullptr, 0, Size, AlignInBits,
                         Ty, Subscripts, DL, AS, AL, RK);
}

DICompositeType *DIBuilder::createArrayType(
    DIScope *Scope, StringRef Name, DIFile *File, unsigned LineNumber,
    uint64_t Size, uint32_t AlignInBits, DIType *Ty, DINodeArray Subscripts,
    PointerUnion<DIExpression *, DIVariable *> DL,
    PointerUnion<DIExpression *, DIVariable *> AS,
    PointerUnion<DIExpression *, DIVariable *> AL,
    PointerUnion<DIExpression *, DIVariable *> RK) {
  auto *R = DICompositeType::get(
      VMContext, dwarf::DW_TAG_array_type, Name, File, LineNumber,
      getNonCompileUnitScope(Scope), Ty, Size, AlignInBits, 0, DINode::FlagZero,
      Subscripts, 0, /*EnumKind=*/std::nullopt, nullptr, nullptr, "", nullptr,
      isa<DIExpression *>(DL) ? (Metadata *)cast<DIExpression *>(DL)
                              : (Metadata *)cast<DIVariable *>(DL),
      isa<DIExpression *>(AS) ? (Metadata *)cast<DIExpression *>(AS)
                              : (Metadata *)cast<DIVariable *>(AS),
      isa<DIExpression *>(AL) ? (Metadata *)cast<DIExpression *>(AL)
                              : (Metadata *)cast<DIVariable *>(AL),
      isa<DIExpression *>(RK) ? (Metadata *)cast<DIExpression *>(RK)
                              : (Metadata *)cast<DIVariable *>(RK));
  trackIfUnresolved(R);
  return R;
}

DICompositeType *DIBuilder::createVectorType(uint64_t Size,
                                             uint32_t AlignInBits, DIType *Ty,
                                             DINodeArray Subscripts) {
  auto *R = DICompositeType::get(VMContext, dwarf::DW_TAG_array_type, "",
                                 nullptr, 0, nullptr, Ty, Size, AlignInBits, 0,
                                 DINode::FlagVector, Subscripts, 0,
                                 /*EnumKind=*/std::nullopt, nullptr);
  trackIfUnresolved(R);
  return R;
}

DISubprogram *DIBuilder::createArtificialSubprogram(DISubprogram *SP) {
  auto NewSP = SP->cloneWithFlags(SP->getFlags() | DINode::FlagArtificial);
  return MDNode::replaceWithDistinct(std::move(NewSP));
}

static DIType *createTypeWithFlags(const DIType *Ty,
                                   DINode::DIFlags FlagsToSet) {
  auto NewTy = Ty->cloneWithFlags(Ty->getFlags() | FlagsToSet);
  return MDNode::replaceWithUniqued(std::move(NewTy));
}

DIType *DIBuilder::createArtificialType(DIType *Ty) {
  // FIXME: Restrict this to the nodes where it's valid.
  if (Ty->isArtificial())
    return Ty;
  return createTypeWithFlags(Ty, DINode::FlagArtificial);
}

DIType *DIBuilder::createObjectPointerType(DIType *Ty, bool Implicit) {
  // FIXME: Restrict this to the nodes where it's valid.
  if (Ty->isObjectPointer())
    return Ty;
  DINode::DIFlags Flags = DINode::FlagObjectPointer;

  if (Implicit)
    Flags |= DINode::FlagArtificial;

  return createTypeWithFlags(Ty, Flags);
}

void DIBuilder::retainType(DIScope *T) {
  assert(T && "Expected non-null type");
  assert((isa<DIType>(T) || (isa<DISubprogram>(T) &&
                             cast<DISubprogram>(T)->isDefinition() == false)) &&
         "Expected type or subprogram declaration");
  AllRetainTypes.emplace_back(T);
}

DIBasicType *DIBuilder::createUnspecifiedParameter() { return nullptr; }

DICompositeType *DIBuilder::createForwardDecl(
    unsigned Tag, StringRef Name, DIScope *Scope, DIFile *F, unsigned Line,
    unsigned RuntimeLang, uint64_t SizeInBits, uint32_t AlignInBits,
    StringRef UniqueIdentifier, std::optional<uint32_t> EnumKind) {
  // FIXME: Define in terms of createReplaceableForwardDecl() by calling
  // replaceWithUniqued().
  auto *RetTy = DICompositeType::get(
      VMContext, Tag, Name, F, Line, getNonCompileUnitScope(Scope), nullptr,
      SizeInBits, AlignInBits, 0, DINode::FlagFwdDecl, nullptr, RuntimeLang,
      /*EnumKind=*/EnumKind, nullptr, nullptr, UniqueIdentifier);
  trackIfUnresolved(RetTy);
  return RetTy;
}

DICompositeType *DIBuilder::createReplaceableCompositeType(
    unsigned Tag, StringRef Name, DIScope *Scope, DIFile *F, unsigned Line,
    unsigned RuntimeLang, uint64_t SizeInBits, uint32_t AlignInBits,
    DINode::DIFlags Flags, StringRef UniqueIdentifier, DINodeArray Annotations,
    std::optional<uint32_t> EnumKind) {
  auto *RetTy =
      DICompositeType::getTemporary(
          VMContext, Tag, Name, F, Line, getNonCompileUnitScope(Scope), nullptr,
          SizeInBits, AlignInBits, 0, Flags, nullptr, RuntimeLang, EnumKind,
          nullptr, nullptr, UniqueIdentifier, nullptr, nullptr, nullptr,
          nullptr, nullptr, Annotations)
          .release();
  trackIfUnresolved(RetTy);
  return RetTy;
}

DINodeArray DIBuilder::getOrCreateArray(ArrayRef<Metadata *> Elements) {
  return MDTuple::get(VMContext, Elements);
}

DIMacroNodeArray
DIBuilder::getOrCreateMacroArray(ArrayRef<Metadata *> Elements) {
  return MDTuple::get(VMContext, Elements);
}

DITypeRefArray DIBuilder::getOrCreateTypeArray(ArrayRef<Metadata *> Elements) {
  SmallVector<llvm::Metadata *, 16> Elts;
  for (Metadata *E : Elements) {
    if (isa_and_nonnull<MDNode>(E))
      Elts.push_back(cast<DIType>(E));
    else
      Elts.push_back(E);
  }
  return DITypeRefArray(MDNode::get(VMContext, Elts));
}

DISubrange *DIBuilder::getOrCreateSubrange(int64_t Lo, int64_t Count) {
  auto *LB = ConstantAsMetadata::get(
      ConstantInt::getSigned(Type::getInt64Ty(VMContext), Lo));
  auto *CountNode = ConstantAsMetadata::get(
      ConstantInt::getSigned(Type::getInt64Ty(VMContext), Count));
  return DISubrange::get(VMContext, CountNode, LB, nullptr, nullptr);
}

DISubrange *DIBuilder::getOrCreateSubrange(int64_t Lo, Metadata *CountNode) {
  auto *LB = ConstantAsMetadata::get(
      ConstantInt::getSigned(Type::getInt64Ty(VMContext), Lo));
  return DISubrange::get(VMContext, CountNode, LB, nullptr, nullptr);
}

DISubrange *DIBuilder::getOrCreateSubrange(Metadata *CountNode, Metadata *LB,
                                           Metadata *UB, Metadata *Stride) {
  return DISubrange::get(VMContext, CountNode, LB, UB, Stride);
}

DIGenericSubrange *DIBuilder::getOrCreateGenericSubrange(
    DIGenericSubrange::BoundType CountNode, DIGenericSubrange::BoundType LB,
    DIGenericSubrange::BoundType UB, DIGenericSubrange::BoundType Stride) {
  auto ConvToMetadata = [&](DIGenericSubrange::BoundType Bound) -> Metadata * {
    return isa<DIExpression *>(Bound) ? (Metadata *)cast<DIExpression *>(Bound)
                                      : (Metadata *)cast<DIVariable *>(Bound);
  };
  return DIGenericSubrange::get(VMContext, ConvToMetadata(CountNode),
                                ConvToMetadata(LB), ConvToMetadata(UB),
                                ConvToMetadata(Stride));
}

<<<<<<< HEAD
DIFragment *DIBuilder::createFragment() {
  return DIFragment::getDistinct(VMContext);
=======
DISubrangeType *DIBuilder::createSubrangeType(
    StringRef Name, DIFile *File, unsigned LineNo, DIScope *Scope,
    uint64_t SizeInBits, uint32_t AlignInBits, DINode::DIFlags Flags,
    DIType *Ty, Metadata *LowerBound, Metadata *UpperBound, Metadata *Stride,
    Metadata *Bias) {
  return DISubrangeType::get(VMContext, Name, File, LineNo, Scope, SizeInBits,
                             AlignInBits, Flags, Ty, LowerBound, UpperBound,
                             Stride, Bias);
>>>>>>> a60e8a2c
}

static void checkGlobalVariableScope(DIScope *Context) {
#ifndef NDEBUG
  if (auto *CT =
          dyn_cast_or_null<DICompositeType>(getNonCompileUnitScope(Context)))
    assert(CT->getIdentifier().empty() &&
           "Context of a global variable should not be a type with identifier");
#endif
}

DIGlobalVariable *DIBuilder::createGlobalVariable(
    DIScope *Context, StringRef Name, StringRef LinkageName, DIFile *F,
    unsigned LineNumber, DIType *Ty, bool IsLocalToUnit, bool isDefined,
    MDNode *Decl, MDTuple *TemplateParams, dwarf::MemorySpace MS,
    uint32_t AlignInBits, DINodeArray Annotations) {
  checkGlobalVariableScope(Context);
  return DIGlobalVariable::getDistinct(
      VMContext, cast_or_null<DIScope>(Context), Name, LinkageName, F,
      LineNumber, Ty, IsLocalToUnit, isDefined,
      cast_or_null<DIDerivedType>(Decl), TemplateParams, MS, AlignInBits,
      Annotations);
}

DIGlobalVariableExpression *DIBuilder::createGlobalVariableExpression(
    DIScope *Context, StringRef Name, StringRef LinkageName, DIFile *F,
    unsigned LineNumber, DIType *Ty, bool IsLocalToUnit, bool isDefined,
    DIExpression *Expr, MDNode *Decl, MDTuple *TemplateParams,
    dwarf::MemorySpace MS, uint32_t AlignInBits, DINodeArray Annotations) {
  checkGlobalVariableScope(Context);

  auto *GV = DIGlobalVariable::getDistinct(
      VMContext, cast_or_null<DIScope>(Context), Name, LinkageName, F,
      LineNumber, Ty, IsLocalToUnit, isDefined,
      cast_or_null<DIDerivedType>(Decl), TemplateParams, MS, AlignInBits,
      Annotations);
  if (!Expr)
    Expr = createExpression();
  auto *N = DIGlobalVariableExpression::get(VMContext, GV, Expr);
  AllGVs.push_back(N);
  return N;
}

DIGlobalVariable *DIBuilder::createTempGlobalVariableFwdDecl(
    DIScope *Context, StringRef Name, StringRef LinkageName, DIFile *F,
    unsigned LineNumber, DIType *Ty, bool IsLocalToUnit, MDNode *Decl,
    MDTuple *TemplateParams, dwarf::MemorySpace MS, uint32_t AlignInBits) {
  checkGlobalVariableScope(Context);

  return DIGlobalVariable::getTemporary(
             VMContext, cast_or_null<DIScope>(Context), Name, LinkageName, F,
             LineNumber, Ty, IsLocalToUnit, false,
             cast_or_null<DIDerivedType>(Decl), TemplateParams, MS, AlignInBits,
             nullptr)
      .release();
}

static DILocalVariable *createLocalVariable(
    LLVMContext &VMContext,
    SmallVectorImpl<TrackingMDNodeRef> &PreservedNodes,
    DIScope *Context, StringRef Name, unsigned ArgNo, DIFile *File,
    unsigned LineNo, DIType *Ty, bool AlwaysPreserve, DINode::DIFlags Flags,
    dwarf::MemorySpace MS, uint32_t AlignInBits,
    DINodeArray Annotations = nullptr) {
  // FIXME: Why doesn't this check for a subprogram or lexical block (AFAICT
  // the only valid scopes)?
  auto *Scope = cast<DILocalScope>(Context);
  auto *Node = DILocalVariable::get(VMContext, Scope, Name, File, LineNo, Ty,
                                    ArgNo, Flags, MS, AlignInBits, Annotations);
  if (AlwaysPreserve) {
    // The optimizer may remove local variables. If there is an interest
    // to preserve variable info in such situation then stash it in a
    // named mdnode.
    PreservedNodes.emplace_back(Node);
  }
  return Node;
}

DILocalVariable *DIBuilder::createAutoVariable(DIScope *Scope, StringRef Name,
                                               DIFile *File, unsigned LineNo,
                                               DIType *Ty, bool AlwaysPreserve,
                                               DINode::DIFlags Flags,
                                               dwarf::MemorySpace MS,
                                               uint32_t AlignInBits) {
  assert(Scope && isa<DILocalScope>(Scope) &&
         "Unexpected scope for a local variable.");
  return createLocalVariable(
      VMContext, getSubprogramNodesTrackingVector(Scope), Scope, Name,
      /* ArgNo */ 0, File, LineNo, Ty, AlwaysPreserve, Flags, MS, AlignInBits);
}

DILocalVariable *DIBuilder::createParameterVariable(
    DIScope *Scope, StringRef Name, unsigned ArgNo, DIFile *File,
    unsigned LineNo, DIType *Ty, bool AlwaysPreserve, DINode::DIFlags Flags,
    dwarf::MemorySpace MS, DINodeArray Annotations) {
  assert(ArgNo && "Expected non-zero argument number for parameter");
  assert(Scope && isa<DILocalScope>(Scope) &&
         "Unexpected scope for a local variable.");
  return createLocalVariable(
      VMContext, getSubprogramNodesTrackingVector(Scope), Scope, Name, ArgNo,
      File, LineNo, Ty, AlwaysPreserve, Flags, MS, /*AlignInBits=*/0, Annotations);
}

DILabel *DIBuilder::createLabel(DIScope *Context, StringRef Name, DIFile *File,
                                 unsigned LineNo, bool AlwaysPreserve) {
  auto *Scope = cast<DILocalScope>(Context);
  auto *Node = DILabel::get(VMContext, Scope, Name, File, LineNo);

  if (AlwaysPreserve) {
    /// The optimizer may remove labels. If there is an interest
    /// to preserve label info in such situation then append it to
    /// the list of retained nodes of the DISubprogram.
    getSubprogramNodesTrackingVector(Scope).emplace_back(Node);
  }
  return Node;
}

DIExpression *DIBuilder::createExpression(ArrayRef<uint64_t> Addr) {
  return DIExpression::get(VMContext, Addr);
}

template <class... Ts>
static DISubprogram *getSubprogram(bool IsDistinct, Ts &&...Args) {
  if (IsDistinct)
    return DISubprogram::getDistinct(std::forward<Ts>(Args)...);
  return DISubprogram::get(std::forward<Ts>(Args)...);
}

DISubprogram *DIBuilder::createFunction(
    DIScope *Context, StringRef Name, StringRef LinkageName, DIFile *File,
    unsigned LineNo, DISubroutineType *Ty, unsigned ScopeLine,
    DINode::DIFlags Flags, DISubprogram::DISPFlags SPFlags,
    DITemplateParameterArray TParams, DISubprogram *Decl,
    DITypeArray ThrownTypes, DINodeArray Annotations,
    StringRef TargetFuncName) {
  bool IsDefinition = SPFlags & DISubprogram::SPFlagDefinition;
  auto *Node = getSubprogram(
      /*IsDistinct=*/IsDefinition, VMContext, getNonCompileUnitScope(Context),
      Name, LinkageName, File, LineNo, Ty, ScopeLine, nullptr, 0, 0, Flags,
      SPFlags, IsDefinition ? CUNode : nullptr, TParams, Decl, nullptr,
      ThrownTypes, Annotations, TargetFuncName);

  if (IsDefinition)
    AllSubprograms.push_back(Node);
  trackIfUnresolved(Node);
  return Node;
}

DISubprogram *DIBuilder::createTempFunctionFwdDecl(
    DIScope *Context, StringRef Name, StringRef LinkageName, DIFile *File,
    unsigned LineNo, DISubroutineType *Ty, unsigned ScopeLine,
    DINode::DIFlags Flags, DISubprogram::DISPFlags SPFlags,
    DITemplateParameterArray TParams, DISubprogram *Decl,
    DITypeArray ThrownTypes) {
  bool IsDefinition = SPFlags & DISubprogram::SPFlagDefinition;
  return DISubprogram::getTemporary(VMContext, getNonCompileUnitScope(Context),
                                    Name, LinkageName, File, LineNo, Ty,
                                    ScopeLine, nullptr, 0, 0, Flags, SPFlags,
                                    IsDefinition ? CUNode : nullptr, TParams,
                                    Decl, nullptr, ThrownTypes)
      .release();
}

DISubprogram *DIBuilder::createMethod(
    DIScope *Context, StringRef Name, StringRef LinkageName, DIFile *F,
    unsigned LineNo, DISubroutineType *Ty, unsigned VIndex, int ThisAdjustment,
    DIType *VTableHolder, DINode::DIFlags Flags,
    DISubprogram::DISPFlags SPFlags, DITemplateParameterArray TParams,
    DITypeArray ThrownTypes) {
  assert(getNonCompileUnitScope(Context) &&
         "Methods should have both a Context and a context that isn't "
         "the compile unit.");
  // FIXME: Do we want to use different scope/lines?
  bool IsDefinition = SPFlags & DISubprogram::SPFlagDefinition;
  auto *SP = getSubprogram(
      /*IsDistinct=*/IsDefinition, VMContext, cast<DIScope>(Context), Name,
      LinkageName, F, LineNo, Ty, LineNo, VTableHolder, VIndex, ThisAdjustment,
      Flags, SPFlags, IsDefinition ? CUNode : nullptr, TParams, nullptr,
      nullptr, ThrownTypes);

  if (IsDefinition)
    AllSubprograms.push_back(SP);
  trackIfUnresolved(SP);
  return SP;
}

DICommonBlock *DIBuilder::createCommonBlock(DIScope *Scope,
                                            DIGlobalVariable *Decl,
                                            StringRef Name, DIFile *File,
                                            unsigned LineNo) {
  return DICommonBlock::get(VMContext, Scope, Decl, Name, File, LineNo);
}

DINamespace *DIBuilder::createNameSpace(DIScope *Scope, StringRef Name,
                                        bool ExportSymbols) {

  // It is okay to *not* make anonymous top-level namespaces distinct, because
  // all nodes that have an anonymous namespace as their parent scope are
  // guaranteed to be unique and/or are linked to their containing
  // DICompileUnit. This decision is an explicit tradeoff of link time versus
  // memory usage versus code simplicity and may get revisited in the future.
  return DINamespace::get(VMContext, getNonCompileUnitScope(Scope), Name,
                          ExportSymbols);
}

DIModule *DIBuilder::createModule(DIScope *Scope, StringRef Name,
                                  StringRef ConfigurationMacros,
                                  StringRef IncludePath, StringRef APINotesFile,
                                  DIFile *File, unsigned LineNo, bool IsDecl) {
  return DIModule::get(VMContext, File, getNonCompileUnitScope(Scope), Name,
                       ConfigurationMacros, IncludePath, APINotesFile, LineNo,
                       IsDecl);
}

DILexicalBlockFile *DIBuilder::createLexicalBlockFile(DIScope *Scope,
                                                      DIFile *File,
                                                      unsigned Discriminator) {
  return DILexicalBlockFile::get(VMContext, Scope, File, Discriminator);
}

DILexicalBlock *DIBuilder::createLexicalBlock(DIScope *Scope, DIFile *File,
                                              unsigned Line, unsigned Col) {
  // Make these distinct, to avoid merging two lexical blocks on the same
  // file/line/column.
  return DILexicalBlock::getDistinct(VMContext, getNonCompileUnitScope(Scope),
                                     File, Line, Col);
}

DbgInstPtr DIBuilder::insertDeclare(Value *Storage, DILocalVariable *VarInfo,
                                    DIExpression *Expr, const DILocation *DL,
                                    BasicBlock *InsertAtEnd) {
  // If this block already has a terminator then insert this intrinsic before
  // the terminator. Otherwise, put it at the end of the block.
  Instruction *InsertBefore = InsertAtEnd->getTerminator();
  return insertDeclare(Storage, VarInfo, Expr, DL,
                       InsertBefore ? InsertBefore->getIterator()
                                    : InsertAtEnd->end());
}

DbgInstPtr DIBuilder::insertDbgAssign(Instruction *LinkedInstr, Value *Val,
                                      DILocalVariable *SrcVar,
                                      DIExpression *ValExpr, Value *Addr,
                                      DIExpression *AddrExpr,
                                      const DILocation *DL) {
  auto *Link = cast_or_null<DIAssignID>(
      LinkedInstr->getMetadata(LLVMContext::MD_DIAssignID));
  assert(Link && "Linked instruction must have DIAssign metadata attached");

  if (M.IsNewDbgInfoFormat) {
    DbgVariableRecord *DVR = DbgVariableRecord::createDVRAssign(
        Val, SrcVar, ValExpr, Link, Addr, AddrExpr, DL);
    // Insert after LinkedInstr.
    BasicBlock::iterator NextIt = std::next(LinkedInstr->getIterator());
    NextIt.setHeadBit(true);
    insertDbgVariableRecord(DVR, NextIt);
    return DVR;
  }

  LLVMContext &Ctx = LinkedInstr->getContext();
  Module *M = LinkedInstr->getModule();
  if (!AssignFn)
    AssignFn = Intrinsic::getOrInsertDeclaration(M, Intrinsic::dbg_assign);

  std::array<Value *, 6> Args = {
      MetadataAsValue::get(Ctx, ValueAsMetadata::get(Val)),
      MetadataAsValue::get(Ctx, SrcVar),
      MetadataAsValue::get(Ctx, ValExpr),
      MetadataAsValue::get(Ctx, Link),
      MetadataAsValue::get(Ctx, ValueAsMetadata::get(Addr)),
      MetadataAsValue::get(Ctx, AddrExpr),
  };

  IRBuilder<> B(Ctx);
  B.SetCurrentDebugLocation(DL);

  auto *DVI = cast<DbgAssignIntrinsic>(B.CreateCall(AssignFn, Args));
  DVI->insertAfter(LinkedInstr->getIterator());
  return DVI;
}

/// Initialize IRBuilder for inserting dbg.declare and dbg.value intrinsics.
/// This abstracts over the various ways to specify an insert position.
static void initIRBuilder(IRBuilder<> &Builder, const DILocation *DL,
                          InsertPosition InsertPt) {
  Builder.SetInsertPoint(InsertPt.getBasicBlock(), InsertPt);
  Builder.SetCurrentDebugLocation(DL);
}

static Value *getDbgIntrinsicValueImpl(LLVMContext &VMContext, Value *V) {
  assert(V && "no value passed to dbg intrinsic");
  return MetadataAsValue::get(VMContext, ValueAsMetadata::get(V));
}

static Function *getDeclareIntrin(Module &M) {
  return Intrinsic::getOrInsertDeclaration(&M, Intrinsic::dbg_declare);
}

DbgInstPtr DIBuilder::insertDbgValueIntrinsic(llvm::Value *Val,
                                              DILocalVariable *VarInfo,
                                              DIExpression *Expr,
                                              const DILocation *DL,
                                              InsertPosition InsertPt) {
  if (M.IsNewDbgInfoFormat) {
    DbgVariableRecord *DVR =
        DbgVariableRecord::createDbgVariableRecord(Val, VarInfo, Expr, DL);
    insertDbgVariableRecord(DVR, InsertPt);
    return DVR;
  }

  if (!ValueFn)
    ValueFn = Intrinsic::getOrInsertDeclaration(&M, Intrinsic::dbg_value);
  auto *DVI = insertDbgIntrinsic(ValueFn, Val, VarInfo, Expr, DL, InsertPt);
  cast<CallInst>(DVI)->setTailCall();
  return DVI;
}

DbgInstPtr DIBuilder::insertDeclare(Value *Storage, DILocalVariable *VarInfo,
                                    DIExpression *Expr, const DILocation *DL,
                                    InsertPosition InsertPt) {
  assert(VarInfo && "empty or invalid DILocalVariable* passed to dbg.declare");
  assert(DL && "Expected debug loc");
  assert(DL->getScope()->getSubprogram() ==
             VarInfo->getScope()->getSubprogram() &&
         "Expected matching subprograms");

  if (M.IsNewDbgInfoFormat) {
    DbgVariableRecord *DVR =
        DbgVariableRecord::createDVRDeclare(Storage, VarInfo, Expr, DL);
    insertDbgVariableRecord(DVR, InsertPt);
    return DVR;
  }

  if (!DeclareFn)
    DeclareFn = getDeclareIntrin(M);

  trackIfUnresolved(VarInfo);
  trackIfUnresolved(Expr);
  Value *Args[] = {getDbgIntrinsicValueImpl(VMContext, Storage),
                   MetadataAsValue::get(VMContext, VarInfo),
                   MetadataAsValue::get(VMContext, Expr)};

  IRBuilder<> B(DL->getContext());
  initIRBuilder(B, DL, InsertPt);
  return B.CreateCall(DeclareFn, Args);
}

void DIBuilder::insertDbgVariableRecord(DbgVariableRecord *DVR,
                                        InsertPosition InsertPt) {
  assert(InsertPt.isValid());
  trackIfUnresolved(DVR->getVariable());
  trackIfUnresolved(DVR->getExpression());
  if (DVR->isDbgAssign())
    trackIfUnresolved(DVR->getAddressExpression());

  auto *BB = InsertPt.getBasicBlock();
  BB->insertDbgRecordBefore(DVR, InsertPt);
}

Instruction *DIBuilder::insertDbgIntrinsic(llvm::Function *IntrinsicFn,
                                           Value *V, DILocalVariable *VarInfo,
                                           DIExpression *Expr,
                                           const DILocation *DL,
                                           InsertPosition InsertPt) {
  assert(IntrinsicFn && "must pass a non-null intrinsic function");
  assert(V && "must pass a value to a dbg intrinsic");
  assert(VarInfo &&
         "empty or invalid DILocalVariable* passed to debug intrinsic");
  assert(DL && "Expected debug loc");
  assert(DL->getScope()->getSubprogram() ==
             VarInfo->getScope()->getSubprogram() &&
         "Expected matching subprograms");

  trackIfUnresolved(VarInfo);
  trackIfUnresolved(Expr);
  Value *Args[] = {getDbgIntrinsicValueImpl(VMContext, V),
                   MetadataAsValue::get(VMContext, VarInfo),
                   MetadataAsValue::get(VMContext, Expr)};

  IRBuilder<> B(DL->getContext());
  initIRBuilder(B, DL, InsertPt);
  return B.CreateCall(IntrinsicFn, Args);
}

DbgInstPtr DIBuilder::insertLabel(DILabel *LabelInfo, const DILocation *DL,
                                  InsertPosition InsertPt) {
  assert(LabelInfo && "empty or invalid DILabel* passed to dbg.label");
  assert(DL && "Expected debug loc");
  assert(DL->getScope()->getSubprogram() ==
             LabelInfo->getScope()->getSubprogram() &&
         "Expected matching subprograms");

  trackIfUnresolved(LabelInfo);
  if (M.IsNewDbgInfoFormat) {
    DbgLabelRecord *DLR = new DbgLabelRecord(LabelInfo, DL);
    if (InsertPt.isValid()) {
      auto *BB = InsertPt.getBasicBlock();
      BB->insertDbgRecordBefore(DLR, InsertPt);
    }
    return DLR;
  }

  if (!LabelFn)
    LabelFn = Intrinsic::getOrInsertDeclaration(&M, Intrinsic::dbg_label);

  Value *Args[] = {MetadataAsValue::get(VMContext, LabelInfo)};

  IRBuilder<> B(DL->getContext());
  initIRBuilder(B, DL, InsertPt);
  return B.CreateCall(LabelFn, Args);
}

void DIBuilder::replaceVTableHolder(DICompositeType *&T, DIType *VTableHolder) {
  {
    TypedTrackingMDRef<DICompositeType> N(T);
    N->replaceVTableHolder(VTableHolder);
    T = N.get();
  }

  // If this didn't create a self-reference, just return.
  if (T != VTableHolder)
    return;

  // Look for unresolved operands.  T will drop RAUW support, orphaning any
  // cycles underneath it.
  if (T->isResolved())
    for (const MDOperand &O : T->operands())
      if (auto *N = dyn_cast_or_null<MDNode>(O))
        trackIfUnresolved(N);
}

void DIBuilder::replaceArrays(DICompositeType *&T, DINodeArray Elements,
                              DINodeArray TParams) {
  {
    TypedTrackingMDRef<DICompositeType> N(T);
    if (Elements)
      N->replaceElements(Elements);
    if (TParams)
      N->replaceTemplateParams(DITemplateParameterArray(TParams));
    T = N.get();
  }

  // If T isn't resolved, there's no problem.
  if (!T->isResolved())
    return;

  // If T is resolved, it may be due to a self-reference cycle.  Track the
  // arrays explicitly if they're unresolved, or else the cycles will be
  // orphaned.
  if (Elements)
    trackIfUnresolved(Elements.get());
  if (TParams)
    trackIfUnresolved(TParams.get());
}

DILifetime *DIBuilder::createBoundedLifetime(DIObject *Obj, DIExpr *Loc,
                                      ArrayRef<Metadata *> Args) {
  return DILifetime::getDistinct(VMContext, Obj, Loc, Args);
}

void DIBuilder::createComputedLifetime(DIObject *Obj, DIExpr *Loc,
                                       ArrayRef<Metadata *> Args) {
  DILifetime *Lifetime = DILifetime::getDistinct(VMContext, Obj, Loc, Args);

  NamedMDNode *NMD = M.getOrInsertNamedMetadata("llvm.dbg.retainedNodes");
  NMD->addOperand(Lifetime);
  trackIfUnresolved(Lifetime);
}

static Function *getDefIntrin(Module &M) {
  return Intrinsic::getOrInsertDeclaration(&M, Intrinsic::dbg_def);
}

Instruction *DIBuilder::insertDefImpl(DILifetime *Lifetime,
                                      llvm::Value *Referrer,
                                      const DILocation *DL,
                                      InsertPosition InsertPt) {
  assert(Lifetime && "Empty or invalid Lifetime passed to dbg.def");
  assert(Referrer && "Empty or invalid Referrer passed to dbg.def");
  assert(DL && "Empty or invalid DL passed to dbg.def");

  if (!DefFn)
    DefFn = getDefIntrin(M);

  trackIfUnresolved(Lifetime);

  // Ideally, the intrinsic would be able to handle any type of
  // pointer. However, SelectionDAGBuilder::visitIntrinsicCall (for dbg_def) and
  // InstEmitter::EmitDbgDefKill expect the intrinsic to refer directly to the
  // alloca / argument and have problems handling addrspacecasts
  Referrer = Referrer->stripPointerCasts();

  Value *Args[] = {MetadataAsValue::get(VMContext, Lifetime),
                   getDbgIntrinsicValueImpl(VMContext, Referrer)};

  IRBuilder<> B(DL->getContext());
  initIRBuilder(B, DL, InsertPt);
  return B.CreateCall(DefFn, Args);
}

Instruction *DIBuilder::insertDef(DILifetime *Lifetime, llvm::Value *Referrer,
                                  const DILocation *DL,
                                  BasicBlock *InsertAtEnd) {
  // If this block already has a terminator then insert this intrinsic before
  // the terminator. Otherwise, put it at the end of the block.
  Instruction *InsertBefore = InsertAtEnd->getTerminator();
  return insertDefImpl(Lifetime, Referrer, DL,
                       InsertBefore ? InsertBefore->getIterator()
                                    : InsertAtEnd->end());
}

Instruction *DIBuilder::insertDef(DILifetime *Lifetime, llvm::Value *Referrer,
                                  const DILocation *DL,
                                  InsertPosition InsertPt) {
  return insertDefImpl(Lifetime, Referrer, DL, InsertPt);
}

static Function *getKillIntrin(Module &M) {
  return Intrinsic::getOrInsertDeclaration(&M, Intrinsic::dbg_kill);
}

Instruction *DIBuilder::insertKillImpl(DILifetime *Lifetime,
                                       const DILocation *DL,
                                       InsertPosition InsertPt) {
  assert(Lifetime && "Empty or invalid Lifetime passed to dbg.kill");
  assert(DL && "Empty or invalid DL passed to dbg.kill");

  if (!KillFn)
    KillFn = getKillIntrin(M);

  trackIfUnresolved(Lifetime);
  Value *Args[] = {MetadataAsValue::get(VMContext, Lifetime)};

  IRBuilder<> B(DL->getContext());
  initIRBuilder(B, DL, InsertPt);
  return B.CreateCall(KillFn, Args);
}

Instruction *DIBuilder::insertKill(DILifetime *Lifetime, const DILocation *DL,
                                   BasicBlock *InsertAtEnd) {
  // If this block already has a terminator then insert this intrinsic before
  // the terminator. Otherwise, put it at the end of the block.
  Instruction *InsertBefore = InsertAtEnd->getTerminator();
  return insertKillImpl(Lifetime, DL,
                        InsertBefore ? InsertBefore->getIterator()
                                     : InsertAtEnd->end());
}

Instruction *DIBuilder::insertKill(DILifetime *Lifetime, const DILocation *DL,
                                   InsertPosition InsertPt) {
  return insertKillImpl(Lifetime, DL, InsertPt);
}<|MERGE_RESOLUTION|>--- conflicted
+++ resolved
@@ -766,10 +766,10 @@
                                 ConvToMetadata(Stride));
 }
 
-<<<<<<< HEAD
 DIFragment *DIBuilder::createFragment() {
   return DIFragment::getDistinct(VMContext);
-=======
+}
+
 DISubrangeType *DIBuilder::createSubrangeType(
     StringRef Name, DIFile *File, unsigned LineNo, DIScope *Scope,
     uint64_t SizeInBits, uint32_t AlignInBits, DINode::DIFlags Flags,
@@ -778,7 +778,6 @@
   return DISubrangeType::get(VMContext, Name, File, LineNo, Scope, SizeInBits,
                              AlignInBits, Flags, Ty, LowerBound, UpperBound,
                              Stride, Bias);
->>>>>>> a60e8a2c
 }
 
 static void checkGlobalVariableScope(DIScope *Context) {
