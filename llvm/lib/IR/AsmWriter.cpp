--- conflicted
+++ resolved
@@ -1894,12 +1894,9 @@
   void printEmissionKind(StringRef Name, DICompileUnit::DebugEmissionKind EK);
   void printNameTableKind(StringRef Name,
                           DICompileUnit::DebugNameTableKind NTK);
-<<<<<<< HEAD
   void printMemorySpace(StringRef Name, dwarf::MemorySpace MS);
   template <class RangeT> void printMetadataList(StringRef Name, RangeT Range);
-=======
   void printFixedPointKind(StringRef Name, DIFixedPointType::FixedPointKind V);
->>>>>>> 9cdab16d
 };
 
 } // end anonymous namespace
@@ -2050,7 +2047,6 @@
   Out << FS << Name << ": " << DICompileUnit::nameTableKindString(NTK);
 }
 
-<<<<<<< HEAD
 template <class RangeT>
 void MDFieldPrinter::printMetadataList(StringRef Name, RangeT Range) {
   if (Range.begin() == Range.end())
@@ -2062,11 +2058,11 @@
     writeMetadataAsOperand(Out, I, WriterCtx);
   }
   Out << "}";
-=======
+}
+
 void MDFieldPrinter::printFixedPointKind(StringRef Name,
                                          DIFixedPointType::FixedPointKind V) {
   Out << FS << Name << ": " << DIFixedPointType::fixedPointKindString(V);
->>>>>>> 9cdab16d
 }
 
 template <class IntTy, class Stringifier>
