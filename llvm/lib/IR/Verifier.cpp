//===-- Verifier.cpp - Implement the Module Verifier -----------------------==//
//
// Part of the LLVM Project, under the Apache License v2.0 with LLVM Exceptions.
// See https://llvm.org/LICENSE.txt for license information.
// SPDX-License-Identifier: Apache-2.0 WITH LLVM-exception
//
//===----------------------------------------------------------------------===//
//
// This file defines the function verifier interface, that can be used for some
// basic correctness checking of input to the system.
//
// Note that this does not provide full `Java style' security and verifications,
// instead it just tries to ensure that code is well-formed.
//
//  * Both of a binary operator's parameters are of the same type
//  * Verify that the indices of mem access instructions match other operands
//  * Verify that arithmetic and other things are only performed on first-class
//    types.  Verify that shifts & logicals only happen on integrals f.e.
//  * All of the constants in a switch statement are of the correct type
//  * The code is in valid SSA form
//  * It should be illegal to put a label into any other type (like a structure)
//    or to return one. [except constant arrays!]
//  * Only phi nodes can be self referential: 'add i32 %0, %0 ; <int>:0' is bad
//  * PHI nodes must have an entry for each predecessor, with no extras.
//  * PHI nodes must be the first thing in a basic block, all grouped together
//  * All basic blocks should only end with terminator insts, not contain them
//  * The entry node to a function must not have predecessors
//  * All Instructions must be embedded into a basic block
//  * Functions cannot take a void-typed parameter
//  * Verify that a function's argument list agrees with it's declared type.
//  * It is illegal to specify a name for a void value.
//  * It is illegal to have a internal global value with no initializer
//  * It is illegal to have a ret instruction that returns a value that does not
//    agree with the function return value type.
//  * Function call argument types match the function prototype
//  * A landing pad is defined by a landingpad instruction, and can be jumped to
//    only by the unwind edge of an invoke instruction.
//  * A landingpad instruction must be the first non-PHI instruction in the
//    block.
//  * Landingpad instructions must be in a function with a personality function.
//  * Convergence control intrinsics are introduced in ConvergentOperations.rst.
//    The applied restrictions are too numerous to list here.
//  * The convergence entry intrinsic and the loop heart must be the first
//    non-PHI instruction in their respective block. This does not conflict with
//    the landing pads, since these two kinds cannot occur in the same block.
//  * All other things that are tested by asserts spread about the code...
//
//===----------------------------------------------------------------------===//

#include "llvm/IR/Verifier.h"
#include "llvm/ADT/APFloat.h"
#include "llvm/ADT/APInt.h"
#include "llvm/ADT/ArrayRef.h"
#include "llvm/ADT/DenseMap.h"
#include "llvm/ADT/MapVector.h"
#include "llvm/ADT/STLExtras.h"
#include "llvm/ADT/SmallPtrSet.h"
#include "llvm/ADT/SmallSet.h"
#include "llvm/ADT/SmallVector.h"
#include "llvm/ADT/StringExtras.h"
#include "llvm/ADT/StringRef.h"
#include "llvm/ADT/Twine.h"
#include "llvm/BinaryFormat/Dwarf.h"
#include "llvm/IR/Argument.h"
#include "llvm/IR/AttributeMask.h"
#include "llvm/IR/Attributes.h"
#include "llvm/IR/BasicBlock.h"
#include "llvm/IR/CFG.h"
#include "llvm/IR/CallingConv.h"
#include "llvm/IR/Comdat.h"
#include "llvm/IR/Constant.h"
#include "llvm/IR/ConstantRange.h"
#include "llvm/IR/ConstantRangeList.h"
#include "llvm/IR/Constants.h"
#include "llvm/IR/ConvergenceVerifier.h"
#include "llvm/IR/DataLayout.h"
#include "llvm/IR/DebugInfo.h"
#include "llvm/IR/DebugInfoMetadata.h"
#include "llvm/IR/DebugLoc.h"
#include "llvm/IR/DerivedTypes.h"
#include "llvm/IR/Dominators.h"
#include "llvm/IR/EHPersonalities.h"
#include "llvm/IR/Function.h"
#include "llvm/IR/GCStrategy.h"
#include "llvm/IR/GlobalAlias.h"
#include "llvm/IR/GlobalValue.h"
#include "llvm/IR/GlobalVariable.h"
#include "llvm/IR/InlineAsm.h"
#include "llvm/IR/InstVisitor.h"
#include "llvm/IR/InstrTypes.h"
#include "llvm/IR/Instruction.h"
#include "llvm/IR/Instructions.h"
#include "llvm/IR/IntrinsicInst.h"
#include "llvm/IR/Intrinsics.h"
#include "llvm/IR/IntrinsicsAArch64.h"
#include "llvm/IR/IntrinsicsAMDGPU.h"
#include "llvm/IR/IntrinsicsARM.h"
#include "llvm/IR/IntrinsicsNVPTX.h"
#include "llvm/IR/IntrinsicsWebAssembly.h"
#include "llvm/IR/LLVMContext.h"
#include "llvm/IR/MemoryModelRelaxationAnnotations.h"
#include "llvm/IR/Metadata.h"
#include "llvm/IR/Module.h"
#include "llvm/IR/ModuleSlotTracker.h"
#include "llvm/IR/PassManager.h"
#include "llvm/IR/ProfDataUtils.h"
#include "llvm/IR/Statepoint.h"
#include "llvm/IR/Type.h"
#include "llvm/IR/Use.h"
#include "llvm/IR/User.h"
#include "llvm/IR/VFABIDemangler.h"
#include "llvm/IR/Value.h"
#include "llvm/InitializePasses.h"
#include "llvm/Pass.h"
#include "llvm/ProfileData/InstrProf.h"
#include "llvm/Support/AMDGPUAddrSpace.h"
#include "llvm/Support/AtomicOrdering.h"
#include "llvm/Support/Casting.h"
#include "llvm/Support/CommandLine.h"
#include "llvm/Support/ErrorHandling.h"
#include "llvm/Support/MathExtras.h"
#include "llvm/Support/ModRef.h"
#include "llvm/Support/raw_ostream.h"
#include <algorithm>
#include <cassert>
#include <cstdint>
#include <memory>
#include <optional>
#include <string>
#include <utility>

using namespace llvm;

static cl::opt<bool> VerifyNoAliasScopeDomination(
    "verify-noalias-scope-decl-dom", cl::Hidden, cl::init(false),
    cl::desc("Ensure that llvm.experimental.noalias.scope.decl for identical "
             "scopes are not dominating"));

namespace llvm {

struct VerifierSupport {
  raw_ostream *OS;
  const Module &M;
  ModuleSlotTracker MST;
  const Triple &TT;
  const DataLayout &DL;
  LLVMContext &Context;

  /// Track the brokenness of the module while recursively visiting.
  bool Broken = false;
  /// Broken debug info can be "recovered" from by stripping the debug info.
  bool BrokenDebugInfo = false;
  /// Whether to treat broken debug info as an error.
  bool TreatBrokenDebugInfoAsError = true;

  explicit VerifierSupport(raw_ostream *OS, const Module &M)
      : OS(OS), M(M), MST(&M), TT(M.getTargetTriple()), DL(M.getDataLayout()),
        Context(M.getContext()) {}

private:
  void Write(const Module *M) {
    *OS << "; ModuleID = '" << M->getModuleIdentifier() << "'\n";
  }

  void Write(const Value *V) {
    if (V)
      Write(*V);
  }

  void Write(const Value &V) {
    if (isa<Instruction>(V)) {
      V.print(*OS, MST);
      *OS << '\n';
    } else {
      V.printAsOperand(*OS, true, MST);
      *OS << '\n';
    }
  }

  void Write(const DbgRecord *DR) {
    if (DR) {
      DR->print(*OS, MST, false);
      *OS << '\n';
    }
  }

  void Write(DbgVariableRecord::LocationType Type) {
    switch (Type) {
    case DbgVariableRecord::LocationType::Value:
      *OS << "value";
      break;
    case DbgVariableRecord::LocationType::Declare:
      *OS << "declare";
      break;
    case DbgVariableRecord::LocationType::Assign:
      *OS << "assign";
      break;
    case DbgVariableRecord::LocationType::End:
      *OS << "end";
      break;
    case DbgVariableRecord::LocationType::Any:
      *OS << "any";
      break;
    };
  }

  void Write(const Metadata *MD) {
    if (!MD)
      return;
    MD->print(*OS, MST, &M);
    *OS << '\n';
  }

  template <class T> void Write(const MDTupleTypedArrayWrapper<T> &MD) {
    Write(MD.get());
  }

  void Write(const NamedMDNode *NMD) {
    if (!NMD)
      return;
    NMD->print(*OS, MST);
    *OS << '\n';
  }

  void Write(Type *T) {
    if (!T)
      return;
    *OS << ' ' << *T;
  }

  void Write(const Comdat *C) {
    if (!C)
      return;
    *OS << *C;
  }

  void Write(const APInt *AI) {
    if (!AI)
      return;
    *OS << *AI << '\n';
  }

  void Write(const unsigned i) { *OS << i << '\n'; }

  // NOLINTNEXTLINE(readability-identifier-naming)
  void Write(const Attribute *A) {
    if (!A)
      return;
    *OS << A->getAsString() << '\n';
  }

  // NOLINTNEXTLINE(readability-identifier-naming)
  void Write(const AttributeSet *AS) {
    if (!AS)
      return;
    *OS << AS->getAsString() << '\n';
  }

  // NOLINTNEXTLINE(readability-identifier-naming)
  void Write(const AttributeList *AL) {
    if (!AL)
      return;
    AL->print(*OS);
  }

  void Write(Printable P) { *OS << P << '\n'; }

  template <typename T> void Write(ArrayRef<T> Vs) {
    for (const T &V : Vs)
      Write(V);
  }

  template <typename T1, typename... Ts>
  void WriteTs(const T1 &V1, const Ts &... Vs) {
    Write(V1);
    WriteTs(Vs...);
  }

  template <typename... Ts> void WriteTs() {}

public:
  /// A check failed, so printout out the condition and the message.
  ///
  /// This provides a nice place to put a breakpoint if you want to see why
  /// something is not correct.
  void CheckFailed(const Twine &Message) {
    if (OS)
      *OS << Message << '\n';
    Broken = true;
  }

  /// A check failed (with values to print).
  ///
  /// This calls the Message-only version so that the above is easier to set a
  /// breakpoint on.
  template <typename T1, typename... Ts>
  void CheckFailed(const Twine &Message, const T1 &V1, const Ts &... Vs) {
    CheckFailed(Message);
    if (OS)
      WriteTs(V1, Vs...);
  }

  /// A debug info check failed.
  void DebugInfoCheckFailed(const Twine &Message) {
    if (OS)
      *OS << Message << '\n';
    Broken |= TreatBrokenDebugInfoAsError;
    BrokenDebugInfo = true;
  }

  /// A debug info check failed (with values to print).
  template <typename T1, typename... Ts>
  void DebugInfoCheckFailed(const Twine &Message, const T1 &V1,
                            const Ts &... Vs) {
    DebugInfoCheckFailed(Message);
    if (OS)
      WriteTs(V1, Vs...);
  }
};

} // namespace llvm

namespace {

class Verifier : public InstVisitor<Verifier>, VerifierSupport {
  friend class InstVisitor<Verifier>;
  DominatorTree DT;

  /// When verifying a basic block, keep track of all of the
  /// instructions we have seen so far.
  ///
  /// This allows us to do efficient dominance checks for the case when an
  /// instruction has an operand that is an instruction in the same block.
  SmallPtrSet<Instruction *, 16> InstsInThisBlock;

  /// Keep track of the metadata nodes that have been checked already.
  SmallPtrSet<const Metadata *, 32> MDNodes;

  /// Keep track which DISubprogram is attached to which function.
  DenseMap<const DISubprogram *, const Function *> DISubprogramAttachments;

  /// Track all DICompileUnits visited.
  SmallPtrSet<const Metadata *, 2> CUVisited;

  /// The result type for a landingpad.
  Type *LandingPadResultTy;

  /// Whether we've seen a call to @llvm.localescape in this function
  /// already.
  bool SawFrameEscape;

  /// Whether the current function has a DISubprogram attached to it.
  bool HasDebugInfo = false;

  /// Stores the count of how many objects were passed to llvm.localescape for a
  /// given function and the largest index passed to llvm.localrecover.
  DenseMap<Function *, std::pair<unsigned, unsigned>> FrameEscapeInfo;

  // Maps catchswitches and cleanuppads that unwind to siblings to the
  // terminators that indicate the unwind, used to detect cycles therein.
  MapVector<Instruction *, Instruction *> SiblingFuncletInfo;

  /// Cache which blocks are in which funclet, if an EH funclet personality is
  /// in use. Otherwise empty.
  DenseMap<BasicBlock *, ColorVector> BlockEHFuncletColors;

  /// Cache of constants visited in search of ConstantExprs.
  SmallPtrSet<const Constant *, 32> ConstantExprVisited;

  /// Cache of declarations of the llvm.experimental.deoptimize.<ty> intrinsic.
  SmallVector<const Function *, 4> DeoptimizeDeclarations;

  /// Cache of attribute lists verified.
  SmallPtrSet<const void *, 32> AttributeListsVisited;

  // Verify that this GlobalValue is only used in this module.
  // This map is used to avoid visiting uses twice. We can arrive at a user
  // twice, if they have multiple operands. In particular for very large
  // constant expressions, we can arrive at a particular user many times.
  SmallPtrSet<const Value *, 32> GlobalValueVisited;

  // Keeps track of duplicate function argument debug info.
  SmallVector<const DILocalVariable *, 16> DebugFnArgs;

  TBAAVerifier TBAAVerifyHelper;
  ConvergenceVerifier ConvergenceVerifyHelper;

  SmallVector<IntrinsicInst *, 4> NoAliasScopeDecls;

  void checkAtomicMemAccessSize(Type *Ty, const Instruction *I);

public:
  explicit Verifier(raw_ostream *OS, bool ShouldTreatBrokenDebugInfoAsError,
                    const Module &M)
      : VerifierSupport(OS, M), LandingPadResultTy(nullptr),
        SawFrameEscape(false), TBAAVerifyHelper(this) {
    TreatBrokenDebugInfoAsError = ShouldTreatBrokenDebugInfoAsError;
  }

  bool hasBrokenDebugInfo() const { return BrokenDebugInfo; }

  bool verify(const Function &F) {
    assert(F.getParent() == &M &&
           "An instance of this class only works with a specific module!");

    // First ensure the function is well-enough formed to compute dominance
    // information, and directly compute a dominance tree. We don't rely on the
    // pass manager to provide this as it isolates us from a potentially
    // out-of-date dominator tree and makes it significantly more complex to run
    // this code outside of a pass manager.
    // FIXME: It's really gross that we have to cast away constness here.
    if (!F.empty())
      DT.recalculate(const_cast<Function &>(F));

    for (const BasicBlock &BB : F) {
      if (!BB.empty() && BB.back().isTerminator())
        continue;

      if (OS) {
        *OS << "Basic Block in function '" << F.getName()
            << "' does not have terminator!\n";
        BB.printAsOperand(*OS, true, MST);
        *OS << "\n";
      }
      return false;
    }

    auto FailureCB = [this](const Twine &Message) {
      this->CheckFailed(Message);
    };
    ConvergenceVerifyHelper.initialize(OS, FailureCB, F);

    Broken = false;
    // FIXME: We strip const here because the inst visitor strips const.
    visit(const_cast<Function &>(F));
    verifySiblingFuncletUnwinds();

    if (ConvergenceVerifyHelper.sawTokens())
      ConvergenceVerifyHelper.verify(DT);

    InstsInThisBlock.clear();
    DebugFnArgs.clear();
    LandingPadResultTy = nullptr;
    SawFrameEscape = false;
    SiblingFuncletInfo.clear();
    verifyNoAliasScopeDecl();
    NoAliasScopeDecls.clear();

    return !Broken;
  }

  /// Verify the module that this instance of \c Verifier was initialized with.
  bool verify() {
    Broken = false;

    // Collect all declarations of the llvm.experimental.deoptimize intrinsic.
    for (const Function &F : M)
      if (F.getIntrinsicID() == Intrinsic::experimental_deoptimize)
        DeoptimizeDeclarations.push_back(&F);

    // Now that we've visited every function, verify that we never asked to
    // recover a frame index that wasn't escaped.
    verifyFrameRecoverIndices();
    for (const GlobalVariable &GV : M.globals())
      visitGlobalVariable(GV);

    for (const GlobalAlias &GA : M.aliases())
      visitGlobalAlias(GA);

    for (const GlobalIFunc &GI : M.ifuncs())
      visitGlobalIFunc(GI);

    for (const NamedMDNode &NMD : M.named_metadata())
      visitNamedMDNode(NMD);

    for (const StringMapEntry<Comdat> &SMEC : M.getComdatSymbolTable())
      visitComdat(SMEC.getValue());

    visitModuleFlags();
    visitModuleIdents();
    visitModuleCommandLines();

    verifyCompileUnits();

    verifyDeoptimizeCallingConvs();
    DISubprogramAttachments.clear();
    return !Broken;
  }

private:
  /// Whether a metadata node is allowed to be, or contain, a DILocation.
  enum class AreDebugLocsAllowed { No, Yes };

  /// Metadata that should be treated as a range, with slightly different
  /// requirements.
  enum class RangeLikeMetadataKind {
    Range,           // MD_range
    AbsoluteSymbol,  // MD_absolute_symbol
    NoaliasAddrspace // MD_noalias_addrspace
  };

  // Verification methods...
  void visitGlobalValue(const GlobalValue &GV);
  void visitGlobalVariable(const GlobalVariable &GV);
  void visitGlobalAlias(const GlobalAlias &GA);
  void visitGlobalIFunc(const GlobalIFunc &GI);
  void visitAliaseeSubExpr(const GlobalAlias &A, const Constant &C);
  void visitAliaseeSubExpr(SmallPtrSetImpl<const GlobalAlias *> &Visited,
                           const GlobalAlias &A, const Constant &C);
  void visitNamedMDNode(const NamedMDNode &NMD);
  void visitMDNode(const MDNode &MD, AreDebugLocsAllowed AllowLocs);
  void visitMetadataAsValue(const MetadataAsValue &MD, Function *F);
  void visitValueAsMetadata(const ValueAsMetadata &MD, Function *F);
  void visitDIArgList(const DIArgList &AL, Function *F);
  void visitComdat(const Comdat &C);
  void visitModuleIdents();
  void visitModuleCommandLines();
  void visitModuleFlags();
  void visitModuleFlag(const MDNode *Op,
                       DenseMap<const MDString *, const MDNode *> &SeenIDs,
                       SmallVectorImpl<const MDNode *> &Requirements);
  void visitModuleFlagCGProfileEntry(const MDOperand &MDO);
  void visitFunction(const Function &F);
  void visitBasicBlock(BasicBlock &BB);
  void verifyRangeLikeMetadata(const Value &V, const MDNode *Range, Type *Ty,
                               RangeLikeMetadataKind Kind);
  void visitRangeMetadata(Instruction &I, MDNode *Range, Type *Ty);
  void visitNoaliasAddrspaceMetadata(Instruction &I, MDNode *Range, Type *Ty);
  void visitDereferenceableMetadata(Instruction &I, MDNode *MD);
  void visitProfMetadata(Instruction &I, MDNode *MD);
  void visitCallStackMetadata(MDNode *MD);
  void visitMemProfMetadata(Instruction &I, MDNode *MD);
  void visitCallsiteMetadata(Instruction &I, MDNode *MD);
  void visitDIAssignIDMetadata(Instruction &I, MDNode *MD);
  void visitMMRAMetadata(Instruction &I, MDNode *MD);
  void visitAnnotationMetadata(MDNode *Annotation);
  void visitAliasScopeMetadata(const MDNode *MD);
  void visitAliasScopeListMetadata(const MDNode *MD);
  void visitAccessGroupMetadata(const MDNode *MD);

  template <class Ty> bool isValidMetadataArray(const MDTuple &N);
#define HANDLE_SPECIALIZED_MDNODE_LEAF(CLASS) void visit##CLASS(const CLASS &N);
#include "llvm/IR/Metadata.def"
  void visitDIScope(const DIScope &N);
  void visitDIVariable(const DIVariable &N);
  void visitDILexicalBlockBase(const DILexicalBlockBase &N);
  void visitDITemplateParameter(const DITemplateParameter &N);

  void visitTemplateParams(const MDNode &N, const Metadata &RawParams);

  void visit(DbgLabelRecord &DLR);
  void visit(DbgVariableRecord &DVR);
  // InstVisitor overrides...
  using InstVisitor<Verifier>::visit;
  void visitDbgRecords(Instruction &I);
  void visit(Instruction &I);

  void visitTruncInst(TruncInst &I);
  void visitZExtInst(ZExtInst &I);
  void visitSExtInst(SExtInst &I);
  void visitFPTruncInst(FPTruncInst &I);
  void visitFPExtInst(FPExtInst &I);
  void visitFPToUIInst(FPToUIInst &I);
  void visitFPToSIInst(FPToSIInst &I);
  void visitUIToFPInst(UIToFPInst &I);
  void visitSIToFPInst(SIToFPInst &I);
  void visitIntToPtrInst(IntToPtrInst &I);
  void visitPtrToIntInst(PtrToIntInst &I);
  void visitBitCastInst(BitCastInst &I);
  void visitAddrSpaceCastInst(AddrSpaceCastInst &I);
  void visitPHINode(PHINode &PN);
  void visitCallBase(CallBase &Call);
  void visitUnaryOperator(UnaryOperator &U);
  void visitBinaryOperator(BinaryOperator &B);
  void visitICmpInst(ICmpInst &IC);
  void visitFCmpInst(FCmpInst &FC);
  void visitExtractElementInst(ExtractElementInst &EI);
  void visitInsertElementInst(InsertElementInst &EI);
  void visitShuffleVectorInst(ShuffleVectorInst &EI);
  void visitVAArgInst(VAArgInst &VAA) { visitInstruction(VAA); }
  void visitCallInst(CallInst &CI);
  void visitInvokeInst(InvokeInst &II);
  void visitGetElementPtrInst(GetElementPtrInst &GEP);
  void visitLoadInst(LoadInst &LI);
  void visitStoreInst(StoreInst &SI);
  void verifyDominatesUse(Instruction &I, unsigned i);
  void visitInstruction(Instruction &I);
  void visitTerminator(Instruction &I);
  void visitBranchInst(BranchInst &BI);
  void visitReturnInst(ReturnInst &RI);
  void visitSwitchInst(SwitchInst &SI);
  void visitIndirectBrInst(IndirectBrInst &BI);
  void visitCallBrInst(CallBrInst &CBI);
  void visitSelectInst(SelectInst &SI);
  void visitUserOp1(Instruction &I);
  void visitUserOp2(Instruction &I) { visitUserOp1(I); }
  void visitIntrinsicCall(Intrinsic::ID ID, CallBase &Call);
  void visitConstrainedFPIntrinsic(ConstrainedFPIntrinsic &FPI);
  void visitVPIntrinsic(VPIntrinsic &VPI);
  void visitDbgLabelIntrinsic(StringRef Kind, DbgLabelInst &DLI);
  void visitAtomicCmpXchgInst(AtomicCmpXchgInst &CXI);
  void visitAtomicRMWInst(AtomicRMWInst &RMWI);
  void visitFenceInst(FenceInst &FI);
  void visitAllocaInst(AllocaInst &AI);
  void visitExtractValueInst(ExtractValueInst &EVI);
  void visitInsertValueInst(InsertValueInst &IVI);
  void visitEHPadPredecessors(Instruction &I);
  void visitLandingPadInst(LandingPadInst &LPI);
  void visitResumeInst(ResumeInst &RI);
  void visitCatchPadInst(CatchPadInst &CPI);
  void visitCatchReturnInst(CatchReturnInst &CatchReturn);
  void visitCleanupPadInst(CleanupPadInst &CPI);
  void visitFuncletPadInst(FuncletPadInst &FPI);
  void visitCatchSwitchInst(CatchSwitchInst &CatchSwitch);
  void visitCleanupReturnInst(CleanupReturnInst &CRI);

  void verifySwiftErrorCall(CallBase &Call, const Value *SwiftErrorVal);
  void verifySwiftErrorValue(const Value *SwiftErrorVal);
  void verifyTailCCMustTailAttrs(const AttrBuilder &Attrs, StringRef Context);
  void verifyMustTailCall(CallInst &CI);
  bool verifyAttributeCount(AttributeList Attrs, unsigned Params);
  void verifyAttributeTypes(AttributeSet Attrs, const Value *V);
  void verifyParameterAttrs(AttributeSet Attrs, Type *Ty, const Value *V);
  void checkUnsignedBaseTenFuncAttr(AttributeList Attrs, StringRef Attr,
                                    const Value *V);
  void verifyFunctionAttrs(FunctionType *FT, AttributeList Attrs,
                           const Value *V, bool IsIntrinsic, bool IsInlineAsm);
  void verifyFunctionMetadata(ArrayRef<std::pair<unsigned, MDNode *>> MDs);

  void visitConstantExprsRecursively(const Constant *EntryC);
  void visitConstantExpr(const ConstantExpr *CE);
  void visitConstantPtrAuth(const ConstantPtrAuth *CPA);
  void verifyInlineAsmCall(const CallBase &Call);
  void verifyStatepoint(const CallBase &Call);
  void verifyFrameRecoverIndices();
  void verifySiblingFuncletUnwinds();

  void verifyFragmentExpression(const DbgVariableRecord &I);
  template <typename ValueOrMetadata>
  void verifyFragmentExpression(const DIVariable &V,
                                DIExpression::FragmentInfo Fragment,
                                ValueOrMetadata *Desc);
  void verifyFnArgs(const DbgVariableRecord &DVR);
  void verifyNotEntryValue(const DbgVariableRecord &I);

  /// Module-level debug info verification...
  void verifyCompileUnits();

  /// Module-level verification that all @llvm.experimental.deoptimize
  /// declarations share the same calling convention.
  void verifyDeoptimizeCallingConvs();

  void verifyAttachedCallBundle(const CallBase &Call,
                                const OperandBundleUse &BU);

  /// Verify the llvm.experimental.noalias.scope.decl declarations
  void verifyNoAliasScopeDecl();
};

} // end anonymous namespace

/// We know that cond should be true, if not print an error message.
#define Check(C, ...)                                                          \
  do {                                                                         \
    if (!(C)) {                                                                \
      CheckFailed(__VA_ARGS__);                                                \
      return;                                                                  \
    }                                                                          \
  } while (false)

/// We know that a debug info condition should be true, if not print
/// an error message.
#define CheckDI(C, ...)                                                        \
  do {                                                                         \
    if (!(C)) {                                                                \
      DebugInfoCheckFailed(__VA_ARGS__);                                       \
      return;                                                                  \
    }                                                                          \
  } while (false)

void Verifier::visitDbgRecords(Instruction &I) {
  if (!I.DebugMarker)
    return;
  CheckDI(I.DebugMarker->MarkedInstr == &I,
          "Instruction has invalid DebugMarker", &I);
  CheckDI(!isa<PHINode>(&I) || !I.hasDbgRecords(),
          "PHI Node must not have any attached DbgRecords", &I);
  for (DbgRecord &DR : I.getDbgRecordRange()) {
    CheckDI(DR.getMarker() == I.DebugMarker,
            "DbgRecord had invalid DebugMarker", &I, &DR);
    if (auto *Loc =
            dyn_cast_or_null<DILocation>(DR.getDebugLoc().getAsMDNode()))
      visitMDNode(*Loc, AreDebugLocsAllowed::Yes);
    if (auto *DVR = dyn_cast<DbgVariableRecord>(&DR)) {
      visit(*DVR);
      // These have to appear after `visit` for consistency with existing
      // intrinsic behaviour.
      verifyFragmentExpression(*DVR);
      verifyNotEntryValue(*DVR);
    } else if (auto *DLR = dyn_cast<DbgLabelRecord>(&DR)) {
      visit(*DLR);
    }
  }
}

void Verifier::visit(Instruction &I) {
  visitDbgRecords(I);
  for (unsigned i = 0, e = I.getNumOperands(); i != e; ++i)
    Check(I.getOperand(i) != nullptr, "Operand is null", &I);
  InstVisitor<Verifier>::visit(I);
}

// Helper to iterate over indirect users. By returning false, the callback can ask to stop traversing further.
static void forEachUser(const Value *User,
                        SmallPtrSet<const Value *, 32> &Visited,
                        llvm::function_ref<bool(const Value *)> Callback) {
  if (!Visited.insert(User).second)
    return;

  SmallVector<const Value *> WorkList(User->materialized_users());
  while (!WorkList.empty()) {
   const Value *Cur = WorkList.pop_back_val();
    if (!Visited.insert(Cur).second)
      continue;
    if (Callback(Cur))
      append_range(WorkList, Cur->materialized_users());
  }
}

void Verifier::visitGlobalValue(const GlobalValue &GV) {
  Check(!GV.isDeclaration() || GV.hasValidDeclarationLinkage(),
        "Global is external, but doesn't have external or weak linkage!", &GV);

  if (const GlobalObject *GO = dyn_cast<GlobalObject>(&GV)) {
    if (const MDNode *Associated =
            GO->getMetadata(LLVMContext::MD_associated)) {
      Check(Associated->getNumOperands() == 1,
            "associated metadata must have one operand", &GV, Associated);
      const Metadata *Op = Associated->getOperand(0).get();
      Check(Op, "associated metadata must have a global value", GO, Associated);

      const auto *VM = dyn_cast_or_null<ValueAsMetadata>(Op);
      Check(VM, "associated metadata must be ValueAsMetadata", GO, Associated);
      if (VM) {
        Check(isa<PointerType>(VM->getValue()->getType()),
              "associated value must be pointer typed", GV, Associated);

        const Value *Stripped = VM->getValue()->stripPointerCastsAndAliases();
        Check(isa<GlobalObject>(Stripped) || isa<Constant>(Stripped),
              "associated metadata must point to a GlobalObject", GO, Stripped);
        Check(Stripped != GO,
              "global values should not associate to themselves", GO,
              Associated);
      }
    }

    // FIXME: Why is getMetadata on GlobalValue protected?
    if (const MDNode *AbsoluteSymbol =
            GO->getMetadata(LLVMContext::MD_absolute_symbol)) {
      verifyRangeLikeMetadata(*GO, AbsoluteSymbol,
                              DL.getIntPtrType(GO->getType()),
                              RangeLikeMetadataKind::AbsoluteSymbol);
    }
  }

  Check(!GV.hasAppendingLinkage() || isa<GlobalVariable>(GV),
        "Only global variables can have appending linkage!", &GV);

  if (GV.hasAppendingLinkage()) {
    const GlobalVariable *GVar = dyn_cast<GlobalVariable>(&GV);
    Check(GVar && GVar->getValueType()->isArrayTy(),
          "Only global arrays can have appending linkage!", GVar);
  }

  if (GV.isDeclarationForLinker())
    Check(!GV.hasComdat(), "Declaration may not be in a Comdat!", &GV);

  if (GV.hasDLLExportStorageClass()) {
    Check(!GV.hasHiddenVisibility(),
          "dllexport GlobalValue must have default or protected visibility",
          &GV);
  }
  if (GV.hasDLLImportStorageClass()) {
    Check(GV.hasDefaultVisibility(),
          "dllimport GlobalValue must have default visibility", &GV);
    Check(!GV.isDSOLocal(), "GlobalValue with DLLImport Storage is dso_local!",
          &GV);

    Check((GV.isDeclaration() &&
           (GV.hasExternalLinkage() || GV.hasExternalWeakLinkage())) ||
              GV.hasAvailableExternallyLinkage(),
          "Global is marked as dllimport, but not external", &GV);
  }

  if (GV.isImplicitDSOLocal())
    Check(GV.isDSOLocal(),
          "GlobalValue with local linkage or non-default "
          "visibility must be dso_local!",
          &GV);

  forEachUser(&GV, GlobalValueVisited, [&](const Value *V) -> bool {
    if (const Instruction *I = dyn_cast<Instruction>(V)) {
      if (!I->getParent() || !I->getParent()->getParent())
        CheckFailed("Global is referenced by parentless instruction!", &GV, &M,
                    I);
      else if (I->getParent()->getParent()->getParent() != &M)
        CheckFailed("Global is referenced in a different module!", &GV, &M, I,
                    I->getParent()->getParent(),
                    I->getParent()->getParent()->getParent());
      return false;
    } else if (const Function *F = dyn_cast<Function>(V)) {
      if (F->getParent() != &M)
        CheckFailed("Global is used by function in a different module", &GV, &M,
                    F, F->getParent());
      return false;
    }
    return true;
  });
}

void Verifier::visitGlobalVariable(const GlobalVariable &GV) {
  Type *GVType = GV.getValueType();

  if (MaybeAlign A = GV.getAlign()) {
    Check(A->value() <= Value::MaximumAlignment,
          "huge alignment values are unsupported", &GV);
  }

  if (GV.hasInitializer()) {
    Check(GV.getInitializer()->getType() == GVType,
          "Global variable initializer type does not match global "
          "variable type!",
          &GV);
    Check(GV.getInitializer()->getType()->isSized(),
          "Global variable initializer must be sized", &GV);
    // If the global has common linkage, it must have a zero initializer and
    // cannot be constant.
    if (GV.hasCommonLinkage()) {
      Check(GV.getInitializer()->isNullValue(),
            "'common' global must have a zero initializer!", &GV);
      Check(!GV.isConstant(), "'common' global may not be marked constant!",
            &GV);
      Check(!GV.hasComdat(), "'common' global may not be in a Comdat!", &GV);
    }
  }

  if (GV.hasName() && (GV.getName() == "llvm.global_ctors" ||
                       GV.getName() == "llvm.global_dtors")) {
    Check(!GV.hasInitializer() || GV.hasAppendingLinkage(),
          "invalid linkage for intrinsic global variable", &GV);
    Check(GV.materialized_use_empty(),
          "invalid uses of intrinsic global variable", &GV);

    // Don't worry about emitting an error for it not being an array,
    // visitGlobalValue will complain on appending non-array.
    if (ArrayType *ATy = dyn_cast<ArrayType>(GVType)) {
      StructType *STy = dyn_cast<StructType>(ATy->getElementType());
      PointerType *FuncPtrTy =
          PointerType::get(Context, DL.getProgramAddressSpace());
      Check(STy && (STy->getNumElements() == 2 || STy->getNumElements() == 3) &&
                STy->getTypeAtIndex(0u)->isIntegerTy(32) &&
                STy->getTypeAtIndex(1) == FuncPtrTy,
            "wrong type for intrinsic global variable", &GV);
      Check(STy->getNumElements() == 3,
            "the third field of the element type is mandatory, "
            "specify ptr null to migrate from the obsoleted 2-field form");
      Type *ETy = STy->getTypeAtIndex(2);
      Check(ETy->isPointerTy(), "wrong type for intrinsic global variable",
            &GV);
    }
  }

  if (GV.hasName() && (GV.getName() == "llvm.used" ||
                       GV.getName() == "llvm.compiler.used")) {
    Check(!GV.hasInitializer() || GV.hasAppendingLinkage(),
          "invalid linkage for intrinsic global variable", &GV);
    Check(GV.materialized_use_empty(),
          "invalid uses of intrinsic global variable", &GV);

    if (ArrayType *ATy = dyn_cast<ArrayType>(GVType)) {
      PointerType *PTy = dyn_cast<PointerType>(ATy->getElementType());
      Check(PTy, "wrong type for intrinsic global variable", &GV);
      if (GV.hasInitializer()) {
        const Constant *Init = GV.getInitializer();
        const ConstantArray *InitArray = dyn_cast<ConstantArray>(Init);
        Check(InitArray, "wrong initalizer for intrinsic global variable",
              Init);
        for (Value *Op : InitArray->operands()) {
          Value *V = Op->stripPointerCasts();
          Check(isa<GlobalVariable>(V) || isa<Function>(V) ||
                    isa<GlobalAlias>(V),
                Twine("invalid ") + GV.getName() + " member", V);
          Check(V->hasName(),
                Twine("members of ") + GV.getName() + " must be named", V);
        }
      }
    }
  }

  // Visit any debug info attachments.
  SmallVector<MDNode *, 1> MDs;
  GV.getMetadata(LLVMContext::MD_dbg, MDs);
  for (auto *MD : MDs) {
    if (auto *GVE = dyn_cast<DIGlobalVariableExpression>(MD)) {
      if (auto *E = dyn_cast_or_null<DIExpression>(GVE->getRawExpression())) {
        SmallVector<const Value *> Arguments{&GV};
        DIExpressionEnv Env{GVE->getVariable(), Arguments, DL};
        CheckDI(E->isValid(Env, dbgs()),
                "invalid DIExpression in DIGlobalVariableExpression", &GV);
      }
    }
    if (auto *GVE = dyn_cast<DIGlobalVariableExpression>(MD))
      visitDIGlobalVariableExpression(*GVE);
    else
      CheckDI(false, "!dbg attachment of global variable must be a "
                     "DIGlobalVariableExpression");
  }

  // Scalable vectors cannot be global variables, since we don't know
  // the runtime size.
  Check(!GVType->isScalableTy(), "Globals cannot contain scalable types", &GV);

  // Check if it is or contains a target extension type that disallows being
  // used as a global.
  Check(!GVType->containsNonGlobalTargetExtType(),
        "Global @" + GV.getName() + " has illegal target extension type",
        GVType);

  if (!GV.hasInitializer()) {
    visitGlobalValue(GV);
    return;
  }

  // Walk any aggregate initializers looking for bitcasts between address spaces
  visitConstantExprsRecursively(GV.getInitializer());

  visitGlobalValue(GV);
}

void Verifier::visitAliaseeSubExpr(const GlobalAlias &GA, const Constant &C) {
  SmallPtrSet<const GlobalAlias*, 4> Visited;
  Visited.insert(&GA);
  visitAliaseeSubExpr(Visited, GA, C);
}

void Verifier::visitAliaseeSubExpr(SmallPtrSetImpl<const GlobalAlias*> &Visited,
                                   const GlobalAlias &GA, const Constant &C) {
  if (GA.hasAvailableExternallyLinkage()) {
    Check(isa<GlobalValue>(C) &&
              cast<GlobalValue>(C).hasAvailableExternallyLinkage(),
          "available_externally alias must point to available_externally "
          "global value",
          &GA);
  }
  if (const auto *GV = dyn_cast<GlobalValue>(&C)) {
    if (!GA.hasAvailableExternallyLinkage()) {
      Check(!GV->isDeclarationForLinker(), "Alias must point to a definition",
            &GA);
    }

    if (const auto *GA2 = dyn_cast<GlobalAlias>(GV)) {
      Check(Visited.insert(GA2).second, "Aliases cannot form a cycle", &GA);

      Check(!GA2->isInterposable(),
            "Alias cannot point to an interposable alias", &GA);
    } else {
      // Only continue verifying subexpressions of GlobalAliases.
      // Do not recurse into global initializers.
      return;
    }
  }

  if (const auto *CE = dyn_cast<ConstantExpr>(&C))
    visitConstantExprsRecursively(CE);

  for (const Use &U : C.operands()) {
    Value *V = &*U;
    if (const auto *GA2 = dyn_cast<GlobalAlias>(V))
      visitAliaseeSubExpr(Visited, GA, *GA2->getAliasee());
    else if (const auto *C2 = dyn_cast<Constant>(V))
      visitAliaseeSubExpr(Visited, GA, *C2);
  }
}

void Verifier::visitGlobalAlias(const GlobalAlias &GA) {
  Check(GlobalAlias::isValidLinkage(GA.getLinkage()),
        "Alias should have private, internal, linkonce, weak, linkonce_odr, "
        "weak_odr, external, or available_externally linkage!",
        &GA);
  const Constant *Aliasee = GA.getAliasee();
  Check(Aliasee, "Aliasee cannot be NULL!", &GA);
  Check(GA.getType() == Aliasee->getType(),
        "Alias and aliasee types should match!", &GA);

  Check(isa<GlobalValue>(Aliasee) || isa<ConstantExpr>(Aliasee),
        "Aliasee should be either GlobalValue or ConstantExpr", &GA);

  visitAliaseeSubExpr(GA, *Aliasee);

  visitGlobalValue(GA);
}

void Verifier::visitGlobalIFunc(const GlobalIFunc &GI) {
  Check(GlobalIFunc::isValidLinkage(GI.getLinkage()),
        "IFunc should have private, internal, linkonce, weak, linkonce_odr, "
        "weak_odr, or external linkage!",
        &GI);
  // Pierce through ConstantExprs and GlobalAliases and check that the resolver
  // is a Function definition.
  const Function *Resolver = GI.getResolverFunction();
  Check(Resolver, "IFunc must have a Function resolver", &GI);
  Check(!Resolver->isDeclarationForLinker(),
        "IFunc resolver must be a definition", &GI);

  // Check that the immediate resolver operand (prior to any bitcasts) has the
  // correct type.
  const Type *ResolverTy = GI.getResolver()->getType();

  Check(isa<PointerType>(Resolver->getFunctionType()->getReturnType()),
        "IFunc resolver must return a pointer", &GI);

  Check(ResolverTy == PointerType::get(Context, GI.getAddressSpace()),
        "IFunc resolver has incorrect type", &GI);
}

void Verifier::visitNamedMDNode(const NamedMDNode &NMD) {
  // There used to be various other llvm.dbg.* nodes, but we don't support
  // upgrading them and we want to reserve the namespace for future uses.
  if (NMD.getName().starts_with("llvm.dbg."))
    CheckDI(NMD.getName() == "llvm.dbg.cu",
            "unrecognized named metadata node in the llvm.dbg namespace", &NMD);
  for (const MDNode *MD : NMD.operands()) {
    if (NMD.getName() == "llvm.dbg.cu")
      CheckDI(MD && isa<DICompileUnit>(MD), "invalid compile unit", &NMD, MD);

    if (!MD)
      continue;

    visitMDNode(*MD, AreDebugLocsAllowed::Yes);
  }
}

void Verifier::visitMDNode(const MDNode &MD, AreDebugLocsAllowed AllowLocs) {
  // Only visit each node once.  Metadata can be mutually recursive, so this
  // avoids infinite recursion here, as well as being an optimization.
  if (!MDNodes.insert(&MD).second)
    return;

  Check(&MD.getContext() == &Context,
        "MDNode context does not match Module context!", &MD);

  switch (MD.getMetadataID()) {
  default:
    llvm_unreachable("Invalid MDNode subclass");
  case Metadata::MDTupleKind:
    break;
#define HANDLE_SPECIALIZED_MDNODE_LEAF(CLASS)                                  \
  case Metadata::CLASS##Kind:                                                  \
    visit##CLASS(cast<CLASS>(MD));                                             \
    break;
#include "llvm/IR/Metadata.def"
  }

  for (const Metadata *Op : MD.operands()) {
    if (!Op)
      continue;
    Check(!isa<LocalAsMetadata>(Op), "Invalid operand for global metadata!",
          &MD, Op);
    CheckDI(!isa<DILocation>(Op) || AllowLocs == AreDebugLocsAllowed::Yes,
            "DILocation not allowed within this metadata node", &MD, Op);
    if (auto *N = dyn_cast<MDNode>(Op)) {
      visitMDNode(*N, AllowLocs);
      continue;
    }
    if (auto *V = dyn_cast<ValueAsMetadata>(Op)) {
      visitValueAsMetadata(*V, nullptr);
      continue;
    }
  }

  // Check these last, so we diagnose problems in operands first.
  Check(!MD.isTemporary(), "Expected no forward declarations!", &MD);
  Check(MD.isResolved(), "All nodes should be resolved!", &MD);
}

void Verifier::visitValueAsMetadata(const ValueAsMetadata &MD, Function *F) {
  Check(MD.getValue(), "Expected valid value", &MD);
  Check(!MD.getValue()->getType()->isMetadataTy(),
        "Unexpected metadata round-trip through values", &MD, MD.getValue());

  auto *L = dyn_cast<LocalAsMetadata>(&MD);
  if (!L)
    return;

  Check(F, "function-local metadata used outside a function", L);

  // If this was an instruction, bb, or argument, verify that it is in the
  // function that we expect.
  Function *ActualF = nullptr;
  if (Instruction *I = dyn_cast<Instruction>(L->getValue())) {
    Check(I->getParent(), "function-local metadata not in basic block", L, I);
    ActualF = I->getParent()->getParent();
  } else if (BasicBlock *BB = dyn_cast<BasicBlock>(L->getValue()))
    ActualF = BB->getParent();
  else if (Argument *A = dyn_cast<Argument>(L->getValue()))
    ActualF = A->getParent();
  assert(ActualF && "Unimplemented function local metadata case!");

  Check(ActualF == F, "function-local metadata used in wrong function", L);
}

void Verifier::visitDIArgList(const DIArgList &AL, Function *F) {
  for (const ValueAsMetadata *VAM : AL.getArgs())
    visitValueAsMetadata(*VAM, F);
}

void Verifier::visitMetadataAsValue(const MetadataAsValue &MDV, Function *F) {
  Metadata *MD = MDV.getMetadata();
  if (auto *N = dyn_cast<MDNode>(MD)) {
    visitMDNode(*N, AreDebugLocsAllowed::No);
    return;
  }

  // Only visit each node once.  Metadata can be mutually recursive, so this
  // avoids infinite recursion here, as well as being an optimization.
  if (!MDNodes.insert(MD).second)
    return;

  if (auto *V = dyn_cast<ValueAsMetadata>(MD))
    visitValueAsMetadata(*V, F);

  if (auto *AL = dyn_cast<DIArgList>(MD))
    visitDIArgList(*AL, F);
}

static bool isType(const Metadata *MD) { return !MD || isa<DIType>(MD); }
static bool isScope(const Metadata *MD) { return !MD || isa<DIScope>(MD); }
static bool isDINode(const Metadata *MD) { return !MD || isa<DINode>(MD); }

void Verifier::visitDILocation(const DILocation &N) {
  CheckDI(N.getRawScope() && isa<DILocalScope>(N.getRawScope()),
          "location requires a valid scope", &N, N.getRawScope());
  if (auto *IA = N.getRawInlinedAt())
    CheckDI(isa<DILocation>(IA), "inlined-at should be a location", &N, IA);
  if (auto *SP = dyn_cast<DISubprogram>(N.getRawScope()))
    CheckDI(SP->isDefinition(), "scope points into the type hierarchy", &N);
}

void Verifier::visitGenericDINode(const GenericDINode &N) {
  CheckDI(N.getTag(), "invalid tag", &N);
}

void Verifier::visitDIScope(const DIScope &N) {
  if (auto *F = N.getRawFile())
    CheckDI(isa<DIFile>(F), "invalid file", &N, F);
}

void Verifier::visitDISubrangeType(const DISubrangeType &N) {
  CheckDI(N.getTag() == dwarf::DW_TAG_subrange_type, "invalid tag", &N);
  auto *BaseType = N.getRawBaseType();
  CheckDI(!BaseType || isType(BaseType), "BaseType must be a type");
  auto *LBound = N.getRawLowerBound();
  CheckDI(!LBound || isa<ConstantAsMetadata>(LBound) ||
              isa<DIVariable>(LBound) || isa<DIExpression>(LBound),
          "LowerBound must be signed constant or DIVariable or DIExpression",
          &N);
  auto *UBound = N.getRawUpperBound();
  CheckDI(!UBound || isa<ConstantAsMetadata>(UBound) ||
              isa<DIVariable>(UBound) || isa<DIExpression>(UBound),
          "UpperBound must be signed constant or DIVariable or DIExpression",
          &N);
  auto *Stride = N.getRawStride();
  CheckDI(!Stride || isa<ConstantAsMetadata>(Stride) ||
              isa<DIVariable>(Stride) || isa<DIExpression>(Stride),
          "Stride must be signed constant or DIVariable or DIExpression", &N);
  auto *Bias = N.getRawBias();
  CheckDI(!Bias || isa<ConstantAsMetadata>(Bias) || isa<DIVariable>(Bias) ||
              isa<DIExpression>(Bias),
          "Bias must be signed constant or DIVariable or DIExpression", &N);
  // Subrange types currently only support constant size.
  auto *Size = N.getRawSizeInBits();
  CheckDI(!Size || isa<ConstantAsMetadata>(Size),
          "SizeInBits must be a constant");
}

void Verifier::visitDISubrange(const DISubrange &N) {
  CheckDI(N.getTag() == dwarf::DW_TAG_subrange_type, "invalid tag", &N);
  CheckDI(!N.getRawCountNode() || !N.getRawUpperBound(),
          "Subrange can have any one of count or upperBound", &N);
  auto *CBound = N.getRawCountNode();
  CheckDI(!CBound || isa<ConstantAsMetadata>(CBound) ||
              isa<DIVariable>(CBound) || isa<DIExpression>(CBound),
          "Count must be signed constant or DIVariable or DIExpression", &N);
  auto Count = N.getCount();
  CheckDI(!Count || !isa<ConstantInt *>(Count) ||
              cast<ConstantInt *>(Count)->getSExtValue() >= -1,
          "invalid subrange count", &N);
  auto *LBound = N.getRawLowerBound();
  CheckDI(!LBound || isa<ConstantAsMetadata>(LBound) ||
              isa<DIVariable>(LBound) || isa<DIExpression>(LBound),
          "LowerBound must be signed constant or DIVariable or DIExpression",
          &N);
  auto *UBound = N.getRawUpperBound();
  CheckDI(!UBound || isa<ConstantAsMetadata>(UBound) ||
              isa<DIVariable>(UBound) || isa<DIExpression>(UBound),
          "UpperBound must be signed constant or DIVariable or DIExpression",
          &N);
  auto *Stride = N.getRawStride();
  CheckDI(!Stride || isa<ConstantAsMetadata>(Stride) ||
              isa<DIVariable>(Stride) || isa<DIExpression>(Stride),
          "Stride must be signed constant or DIVariable or DIExpression", &N);
}

void Verifier::visitDIGenericSubrange(const DIGenericSubrange &N) {
  CheckDI(N.getTag() == dwarf::DW_TAG_generic_subrange, "invalid tag", &N);
  CheckDI(!N.getRawCountNode() || !N.getRawUpperBound(),
          "GenericSubrange can have any one of count or upperBound", &N);
  auto *CBound = N.getRawCountNode();
  CheckDI(!CBound || isa<DIVariable>(CBound) || isa<DIExpression>(CBound),
          "Count must be signed constant or DIVariable or DIExpression", &N);
  auto *LBound = N.getRawLowerBound();
  CheckDI(LBound, "GenericSubrange must contain lowerBound", &N);
  CheckDI(isa<DIVariable>(LBound) || isa<DIExpression>(LBound),
          "LowerBound must be signed constant or DIVariable or DIExpression",
          &N);
  auto *UBound = N.getRawUpperBound();
  CheckDI(!UBound || isa<DIVariable>(UBound) || isa<DIExpression>(UBound),
          "UpperBound must be signed constant or DIVariable or DIExpression",
          &N);
  auto *Stride = N.getRawStride();
  CheckDI(Stride, "GenericSubrange must contain stride", &N);
  CheckDI(isa<DIVariable>(Stride) || isa<DIExpression>(Stride),
          "Stride must be signed constant or DIVariable or DIExpression", &N);
}

void Verifier::visitDIEnumerator(const DIEnumerator &N) {
  CheckDI(N.getTag() == dwarf::DW_TAG_enumerator, "invalid tag", &N);
}

void Verifier::visitDIBasicType(const DIBasicType &N) {
  CheckDI(N.getTag() == dwarf::DW_TAG_base_type ||
              N.getTag() == dwarf::DW_TAG_unspecified_type ||
              N.getTag() == dwarf::DW_TAG_string_type,
          "invalid tag", &N);
  // Basic types currently only support constant size.
  auto *Size = N.getRawSizeInBits();
  CheckDI(!Size || isa<ConstantAsMetadata>(Size),
          "SizeInBits must be a constant");
}

void Verifier::visitDIFixedPointType(const DIFixedPointType &N) {
  visitDIBasicType(N);

  CheckDI(N.getTag() == dwarf::DW_TAG_base_type, "invalid tag", &N);
  CheckDI(N.getEncoding() == dwarf::DW_ATE_signed_fixed ||
              N.getEncoding() == dwarf::DW_ATE_unsigned_fixed,
          "invalid encoding", &N);
  CheckDI(N.getKind() == DIFixedPointType::FixedPointBinary ||
              N.getKind() == DIFixedPointType::FixedPointDecimal ||
              N.getKind() == DIFixedPointType::FixedPointRational,
          "invalid kind", &N);
  CheckDI(N.getKind() != DIFixedPointType::FixedPointRational ||
              N.getFactorRaw() == 0,
          "factor should be 0 for rationals", &N);
  CheckDI(N.getKind() == DIFixedPointType::FixedPointRational ||
              (N.getNumeratorRaw() == 0 && N.getDenominatorRaw() == 0),
          "numerator and denominator should be 0 for non-rationals", &N);
}

void Verifier::visitDIStringType(const DIStringType &N) {
  CheckDI(N.getTag() == dwarf::DW_TAG_string_type, "invalid tag", &N);
  CheckDI(!(N.isBigEndian() && N.isLittleEndian()), "has conflicting flags",
          &N);
}

void Verifier::visitDIDerivedType(const DIDerivedType &N) {
  // Common scope checks.
  visitDIScope(N);

  CheckDI(N.getTag() == dwarf::DW_TAG_typedef ||
              N.getTag() == dwarf::DW_TAG_pointer_type ||
              N.getTag() == dwarf::DW_TAG_ptr_to_member_type ||
              N.getTag() == dwarf::DW_TAG_reference_type ||
              N.getTag() == dwarf::DW_TAG_rvalue_reference_type ||
              N.getTag() == dwarf::DW_TAG_const_type ||
              N.getTag() == dwarf::DW_TAG_immutable_type ||
              N.getTag() == dwarf::DW_TAG_volatile_type ||
              N.getTag() == dwarf::DW_TAG_restrict_type ||
              N.getTag() == dwarf::DW_TAG_atomic_type ||
              N.getTag() == dwarf::DW_TAG_LLVM_ptrauth_type ||
              N.getTag() == dwarf::DW_TAG_member ||
              (N.getTag() == dwarf::DW_TAG_variable && N.isStaticMember()) ||
              N.getTag() == dwarf::DW_TAG_inheritance ||
              N.getTag() == dwarf::DW_TAG_friend ||
              N.getTag() == dwarf::DW_TAG_set_type ||
              N.getTag() == dwarf::DW_TAG_template_alias,
          "invalid tag", &N);
  if (N.getTag() == dwarf::DW_TAG_ptr_to_member_type) {
    CheckDI(isType(N.getRawExtraData()), "invalid pointer to member type", &N,
            N.getRawExtraData());
  }

  if (N.getTag() == dwarf::DW_TAG_set_type) {
    if (auto *T = N.getRawBaseType()) {
      auto *Enum = dyn_cast_or_null<DICompositeType>(T);
      auto *Basic = dyn_cast_or_null<DIBasicType>(T);
      CheckDI(
          (Enum && Enum->getTag() == dwarf::DW_TAG_enumeration_type) ||
              (Basic && (Basic->getEncoding() == dwarf::DW_ATE_unsigned ||
                         Basic->getEncoding() == dwarf::DW_ATE_signed ||
                         Basic->getEncoding() == dwarf::DW_ATE_unsigned_char ||
                         Basic->getEncoding() == dwarf::DW_ATE_signed_char ||
                         Basic->getEncoding() == dwarf::DW_ATE_boolean)),
          "invalid set base type", &N, T);
    }
  }

  CheckDI(isScope(N.getRawScope()), "invalid scope", &N, N.getRawScope());
  CheckDI(isType(N.getRawBaseType()), "invalid base type", &N,
          N.getRawBaseType());

  if (N.getDWARFAddressSpace()) {
    CheckDI(N.getTag() == dwarf::DW_TAG_pointer_type ||
                N.getTag() == dwarf::DW_TAG_reference_type ||
                N.getTag() == dwarf::DW_TAG_rvalue_reference_type,
            "DWARF address space only applies to pointer or reference types",
            &N);
  }

  auto *Size = N.getRawSizeInBits();
  CheckDI(!Size || isa<ConstantAsMetadata>(Size) || isa<DIVariable>(Size) ||
              isa<DIExpression>(Size),
          "SizeInBits must be a constant or DIVariable or DIExpression");

  if (N.getDWARFMemorySpace() != dwarf::DW_MSPACE_LLVM_none) {
    CheckDI(N.getTag() == dwarf::DW_TAG_pointer_type ||
                N.getTag() == dwarf::DW_TAG_reference_type ||
                N.getTag() == dwarf::DW_TAG_rvalue_reference_type,
            "DWARF memory space only applies to pointer or reference types",
            &N);
  }
}

/// Detect mutually exclusive flags.
static bool hasConflictingReferenceFlags(unsigned Flags) {
  return ((Flags & DINode::FlagLValueReference) &&
          (Flags & DINode::FlagRValueReference)) ||
         ((Flags & DINode::FlagTypePassByValue) &&
          (Flags & DINode::FlagTypePassByReference));
}

void Verifier::visitTemplateParams(const MDNode &N, const Metadata &RawParams) {
  auto *Params = dyn_cast<MDTuple>(&RawParams);
  CheckDI(Params, "invalid template params", &N, &RawParams);
  for (Metadata *Op : Params->operands()) {
    CheckDI(Op && isa<DITemplateParameter>(Op), "invalid template parameter",
            &N, Params, Op);
  }
}

void Verifier::visitDICompositeType(const DICompositeType &N) {
  // Common scope checks.
  visitDIScope(N);

  CheckDI(N.getTag() == dwarf::DW_TAG_array_type ||
              N.getTag() == dwarf::DW_TAG_structure_type ||
              N.getTag() == dwarf::DW_TAG_union_type ||
              N.getTag() == dwarf::DW_TAG_enumeration_type ||
              N.getTag() == dwarf::DW_TAG_class_type ||
              N.getTag() == dwarf::DW_TAG_variant_part ||
              N.getTag() == dwarf::DW_TAG_variant ||
              N.getTag() == dwarf::DW_TAG_namelist,
          "invalid tag", &N);

  CheckDI(isScope(N.getRawScope()), "invalid scope", &N, N.getRawScope());
  CheckDI(isType(N.getRawBaseType()), "invalid base type", &N,
          N.getRawBaseType());

  CheckDI(!N.getRawElements() || isa<MDTuple>(N.getRawElements()),
          "invalid composite elements", &N, N.getRawElements());
  CheckDI(isType(N.getRawVTableHolder()), "invalid vtable holder", &N,
          N.getRawVTableHolder());
  CheckDI(!hasConflictingReferenceFlags(N.getFlags()),
          "invalid reference flags", &N);
  unsigned DIBlockByRefStruct = 1 << 4;
  CheckDI((N.getFlags() & DIBlockByRefStruct) == 0,
          "DIBlockByRefStruct on DICompositeType is no longer supported", &N);
  CheckDI(llvm::all_of(N.getElements(), [](const DINode *N) { return N; }),
          "DISubprogram contains null entry in `elements` field", &N);

  if (N.isVector()) {
    const DINodeArray Elements = N.getElements();
    CheckDI(Elements.size() == 1 &&
                Elements[0]->getTag() == dwarf::DW_TAG_subrange_type,
            "invalid vector, expected one element of type subrange", &N);
  }

  if (auto *Params = N.getRawTemplateParams())
    visitTemplateParams(N, *Params);

  if (auto *D = N.getRawDiscriminator()) {
    CheckDI(isa<DIDerivedType>(D) && N.getTag() == dwarf::DW_TAG_variant_part,
            "discriminator can only appear on variant part");
  }

  if (N.getRawDataLocation()) {
    CheckDI(N.getTag() == dwarf::DW_TAG_array_type,
            "dataLocation can only appear in array type");
  }

  if (N.getRawAssociated()) {
    CheckDI(N.getTag() == dwarf::DW_TAG_array_type,
            "associated can only appear in array type");
  }

  if (N.getRawAllocated()) {
    CheckDI(N.getTag() == dwarf::DW_TAG_array_type,
            "allocated can only appear in array type");
  }

  if (N.getRawRank()) {
    CheckDI(N.getTag() == dwarf::DW_TAG_array_type,
            "rank can only appear in array type");
  }

  if (N.getTag() == dwarf::DW_TAG_array_type) {
    CheckDI(N.getRawBaseType(), "array types must have a base type", &N);
  }

  auto *Size = N.getRawSizeInBits();
  CheckDI(!Size || isa<ConstantAsMetadata>(Size) || isa<DIVariable>(Size) ||
              isa<DIExpression>(Size),
          "SizeInBits must be a constant or DIVariable or DIExpression");
}

void Verifier::visitDISubroutineType(const DISubroutineType &N) {
  CheckDI(N.getTag() == dwarf::DW_TAG_subroutine_type, "invalid tag", &N);
  if (auto *Types = N.getRawTypeArray()) {
    CheckDI(isa<MDTuple>(Types), "invalid composite elements", &N, Types);
    for (Metadata *Ty : N.getTypeArray()->operands()) {
      CheckDI(isType(Ty), "invalid subroutine type ref", &N, Types, Ty);
    }
  }
  CheckDI(!hasConflictingReferenceFlags(N.getFlags()),
          "invalid reference flags", &N);
}

void Verifier::visitDIFile(const DIFile &N) {
  CheckDI(N.getTag() == dwarf::DW_TAG_file_type, "invalid tag", &N);
  std::optional<DIFile::ChecksumInfo<StringRef>> Checksum = N.getChecksum();
  if (Checksum) {
    CheckDI(Checksum->Kind <= DIFile::ChecksumKind::CSK_Last,
            "invalid checksum kind", &N);
    size_t Size;
    switch (Checksum->Kind) {
    case DIFile::CSK_MD5:
      Size = 32;
      break;
    case DIFile::CSK_SHA1:
      Size = 40;
      break;
    case DIFile::CSK_SHA256:
      Size = 64;
      break;
    }
    CheckDI(Checksum->Value.size() == Size, "invalid checksum length", &N);
    CheckDI(Checksum->Value.find_if_not(llvm::isHexDigit) == StringRef::npos,
            "invalid checksum", &N);
  }
}

void Verifier::visitDICompileUnit(const DICompileUnit &N) {
  CheckDI(N.isDistinct(), "compile units must be distinct", &N);
  CheckDI(N.getTag() == dwarf::DW_TAG_compile_unit, "invalid tag", &N);

  // Don't bother verifying the compilation directory or producer string
  // as those could be empty.
  CheckDI(N.getRawFile() && isa<DIFile>(N.getRawFile()), "invalid file", &N,
          N.getRawFile());
  CheckDI(!N.getFile()->getFilename().empty(), "invalid filename", &N,
          N.getFile());

  CheckDI((N.getEmissionKind() <= DICompileUnit::LastEmissionKind),
          "invalid emission kind", &N);

  if (auto *Array = N.getRawEnumTypes()) {
    CheckDI(isa<MDTuple>(Array), "invalid enum list", &N, Array);
    for (Metadata *Op : N.getEnumTypes()->operands()) {
      auto *Enum = dyn_cast_or_null<DICompositeType>(Op);
      CheckDI(Enum && Enum->getTag() == dwarf::DW_TAG_enumeration_type,
              "invalid enum type", &N, N.getEnumTypes(), Op);
    }
  }
  if (auto *Array = N.getRawRetainedTypes()) {
    CheckDI(isa<MDTuple>(Array), "invalid retained type list", &N, Array);
    for (Metadata *Op : N.getRetainedTypes()->operands()) {
      CheckDI(
          Op && (isa<DIType>(Op) || (isa<DISubprogram>(Op) &&
                                     !cast<DISubprogram>(Op)->isDefinition())),
          "invalid retained type", &N, Op);
    }
  }
  if (auto *Array = N.getRawGlobalVariables()) {
    CheckDI(isa<MDTuple>(Array), "invalid global variable list", &N, Array);
    for (Metadata *Op : N.getGlobalVariables()->operands()) {
      CheckDI(Op && (isa<DIGlobalVariableExpression>(Op)),
              "invalid global variable ref", &N, Op);
    }
  }
  if (auto *Array = N.getRawImportedEntities()) {
    CheckDI(isa<MDTuple>(Array), "invalid imported entity list", &N, Array);
    for (Metadata *Op : N.getImportedEntities()->operands()) {
      CheckDI(Op && isa<DIImportedEntity>(Op), "invalid imported entity ref",
              &N, Op);
    }
  }
  if (auto *Array = N.getRawMacros()) {
    CheckDI(isa<MDTuple>(Array), "invalid macro list", &N, Array);
    for (Metadata *Op : N.getMacros()->operands()) {
      CheckDI(Op && isa<DIMacroNode>(Op), "invalid macro ref", &N, Op);
    }
  }
  CUVisited.insert(&N);
}

void Verifier::visitDISubprogram(const DISubprogram &N) {
  CheckDI(N.getTag() == dwarf::DW_TAG_subprogram, "invalid tag", &N);
  CheckDI(isScope(N.getRawScope()), "invalid scope", &N, N.getRawScope());
  if (auto *F = N.getRawFile())
    CheckDI(isa<DIFile>(F), "invalid file", &N, F);
  else
    CheckDI(N.getLine() == 0, "line specified with no file", &N, N.getLine());
  if (auto *T = N.getRawType())
    CheckDI(isa<DISubroutineType>(T), "invalid subroutine type", &N, T);
  CheckDI(isType(N.getRawContainingType()), "invalid containing type", &N,
          N.getRawContainingType());
  if (auto *Params = N.getRawTemplateParams())
    visitTemplateParams(N, *Params);
  if (auto *S = N.getRawDeclaration())
    CheckDI(isa<DISubprogram>(S) && !cast<DISubprogram>(S)->isDefinition(),
            "invalid subprogram declaration", &N, S);
  if (auto *RawNode = N.getRawRetainedNodes()) {
    auto *Node = dyn_cast<MDTuple>(RawNode);
    CheckDI(Node, "invalid retained nodes list", &N, RawNode);
    for (Metadata *Op : Node->operands()) {
      CheckDI(Op && (isa<DILocalVariable>(Op) || isa<DILabel>(Op) ||
                     isa<DIImportedEntity>(Op)),
              "invalid retained nodes, expected DILocalVariable, DILabel or "
              "DIImportedEntity",
              &N, Node, Op);
    }
  }
  CheckDI(!hasConflictingReferenceFlags(N.getFlags()),
          "invalid reference flags", &N);

  auto *Unit = N.getRawUnit();
  if (N.isDefinition()) {
    // Subprogram definitions (not part of the type hierarchy).
    CheckDI(N.isDistinct(), "subprogram definitions must be distinct", &N);
    CheckDI(Unit, "subprogram definitions must have a compile unit", &N);
    CheckDI(isa<DICompileUnit>(Unit), "invalid unit type", &N, Unit);
    // There's no good way to cross the CU boundary to insert a nested
    // DISubprogram definition in one CU into a type defined in another CU.
    auto *CT = dyn_cast_or_null<DICompositeType>(N.getRawScope());
    if (CT && CT->getRawIdentifier() &&
        M.getContext().isODRUniquingDebugTypes())
      CheckDI(N.getDeclaration(),
              "definition subprograms cannot be nested within DICompositeType "
              "when enabling ODR",
              &N);
  } else {
    // Subprogram declarations (part of the type hierarchy).
    CheckDI(!Unit, "subprogram declarations must not have a compile unit", &N);
    CheckDI(!N.getRawDeclaration(),
            "subprogram declaration must not have a declaration field");
  }

  if (auto *RawThrownTypes = N.getRawThrownTypes()) {
    auto *ThrownTypes = dyn_cast<MDTuple>(RawThrownTypes);
    CheckDI(ThrownTypes, "invalid thrown types list", &N, RawThrownTypes);
    for (Metadata *Op : ThrownTypes->operands())
      CheckDI(Op && isa<DIType>(Op), "invalid thrown type", &N, ThrownTypes,
              Op);
  }

  if (N.areAllCallsDescribed())
    CheckDI(N.isDefinition(),
            "DIFlagAllCallsDescribed must be attached to a definition");
}

void Verifier::visitDILexicalBlockBase(const DILexicalBlockBase &N) {
  CheckDI(N.getTag() == dwarf::DW_TAG_lexical_block, "invalid tag", &N);
  CheckDI(N.getRawScope() && isa<DILocalScope>(N.getRawScope()),
          "invalid local scope", &N, N.getRawScope());
  if (auto *SP = dyn_cast<DISubprogram>(N.getRawScope()))
    CheckDI(SP->isDefinition(), "scope points into the type hierarchy", &N);
}

void Verifier::visitDILexicalBlock(const DILexicalBlock &N) {
  visitDILexicalBlockBase(N);

  CheckDI(N.getLine() || !N.getColumn(),
          "cannot have column info without line info", &N);
}

void Verifier::visitDILexicalBlockFile(const DILexicalBlockFile &N) {
  visitDILexicalBlockBase(N);
}

void Verifier::visitDICommonBlock(const DICommonBlock &N) {
  CheckDI(N.getTag() == dwarf::DW_TAG_common_block, "invalid tag", &N);
  if (auto *S = N.getRawScope())
    CheckDI(isa<DIScope>(S), "invalid scope ref", &N, S);
  if (auto *S = N.getRawDecl())
    CheckDI(isa<DIGlobalVariable>(S), "invalid declaration", &N, S);
}

void Verifier::visitDINamespace(const DINamespace &N) {
  CheckDI(N.getTag() == dwarf::DW_TAG_namespace, "invalid tag", &N);
  if (auto *S = N.getRawScope())
    CheckDI(isa<DIScope>(S), "invalid scope ref", &N, S);
}

void Verifier::visitDIMacro(const DIMacro &N) {
  CheckDI(N.getMacinfoType() == dwarf::DW_MACINFO_define ||
              N.getMacinfoType() == dwarf::DW_MACINFO_undef,
          "invalid macinfo type", &N);
  CheckDI(!N.getName().empty(), "anonymous macro", &N);
  if (!N.getValue().empty()) {
    assert(N.getValue().data()[0] != ' ' && "Macro value has a space prefix");
  }
}

void Verifier::visitDIMacroFile(const DIMacroFile &N) {
  CheckDI(N.getMacinfoType() == dwarf::DW_MACINFO_start_file,
          "invalid macinfo type", &N);
  if (auto *F = N.getRawFile())
    CheckDI(isa<DIFile>(F), "invalid file", &N, F);

  if (auto *Array = N.getRawElements()) {
    CheckDI(isa<MDTuple>(Array), "invalid macro list", &N, Array);
    for (Metadata *Op : N.getElements()->operands()) {
      CheckDI(Op && isa<DIMacroNode>(Op), "invalid macro ref", &N, Op);
    }
  }
}

void Verifier::visitDIModule(const DIModule &N) {
  CheckDI(N.getTag() == dwarf::DW_TAG_module, "invalid tag", &N);
  CheckDI(!N.getName().empty(), "anonymous module", &N);
}

void Verifier::visitDITemplateParameter(const DITemplateParameter &N) {
  CheckDI(isType(N.getRawType()), "invalid type ref", &N, N.getRawType());
}

void Verifier::visitDITemplateTypeParameter(const DITemplateTypeParameter &N) {
  visitDITemplateParameter(N);

  CheckDI(N.getTag() == dwarf::DW_TAG_template_type_parameter, "invalid tag",
          &N);
}

void Verifier::visitDITemplateValueParameter(
    const DITemplateValueParameter &N) {
  visitDITemplateParameter(N);

  CheckDI(N.getTag() == dwarf::DW_TAG_template_value_parameter ||
              N.getTag() == dwarf::DW_TAG_GNU_template_template_param ||
              N.getTag() == dwarf::DW_TAG_GNU_template_parameter_pack,
          "invalid tag", &N);
}

void Verifier::visitDIVariable(const DIVariable &N) {
  if (auto *S = N.getRawScope())
    CheckDI(isa<DIScope>(S), "invalid scope", &N, S);
  if (auto *F = N.getRawFile())
    CheckDI(isa<DIFile>(F), "invalid file", &N, F);
}

void Verifier::visitDIGlobalVariable(const DIGlobalVariable &N) {
  // Checks common to all variables.
  visitDIVariable(N);

  CheckDI(N.getTag() == dwarf::DW_TAG_variable, "invalid tag", &N);
  CheckDI(isType(N.getRawType()), "invalid type ref", &N, N.getRawType());
  // Check only if the global variable is not an extern
  if (N.isDefinition())
    CheckDI(N.getType(), "missing global variable type", &N);
  if (auto *Member = N.getRawStaticDataMemberDeclaration()) {
    CheckDI(isa<DIDerivedType>(Member),
            "invalid static data member declaration", &N, Member);
  }
}

void Verifier::visitDILocalVariable(const DILocalVariable &N) {
  // Checks common to all variables.
  visitDIVariable(N);

  CheckDI(isType(N.getRawType()), "invalid type ref", &N, N.getRawType());
  CheckDI(N.getTag() == dwarf::DW_TAG_variable, "invalid tag", &N);
  CheckDI(N.getRawScope() && isa<DILocalScope>(N.getRawScope()),
          "local variable requires a valid scope", &N, N.getRawScope());
  if (auto Ty = N.getType())
    CheckDI(!isa<DISubroutineType>(Ty), "invalid type", &N, N.getType());
}

void Verifier::visitDIAssignID(const DIAssignID &N) {
  CheckDI(!N.getNumOperands(), "DIAssignID has no arguments", &N);
  CheckDI(N.isDistinct(), "DIAssignID must be distinct", &N);
}

void Verifier::visitDILabel(const DILabel &N) {
  if (auto *S = N.getRawScope())
    CheckDI(isa<DIScope>(S), "invalid scope", &N, S);
  if (auto *F = N.getRawFile())
    CheckDI(isa<DIFile>(F), "invalid file", &N, F);

  CheckDI(N.getTag() == dwarf::DW_TAG_label, "invalid tag", &N);
  CheckDI(N.getRawScope() && isa<DILocalScope>(N.getRawScope()),
          "label requires a valid scope", &N, N.getRawScope());
}

void Verifier::visitDIExpression(const DIExpression &N) {
  CheckDI(N.isValid(), "invalid expression", &N);
}

void Verifier::visitDIGlobalVariableExpression(
    const DIGlobalVariableExpression &GVE) {
  CheckDI(GVE.getVariable(), "missing variable");
  if (auto *Var = GVE.getVariable())
    visitDIGlobalVariable(*Var);
  if (auto *Expr = GVE.getExpression()) {
    visitDIExpression(*Expr);
    if (auto Fragment = Expr->getFragmentInfo())
      verifyFragmentExpression(*GVE.getVariable(), *Fragment, &GVE);
  }
}

void Verifier::visitDIObjCProperty(const DIObjCProperty &N) {
  CheckDI(N.getTag() == dwarf::DW_TAG_APPLE_property, "invalid tag", &N);
  if (auto *T = N.getRawType())
    CheckDI(isType(T), "invalid type ref", &N, T);
  if (auto *F = N.getRawFile())
    CheckDI(isa<DIFile>(F), "invalid file", &N, F);
}

void Verifier::visitDIImportedEntity(const DIImportedEntity &N) {
  CheckDI(N.getTag() == dwarf::DW_TAG_imported_module ||
              N.getTag() == dwarf::DW_TAG_imported_declaration,
          "invalid tag", &N);
  if (auto *S = N.getRawScope())
    CheckDI(isa<DIScope>(S), "invalid scope for imported entity", &N, S);
  CheckDI(isDINode(N.getRawEntity()), "invalid imported entity", &N,
          N.getRawEntity());
}

void Verifier::visitComdat(const Comdat &C) {
  // In COFF the Module is invalid if the GlobalValue has private linkage.
  // Entities with private linkage don't have entries in the symbol table.
  if (TT.isOSBinFormatCOFF())
    if (const GlobalValue *GV = M.getNamedValue(C.getName()))
      Check(!GV->hasPrivateLinkage(), "comdat global value has private linkage",
            GV);
}

void Verifier::visitModuleIdents() {
  const NamedMDNode *Idents = M.getNamedMetadata("llvm.ident");
  if (!Idents)
    return;

  // llvm.ident takes a list of metadata entry. Each entry has only one string.
  // Scan each llvm.ident entry and make sure that this requirement is met.
  for (const MDNode *N : Idents->operands()) {
    Check(N->getNumOperands() == 1,
          "incorrect number of operands in llvm.ident metadata", N);
    Check(dyn_cast_or_null<MDString>(N->getOperand(0)),
          ("invalid value for llvm.ident metadata entry operand"
           "(the operand should be a string)"),
          N->getOperand(0));
  }
}

void Verifier::visitModuleCommandLines() {
  const NamedMDNode *CommandLines = M.getNamedMetadata("llvm.commandline");
  if (!CommandLines)
    return;

  // llvm.commandline takes a list of metadata entry. Each entry has only one
  // string. Scan each llvm.commandline entry and make sure that this
  // requirement is met.
  for (const MDNode *N : CommandLines->operands()) {
    Check(N->getNumOperands() == 1,
          "incorrect number of operands in llvm.commandline metadata", N);
    Check(dyn_cast_or_null<MDString>(N->getOperand(0)),
          ("invalid value for llvm.commandline metadata entry operand"
           "(the operand should be a string)"),
          N->getOperand(0));
  }
}

void Verifier::visitModuleFlags() {
  const NamedMDNode *Flags = M.getModuleFlagsMetadata();
  if (!Flags) return;

  // Scan each flag, and track the flags and requirements.
  DenseMap<const MDString*, const MDNode*> SeenIDs;
  SmallVector<const MDNode*, 16> Requirements;
  uint64_t PAuthABIPlatform = -1;
  uint64_t PAuthABIVersion = -1;
  for (const MDNode *MDN : Flags->operands()) {
    visitModuleFlag(MDN, SeenIDs, Requirements);
    if (MDN->getNumOperands() != 3)
      continue;
    if (const auto *FlagName = dyn_cast_or_null<MDString>(MDN->getOperand(1))) {
      if (FlagName->getString() == "aarch64-elf-pauthabi-platform") {
        if (const auto *PAP =
                mdconst::dyn_extract_or_null<ConstantInt>(MDN->getOperand(2)))
          PAuthABIPlatform = PAP->getZExtValue();
      } else if (FlagName->getString() == "aarch64-elf-pauthabi-version") {
        if (const auto *PAV =
                mdconst::dyn_extract_or_null<ConstantInt>(MDN->getOperand(2)))
          PAuthABIVersion = PAV->getZExtValue();
      }
    }
  }

  if ((PAuthABIPlatform == uint64_t(-1)) != (PAuthABIVersion == uint64_t(-1)))
    CheckFailed("either both or no 'aarch64-elf-pauthabi-platform' and "
                "'aarch64-elf-pauthabi-version' module flags must be present");

  // Validate that the requirements in the module are valid.
  for (const MDNode *Requirement : Requirements) {
    const MDString *Flag = cast<MDString>(Requirement->getOperand(0));
    const Metadata *ReqValue = Requirement->getOperand(1);

    const MDNode *Op = SeenIDs.lookup(Flag);
    if (!Op) {
      CheckFailed("invalid requirement on flag, flag is not present in module",
                  Flag);
      continue;
    }

    if (Op->getOperand(2) != ReqValue) {
      CheckFailed(("invalid requirement on flag, "
                   "flag does not have the required value"),
                  Flag);
      continue;
    }
  }
}

void
Verifier::visitModuleFlag(const MDNode *Op,
                          DenseMap<const MDString *, const MDNode *> &SeenIDs,
                          SmallVectorImpl<const MDNode *> &Requirements) {
  // Each module flag should have three arguments, the merge behavior (a
  // constant int), the flag ID (an MDString), and the value.
  Check(Op->getNumOperands() == 3,
        "incorrect number of operands in module flag", Op);
  Module::ModFlagBehavior MFB;
  if (!Module::isValidModFlagBehavior(Op->getOperand(0), MFB)) {
    Check(mdconst::dyn_extract_or_null<ConstantInt>(Op->getOperand(0)),
          "invalid behavior operand in module flag (expected constant integer)",
          Op->getOperand(0));
    Check(false,
          "invalid behavior operand in module flag (unexpected constant)",
          Op->getOperand(0));
  }
  MDString *ID = dyn_cast_or_null<MDString>(Op->getOperand(1));
  Check(ID, "invalid ID operand in module flag (expected metadata string)",
        Op->getOperand(1));

  // Check the values for behaviors with additional requirements.
  switch (MFB) {
  case Module::Error:
  case Module::Warning:
  case Module::Override:
    // These behavior types accept any value.
    break;

  case Module::Min: {
    auto *V = mdconst::dyn_extract_or_null<ConstantInt>(Op->getOperand(2));
    Check(V && V->getValue().isNonNegative(),
          "invalid value for 'min' module flag (expected constant non-negative "
          "integer)",
          Op->getOperand(2));
    break;
  }

  case Module::Max: {
    Check(mdconst::dyn_extract_or_null<ConstantInt>(Op->getOperand(2)),
          "invalid value for 'max' module flag (expected constant integer)",
          Op->getOperand(2));
    break;
  }

  case Module::Require: {
    // The value should itself be an MDNode with two operands, a flag ID (an
    // MDString), and a value.
    MDNode *Value = dyn_cast<MDNode>(Op->getOperand(2));
    Check(Value && Value->getNumOperands() == 2,
          "invalid value for 'require' module flag (expected metadata pair)",
          Op->getOperand(2));
    Check(isa<MDString>(Value->getOperand(0)),
          ("invalid value for 'require' module flag "
           "(first value operand should be a string)"),
          Value->getOperand(0));

    // Append it to the list of requirements, to check once all module flags are
    // scanned.
    Requirements.push_back(Value);
    break;
  }

  case Module::Append:
  case Module::AppendUnique: {
    // These behavior types require the operand be an MDNode.
    Check(isa<MDNode>(Op->getOperand(2)),
          "invalid value for 'append'-type module flag "
          "(expected a metadata node)",
          Op->getOperand(2));
    break;
  }
  }

  // Unless this is a "requires" flag, check the ID is unique.
  if (MFB != Module::Require) {
    bool Inserted = SeenIDs.insert(std::make_pair(ID, Op)).second;
    Check(Inserted,
          "module flag identifiers must be unique (or of 'require' type)", ID);
  }

  if (ID->getString() == "wchar_size") {
    ConstantInt *Value
      = mdconst::dyn_extract_or_null<ConstantInt>(Op->getOperand(2));
    Check(Value, "wchar_size metadata requires constant integer argument");
  }

  if (ID->getString() == "Linker Options") {
    // If the llvm.linker.options named metadata exists, we assume that the
    // bitcode reader has upgraded the module flag. Otherwise the flag might
    // have been created by a client directly.
    Check(M.getNamedMetadata("llvm.linker.options"),
          "'Linker Options' named metadata no longer supported");
  }

  if (ID->getString() == "SemanticInterposition") {
    ConstantInt *Value =
        mdconst::dyn_extract_or_null<ConstantInt>(Op->getOperand(2));
    Check(Value,
          "SemanticInterposition metadata requires constant integer argument");
  }

  if (ID->getString() == "CG Profile") {
    for (const MDOperand &MDO : cast<MDNode>(Op->getOperand(2))->operands())
      visitModuleFlagCGProfileEntry(MDO);
  }
}

void Verifier::visitModuleFlagCGProfileEntry(const MDOperand &MDO) {
  auto CheckFunction = [&](const MDOperand &FuncMDO) {
    if (!FuncMDO)
      return;
    auto F = dyn_cast<ValueAsMetadata>(FuncMDO);
    Check(F && isa<Function>(F->getValue()->stripPointerCasts()),
          "expected a Function or null", FuncMDO);
  };
  auto Node = dyn_cast_or_null<MDNode>(MDO);
  Check(Node && Node->getNumOperands() == 3, "expected a MDNode triple", MDO);
  CheckFunction(Node->getOperand(0));
  CheckFunction(Node->getOperand(1));
  auto Count = dyn_cast_or_null<ConstantAsMetadata>(Node->getOperand(2));
  Check(Count && Count->getType()->isIntegerTy(),
        "expected an integer constant", Node->getOperand(2));
}

void Verifier::verifyAttributeTypes(AttributeSet Attrs, const Value *V) {
  for (Attribute A : Attrs) {

    if (A.isStringAttribute()) {
#define GET_ATTR_NAMES
#define ATTRIBUTE_ENUM(ENUM_NAME, DISPLAY_NAME)
#define ATTRIBUTE_STRBOOL(ENUM_NAME, DISPLAY_NAME)                             \
  if (A.getKindAsString() == #DISPLAY_NAME) {                                  \
    auto V = A.getValueAsString();                                             \
    if (!(V.empty() || V == "true" || V == "false"))                           \
      CheckFailed("invalid value for '" #DISPLAY_NAME "' attribute: " + V +    \
                  "");                                                         \
  }

#include "llvm/IR/Attributes.inc"
      continue;
    }

    if (A.isIntAttribute() != Attribute::isIntAttrKind(A.getKindAsEnum())) {
      CheckFailed("Attribute '" + A.getAsString() + "' should have an Argument",
                  V);
      return;
    }
  }
}

// VerifyParameterAttrs - Check the given attributes for an argument or return
// value of the specified type.  The value V is printed in error messages.
void Verifier::verifyParameterAttrs(AttributeSet Attrs, Type *Ty,
                                    const Value *V) {
  if (!Attrs.hasAttributes())
    return;

  verifyAttributeTypes(Attrs, V);

  for (Attribute Attr : Attrs)
    Check(Attr.isStringAttribute() ||
              Attribute::canUseAsParamAttr(Attr.getKindAsEnum()),
          "Attribute '" + Attr.getAsString() + "' does not apply to parameters",
          V);

  if (Attrs.hasAttribute(Attribute::ImmArg)) {
    unsigned AttrCount =
        Attrs.getNumAttributes() - Attrs.hasAttribute(Attribute::Range);
    Check(AttrCount == 1,
          "Attribute 'immarg' is incompatible with other attributes except the "
          "'range' attribute",
          V);
  }

  // Check for mutually incompatible attributes.  Only inreg is compatible with
  // sret.
  unsigned AttrCount = 0;
  AttrCount += Attrs.hasAttribute(Attribute::ByVal);
  AttrCount += Attrs.hasAttribute(Attribute::InAlloca);
  AttrCount += Attrs.hasAttribute(Attribute::Preallocated);
  AttrCount += Attrs.hasAttribute(Attribute::StructRet) ||
               Attrs.hasAttribute(Attribute::InReg);
  AttrCount += Attrs.hasAttribute(Attribute::Nest);
  AttrCount += Attrs.hasAttribute(Attribute::ByRef);
  Check(AttrCount <= 1,
        "Attributes 'byval', 'inalloca', 'preallocated', 'inreg', 'nest', "
        "'byref', and 'sret' are incompatible!",
        V);

  Check(!(Attrs.hasAttribute(Attribute::InAlloca) &&
          Attrs.hasAttribute(Attribute::ReadOnly)),
        "Attributes "
        "'inalloca and readonly' are incompatible!",
        V);

  Check(!(Attrs.hasAttribute(Attribute::StructRet) &&
          Attrs.hasAttribute(Attribute::Returned)),
        "Attributes "
        "'sret and returned' are incompatible!",
        V);

  Check(!(Attrs.hasAttribute(Attribute::ZExt) &&
          Attrs.hasAttribute(Attribute::SExt)),
        "Attributes "
        "'zeroext and signext' are incompatible!",
        V);

  Check(!(Attrs.hasAttribute(Attribute::ReadNone) &&
          Attrs.hasAttribute(Attribute::ReadOnly)),
        "Attributes "
        "'readnone and readonly' are incompatible!",
        V);

  Check(!(Attrs.hasAttribute(Attribute::ReadNone) &&
          Attrs.hasAttribute(Attribute::WriteOnly)),
        "Attributes "
        "'readnone and writeonly' are incompatible!",
        V);

  Check(!(Attrs.hasAttribute(Attribute::ReadOnly) &&
          Attrs.hasAttribute(Attribute::WriteOnly)),
        "Attributes "
        "'readonly and writeonly' are incompatible!",
        V);

  Check(!(Attrs.hasAttribute(Attribute::NoInline) &&
          Attrs.hasAttribute(Attribute::AlwaysInline)),
        "Attributes "
        "'noinline and alwaysinline' are incompatible!",
        V);

  Check(!(Attrs.hasAttribute(Attribute::Writable) &&
          Attrs.hasAttribute(Attribute::ReadNone)),
        "Attributes writable and readnone are incompatible!", V);

  Check(!(Attrs.hasAttribute(Attribute::Writable) &&
          Attrs.hasAttribute(Attribute::ReadOnly)),
        "Attributes writable and readonly are incompatible!", V);

  AttributeMask IncompatibleAttrs = AttributeFuncs::typeIncompatible(Ty, Attrs);
  for (Attribute Attr : Attrs) {
    if (!Attr.isStringAttribute() &&
        IncompatibleAttrs.contains(Attr.getKindAsEnum())) {
      CheckFailed("Attribute '" + Attr.getAsString() +
                  "' applied to incompatible type!", V);
      return;
    }
  }

  if (isa<PointerType>(Ty)) {
    if (Attrs.hasAttribute(Attribute::Alignment)) {
      Align AttrAlign = Attrs.getAlignment().valueOrOne();
      Check(AttrAlign.value() <= Value::MaximumAlignment,
            "huge alignment values are unsupported", V);
    }
    if (Attrs.hasAttribute(Attribute::ByVal)) {
      Type *ByValTy = Attrs.getByValType();
      SmallPtrSet<Type *, 4> Visited;
      Check(ByValTy->isSized(&Visited),
            "Attribute 'byval' does not support unsized types!", V);
      // Check if it is or contains a target extension type that disallows being
      // used on the stack.
      Check(!ByValTy->containsNonLocalTargetExtType(),
            "'byval' argument has illegal target extension type", V);
      Check(DL.getTypeAllocSize(ByValTy).getKnownMinValue() < (1ULL << 32),
            "huge 'byval' arguments are unsupported", V);
    }
    if (Attrs.hasAttribute(Attribute::ByRef)) {
      SmallPtrSet<Type *, 4> Visited;
      Check(Attrs.getByRefType()->isSized(&Visited),
            "Attribute 'byref' does not support unsized types!", V);
      Check(DL.getTypeAllocSize(Attrs.getByRefType()).getKnownMinValue() <
                (1ULL << 32),
            "huge 'byref' arguments are unsupported", V);
    }
    if (Attrs.hasAttribute(Attribute::InAlloca)) {
      SmallPtrSet<Type *, 4> Visited;
      Check(Attrs.getInAllocaType()->isSized(&Visited),
            "Attribute 'inalloca' does not support unsized types!", V);
      Check(DL.getTypeAllocSize(Attrs.getInAllocaType()).getKnownMinValue() <
                (1ULL << 32),
            "huge 'inalloca' arguments are unsupported", V);
    }
    if (Attrs.hasAttribute(Attribute::Preallocated)) {
      SmallPtrSet<Type *, 4> Visited;
      Check(Attrs.getPreallocatedType()->isSized(&Visited),
            "Attribute 'preallocated' does not support unsized types!", V);
      Check(
          DL.getTypeAllocSize(Attrs.getPreallocatedType()).getKnownMinValue() <
              (1ULL << 32),
          "huge 'preallocated' arguments are unsupported", V);
    }
  }

  if (Attrs.hasAttribute(Attribute::Initializes)) {
    auto Inits = Attrs.getAttribute(Attribute::Initializes).getInitializes();
    Check(!Inits.empty(), "Attribute 'initializes' does not support empty list",
          V);
    Check(ConstantRangeList::isOrderedRanges(Inits),
          "Attribute 'initializes' does not support unordered ranges", V);
  }

  if (Attrs.hasAttribute(Attribute::NoFPClass)) {
    uint64_t Val = Attrs.getAttribute(Attribute::NoFPClass).getValueAsInt();
    Check(Val != 0, "Attribute 'nofpclass' must have at least one test bit set",
          V);
    Check((Val & ~static_cast<unsigned>(fcAllFlags)) == 0,
          "Invalid value for 'nofpclass' test mask", V);
  }
  if (Attrs.hasAttribute(Attribute::Range)) {
    const ConstantRange &CR =
        Attrs.getAttribute(Attribute::Range).getValueAsConstantRange();
    Check(Ty->isIntOrIntVectorTy(CR.getBitWidth()),
          "Range bit width must match type bit width!", V);
  }
}

void Verifier::checkUnsignedBaseTenFuncAttr(AttributeList Attrs, StringRef Attr,
                                            const Value *V) {
  if (Attrs.hasFnAttr(Attr)) {
    StringRef S = Attrs.getFnAttr(Attr).getValueAsString();
    unsigned N;
    if (S.getAsInteger(10, N))
      CheckFailed("\"" + Attr + "\" takes an unsigned integer: " + S, V);
  }
}

// Check parameter attributes against a function type.
// The value V is printed in error messages.
void Verifier::verifyFunctionAttrs(FunctionType *FT, AttributeList Attrs,
                                   const Value *V, bool IsIntrinsic,
                                   bool IsInlineAsm) {
  if (Attrs.isEmpty())
    return;

  if (AttributeListsVisited.insert(Attrs.getRawPointer()).second) {
    Check(Attrs.hasParentContext(Context),
          "Attribute list does not match Module context!", &Attrs, V);
    for (const auto &AttrSet : Attrs) {
      Check(!AttrSet.hasAttributes() || AttrSet.hasParentContext(Context),
            "Attribute set does not match Module context!", &AttrSet, V);
      for (const auto &A : AttrSet) {
        Check(A.hasParentContext(Context),
              "Attribute does not match Module context!", &A, V);
      }
    }
  }

  bool SawNest = false;
  bool SawReturned = false;
  bool SawSRet = false;
  bool SawSwiftSelf = false;
  bool SawSwiftAsync = false;
  bool SawSwiftError = false;

  // Verify return value attributes.
  AttributeSet RetAttrs = Attrs.getRetAttrs();
  for (Attribute RetAttr : RetAttrs)
    Check(RetAttr.isStringAttribute() ||
              Attribute::canUseAsRetAttr(RetAttr.getKindAsEnum()),
          "Attribute '" + RetAttr.getAsString() +
              "' does not apply to function return values",
          V);

  unsigned MaxParameterWidth = 0;
  auto GetMaxParameterWidth = [&MaxParameterWidth](Type *Ty) {
    if (Ty->isVectorTy()) {
      if (auto *VT = dyn_cast<FixedVectorType>(Ty)) {
        unsigned Size = VT->getPrimitiveSizeInBits().getFixedValue();
        if (Size > MaxParameterWidth)
          MaxParameterWidth = Size;
      }
    }
  };
  GetMaxParameterWidth(FT->getReturnType());
  verifyParameterAttrs(RetAttrs, FT->getReturnType(), V);

  // Verify parameter attributes.
  for (unsigned i = 0, e = FT->getNumParams(); i != e; ++i) {
    Type *Ty = FT->getParamType(i);
    AttributeSet ArgAttrs = Attrs.getParamAttrs(i);

    if (!IsIntrinsic) {
      Check(!ArgAttrs.hasAttribute(Attribute::ImmArg),
            "immarg attribute only applies to intrinsics", V);
      if (!IsInlineAsm)
        Check(!ArgAttrs.hasAttribute(Attribute::ElementType),
              "Attribute 'elementtype' can only be applied to intrinsics"
              " and inline asm.",
              V);
    }

    verifyParameterAttrs(ArgAttrs, Ty, V);
    GetMaxParameterWidth(Ty);

    if (ArgAttrs.hasAttribute(Attribute::Nest)) {
      Check(!SawNest, "More than one parameter has attribute nest!", V);
      SawNest = true;
    }

    if (ArgAttrs.hasAttribute(Attribute::Returned)) {
      Check(!SawReturned, "More than one parameter has attribute returned!", V);
      Check(Ty->canLosslesslyBitCastTo(FT->getReturnType()),
            "Incompatible argument and return types for 'returned' attribute",
            V);
      SawReturned = true;
    }

    if (ArgAttrs.hasAttribute(Attribute::StructRet)) {
      Check(!SawSRet, "Cannot have multiple 'sret' parameters!", V);
      Check(i == 0 || i == 1,
            "Attribute 'sret' is not on first or second parameter!", V);
      SawSRet = true;
    }

    if (ArgAttrs.hasAttribute(Attribute::SwiftSelf)) {
      Check(!SawSwiftSelf, "Cannot have multiple 'swiftself' parameters!", V);
      SawSwiftSelf = true;
    }

    if (ArgAttrs.hasAttribute(Attribute::SwiftAsync)) {
      Check(!SawSwiftAsync, "Cannot have multiple 'swiftasync' parameters!", V);
      SawSwiftAsync = true;
    }

    if (ArgAttrs.hasAttribute(Attribute::SwiftError)) {
      Check(!SawSwiftError, "Cannot have multiple 'swifterror' parameters!", V);
      SawSwiftError = true;
    }

    if (ArgAttrs.hasAttribute(Attribute::InAlloca)) {
      Check(i == FT->getNumParams() - 1,
            "inalloca isn't on the last parameter!", V);
    }
  }

  if (!Attrs.hasFnAttrs())
    return;

  verifyAttributeTypes(Attrs.getFnAttrs(), V);
  for (Attribute FnAttr : Attrs.getFnAttrs())
    Check(FnAttr.isStringAttribute() ||
              Attribute::canUseAsFnAttr(FnAttr.getKindAsEnum()),
          "Attribute '" + FnAttr.getAsString() +
              "' does not apply to functions!",
          V);

  Check(!(Attrs.hasFnAttr(Attribute::NoInline) &&
          Attrs.hasFnAttr(Attribute::AlwaysInline)),
        "Attributes 'noinline and alwaysinline' are incompatible!", V);

  if (Attrs.hasFnAttr(Attribute::OptimizeNone)) {
    Check(Attrs.hasFnAttr(Attribute::NoInline),
          "Attribute 'optnone' requires 'noinline'!", V);

    Check(!Attrs.hasFnAttr(Attribute::OptimizeForSize),
          "Attributes 'optsize and optnone' are incompatible!", V);

    Check(!Attrs.hasFnAttr(Attribute::MinSize),
          "Attributes 'minsize and optnone' are incompatible!", V);

    Check(!Attrs.hasFnAttr(Attribute::OptimizeForDebugging),
          "Attributes 'optdebug and optnone' are incompatible!", V);
  }

  Check(!(Attrs.hasFnAttr(Attribute::SanitizeRealtime) &&
          Attrs.hasFnAttr(Attribute::SanitizeRealtimeBlocking)),
        "Attributes "
        "'sanitize_realtime and sanitize_realtime_blocking' are incompatible!",
        V);

  if (Attrs.hasFnAttr(Attribute::OptimizeForDebugging)) {
    Check(!Attrs.hasFnAttr(Attribute::OptimizeForSize),
          "Attributes 'optsize and optdebug' are incompatible!", V);

    Check(!Attrs.hasFnAttr(Attribute::MinSize),
          "Attributes 'minsize and optdebug' are incompatible!", V);
  }

  Check(!Attrs.hasAttrSomewhere(Attribute::Writable) ||
        isModSet(Attrs.getMemoryEffects().getModRef(IRMemLocation::ArgMem)),
        "Attribute writable and memory without argmem: write are incompatible!",
        V);

  if (Attrs.hasFnAttr("aarch64_pstate_sm_enabled")) {
    Check(!Attrs.hasFnAttr("aarch64_pstate_sm_compatible"),
           "Attributes 'aarch64_pstate_sm_enabled and "
           "aarch64_pstate_sm_compatible' are incompatible!",
           V);
  }

  Check((Attrs.hasFnAttr("aarch64_new_za") + Attrs.hasFnAttr("aarch64_in_za") +
         Attrs.hasFnAttr("aarch64_inout_za") +
         Attrs.hasFnAttr("aarch64_out_za") +
         Attrs.hasFnAttr("aarch64_preserves_za") +
         Attrs.hasFnAttr("aarch64_za_state_agnostic")) <= 1,
        "Attributes 'aarch64_new_za', 'aarch64_in_za', 'aarch64_out_za', "
        "'aarch64_inout_za', 'aarch64_preserves_za' and "
        "'aarch64_za_state_agnostic' are mutually exclusive",
        V);

  Check((Attrs.hasFnAttr("aarch64_new_zt0") +
         Attrs.hasFnAttr("aarch64_in_zt0") +
         Attrs.hasFnAttr("aarch64_inout_zt0") +
         Attrs.hasFnAttr("aarch64_out_zt0") +
         Attrs.hasFnAttr("aarch64_preserves_zt0") +
         Attrs.hasFnAttr("aarch64_za_state_agnostic")) <= 1,
        "Attributes 'aarch64_new_zt0', 'aarch64_in_zt0', 'aarch64_out_zt0', "
        "'aarch64_inout_zt0', 'aarch64_preserves_zt0' and "
        "'aarch64_za_state_agnostic' are mutually exclusive",
        V);

  if (Attrs.hasFnAttr(Attribute::JumpTable)) {
    const GlobalValue *GV = cast<GlobalValue>(V);
    Check(GV->hasGlobalUnnamedAddr(),
          "Attribute 'jumptable' requires 'unnamed_addr'", V);
  }

  if (auto Args = Attrs.getFnAttrs().getAllocSizeArgs()) {
    auto CheckParam = [&](StringRef Name, unsigned ParamNo) {
      if (ParamNo >= FT->getNumParams()) {
        CheckFailed("'allocsize' " + Name + " argument is out of bounds", V);
        return false;
      }

      if (!FT->getParamType(ParamNo)->isIntegerTy()) {
        CheckFailed("'allocsize' " + Name +
                        " argument must refer to an integer parameter",
                    V);
        return false;
      }

      return true;
    };

    if (!CheckParam("element size", Args->first))
      return;

    if (Args->second && !CheckParam("number of elements", *Args->second))
      return;
  }

  if (Attrs.hasFnAttr(Attribute::AllocKind)) {
    AllocFnKind K = Attrs.getAllocKind();
    AllocFnKind Type =
        K & (AllocFnKind::Alloc | AllocFnKind::Realloc | AllocFnKind::Free);
    if (!is_contained(
            {AllocFnKind::Alloc, AllocFnKind::Realloc, AllocFnKind::Free},
            Type))
      CheckFailed(
          "'allockind()' requires exactly one of alloc, realloc, and free");
    if ((Type == AllocFnKind::Free) &&
        ((K & (AllocFnKind::Uninitialized | AllocFnKind::Zeroed |
               AllocFnKind::Aligned)) != AllocFnKind::Unknown))
      CheckFailed("'allockind(\"free\")' doesn't allow uninitialized, zeroed, "
                  "or aligned modifiers.");
    AllocFnKind ZeroedUninit = AllocFnKind::Uninitialized | AllocFnKind::Zeroed;
    if ((K & ZeroedUninit) == ZeroedUninit)
      CheckFailed("'allockind()' can't be both zeroed and uninitialized");
  }

  if (Attribute A = Attrs.getFnAttr("alloc-variant-zeroed"); A.isValid()) {
    StringRef S = A.getValueAsString();
    Check(!S.empty(), "'alloc-variant-zeroed' must not be empty");
    Function *Variant = M.getFunction(S);
    if (Variant) {
      Attribute Family = Attrs.getFnAttr("alloc-family");
      Attribute VariantFamily = Variant->getFnAttribute("alloc-family");
      if (Family.isValid())
        Check(VariantFamily.isValid() &&
                  VariantFamily.getValueAsString() == Family.getValueAsString(),
              "'alloc-variant-zeroed' must name a function belonging to the "
              "same 'alloc-family'");

      Check(Variant->hasFnAttribute(Attribute::AllocKind) &&
                (Variant->getFnAttribute(Attribute::AllocKind).getAllocKind() &
                 AllocFnKind::Zeroed) != AllocFnKind::Unknown,
            "'alloc-variant-zeroed' must name a function with "
            "'allockind(\"zeroed\")'");

      Check(FT == Variant->getFunctionType(),
            "'alloc-variant-zeroed' must name a function with the same "
            "signature");
    }
  }

  if (Attrs.hasFnAttr(Attribute::VScaleRange)) {
    unsigned VScaleMin = Attrs.getFnAttrs().getVScaleRangeMin();
    if (VScaleMin == 0)
      CheckFailed("'vscale_range' minimum must be greater than 0", V);
    else if (!isPowerOf2_32(VScaleMin))
      CheckFailed("'vscale_range' minimum must be power-of-two value", V);
    std::optional<unsigned> VScaleMax = Attrs.getFnAttrs().getVScaleRangeMax();
    if (VScaleMax && VScaleMin > VScaleMax)
      CheckFailed("'vscale_range' minimum cannot be greater than maximum", V);
    else if (VScaleMax && !isPowerOf2_32(*VScaleMax))
      CheckFailed("'vscale_range' maximum must be power-of-two value", V);
  }

  if (Attribute FPAttr = Attrs.getFnAttr("frame-pointer"); FPAttr.isValid()) {
    StringRef FP = FPAttr.getValueAsString();
    if (FP != "all" && FP != "non-leaf" && FP != "none" && FP != "reserved")
      CheckFailed("invalid value for 'frame-pointer' attribute: " + FP, V);
  }

  // Check EVEX512 feature.
  if (TT.isX86() && MaxParameterWidth >= 512) {
    Attribute TargetFeaturesAttr = Attrs.getFnAttr("target-features");
    if (TargetFeaturesAttr.isValid()) {
      StringRef TF = TargetFeaturesAttr.getValueAsString();
      Check(!TF.contains("+avx512f") || !TF.contains("-evex512"),
            "512-bit vector arguments require 'evex512' for AVX512", V);
    }
  }

  checkUnsignedBaseTenFuncAttr(Attrs, "patchable-function-prefix", V);
  checkUnsignedBaseTenFuncAttr(Attrs, "patchable-function-entry", V);
  if (Attrs.hasFnAttr("patchable-function-entry-section"))
    Check(!Attrs.getFnAttr("patchable-function-entry-section")
               .getValueAsString()
               .empty(),
          "\"patchable-function-entry-section\" must not be empty");
  checkUnsignedBaseTenFuncAttr(Attrs, "warn-stack-size", V);

  if (auto A = Attrs.getFnAttr("sign-return-address"); A.isValid()) {
    StringRef S = A.getValueAsString();
    if (S != "none" && S != "all" && S != "non-leaf")
      CheckFailed("invalid value for 'sign-return-address' attribute: " + S, V);
  }

  if (auto A = Attrs.getFnAttr("sign-return-address-key"); A.isValid()) {
    StringRef S = A.getValueAsString();
    if (S != "a_key" && S != "b_key")
      CheckFailed("invalid value for 'sign-return-address-key' attribute: " + S,
                  V);
    if (auto AA = Attrs.getFnAttr("sign-return-address"); !AA.isValid()) {
      CheckFailed(
          "'sign-return-address-key' present without `sign-return-address`");
    }
  }

  if (auto A = Attrs.getFnAttr("branch-target-enforcement"); A.isValid()) {
    StringRef S = A.getValueAsString();
    if (S != "" && S != "true" && S != "false")
      CheckFailed(
          "invalid value for 'branch-target-enforcement' attribute: " + S, V);
  }

  if (auto A = Attrs.getFnAttr("branch-protection-pauth-lr"); A.isValid()) {
    StringRef S = A.getValueAsString();
    if (S != "" && S != "true" && S != "false")
      CheckFailed(
          "invalid value for 'branch-protection-pauth-lr' attribute: " + S, V);
  }

  if (auto A = Attrs.getFnAttr("guarded-control-stack"); A.isValid()) {
    StringRef S = A.getValueAsString();
    if (S != "" && S != "true" && S != "false")
      CheckFailed("invalid value for 'guarded-control-stack' attribute: " + S,
                  V);
  }

  if (auto A = Attrs.getFnAttr("vector-function-abi-variant"); A.isValid()) {
    StringRef S = A.getValueAsString();
    const std::optional<VFInfo> Info = VFABI::tryDemangleForVFABI(S, FT);
    if (!Info)
      CheckFailed("invalid name for a VFABI variant: " + S, V);
  }

  if (auto A = Attrs.getFnAttr("denormal-fp-math"); A.isValid()) {
    StringRef S = A.getValueAsString();
    if (!parseDenormalFPAttribute(S).isValid())
      CheckFailed("invalid value for 'denormal-fp-math' attribute: " + S, V);
  }

  if (auto A = Attrs.getFnAttr("denormal-fp-math-f32"); A.isValid()) {
    StringRef S = A.getValueAsString();
    if (!parseDenormalFPAttribute(S).isValid())
      CheckFailed("invalid value for 'denormal-fp-math-f32' attribute: " + S,
                  V);
  }
}

void Verifier::verifyFunctionMetadata(
    ArrayRef<std::pair<unsigned, MDNode *>> MDs) {
  for (const auto &Pair : MDs) {
    if (Pair.first == LLVMContext::MD_prof) {
      MDNode *MD = Pair.second;
      if (isExplicitlyUnknownBranchWeightsMetadata(*MD)) {
        CheckFailed("'unknown' !prof metadata should appear only on "
                    "instructions supporting the 'branch_weights' metadata",
                    MD);
        continue;
      }
      Check(MD->getNumOperands() >= 2,
            "!prof annotations should have no less than 2 operands", MD);

      // Check first operand.
      Check(MD->getOperand(0) != nullptr, "first operand should not be null",
            MD);
      Check(isa<MDString>(MD->getOperand(0)),
            "expected string with name of the !prof annotation", MD);
      MDString *MDS = cast<MDString>(MD->getOperand(0));
      StringRef ProfName = MDS->getString();
      Check(ProfName == MDProfLabels::FunctionEntryCount ||
                ProfName == MDProfLabels::SyntheticFunctionEntryCount,
            "first operand should be 'function_entry_count'"
            " or 'synthetic_function_entry_count'",
            MD);

      // Check second operand.
      Check(MD->getOperand(1) != nullptr, "second operand should not be null",
            MD);
      Check(isa<ConstantAsMetadata>(MD->getOperand(1)),
            "expected integer argument to function_entry_count", MD);
    } else if (Pair.first == LLVMContext::MD_kcfi_type) {
      MDNode *MD = Pair.second;
      Check(MD->getNumOperands() == 1,
            "!kcfi_type must have exactly one operand", MD);
      Check(MD->getOperand(0) != nullptr, "!kcfi_type operand must not be null",
            MD);
      Check(isa<ConstantAsMetadata>(MD->getOperand(0)),
            "expected a constant operand for !kcfi_type", MD);
      Constant *C = cast<ConstantAsMetadata>(MD->getOperand(0))->getValue();
      Check(isa<ConstantInt>(C) && isa<IntegerType>(C->getType()),
            "expected a constant integer operand for !kcfi_type", MD);
      Check(cast<ConstantInt>(C)->getBitWidth() == 32,
            "expected a 32-bit integer constant operand for !kcfi_type", MD);
    }
  }
}

void Verifier::visitConstantExprsRecursively(const Constant *EntryC) {
  if (!ConstantExprVisited.insert(EntryC).second)
    return;

  SmallVector<const Constant *, 16> Stack;
  Stack.push_back(EntryC);

  while (!Stack.empty()) {
    const Constant *C = Stack.pop_back_val();

    // Check this constant expression.
    if (const auto *CE = dyn_cast<ConstantExpr>(C))
      visitConstantExpr(CE);

    if (const auto *CPA = dyn_cast<ConstantPtrAuth>(C))
      visitConstantPtrAuth(CPA);

    if (const auto *GV = dyn_cast<GlobalValue>(C)) {
      // Global Values get visited separately, but we do need to make sure
      // that the global value is in the correct module
      Check(GV->getParent() == &M, "Referencing global in another module!",
            EntryC, &M, GV, GV->getParent());
      continue;
    }

    // Visit all sub-expressions.
    for (const Use &U : C->operands()) {
      const auto *OpC = dyn_cast<Constant>(U);
      if (!OpC)
        continue;
      if (!ConstantExprVisited.insert(OpC).second)
        continue;
      Stack.push_back(OpC);
    }
  }
}

void Verifier::visitConstantExpr(const ConstantExpr *CE) {
  if (CE->getOpcode() == Instruction::BitCast)
    Check(CastInst::castIsValid(Instruction::BitCast, CE->getOperand(0),
                                CE->getType()),
          "Invalid bitcast", CE);
}

void Verifier::visitConstantPtrAuth(const ConstantPtrAuth *CPA) {
  Check(CPA->getPointer()->getType()->isPointerTy(),
        "signed ptrauth constant base pointer must have pointer type");

  Check(CPA->getType() == CPA->getPointer()->getType(),
        "signed ptrauth constant must have same type as its base pointer");

  Check(CPA->getKey()->getBitWidth() == 32,
        "signed ptrauth constant key must be i32 constant integer");

  Check(CPA->getAddrDiscriminator()->getType()->isPointerTy(),
        "signed ptrauth constant address discriminator must be a pointer");

  Check(CPA->getDiscriminator()->getBitWidth() == 64,
        "signed ptrauth constant discriminator must be i64 constant integer");
}

bool Verifier::verifyAttributeCount(AttributeList Attrs, unsigned Params) {
  // There shouldn't be more attribute sets than there are parameters plus the
  // function and return value.
  return Attrs.getNumAttrSets() <= Params + 2;
}

void Verifier::verifyInlineAsmCall(const CallBase &Call) {
  const InlineAsm *IA = cast<InlineAsm>(Call.getCalledOperand());
  unsigned ArgNo = 0;
  unsigned LabelNo = 0;
  for (const InlineAsm::ConstraintInfo &CI : IA->ParseConstraints()) {
    if (CI.Type == InlineAsm::isLabel) {
      ++LabelNo;
      continue;
    }

    // Only deal with constraints that correspond to call arguments.
    if (!CI.hasArg())
      continue;

    if (CI.isIndirect) {
      const Value *Arg = Call.getArgOperand(ArgNo);
      Check(Arg->getType()->isPointerTy(),
            "Operand for indirect constraint must have pointer type", &Call);

      Check(Call.getParamElementType(ArgNo),
            "Operand for indirect constraint must have elementtype attribute",
            &Call);
    } else {
      Check(!Call.paramHasAttr(ArgNo, Attribute::ElementType),
            "Elementtype attribute can only be applied for indirect "
            "constraints",
            &Call);
    }

    ArgNo++;
  }

  if (auto *CallBr = dyn_cast<CallBrInst>(&Call)) {
    Check(LabelNo == CallBr->getNumIndirectDests(),
          "Number of label constraints does not match number of callbr dests",
          &Call);
  } else {
    Check(LabelNo == 0, "Label constraints can only be used with callbr",
          &Call);
  }
}

/// Verify that statepoint intrinsic is well formed.
void Verifier::verifyStatepoint(const CallBase &Call) {
  assert(Call.getIntrinsicID() == Intrinsic::experimental_gc_statepoint);

  Check(!Call.doesNotAccessMemory() && !Call.onlyReadsMemory() &&
            !Call.onlyAccessesArgMemory(),
        "gc.statepoint must read and write all memory to preserve "
        "reordering restrictions required by safepoint semantics",
        Call);

  const int64_t NumPatchBytes =
      cast<ConstantInt>(Call.getArgOperand(1))->getSExtValue();
  assert(isInt<32>(NumPatchBytes) && "NumPatchBytesV is an i32!");
  Check(NumPatchBytes >= 0,
        "gc.statepoint number of patchable bytes must be "
        "positive",
        Call);

  Type *TargetElemType = Call.getParamElementType(2);
  Check(TargetElemType,
        "gc.statepoint callee argument must have elementtype attribute", Call);
  FunctionType *TargetFuncType = dyn_cast<FunctionType>(TargetElemType);
  Check(TargetFuncType,
        "gc.statepoint callee elementtype must be function type", Call);

  const int NumCallArgs = cast<ConstantInt>(Call.getArgOperand(3))->getZExtValue();
  Check(NumCallArgs >= 0,
        "gc.statepoint number of arguments to underlying call "
        "must be positive",
        Call);
  const int NumParams = (int)TargetFuncType->getNumParams();
  if (TargetFuncType->isVarArg()) {
    Check(NumCallArgs >= NumParams,
          "gc.statepoint mismatch in number of vararg call args", Call);

    // TODO: Remove this limitation
    Check(TargetFuncType->getReturnType()->isVoidTy(),
          "gc.statepoint doesn't support wrapping non-void "
          "vararg functions yet",
          Call);
  } else
    Check(NumCallArgs == NumParams,
          "gc.statepoint mismatch in number of call args", Call);

  const uint64_t Flags
    = cast<ConstantInt>(Call.getArgOperand(4))->getZExtValue();
  Check((Flags & ~(uint64_t)StatepointFlags::MaskAll) == 0,
        "unknown flag used in gc.statepoint flags argument", Call);

  // Verify that the types of the call parameter arguments match
  // the type of the wrapped callee.
  AttributeList Attrs = Call.getAttributes();
  for (int i = 0; i < NumParams; i++) {
    Type *ParamType = TargetFuncType->getParamType(i);
    Type *ArgType = Call.getArgOperand(5 + i)->getType();
    Check(ArgType == ParamType,
          "gc.statepoint call argument does not match wrapped "
          "function type",
          Call);

    if (TargetFuncType->isVarArg()) {
      AttributeSet ArgAttrs = Attrs.getParamAttrs(5 + i);
      Check(!ArgAttrs.hasAttribute(Attribute::StructRet),
            "Attribute 'sret' cannot be used for vararg call arguments!", Call);
    }
  }

  const int EndCallArgsInx = 4 + NumCallArgs;

  const Value *NumTransitionArgsV = Call.getArgOperand(EndCallArgsInx + 1);
  Check(isa<ConstantInt>(NumTransitionArgsV),
        "gc.statepoint number of transition arguments "
        "must be constant integer",
        Call);
  const int NumTransitionArgs =
      cast<ConstantInt>(NumTransitionArgsV)->getZExtValue();
  Check(NumTransitionArgs == 0,
        "gc.statepoint w/inline transition bundle is deprecated", Call);
  const int EndTransitionArgsInx = EndCallArgsInx + 1 + NumTransitionArgs;

  const Value *NumDeoptArgsV = Call.getArgOperand(EndTransitionArgsInx + 1);
  Check(isa<ConstantInt>(NumDeoptArgsV),
        "gc.statepoint number of deoptimization arguments "
        "must be constant integer",
        Call);
  const int NumDeoptArgs = cast<ConstantInt>(NumDeoptArgsV)->getZExtValue();
  Check(NumDeoptArgs == 0,
        "gc.statepoint w/inline deopt operands is deprecated", Call);

  const int ExpectedNumArgs = 7 + NumCallArgs;
  Check(ExpectedNumArgs == (int)Call.arg_size(),
        "gc.statepoint too many arguments", Call);

  // Check that the only uses of this gc.statepoint are gc.result or
  // gc.relocate calls which are tied to this statepoint and thus part
  // of the same statepoint sequence
  for (const User *U : Call.users()) {
    const CallInst *UserCall = dyn_cast<const CallInst>(U);
    Check(UserCall, "illegal use of statepoint token", Call, U);
    if (!UserCall)
      continue;
    Check(isa<GCRelocateInst>(UserCall) || isa<GCResultInst>(UserCall),
          "gc.result or gc.relocate are the only value uses "
          "of a gc.statepoint",
          Call, U);
    if (isa<GCResultInst>(UserCall)) {
      Check(UserCall->getArgOperand(0) == &Call,
            "gc.result connected to wrong gc.statepoint", Call, UserCall);
    } else if (isa<GCRelocateInst>(Call)) {
      Check(UserCall->getArgOperand(0) == &Call,
            "gc.relocate connected to wrong gc.statepoint", Call, UserCall);
    }
  }

  // Note: It is legal for a single derived pointer to be listed multiple
  // times.  It's non-optimal, but it is legal.  It can also happen after
  // insertion if we strip a bitcast away.
  // Note: It is really tempting to check that each base is relocated and
  // that a derived pointer is never reused as a base pointer.  This turns
  // out to be problematic since optimizations run after safepoint insertion
  // can recognize equality properties that the insertion logic doesn't know
  // about.  See example statepoint.ll in the verifier subdirectory
}

void Verifier::verifyFrameRecoverIndices() {
  for (auto &Counts : FrameEscapeInfo) {
    Function *F = Counts.first;
    unsigned EscapedObjectCount = Counts.second.first;
    unsigned MaxRecoveredIndex = Counts.second.second;
    Check(MaxRecoveredIndex <= EscapedObjectCount,
          "all indices passed to llvm.localrecover must be less than the "
          "number of arguments passed to llvm.localescape in the parent "
          "function",
          F);
  }
}

static Instruction *getSuccPad(Instruction *Terminator) {
  BasicBlock *UnwindDest;
  if (auto *II = dyn_cast<InvokeInst>(Terminator))
    UnwindDest = II->getUnwindDest();
  else if (auto *CSI = dyn_cast<CatchSwitchInst>(Terminator))
    UnwindDest = CSI->getUnwindDest();
  else
    UnwindDest = cast<CleanupReturnInst>(Terminator)->getUnwindDest();
  return &*UnwindDest->getFirstNonPHIIt();
}

void Verifier::verifySiblingFuncletUnwinds() {
  SmallPtrSet<Instruction *, 8> Visited;
  SmallPtrSet<Instruction *, 8> Active;
  for (const auto &Pair : SiblingFuncletInfo) {
    Instruction *PredPad = Pair.first;
    if (Visited.count(PredPad))
      continue;
    Active.insert(PredPad);
    Instruction *Terminator = Pair.second;
    do {
      Instruction *SuccPad = getSuccPad(Terminator);
      if (Active.count(SuccPad)) {
        // Found a cycle; report error
        Instruction *CyclePad = SuccPad;
        SmallVector<Instruction *, 8> CycleNodes;
        do {
          CycleNodes.push_back(CyclePad);
          Instruction *CycleTerminator = SiblingFuncletInfo[CyclePad];
          if (CycleTerminator != CyclePad)
            CycleNodes.push_back(CycleTerminator);
          CyclePad = getSuccPad(CycleTerminator);
        } while (CyclePad != SuccPad);
        Check(false, "EH pads can't handle each other's exceptions",
              ArrayRef<Instruction *>(CycleNodes));
      }
      // Don't re-walk a node we've already checked
      if (!Visited.insert(SuccPad).second)
        break;
      // Walk to this successor if it has a map entry.
      PredPad = SuccPad;
      auto TermI = SiblingFuncletInfo.find(PredPad);
      if (TermI == SiblingFuncletInfo.end())
        break;
      Terminator = TermI->second;
      Active.insert(PredPad);
    } while (true);
    // Each node only has one successor, so we've walked all the active
    // nodes' successors.
    Active.clear();
  }
}

// visitFunction - Verify that a function is ok.
//
void Verifier::visitFunction(const Function &F) {
  visitGlobalValue(F);

  // Check function arguments.
  FunctionType *FT = F.getFunctionType();
  unsigned NumArgs = F.arg_size();

  Check(&Context == &F.getContext(),
        "Function context does not match Module context!", &F);

  Check(!F.hasCommonLinkage(), "Functions may not have common linkage", &F);
  Check(FT->getNumParams() == NumArgs,
        "# formal arguments must match # of arguments for function type!", &F,
        FT);
  Check(F.getReturnType()->isFirstClassType() ||
            F.getReturnType()->isVoidTy() || F.getReturnType()->isStructTy(),
        "Functions cannot return aggregate values!", &F);

  Check(!F.hasStructRetAttr() || F.getReturnType()->isVoidTy(),
        "Invalid struct return type!", &F);

  if (MaybeAlign A = F.getAlign()) {
    Check(A->value() <= Value::MaximumAlignment,
          "huge alignment values are unsupported", &F);
  }

  AttributeList Attrs = F.getAttributes();

  Check(verifyAttributeCount(Attrs, FT->getNumParams()),
        "Attribute after last parameter!", &F);

  bool IsIntrinsic = F.isIntrinsic();

  // Check function attributes.
  verifyFunctionAttrs(FT, Attrs, &F, IsIntrinsic, /* IsInlineAsm */ false);

  // On function declarations/definitions, we do not support the builtin
  // attribute. We do not check this in VerifyFunctionAttrs since that is
  // checking for Attributes that can/can not ever be on functions.
  Check(!Attrs.hasFnAttr(Attribute::Builtin),
        "Attribute 'builtin' can only be applied to a callsite.", &F);

  Check(!Attrs.hasAttrSomewhere(Attribute::ElementType),
        "Attribute 'elementtype' can only be applied to a callsite.", &F);

  Check(!Attrs.hasFnAttr("aarch64_zt0_undef"),
        "Attribute 'aarch64_zt0_undef' can only be applied to a callsite.");

  if (Attrs.hasFnAttr(Attribute::Naked))
    for (const Argument &Arg : F.args())
      Check(Arg.use_empty(), "cannot use argument of naked function", &Arg);

  // Check that this function meets the restrictions on this calling convention.
  // Sometimes varargs is used for perfectly forwarding thunks, so some of these
  // restrictions can be lifted.
  switch (F.getCallingConv()) {
  default:
  case CallingConv::C:
    break;
  case CallingConv::X86_INTR: {
    Check(F.arg_empty() || Attrs.hasParamAttr(0, Attribute::ByVal),
          "Calling convention parameter requires byval", &F);
    break;
  }
  case CallingConv::AMDGPU_KERNEL:
  case CallingConv::SPIR_KERNEL:
  case CallingConv::AMDGPU_CS_Chain:
  case CallingConv::AMDGPU_CS_ChainPreserve:
    Check(F.getReturnType()->isVoidTy(),
          "Calling convention requires void return type", &F);
    [[fallthrough]];
  case CallingConv::AMDGPU_VS:
  case CallingConv::AMDGPU_HS:
  case CallingConv::AMDGPU_GS:
  case CallingConv::AMDGPU_PS:
  case CallingConv::AMDGPU_CS:
    Check(!F.hasStructRetAttr(), "Calling convention does not allow sret", &F);
    if (F.getCallingConv() != CallingConv::SPIR_KERNEL) {
      const unsigned StackAS = DL.getAllocaAddrSpace();
      unsigned i = 0;
      for (const Argument &Arg : F.args()) {
        Check(!Attrs.hasParamAttr(i, Attribute::ByVal),
              "Calling convention disallows byval", &F);
        Check(!Attrs.hasParamAttr(i, Attribute::Preallocated),
              "Calling convention disallows preallocated", &F);
        Check(!Attrs.hasParamAttr(i, Attribute::InAlloca),
              "Calling convention disallows inalloca", &F);

        if (Attrs.hasParamAttr(i, Attribute::ByRef)) {
          // FIXME: Should also disallow LDS and GDS, but we don't have the enum
          // value here.
          Check(Arg.getType()->getPointerAddressSpace() != StackAS,
                "Calling convention disallows stack byref", &F);
        }

        ++i;
      }
    }

    [[fallthrough]];
  case CallingConv::Fast:
  case CallingConv::Cold:
  case CallingConv::Intel_OCL_BI:
  case CallingConv::PTX_Kernel:
  case CallingConv::PTX_Device:
    Check(!F.isVarArg(),
          "Calling convention does not support varargs or "
          "perfect forwarding!",
          &F);
    break;
  }

  // Check that the argument values match the function type for this function...
  unsigned i = 0;
  for (const Argument &Arg : F.args()) {
    Check(Arg.getType() == FT->getParamType(i),
          "Argument value does not match function argument type!", &Arg,
          FT->getParamType(i));
    Check(Arg.getType()->isFirstClassType(),
          "Function arguments must have first-class types!", &Arg);
    if (!IsIntrinsic) {
      Check(!Arg.getType()->isMetadataTy(),
            "Function takes metadata but isn't an intrinsic", &Arg, &F);
      Check(!Arg.getType()->isTokenTy(),
            "Function takes token but isn't an intrinsic", &Arg, &F);
      Check(!Arg.getType()->isX86_AMXTy(),
            "Function takes x86_amx but isn't an intrinsic", &Arg, &F);
    }

    // Check that swifterror argument is only used by loads and stores.
    if (Attrs.hasParamAttr(i, Attribute::SwiftError)) {
      verifySwiftErrorValue(&Arg);
    }
    ++i;
  }

  if (!IsIntrinsic) {
    Check(!F.getReturnType()->isTokenTy(),
          "Function returns a token but isn't an intrinsic", &F);
    Check(!F.getReturnType()->isX86_AMXTy(),
          "Function returns a x86_amx but isn't an intrinsic", &F);
  }

  // Get the function metadata attachments.
  SmallVector<std::pair<unsigned, MDNode *>, 4> MDs;
  F.getAllMetadata(MDs);
  assert(F.hasMetadata() != MDs.empty() && "Bit out-of-sync");
  verifyFunctionMetadata(MDs);

  // Check validity of the personality function
  if (F.hasPersonalityFn()) {
    auto *Per = dyn_cast<Function>(F.getPersonalityFn()->stripPointerCasts());
    if (Per)
      Check(Per->getParent() == F.getParent(),
            "Referencing personality function in another module!", &F,
            F.getParent(), Per, Per->getParent());
  }

  // EH funclet coloring can be expensive, recompute on-demand
  BlockEHFuncletColors.clear();

  if (F.isMaterializable()) {
    // Function has a body somewhere we can't see.
    Check(MDs.empty(), "unmaterialized function cannot have metadata", &F,
          MDs.empty() ? nullptr : MDs.front().second);
  } else if (F.isDeclaration()) {
    for (const auto &I : MDs) {
      // This is used for call site debug information.
      CheckDI(I.first != LLVMContext::MD_dbg ||
                  !cast<DISubprogram>(I.second)->isDistinct(),
              "function declaration may only have a unique !dbg attachment",
              &F);
      Check(I.first != LLVMContext::MD_prof,
            "function declaration may not have a !prof attachment", &F);

      // Verify the metadata itself.
      visitMDNode(*I.second, AreDebugLocsAllowed::Yes);
    }
    Check(!F.hasPersonalityFn(),
          "Function declaration shouldn't have a personality routine", &F);
  } else {
    // Verify that this function (which has a body) is not named "llvm.*".  It
    // is not legal to define intrinsics.
    Check(!IsIntrinsic, "llvm intrinsics cannot be defined!", &F);

    // Check the entry node
    const BasicBlock *Entry = &F.getEntryBlock();
    Check(pred_empty(Entry),
          "Entry block to function must not have predecessors!", Entry);

    // The address of the entry block cannot be taken, unless it is dead.
    if (Entry->hasAddressTaken()) {
      Check(!BlockAddress::lookup(Entry)->isConstantUsed(),
            "blockaddress may not be used with the entry block!", Entry);
    }

    unsigned NumDebugAttachments = 0, NumProfAttachments = 0,
             NumKCFIAttachments = 0;
    // Visit metadata attachments.
    for (const auto &I : MDs) {
      // Verify that the attachment is legal.
      auto AllowLocs = AreDebugLocsAllowed::No;
      switch (I.first) {
      default:
        break;
      case LLVMContext::MD_dbg: {
        ++NumDebugAttachments;
        CheckDI(NumDebugAttachments == 1,
                "function must have a single !dbg attachment", &F, I.second);
        CheckDI(isa<DISubprogram>(I.second),
                "function !dbg attachment must be a subprogram", &F, I.second);
        CheckDI(cast<DISubprogram>(I.second)->isDistinct(),
                "function definition may only have a distinct !dbg attachment",
                &F);

        auto *SP = cast<DISubprogram>(I.second);
        const Function *&AttachedTo = DISubprogramAttachments[SP];
        CheckDI(!AttachedTo || AttachedTo == &F,
                "DISubprogram attached to more than one function", SP, &F);
        AttachedTo = &F;
        AllowLocs = AreDebugLocsAllowed::Yes;
        break;
      }
      case LLVMContext::MD_prof:
        ++NumProfAttachments;
        Check(NumProfAttachments == 1,
              "function must have a single !prof attachment", &F, I.second);
        break;
      case LLVMContext::MD_kcfi_type:
        ++NumKCFIAttachments;
        Check(NumKCFIAttachments == 1,
              "function must have a single !kcfi_type attachment", &F,
              I.second);
        break;
      }

      // Verify the metadata itself.
      visitMDNode(*I.second, AllowLocs);
    }
  }

  // If this function is actually an intrinsic, verify that it is only used in
  // direct call/invokes, never having its "address taken".
  // Only do this if the module is materialized, otherwise we don't have all the
  // uses.
  if (F.isIntrinsic() && F.getParent()->isMaterialized()) {
    const User *U;
    if (F.hasAddressTaken(&U, false, true, false,
                          /*IgnoreARCAttachedCall=*/true))
      Check(false, "Invalid user of intrinsic instruction!", U);
  }

  // Check intrinsics' signatures.
  switch (F.getIntrinsicID()) {
  case Intrinsic::experimental_gc_get_pointer_base: {
    FunctionType *FT = F.getFunctionType();
    Check(FT->getNumParams() == 1, "wrong number of parameters", F);
    Check(isa<PointerType>(F.getReturnType()),
          "gc.get.pointer.base must return a pointer", F);
    Check(FT->getParamType(0) == F.getReturnType(),
          "gc.get.pointer.base operand and result must be of the same type", F);
    break;
  }
  case Intrinsic::experimental_gc_get_pointer_offset: {
    FunctionType *FT = F.getFunctionType();
    Check(FT->getNumParams() == 1, "wrong number of parameters", F);
    Check(isa<PointerType>(FT->getParamType(0)),
          "gc.get.pointer.offset operand must be a pointer", F);
    Check(F.getReturnType()->isIntegerTy(),
          "gc.get.pointer.offset must return integer", F);
    break;
  }
  }

  auto *N = F.getSubprogram();
  HasDebugInfo = (N != nullptr);
  if (!HasDebugInfo)
    return;

  // Check that all !dbg attachments lead to back to N.
  //
  // FIXME: Check this incrementally while visiting !dbg attachments.
  // FIXME: Only check when N is the canonical subprogram for F.
  SmallPtrSet<const MDNode *, 32> Seen;
  auto VisitDebugLoc = [&](const Instruction &I, const MDNode *Node) {
    // Be careful about using DILocation here since we might be dealing with
    // broken code (this is the Verifier after all).
    const DILocation *DL = dyn_cast_or_null<DILocation>(Node);
    if (!DL)
      return;
    if (!Seen.insert(DL).second)
      return;

    Metadata *Parent = DL->getRawScope();
    CheckDI(Parent && isa<DILocalScope>(Parent),
            "DILocation's scope must be a DILocalScope", N, &F, &I, DL, Parent);

    DILocalScope *Scope = DL->getInlinedAtScope();
    Check(Scope, "Failed to find DILocalScope", DL);

    if (!Seen.insert(Scope).second)
      return;

    DISubprogram *SP = Scope->getSubprogram();

    // Scope and SP could be the same MDNode and we don't want to skip
    // validation in that case
    if (SP && ((Scope != SP) && !Seen.insert(SP).second))
      return;

    CheckDI(SP->describes(&F),
            "!dbg attachment points at wrong subprogram for function", N, &F,
            &I, DL, Scope, SP);
  };
  for (auto &BB : F)
    for (auto &I : BB) {
      VisitDebugLoc(I, I.getDebugLoc().getAsMDNode());
      // The llvm.loop annotations also contain two DILocations.
      if (auto MD = I.getMetadata(LLVMContext::MD_loop))
        for (unsigned i = 1; i < MD->getNumOperands(); ++i)
          VisitDebugLoc(I, dyn_cast_or_null<MDNode>(MD->getOperand(i)));
      if (BrokenDebugInfo)
        return;
    }
}

// verifyBasicBlock - Verify that a basic block is well formed...
//
void Verifier::visitBasicBlock(BasicBlock &BB) {
  InstsInThisBlock.clear();
  ConvergenceVerifyHelper.visit(BB);

  // Ensure that basic blocks have terminators!
  Check(BB.getTerminator(), "Basic Block does not have terminator!", &BB);

  // Check constraints that this basic block imposes on all of the PHI nodes in
  // it.
  if (isa<PHINode>(BB.front())) {
    SmallVector<BasicBlock *, 8> Preds(predecessors(&BB));
    SmallVector<std::pair<BasicBlock*, Value*>, 8> Values;
    llvm::sort(Preds);
    for (const PHINode &PN : BB.phis()) {
      Check(PN.getNumIncomingValues() == Preds.size(),
            "PHINode should have one entry for each predecessor of its "
            "parent basic block!",
            &PN);

      // Get and sort all incoming values in the PHI node...
      Values.clear();
      Values.reserve(PN.getNumIncomingValues());
      for (unsigned i = 0, e = PN.getNumIncomingValues(); i != e; ++i)
        Values.push_back(
            std::make_pair(PN.getIncomingBlock(i), PN.getIncomingValue(i)));
      llvm::sort(Values);

      for (unsigned i = 0, e = Values.size(); i != e; ++i) {
        // Check to make sure that if there is more than one entry for a
        // particular basic block in this PHI node, that the incoming values are
        // all identical.
        //
        Check(i == 0 || Values[i].first != Values[i - 1].first ||
                  Values[i].second == Values[i - 1].second,
              "PHI node has multiple entries for the same basic block with "
              "different incoming values!",
              &PN, Values[i].first, Values[i].second, Values[i - 1].second);

        // Check to make sure that the predecessors and PHI node entries are
        // matched up.
        Check(Values[i].first == Preds[i],
              "PHI node entries do not match predecessors!", &PN,
              Values[i].first, Preds[i]);
      }
    }
  }

  // Check that all instructions have their parent pointers set up correctly.
  for (auto &I : BB)
  {
    Check(I.getParent() == &BB, "Instruction has bogus parent pointer!");
  }

  // Confirm that no issues arise from the debug program.
  CheckDI(!BB.getTrailingDbgRecords(), "Basic Block has trailing DbgRecords!",
          &BB);
}

void Verifier::visitTerminator(Instruction &I) {
  // Ensure that terminators only exist at the end of the basic block.
  Check(&I == I.getParent()->getTerminator(),
        "Terminator found in the middle of a basic block!", I.getParent());
  visitInstruction(I);
}

void Verifier::visitBranchInst(BranchInst &BI) {
  if (BI.isConditional()) {
    Check(BI.getCondition()->getType()->isIntegerTy(1),
          "Branch condition is not 'i1' type!", &BI, BI.getCondition());
  }
  visitTerminator(BI);
}

void Verifier::visitReturnInst(ReturnInst &RI) {
  Function *F = RI.getParent()->getParent();
  unsigned N = RI.getNumOperands();
  if (F->getReturnType()->isVoidTy())
    Check(N == 0,
          "Found return instr that returns non-void in Function of void "
          "return type!",
          &RI, F->getReturnType());
  else
    Check(N == 1 && F->getReturnType() == RI.getOperand(0)->getType(),
          "Function return type does not match operand "
          "type of return inst!",
          &RI, F->getReturnType());

  // Check to make sure that the return value has necessary properties for
  // terminators...
  visitTerminator(RI);
}

void Verifier::visitSwitchInst(SwitchInst &SI) {
  Check(SI.getType()->isVoidTy(), "Switch must have void result type!", &SI);
  // Check to make sure that all of the constants in the switch instruction
  // have the same type as the switched-on value.
  Type *SwitchTy = SI.getCondition()->getType();
  SmallPtrSet<ConstantInt*, 32> Constants;
  for (auto &Case : SI.cases()) {
    Check(isa<ConstantInt>(SI.getOperand(Case.getCaseIndex() * 2 + 2)),
          "Case value is not a constant integer.", &SI);
    Check(Case.getCaseValue()->getType() == SwitchTy,
          "Switch constants must all be same type as switch value!", &SI);
    Check(Constants.insert(Case.getCaseValue()).second,
          "Duplicate integer as switch case", &SI, Case.getCaseValue());
  }

  visitTerminator(SI);
}

void Verifier::visitIndirectBrInst(IndirectBrInst &BI) {
  Check(BI.getAddress()->getType()->isPointerTy(),
        "Indirectbr operand must have pointer type!", &BI);
  for (unsigned i = 0, e = BI.getNumDestinations(); i != e; ++i)
    Check(BI.getDestination(i)->getType()->isLabelTy(),
          "Indirectbr destinations must all have pointer type!", &BI);

  visitTerminator(BI);
}

void Verifier::visitCallBrInst(CallBrInst &CBI) {
  Check(CBI.isInlineAsm(), "Callbr is currently only used for asm-goto!", &CBI);
  const InlineAsm *IA = cast<InlineAsm>(CBI.getCalledOperand());
  Check(!IA->canThrow(), "Unwinding from Callbr is not allowed");

  verifyInlineAsmCall(CBI);
  visitTerminator(CBI);
}

void Verifier::visitSelectInst(SelectInst &SI) {
  Check(!SelectInst::areInvalidOperands(SI.getOperand(0), SI.getOperand(1),
                                        SI.getOperand(2)),
        "Invalid operands for select instruction!", &SI);

  Check(SI.getTrueValue()->getType() == SI.getType(),
        "Select values must have same type as select instruction!", &SI);
  visitInstruction(SI);
}

/// visitUserOp1 - User defined operators shouldn't live beyond the lifetime of
/// a pass, if any exist, it's an error.
///
void Verifier::visitUserOp1(Instruction &I) {
  Check(false, "User-defined operators should not live outside of a pass!", &I);
}

void Verifier::visitTruncInst(TruncInst &I) {
  // Get the source and destination types
  Type *SrcTy = I.getOperand(0)->getType();
  Type *DestTy = I.getType();

  // Get the size of the types in bits, we'll need this later
  unsigned SrcBitSize = SrcTy->getScalarSizeInBits();
  unsigned DestBitSize = DestTy->getScalarSizeInBits();

  Check(SrcTy->isIntOrIntVectorTy(), "Trunc only operates on integer", &I);
  Check(DestTy->isIntOrIntVectorTy(), "Trunc only produces integer", &I);
  Check(SrcTy->isVectorTy() == DestTy->isVectorTy(),
        "trunc source and destination must both be a vector or neither", &I);
  Check(SrcBitSize > DestBitSize, "DestTy too big for Trunc", &I);

  visitInstruction(I);
}

void Verifier::visitZExtInst(ZExtInst &I) {
  // Get the source and destination types
  Type *SrcTy = I.getOperand(0)->getType();
  Type *DestTy = I.getType();

  // Get the size of the types in bits, we'll need this later
  Check(SrcTy->isIntOrIntVectorTy(), "ZExt only operates on integer", &I);
  Check(DestTy->isIntOrIntVectorTy(), "ZExt only produces an integer", &I);
  Check(SrcTy->isVectorTy() == DestTy->isVectorTy(),
        "zext source and destination must both be a vector or neither", &I);
  unsigned SrcBitSize = SrcTy->getScalarSizeInBits();
  unsigned DestBitSize = DestTy->getScalarSizeInBits();

  Check(SrcBitSize < DestBitSize, "Type too small for ZExt", &I);

  visitInstruction(I);
}

void Verifier::visitSExtInst(SExtInst &I) {
  // Get the source and destination types
  Type *SrcTy = I.getOperand(0)->getType();
  Type *DestTy = I.getType();

  // Get the size of the types in bits, we'll need this later
  unsigned SrcBitSize = SrcTy->getScalarSizeInBits();
  unsigned DestBitSize = DestTy->getScalarSizeInBits();

  Check(SrcTy->isIntOrIntVectorTy(), "SExt only operates on integer", &I);
  Check(DestTy->isIntOrIntVectorTy(), "SExt only produces an integer", &I);
  Check(SrcTy->isVectorTy() == DestTy->isVectorTy(),
        "sext source and destination must both be a vector or neither", &I);
  Check(SrcBitSize < DestBitSize, "Type too small for SExt", &I);

  visitInstruction(I);
}

void Verifier::visitFPTruncInst(FPTruncInst &I) {
  // Get the source and destination types
  Type *SrcTy = I.getOperand(0)->getType();
  Type *DestTy = I.getType();
  // Get the size of the types in bits, we'll need this later
  unsigned SrcBitSize = SrcTy->getScalarSizeInBits();
  unsigned DestBitSize = DestTy->getScalarSizeInBits();

  Check(SrcTy->isFPOrFPVectorTy(), "FPTrunc only operates on FP", &I);
  Check(DestTy->isFPOrFPVectorTy(), "FPTrunc only produces an FP", &I);
  Check(SrcTy->isVectorTy() == DestTy->isVectorTy(),
        "fptrunc source and destination must both be a vector or neither", &I);
  Check(SrcBitSize > DestBitSize, "DestTy too big for FPTrunc", &I);

  visitInstruction(I);
}

void Verifier::visitFPExtInst(FPExtInst &I) {
  // Get the source and destination types
  Type *SrcTy = I.getOperand(0)->getType();
  Type *DestTy = I.getType();

  // Get the size of the types in bits, we'll need this later
  unsigned SrcBitSize = SrcTy->getScalarSizeInBits();
  unsigned DestBitSize = DestTy->getScalarSizeInBits();

  Check(SrcTy->isFPOrFPVectorTy(), "FPExt only operates on FP", &I);
  Check(DestTy->isFPOrFPVectorTy(), "FPExt only produces an FP", &I);
  Check(SrcTy->isVectorTy() == DestTy->isVectorTy(),
        "fpext source and destination must both be a vector or neither", &I);
  Check(SrcBitSize < DestBitSize, "DestTy too small for FPExt", &I);

  visitInstruction(I);
}

void Verifier::visitUIToFPInst(UIToFPInst &I) {
  // Get the source and destination types
  Type *SrcTy = I.getOperand(0)->getType();
  Type *DestTy = I.getType();

  bool SrcVec = SrcTy->isVectorTy();
  bool DstVec = DestTy->isVectorTy();

  Check(SrcVec == DstVec,
        "UIToFP source and dest must both be vector or scalar", &I);
  Check(SrcTy->isIntOrIntVectorTy(),
        "UIToFP source must be integer or integer vector", &I);
  Check(DestTy->isFPOrFPVectorTy(), "UIToFP result must be FP or FP vector",
        &I);

  if (SrcVec && DstVec)
    Check(cast<VectorType>(SrcTy)->getElementCount() ==
              cast<VectorType>(DestTy)->getElementCount(),
          "UIToFP source and dest vector length mismatch", &I);

  visitInstruction(I);
}

void Verifier::visitSIToFPInst(SIToFPInst &I) {
  // Get the source and destination types
  Type *SrcTy = I.getOperand(0)->getType();
  Type *DestTy = I.getType();

  bool SrcVec = SrcTy->isVectorTy();
  bool DstVec = DestTy->isVectorTy();

  Check(SrcVec == DstVec,
        "SIToFP source and dest must both be vector or scalar", &I);
  Check(SrcTy->isIntOrIntVectorTy(),
        "SIToFP source must be integer or integer vector", &I);
  Check(DestTy->isFPOrFPVectorTy(), "SIToFP result must be FP or FP vector",
        &I);

  if (SrcVec && DstVec)
    Check(cast<VectorType>(SrcTy)->getElementCount() ==
              cast<VectorType>(DestTy)->getElementCount(),
          "SIToFP source and dest vector length mismatch", &I);

  visitInstruction(I);
}

void Verifier::visitFPToUIInst(FPToUIInst &I) {
  // Get the source and destination types
  Type *SrcTy = I.getOperand(0)->getType();
  Type *DestTy = I.getType();

  bool SrcVec = SrcTy->isVectorTy();
  bool DstVec = DestTy->isVectorTy();

  Check(SrcVec == DstVec,
        "FPToUI source and dest must both be vector or scalar", &I);
  Check(SrcTy->isFPOrFPVectorTy(), "FPToUI source must be FP or FP vector", &I);
  Check(DestTy->isIntOrIntVectorTy(),
        "FPToUI result must be integer or integer vector", &I);

  if (SrcVec && DstVec)
    Check(cast<VectorType>(SrcTy)->getElementCount() ==
              cast<VectorType>(DestTy)->getElementCount(),
          "FPToUI source and dest vector length mismatch", &I);

  visitInstruction(I);
}

void Verifier::visitFPToSIInst(FPToSIInst &I) {
  // Get the source and destination types
  Type *SrcTy = I.getOperand(0)->getType();
  Type *DestTy = I.getType();

  bool SrcVec = SrcTy->isVectorTy();
  bool DstVec = DestTy->isVectorTy();

  Check(SrcVec == DstVec,
        "FPToSI source and dest must both be vector or scalar", &I);
  Check(SrcTy->isFPOrFPVectorTy(), "FPToSI source must be FP or FP vector", &I);
  Check(DestTy->isIntOrIntVectorTy(),
        "FPToSI result must be integer or integer vector", &I);

  if (SrcVec && DstVec)
    Check(cast<VectorType>(SrcTy)->getElementCount() ==
              cast<VectorType>(DestTy)->getElementCount(),
          "FPToSI source and dest vector length mismatch", &I);

  visitInstruction(I);
}

void Verifier::visitPtrToIntInst(PtrToIntInst &I) {
  // Get the source and destination types
  Type *SrcTy = I.getOperand(0)->getType();
  Type *DestTy = I.getType();

  Check(SrcTy->isPtrOrPtrVectorTy(), "PtrToInt source must be pointer", &I);

  Check(DestTy->isIntOrIntVectorTy(), "PtrToInt result must be integral", &I);
  Check(SrcTy->isVectorTy() == DestTy->isVectorTy(), "PtrToInt type mismatch",
        &I);

  if (SrcTy->isVectorTy()) {
    auto *VSrc = cast<VectorType>(SrcTy);
    auto *VDest = cast<VectorType>(DestTy);
    Check(VSrc->getElementCount() == VDest->getElementCount(),
          "PtrToInt Vector width mismatch", &I);
  }

  visitInstruction(I);
}

void Verifier::visitIntToPtrInst(IntToPtrInst &I) {
  // Get the source and destination types
  Type *SrcTy = I.getOperand(0)->getType();
  Type *DestTy = I.getType();

  Check(SrcTy->isIntOrIntVectorTy(), "IntToPtr source must be an integral", &I);
  Check(DestTy->isPtrOrPtrVectorTy(), "IntToPtr result must be a pointer", &I);

  Check(SrcTy->isVectorTy() == DestTy->isVectorTy(), "IntToPtr type mismatch",
        &I);
  if (SrcTy->isVectorTy()) {
    auto *VSrc = cast<VectorType>(SrcTy);
    auto *VDest = cast<VectorType>(DestTy);
    Check(VSrc->getElementCount() == VDest->getElementCount(),
          "IntToPtr Vector width mismatch", &I);
  }
  visitInstruction(I);
}

void Verifier::visitBitCastInst(BitCastInst &I) {
  Check(
      CastInst::castIsValid(Instruction::BitCast, I.getOperand(0), I.getType()),
      "Invalid bitcast", &I);
  visitInstruction(I);
}

void Verifier::visitAddrSpaceCastInst(AddrSpaceCastInst &I) {
  Type *SrcTy = I.getOperand(0)->getType();
  Type *DestTy = I.getType();

  Check(SrcTy->isPtrOrPtrVectorTy(), "AddrSpaceCast source must be a pointer",
        &I);
  Check(DestTy->isPtrOrPtrVectorTy(), "AddrSpaceCast result must be a pointer",
        &I);
  Check(SrcTy->getPointerAddressSpace() != DestTy->getPointerAddressSpace(),
        "AddrSpaceCast must be between different address spaces", &I);
  if (auto *SrcVTy = dyn_cast<VectorType>(SrcTy))
    Check(SrcVTy->getElementCount() ==
              cast<VectorType>(DestTy)->getElementCount(),
          "AddrSpaceCast vector pointer number of elements mismatch", &I);
  visitInstruction(I);
}

/// visitPHINode - Ensure that a PHI node is well formed.
///
void Verifier::visitPHINode(PHINode &PN) {
  // Ensure that the PHI nodes are all grouped together at the top of the block.
  // This can be tested by checking whether the instruction before this is
  // either nonexistent (because this is begin()) or is a PHI node.  If not,
  // then there is some other instruction before a PHI.
  Check(&PN == &PN.getParent()->front() ||
            isa<PHINode>(--BasicBlock::iterator(&PN)),
        "PHI nodes not grouped at top of basic block!", &PN, PN.getParent());

  // Check that a PHI doesn't yield a Token.
  Check(!PN.getType()->isTokenTy(), "PHI nodes cannot have token type!");

  // Check that all of the values of the PHI node have the same type as the
  // result.
  for (Value *IncValue : PN.incoming_values()) {
    Check(PN.getType() == IncValue->getType(),
          "PHI node operands are not the same type as the result!", &PN);
  }

  // All other PHI node constraints are checked in the visitBasicBlock method.

  visitInstruction(PN);
}

void Verifier::visitCallBase(CallBase &Call) {
  Check(Call.getCalledOperand()->getType()->isPointerTy(),
        "Called function must be a pointer!", Call);
  FunctionType *FTy = Call.getFunctionType();

  // Verify that the correct number of arguments are being passed
  if (FTy->isVarArg())
    Check(Call.arg_size() >= FTy->getNumParams(),
          "Called function requires more parameters than were provided!", Call);
  else
    Check(Call.arg_size() == FTy->getNumParams(),
          "Incorrect number of arguments passed to called function!", Call);

  // Verify that all arguments to the call match the function type.
  for (unsigned i = 0, e = FTy->getNumParams(); i != e; ++i)
    Check(Call.getArgOperand(i)->getType() == FTy->getParamType(i),
          "Call parameter type does not match function signature!",
          Call.getArgOperand(i), FTy->getParamType(i), Call);

  AttributeList Attrs = Call.getAttributes();

  Check(verifyAttributeCount(Attrs, Call.arg_size()),
        "Attribute after last parameter!", Call);

  Function *Callee =
      dyn_cast<Function>(Call.getCalledOperand()->stripPointerCasts());
  bool IsIntrinsic = Callee && Callee->isIntrinsic();
  if (IsIntrinsic)
    Check(Callee->getValueType() == FTy,
          "Intrinsic called with incompatible signature", Call);

  // Verify if the calling convention of the callee is callable.
  Check(isCallableCC(Call.getCallingConv()),
        "calling convention does not permit calls", Call);

  // Disallow passing/returning values with alignment higher than we can
  // represent.
  // FIXME: Consider making DataLayout cap the alignment, so this isn't
  // necessary.
  auto VerifyTypeAlign = [&](Type *Ty, const Twine &Message) {
    if (!Ty->isSized())
      return;
    Align ABIAlign = DL.getABITypeAlign(Ty);
    Check(ABIAlign.value() <= Value::MaximumAlignment,
          "Incorrect alignment of " + Message + " to called function!", Call);
  };

  if (!IsIntrinsic) {
    VerifyTypeAlign(FTy->getReturnType(), "return type");
    for (unsigned i = 0, e = FTy->getNumParams(); i != e; ++i) {
      Type *Ty = FTy->getParamType(i);
      VerifyTypeAlign(Ty, "argument passed");
    }
  }

  if (Attrs.hasFnAttr(Attribute::Speculatable)) {
    // Don't allow speculatable on call sites, unless the underlying function
    // declaration is also speculatable.
    Check(Callee && Callee->isSpeculatable(),
          "speculatable attribute may not apply to call sites", Call);
  }

  if (Attrs.hasFnAttr(Attribute::Preallocated)) {
    Check(Call.getIntrinsicID() == Intrinsic::call_preallocated_arg,
          "preallocated as a call site attribute can only be on "
          "llvm.call.preallocated.arg");
  }

  // Verify call attributes.
  verifyFunctionAttrs(FTy, Attrs, &Call, IsIntrinsic, Call.isInlineAsm());

  // Conservatively check the inalloca argument.
  // We have a bug if we can find that there is an underlying alloca without
  // inalloca.
  if (Call.hasInAllocaArgument()) {
    Value *InAllocaArg = Call.getArgOperand(FTy->getNumParams() - 1);
    if (auto AI = dyn_cast<AllocaInst>(InAllocaArg->stripInBoundsOffsets()))
      Check(AI->isUsedWithInAlloca(),
            "inalloca argument for call has mismatched alloca", AI, Call);
  }

  // For each argument of the callsite, if it has the swifterror argument,
  // make sure the underlying alloca/parameter it comes from has a swifterror as
  // well.
  for (unsigned i = 0, e = FTy->getNumParams(); i != e; ++i) {
    if (Call.paramHasAttr(i, Attribute::SwiftError)) {
      Value *SwiftErrorArg = Call.getArgOperand(i);
      if (auto AI = dyn_cast<AllocaInst>(SwiftErrorArg->stripInBoundsOffsets())) {
        Check(AI->isSwiftError(),
              "swifterror argument for call has mismatched alloca", AI, Call);
        continue;
      }
      auto ArgI = dyn_cast<Argument>(SwiftErrorArg);
      Check(ArgI, "swifterror argument should come from an alloca or parameter",
            SwiftErrorArg, Call);
      Check(ArgI->hasSwiftErrorAttr(),
            "swifterror argument for call has mismatched parameter", ArgI,
            Call);
    }

    if (Attrs.hasParamAttr(i, Attribute::ImmArg)) {
      // Don't allow immarg on call sites, unless the underlying declaration
      // also has the matching immarg.
      Check(Callee && Callee->hasParamAttribute(i, Attribute::ImmArg),
            "immarg may not apply only to call sites", Call.getArgOperand(i),
            Call);
    }

    if (Call.paramHasAttr(i, Attribute::ImmArg)) {
      Value *ArgVal = Call.getArgOperand(i);
      Check(isa<ConstantInt>(ArgVal) || isa<ConstantFP>(ArgVal),
            "immarg operand has non-immediate parameter", ArgVal, Call);

      // If the imm-arg is an integer and also has a range attached,
      // check if the given value is within the range.
      if (Call.paramHasAttr(i, Attribute::Range)) {
        if (auto *CI = dyn_cast<ConstantInt>(ArgVal)) {
          const ConstantRange &CR =
              Call.getParamAttr(i, Attribute::Range).getValueAsConstantRange();
          Check(CR.contains(CI->getValue()),
                "immarg value " + Twine(CI->getValue().getSExtValue()) +
                    " out of range [" + Twine(CR.getLower().getSExtValue()) +
                    ", " + Twine(CR.getUpper().getSExtValue()) + ")",
                Call);
        }
      }
    }

    if (Call.paramHasAttr(i, Attribute::Preallocated)) {
      Value *ArgVal = Call.getArgOperand(i);
      bool hasOB =
          Call.countOperandBundlesOfType(LLVMContext::OB_preallocated) != 0;
      bool isMustTail = Call.isMustTailCall();
      Check(hasOB != isMustTail,
            "preallocated operand either requires a preallocated bundle or "
            "the call to be musttail (but not both)",
            ArgVal, Call);
    }
  }

  if (FTy->isVarArg()) {
    // FIXME? is 'nest' even legal here?
    bool SawNest = false;
    bool SawReturned = false;

    for (unsigned Idx = 0; Idx < FTy->getNumParams(); ++Idx) {
      if (Attrs.hasParamAttr(Idx, Attribute::Nest))
        SawNest = true;
      if (Attrs.hasParamAttr(Idx, Attribute::Returned))
        SawReturned = true;
    }

    // Check attributes on the varargs part.
    for (unsigned Idx = FTy->getNumParams(); Idx < Call.arg_size(); ++Idx) {
      Type *Ty = Call.getArgOperand(Idx)->getType();
      AttributeSet ArgAttrs = Attrs.getParamAttrs(Idx);
      verifyParameterAttrs(ArgAttrs, Ty, &Call);

      if (ArgAttrs.hasAttribute(Attribute::Nest)) {
        Check(!SawNest, "More than one parameter has attribute nest!", Call);
        SawNest = true;
      }

      if (ArgAttrs.hasAttribute(Attribute::Returned)) {
        Check(!SawReturned, "More than one parameter has attribute returned!",
              Call);
        Check(Ty->canLosslesslyBitCastTo(FTy->getReturnType()),
              "Incompatible argument and return types for 'returned' "
              "attribute",
              Call);
        SawReturned = true;
      }

      // Statepoint intrinsic is vararg but the wrapped function may be not.
      // Allow sret here and check the wrapped function in verifyStatepoint.
      if (Call.getIntrinsicID() != Intrinsic::experimental_gc_statepoint)
        Check(!ArgAttrs.hasAttribute(Attribute::StructRet),
              "Attribute 'sret' cannot be used for vararg call arguments!",
              Call);

      if (ArgAttrs.hasAttribute(Attribute::InAlloca))
        Check(Idx == Call.arg_size() - 1,
              "inalloca isn't on the last argument!", Call);
    }
  }

  // Verify that there's no metadata unless it's a direct call to an intrinsic.
  if (!IsIntrinsic) {
    for (Type *ParamTy : FTy->params()) {
      Check(!ParamTy->isMetadataTy(),
            "Function has metadata parameter but isn't an intrinsic", Call);
      Check(!ParamTy->isTokenTy(),
            "Function has token parameter but isn't an intrinsic", Call);
    }
  }

  // Verify that indirect calls don't return tokens.
  if (!Call.getCalledFunction()) {
    Check(!FTy->getReturnType()->isTokenTy(),
          "Return type cannot be token for indirect call!");
    Check(!FTy->getReturnType()->isX86_AMXTy(),
          "Return type cannot be x86_amx for indirect call!");
  }

  if (Intrinsic::ID ID = Call.getIntrinsicID())
    visitIntrinsicCall(ID, Call);

  // Verify that a callsite has at most one "deopt", at most one "funclet", at
  // most one "gc-transition", at most one "cfguardtarget", at most one
  // "preallocated" operand bundle, and at most one "ptrauth" operand bundle.
  bool FoundDeoptBundle = false, FoundFuncletBundle = false,
       FoundGCTransitionBundle = false, FoundCFGuardTargetBundle = false,
       FoundPreallocatedBundle = false, FoundGCLiveBundle = false,
       FoundPtrauthBundle = false, FoundKCFIBundle = false,
       FoundAttachedCallBundle = false;
  for (unsigned i = 0, e = Call.getNumOperandBundles(); i < e; ++i) {
    OperandBundleUse BU = Call.getOperandBundleAt(i);
    uint32_t Tag = BU.getTagID();
    if (Tag == LLVMContext::OB_deopt) {
      Check(!FoundDeoptBundle, "Multiple deopt operand bundles", Call);
      FoundDeoptBundle = true;
    } else if (Tag == LLVMContext::OB_gc_transition) {
      Check(!FoundGCTransitionBundle, "Multiple gc-transition operand bundles",
            Call);
      FoundGCTransitionBundle = true;
    } else if (Tag == LLVMContext::OB_funclet) {
      Check(!FoundFuncletBundle, "Multiple funclet operand bundles", Call);
      FoundFuncletBundle = true;
      Check(BU.Inputs.size() == 1,
            "Expected exactly one funclet bundle operand", Call);
      Check(isa<FuncletPadInst>(BU.Inputs.front()),
            "Funclet bundle operands should correspond to a FuncletPadInst",
            Call);
    } else if (Tag == LLVMContext::OB_cfguardtarget) {
      Check(!FoundCFGuardTargetBundle, "Multiple CFGuardTarget operand bundles",
            Call);
      FoundCFGuardTargetBundle = true;
      Check(BU.Inputs.size() == 1,
            "Expected exactly one cfguardtarget bundle operand", Call);
    } else if (Tag == LLVMContext::OB_ptrauth) {
      Check(!FoundPtrauthBundle, "Multiple ptrauth operand bundles", Call);
      FoundPtrauthBundle = true;
      Check(BU.Inputs.size() == 2,
            "Expected exactly two ptrauth bundle operands", Call);
      Check(isa<ConstantInt>(BU.Inputs[0]) &&
                BU.Inputs[0]->getType()->isIntegerTy(32),
            "Ptrauth bundle key operand must be an i32 constant", Call);
      Check(BU.Inputs[1]->getType()->isIntegerTy(64),
            "Ptrauth bundle discriminator operand must be an i64", Call);
    } else if (Tag == LLVMContext::OB_kcfi) {
      Check(!FoundKCFIBundle, "Multiple kcfi operand bundles", Call);
      FoundKCFIBundle = true;
      Check(BU.Inputs.size() == 1, "Expected exactly one kcfi bundle operand",
            Call);
      Check(isa<ConstantInt>(BU.Inputs[0]) &&
                BU.Inputs[0]->getType()->isIntegerTy(32),
            "Kcfi bundle operand must be an i32 constant", Call);
    } else if (Tag == LLVMContext::OB_preallocated) {
      Check(!FoundPreallocatedBundle, "Multiple preallocated operand bundles",
            Call);
      FoundPreallocatedBundle = true;
      Check(BU.Inputs.size() == 1,
            "Expected exactly one preallocated bundle operand", Call);
      auto Input = dyn_cast<IntrinsicInst>(BU.Inputs.front());
      Check(Input &&
                Input->getIntrinsicID() == Intrinsic::call_preallocated_setup,
            "\"preallocated\" argument must be a token from "
            "llvm.call.preallocated.setup",
            Call);
    } else if (Tag == LLVMContext::OB_gc_live) {
      Check(!FoundGCLiveBundle, "Multiple gc-live operand bundles", Call);
      FoundGCLiveBundle = true;
    } else if (Tag == LLVMContext::OB_clang_arc_attachedcall) {
      Check(!FoundAttachedCallBundle,
            "Multiple \"clang.arc.attachedcall\" operand bundles", Call);
      FoundAttachedCallBundle = true;
      verifyAttachedCallBundle(Call, BU);
    }
  }

  // Verify that callee and callsite agree on whether to use pointer auth.
  Check(!(Call.getCalledFunction() && FoundPtrauthBundle),
        "Direct call cannot have a ptrauth bundle", Call);

  // Verify that each inlinable callsite of a debug-info-bearing function in a
  // debug-info-bearing function has a debug location attached to it. Failure to
  // do so causes assertion failures when the inliner sets up inline scope info
  // (Interposable functions are not inlinable, neither are functions without
  //  definitions.)
  if (Call.getFunction()->getSubprogram() && Call.getCalledFunction() &&
      !Call.getCalledFunction()->isInterposable() &&
      !Call.getCalledFunction()->isDeclaration() &&
      Call.getCalledFunction()->getSubprogram())
    CheckDI(Call.getDebugLoc(),
            "inlinable function call in a function with "
            "debug info must have a !dbg location",
            Call);

  if (Call.isInlineAsm())
    verifyInlineAsmCall(Call);

  ConvergenceVerifyHelper.visit(Call);

  visitInstruction(Call);
}

void Verifier::verifyTailCCMustTailAttrs(const AttrBuilder &Attrs,
                                         StringRef Context) {
  Check(!Attrs.contains(Attribute::InAlloca),
        Twine("inalloca attribute not allowed in ") + Context);
  Check(!Attrs.contains(Attribute::InReg),
        Twine("inreg attribute not allowed in ") + Context);
  Check(!Attrs.contains(Attribute::SwiftError),
        Twine("swifterror attribute not allowed in ") + Context);
  Check(!Attrs.contains(Attribute::Preallocated),
        Twine("preallocated attribute not allowed in ") + Context);
  Check(!Attrs.contains(Attribute::ByRef),
        Twine("byref attribute not allowed in ") + Context);
}

/// Two types are "congruent" if they are identical, or if they are both pointer
/// types with different pointee types and the same address space.
static bool isTypeCongruent(Type *L, Type *R) {
  if (L == R)
    return true;
  PointerType *PL = dyn_cast<PointerType>(L);
  PointerType *PR = dyn_cast<PointerType>(R);
  if (!PL || !PR)
    return false;
  return PL->getAddressSpace() == PR->getAddressSpace();
}

static AttrBuilder getParameterABIAttributes(LLVMContext& C, unsigned I, AttributeList Attrs) {
  static const Attribute::AttrKind ABIAttrs[] = {
      Attribute::StructRet,  Attribute::ByVal,          Attribute::InAlloca,
      Attribute::InReg,      Attribute::StackAlignment, Attribute::SwiftSelf,
      Attribute::SwiftAsync, Attribute::SwiftError,     Attribute::Preallocated,
      Attribute::ByRef};
  AttrBuilder Copy(C);
  for (auto AK : ABIAttrs) {
    Attribute Attr = Attrs.getParamAttrs(I).getAttribute(AK);
    if (Attr.isValid())
      Copy.addAttribute(Attr);
  }

  // `align` is ABI-affecting only in combination with `byval` or `byref`.
  if (Attrs.hasParamAttr(I, Attribute::Alignment) &&
      (Attrs.hasParamAttr(I, Attribute::ByVal) ||
       Attrs.hasParamAttr(I, Attribute::ByRef)))
    Copy.addAlignmentAttr(Attrs.getParamAlignment(I));
  return Copy;
}

void Verifier::verifyMustTailCall(CallInst &CI) {
  Check(!CI.isInlineAsm(), "cannot use musttail call with inline asm", &CI);

  Function *F = CI.getParent()->getParent();
  FunctionType *CallerTy = F->getFunctionType();
  FunctionType *CalleeTy = CI.getFunctionType();
  Check(CallerTy->isVarArg() == CalleeTy->isVarArg(),
        "cannot guarantee tail call due to mismatched varargs", &CI);
  Check(isTypeCongruent(CallerTy->getReturnType(), CalleeTy->getReturnType()),
        "cannot guarantee tail call due to mismatched return types", &CI);

  // - The calling conventions of the caller and callee must match.
  Check(F->getCallingConv() == CI.getCallingConv(),
        "cannot guarantee tail call due to mismatched calling conv", &CI);

  // - The call must immediately precede a :ref:`ret <i_ret>` instruction,
  //   or a pointer bitcast followed by a ret instruction.
  // - The ret instruction must return the (possibly bitcasted) value
  //   produced by the call or void.
  Value *RetVal = &CI;
  Instruction *Next = CI.getNextNode();

  // Handle the optional bitcast.
  if (BitCastInst *BI = dyn_cast_or_null<BitCastInst>(Next)) {
    Check(BI->getOperand(0) == RetVal,
          "bitcast following musttail call must use the call", BI);
    RetVal = BI;
    Next = BI->getNextNode();
  }

  // Check the return.
  ReturnInst *Ret = dyn_cast_or_null<ReturnInst>(Next);
  Check(Ret, "musttail call must precede a ret with an optional bitcast", &CI);
  Check(!Ret->getReturnValue() || Ret->getReturnValue() == RetVal ||
            isa<UndefValue>(Ret->getReturnValue()),
        "musttail call result must be returned", Ret);

  AttributeList CallerAttrs = F->getAttributes();
  AttributeList CalleeAttrs = CI.getAttributes();
  if (CI.getCallingConv() == CallingConv::SwiftTail ||
      CI.getCallingConv() == CallingConv::Tail) {
    StringRef CCName =
        CI.getCallingConv() == CallingConv::Tail ? "tailcc" : "swifttailcc";

    // - Only sret, byval, swiftself, and swiftasync ABI-impacting attributes
    //   are allowed in swifttailcc call
    for (unsigned I = 0, E = CallerTy->getNumParams(); I != E; ++I) {
      AttrBuilder ABIAttrs = getParameterABIAttributes(F->getContext(), I, CallerAttrs);
      SmallString<32> Context{CCName, StringRef(" musttail caller")};
      verifyTailCCMustTailAttrs(ABIAttrs, Context);
    }
    for (unsigned I = 0, E = CalleeTy->getNumParams(); I != E; ++I) {
      AttrBuilder ABIAttrs = getParameterABIAttributes(F->getContext(), I, CalleeAttrs);
      SmallString<32> Context{CCName, StringRef(" musttail callee")};
      verifyTailCCMustTailAttrs(ABIAttrs, Context);
    }
    // - Varargs functions are not allowed
    Check(!CallerTy->isVarArg(), Twine("cannot guarantee ") + CCName +
                                     " tail call for varargs function");
    return;
  }

  // - The caller and callee prototypes must match.  Pointer types of
  //   parameters or return types may differ in pointee type, but not
  //   address space.
  if (!CI.getIntrinsicID()) {
    Check(CallerTy->getNumParams() == CalleeTy->getNumParams(),
          "cannot guarantee tail call due to mismatched parameter counts", &CI);
    for (unsigned I = 0, E = CallerTy->getNumParams(); I != E; ++I) {
      Check(
          isTypeCongruent(CallerTy->getParamType(I), CalleeTy->getParamType(I)),
          "cannot guarantee tail call due to mismatched parameter types", &CI);
    }
  }

  // - All ABI-impacting function attributes, such as sret, byval, inreg,
  //   returned, preallocated, and inalloca, must match.
  for (unsigned I = 0, E = CallerTy->getNumParams(); I != E; ++I) {
    AttrBuilder CallerABIAttrs = getParameterABIAttributes(F->getContext(), I, CallerAttrs);
    AttrBuilder CalleeABIAttrs = getParameterABIAttributes(F->getContext(), I, CalleeAttrs);
    Check(CallerABIAttrs == CalleeABIAttrs,
          "cannot guarantee tail call due to mismatched ABI impacting "
          "function attributes",
          &CI, CI.getOperand(I));
  }
}

void Verifier::visitCallInst(CallInst &CI) {
  visitCallBase(CI);

  if (CI.isMustTailCall())
    verifyMustTailCall(CI);
}

void Verifier::visitInvokeInst(InvokeInst &II) {
  visitCallBase(II);

  // Verify that the first non-PHI instruction of the unwind destination is an
  // exception handling instruction.
  Check(
      II.getUnwindDest()->isEHPad(),
      "The unwind destination does not have an exception handling instruction!",
      &II);

  visitTerminator(II);
}

/// visitUnaryOperator - Check the argument to the unary operator.
///
void Verifier::visitUnaryOperator(UnaryOperator &U) {
  Check(U.getType() == U.getOperand(0)->getType(),
        "Unary operators must have same type for"
        "operands and result!",
        &U);

  switch (U.getOpcode()) {
  // Check that floating-point arithmetic operators are only used with
  // floating-point operands.
  case Instruction::FNeg:
    Check(U.getType()->isFPOrFPVectorTy(),
          "FNeg operator only works with float types!", &U);
    break;
  default:
    llvm_unreachable("Unknown UnaryOperator opcode!");
  }

  visitInstruction(U);
}

/// visitBinaryOperator - Check that both arguments to the binary operator are
/// of the same type!
///
void Verifier::visitBinaryOperator(BinaryOperator &B) {
  Check(B.getOperand(0)->getType() == B.getOperand(1)->getType(),
        "Both operands to a binary operator are not of the same type!", &B);

  switch (B.getOpcode()) {
  // Check that integer arithmetic operators are only used with
  // integral operands.
  case Instruction::Add:
  case Instruction::Sub:
  case Instruction::Mul:
  case Instruction::SDiv:
  case Instruction::UDiv:
  case Instruction::SRem:
  case Instruction::URem:
    Check(B.getType()->isIntOrIntVectorTy(),
          "Integer arithmetic operators only work with integral types!", &B);
    Check(B.getType() == B.getOperand(0)->getType(),
          "Integer arithmetic operators must have same type "
          "for operands and result!",
          &B);
    break;
  // Check that floating-point arithmetic operators are only used with
  // floating-point operands.
  case Instruction::FAdd:
  case Instruction::FSub:
  case Instruction::FMul:
  case Instruction::FDiv:
  case Instruction::FRem:
    Check(B.getType()->isFPOrFPVectorTy(),
          "Floating-point arithmetic operators only work with "
          "floating-point types!",
          &B);
    Check(B.getType() == B.getOperand(0)->getType(),
          "Floating-point arithmetic operators must have same type "
          "for operands and result!",
          &B);
    break;
  // Check that logical operators are only used with integral operands.
  case Instruction::And:
  case Instruction::Or:
  case Instruction::Xor:
    Check(B.getType()->isIntOrIntVectorTy(),
          "Logical operators only work with integral types!", &B);
    Check(B.getType() == B.getOperand(0)->getType(),
          "Logical operators must have same type for operands and result!", &B);
    break;
  case Instruction::Shl:
  case Instruction::LShr:
  case Instruction::AShr:
    Check(B.getType()->isIntOrIntVectorTy(),
          "Shifts only work with integral types!", &B);
    Check(B.getType() == B.getOperand(0)->getType(),
          "Shift return type must be same as operands!", &B);
    break;
  default:
    llvm_unreachable("Unknown BinaryOperator opcode!");
  }

  visitInstruction(B);
}

void Verifier::visitICmpInst(ICmpInst &IC) {
  // Check that the operands are the same type
  Type *Op0Ty = IC.getOperand(0)->getType();
  Type *Op1Ty = IC.getOperand(1)->getType();
  Check(Op0Ty == Op1Ty,
        "Both operands to ICmp instruction are not of the same type!", &IC);
  // Check that the operands are the right type
  Check(Op0Ty->isIntOrIntVectorTy() || Op0Ty->isPtrOrPtrVectorTy(),
        "Invalid operand types for ICmp instruction", &IC);
  // Check that the predicate is valid.
  Check(IC.isIntPredicate(), "Invalid predicate in ICmp instruction!", &IC);

  visitInstruction(IC);
}

void Verifier::visitFCmpInst(FCmpInst &FC) {
  // Check that the operands are the same type
  Type *Op0Ty = FC.getOperand(0)->getType();
  Type *Op1Ty = FC.getOperand(1)->getType();
  Check(Op0Ty == Op1Ty,
        "Both operands to FCmp instruction are not of the same type!", &FC);
  // Check that the operands are the right type
  Check(Op0Ty->isFPOrFPVectorTy(), "Invalid operand types for FCmp instruction",
        &FC);
  // Check that the predicate is valid.
  Check(FC.isFPPredicate(), "Invalid predicate in FCmp instruction!", &FC);

  visitInstruction(FC);
}

void Verifier::visitExtractElementInst(ExtractElementInst &EI) {
  Check(ExtractElementInst::isValidOperands(EI.getOperand(0), EI.getOperand(1)),
        "Invalid extractelement operands!", &EI);
  visitInstruction(EI);
}

void Verifier::visitInsertElementInst(InsertElementInst &IE) {
  Check(InsertElementInst::isValidOperands(IE.getOperand(0), IE.getOperand(1),
                                           IE.getOperand(2)),
        "Invalid insertelement operands!", &IE);
  visitInstruction(IE);
}

void Verifier::visitShuffleVectorInst(ShuffleVectorInst &SV) {
  Check(ShuffleVectorInst::isValidOperands(SV.getOperand(0), SV.getOperand(1),
                                           SV.getShuffleMask()),
        "Invalid shufflevector operands!", &SV);
  visitInstruction(SV);
}

void Verifier::visitGetElementPtrInst(GetElementPtrInst &GEP) {
  Type *TargetTy = GEP.getPointerOperandType()->getScalarType();

  Check(isa<PointerType>(TargetTy),
        "GEP base pointer is not a vector or a vector of pointers", &GEP);
  Check(GEP.getSourceElementType()->isSized(), "GEP into unsized type!", &GEP);

  if (auto *STy = dyn_cast<StructType>(GEP.getSourceElementType())) {
    Check(!STy->isScalableTy(),
          "getelementptr cannot target structure that contains scalable vector"
          "type",
          &GEP);
  }

  SmallVector<Value *, 16> Idxs(GEP.indices());
  Check(
      all_of(Idxs, [](Value *V) { return V->getType()->isIntOrIntVectorTy(); }),
      "GEP indexes must be integers", &GEP);
  Type *ElTy =
      GetElementPtrInst::getIndexedType(GEP.getSourceElementType(), Idxs);
  Check(ElTy, "Invalid indices for GEP pointer type!", &GEP);

  PointerType *PtrTy = dyn_cast<PointerType>(GEP.getType()->getScalarType());

  Check(PtrTy && GEP.getResultElementType() == ElTy,
        "GEP is not of right type for indices!", &GEP, ElTy);

  if (auto *GEPVTy = dyn_cast<VectorType>(GEP.getType())) {
    // Additional checks for vector GEPs.
    ElementCount GEPWidth = GEPVTy->getElementCount();
    if (GEP.getPointerOperandType()->isVectorTy())
      Check(
          GEPWidth ==
              cast<VectorType>(GEP.getPointerOperandType())->getElementCount(),
          "Vector GEP result width doesn't match operand's", &GEP);
    for (Value *Idx : Idxs) {
      Type *IndexTy = Idx->getType();
      if (auto *IndexVTy = dyn_cast<VectorType>(IndexTy)) {
        ElementCount IndexWidth = IndexVTy->getElementCount();
        Check(IndexWidth == GEPWidth, "Invalid GEP index vector width", &GEP);
      }
      Check(IndexTy->isIntOrIntVectorTy(),
            "All GEP indices should be of integer type");
    }
  }

  Check(GEP.getAddressSpace() == PtrTy->getAddressSpace(),
        "GEP address space doesn't match type", &GEP);

  visitInstruction(GEP);
}

static bool isContiguous(const ConstantRange &A, const ConstantRange &B) {
  return A.getUpper() == B.getLower() || A.getLower() == B.getUpper();
}

/// Verify !range and !absolute_symbol metadata. These have the same
/// restrictions, except !absolute_symbol allows the full set.
void Verifier::verifyRangeLikeMetadata(const Value &I, const MDNode *Range,
                                       Type *Ty, RangeLikeMetadataKind Kind) {
  unsigned NumOperands = Range->getNumOperands();
  Check(NumOperands % 2 == 0, "Unfinished range!", Range);
  unsigned NumRanges = NumOperands / 2;
  Check(NumRanges >= 1, "It should have at least one range!", Range);

  ConstantRange LastRange(1, true); // Dummy initial value
  for (unsigned i = 0; i < NumRanges; ++i) {
    ConstantInt *Low =
        mdconst::dyn_extract<ConstantInt>(Range->getOperand(2 * i));
    Check(Low, "The lower limit must be an integer!", Low);
    ConstantInt *High =
        mdconst::dyn_extract<ConstantInt>(Range->getOperand(2 * i + 1));
    Check(High, "The upper limit must be an integer!", High);

    Check(High->getType() == Low->getType(), "Range pair types must match!",
          &I);

    if (Kind == RangeLikeMetadataKind::NoaliasAddrspace) {
      Check(High->getType()->isIntegerTy(32),
            "noalias.addrspace type must be i32!", &I);
    } else {
      Check(High->getType() == Ty->getScalarType(),
            "Range types must match instruction type!", &I);
    }

    APInt HighV = High->getValue();
    APInt LowV = Low->getValue();

    // ConstantRange asserts if the ranges are the same except for the min/max
    // value. Leave the cases it tolerates for the empty range error below.
    Check(LowV != HighV || LowV.isMaxValue() || LowV.isMinValue(),
          "The upper and lower limits cannot be the same value", &I);

    ConstantRange CurRange(LowV, HighV);
    Check(!CurRange.isEmptySet() &&
              (Kind == RangeLikeMetadataKind::AbsoluteSymbol ||
               !CurRange.isFullSet()),
          "Range must not be empty!", Range);
    if (i != 0) {
      Check(CurRange.intersectWith(LastRange).isEmptySet(),
            "Intervals are overlapping", Range);
      Check(LowV.sgt(LastRange.getLower()), "Intervals are not in order",
            Range);
      Check(!isContiguous(CurRange, LastRange), "Intervals are contiguous",
            Range);
    }
    LastRange = ConstantRange(LowV, HighV);
  }
  if (NumRanges > 2) {
    APInt FirstLow =
        mdconst::dyn_extract<ConstantInt>(Range->getOperand(0))->getValue();
    APInt FirstHigh =
        mdconst::dyn_extract<ConstantInt>(Range->getOperand(1))->getValue();
    ConstantRange FirstRange(FirstLow, FirstHigh);
    Check(FirstRange.intersectWith(LastRange).isEmptySet(),
          "Intervals are overlapping", Range);
    Check(!isContiguous(FirstRange, LastRange), "Intervals are contiguous",
          Range);
  }
}

void Verifier::visitRangeMetadata(Instruction &I, MDNode *Range, Type *Ty) {
  assert(Range && Range == I.getMetadata(LLVMContext::MD_range) &&
         "precondition violation");
  verifyRangeLikeMetadata(I, Range, Ty, RangeLikeMetadataKind::Range);
}

void Verifier::visitNoaliasAddrspaceMetadata(Instruction &I, MDNode *Range,
                                             Type *Ty) {
  assert(Range && Range == I.getMetadata(LLVMContext::MD_noalias_addrspace) &&
         "precondition violation");
  verifyRangeLikeMetadata(I, Range, Ty,
                          RangeLikeMetadataKind::NoaliasAddrspace);
}

void Verifier::checkAtomicMemAccessSize(Type *Ty, const Instruction *I) {
  unsigned Size = DL.getTypeSizeInBits(Ty);
  Check(Size >= 8, "atomic memory access' size must be byte-sized", Ty, I);
  Check(!(Size & (Size - 1)),
        "atomic memory access' operand must have a power-of-two size", Ty, I);
}

void Verifier::visitLoadInst(LoadInst &LI) {
  PointerType *PTy = dyn_cast<PointerType>(LI.getOperand(0)->getType());
  Check(PTy, "Load operand must be a pointer.", &LI);
  Type *ElTy = LI.getType();
  if (MaybeAlign A = LI.getAlign()) {
    Check(A->value() <= Value::MaximumAlignment,
          "huge alignment values are unsupported", &LI);
  }
  Check(ElTy->isSized(), "loading unsized types is not allowed", &LI);
  if (LI.isAtomic()) {
    Check(LI.getOrdering() != AtomicOrdering::Release &&
              LI.getOrdering() != AtomicOrdering::AcquireRelease,
          "Load cannot have Release ordering", &LI);
    Check(ElTy->isIntOrPtrTy() || ElTy->isFloatingPointTy(),
          "atomic load operand must have integer, pointer, or floating point "
          "type!",
          ElTy, &LI);
    checkAtomicMemAccessSize(ElTy, &LI);
  } else {
    Check(LI.getSyncScopeID() == SyncScope::System,
          "Non-atomic load cannot have SynchronizationScope specified", &LI);
  }

  visitInstruction(LI);
}

void Verifier::visitStoreInst(StoreInst &SI) {
  PointerType *PTy = dyn_cast<PointerType>(SI.getOperand(1)->getType());
  Check(PTy, "Store operand must be a pointer.", &SI);
  Type *ElTy = SI.getOperand(0)->getType();
  if (MaybeAlign A = SI.getAlign()) {
    Check(A->value() <= Value::MaximumAlignment,
          "huge alignment values are unsupported", &SI);
  }
  Check(ElTy->isSized(), "storing unsized types is not allowed", &SI);
  if (SI.isAtomic()) {
    Check(SI.getOrdering() != AtomicOrdering::Acquire &&
              SI.getOrdering() != AtomicOrdering::AcquireRelease,
          "Store cannot have Acquire ordering", &SI);
    Check(ElTy->isIntOrPtrTy() || ElTy->isFloatingPointTy(),
          "atomic store operand must have integer, pointer, or floating point "
          "type!",
          ElTy, &SI);
    checkAtomicMemAccessSize(ElTy, &SI);
  } else {
    Check(SI.getSyncScopeID() == SyncScope::System,
          "Non-atomic store cannot have SynchronizationScope specified", &SI);
  }
  visitInstruction(SI);
}

/// Check that SwiftErrorVal is used as a swifterror argument in CS.
void Verifier::verifySwiftErrorCall(CallBase &Call,
                                    const Value *SwiftErrorVal) {
  for (const auto &I : llvm::enumerate(Call.args())) {
    if (I.value() == SwiftErrorVal) {
      Check(Call.paramHasAttr(I.index(), Attribute::SwiftError),
            "swifterror value when used in a callsite should be marked "
            "with swifterror attribute",
            SwiftErrorVal, Call);
    }
  }
}

void Verifier::verifySwiftErrorValue(const Value *SwiftErrorVal) {
  // Check that swifterror value is only used by loads, stores, or as
  // a swifterror argument.
  for (const User *U : SwiftErrorVal->users()) {
    Check(isa<LoadInst>(U) || isa<StoreInst>(U) || isa<CallInst>(U) ||
              isa<InvokeInst>(U),
          "swifterror value can only be loaded and stored from, or "
          "as a swifterror argument!",
          SwiftErrorVal, U);
    // If it is used by a store, check it is the second operand.
    if (auto StoreI = dyn_cast<StoreInst>(U))
      Check(StoreI->getOperand(1) == SwiftErrorVal,
            "swifterror value should be the second operand when used "
            "by stores",
            SwiftErrorVal, U);
    if (auto *Call = dyn_cast<CallBase>(U))
      verifySwiftErrorCall(*const_cast<CallBase *>(Call), SwiftErrorVal);
  }
}

void Verifier::visitAllocaInst(AllocaInst &AI) {
  Type *Ty = AI.getAllocatedType();
  SmallPtrSet<Type*, 4> Visited;
  Check(Ty->isSized(&Visited), "Cannot allocate unsized type", &AI);
  // Check if it's a target extension type that disallows being used on the
  // stack.
  Check(!Ty->containsNonLocalTargetExtType(),
        "Alloca has illegal target extension type", &AI);
  Check(AI.getArraySize()->getType()->isIntegerTy(),
        "Alloca array size must have integer type", &AI);
  if (MaybeAlign A = AI.getAlign()) {
    Check(A->value() <= Value::MaximumAlignment,
          "huge alignment values are unsupported", &AI);
  }

  if (AI.isSwiftError()) {
    Check(Ty->isPointerTy(), "swifterror alloca must have pointer type", &AI);
    Check(!AI.isArrayAllocation(),
          "swifterror alloca must not be array allocation", &AI);
    verifySwiftErrorValue(&AI);
  }

  if (TT.isAMDGPU()) {
    Check(AI.getAddressSpace() == AMDGPUAS::PRIVATE_ADDRESS,
          "alloca on amdgpu must be in addrspace(5)", &AI);
  }

  visitInstruction(AI);
}

void Verifier::visitAtomicCmpXchgInst(AtomicCmpXchgInst &CXI) {
  Type *ElTy = CXI.getOperand(1)->getType();
  Check(ElTy->isIntOrPtrTy(),
        "cmpxchg operand must have integer or pointer type", ElTy, &CXI);
  checkAtomicMemAccessSize(ElTy, &CXI);
  visitInstruction(CXI);
}

void Verifier::visitAtomicRMWInst(AtomicRMWInst &RMWI) {
  Check(RMWI.getOrdering() != AtomicOrdering::Unordered,
        "atomicrmw instructions cannot be unordered.", &RMWI);
  auto Op = RMWI.getOperation();
  Type *ElTy = RMWI.getOperand(1)->getType();
  if (Op == AtomicRMWInst::Xchg) {
    Check(ElTy->isIntegerTy() || ElTy->isFloatingPointTy() ||
              ElTy->isPointerTy(),
          "atomicrmw " + AtomicRMWInst::getOperationName(Op) +
              " operand must have integer or floating point type!",
          &RMWI, ElTy);
  } else if (AtomicRMWInst::isFPOperation(Op)) {
    Check(ElTy->isFPOrFPVectorTy() && !isa<ScalableVectorType>(ElTy),
          "atomicrmw " + AtomicRMWInst::getOperationName(Op) +
              " operand must have floating-point or fixed vector of floating-point "
              "type!",
          &RMWI, ElTy);
  } else {
    Check(ElTy->isIntegerTy(),
          "atomicrmw " + AtomicRMWInst::getOperationName(Op) +
              " operand must have integer type!",
          &RMWI, ElTy);
  }
  checkAtomicMemAccessSize(ElTy, &RMWI);
  Check(AtomicRMWInst::FIRST_BINOP <= Op && Op <= AtomicRMWInst::LAST_BINOP,
        "Invalid binary operation!", &RMWI);
  visitInstruction(RMWI);
}

void Verifier::visitFenceInst(FenceInst &FI) {
  const AtomicOrdering Ordering = FI.getOrdering();
  Check(Ordering == AtomicOrdering::Acquire ||
            Ordering == AtomicOrdering::Release ||
            Ordering == AtomicOrdering::AcquireRelease ||
            Ordering == AtomicOrdering::SequentiallyConsistent,
        "fence instructions may only have acquire, release, acq_rel, or "
        "seq_cst ordering.",
        &FI);
  visitInstruction(FI);
}

void Verifier::visitExtractValueInst(ExtractValueInst &EVI) {
  Check(ExtractValueInst::getIndexedType(EVI.getAggregateOperand()->getType(),
                                         EVI.getIndices()) == EVI.getType(),
        "Invalid ExtractValueInst operands!", &EVI);

  visitInstruction(EVI);
}

void Verifier::visitInsertValueInst(InsertValueInst &IVI) {
  Check(ExtractValueInst::getIndexedType(IVI.getAggregateOperand()->getType(),
                                         IVI.getIndices()) ==
            IVI.getOperand(1)->getType(),
        "Invalid InsertValueInst operands!", &IVI);

  visitInstruction(IVI);
}

static Value *getParentPad(Value *EHPad) {
  if (auto *FPI = dyn_cast<FuncletPadInst>(EHPad))
    return FPI->getParentPad();

  return cast<CatchSwitchInst>(EHPad)->getParentPad();
}

void Verifier::visitEHPadPredecessors(Instruction &I) {
  assert(I.isEHPad());

  BasicBlock *BB = I.getParent();
  Function *F = BB->getParent();

  Check(BB != &F->getEntryBlock(), "EH pad cannot be in entry block.", &I);

  if (auto *LPI = dyn_cast<LandingPadInst>(&I)) {
    // The landingpad instruction defines its parent as a landing pad block. The
    // landing pad block may be branched to only by the unwind edge of an
    // invoke.
    for (BasicBlock *PredBB : predecessors(BB)) {
      const auto *II = dyn_cast<InvokeInst>(PredBB->getTerminator());
      Check(II && II->getUnwindDest() == BB && II->getNormalDest() != BB,
            "Block containing LandingPadInst must be jumped to "
            "only by the unwind edge of an invoke.",
            LPI);
    }
    return;
  }
  if (auto *CPI = dyn_cast<CatchPadInst>(&I)) {
    if (!pred_empty(BB))
      Check(BB->getUniquePredecessor() == CPI->getCatchSwitch()->getParent(),
            "Block containg CatchPadInst must be jumped to "
            "only by its catchswitch.",
            CPI);
    Check(BB != CPI->getCatchSwitch()->getUnwindDest(),
          "Catchswitch cannot unwind to one of its catchpads",
          CPI->getCatchSwitch(), CPI);
    return;
  }

  // Verify that each pred has a legal terminator with a legal to/from EH
  // pad relationship.
  Instruction *ToPad = &I;
  Value *ToPadParent = getParentPad(ToPad);
  for (BasicBlock *PredBB : predecessors(BB)) {
    Instruction *TI = PredBB->getTerminator();
    Value *FromPad;
    if (auto *II = dyn_cast<InvokeInst>(TI)) {
      Check(II->getUnwindDest() == BB && II->getNormalDest() != BB,
            "EH pad must be jumped to via an unwind edge", ToPad, II);
      auto *CalledFn =
          dyn_cast<Function>(II->getCalledOperand()->stripPointerCasts());
      if (CalledFn && CalledFn->isIntrinsic() && II->doesNotThrow() &&
          !IntrinsicInst::mayLowerToFunctionCall(CalledFn->getIntrinsicID()))
        continue;
      if (auto Bundle = II->getOperandBundle(LLVMContext::OB_funclet))
        FromPad = Bundle->Inputs[0];
      else
        FromPad = ConstantTokenNone::get(II->getContext());
    } else if (auto *CRI = dyn_cast<CleanupReturnInst>(TI)) {
      FromPad = CRI->getOperand(0);
      Check(FromPad != ToPadParent, "A cleanupret must exit its cleanup", CRI);
    } else if (auto *CSI = dyn_cast<CatchSwitchInst>(TI)) {
      FromPad = CSI;
    } else {
      Check(false, "EH pad must be jumped to via an unwind edge", ToPad, TI);
    }

    // The edge may exit from zero or more nested pads.
    SmallSet<Value *, 8> Seen;
    for (;; FromPad = getParentPad(FromPad)) {
      Check(FromPad != ToPad,
            "EH pad cannot handle exceptions raised within it", FromPad, TI);
      if (FromPad == ToPadParent) {
        // This is a legal unwind edge.
        break;
      }
      Check(!isa<ConstantTokenNone>(FromPad),
            "A single unwind edge may only enter one EH pad", TI);
      Check(Seen.insert(FromPad).second, "EH pad jumps through a cycle of pads",
            FromPad);

      // This will be diagnosed on the corresponding instruction already. We
      // need the extra check here to make sure getParentPad() works.
      Check(isa<FuncletPadInst>(FromPad) || isa<CatchSwitchInst>(FromPad),
            "Parent pad must be catchpad/cleanuppad/catchswitch", TI);
    }
  }
}

void Verifier::visitLandingPadInst(LandingPadInst &LPI) {
  // The landingpad instruction is ill-formed if it doesn't have any clauses and
  // isn't a cleanup.
  Check(LPI.getNumClauses() > 0 || LPI.isCleanup(),
        "LandingPadInst needs at least one clause or to be a cleanup.", &LPI);

  visitEHPadPredecessors(LPI);

  if (!LandingPadResultTy)
    LandingPadResultTy = LPI.getType();
  else
    Check(LandingPadResultTy == LPI.getType(),
          "The landingpad instruction should have a consistent result type "
          "inside a function.",
          &LPI);

  Function *F = LPI.getParent()->getParent();
  Check(F->hasPersonalityFn(),
        "LandingPadInst needs to be in a function with a personality.", &LPI);

  // The landingpad instruction must be the first non-PHI instruction in the
  // block.
  Check(LPI.getParent()->getLandingPadInst() == &LPI,
        "LandingPadInst not the first non-PHI instruction in the block.", &LPI);

  for (unsigned i = 0, e = LPI.getNumClauses(); i < e; ++i) {
    Constant *Clause = LPI.getClause(i);
    if (LPI.isCatch(i)) {
      Check(isa<PointerType>(Clause->getType()),
            "Catch operand does not have pointer type!", &LPI);
    } else {
      Check(LPI.isFilter(i), "Clause is neither catch nor filter!", &LPI);
      Check(isa<ConstantArray>(Clause) || isa<ConstantAggregateZero>(Clause),
            "Filter operand is not an array of constants!", &LPI);
    }
  }

  visitInstruction(LPI);
}

void Verifier::visitResumeInst(ResumeInst &RI) {
  Check(RI.getFunction()->hasPersonalityFn(),
        "ResumeInst needs to be in a function with a personality.", &RI);

  if (!LandingPadResultTy)
    LandingPadResultTy = RI.getValue()->getType();
  else
    Check(LandingPadResultTy == RI.getValue()->getType(),
          "The resume instruction should have a consistent result type "
          "inside a function.",
          &RI);

  visitTerminator(RI);
}

void Verifier::visitCatchPadInst(CatchPadInst &CPI) {
  BasicBlock *BB = CPI.getParent();

  Function *F = BB->getParent();
  Check(F->hasPersonalityFn(),
        "CatchPadInst needs to be in a function with a personality.", &CPI);

  Check(isa<CatchSwitchInst>(CPI.getParentPad()),
        "CatchPadInst needs to be directly nested in a CatchSwitchInst.",
        CPI.getParentPad());

  // The catchpad instruction must be the first non-PHI instruction in the
  // block.
  Check(&*BB->getFirstNonPHIIt() == &CPI,
        "CatchPadInst not the first non-PHI instruction in the block.", &CPI);

  visitEHPadPredecessors(CPI);
  visitFuncletPadInst(CPI);
}

void Verifier::visitCatchReturnInst(CatchReturnInst &CatchReturn) {
  Check(isa<CatchPadInst>(CatchReturn.getOperand(0)),
        "CatchReturnInst needs to be provided a CatchPad", &CatchReturn,
        CatchReturn.getOperand(0));

  visitTerminator(CatchReturn);
}

void Verifier::visitCleanupPadInst(CleanupPadInst &CPI) {
  BasicBlock *BB = CPI.getParent();

  Function *F = BB->getParent();
  Check(F->hasPersonalityFn(),
        "CleanupPadInst needs to be in a function with a personality.", &CPI);

  // The cleanuppad instruction must be the first non-PHI instruction in the
  // block.
  Check(&*BB->getFirstNonPHIIt() == &CPI,
        "CleanupPadInst not the first non-PHI instruction in the block.", &CPI);

  auto *ParentPad = CPI.getParentPad();
  Check(isa<ConstantTokenNone>(ParentPad) || isa<FuncletPadInst>(ParentPad),
        "CleanupPadInst has an invalid parent.", &CPI);

  visitEHPadPredecessors(CPI);
  visitFuncletPadInst(CPI);
}

void Verifier::visitFuncletPadInst(FuncletPadInst &FPI) {
  User *FirstUser = nullptr;
  Value *FirstUnwindPad = nullptr;
  SmallVector<FuncletPadInst *, 8> Worklist({&FPI});
  SmallSet<FuncletPadInst *, 8> Seen;

  while (!Worklist.empty()) {
    FuncletPadInst *CurrentPad = Worklist.pop_back_val();
    Check(Seen.insert(CurrentPad).second,
          "FuncletPadInst must not be nested within itself", CurrentPad);
    Value *UnresolvedAncestorPad = nullptr;
    for (User *U : CurrentPad->users()) {
      BasicBlock *UnwindDest;
      if (auto *CRI = dyn_cast<CleanupReturnInst>(U)) {
        UnwindDest = CRI->getUnwindDest();
      } else if (auto *CSI = dyn_cast<CatchSwitchInst>(U)) {
        // We allow catchswitch unwind to caller to nest
        // within an outer pad that unwinds somewhere else,
        // because catchswitch doesn't have a nounwind variant.
        // See e.g. SimplifyCFGOpt::SimplifyUnreachable.
        if (CSI->unwindsToCaller())
          continue;
        UnwindDest = CSI->getUnwindDest();
      } else if (auto *II = dyn_cast<InvokeInst>(U)) {
        UnwindDest = II->getUnwindDest();
      } else if (isa<CallInst>(U)) {
        // Calls which don't unwind may be found inside funclet
        // pads that unwind somewhere else.  We don't *require*
        // such calls to be annotated nounwind.
        continue;
      } else if (auto *CPI = dyn_cast<CleanupPadInst>(U)) {
        // The unwind dest for a cleanup can only be found by
        // recursive search.  Add it to the worklist, and we'll
        // search for its first use that determines where it unwinds.
        Worklist.push_back(CPI);
        continue;
      } else {
        Check(isa<CatchReturnInst>(U), "Bogus funclet pad use", U);
        continue;
      }

      Value *UnwindPad;
      bool ExitsFPI;
      if (UnwindDest) {
        UnwindPad = &*UnwindDest->getFirstNonPHIIt();
        if (!cast<Instruction>(UnwindPad)->isEHPad())
          continue;
        Value *UnwindParent = getParentPad(UnwindPad);
        // Ignore unwind edges that don't exit CurrentPad.
        if (UnwindParent == CurrentPad)
          continue;
        // Determine whether the original funclet pad is exited,
        // and if we are scanning nested pads determine how many
        // of them are exited so we can stop searching their
        // children.
        Value *ExitedPad = CurrentPad;
        ExitsFPI = false;
        do {
          if (ExitedPad == &FPI) {
            ExitsFPI = true;
            // Now we can resolve any ancestors of CurrentPad up to
            // FPI, but not including FPI since we need to make sure
            // to check all direct users of FPI for consistency.
            UnresolvedAncestorPad = &FPI;
            break;
          }
          Value *ExitedParent = getParentPad(ExitedPad);
          if (ExitedParent == UnwindParent) {
            // ExitedPad is the ancestor-most pad which this unwind
            // edge exits, so we can resolve up to it, meaning that
            // ExitedParent is the first ancestor still unresolved.
            UnresolvedAncestorPad = ExitedParent;
            break;
          }
          ExitedPad = ExitedParent;
        } while (!isa<ConstantTokenNone>(ExitedPad));
      } else {
        // Unwinding to caller exits all pads.
        UnwindPad = ConstantTokenNone::get(FPI.getContext());
        ExitsFPI = true;
        UnresolvedAncestorPad = &FPI;
      }

      if (ExitsFPI) {
        // This unwind edge exits FPI.  Make sure it agrees with other
        // such edges.
        if (FirstUser) {
          Check(UnwindPad == FirstUnwindPad,
                "Unwind edges out of a funclet "
                "pad must have the same unwind "
                "dest",
                &FPI, U, FirstUser);
        } else {
          FirstUser = U;
          FirstUnwindPad = UnwindPad;
          // Record cleanup sibling unwinds for verifySiblingFuncletUnwinds
          if (isa<CleanupPadInst>(&FPI) && !isa<ConstantTokenNone>(UnwindPad) &&
              getParentPad(UnwindPad) == getParentPad(&FPI))
            SiblingFuncletInfo[&FPI] = cast<Instruction>(U);
        }
      }
      // Make sure we visit all uses of FPI, but for nested pads stop as
      // soon as we know where they unwind to.
      if (CurrentPad != &FPI)
        break;
    }
    if (UnresolvedAncestorPad) {
      if (CurrentPad == UnresolvedAncestorPad) {
        // When CurrentPad is FPI itself, we don't mark it as resolved even if
        // we've found an unwind edge that exits it, because we need to verify
        // all direct uses of FPI.
        assert(CurrentPad == &FPI);
        continue;
      }
      // Pop off the worklist any nested pads that we've found an unwind
      // destination for.  The pads on the worklist are the uncles,
      // great-uncles, etc. of CurrentPad.  We've found an unwind destination
      // for all ancestors of CurrentPad up to but not including
      // UnresolvedAncestorPad.
      Value *ResolvedPad = CurrentPad;
      while (!Worklist.empty()) {
        Value *UnclePad = Worklist.back();
        Value *AncestorPad = getParentPad(UnclePad);
        // Walk ResolvedPad up the ancestor list until we either find the
        // uncle's parent or the last resolved ancestor.
        while (ResolvedPad != AncestorPad) {
          Value *ResolvedParent = getParentPad(ResolvedPad);
          if (ResolvedParent == UnresolvedAncestorPad) {
            break;
          }
          ResolvedPad = ResolvedParent;
        }
        // If the resolved ancestor search didn't find the uncle's parent,
        // then the uncle is not yet resolved.
        if (ResolvedPad != AncestorPad)
          break;
        // This uncle is resolved, so pop it from the worklist.
        Worklist.pop_back();
      }
    }
  }

  if (FirstUnwindPad) {
    if (auto *CatchSwitch = dyn_cast<CatchSwitchInst>(FPI.getParentPad())) {
      BasicBlock *SwitchUnwindDest = CatchSwitch->getUnwindDest();
      Value *SwitchUnwindPad;
      if (SwitchUnwindDest)
        SwitchUnwindPad = &*SwitchUnwindDest->getFirstNonPHIIt();
      else
        SwitchUnwindPad = ConstantTokenNone::get(FPI.getContext());
      Check(SwitchUnwindPad == FirstUnwindPad,
            "Unwind edges out of a catch must have the same unwind dest as "
            "the parent catchswitch",
            &FPI, FirstUser, CatchSwitch);
    }
  }

  visitInstruction(FPI);
}

void Verifier::visitCatchSwitchInst(CatchSwitchInst &CatchSwitch) {
  BasicBlock *BB = CatchSwitch.getParent();

  Function *F = BB->getParent();
  Check(F->hasPersonalityFn(),
        "CatchSwitchInst needs to be in a function with a personality.",
        &CatchSwitch);

  // The catchswitch instruction must be the first non-PHI instruction in the
  // block.
  Check(&*BB->getFirstNonPHIIt() == &CatchSwitch,
        "CatchSwitchInst not the first non-PHI instruction in the block.",
        &CatchSwitch);

  auto *ParentPad = CatchSwitch.getParentPad();
  Check(isa<ConstantTokenNone>(ParentPad) || isa<FuncletPadInst>(ParentPad),
        "CatchSwitchInst has an invalid parent.", ParentPad);

  if (BasicBlock *UnwindDest = CatchSwitch.getUnwindDest()) {
    BasicBlock::iterator I = UnwindDest->getFirstNonPHIIt();
    Check(I->isEHPad() && !isa<LandingPadInst>(I),
          "CatchSwitchInst must unwind to an EH block which is not a "
          "landingpad.",
          &CatchSwitch);

    // Record catchswitch sibling unwinds for verifySiblingFuncletUnwinds
    if (getParentPad(&*I) == ParentPad)
      SiblingFuncletInfo[&CatchSwitch] = &CatchSwitch;
  }

  Check(CatchSwitch.getNumHandlers() != 0,
        "CatchSwitchInst cannot have empty handler list", &CatchSwitch);

  for (BasicBlock *Handler : CatchSwitch.handlers()) {
    Check(isa<CatchPadInst>(Handler->getFirstNonPHIIt()),
          "CatchSwitchInst handlers must be catchpads", &CatchSwitch, Handler);
  }

  visitEHPadPredecessors(CatchSwitch);
  visitTerminator(CatchSwitch);
}

void Verifier::visitCleanupReturnInst(CleanupReturnInst &CRI) {
  Check(isa<CleanupPadInst>(CRI.getOperand(0)),
        "CleanupReturnInst needs to be provided a CleanupPad", &CRI,
        CRI.getOperand(0));

  if (BasicBlock *UnwindDest = CRI.getUnwindDest()) {
    BasicBlock::iterator I = UnwindDest->getFirstNonPHIIt();
    Check(I->isEHPad() && !isa<LandingPadInst>(I),
          "CleanupReturnInst must unwind to an EH block which is not a "
          "landingpad.",
          &CRI);
  }

  visitTerminator(CRI);
}

void Verifier::verifyDominatesUse(Instruction &I, unsigned i) {
  Instruction *Op = cast<Instruction>(I.getOperand(i));
  // If the we have an invalid invoke, don't try to compute the dominance.
  // We already reject it in the invoke specific checks and the dominance
  // computation doesn't handle multiple edges.
  if (InvokeInst *II = dyn_cast<InvokeInst>(Op)) {
    if (II->getNormalDest() == II->getUnwindDest())
      return;
  }

  // Quick check whether the def has already been encountered in the same block.
  // PHI nodes are not checked to prevent accepting preceding PHIs, because PHI
  // uses are defined to happen on the incoming edge, not at the instruction.
  //
  // FIXME: If this operand is a MetadataAsValue (wrapping a LocalAsMetadata)
  // wrapping an SSA value, assert that we've already encountered it.  See
  // related FIXME in Mapper::mapLocalAsMetadata in ValueMapper.cpp.
  if (!isa<PHINode>(I) && InstsInThisBlock.count(Op))
    return;

  const Use &U = I.getOperandUse(i);
  Check(DT.dominates(Op, U), "Instruction does not dominate all uses!", Op, &I);
}

void Verifier::visitDereferenceableMetadata(Instruction& I, MDNode* MD) {
  Check(I.getType()->isPointerTy(),
        "dereferenceable, dereferenceable_or_null "
        "apply only to pointer types",
        &I);
  Check((isa<LoadInst>(I) || isa<IntToPtrInst>(I)),
        "dereferenceable, dereferenceable_or_null apply only to load"
        " and inttoptr instructions, use attributes for calls or invokes",
        &I);
  Check(MD->getNumOperands() == 1,
        "dereferenceable, dereferenceable_or_null "
        "take one operand!",
        &I);
  ConstantInt *CI = mdconst::dyn_extract<ConstantInt>(MD->getOperand(0));
  Check(CI && CI->getType()->isIntegerTy(64),
        "dereferenceable, "
        "dereferenceable_or_null metadata value must be an i64!",
        &I);
}

void Verifier::visitProfMetadata(Instruction &I, MDNode *MD) {
  auto GetBranchingTerminatorNumOperands = [&]() {
    unsigned ExpectedNumOperands = 0;
    if (BranchInst *BI = dyn_cast<BranchInst>(&I))
      ExpectedNumOperands = BI->getNumSuccessors();
    else if (SwitchInst *SI = dyn_cast<SwitchInst>(&I))
      ExpectedNumOperands = SI->getNumSuccessors();
    else if (isa<CallInst>(&I))
      ExpectedNumOperands = 1;
    else if (IndirectBrInst *IBI = dyn_cast<IndirectBrInst>(&I))
      ExpectedNumOperands = IBI->getNumDestinations();
    else if (isa<SelectInst>(&I))
      ExpectedNumOperands = 2;
    else if (CallBrInst *CI = dyn_cast<CallBrInst>(&I))
      ExpectedNumOperands = CI->getNumSuccessors();
    return ExpectedNumOperands;
  };
  Check(MD->getNumOperands() >= 1,
        "!prof annotations should have at least 1 operand", MD);
  // Check first operand.
  Check(MD->getOperand(0) != nullptr, "first operand should not be null", MD);
  Check(isa<MDString>(MD->getOperand(0)),
        "expected string with name of the !prof annotation", MD);
  MDString *MDS = cast<MDString>(MD->getOperand(0));
  StringRef ProfName = MDS->getString();

  if (ProfName == MDProfLabels::UnknownBranchWeightsMarker) {
    Check(GetBranchingTerminatorNumOperands() != 0 || isa<InvokeInst>(I),
          "'unknown' !prof should only appear on instructions on which "
          "'branch_weights' would",
          MD);
    Check(MD->getNumOperands() == 1,
          "'unknown' !prof should have no additional operands", MD);
    return;
  }

  Check(MD->getNumOperands() >= 2,
        "!prof annotations should have no less than 2 operands", MD);

  // Check consistency of !prof branch_weights metadata.
  if (ProfName == MDProfLabels::BranchWeights) {
    unsigned NumBranchWeights = getNumBranchWeights(*MD);
    if (isa<InvokeInst>(&I)) {
      Check(NumBranchWeights == 1 || NumBranchWeights == 2,
            "Wrong number of InvokeInst branch_weights operands", MD);
    } else {
      const unsigned ExpectedNumOperands = GetBranchingTerminatorNumOperands();
      if (ExpectedNumOperands == 0)
        CheckFailed("!prof branch_weights are not allowed for this instruction",
                    MD);

      Check(NumBranchWeights == ExpectedNumOperands, "Wrong number of operands",
            MD);
    }
    for (unsigned i = getBranchWeightOffset(MD); i < MD->getNumOperands();
         ++i) {
      auto &MDO = MD->getOperand(i);
      Check(MDO, "second operand should not be null", MD);
      Check(mdconst::dyn_extract<ConstantInt>(MDO),
            "!prof brunch_weights operand is not a const int");
    }
  } else if (ProfName == MDProfLabels::ValueProfile) {
    Check(isValueProfileMD(MD), "invalid value profiling metadata", MD);
    ConstantInt *KindInt = mdconst::dyn_extract<ConstantInt>(MD->getOperand(1));
    Check(KindInt, "VP !prof missing kind argument", MD);

    auto Kind = KindInt->getZExtValue();
    Check(Kind >= InstrProfValueKind::IPVK_First &&
              Kind <= InstrProfValueKind::IPVK_Last,
          "Invalid VP !prof kind", MD);
    Check(MD->getNumOperands() % 2 == 1,
          "VP !prof should have an even number "
          "of arguments after 'VP'",
          MD);
    if (Kind == InstrProfValueKind::IPVK_IndirectCallTarget ||
        Kind == InstrProfValueKind::IPVK_MemOPSize)
      Check(isa<CallBase>(I),
            "VP !prof indirect call or memop size expected to be applied to "
            "CallBase instructions only",
            MD);
  } else {
    CheckFailed("expected either branch_weights or VP profile name", MD);
  }
}

void Verifier::visitDIAssignIDMetadata(Instruction &I, MDNode *MD) {
  assert(I.hasMetadata(LLVMContext::MD_DIAssignID));
  // DIAssignID metadata must be attached to either an alloca or some form of
  // store/memory-writing instruction.
  // FIXME: We allow all intrinsic insts here to avoid trying to enumerate all
  // possible store intrinsics.
  bool ExpectedInstTy =
      isa<AllocaInst>(I) || isa<StoreInst>(I) || isa<IntrinsicInst>(I);
  CheckDI(ExpectedInstTy, "!DIAssignID attached to unexpected instruction kind",
          I, MD);
  // Iterate over the MetadataAsValue uses of the DIAssignID - these should
  // only be found as DbgAssignIntrinsic operands.
  if (auto *AsValue = MetadataAsValue::getIfExists(Context, MD)) {
    for (auto *User : AsValue->users()) {
      CheckDI(isa<DbgAssignIntrinsic>(User),
              "!DIAssignID should only be used by llvm.dbg.assign intrinsics",
              MD, User);
      // All of the dbg.assign intrinsics should be in the same function as I.
      if (auto *DAI = dyn_cast<DbgAssignIntrinsic>(User))
        CheckDI(DAI->getFunction() == I.getFunction(),
                "dbg.assign not in same function as inst", DAI, &I);
    }
  }
  for (DbgVariableRecord *DVR :
       cast<DIAssignID>(MD)->getAllDbgVariableRecordUsers()) {
    CheckDI(DVR->isDbgAssign(),
            "!DIAssignID should only be used by Assign DVRs.", MD, DVR);
    CheckDI(DVR->getFunction() == I.getFunction(),
            "DVRAssign not in same function as inst", DVR, &I);
  }
}

void Verifier::visitMMRAMetadata(Instruction &I, MDNode *MD) {
  Check(canInstructionHaveMMRAs(I),
        "!mmra metadata attached to unexpected instruction kind", I, MD);

  // MMRA Metadata should either be a tag, e.g. !{!"foo", !"bar"}, or a
  // list of tags such as !2 in the following example:
  //    !0 = !{!"a", !"b"}
  //    !1 = !{!"c", !"d"}
  //    !2 = !{!0, !1}
  if (MMRAMetadata::isTagMD(MD))
    return;

  Check(isa<MDTuple>(MD), "!mmra expected to be a metadata tuple", I, MD);
  for (const MDOperand &MDOp : MD->operands())
    Check(MMRAMetadata::isTagMD(MDOp.get()),
          "!mmra metadata tuple operand is not an MMRA tag", I, MDOp.get());
}

void Verifier::visitCallStackMetadata(MDNode *MD) {
  // Call stack metadata should consist of a list of at least 1 constant int
  // (representing a hash of the location).
  Check(MD->getNumOperands() >= 1,
        "call stack metadata should have at least 1 operand", MD);

  for (const auto &Op : MD->operands())
    Check(mdconst::dyn_extract_or_null<ConstantInt>(Op),
          "call stack metadata operand should be constant integer", Op);
}

void Verifier::visitMemProfMetadata(Instruction &I, MDNode *MD) {
  Check(isa<CallBase>(I), "!memprof metadata should only exist on calls", &I);
  Check(MD->getNumOperands() >= 1,
        "!memprof annotations should have at least 1 metadata operand "
        "(MemInfoBlock)",
        MD);

  // Check each MIB
  for (auto &MIBOp : MD->operands()) {
    MDNode *MIB = dyn_cast<MDNode>(MIBOp);
    // The first operand of an MIB should be the call stack metadata.
    // There rest of the operands should be MDString tags, and there should be
    // at least one.
    Check(MIB->getNumOperands() >= 2,
          "Each !memprof MemInfoBlock should have at least 2 operands", MIB);

    // Check call stack metadata (first operand).
    Check(MIB->getOperand(0) != nullptr,
          "!memprof MemInfoBlock first operand should not be null", MIB);
    Check(isa<MDNode>(MIB->getOperand(0)),
          "!memprof MemInfoBlock first operand should be an MDNode", MIB);
    MDNode *StackMD = dyn_cast<MDNode>(MIB->getOperand(0));
    visitCallStackMetadata(StackMD);

    // The next set of 1 or more operands should be MDString.
    unsigned I = 1;
    for (; I < MIB->getNumOperands(); ++I) {
      if (!isa<MDString>(MIB->getOperand(I))) {
        Check(I > 1,
              "!memprof MemInfoBlock second operand should be an MDString",
              MIB);
        break;
      }
    }

    // Any remaining should be MDNode that are pairs of integers
    for (; I < MIB->getNumOperands(); ++I) {
      MDNode *OpNode = dyn_cast<MDNode>(MIB->getOperand(I));
      Check(OpNode, "Not all !memprof MemInfoBlock operands 2 to N are MDNode",
            MIB);
      Check(OpNode->getNumOperands() == 2,
            "Not all !memprof MemInfoBlock operands 2 to N are MDNode with 2 "
            "operands",
            MIB);
      // Check that all of Op's operands are ConstantInt.
      Check(llvm::all_of(OpNode->operands(),
                         [](const MDOperand &Op) {
                           return mdconst::hasa<ConstantInt>(Op);
                         }),
            "Not all !memprof MemInfoBlock operands 2 to N are MDNode with "
            "ConstantInt operands",
            MIB);
    }
  }
}

void Verifier::visitCallsiteMetadata(Instruction &I, MDNode *MD) {
  Check(isa<CallBase>(I), "!callsite metadata should only exist on calls", &I);
  // Verify the partial callstack annotated from memprof profiles. This callsite
  // is a part of a profiled allocation callstack.
  visitCallStackMetadata(MD);
}

void Verifier::visitAnnotationMetadata(MDNode *Annotation) {
  Check(isa<MDTuple>(Annotation), "annotation must be a tuple");
  Check(Annotation->getNumOperands() >= 1,
        "annotation must have at least one operand");
  for (const MDOperand &Op : Annotation->operands()) {
    bool TupleOfStrings =
        isa<MDTuple>(Op.get()) &&
        all_of(cast<MDTuple>(Op)->operands(), [](auto &Annotation) {
          return isa<MDString>(Annotation.get());
        });
    Check(isa<MDString>(Op.get()) || TupleOfStrings,
          "operands must be a string or a tuple of strings");
  }
}

void Verifier::visitAliasScopeMetadata(const MDNode *MD) {
  unsigned NumOps = MD->getNumOperands();
  Check(NumOps >= 2 && NumOps <= 3, "scope must have two or three operands",
        MD);
  Check(MD->getOperand(0).get() == MD || isa<MDString>(MD->getOperand(0)),
        "first scope operand must be self-referential or string", MD);
  if (NumOps == 3)
    Check(isa<MDString>(MD->getOperand(2)),
          "third scope operand must be string (if used)", MD);

  MDNode *Domain = dyn_cast<MDNode>(MD->getOperand(1));
  Check(Domain != nullptr, "second scope operand must be MDNode", MD);

  unsigned NumDomainOps = Domain->getNumOperands();
  Check(NumDomainOps >= 1 && NumDomainOps <= 2,
        "domain must have one or two operands", Domain);
  Check(Domain->getOperand(0).get() == Domain ||
            isa<MDString>(Domain->getOperand(0)),
        "first domain operand must be self-referential or string", Domain);
  if (NumDomainOps == 2)
    Check(isa<MDString>(Domain->getOperand(1)),
          "second domain operand must be string (if used)", Domain);
}

void Verifier::visitAliasScopeListMetadata(const MDNode *MD) {
  for (const MDOperand &Op : MD->operands()) {
    const MDNode *OpMD = dyn_cast<MDNode>(Op);
    Check(OpMD != nullptr, "scope list must consist of MDNodes", MD);
    visitAliasScopeMetadata(OpMD);
  }
}

void Verifier::visitAccessGroupMetadata(const MDNode *MD) {
  auto IsValidAccessScope = [](const MDNode *MD) {
    return MD->getNumOperands() == 0 && MD->isDistinct();
  };

  // It must be either an access scope itself...
  if (IsValidAccessScope(MD))
    return;

  // ...or a list of access scopes.
  for (const MDOperand &Op : MD->operands()) {
    const MDNode *OpMD = dyn_cast<MDNode>(Op);
    Check(OpMD != nullptr, "Access scope list must consist of MDNodes", MD);
    Check(IsValidAccessScope(OpMD),
          "Access scope list contains invalid access scope", MD);
  }
}

/// verifyInstruction - Verify that an instruction is well formed.
///
void Verifier::visitInstruction(Instruction &I) {
  BasicBlock *BB = I.getParent();
  Check(BB, "Instruction not embedded in basic block!", &I);

  if (!isa<PHINode>(I)) {   // Check that non-phi nodes are not self referential
    for (User *U : I.users()) {
      Check(U != (User *)&I || !DT.isReachableFromEntry(BB),
            "Only PHI nodes may reference their own value!", &I);
    }
  }

  // Check that void typed values don't have names
  Check(!I.getType()->isVoidTy() || !I.hasName(),
        "Instruction has a name, but provides a void value!", &I);

  // Check that the return value of the instruction is either void or a legal
  // value type.
  Check(I.getType()->isVoidTy() || I.getType()->isFirstClassType(),
        "Instruction returns a non-scalar type!", &I);

  // Check that the instruction doesn't produce metadata. Calls are already
  // checked against the callee type.
  Check(!I.getType()->isMetadataTy() || isa<CallInst>(I) || isa<InvokeInst>(I),
        "Invalid use of metadata!", &I);

  // Check that all uses of the instruction, if they are instructions
  // themselves, actually have parent basic blocks.  If the use is not an
  // instruction, it is an error!
  for (Use &U : I.uses()) {
    if (Instruction *Used = dyn_cast<Instruction>(U.getUser()))
      Check(Used->getParent() != nullptr,
            "Instruction referencing"
            " instruction not embedded in a basic block!",
            &I, Used);
    else {
      CheckFailed("Use of instruction is not an instruction!", U);
      return;
    }
  }

  // Get a pointer to the call base of the instruction if it is some form of
  // call.
  const CallBase *CBI = dyn_cast<CallBase>(&I);

  for (unsigned i = 0, e = I.getNumOperands(); i != e; ++i) {
    Check(I.getOperand(i) != nullptr, "Instruction has null operand!", &I);

    // Check to make sure that only first-class-values are operands to
    // instructions.
    if (!I.getOperand(i)->getType()->isFirstClassType()) {
      Check(false, "Instruction operands must be first-class values!", &I);
    }

    if (Function *F = dyn_cast<Function>(I.getOperand(i))) {
      // This code checks whether the function is used as the operand of a
      // clang_arc_attachedcall operand bundle.
      auto IsAttachedCallOperand = [](Function *F, const CallBase *CBI,
                                      int Idx) {
        return CBI && CBI->isOperandBundleOfType(
                          LLVMContext::OB_clang_arc_attachedcall, Idx);
      };

      // Check to make sure that the "address of" an intrinsic function is never
      // taken. Ignore cases where the address of the intrinsic function is used
      // as the argument of operand bundle "clang.arc.attachedcall" as those
      // cases are handled in verifyAttachedCallBundle.
      Check((!F->isIntrinsic() ||
             (CBI && &CBI->getCalledOperandUse() == &I.getOperandUse(i)) ||
             IsAttachedCallOperand(F, CBI, i)),
            "Cannot take the address of an intrinsic!", &I);
      Check(!F->isIntrinsic() || isa<CallInst>(I) ||
                F->getIntrinsicID() == Intrinsic::donothing ||
                F->getIntrinsicID() == Intrinsic::seh_try_begin ||
                F->getIntrinsicID() == Intrinsic::seh_try_end ||
                F->getIntrinsicID() == Intrinsic::seh_scope_begin ||
                F->getIntrinsicID() == Intrinsic::seh_scope_end ||
                F->getIntrinsicID() == Intrinsic::coro_resume ||
                F->getIntrinsicID() == Intrinsic::coro_destroy ||
                F->getIntrinsicID() == Intrinsic::coro_await_suspend_void ||
                F->getIntrinsicID() == Intrinsic::coro_await_suspend_bool ||
                F->getIntrinsicID() == Intrinsic::coro_await_suspend_handle ||
                F->getIntrinsicID() ==
                    Intrinsic::experimental_patchpoint_void ||
                F->getIntrinsicID() == Intrinsic::experimental_patchpoint ||
                F->getIntrinsicID() == Intrinsic::fake_use ||
                F->getIntrinsicID() == Intrinsic::experimental_gc_statepoint ||
                F->getIntrinsicID() == Intrinsic::wasm_throw ||
                F->getIntrinsicID() == Intrinsic::wasm_rethrow ||
                IsAttachedCallOperand(F, CBI, i),
            "Cannot invoke an intrinsic other than donothing, patchpoint, "
            "statepoint, coro_resume, coro_destroy, clang.arc.attachedcall or "
            "wasm.(re)throw",
            &I);
      Check(F->getParent() == &M, "Referencing function in another module!", &I,
            &M, F, F->getParent());
    } else if (BasicBlock *OpBB = dyn_cast<BasicBlock>(I.getOperand(i))) {
      Check(OpBB->getParent() == BB->getParent(),
            "Referring to a basic block in another function!", &I);
    } else if (Argument *OpArg = dyn_cast<Argument>(I.getOperand(i))) {
      Check(OpArg->getParent() == BB->getParent(),
            "Referring to an argument in another function!", &I);
    } else if (GlobalValue *GV = dyn_cast<GlobalValue>(I.getOperand(i))) {
      Check(GV->getParent() == &M, "Referencing global in another module!", &I,
            &M, GV, GV->getParent());
    } else if (Instruction *OpInst = dyn_cast<Instruction>(I.getOperand(i))) {
      Check(OpInst->getFunction() == BB->getParent(),
            "Referring to an instruction in another function!", &I);
      verifyDominatesUse(I, i);
    } else if (isa<InlineAsm>(I.getOperand(i))) {
      Check(CBI && &CBI->getCalledOperandUse() == &I.getOperandUse(i),
            "Cannot take the address of an inline asm!", &I);
    } else if (auto *CPA = dyn_cast<ConstantPtrAuth>(I.getOperand(i))) {
      visitConstantExprsRecursively(CPA);
    } else if (ConstantExpr *CE = dyn_cast<ConstantExpr>(I.getOperand(i))) {
      if (CE->getType()->isPtrOrPtrVectorTy()) {
        // If we have a ConstantExpr pointer, we need to see if it came from an
        // illegal bitcast.
        visitConstantExprsRecursively(CE);
      }
    }
  }

  if (MDNode *MD = I.getMetadata(LLVMContext::MD_fpmath)) {
    Check(I.getType()->isFPOrFPVectorTy(),
          "fpmath requires a floating point result!", &I);
    Check(MD->getNumOperands() == 1, "fpmath takes one operand!", &I);
    if (ConstantFP *CFP0 =
            mdconst::dyn_extract_or_null<ConstantFP>(MD->getOperand(0))) {
      const APFloat &Accuracy = CFP0->getValueAPF();
      Check(&Accuracy.getSemantics() == &APFloat::IEEEsingle(),
            "fpmath accuracy must have float type", &I);
      Check(Accuracy.isFiniteNonZero() && !Accuracy.isNegative(),
            "fpmath accuracy not a positive number!", &I);
    } else {
      Check(false, "invalid fpmath accuracy!", &I);
    }
  }

  if (MDNode *Range = I.getMetadata(LLVMContext::MD_range)) {
    Check(isa<LoadInst>(I) || isa<CallInst>(I) || isa<InvokeInst>(I),
          "Ranges are only for loads, calls and invokes!", &I);
    visitRangeMetadata(I, Range, I.getType());
  }

  if (MDNode *Range = I.getMetadata(LLVMContext::MD_noalias_addrspace)) {
    Check(isa<LoadInst>(I) || isa<StoreInst>(I) || isa<AtomicRMWInst>(I) ||
              isa<AtomicCmpXchgInst>(I) || isa<CallInst>(I),
          "noalias.addrspace are only for memory operations!", &I);
    visitNoaliasAddrspaceMetadata(I, Range, I.getType());
  }

  if (I.hasMetadata(LLVMContext::MD_invariant_group)) {
    Check(isa<LoadInst>(I) || isa<StoreInst>(I),
          "invariant.group metadata is only for loads and stores", &I);
  }

  if (MDNode *MD = I.getMetadata(LLVMContext::MD_nonnull)) {
    Check(I.getType()->isPointerTy(), "nonnull applies only to pointer types",
          &I);
    Check(isa<LoadInst>(I),
          "nonnull applies only to load instructions, use attributes"
          " for calls or invokes",
          &I);
    Check(MD->getNumOperands() == 0, "nonnull metadata must be empty", &I);
  }

  if (MDNode *MD = I.getMetadata(LLVMContext::MD_dereferenceable))
    visitDereferenceableMetadata(I, MD);

  if (MDNode *MD = I.getMetadata(LLVMContext::MD_dereferenceable_or_null))
    visitDereferenceableMetadata(I, MD);

  if (MDNode *TBAA = I.getMetadata(LLVMContext::MD_tbaa))
    TBAAVerifyHelper.visitTBAAMetadata(I, TBAA);

  if (MDNode *MD = I.getMetadata(LLVMContext::MD_noalias))
    visitAliasScopeListMetadata(MD);
  if (MDNode *MD = I.getMetadata(LLVMContext::MD_alias_scope))
    visitAliasScopeListMetadata(MD);

  if (MDNode *MD = I.getMetadata(LLVMContext::MD_access_group))
    visitAccessGroupMetadata(MD);

  if (MDNode *AlignMD = I.getMetadata(LLVMContext::MD_align)) {
    Check(I.getType()->isPointerTy(), "align applies only to pointer types",
          &I);
    Check(isa<LoadInst>(I),
          "align applies only to load instructions, "
          "use attributes for calls or invokes",
          &I);
    Check(AlignMD->getNumOperands() == 1, "align takes one operand!", &I);
    ConstantInt *CI = mdconst::dyn_extract<ConstantInt>(AlignMD->getOperand(0));
    Check(CI && CI->getType()->isIntegerTy(64),
          "align metadata value must be an i64!", &I);
    uint64_t Align = CI->getZExtValue();
    Check(isPowerOf2_64(Align), "align metadata value must be a power of 2!",
          &I);
    Check(Align <= Value::MaximumAlignment,
          "alignment is larger that implementation defined limit", &I);
  }

  if (MDNode *MD = I.getMetadata(LLVMContext::MD_prof))
    visitProfMetadata(I, MD);

  if (MDNode *MD = I.getMetadata(LLVMContext::MD_memprof))
    visitMemProfMetadata(I, MD);

  if (MDNode *MD = I.getMetadata(LLVMContext::MD_callsite))
    visitCallsiteMetadata(I, MD);

  if (MDNode *MD = I.getMetadata(LLVMContext::MD_DIAssignID))
    visitDIAssignIDMetadata(I, MD);

  if (MDNode *MMRA = I.getMetadata(LLVMContext::MD_mmra))
    visitMMRAMetadata(I, MMRA);

  if (MDNode *Annotation = I.getMetadata(LLVMContext::MD_annotation))
    visitAnnotationMetadata(Annotation);

  if (MDNode *N = I.getDebugLoc().getAsMDNode()) {
    CheckDI(isa<DILocation>(N), "invalid !dbg metadata attachment", &I, N);
    visitMDNode(*N, AreDebugLocsAllowed::Yes);

    if (auto *DL = dyn_cast<DILocation>(N)) {
      if (DL->getAtomGroup()) {
        CheckDI(DL->getScope()->getSubprogram()->getKeyInstructionsEnabled(),
                "DbgLoc uses atomGroup but DISubprogram doesn't have Key "
                "Instructions enabled",
                DL, DL->getScope()->getSubprogram());
      }
    }
  }

  SmallVector<std::pair<unsigned, MDNode *>, 4> MDs;
  I.getAllMetadata(MDs);
  for (auto Attachment : MDs) {
    unsigned Kind = Attachment.first;
    auto AllowLocs =
        (Kind == LLVMContext::MD_dbg || Kind == LLVMContext::MD_loop)
            ? AreDebugLocsAllowed::Yes
            : AreDebugLocsAllowed::No;
    visitMDNode(*Attachment.second, AllowLocs);
  }

  InstsInThisBlock.insert(&I);
}

/// Allow intrinsics to be verified in different ways.
void Verifier::visitIntrinsicCall(Intrinsic::ID ID, CallBase &Call) {
  Function *IF = Call.getCalledFunction();
  Check(IF->isDeclaration(), "Intrinsic functions should never be defined!",
        IF);

  // Verify that the intrinsic prototype lines up with what the .td files
  // describe.
  FunctionType *IFTy = IF->getFunctionType();
  bool IsVarArg = IFTy->isVarArg();

  SmallVector<Intrinsic::IITDescriptor, 8> Table;
  getIntrinsicInfoTableEntries(ID, Table);
  ArrayRef<Intrinsic::IITDescriptor> TableRef = Table;

  // Walk the descriptors to extract overloaded types.
  SmallVector<Type *, 4> ArgTys;
  Intrinsic::MatchIntrinsicTypesResult Res =
      Intrinsic::matchIntrinsicSignature(IFTy, TableRef, ArgTys);
  Check(Res != Intrinsic::MatchIntrinsicTypes_NoMatchRet,
        "Intrinsic has incorrect return type!", IF);
  Check(Res != Intrinsic::MatchIntrinsicTypes_NoMatchArg,
        "Intrinsic has incorrect argument type!", IF);

  // Verify if the intrinsic call matches the vararg property.
  if (IsVarArg)
    Check(!Intrinsic::matchIntrinsicVarArg(IsVarArg, TableRef),
          "Intrinsic was not defined with variable arguments!", IF);
  else
    Check(!Intrinsic::matchIntrinsicVarArg(IsVarArg, TableRef),
          "Callsite was not defined with variable arguments!", IF);

  // All descriptors should be absorbed by now.
  Check(TableRef.empty(), "Intrinsic has too few arguments!", IF);

  // Now that we have the intrinsic ID and the actual argument types (and we
  // know they are legal for the intrinsic!) get the intrinsic name through the
  // usual means.  This allows us to verify the mangling of argument types into
  // the name.
  const std::string ExpectedName =
      Intrinsic::getName(ID, ArgTys, IF->getParent(), IFTy);
  Check(ExpectedName == IF->getName(),
        "Intrinsic name not mangled correctly for type arguments! "
        "Should be: " +
            ExpectedName,
        IF);

  // If the intrinsic takes MDNode arguments, verify that they are either global
  // or are local to *this* function.
  for (Value *V : Call.args()) {
    if (auto *MD = dyn_cast<MetadataAsValue>(V))
      visitMetadataAsValue(*MD, Call.getCaller());
    if (auto *Const = dyn_cast<Constant>(V))
      Check(!Const->getType()->isX86_AMXTy(),
            "const x86_amx is not allowed in argument!");
  }

  switch (ID) {
  default:
    break;
  case Intrinsic::assume: {
    for (auto &Elem : Call.bundle_op_infos()) {
      unsigned ArgCount = Elem.End - Elem.Begin;
      // Separate storage assumptions are special insofar as they're the only
      // operand bundles allowed on assumes that aren't parameter attributes.
      if (Elem.Tag->getKey() == "separate_storage") {
        Check(ArgCount == 2,
              "separate_storage assumptions should have 2 arguments", Call);
        Check(Call.getOperand(Elem.Begin)->getType()->isPointerTy() &&
                  Call.getOperand(Elem.Begin + 1)->getType()->isPointerTy(),
              "arguments to separate_storage assumptions should be pointers",
              Call);
        continue;
      }
      Check(Elem.Tag->getKey() == "ignore" ||
                Attribute::isExistingAttribute(Elem.Tag->getKey()),
            "tags must be valid attribute names", Call);
      Attribute::AttrKind Kind =
          Attribute::getAttrKindFromName(Elem.Tag->getKey());
      if (Kind == Attribute::Alignment) {
        Check(ArgCount <= 3 && ArgCount >= 2,
              "alignment assumptions should have 2 or 3 arguments", Call);
        Check(Call.getOperand(Elem.Begin)->getType()->isPointerTy(),
              "first argument should be a pointer", Call);
        Check(Call.getOperand(Elem.Begin + 1)->getType()->isIntegerTy(),
              "second argument should be an integer", Call);
        if (ArgCount == 3)
          Check(Call.getOperand(Elem.Begin + 2)->getType()->isIntegerTy(),
                "third argument should be an integer if present", Call);
        continue;
      }
      if (Kind == Attribute::Dereferenceable) {
        Check(ArgCount == 2,
              "dereferenceable assumptions should have 2 arguments", Call);
        Check(Call.getOperand(Elem.Begin)->getType()->isPointerTy(),
              "first argument should be a pointer", Call);
        Check(Call.getOperand(Elem.Begin + 1)->getType()->isIntegerTy(),
              "second argument should be an integer", Call);
        continue;
      }
      Check(ArgCount <= 2, "too many arguments", Call);
      if (Kind == Attribute::None)
        break;
      if (Attribute::isIntAttrKind(Kind)) {
        Check(ArgCount == 2, "this attribute should have 2 arguments", Call);
        Check(isa<ConstantInt>(Call.getOperand(Elem.Begin + 1)),
              "the second argument should be a constant integral value", Call);
      } else if (Attribute::canUseAsParamAttr(Kind)) {
        Check((ArgCount) == 1, "this attribute should have one argument", Call);
      } else if (Attribute::canUseAsFnAttr(Kind)) {
        Check((ArgCount) == 0, "this attribute has no argument", Call);
      }
    }
    break;
  }
  case Intrinsic::ucmp:
  case Intrinsic::scmp: {
    Type *SrcTy = Call.getOperand(0)->getType();
    Type *DestTy = Call.getType();

    Check(DestTy->getScalarSizeInBits() >= 2,
          "result type must be at least 2 bits wide", Call);

    bool IsDestTypeVector = DestTy->isVectorTy();
    Check(SrcTy->isVectorTy() == IsDestTypeVector,
          "ucmp/scmp argument and result types must both be either vector or "
          "scalar types",
          Call);
    if (IsDestTypeVector) {
      auto SrcVecLen = cast<VectorType>(SrcTy)->getElementCount();
      auto DestVecLen = cast<VectorType>(DestTy)->getElementCount();
      Check(SrcVecLen == DestVecLen,
            "return type and arguments must have the same number of "
            "elements",
            Call);
    }
    break;
  }
  case Intrinsic::coro_id: {
    auto *InfoArg = Call.getArgOperand(3)->stripPointerCasts();
    if (isa<ConstantPointerNull>(InfoArg))
      break;
    auto *GV = dyn_cast<GlobalVariable>(InfoArg);
    Check(GV && GV->isConstant() && GV->hasDefinitiveInitializer(),
          "info argument of llvm.coro.id must refer to an initialized "
          "constant");
    Constant *Init = GV->getInitializer();
    Check(isa<ConstantStruct>(Init) || isa<ConstantArray>(Init),
          "info argument of llvm.coro.id must refer to either a struct or "
          "an array");
    break;
  }
  case Intrinsic::is_fpclass: {
    const ConstantInt *TestMask = cast<ConstantInt>(Call.getOperand(1));
    Check((TestMask->getZExtValue() & ~static_cast<unsigned>(fcAllFlags)) == 0,
          "unsupported bits for llvm.is.fpclass test mask");
    break;
  }
  case Intrinsic::fptrunc_round: {
    // Check the rounding mode
    Metadata *MD = nullptr;
    auto *MAV = dyn_cast<MetadataAsValue>(Call.getOperand(1));
    if (MAV)
      MD = MAV->getMetadata();

    Check(MD != nullptr, "missing rounding mode argument", Call);

    Check(isa<MDString>(MD),
          ("invalid value for llvm.fptrunc.round metadata operand"
           " (the operand should be a string)"),
          MD);

    std::optional<RoundingMode> RoundMode =
        convertStrToRoundingMode(cast<MDString>(MD)->getString());
    Check(RoundMode && *RoundMode != RoundingMode::Dynamic,
          "unsupported rounding mode argument", Call);
    break;
  }
#define BEGIN_REGISTER_VP_INTRINSIC(VPID, ...) case Intrinsic::VPID:
#include "llvm/IR/VPIntrinsics.def"
#undef BEGIN_REGISTER_VP_INTRINSIC
    visitVPIntrinsic(cast<VPIntrinsic>(Call));
    break;
#define INSTRUCTION(NAME, NARGS, ROUND_MODE, INTRINSIC)                        \
  case Intrinsic::INTRINSIC:
#include "llvm/IR/ConstrainedOps.def"
#undef INSTRUCTION
    visitConstrainedFPIntrinsic(cast<ConstrainedFPIntrinsic>(Call));
    break;
  case Intrinsic::dbg_declare: // llvm.dbg.declare
  case Intrinsic::dbg_value:   // llvm.dbg.value
  case Intrinsic::dbg_assign:  // llvm.dbg.assign
  case Intrinsic::dbg_label:   // llvm.dbg.label
    // We no longer interpret debug intrinsics (the old variable-location
    // design). They're meaningless as far as LLVM is concerned we could make
    // it an error for them to appear, but it's possible we'll have users
    // converting back to intrinsics for the forseeable future (such as DXIL),
    // so tolerate their existance.
    break;
  case Intrinsic::memcpy:
  case Intrinsic::memcpy_inline:
  case Intrinsic::memmove:
  case Intrinsic::memset:
  case Intrinsic::memset_inline:
    break;
  case Intrinsic::experimental_memset_pattern: {
    const auto Memset = cast<MemSetPatternInst>(&Call);
    Check(Memset->getValue()->getType()->isSized(),
          "unsized types cannot be used as memset patterns", Call);
    break;
  }
  case Intrinsic::memcpy_element_unordered_atomic:
  case Intrinsic::memmove_element_unordered_atomic:
  case Intrinsic::memset_element_unordered_atomic: {
    const auto *AMI = cast<AnyMemIntrinsic>(&Call);

    ConstantInt *ElementSizeCI =
        cast<ConstantInt>(AMI->getRawElementSizeInBytes());
    const APInt &ElementSizeVal = ElementSizeCI->getValue();
    Check(ElementSizeVal.isPowerOf2(),
          "element size of the element-wise atomic memory intrinsic "
          "must be a power of 2",
          Call);

    auto IsValidAlignment = [&](MaybeAlign Alignment) {
      return Alignment && ElementSizeVal.ule(Alignment->value());
    };
    Check(IsValidAlignment(AMI->getDestAlign()),
          "incorrect alignment of the destination argument", Call);
    if (const auto *AMT = dyn_cast<AnyMemTransferInst>(AMI)) {
      Check(IsValidAlignment(AMT->getSourceAlign()),
            "incorrect alignment of the source argument", Call);
    }
    break;
  }
  case Intrinsic::call_preallocated_setup: {
    auto *NumArgs = dyn_cast<ConstantInt>(Call.getArgOperand(0));
    Check(NumArgs != nullptr,
          "llvm.call.preallocated.setup argument must be a constant");
    bool FoundCall = false;
    for (User *U : Call.users()) {
      auto *UseCall = dyn_cast<CallBase>(U);
      Check(UseCall != nullptr,
            "Uses of llvm.call.preallocated.setup must be calls");
      Intrinsic::ID IID = UseCall->getIntrinsicID();
      if (IID == Intrinsic::call_preallocated_arg) {
        auto *AllocArgIndex = dyn_cast<ConstantInt>(UseCall->getArgOperand(1));
        Check(AllocArgIndex != nullptr,
              "llvm.call.preallocated.alloc arg index must be a constant");
        auto AllocArgIndexInt = AllocArgIndex->getValue();
        Check(AllocArgIndexInt.sge(0) &&
                  AllocArgIndexInt.slt(NumArgs->getValue()),
              "llvm.call.preallocated.alloc arg index must be between 0 and "
              "corresponding "
              "llvm.call.preallocated.setup's argument count");
      } else if (IID == Intrinsic::call_preallocated_teardown) {
        // nothing to do
      } else {
        Check(!FoundCall, "Can have at most one call corresponding to a "
                          "llvm.call.preallocated.setup");
        FoundCall = true;
        size_t NumPreallocatedArgs = 0;
        for (unsigned i = 0; i < UseCall->arg_size(); i++) {
          if (UseCall->paramHasAttr(i, Attribute::Preallocated)) {
            ++NumPreallocatedArgs;
          }
        }
        Check(NumPreallocatedArgs != 0,
              "cannot use preallocated intrinsics on a call without "
              "preallocated arguments");
        Check(NumArgs->equalsInt(NumPreallocatedArgs),
              "llvm.call.preallocated.setup arg size must be equal to number "
              "of preallocated arguments "
              "at call site",
              Call, *UseCall);
        // getOperandBundle() cannot be called if more than one of the operand
        // bundle exists. There is already a check elsewhere for this, so skip
        // here if we see more than one.
        if (UseCall->countOperandBundlesOfType(LLVMContext::OB_preallocated) >
            1) {
          return;
        }
        auto PreallocatedBundle =
            UseCall->getOperandBundle(LLVMContext::OB_preallocated);
        Check(PreallocatedBundle,
              "Use of llvm.call.preallocated.setup outside intrinsics "
              "must be in \"preallocated\" operand bundle");
        Check(PreallocatedBundle->Inputs.front().get() == &Call,
              "preallocated bundle must have token from corresponding "
              "llvm.call.preallocated.setup");
      }
    }
    break;
  }
  case Intrinsic::call_preallocated_arg: {
    auto *Token = dyn_cast<CallBase>(Call.getArgOperand(0));
    Check(Token &&
              Token->getIntrinsicID() == Intrinsic::call_preallocated_setup,
          "llvm.call.preallocated.arg token argument must be a "
          "llvm.call.preallocated.setup");
    Check(Call.hasFnAttr(Attribute::Preallocated),
          "llvm.call.preallocated.arg must be called with a \"preallocated\" "
          "call site attribute");
    break;
  }
  case Intrinsic::call_preallocated_teardown: {
    auto *Token = dyn_cast<CallBase>(Call.getArgOperand(0));
    Check(Token &&
              Token->getIntrinsicID() == Intrinsic::call_preallocated_setup,
          "llvm.call.preallocated.teardown token argument must be a "
          "llvm.call.preallocated.setup");
    break;
  }
  case Intrinsic::gcroot:
  case Intrinsic::gcwrite:
  case Intrinsic::gcread:
    if (ID == Intrinsic::gcroot) {
      AllocaInst *AI =
          dyn_cast<AllocaInst>(Call.getArgOperand(0)->stripPointerCasts());
      Check(AI, "llvm.gcroot parameter #1 must be an alloca.", Call);
      Check(isa<Constant>(Call.getArgOperand(1)),
            "llvm.gcroot parameter #2 must be a constant.", Call);
      if (!AI->getAllocatedType()->isPointerTy()) {
        Check(!isa<ConstantPointerNull>(Call.getArgOperand(1)),
              "llvm.gcroot parameter #1 must either be a pointer alloca, "
              "or argument #2 must be a non-null constant.",
              Call);
      }
    }

    Check(Call.getParent()->getParent()->hasGC(),
          "Enclosing function does not use GC.", Call);
    break;
  case Intrinsic::init_trampoline:
    Check(isa<Function>(Call.getArgOperand(1)->stripPointerCasts()),
          "llvm.init_trampoline parameter #2 must resolve to a function.",
          Call);
    break;
  case Intrinsic::prefetch:
    Check(cast<ConstantInt>(Call.getArgOperand(1))->getZExtValue() < 2,
          "rw argument to llvm.prefetch must be 0-1", Call);
    Check(cast<ConstantInt>(Call.getArgOperand(2))->getZExtValue() < 4,
          "locality argument to llvm.prefetch must be 0-3", Call);
    Check(cast<ConstantInt>(Call.getArgOperand(3))->getZExtValue() < 2,
          "cache type argument to llvm.prefetch must be 0-1", Call);
    break;
  case Intrinsic::stackprotector:
    Check(isa<AllocaInst>(Call.getArgOperand(1)->stripPointerCasts()),
          "llvm.stackprotector parameter #2 must resolve to an alloca.", Call);
    break;
  case Intrinsic::localescape: {
    BasicBlock *BB = Call.getParent();
    Check(BB->isEntryBlock(), "llvm.localescape used outside of entry block",
          Call);
    Check(!SawFrameEscape, "multiple calls to llvm.localescape in one function",
          Call);
    for (Value *Arg : Call.args()) {
      if (isa<ConstantPointerNull>(Arg))
        continue; // Null values are allowed as placeholders.
      auto *AI = dyn_cast<AllocaInst>(Arg->stripPointerCasts());
      Check(AI && AI->isStaticAlloca(),
            "llvm.localescape only accepts static allocas", Call);
    }
    FrameEscapeInfo[BB->getParent()].first = Call.arg_size();
    SawFrameEscape = true;
    break;
  }
  case Intrinsic::localrecover: {
    Value *FnArg = Call.getArgOperand(0)->stripPointerCasts();
    Function *Fn = dyn_cast<Function>(FnArg);
    Check(Fn && !Fn->isDeclaration(),
          "llvm.localrecover first "
          "argument must be function defined in this module",
          Call);
    auto *IdxArg = cast<ConstantInt>(Call.getArgOperand(2));
    auto &Entry = FrameEscapeInfo[Fn];
    Entry.second = unsigned(
        std::max(uint64_t(Entry.second), IdxArg->getLimitedValue(~0U) + 1));
    break;
  }

  case Intrinsic::experimental_gc_statepoint:
    if (auto *CI = dyn_cast<CallInst>(&Call))
      Check(!CI->isInlineAsm(),
            "gc.statepoint support for inline assembly unimplemented", CI);
    Check(Call.getParent()->getParent()->hasGC(),
          "Enclosing function does not use GC.", Call);

    verifyStatepoint(Call);
    break;
  case Intrinsic::experimental_gc_result: {
    Check(Call.getParent()->getParent()->hasGC(),
          "Enclosing function does not use GC.", Call);

    auto *Statepoint = Call.getArgOperand(0);
    if (isa<UndefValue>(Statepoint))
      break;

    // Are we tied to a statepoint properly?
    const auto *StatepointCall = dyn_cast<CallBase>(Statepoint);
    Check(StatepointCall && StatepointCall->getIntrinsicID() ==
                                Intrinsic::experimental_gc_statepoint,
          "gc.result operand #1 must be from a statepoint", Call,
          Call.getArgOperand(0));

    // Check that result type matches wrapped callee.
    auto *TargetFuncType =
        cast<FunctionType>(StatepointCall->getParamElementType(2));
    Check(Call.getType() == TargetFuncType->getReturnType(),
          "gc.result result type does not match wrapped callee", Call);
    break;
  }
  case Intrinsic::experimental_gc_relocate: {
    Check(Call.arg_size() == 3, "wrong number of arguments", Call);

    Check(isa<PointerType>(Call.getType()->getScalarType()),
          "gc.relocate must return a pointer or a vector of pointers", Call);

    // Check that this relocate is correctly tied to the statepoint

    // This is case for relocate on the unwinding path of an invoke statepoint
    if (LandingPadInst *LandingPad =
            dyn_cast<LandingPadInst>(Call.getArgOperand(0))) {

      const BasicBlock *InvokeBB =
          LandingPad->getParent()->getUniquePredecessor();

      // Landingpad relocates should have only one predecessor with invoke
      // statepoint terminator
      Check(InvokeBB, "safepoints should have unique landingpads",
            LandingPad->getParent());
      Check(InvokeBB->getTerminator(), "safepoint block should be well formed",
            InvokeBB);
      Check(isa<GCStatepointInst>(InvokeBB->getTerminator()),
            "gc relocate should be linked to a statepoint", InvokeBB);
    } else {
      // In all other cases relocate should be tied to the statepoint directly.
      // This covers relocates on a normal return path of invoke statepoint and
      // relocates of a call statepoint.
      auto *Token = Call.getArgOperand(0);
      Check(isa<GCStatepointInst>(Token) || isa<UndefValue>(Token),
            "gc relocate is incorrectly tied to the statepoint", Call, Token);
    }

    // Verify rest of the relocate arguments.
    const Value &StatepointCall = *cast<GCRelocateInst>(Call).getStatepoint();

    // Both the base and derived must be piped through the safepoint.
    Value *Base = Call.getArgOperand(1);
    Check(isa<ConstantInt>(Base),
          "gc.relocate operand #2 must be integer offset", Call);

    Value *Derived = Call.getArgOperand(2);
    Check(isa<ConstantInt>(Derived),
          "gc.relocate operand #3 must be integer offset", Call);

    const uint64_t BaseIndex = cast<ConstantInt>(Base)->getZExtValue();
    const uint64_t DerivedIndex = cast<ConstantInt>(Derived)->getZExtValue();

    // Check the bounds
    if (isa<UndefValue>(StatepointCall))
      break;
    if (auto Opt = cast<GCStatepointInst>(StatepointCall)
                       .getOperandBundle(LLVMContext::OB_gc_live)) {
      Check(BaseIndex < Opt->Inputs.size(),
            "gc.relocate: statepoint base index out of bounds", Call);
      Check(DerivedIndex < Opt->Inputs.size(),
            "gc.relocate: statepoint derived index out of bounds", Call);
    }

    // Relocated value must be either a pointer type or vector-of-pointer type,
    // but gc_relocate does not need to return the same pointer type as the
    // relocated pointer. It can be casted to the correct type later if it's
    // desired. However, they must have the same address space and 'vectorness'
    GCRelocateInst &Relocate = cast<GCRelocateInst>(Call);
    auto *ResultType = Call.getType();
    auto *DerivedType = Relocate.getDerivedPtr()->getType();
    auto *BaseType = Relocate.getBasePtr()->getType();

    Check(BaseType->isPtrOrPtrVectorTy(),
          "gc.relocate: relocated value must be a pointer", Call);
    Check(DerivedType->isPtrOrPtrVectorTy(),
          "gc.relocate: relocated value must be a pointer", Call);

    Check(ResultType->isVectorTy() == DerivedType->isVectorTy(),
          "gc.relocate: vector relocates to vector and pointer to pointer",
          Call);
    Check(
        ResultType->getPointerAddressSpace() ==
            DerivedType->getPointerAddressSpace(),
        "gc.relocate: relocating a pointer shouldn't change its address space",
        Call);

    auto GC = llvm::getGCStrategy(Relocate.getFunction()->getGC());
    Check(GC, "gc.relocate: calling function must have GCStrategy",
          Call.getFunction());
    if (GC) {
      auto isGCPtr = [&GC](Type *PTy) {
        return GC->isGCManagedPointer(PTy->getScalarType()).value_or(true);
      };
      Check(isGCPtr(ResultType), "gc.relocate: must return gc pointer", Call);
      Check(isGCPtr(BaseType),
            "gc.relocate: relocated value must be a gc pointer", Call);
      Check(isGCPtr(DerivedType),
            "gc.relocate: relocated value must be a gc pointer", Call);
    }
    break;
  }
  case Intrinsic::experimental_patchpoint: {
    if (Call.getCallingConv() == CallingConv::AnyReg) {
      Check(Call.getType()->isSingleValueType(),
            "patchpoint: invalid return type used with anyregcc", Call);
    }
    break;
  }
  case Intrinsic::eh_exceptioncode:
  case Intrinsic::eh_exceptionpointer: {
    Check(isa<CatchPadInst>(Call.getArgOperand(0)),
          "eh.exceptionpointer argument must be a catchpad", Call);
    break;
  }
  case Intrinsic::get_active_lane_mask: {
    Check(Call.getType()->isVectorTy(),
          "get_active_lane_mask: must return a "
          "vector",
          Call);
    auto *ElemTy = Call.getType()->getScalarType();
    Check(ElemTy->isIntegerTy(1),
          "get_active_lane_mask: element type is not "
          "i1",
          Call);
    break;
  }
  case Intrinsic::experimental_get_vector_length: {
    ConstantInt *VF = cast<ConstantInt>(Call.getArgOperand(1));
    Check(!VF->isNegative() && !VF->isZero(),
          "get_vector_length: VF must be positive", Call);
    break;
  }
  case Intrinsic::masked_load: {
    Check(Call.getType()->isVectorTy(), "masked_load: must return a vector",
          Call);

    ConstantInt *Alignment = cast<ConstantInt>(Call.getArgOperand(1));
    Value *Mask = Call.getArgOperand(2);
    Value *PassThru = Call.getArgOperand(3);
    Check(Mask->getType()->isVectorTy(), "masked_load: mask must be vector",
          Call);
    Check(Alignment->getValue().isPowerOf2(),
          "masked_load: alignment must be a power of 2", Call);
    Check(PassThru->getType() == Call.getType(),
          "masked_load: pass through and return type must match", Call);
    Check(cast<VectorType>(Mask->getType())->getElementCount() ==
              cast<VectorType>(Call.getType())->getElementCount(),
          "masked_load: vector mask must be same length as return", Call);
    break;
  }
  case Intrinsic::masked_store: {
    Value *Val = Call.getArgOperand(0);
    ConstantInt *Alignment = cast<ConstantInt>(Call.getArgOperand(2));
    Value *Mask = Call.getArgOperand(3);
    Check(Mask->getType()->isVectorTy(), "masked_store: mask must be vector",
          Call);
    Check(Alignment->getValue().isPowerOf2(),
          "masked_store: alignment must be a power of 2", Call);
    Check(cast<VectorType>(Mask->getType())->getElementCount() ==
              cast<VectorType>(Val->getType())->getElementCount(),
          "masked_store: vector mask must be same length as value", Call);
    break;
  }

  case Intrinsic::masked_gather: {
    const APInt &Alignment =
        cast<ConstantInt>(Call.getArgOperand(1))->getValue();
    Check(Alignment.isZero() || Alignment.isPowerOf2(),
          "masked_gather: alignment must be 0 or a power of 2", Call);
    break;
  }
  case Intrinsic::masked_scatter: {
    const APInt &Alignment =
        cast<ConstantInt>(Call.getArgOperand(2))->getValue();
    Check(Alignment.isZero() || Alignment.isPowerOf2(),
          "masked_scatter: alignment must be 0 or a power of 2", Call);
    break;
  }

  case Intrinsic::experimental_guard: {
    Check(isa<CallInst>(Call), "experimental_guard cannot be invoked", Call);
    Check(Call.countOperandBundlesOfType(LLVMContext::OB_deopt) == 1,
          "experimental_guard must have exactly one "
          "\"deopt\" operand bundle");
    break;
  }

  case Intrinsic::experimental_deoptimize: {
    Check(isa<CallInst>(Call), "experimental_deoptimize cannot be invoked",
          Call);
    Check(Call.countOperandBundlesOfType(LLVMContext::OB_deopt) == 1,
          "experimental_deoptimize must have exactly one "
          "\"deopt\" operand bundle");
    Check(Call.getType() == Call.getFunction()->getReturnType(),
          "experimental_deoptimize return type must match caller return type");

    if (isa<CallInst>(Call)) {
      auto *RI = dyn_cast<ReturnInst>(Call.getNextNode());
      Check(RI,
            "calls to experimental_deoptimize must be followed by a return");

      if (!Call.getType()->isVoidTy() && RI)
        Check(RI->getReturnValue() == &Call,
              "calls to experimental_deoptimize must be followed by a return "
              "of the value computed by experimental_deoptimize");
    }

    break;
  }
  case Intrinsic::vastart: {
    Check(Call.getFunction()->isVarArg(),
          "va_start called in a non-varargs function");
    break;
  }
  case Intrinsic::get_dynamic_area_offset: {
    auto *IntTy = dyn_cast<IntegerType>(Call.getType());
    Check(IntTy && DL.getPointerSizeInBits(DL.getAllocaAddrSpace()) ==
                       IntTy->getBitWidth(),
          "get_dynamic_area_offset result type must be scalar integer matching "
          "alloca address space width",
          Call);
    break;
  }
  case Intrinsic::vector_reduce_and:
  case Intrinsic::vector_reduce_or:
  case Intrinsic::vector_reduce_xor:
  case Intrinsic::vector_reduce_add:
  case Intrinsic::vector_reduce_mul:
  case Intrinsic::vector_reduce_smax:
  case Intrinsic::vector_reduce_smin:
  case Intrinsic::vector_reduce_umax:
  case Intrinsic::vector_reduce_umin: {
    Type *ArgTy = Call.getArgOperand(0)->getType();
    Check(ArgTy->isIntOrIntVectorTy() && ArgTy->isVectorTy(),
          "Intrinsic has incorrect argument type!");
    break;
  }
  case Intrinsic::vector_reduce_fmax:
  case Intrinsic::vector_reduce_fmin: {
    Type *ArgTy = Call.getArgOperand(0)->getType();
    Check(ArgTy->isFPOrFPVectorTy() && ArgTy->isVectorTy(),
          "Intrinsic has incorrect argument type!");
    break;
  }
  case Intrinsic::vector_reduce_fadd:
  case Intrinsic::vector_reduce_fmul: {
    // Unlike the other reductions, the first argument is a start value. The
    // second argument is the vector to be reduced.
    Type *ArgTy = Call.getArgOperand(1)->getType();
    Check(ArgTy->isFPOrFPVectorTy() && ArgTy->isVectorTy(),
          "Intrinsic has incorrect argument type!");
    break;
  }
  case Intrinsic::smul_fix:
  case Intrinsic::smul_fix_sat:
  case Intrinsic::umul_fix:
  case Intrinsic::umul_fix_sat:
  case Intrinsic::sdiv_fix:
  case Intrinsic::sdiv_fix_sat:
  case Intrinsic::udiv_fix:
  case Intrinsic::udiv_fix_sat: {
    Value *Op1 = Call.getArgOperand(0);
    Value *Op2 = Call.getArgOperand(1);
    Check(Op1->getType()->isIntOrIntVectorTy(),
          "first operand of [us][mul|div]_fix[_sat] must be an int type or "
          "vector of ints");
    Check(Op2->getType()->isIntOrIntVectorTy(),
          "second operand of [us][mul|div]_fix[_sat] must be an int type or "
          "vector of ints");

    auto *Op3 = cast<ConstantInt>(Call.getArgOperand(2));
    Check(Op3->getType()->isIntegerTy(),
          "third operand of [us][mul|div]_fix[_sat] must be an int type");
    Check(Op3->getBitWidth() <= 32,
          "third operand of [us][mul|div]_fix[_sat] must fit within 32 bits");

    if (ID == Intrinsic::smul_fix || ID == Intrinsic::smul_fix_sat ||
        ID == Intrinsic::sdiv_fix || ID == Intrinsic::sdiv_fix_sat) {
      Check(Op3->getZExtValue() < Op1->getType()->getScalarSizeInBits(),
            "the scale of s[mul|div]_fix[_sat] must be less than the width of "
            "the operands");
    } else {
      Check(Op3->getZExtValue() <= Op1->getType()->getScalarSizeInBits(),
            "the scale of u[mul|div]_fix[_sat] must be less than or equal "
            "to the width of the operands");
    }
    break;
  }
  case Intrinsic::lrint:
  case Intrinsic::llrint:
  case Intrinsic::lround:
  case Intrinsic::llround: {
    Type *ValTy = Call.getArgOperand(0)->getType();
    Type *ResultTy = Call.getType();
    auto *VTy = dyn_cast<VectorType>(ValTy);
    auto *RTy = dyn_cast<VectorType>(ResultTy);
    Check(ValTy->isFPOrFPVectorTy() && ResultTy->isIntOrIntVectorTy(),
          ExpectedName + ": argument must be floating-point or vector "
                         "of floating-points, and result must be integer or "
                         "vector of integers",
          &Call);
    Check(ValTy->isVectorTy() == ResultTy->isVectorTy(),
          ExpectedName + ": argument and result disagree on vector use", &Call);
    if (VTy) {
      Check(VTy->getElementCount() == RTy->getElementCount(),
            ExpectedName + ": argument must be same length as result", &Call);
    }
    break;
  }
  case Intrinsic::bswap: {
    Type *Ty = Call.getType();
    unsigned Size = Ty->getScalarSizeInBits();
    Check(Size % 16 == 0, "bswap must be an even number of bytes", &Call);
    break;
  }
  case Intrinsic::invariant_start: {
    ConstantInt *InvariantSize = dyn_cast<ConstantInt>(Call.getArgOperand(0));
    Check(InvariantSize &&
              (!InvariantSize->isNegative() || InvariantSize->isMinusOne()),
          "invariant_start parameter must be -1, 0 or a positive number",
          &Call);
    break;
  }
  case Intrinsic::matrix_multiply:
  case Intrinsic::matrix_transpose:
  case Intrinsic::matrix_column_major_load:
  case Intrinsic::matrix_column_major_store: {
    Function *IF = Call.getCalledFunction();
    ConstantInt *Stride = nullptr;
    ConstantInt *NumRows;
    ConstantInt *NumColumns;
    VectorType *ResultTy;
    Type *Op0ElemTy = nullptr;
    Type *Op1ElemTy = nullptr;
    switch (ID) {
    case Intrinsic::matrix_multiply: {
      NumRows = cast<ConstantInt>(Call.getArgOperand(2));
      ConstantInt *N = cast<ConstantInt>(Call.getArgOperand(3));
      NumColumns = cast<ConstantInt>(Call.getArgOperand(4));
      Check(cast<FixedVectorType>(Call.getArgOperand(0)->getType())
                    ->getNumElements() ==
                NumRows->getZExtValue() * N->getZExtValue(),
            "First argument of a matrix operation does not match specified "
            "shape!");
      Check(cast<FixedVectorType>(Call.getArgOperand(1)->getType())
                    ->getNumElements() ==
                N->getZExtValue() * NumColumns->getZExtValue(),
            "Second argument of a matrix operation does not match specified "
            "shape!");

      ResultTy = cast<VectorType>(Call.getType());
      Op0ElemTy =
          cast<VectorType>(Call.getArgOperand(0)->getType())->getElementType();
      Op1ElemTy =
          cast<VectorType>(Call.getArgOperand(1)->getType())->getElementType();
      break;
    }
    case Intrinsic::matrix_transpose:
      NumRows = cast<ConstantInt>(Call.getArgOperand(1));
      NumColumns = cast<ConstantInt>(Call.getArgOperand(2));
      ResultTy = cast<VectorType>(Call.getType());
      Op0ElemTy =
          cast<VectorType>(Call.getArgOperand(0)->getType())->getElementType();
      break;
    case Intrinsic::matrix_column_major_load: {
      Stride = dyn_cast<ConstantInt>(Call.getArgOperand(1));
      NumRows = cast<ConstantInt>(Call.getArgOperand(3));
      NumColumns = cast<ConstantInt>(Call.getArgOperand(4));
      ResultTy = cast<VectorType>(Call.getType());
      break;
    }
    case Intrinsic::matrix_column_major_store: {
      Stride = dyn_cast<ConstantInt>(Call.getArgOperand(2));
      NumRows = cast<ConstantInt>(Call.getArgOperand(4));
      NumColumns = cast<ConstantInt>(Call.getArgOperand(5));
      ResultTy = cast<VectorType>(Call.getArgOperand(0)->getType());
      Op0ElemTy =
          cast<VectorType>(Call.getArgOperand(0)->getType())->getElementType();
      break;
    }
    default:
      llvm_unreachable("unexpected intrinsic");
    }

    Check(ResultTy->getElementType()->isIntegerTy() ||
              ResultTy->getElementType()->isFloatingPointTy(),
          "Result type must be an integer or floating-point type!", IF);

    if (Op0ElemTy)
      Check(ResultTy->getElementType() == Op0ElemTy,
            "Vector element type mismatch of the result and first operand "
            "vector!",
            IF);

    if (Op1ElemTy)
      Check(ResultTy->getElementType() == Op1ElemTy,
            "Vector element type mismatch of the result and second operand "
            "vector!",
            IF);

    Check(cast<FixedVectorType>(ResultTy)->getNumElements() ==
              NumRows->getZExtValue() * NumColumns->getZExtValue(),
          "Result of a matrix operation does not fit in the returned vector!");

    if (Stride)
      Check(Stride->getZExtValue() >= NumRows->getZExtValue(),
            "Stride must be greater or equal than the number of rows!", IF);

    break;
  }
  case Intrinsic::vector_splice: {
    VectorType *VecTy = cast<VectorType>(Call.getType());
    int64_t Idx = cast<ConstantInt>(Call.getArgOperand(2))->getSExtValue();
    int64_t KnownMinNumElements = VecTy->getElementCount().getKnownMinValue();
    if (Call.getParent() && Call.getParent()->getParent()) {
      AttributeList Attrs = Call.getParent()->getParent()->getAttributes();
      if (Attrs.hasFnAttr(Attribute::VScaleRange))
        KnownMinNumElements *= Attrs.getFnAttrs().getVScaleRangeMin();
    }
    Check((Idx < 0 && std::abs(Idx) <= KnownMinNumElements) ||
              (Idx >= 0 && Idx < KnownMinNumElements),
          "The splice index exceeds the range [-VL, VL-1] where VL is the "
          "known minimum number of elements in the vector. For scalable "
          "vectors the minimum number of elements is determined from "
          "vscale_range.",
          &Call);
    break;
  }
  case Intrinsic::stepvector: {
    VectorType *VecTy = dyn_cast<VectorType>(Call.getType());
    Check(VecTy && VecTy->getScalarType()->isIntegerTy() &&
              VecTy->getScalarSizeInBits() >= 8,
          "stepvector only supported for vectors of integers "
          "with a bitwidth of at least 8.",
          &Call);
    break;
  }
  case Intrinsic::experimental_vector_match: {
    Value *Op1 = Call.getArgOperand(0);
    Value *Op2 = Call.getArgOperand(1);
    Value *Mask = Call.getArgOperand(2);

    VectorType *Op1Ty = dyn_cast<VectorType>(Op1->getType());
    VectorType *Op2Ty = dyn_cast<VectorType>(Op2->getType());
    VectorType *MaskTy = dyn_cast<VectorType>(Mask->getType());

    Check(Op1Ty && Op2Ty && MaskTy, "Operands must be vectors.", &Call);
    Check(isa<FixedVectorType>(Op2Ty),
          "Second operand must be a fixed length vector.", &Call);
    Check(Op1Ty->getElementType()->isIntegerTy(),
          "First operand must be a vector of integers.", &Call);
    Check(Op1Ty->getElementType() == Op2Ty->getElementType(),
          "First two operands must have the same element type.", &Call);
    Check(Op1Ty->getElementCount() == MaskTy->getElementCount(),
          "First operand and mask must have the same number of elements.",
          &Call);
    Check(MaskTy->getElementType()->isIntegerTy(1),
          "Mask must be a vector of i1's.", &Call);
    Check(Call.getType() == MaskTy, "Return type must match the mask type.",
          &Call);
    break;
  }
  case Intrinsic::vector_insert: {
    Value *Vec = Call.getArgOperand(0);
    Value *SubVec = Call.getArgOperand(1);
    Value *Idx = Call.getArgOperand(2);
    unsigned IdxN = cast<ConstantInt>(Idx)->getZExtValue();

    VectorType *VecTy = cast<VectorType>(Vec->getType());
    VectorType *SubVecTy = cast<VectorType>(SubVec->getType());

    ElementCount VecEC = VecTy->getElementCount();
    ElementCount SubVecEC = SubVecTy->getElementCount();
    Check(VecTy->getElementType() == SubVecTy->getElementType(),
          "vector_insert parameters must have the same element "
          "type.",
          &Call);
    Check(IdxN % SubVecEC.getKnownMinValue() == 0,
          "vector_insert index must be a constant multiple of "
          "the subvector's known minimum vector length.");

    // If this insertion is not the 'mixed' case where a fixed vector is
    // inserted into a scalable vector, ensure that the insertion of the
    // subvector does not overrun the parent vector.
    if (VecEC.isScalable() == SubVecEC.isScalable()) {
      Check(IdxN < VecEC.getKnownMinValue() &&
                IdxN + SubVecEC.getKnownMinValue() <= VecEC.getKnownMinValue(),
            "subvector operand of vector_insert would overrun the "
            "vector being inserted into.");
    }
    break;
  }
  case Intrinsic::vector_extract: {
    Value *Vec = Call.getArgOperand(0);
    Value *Idx = Call.getArgOperand(1);
    unsigned IdxN = cast<ConstantInt>(Idx)->getZExtValue();

    VectorType *ResultTy = cast<VectorType>(Call.getType());
    VectorType *VecTy = cast<VectorType>(Vec->getType());

    ElementCount VecEC = VecTy->getElementCount();
    ElementCount ResultEC = ResultTy->getElementCount();

    Check(ResultTy->getElementType() == VecTy->getElementType(),
          "vector_extract result must have the same element "
          "type as the input vector.",
          &Call);
    Check(IdxN % ResultEC.getKnownMinValue() == 0,
          "vector_extract index must be a constant multiple of "
          "the result type's known minimum vector length.");

    // If this extraction is not the 'mixed' case where a fixed vector is
    // extracted from a scalable vector, ensure that the extraction does not
    // overrun the parent vector.
    if (VecEC.isScalable() == ResultEC.isScalable()) {
      Check(IdxN < VecEC.getKnownMinValue() &&
                IdxN + ResultEC.getKnownMinValue() <= VecEC.getKnownMinValue(),
            "vector_extract would overrun.");
    }
    break;
  }
  case Intrinsic::experimental_vector_partial_reduce_add: {
    VectorType *AccTy = cast<VectorType>(Call.getArgOperand(0)->getType());
    VectorType *VecTy = cast<VectorType>(Call.getArgOperand(1)->getType());

    unsigned VecWidth = VecTy->getElementCount().getKnownMinValue();
    unsigned AccWidth = AccTy->getElementCount().getKnownMinValue();

    Check((VecWidth % AccWidth) == 0,
          "Invalid vector widths for partial "
          "reduction. The width of the input vector "
          "must be a positive integer multiple of "
          "the width of the accumulator vector.");
    break;
  }
  case Intrinsic::experimental_noalias_scope_decl: {
    NoAliasScopeDecls.push_back(cast<IntrinsicInst>(&Call));
    break;
  }
  case Intrinsic::preserve_array_access_index:
  case Intrinsic::preserve_struct_access_index:
  case Intrinsic::aarch64_ldaxr:
  case Intrinsic::aarch64_ldxr:
  case Intrinsic::arm_ldaex:
  case Intrinsic::arm_ldrex: {
    Type *ElemTy = Call.getParamElementType(0);
    Check(ElemTy, "Intrinsic requires elementtype attribute on first argument.",
          &Call);
    break;
  }
  case Intrinsic::aarch64_stlxr:
  case Intrinsic::aarch64_stxr:
  case Intrinsic::arm_stlex:
  case Intrinsic::arm_strex: {
    Type *ElemTy = Call.getAttributes().getParamElementType(1);
    Check(ElemTy,
          "Intrinsic requires elementtype attribute on second argument.",
          &Call);
    break;
  }
  case Intrinsic::aarch64_prefetch: {
    Check(cast<ConstantInt>(Call.getArgOperand(1))->getZExtValue() < 2,
          "write argument to llvm.aarch64.prefetch must be 0 or 1", Call);
    Check(cast<ConstantInt>(Call.getArgOperand(2))->getZExtValue() < 4,
          "target argument to llvm.aarch64.prefetch must be 0-3", Call);
    Check(cast<ConstantInt>(Call.getArgOperand(3))->getZExtValue() < 2,
          "stream argument to llvm.aarch64.prefetch must be 0 or 1", Call);
    Check(cast<ConstantInt>(Call.getArgOperand(4))->getZExtValue() < 2,
          "isdata argument to llvm.aarch64.prefetch must be 0 or 1", Call);
    break;
  }
  case Intrinsic::callbr_landingpad: {
    const auto *CBR = dyn_cast<CallBrInst>(Call.getOperand(0));
    Check(CBR, "intrinstic requires callbr operand", &Call);
    if (!CBR)
      break;

    const BasicBlock *LandingPadBB = Call.getParent();
    const BasicBlock *PredBB = LandingPadBB->getUniquePredecessor();
    if (!PredBB) {
      CheckFailed("Intrinsic in block must have 1 unique predecessor", &Call);
      break;
    }
    if (!isa<CallBrInst>(PredBB->getTerminator())) {
      CheckFailed("Intrinsic must have corresponding callbr in predecessor",
                  &Call);
      break;
    }
    Check(llvm::is_contained(CBR->getIndirectDests(), LandingPadBB),
          "Intrinsic's corresponding callbr must have intrinsic's parent basic "
          "block in indirect destination list",
          &Call);
    const Instruction &First = *LandingPadBB->begin();
    Check(&First == &Call, "No other instructions may proceed intrinsic",
          &Call);
    break;
  }
  case Intrinsic::amdgcn_cs_chain: {
    auto CallerCC = Call.getCaller()->getCallingConv();
    switch (CallerCC) {
    case CallingConv::AMDGPU_CS:
    case CallingConv::AMDGPU_CS_Chain:
    case CallingConv::AMDGPU_CS_ChainPreserve:
      break;
    default:
      CheckFailed("Intrinsic can only be used from functions with the "
                  "amdgpu_cs, amdgpu_cs_chain or amdgpu_cs_chain_preserve "
                  "calling conventions",
                  &Call);
      break;
    }

    Check(Call.paramHasAttr(2, Attribute::InReg),
          "SGPR arguments must have the `inreg` attribute", &Call);
    Check(!Call.paramHasAttr(3, Attribute::InReg),
          "VGPR arguments must not have the `inreg` attribute", &Call);

    auto *Next = Call.getNextNode();
    bool IsAMDUnreachable = Next && isa<IntrinsicInst>(Next) &&
                            cast<IntrinsicInst>(Next)->getIntrinsicID() ==
                                Intrinsic::amdgcn_unreachable;
    Check(Next && (isa<UnreachableInst>(Next) || IsAMDUnreachable),
          "llvm.amdgcn.cs.chain must be followed by unreachable", &Call);
    break;
  }
  case Intrinsic::amdgcn_init_exec_from_input: {
    const Argument *Arg = dyn_cast<Argument>(Call.getOperand(0));
    Check(Arg && Arg->hasInRegAttr(),
          "only inreg arguments to the parent function are valid as inputs to "
          "this intrinsic",
          &Call);
    break;
  }
  case Intrinsic::amdgcn_set_inactive_chain_arg: {
    auto CallerCC = Call.getCaller()->getCallingConv();
    switch (CallerCC) {
    case CallingConv::AMDGPU_CS_Chain:
    case CallingConv::AMDGPU_CS_ChainPreserve:
      break;
    default:
      CheckFailed("Intrinsic can only be used from functions with the "
                  "amdgpu_cs_chain or amdgpu_cs_chain_preserve "
                  "calling conventions",
                  &Call);
      break;
    }

    unsigned InactiveIdx = 1;
    Check(!Call.paramHasAttr(InactiveIdx, Attribute::InReg),
          "Value for inactive lanes must not have the `inreg` attribute",
          &Call);
    Check(isa<Argument>(Call.getArgOperand(InactiveIdx)),
          "Value for inactive lanes must be a function argument", &Call);
    Check(!cast<Argument>(Call.getArgOperand(InactiveIdx))->hasInRegAttr(),
          "Value for inactive lanes must be a VGPR function argument", &Call);
    break;
  }
  case Intrinsic::amdgcn_s_prefetch_data: {
    Check(
        AMDGPU::isFlatGlobalAddrSpace(
            Call.getArgOperand(0)->getType()->getPointerAddressSpace()),
        "llvm.amdgcn.s.prefetch.data only supports global or constant memory");
    break;
  }
  case Intrinsic::amdgcn_mfma_scale_f32_16x16x128_f8f6f4:
  case Intrinsic::amdgcn_mfma_scale_f32_32x32x64_f8f6f4: {
    Value *Src0 = Call.getArgOperand(0);
    Value *Src1 = Call.getArgOperand(1);

    uint64_t CBSZ = cast<ConstantInt>(Call.getArgOperand(3))->getZExtValue();
    uint64_t BLGP = cast<ConstantInt>(Call.getArgOperand(4))->getZExtValue();
    Check(CBSZ <= 4, "invalid value for cbsz format", Call,
          Call.getArgOperand(3));
    Check(BLGP <= 4, "invalid value for blgp format", Call,
          Call.getArgOperand(4));

    // AMDGPU::MFMAScaleFormats values
    auto getFormatNumRegs = [](unsigned FormatVal) {
      switch (FormatVal) {
      case 0:
      case 1:
        return 8u;
      case 2:
      case 3:
        return 6u;
      case 4:
        return 4u;
      default:
        llvm_unreachable("invalid format value");
      }
    };

    auto isValidSrcASrcBVector = [](FixedVectorType *Ty) {
      if (!Ty || !Ty->getElementType()->isIntegerTy(32))
        return false;
      unsigned NumElts = Ty->getNumElements();
      return NumElts == 4 || NumElts == 6 || NumElts == 8;
    };

    auto *Src0Ty = dyn_cast<FixedVectorType>(Src0->getType());
    auto *Src1Ty = dyn_cast<FixedVectorType>(Src1->getType());
    Check(isValidSrcASrcBVector(Src0Ty),
          "operand 0 must be 4, 6 or 8 element i32 vector", &Call, Src0);
    Check(isValidSrcASrcBVector(Src1Ty),
          "operand 1 must be 4, 6 or 8 element i32 vector", &Call, Src1);

    // Permit excess registers for the format.
    Check(Src0Ty->getNumElements() >= getFormatNumRegs(CBSZ),
          "invalid vector type for format", &Call, Src0, Call.getArgOperand(3));
    Check(Src1Ty->getNumElements() >= getFormatNumRegs(BLGP),
          "invalid vector type for format", &Call, Src1, Call.getArgOperand(5));
    break;
  }
  case Intrinsic::nvvm_setmaxnreg_inc_sync_aligned_u32:
  case Intrinsic::nvvm_setmaxnreg_dec_sync_aligned_u32: {
    Value *V = Call.getArgOperand(0);
    unsigned RegCount = cast<ConstantInt>(V)->getZExtValue();
    Check(RegCount % 8 == 0,
          "reg_count argument to nvvm.setmaxnreg must be in multiples of 8");
    break;
  }
  case Intrinsic::experimental_convergence_entry:
  case Intrinsic::experimental_convergence_anchor:
    break;
  case Intrinsic::experimental_convergence_loop:
    break;
  case Intrinsic::ptrmask: {
    Type *Ty0 = Call.getArgOperand(0)->getType();
    Type *Ty1 = Call.getArgOperand(1)->getType();
    Check(Ty0->isPtrOrPtrVectorTy(),
          "llvm.ptrmask intrinsic first argument must be pointer or vector "
          "of pointers",
          &Call);
    Check(
        Ty0->isVectorTy() == Ty1->isVectorTy(),
        "llvm.ptrmask intrinsic arguments must be both scalars or both vectors",
        &Call);
    if (Ty0->isVectorTy())
      Check(cast<VectorType>(Ty0)->getElementCount() ==
                cast<VectorType>(Ty1)->getElementCount(),
            "llvm.ptrmask intrinsic arguments must have the same number of "
            "elements",
            &Call);
    Check(DL.getIndexTypeSizeInBits(Ty0) == Ty1->getScalarSizeInBits(),
          "llvm.ptrmask intrinsic second argument bitwidth must match "
          "pointer index type size of first argument",
          &Call);
    break;
  }
  case Intrinsic::thread_pointer: {
    Check(Call.getType()->getPointerAddressSpace() ==
              DL.getDefaultGlobalsAddressSpace(),
          "llvm.thread.pointer intrinsic return type must be for the globals "
          "address space",
          &Call);
    break;
  }
  case Intrinsic::threadlocal_address: {
    const Value &Arg0 = *Call.getArgOperand(0);
    Check(isa<GlobalValue>(Arg0),
          "llvm.threadlocal.address first argument must be a GlobalValue");
    Check(cast<GlobalValue>(Arg0).isThreadLocal(),
          "llvm.threadlocal.address operand isThreadLocal() must be true");
    break;
  }
  };

  // Verify that there aren't any unmediated control transfers between funclets.
  if (IntrinsicInst::mayLowerToFunctionCall(ID)) {
    Function *F = Call.getParent()->getParent();
    if (F->hasPersonalityFn() &&
        isScopedEHPersonality(classifyEHPersonality(F->getPersonalityFn()))) {
      // Run EH funclet coloring on-demand and cache results for other intrinsic
      // calls in this function
      if (BlockEHFuncletColors.empty())
        BlockEHFuncletColors = colorEHFunclets(*F);

      // Check for catch-/cleanup-pad in first funclet block
      bool InEHFunclet = false;
      BasicBlock *CallBB = Call.getParent();
      const ColorVector &CV = BlockEHFuncletColors.find(CallBB)->second;
      assert(CV.size() > 0 && "Uncolored block");
      for (BasicBlock *ColorFirstBB : CV)
        if (auto It = ColorFirstBB->getFirstNonPHIIt();
            It != ColorFirstBB->end())
          if (isa_and_nonnull<FuncletPadInst>(&*It))
            InEHFunclet = true;

      // Check for funclet operand bundle
      bool HasToken = false;
      for (unsigned I = 0, E = Call.getNumOperandBundles(); I != E; ++I)
        if (Call.getOperandBundleAt(I).getTagID() == LLVMContext::OB_funclet)
          HasToken = true;

      // This would cause silent code truncation in WinEHPrepare
      if (InEHFunclet)
        Check(HasToken, "Missing funclet token on intrinsic call", &Call);
    }
  }
}

/// Carefully grab the subprogram from a local scope.
///
/// This carefully grabs the subprogram from a local scope, avoiding the
/// built-in assertions that would typically fire.
static DISubprogram *getSubprogram(Metadata *LocalScope) {
  if (!LocalScope)
    return nullptr;

  if (auto *SP = dyn_cast<DISubprogram>(LocalScope))
    return SP;

  if (auto *LB = dyn_cast<DILexicalBlockBase>(LocalScope))
    return getSubprogram(LB->getRawScope());

  // Just return null; broken scope chains are checked elsewhere.
  assert(!isa<DILocalScope>(LocalScope) && "Unknown type of local scope");
  return nullptr;
}

void Verifier::visit(DbgLabelRecord &DLR) {
  CheckDI(isa<DILabel>(DLR.getRawLabel()),
          "invalid #dbg_label intrinsic variable", &DLR, DLR.getRawLabel());

  // Ignore broken !dbg attachments; they're checked elsewhere.
  if (MDNode *N = DLR.getDebugLoc().getAsMDNode())
    if (!isa<DILocation>(N))
      return;

  BasicBlock *BB = DLR.getParent();
  Function *F = BB ? BB->getParent() : nullptr;

  // The scopes for variables and !dbg attachments must agree.
  DILabel *Label = DLR.getLabel();
  DILocation *Loc = DLR.getDebugLoc();
  CheckDI(Loc, "#dbg_label record requires a !dbg attachment", &DLR, BB, F);

  DISubprogram *LabelSP = getSubprogram(Label->getRawScope());
  DISubprogram *LocSP = getSubprogram(Loc->getRawScope());
  if (!LabelSP || !LocSP)
    return;

  CheckDI(LabelSP == LocSP,
          "mismatched subprogram between #dbg_label label and !dbg attachment",
          &DLR, BB, F, Label, Label->getScope()->getSubprogram(), Loc,
          Loc->getScope()->getSubprogram());
}

void Verifier::visit(DbgVariableRecord &DVR) {
  BasicBlock *BB = DVR.getParent();
  Function *F = BB->getParent();

  CheckDI(DVR.getType() == DbgVariableRecord::LocationType::Value ||
              DVR.getType() == DbgVariableRecord::LocationType::Declare ||
              DVR.getType() == DbgVariableRecord::LocationType::Assign,
          "invalid #dbg record type", &DVR, DVR.getType(), BB, F);

  // The location for a DbgVariableRecord must be either a ValueAsMetadata,
  // DIArgList, or an empty MDNode (which is a legacy representation for an
  // "undef" location).
  auto *MD = DVR.getRawLocation();
  CheckDI(MD && (isa<ValueAsMetadata>(MD) || isa<DIArgList>(MD) ||
                 (isa<MDNode>(MD) && !cast<MDNode>(MD)->getNumOperands())),
          "invalid #dbg record address/value", &DVR, MD, BB, F);
  if (auto *VAM = dyn_cast<ValueAsMetadata>(MD)) {
    visitValueAsMetadata(*VAM, F);
    if (DVR.isDbgDeclare()) {
      // Allow integers here to support inttoptr salvage.
      Type *Ty = VAM->getValue()->getType();
      CheckDI(Ty->isPointerTy() || Ty->isIntegerTy(),
              "location of #dbg_declare must be a pointer or int", &DVR, MD, BB,
              F);
    }
  } else if (auto *AL = dyn_cast<DIArgList>(MD)) {
    visitDIArgList(*AL, F);
  }

  CheckDI(isa_and_nonnull<DILocalVariable>(DVR.getRawVariable()),
          "invalid #dbg record variable", &DVR, DVR.getRawVariable(), BB, F);
  visitMDNode(*DVR.getRawVariable(), AreDebugLocsAllowed::No);

  CheckDI(isa_and_nonnull<DIExpression>(DVR.getRawExpression()),
          "invalid #dbg record expression", &DVR, DVR.getRawExpression(), BB,
          F);
  visitMDNode(*DVR.getExpression(), AreDebugLocsAllowed::No);

  // This is redundant with the visitMDNode check above, but here we can include
  // arguments for DIOp-based expression checking.
  SmallVector<const Value *> Arguments{DVR.location_ops()};
  DIExpressionEnv ExprEnv{DVR.getVariable(), Arguments, DL};
  CheckDI(DVR.getExpression()->isValid(ExprEnv, dbgs()),
          "invalid #dbg record expression", &DVR, DVR.getRawExpression());

  if (DVR.isDbgAssign()) {
    CheckDI(isa_and_nonnull<DIAssignID>(DVR.getRawAssignID()),
            "invalid #dbg_assign DIAssignID", &DVR, DVR.getRawAssignID(), BB,
            F);
    visitMDNode(*cast<DIAssignID>(DVR.getRawAssignID()),
                AreDebugLocsAllowed::No);

    const auto *RawAddr = DVR.getRawAddress();
    // Similarly to the location above, the address for an assign
    // DbgVariableRecord must be a ValueAsMetadata or an empty MDNode, which
    // represents an undef address.
    CheckDI(
        isa<ValueAsMetadata>(RawAddr) ||
            (isa<MDNode>(RawAddr) && !cast<MDNode>(RawAddr)->getNumOperands()),
        "invalid #dbg_assign address", &DVR, DVR.getRawAddress(), BB, F);
    if (auto *VAM = dyn_cast<ValueAsMetadata>(RawAddr))
      visitValueAsMetadata(*VAM, F);

    CheckDI(isa_and_nonnull<DIExpression>(DVR.getRawAddressExpression()),
            "invalid #dbg_assign address expression", &DVR,
            DVR.getRawAddressExpression(), BB, F);
    visitMDNode(*DVR.getAddressExpression(), AreDebugLocsAllowed::No);

    // All of the linked instructions should be in the same function as DVR.
    for (Instruction *I : at::getAssignmentInsts(&DVR))
      CheckDI(DVR.getFunction() == I->getFunction(),
              "inst not in same function as #dbg_assign", I, &DVR, BB, F);
  }

  // This check is redundant with one in visitLocalVariable().
  DILocalVariable *Var = DVR.getVariable();
  CheckDI(isType(Var->getRawType()), "invalid type ref", Var, Var->getRawType(),
          BB, F);

  auto *DLNode = DVR.getDebugLoc().getAsMDNode();
  CheckDI(isa_and_nonnull<DILocation>(DLNode), "invalid #dbg record DILocation",
          &DVR, DLNode, BB, F);
  DILocation *Loc = DVR.getDebugLoc();

  // The scopes for variables and !dbg attachments must agree.
  DISubprogram *VarSP = getSubprogram(Var->getRawScope());
  DISubprogram *LocSP = getSubprogram(Loc->getRawScope());
  if (!VarSP || !LocSP)
    return; // Broken scope chains are checked elsewhere.

  CheckDI(VarSP == LocSP,
          "mismatched subprogram between #dbg record variable and DILocation",
          &DVR, BB, F, Var, Var->getScope()->getSubprogram(), Loc,
          Loc->getScope()->getSubprogram(), BB, F);

  verifyFnArgs(DVR);
}

void Verifier::visitVPIntrinsic(VPIntrinsic &VPI) {
  if (auto *VPCast = dyn_cast<VPCastIntrinsic>(&VPI)) {
    auto *RetTy = cast<VectorType>(VPCast->getType());
    auto *ValTy = cast<VectorType>(VPCast->getOperand(0)->getType());
    Check(RetTy->getElementCount() == ValTy->getElementCount(),
          "VP cast intrinsic first argument and result vector lengths must be "
          "equal",
          *VPCast);

    switch (VPCast->getIntrinsicID()) {
    default:
      llvm_unreachable("Unknown VP cast intrinsic");
    case Intrinsic::vp_trunc:
      Check(RetTy->isIntOrIntVectorTy() && ValTy->isIntOrIntVectorTy(),
            "llvm.vp.trunc intrinsic first argument and result element type "
            "must be integer",
            *VPCast);
      Check(RetTy->getScalarSizeInBits() < ValTy->getScalarSizeInBits(),
            "llvm.vp.trunc intrinsic the bit size of first argument must be "
            "larger than the bit size of the return type",
            *VPCast);
      break;
    case Intrinsic::vp_zext:
    case Intrinsic::vp_sext:
      Check(RetTy->isIntOrIntVectorTy() && ValTy->isIntOrIntVectorTy(),
            "llvm.vp.zext or llvm.vp.sext intrinsic first argument and result "
            "element type must be integer",
            *VPCast);
      Check(RetTy->getScalarSizeInBits() > ValTy->getScalarSizeInBits(),
            "llvm.vp.zext or llvm.vp.sext intrinsic the bit size of first "
            "argument must be smaller than the bit size of the return type",
            *VPCast);
      break;
    case Intrinsic::vp_fptoui:
    case Intrinsic::vp_fptosi:
    case Intrinsic::vp_lrint:
    case Intrinsic::vp_llrint:
      Check(
          RetTy->isIntOrIntVectorTy() && ValTy->isFPOrFPVectorTy(),
          "llvm.vp.fptoui, llvm.vp.fptosi, llvm.vp.lrint or llvm.vp.llrint" "intrinsic first argument element "
          "type must be floating-point and result element type must be integer",
          *VPCast);
      break;
    case Intrinsic::vp_uitofp:
    case Intrinsic::vp_sitofp:
      Check(
          RetTy->isFPOrFPVectorTy() && ValTy->isIntOrIntVectorTy(),
          "llvm.vp.uitofp or llvm.vp.sitofp intrinsic first argument element "
          "type must be integer and result element type must be floating-point",
          *VPCast);
      break;
    case Intrinsic::vp_fptrunc:
      Check(RetTy->isFPOrFPVectorTy() && ValTy->isFPOrFPVectorTy(),
            "llvm.vp.fptrunc intrinsic first argument and result element type "
            "must be floating-point",
            *VPCast);
      Check(RetTy->getScalarSizeInBits() < ValTy->getScalarSizeInBits(),
            "llvm.vp.fptrunc intrinsic the bit size of first argument must be "
            "larger than the bit size of the return type",
            *VPCast);
      break;
    case Intrinsic::vp_fpext:
      Check(RetTy->isFPOrFPVectorTy() && ValTy->isFPOrFPVectorTy(),
            "llvm.vp.fpext intrinsic first argument and result element type "
            "must be floating-point",
            *VPCast);
      Check(RetTy->getScalarSizeInBits() > ValTy->getScalarSizeInBits(),
            "llvm.vp.fpext intrinsic the bit size of first argument must be "
            "smaller than the bit size of the return type",
            *VPCast);
      break;
    case Intrinsic::vp_ptrtoint:
      Check(RetTy->isIntOrIntVectorTy() && ValTy->isPtrOrPtrVectorTy(),
            "llvm.vp.ptrtoint intrinsic first argument element type must be "
            "pointer and result element type must be integer",
            *VPCast);
      break;
    case Intrinsic::vp_inttoptr:
      Check(RetTy->isPtrOrPtrVectorTy() && ValTy->isIntOrIntVectorTy(),
            "llvm.vp.inttoptr intrinsic first argument element type must be "
            "integer and result element type must be pointer",
            *VPCast);
      break;
    }
  }

  switch (VPI.getIntrinsicID()) {
  case Intrinsic::vp_fcmp: {
    auto Pred = cast<VPCmpIntrinsic>(&VPI)->getPredicate();
    Check(CmpInst::isFPPredicate(Pred),
          "invalid predicate for VP FP comparison intrinsic", &VPI);
    break;
  }
  case Intrinsic::vp_icmp: {
    auto Pred = cast<VPCmpIntrinsic>(&VPI)->getPredicate();
    Check(CmpInst::isIntPredicate(Pred),
          "invalid predicate for VP integer comparison intrinsic", &VPI);
    break;
  }
  case Intrinsic::vp_is_fpclass: {
    auto TestMask = cast<ConstantInt>(VPI.getOperand(1));
    Check((TestMask->getZExtValue() & ~static_cast<unsigned>(fcAllFlags)) == 0,
          "unsupported bits for llvm.vp.is.fpclass test mask");
    break;
  }
  case Intrinsic::experimental_vp_splice: {
    VectorType *VecTy = cast<VectorType>(VPI.getType());
    int64_t Idx = cast<ConstantInt>(VPI.getArgOperand(2))->getSExtValue();
    int64_t KnownMinNumElements = VecTy->getElementCount().getKnownMinValue();
    if (VPI.getParent() && VPI.getParent()->getParent()) {
      AttributeList Attrs = VPI.getParent()->getParent()->getAttributes();
      if (Attrs.hasFnAttr(Attribute::VScaleRange))
        KnownMinNumElements *= Attrs.getFnAttrs().getVScaleRangeMin();
    }
    Check((Idx < 0 && std::abs(Idx) <= KnownMinNumElements) ||
              (Idx >= 0 && Idx < KnownMinNumElements),
          "The splice index exceeds the range [-VL, VL-1] where VL is the "
          "known minimum number of elements in the vector. For scalable "
          "vectors the minimum number of elements is determined from "
          "vscale_range.",
          &VPI);
    break;
  }
  }
}

void Verifier::visitConstrainedFPIntrinsic(ConstrainedFPIntrinsic &FPI) {
  unsigned NumOperands = FPI.getNonMetadataArgCount();
  bool HasRoundingMD =
      Intrinsic::hasConstrainedFPRoundingModeOperand(FPI.getIntrinsicID());

  // Add the expected number of metadata operands.
  NumOperands += (1 + HasRoundingMD);

  // Compare intrinsics carry an extra predicate metadata operand.
  if (isa<ConstrainedFPCmpIntrinsic>(FPI))
    NumOperands += 1;
  Check((FPI.arg_size() == NumOperands),
        "invalid arguments for constrained FP intrinsic", &FPI);

  switch (FPI.getIntrinsicID()) {
  case Intrinsic::experimental_constrained_lrint:
  case Intrinsic::experimental_constrained_llrint: {
    Type *ValTy = FPI.getArgOperand(0)->getType();
    Type *ResultTy = FPI.getType();
    Check(!ValTy->isVectorTy() && !ResultTy->isVectorTy(),
          "Intrinsic does not support vectors", &FPI);
    break;
  }

  case Intrinsic::experimental_constrained_lround:
  case Intrinsic::experimental_constrained_llround: {
    Type *ValTy = FPI.getArgOperand(0)->getType();
    Type *ResultTy = FPI.getType();
    Check(!ValTy->isVectorTy() && !ResultTy->isVectorTy(),
          "Intrinsic does not support vectors", &FPI);
    break;
  }

  case Intrinsic::experimental_constrained_fcmp:
  case Intrinsic::experimental_constrained_fcmps: {
    auto Pred = cast<ConstrainedFPCmpIntrinsic>(&FPI)->getPredicate();
    Check(CmpInst::isFPPredicate(Pred),
          "invalid predicate for constrained FP comparison intrinsic", &FPI);
    break;
  }

  case Intrinsic::experimental_constrained_fptosi:
  case Intrinsic::experimental_constrained_fptoui: {
    Value *Operand = FPI.getArgOperand(0);
    ElementCount SrcEC;
    Check(Operand->getType()->isFPOrFPVectorTy(),
          "Intrinsic first argument must be floating point", &FPI);
    if (auto *OperandT = dyn_cast<VectorType>(Operand->getType())) {
      SrcEC = cast<VectorType>(OperandT)->getElementCount();
    }

    Operand = &FPI;
    Check(SrcEC.isNonZero() == Operand->getType()->isVectorTy(),
          "Intrinsic first argument and result disagree on vector use", &FPI);
    Check(Operand->getType()->isIntOrIntVectorTy(),
          "Intrinsic result must be an integer", &FPI);
    if (auto *OperandT = dyn_cast<VectorType>(Operand->getType())) {
      Check(SrcEC == cast<VectorType>(OperandT)->getElementCount(),
            "Intrinsic first argument and result vector lengths must be equal",
            &FPI);
    }
    break;
  }

  case Intrinsic::experimental_constrained_sitofp:
  case Intrinsic::experimental_constrained_uitofp: {
    Value *Operand = FPI.getArgOperand(0);
    ElementCount SrcEC;
    Check(Operand->getType()->isIntOrIntVectorTy(),
          "Intrinsic first argument must be integer", &FPI);
    if (auto *OperandT = dyn_cast<VectorType>(Operand->getType())) {
      SrcEC = cast<VectorType>(OperandT)->getElementCount();
    }

    Operand = &FPI;
    Check(SrcEC.isNonZero() == Operand->getType()->isVectorTy(),
          "Intrinsic first argument and result disagree on vector use", &FPI);
    Check(Operand->getType()->isFPOrFPVectorTy(),
          "Intrinsic result must be a floating point", &FPI);
    if (auto *OperandT = dyn_cast<VectorType>(Operand->getType())) {
      Check(SrcEC == cast<VectorType>(OperandT)->getElementCount(),
            "Intrinsic first argument and result vector lengths must be equal",
            &FPI);
    }
    break;
  }

  case Intrinsic::experimental_constrained_fptrunc:
  case Intrinsic::experimental_constrained_fpext: {
    Value *Operand = FPI.getArgOperand(0);
    Type *OperandTy = Operand->getType();
    Value *Result = &FPI;
    Type *ResultTy = Result->getType();
    Check(OperandTy->isFPOrFPVectorTy(),
          "Intrinsic first argument must be FP or FP vector", &FPI);
    Check(ResultTy->isFPOrFPVectorTy(),
          "Intrinsic result must be FP or FP vector", &FPI);
    Check(OperandTy->isVectorTy() == ResultTy->isVectorTy(),
          "Intrinsic first argument and result disagree on vector use", &FPI);
    if (OperandTy->isVectorTy()) {
      Check(cast<VectorType>(OperandTy)->getElementCount() ==
                cast<VectorType>(ResultTy)->getElementCount(),
            "Intrinsic first argument and result vector lengths must be equal",
            &FPI);
    }
    if (FPI.getIntrinsicID() == Intrinsic::experimental_constrained_fptrunc) {
      Check(OperandTy->getScalarSizeInBits() > ResultTy->getScalarSizeInBits(),
            "Intrinsic first argument's type must be larger than result type",
            &FPI);
    } else {
      Check(OperandTy->getScalarSizeInBits() < ResultTy->getScalarSizeInBits(),
            "Intrinsic first argument's type must be smaller than result type",
            &FPI);
    }
    break;
  }

  default:
    break;
  }

  // If a non-metadata argument is passed in a metadata slot then the
  // error will be caught earlier when the incorrect argument doesn't
  // match the specification in the intrinsic call table. Thus, no
  // argument type check is needed here.

  Check(FPI.getExceptionBehavior().has_value(),
        "invalid exception behavior argument", &FPI);
  if (HasRoundingMD) {
    Check(FPI.getRoundingMode().has_value(), "invalid rounding mode argument",
          &FPI);
  }
}

<<<<<<< HEAD
void Verifier::visitDbgIntrinsic(StringRef Kind, DbgVariableIntrinsic &DII) {
  auto *MD = DII.getRawLocation();
  CheckDI(isa<ValueAsMetadata>(MD) || isa<DIArgList>(MD) ||
              (isa<MDNode>(MD) && !cast<MDNode>(MD)->getNumOperands()),
          "invalid llvm.dbg." + Kind + " intrinsic address/value", &DII, MD);
  CheckDI(isa<DILocalVariable>(DII.getRawVariable()),
          "invalid llvm.dbg." + Kind + " intrinsic variable", &DII,
          DII.getRawVariable());
  CheckDI(isa<DIExpression>(DII.getRawExpression()),
          "invalid llvm.dbg." + Kind + " intrinsic expression", &DII,
          DII.getRawExpression());

  // This is redundant with the preprocessor-generated check, but here we
  // can include arguments for DIOp-based expression checking.
  SmallVector<const Value *> Arguments{DII.location_ops()};
  DIExpressionEnv Env{DII.getVariable(), Arguments, DL};
  CheckDI(DII.getExpression()->isValid(Env, dbgs()),
          "invalid DIExpression in llvm.dbg." + Kind + " intrinsic", &DII,
          DII.getRawExpression());

  if (auto *DAI = dyn_cast<DbgAssignIntrinsic>(&DII)) {
    CheckDI(isa<DIAssignID>(DAI->getRawAssignID()),
            "invalid llvm.dbg.assign intrinsic DIAssignID", &DII,
            DAI->getRawAssignID());
    const auto *RawAddr = DAI->getRawAddress();
    CheckDI(
        isa<ValueAsMetadata>(RawAddr) ||
            (isa<MDNode>(RawAddr) && !cast<MDNode>(RawAddr)->getNumOperands()),
        "invalid llvm.dbg.assign intrinsic address", &DII,
        DAI->getRawAddress());
    CheckDI(isa<DIExpression>(DAI->getRawAddressExpression()),
            "invalid llvm.dbg.assign intrinsic address expression", &DII,
            DAI->getRawAddressExpression());
    // All of the linked instructions should be in the same function as DII.
    for (Instruction *I : at::getAssignmentInsts(DAI))
      CheckDI(DAI->getFunction() == I->getFunction(),
              "inst not in same function as dbg.assign", I, DAI);
  }

  // Ignore broken !dbg attachments; they're checked elsewhere.
  if (MDNode *N = DII.getDebugLoc().getAsMDNode())
    if (!isa<DILocation>(N))
      return;

  BasicBlock *BB = DII.getParent();
  Function *F = BB ? BB->getParent() : nullptr;

  // The scopes for variables and !dbg attachments must agree.
  DILocalVariable *Var = DII.getVariable();
  DILocation *Loc = DII.getDebugLoc();
  CheckDI(Loc, "llvm.dbg." + Kind + " intrinsic requires a !dbg attachment",
          &DII, BB, F);

  DISubprogram *VarSP = getSubprogram(Var->getRawScope());
  DISubprogram *LocSP = getSubprogram(Loc->getRawScope());
  if (!VarSP || !LocSP)
    return; // Broken scope chains are checked elsewhere.

  CheckDI(VarSP == LocSP,
          "mismatched subprogram between llvm.dbg." + Kind +
              " variable and !dbg attachment",
          &DII, BB, F, Var, Var->getScope()->getSubprogram(), Loc,
          Loc->getScope()->getSubprogram());

  // This check is redundant with one in visitLocalVariable().
  CheckDI(isType(Var->getRawType()), "invalid type ref", Var,
          Var->getRawType());
  verifyFnArgs(DII);
}

void Verifier::visitDbgLabelIntrinsic(StringRef Kind, DbgLabelInst &DLI) {
  CheckDI(isa<DILabel>(DLI.getRawLabel()),
          "invalid llvm.dbg." + Kind + " intrinsic variable", &DLI,
          DLI.getRawLabel());

  // Ignore broken !dbg attachments; they're checked elsewhere.
  if (MDNode *N = DLI.getDebugLoc().getAsMDNode())
    if (!isa<DILocation>(N))
      return;

  BasicBlock *BB = DLI.getParent();
  Function *F = BB ? BB->getParent() : nullptr;

  // The scopes for variables and !dbg attachments must agree.
  DILabel *Label = DLI.getLabel();
  DILocation *Loc = DLI.getDebugLoc();
  Check(Loc, "llvm.dbg." + Kind + " intrinsic requires a !dbg attachment", &DLI,
        BB, F);

  DISubprogram *LabelSP = getSubprogram(Label->getRawScope());
  DISubprogram *LocSP = getSubprogram(Loc->getRawScope());
  if (!LabelSP || !LocSP)
    return;

  CheckDI(LabelSP == LocSP,
          "mismatched subprogram between llvm.dbg." + Kind +
              " label and !dbg attachment",
          &DLI, BB, F, Label, Label->getScope()->getSubprogram(), Loc,
          Loc->getScope()->getSubprogram());
}

void Verifier::verifyFragmentExpression(const DbgVariableIntrinsic &I) {
  DILocalVariable *V = dyn_cast_or_null<DILocalVariable>(I.getRawVariable());
  DIExpression *E = dyn_cast_or_null<DIExpression>(I.getRawExpression());

  // We don't know whether this intrinsic verified correctly.
  if (!V || !E || !E->isValid())
    return;

  // Nothing to do if this isn't a DW_OP_LLVM_fragment expression.
  auto Fragment = E->getFragmentInfo();
  if (!Fragment)
    return;

  // The frontend helps out GDB by emitting the members of local anonymous
  // unions as artificial local variables with shared storage. When SROA splits
  // the storage for artificial local variables that are smaller than the entire
  // union, the overhang piece will be outside of the allotted space for the
  // variable and this check fails.
  // FIXME: Remove this check as soon as clang stops doing this; it hides bugs.
  if (V->isArtificial())
    return;

  verifyFragmentExpression(*V, *Fragment, &I);
}
=======
>>>>>>> f04650bb
void Verifier::verifyFragmentExpression(const DbgVariableRecord &DVR) {
  DILocalVariable *V = dyn_cast_or_null<DILocalVariable>(DVR.getRawVariable());
  DIExpression *E = dyn_cast_or_null<DIExpression>(DVR.getRawExpression());

  // We don't know whether this intrinsic verified correctly.
  if (!V || !E || !E->isValid())
    return;

  // Nothing to do if this isn't a DW_OP_LLVM_fragment expression.
  auto Fragment = E->getFragmentInfo();
  if (!Fragment)
    return;

  // The frontend helps out GDB by emitting the members of local anonymous
  // unions as artificial local variables with shared storage. When SROA splits
  // the storage for artificial local variables that are smaller than the entire
  // union, the overhang piece will be outside of the allotted space for the
  // variable and this check fails.
  // FIXME: Remove this check as soon as clang stops doing this; it hides bugs.
  if (V->isArtificial())
    return;

  verifyFragmentExpression(*V, *Fragment, &DVR);
}

template <typename ValueOrMetadata>
void Verifier::verifyFragmentExpression(const DIVariable &V,
                                        DIExpression::FragmentInfo Fragment,
                                        ValueOrMetadata *Desc) {
  // If there's no size, the type is broken, but that should be checked
  // elsewhere.
  auto VarSize = V.getSizeInBits();
  if (!VarSize)
    return;

  unsigned FragSize = Fragment.SizeInBits;
  unsigned FragOffset = Fragment.OffsetInBits;
  CheckDI(FragSize + FragOffset <= *VarSize,
          "fragment is larger than or outside of variable", Desc, &V);
  CheckDI(FragSize != *VarSize, "fragment covers entire variable", Desc, &V);

  auto MSpace = V.getDWARFMemorySpace();
  CheckDI(MSpace <= dwarf::DW_MSPACE_LLVM_hi_user, "invalid memory space", &V);
}

void Verifier::verifyFnArgs(const DbgVariableRecord &DVR) {
  // This function does not take the scope of noninlined function arguments into
  // account. Don't run it if current function is nodebug, because it may
  // contain inlined debug intrinsics.
  if (!HasDebugInfo)
    return;

  // For performance reasons only check non-inlined ones.
  if (DVR.getDebugLoc()->getInlinedAt())
    return;

  DILocalVariable *Var = DVR.getVariable();
  CheckDI(Var, "#dbg record without variable");

  unsigned ArgNo = Var->getArg();
  if (!ArgNo)
    return;

  // Verify there are no duplicate function argument debug info entries.
  // These will cause hard-to-debug assertions in the DWARF backend.
  if (DebugFnArgs.size() < ArgNo)
    DebugFnArgs.resize(ArgNo, nullptr);

  auto *Prev = DebugFnArgs[ArgNo - 1];
  DebugFnArgs[ArgNo - 1] = Var;
  CheckDI(!Prev || (Prev == Var), "conflicting debug info for argument", &DVR,
          Prev, Var);
}

void Verifier::verifyNotEntryValue(const DbgVariableRecord &DVR) {
  DIExpression *E = dyn_cast_or_null<DIExpression>(DVR.getRawExpression());

  // We don't know whether this intrinsic verified correctly.
  if (!E || !E->isValid())
    return;

  if (isa<ValueAsMetadata>(DVR.getRawLocation())) {
    Value *VarValue = DVR.getVariableLocationOp(0);
    if (isa<UndefValue>(VarValue) || isa<PoisonValue>(VarValue))
      return;
    // We allow EntryValues for swift async arguments, as they have an
    // ABI-guarantee to be turned into a specific register.
    if (auto *ArgLoc = dyn_cast_or_null<Argument>(VarValue);
        ArgLoc && ArgLoc->hasAttribute(Attribute::SwiftAsync))
      return;
  }

  CheckDI(!E->isEntryValue(),
          "Entry values are only allowed in MIR unless they target a "
          "swiftasync Argument",
          &DVR);
}

void Verifier::verifyCompileUnits() {
  // When more than one Module is imported into the same context, such as during
  // an LTO build before linking the modules, ODR type uniquing may cause types
  // to point to a different CU. This check does not make sense in this case.
  if (M.getContext().isODRUniquingDebugTypes())
    return;
  auto *CUs = M.getNamedMetadata("llvm.dbg.cu");
  SmallPtrSet<const Metadata *, 2> Listed;
  if (CUs)
    Listed.insert_range(CUs->operands());
  for (const auto *CU : CUVisited)
    CheckDI(Listed.count(CU), "DICompileUnit not listed in llvm.dbg.cu", CU);
  CUVisited.clear();
}

void Verifier::verifyDeoptimizeCallingConvs() {
  if (DeoptimizeDeclarations.empty())
    return;

  const Function *First = DeoptimizeDeclarations[0];
  for (const auto *F : ArrayRef(DeoptimizeDeclarations).slice(1)) {
    Check(First->getCallingConv() == F->getCallingConv(),
          "All llvm.experimental.deoptimize declarations must have the same "
          "calling convention",
          First, F);
  }
}

void Verifier::verifyAttachedCallBundle(const CallBase &Call,
                                        const OperandBundleUse &BU) {
  FunctionType *FTy = Call.getFunctionType();

  Check((FTy->getReturnType()->isPointerTy() ||
         (Call.doesNotReturn() && FTy->getReturnType()->isVoidTy())),
        "a call with operand bundle \"clang.arc.attachedcall\" must call a "
        "function returning a pointer or a non-returning function that has a "
        "void return type",
        Call);

  Check(BU.Inputs.size() == 1 && isa<Function>(BU.Inputs.front()),
        "operand bundle \"clang.arc.attachedcall\" requires one function as "
        "an argument",
        Call);

  auto *Fn = cast<Function>(BU.Inputs.front());
  Intrinsic::ID IID = Fn->getIntrinsicID();

  if (IID) {
    Check((IID == Intrinsic::objc_retainAutoreleasedReturnValue ||
           IID == Intrinsic::objc_claimAutoreleasedReturnValue ||
           IID == Intrinsic::objc_unsafeClaimAutoreleasedReturnValue),
          "invalid function argument", Call);
  } else {
    StringRef FnName = Fn->getName();
    Check((FnName == "objc_retainAutoreleasedReturnValue" ||
           FnName == "objc_claimAutoreleasedReturnValue" ||
           FnName == "objc_unsafeClaimAutoreleasedReturnValue"),
          "invalid function argument", Call);
  }
}

void Verifier::verifyNoAliasScopeDecl() {
  if (NoAliasScopeDecls.empty())
    return;

  // only a single scope must be declared at a time.
  for (auto *II : NoAliasScopeDecls) {
    assert(II->getIntrinsicID() == Intrinsic::experimental_noalias_scope_decl &&
           "Not a llvm.experimental.noalias.scope.decl ?");
    const auto *ScopeListMV = dyn_cast<MetadataAsValue>(
        II->getOperand(Intrinsic::NoAliasScopeDeclScopeArg));
    Check(ScopeListMV != nullptr,
          "llvm.experimental.noalias.scope.decl must have a MetadataAsValue "
          "argument",
          II);

    const auto *ScopeListMD = dyn_cast<MDNode>(ScopeListMV->getMetadata());
    Check(ScopeListMD != nullptr, "!id.scope.list must point to an MDNode", II);
    Check(ScopeListMD->getNumOperands() == 1,
          "!id.scope.list must point to a list with a single scope", II);
    visitAliasScopeListMetadata(ScopeListMD);
  }

  // Only check the domination rule when requested. Once all passes have been
  // adapted this option can go away.
  if (!VerifyNoAliasScopeDomination)
    return;

  // Now sort the intrinsics based on the scope MDNode so that declarations of
  // the same scopes are next to each other.
  auto GetScope = [](IntrinsicInst *II) {
    const auto *ScopeListMV = cast<MetadataAsValue>(
        II->getOperand(Intrinsic::NoAliasScopeDeclScopeArg));
    return &cast<MDNode>(ScopeListMV->getMetadata())->getOperand(0);
  };

  // We are sorting on MDNode pointers here. For valid input IR this is ok.
  // TODO: Sort on Metadata ID to avoid non-deterministic error messages.
  auto Compare = [GetScope](IntrinsicInst *Lhs, IntrinsicInst *Rhs) {
    return GetScope(Lhs) < GetScope(Rhs);
  };

  llvm::sort(NoAliasScopeDecls, Compare);

  // Go over the intrinsics and check that for the same scope, they are not
  // dominating each other.
  auto ItCurrent = NoAliasScopeDecls.begin();
  while (ItCurrent != NoAliasScopeDecls.end()) {
    auto CurScope = GetScope(*ItCurrent);
    auto ItNext = ItCurrent;
    do {
      ++ItNext;
    } while (ItNext != NoAliasScopeDecls.end() &&
             GetScope(*ItNext) == CurScope);

    // [ItCurrent, ItNext) represents the declarations for the same scope.
    // Ensure they are not dominating each other.. but only if it is not too
    // expensive.
    if (ItNext - ItCurrent < 32)
      for (auto *I : llvm::make_range(ItCurrent, ItNext))
        for (auto *J : llvm::make_range(ItCurrent, ItNext))
          if (I != J)
            Check(!DT.dominates(I, J),
                  "llvm.experimental.noalias.scope.decl dominates another one "
                  "with the same scope",
                  I);
    ItCurrent = ItNext;
  }
}

//===----------------------------------------------------------------------===//
//  Implement the public interfaces to this file...
//===----------------------------------------------------------------------===//

bool llvm::verifyFunction(const Function &f, raw_ostream *OS) {
  Function &F = const_cast<Function &>(f);

  // Don't use a raw_null_ostream.  Printing IR is expensive.
  Verifier V(OS, /*ShouldTreatBrokenDebugInfoAsError=*/true, *f.getParent());

  // Note that this function's return value is inverted from what you would
  // expect of a function called "verify".
  return !V.verify(F);
}

bool llvm::verifyModule(const Module &M, raw_ostream *OS,
                        bool *BrokenDebugInfo) {
  // Don't use a raw_null_ostream.  Printing IR is expensive.
  Verifier V(OS, /*ShouldTreatBrokenDebugInfoAsError=*/!BrokenDebugInfo, M);

  bool Broken = false;
  for (const Function &F : M)
    Broken |= !V.verify(F);

  Broken |= !V.verify();
  if (BrokenDebugInfo)
    *BrokenDebugInfo = V.hasBrokenDebugInfo();
  // Note that this function's return value is inverted from what you would
  // expect of a function called "verify".
  return Broken;
}

namespace {

struct VerifierLegacyPass : public FunctionPass {
  static char ID;

  std::unique_ptr<Verifier> V;
  bool FatalErrors = true;

  VerifierLegacyPass() : FunctionPass(ID) {
    initializeVerifierLegacyPassPass(*PassRegistry::getPassRegistry());
  }
  explicit VerifierLegacyPass(bool FatalErrors)
      : FunctionPass(ID),
        FatalErrors(FatalErrors) {
    initializeVerifierLegacyPassPass(*PassRegistry::getPassRegistry());
  }

  bool doInitialization(Module &M) override {
    V = std::make_unique<Verifier>(
        &dbgs(), /*ShouldTreatBrokenDebugInfoAsError=*/false, M);
    return false;
  }

  bool runOnFunction(Function &F) override {
    if (!V->verify(F) && FatalErrors) {
      errs() << "in function " << F.getName() << '\n';
      report_fatal_error("Broken function found, compilation aborted!");
    }
    return false;
  }

  bool doFinalization(Module &M) override {
    bool HasErrors = false;
    for (Function &F : M)
      if (F.isDeclaration())
        HasErrors |= !V->verify(F);

    HasErrors |= !V->verify();
    if (FatalErrors && (HasErrors || V->hasBrokenDebugInfo()))
      report_fatal_error("Broken module found, compilation aborted!");
    return false;
  }

  void getAnalysisUsage(AnalysisUsage &AU) const override {
    AU.setPreservesAll();
  }
};

} // end anonymous namespace

/// Helper to issue failure from the TBAA verification
template <typename... Tys> void TBAAVerifier::CheckFailed(Tys &&... Args) {
  if (Diagnostic)
    return Diagnostic->CheckFailed(Args...);
}

#define CheckTBAA(C, ...)                                                      \
  do {                                                                         \
    if (!(C)) {                                                                \
      CheckFailed(__VA_ARGS__);                                                \
      return false;                                                            \
    }                                                                          \
  } while (false)

/// Verify that \p BaseNode can be used as the "base type" in the struct-path
/// TBAA scheme.  This means \p BaseNode is either a scalar node, or a
/// struct-type node describing an aggregate data structure (like a struct).
TBAAVerifier::TBAABaseNodeSummary
TBAAVerifier::verifyTBAABaseNode(Instruction &I, const MDNode *BaseNode,
                                 bool IsNewFormat) {
  if (BaseNode->getNumOperands() < 2) {
    CheckFailed("Base nodes must have at least two operands", &I, BaseNode);
    return {true, ~0u};
  }

  auto Itr = TBAABaseNodes.find(BaseNode);
  if (Itr != TBAABaseNodes.end())
    return Itr->second;

  auto Result = verifyTBAABaseNodeImpl(I, BaseNode, IsNewFormat);
  auto InsertResult = TBAABaseNodes.insert({BaseNode, Result});
  (void)InsertResult;
  assert(InsertResult.second && "We just checked!");
  return Result;
}

TBAAVerifier::TBAABaseNodeSummary
TBAAVerifier::verifyTBAABaseNodeImpl(Instruction &I, const MDNode *BaseNode,
                                     bool IsNewFormat) {
  const TBAAVerifier::TBAABaseNodeSummary InvalidNode = {true, ~0u};

  if (BaseNode->getNumOperands() == 2) {
    // Scalar nodes can only be accessed at offset 0.
    return isValidScalarTBAANode(BaseNode)
               ? TBAAVerifier::TBAABaseNodeSummary({false, 0})
               : InvalidNode;
  }

  if (IsNewFormat) {
    if (BaseNode->getNumOperands() % 3 != 0) {
      CheckFailed("Access tag nodes must have the number of operands that is a "
                  "multiple of 3!", BaseNode);
      return InvalidNode;
    }
  } else {
    if (BaseNode->getNumOperands() % 2 != 1) {
      CheckFailed("Struct tag nodes must have an odd number of operands!",
                  BaseNode);
      return InvalidNode;
    }
  }

  // Check the type size field.
  if (IsNewFormat) {
    auto *TypeSizeNode = mdconst::dyn_extract_or_null<ConstantInt>(
        BaseNode->getOperand(1));
    if (!TypeSizeNode) {
      CheckFailed("Type size nodes must be constants!", &I, BaseNode);
      return InvalidNode;
    }
  }

  // Check the type name field. In the new format it can be anything.
  if (!IsNewFormat && !isa<MDString>(BaseNode->getOperand(0))) {
    CheckFailed("Struct tag nodes have a string as their first operand",
                BaseNode);
    return InvalidNode;
  }

  bool Failed = false;

  std::optional<APInt> PrevOffset;
  unsigned BitWidth = ~0u;

  // We've already checked that BaseNode is not a degenerate root node with one
  // operand in \c verifyTBAABaseNode, so this loop should run at least once.
  unsigned FirstFieldOpNo = IsNewFormat ? 3 : 1;
  unsigned NumOpsPerField = IsNewFormat ? 3 : 2;
  for (unsigned Idx = FirstFieldOpNo; Idx < BaseNode->getNumOperands();
           Idx += NumOpsPerField) {
    const MDOperand &FieldTy = BaseNode->getOperand(Idx);
    const MDOperand &FieldOffset = BaseNode->getOperand(Idx + 1);
    if (!isa<MDNode>(FieldTy)) {
      CheckFailed("Incorrect field entry in struct type node!", &I, BaseNode);
      Failed = true;
      continue;
    }

    auto *OffsetEntryCI =
        mdconst::dyn_extract_or_null<ConstantInt>(FieldOffset);
    if (!OffsetEntryCI) {
      CheckFailed("Offset entries must be constants!", &I, BaseNode);
      Failed = true;
      continue;
    }

    if (BitWidth == ~0u)
      BitWidth = OffsetEntryCI->getBitWidth();

    if (OffsetEntryCI->getBitWidth() != BitWidth) {
      CheckFailed(
          "Bitwidth between the offsets and struct type entries must match", &I,
          BaseNode);
      Failed = true;
      continue;
    }

    // NB! As far as I can tell, we generate a non-strictly increasing offset
    // sequence only from structs that have zero size bit fields.  When
    // recursing into a contained struct in \c getFieldNodeFromTBAABaseNode we
    // pick the field lexically the latest in struct type metadata node.  This
    // mirrors the actual behavior of the alias analysis implementation.
    bool IsAscending =
        !PrevOffset || PrevOffset->ule(OffsetEntryCI->getValue());

    if (!IsAscending) {
      CheckFailed("Offsets must be increasing!", &I, BaseNode);
      Failed = true;
    }

    PrevOffset = OffsetEntryCI->getValue();

    if (IsNewFormat) {
      auto *MemberSizeNode = mdconst::dyn_extract_or_null<ConstantInt>(
          BaseNode->getOperand(Idx + 2));
      if (!MemberSizeNode) {
        CheckFailed("Member size entries must be constants!", &I, BaseNode);
        Failed = true;
        continue;
      }
    }
  }

  return Failed ? InvalidNode
                : TBAAVerifier::TBAABaseNodeSummary(false, BitWidth);
}

static bool IsRootTBAANode(const MDNode *MD) {
  return MD->getNumOperands() < 2;
}

static bool IsScalarTBAANodeImpl(const MDNode *MD,
                                 SmallPtrSetImpl<const MDNode *> &Visited) {
  if (MD->getNumOperands() != 2 && MD->getNumOperands() != 3)
    return false;

  if (!isa<MDString>(MD->getOperand(0)))
    return false;

  if (MD->getNumOperands() == 3) {
    auto *Offset = mdconst::dyn_extract<ConstantInt>(MD->getOperand(2));
    if (!(Offset && Offset->isZero() && isa<MDString>(MD->getOperand(0))))
      return false;
  }

  auto *Parent = dyn_cast_or_null<MDNode>(MD->getOperand(1));
  return Parent && Visited.insert(Parent).second &&
         (IsRootTBAANode(Parent) || IsScalarTBAANodeImpl(Parent, Visited));
}

bool TBAAVerifier::isValidScalarTBAANode(const MDNode *MD) {
  auto ResultIt = TBAAScalarNodes.find(MD);
  if (ResultIt != TBAAScalarNodes.end())
    return ResultIt->second;

  SmallPtrSet<const MDNode *, 4> Visited;
  bool Result = IsScalarTBAANodeImpl(MD, Visited);
  auto InsertResult = TBAAScalarNodes.insert({MD, Result});
  (void)InsertResult;
  assert(InsertResult.second && "Just checked!");

  return Result;
}

/// Returns the field node at the offset \p Offset in \p BaseNode.  Update \p
/// Offset in place to be the offset within the field node returned.
///
/// We assume we've okayed \p BaseNode via \c verifyTBAABaseNode.
MDNode *TBAAVerifier::getFieldNodeFromTBAABaseNode(Instruction &I,
                                                   const MDNode *BaseNode,
                                                   APInt &Offset,
                                                   bool IsNewFormat) {
  assert(BaseNode->getNumOperands() >= 2 && "Invalid base node!");

  // Scalar nodes have only one possible "field" -- their parent in the access
  // hierarchy.  Offset must be zero at this point, but our caller is supposed
  // to check that.
  if (BaseNode->getNumOperands() == 2)
    return cast<MDNode>(BaseNode->getOperand(1));

  unsigned FirstFieldOpNo = IsNewFormat ? 3 : 1;
  unsigned NumOpsPerField = IsNewFormat ? 3 : 2;
  for (unsigned Idx = FirstFieldOpNo; Idx < BaseNode->getNumOperands();
           Idx += NumOpsPerField) {
    auto *OffsetEntryCI =
        mdconst::extract<ConstantInt>(BaseNode->getOperand(Idx + 1));
    if (OffsetEntryCI->getValue().ugt(Offset)) {
      if (Idx == FirstFieldOpNo) {
        CheckFailed("Could not find TBAA parent in struct type node", &I,
                    BaseNode, &Offset);
        return nullptr;
      }

      unsigned PrevIdx = Idx - NumOpsPerField;
      auto *PrevOffsetEntryCI =
          mdconst::extract<ConstantInt>(BaseNode->getOperand(PrevIdx + 1));
      Offset -= PrevOffsetEntryCI->getValue();
      return cast<MDNode>(BaseNode->getOperand(PrevIdx));
    }
  }

  unsigned LastIdx = BaseNode->getNumOperands() - NumOpsPerField;
  auto *LastOffsetEntryCI = mdconst::extract<ConstantInt>(
      BaseNode->getOperand(LastIdx + 1));
  Offset -= LastOffsetEntryCI->getValue();
  return cast<MDNode>(BaseNode->getOperand(LastIdx));
}

static bool isNewFormatTBAATypeNode(llvm::MDNode *Type) {
  if (!Type || Type->getNumOperands() < 3)
    return false;

  // In the new format type nodes shall have a reference to the parent type as
  // its first operand.
  return isa_and_nonnull<MDNode>(Type->getOperand(0));
}

bool TBAAVerifier::visitTBAAMetadata(Instruction &I, const MDNode *MD) {
  CheckTBAA(MD->getNumOperands() > 0, "TBAA metadata cannot have 0 operands",
            &I, MD);

  CheckTBAA(isa<LoadInst>(I) || isa<StoreInst>(I) || isa<CallInst>(I) ||
                isa<VAArgInst>(I) || isa<AtomicRMWInst>(I) ||
                isa<AtomicCmpXchgInst>(I),
            "This instruction shall not have a TBAA access tag!", &I);

  bool IsStructPathTBAA =
      isa<MDNode>(MD->getOperand(0)) && MD->getNumOperands() >= 3;

  CheckTBAA(IsStructPathTBAA,
            "Old-style TBAA is no longer allowed, use struct-path TBAA instead",
            &I);

  MDNode *BaseNode = dyn_cast_or_null<MDNode>(MD->getOperand(0));
  MDNode *AccessType = dyn_cast_or_null<MDNode>(MD->getOperand(1));

  bool IsNewFormat = isNewFormatTBAATypeNode(AccessType);

  if (IsNewFormat) {
    CheckTBAA(MD->getNumOperands() == 4 || MD->getNumOperands() == 5,
              "Access tag metadata must have either 4 or 5 operands", &I, MD);
  } else {
    CheckTBAA(MD->getNumOperands() < 5,
              "Struct tag metadata must have either 3 or 4 operands", &I, MD);
  }

  // Check the access size field.
  if (IsNewFormat) {
    auto *AccessSizeNode = mdconst::dyn_extract_or_null<ConstantInt>(
        MD->getOperand(3));
    CheckTBAA(AccessSizeNode, "Access size field must be a constant", &I, MD);
  }

  // Check the immutability flag.
  unsigned ImmutabilityFlagOpNo = IsNewFormat ? 4 : 3;
  if (MD->getNumOperands() == ImmutabilityFlagOpNo + 1) {
    auto *IsImmutableCI = mdconst::dyn_extract_or_null<ConstantInt>(
        MD->getOperand(ImmutabilityFlagOpNo));
    CheckTBAA(IsImmutableCI,
              "Immutability tag on struct tag metadata must be a constant", &I,
              MD);
    CheckTBAA(
        IsImmutableCI->isZero() || IsImmutableCI->isOne(),
        "Immutability part of the struct tag metadata must be either 0 or 1",
        &I, MD);
  }

  CheckTBAA(BaseNode && AccessType,
            "Malformed struct tag metadata: base and access-type "
            "should be non-null and point to Metadata nodes",
            &I, MD, BaseNode, AccessType);

  if (!IsNewFormat) {
    CheckTBAA(isValidScalarTBAANode(AccessType),
              "Access type node must be a valid scalar type", &I, MD,
              AccessType);
  }

  auto *OffsetCI = mdconst::dyn_extract_or_null<ConstantInt>(MD->getOperand(2));
  CheckTBAA(OffsetCI, "Offset must be constant integer", &I, MD);

  APInt Offset = OffsetCI->getValue();
  bool SeenAccessTypeInPath = false;

  SmallPtrSet<MDNode *, 4> StructPath;

  for (/* empty */; BaseNode && !IsRootTBAANode(BaseNode);
       BaseNode = getFieldNodeFromTBAABaseNode(I, BaseNode, Offset,
                                               IsNewFormat)) {
    if (!StructPath.insert(BaseNode).second) {
      CheckFailed("Cycle detected in struct path", &I, MD);
      return false;
    }

    bool Invalid;
    unsigned BaseNodeBitWidth;
    std::tie(Invalid, BaseNodeBitWidth) = verifyTBAABaseNode(I, BaseNode,
                                                             IsNewFormat);

    // If the base node is invalid in itself, then we've already printed all the
    // errors we wanted to print.
    if (Invalid)
      return false;

    SeenAccessTypeInPath |= BaseNode == AccessType;

    if (isValidScalarTBAANode(BaseNode) || BaseNode == AccessType)
      CheckTBAA(Offset == 0, "Offset not zero at the point of scalar access",
                &I, MD, &Offset);

    CheckTBAA(BaseNodeBitWidth == Offset.getBitWidth() ||
                  (BaseNodeBitWidth == 0 && Offset == 0) ||
                  (IsNewFormat && BaseNodeBitWidth == ~0u),
              "Access bit-width not the same as description bit-width", &I, MD,
              BaseNodeBitWidth, Offset.getBitWidth());

    if (IsNewFormat && SeenAccessTypeInPath)
      break;
  }

  CheckTBAA(SeenAccessTypeInPath, "Did not see access type in access path!", &I,
            MD);
  return true;
}

char VerifierLegacyPass::ID = 0;
INITIALIZE_PASS(VerifierLegacyPass, "verify", "Module Verifier", false, false)

FunctionPass *llvm::createVerifierPass(bool FatalErrors) {
  return new VerifierLegacyPass(FatalErrors);
}

AnalysisKey VerifierAnalysis::Key;
VerifierAnalysis::Result VerifierAnalysis::run(Module &M,
                                               ModuleAnalysisManager &) {
  Result Res;
  Res.IRBroken = llvm::verifyModule(M, &dbgs(), &Res.DebugInfoBroken);
  return Res;
}

VerifierAnalysis::Result VerifierAnalysis::run(Function &F,
                                               FunctionAnalysisManager &) {
  return { llvm::verifyFunction(F, &dbgs()), false };
}

PreservedAnalyses VerifierPass::run(Module &M, ModuleAnalysisManager &AM) {
  auto Res = AM.getResult<VerifierAnalysis>(M);
  if (FatalErrors && (Res.IRBroken || Res.DebugInfoBroken))
    report_fatal_error("Broken module found, compilation aborted!");

  return PreservedAnalyses::all();
}

PreservedAnalyses VerifierPass::run(Function &F, FunctionAnalysisManager &AM) {
  auto res = AM.getResult<VerifierAnalysis>(F);
  if (res.IRBroken && FatalErrors)
    report_fatal_error("Broken function found, compilation aborted!");

  return PreservedAnalyses::all();
}<|MERGE_RESOLUTION|>--- conflicted
+++ resolved
@@ -7136,134 +7136,6 @@
   }
 }
 
-<<<<<<< HEAD
-void Verifier::visitDbgIntrinsic(StringRef Kind, DbgVariableIntrinsic &DII) {
-  auto *MD = DII.getRawLocation();
-  CheckDI(isa<ValueAsMetadata>(MD) || isa<DIArgList>(MD) ||
-              (isa<MDNode>(MD) && !cast<MDNode>(MD)->getNumOperands()),
-          "invalid llvm.dbg." + Kind + " intrinsic address/value", &DII, MD);
-  CheckDI(isa<DILocalVariable>(DII.getRawVariable()),
-          "invalid llvm.dbg." + Kind + " intrinsic variable", &DII,
-          DII.getRawVariable());
-  CheckDI(isa<DIExpression>(DII.getRawExpression()),
-          "invalid llvm.dbg." + Kind + " intrinsic expression", &DII,
-          DII.getRawExpression());
-
-  // This is redundant with the preprocessor-generated check, but here we
-  // can include arguments for DIOp-based expression checking.
-  SmallVector<const Value *> Arguments{DII.location_ops()};
-  DIExpressionEnv Env{DII.getVariable(), Arguments, DL};
-  CheckDI(DII.getExpression()->isValid(Env, dbgs()),
-          "invalid DIExpression in llvm.dbg." + Kind + " intrinsic", &DII,
-          DII.getRawExpression());
-
-  if (auto *DAI = dyn_cast<DbgAssignIntrinsic>(&DII)) {
-    CheckDI(isa<DIAssignID>(DAI->getRawAssignID()),
-            "invalid llvm.dbg.assign intrinsic DIAssignID", &DII,
-            DAI->getRawAssignID());
-    const auto *RawAddr = DAI->getRawAddress();
-    CheckDI(
-        isa<ValueAsMetadata>(RawAddr) ||
-            (isa<MDNode>(RawAddr) && !cast<MDNode>(RawAddr)->getNumOperands()),
-        "invalid llvm.dbg.assign intrinsic address", &DII,
-        DAI->getRawAddress());
-    CheckDI(isa<DIExpression>(DAI->getRawAddressExpression()),
-            "invalid llvm.dbg.assign intrinsic address expression", &DII,
-            DAI->getRawAddressExpression());
-    // All of the linked instructions should be in the same function as DII.
-    for (Instruction *I : at::getAssignmentInsts(DAI))
-      CheckDI(DAI->getFunction() == I->getFunction(),
-              "inst not in same function as dbg.assign", I, DAI);
-  }
-
-  // Ignore broken !dbg attachments; they're checked elsewhere.
-  if (MDNode *N = DII.getDebugLoc().getAsMDNode())
-    if (!isa<DILocation>(N))
-      return;
-
-  BasicBlock *BB = DII.getParent();
-  Function *F = BB ? BB->getParent() : nullptr;
-
-  // The scopes for variables and !dbg attachments must agree.
-  DILocalVariable *Var = DII.getVariable();
-  DILocation *Loc = DII.getDebugLoc();
-  CheckDI(Loc, "llvm.dbg." + Kind + " intrinsic requires a !dbg attachment",
-          &DII, BB, F);
-
-  DISubprogram *VarSP = getSubprogram(Var->getRawScope());
-  DISubprogram *LocSP = getSubprogram(Loc->getRawScope());
-  if (!VarSP || !LocSP)
-    return; // Broken scope chains are checked elsewhere.
-
-  CheckDI(VarSP == LocSP,
-          "mismatched subprogram between llvm.dbg." + Kind +
-              " variable and !dbg attachment",
-          &DII, BB, F, Var, Var->getScope()->getSubprogram(), Loc,
-          Loc->getScope()->getSubprogram());
-
-  // This check is redundant with one in visitLocalVariable().
-  CheckDI(isType(Var->getRawType()), "invalid type ref", Var,
-          Var->getRawType());
-  verifyFnArgs(DII);
-}
-
-void Verifier::visitDbgLabelIntrinsic(StringRef Kind, DbgLabelInst &DLI) {
-  CheckDI(isa<DILabel>(DLI.getRawLabel()),
-          "invalid llvm.dbg." + Kind + " intrinsic variable", &DLI,
-          DLI.getRawLabel());
-
-  // Ignore broken !dbg attachments; they're checked elsewhere.
-  if (MDNode *N = DLI.getDebugLoc().getAsMDNode())
-    if (!isa<DILocation>(N))
-      return;
-
-  BasicBlock *BB = DLI.getParent();
-  Function *F = BB ? BB->getParent() : nullptr;
-
-  // The scopes for variables and !dbg attachments must agree.
-  DILabel *Label = DLI.getLabel();
-  DILocation *Loc = DLI.getDebugLoc();
-  Check(Loc, "llvm.dbg." + Kind + " intrinsic requires a !dbg attachment", &DLI,
-        BB, F);
-
-  DISubprogram *LabelSP = getSubprogram(Label->getRawScope());
-  DISubprogram *LocSP = getSubprogram(Loc->getRawScope());
-  if (!LabelSP || !LocSP)
-    return;
-
-  CheckDI(LabelSP == LocSP,
-          "mismatched subprogram between llvm.dbg." + Kind +
-              " label and !dbg attachment",
-          &DLI, BB, F, Label, Label->getScope()->getSubprogram(), Loc,
-          Loc->getScope()->getSubprogram());
-}
-
-void Verifier::verifyFragmentExpression(const DbgVariableIntrinsic &I) {
-  DILocalVariable *V = dyn_cast_or_null<DILocalVariable>(I.getRawVariable());
-  DIExpression *E = dyn_cast_or_null<DIExpression>(I.getRawExpression());
-
-  // We don't know whether this intrinsic verified correctly.
-  if (!V || !E || !E->isValid())
-    return;
-
-  // Nothing to do if this isn't a DW_OP_LLVM_fragment expression.
-  auto Fragment = E->getFragmentInfo();
-  if (!Fragment)
-    return;
-
-  // The frontend helps out GDB by emitting the members of local anonymous
-  // unions as artificial local variables with shared storage. When SROA splits
-  // the storage for artificial local variables that are smaller than the entire
-  // union, the overhang piece will be outside of the allotted space for the
-  // variable and this check fails.
-  // FIXME: Remove this check as soon as clang stops doing this; it hides bugs.
-  if (V->isArtificial())
-    return;
-
-  verifyFragmentExpression(*V, *Fragment, &I);
-}
-=======
->>>>>>> f04650bb
 void Verifier::verifyFragmentExpression(const DbgVariableRecord &DVR) {
   DILocalVariable *V = dyn_cast_or_null<DILocalVariable>(DVR.getRawVariable());
   DIExpression *E = dyn_cast_or_null<DIExpression>(DVR.getRawExpression());
