--- conflicted
+++ resolved
@@ -1446,15 +1446,10 @@
     CheckDI(Node, "invalid retained nodes list", &N, RawNode);
     for (Metadata *Op : Node->operands()) {
       CheckDI(Op && (isa<DILocalVariable>(Op) || isa<DILabel>(Op) ||
-<<<<<<< HEAD
-                     isa<DILifetime>(Op) || isa<DIImportedEntity>(Op)),
-              "invalid retained nodes, expected DILocalVariable, DILabel or "
-              "DIImportedEntity",
-=======
-                     isa<DIImportedEntity>(Op) || isa<DIType>(Op)),
+                  isa<DILifetime>(Op) ||
+	       	  isa<DIImportedEntity>(Op) || isa<DIType>(Op)),
               "invalid retained nodes, expected DILocalVariable, DILabel, "
               "DIImportedEntity or DIType",
->>>>>>> eab828d4
               &N, Node, Op);
     }
   }
