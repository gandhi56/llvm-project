//===- DebugInfoMetadata.cpp - Implement debug info metadata --------------===//
//
// Part of the LLVM Project, under the Apache License v2.0 with LLVM Exceptions.
// See https://llvm.org/LICENSE.txt for license information.
// SPDX-License-Identifier: Apache-2.0 WITH LLVM-exception
//
//===----------------------------------------------------------------------===//
//
// This file implements the debug info Metadata classes.
//
//===----------------------------------------------------------------------===//

#include "llvm/IR/DebugInfoMetadata.h"
#include "LLVMContextImpl.h"
#include "MetadataImpl.h"
#include "llvm/ADT/SetVector.h"
#include "llvm/ADT/StringSwitch.h"
#include "llvm/BinaryFormat/Dwarf.h"
#include "llvm/IR/DebugProgramInstruction.h"
#include "llvm/IR/Function.h"
#include "llvm/IR/IntrinsicInst.h"
#include "llvm/IR/Type.h"
#include "llvm/IR/Value.h"
#include "llvm/Support/CommandLine.h"
#include "llvm/Support/Compiler.h"

#include <numeric>
#include <optional>

using namespace llvm;

namespace llvm {
// Use FS-AFDO discriminator.
cl::opt<bool> EnableFSDiscriminator(
    "enable-fs-discriminator", cl::Hidden,
    cl::desc("Enable adding flow sensitive discriminators"));

// When true, preserves line and column number by picking one of the merged
// location info in a deterministic manner to assist sample based PGO.
LLVM_ABI cl::opt<bool> PickMergedSourceLocations(
    "pick-merged-source-locations", cl::init(false), cl::Hidden,
    cl::desc("Preserve line and column number when merging locations."));
} // namespace llvm

uint32_t DIType::getAlignInBits() const {
  return (getTag() == dwarf::DW_TAG_LLVM_ptrauth_type ? 0 : SubclassData32);
}

const DIExpression::FragmentInfo DebugVariable::DefaultFragment = {
    std::numeric_limits<uint64_t>::max(), std::numeric_limits<uint64_t>::min()};

DebugVariable::DebugVariable(const DbgVariableRecord *DVR)
    : Variable(DVR->getVariable()),
      Fragment(DVR->getExpression()->getFragmentInfo()),
      InlinedAt(DVR->getDebugLoc().getInlinedAt()) {}

DILocation::DILocation(LLVMContext &C, StorageType Storage, unsigned Line,
                       unsigned Column, uint64_t AtomGroup, uint8_t AtomRank,
                       ArrayRef<Metadata *> MDs, bool ImplicitCode)
    : MDNode(C, DILocationKind, Storage, MDs), AtomGroup(AtomGroup),
      AtomRank(AtomRank) {
  assert(AtomRank <= 7 && "AtomRank number should fit in 3 bits");
  if (AtomGroup)
    C.updateDILocationAtomGroupWaterline(AtomGroup + 1);

  assert((MDs.size() == 1 || MDs.size() == 2) &&
         "Expected a scope and optional inlined-at");
  // Set line and column.
  assert(Column < (1u << 16) && "Expected 16-bit column");

  SubclassData32 = Line;
  SubclassData16 = Column;

  setImplicitCode(ImplicitCode);
}

static void adjustColumn(unsigned &Column) {
  // Set to unknown on overflow.  We only have 16 bits to play with here.
  if (Column >= (1u << 16))
    Column = 0;
}

DILocation *DILocation::getImpl(LLVMContext &Context, unsigned Line,
                                unsigned Column, Metadata *Scope,
                                Metadata *InlinedAt, bool ImplicitCode,
                                uint64_t AtomGroup, uint8_t AtomRank,
                                StorageType Storage, bool ShouldCreate) {
  // Fixup column.
  adjustColumn(Column);

  if (Storage == Uniqued) {
    if (auto *N = getUniqued(Context.pImpl->DILocations,
                             DILocationInfo::KeyTy(Line, Column, Scope,
                                                   InlinedAt, ImplicitCode,
                                                   AtomGroup, AtomRank)))
      return N;
    if (!ShouldCreate)
      return nullptr;
  } else {
    assert(ShouldCreate && "Expected non-uniqued nodes to always be created");
  }

  SmallVector<Metadata *, 2> Ops;
  Ops.push_back(Scope);
  if (InlinedAt)
    Ops.push_back(InlinedAt);
  return storeImpl(new (Ops.size(), Storage)
                       DILocation(Context, Storage, Line, Column, AtomGroup,
                                  AtomRank, Ops, ImplicitCode),
                   Storage, Context.pImpl->DILocations);
}

DILocation *DILocation::getMergedLocations(ArrayRef<DILocation *> Locs) {
  if (Locs.empty())
    return nullptr;
  if (Locs.size() == 1)
    return Locs[0];
  auto *Merged = Locs[0];
  for (DILocation *L : llvm::drop_begin(Locs)) {
    Merged = getMergedLocation(Merged, L);
    if (Merged == nullptr)
      break;
  }
  return Merged;
}

static DILexicalBlockBase *cloneAndReplaceParentScope(DILexicalBlockBase *LBB,
                                                      DIScope *NewParent) {
  TempMDNode ClonedScope = LBB->clone();
  cast<DILexicalBlockBase>(*ClonedScope).replaceScope(NewParent);
  return cast<DILexicalBlockBase>(
      MDNode::replaceWithUniqued(std::move(ClonedScope)));
}

using LineColumn = std::pair<unsigned /* Line */, unsigned /* Column */>;

/// Returns the location of DILocalScope, if present, or a default value.
static LineColumn getLocalScopeLocationOr(DIScope *S, LineColumn Default) {
  assert(isa<DILocalScope>(S) && "Expected DILocalScope.");

  if (isa<DILexicalBlockFile>(S))
    return Default;
  if (auto *LB = dyn_cast<DILexicalBlock>(S))
    return {LB->getLine(), LB->getColumn()};
  if (auto *SP = dyn_cast<DISubprogram>(S))
    return {SP->getLine(), 0u};

  llvm_unreachable("Unhandled type of DILocalScope.");
}

// Returns the nearest matching scope inside a subprogram.
template <typename MatcherT>
static std::pair<DIScope *, LineColumn>
getNearestMatchingScope(const DILocation *L1, const DILocation *L2) {
  MatcherT Matcher;

  DIScope *S1 = L1->getScope();
  DIScope *S2 = L2->getScope();

  LineColumn Loc1(L1->getLine(), L1->getColumn());
  for (; S1; S1 = S1->getScope()) {
    Loc1 = getLocalScopeLocationOr(S1, Loc1);
    Matcher.insert(S1, Loc1);
    if (isa<DISubprogram>(S1))
      break;
  }

  LineColumn Loc2(L2->getLine(), L2->getColumn());
  for (; S2; S2 = S2->getScope()) {
    Loc2 = getLocalScopeLocationOr(S2, Loc2);

    if (DIScope *S = Matcher.match(S2, Loc2))
      return std::make_pair(S, Loc2);

    if (isa<DISubprogram>(S2))
      break;
  }
  return std::make_pair(nullptr, LineColumn(L2->getLine(), L2->getColumn()));
}

// Matches equal scopes.
struct EqualScopesMatcher {
  SmallPtrSet<DIScope *, 8> Scopes;

  void insert(DIScope *S, LineColumn Loc) { Scopes.insert(S); }

  DIScope *match(DIScope *S, LineColumn Loc) {
    return Scopes.contains(S) ? S : nullptr;
  }
};

// Matches scopes with the same location.
struct ScopeLocationsMatcher {
  SmallMapVector<std::pair<DIFile *, LineColumn>, SmallSetVector<DIScope *, 8>,
                 8>
      Scopes;

  void insert(DIScope *S, LineColumn Loc) {
    Scopes[{S->getFile(), Loc}].insert(S);
  }

  DIScope *match(DIScope *S, LineColumn Loc) {
    auto ScopesAtLoc = Scopes.find({S->getFile(), Loc});
    // No scope found with the given location.
    if (ScopesAtLoc == Scopes.end())
      return nullptr;

    // Prefer S over other scopes with the same location.
    if (ScopesAtLoc->second.contains(S))
      return S;

    if (!ScopesAtLoc->second.empty())
      return *ScopesAtLoc->second.begin();

    llvm_unreachable("Scopes must not have empty entries.");
  }
};

DILocation *DILocation::getMergedLocation(DILocation *LocA, DILocation *LocB) {
  if (LocA == LocB)
    return LocA;

  // For some use cases (SamplePGO), it is important to retain distinct source
  // locations. When this flag is set, we choose arbitrarily between A and B,
  // rather than computing a merged location using line 0, which is typically
  // not useful for PGO. If one of them is null, then try to return one which is
  // valid.
  if (PickMergedSourceLocations) {
    if (!LocA || !LocB)
      return LocA ? LocA : LocB;

    auto A = std::make_tuple(LocA->getLine(), LocA->getColumn(),
                             LocA->getDiscriminator(), LocA->getFilename(),
                             LocA->getDirectory());
    auto B = std::make_tuple(LocB->getLine(), LocB->getColumn(),
                             LocB->getDiscriminator(), LocB->getFilename(),
                             LocB->getDirectory());
    return A < B ? LocA : LocB;
  }

  if (!LocA || !LocB)
    return nullptr;

  LLVMContext &C = LocA->getContext();

  using LocVec = SmallVector<const DILocation *>;
  LocVec ALocs;
  LocVec BLocs;
  SmallDenseMap<std::pair<const DISubprogram *, const DILocation *>, unsigned,
                4>
      ALookup;

  // Walk through LocA and its inlined-at locations, populate them in ALocs and
  // save the index for the subprogram and inlined-at pair, which we use to find
  // a matching starting location in LocB's chain.
  for (auto [L, I] = std::make_pair(LocA, 0U); L; L = L->getInlinedAt(), I++) {
    ALocs.push_back(L);
    auto Res = ALookup.try_emplace(
        {L->getScope()->getSubprogram(), L->getInlinedAt()}, I);
    assert(Res.second && "Multiple <SP, InlinedAt> pairs in a location chain?");
    (void)Res;
  }

  LocVec::reverse_iterator ARIt = ALocs.rend();
  LocVec::reverse_iterator BRIt = BLocs.rend();

  // Populate BLocs and look for a matching starting location, the first
  // location with the same subprogram and inlined-at location as in LocA's
  // chain. Since the two locations have the same inlined-at location we do
  // not need to look at those parts of the chains.
  for (auto [L, I] = std::make_pair(LocB, 0U); L; L = L->getInlinedAt(), I++) {
    BLocs.push_back(L);

    if (ARIt != ALocs.rend())
      // We have already found a matching starting location.
      continue;

    auto IT = ALookup.find({L->getScope()->getSubprogram(), L->getInlinedAt()});
    if (IT == ALookup.end())
      continue;

    // The + 1 is to account for the &*rev_it = &(it - 1) relationship.
    ARIt = LocVec::reverse_iterator(ALocs.begin() + IT->second + 1);
    BRIt = LocVec::reverse_iterator(BLocs.begin() + I + 1);

    // If we have found a matching starting location we do not need to add more
    // locations to BLocs, since we will only look at location pairs preceding
    // the matching starting location, and adding more elements to BLocs could
    // invalidate the iterator that we initialized here.
    break;
  }

  // Merge the two locations if possible, using the supplied
  // inlined-at location for the created location.
  auto *LocAIA = LocA->getInlinedAt();
  auto *LocBIA = LocB->getInlinedAt();
  auto MergeLocPair = [&C, LocAIA,
                       LocBIA](const DILocation *L1, const DILocation *L2,
                               DILocation *InlinedAt) -> DILocation * {
    if (L1 == L2)
      return DILocation::get(C, L1->getLine(), L1->getColumn(), L1->getScope(),
                             InlinedAt, L1->isImplicitCode(),
                             L1->getAtomGroup(), L1->getAtomRank());

    // If the locations originate from different subprograms we can't produce
    // a common location.
    if (L1->getScope()->getSubprogram() != L2->getScope()->getSubprogram())
      return nullptr;

    // Find nearest common scope inside subprogram.
    DIScope *Scope = getNearestMatchingScope<EqualScopesMatcher>(L1, L2).first;
    assert(Scope && "No common scope in the same subprogram?");

    // Try using the nearest scope with common location if files are different.
    if (Scope->getFile() != L1->getFile() || L1->getFile() != L2->getFile()) {
      auto [CommonLocScope, CommonLoc] =
          getNearestMatchingScope<ScopeLocationsMatcher>(L1, L2);

      // If CommonLocScope is a DILexicalBlockBase, clone it and locate
      // a new scope inside the nearest common scope to preserve
      // lexical blocks structure.
      if (auto *LBB = dyn_cast<DILexicalBlockBase>(CommonLocScope);
          LBB && LBB != Scope)
        CommonLocScope = cloneAndReplaceParentScope(LBB, Scope);

      Scope = CommonLocScope;

      // If files are still different, assume that L1 and L2 were "included"
      // from CommonLoc. Use it as merged location.
      if (Scope->getFile() != L1->getFile() || L1->getFile() != L2->getFile())
        return DILocation::get(C, CommonLoc.first, CommonLoc.second,
                               CommonLocScope, InlinedAt);
    }

    bool SameLine = L1->getLine() == L2->getLine();
    bool SameCol = L1->getColumn() == L2->getColumn();
    unsigned Line = SameLine ? L1->getLine() : 0;
    unsigned Col = SameLine && SameCol ? L1->getColumn() : 0;
    bool IsImplicitCode = L1->isImplicitCode() && L2->isImplicitCode();

    // Discard source location atom if the line becomes 0. And there's nothing
    // further to do if neither location has an atom number.
    if (!SameLine || !(L1->getAtomGroup() || L2->getAtomGroup()))
      return DILocation::get(C, Line, Col, Scope, InlinedAt, IsImplicitCode,
                             /*AtomGroup*/ 0, /*AtomRank*/ 0);

    uint64_t Group = 0;
    uint64_t Rank = 0;
    // If we're preserving the same matching inlined-at field we can
    // preserve the atom.
    if (LocBIA == LocAIA && InlinedAt == LocBIA) {
      // Deterministically keep the lowest non-zero ranking atom group
      // number.
      // FIXME: It would be nice if we could track that an instruction
      // belongs to two source atoms.
      bool UseL1Atom = [L1, L2]() {
        if (L1->getAtomRank() == L2->getAtomRank()) {
          // Arbitrarily choose the lowest non-zero group number.
          if (!L1->getAtomGroup() || !L2->getAtomGroup())
            return !L2->getAtomGroup();
          return L1->getAtomGroup() < L2->getAtomGroup();
        }
        // Choose the lowest non-zero rank.
        if (!L1->getAtomRank() || !L2->getAtomRank())
          return !L2->getAtomRank();
        return L1->getAtomRank() < L2->getAtomRank();
      }();
      Group = UseL1Atom ? L1->getAtomGroup() : L2->getAtomGroup();
      Rank = UseL1Atom ? L1->getAtomRank() : L2->getAtomRank();
    } else {
      // If either instruction is part of a source atom, reassign it a new
      // atom group. This essentially regresses to non-key-instructions
      // behaviour (now that it's the only instruction in its group it'll
      // probably get is_stmt applied).
      Group = C.incNextDILocationAtomGroup();
      Rank = 1;
    }
    return DILocation::get(C, Line, Col, Scope, InlinedAt, IsImplicitCode,
                           Group, Rank);
  };

  DILocation *Result = ARIt != ALocs.rend() ? (*ARIt)->getInlinedAt() : nullptr;

  // If we have found a common starting location, walk up the inlined-at chains
  // and try to produce common locations.
  for (; ARIt != ALocs.rend() && BRIt != BLocs.rend(); ++ARIt, ++BRIt) {
    DILocation *Tmp = MergeLocPair(*ARIt, *BRIt, Result);

    if (!Tmp)
      // We have walked up to a point in the chains where the two locations
      // are irreconsilable. At this point Result contains the nearest common
      // location in the inlined-at chains of LocA and LocB, so we break here.
      break;

    Result = Tmp;
  }

  if (Result)
    return Result;

  // We ended up with LocA and LocB as irreconsilable locations. Produce a
  // location at 0:0 with one of the locations' scope. The function has
  // historically picked A's scope, and a nullptr inlined-at location, so that
  // behavior is mimicked here but I am not sure if this is always the correct
  // way to handle this.
  // Key Instructions: it's fine to drop atom group and rank here, as line 0
  // is a nonsensical is_stmt location.
  return DILocation::get(C, 0, 0, LocA->getScope(), nullptr, false,
                         /*AtomGroup*/ 0, /*AtomRank*/ 0);
}

std::optional<unsigned>
DILocation::encodeDiscriminator(unsigned BD, unsigned DF, unsigned CI) {
  std::array<unsigned, 3> Components = {BD, DF, CI};
  uint64_t RemainingWork = 0U;
  // We use RemainingWork to figure out if we have no remaining components to
  // encode. For example: if BD != 0 but DF == 0 && CI == 0, we don't need to
  // encode anything for the latter 2.
  // Since any of the input components is at most 32 bits, their sum will be
  // less than 34 bits, and thus RemainingWork won't overflow.
  RemainingWork =
      std::accumulate(Components.begin(), Components.end(), RemainingWork);

  int I = 0;
  unsigned Ret = 0;
  unsigned NextBitInsertionIndex = 0;
  while (RemainingWork > 0) {
    unsigned C = Components[I++];
    RemainingWork -= C;
    unsigned EC = encodeComponent(C);
    Ret |= (EC << NextBitInsertionIndex);
    NextBitInsertionIndex += encodingBits(C);
  }

  // Encoding may be unsuccessful because of overflow. We determine success by
  // checking equivalence of components before & after encoding. Alternatively,
  // we could determine Success during encoding, but the current alternative is
  // simpler.
  unsigned TBD, TDF, TCI = 0;
  decodeDiscriminator(Ret, TBD, TDF, TCI);
  if (TBD == BD && TDF == DF && TCI == CI)
    return Ret;
  return std::nullopt;
}

void DILocation::decodeDiscriminator(unsigned D, unsigned &BD, unsigned &DF,
                                     unsigned &CI) {
  BD = getUnsignedFromPrefixEncoding(D);
  DF = getUnsignedFromPrefixEncoding(getNextComponentInDiscriminator(D));
  CI = getUnsignedFromPrefixEncoding(
      getNextComponentInDiscriminator(getNextComponentInDiscriminator(D)));
}
dwarf::Tag DINode::getTag() const { return (dwarf::Tag)SubclassData16; }

DINode::DIFlags DINode::getFlag(StringRef Flag) {
  return StringSwitch<DIFlags>(Flag)
#define HANDLE_DI_FLAG(ID, NAME) .Case("DIFlag" #NAME, Flag##NAME)
#include "llvm/IR/DebugInfoFlags.def"
      .Default(DINode::FlagZero);
}

StringRef DINode::getFlagString(DIFlags Flag) {
  switch (Flag) {
#define HANDLE_DI_FLAG(ID, NAME)                                               \
  case Flag##NAME:                                                             \
    return "DIFlag" #NAME;
#include "llvm/IR/DebugInfoFlags.def"
  }
  return "";
}

DINode::DIFlags DINode::splitFlags(DIFlags Flags,
                                   SmallVectorImpl<DIFlags> &SplitFlags) {
  // Flags that are packed together need to be specially handled, so
  // that, for example, we emit "DIFlagPublic" and not
  // "DIFlagPrivate | DIFlagProtected".
  if (DIFlags A = Flags & FlagAccessibility) {
    if (A == FlagPrivate)
      SplitFlags.push_back(FlagPrivate);
    else if (A == FlagProtected)
      SplitFlags.push_back(FlagProtected);
    else
      SplitFlags.push_back(FlagPublic);
    Flags &= ~A;
  }
  if (DIFlags R = Flags & FlagPtrToMemberRep) {
    if (R == FlagSingleInheritance)
      SplitFlags.push_back(FlagSingleInheritance);
    else if (R == FlagMultipleInheritance)
      SplitFlags.push_back(FlagMultipleInheritance);
    else
      SplitFlags.push_back(FlagVirtualInheritance);
    Flags &= ~R;
  }
  if ((Flags & FlagIndirectVirtualBase) == FlagIndirectVirtualBase) {
    Flags &= ~FlagIndirectVirtualBase;
    SplitFlags.push_back(FlagIndirectVirtualBase);
  }

#define HANDLE_DI_FLAG(ID, NAME)                                               \
  if (DIFlags Bit = Flags & Flag##NAME) {                                      \
    SplitFlags.push_back(Bit);                                                 \
    Flags &= ~Bit;                                                             \
  }
#include "llvm/IR/DebugInfoFlags.def"
  return Flags;
}

DIScope *DIScope::getScope() const {
  if (auto *T = dyn_cast<DIType>(this))
    return T->getScope();

  if (auto *SP = dyn_cast<DISubprogram>(this))
    return SP->getScope();

  if (auto *LB = dyn_cast<DILexicalBlockBase>(this))
    return LB->getScope();

  if (auto *NS = dyn_cast<DINamespace>(this))
    return NS->getScope();

  if (auto *CB = dyn_cast<DICommonBlock>(this))
    return CB->getScope();

  if (auto *M = dyn_cast<DIModule>(this))
    return M->getScope();

  assert((isa<DIFile>(this) || isa<DICompileUnit>(this)) &&
         "Unhandled type of scope.");
  return nullptr;
}

StringRef DIScope::getName() const {
  if (auto *T = dyn_cast<DIType>(this))
    return T->getName();
  if (auto *SP = dyn_cast<DISubprogram>(this))
    return SP->getName();
  if (auto *NS = dyn_cast<DINamespace>(this))
    return NS->getName();
  if (auto *CB = dyn_cast<DICommonBlock>(this))
    return CB->getName();
  if (auto *M = dyn_cast<DIModule>(this))
    return M->getName();
  assert((isa<DILexicalBlockBase>(this) || isa<DIFile>(this) ||
          isa<DICompileUnit>(this)) &&
         "Unhandled type of scope.");
  return "";
}

#ifndef NDEBUG
static bool isCanonical(const MDString *S) {
  return !S || !S->getString().empty();
}
#endif

dwarf::Tag GenericDINode::getTag() const { return (dwarf::Tag)SubclassData16; }
GenericDINode *GenericDINode::getImpl(LLVMContext &Context, unsigned Tag,
                                      MDString *Header,
                                      ArrayRef<Metadata *> DwarfOps,
                                      StorageType Storage, bool ShouldCreate) {
  unsigned Hash = 0;
  if (Storage == Uniqued) {
    GenericDINodeInfo::KeyTy Key(Tag, Header, DwarfOps);
    if (auto *N = getUniqued(Context.pImpl->GenericDINodes, Key))
      return N;
    if (!ShouldCreate)
      return nullptr;
    Hash = Key.getHash();
  } else {
    assert(ShouldCreate && "Expected non-uniqued nodes to always be created");
  }

  // Use a nullptr for empty headers.
  assert(isCanonical(Header) && "Expected canonical MDString");
  Metadata *PreOps[] = {Header};
  return storeImpl(new (DwarfOps.size() + 1, Storage) GenericDINode(
                       Context, Storage, Hash, Tag, PreOps, DwarfOps),
                   Storage, Context.pImpl->GenericDINodes);
}

void GenericDINode::recalculateHash() {
  setHash(GenericDINodeInfo::KeyTy::calculateHash(this));
}

#define UNWRAP_ARGS_IMPL(...) __VA_ARGS__
#define UNWRAP_ARGS(ARGS) UNWRAP_ARGS_IMPL ARGS
#define DEFINE_GETIMPL_LOOKUP(CLASS, ARGS)                                     \
  do {                                                                         \
    if (Storage == Uniqued) {                                                  \
      if (auto *N = getUniqued(Context.pImpl->CLASS##s,                        \
                               CLASS##Info::KeyTy(UNWRAP_ARGS(ARGS))))         \
        return N;                                                              \
      if (!ShouldCreate)                                                       \
        return nullptr;                                                        \
    } else {                                                                   \
      assert(ShouldCreate &&                                                   \
             "Expected non-uniqued nodes to always be created");               \
    }                                                                          \
  } while (false)
#define DEFINE_GETIMPL_STORE(CLASS, ARGS, OPS)                                 \
  return storeImpl(new (std::size(OPS), Storage)                               \
                       CLASS(Context, Storage, UNWRAP_ARGS(ARGS), OPS),        \
                   Storage, Context.pImpl->CLASS##s)
#define DEFINE_GETIMPL_STORE_NO_OPS(CLASS, ARGS)                               \
  return storeImpl(new (0u, Storage)                                           \
                       CLASS(Context, Storage, UNWRAP_ARGS(ARGS)),             \
                   Storage, Context.pImpl->CLASS##s)
#define DEFINE_GETIMPL_STORE_NO_CONSTRUCTOR_ARGS(CLASS, OPS)                   \
  return storeImpl(new (std::size(OPS), Storage) CLASS(Context, Storage, OPS), \
                   Storage, Context.pImpl->CLASS##s)
#define DEFINE_GETIMPL_STORE_N(CLASS, ARGS, OPS, NUM_OPS)                      \
  return storeImpl(new (NUM_OPS, Storage)                                      \
                       CLASS(Context, Storage, UNWRAP_ARGS(ARGS), OPS),        \
                   Storage, Context.pImpl->CLASS##s)

DISubrange::DISubrange(LLVMContext &C, StorageType Storage,
                       ArrayRef<Metadata *> Ops)
    : DINode(C, DISubrangeKind, Storage, dwarf::DW_TAG_subrange_type, Ops) {}
DISubrange *DISubrange::getImpl(LLVMContext &Context, int64_t Count, int64_t Lo,
                                StorageType Storage, bool ShouldCreate) {
  auto *CountNode = ConstantAsMetadata::get(
      ConstantInt::getSigned(Type::getInt64Ty(Context), Count));
  auto *LB = ConstantAsMetadata::get(
      ConstantInt::getSigned(Type::getInt64Ty(Context), Lo));
  return getImpl(Context, CountNode, LB, nullptr, nullptr, Storage,
                 ShouldCreate);
}

DISubrange *DISubrange::getImpl(LLVMContext &Context, Metadata *CountNode,
                                int64_t Lo, StorageType Storage,
                                bool ShouldCreate) {
  auto *LB = ConstantAsMetadata::get(
      ConstantInt::getSigned(Type::getInt64Ty(Context), Lo));
  return getImpl(Context, CountNode, LB, nullptr, nullptr, Storage,
                 ShouldCreate);
}

DISubrange *DISubrange::getImpl(LLVMContext &Context, Metadata *CountNode,
                                Metadata *LB, Metadata *UB, Metadata *Stride,
                                StorageType Storage, bool ShouldCreate) {
  DEFINE_GETIMPL_LOOKUP(DISubrange, (CountNode, LB, UB, Stride));
  Metadata *Ops[] = {CountNode, LB, UB, Stride};
  DEFINE_GETIMPL_STORE_NO_CONSTRUCTOR_ARGS(DISubrange, Ops);
}

DISubrange::BoundType DISubrange::getCount() const {
  Metadata *CB = getRawCountNode();
  if (!CB)
    return BoundType();

  assert((isa<ConstantAsMetadata>(CB) || isa<DIVariable>(CB) ||
          isa<DIExpression>(CB)) &&
         "Count must be signed constant or DIVariable or DIExpression");

  if (auto *MD = dyn_cast<ConstantAsMetadata>(CB))
    return BoundType(cast<ConstantInt>(MD->getValue()));

  if (auto *MD = dyn_cast<DIVariable>(CB))
    return BoundType(MD);

  if (auto *MD = dyn_cast<DIExpression>(CB))
    return BoundType(MD);

  return BoundType();
}

DISubrange::BoundType DISubrange::getLowerBound() const {
  Metadata *LB = getRawLowerBound();
  if (!LB)
    return BoundType();

  assert((isa<ConstantAsMetadata>(LB) || isa<DIVariable>(LB) ||
          isa<DIExpression>(LB)) &&
         "LowerBound must be signed constant or DIVariable or DIExpression");

  if (auto *MD = dyn_cast<ConstantAsMetadata>(LB))
    return BoundType(cast<ConstantInt>(MD->getValue()));

  if (auto *MD = dyn_cast<DIVariable>(LB))
    return BoundType(MD);

  if (auto *MD = dyn_cast<DIExpression>(LB))
    return BoundType(MD);

  return BoundType();
}

DISubrange::BoundType DISubrange::getUpperBound() const {
  Metadata *UB = getRawUpperBound();
  if (!UB)
    return BoundType();

  assert((isa<ConstantAsMetadata>(UB) || isa<DIVariable>(UB) ||
          isa<DIExpression>(UB)) &&
         "UpperBound must be signed constant or DIVariable or DIExpression");

  if (auto *MD = dyn_cast<ConstantAsMetadata>(UB))
    return BoundType(cast<ConstantInt>(MD->getValue()));

  if (auto *MD = dyn_cast<DIVariable>(UB))
    return BoundType(MD);

  if (auto *MD = dyn_cast<DIExpression>(UB))
    return BoundType(MD);

  return BoundType();
}

DISubrange::BoundType DISubrange::getStride() const {
  Metadata *ST = getRawStride();
  if (!ST)
    return BoundType();

  assert((isa<ConstantAsMetadata>(ST) || isa<DIVariable>(ST) ||
          isa<DIExpression>(ST)) &&
         "Stride must be signed constant or DIVariable or DIExpression");

  if (auto *MD = dyn_cast<ConstantAsMetadata>(ST))
    return BoundType(cast<ConstantInt>(MD->getValue()));

  if (auto *MD = dyn_cast<DIVariable>(ST))
    return BoundType(MD);

  if (auto *MD = dyn_cast<DIExpression>(ST))
    return BoundType(MD);

  return BoundType();
}
DIGenericSubrange::DIGenericSubrange(LLVMContext &C, StorageType Storage,
                                     ArrayRef<Metadata *> Ops)
    : DINode(C, DIGenericSubrangeKind, Storage, dwarf::DW_TAG_generic_subrange,
             Ops) {}

DIGenericSubrange *DIGenericSubrange::getImpl(LLVMContext &Context,
                                              Metadata *CountNode, Metadata *LB,
                                              Metadata *UB, Metadata *Stride,
                                              StorageType Storage,
                                              bool ShouldCreate) {
  DEFINE_GETIMPL_LOOKUP(DIGenericSubrange, (CountNode, LB, UB, Stride));
  Metadata *Ops[] = {CountNode, LB, UB, Stride};
  DEFINE_GETIMPL_STORE_NO_CONSTRUCTOR_ARGS(DIGenericSubrange, Ops);
}

DIGenericSubrange::BoundType DIGenericSubrange::getCount() const {
  Metadata *CB = getRawCountNode();
  if (!CB)
    return BoundType();

  assert((isa<DIVariable>(CB) || isa<DIExpression>(CB)) &&
         "Count must be signed constant or DIVariable or DIExpression");

  if (auto *MD = dyn_cast<DIVariable>(CB))
    return BoundType(MD);

  if (auto *MD = dyn_cast<DIExpression>(CB))
    return BoundType(MD);

  return BoundType();
}

DIGenericSubrange::BoundType DIGenericSubrange::getLowerBound() const {
  Metadata *LB = getRawLowerBound();
  if (!LB)
    return BoundType();

  assert((isa<DIVariable>(LB) || isa<DIExpression>(LB)) &&
         "LowerBound must be signed constant or DIVariable or DIExpression");

  if (auto *MD = dyn_cast<DIVariable>(LB))
    return BoundType(MD);

  if (auto *MD = dyn_cast<DIExpression>(LB))
    return BoundType(MD);

  return BoundType();
}

DIGenericSubrange::BoundType DIGenericSubrange::getUpperBound() const {
  Metadata *UB = getRawUpperBound();
  if (!UB)
    return BoundType();

  assert((isa<DIVariable>(UB) || isa<DIExpression>(UB)) &&
         "UpperBound must be signed constant or DIVariable or DIExpression");

  if (auto *MD = dyn_cast<DIVariable>(UB))
    return BoundType(MD);

  if (auto *MD = dyn_cast<DIExpression>(UB))
    return BoundType(MD);

  return BoundType();
}

DIGenericSubrange::BoundType DIGenericSubrange::getStride() const {
  Metadata *ST = getRawStride();
  if (!ST)
    return BoundType();

  assert((isa<DIVariable>(ST) || isa<DIExpression>(ST)) &&
         "Stride must be signed constant or DIVariable or DIExpression");

  if (auto *MD = dyn_cast<DIVariable>(ST))
    return BoundType(MD);

  if (auto *MD = dyn_cast<DIExpression>(ST))
    return BoundType(MD);

  return BoundType();
}

DISubrangeType::DISubrangeType(LLVMContext &C, StorageType Storage,
                               unsigned Line, uint32_t AlignInBits,
                               DIFlags Flags, ArrayRef<Metadata *> Ops)
    : DIType(C, DISubrangeTypeKind, Storage, dwarf::DW_TAG_subrange_type, Line,
             AlignInBits, 0, Flags, Ops) {}

DISubrangeType *DISubrangeType::getImpl(
    LLVMContext &Context, MDString *Name, Metadata *File, unsigned Line,
    Metadata *Scope, Metadata *SizeInBits, uint32_t AlignInBits, DIFlags Flags,
    Metadata *BaseType, Metadata *LowerBound, Metadata *UpperBound,
    Metadata *Stride, Metadata *Bias, StorageType Storage, bool ShouldCreate) {
  assert(isCanonical(Name) && "Expected canonical MDString");
  DEFINE_GETIMPL_LOOKUP(DISubrangeType, (Name, File, Line, Scope, SizeInBits,
                                         AlignInBits, Flags, BaseType,
                                         LowerBound, UpperBound, Stride, Bias));
  Metadata *Ops[] = {File,     Scope,      Name,       SizeInBits, nullptr,
                     BaseType, LowerBound, UpperBound, Stride,     Bias};
  DEFINE_GETIMPL_STORE(DISubrangeType, (Line, AlignInBits, Flags), Ops);
}

DISubrangeType::BoundType
DISubrangeType::convertRawToBound(Metadata *IN) const {
  if (!IN)
    return BoundType();

  assert(isa<ConstantAsMetadata>(IN) || isa<DIVariable>(IN) ||
         isa<DIExpression>(IN));

  if (auto *MD = dyn_cast<ConstantAsMetadata>(IN))
    return BoundType(cast<ConstantInt>(MD->getValue()));

  if (auto *MD = dyn_cast<DIVariable>(IN))
    return BoundType(MD);

  if (auto *MD = dyn_cast<DIExpression>(IN))
    return BoundType(MD);

  return BoundType();
}

DIEnumerator::DIEnumerator(LLVMContext &C, StorageType Storage,
                           const APInt &Value, bool IsUnsigned,
                           ArrayRef<Metadata *> Ops)
    : DINode(C, DIEnumeratorKind, Storage, dwarf::DW_TAG_enumerator, Ops),
      Value(Value) {
  SubclassData32 = IsUnsigned;
}
DIEnumerator *DIEnumerator::getImpl(LLVMContext &Context, const APInt &Value,
                                    bool IsUnsigned, MDString *Name,
                                    StorageType Storage, bool ShouldCreate) {
  assert(isCanonical(Name) && "Expected canonical MDString");
  DEFINE_GETIMPL_LOOKUP(DIEnumerator, (Value, IsUnsigned, Name));
  Metadata *Ops[] = {Name};
  DEFINE_GETIMPL_STORE(DIEnumerator, (Value, IsUnsigned), Ops);
}

DIBasicType *DIBasicType::getImpl(LLVMContext &Context, unsigned Tag,
                                  MDString *Name, Metadata *SizeInBits,
                                  uint32_t AlignInBits, unsigned Encoding,
                                  uint32_t NumExtraInhabitants, DIFlags Flags,
                                  StorageType Storage, bool ShouldCreate) {
  assert(isCanonical(Name) && "Expected canonical MDString");
  DEFINE_GETIMPL_LOOKUP(DIBasicType, (Tag, Name, SizeInBits, AlignInBits,
                                      Encoding, NumExtraInhabitants, Flags));
  Metadata *Ops[] = {nullptr, nullptr, Name, SizeInBits, nullptr};
  DEFINE_GETIMPL_STORE(DIBasicType,
                       (Tag, AlignInBits, Encoding, NumExtraInhabitants, Flags),
                       Ops);
}

std::optional<DIBasicType::Signedness> DIBasicType::getSignedness() const {
  switch (getEncoding()) {
  case dwarf::DW_ATE_signed:
  case dwarf::DW_ATE_signed_char:
  case dwarf::DW_ATE_signed_fixed:
    return Signedness::Signed;
  case dwarf::DW_ATE_unsigned:
  case dwarf::DW_ATE_unsigned_char:
  case dwarf::DW_ATE_unsigned_fixed:
    return Signedness::Unsigned;
  default:
    return std::nullopt;
  }
}

DIFixedPointType *
DIFixedPointType::getImpl(LLVMContext &Context, unsigned Tag, MDString *Name,
                          Metadata *SizeInBits, uint32_t AlignInBits,
                          unsigned Encoding, DIFlags Flags, unsigned Kind,
                          int Factor, APInt Numerator, APInt Denominator,
                          StorageType Storage, bool ShouldCreate) {
  DEFINE_GETIMPL_LOOKUP(DIFixedPointType,
                        (Tag, Name, SizeInBits, AlignInBits, Encoding, Flags,
                         Kind, Factor, Numerator, Denominator));
  Metadata *Ops[] = {nullptr, nullptr, Name, SizeInBits, nullptr};
  DEFINE_GETIMPL_STORE(
      DIFixedPointType,
      (Tag, AlignInBits, Encoding, Flags, Kind, Factor, Numerator, Denominator),
      Ops);
}

bool DIFixedPointType::isSigned() const {
  return getEncoding() == dwarf::DW_ATE_signed_fixed;
}

std::optional<DIFixedPointType::FixedPointKind>
DIFixedPointType::getFixedPointKind(StringRef Str) {
  return StringSwitch<std::optional<FixedPointKind>>(Str)
      .Case("Binary", FixedPointBinary)
      .Case("Decimal", FixedPointDecimal)
      .Case("Rational", FixedPointRational)
      .Default(std::nullopt);
}

const char *DIFixedPointType::fixedPointKindString(FixedPointKind V) {
  switch (V) {
  case FixedPointBinary:
    return "Binary";
  case FixedPointDecimal:
    return "Decimal";
  case FixedPointRational:
    return "Rational";
  }
  return nullptr;
}

DIStringType *DIStringType::getImpl(LLVMContext &Context, unsigned Tag,
                                    MDString *Name, Metadata *StringLength,
                                    Metadata *StringLengthExp,
                                    Metadata *StringLocationExp,
                                    Metadata *SizeInBits, uint32_t AlignInBits,
                                    unsigned Encoding, StorageType Storage,
                                    bool ShouldCreate) {
  assert(isCanonical(Name) && "Expected canonical MDString");
  DEFINE_GETIMPL_LOOKUP(DIStringType,
                        (Tag, Name, StringLength, StringLengthExp,
                         StringLocationExp, SizeInBits, AlignInBits, Encoding));
  Metadata *Ops[] = {nullptr,         nullptr,          Name,
                     SizeInBits,      nullptr,          StringLength,
                     StringLengthExp, StringLocationExp};
  DEFINE_GETIMPL_STORE(DIStringType, (Tag, AlignInBits, Encoding), Ops);
}
DIType *DIDerivedType::getClassType() const {
  assert(getTag() == dwarf::DW_TAG_ptr_to_member_type);
  return cast_or_null<DIType>(getExtraData());
}
uint32_t DIDerivedType::getVBPtrOffset() const {
  assert(getTag() == dwarf::DW_TAG_inheritance);
  if (auto *CM = cast_or_null<ConstantAsMetadata>(getExtraData()))
    if (auto *CI = dyn_cast_or_null<ConstantInt>(CM->getValue()))
      return static_cast<uint32_t>(CI->getZExtValue());
  return 0;
}
Constant *DIDerivedType::getStorageOffsetInBits() const {
  assert(getTag() == dwarf::DW_TAG_member && isBitField());
  if (auto *C = cast_or_null<ConstantAsMetadata>(getExtraData()))
    return C->getValue();
  return nullptr;
}

Constant *DIDerivedType::getConstant() const {
  assert((getTag() == dwarf::DW_TAG_member ||
          getTag() == dwarf::DW_TAG_variable) &&
         isStaticMember());
  if (auto *C = cast_or_null<ConstantAsMetadata>(getExtraData()))
    return C->getValue();
  return nullptr;
}
Constant *DIDerivedType::getDiscriminantValue() const {
  assert(getTag() == dwarf::DW_TAG_member && !isStaticMember());
  if (auto *C = cast_or_null<ConstantAsMetadata>(getExtraData()))
    return C->getValue();
  return nullptr;
}

DIDerivedType *DIDerivedType::getImpl(
    LLVMContext &Context, unsigned Tag, MDString *Name, Metadata *File,
    unsigned Line, Metadata *Scope, Metadata *BaseType, Metadata *SizeInBits,
    uint32_t AlignInBits, Metadata *OffsetInBits,
    std::optional<unsigned> DWARFAddressSpace, dwarf::MemorySpace MS,
    std::optional<PtrAuthData> PtrAuthData, DIFlags Flags, Metadata *ExtraData,
    Metadata *Annotations, StorageType Storage, bool ShouldCreate) {
  assert(isCanonical(Name) && "Expected canonical MDString");
  DEFINE_GETIMPL_LOOKUP(DIDerivedType,
                        (Tag, Name, File, Line, Scope, BaseType, SizeInBits,
                         AlignInBits, OffsetInBits, DWARFAddressSpace, MS, 
                         PtrAuthData, Flags, ExtraData, Annotations));
  Metadata *Ops[] = {File,         Scope,    Name,      SizeInBits,
                     OffsetInBits, BaseType, ExtraData, Annotations};
  DEFINE_GETIMPL_STORE(
      DIDerivedType,
      (Tag, Line, AlignInBits, DWARFAddressSpace, MS, PtrAuthData, Flags), Ops);
}

std::optional<DIDerivedType::PtrAuthData>
DIDerivedType::getPtrAuthData() const {
  return getTag() == dwarf::DW_TAG_LLVM_ptrauth_type
             ? std::make_optional<PtrAuthData>(SubclassData32)
             : std::nullopt;
}

DICompositeType *DICompositeType::getImpl(
    LLVMContext &Context, unsigned Tag, MDString *Name, Metadata *File,
    unsigned Line, Metadata *Scope, Metadata *BaseType, Metadata *SizeInBits,
    uint32_t AlignInBits, Metadata *OffsetInBits, DIFlags Flags,
    Metadata *Elements, unsigned RuntimeLang, std::optional<uint32_t> EnumKind,
    Metadata *VTableHolder, Metadata *TemplateParams, MDString *Identifier,
    Metadata *Discriminator, Metadata *DataLocation, Metadata *Associated,
    Metadata *Allocated, Metadata *Rank, Metadata *Annotations,
    Metadata *Specification, uint32_t NumExtraInhabitants, Metadata *BitStride,
    StorageType Storage, bool ShouldCreate) {
  assert(isCanonical(Name) && "Expected canonical MDString");

  // Keep this in sync with buildODRType.
  DEFINE_GETIMPL_LOOKUP(
      DICompositeType,
      (Tag, Name, File, Line, Scope, BaseType, SizeInBits, AlignInBits,
       OffsetInBits, Flags, Elements, RuntimeLang, VTableHolder, TemplateParams,
       Identifier, Discriminator, DataLocation, Associated, Allocated, Rank,
       Annotations, Specification, NumExtraInhabitants, BitStride));
  Metadata *Ops[] = {File,           Scope,      Name,          SizeInBits,
                     OffsetInBits,   BaseType,   Elements,      VTableHolder,
                     TemplateParams, Identifier, Discriminator, DataLocation,
                     Associated,     Allocated,  Rank,          Annotations,
                     Specification,  BitStride};
  DEFINE_GETIMPL_STORE(DICompositeType,
                       (Tag, Line, RuntimeLang, AlignInBits,
                        NumExtraInhabitants, EnumKind, Flags),
                       Ops);
}

DICompositeType *DICompositeType::buildODRType(
    LLVMContext &Context, MDString &Identifier, unsigned Tag, MDString *Name,
    Metadata *File, unsigned Line, Metadata *Scope, Metadata *BaseType,
    Metadata *SizeInBits, uint32_t AlignInBits, Metadata *OffsetInBits,
    Metadata *Specification, uint32_t NumExtraInhabitants, DIFlags Flags,
    Metadata *Elements, unsigned RuntimeLang, std::optional<uint32_t> EnumKind,
    Metadata *VTableHolder, Metadata *TemplateParams, Metadata *Discriminator,
    Metadata *DataLocation, Metadata *Associated, Metadata *Allocated,
    Metadata *Rank, Metadata *Annotations, Metadata *BitStride) {
  assert(!Identifier.getString().empty() && "Expected valid identifier");
  if (!Context.isODRUniquingDebugTypes())
    return nullptr;
  auto *&CT = (*Context.pImpl->DITypeMap)[&Identifier];
  if (!CT)
    return CT = DICompositeType::getDistinct(
               Context, Tag, Name, File, Line, Scope, BaseType, SizeInBits,
               AlignInBits, OffsetInBits, Flags, Elements, RuntimeLang,
               EnumKind, VTableHolder, TemplateParams, &Identifier,
               Discriminator, DataLocation, Associated, Allocated, Rank,
               Annotations, Specification, NumExtraInhabitants, BitStride);
  if (CT->getTag() != Tag)
    return nullptr;

  // Only mutate CT if it's a forward declaration and the new operands aren't.
  assert(CT->getRawIdentifier() == &Identifier && "Wrong ODR identifier?");
  if (!CT->isForwardDecl() || (Flags & DINode::FlagFwdDecl))
    return CT;

  // Mutate CT in place.  Keep this in sync with getImpl.
  CT->mutate(Tag, Line, RuntimeLang, AlignInBits, NumExtraInhabitants, EnumKind,
             Flags);
  Metadata *Ops[] = {File,           Scope,       Name,          SizeInBits,
                     OffsetInBits,   BaseType,    Elements,      VTableHolder,
                     TemplateParams, &Identifier, Discriminator, DataLocation,
                     Associated,     Allocated,   Rank,          Annotations,
                     Specification,  BitStride};
  assert((std::end(Ops) - std::begin(Ops)) == (int)CT->getNumOperands() &&
         "Mismatched number of operands");
  for (unsigned I = 0, E = CT->getNumOperands(); I != E; ++I)
    if (Ops[I] != CT->getOperand(I))
      CT->setOperand(I, Ops[I]);
  return CT;
}

DICompositeType *DICompositeType::getODRType(
    LLVMContext &Context, MDString &Identifier, unsigned Tag, MDString *Name,
    Metadata *File, unsigned Line, Metadata *Scope, Metadata *BaseType,
    Metadata *SizeInBits, uint32_t AlignInBits, Metadata *OffsetInBits,
    Metadata *Specification, uint32_t NumExtraInhabitants, DIFlags Flags,
    Metadata *Elements, unsigned RuntimeLang, std::optional<uint32_t> EnumKind,
    Metadata *VTableHolder, Metadata *TemplateParams, Metadata *Discriminator,
    Metadata *DataLocation, Metadata *Associated, Metadata *Allocated,
    Metadata *Rank, Metadata *Annotations, Metadata *BitStride) {
  assert(!Identifier.getString().empty() && "Expected valid identifier");
  if (!Context.isODRUniquingDebugTypes())
    return nullptr;
  auto *&CT = (*Context.pImpl->DITypeMap)[&Identifier];
  if (!CT) {
    CT = DICompositeType::getDistinct(
        Context, Tag, Name, File, Line, Scope, BaseType, SizeInBits,
        AlignInBits, OffsetInBits, Flags, Elements, RuntimeLang, EnumKind,
        VTableHolder, TemplateParams, &Identifier, Discriminator, DataLocation,
        Associated, Allocated, Rank, Annotations, Specification,
        NumExtraInhabitants, BitStride);
  } else {
    if (CT->getTag() != Tag)
      return nullptr;
  }
  return CT;
}

DICompositeType *DICompositeType::getODRTypeIfExists(LLVMContext &Context,
                                                     MDString &Identifier) {
  assert(!Identifier.getString().empty() && "Expected valid identifier");
  if (!Context.isODRUniquingDebugTypes())
    return nullptr;
  return Context.pImpl->DITypeMap->lookup(&Identifier);
}
DISubroutineType::DISubroutineType(LLVMContext &C, StorageType Storage,
                                   DIFlags Flags, uint8_t CC,
                                   ArrayRef<Metadata *> Ops)
    : DIType(C, DISubroutineTypeKind, Storage, dwarf::DW_TAG_subroutine_type, 0,
             0, 0, Flags, Ops),
      CC(CC) {}

DISubroutineType *DISubroutineType::getImpl(LLVMContext &Context, DIFlags Flags,
                                            uint8_t CC, Metadata *TypeArray,
                                            StorageType Storage,
                                            bool ShouldCreate) {
  DEFINE_GETIMPL_LOOKUP(DISubroutineType, (Flags, CC, TypeArray));
  Metadata *Ops[] = {nullptr, nullptr, nullptr, nullptr, nullptr, TypeArray};
  DEFINE_GETIMPL_STORE(DISubroutineType, (Flags, CC), Ops);
}

DIFile::DIFile(LLVMContext &C, StorageType Storage,
               std::optional<ChecksumInfo<MDString *>> CS, MDString *Src,
               ArrayRef<Metadata *> Ops)
    : DIScope(C, DIFileKind, Storage, dwarf::DW_TAG_file_type, Ops),
      Checksum(CS), Source(Src) {}

// FIXME: Implement this string-enum correspondence with a .def file and macros,
// so that the association is explicit rather than implied.
static const char *ChecksumKindName[DIFile::CSK_Last] = {
    "CSK_MD5",
    "CSK_SHA1",
    "CSK_SHA256",
};

StringRef DIFile::getChecksumKindAsString(ChecksumKind CSKind) {
  assert(CSKind <= DIFile::CSK_Last && "Invalid checksum kind");
  // The first space was originally the CSK_None variant, which is now
  // obsolete, but the space is still reserved in ChecksumKind, so we account
  // for it here.
  return ChecksumKindName[CSKind - 1];
}

std::optional<DIFile::ChecksumKind>
DIFile::getChecksumKind(StringRef CSKindStr) {
  return StringSwitch<std::optional<DIFile::ChecksumKind>>(CSKindStr)
      .Case("CSK_MD5", DIFile::CSK_MD5)
      .Case("CSK_SHA1", DIFile::CSK_SHA1)
      .Case("CSK_SHA256", DIFile::CSK_SHA256)
      .Default(std::nullopt);
}

DIFile *DIFile::getImpl(LLVMContext &Context, MDString *Filename,
                        MDString *Directory,
                        std::optional<DIFile::ChecksumInfo<MDString *>> CS,
                        MDString *Source, StorageType Storage,
                        bool ShouldCreate) {
  assert(isCanonical(Filename) && "Expected canonical MDString");
  assert(isCanonical(Directory) && "Expected canonical MDString");
  assert((!CS || isCanonical(CS->Value)) && "Expected canonical MDString");
  // We do *NOT* expect Source to be a canonical MDString because nullptr
  // means none, so we need something to represent the empty file.
  DEFINE_GETIMPL_LOOKUP(DIFile, (Filename, Directory, CS, Source));
  Metadata *Ops[] = {Filename, Directory, CS ? CS->Value : nullptr, Source};
  DEFINE_GETIMPL_STORE(DIFile, (CS, Source), Ops);
}
DICompileUnit::DICompileUnit(LLVMContext &C, StorageType Storage,
                             unsigned SourceLanguage, bool IsOptimized,
                             unsigned RuntimeVersion, unsigned EmissionKind,
                             uint64_t DWOId, bool SplitDebugInlining,
                             bool DebugInfoForProfiling, unsigned NameTableKind,
                             bool RangesBaseAddress, ArrayRef<Metadata *> Ops)
    : DIScope(C, DICompileUnitKind, Storage, dwarf::DW_TAG_compile_unit, Ops),
      SourceLanguage(SourceLanguage), RuntimeVersion(RuntimeVersion),
      DWOId(DWOId), EmissionKind(EmissionKind), NameTableKind(NameTableKind),
      IsOptimized(IsOptimized), SplitDebugInlining(SplitDebugInlining),
      DebugInfoForProfiling(DebugInfoForProfiling),
      RangesBaseAddress(RangesBaseAddress) {
  assert(Storage != Uniqued);
}

DICompileUnit *DICompileUnit::getImpl(
    LLVMContext &Context, unsigned SourceLanguage, Metadata *File,
    MDString *Producer, bool IsOptimized, MDString *Flags,
    unsigned RuntimeVersion, MDString *SplitDebugFilename,
    unsigned EmissionKind, Metadata *EnumTypes, Metadata *RetainedTypes,
    Metadata *GlobalVariables, Metadata *ImportedEntities, Metadata *Macros,
    uint64_t DWOId, bool SplitDebugInlining, bool DebugInfoForProfiling,
    unsigned NameTableKind, bool RangesBaseAddress, MDString *SysRoot,
    MDString *SDK, StorageType Storage, bool ShouldCreate) {
  assert(Storage != Uniqued && "Cannot unique DICompileUnit");
  assert(isCanonical(Producer) && "Expected canonical MDString");
  assert(isCanonical(Flags) && "Expected canonical MDString");
  assert(isCanonical(SplitDebugFilename) && "Expected canonical MDString");

  Metadata *Ops[] = {File,
                     Producer,
                     Flags,
                     SplitDebugFilename,
                     EnumTypes,
                     RetainedTypes,
                     GlobalVariables,
                     ImportedEntities,
                     Macros,
                     SysRoot,
                     SDK};
  return storeImpl(new (std::size(Ops), Storage) DICompileUnit(
                       Context, Storage, SourceLanguage, IsOptimized,
                       RuntimeVersion, EmissionKind, DWOId, SplitDebugInlining,
                       DebugInfoForProfiling, NameTableKind, RangesBaseAddress,
                       Ops),
                   Storage);
}

std::optional<DICompileUnit::DebugEmissionKind>
DICompileUnit::getEmissionKind(StringRef Str) {
  return StringSwitch<std::optional<DebugEmissionKind>>(Str)
      .Case("NoDebug", NoDebug)
      .Case("FullDebug", FullDebug)
      .Case("LineTablesOnly", LineTablesOnly)
      .Case("DebugDirectivesOnly", DebugDirectivesOnly)
      .Default(std::nullopt);
}

std::optional<DICompileUnit::DebugNameTableKind>
DICompileUnit::getNameTableKind(StringRef Str) {
  return StringSwitch<std::optional<DebugNameTableKind>>(Str)
      .Case("Default", DebugNameTableKind::Default)
      .Case("GNU", DebugNameTableKind::GNU)
      .Case("Apple", DebugNameTableKind::Apple)
      .Case("None", DebugNameTableKind::None)
      .Default(std::nullopt);
}

const char *DICompileUnit::emissionKindString(DebugEmissionKind EK) {
  switch (EK) {
  case NoDebug:
    return "NoDebug";
  case FullDebug:
    return "FullDebug";
  case LineTablesOnly:
    return "LineTablesOnly";
  case DebugDirectivesOnly:
    return "DebugDirectivesOnly";
  }
  return nullptr;
}

const char *DICompileUnit::nameTableKindString(DebugNameTableKind NTK) {
  switch (NTK) {
  case DebugNameTableKind::Default:
    return nullptr;
  case DebugNameTableKind::GNU:
    return "GNU";
  case DebugNameTableKind::Apple:
    return "Apple";
  case DebugNameTableKind::None:
    return "None";
  }
  return nullptr;
}
DISubprogram::DISubprogram(LLVMContext &C, StorageType Storage, unsigned Line,
                           unsigned ScopeLine, unsigned VirtualIndex,
                           int ThisAdjustment, DIFlags Flags, DISPFlags SPFlags,
                           bool UsesKeyInstructions, ArrayRef<Metadata *> Ops)
    : DILocalScope(C, DISubprogramKind, Storage, dwarf::DW_TAG_subprogram, Ops),
      Line(Line), ScopeLine(ScopeLine), VirtualIndex(VirtualIndex),
      ThisAdjustment(ThisAdjustment), Flags(Flags), SPFlags(SPFlags) {
  static_assert(dwarf::DW_VIRTUALITY_max < 4, "Virtuality out of range");
  SubclassData1 = UsesKeyInstructions;
}
DISubprogram::DISPFlags
DISubprogram::toSPFlags(bool IsLocalToUnit, bool IsDefinition, bool IsOptimized,
                        unsigned Virtuality, bool IsMainSubprogram) {
  // We're assuming virtuality is the low-order field.
  static_assert(int(SPFlagVirtual) == int(dwarf::DW_VIRTUALITY_virtual) &&
                    int(SPFlagPureVirtual) ==
                        int(dwarf::DW_VIRTUALITY_pure_virtual),
                "Virtuality constant mismatch");
  return static_cast<DISPFlags>(
      (Virtuality & SPFlagVirtuality) |
      (IsLocalToUnit ? SPFlagLocalToUnit : SPFlagZero) |
      (IsDefinition ? SPFlagDefinition : SPFlagZero) |
      (IsOptimized ? SPFlagOptimized : SPFlagZero) |
      (IsMainSubprogram ? SPFlagMainSubprogram : SPFlagZero));
}

DISubprogram *DILocalScope::getSubprogram() const {
  if (auto *Block = dyn_cast<DILexicalBlockBase>(this))
    return Block->getScope()->getSubprogram();
  return const_cast<DISubprogram *>(cast<DISubprogram>(this));
}

DILocalScope *DILocalScope::getNonLexicalBlockFileScope() const {
  if (auto *File = dyn_cast<DILexicalBlockFile>(this))
    return File->getScope()->getNonLexicalBlockFileScope();
  return const_cast<DILocalScope *>(this);
}

DILocalScope *DILocalScope::cloneScopeForSubprogram(
    DILocalScope &RootScope, DISubprogram &NewSP, LLVMContext &Ctx,
    DenseMap<const MDNode *, MDNode *> &Cache) {
  SmallVector<DIScope *> ScopeChain;
  DIScope *CachedResult = nullptr;

  for (DIScope *Scope = &RootScope; !isa<DISubprogram>(Scope);
       Scope = Scope->getScope()) {
    if (auto It = Cache.find(Scope); It != Cache.end()) {
      CachedResult = cast<DIScope>(It->second);
      break;
    }
    ScopeChain.push_back(Scope);
  }

  // Recreate the scope chain, bottom-up, starting at the new subprogram (or a
  // cached result).
  DIScope *UpdatedScope = CachedResult ? CachedResult : &NewSP;
  for (DIScope *ScopeToUpdate : reverse(ScopeChain)) {
    UpdatedScope = cloneAndReplaceParentScope(
        cast<DILexicalBlockBase>(ScopeToUpdate), UpdatedScope);
    Cache[ScopeToUpdate] = UpdatedScope;
  }

  return cast<DILocalScope>(UpdatedScope);
}

DISubprogram::DISPFlags DISubprogram::getFlag(StringRef Flag) {
  return StringSwitch<DISPFlags>(Flag)
#define HANDLE_DISP_FLAG(ID, NAME) .Case("DISPFlag" #NAME, SPFlag##NAME)
#include "llvm/IR/DebugInfoFlags.def"
      .Default(SPFlagZero);
}

StringRef DISubprogram::getFlagString(DISPFlags Flag) {
  switch (Flag) {
  // Appease a warning.
  case SPFlagVirtuality:
    return "";
#define HANDLE_DISP_FLAG(ID, NAME)                                             \
  case SPFlag##NAME:                                                           \
    return "DISPFlag" #NAME;
#include "llvm/IR/DebugInfoFlags.def"
  }
  return "";
}

DISubprogram::DISPFlags
DISubprogram::splitFlags(DISPFlags Flags,
                         SmallVectorImpl<DISPFlags> &SplitFlags) {
  // Multi-bit fields can require special handling. In our case, however, the
  // only multi-bit field is virtuality, and all its values happen to be
  // single-bit values, so the right behavior just falls out.
#define HANDLE_DISP_FLAG(ID, NAME)                                             \
  if (DISPFlags Bit = Flags & SPFlag##NAME) {                                  \
    SplitFlags.push_back(Bit);                                                 \
    Flags &= ~Bit;                                                             \
  }
#include "llvm/IR/DebugInfoFlags.def"
  return Flags;
}

DISubprogram *DISubprogram::getImpl(
    LLVMContext &Context, Metadata *Scope, MDString *Name,
    MDString *LinkageName, Metadata *File, unsigned Line, Metadata *Type,
    unsigned ScopeLine, Metadata *ContainingType, unsigned VirtualIndex,
    int ThisAdjustment, DIFlags Flags, DISPFlags SPFlags, Metadata *Unit,
    Metadata *TemplateParams, Metadata *Declaration, Metadata *RetainedNodes,
    Metadata *ThrownTypes, Metadata *Annotations, MDString *TargetFuncName,
    bool UsesKeyInstructions, StorageType Storage, bool ShouldCreate) {
  assert(isCanonical(Name) && "Expected canonical MDString");
  assert(isCanonical(LinkageName) && "Expected canonical MDString");
  assert(isCanonical(TargetFuncName) && "Expected canonical MDString");
  DEFINE_GETIMPL_LOOKUP(DISubprogram,
                        (Scope, Name, LinkageName, File, Line, Type, ScopeLine,
                         ContainingType, VirtualIndex, ThisAdjustment, Flags,
                         SPFlags, Unit, TemplateParams, Declaration,
                         RetainedNodes, ThrownTypes, Annotations,
                         TargetFuncName, UsesKeyInstructions));
  SmallVector<Metadata *, 13> Ops = {
      File,           Scope,          Name,        LinkageName,
      Type,           Unit,           Declaration, RetainedNodes,
      ContainingType, TemplateParams, ThrownTypes, Annotations,
      TargetFuncName};
  if (!TargetFuncName) {
    Ops.pop_back();
    if (!Annotations) {
      Ops.pop_back();
      if (!ThrownTypes) {
        Ops.pop_back();
        if (!TemplateParams) {
          Ops.pop_back();
          if (!ContainingType)
            Ops.pop_back();
        }
      }
    }
  }
  DEFINE_GETIMPL_STORE_N(DISubprogram,
                         (Line, ScopeLine, VirtualIndex, ThisAdjustment, Flags,
                          SPFlags, UsesKeyInstructions),
                         Ops, Ops.size());
}

bool DISubprogram::describes(const Function *F) const {
  assert(F && "Invalid function");
  return F->getSubprogram() == this;
}
DILexicalBlockBase::DILexicalBlockBase(LLVMContext &C, unsigned ID,
                                       StorageType Storage,
                                       ArrayRef<Metadata *> Ops)
    : DILocalScope(C, ID, Storage, dwarf::DW_TAG_lexical_block, Ops) {}

DILexicalBlock *DILexicalBlock::getImpl(LLVMContext &Context, Metadata *Scope,
                                        Metadata *File, unsigned Line,
                                        unsigned Column, StorageType Storage,
                                        bool ShouldCreate) {
  // Fixup column.
  adjustColumn(Column);

  assert(Scope && "Expected scope");
  DEFINE_GETIMPL_LOOKUP(DILexicalBlock, (Scope, File, Line, Column));
  Metadata *Ops[] = {File, Scope};
  DEFINE_GETIMPL_STORE(DILexicalBlock, (Line, Column), Ops);
}

DILexicalBlockFile *DILexicalBlockFile::getImpl(LLVMContext &Context,
                                                Metadata *Scope, Metadata *File,
                                                unsigned Discriminator,
                                                StorageType Storage,
                                                bool ShouldCreate) {
  assert(Scope && "Expected scope");
  DEFINE_GETIMPL_LOOKUP(DILexicalBlockFile, (Scope, File, Discriminator));
  Metadata *Ops[] = {File, Scope};
  DEFINE_GETIMPL_STORE(DILexicalBlockFile, (Discriminator), Ops);
}

DINamespace::DINamespace(LLVMContext &Context, StorageType Storage,
                         bool ExportSymbols, ArrayRef<Metadata *> Ops)
    : DIScope(Context, DINamespaceKind, Storage, dwarf::DW_TAG_namespace, Ops) {
  SubclassData1 = ExportSymbols;
}
DINamespace *DINamespace::getImpl(LLVMContext &Context, Metadata *Scope,
                                  MDString *Name, bool ExportSymbols,
                                  StorageType Storage, bool ShouldCreate) {
  assert(isCanonical(Name) && "Expected canonical MDString");
  DEFINE_GETIMPL_LOOKUP(DINamespace, (Scope, Name, ExportSymbols));
  // The nullptr is for DIScope's File operand. This should be refactored.
  Metadata *Ops[] = {nullptr, Scope, Name};
  DEFINE_GETIMPL_STORE(DINamespace, (ExportSymbols), Ops);
}

DICommonBlock::DICommonBlock(LLVMContext &Context, StorageType Storage,
                             unsigned LineNo, ArrayRef<Metadata *> Ops)
    : DIScope(Context, DICommonBlockKind, Storage, dwarf::DW_TAG_common_block,
              Ops) {
  SubclassData32 = LineNo;
}
DICommonBlock *DICommonBlock::getImpl(LLVMContext &Context, Metadata *Scope,
                                      Metadata *Decl, MDString *Name,
                                      Metadata *File, unsigned LineNo,
                                      StorageType Storage, bool ShouldCreate) {
  assert(isCanonical(Name) && "Expected canonical MDString");
  DEFINE_GETIMPL_LOOKUP(DICommonBlock, (Scope, Decl, Name, File, LineNo));
  // The nullptr is for DIScope's File operand. This should be refactored.
  Metadata *Ops[] = {Scope, Decl, Name, File};
  DEFINE_GETIMPL_STORE(DICommonBlock, (LineNo), Ops);
}

DIModule::DIModule(LLVMContext &Context, StorageType Storage, unsigned LineNo,
                   bool IsDecl, ArrayRef<Metadata *> Ops)
    : DIScope(Context, DIModuleKind, Storage, dwarf::DW_TAG_module, Ops) {
  SubclassData1 = IsDecl;
  SubclassData32 = LineNo;
}
DIModule *DIModule::getImpl(LLVMContext &Context, Metadata *File,
                            Metadata *Scope, MDString *Name,
                            MDString *ConfigurationMacros,
                            MDString *IncludePath, MDString *APINotesFile,
                            unsigned LineNo, bool IsDecl, StorageType Storage,
                            bool ShouldCreate) {
  assert(isCanonical(Name) && "Expected canonical MDString");
  DEFINE_GETIMPL_LOOKUP(DIModule, (File, Scope, Name, ConfigurationMacros,
                                   IncludePath, APINotesFile, LineNo, IsDecl));
  Metadata *Ops[] = {File,        Scope,       Name, ConfigurationMacros,
                     IncludePath, APINotesFile};
  DEFINE_GETIMPL_STORE(DIModule, (LineNo, IsDecl), Ops);
}
DITemplateTypeParameter::DITemplateTypeParameter(LLVMContext &Context,
                                                 StorageType Storage,
                                                 bool IsDefault,
                                                 ArrayRef<Metadata *> Ops)
    : DITemplateParameter(Context, DITemplateTypeParameterKind, Storage,
                          dwarf::DW_TAG_template_type_parameter, IsDefault,
                          Ops) {}

DITemplateTypeParameter *
DITemplateTypeParameter::getImpl(LLVMContext &Context, MDString *Name,
                                 Metadata *Type, bool isDefault,
                                 StorageType Storage, bool ShouldCreate) {
  assert(isCanonical(Name) && "Expected canonical MDString");
  DEFINE_GETIMPL_LOOKUP(DITemplateTypeParameter, (Name, Type, isDefault));
  Metadata *Ops[] = {Name, Type};
  DEFINE_GETIMPL_STORE(DITemplateTypeParameter, (isDefault), Ops);
}

DITemplateValueParameter *DITemplateValueParameter::getImpl(
    LLVMContext &Context, unsigned Tag, MDString *Name, Metadata *Type,
    bool isDefault, Metadata *Value, StorageType Storage, bool ShouldCreate) {
  assert(isCanonical(Name) && "Expected canonical MDString");
  DEFINE_GETIMPL_LOOKUP(DITemplateValueParameter,
                        (Tag, Name, Type, isDefault, Value));
  Metadata *Ops[] = {Name, Type, Value};
  DEFINE_GETIMPL_STORE(DITemplateValueParameter, (Tag, isDefault), Ops);
}

DIGlobalVariable *
DIGlobalVariable::getImpl(LLVMContext &Context, Metadata *Scope, MDString *Name,
                          MDString *LinkageName, Metadata *File, unsigned Line,
                          Metadata *Type, bool IsLocalToUnit, bool IsDefinition,
                          Metadata *StaticDataMemberDeclaration,
                          Metadata *TemplateParams, dwarf::MemorySpace MS,
                          uint32_t AlignInBits, Metadata *Annotations,
                          StorageType Storage, bool ShouldCreate) {
  assert(isCanonical(Name) && "Expected canonical MDString");
  assert(isCanonical(LinkageName) && "Expected canonical MDString");
  DEFINE_GETIMPL_LOOKUP(DIGlobalVariable,
                        (Scope, Name, LinkageName, File, Line, Type,
                         IsLocalToUnit, IsDefinition,
                         StaticDataMemberDeclaration, TemplateParams, MS,
                         AlignInBits, Annotations));
  Metadata *Ops[] = {Scope,
                     Name,
                     File,
                     Type,
                     Name,
                     LinkageName,
                     StaticDataMemberDeclaration,
                     TemplateParams,
                     Annotations};
  DEFINE_GETIMPL_STORE(DIGlobalVariable,
                       (Line, IsLocalToUnit, IsDefinition, MS, AlignInBits),
                       Ops);
}

DILocalVariable *
DILocalVariable::getImpl(LLVMContext &Context, Metadata *Scope, MDString *Name,
                         Metadata *File, unsigned Line, Metadata *Type,
                         unsigned Arg, DIFlags Flags, dwarf::MemorySpace MS,
                         uint32_t AlignInBits, Metadata *Annotations,
                         StorageType Storage, bool ShouldCreate) {
  // 64K ought to be enough for any frontend.
  assert(Arg <= UINT16_MAX && "Expected argument number to fit in 16-bits");

  assert(Scope && "Expected scope");
  assert(isCanonical(Name) && "Expected canonical MDString");
  DEFINE_GETIMPL_LOOKUP(DILocalVariable, (Scope, Name, File, Line, Type, Arg,
                                          Flags, MS, AlignInBits, Annotations));
  Metadata *Ops[] = {Scope, Name, File, Type, Annotations};
  DEFINE_GETIMPL_STORE(DILocalVariable, (Line, Arg, Flags, MS, AlignInBits),
                       Ops);
}

DIVariable::DIVariable(LLVMContext &C, unsigned ID, StorageType Storage,
                       signed Line, ArrayRef<Metadata *> Ops,
                       dwarf::MemorySpace MS, uint32_t AlignInBits)
    : DINode(C, ID, Storage, dwarf::DW_TAG_variable, Ops), Line(Line),
      MemorySpace(MS) {
  SubclassData32 = AlignInBits;
}

std::optional<uint64_t> DIVariable::getSizeInBits() const {
  // This is used by the Verifier so be mindful of broken types.
  const Metadata *RawType = getRawType();
  while (RawType) {
    // Try to get the size directly.
    if (auto *T = dyn_cast<DIType>(RawType))
      if (uint64_t Size = T->getSizeInBits())
        return Size;

    if (auto *DT = dyn_cast<DIDerivedType>(RawType)) {
      // Look at the base type.
      RawType = DT->getRawBaseType();
      continue;
    }

    // Missing type or size.
    break;
  }

  // Fail gracefully.
  return std::nullopt;
}

DILabel::DILabel(LLVMContext &C, StorageType Storage, unsigned Line,
                 unsigned Column, bool IsArtificial,
                 std::optional<unsigned> CoroSuspendIdx,
                 ArrayRef<Metadata *> Ops)
    : DINode(C, DILabelKind, Storage, dwarf::DW_TAG_label, Ops) {
  this->SubclassData32 = Line;
  this->Column = Column;
  this->IsArtificial = IsArtificial;
  this->CoroSuspendIdx = CoroSuspendIdx;
}
DILabel *DILabel::getImpl(LLVMContext &Context, Metadata *Scope, MDString *Name,
                          Metadata *File, unsigned Line, unsigned Column,
                          bool IsArtificial,
                          std::optional<unsigned> CoroSuspendIdx,
                          StorageType Storage, bool ShouldCreate) {
  assert(Scope && "Expected scope");
  assert(isCanonical(Name) && "Expected canonical MDString");
  DEFINE_GETIMPL_LOOKUP(
      DILabel, (Scope, Name, File, Line, Column, IsArtificial, CoroSuspendIdx));
  Metadata *Ops[] = {Scope, Name, File};
  DEFINE_GETIMPL_STORE(DILabel, (Line, Column, IsArtificial, CoroSuspendIdx),
                       Ops);
}

DIExpression *DIExpression::getImpl(LLVMContext &Context,
                                    std::nullopt_t Elements,
                                    StorageType Storage, bool ShouldCreate) {
  DEFINE_GETIMPL_LOOKUP(DIExpression, (OldElementsRef{}));
  DEFINE_GETIMPL_STORE_NO_OPS(DIExpression, (OldElementsRef{}));
}
DIExpression *DIExpression::getImpl(LLVMContext &Context,
                                    OldElementsRef Elements,
                                    StorageType Storage, bool ShouldCreate) {
  // If Elements is any expression containing DW_OP_LLVM_poisoned and an
  // optional fragment then canonicalize, the other ops aren't doing anything.
  SmallVector<uint64_t, 4> CanonicalizedPoisonOps;
  for (unsigned Idx = 0; Idx < Elements.size();) {
    ExprOperand Op(&Elements[Idx]);

    if (CanonicalizedPoisonOps.empty()) {
      if (Op.getOp() == dwarf::DW_OP_LLVM_poisoned)
        CanonicalizedPoisonOps.push_back(Op.getOp());
    } else if (Op.getOp() == dwarf::DW_OP_LLVM_fragment &&
               Idx + 2 < Elements.size()) {
      CanonicalizedPoisonOps.push_back(Op.getOp());
      CanonicalizedPoisonOps.push_back(Op.getArg(0));
      CanonicalizedPoisonOps.push_back(Op.getArg(1));
    }

    // Have to handle invalid exprs.
    Idx += Op.getSize();
  }
  if (!CanonicalizedPoisonOps.empty())
    Elements = CanonicalizedPoisonOps;

  DEFINE_GETIMPL_LOOKUP(DIExpression, (Elements));
  DEFINE_GETIMPL_STORE_NO_OPS(DIExpression, (Elements));
}
DIExpression *DIExpression::getImpl(LLVMContext &Context, bool /*ignored*/,
                                    NewElementsRef Elements,
                                    StorageType Storage, bool ShouldCreate) {
  DEFINE_GETIMPL_LOOKUP(DIExpression, (Elements));
  DEFINE_GETIMPL_STORE_NO_OPS(DIExpression, (Elements));
}
bool DIExpression::isEntryValue() const {
  if (auto singleLocElts = getSingleLocationExpressionElements()) {
    return singleLocElts->size() > 0 &&
           (*singleLocElts)[0] == dwarf::DW_OP_LLVM_entry_value;
  }
  return false;
}
bool DIExpression::startsWithDeref() const {
  if (auto singleLocElts = getSingleLocationExpressionElements())
    return singleLocElts->size() > 0 &&
           (*singleLocElts)[0] == dwarf::DW_OP_deref;
  return false;
}
bool DIExpression::isDeref() const {
  if (auto singleLocElts = getSingleLocationExpressionElements())
    return singleLocElts->size() == 1 &&
           (*singleLocElts)[0] == dwarf::DW_OP_deref;
  return false;
}

DIAssignID *DIAssignID::getImpl(LLVMContext &Context, StorageType Storage,
                                bool ShouldCreate) {
  // Uniqued DIAssignID are not supported as the instance address *is* the ID.
  assert(Storage != StorageType::Uniqued && "uniqued DIAssignID unsupported");
  return storeImpl(new (0u, Storage) DIAssignID(Context, Storage), Storage);
}

unsigned DIExpression::ExprOperand::getSize() const {
  uint64_t Op = getOp();

  if (Op >= dwarf::DW_OP_breg0 && Op <= dwarf::DW_OP_breg31)
    return 2;

  switch (Op) {
  case dwarf::DW_OP_LLVM_convert:
  case dwarf::DW_OP_LLVM_fragment:
  case dwarf::DW_OP_LLVM_extract_bits_sext:
  case dwarf::DW_OP_LLVM_extract_bits_zext:
  case dwarf::DW_OP_bregx:
    return 3;
  case dwarf::DW_OP_constu:
  case dwarf::DW_OP_consts:
  case dwarf::DW_OP_deref_size:
  case dwarf::DW_OP_plus_uconst:
  case dwarf::DW_OP_LLVM_tag_offset:
  case dwarf::DW_OP_LLVM_entry_value:
  case dwarf::DW_OP_LLVM_arg:
  case dwarf::DW_OP_regx:
    return 2;
  default:
    return 1;
  }
}

namespace {
/// Extends validation to include Arguments and DataLayout when available,
/// falling back to assuming the expression is valid when these are not
/// supplied.
class DIExprVerifier : public DIExprConstVisitor<DIExprVerifier> {
  std::optional<DIExpressionEnv> Env;
  std::string ErrorMsg;

  std::optional<DIOp::Fragment> Fragment;

public:
  DIExprVerifier(LLVMContext &Context, ArrayRef<DIOp::Variant> Expr,
                 std::optional<DIExpressionEnv> Env)
      : DIExprConstVisitor(Context, Expr), Env(Env) {}

  bool error(const Twine &Msg) {
    ErrorMsg = Msg.str();
    return false;
  }

  StringRef getErrorMsg() const {
    assert(!ErrorMsg.empty() && "Expected error string to be present here");
    return ErrorMsg;
  }

  std::optional<uint64_t> getSizeInBits(Type *T) {
    TypeSize TS = TypeSize::getFixed(0);
    if (Env)
      TS = Env->DL.getTypeSizeInBits(T);
    else
      TS = T->getPrimitiveSizeInBits();
    if (TS.isScalable() || !TS.getFixedValue())
      return std::nullopt;
    return TS.getFixedValue();
  }

  bool expectSameSize(Type *T, Type *U, const Twine &ErrorMsg) {
    if (T == U)
      return true;
    std::optional<uint64_t> TS = getSizeInBits(T);
    std::optional<uint64_t> US = getSizeInBits(U);
    // If we cannot be certain the expression is invalid, just assume it is
    // valid. For example, we may not have a DataLayout to determine pointer
    // sizes, depending on the caller.
    if (!TS || !US)
      return true;
    if (*TS != *US)
      return error(ErrorMsg);
    return true;
  }

  using DIExprConstVisitor<DIExprVerifier>::visit;

  bool visit(DIOp::Referrer Op, Type *ResultType, ArrayRef<StackEntry>) {
    if (!Env)
      return true;
    if (Env->Arguments.empty())
      return error("DIOpReferrer requires an argument");
    const Value *V = Env->Arguments[0];
    return isa<PoisonValue>(V) ||
           expectSameSize(
               ResultType, V->getType(),
               "DIOpReferrer type must be same size in bits as argument");
  }

  bool visit(DIOp::Arg Op, Type *ResultType, ArrayRef<StackEntry>) {
    if (!Env)
      return true;
    if (Op.getIndex() >= Env->Arguments.size())
      return error("DIOpArg index out of range");
    const Value *V = Env->Arguments[Op.getIndex()];
    return isa<PoisonValue>(V) ||
           expectSameSize(ResultType, V->getType(),
                          "DIOpArg type must be same size in bits as argument");
  }

  bool visit(DIOp::Reinterpret Op, Type *ResultType,
             ArrayRef<StackEntry> Ins) {
    return expectSameSize(ResultType, Ins[0].ResultType,
                          "DIOpReinterpret must not alter bitsize of child");
  }

  bool visit(DIOp::Composite Op, Type *ResultType,
             ArrayRef<StackEntry> Ins) {
    assert(Op.getCount() == Ins.size());

    std::optional<uint64_t> ResultSizeInBits = getSizeInBits(Op.getResultType());
    if (!ResultSizeInBits)
      return true;

    uint64_t TotalSizeInBits = 0u;
    for (auto &In : Ins) {
      std::optional<uint64_t> InSizeInBits = getSizeInBits(In.ResultType);
      if (!InSizeInBits)
        return true;
      TotalSizeInBits += *InSizeInBits;
    }

    if (TotalSizeInBits != *ResultSizeInBits)
      return error(
          "DIOpComposite bitsize does not match sum of child bitsizes");

    return true;
  }

  bool visit(DIOp::Convert Op, Type *ResultType, ArrayRef<StackEntry> Ins) {
    // We only currently diagnose when DIOpConvert extends one integral
    // type to a larger one, so only check when both types are integral.
    if (!ResultType->isIntegerTy() || !Ins[0].ResultType->isIntegerTy())
      return true;
    std::optional<uint64_t> InSizeInBits = getSizeInBits(Ins[0].ResultType);
    std::optional<uint64_t> ResultSizeInBits = getSizeInBits(ResultType);
    if (!InSizeInBits || !ResultSizeInBits)
      return true;
    if (*ResultSizeInBits > *InSizeInBits)
      return error(
          Op.getAsmName() +
          " on integers requires result type to be no wider than input type");
    return true;
  }

  template <typename ExtOpT>
  bool visitExt(ExtOpT Op, Type *ResultType, ArrayRef<StackEntry> Ins) {
    std::optional<uint64_t> InSizeInBits = getSizeInBits(Ins[0].ResultType);
    std::optional<uint64_t> ResultSizeInBits = getSizeInBits(ResultType);
    if (!InSizeInBits || !ResultSizeInBits)
      return true;
    if (*ResultSizeInBits <= *InSizeInBits)
      return error(Op.getAsmName() +
                   " requires result type to be wider than input type");
    return true;
  }

  bool visit(DIOp::ZExt Op, Type *ResultType, ArrayRef<StackEntry> Ins) {
    return visitExt(Op, ResultType, Ins);
  }

  bool visit(DIOp::SExt Op, Type *ResultType, ArrayRef<StackEntry> Ins) {
    return visitExt(Op, ResultType, Ins);
  }

  bool visit(DIOp::Fragment Op, Type *ResultType, ArrayRef<StackEntry> Ins) {
    if (Env) {
      std::optional<uint64_t> VariableSizeInBits =
          Env->Variable->getSizeInBits();
      if (VariableSizeInBits &&
          Op.getBitOffset() + Op.getBitSize() > *VariableSizeInBits)
        return error("DIOpFragment must be contained within variable");
    }
    Fragment = Op;
    return true;
  }

  bool visitResult(StackEntry Result) {
    // FIXME(diexpression-poison): The IR type size in bits may not correspond
    // to the DIType size as calculated by Clang, for example the debug type
    // for "uchar3" calls it 32-bits whereas the IR type chosen for it <3 x i8>
    // will naively be only 24-bits. Until we can reconcile this issue just
    // avoid failing it in the verifier.
    return true;
    if (!Env)
      return true;
    std::optional<uint64_t> ResultSizeInBits = getSizeInBits(Result.ResultType);
    std::optional<uint64_t> VariableSizeInBits;
    if (Fragment)
      VariableSizeInBits = Fragment->getBitSize();
    else
      VariableSizeInBits = Env->Variable->getSizeInBits();
    if (!ResultSizeInBits || !VariableSizeInBits)
      return true;
    if (*ResultSizeInBits < *VariableSizeInBits)
      return error("DIExpression must yield a location at least as wide as the "
                   "variable or fragment it describes");
    return true;
  }
};
} // namespace

bool DIExpression::isValid(
    std::optional<DIExpressionEnv> Env,
    std::optional<std::reference_wrapper<llvm::raw_ostream>> ErrS) const {
  if (auto NewElementsRef = getNewElementsRef()) {
    if (NewElementsRef->empty()) {
      if (ErrS)
        *ErrS << "DIOp-based DIExpression cannot be empty\n";
      return false;
    }
    DIExprVerifier Verifier{getContext(), *NewElementsRef, Env};
    bool Result = Verifier.visitInOrder();
    if (!Result && ErrS)
      *ErrS << Verifier.getErrorMsg() << '\n';
    return Result;
  }
  for (auto I = expr_op_begin(), E = expr_op_end(); I != E; ++I) {
    // Check that there's space for the operand.
    if (I->get() + I->getSize() > E->get())
      return false;

    if (I->getOp() == dwarf::DW_OP_LLVM_poisoned)
      return true;

    uint64_t Op = I->getOp();
    if ((Op >= dwarf::DW_OP_reg0 && Op <= dwarf::DW_OP_reg31) ||
        (Op >= dwarf::DW_OP_breg0 && Op <= dwarf::DW_OP_breg31))
      return true;

    // Check that the operand is valid.
    switch (Op) {
    default:
      return false;
    case dwarf::DW_OP_LLVM_fragment:
      // A fragment operator must appear at the end.
      return I->get() + I->getSize() == E->get();
    case dwarf::DW_OP_stack_value: {
      // Must be the last one or followed by a DW_OP_LLVM_fragment.
      if (I->get() + I->getSize() == E->get())
        break;
      auto J = I;
      if ((++J)->getOp() != dwarf::DW_OP_LLVM_fragment)
        return false;
      break;
    }
    case dwarf::DW_OP_swap: {
      // Must be more than one implicit element on the stack.

      // FIXME: A better way to implement this would be to add a local variable
      // that keeps track of the stack depth and introduce something like a
      // DW_LLVM_OP_implicit_location as a placeholder for the location this
      // DIExpression is attached to, or else pass the number of implicit stack
      // elements into isValid.
      if (getNumElements() == 1)
        return false;
      break;
    }
    case dwarf::DW_OP_LLVM_entry_value: {
      // An entry value operator must appear at the beginning or immediately
      // following `DW_OP_LLVM_arg 0`, and the number of operations it cover can
      // currently only be 1, because we support only entry values of a simple
      // register location. One reason for this is that we currently can't
      // calculate the size of the resulting DWARF block for other expressions.
      auto FirstOp = expr_op_begin();
      if (FirstOp->getOp() == dwarf::DW_OP_LLVM_arg && FirstOp->getArg(0) == 0)
        ++FirstOp;
      return I->get() == FirstOp->get() && I->getArg(0) == 1;
    }
    case dwarf::DW_OP_LLVM_implicit_pointer:
    case dwarf::DW_OP_LLVM_convert:
    case dwarf::DW_OP_LLVM_arg:
    case dwarf::DW_OP_LLVM_tag_offset:
    case dwarf::DW_OP_LLVM_extract_bits_sext:
    case dwarf::DW_OP_LLVM_extract_bits_zext:
    case dwarf::DW_OP_LLVM_poisoned:
    case dwarf::DW_OP_constu:
    case dwarf::DW_OP_plus_uconst:
    case dwarf::DW_OP_plus:
    case dwarf::DW_OP_minus:
    case dwarf::DW_OP_mul:
    case dwarf::DW_OP_div:
    case dwarf::DW_OP_mod:
    case dwarf::DW_OP_or:
    case dwarf::DW_OP_and:
    case dwarf::DW_OP_xor:
    case dwarf::DW_OP_shl:
    case dwarf::DW_OP_shr:
    case dwarf::DW_OP_shra:
    case dwarf::DW_OP_deref:
    case dwarf::DW_OP_deref_size:
    case dwarf::DW_OP_xderef:
    case dwarf::DW_OP_lit0:
    case dwarf::DW_OP_not:
    case dwarf::DW_OP_dup:
    case dwarf::DW_OP_regx:
    case dwarf::DW_OP_bregx:
    case dwarf::DW_OP_push_object_address:
    case dwarf::DW_OP_over:
    case dwarf::DW_OP_consts:
    case dwarf::DW_OP_eq:
    case dwarf::DW_OP_ne:
    case dwarf::DW_OP_gt:
    case dwarf::DW_OP_ge:
    case dwarf::DW_OP_lt:
    case dwarf::DW_OP_le:
      break;
    }
  }
  return true;
}

bool DIExpression::isImplicit() const {
  if (!isValid())
    return false;

  if (getNumElements() == 0)
    return false;

  for (const auto &It : expr_ops()) {
    switch (It.getOp()) {
    default:
      break;
    case dwarf::DW_OP_stack_value:
      return true;
    }
  }

  return false;
}

bool DIExpression::isComplex() const {
  if (!isValid())
    return false;

  if (getNumElements() == 0)
    return false;

  // If there are any elements other than fragment or tag_offset, then some
  // kind of complex computation occurs.
  for (const auto &It : expr_ops()) {
    switch (It.getOp()) {
    case dwarf::DW_OP_LLVM_tag_offset:
    case dwarf::DW_OP_LLVM_fragment:
    case dwarf::DW_OP_LLVM_arg:
      continue;
    default:
      return true;
    }
  }

  return false;
}

bool DIExpression::isSingleLocationExpression() const {
  if (!isValid())
    return false;

  // It is simpler for these cases to always be considered variadic, as
  // there are fewer paths to handle.
  if (holdsNewElements() || isPoisoned())
    return false;

  if (getNumElements() == 0)
    return true;

  auto ExprOpBegin = expr_ops().begin();
  auto ExprOpEnd = expr_ops().end();
  if (ExprOpBegin->getOp() == dwarf::DW_OP_LLVM_arg) {
    if (ExprOpBegin->getArg(0) != 0)
      return false;
    ++ExprOpBegin;
  }

  return !std::any_of(ExprOpBegin, ExprOpEnd, [](auto Op) {
    return Op.getOp() == dwarf::DW_OP_LLVM_arg;
  });
}

std::optional<ArrayRef<uint64_t>>
DIExpression::getSingleLocationExpressionElements() const {
  // Check for `isValid` covered by `isSingleLocationExpression`.
  if (!isSingleLocationExpression())
    return std::nullopt;

  // An empty expression is already non-variadic.
  if (!getNumElements())
    return ArrayRef<uint64_t>();

  // If Expr does not have a leading DW_OP_LLVM_arg then we don't need to do
  // anything.
  if (getElements()[0] == dwarf::DW_OP_LLVM_arg)
    return getElements().drop_front(2);
  return getElements();
}

const DIExpression *
DIExpression::convertToUndefExpression(const DIExpression *Expr) {
  SmallVector<uint64_t, 3> UndefOps;
  if (auto FragmentInfo = Expr->getFragmentInfo()) {
    UndefOps.append({dwarf::DW_OP_LLVM_fragment, FragmentInfo->OffsetInBits,
                     FragmentInfo->SizeInBits});
  }
  return DIExpression::get(Expr->getContext(), UndefOps);
}

const DIExpression *
DIExpression::convertToVariadicExpression(const DIExpression *Expr) {
  if (Expr->holdsNewElements())
    return Expr;

  if (any_of(Expr->expr_ops(), [](auto ExprOp) {
        return ExprOp.getOp() == dwarf::DW_OP_LLVM_arg;
      }))
    return Expr;
  SmallVector<uint64_t> NewOps;
  NewOps.reserve(Expr->getNumElements() + 2);
  NewOps.append({dwarf::DW_OP_LLVM_arg, 0});
  NewOps.append(Expr->elements_begin(), Expr->elements_end());
  return DIExpression::get(Expr->getContext(), NewOps);
}

std::optional<const DIExpression *>
DIExpression::convertToNonVariadicExpression(const DIExpression *Expr) {
  if (!Expr)
    return std::nullopt;

  if (Expr->holdsNewElements())
    return std::nullopt;

  if (auto Elts = Expr->getSingleLocationExpressionElements())
    return DIExpression::get(Expr->getContext(), *Elts);

  return std::nullopt;
}

void DIExpression::canonicalizeExpressionOps(SmallVectorImpl<uint64_t> &Ops,
                                             const DIExpression *Expr,
                                             bool IsIndirect) {
  // If Expr is not already variadic, insert the implied `DW_OP_LLVM_arg 0`
  // to the existing expression ops.
  if (none_of(Expr->expr_ops(), [](auto ExprOp) {
        return ExprOp.getOp() == dwarf::DW_OP_LLVM_arg;
      }))
    Ops.append({dwarf::DW_OP_LLVM_arg, 0});
  // If Expr is not indirect, we only need to insert the expression elements and
  // we're done.
  if (!IsIndirect) {
    Ops.append(Expr->elements_begin(), Expr->elements_end());
    return;
  }
  // If Expr is indirect, insert the implied DW_OP_deref at the end of the
  // expression but before DW_OP_{stack_value, LLVM_fragment} if they are
  // present.
  for (auto Op : Expr->expr_ops()) {
    if (Op.getOp() == dwarf::DW_OP_stack_value ||
        Op.getOp() == dwarf::DW_OP_LLVM_fragment) {
      Ops.push_back(dwarf::DW_OP_deref);
      IsIndirect = false;
    }
    Op.appendToVector(Ops);
  }
  if (IsIndirect)
    Ops.push_back(dwarf::DW_OP_deref);
}

bool DIExpression::isEqualExpression(const DIExpression *FirstExpr,
                                     bool FirstIndirect,
                                     const DIExpression *SecondExpr,
                                     bool SecondIndirect) {
  if (FirstExpr->holdsNewElements() != SecondExpr->holdsNewElements())
    return false;
  if (FirstExpr->holdsNewElements())
    return FirstIndirect == SecondIndirect && FirstExpr == SecondExpr;

  SmallVector<uint64_t> FirstOps;
  DIExpression::canonicalizeExpressionOps(FirstOps, FirstExpr, FirstIndirect);
  SmallVector<uint64_t> SecondOps;
  DIExpression::canonicalizeExpressionOps(SecondOps, SecondExpr,
                                          SecondIndirect);
  return FirstOps == SecondOps;
}

std::optional<DIExpression::FragmentInfo>
DIExpression::getFragmentInfo(expr_op_iterator Start, expr_op_iterator End) {
  for (auto I = Start; I != End; ++I)
    if (I->getOp() == dwarf::DW_OP_LLVM_fragment) {
      DIExpression::FragmentInfo Info = {I->getArg(1), I->getArg(0)};
      return Info;
    }
  return std::nullopt;
}

std::optional<DIExpression::FragmentInfo>
DIExpression::getFragmentInfo(NewElementsRef E) {
  for (auto Op : E)
    if (auto *Fragment = std::get_if<DIOp::Fragment>(&Op))
      return {{Fragment->getBitSize(), Fragment->getBitOffset()}};
  return std::nullopt;
}

std::optional<uint64_t> DIExpression::getActiveBits(DIVariable *Var) {
  std::optional<uint64_t> InitialActiveBits = Var->getSizeInBits();
  std::optional<uint64_t> ActiveBits = InitialActiveBits;
  for (auto Op : expr_ops()) {
    switch (Op.getOp()) {
    default:
      // We assume the worst case for anything we don't currently handle and
      // revert to the initial active bits.
      ActiveBits = InitialActiveBits;
      break;
    case dwarf::DW_OP_LLVM_extract_bits_zext:
    case dwarf::DW_OP_LLVM_extract_bits_sext: {
      // We can't handle an extract whose sign doesn't match that of the
      // variable.
      std::optional<DIBasicType::Signedness> VarSign = Var->getSignedness();
      bool VarSigned = (VarSign == DIBasicType::Signedness::Signed);
      bool OpSigned = (Op.getOp() == dwarf::DW_OP_LLVM_extract_bits_sext);
      if (!VarSign || VarSigned != OpSigned) {
        ActiveBits = InitialActiveBits;
        break;
      }
      [[fallthrough]];
    }
    case dwarf::DW_OP_LLVM_fragment:
      // Extract or fragment narrows the active bits
      if (ActiveBits)
        ActiveBits = std::min(*ActiveBits, Op.getArg(1));
      else
        ActiveBits = Op.getArg(1);
      break;
    }
  }
  return ActiveBits;
}

void DIExpression::appendOffset(SmallVectorImpl<uint64_t> &Ops,
                                int64_t Offset) {
  if (Offset > 0) {
    Ops.push_back(dwarf::DW_OP_plus_uconst);
    Ops.push_back(Offset);
  } else if (Offset < 0) {
    Ops.push_back(dwarf::DW_OP_constu);
    // Avoid UB when encountering LLONG_MIN, because in 2's complement
    // abs(LLONG_MIN) is LLONG_MAX+1.
    uint64_t AbsMinusOne = -(Offset+1);
    Ops.push_back(AbsMinusOne + 1);
    Ops.push_back(dwarf::DW_OP_minus);
  }
}

bool DIExpression::extractIfOffset(int64_t &Offset) const {
  auto SingleLocEltsOpt = getSingleLocationExpressionElements();
  if (!SingleLocEltsOpt)
    return false;
  auto SingleLocElts = *SingleLocEltsOpt;

  if (SingleLocElts.size() == 0) {
    Offset = 0;
    return true;
  }

  if (SingleLocElts.size() == 2 &&
      SingleLocElts[0] == dwarf::DW_OP_plus_uconst) {
    Offset = SingleLocElts[1];
    return true;
  }

  if (SingleLocElts.size() == 3 && SingleLocElts[0] == dwarf::DW_OP_constu) {
    if (SingleLocElts[2] == dwarf::DW_OP_plus) {
      Offset = SingleLocElts[1];
      return true;
    }
    if (SingleLocElts[2] == dwarf::DW_OP_minus) {
      Offset = -SingleLocElts[1];
      return true;
    }
  }

  return false;
}

bool DIExpression::extractLeadingOffset(
    int64_t &OffsetInBytes, SmallVectorImpl<uint64_t> &RemainingOps) const {
  OffsetInBytes = 0;
  RemainingOps.clear();

  auto SingleLocEltsOpt = getSingleLocationExpressionElements();
  if (!SingleLocEltsOpt)
    return false;

  auto ExprOpEnd = expr_op_iterator(SingleLocEltsOpt->end());
  auto ExprOpIt = expr_op_iterator(SingleLocEltsOpt->begin());
  while (ExprOpIt != ExprOpEnd) {
    uint64_t Op = ExprOpIt->getOp();
    if (Op == dwarf::DW_OP_deref || Op == dwarf::DW_OP_deref_size ||
        Op == dwarf::DW_OP_deref_type || Op == dwarf::DW_OP_LLVM_fragment ||
        Op == dwarf::DW_OP_LLVM_extract_bits_zext ||
        Op == dwarf::DW_OP_LLVM_extract_bits_sext) {
      break;
    } else if (Op == dwarf::DW_OP_plus_uconst) {
      OffsetInBytes += ExprOpIt->getArg(0);
    } else if (Op == dwarf::DW_OP_constu) {
      uint64_t Value = ExprOpIt->getArg(0);
      ++ExprOpIt;
      if (ExprOpIt->getOp() == dwarf::DW_OP_plus)
        OffsetInBytes += Value;
      else if (ExprOpIt->getOp() == dwarf::DW_OP_minus)
        OffsetInBytes -= Value;
      else
        return false;
    } else {
      // Not a const plus/minus operation or deref.
      return false;
    }
    ++ExprOpIt;
  }
  RemainingOps.append(ExprOpIt.getBase(), ExprOpEnd.getBase());
  return true;
}

bool DIExpression::hasAllLocationOps(unsigned N) const {
  SmallDenseSet<uint64_t, 4> SeenOps;
  for (auto ExprOp : expr_ops())
    if (ExprOp.getOp() == dwarf::DW_OP_LLVM_arg)
      SeenOps.insert(ExprOp.getArg(0));
    else if (ExprOp.getOp() == dwarf::DW_OP_LLVM_poisoned)
      return true;
  for (uint64_t Idx = 0; Idx < N; ++Idx)
    if (!SeenOps.contains(Idx))
      return false;
  return true;
}

const DIExpression *DIExpression::extractAddressClass(const DIExpression *Expr,
                                                      unsigned &AddrClass) {
  // FIXME: This seems fragile. Nothing that verifies that these elements
  // actually map to ops and not operands.
  auto SingleLocEltsOpt = Expr->getSingleLocationExpressionElements();
  if (!SingleLocEltsOpt)
    return nullptr;
  auto SingleLocElts = *SingleLocEltsOpt;

  const unsigned PatternSize = 4;
  if (SingleLocElts.size() >= PatternSize &&
      SingleLocElts[PatternSize - 4] == dwarf::DW_OP_constu &&
      SingleLocElts[PatternSize - 2] == dwarf::DW_OP_swap &&
      SingleLocElts[PatternSize - 1] == dwarf::DW_OP_xderef) {
    AddrClass = SingleLocElts[PatternSize - 3];

    if (SingleLocElts.size() == PatternSize)
      return nullptr;
    return DIExpression::get(
        Expr->getContext(),
        ArrayRef(&*SingleLocElts.begin(), SingleLocElts.size() - PatternSize));
  }
  return Expr;
}

DIExpression *DIExpression::prepend(const DIExpression *Expr, uint8_t Flags,
                                    int64_t Offset) {
  SmallVector<uint64_t, 8> Ops;
  if (Flags & DIExpression::DerefBefore)
    Ops.push_back(dwarf::DW_OP_deref);

  appendOffset(Ops, Offset);
  if (Flags & DIExpression::DerefAfter)
    Ops.push_back(dwarf::DW_OP_deref);

  bool StackValue = Flags & DIExpression::StackValue;
  bool EntryValue = Flags & DIExpression::EntryValue;

  return prependOpcodes(Expr, Ops, StackValue, EntryValue);
}

DIExpression *DIExpression::appendOpsToArg(const DIExpression *Expr,
                                           ArrayRef<uint64_t> Ops,
                                           unsigned ArgNo, bool StackValue) {
  assert(Expr && "Can't add ops to this expression");

  // FIXME: Handle newops here?
  if (Expr->isPoisoned())
    return Expr->getPoisoned();

  // Handle non-variadic intrinsics by prepending the opcodes.
  if (!any_of(Expr->expr_ops(),
              [](auto Op) { return Op.getOp() == dwarf::DW_OP_LLVM_arg; })) {
    assert(ArgNo == 0 &&
           "Location Index must be 0 for a non-variadic expression.");
    SmallVector<uint64_t, 8> NewOps(Ops);
    return DIExpression::prependOpcodes(Expr, NewOps, StackValue);
  }

  SmallVector<uint64_t, 8> NewOps;
  for (auto Op : Expr->expr_ops()) {
    // A DW_OP_stack_value comes at the end, but before a DW_OP_LLVM_fragment.
    if (StackValue) {
      if (Op.getOp() == dwarf::DW_OP_stack_value)
        StackValue = false;
      else if (Op.getOp() == dwarf::DW_OP_LLVM_fragment) {
        NewOps.push_back(dwarf::DW_OP_stack_value);
        StackValue = false;
      }
    }
    Op.appendToVector(NewOps);
    if (Op.getOp() == dwarf::DW_OP_LLVM_arg && Op.getArg(0) == ArgNo)
      llvm::append_range(NewOps, Ops);
  }
  if (StackValue)
    NewOps.push_back(dwarf::DW_OP_stack_value);

  return DIExpression::get(Expr->getContext(), NewOps);
}

DIExpression *DIExpression::appendNewOpsToArg(const DIExpression *Expr,
                                              ArrayRef<DIOp::Variant> Ops,
                                              unsigned ArgNo,
                                              Type *NewArgType) {
  assert(Expr && "Can't add ops to this expression");

  DIExprBuilder Builder(Expr->getContext());
  auto ExprOps = Expr->getNewElementsRef();
  for (auto Op : *ExprOps) {
    DIOp::Arg *AsArg = std::get_if<DIOp::Arg>(&Op);
    if (AsArg && AsArg->getIndex() == ArgNo) {
      Builder.append<DIOp::Arg>(
          AsArg->getIndex(), NewArgType ? NewArgType : AsArg->getResultType());
      Builder.insert(Builder.end(), Ops.begin(), Ops.end());
    } else {
      Builder.append(Op);
    }
  }

  return Builder.intoExpression();
}

<<<<<<< HEAD
=======
const DIExpression *DIExpression::spillArgs(const DIExpression *Expr,
                                            SmallBitVector SpilledOpIndexes,
                                            unsigned SpillAddrSpace) {
  if (auto ExprOps = Expr->getNewElementsRef()) {
    DIExprBuilder Builder(Expr->getContext());
    auto *AllocaPtrTy = PointerType::get(Expr->getContext(), SpillAddrSpace);
    for (auto Op : *ExprOps) {
      DIOp::Arg *AsArg = std::get_if<DIOp::Arg>(&Op);
      if (AsArg && SpilledOpIndexes.test(AsArg->getIndex())) {
        Builder.append<DIOp::Arg>(AsArg->getIndex(), AllocaPtrTy);
        Builder.append<DIOp::Deref>(AsArg->getResultType());
      } else {
        Builder.append(Op);
      }
    }
    return Builder.intoExpression();
  }

  std::array<uint64_t, 1> Ops{{dwarf::DW_OP_deref}};
  for (unsigned OpIdx : SpilledOpIndexes.set_bits())
    Expr = DIExpression::appendOpsToArg(Expr, Ops, OpIdx);
  return Expr;
}

const DIExpression *
DIExpression::foldIntrinsicIndirection(const DIExpression *Expr,
                                       bool IsIndirect) {
  if (!IsIndirect || Expr->holdsNewElements())
    return Expr;
  return DIExpression::append(Expr, dwarf::DW_OP_deref);
}

const DIExpression *DIExpression::convertForInstrRef(const DIExpression *Expr,
                                                     bool IsIndirect) {
  // Immediately fold any indirectness from the LLVM-IR intrinsic into the
  // expression:
  Expr = DIExpression::foldIntrinsicIndirection(Expr, IsIndirect);
  // If this is not already a variadic expression, it must be modified to become
  // one.
  return DIExpression::convertToVariadicExpression(Expr);
}

>>>>>>> a9becbe5
DIExpression *DIExpression::replaceArg(const DIExpression *Expr,
                                       uint64_t OldArg, uint64_t NewArg) {
  assert(Expr && "Can't replace args in this expression");

  SmallVector<uint64_t, 8> NewOps;

  for (auto Op : Expr->expr_ops()) {
    if (Op.getOp() != dwarf::DW_OP_LLVM_arg || Op.getArg(0) < OldArg) {
      Op.appendToVector(NewOps);
      continue;
    }
    NewOps.push_back(dwarf::DW_OP_LLVM_arg);
    uint64_t Arg = Op.getArg(0) == OldArg ? NewArg : Op.getArg(0);
    // OldArg has been deleted from the Op list, so decrement all indices
    // greater than it.
    if (Arg > OldArg)
      --Arg;
    NewOps.push_back(Arg);
  }
  return DIExpression::get(Expr->getContext(), NewOps);
}

DIExpression *DIExpression::prependOpcodes(const DIExpression *Expr,
                                           SmallVectorImpl<uint64_t> &Ops,
                                           bool StackValue, bool EntryValue) {
  assert(Expr && "Can't prepend ops to this expression");

  if (EntryValue) {
    Ops.push_back(dwarf::DW_OP_LLVM_entry_value);
    // Use a block size of 1 for the target register operand.  The
    // DWARF backend currently cannot emit entry values with a block
    // size > 1.
    Ops.push_back(1);
  }

  // If there are no ops to prepend, do not even add the DW_OP_stack_value.
  if (Ops.empty())
    StackValue = false;
  for (auto Op : Expr->expr_ops()) {
    // A DW_OP_stack_value comes at the end, but before a DW_OP_LLVM_fragment.
    if (StackValue) {
      if (Op.getOp() == dwarf::DW_OP_stack_value)
        StackValue = false;
      else if (Op.getOp() == dwarf::DW_OP_LLVM_fragment) {
        Ops.push_back(dwarf::DW_OP_stack_value);
        StackValue = false;
      }
    }
    Op.appendToVector(Ops);
  }
  if (StackValue)
    Ops.push_back(dwarf::DW_OP_stack_value);
  return DIExpression::get(Expr->getContext(), Ops);
}

DIExpression *DIExpression::append(const DIExpression *Expr,
                                   ArrayRef<uint64_t> Ops) {
  assert(Expr && !Ops.empty() && "Can't append ops to this expression");

  if (Expr->isPoisoned())
    return Expr->getPoisoned();

  // Copy Expr's current op list.
  SmallVector<uint64_t, 16> NewOps;
  for (auto Op : Expr->expr_ops()) {
    // Append new opcodes before DW_OP_{stack_value, LLVM_fragment}.
    if (Op.getOp() == dwarf::DW_OP_stack_value ||
        Op.getOp() == dwarf::DW_OP_LLVM_fragment) {
      NewOps.append(Ops.begin(), Ops.end());

      // Ensure that the new opcodes are only appended once.
      Ops = {};
    }
    Op.appendToVector(NewOps);
  }
  NewOps.append(Ops.begin(), Ops.end());
  auto *result =
      DIExpression::get(Expr->getContext(), NewOps)->foldConstantMath();
  assert(result->isValid() && "concatenated expression is not valid");
  return result;
}

DIExpression *DIExpression::appendToStack(const DIExpression *Expr,
                                          ArrayRef<uint64_t> Ops) {
  assert(Expr && !Ops.empty() && "Can't append ops to this expression");
  assert(std::none_of(expr_op_iterator(Ops.begin()),
                      expr_op_iterator(Ops.end()),
                      [](auto Op) {
                        return Op.getOp() == dwarf::DW_OP_stack_value ||
                               Op.getOp() == dwarf::DW_OP_LLVM_fragment;
                      }) &&
         "Can't append this op");

  // Append a DW_OP_deref after Expr's current op list if it's non-empty and
  // has no DW_OP_stack_value.
  //
  // Match .* DW_OP_stack_value (DW_OP_LLVM_fragment A B)?.
  std::optional<FragmentInfo> FI = Expr->getFragmentInfo();
  unsigned DropUntilStackValue = FI ? 3 : 0;
  ArrayRef<uint64_t> ExprOpsBeforeFragment =
      Expr->getElements().drop_back(DropUntilStackValue);
  bool NeedsDeref = (Expr->getNumElements() > DropUntilStackValue) &&
                    (ExprOpsBeforeFragment.back() != dwarf::DW_OP_stack_value);
  bool NeedsStackValue = NeedsDeref || ExprOpsBeforeFragment.empty();

  // Append a DW_OP_deref after Expr's current op list if needed, then append
  // the new ops, and finally ensure that a single DW_OP_stack_value is present.
  SmallVector<uint64_t, 16> NewOps;
  if (NeedsDeref)
    NewOps.push_back(dwarf::DW_OP_deref);
  NewOps.append(Ops.begin(), Ops.end());
  if (NeedsStackValue)
    NewOps.push_back(dwarf::DW_OP_stack_value);
  return DIExpression::append(Expr, NewOps);
}

template <class... OpTypes> static bool isDIOpVariantOneOf(DIOp::Variant Op) {
  return (std::holds_alternative<OpTypes>(Op) || ...);
}

/// Skip past *It and any inputs that it consumes.
template <class RIter>
static void skipNewDIExpressionInputs(RIter &It, RIter Last) {
  if (It == Last)
    return;

  unsigned NumInputs = DIOp::getNumInputs(*It++);
  for (unsigned I = 0; I < NumInputs; ++I)
    skipNewDIExpressionInputs(It, Last);
}

/// Check whether the expression described by [It, Last) can be safely
/// fragmented. For example, we have to reject an expression that produces an
/// implicit location description using DIOpAdd since we can't handle carry over
/// between fragments. This is analogous to what createFragmentExpression() is
/// doing below.
///
/// RIter is a reverse iterator over a DIOp-based DIExpression, so the
/// operations that produce the stack inputs follow the operations that consume
/// them.
template <class RIter>
static bool canFragmentNewDIExpression(RIter &It, RIter Last) {
  if (It == Last)
    return false;

  DIOp::Variant Op = *It++;

  // FIXME: The Deref could technically be a problem if it's input is an AddrOf.
  if (isDIOpVariantOneOf<DIOp::Arg, DIOp::Constant, DIOp::TypeObject,
                         DIOp::Deref, DIOp::Fragment, DIOp::PushLane>(Op))
    return true;

  if (isDIOpVariantOneOf<DIOp::Add, DIOp::Sub, DIOp::Mul, DIOp::Div, DIOp::Shl,
                         DIOp::LShr, DIOp::AShr, DIOp::And, DIOp::Or, DIOp::Xor,
                         DIOp::Mod>(Op))
    return false;

  if (isDIOpVariantOneOf<DIOp::BitOffset, DIOp::ByteOffset>(Op)) {
    // Skip the offset expression and drill into the base.
    skipNewDIExpressionInputs(It, Last);
    return canFragmentNewDIExpression(It, Last);
  }

  if (isDIOpVariantOneOf<DIOp::Reinterpret, DIOp::Convert, DIOp::ZExt,
                         DIOp::SExt, DIOp::Read>(Op))
    return canFragmentNewDIExpression(It, Last);

  // FIXME: Missing DIOpComposite, DIOpExtend, DIOpSelect.
  return false;
}

static std::optional<DIExpression *>
createNewFragmentExpression(const DIExpression *Expr, unsigned OffsetInBits,
                            unsigned SizeInBits) {
  auto NewElems = Expr->getNewElementsRef();
  assert(NewElems && "expected DIOp expression");

  auto Iter = NewElems->rbegin(), End = NewElems->rend();
  if (!canFragmentNewDIExpression(Iter, End))
    return std::nullopt;

  DIExprBuilder ExprBuilder(Expr->getContext());
  for (DIOp::Variant Op : *NewElems) {
    if (auto *Frag = std::get_if<DIOp::Fragment>(&Op)) {
      assert((OffsetInBits + SizeInBits <= Frag->getBitSize()) &&
             "new fragment outside of original fragment");
      OffsetInBits += Frag->getBitOffset();
    } else {
      ExprBuilder.append(Op);
    }
  }

  ExprBuilder.append<DIOp::Fragment>(OffsetInBits, SizeInBits);
  return ExprBuilder.intoExpression();
}

std::optional<DIExpression *> DIExpression::createFragmentExpression(
    const DIExpression *Expr, unsigned OffsetInBits, unsigned SizeInBits) {

  if (Expr->holdsNewElements())
    return createNewFragmentExpression(Expr, OffsetInBits, SizeInBits);

  SmallVector<uint64_t, 8> Ops;
  // Track whether it's safe to split the value at the top of the DWARF stack,
  // assuming that it'll be used as an implicit location value.
  bool CanSplitValue = true;
  // Track whether we need to add a fragment expression to the end of Expr.
  bool EmitFragment = true;
  // Copy over the expression, but leave off any trailing DW_OP_LLVM_fragment.
  if (Expr) {
    for (auto Op : Expr->expr_ops()) {
      switch (Op.getOp()) {
      default:
        break;
      case dwarf::DW_OP_shr:
      case dwarf::DW_OP_shra:
      case dwarf::DW_OP_shl:
      case dwarf::DW_OP_plus:
      case dwarf::DW_OP_plus_uconst:
      case dwarf::DW_OP_minus:
        // We can't safely split arithmetic or shift operations into multiple
        // fragments because we can't express carry-over between fragments.
        //
        // FIXME: We *could* preserve the lowest fragment of a constant offset
        // operation if the offset fits into SizeInBits.
        CanSplitValue = false;
        break;
      case dwarf::DW_OP_deref:
      case dwarf::DW_OP_deref_size:
      case dwarf::DW_OP_deref_type:
      case dwarf::DW_OP_xderef:
      case dwarf::DW_OP_xderef_size:
      case dwarf::DW_OP_xderef_type:
        // Preceeding arithmetic operations have been applied to compute an
        // address. It's okay to split the value loaded from that address.
        CanSplitValue = true;
        break;
      case dwarf::DW_OP_stack_value:
        // Bail if this expression computes a value that cannot be split.
        if (!CanSplitValue)
          return std::nullopt;
        break;
      case dwarf::DW_OP_LLVM_fragment: {
        // If we've decided we don't need a fragment then give up if we see that
        // there's already a fragment expression.
        // FIXME: We could probably do better here
        if (!EmitFragment)
          return std::nullopt;
        // Make the new offset point into the existing fragment.
        uint64_t FragmentOffsetInBits = Op.getArg(0);
        uint64_t FragmentSizeInBits = Op.getArg(1);
        (void)FragmentSizeInBits;
        assert((OffsetInBits + SizeInBits <= FragmentSizeInBits) &&
               "new fragment outside of original fragment");
        OffsetInBits += FragmentOffsetInBits;
        continue;
      }
      case dwarf::DW_OP_LLVM_extract_bits_zext:
      case dwarf::DW_OP_LLVM_extract_bits_sext: {
        // If we're extracting bits from inside of the fragment that we're
        // creating then we don't have a fragment after all, and just need to
        // adjust the offset that we're extracting from.
        uint64_t ExtractOffsetInBits = Op.getArg(0);
        uint64_t ExtractSizeInBits = Op.getArg(1);
        if (ExtractOffsetInBits >= OffsetInBits &&
            ExtractOffsetInBits + ExtractSizeInBits <=
                OffsetInBits + SizeInBits) {
          Ops.push_back(Op.getOp());
          Ops.push_back(ExtractOffsetInBits - OffsetInBits);
          Ops.push_back(ExtractSizeInBits);
          EmitFragment = false;
          continue;
        }
        // If the extracted bits aren't fully contained within the fragment then
        // give up.
        // FIXME: We could probably do better here
        return std::nullopt;
      }
      }
      Op.appendToVector(Ops);
    }
  }
  assert((!Expr->isImplicit() || CanSplitValue) && "Expr can't be split");
  assert(Expr && "Unknown DIExpression");
  if (EmitFragment) {
    Ops.push_back(dwarf::DW_OP_LLVM_fragment);
    Ops.push_back(OffsetInBits);
    Ops.push_back(SizeInBits);
  }
  return DIExpression::get(Expr->getContext(), Ops);
}

/// See declaration for more info.
bool DIExpression::calculateFragmentIntersect(
    const DataLayout &DL, const Value *SliceStart, uint64_t SliceOffsetInBits,
    uint64_t SliceSizeInBits, const Value *DbgPtr, int64_t DbgPtrOffsetInBits,
    int64_t DbgExtractOffsetInBits, DIExpression::FragmentInfo VarFrag,
    std::optional<DIExpression::FragmentInfo> &Result,
    int64_t &OffsetFromLocationInBits) {

  if (VarFrag.SizeInBits == 0)
    return false; // Variable size is unknown.

  // Difference between mem slice start and the dbg location start.
  // 0   4   8   12   16 ...
  // |       |
  // dbg location start
  //         |
  //         mem slice start
  // Here MemStartRelToDbgStartInBits is 8. Note this can be negative.
  int64_t MemStartRelToDbgStartInBits;
  {
    auto MemOffsetFromDbgInBytes = SliceStart->getPointerOffsetFrom(DbgPtr, DL);
    if (!MemOffsetFromDbgInBytes)
      return false; // Can't calculate difference in addresses.
    // Difference between the pointers.
    MemStartRelToDbgStartInBits = *MemOffsetFromDbgInBytes * 8;
    // Add the difference of the offsets.
    MemStartRelToDbgStartInBits +=
        SliceOffsetInBits - (DbgPtrOffsetInBits + DbgExtractOffsetInBits);
  }

  // Out-param. Invert offset to get offset from debug location.
  OffsetFromLocationInBits = -MemStartRelToDbgStartInBits;

  // Check if the variable fragment sits outside (before) this memory slice.
  int64_t MemEndRelToDbgStart = MemStartRelToDbgStartInBits + SliceSizeInBits;
  if (MemEndRelToDbgStart < 0) {
    Result = {0, 0}; // Out-param.
    return true;
  }

  // Work towards creating SliceOfVariable which is the bits of the variable
  // that the memory region covers.
  // 0   4   8   12   16 ...
  // |       |
  // dbg location start with VarFrag offset=32
  //         |
  //         mem slice start: SliceOfVariable offset=40
  int64_t MemStartRelToVarInBits =
      MemStartRelToDbgStartInBits + VarFrag.OffsetInBits;
  int64_t MemEndRelToVarInBits = MemStartRelToVarInBits + SliceSizeInBits;
  // If the memory region starts before the debug location the fragment
  // offset would be negative, which we can't encode. Limit those to 0. This
  // is fine because those bits necessarily don't overlap with the existing
  // variable fragment.
  int64_t MemFragStart = std::max<int64_t>(0, MemStartRelToVarInBits);
  int64_t MemFragSize =
      std::max<int64_t>(0, MemEndRelToVarInBits - MemFragStart);
  DIExpression::FragmentInfo SliceOfVariable(MemFragSize, MemFragStart);

  // Intersect the memory region fragment with the variable location fragment.
  DIExpression::FragmentInfo TrimmedSliceOfVariable =
      DIExpression::FragmentInfo::intersect(SliceOfVariable, VarFrag);
  if (TrimmedSliceOfVariable == VarFrag)
    Result = std::nullopt; // Out-param.
  else
    Result = TrimmedSliceOfVariable; // Out-param.
  return true;
}

std::pair<DIExpression *, const ConstantInt *>
DIExpression::constantFold(const ConstantInt *CI) {
  // Copy the APInt so we can modify it.
  APInt NewInt = CI->getValue();
  SmallVector<uint64_t, 8> Ops;

  // Fold operators only at the beginning of the expression.
  bool First = true;
  bool Changed = false;
  for (auto Op : expr_ops()) {
    switch (Op.getOp()) {
    default:
      // We fold only the leading part of the expression; if we get to a part
      // that we're going to copy unchanged, and haven't done any folding,
      // then the entire expression is unchanged and we can return early.
      if (!Changed)
        return {this, CI};
      First = false;
      break;
    case dwarf::DW_OP_LLVM_convert:
      if (!First)
        break;
      Changed = true;
      if (Op.getArg(1) == dwarf::DW_ATE_signed)
        NewInt = NewInt.sextOrTrunc(Op.getArg(0));
      else {
        assert(Op.getArg(1) == dwarf::DW_ATE_unsigned && "Unexpected operand");
        NewInt = NewInt.zextOrTrunc(Op.getArg(0));
      }
      continue;
    }
    Op.appendToVector(Ops);
  }
  if (!Changed)
    return {this, CI};
  return {DIExpression::get(getContext(), Ops),
          ConstantInt::get(getContext(), NewInt)};
}

uint64_t DIExpression::getNumLocationOperands() const {
  uint64_t Result = 0;
  for (auto ExprOp : expr_ops())
    if (ExprOp.getOp() == dwarf::DW_OP_LLVM_arg)
      Result = std::max(Result, ExprOp.getArg(0) + 1);
  assert(hasAllLocationOps(Result) &&
         "Expression is missing one or more location operands.");
  return Result;
}

uint64_t DIExpression::getNewNumLocationOperands() const {
  uint64_t Result = 0;
  auto Ops = getNewElementsRef();
  for (DIOp::Variant Op : *Ops)
    if (auto *Arg = std::get_if<DIOp::Arg>(&Op))
      Result = std::max(Result, static_cast<uint64_t>(Arg->getIndex() + 1));
  return Result;
}

/// Returns true if the expression holds NewElements or contains the
/// DW_OP_LLVM_poisoned operation.
///
/// \warning This is intended for use in "old paths" where a new expression is
/// equivalent to a poisoned expression. These paths still need to create a
/// poison expression if this returns true, however; the underlying expression
/// may hold NewElements otherwise.
bool DIExpression::isPoisoned() const {
  return any_of(expr_ops(), [](auto Op) {
    return Op.getOp() == dwarf::DW_OP_LLVM_poisoned;
  });
}

namespace {
/// Visitor specialization to find the divergent address spaces a DIOp-based
/// DIExpression produces, if any. See the header comment on
/// DIExpression::getNewDivergentAddrSpace() for more information.
class DIOpDivergentAddrSpaceFinder
    : public DIExprConstVisitor<DIOpDivergentAddrSpaceFinder> {

  // Stack of dwarf stack entries with divergent address spaces. If a stack
  // entry doesn't have a divergent address space, this contains std::nullopt
  // for that stack element. Kept in sync with DIExprConstVisitor::Stack.
  SmallVector<std::optional<unsigned>, 8> AddrSpaceStack;
  Type *ResultTy = nullptr;

  DIOpDivergentAddrSpaceFinder(LLVMContext &Ctx, ArrayRef<DIOp::Variant> Ops)
      : DIExprConstVisitor(Ctx, Ops) {}

public:
  template <class DIOpTy>
  bool visit(DIOpTy Op, Type *Ty, ArrayRef<StackEntry> Inputs) {
    assert(Stack.size() == AddrSpaceStack.size() &&
           "stacks should never get out of sync!");

    if (isDIOpVariantOneOf<DIOp::Reinterpret>(Op)) {
      // Nothing to do, Reinterpret operations don't change the divergent
      // address space on the top of the stack.
    } else if (isDIOpVariantOneOf<DIOp::Convert>(Op)) {
      // If this Convert is an address space conversion, push a divergent
      // address space unless we're already converting from a divergent address
      // space or the conversion is a no-op.
      Type *FromTy = Inputs[0].ResultType;
      assert(Ty && FromTy && "failed to get operation types?");
      if (FromTy->isPointerTy() && Ty->isPointerTy()) {
        if (AddrSpaceStack.back() == std::nullopt && FromTy != Ty)
          AddrSpaceStack.back() = FromTy->getPointerAddressSpace();
      } else
        AddrSpaceStack.back() = std::nullopt;
    } else {
      // No other operation can produce or maintain a divergent address space.
      AddrSpaceStack.erase(AddrSpaceStack.end() - getNumInputs(Op),
                           AddrSpaceStack.end());
      if (Ty)
        AddrSpaceStack.push_back(std::nullopt);
    }

    return DIExprConstVisitor::visit(Op, Ty, Inputs);
  }

  bool visitResult(StackEntry SE) {
    ResultTy = SE.ResultType;
    return true;
  }

  static std::optional<unsigned> find(LLVMContext &C,
                                      ArrayRef<DIOp::Variant> Ops) {
    DIOpDivergentAddrSpaceFinder Finder{C, Ops};
    if (!Finder.visitInOrder())
      return std::nullopt;
    assert(Finder.AddrSpaceStack.size() == 1 &&
           "expected one element on stack after expression!");
    if (!Finder.ResultTy || !Finder.ResultTy->isPointerTy())
      return std::nullopt;
    // Only return a divergent address space when the expression produces a
    // generic pointer.
    unsigned DeclaredAddrSpace = Finder.ResultTy->getPointerAddressSpace();
    if (Finder.AddrSpaceStack.back() && DeclaredAddrSpace == 0)
      return Finder.AddrSpaceStack.back();
    return std::nullopt;
  }
};
} // namespace

std::optional<unsigned> DIExpression::getNewDivergentAddrSpace() const {
  auto Elems = getNewElementsRef();
  if (!Elems || Elems->empty())
    return std::nullopt;
  return DIOpDivergentAddrSpaceFinder::find(getContext(), *Elems);
}

std::optional<DIExpression::SignedOrUnsignedConstant>
DIExpression::isConstant() const {

  // Recognize signed and unsigned constants.
  // An signed constants can be represented as DW_OP_consts C DW_OP_stack_value
  // (DW_OP_LLVM_fragment of Len).
  // An unsigned constant can be represented as
  // DW_OP_constu C DW_OP_stack_value (DW_OP_LLVM_fragment of Len).

  if ((getNumElements() != 2 && getNumElements() != 3 &&
       getNumElements() != 6) ||
      (getElement(0) != dwarf::DW_OP_consts &&
       getElement(0) != dwarf::DW_OP_constu))
    return std::nullopt;

  if (getNumElements() == 2 && getElement(0) == dwarf::DW_OP_consts)
    return SignedOrUnsignedConstant::SignedConstant;

  if ((getNumElements() == 3 && getElement(2) != dwarf::DW_OP_stack_value) ||
      (getNumElements() == 6 && (getElement(2) != dwarf::DW_OP_stack_value ||
                                 getElement(3) != dwarf::DW_OP_LLVM_fragment)))
    return std::nullopt;
  return getElement(0) == dwarf::DW_OP_constu
             ? SignedOrUnsignedConstant::UnsignedConstant
             : SignedOrUnsignedConstant::SignedConstant;
}

DIExpression::ExtOps DIExpression::getExtOps(unsigned FromSize, unsigned ToSize,
                                             bool Signed) {
  dwarf::TypeKind TK = Signed ? dwarf::DW_ATE_signed : dwarf::DW_ATE_unsigned;
  DIExpression::ExtOps Ops{{dwarf::DW_OP_LLVM_convert, FromSize, TK,
                            dwarf::DW_OP_LLVM_convert, ToSize, TK}};
  return Ops;
}

DIExpression *DIExpression::appendExt(const DIExpression *Expr,
                                      unsigned FromSize, unsigned ToSize,
                                      bool Signed) {
  return appendToStack(Expr, getExtOps(FromSize, ToSize, Signed));
}

StringRef DIOp::getAsmName(const Variant &V) {
  return std::visit(makeVisitor([](auto &&Op) { return Op.getAsmName(); }), V);
}

unsigned DIOp::getBitcodeID(const Variant &V) {
  return std::visit(makeVisitor([](auto &&Op) { return Op.getBitcodeID(); }), V);
}

unsigned DIOp::getNumInputs(Variant V) {
  // clang-format off
  using R = unsigned;
  return std::visit(makeVisitor(
      [](DIOp::Arg) -> R { return 0; },
      [](DIOp::Constant) -> R { return 0; },
      [](DIOp::PushLane) -> R { return 0; },
      [](DIOp::Referrer) -> R { return 0; },
      [](DIOp::TypeObject) -> R { return 0; },
      [](DIOp::AddrOf) -> R { return 1; },
      [](DIOp::Convert) -> R { return 1; },
      [](DIOp::ZExt) -> R { return 1; },
      [](DIOp::SExt) -> R { return 1; },
      [](DIOp::Deref) -> R { return 1; },
      [](DIOp::Extend) -> R { return 1; },
      [](DIOp::Read) -> R { return 1; },
      [](DIOp::Reinterpret) -> R { return 1; },
      [](DIOp::Add) -> R { return 2; },
      [](DIOp::BitOffset) -> R { return 2; },
      [](DIOp::ByteOffset) -> R { return 2; },
      [](DIOp::Div) -> R { return 2; },
      [](DIOp::Mul) -> R { return 2; },
      [](DIOp::Shl) -> R { return 2; },
      [](DIOp::LShr) -> R { return 2; },
      [](DIOp::AShr) -> R { return 2; },
      [](DIOp::And) -> R { return 2; },
      [](DIOp::Or) -> R { return 2; },
      [](DIOp::Xor) -> R { return 2; },
      [](DIOp::Mod) -> R { return 2; },
      [](DIOp::Sub) -> R { return 2; },
      [](DIOp::Select) -> R { return 3; },
      [](DIOp::Composite C) -> R { return C.getCount(); },
      [](DIOp::Fragment) -> R { return 0; }), V);
  // clang-format on
}

namespace llvm {
namespace DIOp {
#define HANDLE_OP0(NAME)                                                       \
  hash_code hash_value(const NAME &O) { return llvm::hash_value(0); }
#define HANDLE_OP1(NAME, TYPE1, NAME1)                                         \
  hash_code hash_value(const NAME &O) {                                        \
    return llvm::hash_value(O.get##NAME1());                                   \
  }
#define HANDLE_OP2(NAME, TYPE1, NAME1, TYPE2, NAME2)                           \
  hash_code hash_value(const NAME &O) {                                        \
    return hash_combine(O.get##NAME1(), O.get##NAME2());                       \
  }
#include "llvm/IR/DIExprOps.def"
} // namespace DIOp
} // namespace llvm

DIExprBuilder::DIExprBuilder(LLVMContext &C) : C(C) {}
DIExprBuilder::DIExprBuilder(LLVMContext &C,
                             std::initializer_list<DIOp::Variant> IL)
    : C(C), Elements(IL) {}
DIExprBuilder::DIExprBuilder(LLVMContext &C, ArrayRef<DIOp::Variant> V)
    : C(C), Elements(V) {}
DIExprBuilder::DIExprBuilder(const DIExpression &E)
    : C(E.getContext()), Elements(*E.getNewElementsRef()) {}

DIExprBuilder &DIExprBuilder::append(DIOp::Variant O) {
  Elements.push_back(O);
  return *this;
}

DIExprBuilder::Iterator DIExprBuilder::insert(Iterator I, DIOp::Variant O) {
  return Elements.insert(I.Op, O);
}

DIExprBuilder::Iterator DIExprBuilder::erase(Iterator I) {
  return Elements.erase(I.Op);
}

DIExprBuilder::Iterator DIExprBuilder::erase(Iterator From, Iterator To) {
  return Elements.erase(From.Op, To.Op);
}

DIExpression *DIExprBuilder::intoExpression() {
#ifndef NDEBUG
  assert(!StateIsUnspecified);
  StateIsUnspecified = true;
#endif
  return DIExpression::get(C, false, std::move(Elements));
}

DIExprBuilder &DIExprBuilder::removeReferrerIndirection(Type *PointeeType) {
  for (auto &&I = begin(); I != end(); ++I) {
    if (auto *ReferrerOp = std::get_if<DIOp::Referrer>(&*I)) {
      auto *ResultType = ReferrerOp->getResultType();
      assert(ResultType->isPointerTy() &&
             "Expected pointer type for translated alloca");
      ReferrerOp->setResultType(PointeeType);
      ++I;
      if (I != end() && std::holds_alternative<DIOp::Deref>(*I))
        I = erase(I) - 1;
      else
        I = insert<DIOp::AddrOf>(I, ResultType->getPointerAddressSpace());
    }
  }
  return *this;
}

DIGlobalVariableExpression *
DIGlobalVariableExpression::getImpl(LLVMContext &Context, Metadata *Variable,
                                    Metadata *Expression, StorageType Storage,
                                    bool ShouldCreate) {
  DEFINE_GETIMPL_LOOKUP(DIGlobalVariableExpression, (Variable, Expression));
  Metadata *Ops[] = {Variable, Expression};
  DEFINE_GETIMPL_STORE_NO_CONSTRUCTOR_ARGS(DIGlobalVariableExpression, Ops);
}
DIObjCProperty::DIObjCProperty(LLVMContext &C, StorageType Storage,
                               unsigned Line, unsigned Attributes,
                               ArrayRef<Metadata *> Ops)
    : DINode(C, DIObjCPropertyKind, Storage, dwarf::DW_TAG_APPLE_property, Ops),
      Line(Line), Attributes(Attributes) {}

DIObjCProperty *DIObjCProperty::getImpl(
    LLVMContext &Context, MDString *Name, Metadata *File, unsigned Line,
    MDString *GetterName, MDString *SetterName, unsigned Attributes,
    Metadata *Type, StorageType Storage, bool ShouldCreate) {
  assert(isCanonical(Name) && "Expected canonical MDString");
  assert(isCanonical(GetterName) && "Expected canonical MDString");
  assert(isCanonical(SetterName) && "Expected canonical MDString");
  DEFINE_GETIMPL_LOOKUP(DIObjCProperty, (Name, File, Line, GetterName,
                                         SetterName, Attributes, Type));
  Metadata *Ops[] = {Name, File, GetterName, SetterName, Type};
  DEFINE_GETIMPL_STORE(DIObjCProperty, (Line, Attributes), Ops);
}

DIImportedEntity *DIImportedEntity::getImpl(LLVMContext &Context, unsigned Tag,
                                            Metadata *Scope, Metadata *Entity,
                                            Metadata *File, unsigned Line,
                                            MDString *Name, Metadata *Elements,
                                            StorageType Storage,
                                            bool ShouldCreate) {
  assert(isCanonical(Name) && "Expected canonical MDString");
  DEFINE_GETIMPL_LOOKUP(DIImportedEntity,
                        (Tag, Scope, Entity, File, Line, Name, Elements));
  Metadata *Ops[] = {Scope, Entity, Name, File, Elements};
  DEFINE_GETIMPL_STORE(DIImportedEntity, (Tag, Line), Ops);
}

DIMacro *DIMacro::getImpl(LLVMContext &Context, unsigned MIType, unsigned Line,
                          MDString *Name, MDString *Value, StorageType Storage,
                          bool ShouldCreate) {
  assert(isCanonical(Name) && "Expected canonical MDString");
  DEFINE_GETIMPL_LOOKUP(DIMacro, (MIType, Line, Name, Value));
  Metadata *Ops[] = {Name, Value};
  DEFINE_GETIMPL_STORE(DIMacro, (MIType, Line), Ops);
}

DIMacroFile *DIMacroFile::getImpl(LLVMContext &Context, unsigned MIType,
                                  unsigned Line, Metadata *File,
                                  Metadata *Elements, StorageType Storage,
                                  bool ShouldCreate) {
  DEFINE_GETIMPL_LOOKUP(DIMacroFile, (MIType, Line, File, Elements));
  Metadata *Ops[] = {File, Elements};
  DEFINE_GETIMPL_STORE(DIMacroFile, (MIType, Line), Ops);
}

DIArgList *DIArgList::get(LLVMContext &Context,
                          ArrayRef<ValueAsMetadata *> Args) {
  auto ExistingIt = Context.pImpl->DIArgLists.find_as(DIArgListKeyInfo(Args));
  if (ExistingIt != Context.pImpl->DIArgLists.end())
    return *ExistingIt;
  DIArgList *NewArgList = new DIArgList(Context, Args);
  Context.pImpl->DIArgLists.insert(NewArgList);
  return NewArgList;
}

void DIArgList::handleChangedOperand(void *Ref, Metadata *New) {
  ValueAsMetadata **OldVMPtr = static_cast<ValueAsMetadata **>(Ref);
  assert((!New || isa<ValueAsMetadata>(New)) &&
         "DIArgList must be passed a ValueAsMetadata");
  untrack();
  // We need to update the set storage once the Args are updated since they
  // form the key to the DIArgLists store.
  getContext().pImpl->DIArgLists.erase(this);
  ValueAsMetadata *NewVM = cast_or_null<ValueAsMetadata>(New);
  for (ValueAsMetadata *&VM : Args) {
    if (&VM == OldVMPtr) {
      if (NewVM)
        VM = NewVM;
      else
        VM = ValueAsMetadata::get(PoisonValue::get(VM->getValue()->getType()));
    }
  }
  // We've changed the contents of this DIArgList, and the set storage may
  // already contain a DIArgList with our new set of args; if it does, then we
  // must RAUW this with the existing DIArgList, otherwise we simply insert this
  // back into the set storage.
  DIArgList *ExistingArgList = getUniqued(getContext().pImpl->DIArgLists, this);
  if (ExistingArgList) {
    replaceAllUsesWith(ExistingArgList);
    // Clear this here so we don't try to untrack in the destructor.
    Args.clear();
    delete this;
    return;
  }
  getContext().pImpl->DIArgLists.insert(this);
  track();
}
void DIArgList::track() {
  for (ValueAsMetadata *&VAM : Args)
    if (VAM)
      MetadataTracking::track(&VAM, *VAM, *this);
}
void DIArgList::untrack() {
  for (ValueAsMetadata *&VAM : Args)
    if (VAM)
      MetadataTracking::untrack(&VAM, *VAM);
}
void DIArgList::dropAllReferences(bool Untrack) {
  if (Untrack)
    untrack();
  Args.clear();
  ReplaceableMetadataImpl::resolveAllUses(/* ResolveUsers */ false);
}<|MERGE_RESOLUTION|>--- conflicted
+++ resolved
@@ -2436,8 +2436,6 @@
   return Builder.intoExpression();
 }
 
-<<<<<<< HEAD
-=======
 const DIExpression *DIExpression::spillArgs(const DIExpression *Expr,
                                             SmallBitVector SpilledOpIndexes,
                                             unsigned SpillAddrSpace) {
@@ -2480,7 +2478,6 @@
   return DIExpression::convertToVariadicExpression(Expr);
 }
 
->>>>>>> a9becbe5
 DIExpression *DIExpression::replaceArg(const DIExpression *Expr,
                                        uint64_t OldArg, uint64_t NewArg) {
   assert(Expr && "Can't replace args in this expression");
