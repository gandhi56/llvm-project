--- conflicted
+++ resolved
@@ -2262,8 +2262,7 @@
   if (Untrack)
     untrack();
   Args.clear();
-<<<<<<< HEAD
-  MDNode::dropAllReferences();
+  ReplaceableMetadataImpl::resolveAllUses(/* ResolveUsers */ false);
 }
 
 DILifetime *DILifetime::getImpl(LLVMContext &Context, Metadata *Obj,
@@ -2273,7 +2272,4 @@
   return storeImpl(new (std::size(Ops) + Args.size(), Storage)
                        DILifetime(Context, Storage, Ops, Args),
                    Storage);
-=======
-  ReplaceableMetadataImpl::resolveAllUses(/* ResolveUsers */ false);
->>>>>>> a05e736d
 }