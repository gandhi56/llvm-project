--- conflicted
+++ resolved
@@ -5719,19 +5719,12 @@
         (unsigned)ptrAuthExtraDiscriminator.Val, ptrAuthIsaPointer.Val,
         ptrAuthAuthenticatesNullValues.Val);
 
-<<<<<<< HEAD
-  Result = GET_OR_DISTINCT(DIDerivedType,
-                           (Context, tag.Val, name.Val, file.Val, line.Val,
-                            scope.Val, baseType.Val, size.Val, align.Val,
-                            offset.Val, DWARFAddressSpace, memorySpace.val(), PtrAuthData,
-                            flags.Val, extraData.Val, annotations.Val));
-=======
   Result = GET_OR_DISTINCT(
       DIDerivedType, (Context, tag.Val, name.Val, file.Val, line.Val, scope.Val,
                       baseType.Val, size.getValueAsMetadata(Context), align.Val,
                       offset.getValueAsMetadata(Context), DWARFAddressSpace,
+                      memorySpace.val(),
                       PtrAuthData, flags.Val, extraData.Val, annotations.Val));
->>>>>>> 626be98c
   return false;
 }
 
