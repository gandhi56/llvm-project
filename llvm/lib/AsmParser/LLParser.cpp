--- conflicted
+++ resolved
@@ -5236,16 +5236,12 @@
 ///   ::= !DIDerivedType(tag: DW_TAG_pointer_type, name: "int", file: !0,
 ///                      line: 7, scope: !1, baseType: !2, size: 32,
 ///                      align: 32, offset: 0, flags: 0, extraData: !3,
-<<<<<<< HEAD
-///                      addressSpace: 3, memorySpace: DW_MSPACE_LLVM_none)
-=======
 ///                      addressSpace: 3, memorySpace: DW_MSPACE_LLVM_none
 ///                      ptrAuthKey: 1,
 ///                      ptrAuthIsAddressDiscriminated: true,
 ///                      ptrAuthExtraDiscriminator: 0x1234,
 ///                      ptrAuthIsaPointer: 1, ptrAuthAuthenticatesNullValues:1
 ///                      )
->>>>>>> 9a811108
 bool LLParser::parseDIDerivedType(MDNode *&Result, bool IsDistinct) {
 #define VISIT_MD_FIELDS(OPTIONAL, REQUIRED)                                    \
   REQUIRED(tag, DwarfTagField, );                                              \
@@ -5259,11 +5255,6 @@
   OPTIONAL(offset, MDUnsignedField, (0, UINT64_MAX));                          \
   OPTIONAL(flags, DIFlagField, );                                              \
   OPTIONAL(extraData, MDField, );                                              \
-<<<<<<< HEAD
-  OPTIONAL(addressSpace, MDUnsignedField, (UINT32_MAX, UINT32_MAX));           \
-  OPTIONAL(memorySpace, DwarfMSpaceField, );                                   \
-  OPTIONAL(annotations, MDField, );
-=======
   OPTIONAL(addressSpace, MDUnsignedField, (UINT32_MAX, UINT32_MAX));      \
   OPTIONAL(memorySpace, DwarfMSpaceField, );                                   \
   OPTIONAL(annotations, MDField, );                                            \
@@ -5272,16 +5263,10 @@
   OPTIONAL(ptrAuthExtraDiscriminator, MDUnsignedField, (0, 0xffff));           \
   OPTIONAL(ptrAuthIsaPointer, MDBoolField, );                                  \
   OPTIONAL(ptrAuthAuthenticatesNullValues, MDBoolField, );
->>>>>>> 9a811108
   PARSE_MD_FIELDS();
 #undef VISIT_MD_FIELDS
 
   std::optional<unsigned> DWARFAddressSpace;
-<<<<<<< HEAD
-  if (addressSpace.Val != UINT32_MAX) {
-    DWARFAddressSpace = addressSpace.Val;
-  }
-=======
   
   if (addressSpace.Val != UINT32_MAX)
     DWARFAddressSpace = addressSpace.Val;
@@ -5291,16 +5276,11 @@
         (unsigned)ptrAuthKey.Val, ptrAuthIsAddressDiscriminated.Val,
         (unsigned)ptrAuthExtraDiscriminator.Val, ptrAuthIsaPointer.Val,
         ptrAuthAuthenticatesNullValues.Val);
->>>>>>> 9a811108
 
   Result = GET_OR_DISTINCT(DIDerivedType,
                            (Context, tag.Val, name.Val, file.Val, line.Val,
                             scope.Val, baseType.Val, size.Val, align.Val,
-<<<<<<< HEAD
-                            offset.Val, DWARFAddressSpace, memorySpace.val(),
-=======
                             offset.Val, DWARFAddressSpace, memorySpace.val(), PtrAuthData,
->>>>>>> 9a811108
                             flags.Val, extraData.Val, annotations.Val));
   return false;
 }
