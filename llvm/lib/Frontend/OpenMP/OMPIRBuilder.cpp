--- conflicted
+++ resolved
@@ -7932,18 +7932,7 @@
   auto &&EmitTargetCallThen =
       [&](OpenMPIRBuilder::InsertPointTy AllocaIP,
           OpenMPIRBuilder::InsertPointTy CodeGenIP) -> Error {
-<<<<<<< HEAD
-    OpenMPIRBuilder::TargetDataInfo Info(
-        /*RequiresDevicePointerInfo=*/false,
-        /*SeparateBeginEndCalls=*/true);
     Info.HasNoWait = HasNoWait;
-    OpenMPIRBuilder::MapInfosTy &MapInfo = GenMapInfoCB(CodeGenIP);
-    OpenMPIRBuilder::TargetDataRTArgs RTArgs;
-
-    OMPBuilder.emitOffloadingArraysAndArgs(AllocaIP, CodeGenIP, Info, RTArgs,
-                                           MapInfo, /*IsNonContiguous=*/true,
-                                           /*ForEndCall=*/false);
-=======
     OpenMPIRBuilder::MapInfosTy &MapInfo = GenMapInfoCB(CodeGenIP);
     OpenMPIRBuilder::TargetDataRTArgs RTArgs;
     if (Error Err = OMPBuilder.emitOffloadingArraysAndArgs(
@@ -7952,7 +7941,6 @@
             /*ForEndCall=*/false))
       return Err;
 
->>>>>>> 5ea58a4b
     SmallVector<Value *, 3> NumTeamsC;
     for (auto [DefaultVal, RuntimeVal] :
          zip_equal(DefaultAttrs.MaxTeams, RuntimeAttrs.MaxTeams))
