--- conflicted
+++ resolved
@@ -7337,13 +7337,9 @@
     assert(TaskTy != TaskWithPrivatesTy &&
            "If there are offloading arrays to pass to the target"
            "TaskTy cannot be the same as TaskWithPrivatesTy");
-<<<<<<< HEAD
-    Value *Privates = Builder.CreateStructGEP(TaskWithPrivatesTy, TaskWithPrivates, 1);
-=======
     (void)TaskTy;
     Value *Privates =
         Builder.CreateStructGEP(TaskWithPrivatesTy, TaskWithPrivates, 1);
->>>>>>> 65b06cd9
     for (unsigned int i = 0; i < NumOffloadingArrays; ++i)
       KernelLaunchArgs.push_back(Builder.CreateStructGEP(PrivatesTy, Privates, i));
   }
@@ -7756,18 +7752,13 @@
       Value *Privates = Builder.CreateStructGEP(TaskWithPrivatesTy, TaskData, 1);
       for (unsigned int i = 0; i < OffloadingArraysToPrivatize.size(); ++i) {
         Value *PtrToPrivatize = OffloadingArraysToPrivatize[i];
-<<<<<<< HEAD
-        Type *ArrayType = nullptr;
+        [[maybe_unused]] Type *ArrayType = nullptr;
         if (auto *GEP = dyn_cast<GetElementPtrInst>(PtrToPrivatize))
           ArrayType = GEP->getSourceElementType();
         else if (auto *Alloca = dyn_cast<AllocaInst>(PtrToPrivatize))
           ArrayType = Alloca->getAllocatedType();
         else
           llvm_unreachable("Unhandled Instruction type");
-=======
-        [[maybe_unused]] Type *ArrayType =
-            getOffloadingArrayType(PtrToPrivatize);
->>>>>>> 65b06cd9
         assert(ArrayType && "ArrayType cannot be nullptr");
 
         Type *ElementType = PrivatesTy->getElementType(i);
