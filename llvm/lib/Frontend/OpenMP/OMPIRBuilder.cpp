--- conflicted
+++ resolved
@@ -6946,12 +6946,12 @@
   return getOrCreateRuntimeFunction(M, omp::OMPRTL___kmpc_dispatch_deinit);
 }
 
-<<<<<<< HEAD
 static Value *removeASCastIfPresent(Value *V) {
   if (Operator::getOpcode(V) == Instruction::AddrSpaceCast)
     return cast<Operator>(V)->getOperand(0);
   return V;
-=======
+}
+
 static void FixupDebugInfoForOutlinedFunction(
     OpenMPIRBuilder &OMPBuilder, IRBuilderBase &Builder, Function *Func,
     DenseMap<Value *, std::tuple<Value *, unsigned>> &ValueReplacementMap) {
@@ -6976,6 +6976,7 @@
     NewVar = llvm::DILocalVariable::get(
         Builder.getContext(), NewScope, OldVar->getName(), OldVar->getFile(),
         OldVar->getLine(), OldVar->getType(), arg, OldVar->getFlags(),
+        llvm::dwarf::DW_MSPACE_LLVM_none,
         OldVar->getAlignInBits(), OldVar->getAnnotations());
     return NewVar;
   };
@@ -7016,7 +7017,6 @@
     DB.insertDeclare(&(*Func->arg_begin()), Var, DB.createExpression(), Loc,
                      &(*Func->begin()));
   }
->>>>>>> 0c6c4a99
 }
 
 static Expected<Function *> createOutlinedFunction(
