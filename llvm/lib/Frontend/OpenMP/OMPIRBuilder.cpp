--- conflicted
+++ resolved
@@ -6735,11 +6735,7 @@
                             /*TargetTaskAllocaIP=*/{}));
       else
         cantFail(emitTargetTask(TaskBodyCB, DeviceID, SrcLocInfo, AllocaIP,
-<<<<<<< HEAD
-                                /*Dependencies=*/{}, RTArgs , Info.HasNoWait));
-=======
                                 /*Dependencies=*/{}, RTArgs, Info.HasNoWait));
->>>>>>> 40459706
     } else {
       Function *BeginMapperFunc = getOrCreateRuntimeFunctionPtr(
           omp::OMPRTL___tgt_target_data_begin_mapper);
@@ -7288,36 +7284,20 @@
 /// void @.omp_target_task_proxy_func(i32 %thread.id, ptr %task)
 /// This function is called from emitTargetTask once the
 /// code to launch the target kernel has been outlined already.
-<<<<<<< HEAD
-=======
 /// NumOffloadingArrays is the number of offloading arrays that we need to copy
 /// into the task structure so that the deferred target task can access this
 /// data even after the stack frame of the generating task has been rolled
 /// back. Offloading arrays contain base pointers, pointers, sizes etc
 /// of the data that the target kernel will access. These in effect are the
 /// non-empty arrays of pointers held by OpenMPIRBuilder::TargetDataRTArgs.
->>>>>>> 40459706
 static Function *emitTargetTaskProxyFunction(
     OpenMPIRBuilder &OMPBuilder, IRBuilderBase &Builder, CallInst *StaleCI,
     StructType *PrivatesTy, StructType *TaskWithPrivatesTy,
     const size_t NumOffloadingArrays, const int SharedArgsOperandNo) {
 
-<<<<<<< HEAD
-  // NumOffloadingArrays is the number of offloading arrays that we need to copy
-  // into the task structure so that the deferred target task can access this
-  // data even after the stack frame of the generating task has been rolled
-  // back. Offloading arrays contain base pointers, pointers, sizes etc
-  // of the data that the target kernel will access. In other words, the
-  // arrays of pointers held by OpenMPIRBuilder::TargetDataRTArgs
-  // The number of arrays and the size of each array depends on the specifics of
-  // the target call. These arrays are copied into a struct whose type is
-  // PrivatesTy. So, if NumOffloadingArrays is non-zero, PrivatesTy better
-  // not be nullptr
-=======
   // If NumOffloadingArrays is non-zero, PrivatesTy better not be nullptr.
   // This is because PrivatesTy is the type of the structure in which
   // we pass the offloading arrays to the deferred target task.
->>>>>>> 40459706
   assert((!NumOffloadingArrays || PrivatesTy) &&
          "PrivatesTy cannot be nullptr when there are offloadingArrays"
          "to privatize");
@@ -7372,12 +7352,6 @@
       BasicBlock::Create(Builder.getContext(), "entry", ProxyFn);
   Builder.SetInsertPoint(EntryBB);
 
-<<<<<<< HEAD
-  Value *ThreadId = ProxyFn->getArg(0);
-  Value *TaskWithPrivates = ProxyFn->getArg(1);
-
-=======
->>>>>>> 40459706
   SmallVector<Value *> KernelLaunchArgs;
   KernelLaunchArgs.reserve(StaleCI->arg_size());
   KernelLaunchArgs.push_back(ThreadId);
@@ -7386,16 +7360,6 @@
     assert(TaskTy != TaskWithPrivatesTy &&
            "If there are offloading arrays to pass to the target"
            "TaskTy cannot be the same as TaskWithPrivatesTy");
-<<<<<<< HEAD
-    Value *Privates = Builder.CreateStructGEP(TaskWithPrivatesTy, TaskWithPrivates, 1);
-    for (unsigned int i = 0; i < NumOffloadingArrays; ++i)
-      KernelLaunchArgs.push_back(Builder.CreateStructGEP(PrivatesTy, Privates, i));
-  }
-
-  if (HasShareds) {
-    auto *ArgStructAlloca = dyn_cast<AllocaInst>(
-        StaleCI->getArgOperand(SharedArgsOperandNo));
-=======
     Value *Privates =
         Builder.CreateStructGEP(TaskWithPrivatesTy, TaskWithPrivates, 1);
     for (unsigned int i = 0; i < NumOffloadingArrays; ++i)
@@ -7406,7 +7370,6 @@
   if (HasShareds) {
     auto *ArgStructAlloca =
         dyn_cast<AllocaInst>(StaleCI->getArgOperand(SharedArgsOperandNo));
->>>>>>> 40459706
     assert(ArgStructAlloca &&
            "Unable to find the alloca instruction corresponding to arguments "
            "for extracted function");
@@ -7418,27 +7381,8 @@
     Value *SharedsSize =
         Builder.getInt64(M.getDataLayout().getTypeStoreSize(ArgStructType));
 
-<<<<<<< HEAD
-    Value *TaskT = Builder.CreateStructGEP(TaskWithPrivatesTy, TaskWithPrivates, 0);
-    Value *Shareds = TaskT;
-    // TaskWithPrivatesTy can be
-    // %struct.task_with_privates = type { %struct.kmp_task_ompbuilder_t,
-    // %struct.privates }
-    // OR
-    //  %struct.kmp_task_ompbuilder_t  ;; This is simply TaskTy
-    // In the former case, that is when  TaskWithPrivatesTy is not the same as
-    // TaskTy, then its first member has to be the task descriptor. TaskTy is
-    // the type of the task descriptor. TaskT is the pointer to the task
-    // descriptor. Loading the first member of TaskT, gives us the pointer to
-    // shared data.
-    if (TaskWithPrivatesTy != TaskTy)
-      Shareds = Builder.CreateStructGEP(TaskTy, TaskT, 0);
-    LoadInst *LoadShared =
-        Builder.CreateLoad(PointerType::getUnqual(Ctx), Shareds);
-=======
     LoadInst *LoadShared = loadSharedDataFromTaskDescriptor(
         OMPBuilder, Builder, TaskWithPrivates, TaskWithPrivatesTy);
->>>>>>> 40459706
 
     Builder.CreateMemCpy(
         NewArgStructAlloca, NewArgStructAlloca->getAlign(), LoadShared,
@@ -7451,8 +7395,6 @@
 }
 static Type *getOffloadingArrayType(Value *V) {
 
-<<<<<<< HEAD
-=======
   if (auto *GEP = dyn_cast<GetElementPtrInst>(V))
     return GEP->getSourceElementType();
   if (auto *Alloca = dyn_cast<AllocaInst>(V))
@@ -7461,7 +7403,6 @@
   llvm_unreachable("Unhandled Instruction type");
   return nullptr;
 }
->>>>>>> 40459706
 // This function returns a struct that has at most two members.
 // The first member is always %struct.kmp_task_ompbuilder_t, that is the task
 // descriptor. The second member, if needed, is a struct containing arrays
@@ -7477,29 +7418,6 @@
 // If there aren't any offloading arrays to pass to the target kernel,
 // %struct.kmp_task_ompbuilder_t is returned.
 static StructType *
-<<<<<<< HEAD
-createTaskWithPrivatesTy(Type *Task,
-                         ArrayRef<Value *> OffloadingArraysToPrivatize) {
-
-  if (OffloadingArraysToPrivatize.empty())
-    return static_cast<StructType *>(Task);
-
-  SmallVector<Type *, 4> StructFieldTypes;
-  for (auto &V : OffloadingArraysToPrivatize) {
-    assert(V->getType()->isPointerTy() &&
-           "Expected pointer to array to privatize. Got a non-pointer value "
-           "instead");
-    if (auto *GEP = dyn_cast<GetElementPtrInst>(V))
-      StructFieldTypes.push_back(GEP->getSourceElementType());
-    else if (auto *Alloca = dyn_cast<AllocaInst>(V))
-      StructFieldTypes.push_back(Alloca->getAllocatedType());
-    else
-      llvm_unreachable("Unhandled Instruction type");
-  }
-  StructType *PrivatesStructTy =
-      StructType::create(StructFieldTypes, "struct.privates");
-  return StructType::create({Task, PrivatesStructTy},
-=======
 createTaskWithPrivatesTy(OpenMPIRBuilder &OMPIRBuilder,
                          ArrayRef<Value *> OffloadingArraysToPrivatize) {
 
@@ -7518,7 +7436,6 @@
   StructType *PrivatesStructTy =
       StructType::create(StructFieldTypes, "struct.privates");
   return StructType::create({OMPIRBuilder.Task, PrivatesStructTy},
->>>>>>> 40459706
                             "struct.task_with_privates");
 }
 static Error emitTargetOutlinedFunction(
@@ -7545,11 +7462,7 @@
     TargetTaskBodyCallbackTy TaskBodyCB, Value *DeviceID, Value *RTLoc,
     OpenMPIRBuilder::InsertPointTy AllocaIP,
     const SmallVector<llvm::OpenMPIRBuilder::DependData> &Dependencies,
-<<<<<<< HEAD
-    TargetDataRTArgs &RTArgs, bool HasNoWait) {
-=======
     const TargetDataRTArgs &RTArgs, bool HasNoWait) {
->>>>>>> 40459706
 
   // The following explains the code-gen scenario for the `target` directive. A
   // similar scneario is followed for other device-related directives (e.g.
@@ -7596,19 +7509,11 @@
   //
   // That is we create the following
   //   struct task_with_privates {
-<<<<<<< HEAD
-  //      struct kmp_task_ompbuilder_t;
-  //      struct privates {
-  //         [2 x ptr], ; baseptrs
-  //         [2 x ptr]  ; ptrs
-  //         [2 x i64]  ; sizes
-=======
   //      struct kmp_task_ompbuilder_t task_struct;
   //      struct privates {
   //         [2 x ptr] ; baseptrs
   //         [2 x ptr] ; ptrs
   //         [2 x i64] ; sizes
->>>>>>> 40459706
   //      }
   //   }
   //   void user_code_that_offloads(...) {
@@ -7626,22 +7531,12 @@
   //                                               sizeof(structArg),
   //                                               @.omp_target_task_proxy_func,
   //                                               ...)
-<<<<<<< HEAD
-  //     memcpy(target_task->shareds, %structArg, sizeof(structArg))
-  //     memcpy(target_task->privates->baseptrs,
-  //            offload_baseptrs, sizeof(offload_baseptrs)
-  //     memcpy(target_task->privates->ptrs,
-  //            offload_ptrs, sizeof(offload_ptrs)
-  //     memcpy(target_task->privates->sizes,
-=======
-  //     memcpy(target_task_with_privates->task_struct->shareds, %structArg,
   //            sizeof(structArg))
   //     memcpy(target_task_with_privates->privates->baseptrs,
   //            offload_baseptrs, sizeof(offload_baseptrs)
   //     memcpy(target_task_with_privates->privates->ptrs,
   //            offload_ptrs, sizeof(offload_ptrs)
   //     memcpy(target_task_with_privates->privates->sizes,
->>>>>>> 40459706
   //            offload_sizes, sizeof(offload_sizes)
   //     dependencies_array = ...
   //     ;; if nowait not present
@@ -7672,11 +7567,7 @@
   //   that of the kernel_launch function.
   //
   //   kernel_launch_function is generated by emitKernelLaunch and has the
-<<<<<<< HEAD
-  //   always_inline attribute. For this example, it'll look like so
-=======
   //   always_inline attribute. For this example, it'll look like so:
->>>>>>> 40459706
   //   void kernel_launch_function(%thread_id, %offload_baseptrs, %offload_ptrs,
   //                               %offload_sizes,  %structArg) alwaysinline {
   //       %kernel_args = alloca %struct.__tgt_kernel_arguments, align 8
@@ -7732,15 +7623,6 @@
             /*IsFinished=*/true);
 
   SmallVector<Value *, 2> OffloadingArraysToPrivatize;
-<<<<<<< HEAD
-  if (DeviceID && HasNoWait) {
-    for (auto *V : {RTArgs.BasePointersArray, RTArgs.PointersArray,
-                    RTArgs.MappersArray, RTArgs.MapNamesArray,
-                    RTArgs.MapTypesArray, RTArgs.MapTypesArrayEnd,
-                    RTArgs.SizesArray}) {
-      if (V && !isa<ConstantPointerNull>(V) &&
-          !isa<GlobalVariable>(V)) {
-=======
   bool NeedsTargetTask = HasNoWait && DeviceID;
   if (NeedsTargetTask) {
     for (auto *V :
@@ -7748,33 +7630,22 @@
           RTArgs.MapNamesArray, RTArgs.MapTypesArray, RTArgs.MapTypesArrayEnd,
           RTArgs.SizesArray}) {
       if (V && !isa<ConstantPointerNull, GlobalVariable>(V)) {
->>>>>>> 40459706
         OffloadingArraysToPrivatize.push_back(V);
         OI.ExcludeArgsFromAggregate.push_back(V);
       }
     }
   }
-<<<<<<< HEAD
-  OI.PostOutlineCB = [this, ToBeDeleted, Dependencies, HasNoWait,
-                      DeviceID, OffloadingArraysToPrivatize](Function &OutlinedFn) mutable {
-   assert(OutlinedFn.hasOneUse() &&
-=======
   OI.PostOutlineCB = [this, ToBeDeleted, Dependencies, NeedsTargetTask,
                       DeviceID, OffloadingArraysToPrivatize](
                          Function &OutlinedFn) mutable {
     assert(OutlinedFn.hasOneUse() &&
->>>>>>> 40459706
            "there must be a single user for the outlined function");
 
     CallInst *StaleCI = cast<CallInst>(OutlinedFn.user_back());
 
     // The first argument of StaleCI is always the thread id.
     // The next few arguments are the pointers to offloading arrays
-<<<<<<< HEAD
-    // if any. (See OffloadingArraysToPrivatize)
-=======
     // if any. (see OffloadingArraysToPrivatize)
->>>>>>> 40459706
     // Finally, all other local values that are live-in into the outlined region
     // end up in a structure whose pointer is passed as the last argument. This
     // piece of data is passed in the "shared" field of the task structure. So,
@@ -7784,24 +7655,6 @@
     // StaleCI is exactly OffloadingArraysToPrivatize.size() + 2
     const unsigned int NumStaleCIArgs = StaleCI->arg_size();
     bool HasShareds = NumStaleCIArgs > OffloadingArraysToPrivatize.size() + 1;
-<<<<<<< HEAD
-    assert(!HasShareds ||
-           NumStaleCIArgs == (OffloadingArraysToPrivatize.size() + 2) &&
-           "Wrong number of arguments for StaleCI when shareds are present");
-    int SharedArgOperandNo = HasShareds ? OffloadingArraysToPrivatize.size() + 1 : 0;
-
-    StructType *TaskWithPrivatesTy = createTaskWithPrivatesTy(Task, OffloadingArraysToPrivatize);
-    StructType *PrivatesTy = nullptr;
-
-    if (OffloadingArraysToPrivatize.size())
-      PrivatesTy =
-          static_cast<StructType *>(TaskWithPrivatesTy->getElementType(1));
-
-    Function *ProxyFn = emitTargetTaskProxyFunction(*this, Builder, StaleCI, PrivatesTy,
-                                                    TaskWithPrivatesTy,
-                                                    OffloadingArraysToPrivatize.size(),
-                                                    SharedArgOperandNo);
-=======
     assert(
         !HasShareds ||
         NumStaleCIArgs == (OffloadingArraysToPrivatize.size() + 2) &&
@@ -7820,7 +7673,6 @@
     Function *ProxyFn = emitTargetTaskProxyFunction(
         *this, Builder, StaleCI, PrivatesTy, TaskWithPrivatesTy,
         OffloadingArraysToPrivatize.size(), SharedArgOperandNo);
->>>>>>> 40459706
 
     LLVM_DEBUG(dbgs() << "Proxy task entry function created: " << *ProxyFn
                       << "\n");
@@ -7852,28 +7704,17 @@
     // Tasksize refers to the size in bytes of kmp_task_t data structure
     // plus any other data to be passed to the target task, if any, which
     // is packed into a struct. kmp_task_t and the struct so created are
-<<<<<<< HEAD
-    // packed into a wrapper struct whose type is TaskWithPrivatesTy
-    Value *TaskSize =
-        Builder.getInt64(M.getDataLayout().getTypeStoreSize(TaskWithPrivatesTy));
-=======
     // packed into a wrapper struct whose type is TaskWithPrivatesTy.
     Value *TaskSize = Builder.getInt64(
         M.getDataLayout().getTypeStoreSize(TaskWithPrivatesTy));
->>>>>>> 40459706
 
     // Argument - `sizeof_shareds` (SharedsSize)
     // SharedsSize refers to the shareds array size in the kmp_task_t data
     // structure.
     Value *SharedsSize = Builder.getInt64(0);
     if (HasShareds) {
-<<<<<<< HEAD
-      auto *ArgStructAlloca = dyn_cast<AllocaInst>(
-          StaleCI->getArgOperand(SharedArgOperandNo));
-=======
       auto *ArgStructAlloca =
           dyn_cast<AllocaInst>(StaleCI->getArgOperand(SharedArgOperandNo));
->>>>>>> 40459706
       assert(ArgStructAlloca &&
              "Unable to find the alloca instruction corresponding to arguments "
              "for extracted function");
@@ -7914,29 +7755,6 @@
     Align Alignment = TaskData->getPointerAlignment(M.getDataLayout());
     if (HasShareds) {
       Value *Shareds = StaleCI->getArgOperand(SharedArgOperandNo);
-<<<<<<< HEAD
-      Value *TaskT = Builder.CreateStructGEP(TaskWithPrivatesTy, TaskData, 0);
-      Value *TaskSharedsPtr = TaskT;
-      if (TaskWithPrivatesTy != Task) {
-        TaskSharedsPtr = Builder.CreateStructGEP(Task, TaskT, 0);
-      }
-      Value *TaskShareds = Builder.CreateLoad(VoidPtr, TaskSharedsPtr);
-
-      Builder.CreateMemCpy(TaskShareds, Alignment, Shareds, Alignment,
-                           SharedsSize);
-    }
-    if (OffloadingArraysToPrivatize.size()) {
-      Value *Privates = Builder.CreateStructGEP(TaskWithPrivatesTy, TaskData, 1);
-      for (unsigned int i = 0; i < OffloadingArraysToPrivatize.size(); ++i) {
-        Value *PtrToPrivatize = OffloadingArraysToPrivatize[i];
-        Type *ArrayType = nullptr;
-        if (auto *GEP = dyn_cast<GetElementPtrInst>(PtrToPrivatize))
-          ArrayType = GEP->getSourceElementType();
-        else if (auto *Alloca = dyn_cast<AllocaInst>(PtrToPrivatize))
-          ArrayType = Alloca->getAllocatedType();
-        else
-          llvm_unreachable("Unhandled Instruction type");
-=======
       Value *TaskShareds = loadSharedDataFromTaskDescriptor(
           *this, Builder, TaskData, TaskWithPrivatesTy);
       Builder.CreateMemCpy(TaskShareds, Alignment, Shareds, Alignment,
@@ -7948,7 +7766,6 @@
       for (unsigned int i = 0; i < OffloadingArraysToPrivatize.size(); ++i) {
         Value *PtrToPrivatize = OffloadingArraysToPrivatize[i];
         Type *ArrayType = getOffloadingArrayType(PtrToPrivatize);
->>>>>>> 40459706
         assert(ArrayType && "ArrayType cannot be nullptr");
 
         Type *ElementType = PrivatesTy->getElementType(i);
@@ -7956,15 +7773,9 @@
                "ElementType should match ArrayType");
 
         Value *Dst = Builder.CreateStructGEP(PrivatesTy, Privates, i);
-<<<<<<< HEAD
-        Builder.CreateMemCpy(Dst, Alignment, PtrToPrivatize, Alignment,
-                             Builder.getInt64(M.getDataLayout().
-                                              getTypeStoreSize(ElementType)));
-=======
         Builder.CreateMemCpy(
             Dst, Alignment, PtrToPrivatize, Alignment,
             Builder.getInt64(M.getDataLayout().getTypeStoreSize(ElementType)));
->>>>>>> 40459706
       }
     }
 
@@ -8112,10 +7923,6 @@
         // Arguments that are intended to be directly forwarded to an
         // emitKernelLaunch call are pased as nullptr, since
         // OutlinedFnID=nullptr results in that call not being done.
-<<<<<<< HEAD
-        OpenMPIRBuilder::TargetDataInfo Info;
-=======
->>>>>>> 40459706
         OpenMPIRBuilder::TargetDataRTArgs EmptyRTArgs;
         return OMPBuilder.emitTargetTask(TaskBodyCB, /*DeviceID=*/nullptr,
                                          /*RTLoc=*/nullptr, AllocaIP,
@@ -8132,11 +7939,7 @@
       [&](OpenMPIRBuilder::InsertPointTy AllocaIP,
           OpenMPIRBuilder::InsertPointTy CodeGenIP) -> Error {
     Info.HasNoWait = HasNoWait;
-<<<<<<< HEAD
-    OpenMPIRBuilder::MapInfosTy &MapInfo = GenMapInfoCB(CodeGenIP);
-=======
     OpenMPIRBuilder::MapInfosTy &MapInfo = GenMapInfoCB(Builder.saveIP());
->>>>>>> 40459706
     OpenMPIRBuilder::TargetDataRTArgs RTArgs;
     if (Error Err = OMPBuilder.emitOffloadingArraysAndArgs(
             AllocaIP, CodeGenIP, Info, RTArgs, MapInfo, CustomMapperCB,
@@ -8213,12 +8016,8 @@
       // explicit generation of the target task.
       if (RequiresOuterTargetTask)
         return OMPBuilder.emitTargetTask(TaskBodyCB, DeviceID, RTLoc, AllocaIP,
-<<<<<<< HEAD
-                                         Dependencies, KArgs.RTArgs, Info.HasNoWait);
-=======
                                          Dependencies, KArgs.RTArgs,
                                          Info.HasNoWait);
->>>>>>> 40459706
 
       return OMPBuilder.emitKernelLaunch(Builder, OutlinedFnID,
                                          EmitTargetCallFallbackCB, KArgs,
