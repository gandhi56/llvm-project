//===- OpenMPIRBuilder.cpp - Builder for LLVM-IR for OpenMP directives ----===//
//
// Part of the LLVM Project, under the Apache License v2.0 with LLVM Exceptions.
// See https://llvm.org/LICENSE.txt for license information.
// SPDX-License-Identifier: Apache-2.0 WITH LLVM-exception
//
//===----------------------------------------------------------------------===//
/// \file
///
/// This file implements the OpenMPIRBuilder class, which is used as a
/// convenient way to create LLVM instructions for OpenMP directives.
///
//===----------------------------------------------------------------------===//

#include "llvm/Frontend/OpenMP/OMPIRBuilder.h"
#include "llvm/ADT/SmallBitVector.h"
#include "llvm/ADT/SmallSet.h"
#include "llvm/ADT/StringExtras.h"
#include "llvm/ADT/StringRef.h"
#include "llvm/Analysis/AssumptionCache.h"
#include "llvm/Analysis/CodeMetrics.h"
#include "llvm/Analysis/LoopInfo.h"
#include "llvm/Analysis/OptimizationRemarkEmitter.h"
#include "llvm/Analysis/ScalarEvolution.h"
#include "llvm/Analysis/TargetLibraryInfo.h"
#include "llvm/Bitcode/BitcodeReader.h"
#include "llvm/Frontend/Offloading/Utility.h"
#include "llvm/Frontend/OpenMP/OMPGridValues.h"
#include "llvm/IR/Attributes.h"
#include "llvm/IR/BasicBlock.h"
#include "llvm/IR/CFG.h"
#include "llvm/IR/CallingConv.h"
#include "llvm/IR/Constant.h"
#include "llvm/IR/Constants.h"
#include "llvm/IR/DIBuilder.h"
#include "llvm/IR/DebugInfoMetadata.h"
#include "llvm/IR/DerivedTypes.h"
#include "llvm/IR/Function.h"
#include "llvm/IR/GlobalVariable.h"
#include "llvm/IR/IRBuilder.h"
#include "llvm/IR/InstIterator.h"
#include "llvm/IR/IntrinsicInst.h"
#include "llvm/IR/LLVMContext.h"
#include "llvm/IR/MDBuilder.h"
#include "llvm/IR/Metadata.h"
#include "llvm/IR/PassInstrumentation.h"
#include "llvm/IR/PassManager.h"
#include "llvm/IR/ReplaceConstant.h"
#include "llvm/IR/Value.h"
#include "llvm/MC/TargetRegistry.h"
#include "llvm/Support/CommandLine.h"
#include "llvm/Support/ErrorHandling.h"
#include "llvm/Support/FileSystem.h"
#include "llvm/Target/TargetMachine.h"
#include "llvm/Target/TargetOptions.h"
#include "llvm/Transforms/Utils/BasicBlockUtils.h"
#include "llvm/Transforms/Utils/Cloning.h"
#include "llvm/Transforms/Utils/CodeExtractor.h"
#include "llvm/Transforms/Utils/LoopPeel.h"
#include "llvm/Transforms/Utils/UnrollLoop.h"

#include <cstdint>
#include <optional>

#define DEBUG_TYPE "openmp-ir-builder"

using namespace llvm;
using namespace omp;

static cl::opt<bool>
    OptimisticAttributes("openmp-ir-builder-optimistic-attributes", cl::Hidden,
                         cl::desc("Use optimistic attributes describing "
                                  "'as-if' properties of runtime calls."),
                         cl::init(false));

static cl::opt<double> UnrollThresholdFactor(
    "openmp-ir-builder-unroll-threshold-factor", cl::Hidden,
    cl::desc("Factor for the unroll threshold to account for code "
             "simplifications still taking place"),
    cl::init(1.5));

#ifndef NDEBUG
/// Return whether IP1 and IP2 are ambiguous, i.e. that inserting instructions
/// at position IP1 may change the meaning of IP2 or vice-versa. This is because
/// an InsertPoint stores the instruction before something is inserted. For
/// instance, if both point to the same instruction, two IRBuilders alternating
/// creating instruction will cause the instructions to be interleaved.
static bool isConflictIP(IRBuilder<>::InsertPoint IP1,
                         IRBuilder<>::InsertPoint IP2) {
  if (!IP1.isSet() || !IP2.isSet())
    return false;
  return IP1.getBlock() == IP2.getBlock() && IP1.getPoint() == IP2.getPoint();
}

static bool isValidWorkshareLoopScheduleType(OMPScheduleType SchedType) {
  // Valid ordered/unordered and base algorithm combinations.
  switch (SchedType & ~OMPScheduleType::MonotonicityMask) {
  case OMPScheduleType::UnorderedStaticChunked:
  case OMPScheduleType::UnorderedStatic:
  case OMPScheduleType::UnorderedDynamicChunked:
  case OMPScheduleType::UnorderedGuidedChunked:
  case OMPScheduleType::UnorderedRuntime:
  case OMPScheduleType::UnorderedAuto:
  case OMPScheduleType::UnorderedTrapezoidal:
  case OMPScheduleType::UnorderedGreedy:
  case OMPScheduleType::UnorderedBalanced:
  case OMPScheduleType::UnorderedGuidedIterativeChunked:
  case OMPScheduleType::UnorderedGuidedAnalyticalChunked:
  case OMPScheduleType::UnorderedSteal:
  case OMPScheduleType::UnorderedStaticBalancedChunked:
  case OMPScheduleType::UnorderedGuidedSimd:
  case OMPScheduleType::UnorderedRuntimeSimd:
  case OMPScheduleType::OrderedStaticChunked:
  case OMPScheduleType::OrderedStatic:
  case OMPScheduleType::OrderedDynamicChunked:
  case OMPScheduleType::OrderedGuidedChunked:
  case OMPScheduleType::OrderedRuntime:
  case OMPScheduleType::OrderedAuto:
  case OMPScheduleType::OrderdTrapezoidal:
  case OMPScheduleType::NomergeUnorderedStaticChunked:
  case OMPScheduleType::NomergeUnorderedStatic:
  case OMPScheduleType::NomergeUnorderedDynamicChunked:
  case OMPScheduleType::NomergeUnorderedGuidedChunked:
  case OMPScheduleType::NomergeUnorderedRuntime:
  case OMPScheduleType::NomergeUnorderedAuto:
  case OMPScheduleType::NomergeUnorderedTrapezoidal:
  case OMPScheduleType::NomergeUnorderedGreedy:
  case OMPScheduleType::NomergeUnorderedBalanced:
  case OMPScheduleType::NomergeUnorderedGuidedIterativeChunked:
  case OMPScheduleType::NomergeUnorderedGuidedAnalyticalChunked:
  case OMPScheduleType::NomergeUnorderedSteal:
  case OMPScheduleType::NomergeOrderedStaticChunked:
  case OMPScheduleType::NomergeOrderedStatic:
  case OMPScheduleType::NomergeOrderedDynamicChunked:
  case OMPScheduleType::NomergeOrderedGuidedChunked:
  case OMPScheduleType::NomergeOrderedRuntime:
  case OMPScheduleType::NomergeOrderedAuto:
  case OMPScheduleType::NomergeOrderedTrapezoidal:
    break;
  default:
    return false;
  }

  // Must not set both monotonicity modifiers at the same time.
  OMPScheduleType MonotonicityFlags =
      SchedType & OMPScheduleType::MonotonicityMask;
  if (MonotonicityFlags == OMPScheduleType::MonotonicityMask)
    return false;

  return true;
}
#endif

static const omp::GV &getGridValue(const Triple &T, Function *Kernel) {
  if (T.isAMDGPU()) {
    StringRef Features =
        Kernel->getFnAttribute("target-features").getValueAsString();
    if (Features.count("+wavefrontsize64"))
      return omp::getAMDGPUGridValues<64>();
    return omp::getAMDGPUGridValues<32>();
  }
  if (T.isNVPTX())
    return omp::NVPTXGridValues;
  if (T.isSPIRV())
    return omp::SPIRVGridValues;
  llvm_unreachable("No grid value available for this architecture!");
}

/// Determine which scheduling algorithm to use, determined from schedule clause
/// arguments.
static OMPScheduleType
getOpenMPBaseScheduleType(llvm::omp::ScheduleKind ClauseKind, bool HasChunks,
                          bool HasSimdModifier) {
  // Currently, the default schedule it static.
  switch (ClauseKind) {
  case OMP_SCHEDULE_Default:
  case OMP_SCHEDULE_Static:
    return HasChunks ? OMPScheduleType::BaseStaticChunked
                     : OMPScheduleType::BaseStatic;
  case OMP_SCHEDULE_Dynamic:
    return OMPScheduleType::BaseDynamicChunked;
  case OMP_SCHEDULE_Guided:
    return HasSimdModifier ? OMPScheduleType::BaseGuidedSimd
                           : OMPScheduleType::BaseGuidedChunked;
  case OMP_SCHEDULE_Auto:
    return llvm::omp::OMPScheduleType::BaseAuto;
  case OMP_SCHEDULE_Runtime:
    return HasSimdModifier ? OMPScheduleType::BaseRuntimeSimd
                           : OMPScheduleType::BaseRuntime;
  }
  llvm_unreachable("unhandled schedule clause argument");
}

/// Adds ordering modifier flags to schedule type.
static OMPScheduleType
getOpenMPOrderingScheduleType(OMPScheduleType BaseScheduleType,
                              bool HasOrderedClause) {
  assert((BaseScheduleType & OMPScheduleType::ModifierMask) ==
             OMPScheduleType::None &&
         "Must not have ordering nor monotonicity flags already set");

  OMPScheduleType OrderingModifier = HasOrderedClause
                                         ? OMPScheduleType::ModifierOrdered
                                         : OMPScheduleType::ModifierUnordered;
  OMPScheduleType OrderingScheduleType = BaseScheduleType | OrderingModifier;

  // Unsupported combinations
  if (OrderingScheduleType ==
      (OMPScheduleType::BaseGuidedSimd | OMPScheduleType::ModifierOrdered))
    return OMPScheduleType::OrderedGuidedChunked;
  else if (OrderingScheduleType == (OMPScheduleType::BaseRuntimeSimd |
                                    OMPScheduleType::ModifierOrdered))
    return OMPScheduleType::OrderedRuntime;

  return OrderingScheduleType;
}

/// Adds monotonicity modifier flags to schedule type.
static OMPScheduleType
getOpenMPMonotonicityScheduleType(OMPScheduleType ScheduleType,
                                  bool HasSimdModifier, bool HasMonotonic,
                                  bool HasNonmonotonic, bool HasOrderedClause) {
  assert((ScheduleType & OMPScheduleType::MonotonicityMask) ==
             OMPScheduleType::None &&
         "Must not have monotonicity flags already set");
  assert((!HasMonotonic || !HasNonmonotonic) &&
         "Monotonic and Nonmonotonic are contradicting each other");

  if (HasMonotonic) {
    return ScheduleType | OMPScheduleType::ModifierMonotonic;
  } else if (HasNonmonotonic) {
    return ScheduleType | OMPScheduleType::ModifierNonmonotonic;
  } else {
    // OpenMP 5.1, 2.11.4 Worksharing-Loop Construct, Description.
    // If the static schedule kind is specified or if the ordered clause is
    // specified, and if the nonmonotonic modifier is not specified, the
    // effect is as if the monotonic modifier is specified. Otherwise, unless
    // the monotonic modifier is specified, the effect is as if the
    // nonmonotonic modifier is specified.
    OMPScheduleType BaseScheduleType =
        ScheduleType & ~OMPScheduleType::ModifierMask;
    if ((BaseScheduleType == OMPScheduleType::BaseStatic) ||
        (BaseScheduleType == OMPScheduleType::BaseStaticChunked) ||
        HasOrderedClause) {
      // The monotonic is used by default in openmp runtime library, so no need
      // to set it.
      return ScheduleType;
    } else {
      return ScheduleType | OMPScheduleType::ModifierNonmonotonic;
    }
  }
}

/// Determine the schedule type using schedule and ordering clause arguments.
static OMPScheduleType
computeOpenMPScheduleType(ScheduleKind ClauseKind, bool HasChunks,
                          bool HasSimdModifier, bool HasMonotonicModifier,
                          bool HasNonmonotonicModifier, bool HasOrderedClause) {
  OMPScheduleType BaseSchedule =
      getOpenMPBaseScheduleType(ClauseKind, HasChunks, HasSimdModifier);
  OMPScheduleType OrderedSchedule =
      getOpenMPOrderingScheduleType(BaseSchedule, HasOrderedClause);
  OMPScheduleType Result = getOpenMPMonotonicityScheduleType(
      OrderedSchedule, HasSimdModifier, HasMonotonicModifier,
      HasNonmonotonicModifier, HasOrderedClause);

  assert(isValidWorkshareLoopScheduleType(Result));
  return Result;
}

/// Emit an implicit cast to convert \p XRead to type of variable \p V
static llvm::Value *emitImplicitCast(IRBuilder<> &Builder, llvm::Value *XRead,
                                     llvm::Value *V) {
  // TODO: Add this functionality to the `AtomicInfo` interface
  llvm::Type *XReadType = XRead->getType();
  llvm::Type *VType = V->getType();
  if (llvm::AllocaInst *vAlloca = dyn_cast<llvm::AllocaInst>(V))
    VType = vAlloca->getAllocatedType();

  if (XReadType->isStructTy() && VType->isStructTy())
    // No need to extract or convert. A direct
    // `store` will suffice.
    return XRead;

  if (XReadType->isStructTy())
    XRead = Builder.CreateExtractValue(XRead, /*Idxs=*/0);
  if (VType->isIntegerTy() && XReadType->isFloatingPointTy())
    XRead = Builder.CreateFPToSI(XRead, VType);
  else if (VType->isFloatingPointTy() && XReadType->isIntegerTy())
    XRead = Builder.CreateSIToFP(XRead, VType);
  else if (VType->isIntegerTy() && XReadType->isIntegerTy())
    XRead = Builder.CreateIntCast(XRead, VType, true);
  else if (VType->isFloatingPointTy() && XReadType->isFloatingPointTy())
    XRead = Builder.CreateFPCast(XRead, VType);
  return XRead;
}

/// Make \p Source branch to \p Target.
///
/// Handles two situations:
/// * \p Source already has an unconditional branch.
/// * \p Source is a degenerate block (no terminator because the BB is
///             the current head of the IR construction).
static void redirectTo(BasicBlock *Source, BasicBlock *Target, DebugLoc DL) {
  if (Instruction *Term = Source->getTerminator()) {
    auto *Br = cast<BranchInst>(Term);
    assert(!Br->isConditional() &&
           "BB's terminator must be an unconditional branch (or degenerate)");
    BasicBlock *Succ = Br->getSuccessor(0);
    Succ->removePredecessor(Source, /*KeepOneInputPHIs=*/true);
    Br->setSuccessor(0, Target);
    return;
  }

  auto *NewBr = BranchInst::Create(Target, Source);
  NewBr->setDebugLoc(DL);
}

void llvm::spliceBB(IRBuilderBase::InsertPoint IP, BasicBlock *New,
                    bool CreateBranch, DebugLoc DL) {
  assert(New->getFirstInsertionPt() == New->begin() &&
         "Target BB must not have PHI nodes");

  // Move instructions to new block.
  BasicBlock *Old = IP.getBlock();
  New->splice(New->begin(), Old, IP.getPoint(), Old->end());

  if (CreateBranch) {
    auto *NewBr = BranchInst::Create(New, Old);
    NewBr->setDebugLoc(DL);
  }
}

void llvm::spliceBB(IRBuilder<> &Builder, BasicBlock *New, bool CreateBranch) {
  DebugLoc DebugLoc = Builder.getCurrentDebugLocation();
  BasicBlock *Old = Builder.GetInsertBlock();

  spliceBB(Builder.saveIP(), New, CreateBranch, DebugLoc);
  if (CreateBranch)
    Builder.SetInsertPoint(Old->getTerminator());
  else
    Builder.SetInsertPoint(Old);

  // SetInsertPoint also updates the Builder's debug location, but we want to
  // keep the one the Builder was configured to use.
  Builder.SetCurrentDebugLocation(DebugLoc);
}

BasicBlock *llvm::splitBB(IRBuilderBase::InsertPoint IP, bool CreateBranch,
                          DebugLoc DL, llvm::Twine Name) {
  BasicBlock *Old = IP.getBlock();
  BasicBlock *New = BasicBlock::Create(
      Old->getContext(), Name.isTriviallyEmpty() ? Old->getName() : Name,
      Old->getParent(), Old->getNextNode());
  spliceBB(IP, New, CreateBranch, DL);
  New->replaceSuccessorsPhiUsesWith(Old, New);
  return New;
}

BasicBlock *llvm::splitBB(IRBuilderBase &Builder, bool CreateBranch,
                          llvm::Twine Name) {
  DebugLoc DebugLoc = Builder.getCurrentDebugLocation();
  BasicBlock *New = splitBB(Builder.saveIP(), CreateBranch, DebugLoc, Name);
  if (CreateBranch)
    Builder.SetInsertPoint(Builder.GetInsertBlock()->getTerminator());
  else
    Builder.SetInsertPoint(Builder.GetInsertBlock());
  // SetInsertPoint also updates the Builder's debug location, but we want to
  // keep the one the Builder was configured to use.
  Builder.SetCurrentDebugLocation(DebugLoc);
  return New;
}

BasicBlock *llvm::splitBB(IRBuilder<> &Builder, bool CreateBranch,
                          llvm::Twine Name) {
  DebugLoc DebugLoc = Builder.getCurrentDebugLocation();
  BasicBlock *New = splitBB(Builder.saveIP(), CreateBranch, DebugLoc, Name);
  if (CreateBranch)
    Builder.SetInsertPoint(Builder.GetInsertBlock()->getTerminator());
  else
    Builder.SetInsertPoint(Builder.GetInsertBlock());
  // SetInsertPoint also updates the Builder's debug location, but we want to
  // keep the one the Builder was configured to use.
  Builder.SetCurrentDebugLocation(DebugLoc);
  return New;
}

BasicBlock *llvm::splitBBWithSuffix(IRBuilderBase &Builder, bool CreateBranch,
                                    llvm::Twine Suffix) {
  BasicBlock *Old = Builder.GetInsertBlock();
  return splitBB(Builder, CreateBranch, Old->getName() + Suffix);
}

// This function creates a fake integer value and a fake use for the integer
// value. It returns the fake value created. This is useful in modeling the
// extra arguments to the outlined functions.
Value *createFakeIntVal(IRBuilderBase &Builder,
                        OpenMPIRBuilder::InsertPointTy OuterAllocaIP,
                        llvm::SmallVectorImpl<Instruction *> &ToBeDeleted,
                        OpenMPIRBuilder::InsertPointTy InnerAllocaIP,
                        const Twine &Name = "", bool AsPtr = true) {
  Builder.restoreIP(OuterAllocaIP);
  Instruction *FakeVal;
  AllocaInst *FakeValAddr =
      Builder.CreateAlloca(Builder.getInt32Ty(), 0, nullptr, Name + ".addr");
  ToBeDeleted.push_back(FakeValAddr);

  if (AsPtr) {
    FakeVal = FakeValAddr;
  } else {
    FakeVal =
        Builder.CreateLoad(Builder.getInt32Ty(), FakeValAddr, Name + ".val");
    ToBeDeleted.push_back(FakeVal);
  }

  // Generate a fake use of this value
  Builder.restoreIP(InnerAllocaIP);
  Instruction *UseFakeVal;
  if (AsPtr) {
    UseFakeVal =
        Builder.CreateLoad(Builder.getInt32Ty(), FakeVal, Name + ".use");
  } else {
    UseFakeVal =
        cast<BinaryOperator>(Builder.CreateAdd(FakeVal, Builder.getInt32(10)));
  }
  ToBeDeleted.push_back(UseFakeVal);
  return FakeVal;
}

//===----------------------------------------------------------------------===//
// OpenMPIRBuilderConfig
//===----------------------------------------------------------------------===//

namespace {
LLVM_ENABLE_BITMASK_ENUMS_IN_NAMESPACE();
/// Values for bit flags for marking which requires clauses have been used.
enum OpenMPOffloadingRequiresDirFlags {
  /// flag undefined.
  OMP_REQ_UNDEFINED = 0x000,
  /// no requires directive present.
  OMP_REQ_NONE = 0x001,
  /// reverse_offload clause.
  OMP_REQ_REVERSE_OFFLOAD = 0x002,
  /// unified_address clause.
  OMP_REQ_UNIFIED_ADDRESS = 0x004,
  /// unified_shared_memory clause.
  OMP_REQ_UNIFIED_SHARED_MEMORY = 0x008,
  /// dynamic_allocators clause.
  OMP_REQ_DYNAMIC_ALLOCATORS = 0x010,
  LLVM_MARK_AS_BITMASK_ENUM(/*LargestValue=*/OMP_REQ_DYNAMIC_ALLOCATORS)
};

} // anonymous namespace

OpenMPIRBuilderConfig::OpenMPIRBuilderConfig()
    : RequiresFlags(OMP_REQ_UNDEFINED) {}

OpenMPIRBuilderConfig::OpenMPIRBuilderConfig(
    bool IsTargetDevice, bool IsGPU, bool OpenMPOffloadMandatory,
    bool HasRequiresReverseOffload, bool HasRequiresUnifiedAddress,
    bool HasRequiresUnifiedSharedMemory, bool HasRequiresDynamicAllocators)
    : IsTargetDevice(IsTargetDevice), IsGPU(IsGPU),
      OpenMPOffloadMandatory(OpenMPOffloadMandatory),
      RequiresFlags(OMP_REQ_UNDEFINED) {
  if (HasRequiresReverseOffload)
    RequiresFlags |= OMP_REQ_REVERSE_OFFLOAD;
  if (HasRequiresUnifiedAddress)
    RequiresFlags |= OMP_REQ_UNIFIED_ADDRESS;
  if (HasRequiresUnifiedSharedMemory)
    RequiresFlags |= OMP_REQ_UNIFIED_SHARED_MEMORY;
  if (HasRequiresDynamicAllocators)
    RequiresFlags |= OMP_REQ_DYNAMIC_ALLOCATORS;
}

bool OpenMPIRBuilderConfig::hasRequiresReverseOffload() const {
  return RequiresFlags & OMP_REQ_REVERSE_OFFLOAD;
}

bool OpenMPIRBuilderConfig::hasRequiresUnifiedAddress() const {
  return RequiresFlags & OMP_REQ_UNIFIED_ADDRESS;
}

bool OpenMPIRBuilderConfig::hasRequiresUnifiedSharedMemory() const {
  return RequiresFlags & OMP_REQ_UNIFIED_SHARED_MEMORY;
}

bool OpenMPIRBuilderConfig::hasRequiresDynamicAllocators() const {
  return RequiresFlags & OMP_REQ_DYNAMIC_ALLOCATORS;
}

int64_t OpenMPIRBuilderConfig::getRequiresFlags() const {
  return hasRequiresFlags() ? RequiresFlags
                            : static_cast<int64_t>(OMP_REQ_NONE);
}

void OpenMPIRBuilderConfig::setHasRequiresReverseOffload(bool Value) {
  if (Value)
    RequiresFlags |= OMP_REQ_REVERSE_OFFLOAD;
  else
    RequiresFlags &= ~OMP_REQ_REVERSE_OFFLOAD;
}

void OpenMPIRBuilderConfig::setHasRequiresUnifiedAddress(bool Value) {
  if (Value)
    RequiresFlags |= OMP_REQ_UNIFIED_ADDRESS;
  else
    RequiresFlags &= ~OMP_REQ_UNIFIED_ADDRESS;
}

void OpenMPIRBuilderConfig::setHasRequiresUnifiedSharedMemory(bool Value) {
  if (Value)
    RequiresFlags |= OMP_REQ_UNIFIED_SHARED_MEMORY;
  else
    RequiresFlags &= ~OMP_REQ_UNIFIED_SHARED_MEMORY;
}

void OpenMPIRBuilderConfig::setHasRequiresDynamicAllocators(bool Value) {
  if (Value)
    RequiresFlags |= OMP_REQ_DYNAMIC_ALLOCATORS;
  else
    RequiresFlags &= ~OMP_REQ_DYNAMIC_ALLOCATORS;
}

//===----------------------------------------------------------------------===//
// OpenMPIRBuilder
//===----------------------------------------------------------------------===//

void OpenMPIRBuilder::getKernelArgsVector(TargetKernelArgs &KernelArgs,
                                          IRBuilderBase &Builder,
                                          SmallVector<Value *> &ArgsVector) {
  Value *Version = Builder.getInt32(OMP_KERNEL_ARG_VERSION);
  Value *PointerNum = Builder.getInt32(KernelArgs.NumTargetItems);
  auto Int32Ty = Type::getInt32Ty(Builder.getContext());
  constexpr const size_t MaxDim = 3;
  Value *ZeroArray = Constant::getNullValue(ArrayType::get(Int32Ty, MaxDim));
  Value *Flags = Builder.getInt64(KernelArgs.HasNoWait);

  assert(!KernelArgs.NumTeams.empty() && !KernelArgs.NumThreads.empty());

  Value *NumTeams3D =
      Builder.CreateInsertValue(ZeroArray, KernelArgs.NumTeams[0], {0});
  Value *NumThreads3D =
      Builder.CreateInsertValue(ZeroArray, KernelArgs.NumThreads[0], {0});
  for (unsigned I :
       seq<unsigned>(1, std::min(KernelArgs.NumTeams.size(), MaxDim)))
    NumTeams3D =
        Builder.CreateInsertValue(NumTeams3D, KernelArgs.NumTeams[I], {I});
  for (unsigned I :
       seq<unsigned>(1, std::min(KernelArgs.NumThreads.size(), MaxDim)))
    NumThreads3D =
        Builder.CreateInsertValue(NumThreads3D, KernelArgs.NumThreads[I], {I});

  ArgsVector = {Version,
                PointerNum,
                KernelArgs.RTArgs.BasePointersArray,
                KernelArgs.RTArgs.PointersArray,
                KernelArgs.RTArgs.SizesArray,
                KernelArgs.RTArgs.MapTypesArray,
                KernelArgs.RTArgs.MapNamesArray,
                KernelArgs.RTArgs.MappersArray,
                KernelArgs.TripCount,
                Flags,
                NumTeams3D,
                NumThreads3D,
                KernelArgs.DynCGGroupMem};
}

void OpenMPIRBuilder::addAttributes(omp::RuntimeFunction FnID, Function &Fn) {
  LLVMContext &Ctx = Fn.getContext();

  // Get the function's current attributes.
  auto Attrs = Fn.getAttributes();
  auto FnAttrs = Attrs.getFnAttrs();
  auto RetAttrs = Attrs.getRetAttrs();
  SmallVector<AttributeSet, 4> ArgAttrs;
  for (size_t ArgNo = 0; ArgNo < Fn.arg_size(); ++ArgNo)
    ArgAttrs.emplace_back(Attrs.getParamAttrs(ArgNo));

  // Add AS to FnAS while taking special care with integer extensions.
  auto addAttrSet = [&](AttributeSet &FnAS, const AttributeSet &AS,
                        bool Param = true) -> void {
    bool HasSignExt = AS.hasAttribute(Attribute::SExt);
    bool HasZeroExt = AS.hasAttribute(Attribute::ZExt);
    if (HasSignExt || HasZeroExt) {
      assert(AS.getNumAttributes() == 1 &&
             "Currently not handling extension attr combined with others.");
      if (Param) {
        if (auto AK = TargetLibraryInfo::getExtAttrForI32Param(T, HasSignExt))
          FnAS = FnAS.addAttribute(Ctx, AK);
      } else if (auto AK =
                     TargetLibraryInfo::getExtAttrForI32Return(T, HasSignExt))
        FnAS = FnAS.addAttribute(Ctx, AK);
    } else {
      FnAS = FnAS.addAttributes(Ctx, AS);
    }
  };

#define OMP_ATTRS_SET(VarName, AttrSet) AttributeSet VarName = AttrSet;
#include "llvm/Frontend/OpenMP/OMPKinds.def"

  // Add attributes to the function declaration.
  switch (FnID) {
#define OMP_RTL_ATTRS(Enum, FnAttrSet, RetAttrSet, ArgAttrSets)                \
  case Enum:                                                                   \
    FnAttrs = FnAttrs.addAttributes(Ctx, FnAttrSet);                           \
    addAttrSet(RetAttrs, RetAttrSet, /*Param*/ false);                         \
    for (size_t ArgNo = 0; ArgNo < ArgAttrSets.size(); ++ArgNo)                \
      addAttrSet(ArgAttrs[ArgNo], ArgAttrSets[ArgNo]);                         \
    Fn.setAttributes(AttributeList::get(Ctx, FnAttrs, RetAttrs, ArgAttrs));    \
    break;
#include "llvm/Frontend/OpenMP/OMPKinds.def"
  default:
    // Attributes are optional.
    break;
  }
}

FunctionCallee
OpenMPIRBuilder::getOrCreateRuntimeFunction(Module &M, RuntimeFunction FnID) {
  FunctionType *FnTy = nullptr;
  Function *Fn = nullptr;

  // Try to find the declation in the module first.
  switch (FnID) {
#define OMP_RTL(Enum, Str, IsVarArg, ReturnType, ...)                          \
  case Enum:                                                                   \
    FnTy = FunctionType::get(ReturnType, ArrayRef<Type *>{__VA_ARGS__},        \
                             IsVarArg);                                        \
    Fn = M.getFunction(Str);                                                   \
    break;
#include "llvm/Frontend/OpenMP/OMPKinds.def"
  }

  if (!Fn) {
    // Create a new declaration if we need one.
    switch (FnID) {
#define OMP_RTL(Enum, Str, ...)                                                \
  case Enum:                                                                   \
    Fn = Function::Create(FnTy, GlobalValue::ExternalLinkage, Str, M);         \
    break;
#include "llvm/Frontend/OpenMP/OMPKinds.def"
    }

    // Add information if the runtime function takes a callback function
    if (FnID == OMPRTL___kmpc_fork_call || FnID == OMPRTL___kmpc_fork_teams) {
      if (!Fn->hasMetadata(LLVMContext::MD_callback)) {
        LLVMContext &Ctx = Fn->getContext();
        MDBuilder MDB(Ctx);
        // Annotate the callback behavior of the runtime function:
        //  - The callback callee is argument number 2 (microtask).
        //  - The first two arguments of the callback callee are unknown (-1).
        //  - All variadic arguments to the runtime function are passed to the
        //    callback callee.
        Fn->addMetadata(
            LLVMContext::MD_callback,
            *MDNode::get(Ctx, {MDB.createCallbackEncoding(
                                  2, {-1, -1}, /* VarArgsArePassed */ true)}));
      }
    }

    LLVM_DEBUG(dbgs() << "Created OpenMP runtime function " << Fn->getName()
                      << " with type " << *Fn->getFunctionType() << "\n");
    addAttributes(FnID, *Fn);

  } else {
    LLVM_DEBUG(dbgs() << "Found OpenMP runtime function " << Fn->getName()
                      << " with type " << *Fn->getFunctionType() << "\n");
  }

  assert(Fn && "Failed to create OpenMP runtime function");

  return {FnTy, Fn};
}

FunctionCallee OpenMPIRBuilder::unsignedGetOrCreateAtomicCASRuntimeFunction(
    Module &M, const StringRef &FunName, Type *RetType, Type *AddrTy,
    Type *UpdateTy) {
  FunctionType *FnTy = nullptr;
  Function *Fn = nullptr;

  FnTy = FunctionType::get(RetType, ArrayRef<Type *>{AddrTy, UpdateTy},
                           /*IsVarArg=*/false);
  Fn = M.getFunction(FunName);

  if (!Fn) {
    Fn = Function::Create(FnTy, GlobalValue::ExternalLinkage, FunName, M);
    // do we need to add attributes?
  }

  assert(Fn && "Failed to create custom OpenMP atomic CAS runtime function");
  // Cast the function to the expected type if necessary
  Constant *C = ConstantExpr::getBitCast(
      Fn, llvm::PointerType::get(Fn->getContext(), /*AddressSpace=*/0));
  return {FnTy, C};
}

Function *OpenMPIRBuilder::getOrCreateRuntimeFunctionPtr(RuntimeFunction FnID) {
  FunctionCallee RTLFn = getOrCreateRuntimeFunction(M, FnID);
  auto *Fn = dyn_cast<llvm::Function>(RTLFn.getCallee());
  assert(Fn && "Failed to create OpenMP runtime function pointer");
  return Fn;
}

void OpenMPIRBuilder::initialize() { initializeTypes(M); }

static void raiseUserConstantDataAllocasToEntryBlock(IRBuilderBase &Builder,
                                                     Function *Function) {
  BasicBlock &EntryBlock = Function->getEntryBlock();
  BasicBlock::iterator MoveLocInst = EntryBlock.getFirstNonPHIIt();

  // Loop over blocks looking for constant allocas, skipping the entry block
  // as any allocas there are already in the desired location.
  for (auto Block = std::next(Function->begin(), 1); Block != Function->end();
       Block++) {
    for (auto Inst = Block->getReverseIterator()->begin();
         Inst != Block->getReverseIterator()->end();) {
      if (auto *AllocaInst = dyn_cast_if_present<llvm::AllocaInst>(Inst)) {
        Inst++;
        if (!isa<ConstantData>(AllocaInst->getArraySize()))
          continue;
        AllocaInst->moveBeforePreserving(MoveLocInst);
      } else {
        Inst++;
      }
    }
  }
}

void OpenMPIRBuilder::finalize(Function *Fn) {
  SmallPtrSet<BasicBlock *, 32> ParallelRegionBlockSet;
  SmallVector<BasicBlock *, 32> Blocks;
  SmallVector<OutlineInfo, 16> DeferredOutlines;
  for (OutlineInfo &OI : OutlineInfos) {
    // Skip functions that have not finalized yet; may happen with nested
    // function generation.
    if (Fn && OI.getFunction() != Fn) {
      DeferredOutlines.push_back(OI);
      continue;
    }

    ParallelRegionBlockSet.clear();
    Blocks.clear();
    OI.collectBlocks(ParallelRegionBlockSet, Blocks);

    Function *OuterFn = OI.getFunction();
    CodeExtractorAnalysisCache CEAC(*OuterFn);
    // If we generate code for the target device, we need to allocate
    // struct for aggregate params in the device default alloca address space.
    // OpenMP runtime requires that the params of the extracted functions are
    // passed as zero address space pointers. This flag ensures that
    // CodeExtractor generates correct code for extracted functions
    // which are used by OpenMP runtime.
    bool ArgsInZeroAddressSpace = Config.isTargetDevice();
    CodeExtractor Extractor(Blocks, /* DominatorTree */ nullptr,
                            /* AggregateArgs */ true,
                            /* BlockFrequencyInfo */ nullptr,
                            /* BranchProbabilityInfo */ nullptr,
                            /* AssumptionCache */ nullptr,
                            /* AllowVarArgs */ true,
                            /* AllowAlloca */ true,
                            /* AllocaBlock*/ OI.OuterAllocaBB,
                            /* Suffix */ ".omp_par", ArgsInZeroAddressSpace);

    LLVM_DEBUG(dbgs() << "Before     outlining: " << *OuterFn << "\n");
    LLVM_DEBUG(dbgs() << "Entry " << OI.EntryBB->getName()
                      << " Exit: " << OI.ExitBB->getName() << "\n");
    assert(Extractor.isEligible() &&
           "Expected OpenMP outlining to be possible!");

    for (auto *V : OI.ExcludeArgsFromAggregate)
      Extractor.excludeArgFromAggregate(V);

    Function *OutlinedFn = Extractor.extractCodeRegion(CEAC);
    if (Config.isGPU())
      OutlinedFn->addFnAttr(Attribute::AlwaysInline);

    // Forward target-cpu, target-features attributes to the outlined function.
    auto TargetCpuAttr = OuterFn->getFnAttribute("target-cpu");
    if (TargetCpuAttr.isStringAttribute())
      OutlinedFn->addFnAttr(TargetCpuAttr);

    auto TargetFeaturesAttr = OuterFn->getFnAttribute("target-features");
    if (TargetFeaturesAttr.isStringAttribute())
      OutlinedFn->addFnAttr(TargetFeaturesAttr);

    LLVM_DEBUG(dbgs() << "After      outlining: " << *OuterFn << "\n");
    LLVM_DEBUG(dbgs() << "   Outlined function: " << *OutlinedFn << "\n");
    assert(OutlinedFn->getReturnType()->isVoidTy() &&
           "OpenMP outlined functions should not return a value!");

    // For compability with the clang CG we move the outlined function after the
    // one with the parallel region.
    OutlinedFn->removeFromParent();
    M.getFunctionList().insertAfter(OuterFn->getIterator(), OutlinedFn);

    // Remove the artificial entry introduced by the extractor right away, we
    // made our own entry block after all.
    {
      BasicBlock &ArtificialEntry = OutlinedFn->getEntryBlock();
      assert(ArtificialEntry.getUniqueSuccessor() == OI.EntryBB);
      assert(OI.EntryBB->getUniquePredecessor() == &ArtificialEntry);
      // Move instructions from the to-be-deleted ArtificialEntry to the entry
      // basic block of the parallel region. CodeExtractor generates
      // instructions to unwrap the aggregate argument and may sink
      // allocas/bitcasts for values that are solely used in the outlined region
      // and do not escape.
      assert(!ArtificialEntry.empty() &&
             "Expected instructions to add in the outlined region entry");
      for (BasicBlock::reverse_iterator It = ArtificialEntry.rbegin(),
                                        End = ArtificialEntry.rend();
           It != End;) {
        Instruction &I = *It;
        It++;

        if (I.isTerminator())
          continue;

        I.moveBeforePreserving(*OI.EntryBB, OI.EntryBB->getFirstInsertionPt());
      }

      OI.EntryBB->moveBefore(&ArtificialEntry);
      ArtificialEntry.eraseFromParent();
    }
    assert(&OutlinedFn->getEntryBlock() == OI.EntryBB);
    assert(OutlinedFn && OutlinedFn->hasNUses(1));

    // Run a user callback, e.g. to add attributes.
    if (OI.PostOutlineCB)
      OI.PostOutlineCB(*OutlinedFn);
  }

  // Remove work items that have been completed.
  OutlineInfos = std::move(DeferredOutlines);

  // The createTarget functions embeds user written code into
  // the target region which may inject allocas which need to
  // be moved to the entry block of our target or risk malformed
  // optimisations by later passes, this is only relevant for
  // the device pass which appears to be a little more delicate
  // when it comes to optimisations (however, we do not block on
  // that here, it's up to the inserter to the list to do so).
  // This notbaly has to occur after the OutlinedInfo candidates
  // have been extracted so we have an end product that will not
  // be implicitly adversely affected by any raises unless
  // intentionally appended to the list.
  // NOTE: This only does so for ConstantData, it could be extended
  // to ConstantExpr's with further effort, however, they should
  // largely be folded when they get here. Extending it to runtime
  // defined/read+writeable allocation sizes would be non-trivial
  // (need to factor in movement of any stores to variables the
  // allocation size depends on, as well as the usual loads,
  // otherwise it'll yield the wrong result after movement) and
  // likely be more suitable as an LLVM optimisation pass.
  for (Function *F : ConstantAllocaRaiseCandidates)
    raiseUserConstantDataAllocasToEntryBlock(Builder, F);

  EmitMetadataErrorReportFunctionTy &&ErrorReportFn =
      [](EmitMetadataErrorKind Kind,
         const TargetRegionEntryInfo &EntryInfo) -> void {
    errs() << "Error of kind: " << Kind
           << " when emitting offload entries and metadata during "
              "OMPIRBuilder finalization \n";
  };

  if (!OffloadInfoManager.empty())
    createOffloadEntriesAndInfoMetadata(ErrorReportFn);

  if (Config.EmitLLVMUsedMetaInfo.value_or(false)) {
    std::vector<WeakTrackingVH> LLVMCompilerUsed = {
        M.getGlobalVariable("__openmp_nvptx_data_transfer_temporary_storage")};
    emitUsed("llvm.compiler.used", LLVMCompilerUsed);
  }
}

OpenMPIRBuilder::~OpenMPIRBuilder() {
  assert(OutlineInfos.empty() && "There must be no outstanding outlinings");
}

GlobalValue *OpenMPIRBuilder::createGlobalFlag(unsigned Value, StringRef Name) {
  IntegerType *I32Ty = Type::getInt32Ty(M.getContext());
  auto *GV =
      new GlobalVariable(M, I32Ty,
                         /* isConstant = */ true, GlobalValue::WeakODRLinkage,
                         ConstantInt::get(I32Ty, Value), Name);
  GV->setVisibility(GlobalValue::HiddenVisibility);

  return GV;
}

void OpenMPIRBuilder::emitUsed(StringRef Name, ArrayRef<WeakTrackingVH> List) {
  if (List.empty())
    return;

  // Convert List to what ConstantArray needs.
  SmallVector<Constant *, 8> UsedArray;
  UsedArray.resize(List.size());
  for (unsigned I = 0, E = List.size(); I != E; ++I)
    UsedArray[I] = ConstantExpr::getPointerBitCastOrAddrSpaceCast(
        cast<Constant>(&*List[I]), Builder.getPtrTy());

  if (UsedArray.empty())
    return;
  ArrayType *ATy = ArrayType::get(Builder.getPtrTy(), UsedArray.size());

  auto *GV = new GlobalVariable(M, ATy, false, GlobalValue::AppendingLinkage,
                                ConstantArray::get(ATy, UsedArray), Name);

  GV->setSection("llvm.metadata");
}

GlobalVariable *
OpenMPIRBuilder::emitKernelExecutionMode(StringRef KernelName,
                                         OMPTgtExecModeFlags Mode) {
  auto *Int8Ty = Builder.getInt8Ty();
  auto *GVMode = new GlobalVariable(
      M, Int8Ty, /*isConstant=*/true, GlobalValue::WeakAnyLinkage,
      ConstantInt::get(Int8Ty, Mode), Twine(KernelName, "_exec_mode"));
  GVMode->setVisibility(GlobalVariable::ProtectedVisibility);
  return GVMode;
}

Constant *OpenMPIRBuilder::getOrCreateIdent(Constant *SrcLocStr,
                                            uint32_t SrcLocStrSize,
                                            IdentFlag LocFlags,
                                            unsigned Reserve2Flags) {
  // Enable "C-mode".
  LocFlags |= OMP_IDENT_FLAG_KMPC;

  Constant *&Ident =
      IdentMap[{SrcLocStr, uint64_t(LocFlags) << 31 | Reserve2Flags}];
  if (!Ident) {
    Constant *I32Null = ConstantInt::getNullValue(Int32);
    Constant *IdentData[] = {I32Null,
                             ConstantInt::get(Int32, uint32_t(LocFlags)),
                             ConstantInt::get(Int32, Reserve2Flags),
                             ConstantInt::get(Int32, SrcLocStrSize), SrcLocStr};
    Constant *Initializer =
        ConstantStruct::get(OpenMPIRBuilder::Ident, IdentData);

    // Look for existing encoding of the location + flags, not needed but
    // minimizes the difference to the existing solution while we transition.
    for (GlobalVariable &GV : M.globals())
      if (GV.getValueType() == OpenMPIRBuilder::Ident && GV.hasInitializer())
        if (GV.getInitializer() == Initializer)
          Ident = &GV;

    if (!Ident) {
      auto *GV = new GlobalVariable(
          M, OpenMPIRBuilder::Ident,
          /* isConstant = */ true, GlobalValue::PrivateLinkage, Initializer, "",
          nullptr, GlobalValue::NotThreadLocal,
          M.getDataLayout().getDefaultGlobalsAddressSpace());
      GV->setUnnamedAddr(GlobalValue::UnnamedAddr::Global);
      GV->setAlignment(Align(8));
      Ident = GV;
    }
  }

  return ConstantExpr::getPointerBitCastOrAddrSpaceCast(Ident, IdentPtr);
}

Constant *OpenMPIRBuilder::getOrCreateSrcLocStr(StringRef LocStr,
                                                uint32_t &SrcLocStrSize) {
  SrcLocStrSize = LocStr.size();
  Constant *&SrcLocStr = SrcLocStrMap[LocStr];
  if (!SrcLocStr) {
    Constant *Initializer =
        ConstantDataArray::getString(M.getContext(), LocStr);

    // Look for existing encoding of the location, not needed but minimizes the
    // difference to the existing solution while we transition.
    for (GlobalVariable &GV : M.globals())
      if (GV.isConstant() && GV.hasInitializer() &&
          GV.getInitializer() == Initializer)
        return SrcLocStr = ConstantExpr::getPointerCast(&GV, Int8Ptr);

    SrcLocStr = Builder.CreateGlobalString(LocStr, /* Name */ "",
                                           /* AddressSpace */ 0, &M);
  }
  return SrcLocStr;
}

Constant *OpenMPIRBuilder::getOrCreateSrcLocStr(StringRef FunctionName,
                                                StringRef FileName,
                                                unsigned Line, unsigned Column,
                                                uint32_t &SrcLocStrSize) {
  SmallString<128> Buffer;
  Buffer.push_back(';');
  Buffer.append(FileName);
  Buffer.push_back(';');
  Buffer.append(FunctionName);
  Buffer.push_back(';');
  Buffer.append(std::to_string(Line));
  Buffer.push_back(';');
  Buffer.append(std::to_string(Column));
  Buffer.push_back(';');
  Buffer.push_back(';');
  return getOrCreateSrcLocStr(Buffer.str(), SrcLocStrSize);
}

Constant *
OpenMPIRBuilder::getOrCreateDefaultSrcLocStr(uint32_t &SrcLocStrSize) {
  StringRef UnknownLoc = ";unknown;unknown;0;0;;";
  return getOrCreateSrcLocStr(UnknownLoc, SrcLocStrSize);
}

Constant *OpenMPIRBuilder::getOrCreateSrcLocStr(DebugLoc DL,
                                                uint32_t &SrcLocStrSize,
                                                Function *F) {
  DILocation *DIL = DL.get();
  if (!DIL)
    return getOrCreateDefaultSrcLocStr(SrcLocStrSize);
  StringRef FileName = M.getName();
  if (DIFile *DIF = DIL->getFile())
    if (std::optional<StringRef> Source = DIF->getSource())
      FileName = *Source;
  StringRef Function = DIL->getScope()->getSubprogram()->getName();
  if (Function.empty() && F)
    Function = F->getName();
  return getOrCreateSrcLocStr(Function, FileName, DIL->getLine(),
                              DIL->getColumn(), SrcLocStrSize);
}

Constant *OpenMPIRBuilder::getOrCreateSrcLocStr(const LocationDescription &Loc,
                                                uint32_t &SrcLocStrSize) {
  return getOrCreateSrcLocStr(Loc.DL, SrcLocStrSize,
                              Loc.IP.getBlock()->getParent());
}

Value *OpenMPIRBuilder::getOrCreateThreadID(Value *Ident) {
  return Builder.CreateCall(
      getOrCreateRuntimeFunctionPtr(OMPRTL___kmpc_global_thread_num), Ident,
      "omp_global_thread_num");
}

OpenMPIRBuilder::InsertPointOrErrorTy
OpenMPIRBuilder::createBarrier(const LocationDescription &Loc, Directive Kind,
                               bool ForceSimpleCall, bool CheckCancelFlag) {
  if (!updateToLocation(Loc))
    return Loc.IP;

  // Build call __kmpc_cancel_barrier(loc, thread_id) or
  //            __kmpc_barrier(loc, thread_id);

  IdentFlag BarrierLocFlags;
  switch (Kind) {
  case OMPD_for:
    BarrierLocFlags = OMP_IDENT_FLAG_BARRIER_IMPL_FOR;
    break;
  case OMPD_sections:
    BarrierLocFlags = OMP_IDENT_FLAG_BARRIER_IMPL_SECTIONS;
    break;
  case OMPD_single:
    BarrierLocFlags = OMP_IDENT_FLAG_BARRIER_IMPL_SINGLE;
    break;
  case OMPD_barrier:
    BarrierLocFlags = OMP_IDENT_FLAG_BARRIER_EXPL;
    break;
  default:
    BarrierLocFlags = OMP_IDENT_FLAG_BARRIER_IMPL;
    break;
  }

  uint32_t SrcLocStrSize;
  Constant *SrcLocStr = getOrCreateSrcLocStr(Loc, SrcLocStrSize);
  Value *Args[] = {
      getOrCreateIdent(SrcLocStr, SrcLocStrSize, BarrierLocFlags),
      getOrCreateThreadID(getOrCreateIdent(SrcLocStr, SrcLocStrSize))};

  // If we are in a cancellable parallel region, barriers are cancellation
  // points.
  // TODO: Check why we would force simple calls or to ignore the cancel flag.
  bool UseCancelBarrier =
      !ForceSimpleCall && isLastFinalizationInfoCancellable(OMPD_parallel);

  Value *Result =
      Builder.CreateCall(getOrCreateRuntimeFunctionPtr(
                             UseCancelBarrier ? OMPRTL___kmpc_cancel_barrier
                                              : OMPRTL___kmpc_barrier),
                         Args);

  if (UseCancelBarrier && CheckCancelFlag)
    if (Error Err = emitCancelationCheckImpl(Result, OMPD_parallel))
      return Err;

  return Builder.saveIP();
}

OpenMPIRBuilder::InsertPointOrErrorTy
OpenMPIRBuilder::createCancel(const LocationDescription &Loc,
                              Value *IfCondition,
                              omp::Directive CanceledDirective) {
  if (!updateToLocation(Loc))
    return Loc.IP;

  // LLVM utilities like blocks with terminators.
  auto *UI = Builder.CreateUnreachable();

  Instruction *ThenTI = UI, *ElseTI = nullptr;
  if (IfCondition)
    SplitBlockAndInsertIfThenElse(IfCondition, UI, &ThenTI, &ElseTI);
  Builder.SetInsertPoint(ThenTI);

  Value *CancelKind = nullptr;
  switch (CanceledDirective) {
#define OMP_CANCEL_KIND(Enum, Str, DirectiveEnum, Value)                       \
  case DirectiveEnum:                                                          \
    CancelKind = Builder.getInt32(Value);                                      \
    break;
#include "llvm/Frontend/OpenMP/OMPKinds.def"
  default:
    llvm_unreachable("Unknown cancel kind!");
  }

  uint32_t SrcLocStrSize;
  Constant *SrcLocStr = getOrCreateSrcLocStr(Loc, SrcLocStrSize);
  Value *Ident = getOrCreateIdent(SrcLocStr, SrcLocStrSize);
  Value *Args[] = {Ident, getOrCreateThreadID(Ident), CancelKind};
  Value *Result = Builder.CreateCall(
      getOrCreateRuntimeFunctionPtr(OMPRTL___kmpc_cancel), Args);
  auto ExitCB = [this, CanceledDirective, Loc](InsertPointTy IP) -> Error {
    if (CanceledDirective == OMPD_parallel) {
      IRBuilder<>::InsertPointGuard IPG(Builder);
      Builder.restoreIP(IP);
      return createBarrier(LocationDescription(Builder.saveIP(), Loc.DL),
                           omp::Directive::OMPD_unknown,
                           /* ForceSimpleCall */ false,
                           /* CheckCancelFlag */ false)
          .takeError();
    }
    return Error::success();
  };

  // The actual cancel logic is shared with others, e.g., cancel_barriers.
  if (Error Err = emitCancelationCheckImpl(Result, CanceledDirective, ExitCB))
    return Err;

  // Update the insertion point and remove the terminator we introduced.
  Builder.SetInsertPoint(UI->getParent());
  UI->eraseFromParent();

  return Builder.saveIP();
}

OpenMPIRBuilder::InsertPointTy OpenMPIRBuilder::emitTargetKernel(
    const LocationDescription &Loc, InsertPointTy AllocaIP, Value *&Return,
    Value *Ident, Value *DeviceID, Value *NumTeams, Value *NumThreads,
    Value *HostPtr, ArrayRef<Value *> KernelArgs) {
  if (!updateToLocation(Loc))
    return Loc.IP;

  Builder.restoreIP(AllocaIP);
  auto *KernelArgsPtr =
      Builder.CreateAlloca(OpenMPIRBuilder::KernelArgs, nullptr, "kernel_args");
  Builder.restoreIP(Loc.IP);

  for (unsigned I = 0, Size = KernelArgs.size(); I != Size; ++I) {
    llvm::Value *Arg =
        Builder.CreateStructGEP(OpenMPIRBuilder::KernelArgs, KernelArgsPtr, I);
    Builder.CreateAlignedStore(
        KernelArgs[I], Arg,
        M.getDataLayout().getPrefTypeAlign(KernelArgs[I]->getType()));
  }

  SmallVector<Value *> OffloadingArgs{Ident,      DeviceID, NumTeams,
                                      NumThreads, HostPtr,  KernelArgsPtr};

  Return = Builder.CreateCall(
      getOrCreateRuntimeFunction(M, OMPRTL___tgt_target_kernel),
      OffloadingArgs);

  return Builder.saveIP();
}

OpenMPIRBuilder::InsertPointOrErrorTy OpenMPIRBuilder::emitKernelLaunch(
    const LocationDescription &Loc, Value *OutlinedFnID,
    EmitFallbackCallbackTy EmitTargetCallFallbackCB, TargetKernelArgs &Args,
    Value *DeviceID, Value *RTLoc, InsertPointTy AllocaIP) {
  if (!updateToLocation(Loc))
    return Loc.IP;

  Builder.restoreIP(Loc.IP);
  // On top of the arrays that were filled up, the target offloading call
  // takes as arguments the device id as well as the host pointer. The host
  // pointer is used by the runtime library to identify the current target
  // region, so it only has to be unique and not necessarily point to
  // anything. It could be the pointer to the outlined function that
  // implements the target region, but we aren't using that so that the
  // compiler doesn't need to keep that, and could therefore inline the host
  // function if proven worthwhile during optimization.

  // From this point on, we need to have an ID of the target region defined.
  assert(OutlinedFnID && "Invalid outlined function ID!");
  (void)OutlinedFnID;

  // Return value of the runtime offloading call.
  Value *Return = nullptr;

  // Arguments for the target kernel.
  SmallVector<Value *> ArgsVector;
  getKernelArgsVector(Args, Builder, ArgsVector);

  // The target region is an outlined function launched by the runtime
  // via calls to __tgt_target_kernel().
  //
  // Note that on the host and CPU targets, the runtime implementation of
  // these calls simply call the outlined function without forking threads.
  // The outlined functions themselves have runtime calls to
  // __kmpc_fork_teams() and __kmpc_fork() for this purpose, codegen'd by
  // the compiler in emitTeamsCall() and emitParallelCall().
  //
  // In contrast, on the NVPTX target, the implementation of
  // __tgt_target_teams() launches a GPU kernel with the requested number
  // of teams and threads so no additional calls to the runtime are required.
  // Check the error code and execute the host version if required.
  Builder.restoreIP(emitTargetKernel(
      Builder, AllocaIP, Return, RTLoc, DeviceID, Args.NumTeams.front(),
      Args.NumThreads.front(), OutlinedFnID, ArgsVector));

  BasicBlock *OffloadFailedBlock =
      BasicBlock::Create(Builder.getContext(), "omp_offload.failed");
  BasicBlock *OffloadContBlock =
      BasicBlock::Create(Builder.getContext(), "omp_offload.cont");
  Value *Failed = Builder.CreateIsNotNull(Return);
  Builder.CreateCondBr(Failed, OffloadFailedBlock, OffloadContBlock);

  auto CurFn = Builder.GetInsertBlock()->getParent();
  emitBlock(OffloadFailedBlock, CurFn);
  InsertPointOrErrorTy AfterIP = EmitTargetCallFallbackCB(Builder.saveIP());
  if (!AfterIP)
    return AfterIP.takeError();
  Builder.restoreIP(*AfterIP);
  emitBranch(OffloadContBlock);
  emitBlock(OffloadContBlock, CurFn, /*IsFinished=*/true);
  return Builder.saveIP();
}

Error OpenMPIRBuilder::emitCancelationCheckImpl(
    Value *CancelFlag, omp::Directive CanceledDirective,
    FinalizeCallbackTy ExitCB) {
  assert(isLastFinalizationInfoCancellable(CanceledDirective) &&
         "Unexpected cancellation!");

  // For a cancel barrier we create two new blocks.
  BasicBlock *BB = Builder.GetInsertBlock();
  BasicBlock *NonCancellationBlock;
  if (Builder.GetInsertPoint() == BB->end()) {
    // TODO: This branch will not be needed once we moved to the
    // OpenMPIRBuilder codegen completely.
    NonCancellationBlock = BasicBlock::Create(
        BB->getContext(), BB->getName() + ".cont", BB->getParent());
  } else {
    NonCancellationBlock = SplitBlock(BB, &*Builder.GetInsertPoint());
    BB->getTerminator()->eraseFromParent();
    Builder.SetInsertPoint(BB);
  }
  BasicBlock *CancellationBlock = BasicBlock::Create(
      BB->getContext(), BB->getName() + ".cncl", BB->getParent());

  // Jump to them based on the return value.
  Value *Cmp = Builder.CreateIsNull(CancelFlag);
  Builder.CreateCondBr(Cmp, NonCancellationBlock, CancellationBlock,
                       /* TODO weight */ nullptr, nullptr);

  // From the cancellation block we finalize all variables and go to the
  // post finalization block that is known to the FiniCB callback.
  Builder.SetInsertPoint(CancellationBlock);
  if (ExitCB)
    if (Error Err = ExitCB(Builder.saveIP()))
      return Err;
  auto &FI = FinalizationStack.back();
  if (Error Err = FI.FiniCB(Builder.saveIP()))
    return Err;

  // The continuation block is where code generation continues.
  Builder.SetInsertPoint(NonCancellationBlock, NonCancellationBlock->begin());
  return Error::success();
}

// Callback used to create OpenMP runtime calls to support
// omp parallel clause for the device.
// We need to use this callback to replace call to the OutlinedFn in OuterFn
// by the call to the OpenMP DeviceRTL runtime function (kmpc_parallel_51)
static void targetParallelCallback(
    OpenMPIRBuilder *OMPIRBuilder, Function &OutlinedFn, Function *OuterFn,
    BasicBlock *OuterAllocaBB, Value *Ident, Value *IfCondition,
    Value *NumThreads, Instruction *PrivTID, Value *PrivTIDAddr,
    Value *ThreadID, const SmallVector<Instruction *, 4> &ToBeDeleted) {
  // Add some known attributes.
  IRBuilder<> &Builder = OMPIRBuilder->Builder;
  OutlinedFn.addParamAttr(0, Attribute::NoAlias);
  OutlinedFn.addParamAttr(1, Attribute::NoAlias);
  OutlinedFn.addParamAttr(0, Attribute::NoUndef);
  OutlinedFn.addParamAttr(1, Attribute::NoUndef);
  OutlinedFn.addFnAttr(Attribute::NoUnwind);

  assert(OutlinedFn.arg_size() >= 2 &&
         "Expected at least tid and bounded tid as arguments");
  unsigned NumCapturedVars = OutlinedFn.arg_size() - /* tid & bounded tid */ 2;

  CallInst *CI = cast<CallInst>(OutlinedFn.user_back());
  assert(CI && "Expected call instruction to outlined function");
  CI->getParent()->setName("omp_parallel");

  Builder.SetInsertPoint(CI);
  Type *PtrTy = OMPIRBuilder->VoidPtr;
  Value *NullPtrValue = Constant::getNullValue(PtrTy);

  // Add alloca for kernel args
  OpenMPIRBuilder ::InsertPointTy CurrentIP = Builder.saveIP();
  Builder.SetInsertPoint(OuterAllocaBB, OuterAllocaBB->getFirstInsertionPt());
  AllocaInst *ArgsAlloca = Builder.CreateAlloca(
      ArrayType::get(PtrTy, NumCapturedVars), nullptr, "kernel_arg");
  Value *Args = ArgsAlloca;
  // Add address space cast if array for storing arguments is not allocated
  // in address space 0
  if (ArgsAlloca->getAddressSpace())
    Args = Builder.CreatePointerCast(ArgsAlloca, PtrTy);
  Builder.restoreIP(CurrentIP);

  // Store captured vars which are used by kmpc_parallel_51
  for (unsigned Idx = 0; Idx < NumCapturedVars; Idx++) {
    Value *V = *(CI->arg_begin() + 2 + Idx);
    Value *StoreAddress = Builder.CreateConstInBoundsGEP2_64(
        ArrayType::get(PtrTy, NumCapturedVars), Args, 0, Idx);
    Builder.CreateStore(V, StoreAddress);
  }

  Value *Cond =
      IfCondition ? Builder.CreateSExtOrTrunc(IfCondition, OMPIRBuilder->Int32)
                  : Builder.getInt32(1);

  // Build kmpc_parallel_51 call
  Value *Parallel51CallArgs[] = {
      /* identifier*/ Ident,
      /* global thread num*/ ThreadID,
      /* if expression */ Cond,
      /* number of threads */ NumThreads ? NumThreads : Builder.getInt32(-1),
      /* Proc bind */ Builder.getInt32(-1),
      /* outlined function */
      Builder.CreateBitCast(&OutlinedFn, OMPIRBuilder->ParallelTaskPtr),
      /* wrapper function */ NullPtrValue,
      /* arguments of the outlined funciton*/ Args,
      /* number of arguments */ Builder.getInt64(NumCapturedVars)};

  FunctionCallee RTLFn =
      OMPIRBuilder->getOrCreateRuntimeFunctionPtr(OMPRTL___kmpc_parallel_51);

  Builder.CreateCall(RTLFn, Parallel51CallArgs);

  LLVM_DEBUG(dbgs() << "With kmpc_parallel_51 placed: "
                    << *Builder.GetInsertBlock()->getParent() << "\n");

  // Initialize the local TID stack location with the argument value.
  Builder.SetInsertPoint(PrivTID);
  Function::arg_iterator OutlinedAI = OutlinedFn.arg_begin();
  Builder.CreateStore(Builder.CreateLoad(OMPIRBuilder->Int32, OutlinedAI),
                      PrivTIDAddr);

  // Remove redundant call to the outlined function.
  CI->eraseFromParent();

  for (Instruction *I : ToBeDeleted) {
    I->eraseFromParent();
  }
}

// Callback used to create OpenMP runtime calls to support
// omp parallel clause for the host.
// We need to use this callback to replace call to the OutlinedFn in OuterFn
// by the call to the OpenMP host runtime function ( __kmpc_fork_call[_if])
static void
hostParallelCallback(OpenMPIRBuilder *OMPIRBuilder, Function &OutlinedFn,
                     Function *OuterFn, Value *Ident, Value *IfCondition,
                     Instruction *PrivTID, Value *PrivTIDAddr,
                     const SmallVector<Instruction *, 4> &ToBeDeleted) {
  IRBuilder<> &Builder = OMPIRBuilder->Builder;
  FunctionCallee RTLFn;
  if (IfCondition) {
    RTLFn =
        OMPIRBuilder->getOrCreateRuntimeFunctionPtr(OMPRTL___kmpc_fork_call_if);
  } else {
    RTLFn =
        OMPIRBuilder->getOrCreateRuntimeFunctionPtr(OMPRTL___kmpc_fork_call);
  }
  if (auto *F = dyn_cast<Function>(RTLFn.getCallee())) {
    if (!F->hasMetadata(LLVMContext::MD_callback)) {
      LLVMContext &Ctx = F->getContext();
      MDBuilder MDB(Ctx);
      // Annotate the callback behavior of the __kmpc_fork_call:
      //  - The callback callee is argument number 2 (microtask).
      //  - The first two arguments of the callback callee are unknown (-1).
      //  - All variadic arguments to the __kmpc_fork_call are passed to the
      //    callback callee.
      F->addMetadata(LLVMContext::MD_callback,
                     *MDNode::get(Ctx, {MDB.createCallbackEncoding(
                                           2, {-1, -1},
                                           /* VarArgsArePassed */ true)}));
    }
  }
  // Add some known attributes.
  OutlinedFn.addParamAttr(0, Attribute::NoAlias);
  OutlinedFn.addParamAttr(1, Attribute::NoAlias);
  OutlinedFn.addFnAttr(Attribute::NoUnwind);

  assert(OutlinedFn.arg_size() >= 2 &&
         "Expected at least tid and bounded tid as arguments");
  unsigned NumCapturedVars = OutlinedFn.arg_size() - /* tid & bounded tid */ 2;

  CallInst *CI = cast<CallInst>(OutlinedFn.user_back());
  CI->getParent()->setName("omp_parallel");
  Builder.SetInsertPoint(CI);

  // Build call __kmpc_fork_call[_if](Ident, n, microtask, var1, .., varn);
  Value *ForkCallArgs[] = {
      Ident, Builder.getInt32(NumCapturedVars),
      Builder.CreateBitCast(&OutlinedFn, OMPIRBuilder->ParallelTaskPtr)};

  SmallVector<Value *, 16> RealArgs;
  RealArgs.append(std::begin(ForkCallArgs), std::end(ForkCallArgs));
  if (IfCondition) {
    Value *Cond = Builder.CreateSExtOrTrunc(IfCondition, OMPIRBuilder->Int32);
    RealArgs.push_back(Cond);
  }
  RealArgs.append(CI->arg_begin() + /* tid & bound tid */ 2, CI->arg_end());

  // __kmpc_fork_call_if always expects a void ptr as the last argument
  // If there are no arguments, pass a null pointer.
  auto PtrTy = OMPIRBuilder->VoidPtr;
  if (IfCondition && NumCapturedVars == 0) {
    Value *NullPtrValue = Constant::getNullValue(PtrTy);
    RealArgs.push_back(NullPtrValue);
  }
  if (IfCondition && RealArgs.back()->getType() != PtrTy)
    RealArgs.back() = Builder.CreateBitCast(RealArgs.back(), PtrTy);

  Builder.CreateCall(RTLFn, RealArgs);

  LLVM_DEBUG(dbgs() << "With fork_call placed: "
                    << *Builder.GetInsertBlock()->getParent() << "\n");

  // Initialize the local TID stack location with the argument value.
  Builder.SetInsertPoint(PrivTID);
  Function::arg_iterator OutlinedAI = OutlinedFn.arg_begin();
  Builder.CreateStore(Builder.CreateLoad(OMPIRBuilder->Int32, OutlinedAI),
                      PrivTIDAddr);

  // Remove redundant call to the outlined function.
  CI->eraseFromParent();

  for (Instruction *I : ToBeDeleted) {
    I->eraseFromParent();
  }
}

OpenMPIRBuilder::InsertPointOrErrorTy OpenMPIRBuilder::createParallel(
    const LocationDescription &Loc, InsertPointTy OuterAllocaIP,
    BodyGenCallbackTy BodyGenCB, PrivatizeCallbackTy PrivCB,
    FinalizeCallbackTy FiniCB, Value *IfCondition, Value *NumThreads,
    omp::ProcBindKind ProcBind, bool IsCancellable) {
  assert(!isConflictIP(Loc.IP, OuterAllocaIP) && "IPs must not be ambiguous");

  if (!updateToLocation(Loc))
    return Loc.IP;

  uint32_t SrcLocStrSize;
  Constant *SrcLocStr = getOrCreateSrcLocStr(Loc, SrcLocStrSize);
  Value *Ident = getOrCreateIdent(SrcLocStr, SrcLocStrSize);
  Value *ThreadID = getOrCreateThreadID(Ident);
  // If we generate code for the target device, we need to allocate
  // struct for aggregate params in the device default alloca address space.
  // OpenMP runtime requires that the params of the extracted functions are
  // passed as zero address space pointers. This flag ensures that extracted
  // function arguments are declared in zero address space
  bool ArgsInZeroAddressSpace = Config.isTargetDevice();

  // Build call __kmpc_push_num_threads(&Ident, global_tid, num_threads)
  // only if we compile for host side.
  if (NumThreads && !Config.isTargetDevice()) {
    Value *Args[] = {
        Ident, ThreadID,
        Builder.CreateIntCast(NumThreads, Int32, /*isSigned*/ false)};
    Builder.CreateCall(
        getOrCreateRuntimeFunctionPtr(OMPRTL___kmpc_push_num_threads), Args);
  }

  if (ProcBind != OMP_PROC_BIND_default) {
    // Build call __kmpc_push_proc_bind(&Ident, global_tid, proc_bind)
    Value *Args[] = {
        Ident, ThreadID,
        ConstantInt::get(Int32, unsigned(ProcBind), /*isSigned=*/true)};
    Builder.CreateCall(
        getOrCreateRuntimeFunctionPtr(OMPRTL___kmpc_push_proc_bind), Args);
  }

  BasicBlock *InsertBB = Builder.GetInsertBlock();
  Function *OuterFn = InsertBB->getParent();

  // Save the outer alloca block because the insertion iterator may get
  // invalidated and we still need this later.
  BasicBlock *OuterAllocaBlock = OuterAllocaIP.getBlock();

  // Vector to remember instructions we used only during the modeling but which
  // we want to delete at the end.
  SmallVector<Instruction *, 4> ToBeDeleted;

  // Change the location to the outer alloca insertion point to create and
  // initialize the allocas we pass into the parallel region.
  InsertPointTy NewOuter(OuterAllocaBlock, OuterAllocaBlock->begin());
  Builder.restoreIP(NewOuter);
  AllocaInst *TIDAddrAlloca = Builder.CreateAlloca(Int32, nullptr, "tid.addr");
  AllocaInst *ZeroAddrAlloca =
      Builder.CreateAlloca(Int32, nullptr, "zero.addr");
  Instruction *TIDAddr = TIDAddrAlloca;
  Instruction *ZeroAddr = ZeroAddrAlloca;
  if (ArgsInZeroAddressSpace && M.getDataLayout().getAllocaAddrSpace() != 0) {
    // Add additional casts to enforce pointers in zero address space
    TIDAddr = new AddrSpaceCastInst(
        TIDAddrAlloca, PointerType ::get(M.getContext(), 0), "tid.addr.ascast");
    TIDAddr->insertAfter(TIDAddrAlloca->getIterator());
    ToBeDeleted.push_back(TIDAddr);
    ZeroAddr = new AddrSpaceCastInst(ZeroAddrAlloca,
                                     PointerType ::get(M.getContext(), 0),
                                     "zero.addr.ascast");
    ZeroAddr->insertAfter(ZeroAddrAlloca->getIterator());
    ToBeDeleted.push_back(ZeroAddr);
  }

  // We only need TIDAddr and ZeroAddr for modeling purposes to get the
  // associated arguments in the outlined function, so we delete them later.
  ToBeDeleted.push_back(TIDAddrAlloca);
  ToBeDeleted.push_back(ZeroAddrAlloca);

  // Create an artificial insertion point that will also ensure the blocks we
  // are about to split are not degenerated.
  auto *UI = new UnreachableInst(Builder.getContext(), InsertBB);

  BasicBlock *EntryBB = UI->getParent();
  BasicBlock *PRegEntryBB = EntryBB->splitBasicBlock(UI, "omp.par.entry");
  BasicBlock *PRegBodyBB = PRegEntryBB->splitBasicBlock(UI, "omp.par.region");
  BasicBlock *PRegPreFiniBB =
      PRegBodyBB->splitBasicBlock(UI, "omp.par.pre_finalize");
  BasicBlock *PRegExitBB = PRegPreFiniBB->splitBasicBlock(UI, "omp.par.exit");

  auto FiniCBWrapper = [&](InsertPointTy IP) {
    // Hide "open-ended" blocks from the given FiniCB by setting the right jump
    // target to the region exit block.
    if (IP.getBlock()->end() == IP.getPoint()) {
      IRBuilder<>::InsertPointGuard IPG(Builder);
      Builder.restoreIP(IP);
      Instruction *I = Builder.CreateBr(PRegExitBB);
      IP = InsertPointTy(I->getParent(), I->getIterator());
    }
    assert(IP.getBlock()->getTerminator()->getNumSuccessors() == 1 &&
           IP.getBlock()->getTerminator()->getSuccessor(0) == PRegExitBB &&
           "Unexpected insertion point for finalization call!");
    return FiniCB(IP);
  };

  FinalizationStack.push_back({FiniCBWrapper, OMPD_parallel, IsCancellable});

  // Generate the privatization allocas in the block that will become the entry
  // of the outlined function.
  Builder.SetInsertPoint(PRegEntryBB->getTerminator());
  InsertPointTy InnerAllocaIP = Builder.saveIP();

  AllocaInst *PrivTIDAddr =
      Builder.CreateAlloca(Int32, nullptr, "tid.addr.local");
  Value *PrivTIDAddrAcast = Builder.CreatePointerBitCastOrAddrSpaceCast(
      PrivTIDAddr, Builder.getPtrTy(), PrivTIDAddr->getName() + ".acast");
  Instruction *PrivTID = Builder.CreateLoad(Int32, PrivTIDAddrAcast, "tid");

  // Add some fake uses for OpenMP provided arguments.
  ToBeDeleted.push_back(Builder.CreateLoad(Int32, TIDAddr, "tid.addr.use"));
  Instruction *ZeroAddrUse =
      Builder.CreateLoad(Int32, ZeroAddr, "zero.addr.use");
  ToBeDeleted.push_back(ZeroAddrUse);

  // EntryBB
  //   |
  //   V
  // PRegionEntryBB         <- Privatization allocas are placed here.
  //   |
  //   V
  // PRegionBodyBB          <- BodeGen is invoked here.
  //   |
  //   V
  // PRegPreFiniBB          <- The block we will start finalization from.
  //   |
  //   V
  // PRegionExitBB          <- A common exit to simplify block collection.
  //

  LLVM_DEBUG(dbgs() << "Before body codegen: " << *OuterFn << "\n");

  // Let the caller create the body.
  assert(BodyGenCB && "Expected body generation callback!");
  InsertPointTy CodeGenIP(PRegBodyBB, PRegBodyBB->begin());
  if (Error Err = BodyGenCB(InnerAllocaIP, CodeGenIP))
    return Err;

  LLVM_DEBUG(dbgs() << "After  body codegen: " << *OuterFn << "\n");

  OutlineInfo OI;
  if (Config.isTargetDevice()) {
    // Generate OpenMP target specific runtime call
    OI.PostOutlineCB = [=, ToBeDeletedVec =
                               std::move(ToBeDeleted)](Function &OutlinedFn) {
      targetParallelCallback(this, OutlinedFn, OuterFn, OuterAllocaBlock, Ident,
                             IfCondition, NumThreads, PrivTID, PrivTIDAddrAcast,
                             ThreadID, ToBeDeletedVec);
    };
  } else {
    // Generate OpenMP host runtime call
    OI.PostOutlineCB = [=, ToBeDeletedVec =
                               std::move(ToBeDeleted)](Function &OutlinedFn) {
      hostParallelCallback(this, OutlinedFn, OuterFn, Ident, IfCondition,
                           PrivTID, PrivTIDAddrAcast, ToBeDeletedVec);
    };
  }

  OI.OuterAllocaBB = OuterAllocaBlock;
  OI.EntryBB = PRegEntryBB;
  OI.ExitBB = PRegExitBB;

  SmallPtrSet<BasicBlock *, 32> ParallelRegionBlockSet;
  SmallVector<BasicBlock *, 32> Blocks;
  OI.collectBlocks(ParallelRegionBlockSet, Blocks);

  CodeExtractorAnalysisCache CEAC(*OuterFn);
  CodeExtractor Extractor(Blocks, /* DominatorTree */ nullptr,
                          /* AggregateArgs */ false,
                          /* BlockFrequencyInfo */ nullptr,
                          /* BranchProbabilityInfo */ nullptr,
                          /* AssumptionCache */ nullptr,
                          /* AllowVarArgs */ true,
                          /* AllowAlloca */ true,
                          /* AllocationBlock */ OuterAllocaBlock,
                          /* Suffix */ ".omp_par", ArgsInZeroAddressSpace);

  // Find inputs to, outputs from the code region.
  BasicBlock *CommonExit = nullptr;
  SetVector<Value *> Inputs, Outputs, SinkingCands, HoistingCands;
  Extractor.findAllocas(CEAC, SinkingCands, HoistingCands, CommonExit);

  Extractor.findInputsOutputs(Inputs, Outputs, SinkingCands,
                              /*CollectGlobalInputs=*/true);

  Inputs.remove_if([&](Value *I) {
    if (auto *GV = dyn_cast_if_present<GlobalVariable>(I))
      return GV->getValueType() == OpenMPIRBuilder::Ident;

    return false;
  });

  LLVM_DEBUG(dbgs() << "Before privatization: " << *OuterFn << "\n");

  FunctionCallee TIDRTLFn =
      getOrCreateRuntimeFunctionPtr(OMPRTL___kmpc_global_thread_num);

  auto PrivHelper = [&](Value &V) -> Error {
    if (&V == TIDAddr || &V == ZeroAddr) {
      OI.ExcludeArgsFromAggregate.push_back(&V);
      return Error::success();
    }

    SetVector<Use *> Uses;
    for (Use &U : V.uses())
      if (auto *UserI = dyn_cast<Instruction>(U.getUser()))
        if (ParallelRegionBlockSet.count(UserI->getParent()))
          Uses.insert(&U);

    // __kmpc_fork_call expects extra arguments as pointers. If the input
    // already has a pointer type, everything is fine. Otherwise, store the
    // value onto stack and load it back inside the to-be-outlined region. This
    // will ensure only the pointer will be passed to the function.
    // FIXME: if there are more than 15 trailing arguments, they must be
    // additionally packed in a struct.
    Value *Inner = &V;
    if (!V.getType()->isPointerTy()) {
      IRBuilder<>::InsertPointGuard Guard(Builder);
      LLVM_DEBUG(llvm::dbgs() << "Forwarding input as pointer: " << V << "\n");

      Builder.restoreIP(OuterAllocaIP);
      Value *Ptr =
          Builder.CreateAlloca(V.getType(), nullptr, V.getName() + ".reloaded");

      // Store to stack at end of the block that currently branches to the entry
      // block of the to-be-outlined region.
      Builder.SetInsertPoint(InsertBB,
                             InsertBB->getTerminator()->getIterator());
      Builder.CreateStore(&V, Ptr);

      // Load back next to allocations in the to-be-outlined region.
      Builder.restoreIP(InnerAllocaIP);
      Inner = Builder.CreateLoad(V.getType(), Ptr);
    }

    Value *ReplacementValue = nullptr;
    CallInst *CI = dyn_cast<CallInst>(&V);
    if (CI && CI->getCalledFunction() == TIDRTLFn.getCallee()) {
      ReplacementValue = PrivTID;
    } else {
      InsertPointOrErrorTy AfterIP =
          PrivCB(InnerAllocaIP, Builder.saveIP(), V, *Inner, ReplacementValue);
      if (!AfterIP)
        return AfterIP.takeError();
      Builder.restoreIP(*AfterIP);
      InnerAllocaIP = {
          InnerAllocaIP.getBlock(),
          InnerAllocaIP.getBlock()->getTerminator()->getIterator()};

      assert(ReplacementValue &&
             "Expected copy/create callback to set replacement value!");
      if (ReplacementValue == &V)
        return Error::success();
    }

    for (Use *UPtr : Uses)
      UPtr->set(ReplacementValue);

    return Error::success();
  };

  // Reset the inner alloca insertion as it will be used for loading the values
  // wrapped into pointers before passing them into the to-be-outlined region.
  // Configure it to insert immediately after the fake use of zero address so
  // that they are available in the generated body and so that the
  // OpenMP-related values (thread ID and zero address pointers) remain leading
  // in the argument list.
  InnerAllocaIP = IRBuilder<>::InsertPoint(
      ZeroAddrUse->getParent(), ZeroAddrUse->getNextNode()->getIterator());

  // Reset the outer alloca insertion point to the entry of the relevant block
  // in case it was invalidated.
  OuterAllocaIP = IRBuilder<>::InsertPoint(
      OuterAllocaBlock, OuterAllocaBlock->getFirstInsertionPt());

  for (Value *Input : Inputs) {
    LLVM_DEBUG(dbgs() << "Captured input: " << *Input << "\n");
    if (Error Err = PrivHelper(*Input))
      return Err;
  }
  LLVM_DEBUG({
    for (Value *Output : Outputs)
      LLVM_DEBUG(dbgs() << "Captured output: " << *Output << "\n");
  });
  assert(Outputs.empty() &&
         "OpenMP outlining should not produce live-out values!");

  LLVM_DEBUG(dbgs() << "After  privatization: " << *OuterFn << "\n");
  LLVM_DEBUG({
    for (auto *BB : Blocks)
      dbgs() << " PBR: " << BB->getName() << "\n";
  });

  // Adjust the finalization stack, verify the adjustment, and call the
  // finalize function a last time to finalize values between the pre-fini
  // block and the exit block if we left the parallel "the normal way".
  auto FiniInfo = FinalizationStack.pop_back_val();
  (void)FiniInfo;
  assert(FiniInfo.DK == OMPD_parallel &&
         "Unexpected finalization stack state!");

  Instruction *PRegPreFiniTI = PRegPreFiniBB->getTerminator();

  InsertPointTy PreFiniIP(PRegPreFiniBB, PRegPreFiniTI->getIterator());
  if (Error Err = FiniCB(PreFiniIP))
    return Err;

  // Register the outlined info.
  addOutlineInfo(std::move(OI));

  InsertPointTy AfterIP(UI->getParent(), UI->getParent()->end());
  UI->eraseFromParent();

  return AfterIP;
}

void OpenMPIRBuilder::emitFlush(const LocationDescription &Loc) {
  // Build call void __kmpc_flush(ident_t *loc)
  uint32_t SrcLocStrSize;
  Constant *SrcLocStr = getOrCreateSrcLocStr(Loc, SrcLocStrSize);
  Value *Args[] = {getOrCreateIdent(SrcLocStr, SrcLocStrSize)};

  Builder.CreateCall(getOrCreateRuntimeFunctionPtr(OMPRTL___kmpc_flush), Args);
}

void OpenMPIRBuilder::createFlush(const LocationDescription &Loc) {
  if (!updateToLocation(Loc))
    return;
  emitFlush(Loc);
}

void OpenMPIRBuilder::emitTaskwaitImpl(const LocationDescription &Loc) {
  // Build call kmp_int32 __kmpc_omp_taskwait(ident_t *loc, kmp_int32
  // global_tid);
  uint32_t SrcLocStrSize;
  Constant *SrcLocStr = getOrCreateSrcLocStr(Loc, SrcLocStrSize);
  Value *Ident = getOrCreateIdent(SrcLocStr, SrcLocStrSize);
  Value *Args[] = {Ident, getOrCreateThreadID(Ident)};

  // Ignore return result until untied tasks are supported.
  Builder.CreateCall(getOrCreateRuntimeFunctionPtr(OMPRTL___kmpc_omp_taskwait),
                     Args);
}

void OpenMPIRBuilder::createTaskwait(const LocationDescription &Loc) {
  if (!updateToLocation(Loc))
    return;
  emitTaskwaitImpl(Loc);
}

void OpenMPIRBuilder::emitTaskyieldImpl(const LocationDescription &Loc) {
  // Build call __kmpc_omp_taskyield(loc, thread_id, 0);
  uint32_t SrcLocStrSize;
  Constant *SrcLocStr = getOrCreateSrcLocStr(Loc, SrcLocStrSize);
  Value *Ident = getOrCreateIdent(SrcLocStr, SrcLocStrSize);
  Constant *I32Null = ConstantInt::getNullValue(Int32);
  Value *Args[] = {Ident, getOrCreateThreadID(Ident), I32Null};

  Builder.CreateCall(getOrCreateRuntimeFunctionPtr(OMPRTL___kmpc_omp_taskyield),
                     Args);
}

void OpenMPIRBuilder::createTaskyield(const LocationDescription &Loc) {
  if (!updateToLocation(Loc))
    return;
  emitTaskyieldImpl(Loc);
}

// Processes the dependencies in Dependencies and does the following
// - Allocates space on the stack of an array of DependInfo objects
// - Populates each DependInfo object with relevant information of
//   the corresponding dependence.
// - All code is inserted in the entry block of the current function.
static Value *emitTaskDependencies(
    OpenMPIRBuilder &OMPBuilder,
    const SmallVectorImpl<OpenMPIRBuilder::DependData> &Dependencies) {
  // Early return if we have no dependencies to process
  if (Dependencies.empty())
    return nullptr;

  // Given a vector of DependData objects, in this function we create an
  // array on the stack that holds kmp_dep_info objects corresponding
  // to each dependency. This is then passed to the OpenMP runtime.
  // For example, if there are 'n' dependencies then the following psedo
  // code is generated. Assume the first dependence is on a variable 'a'
  //
  // \code{c}
  // DepArray = alloc(n x sizeof(kmp_depend_info);
  // idx = 0;
  // DepArray[idx].base_addr = ptrtoint(&a);
  // DepArray[idx].len = 8;
  // DepArray[idx].flags = Dep.DepKind; /*(See OMPContants.h for DepKind)*/
  // ++idx;
  // DepArray[idx].base_addr = ...;
  // \endcode

  IRBuilderBase &Builder = OMPBuilder.Builder;
  Type *DependInfo = OMPBuilder.DependInfo;
  Module &M = OMPBuilder.M;

  Value *DepArray = nullptr;
  OpenMPIRBuilder::InsertPointTy OldIP = Builder.saveIP();
  Builder.SetInsertPoint(
      OldIP.getBlock()->getParent()->getEntryBlock().getTerminator());

  Type *DepArrayTy = ArrayType::get(DependInfo, Dependencies.size());
  DepArray = Builder.CreateAlloca(DepArrayTy, nullptr, ".dep.arr.addr");

  Builder.restoreIP(OldIP);

  for (const auto &[DepIdx, Dep] : enumerate(Dependencies)) {
    Value *Base =
        Builder.CreateConstInBoundsGEP2_64(DepArrayTy, DepArray, 0, DepIdx);
    // Store the pointer to the variable
    Value *Addr = Builder.CreateStructGEP(
        DependInfo, Base,
        static_cast<unsigned int>(RTLDependInfoFields::BaseAddr));
    Value *DepValPtr = Builder.CreatePtrToInt(Dep.DepVal, Builder.getInt64Ty());
    Builder.CreateStore(DepValPtr, Addr);
    // Store the size of the variable
    Value *Size = Builder.CreateStructGEP(
        DependInfo, Base, static_cast<unsigned int>(RTLDependInfoFields::Len));
    Builder.CreateStore(
        Builder.getInt64(M.getDataLayout().getTypeStoreSize(Dep.DepValueType)),
        Size);
    // Store the dependency kind
    Value *Flags = Builder.CreateStructGEP(
        DependInfo, Base,
        static_cast<unsigned int>(RTLDependInfoFields::Flags));
    Builder.CreateStore(
        ConstantInt::get(Builder.getInt8Ty(),
                         static_cast<unsigned int>(Dep.DepKind)),
        Flags);
  }
  return DepArray;
}

OpenMPIRBuilder::InsertPointOrErrorTy OpenMPIRBuilder::createTask(
    const LocationDescription &Loc, InsertPointTy AllocaIP,
    BodyGenCallbackTy BodyGenCB, bool Tied, Value *Final, Value *IfCondition,
    SmallVector<DependData> Dependencies, bool Mergeable, Value *EventHandle,
    Value *Priority) {

  if (!updateToLocation(Loc))
    return InsertPointTy();

  uint32_t SrcLocStrSize;
  Constant *SrcLocStr = getOrCreateSrcLocStr(Loc, SrcLocStrSize);
  Value *Ident = getOrCreateIdent(SrcLocStr, SrcLocStrSize);
  // The current basic block is split into four basic blocks. After outlining,
  // they will be mapped as follows:
  // ```
  // def current_fn() {
  //   current_basic_block:
  //     br label %task.exit
  //   task.exit:
  //     ; instructions after task
  // }
  // def outlined_fn() {
  //   task.alloca:
  //     br label %task.body
  //   task.body:
  //     ret void
  // }
  // ```
  BasicBlock *TaskExitBB = splitBB(Builder, /*CreateBranch=*/true, "task.exit");
  BasicBlock *TaskBodyBB = splitBB(Builder, /*CreateBranch=*/true, "task.body");
  BasicBlock *TaskAllocaBB =
      splitBB(Builder, /*CreateBranch=*/true, "task.alloca");

  InsertPointTy TaskAllocaIP =
      InsertPointTy(TaskAllocaBB, TaskAllocaBB->begin());
  InsertPointTy TaskBodyIP = InsertPointTy(TaskBodyBB, TaskBodyBB->begin());
  if (Error Err = BodyGenCB(TaskAllocaIP, TaskBodyIP))
    return Err;

  OutlineInfo OI;
  OI.EntryBB = TaskAllocaBB;
  OI.OuterAllocaBB = AllocaIP.getBlock();
  OI.ExitBB = TaskExitBB;

  // Add the thread ID argument.
  SmallVector<Instruction *, 4> ToBeDeleted;
  OI.ExcludeArgsFromAggregate.push_back(createFakeIntVal(
      Builder, AllocaIP, ToBeDeleted, TaskAllocaIP, "global.tid", false));

  OI.PostOutlineCB = [this, Ident, Tied, Final, IfCondition, Dependencies,
                      Mergeable, Priority, EventHandle, TaskAllocaBB,
                      ToBeDeleted](Function &OutlinedFn) mutable {
    // Replace the Stale CI by appropriate RTL function call.
    assert(OutlinedFn.hasOneUse() &&
           "there must be a single user for the outlined function");
    CallInst *StaleCI = cast<CallInst>(OutlinedFn.user_back());

    // HasShareds is true if any variables are captured in the outlined region,
    // false otherwise.
    bool HasShareds = StaleCI->arg_size() > 1;
    Builder.SetInsertPoint(StaleCI);

    // Gather the arguments for emitting the runtime call for
    // @__kmpc_omp_task_alloc
    Function *TaskAllocFn =
        getOrCreateRuntimeFunctionPtr(OMPRTL___kmpc_omp_task_alloc);

    // Arguments - `loc_ref` (Ident) and `gtid` (ThreadID)
    // call.
    Value *ThreadID = getOrCreateThreadID(Ident);

    // Argument - `flags`
    // Task is tied iff (Flags & 1) == 1.
    // Task is untied iff (Flags & 1) == 0.
    // Task is final iff (Flags & 2) == 2.
    // Task is not final iff (Flags & 2) == 0.
    // Task is mergeable iff (Flags & 4) == 4.
    // Task is not mergeable iff (Flags & 4) == 0.
    // Task is priority iff (Flags & 32) == 32.
    // Task is not priority iff (Flags & 32) == 0.
    // TODO: Handle the other flags.
    Value *Flags = Builder.getInt32(Tied);
    if (Final) {
      Value *FinalFlag =
          Builder.CreateSelect(Final, Builder.getInt32(2), Builder.getInt32(0));
      Flags = Builder.CreateOr(FinalFlag, Flags);
    }

    if (Mergeable)
      Flags = Builder.CreateOr(Builder.getInt32(4), Flags);
    if (Priority)
      Flags = Builder.CreateOr(Builder.getInt32(32), Flags);

    // Argument - `sizeof_kmp_task_t` (TaskSize)
    // Tasksize refers to the size in bytes of kmp_task_t data structure
    // including private vars accessed in task.
    // TODO: add kmp_task_t_with_privates (privates)
    Value *TaskSize = Builder.getInt64(
        divideCeil(M.getDataLayout().getTypeSizeInBits(Task), 8));

    // Argument - `sizeof_shareds` (SharedsSize)
    // SharedsSize refers to the shareds array size in the kmp_task_t data
    // structure.
    Value *SharedsSize = Builder.getInt64(0);
    if (HasShareds) {
      AllocaInst *ArgStructAlloca =
          dyn_cast<AllocaInst>(StaleCI->getArgOperand(1));
      assert(ArgStructAlloca &&
             "Unable to find the alloca instruction corresponding to arguments "
             "for extracted function");
      StructType *ArgStructType =
          dyn_cast<StructType>(ArgStructAlloca->getAllocatedType());
      assert(ArgStructType && "Unable to find struct type corresponding to "
                              "arguments for extracted function");
      SharedsSize =
          Builder.getInt64(M.getDataLayout().getTypeStoreSize(ArgStructType));
    }
    // Emit the @__kmpc_omp_task_alloc runtime call
    // The runtime call returns a pointer to an area where the task captured
    // variables must be copied before the task is run (TaskData)
    CallInst *TaskData = Builder.CreateCall(
        TaskAllocFn, {/*loc_ref=*/Ident, /*gtid=*/ThreadID, /*flags=*/Flags,
                      /*sizeof_task=*/TaskSize, /*sizeof_shared=*/SharedsSize,
                      /*task_func=*/&OutlinedFn});

    // Emit detach clause initialization.
    // evt = (typeof(evt))__kmpc_task_allow_completion_event(loc, tid,
    // task_descriptor);
    if (EventHandle) {
      Function *TaskDetachFn = getOrCreateRuntimeFunctionPtr(
          OMPRTL___kmpc_task_allow_completion_event);
      llvm::Value *EventVal =
          Builder.CreateCall(TaskDetachFn, {Ident, ThreadID, TaskData});
      llvm::Value *EventHandleAddr =
          Builder.CreatePointerBitCastOrAddrSpaceCast(EventHandle,
                                                      Builder.getPtrTy(0));
      EventVal = Builder.CreatePtrToInt(EventVal, Builder.getInt64Ty());
      Builder.CreateStore(EventVal, EventHandleAddr);
    }
    // Copy the arguments for outlined function
    if (HasShareds) {
      Value *Shareds = StaleCI->getArgOperand(1);
      Align Alignment = TaskData->getPointerAlignment(M.getDataLayout());
      Value *TaskShareds = Builder.CreateLoad(VoidPtr, TaskData);
      Builder.CreateMemCpy(TaskShareds, Alignment, Shareds, Alignment,
                           SharedsSize);
    }

    if (Priority) {
      //
      // The return type of "__kmpc_omp_task_alloc" is "kmp_task_t *",
      // we populate the priority information into the "kmp_task_t" here
      //
      // The struct "kmp_task_t" definition is available in kmp.h
      // kmp_task_t = { shareds, routine, part_id, data1, data2 }
      // data2 is used for priority
      //
      Type *Int32Ty = Builder.getInt32Ty();
      Constant *Zero = ConstantInt::get(Int32Ty, 0);
      // kmp_task_t* => { ptr }
      Type *TaskPtr = StructType::get(VoidPtr);
      Value *TaskGEP =
          Builder.CreateInBoundsGEP(TaskPtr, TaskData, {Zero, Zero});
      // kmp_task_t => { ptr, ptr, i32, ptr, ptr }
      Type *TaskStructType = StructType::get(
          VoidPtr, VoidPtr, Builder.getInt32Ty(), VoidPtr, VoidPtr);
      Value *PriorityData = Builder.CreateInBoundsGEP(
          TaskStructType, TaskGEP, {Zero, ConstantInt::get(Int32Ty, 4)});
      // kmp_cmplrdata_t => { ptr, ptr }
      Type *CmplrStructType = StructType::get(VoidPtr, VoidPtr);
      Value *CmplrData = Builder.CreateInBoundsGEP(CmplrStructType,
                                                   PriorityData, {Zero, Zero});
      Builder.CreateStore(Priority, CmplrData);
    }

    Value *DepArray = emitTaskDependencies(*this, Dependencies);

    // In the presence of the `if` clause, the following IR is generated:
    //    ...
    //    %data = call @__kmpc_omp_task_alloc(...)
    //    br i1 %if_condition, label %then, label %else
    //  then:
    //    call @__kmpc_omp_task(...)
    //    br label %exit
    //  else:
    //    ;; Wait for resolution of dependencies, if any, before
    //    ;; beginning the task
    //    call @__kmpc_omp_wait_deps(...)
    //    call @__kmpc_omp_task_begin_if0(...)
    //    call @outlined_fn(...)
    //    call @__kmpc_omp_task_complete_if0(...)
    //    br label %exit
    //  exit:
    //    ...
    if (IfCondition) {
      // `SplitBlockAndInsertIfThenElse` requires the block to have a
      // terminator.
      splitBB(Builder, /*CreateBranch=*/true, "if.end");
      Instruction *IfTerminator =
          Builder.GetInsertPoint()->getParent()->getTerminator();
      Instruction *ThenTI = IfTerminator, *ElseTI = nullptr;
      Builder.SetInsertPoint(IfTerminator);
      SplitBlockAndInsertIfThenElse(IfCondition, IfTerminator, &ThenTI,
                                    &ElseTI);
      Builder.SetInsertPoint(ElseTI);

      if (Dependencies.size()) {
        Function *TaskWaitFn =
            getOrCreateRuntimeFunctionPtr(OMPRTL___kmpc_omp_wait_deps);
        Builder.CreateCall(
            TaskWaitFn,
            {Ident, ThreadID, Builder.getInt32(Dependencies.size()), DepArray,
             ConstantInt::get(Builder.getInt32Ty(), 0),
             ConstantPointerNull::get(PointerType::getUnqual(M.getContext()))});
      }
      Function *TaskBeginFn =
          getOrCreateRuntimeFunctionPtr(OMPRTL___kmpc_omp_task_begin_if0);
      Function *TaskCompleteFn =
          getOrCreateRuntimeFunctionPtr(OMPRTL___kmpc_omp_task_complete_if0);
      Builder.CreateCall(TaskBeginFn, {Ident, ThreadID, TaskData});
      CallInst *CI = nullptr;
      if (HasShareds)
        CI = Builder.CreateCall(&OutlinedFn, {ThreadID, TaskData});
      else
        CI = Builder.CreateCall(&OutlinedFn, {ThreadID});
      CI->setDebugLoc(StaleCI->getDebugLoc());
      Builder.CreateCall(TaskCompleteFn, {Ident, ThreadID, TaskData});
      Builder.SetInsertPoint(ThenTI);
    }

    if (Dependencies.size()) {
      Function *TaskFn =
          getOrCreateRuntimeFunctionPtr(OMPRTL___kmpc_omp_task_with_deps);
      Builder.CreateCall(
          TaskFn,
          {Ident, ThreadID, TaskData, Builder.getInt32(Dependencies.size()),
           DepArray, ConstantInt::get(Builder.getInt32Ty(), 0),
           ConstantPointerNull::get(PointerType::getUnqual(M.getContext()))});

    } else {
      // Emit the @__kmpc_omp_task runtime call to spawn the task
      Function *TaskFn = getOrCreateRuntimeFunctionPtr(OMPRTL___kmpc_omp_task);
      Builder.CreateCall(TaskFn, {Ident, ThreadID, TaskData});
    }

    StaleCI->eraseFromParent();

    Builder.SetInsertPoint(TaskAllocaBB, TaskAllocaBB->begin());
    if (HasShareds) {
      LoadInst *Shareds = Builder.CreateLoad(VoidPtr, OutlinedFn.getArg(1));
      OutlinedFn.getArg(1)->replaceUsesWithIf(
          Shareds, [Shareds](Use &U) { return U.getUser() != Shareds; });
    }

    for (Instruction *I : llvm::reverse(ToBeDeleted))
      I->eraseFromParent();
  };

  addOutlineInfo(std::move(OI));
  Builder.SetInsertPoint(TaskExitBB, TaskExitBB->begin());

  return Builder.saveIP();
}

OpenMPIRBuilder::InsertPointOrErrorTy
OpenMPIRBuilder::createTaskgroup(const LocationDescription &Loc,
                                 InsertPointTy AllocaIP,
                                 BodyGenCallbackTy BodyGenCB) {
  if (!updateToLocation(Loc))
    return InsertPointTy();

  uint32_t SrcLocStrSize;
  Constant *SrcLocStr = getOrCreateSrcLocStr(Loc, SrcLocStrSize);
  Value *Ident = getOrCreateIdent(SrcLocStr, SrcLocStrSize);
  Value *ThreadID = getOrCreateThreadID(Ident);

  // Emit the @__kmpc_taskgroup runtime call to start the taskgroup
  Function *TaskgroupFn =
      getOrCreateRuntimeFunctionPtr(OMPRTL___kmpc_taskgroup);
  Builder.CreateCall(TaskgroupFn, {Ident, ThreadID});

  BasicBlock *TaskgroupExitBB = splitBB(Builder, true, "taskgroup.exit");
  if (Error Err = BodyGenCB(AllocaIP, Builder.saveIP()))
    return Err;

  Builder.SetInsertPoint(TaskgroupExitBB);
  // Emit the @__kmpc_end_taskgroup runtime call to end the taskgroup
  Function *EndTaskgroupFn =
      getOrCreateRuntimeFunctionPtr(OMPRTL___kmpc_end_taskgroup);
  Builder.CreateCall(EndTaskgroupFn, {Ident, ThreadID});

  return Builder.saveIP();
}

OpenMPIRBuilder::InsertPointOrErrorTy OpenMPIRBuilder::createSections(
    const LocationDescription &Loc, InsertPointTy AllocaIP,
    ArrayRef<StorableBodyGenCallbackTy> SectionCBs, PrivatizeCallbackTy PrivCB,
    FinalizeCallbackTy FiniCB, bool IsCancellable, bool IsNowait) {
  assert(!isConflictIP(AllocaIP, Loc.IP) && "Dedicated IP allocas required");

  if (!updateToLocation(Loc))
    return Loc.IP;

  auto FiniCBWrapper = [&](InsertPointTy IP) {
    if (IP.getBlock()->end() != IP.getPoint())
      return FiniCB(IP);
    // This must be done otherwise any nested constructs using FinalizeOMPRegion
    // will fail because that function requires the Finalization Basic Block to
    // have a terminator, which is already removed by EmitOMPRegionBody.
    // IP is currently at cancelation block.
    // We need to backtrack to the condition block to fetch
    // the exit block and create a branch from cancelation
    // to exit block.
    IRBuilder<>::InsertPointGuard IPG(Builder);
    Builder.restoreIP(IP);
    auto *CaseBB = IP.getBlock()->getSinglePredecessor();
    auto *CondBB = CaseBB->getSinglePredecessor()->getSinglePredecessor();
    auto *ExitBB = CondBB->getTerminator()->getSuccessor(1);
    Instruction *I = Builder.CreateBr(ExitBB);
    IP = InsertPointTy(I->getParent(), I->getIterator());
    return FiniCB(IP);
  };

  FinalizationStack.push_back({FiniCBWrapper, OMPD_sections, IsCancellable});

  // Each section is emitted as a switch case
  // Each finalization callback is handled from clang.EmitOMPSectionDirective()
  // -> OMP.createSection() which generates the IR for each section
  // Iterate through all sections and emit a switch construct:
  // switch (IV) {
  //   case 0:
  //     <SectionStmt[0]>;
  //     break;
  // ...
  //   case <NumSection> - 1:
  //     <SectionStmt[<NumSection> - 1]>;
  //     break;
  // }
  // ...
  // section_loop.after:
  // <FiniCB>;
  auto LoopBodyGenCB = [&](InsertPointTy CodeGenIP, Value *IndVar) -> Error {
    Builder.restoreIP(CodeGenIP);
    BasicBlock *Continue =
        splitBBWithSuffix(Builder, /*CreateBranch=*/false, ".sections.after");
    Function *CurFn = Continue->getParent();
    SwitchInst *SwitchStmt = Builder.CreateSwitch(IndVar, Continue);

    unsigned CaseNumber = 0;
    for (auto SectionCB : SectionCBs) {
      BasicBlock *CaseBB = BasicBlock::Create(
          M.getContext(), "omp_section_loop.body.case", CurFn, Continue);
      SwitchStmt->addCase(Builder.getInt32(CaseNumber), CaseBB);
      Builder.SetInsertPoint(CaseBB);
      BranchInst *CaseEndBr = Builder.CreateBr(Continue);
      if (Error Err = SectionCB(InsertPointTy(), {CaseEndBr->getParent(),
                                                  CaseEndBr->getIterator()}))
        return Err;
      CaseNumber++;
    }
    // remove the existing terminator from body BB since there can be no
    // terminators after switch/case
    return Error::success();
  };
  // Loop body ends here
  // LowerBound, UpperBound, and STride for createCanonicalLoop
  Type *I32Ty = Type::getInt32Ty(M.getContext());
  Value *LB = ConstantInt::get(I32Ty, 0);
  Value *UB = ConstantInt::get(I32Ty, SectionCBs.size());
  Value *ST = ConstantInt::get(I32Ty, 1);
  Expected<CanonicalLoopInfo *> LoopInfo = createCanonicalLoop(
      Loc, LoopBodyGenCB, LB, UB, ST, true, false, AllocaIP, "section_loop");
  if (!LoopInfo)
    return LoopInfo.takeError();

  InsertPointOrErrorTy WsloopIP =
      applyStaticWorkshareLoop(Loc.DL, *LoopInfo, AllocaIP,
                               WorksharingLoopType::ForStaticLoop, !IsNowait);
  if (!WsloopIP)
    return WsloopIP.takeError();
  InsertPointTy AfterIP = *WsloopIP;

  // Apply the finalization callback in LoopAfterBB
  auto FiniInfo = FinalizationStack.pop_back_val();
  assert(FiniInfo.DK == OMPD_sections &&
         "Unexpected finalization stack state!");
  if (FinalizeCallbackTy &CB = FiniInfo.FiniCB) {
    Builder.restoreIP(AfterIP);
    BasicBlock *FiniBB =
        splitBBWithSuffix(Builder, /*CreateBranch=*/true, "sections.fini");
    if (Error Err = CB(Builder.saveIP()))
      return Err;
    AfterIP = {FiniBB, FiniBB->begin()};
  }

  return AfterIP;
}

OpenMPIRBuilder::InsertPointOrErrorTy
OpenMPIRBuilder::createSection(const LocationDescription &Loc,
                               BodyGenCallbackTy BodyGenCB,
                               FinalizeCallbackTy FiniCB) {
  if (!updateToLocation(Loc))
    return Loc.IP;

  auto FiniCBWrapper = [&](InsertPointTy IP) {
    if (IP.getBlock()->end() != IP.getPoint())
      return FiniCB(IP);
    // This must be done otherwise any nested constructs using FinalizeOMPRegion
    // will fail because that function requires the Finalization Basic Block to
    // have a terminator, which is already removed by EmitOMPRegionBody.
    // IP is currently at cancelation block.
    // We need to backtrack to the condition block to fetch
    // the exit block and create a branch from cancelation
    // to exit block.
    IRBuilder<>::InsertPointGuard IPG(Builder);
    Builder.restoreIP(IP);
    auto *CaseBB = Loc.IP.getBlock();
    auto *CondBB = CaseBB->getSinglePredecessor()->getSinglePredecessor();
    auto *ExitBB = CondBB->getTerminator()->getSuccessor(1);
    Instruction *I = Builder.CreateBr(ExitBB);
    IP = InsertPointTy(I->getParent(), I->getIterator());
    return FiniCB(IP);
  };

  Directive OMPD = Directive::OMPD_sections;
  // Since we are using Finalization Callback here, HasFinalize
  // and IsCancellable have to be true
  return EmitOMPInlinedRegion(OMPD, nullptr, nullptr, BodyGenCB, FiniCBWrapper,
                              /*Conditional*/ false, /*hasFinalize*/ true,
                              /*IsCancellable*/ true);
}

static OpenMPIRBuilder::InsertPointTy getInsertPointAfterInstr(Instruction *I) {
  BasicBlock::iterator IT(I);
  IT++;
  return OpenMPIRBuilder::InsertPointTy(I->getParent(), IT);
}

Value *OpenMPIRBuilder::getGPUThreadID() {
  return Builder.CreateCall(
      getOrCreateRuntimeFunction(M,
                                 OMPRTL___kmpc_get_hardware_thread_id_in_block),
      {});
}

Value *OpenMPIRBuilder::getGPUWarpSize() {
  return Builder.CreateCall(
      getOrCreateRuntimeFunction(M, OMPRTL___kmpc_get_warp_size), {});
}

Value *OpenMPIRBuilder::getNVPTXWarpID() {
  unsigned LaneIDBits = Log2_32(Config.getGridValue().GV_Warp_Size);
  return Builder.CreateAShr(getGPUThreadID(), LaneIDBits, "nvptx_warp_id");
}

Value *OpenMPIRBuilder::getNVPTXLaneID() {
  unsigned LaneIDBits = Log2_32(Config.getGridValue().GV_Warp_Size);
  assert(LaneIDBits < 32 && "Invalid LaneIDBits size in NVPTX device.");
  unsigned LaneIDMask = ~0u >> (32u - LaneIDBits);
  return Builder.CreateAnd(getGPUThreadID(), Builder.getInt32(LaneIDMask),
                           "nvptx_lane_id");
}

Value *OpenMPIRBuilder::castValueToType(InsertPointTy AllocaIP, Value *From,
                                        Type *ToType) {
  Type *FromType = From->getType();
  uint64_t FromSize = M.getDataLayout().getTypeStoreSize(FromType);
  uint64_t ToSize = M.getDataLayout().getTypeStoreSize(ToType);
  assert(FromSize > 0 && "From size must be greater than zero");
  assert(ToSize > 0 && "To size must be greater than zero");
  if (FromType == ToType)
    return From;
  if (FromSize == ToSize)
    return Builder.CreateBitCast(From, ToType);
  if (ToType->isIntegerTy() && FromType->isIntegerTy())
    return Builder.CreateIntCast(From, ToType, /*isSigned*/ true);
  InsertPointTy SaveIP = Builder.saveIP();
  Builder.restoreIP(AllocaIP);
  Value *CastItem = Builder.CreateAlloca(ToType);
  Builder.restoreIP(SaveIP);

  Value *ValCastItem = Builder.CreatePointerBitCastOrAddrSpaceCast(
      CastItem, Builder.getPtrTy(0));
  Builder.CreateStore(From, ValCastItem);
  return Builder.CreateLoad(ToType, CastItem);
}

Value *OpenMPIRBuilder::createRuntimeShuffleFunction(InsertPointTy AllocaIP,
                                                     Value *Element,
                                                     Type *ElementType,
                                                     Value *Offset) {
  uint64_t Size = M.getDataLayout().getTypeStoreSize(ElementType);
  assert(Size <= 8 && "Unsupported bitwidth in shuffle instruction");

  // Cast all types to 32- or 64-bit values before calling shuffle routines.
  Type *CastTy = Builder.getIntNTy(Size <= 4 ? 32 : 64);
  Value *ElemCast = castValueToType(AllocaIP, Element, CastTy);
  Value *WarpSize =
      Builder.CreateIntCast(getGPUWarpSize(), Builder.getInt16Ty(), true);
  Function *ShuffleFunc = getOrCreateRuntimeFunctionPtr(
      Size <= 4 ? RuntimeFunction::OMPRTL___kmpc_shuffle_int32
                : RuntimeFunction::OMPRTL___kmpc_shuffle_int64);
  Value *WarpSizeCast =
      Builder.CreateIntCast(WarpSize, Builder.getInt16Ty(), /*isSigned=*/true);
  Value *ShuffleCall =
      Builder.CreateCall(ShuffleFunc, {ElemCast, Offset, WarpSizeCast});
  return castValueToType(AllocaIP, ShuffleCall, CastTy);
}

void OpenMPIRBuilder::shuffleAndStore(InsertPointTy AllocaIP, Value *SrcAddr,
                                      Value *DstAddr, Type *ElemType,
                                      Value *Offset, Type *ReductionArrayTy) {
  uint64_t Size = M.getDataLayout().getTypeStoreSize(ElemType);
  // Create the loop over the big sized data.
  // ptr = (void*)Elem;
  // ptrEnd = (void*) Elem + 1;
  // Step = 8;
  // while (ptr + Step < ptrEnd)
  //   shuffle((int64_t)*ptr);
  // Step = 4;
  // while (ptr + Step < ptrEnd)
  //   shuffle((int32_t)*ptr);
  // ...
  Type *IndexTy = Builder.getIndexTy(
      M.getDataLayout(), M.getDataLayout().getDefaultGlobalsAddressSpace());
  Value *ElemPtr = DstAddr;
  Value *Ptr = SrcAddr;
  for (unsigned IntSize = 8; IntSize >= 1; IntSize /= 2) {
    if (Size < IntSize)
      continue;
    Type *IntType = Builder.getIntNTy(IntSize * 8);
    Ptr = Builder.CreatePointerBitCastOrAddrSpaceCast(
        Ptr, Builder.getPtrTy(0), Ptr->getName() + ".ascast");
    Value *SrcAddrGEP =
        Builder.CreateGEP(ElemType, SrcAddr, {ConstantInt::get(IndexTy, 1)});
    ElemPtr = Builder.CreatePointerBitCastOrAddrSpaceCast(
        ElemPtr, Builder.getPtrTy(0), ElemPtr->getName() + ".ascast");

    Function *CurFunc = Builder.GetInsertBlock()->getParent();
    if ((Size / IntSize) > 1) {
      Value *PtrEnd = Builder.CreatePointerBitCastOrAddrSpaceCast(
          SrcAddrGEP, Builder.getPtrTy());
      BasicBlock *PreCondBB =
          BasicBlock::Create(M.getContext(), ".shuffle.pre_cond");
      BasicBlock *ThenBB = BasicBlock::Create(M.getContext(), ".shuffle.then");
      BasicBlock *ExitBB = BasicBlock::Create(M.getContext(), ".shuffle.exit");
      BasicBlock *CurrentBB = Builder.GetInsertBlock();
      emitBlock(PreCondBB, CurFunc);
      PHINode *PhiSrc =
          Builder.CreatePHI(Ptr->getType(), /*NumReservedValues=*/2);
      PhiSrc->addIncoming(Ptr, CurrentBB);
      PHINode *PhiDest =
          Builder.CreatePHI(ElemPtr->getType(), /*NumReservedValues=*/2);
      PhiDest->addIncoming(ElemPtr, CurrentBB);
      Ptr = PhiSrc;
      ElemPtr = PhiDest;
      Value *PtrDiff = Builder.CreatePtrDiff(
          Builder.getInt8Ty(), PtrEnd,
          Builder.CreatePointerBitCastOrAddrSpaceCast(Ptr, Builder.getPtrTy()));
      Builder.CreateCondBr(
          Builder.CreateICmpSGT(PtrDiff, Builder.getInt64(IntSize - 1)), ThenBB,
          ExitBB);
      emitBlock(ThenBB, CurFunc);
      Value *Res = createRuntimeShuffleFunction(
          AllocaIP,
          Builder.CreateAlignedLoad(
              IntType, Ptr, M.getDataLayout().getPrefTypeAlign(ElemType)),
          IntType, Offset);
      Builder.CreateAlignedStore(Res, ElemPtr,
                                 M.getDataLayout().getPrefTypeAlign(ElemType));
      Value *LocalPtr =
          Builder.CreateGEP(IntType, Ptr, {ConstantInt::get(IndexTy, 1)});
      Value *LocalElemPtr =
          Builder.CreateGEP(IntType, ElemPtr, {ConstantInt::get(IndexTy, 1)});
      PhiSrc->addIncoming(LocalPtr, ThenBB);
      PhiDest->addIncoming(LocalElemPtr, ThenBB);
      emitBranch(PreCondBB);
      emitBlock(ExitBB, CurFunc);
    } else {
      Value *Res = createRuntimeShuffleFunction(
          AllocaIP, Builder.CreateLoad(IntType, Ptr), IntType, Offset);
      if (ElemType->isIntegerTy() && ElemType->getScalarSizeInBits() <
                                         Res->getType()->getScalarSizeInBits())
        Res = Builder.CreateTrunc(Res, ElemType);
      Builder.CreateStore(Res, ElemPtr);
      Ptr = Builder.CreateGEP(IntType, Ptr, {ConstantInt::get(IndexTy, 1)});
      ElemPtr =
          Builder.CreateGEP(IntType, ElemPtr, {ConstantInt::get(IndexTy, 1)});
    }
    Size = Size % IntSize;
  }
}

void OpenMPIRBuilder::emitReductionListCopy(
    InsertPointTy AllocaIP, CopyAction Action, Type *ReductionArrayTy,
    ArrayRef<ReductionInfo> ReductionInfos, Value *SrcBase, Value *DestBase,
    CopyOptionsTy CopyOptions) {
  Type *IndexTy = Builder.getIndexTy(
      M.getDataLayout(), M.getDataLayout().getDefaultGlobalsAddressSpace());
  Value *RemoteLaneOffset = CopyOptions.RemoteLaneOffset;

  // Iterates, element-by-element, through the source Reduce list and
  // make a copy.
  for (auto En : enumerate(ReductionInfos)) {
    const ReductionInfo &RI = En.value();
    Value *SrcElementAddr = nullptr;
    Value *DestElementAddr = nullptr;
    Value *DestElementPtrAddr = nullptr;
    // Should we shuffle in an element from a remote lane?
    bool ShuffleInElement = false;
    // Set to true to update the pointer in the dest Reduce list to a
    // newly created element.
    bool UpdateDestListPtr = false;

    // Step 1.1: Get the address for the src element in the Reduce list.
    Value *SrcElementPtrAddr = Builder.CreateInBoundsGEP(
        ReductionArrayTy, SrcBase,
        {ConstantInt::get(IndexTy, 0), ConstantInt::get(IndexTy, En.index())});
    SrcElementAddr = Builder.CreateLoad(Builder.getPtrTy(), SrcElementPtrAddr);

    // Step 1.2: Create a temporary to store the element in the destination
    // Reduce list.
    DestElementPtrAddr = Builder.CreateInBoundsGEP(
        ReductionArrayTy, DestBase,
        {ConstantInt::get(IndexTy, 0), ConstantInt::get(IndexTy, En.index())});
    switch (Action) {
    case CopyAction::RemoteLaneToThread: {
      InsertPointTy CurIP = Builder.saveIP();
      Builder.restoreIP(AllocaIP);
      AllocaInst *DestAlloca = Builder.CreateAlloca(RI.ElementType, nullptr,
                                                    ".omp.reduction.element");
      DestAlloca->setAlignment(
          M.getDataLayout().getPrefTypeAlign(RI.ElementType));
      DestElementAddr = DestAlloca;
      DestElementAddr =
          Builder.CreateAddrSpaceCast(DestElementAddr, Builder.getPtrTy(),
                                      DestElementAddr->getName() + ".ascast");
      Builder.restoreIP(CurIP);
      ShuffleInElement = true;
      UpdateDestListPtr = true;
      break;
    }
    case CopyAction::ThreadCopy: {
      DestElementAddr =
          Builder.CreateLoad(Builder.getPtrTy(), DestElementPtrAddr);
      break;
    }
    }

    // Now that all active lanes have read the element in the
    // Reduce list, shuffle over the value from the remote lane.
    if (ShuffleInElement) {
      shuffleAndStore(AllocaIP, SrcElementAddr, DestElementAddr, RI.ElementType,
                      RemoteLaneOffset, ReductionArrayTy);
    } else {
      switch (RI.EvaluationKind) {
      case EvalKind::Scalar: {
        Value *Elem = Builder.CreateLoad(RI.ElementType, SrcElementAddr);
        // Store the source element value to the dest element address.
        Builder.CreateStore(Elem, DestElementAddr);
        break;
      }
      case EvalKind::Complex: {
        Value *SrcRealPtr = Builder.CreateConstInBoundsGEP2_32(
            RI.ElementType, SrcElementAddr, 0, 0, ".realp");
        Value *SrcReal = Builder.CreateLoad(
            RI.ElementType->getStructElementType(0), SrcRealPtr, ".real");
        Value *SrcImgPtr = Builder.CreateConstInBoundsGEP2_32(
            RI.ElementType, SrcElementAddr, 0, 1, ".imagp");
        Value *SrcImg = Builder.CreateLoad(
            RI.ElementType->getStructElementType(1), SrcImgPtr, ".imag");

        Value *DestRealPtr = Builder.CreateConstInBoundsGEP2_32(
            RI.ElementType, DestElementAddr, 0, 0, ".realp");
        Value *DestImgPtr = Builder.CreateConstInBoundsGEP2_32(
            RI.ElementType, DestElementAddr, 0, 1, ".imagp");
        Builder.CreateStore(SrcReal, DestRealPtr);
        Builder.CreateStore(SrcImg, DestImgPtr);
        break;
      }
      case EvalKind::Aggregate: {
        Value *SizeVal = Builder.getInt64(
            M.getDataLayout().getTypeStoreSize(RI.ElementType));
        Builder.CreateMemCpy(
            DestElementAddr, M.getDataLayout().getPrefTypeAlign(RI.ElementType),
            SrcElementAddr, M.getDataLayout().getPrefTypeAlign(RI.ElementType),
            SizeVal, false);
        break;
      }
      };
    }

    // Step 3.1: Modify reference in dest Reduce list as needed.
    // Modifying the reference in Reduce list to point to the newly
    // created element.  The element is live in the current function
    // scope and that of functions it invokes (i.e., reduce_function).
    // RemoteReduceData[i] = (void*)&RemoteElem
    if (UpdateDestListPtr) {
      Value *CastDestAddr = Builder.CreatePointerBitCastOrAddrSpaceCast(
          DestElementAddr, Builder.getPtrTy(),
          DestElementAddr->getName() + ".ascast");
      Builder.CreateStore(CastDestAddr, DestElementPtrAddr);
    }
  }
}

Expected<Function *> OpenMPIRBuilder::emitInterWarpCopyFunction(
    const LocationDescription &Loc, ArrayRef<ReductionInfo> ReductionInfos,
    AttributeList FuncAttrs) {
  InsertPointTy SavedIP = Builder.saveIP();
  LLVMContext &Ctx = M.getContext();
  FunctionType *FuncTy = FunctionType::get(
      Builder.getVoidTy(), {Builder.getPtrTy(), Builder.getInt32Ty()},
      /* IsVarArg */ false);
  Function *WcFunc =
      Function::Create(FuncTy, GlobalVariable::InternalLinkage,
                       "_omp_reduction_inter_warp_copy_func", &M);
  WcFunc->setAttributes(FuncAttrs);
  WcFunc->addParamAttr(0, Attribute::NoUndef);
  WcFunc->addParamAttr(1, Attribute::NoUndef);
  BasicBlock *EntryBB = BasicBlock::Create(M.getContext(), "entry", WcFunc);
  Builder.SetInsertPoint(EntryBB);

  // ReduceList: thread local Reduce list.
  // At the stage of the computation when this function is called, partially
  // aggregated values reside in the first lane of every active warp.
  Argument *ReduceListArg = WcFunc->getArg(0);
  // NumWarps: number of warps active in the parallel region.  This could
  // be smaller than 32 (max warps in a CTA) for partial block reduction.
  Argument *NumWarpsArg = WcFunc->getArg(1);

  // This array is used as a medium to transfer, one reduce element at a time,
  // the data from the first lane of every warp to lanes in the first warp
  // in order to perform the final step of a reduction in a parallel region
  // (reduction across warps).  The array is placed in NVPTX __shared__ memory
  // for reduced latency, as well as to have a distinct copy for concurrently
  // executing target regions.  The array is declared with common linkage so
  // as to be shared across compilation units.
  StringRef TransferMediumName =
      "__openmp_nvptx_data_transfer_temporary_storage";
  GlobalVariable *TransferMedium = M.getGlobalVariable(TransferMediumName);
  unsigned WarpSize = Config.getGridValue().GV_Warp_Size;
  ArrayType *ArrayTy = ArrayType::get(Builder.getInt32Ty(), WarpSize);
  if (!TransferMedium) {
    TransferMedium = new GlobalVariable(
        M, ArrayTy, /*isConstant=*/false, GlobalVariable::WeakAnyLinkage,
        UndefValue::get(ArrayTy), TransferMediumName,
        /*InsertBefore=*/nullptr, GlobalVariable::NotThreadLocal,
        /*AddressSpace=*/3);
  }

  // Get the CUDA thread id of the current OpenMP thread on the GPU.
  Value *GPUThreadID = getGPUThreadID();
  // nvptx_lane_id = nvptx_id % warpsize
  Value *LaneID = getNVPTXLaneID();
  // nvptx_warp_id = nvptx_id / warpsize
  Value *WarpID = getNVPTXWarpID();

  InsertPointTy AllocaIP =
      InsertPointTy(Builder.GetInsertBlock(),
                    Builder.GetInsertBlock()->getFirstInsertionPt());
  Type *Arg0Type = ReduceListArg->getType();
  Type *Arg1Type = NumWarpsArg->getType();
  Builder.restoreIP(AllocaIP);
  AllocaInst *ReduceListAlloca = Builder.CreateAlloca(
      Arg0Type, nullptr, ReduceListArg->getName() + ".addr");
  AllocaInst *NumWarpsAlloca =
      Builder.CreateAlloca(Arg1Type, nullptr, NumWarpsArg->getName() + ".addr");
  Value *ReduceListAddrCast = Builder.CreatePointerBitCastOrAddrSpaceCast(
      ReduceListAlloca, Arg0Type, ReduceListAlloca->getName() + ".ascast");
  Value *NumWarpsAddrCast = Builder.CreatePointerBitCastOrAddrSpaceCast(
      NumWarpsAlloca, Builder.getPtrTy(0),
      NumWarpsAlloca->getName() + ".ascast");
  Builder.CreateStore(ReduceListArg, ReduceListAddrCast);
  Builder.CreateStore(NumWarpsArg, NumWarpsAddrCast);
  AllocaIP = getInsertPointAfterInstr(NumWarpsAlloca);
  InsertPointTy CodeGenIP =
      getInsertPointAfterInstr(&Builder.GetInsertBlock()->back());
  Builder.restoreIP(CodeGenIP);

  Value *ReduceList =
      Builder.CreateLoad(Builder.getPtrTy(), ReduceListAddrCast);

  for (auto En : enumerate(ReductionInfos)) {
    //
    // Warp master copies reduce element to transfer medium in __shared__
    // memory.
    //
    const ReductionInfo &RI = En.value();
    unsigned RealTySize = M.getDataLayout().getTypeAllocSize(RI.ElementType);
    for (unsigned TySize = 4; TySize > 0 && RealTySize > 0; TySize /= 2) {
      Type *CType = Builder.getIntNTy(TySize * 8);

      unsigned NumIters = RealTySize / TySize;
      if (NumIters == 0)
        continue;
      Value *Cnt = nullptr;
      Value *CntAddr = nullptr;
      BasicBlock *PrecondBB = nullptr;
      BasicBlock *ExitBB = nullptr;
      if (NumIters > 1) {
        CodeGenIP = Builder.saveIP();
        Builder.restoreIP(AllocaIP);
        CntAddr =
            Builder.CreateAlloca(Builder.getInt32Ty(), nullptr, ".cnt.addr");

        CntAddr = Builder.CreateAddrSpaceCast(CntAddr, Builder.getPtrTy(),
                                              CntAddr->getName() + ".ascast");
        Builder.restoreIP(CodeGenIP);
        Builder.CreateStore(Constant::getNullValue(Builder.getInt32Ty()),
                            CntAddr,
                            /*Volatile=*/false);
        PrecondBB = BasicBlock::Create(Ctx, "precond");
        ExitBB = BasicBlock::Create(Ctx, "exit");
        BasicBlock *BodyBB = BasicBlock::Create(Ctx, "body");
        emitBlock(PrecondBB, Builder.GetInsertBlock()->getParent());
        Cnt = Builder.CreateLoad(Builder.getInt32Ty(), CntAddr,
                                 /*Volatile=*/false);
        Value *Cmp = Builder.CreateICmpULT(
            Cnt, ConstantInt::get(Builder.getInt32Ty(), NumIters));
        Builder.CreateCondBr(Cmp, BodyBB, ExitBB);
        emitBlock(BodyBB, Builder.GetInsertBlock()->getParent());
      }

      // kmpc_barrier.
      InsertPointOrErrorTy BarrierIP1 =
          createBarrier(LocationDescription(Builder.saveIP(), Loc.DL),
                        omp::Directive::OMPD_unknown,
                        /* ForceSimpleCall */ false,
                        /* CheckCancelFlag */ true);
      if (!BarrierIP1)
        return BarrierIP1.takeError();
      BasicBlock *ThenBB = BasicBlock::Create(Ctx, "then");
      BasicBlock *ElseBB = BasicBlock::Create(Ctx, "else");
      BasicBlock *MergeBB = BasicBlock::Create(Ctx, "ifcont");

      // if (lane_id  == 0)
      Value *IsWarpMaster = Builder.CreateIsNull(LaneID, "warp_master");
      Builder.CreateCondBr(IsWarpMaster, ThenBB, ElseBB);
      emitBlock(ThenBB, Builder.GetInsertBlock()->getParent());

      // Reduce element = LocalReduceList[i]
      auto *RedListArrayTy =
          ArrayType::get(Builder.getPtrTy(), ReductionInfos.size());
      Type *IndexTy = Builder.getIndexTy(
          M.getDataLayout(), M.getDataLayout().getDefaultGlobalsAddressSpace());
      Value *ElemPtrPtr =
          Builder.CreateInBoundsGEP(RedListArrayTy, ReduceList,
                                    {ConstantInt::get(IndexTy, 0),
                                     ConstantInt::get(IndexTy, En.index())});
      // elemptr = ((CopyType*)(elemptrptr)) + I
      Value *ElemPtr = Builder.CreateLoad(Builder.getPtrTy(), ElemPtrPtr);
      if (NumIters > 1)
        ElemPtr = Builder.CreateGEP(Builder.getInt32Ty(), ElemPtr, Cnt);

      // Get pointer to location in transfer medium.
      // MediumPtr = &medium[warp_id]
      Value *MediumPtr = Builder.CreateInBoundsGEP(
          ArrayTy, TransferMedium, {Builder.getInt64(0), WarpID});
      // elem = *elemptr
      //*MediumPtr = elem
      Value *Elem = Builder.CreateLoad(CType, ElemPtr);
      // Store the source element value to the dest element address.
      Builder.CreateStore(Elem, MediumPtr,
                          /*IsVolatile*/ true);
      Builder.CreateBr(MergeBB);

      // else
      emitBlock(ElseBB, Builder.GetInsertBlock()->getParent());
      Builder.CreateBr(MergeBB);

      // endif
      emitBlock(MergeBB, Builder.GetInsertBlock()->getParent());
      InsertPointOrErrorTy BarrierIP2 =
          createBarrier(LocationDescription(Builder.saveIP(), Loc.DL),
                        omp::Directive::OMPD_unknown,
                        /* ForceSimpleCall */ false,
                        /* CheckCancelFlag */ true);
      if (!BarrierIP2)
        return BarrierIP2.takeError();

      // Warp 0 copies reduce element from transfer medium
      BasicBlock *W0ThenBB = BasicBlock::Create(Ctx, "then");
      BasicBlock *W0ElseBB = BasicBlock::Create(Ctx, "else");
      BasicBlock *W0MergeBB = BasicBlock::Create(Ctx, "ifcont");

      Value *NumWarpsVal =
          Builder.CreateLoad(Builder.getInt32Ty(), NumWarpsAddrCast);
      // Up to 32 threads in warp 0 are active.
      Value *IsActiveThread =
          Builder.CreateICmpULT(GPUThreadID, NumWarpsVal, "is_active_thread");
      Builder.CreateCondBr(IsActiveThread, W0ThenBB, W0ElseBB);

      emitBlock(W0ThenBB, Builder.GetInsertBlock()->getParent());

      // SecMediumPtr = &medium[tid]
      // SrcMediumVal = *SrcMediumPtr
      Value *SrcMediumPtrVal = Builder.CreateInBoundsGEP(
          ArrayTy, TransferMedium, {Builder.getInt64(0), GPUThreadID});
      // TargetElemPtr = (CopyType*)(SrcDataAddr[i]) + I
      Value *TargetElemPtrPtr =
          Builder.CreateInBoundsGEP(RedListArrayTy, ReduceList,
                                    {ConstantInt::get(IndexTy, 0),
                                     ConstantInt::get(IndexTy, En.index())});
      Value *TargetElemPtrVal =
          Builder.CreateLoad(Builder.getPtrTy(), TargetElemPtrPtr);
      Value *TargetElemPtr = TargetElemPtrVal;
      if (NumIters > 1)
        TargetElemPtr =
            Builder.CreateGEP(Builder.getInt32Ty(), TargetElemPtr, Cnt);

      // *TargetElemPtr = SrcMediumVal;
      Value *SrcMediumValue =
          Builder.CreateLoad(CType, SrcMediumPtrVal, /*IsVolatile*/ true);
      Builder.CreateStore(SrcMediumValue, TargetElemPtr);
      Builder.CreateBr(W0MergeBB);

      emitBlock(W0ElseBB, Builder.GetInsertBlock()->getParent());
      Builder.CreateBr(W0MergeBB);

      emitBlock(W0MergeBB, Builder.GetInsertBlock()->getParent());

      if (NumIters > 1) {
        Cnt = Builder.CreateNSWAdd(
            Cnt, ConstantInt::get(Builder.getInt32Ty(), /*V=*/1));
        Builder.CreateStore(Cnt, CntAddr, /*Volatile=*/false);

        auto *CurFn = Builder.GetInsertBlock()->getParent();
        emitBranch(PrecondBB);
        emitBlock(ExitBB, CurFn);
      }
      RealTySize %= TySize;
    }
  }

  Builder.CreateRetVoid();
  Builder.restoreIP(SavedIP);

  return WcFunc;
}

Function *OpenMPIRBuilder::emitShuffleAndReduceFunction(
    ArrayRef<ReductionInfo> ReductionInfos, Function *ReduceFn,
    AttributeList FuncAttrs) {
  LLVMContext &Ctx = M.getContext();
  FunctionType *FuncTy =
      FunctionType::get(Builder.getVoidTy(),
                        {Builder.getPtrTy(), Builder.getInt16Ty(),
                         Builder.getInt16Ty(), Builder.getInt16Ty()},
                        /* IsVarArg */ false);
  Function *SarFunc =
      Function::Create(FuncTy, GlobalVariable::InternalLinkage,
                       "_omp_reduction_shuffle_and_reduce_func", &M);
  SarFunc->setAttributes(FuncAttrs);
  SarFunc->addParamAttr(0, Attribute::NoUndef);
  SarFunc->addParamAttr(1, Attribute::NoUndef);
  SarFunc->addParamAttr(2, Attribute::NoUndef);
  SarFunc->addParamAttr(3, Attribute::NoUndef);
  SarFunc->addParamAttr(1, Attribute::SExt);
  SarFunc->addParamAttr(2, Attribute::SExt);
  SarFunc->addParamAttr(3, Attribute::SExt);
  BasicBlock *EntryBB = BasicBlock::Create(M.getContext(), "entry", SarFunc);
  Builder.SetInsertPoint(EntryBB);

  // Thread local Reduce list used to host the values of data to be reduced.
  Argument *ReduceListArg = SarFunc->getArg(0);
  // Current lane id; could be logical.
  Argument *LaneIDArg = SarFunc->getArg(1);
  // Offset of the remote source lane relative to the current lane.
  Argument *RemoteLaneOffsetArg = SarFunc->getArg(2);
  // Algorithm version.  This is expected to be known at compile time.
  Argument *AlgoVerArg = SarFunc->getArg(3);

  Type *ReduceListArgType = ReduceListArg->getType();
  Type *LaneIDArgType = LaneIDArg->getType();
  Type *LaneIDArgPtrType = Builder.getPtrTy(0);
  Value *ReduceListAlloca = Builder.CreateAlloca(
      ReduceListArgType, nullptr, ReduceListArg->getName() + ".addr");
  Value *LaneIdAlloca = Builder.CreateAlloca(LaneIDArgType, nullptr,
                                             LaneIDArg->getName() + ".addr");
  Value *RemoteLaneOffsetAlloca = Builder.CreateAlloca(
      LaneIDArgType, nullptr, RemoteLaneOffsetArg->getName() + ".addr");
  Value *AlgoVerAlloca = Builder.CreateAlloca(LaneIDArgType, nullptr,
                                              AlgoVerArg->getName() + ".addr");
  ArrayType *RedListArrayTy =
      ArrayType::get(Builder.getPtrTy(), ReductionInfos.size());

  // Create a local thread-private variable to host the Reduce list
  // from a remote lane.
  Instruction *RemoteReductionListAlloca = Builder.CreateAlloca(
      RedListArrayTy, nullptr, ".omp.reduction.remote_reduce_list");

  Value *ReduceListAddrCast = Builder.CreatePointerBitCastOrAddrSpaceCast(
      ReduceListAlloca, ReduceListArgType,
      ReduceListAlloca->getName() + ".ascast");
  Value *LaneIdAddrCast = Builder.CreatePointerBitCastOrAddrSpaceCast(
      LaneIdAlloca, LaneIDArgPtrType, LaneIdAlloca->getName() + ".ascast");
  Value *RemoteLaneOffsetAddrCast = Builder.CreatePointerBitCastOrAddrSpaceCast(
      RemoteLaneOffsetAlloca, LaneIDArgPtrType,
      RemoteLaneOffsetAlloca->getName() + ".ascast");
  Value *AlgoVerAddrCast = Builder.CreatePointerBitCastOrAddrSpaceCast(
      AlgoVerAlloca, LaneIDArgPtrType, AlgoVerAlloca->getName() + ".ascast");
  Value *RemoteListAddrCast = Builder.CreatePointerBitCastOrAddrSpaceCast(
      RemoteReductionListAlloca, Builder.getPtrTy(),
      RemoteReductionListAlloca->getName() + ".ascast");

  Builder.CreateStore(ReduceListArg, ReduceListAddrCast);
  Builder.CreateStore(LaneIDArg, LaneIdAddrCast);
  Builder.CreateStore(RemoteLaneOffsetArg, RemoteLaneOffsetAddrCast);
  Builder.CreateStore(AlgoVerArg, AlgoVerAddrCast);

  Value *ReduceList = Builder.CreateLoad(ReduceListArgType, ReduceListAddrCast);
  Value *LaneId = Builder.CreateLoad(LaneIDArgType, LaneIdAddrCast);
  Value *RemoteLaneOffset =
      Builder.CreateLoad(LaneIDArgType, RemoteLaneOffsetAddrCast);
  Value *AlgoVer = Builder.CreateLoad(LaneIDArgType, AlgoVerAddrCast);

  InsertPointTy AllocaIP = getInsertPointAfterInstr(RemoteReductionListAlloca);

  // This loop iterates through the list of reduce elements and copies,
  // element by element, from a remote lane in the warp to RemoteReduceList,
  // hosted on the thread's stack.
  emitReductionListCopy(
      AllocaIP, CopyAction::RemoteLaneToThread, RedListArrayTy, ReductionInfos,
      ReduceList, RemoteListAddrCast, {RemoteLaneOffset, nullptr, nullptr});

  // The actions to be performed on the Remote Reduce list is dependent
  // on the algorithm version.
  //
  //  if (AlgoVer==0) || (AlgoVer==1 && (LaneId < Offset)) || (AlgoVer==2 &&
  //  LaneId % 2 == 0 && Offset > 0):
  //    do the reduction value aggregation
  //
  //  The thread local variable Reduce list is mutated in place to host the
  //  reduced data, which is the aggregated value produced from local and
  //  remote lanes.
  //
  //  Note that AlgoVer is expected to be a constant integer known at compile
  //  time.
  //  When AlgoVer==0, the first conjunction evaluates to true, making
  //    the entire predicate true during compile time.
  //  When AlgoVer==1, the second conjunction has only the second part to be
  //    evaluated during runtime.  Other conjunctions evaluates to false
  //    during compile time.
  //  When AlgoVer==2, the third conjunction has only the second part to be
  //    evaluated during runtime.  Other conjunctions evaluates to false
  //    during compile time.
  Value *CondAlgo0 = Builder.CreateIsNull(AlgoVer);
  Value *Algo1 = Builder.CreateICmpEQ(AlgoVer, Builder.getInt16(1));
  Value *LaneComp = Builder.CreateICmpULT(LaneId, RemoteLaneOffset);
  Value *CondAlgo1 = Builder.CreateAnd(Algo1, LaneComp);
  Value *Algo2 = Builder.CreateICmpEQ(AlgoVer, Builder.getInt16(2));
  Value *LaneIdAnd1 = Builder.CreateAnd(LaneId, Builder.getInt16(1));
  Value *LaneIdComp = Builder.CreateIsNull(LaneIdAnd1);
  Value *Algo2AndLaneIdComp = Builder.CreateAnd(Algo2, LaneIdComp);
  Value *RemoteOffsetComp =
      Builder.CreateICmpSGT(RemoteLaneOffset, Builder.getInt16(0));
  Value *CondAlgo2 = Builder.CreateAnd(Algo2AndLaneIdComp, RemoteOffsetComp);
  Value *CA0OrCA1 = Builder.CreateOr(CondAlgo0, CondAlgo1);
  Value *CondReduce = Builder.CreateOr(CA0OrCA1, CondAlgo2);

  BasicBlock *ThenBB = BasicBlock::Create(Ctx, "then");
  BasicBlock *ElseBB = BasicBlock::Create(Ctx, "else");
  BasicBlock *MergeBB = BasicBlock::Create(Ctx, "ifcont");

  Builder.CreateCondBr(CondReduce, ThenBB, ElseBB);
  emitBlock(ThenBB, Builder.GetInsertBlock()->getParent());
  Value *LocalReduceListPtr = Builder.CreatePointerBitCastOrAddrSpaceCast(
      ReduceList, Builder.getPtrTy());
  Value *RemoteReduceListPtr = Builder.CreatePointerBitCastOrAddrSpaceCast(
      RemoteListAddrCast, Builder.getPtrTy());
  Builder.CreateCall(ReduceFn, {LocalReduceListPtr, RemoteReduceListPtr})
      ->addFnAttr(Attribute::NoUnwind);
  Builder.CreateBr(MergeBB);

  emitBlock(ElseBB, Builder.GetInsertBlock()->getParent());
  Builder.CreateBr(MergeBB);

  emitBlock(MergeBB, Builder.GetInsertBlock()->getParent());

  // if (AlgoVer==1 && (LaneId >= Offset)) copy Remote Reduce list to local
  // Reduce list.
  Algo1 = Builder.CreateICmpEQ(AlgoVer, Builder.getInt16(1));
  Value *LaneIdGtOffset = Builder.CreateICmpUGE(LaneId, RemoteLaneOffset);
  Value *CondCopy = Builder.CreateAnd(Algo1, LaneIdGtOffset);

  BasicBlock *CpyThenBB = BasicBlock::Create(Ctx, "then");
  BasicBlock *CpyElseBB = BasicBlock::Create(Ctx, "else");
  BasicBlock *CpyMergeBB = BasicBlock::Create(Ctx, "ifcont");
  Builder.CreateCondBr(CondCopy, CpyThenBB, CpyElseBB);

  emitBlock(CpyThenBB, Builder.GetInsertBlock()->getParent());
  emitReductionListCopy(AllocaIP, CopyAction::ThreadCopy, RedListArrayTy,
                        ReductionInfos, RemoteListAddrCast, ReduceList);
  Builder.CreateBr(CpyMergeBB);

  emitBlock(CpyElseBB, Builder.GetInsertBlock()->getParent());
  Builder.CreateBr(CpyMergeBB);

  emitBlock(CpyMergeBB, Builder.GetInsertBlock()->getParent());

  Builder.CreateRetVoid();

  return SarFunc;
}

Function *OpenMPIRBuilder::emitListToGlobalCopyFunction(
    ArrayRef<ReductionInfo> ReductionInfos, Type *ReductionsBufferTy,
    AttributeList FuncAttrs) {
  OpenMPIRBuilder::InsertPointTy OldIP = Builder.saveIP();
  LLVMContext &Ctx = M.getContext();
  FunctionType *FuncTy = FunctionType::get(
      Builder.getVoidTy(),
      {Builder.getPtrTy(), Builder.getInt32Ty(), Builder.getPtrTy()},
      /* IsVarArg */ false);
  Function *LtGCFunc =
      Function::Create(FuncTy, GlobalVariable::InternalLinkage,
                       "_omp_reduction_list_to_global_copy_func", &M);
  LtGCFunc->setAttributes(FuncAttrs);
  LtGCFunc->addParamAttr(0, Attribute::NoUndef);
  LtGCFunc->addParamAttr(1, Attribute::NoUndef);
  LtGCFunc->addParamAttr(2, Attribute::NoUndef);

  BasicBlock *EntryBlock = BasicBlock::Create(Ctx, "entry", LtGCFunc);
  Builder.SetInsertPoint(EntryBlock);

  // Buffer: global reduction buffer.
  Argument *BufferArg = LtGCFunc->getArg(0);
  // Idx: index of the buffer.
  Argument *IdxArg = LtGCFunc->getArg(1);
  // ReduceList: thread local Reduce list.
  Argument *ReduceListArg = LtGCFunc->getArg(2);

  Value *BufferArgAlloca = Builder.CreateAlloca(Builder.getPtrTy(), nullptr,
                                                BufferArg->getName() + ".addr");
  Value *IdxArgAlloca = Builder.CreateAlloca(Builder.getInt32Ty(), nullptr,
                                             IdxArg->getName() + ".addr");
  Value *ReduceListArgAlloca = Builder.CreateAlloca(
      Builder.getPtrTy(), nullptr, ReduceListArg->getName() + ".addr");
  Value *BufferArgAddrCast = Builder.CreatePointerBitCastOrAddrSpaceCast(
      BufferArgAlloca, Builder.getPtrTy(),
      BufferArgAlloca->getName() + ".ascast");
  Value *IdxArgAddrCast = Builder.CreatePointerBitCastOrAddrSpaceCast(
      IdxArgAlloca, Builder.getPtrTy(), IdxArgAlloca->getName() + ".ascast");
  Value *ReduceListArgAddrCast = Builder.CreatePointerBitCastOrAddrSpaceCast(
      ReduceListArgAlloca, Builder.getPtrTy(),
      ReduceListArgAlloca->getName() + ".ascast");

  Builder.CreateStore(BufferArg, BufferArgAddrCast);
  Builder.CreateStore(IdxArg, IdxArgAddrCast);
  Builder.CreateStore(ReduceListArg, ReduceListArgAddrCast);

  Value *LocalReduceList =
      Builder.CreateLoad(Builder.getPtrTy(), ReduceListArgAddrCast);
  Value *BufferArgVal =
      Builder.CreateLoad(Builder.getPtrTy(), BufferArgAddrCast);
  Value *Idxs[] = {Builder.CreateLoad(Builder.getInt32Ty(), IdxArgAddrCast)};
  Type *IndexTy = Builder.getIndexTy(
      M.getDataLayout(), M.getDataLayout().getDefaultGlobalsAddressSpace());
  for (auto En : enumerate(ReductionInfos)) {
    const ReductionInfo &RI = En.value();
    auto *RedListArrayTy =
        ArrayType::get(Builder.getPtrTy(), ReductionInfos.size());
    // Reduce element = LocalReduceList[i]
    Value *ElemPtrPtr = Builder.CreateInBoundsGEP(
        RedListArrayTy, LocalReduceList,
        {ConstantInt::get(IndexTy, 0), ConstantInt::get(IndexTy, En.index())});
    // elemptr = ((CopyType*)(elemptrptr)) + I
    Value *ElemPtr = Builder.CreateLoad(Builder.getPtrTy(), ElemPtrPtr);

    // Global = Buffer.VD[Idx];
    Value *BufferVD =
        Builder.CreateInBoundsGEP(ReductionsBufferTy, BufferArgVal, Idxs);
    Value *GlobVal = Builder.CreateConstInBoundsGEP2_32(
        ReductionsBufferTy, BufferVD, 0, En.index());

    switch (RI.EvaluationKind) {
    case EvalKind::Scalar: {
      Value *TargetElement = Builder.CreateLoad(RI.ElementType, ElemPtr);
      Builder.CreateStore(TargetElement, GlobVal);
      break;
    }
    case EvalKind::Complex: {
      Value *SrcRealPtr = Builder.CreateConstInBoundsGEP2_32(
          RI.ElementType, ElemPtr, 0, 0, ".realp");
      Value *SrcReal = Builder.CreateLoad(
          RI.ElementType->getStructElementType(0), SrcRealPtr, ".real");
      Value *SrcImgPtr = Builder.CreateConstInBoundsGEP2_32(
          RI.ElementType, ElemPtr, 0, 1, ".imagp");
      Value *SrcImg = Builder.CreateLoad(
          RI.ElementType->getStructElementType(1), SrcImgPtr, ".imag");

      Value *DestRealPtr = Builder.CreateConstInBoundsGEP2_32(
          RI.ElementType, GlobVal, 0, 0, ".realp");
      Value *DestImgPtr = Builder.CreateConstInBoundsGEP2_32(
          RI.ElementType, GlobVal, 0, 1, ".imagp");
      Builder.CreateStore(SrcReal, DestRealPtr);
      Builder.CreateStore(SrcImg, DestImgPtr);
      break;
    }
    case EvalKind::Aggregate: {
      Value *SizeVal =
          Builder.getInt64(M.getDataLayout().getTypeStoreSize(RI.ElementType));
      Builder.CreateMemCpy(
          GlobVal, M.getDataLayout().getPrefTypeAlign(RI.ElementType), ElemPtr,
          M.getDataLayout().getPrefTypeAlign(RI.ElementType), SizeVal, false);
      break;
    }
    }
  }

  Builder.CreateRetVoid();
  Builder.restoreIP(OldIP);
  return LtGCFunc;
}

Function *OpenMPIRBuilder::emitListToGlobalReduceFunction(
    ArrayRef<ReductionInfo> ReductionInfos, Function *ReduceFn,
    Type *ReductionsBufferTy, AttributeList FuncAttrs) {
  OpenMPIRBuilder::InsertPointTy OldIP = Builder.saveIP();
  LLVMContext &Ctx = M.getContext();
  FunctionType *FuncTy = FunctionType::get(
      Builder.getVoidTy(),
      {Builder.getPtrTy(), Builder.getInt32Ty(), Builder.getPtrTy()},
      /* IsVarArg */ false);
  Function *LtGRFunc =
      Function::Create(FuncTy, GlobalVariable::InternalLinkage,
                       "_omp_reduction_list_to_global_reduce_func", &M);
  LtGRFunc->setAttributes(FuncAttrs);
  LtGRFunc->addParamAttr(0, Attribute::NoUndef);
  LtGRFunc->addParamAttr(1, Attribute::NoUndef);
  LtGRFunc->addParamAttr(2, Attribute::NoUndef);

  BasicBlock *EntryBlock = BasicBlock::Create(Ctx, "entry", LtGRFunc);
  Builder.SetInsertPoint(EntryBlock);

  // Buffer: global reduction buffer.
  Argument *BufferArg = LtGRFunc->getArg(0);
  // Idx: index of the buffer.
  Argument *IdxArg = LtGRFunc->getArg(1);
  // ReduceList: thread local Reduce list.
  Argument *ReduceListArg = LtGRFunc->getArg(2);

  Value *BufferArgAlloca = Builder.CreateAlloca(Builder.getPtrTy(), nullptr,
                                                BufferArg->getName() + ".addr");
  Value *IdxArgAlloca = Builder.CreateAlloca(Builder.getInt32Ty(), nullptr,
                                             IdxArg->getName() + ".addr");
  Value *ReduceListArgAlloca = Builder.CreateAlloca(
      Builder.getPtrTy(), nullptr, ReduceListArg->getName() + ".addr");
  auto *RedListArrayTy =
      ArrayType::get(Builder.getPtrTy(), ReductionInfos.size());

  // 1. Build a list of reduction variables.
  // void *RedList[<n>] = {<ReductionVars>[0], ..., <ReductionVars>[<n>-1]};
  Value *LocalReduceList =
      Builder.CreateAlloca(RedListArrayTy, nullptr, ".omp.reduction.red_list");

  Value *BufferArgAddrCast = Builder.CreatePointerBitCastOrAddrSpaceCast(
      BufferArgAlloca, Builder.getPtrTy(),
      BufferArgAlloca->getName() + ".ascast");
  Value *IdxArgAddrCast = Builder.CreatePointerBitCastOrAddrSpaceCast(
      IdxArgAlloca, Builder.getPtrTy(), IdxArgAlloca->getName() + ".ascast");
  Value *ReduceListArgAddrCast = Builder.CreatePointerBitCastOrAddrSpaceCast(
      ReduceListArgAlloca, Builder.getPtrTy(),
      ReduceListArgAlloca->getName() + ".ascast");
  Value *LocalReduceListAddrCast = Builder.CreatePointerBitCastOrAddrSpaceCast(
      LocalReduceList, Builder.getPtrTy(),
      LocalReduceList->getName() + ".ascast");

  Builder.CreateStore(BufferArg, BufferArgAddrCast);
  Builder.CreateStore(IdxArg, IdxArgAddrCast);
  Builder.CreateStore(ReduceListArg, ReduceListArgAddrCast);

  Value *BufferVal = Builder.CreateLoad(Builder.getPtrTy(), BufferArgAddrCast);
  Value *Idxs[] = {Builder.CreateLoad(Builder.getInt32Ty(), IdxArgAddrCast)};
  Type *IndexTy = Builder.getIndexTy(
      M.getDataLayout(), M.getDataLayout().getDefaultGlobalsAddressSpace());
  for (auto En : enumerate(ReductionInfos)) {
    Value *TargetElementPtrPtr = Builder.CreateInBoundsGEP(
        RedListArrayTy, LocalReduceListAddrCast,
        {ConstantInt::get(IndexTy, 0), ConstantInt::get(IndexTy, En.index())});
    Value *BufferVD =
        Builder.CreateInBoundsGEP(ReductionsBufferTy, BufferVal, Idxs);
    // Global = Buffer.VD[Idx];
    Value *GlobValPtr = Builder.CreateConstInBoundsGEP2_32(
        ReductionsBufferTy, BufferVD, 0, En.index());
    Builder.CreateStore(GlobValPtr, TargetElementPtrPtr);
  }

  // Call reduce_function(GlobalReduceList, ReduceList)
  Value *ReduceList =
      Builder.CreateLoad(Builder.getPtrTy(), ReduceListArgAddrCast);
  Builder.CreateCall(ReduceFn, {LocalReduceListAddrCast, ReduceList})
      ->addFnAttr(Attribute::NoUnwind);
  Builder.CreateRetVoid();
  Builder.restoreIP(OldIP);
  return LtGRFunc;
}

Function *OpenMPIRBuilder::emitGlobalToListCopyFunction(
    ArrayRef<ReductionInfo> ReductionInfos, Type *ReductionsBufferTy,
    AttributeList FuncAttrs) {
  OpenMPIRBuilder::InsertPointTy OldIP = Builder.saveIP();
  LLVMContext &Ctx = M.getContext();
  FunctionType *FuncTy = FunctionType::get(
      Builder.getVoidTy(),
      {Builder.getPtrTy(), Builder.getInt32Ty(), Builder.getPtrTy()},
      /* IsVarArg */ false);
  Function *LtGCFunc =
      Function::Create(FuncTy, GlobalVariable::InternalLinkage,
                       "_omp_reduction_global_to_list_copy_func", &M);
  LtGCFunc->setAttributes(FuncAttrs);
  LtGCFunc->addParamAttr(0, Attribute::NoUndef);
  LtGCFunc->addParamAttr(1, Attribute::NoUndef);
  LtGCFunc->addParamAttr(2, Attribute::NoUndef);

  BasicBlock *EntryBlock = BasicBlock::Create(Ctx, "entry", LtGCFunc);
  Builder.SetInsertPoint(EntryBlock);

  // Buffer: global reduction buffer.
  Argument *BufferArg = LtGCFunc->getArg(0);
  // Idx: index of the buffer.
  Argument *IdxArg = LtGCFunc->getArg(1);
  // ReduceList: thread local Reduce list.
  Argument *ReduceListArg = LtGCFunc->getArg(2);

  Value *BufferArgAlloca = Builder.CreateAlloca(Builder.getPtrTy(), nullptr,
                                                BufferArg->getName() + ".addr");
  Value *IdxArgAlloca = Builder.CreateAlloca(Builder.getInt32Ty(), nullptr,
                                             IdxArg->getName() + ".addr");
  Value *ReduceListArgAlloca = Builder.CreateAlloca(
      Builder.getPtrTy(), nullptr, ReduceListArg->getName() + ".addr");
  Value *BufferArgAddrCast = Builder.CreatePointerBitCastOrAddrSpaceCast(
      BufferArgAlloca, Builder.getPtrTy(),
      BufferArgAlloca->getName() + ".ascast");
  Value *IdxArgAddrCast = Builder.CreatePointerBitCastOrAddrSpaceCast(
      IdxArgAlloca, Builder.getPtrTy(), IdxArgAlloca->getName() + ".ascast");
  Value *ReduceListArgAddrCast = Builder.CreatePointerBitCastOrAddrSpaceCast(
      ReduceListArgAlloca, Builder.getPtrTy(),
      ReduceListArgAlloca->getName() + ".ascast");
  Builder.CreateStore(BufferArg, BufferArgAddrCast);
  Builder.CreateStore(IdxArg, IdxArgAddrCast);
  Builder.CreateStore(ReduceListArg, ReduceListArgAddrCast);

  Value *LocalReduceList =
      Builder.CreateLoad(Builder.getPtrTy(), ReduceListArgAddrCast);
  Value *BufferVal = Builder.CreateLoad(Builder.getPtrTy(), BufferArgAddrCast);
  Value *Idxs[] = {Builder.CreateLoad(Builder.getInt32Ty(), IdxArgAddrCast)};
  Type *IndexTy = Builder.getIndexTy(
      M.getDataLayout(), M.getDataLayout().getDefaultGlobalsAddressSpace());
  for (auto En : enumerate(ReductionInfos)) {
    const OpenMPIRBuilder::ReductionInfo &RI = En.value();
    auto *RedListArrayTy =
        ArrayType::get(Builder.getPtrTy(), ReductionInfos.size());
    // Reduce element = LocalReduceList[i]
    Value *ElemPtrPtr = Builder.CreateInBoundsGEP(
        RedListArrayTy, LocalReduceList,
        {ConstantInt::get(IndexTy, 0), ConstantInt::get(IndexTy, En.index())});
    // elemptr = ((CopyType*)(elemptrptr)) + I
    Value *ElemPtr = Builder.CreateLoad(Builder.getPtrTy(), ElemPtrPtr);
    // Global = Buffer.VD[Idx];
    Value *BufferVD =
        Builder.CreateInBoundsGEP(ReductionsBufferTy, BufferVal, Idxs);
    Value *GlobValPtr = Builder.CreateConstInBoundsGEP2_32(
        ReductionsBufferTy, BufferVD, 0, En.index());

    switch (RI.EvaluationKind) {
    case EvalKind::Scalar: {
      Value *TargetElement = Builder.CreateLoad(RI.ElementType, GlobValPtr);
      Builder.CreateStore(TargetElement, ElemPtr);
      break;
    }
    case EvalKind::Complex: {
      Value *SrcRealPtr = Builder.CreateConstInBoundsGEP2_32(
          RI.ElementType, GlobValPtr, 0, 0, ".realp");
      Value *SrcReal = Builder.CreateLoad(
          RI.ElementType->getStructElementType(0), SrcRealPtr, ".real");
      Value *SrcImgPtr = Builder.CreateConstInBoundsGEP2_32(
          RI.ElementType, GlobValPtr, 0, 1, ".imagp");
      Value *SrcImg = Builder.CreateLoad(
          RI.ElementType->getStructElementType(1), SrcImgPtr, ".imag");

      Value *DestRealPtr = Builder.CreateConstInBoundsGEP2_32(
          RI.ElementType, ElemPtr, 0, 0, ".realp");
      Value *DestImgPtr = Builder.CreateConstInBoundsGEP2_32(
          RI.ElementType, ElemPtr, 0, 1, ".imagp");
      Builder.CreateStore(SrcReal, DestRealPtr);
      Builder.CreateStore(SrcImg, DestImgPtr);
      break;
    }
    case EvalKind::Aggregate: {
      Value *SizeVal =
          Builder.getInt64(M.getDataLayout().getTypeStoreSize(RI.ElementType));
      Builder.CreateMemCpy(
          ElemPtr, M.getDataLayout().getPrefTypeAlign(RI.ElementType),
          GlobValPtr, M.getDataLayout().getPrefTypeAlign(RI.ElementType),
          SizeVal, false);
      break;
    }
    }
  }

  Builder.CreateRetVoid();
  Builder.restoreIP(OldIP);
  return LtGCFunc;
}

Function *OpenMPIRBuilder::emitGlobalToListReduceFunction(
    ArrayRef<ReductionInfo> ReductionInfos, Function *ReduceFn,
    Type *ReductionsBufferTy, AttributeList FuncAttrs) {
  OpenMPIRBuilder::InsertPointTy OldIP = Builder.saveIP();
  LLVMContext &Ctx = M.getContext();
  auto *FuncTy = FunctionType::get(
      Builder.getVoidTy(),
      {Builder.getPtrTy(), Builder.getInt32Ty(), Builder.getPtrTy()},
      /* IsVarArg */ false);
  Function *LtGRFunc =
      Function::Create(FuncTy, GlobalVariable::InternalLinkage,
                       "_omp_reduction_global_to_list_reduce_func", &M);
  LtGRFunc->setAttributes(FuncAttrs);
  LtGRFunc->addParamAttr(0, Attribute::NoUndef);
  LtGRFunc->addParamAttr(1, Attribute::NoUndef);
  LtGRFunc->addParamAttr(2, Attribute::NoUndef);

  BasicBlock *EntryBlock = BasicBlock::Create(Ctx, "entry", LtGRFunc);
  Builder.SetInsertPoint(EntryBlock);

  // Buffer: global reduction buffer.
  Argument *BufferArg = LtGRFunc->getArg(0);
  // Idx: index of the buffer.
  Argument *IdxArg = LtGRFunc->getArg(1);
  // ReduceList: thread local Reduce list.
  Argument *ReduceListArg = LtGRFunc->getArg(2);

  Value *BufferArgAlloca = Builder.CreateAlloca(Builder.getPtrTy(), nullptr,
                                                BufferArg->getName() + ".addr");
  Value *IdxArgAlloca = Builder.CreateAlloca(Builder.getInt32Ty(), nullptr,
                                             IdxArg->getName() + ".addr");
  Value *ReduceListArgAlloca = Builder.CreateAlloca(
      Builder.getPtrTy(), nullptr, ReduceListArg->getName() + ".addr");
  ArrayType *RedListArrayTy =
      ArrayType::get(Builder.getPtrTy(), ReductionInfos.size());

  // 1. Build a list of reduction variables.
  // void *RedList[<n>] = {<ReductionVars>[0], ..., <ReductionVars>[<n>-1]};
  Value *LocalReduceList =
      Builder.CreateAlloca(RedListArrayTy, nullptr, ".omp.reduction.red_list");

  Value *BufferArgAddrCast = Builder.CreatePointerBitCastOrAddrSpaceCast(
      BufferArgAlloca, Builder.getPtrTy(),
      BufferArgAlloca->getName() + ".ascast");
  Value *IdxArgAddrCast = Builder.CreatePointerBitCastOrAddrSpaceCast(
      IdxArgAlloca, Builder.getPtrTy(), IdxArgAlloca->getName() + ".ascast");
  Value *ReduceListArgAddrCast = Builder.CreatePointerBitCastOrAddrSpaceCast(
      ReduceListArgAlloca, Builder.getPtrTy(),
      ReduceListArgAlloca->getName() + ".ascast");
  Value *ReductionList = Builder.CreatePointerBitCastOrAddrSpaceCast(
      LocalReduceList, Builder.getPtrTy(),
      LocalReduceList->getName() + ".ascast");

  Builder.CreateStore(BufferArg, BufferArgAddrCast);
  Builder.CreateStore(IdxArg, IdxArgAddrCast);
  Builder.CreateStore(ReduceListArg, ReduceListArgAddrCast);

  Value *BufferVal = Builder.CreateLoad(Builder.getPtrTy(), BufferArgAddrCast);
  Value *Idxs[] = {Builder.CreateLoad(Builder.getInt32Ty(), IdxArgAddrCast)};
  Type *IndexTy = Builder.getIndexTy(
      M.getDataLayout(), M.getDataLayout().getDefaultGlobalsAddressSpace());
  for (auto En : enumerate(ReductionInfos)) {
    Value *TargetElementPtrPtr = Builder.CreateInBoundsGEP(
        RedListArrayTy, ReductionList,
        {ConstantInt::get(IndexTy, 0), ConstantInt::get(IndexTy, En.index())});
    // Global = Buffer.VD[Idx];
    Value *BufferVD =
        Builder.CreateInBoundsGEP(ReductionsBufferTy, BufferVal, Idxs);
    Value *GlobValPtr = Builder.CreateConstInBoundsGEP2_32(
        ReductionsBufferTy, BufferVD, 0, En.index());
    Builder.CreateStore(GlobValPtr, TargetElementPtrPtr);
  }

  // Call reduce_function(ReduceList, GlobalReduceList)
  Value *ReduceList =
      Builder.CreateLoad(Builder.getPtrTy(), ReduceListArgAddrCast);
  Builder.CreateCall(ReduceFn, {ReduceList, ReductionList})
      ->addFnAttr(Attribute::NoUnwind);
  Builder.CreateRetVoid();
  Builder.restoreIP(OldIP);
  return LtGRFunc;
}

std::string OpenMPIRBuilder::getReductionFuncName(StringRef Name) const {
  std::string Suffix =
      createPlatformSpecificName({"omp", "reduction", "reduction_func"});
  return (Name + Suffix).str();
}

Expected<Function *> OpenMPIRBuilder::createReductionFunction(
    StringRef ReducerName, ArrayRef<ReductionInfo> ReductionInfos,
    ReductionGenCBKind ReductionGenCBKind, AttributeList FuncAttrs) {
  auto *FuncTy = FunctionType::get(Builder.getVoidTy(),
                                   {Builder.getPtrTy(), Builder.getPtrTy()},
                                   /* IsVarArg */ false);
  std::string Name = getReductionFuncName(ReducerName);
  Function *ReductionFunc =
      Function::Create(FuncTy, GlobalVariable::InternalLinkage, Name, &M);
  ReductionFunc->setAttributes(FuncAttrs);
  ReductionFunc->addParamAttr(0, Attribute::NoUndef);
  ReductionFunc->addParamAttr(1, Attribute::NoUndef);
  BasicBlock *EntryBB =
      BasicBlock::Create(M.getContext(), "entry", ReductionFunc);
  Builder.SetInsertPoint(EntryBB);

  // Need to alloca memory here and deal with the pointers before getting
  // LHS/RHS pointers out
  Value *LHSArrayPtr = nullptr;
  Value *RHSArrayPtr = nullptr;
  Argument *Arg0 = ReductionFunc->getArg(0);
  Argument *Arg1 = ReductionFunc->getArg(1);
  Type *Arg0Type = Arg0->getType();
  Type *Arg1Type = Arg1->getType();

  Value *LHSAlloca =
      Builder.CreateAlloca(Arg0Type, nullptr, Arg0->getName() + ".addr");
  Value *RHSAlloca =
      Builder.CreateAlloca(Arg1Type, nullptr, Arg1->getName() + ".addr");
  Value *LHSAddrCast = Builder.CreatePointerBitCastOrAddrSpaceCast(
      LHSAlloca, Arg0Type, LHSAlloca->getName() + ".ascast");
  Value *RHSAddrCast = Builder.CreatePointerBitCastOrAddrSpaceCast(
      RHSAlloca, Arg1Type, RHSAlloca->getName() + ".ascast");
  Builder.CreateStore(Arg0, LHSAddrCast);
  Builder.CreateStore(Arg1, RHSAddrCast);
  LHSArrayPtr = Builder.CreateLoad(Arg0Type, LHSAddrCast);
  RHSArrayPtr = Builder.CreateLoad(Arg1Type, RHSAddrCast);

  Type *RedArrayTy = ArrayType::get(Builder.getPtrTy(), ReductionInfos.size());
  Type *IndexTy = Builder.getIndexTy(
      M.getDataLayout(), M.getDataLayout().getDefaultGlobalsAddressSpace());
  SmallVector<Value *> LHSPtrs, RHSPtrs;
  for (auto En : enumerate(ReductionInfos)) {
    const ReductionInfo &RI = En.value();
    Value *RHSI8PtrPtr = Builder.CreateInBoundsGEP(
        RedArrayTy, RHSArrayPtr,
        {ConstantInt::get(IndexTy, 0), ConstantInt::get(IndexTy, En.index())});
    Value *RHSI8Ptr = Builder.CreateLoad(Builder.getPtrTy(), RHSI8PtrPtr);
    Value *RHSPtr = Builder.CreatePointerBitCastOrAddrSpaceCast(
        RHSI8Ptr, RI.PrivateVariable->getType(),
        RHSI8Ptr->getName() + ".ascast");

    Value *LHSI8PtrPtr = Builder.CreateInBoundsGEP(
        RedArrayTy, LHSArrayPtr,
        {ConstantInt::get(IndexTy, 0), ConstantInt::get(IndexTy, En.index())});
    Value *LHSI8Ptr = Builder.CreateLoad(Builder.getPtrTy(), LHSI8PtrPtr);
    Value *LHSPtr = Builder.CreatePointerBitCastOrAddrSpaceCast(
        LHSI8Ptr, RI.Variable->getType(), LHSI8Ptr->getName() + ".ascast");

    if (ReductionGenCBKind == ReductionGenCBKind::Clang) {
      LHSPtrs.emplace_back(LHSPtr);
      RHSPtrs.emplace_back(RHSPtr);
    } else {
      Value *LHS = Builder.CreateLoad(RI.ElementType, LHSPtr);
      Value *RHS = Builder.CreateLoad(RI.ElementType, RHSPtr);
      Value *Reduced;
      InsertPointOrErrorTy AfterIP =
          RI.ReductionGen(Builder.saveIP(), LHS, RHS, Reduced);
      if (!AfterIP)
        return AfterIP.takeError();
      if (!Builder.GetInsertBlock())
        return ReductionFunc;
      Builder.CreateStore(Reduced, LHSPtr);
    }
  }

  if (ReductionGenCBKind == ReductionGenCBKind::Clang)
    for (auto En : enumerate(ReductionInfos)) {
      unsigned Index = En.index();
      const ReductionInfo &RI = En.value();
      Value *LHSFixupPtr, *RHSFixupPtr;
      Builder.restoreIP(RI.ReductionGenClang(
          Builder.saveIP(), Index, &LHSFixupPtr, &RHSFixupPtr, ReductionFunc));

      // Fix the CallBack code genereated to use the correct Values for the LHS
      // and RHS
      LHSFixupPtr->replaceUsesWithIf(
          LHSPtrs[Index], [ReductionFunc](const Use &U) {
            return cast<Instruction>(U.getUser())->getParent()->getParent() ==
                   ReductionFunc;
          });
      RHSFixupPtr->replaceUsesWithIf(
          RHSPtrs[Index], [ReductionFunc](const Use &U) {
            return cast<Instruction>(U.getUser())->getParent()->getParent() ==
                   ReductionFunc;
          });
    }

  Builder.CreateRetVoid();
  return ReductionFunc;
}

static void
checkReductionInfos(ArrayRef<OpenMPIRBuilder::ReductionInfo> ReductionInfos,
                    bool IsGPU) {
  for (const OpenMPIRBuilder::ReductionInfo &RI : ReductionInfos) {
    (void)RI;
    assert(RI.Variable && "expected non-null variable");
    assert(RI.PrivateVariable && "expected non-null private variable");
    assert((RI.ReductionGen || RI.ReductionGenClang) &&
           "expected non-null reduction generator callback");
    if (!IsGPU) {
      assert(
          RI.Variable->getType() == RI.PrivateVariable->getType() &&
          "expected variables and their private equivalents to have the same "
          "type");
    }
    assert(RI.Variable->getType()->isPointerTy() &&
           "expected variables to be pointers");
  }
}

OpenMPIRBuilder::InsertPointOrErrorTy OpenMPIRBuilder::createReductionsGPU(
    const LocationDescription &Loc, InsertPointTy AllocaIP,
    InsertPointTy CodeGenIP, ArrayRef<ReductionInfo> ReductionInfos,
    bool IsNoWait, bool IsTeamsReduction, ReductionGenCBKind ReductionGenCBKind,
    std::optional<omp::GV> GridValue, unsigned ReductionBufNum,
    Value *SrcLocInfo) {
  if (!updateToLocation(Loc))
    return InsertPointTy();
  Builder.restoreIP(CodeGenIP);
  checkReductionInfos(ReductionInfos, /*IsGPU*/ true);
  LLVMContext &Ctx = M.getContext();

  // Source location for the ident struct
  if (!SrcLocInfo) {
    uint32_t SrcLocStrSize;
    Constant *SrcLocStr = getOrCreateSrcLocStr(Loc, SrcLocStrSize);
    SrcLocInfo = getOrCreateIdent(SrcLocStr, SrcLocStrSize);
  }

  if (ReductionInfos.size() == 0)
    return Builder.saveIP();

  BasicBlock *ContinuationBlock = nullptr;
  if (ReductionGenCBKind != ReductionGenCBKind::Clang) {
    // Copied code from createReductions
    BasicBlock *InsertBlock = Loc.IP.getBlock();
    ContinuationBlock =
        InsertBlock->splitBasicBlock(Loc.IP.getPoint(), "reduce.finalize");
    InsertBlock->getTerminator()->eraseFromParent();
    Builder.SetInsertPoint(InsertBlock, InsertBlock->end());
  }

  Function *CurFunc = Builder.GetInsertBlock()->getParent();
  AttributeList FuncAttrs;
  AttrBuilder AttrBldr(Ctx);
  for (auto Attr : CurFunc->getAttributes().getFnAttrs())
    AttrBldr.addAttribute(Attr);
  AttrBldr.removeAttribute(Attribute::OptimizeNone);
  FuncAttrs = FuncAttrs.addFnAttributes(Ctx, AttrBldr);

  CodeGenIP = Builder.saveIP();
  Expected<Function *> ReductionResult =
      createReductionFunction(Builder.GetInsertBlock()->getParent()->getName(),
                              ReductionInfos, ReductionGenCBKind, FuncAttrs);
  if (!ReductionResult)
    return ReductionResult.takeError();
  Function *ReductionFunc = *ReductionResult;
  Builder.restoreIP(CodeGenIP);

  // Set the grid value in the config needed for lowering later on
  if (GridValue.has_value())
    Config.setGridValue(GridValue.value());
  else
    Config.setGridValue(getGridValue(T, ReductionFunc));

  // Build res = __kmpc_reduce{_nowait}(<gtid>, <n>, sizeof(RedList),
  // RedList, shuffle_reduce_func, interwarp_copy_func);
  // or
  // Build res = __kmpc_reduce_teams_nowait_simple(<loc>, <gtid>, <lck>);
  Value *Res;

  // 1. Build a list of reduction variables.
  // void *RedList[<n>] = {<ReductionVars>[0], ..., <ReductionVars>[<n>-1]};
  auto Size = ReductionInfos.size();
  Type *PtrTy = PointerType::getUnqual(Ctx);
  Type *RedArrayTy = ArrayType::get(PtrTy, Size);
  CodeGenIP = Builder.saveIP();
  Builder.restoreIP(AllocaIP);
  Value *ReductionListAlloca =
      Builder.CreateAlloca(RedArrayTy, nullptr, ".omp.reduction.red_list");
  Value *ReductionList = Builder.CreatePointerBitCastOrAddrSpaceCast(
      ReductionListAlloca, PtrTy, ReductionListAlloca->getName() + ".ascast");
  Builder.restoreIP(CodeGenIP);
  Type *IndexTy = Builder.getIndexTy(
      M.getDataLayout(), M.getDataLayout().getDefaultGlobalsAddressSpace());
  for (auto En : enumerate(ReductionInfos)) {
    const ReductionInfo &RI = En.value();
    Value *ElemPtr = Builder.CreateInBoundsGEP(
        RedArrayTy, ReductionList,
        {ConstantInt::get(IndexTy, 0), ConstantInt::get(IndexTy, En.index())});
    Value *CastElem =
        Builder.CreatePointerBitCastOrAddrSpaceCast(RI.PrivateVariable, PtrTy);
    Builder.CreateStore(CastElem, ElemPtr);
  }
  CodeGenIP = Builder.saveIP();
  Function *SarFunc =
      emitShuffleAndReduceFunction(ReductionInfos, ReductionFunc, FuncAttrs);
  Expected<Function *> CopyResult =
      emitInterWarpCopyFunction(Loc, ReductionInfos, FuncAttrs);
  if (!CopyResult)
    return CopyResult.takeError();
  Function *WcFunc = *CopyResult;
  Builder.restoreIP(CodeGenIP);

  Value *RL = Builder.CreatePointerBitCastOrAddrSpaceCast(ReductionList, PtrTy);

  unsigned MaxDataSize = 0;
  SmallVector<Type *> ReductionTypeArgs;
  for (auto En : enumerate(ReductionInfos)) {
    auto Size = M.getDataLayout().getTypeStoreSize(En.value().ElementType);
    if (Size > MaxDataSize)
      MaxDataSize = Size;
    ReductionTypeArgs.emplace_back(En.value().ElementType);
  }
  Value *ReductionDataSize =
      Builder.getInt64(MaxDataSize * ReductionInfos.size());
  if (!IsTeamsReduction) {
    Value *SarFuncCast =
        Builder.CreatePointerBitCastOrAddrSpaceCast(SarFunc, PtrTy);
    Value *WcFuncCast =
        Builder.CreatePointerBitCastOrAddrSpaceCast(WcFunc, PtrTy);
    Value *Args[] = {SrcLocInfo, ReductionDataSize, RL, SarFuncCast,
                     WcFuncCast};
    Function *Pv2Ptr = getOrCreateRuntimeFunctionPtr(
        RuntimeFunction::OMPRTL___kmpc_nvptx_parallel_reduce_nowait_v2);
    Res = Builder.CreateCall(Pv2Ptr, Args);
  } else {
    CodeGenIP = Builder.saveIP();
    StructType *ReductionsBufferTy = StructType::create(
        Ctx, ReductionTypeArgs, "struct._globalized_locals_ty");
    Function *RedFixedBuferFn = getOrCreateRuntimeFunctionPtr(
        RuntimeFunction::OMPRTL___kmpc_reduction_get_fixed_buffer);
    Function *LtGCFunc = emitListToGlobalCopyFunction(
        ReductionInfos, ReductionsBufferTy, FuncAttrs);
    Function *LtGRFunc = emitListToGlobalReduceFunction(
        ReductionInfos, ReductionFunc, ReductionsBufferTy, FuncAttrs);
    Function *GtLCFunc = emitGlobalToListCopyFunction(
        ReductionInfos, ReductionsBufferTy, FuncAttrs);
    Function *GtLRFunc = emitGlobalToListReduceFunction(
        ReductionInfos, ReductionFunc, ReductionsBufferTy, FuncAttrs);
    Builder.restoreIP(CodeGenIP);

    Value *KernelTeamsReductionPtr = Builder.CreateCall(
        RedFixedBuferFn, {}, "_openmp_teams_reductions_buffer_$_$ptr");

    Value *Args3[] = {SrcLocInfo,
                      KernelTeamsReductionPtr,
                      Builder.getInt32(ReductionBufNum),
                      ReductionDataSize,
                      RL,
                      SarFunc,
                      WcFunc,
                      LtGCFunc,
                      LtGRFunc,
                      GtLCFunc,
                      GtLRFunc};

    Function *TeamsReduceFn = getOrCreateRuntimeFunctionPtr(
        RuntimeFunction::OMPRTL___kmpc_nvptx_teams_reduce_nowait_v2);
    Res = Builder.CreateCall(TeamsReduceFn, Args3);
  }

  // 5. Build if (res == 1)
  BasicBlock *ExitBB = BasicBlock::Create(Ctx, ".omp.reduction.done");
  BasicBlock *ThenBB = BasicBlock::Create(Ctx, ".omp.reduction.then");
  Value *Cond = Builder.CreateICmpEQ(Res, Builder.getInt32(1));
  Builder.CreateCondBr(Cond, ThenBB, ExitBB);

  // 6. Build then branch: where we have reduced values in the master
  //    thread in each team.
  //    __kmpc_end_reduce{_nowait}(<gtid>);
  //    break;
  emitBlock(ThenBB, CurFunc);

  // Add emission of __kmpc_end_reduce{_nowait}(<gtid>);
  for (auto En : enumerate(ReductionInfos)) {
    const ReductionInfo &RI = En.value();
    Value *LHS = RI.Variable;
    Value *RHS =
        Builder.CreatePointerBitCastOrAddrSpaceCast(RI.PrivateVariable, PtrTy);

    if (ReductionGenCBKind == ReductionGenCBKind::Clang) {
      Value *LHSPtr, *RHSPtr;
      Builder.restoreIP(RI.ReductionGenClang(Builder.saveIP(), En.index(),
                                             &LHSPtr, &RHSPtr, CurFunc));

      // Fix the CallBack code genereated to use the correct Values for the LHS
      // and RHS
      LHSPtr->replaceUsesWithIf(LHS, [ReductionFunc](const Use &U) {
        return cast<Instruction>(U.getUser())->getParent()->getParent() ==
               ReductionFunc;
      });
      RHSPtr->replaceUsesWithIf(RHS, [ReductionFunc](const Use &U) {
        return cast<Instruction>(U.getUser())->getParent()->getParent() ==
               ReductionFunc;
      });
    } else {
      Value *LHSValue = Builder.CreateLoad(RI.ElementType, LHS, "final.lhs");
      Value *RHSValue = Builder.CreateLoad(RI.ElementType, RHS, "final.rhs");
      Value *Reduced;
      InsertPointOrErrorTy AfterIP =
          RI.ReductionGen(Builder.saveIP(), RHSValue, LHSValue, Reduced);
      if (!AfterIP)
        return AfterIP.takeError();
      Builder.CreateStore(Reduced, LHS, false);
    }
  }
  emitBlock(ExitBB, CurFunc);
  if (ContinuationBlock) {
    Builder.CreateBr(ContinuationBlock);
    Builder.SetInsertPoint(ContinuationBlock);
  }
  Config.setEmitLLVMUsed();

  return Builder.saveIP();
}

static Function *getFreshReductionFunc(Module &M) {
  Type *VoidTy = Type::getVoidTy(M.getContext());
  Type *Int8PtrTy = PointerType::getUnqual(M.getContext());
  auto *FuncTy =
      FunctionType::get(VoidTy, {Int8PtrTy, Int8PtrTy}, /* IsVarArg */ false);
  return Function::Create(FuncTy, GlobalVariable::InternalLinkage,
                          ".omp.reduction.func", &M);
}

static Error populateReductionFunction(
    Function *ReductionFunc,
    ArrayRef<OpenMPIRBuilder::ReductionInfo> ReductionInfos,
    IRBuilder<> &Builder, ArrayRef<bool> IsByRef, bool IsGPU) {
  Module *Module = ReductionFunc->getParent();
  BasicBlock *ReductionFuncBlock =
      BasicBlock::Create(Module->getContext(), "", ReductionFunc);
  Builder.SetInsertPoint(ReductionFuncBlock);
  Value *LHSArrayPtr = nullptr;
  Value *RHSArrayPtr = nullptr;
  if (IsGPU) {
    // Need to alloca memory here and deal with the pointers before getting
    // LHS/RHS pointers out
    //
    Argument *Arg0 = ReductionFunc->getArg(0);
    Argument *Arg1 = ReductionFunc->getArg(1);
    Type *Arg0Type = Arg0->getType();
    Type *Arg1Type = Arg1->getType();

    Value *LHSAlloca =
        Builder.CreateAlloca(Arg0Type, nullptr, Arg0->getName() + ".addr");
    Value *RHSAlloca =
        Builder.CreateAlloca(Arg1Type, nullptr, Arg1->getName() + ".addr");
    Value *LHSAddrCast =
        Builder.CreatePointerBitCastOrAddrSpaceCast(LHSAlloca, Arg0Type);
    Value *RHSAddrCast =
        Builder.CreatePointerBitCastOrAddrSpaceCast(RHSAlloca, Arg1Type);
    Builder.CreateStore(Arg0, LHSAddrCast);
    Builder.CreateStore(Arg1, RHSAddrCast);
    LHSArrayPtr = Builder.CreateLoad(Arg0Type, LHSAddrCast);
    RHSArrayPtr = Builder.CreateLoad(Arg1Type, RHSAddrCast);
  } else {
    LHSArrayPtr = ReductionFunc->getArg(0);
    RHSArrayPtr = ReductionFunc->getArg(1);
  }

  unsigned NumReductions = ReductionInfos.size();
  Type *RedArrayTy = ArrayType::get(Builder.getPtrTy(), NumReductions);

  for (auto En : enumerate(ReductionInfos)) {
    const OpenMPIRBuilder::ReductionInfo &RI = En.value();
    Value *LHSI8PtrPtr = Builder.CreateConstInBoundsGEP2_64(
        RedArrayTy, LHSArrayPtr, 0, En.index());
    Value *LHSI8Ptr = Builder.CreateLoad(Builder.getPtrTy(), LHSI8PtrPtr);
    Value *LHSPtr = Builder.CreatePointerBitCastOrAddrSpaceCast(
        LHSI8Ptr, RI.Variable->getType());
    Value *LHS = Builder.CreateLoad(RI.ElementType, LHSPtr);
    Value *RHSI8PtrPtr = Builder.CreateConstInBoundsGEP2_64(
        RedArrayTy, RHSArrayPtr, 0, En.index());
    Value *RHSI8Ptr = Builder.CreateLoad(Builder.getPtrTy(), RHSI8PtrPtr);
    Value *RHSPtr = Builder.CreatePointerBitCastOrAddrSpaceCast(
        RHSI8Ptr, RI.PrivateVariable->getType());
    Value *RHS = Builder.CreateLoad(RI.ElementType, RHSPtr);
    Value *Reduced;
    OpenMPIRBuilder::InsertPointOrErrorTy AfterIP =
        RI.ReductionGen(Builder.saveIP(), LHS, RHS, Reduced);
    if (!AfterIP)
      return AfterIP.takeError();

    Builder.restoreIP(*AfterIP);
    // TODO: Consider flagging an error.
    if (!Builder.GetInsertBlock())
      return Error::success();

    // store is inside of the reduction region when using by-ref
    if (!IsByRef[En.index()])
      Builder.CreateStore(Reduced, LHSPtr);
  }
  Builder.CreateRetVoid();
  return Error::success();
}

OpenMPIRBuilder::InsertPointOrErrorTy OpenMPIRBuilder::createReductions(
    const LocationDescription &Loc, InsertPointTy AllocaIP,
    ArrayRef<ReductionInfo> ReductionInfos, ArrayRef<bool> IsByRef,
    bool IsNoWait, bool IsTeamsReduction) {
  assert(ReductionInfos.size() == IsByRef.size());
  if (Config.isGPU())
    return createReductionsGPU(Loc, AllocaIP, Builder.saveIP(), ReductionInfos,
                               IsNoWait, IsTeamsReduction);

  checkReductionInfos(ReductionInfos, /*IsGPU*/ false);

  if (!updateToLocation(Loc))
    return InsertPointTy();

  if (ReductionInfos.size() == 0)
    return Builder.saveIP();

  BasicBlock *InsertBlock = Loc.IP.getBlock();
  BasicBlock *ContinuationBlock =
      InsertBlock->splitBasicBlock(Loc.IP.getPoint(), "reduce.finalize");
  InsertBlock->getTerminator()->eraseFromParent();

  // Create and populate array of type-erased pointers to private reduction
  // values.
  unsigned NumReductions = ReductionInfos.size();
  Type *RedArrayTy = ArrayType::get(Builder.getPtrTy(), NumReductions);
  Builder.SetInsertPoint(AllocaIP.getBlock()->getTerminator());
  Value *RedArray = Builder.CreateAlloca(RedArrayTy, nullptr, "red.array");

  Builder.SetInsertPoint(InsertBlock, InsertBlock->end());

  for (auto En : enumerate(ReductionInfos)) {
    unsigned Index = En.index();
    const ReductionInfo &RI = En.value();
    Value *RedArrayElemPtr = Builder.CreateConstInBoundsGEP2_64(
        RedArrayTy, RedArray, 0, Index, "red.array.elem." + Twine(Index));
    Builder.CreateStore(RI.PrivateVariable, RedArrayElemPtr);
  }

  // Emit a call to the runtime function that orchestrates the reduction.
  // Declare the reduction function in the process.
  Type *IndexTy = Builder.getIndexTy(
      M.getDataLayout(), M.getDataLayout().getDefaultGlobalsAddressSpace());
  Function *Func = Builder.GetInsertBlock()->getParent();
  Module *Module = Func->getParent();
  uint32_t SrcLocStrSize;
  Constant *SrcLocStr = getOrCreateSrcLocStr(Loc, SrcLocStrSize);
  bool CanGenerateAtomic = all_of(ReductionInfos, [](const ReductionInfo &RI) {
    return RI.AtomicReductionGen;
  });
  Value *Ident = getOrCreateIdent(SrcLocStr, SrcLocStrSize,
                                  CanGenerateAtomic
                                      ? IdentFlag::OMP_IDENT_FLAG_ATOMIC_REDUCE
                                      : IdentFlag(0));
  Value *ThreadId = getOrCreateThreadID(Ident);
  Constant *NumVariables = Builder.getInt32(NumReductions);
  const DataLayout &DL = Module->getDataLayout();
  unsigned RedArrayByteSize = DL.getTypeStoreSize(RedArrayTy);
  Constant *RedArraySize = ConstantInt::get(IndexTy, RedArrayByteSize);
  Function *ReductionFunc = getFreshReductionFunc(*Module);
  Value *Lock = getOMPCriticalRegionLock(".reduction");
  Function *ReduceFunc = getOrCreateRuntimeFunctionPtr(
      IsNoWait ? RuntimeFunction::OMPRTL___kmpc_reduce_nowait
               : RuntimeFunction::OMPRTL___kmpc_reduce);
  CallInst *ReduceCall =
      Builder.CreateCall(ReduceFunc,
                         {Ident, ThreadId, NumVariables, RedArraySize, RedArray,
                          ReductionFunc, Lock},
                         "reduce");

  // Create final reduction entry blocks for the atomic and non-atomic case.
  // Emit IR that dispatches control flow to one of the blocks based on the
  // reduction supporting the atomic mode.
  BasicBlock *NonAtomicRedBlock =
      BasicBlock::Create(Module->getContext(), "reduce.switch.nonatomic", Func);
  BasicBlock *AtomicRedBlock =
      BasicBlock::Create(Module->getContext(), "reduce.switch.atomic", Func);
  SwitchInst *Switch =
      Builder.CreateSwitch(ReduceCall, ContinuationBlock, /* NumCases */ 2);
  Switch->addCase(Builder.getInt32(1), NonAtomicRedBlock);
  Switch->addCase(Builder.getInt32(2), AtomicRedBlock);

  // Populate the non-atomic reduction using the elementwise reduction
  // function. This loads the elements from the global and private variables
  // and reduces them before storing back the result to the global variable.
  Builder.SetInsertPoint(NonAtomicRedBlock);
  for (auto En : enumerate(ReductionInfos)) {
    const ReductionInfo &RI = En.value();
    Type *ValueType = RI.ElementType;
    // We have one less load for by-ref case because that load is now inside of
    // the reduction region
    Value *RedValue = RI.Variable;
    if (!IsByRef[En.index()]) {
      RedValue = Builder.CreateLoad(ValueType, RI.Variable,
                                    "red.value." + Twine(En.index()));
    }
    Value *PrivateRedValue =
        Builder.CreateLoad(ValueType, RI.PrivateVariable,
                           "red.private.value." + Twine(En.index()));
    Value *Reduced;
    InsertPointOrErrorTy AfterIP =
        RI.ReductionGen(Builder.saveIP(), RedValue, PrivateRedValue, Reduced);
    if (!AfterIP)
      return AfterIP.takeError();
    Builder.restoreIP(*AfterIP);

    if (!Builder.GetInsertBlock())
      return InsertPointTy();
    // for by-ref case, the load is inside of the reduction region
    if (!IsByRef[En.index()])
      Builder.CreateStore(Reduced, RI.Variable);
  }
  Function *EndReduceFunc = getOrCreateRuntimeFunctionPtr(
      IsNoWait ? RuntimeFunction::OMPRTL___kmpc_end_reduce_nowait
               : RuntimeFunction::OMPRTL___kmpc_end_reduce);
  Builder.CreateCall(EndReduceFunc, {Ident, ThreadId, Lock});
  Builder.CreateBr(ContinuationBlock);

  // Populate the atomic reduction using the atomic elementwise reduction
  // function. There are no loads/stores here because they will be happening
  // inside the atomic elementwise reduction.
  Builder.SetInsertPoint(AtomicRedBlock);
  if (CanGenerateAtomic && llvm::none_of(IsByRef, [](bool P) { return P; })) {
    for (const ReductionInfo &RI : ReductionInfos) {
      InsertPointOrErrorTy AfterIP = RI.AtomicReductionGen(
          Builder.saveIP(), RI.ElementType, RI.Variable, RI.PrivateVariable);
      if (!AfterIP)
        return AfterIP.takeError();
      Builder.restoreIP(*AfterIP);
      if (!Builder.GetInsertBlock())
        return InsertPointTy();
    }
    Builder.CreateBr(ContinuationBlock);
  } else {
    Builder.CreateUnreachable();
  }

  // Populate the outlined reduction function using the elementwise reduction
  // function. Partial values are extracted from the type-erased array of
  // pointers to private variables.
  Error Err = populateReductionFunction(ReductionFunc, ReductionInfos, Builder,
                                        IsByRef, /*isGPU=*/false);
  if (Err)
    return Err;

  if (!Builder.GetInsertBlock())
    return InsertPointTy();

  Builder.SetInsertPoint(ContinuationBlock);
  return Builder.saveIP();
}

OpenMPIRBuilder::InsertPointOrErrorTy
OpenMPIRBuilder::createMaster(const LocationDescription &Loc,
                              BodyGenCallbackTy BodyGenCB,
                              FinalizeCallbackTy FiniCB) {
  if (!updateToLocation(Loc))
    return Loc.IP;

  Directive OMPD = Directive::OMPD_master;
  uint32_t SrcLocStrSize;
  Constant *SrcLocStr = getOrCreateSrcLocStr(Loc, SrcLocStrSize);
  Value *Ident = getOrCreateIdent(SrcLocStr, SrcLocStrSize);
  Value *ThreadId = getOrCreateThreadID(Ident);
  Value *Args[] = {Ident, ThreadId};

  Function *EntryRTLFn = getOrCreateRuntimeFunctionPtr(OMPRTL___kmpc_master);
  Instruction *EntryCall = Builder.CreateCall(EntryRTLFn, Args);

  Function *ExitRTLFn = getOrCreateRuntimeFunctionPtr(OMPRTL___kmpc_end_master);
  Instruction *ExitCall = Builder.CreateCall(ExitRTLFn, Args);

  return EmitOMPInlinedRegion(OMPD, EntryCall, ExitCall, BodyGenCB, FiniCB,
                              /*Conditional*/ true, /*hasFinalize*/ true);
}

OpenMPIRBuilder::InsertPointOrErrorTy
OpenMPIRBuilder::createMasked(const LocationDescription &Loc,
                              BodyGenCallbackTy BodyGenCB,
                              FinalizeCallbackTy FiniCB, Value *Filter) {
  if (!updateToLocation(Loc))
    return Loc.IP;

  Directive OMPD = Directive::OMPD_masked;
  uint32_t SrcLocStrSize;
  Constant *SrcLocStr = getOrCreateSrcLocStr(Loc, SrcLocStrSize);
  Value *Ident = getOrCreateIdent(SrcLocStr, SrcLocStrSize);
  Value *ThreadId = getOrCreateThreadID(Ident);
  Value *Args[] = {Ident, ThreadId, Filter};
  Value *ArgsEnd[] = {Ident, ThreadId};

  Function *EntryRTLFn = getOrCreateRuntimeFunctionPtr(OMPRTL___kmpc_masked);
  Instruction *EntryCall = Builder.CreateCall(EntryRTLFn, Args);

  Function *ExitRTLFn = getOrCreateRuntimeFunctionPtr(OMPRTL___kmpc_end_masked);
  Instruction *ExitCall = Builder.CreateCall(ExitRTLFn, ArgsEnd);

  return EmitOMPInlinedRegion(OMPD, EntryCall, ExitCall, BodyGenCB, FiniCB,
                              /*Conditional*/ true, /*hasFinalize*/ true);
}

CanonicalLoopInfo *OpenMPIRBuilder::createLoopSkeleton(
    DebugLoc DL, Value *TripCount, Function *F, BasicBlock *PreInsertBefore,
    BasicBlock *PostInsertBefore, const Twine &Name) {
  Module *M = F->getParent();
  LLVMContext &Ctx = M->getContext();
  Type *IndVarTy = TripCount->getType();

  // Create the basic block structure.
  BasicBlock *Preheader =
      BasicBlock::Create(Ctx, "omp_" + Name + ".preheader", F, PreInsertBefore);
  BasicBlock *Header =
      BasicBlock::Create(Ctx, "omp_" + Name + ".header", F, PreInsertBefore);
  BasicBlock *Cond =
      BasicBlock::Create(Ctx, "omp_" + Name + ".cond", F, PreInsertBefore);
  BasicBlock *Body =
      BasicBlock::Create(Ctx, "omp_" + Name + ".body", F, PreInsertBefore);
  BasicBlock *Latch =
      BasicBlock::Create(Ctx, "omp_" + Name + ".inc", F, PostInsertBefore);
  BasicBlock *Exit =
      BasicBlock::Create(Ctx, "omp_" + Name + ".exit", F, PostInsertBefore);
  BasicBlock *After =
      BasicBlock::Create(Ctx, "omp_" + Name + ".after", F, PostInsertBefore);

  // Use specified DebugLoc for new instructions.
  Builder.SetCurrentDebugLocation(DL);

  Builder.SetInsertPoint(Preheader);
  Builder.CreateBr(Header);

  Builder.SetInsertPoint(Header);
  PHINode *IndVarPHI = Builder.CreatePHI(IndVarTy, 2, "omp_" + Name + ".iv");
  IndVarPHI->addIncoming(ConstantInt::get(IndVarTy, 0), Preheader);
  Builder.CreateBr(Cond);

  Builder.SetInsertPoint(Cond);
  Value *Cmp =
      Builder.CreateICmpULT(IndVarPHI, TripCount, "omp_" + Name + ".cmp");
  Builder.CreateCondBr(Cmp, Body, Exit);

  Builder.SetInsertPoint(Body);
  Builder.CreateBr(Latch);

  Builder.SetInsertPoint(Latch);
  Value *Next = Builder.CreateAdd(IndVarPHI, ConstantInt::get(IndVarTy, 1),
                                  "omp_" + Name + ".next", /*HasNUW=*/true);
  Builder.CreateBr(Header);
  IndVarPHI->addIncoming(Next, Latch);

  Builder.SetInsertPoint(Exit);
  Builder.CreateBr(After);

  // Remember and return the canonical control flow.
  LoopInfos.emplace_front();
  CanonicalLoopInfo *CL = &LoopInfos.front();

  CL->Header = Header;
  CL->Cond = Cond;
  CL->Latch = Latch;
  CL->Exit = Exit;

#ifndef NDEBUG
  CL->assertOK();
#endif
  return CL;
}

Expected<CanonicalLoopInfo *>
OpenMPIRBuilder::createCanonicalLoop(const LocationDescription &Loc,
                                     LoopBodyGenCallbackTy BodyGenCB,
                                     Value *TripCount, const Twine &Name) {
  BasicBlock *BB = Loc.IP.getBlock();
  BasicBlock *NextBB = BB->getNextNode();

  CanonicalLoopInfo *CL = createLoopSkeleton(Loc.DL, TripCount, BB->getParent(),
                                             NextBB, NextBB, Name);
  BasicBlock *After = CL->getAfter();

  // If location is not set, don't connect the loop.
  if (updateToLocation(Loc)) {
    // Split the loop at the insertion point: Branch to the preheader and move
    // every following instruction to after the loop (the After BB). Also, the
    // new successor is the loop's after block.
    spliceBB(Builder, After, /*CreateBranch=*/false);
    Builder.CreateBr(CL->getPreheader());
  }

  // Emit the body content. We do it after connecting the loop to the CFG to
  // avoid that the callback encounters degenerate BBs.
  if (Error Err = BodyGenCB(CL->getBodyIP(), CL->getIndVar()))
    return Err;

#ifndef NDEBUG
  CL->assertOK();
#endif
  return CL;
}

Value *OpenMPIRBuilder::calculateCanonicalLoopTripCount(
    const LocationDescription &Loc, Value *Start, Value *Stop, Value *Step,
    bool IsSigned, bool InclusiveStop, const Twine &Name) {

  // Consider the following difficulties (assuming 8-bit signed integers):
  //  * Adding \p Step to the loop counter which passes \p Stop may overflow:
  //      DO I = 1, 100, 50
  ///  * A \p Step of INT_MIN cannot not be normalized to a positive direction:
  //      DO I = 100, 0, -128

  // Start, Stop and Step must be of the same integer type.
  auto *IndVarTy = cast<IntegerType>(Start->getType());
  assert(IndVarTy == Stop->getType() && "Stop type mismatch");
  assert(IndVarTy == Step->getType() && "Step type mismatch");

  updateToLocation(Loc);

  ConstantInt *Zero = ConstantInt::get(IndVarTy, 0);
  ConstantInt *One = ConstantInt::get(IndVarTy, 1);

  // Like Step, but always positive.
  Value *Incr = Step;

  // Distance between Start and Stop; always positive.
  Value *Span;

  // Condition whether there are no iterations are executed at all, e.g. because
  // UB < LB.
  Value *ZeroCmp;

  if (IsSigned) {
    // Ensure that increment is positive. If not, negate and invert LB and UB.
    Value *IsNeg = Builder.CreateICmpSLT(Step, Zero);
    Incr = Builder.CreateSelect(IsNeg, Builder.CreateNeg(Step), Step);
    Value *LB = Builder.CreateSelect(IsNeg, Stop, Start);
    Value *UB = Builder.CreateSelect(IsNeg, Start, Stop);
    Span = Builder.CreateSub(UB, LB, "", false, true);
    ZeroCmp = Builder.CreateICmp(
        InclusiveStop ? CmpInst::ICMP_SLT : CmpInst::ICMP_SLE, UB, LB);
  } else {
    Span = Builder.CreateSub(Stop, Start, "", true);
    ZeroCmp = Builder.CreateICmp(
        InclusiveStop ? CmpInst::ICMP_ULT : CmpInst::ICMP_ULE, Stop, Start);
  }

  Value *CountIfLooping;
  if (InclusiveStop) {
    CountIfLooping = Builder.CreateAdd(Builder.CreateUDiv(Span, Incr), One);
  } else {
    // Avoid incrementing past stop since it could overflow.
    Value *CountIfTwo = Builder.CreateAdd(
        Builder.CreateUDiv(Builder.CreateSub(Span, One), Incr), One);
    Value *OneCmp = Builder.CreateICmp(CmpInst::ICMP_ULE, Span, Incr);
    CountIfLooping = Builder.CreateSelect(OneCmp, One, CountIfTwo);
  }

  return Builder.CreateSelect(ZeroCmp, Zero, CountIfLooping,
                              "omp_" + Name + ".tripcount");
}

Expected<CanonicalLoopInfo *> OpenMPIRBuilder::createCanonicalLoop(
    const LocationDescription &Loc, LoopBodyGenCallbackTy BodyGenCB,
    Value *Start, Value *Stop, Value *Step, bool IsSigned, bool InclusiveStop,
    InsertPointTy ComputeIP, const Twine &Name) {
  LocationDescription ComputeLoc =
      ComputeIP.isSet() ? LocationDescription(ComputeIP, Loc.DL) : Loc;

  Value *TripCount = calculateCanonicalLoopTripCount(
      ComputeLoc, Start, Stop, Step, IsSigned, InclusiveStop, Name);

  auto BodyGen = [=](InsertPointTy CodeGenIP, Value *IV) {
    Builder.restoreIP(CodeGenIP);
    Value *Span = Builder.CreateMul(IV, Step);
    Value *IndVar = Builder.CreateAdd(Span, Start);
    return BodyGenCB(Builder.saveIP(), IndVar);
  };
  LocationDescription LoopLoc = ComputeIP.isSet() ? Loc.IP : Builder.saveIP();
  return createCanonicalLoop(LoopLoc, BodyGen, TripCount, Name);
}

// Returns an LLVM function to call for initializing loop bounds using OpenMP
// static scheduling for composite `distribute parallel for` depending on
// `type`. Only i32 and i64 are supported by the runtime. Always interpret
// integers as unsigned similarly to CanonicalLoopInfo.
static FunctionCallee
getKmpcDistForStaticInitForType(Type *Ty, Module &M,
                                OpenMPIRBuilder &OMPBuilder) {
  unsigned Bitwidth = Ty->getIntegerBitWidth();
  if (Bitwidth == 32)
    return OMPBuilder.getOrCreateRuntimeFunction(
        M, omp::RuntimeFunction::OMPRTL___kmpc_dist_for_static_init_4u);
  if (Bitwidth == 64)
    return OMPBuilder.getOrCreateRuntimeFunction(
        M, omp::RuntimeFunction::OMPRTL___kmpc_dist_for_static_init_8u);
  llvm_unreachable("unknown OpenMP loop iterator bitwidth");
}

// Returns an LLVM function to call for initializing loop bounds using OpenMP
// static scheduling depending on `type`. Only i32 and i64 are supported by the
// runtime. Always interpret integers as unsigned similarly to
// CanonicalLoopInfo.
static FunctionCallee getKmpcForStaticInitForType(Type *Ty, Module &M,
                                                  OpenMPIRBuilder &OMPBuilder) {
  unsigned Bitwidth = Ty->getIntegerBitWidth();
  if (Bitwidth == 32)
    return OMPBuilder.getOrCreateRuntimeFunction(
        M, omp::RuntimeFunction::OMPRTL___kmpc_for_static_init_4u);
  if (Bitwidth == 64)
    return OMPBuilder.getOrCreateRuntimeFunction(
        M, omp::RuntimeFunction::OMPRTL___kmpc_for_static_init_8u);
  llvm_unreachable("unknown OpenMP loop iterator bitwidth");
}

OpenMPIRBuilder::InsertPointOrErrorTy OpenMPIRBuilder::applyStaticWorkshareLoop(
    DebugLoc DL, CanonicalLoopInfo *CLI, InsertPointTy AllocaIP,
    WorksharingLoopType LoopType, bool NeedsBarrier) {
  assert(CLI->isValid() && "Requires a valid canonical loop");
  assert(!isConflictIP(AllocaIP, CLI->getPreheaderIP()) &&
         "Require dedicated allocate IP");

  // Set up the source location value for OpenMP runtime.
  Builder.restoreIP(CLI->getPreheaderIP());
  Builder.SetCurrentDebugLocation(DL);

  uint32_t SrcLocStrSize;
  Constant *SrcLocStr = getOrCreateSrcLocStr(DL, SrcLocStrSize);
  Value *SrcLoc = getOrCreateIdent(SrcLocStr, SrcLocStrSize);

  // Declare useful OpenMP runtime functions.
  Value *IV = CLI->getIndVar();
  Type *IVTy = IV->getType();
  FunctionCallee StaticInit =
      LoopType == WorksharingLoopType::DistributeForStaticLoop
          ? getKmpcDistForStaticInitForType(IVTy, M, *this)
          : getKmpcForStaticInitForType(IVTy, M, *this);
  FunctionCallee StaticFini =
      getOrCreateRuntimeFunction(M, omp::OMPRTL___kmpc_for_static_fini);

  // Allocate space for computed loop bounds as expected by the "init" function.
  Builder.SetInsertPoint(AllocaIP.getBlock()->getFirstNonPHIOrDbgOrAlloca());

  Type *I32Type = Type::getInt32Ty(M.getContext());
  Value *PLastIter = Builder.CreateAlloca(I32Type, nullptr, "p.lastiter");
  Value *PLowerBound = Builder.CreateAlloca(IVTy, nullptr, "p.lowerbound");
  Value *PUpperBound = Builder.CreateAlloca(IVTy, nullptr, "p.upperbound");
  Value *PStride = Builder.CreateAlloca(IVTy, nullptr, "p.stride");

  // At the end of the preheader, prepare for calling the "init" function by
  // storing the current loop bounds into the allocated space. A canonical loop
  // always iterates from 0 to trip-count with step 1. Note that "init" expects
  // and produces an inclusive upper bound.
  Builder.SetInsertPoint(CLI->getPreheader()->getTerminator());
  Constant *Zero = ConstantInt::get(IVTy, 0);
  Constant *One = ConstantInt::get(IVTy, 1);
  Builder.CreateStore(Zero, PLowerBound);
  Value *UpperBound = Builder.CreateSub(CLI->getTripCount(), One);
  Builder.CreateStore(UpperBound, PUpperBound);
  Builder.CreateStore(One, PStride);

  Value *ThreadNum = getOrCreateThreadID(SrcLoc);

  OMPScheduleType SchedType =
      (LoopType == WorksharingLoopType::DistributeStaticLoop)
          ? OMPScheduleType::OrderedDistribute
          : OMPScheduleType::UnorderedStatic;
  Constant *SchedulingType =
      ConstantInt::get(I32Type, static_cast<int>(SchedType));

  // Call the "init" function and update the trip count of the loop with the
  // value it produced.
  SmallVector<Value *, 10> Args(
      {SrcLoc, ThreadNum, SchedulingType, PLastIter, PLowerBound, PUpperBound});
  if (LoopType == WorksharingLoopType::DistributeForStaticLoop) {
    Value *PDistUpperBound =
        Builder.CreateAlloca(IVTy, nullptr, "p.distupperbound");
    Args.push_back(PDistUpperBound);
  }
  Args.append({PStride, One, Zero});
  Builder.CreateCall(StaticInit, Args);
  Value *LowerBound = Builder.CreateLoad(IVTy, PLowerBound);
  Value *InclusiveUpperBound = Builder.CreateLoad(IVTy, PUpperBound);
  Value *TripCountMinusOne =
      Builder.CreateSub(InclusiveUpperBound, LowerBound, "trip_count_minus1");
  Value *TripCount = Builder.CreateAdd(TripCountMinusOne, One);
  CLI->setTripCount(TripCount);

  // Update all uses of the induction variable except the one in the condition
  // block that compares it with the actual upper bound, and the increment in
  // the latch block.

  CLI->mapIndVar([&](Instruction *OldIV) -> Value * {
    Builder.SetInsertPoint(CLI->getBody(),
                           CLI->getBody()->getFirstInsertionPt());
    Builder.SetCurrentDebugLocation(DL);
    return Builder.CreateAdd(OldIV, LowerBound);
  });

  // In the "exit" block, call the "fini" function.
  Builder.SetInsertPoint(CLI->getExit(),
                         CLI->getExit()->getTerminator()->getIterator());
  Builder.CreateCall(StaticFini, {SrcLoc, ThreadNum});

  // Add the barrier if requested.
  if (NeedsBarrier) {
    InsertPointOrErrorTy BarrierIP =
        createBarrier(LocationDescription(Builder.saveIP(), DL),
                      omp::Directive::OMPD_for, /* ForceSimpleCall */ false,
                      /* CheckCancelFlag */ false);
    if (!BarrierIP)
      return BarrierIP.takeError();
  }

  InsertPointTy AfterIP = CLI->getAfterIP();
  CLI->invalidate();

  return AfterIP;
}

OpenMPIRBuilder::InsertPointOrErrorTy
OpenMPIRBuilder::applyStaticChunkedWorkshareLoop(DebugLoc DL,
                                                 CanonicalLoopInfo *CLI,
                                                 InsertPointTy AllocaIP,
                                                 bool NeedsBarrier,
                                                 Value *ChunkSize) {
  assert(CLI->isValid() && "Requires a valid canonical loop");
  assert(ChunkSize && "Chunk size is required");

  LLVMContext &Ctx = CLI->getFunction()->getContext();
  Value *IV = CLI->getIndVar();
  Value *OrigTripCount = CLI->getTripCount();
  Type *IVTy = IV->getType();
  assert(IVTy->getIntegerBitWidth() <= 64 &&
         "Max supported tripcount bitwidth is 64 bits");
  Type *InternalIVTy = IVTy->getIntegerBitWidth() <= 32 ? Type::getInt32Ty(Ctx)
                                                        : Type::getInt64Ty(Ctx);
  Type *I32Type = Type::getInt32Ty(M.getContext());
  Constant *Zero = ConstantInt::get(InternalIVTy, 0);
  Constant *One = ConstantInt::get(InternalIVTy, 1);

  // Declare useful OpenMP runtime functions.
  FunctionCallee StaticInit =
      getKmpcForStaticInitForType(InternalIVTy, M, *this);
  FunctionCallee StaticFini =
      getOrCreateRuntimeFunction(M, omp::OMPRTL___kmpc_for_static_fini);

  // Allocate space for computed loop bounds as expected by the "init" function.
  Builder.restoreIP(AllocaIP);
  Builder.SetCurrentDebugLocation(DL);
  Value *PLastIter = Builder.CreateAlloca(I32Type, nullptr, "p.lastiter");
  Value *PLowerBound =
      Builder.CreateAlloca(InternalIVTy, nullptr, "p.lowerbound");
  Value *PUpperBound =
      Builder.CreateAlloca(InternalIVTy, nullptr, "p.upperbound");
  Value *PStride = Builder.CreateAlloca(InternalIVTy, nullptr, "p.stride");

  // Set up the source location value for the OpenMP runtime.
  Builder.restoreIP(CLI->getPreheaderIP());
  Builder.SetCurrentDebugLocation(DL);

  // TODO: Detect overflow in ubsan or max-out with current tripcount.
  Value *CastedChunkSize =
      Builder.CreateZExtOrTrunc(ChunkSize, InternalIVTy, "chunksize");
  Value *CastedTripCount =
      Builder.CreateZExt(OrigTripCount, InternalIVTy, "tripcount");

  Constant *SchedulingType = ConstantInt::get(
      I32Type, static_cast<int>(OMPScheduleType::UnorderedStaticChunked));
  Builder.CreateStore(Zero, PLowerBound);
  Value *OrigUpperBound = Builder.CreateSub(CastedTripCount, One);
  Builder.CreateStore(OrigUpperBound, PUpperBound);
  Builder.CreateStore(One, PStride);

  // Call the "init" function and update the trip count of the loop with the
  // value it produced.
  uint32_t SrcLocStrSize;
  Constant *SrcLocStr = getOrCreateSrcLocStr(DL, SrcLocStrSize);
  Value *SrcLoc = getOrCreateIdent(SrcLocStr, SrcLocStrSize);
  Value *ThreadNum = getOrCreateThreadID(SrcLoc);
  Builder.CreateCall(StaticInit,
                     {/*loc=*/SrcLoc, /*global_tid=*/ThreadNum,
                      /*schedtype=*/SchedulingType, /*plastiter=*/PLastIter,
                      /*plower=*/PLowerBound, /*pupper=*/PUpperBound,
                      /*pstride=*/PStride, /*incr=*/One,
                      /*chunk=*/CastedChunkSize});

  // Load values written by the "init" function.
  Value *FirstChunkStart =
      Builder.CreateLoad(InternalIVTy, PLowerBound, "omp_firstchunk.lb");
  Value *FirstChunkStop =
      Builder.CreateLoad(InternalIVTy, PUpperBound, "omp_firstchunk.ub");
  Value *FirstChunkEnd = Builder.CreateAdd(FirstChunkStop, One);
  Value *ChunkRange =
      Builder.CreateSub(FirstChunkEnd, FirstChunkStart, "omp_chunk.range");
  Value *NextChunkStride =
      Builder.CreateLoad(InternalIVTy, PStride, "omp_dispatch.stride");

  // Create outer "dispatch" loop for enumerating the chunks.
  BasicBlock *DispatchEnter = splitBB(Builder, true);
  Value *DispatchCounter;

  // It is safe to assume this didn't return an error because the callback
  // passed into createCanonicalLoop is the only possible error source, and it
  // always returns success.
  CanonicalLoopInfo *DispatchCLI = cantFail(createCanonicalLoop(
      {Builder.saveIP(), DL},
      [&](InsertPointTy BodyIP, Value *Counter) {
        DispatchCounter = Counter;
        return Error::success();
      },
      FirstChunkStart, CastedTripCount, NextChunkStride,
      /*IsSigned=*/false, /*InclusiveStop=*/false, /*ComputeIP=*/{},
      "dispatch"));

  // Remember the BasicBlocks of the dispatch loop we need, then invalidate to
  // not have to preserve the canonical invariant.
  BasicBlock *DispatchBody = DispatchCLI->getBody();
  BasicBlock *DispatchLatch = DispatchCLI->getLatch();
  BasicBlock *DispatchExit = DispatchCLI->getExit();
  BasicBlock *DispatchAfter = DispatchCLI->getAfter();
  DispatchCLI->invalidate();

  // Rewire the original loop to become the chunk loop inside the dispatch loop.
  redirectTo(DispatchAfter, CLI->getAfter(), DL);
  redirectTo(CLI->getExit(), DispatchLatch, DL);
  redirectTo(DispatchBody, DispatchEnter, DL);

  // Prepare the prolog of the chunk loop.
  Builder.restoreIP(CLI->getPreheaderIP());
  Builder.SetCurrentDebugLocation(DL);

  // Compute the number of iterations of the chunk loop.
  Builder.SetInsertPoint(CLI->getPreheader()->getTerminator());
  Value *ChunkEnd = Builder.CreateAdd(DispatchCounter, ChunkRange);
  Value *IsLastChunk =
      Builder.CreateICmpUGE(ChunkEnd, CastedTripCount, "omp_chunk.is_last");
  Value *CountUntilOrigTripCount =
      Builder.CreateSub(CastedTripCount, DispatchCounter);
  Value *ChunkTripCount = Builder.CreateSelect(
      IsLastChunk, CountUntilOrigTripCount, ChunkRange, "omp_chunk.tripcount");
  Value *BackcastedChunkTC =
      Builder.CreateTrunc(ChunkTripCount, IVTy, "omp_chunk.tripcount.trunc");
  CLI->setTripCount(BackcastedChunkTC);

  // Update all uses of the induction variable except the one in the condition
  // block that compares it with the actual upper bound, and the increment in
  // the latch block.
  Value *BackcastedDispatchCounter =
      Builder.CreateTrunc(DispatchCounter, IVTy, "omp_dispatch.iv.trunc");
  CLI->mapIndVar([&](Instruction *) -> Value * {
    Builder.restoreIP(CLI->getBodyIP());
    return Builder.CreateAdd(IV, BackcastedDispatchCounter);
  });

  // In the "exit" block, call the "fini" function.
  Builder.SetInsertPoint(DispatchExit, DispatchExit->getFirstInsertionPt());
  Builder.CreateCall(StaticFini, {SrcLoc, ThreadNum});

  // Add the barrier if requested.
  if (NeedsBarrier) {
    InsertPointOrErrorTy AfterIP =
        createBarrier(LocationDescription(Builder.saveIP(), DL), OMPD_for,
                      /*ForceSimpleCall=*/false, /*CheckCancelFlag=*/false);
    if (!AfterIP)
      return AfterIP.takeError();
  }

#ifndef NDEBUG
  // Even though we currently do not support applying additional methods to it,
  // the chunk loop should remain a canonical loop.
  CLI->assertOK();
#endif

  return InsertPointTy(DispatchAfter, DispatchAfter->getFirstInsertionPt());
}

// Returns an LLVM function to call for executing an OpenMP static worksharing
// for loop depending on `type`. Only i32 and i64 are supported by the runtime.
// Always interpret integers as unsigned similarly to CanonicalLoopInfo.
static FunctionCallee
getKmpcForStaticLoopForType(Type *Ty, OpenMPIRBuilder *OMPBuilder,
                            WorksharingLoopType LoopType) {
  unsigned Bitwidth = Ty->getIntegerBitWidth();
  Module &M = OMPBuilder->M;
  switch (LoopType) {
  case WorksharingLoopType::ForStaticLoop:
    if (Bitwidth == 32)
      return OMPBuilder->getOrCreateRuntimeFunction(
          M, omp::RuntimeFunction::OMPRTL___kmpc_for_static_loop_4u);
    if (Bitwidth == 64)
      return OMPBuilder->getOrCreateRuntimeFunction(
          M, omp::RuntimeFunction::OMPRTL___kmpc_for_static_loop_8u);
    break;
  case WorksharingLoopType::DistributeStaticLoop:
    if (Bitwidth == 32)
      return OMPBuilder->getOrCreateRuntimeFunction(
          M, omp::RuntimeFunction::OMPRTL___kmpc_distribute_static_loop_4u);
    if (Bitwidth == 64)
      return OMPBuilder->getOrCreateRuntimeFunction(
          M, omp::RuntimeFunction::OMPRTL___kmpc_distribute_static_loop_8u);
    break;
  case WorksharingLoopType::DistributeForStaticLoop:
    if (Bitwidth == 32)
      return OMPBuilder->getOrCreateRuntimeFunction(
          M, omp::RuntimeFunction::OMPRTL___kmpc_distribute_for_static_loop_4u);
    if (Bitwidth == 64)
      return OMPBuilder->getOrCreateRuntimeFunction(
          M, omp::RuntimeFunction::OMPRTL___kmpc_distribute_for_static_loop_8u);
    break;
  }
  if (Bitwidth != 32 && Bitwidth != 64) {
    llvm_unreachable("Unknown OpenMP loop iterator bitwidth");
  }
  llvm_unreachable("Unknown type of OpenMP worksharing loop");
}

// Inserts a call to proper OpenMP Device RTL function which handles
// loop worksharing.
static void createTargetLoopWorkshareCall(
    OpenMPIRBuilder *OMPBuilder, WorksharingLoopType LoopType,
    BasicBlock *InsertBlock, Value *Ident, Value *LoopBodyArg,
    Type *ParallelTaskPtr, Value *TripCount, Function &LoopBodyFn) {
  Type *TripCountTy = TripCount->getType();
  Module &M = OMPBuilder->M;
  IRBuilder<> &Builder = OMPBuilder->Builder;
  FunctionCallee RTLFn =
      getKmpcForStaticLoopForType(TripCountTy, OMPBuilder, LoopType);
  SmallVector<Value *, 8> RealArgs;
  RealArgs.push_back(Ident);
  RealArgs.push_back(Builder.CreateBitCast(&LoopBodyFn, ParallelTaskPtr));
  RealArgs.push_back(LoopBodyArg);
  RealArgs.push_back(TripCount);
  if (LoopType == WorksharingLoopType::DistributeStaticLoop) {
    RealArgs.push_back(ConstantInt::get(TripCountTy, 0));
    Builder.restoreIP({InsertBlock, std::prev(InsertBlock->end())});
    Builder.CreateCall(RTLFn, RealArgs);
    return;
  }
  FunctionCallee RTLNumThreads = OMPBuilder->getOrCreateRuntimeFunction(
      M, omp::RuntimeFunction::OMPRTL_omp_get_num_threads);
  Builder.restoreIP({InsertBlock, std::prev(InsertBlock->end())});
  Value *NumThreads = Builder.CreateCall(RTLNumThreads, {});

  RealArgs.push_back(
      Builder.CreateZExtOrTrunc(NumThreads, TripCountTy, "num.threads.cast"));
  RealArgs.push_back(ConstantInt::get(TripCountTy, 0));
  if (LoopType == WorksharingLoopType::DistributeForStaticLoop) {
    RealArgs.push_back(ConstantInt::get(TripCountTy, 0));
  }

  Builder.CreateCall(RTLFn, RealArgs);
}

static void
workshareLoopTargetCallback(OpenMPIRBuilder *OMPIRBuilder,
                            CanonicalLoopInfo *CLI, Value *Ident,
                            Function &OutlinedFn, Type *ParallelTaskPtr,
                            const SmallVector<Instruction *, 4> &ToBeDeleted,
                            WorksharingLoopType LoopType) {
  IRBuilder<> &Builder = OMPIRBuilder->Builder;
  BasicBlock *Preheader = CLI->getPreheader();
  Value *TripCount = CLI->getTripCount();

  // After loop body outling, the loop body contains only set up
  // of loop body argument structure and the call to the outlined
  // loop body function. Firstly, we need to move setup of loop body args
  // into loop preheader.
  Preheader->splice(std::prev(Preheader->end()), CLI->getBody(),
                    CLI->getBody()->begin(), std::prev(CLI->getBody()->end()));

  // The next step is to remove the whole loop. We do not it need anymore.
  // That's why make an unconditional branch from loop preheader to loop
  // exit block
  Builder.restoreIP({Preheader, Preheader->end()});
  Builder.SetCurrentDebugLocation(Preheader->getTerminator()->getDebugLoc());
  Preheader->getTerminator()->eraseFromParent();
  Builder.CreateBr(CLI->getExit());

  // Delete dead loop blocks
  OpenMPIRBuilder::OutlineInfo CleanUpInfo;
  SmallPtrSet<BasicBlock *, 32> RegionBlockSet;
  SmallVector<BasicBlock *, 32> BlocksToBeRemoved;
  CleanUpInfo.EntryBB = CLI->getHeader();
  CleanUpInfo.ExitBB = CLI->getExit();
  CleanUpInfo.collectBlocks(RegionBlockSet, BlocksToBeRemoved);
  DeleteDeadBlocks(BlocksToBeRemoved);

  // Find the instruction which corresponds to loop body argument structure
  // and remove the call to loop body function instruction.
  Value *LoopBodyArg;
  User *OutlinedFnUser = OutlinedFn.getUniqueUndroppableUser();
  assert(OutlinedFnUser &&
         "Expected unique undroppable user of outlined function");
  CallInst *OutlinedFnCallInstruction = dyn_cast<CallInst>(OutlinedFnUser);
  assert(OutlinedFnCallInstruction && "Expected outlined function call");
  assert((OutlinedFnCallInstruction->getParent() == Preheader) &&
         "Expected outlined function call to be located in loop preheader");
  // Check in case no argument structure has been passed.
  if (OutlinedFnCallInstruction->arg_size() > 1)
    LoopBodyArg = OutlinedFnCallInstruction->getArgOperand(1);
  else
    LoopBodyArg = Constant::getNullValue(Builder.getPtrTy());
  OutlinedFnCallInstruction->eraseFromParent();

  createTargetLoopWorkshareCall(OMPIRBuilder, LoopType, Preheader, Ident,
                                LoopBodyArg, ParallelTaskPtr, TripCount,
                                OutlinedFn);

  for (auto &ToBeDeletedItem : ToBeDeleted)
    ToBeDeletedItem->eraseFromParent();
  CLI->invalidate();
}

OpenMPIRBuilder::InsertPointTy
OpenMPIRBuilder::applyWorkshareLoopTarget(DebugLoc DL, CanonicalLoopInfo *CLI,
                                          InsertPointTy AllocaIP,
                                          WorksharingLoopType LoopType) {
  uint32_t SrcLocStrSize;
  Constant *SrcLocStr = getOrCreateSrcLocStr(DL, SrcLocStrSize);
  Value *Ident = getOrCreateIdent(SrcLocStr, SrcLocStrSize);

  OutlineInfo OI;
  OI.OuterAllocaBB = CLI->getPreheader();
  Function *OuterFn = CLI->getPreheader()->getParent();

  // Instructions which need to be deleted at the end of code generation
  SmallVector<Instruction *, 4> ToBeDeleted;

  OI.OuterAllocaBB = AllocaIP.getBlock();

  // Mark the body loop as region which needs to be extracted
  OI.EntryBB = CLI->getBody();
  OI.ExitBB = CLI->getLatch()->splitBasicBlock(CLI->getLatch()->begin(),
                                               "omp.prelatch", true);

  // Prepare loop body for extraction
  Builder.restoreIP({CLI->getPreheader(), CLI->getPreheader()->begin()});

  // Insert new loop counter variable which will be used only in loop
  // body.
  AllocaInst *NewLoopCnt = Builder.CreateAlloca(CLI->getIndVarType(), 0, "");
  Instruction *NewLoopCntLoad =
      Builder.CreateLoad(CLI->getIndVarType(), NewLoopCnt);
  // New loop counter instructions are redundant in the loop preheader when
  // code generation for workshare loop is finshed. That's why mark them as
  // ready for deletion.
  ToBeDeleted.push_back(NewLoopCntLoad);
  ToBeDeleted.push_back(NewLoopCnt);

  // Analyse loop body region. Find all input variables which are used inside
  // loop body region.
  SmallPtrSet<BasicBlock *, 32> ParallelRegionBlockSet;
  SmallVector<BasicBlock *, 32> Blocks;
  OI.collectBlocks(ParallelRegionBlockSet, Blocks);
  SmallVector<BasicBlock *, 32> BlocksT(ParallelRegionBlockSet.begin(),
                                        ParallelRegionBlockSet.end());

  CodeExtractorAnalysisCache CEAC(*OuterFn);
  CodeExtractor Extractor(Blocks,
                          /* DominatorTree */ nullptr,
                          /* AggregateArgs */ true,
                          /* BlockFrequencyInfo */ nullptr,
                          /* BranchProbabilityInfo */ nullptr,
                          /* AssumptionCache */ nullptr,
                          /* AllowVarArgs */ true,
                          /* AllowAlloca */ true,
                          /* AllocationBlock */ CLI->getPreheader(),
                          /* Suffix */ ".omp_wsloop",
                          /* AggrArgsIn0AddrSpace */ true);

  BasicBlock *CommonExit = nullptr;
  SetVector<Value *> Inputs, Outputs, SinkingCands, HoistingCands;

  // Find allocas outside the loop body region which are used inside loop
  // body
  Extractor.findAllocas(CEAC, SinkingCands, HoistingCands, CommonExit);

  // We need to model loop body region as the function f(cnt, loop_arg).
  // That's why we replace loop induction variable by the new counter
  // which will be one of loop body function argument
  SmallVector<User *> Users(CLI->getIndVar()->user_begin(),
                            CLI->getIndVar()->user_end());
  for (auto Use : Users) {
    if (Instruction *Inst = dyn_cast<Instruction>(Use)) {
      if (ParallelRegionBlockSet.count(Inst->getParent())) {
        Inst->replaceUsesOfWith(CLI->getIndVar(), NewLoopCntLoad);
      }
    }
  }
  // Make sure that loop counter variable is not merged into loop body
  // function argument structure and it is passed as separate variable
  OI.ExcludeArgsFromAggregate.push_back(NewLoopCntLoad);

  // PostOutline CB is invoked when loop body function is outlined and
  // loop body is replaced by call to outlined function. We need to add
  // call to OpenMP device rtl inside loop preheader. OpenMP device rtl
  // function will handle loop control logic.
  //
  OI.PostOutlineCB = [=, ToBeDeletedVec =
                             std::move(ToBeDeleted)](Function &OutlinedFn) {
    workshareLoopTargetCallback(this, CLI, Ident, OutlinedFn, ParallelTaskPtr,
                                ToBeDeletedVec, LoopType);
  };
  addOutlineInfo(std::move(OI));
  return CLI->getAfterIP();
}

OpenMPIRBuilder::InsertPointOrErrorTy OpenMPIRBuilder::applyWorkshareLoop(
    DebugLoc DL, CanonicalLoopInfo *CLI, InsertPointTy AllocaIP,
    bool NeedsBarrier, omp::ScheduleKind SchedKind, Value *ChunkSize,
    bool HasSimdModifier, bool HasMonotonicModifier,
    bool HasNonmonotonicModifier, bool HasOrderedClause,
    WorksharingLoopType LoopType) {
  if (Config.isTargetDevice())
    return applyWorkshareLoopTarget(DL, CLI, AllocaIP, LoopType);
  OMPScheduleType EffectiveScheduleType = computeOpenMPScheduleType(
      SchedKind, ChunkSize, HasSimdModifier, HasMonotonicModifier,
      HasNonmonotonicModifier, HasOrderedClause);

  bool IsOrdered = (EffectiveScheduleType & OMPScheduleType::ModifierOrdered) ==
                   OMPScheduleType::ModifierOrdered;
  switch (EffectiveScheduleType & ~OMPScheduleType::ModifierMask) {
  case OMPScheduleType::BaseStatic:
    assert(!ChunkSize && "No chunk size with static-chunked schedule");
    if (IsOrdered)
      return applyDynamicWorkshareLoop(DL, CLI, AllocaIP, EffectiveScheduleType,
                                       NeedsBarrier, ChunkSize);
    // FIXME: Monotonicity ignored?
    return applyStaticWorkshareLoop(DL, CLI, AllocaIP, LoopType, NeedsBarrier);

  case OMPScheduleType::BaseStaticChunked:
    if (IsOrdered)
      return applyDynamicWorkshareLoop(DL, CLI, AllocaIP, EffectiveScheduleType,
                                       NeedsBarrier, ChunkSize);
    // FIXME: Monotonicity ignored?
    return applyStaticChunkedWorkshareLoop(DL, CLI, AllocaIP, NeedsBarrier,
                                           ChunkSize);

  case OMPScheduleType::BaseRuntime:
  case OMPScheduleType::BaseAuto:
  case OMPScheduleType::BaseGreedy:
  case OMPScheduleType::BaseBalanced:
  case OMPScheduleType::BaseSteal:
  case OMPScheduleType::BaseGuidedSimd:
  case OMPScheduleType::BaseRuntimeSimd:
    assert(!ChunkSize &&
           "schedule type does not support user-defined chunk sizes");
    [[fallthrough]];
  case OMPScheduleType::BaseDynamicChunked:
  case OMPScheduleType::BaseGuidedChunked:
  case OMPScheduleType::BaseGuidedIterativeChunked:
  case OMPScheduleType::BaseGuidedAnalyticalChunked:
  case OMPScheduleType::BaseStaticBalancedChunked:
    return applyDynamicWorkshareLoop(DL, CLI, AllocaIP, EffectiveScheduleType,
                                     NeedsBarrier, ChunkSize);

  default:
    llvm_unreachable("Unknown/unimplemented schedule kind");
  }
}

/// Returns an LLVM function to call for initializing loop bounds using OpenMP
/// dynamic scheduling depending on `type`. Only i32 and i64 are supported by
/// the runtime. Always interpret integers as unsigned similarly to
/// CanonicalLoopInfo.
static FunctionCallee
getKmpcForDynamicInitForType(Type *Ty, Module &M, OpenMPIRBuilder &OMPBuilder) {
  unsigned Bitwidth = Ty->getIntegerBitWidth();
  if (Bitwidth == 32)
    return OMPBuilder.getOrCreateRuntimeFunction(
        M, omp::RuntimeFunction::OMPRTL___kmpc_dispatch_init_4u);
  if (Bitwidth == 64)
    return OMPBuilder.getOrCreateRuntimeFunction(
        M, omp::RuntimeFunction::OMPRTL___kmpc_dispatch_init_8u);
  llvm_unreachable("unknown OpenMP loop iterator bitwidth");
}

/// Returns an LLVM function to call for updating the next loop using OpenMP
/// dynamic scheduling depending on `type`. Only i32 and i64 are supported by
/// the runtime. Always interpret integers as unsigned similarly to
/// CanonicalLoopInfo.
static FunctionCallee
getKmpcForDynamicNextForType(Type *Ty, Module &M, OpenMPIRBuilder &OMPBuilder) {
  unsigned Bitwidth = Ty->getIntegerBitWidth();
  if (Bitwidth == 32)
    return OMPBuilder.getOrCreateRuntimeFunction(
        M, omp::RuntimeFunction::OMPRTL___kmpc_dispatch_next_4u);
  if (Bitwidth == 64)
    return OMPBuilder.getOrCreateRuntimeFunction(
        M, omp::RuntimeFunction::OMPRTL___kmpc_dispatch_next_8u);
  llvm_unreachable("unknown OpenMP loop iterator bitwidth");
}

/// Returns an LLVM function to call for finalizing the dynamic loop using
/// depending on `type`. Only i32 and i64 are supported by the runtime. Always
/// interpret integers as unsigned similarly to CanonicalLoopInfo.
static FunctionCallee
getKmpcForDynamicFiniForType(Type *Ty, Module &M, OpenMPIRBuilder &OMPBuilder) {
  unsigned Bitwidth = Ty->getIntegerBitWidth();
  if (Bitwidth == 32)
    return OMPBuilder.getOrCreateRuntimeFunction(
        M, omp::RuntimeFunction::OMPRTL___kmpc_dispatch_fini_4u);
  if (Bitwidth == 64)
    return OMPBuilder.getOrCreateRuntimeFunction(
        M, omp::RuntimeFunction::OMPRTL___kmpc_dispatch_fini_8u);
  llvm_unreachable("unknown OpenMP loop iterator bitwidth");
}

OpenMPIRBuilder::InsertPointOrErrorTy
OpenMPIRBuilder::applyDynamicWorkshareLoop(DebugLoc DL, CanonicalLoopInfo *CLI,
                                           InsertPointTy AllocaIP,
                                           OMPScheduleType SchedType,
                                           bool NeedsBarrier, Value *Chunk) {
  assert(CLI->isValid() && "Requires a valid canonical loop");
  assert(!isConflictIP(AllocaIP, CLI->getPreheaderIP()) &&
         "Require dedicated allocate IP");
  assert(isValidWorkshareLoopScheduleType(SchedType) &&
         "Require valid schedule type");

  bool Ordered = (SchedType & OMPScheduleType::ModifierOrdered) ==
                 OMPScheduleType::ModifierOrdered;

  // Set up the source location value for OpenMP runtime.
  Builder.SetCurrentDebugLocation(DL);

  uint32_t SrcLocStrSize;
  Constant *SrcLocStr = getOrCreateSrcLocStr(DL, SrcLocStrSize);
  Value *SrcLoc = getOrCreateIdent(SrcLocStr, SrcLocStrSize);

  // Declare useful OpenMP runtime functions.
  Value *IV = CLI->getIndVar();
  Type *IVTy = IV->getType();
  FunctionCallee DynamicInit = getKmpcForDynamicInitForType(IVTy, M, *this);
  FunctionCallee DynamicNext = getKmpcForDynamicNextForType(IVTy, M, *this);

  // Allocate space for computed loop bounds as expected by the "init" function.
  Builder.SetInsertPoint(AllocaIP.getBlock()->getFirstNonPHIOrDbgOrAlloca());
  Type *I32Type = Type::getInt32Ty(M.getContext());
  Value *PLastIter = Builder.CreateAlloca(I32Type, nullptr, "p.lastiter");
  Value *PLowerBound = Builder.CreateAlloca(IVTy, nullptr, "p.lowerbound");
  Value *PUpperBound = Builder.CreateAlloca(IVTy, nullptr, "p.upperbound");
  Value *PStride = Builder.CreateAlloca(IVTy, nullptr, "p.stride");

  // At the end of the preheader, prepare for calling the "init" function by
  // storing the current loop bounds into the allocated space. A canonical loop
  // always iterates from 0 to trip-count with step 1. Note that "init" expects
  // and produces an inclusive upper bound.
  BasicBlock *PreHeader = CLI->getPreheader();
  Builder.SetInsertPoint(PreHeader->getTerminator());
  Constant *One = ConstantInt::get(IVTy, 1);
  Builder.CreateStore(One, PLowerBound);
  Value *UpperBound = CLI->getTripCount();
  Builder.CreateStore(UpperBound, PUpperBound);
  Builder.CreateStore(One, PStride);

  BasicBlock *Header = CLI->getHeader();
  BasicBlock *Exit = CLI->getExit();
  BasicBlock *Cond = CLI->getCond();
  BasicBlock *Latch = CLI->getLatch();
  InsertPointTy AfterIP = CLI->getAfterIP();

  // The CLI will be "broken" in the code below, as the loop is no longer
  // a valid canonical loop.

  if (!Chunk)
    Chunk = One;

  Value *ThreadNum = getOrCreateThreadID(SrcLoc);

  Constant *SchedulingType =
      ConstantInt::get(I32Type, static_cast<int>(SchedType));

  // Call the "init" function.
  Builder.CreateCall(DynamicInit,
                     {SrcLoc, ThreadNum, SchedulingType, /* LowerBound */ One,
                      UpperBound, /* step */ One, Chunk});

  // An outer loop around the existing one.
  BasicBlock *OuterCond = BasicBlock::Create(
      PreHeader->getContext(), Twine(PreHeader->getName()) + ".outer.cond",
      PreHeader->getParent());
  // This needs to be 32-bit always, so can't use the IVTy Zero above.
  Builder.SetInsertPoint(OuterCond, OuterCond->getFirstInsertionPt());
  Value *Res =
      Builder.CreateCall(DynamicNext, {SrcLoc, ThreadNum, PLastIter,
                                       PLowerBound, PUpperBound, PStride});
  Constant *Zero32 = ConstantInt::get(I32Type, 0);
  Value *MoreWork = Builder.CreateCmp(CmpInst::ICMP_NE, Res, Zero32);
  Value *LowerBound =
      Builder.CreateSub(Builder.CreateLoad(IVTy, PLowerBound), One, "lb");
  Builder.CreateCondBr(MoreWork, Header, Exit);

  // Change PHI-node in loop header to use outer cond rather than preheader,
  // and set IV to the LowerBound.
  Instruction *Phi = &Header->front();
  auto *PI = cast<PHINode>(Phi);
  PI->setIncomingBlock(0, OuterCond);
  PI->setIncomingValue(0, LowerBound);

  // Then set the pre-header to jump to the OuterCond
  Instruction *Term = PreHeader->getTerminator();
  auto *Br = cast<BranchInst>(Term);
  Br->setSuccessor(0, OuterCond);

  // Modify the inner condition:
  // * Use the UpperBound returned from the DynamicNext call.
  // * jump to the loop outer loop when done with one of the inner loops.
  Builder.SetInsertPoint(Cond, Cond->getFirstInsertionPt());
  UpperBound = Builder.CreateLoad(IVTy, PUpperBound, "ub");
  Instruction *Comp = &*Builder.GetInsertPoint();
  auto *CI = cast<CmpInst>(Comp);
  CI->setOperand(1, UpperBound);
  // Redirect the inner exit to branch to outer condition.
  Instruction *Branch = &Cond->back();
  auto *BI = cast<BranchInst>(Branch);
  assert(BI->getSuccessor(1) == Exit);
  BI->setSuccessor(1, OuterCond);

  // Call the "fini" function if "ordered" is present in wsloop directive.
  if (Ordered) {
    Builder.SetInsertPoint(&Latch->back());
    FunctionCallee DynamicFini = getKmpcForDynamicFiniForType(IVTy, M, *this);
    Builder.CreateCall(DynamicFini, {SrcLoc, ThreadNum});
  }

  // Add the barrier if requested.
  if (NeedsBarrier) {
    Builder.SetInsertPoint(&Exit->back());
    InsertPointOrErrorTy BarrierIP =
        createBarrier(LocationDescription(Builder.saveIP(), DL),
                      omp::Directive::OMPD_for, /* ForceSimpleCall */ false,
                      /* CheckCancelFlag */ false);
    if (!BarrierIP)
      return BarrierIP.takeError();
  }

  CLI->invalidate();
  return AfterIP;
}

/// Redirect all edges that branch to \p OldTarget to \p NewTarget. That is,
/// after this \p OldTarget will be orphaned.
static void redirectAllPredecessorsTo(BasicBlock *OldTarget,
                                      BasicBlock *NewTarget, DebugLoc DL) {
  for (BasicBlock *Pred : make_early_inc_range(predecessors(OldTarget)))
    redirectTo(Pred, NewTarget, DL);
}

/// Determine which blocks in \p BBs are reachable from outside and remove the
/// ones that are not reachable from the function.
static void removeUnusedBlocksFromParent(ArrayRef<BasicBlock *> BBs) {
  SmallPtrSet<BasicBlock *, 6> BBsToErase(llvm::from_range, BBs);
  auto HasRemainingUses = [&BBsToErase](BasicBlock *BB) {
    for (Use &U : BB->uses()) {
      auto *UseInst = dyn_cast<Instruction>(U.getUser());
      if (!UseInst)
        continue;
      if (BBsToErase.count(UseInst->getParent()))
        continue;
      return true;
    }
    return false;
  };

  while (BBsToErase.remove_if(HasRemainingUses)) {
    // Try again if anything was removed.
  }

  SmallVector<BasicBlock *, 7> BBVec(BBsToErase.begin(), BBsToErase.end());
  DeleteDeadBlocks(BBVec);
}

CanonicalLoopInfo *
OpenMPIRBuilder::collapseLoops(DebugLoc DL, ArrayRef<CanonicalLoopInfo *> Loops,
                               InsertPointTy ComputeIP) {
  assert(Loops.size() >= 1 && "At least one loop required");
  size_t NumLoops = Loops.size();

  // Nothing to do if there is already just one loop.
  if (NumLoops == 1)
    return Loops.front();

  CanonicalLoopInfo *Outermost = Loops.front();
  CanonicalLoopInfo *Innermost = Loops.back();
  BasicBlock *OrigPreheader = Outermost->getPreheader();
  BasicBlock *OrigAfter = Outermost->getAfter();
  Function *F = OrigPreheader->getParent();

  // Loop control blocks that may become orphaned later.
  SmallVector<BasicBlock *, 12> OldControlBBs;
  OldControlBBs.reserve(6 * Loops.size());
  for (CanonicalLoopInfo *Loop : Loops)
    Loop->collectControlBlocks(OldControlBBs);

  // Setup the IRBuilder for inserting the trip count computation.
  Builder.SetCurrentDebugLocation(DL);
  if (ComputeIP.isSet())
    Builder.restoreIP(ComputeIP);
  else
    Builder.restoreIP(Outermost->getPreheaderIP());

  // Derive the collapsed' loop trip count.
  // TODO: Find common/largest indvar type.
  Value *CollapsedTripCount = nullptr;
  for (CanonicalLoopInfo *L : Loops) {
    assert(L->isValid() &&
           "All loops to collapse must be valid canonical loops");
    Value *OrigTripCount = L->getTripCount();
    if (!CollapsedTripCount) {
      CollapsedTripCount = OrigTripCount;
      continue;
    }

    // TODO: Enable UndefinedSanitizer to diagnose an overflow here.
    CollapsedTripCount = Builder.CreateMul(CollapsedTripCount, OrigTripCount,
                                           {}, /*HasNUW=*/true);
  }

  // Create the collapsed loop control flow.
  CanonicalLoopInfo *Result =
      createLoopSkeleton(DL, CollapsedTripCount, F,
                         OrigPreheader->getNextNode(), OrigAfter, "collapsed");

  // Build the collapsed loop body code.
  // Start with deriving the input loop induction variables from the collapsed
  // one, using a divmod scheme. To preserve the original loops' order, the
  // innermost loop use the least significant bits.
  Builder.restoreIP(Result->getBodyIP());

  Value *Leftover = Result->getIndVar();
  SmallVector<Value *> NewIndVars;
  NewIndVars.resize(NumLoops);
  for (int i = NumLoops - 1; i >= 1; --i) {
    Value *OrigTripCount = Loops[i]->getTripCount();

    Value *NewIndVar = Builder.CreateURem(Leftover, OrigTripCount);
    NewIndVars[i] = NewIndVar;

    Leftover = Builder.CreateUDiv(Leftover, OrigTripCount);
  }
  // Outermost loop gets all the remaining bits.
  NewIndVars[0] = Leftover;

  // Construct the loop body control flow.
  // We progressively construct the branch structure following in direction of
  // the control flow, from the leading in-between code, the loop nest body, the
  // trailing in-between code, and rejoining the collapsed loop's latch.
  // ContinueBlock and ContinuePred keep track of the source(s) of next edge. If
  // the ContinueBlock is set, continue with that block. If ContinuePred, use
  // its predecessors as sources.
  BasicBlock *ContinueBlock = Result->getBody();
  BasicBlock *ContinuePred = nullptr;
  auto ContinueWith = [&ContinueBlock, &ContinuePred, DL](BasicBlock *Dest,
                                                          BasicBlock *NextSrc) {
    if (ContinueBlock)
      redirectTo(ContinueBlock, Dest, DL);
    else
      redirectAllPredecessorsTo(ContinuePred, Dest, DL);

    ContinueBlock = nullptr;
    ContinuePred = NextSrc;
  };

  // The code before the nested loop of each level.
  // Because we are sinking it into the nest, it will be executed more often
  // that the original loop. More sophisticated schemes could keep track of what
  // the in-between code is and instantiate it only once per thread.
  for (size_t i = 0; i < NumLoops - 1; ++i)
    ContinueWith(Loops[i]->getBody(), Loops[i + 1]->getHeader());

  // Connect the loop nest body.
  ContinueWith(Innermost->getBody(), Innermost->getLatch());

  // The code after the nested loop at each level.
  for (size_t i = NumLoops - 1; i > 0; --i)
    ContinueWith(Loops[i]->getAfter(), Loops[i - 1]->getLatch());

  // Connect the finished loop to the collapsed loop latch.
  ContinueWith(Result->getLatch(), nullptr);

  // Replace the input loops with the new collapsed loop.
  redirectTo(Outermost->getPreheader(), Result->getPreheader(), DL);
  redirectTo(Result->getAfter(), Outermost->getAfter(), DL);

  // Replace the input loop indvars with the derived ones.
  for (size_t i = 0; i < NumLoops; ++i)
    Loops[i]->getIndVar()->replaceAllUsesWith(NewIndVars[i]);

  // Remove unused parts of the input loops.
  removeUnusedBlocksFromParent(OldControlBBs);

  for (CanonicalLoopInfo *L : Loops)
    L->invalidate();

#ifndef NDEBUG
  Result->assertOK();
#endif
  return Result;
}

std::vector<CanonicalLoopInfo *>
OpenMPIRBuilder::tileLoops(DebugLoc DL, ArrayRef<CanonicalLoopInfo *> Loops,
                           ArrayRef<Value *> TileSizes) {
  assert(TileSizes.size() == Loops.size() &&
         "Must pass as many tile sizes as there are loops");
  int NumLoops = Loops.size();
  assert(NumLoops >= 1 && "At least one loop to tile required");

  CanonicalLoopInfo *OutermostLoop = Loops.front();
  CanonicalLoopInfo *InnermostLoop = Loops.back();
  Function *F = OutermostLoop->getBody()->getParent();
  BasicBlock *InnerEnter = InnermostLoop->getBody();
  BasicBlock *InnerLatch = InnermostLoop->getLatch();

  // Loop control blocks that may become orphaned later.
  SmallVector<BasicBlock *, 12> OldControlBBs;
  OldControlBBs.reserve(6 * Loops.size());
  for (CanonicalLoopInfo *Loop : Loops)
    Loop->collectControlBlocks(OldControlBBs);

  // Collect original trip counts and induction variable to be accessible by
  // index. Also, the structure of the original loops is not preserved during
  // the construction of the tiled loops, so do it before we scavenge the BBs of
  // any original CanonicalLoopInfo.
  SmallVector<Value *, 4> OrigTripCounts, OrigIndVars;
  for (CanonicalLoopInfo *L : Loops) {
    assert(L->isValid() && "All input loops must be valid canonical loops");
    OrigTripCounts.push_back(L->getTripCount());
    OrigIndVars.push_back(L->getIndVar());
  }

  // Collect the code between loop headers. These may contain SSA definitions
  // that are used in the loop nest body. To be usable with in the innermost
  // body, these BasicBlocks will be sunk into the loop nest body. That is,
  // these instructions may be executed more often than before the tiling.
  // TODO: It would be sufficient to only sink them into body of the
  // corresponding tile loop.
  SmallVector<std::pair<BasicBlock *, BasicBlock *>, 4> InbetweenCode;
  for (int i = 0; i < NumLoops - 1; ++i) {
    CanonicalLoopInfo *Surrounding = Loops[i];
    CanonicalLoopInfo *Nested = Loops[i + 1];

    BasicBlock *EnterBB = Surrounding->getBody();
    BasicBlock *ExitBB = Nested->getHeader();
    InbetweenCode.emplace_back(EnterBB, ExitBB);
  }

  // Compute the trip counts of the floor loops.
  Builder.SetCurrentDebugLocation(DL);
  Builder.restoreIP(OutermostLoop->getPreheaderIP());
  SmallVector<Value *, 4> FloorCount, FloorRems;
  for (int i = 0; i < NumLoops; ++i) {
    Value *TileSize = TileSizes[i];
    Value *OrigTripCount = OrigTripCounts[i];
    Type *IVType = OrigTripCount->getType();

    Value *FloorTripCount = Builder.CreateUDiv(OrigTripCount, TileSize);
    Value *FloorTripRem = Builder.CreateURem(OrigTripCount, TileSize);

    // 0 if tripcount divides the tilesize, 1 otherwise.
    // 1 means we need an additional iteration for a partial tile.
    //
    // Unfortunately we cannot just use the roundup-formula
    //   (tripcount + tilesize - 1)/tilesize
    // because the summation might overflow. We do not want introduce undefined
    // behavior when the untiled loop nest did not.
    Value *FloorTripOverflow =
        Builder.CreateICmpNE(FloorTripRem, ConstantInt::get(IVType, 0));

    FloorTripOverflow = Builder.CreateZExt(FloorTripOverflow, IVType);
    FloorTripCount =
        Builder.CreateAdd(FloorTripCount, FloorTripOverflow,
                          "omp_floor" + Twine(i) + ".tripcount", true);

    // Remember some values for later use.
    FloorCount.push_back(FloorTripCount);
    FloorRems.push_back(FloorTripRem);
  }

  // Generate the new loop nest, from the outermost to the innermost.
  std::vector<CanonicalLoopInfo *> Result;
  Result.reserve(NumLoops * 2);

  // The basic block of the surrounding loop that enters the nest generated
  // loop.
  BasicBlock *Enter = OutermostLoop->getPreheader();

  // The basic block of the surrounding loop where the inner code should
  // continue.
  BasicBlock *Continue = OutermostLoop->getAfter();

  // Where the next loop basic block should be inserted.
  BasicBlock *OutroInsertBefore = InnermostLoop->getExit();

  auto EmbeddNewLoop =
      [this, DL, F, InnerEnter, &Enter, &Continue, &OutroInsertBefore](
          Value *TripCount, const Twine &Name) -> CanonicalLoopInfo * {
    CanonicalLoopInfo *EmbeddedLoop = createLoopSkeleton(
        DL, TripCount, F, InnerEnter, OutroInsertBefore, Name);
    redirectTo(Enter, EmbeddedLoop->getPreheader(), DL);
    redirectTo(EmbeddedLoop->getAfter(), Continue, DL);

    // Setup the position where the next embedded loop connects to this loop.
    Enter = EmbeddedLoop->getBody();
    Continue = EmbeddedLoop->getLatch();
    OutroInsertBefore = EmbeddedLoop->getLatch();
    return EmbeddedLoop;
  };

  auto EmbeddNewLoops = [&Result, &EmbeddNewLoop](ArrayRef<Value *> TripCounts,
                                                  const Twine &NameBase) {
    for (auto P : enumerate(TripCounts)) {
      CanonicalLoopInfo *EmbeddedLoop =
          EmbeddNewLoop(P.value(), NameBase + Twine(P.index()));
      Result.push_back(EmbeddedLoop);
    }
  };

  EmbeddNewLoops(FloorCount, "floor");

  // Within the innermost floor loop, emit the code that computes the tile
  // sizes.
  Builder.SetInsertPoint(Enter->getTerminator());
  SmallVector<Value *, 4> TileCounts;
  for (int i = 0; i < NumLoops; ++i) {
    CanonicalLoopInfo *FloorLoop = Result[i];
    Value *TileSize = TileSizes[i];

    Value *FloorIsEpilogue =
        Builder.CreateICmpEQ(FloorLoop->getIndVar(), FloorCount[i]);
    Value *TileTripCount =
        Builder.CreateSelect(FloorIsEpilogue, FloorRems[i], TileSize);

    TileCounts.push_back(TileTripCount);
  }

  // Create the tile loops.
  EmbeddNewLoops(TileCounts, "tile");

  // Insert the inbetween code into the body.
  BasicBlock *BodyEnter = Enter;
  BasicBlock *BodyEntered = nullptr;
  for (std::pair<BasicBlock *, BasicBlock *> P : InbetweenCode) {
    BasicBlock *EnterBB = P.first;
    BasicBlock *ExitBB = P.second;

    if (BodyEnter)
      redirectTo(BodyEnter, EnterBB, DL);
    else
      redirectAllPredecessorsTo(BodyEntered, EnterBB, DL);

    BodyEnter = nullptr;
    BodyEntered = ExitBB;
  }

  // Append the original loop nest body into the generated loop nest body.
  if (BodyEnter)
    redirectTo(BodyEnter, InnerEnter, DL);
  else
    redirectAllPredecessorsTo(BodyEntered, InnerEnter, DL);
  redirectAllPredecessorsTo(InnerLatch, Continue, DL);

  // Replace the original induction variable with an induction variable computed
  // from the tile and floor induction variables.
  Builder.restoreIP(Result.back()->getBodyIP());
  for (int i = 0; i < NumLoops; ++i) {
    CanonicalLoopInfo *FloorLoop = Result[i];
    CanonicalLoopInfo *TileLoop = Result[NumLoops + i];
    Value *OrigIndVar = OrigIndVars[i];
    Value *Size = TileSizes[i];

    Value *Scale =
        Builder.CreateMul(Size, FloorLoop->getIndVar(), {}, /*HasNUW=*/true);
    Value *Shift =
        Builder.CreateAdd(Scale, TileLoop->getIndVar(), {}, /*HasNUW=*/true);
    OrigIndVar->replaceAllUsesWith(Shift);
  }

  // Remove unused parts of the original loops.
  removeUnusedBlocksFromParent(OldControlBBs);

  for (CanonicalLoopInfo *L : Loops)
    L->invalidate();

#ifndef NDEBUG
  for (CanonicalLoopInfo *GenL : Result)
    GenL->assertOK();
#endif
  return Result;
}

/// Attach metadata \p Properties to the basic block described by \p BB. If the
/// basic block already has metadata, the basic block properties are appended.
static void addBasicBlockMetadata(BasicBlock *BB,
                                  ArrayRef<Metadata *> Properties) {
  // Nothing to do if no property to attach.
  if (Properties.empty())
    return;

  LLVMContext &Ctx = BB->getContext();
  SmallVector<Metadata *> NewProperties;
  NewProperties.push_back(nullptr);

  // If the basic block already has metadata, prepend it to the new metadata.
  MDNode *Existing = BB->getTerminator()->getMetadata(LLVMContext::MD_loop);
  if (Existing)
    append_range(NewProperties, drop_begin(Existing->operands(), 1));

  append_range(NewProperties, Properties);
  MDNode *BasicBlockID = MDNode::getDistinct(Ctx, NewProperties);
  BasicBlockID->replaceOperandWith(0, BasicBlockID);

  BB->getTerminator()->setMetadata(LLVMContext::MD_loop, BasicBlockID);
}

/// Attach loop metadata \p Properties to the loop described by \p Loop. If the
/// loop already has metadata, the loop properties are appended.
static void addLoopMetadata(CanonicalLoopInfo *Loop,
                            ArrayRef<Metadata *> Properties) {
  assert(Loop->isValid() && "Expecting a valid CanonicalLoopInfo");

  // Attach metadata to the loop's latch
  BasicBlock *Latch = Loop->getLatch();
  assert(Latch && "A valid CanonicalLoopInfo must have a unique latch");
  addBasicBlockMetadata(Latch, Properties);
}

/// Attach llvm.access.group metadata to the memref instructions of \p Block
static void addSimdMetadata(BasicBlock *Block, MDNode *AccessGroup,
                            LoopInfo &LI) {
  for (Instruction &I : *Block) {
    if (I.mayReadOrWriteMemory()) {
      // TODO: This instruction may already have access group from
      // other pragmas e.g. #pragma clang loop vectorize.  Append
      // so that the existing metadata is not overwritten.
      I.setMetadata(LLVMContext::MD_access_group, AccessGroup);
    }
  }
}

void OpenMPIRBuilder::unrollLoopFull(DebugLoc, CanonicalLoopInfo *Loop) {
  LLVMContext &Ctx = Builder.getContext();
  addLoopMetadata(
      Loop, {MDNode::get(Ctx, MDString::get(Ctx, "llvm.loop.unroll.enable")),
             MDNode::get(Ctx, MDString::get(Ctx, "llvm.loop.unroll.full"))});
}

void OpenMPIRBuilder::unrollLoopHeuristic(DebugLoc, CanonicalLoopInfo *Loop) {
  LLVMContext &Ctx = Builder.getContext();
  addLoopMetadata(
      Loop, {
                MDNode::get(Ctx, MDString::get(Ctx, "llvm.loop.unroll.enable")),
            });
}

void OpenMPIRBuilder::createIfVersion(CanonicalLoopInfo *CanonicalLoop,
                                      Value *IfCond, ValueToValueMapTy &VMap,
                                      const Twine &NamePrefix) {
  Function *F = CanonicalLoop->getFunction();

  // Define where if branch should be inserted
  Instruction *SplitBefore = CanonicalLoop->getPreheader()->getTerminator();

  // TODO: We should not rely on pass manager. Currently we use pass manager
  // only for getting llvm::Loop which corresponds to given CanonicalLoopInfo
  // object. We should have a method  which returns all blocks between
  // CanonicalLoopInfo::getHeader() and CanonicalLoopInfo::getAfter()
  FunctionAnalysisManager FAM;
  FAM.registerPass([]() { return DominatorTreeAnalysis(); });
  FAM.registerPass([]() { return LoopAnalysis(); });
  FAM.registerPass([]() { return PassInstrumentationAnalysis(); });

  // Get the loop which needs to be cloned
  LoopAnalysis LIA;
  LoopInfo &&LI = LIA.run(*F, FAM);
  Loop *L = LI.getLoopFor(CanonicalLoop->getHeader());

  // Create additional blocks for the if statement
  BasicBlock *Head = SplitBefore->getParent();
  Instruction *HeadOldTerm = Head->getTerminator();
  llvm::LLVMContext &C = Head->getContext();
  llvm::BasicBlock *ThenBlock = llvm::BasicBlock::Create(
      C, NamePrefix + ".if.then", Head->getParent(), Head->getNextNode());
  llvm::BasicBlock *ElseBlock = llvm::BasicBlock::Create(
      C, NamePrefix + ".if.else", Head->getParent(), CanonicalLoop->getExit());

  // Create if condition branch.
  Builder.SetInsertPoint(HeadOldTerm);
  Instruction *BrInstr =
      Builder.CreateCondBr(IfCond, ThenBlock, /*ifFalse*/ ElseBlock);
  InsertPointTy IP{BrInstr->getParent(), ++BrInstr->getIterator()};
  // Then block contains branch to omp loop which needs to be vectorized
  spliceBB(IP, ThenBlock, false, Builder.getCurrentDebugLocation());
  ThenBlock->replaceSuccessorsPhiUsesWith(Head, ThenBlock);

  Builder.SetInsertPoint(ElseBlock);

  // Clone loop for the else branch
  SmallVector<BasicBlock *, 8> NewBlocks;

  VMap[CanonicalLoop->getPreheader()] = ElseBlock;
  for (BasicBlock *Block : L->getBlocks()) {
    BasicBlock *NewBB = CloneBasicBlock(Block, VMap, "", F);
    NewBB->moveBefore(CanonicalLoop->getExit());
    VMap[Block] = NewBB;
    NewBlocks.push_back(NewBB);
  }
  remapInstructionsInBlocks(NewBlocks, VMap);
  Builder.CreateBr(NewBlocks.front());
}

unsigned
OpenMPIRBuilder::getOpenMPDefaultSimdAlign(const Triple &TargetTriple,
                                           const StringMap<bool> &Features) {
  if (TargetTriple.isX86()) {
    if (Features.lookup("avx512f"))
      return 512;
    else if (Features.lookup("avx"))
      return 256;
    return 128;
  }
  if (TargetTriple.isPPC())
    return 128;
  if (TargetTriple.isWasm())
    return 128;
  return 0;
}

void OpenMPIRBuilder::applySimd(CanonicalLoopInfo *CanonicalLoop,
                                MapVector<Value *, Value *> AlignedVars,
                                Value *IfCond, OrderKind Order,
                                ConstantInt *Simdlen, ConstantInt *Safelen) {
  LLVMContext &Ctx = Builder.getContext();

  Function *F = CanonicalLoop->getFunction();

  // TODO: We should not rely on pass manager. Currently we use pass manager
  // only for getting llvm::Loop which corresponds to given CanonicalLoopInfo
  // object. We should have a method  which returns all blocks between
  // CanonicalLoopInfo::getHeader() and CanonicalLoopInfo::getAfter()
  FunctionAnalysisManager FAM;
  FAM.registerPass([]() { return DominatorTreeAnalysis(); });
  FAM.registerPass([]() { return LoopAnalysis(); });
  FAM.registerPass([]() { return PassInstrumentationAnalysis(); });

  LoopAnalysis LIA;
  LoopInfo &&LI = LIA.run(*F, FAM);

  Loop *L = LI.getLoopFor(CanonicalLoop->getHeader());
  if (AlignedVars.size()) {
    InsertPointTy IP = Builder.saveIP();
    for (auto &AlignedItem : AlignedVars) {
      Value *AlignedPtr = AlignedItem.first;
      Value *Alignment = AlignedItem.second;
      Instruction *loadInst = dyn_cast<Instruction>(AlignedPtr);
      Builder.SetInsertPoint(loadInst->getNextNode());
      Builder.CreateAlignmentAssumption(F->getDataLayout(), AlignedPtr,
                                        Alignment);
    }
    Builder.restoreIP(IP);
  }

  if (IfCond) {
    ValueToValueMapTy VMap;
    createIfVersion(CanonicalLoop, IfCond, VMap, "simd");
    // Add metadata to the cloned loop which disables vectorization
    Value *MappedLatch = VMap.lookup(CanonicalLoop->getLatch());
    assert(MappedLatch &&
           "Cannot find value which corresponds to original loop latch");
    assert(isa<BasicBlock>(MappedLatch) &&
           "Cannot cast mapped latch block value to BasicBlock");
    BasicBlock *NewLatchBlock = dyn_cast<BasicBlock>(MappedLatch);
    ConstantAsMetadata *BoolConst =
        ConstantAsMetadata::get(ConstantInt::getFalse(Type::getInt1Ty(Ctx)));
    addBasicBlockMetadata(
        NewLatchBlock,
        {MDNode::get(Ctx, {MDString::get(Ctx, "llvm.loop.vectorize.enable"),
                           BoolConst})});
  }

  SmallSet<BasicBlock *, 8> Reachable;

  // Get the basic blocks from the loop in which memref instructions
  // can be found.
  // TODO: Generalize getting all blocks inside a CanonicalizeLoopInfo,
  // preferably without running any passes.
  for (BasicBlock *Block : L->getBlocks()) {
    if (Block == CanonicalLoop->getCond() ||
        Block == CanonicalLoop->getHeader())
      continue;
    Reachable.insert(Block);
  }

  SmallVector<Metadata *> LoopMDList;

  // In presence of finite 'safelen', it may be unsafe to mark all
  // the memory instructions parallel, because loop-carried
  // dependences of 'safelen' iterations are possible.
  // If clause order(concurrent) is specified then the memory instructions
  // are marked parallel even if 'safelen' is finite.
  if ((Safelen == nullptr) || (Order == OrderKind::OMP_ORDER_concurrent)) {
    // Add access group metadata to memory-access instructions.
    MDNode *AccessGroup = MDNode::getDistinct(Ctx, {});
    for (BasicBlock *BB : Reachable)
      addSimdMetadata(BB, AccessGroup, LI);
    // TODO:  If the loop has existing parallel access metadata, have
    // to combine two lists.
    LoopMDList.push_back(MDNode::get(
        Ctx, {MDString::get(Ctx, "llvm.loop.parallel_accesses"), AccessGroup}));
  }

  // Use the above access group metadata to create loop level
  // metadata, which should be distinct for each loop.
  ConstantAsMetadata *BoolConst =
      ConstantAsMetadata::get(ConstantInt::getTrue(Type::getInt1Ty(Ctx)));
  LoopMDList.push_back(MDNode::get(
      Ctx, {MDString::get(Ctx, "llvm.loop.vectorize.enable"), BoolConst}));

  if (Simdlen || Safelen) {
    // If both simdlen and safelen clauses are specified, the value of the
    // simdlen parameter must be less than or equal to the value of the safelen
    // parameter. Therefore, use safelen only in the absence of simdlen.
    ConstantInt *VectorizeWidth = Simdlen == nullptr ? Safelen : Simdlen;
    LoopMDList.push_back(
        MDNode::get(Ctx, {MDString::get(Ctx, "llvm.loop.vectorize.width"),
                          ConstantAsMetadata::get(VectorizeWidth)}));
  }

  addLoopMetadata(CanonicalLoop, LoopMDList);
}

/// Create the TargetMachine object to query the backend for optimization
/// preferences.
///
/// Ideally, this would be passed from the front-end to the OpenMPBuilder, but
/// e.g. Clang does not pass it to its CodeGen layer and creates it only when
/// needed for the LLVM pass pipline. We use some default options to avoid
/// having to pass too many settings from the frontend that probably do not
/// matter.
///
/// Currently, TargetMachine is only used sometimes by the unrollLoopPartial
/// method. If we are going to use TargetMachine for more purposes, especially
/// those that are sensitive to TargetOptions, RelocModel and CodeModel, it
/// might become be worth requiring front-ends to pass on their TargetMachine,
/// or at least cache it between methods. Note that while fontends such as Clang
/// have just a single main TargetMachine per translation unit, "target-cpu" and
/// "target-features" that determine the TargetMachine are per-function and can
/// be overrided using __attribute__((target("OPTIONS"))).
static std::unique_ptr<TargetMachine>
createTargetMachine(Function *F, CodeGenOptLevel OptLevel) {
  Module *M = F->getParent();

  StringRef CPU = F->getFnAttribute("target-cpu").getValueAsString();
  StringRef Features = F->getFnAttribute("target-features").getValueAsString();
  const llvm::Triple &Triple = M->getTargetTriple();

  std::string Error;
  const llvm::Target *TheTarget = TargetRegistry::lookupTarget(Triple, Error);
  if (!TheTarget)
    return {};

  llvm::TargetOptions Options;
  return std::unique_ptr<TargetMachine>(TheTarget->createTargetMachine(
      Triple, CPU, Features, Options, /*RelocModel=*/std::nullopt,
      /*CodeModel=*/std::nullopt, OptLevel));
}

/// Heuristically determine the best-performant unroll factor for \p CLI. This
/// depends on the target processor. We are re-using the same heuristics as the
/// LoopUnrollPass.
static int32_t computeHeuristicUnrollFactor(CanonicalLoopInfo *CLI) {
  Function *F = CLI->getFunction();

  // Assume the user requests the most aggressive unrolling, even if the rest of
  // the code is optimized using a lower setting.
  CodeGenOptLevel OptLevel = CodeGenOptLevel::Aggressive;
  std::unique_ptr<TargetMachine> TM = createTargetMachine(F, OptLevel);

  FunctionAnalysisManager FAM;
  FAM.registerPass([]() { return TargetLibraryAnalysis(); });
  FAM.registerPass([]() { return AssumptionAnalysis(); });
  FAM.registerPass([]() { return DominatorTreeAnalysis(); });
  FAM.registerPass([]() { return LoopAnalysis(); });
  FAM.registerPass([]() { return ScalarEvolutionAnalysis(); });
  FAM.registerPass([]() { return PassInstrumentationAnalysis(); });
  TargetIRAnalysis TIRA;
  if (TM)
    TIRA = TargetIRAnalysis(
        [&](const Function &F) { return TM->getTargetTransformInfo(F); });
  FAM.registerPass([&]() { return TIRA; });

  TargetIRAnalysis::Result &&TTI = TIRA.run(*F, FAM);
  ScalarEvolutionAnalysis SEA;
  ScalarEvolution &&SE = SEA.run(*F, FAM);
  DominatorTreeAnalysis DTA;
  DominatorTree &&DT = DTA.run(*F, FAM);
  LoopAnalysis LIA;
  LoopInfo &&LI = LIA.run(*F, FAM);
  AssumptionAnalysis ACT;
  AssumptionCache &&AC = ACT.run(*F, FAM);
  OptimizationRemarkEmitter ORE{F};

  Loop *L = LI.getLoopFor(CLI->getHeader());
  assert(L && "Expecting CanonicalLoopInfo to be recognized as a loop");

  TargetTransformInfo::UnrollingPreferences UP = gatherUnrollingPreferences(
      L, SE, TTI,
      /*BlockFrequencyInfo=*/nullptr,
      /*ProfileSummaryInfo=*/nullptr, ORE, static_cast<int>(OptLevel),
      /*UserThreshold=*/std::nullopt,
      /*UserCount=*/std::nullopt,
      /*UserAllowPartial=*/true,
      /*UserAllowRuntime=*/true,
      /*UserUpperBound=*/std::nullopt,
      /*UserFullUnrollMaxCount=*/std::nullopt);

  UP.Force = true;

  // Account for additional optimizations taking place before the LoopUnrollPass
  // would unroll the loop.
  UP.Threshold *= UnrollThresholdFactor;
  UP.PartialThreshold *= UnrollThresholdFactor;

  // Use normal unroll factors even if the rest of the code is optimized for
  // size.
  UP.OptSizeThreshold = UP.Threshold;
  UP.PartialOptSizeThreshold = UP.PartialThreshold;

  LLVM_DEBUG(dbgs() << "Unroll heuristic thresholds:\n"
                    << "  Threshold=" << UP.Threshold << "\n"
                    << "  PartialThreshold=" << UP.PartialThreshold << "\n"
                    << "  OptSizeThreshold=" << UP.OptSizeThreshold << "\n"
                    << "  PartialOptSizeThreshold="
                    << UP.PartialOptSizeThreshold << "\n");

  // Disable peeling.
  TargetTransformInfo::PeelingPreferences PP =
      gatherPeelingPreferences(L, SE, TTI,
                               /*UserAllowPeeling=*/false,
                               /*UserAllowProfileBasedPeeling=*/false,
                               /*UnrollingSpecficValues=*/false);

  SmallPtrSet<const Value *, 32> EphValues;
  CodeMetrics::collectEphemeralValues(L, &AC, EphValues);

  // Assume that reads and writes to stack variables can be eliminated by
  // Mem2Reg, SROA or LICM. That is, don't count them towards the loop body's
  // size.
  for (BasicBlock *BB : L->blocks()) {
    for (Instruction &I : *BB) {
      Value *Ptr;
      if (auto *Load = dyn_cast<LoadInst>(&I)) {
        Ptr = Load->getPointerOperand();
      } else if (auto *Store = dyn_cast<StoreInst>(&I)) {
        Ptr = Store->getPointerOperand();
      } else
        continue;

      Ptr = Ptr->stripPointerCasts();

      if (auto *Alloca = dyn_cast<AllocaInst>(Ptr)) {
        if (Alloca->getParent() == &F->getEntryBlock())
          EphValues.insert(&I);
      }
    }
  }

  UnrollCostEstimator UCE(L, TTI, EphValues, UP.BEInsns);

  // Loop is not unrollable if the loop contains certain instructions.
  if (!UCE.canUnroll()) {
    LLVM_DEBUG(dbgs() << "Loop not considered unrollable\n");
    return 1;
  }

  LLVM_DEBUG(dbgs() << "Estimated loop size is " << UCE.getRolledLoopSize()
                    << "\n");

  // TODO: Determine trip count of \p CLI if constant, computeUnrollCount might
  // be able to use it.
  int TripCount = 0;
  int MaxTripCount = 0;
  bool MaxOrZero = false;
  unsigned TripMultiple = 0;

  bool UseUpperBound = false;
  computeUnrollCount(L, TTI, DT, &LI, &AC, SE, EphValues, &ORE, TripCount,
                     MaxTripCount, MaxOrZero, TripMultiple, UCE, UP, PP,
                     UseUpperBound);
  unsigned Factor = UP.Count;
  LLVM_DEBUG(dbgs() << "Suggesting unroll factor of " << Factor << "\n");

  // This function returns 1 to signal to not unroll a loop.
  if (Factor == 0)
    return 1;
  return Factor;
}

void OpenMPIRBuilder::unrollLoopPartial(DebugLoc DL, CanonicalLoopInfo *Loop,
                                        int32_t Factor,
                                        CanonicalLoopInfo **UnrolledCLI) {
  assert(Factor >= 0 && "Unroll factor must not be negative");

  Function *F = Loop->getFunction();
  LLVMContext &Ctx = F->getContext();

  // If the unrolled loop is not used for another loop-associated directive, it
  // is sufficient to add metadata for the LoopUnrollPass.
  if (!UnrolledCLI) {
    SmallVector<Metadata *, 2> LoopMetadata;
    LoopMetadata.push_back(
        MDNode::get(Ctx, MDString::get(Ctx, "llvm.loop.unroll.enable")));

    if (Factor >= 1) {
      ConstantAsMetadata *FactorConst = ConstantAsMetadata::get(
          ConstantInt::get(Type::getInt32Ty(Ctx), APInt(32, Factor)));
      LoopMetadata.push_back(MDNode::get(
          Ctx, {MDString::get(Ctx, "llvm.loop.unroll.count"), FactorConst}));
    }

    addLoopMetadata(Loop, LoopMetadata);
    return;
  }

  // Heuristically determine the unroll factor.
  if (Factor == 0)
    Factor = computeHeuristicUnrollFactor(Loop);

  // No change required with unroll factor 1.
  if (Factor == 1) {
    *UnrolledCLI = Loop;
    return;
  }

  assert(Factor >= 2 &&
         "unrolling only makes sense with a factor of 2 or larger");

  Type *IndVarTy = Loop->getIndVarType();

  // Apply partial unrolling by tiling the loop by the unroll-factor, then fully
  // unroll the inner loop.
  Value *FactorVal =
      ConstantInt::get(IndVarTy, APInt(IndVarTy->getIntegerBitWidth(), Factor,
                                       /*isSigned=*/false));
  std::vector<CanonicalLoopInfo *> LoopNest =
      tileLoops(DL, {Loop}, {FactorVal});
  assert(LoopNest.size() == 2 && "Expect 2 loops after tiling");
  *UnrolledCLI = LoopNest[0];
  CanonicalLoopInfo *InnerLoop = LoopNest[1];

  // LoopUnrollPass can only fully unroll loops with constant trip count.
  // Unroll by the unroll factor with a fallback epilog for the remainder
  // iterations if necessary.
  ConstantAsMetadata *FactorConst = ConstantAsMetadata::get(
      ConstantInt::get(Type::getInt32Ty(Ctx), APInt(32, Factor)));
  addLoopMetadata(
      InnerLoop,
      {MDNode::get(Ctx, MDString::get(Ctx, "llvm.loop.unroll.enable")),
       MDNode::get(
           Ctx, {MDString::get(Ctx, "llvm.loop.unroll.count"), FactorConst})});

#ifndef NDEBUG
  (*UnrolledCLI)->assertOK();
#endif
}

OpenMPIRBuilder::InsertPointTy
OpenMPIRBuilder::createCopyPrivate(const LocationDescription &Loc,
                                   llvm::Value *BufSize, llvm::Value *CpyBuf,
                                   llvm::Value *CpyFn, llvm::Value *DidIt) {
  if (!updateToLocation(Loc))
    return Loc.IP;

  uint32_t SrcLocStrSize;
  Constant *SrcLocStr = getOrCreateSrcLocStr(Loc, SrcLocStrSize);
  Value *Ident = getOrCreateIdent(SrcLocStr, SrcLocStrSize);
  Value *ThreadId = getOrCreateThreadID(Ident);

  llvm::Value *DidItLD = Builder.CreateLoad(Builder.getInt32Ty(), DidIt);

  Value *Args[] = {Ident, ThreadId, BufSize, CpyBuf, CpyFn, DidItLD};

  Function *Fn = getOrCreateRuntimeFunctionPtr(OMPRTL___kmpc_copyprivate);
  Builder.CreateCall(Fn, Args);

  return Builder.saveIP();
}

OpenMPIRBuilder::InsertPointOrErrorTy OpenMPIRBuilder::createSingle(
    const LocationDescription &Loc, BodyGenCallbackTy BodyGenCB,
    FinalizeCallbackTy FiniCB, bool IsNowait, ArrayRef<llvm::Value *> CPVars,
    ArrayRef<llvm::Function *> CPFuncs) {

  if (!updateToLocation(Loc))
    return Loc.IP;

  // If needed allocate and initialize `DidIt` with 0.
  // DidIt: flag variable: 1=single thread; 0=not single thread.
  llvm::Value *DidIt = nullptr;
  if (!CPVars.empty()) {
    DidIt = Builder.CreateAlloca(llvm::Type::getInt32Ty(Builder.getContext()));
    Builder.CreateStore(Builder.getInt32(0), DidIt);
  }

  Directive OMPD = Directive::OMPD_single;
  uint32_t SrcLocStrSize;
  Constant *SrcLocStr = getOrCreateSrcLocStr(Loc, SrcLocStrSize);
  Value *Ident = getOrCreateIdent(SrcLocStr, SrcLocStrSize);
  Value *ThreadId = getOrCreateThreadID(Ident);
  Value *Args[] = {Ident, ThreadId};

  Function *EntryRTLFn = getOrCreateRuntimeFunctionPtr(OMPRTL___kmpc_single);
  Instruction *EntryCall = Builder.CreateCall(EntryRTLFn, Args);

  Function *ExitRTLFn = getOrCreateRuntimeFunctionPtr(OMPRTL___kmpc_end_single);
  Instruction *ExitCall = Builder.CreateCall(ExitRTLFn, Args);

  auto FiniCBWrapper = [&](InsertPointTy IP) -> Error {
    if (Error Err = FiniCB(IP))
      return Err;

    // The thread that executes the single region must set `DidIt` to 1.
    // This is used by __kmpc_copyprivate, to know if the caller is the
    // single thread or not.
    if (DidIt)
      Builder.CreateStore(Builder.getInt32(1), DidIt);

    return Error::success();
  };

  // generates the following:
  // if (__kmpc_single()) {
  //		.... single region ...
  // 		__kmpc_end_single
  // }
  // __kmpc_copyprivate
  // __kmpc_barrier

  InsertPointOrErrorTy AfterIP =
      EmitOMPInlinedRegion(OMPD, EntryCall, ExitCall, BodyGenCB, FiniCBWrapper,
                           /*Conditional*/ true,
                           /*hasFinalize*/ true);
  if (!AfterIP)
    return AfterIP.takeError();

  if (DidIt) {
    for (size_t I = 0, E = CPVars.size(); I < E; ++I)
      // NOTE BufSize is currently unused, so just pass 0.
      createCopyPrivate(LocationDescription(Builder.saveIP(), Loc.DL),
                        /*BufSize=*/ConstantInt::get(Int64, 0), CPVars[I],
                        CPFuncs[I], DidIt);
    // NOTE __kmpc_copyprivate already inserts a barrier
  } else if (!IsNowait) {
    InsertPointOrErrorTy AfterIP =
        createBarrier(LocationDescription(Builder.saveIP(), Loc.DL),
                      omp::Directive::OMPD_unknown, /* ForceSimpleCall */ false,
                      /* CheckCancelFlag */ false);
    if (!AfterIP)
      return AfterIP.takeError();
  }
  return Builder.saveIP();
}

OpenMPIRBuilder::InsertPointOrErrorTy OpenMPIRBuilder::createCritical(
    const LocationDescription &Loc, BodyGenCallbackTy BodyGenCB,
    FinalizeCallbackTy FiniCB, StringRef CriticalName, Value *HintInst) {

  if (!updateToLocation(Loc))
    return Loc.IP;

  Directive OMPD = Directive::OMPD_critical;
  uint32_t SrcLocStrSize;
  Constant *SrcLocStr = getOrCreateSrcLocStr(Loc, SrcLocStrSize);
  Value *Ident = getOrCreateIdent(SrcLocStr, SrcLocStrSize);
  Value *ThreadId = getOrCreateThreadID(Ident);
  Value *LockVar = getOMPCriticalRegionLock(CriticalName);
  Value *Args[] = {Ident, ThreadId, LockVar};

  SmallVector<llvm::Value *, 4> EnterArgs(std::begin(Args), std::end(Args));
  Function *RTFn = nullptr;
  if (HintInst) {
    // Add Hint to entry Args and create call
    EnterArgs.push_back(HintInst);
    RTFn = getOrCreateRuntimeFunctionPtr(OMPRTL___kmpc_critical_with_hint);
  } else {
    RTFn = getOrCreateRuntimeFunctionPtr(OMPRTL___kmpc_critical);
  }
  Instruction *EntryCall = Builder.CreateCall(RTFn, EnterArgs);

  Function *ExitRTLFn =
      getOrCreateRuntimeFunctionPtr(OMPRTL___kmpc_end_critical);
  Instruction *ExitCall = Builder.CreateCall(ExitRTLFn, Args);

  return EmitOMPInlinedRegion(OMPD, EntryCall, ExitCall, BodyGenCB, FiniCB,
                              /*Conditional*/ false, /*hasFinalize*/ true);
}

OpenMPIRBuilder::InsertPointTy
OpenMPIRBuilder::createOrderedDepend(const LocationDescription &Loc,
                                     InsertPointTy AllocaIP, unsigned NumLoops,
                                     ArrayRef<llvm::Value *> StoreValues,
                                     const Twine &Name, bool IsDependSource) {
  assert(
      llvm::all_of(StoreValues,
                   [](Value *SV) { return SV->getType()->isIntegerTy(64); }) &&
      "OpenMP runtime requires depend vec with i64 type");

  if (!updateToLocation(Loc))
    return Loc.IP;

  // Allocate space for vector and generate alloc instruction.
  auto *ArrI64Ty = ArrayType::get(Int64, NumLoops);
  Builder.restoreIP(AllocaIP);
  AllocaInst *ArgsBase = Builder.CreateAlloca(ArrI64Ty, nullptr, Name);
  ArgsBase->setAlignment(Align(8));
  Builder.restoreIP(Loc.IP);

  // Store the index value with offset in depend vector.
  for (unsigned I = 0; I < NumLoops; ++I) {
    Value *DependAddrGEPIter = Builder.CreateInBoundsGEP(
        ArrI64Ty, ArgsBase, {Builder.getInt64(0), Builder.getInt64(I)});
    StoreInst *STInst = Builder.CreateStore(StoreValues[I], DependAddrGEPIter);
    STInst->setAlignment(Align(8));
  }

  Value *DependBaseAddrGEP = Builder.CreateInBoundsGEP(
      ArrI64Ty, ArgsBase, {Builder.getInt64(0), Builder.getInt64(0)});

  uint32_t SrcLocStrSize;
  Constant *SrcLocStr = getOrCreateSrcLocStr(Loc, SrcLocStrSize);
  Value *Ident = getOrCreateIdent(SrcLocStr, SrcLocStrSize);
  Value *ThreadId = getOrCreateThreadID(Ident);
  Value *Args[] = {Ident, ThreadId, DependBaseAddrGEP};

  Function *RTLFn = nullptr;
  if (IsDependSource)
    RTLFn = getOrCreateRuntimeFunctionPtr(OMPRTL___kmpc_doacross_post);
  else
    RTLFn = getOrCreateRuntimeFunctionPtr(OMPRTL___kmpc_doacross_wait);
  Builder.CreateCall(RTLFn, Args);

  return Builder.saveIP();
}

OpenMPIRBuilder::InsertPointOrErrorTy OpenMPIRBuilder::createOrderedThreadsSimd(
    const LocationDescription &Loc, BodyGenCallbackTy BodyGenCB,
    FinalizeCallbackTy FiniCB, bool IsThreads) {
  if (!updateToLocation(Loc))
    return Loc.IP;

  Directive OMPD = Directive::OMPD_ordered;
  Instruction *EntryCall = nullptr;
  Instruction *ExitCall = nullptr;

  if (IsThreads) {
    uint32_t SrcLocStrSize;
    Constant *SrcLocStr = getOrCreateSrcLocStr(Loc, SrcLocStrSize);
    Value *Ident = getOrCreateIdent(SrcLocStr, SrcLocStrSize);
    Value *ThreadId = getOrCreateThreadID(Ident);
    Value *Args[] = {Ident, ThreadId};

    Function *EntryRTLFn = getOrCreateRuntimeFunctionPtr(OMPRTL___kmpc_ordered);
    EntryCall = Builder.CreateCall(EntryRTLFn, Args);

    Function *ExitRTLFn =
        getOrCreateRuntimeFunctionPtr(OMPRTL___kmpc_end_ordered);
    ExitCall = Builder.CreateCall(ExitRTLFn, Args);
  }

  return EmitOMPInlinedRegion(OMPD, EntryCall, ExitCall, BodyGenCB, FiniCB,
                              /*Conditional*/ false, /*hasFinalize*/ true);
}

OpenMPIRBuilder::InsertPointOrErrorTy OpenMPIRBuilder::EmitOMPInlinedRegion(
    Directive OMPD, Instruction *EntryCall, Instruction *ExitCall,
    BodyGenCallbackTy BodyGenCB, FinalizeCallbackTy FiniCB, bool Conditional,
    bool HasFinalize, bool IsCancellable) {

  if (HasFinalize)
    FinalizationStack.push_back({FiniCB, OMPD, IsCancellable});

  // Create inlined region's entry and body blocks, in preparation
  // for conditional creation
  BasicBlock *EntryBB = Builder.GetInsertBlock();
  Instruction *SplitPos = EntryBB->getTerminator();
  if (!isa_and_nonnull<BranchInst>(SplitPos))
    SplitPos = new UnreachableInst(Builder.getContext(), EntryBB);
  BasicBlock *ExitBB = EntryBB->splitBasicBlock(SplitPos, "omp_region.end");
  BasicBlock *FiniBB =
      EntryBB->splitBasicBlock(EntryBB->getTerminator(), "omp_region.finalize");

  Builder.SetInsertPoint(EntryBB->getTerminator());
  emitCommonDirectiveEntry(OMPD, EntryCall, ExitBB, Conditional);

  // generate body
  if (Error Err = BodyGenCB(/* AllocaIP */ InsertPointTy(),
                            /* CodeGenIP */ Builder.saveIP()))
    return Err;

  // emit exit call and do any needed finalization.
  auto FinIP = InsertPointTy(FiniBB, FiniBB->getFirstInsertionPt());
  assert(FiniBB->getTerminator()->getNumSuccessors() == 1 &&
         FiniBB->getTerminator()->getSuccessor(0) == ExitBB &&
         "Unexpected control flow graph state!!");
  InsertPointOrErrorTy AfterIP =
      emitCommonDirectiveExit(OMPD, FinIP, ExitCall, HasFinalize);
  if (!AfterIP)
    return AfterIP.takeError();
  assert(FiniBB->getUniquePredecessor()->getUniqueSuccessor() == FiniBB &&
         "Unexpected Control Flow State!");
  MergeBlockIntoPredecessor(FiniBB);

  // If we are skipping the region of a non conditional, remove the exit
  // block, and clear the builder's insertion point.
  assert(SplitPos->getParent() == ExitBB &&
         "Unexpected Insertion point location!");
  auto merged = MergeBlockIntoPredecessor(ExitBB);
  BasicBlock *ExitPredBB = SplitPos->getParent();
  auto InsertBB = merged ? ExitPredBB : ExitBB;
  if (!isa_and_nonnull<BranchInst>(SplitPos))
    SplitPos->eraseFromParent();
  Builder.SetInsertPoint(InsertBB);

  return Builder.saveIP();
}

OpenMPIRBuilder::InsertPointTy OpenMPIRBuilder::emitCommonDirectiveEntry(
    Directive OMPD, Value *EntryCall, BasicBlock *ExitBB, bool Conditional) {
  // if nothing to do, Return current insertion point.
  if (!Conditional || !EntryCall)
    return Builder.saveIP();

  BasicBlock *EntryBB = Builder.GetInsertBlock();
  Value *CallBool = Builder.CreateIsNotNull(EntryCall);
  auto *ThenBB = BasicBlock::Create(M.getContext(), "omp_region.body");
  auto *UI = new UnreachableInst(Builder.getContext(), ThenBB);

  // Emit thenBB and set the Builder's insertion point there for
  // body generation next. Place the block after the current block.
  Function *CurFn = EntryBB->getParent();
  CurFn->insert(std::next(EntryBB->getIterator()), ThenBB);

  // Move Entry branch to end of ThenBB, and replace with conditional
  // branch (If-stmt)
  Instruction *EntryBBTI = EntryBB->getTerminator();
  Builder.CreateCondBr(CallBool, ThenBB, ExitBB);
  EntryBBTI->removeFromParent();
  Builder.SetInsertPoint(UI);
  Builder.Insert(EntryBBTI);
  UI->eraseFromParent();
  Builder.SetInsertPoint(ThenBB->getTerminator());

  // return an insertion point to ExitBB.
  return IRBuilder<>::InsertPoint(ExitBB, ExitBB->getFirstInsertionPt());
}

OpenMPIRBuilder::InsertPointOrErrorTy OpenMPIRBuilder::emitCommonDirectiveExit(
    omp::Directive OMPD, InsertPointTy FinIP, Instruction *ExitCall,
    bool HasFinalize) {

  Builder.restoreIP(FinIP);

  // If there is finalization to do, emit it before the exit call
  if (HasFinalize) {
    assert(!FinalizationStack.empty() &&
           "Unexpected finalization stack state!");

    FinalizationInfo Fi = FinalizationStack.pop_back_val();
    assert(Fi.DK == OMPD && "Unexpected Directive for Finalization call!");

    if (Error Err = Fi.FiniCB(FinIP))
      return Err;

    BasicBlock *FiniBB = FinIP.getBlock();
    Instruction *FiniBBTI = FiniBB->getTerminator();

    // set Builder IP for call creation
    Builder.SetInsertPoint(FiniBBTI);
  }

  if (!ExitCall)
    return Builder.saveIP();

  // place the Exitcall as last instruction before Finalization block terminator
  ExitCall->removeFromParent();
  Builder.Insert(ExitCall);

  return IRBuilder<>::InsertPoint(ExitCall->getParent(),
                                  ExitCall->getIterator());
}

OpenMPIRBuilder::InsertPointTy OpenMPIRBuilder::createCopyinClauseBlocks(
    InsertPointTy IP, Value *MasterAddr, Value *PrivateAddr,
    llvm::IntegerType *IntPtrTy, bool BranchtoEnd) {
  if (!IP.isSet())
    return IP;

  IRBuilder<>::InsertPointGuard IPG(Builder);

  // creates the following CFG structure
  //	   OMP_Entry : (MasterAddr != PrivateAddr)?
  //       F     T
  //       |      \
  //       |     copin.not.master
  //       |      /
  //       v     /
  //   copyin.not.master.end
  //		     |
  //         v
  //   OMP.Entry.Next

  BasicBlock *OMP_Entry = IP.getBlock();
  Function *CurFn = OMP_Entry->getParent();
  BasicBlock *CopyBegin =
      BasicBlock::Create(M.getContext(), "copyin.not.master", CurFn);
  BasicBlock *CopyEnd = nullptr;

  // If entry block is terminated, split to preserve the branch to following
  // basic block (i.e. OMP.Entry.Next), otherwise, leave everything as is.
  if (isa_and_nonnull<BranchInst>(OMP_Entry->getTerminator())) {
    CopyEnd = OMP_Entry->splitBasicBlock(OMP_Entry->getTerminator(),
                                         "copyin.not.master.end");
    OMP_Entry->getTerminator()->eraseFromParent();
  } else {
    CopyEnd =
        BasicBlock::Create(M.getContext(), "copyin.not.master.end", CurFn);
  }

  Builder.SetInsertPoint(OMP_Entry);
  Value *MasterPtr = Builder.CreatePtrToInt(MasterAddr, IntPtrTy);
  Value *PrivatePtr = Builder.CreatePtrToInt(PrivateAddr, IntPtrTy);
  Value *cmp = Builder.CreateICmpNE(MasterPtr, PrivatePtr);
  Builder.CreateCondBr(cmp, CopyBegin, CopyEnd);

  Builder.SetInsertPoint(CopyBegin);
  if (BranchtoEnd)
    Builder.SetInsertPoint(Builder.CreateBr(CopyEnd));

  return Builder.saveIP();
}

CallInst *OpenMPIRBuilder::createOMPAlloc(const LocationDescription &Loc,
                                          Value *Size, Value *Allocator,
                                          std::string Name) {
  IRBuilder<>::InsertPointGuard IPG(Builder);
  updateToLocation(Loc);

  uint32_t SrcLocStrSize;
  Constant *SrcLocStr = getOrCreateSrcLocStr(Loc, SrcLocStrSize);
  Value *Ident = getOrCreateIdent(SrcLocStr, SrcLocStrSize);
  Value *ThreadId = getOrCreateThreadID(Ident);
  Value *Args[] = {ThreadId, Size, Allocator};

  Function *Fn = getOrCreateRuntimeFunctionPtr(OMPRTL___kmpc_alloc);

  return Builder.CreateCall(Fn, Args, Name);
}

CallInst *OpenMPIRBuilder::createOMPFree(const LocationDescription &Loc,
                                         Value *Addr, Value *Allocator,
                                         std::string Name) {
  IRBuilder<>::InsertPointGuard IPG(Builder);
  updateToLocation(Loc);

  uint32_t SrcLocStrSize;
  Constant *SrcLocStr = getOrCreateSrcLocStr(Loc, SrcLocStrSize);
  Value *Ident = getOrCreateIdent(SrcLocStr, SrcLocStrSize);
  Value *ThreadId = getOrCreateThreadID(Ident);
  Value *Args[] = {ThreadId, Addr, Allocator};
  Function *Fn = getOrCreateRuntimeFunctionPtr(OMPRTL___kmpc_free);
  return Builder.CreateCall(Fn, Args, Name);
}

CallInst *OpenMPIRBuilder::createOMPInteropInit(
    const LocationDescription &Loc, Value *InteropVar,
    omp::OMPInteropType InteropType, Value *Device, Value *NumDependences,
    Value *DependenceAddress, bool HaveNowaitClause) {
  IRBuilder<>::InsertPointGuard IPG(Builder);
  updateToLocation(Loc);

  uint32_t SrcLocStrSize;
  Constant *SrcLocStr = getOrCreateSrcLocStr(Loc, SrcLocStrSize);
  Value *Ident = getOrCreateIdent(SrcLocStr, SrcLocStrSize);
  Value *ThreadId = getOrCreateThreadID(Ident);
  if (Device == nullptr)
    Device = Constant::getAllOnesValue(Int32);
  Constant *InteropTypeVal = ConstantInt::get(Int32, (int)InteropType);
  if (NumDependences == nullptr) {
    NumDependences = ConstantInt::get(Int32, 0);
    PointerType *PointerTypeVar = PointerType::getUnqual(M.getContext());
    DependenceAddress = ConstantPointerNull::get(PointerTypeVar);
  }
  Value *HaveNowaitClauseVal = ConstantInt::get(Int32, HaveNowaitClause);
  Value *Args[] = {
      Ident,  ThreadId,       InteropVar,        InteropTypeVal,
      Device, NumDependences, DependenceAddress, HaveNowaitClauseVal};

  Function *Fn = getOrCreateRuntimeFunctionPtr(OMPRTL___tgt_interop_init);

  return Builder.CreateCall(Fn, Args);
}

CallInst *OpenMPIRBuilder::createOMPInteropDestroy(
    const LocationDescription &Loc, Value *InteropVar, Value *Device,
    Value *NumDependences, Value *DependenceAddress, bool HaveNowaitClause) {
  IRBuilder<>::InsertPointGuard IPG(Builder);
  updateToLocation(Loc);

  uint32_t SrcLocStrSize;
  Constant *SrcLocStr = getOrCreateSrcLocStr(Loc, SrcLocStrSize);
  Value *Ident = getOrCreateIdent(SrcLocStr, SrcLocStrSize);
  Value *ThreadId = getOrCreateThreadID(Ident);
  if (Device == nullptr)
    Device = Constant::getAllOnesValue(Int32);
  if (NumDependences == nullptr) {
    NumDependences = ConstantInt::get(Int32, 0);
    PointerType *PointerTypeVar = PointerType::getUnqual(M.getContext());
    DependenceAddress = ConstantPointerNull::get(PointerTypeVar);
  }
  Value *HaveNowaitClauseVal = ConstantInt::get(Int32, HaveNowaitClause);
  Value *Args[] = {
      Ident,          ThreadId,          InteropVar,         Device,
      NumDependences, DependenceAddress, HaveNowaitClauseVal};

  Function *Fn = getOrCreateRuntimeFunctionPtr(OMPRTL___tgt_interop_destroy);

  return Builder.CreateCall(Fn, Args);
}

CallInst *OpenMPIRBuilder::createOMPInteropUse(const LocationDescription &Loc,
                                               Value *InteropVar, Value *Device,
                                               Value *NumDependences,
                                               Value *DependenceAddress,
                                               bool HaveNowaitClause) {
  IRBuilder<>::InsertPointGuard IPG(Builder);
  updateToLocation(Loc);
  uint32_t SrcLocStrSize;
  Constant *SrcLocStr = getOrCreateSrcLocStr(Loc, SrcLocStrSize);
  Value *Ident = getOrCreateIdent(SrcLocStr, SrcLocStrSize);
  Value *ThreadId = getOrCreateThreadID(Ident);
  if (Device == nullptr)
    Device = Constant::getAllOnesValue(Int32);
  if (NumDependences == nullptr) {
    NumDependences = ConstantInt::get(Int32, 0);
    PointerType *PointerTypeVar = PointerType::getUnqual(M.getContext());
    DependenceAddress = ConstantPointerNull::get(PointerTypeVar);
  }
  Value *HaveNowaitClauseVal = ConstantInt::get(Int32, HaveNowaitClause);
  Value *Args[] = {
      Ident,          ThreadId,          InteropVar,         Device,
      NumDependences, DependenceAddress, HaveNowaitClauseVal};

  Function *Fn = getOrCreateRuntimeFunctionPtr(OMPRTL___tgt_interop_use);

  return Builder.CreateCall(Fn, Args);
}

CallInst *OpenMPIRBuilder::createCachedThreadPrivate(
    const LocationDescription &Loc, llvm::Value *Pointer,
    llvm::ConstantInt *Size, const llvm::Twine &Name) {
  IRBuilder<>::InsertPointGuard IPG(Builder);
  updateToLocation(Loc);

  uint32_t SrcLocStrSize;
  Constant *SrcLocStr = getOrCreateSrcLocStr(Loc, SrcLocStrSize);
  Value *Ident = getOrCreateIdent(SrcLocStr, SrcLocStrSize);
  Value *ThreadId = getOrCreateThreadID(Ident);
  Constant *ThreadPrivateCache =
      getOrCreateInternalVariable(Int8PtrPtr, Name.str());
  llvm::Value *Args[] = {Ident, ThreadId, Pointer, Size, ThreadPrivateCache};

  Function *Fn =
      getOrCreateRuntimeFunctionPtr(OMPRTL___kmpc_threadprivate_cached);

  return Builder.CreateCall(Fn, Args);
}

OpenMPIRBuilder::InsertPointTy OpenMPIRBuilder::createTargetInit(
    const LocationDescription &Loc,
    const llvm::OpenMPIRBuilder::TargetKernelDefaultAttrs &Attrs) {
  assert(!Attrs.MaxThreads.empty() && !Attrs.MaxTeams.empty() &&
         "expected num_threads and num_teams to be specified");

  if (!updateToLocation(Loc))
    return Loc.IP;

  uint32_t SrcLocStrSize;
  Constant *SrcLocStr = getOrCreateSrcLocStr(Loc, SrcLocStrSize);
  Constant *Ident = getOrCreateIdent(SrcLocStr, SrcLocStrSize);
  Constant *IsSPMDVal = ConstantInt::getSigned(Int8, Attrs.ExecFlags);
  Constant *UseGenericStateMachineVal = ConstantInt::getSigned(
      Int8, Attrs.ExecFlags != omp::OMP_TGT_EXEC_MODE_SPMD);
  Constant *MayUseNestedParallelismVal = ConstantInt::getSigned(Int8, true);
  Constant *DebugIndentionLevelVal = ConstantInt::getSigned(Int16, 0);

  Function *DebugKernelWrapper = Builder.GetInsertBlock()->getParent();
  Function *Kernel = DebugKernelWrapper;

  // We need to strip the debug prefix to get the correct kernel name.
  StringRef KernelName = Kernel->getName();
  const std::string DebugPrefix = "_debug__";
  if (KernelName.ends_with(DebugPrefix)) {
    KernelName = KernelName.drop_back(DebugPrefix.length());
    Kernel = M.getFunction(KernelName);
    assert(Kernel && "Expected the real kernel to exist");
  }

  // Set the grid value in the config needed for lowering later on
  Config.setGridValue(getGridValue(T, Kernel));

  // Manifest the launch configuration in the metadata matching the kernel
  // environment.
  if (Attrs.MinTeams > 1 || Attrs.MaxTeams.front() > 0)
    writeTeamsForKernel(T, *Kernel, Attrs.MinTeams, Attrs.MaxTeams.front());

  int32_t MaxThreadsVal = Attrs.MaxThreads.front();
#if FIX_NUM_THREADS_ISSUE
  //breaks 534.hpgmg
  // If MaxThreads not set, select the maximum between the default workgroup
  // size and the MinThreads value.
  if (MaxThreadsVal < 0)
    MaxThreadsVal = std::max(
        int32_t(getGridValue(T, Kernel).GV_Default_WG_Size), Attrs.MinThreads);
#endif

  if (MaxThreadsVal > 0)
    writeThreadBoundsForKernel(T, *Kernel, Attrs.MinThreads, MaxThreadsVal);

  Constant *MinThreads = ConstantInt::getSigned(Int32, Attrs.MinThreads);
  Constant *MaxThreads = ConstantInt::getSigned(Int32, MaxThreadsVal);
  Constant *MinTeams = ConstantInt::getSigned(Int32, Attrs.MinTeams);
  Constant *MaxTeams = ConstantInt::getSigned(Int32, Attrs.MaxTeams.front());
  Constant *ReductionDataSize =
      ConstantInt::getSigned(Int32, Attrs.ReductionDataSize);
  Constant *ReductionBufferLength =
      ConstantInt::getSigned(Int32, Attrs.ReductionBufferLength);

  Function *Fn = getOrCreateRuntimeFunctionPtr(
      omp::RuntimeFunction::OMPRTL___kmpc_target_init);
  const DataLayout &DL = Fn->getDataLayout();

  Twine DynamicEnvironmentName = KernelName + "_dynamic_environment";
  Constant *DynamicEnvironmentInitializer =
      ConstantStruct::get(DynamicEnvironment, {DebugIndentionLevelVal});
  GlobalVariable *DynamicEnvironmentGV = new GlobalVariable(
      M, DynamicEnvironment, /*IsConstant=*/false, GlobalValue::WeakODRLinkage,
      DynamicEnvironmentInitializer, DynamicEnvironmentName,
      /*InsertBefore=*/nullptr, GlobalValue::NotThreadLocal,
      DL.getDefaultGlobalsAddressSpace());
  DynamicEnvironmentGV->setVisibility(GlobalValue::ProtectedVisibility);

  Constant *DynamicEnvironment =
      DynamicEnvironmentGV->getType() == DynamicEnvironmentPtr
          ? DynamicEnvironmentGV
          : ConstantExpr::getAddrSpaceCast(DynamicEnvironmentGV,
                                           DynamicEnvironmentPtr);

  Constant *ConfigurationEnvironmentInitializer = ConstantStruct::get(
      ConfigurationEnvironment, {
                                    UseGenericStateMachineVal,
                                    MayUseNestedParallelismVal,
                                    IsSPMDVal,
                                    MinThreads,
                                    MaxThreads,
                                    MinTeams,
                                    MaxTeams,
                                    ReductionDataSize,
                                    ReductionBufferLength,
                                });
  Constant *KernelEnvironmentInitializer = ConstantStruct::get(
      KernelEnvironment, {
                             ConfigurationEnvironmentInitializer,
                             Ident,
                             DynamicEnvironment,
                         });
  std::string KernelEnvironmentName =
      (KernelName + "_kernel_environment").str();
  GlobalVariable *KernelEnvironmentGV = new GlobalVariable(
      M, KernelEnvironment, /*IsConstant=*/true, GlobalValue::WeakODRLinkage,
      KernelEnvironmentInitializer, KernelEnvironmentName,
      /*InsertBefore=*/nullptr, GlobalValue::NotThreadLocal,
      DL.getDefaultGlobalsAddressSpace());
  KernelEnvironmentGV->setVisibility(GlobalValue::ProtectedVisibility);

  Constant *KernelEnvironment =
      KernelEnvironmentGV->getType() == KernelEnvironmentPtr
          ? KernelEnvironmentGV
          : ConstantExpr::getAddrSpaceCast(KernelEnvironmentGV,
                                           KernelEnvironmentPtr);
  Value *KernelLaunchEnvironment = DebugKernelWrapper->getArg(0);
  Type *KernelLaunchEnvParamTy = Fn->getFunctionType()->getParamType(1);
  KernelLaunchEnvironment =
      KernelLaunchEnvironment->getType() == KernelLaunchEnvParamTy
          ? KernelLaunchEnvironment
          : Builder.CreateAddrSpaceCast(KernelLaunchEnvironment,
                                        KernelLaunchEnvParamTy);
  CallInst *ThreadKind =
      Builder.CreateCall(Fn, {KernelEnvironment, KernelLaunchEnvironment});

  Value *ExecUserCode = Builder.CreateICmpEQ(
      ThreadKind, Constant::getAllOnesValue(ThreadKind->getType()),
      "exec_user_code");

  // ThreadKind = __kmpc_target_init(...)
  // if (ThreadKind == -1)
  //   user_code
  // else
  //   return;

  auto *UI = Builder.CreateUnreachable();
  BasicBlock *CheckBB = UI->getParent();
  BasicBlock *UserCodeEntryBB = CheckBB->splitBasicBlock(UI, "user_code.entry");

  BasicBlock *WorkerExitBB = BasicBlock::Create(
      CheckBB->getContext(), "worker.exit", CheckBB->getParent());
  Builder.SetInsertPoint(WorkerExitBB);
  Builder.CreateRetVoid();

  auto *CheckBBTI = CheckBB->getTerminator();
  Builder.SetInsertPoint(CheckBBTI);
  Builder.CreateCondBr(ExecUserCode, UI->getParent(), WorkerExitBB);

  CheckBBTI->eraseFromParent();
  UI->eraseFromParent();

  // Continue in the "user_code" block, see diagram above and in
  // offload/deviceRTLs/common/include/target.h .
  return InsertPointTy(UserCodeEntryBB, UserCodeEntryBB->getFirstInsertionPt());
}

void OpenMPIRBuilder::createTargetDeinit(const LocationDescription &Loc,
                                         int32_t TeamsReductionDataSize,
                                         int32_t TeamsReductionBufferLength) {
  if (!updateToLocation(Loc))
    return;

  Function *Fn = getOrCreateRuntimeFunctionPtr(
      omp::RuntimeFunction::OMPRTL___kmpc_target_deinit);

  Builder.CreateCall(Fn, {});

  if (!TeamsReductionBufferLength || !TeamsReductionDataSize)
    return;

  Function *Kernel = Builder.GetInsertBlock()->getParent();
  // We need to strip the debug prefix to get the correct kernel name.
  StringRef KernelName = Kernel->getName();
  const std::string DebugPrefix = "_debug__";
  if (KernelName.ends_with(DebugPrefix))
    KernelName = KernelName.drop_back(DebugPrefix.length());
  auto *KernelEnvironmentGV =
      M.getNamedGlobal((KernelName + "_kernel_environment").str());
  assert(KernelEnvironmentGV && "Expected kernel environment global\n");
  auto *KernelEnvironmentInitializer = KernelEnvironmentGV->getInitializer();
  auto *NewInitializer = ConstantFoldInsertValueInstruction(
      KernelEnvironmentInitializer,
      ConstantInt::get(Int32, TeamsReductionDataSize), {0, 7});
  NewInitializer = ConstantFoldInsertValueInstruction(
      NewInitializer, ConstantInt::get(Int32, TeamsReductionBufferLength),
      {0, 8});
  KernelEnvironmentGV->setInitializer(NewInitializer);
}

static void updateNVPTXAttr(Function &Kernel, StringRef Name, int32_t Value,
                            bool Min) {
  if (Kernel.hasFnAttribute(Name)) {
    int32_t OldLimit = Kernel.getFnAttributeAsParsedInteger(Name);
    Value = Min ? std::min(OldLimit, Value) : std::max(OldLimit, Value);
  }
  Kernel.addFnAttr(Name, llvm::utostr(Value));
}

std::pair<int32_t, int32_t>
OpenMPIRBuilder::readThreadBoundsForKernel(const Triple &T, Function &Kernel) {
  int32_t ThreadLimit =
      Kernel.getFnAttributeAsParsedInteger("omp_target_thread_limit");

  if (T.isAMDGPU()) {
    const auto &Attr = Kernel.getFnAttribute("amdgpu-flat-work-group-size");
    if (!Attr.isValid() || !Attr.isStringAttribute())
      return {0, ThreadLimit};
    auto [LBStr, UBStr] = Attr.getValueAsString().split(',');
    int32_t LB, UB;
    if (!llvm::to_integer(UBStr, UB, 10))
      return {0, ThreadLimit};
    UB = ThreadLimit ? std::min(ThreadLimit, UB) : UB;
    if (!llvm::to_integer(LBStr, LB, 10))
      return {0, UB};
    return {LB, UB};
  }

  if (Kernel.hasFnAttribute("nvvm.maxntid")) {
    int32_t UB = Kernel.getFnAttributeAsParsedInteger("nvvm.maxntid");
    return {0, ThreadLimit ? std::min(ThreadLimit, UB) : UB};
  }
  return {0, ThreadLimit};
}

void OpenMPIRBuilder::writeThreadBoundsForKernel(const Triple &T,
                                                 Function &Kernel, int32_t LB,
                                                 int32_t UB) {
  Kernel.addFnAttr("omp_target_thread_limit", std::to_string(UB));

  if (T.isAMDGPU()) {
    Kernel.addFnAttr("amdgpu-flat-work-group-size",
                     llvm::utostr(LB) + "," + llvm::utostr(UB));
    return;
  }

  updateNVPTXAttr(Kernel, "nvvm.maxntid", UB, true);
}

std::pair<int32_t, int32_t>
OpenMPIRBuilder::readTeamBoundsForKernel(const Triple &, Function &Kernel) {
  // TODO: Read from backend annotations if available.
  return {0, Kernel.getFnAttributeAsParsedInteger("omp_target_num_teams")};
}

void OpenMPIRBuilder::writeTeamsForKernel(const Triple &T, Function &Kernel,
                                          int32_t LB, int32_t UB) {
  if (T.isNVPTX())
    if (UB > 0)
      Kernel.addFnAttr("nvvm.maxclusterrank", llvm::utostr(UB));
  if (T.isAMDGPU())
    Kernel.addFnAttr("amdgpu-max-num-workgroups", llvm::utostr(LB) + ",1,1");

  Kernel.addFnAttr("omp_target_num_teams", std::to_string(LB));
}

void OpenMPIRBuilder::setOutlinedTargetRegionFunctionAttributes(
    Function *OutlinedFn) {
  if (Config.isTargetDevice()) {
    OutlinedFn->setLinkage(GlobalValue::WeakODRLinkage);
    // TODO: Determine if DSO local can be set to true.
    OutlinedFn->setDSOLocal(false);
    OutlinedFn->setVisibility(GlobalValue::ProtectedVisibility);
    if (T.isAMDGCN())
      OutlinedFn->setCallingConv(CallingConv::AMDGPU_KERNEL);
    else if (T.isNVPTX())
      OutlinedFn->setCallingConv(CallingConv::PTX_Kernel);
    else if (T.isSPIRV())
      OutlinedFn->setCallingConv(CallingConv::SPIR_KERNEL);
  }
}

Constant *OpenMPIRBuilder::createOutlinedFunctionID(Function *OutlinedFn,
                                                    StringRef EntryFnIDName) {
  if (Config.isTargetDevice()) {
    assert(OutlinedFn && "The outlined function must exist if embedded");
    return OutlinedFn;
  }

  return new GlobalVariable(
      M, Builder.getInt8Ty(), /*isConstant=*/true, GlobalValue::WeakAnyLinkage,
      Constant::getNullValue(Builder.getInt8Ty()), EntryFnIDName);
}

Constant *OpenMPIRBuilder::createTargetRegionEntryAddr(Function *OutlinedFn,
                                                       StringRef EntryFnName) {
  if (OutlinedFn)
    return OutlinedFn;

  assert(!M.getGlobalVariable(EntryFnName, true) &&
         "Named kernel already exists?");
  return new GlobalVariable(
      M, Builder.getInt8Ty(), /*isConstant=*/true, GlobalValue::InternalLinkage,
      Constant::getNullValue(Builder.getInt8Ty()), EntryFnName);
}

Error OpenMPIRBuilder::emitTargetRegionFunction(
    TargetRegionEntryInfo &EntryInfo,
    FunctionGenCallback &GenerateFunctionCallback, bool IsOffloadEntry,
    Function *&OutlinedFn, Constant *&OutlinedFnID) {
  SmallString<64> EntryFnName;
  OffloadInfoManager.getTargetRegionEntryFnName(EntryFnName, EntryInfo);

  if (Config.isTargetDevice() || !Config.openMPOffloadMandatory()) {
    Expected<Function *> CBResult = GenerateFunctionCallback(EntryFnName);
    if (!CBResult)
      return CBResult.takeError();
    OutlinedFn = *CBResult;
  } else {
    OutlinedFn = nullptr;
  }

  // If this target outline function is not an offload entry, we don't need to
  // register it. This may be in the case of a false if clause, or if there are
  // no OpenMP targets.
  if (!IsOffloadEntry)
    return Error::success();

  std::string EntryFnIDName =
      Config.isTargetDevice()
          ? std::string(EntryFnName)
          : createPlatformSpecificName({EntryFnName, "region_id"});

  OutlinedFnID = registerTargetRegionFunction(EntryInfo, OutlinedFn,
                                              EntryFnName, EntryFnIDName);
  return Error::success();
}

Constant *OpenMPIRBuilder::registerTargetRegionFunction(
    TargetRegionEntryInfo &EntryInfo, Function *OutlinedFn,
    StringRef EntryFnName, StringRef EntryFnIDName) {
  if (OutlinedFn)
    setOutlinedTargetRegionFunctionAttributes(OutlinedFn);
  auto OutlinedFnID = createOutlinedFunctionID(OutlinedFn, EntryFnIDName);
  auto EntryAddr = createTargetRegionEntryAddr(OutlinedFn, EntryFnName);
  OffloadInfoManager.registerTargetRegionEntryInfo(
      EntryInfo, EntryAddr, OutlinedFnID,
      OffloadEntriesInfoManager::OMPTargetRegionEntryTargetRegion);
  return OutlinedFnID;
}

OpenMPIRBuilder::InsertPointOrErrorTy OpenMPIRBuilder::createTargetData(
    const LocationDescription &Loc, InsertPointTy AllocaIP,
    InsertPointTy CodeGenIP, Value *DeviceID, Value *IfCond,
    TargetDataInfo &Info, GenMapInfoCallbackTy GenMapInfoCB,
    CustomMapperCallbackTy CustomMapperCB, omp::RuntimeFunction *MapperFunc,
    function_ref<InsertPointOrErrorTy(InsertPointTy CodeGenIP,
                                      BodyGenTy BodyGenType)>
        BodyGenCB,
    function_ref<void(unsigned int, Value *)> DeviceAddrCB, Value *SrcLocInfo) {
  if (!updateToLocation(Loc))
    return InsertPointTy();

  Builder.restoreIP(CodeGenIP);
  // Disable TargetData CodeGen on Device pass.
  if (Config.IsTargetDevice.value_or(false)) {
    if (BodyGenCB) {
      InsertPointOrErrorTy AfterIP = BodyGenCB(CodeGenIP, BodyGenTy::NoPriv);
      if (!AfterIP)
        return AfterIP.takeError();
      Builder.restoreIP(*AfterIP);
    }
    return Builder.saveIP();
  }

  bool IsStandAlone = !BodyGenCB;
  MapInfosTy *MapInfo;
  // Generate the code for the opening of the data environment. Capture all the
  // arguments of the runtime call by reference because they are used in the
  // closing of the region.
  auto BeginThenGen = [&](InsertPointTy AllocaIP,
                          InsertPointTy CodeGenIP) -> Error {
    MapInfo = &GenMapInfoCB(Builder.saveIP());
    if (Error Err = emitOffloadingArrays(
            AllocaIP, Builder.saveIP(), *MapInfo, Info, CustomMapperCB,
            /*IsNonContiguous=*/true, DeviceAddrCB))
      return Err;

    TargetDataRTArgs RTArgs;
    emitOffloadingArraysArgument(Builder, RTArgs, Info);

    // Emit the number of elements in the offloading arrays.
    Value *PointerNum = Builder.getInt32(Info.NumberOfPtrs);

    // Source location for the ident struct
    if (!SrcLocInfo) {
      uint32_t SrcLocStrSize;
      Constant *SrcLocStr = getOrCreateSrcLocStr(Loc, SrcLocStrSize);
      SrcLocInfo = getOrCreateIdent(SrcLocStr, SrcLocStrSize);
    }

    SmallVector<llvm::Value *, 13> OffloadingArgs = {
        SrcLocInfo,           DeviceID,
        PointerNum,           RTArgs.BasePointersArray,
        RTArgs.PointersArray, RTArgs.SizesArray,
        RTArgs.MapTypesArray, RTArgs.MapNamesArray,
        RTArgs.MappersArray};

    if (IsStandAlone) {
      assert(MapperFunc && "MapperFunc missing for standalone target data");

      auto TaskBodyCB = [&](Value *, Value *,
                            IRBuilderBase::InsertPoint) -> Error {
        if (Info.HasNoWait) {
          OffloadingArgs.append({llvm::Constant::getNullValue(Int32),
                                 llvm::Constant::getNullValue(VoidPtr),
                                 llvm::Constant::getNullValue(Int32),
                                 llvm::Constant::getNullValue(VoidPtr)});
        }

        Builder.CreateCall(getOrCreateRuntimeFunctionPtr(*MapperFunc),
                           OffloadingArgs);

        if (Info.HasNoWait) {
          BasicBlock *OffloadContBlock =
              BasicBlock::Create(Builder.getContext(), "omp_offload.cont");
          Function *CurFn = Builder.GetInsertBlock()->getParent();
          emitBlock(OffloadContBlock, CurFn, /*IsFinished=*/true);
          Builder.restoreIP(Builder.saveIP());
        }
        return Error::success();
      };

      bool RequiresOuterTargetTask = Info.HasNoWait;
      if (!RequiresOuterTargetTask)
        cantFail(TaskBodyCB(/*DeviceID=*/nullptr, /*RTLoc=*/nullptr,
                            /*TargetTaskAllocaIP=*/{}));
      else
        cantFail(emitTargetTask(TaskBodyCB, DeviceID, SrcLocInfo, AllocaIP,
                                /*Dependencies=*/{}, RTArgs , Info.HasNoWait));
    } else {
      Function *BeginMapperFunc = getOrCreateRuntimeFunctionPtr(
          omp::OMPRTL___tgt_target_data_begin_mapper);

      Builder.CreateCall(BeginMapperFunc, OffloadingArgs);

      for (auto DeviceMap : Info.DevicePtrInfoMap) {
        if (isa<AllocaInst>(DeviceMap.second.second)) {
          auto *LI =
              Builder.CreateLoad(Builder.getPtrTy(), DeviceMap.second.first);
          Builder.CreateStore(LI, DeviceMap.second.second);
        }
      }

      // If device pointer privatization is required, emit the body of the
      // region here. It will have to be duplicated: with and without
      // privatization.
      InsertPointOrErrorTy AfterIP =
          BodyGenCB(Builder.saveIP(), BodyGenTy::Priv);
      if (!AfterIP)
        return AfterIP.takeError();
      Builder.restoreIP(*AfterIP);
    }
    return Error::success();
  };

  // If we need device pointer privatization, we need to emit the body of the
  // region with no privatization in the 'else' branch of the conditional.
  // Otherwise, we don't have to do anything.
  auto BeginElseGen = [&](InsertPointTy AllocaIP,
                          InsertPointTy CodeGenIP) -> Error {
    InsertPointOrErrorTy AfterIP =
        BodyGenCB(Builder.saveIP(), BodyGenTy::DupNoPriv);
    if (!AfterIP)
      return AfterIP.takeError();
    Builder.restoreIP(*AfterIP);
    return Error::success();
  };

  // Generate code for the closing of the data region.
  auto EndThenGen = [&](InsertPointTy AllocaIP, InsertPointTy CodeGenIP) {
    TargetDataRTArgs RTArgs;
    Info.EmitDebug = !MapInfo->Names.empty();
    emitOffloadingArraysArgument(Builder, RTArgs, Info, /*ForEndCall=*/true);

    // Emit the number of elements in the offloading arrays.
    Value *PointerNum = Builder.getInt32(Info.NumberOfPtrs);

    // Source location for the ident struct
    if (!SrcLocInfo) {
      uint32_t SrcLocStrSize;
      Constant *SrcLocStr = getOrCreateSrcLocStr(Loc, SrcLocStrSize);
      SrcLocInfo = getOrCreateIdent(SrcLocStr, SrcLocStrSize);
    }

    Value *OffloadingArgs[] = {SrcLocInfo,           DeviceID,
                               PointerNum,           RTArgs.BasePointersArray,
                               RTArgs.PointersArray, RTArgs.SizesArray,
                               RTArgs.MapTypesArray, RTArgs.MapNamesArray,
                               RTArgs.MappersArray};
    Function *EndMapperFunc =
        getOrCreateRuntimeFunctionPtr(omp::OMPRTL___tgt_target_data_end_mapper);

    Builder.CreateCall(EndMapperFunc, OffloadingArgs);
    return Error::success();
  };

  // We don't have to do anything to close the region if the if clause evaluates
  // to false.
  auto EndElseGen = [&](InsertPointTy AllocaIP, InsertPointTy CodeGenIP) {
    return Error::success();
  };

  Error Err = [&]() -> Error {
    if (BodyGenCB) {
      Error Err = [&]() {
        if (IfCond)
          return emitIfClause(IfCond, BeginThenGen, BeginElseGen, AllocaIP);
        return BeginThenGen(AllocaIP, Builder.saveIP());
      }();

      if (Err)
        return Err;

      // If we don't require privatization of device pointers, we emit the body
      // in between the runtime calls. This avoids duplicating the body code.
      InsertPointOrErrorTy AfterIP =
          BodyGenCB(Builder.saveIP(), BodyGenTy::NoPriv);
      if (!AfterIP)
        return AfterIP.takeError();
      Builder.restoreIP(*AfterIP);

      if (IfCond)
        return emitIfClause(IfCond, EndThenGen, EndElseGen, AllocaIP);
      return EndThenGen(AllocaIP, Builder.saveIP());
    }
    if (IfCond)
      return emitIfClause(IfCond, BeginThenGen, EndElseGen, AllocaIP);
    return BeginThenGen(AllocaIP, Builder.saveIP());
  }();

  if (Err)
    return Err;

  return Builder.saveIP();
}

FunctionCallee
OpenMPIRBuilder::createForStaticInitFunction(unsigned IVSize, bool IVSigned,
                                             bool IsGPUDistribute) {
  assert((IVSize == 32 || IVSize == 64) &&
         "IV size is not compatible with the omp runtime");
  RuntimeFunction Name;
  if (IsGPUDistribute)
    Name = IVSize == 32
               ? (IVSigned ? omp::OMPRTL___kmpc_distribute_static_init_4
                           : omp::OMPRTL___kmpc_distribute_static_init_4u)
               : (IVSigned ? omp::OMPRTL___kmpc_distribute_static_init_8
                           : omp::OMPRTL___kmpc_distribute_static_init_8u);
  else
    Name = IVSize == 32 ? (IVSigned ? omp::OMPRTL___kmpc_for_static_init_4
                                    : omp::OMPRTL___kmpc_for_static_init_4u)
                        : (IVSigned ? omp::OMPRTL___kmpc_for_static_init_8
                                    : omp::OMPRTL___kmpc_for_static_init_8u);

  return getOrCreateRuntimeFunction(M, Name);
}

FunctionCallee
OpenMPIRBuilder::createMDDistributeForStaticInitFunction(unsigned IVSize,
                                                         bool IVSigned) {
  assert((IVSize == 32 || IVSize == 64) &&
         "IV size is not compatible with the omp runtime");
  RuntimeFunction Name;
  Name =
      IVSize == 32
          ? (IVSigned
                 ? omp::OMPRTL___kmpc_distribute_static_init_multi_device_4
                 : omp::OMPRTL___kmpc_distribute_static_init_multi_device_4u)
          : (IVSigned
                 ? omp::OMPRTL___kmpc_distribute_static_init_multi_device_8
                 : omp::OMPRTL___kmpc_distribute_static_init_multi_device_8u);

  return getOrCreateRuntimeFunction(M, Name);
}

FunctionCallee OpenMPIRBuilder::createDispatchInitFunction(unsigned IVSize,
                                                           bool IVSigned) {
  assert((IVSize == 32 || IVSize == 64) &&
         "IV size is not compatible with the omp runtime");
  RuntimeFunction Name = IVSize == 32
                             ? (IVSigned ? omp::OMPRTL___kmpc_dispatch_init_4
                                         : omp::OMPRTL___kmpc_dispatch_init_4u)
                             : (IVSigned ? omp::OMPRTL___kmpc_dispatch_init_8
                                         : omp::OMPRTL___kmpc_dispatch_init_8u);

  return getOrCreateRuntimeFunction(M, Name);
}

FunctionCallee OpenMPIRBuilder::createDispatchNextFunction(unsigned IVSize,
                                                           bool IVSigned) {
  assert((IVSize == 32 || IVSize == 64) &&
         "IV size is not compatible with the omp runtime");
  RuntimeFunction Name = IVSize == 32
                             ? (IVSigned ? omp::OMPRTL___kmpc_dispatch_next_4
                                         : omp::OMPRTL___kmpc_dispatch_next_4u)
                             : (IVSigned ? omp::OMPRTL___kmpc_dispatch_next_8
                                         : omp::OMPRTL___kmpc_dispatch_next_8u);

  return getOrCreateRuntimeFunction(M, Name);
}

FunctionCallee OpenMPIRBuilder::createDispatchFiniFunction(unsigned IVSize,
                                                           bool IVSigned) {
  assert((IVSize == 32 || IVSize == 64) &&
         "IV size is not compatible with the omp runtime");
  RuntimeFunction Name = IVSize == 32
                             ? (IVSigned ? omp::OMPRTL___kmpc_dispatch_fini_4
                                         : omp::OMPRTL___kmpc_dispatch_fini_4u)
                             : (IVSigned ? omp::OMPRTL___kmpc_dispatch_fini_8
                                         : omp::OMPRTL___kmpc_dispatch_fini_8u);

  return getOrCreateRuntimeFunction(M, Name);
}

FunctionCallee OpenMPIRBuilder::createDispatchDeinitFunction() {
  return getOrCreateRuntimeFunction(M, omp::OMPRTL___kmpc_dispatch_deinit);
}

static Value *removeASCastIfPresent(Value *V) {
  if (Operator::getOpcode(V) == Instruction::AddrSpaceCast)
    return cast<Operator>(V)->getOperand(0);
  return V;
}

static void FixupDebugInfoForOutlinedFunction(
    OpenMPIRBuilder &OMPBuilder, IRBuilderBase &Builder, Function *Func,
    DenseMap<Value *, std::tuple<Value *, unsigned>> &ValueReplacementMap) {

  DISubprogram *NewSP = Func->getSubprogram();
  if (!NewSP)
    return;

  DenseMap<const MDNode *, MDNode *> Cache;
  SmallDenseMap<DILocalVariable *, DILocalVariable *> RemappedVariables;

  auto GetUpdatedDIVariable = [&](DILocalVariable *OldVar, unsigned arg) {
    DILocalVariable *&NewVar = RemappedVariables[OldVar];
    // Only use cached variable if the arg number matches. This is important
    // so that DIVariable created for privatized variables are not discarded.
    if (NewVar && (arg == NewVar->getArg()))
      return NewVar;

    DILocalScope *NewScope = DILocalScope::cloneScopeForSubprogram(
        *OldVar->getScope(), *NewSP, Builder.getContext(), Cache);
    NewVar = llvm::DILocalVariable::get(
        Builder.getContext(), NewScope, OldVar->getName(), OldVar->getFile(),
        OldVar->getLine(), OldVar->getType(), arg, OldVar->getFlags(),
        OldVar->getDWARFMemorySpace(), OldVar->getAlignInBits(),
        OldVar->getAnnotations());
    return NewVar;
  };

  auto UpdateDebugRecord = [&](auto *DR) {
    DILocalVariable *OldVar = DR->getVariable();
    unsigned ArgNo = 0;
    for (auto Loc : DR->location_ops()) {
      auto Iter = ValueReplacementMap.find(Loc);
      if (Iter != ValueReplacementMap.end()) {
        DR->replaceVariableLocationOp(Loc, std::get<0>(Iter->second));
        ArgNo = std::get<1>(Iter->second) + 1;
      }
    }

    Module *M = Func->getParent();
    if ((Triple(M->getTargetTriple())).isAMDGPU()) {
      // For target side, the ArgAccessorFuncCB/createDeviceArgumentAccessor
      // adds following for the kenel arguments.
      // %3 = alloca ptr, align 8, addrspace(5), !dbg !26
      // %4 = addrspacecast ptr addrspace(5) %3 to ptr, !dbg !26
      // store ptr %1, ptr %4, align 8, !dbg !26

      // For arguments that are passed by ref, there is an extra load like the
      // following.
      // %8 = load ptr, ptr %4, align 8
      //
      // The debug record at this moment may be pointing to %8 (in above
      // snippet) as location of variable. The AMDGPU backend drops the debug
      // info for variable in such cases. So we change the location to alloca
      // instead.
      bool PassByRef = false;
      llvm::Type *locType = nullptr;
      for (auto Loc : DR->location_ops()) {
        locType = Loc->getType();
        if (llvm::LoadInst *Load = dyn_cast<llvm::LoadInst>(Loc)) {
          DR->replaceVariableLocationOp(Loc, Load->getPointerOperand());
          PassByRef = true;
        }
      }
      // Add DIOps based expression. Note that we generate an extra indirection
      // if an argument is mapped by reference. The first reads the pointer
      // from alloca and 2nd read the value of the variable from that pointer.
      llvm::DIExprBuilder ExprBuilder(Builder.getContext());
      unsigned int allocaAS = M->getDataLayout().getAllocaAddrSpace();
      unsigned int defaultAS = M->getDataLayout().getProgramAddressSpace();
      ExprBuilder.append<llvm::DIOp::Arg>(0u, Builder.getPtrTy(allocaAS));
      // We have 2 options for the variables that are mapped byRef.
      // 1. Use a single indirection but change the type to the reference to the
      // original type. It will show up in the debugger as
      // "x=@0x7ffeec820000: 5"
      // This is similar to what clang does.
      // 2. Use double indirection and keep the original type. It will show up
      // in debugger as "x=5". This approached is used here as it is
      // consistent with the normal fortran parameters display.
      if (PassByRef)
        ExprBuilder.append<llvm::DIOp::Deref>(Builder.getPtrTy(defaultAS));
      ExprBuilder.append<llvm::DIOp::Deref>(locType);
      DR->setExpression(ExprBuilder.intoExpression());
    }

    DR->setVariable(GetUpdatedDIVariable(OldVar, ArgNo));
  };

  // The location and scope of variable intrinsics and records still point to
  // the parent function of the target region. Update them.
  for (Instruction &I : instructions(Func)) {
    if (auto *DDI = dyn_cast<llvm::DbgVariableIntrinsic>(&I))
      UpdateDebugRecord(DDI);

    for (DbgVariableRecord &DVR : filterDbgVars(I.getDbgRecordRange()))
      UpdateDebugRecord(&DVR);
  }
  // An extra argument is passed to the device. Create the debug data for it.
  if (OMPBuilder.Config.isTargetDevice()) {
    DICompileUnit *CU = NewSP->getUnit();
    Module *M = Func->getParent();
    DIBuilder DB(*M, true, CU);
    DIType *VoidPtrTy =
        DB.createQualifiedType(dwarf::DW_TAG_pointer_type, nullptr);
    DILocalVariable *Var = DB.createParameterVariable(
        NewSP, "dyn_ptr", /*ArgNo*/ 1, NewSP->getFile(), /*LineNo=*/0,
        VoidPtrTy, /*AlwaysPreserve=*/false, DINode::DIFlags::FlagArtificial);
    auto Loc = DILocation::get(Func->getContext(), 0, 0, NewSP, 0);
    DB.insertDeclare(&(*Func->arg_begin()), Var, DB.createExpression(), Loc,
                     &(*Func->begin()));
  }
}

static Expected<Function *> createOutlinedFunction(
    OpenMPIRBuilder &OMPBuilder, IRBuilderBase &Builder,
    const OpenMPIRBuilder::TargetKernelDefaultAttrs &DefaultAttrs,
    StringRef FuncName, SmallVectorImpl<Value *> &Inputs,
    OpenMPIRBuilder::TargetBodyGenCallbackTy &CBFunc,
    OpenMPIRBuilder::TargetGenArgAccessorsCallbackTy &ArgAccessorFuncCB) {
  SmallVector<Type *> ParameterTypes;
  if (OMPBuilder.Config.isTargetDevice()) {
    // Add the "implicit" runtime argument we use to provide launch specific
    // information for target devices.
    auto *Int8PtrTy = PointerType::getUnqual(Builder.getContext());
    ParameterTypes.push_back(Int8PtrTy);

    // All parameters to target devices are passed as pointers
    // or i64. This assumes 64-bit address spaces/pointers.
    for (auto &Arg : Inputs)
      ParameterTypes.push_back(Arg->getType()->isPointerTy()
                                   ? Arg->getType()
                                   : Type::getInt64Ty(Builder.getContext()));
  } else {
    for (auto &Arg : Inputs)
      ParameterTypes.push_back(Arg->getType());
  }

  auto BB = Builder.GetInsertBlock();
  auto M = BB->getModule();
  auto FuncType = FunctionType::get(Builder.getVoidTy(), ParameterTypes,
                                    /*isVarArg*/ false);
  auto Func =
      Function::Create(FuncType, GlobalValue::InternalLinkage, FuncName, M);

  // Forward target-cpu and target-features function attributes from the
  // original function to the new outlined function.
  Function *ParentFn = Builder.GetInsertBlock()->getParent();

  auto TargetCpuAttr = ParentFn->getFnAttribute("target-cpu");
  if (TargetCpuAttr.isStringAttribute())
    Func->addFnAttr(TargetCpuAttr);

  auto TargetFeaturesAttr = ParentFn->getFnAttribute("target-features");
  if (TargetFeaturesAttr.isStringAttribute())
    Func->addFnAttr(TargetFeaturesAttr);

  if (OMPBuilder.Config.isTargetDevice()) {
    Value *ExecMode =
        OMPBuilder.emitKernelExecutionMode(FuncName, DefaultAttrs.ExecFlags);
    OMPBuilder.emitUsed("llvm.compiler.used", {ExecMode});
  }

  // Save insert point.
  IRBuilder<>::InsertPointGuard IPG(Builder);
  // If there's a DISubprogram associated with current function, then
  // generate one for the outlined function.
  if (Function *ParentFunc = BB->getParent()) {
    if (DISubprogram *SP = ParentFunc->getSubprogram()) {
      DICompileUnit *CU = SP->getUnit();
      DIBuilder DB(*M, true, CU);
      DebugLoc DL = Builder.getCurrentDebugLocation();
      if (DL) {
        // TODO: We are using nullopt for arguments at the moment. This will
        // need to be updated when debug data is being generated for variables.
        DISubroutineType *Ty =
            DB.createSubroutineType(DB.getOrCreateTypeArray({}));
        DISubprogram::DISPFlags SPFlags = DISubprogram::SPFlagDefinition |
                                          DISubprogram::SPFlagOptimized |
                                          DISubprogram::SPFlagLocalToUnit;

        DISubprogram *OutlinedSP = DB.createFunction(
            CU, FuncName, FuncName, SP->getFile(), DL.getLine(), Ty,
            DL.getLine(), DINode::DIFlags::FlagArtificial, SPFlags);

        // Attach subprogram to the function.
        Func->setSubprogram(OutlinedSP);
        // Update the CurrentDebugLocation in the builder so that right scope
        // is used for things inside outlined function.
        Builder.SetCurrentDebugLocation(
            DILocation::get(Func->getContext(), DL.getLine(), DL.getCol(),
                            OutlinedSP, DL.getInlinedAt()));
      }
    }
  }

  // Generate the region into the function.
  BasicBlock *EntryBB = BasicBlock::Create(Builder.getContext(), "entry", Func);
  Builder.SetInsertPoint(EntryBB);

  // Insert target init call in the device compilation pass.
  if (OMPBuilder.Config.isTargetDevice())
    Builder.restoreIP(OMPBuilder.createTargetInit(Builder, DefaultAttrs));

  BasicBlock *UserCodeEntryBB = Builder.GetInsertBlock();

  // As we embed the user code in the middle of our target region after we
  // generate entry code, we must move what allocas we can into the entry
  // block to avoid possible breaking optimisations for device
  if (OMPBuilder.Config.isTargetDevice())
    OMPBuilder.ConstantAllocaRaiseCandidates.emplace_back(Func);

  // Insert target deinit call in the device compilation pass.
  BasicBlock *OutlinedBodyBB =
      splitBB(Builder, /*CreateBranch=*/true, "outlined.body");
  llvm::OpenMPIRBuilder::InsertPointOrErrorTy AfterIP = CBFunc(
      Builder.saveIP(),
      OpenMPIRBuilder::InsertPointTy(OutlinedBodyBB, OutlinedBodyBB->begin()));
  if (!AfterIP)
    return AfterIP.takeError();
  Builder.restoreIP(*AfterIP);
  if (OMPBuilder.Config.isTargetDevice())
    OMPBuilder.createTargetDeinit(Builder);

  // Insert return instruction.
  Builder.CreateRetVoid();

  // New Alloca IP at entry point of created device function.
  Builder.SetInsertPoint(EntryBB->getFirstNonPHIIt());
  auto AllocaIP = Builder.saveIP();

  Builder.SetInsertPoint(UserCodeEntryBB->getFirstNonPHIOrDbg());

  // Skip the artificial dyn_ptr on the device.
  const auto &ArgRange =
      OMPBuilder.Config.isTargetDevice()
          ? make_range(Func->arg_begin() + 1, Func->arg_end())
          : Func->args();

  DenseMap<Value *, std::tuple<Value *, unsigned>> ValueReplacementMap;

  auto ReplaceValue = [](Value *Input, Value *InputCopy, Function *Func) {
    // Things like GEP's can come in the form of Constants. Constants and
    // ConstantExpr's do not have access to the knowledge of what they're
    // contained in, so we must dig a little to find an instruction so we
    // can tell if they're used inside of the function we're outlining. We
    // also replace the original constant expression with a new instruction
    // equivalent; an instruction as it allows easy modification in the
    // following loop, as we can now know the constant (instruction) is
    // owned by our target function and replaceUsesOfWith can now be invoked
    // on it (cannot do this with constants it seems). A brand new one also
    // allows us to be cautious as it is perhaps possible the old expression
    // was used inside of the function but exists and is used externally
    // (unlikely by the nature of a Constant, but still).
    // NOTE: We cannot remove dead constants that have been rewritten to
    // instructions at this stage, we run the risk of breaking later lowering
    // by doing so as we could still be in the process of lowering the module
    // from MLIR to LLVM-IR and the MLIR lowering may still require the original
    // constants we have created rewritten versions of.
    if (auto *Const = dyn_cast<Constant>(Input))
      convertUsersOfConstantsToInstructions(Const, Func, false);

    // Collect all the instructions
    for (User *User : make_early_inc_range(Input->users()))
      if (auto *Instr = dyn_cast<Instruction>(User))
        if (Instr->getFunction() == Func)
          Instr->replaceUsesOfWith(Input, InputCopy);
  };

  SmallVector<std::pair<Value *, Value *>> DeferredReplacement;

  // Rewrite uses of input valus to parameters.
  for (auto InArg : zip(Inputs, ArgRange)) {
    Value *Input = std::get<0>(InArg);
    Argument &Arg = std::get<1>(InArg);
    Value *InputCopy = nullptr;

    llvm::OpenMPIRBuilder::InsertPointOrErrorTy AfterIP =
        ArgAccessorFuncCB(Arg, Input, InputCopy, AllocaIP, Builder.saveIP());
    if (!AfterIP)
      return AfterIP.takeError();
    Builder.restoreIP(*AfterIP);
    ValueReplacementMap[Input] = std::make_tuple(InputCopy, Arg.getArgNo());

    // In certain cases a Global may be set up for replacement, however, this
    // Global may be used in multiple arguments to the kernel, just segmented
    // apart, for example, if we have a global array, that is sectioned into
    // multiple mappings (technically not legal in OpenMP, but there is a case
    // in Fortran for Common Blocks where this is neccesary), we will end up
    // with GEP's into this array inside the kernel, that refer to the Global
    // but are technically seperate arguments to the kernel for all intents and
    // purposes. If we have mapped a segment that requires a GEP into the 0-th
    // index, it will fold into an referal to the Global, if we then encounter
    // this folded GEP during replacement all of the references to the
    // Global in the kernel will be replaced with the argument we have generated
    // that corresponds to it, including any other GEP's that refer to the
    // Global that may be other arguments. This will invalidate all of the other
    // preceding mapped arguments that refer to the same global that may be
    // seperate segments. To prevent this, we defer global processing until all
    // other processing has been performed.
    if (isa<GlobalValue>(removeASCastIfPresent(Input))) {
      DeferredReplacement.push_back(std::make_pair(Input, InputCopy));
      continue;
    }

    if (isa<ConstantData>(Input))
      continue;

    ReplaceValue(Input, InputCopy, Func);
  }

  // Replace all of our deferred Input values, currently just Globals.
  for (auto Deferred : DeferredReplacement)
    ReplaceValue(std::get<0>(Deferred), std::get<1>(Deferred), Func);

  FixupDebugInfoForOutlinedFunction(OMPBuilder, Builder, Func,
                                    ValueReplacementMap);
  return Func;
}

/// Create an entry point for a target task with the following.
/// It'll have the following signature
/// void @.omp_target_task_proxy_func(i32 %thread.id, ptr %task)
/// This function is called from emitTargetTask once the
/// code to launch the target kernel has been outlined already.
static Function *emitTargetTaskProxyFunction(
    OpenMPIRBuilder &OMPBuilder, IRBuilderBase &Builder, CallInst *StaleCI,
    StructType *PrivatesTy, StructType *TaskWithPrivatesTy,
    const size_t NumOffloadingArrays, const int SharedArgsOperandNo) {

  // NumOffloadingArrays is the number of offloading arrays that we need to copy
  // into the task structure so that the deferred target task can access this
  // data even after the stack frame of the generating task has been rolled
  // back. Offloading arrays contain base pointers, pointers, sizes etc
  // of the data that the target kernel will access. In other words, the
  // arrays of pointers held by OpenMPIRBuilder::TargetDataRTArgs
  // The number of arrays and the size of each array depends on the specifics of
  // the target call. These arrays are copied into a struct whose type is
  // PrivatesTy. So, if NumOffloadingArrays is non-zero, PrivatesTy better
  // not be nullptr
  assert((!NumOffloadingArrays || PrivatesTy) &&
         "PrivatesTy cannot be nullptr when there are offloadingArrays"
         "to privatize");

  Module &M = OMPBuilder.M;
  // KernelLaunchFunction is the target launch function, i.e.
  // the function that sets up kernel arguments and calls
  // __tgt_target_kernel to launch the kernel on the device.
  //
  Function *KernelLaunchFunction = StaleCI->getCalledFunction();

  // StaleCI is the CallInst which is the call to the outlined
  // target kernel launch function. If there are local live-in values
  // that the outlined function uses then these are aggregated into a structure
  // which is passed as the second argument. If there are no local live-in
  // values or if all values used by the outlined kernel are global variables,
  // then there's only one argument, the threadID. So, StaleCI can be
  //
  // %structArg = alloca { ptr, ptr }, align 8
  // %gep_ = getelementptr { ptr, ptr }, ptr %structArg, i32 0, i32 0
  // store ptr %20, ptr %gep_, align 8
  // %gep_8 = getelementptr { ptr, ptr }, ptr %structArg, i32 0, i32 1
  // store ptr %21, ptr %gep_8, align 8
  // call void @_QQmain..omp_par.1(i32 %global.tid.val6, ptr %structArg)
  //
  // OR
  //
  // call void @_QQmain..omp_par.1(i32 %global.tid.val6)
  OpenMPIRBuilder::InsertPointTy IP(StaleCI->getParent(),
                                    StaleCI->getIterator());

  LLVMContext &Ctx = StaleCI->getParent()->getContext();

  Type *ThreadIDTy = Type::getInt32Ty(Ctx);
  Type *TaskPtrTy = OMPBuilder.TaskPtr;
  Type *TaskTy = OMPBuilder.Task;

  auto ProxyFnTy =
      FunctionType::get(Builder.getVoidTy(), {ThreadIDTy, TaskPtrTy},
                        /* isVarArg */ false);
  auto ProxyFn = Function::Create(ProxyFnTy, GlobalValue::InternalLinkage,
                                  ".omp_target_task_proxy_func",
                                  Builder.GetInsertBlock()->getModule());
  ProxyFn->getArg(0)->setName("thread.id");
  ProxyFn->getArg(1)->setName("task");

  bool HasShareds = SharedArgsOperandNo > 0;
  bool HasOffloadingArrays = NumOffloadingArrays > 0;
  BasicBlock *EntryBB =
      BasicBlock::Create(Builder.getContext(), "entry", ProxyFn);
  Builder.SetInsertPoint(EntryBB);

  Value *ThreadId = ProxyFn->getArg(0);
  Value *TaskWithPrivates = ProxyFn->getArg(1);

  SmallVector<Value *> KernelLaunchArgs;
  KernelLaunchArgs.reserve(StaleCI->arg_size());
  KernelLaunchArgs.push_back(ThreadId);

  if (HasOffloadingArrays) {
    assert(TaskTy != TaskWithPrivatesTy &&
           "If there are offloading arrays to pass to the target"
           "TaskTy cannot be the same as TaskWithPrivatesTy");
    Value *Privates = Builder.CreateStructGEP(TaskWithPrivatesTy, TaskWithPrivates, 1);
    for (unsigned int i = 0; i < NumOffloadingArrays; ++i)
      KernelLaunchArgs.push_back(Builder.CreateStructGEP(PrivatesTy, Privates, i));
  }

  if (HasShareds) {
    auto *ArgStructAlloca = dyn_cast<AllocaInst>(
        StaleCI->getArgOperand(SharedArgsOperandNo));
    assert(ArgStructAlloca &&
           "Unable to find the alloca instruction corresponding to arguments "
           "for extracted function");
    auto *ArgStructType = cast<StructType>(ArgStructAlloca->getAllocatedType());

    AllocaInst *NewArgStructAlloca =
        Builder.CreateAlloca(ArgStructType, nullptr, "structArg");

    Value *SharedsSize =
        Builder.getInt64(M.getDataLayout().getTypeStoreSize(ArgStructType));

    Value *TaskT = Builder.CreateStructGEP(TaskWithPrivatesTy, TaskWithPrivates, 0);
    Value *Shareds = TaskT;
    // TaskWithPrivatesTy can be
    // %struct.task_with_privates = type { %struct.kmp_task_ompbuilder_t,
    // %struct.privates }
    // OR
    //  %struct.kmp_task_ompbuilder_t  ;; This is simply TaskTy
    // In the former case, that is when  TaskWithPrivatesTy is not the same as
    // TaskTy, then its first member has to be the task descriptor. TaskTy is
    // the type of the task descriptor. TaskT is the pointer to the task
    // descriptor. Loading the first member of TaskT, gives us the pointer to
    // shared data.
    if (TaskWithPrivatesTy != TaskTy)
      Shareds = Builder.CreateStructGEP(TaskTy, TaskT, 0);
    LoadInst *LoadShared =
        Builder.CreateLoad(PointerType::getUnqual(Ctx), Shareds);

    Builder.CreateMemCpy(
        NewArgStructAlloca, NewArgStructAlloca->getAlign(), LoadShared,
        LoadShared->getPointerAlignment(M.getDataLayout()), SharedsSize);
    KernelLaunchArgs.push_back(NewArgStructAlloca);
  }
  Builder.CreateCall(KernelLaunchFunction, KernelLaunchArgs);
  Builder.CreateRetVoid();
  return ProxyFn;
}

// This function returns a struct that has at most two members.
// The first member is always %struct.kmp_task_ompbuilder_t, that is the task
// descriptor. The second member, if needed, is a struct containing arrays
// that need to be passed to the offloaded target kernel. For example,
// if .offload_baseptrs, .offload_ptrs and .offload_sizes have to be passed to
// the target kernel and their types are [3 x ptr], [3 x ptr] and [3 x i64]
// respectively, then the types created  by this function are
//
// %struct.privates = type { [3 x ptr], [3 x ptr], [3 x i64] }
// %struct.task_with_privates = type { %struct.kmp_task_ompbuilder_t,
//                                     %struct.privates }
// %struct.task_with_privates is returned by this function.
// If there aren't any offloading arrays to pass to the target kernel,
// %struct.kmp_task_ompbuilder_t is returned.
static StructType *
createTaskWithPrivatesTy(Type *Task,
                         ArrayRef<Value *> OffloadingArraysToPrivatize) {

  if (OffloadingArraysToPrivatize.empty())
    return static_cast<StructType *>(Task);

  SmallVector<Type *, 4> StructFieldTypes;
  for (auto &V : OffloadingArraysToPrivatize) {
    assert(V->getType()->isPointerTy() &&
           "Expected pointer to array to privatize. Got a non-pointer value "
           "instead");
    if (auto *GEP = dyn_cast<GetElementPtrInst>(V))
      StructFieldTypes.push_back(GEP->getSourceElementType());
    else if (auto *Alloca = dyn_cast<AllocaInst>(V))
      StructFieldTypes.push_back(Alloca->getAllocatedType());
    else
      llvm_unreachable("Unhandled Instruction type");
  }
  StructType *PrivatesStructTy =
      StructType::create(StructFieldTypes, "struct.privates");
  return StructType::create({Task, PrivatesStructTy},
                            "struct.task_with_privates");
}
static Error emitTargetOutlinedFunction(
    OpenMPIRBuilder &OMPBuilder, IRBuilderBase &Builder, bool IsOffloadEntry,
    TargetRegionEntryInfo &EntryInfo,
    const OpenMPIRBuilder::TargetKernelDefaultAttrs &DefaultAttrs,
    Function *&OutlinedFn, Constant *&OutlinedFnID,
    SmallVectorImpl<Value *> &Inputs,
    OpenMPIRBuilder::TargetBodyGenCallbackTy &CBFunc,
    OpenMPIRBuilder::TargetGenArgAccessorsCallbackTy &ArgAccessorFuncCB) {
  OpenMPIRBuilder::FunctionGenCallback &&GenerateOutlinedFunction =
      [&](StringRef EntryFnName) {
        return createOutlinedFunction(OMPBuilder, Builder, DefaultAttrs,
                                      EntryFnName, Inputs, CBFunc,
                                      ArgAccessorFuncCB);
      };

  return OMPBuilder.emitTargetRegionFunction(
      EntryInfo, GenerateOutlinedFunction, IsOffloadEntry, OutlinedFn,
      OutlinedFnID);
}

OpenMPIRBuilder::InsertPointOrErrorTy OpenMPIRBuilder::emitTargetTask(
    TargetTaskBodyCallbackTy TaskBodyCB, Value *DeviceID, Value *RTLoc,
    OpenMPIRBuilder::InsertPointTy AllocaIP,
    const SmallVector<llvm::OpenMPIRBuilder::DependData> &Dependencies,
    TargetDataRTArgs &RTArgs, bool HasNoWait) {

  // The following explains the code-gen scenario for the `target` directive. A
  // similar scneario is followed for other device-related directives (e.g.
  // `target enter data`) but in similar fashion since we only need to emit task
  // that encapsulates the proper runtime call.
  //
  // When we arrive at this function, the target region itself has been
  // outlined into the function OutlinedFn.
  // So at ths point, for
  // --------------------------------------------------------------
  //   void user_code_that_offloads(...) {
  //     omp target depend(..) map(from:a) map(to:b) private(i)
  //     do i = 1, 10
  //        a(i) = b(i) + n
  //   }
  //
  // --------------------------------------------------------------
  //
  // we have
  //
  // --------------------------------------------------------------
  //
  //   void user_code_that_offloads(...) {
  //     %.offload_baseptrs = alloca [2 x ptr], align 8
  //     %.offload_ptrs = alloca [2 x ptr], align 8
  //     %.offload_mappers = alloca [2 x ptr], align 8
  //     ;; target region has been outlined and now we need to
  //     ;; offload to it via a target task.
  //   }
  //   void outlined_device_function(ptr a, ptr b, ptr n) {
  //     n = *n_ptr;
  //     do i = 1, 10
  //       a(i) = b(i) +  n
  //   }
  //
  // We have to now do the following
  // (i)   Make an offloading call to outlined_device_function using the OpenMP
  //       RTL. See 'kernel_launch_function' in the pseudo code below. This is
  //       emitted by emitKernelLaunch
  // (ii)  Create a task entry point function that calls kernel_launch_function
  //       and is the entry point for the target task. See
  //       '@.omp_target_task_proxy_func in the pseudocode below.
  // (iii) Create a task with the task entry point created in (ii)
  //
  // That is we create the following
  //   struct task_with_privates {
  //      struct kmp_task_ompbuilder_t;
  //      struct privates {
  //         [2 x ptr], ; baseptrs
  //         [2 x ptr]  ; ptrs
  //         [2 x i64]  ; sizes
  //      }
  //   }
  //   void user_code_that_offloads(...) {
  //     %.offload_baseptrs = alloca [2 x ptr], align 8
  //     %.offload_ptrs = alloca [2 x ptr], align 8
  //     %.offload_sizes = alloca [2 x i64], align 8
  //
  //     %structArg = alloca { ptr, ptr, ptr }, align 8
  //     %strucArg[0] = a
  //     %strucArg[1] = b
  //     %strucArg[2] = &n
  //
  //     target_task_with_privates = @__kmpc_omp_target_task_alloc(...,
  //                                               sizeof(kmp_task_ompbuilder_t),
  //                                               sizeof(structArg),
  //                                               @.omp_target_task_proxy_func,
  //                                               ...)
  //     memcpy(target_task->shareds, %structArg, sizeof(structArg))
  //     memcpy(target_task->privates->baseptrs,
  //            offload_baseptrs, sizeof(offload_baseptrs)
  //     memcpy(target_task->privates->ptrs,
  //            offload_ptrs, sizeof(offload_ptrs)
  //     memcpy(target_task->privates->sizes,
  //            offload_sizes, sizeof(offload_sizes)
  //     dependencies_array = ...
  //     ;; if nowait not present
  //     call @__kmpc_omp_wait_deps(..., dependencies_array)
  //     call @__kmpc_omp_task_begin_if0(...)
  //     call @ @.omp_target_task_proxy_func(i32 thread_id, ptr
  //     %target_task_with_privates)
  //     call @__kmpc_omp_task_complete_if0(...)
  //   }
  //
  //   define internal void @.omp_target_task_proxy_func(i32 %thread.id,
  //                                                     ptr %task) {
  //       %structArg = alloca {ptr, ptr, ptr}
  //       %task_ptr = getelementptr(%task, 0, 0)
  //       %shared_data = load (getelementptr %task_ptr, 0, 0)
  //       mempcy(%structArg, %shared_data, sizeof(%structArg))
  //
  //       %offloading_arrays = getelementptr(%task, 0, 1)
  //       %offload_baseptrs = getelementptr(%offloading_arrays, 0, 0)
  //       %offload_ptrs = getelementptr(%offloading_arrays, 0, 1)
  //       %offload_sizes = getelementptr(%offloading_arrays, 0, 2)
  //       kernel_launch_function(%thread.id, %offload_baseptrs, %offload_ptrs,
  //                              %offload_sizes, %structArg)
  //   }
  //
  //   We need the proxy function because the signature of the task entry point
  //   expected by kmpc_omp_task is always the same and will be different from
  //   that of the kernel_launch function.
  //
  //   kernel_launch_function is generated by emitKernelLaunch and has the
  //   always_inline attribute. For this example, it'll look like so
  //   void kernel_launch_function(%thread_id, %offload_baseptrs, %offload_ptrs,
  //                               %offload_sizes,  %structArg) alwaysinline {
  //       %kernel_args = alloca %struct.__tgt_kernel_arguments, align 8
  //       ; load aggregated data from %structArg
  //       ; setup kernel_args using offload_baseptrs, offload_ptrs and
  //       ; offload_sizes
  //       call i32 @__tgt_target_kernel(...,
  //                                     outlined_device_function,
  //                                     ptr %kernel_args)
  //   }
  //   void outlined_device_function(ptr a, ptr b, ptr n) {
  //     n = *n_ptr;
  //     do i = 1, 10
  //       a(i) = b(i) +  n
  //   }
  //
  BasicBlock *TargetTaskBodyBB =
      splitBB(Builder, /*CreateBranch=*/true, "target.task.body");
  BasicBlock *TargetTaskAllocaBB =
      splitBB(Builder, /*CreateBranch=*/true, "target.task.alloca");

  InsertPointTy TargetTaskAllocaIP(TargetTaskAllocaBB,
                                   TargetTaskAllocaBB->begin());
  InsertPointTy TargetTaskBodyIP(TargetTaskBodyBB, TargetTaskBodyBB->begin());

  OutlineInfo OI;
  OI.EntryBB = TargetTaskAllocaBB;
  OI.OuterAllocaBB = AllocaIP.getBlock();

  // Add the thread ID argument.
  SmallVector<Instruction *, 4> ToBeDeleted;
  OI.ExcludeArgsFromAggregate.push_back(createFakeIntVal(
      Builder, AllocaIP, ToBeDeleted, TargetTaskAllocaIP, "global.tid", false));

  // Generate the task body which will subsequently be outlined.
  Builder.restoreIP(TargetTaskBodyIP);
  if (Error Err = TaskBodyCB(DeviceID, RTLoc, TargetTaskAllocaIP))
    return Err;

  // The outliner (CodeExtractor) extract a sequence or vector of blocks that
  // it is given. These blocks are enumerated by
  // OpenMPIRBuilder::OutlineInfo::collectBlocks which expects the OI.ExitBlock
  // to be outside the region. In other words, OI.ExitBlock is expected to be
  // the start of the region after the outlining. We used to set OI.ExitBlock
  // to the InsertBlock after TaskBodyCB is done. This is fine in most cases
  // except when the task body is a single basic block. In that case,
  // OI.ExitBlock is set to the single task body block and will get left out of
  // the outlining process. So, simply create a new empty block to which we
  // uncoditionally branch from where TaskBodyCB left off
  OI.ExitBB = BasicBlock::Create(Builder.getContext(), "target.task.cont");
  emitBlock(OI.ExitBB, Builder.GetInsertBlock()->getParent(),
            /*IsFinished=*/true);

  SmallVector<Value *, 2> OffloadingArraysToPrivatize;
  if (DeviceID && HasNoWait) {
    for (auto *V : {RTArgs.BasePointersArray, RTArgs.PointersArray,
                    RTArgs.MappersArray, RTArgs.MapNamesArray,
                    RTArgs.MapTypesArray, RTArgs.MapTypesArrayEnd,
                    RTArgs.SizesArray}) {
      if (V && !isa<ConstantPointerNull>(V) &&
          !isa<GlobalVariable>(V)) {
        OffloadingArraysToPrivatize.push_back(V);
        OI.ExcludeArgsFromAggregate.push_back(V);
      }
    }
  }
  OI.PostOutlineCB = [this, ToBeDeleted, Dependencies, HasNoWait,
<<<<<<< HEAD
                      DeviceID, OffloadingArraysToPrivatize](Function &OutlinedFn) mutable {
    assert(OutlinedFn.getNumUses() == 1 &&
=======
                      DeviceID](Function &OutlinedFn) mutable {
    assert(OutlinedFn.hasOneUse() &&
>>>>>>> db97d56c
           "there must be a single user for the outlined function");

    CallInst *StaleCI = cast<CallInst>(OutlinedFn.user_back());

    // The first argument of StaleCI is always the thread id.
    // The next few arguments are the pointers to offloading arrays
    // if any. (See OffloadingArraysToPrivatize)
    // Finally, all other local values that are live-in into the outlined region
    // end up in a structure whose pointer is passed as the last argument. This
    // piece of data is passed in the "shared" field of the task structure. So,
    // we know we have to pass shareds to the task if the number of arguments is
    // greater than OffloadingArraysToPrivatize.size() + 1 The 1 is for the
    // thread id. Further, for safety, we assert that the number of arguments of
    // StaleCI is exactly OffloadingArraysToPrivatize.size() + 2
    const unsigned int NumStaleCIArgs = StaleCI->arg_size();
    bool HasShareds = NumStaleCIArgs > OffloadingArraysToPrivatize.size() + 1;
    assert(!HasShareds ||
           NumStaleCIArgs == (OffloadingArraysToPrivatize.size() + 2) &&
           "Wrong number of arguments for StaleCI when shareds are present");
    int SharedArgOperandNo = HasShareds ? OffloadingArraysToPrivatize.size() + 1 : 0;

    StructType *TaskWithPrivatesTy = createTaskWithPrivatesTy(Task, OffloadingArraysToPrivatize);
    StructType *PrivatesTy = nullptr;

    if (OffloadingArraysToPrivatize.size())
      PrivatesTy =
          static_cast<StructType *>(TaskWithPrivatesTy->getElementType(1));

    Function *ProxyFn = emitTargetTaskProxyFunction(*this, Builder, StaleCI, PrivatesTy,
                                                    TaskWithPrivatesTy,
                                                    OffloadingArraysToPrivatize.size(),
                                                    SharedArgOperandNo);

    LLVM_DEBUG(dbgs() << "Proxy task entry function created: " << *ProxyFn
                      << "\n");

    Builder.SetInsertPoint(StaleCI);

    // Gather the arguments for emitting the runtime call.
    uint32_t SrcLocStrSize;
    Constant *SrcLocStr =
        getOrCreateSrcLocStr(LocationDescription(Builder), SrcLocStrSize);
    Value *Ident = getOrCreateIdent(SrcLocStr, SrcLocStrSize);

    // @__kmpc_omp_task_alloc or @__kmpc_omp_target_task_alloc
    //
    // If `HasNoWait == true`, we call  @__kmpc_omp_target_task_alloc to provide
    // the DeviceID to the deferred task and also since
    // @__kmpc_omp_target_task_alloc creates an untied/async task.
    bool NeedsTargetTask = HasNoWait && DeviceID;
    Function *TaskAllocFn =
        !NeedsTargetTask
            ? getOrCreateRuntimeFunctionPtr(OMPRTL___kmpc_omp_task_alloc)
            : getOrCreateRuntimeFunctionPtr(
                  OMPRTL___kmpc_omp_target_task_alloc);

    // Arguments - `loc_ref` (Ident) and `gtid` (ThreadID)
    // call.
    Value *ThreadID = getOrCreateThreadID(Ident);

    // Argument - `sizeof_kmp_task_t` (TaskSize)
    // Tasksize refers to the size in bytes of kmp_task_t data structure
    // plus any other data to be passed to the target task, if any, which
    // is packed into a struct. kmp_task_t and the struct so created are
    // packed into a wrapper struct whose type is TaskWithPrivatesTy
    Value *TaskSize =
        Builder.getInt64(M.getDataLayout().getTypeStoreSize(TaskWithPrivatesTy));

    // Argument - `sizeof_shareds` (SharedsSize)
    // SharedsSize refers to the shareds array size in the kmp_task_t data
    // structure.
    Value *SharedsSize = Builder.getInt64(0);
    if (HasShareds) {
      auto *ArgStructAlloca = dyn_cast<AllocaInst>(
          StaleCI->getArgOperand(SharedArgOperandNo));
      assert(ArgStructAlloca &&
             "Unable to find the alloca instruction corresponding to arguments "
             "for extracted function");
      auto *ArgStructType =
          dyn_cast<StructType>(ArgStructAlloca->getAllocatedType());
      assert(ArgStructType && "Unable to find struct type corresponding to "
                              "arguments for extracted function");
      SharedsSize =
          Builder.getInt64(M.getDataLayout().getTypeStoreSize(ArgStructType));
    }

    // Argument - `flags`
    // Task is tied iff (Flags & 1) == 1.
    // Task is untied iff (Flags & 1) == 0.
    // Task is final iff (Flags & 2) == 2.
    // Task is not final iff (Flags & 2) == 0.
    // A target task is not final and is untied.
    Value *Flags = Builder.getInt32(0);

    // Emit the @__kmpc_omp_task_alloc runtime call
    // The runtime call returns a pointer to an area where the task captured
    // variables must be copied before the task is run (TaskData)
    CallInst *TaskData = nullptr;

    SmallVector<llvm::Value *> TaskAllocArgs = {
        /*loc_ref=*/Ident,        /*gtid=*/ThreadID,
        /*flags=*/Flags,
        /*sizeof_task=*/TaskSize, /*sizeof_shared=*/SharedsSize,
        /*task_func=*/ProxyFn};

    if (NeedsTargetTask) {
      assert(DeviceID && "Expected non-empty device ID.");
      TaskAllocArgs.push_back(DeviceID);
    }

    TaskData = Builder.CreateCall(TaskAllocFn, TaskAllocArgs);

    Align Alignment = TaskData->getPointerAlignment(M.getDataLayout());
    if (HasShareds) {
      Value *Shareds = StaleCI->getArgOperand(SharedArgOperandNo);
      Value *TaskT = Builder.CreateStructGEP(TaskWithPrivatesTy, TaskData, 0);
      Value *TaskSharedsPtr = TaskT;
      if (TaskWithPrivatesTy != Task) {
        TaskSharedsPtr = Builder.CreateStructGEP(Task, TaskT, 0);
      }
      Value *TaskShareds = Builder.CreateLoad(VoidPtr, TaskSharedsPtr);

      Builder.CreateMemCpy(TaskShareds, Alignment, Shareds, Alignment,
                           SharedsSize);
    }
    if (OffloadingArraysToPrivatize.size()) {
      Value *Privates = Builder.CreateStructGEP(TaskWithPrivatesTy, TaskData, 1);
      for (unsigned int i = 0; i < OffloadingArraysToPrivatize.size(); ++i) {
        Value *PtrToPrivatize = OffloadingArraysToPrivatize[i];
        Type *ArrayType = nullptr;
        if (auto *GEP = dyn_cast<GetElementPtrInst>(PtrToPrivatize))
          ArrayType = GEP->getSourceElementType();
        else if (auto *Alloca = dyn_cast<AllocaInst>(PtrToPrivatize))
          ArrayType = Alloca->getAllocatedType();
        else
          llvm_unreachable("Unhandled Instruction type");
        assert(ArrayType && "ArrayType cannot be nullptr");

        Type *ElementType = PrivatesTy->getElementType(i);
        assert(ElementType == ArrayType &&
               "ElementType should match ArrayType");

        Value *Dst = Builder.CreateStructGEP(PrivatesTy, Privates, i);
        Builder.CreateMemCpy(Dst, Alignment, PtrToPrivatize, Alignment,
                             Builder.getInt64(M.getDataLayout().
                                              getTypeStoreSize(ElementType)));
      }
    }
    

    Value *DepArray = emitTaskDependencies(*this, Dependencies);

    // ---------------------------------------------------------------
    // V5.2 13.8 target construct
    // If the nowait clause is present, execution of the target task
    // may be deferred. If the nowait clause is not present, the target task is
    // an included task.
    // ---------------------------------------------------------------
    // The above means that the lack of a nowait on the target construct
    // translates to '#pragma omp task if(0)'
    if (!NeedsTargetTask) {
      if (DepArray) {
        Function *TaskWaitFn =
            getOrCreateRuntimeFunctionPtr(OMPRTL___kmpc_omp_wait_deps);
        Builder.CreateCall(
            TaskWaitFn,
            {/*loc_ref=*/Ident, /*gtid=*/ThreadID,
             /*ndeps=*/Builder.getInt32(Dependencies.size()),
             /*dep_list=*/DepArray,
             /*ndeps_noalias=*/ConstantInt::get(Builder.getInt32Ty(), 0),
             /*noalias_dep_list=*/
             ConstantPointerNull::get(PointerType::getUnqual(M.getContext()))});
      }
      // Included task.
      Function *TaskBeginFn =
          getOrCreateRuntimeFunctionPtr(OMPRTL___kmpc_omp_task_begin_if0);
      Function *TaskCompleteFn =
          getOrCreateRuntimeFunctionPtr(OMPRTL___kmpc_omp_task_complete_if0);
      Builder.CreateCall(TaskBeginFn, {Ident, ThreadID, TaskData});
      CallInst *CI = Builder.CreateCall(ProxyFn, {ThreadID, TaskData});
      CI->setDebugLoc(StaleCI->getDebugLoc());
      Builder.CreateCall(TaskCompleteFn, {Ident, ThreadID, TaskData});
    } else if (DepArray) {
      // HasNoWait - meaning the task may be deferred. Call
      // __kmpc_omp_task_with_deps if there are dependencies,
      // else call __kmpc_omp_task
      Function *TaskFn =
          getOrCreateRuntimeFunctionPtr(OMPRTL___kmpc_omp_task_with_deps);
      Builder.CreateCall(
          TaskFn,
          {Ident, ThreadID, TaskData, Builder.getInt32(Dependencies.size()),
           DepArray, ConstantInt::get(Builder.getInt32Ty(), 0),
           ConstantPointerNull::get(PointerType::getUnqual(M.getContext()))});
    } else {
      // Emit the @__kmpc_omp_task runtime call to spawn the task
      Function *TaskFn = getOrCreateRuntimeFunctionPtr(OMPRTL___kmpc_omp_task);
      Builder.CreateCall(TaskFn, {Ident, ThreadID, TaskData});
    }

    StaleCI->eraseFromParent();
    for (Instruction *I : llvm::reverse(ToBeDeleted))
      I->eraseFromParent();
  };
  addOutlineInfo(std::move(OI));

  LLVM_DEBUG(dbgs() << "Insert block after emitKernelLaunch = \n"
                    << *(Builder.GetInsertBlock()) << "\n");
  LLVM_DEBUG(dbgs() << "Module after emitKernelLaunch = \n"
                    << *(Builder.GetInsertBlock()->getParent()->getParent())
                    << "\n");
  return Builder.saveIP();
}

Error OpenMPIRBuilder::emitOffloadingArraysAndArgs(
    InsertPointTy AllocaIP, InsertPointTy CodeGenIP, TargetDataInfo &Info,
    TargetDataRTArgs &RTArgs, MapInfosTy &CombinedInfo,
    CustomMapperCallbackTy CustomMapperCB, bool IsNonContiguous,
    bool ForEndCall, function_ref<void(unsigned int, Value *)> DeviceAddrCB) {
  if (Error Err =
          emitOffloadingArrays(AllocaIP, CodeGenIP, CombinedInfo, Info,
                               CustomMapperCB, IsNonContiguous, DeviceAddrCB))
    return Err;
  emitOffloadingArraysArgument(Builder, RTArgs, Info, ForEndCall);
  return Error::success();
}

static void
emitTargetCall(OpenMPIRBuilder &OMPBuilder, IRBuilderBase &Builder,
               OpenMPIRBuilder::InsertPointTy AllocaIP,
               OpenMPIRBuilder::TargetDataInfo &Info,
               const OpenMPIRBuilder::TargetKernelDefaultAttrs &DefaultAttrs,
               const OpenMPIRBuilder::TargetKernelRuntimeAttrs &RuntimeAttrs,
               Value *IfCond, Function *OutlinedFn, Constant *OutlinedFnID,
               SmallVectorImpl<Value *> &Args,
               OpenMPIRBuilder::GenMapInfoCallbackTy GenMapInfoCB,
               OpenMPIRBuilder::CustomMapperCallbackTy CustomMapperCB,
               SmallVector<llvm::OpenMPIRBuilder::DependData> Dependencies,
               bool HasNoWait) {
  // Generate a function call to the host fallback implementation of the target
  // region. This is called by the host when no offload entry was generated for
  // the target region and when the offloading call fails at runtime.
  auto &&EmitTargetCallFallbackCB = [&](OpenMPIRBuilder::InsertPointTy IP)
      -> OpenMPIRBuilder::InsertPointOrErrorTy {
    Builder.restoreIP(IP);
    Builder.CreateCall(OutlinedFn, Args);
    return Builder.saveIP();
  };

  bool HasDependencies = Dependencies.size() > 0;
  bool RequiresOuterTargetTask = HasNoWait || HasDependencies;

  OpenMPIRBuilder::TargetKernelArgs KArgs;

  auto TaskBodyCB =
      [&](Value *DeviceID, Value *RTLoc,
          IRBuilderBase::InsertPoint TargetTaskAllocaIP) -> Error {
    // Assume no error was returned because EmitTargetCallFallbackCB doesn't
    // produce any.
    llvm::OpenMPIRBuilder::InsertPointTy AfterIP = cantFail([&]() {
      // emitKernelLaunch makes the necessary runtime call to offload the
      // kernel. We then outline all that code into a separate function
      // ('kernel_launch_function' in the pseudo code above). This function is
      // then called by the target task proxy function (see
      // '@.omp_target_task_proxy_func' in the pseudo code above)
      // "@.omp_target_task_proxy_func' is generated by
      // emitTargetTaskProxyFunction.
      if (OutlinedFnID && DeviceID)
        return OMPBuilder.emitKernelLaunch(Builder, OutlinedFnID,
                                           EmitTargetCallFallbackCB, KArgs,
                                           DeviceID, RTLoc, TargetTaskAllocaIP);

      // We only need to do the outlining if `DeviceID` is set to avoid calling
      // `emitKernelLaunch` if we want to code-gen for the host; e.g. if we are
      // generating the `else` branch of an `if` clause.
      //
      // When OutlinedFnID is set to nullptr, then it's not an offloading call.
      // In this case, we execute the host implementation directly.
      return EmitTargetCallFallbackCB(OMPBuilder.Builder.saveIP());
    }());

    OMPBuilder.Builder.restoreIP(AfterIP);
    return Error::success();
  };

  auto &&EmitTargetCallElse =
      [&](OpenMPIRBuilder::InsertPointTy AllocaIP,
          OpenMPIRBuilder::InsertPointTy CodeGenIP) -> Error {
    // Assume no error was returned because EmitTargetCallFallbackCB doesn't
    // produce any.
    OpenMPIRBuilder::InsertPointTy AfterIP = cantFail([&]() {
      if (RequiresOuterTargetTask) {
        // Arguments that are intended to be directly forwarded to an
        // emitKernelLaunch call are pased as nullptr, since
        // OutlinedFnID=nullptr results in that call not being done.
        OpenMPIRBuilder::TargetDataInfo Info;
        OpenMPIRBuilder::TargetDataRTArgs EmptyRTArgs;
        return OMPBuilder.emitTargetTask(TaskBodyCB, /*DeviceID=*/nullptr,
                                         /*RTLoc=*/nullptr, AllocaIP,
                                         Dependencies, EmptyRTArgs, HasNoWait);
      }
      return EmitTargetCallFallbackCB(CodeGenIP);
    }());

    Builder.restoreIP(AfterIP);
    return Error::success();
  };

  auto &&EmitTargetCallThen =
      [&](OpenMPIRBuilder::InsertPointTy AllocaIP,
          OpenMPIRBuilder::InsertPointTy CodeGenIP) -> Error {
    Info.HasNoWait = HasNoWait;
    OpenMPIRBuilder::MapInfosTy &MapInfo = GenMapInfoCB(CodeGenIP);
    OpenMPIRBuilder::TargetDataRTArgs RTArgs;
    if (Error Err = OMPBuilder.emitOffloadingArraysAndArgs(
            AllocaIP, CodeGenIP, Info, RTArgs, MapInfo, CustomMapperCB,
            /*IsNonContiguous=*/true,
            /*ForEndCall=*/false))
      return Err;

    SmallVector<Value *, 3> NumTeamsC;
    for (auto [DefaultVal, RuntimeVal] :
         zip_equal(DefaultAttrs.MaxTeams, RuntimeAttrs.MaxTeams))
      NumTeamsC.push_back(RuntimeVal ? RuntimeVal
                                     : Builder.getInt32(DefaultVal));

    // Calculate number of threads: 0 if no clauses specified, otherwise it is
    // the minimum between optional THREAD_LIMIT and NUM_THREADS clauses.
    auto InitMaxThreadsClause = [&Builder](Value *Clause) {
      if (Clause)
        Clause = Builder.CreateIntCast(Clause, Builder.getInt32Ty(),
                                       /*isSigned=*/false);
      return Clause;
    };
    auto CombineMaxThreadsClauses = [&Builder](Value *Clause, Value *&Result) {
      if (Clause)
        Result =
            Result ? Builder.CreateSelect(Builder.CreateICmpULT(Result, Clause),
                                          Result, Clause)
                   : Clause;
    };

    // If a multi-dimensional THREAD_LIMIT is set, it is the OMPX_BARE case, so
    // the NUM_THREADS clause is overriden by THREAD_LIMIT.
    SmallVector<Value *, 3> NumThreadsC;
    Value *MaxThreadsClause =
        RuntimeAttrs.TeamsThreadLimit.size() == 1
            ? InitMaxThreadsClause(RuntimeAttrs.MaxThreads)
            : nullptr;

    for (auto [TeamsVal, TargetVal] : zip_equal(
             RuntimeAttrs.TeamsThreadLimit, RuntimeAttrs.TargetThreadLimit)) {
      Value *TeamsThreadLimitClause = InitMaxThreadsClause(TeamsVal);
      Value *NumThreads = InitMaxThreadsClause(TargetVal);

      CombineMaxThreadsClauses(TeamsThreadLimitClause, NumThreads);
      CombineMaxThreadsClauses(MaxThreadsClause, NumThreads);

      NumThreadsC.push_back(NumThreads ? NumThreads : Builder.getInt32(0));
    }

    unsigned NumTargetItems = Info.NumberOfPtrs;
    // TODO: Use correct device ID
    Value *DeviceID = Builder.getInt64(OMP_DEVICEID_UNDEF);
    uint32_t SrcLocStrSize;
    Constant *SrcLocStr = OMPBuilder.getOrCreateDefaultSrcLocStr(SrcLocStrSize);
    Value *RTLoc = OMPBuilder.getOrCreateIdent(SrcLocStr, SrcLocStrSize,
                                               llvm::omp::IdentFlag(0), 0);

    Value *TripCount = RuntimeAttrs.LoopTripCount
                           ? Builder.CreateIntCast(RuntimeAttrs.LoopTripCount,
                                                   Builder.getInt64Ty(),
                                                   /*isSigned=*/false)
                           : Builder.getInt64(0);

    // TODO: Use correct DynCGGroupMem
    Value *DynCGGroupMem = Builder.getInt32(0);

    KArgs = OpenMPIRBuilder::TargetKernelArgs(NumTargetItems, RTArgs, TripCount,
                                              NumTeamsC, NumThreadsC,
                                              DynCGGroupMem, HasNoWait);

    // Assume no error was returned because TaskBodyCB and
    // EmitTargetCallFallbackCB don't produce any.
    OpenMPIRBuilder::InsertPointTy AfterIP = cantFail([&]() {
      // The presence of certain clauses on the target directive require the
      // explicit generation of the target task.
      if (RequiresOuterTargetTask)
        return OMPBuilder.emitTargetTask(TaskBodyCB, DeviceID, RTLoc, AllocaIP,
                                         Dependencies, KArgs.RTArgs, Info.HasNoWait);

      return OMPBuilder.emitKernelLaunch(Builder, OutlinedFnID,
                                         EmitTargetCallFallbackCB, KArgs,
                                         DeviceID, RTLoc, AllocaIP);
    }());

    Builder.restoreIP(AfterIP);
    return Error::success();
  };

  // If we don't have an ID for the target region, it means an offload entry
  // wasn't created. In this case we just run the host fallback directly and
  // ignore any potential 'if' clauses.
  if (!OutlinedFnID) {
    cantFail(EmitTargetCallElse(AllocaIP, Builder.saveIP()));
    return;
  }

  // If there's no 'if' clause, only generate the kernel launch code path.
  if (!IfCond) {
    cantFail(EmitTargetCallThen(AllocaIP, Builder.saveIP()));
    return;
  }

  cantFail(OMPBuilder.emitIfClause(IfCond, EmitTargetCallThen,
                                   EmitTargetCallElse, AllocaIP));
}

OpenMPIRBuilder::InsertPointOrErrorTy OpenMPIRBuilder::createTarget(
    const LocationDescription &Loc, bool IsOffloadEntry, InsertPointTy AllocaIP,
    InsertPointTy CodeGenIP, TargetDataInfo &Info,
    TargetRegionEntryInfo &EntryInfo,
    const TargetKernelDefaultAttrs &DefaultAttrs,
    const TargetKernelRuntimeAttrs &RuntimeAttrs, Value *IfCond,
    SmallVectorImpl<Value *> &Inputs, GenMapInfoCallbackTy GenMapInfoCB,
    OpenMPIRBuilder::TargetBodyGenCallbackTy CBFunc,
    OpenMPIRBuilder::TargetGenArgAccessorsCallbackTy ArgAccessorFuncCB,
    CustomMapperCallbackTy CustomMapperCB, SmallVector<DependData> Dependencies,
    bool HasNowait) {

  if (!updateToLocation(Loc))
    return InsertPointTy();

  Builder.restoreIP(CodeGenIP);

  Function *OutlinedFn;
  Constant *OutlinedFnID = nullptr;
  // The target region is outlined into its own function. The LLVM IR for
  // the target region itself is generated using the callbacks CBFunc
  // and ArgAccessorFuncCB
  if (Error Err = emitTargetOutlinedFunction(
          *this, Builder, IsOffloadEntry, EntryInfo, DefaultAttrs, OutlinedFn,
          OutlinedFnID, Inputs, CBFunc, ArgAccessorFuncCB))
    return Err;

  // If we are not on the target device, then we need to generate code
  // to make a remote call (offload) to the previously outlined function
  // that represents the target region. Do that now.
  if (!Config.isTargetDevice())
    emitTargetCall(*this, Builder, AllocaIP, Info, DefaultAttrs, RuntimeAttrs,
                   IfCond, OutlinedFn, OutlinedFnID, Inputs, GenMapInfoCB,
                   CustomMapperCB, Dependencies, HasNowait);
  return Builder.saveIP();
}

std::string OpenMPIRBuilder::getNameWithSeparators(ArrayRef<StringRef> Parts,
                                                   StringRef FirstSeparator,
                                                   StringRef Separator) {
  SmallString<128> Buffer;
  llvm::raw_svector_ostream OS(Buffer);
  StringRef Sep = FirstSeparator;
  for (StringRef Part : Parts) {
    OS << Sep << Part;
    Sep = Separator;
  }
  return OS.str().str();
}

std::string
OpenMPIRBuilder::createPlatformSpecificName(ArrayRef<StringRef> Parts) const {
  return OpenMPIRBuilder::getNameWithSeparators(Parts, Config.firstSeparator(),
                                                Config.separator());
}

GlobalVariable *
OpenMPIRBuilder::getOrCreateInternalVariable(Type *Ty, const StringRef &Name,
                                             unsigned AddressSpace) {
  auto &Elem = *InternalVars.try_emplace(Name, nullptr).first;
  if (Elem.second) {
    assert(Elem.second->getValueType() == Ty &&
           "OMP internal variable has different type than requested");
  } else {
    // TODO: investigate the appropriate linkage type used for the global
    // variable for possibly changing that to internal or private, or maybe
    // create different versions of the function for different OMP internal
    // variables.
    auto Linkage = this->M.getTargetTriple().getArch() == Triple::wasm32
                       ? GlobalValue::InternalLinkage
                       : GlobalValue::CommonLinkage;
    auto *GV = new GlobalVariable(M, Ty, /*IsConstant=*/false, Linkage,
                                  Constant::getNullValue(Ty), Elem.first(),
                                  /*InsertBefore=*/nullptr,
                                  GlobalValue::NotThreadLocal, AddressSpace);
    const DataLayout &DL = M.getDataLayout();
    const llvm::Align TypeAlign = DL.getABITypeAlign(Ty);
    const llvm::Align PtrAlign = DL.getPointerABIAlignment(AddressSpace);
    GV->setAlignment(std::max(TypeAlign, PtrAlign));
    Elem.second = GV;
  }

  return Elem.second;
}

Value *OpenMPIRBuilder::getOMPCriticalRegionLock(StringRef CriticalName) {
  std::string Prefix = Twine("gomp_critical_user_", CriticalName).str();
  std::string Name = getNameWithSeparators({Prefix, "var"}, ".", ".");
  return getOrCreateInternalVariable(KmpCriticalNameTy, Name);
}

Value *OpenMPIRBuilder::getSizeInBytes(Value *BasePtr) {
  LLVMContext &Ctx = Builder.getContext();
  Value *Null =
      Constant::getNullValue(PointerType::getUnqual(BasePtr->getContext()));
  Value *SizeGep =
      Builder.CreateGEP(BasePtr->getType(), Null, Builder.getInt32(1));
  Value *SizePtrToInt = Builder.CreatePtrToInt(SizeGep, Type::getInt64Ty(Ctx));
  return SizePtrToInt;
}

GlobalVariable *
OpenMPIRBuilder::createOffloadMaptypes(SmallVectorImpl<uint64_t> &Mappings,
                                       std::string VarName) {
  llvm::Constant *MaptypesArrayInit =
      llvm::ConstantDataArray::get(M.getContext(), Mappings);
  auto *MaptypesArrayGlobal = new llvm::GlobalVariable(
      M, MaptypesArrayInit->getType(),
      /*isConstant=*/true, llvm::GlobalValue::PrivateLinkage, MaptypesArrayInit,
      VarName);
  MaptypesArrayGlobal->setUnnamedAddr(llvm::GlobalValue::UnnamedAddr::Global);
  return MaptypesArrayGlobal;
}

void OpenMPIRBuilder::createMapperAllocas(const LocationDescription &Loc,
                                          InsertPointTy AllocaIP,
                                          unsigned NumOperands,
                                          struct MapperAllocas &MapperAllocas) {
  if (!updateToLocation(Loc))
    return;

  auto *ArrI8PtrTy = ArrayType::get(Int8Ptr, NumOperands);
  auto *ArrI64Ty = ArrayType::get(Int64, NumOperands);
  Builder.restoreIP(AllocaIP);
  AllocaInst *ArgsBase = Builder.CreateAlloca(
      ArrI8PtrTy, /* ArraySize = */ nullptr, ".offload_baseptrs");
  AllocaInst *Args = Builder.CreateAlloca(ArrI8PtrTy, /* ArraySize = */ nullptr,
                                          ".offload_ptrs");
  AllocaInst *ArgSizes = Builder.CreateAlloca(
      ArrI64Ty, /* ArraySize = */ nullptr, ".offload_sizes");
  Builder.restoreIP(Loc.IP);
  MapperAllocas.ArgsBase = ArgsBase;
  MapperAllocas.Args = Args;
  MapperAllocas.ArgSizes = ArgSizes;
}

void OpenMPIRBuilder::emitMapperCall(const LocationDescription &Loc,
                                     Function *MapperFunc, Value *SrcLocInfo,
                                     Value *MaptypesArg, Value *MapnamesArg,
                                     struct MapperAllocas &MapperAllocas,
                                     int64_t DeviceID, unsigned NumOperands) {
  if (!updateToLocation(Loc))
    return;

  auto *ArrI8PtrTy = ArrayType::get(Int8Ptr, NumOperands);
  auto *ArrI64Ty = ArrayType::get(Int64, NumOperands);
  Value *ArgsBaseGEP =
      Builder.CreateInBoundsGEP(ArrI8PtrTy, MapperAllocas.ArgsBase,
                                {Builder.getInt32(0), Builder.getInt32(0)});
  Value *ArgsGEP =
      Builder.CreateInBoundsGEP(ArrI8PtrTy, MapperAllocas.Args,
                                {Builder.getInt32(0), Builder.getInt32(0)});
  Value *ArgSizesGEP =
      Builder.CreateInBoundsGEP(ArrI64Ty, MapperAllocas.ArgSizes,
                                {Builder.getInt32(0), Builder.getInt32(0)});
  Value *NullPtr =
      Constant::getNullValue(PointerType::getUnqual(Int8Ptr->getContext()));
  Builder.CreateCall(MapperFunc,
                     {SrcLocInfo, Builder.getInt64(DeviceID),
                      Builder.getInt32(NumOperands), ArgsBaseGEP, ArgsGEP,
                      ArgSizesGEP, MaptypesArg, MapnamesArg, NullPtr});
}

void OpenMPIRBuilder::emitOffloadingArraysArgument(IRBuilderBase &Builder,
                                                   TargetDataRTArgs &RTArgs,
                                                   TargetDataInfo &Info,
                                                   bool ForEndCall) {
  assert((!ForEndCall || Info.separateBeginEndCalls()) &&
         "expected region end call to runtime only when end call is separate");
  auto UnqualPtrTy = PointerType::getUnqual(M.getContext());
  auto VoidPtrTy = UnqualPtrTy;
  auto VoidPtrPtrTy = UnqualPtrTy;
  auto Int64Ty = Type::getInt64Ty(M.getContext());
  auto Int64PtrTy = UnqualPtrTy;

  if (!Info.NumberOfPtrs) {
    RTArgs.BasePointersArray = ConstantPointerNull::get(VoidPtrPtrTy);
    RTArgs.PointersArray = ConstantPointerNull::get(VoidPtrPtrTy);
    RTArgs.SizesArray = ConstantPointerNull::get(Int64PtrTy);
    RTArgs.MapTypesArray = ConstantPointerNull::get(Int64PtrTy);
    RTArgs.MapNamesArray = ConstantPointerNull::get(VoidPtrPtrTy);
    RTArgs.MappersArray = ConstantPointerNull::get(VoidPtrPtrTy);
    return;
  }

  RTArgs.BasePointersArray = Builder.CreateConstInBoundsGEP2_32(
      ArrayType::get(VoidPtrTy, Info.NumberOfPtrs),
      Info.RTArgs.BasePointersArray,
      /*Idx0=*/0, /*Idx1=*/0);
  RTArgs.PointersArray = Builder.CreateConstInBoundsGEP2_32(
      ArrayType::get(VoidPtrTy, Info.NumberOfPtrs), Info.RTArgs.PointersArray,
      /*Idx0=*/0,
      /*Idx1=*/0);
  RTArgs.SizesArray = Builder.CreateConstInBoundsGEP2_32(
      ArrayType::get(Int64Ty, Info.NumberOfPtrs), Info.RTArgs.SizesArray,
      /*Idx0=*/0, /*Idx1=*/0);
  RTArgs.MapTypesArray = Builder.CreateConstInBoundsGEP2_32(
      ArrayType::get(Int64Ty, Info.NumberOfPtrs),
      ForEndCall && Info.RTArgs.MapTypesArrayEnd ? Info.RTArgs.MapTypesArrayEnd
                                                 : Info.RTArgs.MapTypesArray,
      /*Idx0=*/0,
      /*Idx1=*/0);

  // Only emit the mapper information arrays if debug information is
  // requested.
  if (!Info.EmitDebug)
    RTArgs.MapNamesArray = ConstantPointerNull::get(VoidPtrPtrTy);
  else
    RTArgs.MapNamesArray = Builder.CreateConstInBoundsGEP2_32(
        ArrayType::get(VoidPtrTy, Info.NumberOfPtrs), Info.RTArgs.MapNamesArray,
        /*Idx0=*/0,
        /*Idx1=*/0);
  // If there is no user-defined mapper, set the mapper array to nullptr to
  // avoid an unnecessary data privatization
  if (!Info.HasMapper)
    RTArgs.MappersArray = ConstantPointerNull::get(VoidPtrPtrTy);
  else
    RTArgs.MappersArray =
        Builder.CreatePointerCast(Info.RTArgs.MappersArray, VoidPtrPtrTy);
}

void OpenMPIRBuilder::emitNonContiguousDescriptor(InsertPointTy AllocaIP,
                                                  InsertPointTy CodeGenIP,
                                                  MapInfosTy &CombinedInfo,
                                                  TargetDataInfo &Info) {
  MapInfosTy::StructNonContiguousInfo &NonContigInfo =
      CombinedInfo.NonContigInfo;

  // Build an array of struct descriptor_dim and then assign it to
  // offload_args.
  //
  // struct descriptor_dim {
  //  uint64_t offset;
  //  uint64_t count;
  //  uint64_t stride
  // };
  Type *Int64Ty = Builder.getInt64Ty();
  StructType *DimTy = StructType::create(
      M.getContext(), ArrayRef<Type *>({Int64Ty, Int64Ty, Int64Ty}),
      "struct.descriptor_dim");

  enum { OffsetFD = 0, CountFD, StrideFD };
  // We need two index variable here since the size of "Dims" is the same as
  // the size of Components, however, the size of offset, count, and stride is
  // equal to the size of base declaration that is non-contiguous.
  for (unsigned I = 0, L = 0, E = NonContigInfo.Dims.size(); I < E; ++I) {
    // Skip emitting ir if dimension size is 1 since it cannot be
    // non-contiguous.
    if (NonContigInfo.Dims[I] == 1)
      continue;
    Builder.restoreIP(AllocaIP);
    ArrayType *ArrayTy = ArrayType::get(DimTy, NonContigInfo.Dims[I]);
    AllocaInst *DimsAddr =
        Builder.CreateAlloca(ArrayTy, /* ArraySize = */ nullptr, "dims");
    Builder.restoreIP(CodeGenIP);
    for (unsigned II = 0, EE = NonContigInfo.Dims[I]; II < EE; ++II) {
      unsigned RevIdx = EE - II - 1;
      Value *DimsLVal = Builder.CreateInBoundsGEP(
          DimsAddr->getAllocatedType(), DimsAddr,
          {Builder.getInt64(0), Builder.getInt64(II)});
      // Offset
      Value *OffsetLVal = Builder.CreateStructGEP(DimTy, DimsLVal, OffsetFD);
      Builder.CreateAlignedStore(
          NonContigInfo.Offsets[L][RevIdx], OffsetLVal,
          M.getDataLayout().getPrefTypeAlign(OffsetLVal->getType()));
      // Count
      Value *CountLVal = Builder.CreateStructGEP(DimTy, DimsLVal, CountFD);
      Builder.CreateAlignedStore(
          NonContigInfo.Counts[L][RevIdx], CountLVal,
          M.getDataLayout().getPrefTypeAlign(CountLVal->getType()));
      // Stride
      Value *StrideLVal = Builder.CreateStructGEP(DimTy, DimsLVal, StrideFD);
      Builder.CreateAlignedStore(
          NonContigInfo.Strides[L][RevIdx], StrideLVal,
          M.getDataLayout().getPrefTypeAlign(CountLVal->getType()));
    }
    // args[I] = &dims
    Builder.restoreIP(CodeGenIP);
    Value *DAddr = Builder.CreatePointerBitCastOrAddrSpaceCast(
        DimsAddr, Builder.getPtrTy());
    Value *P = Builder.CreateConstInBoundsGEP2_32(
        ArrayType::get(Builder.getPtrTy(), Info.NumberOfPtrs),
        Info.RTArgs.PointersArray, 0, I);
    Builder.CreateAlignedStore(
        DAddr, P, M.getDataLayout().getPrefTypeAlign(Builder.getPtrTy()));
    ++L;
  }
}

void OpenMPIRBuilder::emitUDMapperArrayInitOrDel(
    Function *MapperFn, Value *MapperHandle, Value *Base, Value *Begin,
    Value *Size, Value *MapType, Value *MapName, TypeSize ElementSize,
    BasicBlock *ExitBB, bool IsInit) {
  StringRef Prefix = IsInit ? ".init" : ".del";

  // Evaluate if this is an array section.
  BasicBlock *BodyBB = BasicBlock::Create(
      M.getContext(), createPlatformSpecificName({"omp.array", Prefix}));
  Value *IsArray =
      Builder.CreateICmpSGT(Size, Builder.getInt64(1), "omp.arrayinit.isarray");
  Value *DeleteBit = Builder.CreateAnd(
      MapType,
      Builder.getInt64(
          static_cast<std::underlying_type_t<OpenMPOffloadMappingFlags>>(
              OpenMPOffloadMappingFlags::OMP_MAP_DELETE)));
  Value *DeleteCond;
  Value *Cond;
  if (IsInit) {
    // base != begin?
    Value *BaseIsBegin = Builder.CreateICmpNE(Base, Begin);
    // IsPtrAndObj?
    Value *PtrAndObjBit = Builder.CreateAnd(
        MapType,
        Builder.getInt64(
            static_cast<std::underlying_type_t<OpenMPOffloadMappingFlags>>(
                OpenMPOffloadMappingFlags::OMP_MAP_PTR_AND_OBJ)));
    PtrAndObjBit = Builder.CreateIsNotNull(PtrAndObjBit);
    BaseIsBegin = Builder.CreateAnd(BaseIsBegin, PtrAndObjBit);
    Cond = Builder.CreateOr(IsArray, BaseIsBegin);
    DeleteCond = Builder.CreateIsNull(
        DeleteBit,
        createPlatformSpecificName({"omp.array", Prefix, ".delete"}));
  } else {
    Cond = IsArray;
    DeleteCond = Builder.CreateIsNotNull(
        DeleteBit,
        createPlatformSpecificName({"omp.array", Prefix, ".delete"}));
  }
  Cond = Builder.CreateAnd(Cond, DeleteCond);
  Builder.CreateCondBr(Cond, BodyBB, ExitBB);

  emitBlock(BodyBB, MapperFn);
  // Get the array size by multiplying element size and element number (i.e., \p
  // Size).
  Value *ArraySize = Builder.CreateNUWMul(Size, Builder.getInt64(ElementSize));
  // Remove OMP_MAP_TO and OMP_MAP_FROM from the map type, so that it achieves
  // memory allocation/deletion purpose only.
  Value *MapTypeArg = Builder.CreateAnd(
      MapType,
      Builder.getInt64(
          ~static_cast<std::underlying_type_t<OpenMPOffloadMappingFlags>>(
              OpenMPOffloadMappingFlags::OMP_MAP_TO |
              OpenMPOffloadMappingFlags::OMP_MAP_FROM)));
  MapTypeArg = Builder.CreateOr(
      MapTypeArg,
      Builder.getInt64(
          static_cast<std::underlying_type_t<OpenMPOffloadMappingFlags>>(
              OpenMPOffloadMappingFlags::OMP_MAP_IMPLICIT)));

  // Call the runtime API __tgt_push_mapper_component to fill up the runtime
  // data structure.
  Value *OffloadingArgs[] = {MapperHandle, Base,       Begin,
                             ArraySize,    MapTypeArg, MapName};
  Builder.CreateCall(
      getOrCreateRuntimeFunction(M, OMPRTL___tgt_push_mapper_component),
      OffloadingArgs);
}

Expected<Function *> OpenMPIRBuilder::emitUserDefinedMapper(
    function_ref<MapInfosOrErrorTy(InsertPointTy CodeGenIP, llvm::Value *PtrPHI,
                                   llvm::Value *BeginArg)>
        GenMapInfoCB,
    Type *ElemTy, StringRef FuncName, CustomMapperCallbackTy CustomMapperCB) {
  SmallVector<Type *> Params;
  Params.emplace_back(Builder.getPtrTy());
  Params.emplace_back(Builder.getPtrTy());
  Params.emplace_back(Builder.getPtrTy());
  Params.emplace_back(Builder.getInt64Ty());
  Params.emplace_back(Builder.getInt64Ty());
  Params.emplace_back(Builder.getPtrTy());

  auto *FnTy =
      FunctionType::get(Builder.getVoidTy(), Params, /* IsVarArg */ false);

  SmallString<64> TyStr;
  raw_svector_ostream Out(TyStr);
  Function *MapperFn =
      Function::Create(FnTy, GlobalValue::InternalLinkage, FuncName, M);
  MapperFn->addFnAttr(Attribute::NoInline);
  MapperFn->addFnAttr(Attribute::NoUnwind);
  MapperFn->addParamAttr(0, Attribute::NoUndef);
  MapperFn->addParamAttr(1, Attribute::NoUndef);
  MapperFn->addParamAttr(2, Attribute::NoUndef);
  MapperFn->addParamAttr(3, Attribute::NoUndef);
  MapperFn->addParamAttr(4, Attribute::NoUndef);
  MapperFn->addParamAttr(5, Attribute::NoUndef);

  // Start the mapper function code generation.
  BasicBlock *EntryBB = BasicBlock::Create(M.getContext(), "entry", MapperFn);
  auto SavedIP = Builder.saveIP();
  Builder.SetInsertPoint(EntryBB);

  Value *MapperHandle = MapperFn->getArg(0);
  Value *BaseIn = MapperFn->getArg(1);
  Value *BeginIn = MapperFn->getArg(2);
  Value *Size = MapperFn->getArg(3);
  Value *MapType = MapperFn->getArg(4);
  Value *MapName = MapperFn->getArg(5);

  // Compute the starting and end addresses of array elements.
  // Prepare common arguments for array initiation and deletion.
  // Convert the size in bytes into the number of array elements.
  TypeSize ElementSize = M.getDataLayout().getTypeStoreSize(ElemTy);
  Size = Builder.CreateExactUDiv(Size, Builder.getInt64(ElementSize));
  Value *PtrBegin = Builder.CreateBitCast(BeginIn, Builder.getPtrTy());
  Value *PtrEnd = Builder.CreateGEP(ElemTy, PtrBegin, Size);

  // Emit array initiation if this is an array section and \p MapType indicates
  // that memory allocation is required.
  BasicBlock *HeadBB = BasicBlock::Create(M.getContext(), "omp.arraymap.head");
  emitUDMapperArrayInitOrDel(MapperFn, MapperHandle, BaseIn, BeginIn, Size,
                             MapType, MapName, ElementSize, HeadBB,
                             /*IsInit=*/true);

  // Emit a for loop to iterate through SizeArg of elements and map all of them.

  // Emit the loop header block.
  emitBlock(HeadBB, MapperFn);
  BasicBlock *BodyBB = BasicBlock::Create(M.getContext(), "omp.arraymap.body");
  BasicBlock *DoneBB = BasicBlock::Create(M.getContext(), "omp.done");
  // Evaluate whether the initial condition is satisfied.
  Value *IsEmpty =
      Builder.CreateICmpEQ(PtrBegin, PtrEnd, "omp.arraymap.isempty");
  Builder.CreateCondBr(IsEmpty, DoneBB, BodyBB);

  // Emit the loop body block.
  emitBlock(BodyBB, MapperFn);
  BasicBlock *LastBB = BodyBB;
  PHINode *PtrPHI =
      Builder.CreatePHI(PtrBegin->getType(), 2, "omp.arraymap.ptrcurrent");
  PtrPHI->addIncoming(PtrBegin, HeadBB);

  // Get map clause information. Fill up the arrays with all mapped variables.
  MapInfosOrErrorTy Info = GenMapInfoCB(Builder.saveIP(), PtrPHI, BeginIn);
  if (!Info)
    return Info.takeError();

  // Call the runtime API __tgt_mapper_num_components to get the number of
  // pre-existing components.
  Value *OffloadingArgs[] = {MapperHandle};
  Value *PreviousSize = Builder.CreateCall(
      getOrCreateRuntimeFunction(M, OMPRTL___tgt_mapper_num_components),
      OffloadingArgs);
  Value *ShiftedPreviousSize =
      Builder.CreateShl(PreviousSize, Builder.getInt64(getFlagMemberOffset()));

  // Fill up the runtime mapper handle for all components.
  for (unsigned I = 0; I < Info->BasePointers.size(); ++I) {
    Value *CurBaseArg =
        Builder.CreateBitCast(Info->BasePointers[I], Builder.getPtrTy());
    Value *CurBeginArg =
        Builder.CreateBitCast(Info->Pointers[I], Builder.getPtrTy());
    Value *CurSizeArg = Info->Sizes[I];
    Value *CurNameArg = Info->Names.size()
                            ? Info->Names[I]
                            : Constant::getNullValue(Builder.getPtrTy());

    // Extract the MEMBER_OF field from the map type.
    Value *OriMapType = Builder.getInt64(
        static_cast<std::underlying_type_t<OpenMPOffloadMappingFlags>>(
            Info->Types[I]));
    Value *MemberMapType =
        Builder.CreateNUWAdd(OriMapType, ShiftedPreviousSize);

    // Combine the map type inherited from user-defined mapper with that
    // specified in the program. According to the OMP_MAP_TO and OMP_MAP_FROM
    // bits of the \a MapType, which is the input argument of the mapper
    // function, the following code will set the OMP_MAP_TO and OMP_MAP_FROM
    // bits of MemberMapType.
    // [OpenMP 5.0], 1.2.6. map-type decay.
    //        | alloc |  to   | from  | tofrom | release | delete
    // ----------------------------------------------------------
    // alloc  | alloc | alloc | alloc | alloc  | release | delete
    // to     | alloc |  to   | alloc |   to   | release | delete
    // from   | alloc | alloc | from  |  from  | release | delete
    // tofrom | alloc |  to   | from  | tofrom | release | delete
    Value *LeftToFrom = Builder.CreateAnd(
        MapType,
        Builder.getInt64(
            static_cast<std::underlying_type_t<OpenMPOffloadMappingFlags>>(
                OpenMPOffloadMappingFlags::OMP_MAP_TO |
                OpenMPOffloadMappingFlags::OMP_MAP_FROM)));
    BasicBlock *AllocBB = BasicBlock::Create(M.getContext(), "omp.type.alloc");
    BasicBlock *AllocElseBB =
        BasicBlock::Create(M.getContext(), "omp.type.alloc.else");
    BasicBlock *ToBB = BasicBlock::Create(M.getContext(), "omp.type.to");
    BasicBlock *ToElseBB =
        BasicBlock::Create(M.getContext(), "omp.type.to.else");
    BasicBlock *FromBB = BasicBlock::Create(M.getContext(), "omp.type.from");
    BasicBlock *EndBB = BasicBlock::Create(M.getContext(), "omp.type.end");
    Value *IsAlloc = Builder.CreateIsNull(LeftToFrom);
    Builder.CreateCondBr(IsAlloc, AllocBB, AllocElseBB);
    // In case of alloc, clear OMP_MAP_TO and OMP_MAP_FROM.
    emitBlock(AllocBB, MapperFn);
    Value *AllocMapType = Builder.CreateAnd(
        MemberMapType,
        Builder.getInt64(
            ~static_cast<std::underlying_type_t<OpenMPOffloadMappingFlags>>(
                OpenMPOffloadMappingFlags::OMP_MAP_TO |
                OpenMPOffloadMappingFlags::OMP_MAP_FROM)));
    Builder.CreateBr(EndBB);
    emitBlock(AllocElseBB, MapperFn);
    Value *IsTo = Builder.CreateICmpEQ(
        LeftToFrom,
        Builder.getInt64(
            static_cast<std::underlying_type_t<OpenMPOffloadMappingFlags>>(
                OpenMPOffloadMappingFlags::OMP_MAP_TO)));
    Builder.CreateCondBr(IsTo, ToBB, ToElseBB);
    // In case of to, clear OMP_MAP_FROM.
    emitBlock(ToBB, MapperFn);
    Value *ToMapType = Builder.CreateAnd(
        MemberMapType,
        Builder.getInt64(
            ~static_cast<std::underlying_type_t<OpenMPOffloadMappingFlags>>(
                OpenMPOffloadMappingFlags::OMP_MAP_FROM)));
    Builder.CreateBr(EndBB);
    emitBlock(ToElseBB, MapperFn);
    Value *IsFrom = Builder.CreateICmpEQ(
        LeftToFrom,
        Builder.getInt64(
            static_cast<std::underlying_type_t<OpenMPOffloadMappingFlags>>(
                OpenMPOffloadMappingFlags::OMP_MAP_FROM)));
    Builder.CreateCondBr(IsFrom, FromBB, EndBB);
    // In case of from, clear OMP_MAP_TO.
    emitBlock(FromBB, MapperFn);
    Value *FromMapType = Builder.CreateAnd(
        MemberMapType,
        Builder.getInt64(
            ~static_cast<std::underlying_type_t<OpenMPOffloadMappingFlags>>(
                OpenMPOffloadMappingFlags::OMP_MAP_TO)));
    // In case of tofrom, do nothing.
    emitBlock(EndBB, MapperFn);
    LastBB = EndBB;
    PHINode *CurMapType =
        Builder.CreatePHI(Builder.getInt64Ty(), 4, "omp.maptype");
    CurMapType->addIncoming(AllocMapType, AllocBB);
    CurMapType->addIncoming(ToMapType, ToBB);
    CurMapType->addIncoming(FromMapType, FromBB);
    CurMapType->addIncoming(MemberMapType, ToElseBB);

    Value *OffloadingArgs[] = {MapperHandle, CurBaseArg, CurBeginArg,
                               CurSizeArg,   CurMapType, CurNameArg};

    auto ChildMapperFn = CustomMapperCB(I);
    if (!ChildMapperFn)
      return ChildMapperFn.takeError();
    if (*ChildMapperFn) {
      // Call the corresponding mapper function.
      Builder.CreateCall(*ChildMapperFn, OffloadingArgs)->setDoesNotThrow();
    } else {
      // Call the runtime API __tgt_push_mapper_component to fill up the runtime
      // data structure.
      Builder.CreateCall(
          getOrCreateRuntimeFunction(M, OMPRTL___tgt_push_mapper_component),
          OffloadingArgs);
    }
  }

  // Update the pointer to point to the next element that needs to be mapped,
  // and check whether we have mapped all elements.
  Value *PtrNext = Builder.CreateConstGEP1_32(ElemTy, PtrPHI, /*Idx0=*/1,
                                              "omp.arraymap.next");
  PtrPHI->addIncoming(PtrNext, LastBB);
  Value *IsDone = Builder.CreateICmpEQ(PtrNext, PtrEnd, "omp.arraymap.isdone");
  BasicBlock *ExitBB = BasicBlock::Create(M.getContext(), "omp.arraymap.exit");
  Builder.CreateCondBr(IsDone, ExitBB, BodyBB);

  emitBlock(ExitBB, MapperFn);
  // Emit array deletion if this is an array section and \p MapType indicates
  // that deletion is required.
  emitUDMapperArrayInitOrDel(MapperFn, MapperHandle, BaseIn, BeginIn, Size,
                             MapType, MapName, ElementSize, DoneBB,
                             /*IsInit=*/false);

  // Emit the function exit block.
  emitBlock(DoneBB, MapperFn, /*IsFinished=*/true);

  Builder.CreateRetVoid();
  Builder.restoreIP(SavedIP);
  return MapperFn;
}

Error OpenMPIRBuilder::emitOffloadingArrays(
    InsertPointTy AllocaIP, InsertPointTy CodeGenIP, MapInfosTy &CombinedInfo,
    TargetDataInfo &Info, CustomMapperCallbackTy CustomMapperCB,
    bool IsNonContiguous,
    function_ref<void(unsigned int, Value *)> DeviceAddrCB) {

  // Reset the array information.
  Info.clearArrayInfo();
  Info.NumberOfPtrs = CombinedInfo.BasePointers.size();

  if (Info.NumberOfPtrs == 0)
    return Error::success();

  Builder.restoreIP(AllocaIP);
  // Detect if we have any capture size requiring runtime evaluation of the
  // size so that a constant array could be eventually used.
  ArrayType *PointerArrayType =
      ArrayType::get(Builder.getPtrTy(), Info.NumberOfPtrs);

  Info.RTArgs.BasePointersArray = Builder.CreateAlloca(
      PointerArrayType, /* ArraySize = */ nullptr, ".offload_baseptrs");

  Info.RTArgs.PointersArray = Builder.CreateAlloca(
      PointerArrayType, /* ArraySize = */ nullptr, ".offload_ptrs");
  AllocaInst *MappersArray = Builder.CreateAlloca(
      PointerArrayType, /* ArraySize = */ nullptr, ".offload_mappers");
  Info.RTArgs.MappersArray = MappersArray;

  // If we don't have any VLA types or other types that require runtime
  // evaluation, we can use a constant array for the map sizes, otherwise we
  // need to fill up the arrays as we do for the pointers.
  Type *Int64Ty = Builder.getInt64Ty();
  SmallVector<Constant *> ConstSizes(CombinedInfo.Sizes.size(),
                                     ConstantInt::get(Int64Ty, 0));
  SmallBitVector RuntimeSizes(CombinedInfo.Sizes.size());
  for (unsigned I = 0, E = CombinedInfo.Sizes.size(); I < E; ++I) {
    if (auto *CI = dyn_cast<Constant>(CombinedInfo.Sizes[I])) {
      if (!isa<ConstantExpr>(CI) && !isa<GlobalValue>(CI)) {
        if (IsNonContiguous &&
            static_cast<std::underlying_type_t<OpenMPOffloadMappingFlags>>(
                CombinedInfo.Types[I] &
                OpenMPOffloadMappingFlags::OMP_MAP_NON_CONTIG))
          ConstSizes[I] =
              ConstantInt::get(Int64Ty, CombinedInfo.NonContigInfo.Dims[I]);
        else
          ConstSizes[I] = CI;
        continue;
      }
    }
    RuntimeSizes.set(I);
  }

  if (RuntimeSizes.all()) {
    ArrayType *SizeArrayType = ArrayType::get(Int64Ty, Info.NumberOfPtrs);
    Info.RTArgs.SizesArray = Builder.CreateAlloca(
        SizeArrayType, /* ArraySize = */ nullptr, ".offload_sizes");
    Builder.restoreIP(CodeGenIP);
  } else {
    auto *SizesArrayInit = ConstantArray::get(
        ArrayType::get(Int64Ty, ConstSizes.size()), ConstSizes);
    std::string Name = createPlatformSpecificName({"offload_sizes"});
    auto *SizesArrayGbl =
        new GlobalVariable(M, SizesArrayInit->getType(), /*isConstant=*/true,
                           GlobalValue::PrivateLinkage, SizesArrayInit, Name);
    SizesArrayGbl->setUnnamedAddr(GlobalValue::UnnamedAddr::Global);

    if (!RuntimeSizes.any()) {
      Info.RTArgs.SizesArray = SizesArrayGbl;
    } else {
      unsigned IndexSize = M.getDataLayout().getIndexSizeInBits(0);
      Align OffloadSizeAlign = M.getDataLayout().getABIIntegerTypeAlignment(64);
      ArrayType *SizeArrayType = ArrayType::get(Int64Ty, Info.NumberOfPtrs);
      AllocaInst *Buffer = Builder.CreateAlloca(
          SizeArrayType, /* ArraySize = */ nullptr, ".offload_sizes");
      Buffer->setAlignment(OffloadSizeAlign);
      Builder.restoreIP(CodeGenIP);
      Builder.CreateMemCpy(
          Buffer, M.getDataLayout().getPrefTypeAlign(Buffer->getType()),
          SizesArrayGbl, OffloadSizeAlign,
          Builder.getIntN(
              IndexSize,
              Buffer->getAllocationSize(M.getDataLayout())->getFixedValue()));

      Info.RTArgs.SizesArray = Buffer;
    }
    Builder.restoreIP(CodeGenIP);
  }

  // The map types are always constant so we don't need to generate code to
  // fill arrays. Instead, we create an array constant.
  SmallVector<uint64_t, 4> Mapping;
  for (auto mapFlag : CombinedInfo.Types)
    Mapping.push_back(
        static_cast<std::underlying_type_t<OpenMPOffloadMappingFlags>>(
            mapFlag));
  std::string MaptypesName = createPlatformSpecificName({"offload_maptypes"});
  auto *MapTypesArrayGbl = createOffloadMaptypes(Mapping, MaptypesName);
  Info.RTArgs.MapTypesArray = MapTypesArrayGbl;

  // The information types are only built if provided.
  if (!CombinedInfo.Names.empty()) {
    std::string MapnamesName = createPlatformSpecificName({"offload_mapnames"});
    auto *MapNamesArrayGbl =
        createOffloadMapnames(CombinedInfo.Names, MapnamesName);
    Info.RTArgs.MapNamesArray = MapNamesArrayGbl;
    Info.EmitDebug = true;
  } else {
    Info.RTArgs.MapNamesArray =
        Constant::getNullValue(PointerType::getUnqual(Builder.getContext()));
    Info.EmitDebug = false;
  }

  // If there's a present map type modifier, it must not be applied to the end
  // of a region, so generate a separate map type array in that case.
  if (Info.separateBeginEndCalls()) {
    bool EndMapTypesDiffer = false;
    for (uint64_t &Type : Mapping) {
      if (Type & static_cast<std::underlying_type_t<OpenMPOffloadMappingFlags>>(
                     OpenMPOffloadMappingFlags::OMP_MAP_PRESENT)) {
        Type &= ~static_cast<std::underlying_type_t<OpenMPOffloadMappingFlags>>(
            OpenMPOffloadMappingFlags::OMP_MAP_PRESENT);
        EndMapTypesDiffer = true;
      }
    }
    if (EndMapTypesDiffer) {
      MapTypesArrayGbl = createOffloadMaptypes(Mapping, MaptypesName);
      Info.RTArgs.MapTypesArrayEnd = MapTypesArrayGbl;
    }
  }

  PointerType *PtrTy = Builder.getPtrTy();
  for (unsigned I = 0; I < Info.NumberOfPtrs; ++I) {
    Value *BPVal = CombinedInfo.BasePointers[I];
    Value *BP = Builder.CreateConstInBoundsGEP2_32(
        ArrayType::get(PtrTy, Info.NumberOfPtrs), Info.RTArgs.BasePointersArray,
        0, I);
    Builder.CreateAlignedStore(BPVal, BP,
                               M.getDataLayout().getPrefTypeAlign(PtrTy));

    if (Info.requiresDevicePointerInfo()) {
      if (CombinedInfo.DevicePointers[I] == DeviceInfoTy::Pointer) {
        CodeGenIP = Builder.saveIP();
        Builder.restoreIP(AllocaIP);
        Info.DevicePtrInfoMap[BPVal] = {BP, Builder.CreateAlloca(PtrTy)};
        Builder.restoreIP(CodeGenIP);
        if (DeviceAddrCB)
          DeviceAddrCB(I, Info.DevicePtrInfoMap[BPVal].second);
      } else if (CombinedInfo.DevicePointers[I] == DeviceInfoTy::Address) {
        Info.DevicePtrInfoMap[BPVal] = {BP, BP};
        if (DeviceAddrCB)
          DeviceAddrCB(I, BP);
      }
    }

    Value *PVal = CombinedInfo.Pointers[I];
    Value *P = Builder.CreateConstInBoundsGEP2_32(
        ArrayType::get(PtrTy, Info.NumberOfPtrs), Info.RTArgs.PointersArray, 0,
        I);
    // TODO: Check alignment correct.
    Builder.CreateAlignedStore(PVal, P,
                               M.getDataLayout().getPrefTypeAlign(PtrTy));

    if (RuntimeSizes.test(I)) {
      Value *S = Builder.CreateConstInBoundsGEP2_32(
          ArrayType::get(Int64Ty, Info.NumberOfPtrs), Info.RTArgs.SizesArray,
          /*Idx0=*/0,
          /*Idx1=*/I);
      Builder.CreateAlignedStore(Builder.CreateIntCast(CombinedInfo.Sizes[I],
                                                       Int64Ty,
                                                       /*isSigned=*/true),
                                 S, M.getDataLayout().getPrefTypeAlign(PtrTy));
    }
    // Fill up the mapper array.
    unsigned IndexSize = M.getDataLayout().getIndexSizeInBits(0);
    Value *MFunc = ConstantPointerNull::get(PtrTy);

    auto CustomMFunc = CustomMapperCB(I);
    if (!CustomMFunc)
      return CustomMFunc.takeError();
    if (*CustomMFunc)
      MFunc = Builder.CreatePointerCast(*CustomMFunc, PtrTy);

    Value *MAddr = Builder.CreateInBoundsGEP(
        MappersArray->getAllocatedType(), MappersArray,
        {Builder.getIntN(IndexSize, 0), Builder.getIntN(IndexSize, I)});
    Builder.CreateAlignedStore(
        MFunc, MAddr, M.getDataLayout().getPrefTypeAlign(MAddr->getType()));
  }

  if (!IsNonContiguous || CombinedInfo.NonContigInfo.Offsets.empty() ||
      Info.NumberOfPtrs == 0)
    return Error::success();
  emitNonContiguousDescriptor(AllocaIP, CodeGenIP, CombinedInfo, Info);
  return Error::success();
}

void OpenMPIRBuilder::emitBranch(BasicBlock *Target) {
  BasicBlock *CurBB = Builder.GetInsertBlock();

  if (!CurBB || CurBB->getTerminator()) {
    // If there is no insert point or the previous block is already
    // terminated, don't touch it.
  } else {
    // Otherwise, create a fall-through branch.
    Builder.CreateBr(Target);
  }

  Builder.ClearInsertionPoint();
}

void OpenMPIRBuilder::emitBlock(BasicBlock *BB, Function *CurFn,
                                bool IsFinished) {
  BasicBlock *CurBB = Builder.GetInsertBlock();

  // Fall out of the current block (if necessary).
  emitBranch(BB);

  if (IsFinished && BB->use_empty()) {
    BB->eraseFromParent();
    return;
  }

  // Place the block after the current block, if possible, or else at
  // the end of the function.
  if (CurBB && CurBB->getParent())
    CurFn->insert(std::next(CurBB->getIterator()), BB);
  else
    CurFn->insert(CurFn->end(), BB);
  Builder.SetInsertPoint(BB);
}

Error OpenMPIRBuilder::emitIfClause(Value *Cond, BodyGenCallbackTy ThenGen,
                                    BodyGenCallbackTy ElseGen,
                                    InsertPointTy AllocaIP) {
  // If the condition constant folds and can be elided, try to avoid emitting
  // the condition and the dead arm of the if/else.
  if (auto *CI = dyn_cast<ConstantInt>(Cond)) {
    auto CondConstant = CI->getSExtValue();
    if (CondConstant)
      return ThenGen(AllocaIP, Builder.saveIP());

    return ElseGen(AllocaIP, Builder.saveIP());
  }

  Function *CurFn = Builder.GetInsertBlock()->getParent();

  // Otherwise, the condition did not fold, or we couldn't elide it.  Just
  // emit the conditional branch.
  BasicBlock *ThenBlock = BasicBlock::Create(M.getContext(), "omp_if.then");
  BasicBlock *ElseBlock = BasicBlock::Create(M.getContext(), "omp_if.else");
  BasicBlock *ContBlock = BasicBlock::Create(M.getContext(), "omp_if.end");
  Builder.CreateCondBr(Cond, ThenBlock, ElseBlock);
  // Emit the 'then' code.
  emitBlock(ThenBlock, CurFn);
  if (Error Err = ThenGen(AllocaIP, Builder.saveIP()))
    return Err;
  emitBranch(ContBlock);
  // Emit the 'else' code if present.
  // There is no need to emit line number for unconditional branch.
  emitBlock(ElseBlock, CurFn);
  if (Error Err = ElseGen(AllocaIP, Builder.saveIP()))
    return Err;
  // There is no need to emit line number for unconditional branch.
  emitBranch(ContBlock);
  // Emit the continuation block for code after the if.
  emitBlock(ContBlock, CurFn, /*IsFinished=*/true);
  return Error::success();
}

bool OpenMPIRBuilder::checkAndEmitFlushAfterAtomic(
    const LocationDescription &Loc, llvm::AtomicOrdering AO, AtomicKind AK) {
  assert(!(AO == AtomicOrdering::NotAtomic ||
           AO == llvm::AtomicOrdering::Unordered) &&
         "Unexpected Atomic Ordering.");

  bool Flush = false;
  llvm::AtomicOrdering FlushAO = AtomicOrdering::Monotonic;

  switch (AK) {
  case Read:
    if (AO == AtomicOrdering::Acquire || AO == AtomicOrdering::AcquireRelease ||
        AO == AtomicOrdering::SequentiallyConsistent) {
      FlushAO = AtomicOrdering::Acquire;
      Flush = true;
    }
    break;
  case Write:
  case Compare:
  case Update:
    if (AO == AtomicOrdering::Release || AO == AtomicOrdering::AcquireRelease ||
        AO == AtomicOrdering::SequentiallyConsistent) {
      FlushAO = AtomicOrdering::Release;
      Flush = true;
    }
    break;
  case Capture:
    switch (AO) {
    case AtomicOrdering::Acquire:
      FlushAO = AtomicOrdering::Acquire;
      Flush = true;
      break;
    case AtomicOrdering::Release:
      FlushAO = AtomicOrdering::Release;
      Flush = true;
      break;
    case AtomicOrdering::AcquireRelease:
    case AtomicOrdering::SequentiallyConsistent:
      FlushAO = AtomicOrdering::AcquireRelease;
      Flush = true;
      break;
    default:
      // do nothing - leave silently.
      break;
    }
  }

  if (Flush) {
    // Currently Flush RT call still doesn't take memory_ordering, so for when
    // that happens, this tries to do the resolution of which atomic ordering
    // to use with but issue the flush call
    // TODO: pass `FlushAO` after memory ordering support is added
    (void)FlushAO;
    emitFlush(Loc);
  }

  // for AO == AtomicOrdering::Monotonic and  all other case combinations
  // do nothing
  return Flush;
}

OpenMPIRBuilder::InsertPointTy
OpenMPIRBuilder::createAtomicRead(const LocationDescription &Loc,
                                  AtomicOpValue &X, AtomicOpValue &V,
                                  AtomicOrdering AO, InsertPointTy AllocaIP) {
  if (!updateToLocation(Loc))
    return Loc.IP;

  assert(X.Var->getType()->isPointerTy() &&
         "OMP Atomic expects a pointer to target memory");
  Type *XElemTy = X.ElemTy;
  assert((XElemTy->isFloatingPointTy() || XElemTy->isIntegerTy() ||
          XElemTy->isPointerTy() || XElemTy->isStructTy()) &&
         "OMP atomic read expected a scalar type");

  Value *XRead = nullptr;

  if (XElemTy->isIntegerTy()) {
    LoadInst *XLD =
        Builder.CreateLoad(XElemTy, X.Var, X.IsVolatile, "omp.atomic.read");
    XLD->setAtomic(AO);
    XRead = cast<Value>(XLD);
  } else if (XElemTy->isStructTy()) {
    // FIXME: Add checks to ensure __atomic_load is emitted iff the
    // target does not support `atomicrmw` of the size of the struct
    LoadInst *OldVal = Builder.CreateLoad(XElemTy, X.Var, "omp.atomic.read");
    OldVal->setAtomic(AO);
    const DataLayout &LoadDL = OldVal->getModule()->getDataLayout();
    unsigned LoadSize =
        LoadDL.getTypeStoreSize(OldVal->getPointerOperand()->getType());
    OpenMPIRBuilder::AtomicInfo atomicInfo(
        &Builder, XElemTy, LoadSize * 8, LoadSize * 8, OldVal->getAlign(),
        OldVal->getAlign(), true /* UseLibcall */, AllocaIP, X.Var);
    auto AtomicLoadRes = atomicInfo.EmitAtomicLoadLibcall(AO);
    XRead = AtomicLoadRes.first;
    OldVal->eraseFromParent();
  } else {
    // We need to perform atomic op as integer
    IntegerType *IntCastTy =
        IntegerType::get(M.getContext(), XElemTy->getScalarSizeInBits());
    LoadInst *XLoad =
        Builder.CreateLoad(IntCastTy, X.Var, X.IsVolatile, "omp.atomic.load");
    XLoad->setAtomic(AO);
    if (XElemTy->isFloatingPointTy()) {
      XRead = Builder.CreateBitCast(XLoad, XElemTy, "atomic.flt.cast");
    } else {
      XRead = Builder.CreateIntToPtr(XLoad, XElemTy, "atomic.ptr.cast");
    }
  }
  checkAndEmitFlushAfterAtomic(Loc, AO, AtomicKind::Read);
  if (XRead->getType() != V.Var->getType())
    XRead = emitImplicitCast(Builder, XRead, V.Var);
  Builder.CreateStore(XRead, V.Var, V.IsVolatile);
  return Builder.saveIP();
}

OpenMPIRBuilder::InsertPointTy
OpenMPIRBuilder::createAtomicWrite(const LocationDescription &Loc,
                                   AtomicOpValue &X, Value *Expr,
                                   AtomicOrdering AO) {
  if (!updateToLocation(Loc))
    return Loc.IP;

  assert(X.Var->getType()->isPointerTy() &&
         "OMP Atomic expects a pointer to target memory");
  Type *XElemTy = X.ElemTy;
  assert((XElemTy->isFloatingPointTy() || XElemTy->isIntegerTy() ||
          XElemTy->isPointerTy()) &&
         "OMP atomic write expected a scalar type");

  if (XElemTy->isIntegerTy()) {
    StoreInst *XSt = Builder.CreateStore(Expr, X.Var, X.IsVolatile);
    XSt->setAtomic(AO);
  } else {
    // We need to bitcast and perform atomic op as integers
    IntegerType *IntCastTy =
        IntegerType::get(M.getContext(), XElemTy->getScalarSizeInBits());
    Value *ExprCast =
        Builder.CreateBitCast(Expr, IntCastTy, "atomic.src.int.cast");
    StoreInst *XSt = Builder.CreateStore(ExprCast, X.Var, X.IsVolatile);
    XSt->setAtomic(AO);
  }

  checkAndEmitFlushAfterAtomic(Loc, AO, AtomicKind::Write);
  return Builder.saveIP();
}

OpenMPIRBuilder::InsertPointOrErrorTy OpenMPIRBuilder::createAtomicUpdate(
    const LocationDescription &Loc, InsertPointTy AllocaIP, AtomicOpValue &X,
    Value *Expr, AtomicOrdering AO, AtomicRMWInst::BinOp RMWOp,
    AtomicUpdateCallbackTy &UpdateOp, bool IsXBinopExpr) {
  assert(!isConflictIP(Loc.IP, AllocaIP) && "IPs must not be ambiguous");
  if (!updateToLocation(Loc))
    return Loc.IP;

  LLVM_DEBUG({
    Type *XTy = X.Var->getType();
    assert(XTy->isPointerTy() &&
           "OMP Atomic expects a pointer to target memory");
    Type *XElemTy = X.ElemTy;
    assert((XElemTy->isFloatingPointTy() || XElemTy->isIntegerTy() ||
            XElemTy->isPointerTy()) &&
           "OMP atomic update expected a scalar type");
    assert((RMWOp != AtomicRMWInst::Max) && (RMWOp != AtomicRMWInst::Min) &&
           (RMWOp != AtomicRMWInst::UMax) && (RMWOp != AtomicRMWInst::UMin) &&
           "OpenMP atomic does not support LT or GT operations");
  });

  Expected<std::pair<Value *, Value *>> AtomicResult =
      emitAtomicUpdate(AllocaIP, X.Var, X.ElemTy, Expr, AO, RMWOp, UpdateOp,
                       X.IsVolatile, IsXBinopExpr);
  if (!AtomicResult)
    return AtomicResult.takeError();
  checkAndEmitFlushAfterAtomic(Loc, AO, AtomicKind::Update);
  return Builder.saveIP();
}

// FIXME: Duplicating AtomicExpand
Value *OpenMPIRBuilder::emitRMWOpAsInstruction(Value *Src1, Value *Src2,
                                               AtomicRMWInst::BinOp RMWOp) {
  switch (RMWOp) {
  case AtomicRMWInst::Add:
    return Builder.CreateAdd(Src1, Src2);
  case AtomicRMWInst::Sub:
    return Builder.CreateSub(Src1, Src2);
  case AtomicRMWInst::And:
    return Builder.CreateAnd(Src1, Src2);
  case AtomicRMWInst::Nand:
    return Builder.CreateNeg(Builder.CreateAnd(Src1, Src2));
  case AtomicRMWInst::Or:
    return Builder.CreateOr(Src1, Src2);
  case AtomicRMWInst::Xor:
    return Builder.CreateXor(Src1, Src2);
  case AtomicRMWInst::Xchg:
  case AtomicRMWInst::FAdd:
  case AtomicRMWInst::FSub:
  case AtomicRMWInst::BAD_BINOP:
  case AtomicRMWInst::Max:
  case AtomicRMWInst::Min:
  case AtomicRMWInst::UMax:
  case AtomicRMWInst::UMin:
  case AtomicRMWInst::FMax:
  case AtomicRMWInst::FMin:
  case AtomicRMWInst::UIncWrap:
  case AtomicRMWInst::UDecWrap:
  case AtomicRMWInst::USubCond:
  case AtomicRMWInst::USubSat:
    llvm_unreachable("Unsupported atomic update operation");
  }
  llvm_unreachable("Unsupported atomic update operation");
}

Expected<std::pair<Value *, Value *>> OpenMPIRBuilder::emitAtomicUpdate(
    InsertPointTy AllocaIP, Value *X, Type *XElemTy, Value *Expr,
    AtomicOrdering AO, AtomicRMWInst::BinOp RMWOp,
    AtomicUpdateCallbackTy &UpdateOp, bool VolatileX, bool IsXBinopExpr) {
  // TODO: handle the case where XElemTy is not byte-sized or not a power of 2
  // or a complex datatype.
  bool emitRMWOp = false;
  switch (RMWOp) {
  case AtomicRMWInst::Add:
  case AtomicRMWInst::And:
  case AtomicRMWInst::Nand:
  case AtomicRMWInst::Or:
  case AtomicRMWInst::Xor:
  case AtomicRMWInst::Xchg:
    emitRMWOp = XElemTy;
    break;
  case AtomicRMWInst::Sub:
    emitRMWOp = (IsXBinopExpr && XElemTy);
    break;
  default:
    emitRMWOp = false;
  }
  emitRMWOp &= XElemTy->isIntegerTy();

  std::pair<Value *, Value *> Res;
  if (emitRMWOp) {
    Res.first = Builder.CreateAtomicRMW(RMWOp, X, Expr, llvm::MaybeAlign(), AO);
    // not needed except in case of postfix captures. Generate anyway for
    // consistency with the else part. Will be removed with any DCE pass.
    // AtomicRMWInst::Xchg does not have a coressponding instruction.
    if (RMWOp == AtomicRMWInst::Xchg)
      Res.second = Res.first;
    else
      Res.second = emitRMWOpAsInstruction(Res.first, Expr, RMWOp);
  } else if (RMWOp == llvm::AtomicRMWInst::BinOp::BAD_BINOP &&
             XElemTy->isStructTy()) {
    LoadInst *OldVal =
        Builder.CreateLoad(XElemTy, X, X->getName() + ".atomic.load");
    OldVal->setAtomic(AO);
    const DataLayout &LoadDL = OldVal->getModule()->getDataLayout();
    unsigned LoadSize =
        LoadDL.getTypeStoreSize(OldVal->getPointerOperand()->getType());

    OpenMPIRBuilder::AtomicInfo atomicInfo(
        &Builder, XElemTy, LoadSize * 8, LoadSize * 8, OldVal->getAlign(),
        OldVal->getAlign(), true /* UseLibcall */, AllocaIP, X);
    auto AtomicLoadRes = atomicInfo.EmitAtomicLoadLibcall(AO);
    BasicBlock *CurBB = Builder.GetInsertBlock();
    Instruction *CurBBTI = CurBB->getTerminator();
    CurBBTI = CurBBTI ? CurBBTI : Builder.CreateUnreachable();
    BasicBlock *ExitBB =
        CurBB->splitBasicBlock(CurBBTI, X->getName() + ".atomic.exit");
    BasicBlock *ContBB = CurBB->splitBasicBlock(CurBB->getTerminator(),
                                                X->getName() + ".atomic.cont");
    ContBB->getTerminator()->eraseFromParent();
    Builder.restoreIP(AllocaIP);
    AllocaInst *NewAtomicAddr = Builder.CreateAlloca(XElemTy);
    NewAtomicAddr->setName(X->getName() + "x.new.val");
    Builder.SetInsertPoint(ContBB);
    llvm::PHINode *PHI = Builder.CreatePHI(OldVal->getType(), 2);
    PHI->addIncoming(AtomicLoadRes.first, CurBB);
    Value *OldExprVal = PHI;
    Expected<Value *> CBResult = UpdateOp(OldExprVal, Builder);
    if (!CBResult)
      return CBResult.takeError();
    Value *Upd = *CBResult;
    Builder.CreateStore(Upd, NewAtomicAddr);
    AtomicOrdering Failure =
        llvm::AtomicCmpXchgInst::getStrongestFailureOrdering(AO);
    auto Result = atomicInfo.EmitAtomicCompareExchangeLibcall(
        AtomicLoadRes.second, NewAtomicAddr, AO, Failure);
    LoadInst *PHILoad = Builder.CreateLoad(XElemTy, Result.first);
    PHI->addIncoming(PHILoad, Builder.GetInsertBlock());
    Builder.CreateCondBr(Result.second, ExitBB, ContBB);
    OldVal->eraseFromParent();
    Res.first = OldExprVal;
    Res.second = Upd;

    if (UnreachableInst *ExitTI =
            dyn_cast<UnreachableInst>(ExitBB->getTerminator())) {
      CurBBTI->eraseFromParent();
      Builder.SetInsertPoint(ExitBB);
    } else {
      Builder.SetInsertPoint(ExitTI);
    }
  } else {
    IntegerType *IntCastTy =
        IntegerType::get(M.getContext(), XElemTy->getScalarSizeInBits());
    LoadInst *OldVal =
        Builder.CreateLoad(IntCastTy, X, X->getName() + ".atomic.load");
    OldVal->setAtomic(AO);
    // CurBB
    // |     /---\
		// ContBB    |
    // |     \---/
    // ExitBB
    BasicBlock *CurBB = Builder.GetInsertBlock();
    Instruction *CurBBTI = CurBB->getTerminator();
    CurBBTI = CurBBTI ? CurBBTI : Builder.CreateUnreachable();
    BasicBlock *ExitBB =
        CurBB->splitBasicBlock(CurBBTI, X->getName() + ".atomic.exit");
    BasicBlock *ContBB = CurBB->splitBasicBlock(CurBB->getTerminator(),
                                                X->getName() + ".atomic.cont");
    ContBB->getTerminator()->eraseFromParent();
    Builder.restoreIP(AllocaIP);
    AllocaInst *NewAtomicAddr = Builder.CreateAlloca(XElemTy);
    NewAtomicAddr->setName(X->getName() + "x.new.val");
    Builder.SetInsertPoint(ContBB);
    llvm::PHINode *PHI = Builder.CreatePHI(OldVal->getType(), 2);
    PHI->addIncoming(OldVal, CurBB);
    bool IsIntTy = XElemTy->isIntegerTy();
    Value *OldExprVal = PHI;
    if (!IsIntTy) {
      if (XElemTy->isFloatingPointTy()) {
        OldExprVal = Builder.CreateBitCast(PHI, XElemTy,
                                           X->getName() + ".atomic.fltCast");
      } else {
        OldExprVal = Builder.CreateIntToPtr(PHI, XElemTy,
                                            X->getName() + ".atomic.ptrCast");
      }
    }

    Expected<Value *> CBResult = UpdateOp(OldExprVal, Builder);
    if (!CBResult)
      return CBResult.takeError();
    Value *Upd = *CBResult;
    Builder.CreateStore(Upd, NewAtomicAddr);
    LoadInst *DesiredVal = Builder.CreateLoad(IntCastTy, NewAtomicAddr);
    AtomicOrdering Failure =
        llvm::AtomicCmpXchgInst::getStrongestFailureOrdering(AO);
    AtomicCmpXchgInst *Result = Builder.CreateAtomicCmpXchg(
        X, PHI, DesiredVal, llvm::MaybeAlign(), AO, Failure);
    Result->setVolatile(VolatileX);
    Value *PreviousVal = Builder.CreateExtractValue(Result, /*Idxs=*/0);
    Value *SuccessFailureVal = Builder.CreateExtractValue(Result, /*Idxs=*/1);
    PHI->addIncoming(PreviousVal, Builder.GetInsertBlock());
    Builder.CreateCondBr(SuccessFailureVal, ExitBB, ContBB);

    Res.first = OldExprVal;
    Res.second = Upd;

    // set Insertion point in exit block
    if (UnreachableInst *ExitTI =
            dyn_cast<UnreachableInst>(ExitBB->getTerminator())) {
      CurBBTI->eraseFromParent();
      Builder.SetInsertPoint(ExitBB);
    } else {
      Builder.SetInsertPoint(ExitTI);
    }
  }

  return Res;
}

OpenMPIRBuilder::InsertPointOrErrorTy OpenMPIRBuilder::createAtomicCapture(
    const LocationDescription &Loc, InsertPointTy AllocaIP, AtomicOpValue &X,
    AtomicOpValue &V, Value *Expr, AtomicOrdering AO,
    AtomicRMWInst::BinOp RMWOp, AtomicUpdateCallbackTy &UpdateOp,
    bool UpdateExpr, bool IsPostfixUpdate, bool IsXBinopExpr) {
  if (!updateToLocation(Loc))
    return Loc.IP;

  LLVM_DEBUG({
    Type *XTy = X.Var->getType();
    assert(XTy->isPointerTy() &&
           "OMP Atomic expects a pointer to target memory");
    Type *XElemTy = X.ElemTy;
    assert((XElemTy->isFloatingPointTy() || XElemTy->isIntegerTy() ||
            XElemTy->isPointerTy()) &&
           "OMP atomic capture expected a scalar type");
    assert((RMWOp != AtomicRMWInst::Max) && (RMWOp != AtomicRMWInst::Min) &&
           "OpenMP atomic does not support LT or GT operations");
  });

  // If UpdateExpr is 'x' updated with some `expr` not based on 'x',
  // 'x' is simply atomically rewritten with 'expr'.
  AtomicRMWInst::BinOp AtomicOp = (UpdateExpr ? RMWOp : AtomicRMWInst::Xchg);
  Expected<std::pair<Value *, Value *>> AtomicResult =
      emitAtomicUpdate(AllocaIP, X.Var, X.ElemTy, Expr, AO, AtomicOp, UpdateOp,
                       X.IsVolatile, IsXBinopExpr);
  if (!AtomicResult)
    return AtomicResult.takeError();
  Value *CapturedVal =
      (IsPostfixUpdate ? AtomicResult->first : AtomicResult->second);
  if (CapturedVal->getType() != V.Var->getType())
    CapturedVal = emitImplicitCast(Builder, CapturedVal, V.Var);
  Builder.CreateStore(CapturedVal, V.Var, V.IsVolatile);

  checkAndEmitFlushAfterAtomic(Loc, AO, AtomicKind::Capture);
  return Builder.saveIP();
}

OpenMPIRBuilder::InsertPointTy OpenMPIRBuilder::createAtomicCompare(
    const LocationDescription &Loc, AtomicOpValue &X, AtomicOpValue &V,
    AtomicOpValue &R, Value *E, Value *D, AtomicOrdering AO,
    omp::OMPAtomicCompareOp Op, bool IsXBinopExpr, bool IsPostfixUpdate,
    bool IsFailOnly) {

  AtomicOrdering Failure = AtomicCmpXchgInst::getStrongestFailureOrdering(AO);
  return createAtomicCompare(Loc, X, V, R, E, D, AO, Op, IsXBinopExpr,
                             IsPostfixUpdate, IsFailOnly, Failure);
}

OpenMPIRBuilder::InsertPointTy OpenMPIRBuilder::createAtomicCompare(
    const LocationDescription &Loc, AtomicOpValue &X, AtomicOpValue &V,
    AtomicOpValue &R, Value *E, Value *D, AtomicOrdering AO,
    omp::OMPAtomicCompareOp Op, bool IsXBinopExpr, bool IsPostfixUpdate,
    bool IsFailOnly, AtomicOrdering Failure) {

  if (!updateToLocation(Loc))
    return Loc.IP;

  assert(X.Var->getType()->isPointerTy() &&
         "OMP atomic expects a pointer to target memory");
  // compare capture
  if (V.Var) {
    assert(V.Var->getType()->isPointerTy() && "v.var must be of pointer type");
    assert(V.ElemTy == X.ElemTy && "x and v must be of same type");
  }

  bool IsInteger = E->getType()->isIntegerTy();

  if (Op == OMPAtomicCompareOp::EQ) {
    AtomicCmpXchgInst *Result = nullptr;
    if (!IsInteger) {
      IntegerType *IntCastTy =
          IntegerType::get(M.getContext(), X.ElemTy->getScalarSizeInBits());
      Value *EBCast = Builder.CreateBitCast(E, IntCastTy);
      Value *DBCast = Builder.CreateBitCast(D, IntCastTy);
      Result = Builder.CreateAtomicCmpXchg(X.Var, EBCast, DBCast, MaybeAlign(),
                                           AO, Failure);
    } else {
      Result =
          Builder.CreateAtomicCmpXchg(X.Var, E, D, MaybeAlign(), AO, Failure);
    }

    if (V.Var) {
      Value *OldValue = Builder.CreateExtractValue(Result, /*Idxs=*/0);
      if (!IsInteger)
        OldValue = Builder.CreateBitCast(OldValue, X.ElemTy);
      assert(OldValue->getType() == V.ElemTy &&
             "OldValue and V must be of same type");
      if (IsPostfixUpdate) {
        Builder.CreateStore(OldValue, V.Var, V.IsVolatile);
      } else {
        Value *SuccessOrFail = Builder.CreateExtractValue(Result, /*Idxs=*/1);
        if (IsFailOnly) {
          // CurBB----
          //   |     |
          //   v     |
          // ContBB  |
          //   |     |
          //   v     |
          // ExitBB <-
          //
          // where ContBB only contains the store of old value to 'v'.
          BasicBlock *CurBB = Builder.GetInsertBlock();
          Instruction *CurBBTI = CurBB->getTerminator();
          CurBBTI = CurBBTI ? CurBBTI : Builder.CreateUnreachable();
          BasicBlock *ExitBB = CurBB->splitBasicBlock(
              CurBBTI, X.Var->getName() + ".atomic.exit");
          BasicBlock *ContBB = CurBB->splitBasicBlock(
              CurBB->getTerminator(), X.Var->getName() + ".atomic.cont");
          ContBB->getTerminator()->eraseFromParent();
          CurBB->getTerminator()->eraseFromParent();

          Builder.CreateCondBr(SuccessOrFail, ExitBB, ContBB);

          Builder.SetInsertPoint(ContBB);
          Builder.CreateStore(OldValue, V.Var);
          Builder.CreateBr(ExitBB);

          if (UnreachableInst *ExitTI =
                  dyn_cast<UnreachableInst>(ExitBB->getTerminator())) {
            CurBBTI->eraseFromParent();
            Builder.SetInsertPoint(ExitBB);
          } else {
            Builder.SetInsertPoint(ExitTI);
          }
        } else {
          Value *CapturedValue =
              Builder.CreateSelect(SuccessOrFail, E, OldValue);
          Builder.CreateStore(CapturedValue, V.Var, V.IsVolatile);
        }
      }
    }
    // The comparison result has to be stored.
    if (R.Var) {
      assert(R.Var->getType()->isPointerTy() &&
             "r.var must be of pointer type");
      assert(R.ElemTy->isIntegerTy() && "r must be of integral type");

      Value *SuccessFailureVal = Builder.CreateExtractValue(Result, /*Idxs=*/1);
      Value *ResultCast = R.IsSigned
                              ? Builder.CreateSExt(SuccessFailureVal, R.ElemTy)
                              : Builder.CreateZExt(SuccessFailureVal, R.ElemTy);
      Builder.CreateStore(ResultCast, R.Var, R.IsVolatile);
    }
  } else {
    assert((Op == OMPAtomicCompareOp::MAX || Op == OMPAtomicCompareOp::MIN) &&
           "Op should be either max or min at this point");
    assert(!IsFailOnly && "IsFailOnly is only valid when the comparison is ==");

    // Reverse the ordop as the OpenMP forms are different from LLVM forms.
    // Let's take max as example.
    // OpenMP form:
    // x = x > expr ? expr : x;
    // LLVM form:
    // *ptr = *ptr > val ? *ptr : val;
    // We need to transform to LLVM form.
    // x = x <= expr ? x : expr;
    AtomicRMWInst::BinOp NewOp;
    if (IsXBinopExpr) {
      if (IsInteger) {
        if (X.IsSigned)
          NewOp = Op == OMPAtomicCompareOp::MAX ? AtomicRMWInst::Min
                                                : AtomicRMWInst::Max;
        else
          NewOp = Op == OMPAtomicCompareOp::MAX ? AtomicRMWInst::UMin
                                                : AtomicRMWInst::UMax;
      } else {
        NewOp = Op == OMPAtomicCompareOp::MAX ? AtomicRMWInst::FMin
                                              : AtomicRMWInst::FMax;
      }
    } else {
      if (IsInteger) {
        if (X.IsSigned)
          NewOp = Op == OMPAtomicCompareOp::MAX ? AtomicRMWInst::Max
                                                : AtomicRMWInst::Min;
        else
          NewOp = Op == OMPAtomicCompareOp::MAX ? AtomicRMWInst::UMax
                                                : AtomicRMWInst::UMin;
      } else {
        NewOp = Op == OMPAtomicCompareOp::MAX ? AtomicRMWInst::FMax
                                              : AtomicRMWInst::FMin;
      }
    }

    AtomicRMWInst *OldValue =
        Builder.CreateAtomicRMW(NewOp, X.Var, E, MaybeAlign(), AO);
    if (V.Var) {
      Value *CapturedValue = nullptr;
      if (IsPostfixUpdate) {
        CapturedValue = OldValue;
      } else {
        CmpInst::Predicate Pred;
        switch (NewOp) {
        case AtomicRMWInst::Max:
          Pred = CmpInst::ICMP_SGT;
          break;
        case AtomicRMWInst::UMax:
          Pred = CmpInst::ICMP_UGT;
          break;
        case AtomicRMWInst::FMax:
          Pred = CmpInst::FCMP_OGT;
          break;
        case AtomicRMWInst::Min:
          Pred = CmpInst::ICMP_SLT;
          break;
        case AtomicRMWInst::UMin:
          Pred = CmpInst::ICMP_ULT;
          break;
        case AtomicRMWInst::FMin:
          Pred = CmpInst::FCMP_OLT;
          break;
        default:
          llvm_unreachable("unexpected comparison op");
        }
        Value *NonAtomicCmp = Builder.CreateCmp(Pred, OldValue, E);
        CapturedValue = Builder.CreateSelect(NonAtomicCmp, E, OldValue);
      }
      Builder.CreateStore(CapturedValue, V.Var, V.IsVolatile);
    }
  }

  checkAndEmitFlushAfterAtomic(Loc, AO, AtomicKind::Compare);

  return Builder.saveIP();
}

OpenMPIRBuilder::InsertPointOrErrorTy
OpenMPIRBuilder::createTeams(const LocationDescription &Loc,
                             BodyGenCallbackTy BodyGenCB, Value *NumTeamsLower,
                             Value *NumTeamsUpper, Value *ThreadLimit,
                             Value *IfExpr) {
  if (!updateToLocation(Loc))
    return InsertPointTy();

  uint32_t SrcLocStrSize;
  Constant *SrcLocStr = getOrCreateSrcLocStr(Loc, SrcLocStrSize);
  Value *Ident = getOrCreateIdent(SrcLocStr, SrcLocStrSize);
  Function *CurrentFunction = Builder.GetInsertBlock()->getParent();

  // Outer allocation basicblock is the entry block of the current function.
  BasicBlock &OuterAllocaBB = CurrentFunction->getEntryBlock();
  if (&OuterAllocaBB == Builder.GetInsertBlock()) {
    BasicBlock *BodyBB = splitBB(Builder, /*CreateBranch=*/true, "teams.entry");
    Builder.SetInsertPoint(BodyBB, BodyBB->begin());
  }

  // The current basic block is split into four basic blocks. After outlining,
  // they will be mapped as follows:
  // ```
  // def current_fn() {
  //   current_basic_block:
  //     br label %teams.exit
  //   teams.exit:
  //     ; instructions after teams
  // }
  //
  // def outlined_fn() {
  //   teams.alloca:
  //     br label %teams.body
  //   teams.body:
  //     ; instructions within teams body
  // }
  // ```
  BasicBlock *ExitBB = splitBB(Builder, /*CreateBranch=*/true, "teams.exit");
  BasicBlock *BodyBB = splitBB(Builder, /*CreateBranch=*/true, "teams.body");
  BasicBlock *AllocaBB =
      splitBB(Builder, /*CreateBranch=*/true, "teams.alloca");

  bool SubClausesPresent =
      (NumTeamsLower || NumTeamsUpper || ThreadLimit || IfExpr);
  // Push num_teams
  if (!Config.isTargetDevice() && SubClausesPresent) {
    assert((NumTeamsLower == nullptr || NumTeamsUpper != nullptr) &&
           "if lowerbound is non-null, then upperbound must also be non-null "
           "for bounds on num_teams");

    if (NumTeamsUpper == nullptr)
      NumTeamsUpper = Builder.getInt32(0);

    if (NumTeamsLower == nullptr)
      NumTeamsLower = NumTeamsUpper;

    if (IfExpr) {
      assert(IfExpr->getType()->isIntegerTy() &&
             "argument to if clause must be an integer value");

      // upper = ifexpr ? upper : 1
      if (IfExpr->getType() != Int1)
        IfExpr = Builder.CreateICmpNE(IfExpr,
                                      ConstantInt::get(IfExpr->getType(), 0));
      NumTeamsUpper = Builder.CreateSelect(
          IfExpr, NumTeamsUpper, Builder.getInt32(1), "numTeamsUpper");

      // lower = ifexpr ? lower : 1
      NumTeamsLower = Builder.CreateSelect(
          IfExpr, NumTeamsLower, Builder.getInt32(1), "numTeamsLower");
    }

    if (ThreadLimit == nullptr)
      ThreadLimit = Builder.getInt32(0);

    Value *ThreadNum = getOrCreateThreadID(Ident);
    Builder.CreateCall(
        getOrCreateRuntimeFunctionPtr(OMPRTL___kmpc_push_num_teams_51),
        {Ident, ThreadNum, NumTeamsLower, NumTeamsUpper, ThreadLimit});
  }
  // Generate the body of teams.
  InsertPointTy AllocaIP(AllocaBB, AllocaBB->begin());
  InsertPointTy CodeGenIP(BodyBB, BodyBB->begin());
  if (Error Err = BodyGenCB(AllocaIP, CodeGenIP))
    return Err;

  OutlineInfo OI;
  OI.EntryBB = AllocaBB;
  OI.ExitBB = ExitBB;
  OI.OuterAllocaBB = &OuterAllocaBB;

  // Insert fake values for global tid and bound tid.
  SmallVector<Instruction *, 8> ToBeDeleted;
  InsertPointTy OuterAllocaIP(&OuterAllocaBB, OuterAllocaBB.begin());
  OI.ExcludeArgsFromAggregate.push_back(createFakeIntVal(
      Builder, OuterAllocaIP, ToBeDeleted, AllocaIP, "gid", true));
  OI.ExcludeArgsFromAggregate.push_back(createFakeIntVal(
      Builder, OuterAllocaIP, ToBeDeleted, AllocaIP, "tid", true));

  auto HostPostOutlineCB = [this, Ident,
                            ToBeDeleted](Function &OutlinedFn) mutable {
    // The stale call instruction will be replaced with a new call instruction
    // for runtime call with the outlined function.

    assert(OutlinedFn.hasOneUse() &&
           "there must be a single user for the outlined function");
    CallInst *StaleCI = cast<CallInst>(OutlinedFn.user_back());
    ToBeDeleted.push_back(StaleCI);

    assert((OutlinedFn.arg_size() == 2 || OutlinedFn.arg_size() == 3) &&
           "Outlined function must have two or three arguments only");

    bool HasShared = OutlinedFn.arg_size() == 3;

    OutlinedFn.getArg(0)->setName("global.tid.ptr");
    OutlinedFn.getArg(1)->setName("bound.tid.ptr");
    if (HasShared)
      OutlinedFn.getArg(2)->setName("data");

    // Call to the runtime function for teams in the current function.
    assert(StaleCI && "Error while outlining - no CallInst user found for the "
                      "outlined function.");
    Builder.SetInsertPoint(StaleCI);
    SmallVector<Value *> Args = {
        Ident, Builder.getInt32(StaleCI->arg_size() - 2), &OutlinedFn};
    if (HasShared)
      Args.push_back(StaleCI->getArgOperand(2));
    Builder.CreateCall(getOrCreateRuntimeFunctionPtr(
                           omp::RuntimeFunction::OMPRTL___kmpc_fork_teams),
                       Args);

    for (Instruction *I : llvm::reverse(ToBeDeleted))
      I->eraseFromParent();
  };

  if (!Config.isTargetDevice())
    OI.PostOutlineCB = HostPostOutlineCB;

  addOutlineInfo(std::move(OI));

  Builder.SetInsertPoint(ExitBB, ExitBB->begin());

  return Builder.saveIP();
}

OpenMPIRBuilder::InsertPointOrErrorTy
OpenMPIRBuilder::createDistribute(const LocationDescription &Loc,
                                  InsertPointTy OuterAllocaIP,
                                  BodyGenCallbackTy BodyGenCB) {
  if (!updateToLocation(Loc))
    return InsertPointTy();

  BasicBlock *OuterAllocaBB = OuterAllocaIP.getBlock();

  if (OuterAllocaBB == Builder.GetInsertBlock()) {
    BasicBlock *BodyBB =
        splitBB(Builder, /*CreateBranch=*/true, "distribute.entry");
    Builder.SetInsertPoint(BodyBB, BodyBB->begin());
  }
  BasicBlock *ExitBB =
      splitBB(Builder, /*CreateBranch=*/true, "distribute.exit");
  BasicBlock *BodyBB =
      splitBB(Builder, /*CreateBranch=*/true, "distribute.body");
  BasicBlock *AllocaBB =
      splitBB(Builder, /*CreateBranch=*/true, "distribute.alloca");

  // Generate the body of distribute clause
  InsertPointTy AllocaIP(AllocaBB, AllocaBB->begin());
  InsertPointTy CodeGenIP(BodyBB, BodyBB->begin());
  if (Error Err = BodyGenCB(AllocaIP, CodeGenIP))
    return Err;

  OutlineInfo OI;
  OI.OuterAllocaBB = OuterAllocaIP.getBlock();
  OI.EntryBB = AllocaBB;
  OI.ExitBB = ExitBB;

  addOutlineInfo(std::move(OI));
  Builder.SetInsertPoint(ExitBB, ExitBB->begin());

  return Builder.saveIP();
}

GlobalVariable *
OpenMPIRBuilder::createOffloadMapnames(SmallVectorImpl<llvm::Constant *> &Names,
                                       std::string VarName) {
  llvm::Constant *MapNamesArrayInit = llvm::ConstantArray::get(
      llvm::ArrayType::get(llvm::PointerType::getUnqual(M.getContext()),
                           Names.size()),
      Names);
  auto *MapNamesArrayGlobal = new llvm::GlobalVariable(
      M, MapNamesArrayInit->getType(),
      /*isConstant=*/true, llvm::GlobalValue::PrivateLinkage, MapNamesArrayInit,
      VarName);
  return MapNamesArrayGlobal;
}

// Create all simple and struct types exposed by the runtime and remember
// the llvm::PointerTypes of them for easy access later.
void OpenMPIRBuilder::initializeTypes(Module &M) {
  LLVMContext &Ctx = M.getContext();
  StructType *T;
#define OMP_TYPE(VarName, InitValue) VarName = InitValue;
#define OMP_ARRAY_TYPE(VarName, ElemTy, ArraySize)                             \
  VarName##Ty = ArrayType::get(ElemTy, ArraySize);                             \
  VarName##PtrTy = PointerType::getUnqual(Ctx);
#define OMP_FUNCTION_TYPE(VarName, IsVarArg, ReturnType, ...)                  \
  VarName = FunctionType::get(ReturnType, {__VA_ARGS__}, IsVarArg);            \
  VarName##Ptr = PointerType::getUnqual(Ctx);
#define OMP_STRUCT_TYPE(VarName, StructName, Packed, ...)                      \
  T = StructType::getTypeByName(Ctx, StructName);                              \
  if (!T)                                                                      \
    T = StructType::create(Ctx, {__VA_ARGS__}, StructName, Packed);            \
  VarName = T;                                                                 \
  VarName##Ptr = PointerType::getUnqual(Ctx);
#include "llvm/Frontend/OpenMP/OMPKinds.def"
}

void OpenMPIRBuilder::OutlineInfo::collectBlocks(
    SmallPtrSetImpl<BasicBlock *> &BlockSet,
    SmallVectorImpl<BasicBlock *> &BlockVector) {
  SmallVector<BasicBlock *, 32> Worklist;
  BlockSet.insert(EntryBB);
  BlockSet.insert(ExitBB);

  Worklist.push_back(EntryBB);
  while (!Worklist.empty()) {
    BasicBlock *BB = Worklist.pop_back_val();
    BlockVector.push_back(BB);
    for (BasicBlock *SuccBB : successors(BB))
      if (BlockSet.insert(SuccBB).second)
        Worklist.push_back(SuccBB);
  }
}

void OpenMPIRBuilder::createOffloadEntry(Constant *ID, Constant *Addr,
                                         uint64_t Size, int32_t Flags,
                                         GlobalValue::LinkageTypes,
                                         StringRef Name) {
  if (!Config.isGPU()) {
    llvm::offloading::emitOffloadingEntry(
        M, object::OffloadKind::OFK_OpenMP, ID,
        Name.empty() ? Addr->getName() : Name, Size, Flags, /*Data=*/0);
    return;
  }
  // TODO: Add support for global variables on the device after declare target
  // support.
  Function *Fn = dyn_cast<Function>(Addr);
  if (!Fn)
    return;

  // Add a function attribute for the kernel.
  Fn->addFnAttr("kernel");
  if (T.isAMDGCN())
    Fn->addFnAttr("uniform-work-group-size", "true");
  Fn->addFnAttr(Attribute::MustProgress);
}

// We only generate metadata for function that contain target regions.
void OpenMPIRBuilder::createOffloadEntriesAndInfoMetadata(
    EmitMetadataErrorReportFunctionTy &ErrorFn) {

  // If there are no entries, we don't need to do anything.
  if (OffloadInfoManager.empty())
    return;

  LLVMContext &C = M.getContext();
  SmallVector<std::pair<const OffloadEntriesInfoManager::OffloadEntryInfo *,
                        TargetRegionEntryInfo>,
              16>
      OrderedEntries(OffloadInfoManager.size());

  // Auxiliary methods to create metadata values and strings.
  auto &&GetMDInt = [this](unsigned V) {
    return ConstantAsMetadata::get(ConstantInt::get(Builder.getInt32Ty(), V));
  };

  auto &&GetMDString = [&C](StringRef V) { return MDString::get(C, V); };

  // Create the offloading info metadata node.
  NamedMDNode *MD = M.getOrInsertNamedMetadata("omp_offload.info");
  auto &&TargetRegionMetadataEmitter =
      [&C, MD, &OrderedEntries, &GetMDInt, &GetMDString](
          const TargetRegionEntryInfo &EntryInfo,
          const OffloadEntriesInfoManager::OffloadEntryInfoTargetRegion &E) {
        // Generate metadata for target regions. Each entry of this metadata
        // contains:
        // - Entry 0 -> Kind of this type of metadata (0).
        // - Entry 1 -> Device ID of the file where the entry was identified.
        // - Entry 2 -> File ID of the file where the entry was identified.
        // - Entry 3 -> Mangled name of the function where the entry was
        // identified.
        // - Entry 4 -> Line in the file where the entry was identified.
        // - Entry 5 -> Count of regions at this DeviceID/FilesID/Line.
        // - Entry 6 -> Order the entry was created.
        // The first element of the metadata node is the kind.
        Metadata *Ops[] = {
            GetMDInt(E.getKind()),      GetMDInt(EntryInfo.DeviceID),
            GetMDInt(EntryInfo.FileID), GetMDString(EntryInfo.ParentName),
            GetMDInt(EntryInfo.Line),   GetMDInt(EntryInfo.Count),
            GetMDInt(E.getOrder())};

        // Save this entry in the right position of the ordered entries array.
        OrderedEntries[E.getOrder()] = std::make_pair(&E, EntryInfo);

        // Add metadata to the named metadata node.
        MD->addOperand(MDNode::get(C, Ops));
      };

  OffloadInfoManager.actOnTargetRegionEntriesInfo(TargetRegionMetadataEmitter);

  // Create function that emits metadata for each device global variable entry;
  auto &&DeviceGlobalVarMetadataEmitter =
      [&C, &OrderedEntries, &GetMDInt, &GetMDString, MD](
          StringRef MangledName,
          const OffloadEntriesInfoManager::OffloadEntryInfoDeviceGlobalVar &E) {
        // Generate metadata for global variables. Each entry of this metadata
        // contains:
        // - Entry 0 -> Kind of this type of metadata (1).
        // - Entry 1 -> Mangled name of the variable.
        // - Entry 2 -> Declare target kind.
        // - Entry 3 -> Order the entry was created.
        // The first element of the metadata node is the kind.
        Metadata *Ops[] = {GetMDInt(E.getKind()), GetMDString(MangledName),
                           GetMDInt(E.getFlags()), GetMDInt(E.getOrder())};

        // Save this entry in the right position of the ordered entries array.
        TargetRegionEntryInfo varInfo(MangledName, 0, 0, 0);
        OrderedEntries[E.getOrder()] = std::make_pair(&E, varInfo);

        // Add metadata to the named metadata node.
        MD->addOperand(MDNode::get(C, Ops));
      };

  OffloadInfoManager.actOnDeviceGlobalVarEntriesInfo(
      DeviceGlobalVarMetadataEmitter);

  for (const auto &E : OrderedEntries) {
    assert(E.first && "All ordered entries must exist!");
    if (const auto *CE =
            dyn_cast<OffloadEntriesInfoManager::OffloadEntryInfoTargetRegion>(
                E.first)) {
      if (!CE->getID() || !CE->getAddress()) {
        // Do not blame the entry if the parent funtion is not emitted.
        TargetRegionEntryInfo EntryInfo = E.second;
        StringRef FnName = EntryInfo.ParentName;
        if (!M.getNamedValue(FnName))
          continue;
        ErrorFn(EMIT_MD_TARGET_REGION_ERROR, EntryInfo);
        continue;
      }
      createOffloadEntry(CE->getID(), CE->getAddress(),
                         /*Size=*/0, CE->getFlags(),
                         GlobalValue::WeakAnyLinkage);
    } else if (const auto *CE = dyn_cast<
                   OffloadEntriesInfoManager::OffloadEntryInfoDeviceGlobalVar>(
                   E.first)) {
      OffloadEntriesInfoManager::OMPTargetGlobalVarEntryKind Flags =
          static_cast<OffloadEntriesInfoManager::OMPTargetGlobalVarEntryKind>(
              CE->getFlags());
      switch (Flags) {
      case OffloadEntriesInfoManager::OMPTargetGlobalVarEntryEnter:
      case OffloadEntriesInfoManager::OMPTargetGlobalVarEntryTo:
        if (Config.isTargetDevice() && Config.hasRequiresUnifiedSharedMemory())
          continue;
        if (!CE->getAddress()) {
          ErrorFn(EMIT_MD_DECLARE_TARGET_ERROR, E.second);
          continue;
        }
        // The vaiable has no definition - no need to add the entry.
        if (CE->getVarSize() == 0)
          continue;
        break;
      case OffloadEntriesInfoManager::OMPTargetGlobalVarEntryLink:
        assert(((Config.isTargetDevice() && !CE->getAddress()) ||
                (!Config.isTargetDevice() && CE->getAddress())) &&
               "Declaret target link address is set.");
        if (Config.isTargetDevice())
          continue;
        if (!CE->getAddress()) {
          ErrorFn(EMIT_MD_GLOBAL_VAR_LINK_ERROR, TargetRegionEntryInfo());
          continue;
        }
        break;
      default:
        break;
      }

      // Hidden or internal symbols on the device are not externally visible.
      // We should not attempt to register them by creating an offloading
      // entry. Indirect variables are handled separately on the device.
      if (auto *GV = dyn_cast<GlobalValue>(CE->getAddress()))
        if ((GV->hasLocalLinkage() || GV->hasHiddenVisibility()) &&
            Flags != OffloadEntriesInfoManager::OMPTargetGlobalVarEntryIndirect)
          continue;

      // Indirect globals need to use a special name that doesn't match the name
      // of the associated host global.
      if (Flags == OffloadEntriesInfoManager::OMPTargetGlobalVarEntryIndirect)
        createOffloadEntry(CE->getAddress(), CE->getAddress(), CE->getVarSize(),
                           Flags, CE->getLinkage(), CE->getVarName());
      else
        createOffloadEntry(CE->getAddress(), CE->getAddress(), CE->getVarSize(),
                           Flags, CE->getLinkage());

    } else {
      llvm_unreachable("Unsupported entry kind.");
    }
  }

  // Emit requires directive globals to a special entry so the runtime can
  // register them when the device image is loaded.
  // TODO: This reduces the offloading entries to a 32-bit integer. Offloading
  //       entries should be redesigned to better suit this use-case.
  if (Config.hasRequiresFlags() && !Config.isTargetDevice())
    offloading::emitOffloadingEntry(
        M, object::OffloadKind::OFK_OpenMP,
        Constant::getNullValue(PointerType::getUnqual(M.getContext())),
        ".requires", /*Size=*/0,
        OffloadEntriesInfoManager::OMPTargetGlobalRegisterRequires,
        Config.getRequiresFlags());
}

void TargetRegionEntryInfo::getTargetRegionEntryFnName(
    SmallVectorImpl<char> &Name, StringRef ParentName, unsigned DeviceID,
    unsigned FileID, unsigned Line, unsigned Count) {
  raw_svector_ostream OS(Name);
  OS << KernelNamePrefix << llvm::format("%x", DeviceID)
     << llvm::format("_%x_", FileID) << ParentName << "_l" << Line;
  if (Count)
    OS << "_" << Count;
}

void OffloadEntriesInfoManager::getTargetRegionEntryFnName(
    SmallVectorImpl<char> &Name, const TargetRegionEntryInfo &EntryInfo) {
  unsigned NewCount = getTargetRegionEntryInfoCount(EntryInfo);
  TargetRegionEntryInfo::getTargetRegionEntryFnName(
      Name, EntryInfo.ParentName, EntryInfo.DeviceID, EntryInfo.FileID,
      EntryInfo.Line, NewCount);
}

TargetRegionEntryInfo
OpenMPIRBuilder::getTargetEntryUniqueInfo(FileIdentifierInfoCallbackTy CallBack,
                                          StringRef ParentName) {
  sys::fs::UniqueID ID;
  auto FileIDInfo = CallBack();
  uint64_t FileID = 0;
  std::error_code EC = sys::fs::getUniqueID(std::get<0>(FileIDInfo), ID);
  // If the inode ID could not be determined, create a hash value
  // the current file name and use that as an ID.
  if (EC)
    FileID = hash_value(std::get<0>(FileIDInfo));
  else
    FileID = ID.getFile();

  return TargetRegionEntryInfo(ParentName, ID.getDevice(), FileID,
                               std::get<1>(FileIDInfo));
}

unsigned OpenMPIRBuilder::getFlagMemberOffset() {
  unsigned Offset = 0;
  for (uint64_t Remain =
           static_cast<std::underlying_type_t<omp::OpenMPOffloadMappingFlags>>(
               omp::OpenMPOffloadMappingFlags::OMP_MAP_MEMBER_OF);
       !(Remain & 1); Remain = Remain >> 1)
    Offset++;
  return Offset;
}

omp::OpenMPOffloadMappingFlags
OpenMPIRBuilder::getMemberOfFlag(unsigned Position) {
  // Rotate by getFlagMemberOffset() bits.
  return static_cast<omp::OpenMPOffloadMappingFlags>(((uint64_t)Position + 1)
                                                     << getFlagMemberOffset());
}

void OpenMPIRBuilder::setCorrectMemberOfFlag(
    omp::OpenMPOffloadMappingFlags &Flags,
    omp::OpenMPOffloadMappingFlags MemberOfFlag) {
  // If the entry is PTR_AND_OBJ but has not been marked with the special
  // placeholder value 0xFFFF in the MEMBER_OF field, then it should not be
  // marked as MEMBER_OF.
  if (static_cast<std::underlying_type_t<omp::OpenMPOffloadMappingFlags>>(
          Flags & omp::OpenMPOffloadMappingFlags::OMP_MAP_PTR_AND_OBJ) &&
      static_cast<std::underlying_type_t<omp::OpenMPOffloadMappingFlags>>(
          (Flags & omp::OpenMPOffloadMappingFlags::OMP_MAP_MEMBER_OF) !=
          omp::OpenMPOffloadMappingFlags::OMP_MAP_MEMBER_OF))
    return;

  // Reset the placeholder value to prepare the flag for the assignment of the
  // proper MEMBER_OF value.
  Flags &= ~omp::OpenMPOffloadMappingFlags::OMP_MAP_MEMBER_OF;
  Flags |= MemberOfFlag;
}

Constant *OpenMPIRBuilder::getAddrOfDeclareTargetVar(
    OffloadEntriesInfoManager::OMPTargetGlobalVarEntryKind CaptureClause,
    OffloadEntriesInfoManager::OMPTargetDeviceClauseKind DeviceClause,
    bool IsDeclaration, bool IsExternallyVisible,
    TargetRegionEntryInfo EntryInfo, StringRef MangledName,
    std::vector<GlobalVariable *> &GeneratedRefs, bool OpenMPSIMD,
    std::vector<Triple> TargetTriple, Type *LlvmPtrTy,
    std::function<Constant *()> GlobalInitializer,
    std::function<GlobalValue::LinkageTypes()> VariableLinkage) {
  // TODO: convert this to utilise the IRBuilder Config rather than
  // a passed down argument.
  if (OpenMPSIMD)
    return nullptr;

  if (CaptureClause == OffloadEntriesInfoManager::OMPTargetGlobalVarEntryLink ||
      ((CaptureClause == OffloadEntriesInfoManager::OMPTargetGlobalVarEntryTo ||
        CaptureClause ==
            OffloadEntriesInfoManager::OMPTargetGlobalVarEntryEnter) &&
       Config.hasRequiresUnifiedSharedMemory())) {
    SmallString<64> PtrName;
    {
      raw_svector_ostream OS(PtrName);
      OS << MangledName;
      if (!IsExternallyVisible)
        OS << format("_%x", EntryInfo.FileID);
      OS << "_decl_tgt_ref_ptr";
    }

    Value *Ptr = M.getNamedValue(PtrName);

    if (!Ptr) {
      GlobalValue *GlobalValue = M.getNamedValue(MangledName);
      Ptr = getOrCreateInternalVariable(LlvmPtrTy, PtrName);

      auto *GV = cast<GlobalVariable>(Ptr);
      GV->setLinkage(GlobalValue::WeakAnyLinkage);

      if (!Config.isTargetDevice()) {
        if (GlobalInitializer)
          GV->setInitializer(GlobalInitializer());
        else
          GV->setInitializer(GlobalValue);
      }

      registerTargetGlobalVariable(
          CaptureClause, DeviceClause, IsDeclaration, IsExternallyVisible,
          EntryInfo, MangledName, GeneratedRefs, OpenMPSIMD, TargetTriple,
          GlobalInitializer, VariableLinkage, LlvmPtrTy, cast<Constant>(Ptr));
    }

    return cast<Constant>(Ptr);
  }

  return nullptr;
}

void OpenMPIRBuilder::registerTargetGlobalVariable(
    OffloadEntriesInfoManager::OMPTargetGlobalVarEntryKind CaptureClause,
    OffloadEntriesInfoManager::OMPTargetDeviceClauseKind DeviceClause,
    bool IsDeclaration, bool IsExternallyVisible,
    TargetRegionEntryInfo EntryInfo, StringRef MangledName,
    std::vector<GlobalVariable *> &GeneratedRefs, bool OpenMPSIMD,
    std::vector<Triple> TargetTriple,
    std::function<Constant *()> GlobalInitializer,
    std::function<GlobalValue::LinkageTypes()> VariableLinkage, Type *LlvmPtrTy,
    Constant *Addr) {
  if (DeviceClause != OffloadEntriesInfoManager::OMPTargetDeviceClauseAny ||
      (TargetTriple.empty() && !Config.isTargetDevice()))
    return;

  OffloadEntriesInfoManager::OMPTargetGlobalVarEntryKind Flags;
  StringRef VarName;
  int64_t VarSize;
  GlobalValue::LinkageTypes Linkage;

  if ((CaptureClause == OffloadEntriesInfoManager::OMPTargetGlobalVarEntryTo ||
       CaptureClause ==
           OffloadEntriesInfoManager::OMPTargetGlobalVarEntryEnter) &&
      !Config.hasRequiresUnifiedSharedMemory()) {
    Flags = OffloadEntriesInfoManager::OMPTargetGlobalVarEntryTo;
    VarName = MangledName;
    GlobalValue *LlvmVal = M.getNamedValue(VarName);

    if (!IsDeclaration)
      VarSize = divideCeil(
          M.getDataLayout().getTypeSizeInBits(LlvmVal->getValueType()), 8);
    else
      VarSize = 0;
    Linkage = (VariableLinkage) ? VariableLinkage() : LlvmVal->getLinkage();

    // This is a workaround carried over from Clang which prevents undesired
    // optimisation of internal variables.
    if (Config.isTargetDevice() &&
        (!IsExternallyVisible || Linkage == GlobalValue::LinkOnceODRLinkage)) {
      // Do not create a "ref-variable" if the original is not also available
      // on the host.
      if (!OffloadInfoManager.hasDeviceGlobalVarEntryInfo(VarName))
        return;

      std::string RefName = createPlatformSpecificName({VarName, "ref"});

      if (!M.getNamedValue(RefName)) {
        Constant *AddrRef =
            getOrCreateInternalVariable(Addr->getType(), RefName);
        auto *GvAddrRef = cast<GlobalVariable>(AddrRef);
        GvAddrRef->setConstant(true);
        GvAddrRef->setLinkage(GlobalValue::InternalLinkage);
        GvAddrRef->setInitializer(Addr);
        GeneratedRefs.push_back(GvAddrRef);
      }
    }
  } else {
    if (CaptureClause == OffloadEntriesInfoManager::OMPTargetGlobalVarEntryLink)
      Flags = OffloadEntriesInfoManager::OMPTargetGlobalVarEntryLink;
    else
      Flags = OffloadEntriesInfoManager::OMPTargetGlobalVarEntryTo;

    if (Config.isTargetDevice()) {
      VarName = (Addr) ? Addr->getName() : "";
      Addr = nullptr;
    } else {
      Addr = getAddrOfDeclareTargetVar(
          CaptureClause, DeviceClause, IsDeclaration, IsExternallyVisible,
          EntryInfo, MangledName, GeneratedRefs, OpenMPSIMD, TargetTriple,
          LlvmPtrTy, GlobalInitializer, VariableLinkage);
      VarName = (Addr) ? Addr->getName() : "";
    }
    VarSize = M.getDataLayout().getPointerSize();
    Linkage = GlobalValue::WeakAnyLinkage;
  }

  OffloadInfoManager.registerDeviceGlobalVarEntryInfo(VarName, Addr, VarSize,
                                                      Flags, Linkage);
}

/// Loads all the offload entries information from the host IR
/// metadata.
void OpenMPIRBuilder::loadOffloadInfoMetadata(Module &M) {
  // If we are in target mode, load the metadata from the host IR. This code has
  // to match the metadata creation in createOffloadEntriesAndInfoMetadata().

  NamedMDNode *MD = M.getNamedMetadata(ompOffloadInfoName);
  if (!MD)
    return;

  for (MDNode *MN : MD->operands()) {
    auto &&GetMDInt = [MN](unsigned Idx) {
      auto *V = cast<ConstantAsMetadata>(MN->getOperand(Idx));
      return cast<ConstantInt>(V->getValue())->getZExtValue();
    };

    auto &&GetMDString = [MN](unsigned Idx) {
      auto *V = cast<MDString>(MN->getOperand(Idx));
      return V->getString();
    };

    switch (GetMDInt(0)) {
    default:
      llvm_unreachable("Unexpected metadata!");
      break;
    case OffloadEntriesInfoManager::OffloadEntryInfo::
        OffloadingEntryInfoTargetRegion: {
      TargetRegionEntryInfo EntryInfo(/*ParentName=*/GetMDString(3),
                                      /*DeviceID=*/GetMDInt(1),
                                      /*FileID=*/GetMDInt(2),
                                      /*Line=*/GetMDInt(4),
                                      /*Count=*/GetMDInt(5));
      OffloadInfoManager.initializeTargetRegionEntryInfo(EntryInfo,
                                                         /*Order=*/GetMDInt(6));
      break;
    }
    case OffloadEntriesInfoManager::OffloadEntryInfo::
        OffloadingEntryInfoDeviceGlobalVar:
      OffloadInfoManager.initializeDeviceGlobalVarEntryInfo(
          /*MangledName=*/GetMDString(1),
          static_cast<OffloadEntriesInfoManager::OMPTargetGlobalVarEntryKind>(
              /*Flags=*/GetMDInt(2)),
          /*Order=*/GetMDInt(3));
      break;
    }
  }
}

void OpenMPIRBuilder::loadOffloadInfoMetadata(StringRef HostFilePath) {
  if (HostFilePath.empty())
    return;

  auto Buf = MemoryBuffer::getFile(HostFilePath);
  if (std::error_code Err = Buf.getError()) {
    report_fatal_error(("error opening host file from host file path inside of "
                        "OpenMPIRBuilder: " +
                        Err.message())
                           .c_str());
  }

  LLVMContext Ctx;
  auto M = expectedToErrorOrAndEmitErrors(
      Ctx, parseBitcodeFile(Buf.get()->getMemBufferRef(), Ctx));
  if (std::error_code Err = M.getError()) {
    report_fatal_error(
        ("error parsing host file inside of OpenMPIRBuilder: " + Err.message())
            .c_str());
  }

  loadOffloadInfoMetadata(*M.get());
}

//===----------------------------------------------------------------------===//
// OffloadEntriesInfoManager
//===----------------------------------------------------------------------===//

bool OffloadEntriesInfoManager::empty() const {
  return OffloadEntriesTargetRegion.empty() &&
         OffloadEntriesDeviceGlobalVar.empty();
}

unsigned OffloadEntriesInfoManager::getTargetRegionEntryInfoCount(
    const TargetRegionEntryInfo &EntryInfo) const {
  auto It = OffloadEntriesTargetRegionCount.find(
      getTargetRegionEntryCountKey(EntryInfo));
  if (It == OffloadEntriesTargetRegionCount.end())
    return 0;
  return It->second;
}

void OffloadEntriesInfoManager::incrementTargetRegionEntryInfoCount(
    const TargetRegionEntryInfo &EntryInfo) {
  OffloadEntriesTargetRegionCount[getTargetRegionEntryCountKey(EntryInfo)] =
      EntryInfo.Count + 1;
}

/// Initialize target region entry.
void OffloadEntriesInfoManager::initializeTargetRegionEntryInfo(
    const TargetRegionEntryInfo &EntryInfo, unsigned Order) {
  OffloadEntriesTargetRegion[EntryInfo] =
      OffloadEntryInfoTargetRegion(Order, /*Addr=*/nullptr, /*ID=*/nullptr,
                                   OMPTargetRegionEntryTargetRegion);
  ++OffloadingEntriesNum;
}

void OffloadEntriesInfoManager::registerTargetRegionEntryInfo(
    TargetRegionEntryInfo EntryInfo, Constant *Addr, Constant *ID,
    OMPTargetRegionEntryKind Flags) {
  assert(EntryInfo.Count == 0 && "expected default EntryInfo");

  // Update the EntryInfo with the next available count for this location.
  EntryInfo.Count = getTargetRegionEntryInfoCount(EntryInfo);

  // If we are emitting code for a target, the entry is already initialized,
  // only has to be registered.
  if (OMPBuilder->Config.isTargetDevice()) {
    // This could happen if the device compilation is invoked standalone.
    if (!hasTargetRegionEntryInfo(EntryInfo)) {
      return;
    }
    auto &Entry = OffloadEntriesTargetRegion[EntryInfo];
    Entry.setAddress(Addr);
    Entry.setID(ID);
    Entry.setFlags(Flags);
  } else {
    if (Flags == OffloadEntriesInfoManager::OMPTargetRegionEntryTargetRegion &&
        hasTargetRegionEntryInfo(EntryInfo, /*IgnoreAddressId*/ true))
      return;
    assert(!hasTargetRegionEntryInfo(EntryInfo) &&
           "Target region entry already registered!");
    OffloadEntryInfoTargetRegion Entry(OffloadingEntriesNum, Addr, ID, Flags);
    OffloadEntriesTargetRegion[EntryInfo] = Entry;
    ++OffloadingEntriesNum;
  }
  incrementTargetRegionEntryInfoCount(EntryInfo);
}

bool OffloadEntriesInfoManager::hasTargetRegionEntryInfo(
    TargetRegionEntryInfo EntryInfo, bool IgnoreAddressId) const {

  // Update the EntryInfo with the next available count for this location.
  EntryInfo.Count = getTargetRegionEntryInfoCount(EntryInfo);

  auto It = OffloadEntriesTargetRegion.find(EntryInfo);
  if (It == OffloadEntriesTargetRegion.end()) {
    return false;
  }
  // Fail if this entry is already registered.
  if (!IgnoreAddressId && (It->second.getAddress() || It->second.getID()))
    return false;
  return true;
}

void OffloadEntriesInfoManager::actOnTargetRegionEntriesInfo(
    const OffloadTargetRegionEntryInfoActTy &Action) {
  // Scan all target region entries and perform the provided action.
  for (const auto &It : OffloadEntriesTargetRegion) {
    Action(It.first, It.second);
  }
}

void OffloadEntriesInfoManager::initializeDeviceGlobalVarEntryInfo(
    StringRef Name, OMPTargetGlobalVarEntryKind Flags, unsigned Order) {
  OffloadEntriesDeviceGlobalVar.try_emplace(Name, Order, Flags);
  ++OffloadingEntriesNum;
}

void OffloadEntriesInfoManager::registerDeviceGlobalVarEntryInfo(
    StringRef VarName, Constant *Addr, int64_t VarSize,
    OMPTargetGlobalVarEntryKind Flags, GlobalValue::LinkageTypes Linkage) {
  if (OMPBuilder->Config.isTargetDevice()) {
    // This could happen if the device compilation is invoked standalone.
    if (!hasDeviceGlobalVarEntryInfo(VarName))
      return;
    auto &Entry = OffloadEntriesDeviceGlobalVar[VarName];
    if (Entry.getAddress() && hasDeviceGlobalVarEntryInfo(VarName)) {
      if (Entry.getVarSize() == 0) {
        Entry.setVarSize(VarSize);
        Entry.setLinkage(Linkage);
      }
      return;
    }
    Entry.setVarSize(VarSize);
    Entry.setLinkage(Linkage);
    Entry.setAddress(Addr);
  } else {
    if (hasDeviceGlobalVarEntryInfo(VarName)) {
      auto &Entry = OffloadEntriesDeviceGlobalVar[VarName];
      assert(Entry.isValid() && Entry.getFlags() == Flags &&
             "Entry not initialized!");
      if (Entry.getVarSize() == 0) {
        Entry.setVarSize(VarSize);
        Entry.setLinkage(Linkage);
      }
      return;
    }
    if (Flags == OffloadEntriesInfoManager::OMPTargetGlobalVarEntryIndirect)
      OffloadEntriesDeviceGlobalVar.try_emplace(VarName, OffloadingEntriesNum,
                                                Addr, VarSize, Flags, Linkage,
                                                VarName.str());
    else
      OffloadEntriesDeviceGlobalVar.try_emplace(
          VarName, OffloadingEntriesNum, Addr, VarSize, Flags, Linkage, "");
    ++OffloadingEntriesNum;
  }
}

void OffloadEntriesInfoManager::actOnDeviceGlobalVarEntriesInfo(
    const OffloadDeviceGlobalVarEntryInfoActTy &Action) {
  // Scan all target region entries and perform the provided action.
  for (const auto &E : OffloadEntriesDeviceGlobalVar)
    Action(E.getKey(), E.getValue());
}

//===----------------------------------------------------------------------===//
// CanonicalLoopInfo
//===----------------------------------------------------------------------===//

void CanonicalLoopInfo::collectControlBlocks(
    SmallVectorImpl<BasicBlock *> &BBs) {
  // We only count those BBs as control block for which we do not need to
  // reverse the CFG, i.e. not the loop body which can contain arbitrary control
  // flow. For consistency, this also means we do not add the Body block, which
  // is just the entry to the body code.
  BBs.reserve(BBs.size() + 6);
  BBs.append({getPreheader(), Header, Cond, Latch, Exit, getAfter()});
}

BasicBlock *CanonicalLoopInfo::getPreheader() const {
  assert(isValid() && "Requires a valid canonical loop");
  for (BasicBlock *Pred : predecessors(Header)) {
    if (Pred != Latch)
      return Pred;
  }
  llvm_unreachable("Missing preheader");
}

void CanonicalLoopInfo::setTripCount(Value *TripCount) {
  assert(isValid() && "Requires a valid canonical loop");

  Instruction *CmpI = &getCond()->front();
  assert(isa<CmpInst>(CmpI) && "First inst must compare IV with TripCount");
  CmpI->setOperand(1, TripCount);

#ifndef NDEBUG
  assertOK();
#endif
}

void CanonicalLoopInfo::mapIndVar(
    llvm::function_ref<Value *(Instruction *)> Updater) {
  assert(isValid() && "Requires a valid canonical loop");

  Instruction *OldIV = getIndVar();

  // Record all uses excluding those introduced by the updater. Uses by the
  // CanonicalLoopInfo itself to keep track of the number of iterations are
  // excluded.
  SmallVector<Use *> ReplacableUses;
  for (Use &U : OldIV->uses()) {
    auto *User = dyn_cast<Instruction>(U.getUser());
    if (!User)
      continue;
    if (User->getParent() == getCond())
      continue;
    if (User->getParent() == getLatch())
      continue;
    ReplacableUses.push_back(&U);
  }

  // Run the updater that may introduce new uses
  Value *NewIV = Updater(OldIV);

  // Replace the old uses with the value returned by the updater.
  for (Use *U : ReplacableUses)
    U->set(NewIV);

#ifndef NDEBUG
  assertOK();
#endif
}

void CanonicalLoopInfo::assertOK() const {
#ifndef NDEBUG
  // No constraints if this object currently does not describe a loop.
  if (!isValid())
    return;

  BasicBlock *Preheader = getPreheader();
  BasicBlock *Body = getBody();
  BasicBlock *After = getAfter();

  // Verify standard control-flow we use for OpenMP loops.
  assert(Preheader);
  assert(isa<BranchInst>(Preheader->getTerminator()) &&
         "Preheader must terminate with unconditional branch");
  assert(Preheader->getSingleSuccessor() == Header &&
         "Preheader must jump to header");

  assert(Header);
  assert(isa<BranchInst>(Header->getTerminator()) &&
         "Header must terminate with unconditional branch");
  assert(Header->getSingleSuccessor() == Cond &&
         "Header must jump to exiting block");

  assert(Cond);
  assert(Cond->getSinglePredecessor() == Header &&
         "Exiting block only reachable from header");

  assert(isa<BranchInst>(Cond->getTerminator()) &&
         "Exiting block must terminate with conditional branch");
  assert(size(successors(Cond)) == 2 &&
         "Exiting block must have two successors");
  assert(cast<BranchInst>(Cond->getTerminator())->getSuccessor(0) == Body &&
         "Exiting block's first successor jump to the body");
  assert(cast<BranchInst>(Cond->getTerminator())->getSuccessor(1) == Exit &&
         "Exiting block's second successor must exit the loop");

  assert(Body);
  assert(Body->getSinglePredecessor() == Cond &&
         "Body only reachable from exiting block");
  assert(!isa<PHINode>(Body->front()));

  assert(Latch);
  assert(isa<BranchInst>(Latch->getTerminator()) &&
         "Latch must terminate with unconditional branch");
  assert(Latch->getSingleSuccessor() == Header && "Latch must jump to header");
  // TODO: To support simple redirecting of the end of the body code that has
  // multiple; introduce another auxiliary basic block like preheader and after.
  assert(Latch->getSinglePredecessor() != nullptr);
  assert(!isa<PHINode>(Latch->front()));

  assert(Exit);
  assert(isa<BranchInst>(Exit->getTerminator()) &&
         "Exit block must terminate with unconditional branch");
  assert(Exit->getSingleSuccessor() == After &&
         "Exit block must jump to after block");

  assert(After);
  assert(After->getSinglePredecessor() == Exit &&
         "After block only reachable from exit block");
  assert(After->empty() || !isa<PHINode>(After->front()));

  Instruction *IndVar = getIndVar();
  assert(IndVar && "Canonical induction variable not found?");
  assert(isa<IntegerType>(IndVar->getType()) &&
         "Induction variable must be an integer");
  assert(cast<PHINode>(IndVar)->getParent() == Header &&
         "Induction variable must be a PHI in the loop header");
  assert(cast<PHINode>(IndVar)->getIncomingBlock(0) == Preheader);
  assert(
      cast<ConstantInt>(cast<PHINode>(IndVar)->getIncomingValue(0))->isZero());
  assert(cast<PHINode>(IndVar)->getIncomingBlock(1) == Latch);

  auto *NextIndVar = cast<PHINode>(IndVar)->getIncomingValue(1);
  assert(cast<Instruction>(NextIndVar)->getParent() == Latch);
  assert(cast<BinaryOperator>(NextIndVar)->getOpcode() == BinaryOperator::Add);
  assert(cast<BinaryOperator>(NextIndVar)->getOperand(0) == IndVar);
  assert(cast<ConstantInt>(cast<BinaryOperator>(NextIndVar)->getOperand(1))
             ->isOne());

  Value *TripCount = getTripCount();
  assert(TripCount && "Loop trip count not found?");
  assert(IndVar->getType() == TripCount->getType() &&
         "Trip count and induction variable must have the same type");

  auto *CmpI = cast<CmpInst>(&Cond->front());
  assert(CmpI->getPredicate() == CmpInst::ICMP_ULT &&
         "Exit condition must be a signed less-than comparison");
  assert(CmpI->getOperand(0) == IndVar &&
         "Exit condition must compare the induction variable");
  assert(CmpI->getOperand(1) == TripCount &&
         "Exit condition must compare with the trip count");
#endif
}

void CanonicalLoopInfo::invalidate() {
  Header = nullptr;
  Cond = nullptr;
  Latch = nullptr;
  Exit = nullptr;
}<|MERGE_RESOLUTION|>--- conflicted
+++ resolved
@@ -7583,13 +7583,8 @@
     }
   }
   OI.PostOutlineCB = [this, ToBeDeleted, Dependencies, HasNoWait,
-<<<<<<< HEAD
                       DeviceID, OffloadingArraysToPrivatize](Function &OutlinedFn) mutable {
-    assert(OutlinedFn.getNumUses() == 1 &&
-=======
-                      DeviceID](Function &OutlinedFn) mutable {
-    assert(OutlinedFn.hasOneUse() &&
->>>>>>> db97d56c
+   assert(OutlinedFn.hasOneUse() &&
            "there must be a single user for the outlined function");
 
     CallInst *StaleCI = cast<CallInst>(OutlinedFn.user_back());
