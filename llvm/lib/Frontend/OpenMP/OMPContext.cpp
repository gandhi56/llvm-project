--- conflicted
+++ resolved
@@ -120,14 +120,8 @@
     //       The discussion on the list did not seem to have come to an agreed
     //       upon solution.
 
-<<<<<<< HEAD
   // AMD should be the "OpenMP Compiler vendor" for Rocmcc Unified compiler.
   ActiveTraits.set(unsigned(TraitProperty::implementation_vendor_amd));
-=======
-    // LLVM is the "OpenMP vendor" but we could also interpret vendor as the
-    // target vendor.
-    ActiveTraits.set(unsigned(TraitProperty::implementation_vendor_llvm));
->>>>>>> bb7ab255
 
     // The user condition true is accepted but not false.
     ActiveTraits.set(unsigned(TraitProperty::user_condition_true));
