//===- LiveDebugValues.cpp - Tracking Debug Value MIs ---------------------===//
//
// Part of the LLVM Project, under the Apache License v2.0 with LLVM Exceptions.
// See https://llvm.org/LICENSE.txt for license information.
// SPDX-License-Identifier: Apache-2.0 WITH LLVM-exception
//
//===----------------------------------------------------------------------===//

#include "LiveDebugValues.h"

#include "llvm/CodeGen/LiveDebugValuesPass.h"
#include "llvm/CodeGen/MachineDominators.h"
#include "llvm/CodeGen/MachineFunction.h"
#include "llvm/CodeGen/MachineFunctionPass.h"
#include "llvm/CodeGen/MachineModuleInfo.h"
#include "llvm/CodeGen/Passes.h"
#include "llvm/CodeGen/TargetPassConfig.h"
#include "llvm/IR/DebugInfo.h"
#include "llvm/InitializePasses.h"
#include "llvm/Pass.h"
#include "llvm/PassRegistry.h"
#include "llvm/Support/CommandLine.h"
#include "llvm/Target/TargetMachine.h"
#include "llvm/TargetParser/Triple.h"

/// \file LiveDebugValues.cpp
///
/// The LiveDebugValues pass extends the range of variable locations
/// (specified by DBG_VALUE instructions) from single blocks to successors
/// and any other code locations where the variable location is valid.
/// There are currently two implementations: the "VarLoc" implementation
/// explicitly tracks the location of a variable, while the "InstrRef"
/// implementation tracks the values defined by instructions through locations.
///
/// This file implements neither; it merely registers the pass, allows the
/// user to pick which implementation will be used to propagate variable
/// locations.

#define DEBUG_TYPE "livedebugvalues"

using namespace llvm;

static cl::opt<bool>
    ForceInstrRefLDV("force-instr-ref-livedebugvalues", cl::Hidden,
                     cl::desc("Use instruction-ref based LiveDebugValues with "
                              "normal DBG_VALUE inputs"),
                     cl::init(false));

static cl::opt<cl::boolOrDefault> ValueTrackingVariableLocations(
    "experimental-debug-variable-locations",
    cl::desc("Use experimental new value-tracking variable locations"));

// Options to prevent pathological compile-time behavior. If InputBBLimit and
// InputDbgValueLimit are both exceeded, range extension is disabled.
static cl::opt<unsigned> InputBBLimit(
    "livedebugvalues-input-bb-limit",
    cl::desc("Maximum input basic blocks before DBG_VALUE limit applies"),
    cl::init(10000), cl::Hidden);
static cl::opt<unsigned> InputDbgValueLimit(
    "livedebugvalues-input-dbg-value-limit",
    cl::desc(
        "Maximum input DBG_VALUE insts supported by debug range extension"),
    cl::init(50000), cl::Hidden);

namespace {
/// Generic LiveDebugValues pass. Calls through to VarLocBasedLDV or
/// InstrRefBasedLDV to perform location propagation, via the LDVImpl
/// base class.
class LiveDebugValuesLegacy : public MachineFunctionPass {
public:
  static char ID;

  LiveDebugValuesLegacy();
  ~LiveDebugValuesLegacy() = default;

  /// Calculate the liveness information for the given machine function.
  bool runOnMachineFunction(MachineFunction &MF) override;

  void getAnalysisUsage(AnalysisUsage &AU) const override {
    AU.setPreservesCFG();
    AU.addRequired<TargetPassConfig>();
    MachineFunctionPass::getAnalysisUsage(AU);
  }
};

struct LiveDebugValues {
  LiveDebugValues();
  ~LiveDebugValues() = default;
  bool run(MachineFunction &MF, bool ShouldEmitDebugEntryValues);

private:
  std::unique_ptr<LDVImpl> InstrRefImpl;
  std::unique_ptr<LDVImpl> VarLocImpl;
<<<<<<< HEAD
  std::unique_ptr<LDVImpl> HeterogeneousImpl;
  TargetPassConfig *TPC = nullptr;
=======
>>>>>>> 27d9a3a3
  MachineDominatorTree MDT;
};
} // namespace

char LiveDebugValuesLegacy::ID = 0;

char &llvm::LiveDebugValuesID = LiveDebugValuesLegacy::ID;

INITIALIZE_PASS(LiveDebugValuesLegacy, DEBUG_TYPE, "Live DEBUG_VALUE analysis",
                false, false)

/// Default construct and initialize the pass.
LiveDebugValuesLegacy::LiveDebugValuesLegacy() : MachineFunctionPass(ID) {
  initializeLiveDebugValuesLegacyPass(*PassRegistry::getPassRegistry());
}

LiveDebugValues::LiveDebugValues() {
  InstrRefImpl =
      std::unique_ptr<LDVImpl>(llvm::makeInstrRefBasedLiveDebugValues());
  VarLocImpl = std::unique_ptr<LDVImpl>(llvm::makeVarLocBasedLiveDebugValues());
  HeterogeneousImpl =
      std::unique_ptr<LDVImpl>(llvm::makeHeterogeneousLiveDebugValues());
}

PreservedAnalyses
LiveDebugValuesPass::run(MachineFunction &MF,
                         MachineFunctionAnalysisManager &MFAM) {
  if (!LiveDebugValues().run(MF, ShouldEmitDebugEntryValues))
    return PreservedAnalyses::all();
  auto PA = getMachineFunctionPassPreservedAnalyses();
  PA.preserveSet<CFGAnalyses>();
  return PA;
}

void LiveDebugValuesPass::printPipeline(
    raw_ostream &OS, function_ref<StringRef(StringRef)> MapClassName2PassName) {
  OS << MapClassName2PassName(name());
  if (ShouldEmitDebugEntryValues)
    OS << "<emit-debug-entry-values>";
}

bool LiveDebugValuesLegacy::runOnMachineFunction(MachineFunction &MF) {
  auto *TPC = &getAnalysis<TargetPassConfig>();
  return LiveDebugValues().run(
      MF, TPC->getTM<TargetMachine>().Options.ShouldEmitDebugEntryValues());
}

bool LiveDebugValues::run(MachineFunction &MF,
                          bool ShouldEmitDebugEntryValues) {
  bool InstrRefBased = MF.useDebugInstrRef();
  // Allow the user to force selection of InstrRef LDV.
  InstrRefBased |= ForceInstrRefLDV;

  LDVImpl *TheImpl = &*VarLocImpl;

  MachineDominatorTree *DomTree = nullptr;
  if (!llvm::isHeterogeneousDebug(*MF.getFunction().getParent())) {
    if (InstrRefBased) {
      DomTree = &MDT;
      MDT.recalculate(MF);
      TheImpl = &*InstrRefImpl;
    }
  } else
    // Avoid DomTree calculation as non-used.
    TheImpl = &*HeterogeneousImpl;

  return TheImpl->ExtendRanges(MF, DomTree, ShouldEmitDebugEntryValues,
                               InputBBLimit, InputDbgValueLimit);
}

bool llvm::debuginfoShouldUseDebugInstrRef(const Triple &T) {
  // Enable by default on x86_64, disable if explicitly turned off on cmdline.
  if ((T.getArch() == llvm::Triple::x86_64 ||
       T.getArch() == llvm::Triple::amdgcn) &&
      ValueTrackingVariableLocations != cl::boolOrDefault::BOU_FALSE)
    return true;

  // Enable if explicitly requested on command line.
  return ValueTrackingVariableLocations == cl::boolOrDefault::BOU_TRUE;
}<|MERGE_RESOLUTION|>--- conflicted
+++ resolved
@@ -91,11 +91,7 @@
 private:
   std::unique_ptr<LDVImpl> InstrRefImpl;
   std::unique_ptr<LDVImpl> VarLocImpl;
-<<<<<<< HEAD
   std::unique_ptr<LDVImpl> HeterogeneousImpl;
-  TargetPassConfig *TPC = nullptr;
-=======
->>>>>>> 27d9a3a3
   MachineDominatorTree MDT;
 };
 } // namespace
