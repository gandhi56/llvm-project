//===- RegAllocFast.cpp - A fast register allocator for debug code --------===//
//
// Part of the LLVM Project, under the Apache License v2.0 with LLVM Exceptions.
// See https://llvm.org/LICENSE.txt for license information.
// SPDX-License-Identifier: Apache-2.0 WITH LLVM-exception
// Modifications Copyright (c) 2022 Advanced Micro Devices, Inc. All rights reserved.
// Notified per clause 4(b) of the license.
//
//===----------------------------------------------------------------------===//
//
/// \file This register allocator allocates registers to a basic block at a
/// time, attempting to keep values in registers and reusing registers as
/// appropriate.
//
//===----------------------------------------------------------------------===//

#include "llvm/ADT/ArrayRef.h"
#include "llvm/ADT/DenseMap.h"
#include "llvm/ADT/IndexedMap.h"
#include "llvm/ADT/MapVector.h"
#include "llvm/ADT/SmallSet.h"
#include "llvm/ADT/SmallVector.h"
#include "llvm/ADT/SparseSet.h"
#include "llvm/ADT/Statistic.h"
#include "llvm/CodeGen/MachineBasicBlock.h"
#include "llvm/CodeGen/MachineFrameInfo.h"
#include "llvm/CodeGen/MachineFunction.h"
#include "llvm/CodeGen/MachineFunctionPass.h"
#include "llvm/CodeGen/MachineInstr.h"
#include "llvm/CodeGen/MachineInstrBuilder.h"
#include "llvm/CodeGen/MachineOperand.h"
#include "llvm/CodeGen/MachineRegisterInfo.h"
#include "llvm/CodeGen/RegAllocCommon.h"
#include "llvm/CodeGen/RegAllocRegistry.h"
#include "llvm/CodeGen/RegisterClassInfo.h"
#include "llvm/CodeGen/TargetInstrInfo.h"
#include "llvm/CodeGen/TargetOpcodes.h"
#include "llvm/CodeGen/TargetRegisterInfo.h"
#include "llvm/CodeGen/TargetSubtargetInfo.h"
#include "llvm/InitializePasses.h"
#include "llvm/MC/MCRegisterInfo.h"
#include "llvm/Pass.h"
#include "llvm/Support/Debug.h"
#include "llvm/Support/ErrorHandling.h"
#include "llvm/Support/raw_ostream.h"
#include <cassert>
#include <tuple>
#include <vector>

using namespace llvm;

#define DEBUG_TYPE "regalloc"

STATISTIC(NumStores, "Number of stores added");
STATISTIC(NumLoads , "Number of loads added");
STATISTIC(NumCoalesced, "Number of copies coalesced");

// FIXME: Remove this switch when all testcases are fixed!
static cl::opt<bool> IgnoreMissingDefs("rafast-ignore-missing-defs",
                                       cl::Hidden);

static RegisterRegAlloc
  fastRegAlloc("fast", "fast register allocator", createFastRegisterAllocator);

namespace {

  class RegAllocFast : public MachineFunctionPass {
  public:
    static char ID;

    RegAllocFast(const RegClassFilterFunc F = allocateAllRegClasses,
                 bool ClearVirtRegs_ = true) :
      MachineFunctionPass(ID),
      ShouldAllocateClass(F),
      StackSlotForVirtReg(-1),
      ClearVirtRegs(ClearVirtRegs_) {
    }

  private:
    MachineFrameInfo *MFI;
    MachineRegisterInfo *MRI;
    const TargetRegisterInfo *TRI;
    const TargetInstrInfo *TII;
    RegisterClassInfo RegClassInfo;
    const RegClassFilterFunc ShouldAllocateClass;

    /// Basic block currently being allocated.
    MachineBasicBlock *MBB;

    /// Maps virtual regs to the frame index where these values are spilled.
    IndexedMap<int, VirtReg2IndexFunctor> StackSlotForVirtReg;

    bool ClearVirtRegs;

    /// Everything we know about a live virtual register.
    struct LiveReg {
      MachineInstr *LastUse = nullptr; ///< Last instr to use reg.
      Register VirtReg;                ///< Virtual register number.
      MCPhysReg PhysReg = 0;           ///< Currently held here.
      bool LiveOut = false;            ///< Register is possibly live out.
      bool Reloaded = false;           ///< Register was reloaded.
      bool Error = false;              ///< Could not allocate.

      explicit LiveReg(Register VirtReg) : VirtReg(VirtReg) {}

      unsigned getSparseSetIndex() const {
        return Register::virtReg2Index(VirtReg);
      }
    };

    using LiveRegMap = SparseSet<LiveReg>;
    /// This map contains entries for each virtual register that is currently
    /// available in a physical register.
    LiveRegMap LiveVirtRegs;

    /// Stores assigned virtual registers present in the bundle MI.
    DenseMap<Register, MCPhysReg> BundleVirtRegsMap;

    DenseMap<unsigned, SmallVector<MachineOperand *, 2>> LiveDbgValueMap;
    /// List of DBG_VALUE that we encountered without the vreg being assigned
    /// because they were placed after the last use of the vreg.
    DenseMap<unsigned, SmallVector<MachineInstr *, 1>> DanglingDbgValues;

    /// Maps unspilled virtual registers to all DbgDefs which originally used
    /// the virtual register as their referrer. Used to allow updating DbgDefs
    /// which were visited before the spill occurs.
    DenseMap<unsigned, SmallVector<MachineInstr *, 2>> VReg2NonStackDbgDefs;
    /// Subset of VReg2NonStackDbgDefs. Maps unspilled virtual registers to
    /// DbgDefs which occured after the last non-debug use of the virtual
    /// register. Allows for some such "dangling" defs to be salvaged after the
    /// block is allocated.
    DenseMap<unsigned, SmallVector<MachineInstr *, 2>> VReg2DanglingDbgDefs;
    /// Essentially a typed pair of MachineInstr, representing which existing
    /// or inserted DbgKills exist for a given Lifetime.
    class DbgKills final {
      /// The current expected "live" DbgKill. This is either:
      /// * Empty (if we have not seen any existing DbgKill or non-stack DbgDef
      /// which would require us to insert one).
      /// * An existing DbgKill, if we encounter it before the DbgDef.
      /// * An inserted DbgKill, if we encounter the DbgDef before any existing
      /// DbgKill, or if there is no such existing DbgKill.
      ///
      /// Read as `Optional<MachineInstr>`.
      MachineInstr *Live = nullptr;
      /// The existing DbgKill, if one exists and we have also inserted a
      /// DbgKill for a non-stack DbgDef. This is retained until we either:
      /// * Spill the DbgDef, at which point we can remove our inserted DbgKill
      /// and use the existing one.
      /// * Finish allocating the function, at which point we can remove this
      /// "backup" existing DbgDef instruction.
      ///
      /// Read as `Optional<MachineInstr>`
      MachineInstr *Dead = nullptr;
      /// Flag to represent the case where we want to eliminate all future
      /// DbgKills we encounter, as we have removed the corresponding DbgDef
      /// (i.e. we have "dropped" this debug info).
      bool RemoveAll = false;

    public:
      /// Update to reflect an inserted DbgKill, marking an existing DbgKill to
      /// be removed if it exists and we have already seen it.
      void handleNewDbgKill(MachineInstr &DbgKill) {
        assert(!RemoveAll);
        if (Live)
          Dead = Live;
        Live = &DbgKill;
      }
      /// Update to reflect an existing DbgKill, either marking it to be
      /// removed (if we have already inserted a corresponding DbgKill) or
      /// recording it in case we need to remove it when we later process a
      /// corresponding DbgDef.
      void handleExistingDbgKill(MachineInstr &DbgKill) {
        if (RemoveAll) {
          DbgKill.removeFromParent();
          return;
        }
        assert(!Dead);
        if (Live)
          Dead = &DbgKill;
        else
          Live = &DbgKill;
      }
      /// Handle when the virtual register referrer of the corresponding DbgDef
      /// is spilled by reverting back to an existing DbgKill if it exists.
      void handleSpill() {
        if (!Dead)
          return;
        Live->removeFromParent();
        Live = Dead;
        Dead = nullptr;
      }
      /// Update to reflect that the corresponding DbgDef has been eliminated.
      void removeAll() {
        RemoveAll = true;
        if (Live)
          Live->removeFromParent();
        if (Dead)
          Dead->removeFromParent();
        Live = Dead = nullptr;
      }
      /// Update to reflect that allocation is complete, removing Dead if it
      /// exists.
      void removeDead() {
        if (Dead)
          Dead->removeFromParent();
        Dead = nullptr;
      }
    };
    /// Maps a lifetime (for which there can be at most one DbgDef, and up to
    /// two DbgKills during allocation) to the DbgKills object which tracks it.
    DenseMap<DILifetime *, DbgKills> Lifetime2DbgKills;

    /// Has a bit set for every virtual register for which it was determined
    /// that it is alive across blocks.
    BitVector MayLiveAcrossBlocks;

    /// State of a register unit.
    enum RegUnitState {
      /// A free register is not currently in use and can be allocated
      /// immediately without checking aliases.
      regFree,

      /// A pre-assigned register has been assigned before register allocation
      /// (e.g., setting up a call parameter).
      regPreAssigned,

      /// Used temporarily in reloadAtBegin() to mark register units that are
      /// live-in to the basic block.
      regLiveIn,

      /// A register state may also be a virtual register number, indication
      /// that the physical register is currently allocated to a virtual
      /// register. In that case, LiveVirtRegs contains the inverse mapping.
    };

    /// Maps each physical register to a RegUnitState enum or virtual register.
    std::vector<unsigned> RegUnitStates;

    SmallVector<MachineInstr *, 32> Coalesced;

    using RegUnitSet = SparseSet<uint16_t, identity<uint16_t>>;
    /// Set of register units that are used in the current instruction, and so
    /// cannot be allocated.
    RegUnitSet UsedInInstr;
    RegUnitSet PhysRegUses;
    SmallVector<uint16_t, 8> DefOperandIndexes;
    // Register masks attached to the current instruction.
    SmallVector<const uint32_t *> RegMasks;

    void setPhysRegState(MCPhysReg PhysReg, unsigned NewState);
    bool isPhysRegFree(MCPhysReg PhysReg) const;

    /// Mark a physreg as used in this instruction.
    void markRegUsedInInstr(MCPhysReg PhysReg) {
      for (MCRegUnitIterator Units(PhysReg, TRI); Units.isValid(); ++Units)
        UsedInInstr.insert(*Units);
    }

    // Check if physreg is clobbered by instruction's regmask(s).
    bool isClobberedByRegMasks(MCPhysReg PhysReg) const {
      return llvm::any_of(RegMasks, [PhysReg](const uint32_t *Mask) {
        return MachineOperand::clobbersPhysReg(Mask, PhysReg);
      });
    }

    /// Check if a physreg or any of its aliases are used in this instruction.
    bool isRegUsedInInstr(MCPhysReg PhysReg, bool LookAtPhysRegUses) const {
      if (LookAtPhysRegUses && isClobberedByRegMasks(PhysReg))
        return true;
      for (MCRegUnitIterator Units(PhysReg, TRI); Units.isValid(); ++Units) {
        if (UsedInInstr.count(*Units))
          return true;
        if (LookAtPhysRegUses && PhysRegUses.count(*Units))
          return true;
      }
      return false;
    }

    /// Mark physical register as being used in a register use operand.
    /// This is only used by the special livethrough handling code.
    void markPhysRegUsedInInstr(MCPhysReg PhysReg) {
      for (MCRegUnitIterator Units(PhysReg, TRI); Units.isValid(); ++Units)
        PhysRegUses.insert(*Units);
    }

    /// Remove mark of physical register being used in the instruction.
    void unmarkRegUsedInInstr(MCPhysReg PhysReg) {
      for (MCRegUnitIterator Units(PhysReg, TRI); Units.isValid(); ++Units)
        UsedInInstr.erase(*Units);
    }

    enum : unsigned {
      spillClean = 50,
      spillDirty = 100,
      spillPrefBonus = 20,
      spillImpossible = ~0u
    };

  public:
    StringRef getPassName() const override { return "Fast Register Allocator"; }

    void getAnalysisUsage(AnalysisUsage &AU) const override {
      AU.setPreservesCFG();
      MachineFunctionPass::getAnalysisUsage(AU);
    }

    MachineFunctionProperties getRequiredProperties() const override {
      return MachineFunctionProperties().set(
          MachineFunctionProperties::Property::NoPHIs);
    }

    MachineFunctionProperties getSetProperties() const override {
      if (ClearVirtRegs) {
        return MachineFunctionProperties().set(
          MachineFunctionProperties::Property::NoVRegs);
      }

      return MachineFunctionProperties();
    }

    MachineFunctionProperties getClearedProperties() const override {
      return MachineFunctionProperties().set(
        MachineFunctionProperties::Property::IsSSA);
    }

  private:
    bool runOnMachineFunction(MachineFunction &MF) override;

    void allocateBasicBlock(MachineBasicBlock &MBB);

    void addRegClassDefCounts(std::vector<unsigned> &RegClassDefCounts,
                              Register Reg) const;

    void allocateInstruction(MachineInstr &MI);
    void handleDebugValue(MachineInstr &MI);
    void killDebugDefWithinBlock(MachineInstr &MI);
    void handleDebugDefKill(MachineInstr &MI);
    void handleBundle(MachineInstr &MI);

    bool usePhysReg(MachineInstr &MI, MCPhysReg PhysReg);
    bool definePhysReg(MachineInstr &MI, MCPhysReg PhysReg);
    bool displacePhysReg(MachineInstr &MI, MCPhysReg PhysReg);
    void freePhysReg(MCPhysReg PhysReg);

    unsigned calcSpillCost(MCPhysReg PhysReg) const;

    LiveRegMap::iterator findLiveVirtReg(Register VirtReg) {
      return LiveVirtRegs.find(Register::virtReg2Index(VirtReg));
    }

    LiveRegMap::const_iterator findLiveVirtReg(Register VirtReg) const {
      return LiveVirtRegs.find(Register::virtReg2Index(VirtReg));
    }

    void assignVirtToPhysReg(MachineInstr &MI, LiveReg &, MCPhysReg PhysReg);
    void allocVirtReg(MachineInstr &MI, LiveReg &LR, Register Hint,
                      bool LookAtPhysRegUses = false);
    void allocVirtRegUndef(MachineOperand &MO);
    void assignDanglingDebugValues(MachineInstr &Def, Register VirtReg,
                                   MCPhysReg Reg);
    void removeDebugDef(MachineInstr &DbgDef) {
      Lifetime2DbgKills[DbgDef.getDebugLifetime()].removeAll();
      DbgDef.removeFromParent();
    }
    void assignDanglingDebugDefs(MachineInstr &Def, Register VirtReg,
                                 MCPhysReg Reg);
    void defineLiveThroughVirtReg(MachineInstr &MI, unsigned OpNum,
                                  Register VirtReg);
    void defineVirtReg(MachineInstr &MI, unsigned OpNum, Register VirtReg,
                       bool LookAtPhysRegUses = false);
    void useVirtReg(MachineInstr &MI, unsigned OpNum, Register VirtReg);

    MachineBasicBlock::iterator
    getMBBBeginInsertionPoint(MachineBasicBlock &MBB,
                              SmallSet<Register, 2> &PrologLiveIns) const;

    void reloadAtBegin(MachineBasicBlock &MBB);
    void setPhysReg(MachineInstr &MI, MachineOperand &MO, MCPhysReg PhysReg);

    Register traceCopies(Register VirtReg) const;
    Register traceCopyChain(Register Reg) const;

    int getStackSpaceFor(Register VirtReg);
    void spill(MachineBasicBlock::iterator Before, Register VirtReg,
               MCPhysReg AssignedReg, bool Kill, bool LiveOut);
    void reload(MachineBasicBlock::iterator Before, Register VirtReg,
                MCPhysReg PhysReg);

    bool mayLiveOut(Register VirtReg);
    bool mayLiveIn(Register VirtReg);

    void dumpState() const;
  };

} // end anonymous namespace

char RegAllocFast::ID = 0;

INITIALIZE_PASS(RegAllocFast, "regallocfast", "Fast Register Allocator", false,
                false)

<<<<<<< HEAD
=======
bool RegAllocFast::shouldAllocateRegister(const Register Reg) const {
  assert(Reg.isVirtual());
  const TargetRegisterClass &RC = *MRI->getRegClass(Reg);
  return ShouldAllocateClass(*TRI, RC);
}

>>>>>>> fefe655b
void RegAllocFast::setPhysRegState(MCPhysReg PhysReg, unsigned NewState) {
  for (MCRegUnitIterator UI(PhysReg, TRI); UI.isValid(); ++UI)
    RegUnitStates[*UI] = NewState;
}

bool RegAllocFast::isPhysRegFree(MCPhysReg PhysReg) const {
  for (MCRegUnitIterator UI(PhysReg, TRI); UI.isValid(); ++UI) {
    if (RegUnitStates[*UI] != regFree)
      return false;
  }
  return true;
}

/// This allocates space for the specified virtual register to be held on the
/// stack.
int RegAllocFast::getStackSpaceFor(Register VirtReg) {
  // Find the location Reg would belong...
  int SS = StackSlotForVirtReg[VirtReg];
  // Already has space allocated?
  if (SS != -1)
    return SS;

  // Allocate a new stack object for this spill location...
  const TargetRegisterClass &RC = *MRI->getRegClass(VirtReg);
  unsigned Size = TRI->getSpillSize(RC);
  Align Alignment = TRI->getSpillAlign(RC);
  int FrameIdx = MFI->CreateSpillStackObject(Size, Alignment);

  // Assign the slot.
  StackSlotForVirtReg[VirtReg] = FrameIdx;
  return FrameIdx;
}

static bool dominates(MachineBasicBlock &MBB,
                      MachineBasicBlock::const_iterator A,
                      MachineBasicBlock::const_iterator B) {
  auto MBBEnd = MBB.end();
  if (B == MBBEnd)
    return true;

  MachineBasicBlock::const_iterator I = MBB.begin();
  for (; &*I != A && &*I != B; ++I)
    ;

  return &*I == A;
}

/// Returns false if \p VirtReg is known to not live out of the current block.
bool RegAllocFast::mayLiveOut(Register VirtReg) {
  if (MayLiveAcrossBlocks.test(Register::virtReg2Index(VirtReg))) {
    // Cannot be live-out if there are no successors.
    return !MBB->succ_empty();
  }

  const MachineInstr *SelfLoopDef = nullptr;

  // If this block loops back to itself, it is necessary to check whether the
  // use comes after the def.
  if (MBB->isSuccessor(MBB)) {
    // Find the first def in the self loop MBB.
    for (const MachineInstr &DefInst : MRI->def_instructions(VirtReg)) {
      if (DefInst.getParent() != MBB) {
        MayLiveAcrossBlocks.set(Register::virtReg2Index(VirtReg));
        return true;
      } else {
        if (!SelfLoopDef || dominates(*MBB, DefInst.getIterator(), SelfLoopDef))
          SelfLoopDef = &DefInst;
      }
    }
    if (!SelfLoopDef) {
      MayLiveAcrossBlocks.set(Register::virtReg2Index(VirtReg));
      return true;
    }
  }

  // See if the first \p Limit uses of the register are all in the current
  // block.
  static const unsigned Limit = 8;
  unsigned C = 0;
  for (const MachineInstr &UseInst : MRI->use_nodbg_instructions(VirtReg)) {
    if (UseInst.getParent() != MBB || ++C >= Limit) {
      MayLiveAcrossBlocks.set(Register::virtReg2Index(VirtReg));
      // Cannot be live-out if there are no successors.
      return !MBB->succ_empty();
    }

    if (SelfLoopDef) {
      // Try to handle some simple cases to avoid spilling and reloading every
      // value inside a self looping block.
      if (SelfLoopDef == &UseInst ||
          !dominates(*MBB, SelfLoopDef->getIterator(), UseInst.getIterator())) {
        MayLiveAcrossBlocks.set(Register::virtReg2Index(VirtReg));
        return true;
      }
    }
  }

  return false;
}

/// Returns false if \p VirtReg is known to not be live into the current block.
bool RegAllocFast::mayLiveIn(Register VirtReg) {
  if (MayLiveAcrossBlocks.test(Register::virtReg2Index(VirtReg)))
    return !MBB->pred_empty();

  // See if the first \p Limit def of the register are all in the current block.
  static const unsigned Limit = 8;
  unsigned C = 0;
  for (const MachineInstr &DefInst : MRI->def_instructions(VirtReg)) {
    if (DefInst.getParent() != MBB || ++C >= Limit) {
      MayLiveAcrossBlocks.set(Register::virtReg2Index(VirtReg));
      return !MBB->pred_empty();
    }
  }

  return false;
}

/// Insert spill instruction for \p AssignedReg before \p Before. Update
/// DBG_VALUEs with \p VirtReg operands with the stack slot.
void RegAllocFast::spill(MachineBasicBlock::iterator Before, Register VirtReg,
                         MCPhysReg AssignedReg, bool Kill, bool LiveOut) {
  LLVM_DEBUG(dbgs() << "Spilling " << printReg(VirtReg, TRI)
                    << " in " << printReg(AssignedReg, TRI));
  int FI = getStackSpaceFor(VirtReg);
  LLVM_DEBUG(dbgs() << " to stack slot #" << FI << '\n');

  const TargetRegisterClass &RC = *MRI->getRegClass(VirtReg);
  TII->storeRegToStackSlot(*MBB, Before, AssignedReg, Kill, FI, &RC, TRI,
                           VirtReg);
  ++NumStores;

  MachineBasicBlock::iterator FirstTerm = MBB->getFirstTerminator();

  // When we spill a virtual register, we will have spill instructions behind
  // every definition of it, meaning we can switch all the DBG_VALUEs over
  // to just reference the stack slot.
  SmallVectorImpl<MachineOperand *> &LRIDbgOperands = LiveDbgValueMap[VirtReg];
  SmallMapVector<MachineInstr *, SmallVector<const MachineOperand *>, 2>
      SpilledOperandsMap;
  for (MachineOperand *MO : LRIDbgOperands)
    SpilledOperandsMap[MO->getParent()].push_back(MO);
  for (auto MISpilledOperands : SpilledOperandsMap) {
    MachineInstr &DBG = *MISpilledOperands.first;
    // We don't have enough support for tracking operands of DBG_VALUE_LISTs.
    if (DBG.isDebugValueList())
      continue;
    MachineInstr *NewDV = buildDbgValueForSpill(
        *MBB, Before, *MISpilledOperands.first, FI, MISpilledOperands.second);
    assert(NewDV->getParent() == MBB && "dangling parent pointer");
    (void)NewDV;
    LLVM_DEBUG(dbgs() << "Inserting debug info due to spill:\n" << *NewDV);

    if (LiveOut) {
      // We need to insert a DBG_VALUE at the end of the block if the spill slot
      // is live out, but there is another use of the value after the
      // spill. This will allow LiveDebugValues to see the correct live out
      // value to propagate to the successors.
      MachineInstr *ClonedDV = MBB->getParent()->CloneMachineInstr(NewDV);
      MBB->insert(FirstTerm, ClonedDV);
      LLVM_DEBUG(dbgs() << "Cloning debug info due to live out spill\n");
    }

    // Rewrite unassigned dbg_values to use the stack slot.
    // TODO We can potentially do this for list debug values as well if we know
    // how the dbg_values are getting unassigned.
    if (DBG.isNonListDebugValue()) {
      MachineOperand &MO = DBG.getDebugOperand(0);
      if (MO.isReg() && MO.getReg() == 0) {
        updateDbgValueForSpill(DBG, FI, 0);
      }
    }
  }
  // Now this register is spilled there is should not be any DBG_VALUE
  // pointing to this register because they are all pointing to spilled value
  // now.
  LRIDbgOperands.clear();

  SmallVectorImpl<MachineInstr *> &NonStackDbgDefs =
      VReg2NonStackDbgDefs[VirtReg];
  for (MachineInstr *DbgDef : NonStackDbgDefs) {
    DbgDef->getDebugReferrer().ChangeToFrameIndex(FI);
    auto I = Lifetime2DbgKills.find(DbgDef->getDebugLifetime());
    if (I != Lifetime2DbgKills.end())
      I->second.handleSpill();
  }
  NonStackDbgDefs.clear();
  VReg2DanglingDbgDefs[VirtReg].clear();
}

/// Insert reload instruction for \p PhysReg before \p Before.
void RegAllocFast::reload(MachineBasicBlock::iterator Before, Register VirtReg,
                          MCPhysReg PhysReg) {
  LLVM_DEBUG(dbgs() << "Reloading " << printReg(VirtReg, TRI) << " into "
                    << printReg(PhysReg, TRI) << '\n');
  int FI = getStackSpaceFor(VirtReg);
  const TargetRegisterClass &RC = *MRI->getRegClass(VirtReg);
  TII->loadRegFromStackSlot(*MBB, Before, PhysReg, FI, &RC, TRI, VirtReg);
  ++NumLoads;
}

/// Get basic block begin insertion point.
/// This is not just MBB.begin() because surprisingly we have EH_LABEL
/// instructions marking the begin of a basic block. This means we must insert
/// new instructions after such labels...
MachineBasicBlock::iterator
RegAllocFast::getMBBBeginInsertionPoint(
  MachineBasicBlock &MBB, SmallSet<Register, 2> &PrologLiveIns) const {
  MachineBasicBlock::iterator I = MBB.begin();
  while (I != MBB.end()) {
    if (I->isLabel()) {
      ++I;
      continue;
    }

    // Most reloads should be inserted after prolog instructions.
    if (!TII->isBasicBlockPrologue(*I))
      break;

    // However if a prolog instruction reads a register that needs to be
    // reloaded, the reload should be inserted before the prolog.
    for (MachineOperand &MO : I->operands()) {
      if (MO.isReg())
        PrologLiveIns.insert(MO.getReg());
    }

    ++I;
  }

  return I;
}

/// Reload all currently assigned virtual registers.
void RegAllocFast::reloadAtBegin(MachineBasicBlock &MBB) {
  if (LiveVirtRegs.empty())
    return;

  for (MachineBasicBlock::RegisterMaskPair P : MBB.liveins()) {
    MCPhysReg Reg = P.PhysReg;
    // Set state to live-in. This possibly overrides mappings to virtual
    // registers but we don't care anymore at this point.
    setPhysRegState(Reg, regLiveIn);
  }


  SmallSet<Register, 2> PrologLiveIns;

  // The LiveRegMap is keyed by an unsigned (the virtreg number), so the order
  // of spilling here is deterministic, if arbitrary.
  MachineBasicBlock::iterator InsertBefore
    = getMBBBeginInsertionPoint(MBB, PrologLiveIns);
  for (const LiveReg &LR : LiveVirtRegs) {
    MCPhysReg PhysReg = LR.PhysReg;
    if (PhysReg == 0)
      continue;

    MCRegister FirstUnit = *MCRegUnitIterator(PhysReg, TRI);
    if (RegUnitStates[FirstUnit] == regLiveIn)
      continue;

    assert((&MBB != &MBB.getParent()->front() || IgnoreMissingDefs) &&
           "no reload in start block. Missing vreg def?");

    if (PrologLiveIns.count(PhysReg)) {
      // FIXME: Theoretically this should use an insert point skipping labels
      // but I'm not sure how labels should interact with prolog instruction
      // that need reloads.
      reload(MBB.begin(), LR.VirtReg, PhysReg);
    } else
      reload(InsertBefore, LR.VirtReg, PhysReg);
  }
  LiveVirtRegs.clear();
}

/// Handle the direct use of a physical register.  Check that the register is
/// not used by a virtreg. Kill the physreg, marking it free. This may add
/// implicit kills to MO->getParent() and invalidate MO.
bool RegAllocFast::usePhysReg(MachineInstr &MI, MCPhysReg Reg) {
  assert(Register::isPhysicalRegister(Reg) && "expected physreg");
  bool displacedAny = displacePhysReg(MI, Reg);
  setPhysRegState(Reg, regPreAssigned);
  markRegUsedInInstr(Reg);
  return displacedAny;
}

bool RegAllocFast::definePhysReg(MachineInstr &MI, MCPhysReg Reg) {
  bool displacedAny = displacePhysReg(MI, Reg);
  setPhysRegState(Reg, regPreAssigned);
  return displacedAny;
}

/// Mark PhysReg as reserved or free after spilling any virtregs. This is very
/// similar to defineVirtReg except the physreg is reserved instead of
/// allocated.
bool RegAllocFast::displacePhysReg(MachineInstr &MI, MCPhysReg PhysReg) {
  bool displacedAny = false;

  for (MCRegUnitIterator UI(PhysReg, TRI); UI.isValid(); ++UI) {
    unsigned Unit = *UI;
    switch (unsigned VirtReg = RegUnitStates[Unit]) {
    default: {
      LiveRegMap::iterator LRI = findLiveVirtReg(VirtReg);
      assert(LRI != LiveVirtRegs.end() && "datastructures in sync");
      MachineBasicBlock::iterator ReloadBefore =
          std::next((MachineBasicBlock::iterator)MI.getIterator());
      reload(ReloadBefore, VirtReg, LRI->PhysReg);

      setPhysRegState(LRI->PhysReg, regFree);
      LRI->PhysReg = 0;
      LRI->Reloaded = true;
      displacedAny = true;
      break;
    }
    case regPreAssigned:
      RegUnitStates[Unit] = regFree;
      displacedAny = true;
      break;
    case regFree:
      break;
    }
  }
  return displacedAny;
}

void RegAllocFast::freePhysReg(MCPhysReg PhysReg) {
  LLVM_DEBUG(dbgs() << "Freeing " << printReg(PhysReg, TRI) << ':');

  MCRegister FirstUnit = *MCRegUnitIterator(PhysReg, TRI);
  switch (unsigned VirtReg = RegUnitStates[FirstUnit]) {
  case regFree:
    LLVM_DEBUG(dbgs() << '\n');
    return;
  case regPreAssigned:
    LLVM_DEBUG(dbgs() << '\n');
    setPhysRegState(PhysReg, regFree);
    return;
  default: {
      LiveRegMap::iterator LRI = findLiveVirtReg(VirtReg);
      assert(LRI != LiveVirtRegs.end());
      LLVM_DEBUG(dbgs() << ' ' << printReg(LRI->VirtReg, TRI) << '\n');
      setPhysRegState(LRI->PhysReg, regFree);
      LRI->PhysReg = 0;
    }
    return;
  }
}

/// Return the cost of spilling clearing out PhysReg and aliases so it is free
/// for allocation. Returns 0 when PhysReg is free or disabled with all aliases
/// disabled - it can be allocated directly.
/// \returns spillImpossible when PhysReg or an alias can't be spilled.
unsigned RegAllocFast::calcSpillCost(MCPhysReg PhysReg) const {
  for (MCRegUnitIterator UI(PhysReg, TRI); UI.isValid(); ++UI) {
    switch (unsigned VirtReg = RegUnitStates[*UI]) {
    case regFree:
      break;
    case regPreAssigned:
      LLVM_DEBUG(dbgs() << "Cannot spill pre-assigned "
                        << printReg(PhysReg, TRI) << '\n');
      return spillImpossible;
    default: {
      bool SureSpill = StackSlotForVirtReg[VirtReg] != -1 ||
                       findLiveVirtReg(VirtReg)->LiveOut;
      return SureSpill ? spillClean : spillDirty;
    }
    }
  }
  return 0;
}

void RegAllocFast::assignDanglingDebugValues(MachineInstr &Definition,
                                             Register VirtReg, MCPhysReg Reg) {
  auto UDBGValIter = DanglingDbgValues.find(VirtReg);
  if (UDBGValIter == DanglingDbgValues.end())
    return;

  SmallVectorImpl<MachineInstr*> &Dangling = UDBGValIter->second;
  for (MachineInstr *DbgValue : Dangling) {
    assert(DbgValue->isDebugValue());
    if (!DbgValue->hasDebugOperandForReg(VirtReg))
      continue;

    // Test whether the physreg survives from the definition to the DBG_VALUE.
    MCPhysReg SetToReg = Reg;
    unsigned Limit = 20;
    for (MachineBasicBlock::iterator I = std::next(Definition.getIterator()),
         E = DbgValue->getIterator(); I != E; ++I) {
      if (I->modifiesRegister(Reg, TRI) || --Limit == 0) {
        LLVM_DEBUG(dbgs() << "Register did not survive for " << *DbgValue
                   << '\n');
        SetToReg = 0;
        break;
      }
    }
    for (MachineOperand &MO : DbgValue->getDebugOperandsForReg(VirtReg)) {
      MO.setReg(SetToReg);
      if (SetToReg != 0)
        MO.setIsRenamable();
    }
  }
  Dangling.clear();
}

void RegAllocFast::assignDanglingDebugDefs(MachineInstr &Definition,
                                           Register VirtReg, MCPhysReg Reg) {
  LLVM_DEBUG(dbgs() << "Assigning dangling DBG_DEFs for "
                    << printReg(VirtReg, TRI) << '\n');
  auto DanglingDbgDefsIter = VReg2DanglingDbgDefs.find(VirtReg);
  if (DanglingDbgDefsIter == VReg2DanglingDbgDefs.end())
    return;

  SmallVectorImpl<MachineInstr *> &DanglingDbgDefs =
      DanglingDbgDefsIter->second;
  for (MachineInstr *DbgDef : DanglingDbgDefs) {
    // Test whether the physreg survives from the definition to the DBG_VALUE.
    MachineOperand &Referrer = DbgDef->getDebugReferrer();
    bool ShouldRemove = false;
    for (MachineBasicBlock::iterator I = std::next(Definition.getIterator()),
                                     E = DbgDef->getIterator();
         I != E; ++I) {
      if (I->modifiesRegister(Reg, TRI)) {
        LLVM_DEBUG(dbgs() << "Register did not survive for " << Referrer
                          << '\n');
        ShouldRemove = true;
        break;
      }
    }
    if (ShouldRemove) {
      LLVM_DEBUG(dbgs() << "Dropping dangling DBG_DEF: " << *DbgDef << '\n');
      removeDebugDef(*DbgDef);
    } else {
      Referrer.setReg(Reg);
      Referrer.setIsRenamable();
      killDebugDefWithinBlock(*DbgDef);
    }
  }
  DanglingDbgDefs.clear();
}

/// This method updates local state so that we know that PhysReg is the
/// proper container for VirtReg now.  The physical register must not be used
/// for anything else when this is called.
void RegAllocFast::assignVirtToPhysReg(MachineInstr &AtMI, LiveReg &LR,
                                       MCPhysReg PhysReg) {
  Register VirtReg = LR.VirtReg;
  LLVM_DEBUG(dbgs() << "Assigning " << printReg(VirtReg, TRI) << " to "
                    << printReg(PhysReg, TRI) << '\n');
  assert(LR.PhysReg == 0 && "Already assigned a physreg");
  assert(PhysReg != 0 && "Trying to assign no register");
  LR.PhysReg = PhysReg;
  setPhysRegState(PhysReg, VirtReg);

  assignDanglingDebugValues(AtMI, VirtReg, PhysReg);
  assignDanglingDebugDefs(AtMI, VirtReg, PhysReg);
}

static bool isCoalescable(const MachineInstr &MI) {
  return MI.isFullCopy();
}

Register RegAllocFast::traceCopyChain(Register Reg) const {
  static const unsigned ChainLengthLimit = 3;
  unsigned C = 0;
  do {
    if (Reg.isPhysical())
      return Reg;
    assert(Reg.isVirtual());

    MachineInstr *VRegDef = MRI->getUniqueVRegDef(Reg);
    if (!VRegDef || !isCoalescable(*VRegDef))
      return 0;
    Reg = VRegDef->getOperand(1).getReg();
  } while (++C <= ChainLengthLimit);
  return 0;
}

/// Check if any of \p VirtReg's definitions is a copy. If it is follow the
/// chain of copies to check whether we reach a physical register we can
/// coalesce with.
Register RegAllocFast::traceCopies(Register VirtReg) const {
  static const unsigned DefLimit = 3;
  unsigned C = 0;
  for (const MachineInstr &MI : MRI->def_instructions(VirtReg)) {
    if (isCoalescable(MI)) {
      Register Reg = MI.getOperand(1).getReg();
      Reg = traceCopyChain(Reg);
      if (Reg.isValid())
        return Reg;
    }

    if (++C >= DefLimit)
      break;
  }
  return Register();
}

/// Allocates a physical register for VirtReg.
void RegAllocFast::allocVirtReg(MachineInstr &MI, LiveReg &LR,
                                Register Hint0, bool LookAtPhysRegUses) {
  const Register VirtReg = LR.VirtReg;
  assert(LR.PhysReg == 0);

  const TargetRegisterClass &RC = *MRI->getRegClass(VirtReg);
  LLVM_DEBUG(dbgs() << "Search register for " << printReg(VirtReg)
                    << " in class " << TRI->getRegClassName(&RC)
                    << " with hint " << printReg(Hint0, TRI) << '\n');

  // Take hint when possible.
  if (Hint0.isPhysical() && MRI->isAllocatable(Hint0) && RC.contains(Hint0) &&
      !isRegUsedInInstr(Hint0, LookAtPhysRegUses)) {
    // Take hint if the register is currently free.
    if (isPhysRegFree(Hint0)) {
      LLVM_DEBUG(dbgs() << "\tPreferred Register 1: " << printReg(Hint0, TRI)
                        << '\n');
      assignVirtToPhysReg(MI, LR, Hint0);
      return;
    } else {
      LLVM_DEBUG(dbgs() << "\tPreferred Register 0: " << printReg(Hint0, TRI)
                        << " occupied\n");
    }
  } else {
    Hint0 = Register();
  }


  // Try other hint.
  Register Hint1 = traceCopies(VirtReg);
  if (Hint1.isPhysical() && MRI->isAllocatable(Hint1) && RC.contains(Hint1) &&
      !isRegUsedInInstr(Hint1, LookAtPhysRegUses)) {
    // Take hint if the register is currently free.
    if (isPhysRegFree(Hint1)) {
      LLVM_DEBUG(dbgs() << "\tPreferred Register 0: " << printReg(Hint1, TRI)
                 << '\n');
      assignVirtToPhysReg(MI, LR, Hint1);
      return;
    } else {
      LLVM_DEBUG(dbgs() << "\tPreferred Register 1: " << printReg(Hint1, TRI)
                 << " occupied\n");
    }
  } else {
    Hint1 = Register();
  }

  MCPhysReg BestReg = 0;
  unsigned BestCost = spillImpossible;
  ArrayRef<MCPhysReg> AllocationOrder = RegClassInfo.getOrder(&RC);
  for (MCPhysReg PhysReg : AllocationOrder) {
    LLVM_DEBUG(dbgs() << "\tRegister: " << printReg(PhysReg, TRI) << ' ');
    if (isRegUsedInInstr(PhysReg, LookAtPhysRegUses)) {
      LLVM_DEBUG(dbgs() << "already used in instr.\n");
      continue;
    }

    unsigned Cost = calcSpillCost(PhysReg);
    LLVM_DEBUG(dbgs() << "Cost: " << Cost << " BestCost: " << BestCost << '\n');
    // Immediate take a register with cost 0.
    if (Cost == 0) {
      assignVirtToPhysReg(MI, LR, PhysReg);
      return;
    }

    if (PhysReg == Hint0 || PhysReg == Hint1)
      Cost -= spillPrefBonus;

    if (Cost < BestCost) {
      BestReg = PhysReg;
      BestCost = Cost;
    }
  }

  if (!BestReg) {
    // Nothing we can do: Report an error and keep going with an invalid
    // allocation.
    if (MI.isInlineAsm())
      MI.emitError("inline assembly requires more registers than available");
    else
      MI.emitError("ran out of registers during register allocation");

    LR.Error = true;
    LR.PhysReg = 0;
    return;
  }

  displacePhysReg(MI, BestReg);
  assignVirtToPhysReg(MI, LR, BestReg);
}

void RegAllocFast::allocVirtRegUndef(MachineOperand &MO) {
  assert(MO.isUndef() && "expected undef use");
  Register VirtReg = MO.getReg();
<<<<<<< HEAD
  assert(Register::isVirtualRegister(VirtReg) && "Expected virtreg");
=======
  assert(VirtReg.isVirtual() && "Expected virtreg");
  if (!shouldAllocateRegister(VirtReg))
    return;
>>>>>>> fefe655b

  LiveRegMap::const_iterator LRI = findLiveVirtReg(VirtReg);
  MCPhysReg PhysReg;
  if (LRI != LiveVirtRegs.end() && LRI->PhysReg) {
    PhysReg = LRI->PhysReg;
  } else {
    const TargetRegisterClass &RC = *MRI->getRegClass(VirtReg);
    ArrayRef<MCPhysReg> AllocationOrder = RegClassInfo.getOrder(&RC);
    assert(!AllocationOrder.empty() && "Allocation order must not be empty");
    PhysReg = AllocationOrder[0];
  }

  unsigned SubRegIdx = MO.getSubReg();
  if (SubRegIdx != 0) {
    PhysReg = TRI->getSubReg(PhysReg, SubRegIdx);
    MO.setSubReg(0);
  }
  MO.setReg(PhysReg);
  MO.setIsRenamable(true);
}

/// Variation of defineVirtReg() with special handling for livethrough regs
/// (tied or earlyclobber) that may interfere with preassigned uses.
void RegAllocFast::defineLiveThroughVirtReg(MachineInstr &MI, unsigned OpNum,
                                            Register VirtReg) {
  LiveRegMap::iterator LRI = findLiveVirtReg(VirtReg);
  if (LRI != LiveVirtRegs.end()) {
    MCPhysReg PrevReg = LRI->PhysReg;
    if (PrevReg != 0 && isRegUsedInInstr(PrevReg, true)) {
      LLVM_DEBUG(dbgs() << "Need new assignment for " << printReg(PrevReg, TRI)
                        << " (tied/earlyclobber resolution)\n");
      freePhysReg(PrevReg);
      LRI->PhysReg = 0;
      allocVirtReg(MI, *LRI, 0, true);
      MachineBasicBlock::iterator InsertBefore =
        std::next((MachineBasicBlock::iterator)MI.getIterator());
      LLVM_DEBUG(dbgs() << "Copy " << printReg(LRI->PhysReg, TRI) << " to "
                        << printReg(PrevReg, TRI) << '\n');
      BuildMI(*MBB, InsertBefore, MI.getDebugLoc(),
              TII->get(TargetOpcode::COPY), PrevReg)
        .addReg(LRI->PhysReg, llvm::RegState::Kill);
    }
    MachineOperand &MO = MI.getOperand(OpNum);
    if (MO.getSubReg() && !MO.isUndef()) {
      LRI->LastUse = &MI;
    }
  }
  return defineVirtReg(MI, OpNum, VirtReg, true);
}

/// Allocates a register for VirtReg definition. Typically the register is
/// already assigned from a use of the virtreg, however we still need to
/// perform an allocation if:
/// - It is a dead definition without any uses.
/// - The value is live out and all uses are in different basic blocks.
void RegAllocFast::defineVirtReg(MachineInstr &MI, unsigned OpNum,
                                 Register VirtReg, bool LookAtPhysRegUses) {
  assert(VirtReg.isVirtual() && "Not a virtual register");
  MachineOperand &MO = MI.getOperand(OpNum);
  LiveRegMap::iterator LRI;
  bool New;
  std::tie(LRI, New) = LiveVirtRegs.insert(LiveReg(VirtReg));
  if (New) {
    if (!MO.isDead()) {
      if (mayLiveOut(VirtReg)) {
        LRI->LiveOut = true;
      } else {
        // It is a dead def without the dead flag; add the flag now.
        MO.setIsDead(true);
      }
    }
  }
  if (LRI->PhysReg == 0)
    allocVirtReg(MI, *LRI, 0, LookAtPhysRegUses);
  else {
    assert(!isRegUsedInInstr(LRI->PhysReg, LookAtPhysRegUses) &&
           "TODO: preassign mismatch");
    LLVM_DEBUG(dbgs() << "In def of " << printReg(VirtReg, TRI)
                      << " use existing assignment to "
                      << printReg(LRI->PhysReg, TRI) << '\n');
  }

  MCPhysReg PhysReg = LRI->PhysReg;
  assert(PhysReg != 0 && "Register not assigned");
  if (LRI->Reloaded || LRI->LiveOut) {
    if (!MI.isImplicitDef()) {
      MachineBasicBlock::iterator SpillBefore =
          std::next((MachineBasicBlock::iterator)MI.getIterator());
      LLVM_DEBUG(dbgs() << "Spill Reason: LO: " << LRI->LiveOut << " RL: "
                        << LRI->Reloaded << '\n');
      bool Kill = LRI->LastUse == nullptr;
      spill(SpillBefore, VirtReg, PhysReg, Kill, LRI->LiveOut);
      LRI->LastUse = nullptr;
    }
    LRI->LiveOut = false;
    LRI->Reloaded = false;
  }
  if (MI.getOpcode() == TargetOpcode::BUNDLE) {
    BundleVirtRegsMap[VirtReg] = PhysReg;
  }
  markRegUsedInInstr(PhysReg);
  setPhysReg(MI, MO, PhysReg);
}

/// Allocates a register for a VirtReg use.
void RegAllocFast::useVirtReg(MachineInstr &MI, unsigned OpNum,
                              Register VirtReg) {
  assert(VirtReg.isVirtual() && "Not a virtual register");
  MachineOperand &MO = MI.getOperand(OpNum);
  LiveRegMap::iterator LRI;
  bool New;
  std::tie(LRI, New) = LiveVirtRegs.insert(LiveReg(VirtReg));
  if (New) {
    MachineOperand &MO = MI.getOperand(OpNum);
    if (!MO.isKill()) {
      if (mayLiveOut(VirtReg)) {
        LRI->LiveOut = true;
      } else {
        // It is a last (killing) use without the kill flag; add the flag now.
        MO.setIsKill(true);
      }
    }
  } else {
    assert((!MO.isKill() || LRI->LastUse == &MI) && "Invalid kill flag");
  }

  // If necessary allocate a register.
  if (LRI->PhysReg == 0) {
    assert(!MO.isTied() && "tied op should be allocated");
    Register Hint;
    if (MI.isCopy() && MI.getOperand(1).getSubReg() == 0) {
      Hint = MI.getOperand(0).getReg();
      assert(Hint.isPhysical() &&
             "Copy destination should already be assigned");
    }
    allocVirtReg(MI, *LRI, Hint, false);
    if (LRI->Error) {
      const TargetRegisterClass &RC = *MRI->getRegClass(VirtReg);
      ArrayRef<MCPhysReg> AllocationOrder = RegClassInfo.getOrder(&RC);
      setPhysReg(MI, MO, *AllocationOrder.begin());
      return;
    }
  }

  LRI->LastUse = &MI;

  if (MI.getOpcode() == TargetOpcode::BUNDLE) {
    BundleVirtRegsMap[VirtReg] = LRI->PhysReg;
  }
  markRegUsedInInstr(LRI->PhysReg);
  setPhysReg(MI, MO, LRI->PhysReg);
}

/// Changes operand OpNum in MI the refer the PhysReg, considering subregs. This
/// may invalidate any operand pointers.  Return true if the operand kills its
/// register.
void RegAllocFast::setPhysReg(MachineInstr &MI, MachineOperand &MO,
                              MCPhysReg PhysReg) {
  if (!MO.getSubReg()) {
    MO.setReg(PhysReg);
    MO.setIsRenamable(true);
    return;
  }

  // Handle subregister index.
  MO.setReg(PhysReg ? TRI->getSubReg(PhysReg, MO.getSubReg()) : MCRegister());
  MO.setIsRenamable(true);
  // Note: We leave the subreg number around a little longer in case of defs.
  // This is so that the register freeing logic in allocateInstruction can still
  // recognize this as subregister defs. The code there will clear the number.
  if (!MO.isDef())
    MO.setSubReg(0);

  // A kill flag implies killing the full register. Add corresponding super
  // register kill.
  if (MO.isKill()) {
    MI.addRegisterKilled(PhysReg, TRI, true);
    return;
  }

  // A <def,read-undef> of a sub-register requires an implicit def of the full
  // register.
  if (MO.isDef() && MO.isUndef()) {
    if (MO.isDead())
      MI.addRegisterDead(PhysReg, TRI, true);
    else
      MI.addRegisterDefined(PhysReg, TRI);
  }
}

#ifndef NDEBUG

void RegAllocFast::dumpState() const {
  for (unsigned Unit = 1, UnitE = TRI->getNumRegUnits(); Unit != UnitE;
       ++Unit) {
    switch (unsigned VirtReg = RegUnitStates[Unit]) {
    case regFree:
      break;
    case regPreAssigned:
      dbgs() << " " << printRegUnit(Unit, TRI) << "[P]";
      break;
    case regLiveIn:
      llvm_unreachable("Should not have regLiveIn in map");
    default: {
      dbgs() << ' ' << printRegUnit(Unit, TRI) << '=' << printReg(VirtReg);
      LiveRegMap::const_iterator I = findLiveVirtReg(VirtReg);
      assert(I != LiveVirtRegs.end() && "have LiveVirtRegs entry");
      if (I->LiveOut || I->Reloaded) {
        dbgs() << '[';
        if (I->LiveOut) dbgs() << 'O';
        if (I->Reloaded) dbgs() << 'R';
        dbgs() << ']';
      }
      assert(TRI->hasRegUnit(I->PhysReg, Unit) && "inverse mapping present");
      break;
    }
    }
  }
  dbgs() << '\n';
  // Check that LiveVirtRegs is the inverse.
  for (const LiveReg &LR : LiveVirtRegs) {
    Register VirtReg = LR.VirtReg;
    assert(VirtReg.isVirtual() && "Bad map key");
    MCPhysReg PhysReg = LR.PhysReg;
    if (PhysReg != 0) {
      assert(Register::isPhysicalRegister(PhysReg) &&
             "mapped to physreg");
      for (MCRegUnitIterator UI(PhysReg, TRI); UI.isValid(); ++UI) {
        assert(RegUnitStates[*UI] == VirtReg && "inverse map valid");
      }
    }
  }
}
#endif

/// Count number of defs consumed from each register class by \p Reg
void RegAllocFast::addRegClassDefCounts(std::vector<unsigned> &RegClassDefCounts,
                                        Register Reg) const {
  assert(RegClassDefCounts.size() == TRI->getNumRegClasses());

  if (Reg.isVirtual()) {
    const TargetRegisterClass *OpRC = MRI->getRegClass(Reg);
    for (unsigned RCIdx = 0, RCIdxEnd = TRI->getNumRegClasses();
         RCIdx != RCIdxEnd; ++RCIdx) {
      const TargetRegisterClass *IdxRC = TRI->getRegClass(RCIdx);
      // FIXME: Consider aliasing sub/super registers.
      if (OpRC->hasSubClassEq(IdxRC))
        ++RegClassDefCounts[RCIdx];
    }

    return;
  }

  for (unsigned RCIdx = 0, RCIdxEnd = TRI->getNumRegClasses();
       RCIdx != RCIdxEnd; ++RCIdx) {
    const TargetRegisterClass *IdxRC = TRI->getRegClass(RCIdx);
    for (MCRegAliasIterator Alias(Reg, TRI, true); Alias.isValid(); ++Alias) {
      if (IdxRC->contains(*Alias)) {
        ++RegClassDefCounts[RCIdx];
        break;
      }
    }
  }
}

void RegAllocFast::allocateInstruction(MachineInstr &MI) {
  // The basic algorithm here is:
  // 1. Mark registers of def operands as free
  // 2. Allocate registers to use operands and place reload instructions for
  //    registers displaced by the allocation.
  //
  // However we need to handle some corner cases:
  // - pre-assigned defs and uses need to be handled before the other def/use
  //   operands are processed to avoid the allocation heuristics clashing with
  //   the pre-assignment.
  // - The "free def operands" step has to come last instead of first for tied
  //   operands and early-clobbers.

  UsedInInstr.clear();
  RegMasks.clear();
  BundleVirtRegsMap.clear();

  auto TiedOpIsUndef = [&](const MachineOperand &MO, unsigned Idx) {
    assert(MO.isTied());
    unsigned TiedIdx = MI.findTiedOperandIdx(Idx);
    const MachineOperand &TiedMO = MI.getOperand(TiedIdx);
    return TiedMO.isUndef();
  };
  // Scan for special cases; Apply pre-assigned register defs to state.
  bool HasPhysRegUse = false;
  bool HasRegMask = false;
  bool HasVRegDef = false;
  bool HasDef = false;
  bool HasEarlyClobber = false;
  bool NeedToAssignLiveThroughs = false;
  for (unsigned I = 0; I < MI.getNumOperands(); ++I) {
    MachineOperand &MO = MI.getOperand(I);
    if (MO.isReg()) {
      Register Reg = MO.getReg();
      if (Reg.isVirtual()) {
        if (MO.isDef()) {
          HasDef = true;
          HasVRegDef = true;
          if (MO.isEarlyClobber()) {
            HasEarlyClobber = true;
            NeedToAssignLiveThroughs = true;
          }
          if ((MO.isTied() && !TiedOpIsUndef(MO, I)) ||
              (MO.getSubReg() != 0 && !MO.isUndef()))
            NeedToAssignLiveThroughs = true;
        }
      } else if (Reg.isPhysical()) {
        if (!MRI->isReserved(Reg)) {
          if (MO.isDef()) {
            HasDef = true;
            bool displacedAny = definePhysReg(MI, Reg);
            if (MO.isEarlyClobber())
              HasEarlyClobber = true;
            if (!displacedAny)
              MO.setIsDead(true);
          }
          if (MO.readsReg())
            HasPhysRegUse = true;
        }
      }
    } else if (MO.isRegMask()) {
      HasRegMask = true;
      RegMasks.push_back(MO.getRegMask());
    }
  }

  // Allocate virtreg defs.
  if (HasDef) {
    if (HasVRegDef) {
      // Special handling for early clobbers, tied operands or subregister defs:
      // Compared to "normal" defs these:
      // - Must not use a register that is pre-assigned for a use operand.
      // - In order to solve tricky inline assembly constraints we change the
      //   heuristic to figure out a good operand order before doing
      //   assignments.
      if (NeedToAssignLiveThroughs) {
        DefOperandIndexes.clear();
        PhysRegUses.clear();

        // Track number of defs which may consume a register from the class.
        std::vector<unsigned> RegClassDefCounts(TRI->getNumRegClasses(), 0);
        assert(RegClassDefCounts[0] == 0);

        LLVM_DEBUG(dbgs() << "Need to assign livethroughs\n");
        for (unsigned I = 0, E = MI.getNumOperands(); I < E; ++I) {
          const MachineOperand &MO = MI.getOperand(I);
          if (!MO.isReg())
            continue;
          Register Reg = MO.getReg();
          if (MO.readsReg()) {
            if (Reg.isPhysical()) {
              LLVM_DEBUG(dbgs() << "mark extra used: " << printReg(Reg, TRI)
                                << '\n');
              markPhysRegUsedInInstr(Reg);
            }
          }

          if (MO.isDef()) {
            if (Reg.isVirtual())
              DefOperandIndexes.push_back(I);

            addRegClassDefCounts(RegClassDefCounts, Reg);
          }
        }

        llvm::sort(DefOperandIndexes, [&](uint16_t I0, uint16_t I1) {
          const MachineOperand &MO0 = MI.getOperand(I0);
          const MachineOperand &MO1 = MI.getOperand(I1);
          Register Reg0 = MO0.getReg();
          Register Reg1 = MO1.getReg();
          const TargetRegisterClass &RC0 = *MRI->getRegClass(Reg0);
          const TargetRegisterClass &RC1 = *MRI->getRegClass(Reg1);

          // Identify regclass that are easy to use up completely just in this
          // instruction.
          unsigned ClassSize0 = RegClassInfo.getOrder(&RC0).size();
          unsigned ClassSize1 = RegClassInfo.getOrder(&RC1).size();

          bool SmallClass0 = ClassSize0 < RegClassDefCounts[RC0.getID()];
          bool SmallClass1 = ClassSize1 < RegClassDefCounts[RC1.getID()];
          if (SmallClass0 > SmallClass1)
            return true;
          if (SmallClass0 < SmallClass1)
            return false;

          // Allocate early clobbers and livethrough operands first.
          bool Livethrough0 = MO0.isEarlyClobber() || MO0.isTied() ||
                              (MO0.getSubReg() == 0 && !MO0.isUndef());
          bool Livethrough1 = MO1.isEarlyClobber() || MO1.isTied() ||
                              (MO1.getSubReg() == 0 && !MO1.isUndef());
          if (Livethrough0 > Livethrough1)
            return true;
          if (Livethrough0 < Livethrough1)
            return false;

          // Tie-break rule: operand index.
          return I0 < I1;
        });

        for (uint16_t OpIdx : DefOperandIndexes) {
          MachineOperand &MO = MI.getOperand(OpIdx);
          LLVM_DEBUG(dbgs() << "Allocating " << MO << '\n');
          unsigned Reg = MO.getReg();
          if (MO.isEarlyClobber() ||
              (MO.isTied() && !TiedOpIsUndef(MO, OpIdx)) ||
              (MO.getSubReg() && !MO.isUndef())) {
            defineLiveThroughVirtReg(MI, OpIdx, Reg);
          } else {
            defineVirtReg(MI, OpIdx, Reg);
          }
        }
      } else {
        // Assign virtual register defs.
        for (unsigned I = 0, E = MI.getNumOperands(); I < E; ++I) {
          MachineOperand &MO = MI.getOperand(I);
          if (!MO.isReg() || !MO.isDef())
            continue;
          Register Reg = MO.getReg();
          if (Reg.isVirtual())
            defineVirtReg(MI, I, Reg);
        }
      }
    }

    // Free registers occupied by defs.
    // Iterate operands in reverse order, so we see the implicit super register
    // defs first (we added them earlier in case of <def,read-undef>).
    for (signed I = MI.getNumOperands() - 1; I >= 0; --I) {
      MachineOperand &MO = MI.getOperand(I);
      if (!MO.isReg() || !MO.isDef())
        continue;

      // subreg defs don't free the full register. We left the subreg number
      // around as a marker in setPhysReg() to recognize this case here.
      if (MO.getSubReg() != 0) {
        MO.setSubReg(0);
        continue;
      }

      assert((!MO.isTied() || !isClobberedByRegMasks(MO.getReg())) &&
             "tied def assigned to clobbered register");

      // Do not free tied operands and early clobbers.
      if ((MO.isTied() && !TiedOpIsUndef(MO, I)) || MO.isEarlyClobber())
        continue;
      Register Reg = MO.getReg();
      if (!Reg)
        continue;
      assert(Reg.isPhysical());
      if (MRI->isReserved(Reg))
        continue;
      freePhysReg(Reg);
      unmarkRegUsedInInstr(Reg);
    }
  }

  // Displace clobbered registers.
  if (HasRegMask) {
    assert(!RegMasks.empty() && "expected RegMask");
    // MRI bookkeeping.
    for (const auto *RM : RegMasks)
      MRI->addPhysRegsUsedFromRegMask(RM);

    // Displace clobbered registers.
    for (const LiveReg &LR : LiveVirtRegs) {
      MCPhysReg PhysReg = LR.PhysReg;
      if (PhysReg != 0 && isClobberedByRegMasks(PhysReg))
        displacePhysReg(MI, PhysReg);
    }
  }

  // Apply pre-assigned register uses to state.
  if (HasPhysRegUse) {
    for (MachineOperand &MO : MI.operands()) {
      if (!MO.isReg() || !MO.readsReg())
        continue;
      Register Reg = MO.getReg();
      if (!Reg.isPhysical())
        continue;
      if (MRI->isReserved(Reg))
        continue;
      bool displacedAny = usePhysReg(MI, Reg);
      if (!displacedAny)
        MO.setIsKill(true);
    }
  }

  // Allocate virtreg uses and insert reloads as necessary.
  bool HasUndefUse = false;
  for (unsigned I = 0; I < MI.getNumOperands(); ++I) {
    MachineOperand &MO = MI.getOperand(I);
    if (!MO.isReg() || !MO.isUse())
      continue;
    Register Reg = MO.getReg();
    if (!Reg.isVirtual())
      continue;

    if (MO.isUndef()) {
      HasUndefUse = true;
      continue;
    }


    // Populate MayLiveAcrossBlocks in case the use block is allocated before
    // the def block (removing the vreg uses).
    mayLiveIn(Reg);


    assert(!MO.isInternalRead() && "Bundles not supported");
    assert(MO.readsReg() && "reading use");
    useVirtReg(MI, I, Reg);
  }

  // Allocate undef operands. This is a separate step because in a situation
  // like  ` = OP undef %X, %X`    both operands need the same register assign
  // so we should perform the normal assignment first.
  if (HasUndefUse) {
    for (MachineOperand &MO : MI.uses()) {
      if (!MO.isReg() || !MO.isUse())
        continue;
      Register Reg = MO.getReg();
      if (!Reg.isVirtual())
        continue;

      assert(MO.isUndef() && "Should only have undef virtreg uses left");
      allocVirtRegUndef(MO);
    }
  }

  // Free early clobbers.
  if (HasEarlyClobber) {
    for (MachineOperand &MO : llvm::reverse(MI.operands())) {
      if (!MO.isReg() || !MO.isDef() || !MO.isEarlyClobber())
        continue;
      assert(!MO.getSubReg() && "should be already handled in def processing");

      Register Reg = MO.getReg();
      if (!Reg)
        continue;
      assert(Reg.isPhysical() && "should have register assigned");

      // We sometimes get odd situations like:
      //    early-clobber %x0 = INSTRUCTION %x0
      // which is semantically questionable as the early-clobber should
      // apply before the use. But in practice we consider the use to
      // happen before the early clobber now. Don't free the early clobber
      // register in this case.
      if (MI.readsRegister(Reg, TRI))
        continue;

      freePhysReg(Reg);
    }
  }

  LLVM_DEBUG(dbgs() << "<< " << MI);
  if (MI.isCopy() && MI.getOperand(0).getReg() == MI.getOperand(1).getReg() &&
      MI.getNumOperands() == 2) {
    LLVM_DEBUG(dbgs() << "Mark identity copy for removal\n");
    Coalesced.push_back(&MI);
  }
}

void RegAllocFast::handleDebugValue(MachineInstr &MI) {
  // Ignore DBG_VALUEs that aren't based on virtual registers. These are
  // mostly constants and frame indices.
  for (Register Reg : MI.getUsedDebugRegs()) {
    if (!Reg.isVirtual())
      continue;

    // Already spilled to a stackslot?
    int SS = StackSlotForVirtReg[Reg];
    if (SS != -1) {
      // Modify DBG_VALUE now that the value is in a spill slot.
      updateDbgValueForSpill(MI, SS, Reg);
      LLVM_DEBUG(dbgs() << "Rewrite DBG_VALUE for spilled memory: " << MI);
      continue;
    }

    // See if this virtual register has already been allocated to a physical
    // register or spilled to a stack slot.
    LiveRegMap::iterator LRI = findLiveVirtReg(Reg);
    SmallVector<MachineOperand *> DbgOps;
    for (MachineOperand &Op : MI.getDebugOperandsForReg(Reg))
      DbgOps.push_back(&Op);

    if (LRI != LiveVirtRegs.end() && LRI->PhysReg) {
      // Update every use of Reg within MI.
      for (auto &RegMO : DbgOps)
        setPhysReg(MI, *RegMO, LRI->PhysReg);
    } else {
      DanglingDbgValues[Reg].push_back(&MI);
    }

    // If Reg hasn't been spilled, put this DBG_VALUE in LiveDbgValueMap so
    // that future spills of Reg will have DBG_VALUEs.
    LiveDbgValueMap[Reg].append(DbgOps.begin(), DbgOps.end());
  }
}

void RegAllocFast::killDebugDefWithinBlock(MachineInstr &MI) {
  DILifetime *Lifetime = MI.getDebugLifetime();
  MCPhysReg Reg = MI.getDebugReferrer().getReg();
  // We have no knowledge of when PhysReg might be killed
  // outside of this block, so we insert a DbgKill before the first of the
  // following we encounter after the DbgDef:
  // * An existing DbgKill in the block (if it exists; we temporarily end up
  // with two DbgKill for this case to avoid an edge case in the Live/Dead
  // bookkeeping in DbgKills).
  // * A clobber of PhysReg.
  // * The first terminator of the block.
  // Record it in Lifetime2DbgKills so it can be removed if we later spill
  // VirtReg.
  MachineBasicBlock::iterator InsertBefore =
      MI.getParent()->getFirstTerminator();
  for (MachineBasicBlock::iterator I = std::next(MI.getIterator()),
                                   E = InsertBefore;
       I != E; ++I) {
    if (I->modifiesRegister(Reg, TRI) ||
        (I->isDebugKill() && I->getDebugLifetime() == Lifetime)) {
      InsertBefore = std::next(I);
      break;
    }
  }
  auto *DbgDefInstr =
      BuildMI(*MBB, InsertBefore, DebugLoc(), TII->get(TargetOpcode::DBG_KILL))
          .getInstr();
  DbgDefInstr->addOperand(MI.getOperand(0));
  Lifetime2DbgKills[Lifetime].handleNewDbgKill(*DbgDefInstr);
}

void RegAllocFast::handleDebugDefKill(MachineInstr &MI) {
  DILifetime *Lifetime = MI.getDebugLifetime();

  if (MI.isDebugKill())
    return Lifetime2DbgKills[Lifetime].handleExistingDbgKill(MI);

  MachineOperand &Referrer = MI.getDebugReferrer();

  // Ignore DBG_VALUEs that aren't based on virtual registers. These are
  // mostly constants and frame indices.
  if (!Referrer.isReg() || !Register::isVirtualRegister(Referrer.getReg()))
    return;

  Register VirtReg = Referrer.getReg();

  // Already spilled to a stackslot?
  int SS = StackSlotForVirtReg[VirtReg];
  if (SS != -1) {
    LLVM_DEBUG(dbgs() << "Rewrite DBG_DEF for spilled memory: " << MI);
    Referrer.ChangeToFrameIndex(SS);
    return;
  }

  // Record this DbgDef operand to update if we spill VirtReg.
  VReg2NonStackDbgDefs[VirtReg].push_back(&MI);

  LiveRegMap::iterator LRI = findLiveVirtReg(VirtReg);
  if (LRI != LiveVirtRegs.end() && LRI->PhysReg) {
    LLVM_DEBUG(dbgs() << "Record non-dangling DBG_DEF: " << MI);
    // This VirtReg has a definition reaching this DbgDef, and is currently in
    // LRI->PhysReg.
    setPhysReg(MI, Referrer, LRI->PhysReg);
    killDebugDefWithinBlock(MI);
  } else {
    LLVM_DEBUG(dbgs() << "Record dangling DBG_DEF: " << MI);
    // There is no reaching definition of VirtReg (i.e. the DbgDef appears
    // after the killing use of VirtReg, or there is no use), so we record it
    // here as "dangling". After the block is allocated we will attempt to
    // validate that the nearest definition of a PhysReg assigned to VirtReg
    // reaches this DbgDef; if it does, we will update the DbgDef to that
    // PhysReg, otherwise we will delete it.
    VReg2DanglingDbgDefs[VirtReg].push_back(&MI);
  }
}

void RegAllocFast::handleBundle(MachineInstr &MI) {
  MachineBasicBlock::instr_iterator BundledMI = MI.getIterator();
  ++BundledMI;
  while (BundledMI->isBundledWithPred()) {
    for (MachineOperand &MO : BundledMI->operands()) {
      if (!MO.isReg())
        continue;

      Register Reg = MO.getReg();
      if (!Reg.isVirtual())
        continue;

      DenseMap<Register, MCPhysReg>::iterator DI;
      DI = BundleVirtRegsMap.find(Reg);
      assert(DI != BundleVirtRegsMap.end() && "Unassigned virtual register");

      setPhysReg(MI, MO, DI->second);
    }

    ++BundledMI;
  }
}

void RegAllocFast::allocateBasicBlock(MachineBasicBlock &MBB) {
  this->MBB = &MBB;
  LLVM_DEBUG(dbgs() << "\nAllocating " << MBB);

  RegUnitStates.assign(TRI->getNumRegUnits(), regFree);
  assert(LiveVirtRegs.empty() && "Mapping not cleared from last block?");

  for (const auto &LiveReg : MBB.liveouts())
    setPhysRegState(LiveReg.PhysReg, regPreAssigned);

  Coalesced.clear();

  // Traverse block in reverse order allocating instructions one by one.
  for (MachineInstr &MI : make_early_inc_range(reverse(MBB))) {
    LLVM_DEBUG(
      dbgs() << "\n>> " << MI << "Regs:";
      dumpState()
    );

    // Special handling for debug values. Note that they are not allowed to
    // affect codegen of the other instructions in any way.
    if (MI.isDebugValue()) {
      handleDebugValue(MI);
      continue;
    }

    if (MI.isDebugDefKill()) {
      handleDebugDefKill(MI);
      continue;
    }

    allocateInstruction(MI);

    // Once BUNDLE header is assigned registers, same assignments need to be
    // done for bundled MIs.
    if (MI.getOpcode() == TargetOpcode::BUNDLE) {
      handleBundle(MI);
    }
  }

  LLVM_DEBUG(
    dbgs() << "Begin Regs:";
    dumpState()
  );

  // Spill all physical registers holding virtual registers now.
  LLVM_DEBUG(dbgs() << "Loading live registers at begin of block.\n");
  reloadAtBegin(MBB);

  // Erase all the coalesced copies. We are delaying it until now because
  // LiveVirtRegs might refer to the instrs.
  for (MachineInstr *MI : Coalesced)
    MBB.erase(MI);
  NumCoalesced += Coalesced.size();

  for (auto &UDBGPair : DanglingDbgValues) {
    for (MachineInstr *DbgValue : UDBGPair.second) {
      assert(DbgValue->isDebugValue() && "expected DBG_VALUE");
      // Nothing to do if the vreg was spilled in the meantime.
      if (!DbgValue->hasDebugOperandForReg(UDBGPair.first))
        continue;
      LLVM_DEBUG(dbgs() << "Register did not survive for " << *DbgValue
                 << '\n');
      DbgValue->setDebugValueUndef();
    }
  }
  DanglingDbgValues.clear();

  for (auto &I : VReg2DanglingDbgDefs)
    for (MachineInstr *DbgDef : I.second)
      removeDebugDef(*DbgDef);
  VReg2DanglingDbgDefs.clear();

  LLVM_DEBUG(MBB.dump());
}

bool RegAllocFast::runOnMachineFunction(MachineFunction &MF) {
  LLVM_DEBUG(dbgs() << "********** FAST REGISTER ALLOCATION **********\n"
                    << "********** Function: " << MF.getName() << '\n');
  MRI = &MF.getRegInfo();
  const TargetSubtargetInfo &STI = MF.getSubtarget();
  TRI = STI.getRegisterInfo();
  TII = STI.getInstrInfo();
  MFI = &MF.getFrameInfo();
  MRI->freezeReservedRegs(MF);
  RegClassInfo.runOnMachineFunction(MF);
  unsigned NumRegUnits = TRI->getNumRegUnits();
  UsedInInstr.clear();
  UsedInInstr.setUniverse(NumRegUnits);
  PhysRegUses.clear();
  PhysRegUses.setUniverse(NumRegUnits);

  // initialize the virtual->physical register map to have a 'null'
  // mapping for all virtual registers
  unsigned NumVirtRegs = MRI->getNumVirtRegs();
  StackSlotForVirtReg.resize(NumVirtRegs);
  LiveVirtRegs.setUniverse(NumVirtRegs);
  MayLiveAcrossBlocks.clear();
  MayLiveAcrossBlocks.resize(NumVirtRegs);

  // Loop over all of the basic blocks, eliminating virtual register references
  for (MachineBasicBlock &MBB : MF)
    allocateBasicBlock(MBB);

  if (ClearVirtRegs) {
    // All machine operands and other references to virtual registers have been
    // replaced. Remove the virtual registers.
    MRI->clearVirtRegs();
  }

  StackSlotForVirtReg.clear();
  LiveDbgValueMap.clear();
  VReg2NonStackDbgDefs.clear();
  for (auto I : Lifetime2DbgKills)
    I.second.removeDead();
  Lifetime2DbgKills.clear();
  return true;
}

FunctionPass *llvm::createFastRegisterAllocator() {
  return new RegAllocFast();
}

FunctionPass *llvm::createFastRegisterAllocator(RegClassFilterFunc Ftor,
                                                bool ClearVirtRegs) {
  return new RegAllocFast(Ftor, ClearVirtRegs);
}<|MERGE_RESOLUTION|>--- conflicted
+++ resolved
@@ -388,7 +388,7 @@
 
     bool mayLiveOut(Register VirtReg);
     bool mayLiveIn(Register VirtReg);
-
+    bool shouldAllocateRegister(const Register Reg) const;
     void dumpState() const;
   };
 
@@ -399,15 +399,12 @@
 INITIALIZE_PASS(RegAllocFast, "regallocfast", "Fast Register Allocator", false,
                 false)
 
-<<<<<<< HEAD
-=======
 bool RegAllocFast::shouldAllocateRegister(const Register Reg) const {
   assert(Reg.isVirtual());
   const TargetRegisterClass &RC = *MRI->getRegClass(Reg);
   return ShouldAllocateClass(*TRI, RC);
 }
 
->>>>>>> fefe655b
 void RegAllocFast::setPhysRegState(MCPhysReg PhysReg, unsigned NewState) {
   for (MCRegUnitIterator UI(PhysReg, TRI); UI.isValid(); ++UI)
     RegUnitStates[*UI] = NewState;
@@ -998,13 +995,10 @@
 void RegAllocFast::allocVirtRegUndef(MachineOperand &MO) {
   assert(MO.isUndef() && "expected undef use");
   Register VirtReg = MO.getReg();
-<<<<<<< HEAD
-  assert(Register::isVirtualRegister(VirtReg) && "Expected virtreg");
-=======
+
   assert(VirtReg.isVirtual() && "Expected virtreg");
   if (!shouldAllocateRegister(VirtReg))
     return;
->>>>>>> fefe655b
 
   LiveRegMap::const_iterator LRI = findLiveVirtReg(VirtReg);
   MCPhysReg PhysReg;
