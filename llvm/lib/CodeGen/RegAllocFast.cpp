//===- RegAllocFast.cpp - A fast register allocator for debug code --------===//
//
// Part of the LLVM Project, under the Apache License v2.0 with LLVM Exceptions.
// See https://llvm.org/LICENSE.txt for license information.
// SPDX-License-Identifier: Apache-2.0 WITH LLVM-exception
//
//===----------------------------------------------------------------------===//
//
/// \file This register allocator allocates registers to a basic block at a
/// time, attempting to keep values in registers and reusing registers as
/// appropriate.
//
//===----------------------------------------------------------------------===//

#include "llvm/CodeGen/RegAllocFast.h"
#include "llvm/ADT/ArrayRef.h"
#include "llvm/ADT/DenseMap.h"
#include "llvm/ADT/IndexedMap.h"
#include "llvm/ADT/MapVector.h"
#include "llvm/ADT/SmallSet.h"
#include "llvm/ADT/SmallVector.h"
#include "llvm/ADT/SparseSet.h"
#include "llvm/ADT/Statistic.h"
#include "llvm/CodeGen/MachineBasicBlock.h"
#include "llvm/CodeGen/MachineFrameInfo.h"
#include "llvm/CodeGen/MachineFunction.h"
#include "llvm/CodeGen/MachineFunctionPass.h"
#include "llvm/CodeGen/MachineInstr.h"
#include "llvm/CodeGen/MachineInstrBuilder.h"
#include "llvm/CodeGen/MachineOperand.h"
#include "llvm/CodeGen/MachineRegisterInfo.h"
#include "llvm/CodeGen/RegAllocCommon.h"
#include "llvm/CodeGen/RegAllocRegistry.h"
#include "llvm/CodeGen/RegisterClassInfo.h"
#include "llvm/CodeGen/TargetInstrInfo.h"
#include "llvm/CodeGen/TargetOpcodes.h"
#include "llvm/CodeGen/TargetRegisterInfo.h"
#include "llvm/CodeGen/TargetSubtargetInfo.h"
#include "llvm/InitializePasses.h"
#include "llvm/MC/MCRegisterInfo.h"
#include "llvm/Pass.h"
#include "llvm/Support/Debug.h"
#include "llvm/Support/ErrorHandling.h"
#include "llvm/Support/raw_ostream.h"
#include <cassert>
#include <tuple>
#include <vector>

using namespace llvm;

#define DEBUG_TYPE "regalloc"

STATISTIC(NumStores, "Number of stores added");
STATISTIC(NumLoads, "Number of loads added");
STATISTIC(NumCoalesced, "Number of copies coalesced");

// FIXME: Remove this switch when all testcases are fixed!
static cl::opt<bool> IgnoreMissingDefs("rafast-ignore-missing-defs",
                                       cl::Hidden);

static RegisterRegAlloc fastRegAlloc("fast", "fast register allocator",
                                     createFastRegisterAllocator);

namespace {

/// Assign ascending index for instructions in machine basic block. The index
/// can be used to determine dominance between instructions in same MBB.
class InstrPosIndexes {
public:
  void unsetInitialized() { IsInitialized = false; }

  void init(const MachineBasicBlock &MBB) {
    CurMBB = &MBB;
    Instr2PosIndex.clear();
    uint64_t LastIndex = 0;
    for (const MachineInstr &MI : MBB) {
      LastIndex += InstrDist;
      Instr2PosIndex[&MI] = LastIndex;
    }
  }

  /// Set \p Index to index of \p MI. If \p MI is new inserted, it try to assign
  /// index without affecting existing instruction's index. Return true if all
  /// instructions index has been reassigned.
  bool getIndex(const MachineInstr &MI, uint64_t &Index) {
    if (!IsInitialized) {
      init(*MI.getParent());
      IsInitialized = true;
      Index = Instr2PosIndex.at(&MI);
      return true;
    }

    assert(MI.getParent() == CurMBB && "MI is not in CurMBB");
    auto It = Instr2PosIndex.find(&MI);
    if (It != Instr2PosIndex.end()) {
      Index = It->second;
      return false;
    }

    // Distance is the number of consecutive unassigned instructions including
    // MI. Start is the first instruction of them. End is the next of last
    // instruction of them.
    // e.g.
    // |Instruction|  A   |  B   |  C   |  MI  |  D   |  E   |
    // |   Index   | 1024 |      |      |      |      | 2048 |
    //
    // In this case, B, C, MI, D are unassigned. Distance is 4, Start is B, End
    // is E.
    unsigned Distance = 1;
    MachineBasicBlock::const_iterator Start = MI.getIterator(),
                                      End = std::next(Start);
    while (Start != CurMBB->begin() &&
           !Instr2PosIndex.count(&*std::prev(Start))) {
      --Start;
      ++Distance;
    }
    while (End != CurMBB->end() && !Instr2PosIndex.count(&*(End))) {
      ++End;
      ++Distance;
    }

    // LastIndex is initialized to last used index prior to MI or zero.
    // In previous example, LastIndex is 1024, EndIndex is 2048;
    uint64_t LastIndex =
        Start == CurMBB->begin() ? 0 : Instr2PosIndex.at(&*std::prev(Start));
    uint64_t Step;
    if (End == CurMBB->end())
      Step = static_cast<uint64_t>(InstrDist);
    else {
      // No instruction uses index zero.
      uint64_t EndIndex = Instr2PosIndex.at(&*End);
      assert(EndIndex > LastIndex && "Index must be ascending order");
      unsigned NumAvailableIndexes = EndIndex - LastIndex - 1;
      // We want index gap between two adjacent MI is as same as possible. Given
      // total A available indexes, D is number of consecutive unassigned
      // instructions, S is the step.
      // |<- S-1 -> MI <- S-1 -> MI <- A-S*D ->|
      // There're S-1 available indexes between unassigned instruction and its
      // predecessor. There're A-S*D available indexes between the last
      // unassigned instruction and its successor.
      // Ideally, we want
      //    S-1 = A-S*D
      // then
      //    S = (A+1)/(D+1)
      // An valid S must be integer greater than zero, so
      //    S <= (A+1)/(D+1)
      // =>
      //    A-S*D >= 0
      // That means we can safely use (A+1)/(D+1) as step.
      // In previous example, Step is 204, Index of B, C, MI, D is 1228, 1432,
      // 1636, 1840.
      Step = (NumAvailableIndexes + 1) / (Distance + 1);
    }

    // Reassign index for all instructions if number of new inserted
    // instructions exceed slot or all instructions are new.
    if (LLVM_UNLIKELY(!Step || (!LastIndex && Step == InstrDist))) {
      init(*CurMBB);
      Index = Instr2PosIndex.at(&MI);
      return true;
    }

    for (auto I = Start; I != End; ++I) {
      LastIndex += Step;
      Instr2PosIndex[&*I] = LastIndex;
    }
    Index = Instr2PosIndex.at(&MI);
    return false;
  }

private:
  bool IsInitialized = false;
  enum { InstrDist = 1024 };
  const MachineBasicBlock *CurMBB = nullptr;
  DenseMap<const MachineInstr *, uint64_t> Instr2PosIndex;
};

class RegAllocFastImpl {
public:
  RegAllocFastImpl(const RegClassFilterFunc F = allocateAllRegClasses,
                   bool ClearVirtRegs_ = true)
      : ShouldAllocateClass(F), StackSlotForVirtReg(-1),
        ClearVirtRegs(ClearVirtRegs_) {}

private:
  MachineFrameInfo *MFI = nullptr;
  MachineRegisterInfo *MRI = nullptr;
  const TargetRegisterInfo *TRI = nullptr;
  const TargetInstrInfo *TII = nullptr;
  RegisterClassInfo RegClassInfo;
  const RegClassFilterFunc ShouldAllocateClass;

  /// Basic block currently being allocated.
  MachineBasicBlock *MBB = nullptr;

  /// Maps virtual regs to the frame index where these values are spilled.
  IndexedMap<int, VirtReg2IndexFunctor> StackSlotForVirtReg;

  /// Everything we know about a live virtual register.
  struct LiveReg {
    MachineInstr *LastUse = nullptr; ///< Last instr to use reg.
    Register VirtReg;                ///< Virtual register number.
    MCPhysReg PhysReg = 0;           ///< Currently held here.
    bool LiveOut = false;            ///< Register is possibly live out.
    bool Reloaded = false;           ///< Register was reloaded.
    bool Error = false;              ///< Could not allocate.

    explicit LiveReg(Register VirtReg) : VirtReg(VirtReg) {}

    unsigned getSparseSetIndex() const {
      return Register::virtReg2Index(VirtReg);
    }
  };

  using LiveRegMap = SparseSet<LiveReg, identity<unsigned>, uint16_t>;
  /// This map contains entries for each virtual register that is currently
  /// available in a physical register.
  LiveRegMap LiveVirtRegs;

  /// Stores assigned virtual registers present in the bundle MI.
  DenseMap<Register, MCPhysReg> BundleVirtRegsMap;

  DenseMap<unsigned, SmallVector<MachineOperand *, 2>> LiveDbgValueMap;
  /// List of DBG_VALUE that we encountered without the vreg being assigned
  /// because they were placed after the last use of the vreg.
  DenseMap<unsigned, SmallVector<MachineInstr *, 1>> DanglingDbgValues;

  /// Maps unspilled virtual registers to all DbgDefs which originally used
  /// the virtual register as their referrer. Used to allow updating DbgDefs
  /// which were visited before the spill occurs.
  DenseMap<unsigned, SmallVector<MachineInstr *, 2>> VReg2NonStackDbgDefs;
  /// Subset of VReg2NonStackDbgDefs. Maps unspilled virtual registers to
  /// DbgDefs which occured after the last non-debug use of the virtual
  /// register. Allows for some such "dangling" defs to be salvaged after the
  /// block is allocated.
  DenseMap<unsigned, SmallVector<MachineInstr *, 2>> VReg2DanglingDbgDefs;
  /// Essentially a typed pair of MachineInstr, representing which existing
  /// or inserted DbgKills exist for a given Lifetime.
  class DbgKills final {
    /// The current expected "live" DbgKill. This is either:
    /// * Empty (if we have not seen any existing DbgKill or non-stack DbgDef
    /// which would require us to insert one).
    /// * An existing DbgKill, if we encounter it before the DbgDef.
    /// * An inserted DbgKill, if we encounter the DbgDef before any existing
    /// DbgKill, or if there is no such existing DbgKill.
    ///
    /// Read as `std::optional<MachineInstr>`.
    MachineInstr *Live = nullptr;
    /// The existing DbgKill, if one exists and we have also inserted a
    /// DbgKill for a non-stack DbgDef. This is retained until we either:
    /// * Spill the DbgDef, at which point we can remove our inserted DbgKill
    /// and use the existing one.
    /// * Finish allocating the function, at which point we can remove this
    /// "backup" existing DbgDef instruction.
    ///
    /// Read as `std::optional<MachineInstr>`
    MachineInstr *Dead = nullptr;
    /// Flag to represent the case where we want to eliminate all future
    /// DbgKills we encounter, as we have removed the corresponding DbgDef
    /// (i.e. we have "dropped" this debug info).
    bool RemoveAll = false;

  public:
    /// Update to reflect an inserted DbgKill, marking an existing DbgKill to
    /// be removed if it exists and we have already seen it.
    void handleNewDbgKill(MachineInstr &DbgKill) {
      assert(!RemoveAll);
      if (Live)
        Dead = Live;
      Live = &DbgKill;
    }
    /// Update to reflect an existing DbgKill, either marking it to be
    /// removed (if we have already inserted a corresponding DbgKill) or
    /// recording it in case we need to remove it when we later process a
    /// corresponding DbgDef.
    void handleExistingDbgKill(MachineInstr &DbgKill) {
      if (RemoveAll) {
        DbgKill.removeFromParent();
        return;
      }
      assert(!Dead);
      if (Live)
        Dead = &DbgKill;
      else
        Live = &DbgKill;
    }
    /// Handle when the virtual register referrer of the corresponding DbgDef
    /// is spilled by reverting back to an existing DbgKill if it exists.
    void handleSpill() {
      if (!Dead)
        return;
      Live->removeFromParent();
      Live = Dead;
      Dead = nullptr;
    }
    /// Update to reflect that the corresponding DbgDef has been eliminated.
    void removeAll() {
      RemoveAll = true;
      if (Live)
        Live->removeFromParent();
      if (Dead)
        Dead->removeFromParent();
      Live = Dead = nullptr;
    }
    /// Update to reflect that allocation is complete, removing Dead if it
    /// exists.
    void removeDead() {
      if (Dead)
        Dead->removeFromParent();
      Dead = nullptr;
    }
  };
  /// Maps a lifetime (for which there can be at most one DbgDef, and up to
  /// two DbgKills during allocation) to the DbgKills object which tracks it.
  DenseMap<DILifetime *, DbgKills> Lifetime2DbgKills;

  /// Has a bit set for every virtual register for which it was determined
  /// that it is alive across blocks.
  BitVector MayLiveAcrossBlocks;

  /// State of a register unit.
  enum RegUnitState {
    /// A free register is not currently in use and can be allocated
    /// immediately without checking aliases.
    regFree,

    /// A pre-assigned register has been assigned before register allocation
    /// (e.g., setting up a call parameter).
    regPreAssigned,

    /// Used temporarily in reloadAtBegin() to mark register units that are
    /// live-in to the basic block.
    regLiveIn,

    /// A register state may also be a virtual register number, indication
    /// that the physical register is currently allocated to a virtual
    /// register. In that case, LiveVirtRegs contains the inverse mapping.
  };

  /// Maps each physical register to a RegUnitState enum or virtual register.
  std::vector<unsigned> RegUnitStates;

  SmallVector<MachineInstr *, 32> Coalesced;

  using RegUnitSet = SparseSet<uint16_t, identity<uint16_t>>;
  /// Set of register units that are used in the current instruction, and so
  /// cannot be allocated.
  RegUnitSet UsedInInstr;
  RegUnitSet PhysRegUses;
  SmallVector<uint16_t, 8> DefOperandIndexes;
  // Register masks attached to the current instruction.
  SmallVector<const uint32_t *> RegMasks;

  // Assign index for each instruction to quickly determine dominance.
  InstrPosIndexes PosIndexes;

  void setPhysRegState(MCPhysReg PhysReg, unsigned NewState);
  bool isPhysRegFree(MCPhysReg PhysReg) const;

  /// Mark a physreg as used in this instruction.
  void markRegUsedInInstr(MCPhysReg PhysReg) {
    for (MCRegUnit Unit : TRI->regunits(PhysReg))
      UsedInInstr.insert(Unit);
  }

  // Check if physreg is clobbered by instruction's regmask(s).
  bool isClobberedByRegMasks(MCPhysReg PhysReg) const {
    return llvm::any_of(RegMasks, [PhysReg](const uint32_t *Mask) {
      return MachineOperand::clobbersPhysReg(Mask, PhysReg);
    });
  }

  /// Check if a physreg or any of its aliases are used in this instruction.
  bool isRegUsedInInstr(MCPhysReg PhysReg, bool LookAtPhysRegUses) const {
    if (LookAtPhysRegUses && isClobberedByRegMasks(PhysReg))
      return true;
    for (MCRegUnit Unit : TRI->regunits(PhysReg)) {
      if (UsedInInstr.count(Unit))
        return true;
      if (LookAtPhysRegUses && PhysRegUses.count(Unit))
        return true;
    }
    return false;
  }

  /// Mark physical register as being used in a register use operand.
  /// This is only used by the special livethrough handling code.
  void markPhysRegUsedInInstr(MCPhysReg PhysReg) {
    for (MCRegUnit Unit : TRI->regunits(PhysReg))
      PhysRegUses.insert(Unit);
  }

  /// Remove mark of physical register being used in the instruction.
  void unmarkRegUsedInInstr(MCPhysReg PhysReg) {
    for (MCRegUnit Unit : TRI->regunits(PhysReg))
      UsedInInstr.erase(Unit);
  }

  enum : unsigned {
    spillClean = 50,
    spillDirty = 100,
    spillPrefBonus = 20,
    spillImpossible = ~0u
  };

public:
  bool ClearVirtRegs;

  bool runOnMachineFunction(MachineFunction &MF);

private:
  void allocateBasicBlock(MachineBasicBlock &MBB);

  void addRegClassDefCounts(std::vector<unsigned> &RegClassDefCounts,
                            Register Reg) const;

  void findAndSortDefOperandIndexes(const MachineInstr &MI);

  void allocateInstruction(MachineInstr &MI);
  void handleDebugValue(MachineInstr &MI);
  void killDebugDefWithinBlock(MachineInstr &MI);
  void handleDebugDefKill(MachineInstr &MI);
  void handleBundle(MachineInstr &MI);

  bool usePhysReg(MachineInstr &MI, MCPhysReg PhysReg);
  bool definePhysReg(MachineInstr &MI, MCPhysReg PhysReg);
  bool displacePhysReg(MachineInstr &MI, MCPhysReg PhysReg);
  void freePhysReg(MCPhysReg PhysReg);

  unsigned calcSpillCost(MCPhysReg PhysReg) const;

  LiveRegMap::iterator findLiveVirtReg(Register VirtReg) {
    return LiveVirtRegs.find(Register::virtReg2Index(VirtReg));
  }

  LiveRegMap::const_iterator findLiveVirtReg(Register VirtReg) const {
    return LiveVirtRegs.find(Register::virtReg2Index(VirtReg));
  }

  void assignVirtToPhysReg(MachineInstr &MI, LiveReg &, MCPhysReg PhysReg);
  void allocVirtReg(MachineInstr &MI, LiveReg &LR, Register Hint,
                    bool LookAtPhysRegUses = false);
  void allocVirtRegUndef(MachineOperand &MO);
  void assignDanglingDebugValues(MachineInstr &Def, Register VirtReg,
                                 MCPhysReg Reg);
  void removeDebugDef(MachineInstr &DbgDef) {
    Lifetime2DbgKills[DbgDef.getDebugLifetime()].removeAll();
    DbgDef.removeFromParent();
  }
  void assignDanglingDebugDefs(MachineInstr &Def, Register VirtReg,
                               MCPhysReg Reg);
  bool defineLiveThroughVirtReg(MachineInstr &MI, unsigned OpNum,
                                Register VirtReg);
  bool defineVirtReg(MachineInstr &MI, unsigned OpNum, Register VirtReg,
                     bool LookAtPhysRegUses = false);
  bool useVirtReg(MachineInstr &MI, MachineOperand &MO, Register VirtReg);

  MachineBasicBlock::iterator
  getMBBBeginInsertionPoint(MachineBasicBlock &MBB,
                            SmallSet<Register, 2> &PrologLiveIns) const;

  void reloadAtBegin(MachineBasicBlock &MBB);
  bool setPhysReg(MachineInstr &MI, MachineOperand &MO, MCPhysReg PhysReg);

  Register traceCopies(Register VirtReg) const;
  Register traceCopyChain(Register Reg) const;

  bool shouldAllocateRegister(const Register Reg) const;
  int getStackSpaceFor(Register VirtReg);
  void spill(MachineBasicBlock::iterator Before, Register VirtReg,
             MCPhysReg AssignedReg, bool Kill, bool LiveOut);
  void reload(MachineBasicBlock::iterator Before, Register VirtReg,
              MCPhysReg PhysReg);

  bool mayLiveOut(Register VirtReg);
  bool mayLiveIn(Register VirtReg);

  void dumpState() const;
};

class RegAllocFast : public MachineFunctionPass {
  RegAllocFastImpl Impl;

public:
  static char ID;

  RegAllocFast(const RegClassFilterFunc F = allocateAllRegClasses,
               bool ClearVirtRegs_ = true)
      : MachineFunctionPass(ID), Impl(F, ClearVirtRegs_) {}

  bool runOnMachineFunction(MachineFunction &MF) override {
    return Impl.runOnMachineFunction(MF);
  }

  StringRef getPassName() const override { return "Fast Register Allocator"; }

  void getAnalysisUsage(AnalysisUsage &AU) const override {
    AU.setPreservesCFG();
    MachineFunctionPass::getAnalysisUsage(AU);
  }

  MachineFunctionProperties getRequiredProperties() const override {
    return MachineFunctionProperties().set(
        MachineFunctionProperties::Property::NoPHIs);
  }

  MachineFunctionProperties getSetProperties() const override {
    if (Impl.ClearVirtRegs) {
      return MachineFunctionProperties().set(
          MachineFunctionProperties::Property::NoVRegs);
    }

    return MachineFunctionProperties();
  }

  MachineFunctionProperties getClearedProperties() const override {
    return MachineFunctionProperties().set(
        MachineFunctionProperties::Property::IsSSA);
  }
};

} // end anonymous namespace

char RegAllocFast::ID = 0;

INITIALIZE_PASS(RegAllocFast, "regallocfast", "Fast Register Allocator", false,
                false)

bool RegAllocFastImpl::shouldAllocateRegister(const Register Reg) const {
  assert(Reg.isVirtual());
  const TargetRegisterClass &RC = *MRI->getRegClass(Reg);
  return ShouldAllocateClass(*TRI, RC);
}

void RegAllocFastImpl::setPhysRegState(MCPhysReg PhysReg, unsigned NewState) {
  for (MCRegUnit Unit : TRI->regunits(PhysReg))
    RegUnitStates[Unit] = NewState;
}

bool RegAllocFastImpl::isPhysRegFree(MCPhysReg PhysReg) const {
  for (MCRegUnit Unit : TRI->regunits(PhysReg)) {
    if (RegUnitStates[Unit] != regFree)
      return false;
  }
  return true;
}

/// This allocates space for the specified virtual register to be held on the
/// stack.
int RegAllocFastImpl::getStackSpaceFor(Register VirtReg) {
  // Find the location Reg would belong...
  int SS = StackSlotForVirtReg[VirtReg];
  // Already has space allocated?
  if (SS != -1)
    return SS;

  // Allocate a new stack object for this spill location...
  const TargetRegisterClass &RC = *MRI->getRegClass(VirtReg);
  unsigned Size = TRI->getSpillSize(RC);
  Align Alignment = TRI->getSpillAlign(RC);
  int FrameIdx = MFI->CreateSpillStackObject(Size, Alignment);

  // Assign the slot.
  StackSlotForVirtReg[VirtReg] = FrameIdx;
  return FrameIdx;
}

static bool dominates(InstrPosIndexes &PosIndexes, const MachineInstr &A,
                      const MachineInstr &B) {
  uint64_t IndexA, IndexB;
  PosIndexes.getIndex(A, IndexA);
  if (LLVM_UNLIKELY(PosIndexes.getIndex(B, IndexB)))
    PosIndexes.getIndex(A, IndexA);
  return IndexA < IndexB;
}

/// Returns false if \p VirtReg is known to not live out of the current block.
bool RegAllocFastImpl::mayLiveOut(Register VirtReg) {
  if (MayLiveAcrossBlocks.test(Register::virtReg2Index(VirtReg))) {
    // Cannot be live-out if there are no successors.
    return !MBB->succ_empty();
  }

  const MachineInstr *SelfLoopDef = nullptr;

  // If this block loops back to itself, it is necessary to check whether the
  // use comes after the def.
  if (MBB->isSuccessor(MBB)) {
    // Find the first def in the self loop MBB.
    for (const MachineInstr &DefInst : MRI->def_instructions(VirtReg)) {
      if (DefInst.getParent() != MBB) {
        MayLiveAcrossBlocks.set(Register::virtReg2Index(VirtReg));
        return true;
      } else {
        if (!SelfLoopDef || dominates(PosIndexes, DefInst, *SelfLoopDef))
          SelfLoopDef = &DefInst;
      }
    }
    if (!SelfLoopDef) {
      MayLiveAcrossBlocks.set(Register::virtReg2Index(VirtReg));
      return true;
    }
  }

  // See if the first \p Limit uses of the register are all in the current
  // block.
  static const unsigned Limit = 8;
  unsigned C = 0;
  for (const MachineInstr &UseInst : MRI->use_nodbg_instructions(VirtReg)) {
    if (UseInst.getParent() != MBB || ++C >= Limit) {
      MayLiveAcrossBlocks.set(Register::virtReg2Index(VirtReg));
      // Cannot be live-out if there are no successors.
      return !MBB->succ_empty();
    }

    if (SelfLoopDef) {
      // Try to handle some simple cases to avoid spilling and reloading every
      // value inside a self looping block.
      if (SelfLoopDef == &UseInst ||
          !dominates(PosIndexes, *SelfLoopDef, UseInst)) {
        MayLiveAcrossBlocks.set(Register::virtReg2Index(VirtReg));
        return true;
      }
    }
  }

  return false;
}

/// Returns false if \p VirtReg is known to not be live into the current block.
bool RegAllocFastImpl::mayLiveIn(Register VirtReg) {
  if (MayLiveAcrossBlocks.test(Register::virtReg2Index(VirtReg)))
    return !MBB->pred_empty();

  // See if the first \p Limit def of the register are all in the current block.
  static const unsigned Limit = 8;
  unsigned C = 0;
  for (const MachineInstr &DefInst : MRI->def_instructions(VirtReg)) {
    if (DefInst.getParent() != MBB || ++C >= Limit) {
      MayLiveAcrossBlocks.set(Register::virtReg2Index(VirtReg));
      return !MBB->pred_empty();
    }
  }

  return false;
}

/// Insert spill instruction for \p AssignedReg before \p Before. Update
/// DBG_VALUEs with \p VirtReg operands with the stack slot.
void RegAllocFastImpl::spill(MachineBasicBlock::iterator Before,
                             Register VirtReg, MCPhysReg AssignedReg, bool Kill,
                             bool LiveOut) {
  LLVM_DEBUG(dbgs() << "Spilling " << printReg(VirtReg, TRI) << " in "
                    << printReg(AssignedReg, TRI));
  int FI = getStackSpaceFor(VirtReg);
  LLVM_DEBUG(dbgs() << " to stack slot #" << FI << '\n');

  const TargetRegisterClass &RC = *MRI->getRegClass(VirtReg);
  TII->storeRegToStackSlot(*MBB, Before, AssignedReg, Kill, FI, &RC, TRI,
                           VirtReg);
  ++NumStores;

  MachineBasicBlock::iterator FirstTerm = MBB->getFirstTerminator();

  // When we spill a virtual register, we will have spill instructions behind
  // every definition of it, meaning we can switch all the DBG_VALUEs over
  // to just reference the stack slot.
  SmallVectorImpl<MachineOperand *> &LRIDbgOperands = LiveDbgValueMap[VirtReg];
  SmallMapVector<MachineInstr *, SmallVector<const MachineOperand *>, 2>
      SpilledOperandsMap;
  for (MachineOperand *MO : LRIDbgOperands)
    SpilledOperandsMap[MO->getParent()].push_back(MO);
  for (auto MISpilledOperands : SpilledOperandsMap) {
    MachineInstr &DBG = *MISpilledOperands.first;
    // We don't have enough support for tracking operands of DBG_VALUE_LISTs.
    if (DBG.isDebugValueList())
      continue;
    MachineInstr *NewDV = buildDbgValueForSpill(
        *MBB, Before, *MISpilledOperands.first, FI, MISpilledOperands.second);
    assert(NewDV->getParent() == MBB && "dangling parent pointer");
    (void)NewDV;
    LLVM_DEBUG(dbgs() << "Inserting debug info due to spill:\n" << *NewDV);

    if (LiveOut) {
      // We need to insert a DBG_VALUE at the end of the block if the spill slot
      // is live out, but there is another use of the value after the
      // spill. This will allow LiveDebugValues to see the correct live out
      // value to propagate to the successors.
      MachineInstr *ClonedDV = MBB->getParent()->CloneMachineInstr(NewDV);
      MBB->insert(FirstTerm, ClonedDV);
      LLVM_DEBUG(dbgs() << "Cloning debug info due to live out spill\n");
    }

    // Rewrite unassigned dbg_values to use the stack slot.
    // TODO We can potentially do this for list debug values as well if we know
    // how the dbg_values are getting unassigned.
    if (DBG.isNonListDebugValue()) {
      MachineOperand &MO = DBG.getDebugOperand(0);
      if (MO.isReg() && MO.getReg() == 0) {
        updateDbgValueForSpill(DBG, FI, 0);
      }
    }
  }
  // Now this register is spilled there is should not be any DBG_VALUE
  // pointing to this register because they are all pointing to spilled value
  // now.
  LRIDbgOperands.clear();

  SmallVectorImpl<MachineInstr *> &NonStackDbgDefs =
      VReg2NonStackDbgDefs[VirtReg];
  for (MachineInstr *DbgDef : NonStackDbgDefs) {
    DbgDef->getDebugReferrer().ChangeToFrameIndex(FI);
    auto I = Lifetime2DbgKills.find(DbgDef->getDebugLifetime());
    if (I != Lifetime2DbgKills.end())
      I->second.handleSpill();
  }
  NonStackDbgDefs.clear();
  VReg2DanglingDbgDefs[VirtReg].clear();
}

/// Insert reload instruction for \p PhysReg before \p Before.
void RegAllocFastImpl::reload(MachineBasicBlock::iterator Before,
                              Register VirtReg, MCPhysReg PhysReg) {
  LLVM_DEBUG(dbgs() << "Reloading " << printReg(VirtReg, TRI) << " into "
                    << printReg(PhysReg, TRI) << '\n');
  int FI = getStackSpaceFor(VirtReg);
  const TargetRegisterClass &RC = *MRI->getRegClass(VirtReg);
  TII->loadRegFromStackSlot(*MBB, Before, PhysReg, FI, &RC, TRI, VirtReg);
  ++NumLoads;
}

/// Get basic block begin insertion point.
/// This is not just MBB.begin() because surprisingly we have EH_LABEL
/// instructions marking the begin of a basic block. This means we must insert
/// new instructions after such labels...
MachineBasicBlock::iterator RegAllocFastImpl::getMBBBeginInsertionPoint(
    MachineBasicBlock &MBB, SmallSet<Register, 2> &PrologLiveIns) const {
  MachineBasicBlock::iterator I = MBB.begin();
  while (I != MBB.end()) {
    if (I->isLabel()) {
      ++I;
      continue;
    }

    // Most reloads should be inserted after prolog instructions.
    if (!TII->isBasicBlockPrologue(*I))
      break;

    // However if a prolog instruction reads a register that needs to be
    // reloaded, the reload should be inserted before the prolog.
    for (MachineOperand &MO : I->operands()) {
      if (MO.isReg())
        PrologLiveIns.insert(MO.getReg());
    }

    ++I;
  }

  return I;
}

/// Reload all currently assigned virtual registers.
void RegAllocFastImpl::reloadAtBegin(MachineBasicBlock &MBB) {
  if (LiveVirtRegs.empty())
    return;

  for (MachineBasicBlock::RegisterMaskPair P : MBB.liveins()) {
    MCPhysReg Reg = P.PhysReg;
    // Set state to live-in. This possibly overrides mappings to virtual
    // registers but we don't care anymore at this point.
    setPhysRegState(Reg, regLiveIn);
  }

  SmallSet<Register, 2> PrologLiveIns;

  // The LiveRegMap is keyed by an unsigned (the virtreg number), so the order
  // of spilling here is deterministic, if arbitrary.
  MachineBasicBlock::iterator InsertBefore =
      getMBBBeginInsertionPoint(MBB, PrologLiveIns);
  for (const LiveReg &LR : LiveVirtRegs) {
    MCPhysReg PhysReg = LR.PhysReg;
    if (PhysReg == 0)
      continue;

    MCRegister FirstUnit = *TRI->regunits(PhysReg).begin();
    if (RegUnitStates[FirstUnit] == regLiveIn)
      continue;

    assert((&MBB != &MBB.getParent()->front() || IgnoreMissingDefs) &&
           "no reload in start block. Missing vreg def?");

    if (PrologLiveIns.count(PhysReg)) {
      // FIXME: Theoretically this should use an insert point skipping labels
      // but I'm not sure how labels should interact with prolog instruction
      // that need reloads.
      reload(MBB.begin(), LR.VirtReg, PhysReg);
    } else
      reload(InsertBefore, LR.VirtReg, PhysReg);
  }
  LiveVirtRegs.clear();
}

/// Handle the direct use of a physical register.  Check that the register is
/// not used by a virtreg. Kill the physreg, marking it free. This may add
/// implicit kills to MO->getParent() and invalidate MO.
bool RegAllocFastImpl::usePhysReg(MachineInstr &MI, MCPhysReg Reg) {
  assert(Register::isPhysicalRegister(Reg) && "expected physreg");
  bool displacedAny = displacePhysReg(MI, Reg);
  setPhysRegState(Reg, regPreAssigned);
  markRegUsedInInstr(Reg);
  return displacedAny;
}

bool RegAllocFastImpl::definePhysReg(MachineInstr &MI, MCPhysReg Reg) {
  bool displacedAny = displacePhysReg(MI, Reg);
  setPhysRegState(Reg, regPreAssigned);
  return displacedAny;
}

/// Mark PhysReg as reserved or free after spilling any virtregs. This is very
/// similar to defineVirtReg except the physreg is reserved instead of
/// allocated.
bool RegAllocFastImpl::displacePhysReg(MachineInstr &MI, MCPhysReg PhysReg) {
  bool displacedAny = false;

  for (MCRegUnit Unit : TRI->regunits(PhysReg)) {
    switch (unsigned VirtReg = RegUnitStates[Unit]) {
    default: {
      LiveRegMap::iterator LRI = findLiveVirtReg(VirtReg);
      assert(LRI != LiveVirtRegs.end() && "datastructures in sync");
      MachineBasicBlock::iterator ReloadBefore =
          std::next((MachineBasicBlock::iterator)MI.getIterator());
      reload(ReloadBefore, VirtReg, LRI->PhysReg);

      setPhysRegState(LRI->PhysReg, regFree);
      LRI->PhysReg = 0;
      LRI->Reloaded = true;
      displacedAny = true;
      break;
    }
    case regPreAssigned:
      RegUnitStates[Unit] = regFree;
      displacedAny = true;
      break;
    case regFree:
      break;
    }
  }
  return displacedAny;
}

void RegAllocFastImpl::freePhysReg(MCPhysReg PhysReg) {
  LLVM_DEBUG(dbgs() << "Freeing " << printReg(PhysReg, TRI) << ':');

  MCRegister FirstUnit = *TRI->regunits(PhysReg).begin();
  switch (unsigned VirtReg = RegUnitStates[FirstUnit]) {
  case regFree:
    LLVM_DEBUG(dbgs() << '\n');
    return;
  case regPreAssigned:
    LLVM_DEBUG(dbgs() << '\n');
    setPhysRegState(PhysReg, regFree);
    return;
  default: {
    LiveRegMap::iterator LRI = findLiveVirtReg(VirtReg);
    assert(LRI != LiveVirtRegs.end());
    LLVM_DEBUG(dbgs() << ' ' << printReg(LRI->VirtReg, TRI) << '\n');
    setPhysRegState(LRI->PhysReg, regFree);
    LRI->PhysReg = 0;
  }
    return;
  }
}

/// Return the cost of spilling clearing out PhysReg and aliases so it is free
/// for allocation. Returns 0 when PhysReg is free or disabled with all aliases
/// disabled - it can be allocated directly.
/// \returns spillImpossible when PhysReg or an alias can't be spilled.
unsigned RegAllocFastImpl::calcSpillCost(MCPhysReg PhysReg) const {
  for (MCRegUnit Unit : TRI->regunits(PhysReg)) {
    switch (unsigned VirtReg = RegUnitStates[Unit]) {
    case regFree:
      break;
    case regPreAssigned:
      LLVM_DEBUG(dbgs() << "Cannot spill pre-assigned "
                        << printReg(PhysReg, TRI) << '\n');
      return spillImpossible;
    default: {
      bool SureSpill = StackSlotForVirtReg[VirtReg] != -1 ||
                       findLiveVirtReg(VirtReg)->LiveOut;
      return SureSpill ? spillClean : spillDirty;
    }
    }
  }
  return 0;
}

void RegAllocFastImpl::assignDanglingDebugValues(MachineInstr &Definition,
                                                 Register VirtReg,
                                                 MCPhysReg Reg) {
  auto UDBGValIter = DanglingDbgValues.find(VirtReg);
  if (UDBGValIter == DanglingDbgValues.end())
    return;

  SmallVectorImpl<MachineInstr *> &Dangling = UDBGValIter->second;
  for (MachineInstr *DbgValue : Dangling) {
    assert(DbgValue->isDebugValue());
    if (!DbgValue->hasDebugOperandForReg(VirtReg))
      continue;

    // Test whether the physreg survives from the definition to the DBG_VALUE.
    MCPhysReg SetToReg = Reg;
    unsigned Limit = 20;
    for (MachineBasicBlock::iterator I = std::next(Definition.getIterator()),
                                     E = DbgValue->getIterator();
         I != E; ++I) {
      if (I->modifiesRegister(Reg, TRI) || --Limit == 0) {
        LLVM_DEBUG(dbgs() << "Register did not survive for " << *DbgValue
                          << '\n');
        SetToReg = 0;
        break;
      }
    }
    for (MachineOperand &MO : DbgValue->getDebugOperandsForReg(VirtReg)) {
      MO.setReg(SetToReg);
      if (SetToReg != 0)
        MO.setIsRenamable();
    }
  }
  Dangling.clear();
}

void RegAllocFast::assignDanglingDebugDefs(MachineInstr &Definition,
                                           Register VirtReg, MCPhysReg Reg) {
  LLVM_DEBUG(dbgs() << "Assigning dangling DBG_DEFs for "
                    << printReg(VirtReg, TRI) << '\n');
  auto DanglingDbgDefsIter = VReg2DanglingDbgDefs.find(VirtReg);
  if (DanglingDbgDefsIter == VReg2DanglingDbgDefs.end())
    return;

  SmallVectorImpl<MachineInstr *> &DanglingDbgDefs =
      DanglingDbgDefsIter->second;
  for (MachineInstr *DbgDef : DanglingDbgDefs) {
    // Test whether the physreg survives from the definition to the DBG_VALUE.
    MachineOperand &Referrer = DbgDef->getDebugReferrer();
    bool ShouldRemove = false;
    for (MachineBasicBlock::iterator I = std::next(Definition.getIterator()),
                                     E = DbgDef->getIterator();
         I != E; ++I) {
      if (I->modifiesRegister(Reg, TRI)) {
        LLVM_DEBUG(dbgs() << "Register did not survive for " << Referrer
                          << '\n');
        ShouldRemove = true;
        break;
      }
    }
    if (ShouldRemove) {
      LLVM_DEBUG(dbgs() << "Dropping dangling DBG_DEF: " << *DbgDef << '\n');
      removeDebugDef(*DbgDef);
    } else {
      Referrer.setReg(Reg);
      Referrer.setIsRenamable();
      killDebugDefWithinBlock(*DbgDef);
    }
  }
  DanglingDbgDefs.clear();
}

/// This method updates local state so that we know that PhysReg is the
/// proper container for VirtReg now.  The physical register must not be used
/// for anything else when this is called.
void RegAllocFastImpl::assignVirtToPhysReg(MachineInstr &AtMI, LiveReg &LR,
                                           MCPhysReg PhysReg) {
  Register VirtReg = LR.VirtReg;
  LLVM_DEBUG(dbgs() << "Assigning " << printReg(VirtReg, TRI) << " to "
                    << printReg(PhysReg, TRI) << '\n');
  assert(LR.PhysReg == 0 && "Already assigned a physreg");
  assert(PhysReg != 0 && "Trying to assign no register");
  LR.PhysReg = PhysReg;
  setPhysRegState(PhysReg, VirtReg);

  assignDanglingDebugValues(AtMI, VirtReg, PhysReg);
  assignDanglingDebugDefs(AtMI, VirtReg, PhysReg);
}

static bool isCoalescable(const MachineInstr &MI) { return MI.isFullCopy(); }

Register RegAllocFastImpl::traceCopyChain(Register Reg) const {
  static const unsigned ChainLengthLimit = 3;
  unsigned C = 0;
  do {
    if (Reg.isPhysical())
      return Reg;
    assert(Reg.isVirtual());

    MachineInstr *VRegDef = MRI->getUniqueVRegDef(Reg);
    if (!VRegDef || !isCoalescable(*VRegDef))
      return 0;
    Reg = VRegDef->getOperand(1).getReg();
  } while (++C <= ChainLengthLimit);
  return 0;
}

/// Check if any of \p VirtReg's definitions is a copy. If it is follow the
/// chain of copies to check whether we reach a physical register we can
/// coalesce with.
Register RegAllocFastImpl::traceCopies(Register VirtReg) const {
  static const unsigned DefLimit = 3;
  unsigned C = 0;
  for (const MachineInstr &MI : MRI->def_instructions(VirtReg)) {
    if (isCoalescable(MI)) {
      Register Reg = MI.getOperand(1).getReg();
      Reg = traceCopyChain(Reg);
      if (Reg.isValid())
        return Reg;
    }

    if (++C >= DefLimit)
      break;
  }
  return Register();
}

/// Allocates a physical register for VirtReg.
void RegAllocFastImpl::allocVirtReg(MachineInstr &MI, LiveReg &LR,
                                    Register Hint0, bool LookAtPhysRegUses) {
  const Register VirtReg = LR.VirtReg;
  assert(LR.PhysReg == 0);

  const TargetRegisterClass &RC = *MRI->getRegClass(VirtReg);
  LLVM_DEBUG(dbgs() << "Search register for " << printReg(VirtReg)
                    << " in class " << TRI->getRegClassName(&RC)
                    << " with hint " << printReg(Hint0, TRI) << '\n');

  // Take hint when possible.
  if (Hint0.isPhysical() && MRI->isAllocatable(Hint0) && RC.contains(Hint0) &&
      !isRegUsedInInstr(Hint0, LookAtPhysRegUses)) {
    // Take hint if the register is currently free.
    if (isPhysRegFree(Hint0)) {
      LLVM_DEBUG(dbgs() << "\tPreferred Register 1: " << printReg(Hint0, TRI)
                        << '\n');
      assignVirtToPhysReg(MI, LR, Hint0);
      return;
    } else {
      LLVM_DEBUG(dbgs() << "\tPreferred Register 0: " << printReg(Hint0, TRI)
                        << " occupied\n");
    }
  } else {
    Hint0 = Register();
  }

  // Try other hint.
  Register Hint1 = traceCopies(VirtReg);
  if (Hint1.isPhysical() && MRI->isAllocatable(Hint1) && RC.contains(Hint1) &&
      !isRegUsedInInstr(Hint1, LookAtPhysRegUses)) {
    // Take hint if the register is currently free.
    if (isPhysRegFree(Hint1)) {
      LLVM_DEBUG(dbgs() << "\tPreferred Register 0: " << printReg(Hint1, TRI)
                        << '\n');
      assignVirtToPhysReg(MI, LR, Hint1);
      return;
    } else {
      LLVM_DEBUG(dbgs() << "\tPreferred Register 1: " << printReg(Hint1, TRI)
                        << " occupied\n");
    }
  } else {
    Hint1 = Register();
  }

  MCPhysReg BestReg = 0;
  unsigned BestCost = spillImpossible;
  ArrayRef<MCPhysReg> AllocationOrder = RegClassInfo.getOrder(&RC);
  for (MCPhysReg PhysReg : AllocationOrder) {
    LLVM_DEBUG(dbgs() << "\tRegister: " << printReg(PhysReg, TRI) << ' ');
    if (isRegUsedInInstr(PhysReg, LookAtPhysRegUses)) {
      LLVM_DEBUG(dbgs() << "already used in instr.\n");
      continue;
    }

    unsigned Cost = calcSpillCost(PhysReg);
    LLVM_DEBUG(dbgs() << "Cost: " << Cost << " BestCost: " << BestCost << '\n');
    // Immediate take a register with cost 0.
    if (Cost == 0) {
      assignVirtToPhysReg(MI, LR, PhysReg);
      return;
    }

    if (PhysReg == Hint0 || PhysReg == Hint1)
      Cost -= spillPrefBonus;

    if (Cost < BestCost) {
      BestReg = PhysReg;
      BestCost = Cost;
    }
  }

  if (!BestReg) {
    // Nothing we can do: Report an error and keep going with an invalid
    // allocation.
    if (MI.isInlineAsm())
      MI.emitError("inline assembly requires more registers than available");
    else
      MI.emitError("ran out of registers during register allocation");

    LR.Error = true;
    LR.PhysReg = 0;
    return;
  }

  displacePhysReg(MI, BestReg);
  assignVirtToPhysReg(MI, LR, BestReg);
}

void RegAllocFastImpl::allocVirtRegUndef(MachineOperand &MO) {
  assert(MO.isUndef() && "expected undef use");
  Register VirtReg = MO.getReg();

  assert(VirtReg.isVirtual() && "Expected virtreg");
  if (!shouldAllocateRegister(VirtReg))
    return;

  LiveRegMap::const_iterator LRI = findLiveVirtReg(VirtReg);
  MCPhysReg PhysReg;
  if (LRI != LiveVirtRegs.end() && LRI->PhysReg) {
    PhysReg = LRI->PhysReg;
  } else {
    const TargetRegisterClass &RC = *MRI->getRegClass(VirtReg);
    ArrayRef<MCPhysReg> AllocationOrder = RegClassInfo.getOrder(&RC);
    assert(!AllocationOrder.empty() && "Allocation order must not be empty");
    PhysReg = AllocationOrder[0];
  }

  unsigned SubRegIdx = MO.getSubReg();
  if (SubRegIdx != 0) {
    PhysReg = TRI->getSubReg(PhysReg, SubRegIdx);
    MO.setSubReg(0);
  }
  MO.setReg(PhysReg);
  MO.setIsRenamable(true);
}

/// Variation of defineVirtReg() with special handling for livethrough regs
/// (tied or earlyclobber) that may interfere with preassigned uses.
/// \return true if MI's MachineOperands were re-arranged/invalidated.
bool RegAllocFastImpl::defineLiveThroughVirtReg(MachineInstr &MI,
                                                unsigned OpNum,
                                                Register VirtReg) {
  if (!shouldAllocateRegister(VirtReg))
    return false;
  LiveRegMap::iterator LRI = findLiveVirtReg(VirtReg);
  if (LRI != LiveVirtRegs.end()) {
    MCPhysReg PrevReg = LRI->PhysReg;
    if (PrevReg != 0 && isRegUsedInInstr(PrevReg, true)) {
      LLVM_DEBUG(dbgs() << "Need new assignment for " << printReg(PrevReg, TRI)
                        << " (tied/earlyclobber resolution)\n");
      freePhysReg(PrevReg);
      LRI->PhysReg = 0;
      allocVirtReg(MI, *LRI, 0, true);
      MachineBasicBlock::iterator InsertBefore =
          std::next((MachineBasicBlock::iterator)MI.getIterator());
      LLVM_DEBUG(dbgs() << "Copy " << printReg(LRI->PhysReg, TRI) << " to "
                        << printReg(PrevReg, TRI) << '\n');
      BuildMI(*MBB, InsertBefore, MI.getDebugLoc(),
              TII->get(TargetOpcode::COPY), PrevReg)
          .addReg(LRI->PhysReg, llvm::RegState::Kill);
    }
    MachineOperand &MO = MI.getOperand(OpNum);
    if (MO.getSubReg() && !MO.isUndef()) {
      LRI->LastUse = &MI;
    }
  }
  return defineVirtReg(MI, OpNum, VirtReg, true);
}

/// Allocates a register for VirtReg definition. Typically the register is
/// already assigned from a use of the virtreg, however we still need to
/// perform an allocation if:
/// - It is a dead definition without any uses.
/// - The value is live out and all uses are in different basic blocks.
///
/// \return true if MI's MachineOperands were re-arranged/invalidated.
bool RegAllocFastImpl::defineVirtReg(MachineInstr &MI, unsigned OpNum,
                                     Register VirtReg, bool LookAtPhysRegUses) {
  assert(VirtReg.isVirtual() && "Not a virtual register");
  if (!shouldAllocateRegister(VirtReg))
    return false;
  MachineOperand &MO = MI.getOperand(OpNum);
  LiveRegMap::iterator LRI;
  bool New;
  std::tie(LRI, New) = LiveVirtRegs.insert(LiveReg(VirtReg));
  if (New) {
    if (!MO.isDead()) {
      if (mayLiveOut(VirtReg)) {
        LRI->LiveOut = true;
      } else {
        // It is a dead def without the dead flag; add the flag now.
        MO.setIsDead(true);
      }
    }
  }
  if (LRI->PhysReg == 0) {
    allocVirtReg(MI, *LRI, 0, LookAtPhysRegUses);
    // If no physical register is available for LRI, we assign one at random
    // and bail out of this function immediately.
    if (LRI->Error) {
      const TargetRegisterClass &RC = *MRI->getRegClass(VirtReg);
      ArrayRef<MCPhysReg> AllocationOrder = RegClassInfo.getOrder(&RC);
      if (AllocationOrder.empty())
        return setPhysReg(MI, MO, MCRegister::NoRegister);
      return setPhysReg(MI, MO, *AllocationOrder.begin());
    }
  } else {
    assert(!isRegUsedInInstr(LRI->PhysReg, LookAtPhysRegUses) &&
           "TODO: preassign mismatch");
    LLVM_DEBUG(dbgs() << "In def of " << printReg(VirtReg, TRI)
                      << " use existing assignment to "
                      << printReg(LRI->PhysReg, TRI) << '\n');
  }

  MCPhysReg PhysReg = LRI->PhysReg;
  if (LRI->Reloaded || LRI->LiveOut) {
    if (!MI.isImplicitDef()) {
      MachineBasicBlock::iterator SpillBefore =
          std::next((MachineBasicBlock::iterator)MI.getIterator());
      LLVM_DEBUG(dbgs() << "Spill Reason: LO: " << LRI->LiveOut
                        << " RL: " << LRI->Reloaded << '\n');
      bool Kill = LRI->LastUse == nullptr;
      spill(SpillBefore, VirtReg, PhysReg, Kill, LRI->LiveOut);

      // We need to place additional spills for each indirect destination of an
      // INLINEASM_BR.
      if (MI.getOpcode() == TargetOpcode::INLINEASM_BR) {
        int FI = StackSlotForVirtReg[VirtReg];
        const TargetRegisterClass &RC = *MRI->getRegClass(VirtReg);
        for (MachineOperand &MO : MI.operands()) {
          if (MO.isMBB()) {
            MachineBasicBlock *Succ = MO.getMBB();
            TII->storeRegToStackSlot(*Succ, Succ->begin(), PhysReg, Kill, FI,
                                     &RC, TRI, VirtReg);
            ++NumStores;
            Succ->addLiveIn(PhysReg);
          }
        }
      }

      LRI->LastUse = nullptr;
    }
    LRI->LiveOut = false;
    LRI->Reloaded = false;
  }
  if (MI.getOpcode() == TargetOpcode::BUNDLE) {
    BundleVirtRegsMap[VirtReg] = PhysReg;
  }
  markRegUsedInInstr(PhysReg);
  return setPhysReg(MI, MO, PhysReg);
}

/// Allocates a register for a VirtReg use.
/// \return true if MI's MachineOperands were re-arranged/invalidated.
bool RegAllocFastImpl::useVirtReg(MachineInstr &MI, MachineOperand &MO,
                                  Register VirtReg) {
  assert(VirtReg.isVirtual() && "Not a virtual register");
  if (!shouldAllocateRegister(VirtReg))
    return false;
  LiveRegMap::iterator LRI;
  bool New;
  std::tie(LRI, New) = LiveVirtRegs.insert(LiveReg(VirtReg));
  if (New) {
    if (!MO.isKill()) {
      if (mayLiveOut(VirtReg)) {
        LRI->LiveOut = true;
      } else {
        // It is a last (killing) use without the kill flag; add the flag now.
        MO.setIsKill(true);
      }
    }
  } else {
    assert((!MO.isKill() || LRI->LastUse == &MI) && "Invalid kill flag");
  }

  // If necessary allocate a register.
  if (LRI->PhysReg == 0) {
    assert(!MO.isTied() && "tied op should be allocated");
    Register Hint;
    if (MI.isCopy() && MI.getOperand(1).getSubReg() == 0) {
      Hint = MI.getOperand(0).getReg();
      if (Hint.isVirtual()) {
        assert(!shouldAllocateRegister(Hint));
        Hint = Register();
      } else {
        assert(Hint.isPhysical() &&
               "Copy destination should already be assigned");
      }
    }
    allocVirtReg(MI, *LRI, Hint, false);
    if (LRI->Error) {
      const TargetRegisterClass &RC = *MRI->getRegClass(VirtReg);
      ArrayRef<MCPhysReg> AllocationOrder = RegClassInfo.getOrder(&RC);
      if (AllocationOrder.empty())
        return setPhysReg(MI, MO, MCRegister::NoRegister);
      return setPhysReg(MI, MO, *AllocationOrder.begin());
    }
  }

  LRI->LastUse = &MI;

  if (MI.getOpcode() == TargetOpcode::BUNDLE) {
    BundleVirtRegsMap[VirtReg] = LRI->PhysReg;
  }
  markRegUsedInInstr(LRI->PhysReg);
  return setPhysReg(MI, MO, LRI->PhysReg);
}

/// Changes operand OpNum in MI the refer the PhysReg, considering subregs.
/// \return true if MI's MachineOperands were re-arranged/invalidated.
bool RegAllocFastImpl::setPhysReg(MachineInstr &MI, MachineOperand &MO,
                                  MCPhysReg PhysReg) {
  if (!MO.getSubReg()) {
    MO.setReg(PhysReg);
    MO.setIsRenamable(true);
    return false;
  }

  // Handle subregister index.
  MO.setReg(PhysReg ? TRI->getSubReg(PhysReg, MO.getSubReg()) : MCRegister());
  MO.setIsRenamable(true);
  // Note: We leave the subreg number around a little longer in case of defs.
  // This is so that the register freeing logic in allocateInstruction can still
  // recognize this as subregister defs. The code there will clear the number.
  if (!MO.isDef())
    MO.setSubReg(0);

  // A kill flag implies killing the full register. Add corresponding super
  // register kill.
  if (MO.isKill()) {
    MI.addRegisterKilled(PhysReg, TRI, true);
    // Conservatively assume implicit MOs were re-arranged
    return true;
  }

  // A <def,read-undef> of a sub-register requires an implicit def of the full
  // register.
  if (MO.isDef() && MO.isUndef()) {
    if (MO.isDead())
      MI.addRegisterDead(PhysReg, TRI, true);
    else
      MI.addRegisterDefined(PhysReg, TRI);
    // Conservatively assume implicit MOs were re-arranged
    return true;
  }
  return false;
}

#ifndef NDEBUG

void RegAllocFastImpl::dumpState() const {
  for (unsigned Unit = 1, UnitE = TRI->getNumRegUnits(); Unit != UnitE;
       ++Unit) {
    switch (unsigned VirtReg = RegUnitStates[Unit]) {
    case regFree:
      break;
    case regPreAssigned:
      dbgs() << " " << printRegUnit(Unit, TRI) << "[P]";
      break;
    case regLiveIn:
      llvm_unreachable("Should not have regLiveIn in map");
    default: {
      dbgs() << ' ' << printRegUnit(Unit, TRI) << '=' << printReg(VirtReg);
      LiveRegMap::const_iterator I = findLiveVirtReg(VirtReg);
      assert(I != LiveVirtRegs.end() && "have LiveVirtRegs entry");
      if (I->LiveOut || I->Reloaded) {
        dbgs() << '[';
        if (I->LiveOut)
          dbgs() << 'O';
        if (I->Reloaded)
          dbgs() << 'R';
        dbgs() << ']';
      }
      assert(TRI->hasRegUnit(I->PhysReg, Unit) && "inverse mapping present");
      break;
    }
    }
  }
  dbgs() << '\n';
  // Check that LiveVirtRegs is the inverse.
  for (const LiveReg &LR : LiveVirtRegs) {
    Register VirtReg = LR.VirtReg;
    assert(VirtReg.isVirtual() && "Bad map key");
    MCPhysReg PhysReg = LR.PhysReg;
    if (PhysReg != 0) {
      assert(Register::isPhysicalRegister(PhysReg) && "mapped to physreg");
      for (MCRegUnit Unit : TRI->regunits(PhysReg)) {
        assert(RegUnitStates[Unit] == VirtReg && "inverse map valid");
      }
    }
  }
}
#endif

/// Count number of defs consumed from each register class by \p Reg
void RegAllocFastImpl::addRegClassDefCounts(
    std::vector<unsigned> &RegClassDefCounts, Register Reg) const {
  assert(RegClassDefCounts.size() == TRI->getNumRegClasses());

  if (Reg.isVirtual()) {
    if (!shouldAllocateRegister(Reg))
      return;
    const TargetRegisterClass *OpRC = MRI->getRegClass(Reg);
    for (unsigned RCIdx = 0, RCIdxEnd = TRI->getNumRegClasses();
         RCIdx != RCIdxEnd; ++RCIdx) {
      const TargetRegisterClass *IdxRC = TRI->getRegClass(RCIdx);
      // FIXME: Consider aliasing sub/super registers.
      if (OpRC->hasSubClassEq(IdxRC))
        ++RegClassDefCounts[RCIdx];
    }

    return;
  }

  for (unsigned RCIdx = 0, RCIdxEnd = TRI->getNumRegClasses();
       RCIdx != RCIdxEnd; ++RCIdx) {
    const TargetRegisterClass *IdxRC = TRI->getRegClass(RCIdx);
    for (MCRegAliasIterator Alias(Reg, TRI, true); Alias.isValid(); ++Alias) {
      if (IdxRC->contains(*Alias)) {
        ++RegClassDefCounts[RCIdx];
        break;
      }
    }
  }
}

/// Compute \ref DefOperandIndexes so it contains the indices of "def" operands
/// that are to be allocated. Those are ordered in a way that small classes,
/// early clobbers and livethroughs are allocated first.
void RegAllocFastImpl::findAndSortDefOperandIndexes(const MachineInstr &MI) {
  DefOperandIndexes.clear();

  // Track number of defs which may consume a register from the class.
  std::vector<unsigned> RegClassDefCounts(TRI->getNumRegClasses(), 0);
  assert(RegClassDefCounts[0] == 0);

  LLVM_DEBUG(dbgs() << "Need to assign livethroughs\n");
  for (unsigned I = 0, E = MI.getNumOperands(); I < E; ++I) {
    const MachineOperand &MO = MI.getOperand(I);
    if (!MO.isReg())
      continue;
    Register Reg = MO.getReg();
    if (MO.readsReg()) {
      if (Reg.isPhysical()) {
        LLVM_DEBUG(dbgs() << "mark extra used: " << printReg(Reg, TRI) << '\n');
        markPhysRegUsedInInstr(Reg);
      }
    }

    if (MO.isDef()) {
      if (Reg.isVirtual() && shouldAllocateRegister(Reg))
        DefOperandIndexes.push_back(I);

      addRegClassDefCounts(RegClassDefCounts, Reg);
    }
  }

  llvm::sort(DefOperandIndexes, [&](uint16_t I0, uint16_t I1) {
    const MachineOperand &MO0 = MI.getOperand(I0);
    const MachineOperand &MO1 = MI.getOperand(I1);
    Register Reg0 = MO0.getReg();
    Register Reg1 = MO1.getReg();
    const TargetRegisterClass &RC0 = *MRI->getRegClass(Reg0);
    const TargetRegisterClass &RC1 = *MRI->getRegClass(Reg1);

    // Identify regclass that are easy to use up completely just in this
    // instruction.
    unsigned ClassSize0 = RegClassInfo.getOrder(&RC0).size();
    unsigned ClassSize1 = RegClassInfo.getOrder(&RC1).size();

    bool SmallClass0 = ClassSize0 < RegClassDefCounts[RC0.getID()];
    bool SmallClass1 = ClassSize1 < RegClassDefCounts[RC1.getID()];
    if (SmallClass0 > SmallClass1)
      return true;
    if (SmallClass0 < SmallClass1)
      return false;

    // Allocate early clobbers and livethrough operands first.
    bool Livethrough0 = MO0.isEarlyClobber() || MO0.isTied() ||
                        (MO0.getSubReg() == 0 && !MO0.isUndef());
    bool Livethrough1 = MO1.isEarlyClobber() || MO1.isTied() ||
                        (MO1.getSubReg() == 0 && !MO1.isUndef());
    if (Livethrough0 > Livethrough1)
      return true;
    if (Livethrough0 < Livethrough1)
      return false;

    // Tie-break rule: operand index.
    return I0 < I1;
  });
}

// Returns true if MO is tied and the operand it's tied to is not Undef (not
// Undef is not the same thing as Def).
static bool isTiedToNotUndef(const MachineOperand &MO) {
  if (!MO.isTied())
    return false;
  const MachineInstr &MI = *MO.getParent();
  unsigned TiedIdx = MI.findTiedOperandIdx(MI.getOperandNo(&MO));
  const MachineOperand &TiedMO = MI.getOperand(TiedIdx);
  return !TiedMO.isUndef();
}

void RegAllocFastImpl::allocateInstruction(MachineInstr &MI) {
  // The basic algorithm here is:
  // 1. Mark registers of def operands as free
  // 2. Allocate registers to use operands and place reload instructions for
  //    registers displaced by the allocation.
  //
  // However we need to handle some corner cases:
  // - pre-assigned defs and uses need to be handled before the other def/use
  //   operands are processed to avoid the allocation heuristics clashing with
  //   the pre-assignment.
  // - The "free def operands" step has to come last instead of first for tied
  //   operands and early-clobbers.

  UsedInInstr.clear();
  RegMasks.clear();
  BundleVirtRegsMap.clear();

  // Scan for special cases; Apply pre-assigned register defs to state.
  bool HasPhysRegUse = false;
  bool HasRegMask = false;
  bool HasVRegDef = false;
  bool HasDef = false;
  bool HasEarlyClobber = false;
  bool NeedToAssignLiveThroughs = false;
  for (MachineOperand &MO : MI.operands()) {
    if (MO.isReg()) {
      Register Reg = MO.getReg();
      if (Reg.isVirtual()) {
        if (!shouldAllocateRegister(Reg))
          continue;
        if (MO.isDef()) {
          HasDef = true;
          HasVRegDef = true;
          if (MO.isEarlyClobber()) {
            HasEarlyClobber = true;
            NeedToAssignLiveThroughs = true;
          }
          if (isTiedToNotUndef(MO) || (MO.getSubReg() != 0 && !MO.isUndef()))
            NeedToAssignLiveThroughs = true;
        }
      } else if (Reg.isPhysical()) {
        if (!MRI->isReserved(Reg)) {
          if (MO.isDef()) {
            HasDef = true;
            bool displacedAny = definePhysReg(MI, Reg);
            if (MO.isEarlyClobber())
              HasEarlyClobber = true;
            if (!displacedAny)
              MO.setIsDead(true);
          }
          if (MO.readsReg())
            HasPhysRegUse = true;
        }
      }
    } else if (MO.isRegMask()) {
      HasRegMask = true;
      RegMasks.push_back(MO.getRegMask());
    }
  }

  // Allocate virtreg defs.
  if (HasDef) {
    if (HasVRegDef) {
      // Note that Implicit MOs can get re-arranged by defineVirtReg(), so loop
      // multiple times to ensure no operand is missed.
      bool ReArrangedImplicitOps = true;

      // Special handling for early clobbers, tied operands or subregister defs:
      // Compared to "normal" defs these:
      // - Must not use a register that is pre-assigned for a use operand.
      // - In order to solve tricky inline assembly constraints we change the
      //   heuristic to figure out a good operand order before doing
      //   assignments.
      if (NeedToAssignLiveThroughs) {
        PhysRegUses.clear();

        while (ReArrangedImplicitOps) {
          ReArrangedImplicitOps = false;
          findAndSortDefOperandIndexes(MI);
          for (uint16_t OpIdx : DefOperandIndexes) {
            MachineOperand &MO = MI.getOperand(OpIdx);
            LLVM_DEBUG(dbgs() << "Allocating " << MO << '\n');
            Register Reg = MO.getReg();
            if (MO.isEarlyClobber() || isTiedToNotUndef(MO) ||
                (MO.getSubReg() && !MO.isUndef())) {
              ReArrangedImplicitOps = defineLiveThroughVirtReg(MI, OpIdx, Reg);
            } else {
              ReArrangedImplicitOps = defineVirtReg(MI, OpIdx, Reg);
            }
            // Implicit operands of MI were re-arranged,
            // re-compute DefOperandIndexes.
            if (ReArrangedImplicitOps)
              break;
          }
        }
      } else {
        // Assign virtual register defs.
        while (ReArrangedImplicitOps) {
          ReArrangedImplicitOps = false;
          for (MachineOperand &MO : MI.operands()) {
            if (!MO.isReg() || !MO.isDef())
              continue;
            Register Reg = MO.getReg();
            if (Reg.isVirtual()) {
              ReArrangedImplicitOps =
                  defineVirtReg(MI, MI.getOperandNo(&MO), Reg);
              if (ReArrangedImplicitOps)
                break;
            }
          }
        }
      }
    }

    // Free registers occupied by defs.
    // Iterate operands in reverse order, so we see the implicit super register
    // defs first (we added them earlier in case of <def,read-undef>).
    for (MachineOperand &MO : reverse(MI.operands())) {
      if (!MO.isReg() || !MO.isDef())
        continue;

      Register Reg = MO.getReg();

      // subreg defs don't free the full register. We left the subreg number
      // around as a marker in setPhysReg() to recognize this case here.
      if (Reg.isPhysical() && MO.getSubReg() != 0) {
        MO.setSubReg(0);
        continue;
      }

      assert((!MO.isTied() || !isClobberedByRegMasks(MO.getReg())) &&
             "tied def assigned to clobbered register");

      // Do not free tied operands and early clobbers.
      if (isTiedToNotUndef(MO) || MO.isEarlyClobber())
        continue;
      if (!Reg)
        continue;
      if (Reg.isVirtual()) {
        assert(!shouldAllocateRegister(Reg));
        continue;
      }
      assert(Reg.isPhysical());
      if (MRI->isReserved(Reg))
        continue;
      freePhysReg(Reg);
      unmarkRegUsedInInstr(Reg);
    }
  }

  // Displace clobbered registers.
  if (HasRegMask) {
    assert(!RegMasks.empty() && "expected RegMask");
    // MRI bookkeeping.
    for (const auto *RM : RegMasks)
      MRI->addPhysRegsUsedFromRegMask(RM);

    // Displace clobbered registers.
    for (const LiveReg &LR : LiveVirtRegs) {
      MCPhysReg PhysReg = LR.PhysReg;
      if (PhysReg != 0 && isClobberedByRegMasks(PhysReg))
        displacePhysReg(MI, PhysReg);
    }
  }

  // Apply pre-assigned register uses to state.
  if (HasPhysRegUse) {
    for (MachineOperand &MO : MI.operands()) {
      if (!MO.isReg() || !MO.readsReg())
        continue;
      Register Reg = MO.getReg();
      if (!Reg.isPhysical())
        continue;
      if (MRI->isReserved(Reg))
        continue;
      if (!usePhysReg(MI, Reg))
        MO.setIsKill(true);
    }
  }

  // Allocate virtreg uses and insert reloads as necessary.
  // Implicit MOs can get moved/removed by useVirtReg(), so loop multiple
  // times to ensure no operand is missed.
  bool HasUndefUse = false;
  bool ReArrangedImplicitMOs = true;
  while (ReArrangedImplicitMOs) {
    ReArrangedImplicitMOs = false;
    for (MachineOperand &MO : MI.operands()) {
      if (!MO.isReg() || !MO.isUse())
        continue;
      Register Reg = MO.getReg();
      if (!Reg.isVirtual() || !shouldAllocateRegister(Reg))
        continue;

      if (MO.isUndef()) {
        HasUndefUse = true;
        continue;
      }

      // Populate MayLiveAcrossBlocks in case the use block is allocated before
      // the def block (removing the vreg uses).
      mayLiveIn(Reg);

      assert(!MO.isInternalRead() && "Bundles not supported");
      assert(MO.readsReg() && "reading use");
      ReArrangedImplicitMOs = useVirtReg(MI, MO, Reg);
      if (ReArrangedImplicitMOs)
        break;
    }
  }

  // Allocate undef operands. This is a separate step because in a situation
  // like  ` = OP undef %X, %X`    both operands need the same register assign
  // so we should perform the normal assignment first.
  if (HasUndefUse) {
    for (MachineOperand &MO : MI.all_uses()) {
      Register Reg = MO.getReg();
      if (!Reg.isVirtual() || !shouldAllocateRegister(Reg))
        continue;

      assert(MO.isUndef() && "Should only have undef virtreg uses left");
      allocVirtRegUndef(MO);
    }
  }

  // Free early clobbers.
  if (HasEarlyClobber) {
    for (MachineOperand &MO : reverse(MI.all_defs())) {
      if (!MO.isEarlyClobber())
        continue;
      assert(!MO.getSubReg() && "should be already handled in def processing");

      Register Reg = MO.getReg();
      if (!Reg)
        continue;
      if (Reg.isVirtual()) {
        assert(!shouldAllocateRegister(Reg));
        continue;
      }
      assert(Reg.isPhysical() && "should have register assigned");

      // We sometimes get odd situations like:
      //    early-clobber %x0 = INSTRUCTION %x0
      // which is semantically questionable as the early-clobber should
      // apply before the use. But in practice we consider the use to
      // happen before the early clobber now. Don't free the early clobber
      // register in this case.
      if (MI.readsRegister(Reg, TRI))
        continue;

      freePhysReg(Reg);
    }
  }

  LLVM_DEBUG(dbgs() << "<< " << MI);
  if (MI.isCopy() && MI.getOperand(0).getReg() == MI.getOperand(1).getReg() &&
      MI.getNumOperands() == 2) {
    LLVM_DEBUG(dbgs() << "Mark identity copy for removal\n");
    Coalesced.push_back(&MI);
  }
}

void RegAllocFastImpl::handleDebugValue(MachineInstr &MI) {
  // Ignore DBG_VALUEs that aren't based on virtual registers. These are
  // mostly constants and frame indices.
  assert(MI.isDebugValue() && "not a DBG_VALUE*");
  for (const auto &MO : MI.debug_operands()) {
    if (!MO.isReg())
      continue;
    Register Reg = MO.getReg();
    if (!Reg.isVirtual())
      continue;

    // Already spilled to a stackslot?
    int SS = StackSlotForVirtReg[Reg];
    if (SS != -1) {
      // Modify DBG_VALUE now that the value is in a spill slot.
      updateDbgValueForSpill(MI, SS, Reg);
      LLVM_DEBUG(dbgs() << "Rewrite DBG_VALUE for spilled memory: " << MI);
      continue;
    }

    // See if this virtual register has already been allocated to a physical
    // register or spilled to a stack slot.
    LiveRegMap::iterator LRI = findLiveVirtReg(Reg);
    SmallVector<MachineOperand *> DbgOps;
    for (MachineOperand &Op : MI.getDebugOperandsForReg(Reg))
      DbgOps.push_back(&Op);

    if (LRI != LiveVirtRegs.end() && LRI->PhysReg) {
      // Update every use of Reg within MI.
      for (auto &RegMO : DbgOps)
        setPhysReg(MI, *RegMO, LRI->PhysReg);
    } else {
      DanglingDbgValues[Reg].push_back(&MI);
    }

    // If Reg hasn't been spilled, put this DBG_VALUE in LiveDbgValueMap so
    // that future spills of Reg will have DBG_VALUEs.
    LiveDbgValueMap[Reg].append(DbgOps.begin(), DbgOps.end());
  }
}

<<<<<<< HEAD
void RegAllocFast::killDebugDefWithinBlock(MachineInstr &MI) {
  DILifetime *Lifetime = MI.getDebugLifetime();
  MCPhysReg Reg = MI.getDebugReferrer().getReg();
  // We have no knowledge of when PhysReg might be killed
  // outside of this block, so we insert a DbgKill before the first of the
  // following we encounter after the DbgDef:
  // * An existing DbgKill in the block (if it exists; we temporarily end up
  // with two DbgKill for this case to avoid an edge case in the Live/Dead
  // bookkeeping in DbgKills).
  // * A clobber of PhysReg.
  // * The first terminator of the block.
  // Record it in Lifetime2DbgKills so it can be removed if we later spill
  // VirtReg.
  MachineBasicBlock::iterator InsertBefore =
      MI.getParent()->getFirstTerminator();
  for (MachineBasicBlock::iterator I = std::next(MI.getIterator()),
                                   E = InsertBefore;
       I != E; ++I) {
    if (I->modifiesRegister(Reg, TRI) ||
        (I->isDebugKill() && I->getDebugLifetime() == Lifetime)) {
      InsertBefore = std::next(I);
      break;
    }
  }
  auto *DbgDefInstr =
      BuildMI(*MBB, InsertBefore, DebugLoc(), TII->get(TargetOpcode::DBG_KILL))
          .getInstr();
  DbgDefInstr->addOperand(MI.getOperand(0));
  Lifetime2DbgKills[Lifetime].handleNewDbgKill(*DbgDefInstr);
}

void RegAllocFast::handleDebugDefKill(MachineInstr &MI) {
  DILifetime *Lifetime = MI.getDebugLifetime();

  if (MI.isDebugKill())
    return Lifetime2DbgKills[Lifetime].handleExistingDbgKill(MI);

  MachineOperand &Referrer = MI.getDebugReferrer();

  // Ignore DBG_VALUEs that aren't based on virtual registers. These are
  // mostly constants and frame indices.
  if (!Referrer.isReg() || !Register::isVirtualRegister(Referrer.getReg()))
    return;

  Register VirtReg = Referrer.getReg();

  // Already spilled to a stackslot?
  int SS = StackSlotForVirtReg[VirtReg];
  if (SS != -1) {
    LLVM_DEBUG(dbgs() << "Rewrite DBG_DEF for spilled memory: " << MI);
    Referrer.ChangeToFrameIndex(SS);
    return;
  }

  // Record this DbgDef operand to update if we spill VirtReg.
  VReg2NonStackDbgDefs[VirtReg].push_back(&MI);

  LiveRegMap::iterator LRI = findLiveVirtReg(VirtReg);
  if (LRI != LiveVirtRegs.end() && LRI->PhysReg) {
    LLVM_DEBUG(dbgs() << "Record non-dangling DBG_DEF: " << MI);
    // This VirtReg has a definition reaching this DbgDef, and is currently in
    // LRI->PhysReg.
    setPhysReg(MI, Referrer, LRI->PhysReg);
    killDebugDefWithinBlock(MI);
  } else {
    LLVM_DEBUG(dbgs() << "Record dangling DBG_DEF: " << MI);
    // There is no reaching definition of VirtReg (i.e. the DbgDef appears
    // after the killing use of VirtReg, or there is no use), so we record it
    // here as "dangling". After the block is allocated we will attempt to
    // validate that the nearest definition of a PhysReg assigned to VirtReg
    // reaches this DbgDef; if it does, we will update the DbgDef to that
    // PhysReg, otherwise we will delete it.
    VReg2DanglingDbgDefs[VirtReg].push_back(&MI);
  }
}

void RegAllocFast::handleBundle(MachineInstr &MI) {
=======
void RegAllocFastImpl::handleBundle(MachineInstr &MI) {
>>>>>>> 54c5dbe7
  MachineBasicBlock::instr_iterator BundledMI = MI.getIterator();
  ++BundledMI;
  while (BundledMI->isBundledWithPred()) {
    for (MachineOperand &MO : BundledMI->operands()) {
      if (!MO.isReg())
        continue;

      Register Reg = MO.getReg();
      if (!Reg.isVirtual() || !shouldAllocateRegister(Reg))
        continue;

      DenseMap<Register, MCPhysReg>::iterator DI;
      DI = BundleVirtRegsMap.find(Reg);
      assert(DI != BundleVirtRegsMap.end() && "Unassigned virtual register");

      setPhysReg(MI, MO, DI->second);
    }

    ++BundledMI;
  }
}

void RegAllocFastImpl::allocateBasicBlock(MachineBasicBlock &MBB) {
  this->MBB = &MBB;
  LLVM_DEBUG(dbgs() << "\nAllocating " << MBB);

  PosIndexes.unsetInitialized();
  RegUnitStates.assign(TRI->getNumRegUnits(), regFree);
  assert(LiveVirtRegs.empty() && "Mapping not cleared from last block?");

  for (const auto &LiveReg : MBB.liveouts())
    setPhysRegState(LiveReg.PhysReg, regPreAssigned);

  Coalesced.clear();

  // Traverse block in reverse order allocating instructions one by one.
  for (MachineInstr &MI : make_early_inc_range(reverse(MBB))) {
    LLVM_DEBUG(dbgs() << "\n>> " << MI << "Regs:"; dumpState());

    // Special handling for debug values. Note that they are not allowed to
    // affect codegen of the other instructions in any way.
    if (MI.isDebugValue()) {
      handleDebugValue(MI);
      continue;
    }

    if (MI.isDebugDefKill()) {
      handleDebugDefKill(MI);
      continue;
    }

    allocateInstruction(MI);

    // Once BUNDLE header is assigned registers, same assignments need to be
    // done for bundled MIs.
    if (MI.getOpcode() == TargetOpcode::BUNDLE) {
      handleBundle(MI);
    }
  }

  LLVM_DEBUG(dbgs() << "Begin Regs:"; dumpState());

  // Spill all physical registers holding virtual registers now.
  LLVM_DEBUG(dbgs() << "Loading live registers at begin of block.\n");
  reloadAtBegin(MBB);

  // Erase all the coalesced copies. We are delaying it until now because
  // LiveVirtRegs might refer to the instrs.
  for (MachineInstr *MI : Coalesced)
    MBB.erase(MI);
  NumCoalesced += Coalesced.size();

  for (auto &UDBGPair : DanglingDbgValues) {
    for (MachineInstr *DbgValue : UDBGPair.second) {
      assert(DbgValue->isDebugValue() && "expected DBG_VALUE");
      // Nothing to do if the vreg was spilled in the meantime.
      if (!DbgValue->hasDebugOperandForReg(UDBGPair.first))
        continue;
      LLVM_DEBUG(dbgs() << "Register did not survive for " << *DbgValue
                        << '\n');
      DbgValue->setDebugValueUndef();
    }
  }
  DanglingDbgValues.clear();

  for (auto &I : VReg2DanglingDbgDefs)
    for (MachineInstr *DbgDef : I.second)
      removeDebugDef(*DbgDef);
  VReg2DanglingDbgDefs.clear();

  LLVM_DEBUG(MBB.dump());
}

bool RegAllocFastImpl::runOnMachineFunction(MachineFunction &MF) {
  LLVM_DEBUG(dbgs() << "********** FAST REGISTER ALLOCATION **********\n"
                    << "********** Function: " << MF.getName() << '\n');
  MRI = &MF.getRegInfo();
  const TargetSubtargetInfo &STI = MF.getSubtarget();
  TRI = STI.getRegisterInfo();
  TII = STI.getInstrInfo();
  MFI = &MF.getFrameInfo();
  MRI->freezeReservedRegs();
  RegClassInfo.runOnMachineFunction(MF);
  unsigned NumRegUnits = TRI->getNumRegUnits();
  UsedInInstr.clear();
  UsedInInstr.setUniverse(NumRegUnits);
  PhysRegUses.clear();
  PhysRegUses.setUniverse(NumRegUnits);

  // initialize the virtual->physical register map to have a 'null'
  // mapping for all virtual registers
  unsigned NumVirtRegs = MRI->getNumVirtRegs();
  StackSlotForVirtReg.resize(NumVirtRegs);
  LiveVirtRegs.setUniverse(NumVirtRegs);
  MayLiveAcrossBlocks.clear();
  MayLiveAcrossBlocks.resize(NumVirtRegs);

  // Loop over all of the basic blocks, eliminating virtual register references
  for (MachineBasicBlock &MBB : MF)
    allocateBasicBlock(MBB);

  if (ClearVirtRegs) {
    // All machine operands and other references to virtual registers have been
    // replaced. Remove the virtual registers.
    MRI->clearVirtRegs();
  }

  StackSlotForVirtReg.clear();
  LiveDbgValueMap.clear();
  VReg2NonStackDbgDefs.clear();
  for (auto I : Lifetime2DbgKills)
    I.second.removeDead();
  Lifetime2DbgKills.clear();
  return true;
}

PreservedAnalyses RegAllocFastPass::run(MachineFunction &MF,
                                        MachineFunctionAnalysisManager &) {
  RegAllocFastImpl Impl(Opts.Filter, Opts.ClearVRegs);
  bool Changed = Impl.runOnMachineFunction(MF);
  if (!Changed)
    return PreservedAnalyses::all();
  auto PA = getMachineFunctionPassPreservedAnalyses();
  PA.preserveSet<CFGAnalyses>();
  return PA;
}

void RegAllocFastPass::printPipeline(
    raw_ostream &OS, function_ref<StringRef(StringRef)> MapClassName2PassName) {
  bool PrintFilterName = Opts.FilterName != "all";
  bool PrintNoClearVRegs = !Opts.ClearVRegs;
  bool PrintSemicolon = PrintFilterName && PrintNoClearVRegs;

  OS << "regallocfast";
  if (PrintFilterName || PrintNoClearVRegs) {
    OS << '<';
    if (PrintFilterName)
      OS << "filter=" << Opts.FilterName;
    if (PrintSemicolon)
      OS << ';';
    if (PrintNoClearVRegs)
      OS << "no-clear-vregs";
    OS << '>';
  }
}

FunctionPass *llvm::createFastRegisterAllocator() { return new RegAllocFast(); }

FunctionPass *llvm::createFastRegisterAllocator(RegClassFilterFunc Ftor,
                                                bool ClearVirtRegs) {
  return new RegAllocFast(Ftor, ClearVirtRegs);
}<|MERGE_RESOLUTION|>--- conflicted
+++ resolved
@@ -930,7 +930,7 @@
   Dangling.clear();
 }
 
-void RegAllocFast::assignDanglingDebugDefs(MachineInstr &Definition,
+void RegAllocFastImpl::assignDanglingDebugDefs(MachineInstr &Definition,
                                            Register VirtReg, MCPhysReg Reg) {
   LLVM_DEBUG(dbgs() << "Assigning dangling DBG_DEFs for "
                     << printReg(VirtReg, TRI) << '\n');
@@ -1809,8 +1809,7 @@
   }
 }
 
-<<<<<<< HEAD
-void RegAllocFast::killDebugDefWithinBlock(MachineInstr &MI) {
+void RegAllocFastImpl::killDebugDefWithinBlock(MachineInstr &MI) {
   DILifetime *Lifetime = MI.getDebugLifetime();
   MCPhysReg Reg = MI.getDebugReferrer().getReg();
   // We have no knowledge of when PhysReg might be killed
@@ -1841,7 +1840,7 @@
   Lifetime2DbgKills[Lifetime].handleNewDbgKill(*DbgDefInstr);
 }
 
-void RegAllocFast::handleDebugDefKill(MachineInstr &MI) {
+void RegAllocFastImpl::handleDebugDefKill(MachineInstr &MI) {
   DILifetime *Lifetime = MI.getDebugLifetime();
 
   if (MI.isDebugKill())
@@ -1886,10 +1885,7 @@
   }
 }
 
-void RegAllocFast::handleBundle(MachineInstr &MI) {
-=======
 void RegAllocFastImpl::handleBundle(MachineInstr &MI) {
->>>>>>> 54c5dbe7
   MachineBasicBlock::instr_iterator BundledMI = MI.getIterator();
   ++BundledMI;
   while (BundledMI->isBundledWithPred()) {
