//===- RegAllocFast.cpp - A fast register allocator for debug code --------===//
//
// Part of the LLVM Project, under the Apache License v2.0 with LLVM Exceptions.
// See https://llvm.org/LICENSE.txt for license information.
// SPDX-License-Identifier: Apache-2.0 WITH LLVM-exception
//
//===----------------------------------------------------------------------===//
//
/// \file This register allocator allocates registers to a basic block at a
/// time, attempting to keep values in registers and reusing registers as
/// appropriate.
//
//===----------------------------------------------------------------------===//

#include "llvm/CodeGen/RegAllocFast.h"
#include "llvm/ADT/ArrayRef.h"
#include "llvm/ADT/DenseMap.h"
#include "llvm/ADT/IndexedMap.h"
#include "llvm/ADT/MapVector.h"
#include "llvm/ADT/SmallSet.h"
#include "llvm/ADT/SmallVector.h"
#include "llvm/ADT/SparseSet.h"
#include "llvm/ADT/Statistic.h"
#include "llvm/CodeGen/MachineBasicBlock.h"
#include "llvm/CodeGen/MachineFrameInfo.h"
#include "llvm/CodeGen/MachineFunction.h"
#include "llvm/CodeGen/MachineFunctionPass.h"
#include "llvm/CodeGen/MachineInstr.h"
#include "llvm/CodeGen/MachineInstrBuilder.h"
#include "llvm/CodeGen/MachineOperand.h"
#include "llvm/CodeGen/MachineRegisterInfo.h"
#include "llvm/CodeGen/RegAllocCommon.h"
#include "llvm/CodeGen/RegAllocRegistry.h"
#include "llvm/CodeGen/RegisterClassInfo.h"
#include "llvm/CodeGen/TargetInstrInfo.h"
#include "llvm/CodeGen/TargetOpcodes.h"
#include "llvm/CodeGen/TargetRegisterInfo.h"
#include "llvm/CodeGen/TargetSubtargetInfo.h"
#include "llvm/InitializePasses.h"
#include "llvm/MC/MCRegisterInfo.h"
#include "llvm/Pass.h"
#include "llvm/Support/Debug.h"
#include "llvm/Support/ErrorHandling.h"
#include "llvm/Support/raw_ostream.h"
#include <cassert>
#include <tuple>
#include <vector>

using namespace llvm;

#define DEBUG_TYPE "regalloc"

STATISTIC(NumStores, "Number of stores added");
STATISTIC(NumLoads, "Number of loads added");
STATISTIC(NumCoalesced, "Number of copies coalesced");

// FIXME: Remove this switch when all testcases are fixed!
static cl::opt<bool> IgnoreMissingDefs("rafast-ignore-missing-defs",
                                       cl::Hidden);

static RegisterRegAlloc fastRegAlloc("fast", "fast register allocator",
                                     createFastRegisterAllocator);

namespace {

/// Assign ascending index for instructions in machine basic block. The index
/// can be used to determine dominance between instructions in same MBB.
class InstrPosIndexes {
public:
  void unsetInitialized() { IsInitialized = false; }

  void init(const MachineBasicBlock &MBB) {
    CurMBB = &MBB;
    Instr2PosIndex.clear();
    uint64_t LastIndex = 0;
    for (const MachineInstr &MI : MBB) {
      LastIndex += InstrDist;
      Instr2PosIndex[&MI] = LastIndex;
    }
  }

  /// Set \p Index to index of \p MI. If \p MI is new inserted, it try to assign
  /// index without affecting existing instruction's index. Return true if all
  /// instructions index has been reassigned.
  bool getIndex(const MachineInstr &MI, uint64_t &Index) {
    if (!IsInitialized) {
      init(*MI.getParent());
      IsInitialized = true;
      Index = Instr2PosIndex.at(&MI);
      return true;
    }

    assert(MI.getParent() == CurMBB && "MI is not in CurMBB");
    auto It = Instr2PosIndex.find(&MI);
    if (It != Instr2PosIndex.end()) {
      Index = It->second;
      return false;
    }

    // Distance is the number of consecutive unassigned instructions including
    // MI. Start is the first instruction of them. End is the next of last
    // instruction of them.
    // e.g.
    // |Instruction|  A   |  B   |  C   |  MI  |  D   |  E   |
    // |   Index   | 1024 |      |      |      |      | 2048 |
    //
    // In this case, B, C, MI, D are unassigned. Distance is 4, Start is B, End
    // is E.
    unsigned Distance = 1;
    MachineBasicBlock::const_iterator Start = MI.getIterator(),
                                      End = std::next(Start);
    while (Start != CurMBB->begin() &&
           !Instr2PosIndex.count(&*std::prev(Start))) {
      --Start;
      ++Distance;
    }
    while (End != CurMBB->end() && !Instr2PosIndex.count(&*(End))) {
      ++End;
      ++Distance;
    }

    // LastIndex is initialized to last used index prior to MI or zero.
    // In previous example, LastIndex is 1024, EndIndex is 2048;
    uint64_t LastIndex =
        Start == CurMBB->begin() ? 0 : Instr2PosIndex.at(&*std::prev(Start));
    uint64_t Step;
    if (End == CurMBB->end())
      Step = static_cast<uint64_t>(InstrDist);
    else {
      // No instruction uses index zero.
      uint64_t EndIndex = Instr2PosIndex.at(&*End);
      assert(EndIndex > LastIndex && "Index must be ascending order");
      unsigned NumAvailableIndexes = EndIndex - LastIndex - 1;
      // We want index gap between two adjacent MI is as same as possible. Given
      // total A available indexes, D is number of consecutive unassigned
      // instructions, S is the step.
      // |<- S-1 -> MI <- S-1 -> MI <- A-S*D ->|
      // There're S-1 available indexes between unassigned instruction and its
      // predecessor. There're A-S*D available indexes between the last
      // unassigned instruction and its successor.
      // Ideally, we want
      //    S-1 = A-S*D
      // then
      //    S = (A+1)/(D+1)
      // An valid S must be integer greater than zero, so
      //    S <= (A+1)/(D+1)
      // =>
      //    A-S*D >= 0
      // That means we can safely use (A+1)/(D+1) as step.
      // In previous example, Step is 204, Index of B, C, MI, D is 1228, 1432,
      // 1636, 1840.
      Step = (NumAvailableIndexes + 1) / (Distance + 1);
    }

    // Reassign index for all instructions if number of new inserted
    // instructions exceed slot or all instructions are new.
    if (LLVM_UNLIKELY(!Step || (!LastIndex && Step == InstrDist))) {
      init(*CurMBB);
      Index = Instr2PosIndex.at(&MI);
      return true;
    }

    for (auto I = Start; I != End; ++I) {
      LastIndex += Step;
      Instr2PosIndex[&*I] = LastIndex;
    }
    Index = Instr2PosIndex.at(&MI);
    return false;
  }

private:
  bool IsInitialized = false;
  enum { InstrDist = 1024 };
  const MachineBasicBlock *CurMBB = nullptr;
  DenseMap<const MachineInstr *, uint64_t> Instr2PosIndex;
};

class RegAllocFastImpl {
public:
  RegAllocFastImpl(const RegAllocFilterFunc F = nullptr,
                   bool ClearVirtRegs_ = true)
      : ShouldAllocateRegisterImpl(F), StackSlotForVirtReg(-1),
        ClearVirtRegs(ClearVirtRegs_) {}

private:
  MachineFrameInfo *MFI = nullptr;
  MachineRegisterInfo *MRI = nullptr;
  const TargetRegisterInfo *TRI = nullptr;
  const TargetInstrInfo *TII = nullptr;
  RegisterClassInfo RegClassInfo;
  const RegAllocFilterFunc ShouldAllocateRegisterImpl;

  /// Basic block currently being allocated.
  MachineBasicBlock *MBB = nullptr;

  /// Maps virtual regs to the frame index where these values are spilled.
  IndexedMap<int, VirtReg2IndexFunctor> StackSlotForVirtReg;

  /// Everything we know about a live virtual register.
  struct LiveReg {
    MachineInstr *LastUse = nullptr; ///< Last instr to use reg.
    Register VirtReg;                ///< Virtual register number.
    MCPhysReg PhysReg = 0;           ///< Currently held here.
    bool LiveOut = false;            ///< Register is possibly live out.
    bool Reloaded = false;           ///< Register was reloaded.
    bool Error = false;              ///< Could not allocate.

    explicit LiveReg(Register VirtReg) : VirtReg(VirtReg) {}
    explicit LiveReg() {}

    unsigned getSparseSetIndex() const { return VirtReg.virtRegIndex(); }
  };

  using LiveRegMap = SparseSet<LiveReg, identity<unsigned>, uint16_t>;
  /// This map contains entries for each virtual register that is currently
  /// available in a physical register.
  LiveRegMap LiveVirtRegs;

  /// Stores assigned virtual registers present in the bundle MI.
  DenseMap<Register, LiveReg> BundleVirtRegsMap;

  DenseMap<Register, SmallVector<MachineOperand *, 2>> LiveDbgValueMap;
  /// List of DBG_VALUE that we encountered without the vreg being assigned
  /// because they were placed after the last use of the vreg.
  DenseMap<Register, SmallVector<MachineInstr *, 1>> DanglingDbgValues;

  /// Maps unspilled virtual registers to all DbgDefs which originally used
  /// the virtual register as their referrer. Used to allow updating DbgDefs
  /// which were visited before the spill occurs.
  DenseMap<unsigned, SmallVector<MachineInstr *, 2>> VReg2NonStackDbgDefs;
  /// Subset of VReg2NonStackDbgDefs. Maps unspilled virtual registers to
  /// DbgDefs which occured after the last non-debug use of the virtual
  /// register. Allows for some such "dangling" defs to be salvaged after the
  /// block is allocated.
  DenseMap<unsigned, SmallVector<MachineInstr *, 2>> VReg2DanglingDbgDefs;
  /// Essentially a typed pair of MachineInstr, representing which existing
  /// or inserted DbgKills exist for a given Lifetime.
  class DbgKills final {
    /// The current expected "live" DbgKill. This is either:
    /// * Empty (if we have not seen any existing DbgKill or non-stack DbgDef
    /// which would require us to insert one).
    /// * An existing DbgKill, if we encounter it before the DbgDef.
    /// * An inserted DbgKill, if we encounter the DbgDef before any existing
    /// DbgKill, or if there is no such existing DbgKill.
    ///
    /// Read as `std::optional<MachineInstr>`.
    MachineInstr *Live = nullptr;
    /// The existing DbgKill, if one exists and we have also inserted a
    /// DbgKill for a non-stack DbgDef. This is retained until we either:
    /// * Spill the DbgDef, at which point we can remove our inserted DbgKill
    /// and use the existing one.
    /// * Finish allocating the function, at which point we can remove this
    /// "backup" existing DbgDef instruction.
    ///
    /// Read as `std::optional<MachineInstr>`
    MachineInstr *Dead = nullptr;
    /// Flag to represent the case where we want to eliminate all future
    /// DbgKills we encounter, as we have removed the corresponding DbgDef
    /// (i.e. we have "dropped" this debug info).
    bool RemoveAll = false;

  public:
    /// Update to reflect an inserted DbgKill, marking an existing DbgKill to
    /// be removed if it exists and we have already seen it.
    void handleNewDbgKill(MachineInstr &DbgKill) {
      assert(!RemoveAll);
      if (Live)
        Dead = Live;
      Live = &DbgKill;
    }
    /// Update to reflect an existing DbgKill, either marking it to be
    /// removed (if we have already inserted a corresponding DbgKill) or
    /// recording it in case we need to remove it when we later process a
    /// corresponding DbgDef.
    void handleExistingDbgKill(MachineInstr &DbgKill) {
      if (RemoveAll) {
        DbgKill.removeFromParent();
        return;
      }
      assert(!Dead);
      if (Live)
        Dead = &DbgKill;
      else
        Live = &DbgKill;
    }
    /// Handle when the virtual register referrer of the corresponding DbgDef
    /// is spilled by reverting back to an existing DbgKill if it exists.
    void handleSpill() {
      if (!Dead)
        return;
      Live->removeFromParent();
      Live = Dead;
      Dead = nullptr;
    }
    /// Update to reflect that the corresponding DbgDef has been eliminated.
    void removeAll() {
      RemoveAll = true;
      if (Live)
        Live->removeFromParent();
      if (Dead)
        Dead->removeFromParent();
      Live = Dead = nullptr;
    }
    /// Update to reflect that allocation is complete, removing Dead if it
    /// exists.
    void removeDead() {
      if (Dead)
        Dead->removeFromParent();
      Dead = nullptr;
    }
  };
  /// Maps a lifetime (for which there can be at most one DbgDef, and up to
  /// two DbgKills during allocation) to the DbgKills object which tracks it.
  DenseMap<DILifetime *, DbgKills> Lifetime2DbgKills;

  /// Has a bit set for every virtual register for which it was determined
  /// that it is alive across blocks.
  BitVector MayLiveAcrossBlocks;

  /// State of a register unit.
  enum RegUnitState {
    /// A free register is not currently in use and can be allocated
    /// immediately without checking aliases.
    regFree,

    /// A pre-assigned register has been assigned before register allocation
    /// (e.g., setting up a call parameter).
    regPreAssigned,

    /// Used temporarily in reloadAtBegin() to mark register units that are
    /// live-in to the basic block.
    regLiveIn,

    /// A register state may also be a virtual register number, indication
    /// that the physical register is currently allocated to a virtual
    /// register. In that case, LiveVirtRegs contains the inverse mapping.
  };

  /// Maps each physical register to a RegUnitState enum or virtual register.
  std::vector<unsigned> RegUnitStates;

  SmallVector<MachineInstr *, 32> Coalesced;

  /// Track register units that are used in the current instruction, and so
  /// cannot be allocated.
  ///
  /// In the first phase (tied defs/early clobber), we consider also physical
  /// uses, afterwards, we don't. If the lowest bit isn't set, it's a solely
  /// physical use (markPhysRegUsedInInstr), otherwise, it's a normal use. To
  /// avoid resetting the entire vector after every instruction, we track the
  /// instruction "generation" in the remaining 31 bits -- this means, that if
  /// UsedInInstr[Idx] < InstrGen, the register unit is unused. InstrGen is
  /// never zero and always incremented by two.
  ///
  /// Don't allocate inline storage: the number of register units is typically
  /// quite large (e.g., AArch64 > 100, X86 > 200, AMDGPU > 1000).
  uint32_t InstrGen;
  SmallVector<unsigned, 0> UsedInInstr;

  SmallVector<unsigned, 8> DefOperandIndexes;
  // Register masks attached to the current instruction.
  SmallVector<const uint32_t *> RegMasks;

  // Assign index for each instruction to quickly determine dominance.
  InstrPosIndexes PosIndexes;

  void setPhysRegState(MCRegister PhysReg, unsigned NewState);
  bool isPhysRegFree(MCRegister PhysReg) const;

  /// Mark a physreg as used in this instruction.
  void markRegUsedInInstr(MCPhysReg PhysReg) {
    for (MCRegUnit Unit : TRI->regunits(PhysReg))
      UsedInInstr[Unit] = InstrGen | 1;
  }

  // Check if physreg is clobbered by instruction's regmask(s).
  bool isClobberedByRegMasks(MCRegister PhysReg) const {
    return llvm::any_of(RegMasks, [PhysReg](const uint32_t *Mask) {
      return MachineOperand::clobbersPhysReg(Mask, PhysReg);
    });
  }

  /// Check if a physreg or any of its aliases are used in this instruction.
  bool isRegUsedInInstr(MCRegister PhysReg, bool LookAtPhysRegUses) const {
    if (LookAtPhysRegUses && isClobberedByRegMasks(PhysReg))
      return true;
    for (MCRegUnit Unit : TRI->regunits(PhysReg))
      if (UsedInInstr[Unit] >= (InstrGen | !LookAtPhysRegUses))
        return true;
    return false;
  }

  /// Mark physical register as being used in a register use operand.
  /// This is only used by the special livethrough handling code.
  void markPhysRegUsedInInstr(MCRegister PhysReg) {
    for (MCRegUnit Unit : TRI->regunits(PhysReg)) {
      assert(UsedInInstr[Unit] <= InstrGen && "non-phys use before phys use?");
      UsedInInstr[Unit] = InstrGen;
    }
  }

  /// Remove mark of physical register being used in the instruction.
  void unmarkRegUsedInInstr(MCRegister PhysReg) {
    for (MCRegUnit Unit : TRI->regunits(PhysReg))
      UsedInInstr[Unit] = 0;
  }

  enum : unsigned {
    spillClean = 50,
    spillDirty = 100,
    spillPrefBonus = 20,
    spillImpossible = ~0u
  };

public:
  bool ClearVirtRegs;

  bool runOnMachineFunction(MachineFunction &MF);

private:
  void allocateBasicBlock(MachineBasicBlock &MBB);

  void addRegClassDefCounts(MutableArrayRef<unsigned> RegClassDefCounts,
                            Register Reg) const;

  void findAndSortDefOperandIndexes(const MachineInstr &MI);

  void allocateInstruction(MachineInstr &MI);
  void handleDebugValue(MachineInstr &MI);
  void killDebugDefWithinBlock(MachineInstr &MI);
  void handleDebugDefKill(MachineInstr &MI);
  void handleBundle(MachineInstr &MI);

  bool usePhysReg(MachineInstr &MI, MCRegister PhysReg);
  bool definePhysReg(MachineInstr &MI, MCRegister PhysReg);
  bool displacePhysReg(MachineInstr &MI, MCRegister PhysReg);
  void freePhysReg(MCRegister PhysReg);

  unsigned calcSpillCost(MCPhysReg PhysReg) const;

  LiveRegMap::iterator findLiveVirtReg(Register VirtReg) {
    return LiveVirtRegs.find(VirtReg.virtRegIndex());
  }

  LiveRegMap::const_iterator findLiveVirtReg(Register VirtReg) const {
    return LiveVirtRegs.find(VirtReg.virtRegIndex());
  }

  void assignVirtToPhysReg(MachineInstr &MI, LiveReg &, MCRegister PhysReg);
  void allocVirtReg(MachineInstr &MI, LiveReg &LR, Register Hint,
                    bool LookAtPhysRegUses = false);
  void allocVirtRegUndef(MachineOperand &MO);
  void assignDanglingDebugValues(MachineInstr &Def, Register VirtReg,
<<<<<<< HEAD
                                 MCPhysReg Reg);
  void removeDebugDef(MachineInstr &DbgDef) {
    Lifetime2DbgKills[DbgDef.getDebugLifetime()].removeAll();
    DbgDef.removeFromParent();
  }
  void assignDanglingDebugDefs(MachineInstr &Def, Register VirtReg,
                               MCPhysReg Reg);
=======
                                 MCRegister Reg);
>>>>>>> a5578617
  bool defineLiveThroughVirtReg(MachineInstr &MI, unsigned OpNum,
                                Register VirtReg);
  bool defineVirtReg(MachineInstr &MI, unsigned OpNum, Register VirtReg,
                     bool LookAtPhysRegUses = false);
  bool useVirtReg(MachineInstr &MI, MachineOperand &MO, Register VirtReg);

  MCPhysReg getErrorAssignment(const LiveReg &LR, MachineInstr &MI,
                               const TargetRegisterClass &RC);

  MachineBasicBlock::iterator
  getMBBBeginInsertionPoint(MachineBasicBlock &MBB,
                            SmallSet<Register, 2> &PrologLiveIns) const;

  void reloadAtBegin(MachineBasicBlock &MBB);
  bool setPhysReg(MachineInstr &MI, MachineOperand &MO,
                  const LiveReg &Assignment);

  Register traceCopies(Register VirtReg) const;
  Register traceCopyChain(Register Reg) const;

  bool shouldAllocateRegister(const Register Reg) const;
  int getStackSpaceFor(Register VirtReg);
  void spill(MachineBasicBlock::iterator Before, Register VirtReg,
             MCPhysReg AssignedReg, bool Kill, bool LiveOut);
  void reload(MachineBasicBlock::iterator Before, Register VirtReg,
              MCPhysReg PhysReg);

  bool mayLiveOut(Register VirtReg);
  bool mayLiveIn(Register VirtReg);

  void dumpState() const;
};

class RegAllocFast : public MachineFunctionPass {
  RegAllocFastImpl Impl;

public:
  static char ID;

  RegAllocFast(const RegAllocFilterFunc F = nullptr, bool ClearVirtRegs_ = true)
      : MachineFunctionPass(ID), Impl(F, ClearVirtRegs_) {}

  bool runOnMachineFunction(MachineFunction &MF) override {
    return Impl.runOnMachineFunction(MF);
  }

  StringRef getPassName() const override { return "Fast Register Allocator"; }

  void getAnalysisUsage(AnalysisUsage &AU) const override {
    AU.setPreservesCFG();
    MachineFunctionPass::getAnalysisUsage(AU);
  }

  MachineFunctionProperties getRequiredProperties() const override {
    return MachineFunctionProperties().set(
        MachineFunctionProperties::Property::NoPHIs);
  }

  MachineFunctionProperties getSetProperties() const override {
    if (Impl.ClearVirtRegs) {
      return MachineFunctionProperties().set(
          MachineFunctionProperties::Property::NoVRegs);
    }

    return MachineFunctionProperties();
  }

  MachineFunctionProperties getClearedProperties() const override {
    return MachineFunctionProperties().set(
        MachineFunctionProperties::Property::IsSSA);
  }
};

} // end anonymous namespace

char RegAllocFast::ID = 0;

INITIALIZE_PASS(RegAllocFast, "regallocfast", "Fast Register Allocator", false,
                false)

bool RegAllocFastImpl::shouldAllocateRegister(const Register Reg) const {
  assert(Reg.isVirtual());
  if (!ShouldAllocateRegisterImpl)
    return true;

  return ShouldAllocateRegisterImpl(*TRI, *MRI, Reg);
}

void RegAllocFastImpl::setPhysRegState(MCRegister PhysReg, unsigned NewState) {
  for (MCRegUnit Unit : TRI->regunits(PhysReg))
    RegUnitStates[Unit] = NewState;
}

bool RegAllocFastImpl::isPhysRegFree(MCRegister PhysReg) const {
  for (MCRegUnit Unit : TRI->regunits(PhysReg)) {
    if (RegUnitStates[Unit] != regFree)
      return false;
  }
  return true;
}

/// This allocates space for the specified virtual register to be held on the
/// stack.
int RegAllocFastImpl::getStackSpaceFor(Register VirtReg) {
  // Find the location Reg would belong...
  int SS = StackSlotForVirtReg[VirtReg];
  // Already has space allocated?
  if (SS != -1)
    return SS;

  // Allocate a new stack object for this spill location...
  const TargetRegisterClass &RC = *MRI->getRegClass(VirtReg);
  unsigned Size = TRI->getSpillSize(RC);
  Align Alignment = TRI->getSpillAlign(RC);
  int FrameIdx = MFI->CreateSpillStackObject(Size, Alignment);

  // Assign the slot.
  StackSlotForVirtReg[VirtReg] = FrameIdx;
  return FrameIdx;
}

static bool dominates(InstrPosIndexes &PosIndexes, const MachineInstr &A,
                      const MachineInstr &B) {
  uint64_t IndexA, IndexB;
  PosIndexes.getIndex(A, IndexA);
  if (LLVM_UNLIKELY(PosIndexes.getIndex(B, IndexB)))
    PosIndexes.getIndex(A, IndexA);
  return IndexA < IndexB;
}

/// Returns false if \p VirtReg is known to not live out of the current block.
bool RegAllocFastImpl::mayLiveOut(Register VirtReg) {
  if (MayLiveAcrossBlocks.test(VirtReg.virtRegIndex())) {
    // Cannot be live-out if there are no successors.
    return !MBB->succ_empty();
  }

  const MachineInstr *SelfLoopDef = nullptr;

  // If this block loops back to itself, it is necessary to check whether the
  // use comes after the def.
  if (MBB->isSuccessor(MBB)) {
    // Find the first def in the self loop MBB.
    for (const MachineInstr &DefInst : MRI->def_instructions(VirtReg)) {
      if (DefInst.getParent() != MBB) {
        MayLiveAcrossBlocks.set(VirtReg.virtRegIndex());
        return true;
      } else {
        if (!SelfLoopDef || dominates(PosIndexes, DefInst, *SelfLoopDef))
          SelfLoopDef = &DefInst;
      }
    }
    if (!SelfLoopDef) {
      MayLiveAcrossBlocks.set(VirtReg.virtRegIndex());
      return true;
    }
  }

  // See if the first \p Limit uses of the register are all in the current
  // block.
  static const unsigned Limit = 8;
  unsigned C = 0;
  for (const MachineInstr &UseInst : MRI->use_nodbg_instructions(VirtReg)) {
    if (UseInst.getParent() != MBB || ++C >= Limit) {
      MayLiveAcrossBlocks.set(VirtReg.virtRegIndex());
      // Cannot be live-out if there are no successors.
      return !MBB->succ_empty();
    }

    if (SelfLoopDef) {
      // Try to handle some simple cases to avoid spilling and reloading every
      // value inside a self looping block.
      if (SelfLoopDef == &UseInst ||
          !dominates(PosIndexes, *SelfLoopDef, UseInst)) {
        MayLiveAcrossBlocks.set(VirtReg.virtRegIndex());
        return true;
      }
    }
  }

  return false;
}

/// Returns false if \p VirtReg is known to not be live into the current block.
bool RegAllocFastImpl::mayLiveIn(Register VirtReg) {
  if (MayLiveAcrossBlocks.test(VirtReg.virtRegIndex()))
    return !MBB->pred_empty();

  // See if the first \p Limit def of the register are all in the current block.
  static const unsigned Limit = 8;
  unsigned C = 0;
  for (const MachineInstr &DefInst : MRI->def_instructions(VirtReg)) {
    if (DefInst.getParent() != MBB || ++C >= Limit) {
      MayLiveAcrossBlocks.set(VirtReg.virtRegIndex());
      return !MBB->pred_empty();
    }
  }

  return false;
}

/// Insert spill instruction for \p AssignedReg before \p Before. Update
/// DBG_VALUEs with \p VirtReg operands with the stack slot.
void RegAllocFastImpl::spill(MachineBasicBlock::iterator Before,
                             Register VirtReg, MCPhysReg AssignedReg, bool Kill,
                             bool LiveOut) {
  LLVM_DEBUG(dbgs() << "Spilling " << printReg(VirtReg, TRI) << " in "
                    << printReg(AssignedReg, TRI));
  int FI = getStackSpaceFor(VirtReg);
  LLVM_DEBUG(dbgs() << " to stack slot #" << FI << '\n');

  const TargetRegisterClass &RC = *MRI->getRegClass(VirtReg);
  TII->storeRegToStackSlot(*MBB, Before, AssignedReg, Kill, FI, &RC, TRI,
                           VirtReg);
  ++NumStores;

  MachineBasicBlock::iterator FirstTerm = MBB->getFirstTerminator();

  // When we spill a virtual register, we will have spill instructions behind
  // every definition of it, meaning we can switch all the DBG_VALUEs over
  // to just reference the stack slot.
  SmallVectorImpl<MachineOperand *> &LRIDbgOperands = LiveDbgValueMap[VirtReg];
  SmallMapVector<MachineInstr *, SmallVector<const MachineOperand *>, 2>
      SpilledOperandsMap;
  for (MachineOperand *MO : LRIDbgOperands)
    SpilledOperandsMap[MO->getParent()].push_back(MO);
  for (const auto &MISpilledOperands : SpilledOperandsMap) {
    MachineInstr &DBG = *MISpilledOperands.first;
    // We don't have enough support for tracking operands of DBG_VALUE_LISTs.
    if (DBG.isDebugValueList())
      continue;
    MachineInstr *NewDV = buildDbgValueForSpill(
        *MBB, Before, *MISpilledOperands.first, FI, MISpilledOperands.second);
    assert(NewDV->getParent() == MBB && "dangling parent pointer");
    (void)NewDV;
    LLVM_DEBUG(dbgs() << "Inserting debug info due to spill:\n" << *NewDV);

    if (LiveOut) {
      // We need to insert a DBG_VALUE at the end of the block if the spill slot
      // is live out, but there is another use of the value after the
      // spill. This will allow LiveDebugValues to see the correct live out
      // value to propagate to the successors.
      MachineInstr *ClonedDV = MBB->getParent()->CloneMachineInstr(NewDV);
      MBB->insert(FirstTerm, ClonedDV);
      LLVM_DEBUG(dbgs() << "Cloning debug info due to live out spill\n");
    }

    // Rewrite unassigned dbg_values to use the stack slot.
    // TODO We can potentially do this for list debug values as well if we know
    // how the dbg_values are getting unassigned.
    if (DBG.isNonListDebugValue()) {
      MachineOperand &MO = DBG.getDebugOperand(0);
      if (MO.isReg() && MO.getReg() == 0) {
        updateDbgValueForSpill(DBG, FI, 0);
      }
    }
  }
  // Now this register is spilled there is should not be any DBG_VALUE
  // pointing to this register because they are all pointing to spilled value
  // now.
  LRIDbgOperands.clear();

  SmallVectorImpl<MachineInstr *> &NonStackDbgDefs =
      VReg2NonStackDbgDefs[VirtReg];
  for (MachineInstr *DbgDef : NonStackDbgDefs) {
    DbgDef->getDebugReferrer().ChangeToFrameIndex(FI);
    auto I = Lifetime2DbgKills.find(DbgDef->getDebugLifetime());
    if (I != Lifetime2DbgKills.end())
      I->second.handleSpill();
  }
  NonStackDbgDefs.clear();
  VReg2DanglingDbgDefs[VirtReg].clear();
}

/// Insert reload instruction for \p PhysReg before \p Before.
void RegAllocFastImpl::reload(MachineBasicBlock::iterator Before,
                              Register VirtReg, MCPhysReg PhysReg) {
  LLVM_DEBUG(dbgs() << "Reloading " << printReg(VirtReg, TRI) << " into "
                    << printReg(PhysReg, TRI) << '\n');
  int FI = getStackSpaceFor(VirtReg);
  const TargetRegisterClass &RC = *MRI->getRegClass(VirtReg);
  TII->loadRegFromStackSlot(*MBB, Before, PhysReg, FI, &RC, TRI, VirtReg);
  ++NumLoads;
}

/// Get basic block begin insertion point.
/// This is not just MBB.begin() because surprisingly we have EH_LABEL
/// instructions marking the begin of a basic block. This means we must insert
/// new instructions after such labels...
MachineBasicBlock::iterator RegAllocFastImpl::getMBBBeginInsertionPoint(
    MachineBasicBlock &MBB, SmallSet<Register, 2> &PrologLiveIns) const {
  MachineBasicBlock::iterator I = MBB.begin();
  while (I != MBB.end()) {
    if (I->isLabel()) {
      ++I;
      continue;
    }

    // Most reloads should be inserted after prolog instructions.
    if (!TII->isBasicBlockPrologue(*I))
      break;

    // However if a prolog instruction reads a register that needs to be
    // reloaded, the reload should be inserted before the prolog.
    for (MachineOperand &MO : I->operands()) {
      if (MO.isReg())
        PrologLiveIns.insert(MO.getReg());
    }

    ++I;
  }

  return I;
}

/// Reload all currently assigned virtual registers.
void RegAllocFastImpl::reloadAtBegin(MachineBasicBlock &MBB) {
  if (LiveVirtRegs.empty())
    return;

  for (MachineBasicBlock::RegisterMaskPair P : MBB.liveins()) {
    MCRegister Reg = P.PhysReg;
    // Set state to live-in. This possibly overrides mappings to virtual
    // registers but we don't care anymore at this point.
    setPhysRegState(Reg, regLiveIn);
  }

  SmallSet<Register, 2> PrologLiveIns;

  // The LiveRegMap is keyed by an unsigned (the virtreg number), so the order
  // of spilling here is deterministic, if arbitrary.
  MachineBasicBlock::iterator InsertBefore =
      getMBBBeginInsertionPoint(MBB, PrologLiveIns);
  for (const LiveReg &LR : LiveVirtRegs) {
    MCPhysReg PhysReg = LR.PhysReg;
    if (PhysReg == 0 || LR.Error)
      continue;

    MCRegUnit FirstUnit = *TRI->regunits(PhysReg).begin();
    if (RegUnitStates[FirstUnit] == regLiveIn)
      continue;

    assert((&MBB != &MBB.getParent()->front() || IgnoreMissingDefs) &&
           "no reload in start block. Missing vreg def?");

    if (PrologLiveIns.count(PhysReg)) {
      // FIXME: Theoretically this should use an insert point skipping labels
      // but I'm not sure how labels should interact with prolog instruction
      // that need reloads.
      reload(MBB.begin(), LR.VirtReg, PhysReg);
    } else
      reload(InsertBefore, LR.VirtReg, PhysReg);
  }
  LiveVirtRegs.clear();
}

/// Handle the direct use of a physical register.  Check that the register is
/// not used by a virtreg. Kill the physreg, marking it free. This may add
/// implicit kills to MO->getParent() and invalidate MO.
bool RegAllocFastImpl::usePhysReg(MachineInstr &MI, MCRegister Reg) {
  assert(Register::isPhysicalRegister(Reg) && "expected physreg");
  bool displacedAny = displacePhysReg(MI, Reg);
  setPhysRegState(Reg, regPreAssigned);
  markRegUsedInInstr(Reg);
  return displacedAny;
}

bool RegAllocFastImpl::definePhysReg(MachineInstr &MI, MCRegister Reg) {
  bool displacedAny = displacePhysReg(MI, Reg);
  setPhysRegState(Reg, regPreAssigned);
  return displacedAny;
}

/// Mark PhysReg as reserved or free after spilling any virtregs. This is very
/// similar to defineVirtReg except the physreg is reserved instead of
/// allocated.
bool RegAllocFastImpl::displacePhysReg(MachineInstr &MI, MCRegister PhysReg) {
  bool displacedAny = false;

  for (MCRegUnit Unit : TRI->regunits(PhysReg)) {
    switch (unsigned VirtReg = RegUnitStates[Unit]) {
    default: {
      LiveRegMap::iterator LRI = findLiveVirtReg(VirtReg);
      assert(LRI != LiveVirtRegs.end() && "datastructures in sync");
      MachineBasicBlock::iterator ReloadBefore =
          std::next((MachineBasicBlock::iterator)MI.getIterator());
      reload(ReloadBefore, VirtReg, LRI->PhysReg);

      setPhysRegState(LRI->PhysReg, regFree);
      LRI->PhysReg = 0;
      LRI->Reloaded = true;
      displacedAny = true;
      break;
    }
    case regPreAssigned:
      RegUnitStates[Unit] = regFree;
      displacedAny = true;
      break;
    case regFree:
      break;
    }
  }
  return displacedAny;
}

void RegAllocFastImpl::freePhysReg(MCRegister PhysReg) {
  LLVM_DEBUG(dbgs() << "Freeing " << printReg(PhysReg, TRI) << ':');

  MCRegUnit FirstUnit = *TRI->regunits(PhysReg).begin();
  switch (unsigned VirtReg = RegUnitStates[FirstUnit]) {
  case regFree:
    LLVM_DEBUG(dbgs() << '\n');
    return;
  case regPreAssigned:
    LLVM_DEBUG(dbgs() << '\n');
    setPhysRegState(PhysReg, regFree);
    return;
  default: {
    LiveRegMap::iterator LRI = findLiveVirtReg(VirtReg);
    assert(LRI != LiveVirtRegs.end());
    LLVM_DEBUG(dbgs() << ' ' << printReg(LRI->VirtReg, TRI) << '\n');
    setPhysRegState(LRI->PhysReg, regFree);
    LRI->PhysReg = 0;
  }
    return;
  }
}

/// Return the cost of spilling clearing out PhysReg and aliases so it is free
/// for allocation. Returns 0 when PhysReg is free or disabled with all aliases
/// disabled - it can be allocated directly.
/// \returns spillImpossible when PhysReg or an alias can't be spilled.
unsigned RegAllocFastImpl::calcSpillCost(MCPhysReg PhysReg) const {
  for (MCRegUnit Unit : TRI->regunits(PhysReg)) {
    switch (unsigned VirtReg = RegUnitStates[Unit]) {
    case regFree:
      break;
    case regPreAssigned:
      LLVM_DEBUG(dbgs() << "Cannot spill pre-assigned "
                        << printReg(PhysReg, TRI) << '\n');
      return spillImpossible;
    default: {
      bool SureSpill = StackSlotForVirtReg[VirtReg] != -1 ||
                       findLiveVirtReg(VirtReg)->LiveOut;
      return SureSpill ? spillClean : spillDirty;
    }
    }
  }
  return 0;
}

void RegAllocFastImpl::assignDanglingDebugValues(MachineInstr &Definition,
                                                 Register VirtReg,
                                                 MCRegister Reg) {
  auto UDBGValIter = DanglingDbgValues.find(VirtReg);
  if (UDBGValIter == DanglingDbgValues.end())
    return;

  SmallVectorImpl<MachineInstr *> &Dangling = UDBGValIter->second;
  for (MachineInstr *DbgValue : Dangling) {
    assert(DbgValue->isDebugValue());
    if (!DbgValue->hasDebugOperandForReg(VirtReg))
      continue;

    // Test whether the physreg survives from the definition to the DBG_VALUE.
    MCPhysReg SetToReg = Reg;
    unsigned Limit = 20;
    for (MachineBasicBlock::iterator I = std::next(Definition.getIterator()),
                                     E = DbgValue->getIterator();
         I != E; ++I) {
      if (I->modifiesRegister(Reg, TRI) || --Limit == 0) {
        LLVM_DEBUG(dbgs() << "Register did not survive for " << *DbgValue
                          << '\n');
        SetToReg = 0;
        break;
      }
    }
    for (MachineOperand &MO : DbgValue->getDebugOperandsForReg(VirtReg)) {
      MO.setReg(SetToReg);
      if (SetToReg != 0)
        MO.setIsRenamable();
    }
  }
  Dangling.clear();
}

void RegAllocFastImpl::assignDanglingDebugDefs(MachineInstr &Definition,
                                           Register VirtReg, MCPhysReg Reg) {
  LLVM_DEBUG(dbgs() << "Assigning dangling DBG_DEFs for "
                    << printReg(VirtReg, TRI) << '\n');
  auto DanglingDbgDefsIter = VReg2DanglingDbgDefs.find(VirtReg);
  if (DanglingDbgDefsIter == VReg2DanglingDbgDefs.end())
    return;

  SmallVectorImpl<MachineInstr *> &DanglingDbgDefs =
      DanglingDbgDefsIter->second;
  for (MachineInstr *DbgDef : DanglingDbgDefs) {
    // Test whether the physreg survives from the definition to the DBG_VALUE.
    MachineOperand &Referrer = DbgDef->getDebugReferrer();
    bool ShouldRemove = false;
    for (MachineBasicBlock::iterator I = std::next(Definition.getIterator()),
                                     E = DbgDef->getIterator();
         I != E; ++I) {
      if (I->modifiesRegister(Reg, TRI)) {
        LLVM_DEBUG(dbgs() << "Register did not survive for " << Referrer
                          << '\n');
        ShouldRemove = true;
        break;
      }
    }
    if (ShouldRemove) {
      LLVM_DEBUG(dbgs() << "Dropping dangling DBG_DEF: " << *DbgDef << '\n');
      removeDebugDef(*DbgDef);
    } else {
      Referrer.setReg(Reg);
      Referrer.setIsRenamable();
      killDebugDefWithinBlock(*DbgDef);
    }
  }
  DanglingDbgDefs.clear();
}

/// This method updates local state so that we know that PhysReg is the
/// proper container for VirtReg now.  The physical register must not be used
/// for anything else when this is called.
void RegAllocFastImpl::assignVirtToPhysReg(MachineInstr &AtMI, LiveReg &LR,
                                           MCRegister PhysReg) {
  Register VirtReg = LR.VirtReg;
  LLVM_DEBUG(dbgs() << "Assigning " << printReg(VirtReg, TRI) << " to "
                    << printReg(PhysReg, TRI) << '\n');
  assert(LR.PhysReg == 0 && "Already assigned a physreg");
  assert(PhysReg != 0 && "Trying to assign no register");
  LR.PhysReg = PhysReg;
  setPhysRegState(PhysReg, VirtReg.id());

  assignDanglingDebugValues(AtMI, VirtReg, PhysReg);
  assignDanglingDebugDefs(AtMI, VirtReg, PhysReg);
}

static bool isCoalescable(const MachineInstr &MI) { return MI.isFullCopy(); }

Register RegAllocFastImpl::traceCopyChain(Register Reg) const {
  static const unsigned ChainLengthLimit = 3;
  unsigned C = 0;
  do {
    if (Reg.isPhysical())
      return Reg;
    assert(Reg.isVirtual());

    MachineInstr *VRegDef = MRI->getUniqueVRegDef(Reg);
    if (!VRegDef || !isCoalescable(*VRegDef))
      return 0;
    Reg = VRegDef->getOperand(1).getReg();
  } while (++C <= ChainLengthLimit);
  return 0;
}

/// Check if any of \p VirtReg's definitions is a copy. If it is follow the
/// chain of copies to check whether we reach a physical register we can
/// coalesce with.
Register RegAllocFastImpl::traceCopies(Register VirtReg) const {
  static const unsigned DefLimit = 3;
  unsigned C = 0;
  for (const MachineInstr &MI : MRI->def_instructions(VirtReg)) {
    if (isCoalescable(MI)) {
      Register Reg = MI.getOperand(1).getReg();
      Reg = traceCopyChain(Reg);
      if (Reg.isValid())
        return Reg;
    }

    if (++C >= DefLimit)
      break;
  }
  return Register();
}

/// Allocates a physical register for VirtReg.
void RegAllocFastImpl::allocVirtReg(MachineInstr &MI, LiveReg &LR,
                                    Register Hint0, bool LookAtPhysRegUses) {
  const Register VirtReg = LR.VirtReg;
  assert(LR.PhysReg == 0);

  const TargetRegisterClass &RC = *MRI->getRegClass(VirtReg);
  LLVM_DEBUG(dbgs() << "Search register for " << printReg(VirtReg)
                    << " in class " << TRI->getRegClassName(&RC)
                    << " with hint " << printReg(Hint0, TRI) << '\n');

  // Take hint when possible.
  if (Hint0.isPhysical() && MRI->isAllocatable(Hint0) && RC.contains(Hint0) &&
      !isRegUsedInInstr(Hint0, LookAtPhysRegUses)) {
    // Take hint if the register is currently free.
    if (isPhysRegFree(Hint0)) {
      LLVM_DEBUG(dbgs() << "\tPreferred Register 1: " << printReg(Hint0, TRI)
                        << '\n');
      assignVirtToPhysReg(MI, LR, Hint0);
      return;
    } else {
      LLVM_DEBUG(dbgs() << "\tPreferred Register 0: " << printReg(Hint0, TRI)
                        << " occupied\n");
    }
  } else {
    Hint0 = Register();
  }

  // Try other hint.
  Register Hint1 = traceCopies(VirtReg);
  if (Hint1.isPhysical() && MRI->isAllocatable(Hint1) && RC.contains(Hint1) &&
      !isRegUsedInInstr(Hint1, LookAtPhysRegUses)) {
    // Take hint if the register is currently free.
    if (isPhysRegFree(Hint1)) {
      LLVM_DEBUG(dbgs() << "\tPreferred Register 0: " << printReg(Hint1, TRI)
                        << '\n');
      assignVirtToPhysReg(MI, LR, Hint1);
      return;
    } else {
      LLVM_DEBUG(dbgs() << "\tPreferred Register 1: " << printReg(Hint1, TRI)
                        << " occupied\n");
    }
  } else {
    Hint1 = Register();
  }

  MCPhysReg BestReg = 0;
  unsigned BestCost = spillImpossible;
  ArrayRef<MCPhysReg> AllocationOrder = RegClassInfo.getOrder(&RC);
  for (MCPhysReg PhysReg : AllocationOrder) {
    LLVM_DEBUG(dbgs() << "\tRegister: " << printReg(PhysReg, TRI) << ' ');
    if (isRegUsedInInstr(PhysReg, LookAtPhysRegUses)) {
      LLVM_DEBUG(dbgs() << "already used in instr.\n");
      continue;
    }

    unsigned Cost = calcSpillCost(PhysReg);
    LLVM_DEBUG(dbgs() << "Cost: " << Cost << " BestCost: " << BestCost << '\n');
    // Immediate take a register with cost 0.
    if (Cost == 0) {
      assignVirtToPhysReg(MI, LR, PhysReg);
      return;
    }

    if (PhysReg == Hint0 || PhysReg == Hint1)
      Cost -= spillPrefBonus;

    if (Cost < BestCost) {
      BestReg = PhysReg;
      BestCost = Cost;
    }
  }

  if (!BestReg) {
    // Nothing we can do: Report an error and keep going with an invalid
    // allocation.
    LR.PhysReg = getErrorAssignment(LR, MI, RC);
    LR.Error = true;
    return;
  }

  displacePhysReg(MI, BestReg);
  assignVirtToPhysReg(MI, LR, BestReg);
}

void RegAllocFastImpl::allocVirtRegUndef(MachineOperand &MO) {
  assert(MO.isUndef() && "expected undef use");
  Register VirtReg = MO.getReg();

  assert(VirtReg.isVirtual() && "Expected virtreg");
  if (!shouldAllocateRegister(VirtReg))
    return;

  LiveRegMap::iterator LRI = findLiveVirtReg(VirtReg);
  MCPhysReg PhysReg;
  bool IsRenamable = true;
  if (LRI != LiveVirtRegs.end() && LRI->PhysReg) {
    PhysReg = LRI->PhysReg;
  } else {
    const TargetRegisterClass &RC = *MRI->getRegClass(VirtReg);
    ArrayRef<MCPhysReg> AllocationOrder = RegClassInfo.getOrder(&RC);
    if (AllocationOrder.empty()) {
      // All registers in the class were reserved.
      //
      // It might be OK to take any entry from the class as this is an undef
      // use, but accepting this would give different behavior than greedy and
      // basic.
      PhysReg = getErrorAssignment(*LRI, *MO.getParent(), RC);
      LRI->Error = true;
      IsRenamable = false;
    } else
      PhysReg = AllocationOrder.front();
  }

  unsigned SubRegIdx = MO.getSubReg();
  if (SubRegIdx != 0) {
    PhysReg = TRI->getSubReg(PhysReg, SubRegIdx);
    MO.setSubReg(0);
  }
  MO.setReg(PhysReg);
  MO.setIsRenamable(IsRenamable);
}

/// Variation of defineVirtReg() with special handling for livethrough regs
/// (tied or earlyclobber) that may interfere with preassigned uses.
/// \return true if MI's MachineOperands were re-arranged/invalidated.
bool RegAllocFastImpl::defineLiveThroughVirtReg(MachineInstr &MI,
                                                unsigned OpNum,
                                                Register VirtReg) {
  if (!shouldAllocateRegister(VirtReg))
    return false;
  LiveRegMap::iterator LRI = findLiveVirtReg(VirtReg);
  if (LRI != LiveVirtRegs.end()) {
    MCPhysReg PrevReg = LRI->PhysReg;
    if (PrevReg != 0 && isRegUsedInInstr(PrevReg, true)) {
      LLVM_DEBUG(dbgs() << "Need new assignment for " << printReg(PrevReg, TRI)
                        << " (tied/earlyclobber resolution)\n");
      freePhysReg(PrevReg);
      LRI->PhysReg = 0;
      allocVirtReg(MI, *LRI, 0, true);
      MachineBasicBlock::iterator InsertBefore =
          std::next((MachineBasicBlock::iterator)MI.getIterator());
      LLVM_DEBUG(dbgs() << "Copy " << printReg(LRI->PhysReg, TRI) << " to "
                        << printReg(PrevReg, TRI) << '\n');
      BuildMI(*MBB, InsertBefore, MI.getDebugLoc(),
              TII->get(TargetOpcode::COPY), PrevReg)
          .addReg(LRI->PhysReg, llvm::RegState::Kill);
    }
    MachineOperand &MO = MI.getOperand(OpNum);
    if (MO.getSubReg() && !MO.isUndef()) {
      LRI->LastUse = &MI;
    }
  }
  return defineVirtReg(MI, OpNum, VirtReg, true);
}

/// Allocates a register for VirtReg definition. Typically the register is
/// already assigned from a use of the virtreg, however we still need to
/// perform an allocation if:
/// - It is a dead definition without any uses.
/// - The value is live out and all uses are in different basic blocks.
///
/// \return true if MI's MachineOperands were re-arranged/invalidated.
bool RegAllocFastImpl::defineVirtReg(MachineInstr &MI, unsigned OpNum,
                                     Register VirtReg, bool LookAtPhysRegUses) {
  assert(VirtReg.isVirtual() && "Not a virtual register");
  if (!shouldAllocateRegister(VirtReg))
    return false;
  MachineOperand &MO = MI.getOperand(OpNum);
  LiveRegMap::iterator LRI;
  bool New;
  std::tie(LRI, New) = LiveVirtRegs.insert(LiveReg(VirtReg));
  if (New) {
    if (!MO.isDead()) {
      if (mayLiveOut(VirtReg)) {
        LRI->LiveOut = true;
      } else {
        // It is a dead def without the dead flag; add the flag now.
        MO.setIsDead(true);
      }
    }
  }
  if (LRI->PhysReg == 0) {
    allocVirtReg(MI, *LRI, 0, LookAtPhysRegUses);
  } else {
    assert((!isRegUsedInInstr(LRI->PhysReg, LookAtPhysRegUses) || LRI->Error) &&
           "TODO: preassign mismatch");
    LLVM_DEBUG(dbgs() << "In def of " << printReg(VirtReg, TRI)
                      << " use existing assignment to "
                      << printReg(LRI->PhysReg, TRI) << '\n');
  }

  MCPhysReg PhysReg = LRI->PhysReg;
  if (LRI->Reloaded || LRI->LiveOut) {
    if (!MI.isImplicitDef()) {
      MachineBasicBlock::iterator SpillBefore =
          std::next((MachineBasicBlock::iterator)MI.getIterator());
      LLVM_DEBUG(dbgs() << "Spill Reason: LO: " << LRI->LiveOut
                        << " RL: " << LRI->Reloaded << '\n');
      bool Kill = LRI->LastUse == nullptr;
      spill(SpillBefore, VirtReg, PhysReg, Kill, LRI->LiveOut);

      // We need to place additional spills for each indirect destination of an
      // INLINEASM_BR.
      if (MI.getOpcode() == TargetOpcode::INLINEASM_BR) {
        int FI = StackSlotForVirtReg[VirtReg];
        const TargetRegisterClass &RC = *MRI->getRegClass(VirtReg);
        for (MachineOperand &MO : MI.operands()) {
          if (MO.isMBB()) {
            MachineBasicBlock *Succ = MO.getMBB();
            TII->storeRegToStackSlot(*Succ, Succ->begin(), PhysReg, Kill, FI,
                                     &RC, TRI, VirtReg);
            ++NumStores;
            Succ->addLiveIn(PhysReg);
          }
        }
      }

      LRI->LastUse = nullptr;
    }
    LRI->LiveOut = false;
    LRI->Reloaded = false;
  }
  if (MI.getOpcode() == TargetOpcode::BUNDLE) {
    BundleVirtRegsMap[VirtReg] = *LRI;
  }
  markRegUsedInInstr(PhysReg);
  return setPhysReg(MI, MO, *LRI);
}

/// Allocates a register for a VirtReg use.
/// \return true if MI's MachineOperands were re-arranged/invalidated.
bool RegAllocFastImpl::useVirtReg(MachineInstr &MI, MachineOperand &MO,
                                  Register VirtReg) {
  assert(VirtReg.isVirtual() && "Not a virtual register");
  if (!shouldAllocateRegister(VirtReg))
    return false;
  LiveRegMap::iterator LRI;
  bool New;
  std::tie(LRI, New) = LiveVirtRegs.insert(LiveReg(VirtReg));
  if (New) {
    if (!MO.isKill()) {
      if (mayLiveOut(VirtReg)) {
        LRI->LiveOut = true;
      } else {
        // It is a last (killing) use without the kill flag; add the flag now.
        MO.setIsKill(true);
      }
    }
  } else {
    assert((!MO.isKill() || LRI->LastUse == &MI) && "Invalid kill flag");
  }

  // If necessary allocate a register.
  if (LRI->PhysReg == 0) {
    assert(!MO.isTied() && "tied op should be allocated");
    Register Hint;
    if (MI.isCopy() && MI.getOperand(1).getSubReg() == 0) {
      Hint = MI.getOperand(0).getReg();
      if (Hint.isVirtual()) {
        assert(!shouldAllocateRegister(Hint));
        Hint = Register();
      } else {
        assert(Hint.isPhysical() &&
               "Copy destination should already be assigned");
      }
    }
    allocVirtReg(MI, *LRI, Hint, false);
  }

  LRI->LastUse = &MI;

  if (MI.getOpcode() == TargetOpcode::BUNDLE) {
    BundleVirtRegsMap[VirtReg] = *LRI;
  }
  markRegUsedInInstr(LRI->PhysReg);
  return setPhysReg(MI, MO, *LRI);
}

/// Query a physical register to use as a filler in contexts where the
/// allocation has failed. This will raise an error, but not abort the
/// compilation.
MCPhysReg RegAllocFastImpl::getErrorAssignment(const LiveReg &LR,
                                               MachineInstr &MI,
                                               const TargetRegisterClass &RC) {
  MachineFunction &MF = *MI.getMF();

  // Avoid repeating the error every time a register is used.
  bool EmitError = !MF.getProperties().hasProperty(
      MachineFunctionProperties::Property::FailedRegAlloc);
  if (EmitError)
    MF.getProperties().set(MachineFunctionProperties::Property::FailedRegAlloc);

  // If the allocation order was empty, all registers in the class were
  // probably reserved. Fall back to taking the first register in the class,
  // even if it's reserved.
  ArrayRef<MCPhysReg> AllocationOrder = RegClassInfo.getOrder(&RC);
  if (AllocationOrder.empty()) {
    const Function &Fn = MF.getFunction();
    if (EmitError) {
      Fn.getContext().diagnose(DiagnosticInfoRegAllocFailure(
          "no registers from class available to allocate", Fn,
          MI.getDebugLoc()));
    }

    ArrayRef<MCPhysReg> RawRegs = RC.getRegisters();
    assert(!RawRegs.empty() && "register classes cannot have no registers");
    return RawRegs.front();
  }

  if (!LR.Error && EmitError) {
    // Nothing we can do: Report an error and keep going with an invalid
    // allocation.
    if (MI.isInlineAsm()) {
      MI.emitInlineAsmError(
          "inline assembly requires more registers than available");
    } else {
      const Function &Fn = MBB->getParent()->getFunction();
      Fn.getContext().diagnose(DiagnosticInfoRegAllocFailure(
          "ran out of registers during register allocation", Fn,
          MI.getDebugLoc()));
    }
  }

  return AllocationOrder.front();
}

/// Changes operand OpNum in MI the refer the PhysReg, considering subregs.
/// \return true if MI's MachineOperands were re-arranged/invalidated.
bool RegAllocFastImpl::setPhysReg(MachineInstr &MI, MachineOperand &MO,
                                  const LiveReg &Assignment) {
  MCPhysReg PhysReg = Assignment.PhysReg;
  assert(PhysReg && "assignments should always be to a valid physreg");

  if (LLVM_UNLIKELY(Assignment.Error)) {
    // Make sure we don't set renamable in error scenarios, as we may have
    // assigned to a reserved register.
    if (MO.isUse())
      MO.setIsUndef(true);
  }

  if (!MO.getSubReg()) {
    MO.setReg(PhysReg);
    MO.setIsRenamable(!Assignment.Error);
    return false;
  }

  // Handle subregister index.
  MO.setReg(TRI->getSubReg(PhysReg, MO.getSubReg()));
  MO.setIsRenamable(!Assignment.Error);

  // Note: We leave the subreg number around a little longer in case of defs.
  // This is so that the register freeing logic in allocateInstruction can still
  // recognize this as subregister defs. The code there will clear the number.
  if (!MO.isDef())
    MO.setSubReg(0);

  // A kill flag implies killing the full register. Add corresponding super
  // register kill.
  if (MO.isKill()) {
    MI.addRegisterKilled(PhysReg, TRI, true);
    // Conservatively assume implicit MOs were re-arranged
    return true;
  }

  // A <def,read-undef> of a sub-register requires an implicit def of the full
  // register.
  if (MO.isDef() && MO.isUndef()) {
    if (MO.isDead())
      MI.addRegisterDead(PhysReg, TRI, true);
    else
      MI.addRegisterDefined(PhysReg, TRI);
    // Conservatively assume implicit MOs were re-arranged
    return true;
  }
  return false;
}

#ifndef NDEBUG

void RegAllocFastImpl::dumpState() const {
  for (unsigned Unit = 1, UnitE = TRI->getNumRegUnits(); Unit != UnitE;
       ++Unit) {
    switch (unsigned VirtReg = RegUnitStates[Unit]) {
    case regFree:
      break;
    case regPreAssigned:
      dbgs() << " " << printRegUnit(Unit, TRI) << "[P]";
      break;
    case regLiveIn:
      llvm_unreachable("Should not have regLiveIn in map");
    default: {
      dbgs() << ' ' << printRegUnit(Unit, TRI) << '=' << printReg(VirtReg);
      LiveRegMap::const_iterator I = findLiveVirtReg(VirtReg);
      assert(I != LiveVirtRegs.end() && "have LiveVirtRegs entry");
      if (I->LiveOut || I->Reloaded) {
        dbgs() << '[';
        if (I->LiveOut)
          dbgs() << 'O';
        if (I->Reloaded)
          dbgs() << 'R';
        dbgs() << ']';
      }
      assert(TRI->hasRegUnit(I->PhysReg, Unit) && "inverse mapping present");
      break;
    }
    }
  }
  dbgs() << '\n';
  // Check that LiveVirtRegs is the inverse.
  for (const LiveReg &LR : LiveVirtRegs) {
    Register VirtReg = LR.VirtReg;
    assert(VirtReg.isVirtual() && "Bad map key");
    MCPhysReg PhysReg = LR.PhysReg;
    if (PhysReg != 0) {
      assert(Register::isPhysicalRegister(PhysReg) && "mapped to physreg");
      for (MCRegUnit Unit : TRI->regunits(PhysReg)) {
        assert(RegUnitStates[Unit] == VirtReg && "inverse map valid");
      }
    }
  }
}
#endif

/// Count number of defs consumed from each register class by \p Reg
void RegAllocFastImpl::addRegClassDefCounts(
    MutableArrayRef<unsigned> RegClassDefCounts, Register Reg) const {
  assert(RegClassDefCounts.size() == TRI->getNumRegClasses());

  if (Reg.isVirtual()) {
    if (!shouldAllocateRegister(Reg))
      return;
    const TargetRegisterClass *OpRC = MRI->getRegClass(Reg);
    for (unsigned RCIdx = 0, RCIdxEnd = TRI->getNumRegClasses();
         RCIdx != RCIdxEnd; ++RCIdx) {
      const TargetRegisterClass *IdxRC = TRI->getRegClass(RCIdx);
      // FIXME: Consider aliasing sub/super registers.
      if (OpRC->hasSubClassEq(IdxRC))
        ++RegClassDefCounts[RCIdx];
    }

    return;
  }

  for (unsigned RCIdx = 0, RCIdxEnd = TRI->getNumRegClasses();
       RCIdx != RCIdxEnd; ++RCIdx) {
    const TargetRegisterClass *IdxRC = TRI->getRegClass(RCIdx);
    for (MCRegAliasIterator Alias(Reg, TRI, true); Alias.isValid(); ++Alias) {
      if (IdxRC->contains(*Alias)) {
        ++RegClassDefCounts[RCIdx];
        break;
      }
    }
  }
}

/// Compute \ref DefOperandIndexes so it contains the indices of "def" operands
/// that are to be allocated. Those are ordered in a way that small classes,
/// early clobbers and livethroughs are allocated first.
void RegAllocFastImpl::findAndSortDefOperandIndexes(const MachineInstr &MI) {
  DefOperandIndexes.clear();

  LLVM_DEBUG(dbgs() << "Need to assign livethroughs\n");
  for (unsigned I = 0, E = MI.getNumOperands(); I < E; ++I) {
    const MachineOperand &MO = MI.getOperand(I);
    if (!MO.isReg())
      continue;
    Register Reg = MO.getReg();
    if (MO.readsReg()) {
      if (Reg.isPhysical()) {
        LLVM_DEBUG(dbgs() << "mark extra used: " << printReg(Reg, TRI) << '\n');
        markPhysRegUsedInInstr(Reg);
      }
    }

    if (MO.isDef() && Reg.isVirtual() && shouldAllocateRegister(Reg))
      DefOperandIndexes.push_back(I);
  }

  // Most instructions only have one virtual def, so there's no point in
  // computing the possible number of defs for every register class.
  if (DefOperandIndexes.size() <= 1)
    return;

  // Track number of defs which may consume a register from the class. This is
  // used to assign registers for possibly-too-small classes first. Example:
  // defs are eax, 3 * gr32_abcd, 2 * gr32 => we want to assign the gr32_abcd
  // registers first so that the gr32 don't use the gr32_abcd registers before
  // we assign these.
  SmallVector<unsigned> RegClassDefCounts(TRI->getNumRegClasses(), 0);

  for (const MachineOperand &MO : MI.all_defs())
    addRegClassDefCounts(RegClassDefCounts, MO.getReg());

  llvm::sort(DefOperandIndexes, [&](unsigned I0, unsigned I1) {
    const MachineOperand &MO0 = MI.getOperand(I0);
    const MachineOperand &MO1 = MI.getOperand(I1);
    Register Reg0 = MO0.getReg();
    Register Reg1 = MO1.getReg();
    const TargetRegisterClass &RC0 = *MRI->getRegClass(Reg0);
    const TargetRegisterClass &RC1 = *MRI->getRegClass(Reg1);

    // Identify regclass that are easy to use up completely just in this
    // instruction.
    unsigned ClassSize0 = RegClassInfo.getOrder(&RC0).size();
    unsigned ClassSize1 = RegClassInfo.getOrder(&RC1).size();

    bool SmallClass0 = ClassSize0 < RegClassDefCounts[RC0.getID()];
    bool SmallClass1 = ClassSize1 < RegClassDefCounts[RC1.getID()];
    if (SmallClass0 > SmallClass1)
      return true;
    if (SmallClass0 < SmallClass1)
      return false;

    // Allocate early clobbers and livethrough operands first.
    bool Livethrough0 = MO0.isEarlyClobber() || MO0.isTied() ||
                        (MO0.getSubReg() == 0 && !MO0.isUndef());
    bool Livethrough1 = MO1.isEarlyClobber() || MO1.isTied() ||
                        (MO1.getSubReg() == 0 && !MO1.isUndef());
    if (Livethrough0 > Livethrough1)
      return true;
    if (Livethrough0 < Livethrough1)
      return false;

    // Tie-break rule: operand index.
    return I0 < I1;
  });
}

// Returns true if MO is tied and the operand it's tied to is not Undef (not
// Undef is not the same thing as Def).
static bool isTiedToNotUndef(const MachineOperand &MO) {
  if (!MO.isTied())
    return false;
  const MachineInstr &MI = *MO.getParent();
  unsigned TiedIdx = MI.findTiedOperandIdx(MI.getOperandNo(&MO));
  const MachineOperand &TiedMO = MI.getOperand(TiedIdx);
  return !TiedMO.isUndef();
}

void RegAllocFastImpl::allocateInstruction(MachineInstr &MI) {
  // The basic algorithm here is:
  // 1. Mark registers of def operands as free
  // 2. Allocate registers to use operands and place reload instructions for
  //    registers displaced by the allocation.
  //
  // However we need to handle some corner cases:
  // - pre-assigned defs and uses need to be handled before the other def/use
  //   operands are processed to avoid the allocation heuristics clashing with
  //   the pre-assignment.
  // - The "free def operands" step has to come last instead of first for tied
  //   operands and early-clobbers.

  InstrGen += 2;
  // In the event we ever get more than 2**31 instructions...
  if (LLVM_UNLIKELY(InstrGen == 0)) {
    UsedInInstr.assign(UsedInInstr.size(), 0);
    InstrGen = 2;
  }
  RegMasks.clear();
  BundleVirtRegsMap.clear();

  // Scan for special cases; Apply pre-assigned register defs to state.
  bool HasPhysRegUse = false;
  bool HasRegMask = false;
  bool HasVRegDef = false;
  bool HasDef = false;
  bool HasEarlyClobber = false;
  bool NeedToAssignLiveThroughs = false;
  for (MachineOperand &MO : MI.operands()) {
    if (MO.isReg()) {
      Register Reg = MO.getReg();
      if (Reg.isVirtual()) {
        if (!shouldAllocateRegister(Reg))
          continue;
        if (MO.isDef()) {
          HasDef = true;
          HasVRegDef = true;
          if (MO.isEarlyClobber()) {
            HasEarlyClobber = true;
            NeedToAssignLiveThroughs = true;
          }
          if (isTiedToNotUndef(MO) || (MO.getSubReg() != 0 && !MO.isUndef()))
            NeedToAssignLiveThroughs = true;
        }
      } else if (Reg.isPhysical()) {
        if (!MRI->isReserved(Reg)) {
          if (MO.isDef()) {
            HasDef = true;
            bool displacedAny = definePhysReg(MI, Reg);
            if (MO.isEarlyClobber())
              HasEarlyClobber = true;
            if (!displacedAny)
              MO.setIsDead(true);
          }
          if (MO.readsReg())
            HasPhysRegUse = true;
        }
      }
    } else if (MO.isRegMask()) {
      HasRegMask = true;
      RegMasks.push_back(MO.getRegMask());
    }
  }

  // Allocate virtreg defs.
  if (HasDef) {
    if (HasVRegDef) {
      // Note that Implicit MOs can get re-arranged by defineVirtReg(), so loop
      // multiple times to ensure no operand is missed.
      bool ReArrangedImplicitOps = true;

      // Special handling for early clobbers, tied operands or subregister defs:
      // Compared to "normal" defs these:
      // - Must not use a register that is pre-assigned for a use operand.
      // - In order to solve tricky inline assembly constraints we change the
      //   heuristic to figure out a good operand order before doing
      //   assignments.
      if (NeedToAssignLiveThroughs) {
        while (ReArrangedImplicitOps) {
          ReArrangedImplicitOps = false;
          findAndSortDefOperandIndexes(MI);
          for (unsigned OpIdx : DefOperandIndexes) {
            MachineOperand &MO = MI.getOperand(OpIdx);
            LLVM_DEBUG(dbgs() << "Allocating " << MO << '\n');
            Register Reg = MO.getReg();
            if (MO.isEarlyClobber() || isTiedToNotUndef(MO) ||
                (MO.getSubReg() && !MO.isUndef())) {
              ReArrangedImplicitOps = defineLiveThroughVirtReg(MI, OpIdx, Reg);
            } else {
              ReArrangedImplicitOps = defineVirtReg(MI, OpIdx, Reg);
            }
            // Implicit operands of MI were re-arranged,
            // re-compute DefOperandIndexes.
            if (ReArrangedImplicitOps)
              break;
          }
        }
      } else {
        // Assign virtual register defs.
        while (ReArrangedImplicitOps) {
          ReArrangedImplicitOps = false;
          for (MachineOperand &MO : MI.all_defs()) {
            Register Reg = MO.getReg();
            if (Reg.isVirtual()) {
              ReArrangedImplicitOps =
                  defineVirtReg(MI, MI.getOperandNo(&MO), Reg);
              if (ReArrangedImplicitOps)
                break;
            }
          }
        }
      }
    }

    // Free registers occupied by defs.
    // Iterate operands in reverse order, so we see the implicit super register
    // defs first (we added them earlier in case of <def,read-undef>).
    for (MachineOperand &MO : reverse(MI.all_defs())) {
      Register Reg = MO.getReg();

      // subreg defs don't free the full register. We left the subreg number
      // around as a marker in setPhysReg() to recognize this case here.
      if (Reg.isPhysical() && MO.getSubReg() != 0) {
        MO.setSubReg(0);
        continue;
      }

      assert((!MO.isTied() || !isClobberedByRegMasks(MO.getReg())) &&
             "tied def assigned to clobbered register");

      // Do not free tied operands and early clobbers.
      if (isTiedToNotUndef(MO) || MO.isEarlyClobber())
        continue;
      if (!Reg)
        continue;
      if (Reg.isVirtual()) {
        assert(!shouldAllocateRegister(Reg));
        continue;
      }
      assert(Reg.isPhysical());
      if (MRI->isReserved(Reg))
        continue;
      freePhysReg(Reg);
      unmarkRegUsedInInstr(Reg);
    }
  }

  // Displace clobbered registers.
  if (HasRegMask) {
    assert(!RegMasks.empty() && "expected RegMask");
    // MRI bookkeeping.
    for (const auto *RM : RegMasks)
      MRI->addPhysRegsUsedFromRegMask(RM);

    // Displace clobbered registers.
    for (const LiveReg &LR : LiveVirtRegs) {
      MCPhysReg PhysReg = LR.PhysReg;
      if (PhysReg != 0 && isClobberedByRegMasks(PhysReg))
        displacePhysReg(MI, PhysReg);
    }
  }

  // Apply pre-assigned register uses to state.
  if (HasPhysRegUse) {
    for (MachineOperand &MO : MI.operands()) {
      if (!MO.isReg() || !MO.readsReg())
        continue;
      Register Reg = MO.getReg();
      if (!Reg.isPhysical())
        continue;
      if (MRI->isReserved(Reg))
        continue;
      if (!usePhysReg(MI, Reg))
        MO.setIsKill(true);
    }
  }

  // Allocate virtreg uses and insert reloads as necessary.
  // Implicit MOs can get moved/removed by useVirtReg(), so loop multiple
  // times to ensure no operand is missed.
  bool HasUndefUse = false;
  bool ReArrangedImplicitMOs = true;
  while (ReArrangedImplicitMOs) {
    ReArrangedImplicitMOs = false;
    for (MachineOperand &MO : MI.operands()) {
      if (!MO.isReg() || !MO.isUse())
        continue;
      Register Reg = MO.getReg();
      if (!Reg.isVirtual() || !shouldAllocateRegister(Reg))
        continue;

      if (MO.isUndef()) {
        HasUndefUse = true;
        continue;
      }

      // Populate MayLiveAcrossBlocks in case the use block is allocated before
      // the def block (removing the vreg uses).
      mayLiveIn(Reg);

      assert(!MO.isInternalRead() && "Bundles not supported");
      assert(MO.readsReg() && "reading use");
      ReArrangedImplicitMOs = useVirtReg(MI, MO, Reg);
      if (ReArrangedImplicitMOs)
        break;
    }
  }

  // Allocate undef operands. This is a separate step because in a situation
  // like  ` = OP undef %X, %X`    both operands need the same register assign
  // so we should perform the normal assignment first.
  if (HasUndefUse) {
    for (MachineOperand &MO : MI.all_uses()) {
      Register Reg = MO.getReg();
      if (!Reg.isVirtual() || !shouldAllocateRegister(Reg))
        continue;

      assert(MO.isUndef() && "Should only have undef virtreg uses left");
      allocVirtRegUndef(MO);
    }
  }

  // Free early clobbers.
  if (HasEarlyClobber) {
    for (MachineOperand &MO : reverse(MI.all_defs())) {
      if (!MO.isEarlyClobber())
        continue;
      assert(!MO.getSubReg() && "should be already handled in def processing");

      Register Reg = MO.getReg();
      if (!Reg)
        continue;
      if (Reg.isVirtual()) {
        assert(!shouldAllocateRegister(Reg));
        continue;
      }
      assert(Reg.isPhysical() && "should have register assigned");

      // We sometimes get odd situations like:
      //    early-clobber %x0 = INSTRUCTION %x0
      // which is semantically questionable as the early-clobber should
      // apply before the use. But in practice we consider the use to
      // happen before the early clobber now. Don't free the early clobber
      // register in this case.
      if (MI.readsRegister(Reg, TRI))
        continue;

      freePhysReg(Reg);
    }
  }

  LLVM_DEBUG(dbgs() << "<< " << MI);
  if (MI.isCopy() && MI.getOperand(0).getReg() == MI.getOperand(1).getReg() &&
      MI.getNumOperands() == 2) {
    LLVM_DEBUG(dbgs() << "Mark identity copy for removal\n");
    Coalesced.push_back(&MI);
  }
}

void RegAllocFastImpl::handleDebugValue(MachineInstr &MI) {
  // Ignore DBG_VALUEs that aren't based on virtual registers. These are
  // mostly constants and frame indices.
  assert(MI.isDebugValue() && "not a DBG_VALUE*");
  for (const auto &MO : MI.debug_operands()) {
    if (!MO.isReg())
      continue;
    Register Reg = MO.getReg();
    if (!Reg.isVirtual())
      continue;

    // Already spilled to a stackslot?
    int SS = StackSlotForVirtReg[Reg];
    if (SS != -1) {
      // Modify DBG_VALUE now that the value is in a spill slot.
      updateDbgValueForSpill(MI, SS, Reg);
      LLVM_DEBUG(dbgs() << "Rewrite DBG_VALUE for spilled memory: " << MI);
      continue;
    }

    // See if this virtual register has already been allocated to a physical
    // register or spilled to a stack slot.
    LiveRegMap::iterator LRI = findLiveVirtReg(Reg);
    SmallVector<MachineOperand *> DbgOps;
    for (MachineOperand &Op : MI.getDebugOperandsForReg(Reg))
      DbgOps.push_back(&Op);

    if (LRI != LiveVirtRegs.end() && LRI->PhysReg) {
      // Update every use of Reg within MI.
      for (auto &RegMO : DbgOps)
        setPhysReg(MI, *RegMO, *LRI);
    } else {
      DanglingDbgValues[Reg].push_back(&MI);
    }

    // If Reg hasn't been spilled, put this DBG_VALUE in LiveDbgValueMap so
    // that future spills of Reg will have DBG_VALUEs.
    LiveDbgValueMap[Reg].append(DbgOps.begin(), DbgOps.end());
  }
}

void RegAllocFastImpl::killDebugDefWithinBlock(MachineInstr &MI) {
  DILifetime *Lifetime = MI.getDebugLifetime();
  MCPhysReg Reg = MI.getDebugReferrer().getReg();
  // We have no knowledge of when PhysReg might be killed
  // outside of this block, so we insert a DbgKill before the first of the
  // following we encounter after the DbgDef:
  // * An existing DbgKill in the block (if it exists; we temporarily end up
  // with two DbgKill for this case to avoid an edge case in the Live/Dead
  // bookkeeping in DbgKills).
  // * A clobber of PhysReg.
  // * The first terminator of the block.
  // Record it in Lifetime2DbgKills so it can be removed if we later spill
  // VirtReg.
  MachineBasicBlock::iterator InsertBefore =
      MI.getParent()->getFirstTerminator();
  for (MachineBasicBlock::iterator I = std::next(MI.getIterator()),
                                   E = InsertBefore;
       I != E; ++I) {
    if (I->modifiesRegister(Reg, TRI) ||
        (I->isDebugKill() && I->getDebugLifetime() == Lifetime)) {
      InsertBefore = std::next(I);
      break;
    }
  }
  auto *DbgDefInstr =
      BuildMI(*MBB, InsertBefore, DebugLoc(), TII->get(TargetOpcode::DBG_KILL))
          .getInstr();
  DbgDefInstr->addOperand(MI.getOperand(0));
  Lifetime2DbgKills[Lifetime].handleNewDbgKill(*DbgDefInstr);
}

void RegAllocFastImpl::handleDebugDefKill(MachineInstr &MI) {
  DILifetime *Lifetime = MI.getDebugLifetime();

  if (MI.isDebugKill())
    return Lifetime2DbgKills[Lifetime].handleExistingDbgKill(MI);

  MachineOperand &Referrer = MI.getDebugReferrer();

  // Ignore DBG_VALUEs that aren't based on virtual registers. These are
  // mostly constants and frame indices.
  if (!Referrer.isReg() || !Register::isVirtualRegister(Referrer.getReg()))
    return;

  Register VirtReg = Referrer.getReg();

  // Already spilled to a stackslot?
  int SS = StackSlotForVirtReg[VirtReg];
  if (SS != -1) {
    LLVM_DEBUG(dbgs() << "Rewrite DBG_DEF for spilled memory: " << MI);
    Referrer.ChangeToFrameIndex(SS);
    return;
  }

  // Record this DbgDef operand to update if we spill VirtReg.
  VReg2NonStackDbgDefs[VirtReg].push_back(&MI);

  LiveRegMap::iterator LRI = findLiveVirtReg(VirtReg);
  if (LRI != LiveVirtRegs.end() && LRI->PhysReg) {
    LLVM_DEBUG(dbgs() << "Record non-dangling DBG_DEF: " << MI);
    // This VirtReg has a definition reaching this DbgDef, and is currently in
    // LRI->PhysReg.
    setPhysReg(MI, Referrer, *LRI);
    killDebugDefWithinBlock(MI);
  } else {
    LLVM_DEBUG(dbgs() << "Record dangling DBG_DEF: " << MI);
    // There is no reaching definition of VirtReg (i.e. the DbgDef appears
    // after the killing use of VirtReg, or there is no use), so we record it
    // here as "dangling". After the block is allocated we will attempt to
    // validate that the nearest definition of a PhysReg assigned to VirtReg
    // reaches this DbgDef; if it does, we will update the DbgDef to that
    // PhysReg, otherwise we will delete it.
    VReg2DanglingDbgDefs[VirtReg].push_back(&MI);
  }
}

void RegAllocFastImpl::handleBundle(MachineInstr &MI) {
  MachineBasicBlock::instr_iterator BundledMI = MI.getIterator();
  ++BundledMI;
  while (BundledMI->isBundledWithPred()) {
    for (MachineOperand &MO : BundledMI->operands()) {
      if (!MO.isReg())
        continue;

      Register Reg = MO.getReg();
      if (!Reg.isVirtual() || !shouldAllocateRegister(Reg))
        continue;

      DenseMap<Register, LiveReg>::iterator DI = BundleVirtRegsMap.find(Reg);
      assert(DI != BundleVirtRegsMap.end() && "Unassigned virtual register");

      setPhysReg(MI, MO, DI->second);
    }

    ++BundledMI;
  }
}

void RegAllocFastImpl::allocateBasicBlock(MachineBasicBlock &MBB) {
  this->MBB = &MBB;
  LLVM_DEBUG(dbgs() << "\nAllocating " << MBB);

  PosIndexes.unsetInitialized();
  RegUnitStates.assign(TRI->getNumRegUnits(), regFree);
  assert(LiveVirtRegs.empty() && "Mapping not cleared from last block?");

  for (const auto &LiveReg : MBB.liveouts())
    setPhysRegState(LiveReg.PhysReg, regPreAssigned);

  Coalesced.clear();

  // Traverse block in reverse order allocating instructions one by one.
  for (MachineInstr &MI : make_early_inc_range(reverse(MBB))) {
    LLVM_DEBUG(dbgs() << "\n>> " << MI << "Regs:"; dumpState());

    // Special handling for debug values. Note that they are not allowed to
    // affect codegen of the other instructions in any way.
    if (MI.isDebugValue()) {
      handleDebugValue(MI);
      continue;
    }

    if (MI.isDebugDefKill()) {
      handleDebugDefKill(MI);
      continue;
    }

    allocateInstruction(MI);

    // Once BUNDLE header is assigned registers, same assignments need to be
    // done for bundled MIs.
    if (MI.getOpcode() == TargetOpcode::BUNDLE) {
      handleBundle(MI);
    }
  }

  LLVM_DEBUG(dbgs() << "Begin Regs:"; dumpState());

  // Spill all physical registers holding virtual registers now.
  LLVM_DEBUG(dbgs() << "Loading live registers at begin of block.\n");
  reloadAtBegin(MBB);

  // Erase all the coalesced copies. We are delaying it until now because
  // LiveVirtRegs might refer to the instrs.
  for (MachineInstr *MI : Coalesced)
    MBB.erase(MI);
  NumCoalesced += Coalesced.size();

  for (auto &UDBGPair : DanglingDbgValues) {
    for (MachineInstr *DbgValue : UDBGPair.second) {
      assert(DbgValue->isDebugValue() && "expected DBG_VALUE");
      // Nothing to do if the vreg was spilled in the meantime.
      if (!DbgValue->hasDebugOperandForReg(UDBGPair.first))
        continue;
      LLVM_DEBUG(dbgs() << "Register did not survive for " << *DbgValue
                        << '\n');
      DbgValue->setDebugValueUndef();
    }
  }
  DanglingDbgValues.clear();

  for (auto &I : VReg2DanglingDbgDefs)
    for (MachineInstr *DbgDef : I.second)
      removeDebugDef(*DbgDef);
  VReg2DanglingDbgDefs.clear();

  LLVM_DEBUG(MBB.dump());
}

bool RegAllocFastImpl::runOnMachineFunction(MachineFunction &MF) {
  LLVM_DEBUG(dbgs() << "********** FAST REGISTER ALLOCATION **********\n"
                    << "********** Function: " << MF.getName() << '\n');
  MRI = &MF.getRegInfo();
  const TargetSubtargetInfo &STI = MF.getSubtarget();
  TRI = STI.getRegisterInfo();
  TII = STI.getInstrInfo();
  MFI = &MF.getFrameInfo();
  MRI->freezeReservedRegs();
  RegClassInfo.runOnMachineFunction(MF);
  unsigned NumRegUnits = TRI->getNumRegUnits();
  InstrGen = 0;
  UsedInInstr.assign(NumRegUnits, 0);

  // initialize the virtual->physical register map to have a 'null'
  // mapping for all virtual registers
  unsigned NumVirtRegs = MRI->getNumVirtRegs();
  StackSlotForVirtReg.resize(NumVirtRegs);
  LiveVirtRegs.setUniverse(NumVirtRegs);
  MayLiveAcrossBlocks.clear();
  MayLiveAcrossBlocks.resize(NumVirtRegs);

  // Loop over all of the basic blocks, eliminating virtual register references
  for (MachineBasicBlock &MBB : MF)
    allocateBasicBlock(MBB);

  if (ClearVirtRegs) {
    // All machine operands and other references to virtual registers have been
    // replaced. Remove the virtual registers.
    MRI->clearVirtRegs();
  }

  StackSlotForVirtReg.clear();
  LiveDbgValueMap.clear();
  VReg2NonStackDbgDefs.clear();
  for (auto I : Lifetime2DbgKills)
    I.second.removeDead();
  Lifetime2DbgKills.clear();
  return true;
}

PreservedAnalyses RegAllocFastPass::run(MachineFunction &MF,
                                        MachineFunctionAnalysisManager &) {
  MFPropsModifier _(*this, MF);
  RegAllocFastImpl Impl(Opts.Filter, Opts.ClearVRegs);
  bool Changed = Impl.runOnMachineFunction(MF);
  if (!Changed)
    return PreservedAnalyses::all();
  auto PA = getMachineFunctionPassPreservedAnalyses();
  PA.preserveSet<CFGAnalyses>();
  return PA;
}

void RegAllocFastPass::printPipeline(
    raw_ostream &OS, function_ref<StringRef(StringRef)> MapClassName2PassName) {
  bool PrintFilterName = Opts.FilterName != "all";
  bool PrintNoClearVRegs = !Opts.ClearVRegs;
  bool PrintSemicolon = PrintFilterName && PrintNoClearVRegs;

  OS << "regallocfast";
  if (PrintFilterName || PrintNoClearVRegs) {
    OS << '<';
    if (PrintFilterName)
      OS << "filter=" << Opts.FilterName;
    if (PrintSemicolon)
      OS << ';';
    if (PrintNoClearVRegs)
      OS << "no-clear-vregs";
    OS << '>';
  }
}

FunctionPass *llvm::createFastRegisterAllocator() { return new RegAllocFast(); }

FunctionPass *llvm::createFastRegisterAllocator(RegAllocFilterFunc Ftor,
                                                bool ClearVirtRegs) {
  return new RegAllocFast(Ftor, ClearVirtRegs);
}<|MERGE_RESOLUTION|>--- conflicted
+++ resolved
@@ -451,17 +451,13 @@
                     bool LookAtPhysRegUses = false);
   void allocVirtRegUndef(MachineOperand &MO);
   void assignDanglingDebugValues(MachineInstr &Def, Register VirtReg,
-<<<<<<< HEAD
-                                 MCPhysReg Reg);
+                                 MCRegister Reg);
   void removeDebugDef(MachineInstr &DbgDef) {
     Lifetime2DbgKills[DbgDef.getDebugLifetime()].removeAll();
     DbgDef.removeFromParent();
   }
   void assignDanglingDebugDefs(MachineInstr &Def, Register VirtReg,
-                               MCPhysReg Reg);
-=======
                                  MCRegister Reg);
->>>>>>> a5578617
   bool defineLiveThroughVirtReg(MachineInstr &MI, unsigned OpNum,
                                 Register VirtReg);
   bool defineVirtReg(MachineInstr &MI, unsigned OpNum, Register VirtReg,
@@ -949,7 +945,7 @@
 }
 
 void RegAllocFastImpl::assignDanglingDebugDefs(MachineInstr &Definition,
-                                           Register VirtReg, MCPhysReg Reg) {
+                                           Register VirtReg, MCRegister Reg) {
   LLVM_DEBUG(dbgs() << "Assigning dangling DBG_DEFs for "
                     << printReg(VirtReg, TRI) << '\n');
   auto DanglingDbgDefsIter = VReg2DanglingDbgDefs.find(VirtReg);
