//===- llvm/CodeGen/DwarfDebug.cpp - Dwarf Debug Framework ----------------===//
//
// Part of the LLVM Project, under the Apache License v2.0 with LLVM Exceptions.
// See https://llvm.org/LICENSE.txt for license information.
// SPDX-License-Identifier: Apache-2.0 WITH LLVM-exception
//
//===----------------------------------------------------------------------===//
//
// This file contains support for writing dwarf debug info into asm files.
//
//===----------------------------------------------------------------------===//

#include "DwarfDebug.h"
#include "ByteStreamer.h"
#include "DIEHash.h"
#include "DwarfCompileUnit.h"
#include "DwarfExpression.h"
#include "DwarfUnit.h"
#include "llvm/ADT/APInt.h"
#include "llvm/ADT/Statistic.h"
#include "llvm/ADT/StringExtras.h"
#include "llvm/ADT/Twine.h"
#include "llvm/CodeGen/AsmPrinter.h"
#include "llvm/CodeGen/DIE.h"
#include "llvm/CodeGen/LexicalScopes.h"
#include "llvm/CodeGen/MachineBasicBlock.h"
#include "llvm/CodeGen/MachineFunction.h"
#include "llvm/CodeGen/MachineModuleInfo.h"
#include "llvm/CodeGen/MachineOperand.h"
#include "llvm/CodeGen/TargetInstrInfo.h"
#include "llvm/CodeGen/TargetLowering.h"
#include "llvm/CodeGen/TargetRegisterInfo.h"
#include "llvm/CodeGen/TargetSubtargetInfo.h"
#include "llvm/DebugInfo/DWARF/DWARFDataExtractor.h"
#include "llvm/DebugInfo/DWARF/DWARFExpression.h"
#include "llvm/IR/Constants.h"
#include "llvm/IR/DebugInfoMetadata.h"
#include "llvm/IR/Function.h"
#include "llvm/IR/GlobalVariable.h"
#include "llvm/IR/Module.h"
#include "llvm/MC/MCAsmInfo.h"
#include "llvm/MC/MCContext.h"
#include "llvm/MC/MCSection.h"
#include "llvm/MC/MCStreamer.h"
#include "llvm/MC/MCSymbol.h"
#include "llvm/MC/MCTargetOptions.h"
#include "llvm/MC/MachineLocation.h"
#include "llvm/Support/Casting.h"
#include "llvm/Support/CommandLine.h"
#include "llvm/Support/Debug.h"
#include "llvm/Support/ErrorHandling.h"
#include "llvm/Support/MD5.h"
#include "llvm/Support/raw_ostream.h"
#include "llvm/Target/TargetLoweringObjectFile.h"
#include "llvm/Target/TargetMachine.h"
#include "llvm/TargetParser/Triple.h"
#include <cstddef>
#include <iterator>
#include <optional>
#include <string>

using namespace llvm;

#define DEBUG_TYPE "dwarfdebug"

STATISTIC(NumCSParams, "Number of dbg call site params created");

static cl::opt<bool> UseDwarfRangesBaseAddressSpecifier(
    "use-dwarf-ranges-base-address-specifier", cl::Hidden,
    cl::desc("Use base address specifiers in debug_ranges"), cl::init(false));

static cl::opt<bool> GenerateARangeSection("generate-arange-section",
                                           cl::Hidden,
                                           cl::desc("Generate dwarf aranges"),
                                           cl::init(false));

static cl::opt<bool>
    GenerateDwarfTypeUnits("generate-type-units", cl::Hidden,
                           cl::desc("Generate DWARF4 type units."),
                           cl::init(false));

static cl::opt<bool> SplitDwarfCrossCuReferences(
    "split-dwarf-cross-cu-references", cl::Hidden,
    cl::desc("Enable cross-cu references in DWO files"), cl::init(false));

enum DefaultOnOff { Default, Enable, Disable };

static cl::opt<DefaultOnOff> UnknownLocations(
    "use-unknown-locations", cl::Hidden,
    cl::desc("Make an absence of debug location information explicit."),
    cl::values(clEnumVal(Default, "At top of block or after label"),
               clEnumVal(Enable, "In all cases"), clEnumVal(Disable, "Never")),
    cl::init(Default));

static cl::opt<AccelTableKind> AccelTables(
    "accel-tables", cl::Hidden, cl::desc("Output dwarf accelerator tables."),
    cl::values(clEnumValN(AccelTableKind::Default, "Default",
                          "Default for platform"),
               clEnumValN(AccelTableKind::None, "Disable", "Disabled."),
               clEnumValN(AccelTableKind::Apple, "Apple", "Apple"),
               clEnumValN(AccelTableKind::Dwarf, "Dwarf", "DWARF")),
    cl::init(AccelTableKind::Default));

static cl::opt<DefaultOnOff>
DwarfInlinedStrings("dwarf-inlined-strings", cl::Hidden,
                 cl::desc("Use inlined strings rather than string section."),
                 cl::values(clEnumVal(Default, "Default for platform"),
                            clEnumVal(Enable, "Enabled"),
                            clEnumVal(Disable, "Disabled")),
                 cl::init(Default));

static cl::opt<bool>
    NoDwarfRangesSection("no-dwarf-ranges-section", cl::Hidden,
                         cl::desc("Disable emission .debug_ranges section."),
                         cl::init(false));

static cl::opt<DefaultOnOff> DwarfSectionsAsReferences(
    "dwarf-sections-as-references", cl::Hidden,
    cl::desc("Use sections+offset as references rather than labels."),
    cl::values(clEnumVal(Default, "Default for platform"),
               clEnumVal(Enable, "Enabled"), clEnumVal(Disable, "Disabled")),
    cl::init(Default));

static cl::opt<bool>
    UseGNUDebugMacro("use-gnu-debug-macro", cl::Hidden,
                     cl::desc("Emit the GNU .debug_macro format with DWARF <5"),
                     cl::init(false));

static cl::opt<DefaultOnOff> DwarfOpConvert(
    "dwarf-op-convert", cl::Hidden,
    cl::desc("Enable use of the DWARFv5 DW_OP_convert operator"),
    cl::values(clEnumVal(Default, "Default for platform"),
               clEnumVal(Enable, "Enabled"), clEnumVal(Disable, "Disabled")),
    cl::init(Default));

enum LinkageNameOption {
  DefaultLinkageNames,
  AllLinkageNames,
  AbstractLinkageNames
};

static cl::opt<LinkageNameOption>
    DwarfLinkageNames("dwarf-linkage-names", cl::Hidden,
                      cl::desc("Which DWARF linkage-name attributes to emit."),
                      cl::values(clEnumValN(DefaultLinkageNames, "Default",
                                            "Default for platform"),
                                 clEnumValN(AllLinkageNames, "All", "All"),
                                 clEnumValN(AbstractLinkageNames, "Abstract",
                                            "Abstract subprograms")),
                      cl::init(DefaultLinkageNames));

static cl::opt<DwarfDebug::MinimizeAddrInV5> MinimizeAddrInV5Option(
    "minimize-addr-in-v5", cl::Hidden,
    cl::desc("Always use DW_AT_ranges in DWARFv5 whenever it could allow more "
             "address pool entry sharing to reduce relocations/object size"),
    cl::values(clEnumValN(DwarfDebug::MinimizeAddrInV5::Default, "Default",
                          "Default address minimization strategy"),
               clEnumValN(DwarfDebug::MinimizeAddrInV5::Ranges, "Ranges",
                          "Use rnglists for contiguous ranges if that allows "
                          "using a pre-existing base address"),
               clEnumValN(DwarfDebug::MinimizeAddrInV5::Expressions,
                          "Expressions",
                          "Use exprloc addrx+offset expressions for any "
                          "address with a prior base address"),
               clEnumValN(DwarfDebug::MinimizeAddrInV5::Form, "Form",
                          "Use addrx+offset extension form for any address "
                          "with a prior base address"),
               clEnumValN(DwarfDebug::MinimizeAddrInV5::Disabled, "Disabled",
                          "Stuff")),
    cl::init(DwarfDebug::MinimizeAddrInV5::Default));

static cl::opt<bool> KeyInstructionsAreStmts("dwarf-use-key-instructions",
                                             cl::Hidden, cl::init(false));

static constexpr unsigned ULEB128PadSize = 4;

void DebugLocDwarfExpression::emitOp(uint8_t Op, const char *Comment) {
  getActiveStreamer().emitInt8(
      Op, Comment ? Twine(Comment) + " " + dwarf::OperationEncodingString(Op)
                  : dwarf::OperationEncodingString(Op));
}

void DebugLocDwarfExpression::emitSigned(int64_t Value) {
  getActiveStreamer().emitSLEB128(Value, Twine(Value));
}

void DebugLocDwarfExpression::emitUnsigned(uint64_t Value) {
  getActiveStreamer().emitULEB128(Value, Twine(Value));
}

void DebugLocDwarfExpression::emitData1(uint8_t Value) {
  getActiveStreamer().emitInt8(Value, Twine(Value));
}

void DebugLocDwarfExpression::emitBaseTypeRef(uint64_t Idx) {
  assert(Idx < (1ULL << (ULEB128PadSize * 7)) && "Idx wont fit");
  getActiveStreamer().emitULEB128(Idx, Twine(Idx), ULEB128PadSize);
}

void DebugLocDwarfExpression::emitOpAddress(const GlobalVariable *GV) {
  llvm_unreachable("cannot have loc_list for global");
}

bool DebugLocDwarfExpression::isFrameRegister(const TargetRegisterInfo &TRI,
                                              llvm::Register MachineReg) {
  // This information is not available while emitting .debug_loc entries.
  return false;
}

void DebugLocDwarfExpression::enableTemporaryBuffer() {
  assert(!IsBuffering && "Already buffering?");
  if (!TmpBuf)
    TmpBuf = std::make_unique<TempBuffer>(OutBS.GenerateComments);
  IsBuffering = true;
}

void DebugLocDwarfExpression::disableTemporaryBuffer() { IsBuffering = false; }

unsigned DebugLocDwarfExpression::getTemporaryBufferSize() {
  return TmpBuf ? TmpBuf->Bytes.size() : 0;
}

void DebugLocDwarfExpression::commitTemporaryBuffer() {
  if (!TmpBuf)
    return;
  for (auto Byte : enumerate(TmpBuf->Bytes)) {
    const char *Comment = (Byte.index() < TmpBuf->Comments.size())
                              ? TmpBuf->Comments[Byte.index()].c_str()
                              : "";
    OutBS.emitInt8(Byte.value(), Comment);
  }
  TmpBuf->Bytes.clear();
  TmpBuf->Comments.clear();
}

namespace {
/// Utility class for finding the common divergent address space of all the
/// DIExpressions that describe the location of a variable, if such an address
/// space exists.
class CommonDivergentAddrSpaceFinder {
  std::optional<unsigned> CommonAS;
  bool HasCommonAddrSpace = true;

public:
  void addSubExpr(const DIExpression *Expr) {
    if (!Expr || !HasCommonAddrSpace)
      return;
    std::optional<unsigned> ExprAS = Expr->getNewDivergentAddrSpace();
    if (!ExprAS)
      HasCommonAddrSpace = false;
    else if (!CommonAS)
      CommonAS = *ExprAS;
    else if (*CommonAS != *ExprAS)
      HasCommonAddrSpace = false;
  }

  std::optional<unsigned> get() const {
    return HasCommonAddrSpace ? CommonAS : std::nullopt;
  }
};
} // namespace

std::optional<unsigned> DbgVariable::getCommonDivergentAddrSpace() const {
  const Loc::Variant *Loc = &asVariant();

  if (auto *LM = std::get_if<Loc::Multi>(Loc))
    return LM->getCommonDivergentAddrSpace();

  CommonDivergentAddrSpaceFinder Finder;
  if (auto *LS = std::get_if<Loc::Single>(Loc)) {
    Finder.addSubExpr(LS->getExpr());
  } else if (auto *MMI = std::get_if<Loc::MMI>(Loc)) {
    for (auto &FIE : MMI->getFrameIndexExprs())
      Finder.addSubExpr(FIE.Expr);
  } else if (auto *EV = std::get_if<Loc::EntryValue>(Loc)) {
    for (auto &Val : EV->EntryValues)
      Finder.addSubExpr(&Val.Expr);
  }

  return Finder.get();
}

bool DbgVariable::isDivergentAddrSpaceCompatible() const {
  if (auto *DT = dyn_cast<DIDerivedType>(getType()))
    return DT->getTag() == dwarf::DW_TAG_pointer_type ||
           DT->getTag() == dwarf::DW_TAG_reference_type ||
           DT->getTag() == dwarf::DW_TAG_rvalue_reference_type;
  // FIXME: We could support divergent address spaces on pointer/reference
  // fields of struct types.
  return false;
}

const DIType *DbgVariable::getType() const {
  return getVariable()->getType();
}

/// Get .debug_loc entry for the instruction range starting at MI.
static DbgValueLoc getDebugLocValue(const MachineInstr *MI) {
  const DIExpression *Expr = MI->getDebugExpression();
  auto SingleLocExprOpt = DIExpression::convertToNonVariadicExpression(Expr);
  const bool IsVariadic = !SingleLocExprOpt;
  // If we have a variadic debug value instruction that is equivalent to a
  // non-variadic instruction, then convert it to non-variadic form here.
  if (!IsVariadic && !MI->isNonListDebugValue()) {
    assert(MI->getNumDebugOperands() == 1 &&
           "Mismatched DIExpression and debug operands for debug instruction.");
    Expr = *SingleLocExprOpt;
  }
  assert(MI->getNumOperands() >= 3);
  SmallVector<DbgValueLocEntry, 4> DbgValueLocEntries;
  for (const MachineOperand &Op : MI->debug_operands()) {
    if (Op.isReg()) {
      MachineLocation MLoc(Op.getReg(),
                           MI->isNonListDebugValue() && MI->isDebugOffsetImm());
      DbgValueLocEntries.push_back(DbgValueLocEntry(MLoc));
    } else if (Op.isTargetIndex()) {
      DbgValueLocEntries.push_back(
          DbgValueLocEntry(TargetIndexLocation(Op.getIndex(), Op.getOffset())));
    } else if (Op.isImm())
      DbgValueLocEntries.push_back(DbgValueLocEntry(Op.getImm()));
    else if (Op.isFPImm())
      DbgValueLocEntries.push_back(DbgValueLocEntry(Op.getFPImm()));
    else if (Op.isCImm())
      DbgValueLocEntries.push_back(DbgValueLocEntry(Op.getCImm()));
    else
      llvm_unreachable("Unexpected debug operand in DBG_VALUE* instruction!");
  }
  return DbgValueLoc(Expr, DbgValueLocEntries, IsVariadic);
}

static uint64_t getFragmentOffsetInBits(const DIExpression &Expr) {
  std::optional<DIExpression::FragmentInfo> Fragment = Expr.getFragmentInfo();
  return Fragment ? Fragment->OffsetInBits : 0;
}

bool llvm::operator<(const FrameIndexExpr &LHS, const FrameIndexExpr &RHS) {
  return getFragmentOffsetInBits(*LHS.Expr) <
         getFragmentOffsetInBits(*RHS.Expr);
}

bool llvm::operator<(const EntryValueInfo &LHS, const EntryValueInfo &RHS) {
  return getFragmentOffsetInBits(LHS.Expr) < getFragmentOffsetInBits(RHS.Expr);
}

Loc::Single::Single(DbgValueLoc ValueLoc)
    : ValueLoc(std::make_unique<DbgValueLoc>(ValueLoc)),
      Expr(ValueLoc.getExpression()) {
  if (Expr->holdsOldElements() && !Expr->getNumElements())
    Expr = nullptr;
}

Loc::Single::Single(const MachineInstr *DbgValue)
    : Single(getDebugLocValue(DbgValue)) {}

const std::set<FrameIndexExpr> &Loc::MMI::getFrameIndexExprs() const {
  return FrameIndexExprs;
}

void Loc::MMI::addFrameIndexExpr(const DIExpression *Expr, int FI) {
  FrameIndexExprs.insert({FI, Expr});
  assert((FrameIndexExprs.size() == 1 ||
          llvm::all_of(FrameIndexExprs,
                       [](const FrameIndexExpr &FIE) {
                         return FIE.Expr && (FIE.Expr->isFragment() ||
                                             FIE.Expr->isPoisoned());
                       })) &&
         "conflicting locations for variable");
}

static AccelTableKind computeAccelTableKind(unsigned DwarfVersion,
                                            bool GenerateTypeUnits,
                                            DebuggerKind Tuning,
                                            const Triple &TT) {
  // Honor an explicit request.
  if (AccelTables != AccelTableKind::Default)
    return AccelTables;

  // Generating DWARF5 acceleration table.
  // Currently Split dwarf and non ELF format is not supported.
  if (GenerateTypeUnits && (DwarfVersion < 5 || !TT.isOSBinFormatELF()))
    return AccelTableKind::None;

  // Accelerator tables get emitted if targetting DWARF v5 or LLDB.  DWARF v5
  // always implies debug_names. For lower standard versions we use apple
  // accelerator tables on apple platforms and debug_names elsewhere.
  if (DwarfVersion >= 5)
    return AccelTableKind::Dwarf;
  if (Tuning == DebuggerKind::LLDB)
    return TT.isOSBinFormatMachO() ? AccelTableKind::Apple
                                   : AccelTableKind::Dwarf;
  return AccelTableKind::None;
}

DwarfDebug::DwarfDebug(AsmPrinter *A)
    : DebugHandlerBase(A), DebugLocs(A->OutStreamer->isVerboseAsm()),
      InfoHolder(A, "info_string", DIEValueAllocator),
      SkeletonHolder(A, "skel_string", DIEValueAllocator),
      IsDarwin(A->TM.getTargetTriple().isOSDarwin()) {
  const Triple &TT = Asm->TM.getTargetTriple();

  // Make sure we know our "debugger tuning".  The target option takes
  // precedence; fall back to triple-based defaults.
  if (Asm->TM.Options.DebuggerTuning != DebuggerKind::Default)
    DebuggerTuning = Asm->TM.Options.DebuggerTuning;
  else if (IsDarwin)
    DebuggerTuning = DebuggerKind::LLDB;
  else if (TT.isPS())
    DebuggerTuning = DebuggerKind::SCE;
  else if (TT.isOSAIX())
    DebuggerTuning = DebuggerKind::DBX;
  else
    DebuggerTuning = DebuggerKind::GDB;

  if (DwarfInlinedStrings == Default)
    UseInlineStrings = TT.isNVPTX() || tuneForDBX();
  else
    UseInlineStrings = DwarfInlinedStrings == Enable;

  // Always emit .debug_aranges for SCE tuning.
  UseARangesSection = GenerateARangeSection || tuneForSCE();

  HasAppleExtensionAttributes = tuneForLLDB();
  HasHeterogeneousExtensionAttributes =
      Asm->MAI->supportsHeterogeneousDebuggingExtensions();

  // Handle split DWARF.
  HasSplitDwarf = !Asm->TM.Options.MCOptions.SplitDwarfFile.empty();

  // SCE defaults to linkage names only for abstract subprograms.
  if (DwarfLinkageNames == DefaultLinkageNames)
    UseAllLinkageNames = !tuneForSCE();
  else
    UseAllLinkageNames = DwarfLinkageNames == AllLinkageNames;

  unsigned DwarfVersionNumber = Asm->TM.Options.MCOptions.DwarfVersion;
  unsigned DwarfVersion = DwarfVersionNumber ? DwarfVersionNumber
                                    : MMI->getModule()->getDwarfVersion();
  // Use dwarf 4 by default if nothing is requested. For NVPTX, use dwarf 2.
  DwarfVersion =
      TT.isNVPTX() ? 2 : (DwarfVersion ? DwarfVersion : dwarf::DWARF_VERSION);

  bool Dwarf64 = DwarfVersion >= 3 && // DWARF64 was introduced in DWARFv3.
                 TT.isArch64Bit();    // DWARF64 requires 64-bit relocations.

  // Support DWARF64
  // 1: For ELF when requested.
  // 2: For XCOFF64: the AIX assembler will fill in debug section lengths
  //    according to the DWARF64 format for 64-bit assembly, so we must use
  //    DWARF64 in the compiler too for 64-bit mode.
  Dwarf64 &=
      ((Asm->TM.Options.MCOptions.Dwarf64 || MMI->getModule()->isDwarf64()) &&
       TT.isOSBinFormatELF()) ||
      TT.isOSBinFormatXCOFF();

  if (!Dwarf64 && TT.isArch64Bit() && TT.isOSBinFormatXCOFF())
    report_fatal_error("XCOFF requires DWARF64 for 64-bit mode!");

  UseRangesSection = !NoDwarfRangesSection && !TT.isNVPTX();

  // Use sections as references. Force for NVPTX.
  if (DwarfSectionsAsReferences == Default)
    UseSectionsAsReferences = TT.isNVPTX();
  else
    UseSectionsAsReferences = DwarfSectionsAsReferences == Enable;

  // Don't generate type units for unsupported object file formats.
  GenerateTypeUnits = (A->TM.getTargetTriple().isOSBinFormatELF() ||
                       A->TM.getTargetTriple().isOSBinFormatWasm()) &&
                      GenerateDwarfTypeUnits;

  TheAccelTableKind = computeAccelTableKind(
      DwarfVersion, GenerateTypeUnits, DebuggerTuning, A->TM.getTargetTriple());

  // Work around a GDB bug. GDB doesn't support the standard opcode;
  // SCE doesn't support GNU's; LLDB prefers the standard opcode, which
  // is defined as of DWARF 3.
  // See GDB bug 11616 - DW_OP_form_tls_address is unimplemented
  // https://sourceware.org/bugzilla/show_bug.cgi?id=11616
  UseGNUTLSOpcode = tuneForGDB() || DwarfVersion < 3;

  UseDWARF2Bitfields = DwarfVersion < 4;

  // The DWARF v5 string offsets table has - possibly shared - contributions
  // from each compile and type unit each preceded by a header. The string
  // offsets table used by the pre-DWARF v5 split-DWARF implementation uses
  // a monolithic string offsets table without any header.
  UseSegmentedStringOffsetsTable = DwarfVersion >= 5;

  // Emit call-site-param debug info for GDB and LLDB, if the target supports
  // the debug entry values feature. It can also be enabled explicitly.
  EmitDebugEntryValues = Asm->TM.Options.ShouldEmitDebugEntryValues();

  // It is unclear if the GCC .debug_macro extension is well-specified
  // for split DWARF. For now, do not allow LLVM to emit it.
  UseDebugMacroSection =
      DwarfVersion >= 5 || (UseGNUDebugMacro && !useSplitDwarf());
  if (DwarfOpConvert == Default)
    EnableOpConvert = !((tuneForGDB() && useSplitDwarf()) || (tuneForLLDB() && !TT.isOSBinFormatMachO()));
  else
    EnableOpConvert = (DwarfOpConvert == Enable);

  // Split DWARF would benefit object size significantly by trading reductions
  // in address pool usage for slightly increased range list encodings.
  if (DwarfVersion >= 5)
    MinimizeAddr = MinimizeAddrInV5Option;

  Asm->OutStreamer->getContext().setDwarfVersion(DwarfVersion);
  Asm->OutStreamer->getContext().setDwarfFormat(Dwarf64 ? dwarf::DWARF64
                                                        : dwarf::DWARF32);
}

// Define out of line so we don't have to include DwarfUnit.h in DwarfDebug.h.
DwarfDebug::~DwarfDebug() = default;

static bool isObjCClass(StringRef Name) {
  return Name.starts_with("+") || Name.starts_with("-");
}

static bool hasObjCCategory(StringRef Name) {
  if (!isObjCClass(Name))
    return false;

  return Name.contains(") ");
}

static void getObjCClassCategory(StringRef In, StringRef &Class,
                                 StringRef &Category) {
  if (!hasObjCCategory(In)) {
    Class = In.slice(In.find('[') + 1, In.find(' '));
    Category = "";
    return;
  }

  Class = In.slice(In.find('[') + 1, In.find('('));
  Category = In.slice(In.find('[') + 1, In.find(' '));
}

static StringRef getObjCMethodName(StringRef In) {
  return In.slice(In.find(' ') + 1, In.find(']'));
}

// Add the various names to the Dwarf accelerator table names.
void DwarfDebug::addSubprogramNames(
    const DwarfUnit &Unit,
    const DICompileUnit::DebugNameTableKind NameTableKind,
    const DISubprogram *SP, DIE &Die) {
  if (getAccelTableKind() != AccelTableKind::Apple &&
      NameTableKind != DICompileUnit::DebugNameTableKind::Apple &&
      NameTableKind == DICompileUnit::DebugNameTableKind::None)
    return;

  if (!SP->isDefinition())
    return;

  if (SP->getName() != "")
    addAccelName(Unit, NameTableKind, SP->getName(), Die);

  // We drop the mangling escape prefix when emitting the DW_AT_linkage_name. So
  // ensure we don't include it when inserting into the accelerator tables.
  llvm::StringRef LinkageName =
      GlobalValue::dropLLVMManglingEscape(SP->getLinkageName());

  // If the linkage name is different than the name, go ahead and output that as
  // well into the name table. Only do that if we are going to actually emit
  // that name.
  if (LinkageName != "" && SP->getName() != LinkageName &&
      (useAllLinkageNames() || InfoHolder.getAbstractScopeDIEs().lookup(SP)))
    addAccelName(Unit, NameTableKind, LinkageName, Die);

  // If this is an Objective-C selector name add it to the ObjC accelerator
  // too.
  if (isObjCClass(SP->getName())) {
    StringRef Class, Category;
    getObjCClassCategory(SP->getName(), Class, Category);
    addAccelObjC(Unit, NameTableKind, Class, Die);
    if (Category != "")
      addAccelObjC(Unit, NameTableKind, Category, Die);
    // Also add the base method name to the name table.
    addAccelName(Unit, NameTableKind, getObjCMethodName(SP->getName()), Die);
  }
}

/// Check whether we should create a DIE for the given Scope, return true
/// if we don't create a DIE (the corresponding DIE is null).
bool DwarfDebug::isLexicalScopeDIENull(LexicalScope *Scope) {
  if (Scope->isAbstractScope())
    return false;

  // We don't create a DIE if there is no Range.
  const SmallVectorImpl<InsnRange> &Ranges = Scope->getRanges();
  if (Ranges.empty())
    return true;

  if (Ranges.size() > 1)
    return false;

  // We don't create a DIE if we have a single Range and the end label
  // is null.
  return !getLabelAfterInsn(Ranges.front().second);
}

template <typename Func> static void forBothCUs(DwarfCompileUnit &CU, Func F) {
  F(CU);
  if (auto *SkelCU = CU.getSkeleton())
    if (CU.getCUNode()->getSplitDebugInlining())
      F(*SkelCU);
}

bool DwarfDebug::shareAcrossDWOCUs() const {
  return SplitDwarfCrossCuReferences;
}

void DwarfDebug::constructAbstractSubprogramScopeDIE(DwarfCompileUnit &SrcCU,
                                                     LexicalScope *Scope) {
  assert(Scope && Scope->getScopeNode());
  assert(Scope->isAbstractScope());
  assert(!Scope->getInlinedAt());

  auto *SP = cast<DISubprogram>(Scope->getScopeNode());

  // Find the subprogram's DwarfCompileUnit in the SPMap in case the subprogram
  // was inlined from another compile unit.
  if (useSplitDwarf() && !shareAcrossDWOCUs() && !SP->getUnit()->getSplitDebugInlining())
    // Avoid building the original CU if it won't be used
    SrcCU.constructAbstractSubprogramScopeDIE(Scope);
  else {
    auto &CU = getOrCreateDwarfCompileUnit(SP->getUnit());
    if (auto *SkelCU = CU.getSkeleton()) {
      (shareAcrossDWOCUs() ? CU : SrcCU)
          .constructAbstractSubprogramScopeDIE(Scope);
      if (CU.getCUNode()->getSplitDebugInlining())
        SkelCU->constructAbstractSubprogramScopeDIE(Scope);
    } else
      CU.constructAbstractSubprogramScopeDIE(Scope);
  }
}

/// Represents a parameter whose call site value can be described by applying a
/// debug expression to a register in the forwarded register worklist.
struct FwdRegParamInfo {
  /// The described parameter register.
  uint64_t ParamReg;

  /// Debug expression that has been built up when walking through the
  /// instruction chain that produces the parameter's value.
  const DIExpression *Expr;
};

/// Register worklist for finding call site values.
using FwdRegWorklist = MapVector<uint64_t, SmallVector<FwdRegParamInfo, 2>>;
/// Container for the set of registers known to be clobbered on the path to a
/// call site.
using ClobberedRegSet = SmallSet<Register, 16>;

/// Append the expression \p Addition to \p Original and return the result.
static const DIExpression *combineDIExpressions(const DIExpression *Original,
                                                const DIExpression *Addition) {
  std::vector<uint64_t> Elts = Addition->getElements().vec();
  // Avoid multiple DW_OP_stack_values.
  if (Original->isImplicit() && Addition->isImplicit())
    llvm::erase(Elts, dwarf::DW_OP_stack_value);
  const DIExpression *CombinedExpr =
      (Elts.size() > 0) ? DIExpression::append(Original, Elts) : Original;
  return CombinedExpr;
}

/// Emit call site parameter entries that are described by the given value and
/// debug expression.
template <typename ValT>
static void finishCallSiteParams(ValT Val, const DIExpression *Expr,
                                 ArrayRef<FwdRegParamInfo> DescribedParams,
                                 ParamSet &Params) {
  for (auto Param : DescribedParams) {
    bool ShouldCombineExpressions = Expr && Param.Expr->getNumElements() > 0;

    // TODO: Entry value operations can currently not be combined with any
    // other expressions, so we can't emit call site entries in those cases.
    if (ShouldCombineExpressions && Expr->isEntryValue())
      continue;

    // If a parameter's call site value is produced by a chain of
    // instructions we may have already created an expression for the
    // parameter when walking through the instructions. Append that to the
    // base expression.
    const DIExpression *CombinedExpr =
        ShouldCombineExpressions ? combineDIExpressions(Expr, Param.Expr)
                                 : Expr;
    assert((!CombinedExpr || CombinedExpr->isValid()) &&
           "Combined debug expression is invalid");

    DbgValueLoc DbgLocVal(CombinedExpr, DbgValueLocEntry(Val));
    DbgCallSiteParam CSParm(Param.ParamReg, DbgLocVal);
    Params.push_back(CSParm);
    ++NumCSParams;
  }
}

/// Add \p Reg to the worklist, if it's not already present, and mark that the
/// given parameter registers' values can (potentially) be described using
/// that register and an debug expression.
static void addToFwdRegWorklist(FwdRegWorklist &Worklist, unsigned Reg,
                                const DIExpression *Expr,
                                ArrayRef<FwdRegParamInfo> ParamsToAdd) {
  auto &ParamsForFwdReg = Worklist[Reg];
  for (auto Param : ParamsToAdd) {
    assert(none_of(ParamsForFwdReg,
                   [Param](const FwdRegParamInfo &D) {
                     return D.ParamReg == Param.ParamReg;
                   }) &&
           "Same parameter described twice by forwarding reg");

    // If a parameter's call site value is produced by a chain of
    // instructions we may have already created an expression for the
    // parameter when walking through the instructions. Append that to the
    // new expression.
    const DIExpression *CombinedExpr = combineDIExpressions(Expr, Param.Expr);
    ParamsForFwdReg.push_back({Param.ParamReg, CombinedExpr});
  }
}

/// Interpret values loaded into registers by \p CurMI.
static void interpretValues(const MachineInstr *CurMI,
                            FwdRegWorklist &ForwardedRegWorklist,
                            ParamSet &Params,
                            ClobberedRegSet &ClobberedRegUnits) {

  const MachineFunction *MF = CurMI->getMF();
  const DIExpression *EmptyExpr =
      DIExpression::get(MF->getFunction().getContext(), {});
  const auto &TRI = *MF->getSubtarget().getRegisterInfo();
  const auto &TII = *MF->getSubtarget().getInstrInfo();
  const auto &TLI = *MF->getSubtarget().getTargetLowering();

  // If an instruction defines more than one item in the worklist, we may run
  // into situations where a worklist register's value is (potentially)
  // described by the previous value of another register that is also defined
  // by that instruction.
  //
  // This can for example occur in cases like this:
  //
  //   $r1 = mov 123
  //   $r0, $r1 = mvrr $r1, 456
  //   call @foo, $r0, $r1
  //
  // When describing $r1's value for the mvrr instruction, we need to make sure
  // that we don't finalize an entry value for $r0, as that is dependent on the
  // previous value of $r1 (123 rather than 456).
  //
  // In order to not have to distinguish between those cases when finalizing
  // entry values, we simply postpone adding new parameter registers to the
  // worklist, by first keeping them in this temporary container until the
  // instruction has been handled.
  FwdRegWorklist TmpWorklistItems;

  // If the MI is an instruction defining one or more parameters' forwarding
  // registers, add those defines.
  ClobberedRegSet NewClobberedRegUnits;
  auto getForwardingRegsDefinedByMI = [&](const MachineInstr &MI,
                                          SmallSetVector<unsigned, 4> &Defs) {
    if (MI.isDebugInstr())
      return;

    for (const MachineOperand &MO : MI.all_defs()) {
      if (MO.getReg().isPhysical()) {
        for (auto &FwdReg : ForwardedRegWorklist)
          if (TRI.regsOverlap(FwdReg.first, MO.getReg()))
            Defs.insert(FwdReg.first);
        NewClobberedRegUnits.insert_range(TRI.regunits(MO.getReg()));
      }
    }
  };

  // Set of worklist registers that are defined by this instruction.
  SmallSetVector<unsigned, 4> FwdRegDefs;

  getForwardingRegsDefinedByMI(*CurMI, FwdRegDefs);
  if (FwdRegDefs.empty()) {
    // Any definitions by this instruction will clobber earlier reg movements.
    ClobberedRegUnits.insert_range(NewClobberedRegUnits);
    return;
  }

  // It's possible that we find a copy from a non-volatile register to the param
  // register, which is clobbered in the meantime. Test for clobbered reg unit
  // overlaps before completing.
  auto IsRegClobberedInMeantime = [&](Register Reg) -> bool {
    for (auto &RegUnit : ClobberedRegUnits)
      if (TRI.hasRegUnit(Reg, RegUnit))
        return true;
    return false;
  };

  for (auto ParamFwdReg : FwdRegDefs) {
    if (auto ParamValue = TII.describeLoadedValue(*CurMI, ParamFwdReg)) {
      if (ParamValue->first.isImm()) {
        int64_t Val = ParamValue->first.getImm();
        finishCallSiteParams(Val, ParamValue->second,
                             ForwardedRegWorklist[ParamFwdReg], Params);
      } else if (ParamValue->first.isReg()) {
        Register RegLoc = ParamValue->first.getReg();
        Register SP = TLI.getStackPointerRegisterToSaveRestore();
        Register FP = TRI.getFrameRegister(*MF);
        bool IsSPorFP = (RegLoc == SP) || (RegLoc == FP);
        if (!IsRegClobberedInMeantime(RegLoc) &&
            (TRI.isCalleeSavedPhysReg(RegLoc, *MF) || IsSPorFP)) {
          MachineLocation MLoc(RegLoc, /*Indirect=*/IsSPorFP);
          finishCallSiteParams(MLoc, ParamValue->second,
                               ForwardedRegWorklist[ParamFwdReg], Params);
        } else {
          // ParamFwdReg was described by the non-callee saved register
          // RegLoc. Mark that the call site values for the parameters are
          // dependent on that register instead of ParamFwdReg. Since RegLoc
          // may be a register that will be handled in this iteration, we
          // postpone adding the items to the worklist, and instead keep them
          // in a temporary container.
          addToFwdRegWorklist(TmpWorklistItems, RegLoc, ParamValue->second,
                              ForwardedRegWorklist[ParamFwdReg]);
        }
      }
    }
  }

  // Remove all registers that this instruction defines from the worklist.
  for (auto ParamFwdReg : FwdRegDefs)
    ForwardedRegWorklist.erase(ParamFwdReg);

  // Any definitions by this instruction will clobber earlier reg movements.
  ClobberedRegUnits.insert_range(NewClobberedRegUnits);

  // Now that we are done handling this instruction, add items from the
  // temporary worklist to the real one.
  for (auto &New : TmpWorklistItems)
    addToFwdRegWorklist(ForwardedRegWorklist, New.first, EmptyExpr, New.second);
  TmpWorklistItems.clear();
}

static bool interpretNextInstr(const MachineInstr *CurMI,
                               FwdRegWorklist &ForwardedRegWorklist,
                               ParamSet &Params,
                               ClobberedRegSet &ClobberedRegUnits) {
  // Skip bundle headers.
  if (CurMI->isBundle())
    return true;

  // If the next instruction is a call we can not interpret parameter's
  // forwarding registers or we finished the interpretation of all
  // parameters.
  if (CurMI->isCall())
    return false;

  if (ForwardedRegWorklist.empty())
    return false;

  // Avoid NOP description.
  if (CurMI->getNumOperands() == 0)
    return true;

  interpretValues(CurMI, ForwardedRegWorklist, Params, ClobberedRegUnits);

  return true;
}

/// Try to interpret values loaded into registers that forward parameters
/// for \p CallMI. Store parameters with interpreted value into \p Params.
static void collectCallSiteParameters(const MachineInstr *CallMI,
                                      ParamSet &Params) {
  const MachineFunction *MF = CallMI->getMF();
  const auto &CalleesMap = MF->getCallSitesInfo();
  auto CSInfo = CalleesMap.find(CallMI);

  // There is no information for the call instruction.
  if (CSInfo == CalleesMap.end())
    return;

  const MachineBasicBlock *MBB = CallMI->getParent();

  // Skip the call instruction.
  auto I = std::next(CallMI->getReverseIterator());

  FwdRegWorklist ForwardedRegWorklist;

  const DIExpression *EmptyExpr =
      DIExpression::get(MF->getFunction().getContext(), {});

  // Add all the forwarding registers into the ForwardedRegWorklist.
  for (const auto &ArgReg : CSInfo->second.ArgRegPairs) {
    bool InsertedReg =
        ForwardedRegWorklist.insert({ArgReg.Reg, {{ArgReg.Reg, EmptyExpr}}})
            .second;
    assert(InsertedReg && "Single register used to forward two arguments?");
    (void)InsertedReg;
  }

  // Do not emit CSInfo for undef forwarding registers.
  for (const auto &MO : CallMI->uses())
    if (MO.isReg() && MO.isUndef())
      ForwardedRegWorklist.erase(MO.getReg());

  // We erase, from the ForwardedRegWorklist, those forwarding registers for
  // which we successfully describe a loaded value (by using
  // the describeLoadedValue()). For those remaining arguments in the working
  // list, for which we do not describe a loaded value by
  // the describeLoadedValue(), we try to generate an entry value expression
  // for their call site value description, if the call is within the entry MBB.
  // TODO: Handle situations when call site parameter value can be described
  // as the entry value within basic blocks other than the first one.
  bool ShouldTryEmitEntryVals = MBB->getIterator() == MF->begin();

  // Search for a loading value in forwarding registers inside call delay slot.
  ClobberedRegSet ClobberedRegUnits;
  if (CallMI->hasDelaySlot()) {
    auto Suc = std::next(CallMI->getIterator());
    // Only one-instruction delay slot is supported.
    auto BundleEnd = llvm::getBundleEnd(CallMI->getIterator());
    (void)BundleEnd;
    assert(std::next(Suc) == BundleEnd &&
           "More than one instruction in call delay slot");
    // Try to interpret value loaded by instruction.
    if (!interpretNextInstr(&*Suc, ForwardedRegWorklist, Params, ClobberedRegUnits))
      return;
  }

  // Search for a loading value in forwarding registers.
  for (; I != MBB->rend(); ++I) {
    // Try to interpret values loaded by instruction.
    if (!interpretNextInstr(&*I, ForwardedRegWorklist, Params, ClobberedRegUnits))
      return;
  }

  // Emit the call site parameter's value as an entry value.
  if (ShouldTryEmitEntryVals) {
    // Create an expression where the register's entry value is used.
    DIExpression *EntryExpr = DIExpression::get(
        MF->getFunction().getContext(), {dwarf::DW_OP_LLVM_entry_value, 1});
    for (auto &RegEntry : ForwardedRegWorklist) {
      MachineLocation MLoc(RegEntry.first);
      finishCallSiteParams(MLoc, EntryExpr, RegEntry.second, Params);
    }
  }
}

void DwarfDebug::constructCallSiteEntryDIEs(const DISubprogram &SP,
                                            DwarfCompileUnit &CU, DIE &ScopeDIE,
                                            const MachineFunction &MF) {
  // Add a call site-related attribute (DWARF5, Sec. 3.3.1.3). Do this only if
  // the subprogram is required to have one.
  if (!SP.areAllCallsDescribed() || !SP.isDefinition())
    return;

  // Use DW_AT_call_all_calls to express that call site entries are present
  // for both tail and non-tail calls. Don't use DW_AT_call_all_source_calls
  // because one of its requirements is not met: call site entries for
  // optimized-out calls are elided.
  CU.addFlag(ScopeDIE, CU.getDwarf5OrGNUAttr(dwarf::DW_AT_call_all_calls));

  const TargetInstrInfo *TII = MF.getSubtarget().getInstrInfo();
  assert(TII && "TargetInstrInfo not found: cannot label tail calls");

  // Delay slot support check.
  auto delaySlotSupported = [&](const MachineInstr &MI) {
    if (!MI.isBundledWithSucc())
      return false;
    auto Suc = std::next(MI.getIterator());
    auto CallInstrBundle = getBundleStart(MI.getIterator());
    (void)CallInstrBundle;
    auto DelaySlotBundle = getBundleStart(Suc);
    (void)DelaySlotBundle;
    // Ensure that label after call is following delay slot instruction.
    // Ex. CALL_INSTRUCTION {
    //       DELAY_SLOT_INSTRUCTION }
    //      LABEL_AFTER_CALL
    assert(getLabelAfterInsn(&*CallInstrBundle) ==
               getLabelAfterInsn(&*DelaySlotBundle) &&
           "Call and its successor instruction don't have same label after.");
    return true;
  };

  // Emit call site entries for each call or tail call in the function.
  for (const MachineBasicBlock &MBB : MF) {
    for (const MachineInstr &MI : MBB.instrs()) {
      // Bundles with call in them will pass the isCall() test below but do not
      // have callee operand information so skip them here. Iterator will
      // eventually reach the call MI.
      if (MI.isBundle())
        continue;

      // Skip instructions which aren't calls. Both calls and tail-calling jump
      // instructions (e.g TAILJMPd64) are classified correctly here.
      if (!MI.isCandidateForAdditionalCallInfo())
        continue;

      // Skip instructions marked as frame setup, as they are not interesting to
      // the user.
      if (MI.getFlag(MachineInstr::FrameSetup))
        continue;

      // Check if delay slot support is enabled.
      if (MI.hasDelaySlot() && !delaySlotSupported(*&MI))
        return;

      // If this is a direct call, find the callee's subprogram.
      // In the case of an indirect call find the register that holds
      // the callee.
      const MachineOperand &CalleeOp = TII->getCalleeOperand(MI);
      if (!CalleeOp.isGlobal() &&
          (!CalleeOp.isReg() || !CalleeOp.getReg().isPhysical()))
        continue;

      unsigned CallReg = 0;
      const DISubprogram *CalleeSP = nullptr;
      const Function *CalleeDecl = nullptr;
      if (CalleeOp.isReg()) {
        CallReg = CalleeOp.getReg();
        if (!CallReg)
          continue;
      } else {
        CalleeDecl = dyn_cast<Function>(CalleeOp.getGlobal());
        if (!CalleeDecl || !CalleeDecl->getSubprogram())
          continue;
        CalleeSP = CalleeDecl->getSubprogram();
      }

      // TODO: Omit call site entries for runtime calls (objc_msgSend, etc).

      bool IsTail = TII->isTailCall(MI);

      // If MI is in a bundle, the label was created after the bundle since
      // EmitFunctionBody iterates over top-level MIs. Get that top-level MI
      // to search for that label below.
      const MachineInstr *TopLevelCallMI =
          MI.isInsideBundle() ? &*getBundleStart(MI.getIterator()) : &MI;

      // For non-tail calls, the return PC is needed to disambiguate paths in
      // the call graph which could lead to some target function. For tail
      // calls, no return PC information is needed, unless tuning for GDB in
      // DWARF4 mode in which case we fake a return PC for compatibility.
      const MCSymbol *PCAddr =
          (!IsTail || CU.useGNUAnalogForDwarf5Feature())
              ? const_cast<MCSymbol *>(getLabelAfterInsn(TopLevelCallMI))
              : nullptr;

      // For tail calls, it's necessary to record the address of the branch
      // instruction so that the debugger can show where the tail call occurred.
      const MCSymbol *CallAddr =
          IsTail ? getLabelBeforeInsn(TopLevelCallMI) : nullptr;

      assert((IsTail || PCAddr) && "Non-tail call without return PC");

      LLVM_DEBUG(dbgs() << "CallSiteEntry: " << MF.getName() << " -> "
                        << (CalleeDecl ? CalleeDecl->getName()
                                       : StringRef(MF.getSubtarget()
                                                       .getRegisterInfo()
                                                       ->getName(CallReg)))
                        << (IsTail ? " [IsTail]" : "") << "\n");

      DIE &CallSiteDIE = CU.constructCallSiteEntryDIE(
          ScopeDIE, CalleeSP, IsTail, PCAddr, CallAddr, CallReg);

      // Optionally emit call-site-param debug info.
      if (emitDebugEntryValues()) {
        ParamSet Params;
        // Try to interpret values of call site parameters.
        collectCallSiteParameters(&MI, Params);
        CU.constructCallSiteParmEntryDIEs(CallSiteDIE, Params);
      }
    }
  }
}

void DwarfDebug::addGnuPubAttributes(DwarfCompileUnit &U, DIE &D) const {
  if (!U.hasDwarfPubSections())
    return;

  U.addFlag(D, dwarf::DW_AT_GNU_pubnames);
}

void DwarfDebug::finishUnitAttributes(const DICompileUnit *DIUnit,
                                      DwarfCompileUnit &NewCU) {
  DIE &Die = NewCU.getUnitDie();
  StringRef FN = DIUnit->getFilename();

  StringRef Producer = DIUnit->getProducer();
  StringRef Flags = DIUnit->getFlags();
  if (!Flags.empty() && !useAppleExtensionAttributes()) {
    std::string ProducerWithFlags = Producer.str() + " " + Flags.str();
    NewCU.addString(Die, dwarf::DW_AT_producer, ProducerWithFlags);
  } else
    NewCU.addString(Die, dwarf::DW_AT_producer, Producer);

  NewCU.addUInt(Die, dwarf::DW_AT_language, dwarf::DW_FORM_data2,
                DIUnit->getSourceLanguage());
  NewCU.addString(Die, dwarf::DW_AT_name, FN);
  StringRef SysRoot = DIUnit->getSysRoot();
  if (!SysRoot.empty())
    NewCU.addString(Die, dwarf::DW_AT_LLVM_sysroot, SysRoot);
  StringRef SDK = DIUnit->getSDK();
  if (!SDK.empty())
    NewCU.addString(Die, dwarf::DW_AT_APPLE_sdk, SDK);

  if (!useSplitDwarf()) {
    // Add DW_str_offsets_base to the unit DIE, except for split units.
    if (useSegmentedStringOffsetsTable())
      NewCU.addStringOffsetsStart();

    NewCU.initStmtList();

    // If we're using split dwarf the compilation dir is going to be in the
    // skeleton CU and so we don't need to duplicate it here.
    if (!CompilationDir.empty())
      NewCU.addString(Die, dwarf::DW_AT_comp_dir, CompilationDir);
    addGnuPubAttributes(NewCU, Die);
  }

  if (useAppleExtensionAttributes()) {
    if (DIUnit->isOptimized())
      NewCU.addFlag(Die, dwarf::DW_AT_APPLE_optimized);

    StringRef Flags = DIUnit->getFlags();
    if (!Flags.empty())
      NewCU.addString(Die, dwarf::DW_AT_APPLE_flags, Flags);

    if (unsigned RVer = DIUnit->getRuntimeVersion())
      NewCU.addUInt(Die, dwarf::DW_AT_APPLE_major_runtime_vers,
                    dwarf::DW_FORM_data1, RVer);
  }

  if (DIUnit->getDWOId()) {
    // This CU is either a clang module DWO or a skeleton CU.
    NewCU.addUInt(Die, dwarf::DW_AT_GNU_dwo_id, dwarf::DW_FORM_data8,
                  DIUnit->getDWOId());
    if (!DIUnit->getSplitDebugFilename().empty()) {
      // This is a prefabricated skeleton CU.
      dwarf::Attribute attrDWOName = getDwarfVersion() >= 5
                                         ? dwarf::DW_AT_dwo_name
                                         : dwarf::DW_AT_GNU_dwo_name;
      NewCU.addString(Die, attrDWOName, DIUnit->getSplitDebugFilename());
    }
  }
}
// Create new DwarfCompileUnit for the given metadata node with tag
// DW_TAG_compile_unit.
DwarfCompileUnit &
DwarfDebug::getOrCreateDwarfCompileUnit(const DICompileUnit *DIUnit) {
  if (auto *CU = CUMap.lookup(DIUnit))
    return *CU;

  if (useSplitDwarf() &&
      !shareAcrossDWOCUs() &&
      (!DIUnit->getSplitDebugInlining() ||
       DIUnit->getEmissionKind() == DICompileUnit::FullDebug) &&
      !CUMap.empty()) {
    return *CUMap.begin()->second;
  }
  CompilationDir = DIUnit->getDirectory();

  auto OwnedUnit = std::make_unique<DwarfCompileUnit>(
      InfoHolder.getUnits().size(), DIUnit, Asm, this, &InfoHolder);
  DwarfCompileUnit &NewCU = *OwnedUnit;
  InfoHolder.addUnit(std::move(OwnedUnit));

  // LTO with assembly output shares a single line table amongst multiple CUs.
  // To avoid the compilation directory being ambiguous, let the line table
  // explicitly describe the directory of all files, never relying on the
  // compilation directory.
  if (!Asm->OutStreamer->hasRawTextSupport() || SingleCU)
    Asm->OutStreamer->emitDwarfFile0Directive(
        CompilationDir, DIUnit->getFilename(), getMD5AsBytes(DIUnit->getFile()),
        DIUnit->getSource(), NewCU.getUniqueID());

  if (useSplitDwarf()) {
    NewCU.setSkeleton(constructSkeletonCU(NewCU));
    NewCU.setSection(Asm->getObjFileLowering().getDwarfInfoDWOSection());
  } else {
    finishUnitAttributes(DIUnit, NewCU);
    NewCU.setSection(Asm->getObjFileLowering().getDwarfInfoSection());
  }

  CUMap.insert({DIUnit, &NewCU});
  CUDieMap.insert({&NewCU.getUnitDie(), &NewCU});
  return NewCU;
}

/// Sort and unique GVEs by comparing their fragment offset.
static SmallVectorImpl<DwarfCompileUnit::GlobalExpr> &
sortGlobalExprs(SmallVectorImpl<DwarfCompileUnit::GlobalExpr> &GVEs) {
  llvm::sort(
      GVEs, [](DwarfCompileUnit::GlobalExpr A, DwarfCompileUnit::GlobalExpr B) {
        // Sort order: first null exprs, then exprs without fragment
        // info, then sort by fragment offset in bits.
        // FIXME: Come up with a more comprehensive comparator so
        // the sorting isn't non-deterministic, and so the following
        // std::unique call works correctly.
        if (!A.Expr || !B.Expr)
          return !!B.Expr;
        auto FragmentA = A.Expr->getFragmentInfo();
        auto FragmentB = B.Expr->getFragmentInfo();
        if (!FragmentA || !FragmentB)
          return !!FragmentB;
        return FragmentA->OffsetInBits < FragmentB->OffsetInBits;
      });
  GVEs.erase(llvm::unique(GVEs,
                          [](DwarfCompileUnit::GlobalExpr A,
                             DwarfCompileUnit::GlobalExpr B) {
                            return A.Expr == B.Expr;
                          }),
             GVEs.end());
  return GVEs;
}

// Emit all Dwarf sections that should come prior to the content. Create
// global DIEs and emit initial debug info sections. This is invoked by
// the target AsmPrinter.
void DwarfDebug::beginModule(Module *M) {
  DebugHandlerBase::beginModule(M);

  if (!Asm)
    return;

  unsigned NumDebugCUs = std::distance(M->debug_compile_units_begin(),
                                       M->debug_compile_units_end());
  if (NumDebugCUs == 0)
    return;

  assert(NumDebugCUs > 0 && "Asm unexpectedly initialized");
  SingleCU = NumDebugCUs == 1;
  DenseMap<DIGlobalVariable *, SmallVector<DwarfCompileUnit::GlobalExpr, 1>>
      GVMap;
  for (const GlobalVariable &Global : M->globals()) {
    SmallVector<DIGlobalVariableExpression *, 1> GVs;
    Global.getDebugInfo(GVs);
    for (auto *GVE : GVs)
      GVMap[GVE->getVariable()].push_back({&Global, GVE->getExpression()});
  }

  // Create the symbol that designates the start of the unit's contribution
  // to the string offsets table. In a split DWARF scenario, only the skeleton
  // unit has the DW_AT_str_offsets_base attribute (and hence needs the symbol).
  if (useSegmentedStringOffsetsTable())
    (useSplitDwarf() ? SkeletonHolder : InfoHolder)
        .setStringOffsetsStartSym(Asm->createTempSymbol("str_offsets_base"));


  // Create the symbols that designates the start of the DWARF v5 range list
  // and locations list tables. They are located past the table headers.
  if (getDwarfVersion() >= 5) {
    DwarfFile &Holder = useSplitDwarf() ? SkeletonHolder : InfoHolder;
    Holder.setRnglistsTableBaseSym(
        Asm->createTempSymbol("rnglists_table_base"));

    if (useSplitDwarf())
      InfoHolder.setRnglistsTableBaseSym(
          Asm->createTempSymbol("rnglists_dwo_table_base"));
  }

  // Create the symbol that points to the first entry following the debug
  // address table (.debug_addr) header.
  AddrPool.setLabel(Asm->createTempSymbol("addr_table_base"));
  DebugLocs.setSym(Asm->createTempSymbol("loclists_table_base"));

  for (DICompileUnit *CUNode : M->debug_compile_units()) {
    if (CUNode->getImportedEntities().empty() &&
        CUNode->getEnumTypes().empty() && CUNode->getRetainedTypes().empty() &&
        CUNode->getGlobalVariables().empty() && CUNode->getMacros().empty())
      continue;

    DwarfCompileUnit &CU = getOrCreateDwarfCompileUnit(CUNode);

    // Global Variables.
    for (auto *GVE : CUNode->getGlobalVariables()) {
      // Don't bother adding DIGlobalVariableExpressions listed in the CU if we
      // already know about the variable and it isn't adding a constant
      // expression.
      auto &GVMapEntry = GVMap[GVE->getVariable()];
      auto *Expr = GVE->getExpression();
      if (!GVMapEntry.size() || (Expr && Expr->isConstant()))
        GVMapEntry.push_back({nullptr, Expr});
    }

    DenseSet<DIGlobalVariable *> Processed;
    for (auto *GVE : CUNode->getGlobalVariables()) {
      DIGlobalVariable *GV = GVE->getVariable();
      if (Processed.insert(GV).second)
        CU.getOrCreateGlobalVariableDIE(GV, sortGlobalExprs(GVMap[GV]));
    }

    for (auto *Ty : CUNode->getEnumTypes())
      CU.getOrCreateTypeDIE(cast<DIType>(Ty));

    for (auto *Ty : CUNode->getRetainedTypes()) {
      // The retained types array by design contains pointers to
      // MDNodes rather than DIRefs. Unique them here.
      if (DIType *RT = dyn_cast<DIType>(Ty))
        // There is no point in force-emitting a forward declaration.
        CU.getOrCreateTypeDIE(RT);
    }
  }
}

void DwarfDebug::finishEntityDefinitions() {
  for (const auto &Entity : ConcreteEntities) {
    DIE *Die = Entity->getDIE();
    assert(Die);
    // FIXME: Consider the time-space tradeoff of just storing the unit pointer
    // in the ConcreteEntities list, rather than looking it up again here.
    // DIE::getUnit isn't simple - it walks parent pointers, etc.
    DwarfCompileUnit *Unit = CUDieMap.lookup(Die->getUnitDie());
    assert(Unit);
    Unit->finishEntityDefinition(Entity.get());
  }
}

void DwarfDebug::finishSubprogramDefinitions() {
  for (const DISubprogram *SP : ProcessedSPNodes) {
    assert(SP->getUnit()->getEmissionKind() != DICompileUnit::NoDebug);
    forBothCUs(
        getOrCreateDwarfCompileUnit(SP->getUnit()),
        [&](DwarfCompileUnit &CU) { CU.finishSubprogramDefinition(SP); });
  }
}

void DwarfDebug::finalizeModuleInfo() {
  const TargetLoweringObjectFile &TLOF = Asm->getObjFileLowering();

  finishSubprogramDefinitions();

  finishEntityDefinitions();

  bool HasEmittedSplitCU = false;

  // Handle anything that needs to be done on a per-unit basis after
  // all other generation.
  for (const auto &P : CUMap) {
    auto &TheCU = *P.second;
    if (TheCU.getCUNode()->isDebugDirectivesOnly())
      continue;
    TheCU.attachLexicalScopesAbstractOrigins();
    // Emit DW_AT_containing_type attribute to connect types with their
    // vtable holding type.
    TheCU.constructContainingTypeDIEs();

    // Add CU specific attributes if we need to add any.
    // If we're splitting the dwarf out now that we've got the entire
    // CU then add the dwo id to it.
    auto *SkCU = TheCU.getSkeleton();

    bool HasSplitUnit = SkCU && !TheCU.getUnitDie().children().empty();

    if (HasSplitUnit) {
      (void)HasEmittedSplitCU;
      assert((shareAcrossDWOCUs() || !HasEmittedSplitCU) &&
             "Multiple CUs emitted into a single dwo file");
      HasEmittedSplitCU = true;
      dwarf::Attribute attrDWOName = getDwarfVersion() >= 5
                                         ? dwarf::DW_AT_dwo_name
                                         : dwarf::DW_AT_GNU_dwo_name;
      finishUnitAttributes(TheCU.getCUNode(), TheCU);
      StringRef DWOName = Asm->TM.Options.MCOptions.SplitDwarfFile;
      TheCU.addString(TheCU.getUnitDie(), attrDWOName, DWOName);
      SkCU->addString(SkCU->getUnitDie(), attrDWOName, DWOName);
      // Emit a unique identifier for this CU. Include the DWO file name in the
      // hash to avoid the case where two (almost) empty compile units have the
      // same contents. This can happen if link-time optimization removes nearly
      // all (unused) code from a CU.
      uint64_t ID =
          DIEHash(Asm, &TheCU).computeCUSignature(DWOName, TheCU.getUnitDie());
      if (getDwarfVersion() >= 5) {
        TheCU.setDWOId(ID);
        SkCU->setDWOId(ID);
      } else {
        TheCU.addUInt(TheCU.getUnitDie(), dwarf::DW_AT_GNU_dwo_id,
                      dwarf::DW_FORM_data8, ID);
        SkCU->addUInt(SkCU->getUnitDie(), dwarf::DW_AT_GNU_dwo_id,
                      dwarf::DW_FORM_data8, ID);
      }

      if (getDwarfVersion() < 5 && !SkeletonHolder.getRangeLists().empty()) {
        const MCSymbol *Sym = TLOF.getDwarfRangesSection()->getBeginSymbol();
        SkCU->addSectionLabel(SkCU->getUnitDie(), dwarf::DW_AT_GNU_ranges_base,
                              Sym, Sym);
      }
    } else if (SkCU) {
      finishUnitAttributes(SkCU->getCUNode(), *SkCU);
    }

    // If we have code split among multiple sections or non-contiguous
    // ranges of code then emit a DW_AT_ranges attribute on the unit that will
    // remain in the .o file, otherwise add a DW_AT_low_pc.
    // FIXME: We should use ranges allow reordering of code ala
    // .subsections_via_symbols in mach-o. This would mean turning on
    // ranges for all subprogram DIEs for mach-o.
    DwarfCompileUnit &U = SkCU ? *SkCU : TheCU;

    if (unsigned NumRanges = TheCU.getRanges().size()) {
      // PTX does not support subtracting labels from the code section in the
      // debug_loc section.  To work around this, the NVPTX backend needs the
      // compile unit to have no low_pc in order to have a zero base_address
      // when handling debug_loc in cuda-gdb.
      if (!(Asm->TM.getTargetTriple().isNVPTX() && tuneForGDB())) {
        if (NumRanges > 1 && useRangesSection())
          // A DW_AT_low_pc attribute may also be specified in combination with
          // DW_AT_ranges to specify the default base address for use in
          // location lists (see Section 2.6.2) and range lists (see Section
          // 2.17.3).
          U.addUInt(U.getUnitDie(), dwarf::DW_AT_low_pc, dwarf::DW_FORM_addr,
                    0);
        else
          U.setBaseAddress(TheCU.getRanges().front().Begin);
        U.attachRangesOrLowHighPC(U.getUnitDie(), TheCU.takeRanges());
      }
    }

    // We don't keep track of which addresses are used in which CU so this
    // is a bit pessimistic under LTO.
    if ((HasSplitUnit || getDwarfVersion() >= 5) && !AddrPool.isEmpty())
      U.addAddrTableBase();

    if (getDwarfVersion() >= 5) {
      if (U.hasRangeLists())
        U.addRnglistsBase();

      if (!DebugLocs.getLists().empty() && !useSplitDwarf()) {
        U.addSectionLabel(U.getUnitDie(), dwarf::DW_AT_loclists_base,
                          DebugLocs.getSym(),
                          TLOF.getDwarfLoclistsSection()->getBeginSymbol());
      }
    }

    auto *CUNode = cast<DICompileUnit>(P.first);
    // If compile Unit has macros, emit "DW_AT_macro_info/DW_AT_macros"
    // attribute.
    if (CUNode->getMacros()) {
      if (UseDebugMacroSection) {
        if (useSplitDwarf())
          TheCU.addSectionDelta(
              TheCU.getUnitDie(), dwarf::DW_AT_macros, U.getMacroLabelBegin(),
              TLOF.getDwarfMacroDWOSection()->getBeginSymbol());
        else {
          dwarf::Attribute MacrosAttr = getDwarfVersion() >= 5
                                            ? dwarf::DW_AT_macros
                                            : dwarf::DW_AT_GNU_macros;
          U.addSectionLabel(U.getUnitDie(), MacrosAttr, U.getMacroLabelBegin(),
                            TLOF.getDwarfMacroSection()->getBeginSymbol());
        }
      } else {
        if (useSplitDwarf())
          TheCU.addSectionDelta(
              TheCU.getUnitDie(), dwarf::DW_AT_macro_info,
              U.getMacroLabelBegin(),
              TLOF.getDwarfMacinfoDWOSection()->getBeginSymbol());
        else
          U.addSectionLabel(U.getUnitDie(), dwarf::DW_AT_macro_info,
                            U.getMacroLabelBegin(),
                            TLOF.getDwarfMacinfoSection()->getBeginSymbol());
      }
    }
    }

  // Emit all frontend-produced Skeleton CUs, i.e., Clang modules.
  for (auto *CUNode : MMI->getModule()->debug_compile_units())
    if (CUNode->getDWOId())
      getOrCreateDwarfCompileUnit(CUNode);

  // Compute DIE offsets and sizes.
  InfoHolder.computeSizeAndOffsets();
  if (useSplitDwarf())
    SkeletonHolder.computeSizeAndOffsets();

  // Now that offsets are computed, can replace DIEs in debug_names Entry with
  // an actual offset.
  AccelDebugNames.convertDieToOffset();
}

// Emit all Dwarf sections that should come after the content.
void DwarfDebug::endModule() {
  // Terminate the pending line table.
  if (PrevCU)
    terminateLineTable(PrevCU);
  PrevCU = nullptr;
  assert(CurFn == nullptr);
  assert(CurMI == nullptr);

  for (const auto &P : CUMap) {
    const auto *CUNode = cast<DICompileUnit>(P.first);
    DwarfCompileUnit *CU = &*P.second;

    // Emit imported entities.
    for (auto *IE : CUNode->getImportedEntities()) {
      assert(!isa_and_nonnull<DILocalScope>(IE->getScope()) &&
             "Unexpected function-local entity in 'imports' CU field.");
      CU->getOrCreateImportedEntityDIE(IE);
    }
    for (const auto *D : CU->getDeferredLocalDecls()) {
      if (auto *IE = dyn_cast<DIImportedEntity>(D))
        CU->getOrCreateImportedEntityDIE(IE);
      else
        llvm_unreachable("Unexpected local retained node!");
    }

    // Emit base types.
    CU->createBaseTypeDIEs();
  }

  // If we aren't actually generating debug info (check beginModule -
  // conditionalized on the presence of the llvm.dbg.cu metadata node)
  if (!Asm || !Asm->hasDebugInfo())
    return;

  // Finalize the debug info for the module.
  finalizeModuleInfo();

  if (useSplitDwarf())
    // Emit debug_loc.dwo/debug_loclists.dwo section.
    emitDebugLocDWO();
  else
    // Emit debug_loc/debug_loclists section.
    emitDebugLoc();

  // Corresponding abbreviations into a abbrev section.
  emitAbbreviations();

  // Emit all the DIEs into a debug info section.
  emitDebugInfo();

  // Emit info into a debug aranges section.
  if (UseARangesSection)
    emitDebugARanges();

  // Emit info into a debug ranges section.
  emitDebugRanges();

  if (useSplitDwarf())
  // Emit info into a debug macinfo.dwo section.
    emitDebugMacinfoDWO();
  else
    // Emit info into a debug macinfo/macro section.
    emitDebugMacinfo();

  emitDebugStr();

  if (useSplitDwarf()) {
    emitDebugStrDWO();
    emitDebugInfoDWO();
    emitDebugAbbrevDWO();
    emitDebugLineDWO();
    emitDebugRangesDWO();
  }

  emitDebugAddr();

  // Emit info into the dwarf accelerator table sections.
  switch (getAccelTableKind()) {
  case AccelTableKind::Apple:
    emitAccelNames();
    emitAccelObjC();
    emitAccelNamespaces();
    emitAccelTypes();
    break;
  case AccelTableKind::Dwarf:
    emitAccelDebugNames();
    break;
  case AccelTableKind::None:
    break;
  case AccelTableKind::Default:
    llvm_unreachable("Default should have already been resolved.");
  }

  // Emit the pubnames and pubtypes sections if requested.
  emitDebugPubSections();

  // clean up.
  // FIXME: AbstractVariables.clear();
}

void DwarfDebug::ensureAbstractEntityIsCreatedIfScoped(DwarfCompileUnit &CU,
    const DINode *Node, const MDNode *ScopeNode) {
  if (CU.getExistingAbstractEntity(Node))
    return;

  if (LexicalScope *Scope =
          LScopes.findAbstractScope(cast_or_null<DILocalScope>(ScopeNode)))
    CU.createAbstractEntity(Node, Scope);
}

static const DILocalScope *getRetainedNodeScope(const MDNode *N) {
  const DIScope *S;
  if (const auto *LV = dyn_cast<DILocalVariable>(N))
    S = LV->getScope();
  else if (const auto *L = dyn_cast<DILabel>(N))
    S = L->getScope();
  else if (const auto *IE = dyn_cast<DIImportedEntity>(N))
    S = IE->getScope();
  else
    llvm_unreachable("Unexpected retained node!");

  // Ensure the scope is not a DILexicalBlockFile.
  return cast<DILocalScope>(S)->getNonLexicalBlockFileScope();
}

// Collect variable information from side table maintained by MF.
void DwarfDebug::collectVariableInfoFromMFTable(
    DwarfCompileUnit &TheCU, DenseSet<InlinedEntity> &Processed) {
  SmallDenseMap<InlinedEntity, DbgVariable *> MFVars;
  LLVM_DEBUG(dbgs() << "DwarfDebug: collecting variables from MF side table\n");
  for (const auto &VI : Asm->MF->getVariableDbgInfo()) {
    if (!VI.Var)
      continue;
    assert(VI.Var->isValidLocationForIntrinsic(VI.Loc) &&
           "Expected inlined-at fields to agree");

    InlinedEntity Var(VI.Var, VI.Loc->getInlinedAt());
    Processed.insert(Var);
    LexicalScope *Scope = LScopes.findLexicalScope(VI.Loc);

    // If variable scope is not found then skip this variable.
    if (!Scope) {
      LLVM_DEBUG(dbgs() << "Dropping debug info for " << VI.Var->getName()
                        << ", no variable scope found\n");
      continue;
    }

    ensureAbstractEntityIsCreatedIfScoped(TheCU, Var.first, Scope->getScopeNode());

    // If we have already seen information for this variable, add to what we
    // already know.
    if (DbgVariable *PreviousLoc = MFVars.lookup(Var)) {
      auto *PreviousMMI = std::get_if<Loc::MMI>(PreviousLoc);
      auto *PreviousEntryValue = std::get_if<Loc::EntryValue>(PreviousLoc);
      // Previous and new locations are both stack slots (MMI).
      if (PreviousMMI && VI.inStackSlot())
        PreviousMMI->addFrameIndexExpr(VI.Expr, VI.getStackSlot());
      // Previous and new locations are both entry values.
      else if (PreviousEntryValue && VI.inEntryValueRegister())
        PreviousEntryValue->addExpr(VI.getEntryValueRegister(), *VI.Expr);
      else {
        // Locations differ, this should (rarely) happen in optimized async
        // coroutines.
        // Prefer whichever location has an EntryValue.
        if (PreviousLoc->holds<Loc::MMI>())
          PreviousLoc->emplace<Loc::EntryValue>(VI.getEntryValueRegister(),
                                                *VI.Expr);
        LLVM_DEBUG(dbgs() << "Dropping debug info for " << VI.Var->getName()
                          << ", conflicting fragment location types\n");
      }
      continue;
    }

    auto RegVar = std::make_unique<DbgVariable>(
                    cast<DILocalVariable>(Var.first), Var.second);
    if (VI.inStackSlot())
      RegVar->emplace<Loc::MMI>(VI.Expr, VI.getStackSlot());
    else
      RegVar->emplace<Loc::EntryValue>(VI.getEntryValueRegister(), *VI.Expr);
    LLVM_DEBUG(dbgs() << "Created DbgVariable for " << VI.Var->getName()
                      << "\n");
    InfoHolder.addScopeVariable(Scope, RegVar.get());
    MFVars.insert({Var, RegVar.get()});
    ConcreteEntities.push_back(std::move(RegVar));
  }
}

/// Determine whether a *singular* DBG_VALUE is valid for the entirety of its
/// enclosing lexical scope. The check ensures there are no other instructions
/// in the same lexical scope preceding the DBG_VALUE and that its range is
/// either open or otherwise rolls off the end of the scope.
static bool validThroughout(LexicalScopes &LScopes,
                            const MachineInstr *DbgValue,
                            const MachineInstr *RangeEnd,
                            const InstructionOrdering &Ordering) {
  assert(DbgValue->getDebugLoc() && "DBG_VALUE without a debug location");
  auto MBB = DbgValue->getParent();
  auto DL = DbgValue->getDebugLoc();
  auto *LScope = LScopes.findLexicalScope(DL);
  // Scope doesn't exist; this is a dead DBG_VALUE.
  if (!LScope)
    return false;
  auto &LSRange = LScope->getRanges();
  if (LSRange.size() == 0)
    return false;

  const MachineInstr *LScopeBegin = LSRange.front().first;
  // If the scope starts before the DBG_VALUE then we may have a negative
  // result. Otherwise the location is live coming into the scope and we
  // can skip the following checks.
  if (!Ordering.isBefore(DbgValue, LScopeBegin)) {
    // Exit if the lexical scope begins outside of the current block.
    if (LScopeBegin->getParent() != MBB)
      return false;

    MachineBasicBlock::const_reverse_iterator Pred(DbgValue);
    for (++Pred; Pred != MBB->rend(); ++Pred) {
      if (Pred->getFlag(MachineInstr::FrameSetup))
        break;
      auto PredDL = Pred->getDebugLoc();
      if (!PredDL || Pred->isMetaInstruction())
        continue;
      // Check whether the instruction preceding the DBG_VALUE is in the same
      // (sub)scope as the DBG_VALUE.
      if (DL->getScope() == PredDL->getScope())
        return false;
      auto *PredScope = LScopes.findLexicalScope(PredDL);
      if (!PredScope || LScope->dominates(PredScope))
        return false;
    }
  }

  // If the range of the DBG_VALUE is open-ended, report success.
  if (!RangeEnd)
    return true;

  // Single, constant DBG_VALUEs in the prologue are promoted to be live
  // throughout the function. This is a hack, presumably for DWARF v2 and not
  // necessarily correct. It would be much better to use a dbg.declare instead
  // if we know the constant is live throughout the scope.
  if (MBB->pred_empty() &&
      all_of(DbgValue->debug_operands(),
             [](const MachineOperand &Op) { return Op.isImm(); }))
    return true;

  // Test if the location terminates before the end of the scope.
  const MachineInstr *LScopeEnd = LSRange.back().second;
  if (Ordering.isBefore(RangeEnd, LScopeEnd))
    return false;

  // There's a single location which starts at the scope start, and ends at or
  // after the scope end.
  return true;
}

/// Build the location list for all DBG_VALUEs in the function that
/// describe the same variable. The resulting DebugLocEntries will have
/// strict monotonically increasing begin addresses and will never
/// overlap. If the resulting list has only one entry that is valid
/// throughout variable's scope return true.
//
// See the definition of DbgValueHistoryMap::Entry for an explanation of the
// different kinds of history map entries. One thing to be aware of is that if
// a debug value is ended by another entry (rather than being valid until the
// end of the function), that entry's instruction may or may not be included in
// the range, depending on if the entry is a clobbering entry (it has an
// instruction that clobbers one or more preceding locations), or if it is an
// (overlapping) debug value entry. This distinction can be seen in the example
// below. The first debug value is ended by the clobbering entry 2, and the
// second and third debug values are ended by the overlapping debug value entry
// 4.
//
// Input:
//
//   History map entries [type, end index, mi]
//
// 0 |      [DbgValue, 2, DBG_VALUE $reg0, [...] (fragment 0, 32)]
// 1 | |    [DbgValue, 4, DBG_VALUE $reg1, [...] (fragment 32, 32)]
// 2 | |    [Clobber, $reg0 = [...], -, -]
// 3   | |  [DbgValue, 4, DBG_VALUE 123, [...] (fragment 64, 32)]
// 4        [DbgValue, ~0, DBG_VALUE @g, [...] (fragment 0, 96)]
//
// Output [start, end) [Value...]:
//
// [0-1)    [(reg0, fragment 0, 32)]
// [1-3)    [(reg0, fragment 0, 32), (reg1, fragment 32, 32)]
// [3-4)    [(reg1, fragment 32, 32), (123, fragment 64, 32)]
// [4-)     [(@g, fragment 0, 96)]
bool DwarfDebug::buildLocationList(SmallVectorImpl<DebugLocEntry> &DebugLoc,
                                   const DbgValueHistoryMap::Entries &Entries) {
  using OpenRange =
      std::pair<DbgValueHistoryMap::EntryIndex, DbgValueLoc>;
  SmallVector<OpenRange, 4> OpenRanges;
  bool isSafeForSingleLocation = true;
  const MachineInstr *StartDebugMI = nullptr;
  const MachineInstr *EndMI = nullptr;

  for (auto EB = Entries.begin(), EI = EB, EE = Entries.end(); EI != EE; ++EI) {
    const MachineInstr *Instr = EI->getInstr();

    // Remove all values that are no longer live.
    size_t Index = std::distance(EB, EI);
    erase_if(OpenRanges, [&](OpenRange &R) { return R.first <= Index; });

    // If we are dealing with a clobbering entry, this iteration will result in
    // a location list entry starting after the clobbering instruction.
    const MCSymbol *StartLabel =
        EI->isClobber() ? getLabelAfterInsn(Instr) : getLabelBeforeInsn(Instr);
    assert(StartLabel &&
           "Forgot label before/after instruction starting a range!");

    const MCSymbol *EndLabel;
    if (std::next(EI) == Entries.end()) {
      const MachineBasicBlock &EndMBB = Asm->MF->back();
      EndLabel = Asm->MBBSectionRanges[EndMBB.getSectionID()].EndLabel;
      if (EI->isClobber())
        EndMI = EI->getInstr();
    }
    else if (std::next(EI)->isClobber())
      EndLabel = getLabelAfterInsn(std::next(EI)->getInstr());
    else
      EndLabel = getLabelBeforeInsn(std::next(EI)->getInstr());
    assert(EndLabel && "Forgot label after instruction ending a range!");

    if (EI->isDbgValue())
      LLVM_DEBUG(dbgs() << "DotDebugLoc: " << *Instr << "\n");

    // If this history map entry has a debug value, add that to the list of
    // open ranges and check if its location is valid for a single value
    // location.
    if (EI->isDbgValue()) {
      // Do not add undef debug values, as they are redundant information in
      // the location list entries. An undef debug results in an empty location
      // description. If there are any non-undef fragments then padding pieces
      // with empty location descriptions will automatically be inserted, and if
      // all fragments are undef then the whole location list entry is
      // redundant.
      if (!Instr->isUndefDebugValue()) {
        auto Value = getDebugLocValue(Instr);
        OpenRanges.emplace_back(EI->getEndIndex(), Value);

        // TODO: Add support for single value fragment locations.
        if (Instr->getDebugExpression()->isFragment())
          isSafeForSingleLocation = false;

        if (!StartDebugMI)
          StartDebugMI = Instr;
      } else {
        isSafeForSingleLocation = false;
      }
    }

    // Location list entries with empty location descriptions are redundant
    // information in DWARF, so do not emit those.
    if (OpenRanges.empty())
      continue;

    // Omit entries with empty ranges as they do not have any effect in DWARF.
    if (StartLabel == EndLabel) {
      LLVM_DEBUG(dbgs() << "Omitting location list entry with empty range.\n");
      continue;
    }

    SmallVector<DbgValueLoc, 4> Values;
    for (auto &R : OpenRanges)
      Values.push_back(R.second);

    // With Basic block sections, it is posssible that the StartLabel and the
    // Instr are not in the same section.  This happens when the StartLabel is
    // the function begin label and the dbg value appears in a basic block
    // that is not the entry.  In this case, the range needs to be split to
    // span each individual section in the range from StartLabel to EndLabel.
    if (Asm->MF->hasBBSections() && StartLabel == Asm->getFunctionBegin() &&
        !Instr->getParent()->sameSection(&Asm->MF->front())) {
      for (const auto &[MBBSectionId, MBBSectionRange] :
           Asm->MBBSectionRanges) {
        if (Instr->getParent()->getSectionID() == MBBSectionId) {
          DebugLoc.emplace_back(MBBSectionRange.BeginLabel, EndLabel, Values);
          break;
        }
        DebugLoc.emplace_back(MBBSectionRange.BeginLabel,
                              MBBSectionRange.EndLabel, Values);
      }
    } else {
      DebugLoc.emplace_back(StartLabel, EndLabel, Values);
    }

    // Attempt to coalesce the ranges of two otherwise identical
    // DebugLocEntries.
    auto CurEntry = DebugLoc.rbegin();
    LLVM_DEBUG({
      dbgs() << CurEntry->getValues().size() << " Values:\n";
      for (auto &Value : CurEntry->getValues())
        Value.dump();
      dbgs() << "-----\n";
    });

    auto PrevEntry = std::next(CurEntry);
    if (PrevEntry != DebugLoc.rend() && PrevEntry->MergeRanges(*CurEntry))
      DebugLoc.pop_back();
  }

  if (!isSafeForSingleLocation ||
      !validThroughout(LScopes, StartDebugMI, EndMI, getInstOrdering()))
    return false;

  if (DebugLoc.size() == 1)
    return true;

  if (!Asm->MF->hasBBSections())
    return false;

  // Check here to see if loclist can be merged into a single range. If not,
  // we must keep the split loclists per section.  This does exactly what
  // MergeRanges does without sections.  We don't actually merge the ranges
  // as the split ranges must be kept intact if this cannot be collapsed
  // into a single range.
  const MachineBasicBlock *RangeMBB = nullptr;
  if (DebugLoc[0].getBeginSym() == Asm->getFunctionBegin())
    RangeMBB = &Asm->MF->front();
  else
    RangeMBB = Entries.begin()->getInstr()->getParent();
  auto RangeIt = Asm->MBBSectionRanges.find(RangeMBB->getSectionID());
  assert(RangeIt != Asm->MBBSectionRanges.end() &&
         "Range MBB not found in MBBSectionRanges!");
  auto *CurEntry = DebugLoc.begin();
  auto *NextEntry = std::next(CurEntry);
  auto NextRangeIt = std::next(RangeIt);
  while (NextEntry != DebugLoc.end()) {
    if (NextRangeIt == Asm->MBBSectionRanges.end())
      return false;
    // CurEntry should end the current section and NextEntry should start
    // the next section and the Values must match for these two ranges to be
    // merged.  Do not match the section label end if it is the entry block
    // section.  This is because the end label for the Debug Loc and the
    // Function end label could be different.
    if ((RangeIt->second.EndLabel != Asm->getFunctionEnd() &&
         CurEntry->getEndSym() != RangeIt->second.EndLabel) ||
        NextEntry->getBeginSym() != NextRangeIt->second.BeginLabel ||
        CurEntry->getValues() != NextEntry->getValues())
      return false;
    RangeIt = NextRangeIt;
    NextRangeIt = std::next(RangeIt);
    CurEntry = NextEntry;
    NextEntry = std::next(CurEntry);
  }
  return true;
}

DbgEntity *DwarfDebug::createConcreteEntity(DwarfCompileUnit &TheCU,
                                            LexicalScope &Scope,
                                            const DINode *Node,
                                            const DILocation *Location,
                                            const MCSymbol *Sym) {
  ensureAbstractEntityIsCreatedIfScoped(TheCU, Node, Scope.getScopeNode());
  if (isa<const DILocalVariable>(Node)) {
    ConcreteEntities.push_back(
        std::make_unique<DbgVariable>(cast<const DILocalVariable>(Node),
                                       Location));
    InfoHolder.addScopeVariable(&Scope,
        cast<DbgVariable>(ConcreteEntities.back().get()));
  } else if (isa<const DILabel>(Node)) {
    ConcreteEntities.push_back(
        std::make_unique<DbgLabel>(cast<const DILabel>(Node),
                                    Location, Sym));
    InfoHolder.addScopeLabel(&Scope,
        cast<DbgLabel>(ConcreteEntities.back().get()));
  }
  return ConcreteEntities.back().get();
}

// Find variables for each lexical scope.
void DwarfDebug::collectEntityInfo(DwarfCompileUnit &TheCU,
                                   const DISubprogram *SP,
                                   DenseSet<InlinedEntity> &Processed) {
  // Grab the variable info that was squirreled away in the MMI side-table.
  collectVariableInfoFromMFTable(TheCU, Processed);

  for (const auto &I : DbgValues) {
    InlinedEntity IV = I.first;
    if (Processed.count(IV))
      continue;

    // Instruction ranges, specifying where IV is accessible.
    const auto &HistoryMapEntries = I.second;

    // Try to find any non-empty variable location. Do not create a concrete
    // entity if there are no locations.
    if (!DbgValues.hasNonEmptyLocation(HistoryMapEntries))
      continue;

    LexicalScope *Scope = nullptr;
    const DILocalVariable *LocalVar = cast<DILocalVariable>(IV.first);
    if (const DILocation *IA = IV.second)
      Scope = LScopes.findInlinedScope(LocalVar->getScope(), IA);
    else
      Scope = LScopes.findLexicalScope(LocalVar->getScope());
    // If variable scope is not found then skip this variable.
    if (!Scope)
      continue;

    Processed.insert(IV);
    DbgVariable *RegVar = cast<DbgVariable>(createConcreteEntity(TheCU,
                                            *Scope, LocalVar, IV.second));

    const MachineInstr *MInsn = HistoryMapEntries.front().getInstr();
    assert(MInsn->isDebugValue() && "History must begin with debug value");

    // Check if there is a single DBG_VALUE, valid throughout the var's scope.
    // If the history map contains a single debug value, there may be an
    // additional entry which clobbers the debug value.
    size_t HistSize = HistoryMapEntries.size();
    bool SingleValueWithClobber =
        HistSize == 2 && HistoryMapEntries[1].isClobber();
    if (HistSize == 1 || SingleValueWithClobber) {
      const auto *End =
          SingleValueWithClobber ? HistoryMapEntries[1].getInstr() : nullptr;
      if (validThroughout(LScopes, MInsn, End, getInstOrdering())) {
        RegVar->emplace<Loc::Single>(MInsn);
        continue;
      }
    }

    // Handle multiple DBG_VALUE instructions describing one variable.
    DebugLocStream::ListBuilder List(DebugLocs, TheCU, *Asm, *RegVar);

    // Build the location list for this variable.
    SmallVector<DebugLocEntry, 8> Entries;
    bool isValidSingleLocation = buildLocationList(Entries, HistoryMapEntries);

    // Check whether buildLocationList managed to merge all locations to one
    // that is valid throughout the variable's scope. If so, produce single
    // value location.
    if (isValidSingleLocation) {
      RegVar->emplace<Loc::Single>(Entries[0].getValues()[0]);
      continue;
    }

    // If all entries in the location list produce a consistent divergent
    // address space we need to inform the expression emitter that it is
    // permitted to produce divergent address spaces.
    if (RegVar->isDivergentAddrSpaceCompatible()) {
      CommonDivergentAddrSpaceFinder Finder;
      for (const DebugLocEntry &DLE : Entries)
        for (const DbgValueLoc &DVL : DLE.getValues())
          Finder.addSubExpr(DVL.getExpression());
      if (std::optional<unsigned> AS = Finder.get())
        List.setCommonDivergentAddrSpace(*AS);
    }

    // If the variable has a DIBasicType, extract it.  Basic types cannot have
    // unique identifiers, so don't bother resolving the type with the
    // identifier map.
    const DIBasicType *BT = dyn_cast<DIBasicType>(
        static_cast<const Metadata *>(LocalVar->getType()));

    // Finalize the entry by lowering it into a DWARF bytestream.
    for (auto &Entry : Entries)
      Entry.finalize(*Asm, List, BT, TheCU);
  }

  // For each InlinedEntity collected from DBG_LABEL instructions, convert to
  // DWARF-related DbgLabel.
  for (const auto &I : DbgLabels) {
    InlinedEntity IL = I.first;
    const MachineInstr *MI = I.second;
    if (MI == nullptr)
      continue;

    LexicalScope *Scope = nullptr;
    const DILabel *Label = cast<DILabel>(IL.first);
    // The scope could have an extra lexical block file.
    const DILocalScope *LocalScope =
        Label->getScope()->getNonLexicalBlockFileScope();
    // Get inlined DILocation if it is inlined label.
    if (const DILocation *IA = IL.second)
      Scope = LScopes.findInlinedScope(LocalScope, IA);
    else
      Scope = LScopes.findLexicalScope(LocalScope);
    // If label scope is not found then skip this label.
    if (!Scope)
      continue;

    Processed.insert(IL);
    /// At this point, the temporary label is created.
    /// Save the temporary label to DbgLabel entity to get the
    /// actually address when generating Dwarf DIE.
    MCSymbol *Sym = getLabelBeforeInsn(MI);
    createConcreteEntity(TheCU, *Scope, Label, IL.second, Sym);
  }

  // Collect info for retained nodes.
  for (const DINode *DN : SP->getRetainedNodes()) {
    const auto *LS = getRetainedNodeScope(DN);
    if (isa<DILocalVariable>(DN) || isa<DILabel>(DN)) {
      if (!Processed.insert(InlinedEntity(DN, nullptr)).second)
        continue;
      LexicalScope *LexS = LScopes.findLexicalScope(LS);
      if (LexS)
        createConcreteEntity(TheCU, *LexS, DN, nullptr);
    } else {
      LocalDeclsPerLS[LS].insert(DN);
    }
  }
}

// Process beginning of an instruction.
void DwarfDebug::beginInstruction(const MachineInstr *MI) {
  const MachineFunction &MF = *MI->getMF();
  const auto *SP = MF.getFunction().getSubprogram();
  bool NoDebug =
      !SP || SP->getUnit()->getEmissionKind() == DICompileUnit::NoDebug;

  // Delay slot support check.
  auto delaySlotSupported = [](const MachineInstr &MI) {
    if (!MI.isBundledWithSucc())
      return false;
    auto Suc = std::next(MI.getIterator());
    (void)Suc;
    // Ensure that delay slot instruction is successor of the call instruction.
    // Ex. CALL_INSTRUCTION {
    //        DELAY_SLOT_INSTRUCTION }
    assert(Suc->isBundledWithPred() &&
           "Call bundle instructions are out of order");
    return true;
  };

  // When describing calls, we need a label for the call instruction.
  if (!NoDebug && SP->areAllCallsDescribed() &&
      MI->isCandidateForAdditionalCallInfo(MachineInstr::AnyInBundle) &&
      (!MI->hasDelaySlot() || delaySlotSupported(*MI))) {
    const TargetInstrInfo *TII = MF.getSubtarget().getInstrInfo();
    bool IsTail = TII->isTailCall(*MI);
    // For tail calls, we need the address of the branch instruction for
    // DW_AT_call_pc.
    if (IsTail)
      requestLabelBeforeInsn(MI);
    // For non-tail calls, we need the return address for the call for
    // DW_AT_call_return_pc. Under GDB tuning, this information is needed for
    // tail calls as well.
    requestLabelAfterInsn(MI);
  }

  DebugHandlerBase::beginInstruction(MI);
  if (!CurMI)
    return;

  if (NoDebug)
    return;

  // Check if source location changes, but ignore DBG_VALUE and CFI locations.
  // If the instruction is part of the function frame setup code, do not emit
  // any line record, as there is no correspondence with any user code.
  if (MI->isMetaInstruction() || MI->getFlag(MachineInstr::FrameSetup))
    return;
  const DebugLoc &DL = MI->getDebugLoc();
  unsigned Flags = 0;

  if (MI->getFlag(MachineInstr::FrameDestroy) && DL) {
    const MachineBasicBlock *MBB = MI->getParent();
    if (MBB && (MBB != EpilogBeginBlock)) {
      // First time FrameDestroy has been seen in this basic block
      EpilogBeginBlock = MBB;
      Flags |= DWARF2_FLAG_EPILOGUE_BEGIN;
    }
  }

  auto RecordSourceLine = [this](auto &DL, auto Flags) {
    SmallString<128> LocationString;
    if (Asm->OutStreamer->isVerboseAsm()) {
      raw_svector_ostream OS(LocationString);
      DL.print(OS);
    }
    recordSourceLine(DL.getLine(), DL.getCol(), DL.getScope(), Flags,
                     LocationString);
  };

  // When we emit a line-0 record, we don't update PrevInstLoc; so look at
  // the last line number actually emitted, to see if it was line 0.
  unsigned LastAsmLine =
      Asm->OutStreamer->getContext().getCurrentDwarfLoc().getLine();

  bool IsKey = false;
  if (KeyInstructionsAreStmts && DL && DL.getLine())
    IsKey = KeyInstructions.contains(MI);

  if (!DL && MI == PrologEndLoc) {
    // In rare situations, we might want to place the end of the prologue
    // somewhere that doesn't have a source location already. It should be in
    // the entry block.
    assert(MI->getParent() == &*MI->getMF()->begin());
    recordSourceLine(SP->getScopeLine(), 0, SP,
                     DWARF2_FLAG_PROLOGUE_END | DWARF2_FLAG_IS_STMT);
    return;
  }

  bool PrevInstInSameSection =
      (!PrevInstBB ||
       PrevInstBB->getSectionID() == MI->getParent()->getSectionID());
  bool ForceIsStmt = ForceIsStmtInstrs.contains(MI);
  if (PrevInstInSameSection && !ForceIsStmt && DL.isSameSourceLocation(PrevInstLoc)) {
    // If we have an ongoing unspecified location, nothing to do here.
    if (!DL)
      return;

    // Skip this if the instruction is Key, else we might accidentally miss an
    // is_stmt.
    if (!IsKey) {
      // We have an explicit location, same as the previous location.
      // But we might be coming back to it after a line 0 record.
      if ((LastAsmLine == 0 && DL.getLine() != 0) || Flags) {
        // Reinstate the source location but not marked as a statement.
        RecordSourceLine(DL, Flags);
      }
      return;
    }
  }

  if (!DL) {
    // FIXME: We could assert that `DL.getKind() != DebugLocKind::Temporary`
    // here, or otherwise record any temporary DebugLocs seen to ensure that
    // transient compiler-generated instructions aren't leaking their DLs to
    // other instructions.
    // We have an unspecified location, which might want to be line 0.
    // If we have already emitted a line-0 record, don't repeat it.
    if (LastAsmLine == 0)
      return;
    // If user said Don't Do That, don't do that.
    if (UnknownLocations == Disable)
      return;
    // See if we have a reason to emit a line-0 record now.
    // Reasons to emit a line-0 record include:
    // - User asked for it (UnknownLocations).
    // - Instruction has a label, so it's referenced from somewhere else,
    //   possibly debug information; we want it to have a source location.
    // - Instruction is at the top of a block; we don't want to inherit the
    //   location from the physically previous (maybe unrelated) block.
    if (UnknownLocations == Enable || PrevLabel ||
        (PrevInstBB && PrevInstBB != MI->getParent())) {
      // Preserve the file and column numbers, if we can, to save space in
      // the encoded line table.
      // Do not update PrevInstLoc, it remembers the last non-0 line.
      const MDNode *Scope = nullptr;
      unsigned Column = 0;
      if (PrevInstLoc) {
        Scope = PrevInstLoc.getScope();
        Column = PrevInstLoc.getCol();
      }
      recordSourceLine(/*Line=*/0, Column, Scope, /*Flags=*/0);
    }
    return;
  }

  // We have an explicit location, different from the previous location.
  // Don't repeat a line-0 record, but otherwise emit the new location.
  // (The new location might be an explicit line 0, which we do emit.)
  if (DL.getLine() == 0 && LastAsmLine == 0)
    return;
  if (MI == PrologEndLoc) {
    Flags |= DWARF2_FLAG_PROLOGUE_END | DWARF2_FLAG_IS_STMT;
    PrologEndLoc = nullptr;
  }

  if (KeyInstructionsAreStmts) {
    if (IsKey)
      Flags |= DWARF2_FLAG_IS_STMT;
  } else {
    // If the line changed, we call that a new statement; unless we went to
    // line 0 and came back, in which case it is not a new statement.
    unsigned OldLine = PrevInstLoc ? PrevInstLoc.getLine() : LastAsmLine;
    if (DL.getLine() && (DL.getLine() != OldLine || ForceIsStmt))
      Flags |= DWARF2_FLAG_IS_STMT;
  }

  RecordSourceLine(DL, Flags);

  // If we're not at line 0, remember this location.
  if (DL.getLine())
    PrevInstLoc = DL;
}

static std::pair<const MachineInstr *, bool>
findPrologueEndLoc(const MachineFunction *MF) {
  // First known non-DBG_VALUE and non-frame setup location marks
  // the beginning of the function body.
  const auto &TII = *MF->getSubtarget().getInstrInfo();
  const MachineInstr *NonTrivialInst = nullptr;
  const Function &F = MF->getFunction();

  // Some instructions may be inserted into prologue after this function. Must
  // keep prologue for these cases.
  bool IsEmptyPrologue =
      !(F.hasPrologueData() || F.getMetadata(LLVMContext::MD_func_sanitize));

  // Helper lambda to examine each instruction and potentially return it
  // as the prologue_end point.
  auto ExamineInst = [&](const MachineInstr &MI)
      -> std::optional<std::pair<const MachineInstr *, bool>> {
    // Is this instruction trivial data shuffling or frame-setup?
    bool isCopy = (TII.isCopyInstr(MI) ? true : false);
    bool isTrivRemat = TII.isTriviallyReMaterializable(MI);
    bool isFrameSetup = MI.getFlag(MachineInstr::FrameSetup);

    if (!isFrameSetup && MI.getDebugLoc()) {
      // Scan forward to try to find a non-zero line number. The
      // prologue_end marks the first breakpoint in the function after the
      // frame setup, and a compiler-generated line 0 location is not a
      // meaningful breakpoint. If none is found, return the first
      // location after the frame setup.
      if (MI.getDebugLoc().getLine())
        return std::make_pair(&MI, IsEmptyPrologue);
    }

    // Keep track of the first "non-trivial" instruction seen, i.e. anything
    // that doesn't involve shuffling data around or is a frame-setup.
    if (!isCopy && !isTrivRemat && !isFrameSetup && !NonTrivialInst)
      NonTrivialInst = &MI;

    IsEmptyPrologue = false;
    return std::nullopt;
  };

  // Examine all the instructions at the start of the function. This doesn't
  // necessarily mean just the entry block: unoptimised code can fall-through
  // into an initial loop, and it makes sense to put the initial breakpoint on
  // the first instruction of such a loop. However, if we pass branches, we're
  // better off synthesising an early prologue_end.
  auto CurBlock = MF->begin();
  auto CurInst = CurBlock->begin();

  // Find the initial instruction, we're guaranteed one by the caller, but not
  // which block it's in.
  while (CurBlock->empty())
    CurInst = (++CurBlock)->begin();
  assert(CurInst != CurBlock->end());

  // Helper function for stepping through the initial sequence of
  // unconditionally executed instructions.
  auto getNextInst = [&CurBlock, &CurInst, MF]() -> bool {
    // We've reached the end of the block. Did we just look at a terminator?
    if (CurInst->isTerminator()) {
      // Some kind of "real" control flow is occurring. At the very least
      // we would have to start exploring the CFG, a good signal that the
      // prologue is over.
      return false;
    }

    // If we've already fallen through into a loop, don't fall through
    // further, use a backup-location.
    if (CurBlock->pred_size() > 1)
      return false;

    // Fall-through from entry to the next block. This is common at -O0 when
    // there's no initialisation in the function. Bail if we're also at the
    // end of the function, or the remaining blocks have no instructions.
    // Skip empty blocks, in rare cases the entry can be empty, and
    // other optimisations may add empty blocks that the control flow falls
    // through.
    do {
      ++CurBlock;
      if (CurBlock == MF->end())
        return false;
    } while (CurBlock->empty());
    CurInst = CurBlock->begin();
    return true;
  };

  while (true) {
    // Check whether this non-meta instruction a good position for prologue_end.
    if (!CurInst->isMetaInstruction()) {
      auto FoundInst = ExamineInst(*CurInst);
      if (FoundInst)
        return *FoundInst;
    }

    // Try to continue searching, but use a backup-location if substantive
    // computation is happening.
    auto NextInst = std::next(CurInst);
    if (NextInst != CurInst->getParent()->end()) {
      // Continue examining the current block.
      CurInst = NextInst;
      continue;
    }

    if (!getNextInst())
      break;
  }

  // We couldn't find any source-location, suggesting all meaningful information
  // got optimised away. Set the prologue_end to be the first non-trivial
  // instruction, which will get the scope line number. This is better than
  // nothing.
  // Only do this in the entry block, as we'll be giving it the scope line for
  // the function. Return IsEmptyPrologue==true if we've picked the first
  // instruction.
  if (NonTrivialInst && NonTrivialInst->getParent() == &*MF->begin()) {
    IsEmptyPrologue = NonTrivialInst == &*MF->begin()->begin();
    return std::make_pair(NonTrivialInst, IsEmptyPrologue);
  }

  // If the entry path is empty, just don't have a prologue_end at all.
  return std::make_pair(nullptr, IsEmptyPrologue);
}

/// Register a source line with debug info. Returns the  unique label that was
/// emitted and which provides correspondence to the source line list.
static void recordSourceLine(AsmPrinter &Asm, unsigned Line, unsigned Col,
                             const MDNode *S, unsigned Flags, unsigned CUID,
                             uint16_t DwarfVersion,
                             ArrayRef<std::unique_ptr<DwarfCompileUnit>> DCUs,
                             StringRef Comment = {}) {
  StringRef Fn;
  unsigned FileNo = 1;
  unsigned Discriminator = 0;
  if (auto *Scope = cast_or_null<DIScope>(S)) {
    Fn = Scope->getFilename();
    if (Line != 0 && DwarfVersion >= 4)
      if (auto *LBF = dyn_cast<DILexicalBlockFile>(Scope))
        Discriminator = LBF->getDiscriminator();

    FileNo = static_cast<DwarfCompileUnit &>(*DCUs[CUID])
                 .getOrCreateSourceID(Scope->getFile());
  }
  Asm.OutStreamer->emitDwarfLocDirective(FileNo, Line, Col, Flags, 0,
                                         Discriminator, Fn, Comment);
}

const MachineInstr *
DwarfDebug::emitInitialLocDirective(const MachineFunction &MF, unsigned CUID) {
  // Don't deal with functions that have no instructions.
  if (llvm::all_of(MF, [](const MachineBasicBlock &MBB) { return MBB.empty(); }))
    return nullptr;

  std::pair<const MachineInstr *, bool> PrologEnd = findPrologueEndLoc(&MF);
  const MachineInstr *PrologEndLoc = PrologEnd.first;
  bool IsEmptyPrologue = PrologEnd.second;

  // If the prolog is empty, no need to generate scope line for the proc.
  if (IsEmptyPrologue) {
    // If there's nowhere to put a prologue_end flag, emit a scope line in case
    // there are simply no source locations anywhere in the function.
    if (PrologEndLoc) {
      // Avoid trying to assign prologue_end to a line-zero location.
      // Instructions with no DebugLoc at all are fine, they'll be given the
      // scope line nuumber.
      const DebugLoc &DL = PrologEndLoc->getDebugLoc();
      if (!DL || DL->getLine() != 0)
        return PrologEndLoc;

      // Later, don't place the prologue_end flag on this line-zero location.
      PrologEndLoc = nullptr;
    }
  }

  // Ensure the compile unit is created if the function is called before
  // beginFunction().
  DISubprogram *SP = MF.getFunction().getSubprogram();
  (void)getOrCreateDwarfCompileUnit(SP->getUnit());
  // We'd like to list the prologue as "not statements" but GDB behaves
  // poorly if we do that. Revisit this with caution/GDB (7.5+) testing.
  ::recordSourceLine(*Asm, SP->getScopeLine(), 0, SP, DWARF2_FLAG_IS_STMT,
                     CUID, getDwarfVersion(), getUnits());
  return PrologEndLoc;
}

void DwarfDebug::computeKeyInstructions(const MachineFunction *MF) {
  // New function - reset KeyInstructions.
  KeyInstructions.clear();

  // The current candidate is_stmt instructions for each source atom.
  // Map {(InlinedAt, Group): (Rank, Instructions)}.
  // NOTE: Anecdotally, for a large C++ blob, 99% of the instruction
  // SmallVectors contain 2 or fewer elements; use 2 inline elements.
  DenseMap<std::pair<DILocation *, uint32_t>,
           std::pair<uint16_t, SmallVector<const MachineInstr *, 2>>>
      GroupCandidates;

  // For each instruction:
  //   * Skip insts without DebugLoc, AtomGroup or AtomRank, and line zeros.
  //   * Check if insts in this group have been seen already in GroupCandidates.
  //     * If this instr rank is equal, add this instruction to GroupCandidates.
  //       Remove existing instructions from GroupCandidates if they have the
  //       same parent.
  //     * If this instr rank is higher (lower precedence), ignore it.
  //     * If this instr rank is lower (higher precedence), erase existing
  //       instructions from GroupCandidates and add this one.
  //
  // Then insert each GroupCandidates instruction into KeyInstructions.

  for (auto &MBB : *MF) {
    // Rather than apply is_stmt directly to Key Instructions, we "float"
    // is_stmt up to the 1st instruction with the same line number in a
    // contiguous block. That instruction is called the "buoy". The
    // buoy gets reset if we encouner an instruction with an atom
    // group.
    const MachineInstr *Buoy = nullptr;
    // The atom group number associated with Buoy which may be 0 if we haven't
    // encountered an atom group yet in this blob of instructions with the same
    // line number.
    uint64_t BuoyAtom = 0;

    for (auto &MI : MBB) {
      if (MI.isMetaInstruction())
        continue;

      if (!MI.getDebugLoc() || !MI.getDebugLoc().getLine())
        continue;

      // Reset the Buoy to this instruction if it has a different line number.
      if (!Buoy ||
          Buoy->getDebugLoc().getLine() != MI.getDebugLoc().getLine()) {
        Buoy = &MI;
        BuoyAtom = 0; // Set later when we know which atom the buoy is used by.
      }

      // Call instructions are handled specially - we always mark them as key
      // regardless of atom info.
      const auto &TII =
          *MI.getParent()->getParent()->getSubtarget().getInstrInfo();
      bool IsCallLike = MI.isCall() || TII.isTailCall(MI);
      if (IsCallLike) {
        assert(MI.getDebugLoc() && "Unexpectedly missing DL");

        // Calls are always key. Put the buoy (may not be the call) into
        // KeyInstructions directly rather than the candidate map to avoid it
        // being erased (and we may not have a group number for the call).
        KeyInstructions.insert(Buoy);

        // Avoid floating any future is_stmts up to the call.
        Buoy = nullptr;
        BuoyAtom = 0;

        if (!MI.getDebugLoc()->getAtomGroup() ||
            !MI.getDebugLoc()->getAtomRank())
          continue;
      }

      auto *InlinedAt = MI.getDebugLoc()->getInlinedAt();
      uint64_t Group = MI.getDebugLoc()->getAtomGroup();
      uint8_t Rank = MI.getDebugLoc()->getAtomRank();
      if (!Group || !Rank)
        continue;

      // Don't let is_stmts float past instructions from different source atoms.
      if (BuoyAtom && BuoyAtom != Group) {
        Buoy = &MI;
        BuoyAtom = Group;
      }

      auto &[CandidateRank, CandidateInsts] =
          GroupCandidates[{InlinedAt, Group}];

      // If CandidateRank is zero then CandidateInsts should be empty: there
      // are no other candidates for this group yet. If CandidateRank is nonzero
      // then CandidateInsts shouldn't be empty: we've got existing candidate
      // instructions.
      assert((CandidateRank == 0 && CandidateInsts.empty()) ||
             (CandidateRank != 0 && !CandidateInsts.empty()));

      assert(Rank && "expected nonzero rank");
      // If we've seen other instructions in this group with higher precedence
      // (lower nonzero rank), don't add this one as a candidate.
      if (CandidateRank && CandidateRank < Rank)
        continue;

      // If we've seen other instructions in this group of the same rank,
      // discard any from this block (keeping the others). Else if we've
      // seen other instructions in this group of lower precedence (higher
      // rank), discard them all.
      if (CandidateRank == Rank)
        llvm::remove_if(CandidateInsts, [&MI](const MachineInstr *Candidate) {
          return MI.getParent() == Candidate->getParent();
        });
      else if (CandidateRank > Rank)
        CandidateInsts.clear();

      if (Buoy) {
        // Add this candidate.
        CandidateInsts.push_back(Buoy);
        CandidateRank = Rank;

        assert(!BuoyAtom || BuoyAtom == MI.getDebugLoc()->getAtomGroup());
        BuoyAtom = MI.getDebugLoc()->getAtomGroup();
      } else {
        // Don't add calls, because they've been dealt with already. This means
        // CandidateInsts might now be empty - handle that.
        assert(IsCallLike);
        if (CandidateInsts.empty())
          CandidateRank = 0;
      }
    }
  }

  for (const auto &[_, Insts] : GroupCandidates.values())
    for (auto *I : Insts)
      KeyInstructions.insert(I);
}

/// For the function \p MF, finds the set of instructions which may represent a
/// change in line number from one or more of the preceding MBBs. Stores the
/// resulting set of instructions, which should have is_stmt set, in
/// ForceIsStmtInstrs.
void DwarfDebug::findForceIsStmtInstrs(const MachineFunction *MF) {
  ForceIsStmtInstrs.clear();

  // For this function, we try to find MBBs where the last source line in every
  // block predecessor matches the first line seen in the block itself; for
  // every such MBB, we set is_stmt=false on the first line in the block, and
  // for every other block we set is_stmt=true on the first line.
  // For example, if we have the block %bb.3, which has 2 predecesors %bb.1 and
  // %bb.2:
  //   bb.1:
  //     $r3 = MOV64ri 12, debug-location !DILocation(line: 4)
  //     JMP %bb.3, debug-location !DILocation(line: 5)
  //   bb.2:
  //     $r3 = MOV64ri 24, debug-location !DILocation(line: 5)
  //     JMP %bb.3
  //   bb.3:
  //     $r2 = MOV64ri 1
  //     $r1 = ADD $r2, $r3, debug-location !DILocation(line: 5)
  // When we examine %bb.3, we first check to see if it contains any
  // instructions with debug locations, and select the first such instruction;
  // in this case, the ADD, with line=5. We then examine both of its
  // predecessors to see what the last debug-location in them is. For each
  // predecessor, if they do not contain any debug-locations, or if the last
  // debug-location before jumping to %bb.3 does not have line=5, then the ADD
  // in %bb.3 must use IsStmt. In this case, all predecessors have a
  // debug-location with line=5 as the last debug-location before jumping to
  // %bb.3, so we do not set is_stmt for the ADD instruction - we know that
  // whichever MBB we have arrived from, the line has not changed.

  const auto *TII = MF->getSubtarget().getInstrInfo();

  // We only need to the predecessors of MBBs that could have is_stmt set by
  // this logic.
  SmallDenseSet<MachineBasicBlock *, 4> PredMBBsToExamine;
  SmallDenseMap<MachineBasicBlock *, MachineInstr *> PotentialIsStmtMBBInstrs;
  // We use const_cast even though we won't actually modify MF, because some
  // methods we need take a non-const MBB.
  for (auto &MBB : *const_cast<MachineFunction *>(MF)) {
    if (MBB.empty() || MBB.pred_empty())
      continue;
    for (auto &MI : MBB) {
      if (MI.getDebugLoc() && MI.getDebugLoc()->getLine()) {
        PredMBBsToExamine.insert_range(MBB.predecessors());
        PotentialIsStmtMBBInstrs.insert({&MBB, &MI});
        break;
      }
    }
  }

  // For each predecessor MBB, we examine the last line seen before each branch
  // or logical fallthrough. We use analyzeBranch to handle cases where
  // different branches have different outgoing lines (i.e. if there are
  // multiple branches that each have their own source location); otherwise we
  // just use the last line in the block.
  for (auto *MBB : PredMBBsToExamine) {
    auto CheckMBBEdge = [&](MachineBasicBlock *Succ, unsigned OutgoingLine) {
      auto MBBInstrIt = PotentialIsStmtMBBInstrs.find(Succ);
      if (MBBInstrIt == PotentialIsStmtMBBInstrs.end())
        return;
      MachineInstr *MI = MBBInstrIt->second;
      if (MI->getDebugLoc()->getLine() == OutgoingLine)
        return;
      PotentialIsStmtMBBInstrs.erase(MBBInstrIt);
      ForceIsStmtInstrs.insert(MI);
    };
    // If this block is empty, we conservatively assume that its fallthrough
    // successor needs is_stmt; we could check MBB's predecessors to see if it
    // has a consistent entry line, but this seems unlikely to be worthwhile.
    if (MBB->empty()) {
      for (auto *Succ : MBB->successors())
        CheckMBBEdge(Succ, 0);
      continue;
    }
    // If MBB has no successors that are in the "potential" set, due to one or
    // more of them having confirmed is_stmt, we can skip this check early.
    if (none_of(MBB->successors(), [&](auto *SuccMBB) {
          return PotentialIsStmtMBBInstrs.contains(SuccMBB);
        }))
      continue;
    // If we can't determine what DLs this branch's successors use, just treat
    // all the successors as coming from the last DebugLoc.
    SmallVector<MachineBasicBlock *, 2> SuccessorBBs;
    auto MIIt = MBB->rbegin();
    {
      MachineBasicBlock *TBB = nullptr, *FBB = nullptr;
      SmallVector<MachineOperand, 4> Cond;
      bool AnalyzeFailed = TII->analyzeBranch(*MBB, TBB, FBB, Cond);
      // For a conditional branch followed by unconditional branch where the
      // unconditional branch has a DebugLoc, that loc is the outgoing loc to
      // the the false destination only; otherwise, both destinations share an
      // outgoing loc.
      if (!AnalyzeFailed && !Cond.empty() && FBB != nullptr &&
          MBB->back().getDebugLoc() && MBB->back().getDebugLoc()->getLine()) {
        unsigned FBBLine = MBB->back().getDebugLoc()->getLine();
        assert(MIIt->isBranch() && "Bad result from analyzeBranch?");
        CheckMBBEdge(FBB, FBBLine);
        ++MIIt;
        SuccessorBBs.push_back(TBB);
      } else {
        // For all other cases, all successors share the last outgoing DebugLoc.
        SuccessorBBs.assign(MBB->succ_begin(), MBB->succ_end());
      }
    }

    // If we don't find an outgoing loc, this block will start with a line 0.
    // It is possible that we have a block that has no DebugLoc, but acts as a
    // simple passthrough between two blocks that end and start with the same
    // line, e.g.:
    //   bb.1:
    //     JMP %bb.2, debug-location !10
    //   bb.2:
    //     JMP %bb.3
    //   bb.3:
    //     $r1 = ADD $r2, $r3, debug-location !10
    // If these blocks were merged into a single block, we would not attach
    // is_stmt to the ADD, but with this logic that only checks the immediate
    // predecessor, we will; we make this tradeoff because doing a full dataflow
    // analysis would be expensive, and these situations are probably not common
    // enough for this to be worthwhile.
    unsigned LastLine = 0;
    while (MIIt != MBB->rend()) {
      if (auto DL = MIIt->getDebugLoc(); DL && DL->getLine()) {
        LastLine = DL->getLine();
        break;
      }
      ++MIIt;
    }
    for (auto *Succ : SuccessorBBs)
      CheckMBBEdge(Succ, LastLine);
  }
}

// Gather pre-function debug information.  Assumes being called immediately
// after the function entry point has been emitted.
void DwarfDebug::beginFunctionImpl(const MachineFunction *MF) {
  CurFn = MF;

  auto *SP = MF->getFunction().getSubprogram();
  assert(LScopes.empty() || SP == LScopes.getCurrentFunctionScope()->getScopeNode());
  if (SP->getUnit()->getEmissionKind() == DICompileUnit::NoDebug)
    return;

  DwarfCompileUnit &CU = getOrCreateDwarfCompileUnit(SP->getUnit());
  FunctionLineTableLabel = CU.emitFuncLineTableOffsets()
                               ? Asm->OutStreamer->emitLineTableLabel()
                               : nullptr;

  Asm->OutStreamer->getContext().setDwarfCompileUnitID(
      getDwarfCompileUnitIDForLineTable(CU));

  // Record beginning of function.
  PrologEndLoc = emitInitialLocDirective(
      *MF, Asm->OutStreamer->getContext().getDwarfCompileUnitID());

  if (KeyInstructionsAreStmts)
    computeKeyInstructions(MF);
  else
    findForceIsStmtInstrs(MF);
}

unsigned
DwarfDebug::getDwarfCompileUnitIDForLineTable(const DwarfCompileUnit &CU) {
  // Set DwarfDwarfCompileUnitID in MCContext to the Compile Unit this function
  // belongs to so that we add to the correct per-cu line table in the
  // non-asm case.
  if (Asm->OutStreamer->hasRawTextSupport())
    // Use a single line table if we are generating assembly.
    return 0;
  else
    return CU.getUniqueID();
}

void DwarfDebug::terminateLineTable(const DwarfCompileUnit *CU) {
  const auto &CURanges = CU->getRanges();
  auto &LineTable = Asm->OutStreamer->getContext().getMCDwarfLineTable(
      getDwarfCompileUnitIDForLineTable(*CU));
  // Add the last range label for the given CU.
  LineTable.getMCLineSections().addEndEntry(
      const_cast<MCSymbol *>(CURanges.back().End));
}

void DwarfDebug::skippedNonDebugFunction() {
  // If we don't have a subprogram for this function then there will be a hole
  // in the range information. Keep note of this by setting the previously used
  // section to nullptr.
  // Terminate the pending line table.
  if (PrevCU)
    terminateLineTable(PrevCU);
  PrevCU = nullptr;
  CurFn = nullptr;
}

// Gather and emit post-function debug information.
void DwarfDebug::endFunctionImpl(const MachineFunction *MF) {
  const DISubprogram *SP = MF->getFunction().getSubprogram();

  assert(CurFn == MF &&
      "endFunction should be called with the same function as beginFunction");

  // Set DwarfDwarfCompileUnitID in MCContext to default value.
  Asm->OutStreamer->getContext().setDwarfCompileUnitID(0);

  LexicalScope *FnScope = LScopes.getCurrentFunctionScope();
  assert(!FnScope || SP == FnScope->getScopeNode());
  DwarfCompileUnit &TheCU = getOrCreateDwarfCompileUnit(SP->getUnit());
  if (TheCU.getCUNode()->isDebugDirectivesOnly()) {
    PrevLabel = nullptr;
    CurFn = nullptr;
    return;
  }

  DenseSet<InlinedEntity> Processed;
  collectEntityInfo(TheCU, SP, Processed);

  // Add the range of this function to the list of ranges for the CU.
  // With basic block sections, add ranges for all basic block sections.
  for (const auto &R : Asm->MBBSectionRanges)
    TheCU.addRange({R.second.BeginLabel, R.second.EndLabel});

  // Under -gmlt, skip building the subprogram if there are no inlined
  // subroutines inside it. But with -fdebug-info-for-profiling, the subprogram
  // is still needed as we need its source location.
  if (!TheCU.getCUNode()->getDebugInfoForProfiling() &&
      TheCU.getCUNode()->getEmissionKind() == DICompileUnit::LineTablesOnly &&
      LScopes.getAbstractScopesList().empty() && !IsDarwin) {
    for (const auto &R : Asm->MBBSectionRanges)
      addArangeLabel(SymbolCU(&TheCU, R.second.BeginLabel));

    assert(InfoHolder.getScopeVariables().empty());
    PrevLabel = nullptr;
    CurFn = nullptr;
    return;
  }

#ifndef NDEBUG
  size_t NumAbstractSubprograms = LScopes.getAbstractScopesList().size();
#endif
  for (LexicalScope *AScope : LScopes.getAbstractScopesList()) {
    const auto *SP = cast<DISubprogram>(AScope->getScopeNode());
    for (const DINode *DN : SP->getRetainedNodes()) {
      const auto *LS = getRetainedNodeScope(DN);
      // Ensure LexicalScope is created for the scope of this node.
      auto *LexS = LScopes.getOrCreateAbstractScope(LS);
      assert(LexS && "Expected the LexicalScope to be created.");
      if (isa<DILocalVariable>(DN) || isa<DILabel>(DN)) {
        // Collect info for variables/labels that were optimized out.
        if (!Processed.insert(InlinedEntity(DN, nullptr)).second ||
            TheCU.getExistingAbstractEntity(DN))
          continue;
        TheCU.createAbstractEntity(DN, LexS);
      } else {
        // Remember the node if this is a local declarations.
        LocalDeclsPerLS[LS].insert(DN);
      }
      assert(
          LScopes.getAbstractScopesList().size() == NumAbstractSubprograms &&
          "getOrCreateAbstractScope() inserted an abstract subprogram scope");
    }
    constructAbstractSubprogramScopeDIE(TheCU, AScope);
  }

  ProcessedSPNodes.insert(SP);
  DIE &ScopeDIE =
      TheCU.constructSubprogramScopeDIE(SP, FnScope, FunctionLineTableLabel);
  if (auto *SkelCU = TheCU.getSkeleton())
    if (!LScopes.getAbstractScopesList().empty() &&
        TheCU.getCUNode()->getSplitDebugInlining())
      SkelCU->constructSubprogramScopeDIE(SP, FnScope, FunctionLineTableLabel);

  FunctionLineTableLabel = nullptr;

  // Construct call site entries.
  constructCallSiteEntryDIEs(*SP, TheCU, ScopeDIE, *MF);

  // Clear debug info
  // Ownership of DbgVariables is a bit subtle - ScopeVariables owns all the
  // DbgVariables except those that are also in AbstractVariables (since they
  // can be used cross-function)
  InfoHolder.getScopeVariables().clear();
  InfoHolder.getScopeLabels().clear();
  LocalDeclsPerLS.clear();
  PrevLabel = nullptr;
  CurFn = nullptr;
}

// Register a source line with debug info. Returns the  unique label that was
// emitted and which provides correspondence to the source line list.
void DwarfDebug::recordSourceLine(unsigned Line, unsigned Col, const MDNode *S,
                                  unsigned Flags, StringRef Location) {
  ::recordSourceLine(*Asm, Line, Col, S, Flags,
                     Asm->OutStreamer->getContext().getDwarfCompileUnitID(),
                     getDwarfVersion(), getUnits(), Location);
}

//===----------------------------------------------------------------------===//
// Emit Methods
//===----------------------------------------------------------------------===//

// Emit the debug info section.
void DwarfDebug::emitDebugInfo() {
  DwarfFile &Holder = useSplitDwarf() ? SkeletonHolder : InfoHolder;
  Holder.emitUnits(/* UseOffsets */ false);
}

// Emit the abbreviation section.
void DwarfDebug::emitAbbreviations() {
  DwarfFile &Holder = useSplitDwarf() ? SkeletonHolder : InfoHolder;

  Holder.emitAbbrevs(Asm->getObjFileLowering().getDwarfAbbrevSection());
}

void DwarfDebug::emitStringOffsetsTableHeader() {
  DwarfFile &Holder = useSplitDwarf() ? SkeletonHolder : InfoHolder;
  Holder.getStringPool().emitStringOffsetsTableHeader(
      *Asm, Asm->getObjFileLowering().getDwarfStrOffSection(),
      Holder.getStringOffsetsStartSym());
}

template <typename AccelTableT>
void DwarfDebug::emitAccel(AccelTableT &Accel, MCSection *Section,
                           StringRef TableName) {
  Asm->OutStreamer->switchSection(Section);

  // Emit the full data.
  emitAppleAccelTable(Asm, Accel, TableName, Section->getBeginSymbol());
}

void DwarfDebug::emitAccelDebugNames() {
  // Don't emit anything if we have no compilation units to index.
  if (getUnits().empty())
    return;

  emitDWARF5AccelTable(Asm, AccelDebugNames, *this, getUnits());
}

// Emit visible names into a hashed accelerator table section.
void DwarfDebug::emitAccelNames() {
  emitAccel(AccelNames, Asm->getObjFileLowering().getDwarfAccelNamesSection(),
            "Names");
}

// Emit objective C classes and categories into a hashed accelerator table
// section.
void DwarfDebug::emitAccelObjC() {
  emitAccel(AccelObjC, Asm->getObjFileLowering().getDwarfAccelObjCSection(),
            "ObjC");
}

// Emit namespace dies into a hashed accelerator table.
void DwarfDebug::emitAccelNamespaces() {
  emitAccel(AccelNamespace,
            Asm->getObjFileLowering().getDwarfAccelNamespaceSection(),
            "namespac");
}

// Emit type dies into a hashed accelerator table.
void DwarfDebug::emitAccelTypes() {
  emitAccel(AccelTypes, Asm->getObjFileLowering().getDwarfAccelTypesSection(),
            "types");
}

// Public name handling.
// The format for the various pubnames:
//
// dwarf pubnames - offset/name pairs where the offset is the offset into the CU
// for the DIE that is named.
//
// gnu pubnames - offset/index value/name tuples where the offset is the offset
// into the CU and the index value is computed according to the type of value
// for the DIE that is named.
//
// For type units the offset is the offset of the skeleton DIE. For split dwarf
// it's the offset within the debug_info/debug_types dwo section, however, the
// reference in the pubname header doesn't change.

/// computeIndexValue - Compute the gdb index value for the DIE and CU.
static dwarf::PubIndexEntryDescriptor computeIndexValue(DwarfUnit *CU,
                                                        const DIE *Die) {
  // Entities that ended up only in a Type Unit reference the CU instead (since
  // the pub entry has offsets within the CU there's no real offset that can be
  // provided anyway). As it happens all such entities (namespaces and types,
  // types only in C++ at that) are rendered as TYPE+EXTERNAL. If this turns out
  // not to be true it would be necessary to persist this information from the
  // point at which the entry is added to the index data structure - since by
  // the time the index is built from that, the original type/namespace DIE in a
  // type unit has already been destroyed so it can't be queried for properties
  // like tag, etc.
  if (Die->getTag() == dwarf::DW_TAG_compile_unit)
    return dwarf::PubIndexEntryDescriptor(dwarf::GIEK_TYPE,
                                          dwarf::GIEL_EXTERNAL);
  dwarf::GDBIndexEntryLinkage Linkage = dwarf::GIEL_STATIC;

  // We could have a specification DIE that has our most of our knowledge,
  // look for that now.
  if (DIEValue SpecVal = Die->findAttribute(dwarf::DW_AT_specification)) {
    DIE &SpecDIE = SpecVal.getDIEEntry().getEntry();
    if (SpecDIE.findAttribute(dwarf::DW_AT_external))
      Linkage = dwarf::GIEL_EXTERNAL;
  } else if (Die->findAttribute(dwarf::DW_AT_external))
    Linkage = dwarf::GIEL_EXTERNAL;

  switch (Die->getTag()) {
  case dwarf::DW_TAG_class_type:
  case dwarf::DW_TAG_structure_type:
  case dwarf::DW_TAG_union_type:
  case dwarf::DW_TAG_enumeration_type:
    return dwarf::PubIndexEntryDescriptor(
        dwarf::GIEK_TYPE,
        dwarf::isCPlusPlus((dwarf::SourceLanguage)CU->getLanguage())
            ? dwarf::GIEL_EXTERNAL
            : dwarf::GIEL_STATIC);
  case dwarf::DW_TAG_typedef:
  case dwarf::DW_TAG_base_type:
  case dwarf::DW_TAG_subrange_type:
  case dwarf::DW_TAG_template_alias:
    return dwarf::PubIndexEntryDescriptor(dwarf::GIEK_TYPE, dwarf::GIEL_STATIC);
  case dwarf::DW_TAG_namespace:
    return dwarf::GIEK_TYPE;
  case dwarf::DW_TAG_subprogram:
    return dwarf::PubIndexEntryDescriptor(dwarf::GIEK_FUNCTION, Linkage);
  case dwarf::DW_TAG_variable:
    return dwarf::PubIndexEntryDescriptor(dwarf::GIEK_VARIABLE, Linkage);
  case dwarf::DW_TAG_enumerator:
    return dwarf::PubIndexEntryDescriptor(dwarf::GIEK_VARIABLE,
                                          dwarf::GIEL_STATIC);
  default:
    return dwarf::GIEK_NONE;
  }
}

/// emitDebugPubSections - Emit visible names and types into debug pubnames and
/// pubtypes sections.
void DwarfDebug::emitDebugPubSections() {
  for (const auto &NU : CUMap) {
    DwarfCompileUnit *TheU = NU.second;
    if (!TheU->hasDwarfPubSections())
      continue;

    bool GnuStyle = TheU->getCUNode()->getNameTableKind() ==
                    DICompileUnit::DebugNameTableKind::GNU;

    Asm->OutStreamer->switchSection(
        GnuStyle ? Asm->getObjFileLowering().getDwarfGnuPubNamesSection()
                 : Asm->getObjFileLowering().getDwarfPubNamesSection());
    emitDebugPubSection(GnuStyle, "Names", TheU, TheU->getGlobalNames());

    Asm->OutStreamer->switchSection(
        GnuStyle ? Asm->getObjFileLowering().getDwarfGnuPubTypesSection()
                 : Asm->getObjFileLowering().getDwarfPubTypesSection());
    emitDebugPubSection(GnuStyle, "Types", TheU, TheU->getGlobalTypes());
  }
}

void DwarfDebug::emitSectionReference(const DwarfCompileUnit &CU) {
  if (useSectionsAsReferences())
    Asm->emitDwarfOffset(CU.getSection()->getBeginSymbol(),
                         CU.getDebugSectionOffset());
  else
    Asm->emitDwarfSymbolReference(CU.getLabelBegin());
}

void DwarfDebug::emitDebugPubSection(bool GnuStyle, StringRef Name,
                                     DwarfCompileUnit *TheU,
                                     const StringMap<const DIE *> &Globals) {
  if (auto *Skeleton = TheU->getSkeleton())
    TheU = Skeleton;

  // Emit the header.
  MCSymbol *EndLabel = Asm->emitDwarfUnitLength(
      "pub" + Name, "Length of Public " + Name + " Info");

  Asm->OutStreamer->AddComment("DWARF Version");
  Asm->emitInt16(dwarf::DW_PUBNAMES_VERSION);

  Asm->OutStreamer->AddComment("Offset of Compilation Unit Info");
  emitSectionReference(*TheU);

  Asm->OutStreamer->AddComment("Compilation Unit Length");
  Asm->emitDwarfLengthOrOffset(TheU->getLength());

  // Emit the pubnames for this compilation unit.
  SmallVector<std::pair<StringRef, const DIE *>, 0> Vec;
  for (const auto &GI : Globals)
    Vec.emplace_back(GI.first(), GI.second);
  llvm::sort(Vec, [](auto &A, auto &B) {
    return A.second->getOffset() < B.second->getOffset();
  });
  for (const auto &[Name, Entity] : Vec) {
    Asm->OutStreamer->AddComment("DIE offset");
    Asm->emitDwarfLengthOrOffset(Entity->getOffset());

    if (GnuStyle) {
      dwarf::PubIndexEntryDescriptor Desc = computeIndexValue(TheU, Entity);
      Asm->OutStreamer->AddComment(
          Twine("Attributes: ") + dwarf::GDBIndexEntryKindString(Desc.Kind) +
          ", " + dwarf::GDBIndexEntryLinkageString(Desc.Linkage));
      Asm->emitInt8(Desc.toBits());
    }

    Asm->OutStreamer->AddComment("External Name");
    Asm->OutStreamer->emitBytes(StringRef(Name.data(), Name.size() + 1));
  }

  Asm->OutStreamer->AddComment("End Mark");
  Asm->emitDwarfLengthOrOffset(0);
  Asm->OutStreamer->emitLabel(EndLabel);
}

/// Emit null-terminated strings into a debug str section.
void DwarfDebug::emitDebugStr() {
  MCSection *StringOffsetsSection = nullptr;
  if (useSegmentedStringOffsetsTable()) {
    emitStringOffsetsTableHeader();
    StringOffsetsSection = Asm->getObjFileLowering().getDwarfStrOffSection();
  }
  DwarfFile &Holder = useSplitDwarf() ? SkeletonHolder : InfoHolder;
  Holder.emitStrings(Asm->getObjFileLowering().getDwarfStrSection(),
                     StringOffsetsSection, /* UseRelativeOffsets = */ true);
}

void DwarfDebug::emitDebugLocEntry(ByteStreamer &Streamer,
                                   const DebugLocStream::Entry &Entry,
                                   const DwarfCompileUnit *CU) {
  auto &&Comments = DebugLocs.getComments(Entry);
  auto Comment = Comments.begin();
  auto End = Comments.end();

  // The expressions are inserted into a byte stream rather early (see
  // DwarfExpression::addExpression) so for those ops (e.g. DW_OP_convert) that
  // need to reference a base_type DIE the offset of that DIE is not yet known.
  // To deal with this we instead insert a placeholder early and then extract
  // it here and replace it with the real reference.
  unsigned PtrSize = Asm->MAI->getCodePointerSize();
  DWARFDataExtractor Data(StringRef(DebugLocs.getBytes(Entry).data(),
                                    DebugLocs.getBytes(Entry).size()),
                          Asm->getDataLayout().isLittleEndian(), PtrSize);
  DWARFExpression Expr(Data, PtrSize, Asm->OutContext.getDwarfFormat());

  using Encoding = DWARFExpression::Operation::Encoding;
  uint64_t Offset = 0;
  for (const auto &Op : Expr) {
    assert(Op.getCode() != dwarf::DW_OP_const_type &&
           "3 operand ops not yet supported");
    Streamer.emitInt8(Op.getCode(), Comment != End ? *(Comment++) : "");
    Offset++;
    for (unsigned I = 0; I < Op.getDescription().Op.size(); ++I) {
      if (Op.getDescription().Op[I] == Encoding::BaseTypeRef) {
        unsigned Length =
          Streamer.emitDIERef(*CU->ExprRefedBaseTypes[Op.getRawOperand(I)].Die);
        // Make sure comments stay aligned.
        for (unsigned J = 0; J < Length; ++J)
          if (Comment != End)
            Comment++;
      } else {
        for (uint64_t J = Offset; J < Op.getOperandEndOffset(I); ++J)
          Streamer.emitInt8(Data.getData()[J], Comment != End ? *(Comment++) : "");
      }
      Offset = Op.getOperandEndOffset(I);
    }
    assert(Offset == Op.getEndOffset());
  }
}

void DwarfDebug::emitDebugLocValue(const AsmPrinter &AP, const DIBasicType *BT,
                                   const DbgValueLoc &Value,
                                   DwarfExpression &DwarfExpr) {
  auto *DIExpr = Value.getExpression();
  DwarfExpr.addFragmentOffset(DIExpr);

  if (DIExpr) {
    if (auto NewElementsRef = DIExpr->getNewElementsRef()) {
      DwarfExpr.addExpression(*NewElementsRef, Value.getLocEntries(),
                              AP.MF->getSubtarget().getRegisterInfo());
      return;
    }
  }

  DIExpressionCursor ExprCursor(DIExpr);

  // If the DIExpr is an Entry Value, we want to follow the same code path
  // regardless of whether the DBG_VALUE is variadic or not.
  if (DIExpr && DIExpr->isEntryValue()) {
    // Entry values can only be a single register with no additional DIExpr,
    // so just add it directly.
    assert(Value.getLocEntries().size() == 1);
    assert(Value.getLocEntries()[0].isLocation());
    MachineLocation Location = Value.getLocEntries()[0].getLoc();
    DwarfExpr.setLocation(Location, DIExpr);

    DwarfExpr.beginEntryValueExpression(ExprCursor);

    const TargetRegisterInfo &TRI = *AP.MF->getSubtarget().getRegisterInfo();
    if (!DwarfExpr.addMachineRegExpression(TRI, ExprCursor, Location.getReg()))
      return;
    return DwarfExpr.addExpression(std::move(ExprCursor));
  }

  // Regular entry.
  auto EmitValueLocEntry = [&DwarfExpr, &BT,
                            &AP](const DbgValueLocEntry &Entry,
                                 DIExpressionCursor &Cursor) -> bool {
    if (Entry.isInt()) {
      if (BT && (BT->getEncoding() == dwarf::DW_ATE_signed ||
                 BT->getEncoding() == dwarf::DW_ATE_signed_char))
        DwarfExpr.addSignedConstant(Entry.getInt());
      else
        DwarfExpr.addUnsignedConstant(Entry.getInt());
    } else if (Entry.isLocation()) {
      MachineLocation Location = Entry.getLoc();
      if (Location.isIndirect())
        DwarfExpr.setMemoryLocationKind();

      const TargetRegisterInfo &TRI = *AP.MF->getSubtarget().getRegisterInfo();
      if (!DwarfExpr.addMachineRegExpression(TRI, Cursor, Location.getReg()))
        return false;
    } else if (Entry.isTargetIndexLocation()) {
      TargetIndexLocation Loc = Entry.getTargetIndexLocation();
      // TODO TargetIndexLocation is a target-independent. Currently only the
      // WebAssembly-specific encoding is supported.
      assert(AP.TM.getTargetTriple().isWasm());
      DwarfExpr.addWasmLocation(Loc.Index, static_cast<uint64_t>(Loc.Offset));
    } else if (Entry.isConstantFP()) {
      if (AP.getDwarfVersion() >= 4 && !AP.getDwarfDebug()->tuneForSCE() &&
          !Cursor) {
        DwarfExpr.addConstantFP(Entry.getConstantFP()->getValueAPF(), AP);
      } else if (Entry.getConstantFP()
                     ->getValueAPF()
                     .bitcastToAPInt()
                     .getBitWidth() <= 64 /*bits*/) {
        DwarfExpr.addUnsignedConstant(
            Entry.getConstantFP()->getValueAPF().bitcastToAPInt());
      } else {
        LLVM_DEBUG(
            dbgs() << "Skipped DwarfExpression creation for ConstantFP of size"
                   << Entry.getConstantFP()
                          ->getValueAPF()
                          .bitcastToAPInt()
                          .getBitWidth()
                   << " bits\n");
        return false;
      }
    }
    return true;
  };

  if (!Value.isVariadic()) {
    if (!EmitValueLocEntry(Value.getLocEntries()[0], ExprCursor))
      return;
    DwarfExpr.addExpression(std::move(ExprCursor));
    return;
  }

  // If any of the location entries are registers with the value 0, then the
  // location is undefined.
  if (any_of(Value.getLocEntries(), [](const DbgValueLocEntry &Entry) {
        return Entry.isLocation() && !Entry.getLoc().getReg();
      }))
    return;

  DwarfExpr.addExpression(
      std::move(ExprCursor),
      [EmitValueLocEntry, &Value](unsigned Idx,
                                  DIExpressionCursor &Cursor) -> bool {
        return EmitValueLocEntry(Value.getLocEntries()[Idx], Cursor);
      });
}

void DebugLocEntry::finalize(const AsmPrinter &AP,
                             DebugLocStream::ListBuilder &List,
                             const DIBasicType *BT,
                             DwarfCompileUnit &TheCU) {
  assert(!Values.empty() &&
         "location list entries without values are redundant");
  assert(Begin != End && "unexpected location list entry with empty range");
  DebugLocStream::EntryBuilder Entry(List, Begin, End);
  BufferByteStreamer Streamer = Entry.getStreamer();
  DebugLocDwarfExpression DwarfExpr(AP, Streamer, TheCU);
<<<<<<< HEAD
=======
  if (List.hasCommonDivergentAddrSpace())
    DwarfExpr.permitDivergentAddrSpace();
>>>>>>> a8be5a0c
  const DbgValueLoc &Value = Values[0];
  if (Value.isFragment()) {
    // Emit all fragments that belong to the same variable and range.
    assert(llvm::all_of(Values, [](DbgValueLoc P) {
          return P.isFragment();
        }) && "all values are expected to be fragments");
    assert(llvm::is_sorted(Values) && "fragments are expected to be sorted");

    for (const auto &Fragment : Values)
      DwarfDebug::emitDebugLocValue(AP, BT, Fragment, DwarfExpr);

  } else {
    assert(Values.size() == 1 && "only fragments may have >1 value");
    DwarfDebug::emitDebugLocValue(AP, BT, Value, DwarfExpr);
  }
  DwarfExpr.finalize();
  if (DwarfExpr.TagOffset)
    List.setTagOffset(*DwarfExpr.TagOffset);
}

void DwarfDebug::emitDebugLocEntryLocation(const DebugLocStream::Entry &Entry,
                                           const DwarfCompileUnit *CU) {
  // Emit the size.
  Asm->OutStreamer->AddComment("Loc expr size");
  if (getDwarfVersion() >= 5)
    Asm->emitULEB128(DebugLocs.getBytes(Entry).size());
  else if (DebugLocs.getBytes(Entry).size() <= std::numeric_limits<uint16_t>::max())
    Asm->emitInt16(DebugLocs.getBytes(Entry).size());
  else {
    // The entry is too big to fit into 16 bit, drop it as there is nothing we
    // can do.
    Asm->emitInt16(0);
    return;
  }
  // Emit the entry.
  APByteStreamer Streamer(*Asm);
  emitDebugLocEntry(Streamer, Entry, CU);
}

// Emit the header of a DWARF 5 range list table list table. Returns the symbol
// that designates the end of the table for the caller to emit when the table is
// complete.
static MCSymbol *emitRnglistsTableHeader(AsmPrinter *Asm,
                                         const DwarfFile &Holder) {
  MCSymbol *TableEnd = mcdwarf::emitListsTableHeaderStart(*Asm->OutStreamer);

  Asm->OutStreamer->AddComment("Offset entry count");
  Asm->emitInt32(Holder.getRangeLists().size());
  Asm->OutStreamer->emitLabel(Holder.getRnglistsTableBaseSym());

  for (const RangeSpanList &List : Holder.getRangeLists())
    Asm->emitLabelDifference(List.Label, Holder.getRnglistsTableBaseSym(),
                             Asm->getDwarfOffsetByteSize());

  return TableEnd;
}

// Emit the header of a DWARF 5 locations list table. Returns the symbol that
// designates the end of the table for the caller to emit when the table is
// complete.
static MCSymbol *emitLoclistsTableHeader(AsmPrinter *Asm,
                                         const DwarfDebug &DD) {
  MCSymbol *TableEnd = mcdwarf::emitListsTableHeaderStart(*Asm->OutStreamer);

  const auto &DebugLocs = DD.getDebugLocs();

  Asm->OutStreamer->AddComment("Offset entry count");
  Asm->emitInt32(DebugLocs.getLists().size());
  Asm->OutStreamer->emitLabel(DebugLocs.getSym());

  for (const auto &List : DebugLocs.getLists())
    Asm->emitLabelDifference(List.Label, DebugLocs.getSym(),
                             Asm->getDwarfOffsetByteSize());

  return TableEnd;
}

template <typename Ranges, typename PayloadEmitter>
static void emitRangeList(
    DwarfDebug &DD, AsmPrinter *Asm, MCSymbol *Sym, const Ranges &R,
    const DwarfCompileUnit &CU, unsigned BaseAddressx, unsigned OffsetPair,
    unsigned StartxLength, unsigned EndOfList,
    StringRef (*StringifyEnum)(unsigned),
    bool ShouldUseBaseAddress,
    PayloadEmitter EmitPayload) {

  auto Size = Asm->MAI->getCodePointerSize();
  bool UseDwarf5 = DD.getDwarfVersion() >= 5;

  // Emit our symbol so we can find the beginning of the range.
  Asm->OutStreamer->emitLabel(Sym);

  // Gather all the ranges that apply to the same section so they can share
  // a base address entry.
  SmallMapVector<const MCSection *, std::vector<decltype(&*R.begin())>, 16>
      SectionRanges;

  for (const auto &Range : R)
    SectionRanges[&Range.Begin->getSection()].push_back(&Range);

  const MCSymbol *CUBase = CU.getBaseAddress();
  bool BaseIsSet = false;
  for (const auto &P : SectionRanges) {
    auto *Base = CUBase;
    if ((Asm->TM.getTargetTriple().isNVPTX() && DD.tuneForGDB())) {
      // PTX does not support subtracting labels from the code section in the
      // debug_loc section.  To work around this, the NVPTX backend needs the
      // compile unit to have no low_pc in order to have a zero base_address
      // when handling debug_loc in cuda-gdb.  Additionally, cuda-gdb doesn't
      // seem to handle setting a per-variable base to zero.  To make cuda-gdb
      // happy, just emit labels with no base while having no compile unit
      // low_pc.
      BaseIsSet = false;
      Base = nullptr;
    } else if (!Base && ShouldUseBaseAddress) {
      const MCSymbol *Begin = P.second.front()->Begin;
      const MCSymbol *NewBase = DD.getSectionLabel(&Begin->getSection());
      if (!UseDwarf5) {
        Base = NewBase;
        BaseIsSet = true;
        Asm->OutStreamer->emitIntValue(-1, Size);
        Asm->OutStreamer->AddComment("  base address");
        Asm->OutStreamer->emitSymbolValue(Base, Size);
      } else if (NewBase != Begin || P.second.size() > 1) {
        // Only use a base address if
        //  * the existing pool address doesn't match (NewBase != Begin)
        //  * or, there's more than one entry to share the base address
        Base = NewBase;
        BaseIsSet = true;
        Asm->OutStreamer->AddComment(StringifyEnum(BaseAddressx));
        Asm->emitInt8(BaseAddressx);
        Asm->OutStreamer->AddComment("  base address index");
        Asm->emitULEB128(DD.getAddressPool().getIndex(Base));
      }
    } else if (BaseIsSet && !UseDwarf5) {
      BaseIsSet = false;
      assert(!Base);
      Asm->OutStreamer->emitIntValue(-1, Size);
      Asm->OutStreamer->emitIntValue(0, Size);
    }

    for (const auto *RS : P.second) {
      const MCSymbol *Begin = RS->Begin;
      const MCSymbol *End = RS->End;
      assert(Begin && "Range without a begin symbol?");
      assert(End && "Range without an end symbol?");
      if (Base) {
        if (UseDwarf5) {
          // Emit offset_pair when we have a base.
          Asm->OutStreamer->AddComment(StringifyEnum(OffsetPair));
          Asm->emitInt8(OffsetPair);
          Asm->OutStreamer->AddComment("  starting offset");
          Asm->emitLabelDifferenceAsULEB128(Begin, Base);
          Asm->OutStreamer->AddComment("  ending offset");
          Asm->emitLabelDifferenceAsULEB128(End, Base);
        } else {
          Asm->emitLabelDifference(Begin, Base, Size);
          Asm->emitLabelDifference(End, Base, Size);
        }
      } else if (UseDwarf5) {
        Asm->OutStreamer->AddComment(StringifyEnum(StartxLength));
        Asm->emitInt8(StartxLength);
        Asm->OutStreamer->AddComment("  start index");
        Asm->emitULEB128(DD.getAddressPool().getIndex(Begin));
        Asm->OutStreamer->AddComment("  length");
        Asm->emitLabelDifferenceAsULEB128(End, Begin);
      } else {
        Asm->OutStreamer->emitSymbolValue(Begin, Size);
        Asm->OutStreamer->emitSymbolValue(End, Size);
      }
      EmitPayload(*RS);
    }
  }

  if (UseDwarf5) {
    Asm->OutStreamer->AddComment(StringifyEnum(EndOfList));
    Asm->emitInt8(EndOfList);
  } else {
    // Terminate the list with two 0 values.
    Asm->OutStreamer->emitIntValue(0, Size);
    Asm->OutStreamer->emitIntValue(0, Size);
  }
}

// Handles emission of both debug_loclist / debug_loclist.dwo
static void emitLocList(DwarfDebug &DD, AsmPrinter *Asm, const DebugLocStream::List &List) {
  emitRangeList(DD, Asm, List.Label, DD.getDebugLocs().getEntries(List),
                *List.CU, dwarf::DW_LLE_base_addressx,
                dwarf::DW_LLE_offset_pair, dwarf::DW_LLE_startx_length,
                dwarf::DW_LLE_end_of_list, llvm::dwarf::LocListEncodingString,
                /* ShouldUseBaseAddress */ true,
                [&](const DebugLocStream::Entry &E) {
                  DD.emitDebugLocEntryLocation(E, List.CU);
                });
}

void DwarfDebug::emitDebugLocImpl(MCSection *Sec) {
  if (DebugLocs.getLists().empty())
    return;

  Asm->OutStreamer->switchSection(Sec);

  MCSymbol *TableEnd = nullptr;
  if (getDwarfVersion() >= 5)
    TableEnd = emitLoclistsTableHeader(Asm, *this);

  for (const auto &List : DebugLocs.getLists())
    emitLocList(*this, Asm, List);

  if (TableEnd)
    Asm->OutStreamer->emitLabel(TableEnd);
}

// Emit locations into the .debug_loc/.debug_loclists section.
void DwarfDebug::emitDebugLoc() {
  if (DisableDwarfLocations)
    return;

  emitDebugLocImpl(
      getDwarfVersion() >= 5
          ? Asm->getObjFileLowering().getDwarfLoclistsSection()
          : Asm->getObjFileLowering().getDwarfLocSection());
}

// Emit locations into the .debug_loc.dwo/.debug_loclists.dwo section.
void DwarfDebug::emitDebugLocDWO() {
  if (DisableDwarfLocations)
    return;

  if (getDwarfVersion() >= 5) {
    emitDebugLocImpl(
        Asm->getObjFileLowering().getDwarfLoclistsDWOSection());

    return;
  }

  for (const auto &List : DebugLocs.getLists()) {
    Asm->OutStreamer->switchSection(
        Asm->getObjFileLowering().getDwarfLocDWOSection());
    Asm->OutStreamer->emitLabel(List.Label);

    for (const auto &Entry : DebugLocs.getEntries(List)) {
      // GDB only supports startx_length in pre-standard split-DWARF.
      // (in v5 standard loclists, it currently* /only/ supports base_address +
      // offset_pair, so the implementations can't really share much since they
      // need to use different representations)
      // * as of October 2018, at least
      //
      // In v5 (see emitLocList), this uses SectionLabels to reuse existing
      // addresses in the address pool to minimize object size/relocations.
      Asm->emitInt8(dwarf::DW_LLE_startx_length);
      unsigned idx = AddrPool.getIndex(Entry.Begin);
      Asm->emitULEB128(idx);
      // Also the pre-standard encoding is slightly different, emitting this as
      // an address-length entry here, but its a ULEB128 in DWARFv5 loclists.
      Asm->emitLabelDifference(Entry.End, Entry.Begin, 4);
      emitDebugLocEntryLocation(Entry, List.CU);
    }
    Asm->emitInt8(dwarf::DW_LLE_end_of_list);
  }
}

struct ArangeSpan {
  const MCSymbol *Start, *End;
};

// Emit a debug aranges section, containing a CU lookup for any
// address we can tie back to a CU.
void DwarfDebug::emitDebugARanges() {
  if (ArangeLabels.empty())
    return;

  // Provides a unique id per text section.
  MapVector<MCSection *, SmallVector<SymbolCU, 8>> SectionMap;

  // Filter labels by section.
  for (const SymbolCU &SCU : ArangeLabels) {
    if (SCU.Sym->isInSection()) {
      // Make a note of this symbol and it's section.
      MCSection *Section = &SCU.Sym->getSection();
      SectionMap[Section].push_back(SCU);
    } else {
      // Some symbols (e.g. common/bss on mach-o) can have no section but still
      // appear in the output. This sucks as we rely on sections to build
      // arange spans. We can do it without, but it's icky.
      SectionMap[nullptr].push_back(SCU);
    }
  }

  DenseMap<DwarfCompileUnit *, std::vector<ArangeSpan>> Spans;

  for (auto &I : SectionMap) {
    MCSection *Section = I.first;
    SmallVector<SymbolCU, 8> &List = I.second;
    assert(!List.empty());

    // If we have no section (e.g. common), just write out
    // individual spans for each symbol.
    if (!Section) {
      for (const SymbolCU &Cur : List) {
        ArangeSpan Span;
        Span.Start = Cur.Sym;
        Span.End = nullptr;
        assert(Cur.CU);
        Spans[Cur.CU].push_back(Span);
      }
      continue;
    }

    // Insert a final terminator.
    List.push_back(SymbolCU(nullptr, Asm->OutStreamer->endSection(Section)));

    // Build spans between each label.
    const MCSymbol *StartSym = List[0].Sym;
    for (size_t n = 1, e = List.size(); n < e; n++) {
      const SymbolCU &Prev = List[n - 1];
      const SymbolCU &Cur = List[n];

      // Try and build the longest span we can within the same CU.
      if (Cur.CU != Prev.CU) {
        ArangeSpan Span;
        Span.Start = StartSym;
        Span.End = Cur.Sym;
        assert(Prev.CU);
        Spans[Prev.CU].push_back(Span);
        StartSym = Cur.Sym;
      }
    }
  }

  // Start the dwarf aranges section.
  Asm->OutStreamer->switchSection(
      Asm->getObjFileLowering().getDwarfARangesSection());

  unsigned PtrSize = Asm->MAI->getCodePointerSize();

  // Build a list of CUs used.
  std::vector<DwarfCompileUnit *> CUs;
  for (const auto &it : Spans) {
    DwarfCompileUnit *CU = it.first;
    CUs.push_back(CU);
  }

  // Sort the CU list (again, to ensure consistent output order).
  llvm::sort(CUs, [](const DwarfCompileUnit *A, const DwarfCompileUnit *B) {
    return A->getUniqueID() < B->getUniqueID();
  });

  // Emit an arange table for each CU we used.
  for (DwarfCompileUnit *CU : CUs) {
    std::vector<ArangeSpan> &List = Spans[CU];

    // Describe the skeleton CU's offset and length, not the dwo file's.
    if (auto *Skel = CU->getSkeleton())
      CU = Skel;

    // Emit size of content not including length itself.
    unsigned ContentSize =
        sizeof(int16_t) +               // DWARF ARange version number
        Asm->getDwarfOffsetByteSize() + // Offset of CU in the .debug_info
                                        // section
        sizeof(int8_t) +                // Pointer Size (in bytes)
        sizeof(int8_t);                 // Segment Size (in bytes)

    unsigned TupleSize = PtrSize * 2;

    // 7.20 in the Dwarf specs requires the table to be aligned to a tuple.
    unsigned Padding = offsetToAlignment(
        Asm->getUnitLengthFieldByteSize() + ContentSize, Align(TupleSize));

    ContentSize += Padding;
    ContentSize += (List.size() + 1) * TupleSize;

    // For each compile unit, write the list of spans it covers.
    Asm->emitDwarfUnitLength(ContentSize, "Length of ARange Set");
    Asm->OutStreamer->AddComment("DWARF Arange version number");
    Asm->emitInt16(dwarf::DW_ARANGES_VERSION);
    Asm->OutStreamer->AddComment("Offset Into Debug Info Section");
    emitSectionReference(*CU);
    Asm->OutStreamer->AddComment("Address Size (in bytes)");
    Asm->emitInt8(PtrSize);
    Asm->OutStreamer->AddComment("Segment Size (in bytes)");
    Asm->emitInt8(0);

    Asm->OutStreamer->emitFill(Padding, 0xff);

    for (const ArangeSpan &Span : List) {
      Asm->emitLabelReference(Span.Start, PtrSize);

      // Calculate the size as being from the span start to its end.
      //
      // If the size is zero, then round it up to one byte. The DWARF
      // specification requires that entries in this table have nonzero
      // lengths.
      auto SizeRef = SymSize.find(Span.Start);
      if ((SizeRef == SymSize.end() || SizeRef->second != 0) && Span.End) {
        Asm->emitLabelDifference(Span.End, Span.Start, PtrSize);
      } else {
        // For symbols without an end marker (e.g. common), we
        // write a single arange entry containing just that one symbol.
        uint64_t Size;
        if (SizeRef == SymSize.end() || SizeRef->second == 0)
          Size = 1;
        else
          Size = SizeRef->second;

        Asm->OutStreamer->emitIntValue(Size, PtrSize);
      }
    }

    Asm->OutStreamer->AddComment("ARange terminator");
    Asm->OutStreamer->emitIntValue(0, PtrSize);
    Asm->OutStreamer->emitIntValue(0, PtrSize);
  }
}

/// Emit a single range list. We handle both DWARF v5 and earlier.
static void emitRangeList(DwarfDebug &DD, AsmPrinter *Asm,
                          const RangeSpanList &List) {
  emitRangeList(DD, Asm, List.Label, List.Ranges, *List.CU,
                dwarf::DW_RLE_base_addressx, dwarf::DW_RLE_offset_pair,
                dwarf::DW_RLE_startx_length, dwarf::DW_RLE_end_of_list,
                llvm::dwarf::RangeListEncodingString,
                List.CU->getCUNode()->getRangesBaseAddress() ||
                    DD.getDwarfVersion() >= 5,
                [](auto) {});
}

void DwarfDebug::emitDebugRangesImpl(const DwarfFile &Holder, MCSection *Section) {
  if (Holder.getRangeLists().empty())
    return;

  assert(useRangesSection());
  assert(!CUMap.empty());
  assert(llvm::any_of(CUMap, [](const decltype(CUMap)::value_type &Pair) {
    return !Pair.second->getCUNode()->isDebugDirectivesOnly();
  }));

  Asm->OutStreamer->switchSection(Section);

  MCSymbol *TableEnd = nullptr;
  if (getDwarfVersion() >= 5)
    TableEnd = emitRnglistsTableHeader(Asm, Holder);

  for (const RangeSpanList &List : Holder.getRangeLists())
    emitRangeList(*this, Asm, List);

  if (TableEnd)
    Asm->OutStreamer->emitLabel(TableEnd);
}

/// Emit address ranges into the .debug_ranges section or into the DWARF v5
/// .debug_rnglists section.
void DwarfDebug::emitDebugRanges() {
  const auto &Holder = useSplitDwarf() ? SkeletonHolder : InfoHolder;

  emitDebugRangesImpl(Holder,
                      getDwarfVersion() >= 5
                          ? Asm->getObjFileLowering().getDwarfRnglistsSection()
                          : Asm->getObjFileLowering().getDwarfRangesSection());
}

void DwarfDebug::emitDebugRangesDWO() {
  emitDebugRangesImpl(InfoHolder,
                      Asm->getObjFileLowering().getDwarfRnglistsDWOSection());
}

/// Emit the header of a DWARF 5 macro section, or the GNU extension for
/// DWARF 4.
static void emitMacroHeader(AsmPrinter *Asm, const DwarfDebug &DD,
                            const DwarfCompileUnit &CU, uint16_t DwarfVersion) {
  enum HeaderFlagMask {
#define HANDLE_MACRO_FLAG(ID, NAME) MACRO_FLAG_##NAME = ID,
#include "llvm/BinaryFormat/Dwarf.def"
  };
  Asm->OutStreamer->AddComment("Macro information version");
  Asm->emitInt16(DwarfVersion >= 5 ? DwarfVersion : 4);
  // We emit the line offset flag unconditionally here, since line offset should
  // be mostly present.
  if (Asm->isDwarf64()) {
    Asm->OutStreamer->AddComment("Flags: 64 bit, debug_line_offset present");
    Asm->emitInt8(MACRO_FLAG_OFFSET_SIZE | MACRO_FLAG_DEBUG_LINE_OFFSET);
  } else {
    Asm->OutStreamer->AddComment("Flags: 32 bit, debug_line_offset present");
    Asm->emitInt8(MACRO_FLAG_DEBUG_LINE_OFFSET);
  }
  Asm->OutStreamer->AddComment("debug_line_offset");
  if (DD.useSplitDwarf())
    Asm->emitDwarfLengthOrOffset(0);
  else
    Asm->emitDwarfSymbolReference(CU.getLineTableStartSym());
}

void DwarfDebug::handleMacroNodes(DIMacroNodeArray Nodes, DwarfCompileUnit &U) {
  for (auto *MN : Nodes) {
    if (auto *M = dyn_cast<DIMacro>(MN))
      emitMacro(*M);
    else if (auto *F = dyn_cast<DIMacroFile>(MN))
      emitMacroFile(*F, U);
    else
      llvm_unreachable("Unexpected DI type!");
  }
}

void DwarfDebug::emitMacro(DIMacro &M) {
  StringRef Name = M.getName();
  StringRef Value = M.getValue();

  // There should be one space between the macro name and the macro value in
  // define entries. In undef entries, only the macro name is emitted.
  std::string Str = Value.empty() ? Name.str() : (Name + " " + Value).str();

  if (UseDebugMacroSection) {
    if (getDwarfVersion() >= 5) {
      unsigned Type = M.getMacinfoType() == dwarf::DW_MACINFO_define
                          ? dwarf::DW_MACRO_define_strx
                          : dwarf::DW_MACRO_undef_strx;
      Asm->OutStreamer->AddComment(dwarf::MacroString(Type));
      Asm->emitULEB128(Type);
      Asm->OutStreamer->AddComment("Line Number");
      Asm->emitULEB128(M.getLine());
      Asm->OutStreamer->AddComment("Macro String");
      Asm->emitULEB128(
          InfoHolder.getStringPool().getIndexedEntry(*Asm, Str).getIndex());
    } else {
      unsigned Type = M.getMacinfoType() == dwarf::DW_MACINFO_define
                          ? dwarf::DW_MACRO_GNU_define_indirect
                          : dwarf::DW_MACRO_GNU_undef_indirect;
      Asm->OutStreamer->AddComment(dwarf::GnuMacroString(Type));
      Asm->emitULEB128(Type);
      Asm->OutStreamer->AddComment("Line Number");
      Asm->emitULEB128(M.getLine());
      Asm->OutStreamer->AddComment("Macro String");
      Asm->emitDwarfSymbolReference(
          InfoHolder.getStringPool().getEntry(*Asm, Str).getSymbol());
    }
  } else {
    Asm->OutStreamer->AddComment(dwarf::MacinfoString(M.getMacinfoType()));
    Asm->emitULEB128(M.getMacinfoType());
    Asm->OutStreamer->AddComment("Line Number");
    Asm->emitULEB128(M.getLine());
    Asm->OutStreamer->AddComment("Macro String");
    Asm->OutStreamer->emitBytes(Str);
    Asm->emitInt8('\0');
  }
}

void DwarfDebug::emitMacroFileImpl(
    DIMacroFile &MF, DwarfCompileUnit &U, unsigned StartFile, unsigned EndFile,
    StringRef (*MacroFormToString)(unsigned Form)) {

  Asm->OutStreamer->AddComment(MacroFormToString(StartFile));
  Asm->emitULEB128(StartFile);
  Asm->OutStreamer->AddComment("Line Number");
  Asm->emitULEB128(MF.getLine());
  Asm->OutStreamer->AddComment("File Number");
  DIFile &F = *MF.getFile();
  if (useSplitDwarf())
    Asm->emitULEB128(getDwoLineTable(U)->getFile(
        F.getDirectory(), F.getFilename(), getMD5AsBytes(&F),
        Asm->OutContext.getDwarfVersion(), F.getSource()));
  else
    Asm->emitULEB128(U.getOrCreateSourceID(&F));
  handleMacroNodes(MF.getElements(), U);
  Asm->OutStreamer->AddComment(MacroFormToString(EndFile));
  Asm->emitULEB128(EndFile);
}

void DwarfDebug::emitMacroFile(DIMacroFile &F, DwarfCompileUnit &U) {
  // DWARFv5 macro and DWARFv4 macinfo share some common encodings,
  // so for readibility/uniformity, We are explicitly emitting those.
  assert(F.getMacinfoType() == dwarf::DW_MACINFO_start_file);
  if (UseDebugMacroSection)
    emitMacroFileImpl(
        F, U, dwarf::DW_MACRO_start_file, dwarf::DW_MACRO_end_file,
        (getDwarfVersion() >= 5) ? dwarf::MacroString : dwarf::GnuMacroString);
  else
    emitMacroFileImpl(F, U, dwarf::DW_MACINFO_start_file,
                      dwarf::DW_MACINFO_end_file, dwarf::MacinfoString);
}

void DwarfDebug::emitDebugMacinfoImpl(MCSection *Section) {
  for (const auto &P : CUMap) {
    auto &TheCU = *P.second;
    auto *SkCU = TheCU.getSkeleton();
    DwarfCompileUnit &U = SkCU ? *SkCU : TheCU;
    auto *CUNode = cast<DICompileUnit>(P.first);
    DIMacroNodeArray Macros = CUNode->getMacros();
    if (Macros.empty())
      continue;
    Asm->OutStreamer->switchSection(Section);
    Asm->OutStreamer->emitLabel(U.getMacroLabelBegin());
    if (UseDebugMacroSection)
      emitMacroHeader(Asm, *this, U, getDwarfVersion());
    handleMacroNodes(Macros, U);
    Asm->OutStreamer->AddComment("End Of Macro List Mark");
    Asm->emitInt8(0);
  }
}

/// Emit macros into a debug macinfo/macro section.
void DwarfDebug::emitDebugMacinfo() {
  auto &ObjLower = Asm->getObjFileLowering();
  emitDebugMacinfoImpl(UseDebugMacroSection
                           ? ObjLower.getDwarfMacroSection()
                           : ObjLower.getDwarfMacinfoSection());
}

void DwarfDebug::emitDebugMacinfoDWO() {
  auto &ObjLower = Asm->getObjFileLowering();
  emitDebugMacinfoImpl(UseDebugMacroSection
                           ? ObjLower.getDwarfMacroDWOSection()
                           : ObjLower.getDwarfMacinfoDWOSection());
}

// DWARF5 Experimental Separate Dwarf emitters.

void DwarfDebug::initSkeletonUnit(const DwarfUnit &U, DIE &Die,
                                  std::unique_ptr<DwarfCompileUnit> NewU) {

  if (!CompilationDir.empty())
    NewU->addString(Die, dwarf::DW_AT_comp_dir, CompilationDir);
  addGnuPubAttributes(*NewU, Die);

  SkeletonHolder.addUnit(std::move(NewU));
}

DwarfCompileUnit &DwarfDebug::constructSkeletonCU(const DwarfCompileUnit &CU) {

  auto OwnedUnit = std::make_unique<DwarfCompileUnit>(
      CU.getUniqueID(), CU.getCUNode(), Asm, this, &SkeletonHolder,
      UnitKind::Skeleton);
  DwarfCompileUnit &NewCU = *OwnedUnit;
  NewCU.setSection(Asm->getObjFileLowering().getDwarfInfoSection());

  NewCU.initStmtList();

  if (useSegmentedStringOffsetsTable())
    NewCU.addStringOffsetsStart();

  initSkeletonUnit(CU, NewCU.getUnitDie(), std::move(OwnedUnit));

  return NewCU;
}

// Emit the .debug_info.dwo section for separated dwarf. This contains the
// compile units that would normally be in debug_info.
void DwarfDebug::emitDebugInfoDWO() {
  assert(useSplitDwarf() && "No split dwarf debug info?");
  // Don't emit relocations into the dwo file.
  InfoHolder.emitUnits(/* UseOffsets */ true);
}

// Emit the .debug_abbrev.dwo section for separated dwarf. This contains the
// abbreviations for the .debug_info.dwo section.
void DwarfDebug::emitDebugAbbrevDWO() {
  assert(useSplitDwarf() && "No split dwarf?");
  InfoHolder.emitAbbrevs(Asm->getObjFileLowering().getDwarfAbbrevDWOSection());
}

void DwarfDebug::emitDebugLineDWO() {
  assert(useSplitDwarf() && "No split dwarf?");
  SplitTypeUnitFileTable.Emit(
      *Asm->OutStreamer, MCDwarfLineTableParams(),
      Asm->getObjFileLowering().getDwarfLineDWOSection());
}

void DwarfDebug::emitStringOffsetsTableHeaderDWO() {
  assert(useSplitDwarf() && "No split dwarf?");
  InfoHolder.getStringPool().emitStringOffsetsTableHeader(
      *Asm, Asm->getObjFileLowering().getDwarfStrOffDWOSection(),
      InfoHolder.getStringOffsetsStartSym());
}

// Emit the .debug_str.dwo section for separated dwarf. This contains the
// string section and is identical in format to traditional .debug_str
// sections.
void DwarfDebug::emitDebugStrDWO() {
  if (useSegmentedStringOffsetsTable())
    emitStringOffsetsTableHeaderDWO();
  assert(useSplitDwarf() && "No split dwarf?");
  MCSection *OffSec = Asm->getObjFileLowering().getDwarfStrOffDWOSection();
  InfoHolder.emitStrings(Asm->getObjFileLowering().getDwarfStrDWOSection(),
                         OffSec, /* UseRelativeOffsets = */ false);
}

// Emit address pool.
void DwarfDebug::emitDebugAddr() {
  AddrPool.emit(*Asm, Asm->getObjFileLowering().getDwarfAddrSection());
}

MCDwarfDwoLineTable *DwarfDebug::getDwoLineTable(const DwarfCompileUnit &CU) {
  if (!useSplitDwarf())
    return nullptr;
  const DICompileUnit *DIUnit = CU.getCUNode();
  SplitTypeUnitFileTable.maybeSetRootFile(
      DIUnit->getDirectory(), DIUnit->getFilename(),
      getMD5AsBytes(DIUnit->getFile()), DIUnit->getSource());
  return &SplitTypeUnitFileTable;
}

uint64_t DwarfDebug::makeTypeSignature(StringRef Identifier) {
  MD5 Hash;
  Hash.update(Identifier);
  // ... take the least significant 8 bytes and return those. Our MD5
  // implementation always returns its results in little endian, so we actually
  // need the "high" word.
  MD5::MD5Result Result;
  Hash.final(Result);
  return Result.high();
}

void DwarfDebug::addDwarfTypeUnitType(DwarfCompileUnit &CU,
                                      StringRef Identifier, DIE &RefDie,
                                      const DICompositeType *CTy) {
  // Fast path if we're building some type units and one has already used the
  // address pool we know we're going to throw away all this work anyway, so
  // don't bother building dependent types.
  if (!TypeUnitsUnderConstruction.empty() && AddrPool.hasBeenUsed())
    return;

  auto Ins = TypeSignatures.insert(std::make_pair(CTy, 0));
  if (!Ins.second) {
    CU.addDIETypeSignature(RefDie, Ins.first->second);
    return;
  }

  setCurrentDWARF5AccelTable(DWARF5AccelTableKind::TU);
  bool TopLevelType = TypeUnitsUnderConstruction.empty();
  AddrPool.resetUsedFlag();

  auto OwnedUnit = std::make_unique<DwarfTypeUnit>(
      CU, Asm, this, &InfoHolder, NumTypeUnitsCreated++, getDwoLineTable(CU));
  DwarfTypeUnit &NewTU = *OwnedUnit;
  DIE &UnitDie = NewTU.getUnitDie();
  TypeUnitsUnderConstruction.emplace_back(std::move(OwnedUnit), CTy);

  NewTU.addUInt(UnitDie, dwarf::DW_AT_language, dwarf::DW_FORM_data2,
                CU.getLanguage());

  uint64_t Signature = makeTypeSignature(Identifier);
  NewTU.setTypeSignature(Signature);
  Ins.first->second = Signature;

  if (useSplitDwarf()) {
    // Although multiple type units can have the same signature, they are not
    // guranteed to be bit identical. When LLDB uses .debug_names it needs to
    // know from which CU a type unit came from. These two attrbutes help it to
    // figure that out.
    if (getDwarfVersion() >= 5) {
      if (!CompilationDir.empty())
        NewTU.addString(UnitDie, dwarf::DW_AT_comp_dir, CompilationDir);
      NewTU.addString(UnitDie, dwarf::DW_AT_dwo_name,
                      Asm->TM.Options.MCOptions.SplitDwarfFile);
    }
    MCSection *Section =
        getDwarfVersion() <= 4
            ? Asm->getObjFileLowering().getDwarfTypesDWOSection()
            : Asm->getObjFileLowering().getDwarfInfoDWOSection();
    NewTU.setSection(Section);
  } else {
    MCSection *Section =
        getDwarfVersion() <= 4
            ? Asm->getObjFileLowering().getDwarfTypesSection(Signature)
            : Asm->getObjFileLowering().getDwarfInfoSection(Signature);
    NewTU.setSection(Section);
    // Non-split type units reuse the compile unit's line table.
    CU.applyStmtList(UnitDie);
  }

  // Add DW_AT_str_offsets_base to the type unit DIE, but not for split type
  // units.
  if (useSegmentedStringOffsetsTable() && !useSplitDwarf())
    NewTU.addStringOffsetsStart();

  NewTU.setType(NewTU.createTypeDIE(CTy));

  if (TopLevelType) {
    auto TypeUnitsToAdd = std::move(TypeUnitsUnderConstruction);
    TypeUnitsUnderConstruction.clear();

    // Types referencing entries in the address table cannot be placed in type
    // units.
    if (AddrPool.hasBeenUsed()) {
      AccelTypeUnitsDebugNames.clear();
      // Remove all the types built while building this type.
      // This is pessimistic as some of these types might not be dependent on
      // the type that used an address.
      for (const auto &TU : TypeUnitsToAdd)
        TypeSignatures.erase(TU.second);

      // Construct this type in the CU directly.
      // This is inefficient because all the dependent types will be rebuilt
      // from scratch, including building them in type units, discovering that
      // they depend on addresses, throwing them out and rebuilding them.
      setCurrentDWARF5AccelTable(DWARF5AccelTableKind::CU);
      CU.constructTypeDIE(RefDie, cast<DICompositeType>(CTy));
      CU.updateAcceleratorTables(CTy->getScope(), CTy, RefDie);
      return;
    }

    // If the type wasn't dependent on fission addresses, finish adding the type
    // and all its dependent types.
    for (auto &TU : TypeUnitsToAdd) {
      InfoHolder.computeSizeAndOffsetsForUnit(TU.first.get());
      InfoHolder.emitUnit(TU.first.get(), useSplitDwarf());
      if (getDwarfVersion() >= 5 &&
          getAccelTableKind() == AccelTableKind::Dwarf) {
        if (useSplitDwarf())
          AccelDebugNames.addTypeUnitSignature(*TU.first);
        else
          AccelDebugNames.addTypeUnitSymbol(*TU.first);
      }
    }
    AccelTypeUnitsDebugNames.convertDieToOffset();
    AccelDebugNames.addTypeEntries(AccelTypeUnitsDebugNames);
    AccelTypeUnitsDebugNames.clear();
    setCurrentDWARF5AccelTable(DWARF5AccelTableKind::CU);
  }
  CU.addDIETypeSignature(RefDie, Signature);
}

// Add the Name along with its companion DIE to the appropriate accelerator
// table (for AccelTableKind::Dwarf it's always AccelDebugNames, for
// AccelTableKind::Apple, we use the table we got as an argument). If
// accelerator tables are disabled, this function does nothing.
template <typename DataT>
void DwarfDebug::addAccelNameImpl(
    const DwarfUnit &Unit,
    const DICompileUnit::DebugNameTableKind NameTableKind,
    AccelTable<DataT> &AppleAccel, StringRef Name, const DIE &Die) {
  if (getAccelTableKind() == AccelTableKind::None ||
      Unit.getUnitDie().getTag() == dwarf::DW_TAG_skeleton_unit || Name.empty())
    return;

  if (getAccelTableKind() != AccelTableKind::Apple &&
      NameTableKind != DICompileUnit::DebugNameTableKind::Apple &&
      NameTableKind != DICompileUnit::DebugNameTableKind::Default)
    return;

  DwarfFile &Holder = useSplitDwarf() ? SkeletonHolder : InfoHolder;
  DwarfStringPoolEntryRef Ref = Holder.getStringPool().getEntry(*Asm, Name);

  switch (getAccelTableKind()) {
  case AccelTableKind::Apple:
    AppleAccel.addName(Ref, Die);
    break;
  case AccelTableKind::Dwarf: {
    DWARF5AccelTable &Current = getCurrentDWARF5AccelTable();
    assert(((&Current == &AccelTypeUnitsDebugNames) ||
            ((&Current == &AccelDebugNames) &&
             (Unit.getUnitDie().getTag() != dwarf::DW_TAG_type_unit))) &&
               "Kind is CU but TU is being processed.");
    assert(((&Current == &AccelDebugNames) ||
            ((&Current == &AccelTypeUnitsDebugNames) &&
             (Unit.getUnitDie().getTag() == dwarf::DW_TAG_type_unit))) &&
               "Kind is TU but CU is being processed.");
    // The type unit can be discarded, so need to add references to final
    // acceleration table once we know it's complete and we emit it.
    Current.addName(Ref, Die, Unit.getUniqueID(),
                    Unit.getUnitDie().getTag() == dwarf::DW_TAG_type_unit);
    break;
  }
  case AccelTableKind::Default:
    llvm_unreachable("Default should have already been resolved.");
  case AccelTableKind::None:
    llvm_unreachable("None handled above");
  }
}

void DwarfDebug::addAccelName(
    const DwarfUnit &Unit,
    const DICompileUnit::DebugNameTableKind NameTableKind, StringRef Name,
    const DIE &Die) {
  addAccelNameImpl(Unit, NameTableKind, AccelNames, Name, Die);
}

void DwarfDebug::addAccelObjC(
    const DwarfUnit &Unit,
    const DICompileUnit::DebugNameTableKind NameTableKind, StringRef Name,
    const DIE &Die) {
  // ObjC names go only into the Apple accelerator tables.
  if (getAccelTableKind() == AccelTableKind::Apple)
    addAccelNameImpl(Unit, NameTableKind, AccelObjC, Name, Die);
}

void DwarfDebug::addAccelNamespace(
    const DwarfUnit &Unit,
    const DICompileUnit::DebugNameTableKind NameTableKind, StringRef Name,
    const DIE &Die) {
  addAccelNameImpl(Unit, NameTableKind, AccelNamespace, Name, Die);
}

void DwarfDebug::addAccelType(
    const DwarfUnit &Unit,
    const DICompileUnit::DebugNameTableKind NameTableKind, StringRef Name,
    const DIE &Die, char Flags) {
  addAccelNameImpl(Unit, NameTableKind, AccelTypes, Name, Die);
}

uint16_t DwarfDebug::getDwarfVersion() const {
  return Asm->OutStreamer->getContext().getDwarfVersion();
}

dwarf::Form DwarfDebug::getDwarfSectionOffsetForm() const {
  if (Asm->getDwarfVersion() >= 4)
    return dwarf::Form::DW_FORM_sec_offset;
  assert((!Asm->isDwarf64() || (Asm->getDwarfVersion() == 3)) &&
         "DWARF64 is not defined prior DWARFv3");
  return Asm->isDwarf64() ? dwarf::Form::DW_FORM_data8
                          : dwarf::Form::DW_FORM_data4;
}

const MCSymbol *DwarfDebug::getSectionLabel(const MCSection *S) {
  return SectionLabels.lookup(S);
}

void DwarfDebug::insertSectionLabel(const MCSymbol *S) {
  if (SectionLabels.insert(std::make_pair(&S->getSection(), S)).second)
    if (useSplitDwarf() || getDwarfVersion() >= 5)
      AddrPool.getIndex(S);
}

std::optional<MD5::MD5Result>
DwarfDebug::getMD5AsBytes(const DIFile *File) const {
  assert(File);
  if (getDwarfVersion() < 5)
    return std::nullopt;
  std::optional<DIFile::ChecksumInfo<StringRef>> Checksum = File->getChecksum();
  if (!Checksum || Checksum->Kind != DIFile::CSK_MD5)
    return std::nullopt;

  // Convert the string checksum to an MD5Result for the streamer.
  // The verifier validates the checksum so we assume it's okay.
  // An MD5 checksum is 16 bytes.
  std::string ChecksumString = fromHex(Checksum->Value);
  MD5::MD5Result CKMem;
  llvm::copy(ChecksumString, CKMem.data());
  return CKMem;
}

bool DwarfDebug::alwaysUseRanges(const DwarfCompileUnit &CU) const {
  if (MinimizeAddr == MinimizeAddrInV5::Ranges)
    return true;
  if (MinimizeAddr != MinimizeAddrInV5::Default)
    return false;
  if (useSplitDwarf())
    return true;
  return false;
}

void DwarfDebug::beginCodeAlignment(const MachineBasicBlock &MBB) {
  if (MBB.getAlignment() == Align(1))
    return;

  auto *SP = MBB.getParent()->getFunction().getSubprogram();
  bool NoDebug =
      !SP || SP->getUnit()->getEmissionKind() == DICompileUnit::NoDebug;

  if (NoDebug)
    return;

  auto PrevLoc = Asm->OutStreamer->getContext().getCurrentDwarfLoc();
  if (PrevLoc.getLine()) {
    Asm->OutStreamer->emitDwarfLocDirective(
        PrevLoc.getFileNum(), 0, PrevLoc.getColumn(), 0, 0, 0, StringRef());
    MCDwarfLineEntry::make(Asm->OutStreamer.get(),
                           Asm->OutStreamer->getCurrentSectionOnly());
  }
}<|MERGE_RESOLUTION|>--- conflicted
+++ resolved
@@ -3250,11 +3250,8 @@
   DebugLocStream::EntryBuilder Entry(List, Begin, End);
   BufferByteStreamer Streamer = Entry.getStreamer();
   DebugLocDwarfExpression DwarfExpr(AP, Streamer, TheCU);
-<<<<<<< HEAD
-=======
   if (List.hasCommonDivergentAddrSpace())
     DwarfExpr.permitDivergentAddrSpace();
->>>>>>> a8be5a0c
   const DbgValueLoc &Value = Values[0];
   if (Value.isFragment()) {
     // Emit all fragments that belong to the same variable and range.
