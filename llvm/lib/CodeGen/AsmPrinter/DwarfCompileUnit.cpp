//===- llvm/CodeGen/DwarfCompileUnit.cpp - Dwarf Compile Units ------------===//
//
// Part of the LLVM Project, under the Apache License v2.0 with LLVM Exceptions.
// See https://llvm.org/LICENSE.txt for license information.
// SPDX-License-Identifier: Apache-2.0 WITH LLVM-exception
//
//===----------------------------------------------------------------------===//
//
// This file contains support for constructing a dwarf compile unit.
//
//===----------------------------------------------------------------------===//

#include "DwarfCompileUnit.h"
#include "AddressPool.h"
#include "DwarfExpression.h"
#include "llvm/ADT/None.h"
#include "llvm/ADT/STLExtras.h"
#include "llvm/ADT/SmallString.h"
#include "llvm/CodeGen/AsmPrinter.h"
#include "llvm/CodeGen/DIE.h"
#include "llvm/CodeGen/MachineFunction.h"
#include "llvm/CodeGen/MachineInstr.h"
#include "llvm/CodeGen/MachineOperand.h"
#include "llvm/CodeGen/TargetFrameLowering.h"
#include "llvm/CodeGen/TargetRegisterInfo.h"
#include "llvm/CodeGen/TargetSubtargetInfo.h"
#include "llvm/IR/DataLayout.h"
#include "llvm/IR/DebugInfo.h"
#include "llvm/IR/GlobalVariable.h"
#include "llvm/MC/MCSection.h"
#include "llvm/MC/MCStreamer.h"
#include "llvm/MC/MCSymbol.h"
#include "llvm/MC/MCSymbolWasm.h"
#include "llvm/MC/MachineLocation.h"
#include "llvm/Target/TargetLoweringObjectFile.h"
#include "llvm/Target/TargetMachine.h"
#include "llvm/Target/TargetOptions.h"
#include <iterator>
#include <string>
#include <utility>

using namespace llvm;

static dwarf::Tag GetCompileUnitType(UnitKind Kind, DwarfDebug *DW) {

  //  According to DWARF Debugging Information Format Version 5,
  //  3.1.2 Skeleton Compilation Unit Entries:
  //  "When generating a split DWARF object file (see Section 7.3.2
  //  on page 187), the compilation unit in the .debug_info section
  //  is a "skeleton" compilation unit with the tag DW_TAG_skeleton_unit"
  if (DW->getDwarfVersion() >= 5 && Kind == UnitKind::Skeleton)
    return dwarf::DW_TAG_skeleton_unit;

  return dwarf::DW_TAG_compile_unit;
}

DwarfCompileUnit::DwarfCompileUnit(unsigned UID, const DICompileUnit *Node,
                                   AsmPrinter *A, DwarfDebug *DW,
                                   DwarfFile *DWU, UnitKind Kind)
    : DwarfUnit(GetCompileUnitType(Kind, DW), Node, A, DW, DWU), UniqueID(UID) {
  insertDIE(Node, &getUnitDie());
  MacroLabelBegin = Asm->createTempSymbol("cu_macro_begin");
}

/// addLabelAddress - Add a dwarf label attribute data and value using
/// DW_FORM_addr or DW_FORM_GNU_addr_index.
void DwarfCompileUnit::addLabelAddress(DIE &Die, dwarf::Attribute Attribute,
                                       const MCSymbol *Label) {
  // Don't use the address pool in non-fission or in the skeleton unit itself.
  if ((!DD->useSplitDwarf() || !Skeleton) && DD->getDwarfVersion() < 5)
    return addLocalLabelAddress(Die, Attribute, Label);

  if (Label)
    DD->addArangeLabel(SymbolCU(this, Label));

  unsigned idx = DD->getAddressPool().getIndex(Label);
  Die.addValue(DIEValueAllocator, Attribute,
               DD->getDwarfVersion() >= 5 ? dwarf::DW_FORM_addrx
                                          : dwarf::DW_FORM_GNU_addr_index,
               DIEInteger(idx));
}

void DwarfCompileUnit::addLocalLabelAddress(DIE &Die,
                                            dwarf::Attribute Attribute,
                                            const MCSymbol *Label) {
  if (Label)
    DD->addArangeLabel(SymbolCU(this, Label));

  if (Label)
    Die.addValue(DIEValueAllocator, Attribute, dwarf::DW_FORM_addr,
                 DIELabel(Label));
  else
    Die.addValue(DIEValueAllocator, Attribute, dwarf::DW_FORM_addr,
                 DIEInteger(0));
}

unsigned DwarfCompileUnit::getOrCreateSourceID(const DIFile *File) {
  // If we print assembly, we can't separate .file entries according to
  // compile units. Thus all files will belong to the default compile unit.

  // FIXME: add a better feature test than hasRawTextSupport. Even better,
  // extend .file to support this.
  unsigned CUID = Asm->OutStreamer->hasRawTextSupport() ? 0 : getUniqueID();
  if (!File)
    return Asm->OutStreamer->emitDwarfFileDirective(0, "", "", None, None,
                                                    CUID);
  return Asm->OutStreamer->emitDwarfFileDirective(
      0, File->getDirectory(), File->getFilename(), DD->getMD5AsBytes(File),
      File->getSource(), CUID);
}

DIE *DwarfCompileUnit::getOrCreateGlobalVariableDIE(
    const DIGlobalVariable *GV, ArrayRef<GlobalExpr> GlobalExprs) {
  // Check for pre-existence.
  if (DIE *Die = getDIE(GV))
    return Die;

  assert(GV);

  auto *GVContext = GV->getScope();
  const DIType *GTy = GV->getType();

  // Construct the context before querying for the existence of the DIE in
  // case such construction creates the DIE.
  auto *CB = GVContext ? dyn_cast<DICommonBlock>(GVContext) : nullptr;
  DIE *ContextDIE = CB ? getOrCreateCommonBlock(CB, GlobalExprs)
    : getOrCreateContextDIE(GVContext);

  // Add to map.
  DIE *VariableDIE = &createAndAddDIE(GV->getTag(), *ContextDIE, GV);
  DIScope *DeclContext;
  if (auto *SDMDecl = GV->getStaticDataMemberDeclaration()) {
    DeclContext = SDMDecl->getScope();
    assert(SDMDecl->isStaticMember() && "Expected static member decl");
    assert(GV->isDefinition());
    // We need the declaration DIE that is in the static member's class.
    DIE *VariableSpecDIE = getOrCreateStaticMemberDIE(SDMDecl);
    addDIEEntry(*VariableDIE, dwarf::DW_AT_specification, *VariableSpecDIE);
    // If the global variable's type is different from the one in the class
    // member type, assume that it's more specific and also emit it.
    if (GTy != SDMDecl->getBaseType())
      addType(*VariableDIE, GTy);
  } else {
    DeclContext = GV->getScope();
    // Add name and type.
    addString(*VariableDIE, dwarf::DW_AT_name, GV->getDisplayName());
    if (GTy)
      addType(*VariableDIE, GTy);

    // Add scoping info.
    if (!GV->isLocalToUnit())
      addFlag(*VariableDIE, dwarf::DW_AT_external);

    // Add line number info.
    addSourceLine(*VariableDIE, GV);
  }

  if (!GV->isDefinition())
    addFlag(*VariableDIE, dwarf::DW_AT_declaration);
  else
    addGlobalName(GV->getName(), *VariableDIE, DeclContext);

  if (uint32_t AlignInBytes = GV->getAlignInBytes())
    addUInt(*VariableDIE, dwarf::DW_AT_alignment, dwarf::DW_FORM_udata,
            AlignInBytes);

  if (MDTuple *TP = GV->getTemplateParams())
    addTemplateParams(*VariableDIE, DINodeArray(TP));

  // Add location.
  addLocationAttribute(VariableDIE, GV, GlobalExprs);

  return VariableDIE;
}

void DwarfCompileUnit::addLocationAttribute(
    DIE *VariableDIE, const DIGlobalVariable *GV, ArrayRef<GlobalExpr> GlobalExprs) {
  bool addToAccelTable = false;
  DIELoc *Loc = nullptr;
  Optional<unsigned> NVPTXAddressSpace;
  std::unique_ptr<DIEDwarfExpression> DwarfExpr;
  for (const auto &GE : GlobalExprs) {
    const GlobalVariable *Global = GE.Var;
    const DIExpression *Expr = GE.Expr;

    // For compatibility with DWARF 3 and earlier,
    // DW_AT_location(DW_OP_constu, X, DW_OP_stack_value) becomes
    // DW_AT_const_value(X).
    if (GlobalExprs.size() == 1 && Expr && Expr->isConstant()) {
      addToAccelTable = true;
      addConstantValue(*VariableDIE, /*Unsigned=*/true, Expr->getElement(1));
      break;
    }

    // We cannot describe the location of dllimport'd variables: the
    // computation of their address requires loads from the IAT.
    if (Global && Global->hasDLLImportStorageClass())
      continue;

    // Nothing to describe without address or constant.
    if (!Global && (!Expr || !Expr->isConstant()))
      continue;

    if (Global && Global->isThreadLocal() &&
        !Asm->getObjFileLowering().supportDebugThreadLocalLocation())
      continue;

    if (!Loc) {
      addToAccelTable = true;
      Loc = new (DIEValueAllocator) DIELoc;
      DwarfExpr = std::make_unique<DIEDwarfExpression>(*Asm, *this, *Loc);
    }

    if (Expr) {
      // According to
      // https://docs.nvidia.com/cuda/archive/10.0/ptx-writers-guide-to-interoperability/index.html#cuda-specific-dwarf
      // cuda-gdb requires DW_AT_address_class for all variables to be able to
      // correctly interpret address space of the variable address.
      // Decode DW_OP_constu <DWARF Address Space> DW_OP_swap DW_OP_xderef
      // sequence for the NVPTX + gdb target.
      unsigned LocalNVPTXAddressSpace;
      if (Asm->TM.getTargetTriple().isNVPTX() && DD->tuneForGDB()) {
        const DIExpression *NewExpr =
            DIExpression::extractAddressClass(Expr, LocalNVPTXAddressSpace);
        if (NewExpr != Expr) {
          Expr = NewExpr;
          NVPTXAddressSpace = LocalNVPTXAddressSpace;
        }
      }
      DwarfExpr->addFragmentOffset(Expr);
    }

    // FIXME: This is a workaround to avoid generating symbols for non-global
    // address spaces, e.g. LDS. Generate a 'DW_OP_constu' with a dummy
    // constant value (0) for now.
    unsigned AMDGPUGlobalAddrSpace = 1;
    if ((Asm->TM.getTargetTriple().getArch() == Triple::amdgcn) &&
        (Global->getAddressSpace() != AMDGPUGlobalAddrSpace)) {
      addUInt(*Loc, dwarf::DW_FORM_data1, dwarf::DW_OP_constu);
      addUInt(*Loc, dwarf::DW_FORM_udata, 0);
      continue;
    }

    if (Global) {
      const MCSymbol *Sym = Asm->getSymbol(Global);
      if (Global->isThreadLocal()) {
        if (Asm->TM.useEmulatedTLS()) {
          // TODO: add debug info for emulated thread local mode.
        } else {
          // FIXME: Make this work with -gsplit-dwarf.
          unsigned PointerSize = Asm->getDataLayout().getPointerSize();
          assert((PointerSize == 4 || PointerSize == 8) &&
                 "Add support for other sizes if necessary");
          // Based on GCC's support for TLS:
          if (!DD->useSplitDwarf()) {
            // 1) Start with a constNu of the appropriate pointer size
            addUInt(*Loc, dwarf::DW_FORM_data1,
                    PointerSize == 4 ? dwarf::DW_OP_const4u
                                     : dwarf::DW_OP_const8u);
            // 2) containing the (relocated) offset of the TLS variable
            //    within the module's TLS block.
            addExpr(*Loc,
                    PointerSize == 4 ? dwarf::DW_FORM_data4
                                     : dwarf::DW_FORM_data8,
                    Asm->getObjFileLowering().getDebugThreadLocalSymbol(Sym));
          } else {
            addUInt(*Loc, dwarf::DW_FORM_data1, dwarf::DW_OP_GNU_const_index);
            addUInt(*Loc, dwarf::DW_FORM_udata,
                    DD->getAddressPool().getIndex(Sym, /* TLS */ true));
          }
          // 3) followed by an OP to make the debugger do a TLS lookup.
          addUInt(*Loc, dwarf::DW_FORM_data1,
                  DD->useGNUTLSOpcode() ? dwarf::DW_OP_GNU_push_tls_address
                                        : dwarf::DW_OP_form_tls_address);
        }
      } else {
        DD->addArangeLabel(SymbolCU(this, Sym));
        addOpAddress(*Loc, Sym);
      }
    }
    // Global variables attached to symbols are memory locations.
    // It would be better if this were unconditional, but malformed input that
    // mixes non-fragments and fragments for the same variable is too expensive
    // to detect in the verifier.
    if (DwarfExpr->isUnknownLocation())
      DwarfExpr->setMemoryLocationKind();
    DwarfExpr->addExpression(Expr);
  }
  if (Asm->TM.getTargetTriple().isNVPTX() && DD->tuneForGDB()) {
    // According to
    // https://docs.nvidia.com/cuda/archive/10.0/ptx-writers-guide-to-interoperability/index.html#cuda-specific-dwarf
    // cuda-gdb requires DW_AT_address_class for all variables to be able to
    // correctly interpret address space of the variable address.
    const unsigned NVPTX_ADDR_global_space = 5;
    addUInt(*VariableDIE, dwarf::DW_AT_address_class, dwarf::DW_FORM_data1,
            NVPTXAddressSpace ? *NVPTXAddressSpace : NVPTX_ADDR_global_space);
  }
  if (Loc)
    addBlock(*VariableDIE, dwarf::DW_AT_location, DwarfExpr->finalize());

  if (DD->useAllLinkageNames())
    addLinkageName(*VariableDIE, GV->getLinkageName());

  if (addToAccelTable) {
    DD->addAccelName(*CUNode, GV->getName(), *VariableDIE);

    // If the linkage name is different than the name, go ahead and output
    // that as well into the name table.
    if (GV->getLinkageName() != "" && GV->getName() != GV->getLinkageName() &&
        DD->useAllLinkageNames())
      DD->addAccelName(*CUNode, GV->getLinkageName(), *VariableDIE);
  }
}

DIE *DwarfCompileUnit::getOrCreateCommonBlock(
    const DICommonBlock *CB, ArrayRef<GlobalExpr> GlobalExprs) {
  // Construct the context before querying for the existence of the DIE in case
  // such construction creates the DIE.
  DIE *ContextDIE = getOrCreateContextDIE(CB->getScope());

  if (DIE *NDie = getDIE(CB))
    return NDie;
  DIE &NDie = createAndAddDIE(dwarf::DW_TAG_common_block, *ContextDIE, CB);
  StringRef Name = CB->getName().empty() ? "_BLNK_" : CB->getName();
  addString(NDie, dwarf::DW_AT_name, Name);
  addGlobalName(Name, NDie, CB->getScope());
  if (CB->getFile())
    addSourceLine(NDie, CB->getLineNo(), CB->getFile());
  if (DIGlobalVariable *V = CB->getDecl())
    getCU().addLocationAttribute(&NDie, V, GlobalExprs);
  return &NDie;
}

void DwarfCompileUnit::addRange(RangeSpan Range) {
  DD->insertSectionLabel(Range.Begin);

  bool SameAsPrevCU = this == DD->getPrevCU();
  DD->setPrevCU(this);
  // If we have no current ranges just add the range and return, otherwise,
  // check the current section and CU against the previous section and CU we
  // emitted into and the subprogram was contained within. If these are the
  // same then extend our current range, otherwise add this as a new range.
  if (CURanges.empty() || !SameAsPrevCU ||
      (&CURanges.back().End->getSection() !=
       &Range.End->getSection())) {
    CURanges.push_back(Range);
    return;
  }

  CURanges.back().End = Range.End;
}

void DwarfCompileUnit::initStmtList() {
  if (CUNode->isDebugDirectivesOnly())
    return;

  const TargetLoweringObjectFile &TLOF = Asm->getObjFileLowering();
  if (DD->useSectionsAsReferences()) {
    LineTableStartSym = TLOF.getDwarfLineSection()->getBeginSymbol();
  } else {
    LineTableStartSym =
        Asm->OutStreamer->getDwarfLineTableSymbol(getUniqueID());
  }

  // DW_AT_stmt_list is a offset of line number information for this
  // compile unit in debug_line section. For split dwarf this is
  // left in the skeleton CU and so not included.
  // The line table entries are not always emitted in assembly, so it
  // is not okay to use line_table_start here.
      addSectionLabel(getUnitDie(), dwarf::DW_AT_stmt_list, LineTableStartSym,
                      TLOF.getDwarfLineSection()->getBeginSymbol());
}

void DwarfCompileUnit::applyStmtList(DIE &D) {
  const TargetLoweringObjectFile &TLOF = Asm->getObjFileLowering();
  addSectionLabel(D, dwarf::DW_AT_stmt_list, LineTableStartSym,
                  TLOF.getDwarfLineSection()->getBeginSymbol());
}

void DwarfCompileUnit::attachLowHighPC(DIE &D, const MCSymbol *Begin,
                                       const MCSymbol *End) {
  assert(Begin && "Begin label should not be null!");
  assert(End && "End label should not be null!");
  assert(Begin->isDefined() && "Invalid starting label");
  assert(End->isDefined() && "Invalid end label");

  addLabelAddress(D, dwarf::DW_AT_low_pc, Begin);
  if (DD->getDwarfVersion() < 4)
    addLabelAddress(D, dwarf::DW_AT_high_pc, End);
  else
    addLabelDelta(D, dwarf::DW_AT_high_pc, End, Begin);
}

// Find DIE for the given subprogram and attach appropriate DW_AT_low_pc
// and DW_AT_high_pc attributes. If there are global variables in this
// scope then create and insert DIEs for these variables.
DIE &DwarfCompileUnit::updateSubprogramScopeDIE(const DISubprogram *SP) {
  DIE *SPDie = getOrCreateSubprogramDIE(SP, includeMinimalInlineScopes());

  SmallVector<RangeSpan, 2> BB_List;
  // If basic block sections are on, ranges for each basic block section has
  // to be emitted separately.
  for (const auto &R : Asm->MBBSectionRanges)
    BB_List.push_back({R.second.BeginLabel, R.second.EndLabel});

  attachRangesOrLowHighPC(*SPDie, BB_List);

  if (DD->useAppleExtensionAttributes() &&
      !DD->getCurrentFunction()->getTarget().Options.DisableFramePointerElim(
          *DD->getCurrentFunction()))
    addFlag(*SPDie, dwarf::DW_AT_APPLE_omit_frame_ptr);

  // Only include DW_AT_frame_base in full debug info
  if (!includeMinimalInlineScopes()) {
    const TargetFrameLowering *TFI = Asm->MF->getSubtarget().getFrameLowering();
    TargetFrameLowering::DwarfFrameBase FrameBase =
        TFI->getDwarfFrameBase(*Asm->MF);
    switch (FrameBase.Kind) {
    case TargetFrameLowering::DwarfFrameBase::Register: {
      if (Register::isPhysicalRegister(FrameBase.Location.Reg)) {
        MachineLocation Location(FrameBase.Location.Reg);
        addAddress(*SPDie, dwarf::DW_AT_frame_base, Location);
      }
      break;
    }
    case TargetFrameLowering::DwarfFrameBase::CFA: {
      DIELoc *Loc = new (DIEValueAllocator) DIELoc;
      addUInt(*Loc, dwarf::DW_FORM_data1, dwarf::DW_OP_call_frame_cfa);
      addBlock(*SPDie, dwarf::DW_AT_frame_base, Loc);
      break;
    }
    case TargetFrameLowering::DwarfFrameBase::WasmFrameBase: {
      // FIXME: duplicated from Target/WebAssembly/WebAssembly.h
      // don't want to depend on target specific headers in this code?
      const unsigned TI_GLOBAL_RELOC = 3;
      if (FrameBase.Location.WasmLoc.Kind == TI_GLOBAL_RELOC) {
        // These need to be relocatable.
        assert(FrameBase.Location.WasmLoc.Index == 0);  // Only SP so far.
        auto SPSym = cast<MCSymbolWasm>(
          Asm->GetExternalSymbolSymbol("__stack_pointer"));
        // FIXME: this repeats what WebAssemblyMCInstLower::
        // GetExternalSymbolSymbol does, since if there's no code that
        // refers to this symbol, we have to set it here.
        SPSym->setType(wasm::WASM_SYMBOL_TYPE_GLOBAL);
        SPSym->setGlobalType(wasm::WasmGlobalType{
            uint8_t(Asm->getSubtargetInfo().getTargetTriple().getArch() ==
                            Triple::wasm64
                        ? wasm::WASM_TYPE_I64
                        : wasm::WASM_TYPE_I32),
            true});
        DIELoc *Loc = new (DIEValueAllocator) DIELoc;
        addUInt(*Loc, dwarf::DW_FORM_data1, dwarf::DW_OP_WASM_location);
        addSInt(*Loc, dwarf::DW_FORM_sdata, TI_GLOBAL_RELOC);
        addLabel(*Loc, dwarf::DW_FORM_data4, SPSym);
        DD->addArangeLabel(SymbolCU(this, SPSym));
        addUInt(*Loc, dwarf::DW_FORM_data1, dwarf::DW_OP_stack_value);
        addBlock(*SPDie, dwarf::DW_AT_frame_base, Loc);
      } else {
        DIELoc *Loc = new (DIEValueAllocator) DIELoc;
        DIEDwarfExpression DwarfExpr(*Asm, *this, *Loc);
        DIExpressionCursor Cursor({});
        DwarfExpr.addWasmLocation(FrameBase.Location.WasmLoc.Kind,
            FrameBase.Location.WasmLoc.Index);
        DwarfExpr.addExpression(std::move(Cursor));
        addBlock(*SPDie, dwarf::DW_AT_frame_base, DwarfExpr.finalize());
      }
      break;
    }
    }
  }

  // Add name to the name table, we do this here because we're guaranteed
  // to have concrete versions of our DW_TAG_subprogram nodes.
  DD->addSubprogramNames(*CUNode, SP, *SPDie);

  return *SPDie;
}

// Construct a DIE for this scope.
void DwarfCompileUnit::constructScopeDIE(
    LexicalScope *Scope, SmallVectorImpl<DIE *> &FinalChildren) {
  if (!Scope || !Scope->getScopeNode())
    return;

  auto *DS = Scope->getScopeNode();

  assert((Scope->getInlinedAt() || !isa<DISubprogram>(DS)) &&
         "Only handle inlined subprograms here, use "
         "constructSubprogramScopeDIE for non-inlined "
         "subprograms");

  SmallVector<DIE *, 8> Children;

  // We try to create the scope DIE first, then the children DIEs. This will
  // avoid creating un-used children then removing them later when we find out
  // the scope DIE is null.
  DIE *ScopeDIE;
  if (Scope->getParent() && isa<DISubprogram>(DS)) {
    ScopeDIE = constructInlinedScopeDIE(Scope);
    if (!ScopeDIE)
      return;
    // We create children when the scope DIE is not null.
    createScopeChildrenDIE(Scope, Children);
  } else {
    // Early exit when we know the scope DIE is going to be null.
    if (DD->isLexicalScopeDIENull(Scope))
      return;

    bool HasNonScopeChildren = false;

    // We create children here when we know the scope DIE is not going to be
    // null and the children will be added to the scope DIE.
    createScopeChildrenDIE(Scope, Children, &HasNonScopeChildren);

    // If there are only other scopes as children, put them directly in the
    // parent instead, as this scope would serve no purpose.
    if (!HasNonScopeChildren) {
      FinalChildren.insert(FinalChildren.end(),
                           std::make_move_iterator(Children.begin()),
                           std::make_move_iterator(Children.end()));
      return;
    }
    ScopeDIE = constructLexicalScopeDIE(Scope);
    assert(ScopeDIE && "Scope DIE should not be null.");
  }

  // Add children
  for (auto &I : Children)
    ScopeDIE->addChild(std::move(I));

  FinalChildren.push_back(std::move(ScopeDIE));
}

void DwarfCompileUnit::addScopeRangeList(DIE &ScopeDIE,
                                         SmallVector<RangeSpan, 2> Range) {

  HasRangeLists = true;

  // Add the range list to the set of ranges to be emitted.
  auto IndexAndList =
      (DD->getDwarfVersion() < 5 && Skeleton ? Skeleton->DU : DU)
          ->addRange(*(Skeleton ? Skeleton : this), std::move(Range));

  uint32_t Index = IndexAndList.first;
  auto &List = *IndexAndList.second;

  // Under fission, ranges are specified by constant offsets relative to the
  // CU's DW_AT_GNU_ranges_base.
  // FIXME: For DWARF v5, do not generate the DW_AT_ranges attribute under
  // fission until we support the forms using the .debug_addr section
  // (DW_RLE_startx_endx etc.).
  if (DD->getDwarfVersion() >= 5)
    addUInt(ScopeDIE, dwarf::DW_AT_ranges, dwarf::DW_FORM_rnglistx, Index);
  else {
    const TargetLoweringObjectFile &TLOF = Asm->getObjFileLowering();
    const MCSymbol *RangeSectionSym =
        TLOF.getDwarfRangesSection()->getBeginSymbol();
    if (isDwoUnit())
      addSectionDelta(ScopeDIE, dwarf::DW_AT_ranges, List.Label,
                      RangeSectionSym);
    else
      addSectionLabel(ScopeDIE, dwarf::DW_AT_ranges, List.Label,
                      RangeSectionSym);
  }
}

void DwarfCompileUnit::attachRangesOrLowHighPC(
    DIE &Die, SmallVector<RangeSpan, 2> Ranges) {
  if (Ranges.size() == 1 || !DD->useRangesSection()) {
    const RangeSpan &Front = Ranges.front();
    const RangeSpan &Back = Ranges.back();
    attachLowHighPC(Die, Front.Begin, Back.End);
  } else
    addScopeRangeList(Die, std::move(Ranges));
}

void DwarfCompileUnit::attachRangesOrLowHighPC(
    DIE &Die, const SmallVectorImpl<InsnRange> &Ranges) {
  SmallVector<RangeSpan, 2> List;
  List.reserve(Ranges.size());
  for (const InsnRange &R : Ranges) {
    auto *BeginLabel = DD->getLabelBeforeInsn(R.first);
    auto *EndLabel = DD->getLabelAfterInsn(R.second);

    const auto *BeginMBB = R.first->getParent();
    const auto *EndMBB = R.second->getParent();

    const auto *MBB = BeginMBB;
    // Basic block sections allows basic block subsets to be placed in unique
    // sections. For each section, the begin and end label must be added to the
    // list. If there is more than one range, debug ranges must be used.
    // Otherwise, low/high PC can be used.
    // FIXME: Debug Info Emission depends on block order and this assumes that
    // the order of blocks will be frozen beyond this point.
    do {
      if (MBB->sameSection(EndMBB) || MBB->isEndSection()) {
        auto MBBSectionRange = Asm->MBBSectionRanges[MBB->getSectionIDNum()];
        List.push_back(
            {MBB->sameSection(BeginMBB) ? BeginLabel
                                        : MBBSectionRange.BeginLabel,
             MBB->sameSection(EndMBB) ? EndLabel : MBBSectionRange.EndLabel});
      }
      if (MBB->sameSection(EndMBB))
        break;
      MBB = MBB->getNextNode();
    } while (true);
  }
  attachRangesOrLowHighPC(Die, std::move(List));
}

// This scope represents inlined body of a function. Construct DIE to
// represent this concrete inlined copy of the function.
DIE *DwarfCompileUnit::constructInlinedScopeDIE(LexicalScope *Scope) {
  assert(Scope->getScopeNode());
  auto *DS = Scope->getScopeNode();
  auto *InlinedSP = getDISubprogram(DS);
  // Find the subprogram's DwarfCompileUnit in the SPMap in case the subprogram
  // was inlined from another compile unit.
  DIE *OriginDIE = getAbstractSPDies()[InlinedSP];
  assert(OriginDIE && "Unable to find original DIE for an inlined subprogram.");

  auto ScopeDIE = DIE::get(DIEValueAllocator, dwarf::DW_TAG_inlined_subroutine);
  addDIEEntry(*ScopeDIE, dwarf::DW_AT_abstract_origin, *OriginDIE);

  attachRangesOrLowHighPC(*ScopeDIE, Scope->getRanges());

  // Add the call site information to the DIE.
  const DILocation *IA = Scope->getInlinedAt();
  addUInt(*ScopeDIE, dwarf::DW_AT_call_file, None,
          getOrCreateSourceID(IA->getFile()));
  addUInt(*ScopeDIE, dwarf::DW_AT_call_line, None, IA->getLine());
  if (IA->getColumn())
    addUInt(*ScopeDIE, dwarf::DW_AT_call_column, None, IA->getColumn());
  if (IA->getDiscriminator() && DD->getDwarfVersion() >= 4)
    addUInt(*ScopeDIE, dwarf::DW_AT_GNU_discriminator, None,
            IA->getDiscriminator());

  // Add name to the name table, we do this here because we're guaranteed
  // to have concrete versions of our DW_TAG_inlined_subprogram nodes.
  DD->addSubprogramNames(*CUNode, InlinedSP, *ScopeDIE);

  return ScopeDIE;
}

// Construct new DW_TAG_lexical_block for this scope and attach
// DW_AT_low_pc/DW_AT_high_pc labels.
DIE *DwarfCompileUnit::constructLexicalScopeDIE(LexicalScope *Scope) {
  if (DD->isLexicalScopeDIENull(Scope))
    return nullptr;

  auto ScopeDIE = DIE::get(DIEValueAllocator, dwarf::DW_TAG_lexical_block);
  if (Scope->isAbstractScope())
    return ScopeDIE;

  attachRangesOrLowHighPC(*ScopeDIE, Scope->getRanges());

  return ScopeDIE;
}

/// constructVariableDIE - Construct a DIE for the given DbgVariable.
DIE *DwarfCompileUnit::constructVariableDIE(DbgVariable &DV, bool Abstract) {
  auto D = constructVariableDIEImpl(DV, Abstract);
  DV.setDIE(*D);
  return D;
}

DIE *DwarfCompileUnit::constructLabelDIE(DbgLabel &DL,
                                         const LexicalScope &Scope) {
  auto LabelDie = DIE::get(DIEValueAllocator, DL.getTag());
  insertDIE(DL.getLabel(), LabelDie);
  DL.setDIE(*LabelDie);

  if (Scope.isAbstractScope())
    applyLabelAttributes(DL, *LabelDie);

  return LabelDie;
}

DIE *DwarfCompileUnit::constructVariableDIEImpl(const DbgVariable &DV,
                                                bool Abstract) {
  // Define variable debug information entry.
  auto VariableDie = DIE::get(DIEValueAllocator, DV.getTag());
  insertDIE(DV.getVariable(), VariableDie);

  if (Abstract) {
    applyVariableAttributes(DV, *VariableDie);
    return VariableDie;
  }

  // Add variable address.

  unsigned Index = DV.getDebugLocListIndex();
  if (Index != ~0U) {
    addLocationList(*VariableDie, dwarf::DW_AT_location, Index);
    auto TagOffset = DV.getDebugLocListTagOffset();
    if (TagOffset)
      addUInt(*VariableDie, dwarf::DW_AT_LLVM_tag_offset, dwarf::DW_FORM_data1,
              *TagOffset);
    return VariableDie;
  }

  // Check if variable has a single location description.
  if (auto *DVal = DV.getValueLoc()) {
    if (DVal->isLocation())
      addVariableAddress(DV, *VariableDie, DVal->getLoc());
    else if (DVal->isInt()) {
      auto *Expr = DV.getSingleExpression();
      if (Expr && Expr->getNumElements()) {
        DIELoc *Loc = new (DIEValueAllocator) DIELoc;
        DIEDwarfExpression DwarfExpr(*Asm, *this, *Loc);
        // If there is an expression, emit raw unsigned bytes.
        DwarfExpr.addFragmentOffset(Expr);
        DwarfExpr.addUnsignedConstant(DVal->getInt());
        DwarfExpr.addExpression(Expr);
        addBlock(*VariableDie, dwarf::DW_AT_location, DwarfExpr.finalize());
        if (DwarfExpr.TagOffset)
          addUInt(*VariableDie, dwarf::DW_AT_LLVM_tag_offset,
                  dwarf::DW_FORM_data1, *DwarfExpr.TagOffset);

      } else
        addConstantValue(*VariableDie, DVal->getInt(), DV.getType());
    } else if (DVal->isConstantFP()) {
      addConstantFPValue(*VariableDie, DVal->getConstantFP());
    } else if (DVal->isConstantInt()) {
      addConstantValue(*VariableDie, DVal->getConstantInt(), DV.getType());
    }
    return VariableDie;
  }

  // .. else use frame index.
  if (!DV.hasFrameIndexExprs())
    return VariableDie;

  Optional<unsigned> NVPTXAddressSpace;
  DIELoc *Loc = new (DIEValueAllocator) DIELoc;
  DIEDwarfExpression DwarfExpr(*Asm, *this, *Loc);
  for (auto &Fragment : DV.getFrameIndexExprs()) {
    Register FrameReg;
    const DIExpression *Expr = Fragment.Expr;
    const TargetFrameLowering *TFI = Asm->MF->getSubtarget().getFrameLowering();
    int Offset = TFI->getFrameIndexReference(*Asm->MF, Fragment.FI, FrameReg);
    DwarfExpr.addFragmentOffset(Expr);
    SmallVector<uint64_t, 8> Ops;
    DIExpression::appendOffset(Ops, Offset);
    // According to
    // https://docs.nvidia.com/cuda/archive/10.0/ptx-writers-guide-to-interoperability/index.html#cuda-specific-dwarf
    // cuda-gdb requires DW_AT_address_class for all variables to be able to
    // correctly interpret address space of the variable address.
    // Decode DW_OP_constu <DWARF Address Space> DW_OP_swap DW_OP_xderef
    // sequence for the NVPTX + gdb target.
    unsigned LocalNVPTXAddressSpace;
    if (Asm->TM.getTargetTriple().isNVPTX() && DD->tuneForGDB()) {
      const DIExpression *NewExpr =
          DIExpression::extractAddressClass(Expr, LocalNVPTXAddressSpace);
      if (NewExpr != Expr) {
        Expr = NewExpr;
        NVPTXAddressSpace = LocalNVPTXAddressSpace;
      }
    }
    if (Expr)
      Ops.append(Expr->elements_begin(), Expr->elements_end());
    DIExpressionCursor Cursor(Ops);
    DwarfExpr.setMemoryLocationKind();
    if (const MCSymbol *FrameSymbol = Asm->getFunctionFrameSymbol())
      addOpAddress(*Loc, FrameSymbol);
    else
      DwarfExpr.addMachineRegExpression(
          *Asm->MF->getSubtarget().getRegisterInfo(), Cursor, FrameReg);
    DwarfExpr.addExpression(std::move(Cursor));
  }
  if (Asm->TM.getTargetTriple().isNVPTX() && DD->tuneForGDB()) {
    // According to
    // https://docs.nvidia.com/cuda/archive/10.0/ptx-writers-guide-to-interoperability/index.html#cuda-specific-dwarf
    // cuda-gdb requires DW_AT_address_class for all variables to be able to
    // correctly interpret address space of the variable address.
    const unsigned NVPTX_ADDR_local_space = 6;
    addUInt(*VariableDie, dwarf::DW_AT_address_class, dwarf::DW_FORM_data1,
            NVPTXAddressSpace ? *NVPTXAddressSpace : NVPTX_ADDR_local_space);
  }
  addBlock(*VariableDie, dwarf::DW_AT_location, DwarfExpr.finalize());
  if (DwarfExpr.TagOffset)
    addUInt(*VariableDie, dwarf::DW_AT_LLVM_tag_offset, dwarf::DW_FORM_data1,
            *DwarfExpr.TagOffset);

  return VariableDie;
}

DIE *DwarfCompileUnit::constructVariableDIE(DbgVariable &DV,
                                            const LexicalScope &Scope,
                                            DIE *&ObjectPointer) {
  auto Var = constructVariableDIE(DV, Scope.isAbstractScope());
  if (DV.isObjectPointer())
    ObjectPointer = Var;
  return Var;
}

/// Return all DIVariables that appear in count: expressions.
static SmallVector<const DIVariable *, 2> dependencies(DbgVariable *Var) {
  SmallVector<const DIVariable *, 2> Result;
  auto *Array = dyn_cast<DICompositeType>(Var->getType());
  if (!Array || Array->getTag() != dwarf::DW_TAG_array_type)
    return Result;
  if (auto *DLVar = Array->getDataLocation())
    Result.push_back(DLVar);
  if (auto *AsVar = Array->getAssociated())
    Result.push_back(AsVar);
  if (auto *AlVar = Array->getAllocated())
    Result.push_back(AlVar);
  for (auto *El : Array->getElements()) {
    if (auto *Subrange = dyn_cast<DISubrange>(El)) {
      if (auto Count = Subrange->getCount())
        if (auto *Dependency = Count.dyn_cast<DIVariable *>())
          Result.push_back(Dependency);
      if (auto LB = Subrange->getLowerBound())
        if (auto *Dependency = LB.dyn_cast<DIVariable *>())
          Result.push_back(Dependency);
      if (auto UB = Subrange->getUpperBound())
        if (auto *Dependency = UB.dyn_cast<DIVariable *>())
          Result.push_back(Dependency);
      if (auto ST = Subrange->getStride())
        if (auto *Dependency = ST.dyn_cast<DIVariable *>())
          Result.push_back(Dependency);
    }
  }
  return Result;
}

/// Sort local variables so that variables appearing inside of helper
/// expressions come first.
static SmallVector<DbgVariable *, 8>
sortLocalVars(SmallVectorImpl<DbgVariable *> &Input) {
  SmallVector<DbgVariable *, 8> Result;
  SmallVector<PointerIntPair<DbgVariable *, 1>, 8> WorkList;
  // Map back from a DIVariable to its containing DbgVariable.
  SmallDenseMap<const DILocalVariable *, DbgVariable *> DbgVar;
  // Set of DbgVariables in Result.
  SmallDenseSet<DbgVariable *, 8> Visited;
  // For cycle detection.
  SmallDenseSet<DbgVariable *, 8> Visiting;

  // Initialize the worklist and the DIVariable lookup table.
  for (auto Var : reverse(Input)) {
    DbgVar.insert({Var->getVariable(), Var});
    WorkList.push_back({Var, 0});
  }

  // Perform a stable topological sort by doing a DFS.
  while (!WorkList.empty()) {
    auto Item = WorkList.back();
    DbgVariable *Var = Item.getPointer();
    bool visitedAllDependencies = Item.getInt();
    WorkList.pop_back();

    // Dependency is in a different lexical scope or a global.
    if (!Var)
      continue;

    // Already handled.
    if (Visited.count(Var))
      continue;

    // Add to Result if all dependencies are visited.
    if (visitedAllDependencies) {
      Visited.insert(Var);
      Result.push_back(Var);
      continue;
    }

    // Detect cycles.
    auto Res = Visiting.insert(Var);
    if (!Res.second) {
      assert(false && "dependency cycle in local variables");
      return Result;
    }

    // Push dependencies and this node onto the worklist, so that this node is
    // visited again after all of its dependencies are handled.
    WorkList.push_back({Var, 1});
    for (auto *Dependency : dependencies(Var)) {
      auto Dep = dyn_cast_or_null<const DILocalVariable>(Dependency);
      WorkList.push_back({DbgVar[Dep], 0});
    }
  }
  return Result;
}

DIE *DwarfCompileUnit::createScopeChildrenDIE(LexicalScope *Scope,
                                              SmallVectorImpl<DIE *> &Children,
                                              bool *HasNonScopeChildren) {
  assert(Children.empty());
  DIE *ObjectPointer = nullptr;

  // Emit function arguments (order is significant).
  auto Vars = DU->getScopeVariables().lookup(Scope);
  for (auto &DV : Vars.Args)
    Children.push_back(constructVariableDIE(*DV.second, *Scope, ObjectPointer));

  // Emit local variables.
  auto Locals = sortLocalVars(Vars.Locals);
  for (DbgVariable *DV : Locals)
    Children.push_back(constructVariableDIE(*DV, *Scope, ObjectPointer));

  // Skip imported directives in gmlt-like data.
  if (!includeMinimalInlineScopes()) {
    // There is no need to emit empty lexical block DIE.
    for (const auto *IE : ImportedEntities[Scope->getScopeNode()])
      Children.push_back(
          constructImportedEntityDIE(cast<DIImportedEntity>(IE)));
  }

  if (HasNonScopeChildren)
    *HasNonScopeChildren = !Children.empty();

  for (DbgLabel *DL : DU->getScopeLabels().lookup(Scope))
    Children.push_back(constructLabelDIE(*DL, *Scope));

  for (LexicalScope *LS : Scope->getChildren())
    constructScopeDIE(LS, Children);

  return ObjectPointer;
}

DIE &DwarfCompileUnit::constructSubprogramScopeDIE(const DISubprogram *Sub,
                                                   LexicalScope *Scope) {
  DIE &ScopeDIE = updateSubprogramScopeDIE(Sub);

  if (Scope) {
    assert(!Scope->getInlinedAt());
    assert(!Scope->isAbstractScope());
    // Collect lexical scope children first.
    // ObjectPointer might be a local (non-argument) local variable if it's a
    // block's synthetic this pointer.
    if (DIE *ObjectPointer = createAndAddScopeChildren(Scope, ScopeDIE))
      addDIEEntry(ScopeDIE, dwarf::DW_AT_object_pointer, *ObjectPointer);
  }

  // If this is a variadic function, add an unspecified parameter.
  DITypeRefArray FnArgs = Sub->getType()->getTypeArray();

  // If we have a single element of null, it is a function that returns void.
  // If we have more than one elements and the last one is null, it is a
  // variadic function.
  if (FnArgs.size() > 1 && !FnArgs[FnArgs.size() - 1] &&
      !includeMinimalInlineScopes())
    ScopeDIE.addChild(
        DIE::get(DIEValueAllocator, dwarf::DW_TAG_unspecified_parameters));

  return ScopeDIE;
}

DIE *DwarfCompileUnit::createAndAddScopeChildren(LexicalScope *Scope,
                                                 DIE &ScopeDIE) {
  // We create children when the scope DIE is not null.
  SmallVector<DIE *, 8> Children;
  DIE *ObjectPointer = createScopeChildrenDIE(Scope, Children);

  // Add children
  for (auto &I : Children)
    ScopeDIE.addChild(std::move(I));

  return ObjectPointer;
}

void DwarfCompileUnit::constructAbstractSubprogramScopeDIE(
    LexicalScope *Scope) {
  DIE *&AbsDef = getAbstractSPDies()[Scope->getScopeNode()];
  if (AbsDef)
    return;

  auto *SP = cast<DISubprogram>(Scope->getScopeNode());

  DIE *ContextDIE;
  DwarfCompileUnit *ContextCU = this;

  if (includeMinimalInlineScopes())
    ContextDIE = &getUnitDie();
  // Some of this is duplicated from DwarfUnit::getOrCreateSubprogramDIE, with
  // the important distinction that the debug node is not associated with the
  // DIE (since the debug node will be associated with the concrete DIE, if
  // any). It could be refactored to some common utility function.
  else if (auto *SPDecl = SP->getDeclaration()) {
    ContextDIE = &getUnitDie();
    getOrCreateSubprogramDIE(SPDecl);
  } else {
    ContextDIE = getOrCreateContextDIE(SP->getScope());
    // The scope may be shared with a subprogram that has already been
    // constructed in another CU, in which case we need to construct this
    // subprogram in the same CU.
    ContextCU = DD->lookupCU(ContextDIE->getUnitDie());
  }

  // Passing null as the associated node because the abstract definition
  // shouldn't be found by lookup.
  AbsDef = &ContextCU->createAndAddDIE(dwarf::DW_TAG_subprogram, *ContextDIE, nullptr);
  ContextCU->applySubprogramAttributesToDefinition(SP, *AbsDef);

  if (!ContextCU->includeMinimalInlineScopes())
    ContextCU->addUInt(*AbsDef, dwarf::DW_AT_inline, None, dwarf::DW_INL_inlined);
  if (DIE *ObjectPointer = ContextCU->createAndAddScopeChildren(Scope, *AbsDef))
    ContextCU->addDIEEntry(*AbsDef, dwarf::DW_AT_object_pointer, *ObjectPointer);
}

bool DwarfCompileUnit::useGNUAnalogForDwarf5Feature() const {
  return DD->getDwarfVersion() == 4 && !DD->tuneForLLDB();
}

dwarf::Tag DwarfCompileUnit::getDwarf5OrGNUTag(dwarf::Tag Tag) const {
  if (!useGNUAnalogForDwarf5Feature())
    return Tag;
  switch (Tag) {
  case dwarf::DW_TAG_call_site:
    return dwarf::DW_TAG_GNU_call_site;
  case dwarf::DW_TAG_call_site_parameter:
    return dwarf::DW_TAG_GNU_call_site_parameter;
  default:
    llvm_unreachable("DWARF5 tag with no GNU analog");
  }
}

dwarf::Attribute
DwarfCompileUnit::getDwarf5OrGNUAttr(dwarf::Attribute Attr) const {
  if (!useGNUAnalogForDwarf5Feature())
    return Attr;
  switch (Attr) {
  case dwarf::DW_AT_call_all_calls:
    return dwarf::DW_AT_GNU_all_call_sites;
  case dwarf::DW_AT_call_target:
    return dwarf::DW_AT_GNU_call_site_target;
  case dwarf::DW_AT_call_origin:
    return dwarf::DW_AT_abstract_origin;
  case dwarf::DW_AT_call_return_pc:
    return dwarf::DW_AT_low_pc;
  case dwarf::DW_AT_call_value:
    return dwarf::DW_AT_GNU_call_site_value;
  case dwarf::DW_AT_call_tail_call:
    return dwarf::DW_AT_GNU_tail_call;
  default:
    llvm_unreachable("DWARF5 attribute with no GNU analog");
  }
}

dwarf::LocationAtom
DwarfCompileUnit::getDwarf5OrGNULocationAtom(dwarf::LocationAtom Loc) const {
  if (!useGNUAnalogForDwarf5Feature())
    return Loc;
  switch (Loc) {
  case dwarf::DW_OP_entry_value:
    return dwarf::DW_OP_GNU_entry_value;
  default:
    llvm_unreachable("DWARF5 location atom with no GNU analog");
  }
}

DIE &DwarfCompileUnit::constructCallSiteEntryDIE(DIE &ScopeDIE,
                                                 DIE *CalleeDIE,
                                                 bool IsTail,
                                                 const MCSymbol *PCAddr,
                                                 const MCSymbol *CallAddr,
                                                 unsigned CallReg) {
  // Insert a call site entry DIE within ScopeDIE.
  DIE &CallSiteDIE = createAndAddDIE(getDwarf5OrGNUTag(dwarf::DW_TAG_call_site),
                                     ScopeDIE, nullptr);

  if (CallReg) {
    // Indirect call.
    addAddress(CallSiteDIE, getDwarf5OrGNUAttr(dwarf::DW_AT_call_target),
               MachineLocation(CallReg));
  } else {
    assert(CalleeDIE && "No DIE for call site entry origin");
    addDIEEntry(CallSiteDIE, getDwarf5OrGNUAttr(dwarf::DW_AT_call_origin),
                *CalleeDIE);
  }

  if (IsTail) {
    // Attach DW_AT_call_tail_call to tail calls for standards compliance.
    addFlag(CallSiteDIE, getDwarf5OrGNUAttr(dwarf::DW_AT_call_tail_call));

    // Attach the address of the branch instruction to allow the debugger to
    // show where the tail call occurred. This attribute has no GNU analog.
    //
    // GDB works backwards from non-standard usage of DW_AT_low_pc (in DWARF4
    // mode -- equivalently, in DWARF5 mode, DW_AT_call_return_pc) at tail-call
    // site entries to figure out the PC of tail-calling branch instructions.
    // This means it doesn't need the compiler to emit DW_AT_call_pc, so we
    // don't emit it here.
    //
    // There's no need to tie non-GDB debuggers to this non-standardness, as it
    // adds unnecessary complexity to the debugger. For non-GDB debuggers, emit
    // the standard DW_AT_call_pc info.
    if (!useGNUAnalogForDwarf5Feature())
      addLabelAddress(CallSiteDIE, dwarf::DW_AT_call_pc, CallAddr);
  }

  // Attach the return PC to allow the debugger to disambiguate call paths
  // from one function to another.
  //
  // The return PC is only really needed when the call /isn't/ a tail call, but
  // GDB expects it in DWARF4 mode, even for tail calls (see the comment above
  // the DW_AT_call_pc emission logic for an explanation).
  if (!IsTail || useGNUAnalogForDwarf5Feature()) {
    assert(PCAddr && "Missing return PC information for a call");
    addLabelAddress(CallSiteDIE,
                    getDwarf5OrGNUAttr(dwarf::DW_AT_call_return_pc), PCAddr);
  }

  return CallSiteDIE;
}

void DwarfCompileUnit::constructCallSiteParmEntryDIEs(
    DIE &CallSiteDIE, SmallVector<DbgCallSiteParam, 4> &Params) {
  for (const auto &Param : Params) {
    unsigned Register = Param.getRegister();
    auto CallSiteDieParam =
        DIE::get(DIEValueAllocator,
                 getDwarf5OrGNUTag(dwarf::DW_TAG_call_site_parameter));
    insertDIE(CallSiteDieParam);
    addAddress(*CallSiteDieParam, dwarf::DW_AT_location,
               MachineLocation(Register));

    DIELoc *Loc = new (DIEValueAllocator) DIELoc;
    DIEDwarfExpression DwarfExpr(*Asm, *this, *Loc);
    DwarfExpr.setCallSiteParamValueFlag();

    DwarfDebug::emitDebugLocValue(*Asm, nullptr, Param.getValue(), DwarfExpr);

    addBlock(*CallSiteDieParam, getDwarf5OrGNUAttr(dwarf::DW_AT_call_value),
             DwarfExpr.finalize());

    CallSiteDIE.addChild(CallSiteDieParam);
  }
}

DIE *DwarfCompileUnit::constructImportedEntityDIE(
    const DIImportedEntity *Module) {
  DIE *IMDie = DIE::get(DIEValueAllocator, (dwarf::Tag)Module->getTag());
  insertDIE(Module, IMDie);
  DIE *EntityDie;
  auto *Entity = Module->getEntity();
  if (auto *NS = dyn_cast<DINamespace>(Entity))
    EntityDie = getOrCreateNameSpace(NS);
  else if (auto *M = dyn_cast<DIModule>(Entity))
    EntityDie = getOrCreateModule(M);
  else if (auto *SP = dyn_cast<DISubprogram>(Entity))
    EntityDie = getOrCreateSubprogramDIE(SP);
  else if (auto *T = dyn_cast<DIType>(Entity))
    EntityDie = getOrCreateTypeDIE(T);
  else if (auto *GV = dyn_cast<DIGlobalVariable>(Entity))
    EntityDie = getOrCreateGlobalVariableDIE(GV, {});
  else
    EntityDie = getDIE(Entity);
  assert(EntityDie);
  addSourceLine(*IMDie, Module->getLine(), Module->getFile());
  addDIEEntry(*IMDie, dwarf::DW_AT_import, *EntityDie);
  StringRef Name = Module->getName();
  if (!Name.empty())
    addString(*IMDie, dwarf::DW_AT_name, Name);

  return IMDie;
}

void DwarfCompileUnit::finishSubprogramDefinition(const DISubprogram *SP) {
  DIE *D = getDIE(SP);
  if (DIE *AbsSPDIE = getAbstractSPDies().lookup(SP)) {
    if (D)
      // If this subprogram has an abstract definition, reference that
      addDIEEntry(*D, dwarf::DW_AT_abstract_origin, *AbsSPDIE);
  } else {
    assert(D || includeMinimalInlineScopes());
    if (D)
      // And attach the attributes
      applySubprogramAttributesToDefinition(SP, *D);
  }
}

void DwarfCompileUnit::finishEntityDefinition(const DbgEntity *Entity) {
  DbgEntity *AbsEntity = getExistingAbstractEntity(Entity->getEntity());

  auto *Die = Entity->getDIE();
  /// Label may be used to generate DW_AT_low_pc, so put it outside
  /// if/else block.
  const DbgLabel *Label = nullptr;
  if (AbsEntity && AbsEntity->getDIE()) {
    addDIEEntry(*Die, dwarf::DW_AT_abstract_origin, *AbsEntity->getDIE());
    Label = dyn_cast<const DbgLabel>(Entity);
  } else {
    if (const DbgVariable *Var = dyn_cast<const DbgVariable>(Entity))
      applyVariableAttributes(*Var, *Die);
    else if ((Label = dyn_cast<const DbgLabel>(Entity)))
      applyLabelAttributes(*Label, *Die);
    else
      llvm_unreachable("DbgEntity must be DbgVariable or DbgLabel.");
  }

  if (Label)
    if (const auto *Sym = Label->getSymbol())
      addLabelAddress(*Die, dwarf::DW_AT_low_pc, Sym);
}

DbgEntity *DwarfCompileUnit::getExistingAbstractEntity(const DINode *Node) {
  auto &AbstractEntities = getAbstractEntities();
  auto I = AbstractEntities.find(Node);
  if (I != AbstractEntities.end())
    return I->second.get();
  return nullptr;
}

void DwarfCompileUnit::createAbstractEntity(const DINode *Node,
                                            LexicalScope *Scope) {
  assert(Scope && Scope->isAbstractScope());
  auto &Entity = getAbstractEntities()[Node];
  if (isa<const DILocalVariable>(Node)) {
    Entity = std::make_unique<DbgVariable>(
                        cast<const DILocalVariable>(Node), nullptr /* IA */);;
    DU->addScopeVariable(Scope, cast<DbgVariable>(Entity.get()));
  } else if (isa<const DILabel>(Node)) {
    Entity = std::make_unique<DbgLabel>(
                        cast<const DILabel>(Node), nullptr /* IA */);
    DU->addScopeLabel(Scope, cast<DbgLabel>(Entity.get()));
  }
}

void DwarfCompileUnit::emitHeader(bool UseOffsets) {
  // Don't bother labeling the .dwo unit, as its offset isn't used.
  if (!Skeleton && !DD->useSectionsAsReferences()) {
    LabelBegin = Asm->createTempSymbol("cu_begin");
    Asm->OutStreamer->emitLabel(LabelBegin);
  }

  dwarf::UnitType UT = Skeleton ? dwarf::DW_UT_split_compile
                                : DD->useSplitDwarf() ? dwarf::DW_UT_skeleton
                                                      : dwarf::DW_UT_compile;
  DwarfUnit::emitCommonHeader(UseOffsets, UT);
  if (DD->getDwarfVersion() >= 5 && UT != dwarf::DW_UT_compile)
    Asm->emitInt64(getDWOId());
}

bool DwarfCompileUnit::hasDwarfPubSections() const {
  switch (CUNode->getNameTableKind()) {
  case DICompileUnit::DebugNameTableKind::None:
    return false;
    // Opting in to GNU Pubnames/types overrides the default to ensure these are
    // generated for things like Gold's gdb_index generation.
  case DICompileUnit::DebugNameTableKind::GNU:
    return true;
  case DICompileUnit::DebugNameTableKind::Default:
    return DD->tuneForGDB() && !includeMinimalInlineScopes() &&
           !CUNode->isDebugDirectivesOnly() &&
           DD->getAccelTableKind() != AccelTableKind::Apple &&
           DD->getDwarfVersion() < 5;
  }
  llvm_unreachable("Unhandled DICompileUnit::DebugNameTableKind enum");
}

/// addGlobalName - Add a new global name to the compile unit.
void DwarfCompileUnit::addGlobalName(StringRef Name, const DIE &Die,
                                     const DIScope *Context) {
  if (!hasDwarfPubSections())
    return;
  std::string FullName = getParentContextString(Context) + Name.str();
  GlobalNames[FullName] = &Die;
}

void DwarfCompileUnit::addGlobalNameForTypeUnit(StringRef Name,
                                                const DIScope *Context) {
  if (!hasDwarfPubSections())
    return;
  std::string FullName = getParentContextString(Context) + Name.str();
  // Insert, allowing the entry to remain as-is if it's already present
  // This way the CU-level type DIE is preferred over the "can't describe this
  // type as a unit offset because it's not really in the CU at all, it's only
  // in a type unit"
  GlobalNames.insert(std::make_pair(std::move(FullName), &getUnitDie()));
}

/// Add a new global type to the unit.
void DwarfCompileUnit::addGlobalType(const DIType *Ty, const DIE &Die,
                                     const DIScope *Context) {
  if (!hasDwarfPubSections())
    return;
  std::string FullName = getParentContextString(Context) + Ty->getName().str();
  GlobalTypes[FullName] = &Die;
}

void DwarfCompileUnit::addGlobalTypeUnitType(const DIType *Ty,
                                             const DIScope *Context) {
  if (!hasDwarfPubSections())
    return;
  std::string FullName = getParentContextString(Context) + Ty->getName().str();
  // Insert, allowing the entry to remain as-is if it's already present
  // This way the CU-level type DIE is preferred over the "can't describe this
  // type as a unit offset because it's not really in the CU at all, it's only
  // in a type unit"
  GlobalTypes.insert(std::make_pair(std::move(FullName), &getUnitDie()));
}

void DwarfCompileUnit::addVariableAddress(const DbgVariable &DV, DIE &Die,
                                          MachineLocation Location) {
  if (DV.hasComplexAddress())
    addComplexAddress(DV, Die, dwarf::DW_AT_location, Location);
  else
    addAddress(Die, dwarf::DW_AT_location, Location);
}

/// Add an address attribute to a die based on the location provided.
void DwarfCompileUnit::addAddress(DIE &Die, dwarf::Attribute Attribute,
                                  const MachineLocation &Location) {
  if (DisableDwarfLocations)
    return;

  DIELoc *Loc = new (DIEValueAllocator) DIELoc;
  DIEDwarfExpression DwarfExpr(*Asm, *this, *Loc);
  if (Location.isIndirect())
    DwarfExpr.setMemoryLocationKind();

  DIExpressionCursor Cursor({});
  const TargetRegisterInfo &TRI = *Asm->MF->getSubtarget().getRegisterInfo();
  if (!DwarfExpr.addMachineRegExpression(TRI, Cursor, Location.getReg()))
    return;
  DwarfExpr.addExpression(std::move(Cursor));

  // Now attach the location information to the DIE.
  addBlock(Die, Attribute, DwarfExpr.finalize());

  if (DwarfExpr.TagOffset)
    addUInt(Die, dwarf::DW_AT_LLVM_tag_offset, dwarf::DW_FORM_data1,
            *DwarfExpr.TagOffset);
}

/// Start with the address based on the location provided, and generate the
/// DWARF information necessary to find the actual variable given the extra
/// address information encoded in the DbgVariable, starting from the starting
/// location.  Add the DWARF information to the die.
void DwarfCompileUnit::addComplexAddress(const DbgVariable &DV, DIE &Die,
                                         dwarf::Attribute Attribute,
                                         const MachineLocation &Location) {
  if (DisableDwarfLocations)
    return;

  DIELoc *Loc = new (DIEValueAllocator) DIELoc;
  DIEDwarfExpression DwarfExpr(*Asm, *this, *Loc);
  const DIExpression *DIExpr = DV.getSingleExpression();
  DwarfExpr.addFragmentOffset(DIExpr);
  DwarfExpr.setLocation(Location, DIExpr);

  DIExpressionCursor Cursor(DIExpr);

  if (DIExpr->isEntryValue())
    DwarfExpr.beginEntryValueExpression(Cursor);

  const TargetRegisterInfo &TRI = *Asm->MF->getSubtarget().getRegisterInfo();
  if (!DwarfExpr.addMachineRegExpression(TRI, Cursor, Location.getReg()))
    return;
  DwarfExpr.addExpression(std::move(Cursor));

  // Now attach the location information to the DIE.
  addBlock(Die, Attribute, DwarfExpr.finalize());

  if (DwarfExpr.TagOffset)
    addUInt(Die, dwarf::DW_AT_LLVM_tag_offset, dwarf::DW_FORM_data1,
            *DwarfExpr.TagOffset);
}

/// Add a Dwarf loclistptr attribute data and value.
void DwarfCompileUnit::addLocationList(DIE &Die, dwarf::Attribute Attribute,
                                       unsigned Index) {
<<<<<<< HEAD
  if (DisableDwarfLocations)
    return;

  dwarf::Form Form = dwarf::DW_FORM_data4;
  if (DD->getDwarfVersion() == 4)
    Form =dwarf::DW_FORM_sec_offset;
  if (DD->getDwarfVersion() >= 5)
    Form =dwarf::DW_FORM_loclistx;
=======
  dwarf::Form Form = (DD->getDwarfVersion() >= 5)
                         ? dwarf::DW_FORM_loclistx
                         : DD->getDwarfSectionOffsetForm();
>>>>>>> fb182028
  Die.addValue(DIEValueAllocator, Attribute, Form, DIELocList(Index));
}

void DwarfCompileUnit::applyVariableAttributes(const DbgVariable &Var,
                                               DIE &VariableDie) {
  StringRef Name = Var.getName();
  if (!Name.empty())
    addString(VariableDie, dwarf::DW_AT_name, Name);
  const auto *DIVar = Var.getVariable();
  if (DIVar)
    if (uint32_t AlignInBytes = DIVar->getAlignInBytes())
      addUInt(VariableDie, dwarf::DW_AT_alignment, dwarf::DW_FORM_udata,
              AlignInBytes);

  addSourceLine(VariableDie, DIVar);
  addType(VariableDie, Var.getType());
  if (Var.isArtificial())
    addFlag(VariableDie, dwarf::DW_AT_artificial);
}

void DwarfCompileUnit::applyLabelAttributes(const DbgLabel &Label,
                                            DIE &LabelDie) {
  StringRef Name = Label.getName();
  if (!Name.empty())
    addString(LabelDie, dwarf::DW_AT_name, Name);
  const auto *DILabel = Label.getLabel();
  addSourceLine(LabelDie, DILabel);
}

/// Add a Dwarf expression attribute data and value.
void DwarfCompileUnit::addExpr(DIELoc &Die, dwarf::Form Form,
                               const MCExpr *Expr) {
  Die.addValue(DIEValueAllocator, (dwarf::Attribute)0, Form, DIEExpr(Expr));
}

void DwarfCompileUnit::applySubprogramAttributesToDefinition(
    const DISubprogram *SP, DIE &SPDie) {
  auto *SPDecl = SP->getDeclaration();
  auto *Context = SPDecl ? SPDecl->getScope() : SP->getScope();
  applySubprogramAttributes(SP, SPDie, includeMinimalInlineScopes());
  addGlobalName(SP->getName(), SPDie, Context);
}

bool DwarfCompileUnit::isDwoUnit() const {
  return DD->useSplitDwarf() && Skeleton;
}

void DwarfCompileUnit::finishNonUnitTypeDIE(DIE& D, const DICompositeType *CTy) {
  constructTypeDIE(D, CTy);
}

bool DwarfCompileUnit::includeMinimalInlineScopes() const {
  return getCUNode()->getEmissionKind() == DICompileUnit::LineTablesOnly ||
         (DD->useSplitDwarf() && !Skeleton);
}

void DwarfCompileUnit::addAddrTableBase() {
  const TargetLoweringObjectFile &TLOF = Asm->getObjFileLowering();
  MCSymbol *Label = DD->getAddressPool().getLabel();
  addSectionLabel(getUnitDie(),
                  DD->getDwarfVersion() >= 5 ? dwarf::DW_AT_addr_base
                                             : dwarf::DW_AT_GNU_addr_base,
                  Label, TLOF.getDwarfAddrSection()->getBeginSymbol());
}

void DwarfCompileUnit::addBaseTypeRef(DIEValueList &Die, int64_t Idx) {
  Die.addValue(DIEValueAllocator, (dwarf::Attribute)0, dwarf::DW_FORM_udata,
               new (DIEValueAllocator) DIEBaseTypeRef(this, Idx));
}

void DwarfCompileUnit::createBaseTypeDIEs() {
  // Insert the base_type DIEs directly after the CU so that their offsets will
  // fit in the fixed size ULEB128 used inside the location expressions.
  // Maintain order by iterating backwards and inserting to the front of CU
  // child list.
  for (auto &Btr : reverse(ExprRefedBaseTypes)) {
    DIE &Die = getUnitDie().addChildFront(
      DIE::get(DIEValueAllocator, dwarf::DW_TAG_base_type));
    SmallString<32> Str;
    addString(Die, dwarf::DW_AT_name,
              Twine(dwarf::AttributeEncodingString(Btr.Encoding) +
                    "_" + Twine(Btr.BitSize)).toStringRef(Str));
    addUInt(Die, dwarf::DW_AT_encoding, dwarf::DW_FORM_data1, Btr.Encoding);
    addUInt(Die, dwarf::DW_AT_byte_size, None, Btr.BitSize / 8);

    Btr.Die = &Die;
  }
}<|MERGE_RESOLUTION|>--- conflicted
+++ resolved
@@ -1363,20 +1363,12 @@
 /// Add a Dwarf loclistptr attribute data and value.
 void DwarfCompileUnit::addLocationList(DIE &Die, dwarf::Attribute Attribute,
                                        unsigned Index) {
-<<<<<<< HEAD
   if (DisableDwarfLocations)
     return;
 
-  dwarf::Form Form = dwarf::DW_FORM_data4;
-  if (DD->getDwarfVersion() == 4)
-    Form =dwarf::DW_FORM_sec_offset;
-  if (DD->getDwarfVersion() >= 5)
-    Form =dwarf::DW_FORM_loclistx;
-=======
   dwarf::Form Form = (DD->getDwarfVersion() >= 5)
                          ? dwarf::DW_FORM_loclistx
                          : DD->getDwarfSectionOffsetForm();
->>>>>>> fb182028
   Die.addValue(DIEValueAllocator, Attribute, Form, DIELocList(Index));
 }
 
