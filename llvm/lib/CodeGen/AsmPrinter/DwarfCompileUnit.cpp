//===- llvm/CodeGen/DwarfCompileUnit.cpp - Dwarf Compile Units ------------===//
//
// Part of the LLVM Project, under the Apache License v2.0 with LLVM Exceptions.
// See https://llvm.org/LICENSE.txt for license information.
// SPDX-License-Identifier: Apache-2.0 WITH LLVM-exception
//
//===----------------------------------------------------------------------===//
//
// This file contains support for constructing a dwarf compile unit.
//
//===----------------------------------------------------------------------===//

#include "DwarfCompileUnit.h"
#include "AddressPool.h"
#include "DwarfExpression.h"
#include "llvm/ADT/STLExtras.h"
#include "llvm/ADT/SmallString.h"
#include "llvm/BinaryFormat/Dwarf.h"
#include "llvm/CodeGen/AsmPrinter.h"
#include "llvm/CodeGen/DIE.h"
#include "llvm/CodeGen/MachineFunction.h"
#include "llvm/CodeGen/MachineInstr.h"
#include "llvm/CodeGen/TargetFrameLowering.h"
#include "llvm/CodeGen/TargetRegisterInfo.h"
#include "llvm/CodeGen/TargetSubtargetInfo.h"
#include "llvm/IR/DataLayout.h"
#include "llvm/IR/DebugInfo.h"
#include "llvm/IR/GlobalVariable.h"
#include "llvm/MC/MCAsmInfo.h"
#include "llvm/MC/MCSection.h"
#include "llvm/MC/MCStreamer.h"
#include "llvm/MC/MCSymbol.h"
#include "llvm/MC/MCSymbolWasm.h"
#include "llvm/MC/MachineLocation.h"
#include "llvm/Support/CommandLine.h"
#include "llvm/Target/TargetLoweringObjectFile.h"
#include "llvm/Target/TargetMachine.h"
#include "llvm/Target/TargetOptions.h"
#include <iterator>
#include <optional>
#include <string>
#include <utility>

using namespace llvm;

/// Query value using AddLinkageNamesToDeclCallOriginsForTuning.
cl::opt<cl::boolOrDefault> AddLinkageNamesToDeclCallOrigins(
    "add-linkage-names-to-declaration-call-origins", cl::Hidden,
    cl::desc("Add DW_AT_linkage_name to function declaration DIEs "
             "referenced by DW_AT_call_origin attributes. Enabled by default "
             "for -gsce debugger tuning."));

static bool AddLinkageNamesToDeclCallOriginsForTuning(const DwarfDebug *DD) {
  bool EnabledByDefault = DD->tuneForSCE();
  if (EnabledByDefault)
    return AddLinkageNamesToDeclCallOrigins != cl::boolOrDefault::BOU_FALSE;
  return AddLinkageNamesToDeclCallOrigins == cl::boolOrDefault::BOU_TRUE;
}

static dwarf::Tag GetCompileUnitType(UnitKind Kind, DwarfDebug *DW) {

  //  According to DWARF Debugging Information Format Version 5,
  //  3.1.2 Skeleton Compilation Unit Entries:
  //  "When generating a split DWARF object file (see Section 7.3.2
  //  on page 187), the compilation unit in the .debug_info section
  //  is a "skeleton" compilation unit with the tag DW_TAG_skeleton_unit"
  if (DW->getDwarfVersion() >= 5 && Kind == UnitKind::Skeleton)
    return dwarf::DW_TAG_skeleton_unit;

  return dwarf::DW_TAG_compile_unit;
}

DwarfCompileUnit::DwarfCompileUnit(unsigned UID, const DICompileUnit *Node,
                                   AsmPrinter *A, DwarfDebug *DW,
                                   DwarfFile *DWU, UnitKind Kind)
    : DwarfUnit(GetCompileUnitType(Kind, DW), Node, A, DW, DWU, UID) {
  insertDIE(Node, &getUnitDie());
  MacroLabelBegin = Asm->createTempSymbol("cu_macro_begin");
}

/// addLabelAddress - Add a dwarf label attribute data and value using
/// DW_FORM_addr or DW_FORM_GNU_addr_index.
void DwarfCompileUnit::addLabelAddress(DIE &Die, dwarf::Attribute Attribute,
                                       const MCSymbol *Label) {
  if ((Skeleton || !DD->useSplitDwarf()) && Label)
    DD->addArangeLabel(SymbolCU(this, Label));

  // Don't use the address pool in non-fission or in the skeleton unit itself.
  if ((!DD->useSplitDwarf() || !Skeleton) && DD->getDwarfVersion() < 5)
    return addLocalLabelAddress(Die, Attribute, Label);

  bool UseAddrOffsetFormOrExpressions =
      DD->useAddrOffsetForm() || DD->useAddrOffsetExpressions();

  const MCSymbol *Base = nullptr;
  if (Label->isInSection() && UseAddrOffsetFormOrExpressions)
    Base = DD->getSectionLabel(&Label->getSection());

  if (!Base || Base == Label) {
    unsigned idx = DD->getAddressPool().getIndex(Label);
    addAttribute(Die, Attribute,
                 DD->getDwarfVersion() >= 5 ? dwarf::DW_FORM_addrx
                                            : dwarf::DW_FORM_GNU_addr_index,
                 DIEInteger(idx));
    return;
  }

  // Could be extended to work with DWARFv4 Split DWARF if that's important for
  // someone. In that case DW_FORM_data would be used.
  assert(DD->getDwarfVersion() >= 5 &&
         "Addr+offset expressions are only valuable when using debug_addr (to "
         "reduce relocations) available in DWARFv5 or higher");
  if (DD->useAddrOffsetExpressions()) {
    auto *Loc = new (DIEValueAllocator) DIEBlock();
    addPoolOpAddress(*Loc, Label);
    addBlock(Die, Attribute, dwarf::DW_FORM_exprloc, Loc);
  } else
    addAttribute(Die, Attribute, dwarf::DW_FORM_LLVM_addrx_offset,
                 new (DIEValueAllocator) DIEAddrOffset(
                     DD->getAddressPool().getIndex(Base), Label, Base));
}

void DwarfCompileUnit::addLocalLabelAddress(DIE &Die,
                                            dwarf::Attribute Attribute,
                                            const MCSymbol *Label) {
  if (Label)
    addAttribute(Die, Attribute, dwarf::DW_FORM_addr, DIELabel(Label));
  else
    addAttribute(Die, Attribute, dwarf::DW_FORM_addr, DIEInteger(0));
}

unsigned DwarfCompileUnit::getOrCreateSourceID(const DIFile *File) {
  // If we print assembly, we can't separate .file entries according to
  // compile units. Thus all files will belong to the default compile unit.

  // FIXME: add a better feature test than hasRawTextSupport. Even better,
  // extend .file to support this.
  unsigned CUID = Asm->OutStreamer->hasRawTextSupport() ? 0 : getUniqueID();
  if (!File)
    return Asm->OutStreamer->emitDwarfFileDirective(0, "", "", std::nullopt,
                                                    std::nullopt, CUID);

  if (LastFile != File) {
    LastFile = File;
    LastFileID = Asm->OutStreamer->emitDwarfFileDirective(
        0, File->getDirectory(), File->getFilename(), DD->getMD5AsBytes(File),
        File->getSource(), CUID);
  }
  return LastFileID;
}

DIE *DwarfCompileUnit::getOrCreateGlobalVariableDIE(
    const DIGlobalVariable *GV, ArrayRef<GlobalExpr> GlobalExprs) {
  // Check for pre-existence.
  if (DIE *Die = getDIE(GV))
    return Die;

  assert(GV);

  auto *GVContext = GV->getScope();
  const DIType *GTy = GV->getType();

  auto *CB = GVContext ? dyn_cast<DICommonBlock>(GVContext) : nullptr;
  DIE *ContextDIE = CB ? getOrCreateCommonBlock(CB, GlobalExprs)
    : getOrCreateContextDIE(GVContext);

  // Add to map.
  DIE *VariableDIE = &createAndAddDIE(GV->getTag(), *ContextDIE, GV);
  DIScope *DeclContext;
  if (auto *SDMDecl = GV->getStaticDataMemberDeclaration()) {
    DeclContext = SDMDecl->getScope();
    assert(SDMDecl->isStaticMember() && "Expected static member decl");
    assert(GV->isDefinition());
    // We need the declaration DIE that is in the static member's class.
    DIE *VariableSpecDIE = getOrCreateStaticMemberDIE(SDMDecl);
    addDIEEntry(*VariableDIE, dwarf::DW_AT_specification, *VariableSpecDIE);
    // If the global variable's type is different from the one in the class
    // member type, assume that it's more specific and also emit it.
    if (GTy != SDMDecl->getBaseType())
      addType(*VariableDIE, GTy);
  } else {
    DeclContext = GV->getScope();
    // Add name and type.
    StringRef DisplayName = GV->getDisplayName();
    if (!DisplayName.empty())
      addString(*VariableDIE, dwarf::DW_AT_name, GV->getDisplayName());
    if (GTy)
      addType(*VariableDIE, GTy);

    // Add scoping info.
    if (!GV->isLocalToUnit())
      addFlag(*VariableDIE, dwarf::DW_AT_external);

    // Add line number info.
    addSourceLine(*VariableDIE, GV);
  }

  if (!GV->isDefinition())
    addFlag(*VariableDIE, dwarf::DW_AT_declaration);
  else
    addGlobalName(GV->getName(), *VariableDIE, DeclContext);

  addAnnotation(*VariableDIE, GV->getAnnotations());

  addMemorySpaceAttribute(*VariableDIE, GV->getDWARFMemorySpace());

  if (uint32_t AlignInBytes = GV->getAlignInBytes())
    addUInt(*VariableDIE, dwarf::DW_AT_alignment, dwarf::DW_FORM_udata,
            AlignInBytes);

  if (MDTuple *TP = GV->getTemplateParams())
    addTemplateParams(*VariableDIE, DINodeArray(TP));

  // Add location.
  addLocationAttribute(VariableDIE, GV, GlobalExprs);

  return VariableDIE;
}

DIE *DwarfCompileUnit::getOrCreateGlobalVariableDIE(
    const DILifetime &Lifetime,
    const DwarfDebug::GVFragmentMapTy &GVFragmentMap) {

  const DIGlobalVariable *GV = dyn_cast<DIGlobalVariable>(Lifetime.getObject());

  // Check for pre-existence.
  if (DIE *Die = getDIE(GV))
    return Die;

  assert(GV);

  auto *GVContext = GV->getScope();
  const DIType *GTy = GV->getType();

  auto *CB = GVContext ? dyn_cast<DICommonBlock>(GVContext) : nullptr;
  DIE *ContextDIE = CB ? getOrCreateCommonBlock(CB, Lifetime, GVFragmentMap)
                       : getOrCreateContextDIE(GVContext);

  // Add to map.
  DIE *VariableDIE = &createAndAddDIE(GV->getTag(), *ContextDIE, GV);
  DIScope *DeclContext;
  if (auto *SDMDecl = GV->getStaticDataMemberDeclaration()) {
    DeclContext = SDMDecl->getScope();
    assert(SDMDecl->isStaticMember() && "Expected static member decl");
    assert(GV->isDefinition());
    // We need the declaration DIE that is in the static member's class.
    DIE *VariableSpecDIE = getOrCreateStaticMemberDIE(SDMDecl);
    addDIEEntry(*VariableDIE, dwarf::DW_AT_specification, *VariableSpecDIE);
    // If the global variable's type is different from the one in the class
    // member type, assume that it's more specific and also emit it.
    if (GTy != SDMDecl->getBaseType())
      addType(*VariableDIE, GTy);
  } else {
    DeclContext = GV->getScope();
    // Add name and type.
    addString(*VariableDIE, dwarf::DW_AT_name, GV->getDisplayName());
    if (GTy)
      addType(*VariableDIE, GTy);

    // Add scoping info.
    if (!GV->isLocalToUnit())
      addFlag(*VariableDIE, dwarf::DW_AT_external);

    // Add line number info.
    addSourceLine(*VariableDIE, GV);
  }

  if (!GV->isDefinition())
    addFlag(*VariableDIE, dwarf::DW_AT_declaration);
  else
    addGlobalName(GV->getName(), *VariableDIE, DeclContext);

  addAnnotation(*VariableDIE, GV->getAnnotations());

  addMemorySpaceAttribute(*VariableDIE, GV->getDWARFMemorySpace());

  if (uint32_t AlignInBytes = GV->getAlignInBytes())
    addUInt(*VariableDIE, dwarf::DW_AT_alignment, dwarf::DW_FORM_udata,
            AlignInBytes);

  if (MDTuple *TP = GV->getTemplateParams())
    addTemplateParams(*VariableDIE, DINodeArray(TP));

  // Add location.
  addLocationAttribute(VariableDIE, GV, Lifetime, GVFragmentMap);

  return VariableDIE;
}

void DwarfCompileUnit::addLocationAttribute(
    DIE *VariableDIE, const DIGlobalVariable *GV, ArrayRef<GlobalExpr> GlobalExprs) {
  bool addToAccelTable = false;
  DIELoc *Loc = nullptr;
  std::optional<unsigned> NVPTXAddressSpace;
  std::unique_ptr<DIEDwarfExpression> DwarfExpr;
  for (const auto &GE : GlobalExprs) {
    const GlobalVariable *Global = GE.Var;
    const DIExpression *Expr = GE.Expr;

    // For compatibility with DWARF 3 and earlier,
    // DW_AT_location(DW_OP_constu, X, DW_OP_stack_value) or
    // DW_AT_location(DW_OP_consts, X, DW_OP_stack_value) becomes
    // DW_AT_const_value(X).
    if (GlobalExprs.size() == 1 && Expr && Expr->isConstant()) {
      addToAccelTable = true;
      addConstantValue(
          *VariableDIE,
          DIExpression::SignedOrUnsignedConstant::UnsignedConstant ==
              *Expr->isConstant(),
          Expr->getElement(1));
      break;
    }

    // We cannot describe the location of dllimport'd variables: the
    // computation of their address requires loads from the IAT.
    if (Global && Global->hasDLLImportStorageClass())
      continue;

    // Nothing to describe without address or constant.
    if (!Global && (!Expr || !Expr->isConstant()))
      continue;

    if (Global && Global->isThreadLocal() &&
        !Asm->getObjFileLowering().supportDebugThreadLocalLocation())
      continue;

    if (!Loc) {
      addToAccelTable = true;
      Loc = new (DIEValueAllocator) DIELoc;
      DwarfExpr = std::make_unique<DIEDwarfExpression>(*Asm, *this, *Loc);
    }

    if (Expr) {
      // According to
      // https://docs.nvidia.com/cuda/archive/10.0/ptx-writers-guide-to-interoperability/index.html#cuda-specific-dwarf
      // cuda-gdb requires DW_AT_address_class for all variables to be able to
      // correctly interpret address space of the variable address.
      // Decode DW_OP_constu <DWARF Address Space> DW_OP_swap DW_OP_xderef
      // sequence for the NVPTX + gdb target.
      unsigned LocalNVPTXAddressSpace;
      if (Asm->TM.getTargetTriple().isNVPTX() && DD->tuneForGDB()) {
        const DIExpression *NewExpr =
            DIExpression::extractAddressClass(Expr, LocalNVPTXAddressSpace);
        if (NewExpr != Expr) {
          Expr = NewExpr;
          NVPTXAddressSpace = LocalNVPTXAddressSpace;
        }
      }
      DwarfExpr->addFragmentOffset(Expr);

      std::optional<DIExpression::NewElementsRef> NewElementsRef
          = Expr ? Expr->getNewElementsRef() : std::nullopt;
      if (NewElementsRef) {
        SmallVector<DbgValueLocEntry> ArgLocEntries;
        if (Global)
          ArgLocEntries.emplace_back(Global);
        DwarfExpr->addExpression(*NewElementsRef, ArgLocEntries);
        continue;
      }
    }

    // FIXME: This is a workaround to avoid generating symbols for non-global
    // address spaces, e.g. LDS. Generate a 'DW_OP_constu' with a dummy
    // constant value (0) for now.
    unsigned AMDGPUGlobalAddrSpace = 1;
    if ((Asm->TM.getTargetTriple().getArch() == Triple::amdgcn) &&
        (Global->getAddressSpace() != AMDGPUGlobalAddrSpace)) {
      addUInt(*Loc, dwarf::DW_FORM_data1, dwarf::DW_OP_constu);
      addUInt(*Loc, dwarf::DW_FORM_udata, 0);
      continue;
    }

    if (Global) {
      const MCSymbol *Sym = Asm->getSymbol(Global);
      // 16-bit platforms like MSP430 and AVR take this path, so sink this
      // assert to platforms that use it.
      auto GetPointerSizedFormAndOp = [this]() {
        unsigned PointerSize = Asm->MAI->getCodePointerSize();
        assert((PointerSize == 4 || PointerSize == 8) &&
               "Add support for other sizes if necessary");
        struct FormAndOp {
          dwarf::Form Form;
          dwarf::LocationAtom Op;
        };
        return PointerSize == 4
                   ? FormAndOp{dwarf::DW_FORM_data4, dwarf::DW_OP_const4u}
                   : FormAndOp{dwarf::DW_FORM_data8, dwarf::DW_OP_const8u};
      };
      if (Global->isThreadLocal()) {
        if (Asm->TM.getTargetTriple().isWasm()) {
          // FIXME This is not guaranteed, but in practice, in static linking,
          // if present, __tls_base's index is 1. This doesn't hold for dynamic
          // linking, so TLS variables used in dynamic linking won't have
          // correct debug info for now. See
          // https://github.com/llvm/llvm-project/blob/19afbfe33156d211fa959dadeea46cd17b9c723c/lld/wasm/Driver.cpp#L786-L823
          addWasmRelocBaseGlobal(Loc, "__tls_base", 1);
          addOpAddress(*Loc, Sym);
          addUInt(*Loc, dwarf::DW_FORM_data1, dwarf::DW_OP_plus);
        } else if (Asm->TM.useEmulatedTLS()) {
          // TODO: add debug info for emulated thread local mode.
        } else {
          // FIXME: Make this work with -gsplit-dwarf.
          // Based on GCC's support for TLS:
          if (!DD->useSplitDwarf()) {
            auto FormAndOp = GetPointerSizedFormAndOp();
            // 1) Start with a constNu of the appropriate pointer size
            addUInt(*Loc, dwarf::DW_FORM_data1, FormAndOp.Op);
            // 2) containing the (relocated) offset of the TLS variable
            //    within the module's TLS block.
            addExpr(*Loc, FormAndOp.Form,
                    Asm->getObjFileLowering().getDebugThreadLocalSymbol(Sym));
          } else {
            addUInt(*Loc, dwarf::DW_FORM_data1, dwarf::DW_OP_GNU_const_index);
            addUInt(*Loc, dwarf::DW_FORM_udata,
                    DD->getAddressPool().getIndex(Sym, /* TLS */ true));
          }
          // 3) followed by an OP to make the debugger do a TLS lookup.
          addUInt(*Loc, dwarf::DW_FORM_data1,
                  DD->useGNUTLSOpcode() ? dwarf::DW_OP_GNU_push_tls_address
                                        : dwarf::DW_OP_form_tls_address);
        }
      } else if (Asm->TM.getTargetTriple().isWasm() &&
                 Asm->TM.getRelocationModel() == Reloc::PIC_) {
        // FIXME This is not guaranteed, but in practice, if present,
        // __memory_base's index is 1. See
        // https://github.com/llvm/llvm-project/blob/19afbfe33156d211fa959dadeea46cd17b9c723c/lld/wasm/Driver.cpp#L786-L823
        addWasmRelocBaseGlobal(Loc, "__memory_base", 1);
        addOpAddress(*Loc, Sym);
        addUInt(*Loc, dwarf::DW_FORM_data1, dwarf::DW_OP_plus);
      } else if ((Asm->TM.getRelocationModel() == Reloc::RWPI ||
                  Asm->TM.getRelocationModel() == Reloc::ROPI_RWPI) &&
                 !Asm->getObjFileLowering()
                      .getKindForGlobal(Global, Asm->TM)
                      .isReadOnly()) {
        auto FormAndOp = GetPointerSizedFormAndOp();
        // Constant
        addUInt(*Loc, dwarf::DW_FORM_data1, FormAndOp.Op);
        // Relocation offset
        addExpr(*Loc, FormAndOp.Form,
                Asm->getObjFileLowering().getIndirectSymViaRWPI(Sym));
        // Base register
        Register BaseReg = Asm->getObjFileLowering().getStaticBase();
        unsigned DwarfBaseReg =
            Asm->TM.getMCRegisterInfo()->getDwarfRegNum(BaseReg, false);
        addUInt(*Loc, dwarf::DW_FORM_data1, dwarf::DW_OP_breg0 + DwarfBaseReg);
        // Offset from base register
        addSInt(*Loc, dwarf::DW_FORM_sdata, 0);
        // Operation
        addUInt(*Loc, dwarf::DW_FORM_data1, dwarf::DW_OP_plus);
      } else {
        DD->addArangeLabel(SymbolCU(this, Sym));
        addOpAddress(*Loc, Sym);
      }
    }
    // Global variables attached to symbols are memory locations.
    // It would be better if this were unconditional, but malformed input that
    // mixes non-fragments and fragments for the same variable is too expensive
    // to detect in the verifier.
    if (DwarfExpr->isUnknownLocation())
      DwarfExpr->setMemoryLocationKind();
    DwarfExpr->addExpression(Expr);
  }
  if (Asm->TM.getTargetTriple().isNVPTX() && DD->tuneForGDB()) {
    // According to
    // https://docs.nvidia.com/cuda/archive/10.0/ptx-writers-guide-to-interoperability/index.html#cuda-specific-dwarf
    // cuda-gdb requires DW_AT_address_class for all variables to be able to
    // correctly interpret address space of the variable address.
    const unsigned NVPTX_ADDR_global_space = 5;
    addUInt(*VariableDIE, dwarf::DW_AT_address_class, dwarf::DW_FORM_data1,
            NVPTXAddressSpace.value_or(NVPTX_ADDR_global_space));
  }
  if (Loc)
    addBlock(*VariableDIE, dwarf::DW_AT_location, DwarfExpr->finalize());

  if (DD->useAllLinkageNames())
    addLinkageName(*VariableDIE, GV->getLinkageName());

  if (addToAccelTable) {
    DD->addAccelName(*this, CUNode->getNameTableKind(), GV->getName(),
                     *VariableDIE);

    // If the linkage name is different than the name, go ahead and output
    // that as well into the name table.
    if (GV->getLinkageName() != "" && GV->getName() != GV->getLinkageName() &&
        DD->useAllLinkageNames())
      DD->addAccelName(*this, CUNode->getNameTableKind(), GV->getLinkageName(),
                       *VariableDIE);
  }
}

void DwarfCompileUnit::addLocationAttribute(
    DIE *VariableDIE, const DIGlobalVariable *GV, const DILifetime &Lifetime,
    const DwarfDebug::GVFragmentMapTy &GVFragmentMap) {
  // FIXME: Determine when this is appropriate, considering the existing
  // implementation.
  bool AddToAccelTable = true;
  DIELoc *ActualLoc = new (DIEValueAllocator) DIELoc;
  DIELoc *EmptyLoc = new (DIEValueAllocator) DIELoc;
  DIEDwarfExprAST ExprAST(*Asm, *this, *ActualLoc, Lifetime, GVFragmentMap);
  addBlock(*VariableDIE, dwarf::DW_AT_location,
           ExprAST.finalize() ? ActualLoc : EmptyLoc);

  if (DD->useAllLinkageNames())
    addLinkageName(*VariableDIE, GV->getLinkageName());

  if (AddToAccelTable) {
    DD->addAccelName(*this, CUNode->getNameTableKind(), GV->getName(), *VariableDIE);

    // If the linkage name is different than the name, go ahead and output
    // that as well into the name table.
    if (GV->getLinkageName() != "" && GV->getName() != GV->getLinkageName() &&
        DD->useAllLinkageNames())
      DD->addAccelName(*this, CUNode->getNameTableKind(), GV->getLinkageName(), *VariableDIE);
  }
}

DIE *DwarfCompileUnit::getOrCreateCommonBlock(
    const DICommonBlock *CB, ArrayRef<GlobalExpr> GlobalExprs) {
  // Check for pre-existence.
  if (DIE *NDie = getDIE(CB))
    return NDie;
  DIE *ContextDIE = getOrCreateContextDIE(CB->getScope());
  DIE &NDie = createAndAddDIE(dwarf::DW_TAG_common_block, *ContextDIE, CB);
  StringRef Name = CB->getName().empty() ? "_BLNK_" : CB->getName();
  addString(NDie, dwarf::DW_AT_name, Name);
  addGlobalName(Name, NDie, CB->getScope());
  if (CB->getFile())
    addSourceLine(NDie, CB->getLineNo(), CB->getFile());
  if (DIGlobalVariable *V = CB->getDecl())
    getCU().addLocationAttribute(&NDie, V, GlobalExprs);
  return &NDie;
}

DIE *DwarfCompileUnit::getOrCreateCommonBlock(
    const DICommonBlock *CB, const DILifetime &Lifetime,
    const DwarfDebug::GVFragmentMapTy &GVFragmentMap) {
  // Check for pre-existence.
  if (DIE *NDie = getDIE(CB))
    return NDie;
  DIE *ContextDIE = getOrCreateContextDIE(CB->getScope());
  DIE &NDie = createAndAddDIE(dwarf::DW_TAG_common_block, *ContextDIE, CB);
  StringRef Name = CB->getName().empty() ? "_BLNK_" : CB->getName();
  addString(NDie, dwarf::DW_AT_name, Name);
  addGlobalName(Name, NDie, CB->getScope());
  if (CB->getFile())
    addSourceLine(NDie, CB->getLineNo(), CB->getFile());
  if (DIGlobalVariable *V = CB->getDecl())
    getCU().addLocationAttribute(&NDie, V, Lifetime, GVFragmentMap);
  return &NDie;
}

void DwarfCompileUnit::addRange(RangeSpan Range) {
  DD->insertSectionLabel(Range.Begin);

  auto *PrevCU = DD->getPrevCU();
  bool SameAsPrevCU = this == PrevCU;
  DD->setPrevCU(this);
  // If we have no current ranges just add the range and return, otherwise,
  // check the current section and CU against the previous section and CU we
  // emitted into and the subprogram was contained within. If these are the
  // same then extend our current range, otherwise add this as a new range.
  if (CURanges.empty() || !SameAsPrevCU ||
      (&CURanges.back().End->getSection() !=
       &Range.End->getSection())) {
    // Before a new range is added, always terminate the prior line table.
    if (PrevCU)
      DD->terminateLineTable(PrevCU);
    CURanges.push_back(Range);
    return;
  }

  CURanges.back().End = Range.End;
}

void DwarfCompileUnit::initStmtList() {
  if (CUNode->isDebugDirectivesOnly())
    return;

  const TargetLoweringObjectFile &TLOF = Asm->getObjFileLowering();
  if (DD->useSectionsAsReferences()) {
    LineTableStartSym = TLOF.getDwarfLineSection()->getBeginSymbol();
  } else {
    LineTableStartSym =
        Asm->OutStreamer->getDwarfLineTableSymbol(getUniqueID());
  }

  // DW_AT_stmt_list is a offset of line number information for this
  // compile unit in debug_line section. For split dwarf this is
  // left in the skeleton CU and so not included.
  // The line table entries are not always emitted in assembly, so it
  // is not okay to use line_table_start here.
      addSectionLabel(getUnitDie(), dwarf::DW_AT_stmt_list, LineTableStartSym,
                      TLOF.getDwarfLineSection()->getBeginSymbol());
}

void DwarfCompileUnit::applyStmtList(DIE &D) {
  const TargetLoweringObjectFile &TLOF = Asm->getObjFileLowering();
  addSectionLabel(D, dwarf::DW_AT_stmt_list, LineTableStartSym,
                  TLOF.getDwarfLineSection()->getBeginSymbol());
}

void DwarfCompileUnit::attachLowHighPC(DIE &D, const MCSymbol *Begin,
                                       const MCSymbol *End) {
  assert(Begin && "Begin label should not be null!");
  assert(End && "End label should not be null!");
  assert(Begin->isDefined() && "Invalid starting label");
  assert(End->isDefined() && "Invalid end label");

  addLabelAddress(D, dwarf::DW_AT_low_pc, Begin);
  if (DD->getDwarfVersion() < 4)
    addLabelAddress(D, dwarf::DW_AT_high_pc, End);
  else
    addLabelDelta(D, dwarf::DW_AT_high_pc, End, Begin);
}

// Add info for Wasm-global-based relocation.
// 'GlobalIndex' is used for split dwarf, which currently relies on a few
// assumptions that are not guaranteed in a formal way but work in practice.
void DwarfCompileUnit::addWasmRelocBaseGlobal(DIELoc *Loc, StringRef GlobalName,
                                              uint64_t GlobalIndex) {
  // FIXME: duplicated from Target/WebAssembly/WebAssembly.h
  // don't want to depend on target specific headers in this code?
  const unsigned TI_GLOBAL_RELOC = 3;
  unsigned PointerSize = Asm->getDataLayout().getPointerSize();
  auto *Sym = cast<MCSymbolWasm>(Asm->GetExternalSymbolSymbol(GlobalName));
  // FIXME: this repeats what WebAssemblyMCInstLower::
  // GetExternalSymbolSymbol does, since if there's no code that
  // refers to this symbol, we have to set it here.
  Sym->setType(wasm::WASM_SYMBOL_TYPE_GLOBAL);
  Sym->setGlobalType(wasm::WasmGlobalType{
      static_cast<uint8_t>(PointerSize == 4 ? wasm::WASM_TYPE_I32
                                            : wasm::WASM_TYPE_I64),
      true});
  addUInt(*Loc, dwarf::DW_FORM_data1, dwarf::DW_OP_WASM_location);
  addSInt(*Loc, dwarf::DW_FORM_sdata, TI_GLOBAL_RELOC);
  if (!isDwoUnit()) {
    addLabel(*Loc, dwarf::DW_FORM_data4, Sym);
  } else {
    // FIXME: when writing dwo, we need to avoid relocations. Probably
    // the "right" solution is to treat globals the way func and data
    // symbols are (with entries in .debug_addr).
    // For now we hardcode the indices in the callsites. Global indices are not
    // fixed, but in practice a few are fixed; for example, __stack_pointer is
    // always index 0.
    addUInt(*Loc, dwarf::DW_FORM_data4, GlobalIndex);
  }
}

// Find DIE for the given subprogram and attach appropriate DW_AT_low_pc
// and DW_AT_high_pc attributes. If there are global variables in this
// scope then create and insert DIEs for these variables.
DIE &DwarfCompileUnit::updateSubprogramScopeDIE(const DISubprogram *SP) {
  DIE *SPDie = getOrCreateSubprogramDIE(SP, includeMinimalInlineScopes());
  SmallVector<RangeSpan, 2> BB_List;
  // If basic block sections are on, ranges for each basic block section has
  // to be emitted separately.
  for (const auto &R : Asm->MBBSectionRanges)
    BB_List.push_back({R.second.BeginLabel, R.second.EndLabel});

  attachRangesOrLowHighPC(*SPDie, BB_List);

  if (DD->useAppleExtensionAttributes() &&
      !DD->getCurrentFunction()->getTarget().Options.DisableFramePointerElim(
          *DD->getCurrentFunction()))
    addFlag(*SPDie, dwarf::DW_AT_APPLE_omit_frame_ptr);

  // Only include DW_AT_frame_base in full debug info
  if (!includeMinimalInlineScopes()) {
    const TargetFrameLowering *TFI = Asm->MF->getSubtarget().getFrameLowering();
    TargetFrameLowering::DwarfFrameBase FrameBase =
        TFI->getDwarfFrameBase(*Asm->MF);
    switch (FrameBase.Kind) {
    case TargetFrameLowering::DwarfFrameBase::Register: {
      if (Register::isPhysicalRegister(FrameBase.Location.Reg)) {
        MachineLocation Location(FrameBase.Location.Reg);
        addAddress(*SPDie, dwarf::DW_AT_frame_base, Location);
      }
      break;
    }
    case TargetFrameLowering::DwarfFrameBase::CFA: {
      DIELoc *Loc = new (DIEValueAllocator) DIELoc;
      addUInt(*Loc, dwarf::DW_FORM_data1, dwarf::DW_OP_call_frame_cfa);
      if (FrameBase.Location.Offset != 0) {
        addUInt(*Loc, dwarf::DW_FORM_data1, dwarf::DW_OP_consts);
        addSInt(*Loc, dwarf::DW_FORM_sdata, FrameBase.Location.Offset);
        addUInt(*Loc, dwarf::DW_FORM_data1, dwarf::DW_OP_plus);
      }
      addBlock(*SPDie, dwarf::DW_AT_frame_base, Loc);
      break;
    }
    case TargetFrameLowering::DwarfFrameBase::WasmFrameBase: {
      // FIXME: duplicated from Target/WebAssembly/WebAssembly.h
      const unsigned TI_GLOBAL_RELOC = 3;
      if (FrameBase.Location.WasmLoc.Kind == TI_GLOBAL_RELOC) {
        // These need to be relocatable.
        DIELoc *Loc = new (DIEValueAllocator) DIELoc;
        assert(FrameBase.Location.WasmLoc.Index == 0); // Only SP so far.
        // For now, since we only ever use index 0, this should work as-is.
        addWasmRelocBaseGlobal(Loc, "__stack_pointer",
                               FrameBase.Location.WasmLoc.Index);
        addUInt(*Loc, dwarf::DW_FORM_data1, dwarf::DW_OP_stack_value);
        addBlock(*SPDie, dwarf::DW_AT_frame_base, Loc);
      } else {
        DIELoc *Loc = new (DIEValueAllocator) DIELoc;
        DIEDwarfExpression DwarfExpr(*Asm, *this, *Loc);
        DIExpressionCursor Cursor({});
        DwarfExpr.addWasmLocation(FrameBase.Location.WasmLoc.Kind,
            FrameBase.Location.WasmLoc.Index);
        DwarfExpr.addExpression(std::move(Cursor));
        addBlock(*SPDie, dwarf::DW_AT_frame_base, DwarfExpr.finalize());
      }
      break;
    }
    }
  }

  // Add name to the name table, we do this here because we're guaranteed
  // to have concrete versions of our DW_TAG_subprogram nodes.
  DD->addSubprogramNames(*this, CUNode->getNameTableKind(), SP, *SPDie);

  return *SPDie;
}

// Construct a DIE for this scope.
void DwarfCompileUnit::constructScopeDIE(LexicalScope *Scope,
                                         DIE &ParentScopeDIE) {
  if (!Scope || !Scope->getScopeNode())
    return;

  auto *DS = Scope->getScopeNode();

  assert((Scope->getInlinedAt() || !isa<DISubprogram>(DS)) &&
         "Only handle inlined subprograms here, use "
         "constructSubprogramScopeDIE for non-inlined "
         "subprograms");

  // Emit inlined subprograms.
  if (Scope->getParent() && isa<DISubprogram>(DS)) {
    DIE *ScopeDIE = constructInlinedScopeDIE(Scope, ParentScopeDIE);
    assert(ScopeDIE && "Scope DIE should not be null.");
    createAndAddScopeChildren(Scope, *ScopeDIE);
    return;
  }

  // Early exit when we know the scope DIE is going to be null.
  if (DD->isLexicalScopeDIENull(Scope))
    return;

  // Emit lexical blocks.
  DIE *ScopeDIE = constructLexicalScopeDIE(Scope);
  assert(ScopeDIE && "Scope DIE should not be null.");

  ParentScopeDIE.addChild(ScopeDIE);
  createAndAddScopeChildren(Scope, *ScopeDIE);
}

void DwarfCompileUnit::addScopeRangeList(DIE &ScopeDIE,
                                         SmallVector<RangeSpan, 2> Range) {

  HasRangeLists = true;

  // Add the range list to the set of ranges to be emitted.
  auto IndexAndList =
      (DD->getDwarfVersion() < 5 && Skeleton ? Skeleton->DU : DU)
          ->addRange(*(Skeleton ? Skeleton : this), std::move(Range));

  uint32_t Index = IndexAndList.first;
  auto &List = *IndexAndList.second;

  // Under fission, ranges are specified by constant offsets relative to the
  // CU's DW_AT_GNU_ranges_base.
  // FIXME: For DWARF v5, do not generate the DW_AT_ranges attribute under
  // fission until we support the forms using the .debug_addr section
  // (DW_RLE_startx_endx etc.).
  if (DD->getDwarfVersion() >= 5)
    addUInt(ScopeDIE, dwarf::DW_AT_ranges, dwarf::DW_FORM_rnglistx, Index);
  else {
    const TargetLoweringObjectFile &TLOF = Asm->getObjFileLowering();
    const MCSymbol *RangeSectionSym =
        TLOF.getDwarfRangesSection()->getBeginSymbol();
    if (isDwoUnit())
      addSectionDelta(ScopeDIE, dwarf::DW_AT_ranges, List.Label,
                      RangeSectionSym);
    else
      addSectionLabel(ScopeDIE, dwarf::DW_AT_ranges, List.Label,
                      RangeSectionSym);
  }
}

void DwarfCompileUnit::attachRangesOrLowHighPC(
    DIE &Die, SmallVector<RangeSpan, 2> Ranges) {
  assert(!Ranges.empty());
  if (!DD->useRangesSection() ||
      (Ranges.size() == 1 &&
       (!DD->alwaysUseRanges(*this) ||
        DD->getSectionLabel(&Ranges.front().Begin->getSection()) ==
            Ranges.front().Begin))) {
    const RangeSpan &Front = Ranges.front();
    const RangeSpan &Back = Ranges.back();
    attachLowHighPC(Die, Front.Begin, Back.End);
  } else
    addScopeRangeList(Die, std::move(Ranges));
}

void DwarfCompileUnit::attachRangesOrLowHighPC(
    DIE &Die, const SmallVectorImpl<InsnRange> &Ranges) {
  SmallVector<RangeSpan, 2> List;
  List.reserve(Ranges.size());
  for (const InsnRange &R : Ranges) {
    auto *BeginLabel = DD->getLabelBeforeInsn(R.first);
    auto *EndLabel = DD->getLabelAfterInsn(R.second);

    const auto *BeginMBB = R.first->getParent();
    const auto *EndMBB = R.second->getParent();

    const auto *MBB = BeginMBB;
    // Basic block sections allows basic block subsets to be placed in unique
    // sections. For each section, the begin and end label must be added to the
    // list. If there is more than one range, debug ranges must be used.
    // Otherwise, low/high PC can be used.
    // FIXME: Debug Info Emission depends on block order and this assumes that
    // the order of blocks will be frozen beyond this point.
    do {
      if (MBB->sameSection(EndMBB) || MBB->isEndSection()) {
        auto MBBSectionRange = Asm->MBBSectionRanges[MBB->getSectionID()];
        List.push_back(
            {MBB->sameSection(BeginMBB) ? BeginLabel
                                        : MBBSectionRange.BeginLabel,
             MBB->sameSection(EndMBB) ? EndLabel : MBBSectionRange.EndLabel});
      }
      if (MBB->sameSection(EndMBB))
        break;
      MBB = MBB->getNextNode();
    } while (true);
  }
  attachRangesOrLowHighPC(Die, std::move(List));
}

DIE *DwarfCompileUnit::constructInlinedScopeDIE(LexicalScope *Scope,
                                                DIE &ParentScopeDIE) {
  assert(Scope->getScopeNode());
  auto *DS = Scope->getScopeNode();
  auto *InlinedSP = getDISubprogram(DS);
  // Find the subprogram's DwarfCompileUnit in the SPMap in case the subprogram
  // was inlined from another compile unit.
  DIE *OriginDIE = getAbstractScopeDIEs()[InlinedSP];
  assert(OriginDIE && "Unable to find original DIE for an inlined subprogram.");

  auto ScopeDIE = DIE::get(DIEValueAllocator, dwarf::DW_TAG_inlined_subroutine);
  ParentScopeDIE.addChild(ScopeDIE);
  addDIEEntry(*ScopeDIE, dwarf::DW_AT_abstract_origin, *OriginDIE);

  attachRangesOrLowHighPC(*ScopeDIE, Scope->getRanges());

  // Add the call site information to the DIE.
  const DILocation *IA = Scope->getInlinedAt();
  addUInt(*ScopeDIE, dwarf::DW_AT_call_file, std::nullopt,
          getOrCreateSourceID(IA->getFile()));
  addUInt(*ScopeDIE, dwarf::DW_AT_call_line, std::nullopt, IA->getLine());
  if (IA->getColumn())
    addUInt(*ScopeDIE, dwarf::DW_AT_call_column, std::nullopt, IA->getColumn());
  if (IA->getDiscriminator() && DD->getDwarfVersion() >= 4)
    addUInt(*ScopeDIE, dwarf::DW_AT_GNU_discriminator, std::nullopt,
            IA->getDiscriminator());

  // Add name to the name table, we do this here because we're guaranteed
  // to have concrete versions of our DW_TAG_inlined_subprogram nodes.
  DD->addSubprogramNames(*this, CUNode->getNameTableKind(), InlinedSP,
                         *ScopeDIE);

  return ScopeDIE;
}

// Construct new DW_TAG_lexical_block for this scope and attach
// DW_AT_low_pc/DW_AT_high_pc labels.
DIE *DwarfCompileUnit::constructLexicalScopeDIE(LexicalScope *Scope) {
  if (DD->isLexicalScopeDIENull(Scope))
    return nullptr;
  const auto *DS = Scope->getScopeNode();

  auto ScopeDIE = DIE::get(DIEValueAllocator, dwarf::DW_TAG_lexical_block);
  if (Scope->isAbstractScope()) {
    assert(!getAbstractScopeDIEs().count(DS) &&
           "Abstract DIE for this scope exists!");
    getAbstractScopeDIEs()[DS] = ScopeDIE;
    return ScopeDIE;
  }
  if (!Scope->getInlinedAt()) {
    assert(!LexicalBlockDIEs.count(DS) &&
           "Concrete out-of-line DIE for this scope exists!");
    LexicalBlockDIEs[DS] = ScopeDIE;
  }

  attachRangesOrLowHighPC(*ScopeDIE, Scope->getRanges());

  return ScopeDIE;
}

DIE *DwarfCompileUnit::constructVariableDIE(DbgVariable &DV, bool Abstract) {
  auto *VariableDie = DIE::get(DIEValueAllocator, DV.getTag());
  insertDIE(DV.getVariable(), VariableDie);
  DV.setDIE(*VariableDie);
  // Abstract variables don't get common attributes later, so apply them now.
  if (Abstract) {
    applyCommonDbgVariableAttributes(DV, *VariableDie);
  } else {
    std::visit(
        [&](const auto &V) {
          applyConcreteDbgVariableAttributes(V, DV, *VariableDie);
        },
        DV.asVariant());
  }
  return VariableDie;
}

void DwarfCompileUnit::applyConcreteDbgVariableAttributes(
    const Loc::Single &Single, const DbgVariable &DV, DIE &VariableDie) {
  const DbgValueLoc *DVal = &Single.getValueLoc();
<<<<<<< HEAD
  const DIExpression *Expr = Single.getExpr();

=======
  if (Asm->TM.getTargetTriple().isNVPTX() && DD->tuneForGDB() &&
      !Single.getExpr()) {
    // Lack of expression means it is a register.  Registers for PTX need to
    // be marked with DW_AT_address_class = 2.  See
    // https://docs.nvidia.com/cuda/archive/10.0/ptx-writers-guide-to-interoperability/index.html#cuda-specific-dwarf
    addUInt(VariableDie, dwarf::DW_AT_address_class, dwarf::DW_FORM_data1, 2);
  }
>>>>>>> 1c26e2b6
  if (!DVal->isVariadic()) {
    const DbgValueLocEntry *Entry = DVal->getLocEntries().begin();
    if (Entry->isLocation()) {
      addVariableAddress(DV, VariableDie, Entry->getLoc());
    } else if (Entry->isInt()) {
      auto *Expr = Single.getExpr();
      if (Expr && Expr->getNumElements()) {
        DIELoc *Loc = new (DIEValueAllocator) DIELoc;
        DIEDwarfExpression DwarfExpr(*Asm, *this, *Loc);
        // If there is an expression, emit raw unsigned bytes.
        DwarfExpr.addFragmentOffset(Expr);
        DwarfExpr.addUnsignedConstant(Entry->getInt());
        DwarfExpr.addExpression(Expr);
        addBlock(VariableDie, dwarf::DW_AT_location, DwarfExpr.finalize());
        if (DwarfExpr.TagOffset)
          addUInt(VariableDie, dwarf::DW_AT_LLVM_tag_offset,
                  dwarf::DW_FORM_data1, *DwarfExpr.TagOffset);
      } else
        addConstantValue(VariableDie, Entry->getInt(), DV.getType());
    } else if (Entry->isConstantFP()) {
      addConstantFPValue(VariableDie, Entry->getConstantFP());
    } else if (Entry->isConstantInt()) {
      addConstantValue(VariableDie, Entry->getConstantInt(), DV.getType());
    } else if (Entry->isTargetIndexLocation()) {
      DIELoc *Loc = new (DIEValueAllocator) DIELoc;
      DIEDwarfExpression DwarfExpr(*Asm, *this, *Loc);
      const DIBasicType *BT = dyn_cast<DIBasicType>(
          static_cast<const Metadata *>(DV.getVariable()->getType()));
      DwarfDebug::emitDebugLocValue(*Asm, BT, *DVal, DwarfExpr);
      addBlock(VariableDie, dwarf::DW_AT_location, DwarfExpr.finalize());
    }
    return;
  }
  // If any of the location entries are registers with the value 0,
  // then the location is undefined.
  if (any_of(DVal->getLocEntries(), [](const DbgValueLocEntry &Entry) {
        return Entry.isLocation() && !Entry.getLoc().getReg();
      }))
    return;
  assert(Expr && "Variadic Debug Value must have an Expression.");
  DIELoc *Loc = new (DIEValueAllocator) DIELoc;

  DIEDwarfExpression DwarfExpr(*Asm, *this, *Loc);
  DwarfExpr.addFragmentOffset(Expr);
  const TargetRegisterInfo &TRI = *Asm->MF->getSubtarget().getRegisterInfo();

  if (Expr) {
    if (auto NewElementsRef = Expr->getNewElementsRef()) {
      DwarfExpr.addExpression(*NewElementsRef, DVal->getLocEntries(), &TRI);
      addBlock(VariableDie, dwarf::DW_AT_location, DwarfExpr.finalize());
      return;
    }
  }

  DIExpressionCursor Cursor(Expr);

  auto AddEntry = [&](const DbgValueLocEntry &Entry,
                      DIExpressionCursor &Cursor) {
    if (Entry.isLocation()) {
      if (!DwarfExpr.addMachineRegExpression(TRI, Cursor,
                                             Entry.getLoc().getReg()))
        return false;
    } else if (Entry.isInt()) {
      // If there is an expression, emit raw unsigned bytes.
      DwarfExpr.addUnsignedConstant(Entry.getInt());
    } else if (Entry.isConstantFP()) {
      // DwarfExpression does not support arguments wider than 64 bits
      // (see PR52584).
      // TODO: Consider chunking expressions containing overly wide
      // arguments into separate pointer-sized fragment expressions.
      APInt RawBytes = Entry.getConstantFP()->getValueAPF().bitcastToAPInt();
      if (RawBytes.getBitWidth() > 64)
        return false;
      DwarfExpr.addUnsignedConstant(RawBytes.getZExtValue());
    } else if (Entry.isConstantInt()) {
      APInt RawBytes = Entry.getConstantInt()->getValue();
      if (RawBytes.getBitWidth() > 64)
        return false;
      DwarfExpr.addUnsignedConstant(RawBytes.getZExtValue());
    } else if (Entry.isTargetIndexLocation()) {
      TargetIndexLocation Loc = Entry.getTargetIndexLocation();
      // TODO TargetIndexLocation is a target-independent. Currently
      // only the WebAssembly-specific encoding is supported.
      assert(Asm->TM.getTargetTriple().isWasm());
      DwarfExpr.addWasmLocation(Loc.Index, static_cast<uint64_t>(Loc.Offset));
    } else {
      llvm_unreachable("Unsupported Entry type.");
    }
    return true;
  };

  if (!DwarfExpr.addExpression(
          std::move(Cursor),
          [&](unsigned Idx, DIExpressionCursor &Cursor) -> bool {
            return AddEntry(DVal->getLocEntries()[Idx], Cursor);
          }))
    return;

  // Now attach the location information to the DIE.
  addBlock(VariableDie, dwarf::DW_AT_location, DwarfExpr.finalize());
  if (DwarfExpr.TagOffset)
    addUInt(VariableDie, dwarf::DW_AT_LLVM_tag_offset, dwarf::DW_FORM_data1,
            *DwarfExpr.TagOffset);
}

void DwarfCompileUnit::applyConcreteDbgVariableAttributes(
    const Loc::Multi &Multi, const DbgVariable &DV, DIE &VariableDie) {
  addLocationList(VariableDie, dwarf::DW_AT_location,
                  Multi.getDebugLocListIndex());
  auto TagOffset = Multi.getDebugLocListTagOffset();
  if (TagOffset)
    addUInt(VariableDie, dwarf::DW_AT_LLVM_tag_offset, dwarf::DW_FORM_data1,
            *TagOffset);
}

void DwarfCompileUnit::applyConcreteDbgVariableAttributes(const Loc::MMI &MMI,
                                                          const DbgVariable &DV,
                                                          DIE &VariableDie) {
  std::optional<unsigned> NVPTXAddressSpace;
  DIELoc *Loc = new (DIEValueAllocator) DIELoc;
  DIEDwarfExpression DwarfExpr(*Asm, *this, *Loc);
  auto PoisonedExpr =
      find_if(MMI.getFrameIndexExprs(), [](const auto &Fragment) {
        return Fragment.Expr->holdsOldElements() && Fragment.Expr->isPoisoned();
      });
  if (PoisonedExpr != MMI.getFrameIndexExprs().end()) {
    DwarfExpr.addExpression(PoisonedExpr->Expr);
    addBlock(VariableDie, dwarf::DW_AT_location, DwarfExpr.finalize());
    return;
  }
  for (const auto &Fragment : MMI.getFrameIndexExprs()) {
    Register FrameReg;
    const DIExpression *Expr = Fragment.Expr;
    const TargetFrameLowering *TFI = Asm->MF->getSubtarget().getFrameLowering();
    StackOffset Offset =
        TFI->getFrameIndexReference(*Asm->MF, Fragment.FI, FrameReg);
    DwarfExpr.addFragmentOffset(Expr);

    auto *TRI = Asm->MF->getSubtarget().getRegisterInfo();

    if (Expr->holdsNewElements()) {
      // TODO: support frame symbol
      assert(!Asm->getFunctionFrameSymbol());
      SmallVector<DbgValueLocEntry> ArgLocEntries;
      if (FrameReg)
        ArgLocEntries.push_back({MachineLocation{FrameReg}});
      else
        ArgLocEntries.push_back({int64_t{0}});
      DIExpression *UpdatedExpr =
          TFI->lowerFIArgToFPArg(*Asm->MF, Expr, /*ArgIndex=*/0u, Offset);
      DwarfExpr.addExpression(*UpdatedExpr->getNewElementsRef(), ArgLocEntries,
                              TRI);
      continue;
    }

    SmallVector<uint64_t, 8> Ops;
    TRI->getOffsetOpcodes(Offset, Ops);

    // According to
    // https://docs.nvidia.com/cuda/archive/10.0/ptx-writers-guide-to-interoperability/index.html#cuda-specific-dwarf
    // cuda-gdb requires DW_AT_address_class for all variables to be
    // able to correctly interpret address space of the variable
    // address. Decode DW_OP_constu <DWARF Address Space> DW_OP_swap
    // DW_OP_xderef sequence for the NVPTX + gdb target.
    unsigned LocalNVPTXAddressSpace;
    if (Asm->TM.getTargetTriple().isNVPTX() && DD->tuneForGDB()) {
      const DIExpression *NewExpr =
          DIExpression::extractAddressClass(Expr, LocalNVPTXAddressSpace);
      if (NewExpr != Expr) {
        Expr = NewExpr;
        NVPTXAddressSpace = LocalNVPTXAddressSpace;
      }
    }
    if (Expr)
      Ops.append(Expr->elements_begin(), Expr->elements_end());
    DIExpressionCursor Cursor(Ops);
    DwarfExpr.setMemoryLocationKind();
    if (const MCSymbol *FrameSymbol = Asm->getFunctionFrameSymbol())
      addOpAddress(*Loc, FrameSymbol);
    else
      DwarfExpr.addMachineRegExpression(
          *Asm->MF->getSubtarget().getRegisterInfo(), Cursor, FrameReg);
    DwarfExpr.addExpression(std::move(Cursor));
  }
  if (Asm->TM.getTargetTriple().isNVPTX() && DD->tuneForGDB()) {
    // According to
    // https://docs.nvidia.com/cuda/archive/10.0/ptx-writers-guide-to-interoperability/index.html#cuda-specific-dwarf
    // cuda-gdb requires DW_AT_address_class for all variables to be
    // able to correctly interpret address space of the variable
    // address.
    const unsigned NVPTX_ADDR_local_space = 6;
    addUInt(VariableDie, dwarf::DW_AT_address_class, dwarf::DW_FORM_data1,
            NVPTXAddressSpace.value_or(NVPTX_ADDR_local_space));
  }
  addBlock(VariableDie, dwarf::DW_AT_location, DwarfExpr.finalize());
  if (DwarfExpr.TagOffset)
    addUInt(VariableDie, dwarf::DW_AT_LLVM_tag_offset, dwarf::DW_FORM_data1,
            *DwarfExpr.TagOffset);
}

void DwarfCompileUnit::applyConcreteDbgVariableAttributes(
    const Loc::EntryValue &EntryValue, const DbgVariable &DV,
    DIE &VariableDie) {
  DIELoc *Loc = new (DIEValueAllocator) DIELoc;
  DIEDwarfExpression DwarfExpr(*Asm, *this, *Loc);
  // Emit each expression as: EntryValue(Register) <other ops> <Fragment>.
  for (auto [Register, Expr] : EntryValue.EntryValues) {
    DwarfExpr.addFragmentOffset(&Expr);
    DIExpressionCursor Cursor(Expr.getElements());
    DwarfExpr.beginEntryValueExpression(Cursor);
    DwarfExpr.addMachineRegExpression(
        *Asm->MF->getSubtarget().getRegisterInfo(), Cursor, Register);
    DwarfExpr.addExpression(std::move(Cursor));
  }
  addBlock(VariableDie, dwarf::DW_AT_location, DwarfExpr.finalize());
}

void DwarfCompileUnit::applyConcreteDbgVariableAttributes(const Loc::Def &Def,
                                                          const DbgVariable &DV,
                                                          DIE &VariableDie) {
  for (auto &DbgDefProxy : Def.DbgDefProxies) {
    DIELoc *ActualLoc = new (DIEValueAllocator) DIELoc;
    // FIXME(KZHURAVL): Remove EmptyLoc once we implement full
    // lowering support.
    DIELoc *EmptyLoc = new (DIEValueAllocator) DIELoc;
    DIEDwarfExprAST ExprAST(*Asm, *Asm->MF->getSubtarget().getRegisterInfo(),
                            *this, *ActualLoc, DbgDefProxy.Lifetime,
                            DbgDefProxy.Referrer);
    addBlock(VariableDie, dwarf::DW_AT_location,
             ExprAST.finalize() ? ActualLoc : EmptyLoc);
  }
}

void DwarfCompileUnit::applyConcreteDbgVariableAttributes(
    const std::monostate &, const DbgVariable &DV, DIE &VariableDie) {}

DIE *DwarfCompileUnit::constructVariableDIE(DbgVariable &DV,
                                            const LexicalScope &Scope,
                                            DIE *&ObjectPointer) {
  auto Var = constructVariableDIE(DV, Scope.isAbstractScope());
  if (DV.isObjectPointer())
    ObjectPointer = Var;
  return Var;
}

DIE *DwarfCompileUnit::constructLabelDIE(DbgLabel &DL,
                                         const LexicalScope &Scope) {
  auto LabelDie = DIE::get(DIEValueAllocator, DL.getTag());
  insertDIE(DL.getLabel(), LabelDie);
  DL.setDIE(*LabelDie);

  if (Scope.isAbstractScope())
    applyLabelAttributes(DL, *LabelDie);

  return LabelDie;
}

/// Return all DIVariables that appear in count: expressions.
static SmallVector<const DIVariable *, 2> dependencies(DbgVariable *Var) {
  SmallVector<const DIVariable *, 2> Result;
  auto *Array = dyn_cast<DICompositeType>(Var->getType());
  if (!Array || Array->getTag() != dwarf::DW_TAG_array_type)
    return Result;
  if (auto *DLVar = Array->getDataLocation())
    Result.push_back(DLVar);
  if (auto *AsVar = Array->getAssociated())
    Result.push_back(AsVar);
  if (auto *AlVar = Array->getAllocated())
    Result.push_back(AlVar);
  for (auto *El : Array->getElements()) {
    if (auto *Subrange = dyn_cast<DISubrange>(El)) {
      if (auto Count = Subrange->getCount())
        if (auto *Dependency = dyn_cast_if_present<DIVariable *>(Count))
          Result.push_back(Dependency);
      if (auto LB = Subrange->getLowerBound())
        if (auto *Dependency = dyn_cast_if_present<DIVariable *>(LB))
          Result.push_back(Dependency);
      if (auto UB = Subrange->getUpperBound())
        if (auto *Dependency = dyn_cast_if_present<DIVariable *>(UB))
          Result.push_back(Dependency);
      if (auto ST = Subrange->getStride())
        if (auto *Dependency = dyn_cast_if_present<DIVariable *>(ST))
          Result.push_back(Dependency);
    } else if (auto *GenericSubrange = dyn_cast<DIGenericSubrange>(El)) {
      if (auto Count = GenericSubrange->getCount())
        if (auto *Dependency = dyn_cast_if_present<DIVariable *>(Count))
          Result.push_back(Dependency);
      if (auto LB = GenericSubrange->getLowerBound())
        if (auto *Dependency = dyn_cast_if_present<DIVariable *>(LB))
          Result.push_back(Dependency);
      if (auto UB = GenericSubrange->getUpperBound())
        if (auto *Dependency = dyn_cast_if_present<DIVariable *>(UB))
          Result.push_back(Dependency);
      if (auto ST = GenericSubrange->getStride())
        if (auto *Dependency = dyn_cast_if_present<DIVariable *>(ST))
          Result.push_back(Dependency);
    }
  }
  return Result;
}

/// Sort local variables so that variables appearing inside of helper
/// expressions come first.
static SmallVector<DbgVariable *, 8>
sortLocalVars(SmallVectorImpl<DbgVariable *> &Input) {
  SmallVector<DbgVariable *, 8> Result;
  SmallVector<PointerIntPair<DbgVariable *, 1>, 8> WorkList;
  // Map back from a DIVariable to its containing DbgVariable.
  SmallDenseMap<const DILocalVariable *, DbgVariable *> DbgVar;
  // Set of DbgVariables in Result.
  SmallDenseSet<DbgVariable *, 8> Visited;
  // For cycle detection.
  SmallDenseSet<DbgVariable *, 8> Visiting;

  // Initialize the worklist and the DIVariable lookup table.
  for (auto *Var : reverse(Input)) {
    DbgVar.insert({Var->getVariable(), Var});
    WorkList.push_back({Var, 0});
  }

  // Perform a stable topological sort by doing a DFS.
  while (!WorkList.empty()) {
    auto Item = WorkList.back();
    DbgVariable *Var = Item.getPointer();
    bool visitedAllDependencies = Item.getInt();
    WorkList.pop_back();

    assert(Var);

    // Already handled.
    if (Visited.count(Var))
      continue;

    // Add to Result if all dependencies are visited.
    if (visitedAllDependencies) {
      Visited.insert(Var);
      Result.push_back(Var);
      continue;
    }

    // Detect cycles.
    auto Res = Visiting.insert(Var);
    if (!Res.second) {
      assert(false && "dependency cycle in local variables");
      return Result;
    }

    // Push dependencies and this node onto the worklist, so that this node is
    // visited again after all of its dependencies are handled.
    WorkList.push_back({Var, 1});
    for (const auto *Dependency : dependencies(Var)) {
      // Don't add dependency if it is in a different lexical scope or a global.
      if (const auto *Dep = dyn_cast<const DILocalVariable>(Dependency))
        if (DbgVariable *Var = DbgVar.lookup(Dep))
          WorkList.push_back({Var, 0});
    }
  }
  return Result;
}

DIE &DwarfCompileUnit::constructSubprogramScopeDIE(const DISubprogram *Sub,
                                                   LexicalScope *Scope) {
  DIE &ScopeDIE = updateSubprogramScopeDIE(Sub);

  if (Scope) {
    assert(!Scope->getInlinedAt());
    assert(!Scope->isAbstractScope());
    // Collect lexical scope children first.
    // ObjectPointer might be a local (non-argument) local variable if it's a
    // block's synthetic this pointer.
    if (DIE *ObjectPointer = createAndAddScopeChildren(Scope, ScopeDIE))
      addDIEEntry(ScopeDIE, dwarf::DW_AT_object_pointer, *ObjectPointer);
  }

  // If this is a variadic function, add an unspecified parameter.
  DITypeRefArray FnArgs = Sub->getType()->getTypeArray();

  // If we have a single element of null, it is a function that returns void.
  // If we have more than one elements and the last one is null, it is a
  // variadic function.
  if (FnArgs.size() > 1 && !FnArgs[FnArgs.size() - 1] &&
      !includeMinimalInlineScopes())
    ScopeDIE.addChild(
        DIE::get(DIEValueAllocator, dwarf::DW_TAG_unspecified_parameters));

  return ScopeDIE;
}

DIE *DwarfCompileUnit::createAndAddScopeChildren(LexicalScope *Scope,
                                                 DIE &ScopeDIE) {
  DIE *ObjectPointer = nullptr;

  // Emit function arguments (order is significant).
  auto Vars = DU->getScopeVariables().lookup(Scope);
  for (auto &DV : Vars.Args)
    ScopeDIE.addChild(constructVariableDIE(*DV.second, *Scope, ObjectPointer));

  // Emit local variables.
  auto Locals = sortLocalVars(Vars.Locals);
  for (DbgVariable *DV : Locals)
    ScopeDIE.addChild(constructVariableDIE(*DV, *Scope, ObjectPointer));

  // Emit labels.
  for (DbgLabel *DL : DU->getScopeLabels().lookup(Scope))
    ScopeDIE.addChild(constructLabelDIE(*DL, *Scope));

  // Track other local entities (skipped in gmlt-like data).
  // This creates mapping between CU and a set of local declarations that
  // should be emitted for subprograms in this CU.
  if (!includeMinimalInlineScopes() && !Scope->getInlinedAt()) {
    auto &LocalDecls = DD->getLocalDeclsForScope(Scope->getScopeNode());
    DeferredLocalDecls.insert(LocalDecls.begin(), LocalDecls.end());
  }

  // Emit inner lexical scopes.
  auto skipLexicalScope = [this](LexicalScope *S) -> bool {
    if (isa<DISubprogram>(S->getScopeNode()))
      return false;
    auto Vars = DU->getScopeVariables().lookup(S);
    if (!Vars.Args.empty() || !Vars.Locals.empty())
      return false;
    return includeMinimalInlineScopes() ||
           DD->getLocalDeclsForScope(S->getScopeNode()).empty();
  };
  for (LexicalScope *LS : Scope->getChildren()) {
    // If the lexical block doesn't have non-scope children, skip
    // its emission and put its children directly to the parent scope.
    if (skipLexicalScope(LS))
      createAndAddScopeChildren(LS, ScopeDIE);
    else
      constructScopeDIE(LS, ScopeDIE);
  }

  return ObjectPointer;
}

void DwarfCompileUnit::constructAbstractSubprogramScopeDIE(
    LexicalScope *Scope) {
  auto *SP = cast<DISubprogram>(Scope->getScopeNode());
  if (getAbstractScopeDIEs().count(SP))
    return;

  DIE *ContextDIE;
  DwarfCompileUnit *ContextCU = this;

  if (includeMinimalInlineScopes())
    ContextDIE = &getUnitDie();
  // Some of this is duplicated from DwarfUnit::getOrCreateSubprogramDIE, with
  // the important distinction that the debug node is not associated with the
  // DIE (since the debug node will be associated with the concrete DIE, if
  // any). It could be refactored to some common utility function.
  else if (auto *SPDecl = SP->getDeclaration()) {
    ContextDIE = &getUnitDie();
    getOrCreateSubprogramDIE(SPDecl);
  } else {
    ContextDIE = getOrCreateContextDIE(SP->getScope());
    // The scope may be shared with a subprogram that has already been
    // constructed in another CU, in which case we need to construct this
    // subprogram in the same CU.
    ContextCU = DD->lookupCU(ContextDIE->getUnitDie());
  }

  // Passing null as the associated node because the abstract definition
  // shouldn't be found by lookup.
  DIE &AbsDef = ContextCU->createAndAddDIE(dwarf::DW_TAG_subprogram,
                                           *ContextDIE, nullptr);

  // Store the DIE before creating children.
  ContextCU->getAbstractScopeDIEs()[SP] = &AbsDef;

  ContextCU->applySubprogramAttributesToDefinition(SP, AbsDef);
  ContextCU->addSInt(AbsDef, dwarf::DW_AT_inline,
                     DD->getDwarfVersion() <= 4 ? std::optional<dwarf::Form>()
                                                : dwarf::DW_FORM_implicit_const,
                     dwarf::DW_INL_inlined);
  if (DIE *ObjectPointer = ContextCU->createAndAddScopeChildren(Scope, AbsDef))
    ContextCU->addDIEEntry(AbsDef, dwarf::DW_AT_object_pointer, *ObjectPointer);
}

bool DwarfCompileUnit::useGNUAnalogForDwarf5Feature() const {
  return DD->getDwarfVersion() <= 4 && !DD->tuneForLLDB();
}

dwarf::Tag DwarfCompileUnit::getDwarf5OrGNUTag(dwarf::Tag Tag) const {
  if (!useGNUAnalogForDwarf5Feature())
    return Tag;
  switch (Tag) {
  case dwarf::DW_TAG_call_site:
    return dwarf::DW_TAG_GNU_call_site;
  case dwarf::DW_TAG_call_site_parameter:
    return dwarf::DW_TAG_GNU_call_site_parameter;
  default:
    llvm_unreachable("DWARF5 tag with no GNU analog");
  }
}

dwarf::Attribute
DwarfCompileUnit::getDwarf5OrGNUAttr(dwarf::Attribute Attr) const {
  if (!useGNUAnalogForDwarf5Feature())
    return Attr;
  switch (Attr) {
  case dwarf::DW_AT_call_all_calls:
    return dwarf::DW_AT_GNU_all_call_sites;
  case dwarf::DW_AT_call_target:
    return dwarf::DW_AT_GNU_call_site_target;
  case dwarf::DW_AT_call_origin:
    return dwarf::DW_AT_abstract_origin;
  case dwarf::DW_AT_call_return_pc:
    return dwarf::DW_AT_low_pc;
  case dwarf::DW_AT_call_value:
    return dwarf::DW_AT_GNU_call_site_value;
  case dwarf::DW_AT_call_tail_call:
    return dwarf::DW_AT_GNU_tail_call;
  default:
    llvm_unreachable("DWARF5 attribute with no GNU analog");
  }
}

dwarf::LocationAtom
DwarfCompileUnit::getDwarf5OrGNULocationAtom(dwarf::LocationAtom Loc) const {
  if (!useGNUAnalogForDwarf5Feature())
    return Loc;
  switch (Loc) {
  case dwarf::DW_OP_entry_value:
    return dwarf::DW_OP_GNU_entry_value;
  default:
    llvm_unreachable("DWARF5 location atom with no GNU analog");
  }
}

DIE &DwarfCompileUnit::constructCallSiteEntryDIE(DIE &ScopeDIE,
                                                 const DISubprogram *CalleeSP,
                                                 bool IsTail,
                                                 const MCSymbol *PCAddr,
                                                 const MCSymbol *CallAddr,
                                                 unsigned CallReg) {
  // Insert a call site entry DIE within ScopeDIE.
  DIE &CallSiteDIE = createAndAddDIE(getDwarf5OrGNUTag(dwarf::DW_TAG_call_site),
                                     ScopeDIE, nullptr);

  if (CallReg) {
    // Indirect call.
    addAddress(CallSiteDIE, getDwarf5OrGNUAttr(dwarf::DW_AT_call_target),
               MachineLocation(CallReg));
  } else {
    DIE *CalleeDIE = getOrCreateSubprogramDIE(CalleeSP);
    assert(CalleeDIE && "Could not create DIE for call site entry origin");
    if (AddLinkageNamesToDeclCallOriginsForTuning(DD) &&
        !CalleeSP->isDefinition() &&
        !CalleeDIE->findAttribute(dwarf::DW_AT_linkage_name)) {
      addLinkageName(*CalleeDIE, CalleeSP->getLinkageName());
    }

    addDIEEntry(CallSiteDIE, getDwarf5OrGNUAttr(dwarf::DW_AT_call_origin),
                *CalleeDIE);
  }

  if (IsTail) {
    // Attach DW_AT_call_tail_call to tail calls for standards compliance.
    addFlag(CallSiteDIE, getDwarf5OrGNUAttr(dwarf::DW_AT_call_tail_call));

    // Attach the address of the branch instruction to allow the debugger to
    // show where the tail call occurred. This attribute has no GNU analog.
    //
    // GDB works backwards from non-standard usage of DW_AT_low_pc (in DWARF4
    // mode -- equivalently, in DWARF5 mode, DW_AT_call_return_pc) at tail-call
    // site entries to figure out the PC of tail-calling branch instructions.
    // This means it doesn't need the compiler to emit DW_AT_call_pc, so we
    // don't emit it here.
    //
    // There's no need to tie non-GDB debuggers to this non-standardness, as it
    // adds unnecessary complexity to the debugger. For non-GDB debuggers, emit
    // the standard DW_AT_call_pc info.
    if (!useGNUAnalogForDwarf5Feature())
      addLabelAddress(CallSiteDIE, dwarf::DW_AT_call_pc, CallAddr);
  }

  // Attach the return PC to allow the debugger to disambiguate call paths
  // from one function to another.
  //
  // The return PC is only really needed when the call /isn't/ a tail call, but
  // GDB expects it in DWARF4 mode, even for tail calls (see the comment above
  // the DW_AT_call_pc emission logic for an explanation).
  if (!IsTail || useGNUAnalogForDwarf5Feature()) {
    assert(PCAddr && "Missing return PC information for a call");
    addLabelAddress(CallSiteDIE,
                    getDwarf5OrGNUAttr(dwarf::DW_AT_call_return_pc), PCAddr);
  }

  return CallSiteDIE;
}

void DwarfCompileUnit::constructCallSiteParmEntryDIEs(
    DIE &CallSiteDIE, SmallVector<DbgCallSiteParam, 4> &Params) {
  for (const auto &Param : Params) {
    unsigned Register = Param.getRegister();
    auto CallSiteDieParam =
        DIE::get(DIEValueAllocator,
                 getDwarf5OrGNUTag(dwarf::DW_TAG_call_site_parameter));
    insertDIE(CallSiteDieParam);
    addAddress(*CallSiteDieParam, dwarf::DW_AT_location,
               MachineLocation(Register));

    DIELoc *Loc = new (DIEValueAllocator) DIELoc;
    DIEDwarfExpression DwarfExpr(*Asm, *this, *Loc);
    DwarfExpr.setCallSiteParamValueFlag();

    DwarfDebug::emitDebugLocValue(*Asm, nullptr, Param.getValue(), DwarfExpr);

    addBlock(*CallSiteDieParam, getDwarf5OrGNUAttr(dwarf::DW_AT_call_value),
             DwarfExpr.finalize());

    CallSiteDIE.addChild(CallSiteDieParam);
  }
}

DIE *DwarfCompileUnit::constructImportedEntityDIE(
    const DIImportedEntity *Module) {
  DIE *IMDie = DIE::get(DIEValueAllocator, (dwarf::Tag)Module->getTag());
  insertDIE(Module, IMDie);
  DIE *EntityDie;
  auto *Entity = Module->getEntity();
  if (auto *NS = dyn_cast<DINamespace>(Entity))
    EntityDie = getOrCreateNameSpace(NS);
  else if (auto *M = dyn_cast<DIModule>(Entity))
    EntityDie = getOrCreateModule(M);
  else if (auto *SP = dyn_cast<DISubprogram>(Entity)) {
    // If there is an abstract subprogram, refer to it. Note that this assumes
    // that all the abstract subprograms have been already created (which is
    // correct until imported entities get emitted in DwarfDebug::endModule()).
    if (auto *AbsSPDie = getAbstractScopeDIEs().lookup(SP))
      EntityDie = AbsSPDie;
    else
      EntityDie = getOrCreateSubprogramDIE(SP);
  } else if (auto *T = dyn_cast<DIType>(Entity))
    EntityDie = getOrCreateTypeDIE(T);
  else if (auto *GV = dyn_cast<DIGlobalVariable>(Entity))
    EntityDie = getOrCreateGlobalVariableDIE(GV, {});
  else if (auto *IE = dyn_cast<DIImportedEntity>(Entity))
    EntityDie = getOrCreateImportedEntityDIE(IE);
  else
    EntityDie = getDIE(Entity);
  assert(EntityDie);
  addSourceLine(*IMDie, Module->getLine(), Module->getFile());
  addDIEEntry(*IMDie, dwarf::DW_AT_import, *EntityDie);
  StringRef Name = Module->getName();
  if (!Name.empty()) {
    addString(*IMDie, dwarf::DW_AT_name, Name);

    // FIXME: if consumers ever start caring about handling
    // unnamed import declarations such as `using ::nullptr_t`
    // or `using namespace std::ranges`, we could add the
    // import declaration into the accelerator table with the
    // name being the one of the entity being imported.
    DD->addAccelNamespace(*this, CUNode->getNameTableKind(), Name, *IMDie);
  }

  // This is for imported module with renamed entities (such as variables and
  // subprograms).
  DINodeArray Elements = Module->getElements();
  for (const auto *Element : Elements) {
    if (!Element)
      continue;
    IMDie->addChild(
        constructImportedEntityDIE(cast<DIImportedEntity>(Element)));
  }

  return IMDie;
}

DIE *DwarfCompileUnit::getOrCreateImportedEntityDIE(
    const DIImportedEntity *IE) {

  // Check for pre-existence.
  if (DIE *Die = getDIE(IE))
    return Die;

  DIE *ContextDIE = getOrCreateContextDIE(IE->getScope());
  assert(ContextDIE && "Empty scope for the imported entity!");

  DIE *IMDie = constructImportedEntityDIE(IE);
  ContextDIE->addChild(IMDie);
  return IMDie;
}

void DwarfCompileUnit::finishSubprogramDefinition(const DISubprogram *SP) {
  DIE *D = getDIE(SP);
  if (DIE *AbsSPDIE = getAbstractScopeDIEs().lookup(SP)) {
    if (D)
      // If this subprogram has an abstract definition, reference that
      addDIEEntry(*D, dwarf::DW_AT_abstract_origin, *AbsSPDIE);
  } else {
    assert(D || includeMinimalInlineScopes());
    if (D)
      // And attach the attributes
      applySubprogramAttributesToDefinition(SP, *D);
  }
}

void DwarfCompileUnit::finishEntityDefinition(const DbgEntity *Entity) {
  DbgEntity *AbsEntity = getExistingAbstractEntity(Entity->getEntity());

  auto *Die = Entity->getDIE();
  /// Label may be used to generate DW_AT_low_pc, so put it outside
  /// if/else block.
  const DbgLabel *Label = nullptr;
  if (AbsEntity && AbsEntity->getDIE()) {
    addDIEEntry(*Die, dwarf::DW_AT_abstract_origin, *AbsEntity->getDIE());
    Label = dyn_cast<const DbgLabel>(Entity);
  } else {
    if (const DbgVariable *Var = dyn_cast<const DbgVariable>(Entity))
      applyCommonDbgVariableAttributes(*Var, *Die);
    else if ((Label = dyn_cast<const DbgLabel>(Entity)))
      applyLabelAttributes(*Label, *Die);
    else
      llvm_unreachable("DbgEntity must be DbgVariable or DbgLabel.");
  }

  if (!Label)
    return;

  const auto *Sym = Label->getSymbol();
  if (!Sym)
    return;

  addLabelAddress(*Die, dwarf::DW_AT_low_pc, Sym);

  // A TAG_label with a name and an AT_low_pc must be placed in debug_names.
  if (StringRef Name = Label->getName(); !Name.empty())
    getDwarfDebug().addAccelName(*this, CUNode->getNameTableKind(), Name, *Die);
}

DbgEntity *DwarfCompileUnit::getExistingAbstractEntity(const DINode *Node) {
  auto &AbstractEntities = getAbstractEntities();
  auto I = AbstractEntities.find(Node);
  if (I != AbstractEntities.end())
    return I->second.get();
  return nullptr;
}

void DwarfCompileUnit::createAbstractEntity(const DINode *Node,
                                            LexicalScope *Scope) {
  assert(Scope && Scope->isAbstractScope());
  auto &Entity = getAbstractEntities()[Node];
  if (isa<const DILocalVariable>(Node)) {
    Entity = std::make_unique<DbgVariable>(cast<const DILocalVariable>(Node),
                                           nullptr /* IA */);
    DU->addScopeVariable(Scope, cast<DbgVariable>(Entity.get()));
  } else if (isa<const DILabel>(Node)) {
    Entity = std::make_unique<DbgLabel>(
                        cast<const DILabel>(Node), nullptr /* IA */);
    DU->addScopeLabel(Scope, cast<DbgLabel>(Entity.get()));
  }
}

void DwarfCompileUnit::emitHeader(bool UseOffsets) {
  // Don't bother labeling the .dwo unit, as its offset isn't used.
  if (!Skeleton && !DD->useSectionsAsReferences()) {
    LabelBegin = Asm->createTempSymbol("cu_begin");
    Asm->OutStreamer->emitLabel(LabelBegin);
  }

  dwarf::UnitType UT = Skeleton ? dwarf::DW_UT_split_compile
                                : DD->useSplitDwarf() ? dwarf::DW_UT_skeleton
                                                      : dwarf::DW_UT_compile;
  DwarfUnit::emitCommonHeader(UseOffsets, UT);
  if (DD->getDwarfVersion() >= 5 && UT != dwarf::DW_UT_compile)
    Asm->emitInt64(getDWOId());
}

bool DwarfCompileUnit::hasDwarfPubSections() const {
  switch (CUNode->getNameTableKind()) {
  case DICompileUnit::DebugNameTableKind::None:
    return false;
    // Opting in to GNU Pubnames/types overrides the default to ensure these are
    // generated for things like Gold's gdb_index generation.
  case DICompileUnit::DebugNameTableKind::GNU:
    return true;
  case DICompileUnit::DebugNameTableKind::Apple:
    return false;
  case DICompileUnit::DebugNameTableKind::Default:
    return DD->tuneForGDB() && !includeMinimalInlineScopes() &&
           !CUNode->isDebugDirectivesOnly() &&
           DD->getAccelTableKind() != AccelTableKind::Apple &&
           DD->getDwarfVersion() < 5;
  }
  llvm_unreachable("Unhandled DICompileUnit::DebugNameTableKind enum");
}

/// addGlobalName - Add a new global name to the compile unit.
void DwarfCompileUnit::addGlobalName(StringRef Name, const DIE &Die,
                                     const DIScope *Context) {
  if (!hasDwarfPubSections())
    return;
  std::string FullName = getParentContextString(Context) + Name.str();
  GlobalNames[FullName] = &Die;
}

void DwarfCompileUnit::addGlobalNameForTypeUnit(StringRef Name,
                                                const DIScope *Context) {
  if (!hasDwarfPubSections())
    return;
  std::string FullName = getParentContextString(Context) + Name.str();
  // Insert, allowing the entry to remain as-is if it's already present
  // This way the CU-level type DIE is preferred over the "can't describe this
  // type as a unit offset because it's not really in the CU at all, it's only
  // in a type unit"
  GlobalNames.insert(std::make_pair(std::move(FullName), &getUnitDie()));
}

/// Add a new global type to the unit.
void DwarfCompileUnit::addGlobalTypeImpl(const DIType *Ty, const DIE &Die,
                                         const DIScope *Context) {
  if (!hasDwarfPubSections())
    return;
  std::string FullName = getParentContextString(Context) + Ty->getName().str();
  GlobalTypes[FullName] = &Die;
}

void DwarfCompileUnit::addGlobalTypeUnitType(const DIType *Ty,
                                             const DIScope *Context) {
  if (!hasDwarfPubSections())
    return;
  std::string FullName = getParentContextString(Context) + Ty->getName().str();
  // Insert, allowing the entry to remain as-is if it's already present
  // This way the CU-level type DIE is preferred over the "can't describe this
  // type as a unit offset because it's not really in the CU at all, it's only
  // in a type unit"
  GlobalTypes.insert(std::make_pair(std::move(FullName), &getUnitDie()));
}

void DwarfCompileUnit::addVariableAddress(const DbgVariable &DV, DIE &Die,
                                          MachineLocation Location) {
  auto *Single = std::get_if<Loc::Single>(&DV);
  if (Single && Single->getExpr())
    addComplexAddress(Single->getExpr(), Die, dwarf::DW_AT_location, Location);
  else
    addAddress(Die, dwarf::DW_AT_location, Location);
}

/// Add an address attribute to a die based on the location provided.
void DwarfCompileUnit::addAddress(DIE &Die, dwarf::Attribute Attribute,
                                  const MachineLocation &Location) {
  if (DisableDwarfLocations)
    return;

  DIELoc *Loc = new (DIEValueAllocator) DIELoc;
  DIEDwarfExpression DwarfExpr(*Asm, *this, *Loc);
  if (Location.isIndirect())
    DwarfExpr.setMemoryLocationKind();

  DIExpressionCursor Cursor({});
  const TargetRegisterInfo &TRI = *Asm->MF->getSubtarget().getRegisterInfo();
  if (!DwarfExpr.addMachineRegExpression(TRI, Cursor, Location.getReg()))
    return;
  DwarfExpr.addExpression(std::move(Cursor));

  // Now attach the location information to the DIE.
  addBlock(Die, Attribute, DwarfExpr.finalize());

  if (DwarfExpr.TagOffset)
    addUInt(Die, dwarf::DW_AT_LLVM_tag_offset, dwarf::DW_FORM_data1,
            *DwarfExpr.TagOffset);
}

/// Start with the address based on the location provided, and generate the
/// DWARF information necessary to find the actual variable given the extra
/// address information encoded in the DbgVariable, starting from the starting
/// location.  Add the DWARF information to the die.
void DwarfCompileUnit::addComplexAddress(const DIExpression *DIExpr, DIE &Die,
                                         dwarf::Attribute Attribute,
                                         const MachineLocation &Location) {
  if (DisableDwarfLocations)
    return;

  DIELoc *Loc = new (DIEValueAllocator) DIELoc;
  DIEDwarfExpression DwarfExpr(*Asm, *this, *Loc);
  DwarfExpr.addFragmentOffset(DIExpr);
  DwarfExpr.setLocation(Location, DIExpr);

  DIExpressionCursor Cursor(DIExpr);

  if (DIExpr->isEntryValue())
    DwarfExpr.beginEntryValueExpression(Cursor);

  const TargetRegisterInfo &TRI = *Asm->MF->getSubtarget().getRegisterInfo();
  if (!DwarfExpr.addMachineRegExpression(TRI, Cursor, Location.getReg()))
    return;
  DwarfExpr.addExpression(std::move(Cursor));

  // Now attach the location information to the DIE.
  addBlock(Die, Attribute, DwarfExpr.finalize());

  if (DwarfExpr.TagOffset)
    addUInt(Die, dwarf::DW_AT_LLVM_tag_offset, dwarf::DW_FORM_data1,
            *DwarfExpr.TagOffset);
}

/// Add a Dwarf loclistptr attribute data and value.
void DwarfCompileUnit::addLocationList(DIE &Die, dwarf::Attribute Attribute,
                                       unsigned Index) {
  if (DisableDwarfLocations)
    return;

  dwarf::Form Form = (DD->getDwarfVersion() >= 5)
                         ? dwarf::DW_FORM_loclistx
                         : DD->getDwarfSectionOffsetForm();
  addAttribute(Die, Attribute, Form, DIELocList(Index));
}

void DwarfCompileUnit::applyCommonDbgVariableAttributes(const DbgVariable &Var,
                                                        DIE &VariableDie) {
  StringRef Name = Var.getName();
  if (!Name.empty())
    addString(VariableDie, dwarf::DW_AT_name, Name);
  const auto *DIVar = Var.getVariable();
  if (DIVar) {
    addMemorySpaceAttribute(VariableDie, DIVar->getDWARFMemorySpace());
    if (uint32_t AlignInBytes = DIVar->getAlignInBytes())
      addUInt(VariableDie, dwarf::DW_AT_alignment, dwarf::DW_FORM_udata,
              AlignInBytes);
    addAnnotation(VariableDie, DIVar->getAnnotations());
  }

  addSourceLine(VariableDie, DIVar);
  addType(VariableDie, Var.getType());
  if (Var.isArtificial())
    addFlag(VariableDie, dwarf::DW_AT_artificial);
}

void DwarfCompileUnit::applyLabelAttributes(const DbgLabel &Label,
                                            DIE &LabelDie) {
  StringRef Name = Label.getName();
  if (!Name.empty())
    addString(LabelDie, dwarf::DW_AT_name, Name);
  const auto *DILabel = Label.getLabel();
  addSourceLine(LabelDie, DILabel);
}

/// Add a Dwarf expression attribute data and value.
void DwarfCompileUnit::addExpr(DIELoc &Die, dwarf::Form Form,
                               const MCExpr *Expr) {
  addAttribute(Die, (dwarf::Attribute)0, Form, DIEExpr(Expr));
}

void DwarfCompileUnit::applySubprogramAttributesToDefinition(
    const DISubprogram *SP, DIE &SPDie) {
  auto *SPDecl = SP->getDeclaration();
  auto *Context = SPDecl ? SPDecl->getScope() : SP->getScope();
  applySubprogramAttributes(SP, SPDie, includeMinimalInlineScopes());
  addGlobalName(SP->getName(), SPDie, Context);
}

bool DwarfCompileUnit::isDwoUnit() const {
  return DD->useSplitDwarf() && Skeleton;
}

void DwarfCompileUnit::finishNonUnitTypeDIE(DIE& D, const DICompositeType *CTy) {
  constructTypeDIE(D, CTy);
}

bool DwarfCompileUnit::includeMinimalInlineScopes() const {
  return getCUNode()->getEmissionKind() == DICompileUnit::LineTablesOnly ||
         (DD->useSplitDwarf() && !Skeleton);
}

void DwarfCompileUnit::addAddrTableBase() {
  const TargetLoweringObjectFile &TLOF = Asm->getObjFileLowering();
  MCSymbol *Label = DD->getAddressPool().getLabel();
  addSectionLabel(getUnitDie(),
                  DD->getDwarfVersion() >= 5 ? dwarf::DW_AT_addr_base
                                             : dwarf::DW_AT_GNU_addr_base,
                  Label, TLOF.getDwarfAddrSection()->getBeginSymbol());
}

void DwarfCompileUnit::addBaseTypeRef(DIEValueList &Die, int64_t Idx) {
  addAttribute(Die, (dwarf::Attribute)0, dwarf::DW_FORM_udata,
               new (DIEValueAllocator) DIEBaseTypeRef(this, Idx));
}

void DwarfCompileUnit::createBaseTypeDIEs() {
  // Insert the base_type DIEs directly after the CU so that their offsets will
  // fit in the fixed size ULEB128 used inside the location expressions.
  // Maintain order by iterating backwards and inserting to the front of CU
  // child list.
  for (auto &Btr : reverse(ExprRefedBaseTypes)) {
    DIE &Die = getUnitDie().addChildFront(
      DIE::get(DIEValueAllocator, dwarf::DW_TAG_base_type));
    SmallString<32> Str;
    addString(Die, dwarf::DW_AT_name,
              Twine(dwarf::AttributeEncodingString(Btr.Encoding) +
                    "_" + Twine(Btr.BitSize)).toStringRef(Str));
    addUInt(Die, dwarf::DW_AT_encoding, dwarf::DW_FORM_data1, Btr.Encoding);
    // Round up to smallest number of bytes that contains this number of bits.
    addUInt(Die, dwarf::DW_AT_byte_size, std::nullopt,
            divideCeil(Btr.BitSize, 8));

    Btr.Die = &Die;
  }
}

DIE *DwarfCompileUnit::getLexicalBlockDIE(const DILexicalBlock *LB) {
  // Assume if there is an abstract tree all the DIEs are already emitted.
  bool isAbstract = getAbstractScopeDIEs().count(LB->getSubprogram());
  if (isAbstract && getAbstractScopeDIEs().count(LB))
    return getAbstractScopeDIEs()[LB];
  assert(!isAbstract && "Missed lexical block DIE in abstract tree!");

  // Return a concrete DIE if it exists or nullptr otherwise.
  return LexicalBlockDIEs.lookup(LB);
}

DIE *DwarfCompileUnit::getOrCreateContextDIE(const DIScope *Context) {
  if (isa_and_nonnull<DILocalScope>(Context)) {
    if (auto *LFScope = dyn_cast<DILexicalBlockFile>(Context))
      Context = LFScope->getNonLexicalBlockFileScope();
    if (auto *LScope = dyn_cast<DILexicalBlock>(Context))
      return getLexicalBlockDIE(LScope);

    // Otherwise the context must be a DISubprogram.
    auto *SPScope = cast<DISubprogram>(Context);
    if (getAbstractScopeDIEs().count(SPScope))
      return getAbstractScopeDIEs()[SPScope];
  }
  return DwarfUnit::getOrCreateContextDIE(Context);
}<|MERGE_RESOLUTION|>--- conflicted
+++ resolved
@@ -916,10 +916,8 @@
 void DwarfCompileUnit::applyConcreteDbgVariableAttributes(
     const Loc::Single &Single, const DbgVariable &DV, DIE &VariableDie) {
   const DbgValueLoc *DVal = &Single.getValueLoc();
-<<<<<<< HEAD
   const DIExpression *Expr = Single.getExpr();
 
-=======
   if (Asm->TM.getTargetTriple().isNVPTX() && DD->tuneForGDB() &&
       !Single.getExpr()) {
     // Lack of expression means it is a register.  Registers for PTX need to
@@ -927,7 +925,6 @@
     // https://docs.nvidia.com/cuda/archive/10.0/ptx-writers-guide-to-interoperability/index.html#cuda-specific-dwarf
     addUInt(VariableDie, dwarf::DW_AT_address_class, dwarf::DW_FORM_data1, 2);
   }
->>>>>>> 1c26e2b6
   if (!DVal->isVariadic()) {
     const DbgValueLocEntry *Entry = DVal->getLocEntries().begin();
     if (Entry->isLocation()) {
