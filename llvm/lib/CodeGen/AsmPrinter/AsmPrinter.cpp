//===- AsmPrinter.cpp - Common AsmPrinter code ----------------------------===//
//
// Part of the LLVM Project, under the Apache License v2.0 with LLVM Exceptions.
// See https://llvm.org/LICENSE.txt for license information.
// SPDX-License-Identifier: Apache-2.0 WITH LLVM-exception
//
//===----------------------------------------------------------------------===//
//
// This file implements the AsmPrinter class.
//
//===----------------------------------------------------------------------===//

#include "llvm/CodeGen/AsmPrinter.h"
#include "CodeViewDebug.h"
#include "DwarfDebug.h"
#include "DwarfException.h"
#include "UnwindStreamer.h"
#include "WasmException.h"
#include "WinCFGuard.h"
#include "WinException.h"
#include "llvm/ADT/APFloat.h"
#include "llvm/ADT/APInt.h"
#include "llvm/ADT/DenseMap.h"
#include "llvm/ADT/STLExtras.h"
#include "llvm/ADT/SmallPtrSet.h"
#include "llvm/ADT/SmallString.h"
#include "llvm/ADT/SmallVector.h"
#include "llvm/ADT/Statistic.h"
#include "llvm/ADT/StringRef.h"
#include "llvm/ADT/Triple.h"
#include "llvm/ADT/Twine.h"
#include "llvm/Analysis/ConstantFolding.h"
#include "llvm/Analysis/EHPersonalities.h"
#include "llvm/Analysis/OptimizationRemarkEmitter.h"
#include "llvm/BinaryFormat/COFF.h"
#include "llvm/BinaryFormat/Dwarf.h"
#include "llvm/BinaryFormat/ELF.h"
#include "llvm/CodeGen/GCMetadata.h"
#include "llvm/CodeGen/GCMetadataPrinter.h"
#include "llvm/CodeGen/GCStrategy.h"
#include "llvm/CodeGen/MachineBasicBlock.h"
#include "llvm/CodeGen/MachineConstantPool.h"
#include "llvm/CodeGen/MachineDominators.h"
#include "llvm/CodeGen/MachineFrameInfo.h"
#include "llvm/CodeGen/MachineFunction.h"
#include "llvm/CodeGen/MachineFunctionPass.h"
#include "llvm/CodeGen/MachineInstr.h"
#include "llvm/CodeGen/MachineInstrBundle.h"
#include "llvm/CodeGen/MachineJumpTableInfo.h"
#include "llvm/CodeGen/MachineLoopInfo.h"
#include "llvm/CodeGen/MachineMemOperand.h"
#include "llvm/CodeGen/MachineModuleInfo.h"
#include "llvm/CodeGen/MachineModuleInfoImpls.h"
#include "llvm/CodeGen/MachineOperand.h"
#include "llvm/CodeGen/MachineOptimizationRemarkEmitter.h"
#include "llvm/CodeGen/StackMaps.h"
#include "llvm/CodeGen/TargetFrameLowering.h"
#include "llvm/CodeGen/TargetInstrInfo.h"
#include "llvm/CodeGen/TargetLowering.h"
#include "llvm/CodeGen/TargetOpcodes.h"
#include "llvm/CodeGen/TargetRegisterInfo.h"
#include "llvm/IR/BasicBlock.h"
#include "llvm/IR/Comdat.h"
#include "llvm/IR/Constant.h"
#include "llvm/IR/Constants.h"
#include "llvm/IR/DataLayout.h"
#include "llvm/IR/DebugInfoMetadata.h"
#include "llvm/IR/DerivedTypes.h"
#include "llvm/IR/Function.h"
#include "llvm/IR/GlobalAlias.h"
#include "llvm/IR/GlobalIFunc.h"
#include "llvm/IR/GlobalIndirectSymbol.h"
#include "llvm/IR/GlobalObject.h"
#include "llvm/IR/GlobalValue.h"
#include "llvm/IR/GlobalVariable.h"
#include "llvm/IR/Instruction.h"
#include "llvm/IR/Mangler.h"
#include "llvm/IR/Metadata.h"
#include "llvm/IR/Module.h"
#include "llvm/IR/Operator.h"
#include "llvm/IR/Type.h"
#include "llvm/IR/Value.h"
#include "llvm/MC/MCAsmInfo.h"
#include "llvm/MC/MCContext.h"
#include "llvm/MC/MCDirectives.h"
#include "llvm/MC/MCDwarf.h"
#include "llvm/MC/MCExpr.h"
#include "llvm/MC/MCInst.h"
#include "llvm/MC/MCSection.h"
#include "llvm/MC/MCSectionCOFF.h"
#include "llvm/MC/MCSectionELF.h"
#include "llvm/MC/MCSectionMachO.h"
#include "llvm/MC/MCSectionXCOFF.h"
#include "llvm/MC/MCStreamer.h"
#include "llvm/MC/MCSubtargetInfo.h"
#include "llvm/MC/MCSymbol.h"
#include "llvm/MC/MCSymbolELF.h"
#include "llvm/MC/MCSymbolXCOFF.h"
#include "llvm/MC/MCTargetOptions.h"
#include "llvm/MC/MCValue.h"
#include "llvm/MC/SectionKind.h"
#include "llvm/Pass.h"
#include "llvm/Remarks/Remark.h"
#include "llvm/Remarks/RemarkFormat.h"
#include "llvm/Remarks/RemarkStreamer.h"
#include "llvm/Remarks/RemarkStringTable.h"
#include "llvm/Support/Casting.h"
#include "llvm/Support/CommandLine.h"
#include "llvm/Support/Compiler.h"
#include "llvm/Support/ErrorHandling.h"
#include "llvm/Support/Format.h"
#include "llvm/Support/MathExtras.h"
#include "llvm/Support/Path.h"
#include "llvm/Support/TargetRegistry.h"
#include "llvm/Support/Timer.h"
#include "llvm/Support/raw_ostream.h"
#include "llvm/Target/TargetLoweringObjectFile.h"
#include "llvm/Target/TargetMachine.h"
#include "llvm/Target/TargetOptions.h"
#include <algorithm>
#include <cassert>
#include <cinttypes>
#include <cstdint>
#include <iterator>
#include <limits>
#include <memory>
#include <string>
#include <utility>
#include <vector>

using namespace llvm;

#define DEBUG_TYPE "asm-printer"

<<<<<<< HEAD
static const char *const DWARFGroupName = "dwarf";
static const char *const DWARFGroupDescription = "DWARF Emission";
static const char *const DbgTimerName = "emit";
static const char *const DbgTimerDescription = "Debug Info Emission";
static const char *const UnwindTimerName = "write_unwind";
static const char *const UnwindTimerDescription = "DWARF Unwind Writer";
static const char *const EHTimerName = "write_exception";
static const char *const EHTimerDescription = "DWARF Exception Writer";
static const char *const CFGuardName = "Control Flow Guard";
static const char *const CFGuardDescription = "Control Flow Guard";
static const char *const CodeViewLineTablesGroupName = "linetables";
static const char *const CodeViewLineTablesGroupDescription =
  "CodeView Line Tables";
=======
// FIXME: this option currently only applies to DWARF, and not CodeView, tables
static cl::opt<bool>
    DisableDebugInfoPrinting("disable-debug-info-print", cl::Hidden,
                             cl::desc("Disable debug info printing"));

const char DWARFGroupName[] = "dwarf";
const char DWARFGroupDescription[] = "DWARF Emission";
const char DbgTimerName[] = "emit";
const char DbgTimerDescription[] = "Debug Info Emission";
const char EHTimerName[] = "write_exception";
const char EHTimerDescription[] = "DWARF Exception Writer";
const char CFGuardName[] = "Control Flow Guard";
const char CFGuardDescription[] = "Control Flow Guard";
const char CodeViewLineTablesGroupName[] = "linetables";
const char CodeViewLineTablesGroupDescription[] = "CodeView Line Tables";
>>>>>>> 9168a0f5

STATISTIC(EmittedInsts, "Number of machine instrs printed");

char AsmPrinter::ID = 0;

using gcp_map_type = DenseMap<GCStrategy *, std::unique_ptr<GCMetadataPrinter>>;

static gcp_map_type &getGCMap(void *&P) {
  if (!P)
    P = new gcp_map_type();
  return *(gcp_map_type*)P;
}

/// getGVAlignment - Return the alignment to use for the specified global
/// value.  This rounds up to the preferred alignment if possible and legal.
Align AsmPrinter::getGVAlignment(const GlobalObject *GV, const DataLayout &DL,
                                 Align InAlign) {
  Align Alignment;
  if (const GlobalVariable *GVar = dyn_cast<GlobalVariable>(GV))
    Alignment = DL.getPreferredAlign(GVar);

  // If InAlign is specified, round it to it.
  if (InAlign > Alignment)
    Alignment = InAlign;

  // If the GV has a specified alignment, take it into account.
  const MaybeAlign GVAlign(GV->getAlignment());
  if (!GVAlign)
    return Alignment;

  assert(GVAlign && "GVAlign must be set");

  // If the GVAlign is larger than NumBits, or if we are required to obey
  // NumBits because the GV has an assigned section, obey it.
  if (*GVAlign > Alignment || GV->hasSection())
    Alignment = *GVAlign;
  return Alignment;
}

AsmPrinter::AsmPrinter(TargetMachine &tm, std::unique_ptr<MCStreamer> Streamer)
    : MachineFunctionPass(ID), TM(tm), MAI(tm.getMCAsmInfo()),
      OutContext(Streamer->getContext()), OutStreamer(std::move(Streamer)) {
  VerboseAsm = OutStreamer->isVerboseAsm();
}

AsmPrinter::~AsmPrinter() {
  assert(!DD && Handlers.size() == NumUserHandlers &&
         "Debug/EH info didn't get finalized");

  if (GCMetadataPrinters) {
    gcp_map_type &GCMap = getGCMap(GCMetadataPrinters);

    delete &GCMap;
    GCMetadataPrinters = nullptr;
  }
}

bool AsmPrinter::isPositionIndependent() const {
  return TM.isPositionIndependent();
}

/// getFunctionNumber - Return a unique ID for the current function.
unsigned AsmPrinter::getFunctionNumber() const {
  return MF->getFunctionNumber();
}

const TargetLoweringObjectFile &AsmPrinter::getObjFileLowering() const {
  return *TM.getObjFileLowering();
}

const DataLayout &AsmPrinter::getDataLayout() const {
  return MMI->getModule()->getDataLayout();
}

// Do not use the cached DataLayout because some client use it without a Module
// (dsymutil, llvm-dwarfdump).
unsigned AsmPrinter::getPointerSize() const {
  return TM.getPointerSize(0); // FIXME: Default address space
}

const MCSubtargetInfo &AsmPrinter::getSubtargetInfo() const {
  assert(MF && "getSubtargetInfo requires a valid MachineFunction!");
  return MF->getSubtarget<MCSubtargetInfo>();
}

void AsmPrinter::EmitToStreamer(MCStreamer &S, const MCInst &Inst) {
  S.emitInstruction(Inst, getSubtargetInfo());
}

void AsmPrinter::emitInitialRawDwarfLocDirective(const MachineFunction &MF) {
  if (DD) {
    assert(OutStreamer->hasRawTextSupport() &&
           "Expected assembly output mode.");
    (void)DD->emitInitialLocDirective(MF, /*CUID=*/0);
  }
}

/// getCurrentSection() - Return the current section we are emitting to.
const MCSection *AsmPrinter::getCurrentSection() const {
  return OutStreamer->getCurrentSectionOnly();
}

void AsmPrinter::getAnalysisUsage(AnalysisUsage &AU) const {
  AU.setPreservesAll();
  MachineFunctionPass::getAnalysisUsage(AU);
  AU.addRequired<MachineOptimizationRemarkEmitterPass>();
  AU.addRequired<GCModuleInfo>();
}

bool AsmPrinter::doInitialization(Module &M) {
  auto *MMIWP = getAnalysisIfAvailable<MachineModuleInfoWrapperPass>();
  MMI = MMIWP ? &MMIWP->getMMI() : nullptr;

  // Initialize TargetLoweringObjectFile.
  const_cast<TargetLoweringObjectFile&>(getObjFileLowering())
    .Initialize(OutContext, TM);

  const_cast<TargetLoweringObjectFile &>(getObjFileLowering())
      .getModuleMetadata(M);

  OutStreamer->InitSections(false);

  if (DisableDebugInfoPrinting)
    MMI->setDebugInfoAvailability(false);

  // Emit the version-min deployment target directive if needed.
  //
  // FIXME: If we end up with a collection of these sorts of Darwin-specific
  // or ELF-specific things, it may make sense to have a platform helper class
  // that will work with the target helper class. For now keep it here, as the
  // alternative is duplicated code in each of the target asm printers that
  // use the directive, where it would need the same conditionalization
  // anyway.
  const Triple &Target = TM.getTargetTriple();
  OutStreamer->emitVersionForTarget(Target, M.getSDKVersion());

  // Allow the target to emit any magic that it wants at the start of the file.
  emitStartOfAsmFile(M);

  // Very minimal debug info. It is ignored if we emit actual debug info. If we
  // don't, this at least helps the user find where a global came from.
  if (MAI->hasSingleParameterDotFile()) {
    // .file "foo.c"
    OutStreamer->emitFileDirective(
        llvm::sys::path::filename(M.getSourceFileName()));
  }

  GCModuleInfo *MI = getAnalysisIfAvailable<GCModuleInfo>();
  assert(MI && "AsmPrinter didn't require GCModuleInfo?");
  for (auto &I : *MI)
    if (GCMetadataPrinter *MP = GetOrCreateGCPrinter(*I))
      MP->beginAssembly(M, *MI, *this);

  // Emit module-level inline asm if it exists.
  if (!M.getModuleInlineAsm().empty()) {
    // We're at the module level. Construct MCSubtarget from the default CPU
    // and target triple.
    std::unique_ptr<MCSubtargetInfo> STI(TM.getTarget().createMCSubtargetInfo(
        TM.getTargetTriple().str(), TM.getTargetCPU(),
        TM.getTargetFeatureString()));
    assert(STI && "Unable to create subtarget info");
    OutStreamer->AddComment("Start of file scope inline assembly");
    OutStreamer->AddBlankLine();
    emitInlineAsm(M.getModuleInlineAsm() + "\n",
                  OutContext.getSubtargetCopy(*STI), TM.Options.MCOptions);
    OutStreamer->AddComment("End of file scope inline assembly");
    OutStreamer->AddBlankLine();
  }

  if (MAI->doesSupportDebugInformation()) {
    bool EmitCodeView = M.getCodeViewFlag();
    if (EmitCodeView && TM.getTargetTriple().isOSWindows()) {
      Handlers.emplace_back(std::make_unique<CodeViewDebug>(this),
                            DbgTimerName, DbgTimerDescription,
                            CodeViewLineTablesGroupName,
                            CodeViewLineTablesGroupDescription);
    }
    if (!EmitCodeView || M.getDwarfVersion()) {
      if (!DisableDebugInfoPrinting) {
        DD = new DwarfDebug(this);
        Handlers.emplace_back(std::unique_ptr<DwarfDebug>(DD), DbgTimerName,
                              DbgTimerDescription, DWARFGroupName,
                              DWARFGroupDescription);
      }
    }
  }

  if (MAI->getExceptionHandlingType() == ExceptionHandling::None &&
      (TM.Options.ForceDwarfFrameSection ||
       (MMI->hasDebugInfo() && MAI->doesSupportDebugUnwindInformation()))) {
    isCFIMoveForDebugging = true;
    Handlers.emplace_back(std::make_unique<UnwindStreamer>(this),
                          UnwindTimerName, UnwindTimerDescription,
                          DWARFGroupName, DWARFGroupDescription);
  } else {
    switch (MAI->getExceptionHandlingType()) {
    case ExceptionHandling::SjLj:
    case ExceptionHandling::DwarfCFI:
    case ExceptionHandling::ARM:
      isCFIMoveForDebugging = true;
      if (MAI->getExceptionHandlingType() != ExceptionHandling::DwarfCFI)
        break;
      for (auto &F : M.getFunctionList()) {
        // If the module contains any function with unwind data,
        // .eh_frame has to be emitted.
        // Ignore functions that won't get emitted.
        if (!F.isDeclarationForLinker() && F.needsUnwindTableEntry()) {
          isCFIMoveForDebugging = false;
          break;
        }
      }
      break;
    default:
      isCFIMoveForDebugging = false;
      break;
    }

    EHStreamer *ES = nullptr;
    switch (MAI->getExceptionHandlingType()) {
    case ExceptionHandling::None:
      break;
    case ExceptionHandling::SjLj:
    case ExceptionHandling::DwarfCFI:
      ES = new DwarfCFIException(this);
      break;
    case ExceptionHandling::ARM:
      ES = new ARMException(this);
      break;
    case ExceptionHandling::WinEH:
      switch (MAI->getWinEHEncodingType()) {
      default:
        llvm_unreachable("unsupported unwinding information encoding");
      case WinEH::EncodingType::Invalid:
        break;
      case WinEH::EncodingType::X86:
      case WinEH::EncodingType::Itanium:
        ES = new WinException(this);
        break;
      }
      break;
    case ExceptionHandling::Wasm:
      ES = new WasmException(this);
      break;
    }
<<<<<<< HEAD
    if (ES)
      Handlers.emplace_back(std::unique_ptr<EHStreamer>(ES), EHTimerName,
                            EHTimerDescription, DWARFGroupName,
                            DWARFGroupDescription);
=======
    break;
  case ExceptionHandling::Wasm:
    ES = new WasmException(this);
    break;
  case ExceptionHandling::AIX:
    ES = new AIXException(this);
    break;
>>>>>>> 9168a0f5
  }

  // Emit tables for any value of cfguard flag (i.e. cfguard=1 or cfguard=2).
  if (mdconst::extract_or_null<ConstantInt>(M.getModuleFlag("cfguard")))
    Handlers.emplace_back(std::make_unique<WinCFGuard>(this), CFGuardName,
                          CFGuardDescription, DWARFGroupName,
                          DWARFGroupDescription);

  for (const HandlerInfo &HI : Handlers) {
    NamedRegionTimer T(HI.TimerName, HI.TimerDescription, HI.TimerGroupName,
                       HI.TimerGroupDescription, TimePassesIsEnabled);
    HI.Handler->beginModule(&M);
  }

  return false;
}

static bool canBeHidden(const GlobalValue *GV, const MCAsmInfo &MAI) {
  if (!MAI.hasWeakDefCanBeHiddenDirective())
    return false;

  return GV->canBeOmittedFromSymbolTable();
}

void AsmPrinter::emitLinkage(const GlobalValue *GV, MCSymbol *GVSym) const {
  GlobalValue::LinkageTypes Linkage = GV->getLinkage();
  switch (Linkage) {
  case GlobalValue::CommonLinkage:
  case GlobalValue::LinkOnceAnyLinkage:
  case GlobalValue::LinkOnceODRLinkage:
  case GlobalValue::WeakAnyLinkage:
  case GlobalValue::WeakODRLinkage:
    if (MAI->hasWeakDefDirective()) {
      // .globl _foo
      OutStreamer->emitSymbolAttribute(GVSym, MCSA_Global);

      if (!canBeHidden(GV, *MAI))
        // .weak_definition _foo
        OutStreamer->emitSymbolAttribute(GVSym, MCSA_WeakDefinition);
      else
        OutStreamer->emitSymbolAttribute(GVSym, MCSA_WeakDefAutoPrivate);
    } else if (MAI->avoidWeakIfComdat() && GV->hasComdat()) {
      // .globl _foo
      OutStreamer->emitSymbolAttribute(GVSym, MCSA_Global);
      //NOTE: linkonce is handled by the section the symbol was assigned to.
    } else {
      // .weak _foo
      OutStreamer->emitSymbolAttribute(GVSym, MCSA_Weak);
    }
    return;
  case GlobalValue::ExternalLinkage:
    OutStreamer->emitSymbolAttribute(GVSym, MCSA_Global);
    return;
  case GlobalValue::PrivateLinkage:
  case GlobalValue::InternalLinkage:
    return;
  case GlobalValue::ExternalWeakLinkage:
  case GlobalValue::AvailableExternallyLinkage:
  case GlobalValue::AppendingLinkage:
    llvm_unreachable("Should never emit this");
  }
  llvm_unreachable("Unknown linkage type!");
}

void AsmPrinter::getNameWithPrefix(SmallVectorImpl<char> &Name,
                                   const GlobalValue *GV) const {
  TM.getNameWithPrefix(Name, GV, getObjFileLowering().getMangler());
}

MCSymbol *AsmPrinter::getSymbol(const GlobalValue *GV) const {
  return TM.getSymbol(GV);
}

MCSymbol *AsmPrinter::getSymbolPreferLocal(const GlobalValue &GV) const {
  // On ELF, use .Lfoo$local if GV is a non-interposable GlobalObject with an
  // exact definion (intersection of GlobalValue::hasExactDefinition() and
  // !isInterposable()). These linkages include: external, appending, internal,
  // private. It may be profitable to use a local alias for external. The
  // assembler would otherwise be conservative and assume a global default
  // visibility symbol can be interposable, even if the code generator already
  // assumed it.
  if (TM.getTargetTriple().isOSBinFormatELF() && GV.canBenefitFromLocalAlias()) {
    const Module &M = *GV.getParent();
    if (TM.getRelocationModel() != Reloc::Static &&
        M.getPIELevel() == PIELevel::Default)
      if (GV.isDSOLocal() || (TM.getTargetTriple().isX86() &&
                              GV.getParent()->noSemanticInterposition()))
        return getSymbolWithGlobalValueBase(&GV, "$local");
  }
  return TM.getSymbol(&GV);
}

/// EmitGlobalVariable - Emit the specified global variable to the .s file.
void AsmPrinter::emitGlobalVariable(const GlobalVariable *GV) {
  bool IsEmuTLSVar = TM.useEmulatedTLS() && GV->isThreadLocal();
  assert(!(IsEmuTLSVar && GV->hasCommonLinkage()) &&
         "No emulated TLS variables in the common section");

  // Never emit TLS variable xyz in emulated TLS model.
  // The initialization value is in __emutls_t.xyz instead of xyz.
  if (IsEmuTLSVar)
    return;

  if (GV->hasInitializer()) {
    // Check to see if this is a special global used by LLVM, if so, emit it.
    if (emitSpecialLLVMGlobal(GV))
      return;

    // Skip the emission of global equivalents. The symbol can be emitted later
    // on by emitGlobalGOTEquivs in case it turns out to be needed.
    if (GlobalGOTEquivs.count(getSymbol(GV)))
      return;

    if (isVerbose()) {
      // When printing the control variable __emutls_v.*,
      // we don't need to print the original TLS variable name.
      GV->printAsOperand(OutStreamer->GetCommentOS(),
                     /*PrintType=*/false, GV->getParent());
      OutStreamer->GetCommentOS() << '\n';
    }
  }

  MCSymbol *GVSym = getSymbol(GV);
  MCSymbol *EmittedSym = GVSym;

  // getOrCreateEmuTLSControlSym only creates the symbol with name and default
  // attributes.
  // GV's or GVSym's attributes will be used for the EmittedSym.
  emitVisibility(EmittedSym, GV->getVisibility(), !GV->isDeclaration());

  if (!GV->hasInitializer())   // External globals require no extra code.
    return;

  GVSym->redefineIfPossible();
  if (GVSym->isDefined() || GVSym->isVariable())
    report_fatal_error("symbol '" + Twine(GVSym->getName()) +
                       "' is already defined");

  if (MAI->hasDotTypeDotSizeDirective())
    OutStreamer->emitSymbolAttribute(EmittedSym, MCSA_ELF_TypeObject);

  SectionKind GVKind = TargetLoweringObjectFile::getKindForGlobal(GV, TM);

  const DataLayout &DL = GV->getParent()->getDataLayout();
  uint64_t Size = DL.getTypeAllocSize(GV->getValueType());

  // If the alignment is specified, we *must* obey it.  Overaligning a global
  // with a specified alignment is a prompt way to break globals emitted to
  // sections and expected to be contiguous (e.g. ObjC metadata).
  const Align Alignment = getGVAlignment(GV, DL);

  for (const HandlerInfo &HI : Handlers) {
    NamedRegionTimer T(HI.TimerName, HI.TimerDescription,
                       HI.TimerGroupName, HI.TimerGroupDescription,
                       TimePassesIsEnabled);
    HI.Handler->setSymbolSize(GVSym, Size);
  }

  // Handle common symbols
  if (GVKind.isCommon()) {
    if (Size == 0) Size = 1;   // .comm Foo, 0 is undefined, avoid it.
    // .comm _foo, 42, 4
    const bool SupportsAlignment =
        getObjFileLowering().getCommDirectiveSupportsAlignment();
    OutStreamer->emitCommonSymbol(GVSym, Size,
                                  SupportsAlignment ? Alignment.value() : 0);
    return;
  }

  // Determine to which section this global should be emitted.
  MCSection *TheSection = getObjFileLowering().SectionForGlobal(GV, GVKind, TM);

  // If we have a bss global going to a section that supports the
  // zerofill directive, do so here.
  if (GVKind.isBSS() && MAI->hasMachoZeroFillDirective() &&
      TheSection->isVirtualSection()) {
    if (Size == 0)
      Size = 1; // zerofill of 0 bytes is undefined.
    emitLinkage(GV, GVSym);
    // .zerofill __DATA, __bss, _foo, 400, 5
    OutStreamer->emitZerofill(TheSection, GVSym, Size, Alignment.value());
    return;
  }

  // If this is a BSS local symbol and we are emitting in the BSS
  // section use .lcomm/.comm directive.
  if (GVKind.isBSSLocal() &&
      getObjFileLowering().getBSSSection() == TheSection) {
    if (Size == 0)
      Size = 1; // .comm Foo, 0 is undefined, avoid it.

    // Use .lcomm only if it supports user-specified alignment.
    // Otherwise, while it would still be correct to use .lcomm in some
    // cases (e.g. when Align == 1), the external assembler might enfore
    // some -unknown- default alignment behavior, which could cause
    // spurious differences between external and integrated assembler.
    // Prefer to simply fall back to .local / .comm in this case.
    if (MAI->getLCOMMDirectiveAlignmentType() != LCOMM::NoAlignment) {
      // .lcomm _foo, 42
      OutStreamer->emitLocalCommonSymbol(GVSym, Size, Alignment.value());
      return;
    }

    // .local _foo
    OutStreamer->emitSymbolAttribute(GVSym, MCSA_Local);
    // .comm _foo, 42, 4
    const bool SupportsAlignment =
        getObjFileLowering().getCommDirectiveSupportsAlignment();
    OutStreamer->emitCommonSymbol(GVSym, Size,
                                  SupportsAlignment ? Alignment.value() : 0);
    return;
  }

  // Handle thread local data for mach-o which requires us to output an
  // additional structure of data and mangle the original symbol so that we
  // can reference it later.
  //
  // TODO: This should become an "emit thread local global" method on TLOF.
  // All of this macho specific stuff should be sunk down into TLOFMachO and
  // stuff like "TLSExtraDataSection" should no longer be part of the parent
  // TLOF class.  This will also make it more obvious that stuff like
  // MCStreamer::EmitTBSSSymbol is macho specific and only called from macho
  // specific code.
  if (GVKind.isThreadLocal() && MAI->hasMachoTBSSDirective()) {
    // Emit the .tbss symbol
    MCSymbol *MangSym =
        OutContext.getOrCreateSymbol(GVSym->getName() + Twine("$tlv$init"));

    if (GVKind.isThreadBSS()) {
      TheSection = getObjFileLowering().getTLSBSSSection();
      OutStreamer->emitTBSSSymbol(TheSection, MangSym, Size, Alignment.value());
    } else if (GVKind.isThreadData()) {
      OutStreamer->SwitchSection(TheSection);

      emitAlignment(Alignment, GV);
      OutStreamer->emitLabel(MangSym);

      emitGlobalConstant(GV->getParent()->getDataLayout(),
                         GV->getInitializer());
    }

    OutStreamer->AddBlankLine();

    // Emit the variable struct for the runtime.
    MCSection *TLVSect = getObjFileLowering().getTLSExtraDataSection();

    OutStreamer->SwitchSection(TLVSect);
    // Emit the linkage here.
    emitLinkage(GV, GVSym);
    OutStreamer->emitLabel(GVSym);

    // Three pointers in size:
    //   - __tlv_bootstrap - used to make sure support exists
    //   - spare pointer, used when mapped by the runtime
    //   - pointer to mangled symbol above with initializer
    unsigned PtrSize = DL.getPointerTypeSize(GV->getType());
    OutStreamer->emitSymbolValue(GetExternalSymbolSymbol("_tlv_bootstrap"),
                                PtrSize);
    OutStreamer->emitIntValue(0, PtrSize);
    OutStreamer->emitSymbolValue(MangSym, PtrSize);

    OutStreamer->AddBlankLine();
    return;
  }

  MCSymbol *EmittedInitSym = GVSym;

  OutStreamer->SwitchSection(TheSection);

  emitLinkage(GV, EmittedInitSym);
  emitAlignment(Alignment, GV);

  OutStreamer->emitLabel(EmittedInitSym);
  MCSymbol *LocalAlias = getSymbolPreferLocal(*GV);
  if (LocalAlias != EmittedInitSym)
    OutStreamer->emitLabel(LocalAlias);

  emitGlobalConstant(GV->getParent()->getDataLayout(), GV->getInitializer());

  if (MAI->hasDotTypeDotSizeDirective())
    // .size foo, 42
    OutStreamer->emitELFSize(EmittedInitSym,
                             MCConstantExpr::create(Size, OutContext));

  OutStreamer->AddBlankLine();
}

/// Emit the directive and value for debug thread local expression
///
/// \p Value - The value to emit.
/// \p Size - The size of the integer (in bytes) to emit.
void AsmPrinter::emitDebugValue(const MCExpr *Value, unsigned Size) const {
  OutStreamer->emitValue(Value, Size);
}

void AsmPrinter::emitFunctionHeaderComment() {}

/// EmitFunctionHeader - This method emits the header for the current
/// function.
void AsmPrinter::emitFunctionHeader() {
  const Function &F = MF->getFunction();

  if (isVerbose())
    OutStreamer->GetCommentOS()
        << "-- Begin function "
        << GlobalValue::dropLLVMManglingEscape(F.getName()) << '\n';

  // Print out constants referenced by the function
  emitConstantPool();

  // Print the 'header' of function.
  MF->setSection(getObjFileLowering().SectionForGlobal(&F, TM));
  OutStreamer->SwitchSection(MF->getSection());

  if (!MAI->hasVisibilityOnlyWithLinkage())
    emitVisibility(CurrentFnSym, F.getVisibility());

  if (MAI->needsFunctionDescriptors())
    emitLinkage(&F, CurrentFnDescSym);

  emitLinkage(&F, CurrentFnSym);
  if (MAI->hasFunctionAlignment())
    emitAlignment(MF->getAlignment(), &F);

  if (MAI->hasDotTypeDotSizeDirective())
    OutStreamer->emitSymbolAttribute(CurrentFnSym, MCSA_ELF_TypeFunction);

  if (F.hasFnAttribute(Attribute::Cold))
    OutStreamer->emitSymbolAttribute(CurrentFnSym, MCSA_Cold);

  if (isVerbose()) {
    F.printAsOperand(OutStreamer->GetCommentOS(),
                   /*PrintType=*/false, F.getParent());
    emitFunctionHeaderComment();
    OutStreamer->GetCommentOS() << '\n';
  }

  // Emit the prefix data.
  if (F.hasPrefixData()) {
    if (MAI->hasSubsectionsViaSymbols()) {
      // Preserving prefix data on platforms which use subsections-via-symbols
      // is a bit tricky. Here we introduce a symbol for the prefix data
      // and use the .alt_entry attribute to mark the function's real entry point
      // as an alternative entry point to the prefix-data symbol.
      MCSymbol *PrefixSym = OutContext.createLinkerPrivateTempSymbol();
      OutStreamer->emitLabel(PrefixSym);

      emitGlobalConstant(F.getParent()->getDataLayout(), F.getPrefixData());

      // Emit an .alt_entry directive for the actual function symbol.
      OutStreamer->emitSymbolAttribute(CurrentFnSym, MCSA_AltEntry);
    } else {
      emitGlobalConstant(F.getParent()->getDataLayout(), F.getPrefixData());
    }
  }

  // Emit M NOPs for -fpatchable-function-entry=N,M where M>0. We arbitrarily
  // place prefix data before NOPs.
  unsigned PatchableFunctionPrefix = 0;
  unsigned PatchableFunctionEntry = 0;
  (void)F.getFnAttribute("patchable-function-prefix")
      .getValueAsString()
      .getAsInteger(10, PatchableFunctionPrefix);
  (void)F.getFnAttribute("patchable-function-entry")
      .getValueAsString()
      .getAsInteger(10, PatchableFunctionEntry);
  if (PatchableFunctionPrefix) {
    CurrentPatchableFunctionEntrySym =
        OutContext.createLinkerPrivateTempSymbol();
    OutStreamer->emitLabel(CurrentPatchableFunctionEntrySym);
    emitNops(PatchableFunctionPrefix);
  } else if (PatchableFunctionEntry) {
    // May be reassigned when emitting the body, to reference the label after
    // the initial BTI (AArch64) or endbr32/endbr64 (x86).
    CurrentPatchableFunctionEntrySym = CurrentFnBegin;
  }

  // Emit the function descriptor. This is a virtual function to allow targets
  // to emit their specific function descriptor. Right now it is only used by
  // the AIX target. The PowerPC 64-bit V1 ELF target also uses function
  // descriptors and should be converted to use this hook as well.
  if (MAI->needsFunctionDescriptors())
    emitFunctionDescriptor();

  // Emit the CurrentFnSym. This is a virtual function to allow targets to do
  // their wild and crazy things as required.
  emitFunctionEntryLabel();

  if (CurrentFnBegin) {
    if (MAI->useAssignmentForEHBegin()) {
      MCSymbol *CurPos = OutContext.createTempSymbol();
      OutStreamer->emitLabel(CurPos);
      OutStreamer->emitAssignment(CurrentFnBegin,
                                 MCSymbolRefExpr::create(CurPos, OutContext));
    } else {
      OutStreamer->emitLabel(CurrentFnBegin);
    }
  }

  // Emit pre-function debug and/or EH information.
  for (const HandlerInfo &HI : Handlers) {
    NamedRegionTimer T(HI.TimerName, HI.TimerDescription, HI.TimerGroupName,
                       HI.TimerGroupDescription, TimePassesIsEnabled);
    HI.Handler->beginFunction(MF);
  }

  // Emit the prologue data.
  if (F.hasPrologueData())
    emitGlobalConstant(F.getParent()->getDataLayout(), F.getPrologueData());
}

/// EmitFunctionEntryLabel - Emit the label that is the entrypoint for the
/// function.  This can be overridden by targets as required to do custom stuff.
void AsmPrinter::emitFunctionEntryLabel() {
  CurrentFnSym->redefineIfPossible();

  // The function label could have already been emitted if two symbols end up
  // conflicting due to asm renaming.  Detect this and emit an error.
  if (CurrentFnSym->isVariable())
    report_fatal_error("'" + Twine(CurrentFnSym->getName()) +
                       "' is a protected alias");
  if (CurrentFnSym->isDefined())
    report_fatal_error("'" + Twine(CurrentFnSym->getName()) +
                       "' label emitted multiple times to assembly file");

  OutStreamer->emitLabel(CurrentFnSym);

  if (TM.getTargetTriple().isOSBinFormatELF()) {
    MCSymbol *Sym = getSymbolPreferLocal(MF->getFunction());
    if (Sym != CurrentFnSym)
      OutStreamer->emitLabel(Sym);
  }
}

/// emitComments - Pretty-print comments for instructions.
static void emitComments(const MachineInstr &MI, raw_ostream &CommentOS) {
  const MachineFunction *MF = MI.getMF();
  const TargetInstrInfo *TII = MF->getSubtarget().getInstrInfo();

  // Check for spills and reloads

  // We assume a single instruction only has a spill or reload, not
  // both.
  Optional<unsigned> Size;
  if ((Size = MI.getRestoreSize(TII))) {
    CommentOS << *Size << "-byte Reload\n";
  } else if ((Size = MI.getFoldedRestoreSize(TII))) {
    if (*Size)
      CommentOS << *Size << "-byte Folded Reload\n";
  } else if ((Size = MI.getSpillSize(TII))) {
    CommentOS << *Size << "-byte Spill\n";
  } else if ((Size = MI.getFoldedSpillSize(TII))) {
    if (*Size)
      CommentOS << *Size << "-byte Folded Spill\n";
  }

  // Check for spill-induced copies
  if (MI.getAsmPrinterFlag(MachineInstr::ReloadReuse))
    CommentOS << " Reload Reuse\n";
}

/// emitImplicitDef - This method emits the specified machine instruction
/// that is an implicit def.
void AsmPrinter::emitImplicitDef(const MachineInstr *MI) const {
  Register RegNo = MI->getOperand(0).getReg();

  SmallString<128> Str;
  raw_svector_ostream OS(Str);
  OS << "implicit-def: "
     << printReg(RegNo, MF->getSubtarget().getRegisterInfo());

  OutStreamer->AddComment(OS.str());
  OutStreamer->AddBlankLine();
}

static void emitKill(const MachineInstr *MI, AsmPrinter &AP) {
  std::string Str;
  raw_string_ostream OS(Str);
  OS << "kill:";
  for (unsigned i = 0, e = MI->getNumOperands(); i != e; ++i) {
    const MachineOperand &Op = MI->getOperand(i);
    assert(Op.isReg() && "KILL instruction must have only register operands");
    OS << ' ' << (Op.isDef() ? "def " : "killed ")
       << printReg(Op.getReg(), AP.MF->getSubtarget().getRegisterInfo());
  }
  AP.OutStreamer->AddComment(OS.str());
  AP.OutStreamer->AddBlankLine();
}

/// emitDebugValueComment - This method handles the target-independent form
/// of DBG_VALUE, returning true if it was able to do so.  A false return
/// means the target will need to handle MI in EmitInstruction.
static bool emitDebugValueComment(const MachineInstr *MI, AsmPrinter &AP) {
  // This code handles only the 4-operand target-independent form.
  if (MI->getNumOperands() != 4)
    return false;

  SmallString<128> Str;
  raw_svector_ostream OS(Str);
  OS << "DEBUG_VALUE: ";

  const DILocalVariable *V = MI->getDebugVariable();
  if (auto *SP = dyn_cast<DISubprogram>(V->getScope())) {
    StringRef Name = SP->getName();
    if (!Name.empty())
      OS << Name << ":";
  }
  OS << V->getName();
  OS << " <- ";

  // The second operand is only an offset if it's an immediate.
  bool MemLoc = MI->isIndirectDebugValue();
  auto Offset = StackOffset::getFixed(MemLoc ? MI->getOperand(1).getImm() : 0);
  const DIExpression *Expr = MI->getDebugExpression();
  if (Expr->getNumElements()) {
    OS << '[';
    bool NeedSep = false;
    for (auto Op : Expr->expr_ops()) {
      if (NeedSep)
        OS << ", ";
      else
        NeedSep = true;
      OS << dwarf::OperationEncodingString(Op.getOp());
      for (unsigned I = 0; I < Op.getNumArgs(); ++I)
        OS << ' ' << Op.getArg(I);
    }
    OS << "] ";
  }

  // Register or immediate value. Register 0 means undef.
  if (MI->getDebugOperand(0).isFPImm()) {
    APFloat APF = APFloat(MI->getDebugOperand(0).getFPImm()->getValueAPF());
    if (MI->getDebugOperand(0).getFPImm()->getType()->isFloatTy()) {
      OS << (double)APF.convertToFloat();
    } else if (MI->getDebugOperand(0).getFPImm()->getType()->isDoubleTy()) {
      OS << APF.convertToDouble();
    } else {
      // There is no good way to print long double.  Convert a copy to
      // double.  Ah well, it's only a comment.
      bool ignored;
      APF.convert(APFloat::IEEEdouble(), APFloat::rmNearestTiesToEven,
                  &ignored);
      OS << "(long double) " << APF.convertToDouble();
    }
  } else if (MI->getDebugOperand(0).isImm()) {
    OS << MI->getDebugOperand(0).getImm();
  } else if (MI->getDebugOperand(0).isCImm()) {
    MI->getDebugOperand(0).getCImm()->getValue().print(OS, false /*isSigned*/);
  } else if (MI->getDebugOperand(0).isTargetIndex()) {
    auto Op = MI->getDebugOperand(0);
    OS << "!target-index(" << Op.getIndex() << "," << Op.getOffset() << ")";
    return true;
  } else {
    Register Reg;
    if (MI->getDebugOperand(0).isReg()) {
      Reg = MI->getDebugOperand(0).getReg();
    } else {
      assert(MI->getDebugOperand(0).isFI() && "Unknown operand type");
      const TargetFrameLowering *TFI = AP.MF->getSubtarget().getFrameLowering();
      Offset += TFI->getFrameIndexReference(
          *AP.MF, MI->getDebugOperand(0).getIndex(), Reg);
      MemLoc = true;
    }
    if (Reg == 0) {
      // Suppress offset, it is not meaningful here.
      OS << "undef";
      // NOTE: Want this comment at start of line, don't emit with AddComment.
      AP.OutStreamer->emitRawComment(OS.str());
      return true;
    }
    if (MemLoc)
      OS << '[';
    OS << printReg(Reg, AP.MF->getSubtarget().getRegisterInfo());
  }

  if (MemLoc)
    OS << '+' << Offset.getFixed() << ']';

  // NOTE: Want this comment at start of line, don't emit with AddComment.
  AP.OutStreamer->emitRawComment(OS.str());
  return true;
}

/// This method handles the target-independent form of DBG_LABEL, returning
/// true if it was able to do so.  A false return means the target will need
/// to handle MI in EmitInstruction.
static bool emitDebugLabelComment(const MachineInstr *MI, AsmPrinter &AP) {
  if (MI->getNumOperands() != 1)
    return false;

  SmallString<128> Str;
  raw_svector_ostream OS(Str);
  OS << "DEBUG_LABEL: ";

  const DILabel *V = MI->getDebugLabel();
  if (auto *SP = dyn_cast<DISubprogram>(
          V->getScope()->getNonLexicalBlockFileScope())) {
    StringRef Name = SP->getName();
    if (!Name.empty())
      OS << Name << ":";
  }
  OS << V->getName();

  // NOTE: Want this comment at start of line, don't emit with AddComment.
  AP.OutStreamer->emitRawComment(OS.str());
  return true;
}

AsmPrinter::CFIMoveType AsmPrinter::needsCFIMoves() const {
  if (MAI->getExceptionHandlingType() == ExceptionHandling::DwarfCFI &&
      MF->getFunction().needsUnwindTableEntry())
    return CFI_M_EH;

  if (MMI->hasDebugInfo() || MF->getTarget().Options.ForceDwarfFrameSection)
    return CFI_M_Debug;

  return CFI_M_None;
}

bool AsmPrinter::needsSEHMoves() {
  return MAI->usesWindowsCFI() && MF->getFunction().needsUnwindTableEntry();
}

void AsmPrinter::emitCFIInstruction(const MachineInstr &MI) {
  ExceptionHandling ExceptionHandlingType = MAI->getExceptionHandlingType();
  if (!MAI->doesSupportDebugUnwindInformation() &&
      ExceptionHandlingType != ExceptionHandling::DwarfCFI &&
      ExceptionHandlingType != ExceptionHandling::ARM)
    return;

  if (needsCFIMoves() == CFI_M_None)
    return;

  // If there is no "real" instruction following this CFI instruction, skip
  // emitting it; it would be beyond the end of the function's FDE range.
  auto *MBB = MI.getParent();
  auto I = std::next(MI.getIterator());
  while (I != MBB->end() && I->isTransient())
    ++I;
  if (I == MBB->instr_end() &&
      MBB->getReverseIterator() == MBB->getParent()->rbegin())
    return;

  const std::vector<MCCFIInstruction> &Instrs = MF->getFrameInstructions();
  unsigned CFIIndex = MI.getOperand(0).getCFIIndex();
  const MCCFIInstruction &CFI = Instrs[CFIIndex];
  emitCFIInstruction(CFI);
}

void AsmPrinter::emitFrameAlloc(const MachineInstr &MI) {
  // The operands are the MCSymbol and the frame offset of the allocation.
  MCSymbol *FrameAllocSym = MI.getOperand(0).getMCSymbol();
  int FrameOffset = MI.getOperand(1).getImm();

  // Emit a symbol assignment.
  OutStreamer->emitAssignment(FrameAllocSym,
                             MCConstantExpr::create(FrameOffset, OutContext));
}

/// Returns the BB metadata to be emitted in the .llvm_bb_addr_map section for a
/// given basic block. This can be used to capture more precise profile
/// information. We use the last 3 bits (LSBs) to ecnode the following
/// information:
///  * (1): set if return block (ret or tail call).
///  * (2): set if ends with a tail call.
///  * (3): set if exception handling (EH) landing pad.
/// The remaining bits are zero.
static unsigned getBBAddrMapMetadata(const MachineBasicBlock &MBB) {
  const TargetInstrInfo *TII = MBB.getParent()->getSubtarget().getInstrInfo();
  return ((unsigned)MBB.isReturnBlock()) |
         ((!MBB.empty() && TII->isTailCall(MBB.back())) << 1) |
         (MBB.isEHPad() << 2);
}

void AsmPrinter::emitBBAddrMapSection(const MachineFunction &MF) {
  MCSection *BBAddrMapSection =
      getObjFileLowering().getBBAddrMapSection(*MF.getSection());
  assert(BBAddrMapSection && ".llvm_bb_addr_map section is not initialized.");

  const MCSymbol *FunctionSymbol = getFunctionBegin();

  OutStreamer->PushSection();
  OutStreamer->SwitchSection(BBAddrMapSection);
  OutStreamer->emitSymbolValue(FunctionSymbol, getPointerSize());
  // Emit the total number of basic blocks in this function.
  OutStreamer->emitULEB128IntValue(MF.size());
  // Emit BB Information for each basic block in the funciton.
  for (const MachineBasicBlock &MBB : MF) {
    const MCSymbol *MBBSymbol =
        MBB.isEntryBlock() ? FunctionSymbol : MBB.getSymbol();
    // Emit the basic block offset.
    emitLabelDifferenceAsULEB128(MBBSymbol, FunctionSymbol);
    // Emit the basic block size. When BBs have alignments, their size cannot
    // always be computed from their offsets.
    emitLabelDifferenceAsULEB128(MBB.getEndSymbol(), MBBSymbol);
    OutStreamer->emitULEB128IntValue(getBBAddrMapMetadata(MBB));
  }
  OutStreamer->PopSection();
}

void AsmPrinter::emitStackSizeSection(const MachineFunction &MF) {
  if (!MF.getTarget().Options.EmitStackSizeSection)
    return;

  MCSection *StackSizeSection =
      getObjFileLowering().getStackSizesSection(*getCurrentSection());
  if (!StackSizeSection)
    return;

  const MachineFrameInfo &FrameInfo = MF.getFrameInfo();
  // Don't emit functions with dynamic stack allocations.
  if (FrameInfo.hasVarSizedObjects())
    return;

  OutStreamer->PushSection();
  OutStreamer->SwitchSection(StackSizeSection);

  const MCSymbol *FunctionSymbol = getFunctionBegin();
  uint64_t StackSize = FrameInfo.getStackSize();
  OutStreamer->emitSymbolValue(FunctionSymbol, TM.getProgramPointerSize());
  OutStreamer->emitULEB128IntValue(StackSize);

  OutStreamer->PopSection();
}

static bool needFuncLabelsForEHOrDebugInfo(const MachineFunction &MF) {
  MachineModuleInfo &MMI = MF.getMMI();
  if (!MF.getLandingPads().empty() || MF.hasEHFunclets() || MMI.hasDebugInfo())
    return true;

  // We might emit an EH table that uses function begin and end labels even if
  // we don't have any landingpads.
  if (!MF.getFunction().hasPersonalityFn())
    return false;
  return !isNoOpWithoutInvoke(
      classifyEHPersonality(MF.getFunction().getPersonalityFn()));
}

/// EmitFunctionBody - This method emits the body and trailer for a
/// function.
void AsmPrinter::emitFunctionBody() {
  emitFunctionHeader();

  // Emit target-specific gunk before the function body.
  emitFunctionBodyStart();

  if (isVerbose()) {
    // Get MachineDominatorTree or compute it on the fly if it's unavailable
    MDT = getAnalysisIfAvailable<MachineDominatorTree>();
    if (!MDT) {
      OwnedMDT = std::make_unique<MachineDominatorTree>();
      OwnedMDT->getBase().recalculate(*MF);
      MDT = OwnedMDT.get();
    }

    // Get MachineLoopInfo or compute it on the fly if it's unavailable
    MLI = getAnalysisIfAvailable<MachineLoopInfo>();
    if (!MLI) {
      OwnedMLI = std::make_unique<MachineLoopInfo>();
      OwnedMLI->getBase().analyze(MDT->getBase());
      MLI = OwnedMLI.get();
    }
  }

  // Print out code for the function.
  bool HasAnyRealCode = false;
  int NumInstsInFunction = 0;

  bool CanDoExtraAnalysis = ORE->allowExtraAnalysis(DEBUG_TYPE);
  for (auto &MBB : *MF) {
    // Print a label for the basic block.
    emitBasicBlockStart(MBB);
    DenseMap<StringRef, unsigned> MnemonicCounts;
    for (auto &MI : MBB) {
      // Print the assembly for the instruction.
      if (!MI.isPosition() && !MI.isImplicitDef() && !MI.isKill() &&
          !MI.isDebugInstr()) {
        HasAnyRealCode = true;
        ++NumInstsInFunction;
      }

      // If there is a pre-instruction symbol, emit a label for it here.
      if (MCSymbol *S = MI.getPreInstrSymbol())
        OutStreamer->emitLabel(S);

      for (const HandlerInfo &HI : Handlers) {
        NamedRegionTimer T(HI.TimerName, HI.TimerDescription, HI.TimerGroupName,
                           HI.TimerGroupDescription, TimePassesIsEnabled);
        HI.Handler->beginInstruction(&MI);
      }

      if (isVerbose())
        emitComments(MI, OutStreamer->GetCommentOS());

      switch (MI.getOpcode()) {
      case TargetOpcode::CFI_INSTRUCTION:
        emitCFIInstruction(MI);
        break;
      case TargetOpcode::LOCAL_ESCAPE:
        emitFrameAlloc(MI);
        break;
      case TargetOpcode::ANNOTATION_LABEL:
      case TargetOpcode::EH_LABEL:
      case TargetOpcode::GC_LABEL:
        OutStreamer->emitLabel(MI.getOperand(0).getMCSymbol());
        break;
      case TargetOpcode::INLINEASM:
      case TargetOpcode::INLINEASM_BR:
        emitInlineAsm(&MI);
        break;
      case TargetOpcode::DBG_VALUE:
        if (isVerbose()) {
          if (!emitDebugValueComment(&MI, *this))
            emitInstruction(&MI);
        }
        break;
      case TargetOpcode::DBG_INSTR_REF:
        // This instruction reference will have been resolved to a machine
        // location, and a nearby DBG_VALUE created. We can safely ignore
        // the instruction reference.
        break;
      case TargetOpcode::DBG_LABEL:
        if (isVerbose()) {
          if (!emitDebugLabelComment(&MI, *this))
            emitInstruction(&MI);
        }
        break;
      case TargetOpcode::IMPLICIT_DEF:
        if (isVerbose()) emitImplicitDef(&MI);
        break;
      case TargetOpcode::KILL:
        if (isVerbose()) emitKill(&MI, *this);
        break;
      default:
        emitInstruction(&MI);
        if (CanDoExtraAnalysis) {
          MCInst MCI;
          MCI.setOpcode(MI.getOpcode());
          auto Name = OutStreamer->getMnemonic(MCI);
          auto I = MnemonicCounts.insert({Name, 0u});
          I.first->second++;
        }
        break;
      }

      // If there is a post-instruction symbol, emit a label for it here.
      if (MCSymbol *S = MI.getPostInstrSymbol())
        OutStreamer->emitLabel(S);

      for (const HandlerInfo &HI : Handlers) {
        NamedRegionTimer T(HI.TimerName, HI.TimerDescription, HI.TimerGroupName,
                           HI.TimerGroupDescription, TimePassesIsEnabled);
        HI.Handler->endInstruction();
      }
    }

    // We must emit temporary symbol for the end of this basic block, if either
    // we have BBLabels enabled or if this basic blocks marks the end of a
    // section (except the section containing the entry basic block as the end
    // symbol for that section is CurrentFnEnd).
    if (MF->hasBBLabels() ||
        (MAI->hasDotTypeDotSizeDirective() && MBB.isEndSection() &&
         !MBB.sameSection(&MF->front())))
      OutStreamer->emitLabel(MBB.getEndSymbol());

    if (MBB.isEndSection()) {
      // The size directive for the section containing the entry block is
      // handled separately by the function section.
      if (!MBB.sameSection(&MF->front())) {
        if (MAI->hasDotTypeDotSizeDirective()) {
          // Emit the size directive for the basic block section.
          const MCExpr *SizeExp = MCBinaryExpr::createSub(
              MCSymbolRefExpr::create(MBB.getEndSymbol(), OutContext),
              MCSymbolRefExpr::create(CurrentSectionBeginSym, OutContext),
              OutContext);
          OutStreamer->emitELFSize(CurrentSectionBeginSym, SizeExp);
        }
        MBBSectionRanges[MBB.getSectionIDNum()] =
            MBBSectionRange{CurrentSectionBeginSym, MBB.getEndSymbol()};
      }
    }
    emitBasicBlockEnd(MBB);

    if (CanDoExtraAnalysis) {
      // Skip empty blocks.
      if (MBB.empty())
        continue;

      MachineOptimizationRemarkAnalysis R(DEBUG_TYPE, "InstructionMix",
                                          MBB.begin()->getDebugLoc(), &MBB);

      // Generate instruction mix remark. First, sort counts in descending order
      // by count and name.
      SmallVector<std::pair<StringRef, unsigned>, 128> MnemonicVec;
      for (auto &KV : MnemonicCounts)
        MnemonicVec.emplace_back(KV.first, KV.second);

      sort(MnemonicVec, [](const std::pair<StringRef, unsigned> &A,
                           const std::pair<StringRef, unsigned> &B) {
        if (A.second > B.second)
          return true;
        if (A.second == B.second)
          return StringRef(A.first) < StringRef(B.first);
        return false;
      });
      R << "BasicBlock: " << ore::NV("BasicBlock", MBB.getName()) << "\n";
      for (auto &KV : MnemonicVec) {
        auto Name = (Twine("INST_") + KV.first.trim()).str();
        R << KV.first << ": " << ore::NV(Name, KV.second) << "\n";
      }
      ORE->emit(R);
    }
  }

  EmittedInsts += NumInstsInFunction;
  MachineOptimizationRemarkAnalysis R(DEBUG_TYPE, "InstructionCount",
                                      MF->getFunction().getSubprogram(),
                                      &MF->front());
  R << ore::NV("NumInstructions", NumInstsInFunction)
    << " instructions in function";
  ORE->emit(R);

  // If the function is empty and the object file uses .subsections_via_symbols,
  // then we need to emit *something* to the function body to prevent the
  // labels from collapsing together.  Just emit a noop.
  // Similarly, don't emit empty functions on Windows either. It can lead to
  // duplicate entries (two functions with the same RVA) in the Guard CF Table
  // after linking, causing the kernel not to load the binary:
  // https://developercommunity.visualstudio.com/content/problem/45366/vc-linker-creates-invalid-dll-with-clang-cl.html
  // FIXME: Hide this behind some API in e.g. MCAsmInfo or MCTargetStreamer.
  const Triple &TT = TM.getTargetTriple();
  if (!HasAnyRealCode && (MAI->hasSubsectionsViaSymbols() ||
                          (TT.isOSWindows() && TT.isOSBinFormatCOFF()))) {
    MCInst Noop;
    MF->getSubtarget().getInstrInfo()->getNoop(Noop);

    // Targets can opt-out of emitting the noop here by leaving the opcode
    // unspecified.
    if (Noop.getOpcode()) {
      OutStreamer->AddComment("avoids zero-length function");
      emitNops(1);
    }
  }

  // Switch to the original section in case basic block sections was used.
  OutStreamer->SwitchSection(MF->getSection());

  const Function &F = MF->getFunction();
  for (const auto &BB : F) {
    if (!BB.hasAddressTaken())
      continue;
    MCSymbol *Sym = GetBlockAddressSymbol(&BB);
    if (Sym->isDefined())
      continue;
    OutStreamer->AddComment("Address of block that was removed by CodeGen");
    OutStreamer->emitLabel(Sym);
  }

  // Emit target-specific gunk after the function body.
  emitFunctionBodyEnd();

  if (needFuncLabelsForEHOrDebugInfo(*MF) ||
      MAI->hasDotTypeDotSizeDirective()) {
    // Create a symbol for the end of function.
    CurrentFnEnd = createTempSymbol("func_end");
    OutStreamer->emitLabel(CurrentFnEnd);
  }

  // If the target wants a .size directive for the size of the function, emit
  // it.
  if (MAI->hasDotTypeDotSizeDirective()) {
    // We can get the size as difference between the function label and the
    // temp label.
    const MCExpr *SizeExp = MCBinaryExpr::createSub(
        MCSymbolRefExpr::create(CurrentFnEnd, OutContext),
        MCSymbolRefExpr::create(CurrentFnSymForSize, OutContext), OutContext);
    OutStreamer->emitELFSize(CurrentFnSym, SizeExp);
  }

  for (const HandlerInfo &HI : Handlers) {
    NamedRegionTimer T(HI.TimerName, HI.TimerDescription, HI.TimerGroupName,
                       HI.TimerGroupDescription, TimePassesIsEnabled);
    HI.Handler->markFunctionEnd();
  }

  MBBSectionRanges[MF->front().getSectionIDNum()] =
      MBBSectionRange{CurrentFnBegin, CurrentFnEnd};

  // Print out jump tables referenced by the function.
  emitJumpTableInfo();

  // Emit post-function debug and/or EH information.
  for (const HandlerInfo &HI : Handlers) {
    NamedRegionTimer T(HI.TimerName, HI.TimerDescription, HI.TimerGroupName,
                       HI.TimerGroupDescription, TimePassesIsEnabled);
    HI.Handler->endFunction(MF);
  }

  // Emit section containing BB address offsets and their metadata, when
  // BB labels are requested for this function.
  if (MF->hasBBLabels())
    emitBBAddrMapSection(*MF);

  // Emit section containing stack size metadata.
  emitStackSizeSection(*MF);

  emitPatchableFunctionEntries();

  if (isVerbose())
    OutStreamer->GetCommentOS() << "-- End function\n";

  OutStreamer->AddBlankLine();
}

/// Compute the number of Global Variables that uses a Constant.
static unsigned getNumGlobalVariableUses(const Constant *C) {
  if (!C)
    return 0;

  if (isa<GlobalVariable>(C))
    return 1;

  unsigned NumUses = 0;
  for (auto *CU : C->users())
    NumUses += getNumGlobalVariableUses(dyn_cast<Constant>(CU));

  return NumUses;
}

/// Only consider global GOT equivalents if at least one user is a
/// cstexpr inside an initializer of another global variables. Also, don't
/// handle cstexpr inside instructions. During global variable emission,
/// candidates are skipped and are emitted later in case at least one cstexpr
/// isn't replaced by a PC relative GOT entry access.
static bool isGOTEquivalentCandidate(const GlobalVariable *GV,
                                     unsigned &NumGOTEquivUsers) {
  // Global GOT equivalents are unnamed private globals with a constant
  // pointer initializer to another global symbol. They must point to a
  // GlobalVariable or Function, i.e., as GlobalValue.
  if (!GV->hasGlobalUnnamedAddr() || !GV->hasInitializer() ||
      !GV->isConstant() || !GV->isDiscardableIfUnused() ||
      !isa<GlobalValue>(GV->getOperand(0)))
    return false;

  // To be a got equivalent, at least one of its users need to be a constant
  // expression used by another global variable.
  for (auto *U : GV->users())
    NumGOTEquivUsers += getNumGlobalVariableUses(dyn_cast<Constant>(U));

  return NumGOTEquivUsers > 0;
}

/// Unnamed constant global variables solely contaning a pointer to
/// another globals variable is equivalent to a GOT table entry; it contains the
/// the address of another symbol. Optimize it and replace accesses to these
/// "GOT equivalents" by using the GOT entry for the final global instead.
/// Compute GOT equivalent candidates among all global variables to avoid
/// emitting them if possible later on, after it use is replaced by a GOT entry
/// access.
void AsmPrinter::computeGlobalGOTEquivs(Module &M) {
  if (!getObjFileLowering().supportIndirectSymViaGOTPCRel())
    return;

  for (const auto &G : M.globals()) {
    unsigned NumGOTEquivUsers = 0;
    if (!isGOTEquivalentCandidate(&G, NumGOTEquivUsers))
      continue;

    const MCSymbol *GOTEquivSym = getSymbol(&G);
    GlobalGOTEquivs[GOTEquivSym] = std::make_pair(&G, NumGOTEquivUsers);
  }
}

/// Constant expressions using GOT equivalent globals may not be eligible
/// for PC relative GOT entry conversion, in such cases we need to emit such
/// globals we previously omitted in EmitGlobalVariable.
void AsmPrinter::emitGlobalGOTEquivs() {
  if (!getObjFileLowering().supportIndirectSymViaGOTPCRel())
    return;

  SmallVector<const GlobalVariable *, 8> FailedCandidates;
  for (auto &I : GlobalGOTEquivs) {
    const GlobalVariable *GV = I.second.first;
    unsigned Cnt = I.second.second;
    if (Cnt)
      FailedCandidates.push_back(GV);
  }
  GlobalGOTEquivs.clear();

  for (auto *GV : FailedCandidates)
    emitGlobalVariable(GV);
}

void AsmPrinter::emitGlobalIndirectSymbol(Module &M,
                                          const GlobalIndirectSymbol& GIS) {
  MCSymbol *Name = getSymbol(&GIS);
  bool IsFunction = GIS.getValueType()->isFunctionTy();
  // Treat bitcasts of functions as functions also. This is important at least
  // on WebAssembly where object and function addresses can't alias each other.
  if (!IsFunction)
    if (auto *CE = dyn_cast<ConstantExpr>(GIS.getIndirectSymbol()))
      if (CE->getOpcode() == Instruction::BitCast)
        IsFunction =
          CE->getOperand(0)->getType()->getPointerElementType()->isFunctionTy();

  // AIX's assembly directive `.set` is not usable for aliasing purpose,
  // so AIX has to use the extra-label-at-definition strategy. At this
  // point, all the extra label is emitted, we just have to emit linkage for
  // those labels.
  if (TM.getTargetTriple().isOSBinFormatXCOFF()) {
    assert(!isa<GlobalIFunc>(GIS) && "IFunc is not supported on AIX.");
    assert(MAI->hasVisibilityOnlyWithLinkage() &&
           "Visibility should be handled with emitLinkage() on AIX.");
    emitLinkage(&GIS, Name);
    // If it's a function, also emit linkage for aliases of function entry
    // point.
    if (IsFunction)
      emitLinkage(&GIS,
                  getObjFileLowering().getFunctionEntryPointSymbol(&GIS, TM));
    return;
  }

  if (GIS.hasExternalLinkage() || !MAI->getWeakRefDirective())
    OutStreamer->emitSymbolAttribute(Name, MCSA_Global);
  else if (GIS.hasWeakLinkage() || GIS.hasLinkOnceLinkage())
    OutStreamer->emitSymbolAttribute(Name, MCSA_WeakReference);
  else
    assert(GIS.hasLocalLinkage() && "Invalid alias or ifunc linkage");

  // Set the symbol type to function if the alias has a function type.
  // This affects codegen when the aliasee is not a function.
  if (IsFunction)
    OutStreamer->emitSymbolAttribute(Name, isa<GlobalIFunc>(GIS)
                                               ? MCSA_ELF_TypeIndFunction
                                               : MCSA_ELF_TypeFunction);

  emitVisibility(Name, GIS.getVisibility());

  const MCExpr *Expr = lowerConstant(GIS.getIndirectSymbol());

  if (isa<GlobalAlias>(&GIS) && MAI->hasAltEntry() && isa<MCBinaryExpr>(Expr))
    OutStreamer->emitSymbolAttribute(Name, MCSA_AltEntry);

  // Emit the directives as assignments aka .set:
  OutStreamer->emitAssignment(Name, Expr);
  MCSymbol *LocalAlias = getSymbolPreferLocal(GIS);
  if (LocalAlias != Name)
    OutStreamer->emitAssignment(LocalAlias, Expr);

  if (auto *GA = dyn_cast<GlobalAlias>(&GIS)) {
    // If the aliasee does not correspond to a symbol in the output, i.e. the
    // alias is not of an object or the aliased object is private, then set the
    // size of the alias symbol from the type of the alias. We don't do this in
    // other situations as the alias and aliasee having differing types but same
    // size may be intentional.
    const GlobalObject *BaseObject = GA->getBaseObject();
    if (MAI->hasDotTypeDotSizeDirective() && GA->getValueType()->isSized() &&
        (!BaseObject || BaseObject->hasPrivateLinkage())) {
      const DataLayout &DL = M.getDataLayout();
      uint64_t Size = DL.getTypeAllocSize(GA->getValueType());
      OutStreamer->emitELFSize(Name, MCConstantExpr::create(Size, OutContext));
    }
  }
}

void AsmPrinter::emitRemarksSection(remarks::RemarkStreamer &RS) {
  if (!RS.needsSection())
    return;

  remarks::RemarkSerializer &RemarkSerializer = RS.getSerializer();

  Optional<SmallString<128>> Filename;
  if (Optional<StringRef> FilenameRef = RS.getFilename()) {
    Filename = *FilenameRef;
    sys::fs::make_absolute(*Filename);
    assert(!Filename->empty() && "The filename can't be empty.");
  }

  std::string Buf;
  raw_string_ostream OS(Buf);
  std::unique_ptr<remarks::MetaSerializer> MetaSerializer =
      Filename ? RemarkSerializer.metaSerializer(OS, StringRef(*Filename))
               : RemarkSerializer.metaSerializer(OS);
  MetaSerializer->emit();

  // Switch to the remarks section.
  MCSection *RemarksSection =
      OutContext.getObjectFileInfo()->getRemarksSection();
  OutStreamer->SwitchSection(RemarksSection);

  OutStreamer->emitBinaryData(OS.str());
}

bool AsmPrinter::doFinalization(Module &M) {
  // Set the MachineFunction to nullptr so that we can catch attempted
  // accesses to MF specific features at the module level and so that
  // we can conditionalize accesses based on whether or not it is nullptr.
  MF = nullptr;

  // Gather all GOT equivalent globals in the module. We really need two
  // passes over the globals: one to compute and another to avoid its emission
  // in EmitGlobalVariable, otherwise we would not be able to handle cases
  // where the got equivalent shows up before its use.
  computeGlobalGOTEquivs(M);

  // Emit global variables.
  for (const auto &G : M.globals())
    emitGlobalVariable(&G);

  // Emit remaining GOT equivalent globals.
  emitGlobalGOTEquivs();

  const TargetLoweringObjectFile &TLOF = getObjFileLowering();

  // Emit linkage(XCOFF) and visibility info for declarations
  for (const Function &F : M) {
    if (!F.isDeclarationForLinker())
      continue;

    MCSymbol *Name = getSymbol(&F);
    // Function getSymbol gives us the function descriptor symbol for XCOFF.

    if (!TM.getTargetTriple().isOSBinFormatXCOFF()) {
      GlobalValue::VisibilityTypes V = F.getVisibility();
      if (V == GlobalValue::DefaultVisibility)
        continue;

      emitVisibility(Name, V, false);
      continue;
    }

    if (F.isIntrinsic())
      continue;

    // Handle the XCOFF case.
    // Variable `Name` is the function descriptor symbol (see above). Get the
    // function entry point symbol.
    MCSymbol *FnEntryPointSym = TLOF.getFunctionEntryPointSymbol(&F, TM);
    // Emit linkage for the function entry point.
    emitLinkage(&F, FnEntryPointSym);

    // Emit linkage for the function descriptor.
    emitLinkage(&F, Name);
  }

  // Emit the remarks section contents.
  // FIXME: Figure out when is the safest time to emit this section. It should
  // not come after debug info.
  if (remarks::RemarkStreamer *RS = M.getContext().getMainRemarkStreamer())
    emitRemarksSection(*RS);

  TLOF.emitModuleMetadata(*OutStreamer, M);

  if (TM.getTargetTriple().isOSBinFormatELF()) {
    MachineModuleInfoELF &MMIELF = MMI->getObjFileInfo<MachineModuleInfoELF>();

    // Output stubs for external and common global variables.
    MachineModuleInfoELF::SymbolListTy Stubs = MMIELF.GetGVStubList();
    if (!Stubs.empty()) {
      OutStreamer->SwitchSection(TLOF.getDataSection());
      const DataLayout &DL = M.getDataLayout();

      emitAlignment(Align(DL.getPointerSize()));
      for (const auto &Stub : Stubs) {
        OutStreamer->emitLabel(Stub.first);
        OutStreamer->emitSymbolValue(Stub.second.getPointer(),
                                     DL.getPointerSize());
      }
    }
  }

  if (TM.getTargetTriple().isOSBinFormatCOFF()) {
    MachineModuleInfoCOFF &MMICOFF =
        MMI->getObjFileInfo<MachineModuleInfoCOFF>();

    // Output stubs for external and common global variables.
    MachineModuleInfoCOFF::SymbolListTy Stubs = MMICOFF.GetGVStubList();
    if (!Stubs.empty()) {
      const DataLayout &DL = M.getDataLayout();

      for (const auto &Stub : Stubs) {
        SmallString<256> SectionName = StringRef(".rdata$");
        SectionName += Stub.first->getName();
        OutStreamer->SwitchSection(OutContext.getCOFFSection(
            SectionName,
            COFF::IMAGE_SCN_CNT_INITIALIZED_DATA | COFF::IMAGE_SCN_MEM_READ |
                COFF::IMAGE_SCN_LNK_COMDAT,
            SectionKind::getReadOnly(), Stub.first->getName(),
            COFF::IMAGE_COMDAT_SELECT_ANY));
        emitAlignment(Align(DL.getPointerSize()));
        OutStreamer->emitSymbolAttribute(Stub.first, MCSA_Global);
        OutStreamer->emitLabel(Stub.first);
        OutStreamer->emitSymbolValue(Stub.second.getPointer(),
                                     DL.getPointerSize());
      }
    }
  }

  // Finalize debug and EH information.
  for (const HandlerInfo &HI : Handlers) {
    NamedRegionTimer T(HI.TimerName, HI.TimerDescription, HI.TimerGroupName,
                       HI.TimerGroupDescription, TimePassesIsEnabled);
    HI.Handler->endModule();
  }

  // This deletes all the ephemeral handlers that AsmPrinter added, while
  // keeping all the user-added handlers alive until the AsmPrinter is
  // destroyed.
  Handlers.erase(Handlers.begin() + NumUserHandlers, Handlers.end());
  DD = nullptr;

  // If the target wants to know about weak references, print them all.
  if (MAI->getWeakRefDirective()) {
    // FIXME: This is not lazy, it would be nice to only print weak references
    // to stuff that is actually used.  Note that doing so would require targets
    // to notice uses in operands (due to constant exprs etc).  This should
    // happen with the MC stuff eventually.

    // Print out module-level global objects here.
    for (const auto &GO : M.global_objects()) {
      if (!GO.hasExternalWeakLinkage())
        continue;
      OutStreamer->emitSymbolAttribute(getSymbol(&GO), MCSA_WeakReference);
    }
  }

  // Print aliases in topological order, that is, for each alias a = b,
  // b must be printed before a.
  // This is because on some targets (e.g. PowerPC) linker expects aliases in
  // such an order to generate correct TOC information.
  SmallVector<const GlobalAlias *, 16> AliasStack;
  SmallPtrSet<const GlobalAlias *, 16> AliasVisited;
  for (const auto &Alias : M.aliases()) {
    for (const GlobalAlias *Cur = &Alias; Cur;
         Cur = dyn_cast<GlobalAlias>(Cur->getAliasee())) {
      if (!AliasVisited.insert(Cur).second)
        break;
      AliasStack.push_back(Cur);
    }
    for (const GlobalAlias *AncestorAlias : llvm::reverse(AliasStack))
      emitGlobalIndirectSymbol(M, *AncestorAlias);
    AliasStack.clear();
  }
  for (const auto &IFunc : M.ifuncs())
    emitGlobalIndirectSymbol(M, IFunc);

  GCModuleInfo *MI = getAnalysisIfAvailable<GCModuleInfo>();
  assert(MI && "AsmPrinter didn't require GCModuleInfo?");
  for (GCModuleInfo::iterator I = MI->end(), E = MI->begin(); I != E; )
    if (GCMetadataPrinter *MP = GetOrCreateGCPrinter(**--I))
      MP->finishAssembly(M, *MI, *this);

  // Emit llvm.ident metadata in an '.ident' directive.
  emitModuleIdents(M);

  // Emit bytes for llvm.commandline metadata.
  emitModuleCommandLines(M);

  // Emit __morestack address if needed for indirect calls.
  if (MMI->usesMorestackAddr()) {
    Align Alignment(1);
    MCSection *ReadOnlySection = getObjFileLowering().getSectionForConstant(
        getDataLayout(), SectionKind::getReadOnly(),
        /*C=*/nullptr, Alignment);
    OutStreamer->SwitchSection(ReadOnlySection);

    MCSymbol *AddrSymbol =
        OutContext.getOrCreateSymbol(StringRef("__morestack_addr"));
    OutStreamer->emitLabel(AddrSymbol);

    unsigned PtrSize = MAI->getCodePointerSize();
    OutStreamer->emitSymbolValue(GetExternalSymbolSymbol("__morestack"),
                                 PtrSize);
  }

  // Emit .note.GNU-split-stack and .note.GNU-no-split-stack sections if
  // split-stack is used.
  if (TM.getTargetTriple().isOSBinFormatELF() && MMI->hasSplitStack()) {
    OutStreamer->SwitchSection(
        OutContext.getELFSection(".note.GNU-split-stack", ELF::SHT_PROGBITS, 0));
    if (MMI->hasNosplitStack())
      OutStreamer->SwitchSection(
          OutContext.getELFSection(".note.GNU-no-split-stack", ELF::SHT_PROGBITS, 0));
  }

  // If we don't have any trampolines, then we don't require stack memory
  // to be executable. Some targets have a directive to declare this.
  Function *InitTrampolineIntrinsic = M.getFunction("llvm.init.trampoline");
  if (!InitTrampolineIntrinsic || InitTrampolineIntrinsic->use_empty())
    if (MCSection *S = MAI->getNonexecutableStackSection(OutContext))
      OutStreamer->SwitchSection(S);

  if (TM.Options.EmitAddrsig) {
    // Emit address-significance attributes for all globals.
    OutStreamer->emitAddrsig();
    for (const GlobalValue &GV : M.global_values())
      if (!GV.use_empty() && !GV.isThreadLocal() &&
          !GV.hasDLLImportStorageClass() && !GV.getName().startswith("llvm.") &&
          !GV.hasAtLeastLocalUnnamedAddr())
        OutStreamer->emitAddrsigSym(getSymbol(&GV));
  }

  // Emit symbol partition specifications (ELF only).
  if (TM.getTargetTriple().isOSBinFormatELF()) {
    unsigned UniqueID = 0;
    for (const GlobalValue &GV : M.global_values()) {
      if (!GV.hasPartition() || GV.isDeclarationForLinker() ||
          GV.getVisibility() != GlobalValue::DefaultVisibility)
        continue;

      OutStreamer->SwitchSection(
          OutContext.getELFSection(".llvm_sympart", ELF::SHT_LLVM_SYMPART, 0, 0,
                                   "", ++UniqueID, nullptr));
      OutStreamer->emitBytes(GV.getPartition());
      OutStreamer->emitZeros(1);
      OutStreamer->emitValue(
          MCSymbolRefExpr::create(getSymbol(&GV), OutContext),
          MAI->getCodePointerSize());
    }
  }

  // Allow the target to emit any magic that it wants at the end of the file,
  // after everything else has gone out.
  emitEndOfAsmFile(M);

  MMI = nullptr;

  OutStreamer->Finish();
  OutStreamer->reset();
  OwnedMLI.reset();
  OwnedMDT.reset();

  return false;
}

MCSymbol *AsmPrinter::getMBBExceptionSym(const MachineBasicBlock &MBB) {
  auto Res = MBBSectionExceptionSyms.try_emplace(MBB.getSectionIDNum());
  if (Res.second)
    Res.first->second = createTempSymbol("exception");
  return Res.first->second;
}

void AsmPrinter::SetupMachineFunction(MachineFunction &MF) {
  this->MF = &MF;
  const Function &F = MF.getFunction();

  // Get the function symbol.
  if (!MAI->needsFunctionDescriptors()) {
    CurrentFnSym = getSymbol(&MF.getFunction());
  } else {
    assert(TM.getTargetTriple().isOSAIX() &&
           "Only AIX uses the function descriptor hooks.");
    // AIX is unique here in that the name of the symbol emitted for the
    // function body does not have the same name as the source function's
    // C-linkage name.
    assert(CurrentFnDescSym && "The function descriptor symbol needs to be"
                               " initalized first.");

    // Get the function entry point symbol.
    CurrentFnSym = getObjFileLowering().getFunctionEntryPointSymbol(&F, TM);
  }

  CurrentFnSymForSize = CurrentFnSym;
  CurrentFnBegin = nullptr;
  CurrentSectionBeginSym = nullptr;
  MBBSectionRanges.clear();
  MBBSectionExceptionSyms.clear();
  bool NeedsLocalForSize = MAI->needsLocalForSize();
  if (F.hasFnAttribute("patchable-function-entry") ||
      F.hasFnAttribute("function-instrument") ||
      F.hasFnAttribute("xray-instruction-threshold") ||
      needFuncLabelsForEHOrDebugInfo(MF) || NeedsLocalForSize ||
      MF.getTarget().Options.EmitStackSizeSection || MF.hasBBLabels()) {
    CurrentFnBegin = createTempSymbol("func_begin");
    if (NeedsLocalForSize)
      CurrentFnSymForSize = CurrentFnBegin;
  }

  ORE = &getAnalysis<MachineOptimizationRemarkEmitterPass>().getORE();
}

namespace {

// Keep track the alignment, constpool entries per Section.
  struct SectionCPs {
    MCSection *S;
    Align Alignment;
    SmallVector<unsigned, 4> CPEs;

    SectionCPs(MCSection *s, Align a) : S(s), Alignment(a) {}
  };

} // end anonymous namespace

/// EmitConstantPool - Print to the current output stream assembly
/// representations of the constants in the constant pool MCP. This is
/// used to print out constants which have been "spilled to memory" by
/// the code generator.
void AsmPrinter::emitConstantPool() {
  const MachineConstantPool *MCP = MF->getConstantPool();
  const std::vector<MachineConstantPoolEntry> &CP = MCP->getConstants();
  if (CP.empty()) return;

  // Calculate sections for constant pool entries. We collect entries to go into
  // the same section together to reduce amount of section switch statements.
  SmallVector<SectionCPs, 4> CPSections;
  for (unsigned i = 0, e = CP.size(); i != e; ++i) {
    const MachineConstantPoolEntry &CPE = CP[i];
    Align Alignment = CPE.getAlign();

    SectionKind Kind = CPE.getSectionKind(&getDataLayout());

    const Constant *C = nullptr;
    if (!CPE.isMachineConstantPoolEntry())
      C = CPE.Val.ConstVal;

    MCSection *S = getObjFileLowering().getSectionForConstant(
        getDataLayout(), Kind, C, Alignment);

    // The number of sections are small, just do a linear search from the
    // last section to the first.
    bool Found = false;
    unsigned SecIdx = CPSections.size();
    while (SecIdx != 0) {
      if (CPSections[--SecIdx].S == S) {
        Found = true;
        break;
      }
    }
    if (!Found) {
      SecIdx = CPSections.size();
      CPSections.push_back(SectionCPs(S, Alignment));
    }

    if (Alignment > CPSections[SecIdx].Alignment)
      CPSections[SecIdx].Alignment = Alignment;
    CPSections[SecIdx].CPEs.push_back(i);
  }

  // Now print stuff into the calculated sections.
  const MCSection *CurSection = nullptr;
  unsigned Offset = 0;
  for (unsigned i = 0, e = CPSections.size(); i != e; ++i) {
    for (unsigned j = 0, ee = CPSections[i].CPEs.size(); j != ee; ++j) {
      unsigned CPI = CPSections[i].CPEs[j];
      MCSymbol *Sym = GetCPISymbol(CPI);
      if (!Sym->isUndefined())
        continue;

      if (CurSection != CPSections[i].S) {
        OutStreamer->SwitchSection(CPSections[i].S);
        emitAlignment(Align(CPSections[i].Alignment));
        CurSection = CPSections[i].S;
        Offset = 0;
      }

      MachineConstantPoolEntry CPE = CP[CPI];

      // Emit inter-object padding for alignment.
      unsigned NewOffset = alignTo(Offset, CPE.getAlign());
      OutStreamer->emitZeros(NewOffset - Offset);

      Type *Ty = CPE.getType();
      Offset = NewOffset + getDataLayout().getTypeAllocSize(Ty);

      OutStreamer->emitLabel(Sym);
      if (CPE.isMachineConstantPoolEntry())
        emitMachineConstantPoolValue(CPE.Val.MachineCPVal);
      else
        emitGlobalConstant(getDataLayout(), CPE.Val.ConstVal);
    }
  }
}

// Print assembly representations of the jump tables used by the current
// function.
void AsmPrinter::emitJumpTableInfo() {
  const DataLayout &DL = MF->getDataLayout();
  const MachineJumpTableInfo *MJTI = MF->getJumpTableInfo();
  if (!MJTI) return;
  if (MJTI->getEntryKind() == MachineJumpTableInfo::EK_Inline) return;
  const std::vector<MachineJumpTableEntry> &JT = MJTI->getJumpTables();
  if (JT.empty()) return;

  // Pick the directive to use to print the jump table entries, and switch to
  // the appropriate section.
  const Function &F = MF->getFunction();
  const TargetLoweringObjectFile &TLOF = getObjFileLowering();
  bool JTInDiffSection = !TLOF.shouldPutJumpTableInFunctionSection(
      MJTI->getEntryKind() == MachineJumpTableInfo::EK_LabelDifference32,
      F);
  if (JTInDiffSection) {
    // Drop it in the readonly section.
    MCSection *ReadOnlySection = TLOF.getSectionForJumpTable(F, TM);
    OutStreamer->SwitchSection(ReadOnlySection);
  }

  emitAlignment(Align(MJTI->getEntryAlignment(DL)));

  // Jump tables in code sections are marked with a data_region directive
  // where that's supported.
  if (!JTInDiffSection)
    OutStreamer->emitDataRegion(MCDR_DataRegionJT32);

  for (unsigned JTI = 0, e = JT.size(); JTI != e; ++JTI) {
    const std::vector<MachineBasicBlock*> &JTBBs = JT[JTI].MBBs;

    // If this jump table was deleted, ignore it.
    if (JTBBs.empty()) continue;

    // For the EK_LabelDifference32 entry, if using .set avoids a relocation,
    /// emit a .set directive for each unique entry.
    if (MJTI->getEntryKind() == MachineJumpTableInfo::EK_LabelDifference32 &&
        MAI->doesSetDirectiveSuppressReloc()) {
      SmallPtrSet<const MachineBasicBlock*, 16> EmittedSets;
      const TargetLowering *TLI = MF->getSubtarget().getTargetLowering();
      const MCExpr *Base = TLI->getPICJumpTableRelocBaseExpr(MF,JTI,OutContext);
      for (unsigned ii = 0, ee = JTBBs.size(); ii != ee; ++ii) {
        const MachineBasicBlock *MBB = JTBBs[ii];
        if (!EmittedSets.insert(MBB).second)
          continue;

        // .set LJTSet, LBB32-base
        const MCExpr *LHS =
          MCSymbolRefExpr::create(MBB->getSymbol(), OutContext);
        OutStreamer->emitAssignment(GetJTSetSymbol(JTI, MBB->getNumber()),
                                    MCBinaryExpr::createSub(LHS, Base,
                                                            OutContext));
      }
    }

    // On some targets (e.g. Darwin) we want to emit two consecutive labels
    // before each jump table.  The first label is never referenced, but tells
    // the assembler and linker the extents of the jump table object.  The
    // second label is actually referenced by the code.
    if (JTInDiffSection && DL.hasLinkerPrivateGlobalPrefix())
      // FIXME: This doesn't have to have any specific name, just any randomly
      // named and numbered local label started with 'l' would work.  Simplify
      // GetJTISymbol.
      OutStreamer->emitLabel(GetJTISymbol(JTI, true));

    MCSymbol* JTISymbol = GetJTISymbol(JTI);
    OutStreamer->emitLabel(JTISymbol);

    for (unsigned ii = 0, ee = JTBBs.size(); ii != ee; ++ii)
      emitJumpTableEntry(MJTI, JTBBs[ii], JTI);
  }
  if (!JTInDiffSection)
    OutStreamer->emitDataRegion(MCDR_DataRegionEnd);
}

/// EmitJumpTableEntry - Emit a jump table entry for the specified MBB to the
/// current stream.
void AsmPrinter::emitJumpTableEntry(const MachineJumpTableInfo *MJTI,
                                    const MachineBasicBlock *MBB,
                                    unsigned UID) const {
  assert(MBB && MBB->getNumber() >= 0 && "Invalid basic block");
  const MCExpr *Value = nullptr;
  switch (MJTI->getEntryKind()) {
  case MachineJumpTableInfo::EK_Inline:
    llvm_unreachable("Cannot emit EK_Inline jump table entry");
  case MachineJumpTableInfo::EK_Custom32:
    Value = MF->getSubtarget().getTargetLowering()->LowerCustomJumpTableEntry(
        MJTI, MBB, UID, OutContext);
    break;
  case MachineJumpTableInfo::EK_BlockAddress:
    // EK_BlockAddress - Each entry is a plain address of block, e.g.:
    //     .word LBB123
    Value = MCSymbolRefExpr::create(MBB->getSymbol(), OutContext);
    break;
  case MachineJumpTableInfo::EK_GPRel32BlockAddress: {
    // EK_GPRel32BlockAddress - Each entry is an address of block, encoded
    // with a relocation as gp-relative, e.g.:
    //     .gprel32 LBB123
    MCSymbol *MBBSym = MBB->getSymbol();
    OutStreamer->emitGPRel32Value(MCSymbolRefExpr::create(MBBSym, OutContext));
    return;
  }

  case MachineJumpTableInfo::EK_GPRel64BlockAddress: {
    // EK_GPRel64BlockAddress - Each entry is an address of block, encoded
    // with a relocation as gp-relative, e.g.:
    //     .gpdword LBB123
    MCSymbol *MBBSym = MBB->getSymbol();
    OutStreamer->emitGPRel64Value(MCSymbolRefExpr::create(MBBSym, OutContext));
    return;
  }

  case MachineJumpTableInfo::EK_LabelDifference32: {
    // Each entry is the address of the block minus the address of the jump
    // table. This is used for PIC jump tables where gprel32 is not supported.
    // e.g.:
    //      .word LBB123 - LJTI1_2
    // If the .set directive avoids relocations, this is emitted as:
    //      .set L4_5_set_123, LBB123 - LJTI1_2
    //      .word L4_5_set_123
    if (MAI->doesSetDirectiveSuppressReloc()) {
      Value = MCSymbolRefExpr::create(GetJTSetSymbol(UID, MBB->getNumber()),
                                      OutContext);
      break;
    }
    Value = MCSymbolRefExpr::create(MBB->getSymbol(), OutContext);
    const TargetLowering *TLI = MF->getSubtarget().getTargetLowering();
    const MCExpr *Base = TLI->getPICJumpTableRelocBaseExpr(MF, UID, OutContext);
    Value = MCBinaryExpr::createSub(Value, Base, OutContext);
    break;
  }
  }

  assert(Value && "Unknown entry kind!");

  unsigned EntrySize = MJTI->getEntrySize(getDataLayout());
  OutStreamer->emitValue(Value, EntrySize);
}

/// EmitSpecialLLVMGlobal - Check to see if the specified global is a
/// special global used by LLVM.  If so, emit it and return true, otherwise
/// do nothing and return false.
bool AsmPrinter::emitSpecialLLVMGlobal(const GlobalVariable *GV) {
  if (GV->getName() == "llvm.used") {
    if (MAI->hasNoDeadStrip())    // No need to emit this at all.
      emitLLVMUsedList(cast<ConstantArray>(GV->getInitializer()));
    return true;
  }

  // Ignore debug and non-emitted data.  This handles llvm.compiler.used.
  if (GV->getSection() == "llvm.metadata" ||
      GV->hasAvailableExternallyLinkage())
    return true;

  if (!GV->hasAppendingLinkage()) return false;

  assert(GV->hasInitializer() && "Not a special LLVM global!");

  if (GV->getName() == "llvm.global_ctors") {
    emitXXStructorList(GV->getParent()->getDataLayout(), GV->getInitializer(),
                       /* isCtor */ true);

    return true;
  }

  if (GV->getName() == "llvm.global_dtors") {
    emitXXStructorList(GV->getParent()->getDataLayout(), GV->getInitializer(),
                       /* isCtor */ false);

    return true;
  }

  report_fatal_error("unknown special variable");
}

/// EmitLLVMUsedList - For targets that define a MAI::UsedDirective, mark each
/// global in the specified llvm.used list.
void AsmPrinter::emitLLVMUsedList(const ConstantArray *InitList) {
  // Should be an array of 'i8*'.
  for (unsigned i = 0, e = InitList->getNumOperands(); i != e; ++i) {
    const GlobalValue *GV =
      dyn_cast<GlobalValue>(InitList->getOperand(i)->stripPointerCasts());
    if (GV)
      OutStreamer->emitSymbolAttribute(getSymbol(GV), MCSA_NoDeadStrip);
  }
}

void AsmPrinter::preprocessXXStructorList(const DataLayout &DL,
                                          const Constant *List,
                                          SmallVector<Structor, 8> &Structors) {
  // Should be an array of '{ i32, void ()*, i8* }' structs.  The first value is
  // the init priority.
  if (!isa<ConstantArray>(List))
    return;

  // Gather the structors in a form that's convenient for sorting by priority.
  for (Value *O : cast<ConstantArray>(List)->operands()) {
    auto *CS = cast<ConstantStruct>(O);
    if (CS->getOperand(1)->isNullValue())
      break; // Found a null terminator, skip the rest.
    ConstantInt *Priority = dyn_cast<ConstantInt>(CS->getOperand(0));
    if (!Priority)
      continue; // Malformed.
    Structors.push_back(Structor());
    Structor &S = Structors.back();
    S.Priority = Priority->getLimitedValue(65535);
    S.Func = CS->getOperand(1);
    if (!CS->getOperand(2)->isNullValue()) {
      if (TM.getTargetTriple().isOSAIX())
        llvm::report_fatal_error(
            "associated data of XXStructor list is not yet supported on AIX");
      S.ComdatKey =
          dyn_cast<GlobalValue>(CS->getOperand(2)->stripPointerCasts());
    }
  }

  // Emit the function pointers in the target-specific order
  llvm::stable_sort(Structors, [](const Structor &L, const Structor &R) {
    return L.Priority < R.Priority;
  });
}

/// EmitXXStructorList - Emit the ctor or dtor list taking into account the init
/// priority.
void AsmPrinter::emitXXStructorList(const DataLayout &DL, const Constant *List,
                                    bool IsCtor) {
  SmallVector<Structor, 8> Structors;
  preprocessXXStructorList(DL, List, Structors);
  if (Structors.empty())
    return;

  const Align Align = DL.getPointerPrefAlignment();
  for (Structor &S : Structors) {
    const TargetLoweringObjectFile &Obj = getObjFileLowering();
    const MCSymbol *KeySym = nullptr;
    if (GlobalValue *GV = S.ComdatKey) {
      if (GV->isDeclarationForLinker())
        // If the associated variable is not defined in this module
        // (it might be available_externally, or have been an
        // available_externally definition that was dropped by the
        // EliminateAvailableExternally pass), some other TU
        // will provide its dynamic initializer.
        continue;

      KeySym = getSymbol(GV);
    }

    MCSection *OutputSection =
        (IsCtor ? Obj.getStaticCtorSection(S.Priority, KeySym)
                : Obj.getStaticDtorSection(S.Priority, KeySym));
    OutStreamer->SwitchSection(OutputSection);
    if (OutStreamer->getCurrentSection() != OutStreamer->getPreviousSection())
      emitAlignment(Align);
    emitXXStructor(DL, S.Func);
  }
}

void AsmPrinter::emitModuleIdents(Module &M) {
  if (!MAI->hasIdentDirective())
    return;

  if (const NamedMDNode *NMD = M.getNamedMetadata("llvm.ident")) {
    for (unsigned i = 0, e = NMD->getNumOperands(); i != e; ++i) {
      const MDNode *N = NMD->getOperand(i);
      assert(N->getNumOperands() == 1 &&
             "llvm.ident metadata entry can have only one operand");
      const MDString *S = cast<MDString>(N->getOperand(0));
      OutStreamer->emitIdent(S->getString());
    }
  }
}

void AsmPrinter::emitModuleCommandLines(Module &M) {
  MCSection *CommandLine = getObjFileLowering().getSectionForCommandLines();
  if (!CommandLine)
    return;

  const NamedMDNode *NMD = M.getNamedMetadata("llvm.commandline");
  if (!NMD || !NMD->getNumOperands())
    return;

  OutStreamer->PushSection();
  OutStreamer->SwitchSection(CommandLine);
  OutStreamer->emitZeros(1);
  for (unsigned i = 0, e = NMD->getNumOperands(); i != e; ++i) {
    const MDNode *N = NMD->getOperand(i);
    assert(N->getNumOperands() == 1 &&
           "llvm.commandline metadata entry can have only one operand");
    const MDString *S = cast<MDString>(N->getOperand(0));
    OutStreamer->emitBytes(S->getString());
    OutStreamer->emitZeros(1);
  }
  OutStreamer->PopSection();
}

//===--------------------------------------------------------------------===//
// Emission and print routines
//

/// Emit a byte directive and value.
///
void AsmPrinter::emitInt8(int Value) const { OutStreamer->emitInt8(Value); }

/// Emit a short directive and value.
void AsmPrinter::emitInt16(int Value) const { OutStreamer->emitInt16(Value); }

/// Emit a long directive and value.
void AsmPrinter::emitInt32(int Value) const { OutStreamer->emitInt32(Value); }

/// Emit a long long directive and value.
void AsmPrinter::emitInt64(uint64_t Value) const {
  OutStreamer->emitInt64(Value);
}

/// Emit something like ".long Hi-Lo" where the size in bytes of the directive
/// is specified by Size and Hi/Lo specify the labels. This implicitly uses
/// .set if it avoids relocations.
void AsmPrinter::emitLabelDifference(const MCSymbol *Hi, const MCSymbol *Lo,
                                     unsigned Size) const {
  OutStreamer->emitAbsoluteSymbolDiff(Hi, Lo, Size);
}

/// EmitLabelPlusOffset - Emit something like ".long Label+Offset"
/// where the size in bytes of the directive is specified by Size and Label
/// specifies the label.  This implicitly uses .set if it is available.
void AsmPrinter::emitLabelPlusOffset(const MCSymbol *Label, uint64_t Offset,
                                     unsigned Size,
                                     bool IsSectionRelative) const {
  if (MAI->needsDwarfSectionOffsetDirective() && IsSectionRelative) {
    OutStreamer->EmitCOFFSecRel32(Label, Offset);
    if (Size > 4)
      OutStreamer->emitZeros(Size - 4);
    return;
  }

  // Emit Label+Offset (or just Label if Offset is zero)
  const MCExpr *Expr = MCSymbolRefExpr::create(Label, OutContext);
  if (Offset)
    Expr = MCBinaryExpr::createAdd(
        Expr, MCConstantExpr::create(Offset, OutContext), OutContext);

  OutStreamer->emitValue(Expr, Size);
}

//===----------------------------------------------------------------------===//

// EmitAlignment - Emit an alignment directive to the specified power of
// two boundary.  If a global value is specified, and if that global has
// an explicit alignment requested, it will override the alignment request
// if required for correctness.
void AsmPrinter::emitAlignment(Align Alignment, const GlobalObject *GV) const {
  if (GV)
    Alignment = getGVAlignment(GV, GV->getParent()->getDataLayout(), Alignment);

  if (Alignment == Align(1))
    return; // 1-byte aligned: no need to emit alignment.

  if (getCurrentSection()->getKind().isText())
    OutStreamer->emitCodeAlignment(Alignment.value());
  else
    OutStreamer->emitValueToAlignment(Alignment.value());
}

//===----------------------------------------------------------------------===//
// Constant emission.
//===----------------------------------------------------------------------===//

const MCExpr *AsmPrinter::lowerConstant(const Constant *CV) {
  MCContext &Ctx = OutContext;

  if (CV->isNullValue() || isa<UndefValue>(CV))
    return MCConstantExpr::create(0, Ctx);

  if (const ConstantInt *CI = dyn_cast<ConstantInt>(CV))
    return MCConstantExpr::create(CI->getZExtValue(), Ctx);

  if (const GlobalValue *GV = dyn_cast<GlobalValue>(CV))
    return MCSymbolRefExpr::create(getSymbol(GV), Ctx);

  if (const BlockAddress *BA = dyn_cast<BlockAddress>(CV))
    return MCSymbolRefExpr::create(GetBlockAddressSymbol(BA), Ctx);

  if (const auto *Equiv = dyn_cast<DSOLocalEquivalent>(CV))
    return getObjFileLowering().lowerDSOLocalEquivalent(Equiv, TM);

  const ConstantExpr *CE = dyn_cast<ConstantExpr>(CV);
  if (!CE) {
    llvm_unreachable("Unknown constant value to lower!");
  }

  switch (CE->getOpcode()) {
  case Instruction::AddrSpaceCast: {
    const Constant *Op = CE->getOperand(0);
    unsigned DstAS = CE->getType()->getPointerAddressSpace();
    unsigned SrcAS = Op->getType()->getPointerAddressSpace();
    if (TM.isNoopAddrSpaceCast(SrcAS, DstAS))
      return lowerConstant(Op);

    // Fallthrough to error.
    LLVM_FALLTHROUGH;
  }
  default: {
    // If the code isn't optimized, there may be outstanding folding
    // opportunities. Attempt to fold the expression using DataLayout as a
    // last resort before giving up.
    Constant *C = ConstantFoldConstant(CE, getDataLayout());
    if (C != CE)
      return lowerConstant(C);

    // Otherwise report the problem to the user.
    std::string S;
    raw_string_ostream OS(S);
    OS << "Unsupported expression in static initializer: ";
    CE->printAsOperand(OS, /*PrintType=*/false,
                   !MF ? nullptr : MF->getFunction().getParent());
    report_fatal_error(OS.str());
  }
  case Instruction::GetElementPtr: {
    // Generate a symbolic expression for the byte address
    APInt OffsetAI(getDataLayout().getPointerTypeSizeInBits(CE->getType()), 0);
    cast<GEPOperator>(CE)->accumulateConstantOffset(getDataLayout(), OffsetAI);

    const MCExpr *Base = lowerConstant(CE->getOperand(0));
    if (!OffsetAI)
      return Base;

    int64_t Offset = OffsetAI.getSExtValue();
    return MCBinaryExpr::createAdd(Base, MCConstantExpr::create(Offset, Ctx),
                                   Ctx);
  }

  case Instruction::Trunc:
    // We emit the value and depend on the assembler to truncate the generated
    // expression properly.  This is important for differences between
    // blockaddress labels.  Since the two labels are in the same function, it
    // is reasonable to treat their delta as a 32-bit value.
    LLVM_FALLTHROUGH;
  case Instruction::BitCast:
    return lowerConstant(CE->getOperand(0));

  case Instruction::IntToPtr: {
    const DataLayout &DL = getDataLayout();

    // Handle casts to pointers by changing them into casts to the appropriate
    // integer type.  This promotes constant folding and simplifies this code.
    Constant *Op = CE->getOperand(0);
    Op = ConstantExpr::getIntegerCast(Op, DL.getIntPtrType(CV->getType()),
                                      false/*ZExt*/);
    return lowerConstant(Op);
  }

  case Instruction::PtrToInt: {
    const DataLayout &DL = getDataLayout();

    // Support only foldable casts to/from pointers that can be eliminated by
    // changing the pointer to the appropriately sized integer type.
    Constant *Op = CE->getOperand(0);
    Type *Ty = CE->getType();

    const MCExpr *OpExpr = lowerConstant(Op);

    // We can emit the pointer value into this slot if the slot is an
    // integer slot equal to the size of the pointer.
    //
    // If the pointer is larger than the resultant integer, then
    // as with Trunc just depend on the assembler to truncate it.
    if (DL.getTypeAllocSize(Ty).getFixedSize() <=
        DL.getTypeAllocSize(Op->getType()).getFixedSize())
      return OpExpr;

    // Otherwise the pointer is smaller than the resultant integer, mask off
    // the high bits so we are sure to get a proper truncation if the input is
    // a constant expr.
    unsigned InBits = DL.getTypeAllocSizeInBits(Op->getType());
    const MCExpr *MaskExpr = MCConstantExpr::create(~0ULL >> (64-InBits), Ctx);
    return MCBinaryExpr::createAnd(OpExpr, MaskExpr, Ctx);
  }

  case Instruction::Sub: {
    GlobalValue *LHSGV;
    APInt LHSOffset;
    DSOLocalEquivalent *DSOEquiv;
    if (IsConstantOffsetFromGlobal(CE->getOperand(0), LHSGV, LHSOffset,
                                   getDataLayout(), &DSOEquiv)) {
      GlobalValue *RHSGV;
      APInt RHSOffset;
      if (IsConstantOffsetFromGlobal(CE->getOperand(1), RHSGV, RHSOffset,
                                     getDataLayout())) {
        const MCExpr *RelocExpr =
            getObjFileLowering().lowerRelativeReference(LHSGV, RHSGV, TM);
        if (!RelocExpr) {
          const MCExpr *LHSExpr =
              MCSymbolRefExpr::create(getSymbol(LHSGV), Ctx);
          if (DSOEquiv &&
              getObjFileLowering().supportDSOLocalEquivalentLowering())
            LHSExpr =
                getObjFileLowering().lowerDSOLocalEquivalent(DSOEquiv, TM);
          RelocExpr = MCBinaryExpr::createSub(
              LHSExpr, MCSymbolRefExpr::create(getSymbol(RHSGV), Ctx), Ctx);
        }
        int64_t Addend = (LHSOffset - RHSOffset).getSExtValue();
        if (Addend != 0)
          RelocExpr = MCBinaryExpr::createAdd(
              RelocExpr, MCConstantExpr::create(Addend, Ctx), Ctx);
        return RelocExpr;
      }
    }
  }
  // else fallthrough
  LLVM_FALLTHROUGH;

  // The MC library also has a right-shift operator, but it isn't consistently
  // signed or unsigned between different targets.
  case Instruction::Add:
  case Instruction::Mul:
  case Instruction::SDiv:
  case Instruction::SRem:
  case Instruction::Shl:
  case Instruction::And:
  case Instruction::Or:
  case Instruction::Xor: {
    const MCExpr *LHS = lowerConstant(CE->getOperand(0));
    const MCExpr *RHS = lowerConstant(CE->getOperand(1));
    switch (CE->getOpcode()) {
    default: llvm_unreachable("Unknown binary operator constant cast expr");
    case Instruction::Add: return MCBinaryExpr::createAdd(LHS, RHS, Ctx);
    case Instruction::Sub: return MCBinaryExpr::createSub(LHS, RHS, Ctx);
    case Instruction::Mul: return MCBinaryExpr::createMul(LHS, RHS, Ctx);
    case Instruction::SDiv: return MCBinaryExpr::createDiv(LHS, RHS, Ctx);
    case Instruction::SRem: return MCBinaryExpr::createMod(LHS, RHS, Ctx);
    case Instruction::Shl: return MCBinaryExpr::createShl(LHS, RHS, Ctx);
    case Instruction::And: return MCBinaryExpr::createAnd(LHS, RHS, Ctx);
    case Instruction::Or:  return MCBinaryExpr::createOr (LHS, RHS, Ctx);
    case Instruction::Xor: return MCBinaryExpr::createXor(LHS, RHS, Ctx);
    }
  }
  }
}

static void emitGlobalConstantImpl(const DataLayout &DL, const Constant *C,
                                   AsmPrinter &AP,
                                   const Constant *BaseCV = nullptr,
                                   uint64_t Offset = 0);

static void emitGlobalConstantFP(const ConstantFP *CFP, AsmPrinter &AP);
static void emitGlobalConstantFP(APFloat APF, Type *ET, AsmPrinter &AP);

/// isRepeatedByteSequence - Determine whether the given value is
/// composed of a repeated sequence of identical bytes and return the
/// byte value.  If it is not a repeated sequence, return -1.
static int isRepeatedByteSequence(const ConstantDataSequential *V) {
  StringRef Data = V->getRawDataValues();
  assert(!Data.empty() && "Empty aggregates should be CAZ node");
  char C = Data[0];
  for (unsigned i = 1, e = Data.size(); i != e; ++i)
    if (Data[i] != C) return -1;
  return static_cast<uint8_t>(C); // Ensure 255 is not returned as -1.
}

/// isRepeatedByteSequence - Determine whether the given value is
/// composed of a repeated sequence of identical bytes and return the
/// byte value.  If it is not a repeated sequence, return -1.
static int isRepeatedByteSequence(const Value *V, const DataLayout &DL) {
  if (const ConstantInt *CI = dyn_cast<ConstantInt>(V)) {
    uint64_t Size = DL.getTypeAllocSizeInBits(V->getType());
    assert(Size % 8 == 0);

    // Extend the element to take zero padding into account.
    APInt Value = CI->getValue().zextOrSelf(Size);
    if (!Value.isSplat(8))
      return -1;

    return Value.zextOrTrunc(8).getZExtValue();
  }
  if (const ConstantArray *CA = dyn_cast<ConstantArray>(V)) {
    // Make sure all array elements are sequences of the same repeated
    // byte.
    assert(CA->getNumOperands() != 0 && "Should be a CAZ");
    Constant *Op0 = CA->getOperand(0);
    int Byte = isRepeatedByteSequence(Op0, DL);
    if (Byte == -1)
      return -1;

    // All array elements must be equal.
    for (unsigned i = 1, e = CA->getNumOperands(); i != e; ++i)
      if (CA->getOperand(i) != Op0)
        return -1;
    return Byte;
  }

  if (const ConstantDataSequential *CDS = dyn_cast<ConstantDataSequential>(V))
    return isRepeatedByteSequence(CDS);

  return -1;
}

static void emitGlobalConstantDataSequential(const DataLayout &DL,
                                             const ConstantDataSequential *CDS,
                                             AsmPrinter &AP) {
  // See if we can aggregate this into a .fill, if so, emit it as such.
  int Value = isRepeatedByteSequence(CDS, DL);
  if (Value != -1) {
    uint64_t Bytes = DL.getTypeAllocSize(CDS->getType());
    // Don't emit a 1-byte object as a .fill.
    if (Bytes > 1)
      return AP.OutStreamer->emitFill(Bytes, Value);
  }

  // If this can be emitted with .ascii/.asciz, emit it as such.
  if (CDS->isString())
    return AP.OutStreamer->emitBytes(CDS->getAsString());

  // Otherwise, emit the values in successive locations.
  unsigned ElementByteSize = CDS->getElementByteSize();
  if (isa<IntegerType>(CDS->getElementType())) {
    for (unsigned i = 0, e = CDS->getNumElements(); i != e; ++i) {
      if (AP.isVerbose())
        AP.OutStreamer->GetCommentOS() << format("0x%" PRIx64 "\n",
                                                 CDS->getElementAsInteger(i));
      AP.OutStreamer->emitIntValue(CDS->getElementAsInteger(i),
                                   ElementByteSize);
    }
  } else {
    Type *ET = CDS->getElementType();
    for (unsigned I = 0, E = CDS->getNumElements(); I != E; ++I)
      emitGlobalConstantFP(CDS->getElementAsAPFloat(I), ET, AP);
  }

  unsigned Size = DL.getTypeAllocSize(CDS->getType());
  unsigned EmittedSize =
      DL.getTypeAllocSize(CDS->getElementType()) * CDS->getNumElements();
  assert(EmittedSize <= Size && "Size cannot be less than EmittedSize!");
  if (unsigned Padding = Size - EmittedSize)
    AP.OutStreamer->emitZeros(Padding);
}

static void emitGlobalConstantArray(const DataLayout &DL,
                                    const ConstantArray *CA, AsmPrinter &AP,
                                    const Constant *BaseCV, uint64_t Offset) {
  // See if we can aggregate some values.  Make sure it can be
  // represented as a series of bytes of the constant value.
  int Value = isRepeatedByteSequence(CA, DL);

  if (Value != -1) {
    uint64_t Bytes = DL.getTypeAllocSize(CA->getType());
    AP.OutStreamer->emitFill(Bytes, Value);
  }
  else {
    for (unsigned i = 0, e = CA->getNumOperands(); i != e; ++i) {
      emitGlobalConstantImpl(DL, CA->getOperand(i), AP, BaseCV, Offset);
      Offset += DL.getTypeAllocSize(CA->getOperand(i)->getType());
    }
  }
}

static void emitGlobalConstantVector(const DataLayout &DL,
                                     const ConstantVector *CV, AsmPrinter &AP) {
  for (unsigned i = 0, e = CV->getType()->getNumElements(); i != e; ++i)
    emitGlobalConstantImpl(DL, CV->getOperand(i), AP);

  unsigned Size = DL.getTypeAllocSize(CV->getType());
  unsigned EmittedSize = DL.getTypeAllocSize(CV->getType()->getElementType()) *
                         CV->getType()->getNumElements();
  if (unsigned Padding = Size - EmittedSize)
    AP.OutStreamer->emitZeros(Padding);
}

static void emitGlobalConstantStruct(const DataLayout &DL,
                                     const ConstantStruct *CS, AsmPrinter &AP,
                                     const Constant *BaseCV, uint64_t Offset) {
  // Print the fields in successive locations. Pad to align if needed!
  unsigned Size = DL.getTypeAllocSize(CS->getType());
  const StructLayout *Layout = DL.getStructLayout(CS->getType());
  uint64_t SizeSoFar = 0;
  for (unsigned i = 0, e = CS->getNumOperands(); i != e; ++i) {
    const Constant *Field = CS->getOperand(i);

    // Print the actual field value.
    emitGlobalConstantImpl(DL, Field, AP, BaseCV, Offset + SizeSoFar);

    // Check if padding is needed and insert one or more 0s.
    uint64_t FieldSize = DL.getTypeAllocSize(Field->getType());
    uint64_t PadSize = ((i == e-1 ? Size : Layout->getElementOffset(i+1))
                        - Layout->getElementOffset(i)) - FieldSize;
    SizeSoFar += FieldSize + PadSize;

    // Insert padding - this may include padding to increase the size of the
    // current field up to the ABI size (if the struct is not packed) as well
    // as padding to ensure that the next field starts at the right offset.
    AP.OutStreamer->emitZeros(PadSize);
  }
  assert(SizeSoFar == Layout->getSizeInBytes() &&
         "Layout of constant struct may be incorrect!");
}

static void emitGlobalConstantFP(APFloat APF, Type *ET, AsmPrinter &AP) {
  assert(ET && "Unknown float type");
  APInt API = APF.bitcastToAPInt();

  // First print a comment with what we think the original floating-point value
  // should have been.
  if (AP.isVerbose()) {
    SmallString<8> StrVal;
    APF.toString(StrVal);
    ET->print(AP.OutStreamer->GetCommentOS());
    AP.OutStreamer->GetCommentOS() << ' ' << StrVal << '\n';
  }

  // Now iterate through the APInt chunks, emitting them in endian-correct
  // order, possibly with a smaller chunk at beginning/end (e.g. for x87 80-bit
  // floats).
  unsigned NumBytes = API.getBitWidth() / 8;
  unsigned TrailingBytes = NumBytes % sizeof(uint64_t);
  const uint64_t *p = API.getRawData();

  // PPC's long double has odd notions of endianness compared to how LLVM
  // handles it: p[0] goes first for *big* endian on PPC.
  if (AP.getDataLayout().isBigEndian() && !ET->isPPC_FP128Ty()) {
    int Chunk = API.getNumWords() - 1;

    if (TrailingBytes)
      AP.OutStreamer->emitIntValueInHexWithPadding(p[Chunk--], TrailingBytes);

    for (; Chunk >= 0; --Chunk)
      AP.OutStreamer->emitIntValueInHexWithPadding(p[Chunk], sizeof(uint64_t));
  } else {
    unsigned Chunk;
    for (Chunk = 0; Chunk < NumBytes / sizeof(uint64_t); ++Chunk)
      AP.OutStreamer->emitIntValueInHexWithPadding(p[Chunk], sizeof(uint64_t));

    if (TrailingBytes)
      AP.OutStreamer->emitIntValueInHexWithPadding(p[Chunk], TrailingBytes);
  }

  // Emit the tail padding for the long double.
  const DataLayout &DL = AP.getDataLayout();
  AP.OutStreamer->emitZeros(DL.getTypeAllocSize(ET) - DL.getTypeStoreSize(ET));
}

static void emitGlobalConstantFP(const ConstantFP *CFP, AsmPrinter &AP) {
  emitGlobalConstantFP(CFP->getValueAPF(), CFP->getType(), AP);
}

static void emitGlobalConstantLargeInt(const ConstantInt *CI, AsmPrinter &AP) {
  const DataLayout &DL = AP.getDataLayout();
  unsigned BitWidth = CI->getBitWidth();

  // Copy the value as we may massage the layout for constants whose bit width
  // is not a multiple of 64-bits.
  APInt Realigned(CI->getValue());
  uint64_t ExtraBits = 0;
  unsigned ExtraBitsSize = BitWidth & 63;

  if (ExtraBitsSize) {
    // The bit width of the data is not a multiple of 64-bits.
    // The extra bits are expected to be at the end of the chunk of the memory.
    // Little endian:
    // * Nothing to be done, just record the extra bits to emit.
    // Big endian:
    // * Record the extra bits to emit.
    // * Realign the raw data to emit the chunks of 64-bits.
    if (DL.isBigEndian()) {
      // Basically the structure of the raw data is a chunk of 64-bits cells:
      //    0        1         BitWidth / 64
      // [chunk1][chunk2] ... [chunkN].
      // The most significant chunk is chunkN and it should be emitted first.
      // However, due to the alignment issue chunkN contains useless bits.
      // Realign the chunks so that they contain only useful information:
      // ExtraBits     0       1       (BitWidth / 64) - 1
      //       chu[nk1 chu][nk2 chu] ... [nkN-1 chunkN]
      ExtraBitsSize = alignTo(ExtraBitsSize, 8);
      ExtraBits = Realigned.getRawData()[0] &
        (((uint64_t)-1) >> (64 - ExtraBitsSize));
      Realigned.lshrInPlace(ExtraBitsSize);
    } else
      ExtraBits = Realigned.getRawData()[BitWidth / 64];
  }

  // We don't expect assemblers to support integer data directives
  // for more than 64 bits, so we emit the data in at most 64-bit
  // quantities at a time.
  const uint64_t *RawData = Realigned.getRawData();
  for (unsigned i = 0, e = BitWidth / 64; i != e; ++i) {
    uint64_t Val = DL.isBigEndian() ? RawData[e - i - 1] : RawData[i];
    AP.OutStreamer->emitIntValue(Val, 8);
  }

  if (ExtraBitsSize) {
    // Emit the extra bits after the 64-bits chunks.

    // Emit a directive that fills the expected size.
    uint64_t Size = AP.getDataLayout().getTypeStoreSize(CI->getType());
    Size -= (BitWidth / 64) * 8;
    assert(Size && Size * 8 >= ExtraBitsSize &&
           (ExtraBits & (((uint64_t)-1) >> (64 - ExtraBitsSize)))
           == ExtraBits && "Directive too small for extra bits.");
    AP.OutStreamer->emitIntValue(ExtraBits, Size);
  }
}

/// Transform a not absolute MCExpr containing a reference to a GOT
/// equivalent global, by a target specific GOT pc relative access to the
/// final symbol.
static void handleIndirectSymViaGOTPCRel(AsmPrinter &AP, const MCExpr **ME,
                                         const Constant *BaseCst,
                                         uint64_t Offset) {
  // The global @foo below illustrates a global that uses a got equivalent.
  //
  //  @bar = global i32 42
  //  @gotequiv = private unnamed_addr constant i32* @bar
  //  @foo = i32 trunc (i64 sub (i64 ptrtoint (i32** @gotequiv to i64),
  //                             i64 ptrtoint (i32* @foo to i64))
  //                        to i32)
  //
  // The cstexpr in @foo is converted into the MCExpr `ME`, where we actually
  // check whether @foo is suitable to use a GOTPCREL. `ME` is usually in the
  // form:
  //
  //  foo = cstexpr, where
  //    cstexpr := <gotequiv> - "." + <cst>
  //    cstexpr := <gotequiv> - (<foo> - <offset from @foo base>) + <cst>
  //
  // After canonicalization by evaluateAsRelocatable `ME` turns into:
  //
  //  cstexpr := <gotequiv> - <foo> + gotpcrelcst, where
  //    gotpcrelcst := <offset from @foo base> + <cst>
  MCValue MV;
  if (!(*ME)->evaluateAsRelocatable(MV, nullptr, nullptr) || MV.isAbsolute())
    return;
  const MCSymbolRefExpr *SymA = MV.getSymA();
  if (!SymA)
    return;

  // Check that GOT equivalent symbol is cached.
  const MCSymbol *GOTEquivSym = &SymA->getSymbol();
  if (!AP.GlobalGOTEquivs.count(GOTEquivSym))
    return;

  const GlobalValue *BaseGV = dyn_cast_or_null<GlobalValue>(BaseCst);
  if (!BaseGV)
    return;

  // Check for a valid base symbol
  const MCSymbol *BaseSym = AP.getSymbol(BaseGV);
  const MCSymbolRefExpr *SymB = MV.getSymB();

  if (!SymB || BaseSym != &SymB->getSymbol())
    return;

  // Make sure to match:
  //
  //    gotpcrelcst := <offset from @foo base> + <cst>
  //
  // If gotpcrelcst is positive it means that we can safely fold the pc rel
  // displacement into the GOTPCREL. We can also can have an extra offset <cst>
  // if the target knows how to encode it.
  int64_t GOTPCRelCst = Offset + MV.getConstant();
  if (GOTPCRelCst < 0)
    return;
  if (!AP.getObjFileLowering().supportGOTPCRelWithOffset() && GOTPCRelCst != 0)
    return;

  // Emit the GOT PC relative to replace the got equivalent global, i.e.:
  //
  //  bar:
  //    .long 42
  //  gotequiv:
  //    .quad bar
  //  foo:
  //    .long gotequiv - "." + <cst>
  //
  // is replaced by the target specific equivalent to:
  //
  //  bar:
  //    .long 42
  //  foo:
  //    .long bar@GOTPCREL+<gotpcrelcst>
  AsmPrinter::GOTEquivUsePair Result = AP.GlobalGOTEquivs[GOTEquivSym];
  const GlobalVariable *GV = Result.first;
  int NumUses = (int)Result.second;
  const GlobalValue *FinalGV = dyn_cast<GlobalValue>(GV->getOperand(0));
  const MCSymbol *FinalSym = AP.getSymbol(FinalGV);
  *ME = AP.getObjFileLowering().getIndirectSymViaGOTPCRel(
      FinalGV, FinalSym, MV, Offset, AP.MMI, *AP.OutStreamer);

  // Update GOT equivalent usage information
  --NumUses;
  if (NumUses >= 0)
    AP.GlobalGOTEquivs[GOTEquivSym] = std::make_pair(GV, NumUses);
}

static void emitGlobalConstantImpl(const DataLayout &DL, const Constant *CV,
                                   AsmPrinter &AP, const Constant *BaseCV,
                                   uint64_t Offset) {
  uint64_t Size = DL.getTypeAllocSize(CV->getType());

  // Globals with sub-elements such as combinations of arrays and structs
  // are handled recursively by emitGlobalConstantImpl. Keep track of the
  // constant symbol base and the current position with BaseCV and Offset.
  if (!BaseCV && CV->hasOneUse())
    BaseCV = dyn_cast<Constant>(CV->user_back());

  if (isa<ConstantAggregateZero>(CV) || isa<UndefValue>(CV))
    return AP.OutStreamer->emitZeros(Size);

  if (const ConstantInt *CI = dyn_cast<ConstantInt>(CV)) {
    const uint64_t StoreSize = DL.getTypeStoreSize(CV->getType());

    if (StoreSize <= 8) {
      if (AP.isVerbose())
        AP.OutStreamer->GetCommentOS() << format("0x%" PRIx64 "\n",
                                                 CI->getZExtValue());
      AP.OutStreamer->emitIntValue(CI->getZExtValue(), StoreSize);
    } else {
      emitGlobalConstantLargeInt(CI, AP);
    }

    // Emit tail padding if needed
    if (Size != StoreSize)
      AP.OutStreamer->emitZeros(Size - StoreSize);

    return;
  }

  if (const ConstantFP *CFP = dyn_cast<ConstantFP>(CV))
    return emitGlobalConstantFP(CFP, AP);

  if (isa<ConstantPointerNull>(CV)) {
    AP.OutStreamer->emitIntValue(0, Size);
    return;
  }

  if (const ConstantDataSequential *CDS = dyn_cast<ConstantDataSequential>(CV))
    return emitGlobalConstantDataSequential(DL, CDS, AP);

  if (const ConstantArray *CVA = dyn_cast<ConstantArray>(CV))
    return emitGlobalConstantArray(DL, CVA, AP, BaseCV, Offset);

  if (const ConstantStruct *CVS = dyn_cast<ConstantStruct>(CV))
    return emitGlobalConstantStruct(DL, CVS, AP, BaseCV, Offset);

  if (const ConstantExpr *CE = dyn_cast<ConstantExpr>(CV)) {
    // Look through bitcasts, which might not be able to be MCExpr'ized (e.g. of
    // vectors).
    if (CE->getOpcode() == Instruction::BitCast)
      return emitGlobalConstantImpl(DL, CE->getOperand(0), AP);

    if (Size > 8) {
      // If the constant expression's size is greater than 64-bits, then we have
      // to emit the value in chunks. Try to constant fold the value and emit it
      // that way.
      Constant *New = ConstantFoldConstant(CE, DL);
      if (New != CE)
        return emitGlobalConstantImpl(DL, New, AP);
    }
  }

  if (const ConstantVector *V = dyn_cast<ConstantVector>(CV))
    return emitGlobalConstantVector(DL, V, AP);

  // Otherwise, it must be a ConstantExpr.  Lower it to an MCExpr, then emit it
  // thread the streamer with EmitValue.
  const MCExpr *ME = AP.lowerConstant(CV);

  // Since lowerConstant already folded and got rid of all IR pointer and
  // integer casts, detect GOT equivalent accesses by looking into the MCExpr
  // directly.
  if (AP.getObjFileLowering().supportIndirectSymViaGOTPCRel())
    handleIndirectSymViaGOTPCRel(AP, &ME, BaseCV, Offset);

  AP.OutStreamer->emitValue(ME, Size);
}

/// EmitGlobalConstant - Print a general LLVM constant to the .s file.
void AsmPrinter::emitGlobalConstant(const DataLayout &DL, const Constant *CV) {
  uint64_t Size = DL.getTypeAllocSize(CV->getType());
  if (Size)
    emitGlobalConstantImpl(DL, CV, *this);
  else if (MAI->hasSubsectionsViaSymbols()) {
    // If the global has zero size, emit a single byte so that two labels don't
    // look like they are at the same location.
    OutStreamer->emitIntValue(0, 1);
  }
}

void AsmPrinter::emitMachineConstantPoolValue(MachineConstantPoolValue *MCPV) {
  // Target doesn't support this yet!
  llvm_unreachable("Target does not support EmitMachineConstantPoolValue");
}

void AsmPrinter::printOffset(int64_t Offset, raw_ostream &OS) const {
  if (Offset > 0)
    OS << '+' << Offset;
  else if (Offset < 0)
    OS << Offset;
}

void AsmPrinter::emitNops(unsigned N) {
  MCInst Nop;
  MF->getSubtarget().getInstrInfo()->getNoop(Nop);
  for (; N; --N)
    EmitToStreamer(*OutStreamer, Nop);
}

//===----------------------------------------------------------------------===//
// Symbol Lowering Routines.
//===----------------------------------------------------------------------===//

MCSymbol *AsmPrinter::createTempSymbol(const Twine &Name) const {
  return OutContext.createTempSymbol(Name, true);
}

MCSymbol *AsmPrinter::GetBlockAddressSymbol(const BlockAddress *BA) const {
  return MMI->getAddrLabelSymbol(BA->getBasicBlock());
}

MCSymbol *AsmPrinter::GetBlockAddressSymbol(const BasicBlock *BB) const {
  return MMI->getAddrLabelSymbol(BB);
}

/// GetCPISymbol - Return the symbol for the specified constant pool entry.
MCSymbol *AsmPrinter::GetCPISymbol(unsigned CPID) const {
  if (getSubtargetInfo().getTargetTriple().isWindowsMSVCEnvironment()) {
    const MachineConstantPoolEntry &CPE =
        MF->getConstantPool()->getConstants()[CPID];
    if (!CPE.isMachineConstantPoolEntry()) {
      const DataLayout &DL = MF->getDataLayout();
      SectionKind Kind = CPE.getSectionKind(&DL);
      const Constant *C = CPE.Val.ConstVal;
      Align Alignment = CPE.Alignment;
      if (const MCSectionCOFF *S = dyn_cast<MCSectionCOFF>(
              getObjFileLowering().getSectionForConstant(DL, Kind, C,
                                                         Alignment))) {
        if (MCSymbol *Sym = S->getCOMDATSymbol()) {
          if (Sym->isUndefined())
            OutStreamer->emitSymbolAttribute(Sym, MCSA_Global);
          return Sym;
        }
      }
    }
  }

  const DataLayout &DL = getDataLayout();
  return OutContext.getOrCreateSymbol(Twine(DL.getPrivateGlobalPrefix()) +
                                      "CPI" + Twine(getFunctionNumber()) + "_" +
                                      Twine(CPID));
}

/// GetJTISymbol - Return the symbol for the specified jump table entry.
MCSymbol *AsmPrinter::GetJTISymbol(unsigned JTID, bool isLinkerPrivate) const {
  return MF->getJTISymbol(JTID, OutContext, isLinkerPrivate);
}

/// GetJTSetSymbol - Return the symbol for the specified jump table .set
/// FIXME: privatize to AsmPrinter.
MCSymbol *AsmPrinter::GetJTSetSymbol(unsigned UID, unsigned MBBID) const {
  const DataLayout &DL = getDataLayout();
  return OutContext.getOrCreateSymbol(Twine(DL.getPrivateGlobalPrefix()) +
                                      Twine(getFunctionNumber()) + "_" +
                                      Twine(UID) + "_set_" + Twine(MBBID));
}

MCSymbol *AsmPrinter::getSymbolWithGlobalValueBase(const GlobalValue *GV,
                                                   StringRef Suffix) const {
  return getObjFileLowering().getSymbolWithGlobalValueBase(GV, Suffix, TM);
}

/// Return the MCSymbol for the specified ExternalSymbol.
MCSymbol *AsmPrinter::GetExternalSymbolSymbol(StringRef Sym) const {
  SmallString<60> NameStr;
  Mangler::getNameWithPrefix(NameStr, Sym, getDataLayout());
  return OutContext.getOrCreateSymbol(NameStr);
}

/// PrintParentLoopComment - Print comments about parent loops of this one.
static void PrintParentLoopComment(raw_ostream &OS, const MachineLoop *Loop,
                                   unsigned FunctionNumber) {
  if (!Loop) return;
  PrintParentLoopComment(OS, Loop->getParentLoop(), FunctionNumber);
  OS.indent(Loop->getLoopDepth()*2)
    << "Parent Loop BB" << FunctionNumber << "_"
    << Loop->getHeader()->getNumber()
    << " Depth=" << Loop->getLoopDepth() << '\n';
}

/// PrintChildLoopComment - Print comments about child loops within
/// the loop for this basic block, with nesting.
static void PrintChildLoopComment(raw_ostream &OS, const MachineLoop *Loop,
                                  unsigned FunctionNumber) {
  // Add child loop information
  for (const MachineLoop *CL : *Loop) {
    OS.indent(CL->getLoopDepth()*2)
      << "Child Loop BB" << FunctionNumber << "_"
      << CL->getHeader()->getNumber() << " Depth " << CL->getLoopDepth()
      << '\n';
    PrintChildLoopComment(OS, CL, FunctionNumber);
  }
}

/// emitBasicBlockLoopComments - Pretty-print comments for basic blocks.
static void emitBasicBlockLoopComments(const MachineBasicBlock &MBB,
                                       const MachineLoopInfo *LI,
                                       const AsmPrinter &AP) {
  // Add loop depth information
  const MachineLoop *Loop = LI->getLoopFor(&MBB);
  if (!Loop) return;

  MachineBasicBlock *Header = Loop->getHeader();
  assert(Header && "No header for loop");

  // If this block is not a loop header, just print out what is the loop header
  // and return.
  if (Header != &MBB) {
    AP.OutStreamer->AddComment("  in Loop: Header=BB" +
                               Twine(AP.getFunctionNumber())+"_" +
                               Twine(Loop->getHeader()->getNumber())+
                               " Depth="+Twine(Loop->getLoopDepth()));
    return;
  }

  // Otherwise, it is a loop header.  Print out information about child and
  // parent loops.
  raw_ostream &OS = AP.OutStreamer->GetCommentOS();

  PrintParentLoopComment(OS, Loop->getParentLoop(), AP.getFunctionNumber());

  OS << "=>";
  OS.indent(Loop->getLoopDepth()*2-2);

  OS << "This ";
  if (Loop->isInnermost())
    OS << "Inner ";
  OS << "Loop Header: Depth=" + Twine(Loop->getLoopDepth()) << '\n';

  PrintChildLoopComment(OS, Loop, AP.getFunctionNumber());
}

/// emitBasicBlockStart - This method prints the label for the specified
/// MachineBasicBlock, an alignment (if present) and a comment describing
/// it if appropriate.
void AsmPrinter::emitBasicBlockStart(const MachineBasicBlock &MBB) {
  // End the previous funclet and start a new one.
  if (MBB.isEHFuncletEntry()) {
    for (const HandlerInfo &HI : Handlers) {
      HI.Handler->endFunclet();
      HI.Handler->beginFunclet(MBB);
    }
  }

  // Emit an alignment directive for this block, if needed.
  const Align Alignment = MBB.getAlignment();
  if (Alignment != Align(1))
    emitAlignment(Alignment);

  // Switch to a new section if this basic block must begin a section. The
  // entry block is always placed in the function section and is handled
  // separately.
  if (MBB.isBeginSection() && !MBB.isEntryBlock()) {
    OutStreamer->SwitchSection(
        getObjFileLowering().getSectionForMachineBasicBlock(MF->getFunction(),
                                                            MBB, TM));
    CurrentSectionBeginSym = MBB.getSymbol();
  }

  // If the block has its address taken, emit any labels that were used to
  // reference the block.  It is possible that there is more than one label
  // here, because multiple LLVM BB's may have been RAUW'd to this block after
  // the references were generated.
  if (MBB.hasAddressTaken()) {
    const BasicBlock *BB = MBB.getBasicBlock();
    if (isVerbose())
      OutStreamer->AddComment("Block address taken");

    // MBBs can have their address taken as part of CodeGen without having
    // their corresponding BB's address taken in IR
    if (BB->hasAddressTaken())
      for (MCSymbol *Sym : MMI->getAddrLabelSymbolToEmit(BB))
        OutStreamer->emitLabel(Sym);
  }

  // Print some verbose block comments.
  if (isVerbose()) {
    if (const BasicBlock *BB = MBB.getBasicBlock()) {
      if (BB->hasName()) {
        BB->printAsOperand(OutStreamer->GetCommentOS(),
                           /*PrintType=*/false, BB->getModule());
        OutStreamer->GetCommentOS() << '\n';
      }
    }

    assert(MLI != nullptr && "MachineLoopInfo should has been computed");
    emitBasicBlockLoopComments(MBB, MLI, *this);
  }

  // Print the main label for the block.
  if (shouldEmitLabelForBasicBlock(MBB)) {
    if (isVerbose() && MBB.hasLabelMustBeEmitted())
      OutStreamer->AddComment("Label of block must be emitted");
    OutStreamer->emitLabel(MBB.getSymbol());
  } else {
    if (isVerbose()) {
      // NOTE: Want this comment at start of line, don't emit with AddComment.
      OutStreamer->emitRawComment(" %bb." + Twine(MBB.getNumber()) + ":",
                                  false);
    }
  }

  // With BB sections, each basic block must handle CFI information on its own
  // if it begins a section (Entry block is handled separately by
  // AsmPrinterHandler::beginFunction).
  if (MBB.isBeginSection() && !MBB.isEntryBlock())
    for (const HandlerInfo &HI : Handlers)
      HI.Handler->beginBasicBlock(MBB);
}

void AsmPrinter::emitBasicBlockEnd(const MachineBasicBlock &MBB) {
  // Check if CFI information needs to be updated for this MBB with basic block
  // sections.
  if (MBB.isEndSection())
    for (const HandlerInfo &HI : Handlers)
      HI.Handler->endBasicBlock(MBB);
}

void AsmPrinter::emitVisibility(MCSymbol *Sym, unsigned Visibility,
                                bool IsDefinition) const {
  MCSymbolAttr Attr = MCSA_Invalid;

  switch (Visibility) {
  default: break;
  case GlobalValue::HiddenVisibility:
    if (IsDefinition)
      Attr = MAI->getHiddenVisibilityAttr();
    else
      Attr = MAI->getHiddenDeclarationVisibilityAttr();
    break;
  case GlobalValue::ProtectedVisibility:
    Attr = MAI->getProtectedVisibilityAttr();
    break;
  }

  if (Attr != MCSA_Invalid)
    OutStreamer->emitSymbolAttribute(Sym, Attr);
}

bool AsmPrinter::shouldEmitLabelForBasicBlock(
    const MachineBasicBlock &MBB) const {
  // With `-fbasic-block-sections=`, a label is needed for every non-entry block
  // in the labels mode (option `=labels`) and every section beginning in the
  // sections mode (`=all` and `=list=`).
  if ((MF->hasBBLabels() || MBB.isBeginSection()) && !MBB.isEntryBlock())
    return true;
  // A label is needed for any block with at least one predecessor (when that
  // predecessor is not the fallthrough predecessor, or if it is an EH funclet
  // entry, or if a label is forced).
  return !MBB.pred_empty() &&
         (!isBlockOnlyReachableByFallthrough(&MBB) || MBB.isEHFuncletEntry() ||
          MBB.hasLabelMustBeEmitted());
}

/// isBlockOnlyReachableByFallthough - Return true if the basic block has
/// exactly one predecessor and the control transfer mechanism between
/// the predecessor and this block is a fall-through.
bool AsmPrinter::
isBlockOnlyReachableByFallthrough(const MachineBasicBlock *MBB) const {
  // If this is a landing pad, it isn't a fall through.  If it has no preds,
  // then nothing falls through to it.
  if (MBB->isEHPad() || MBB->pred_empty())
    return false;

  // If there isn't exactly one predecessor, it can't be a fall through.
  if (MBB->pred_size() > 1)
    return false;

  // The predecessor has to be immediately before this block.
  MachineBasicBlock *Pred = *MBB->pred_begin();
  if (!Pred->isLayoutSuccessor(MBB))
    return false;

  // If the block is completely empty, then it definitely does fall through.
  if (Pred->empty())
    return true;

  // Check the terminators in the previous blocks
  for (const auto &MI : Pred->terminators()) {
    // If it is not a simple branch, we are in a table somewhere.
    if (!MI.isBranch() || MI.isIndirectBranch())
      return false;

    // If we are the operands of one of the branches, this is not a fall
    // through. Note that targets with delay slots will usually bundle
    // terminators with the delay slot instruction.
    for (ConstMIBundleOperands OP(MI); OP.isValid(); ++OP) {
      if (OP->isJTI())
        return false;
      if (OP->isMBB() && OP->getMBB() == MBB)
        return false;
    }
  }

  return true;
}

GCMetadataPrinter *AsmPrinter::GetOrCreateGCPrinter(GCStrategy &S) {
  if (!S.usesMetadata())
    return nullptr;

  gcp_map_type &GCMap = getGCMap(GCMetadataPrinters);
  gcp_map_type::iterator GCPI = GCMap.find(&S);
  if (GCPI != GCMap.end())
    return GCPI->second.get();

  auto Name = S.getName();

  for (const GCMetadataPrinterRegistry::entry &GCMetaPrinter :
       GCMetadataPrinterRegistry::entries())
    if (Name == GCMetaPrinter.getName()) {
      std::unique_ptr<GCMetadataPrinter> GMP = GCMetaPrinter.instantiate();
      GMP->S = &S;
      auto IterBool = GCMap.insert(std::make_pair(&S, std::move(GMP)));
      return IterBool.first->second.get();
    }

  report_fatal_error("no GCMetadataPrinter registered for GC: " + Twine(Name));
}

void AsmPrinter::emitStackMaps(StackMaps &SM) {
  GCModuleInfo *MI = getAnalysisIfAvailable<GCModuleInfo>();
  assert(MI && "AsmPrinter didn't require GCModuleInfo?");
  bool NeedsDefault = false;
  if (MI->begin() == MI->end())
    // No GC strategy, use the default format.
    NeedsDefault = true;
  else
    for (auto &I : *MI) {
      if (GCMetadataPrinter *MP = GetOrCreateGCPrinter(*I))
        if (MP->emitStackMaps(SM, *this))
          continue;
      // The strategy doesn't have printer or doesn't emit custom stack maps.
      // Use the default format.
      NeedsDefault = true;
    }

  if (NeedsDefault)
    SM.serializeToStackMapSection();
}

/// Pin vtable to this file.
AsmPrinterHandler::~AsmPrinterHandler() = default;

void AsmPrinterHandler::markFunctionEnd() {}

// In the binary's "xray_instr_map" section, an array of these function entries
// describes each instrumentation point.  When XRay patches your code, the index
// into this table will be given to your handler as a patch point identifier.
void AsmPrinter::XRayFunctionEntry::emit(int Bytes, MCStreamer *Out) const {
  auto Kind8 = static_cast<uint8_t>(Kind);
  Out->emitBinaryData(StringRef(reinterpret_cast<const char *>(&Kind8), 1));
  Out->emitBinaryData(
      StringRef(reinterpret_cast<const char *>(&AlwaysInstrument), 1));
  Out->emitBinaryData(StringRef(reinterpret_cast<const char *>(&Version), 1));
  auto Padding = (4 * Bytes) - ((2 * Bytes) + 3);
  assert(Padding >= 0 && "Instrumentation map entry > 4 * Word Size");
  Out->emitZeros(Padding);
}

void AsmPrinter::emitXRayTable() {
  if (Sleds.empty())
    return;

  auto PrevSection = OutStreamer->getCurrentSectionOnly();
  const Function &F = MF->getFunction();
  MCSection *InstMap = nullptr;
  MCSection *FnSledIndex = nullptr;
  const Triple &TT = TM.getTargetTriple();
  // Use PC-relative addresses on all targets.
  if (TT.isOSBinFormatELF()) {
    auto LinkedToSym = cast<MCSymbolELF>(CurrentFnSym);
    auto Flags = ELF::SHF_ALLOC | ELF::SHF_LINK_ORDER;
    StringRef GroupName;
    if (F.hasComdat()) {
      Flags |= ELF::SHF_GROUP;
      GroupName = F.getComdat()->getName();
    }
    InstMap = OutContext.getELFSection("xray_instr_map", ELF::SHT_PROGBITS,
                                       Flags, 0, GroupName,
                                       MCSection::NonUniqueID, LinkedToSym);

    if (!TM.Options.XRayOmitFunctionIndex)
      FnSledIndex = OutContext.getELFSection(
          "xray_fn_idx", ELF::SHT_PROGBITS, Flags | ELF::SHF_WRITE, 0,
          GroupName, MCSection::NonUniqueID, LinkedToSym);
  } else if (MF->getSubtarget().getTargetTriple().isOSBinFormatMachO()) {
    InstMap = OutContext.getMachOSection("__DATA", "xray_instr_map", 0,
                                         SectionKind::getReadOnlyWithRel());
    if (!TM.Options.XRayOmitFunctionIndex)
      FnSledIndex = OutContext.getMachOSection(
          "__DATA", "xray_fn_idx", 0, SectionKind::getReadOnlyWithRel());
  } else {
    llvm_unreachable("Unsupported target");
  }

  auto WordSizeBytes = MAI->getCodePointerSize();

  // Now we switch to the instrumentation map section. Because this is done
  // per-function, we are able to create an index entry that will represent the
  // range of sleds associated with a function.
  auto &Ctx = OutContext;
  MCSymbol *SledsStart = OutContext.createTempSymbol("xray_sleds_start", true);
  OutStreamer->SwitchSection(InstMap);
  OutStreamer->emitLabel(SledsStart);
  for (const auto &Sled : Sleds) {
    MCSymbol *Dot = Ctx.createTempSymbol();
    OutStreamer->emitLabel(Dot);
    OutStreamer->emitValueImpl(
        MCBinaryExpr::createSub(MCSymbolRefExpr::create(Sled.Sled, Ctx),
                                MCSymbolRefExpr::create(Dot, Ctx), Ctx),
        WordSizeBytes);
    OutStreamer->emitValueImpl(
        MCBinaryExpr::createSub(
            MCSymbolRefExpr::create(CurrentFnBegin, Ctx),
            MCBinaryExpr::createAdd(MCSymbolRefExpr::create(Dot, Ctx),
                                    MCConstantExpr::create(WordSizeBytes, Ctx),
                                    Ctx),
            Ctx),
        WordSizeBytes);
    Sled.emit(WordSizeBytes, OutStreamer.get());
  }
  MCSymbol *SledsEnd = OutContext.createTempSymbol("xray_sleds_end", true);
  OutStreamer->emitLabel(SledsEnd);

  // We then emit a single entry in the index per function. We use the symbols
  // that bound the instrumentation map as the range for a specific function.
  // Each entry here will be 2 * word size aligned, as we're writing down two
  // pointers. This should work for both 32-bit and 64-bit platforms.
  if (FnSledIndex) {
    OutStreamer->SwitchSection(FnSledIndex);
    OutStreamer->emitCodeAlignment(2 * WordSizeBytes);
    OutStreamer->emitSymbolValue(SledsStart, WordSizeBytes, false);
    OutStreamer->emitSymbolValue(SledsEnd, WordSizeBytes, false);
    OutStreamer->SwitchSection(PrevSection);
  }
  Sleds.clear();
}

void AsmPrinter::recordSled(MCSymbol *Sled, const MachineInstr &MI,
                            SledKind Kind, uint8_t Version) {
  const Function &F = MI.getMF()->getFunction();
  auto Attr = F.getFnAttribute("function-instrument");
  bool LogArgs = F.hasFnAttribute("xray-log-args");
  bool AlwaysInstrument =
    Attr.isStringAttribute() && Attr.getValueAsString() == "xray-always";
  if (Kind == SledKind::FUNCTION_ENTER && LogArgs)
    Kind = SledKind::LOG_ARGS_ENTER;
  Sleds.emplace_back(XRayFunctionEntry{Sled, CurrentFnSym, Kind,
                                       AlwaysInstrument, &F, Version});
}

void AsmPrinter::emitPatchableFunctionEntries() {
  const Function &F = MF->getFunction();
  unsigned PatchableFunctionPrefix = 0, PatchableFunctionEntry = 0;
  (void)F.getFnAttribute("patchable-function-prefix")
      .getValueAsString()
      .getAsInteger(10, PatchableFunctionPrefix);
  (void)F.getFnAttribute("patchable-function-entry")
      .getValueAsString()
      .getAsInteger(10, PatchableFunctionEntry);
  if (!PatchableFunctionPrefix && !PatchableFunctionEntry)
    return;
  const unsigned PointerSize = getPointerSize();
  if (TM.getTargetTriple().isOSBinFormatELF()) {
    auto Flags = ELF::SHF_WRITE | ELF::SHF_ALLOC;
    const MCSymbolELF *LinkedToSym = nullptr;
    StringRef GroupName;

    // GNU as < 2.35 did not support section flag 'o'. Use SHF_LINK_ORDER only
    // if we are using the integrated assembler.
    if (MAI->useIntegratedAssembler()) {
      Flags |= ELF::SHF_LINK_ORDER;
      if (F.hasComdat()) {
        Flags |= ELF::SHF_GROUP;
        GroupName = F.getComdat()->getName();
      }
      LinkedToSym = cast<MCSymbolELF>(CurrentFnSym);
    }
    OutStreamer->SwitchSection(OutContext.getELFSection(
        "__patchable_function_entries", ELF::SHT_PROGBITS, Flags, 0, GroupName,
        MCSection::NonUniqueID, LinkedToSym));
    emitAlignment(Align(PointerSize));
    OutStreamer->emitSymbolValue(CurrentPatchableFunctionEntrySym, PointerSize);
  }
}

uint16_t AsmPrinter::getDwarfVersion() const {
  return OutStreamer->getContext().getDwarfVersion();
}

void AsmPrinter::setDwarfVersion(uint16_t Version) {
  OutStreamer->getContext().setDwarfVersion(Version);
}

bool AsmPrinter::isDwarf64() const {
  return OutStreamer->getContext().getDwarfFormat() == dwarf::DWARF64;
}

unsigned int AsmPrinter::getDwarfOffsetByteSize() const {
  return dwarf::getDwarfOffsetByteSize(
      OutStreamer->getContext().getDwarfFormat());
}

unsigned int AsmPrinter::getUnitLengthFieldByteSize() const {
  return dwarf::getUnitLengthFieldByteSize(
      OutStreamer->getContext().getDwarfFormat());
}<|MERGE_RESOLUTION|>--- conflicted
+++ resolved
@@ -132,21 +132,6 @@
 
 #define DEBUG_TYPE "asm-printer"
 
-<<<<<<< HEAD
-static const char *const DWARFGroupName = "dwarf";
-static const char *const DWARFGroupDescription = "DWARF Emission";
-static const char *const DbgTimerName = "emit";
-static const char *const DbgTimerDescription = "Debug Info Emission";
-static const char *const UnwindTimerName = "write_unwind";
-static const char *const UnwindTimerDescription = "DWARF Unwind Writer";
-static const char *const EHTimerName = "write_exception";
-static const char *const EHTimerDescription = "DWARF Exception Writer";
-static const char *const CFGuardName = "Control Flow Guard";
-static const char *const CFGuardDescription = "Control Flow Guard";
-static const char *const CodeViewLineTablesGroupName = "linetables";
-static const char *const CodeViewLineTablesGroupDescription =
-  "CodeView Line Tables";
-=======
 // FIXME: this option currently only applies to DWARF, and not CodeView, tables
 static cl::opt<bool>
     DisableDebugInfoPrinting("disable-debug-info-print", cl::Hidden,
@@ -156,13 +141,14 @@
 const char DWARFGroupDescription[] = "DWARF Emission";
 const char DbgTimerName[] = "emit";
 const char DbgTimerDescription[] = "Debug Info Emission";
+const char UnwindTimerName[] = "write_unwind";
+const char UnwindTimerDescription[] = "DWARF Unwind Writer";
 const char EHTimerName[] = "write_exception";
 const char EHTimerDescription[] = "DWARF Exception Writer";
 const char CFGuardName[] = "Control Flow Guard";
 const char CFGuardDescription[] = "Control Flow Guard";
 const char CodeViewLineTablesGroupName[] = "linetables";
 const char CodeViewLineTablesGroupDescription[] = "CodeView Line Tables";
->>>>>>> 9168a0f5
 
 STATISTIC(EmittedInsts, "Number of machine instrs printed");
 
@@ -403,24 +389,17 @@
         break;
       }
       break;
-    case ExceptionHandling::Wasm:
-      ES = new WasmException(this);
-      break;
-    }
-<<<<<<< HEAD
+      case ExceptionHandling::Wasm:
+        ES = new WasmException(this);
+        break;
+      case ExceptionHandling::AIX:
+        ES = new AIXException(this);
+        break;
+    }
     if (ES)
       Handlers.emplace_back(std::unique_ptr<EHStreamer>(ES), EHTimerName,
                             EHTimerDescription, DWARFGroupName,
                             DWARFGroupDescription);
-=======
-    break;
-  case ExceptionHandling::Wasm:
-    ES = new WasmException(this);
-    break;
-  case ExceptionHandling::AIX:
-    ES = new AIXException(this);
-    break;
->>>>>>> 9168a0f5
   }
 
   // Emit tables for any value of cfguard flag (i.e. cfguard=1 or cfguard=2).
