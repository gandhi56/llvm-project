//===-- llvm/CodeGen/DwarfUnit.h - Dwarf Compile Unit ---*- C++ -*--===//
//
// Part of the LLVM Project, under the Apache License v2.0 with LLVM Exceptions.
// See https://llvm.org/LICENSE.txt for license information.
// SPDX-License-Identifier: Apache-2.0 WITH LLVM-exception
//
//===----------------------------------------------------------------------===//
//
// This file contains support for writing dwarf compile unit.
//
//===----------------------------------------------------------------------===//

#ifndef LLVM_LIB_CODEGEN_ASMPRINTER_DWARFUNIT_H
#define LLVM_LIB_CODEGEN_ASMPRINTER_DWARFUNIT_H

#include "DwarfDebug.h"
#include "llvm/ADT/DenseMap.h"
#include "llvm/CodeGen/AsmPrinter.h"
#include "llvm/CodeGen/DIE.h"
#include "llvm/Target/TargetMachine.h"
#include <optional>
#include <string>

namespace llvm {

class ConstantFP;
class ConstantInt;
class DwarfCompileUnit;
class MCDwarfDwoLineTable;
class MCSymbol;

extern bool DisableDwarfLocations;

//===----------------------------------------------------------------------===//
/// This dwarf writer support class manages information associated with a
/// source file.
class DwarfUnit : public DIEUnit {
protected:
  /// A numeric ID unique among all CUs in the module
  unsigned UniqueID;
  /// MDNode for the compile unit.
  const DICompileUnit *CUNode;

  // All DIEValues are allocated through this allocator.
  BumpPtrAllocator DIEValueAllocator;

  /// Target of Dwarf emission.
  AsmPrinter *Asm;

  /// The start of the unit within its section.
  MCSymbol *LabelBegin = nullptr;

  /// Emitted at the end of the CU and used to compute the CU Length field.
  MCSymbol *EndLabel = nullptr;

  // Holders for some common dwarf information.
  DwarfDebug *DD;
  DwarfFile *DU;

  /// An anonymous type for index type.  Owned by DIEUnit.
  DIE *IndexTyDie = nullptr;

  /// Tracks the mapping of unit level debug information variables to debug
  /// information entries.
  DenseMap<const MDNode *, DIE *> MDNodeToDieMap;

  /// A list of all the DIEBlocks in use.
  std::vector<DIEBlock *> DIEBlocks;

  /// A list of all the DIELocs in use.
  std::vector<DIELoc *> DIELocs;

  /// This map is used to keep track of subprogram DIEs that need
  /// DW_AT_containing_type attribute. This attribute points to a DIE that
  /// corresponds to the MDNode mapped with the subprogram DIE.
  DenseMap<DIE *, const DINode *> ContainingTypeMap;

  DwarfUnit(dwarf::Tag, const DICompileUnit *Node, AsmPrinter *A,
            DwarfDebug *DW, DwarfFile *DWU, unsigned UniqueID = 0);

  bool applySubprogramDefinitionAttributes(const DISubprogram *SP, DIE &SPDie, bool Minimal);

  bool isShareableAcrossCUs(const DINode *D) const;

  template <typename T>
  void addAttribute(DIEValueList &Die, dwarf::Attribute Attribute,
                    dwarf::Form Form, T &&Value) {
    // For strict DWARF mode, only generate attributes available to current
    // DWARF version.
    // Attribute 0 is used when emitting form-encoded values in blocks, which
    // don't have attributes (only forms) so we cannot detect their DWARF
    // version compatibility here and assume they are compatible.
    if (Attribute != 0 && Asm->TM.Options.DebugStrictDwarf &&
        DD->getDwarfVersion() < dwarf::AttributeVersion(Attribute))
      return;

    Die.addValue(DIEValueAllocator,
                 DIEValue(Attribute, Form, std::forward<T>(Value)));
  }

public:
  /// Gets Unique ID for this unit.
  unsigned getUniqueID() const { return UniqueID; }
  // Accessors.
  AsmPrinter* getAsmPrinter() const { return Asm; }
  /// Get the the symbol for start of the section for this unit.
  MCSymbol *getLabelBegin() const {
    assert(LabelBegin && "LabelBegin is not initialized");
    return LabelBegin;
  }
  MCSymbol *getEndLabel() const { return EndLabel; }
  uint16_t getLanguage() const { return CUNode->getSourceLanguage(); }
  const DICompileUnit *getCUNode() const { return CUNode; }
  DwarfDebug &getDwarfDebug() const { return *DD; }

  /// Return true if this compile unit has something to write out.
  bool hasContent() const { return getUnitDie().hasChildren(); }

  /// Get string containing language specific context for a global name.
  ///
  /// Walks the metadata parent chain in a language specific manner (using the
  /// compile unit language) and returns it as a string. This is done at the
  /// metadata level because DIEs may not currently have been added to the
  /// parent context and walking the DIEs looking for names is more expensive
  /// than walking the metadata.
  std::string getParentContextString(const DIScope *Context) const;

  /// Add a new global name to the compile unit.
  virtual void addGlobalName(StringRef Name, const DIE &Die,
                             const DIScope *Context) = 0;

  /// Add a new global type to the compile unit.
  virtual void addGlobalTypeImpl(const DIType *Ty, const DIE &Die,
                                 const DIScope *Context) = 0;

  void addGlobalType(const DIType *Ty, const DIE &Die, const DIScope *Context);

  /// Returns the DIE map slot for the specified debug variable.
  ///
  /// We delegate the request to DwarfDebug when the MDNode can be part of the
  /// type system, since DIEs for the type system can be shared across CUs and
  /// the mappings are kept in DwarfDebug.
  DIE *getDIE(const DINode *D) const;

  /// Returns a fresh newly allocated DIELoc.
  DIELoc *getDIELoc() { return new (DIEValueAllocator) DIELoc; }

  /// Insert DIE into the map.
  ///
  /// We delegate the request to DwarfDebug when the MDNode can be part of the
  /// type system, since DIEs for the type system can be shared across CUs and
  /// the mappings are kept in DwarfDebug.
  void insertDIE(const DINode *Desc, DIE *D);

  void insertDIE(DIE *D);

  /// Add a flag that is true to the DIE.
  void addFlag(DIE &Die, dwarf::Attribute Attribute);

  /// Add an unsigned integer attribute data and value.
  void addUInt(DIEValueList &Die, dwarf::Attribute Attribute,
               std::optional<dwarf::Form> Form, uint64_t Integer);

  void addUInt(DIEValueList &Block, dwarf::Form Form, uint64_t Integer);

  /// Add an signed integer attribute data and value.
  void addSInt(DIEValueList &Die, dwarf::Attribute Attribute,
               std::optional<dwarf::Form> Form, int64_t Integer);

  void addSInt(DIELoc &Die, std::optional<dwarf::Form> Form, int64_t Integer);

  /// Add a string attribute data and value.
  ///
  /// We always emit a reference to the string pool instead of immediate
  /// strings so that DIEs have more predictable sizes. In the case of split
  /// dwarf we emit an index into another table which gets us the static offset
  /// into the string table.
  void addString(DIE &Die, dwarf::Attribute Attribute, StringRef Str);

  /// Add a Dwarf label attribute data and value.
  void addLabel(DIEValueList &Die, dwarf::Attribute Attribute, dwarf::Form Form,
                const MCSymbol *Label);

  void addLabel(DIELoc &Die, dwarf::Form Form, const MCSymbol *Label);

  /// Add an offset into a section attribute data and value.
  void addSectionOffset(DIE &Die, dwarf::Attribute Attribute, uint64_t Integer);

  /// Add a dwarf op address data and value using the form given and an
  /// op of either DW_FORM_addr or DW_FORM_GNU_addr_index.
  void addOpAddress(DIELoc &Die, const MCSymbol *Sym);
  void addPoolOpAddress(DIEValueList &Die, const MCSymbol *Label);

  /// Add a label delta attribute data and value.
  void addLabelDelta(DIEValueList &Die, dwarf::Attribute Attribute,
                     const MCSymbol *Hi, const MCSymbol *Lo);

  /// Add a DIE attribute data and value.
  void addDIEEntry(DIE &Die, dwarf::Attribute Attribute, DIE &Entry);

  /// Add a DIE attribute data and value.
  void addDIEEntry(DIE &Die, dwarf::Attribute Attribute, DIEEntry Entry);

  /// Add a type's DW_AT_signature and set the  declaration flag.
  void addDIETypeSignature(DIE &Die, uint64_t Signature);

  /// Add block data.
  void addBlock(DIE &Die, dwarf::Attribute Attribute, DIELoc *Loc);

  /// Add block data.
  void addBlock(DIE &Die, dwarf::Attribute Attribute, DIEBlock *Block);
  void addBlock(DIE &Die, dwarf::Attribute Attribute, dwarf::Form Form,
                DIEBlock *Block);

  /// Add location information to specified debug information entry.
  void addSourceLine(DIE &Die, unsigned Line, const DIFile *File);
  void addSourceLine(DIE &Die, const DILocalVariable *V);
  void addSourceLine(DIE &Die, const DIGlobalVariable *G);
  void addSourceLine(DIE &Die, const DISubprogram *SP);
  void addSourceLine(DIE &Die, const DILabel *L);
  void addSourceLine(DIE &Die, const DIType *Ty);
  void addSourceLine(DIE &Die, const DIObjCProperty *Ty);

  /// Add constant value entry in variable DIE.
  void addConstantValue(DIE &Die, const ConstantInt *CI, const DIType *Ty);
  void addConstantValue(DIE &Die, const APInt &Val, const DIType *Ty);
  void addConstantValue(DIE &Die, const APInt &Val, bool Unsigned);
  void addConstantValue(DIE &Die, uint64_t Val, const DIType *Ty);
  void addConstantValue(DIE &Die, bool Unsigned, uint64_t Val);

  /// Add constant value entry in variable DIE.
  void addConstantFPValue(DIE &Die, const ConstantFP *CFP);

  /// Add a linkage name, if it isn't empty.
  void addLinkageName(DIE &Die, StringRef LinkageName);

  /// Add template parameters in buffer.
  void addTemplateParams(DIE &Buffer, DINodeArray TParams);

  /// Add thrown types.
  void addThrownTypes(DIE &Die, DINodeArray ThrownTypes);

  /// Add the accessibility attribute.
  void addAccess(DIE &Die, DINode::DIFlags Flags);

  /// Add a new type attribute to the specified entity.
  ///
  /// This takes and attribute parameter because DW_AT_friend attributes are
  /// also type references.
  void addType(DIE &Entity, const DIType *Ty,
               dwarf::Attribute Attribute = dwarf::DW_AT_type);

  DIE *getOrCreateNameSpace(const DINamespace *NS);
  DIE *getOrCreateModule(const DIModule *M);
  DIE *getOrCreateSubprogramDIE(const DISubprogram *SP, bool Minimal = false);

  void applySubprogramAttributes(const DISubprogram *SP, DIE &SPDie,
                                 bool SkipSPAttributes = false);

  /// Creates type DIE with specific context.
  DIE *createTypeDIE(const DIScope *Context, DIE &ContextDIE, const DIType *Ty);

  /// Find existing DIE or create new DIE for the given type.
  virtual DIE *getOrCreateTypeDIE(const MDNode *TyNode);

  /// Get context owner's DIE.
  virtual DIE *getOrCreateContextDIE(const DIScope *Context);

  /// Construct DIEs for types that contain vtables.
  void constructContainingTypeDIEs();

  /// Construct function argument DIEs.
  void constructSubprogramArguments(DIE &Buffer, DITypeRefArray Args);

  /// Create a DIE with the given Tag, add the DIE to its parent, and
  /// call insertDIE if MD is not null.
  DIE &createAndAddDIE(dwarf::Tag Tag, DIE &Parent, const DINode *N = nullptr);

  bool useSegmentedStringOffsetsTable() const {
    return DD->useSegmentedStringOffsetsTable();
  }

  /// Compute the size of a header for this unit, not including the initial
  /// length field.
  virtual unsigned getHeaderSize() const {
    return sizeof(int16_t) +               // DWARF version number
           Asm->getDwarfOffsetByteSize() + // Offset Into Abbrev. Section
           sizeof(int8_t) +                // Pointer Size (in bytes)
           (DD->getDwarfVersion() >= 5 ? sizeof(int8_t)
                                       : 0); // DWARF v5 unit type
  }

  /// Emit the header for this unit, not including the initial length field.
  virtual void emitHeader(bool UseOffsets) = 0;

  /// Add the DW_AT_str_offsets_base attribute to the unit DIE.
  void addStringOffsetsStart();

  /// Add the DW_AT_rnglists_base attribute to the unit DIE.
  void addRnglistsBase();

  virtual DwarfCompileUnit &getCU() = 0;

  void constructTypeDIE(DIE &Buffer, const DICompositeType *CTy);

  /// addSectionDelta - Add a label delta attribute data and value.
  void addSectionDelta(DIE &Die, dwarf::Attribute Attribute, const MCSymbol *Hi,
                       const MCSymbol *Lo);

  /// Add a Dwarf section label attribute data and value.
  void addSectionLabel(DIE &Die, dwarf::Attribute Attribute,
                       const MCSymbol *Label, const MCSymbol *Sec);

  /// Add DW_TAG_LLVM_annotation.
  void addAnnotation(DIE &Buffer, DINodeArray Annotations);

  /// Get context owner's DIE.
  DIE *createTypeDIE(const DICompositeType *Ty);

<<<<<<< HEAD
  /// Adds the DW_AT_memory_space tag to a DIE
  void addMemorySpaceAttribute(DIE &D, dwarf::MemorySpace MS);
=======
  /// If this is a named finished type then include it in the list of types for
  /// the accelerator tables.
  void updateAcceleratorTables(const DIScope *Context, const DIType *Ty,
                               const DIE &TyDIE);
>>>>>>> 18de1db0

protected:
  ~DwarfUnit();

  /// Create new static data member DIE.
  DIE *getOrCreateStaticMemberDIE(const DIDerivedType *DT);

  /// Look up the source ID for the given file. If none currently exists,
  /// create a new ID and insert it in the line table.
  virtual unsigned getOrCreateSourceID(const DIFile *File) = 0;

  /// Emit the common part of the header for this unit.
  void emitCommonHeader(bool UseOffsets, dwarf::UnitType UT);

private:
  void constructTypeDIE(DIE &Buffer, const DIBasicType *BTy);
  void constructTypeDIE(DIE &Buffer, const DIStringType *BTy);
  void constructTypeDIE(DIE &Buffer, const DIDerivedType *DTy);
  void constructTypeDIE(DIE &Buffer, const DISubroutineType *CTy);
  void constructSubrangeDIE(DIE &Buffer, const DISubrange *SR, DIE *IndexTy);
  void constructGenericSubrangeDIE(DIE &Buffer, const DIGenericSubrange *SR,
                                   DIE *IndexTy);
  void constructArrayTypeDIE(DIE &Buffer, const DICompositeType *CTy);
  void constructEnumTypeDIE(DIE &Buffer, const DICompositeType *CTy);
  DIE &constructMemberDIE(DIE &Buffer, const DIDerivedType *DT);
  void constructTemplateTypeParameterDIE(DIE &Buffer,
                                         const DITemplateTypeParameter *TP);
  void constructTemplateValueParameterDIE(DIE &Buffer,
                                          const DITemplateValueParameter *TVP);

  /// Return the default lower bound for an array.
  ///
  /// If the DWARF version doesn't handle the language, return -1.
  int64_t getDefaultLowerBound() const;

  /// Get an anonymous type for index type.
  DIE *getIndexTyDie();

  /// Set D as anonymous type for index which can be reused later.
  void setIndexTyDie(DIE *D) { IndexTyDie = D; }

  virtual void finishNonUnitTypeDIE(DIE& D, const DICompositeType *CTy) = 0;

  virtual bool isDwoUnit() const = 0;
  const MCSymbol *getCrossSectionRelativeBaseAddress() const override;

  /// Returns 'true' if the current DwarfVersion is compatible
  /// with the specified \p Version.
  bool isCompatibleWithVersion(uint16_t Version) const;
};

class DwarfTypeUnit final : public DwarfUnit {
  uint64_t TypeSignature;
  const DIE *Ty;
  DwarfCompileUnit &CU;
  MCDwarfDwoLineTable *SplitLineTable;
  bool UsedLineTable = false;

  unsigned getOrCreateSourceID(const DIFile *File) override;
  void finishNonUnitTypeDIE(DIE& D, const DICompositeType *CTy) override;
  bool isDwoUnit() const override;

public:
  DwarfTypeUnit(DwarfCompileUnit &CU, AsmPrinter *A, DwarfDebug *DW,
                DwarfFile *DWU, unsigned UniqueID,
                MCDwarfDwoLineTable *SplitLineTable = nullptr);

  void setTypeSignature(uint64_t Signature) { TypeSignature = Signature; }
  /// Returns Type Signature.
  uint64_t getTypeSignature() const { return TypeSignature; }
  void setType(const DIE *Ty) { this->Ty = Ty; }

  /// Emit the header for this unit, not including the initial length field.
  void emitHeader(bool UseOffsets) override;
  unsigned getHeaderSize() const override {
    return DwarfUnit::getHeaderSize() + sizeof(uint64_t) + // Type Signature
           Asm->getDwarfOffsetByteSize();                  // Type DIE Offset
  }
  void addGlobalName(StringRef Name, const DIE &Die,
                     const DIScope *Context) override;
  void addGlobalTypeImpl(const DIType *Ty, const DIE &Die,
                         const DIScope *Context) override;
  DwarfCompileUnit &getCU() override { return CU; }
};
} // end llvm namespace
#endif<|MERGE_RESOLUTION|>--- conflicted
+++ resolved
@@ -317,15 +317,13 @@
   /// Get context owner's DIE.
   DIE *createTypeDIE(const DICompositeType *Ty);
 
-<<<<<<< HEAD
   /// Adds the DW_AT_memory_space tag to a DIE
   void addMemorySpaceAttribute(DIE &D, dwarf::MemorySpace MS);
-=======
+
   /// If this is a named finished type then include it in the list of types for
   /// the accelerator tables.
   void updateAcceleratorTables(const DIScope *Context, const DIType *Ty,
                                const DIE &TyDIE);
->>>>>>> 18de1db0
 
 protected:
   ~DwarfUnit();
