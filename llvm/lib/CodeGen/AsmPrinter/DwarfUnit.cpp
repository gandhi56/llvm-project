--- conflicted
+++ resolved
@@ -1222,7 +1222,6 @@
   if (Tag == dwarf::DW_TAG_enumeration_type ||
       Tag == dwarf::DW_TAG_class_type || Tag == dwarf::DW_TAG_structure_type ||
       Tag == dwarf::DW_TAG_union_type) {
-<<<<<<< HEAD
     // Add size if non-zero (derived types might be zero-sized.)
     // Ignore the size if it's a non-enum forward decl.
     // TODO: Do we care about size for enum forward declarations?
@@ -1232,26 +1231,6 @@
     else if (!CTy->isForwardDecl())
       // Add zero size if it is not a forward declaration.
       addUInt(Buffer, dwarf::DW_AT_byte_size, std::nullopt, 0);
-=======
-    if (auto *Var = dyn_cast_or_null<DIVariable>(CTy->getRawSizeInBits())) {
-      if (auto *VarDIE = getDIE(Var))
-        addDIEEntry(Buffer, dwarf::DW_AT_bit_size, *VarDIE);
-    } else if (auto *Exp =
-                   dyn_cast_or_null<DIExpression>(CTy->getRawSizeInBits())) {
-      addBlock(Buffer, dwarf::DW_AT_bit_size, Exp);
-    } else {
-      uint64_t Size = CTy->getSizeInBits() >> 3;
-      // Add size if non-zero (derived types might be zero-sized.)
-      // Ignore the size if it's a non-enum forward decl.
-      // TODO: Do we care about size for enum forward declarations?
-      if (Size &&
-          (!CTy->isForwardDecl() || Tag == dwarf::DW_TAG_enumeration_type))
-        addUInt(Buffer, dwarf::DW_AT_byte_size, std::nullopt, Size);
-      else if (!CTy->isForwardDecl())
-        // Add zero size if it is not a forward declaration.
-        addUInt(Buffer, dwarf::DW_AT_byte_size, std::nullopt, 0);
-    }
->>>>>>> 52a58a41
 
     // If we're a forward decl, say so.
     if (CTy->isForwardDecl())
@@ -1911,7 +1890,6 @@
     uint64_t OffsetInBytes;
 
     bool IsBitfield = DT->isBitField();
-<<<<<<< HEAD
     if (IsBitfield) {
       // Handle bitfield, assume bytes are 8 bits.
       if (DD->useDWARF2Bitfields())
@@ -1942,80 +1920,6 @@
 
         if (Offset < 0)
           addSInt(MemberDie, dwarf::DW_AT_bit_offset, dwarf::DW_FORM_sdata,
-=======
-
-    // Handle the size.
-    if (DT->getRawSizeInBits() == nullptr) {
-      // No size, just ignore.
-    } else if (auto *Var = dyn_cast<DIVariable>(DT->getRawSizeInBits())) {
-      if (auto *VarDIE = getDIE(Var))
-        addDIEEntry(MemberDie, dwarf::DW_AT_bit_size, *VarDIE);
-    } else if (auto *Exp = dyn_cast<DIExpression>(DT->getRawSizeInBits())) {
-      addBlock(MemberDie, dwarf::DW_AT_bit_size, Exp);
-    } else {
-      Size = DT->getSizeInBits();
-      FieldSize = DD->getBaseTypeSize(DT);
-      if (IsBitfield) {
-        // Handle bitfield, assume bytes are 8 bits.
-        if (DD->useDWARF2Bitfields())
-          addUInt(MemberDie, dwarf::DW_AT_byte_size, std::nullopt,
-                  FieldSize / 8);
-        addUInt(MemberDie, dwarf::DW_AT_bit_size, std::nullopt, Size);
-      }
-    }
-
-    // Handle the location.  DW_AT_data_bit_offset won't allow an
-    // expression until DWARF 6, but it can be used as an extension.
-    // See https://dwarfstd.org/issues/250501.1.html
-    if (auto *Var = dyn_cast_or_null<DIVariable>(DT->getRawOffsetInBits())) {
-      if (!Asm->TM.Options.DebugStrictDwarf || DD->getDwarfVersion() >= 6) {
-        if (auto *VarDIE = getDIE(Var))
-          addDIEEntry(MemberDie, dwarf::DW_AT_data_bit_offset, *VarDIE);
-      }
-    } else if (auto *Expr =
-                   dyn_cast_or_null<DIExpression>(DT->getRawOffsetInBits())) {
-      if (!Asm->TM.Options.DebugStrictDwarf || DD->getDwarfVersion() >= 6) {
-        addBlock(MemberDie, dwarf::DW_AT_data_bit_offset, Expr);
-      }
-    } else {
-      uint32_t AlignInBytes = DT->getAlignInBytes();
-      uint64_t OffsetInBytes;
-
-      if (IsBitfield) {
-        assert(DT->getOffsetInBits() <=
-               (uint64_t)std::numeric_limits<int64_t>::max());
-        int64_t Offset = DT->getOffsetInBits();
-        // We can't use DT->getAlignInBits() here: AlignInBits for member type
-        // is non-zero if and only if alignment was forced (e.g. _Alignas()),
-        // which can't be done with bitfields. Thus we use FieldSize here.
-        uint32_t AlignInBits = FieldSize;
-        uint32_t AlignMask = ~(AlignInBits - 1);
-        // The bits from the start of the storage unit to the start of the
-        // field.
-        uint64_t StartBitOffset = Offset - (Offset & AlignMask);
-        // The byte offset of the field's aligned storage unit inside the
-        // struct.
-        OffsetInBytes = (Offset - StartBitOffset) / 8;
-
-        if (DD->useDWARF2Bitfields()) {
-          uint64_t HiMark = (Offset + FieldSize) & AlignMask;
-          uint64_t FieldOffset = (HiMark - FieldSize);
-          Offset -= FieldOffset;
-
-          // Maybe we need to work from the other end.
-          if (Asm->getDataLayout().isLittleEndian())
-            Offset = FieldSize - (Offset + Size);
-
-          if (Offset < 0)
-            addSInt(MemberDie, dwarf::DW_AT_bit_offset, dwarf::DW_FORM_sdata,
-                    Offset);
-          else
-            addUInt(MemberDie, dwarf::DW_AT_bit_offset, std::nullopt,
-                    (uint64_t)Offset);
-          OffsetInBytes = FieldOffset >> 3;
-        } else {
-          addUInt(MemberDie, dwarf::DW_AT_data_bit_offset, std::nullopt,
->>>>>>> 52a58a41
                   Offset);
         else
           addUInt(MemberDie, dwarf::DW_AT_bit_offset, std::nullopt,
