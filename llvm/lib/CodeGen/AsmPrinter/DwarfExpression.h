//===- llvm/CodeGen/DwarfExpression.h - Dwarf Compile Unit ------*- C++ -*-===//
//
// Part of the LLVM Project, under the Apache License v2.0 with LLVM Exceptions.
// See https://llvm.org/LICENSE.txt for license information.
// SPDX-License-Identifier: Apache-2.0 WITH LLVM-exception
//
//===----------------------------------------------------------------------===//
//
// This file contains support for writing dwarf compile unit.
//
//===----------------------------------------------------------------------===//

#ifndef LLVM_LIB_CODEGEN_ASMPRINTER_DWARFEXPRESSION_H
#define LLVM_LIB_CODEGEN_ASMPRINTER_DWARFEXPRESSION_H

#include "ByteStreamer.h"
#include "DwarfDebug.h"
#include "llvm/ADT/ArrayRef.h"
#include "llvm/ADT/SmallVector.h"
#include "llvm/IR/DebugInfoMetadata.h"
#include <cassert>
#include <cstdint>
#include <optional>

namespace llvm {

class AsmPrinter;
class APInt;
class DwarfCompileUnit;
class DIELoc;
class TargetRegisterInfo;
class MachineLocation;

/// Base class containing the logic for constructing DWARF expressions
/// independently of whether they are emitted into a DIE or into a .debug_loc
/// entry.
///
/// Some DWARF operations, e.g. DW_OP_entry_value, need to calculate the size
/// of a succeeding DWARF block before the latter is emitted to the output.
/// To handle such cases, data can conditionally be emitted to a temporary
/// buffer, which can later on be committed to the main output. The size of the
/// temporary buffer is queryable, allowing for the size of the data to be
/// emitted before the data is committed.
class DwarfExpression {
protected:
  /// Holds information about all subregisters comprising a register location.
  struct Register {
    int64_t DwarfRegNo;
    unsigned SubRegSize;
    const char *Comment;

    /// Create a full register, no extra DW_OP_piece operators necessary.
    static Register createRegister(int64_t RegNo, const char *Comment) {
      return {RegNo, 0, Comment};
    }

    /// Create a subregister that needs a DW_OP_piece operator with SizeInBits.
    static Register createSubRegister(int64_t RegNo, unsigned SizeInBits,
                                      const char *Comment) {
      return {RegNo, SizeInBits, Comment};
    }

    bool isSubRegister() const { return SubRegSize; }
  };

  /// Whether we are currently emitting an entry value operation.
  bool IsEmittingEntryValue = false;

  const AsmPrinter &AP;
  DwarfCompileUnit &CU;

  /// The register location, if any.
  SmallVector<Register, 2> DwarfRegs;

  /// Current Fragment Offset in Bits.
  uint64_t OffsetInBits = 0;

  /// Sometimes we need to add a DW_OP_bit_piece to describe a subregister.
  unsigned SubRegisterSizeInBits : 16;
  unsigned SubRegisterOffsetInBits : 16;

  /// The kind of location description being produced.
  enum { Unknown = 0, Register, Memory, Implicit };

  /// Additional location flags which may be combined with any location kind.
  /// Currently, entry values are not supported for the Memory location kind.
  enum { EntryValue = 1 << 0, Indirect = 1 << 1, CallSiteParamValue = 1 << 2 };

  unsigned LocationKind : 3;
  unsigned SavedLocationKind : 3;
  unsigned LocationFlags : 3;
  unsigned DwarfVersion : 4;

public:
  /// Set the location (\p Loc) and \ref DIExpression (\p DIExpr) to describe.
  void setLocation(const MachineLocation &Loc, const DIExpression *DIExpr);

  bool isUnknownLocation() const { return LocationKind == Unknown; }

  bool isMemoryLocation() const { return LocationKind == Memory; }

  bool isRegisterLocation() const { return LocationKind == Register; }

  bool isImplicitLocation() const { return LocationKind == Implicit; }

  bool isEntryValue() const { return LocationFlags & EntryValue; }

  bool isIndirect() const { return LocationFlags & Indirect; }

  bool isParameterValue() { return LocationFlags & CallSiteParamValue; }

  std::optional<uint8_t> TagOffset;

protected:
  /// Push a DW_OP_piece / DW_OP_bit_piece for emitting later, if one is needed
  /// to represent a subregister.
  void setSubRegisterPiece(unsigned SizeInBits, unsigned OffsetInBits) {
    assert(SizeInBits < 65536 && OffsetInBits < 65536);
    SubRegisterSizeInBits = SizeInBits;
    SubRegisterOffsetInBits = OffsetInBits;
  }

  /// Add masking operations to stencil out a subregister.
  void maskSubRegister();

  /// Emit DW_OP_LLVM_user followed by the SubOp \p UserOp.
  void emitUserOp(uint8_t UserOp, const char *Comment = nullptr);

  /// Output a dwarf operand and an optional assembler comment.
  virtual void emitOp(uint8_t Op, const char *Comment = nullptr) = 0;

  /// Emit a raw signed value.
  virtual void emitSigned(int64_t Value) = 0;

  /// Emit a raw unsigned value.
  virtual void emitUnsigned(uint64_t Value) = 0;

  virtual void emitData1(uint8_t Value) = 0;

  virtual void emitBaseTypeRef(uint64_t Idx) = 0;

  /// Emit a dwarf op address for the given GlobalValue \p GV.
  virtual void emitOpAddress(const GlobalVariable *GV) = 0;

  /// Start emitting data to the temporary buffer. The data stored in the
  /// temporary buffer can be committed to the main output using
  /// commitTemporaryBuffer().
  virtual void enableTemporaryBuffer() = 0;

  /// Disable emission to the temporary buffer. This does not commit data
  /// in the temporary buffer to the main output.
  virtual void disableTemporaryBuffer() = 0;

  /// Return the emitted size, in number of bytes, for the data stored in the
  /// temporary buffer.
  virtual unsigned getTemporaryBufferSize() = 0;

  /// Commit the data stored in the temporary buffer to the main output.
  virtual void commitTemporaryBuffer() = 0;

  /// Emit a normalized unsigned constant.
  void emitConstu(uint64_t Value);

  /// Return whether the given machine register is the frame register in the
  /// current function.
  virtual bool isFrameRegister(const TargetRegisterInfo &TRI,
                               llvm::Register MachineReg) = 0;

  /// Emit a DW_OP_reg operation. Note that this is only legal inside a DWARF
  /// register location description.
  void addReg(int64_t DwarfReg, const char *Comment = nullptr);

  /// Emit a DW_OP_breg operation.
  void addBReg(int64_t DwarfReg, int64_t Offset);

  /// Emit DW_OP_fbreg <Offset>.
  void addFBReg(int64_t Offset);

  /// Emit a partial DWARF register operation.
  ///
  /// \param MachineReg           The register number.
  /// \param MaxSize              If the register must be composed from
  ///                             sub-registers this is an upper bound
  ///                             for how many bits the emitted DW_OP_piece
  ///                             may cover.
  ///
  /// If size and offset is zero an operation for the entire register is
  /// emitted: Some targets do not provide a DWARF register number for every
  /// register.  If this is the case, this function will attempt to emit a DWARF
  /// register by emitting a fragment of a super-register or by piecing together
  /// multiple subregisters that alias the register.
  ///
  /// \return false if no DWARF register exists for MachineReg.
  bool addMachineReg(const TargetRegisterInfo &TRI, llvm::Register MachineReg,
                     unsigned MaxSize = ~1U);

  /// Emit a DW_OP_piece or DW_OP_bit_piece operation for a variable fragment.
  /// \param OffsetInBits    This is an optional offset into the location that
  /// is at the top of the DWARF stack.
  void addOpPiece(unsigned SizeInBits, unsigned OffsetInBits = 0);

  /// Emit a shift-right dwarf operation.
  void addShr(unsigned ShiftBy);

  /// Emit a bitwise and dwarf operation.
  void addAnd(unsigned Mask);

  /// Emit a DW_OP_stack_value, if supported.
  ///
  /// The proper way to describe a constant value is DW_OP_constu <const>,
  /// DW_OP_stack_value.  Unfortunately, DW_OP_stack_value was not available
  /// until DWARF 4, so we will continue to generate DW_OP_constu <const> for
  /// DWARF 2 and DWARF 3. Technically, this is incorrect since DW_OP_const
  /// <const> actually describes a value at a constant address, not a constant
  /// value.  However, in the past there was no better way to describe a
  /// constant value, so the producers and consumers started to rely on
  /// heuristics to disambiguate the value vs. location status of the
  /// expression.  See PR21176 for more details.
  void addStackValue();

  /// Finalize an entry value by emitting its size operand, and committing the
  /// DWARF block which has been emitted to the temporary buffer.
  void finalizeEntryValue();

  /// Cancel the emission of an entry value.
  void cancelEntryValue();

  ~DwarfExpression() = default;

public:
  DwarfExpression(const AsmPrinter &AP, DwarfCompileUnit &CU)
      : AP(AP), CU(CU), SubRegisterSizeInBits(0), SubRegisterOffsetInBits(0),
        LocationKind(Unknown), SavedLocationKind(Unknown),
        LocationFlags(Unknown), DwarfVersion(AP.getDwarfVersion()) {}

  /// This needs to be called last to commit any pending changes.
  void finalize();

  /// Emit a boolean constant.
  void addBooleanConstant(int64_t Value);

  /// Emit a signed constant.
  void addSignedConstant(int64_t Value);

  /// Emit an unsigned constant.
  void addUnsignedConstant(uint64_t Value);

  /// Emit an unsigned constant.
  void addUnsignedConstant(const APInt &Value);

  /// Emit an floating point constant.
  void addConstantFP(const APFloat &Value, const AsmPrinter &AP);

  /// Lock this down to become a memory location description.
  void setMemoryLocationKind() {
    assert(isUnknownLocation());
    LocationKind = Memory;
  }

  /// Lock this down to become an entry value location.
  void setEntryValueFlags(const MachineLocation &Loc);

  /// Lock this down to become a call site parameter location.
  void setCallSiteParamValueFlag() { LocationFlags |= CallSiteParamValue; }

  /// Emit a machine register location. As an optimization this may also consume
  /// the prefix of a DwarfExpression if a more efficient representation for
  /// combining the register location and the first operation exists.
  ///
  /// \param FragmentOffsetInBits     If this is one fragment out of a
  /// fragmented
  ///                                 location, this is the offset of the
  ///                                 fragment inside the entire variable.
  /// \return                         false if no DWARF register exists
  ///                                 for MachineReg.
  bool addMachineRegExpression(const TargetRegisterInfo &TRI,
                               DIExpressionCursor &Expr,
                               llvm::Register MachineReg,
                               unsigned FragmentOffsetInBits = 0);

  /// Begin emission of an entry value dwarf operation. The entry value's
  /// first operand is the size of the DWARF block (its second operand),
  /// which needs to be calculated at time of emission, so we don't emit
  /// any operands here.
  void beginEntryValueExpression(DIExpressionCursor &ExprCursor);

  /// Return the index of a base type with the given properties and
  /// create one if necessary.
  unsigned getOrCreateBaseType(unsigned BitSize, dwarf::TypeKind Encoding);

  /// Emit all remaining operations in the DIExpressionCursor. The
  /// cursor must not contain any DW_OP_LLVM_arg operations.
  void addExpression(DIExpressionCursor &&Expr);

  /// Emit all remaining operations in the DIExpressionCursor.
  /// DW_OP_LLVM_arg operations are resolved by calling (\p InsertArg).
  //
  /// \return false if any call to (\p InsertArg) returns false.
  bool addExpression(
      DIExpressionCursor &&Expr,
      llvm::function_ref<bool(unsigned, DIExpressionCursor &)> InsertArg);

  /// Emit all operations in \p Expr, indexing into \p ArgLocEntries to
  /// implement any DIOpArg operations. Function local locations require \p
  /// TRI present to translate register identifiers.
  void addExpression(DIExpression::NewElementsRef Expr,
                     ArrayRef<DbgValueLocEntry> ArgLocEntries,
                     const TargetRegisterInfo *TRI = nullptr);

  /// If applicable, emit an empty DW_OP_piece / DW_OP_bit_piece to advance to
  /// the fragment described by \c Expr.
  void addFragmentOffset(const DIExpression *Expr);

  void emitLegacySExt(unsigned FromBits);
  void emitLegacyZExt(unsigned FromBits);

  /// Emit location information expressed via WebAssembly location + offset
  /// The Index is an identifier for locals, globals or operand stack.
  void addWasmLocation(unsigned Index, uint64_t Offset);

  // Note: All following members are to support expressions containg
  // DIExpression::NewElements (i.e. DIOp* expressions).
public:
  class Node {
  private:
    DIOp::Variant Element;
    SmallVector<std::unique_ptr<Node>> Children;

    bool IsLowered = false;
    Type *ResultType = nullptr;

  public:
    Node(DIOp::Variant Element) : Element(Element) {}

    const DIOp::Variant &getElement() const { return Element; }
    const SmallVector<std::unique_ptr<Node>> &getChildren() const {
      return Children;
    }

    DIOp::Variant &getElement() { return Element; }
    SmallVector<std::unique_ptr<Node>> &getChildren() { return Children; }

    const bool &isLowered() const { return IsLowered; }
    const Type *getResultType() const { return ResultType; }

    bool &isLowered() { return IsLowered; }
    Type *getResultType() { return ResultType; }

    void setIsLowered(bool IL = true) {
      IsLowered = IL;
    }
    void setResultType(Type *RT) { ResultType = RT; }
  };

  // An `std::optional<const TargetRegisterInfo&>` where `nullptr` represents
  // `None`. Only present when in a function context.
  const TargetRegisterInfo *TRI;

  std::unique_ptr<Node> ASTRoot;
  ArrayRef<DbgValueLocEntry> ArgLocEntries;
  // This is a temporary boolean variable that indicates whether the lowering of
  // this expression is supported or not. If the lowering is supported, then
  // the expression lowers as expected. If the lowering is not supported, it
  // is terminated by a DW_OP_LLVM_undefined operation.
  bool IsImplemented = true;
  bool IsFragment = false;

  /// Set when emitting a fragment/non-fragment expression that contains a
  /// DW_OP_LLVM_poison operation. This matters for correctness in the fragment
  /// case, since we need to ensure that we don't add any registers or constants
  /// onto the stack. In the non-fragment case it's simply an optimization.
  bool IsPoisonedExpr = false;
  bool PermitDivergentAddrSpaceResult = false;

  /// Called if we're allowed to produce a stack entry whose address space
  /// diverges from the IR type the DIExpression produces.
  void permitDivergentAddrSpace() { PermitDivergentAddrSpaceResult = true; }

  void buildAST(DIExpression::NewElementsRef Elements);

  /// Describes a kind of value on the DWARF expression stack. ValueKind::Value
  /// is a DWARF5-style value, and ValueKind::LocationDesc is a location
  /// description.
  enum class ValueKind {
    Value,
    LocationDesc,
  };

  /// The result of evaluating a DIExpr operation. Describes the value that the
  /// operation will push onto the DWARF expression stack.
  struct OpResult {
    Type *Ty;
    ValueKind VK;
    // The real address space of this result, if it diverges from Ty's address
    // space.
    std::optional<unsigned> DivergentAddrSpace = std::nullopt;
  };

  /// Optionally emit DWARF operations to convert the value at the top of the
  /// stack to RequiredVK. Nop if Res.VK is RequiredVK.
  OpResult convertValueKind(const OpResult &Res, ValueKind RequiredVK);

<<<<<<< HEAD
  void readToValue(Type *Ty);
  void readToValue(Node *OpNode);
=======
  void readToValue(const OpResult &R);
>>>>>>> 1213a716

  using ChildrenT = ArrayRef<std::unique_ptr<Node>>;

  /// Dispatch to a specific traverse() function, and convert the result to
  /// ReqVK if non-nullopt. If PermitDivergentAddrSpace, then this function may
  /// return a pointer in a different address space than the type.
  std::optional<OpResult> traverse(Node *OpNode, std::optional<ValueKind> ReqVK,
                                   bool PermitDivergentAddrSpace = false);

  std::optional<OpResult> traverse(DIOp::Arg Arg, ChildrenT Children);
  std::optional<OpResult> traverse(DIOp::Constant Constant, ChildrenT Children);
  std::optional<OpResult> traverse(DIOp::PushLane PushLane, ChildrenT Children);
  std::optional<OpResult> traverse(DIOp::Referrer Referrer, ChildrenT Children);
  std::optional<OpResult> traverse(DIOp::TypeObject TypeObject,
                                   ChildrenT Children);
  std::optional<OpResult> traverse(DIOp::AddrOf AddrOf, ChildrenT Children);
  std::optional<OpResult> traverse(DIOp::Convert Convert, ChildrenT Children);
  std::optional<OpResult> traverse(DIOp::ZExt ZExt, ChildrenT Children);
  std::optional<OpResult> traverse(DIOp::SExt SExt, ChildrenT Children);
  std::optional<OpResult> traverse(DIOp::Deref Deref, ChildrenT Children);
  std::optional<OpResult> traverse(DIOp::Extend Extend, ChildrenT Children);
  std::optional<OpResult> traverse(DIOp::Read Read, ChildrenT Children);
  std::optional<OpResult> traverse(DIOp::Reinterpret Reinterpret,
                                   ChildrenT Children);
  std::optional<OpResult> traverse(DIOp::Select Select, ChildrenT Children);
  std::optional<OpResult> traverse(DIOp::Composite Composite,
                                   ChildrenT Children);

  std::optional<OpResult> traverseMathOp(uint8_t DwarfOp, ChildrenT Children);
  std::optional<OpResult> traverse(DIOp::Add Op, ChildrenT Children) {
    return traverseMathOp(dwarf::DW_OP_plus, Children);
  }
  std::optional<OpResult> traverse(DIOp::Div Op, ChildrenT Children) {
    return traverseMathOp(dwarf::DW_OP_div, Children);
  }
  std::optional<OpResult> traverse(DIOp::Mul Op, ChildrenT Children) {
    return traverseMathOp(dwarf::DW_OP_mul, Children);
  }
  std::optional<OpResult> traverse(DIOp::Shl Op, ChildrenT Children) {
    return traverseMathOp(dwarf::DW_OP_shl, Children);
  }
  std::optional<OpResult> traverse(DIOp::LShr Op, ChildrenT Children) {
    return traverseMathOp(dwarf::DW_OP_shr, Children);
  }
  std::optional<OpResult> traverse(DIOp::AShr Op, ChildrenT Children) {
    return traverseMathOp(dwarf::DW_OP_shra, Children);
  }
  std::optional<OpResult> traverse(DIOp::Sub Op, ChildrenT Children) {
    return traverseMathOp(dwarf::DW_OP_minus, Children);
  }
  std::optional<OpResult> traverse(DIOp::And Op, ChildrenT Children) {
    return traverseMathOp(dwarf::DW_OP_and, Children);
  }
  std::optional<OpResult> traverse(DIOp::Or Op, ChildrenT Children) {
    return traverseMathOp(dwarf::DW_OP_or, Children);
  }
  std::optional<OpResult> traverse(DIOp::Xor Op, ChildrenT Children) {
    return traverseMathOp(dwarf::DW_OP_xor, Children);
  }
  std::optional<OpResult> traverse(DIOp::Mod Op, ChildrenT Children) {
    return traverseMathOp(dwarf::DW_OP_mod, Children);
  }

  std::optional<OpResult> traverse(DIOp::BitOffset BitOffset,
                                   ChildrenT Children);
  std::optional<OpResult> traverse(DIOp::ByteOffset ByteOffset,
                                   ChildrenT Children);

  std::optional<OpResult> traverse(DIOp::Fragment Fragment, ChildrenT Children);
};

/// DwarfExpression implementation for .debug_loc entries.
class DebugLocDwarfExpression final : public DwarfExpression {

  struct TempBuffer {
    SmallString<32> Bytes;
    std::vector<std::string> Comments;
    BufferByteStreamer BS;

    TempBuffer(bool GenerateComments) : BS(Bytes, Comments, GenerateComments) {}
  };

  std::unique_ptr<TempBuffer> TmpBuf;
  BufferByteStreamer &OutBS;
  bool IsBuffering = false;

  /// Return the byte streamer that currently is being emitted to.
  ByteStreamer &getActiveStreamer() { return IsBuffering ? TmpBuf->BS : OutBS; }

  void emitOp(uint8_t Op, const char *Comment = nullptr) override;
  void emitSigned(int64_t Value) override;
  void emitUnsigned(uint64_t Value) override;
  void emitData1(uint8_t Value) override;
  void emitBaseTypeRef(uint64_t Idx) override;

  void emitOpAddress(const GlobalVariable *GV) override;

  void enableTemporaryBuffer() override;
  void disableTemporaryBuffer() override;
  unsigned getTemporaryBufferSize() override;
  void commitTemporaryBuffer() override;

  bool isFrameRegister(const TargetRegisterInfo &TRI,
                       llvm::Register MachineReg) override;

public:
  DebugLocDwarfExpression(const AsmPrinter &AP, BufferByteStreamer &BS,
                          DwarfCompileUnit &CU)
      : DwarfExpression(AP, CU), OutBS(BS) {}
};

/// DwarfExpression implementation for singular DW_AT_location.
class DIEDwarfExpression final : public DwarfExpression {
  DIELoc &OutDIE;
  DIELoc TmpDIE;
  bool IsBuffering = false;

  /// Return the DIE that currently is being emitted to.
  DIELoc &getActiveDIE() { return IsBuffering ? TmpDIE : OutDIE; }

  void emitOp(uint8_t Op, const char *Comment = nullptr) override;
  void emitSigned(int64_t Value) override;
  void emitUnsigned(uint64_t Value) override;
  void emitData1(uint8_t Value) override;
  void emitBaseTypeRef(uint64_t Idx) override;

  void emitOpAddress(const GlobalVariable *GV) override;

  void enableTemporaryBuffer() override;
  void disableTemporaryBuffer() override;
  unsigned getTemporaryBufferSize() override;
  void commitTemporaryBuffer() override;

  bool isFrameRegister(const TargetRegisterInfo &TRI,
                       llvm::Register MachineReg) override;

public:
  DIEDwarfExpression(const AsmPrinter &AP, DwarfCompileUnit &CU, DIELoc &DIE);

  DIELoc *finalize() {
    if (!IsImplemented) {
      emitUserOp(dwarf::DW_OP_LLVM_undefined);
    }
    DwarfExpression::finalize();
    return &OutDIE;
  }
};

} // end namespace llvm

#endif // LLVM_LIB_CODEGEN_ASMPRINTER_DWARFEXPRESSION_H<|MERGE_RESOLUTION|>--- conflicted
+++ resolved
@@ -400,12 +400,7 @@
   /// stack to RequiredVK. Nop if Res.VK is RequiredVK.
   OpResult convertValueKind(const OpResult &Res, ValueKind RequiredVK);
 
-<<<<<<< HEAD
-  void readToValue(Type *Ty);
-  void readToValue(Node *OpNode);
-=======
   void readToValue(const OpResult &R);
->>>>>>> 1213a716
 
   using ChildrenT = ArrayRef<std::unique_ptr<Node>>;
 
