--- conflicted
+++ resolved
@@ -485,12 +485,8 @@
   bool parseDILocation(MDNode *&Expr);
   bool parseMetadataOperand(MachineOperand &Dest);
   bool parseCFIOffset(int &Offset);
-<<<<<<< HEAD
   bool parseCFIUnsigned(unsigned &Value);
-  bool parseCFIRegister(Register &Reg);
-=======
   bool parseCFIRegister(unsigned &Reg);
->>>>>>> 00bdce1c
   bool parseCFIAddressSpace(unsigned &AddressSpace);
   bool parseCFIEscapeValues(std::string& Values);
   bool parseCFIOperand(MachineOperand &Dest);
@@ -2453,7 +2449,6 @@
   return false;
 }
 
-<<<<<<< HEAD
 bool MIParser::parseCFIUnsigned(unsigned &Value) {
   if (getUnsigned(Value))
     return true;
@@ -2461,10 +2456,7 @@
   return false;
 }
 
-bool MIParser::parseCFIRegister(Register &Reg) {
-=======
 bool MIParser::parseCFIRegister(unsigned &Reg) {
->>>>>>> 00bdce1c
   if (Token.isNot(MIToken::NamedRegister))
     return error("expected a cfi register");
   Register LLVMReg;
@@ -2598,7 +2590,7 @@
     CFIIndex = MF.addFrameInst(MCCFIInstruction::createNegateRAState(nullptr));
     break;
   case MIToken::kw_cfi_llvm_register_pair: {
-    Register Reg, R1, R2;
+    unsigned Reg, R1, R2;
     unsigned R1Size, R2Size;
     if (parseCFIRegister(Reg) || expectAndConsume(MIToken::comma) ||
         parseCFIRegister(R1) || expectAndConsume(MIToken::comma) ||
@@ -2616,7 +2608,7 @@
     if (parseCFIRegister(Reg) || expectAndConsume(MIToken::comma))
       return true;
     do {
-      Register VR;
+      unsigned VR;
       unsigned Lane, Size;
       if (parseCFIRegister(VR) || expectAndConsume(MIToken::comma) ||
           parseCFIUnsigned(Lane) || expectAndConsume(MIToken::comma) ||
@@ -2630,7 +2622,7 @@
     break;
   }
   case MIToken::kw_cfi_llvm_vector_offset: {
-    Register Reg, MaskReg;
+    unsigned Reg, MaskReg;
     unsigned RegSize, MaskRegSize;
     int Offset = 0;
 
@@ -2646,7 +2638,7 @@
     break;
   }
   case MIToken::kw_cfi_llvm_vector_register_mask: {
-    Register Reg, SpillReg, MaskReg;
+    unsigned Reg, SpillReg, MaskReg;
     unsigned SpillRegLaneSize, MaskRegSize;
 
     if (parseCFIRegister(Reg) || expectAndConsume(MIToken::comma) ||
