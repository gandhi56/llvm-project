//===-- DWARFExpression.cpp -----------------------------------------------===//
//
// Part of the LLVM Project, under the Apache License v2.0 with LLVM Exceptions.
// See https://llvm.org/LICENSE.txt for license information.
// SPDX-License-Identifier: Apache-2.0 WITH LLVM-exception
//
//===----------------------------------------------------------------------===//

#include "llvm/DebugInfo/DWARF/DWARFExpression.h"
#include "llvm/ADT/SmallString.h"
#include "llvm/DebugInfo/DWARF/DWARFUnit.h"
#include "llvm/Support/Format.h"
#include <cassert>
#include <cstdint>
#include <vector>

using namespace llvm;
using namespace dwarf;

namespace llvm {

typedef DWARFExpression::Operation Op;
typedef Op::Description Desc;

static std::vector<Desc> getOpDescriptions() {
  std::vector<Desc> Descriptions;
  Descriptions.resize(0xff);
  Descriptions[DW_OP_addr] = Desc(Op::Dwarf2, Op::SizeAddr);
  Descriptions[DW_OP_deref] = Desc(Op::Dwarf2);
  Descriptions[DW_OP_const1u] = Desc(Op::Dwarf2, Op::Size1);
  Descriptions[DW_OP_const1s] = Desc(Op::Dwarf2, Op::SignedSize1);
  Descriptions[DW_OP_const2u] = Desc(Op::Dwarf2, Op::Size2);
  Descriptions[DW_OP_const2s] = Desc(Op::Dwarf2, Op::SignedSize2);
  Descriptions[DW_OP_const4u] = Desc(Op::Dwarf2, Op::Size4);
  Descriptions[DW_OP_const4s] = Desc(Op::Dwarf2, Op::SignedSize4);
  Descriptions[DW_OP_const8u] = Desc(Op::Dwarf2, Op::Size8);
  Descriptions[DW_OP_const8s] = Desc(Op::Dwarf2, Op::SignedSize8);
  Descriptions[DW_OP_constu] = Desc(Op::Dwarf2, Op::SizeLEB);
  Descriptions[DW_OP_consts] = Desc(Op::Dwarf2, Op::SignedSizeLEB);
  Descriptions[DW_OP_dup] = Desc(Op::Dwarf2);
  Descriptions[DW_OP_drop] = Desc(Op::Dwarf2);
  Descriptions[DW_OP_over] = Desc(Op::Dwarf2);
  Descriptions[DW_OP_pick] = Desc(Op::Dwarf2, Op::Size1);
  Descriptions[DW_OP_swap] = Desc(Op::Dwarf2);
  Descriptions[DW_OP_rot] = Desc(Op::Dwarf2);
  Descriptions[DW_OP_xderef] = Desc(Op::Dwarf2);
  Descriptions[DW_OP_abs] = Desc(Op::Dwarf2);
  Descriptions[DW_OP_and] = Desc(Op::Dwarf2);
  Descriptions[DW_OP_div] = Desc(Op::Dwarf2);
  Descriptions[DW_OP_minus] = Desc(Op::Dwarf2);
  Descriptions[DW_OP_mod] = Desc(Op::Dwarf2);
  Descriptions[DW_OP_mul] = Desc(Op::Dwarf2);
  Descriptions[DW_OP_neg] = Desc(Op::Dwarf2);
  Descriptions[DW_OP_not] = Desc(Op::Dwarf2);
  Descriptions[DW_OP_or] = Desc(Op::Dwarf2);
  Descriptions[DW_OP_plus] = Desc(Op::Dwarf2);
  Descriptions[DW_OP_plus_uconst] = Desc(Op::Dwarf2, Op::SizeLEB);
  Descriptions[DW_OP_shl] = Desc(Op::Dwarf2);
  Descriptions[DW_OP_shr] = Desc(Op::Dwarf2);
  Descriptions[DW_OP_shra] = Desc(Op::Dwarf2);
  Descriptions[DW_OP_xor] = Desc(Op::Dwarf2);
  Descriptions[DW_OP_bra] = Desc(Op::Dwarf2, Op::SignedSize2);
  Descriptions[DW_OP_eq] = Desc(Op::Dwarf2);
  Descriptions[DW_OP_ge] = Desc(Op::Dwarf2);
  Descriptions[DW_OP_gt] = Desc(Op::Dwarf2);
  Descriptions[DW_OP_le] = Desc(Op::Dwarf2);
  Descriptions[DW_OP_lt] = Desc(Op::Dwarf2);
  Descriptions[DW_OP_ne] = Desc(Op::Dwarf2);
  Descriptions[DW_OP_skip] = Desc(Op::Dwarf2, Op::SignedSize2);
  for (uint16_t LA = DW_OP_lit0; LA <= DW_OP_lit31; ++LA)
    Descriptions[LA] = Desc(Op::Dwarf2);
  for (uint16_t LA = DW_OP_reg0; LA <= DW_OP_reg31; ++LA)
    Descriptions[LA] = Desc(Op::Dwarf2);
  for (uint16_t LA = DW_OP_breg0; LA <= DW_OP_breg31; ++LA)
    Descriptions[LA] = Desc(Op::Dwarf2, Op::SignedSizeLEB);
  Descriptions[DW_OP_regx] = Desc(Op::Dwarf2, Op::SizeLEB);
  Descriptions[DW_OP_fbreg] = Desc(Op::Dwarf2, Op::SignedSizeLEB);
  Descriptions[DW_OP_bregx] = Desc(Op::Dwarf2, Op::SizeLEB, Op::SignedSizeLEB);
  Descriptions[DW_OP_piece] = Desc(Op::Dwarf2, Op::SizeLEB);
  Descriptions[DW_OP_deref_size] = Desc(Op::Dwarf2, Op::Size1);
  Descriptions[DW_OP_xderef_size] = Desc(Op::Dwarf2, Op::Size1);
  Descriptions[DW_OP_nop] = Desc(Op::Dwarf2);
  Descriptions[DW_OP_push_object_address] = Desc(Op::Dwarf3);
  Descriptions[DW_OP_call2] = Desc(Op::Dwarf3, Op::Size2);
  Descriptions[DW_OP_call4] = Desc(Op::Dwarf3, Op::Size4);
  Descriptions[DW_OP_call_ref] = Desc(Op::Dwarf3, Op::SizeRefAddr);
  Descriptions[DW_OP_form_tls_address] = Desc(Op::Dwarf3);
  Descriptions[DW_OP_call_frame_cfa] = Desc(Op::Dwarf3);
  Descriptions[DW_OP_bit_piece] = Desc(Op::Dwarf3, Op::SizeLEB, Op::SizeLEB);
  Descriptions[DW_OP_implicit_value] =
      Desc(Op::Dwarf4, Op::SizeLEB, Op::SizeBlock);
  Descriptions[DW_OP_stack_value] = Desc(Op::Dwarf4);
  Descriptions[DW_OP_implicit_pointer] =
      Desc(Op::Dwarf5, Op::SizeRefAddr, Op::SignedSizeLEB);
  Descriptions[DW_OP_addrx] = Desc(Op::Dwarf5, Op::SizeLEB);
  Descriptions[DW_OP_constx] = Desc(Op::Dwarf5, Op::SizeLEB);
  Descriptions[DW_OP_entry_value] = Desc(Op::Dwarf5, Op::SizeLEB);
  Descriptions[DW_OP_convert] = Desc(Op::Dwarf5, Op::BaseTypeRef);
  Descriptions[DW_OP_regval_type] =
      Desc(Op::Dwarf5, Op::SizeLEB, Op::BaseTypeRef);
  Descriptions[DW_OP_WASM_location] =
      Desc(Op::Dwarf4, Op::SizeLEB, Op::WasmLocationArg);
  Descriptions[DW_OP_GNU_push_tls_address] = Desc(Op::Dwarf3);
  Descriptions[DW_OP_GNU_addr_index] = Desc(Op::Dwarf4, Op::SizeLEB);
  Descriptions[DW_OP_GNU_const_index] = Desc(Op::Dwarf4, Op::SizeLEB);
  Descriptions[DW_OP_GNU_entry_value] = Desc(Op::Dwarf4, Op::SizeLEB);
  Descriptions[DW_OP_LLVM_form_aspace_address] = Desc(Op::Dwarf4);
  Descriptions[DW_OP_LLVM_push_lane] = Desc(Op::Dwarf4);
  Descriptions[DW_OP_LLVM_offset] = Desc(Op::Dwarf4);
  Descriptions[DW_OP_LLVM_offset_uconst] = Desc(Op::Dwarf4, Op::SizeLEB);
  Descriptions[DW_OP_LLVM_bit_offset] = Desc(Op::Dwarf4);
  Descriptions[DW_OP_LLVM_call_frame_entry_reg] = Desc(Op::Dwarf4, Op::SizeLEB);
  Descriptions[DW_OP_LLVM_undefined] = Desc(Op::Dwarf4);
  Descriptions[DW_OP_LLVM_aspace_bregx] =
      Desc(Op::Dwarf4, Op::SizeLEB, Op::SizeLEB);
  Descriptions[DW_OP_LLVM_piece_end] = Desc(Op::Dwarf4);
  Descriptions[DW_OP_LLVM_extend] = Desc(Op::Dwarf4, Op::SizeLEB, Op::SizeLEB);
  Descriptions[DW_OP_LLVM_select_bit_piece] =
      Desc(Op::Dwarf4, Op::SizeLEB, Op::SizeLEB);
  Descriptions[DW_OP_addrx] = Desc(Op::Dwarf5, Op::SizeLEB);
  Descriptions[DW_OP_constx] = Desc(Op::Dwarf5, Op::SizeLEB);
  Descriptions[DW_OP_convert] = Desc(Op::Dwarf5, Op::BaseTypeRef);
  Descriptions[DW_OP_entry_value] = Desc(Op::Dwarf5, Op::SizeLEB);
  Descriptions[DW_OP_regval_type] =
      Desc(Op::Dwarf5, Op::SizeLEB, Op::BaseTypeRef);
  Descriptions[DW_OP_GNU_implicit_pointer] =
      Desc(Op::Dwarf4, Op::SizeRefAddr, Op::SignedSizeLEB);
  // This Description acts as a marker that getSubOpDesc must be called
  // to fetch the final Description for the operation. Each such final
  // Description must share the same first SizeSubOpLEB operand.
  Descriptions[DW_OP_LLVM_user] = Desc(Op::Dwarf5, Op::SizeSubOpLEB);
  return Descriptions;
}

static Desc getDescImpl(ArrayRef<Desc> Descriptions, unsigned Opcode) {
  // Handle possible corrupted or unsupported operation.
  if (Opcode >= Descriptions.size())
    return {};
  return Descriptions[Opcode];
}

static Desc getOpDesc(unsigned Opcode) {
  static std::vector<Desc> Descriptions = getOpDescriptions();
  return getDescImpl(Descriptions, Opcode);
}

static std::vector<Desc> getSubOpDescriptions() {
  static constexpr unsigned LlvmUserDescriptionsSize = 1
#define HANDLE_DW_OP_LLVM_USEROP(ID, NAME) +1
#include "llvm/BinaryFormat/Dwarf.def"
      ;
  std::vector<Desc> Descriptions;
  Descriptions.resize(LlvmUserDescriptionsSize);
  Descriptions[DW_OP_LLVM_USER_nop] = Desc(Op::Dwarf5, Op::SizeSubOpLEB);
  Descriptions[DW_OP_LLVM_USER_form_aspace_address] =
      Desc(Op::Dwarf5, Op::SizeSubOpLEB);
  Descriptions[DW_OP_LLVM_USER_push_lane] = Desc(Op::Dwarf5, Op::SizeSubOpLEB);
  Descriptions[DW_OP_LLVM_USER_offset] = Desc(Op::Dwarf5, Op::SizeSubOpLEB);
  Descriptions[DW_OP_LLVM_USER_offset_uconst] =
      Desc(Op::Dwarf5, Op::SizeSubOpLEB, Op::SizeLEB);
  Descriptions[DW_OP_LLVM_USER_bit_offset] = Desc(Op::Dwarf5, Op::SizeSubOpLEB);
  Descriptions[DW_OP_LLVM_USER_call_frame_entry_reg] =
      Desc(Op::Dwarf5, Op::SizeSubOpLEB, Op::SizeLEB);
  Descriptions[DW_OP_LLVM_USER_undefined] = Desc(Op::Dwarf5, Op::SizeSubOpLEB);
  Descriptions[DW_OP_LLVM_USER_aspace_bregx] =
      Desc(Op::Dwarf5, Op::SizeSubOpLEB, Op::SizeLEB, Op::SizeLEB);
  Descriptions[DW_OP_LLVM_USER_piece_end] = Desc(Op::Dwarf5, Op::SizeSubOpLEB);
  Descriptions[DW_OP_LLVM_USER_extend] =
      Desc(Op::Dwarf5, Op::SizeSubOpLEB, Op::SizeLEB, Op::SizeLEB);
  Descriptions[DW_OP_LLVM_USER_select_bit_piece] =
      Desc(Op::Dwarf5, Op::SizeSubOpLEB, Op::SizeLEB, Op::SizeLEB);
  return Descriptions;
}

static Desc getSubOpDesc(unsigned Opcode, unsigned SubOpcode) {
  assert(Opcode == DW_OP_LLVM_user);
  static std::vector<Desc> Descriptions = getSubOpDescriptions();
  return getDescImpl(Descriptions, SubOpcode);
}

bool DWARFExpression::Operation::extract(DataExtractor Data,
                                         uint8_t AddressSize, uint64_t Offset,
                                         std::optional<DwarfFormat> Format) {
  EndOffset = Offset;
  Opcode = Data.getU8(&Offset);

  Desc = getOpDesc(Opcode);
  if (Desc.Version == Operation::DwarfNA)
    return false;

  Operands.resize(Desc.Op.size());
  OperandEndOffsets.resize(Desc.Op.size());
  for (unsigned Operand = 0; Operand < Desc.Op.size(); ++Operand) {
    unsigned Size = Desc.Op[Operand];
    unsigned Signed = Size & Operation::SignBit;

    switch (Size & ~Operation::SignBit) {
    case Operation::SizeSubOpLEB:
      assert(Operand == 0 && "SubOp operand must be the first operand");
      Operands[Operand] = Data.getULEB128(&Offset);
      Desc = getSubOpDesc(Opcode, Operands[Operand]);
      if (Desc.Version == Operation::DwarfNA)
        return false;
      assert(Desc.Op[Operand] == Operation::SizeSubOpLEB &&
             "SizeSubOpLEB Description must begin with SizeSubOpLEB operand");
      Operands.resize(Desc.Op.size());
      OperandEndOffsets.resize(Desc.Op.size());
      break;
    case Operation::Size1:
      Operands[Operand] = Data.getU8(&Offset);
      if (Signed)
        Operands[Operand] = (int8_t)Operands[Operand];
      break;
    case Operation::Size2:
      Operands[Operand] = Data.getU16(&Offset);
      if (Signed)
        Operands[Operand] = (int16_t)Operands[Operand];
      break;
    case Operation::Size4:
      Operands[Operand] = Data.getU32(&Offset);
      if (Signed)
        Operands[Operand] = (int32_t)Operands[Operand];
      break;
    case Operation::Size8:
      Operands[Operand] = Data.getU64(&Offset);
      break;
    case Operation::SizeAddr:
      Operands[Operand] = Data.getUnsigned(&Offset, AddressSize);
      break;
    case Operation::SizeRefAddr:
      if (!Format)
        return false;
      Operands[Operand] =
          Data.getUnsigned(&Offset, dwarf::getDwarfOffsetByteSize(*Format));
      break;
    case Operation::SizeLEB:
      if (Signed)
        Operands[Operand] = Data.getSLEB128(&Offset);
      else
        Operands[Operand] = Data.getULEB128(&Offset);
      break;
    case Operation::BaseTypeRef:
      Operands[Operand] = Data.getULEB128(&Offset);
      break;
    case Operation::WasmLocationArg:
      assert(Operand == 1);
      switch (Operands[0]) {
      case 0:
      case 1:
      case 2:
      case 4:
        Operands[Operand] = Data.getULEB128(&Offset);
        break;
      case 3: // global as uint32
         Operands[Operand] = Data.getU32(&Offset);
         break;
      default:
        return false; // Unknown Wasm location
      }
      break;
    case Operation::SizeBlock:
      // We need a size, so this cannot be the first operand
      if (Operand == 0)
        return false;
      // Store the offset of the block as the value.
      Operands[Operand] = Offset;
      Offset += Operands[Operand - 1];
      break;
    default:
      llvm_unreachable("Unknown DWARFExpression Op size");
    }

    OperandEndOffsets[Operand] = Offset;
  }

  EndOffset = Offset;
  return true;
}

std::optional<unsigned> DWARFExpression::Operation::getSubCode() const {
  if (!Desc.Op.size() || Desc.Op[0] != Operation::SizeSubOpLEB)
    return std::nullopt;
  return Operands[0];
}

bool DWARFExpression::operator==(const DWARFExpression &RHS) const {
  if (AddressSize != RHS.AddressSize || Format != RHS.Format)
    return false;
  return Data.getData() == RHS.Data.getData();
}

void DWARFExpressionPrinter::prettyPrintBaseTypeRef(DWARFUnit *U,
                                                    raw_ostream &OS,
                                                    DIDumpOptions DumpOpts,
                                                    ArrayRef<uint64_t> Operands,
                                                    unsigned Operand) {
  assert(Operand < Operands.size() && "operand out of bounds");
  if (!U) {
    OS << format(" <base_type ref: 0x%" PRIx64 ">", Operands[Operand]);
    return;
  }
  auto Die = U->getDIEForOffset(U->getOffset() + Operands[Operand]);
  if (Die && Die.getTag() == dwarf::DW_TAG_base_type) {
    OS << " (";
    if (DumpOpts.Verbose)
      OS << format("0x%08" PRIx64 " -> ", Operands[Operand]);
    OS << format("0x%08" PRIx64 ")", U->getOffset() + Operands[Operand]);
    if (auto Name = dwarf::toString(Die.find(dwarf::DW_AT_name)))
      OS << " \"" << *Name << "\"";
  } else {
    OS << format(" <invalid base_type ref: 0x%" PRIx64 ">", Operands[Operand]);
  }
}

bool DWARFExpressionPrinter::prettyPrintRegisterOp(
    DWARFUnit *U, raw_ostream &OS, DIDumpOptions DumpOpts, uint8_t Opcode,
    ArrayRef<uint64_t> Operands) {
  if (!DumpOpts.GetNameForDWARFReg)
    return false;

  uint64_t DwarfRegNum;
  unsigned OpNum = 0;

  std::optional<unsigned> SubOpcode;
  if (Opcode == DW_OP_LLVM_user)
    SubOpcode = Operands[OpNum++];

  if (Opcode == DW_OP_bregx || Opcode == DW_OP_regx ||
      Opcode == DW_OP_regval_type ||
      (SubOpcode && *SubOpcode == DW_OP_LLVM_USER_aspace_bregx))
    DwarfRegNum = Operands[OpNum++];
  else if (Opcode == DW_OP_LLVM_call_frame_entry_reg ||
           (SubOpcode && *SubOpcode == DW_OP_LLVM_USER_call_frame_entry_reg))
    DwarfRegNum = Operands[OpNum];
  else if (Opcode >= DW_OP_breg0 && Opcode < DW_OP_bregx)
    DwarfRegNum = Opcode - DW_OP_breg0;
  else
    DwarfRegNum = Opcode - DW_OP_reg0;

  auto RegName = DumpOpts.GetNameForDWARFReg(DwarfRegNum, DumpOpts.IsEH);
  if (!RegName.empty()) {
    if ((Opcode >= DW_OP_breg0 && Opcode <= DW_OP_breg31) ||
        Opcode == DW_OP_bregx ||
        (Opcode == DW_OP_LLVM_aspace_bregx ||
         (SubOpcode && *SubOpcode == DW_OP_LLVM_USER_aspace_bregx)))
      OS << ' ' << RegName << format("%+" PRId64, Operands[OpNum]);
    else
      OS << ' ' << RegName.data();

    if (Opcode == DW_OP_regval_type)
      prettyPrintBaseTypeRef(U, OS, DumpOpts, Operands, 1);
    return true;
  }

  return false;
}

bool DWARFExpressionPrinter::printOp(const DWARFExpression::Operation *Op,
                                     raw_ostream &OS, DIDumpOptions DumpOpts,
                                     const DWARFExpression *Expr,
                                     DWARFUnit *U) {
  if (Op->Error) {
    OS << "<decoding error>";
    return false;
  }

  StringRef Name = OperationEncodingString(Op->Opcode);
  assert(!Name.empty() && "DW_OP has no name!");
  OS << Name;

<<<<<<< HEAD
  std::optional<unsigned> SubOpcode = getSubCode();
  if (SubOpcode) {
    StringRef SubName = SubOperationEncodingString(Opcode, *SubOpcode);
    assert(!SubName.empty() && "DW_OP SubOp has no name!");
    OS << " " << SubName;
  }

  if ((Opcode >= DW_OP_breg0 && Opcode <= DW_OP_breg31) ||
      (Opcode >= DW_OP_reg0 && Opcode <= DW_OP_reg31) ||
      Opcode == DW_OP_bregx || Opcode == DW_OP_regx ||
      Opcode == DW_OP_regval_type ||
      Opcode == DW_OP_LLVM_call_frame_entry_reg ||
      Opcode == DW_OP_LLVM_aspace_bregx ||
      (SubOpcode && (*SubOpcode == DW_OP_LLVM_USER_call_frame_entry_reg ||
                     *SubOpcode == DW_OP_LLVM_USER_aspace_bregx)))
    if (prettyPrintRegisterOp(U, OS, DumpOpts, Opcode, Operands))
=======
  if ((Op->Opcode >= DW_OP_breg0 && Op->Opcode <= DW_OP_breg31) ||
      (Op->Opcode >= DW_OP_reg0 && Op->Opcode <= DW_OP_reg31) ||
      Op->Opcode == DW_OP_bregx || Op->Opcode == DW_OP_regx ||
      Op->Opcode == DW_OP_regval_type)
    if (prettyPrintRegisterOp(U, OS, DumpOpts, Op->Opcode, Op->Operands))
>>>>>>> 68bb005a
      return true;

  for (unsigned Operand = 0; Operand < Op->Desc.Op.size(); ++Operand) {
    unsigned Size = Op->Desc.Op[Operand];
    unsigned Signed = Size & DWARFExpression::Operation::SignBit;

<<<<<<< HEAD
    if (Size == Operation::SizeSubOpLEB) {
      assert(Operand == 0);
      assert(SubOpcode);
    } else if (Size == Operation::BaseTypeRef && U) {
=======
    if (Size == DWARFExpression::Operation::SizeSubOpLEB) {
      StringRef SubName =
          SubOperationEncodingString(Op->Opcode, Op->Operands[Operand]);
      assert(!SubName.empty() && "DW_OP SubOp has no name!");
      OS << " " << SubName;
    } else if (Size == DWARFExpression::Operation::BaseTypeRef && U) {
>>>>>>> 68bb005a
      // For DW_OP_convert the operand may be 0 to indicate that conversion to
      // the generic type should be done. The same holds for DW_OP_reinterpret,
      // which is currently not supported.
      if (Op->Opcode == DW_OP_convert && Op->Operands[Operand] == 0)
        OS << " 0x0";
      else
        prettyPrintBaseTypeRef(U, OS, DumpOpts, Op->Operands, Operand);
    } else if (Size == DWARFExpression::Operation::WasmLocationArg) {
      assert(Operand == 1);
      switch (Op->Operands[0]) {
      case 0:
      case 1:
      case 2:
      case 3: // global as uint32
      case 4:
        OS << format(" 0x%" PRIx64, Op->Operands[Operand]);
        break;
      default: assert(false);
      }
    } else if (Size == DWARFExpression::Operation::SizeBlock) {
      uint64_t Offset = Op->Operands[Operand];
      for (unsigned i = 0; i < Op->Operands[Operand - 1]; ++i)
        OS << format(" 0x%02x", Expr->Data.getU8(&Offset));
    } else {
      if (Signed)
        OS << format(" %+" PRId64, (int64_t)Op->Operands[Operand]);
      else if (Op->Opcode != DW_OP_entry_value &&
               Op->Opcode != DW_OP_GNU_entry_value)
        OS << format(" 0x%" PRIx64, Op->Operands[Operand]);
    }
  }
  return true;
}

void DWARFExpressionPrinter::print(const DWARFExpression *E, raw_ostream &OS,
                                   DIDumpOptions DumpOpts, DWARFUnit *U,
                                   bool IsEH) {
  uint32_t EntryValExprSize = 0;
  uint64_t EntryValStartOffset = 0;
  if (E->Data.getData().empty())
    OS << "<empty>";

  for (auto &Op : *E) {
    DumpOpts.IsEH = IsEH;
    if (!printOp(&Op, OS, DumpOpts, E, U)) {
      uint64_t FailOffset = Op.getEndOffset();
      while (FailOffset < E->Data.getData().size())
        OS << format(" %02x", E->Data.getU8(&FailOffset));
      return;
    }

    if (Op.getCode() == DW_OP_entry_value ||
        Op.getCode() == DW_OP_GNU_entry_value) {
      OS << "(";
      EntryValExprSize = Op.getRawOperand(0);
      EntryValStartOffset = Op.getEndOffset();
      continue;
    }

    if (EntryValExprSize) {
      EntryValExprSize -= Op.getEndOffset() - EntryValStartOffset;
      if (EntryValExprSize == 0)
        OS << ")";
    }

    if (Op.getEndOffset() < E->Data.getData().size())
      OS << ", ";
  }
}

/// A user-facing string representation of a DWARF expression. This might be an
/// Address expression, in which case it will be implicitly dereferenced, or a
/// Value expression.
struct PrintedExpr {
  enum ExprKind {
    Address,
    Value,
  };
  ExprKind Kind;
  SmallString<16> String;

  PrintedExpr(ExprKind K = Address) : Kind(K) {}
};

static bool printCompactDWARFExpr(
    raw_ostream &OS, DWARFExpression::iterator I,
    const DWARFExpression::iterator E,
    std::function<StringRef(uint64_t RegNum, bool IsEH)> GetNameForDWARFReg =
        nullptr) {
  SmallVector<PrintedExpr, 4> Stack;

  while (I != E) {
    const DWARFExpression::Operation &Op = *I;
    uint8_t Opcode = Op.getCode();
    switch (Opcode) {
    case dwarf::DW_OP_regx: {
      // DW_OP_regx: A register, with the register num given as an operand.
      // Printed as the plain register name.
      uint64_t DwarfRegNum = Op.getRawOperand(0);
      auto RegName = GetNameForDWARFReg(DwarfRegNum, false);
      if (RegName.empty())
        return false;
      raw_svector_ostream S(Stack.emplace_back(PrintedExpr::Value).String);
      S << RegName;
      break;
    }
    case dwarf::DW_OP_bregx: {
      int DwarfRegNum = Op.getRawOperand(0);
      int64_t Offset = Op.getRawOperand(1);
      auto RegName = GetNameForDWARFReg(DwarfRegNum, false);
      if (RegName.empty())
        return false;
      raw_svector_ostream S(Stack.emplace_back().String);
      S << RegName;
      if (Offset)
        S << format("%+" PRId64, Offset);
      break;
    }
    case dwarf::DW_OP_entry_value:
    case dwarf::DW_OP_GNU_entry_value: {
      // DW_OP_entry_value contains a sub-expression which must be rendered
      // separately.
      uint64_t SubExprLength = Op.getRawOperand(0);
      DWARFExpression::iterator SubExprEnd = I.skipBytes(SubExprLength);
      ++I;
      raw_svector_ostream S(Stack.emplace_back().String);
      S << "entry(";
      printCompactDWARFExpr(S, I, SubExprEnd, GetNameForDWARFReg);
      S << ")";
      I = SubExprEnd;
      continue;
    }
    case dwarf::DW_OP_stack_value: {
      // The top stack entry should be treated as the actual value of tne
      // variable, rather than the address of the variable in memory.
      assert(!Stack.empty());
      Stack.back().Kind = PrintedExpr::Value;
      break;
    }
    case dwarf::DW_OP_nop: {
      break;
    }
    case dwarf::DW_OP_LLVM_user: {
      assert(Op.getSubCode());
      break;
    }
    default:
      if (Opcode >= dwarf::DW_OP_reg0 && Opcode <= dwarf::DW_OP_reg31) {
        // DW_OP_reg<N>: A register, with the register num implied by the
        // opcode. Printed as the plain register name.
        uint64_t DwarfRegNum = Opcode - dwarf::DW_OP_reg0;
        auto RegName = GetNameForDWARFReg(DwarfRegNum, false);
        if (RegName.empty())
          return false;
        raw_svector_ostream S(Stack.emplace_back(PrintedExpr::Value).String);
        S << RegName;
      } else if (Opcode >= dwarf::DW_OP_breg0 &&
                 Opcode <= dwarf::DW_OP_breg31) {
        int DwarfRegNum = Opcode - dwarf::DW_OP_breg0;
        int64_t Offset = Op.getRawOperand(0);
        auto RegName = GetNameForDWARFReg(DwarfRegNum, false);
        if (RegName.empty())
          return false;
        raw_svector_ostream S(Stack.emplace_back().String);
        S << RegName;
        if (Offset)
          S << format("%+" PRId64, Offset);
      } else {
        // If we hit an unknown operand, we don't know its effect on the stack,
        // so bail out on the whole expression.
        OS << "<unknown op " << dwarf::OperationEncodingString(Opcode) << " ("
           << (int)Opcode << ")>";
        return false;
      }
      break;
    }
    ++I;
  }

  if (Stack.size() != 1) {
    OS << "<stack of size " << Stack.size() << ", expected 1>";
    return false;
  }

  if (Stack.front().Kind == PrintedExpr::Address)
    OS << "[" << Stack.front().String << "]";
  else
    OS << Stack.front().String;

  return true;
}

bool DWARFExpressionPrinter::printCompact(
    const DWARFExpression *E, raw_ostream &OS,
    std::function<StringRef(uint64_t RegNum, bool IsEH)> GetNameForDWARFReg) {
  return printCompactDWARFExpr(OS, E->begin(), E->end(), GetNameForDWARFReg);
}

} // namespace llvm<|MERGE_RESOLUTION|>--- conflicted
+++ resolved
@@ -368,7 +368,7 @@
   assert(!Name.empty() && "DW_OP has no name!");
   OS << Name;
 
-<<<<<<< HEAD
+#if 0//<<<<<<< HEAD
   std::optional<unsigned> SubOpcode = getSubCode();
   if (SubOpcode) {
     StringRef SubName = SubOperationEncodingString(Opcode, *SubOpcode);
@@ -385,32 +385,32 @@
       (SubOpcode && (*SubOpcode == DW_OP_LLVM_USER_call_frame_entry_reg ||
                      *SubOpcode == DW_OP_LLVM_USER_aspace_bregx)))
     if (prettyPrintRegisterOp(U, OS, DumpOpts, Opcode, Operands))
-=======
+#else//=======
   if ((Op->Opcode >= DW_OP_breg0 && Op->Opcode <= DW_OP_breg31) ||
       (Op->Opcode >= DW_OP_reg0 && Op->Opcode <= DW_OP_reg31) ||
       Op->Opcode == DW_OP_bregx || Op->Opcode == DW_OP_regx ||
       Op->Opcode == DW_OP_regval_type)
     if (prettyPrintRegisterOp(U, OS, DumpOpts, Op->Opcode, Op->Operands))
->>>>>>> 68bb005a
+#endif//>>>>>>> 68bb005ae021cbfaef8fe9fa8b3efcdf0e13e2b3
       return true;
 
   for (unsigned Operand = 0; Operand < Op->Desc.Op.size(); ++Operand) {
     unsigned Size = Op->Desc.Op[Operand];
     unsigned Signed = Size & DWARFExpression::Operation::SignBit;
 
-<<<<<<< HEAD
+#if 0//<<<<<<< HEAD
     if (Size == Operation::SizeSubOpLEB) {
       assert(Operand == 0);
       assert(SubOpcode);
     } else if (Size == Operation::BaseTypeRef && U) {
-=======
+#else//=======
     if (Size == DWARFExpression::Operation::SizeSubOpLEB) {
       StringRef SubName =
           SubOperationEncodingString(Op->Opcode, Op->Operands[Operand]);
       assert(!SubName.empty() && "DW_OP SubOp has no name!");
       OS << " " << SubName;
     } else if (Size == DWARFExpression::Operation::BaseTypeRef && U) {
->>>>>>> 68bb005a
+#endif//>>>>>>> 68bb005ae021cbfaef8fe9fa8b3efcdf0e13e2b3
       // For DW_OP_convert the operand may be 0 to indicate that conversion to
       // the generic type should be done. The same holds for DW_OP_reinterpret,
       // which is currently not supported.
