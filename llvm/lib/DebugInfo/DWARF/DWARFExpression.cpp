--- conflicted
+++ resolved
@@ -349,49 +349,32 @@
   assert(!Name.empty() && "DW_OP has no name!");
   OS << Name;
 
-<<<<<<< HEAD
-  std::optional<unsigned> SubOpcode = getSubCode();
+  std::optional<unsigned> SubOpcode = Op->getSubCode();
   if (SubOpcode) {
-    StringRef SubName = SubOperationEncodingString(Opcode, *SubOpcode);
+    StringRef SubName = SubOperationEncodingString(Op->Opcode, *SubOpcode);
     assert(!SubName.empty() && "DW_OP SubOp has no name!");
     OS << " " << SubName;
   }
 
-  if ((Opcode >= DW_OP_breg0 && Opcode <= DW_OP_breg31) ||
-      (Opcode >= DW_OP_reg0 && Opcode <= DW_OP_reg31) ||
-      Opcode == DW_OP_bregx || Opcode == DW_OP_regx ||
-      Opcode == DW_OP_regval_type ||
-      Opcode == DW_OP_LLVM_call_frame_entry_reg ||
-      Opcode == DW_OP_LLVM_aspace_bregx ||
-      (SubOpcode && (*SubOpcode == DW_OP_LLVM_call_frame_entry_reg ||
-                     *SubOpcode == DW_OP_LLVM_aspace_bregx)))
-    if (prettyPrintRegisterOp(U, OS, DumpOpts, Opcode, Operands))
-=======
   if ((Op->Opcode >= DW_OP_breg0 && Op->Opcode <= DW_OP_breg31) ||
       (Op->Opcode >= DW_OP_reg0 && Op->Opcode <= DW_OP_reg31) ||
       Op->Opcode == DW_OP_bregx || Op->Opcode == DW_OP_regx ||
-      Op->Opcode == DW_OP_regval_type)
+      Op->Opcode == DW_OP_regval_type ||
+      Op->Opcode == DW_OP_LLVM_call_frame_entry_reg ||
+      Op->Opcode == DW_OP_LLVM_aspace_bregx ||
+      (SubOpcode && (*SubOpcode == DW_OP_LLVM_call_frame_entry_reg ||
+                     *SubOpcode == DW_OP_LLVM_aspace_bregx)))
     if (prettyPrintRegisterOp(U, OS, DumpOpts, Op->Opcode, Op->Operands))
->>>>>>> 6f62979a
       return true;
 
   for (unsigned Operand = 0; Operand < Op->Desc.Op.size(); ++Operand) {
     unsigned Size = Op->Desc.Op[Operand];
     unsigned Signed = Size & DWARFExpression::Operation::SignBit;
 
-<<<<<<< HEAD
-    if (Size == Operation::SizeSubOpLEB) {
+    if (Size ==  DWARFExpression::Operation::SizeSubOpLEB) {
       assert(Operand == 0);
       assert(SubOpcode);
-    } else if (Size == Operation::BaseTypeRef && U) {
-=======
-    if (Size == DWARFExpression::Operation::SizeSubOpLEB) {
-      StringRef SubName =
-          SubOperationEncodingString(Op->Opcode, Op->Operands[Operand]);
-      assert(!SubName.empty() && "DW_OP SubOp has no name!");
-      OS << " " << SubName;
     } else if (Size == DWARFExpression::Operation::BaseTypeRef && U) {
->>>>>>> 6f62979a
       // For DW_OP_convert the operand may be 0 to indicate that conversion to
       // the generic type should be done. The same holds for DW_OP_reinterpret,
       // which is currently not supported.
@@ -535,11 +518,7 @@
       break;
     }
     case dwarf::DW_OP_LLVM_user: {
-<<<<<<< HEAD
       assert(Op.getSubCode());
-=======
-      assert(Op.getSubCode() == dwarf::DW_OP_LLVM_nop);
->>>>>>> 6f62979a
       break;
     }
     default:
