--- conflicted
+++ resolved
@@ -102,10 +102,6 @@
     OS << Name;
   }
 
-<<<<<<< HEAD
-  std::optional<unsigned> SubOpcode = Op->getSubCode();
-=======
->>>>>>> c9ecf283
   if (SubOpcode) {
     StringRef SubName = SubOperationEncodingString(Op->getCode(), *SubOpcode);
     assert(!SubName.empty() && "DW_OP SubOp has no name!");
