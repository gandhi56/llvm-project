//===-- DWARFExpression.cpp -----------------------------------------------===//
//
// Part of the LLVM Project, under the Apache License v2.0 with LLVM Exceptions.
// See https://llvm.org/LICENSE.txt for license information.
// SPDX-License-Identifier: Apache-2.0 WITH LLVM-exception
//
//===----------------------------------------------------------------------===//

#include "llvm/DebugInfo/DWARF/DWARFExpressionPrinter.h"
#include "llvm/ADT/SmallString.h"
#include "llvm/DebugInfo/DWARF/DWARFUnit.h"
#include "llvm/DebugInfo/DWARF/LowLevel/DWARFExpression.h"
#include "llvm/Support/Format.h"
#include <cassert>
#include <cstdint>

using namespace llvm;
using namespace dwarf;

namespace llvm {

typedef DWARFExpression::Operation Op;
typedef Op::Description Desc;

static void prettyPrintBaseTypeRef(DWARFUnit *U, raw_ostream &OS,
                                   DIDumpOptions DumpOpts,
                                   ArrayRef<uint64_t> Operands,
                                   unsigned Operand) {
  assert(Operand < Operands.size() && "operand out of bounds");
  if (!U) {
    OS << format(" <base_type ref: 0x%" PRIx64 ">", Operands[Operand]);
    return;
  }
  auto Die = U->getDIEForOffset(U->getOffset() + Operands[Operand]);
  if (Die && Die.getTag() == dwarf::DW_TAG_base_type) {
    OS << " (";
    if (DumpOpts.Verbose)
      OS << format("0x%08" PRIx64 " -> ", Operands[Operand]);
    OS << format("0x%08" PRIx64 ")", U->getOffset() + Operands[Operand]);
    if (auto Name = dwarf::toString(Die.find(dwarf::DW_AT_name)))
      OS << " \"" << *Name << "\"";
  } else {
    OS << format(" <invalid base_type ref: 0x%" PRIx64 ">", Operands[Operand]);
  }
}

static bool printOp(const DWARFExpression::Operation *Op, raw_ostream &OS,
                    DIDumpOptions DumpOpts, const DWARFExpression *Expr,
                    DWARFUnit *U) {
  if (Op->isError()) {
    if (!DumpOpts.PrintRegisterOnly)
      OS << "<decoding error>";
    return false;
  }

  // In "register-only" mode, still show simple constant-valued locations.
  // This lets clients print annotations like "i = 0" when the location is
  // a constant (e.g. DW_OP_constu/consts ... DW_OP_stack_value).
  // We continue to suppress all other non-register ops in this mode.
  if (DumpOpts.PrintRegisterOnly) {
    // First, try pretty-printing registers (existing behavior below also does
    // this, but we need to short-circuit here to avoid printing opcode names).
    if ((Op->getCode() >= DW_OP_breg0 && Op->getCode() <= DW_OP_breg31) ||
        (Op->getCode() >= DW_OP_reg0 && Op->getCode() <= DW_OP_reg31) ||
        Op->getCode() == DW_OP_bregx || Op->getCode() == DW_OP_regx ||
        Op->getCode() == DW_OP_regval_type) {
      if (prettyPrintRegisterOp(U, OS, DumpOpts, Op->getCode(),
                                Op->getRawOperands()))
        return true;
      // If we couldn't pretty-print, fall through and suppress.
    }

    // Show constants (decimal), suppress everything else.
    if (Op->getCode() == DW_OP_constu) {
      OS << (uint64_t)Op->getRawOperand(0);
      return true;
    }
    if (Op->getCode() == DW_OP_consts) {
      OS << (int64_t)Op->getRawOperand(0);
      return true;
    }
    if (Op->getCode() >= DW_OP_lit0 && Op->getCode() <= DW_OP_lit31) {
      OS << (unsigned)(Op->getCode() - DW_OP_lit0);
      return true;
    }
    if (Op->getCode() == DW_OP_stack_value)
      return true; // metadata; don't print a token

    return true; // suppress other opcodes silently in register-only mode
  }

  if (!DumpOpts.PrintRegisterOnly) {
    StringRef Name = OperationEncodingString(Op->getCode());
    assert(!Name.empty() && "DW_OP has no name!");
    OS << Name;
  }

  std::optional<unsigned> SubOpcode = Op->getSubCode();
  if (SubOpcode) {
    StringRef SubName = SubOperationEncodingString(Op->getCode(), *SubOpcode);
    assert(!SubName.empty() && "DW_OP SubOp has no name!");
    OS << " " << SubName;
  }

  if ((Op->getCode() >= DW_OP_breg0 && Op->getCode() <= DW_OP_breg31) ||
      (Op->getCode() >= DW_OP_reg0 && Op->getCode() <= DW_OP_reg31) ||
      Op->getCode() == DW_OP_bregx || Op->getCode() == DW_OP_regx ||
      Op->getCode() == DW_OP_regval_type ||
      Op->getCode() == DW_OP_LLVM_call_frame_entry_reg ||
      Op->getCode() == DW_OP_LLVM_aspace_bregx ||
      (SubOpcode && (*SubOpcode == DW_OP_LLVM_call_frame_entry_reg ||
                     *SubOpcode == DW_OP_LLVM_aspace_bregx)))
    if (prettyPrintRegisterOp(U, OS, DumpOpts, Op->getCode(),
                              Op->getRawOperands()))
      return true;

<<<<<<< HEAD
  for (unsigned Operand = 0; Operand < Op->getDescription().Op.size();
       ++Operand) {
    unsigned Size = Op->getDescription().Op[Operand];
    unsigned Signed = Size & DWARFExpression::Operation::SignBit;

    if (Size == DWARFExpression::Operation::SizeSubOpLEB) {
      assert(Operand == 0);
      assert(SubOpcode);
    } else if (Size == DWARFExpression::Operation::BaseTypeRef && U) {
      // For DW_OP_convert the operand may be 0 to indicate that conversion to
      // the generic type should be done. The same holds for DW_OP_reinterpret,
      // which is currently not supported.
      if (Op->getCode() == DW_OP_convert && Op->getRawOperand(Operand) == 0)
        OS << " 0x0";
      else
        prettyPrintBaseTypeRef(U, OS, DumpOpts, Op->getRawOperands(), Operand);
    } else if (Size == DWARFExpression::Operation::WasmLocationArg) {
      assert(Operand == 1);
      switch (Op->getRawOperand(0)) {
      case 0:
      case 1:
      case 2:
      case 3: // global as uint32
      case 4:
        OS << format(" 0x%" PRIx64, Op->getRawOperand(Operand));
        break;
      default:
        assert(false);
=======
  if (!DumpOpts.PrintRegisterOnly) {
    for (unsigned Operand = 0; Operand < Op->getDescription().Op.size();
         ++Operand) {
      unsigned Size = Op->getDescription().Op[Operand];
      unsigned Signed = Size & DWARFExpression::Operation::SignBit;

      if (Size == DWARFExpression::Operation::SizeSubOpLEB) {
        StringRef SubName = SubOperationEncodingString(
            Op->getCode(), Op->getRawOperand(Operand));
        assert(!SubName.empty() && "DW_OP SubOp has no name!");
        OS << " " << SubName;
      } else if (Size == DWARFExpression::Operation::BaseTypeRef && U) {
        // For DW_OP_convert the operand may be 0 to indicate that conversion to
        // the generic type should be done. The same holds for
        // DW_OP_reinterpret, which is currently not supported.
        if (Op->getCode() == DW_OP_convert && Op->getRawOperand(Operand) == 0)
          OS << " 0x0";
        else
          prettyPrintBaseTypeRef(U, OS, DumpOpts, Op->getRawOperands(),
                                 Operand);
      } else if (Size == DWARFExpression::Operation::WasmLocationArg) {
        assert(Operand == 1);
        switch (Op->getRawOperand(0)) {
        case 0:
        case 1:
        case 2:
        case 3: // global as uint32
        case 4:
          OS << format(" 0x%" PRIx64, Op->getRawOperand(Operand));
          break;
        default:
          assert(false);
        }
      } else if (Size == DWARFExpression::Operation::SizeBlock) {
        uint64_t Offset = Op->getRawOperand(Operand);
        for (unsigned i = 0; i < Op->getRawOperand(Operand - 1); ++i)
          OS << format(" 0x%02x",
                       static_cast<uint8_t>(Expr->getData()[Offset++]));
      } else {
        if (Signed)
          OS << format(" %+" PRId64, (int64_t)Op->getRawOperand(Operand));
        else if (Op->getCode() != DW_OP_entry_value &&
                 Op->getCode() != DW_OP_GNU_entry_value)
          OS << format(" 0x%" PRIx64, Op->getRawOperand(Operand));
>>>>>>> 64b98967
      }
    }
  }
  return true;
}

void printDwarfExpression(const DWARFExpression *E, raw_ostream &OS,
                          DIDumpOptions DumpOpts, DWARFUnit *U, bool IsEH) {
  uint32_t EntryValExprSize = 0;
  uint64_t EntryValStartOffset = 0;
  if (E->getData().empty())
    OS << "<empty>";

  for (auto &Op : *E) {
    DumpOpts.IsEH = IsEH;
    if (!printOp(&Op, OS, DumpOpts, E, U) && !DumpOpts.PrintRegisterOnly) {
      uint64_t FailOffset = Op.getEndOffset();
      while (FailOffset < E->getData().size())
        OS << format(" %02x", static_cast<uint8_t>(E->getData()[FailOffset++]));
      return;
    }
    if (!DumpOpts.PrintRegisterOnly) {
      if (Op.getCode() == DW_OP_entry_value ||
          Op.getCode() == DW_OP_GNU_entry_value) {
        OS << "(";
        EntryValExprSize = Op.getRawOperand(0);
        EntryValStartOffset = Op.getEndOffset();
        continue;
      }

      if (EntryValExprSize) {
        EntryValExprSize -= Op.getEndOffset() - EntryValStartOffset;
        if (EntryValExprSize == 0)
          OS << ")";
      }

      if (Op.getEndOffset() < E->getData().size())
        OS << ", ";
    }
  }
}

/// A user-facing string representation of a DWARF expression. This might be an
/// Address expression, in which case it will be implicitly dereferenced, or a
/// Value expression.
struct PrintedExpr {
  enum ExprKind {
    Address,
    Value,
  };
  ExprKind Kind;
  SmallString<16> String;

  PrintedExpr(ExprKind K = Address) : Kind(K) {}
};

static bool printCompactDWARFExpr(
    raw_ostream &OS, DWARFExpression::iterator I,
    const DWARFExpression::iterator E,
    std::function<StringRef(uint64_t RegNum, bool IsEH)> GetNameForDWARFReg =
        nullptr) {
  SmallVector<PrintedExpr, 4> Stack;

  while (I != E) {
    const DWARFExpression::Operation &Op = *I;
    uint8_t Opcode = Op.getCode();
    switch (Opcode) {
    case dwarf::DW_OP_regx: {
      // DW_OP_regx: A register, with the register num given as an operand.
      // Printed as the plain register name.
      uint64_t DwarfRegNum = Op.getRawOperand(0);
      auto RegName = GetNameForDWARFReg(DwarfRegNum, false);
      if (RegName.empty())
        return false;
      raw_svector_ostream S(Stack.emplace_back(PrintedExpr::Value).String);
      S << RegName;
      break;
    }
    case dwarf::DW_OP_bregx: {
      int DwarfRegNum = Op.getRawOperand(0);
      int64_t Offset = Op.getRawOperand(1);
      auto RegName = GetNameForDWARFReg(DwarfRegNum, false);
      if (RegName.empty())
        return false;
      raw_svector_ostream S(Stack.emplace_back().String);
      S << RegName;
      if (Offset)
        S << format("%+" PRId64, Offset);
      break;
    }
    case dwarf::DW_OP_entry_value:
    case dwarf::DW_OP_GNU_entry_value: {
      // DW_OP_entry_value contains a sub-expression which must be rendered
      // separately.
      uint64_t SubExprLength = Op.getRawOperand(0);
      DWARFExpression::iterator SubExprEnd = I.skipBytes(SubExprLength);
      ++I;
      raw_svector_ostream S(Stack.emplace_back().String);
      S << "entry(";
      printCompactDWARFExpr(S, I, SubExprEnd, GetNameForDWARFReg);
      S << ")";
      I = SubExprEnd;
      continue;
    }
    case dwarf::DW_OP_stack_value: {
      // The top stack entry should be treated as the actual value of tne
      // variable, rather than the address of the variable in memory.
      assert(!Stack.empty());
      Stack.back().Kind = PrintedExpr::Value;
      break;
    }
    case dwarf::DW_OP_nop: {
      break;
    }
    case dwarf::DW_OP_LLVM_user: {
      assert(Op.getSubCode());
      break;
    }
    default:
      if (Opcode >= dwarf::DW_OP_reg0 && Opcode <= dwarf::DW_OP_reg31) {
        // DW_OP_reg<N>: A register, with the register num implied by the
        // opcode. Printed as the plain register name.
        uint64_t DwarfRegNum = Opcode - dwarf::DW_OP_reg0;
        auto RegName = GetNameForDWARFReg(DwarfRegNum, false);
        if (RegName.empty())
          return false;
        raw_svector_ostream S(Stack.emplace_back(PrintedExpr::Value).String);
        S << RegName;
      } else if (Opcode >= dwarf::DW_OP_breg0 &&
                 Opcode <= dwarf::DW_OP_breg31) {
        int DwarfRegNum = Opcode - dwarf::DW_OP_breg0;
        int64_t Offset = Op.getRawOperand(0);
        auto RegName = GetNameForDWARFReg(DwarfRegNum, false);
        if (RegName.empty())
          return false;
        raw_svector_ostream S(Stack.emplace_back().String);
        S << RegName;
        if (Offset)
          S << format("%+" PRId64, Offset);
      } else {
        // If we hit an unknown operand, we don't know its effect on the stack,
        // so bail out on the whole expression.
        OS << "<unknown op " << dwarf::OperationEncodingString(Opcode) << " ("
           << (int)Opcode << ")>";
        return false;
      }
      break;
    }
    ++I;
  }

  if (Stack.size() != 1) {
    OS << "<stack of size " << Stack.size() << ", expected 1>";
    return false;
  }

  if (Stack.front().Kind == PrintedExpr::Address)
    OS << "[" << Stack.front().String << "]";
  else
    OS << Stack.front().String;

  return true;
}

bool printDwarfExpressionCompact(
    const DWARFExpression *E, raw_ostream &OS,
    std::function<StringRef(uint64_t RegNum, bool IsEH)> GetNameForDWARFReg) {
  return printCompactDWARFExpr(OS, E->begin(), E->end(), GetNameForDWARFReg);
}

bool prettyPrintRegisterOp(DWARFUnit *U, raw_ostream &OS,
                           DIDumpOptions DumpOpts, uint8_t Opcode,
                           ArrayRef<uint64_t> Operands) {
  if (!DumpOpts.GetNameForDWARFReg)
    return false;

  uint64_t DwarfRegNum;
  unsigned OpNum = 0;

  std::optional<unsigned> SubOpcode;
  if (Opcode == DW_OP_LLVM_user)
    SubOpcode = Operands[OpNum++];

  if (Opcode == DW_OP_bregx || Opcode == DW_OP_regx ||
      Opcode == DW_OP_regval_type ||
      (SubOpcode && *SubOpcode == DW_OP_LLVM_aspace_bregx))
    DwarfRegNum = Operands[OpNum++];
  else if (Opcode == DW_OP_LLVM_call_frame_entry_reg ||
           (SubOpcode && *SubOpcode == DW_OP_LLVM_call_frame_entry_reg))
    DwarfRegNum = Operands[OpNum];
  else if (Opcode >= DW_OP_breg0 && Opcode < DW_OP_bregx)
    DwarfRegNum = Opcode - DW_OP_breg0;
  else
    DwarfRegNum = Opcode - DW_OP_reg0;

  auto RegName = DumpOpts.GetNameForDWARFReg(DwarfRegNum, DumpOpts.IsEH);
  if (!RegName.empty()) {
    if ((Opcode >= DW_OP_breg0 && Opcode <= DW_OP_breg31) ||
        Opcode == DW_OP_bregx ||
        (Opcode == DW_OP_LLVM_aspace_bregx ||
         (SubOpcode && *SubOpcode == DW_OP_LLVM_aspace_bregx)))
      OS << ' ' << RegName << format("%+" PRId64, Operands[OpNum]);
    else
      OS << ' ' << RegName.data();

    if (Opcode == DW_OP_regval_type)
      prettyPrintBaseTypeRef(U, OS, DumpOpts, Operands, 1);
    return true;
  }

  return false;
}

} // namespace llvm<|MERGE_RESOLUTION|>--- conflicted
+++ resolved
@@ -53,6 +53,8 @@
     return false;
   }
 
+  std::optional<unsigned> SubOpcode = Op->getSubCode();
+
   // In "register-only" mode, still show simple constant-valued locations.
   // This lets clients print annotations like "i = 0" when the location is
   // a constant (e.g. DW_OP_constu/consts ... DW_OP_stack_value).
@@ -63,7 +65,11 @@
     if ((Op->getCode() >= DW_OP_breg0 && Op->getCode() <= DW_OP_breg31) ||
         (Op->getCode() >= DW_OP_reg0 && Op->getCode() <= DW_OP_reg31) ||
         Op->getCode() == DW_OP_bregx || Op->getCode() == DW_OP_regx ||
-        Op->getCode() == DW_OP_regval_type) {
+        Op->getCode() == DW_OP_regval_type ||
+        Op->getCode() == DW_OP_LLVM_call_frame_entry_reg ||
+        Op->getCode() == DW_OP_LLVM_aspace_bregx ||
+        (SubOpcode && (*SubOpcode == DW_OP_LLVM_call_frame_entry_reg ||
+                       *SubOpcode == DW_OP_LLVM_aspace_bregx))) {
       if (prettyPrintRegisterOp(U, OS, DumpOpts, Op->getCode(),
                                 Op->getRawOperands()))
         return true;
@@ -95,7 +101,6 @@
     OS << Name;
   }
 
-  std::optional<unsigned> SubOpcode = Op->getSubCode();
   if (SubOpcode) {
     StringRef SubName = SubOperationEncodingString(Op->getCode(), *SubOpcode);
     assert(!SubName.empty() && "DW_OP SubOp has no name!");
@@ -114,36 +119,6 @@
                               Op->getRawOperands()))
       return true;
 
-<<<<<<< HEAD
-  for (unsigned Operand = 0; Operand < Op->getDescription().Op.size();
-       ++Operand) {
-    unsigned Size = Op->getDescription().Op[Operand];
-    unsigned Signed = Size & DWARFExpression::Operation::SignBit;
-
-    if (Size == DWARFExpression::Operation::SizeSubOpLEB) {
-      assert(Operand == 0);
-      assert(SubOpcode);
-    } else if (Size == DWARFExpression::Operation::BaseTypeRef && U) {
-      // For DW_OP_convert the operand may be 0 to indicate that conversion to
-      // the generic type should be done. The same holds for DW_OP_reinterpret,
-      // which is currently not supported.
-      if (Op->getCode() == DW_OP_convert && Op->getRawOperand(Operand) == 0)
-        OS << " 0x0";
-      else
-        prettyPrintBaseTypeRef(U, OS, DumpOpts, Op->getRawOperands(), Operand);
-    } else if (Size == DWARFExpression::Operation::WasmLocationArg) {
-      assert(Operand == 1);
-      switch (Op->getRawOperand(0)) {
-      case 0:
-      case 1:
-      case 2:
-      case 3: // global as uint32
-      case 4:
-        OS << format(" 0x%" PRIx64, Op->getRawOperand(Operand));
-        break;
-      default:
-        assert(false);
-=======
   if (!DumpOpts.PrintRegisterOnly) {
     for (unsigned Operand = 0; Operand < Op->getDescription().Op.size();
          ++Operand) {
@@ -151,10 +126,8 @@
       unsigned Signed = Size & DWARFExpression::Operation::SignBit;
 
       if (Size == DWARFExpression::Operation::SizeSubOpLEB) {
-        StringRef SubName = SubOperationEncodingString(
-            Op->getCode(), Op->getRawOperand(Operand));
-        assert(!SubName.empty() && "DW_OP SubOp has no name!");
-        OS << " " << SubName;
+        assert(Operand == 0);
+        assert(SubOpcode);
       } else if (Size == DWARFExpression::Operation::BaseTypeRef && U) {
         // For DW_OP_convert the operand may be 0 to indicate that conversion to
         // the generic type should be done. The same holds for
@@ -188,7 +161,6 @@
         else if (Op->getCode() != DW_OP_entry_value &&
                  Op->getCode() != DW_OP_GNU_entry_value)
           OS << format(" 0x%" PRIx64, Op->getRawOperand(Operand));
->>>>>>> 64b98967
       }
     }
   }
