--- conflicted
+++ resolved
@@ -223,12 +223,8 @@
   const RegisterLocations InitialLocs = Row.getRegisterLocations();
   if (Error FdeError = UT.parseRows(Fde->cfis(), Row, &InitialLocs))
     return std::move(FdeError);
-<<<<<<< HEAD
-  // Do not add empty row
-=======
   // May be all the CFI instructions were DW_CFA_nop amd Row becomes empty.
   // Do not add that to the unwind table.
->>>>>>> 2db4979c
   if (Row.getRegisterLocations().hasLocations() ||
       Row.getCFAValue().getLocation() != UnwindLocation::Unspecified)
     UT.Rows.push_back(Row);
@@ -244,12 +240,8 @@
   UnwindRow Row;
   if (Error CieError = UT.parseRows(Cie->cfis(), Row, nullptr))
     return std::move(CieError);
-<<<<<<< HEAD
-  // Do not add empty row
-=======
   // May be all the CFI instructions were DW_CFA_nop amd Row becomes empty.
   // Do not add that to the unwind table.
->>>>>>> 2db4979c
   if (Row.getRegisterLocations().hasLocations() ||
       Row.getCFAValue().getLocation() != UnwindLocation::Unspecified)
     UT.Rows.push_back(Row);
