//===- MemorySanitizer.cpp - detector of uninitialized reads --------------===//
//
// Part of the LLVM Project, under the Apache License v2.0 with LLVM Exceptions.
// See https://llvm.org/LICENSE.txt for license information.
// SPDX-License-Identifier: Apache-2.0 WITH LLVM-exception
//
//===----------------------------------------------------------------------===//
//
/// \file
/// This file is a part of MemorySanitizer, a detector of uninitialized
/// reads.
///
/// The algorithm of the tool is similar to Memcheck
/// (https://static.usenix.org/event/usenix05/tech/general/full_papers/seward/seward_html/usenix2005.html)
/// We associate a few shadow bits with every byte of the application memory,
/// poison the shadow of the malloc-ed or alloca-ed memory, load the shadow,
/// bits on every memory read, propagate the shadow bits through some of the
/// arithmetic instruction (including MOV), store the shadow bits on every memory
/// write, report a bug on some other instructions (e.g. JMP) if the
/// associated shadow is poisoned.
///
/// But there are differences too. The first and the major one:
/// compiler instrumentation instead of binary instrumentation. This
/// gives us much better register allocation, possible compiler
/// optimizations and a fast start-up. But this brings the major issue
/// as well: msan needs to see all program events, including system
/// calls and reads/writes in system libraries, so we either need to
/// compile *everything* with msan or use a binary translation
/// component (e.g. DynamoRIO) to instrument pre-built libraries.
/// Another difference from Memcheck is that we use 8 shadow bits per
/// byte of application memory and use a direct shadow mapping. This
/// greatly simplifies the instrumentation code and avoids races on
/// shadow updates (Memcheck is single-threaded so races are not a
/// concern there. Memcheck uses 2 shadow bits per byte with a slow
/// path storage that uses 8 bits per byte).
///
/// The default value of shadow is 0, which means "clean" (not poisoned).
///
/// Every module initializer should call __msan_init to ensure that the
/// shadow memory is ready. On error, __msan_warning is called. Since
/// parameters and return values may be passed via registers, we have a
/// specialized thread-local shadow for return values
/// (__msan_retval_tls) and parameters (__msan_param_tls).
///
///                           Origin tracking.
///
/// MemorySanitizer can track origins (allocation points) of all uninitialized
/// values. This behavior is controlled with a flag (msan-track-origins) and is
/// disabled by default.
///
/// Origins are 4-byte values created and interpreted by the runtime library.
/// They are stored in a second shadow mapping, one 4-byte value for 4 bytes
/// of application memory. Propagation of origins is basically a bunch of
/// "select" instructions that pick the origin of a dirty argument, if an
/// instruction has one.
///
/// Every 4 aligned, consecutive bytes of application memory have one origin
/// value associated with them. If these bytes contain uninitialized data
/// coming from 2 different allocations, the last store wins. Because of this,
/// MemorySanitizer reports can show unrelated origins, but this is unlikely in
/// practice.
///
/// Origins are meaningless for fully initialized values, so MemorySanitizer
/// avoids storing origin to memory when a fully initialized value is stored.
/// This way it avoids needless overwriting origin of the 4-byte region on
/// a short (i.e. 1 byte) clean store, and it is also good for performance.
///
///                            Atomic handling.
///
/// Ideally, every atomic store of application value should update the
/// corresponding shadow location in an atomic way. Unfortunately, atomic store
/// of two disjoint locations can not be done without severe slowdown.
///
/// Therefore, we implement an approximation that may err on the safe side.
/// In this implementation, every atomically accessed location in the program
/// may only change from (partially) uninitialized to fully initialized, but
/// not the other way around. We load the shadow _after_ the application load,
/// and we store the shadow _before_ the app store. Also, we always store clean
/// shadow (if the application store is atomic). This way, if the store-load
/// pair constitutes a happens-before arc, shadow store and load are correctly
/// ordered such that the load will get either the value that was stored, or
/// some later value (which is always clean).
///
/// This does not work very well with Compare-And-Swap (CAS) and
/// Read-Modify-Write (RMW) operations. To follow the above logic, CAS and RMW
/// must store the new shadow before the app operation, and load the shadow
/// after the app operation. Computers don't work this way. Current
/// implementation ignores the load aspect of CAS/RMW, always returning a clean
/// value. It implements the store part as a simple atomic store by storing a
/// clean shadow.
///
///                      Instrumenting inline assembly.
///
/// For inline assembly code LLVM has little idea about which memory locations
/// become initialized depending on the arguments. It can be possible to figure
/// out which arguments are meant to point to inputs and outputs, but the
/// actual semantics can be only visible at runtime. In the Linux kernel it's
/// also possible that the arguments only indicate the offset for a base taken
/// from a segment register, so it's dangerous to treat any asm() arguments as
/// pointers. We take a conservative approach generating calls to
///   __msan_instrument_asm_store(ptr, size)
/// , which defer the memory unpoisoning to the runtime library.
/// The latter can perform more complex address checks to figure out whether
/// it's safe to touch the shadow memory.
/// Like with atomic operations, we call __msan_instrument_asm_store() before
/// the assembly call, so that changes to the shadow memory will be seen by
/// other threads together with main memory initialization.
///
///                  KernelMemorySanitizer (KMSAN) implementation.
///
/// The major differences between KMSAN and MSan instrumentation are:
///  - KMSAN always tracks the origins and implies msan-keep-going=true;
///  - KMSAN allocates shadow and origin memory for each page separately, so
///    there are no explicit accesses to shadow and origin in the
///    instrumentation.
///    Shadow and origin values for a particular X-byte memory location
///    (X=1,2,4,8) are accessed through pointers obtained via the
///      __msan_metadata_ptr_for_load_X(ptr)
///      __msan_metadata_ptr_for_store_X(ptr)
///    functions. The corresponding functions check that the X-byte accesses
///    are possible and returns the pointers to shadow and origin memory.
///    Arbitrary sized accesses are handled with:
///      __msan_metadata_ptr_for_load_n(ptr, size)
///      __msan_metadata_ptr_for_store_n(ptr, size);
///    Note that the sanitizer code has to deal with how shadow/origin pairs
///    returned by the these functions are represented in different ABIs. In
///    the X86_64 ABI they are returned in RDX:RAX, in PowerPC64 they are
///    returned in r3 and r4, and in the SystemZ ABI they are written to memory
///    pointed to by a hidden parameter.
///  - TLS variables are stored in a single per-task struct. A call to a
///    function __msan_get_context_state() returning a pointer to that struct
///    is inserted into every instrumented function before the entry block;
///  - __msan_warning() takes a 32-bit origin parameter;
///  - local variables are poisoned with __msan_poison_alloca() upon function
///    entry and unpoisoned with __msan_unpoison_alloca() before leaving the
///    function;
///  - the pass doesn't declare any global variables or add global constructors
///    to the translation unit.
///
/// Also, KMSAN currently ignores uninitialized memory passed into inline asm
/// calls, making sure we're on the safe side wrt. possible false positives.
///
///  KernelMemorySanitizer only supports X86_64, SystemZ and PowerPC64 at the
///  moment.
///
//
// FIXME: This sanitizer does not yet handle scalable vectors
//
//===----------------------------------------------------------------------===//

#include "llvm/Transforms/Instrumentation/MemorySanitizer.h"
#include "llvm/ADT/APInt.h"
#include "llvm/ADT/ArrayRef.h"
#include "llvm/ADT/DenseMap.h"
#include "llvm/ADT/DepthFirstIterator.h"
#include "llvm/ADT/SetVector.h"
#include "llvm/ADT/SmallPtrSet.h"
#include "llvm/ADT/SmallVector.h"
#include "llvm/ADT/StringExtras.h"
#include "llvm/ADT/StringRef.h"
#include "llvm/Analysis/GlobalsModRef.h"
#include "llvm/Analysis/TargetLibraryInfo.h"
#include "llvm/Analysis/ValueTracking.h"
#include "llvm/IR/Argument.h"
#include "llvm/IR/AttributeMask.h"
#include "llvm/IR/Attributes.h"
#include "llvm/IR/BasicBlock.h"
#include "llvm/IR/CallingConv.h"
#include "llvm/IR/Constant.h"
#include "llvm/IR/Constants.h"
#include "llvm/IR/DataLayout.h"
#include "llvm/IR/DerivedTypes.h"
#include "llvm/IR/Function.h"
#include "llvm/IR/GlobalValue.h"
#include "llvm/IR/GlobalVariable.h"
#include "llvm/IR/IRBuilder.h"
#include "llvm/IR/InlineAsm.h"
#include "llvm/IR/InstVisitor.h"
#include "llvm/IR/InstrTypes.h"
#include "llvm/IR/Instruction.h"
#include "llvm/IR/Instructions.h"
#include "llvm/IR/IntrinsicInst.h"
#include "llvm/IR/Intrinsics.h"
#include "llvm/IR/IntrinsicsAArch64.h"
#include "llvm/IR/IntrinsicsX86.h"
#include "llvm/IR/MDBuilder.h"
#include "llvm/IR/Module.h"
#include "llvm/IR/Type.h"
#include "llvm/IR/Value.h"
#include "llvm/IR/ValueMap.h"
#include "llvm/Support/Alignment.h"
#include "llvm/Support/AtomicOrdering.h"
#include "llvm/Support/Casting.h"
#include "llvm/Support/CommandLine.h"
#include "llvm/Support/Debug.h"
#include "llvm/Support/DebugCounter.h"
#include "llvm/Support/ErrorHandling.h"
#include "llvm/Support/MathExtras.h"
#include "llvm/Support/raw_ostream.h"
#include "llvm/TargetParser/Triple.h"
#include "llvm/Transforms/Utils/BasicBlockUtils.h"
#include "llvm/Transforms/Utils/Instrumentation.h"
#include "llvm/Transforms/Utils/Local.h"
#include "llvm/Transforms/Utils/ModuleUtils.h"
#include <algorithm>
#include <cassert>
#include <cstddef>
#include <cstdint>
#include <memory>
#include <string>
#include <tuple>

using namespace llvm;

#define DEBUG_TYPE "msan"

DEBUG_COUNTER(DebugInsertCheck, "msan-insert-check",
              "Controls which checks to insert");

DEBUG_COUNTER(DebugInstrumentInstruction, "msan-instrument-instruction",
              "Controls which instruction to instrument");

static const unsigned kOriginSize = 4;
static const Align kMinOriginAlignment = Align(4);
static const Align kShadowTLSAlignment = Align(8);

// These constants must be kept in sync with the ones in msan.h.
static const unsigned kParamTLSSize = 800;
static const unsigned kRetvalTLSSize = 800;

// Accesses sizes are powers of two: 1, 2, 4, 8.
static const size_t kNumberOfAccessSizes = 4;

/// Track origins of uninitialized values.
///
/// Adds a section to MemorySanitizer report that points to the allocation
/// (stack or heap) the uninitialized bits came from originally.
static cl::opt<int> ClTrackOrigins(
    "msan-track-origins",
    cl::desc("Track origins (allocation sites) of poisoned memory"), cl::Hidden,
    cl::init(0));

static cl::opt<bool> ClKeepGoing("msan-keep-going",
                                 cl::desc("keep going after reporting a UMR"),
                                 cl::Hidden, cl::init(false));

static cl::opt<bool>
    ClPoisonStack("msan-poison-stack",
                  cl::desc("poison uninitialized stack variables"), cl::Hidden,
                  cl::init(true));

static cl::opt<bool> ClPoisonStackWithCall(
    "msan-poison-stack-with-call",
    cl::desc("poison uninitialized stack variables with a call"), cl::Hidden,
    cl::init(false));

static cl::opt<int> ClPoisonStackPattern(
    "msan-poison-stack-pattern",
    cl::desc("poison uninitialized stack variables with the given pattern"),
    cl::Hidden, cl::init(0xff));

static cl::opt<bool>
    ClPrintStackNames("msan-print-stack-names",
                      cl::desc("Print name of local stack variable"),
                      cl::Hidden, cl::init(true));

static cl::opt<bool> ClPoisonUndef("msan-poison-undef",
                                   cl::desc("poison undef temps"), cl::Hidden,
                                   cl::init(true));

static cl::opt<bool>
    ClHandleICmp("msan-handle-icmp",
                 cl::desc("propagate shadow through ICmpEQ and ICmpNE"),
                 cl::Hidden, cl::init(true));

static cl::opt<bool>
    ClHandleICmpExact("msan-handle-icmp-exact",
                      cl::desc("exact handling of relational integer ICmp"),
                      cl::Hidden, cl::init(false));

static cl::opt<bool> ClHandleLifetimeIntrinsics(
    "msan-handle-lifetime-intrinsics",
    cl::desc(
        "when possible, poison scoped variables at the beginning of the scope "
        "(slower, but more precise)"),
    cl::Hidden, cl::init(true));

// When compiling the Linux kernel, we sometimes see false positives related to
// MSan being unable to understand that inline assembly calls may initialize
// local variables.
// This flag makes the compiler conservatively unpoison every memory location
// passed into an assembly call. Note that this may cause false positives.
// Because it's impossible to figure out the array sizes, we can only unpoison
// the first sizeof(type) bytes for each type* pointer.
static cl::opt<bool> ClHandleAsmConservative(
    "msan-handle-asm-conservative",
    cl::desc("conservative handling of inline assembly"), cl::Hidden,
    cl::init(true));

// This flag controls whether we check the shadow of the address
// operand of load or store. Such bugs are very rare, since load from
// a garbage address typically results in SEGV, but still happen
// (e.g. only lower bits of address are garbage, or the access happens
// early at program startup where malloc-ed memory is more likely to
// be zeroed. As of 2012-08-28 this flag adds 20% slowdown.
static cl::opt<bool> ClCheckAccessAddress(
    "msan-check-access-address",
    cl::desc("report accesses through a pointer which has poisoned shadow"),
    cl::Hidden, cl::init(true));

static cl::opt<bool> ClEagerChecks(
    "msan-eager-checks",
    cl::desc("check arguments and return values at function call boundaries"),
    cl::Hidden, cl::init(false));

static cl::opt<bool> ClDumpStrictInstructions(
    "msan-dump-strict-instructions",
    cl::desc("print out instructions with default strict semantics"),
    cl::Hidden, cl::init(false));

static cl::opt<int> ClInstrumentationWithCallThreshold(
    "msan-instrumentation-with-call-threshold",
    cl::desc(
        "If the function being instrumented requires more than "
        "this number of checks and origin stores, use callbacks instead of "
        "inline checks (-1 means never use callbacks)."),
    cl::Hidden, cl::init(3500));

static cl::opt<bool>
    ClEnableKmsan("msan-kernel",
                  cl::desc("Enable KernelMemorySanitizer instrumentation"),
                  cl::Hidden, cl::init(false));

static cl::opt<bool>
    ClDisableChecks("msan-disable-checks",
                    cl::desc("Apply no_sanitize to the whole file"), cl::Hidden,
                    cl::init(false));

static cl::opt<bool>
    ClCheckConstantShadow("msan-check-constant-shadow",
                          cl::desc("Insert checks for constant shadow values"),
                          cl::Hidden, cl::init(true));

// This is off by default because of a bug in gold:
// https://sourceware.org/bugzilla/show_bug.cgi?id=19002
static cl::opt<bool>
    ClWithComdat("msan-with-comdat",
                 cl::desc("Place MSan constructors in comdat sections"),
                 cl::Hidden, cl::init(false));

// These options allow to specify custom memory map parameters
// See MemoryMapParams for details.
static cl::opt<uint64_t> ClAndMask("msan-and-mask",
                                   cl::desc("Define custom MSan AndMask"),
                                   cl::Hidden, cl::init(0));

static cl::opt<uint64_t> ClXorMask("msan-xor-mask",
                                   cl::desc("Define custom MSan XorMask"),
                                   cl::Hidden, cl::init(0));

static cl::opt<uint64_t> ClShadowBase("msan-shadow-base",
                                      cl::desc("Define custom MSan ShadowBase"),
                                      cl::Hidden, cl::init(0));

static cl::opt<uint64_t> ClOriginBase("msan-origin-base",
                                      cl::desc("Define custom MSan OriginBase"),
                                      cl::Hidden, cl::init(0));

static cl::opt<int>
    ClDisambiguateWarning("msan-disambiguate-warning-threshold",
                          cl::desc("Define threshold for number of checks per "
                                   "debug location to force origin update."),
                          cl::Hidden, cl::init(3));

const char kMsanModuleCtorName[] = "msan.module_ctor";
const char kMsanInitName[] = "__msan_init";

namespace {

// Memory map parameters used in application-to-shadow address calculation.
// Offset = (Addr & ~AndMask) ^ XorMask
// Shadow = ShadowBase + Offset
// Origin = OriginBase + Offset
struct MemoryMapParams {
  uint64_t AndMask;
  uint64_t XorMask;
  uint64_t ShadowBase;
  uint64_t OriginBase;
};

struct PlatformMemoryMapParams {
  const MemoryMapParams *bits32;
  const MemoryMapParams *bits64;
};

} // end anonymous namespace

// i386 Linux
static const MemoryMapParams Linux_I386_MemoryMapParams = {
    0x000080000000, // AndMask
    0,              // XorMask (not used)
    0,              // ShadowBase (not used)
    0x000040000000, // OriginBase
};

// x86_64 Linux
static const MemoryMapParams Linux_X86_64_MemoryMapParams = {
    0,              // AndMask (not used)
    0x500000000000, // XorMask
    0,              // ShadowBase (not used)
    0x100000000000, // OriginBase
};

// mips64 Linux
static const MemoryMapParams Linux_MIPS64_MemoryMapParams = {
    0,              // AndMask (not used)
    0x008000000000, // XorMask
    0,              // ShadowBase (not used)
    0x002000000000, // OriginBase
};

// ppc64 Linux
static const MemoryMapParams Linux_PowerPC64_MemoryMapParams = {
    0xE00000000000, // AndMask
    0x100000000000, // XorMask
    0x080000000000, // ShadowBase
    0x1C0000000000, // OriginBase
};

// s390x Linux
static const MemoryMapParams Linux_S390X_MemoryMapParams = {
    0xC00000000000, // AndMask
    0,              // XorMask (not used)
    0x080000000000, // ShadowBase
    0x1C0000000000, // OriginBase
};

// aarch64 Linux
static const MemoryMapParams Linux_AArch64_MemoryMapParams = {
    0,               // AndMask (not used)
    0x0B00000000000, // XorMask
    0,               // ShadowBase (not used)
    0x0200000000000, // OriginBase
};

// loongarch64 Linux
static const MemoryMapParams Linux_LoongArch64_MemoryMapParams = {
    0,              // AndMask (not used)
    0x500000000000, // XorMask
    0,              // ShadowBase (not used)
    0x100000000000, // OriginBase
};

// aarch64 FreeBSD
static const MemoryMapParams FreeBSD_AArch64_MemoryMapParams = {
    0x1800000000000, // AndMask
    0x0400000000000, // XorMask
    0x0200000000000, // ShadowBase
    0x0700000000000, // OriginBase
};

// i386 FreeBSD
static const MemoryMapParams FreeBSD_I386_MemoryMapParams = {
    0x000180000000, // AndMask
    0x000040000000, // XorMask
    0x000020000000, // ShadowBase
    0x000700000000, // OriginBase
};

// x86_64 FreeBSD
static const MemoryMapParams FreeBSD_X86_64_MemoryMapParams = {
    0xc00000000000, // AndMask
    0x200000000000, // XorMask
    0x100000000000, // ShadowBase
    0x380000000000, // OriginBase
};

// x86_64 NetBSD
static const MemoryMapParams NetBSD_X86_64_MemoryMapParams = {
    0,              // AndMask
    0x500000000000, // XorMask
    0,              // ShadowBase
    0x100000000000, // OriginBase
};

static const PlatformMemoryMapParams Linux_X86_MemoryMapParams = {
    &Linux_I386_MemoryMapParams,
    &Linux_X86_64_MemoryMapParams,
};

static const PlatformMemoryMapParams Linux_MIPS_MemoryMapParams = {
    nullptr,
    &Linux_MIPS64_MemoryMapParams,
};

static const PlatformMemoryMapParams Linux_PowerPC_MemoryMapParams = {
    nullptr,
    &Linux_PowerPC64_MemoryMapParams,
};

static const PlatformMemoryMapParams Linux_S390_MemoryMapParams = {
    nullptr,
    &Linux_S390X_MemoryMapParams,
};

static const PlatformMemoryMapParams Linux_ARM_MemoryMapParams = {
    nullptr,
    &Linux_AArch64_MemoryMapParams,
};

static const PlatformMemoryMapParams Linux_LoongArch_MemoryMapParams = {
    nullptr,
    &Linux_LoongArch64_MemoryMapParams,
};

static const PlatformMemoryMapParams FreeBSD_ARM_MemoryMapParams = {
    nullptr,
    &FreeBSD_AArch64_MemoryMapParams,
};

static const PlatformMemoryMapParams FreeBSD_X86_MemoryMapParams = {
    &FreeBSD_I386_MemoryMapParams,
    &FreeBSD_X86_64_MemoryMapParams,
};

static const PlatformMemoryMapParams NetBSD_X86_MemoryMapParams = {
    nullptr,
    &NetBSD_X86_64_MemoryMapParams,
};

namespace {

/// Instrument functions of a module to detect uninitialized reads.
///
/// Instantiating MemorySanitizer inserts the msan runtime library API function
/// declarations into the module if they don't exist already. Instantiating
/// ensures the __msan_init function is in the list of global constructors for
/// the module.
class MemorySanitizer {
public:
  MemorySanitizer(Module &M, MemorySanitizerOptions Options)
      : CompileKernel(Options.Kernel), TrackOrigins(Options.TrackOrigins),
        Recover(Options.Recover), EagerChecks(Options.EagerChecks) {
    initializeModule(M);
  }

  // MSan cannot be moved or copied because of MapParams.
  MemorySanitizer(MemorySanitizer &&) = delete;
  MemorySanitizer &operator=(MemorySanitizer &&) = delete;
  MemorySanitizer(const MemorySanitizer &) = delete;
  MemorySanitizer &operator=(const MemorySanitizer &) = delete;

  bool sanitizeFunction(Function &F, TargetLibraryInfo &TLI);

private:
  friend struct MemorySanitizerVisitor;
  friend struct VarArgHelperBase;
  friend struct VarArgAMD64Helper;
  friend struct VarArgMIPS64Helper;
  friend struct VarArgAArch64Helper;
  friend struct VarArgPowerPC64Helper;
  friend struct VarArgSystemZHelper;

  void initializeModule(Module &M);
  void initializeCallbacks(Module &M, const TargetLibraryInfo &TLI);
  void createKernelApi(Module &M, const TargetLibraryInfo &TLI);
  void createUserspaceApi(Module &M, const TargetLibraryInfo &TLI);

  template <typename... ArgsTy>
  FunctionCallee getOrInsertMsanMetadataFunction(Module &M, StringRef Name,
                                                 ArgsTy... Args);

  /// True if we're compiling the Linux kernel.
  bool CompileKernel;
  /// Track origins (allocation points) of uninitialized values.
  int TrackOrigins;
  bool Recover;
  bool EagerChecks;

  Triple TargetTriple;
  LLVMContext *C;
  Type *IntptrTy;  ///< Integer type with the size of a ptr in default AS.
  Type *OriginTy;
  PointerType *PtrTy; ///< Integer type with the size of a ptr in default AS.

  // XxxTLS variables represent the per-thread state in MSan and per-task state
  // in KMSAN.
  // For the userspace these point to thread-local globals. In the kernel land
  // they point to the members of a per-task struct obtained via a call to
  // __msan_get_context_state().

  /// Thread-local shadow storage for function parameters.
  Value *ParamTLS;

  /// Thread-local origin storage for function parameters.
  Value *ParamOriginTLS;

  /// Thread-local shadow storage for function return value.
  Value *RetvalTLS;

  /// Thread-local origin storage for function return value.
  Value *RetvalOriginTLS;

  /// Thread-local shadow storage for in-register va_arg function.
  Value *VAArgTLS;

  /// Thread-local shadow storage for in-register va_arg function.
  Value *VAArgOriginTLS;

  /// Thread-local shadow storage for va_arg overflow area.
  Value *VAArgOverflowSizeTLS;

  /// Are the instrumentation callbacks set up?
  bool CallbacksInitialized = false;

  /// The run-time callback to print a warning.
  FunctionCallee WarningFn;

  // These arrays are indexed by log2(AccessSize).
  FunctionCallee MaybeWarningFn[kNumberOfAccessSizes];
  FunctionCallee MaybeStoreOriginFn[kNumberOfAccessSizes];

  /// Run-time helper that generates a new origin value for a stack
  /// allocation.
  FunctionCallee MsanSetAllocaOriginWithDescriptionFn;
  // No description version
  FunctionCallee MsanSetAllocaOriginNoDescriptionFn;

  /// Run-time helper that poisons stack on function entry.
  FunctionCallee MsanPoisonStackFn;

  /// Run-time helper that records a store (or any event) of an
  /// uninitialized value and returns an updated origin id encoding this info.
  FunctionCallee MsanChainOriginFn;

  /// Run-time helper that paints an origin over a region.
  FunctionCallee MsanSetOriginFn;

  /// MSan runtime replacements for memmove, memcpy and memset.
  FunctionCallee MemmoveFn, MemcpyFn, MemsetFn;

  /// KMSAN callback for task-local function argument shadow.
  StructType *MsanContextStateTy;
  FunctionCallee MsanGetContextStateFn;

  /// Functions for poisoning/unpoisoning local variables
  FunctionCallee MsanPoisonAllocaFn, MsanUnpoisonAllocaFn;

  /// Pair of shadow/origin pointers.
  Type *MsanMetadata;

  /// Each of the MsanMetadataPtrXxx functions returns a MsanMetadata.
  FunctionCallee MsanMetadataPtrForLoadN, MsanMetadataPtrForStoreN;
  FunctionCallee MsanMetadataPtrForLoad_1_8[4];
  FunctionCallee MsanMetadataPtrForStore_1_8[4];
  FunctionCallee MsanInstrumentAsmStoreFn;

  /// Storage for return values of the MsanMetadataPtrXxx functions.
  Value *MsanMetadataAlloca;

  /// Helper to choose between different MsanMetadataPtrXxx().
  FunctionCallee getKmsanShadowOriginAccessFn(bool isStore, int size);

  /// Memory map parameters used in application-to-shadow calculation.
  const MemoryMapParams *MapParams;

  /// Custom memory map parameters used when -msan-shadow-base or
  // -msan-origin-base is provided.
  MemoryMapParams CustomMapParams;

  MDNode *ColdCallWeights;

  /// Branch weights for origin store.
  MDNode *OriginStoreWeights;
};

void insertModuleCtor(Module &M) {
  getOrCreateSanitizerCtorAndInitFunctions(
      M, kMsanModuleCtorName, kMsanInitName,
      /*InitArgTypes=*/{},
      /*InitArgs=*/{},
      // This callback is invoked when the functions are created the first
      // time. Hook them into the global ctors list in that case:
      [&](Function *Ctor, FunctionCallee) {
        if (!ClWithComdat) {
          appendToGlobalCtors(M, Ctor, 0);
          return;
        }
        Comdat *MsanCtorComdat = M.getOrInsertComdat(kMsanModuleCtorName);
        Ctor->setComdat(MsanCtorComdat);
        appendToGlobalCtors(M, Ctor, 0, Ctor);
      });
}

template <class T> T getOptOrDefault(const cl::opt<T> &Opt, T Default) {
  return (Opt.getNumOccurrences() > 0) ? Opt : Default;
}

} // end anonymous namespace

MemorySanitizerOptions::MemorySanitizerOptions(int TO, bool R, bool K,
                                               bool EagerChecks)
    : Kernel(getOptOrDefault(ClEnableKmsan, K)),
      TrackOrigins(getOptOrDefault(ClTrackOrigins, Kernel ? 2 : TO)),
      Recover(getOptOrDefault(ClKeepGoing, Kernel || R)),
      EagerChecks(getOptOrDefault(ClEagerChecks, EagerChecks)) {}

PreservedAnalyses MemorySanitizerPass::run(Module &M,
                                           ModuleAnalysisManager &AM) {
  // Return early if nosanitize_memory module flag is present for the module.
  if (checkIfAlreadyInstrumented(M, "nosanitize_memory"))
    return PreservedAnalyses::all();
  bool Modified = false;
  if (!Options.Kernel) {
    insertModuleCtor(M);
    Modified = true;
  }

  auto &FAM = AM.getResult<FunctionAnalysisManagerModuleProxy>(M).getManager();
  for (Function &F : M) {
    if (F.empty())
      continue;
    MemorySanitizer Msan(*F.getParent(), Options);
    Modified |=
        Msan.sanitizeFunction(F, FAM.getResult<TargetLibraryAnalysis>(F));
  }

  if (!Modified)
    return PreservedAnalyses::all();

  PreservedAnalyses PA = PreservedAnalyses::none();
  // GlobalsAA is considered stateless and does not get invalidated unless
  // explicitly invalidated; PreservedAnalyses::none() is not enough. Sanitizers
  // make changes that require GlobalsAA to be invalidated.
  PA.abandon<GlobalsAA>();
  return PA;
}

void MemorySanitizerPass::printPipeline(
    raw_ostream &OS, function_ref<StringRef(StringRef)> MapClassName2PassName) {
  static_cast<PassInfoMixin<MemorySanitizerPass> *>(this)->printPipeline(
      OS, MapClassName2PassName);
  OS << '<';
  if (Options.Recover)
    OS << "recover;";
  if (Options.Kernel)
    OS << "kernel;";
  if (Options.EagerChecks)
    OS << "eager-checks;";
  OS << "track-origins=" << Options.TrackOrigins;
  OS << '>';
}

/// Create a non-const global initialized with the given string.
///
/// Creates a writable global for Str so that we can pass it to the
/// run-time lib. Runtime uses first 4 bytes of the string to store the
/// frame ID, so the string needs to be mutable.
static GlobalVariable *createPrivateConstGlobalForString(Module &M,
                                                         StringRef Str) {
  Constant *StrConst = ConstantDataArray::getString(M.getContext(), Str);
  return new GlobalVariable(M, StrConst->getType(), /*isConstant=*/true,
                            GlobalValue::PrivateLinkage, StrConst, "");
}

template <typename... ArgsTy>
FunctionCallee
MemorySanitizer::getOrInsertMsanMetadataFunction(Module &M, StringRef Name,
                                                 ArgsTy... Args) {
  if (TargetTriple.getArch() == Triple::systemz) {
    // SystemZ ABI: shadow/origin pair is returned via a hidden parameter.
    return M.getOrInsertFunction(Name, Type::getVoidTy(*C), PtrTy,
                                 std::forward<ArgsTy>(Args)...);
  }

  return M.getOrInsertFunction(Name, MsanMetadata,
                               std::forward<ArgsTy>(Args)...);
}

/// Create KMSAN API callbacks.
void MemorySanitizer::createKernelApi(Module &M, const TargetLibraryInfo &TLI) {
  IRBuilder<> IRB(*C);

  // These will be initialized in insertKmsanPrologue().
  RetvalTLS = nullptr;
  RetvalOriginTLS = nullptr;
  ParamTLS = nullptr;
  ParamOriginTLS = nullptr;
  VAArgTLS = nullptr;
  VAArgOriginTLS = nullptr;
  VAArgOverflowSizeTLS = nullptr;

  WarningFn = M.getOrInsertFunction("__msan_warning",
                                    TLI.getAttrList(C, {0}, /*Signed=*/false),
                                    IRB.getVoidTy(), IRB.getInt32Ty());

  // Requests the per-task context state (kmsan_context_state*) from the
  // runtime library.
  MsanContextStateTy = StructType::get(
      ArrayType::get(IRB.getInt64Ty(), kParamTLSSize / 8),
      ArrayType::get(IRB.getInt64Ty(), kRetvalTLSSize / 8),
      ArrayType::get(IRB.getInt64Ty(), kParamTLSSize / 8),
      ArrayType::get(IRB.getInt64Ty(), kParamTLSSize / 8), /* va_arg_origin */
      IRB.getInt64Ty(), ArrayType::get(OriginTy, kParamTLSSize / 4), OriginTy,
      OriginTy);
  MsanGetContextStateFn =
      M.getOrInsertFunction("__msan_get_context_state", PtrTy);

  MsanMetadata = StructType::get(PtrTy, PtrTy);

  for (int ind = 0, size = 1; ind < 4; ind++, size <<= 1) {
    std::string name_load =
        "__msan_metadata_ptr_for_load_" + std::to_string(size);
    std::string name_store =
        "__msan_metadata_ptr_for_store_" + std::to_string(size);
    MsanMetadataPtrForLoad_1_8[ind] =
        getOrInsertMsanMetadataFunction(M, name_load, PtrTy);
    MsanMetadataPtrForStore_1_8[ind] =
        getOrInsertMsanMetadataFunction(M, name_store, PtrTy);
  }

  MsanMetadataPtrForLoadN = getOrInsertMsanMetadataFunction(
      M, "__msan_metadata_ptr_for_load_n", PtrTy, IRB.getInt64Ty());
  MsanMetadataPtrForStoreN = getOrInsertMsanMetadataFunction(
      M, "__msan_metadata_ptr_for_store_n", PtrTy, IRB.getInt64Ty());

  // Functions for poisoning and unpoisoning memory.
  MsanPoisonAllocaFn = M.getOrInsertFunction(
      "__msan_poison_alloca", IRB.getVoidTy(), PtrTy, IntptrTy, PtrTy);
  MsanUnpoisonAllocaFn = M.getOrInsertFunction(
      "__msan_unpoison_alloca", IRB.getVoidTy(), PtrTy, IntptrTy);
}

static Constant *getOrInsertGlobal(Module &M, StringRef Name, Type *Ty) {
  return M.getOrInsertGlobal(Name, Ty, [&] {
    return new GlobalVariable(M, Ty, false, GlobalVariable::ExternalLinkage,
                              nullptr, Name, nullptr,
                              GlobalVariable::InitialExecTLSModel);
  });
}

/// Insert declarations for userspace-specific functions and globals.
void MemorySanitizer::createUserspaceApi(Module &M, const TargetLibraryInfo &TLI) {
  IRBuilder<> IRB(*C);

  // Create the callback.
  // FIXME: this function should have "Cold" calling conv,
  // which is not yet implemented.
  if (TrackOrigins) {
    StringRef WarningFnName = Recover ? "__msan_warning_with_origin"
                                      : "__msan_warning_with_origin_noreturn";
    WarningFn = M.getOrInsertFunction(WarningFnName,
                                      TLI.getAttrList(C, {0}, /*Signed=*/false),
                                      IRB.getVoidTy(), IRB.getInt32Ty());
  } else {
    StringRef WarningFnName =
        Recover ? "__msan_warning" : "__msan_warning_noreturn";
    WarningFn = M.getOrInsertFunction(WarningFnName, IRB.getVoidTy());
  }

  // Create the global TLS variables.
  RetvalTLS =
      getOrInsertGlobal(M, "__msan_retval_tls",
                        ArrayType::get(IRB.getInt64Ty(), kRetvalTLSSize / 8));

  RetvalOriginTLS = getOrInsertGlobal(M, "__msan_retval_origin_tls", OriginTy);

  ParamTLS =
      getOrInsertGlobal(M, "__msan_param_tls",
                        ArrayType::get(IRB.getInt64Ty(), kParamTLSSize / 8));

  ParamOriginTLS =
      getOrInsertGlobal(M, "__msan_param_origin_tls",
                        ArrayType::get(OriginTy, kParamTLSSize / 4));

  VAArgTLS =
      getOrInsertGlobal(M, "__msan_va_arg_tls",
                        ArrayType::get(IRB.getInt64Ty(), kParamTLSSize / 8));

  VAArgOriginTLS =
      getOrInsertGlobal(M, "__msan_va_arg_origin_tls",
                        ArrayType::get(OriginTy, kParamTLSSize / 4));

  VAArgOverflowSizeTLS =
      getOrInsertGlobal(M, "__msan_va_arg_overflow_size_tls", IRB.getInt64Ty());

  for (size_t AccessSizeIndex = 0; AccessSizeIndex < kNumberOfAccessSizes;
       AccessSizeIndex++) {
    unsigned AccessSize = 1 << AccessSizeIndex;
    std::string FunctionName = "__msan_maybe_warning_" + itostr(AccessSize);
    MaybeWarningFn[AccessSizeIndex] = M.getOrInsertFunction(
        FunctionName, TLI.getAttrList(C, {0, 1}, /*Signed=*/false),
        IRB.getVoidTy(), IRB.getIntNTy(AccessSize * 8), IRB.getInt32Ty());

    FunctionName = "__msan_maybe_store_origin_" + itostr(AccessSize);
    MaybeStoreOriginFn[AccessSizeIndex] = M.getOrInsertFunction(
        FunctionName, TLI.getAttrList(C, {0, 2}, /*Signed=*/false),
        IRB.getVoidTy(), IRB.getIntNTy(AccessSize * 8), PtrTy,
        IRB.getInt32Ty());
  }

  MsanSetAllocaOriginWithDescriptionFn =
      M.getOrInsertFunction("__msan_set_alloca_origin_with_descr",
                            IRB.getVoidTy(), PtrTy, IntptrTy, PtrTy, PtrTy);
  MsanSetAllocaOriginNoDescriptionFn =
      M.getOrInsertFunction("__msan_set_alloca_origin_no_descr",
                            IRB.getVoidTy(), PtrTy, IntptrTy, PtrTy);
  MsanPoisonStackFn = M.getOrInsertFunction("__msan_poison_stack",
                                            IRB.getVoidTy(), PtrTy, IntptrTy);
}

/// Insert extern declaration of runtime-provided functions and globals.
void MemorySanitizer::initializeCallbacks(Module &M, const TargetLibraryInfo &TLI) {
  // Only do this once.
  if (CallbacksInitialized)
    return;

  IRBuilder<> IRB(*C);
  // Initialize callbacks that are common for kernel and userspace
  // instrumentation.
  MsanChainOriginFn = M.getOrInsertFunction(
      "__msan_chain_origin",
      TLI.getAttrList(C, {0}, /*Signed=*/false, /*Ret=*/true), IRB.getInt32Ty(),
      IRB.getInt32Ty());
  MsanSetOriginFn = M.getOrInsertFunction(
      "__msan_set_origin", TLI.getAttrList(C, {2}, /*Signed=*/false),
      IRB.getVoidTy(), PtrTy, IntptrTy, IRB.getInt32Ty());
  MemmoveFn =
      M.getOrInsertFunction("__msan_memmove", PtrTy, PtrTy, PtrTy, IntptrTy);
  MemcpyFn =
      M.getOrInsertFunction("__msan_memcpy", PtrTy, PtrTy, PtrTy, IntptrTy);
  MemsetFn = M.getOrInsertFunction("__msan_memset",
                                   TLI.getAttrList(C, {1}, /*Signed=*/true),
                                   PtrTy, PtrTy, IRB.getInt32Ty(), IntptrTy);

  MsanInstrumentAsmStoreFn = M.getOrInsertFunction(
      "__msan_instrument_asm_store", IRB.getVoidTy(), PtrTy, IntptrTy);

  if (CompileKernel) {
    createKernelApi(M, TLI);
  } else {
    createUserspaceApi(M, TLI);
  }
  CallbacksInitialized = true;
}

FunctionCallee MemorySanitizer::getKmsanShadowOriginAccessFn(bool isStore,
                                                             int size) {
  FunctionCallee *Fns =
      isStore ? MsanMetadataPtrForStore_1_8 : MsanMetadataPtrForLoad_1_8;
  switch (size) {
  case 1:
    return Fns[0];
  case 2:
    return Fns[1];
  case 4:
    return Fns[2];
  case 8:
    return Fns[3];
  default:
    return nullptr;
  }
}

/// Module-level initialization.
///
/// inserts a call to __msan_init to the module's constructor list.
void MemorySanitizer::initializeModule(Module &M) {
  auto &DL = M.getDataLayout();

  TargetTriple = Triple(M.getTargetTriple());

  bool ShadowPassed = ClShadowBase.getNumOccurrences() > 0;
  bool OriginPassed = ClOriginBase.getNumOccurrences() > 0;
  // Check the overrides first
  if (ShadowPassed || OriginPassed) {
    CustomMapParams.AndMask = ClAndMask;
    CustomMapParams.XorMask = ClXorMask;
    CustomMapParams.ShadowBase = ClShadowBase;
    CustomMapParams.OriginBase = ClOriginBase;
    MapParams = &CustomMapParams;
  } else {
    switch (TargetTriple.getOS()) {
    case Triple::FreeBSD:
      switch (TargetTriple.getArch()) {
      case Triple::aarch64:
        MapParams = FreeBSD_ARM_MemoryMapParams.bits64;
        break;
      case Triple::x86_64:
        MapParams = FreeBSD_X86_MemoryMapParams.bits64;
        break;
      case Triple::x86:
        MapParams = FreeBSD_X86_MemoryMapParams.bits32;
        break;
      default:
        report_fatal_error("unsupported architecture");
      }
      break;
    case Triple::NetBSD:
      switch (TargetTriple.getArch()) {
      case Triple::x86_64:
        MapParams = NetBSD_X86_MemoryMapParams.bits64;
        break;
      default:
        report_fatal_error("unsupported architecture");
      }
      break;
    case Triple::Linux:
      switch (TargetTriple.getArch()) {
      case Triple::x86_64:
        MapParams = Linux_X86_MemoryMapParams.bits64;
        break;
      case Triple::x86:
        MapParams = Linux_X86_MemoryMapParams.bits32;
        break;
      case Triple::mips64:
      case Triple::mips64el:
        MapParams = Linux_MIPS_MemoryMapParams.bits64;
        break;
      case Triple::ppc64:
      case Triple::ppc64le:
        MapParams = Linux_PowerPC_MemoryMapParams.bits64;
        break;
      case Triple::systemz:
        MapParams = Linux_S390_MemoryMapParams.bits64;
        break;
      case Triple::aarch64:
      case Triple::aarch64_be:
        MapParams = Linux_ARM_MemoryMapParams.bits64;
        break;
      case Triple::loongarch64:
        MapParams = Linux_LoongArch_MemoryMapParams.bits64;
        break;
      default:
        report_fatal_error("unsupported architecture");
      }
      break;
    default:
      report_fatal_error("unsupported operating system");
    }
  }

  C = &(M.getContext());
  IRBuilder<> IRB(*C);
  IntptrTy = IRB.getIntPtrTy(DL);
  OriginTy = IRB.getInt32Ty();
  PtrTy = IRB.getPtrTy();

  ColdCallWeights = MDBuilder(*C).createUnlikelyBranchWeights();
  OriginStoreWeights = MDBuilder(*C).createUnlikelyBranchWeights();

  if (!CompileKernel) {
    if (TrackOrigins)
      M.getOrInsertGlobal("__msan_track_origins", IRB.getInt32Ty(), [&] {
        return new GlobalVariable(
            M, IRB.getInt32Ty(), true, GlobalValue::WeakODRLinkage,
            IRB.getInt32(TrackOrigins), "__msan_track_origins");
      });

    if (Recover)
      M.getOrInsertGlobal("__msan_keep_going", IRB.getInt32Ty(), [&] {
        return new GlobalVariable(M, IRB.getInt32Ty(), true,
                                  GlobalValue::WeakODRLinkage,
                                  IRB.getInt32(Recover), "__msan_keep_going");
      });
  }
}

namespace {

/// A helper class that handles instrumentation of VarArg
/// functions on a particular platform.
///
/// Implementations are expected to insert the instrumentation
/// necessary to propagate argument shadow through VarArg function
/// calls. Visit* methods are called during an InstVisitor pass over
/// the function, and should avoid creating new basic blocks. A new
/// instance of this class is created for each instrumented function.
struct VarArgHelper {
  virtual ~VarArgHelper() = default;

  /// Visit a CallBase.
  virtual void visitCallBase(CallBase &CB, IRBuilder<> &IRB) = 0;

  /// Visit a va_start call.
  virtual void visitVAStartInst(VAStartInst &I) = 0;

  /// Visit a va_copy call.
  virtual void visitVACopyInst(VACopyInst &I) = 0;

  /// Finalize function instrumentation.
  ///
  /// This method is called after visiting all interesting (see above)
  /// instructions in a function.
  virtual void finalizeInstrumentation() = 0;
};

struct MemorySanitizerVisitor;

} // end anonymous namespace

static VarArgHelper *CreateVarArgHelper(Function &Func, MemorySanitizer &Msan,
                                        MemorySanitizerVisitor &Visitor);

static unsigned TypeSizeToSizeIndex(TypeSize TS) {
  if (TS.isScalable())
    // Scalable types unconditionally take slowpaths.
    return kNumberOfAccessSizes;
  unsigned TypeSizeFixed = TS.getFixedValue();
  if (TypeSizeFixed <= 8)
    return 0;
  return Log2_32_Ceil((TypeSizeFixed + 7) / 8);
}

namespace {

/// Helper class to attach debug information of the given instruction onto new
/// instructions inserted after.
class NextNodeIRBuilder : public IRBuilder<> {
public:
  explicit NextNodeIRBuilder(Instruction *IP) : IRBuilder<>(IP->getNextNode()) {
    SetCurrentDebugLocation(IP->getDebugLoc());
  }
};

/// This class does all the work for a given function. Store and Load
/// instructions store and load corresponding shadow and origin
/// values. Most instructions propagate shadow from arguments to their
/// return values. Certain instructions (most importantly, BranchInst)
/// test their argument shadow and print reports (with a runtime call) if it's
/// non-zero.
struct MemorySanitizerVisitor : public InstVisitor<MemorySanitizerVisitor> {
  Function &F;
  MemorySanitizer &MS;
  SmallVector<PHINode *, 16> ShadowPHINodes, OriginPHINodes;
  ValueMap<Value *, Value *> ShadowMap, OriginMap;
  std::unique_ptr<VarArgHelper> VAHelper;
  const TargetLibraryInfo *TLI;
  Instruction *FnPrologueEnd;
  SmallVector<Instruction *, 16> Instructions;

  // The following flags disable parts of MSan instrumentation based on
  // exclusion list contents and command-line options.
  bool InsertChecks;
  bool PropagateShadow;
  bool PoisonStack;
  bool PoisonUndef;

  struct ShadowOriginAndInsertPoint {
    Value *Shadow;
    Value *Origin;
    Instruction *OrigIns;

    ShadowOriginAndInsertPoint(Value *S, Value *O, Instruction *I)
        : Shadow(S), Origin(O), OrigIns(I) {}
  };
  SmallVector<ShadowOriginAndInsertPoint, 16> InstrumentationList;
  DenseMap<const DILocation *, int> LazyWarningDebugLocationCount;
  bool InstrumentLifetimeStart = ClHandleLifetimeIntrinsics;
  SmallSetVector<AllocaInst *, 16> AllocaSet;
  SmallVector<std::pair<IntrinsicInst *, AllocaInst *>, 16> LifetimeStartList;
  SmallVector<StoreInst *, 16> StoreList;
  int64_t SplittableBlocksCount = 0;

  MemorySanitizerVisitor(Function &F, MemorySanitizer &MS,
                         const TargetLibraryInfo &TLI)
      : F(F), MS(MS), VAHelper(CreateVarArgHelper(F, MS, *this)), TLI(&TLI) {
    bool SanitizeFunction =
        F.hasFnAttribute(Attribute::SanitizeMemory) && !ClDisableChecks;
    InsertChecks = SanitizeFunction;
    PropagateShadow = SanitizeFunction;
    PoisonStack = SanitizeFunction && ClPoisonStack;
    PoisonUndef = SanitizeFunction && ClPoisonUndef;

    // In the presence of unreachable blocks, we may see Phi nodes with
    // incoming nodes from such blocks. Since InstVisitor skips unreachable
    // blocks, such nodes will not have any shadow value associated with them.
    // It's easier to remove unreachable blocks than deal with missing shadow.
    removeUnreachableBlocks(F);

    MS.initializeCallbacks(*F.getParent(), TLI);
    FnPrologueEnd = IRBuilder<>(F.getEntryBlock().getFirstNonPHI())
                        .CreateIntrinsic(Intrinsic::donothing, {}, {});

    if (MS.CompileKernel) {
      IRBuilder<> IRB(FnPrologueEnd);
      insertKmsanPrologue(IRB);
    }

    LLVM_DEBUG(if (!InsertChecks) dbgs()
               << "MemorySanitizer is not inserting checks into '"
               << F.getName() << "'\n");
  }

  bool instrumentWithCalls(Value *V) {
    // Constants likely will be eliminated by follow-up passes.
    if (isa<Constant>(V))
      return false;

    ++SplittableBlocksCount;
    return ClInstrumentationWithCallThreshold >= 0 &&
           SplittableBlocksCount > ClInstrumentationWithCallThreshold;
  }

  bool isInPrologue(Instruction &I) {
    return I.getParent() == FnPrologueEnd->getParent() &&
           (&I == FnPrologueEnd || I.comesBefore(FnPrologueEnd));
  }

  // Creates a new origin and records the stack trace. In general we can call
  // this function for any origin manipulation we like. However it will cost
  // runtime resources. So use this wisely only if it can provide additional
  // information helpful to a user.
  Value *updateOrigin(Value *V, IRBuilder<> &IRB) {
    if (MS.TrackOrigins <= 1)
      return V;
    return IRB.CreateCall(MS.MsanChainOriginFn, V);
  }

  Value *originToIntptr(IRBuilder<> &IRB, Value *Origin) {
    const DataLayout &DL = F.getDataLayout();
    unsigned IntptrSize = DL.getTypeStoreSize(MS.IntptrTy);
    if (IntptrSize == kOriginSize)
      return Origin;
    assert(IntptrSize == kOriginSize * 2);
    Origin = IRB.CreateIntCast(Origin, MS.IntptrTy, /* isSigned */ false);
    return IRB.CreateOr(Origin, IRB.CreateShl(Origin, kOriginSize * 8));
  }

  /// Fill memory range with the given origin value.
  void paintOrigin(IRBuilder<> &IRB, Value *Origin, Value *OriginPtr,
                   TypeSize TS, Align Alignment) {
    const DataLayout &DL = F.getDataLayout();
    const Align IntptrAlignment = DL.getABITypeAlign(MS.IntptrTy);
    unsigned IntptrSize = DL.getTypeStoreSize(MS.IntptrTy);
    assert(IntptrAlignment >= kMinOriginAlignment);
    assert(IntptrSize >= kOriginSize);

    // Note: The loop based formation works for fixed length vectors too,
    // however we prefer to unroll and specialize alignment below.
    if (TS.isScalable()) {
      Value *Size = IRB.CreateTypeSize(MS.IntptrTy, TS);
      Value *RoundUp =
          IRB.CreateAdd(Size, ConstantInt::get(MS.IntptrTy, kOriginSize - 1));
      Value *End =
          IRB.CreateUDiv(RoundUp, ConstantInt::get(MS.IntptrTy, kOriginSize));
      auto [InsertPt, Index] =
        SplitBlockAndInsertSimpleForLoop(End, &*IRB.GetInsertPoint());
      IRB.SetInsertPoint(InsertPt);

      Value *GEP = IRB.CreateGEP(MS.OriginTy, OriginPtr, Index);
      IRB.CreateAlignedStore(Origin, GEP, kMinOriginAlignment);
      return;
    }

    unsigned Size = TS.getFixedValue();

    unsigned Ofs = 0;
    Align CurrentAlignment = Alignment;
    if (Alignment >= IntptrAlignment && IntptrSize > kOriginSize) {
      Value *IntptrOrigin = originToIntptr(IRB, Origin);
      Value *IntptrOriginPtr = IRB.CreatePointerCast(OriginPtr, MS.PtrTy);
      for (unsigned i = 0; i < Size / IntptrSize; ++i) {
        Value *Ptr = i ? IRB.CreateConstGEP1_32(MS.IntptrTy, IntptrOriginPtr, i)
                       : IntptrOriginPtr;
        IRB.CreateAlignedStore(IntptrOrigin, Ptr, CurrentAlignment);
        Ofs += IntptrSize / kOriginSize;
        CurrentAlignment = IntptrAlignment;
      }
    }

    for (unsigned i = Ofs; i < (Size + kOriginSize - 1) / kOriginSize; ++i) {
      Value *GEP =
          i ? IRB.CreateConstGEP1_32(MS.OriginTy, OriginPtr, i) : OriginPtr;
      IRB.CreateAlignedStore(Origin, GEP, CurrentAlignment);
      CurrentAlignment = kMinOriginAlignment;
    }
  }

  void storeOrigin(IRBuilder<> &IRB, Value *Addr, Value *Shadow, Value *Origin,
                   Value *OriginPtr, Align Alignment) {
    const DataLayout &DL = F.getDataLayout();
    const Align OriginAlignment = std::max(kMinOriginAlignment, Alignment);
    TypeSize StoreSize = DL.getTypeStoreSize(Shadow->getType());
    // ZExt cannot convert between vector and scalar
    Value *ConvertedShadow = convertShadowToScalar(Shadow, IRB);
    if (auto *ConstantShadow = dyn_cast<Constant>(ConvertedShadow)) {
      if (!ClCheckConstantShadow || ConstantShadow->isZeroValue()) {
        // Origin is not needed: value is initialized or const shadow is
        // ignored.
        return;
      }
      if (llvm::isKnownNonZero(ConvertedShadow, DL)) {
        // Copy origin as the value is definitely uninitialized.
        paintOrigin(IRB, updateOrigin(Origin, IRB), OriginPtr, StoreSize,
                    OriginAlignment);
        return;
      }
      // Fallback to runtime check, which still can be optimized out later.
    }

    TypeSize TypeSizeInBits = DL.getTypeSizeInBits(ConvertedShadow->getType());
    unsigned SizeIndex = TypeSizeToSizeIndex(TypeSizeInBits);
    if (instrumentWithCalls(ConvertedShadow) &&
        SizeIndex < kNumberOfAccessSizes && !MS.CompileKernel) {
      FunctionCallee Fn = MS.MaybeStoreOriginFn[SizeIndex];
      Value *ConvertedShadow2 =
          IRB.CreateZExt(ConvertedShadow, IRB.getIntNTy(8 * (1 << SizeIndex)));
      CallBase *CB = IRB.CreateCall(Fn, {ConvertedShadow2, Addr, Origin});
      CB->addParamAttr(0, Attribute::ZExt);
      CB->addParamAttr(2, Attribute::ZExt);
    } else {
      Value *Cmp = convertToBool(ConvertedShadow, IRB, "_mscmp");
      Instruction *CheckTerm = SplitBlockAndInsertIfThen(
          Cmp, &*IRB.GetInsertPoint(), false, MS.OriginStoreWeights);
      IRBuilder<> IRBNew(CheckTerm);
      paintOrigin(IRBNew, updateOrigin(Origin, IRBNew), OriginPtr, StoreSize,
                  OriginAlignment);
    }
  }

  void materializeStores() {
    for (StoreInst *SI : StoreList) {
      IRBuilder<> IRB(SI);
      Value *Val = SI->getValueOperand();
      Value *Addr = SI->getPointerOperand();
      Value *Shadow = SI->isAtomic() ? getCleanShadow(Val) : getShadow(Val);
      Value *ShadowPtr, *OriginPtr;
      Type *ShadowTy = Shadow->getType();
      const Align Alignment = SI->getAlign();
      const Align OriginAlignment = std::max(kMinOriginAlignment, Alignment);
      std::tie(ShadowPtr, OriginPtr) =
          getShadowOriginPtr(Addr, IRB, ShadowTy, Alignment, /*isStore*/ true);

      StoreInst *NewSI = IRB.CreateAlignedStore(Shadow, ShadowPtr, Alignment);
      LLVM_DEBUG(dbgs() << "  STORE: " << *NewSI << "\n");
      (void)NewSI;

      if (SI->isAtomic())
        SI->setOrdering(addReleaseOrdering(SI->getOrdering()));

      if (MS.TrackOrigins && !SI->isAtomic())
        storeOrigin(IRB, Addr, Shadow, getOrigin(Val), OriginPtr,
                    OriginAlignment);
    }
  }

  // Returns true if Debug Location corresponds to multiple warnings.
  bool shouldDisambiguateWarningLocation(const DebugLoc &DebugLoc) {
    if (MS.TrackOrigins < 2)
      return false;

    if (LazyWarningDebugLocationCount.empty())
      for (const auto &I : InstrumentationList)
        ++LazyWarningDebugLocationCount[I.OrigIns->getDebugLoc()];

    return LazyWarningDebugLocationCount[DebugLoc] >= ClDisambiguateWarning;
  }

  /// Helper function to insert a warning at IRB's current insert point.
  void insertWarningFn(IRBuilder<> &IRB, Value *Origin) {
    if (!Origin)
      Origin = (Value *)IRB.getInt32(0);
    assert(Origin->getType()->isIntegerTy());

    if (shouldDisambiguateWarningLocation(IRB.getCurrentDebugLocation())) {
      // Try to create additional origin with debug info of the last origin
      // instruction. It may provide additional information to the user.
      if (Instruction *OI = dyn_cast_or_null<Instruction>(Origin)) {
        assert(MS.TrackOrigins);
        auto NewDebugLoc = OI->getDebugLoc();
        // Origin update with missing or the same debug location provides no
        // additional value.
        if (NewDebugLoc && NewDebugLoc != IRB.getCurrentDebugLocation()) {
          // Insert update just before the check, so we call runtime only just
          // before the report.
          IRBuilder<> IRBOrigin(&*IRB.GetInsertPoint());
          IRBOrigin.SetCurrentDebugLocation(NewDebugLoc);
          Origin = updateOrigin(Origin, IRBOrigin);
        }
      }
    }

    if (MS.CompileKernel || MS.TrackOrigins)
      IRB.CreateCall(MS.WarningFn, Origin)->setCannotMerge();
    else
      IRB.CreateCall(MS.WarningFn)->setCannotMerge();
    // FIXME: Insert UnreachableInst if !MS.Recover?
    // This may invalidate some of the following checks and needs to be done
    // at the very end.
  }

  void materializeOneCheck(IRBuilder<> &IRB, Value *ConvertedShadow,
                           Value *Origin) {
    const DataLayout &DL = F.getDataLayout();
    TypeSize TypeSizeInBits = DL.getTypeSizeInBits(ConvertedShadow->getType());
    unsigned SizeIndex = TypeSizeToSizeIndex(TypeSizeInBits);
    if (instrumentWithCalls(ConvertedShadow) &&
        SizeIndex < kNumberOfAccessSizes && !MS.CompileKernel) {
      FunctionCallee Fn = MS.MaybeWarningFn[SizeIndex];
      // ZExt cannot convert between vector and scalar
      ConvertedShadow = convertShadowToScalar(ConvertedShadow, IRB);
      Value *ConvertedShadow2 =
          IRB.CreateZExt(ConvertedShadow, IRB.getIntNTy(8 * (1 << SizeIndex)));
      CallBase *CB = IRB.CreateCall(
          Fn, {ConvertedShadow2,
               MS.TrackOrigins && Origin ? Origin : (Value *)IRB.getInt32(0)});
      CB->addParamAttr(0, Attribute::ZExt);
      CB->addParamAttr(1, Attribute::ZExt);
    } else {
      Value *Cmp = convertToBool(ConvertedShadow, IRB, "_mscmp");
      Instruction *CheckTerm = SplitBlockAndInsertIfThen(
          Cmp, &*IRB.GetInsertPoint(),
          /* Unreachable */ !MS.Recover, MS.ColdCallWeights);

      IRB.SetInsertPoint(CheckTerm);
      insertWarningFn(IRB, Origin);
      LLVM_DEBUG(dbgs() << "  CHECK: " << *Cmp << "\n");
    }
  }

  void materializeInstructionChecks(
      ArrayRef<ShadowOriginAndInsertPoint> InstructionChecks) {
    const DataLayout &DL = F.getDataLayout();
    // Disable combining in some cases. TrackOrigins checks each shadow to pick
    // correct origin.
    bool Combine = !MS.TrackOrigins;
    Instruction *Instruction = InstructionChecks.front().OrigIns;
    Value *Shadow = nullptr;
    for (const auto &ShadowData : InstructionChecks) {
      assert(ShadowData.OrigIns == Instruction);
      IRBuilder<> IRB(Instruction);

      Value *ConvertedShadow = ShadowData.Shadow;

      if (auto *ConstantShadow = dyn_cast<Constant>(ConvertedShadow)) {
        if (!ClCheckConstantShadow || ConstantShadow->isZeroValue()) {
          // Skip, value is initialized or const shadow is ignored.
          continue;
        }
        if (llvm::isKnownNonZero(ConvertedShadow, DL)) {
          // Report as the value is definitely uninitialized.
          insertWarningFn(IRB, ShadowData.Origin);
          if (!MS.Recover)
            return; // Always fail and stop here, not need to check the rest.
          // Skip entire instruction,
          continue;
        }
        // Fallback to runtime check, which still can be optimized out later.
      }

      if (!Combine) {
        materializeOneCheck(IRB, ConvertedShadow, ShadowData.Origin);
        continue;
      }

      if (!Shadow) {
        Shadow = ConvertedShadow;
        continue;
      }

      Shadow = convertToBool(Shadow, IRB, "_mscmp");
      ConvertedShadow = convertToBool(ConvertedShadow, IRB, "_mscmp");
      Shadow = IRB.CreateOr(Shadow, ConvertedShadow, "_msor");
    }

    if (Shadow) {
      assert(Combine);
      IRBuilder<> IRB(Instruction);
      materializeOneCheck(IRB, Shadow, nullptr);
    }
  }

  void materializeChecks() {
#ifndef NDEBUG
    // For assert below.
    SmallPtrSet<Instruction *, 16> Done;
#endif

    for (auto I = InstrumentationList.begin();
         I != InstrumentationList.end();) {
      auto OrigIns = I->OrigIns;
      // Checks are grouped by the original instruction. We call all
      // `insertShadowCheck` for an instruction at once.
      assert(Done.insert(OrigIns).second);
      auto J = std::find_if(I + 1, InstrumentationList.end(),
                            [OrigIns](const ShadowOriginAndInsertPoint &R) {
                              return OrigIns != R.OrigIns;
                            });
      // Process all checks of instruction at once.
      materializeInstructionChecks(ArrayRef<ShadowOriginAndInsertPoint>(I, J));
      I = J;
    }

    LLVM_DEBUG(dbgs() << "DONE:\n" << F);
  }

  // Returns the last instruction in the new prologue
  void insertKmsanPrologue(IRBuilder<> &IRB) {
    Value *ContextState = IRB.CreateCall(MS.MsanGetContextStateFn, {});
    Constant *Zero = IRB.getInt32(0);
    MS.ParamTLS = IRB.CreateGEP(MS.MsanContextStateTy, ContextState,
                                {Zero, IRB.getInt32(0)}, "param_shadow");
    MS.RetvalTLS = IRB.CreateGEP(MS.MsanContextStateTy, ContextState,
                                 {Zero, IRB.getInt32(1)}, "retval_shadow");
    MS.VAArgTLS = IRB.CreateGEP(MS.MsanContextStateTy, ContextState,
                                {Zero, IRB.getInt32(2)}, "va_arg_shadow");
    MS.VAArgOriginTLS = IRB.CreateGEP(MS.MsanContextStateTy, ContextState,
                                      {Zero, IRB.getInt32(3)}, "va_arg_origin");
    MS.VAArgOverflowSizeTLS =
        IRB.CreateGEP(MS.MsanContextStateTy, ContextState,
                      {Zero, IRB.getInt32(4)}, "va_arg_overflow_size");
    MS.ParamOriginTLS = IRB.CreateGEP(MS.MsanContextStateTy, ContextState,
                                      {Zero, IRB.getInt32(5)}, "param_origin");
    MS.RetvalOriginTLS =
        IRB.CreateGEP(MS.MsanContextStateTy, ContextState,
                      {Zero, IRB.getInt32(6)}, "retval_origin");
    if (MS.TargetTriple.getArch() == Triple::systemz)
      MS.MsanMetadataAlloca = IRB.CreateAlloca(MS.MsanMetadata, 0u);
  }

  /// Add MemorySanitizer instrumentation to a function.
  bool runOnFunction() {
    // Iterate all BBs in depth-first order and create shadow instructions
    // for all instructions (where applicable).
    // For PHI nodes we create dummy shadow PHIs which will be finalized later.
    for (BasicBlock *BB : depth_first(FnPrologueEnd->getParent()))
      visit(*BB);

    // `visit` above only collects instructions. Process them after iterating
    // CFG to avoid requirement on CFG transformations.
    for (Instruction *I : Instructions)
      InstVisitor<MemorySanitizerVisitor>::visit(*I);

    // Finalize PHI nodes.
    for (PHINode *PN : ShadowPHINodes) {
      PHINode *PNS = cast<PHINode>(getShadow(PN));
      PHINode *PNO = MS.TrackOrigins ? cast<PHINode>(getOrigin(PN)) : nullptr;
      size_t NumValues = PN->getNumIncomingValues();
      for (size_t v = 0; v < NumValues; v++) {
        PNS->addIncoming(getShadow(PN, v), PN->getIncomingBlock(v));
        if (PNO)
          PNO->addIncoming(getOrigin(PN, v), PN->getIncomingBlock(v));
      }
    }

    VAHelper->finalizeInstrumentation();

    // Poison llvm.lifetime.start intrinsics, if we haven't fallen back to
    // instrumenting only allocas.
    if (InstrumentLifetimeStart) {
      for (auto Item : LifetimeStartList) {
        instrumentAlloca(*Item.second, Item.first);
        AllocaSet.remove(Item.second);
      }
    }
    // Poison the allocas for which we didn't instrument the corresponding
    // lifetime intrinsics.
    for (AllocaInst *AI : AllocaSet)
      instrumentAlloca(*AI);

    // Insert shadow value checks.
    materializeChecks();

    // Delayed instrumentation of StoreInst.
    // This may not add new address checks.
    materializeStores();

    return true;
  }

  /// Compute the shadow type that corresponds to a given Value.
  Type *getShadowTy(Value *V) { return getShadowTy(V->getType()); }

  /// Compute the shadow type that corresponds to a given Type.
  Type *getShadowTy(Type *OrigTy) {
    if (!OrigTy->isSized()) {
      return nullptr;
    }
    // For integer type, shadow is the same as the original type.
    // This may return weird-sized types like i1.
    if (IntegerType *IT = dyn_cast<IntegerType>(OrigTy))
      return IT;
    const DataLayout &DL = F.getDataLayout();
    if (VectorType *VT = dyn_cast<VectorType>(OrigTy)) {
      uint32_t EltSize = DL.getTypeSizeInBits(VT->getElementType());
      return VectorType::get(IntegerType::get(*MS.C, EltSize),
                             VT->getElementCount());
    }
    if (ArrayType *AT = dyn_cast<ArrayType>(OrigTy)) {
      return ArrayType::get(getShadowTy(AT->getElementType()),
                            AT->getNumElements());
    }
    if (StructType *ST = dyn_cast<StructType>(OrigTy)) {
      SmallVector<Type *, 4> Elements;
      for (unsigned i = 0, n = ST->getNumElements(); i < n; i++)
        Elements.push_back(getShadowTy(ST->getElementType(i)));
      StructType *Res = StructType::get(*MS.C, Elements, ST->isPacked());
      LLVM_DEBUG(dbgs() << "getShadowTy: " << *ST << " ===> " << *Res << "\n");
      return Res;
    }
    uint32_t TypeSize = DL.getTypeSizeInBits(OrigTy);
    return IntegerType::get(*MS.C, TypeSize);
  }

  /// Extract combined shadow of struct elements as a bool
  Value *collapseStructShadow(StructType *Struct, Value *Shadow,
                              IRBuilder<> &IRB) {
    Value *FalseVal = IRB.getIntN(/* width */ 1, /* value */ 0);
    Value *Aggregator = FalseVal;

    for (unsigned Idx = 0; Idx < Struct->getNumElements(); Idx++) {
      // Combine by ORing together each element's bool shadow
      Value *ShadowItem = IRB.CreateExtractValue(Shadow, Idx);
      Value *ShadowBool = convertToBool(ShadowItem, IRB);

      if (Aggregator != FalseVal)
        Aggregator = IRB.CreateOr(Aggregator, ShadowBool);
      else
        Aggregator = ShadowBool;
    }

    return Aggregator;
  }

  // Extract combined shadow of array elements
  Value *collapseArrayShadow(ArrayType *Array, Value *Shadow,
                             IRBuilder<> &IRB) {
    if (!Array->getNumElements())
      return IRB.getIntN(/* width */ 1, /* value */ 0);

    Value *FirstItem = IRB.CreateExtractValue(Shadow, 0);
    Value *Aggregator = convertShadowToScalar(FirstItem, IRB);

    for (unsigned Idx = 1; Idx < Array->getNumElements(); Idx++) {
      Value *ShadowItem = IRB.CreateExtractValue(Shadow, Idx);
      Value *ShadowInner = convertShadowToScalar(ShadowItem, IRB);
      Aggregator = IRB.CreateOr(Aggregator, ShadowInner);
    }
    return Aggregator;
  }

  /// Convert a shadow value to it's flattened variant. The resulting
  /// shadow may not necessarily have the same bit width as the input
  /// value, but it will always be comparable to zero.
  Value *convertShadowToScalar(Value *V, IRBuilder<> &IRB) {
    if (StructType *Struct = dyn_cast<StructType>(V->getType()))
      return collapseStructShadow(Struct, V, IRB);
    if (ArrayType *Array = dyn_cast<ArrayType>(V->getType()))
      return collapseArrayShadow(Array, V, IRB);
    if (isa<VectorType>(V->getType())) {
      if (isa<ScalableVectorType>(V->getType()))
        return convertShadowToScalar(IRB.CreateOrReduce(V), IRB);
      unsigned BitWidth =
        V->getType()->getPrimitiveSizeInBits().getFixedValue();
      return IRB.CreateBitCast(V, IntegerType::get(*MS.C, BitWidth));
    }
    return V;
  }

  // Convert a scalar value to an i1 by comparing with 0
  Value *convertToBool(Value *V, IRBuilder<> &IRB, const Twine &name = "") {
    Type *VTy = V->getType();
    if (!VTy->isIntegerTy())
      return convertToBool(convertShadowToScalar(V, IRB), IRB, name);
    if (VTy->getIntegerBitWidth() == 1)
      // Just converting a bool to a bool, so do nothing.
      return V;
    return IRB.CreateICmpNE(V, ConstantInt::get(VTy, 0), name);
  }

  Type *ptrToIntPtrType(Type *PtrTy) const {
    if (VectorType *VectTy = dyn_cast<VectorType>(PtrTy)) {
      return VectorType::get(ptrToIntPtrType(VectTy->getElementType()),
                             VectTy->getElementCount());
    }
    assert(PtrTy->isIntOrPtrTy());
    return MS.IntptrTy;
  }

  Type *getPtrToShadowPtrType(Type *IntPtrTy, Type *ShadowTy) const {
    if (VectorType *VectTy = dyn_cast<VectorType>(IntPtrTy)) {
      return VectorType::get(
          getPtrToShadowPtrType(VectTy->getElementType(), ShadowTy),
          VectTy->getElementCount());
    }
    assert(IntPtrTy == MS.IntptrTy);
    return MS.PtrTy;
  }

  Constant *constToIntPtr(Type *IntPtrTy, uint64_t C) const {
    if (VectorType *VectTy = dyn_cast<VectorType>(IntPtrTy)) {
      return ConstantVector::getSplat(
          VectTy->getElementCount(), constToIntPtr(VectTy->getElementType(), C));
    }
    assert(IntPtrTy == MS.IntptrTy);
    return ConstantInt::get(MS.IntptrTy, C);
  }

  /// Compute the integer shadow offset that corresponds to a given
  /// application address.
  ///
  /// Offset = (Addr & ~AndMask) ^ XorMask
  /// Addr can be a ptr or <N x ptr>. In both cases ShadowTy the shadow type of
  /// a single pointee.
  /// Returns <shadow_ptr, origin_ptr> or <<N x shadow_ptr>, <N x origin_ptr>>.
  Value *getShadowPtrOffset(Value *Addr, IRBuilder<> &IRB) {
    Type *IntptrTy = ptrToIntPtrType(Addr->getType());
    Value *OffsetLong = IRB.CreatePointerCast(Addr, IntptrTy);

    if (uint64_t AndMask = MS.MapParams->AndMask)
      OffsetLong = IRB.CreateAnd(OffsetLong, constToIntPtr(IntptrTy, ~AndMask));

    if (uint64_t XorMask = MS.MapParams->XorMask)
      OffsetLong = IRB.CreateXor(OffsetLong, constToIntPtr(IntptrTy, XorMask));
    return OffsetLong;
  }

  /// Compute the shadow and origin addresses corresponding to a given
  /// application address.
  ///
  /// Shadow = ShadowBase + Offset
  /// Origin = (OriginBase + Offset) & ~3ULL
  /// Addr can be a ptr or <N x ptr>. In both cases ShadowTy the shadow type of
  /// a single pointee.
  /// Returns <shadow_ptr, origin_ptr> or <<N x shadow_ptr>, <N x origin_ptr>>.
  std::pair<Value *, Value *>
  getShadowOriginPtrUserspace(Value *Addr, IRBuilder<> &IRB, Type *ShadowTy,
                              MaybeAlign Alignment) {
    VectorType *VectTy = dyn_cast<VectorType>(Addr->getType());
    if (!VectTy) {
      assert(Addr->getType()->isPointerTy());
    } else {
      assert(VectTy->getElementType()->isPointerTy());
    }
    Type *IntptrTy = ptrToIntPtrType(Addr->getType());
    Value *ShadowOffset = getShadowPtrOffset(Addr, IRB);
    Value *ShadowLong = ShadowOffset;
    if (uint64_t ShadowBase = MS.MapParams->ShadowBase) {
      ShadowLong =
          IRB.CreateAdd(ShadowLong, constToIntPtr(IntptrTy, ShadowBase));
    }
    Value *ShadowPtr = IRB.CreateIntToPtr(
        ShadowLong, getPtrToShadowPtrType(IntptrTy, ShadowTy));

    Value *OriginPtr = nullptr;
    if (MS.TrackOrigins) {
      Value *OriginLong = ShadowOffset;
      uint64_t OriginBase = MS.MapParams->OriginBase;
      if (OriginBase != 0)
        OriginLong =
            IRB.CreateAdd(OriginLong, constToIntPtr(IntptrTy, OriginBase));
      if (!Alignment || *Alignment < kMinOriginAlignment) {
        uint64_t Mask = kMinOriginAlignment.value() - 1;
        OriginLong = IRB.CreateAnd(OriginLong, constToIntPtr(IntptrTy, ~Mask));
      }
      OriginPtr = IRB.CreateIntToPtr(
          OriginLong, getPtrToShadowPtrType(IntptrTy, MS.OriginTy));
    }
    return std::make_pair(ShadowPtr, OriginPtr);
  }

  template <typename... ArgsTy>
  Value *createMetadataCall(IRBuilder<> &IRB, FunctionCallee Callee,
                            ArgsTy... Args) {
    if (MS.TargetTriple.getArch() == Triple::systemz) {
      IRB.CreateCall(Callee,
                     {MS.MsanMetadataAlloca, std::forward<ArgsTy>(Args)...});
      return IRB.CreateLoad(MS.MsanMetadata, MS.MsanMetadataAlloca);
    }

    return IRB.CreateCall(Callee, {std::forward<ArgsTy>(Args)...});
  }

  std::pair<Value *, Value *> getShadowOriginPtrKernelNoVec(Value *Addr,
                                                            IRBuilder<> &IRB,
                                                            Type *ShadowTy,
                                                            bool isStore) {
    Value *ShadowOriginPtrs;
    const DataLayout &DL = F.getDataLayout();
    TypeSize Size = DL.getTypeStoreSize(ShadowTy);

    FunctionCallee Getter = MS.getKmsanShadowOriginAccessFn(isStore, Size);
    Value *AddrCast = IRB.CreatePointerCast(Addr, MS.PtrTy);
    if (Getter) {
      ShadowOriginPtrs = createMetadataCall(IRB, Getter, AddrCast);
    } else {
      Value *SizeVal = ConstantInt::get(MS.IntptrTy, Size);
      ShadowOriginPtrs = createMetadataCall(
          IRB,
          isStore ? MS.MsanMetadataPtrForStoreN : MS.MsanMetadataPtrForLoadN,
          AddrCast, SizeVal);
    }
    Value *ShadowPtr = IRB.CreateExtractValue(ShadowOriginPtrs, 0);
    ShadowPtr = IRB.CreatePointerCast(ShadowPtr, MS.PtrTy);
    Value *OriginPtr = IRB.CreateExtractValue(ShadowOriginPtrs, 1);

    return std::make_pair(ShadowPtr, OriginPtr);
  }

  /// Addr can be a ptr or <N x ptr>. In both cases ShadowTy the shadow type of
  /// a single pointee.
  /// Returns <shadow_ptr, origin_ptr> or <<N x shadow_ptr>, <N x origin_ptr>>.
  std::pair<Value *, Value *> getShadowOriginPtrKernel(Value *Addr,
                                                       IRBuilder<> &IRB,
                                                       Type *ShadowTy,
                                                       bool isStore) {
    VectorType *VectTy = dyn_cast<VectorType>(Addr->getType());
    if (!VectTy) {
      assert(Addr->getType()->isPointerTy());
      return getShadowOriginPtrKernelNoVec(Addr, IRB, ShadowTy, isStore);
    }

    // TODO: Support callbacs with vectors of addresses.
    unsigned NumElements = cast<FixedVectorType>(VectTy)->getNumElements();
    Value *ShadowPtrs = ConstantInt::getNullValue(
        FixedVectorType::get(IRB.getPtrTy(), NumElements));
    Value *OriginPtrs = nullptr;
    if (MS.TrackOrigins)
      OriginPtrs = ConstantInt::getNullValue(
          FixedVectorType::get(IRB.getPtrTy(), NumElements));
    for (unsigned i = 0; i < NumElements; ++i) {
      Value *OneAddr =
          IRB.CreateExtractElement(Addr, ConstantInt::get(IRB.getInt32Ty(), i));
      auto [ShadowPtr, OriginPtr] =
          getShadowOriginPtrKernelNoVec(OneAddr, IRB, ShadowTy, isStore);

      ShadowPtrs = IRB.CreateInsertElement(
          ShadowPtrs, ShadowPtr, ConstantInt::get(IRB.getInt32Ty(), i));
      if (MS.TrackOrigins)
        OriginPtrs = IRB.CreateInsertElement(
            OriginPtrs, OriginPtr, ConstantInt::get(IRB.getInt32Ty(), i));
    }
    return {ShadowPtrs, OriginPtrs};
  }

  std::pair<Value *, Value *> getShadowOriginPtr(Value *Addr, IRBuilder<> &IRB,
                                                 Type *ShadowTy,
                                                 MaybeAlign Alignment,
                                                 bool isStore) {
    if (MS.CompileKernel)
      return getShadowOriginPtrKernel(Addr, IRB, ShadowTy, isStore);
    return getShadowOriginPtrUserspace(Addr, IRB, ShadowTy, Alignment);
  }

  /// Compute the shadow address for a given function argument.
  ///
  /// Shadow = ParamTLS+ArgOffset.
  Value *getShadowPtrForArgument(IRBuilder<> &IRB, int ArgOffset) {
    Value *Base = IRB.CreatePointerCast(MS.ParamTLS, MS.IntptrTy);
    if (ArgOffset)
      Base = IRB.CreateAdd(Base, ConstantInt::get(MS.IntptrTy, ArgOffset));
    return IRB.CreateIntToPtr(Base, IRB.getPtrTy(0), "_msarg");
  }

  /// Compute the origin address for a given function argument.
  Value *getOriginPtrForArgument(IRBuilder<> &IRB, int ArgOffset) {
    if (!MS.TrackOrigins)
      return nullptr;
    Value *Base = IRB.CreatePointerCast(MS.ParamOriginTLS, MS.IntptrTy);
    if (ArgOffset)
      Base = IRB.CreateAdd(Base, ConstantInt::get(MS.IntptrTy, ArgOffset));
    return IRB.CreateIntToPtr(Base, IRB.getPtrTy(0), "_msarg_o");
  }

  /// Compute the shadow address for a retval.
  Value *getShadowPtrForRetval(IRBuilder<> &IRB) {
    return IRB.CreatePointerCast(MS.RetvalTLS, IRB.getPtrTy(0), "_msret");
  }

  /// Compute the origin address for a retval.
  Value *getOriginPtrForRetval() {
    // We keep a single origin for the entire retval. Might be too optimistic.
    return MS.RetvalOriginTLS;
  }

  /// Set SV to be the shadow value for V.
  void setShadow(Value *V, Value *SV) {
    assert(!ShadowMap.count(V) && "Values may only have one shadow");
    ShadowMap[V] = PropagateShadow ? SV : getCleanShadow(V);
  }

  /// Set Origin to be the origin value for V.
  void setOrigin(Value *V, Value *Origin) {
    if (!MS.TrackOrigins)
      return;
    assert(!OriginMap.count(V) && "Values may only have one origin");
    LLVM_DEBUG(dbgs() << "ORIGIN: " << *V << "  ==> " << *Origin << "\n");
    OriginMap[V] = Origin;
  }

  Constant *getCleanShadow(Type *OrigTy) {
    Type *ShadowTy = getShadowTy(OrigTy);
    if (!ShadowTy)
      return nullptr;
    return Constant::getNullValue(ShadowTy);
  }

  /// Create a clean shadow value for a given value.
  ///
  /// Clean shadow (all zeroes) means all bits of the value are defined
  /// (initialized).
  Constant *getCleanShadow(Value *V) { return getCleanShadow(V->getType()); }

  /// Create a dirty shadow of a given shadow type.
  Constant *getPoisonedShadow(Type *ShadowTy) {
    assert(ShadowTy);
    if (isa<IntegerType>(ShadowTy) || isa<VectorType>(ShadowTy))
      return Constant::getAllOnesValue(ShadowTy);
    if (ArrayType *AT = dyn_cast<ArrayType>(ShadowTy)) {
      SmallVector<Constant *, 4> Vals(AT->getNumElements(),
                                      getPoisonedShadow(AT->getElementType()));
      return ConstantArray::get(AT, Vals);
    }
    if (StructType *ST = dyn_cast<StructType>(ShadowTy)) {
      SmallVector<Constant *, 4> Vals;
      for (unsigned i = 0, n = ST->getNumElements(); i < n; i++)
        Vals.push_back(getPoisonedShadow(ST->getElementType(i)));
      return ConstantStruct::get(ST, Vals);
    }
    llvm_unreachable("Unexpected shadow type");
  }

  /// Create a dirty shadow for a given value.
  Constant *getPoisonedShadow(Value *V) {
    Type *ShadowTy = getShadowTy(V);
    if (!ShadowTy)
      return nullptr;
    return getPoisonedShadow(ShadowTy);
  }

  /// Create a clean (zero) origin.
  Value *getCleanOrigin() { return Constant::getNullValue(MS.OriginTy); }

  /// Get the shadow value for a given Value.
  ///
  /// This function either returns the value set earlier with setShadow,
  /// or extracts if from ParamTLS (for function arguments).
  Value *getShadow(Value *V) {
    if (Instruction *I = dyn_cast<Instruction>(V)) {
      if (!PropagateShadow || I->getMetadata(LLVMContext::MD_nosanitize))
        return getCleanShadow(V);
      // For instructions the shadow is already stored in the map.
      Value *Shadow = ShadowMap[V];
      if (!Shadow) {
        LLVM_DEBUG(dbgs() << "No shadow: " << *V << "\n" << *(I->getParent()));
        (void)I;
        assert(Shadow && "No shadow for a value");
      }
      return Shadow;
    }
    if (UndefValue *U = dyn_cast<UndefValue>(V)) {
      Value *AllOnes = (PropagateShadow && PoisonUndef) ? getPoisonedShadow(V)
                                                        : getCleanShadow(V);
      LLVM_DEBUG(dbgs() << "Undef: " << *U << " ==> " << *AllOnes << "\n");
      (void)U;
      return AllOnes;
    }
    if (Argument *A = dyn_cast<Argument>(V)) {
      // For arguments we compute the shadow on demand and store it in the map.
      Value *&ShadowPtr = ShadowMap[V];
      if (ShadowPtr)
        return ShadowPtr;
      Function *F = A->getParent();
      IRBuilder<> EntryIRB(FnPrologueEnd);
      unsigned ArgOffset = 0;
      const DataLayout &DL = F->getDataLayout();
      for (auto &FArg : F->args()) {
        if (!FArg.getType()->isSized() || FArg.getType()->isScalableTy()) {
          LLVM_DEBUG(dbgs() << (FArg.getType()->isScalableTy()
                                    ? "vscale not fully supported\n"
                                    : "Arg is not sized\n"));
          if (A == &FArg) {
            ShadowPtr = getCleanShadow(V);
            setOrigin(A, getCleanOrigin());
            break;
          }
          continue;
        }

        unsigned Size = FArg.hasByValAttr()
                            ? DL.getTypeAllocSize(FArg.getParamByValType())
                            : DL.getTypeAllocSize(FArg.getType());

        if (A == &FArg) {
          bool Overflow = ArgOffset + Size > kParamTLSSize;
          if (FArg.hasByValAttr()) {
            // ByVal pointer itself has clean shadow. We copy the actual
            // argument shadow to the underlying memory.
            // Figure out maximal valid memcpy alignment.
            const Align ArgAlign = DL.getValueOrABITypeAlignment(
                FArg.getParamAlign(), FArg.getParamByValType());
            Value *CpShadowPtr, *CpOriginPtr;
            std::tie(CpShadowPtr, CpOriginPtr) =
                getShadowOriginPtr(V, EntryIRB, EntryIRB.getInt8Ty(), ArgAlign,
                                   /*isStore*/ true);
            if (!PropagateShadow || Overflow) {
              // ParamTLS overflow.
              EntryIRB.CreateMemSet(
                  CpShadowPtr, Constant::getNullValue(EntryIRB.getInt8Ty()),
                  Size, ArgAlign);
            } else {
              Value *Base = getShadowPtrForArgument(EntryIRB, ArgOffset);
              const Align CopyAlign = std::min(ArgAlign, kShadowTLSAlignment);
              Value *Cpy = EntryIRB.CreateMemCpy(CpShadowPtr, CopyAlign, Base,
                                                 CopyAlign, Size);
              LLVM_DEBUG(dbgs() << "  ByValCpy: " << *Cpy << "\n");
              (void)Cpy;

              if (MS.TrackOrigins) {
                Value *OriginPtr =
                    getOriginPtrForArgument(EntryIRB, ArgOffset);
                // FIXME: OriginSize should be:
                // alignTo(V % kMinOriginAlignment + Size, kMinOriginAlignment)
                unsigned OriginSize = alignTo(Size, kMinOriginAlignment);
                EntryIRB.CreateMemCpy(
                    CpOriginPtr,
                    /* by getShadowOriginPtr */ kMinOriginAlignment, OriginPtr,
                    /* by origin_tls[ArgOffset] */ kMinOriginAlignment,
                    OriginSize);
              }
            }
          }

          if (!PropagateShadow || Overflow || FArg.hasByValAttr() ||
              (MS.EagerChecks && FArg.hasAttribute(Attribute::NoUndef))) {
            ShadowPtr = getCleanShadow(V);
            setOrigin(A, getCleanOrigin());
          } else {
            // Shadow over TLS
            Value *Base = getShadowPtrForArgument(EntryIRB, ArgOffset);
            ShadowPtr = EntryIRB.CreateAlignedLoad(getShadowTy(&FArg), Base,
                                                   kShadowTLSAlignment);
            if (MS.TrackOrigins) {
              Value *OriginPtr =
                  getOriginPtrForArgument(EntryIRB, ArgOffset);
              setOrigin(A, EntryIRB.CreateLoad(MS.OriginTy, OriginPtr));
            }
          }
          LLVM_DEBUG(dbgs()
                     << "  ARG:    " << FArg << " ==> " << *ShadowPtr << "\n");
          break;
        }

        ArgOffset += alignTo(Size, kShadowTLSAlignment);
      }
      assert(ShadowPtr && "Could not find shadow for an argument");
      return ShadowPtr;
    }
    // For everything else the shadow is zero.
    return getCleanShadow(V);
  }

  /// Get the shadow for i-th argument of the instruction I.
  Value *getShadow(Instruction *I, int i) {
    return getShadow(I->getOperand(i));
  }

  /// Get the origin for a value.
  Value *getOrigin(Value *V) {
    if (!MS.TrackOrigins)
      return nullptr;
    if (!PropagateShadow || isa<Constant>(V) || isa<InlineAsm>(V))
      return getCleanOrigin();
    assert((isa<Instruction>(V) || isa<Argument>(V)) &&
           "Unexpected value type in getOrigin()");
    if (Instruction *I = dyn_cast<Instruction>(V)) {
      if (I->getMetadata(LLVMContext::MD_nosanitize))
        return getCleanOrigin();
    }
    Value *Origin = OriginMap[V];
    assert(Origin && "Missing origin");
    return Origin;
  }

  /// Get the origin for i-th argument of the instruction I.
  Value *getOrigin(Instruction *I, int i) {
    return getOrigin(I->getOperand(i));
  }

  /// Remember the place where a shadow check should be inserted.
  ///
  /// This location will be later instrumented with a check that will print a
  /// UMR warning in runtime if the shadow value is not 0.
  void insertShadowCheck(Value *Shadow, Value *Origin, Instruction *OrigIns) {
    assert(Shadow);
    if (!InsertChecks)
      return;

    if (!DebugCounter::shouldExecute(DebugInsertCheck)) {
      LLVM_DEBUG(dbgs() << "Skipping check of " << *Shadow << " before "
                        << *OrigIns << "\n");
      return;
    }
#ifndef NDEBUG
    Type *ShadowTy = Shadow->getType();
    assert((isa<IntegerType>(ShadowTy) || isa<VectorType>(ShadowTy) ||
            isa<StructType>(ShadowTy) || isa<ArrayType>(ShadowTy)) &&
           "Can only insert checks for integer, vector, and aggregate shadow "
           "types");
#endif
    InstrumentationList.push_back(
        ShadowOriginAndInsertPoint(Shadow, Origin, OrigIns));
  }

  /// Remember the place where a shadow check should be inserted.
  ///
  /// This location will be later instrumented with a check that will print a
  /// UMR warning in runtime if the value is not fully defined.
  void insertShadowCheck(Value *Val, Instruction *OrigIns) {
    assert(Val);
    Value *Shadow, *Origin;
    if (ClCheckConstantShadow) {
      Shadow = getShadow(Val);
      if (!Shadow)
        return;
      Origin = getOrigin(Val);
    } else {
      Shadow = dyn_cast_or_null<Instruction>(getShadow(Val));
      if (!Shadow)
        return;
      Origin = dyn_cast_or_null<Instruction>(getOrigin(Val));
    }
    insertShadowCheck(Shadow, Origin, OrigIns);
  }

  AtomicOrdering addReleaseOrdering(AtomicOrdering a) {
    switch (a) {
    case AtomicOrdering::NotAtomic:
      return AtomicOrdering::NotAtomic;
    case AtomicOrdering::Unordered:
    case AtomicOrdering::Monotonic:
    case AtomicOrdering::Release:
      return AtomicOrdering::Release;
    case AtomicOrdering::Acquire:
    case AtomicOrdering::AcquireRelease:
      return AtomicOrdering::AcquireRelease;
    case AtomicOrdering::SequentiallyConsistent:
      return AtomicOrdering::SequentiallyConsistent;
    }
    llvm_unreachable("Unknown ordering");
  }

  Value *makeAddReleaseOrderingTable(IRBuilder<> &IRB) {
    constexpr int NumOrderings = (int)AtomicOrderingCABI::seq_cst + 1;
    uint32_t OrderingTable[NumOrderings] = {};

    OrderingTable[(int)AtomicOrderingCABI::relaxed] =
        OrderingTable[(int)AtomicOrderingCABI::release] =
            (int)AtomicOrderingCABI::release;
    OrderingTable[(int)AtomicOrderingCABI::consume] =
        OrderingTable[(int)AtomicOrderingCABI::acquire] =
            OrderingTable[(int)AtomicOrderingCABI::acq_rel] =
                (int)AtomicOrderingCABI::acq_rel;
    OrderingTable[(int)AtomicOrderingCABI::seq_cst] =
        (int)AtomicOrderingCABI::seq_cst;

    return ConstantDataVector::get(IRB.getContext(), OrderingTable);
  }

  AtomicOrdering addAcquireOrdering(AtomicOrdering a) {
    switch (a) {
    case AtomicOrdering::NotAtomic:
      return AtomicOrdering::NotAtomic;
    case AtomicOrdering::Unordered:
    case AtomicOrdering::Monotonic:
    case AtomicOrdering::Acquire:
      return AtomicOrdering::Acquire;
    case AtomicOrdering::Release:
    case AtomicOrdering::AcquireRelease:
      return AtomicOrdering::AcquireRelease;
    case AtomicOrdering::SequentiallyConsistent:
      return AtomicOrdering::SequentiallyConsistent;
    }
    llvm_unreachable("Unknown ordering");
  }

  Value *makeAddAcquireOrderingTable(IRBuilder<> &IRB) {
    constexpr int NumOrderings = (int)AtomicOrderingCABI::seq_cst + 1;
    uint32_t OrderingTable[NumOrderings] = {};

    OrderingTable[(int)AtomicOrderingCABI::relaxed] =
        OrderingTable[(int)AtomicOrderingCABI::acquire] =
            OrderingTable[(int)AtomicOrderingCABI::consume] =
                (int)AtomicOrderingCABI::acquire;
    OrderingTable[(int)AtomicOrderingCABI::release] =
        OrderingTable[(int)AtomicOrderingCABI::acq_rel] =
            (int)AtomicOrderingCABI::acq_rel;
    OrderingTable[(int)AtomicOrderingCABI::seq_cst] =
        (int)AtomicOrderingCABI::seq_cst;

    return ConstantDataVector::get(IRB.getContext(), OrderingTable);
  }

  // ------------------- Visitors.
  using InstVisitor<MemorySanitizerVisitor>::visit;
  void visit(Instruction &I) {
    if (I.getMetadata(LLVMContext::MD_nosanitize))
      return;
    // Don't want to visit if we're in the prologue
    if (isInPrologue(I))
      return;
    if (!DebugCounter::shouldExecute(DebugInstrumentInstruction)) {
      LLVM_DEBUG(dbgs() << "Skipping instruction: " << I << "\n");
      // We still need to set the shadow and origin to clean values.
      setShadow(&I, getCleanShadow(&I));
      setOrigin(&I, getCleanOrigin());
      return;
    }

    Instructions.push_back(&I);
  }

  /// Instrument LoadInst
  ///
  /// Loads the corresponding shadow and (optionally) origin.
  /// Optionally, checks that the load address is fully defined.
  void visitLoadInst(LoadInst &I) {
    assert(I.getType()->isSized() && "Load type must have size");
    assert(!I.getMetadata(LLVMContext::MD_nosanitize));
    NextNodeIRBuilder IRB(&I);
    Type *ShadowTy = getShadowTy(&I);
    Value *Addr = I.getPointerOperand();
    Value *ShadowPtr = nullptr, *OriginPtr = nullptr;
    const Align Alignment = I.getAlign();
    if (PropagateShadow) {
      std::tie(ShadowPtr, OriginPtr) =
          getShadowOriginPtr(Addr, IRB, ShadowTy, Alignment, /*isStore*/ false);
      setShadow(&I,
                IRB.CreateAlignedLoad(ShadowTy, ShadowPtr, Alignment, "_msld"));
    } else {
      setShadow(&I, getCleanShadow(&I));
    }

    if (ClCheckAccessAddress)
      insertShadowCheck(I.getPointerOperand(), &I);

    if (I.isAtomic())
      I.setOrdering(addAcquireOrdering(I.getOrdering()));

    if (MS.TrackOrigins) {
      if (PropagateShadow) {
        const Align OriginAlignment = std::max(kMinOriginAlignment, Alignment);
        setOrigin(
            &I, IRB.CreateAlignedLoad(MS.OriginTy, OriginPtr, OriginAlignment));
      } else {
        setOrigin(&I, getCleanOrigin());
      }
    }
  }

  /// Instrument StoreInst
  ///
  /// Stores the corresponding shadow and (optionally) origin.
  /// Optionally, checks that the store address is fully defined.
  void visitStoreInst(StoreInst &I) {
    StoreList.push_back(&I);
    if (ClCheckAccessAddress)
      insertShadowCheck(I.getPointerOperand(), &I);
  }

  void handleCASOrRMW(Instruction &I) {
    assert(isa<AtomicRMWInst>(I) || isa<AtomicCmpXchgInst>(I));

    IRBuilder<> IRB(&I);
    Value *Addr = I.getOperand(0);
    Value *Val = I.getOperand(1);
    Value *ShadowPtr = getShadowOriginPtr(Addr, IRB, getShadowTy(Val), Align(1),
                                          /*isStore*/ true)
                           .first;

    if (ClCheckAccessAddress)
      insertShadowCheck(Addr, &I);

    // Only test the conditional argument of cmpxchg instruction.
    // The other argument can potentially be uninitialized, but we can not
    // detect this situation reliably without possible false positives.
    if (isa<AtomicCmpXchgInst>(I))
      insertShadowCheck(Val, &I);

    IRB.CreateStore(getCleanShadow(Val), ShadowPtr);

    setShadow(&I, getCleanShadow(&I));
    setOrigin(&I, getCleanOrigin());
  }

  void visitAtomicRMWInst(AtomicRMWInst &I) {
    handleCASOrRMW(I);
    I.setOrdering(addReleaseOrdering(I.getOrdering()));
  }

  void visitAtomicCmpXchgInst(AtomicCmpXchgInst &I) {
    handleCASOrRMW(I);
    I.setSuccessOrdering(addReleaseOrdering(I.getSuccessOrdering()));
  }

  // Vector manipulation.
  void visitExtractElementInst(ExtractElementInst &I) {
    insertShadowCheck(I.getOperand(1), &I);
    IRBuilder<> IRB(&I);
    setShadow(&I, IRB.CreateExtractElement(getShadow(&I, 0), I.getOperand(1),
                                           "_msprop"));
    setOrigin(&I, getOrigin(&I, 0));
  }

  void visitInsertElementInst(InsertElementInst &I) {
    insertShadowCheck(I.getOperand(2), &I);
    IRBuilder<> IRB(&I);
    auto *Shadow0 = getShadow(&I, 0);
    auto *Shadow1 = getShadow(&I, 1);
    setShadow(&I, IRB.CreateInsertElement(Shadow0, Shadow1, I.getOperand(2),
                                          "_msprop"));
    setOriginForNaryOp(I);
  }

  void visitShuffleVectorInst(ShuffleVectorInst &I) {
    IRBuilder<> IRB(&I);
    auto *Shadow0 = getShadow(&I, 0);
    auto *Shadow1 = getShadow(&I, 1);
    setShadow(&I, IRB.CreateShuffleVector(Shadow0, Shadow1, I.getShuffleMask(),
                                          "_msprop"));
    setOriginForNaryOp(I);
  }

  // Casts.
  void visitSExtInst(SExtInst &I) {
    IRBuilder<> IRB(&I);
    setShadow(&I, IRB.CreateSExt(getShadow(&I, 0), I.getType(), "_msprop"));
    setOrigin(&I, getOrigin(&I, 0));
  }

  void visitZExtInst(ZExtInst &I) {
    IRBuilder<> IRB(&I);
    setShadow(&I, IRB.CreateZExt(getShadow(&I, 0), I.getType(), "_msprop"));
    setOrigin(&I, getOrigin(&I, 0));
  }

  void visitTruncInst(TruncInst &I) {
    IRBuilder<> IRB(&I);
    setShadow(&I, IRB.CreateTrunc(getShadow(&I, 0), I.getType(), "_msprop"));
    setOrigin(&I, getOrigin(&I, 0));
  }

  void visitBitCastInst(BitCastInst &I) {
    // Special case: if this is the bitcast (there is exactly 1 allowed) between
    // a musttail call and a ret, don't instrument. New instructions are not
    // allowed after a musttail call.
    if (auto *CI = dyn_cast<CallInst>(I.getOperand(0)))
      if (CI->isMustTailCall())
        return;
    IRBuilder<> IRB(&I);
    setShadow(&I, IRB.CreateBitCast(getShadow(&I, 0), getShadowTy(&I)));
    setOrigin(&I, getOrigin(&I, 0));
  }

  void visitPtrToIntInst(PtrToIntInst &I) {
    IRBuilder<> IRB(&I);
    setShadow(&I, IRB.CreateIntCast(getShadow(&I, 0), getShadowTy(&I), false,
                                    "_msprop_ptrtoint"));
    setOrigin(&I, getOrigin(&I, 0));
  }

  void visitIntToPtrInst(IntToPtrInst &I) {
    IRBuilder<> IRB(&I);
    setShadow(&I, IRB.CreateIntCast(getShadow(&I, 0), getShadowTy(&I), false,
                                    "_msprop_inttoptr"));
    setOrigin(&I, getOrigin(&I, 0));
  }

  void visitFPToSIInst(CastInst &I) { handleShadowOr(I); }
  void visitFPToUIInst(CastInst &I) { handleShadowOr(I); }
  void visitSIToFPInst(CastInst &I) { handleShadowOr(I); }
  void visitUIToFPInst(CastInst &I) { handleShadowOr(I); }
  void visitFPExtInst(CastInst &I) { handleShadowOr(I); }
  void visitFPTruncInst(CastInst &I) { handleShadowOr(I); }

  /// Propagate shadow for bitwise AND.
  ///
  /// This code is exact, i.e. if, for example, a bit in the left argument
  /// is defined and 0, then neither the value not definedness of the
  /// corresponding bit in B don't affect the resulting shadow.
  void visitAnd(BinaryOperator &I) {
    IRBuilder<> IRB(&I);
    //  "And" of 0 and a poisoned value results in unpoisoned value.
    //  1&1 => 1;     0&1 => 0;     p&1 => p;
    //  1&0 => 0;     0&0 => 0;     p&0 => 0;
    //  1&p => p;     0&p => 0;     p&p => p;
    //  S = (S1 & S2) | (V1 & S2) | (S1 & V2)
    Value *S1 = getShadow(&I, 0);
    Value *S2 = getShadow(&I, 1);
    Value *V1 = I.getOperand(0);
    Value *V2 = I.getOperand(1);
    if (V1->getType() != S1->getType()) {
      V1 = IRB.CreateIntCast(V1, S1->getType(), false);
      V2 = IRB.CreateIntCast(V2, S2->getType(), false);
    }
    Value *S1S2 = IRB.CreateAnd(S1, S2);
    Value *V1S2 = IRB.CreateAnd(V1, S2);
    Value *S1V2 = IRB.CreateAnd(S1, V2);
    setShadow(&I, IRB.CreateOr({S1S2, V1S2, S1V2}));
    setOriginForNaryOp(I);
  }

  void visitOr(BinaryOperator &I) {
    IRBuilder<> IRB(&I);
    //  "Or" of 1 and a poisoned value results in unpoisoned value.
    //  1|1 => 1;     0|1 => 1;     p|1 => 1;
    //  1|0 => 1;     0|0 => 0;     p|0 => p;
    //  1|p => 1;     0|p => p;     p|p => p;
    //  S = (S1 & S2) | (~V1 & S2) | (S1 & ~V2)
    Value *S1 = getShadow(&I, 0);
    Value *S2 = getShadow(&I, 1);
    Value *V1 = IRB.CreateNot(I.getOperand(0));
    Value *V2 = IRB.CreateNot(I.getOperand(1));
    if (V1->getType() != S1->getType()) {
      V1 = IRB.CreateIntCast(V1, S1->getType(), false);
      V2 = IRB.CreateIntCast(V2, S2->getType(), false);
    }
    Value *S1S2 = IRB.CreateAnd(S1, S2);
    Value *V1S2 = IRB.CreateAnd(V1, S2);
    Value *S1V2 = IRB.CreateAnd(S1, V2);
    setShadow(&I, IRB.CreateOr({S1S2, V1S2, S1V2}));
    setOriginForNaryOp(I);
  }

  /// Default propagation of shadow and/or origin.
  ///
  /// This class implements the general case of shadow propagation, used in all
  /// cases where we don't know and/or don't care about what the operation
  /// actually does. It converts all input shadow values to a common type
  /// (extending or truncating as necessary), and bitwise OR's them.
  ///
  /// This is much cheaper than inserting checks (i.e. requiring inputs to be
  /// fully initialized), and less prone to false positives.
  ///
  /// This class also implements the general case of origin propagation. For a
  /// Nary operation, result origin is set to the origin of an argument that is
  /// not entirely initialized. If there is more than one such arguments, the
  /// rightmost of them is picked. It does not matter which one is picked if all
  /// arguments are initialized.
  template <bool CombineShadow> class Combiner {
    Value *Shadow = nullptr;
    Value *Origin = nullptr;
    IRBuilder<> &IRB;
    MemorySanitizerVisitor *MSV;

  public:
    Combiner(MemorySanitizerVisitor *MSV, IRBuilder<> &IRB)
        : IRB(IRB), MSV(MSV) {}

    /// Add a pair of shadow and origin values to the mix.
    Combiner &Add(Value *OpShadow, Value *OpOrigin) {
      if (CombineShadow) {
        assert(OpShadow);
        if (!Shadow)
          Shadow = OpShadow;
        else {
          OpShadow = MSV->CreateShadowCast(IRB, OpShadow, Shadow->getType());
          Shadow = IRB.CreateOr(Shadow, OpShadow, "_msprop");
        }
      }

      if (MSV->MS.TrackOrigins) {
        assert(OpOrigin);
        if (!Origin) {
          Origin = OpOrigin;
        } else {
          Constant *ConstOrigin = dyn_cast<Constant>(OpOrigin);
          // No point in adding something that might result in 0 origin value.
          if (!ConstOrigin || !ConstOrigin->isNullValue()) {
            Value *Cond = MSV->convertToBool(OpShadow, IRB);
            Origin = IRB.CreateSelect(Cond, OpOrigin, Origin);
          }
        }
      }
      return *this;
    }

    /// Add an application value to the mix.
    Combiner &Add(Value *V) {
      Value *OpShadow = MSV->getShadow(V);
      Value *OpOrigin = MSV->MS.TrackOrigins ? MSV->getOrigin(V) : nullptr;
      return Add(OpShadow, OpOrigin);
    }

    /// Set the current combined values as the given instruction's shadow
    /// and origin.
    void Done(Instruction *I) {
      if (CombineShadow) {
        assert(Shadow);
        Shadow = MSV->CreateShadowCast(IRB, Shadow, MSV->getShadowTy(I));
        MSV->setShadow(I, Shadow);
      }
      if (MSV->MS.TrackOrigins) {
        assert(Origin);
        MSV->setOrigin(I, Origin);
      }
    }

    /// Store the current combined value at the specified origin
    /// location.
    void DoneAndStoreOrigin(TypeSize TS, Value *OriginPtr) {
      if (MSV->MS.TrackOrigins) {
        assert(Origin);
        MSV->paintOrigin(IRB, Origin, OriginPtr, TS, kMinOriginAlignment);
      }
    }
  };

  using ShadowAndOriginCombiner = Combiner<true>;
  using OriginCombiner = Combiner<false>;

  /// Propagate origin for arbitrary operation.
  void setOriginForNaryOp(Instruction &I) {
    if (!MS.TrackOrigins)
      return;
    IRBuilder<> IRB(&I);
    OriginCombiner OC(this, IRB);
    for (Use &Op : I.operands())
      OC.Add(Op.get());
    OC.Done(&I);
  }

  size_t VectorOrPrimitiveTypeSizeInBits(Type *Ty) {
    assert(!(Ty->isVectorTy() && Ty->getScalarType()->isPointerTy()) &&
           "Vector of pointers is not a valid shadow type");
    return Ty->isVectorTy() ? cast<FixedVectorType>(Ty)->getNumElements() *
                                  Ty->getScalarSizeInBits()
                            : Ty->getPrimitiveSizeInBits();
  }

  /// Cast between two shadow types, extending or truncating as
  /// necessary.
  Value *CreateShadowCast(IRBuilder<> &IRB, Value *V, Type *dstTy,
                          bool Signed = false) {
    Type *srcTy = V->getType();
    if (srcTy == dstTy)
      return V;
    size_t srcSizeInBits = VectorOrPrimitiveTypeSizeInBits(srcTy);
    size_t dstSizeInBits = VectorOrPrimitiveTypeSizeInBits(dstTy);
    if (srcSizeInBits > 1 && dstSizeInBits == 1)
      return IRB.CreateICmpNE(V, getCleanShadow(V));

    if (dstTy->isIntegerTy() && srcTy->isIntegerTy())
      return IRB.CreateIntCast(V, dstTy, Signed);
    if (dstTy->isVectorTy() && srcTy->isVectorTy() &&
        cast<VectorType>(dstTy)->getElementCount() ==
            cast<VectorType>(srcTy)->getElementCount())
      return IRB.CreateIntCast(V, dstTy, Signed);
    Value *V1 = IRB.CreateBitCast(V, Type::getIntNTy(*MS.C, srcSizeInBits));
    Value *V2 =
        IRB.CreateIntCast(V1, Type::getIntNTy(*MS.C, dstSizeInBits), Signed);
    return IRB.CreateBitCast(V2, dstTy);
    // TODO: handle struct types.
  }

  /// Cast an application value to the type of its own shadow.
  Value *CreateAppToShadowCast(IRBuilder<> &IRB, Value *V) {
    Type *ShadowTy = getShadowTy(V);
    if (V->getType() == ShadowTy)
      return V;
    if (V->getType()->isPtrOrPtrVectorTy())
      return IRB.CreatePtrToInt(V, ShadowTy);
    else
      return IRB.CreateBitCast(V, ShadowTy);
  }

  /// Propagate shadow for arbitrary operation.
  void handleShadowOr(Instruction &I) {
    IRBuilder<> IRB(&I);
    ShadowAndOriginCombiner SC(this, IRB);
    for (Use &Op : I.operands())
      SC.Add(Op.get());
    SC.Done(&I);
  }

  void visitFNeg(UnaryOperator &I) { handleShadowOr(I); }

  // Handle multiplication by constant.
  //
  // Handle a special case of multiplication by constant that may have one or
  // more zeros in the lower bits. This makes corresponding number of lower bits
  // of the result zero as well. We model it by shifting the other operand
  // shadow left by the required number of bits. Effectively, we transform
  // (X * (A * 2**B)) to ((X << B) * A) and instrument (X << B) as (Sx << B).
  // We use multiplication by 2**N instead of shift to cover the case of
  // multiplication by 0, which may occur in some elements of a vector operand.
  void handleMulByConstant(BinaryOperator &I, Constant *ConstArg,
                           Value *OtherArg) {
    Constant *ShadowMul;
    Type *Ty = ConstArg->getType();
    if (auto *VTy = dyn_cast<VectorType>(Ty)) {
      unsigned NumElements = cast<FixedVectorType>(VTy)->getNumElements();
      Type *EltTy = VTy->getElementType();
      SmallVector<Constant *, 16> Elements;
      for (unsigned Idx = 0; Idx < NumElements; ++Idx) {
        if (ConstantInt *Elt =
                dyn_cast<ConstantInt>(ConstArg->getAggregateElement(Idx))) {
          const APInt &V = Elt->getValue();
          APInt V2 = APInt(V.getBitWidth(), 1) << V.countr_zero();
          Elements.push_back(ConstantInt::get(EltTy, V2));
        } else {
          Elements.push_back(ConstantInt::get(EltTy, 1));
        }
      }
      ShadowMul = ConstantVector::get(Elements);
    } else {
      if (ConstantInt *Elt = dyn_cast<ConstantInt>(ConstArg)) {
        const APInt &V = Elt->getValue();
        APInt V2 = APInt(V.getBitWidth(), 1) << V.countr_zero();
        ShadowMul = ConstantInt::get(Ty, V2);
      } else {
        ShadowMul = ConstantInt::get(Ty, 1);
      }
    }

    IRBuilder<> IRB(&I);
    setShadow(&I,
              IRB.CreateMul(getShadow(OtherArg), ShadowMul, "msprop_mul_cst"));
    setOrigin(&I, getOrigin(OtherArg));
  }

  void visitMul(BinaryOperator &I) {
    Constant *constOp0 = dyn_cast<Constant>(I.getOperand(0));
    Constant *constOp1 = dyn_cast<Constant>(I.getOperand(1));
    if (constOp0 && !constOp1)
      handleMulByConstant(I, constOp0, I.getOperand(1));
    else if (constOp1 && !constOp0)
      handleMulByConstant(I, constOp1, I.getOperand(0));
    else
      handleShadowOr(I);
  }

  void visitFAdd(BinaryOperator &I) { handleShadowOr(I); }
  void visitFSub(BinaryOperator &I) { handleShadowOr(I); }
  void visitFMul(BinaryOperator &I) { handleShadowOr(I); }
  void visitAdd(BinaryOperator &I) { handleShadowOr(I); }
  void visitSub(BinaryOperator &I) { handleShadowOr(I); }
  void visitXor(BinaryOperator &I) { handleShadowOr(I); }

  void handleIntegerDiv(Instruction &I) {
    IRBuilder<> IRB(&I);
    // Strict on the second argument.
    insertShadowCheck(I.getOperand(1), &I);
    setShadow(&I, getShadow(&I, 0));
    setOrigin(&I, getOrigin(&I, 0));
  }

  void visitUDiv(BinaryOperator &I) { handleIntegerDiv(I); }
  void visitSDiv(BinaryOperator &I) { handleIntegerDiv(I); }
  void visitURem(BinaryOperator &I) { handleIntegerDiv(I); }
  void visitSRem(BinaryOperator &I) { handleIntegerDiv(I); }

  // Floating point division is side-effect free. We can not require that the
  // divisor is fully initialized and must propagate shadow. See PR37523.
  void visitFDiv(BinaryOperator &I) { handleShadowOr(I); }
  void visitFRem(BinaryOperator &I) { handleShadowOr(I); }

  /// Instrument == and != comparisons.
  ///
  /// Sometimes the comparison result is known even if some of the bits of the
  /// arguments are not.
  void handleEqualityComparison(ICmpInst &I) {
    IRBuilder<> IRB(&I);
    Value *A = I.getOperand(0);
    Value *B = I.getOperand(1);
    Value *Sa = getShadow(A);
    Value *Sb = getShadow(B);

    // Get rid of pointers and vectors of pointers.
    // For ints (and vectors of ints), types of A and Sa match,
    // and this is a no-op.
    A = IRB.CreatePointerCast(A, Sa->getType());
    B = IRB.CreatePointerCast(B, Sb->getType());

    // A == B  <==>  (C = A^B) == 0
    // A != B  <==>  (C = A^B) != 0
    // Sc = Sa | Sb
    Value *C = IRB.CreateXor(A, B);
    Value *Sc = IRB.CreateOr(Sa, Sb);
    // Now dealing with i = (C == 0) comparison (or C != 0, does not matter now)
    // Result is defined if one of the following is true
    // * there is a defined 1 bit in C
    // * C is fully defined
    // Si = !(C & ~Sc) && Sc
    Value *Zero = Constant::getNullValue(Sc->getType());
    Value *MinusOne = Constant::getAllOnesValue(Sc->getType());
    Value *LHS = IRB.CreateICmpNE(Sc, Zero);
    Value *RHS =
        IRB.CreateICmpEQ(IRB.CreateAnd(IRB.CreateXor(Sc, MinusOne), C), Zero);
    Value *Si = IRB.CreateAnd(LHS, RHS);
    Si->setName("_msprop_icmp");
    setShadow(&I, Si);
    setOriginForNaryOp(I);
  }

  /// Build the lowest possible value of V, taking into account V's
  ///        uninitialized bits.
  Value *getLowestPossibleValue(IRBuilder<> &IRB, Value *A, Value *Sa,
                                bool isSigned) {
    if (isSigned) {
      // Split shadow into sign bit and other bits.
      Value *SaOtherBits = IRB.CreateLShr(IRB.CreateShl(Sa, 1), 1);
      Value *SaSignBit = IRB.CreateXor(Sa, SaOtherBits);
      // Maximise the undefined shadow bit, minimize other undefined bits.
      return IRB.CreateOr(IRB.CreateAnd(A, IRB.CreateNot(SaOtherBits)),
                          SaSignBit);
    } else {
      // Minimize undefined bits.
      return IRB.CreateAnd(A, IRB.CreateNot(Sa));
    }
  }

  /// Build the highest possible value of V, taking into account V's
  ///        uninitialized bits.
  Value *getHighestPossibleValue(IRBuilder<> &IRB, Value *A, Value *Sa,
                                 bool isSigned) {
    if (isSigned) {
      // Split shadow into sign bit and other bits.
      Value *SaOtherBits = IRB.CreateLShr(IRB.CreateShl(Sa, 1), 1);
      Value *SaSignBit = IRB.CreateXor(Sa, SaOtherBits);
      // Minimise the undefined shadow bit, maximise other undefined bits.
      return IRB.CreateOr(IRB.CreateAnd(A, IRB.CreateNot(SaSignBit)),
                          SaOtherBits);
    } else {
      // Maximize undefined bits.
      return IRB.CreateOr(A, Sa);
    }
  }

  /// Instrument relational comparisons.
  ///
  /// This function does exact shadow propagation for all relational
  /// comparisons of integers, pointers and vectors of those.
  /// FIXME: output seems suboptimal when one of the operands is a constant
  void handleRelationalComparisonExact(ICmpInst &I) {
    IRBuilder<> IRB(&I);
    Value *A = I.getOperand(0);
    Value *B = I.getOperand(1);
    Value *Sa = getShadow(A);
    Value *Sb = getShadow(B);

    // Get rid of pointers and vectors of pointers.
    // For ints (and vectors of ints), types of A and Sa match,
    // and this is a no-op.
    A = IRB.CreatePointerCast(A, Sa->getType());
    B = IRB.CreatePointerCast(B, Sb->getType());

    // Let [a0, a1] be the interval of possible values of A, taking into account
    // its undefined bits. Let [b0, b1] be the interval of possible values of B.
    // Then (A cmp B) is defined iff (a0 cmp b1) == (a1 cmp b0).
    bool IsSigned = I.isSigned();
    Value *S1 = IRB.CreateICmp(I.getPredicate(),
                               getLowestPossibleValue(IRB, A, Sa, IsSigned),
                               getHighestPossibleValue(IRB, B, Sb, IsSigned));
    Value *S2 = IRB.CreateICmp(I.getPredicate(),
                               getHighestPossibleValue(IRB, A, Sa, IsSigned),
                               getLowestPossibleValue(IRB, B, Sb, IsSigned));
    Value *Si = IRB.CreateXor(S1, S2);
    setShadow(&I, Si);
    setOriginForNaryOp(I);
  }

  /// Instrument signed relational comparisons.
  ///
  /// Handle sign bit tests: x<0, x>=0, x<=-1, x>-1 by propagating the highest
  /// bit of the shadow. Everything else is delegated to handleShadowOr().
  void handleSignedRelationalComparison(ICmpInst &I) {
    Constant *constOp;
    Value *op = nullptr;
    CmpInst::Predicate pre;
    if ((constOp = dyn_cast<Constant>(I.getOperand(1)))) {
      op = I.getOperand(0);
      pre = I.getPredicate();
    } else if ((constOp = dyn_cast<Constant>(I.getOperand(0)))) {
      op = I.getOperand(1);
      pre = I.getSwappedPredicate();
    } else {
      handleShadowOr(I);
      return;
    }

    if ((constOp->isNullValue() &&
         (pre == CmpInst::ICMP_SLT || pre == CmpInst::ICMP_SGE)) ||
        (constOp->isAllOnesValue() &&
         (pre == CmpInst::ICMP_SGT || pre == CmpInst::ICMP_SLE))) {
      IRBuilder<> IRB(&I);
      Value *Shadow = IRB.CreateICmpSLT(getShadow(op), getCleanShadow(op),
                                        "_msprop_icmp_s");
      setShadow(&I, Shadow);
      setOrigin(&I, getOrigin(op));
    } else {
      handleShadowOr(I);
    }
  }

  void visitICmpInst(ICmpInst &I) {
    if (!ClHandleICmp) {
      handleShadowOr(I);
      return;
    }
    if (I.isEquality()) {
      handleEqualityComparison(I);
      return;
    }

    assert(I.isRelational());
    if (ClHandleICmpExact) {
      handleRelationalComparisonExact(I);
      return;
    }
    if (I.isSigned()) {
      handleSignedRelationalComparison(I);
      return;
    }

    assert(I.isUnsigned());
    if ((isa<Constant>(I.getOperand(0)) || isa<Constant>(I.getOperand(1)))) {
      handleRelationalComparisonExact(I);
      return;
    }

    handleShadowOr(I);
  }

  void visitFCmpInst(FCmpInst &I) { handleShadowOr(I); }

  void handleShift(BinaryOperator &I) {
    IRBuilder<> IRB(&I);
    // If any of the S2 bits are poisoned, the whole thing is poisoned.
    // Otherwise perform the same shift on S1.
    Value *S1 = getShadow(&I, 0);
    Value *S2 = getShadow(&I, 1);
    Value *S2Conv =
        IRB.CreateSExt(IRB.CreateICmpNE(S2, getCleanShadow(S2)), S2->getType());
    Value *V2 = I.getOperand(1);
    Value *Shift = IRB.CreateBinOp(I.getOpcode(), S1, V2);
    setShadow(&I, IRB.CreateOr(Shift, S2Conv));
    setOriginForNaryOp(I);
  }

  void visitShl(BinaryOperator &I) { handleShift(I); }
  void visitAShr(BinaryOperator &I) { handleShift(I); }
  void visitLShr(BinaryOperator &I) { handleShift(I); }

  void handleFunnelShift(IntrinsicInst &I) {
    IRBuilder<> IRB(&I);
    // If any of the S2 bits are poisoned, the whole thing is poisoned.
    // Otherwise perform the same shift on S0 and S1.
    Value *S0 = getShadow(&I, 0);
    Value *S1 = getShadow(&I, 1);
    Value *S2 = getShadow(&I, 2);
    Value *S2Conv =
        IRB.CreateSExt(IRB.CreateICmpNE(S2, getCleanShadow(S2)), S2->getType());
    Value *V2 = I.getOperand(2);
    Value *Shift = IRB.CreateIntrinsic(I.getIntrinsicID(), S2Conv->getType(),
                                       {S0, S1, V2});
    setShadow(&I, IRB.CreateOr(Shift, S2Conv));
    setOriginForNaryOp(I);
  }

  /// Instrument llvm.memmove
  ///
  /// At this point we don't know if llvm.memmove will be inlined or not.
  /// If we don't instrument it and it gets inlined,
  /// our interceptor will not kick in and we will lose the memmove.
  /// If we instrument the call here, but it does not get inlined,
  /// we will memove the shadow twice: which is bad in case
  /// of overlapping regions. So, we simply lower the intrinsic to a call.
  ///
  /// Similar situation exists for memcpy and memset.
  void visitMemMoveInst(MemMoveInst &I) {
    getShadow(I.getArgOperand(1)); // Ensure shadow initialized
    IRBuilder<> IRB(&I);
    IRB.CreateCall(MS.MemmoveFn,
                   {I.getArgOperand(0), I.getArgOperand(1),
                    IRB.CreateIntCast(I.getArgOperand(2), MS.IntptrTy, false)});
    I.eraseFromParent();
  }

  /// Instrument memcpy
  ///
  /// Similar to memmove: avoid copying shadow twice. This is somewhat
  /// unfortunate as it may slowdown small constant memcpys.
  /// FIXME: consider doing manual inline for small constant sizes and proper
  /// alignment.
  ///
  /// Note: This also handles memcpy.inline, which promises no calls to external
  /// functions as an optimization. However, with instrumentation enabled this
  /// is difficult to promise; additionally, we know that the MSan runtime
  /// exists and provides __msan_memcpy(). Therefore, we assume that with
  /// instrumentation it's safe to turn memcpy.inline into a call to
  /// __msan_memcpy(). Should this be wrong, such as when implementing memcpy()
  /// itself, instrumentation should be disabled with the no_sanitize attribute.
  void visitMemCpyInst(MemCpyInst &I) {
    getShadow(I.getArgOperand(1)); // Ensure shadow initialized
    IRBuilder<> IRB(&I);
    IRB.CreateCall(MS.MemcpyFn,
                   {I.getArgOperand(0), I.getArgOperand(1),
                    IRB.CreateIntCast(I.getArgOperand(2), MS.IntptrTy, false)});
    I.eraseFromParent();
  }

  // Same as memcpy.
  void visitMemSetInst(MemSetInst &I) {
    IRBuilder<> IRB(&I);
    IRB.CreateCall(
        MS.MemsetFn,
        {I.getArgOperand(0),
         IRB.CreateIntCast(I.getArgOperand(1), IRB.getInt32Ty(), false),
         IRB.CreateIntCast(I.getArgOperand(2), MS.IntptrTy, false)});
    I.eraseFromParent();
  }

  void visitVAStartInst(VAStartInst &I) { VAHelper->visitVAStartInst(I); }

  void visitVACopyInst(VACopyInst &I) { VAHelper->visitVACopyInst(I); }

  /// Handle vector store-like intrinsics.
  ///
  /// Instrument intrinsics that look like a simple SIMD store: writes memory,
  /// has 1 pointer argument and 1 vector argument, returns void.
  bool handleVectorStoreIntrinsic(IntrinsicInst &I) {
    IRBuilder<> IRB(&I);
    Value *Addr = I.getArgOperand(0);
    Value *Shadow = getShadow(&I, 1);
    Value *ShadowPtr, *OriginPtr;

    // We don't know the pointer alignment (could be unaligned SSE store!).
    // Have to assume to worst case.
    std::tie(ShadowPtr, OriginPtr) = getShadowOriginPtr(
        Addr, IRB, Shadow->getType(), Align(1), /*isStore*/ true);
    IRB.CreateAlignedStore(Shadow, ShadowPtr, Align(1));

    if (ClCheckAccessAddress)
      insertShadowCheck(Addr, &I);

    // FIXME: factor out common code from materializeStores
    if (MS.TrackOrigins)
      IRB.CreateStore(getOrigin(&I, 1), OriginPtr);
    return true;
  }

  /// Handle vector load-like intrinsics.
  ///
  /// Instrument intrinsics that look like a simple SIMD load: reads memory,
  /// has 1 pointer argument, returns a vector.
  bool handleVectorLoadIntrinsic(IntrinsicInst &I) {
    IRBuilder<> IRB(&I);
    Value *Addr = I.getArgOperand(0);

    Type *ShadowTy = getShadowTy(&I);
    Value *ShadowPtr = nullptr, *OriginPtr = nullptr;
    if (PropagateShadow) {
      // We don't know the pointer alignment (could be unaligned SSE load!).
      // Have to assume to worst case.
      const Align Alignment = Align(1);
      std::tie(ShadowPtr, OriginPtr) =
          getShadowOriginPtr(Addr, IRB, ShadowTy, Alignment, /*isStore*/ false);
      setShadow(&I,
                IRB.CreateAlignedLoad(ShadowTy, ShadowPtr, Alignment, "_msld"));
    } else {
      setShadow(&I, getCleanShadow(&I));
    }

    if (ClCheckAccessAddress)
      insertShadowCheck(Addr, &I);

    if (MS.TrackOrigins) {
      if (PropagateShadow)
        setOrigin(&I, IRB.CreateLoad(MS.OriginTy, OriginPtr));
      else
        setOrigin(&I, getCleanOrigin());
    }
    return true;
  }

  /// Handle (SIMD arithmetic)-like intrinsics.
  ///
  /// Instrument intrinsics with any number of arguments of the same type,
  /// equal to the return type. The type should be simple (no aggregates or
  /// pointers; vectors are fine).
  /// Caller guarantees that this intrinsic does not access memory.
  bool maybeHandleSimpleNomemIntrinsic(IntrinsicInst &I) {
    Type *RetTy = I.getType();
    if (!(RetTy->isIntOrIntVectorTy() || RetTy->isFPOrFPVectorTy() ||
          RetTy->isX86_MMXTy()))
      return false;

    unsigned NumArgOperands = I.arg_size();
    for (unsigned i = 0; i < NumArgOperands; ++i) {
      Type *Ty = I.getArgOperand(i)->getType();
      if (Ty != RetTy)
        return false;
    }

    IRBuilder<> IRB(&I);
    ShadowAndOriginCombiner SC(this, IRB);
    for (unsigned i = 0; i < NumArgOperands; ++i)
      SC.Add(I.getArgOperand(i));
    SC.Done(&I);

    return true;
  }

  /// Heuristically instrument unknown intrinsics.
  ///
  /// The main purpose of this code is to do something reasonable with all
  /// random intrinsics we might encounter, most importantly - SIMD intrinsics.
  /// We recognize several classes of intrinsics by their argument types and
  /// ModRefBehaviour and apply special instrumentation when we are reasonably
  /// sure that we know what the intrinsic does.
  ///
  /// We special-case intrinsics where this approach fails. See llvm.bswap
  /// handling as an example of that.
  bool handleUnknownIntrinsic(IntrinsicInst &I) {
    unsigned NumArgOperands = I.arg_size();
    if (NumArgOperands == 0)
      return false;

    if (NumArgOperands == 2 && I.getArgOperand(0)->getType()->isPointerTy() &&
        I.getArgOperand(1)->getType()->isVectorTy() &&
        I.getType()->isVoidTy() && !I.onlyReadsMemory()) {
      // This looks like a vector store.
      return handleVectorStoreIntrinsic(I);
    }

    if (NumArgOperands == 1 && I.getArgOperand(0)->getType()->isPointerTy() &&
        I.getType()->isVectorTy() && I.onlyReadsMemory()) {
      // This looks like a vector load.
      return handleVectorLoadIntrinsic(I);
    }

    if (I.doesNotAccessMemory())
      if (maybeHandleSimpleNomemIntrinsic(I))
        return true;

    // FIXME: detect and handle SSE maskstore/maskload
    return false;
  }

  void handleInvariantGroup(IntrinsicInst &I) {
    setShadow(&I, getShadow(&I, 0));
    setOrigin(&I, getOrigin(&I, 0));
  }

  void handleLifetimeStart(IntrinsicInst &I) {
    if (!PoisonStack)
      return;
    AllocaInst *AI = llvm::findAllocaForValue(I.getArgOperand(1));
    if (!AI)
      InstrumentLifetimeStart = false;
    LifetimeStartList.push_back(std::make_pair(&I, AI));
  }

  void handleBswap(IntrinsicInst &I) {
    IRBuilder<> IRB(&I);
    Value *Op = I.getArgOperand(0);
    Type *OpType = Op->getType();
    setShadow(&I, IRB.CreateIntrinsic(Intrinsic::bswap, ArrayRef(&OpType, 1),
                                      getShadow(Op)));
    setOrigin(&I, getOrigin(Op));
  }

  void handleCountZeroes(IntrinsicInst &I) {
    IRBuilder<> IRB(&I);
    Value *Src = I.getArgOperand(0);

    // Set the Output shadow based on input Shadow
    Value *BoolShadow = IRB.CreateIsNotNull(getShadow(Src), "_mscz_bs");

    // If zero poison is requested, mix in with the shadow
    Constant *IsZeroPoison = cast<Constant>(I.getOperand(1));
    if (!IsZeroPoison->isZeroValue()) {
      Value *BoolZeroPoison = IRB.CreateIsNull(Src, "_mscz_bzp");
      BoolShadow = IRB.CreateOr(BoolShadow, BoolZeroPoison, "_mscz_bs");
    }

    Value *OutputShadow =
        IRB.CreateSExt(BoolShadow, getShadowTy(Src), "_mscz_os");

    setShadow(&I, OutputShadow);
    setOriginForNaryOp(I);
  }

  // Instrument vector convert intrinsic.
  //
  // This function instruments intrinsics like cvtsi2ss:
  // %Out = int_xxx_cvtyyy(%ConvertOp)
  // or
  // %Out = int_xxx_cvtyyy(%CopyOp, %ConvertOp)
  // Intrinsic converts \p NumUsedElements elements of \p ConvertOp to the same
  // number \p Out elements, and (if has 2 arguments) copies the rest of the
  // elements from \p CopyOp.
  // In most cases conversion involves floating-point value which may trigger a
  // hardware exception when not fully initialized. For this reason we require
  // \p ConvertOp[0:NumUsedElements] to be fully initialized and trap otherwise.
  // We copy the shadow of \p CopyOp[NumUsedElements:] to \p
  // Out[NumUsedElements:]. This means that intrinsics without \p CopyOp always
  // return a fully initialized value.
  void handleVectorConvertIntrinsic(IntrinsicInst &I, int NumUsedElements,
                                    bool HasRoundingMode = false) {
    IRBuilder<> IRB(&I);
    Value *CopyOp, *ConvertOp;

    assert((!HasRoundingMode ||
            isa<ConstantInt>(I.getArgOperand(I.arg_size() - 1))) &&
           "Invalid rounding mode");

    switch (I.arg_size() - HasRoundingMode) {
    case 2:
      CopyOp = I.getArgOperand(0);
      ConvertOp = I.getArgOperand(1);
      break;
    case 1:
      ConvertOp = I.getArgOperand(0);
      CopyOp = nullptr;
      break;
    default:
      llvm_unreachable("Cvt intrinsic with unsupported number of arguments.");
    }

    // The first *NumUsedElements* elements of ConvertOp are converted to the
    // same number of output elements. The rest of the output is copied from
    // CopyOp, or (if not available) filled with zeroes.
    // Combine shadow for elements of ConvertOp that are used in this operation,
    // and insert a check.
    // FIXME: consider propagating shadow of ConvertOp, at least in the case of
    // int->any conversion.
    Value *ConvertShadow = getShadow(ConvertOp);
    Value *AggShadow = nullptr;
    if (ConvertOp->getType()->isVectorTy()) {
      AggShadow = IRB.CreateExtractElement(
          ConvertShadow, ConstantInt::get(IRB.getInt32Ty(), 0));
      for (int i = 1; i < NumUsedElements; ++i) {
        Value *MoreShadow = IRB.CreateExtractElement(
            ConvertShadow, ConstantInt::get(IRB.getInt32Ty(), i));
        AggShadow = IRB.CreateOr(AggShadow, MoreShadow);
      }
    } else {
      AggShadow = ConvertShadow;
    }
    assert(AggShadow->getType()->isIntegerTy());
    insertShadowCheck(AggShadow, getOrigin(ConvertOp), &I);

    // Build result shadow by zero-filling parts of CopyOp shadow that come from
    // ConvertOp.
    if (CopyOp) {
      assert(CopyOp->getType() == I.getType());
      assert(CopyOp->getType()->isVectorTy());
      Value *ResultShadow = getShadow(CopyOp);
      Type *EltTy = cast<VectorType>(ResultShadow->getType())->getElementType();
      for (int i = 0; i < NumUsedElements; ++i) {
        ResultShadow = IRB.CreateInsertElement(
            ResultShadow, ConstantInt::getNullValue(EltTy),
            ConstantInt::get(IRB.getInt32Ty(), i));
      }
      setShadow(&I, ResultShadow);
      setOrigin(&I, getOrigin(CopyOp));
    } else {
      setShadow(&I, getCleanShadow(&I));
      setOrigin(&I, getCleanOrigin());
    }
  }

  // Given a scalar or vector, extract lower 64 bits (or less), and return all
  // zeroes if it is zero, and all ones otherwise.
  Value *Lower64ShadowExtend(IRBuilder<> &IRB, Value *S, Type *T) {
    if (S->getType()->isVectorTy())
      S = CreateShadowCast(IRB, S, IRB.getInt64Ty(), /* Signed */ true);
    assert(S->getType()->getPrimitiveSizeInBits() <= 64);
    Value *S2 = IRB.CreateICmpNE(S, getCleanShadow(S));
    return CreateShadowCast(IRB, S2, T, /* Signed */ true);
  }

  // Given a vector, extract its first element, and return all
  // zeroes if it is zero, and all ones otherwise.
  Value *LowerElementShadowExtend(IRBuilder<> &IRB, Value *S, Type *T) {
    Value *S1 = IRB.CreateExtractElement(S, (uint64_t)0);
    Value *S2 = IRB.CreateICmpNE(S1, getCleanShadow(S1));
    return CreateShadowCast(IRB, S2, T, /* Signed */ true);
  }

  Value *VariableShadowExtend(IRBuilder<> &IRB, Value *S) {
    Type *T = S->getType();
    assert(T->isVectorTy());
    Value *S2 = IRB.CreateICmpNE(S, getCleanShadow(S));
    return IRB.CreateSExt(S2, T);
  }

  // Instrument vector shift intrinsic.
  //
  // This function instruments intrinsics like int_x86_avx2_psll_w.
  // Intrinsic shifts %In by %ShiftSize bits.
  // %ShiftSize may be a vector. In that case the lower 64 bits determine shift
  // size, and the rest is ignored. Behavior is defined even if shift size is
  // greater than register (or field) width.
  void handleVectorShiftIntrinsic(IntrinsicInst &I, bool Variable) {
    assert(I.arg_size() == 2);
    IRBuilder<> IRB(&I);
    // If any of the S2 bits are poisoned, the whole thing is poisoned.
    // Otherwise perform the same shift on S1.
    Value *S1 = getShadow(&I, 0);
    Value *S2 = getShadow(&I, 1);
    Value *S2Conv = Variable ? VariableShadowExtend(IRB, S2)
                             : Lower64ShadowExtend(IRB, S2, getShadowTy(&I));
    Value *V1 = I.getOperand(0);
    Value *V2 = I.getOperand(1);
    Value *Shift = IRB.CreateCall(I.getFunctionType(), I.getCalledOperand(),
                                  {IRB.CreateBitCast(S1, V1->getType()), V2});
    Shift = IRB.CreateBitCast(Shift, getShadowTy(&I));
    setShadow(&I, IRB.CreateOr(Shift, S2Conv));
    setOriginForNaryOp(I);
  }

  // Get an X86_MMX-sized vector type.
  Type *getMMXVectorTy(unsigned EltSizeInBits) {
    const unsigned X86_MMXSizeInBits = 64;
    assert(EltSizeInBits != 0 && (X86_MMXSizeInBits % EltSizeInBits) == 0 &&
           "Illegal MMX vector element size");
    return FixedVectorType::get(IntegerType::get(*MS.C, EltSizeInBits),
                                X86_MMXSizeInBits / EltSizeInBits);
  }

  // Returns a signed counterpart for an (un)signed-saturate-and-pack
  // intrinsic.
  Intrinsic::ID getSignedPackIntrinsic(Intrinsic::ID id) {
    switch (id) {
    case Intrinsic::x86_sse2_packsswb_128:
    case Intrinsic::x86_sse2_packuswb_128:
      return Intrinsic::x86_sse2_packsswb_128;

    case Intrinsic::x86_sse2_packssdw_128:
    case Intrinsic::x86_sse41_packusdw:
      return Intrinsic::x86_sse2_packssdw_128;

    case Intrinsic::x86_avx2_packsswb:
    case Intrinsic::x86_avx2_packuswb:
      return Intrinsic::x86_avx2_packsswb;

    case Intrinsic::x86_avx2_packssdw:
    case Intrinsic::x86_avx2_packusdw:
      return Intrinsic::x86_avx2_packssdw;

    case Intrinsic::x86_mmx_packsswb:
    case Intrinsic::x86_mmx_packuswb:
      return Intrinsic::x86_mmx_packsswb;

    case Intrinsic::x86_mmx_packssdw:
      return Intrinsic::x86_mmx_packssdw;
    default:
      llvm_unreachable("unexpected intrinsic id");
    }
  }

  // Instrument vector pack intrinsic.
  //
  // This function instruments intrinsics like x86_mmx_packsswb, that
  // packs elements of 2 input vectors into half as many bits with saturation.
  // Shadow is propagated with the signed variant of the same intrinsic applied
  // to sext(Sa != zeroinitializer), sext(Sb != zeroinitializer).
  // EltSizeInBits is used only for x86mmx arguments.
  void handleVectorPackIntrinsic(IntrinsicInst &I, unsigned EltSizeInBits = 0) {
    assert(I.arg_size() == 2);
    bool isX86_MMX = I.getOperand(0)->getType()->isX86_MMXTy();
    IRBuilder<> IRB(&I);
    Value *S1 = getShadow(&I, 0);
    Value *S2 = getShadow(&I, 1);
    assert(isX86_MMX || S1->getType()->isVectorTy());

    // SExt and ICmpNE below must apply to individual elements of input vectors.
    // In case of x86mmx arguments, cast them to appropriate vector types and
    // back.
    Type *T = isX86_MMX ? getMMXVectorTy(EltSizeInBits) : S1->getType();
    if (isX86_MMX) {
      S1 = IRB.CreateBitCast(S1, T);
      S2 = IRB.CreateBitCast(S2, T);
    }
    Value *S1_ext =
        IRB.CreateSExt(IRB.CreateICmpNE(S1, Constant::getNullValue(T)), T);
    Value *S2_ext =
        IRB.CreateSExt(IRB.CreateICmpNE(S2, Constant::getNullValue(T)), T);
    if (isX86_MMX) {
      Type *X86_MMXTy = Type::getX86_MMXTy(*MS.C);
      S1_ext = IRB.CreateBitCast(S1_ext, X86_MMXTy);
      S2_ext = IRB.CreateBitCast(S2_ext, X86_MMXTy);
    }

<<<<<<< HEAD
    Function *ShadowFn = Intrinsic::getOrInsertDeclaration(
        F.getParent(), getSignedPackIntrinsic(I.getIntrinsicID()));

    Value *S =
        IRB.CreateCall(ShadowFn, {S1_ext, S2_ext}, "_msprop_vector_pack");
    if (isX86_MMX)
=======
    Value *S = IRB.CreateIntrinsic(getSignedPackIntrinsic(I.getIntrinsicID()),
                                   {}, {S1_ext, S2_ext}, /*FMFSource=*/nullptr,
                                   "_msprop_vector_pack");
    if (MMXEltSizeInBits)
>>>>>>> ed3d0517
      S = IRB.CreateBitCast(S, getShadowTy(&I));
    setShadow(&I, S);
    setOriginForNaryOp(I);
  }

  // Convert `Mask` into `<n x i1>`.
  Constant *createDppMask(unsigned Width, unsigned Mask) {
    SmallVector<Constant *, 4> R(Width);
    for (auto &M : R) {
      M = ConstantInt::getBool(F.getContext(), Mask & 1);
      Mask >>= 1;
    }
    return ConstantVector::get(R);
  }

  // Calculate output shadow as array of booleans `<n x i1>`, assuming if any
  // arg is poisoned, entire dot product is poisoned.
  Value *findDppPoisonedOutput(IRBuilder<> &IRB, Value *S, unsigned SrcMask,
                               unsigned DstMask) {
    const unsigned Width =
        cast<FixedVectorType>(S->getType())->getNumElements();

    S = IRB.CreateSelect(createDppMask(Width, SrcMask), S,
                         Constant::getNullValue(S->getType()));
    Value *SElem = IRB.CreateOrReduce(S);
    Value *IsClean = IRB.CreateIsNull(SElem, "_msdpp");
    Value *DstMaskV = createDppMask(Width, DstMask);

    return IRB.CreateSelect(
        IsClean, Constant::getNullValue(DstMaskV->getType()), DstMaskV);
  }

  // See `Intel Intrinsics Guide` for `_dp_p*` instructions.
  //
  // 2 and 4 element versions produce single scalar of dot product, and then
  // puts it into elements of output vector, selected by 4 lowest bits of the
  // mask. Top 4 bits of the mask control which elements of input to use for dot
  // product.
  //
  // 8 element version mask still has only 4 bit for input, and 4 bit for output
  // mask. According to the spec it just operates as 4 element version on first
  // 4 elements of inputs and output, and then on last 4 elements of inputs and
  // output.
  void handleDppIntrinsic(IntrinsicInst &I) {
    IRBuilder<> IRB(&I);

    Value *S0 = getShadow(&I, 0);
    Value *S1 = getShadow(&I, 1);
    Value *S = IRB.CreateOr(S0, S1);

    const unsigned Width =
        cast<FixedVectorType>(S->getType())->getNumElements();
    assert(Width == 2 || Width == 4 || Width == 8);

    const unsigned Mask = cast<ConstantInt>(I.getArgOperand(2))->getZExtValue();
    const unsigned SrcMask = Mask >> 4;
    const unsigned DstMask = Mask & 0xf;

    // Calculate shadow as `<n x i1>`.
    Value *SI1 = findDppPoisonedOutput(IRB, S, SrcMask, DstMask);
    if (Width == 8) {
      // First 4 elements of shadow are already calculated. `makeDppShadow`
      // operats on 32 bit masks, so we can just shift masks, and repeat.
      SI1 = IRB.CreateOr(
          SI1, findDppPoisonedOutput(IRB, S, SrcMask << 4, DstMask << 4));
    }
    // Extend to real size of shadow, poisoning either all or none bits of an
    // element.
    S = IRB.CreateSExt(SI1, S->getType(), "_msdpp");

    setShadow(&I, S);
    setOriginForNaryOp(I);
  }

  Value *convertBlendvToSelectMask(IRBuilder<> &IRB, Value *C) {
    C = CreateAppToShadowCast(IRB, C);
    FixedVectorType *FVT = cast<FixedVectorType>(C->getType());
    unsigned ElSize = FVT->getElementType()->getPrimitiveSizeInBits();
    C = IRB.CreateAShr(C, ElSize - 1);
    FVT = FixedVectorType::get(IRB.getInt1Ty(), FVT->getNumElements());
    return IRB.CreateTrunc(C, FVT);
  }

  // `blendv(f, t, c)` is effectively `select(c[top_bit], t, f)`.
  void handleBlendvIntrinsic(IntrinsicInst &I) {
    Value *C = I.getOperand(2);
    Value *T = I.getOperand(1);
    Value *F = I.getOperand(0);

    Value *Sc = getShadow(&I, 2);
    Value *Oc = MS.TrackOrigins ? getOrigin(C) : nullptr;

    {
      IRBuilder<> IRB(&I);
      // Extract top bit from condition and its shadow.
      C = convertBlendvToSelectMask(IRB, C);
      Sc = convertBlendvToSelectMask(IRB, Sc);

      setShadow(C, Sc);
      setOrigin(C, Oc);
    }

    handleSelectLikeInst(I, C, T, F);
  }

  // Instrument sum-of-absolute-differences intrinsic.
  void handleVectorSadIntrinsic(IntrinsicInst &I) {
    const unsigned SignificantBitsPerResultElement = 16;
    bool isX86_MMX = I.getOperand(0)->getType()->isX86_MMXTy();
    Type *ResTy = isX86_MMX ? IntegerType::get(*MS.C, 64) : I.getType();
    unsigned ZeroBitsPerResultElement =
        ResTy->getScalarSizeInBits() - SignificantBitsPerResultElement;

    IRBuilder<> IRB(&I);
    auto *Shadow0 = getShadow(&I, 0);
    auto *Shadow1 = getShadow(&I, 1);
    Value *S = IRB.CreateOr(Shadow0, Shadow1);
    S = IRB.CreateBitCast(S, ResTy);
    S = IRB.CreateSExt(IRB.CreateICmpNE(S, Constant::getNullValue(ResTy)),
                       ResTy);
    S = IRB.CreateLShr(S, ZeroBitsPerResultElement);
    S = IRB.CreateBitCast(S, getShadowTy(&I));
    setShadow(&I, S);
    setOriginForNaryOp(I);
  }

  // Instrument multiply-add intrinsic.
  void handleVectorPmaddIntrinsic(IntrinsicInst &I,
                                  unsigned EltSizeInBits = 0) {
    bool isX86_MMX = I.getOperand(0)->getType()->isX86_MMXTy();
    Type *ResTy = isX86_MMX ? getMMXVectorTy(EltSizeInBits * 2) : I.getType();
    IRBuilder<> IRB(&I);
    auto *Shadow0 = getShadow(&I, 0);
    auto *Shadow1 = getShadow(&I, 1);
    Value *S = IRB.CreateOr(Shadow0, Shadow1);
    S = IRB.CreateBitCast(S, ResTy);
    S = IRB.CreateSExt(IRB.CreateICmpNE(S, Constant::getNullValue(ResTy)),
                       ResTy);
    S = IRB.CreateBitCast(S, getShadowTy(&I));
    setShadow(&I, S);
    setOriginForNaryOp(I);
  }

  // Instrument compare-packed intrinsic.
  // Basically, an or followed by sext(icmp ne 0) to end up with all-zeros or
  // all-ones shadow.
  void handleVectorComparePackedIntrinsic(IntrinsicInst &I) {
    IRBuilder<> IRB(&I);
    Type *ResTy = getShadowTy(&I);
    auto *Shadow0 = getShadow(&I, 0);
    auto *Shadow1 = getShadow(&I, 1);
    Value *S0 = IRB.CreateOr(Shadow0, Shadow1);
    Value *S = IRB.CreateSExt(
        IRB.CreateICmpNE(S0, Constant::getNullValue(ResTy)), ResTy);
    setShadow(&I, S);
    setOriginForNaryOp(I);
  }

  // Instrument compare-scalar intrinsic.
  // This handles both cmp* intrinsics which return the result in the first
  // element of a vector, and comi* which return the result as i32.
  void handleVectorCompareScalarIntrinsic(IntrinsicInst &I) {
    IRBuilder<> IRB(&I);
    auto *Shadow0 = getShadow(&I, 0);
    auto *Shadow1 = getShadow(&I, 1);
    Value *S0 = IRB.CreateOr(Shadow0, Shadow1);
    Value *S = LowerElementShadowExtend(IRB, S0, getShadowTy(&I));
    setShadow(&I, S);
    setOriginForNaryOp(I);
  }

  // Instrument generic vector reduction intrinsics
  // by ORing together all their fields.
  void handleVectorReduceIntrinsic(IntrinsicInst &I) {
    IRBuilder<> IRB(&I);
    Value *S = IRB.CreateOrReduce(getShadow(&I, 0));
    setShadow(&I, S);
    setOrigin(&I, getOrigin(&I, 0));
  }

  // Instrument vector.reduce.or intrinsic.
  // Valid (non-poisoned) set bits in the operand pull low the
  // corresponding shadow bits.
  void handleVectorReduceOrIntrinsic(IntrinsicInst &I) {
    IRBuilder<> IRB(&I);
    Value *OperandShadow = getShadow(&I, 0);
    Value *OperandUnsetBits = IRB.CreateNot(I.getOperand(0));
    Value *OperandUnsetOrPoison = IRB.CreateOr(OperandUnsetBits, OperandShadow);
    // Bit N is clean if any field's bit N is 1 and unpoison
    Value *OutShadowMask = IRB.CreateAndReduce(OperandUnsetOrPoison);
    // Otherwise, it is clean if every field's bit N is unpoison
    Value *OrShadow = IRB.CreateOrReduce(OperandShadow);
    Value *S = IRB.CreateAnd(OutShadowMask, OrShadow);

    setShadow(&I, S);
    setOrigin(&I, getOrigin(&I, 0));
  }

  // Instrument vector.reduce.and intrinsic.
  // Valid (non-poisoned) unset bits in the operand pull down the
  // corresponding shadow bits.
  void handleVectorReduceAndIntrinsic(IntrinsicInst &I) {
    IRBuilder<> IRB(&I);
    Value *OperandShadow = getShadow(&I, 0);
    Value *OperandSetOrPoison = IRB.CreateOr(I.getOperand(0), OperandShadow);
    // Bit N is clean if any field's bit N is 0 and unpoison
    Value *OutShadowMask = IRB.CreateAndReduce(OperandSetOrPoison);
    // Otherwise, it is clean if every field's bit N is unpoison
    Value *OrShadow = IRB.CreateOrReduce(OperandShadow);
    Value *S = IRB.CreateAnd(OutShadowMask, OrShadow);

    setShadow(&I, S);
    setOrigin(&I, getOrigin(&I, 0));
  }

  void handleStmxcsr(IntrinsicInst &I) {
    IRBuilder<> IRB(&I);
    Value *Addr = I.getArgOperand(0);
    Type *Ty = IRB.getInt32Ty();
    Value *ShadowPtr =
        getShadowOriginPtr(Addr, IRB, Ty, Align(1), /*isStore*/ true).first;

    IRB.CreateStore(getCleanShadow(Ty), ShadowPtr);

    if (ClCheckAccessAddress)
      insertShadowCheck(Addr, &I);
  }

  void handleLdmxcsr(IntrinsicInst &I) {
    if (!InsertChecks)
      return;

    IRBuilder<> IRB(&I);
    Value *Addr = I.getArgOperand(0);
    Type *Ty = IRB.getInt32Ty();
    const Align Alignment = Align(1);
    Value *ShadowPtr, *OriginPtr;
    std::tie(ShadowPtr, OriginPtr) =
        getShadowOriginPtr(Addr, IRB, Ty, Alignment, /*isStore*/ false);

    if (ClCheckAccessAddress)
      insertShadowCheck(Addr, &I);

    Value *Shadow = IRB.CreateAlignedLoad(Ty, ShadowPtr, Alignment, "_ldmxcsr");
    Value *Origin = MS.TrackOrigins ? IRB.CreateLoad(MS.OriginTy, OriginPtr)
                                    : getCleanOrigin();
    insertShadowCheck(Shadow, Origin, &I);
  }

  void handleMaskedExpandLoad(IntrinsicInst &I) {
    IRBuilder<> IRB(&I);
    Value *Ptr = I.getArgOperand(0);
    Value *Mask = I.getArgOperand(1);
    Value *PassThru = I.getArgOperand(2);

    if (ClCheckAccessAddress) {
      insertShadowCheck(Ptr, &I);
      insertShadowCheck(Mask, &I);
    }

    if (!PropagateShadow) {
      setShadow(&I, getCleanShadow(&I));
      setOrigin(&I, getCleanOrigin());
      return;
    }

    Type *ShadowTy = getShadowTy(&I);
    Type *ElementShadowTy = cast<VectorType>(ShadowTy)->getElementType();
    auto [ShadowPtr, OriginPtr] =
        getShadowOriginPtr(Ptr, IRB, ElementShadowTy, {}, /*isStore*/ false);

    Value *Shadow = IRB.CreateMaskedExpandLoad(
        ShadowTy, ShadowPtr, Mask, getShadow(PassThru), "_msmaskedexpload");

    setShadow(&I, Shadow);

    // TODO: Store origins.
    setOrigin(&I, getCleanOrigin());
  }

  void handleMaskedCompressStore(IntrinsicInst &I) {
    IRBuilder<> IRB(&I);
    Value *Values = I.getArgOperand(0);
    Value *Ptr = I.getArgOperand(1);
    Value *Mask = I.getArgOperand(2);

    if (ClCheckAccessAddress) {
      insertShadowCheck(Ptr, &I);
      insertShadowCheck(Mask, &I);
    }

    Value *Shadow = getShadow(Values);
    Type *ElementShadowTy =
        getShadowTy(cast<VectorType>(Values->getType())->getElementType());
    auto [ShadowPtr, OriginPtrs] =
        getShadowOriginPtr(Ptr, IRB, ElementShadowTy, {}, /*isStore*/ true);

    IRB.CreateMaskedCompressStore(Shadow, ShadowPtr, Mask);

    // TODO: Store origins.
  }

  void handleMaskedGather(IntrinsicInst &I) {
    IRBuilder<> IRB(&I);
    Value *Ptrs = I.getArgOperand(0);
    const Align Alignment(
        cast<ConstantInt>(I.getArgOperand(1))->getZExtValue());
    Value *Mask = I.getArgOperand(2);
    Value *PassThru = I.getArgOperand(3);

    Type *PtrsShadowTy = getShadowTy(Ptrs);
    if (ClCheckAccessAddress) {
      insertShadowCheck(Mask, &I);
      Value *MaskedPtrShadow = IRB.CreateSelect(
          Mask, getShadow(Ptrs), Constant::getNullValue((PtrsShadowTy)),
          "_msmaskedptrs");
      insertShadowCheck(MaskedPtrShadow, getOrigin(Ptrs), &I);
    }

    if (!PropagateShadow) {
      setShadow(&I, getCleanShadow(&I));
      setOrigin(&I, getCleanOrigin());
      return;
    }

    Type *ShadowTy = getShadowTy(&I);
    Type *ElementShadowTy = cast<VectorType>(ShadowTy)->getElementType();
    auto [ShadowPtrs, OriginPtrs] = getShadowOriginPtr(
        Ptrs, IRB, ElementShadowTy, Alignment, /*isStore*/ false);

    Value *Shadow =
        IRB.CreateMaskedGather(ShadowTy, ShadowPtrs, Alignment, Mask,
                               getShadow(PassThru), "_msmaskedgather");

    setShadow(&I, Shadow);

    // TODO: Store origins.
    setOrigin(&I, getCleanOrigin());
  }

  void handleMaskedScatter(IntrinsicInst &I) {
    IRBuilder<> IRB(&I);
    Value *Values = I.getArgOperand(0);
    Value *Ptrs = I.getArgOperand(1);
    const Align Alignment(
        cast<ConstantInt>(I.getArgOperand(2))->getZExtValue());
    Value *Mask = I.getArgOperand(3);

    Type *PtrsShadowTy = getShadowTy(Ptrs);
    if (ClCheckAccessAddress) {
      insertShadowCheck(Mask, &I);
      Value *MaskedPtrShadow = IRB.CreateSelect(
          Mask, getShadow(Ptrs), Constant::getNullValue((PtrsShadowTy)),
          "_msmaskedptrs");
      insertShadowCheck(MaskedPtrShadow, getOrigin(Ptrs), &I);
    }

    Value *Shadow = getShadow(Values);
    Type *ElementShadowTy =
        getShadowTy(cast<VectorType>(Values->getType())->getElementType());
    auto [ShadowPtrs, OriginPtrs] = getShadowOriginPtr(
        Ptrs, IRB, ElementShadowTy, Alignment, /*isStore*/ true);

    IRB.CreateMaskedScatter(Shadow, ShadowPtrs, Alignment, Mask);

    // TODO: Store origin.
  }

  void handleMaskedStore(IntrinsicInst &I) {
    IRBuilder<> IRB(&I);
    Value *V = I.getArgOperand(0);
    Value *Ptr = I.getArgOperand(1);
    const Align Alignment(
        cast<ConstantInt>(I.getArgOperand(2))->getZExtValue());
    Value *Mask = I.getArgOperand(3);
    Value *Shadow = getShadow(V);

    if (ClCheckAccessAddress) {
      insertShadowCheck(Ptr, &I);
      insertShadowCheck(Mask, &I);
    }

    Value *ShadowPtr;
    Value *OriginPtr;
    std::tie(ShadowPtr, OriginPtr) = getShadowOriginPtr(
        Ptr, IRB, Shadow->getType(), Alignment, /*isStore*/ true);

    IRB.CreateMaskedStore(Shadow, ShadowPtr, Alignment, Mask);

    if (!MS.TrackOrigins)
      return;

    auto &DL = F.getDataLayout();
    paintOrigin(IRB, getOrigin(V), OriginPtr,
                DL.getTypeStoreSize(Shadow->getType()),
                std::max(Alignment, kMinOriginAlignment));
  }

  void handleMaskedLoad(IntrinsicInst &I) {
    IRBuilder<> IRB(&I);
    Value *Ptr = I.getArgOperand(0);
    const Align Alignment(
        cast<ConstantInt>(I.getArgOperand(1))->getZExtValue());
    Value *Mask = I.getArgOperand(2);
    Value *PassThru = I.getArgOperand(3);

    if (ClCheckAccessAddress) {
      insertShadowCheck(Ptr, &I);
      insertShadowCheck(Mask, &I);
    }

    if (!PropagateShadow) {
      setShadow(&I, getCleanShadow(&I));
      setOrigin(&I, getCleanOrigin());
      return;
    }

    Type *ShadowTy = getShadowTy(&I);
    Value *ShadowPtr, *OriginPtr;
    std::tie(ShadowPtr, OriginPtr) =
        getShadowOriginPtr(Ptr, IRB, ShadowTy, Alignment, /*isStore*/ false);
    setShadow(&I, IRB.CreateMaskedLoad(ShadowTy, ShadowPtr, Alignment, Mask,
                                       getShadow(PassThru), "_msmaskedld"));

    if (!MS.TrackOrigins)
      return;

    // Choose between PassThru's and the loaded value's origins.
    Value *MaskedPassThruShadow = IRB.CreateAnd(
        getShadow(PassThru), IRB.CreateSExt(IRB.CreateNeg(Mask), ShadowTy));

    Value *NotNull = convertToBool(MaskedPassThruShadow, IRB, "_mscmp");

    Value *PtrOrigin = IRB.CreateLoad(MS.OriginTy, OriginPtr);
    Value *Origin = IRB.CreateSelect(NotNull, getOrigin(PassThru), PtrOrigin);

    setOrigin(&I, Origin);
  }

  // Instrument BMI / BMI2 intrinsics.
  // All of these intrinsics are Z = I(X, Y)
  // where the types of all operands and the result match, and are either i32 or
  // i64. The following instrumentation happens to work for all of them:
  //   Sz = I(Sx, Y) | (sext (Sy != 0))
  void handleBmiIntrinsic(IntrinsicInst &I) {
    IRBuilder<> IRB(&I);
    Type *ShadowTy = getShadowTy(&I);

    // If any bit of the mask operand is poisoned, then the whole thing is.
    Value *SMask = getShadow(&I, 1);
    SMask = IRB.CreateSExt(IRB.CreateICmpNE(SMask, getCleanShadow(ShadowTy)),
                           ShadowTy);
    // Apply the same intrinsic to the shadow of the first operand.
    Value *S = IRB.CreateCall(I.getCalledFunction(),
                              {getShadow(&I, 0), I.getOperand(1)});
    S = IRB.CreateOr(SMask, S);
    setShadow(&I, S);
    setOriginForNaryOp(I);
  }

  static SmallVector<int, 8> getPclmulMask(unsigned Width, bool OddElements) {
    SmallVector<int, 8> Mask;
    for (unsigned X = OddElements ? 1 : 0; X < Width; X += 2) {
      Mask.append(2, X);
    }
    return Mask;
  }

  // Instrument pclmul intrinsics.
  // These intrinsics operate either on odd or on even elements of the input
  // vectors, depending on the constant in the 3rd argument, ignoring the rest.
  // Replace the unused elements with copies of the used ones, ex:
  //   (0, 1, 2, 3) -> (0, 0, 2, 2) (even case)
  // or
  //   (0, 1, 2, 3) -> (1, 1, 3, 3) (odd case)
  // and then apply the usual shadow combining logic.
  void handlePclmulIntrinsic(IntrinsicInst &I) {
    IRBuilder<> IRB(&I);
    unsigned Width =
        cast<FixedVectorType>(I.getArgOperand(0)->getType())->getNumElements();
    assert(isa<ConstantInt>(I.getArgOperand(2)) &&
           "pclmul 3rd operand must be a constant");
    unsigned Imm = cast<ConstantInt>(I.getArgOperand(2))->getZExtValue();
    Value *Shuf0 = IRB.CreateShuffleVector(getShadow(&I, 0),
                                           getPclmulMask(Width, Imm & 0x01));
    Value *Shuf1 = IRB.CreateShuffleVector(getShadow(&I, 1),
                                           getPclmulMask(Width, Imm & 0x10));
    ShadowAndOriginCombiner SOC(this, IRB);
    SOC.Add(Shuf0, getOrigin(&I, 0));
    SOC.Add(Shuf1, getOrigin(&I, 1));
    SOC.Done(&I);
  }

  // Instrument _mm_*_sd|ss intrinsics
  void handleUnarySdSsIntrinsic(IntrinsicInst &I) {
    IRBuilder<> IRB(&I);
    unsigned Width =
        cast<FixedVectorType>(I.getArgOperand(0)->getType())->getNumElements();
    Value *First = getShadow(&I, 0);
    Value *Second = getShadow(&I, 1);
    // First element of second operand, remaining elements of first operand
    SmallVector<int, 16> Mask;
    Mask.push_back(Width);
    for (unsigned i = 1; i < Width; i++)
      Mask.push_back(i);
    Value *Shadow = IRB.CreateShuffleVector(First, Second, Mask);

    setShadow(&I, Shadow);
    setOriginForNaryOp(I);
  }

  void handleVtestIntrinsic(IntrinsicInst &I) {
    IRBuilder<> IRB(&I);
    Value *Shadow0 = getShadow(&I, 0);
    Value *Shadow1 = getShadow(&I, 1);
    Value *Or = IRB.CreateOr(Shadow0, Shadow1);
    Value *NZ = IRB.CreateICmpNE(Or, Constant::getNullValue(Or->getType()));
    Value *Scalar = convertShadowToScalar(NZ, IRB);
    Value *Shadow = IRB.CreateZExt(Scalar, getShadowTy(&I));

    setShadow(&I, Shadow);
    setOriginForNaryOp(I);
  }

  void handleBinarySdSsIntrinsic(IntrinsicInst &I) {
    IRBuilder<> IRB(&I);
    unsigned Width =
        cast<FixedVectorType>(I.getArgOperand(0)->getType())->getNumElements();
    Value *First = getShadow(&I, 0);
    Value *Second = getShadow(&I, 1);
    Value *OrShadow = IRB.CreateOr(First, Second);
    // First element of both OR'd together, remaining elements of first operand
    SmallVector<int, 16> Mask;
    Mask.push_back(Width);
    for (unsigned i = 1; i < Width; i++)
      Mask.push_back(i);
    Value *Shadow = IRB.CreateShuffleVector(First, OrShadow, Mask);

    setShadow(&I, Shadow);
    setOriginForNaryOp(I);
  }

  // Instrument abs intrinsic.
  // handleUnknownIntrinsic can't handle it because of the last
  // is_int_min_poison argument which does not match the result type.
  void handleAbsIntrinsic(IntrinsicInst &I) {
    assert(I.getType()->isIntOrIntVectorTy());
    assert(I.getArgOperand(0)->getType() == I.getType());

    // FIXME: Handle is_int_min_poison.
    IRBuilder<> IRB(&I);
    setShadow(&I, getShadow(&I, 0));
    setOrigin(&I, getOrigin(&I, 0));
  }

  void handleIsFpClass(IntrinsicInst &I) {
    IRBuilder<> IRB(&I);
    Value *Shadow = getShadow(&I, 0);
    setShadow(&I, IRB.CreateICmpNE(Shadow, getCleanShadow(Shadow)));
    setOrigin(&I, getOrigin(&I, 0));
  }

  void handleArithmeticWithOverflow(IntrinsicInst &I) {
    IRBuilder<> IRB(&I);
    Value *Shadow0 = getShadow(&I, 0);
    Value *Shadow1 = getShadow(&I, 1);
    Value *ShadowElt0 = IRB.CreateOr(Shadow0, Shadow1);
    Value *ShadowElt1 =
        IRB.CreateICmpNE(ShadowElt0, getCleanShadow(ShadowElt0));

    Value *Shadow = PoisonValue::get(getShadowTy(&I));
    Shadow = IRB.CreateInsertValue(Shadow, ShadowElt0, 0);
    Shadow = IRB.CreateInsertValue(Shadow, ShadowElt1, 1);

    setShadow(&I, Shadow);
    setOriginForNaryOp(I);
  }

  /// Handle Arm NEON vector store intrinsics (vst{2,3,4}, vst1x_{2,3,4},
  /// and vst{2,3,4}lane).
  ///
  /// Arm NEON vector store intrinsics have the output address (pointer) as the
  /// last argument, with the initial arguments being the inputs (and lane
  /// number for vst{2,3,4}lane). They return void.
  ///
  /// - st4 interleaves the output e.g., st4 (inA, inB, inC, inD, outP) writes
  ///   abcdabcdabcdabcd... into *outP
  /// - st1_x4 is non-interleaved e.g., st1_x4 (inA, inB, inC, inD, outP)
  ///   writes aaaa...bbbb...cccc...dddd... into *outP
  /// - st4lane has arguments of (inA, inB, inC, inD, lane, outP)
  /// These instructions can all be instrumented with essentially the same
  /// MSan logic, simply by applying the corresponding intrinsic to the shadow.
  void handleNEONVectorStoreIntrinsic(IntrinsicInst &I, bool useLane) {
    IRBuilder<> IRB(&I);

    // Don't use getNumOperands() because it includes the callee
    int numArgOperands = I.arg_size();

    // The last arg operand is the output (pointer)
    assert(numArgOperands >= 1);
    Value *Addr = I.getArgOperand(numArgOperands - 1);
    assert(Addr->getType()->isPointerTy());
    int skipTrailingOperands = 1;

    if (ClCheckAccessAddress)
      insertShadowCheck(Addr, &I);

    // Second-last operand is the lane number (for vst{2,3,4}lane)
    if (useLane) {
      skipTrailingOperands++;
      assert(numArgOperands >= static_cast<int>(skipTrailingOperands));
      assert(isa<IntegerType>(
          I.getArgOperand(numArgOperands - skipTrailingOperands)->getType()));
    }

    SmallVector<Value *, 8> ShadowArgs;
    // All the initial operands are the inputs
    for (int i = 0; i < numArgOperands - skipTrailingOperands; i++) {
      assert(isa<FixedVectorType>(I.getArgOperand(i)->getType()));
      Value *Shadow = getShadow(&I, i);
      ShadowArgs.append(1, Shadow);
    }

    // MSan's GetShadowTy assumes the LHS is the type we want the shadow for
    // e.g., for:
    //     [[TMP5:%.*]] = bitcast <16 x i8> [[TMP2]] to i128
    // we know the type of the output (and its shadow) is <16 x i8>.
    //
    // Arm NEON VST is unusual because the last argument is the output address:
    //     define void @st2_16b(<16 x i8> %A, <16 x i8> %B, ptr %P) {
    //         call void @llvm.aarch64.neon.st2.v16i8.p0
    //                   (<16 x i8> [[A]], <16 x i8> [[B]], ptr [[P]])
    // and we have no type information about P's operand. We must manually
    // compute the type (<16 x i8> x 2).
    FixedVectorType *OutputVectorTy = FixedVectorType::get(
        cast<FixedVectorType>(I.getArgOperand(0)->getType())->getElementType(),
        cast<FixedVectorType>(I.getArgOperand(0)->getType())->getNumElements() *
            (numArgOperands - skipTrailingOperands));
    Type *OutputShadowTy = getShadowTy(OutputVectorTy);

    if (useLane)
      ShadowArgs.append(1,
                        I.getArgOperand(numArgOperands - skipTrailingOperands));

    Value *OutputShadowPtr, *OutputOriginPtr;
    // AArch64 NEON does not need alignment (unless OS requires it)
    std::tie(OutputShadowPtr, OutputOriginPtr) = getShadowOriginPtr(
        Addr, IRB, OutputShadowTy, Align(1), /*isStore*/ true);
    ShadowArgs.append(1, OutputShadowPtr);

    CallInst *CI =
        IRB.CreateIntrinsic(IRB.getVoidTy(), I.getIntrinsicID(), ShadowArgs);
    setShadow(&I, CI);

    if (MS.TrackOrigins) {
      // TODO: if we modelled the vst* instruction more precisely, we could
      // more accurately track the origins (e.g., if both inputs are
      // uninitialized for vst2, we currently blame the second input, even
      // though part of the output depends only on the first input).
      //
      // This is particularly imprecise for vst{2,3,4}lane, since only one
      // lane of each input is actually copied to the output.
      OriginCombiner OC(this, IRB);
      for (int i = 0; i < numArgOperands - skipTrailingOperands; i++)
        OC.Add(I.getArgOperand(i));

      const DataLayout &DL = F.getDataLayout();
      OC.DoneAndStoreOrigin(DL.getTypeStoreSize(OutputVectorTy),
                            OutputOriginPtr);
    }
  }

  void visitIntrinsicInst(IntrinsicInst &I) {
    switch (I.getIntrinsicID()) {
    case Intrinsic::uadd_with_overflow:
    case Intrinsic::sadd_with_overflow:
    case Intrinsic::usub_with_overflow:
    case Intrinsic::ssub_with_overflow:
    case Intrinsic::umul_with_overflow:
    case Intrinsic::smul_with_overflow:
      handleArithmeticWithOverflow(I);
      break;
    case Intrinsic::abs:
      handleAbsIntrinsic(I);
      break;
    case Intrinsic::is_fpclass:
      handleIsFpClass(I);
      break;
    case Intrinsic::lifetime_start:
      handleLifetimeStart(I);
      break;
    case Intrinsic::launder_invariant_group:
    case Intrinsic::strip_invariant_group:
      handleInvariantGroup(I);
      break;
    case Intrinsic::bswap:
      handleBswap(I);
      break;
    case Intrinsic::ctlz:
    case Intrinsic::cttz:
      handleCountZeroes(I);
      break;
    case Intrinsic::masked_compressstore:
      handleMaskedCompressStore(I);
      break;
    case Intrinsic::masked_expandload:
      handleMaskedExpandLoad(I);
      break;
    case Intrinsic::masked_gather:
      handleMaskedGather(I);
      break;
    case Intrinsic::masked_scatter:
      handleMaskedScatter(I);
      break;
    case Intrinsic::masked_store:
      handleMaskedStore(I);
      break;
    case Intrinsic::masked_load:
      handleMaskedLoad(I);
      break;
    case Intrinsic::vector_reduce_and:
      handleVectorReduceAndIntrinsic(I);
      break;
    case Intrinsic::vector_reduce_or:
      handleVectorReduceOrIntrinsic(I);
      break;
    case Intrinsic::vector_reduce_add:
    case Intrinsic::vector_reduce_xor:
    case Intrinsic::vector_reduce_mul:
      handleVectorReduceIntrinsic(I);
      break;
    case Intrinsic::x86_sse_stmxcsr:
      handleStmxcsr(I);
      break;
    case Intrinsic::x86_sse_ldmxcsr:
      handleLdmxcsr(I);
      break;
    case Intrinsic::x86_avx512_vcvtsd2usi64:
    case Intrinsic::x86_avx512_vcvtsd2usi32:
    case Intrinsic::x86_avx512_vcvtss2usi64:
    case Intrinsic::x86_avx512_vcvtss2usi32:
    case Intrinsic::x86_avx512_cvttss2usi64:
    case Intrinsic::x86_avx512_cvttss2usi:
    case Intrinsic::x86_avx512_cvttsd2usi64:
    case Intrinsic::x86_avx512_cvttsd2usi:
    case Intrinsic::x86_avx512_cvtusi2ss:
    case Intrinsic::x86_avx512_cvtusi642sd:
    case Intrinsic::x86_avx512_cvtusi642ss:
      handleVectorConvertIntrinsic(I, 1, true);
      break;
    case Intrinsic::x86_sse2_cvtsd2si64:
    case Intrinsic::x86_sse2_cvtsd2si:
    case Intrinsic::x86_sse2_cvtsd2ss:
    case Intrinsic::x86_sse2_cvttsd2si64:
    case Intrinsic::x86_sse2_cvttsd2si:
    case Intrinsic::x86_sse_cvtss2si64:
    case Intrinsic::x86_sse_cvtss2si:
    case Intrinsic::x86_sse_cvttss2si64:
    case Intrinsic::x86_sse_cvttss2si:
      handleVectorConvertIntrinsic(I, 1);
      break;
    case Intrinsic::x86_sse_cvtps2pi:
    case Intrinsic::x86_sse_cvttps2pi:
      handleVectorConvertIntrinsic(I, 2);
      break;

    case Intrinsic::x86_avx512_psll_w_512:
    case Intrinsic::x86_avx512_psll_d_512:
    case Intrinsic::x86_avx512_psll_q_512:
    case Intrinsic::x86_avx512_pslli_w_512:
    case Intrinsic::x86_avx512_pslli_d_512:
    case Intrinsic::x86_avx512_pslli_q_512:
    case Intrinsic::x86_avx512_psrl_w_512:
    case Intrinsic::x86_avx512_psrl_d_512:
    case Intrinsic::x86_avx512_psrl_q_512:
    case Intrinsic::x86_avx512_psra_w_512:
    case Intrinsic::x86_avx512_psra_d_512:
    case Intrinsic::x86_avx512_psra_q_512:
    case Intrinsic::x86_avx512_psrli_w_512:
    case Intrinsic::x86_avx512_psrli_d_512:
    case Intrinsic::x86_avx512_psrli_q_512:
    case Intrinsic::x86_avx512_psrai_w_512:
    case Intrinsic::x86_avx512_psrai_d_512:
    case Intrinsic::x86_avx512_psrai_q_512:
    case Intrinsic::x86_avx512_psra_q_256:
    case Intrinsic::x86_avx512_psra_q_128:
    case Intrinsic::x86_avx512_psrai_q_256:
    case Intrinsic::x86_avx512_psrai_q_128:
    case Intrinsic::x86_avx2_psll_w:
    case Intrinsic::x86_avx2_psll_d:
    case Intrinsic::x86_avx2_psll_q:
    case Intrinsic::x86_avx2_pslli_w:
    case Intrinsic::x86_avx2_pslli_d:
    case Intrinsic::x86_avx2_pslli_q:
    case Intrinsic::x86_avx2_psrl_w:
    case Intrinsic::x86_avx2_psrl_d:
    case Intrinsic::x86_avx2_psrl_q:
    case Intrinsic::x86_avx2_psra_w:
    case Intrinsic::x86_avx2_psra_d:
    case Intrinsic::x86_avx2_psrli_w:
    case Intrinsic::x86_avx2_psrli_d:
    case Intrinsic::x86_avx2_psrli_q:
    case Intrinsic::x86_avx2_psrai_w:
    case Intrinsic::x86_avx2_psrai_d:
    case Intrinsic::x86_sse2_psll_w:
    case Intrinsic::x86_sse2_psll_d:
    case Intrinsic::x86_sse2_psll_q:
    case Intrinsic::x86_sse2_pslli_w:
    case Intrinsic::x86_sse2_pslli_d:
    case Intrinsic::x86_sse2_pslli_q:
    case Intrinsic::x86_sse2_psrl_w:
    case Intrinsic::x86_sse2_psrl_d:
    case Intrinsic::x86_sse2_psrl_q:
    case Intrinsic::x86_sse2_psra_w:
    case Intrinsic::x86_sse2_psra_d:
    case Intrinsic::x86_sse2_psrli_w:
    case Intrinsic::x86_sse2_psrli_d:
    case Intrinsic::x86_sse2_psrli_q:
    case Intrinsic::x86_sse2_psrai_w:
    case Intrinsic::x86_sse2_psrai_d:
    case Intrinsic::x86_mmx_psll_w:
    case Intrinsic::x86_mmx_psll_d:
    case Intrinsic::x86_mmx_psll_q:
    case Intrinsic::x86_mmx_pslli_w:
    case Intrinsic::x86_mmx_pslli_d:
    case Intrinsic::x86_mmx_pslli_q:
    case Intrinsic::x86_mmx_psrl_w:
    case Intrinsic::x86_mmx_psrl_d:
    case Intrinsic::x86_mmx_psrl_q:
    case Intrinsic::x86_mmx_psra_w:
    case Intrinsic::x86_mmx_psra_d:
    case Intrinsic::x86_mmx_psrli_w:
    case Intrinsic::x86_mmx_psrli_d:
    case Intrinsic::x86_mmx_psrli_q:
    case Intrinsic::x86_mmx_psrai_w:
    case Intrinsic::x86_mmx_psrai_d:
    case Intrinsic::aarch64_neon_rshrn:
    case Intrinsic::aarch64_neon_sqrshl:
    case Intrinsic::aarch64_neon_sqrshrn:
    case Intrinsic::aarch64_neon_sqrshrun:
    case Intrinsic::aarch64_neon_sqshl:
    case Intrinsic::aarch64_neon_sqshlu:
    case Intrinsic::aarch64_neon_sqshrn:
    case Intrinsic::aarch64_neon_sqshrun:
    case Intrinsic::aarch64_neon_srshl:
    case Intrinsic::aarch64_neon_sshl:
    case Intrinsic::aarch64_neon_uqrshl:
    case Intrinsic::aarch64_neon_uqrshrn:
    case Intrinsic::aarch64_neon_uqshl:
    case Intrinsic::aarch64_neon_uqshrn:
    case Intrinsic::aarch64_neon_urshl:
    case Intrinsic::aarch64_neon_ushl:
      // Not handled here: aarch64_neon_vsli (vector shift left and insert)
      handleVectorShiftIntrinsic(I, /* Variable */ false);
      break;
    case Intrinsic::x86_avx2_psllv_d:
    case Intrinsic::x86_avx2_psllv_d_256:
    case Intrinsic::x86_avx512_psllv_d_512:
    case Intrinsic::x86_avx2_psllv_q:
    case Intrinsic::x86_avx2_psllv_q_256:
    case Intrinsic::x86_avx512_psllv_q_512:
    case Intrinsic::x86_avx2_psrlv_d:
    case Intrinsic::x86_avx2_psrlv_d_256:
    case Intrinsic::x86_avx512_psrlv_d_512:
    case Intrinsic::x86_avx2_psrlv_q:
    case Intrinsic::x86_avx2_psrlv_q_256:
    case Intrinsic::x86_avx512_psrlv_q_512:
    case Intrinsic::x86_avx2_psrav_d:
    case Intrinsic::x86_avx2_psrav_d_256:
    case Intrinsic::x86_avx512_psrav_d_512:
    case Intrinsic::x86_avx512_psrav_q_128:
    case Intrinsic::x86_avx512_psrav_q_256:
    case Intrinsic::x86_avx512_psrav_q_512:
      handleVectorShiftIntrinsic(I, /* Variable */ true);
      break;

    case Intrinsic::x86_sse2_packsswb_128:
    case Intrinsic::x86_sse2_packssdw_128:
    case Intrinsic::x86_sse2_packuswb_128:
    case Intrinsic::x86_sse41_packusdw:
    case Intrinsic::x86_avx2_packsswb:
    case Intrinsic::x86_avx2_packssdw:
    case Intrinsic::x86_avx2_packuswb:
    case Intrinsic::x86_avx2_packusdw:
      handleVectorPackIntrinsic(I);
      break;

    case Intrinsic::x86_sse41_pblendvb:
    case Intrinsic::x86_sse41_blendvpd:
    case Intrinsic::x86_sse41_blendvps:
    case Intrinsic::x86_avx_blendv_pd_256:
    case Intrinsic::x86_avx_blendv_ps_256:
    case Intrinsic::x86_avx2_pblendvb:
      handleBlendvIntrinsic(I);
      break;

    case Intrinsic::x86_avx_dp_ps_256:
    case Intrinsic::x86_sse41_dppd:
    case Intrinsic::x86_sse41_dpps:
      handleDppIntrinsic(I);
      break;

    case Intrinsic::x86_mmx_packsswb:
    case Intrinsic::x86_mmx_packuswb:
      handleVectorPackIntrinsic(I, 16);
      break;

    case Intrinsic::x86_mmx_packssdw:
      handleVectorPackIntrinsic(I, 32);
      break;

    case Intrinsic::x86_mmx_psad_bw:
    case Intrinsic::x86_sse2_psad_bw:
    case Intrinsic::x86_avx2_psad_bw:
      handleVectorSadIntrinsic(I);
      break;

    case Intrinsic::x86_sse2_pmadd_wd:
    case Intrinsic::x86_avx2_pmadd_wd:
    case Intrinsic::x86_ssse3_pmadd_ub_sw_128:
    case Intrinsic::x86_avx2_pmadd_ub_sw:
      handleVectorPmaddIntrinsic(I);
      break;

    case Intrinsic::x86_ssse3_pmadd_ub_sw:
      handleVectorPmaddIntrinsic(I, 8);
      break;

    case Intrinsic::x86_mmx_pmadd_wd:
      handleVectorPmaddIntrinsic(I, 16);
      break;

    case Intrinsic::x86_sse_cmp_ss:
    case Intrinsic::x86_sse2_cmp_sd:
    case Intrinsic::x86_sse_comieq_ss:
    case Intrinsic::x86_sse_comilt_ss:
    case Intrinsic::x86_sse_comile_ss:
    case Intrinsic::x86_sse_comigt_ss:
    case Intrinsic::x86_sse_comige_ss:
    case Intrinsic::x86_sse_comineq_ss:
    case Intrinsic::x86_sse_ucomieq_ss:
    case Intrinsic::x86_sse_ucomilt_ss:
    case Intrinsic::x86_sse_ucomile_ss:
    case Intrinsic::x86_sse_ucomigt_ss:
    case Intrinsic::x86_sse_ucomige_ss:
    case Intrinsic::x86_sse_ucomineq_ss:
    case Intrinsic::x86_sse2_comieq_sd:
    case Intrinsic::x86_sse2_comilt_sd:
    case Intrinsic::x86_sse2_comile_sd:
    case Intrinsic::x86_sse2_comigt_sd:
    case Intrinsic::x86_sse2_comige_sd:
    case Intrinsic::x86_sse2_comineq_sd:
    case Intrinsic::x86_sse2_ucomieq_sd:
    case Intrinsic::x86_sse2_ucomilt_sd:
    case Intrinsic::x86_sse2_ucomile_sd:
    case Intrinsic::x86_sse2_ucomigt_sd:
    case Intrinsic::x86_sse2_ucomige_sd:
    case Intrinsic::x86_sse2_ucomineq_sd:
      handleVectorCompareScalarIntrinsic(I);
      break;

    case Intrinsic::x86_avx_cmp_pd_256:
    case Intrinsic::x86_avx_cmp_ps_256:
    case Intrinsic::x86_sse2_cmp_pd:
    case Intrinsic::x86_sse_cmp_ps:
      handleVectorComparePackedIntrinsic(I);
      break;

    case Intrinsic::x86_bmi_bextr_32:
    case Intrinsic::x86_bmi_bextr_64:
    case Intrinsic::x86_bmi_bzhi_32:
    case Intrinsic::x86_bmi_bzhi_64:
    case Intrinsic::x86_bmi_pdep_32:
    case Intrinsic::x86_bmi_pdep_64:
    case Intrinsic::x86_bmi_pext_32:
    case Intrinsic::x86_bmi_pext_64:
      handleBmiIntrinsic(I);
      break;

    case Intrinsic::x86_pclmulqdq:
    case Intrinsic::x86_pclmulqdq_256:
    case Intrinsic::x86_pclmulqdq_512:
      handlePclmulIntrinsic(I);
      break;

    case Intrinsic::x86_sse41_round_sd:
    case Intrinsic::x86_sse41_round_ss:
      handleUnarySdSsIntrinsic(I);
      break;
    case Intrinsic::x86_sse2_max_sd:
    case Intrinsic::x86_sse_max_ss:
    case Intrinsic::x86_sse2_min_sd:
    case Intrinsic::x86_sse_min_ss:
      handleBinarySdSsIntrinsic(I);
      break;

    case Intrinsic::x86_avx_vtestc_pd:
    case Intrinsic::x86_avx_vtestc_pd_256:
    case Intrinsic::x86_avx_vtestc_ps:
    case Intrinsic::x86_avx_vtestc_ps_256:
    case Intrinsic::x86_avx_vtestnzc_pd:
    case Intrinsic::x86_avx_vtestnzc_pd_256:
    case Intrinsic::x86_avx_vtestnzc_ps:
    case Intrinsic::x86_avx_vtestnzc_ps_256:
    case Intrinsic::x86_avx_vtestz_pd:
    case Intrinsic::x86_avx_vtestz_pd_256:
    case Intrinsic::x86_avx_vtestz_ps:
    case Intrinsic::x86_avx_vtestz_ps_256:
    case Intrinsic::x86_avx_ptestc_256:
    case Intrinsic::x86_avx_ptestnzc_256:
    case Intrinsic::x86_avx_ptestz_256:
    case Intrinsic::x86_sse41_ptestc:
    case Intrinsic::x86_sse41_ptestnzc:
    case Intrinsic::x86_sse41_ptestz:
      handleVtestIntrinsic(I);
      break;

    case Intrinsic::fshl:
    case Intrinsic::fshr:
      handleFunnelShift(I);
      break;

    case Intrinsic::is_constant:
      // The result of llvm.is.constant() is always defined.
      setShadow(&I, getCleanShadow(&I));
      setOrigin(&I, getCleanOrigin());
      break;

    case Intrinsic::aarch64_neon_st1x2:
    case Intrinsic::aarch64_neon_st1x3:
    case Intrinsic::aarch64_neon_st1x4:
    case Intrinsic::aarch64_neon_st2:
    case Intrinsic::aarch64_neon_st3:
    case Intrinsic::aarch64_neon_st4: {
      handleNEONVectorStoreIntrinsic(I, false);
      break;
    }

    case Intrinsic::aarch64_neon_st2lane:
    case Intrinsic::aarch64_neon_st3lane:
    case Intrinsic::aarch64_neon_st4lane: {
      handleNEONVectorStoreIntrinsic(I, true);
      break;
    }

    default:
      if (!handleUnknownIntrinsic(I))
        visitInstruction(I);
      break;
    }
  }

  void visitLibAtomicLoad(CallBase &CB) {
    // Since we use getNextNode here, we can't have CB terminate the BB.
    assert(isa<CallInst>(CB));

    IRBuilder<> IRB(&CB);
    Value *Size = CB.getArgOperand(0);
    Value *SrcPtr = CB.getArgOperand(1);
    Value *DstPtr = CB.getArgOperand(2);
    Value *Ordering = CB.getArgOperand(3);
    // Convert the call to have at least Acquire ordering to make sure
    // the shadow operations aren't reordered before it.
    Value *NewOrdering =
        IRB.CreateExtractElement(makeAddAcquireOrderingTable(IRB), Ordering);
    CB.setArgOperand(3, NewOrdering);

    NextNodeIRBuilder NextIRB(&CB);
    Value *SrcShadowPtr, *SrcOriginPtr;
    std::tie(SrcShadowPtr, SrcOriginPtr) =
        getShadowOriginPtr(SrcPtr, NextIRB, NextIRB.getInt8Ty(), Align(1),
                           /*isStore*/ false);
    Value *DstShadowPtr =
        getShadowOriginPtr(DstPtr, NextIRB, NextIRB.getInt8Ty(), Align(1),
                           /*isStore*/ true)
            .first;

    NextIRB.CreateMemCpy(DstShadowPtr, Align(1), SrcShadowPtr, Align(1), Size);
    if (MS.TrackOrigins) {
      Value *SrcOrigin = NextIRB.CreateAlignedLoad(MS.OriginTy, SrcOriginPtr,
                                                   kMinOriginAlignment);
      Value *NewOrigin = updateOrigin(SrcOrigin, NextIRB);
      NextIRB.CreateCall(MS.MsanSetOriginFn, {DstPtr, Size, NewOrigin});
    }
  }

  void visitLibAtomicStore(CallBase &CB) {
    IRBuilder<> IRB(&CB);
    Value *Size = CB.getArgOperand(0);
    Value *DstPtr = CB.getArgOperand(2);
    Value *Ordering = CB.getArgOperand(3);
    // Convert the call to have at least Release ordering to make sure
    // the shadow operations aren't reordered after it.
    Value *NewOrdering =
        IRB.CreateExtractElement(makeAddReleaseOrderingTable(IRB), Ordering);
    CB.setArgOperand(3, NewOrdering);

    Value *DstShadowPtr =
        getShadowOriginPtr(DstPtr, IRB, IRB.getInt8Ty(), Align(1),
                           /*isStore*/ true)
            .first;

    // Atomic store always paints clean shadow/origin. See file header.
    IRB.CreateMemSet(DstShadowPtr, getCleanShadow(IRB.getInt8Ty()), Size,
                     Align(1));
  }

  void visitCallBase(CallBase &CB) {
    assert(!CB.getMetadata(LLVMContext::MD_nosanitize));
    if (CB.isInlineAsm()) {
      // For inline asm (either a call to asm function, or callbr instruction),
      // do the usual thing: check argument shadow and mark all outputs as
      // clean. Note that any side effects of the inline asm that are not
      // immediately visible in its constraints are not handled.
      if (ClHandleAsmConservative)
        visitAsmInstruction(CB);
      else
        visitInstruction(CB);
      return;
    }
    LibFunc LF;
    if (TLI->getLibFunc(CB, LF)) {
      // libatomic.a functions need to have special handling because there isn't
      // a good way to intercept them or compile the library with
      // instrumentation.
      switch (LF) {
      case LibFunc_atomic_load:
        if (!isa<CallInst>(CB)) {
          llvm::errs() << "MSAN -- cannot instrument invoke of libatomic load."
                          "Ignoring!\n";
          break;
        }
        visitLibAtomicLoad(CB);
        return;
      case LibFunc_atomic_store:
        visitLibAtomicStore(CB);
        return;
      default:
        break;
      }
    }

    if (auto *Call = dyn_cast<CallInst>(&CB)) {
      assert(!isa<IntrinsicInst>(Call) && "intrinsics are handled elsewhere");

      // We are going to insert code that relies on the fact that the callee
      // will become a non-readonly function after it is instrumented by us. To
      // prevent this code from being optimized out, mark that function
      // non-readonly in advance.
      // TODO: We can likely do better than dropping memory() completely here.
      AttributeMask B;
      B.addAttribute(Attribute::Memory).addAttribute(Attribute::Speculatable);

      Call->removeFnAttrs(B);
      if (Function *Func = Call->getCalledFunction()) {
        Func->removeFnAttrs(B);
      }

      maybeMarkSanitizerLibraryCallNoBuiltin(Call, TLI);
    }
    IRBuilder<> IRB(&CB);
    bool MayCheckCall = MS.EagerChecks;
    if (Function *Func = CB.getCalledFunction()) {
      // __sanitizer_unaligned_{load,store} functions may be called by users
      // and always expects shadows in the TLS. So don't check them.
      MayCheckCall &= !Func->getName().starts_with("__sanitizer_unaligned_");
    }

    unsigned ArgOffset = 0;
    LLVM_DEBUG(dbgs() << "  CallSite: " << CB << "\n");
    for (const auto &[i, A] : llvm::enumerate(CB.args())) {
      if (!A->getType()->isSized()) {
        LLVM_DEBUG(dbgs() << "Arg " << i << " is not sized: " << CB << "\n");
        continue;
      }

      if (A->getType()->isScalableTy()) {
        LLVM_DEBUG(dbgs() << "Arg  " << i << " is vscale: " << CB << "\n");
        // Handle as noundef, but don't reserve tls slots.
        insertShadowCheck(A, &CB);
        continue;
      }

      unsigned Size = 0;
      const DataLayout &DL = F.getDataLayout();

      bool ByVal = CB.paramHasAttr(i, Attribute::ByVal);
      bool NoUndef = CB.paramHasAttr(i, Attribute::NoUndef);
      bool EagerCheck = MayCheckCall && !ByVal && NoUndef;

      if (EagerCheck) {
        insertShadowCheck(A, &CB);
        Size = DL.getTypeAllocSize(A->getType());
      } else {
        Value *Store = nullptr;
        // Compute the Shadow for arg even if it is ByVal, because
        // in that case getShadow() will copy the actual arg shadow to
        // __msan_param_tls.
        Value *ArgShadow = getShadow(A);
        Value *ArgShadowBase = getShadowPtrForArgument(IRB, ArgOffset);
        LLVM_DEBUG(dbgs() << "  Arg#" << i << ": " << *A
                          << " Shadow: " << *ArgShadow << "\n");
        if (ByVal) {
          // ByVal requires some special handling as it's too big for a single
          // load
          assert(A->getType()->isPointerTy() &&
                 "ByVal argument is not a pointer!");
          Size = DL.getTypeAllocSize(CB.getParamByValType(i));
          if (ArgOffset + Size > kParamTLSSize)
            break;
          const MaybeAlign ParamAlignment(CB.getParamAlign(i));
          MaybeAlign Alignment = std::nullopt;
          if (ParamAlignment)
            Alignment = std::min(*ParamAlignment, kShadowTLSAlignment);
          Value *AShadowPtr, *AOriginPtr;
          std::tie(AShadowPtr, AOriginPtr) =
              getShadowOriginPtr(A, IRB, IRB.getInt8Ty(), Alignment,
                                 /*isStore*/ false);
          if (!PropagateShadow) {
            Store = IRB.CreateMemSet(ArgShadowBase,
                                     Constant::getNullValue(IRB.getInt8Ty()),
                                     Size, Alignment);
          } else {
            Store = IRB.CreateMemCpy(ArgShadowBase, Alignment, AShadowPtr,
                                     Alignment, Size);
            if (MS.TrackOrigins) {
              Value *ArgOriginBase = getOriginPtrForArgument(IRB, ArgOffset);
              // FIXME: OriginSize should be:
              // alignTo(A % kMinOriginAlignment + Size, kMinOriginAlignment)
              unsigned OriginSize = alignTo(Size, kMinOriginAlignment);
              IRB.CreateMemCpy(
                  ArgOriginBase,
                  /* by origin_tls[ArgOffset] */ kMinOriginAlignment,
                  AOriginPtr,
                  /* by getShadowOriginPtr */ kMinOriginAlignment, OriginSize);
            }
          }
        } else {
          // Any other parameters mean we need bit-grained tracking of uninit
          // data
          Size = DL.getTypeAllocSize(A->getType());
          if (ArgOffset + Size > kParamTLSSize)
            break;
          Store = IRB.CreateAlignedStore(ArgShadow, ArgShadowBase,
                                         kShadowTLSAlignment);
          Constant *Cst = dyn_cast<Constant>(ArgShadow);
          if (MS.TrackOrigins && !(Cst && Cst->isNullValue())) {
            IRB.CreateStore(getOrigin(A),
                            getOriginPtrForArgument(IRB, ArgOffset));
          }
        }
        (void)Store;
        assert(Store != nullptr);
        LLVM_DEBUG(dbgs() << "  Param:" << *Store << "\n");
      }
      assert(Size != 0);
      ArgOffset += alignTo(Size, kShadowTLSAlignment);
    }
    LLVM_DEBUG(dbgs() << "  done with call args\n");

    FunctionType *FT = CB.getFunctionType();
    if (FT->isVarArg()) {
      VAHelper->visitCallBase(CB, IRB);
    }

    // Now, get the shadow for the RetVal.
    if (!CB.getType()->isSized())
      return;
    // Don't emit the epilogue for musttail call returns.
    if (isa<CallInst>(CB) && cast<CallInst>(CB).isMustTailCall())
      return;

    if (MayCheckCall && CB.hasRetAttr(Attribute::NoUndef)) {
      setShadow(&CB, getCleanShadow(&CB));
      setOrigin(&CB, getCleanOrigin());
      return;
    }

    IRBuilder<> IRBBefore(&CB);
    // Until we have full dynamic coverage, make sure the retval shadow is 0.
    Value *Base = getShadowPtrForRetval(IRBBefore);
    IRBBefore.CreateAlignedStore(getCleanShadow(&CB), Base,
                                 kShadowTLSAlignment);
    BasicBlock::iterator NextInsn;
    if (isa<CallInst>(CB)) {
      NextInsn = ++CB.getIterator();
      assert(NextInsn != CB.getParent()->end());
    } else {
      BasicBlock *NormalDest = cast<InvokeInst>(CB).getNormalDest();
      if (!NormalDest->getSinglePredecessor()) {
        // FIXME: this case is tricky, so we are just conservative here.
        // Perhaps we need to split the edge between this BB and NormalDest,
        // but a naive attempt to use SplitEdge leads to a crash.
        setShadow(&CB, getCleanShadow(&CB));
        setOrigin(&CB, getCleanOrigin());
        return;
      }
      // FIXME: NextInsn is likely in a basic block that has not been visited
      // yet. Anything inserted there will be instrumented by MSan later!
      NextInsn = NormalDest->getFirstInsertionPt();
      assert(NextInsn != NormalDest->end() &&
             "Could not find insertion point for retval shadow load");
    }
    IRBuilder<> IRBAfter(&*NextInsn);
    Value *RetvalShadow = IRBAfter.CreateAlignedLoad(
        getShadowTy(&CB), getShadowPtrForRetval(IRBAfter),
        kShadowTLSAlignment, "_msret");
    setShadow(&CB, RetvalShadow);
    if (MS.TrackOrigins)
      setOrigin(&CB, IRBAfter.CreateLoad(MS.OriginTy,
                                         getOriginPtrForRetval()));
  }

  bool isAMustTailRetVal(Value *RetVal) {
    if (auto *I = dyn_cast<BitCastInst>(RetVal)) {
      RetVal = I->getOperand(0);
    }
    if (auto *I = dyn_cast<CallInst>(RetVal)) {
      return I->isMustTailCall();
    }
    return false;
  }

  void visitReturnInst(ReturnInst &I) {
    IRBuilder<> IRB(&I);
    Value *RetVal = I.getReturnValue();
    if (!RetVal)
      return;
    // Don't emit the epilogue for musttail call returns.
    if (isAMustTailRetVal(RetVal))
      return;
    Value *ShadowPtr = getShadowPtrForRetval(IRB);
    bool HasNoUndef = F.hasRetAttribute(Attribute::NoUndef);
    bool StoreShadow = !(MS.EagerChecks && HasNoUndef);
    // FIXME: Consider using SpecialCaseList to specify a list of functions that
    // must always return fully initialized values. For now, we hardcode "main".
    bool EagerCheck = (MS.EagerChecks && HasNoUndef) || (F.getName() == "main");

    Value *Shadow = getShadow(RetVal);
    bool StoreOrigin = true;
    if (EagerCheck) {
      insertShadowCheck(RetVal, &I);
      Shadow = getCleanShadow(RetVal);
      StoreOrigin = false;
    }

    // The caller may still expect information passed over TLS if we pass our
    // check
    if (StoreShadow) {
      IRB.CreateAlignedStore(Shadow, ShadowPtr, kShadowTLSAlignment);
      if (MS.TrackOrigins && StoreOrigin)
        IRB.CreateStore(getOrigin(RetVal), getOriginPtrForRetval());
    }
  }

  void visitPHINode(PHINode &I) {
    IRBuilder<> IRB(&I);
    if (!PropagateShadow) {
      setShadow(&I, getCleanShadow(&I));
      setOrigin(&I, getCleanOrigin());
      return;
    }

    ShadowPHINodes.push_back(&I);
    setShadow(&I, IRB.CreatePHI(getShadowTy(&I), I.getNumIncomingValues(),
                                "_msphi_s"));
    if (MS.TrackOrigins)
      setOrigin(
          &I, IRB.CreatePHI(MS.OriginTy, I.getNumIncomingValues(), "_msphi_o"));
  }

  Value *getLocalVarIdptr(AllocaInst &I) {
    ConstantInt *IntConst =
        ConstantInt::get(Type::getInt32Ty((*F.getParent()).getContext()), 0);
    return new GlobalVariable(*F.getParent(), IntConst->getType(),
                              /*isConstant=*/false, GlobalValue::PrivateLinkage,
                              IntConst);
  }

  Value *getLocalVarDescription(AllocaInst &I) {
    return createPrivateConstGlobalForString(*F.getParent(), I.getName());
  }

  void poisonAllocaUserspace(AllocaInst &I, IRBuilder<> &IRB, Value *Len) {
    if (PoisonStack && ClPoisonStackWithCall) {
      IRB.CreateCall(MS.MsanPoisonStackFn, {&I, Len});
    } else {
      Value *ShadowBase, *OriginBase;
      std::tie(ShadowBase, OriginBase) = getShadowOriginPtr(
          &I, IRB, IRB.getInt8Ty(), Align(1), /*isStore*/ true);

      Value *PoisonValue = IRB.getInt8(PoisonStack ? ClPoisonStackPattern : 0);
      IRB.CreateMemSet(ShadowBase, PoisonValue, Len, I.getAlign());
    }

    if (PoisonStack && MS.TrackOrigins) {
      Value *Idptr = getLocalVarIdptr(I);
      if (ClPrintStackNames) {
        Value *Descr = getLocalVarDescription(I);
        IRB.CreateCall(MS.MsanSetAllocaOriginWithDescriptionFn,
                       {&I, Len, Idptr, Descr});
      } else {
        IRB.CreateCall(MS.MsanSetAllocaOriginNoDescriptionFn, {&I, Len, Idptr});
      }
    }
  }

  void poisonAllocaKmsan(AllocaInst &I, IRBuilder<> &IRB, Value *Len) {
    Value *Descr = getLocalVarDescription(I);
    if (PoisonStack) {
      IRB.CreateCall(MS.MsanPoisonAllocaFn, {&I, Len, Descr});
    } else {
      IRB.CreateCall(MS.MsanUnpoisonAllocaFn, {&I, Len});
    }
  }

  void instrumentAlloca(AllocaInst &I, Instruction *InsPoint = nullptr) {
    if (!InsPoint)
      InsPoint = &I;
    NextNodeIRBuilder IRB(InsPoint);
    const DataLayout &DL = F.getDataLayout();
    TypeSize TS = DL.getTypeAllocSize(I.getAllocatedType());
    Value *Len = IRB.CreateTypeSize(MS.IntptrTy, TS);
    if (I.isArrayAllocation())
      Len = IRB.CreateMul(Len,
                          IRB.CreateZExtOrTrunc(I.getArraySize(), MS.IntptrTy));

    if (MS.CompileKernel)
      poisonAllocaKmsan(I, IRB, Len);
    else
      poisonAllocaUserspace(I, IRB, Len);
  }

  void visitAllocaInst(AllocaInst &I) {
    setShadow(&I, getCleanShadow(&I));
    setOrigin(&I, getCleanOrigin());
    // We'll get to this alloca later unless it's poisoned at the corresponding
    // llvm.lifetime.start.
    AllocaSet.insert(&I);
  }

  void visitSelectInst(SelectInst &I) {
    // a = select b, c, d
    Value *B = I.getCondition();
    Value *C = I.getTrueValue();
    Value *D = I.getFalseValue();

    handleSelectLikeInst(I, B, C, D);
  }

  void handleSelectLikeInst(Instruction &I, Value *B, Value *C, Value *D) {
    IRBuilder<> IRB(&I);

    Value *Sb = getShadow(B);
    Value *Sc = getShadow(C);
    Value *Sd = getShadow(D);

    Value *Ob = MS.TrackOrigins ? getOrigin(B) : nullptr;
    Value *Oc = MS.TrackOrigins ? getOrigin(C) : nullptr;
    Value *Od = MS.TrackOrigins ? getOrigin(D) : nullptr;

    // Result shadow if condition shadow is 0.
    Value *Sa0 = IRB.CreateSelect(B, Sc, Sd);
    Value *Sa1;
    if (I.getType()->isAggregateType()) {
      // To avoid "sign extending" i1 to an arbitrary aggregate type, we just do
      // an extra "select". This results in much more compact IR.
      // Sa = select Sb, poisoned, (select b, Sc, Sd)
      Sa1 = getPoisonedShadow(getShadowTy(I.getType()));
    } else {
      // Sa = select Sb, [ (c^d) | Sc | Sd ], [ b ? Sc : Sd ]
      // If Sb (condition is poisoned), look for bits in c and d that are equal
      // and both unpoisoned.
      // If !Sb (condition is unpoisoned), simply pick one of Sc and Sd.

      // Cast arguments to shadow-compatible type.
      C = CreateAppToShadowCast(IRB, C);
      D = CreateAppToShadowCast(IRB, D);

      // Result shadow if condition shadow is 1.
      Sa1 = IRB.CreateOr({IRB.CreateXor(C, D), Sc, Sd});
    }
    Value *Sa = IRB.CreateSelect(Sb, Sa1, Sa0, "_msprop_select");
    setShadow(&I, Sa);
    if (MS.TrackOrigins) {
      // Origins are always i32, so any vector conditions must be flattened.
      // FIXME: consider tracking vector origins for app vectors?
      if (B->getType()->isVectorTy()) {
        B = convertToBool(B, IRB);
        Sb = convertToBool(Sb, IRB);
      }
      // a = select b, c, d
      // Oa = Sb ? Ob : (b ? Oc : Od)
      setOrigin(&I, IRB.CreateSelect(Sb, Ob, IRB.CreateSelect(B, Oc, Od)));
    }
  }

  void visitLandingPadInst(LandingPadInst &I) {
    // Do nothing.
    // See https://github.com/google/sanitizers/issues/504
    setShadow(&I, getCleanShadow(&I));
    setOrigin(&I, getCleanOrigin());
  }

  void visitCatchSwitchInst(CatchSwitchInst &I) {
    setShadow(&I, getCleanShadow(&I));
    setOrigin(&I, getCleanOrigin());
  }

  void visitFuncletPadInst(FuncletPadInst &I) {
    setShadow(&I, getCleanShadow(&I));
    setOrigin(&I, getCleanOrigin());
  }

  void visitGetElementPtrInst(GetElementPtrInst &I) { handleShadowOr(I); }

  void visitExtractValueInst(ExtractValueInst &I) {
    IRBuilder<> IRB(&I);
    Value *Agg = I.getAggregateOperand();
    LLVM_DEBUG(dbgs() << "ExtractValue:  " << I << "\n");
    Value *AggShadow = getShadow(Agg);
    LLVM_DEBUG(dbgs() << "   AggShadow:  " << *AggShadow << "\n");
    Value *ResShadow = IRB.CreateExtractValue(AggShadow, I.getIndices());
    LLVM_DEBUG(dbgs() << "   ResShadow:  " << *ResShadow << "\n");
    setShadow(&I, ResShadow);
    setOriginForNaryOp(I);
  }

  void visitInsertValueInst(InsertValueInst &I) {
    IRBuilder<> IRB(&I);
    LLVM_DEBUG(dbgs() << "InsertValue:  " << I << "\n");
    Value *AggShadow = getShadow(I.getAggregateOperand());
    Value *InsShadow = getShadow(I.getInsertedValueOperand());
    LLVM_DEBUG(dbgs() << "   AggShadow:  " << *AggShadow << "\n");
    LLVM_DEBUG(dbgs() << "   InsShadow:  " << *InsShadow << "\n");
    Value *Res = IRB.CreateInsertValue(AggShadow, InsShadow, I.getIndices());
    LLVM_DEBUG(dbgs() << "   Res:        " << *Res << "\n");
    setShadow(&I, Res);
    setOriginForNaryOp(I);
  }

  void dumpInst(Instruction &I) {
    if (CallInst *CI = dyn_cast<CallInst>(&I)) {
      errs() << "ZZZ call " << CI->getCalledFunction()->getName() << "\n";
    } else {
      errs() << "ZZZ " << I.getOpcodeName() << "\n";
    }
    errs() << "QQQ " << I << "\n";
  }

  void visitResumeInst(ResumeInst &I) {
    LLVM_DEBUG(dbgs() << "Resume: " << I << "\n");
    // Nothing to do here.
  }

  void visitCleanupReturnInst(CleanupReturnInst &CRI) {
    LLVM_DEBUG(dbgs() << "CleanupReturn: " << CRI << "\n");
    // Nothing to do here.
  }

  void visitCatchReturnInst(CatchReturnInst &CRI) {
    LLVM_DEBUG(dbgs() << "CatchReturn: " << CRI << "\n");
    // Nothing to do here.
  }

  void instrumentAsmArgument(Value *Operand, Type *ElemTy, Instruction &I,
                             IRBuilder<> &IRB, const DataLayout &DL,
                             bool isOutput) {
    // For each assembly argument, we check its value for being initialized.
    // If the argument is a pointer, we assume it points to a single element
    // of the corresponding type (or to a 8-byte word, if the type is unsized).
    // Each such pointer is instrumented with a call to the runtime library.
    Type *OpType = Operand->getType();
    // Check the operand value itself.
    insertShadowCheck(Operand, &I);
    if (!OpType->isPointerTy() || !isOutput) {
      assert(!isOutput);
      return;
    }
    if (!ElemTy->isSized())
      return;
    auto Size = DL.getTypeStoreSize(ElemTy);
    Value *SizeVal = IRB.CreateTypeSize(MS.IntptrTy, Size);
    if (MS.CompileKernel) {
      IRB.CreateCall(MS.MsanInstrumentAsmStoreFn, {Operand, SizeVal});
    } else {
      // ElemTy, derived from elementtype(), does not encode the alignment of
      // the pointer. Conservatively assume that the shadow memory is unaligned.
      // When Size is large, avoid StoreInst as it would expand to many
      // instructions.
      auto [ShadowPtr, _] =
          getShadowOriginPtrUserspace(Operand, IRB, IRB.getInt8Ty(), Align(1));
      if (Size <= 32)
        IRB.CreateAlignedStore(getCleanShadow(ElemTy), ShadowPtr, Align(1));
      else
        IRB.CreateMemSet(ShadowPtr, ConstantInt::getNullValue(IRB.getInt8Ty()),
                         SizeVal, Align(1));
    }
  }

  /// Get the number of output arguments returned by pointers.
  int getNumOutputArgs(InlineAsm *IA, CallBase *CB) {
    int NumRetOutputs = 0;
    int NumOutputs = 0;
    Type *RetTy = cast<Value>(CB)->getType();
    if (!RetTy->isVoidTy()) {
      // Register outputs are returned via the CallInst return value.
      auto *ST = dyn_cast<StructType>(RetTy);
      if (ST)
        NumRetOutputs = ST->getNumElements();
      else
        NumRetOutputs = 1;
    }
    InlineAsm::ConstraintInfoVector Constraints = IA->ParseConstraints();
    for (const InlineAsm::ConstraintInfo &Info : Constraints) {
      switch (Info.Type) {
      case InlineAsm::isOutput:
        NumOutputs++;
        break;
      default:
        break;
      }
    }
    return NumOutputs - NumRetOutputs;
  }

  void visitAsmInstruction(Instruction &I) {
    // Conservative inline assembly handling: check for poisoned shadow of
    // asm() arguments, then unpoison the result and all the memory locations
    // pointed to by those arguments.
    // An inline asm() statement in C++ contains lists of input and output
    // arguments used by the assembly code. These are mapped to operands of the
    // CallInst as follows:
    //  - nR register outputs ("=r) are returned by value in a single structure
    //  (SSA value of the CallInst);
    //  - nO other outputs ("=m" and others) are returned by pointer as first
    // nO operands of the CallInst;
    //  - nI inputs ("r", "m" and others) are passed to CallInst as the
    // remaining nI operands.
    // The total number of asm() arguments in the source is nR+nO+nI, and the
    // corresponding CallInst has nO+nI+1 operands (the last operand is the
    // function to be called).
    const DataLayout &DL = F.getDataLayout();
    CallBase *CB = cast<CallBase>(&I);
    IRBuilder<> IRB(&I);
    InlineAsm *IA = cast<InlineAsm>(CB->getCalledOperand());
    int OutputArgs = getNumOutputArgs(IA, CB);
    // The last operand of a CallInst is the function itself.
    int NumOperands = CB->getNumOperands() - 1;

    // Check input arguments. Doing so before unpoisoning output arguments, so
    // that we won't overwrite uninit values before checking them.
    for (int i = OutputArgs; i < NumOperands; i++) {
      Value *Operand = CB->getOperand(i);
      instrumentAsmArgument(Operand, CB->getParamElementType(i), I, IRB, DL,
                            /*isOutput*/ false);
    }
    // Unpoison output arguments. This must happen before the actual InlineAsm
    // call, so that the shadow for memory published in the asm() statement
    // remains valid.
    for (int i = 0; i < OutputArgs; i++) {
      Value *Operand = CB->getOperand(i);
      instrumentAsmArgument(Operand, CB->getParamElementType(i), I, IRB, DL,
                            /*isOutput*/ true);
    }

    setShadow(&I, getCleanShadow(&I));
    setOrigin(&I, getCleanOrigin());
  }

  void visitFreezeInst(FreezeInst &I) {
    // Freeze always returns a fully defined value.
    setShadow(&I, getCleanShadow(&I));
    setOrigin(&I, getCleanOrigin());
  }

  void visitInstruction(Instruction &I) {
    // Everything else: stop propagating and check for poisoned shadow.
    if (ClDumpStrictInstructions)
      dumpInst(I);
    LLVM_DEBUG(dbgs() << "DEFAULT: " << I << "\n");
    for (size_t i = 0, n = I.getNumOperands(); i < n; i++) {
      Value *Operand = I.getOperand(i);
      if (Operand->getType()->isSized())
        insertShadowCheck(Operand, &I);
    }
    setShadow(&I, getCleanShadow(&I));
    setOrigin(&I, getCleanOrigin());
  }
};

struct VarArgHelperBase : public VarArgHelper {
  Function &F;
  MemorySanitizer &MS;
  MemorySanitizerVisitor &MSV;
  SmallVector<CallInst *, 16> VAStartInstrumentationList;
  const unsigned VAListTagSize;

  VarArgHelperBase(Function &F, MemorySanitizer &MS,
                   MemorySanitizerVisitor &MSV, unsigned VAListTagSize)
      : F(F), MS(MS), MSV(MSV), VAListTagSize(VAListTagSize) {}

  Value *getShadowAddrForVAArgument(IRBuilder<> &IRB, unsigned ArgOffset) {
    Value *Base = IRB.CreatePointerCast(MS.VAArgTLS, MS.IntptrTy);
    return IRB.CreateAdd(Base, ConstantInt::get(MS.IntptrTy, ArgOffset));
  }

  /// Compute the shadow address for a given va_arg.
  Value *getShadowPtrForVAArgument(IRBuilder<> &IRB, unsigned ArgOffset) {
    Value *Base = IRB.CreatePointerCast(MS.VAArgTLS, MS.IntptrTy);
    Base = IRB.CreateAdd(Base, ConstantInt::get(MS.IntptrTy, ArgOffset));
    return IRB.CreateIntToPtr(Base, MS.PtrTy, "_msarg_va_s");
  }

  /// Compute the shadow address for a given va_arg.
  Value *getShadowPtrForVAArgument(IRBuilder<> &IRB, unsigned ArgOffset,
                                   unsigned ArgSize) {
    // Make sure we don't overflow __msan_va_arg_tls.
    if (ArgOffset + ArgSize > kParamTLSSize)
      return nullptr;
    return getShadowPtrForVAArgument(IRB, ArgOffset);
  }

  /// Compute the origin address for a given va_arg.
  Value *getOriginPtrForVAArgument(IRBuilder<> &IRB, int ArgOffset) {
    Value *Base = IRB.CreatePointerCast(MS.VAArgOriginTLS, MS.IntptrTy);
    // getOriginPtrForVAArgument() is always called after
    // getShadowPtrForVAArgument(), so __msan_va_arg_origin_tls can never
    // overflow.
    Base = IRB.CreateAdd(Base, ConstantInt::get(MS.IntptrTy, ArgOffset));
    return IRB.CreateIntToPtr(Base, MS.PtrTy, "_msarg_va_o");
  }

  void CleanUnusedTLS(IRBuilder<> &IRB, Value *ShadowBase,
                      unsigned BaseOffset) {
    // The tails of __msan_va_arg_tls is not large enough to fit full
    // value shadow, but it will be copied to backup anyway. Make it
    // clean.
    if (BaseOffset >= kParamTLSSize)
      return;
    Value *TailSize =
        ConstantInt::getSigned(IRB.getInt32Ty(), kParamTLSSize - BaseOffset);
    IRB.CreateMemSet(ShadowBase, ConstantInt::getNullValue(IRB.getInt8Ty()),
                     TailSize, Align(8));
  }

  void unpoisonVAListTagForInst(IntrinsicInst &I) {
    IRBuilder<> IRB(&I);
    Value *VAListTag = I.getArgOperand(0);
    const Align Alignment = Align(8);
    auto [ShadowPtr, OriginPtr] = MSV.getShadowOriginPtr(
        VAListTag, IRB, IRB.getInt8Ty(), Alignment, /*isStore*/ true);
    // Unpoison the whole __va_list_tag.
    IRB.CreateMemSet(ShadowPtr, Constant::getNullValue(IRB.getInt8Ty()),
                     VAListTagSize, Alignment, false);
  }

  void visitVAStartInst(VAStartInst &I) override {
    if (F.getCallingConv() == CallingConv::Win64)
      return;
    VAStartInstrumentationList.push_back(&I);
    unpoisonVAListTagForInst(I);
  }

  void visitVACopyInst(VACopyInst &I) override {
    if (F.getCallingConv() == CallingConv::Win64)
      return;
    unpoisonVAListTagForInst(I);
  }
};

/// AMD64-specific implementation of VarArgHelper.
struct VarArgAMD64Helper : public VarArgHelperBase {
  // An unfortunate workaround for asymmetric lowering of va_arg stuff.
  // See a comment in visitCallBase for more details.
  static const unsigned AMD64GpEndOffset = 48; // AMD64 ABI Draft 0.99.6 p3.5.7
  static const unsigned AMD64FpEndOffsetSSE = 176;
  // If SSE is disabled, fp_offset in va_list is zero.
  static const unsigned AMD64FpEndOffsetNoSSE = AMD64GpEndOffset;

  unsigned AMD64FpEndOffset;
  AllocaInst *VAArgTLSCopy = nullptr;
  AllocaInst *VAArgTLSOriginCopy = nullptr;
  Value *VAArgOverflowSize = nullptr;

  enum ArgKind { AK_GeneralPurpose, AK_FloatingPoint, AK_Memory };

  VarArgAMD64Helper(Function &F, MemorySanitizer &MS,
                    MemorySanitizerVisitor &MSV)
      : VarArgHelperBase(F, MS, MSV, /*VAListTagSize=*/24) {
    AMD64FpEndOffset = AMD64FpEndOffsetSSE;
    for (const auto &Attr : F.getAttributes().getFnAttrs()) {
      if (Attr.isStringAttribute() &&
          (Attr.getKindAsString() == "target-features")) {
        if (Attr.getValueAsString().contains("-sse"))
          AMD64FpEndOffset = AMD64FpEndOffsetNoSSE;
        break;
      }
    }
  }

  ArgKind classifyArgument(Value *arg) {
    // A very rough approximation of X86_64 argument classification rules.
    Type *T = arg->getType();
    if (T->isX86_FP80Ty())
      return AK_Memory;
    if (T->isFPOrFPVectorTy() || T->isX86_MMXTy())
      return AK_FloatingPoint;
    if (T->isIntegerTy() && T->getPrimitiveSizeInBits() <= 64)
      return AK_GeneralPurpose;
    if (T->isPointerTy())
      return AK_GeneralPurpose;
    return AK_Memory;
  }

  // For VarArg functions, store the argument shadow in an ABI-specific format
  // that corresponds to va_list layout.
  // We do this because Clang lowers va_arg in the frontend, and this pass
  // only sees the low level code that deals with va_list internals.
  // A much easier alternative (provided that Clang emits va_arg instructions)
  // would have been to associate each live instance of va_list with a copy of
  // MSanParamTLS, and extract shadow on va_arg() call in the argument list
  // order.
  void visitCallBase(CallBase &CB, IRBuilder<> &IRB) override {
    unsigned GpOffset = 0;
    unsigned FpOffset = AMD64GpEndOffset;
    unsigned OverflowOffset = AMD64FpEndOffset;
    const DataLayout &DL = F.getDataLayout();

    for (const auto &[ArgNo, A] : llvm::enumerate(CB.args())) {
      bool IsFixed = ArgNo < CB.getFunctionType()->getNumParams();
      bool IsByVal = CB.paramHasAttr(ArgNo, Attribute::ByVal);
      if (IsByVal) {
        // ByVal arguments always go to the overflow area.
        // Fixed arguments passed through the overflow area will be stepped
        // over by va_start, so don't count them towards the offset.
        if (IsFixed)
          continue;
        assert(A->getType()->isPointerTy());
        Type *RealTy = CB.getParamByValType(ArgNo);
        uint64_t ArgSize = DL.getTypeAllocSize(RealTy);
        uint64_t AlignedSize = alignTo(ArgSize, 8);
        unsigned BaseOffset = OverflowOffset;
        Value *ShadowBase = getShadowPtrForVAArgument(IRB, OverflowOffset);
        Value *OriginBase = nullptr;
        if (MS.TrackOrigins)
          OriginBase = getOriginPtrForVAArgument(IRB, OverflowOffset);
        OverflowOffset += AlignedSize;

        if (OverflowOffset > kParamTLSSize) {
          CleanUnusedTLS(IRB, ShadowBase, BaseOffset);
          continue; // We have no space to copy shadow there.
        }

        Value *ShadowPtr, *OriginPtr;
        std::tie(ShadowPtr, OriginPtr) =
            MSV.getShadowOriginPtr(A, IRB, IRB.getInt8Ty(), kShadowTLSAlignment,
                                   /*isStore*/ false);
        IRB.CreateMemCpy(ShadowBase, kShadowTLSAlignment, ShadowPtr,
                         kShadowTLSAlignment, ArgSize);
        if (MS.TrackOrigins)
          IRB.CreateMemCpy(OriginBase, kShadowTLSAlignment, OriginPtr,
                           kShadowTLSAlignment, ArgSize);
      } else {
        ArgKind AK = classifyArgument(A);
        if (AK == AK_GeneralPurpose && GpOffset >= AMD64GpEndOffset)
          AK = AK_Memory;
        if (AK == AK_FloatingPoint && FpOffset >= AMD64FpEndOffset)
          AK = AK_Memory;
        Value *ShadowBase, *OriginBase = nullptr;
        switch (AK) {
        case AK_GeneralPurpose:
          ShadowBase = getShadowPtrForVAArgument(IRB, GpOffset);
          if (MS.TrackOrigins)
            OriginBase = getOriginPtrForVAArgument(IRB, GpOffset);
          GpOffset += 8;
          assert(GpOffset <= kParamTLSSize);
          break;
        case AK_FloatingPoint:
          ShadowBase = getShadowPtrForVAArgument(IRB, FpOffset);
          if (MS.TrackOrigins)
            OriginBase = getOriginPtrForVAArgument(IRB, FpOffset);
          FpOffset += 16;
          assert(FpOffset <= kParamTLSSize);
          break;
        case AK_Memory:
          if (IsFixed)
            continue;
          uint64_t ArgSize = DL.getTypeAllocSize(A->getType());
          uint64_t AlignedSize = alignTo(ArgSize, 8);
          unsigned BaseOffset = OverflowOffset;
          ShadowBase = getShadowPtrForVAArgument(IRB, OverflowOffset);
          if (MS.TrackOrigins) {
            OriginBase = getOriginPtrForVAArgument(IRB, OverflowOffset);
          }
          OverflowOffset += AlignedSize;
          if (OverflowOffset > kParamTLSSize) {
            // We have no space to copy shadow there.
            CleanUnusedTLS(IRB, ShadowBase, BaseOffset);
            continue;
          }
        }
        // Take fixed arguments into account for GpOffset and FpOffset,
        // but don't actually store shadows for them.
        // TODO(glider): don't call get*PtrForVAArgument() for them.
        if (IsFixed)
          continue;
        Value *Shadow = MSV.getShadow(A);
        IRB.CreateAlignedStore(Shadow, ShadowBase, kShadowTLSAlignment);
        if (MS.TrackOrigins) {
          Value *Origin = MSV.getOrigin(A);
          TypeSize StoreSize = DL.getTypeStoreSize(Shadow->getType());
          MSV.paintOrigin(IRB, Origin, OriginBase, StoreSize,
                          std::max(kShadowTLSAlignment, kMinOriginAlignment));
        }
      }
    }
    Constant *OverflowSize =
        ConstantInt::get(IRB.getInt64Ty(), OverflowOffset - AMD64FpEndOffset);
    IRB.CreateStore(OverflowSize, MS.VAArgOverflowSizeTLS);
  }

  void finalizeInstrumentation() override {
    assert(!VAArgOverflowSize && !VAArgTLSCopy &&
           "finalizeInstrumentation called twice");
    if (!VAStartInstrumentationList.empty()) {
      // If there is a va_start in this function, make a backup copy of
      // va_arg_tls somewhere in the function entry block.
      IRBuilder<> IRB(MSV.FnPrologueEnd);
      VAArgOverflowSize =
          IRB.CreateLoad(IRB.getInt64Ty(), MS.VAArgOverflowSizeTLS);
      Value *CopySize = IRB.CreateAdd(
          ConstantInt::get(MS.IntptrTy, AMD64FpEndOffset), VAArgOverflowSize);
      VAArgTLSCopy = IRB.CreateAlloca(Type::getInt8Ty(*MS.C), CopySize);
      VAArgTLSCopy->setAlignment(kShadowTLSAlignment);
      IRB.CreateMemSet(VAArgTLSCopy, Constant::getNullValue(IRB.getInt8Ty()),
                       CopySize, kShadowTLSAlignment, false);

      Value *SrcSize = IRB.CreateBinaryIntrinsic(
          Intrinsic::umin, CopySize,
          ConstantInt::get(MS.IntptrTy, kParamTLSSize));
      IRB.CreateMemCpy(VAArgTLSCopy, kShadowTLSAlignment, MS.VAArgTLS,
                       kShadowTLSAlignment, SrcSize);
      if (MS.TrackOrigins) {
        VAArgTLSOriginCopy = IRB.CreateAlloca(Type::getInt8Ty(*MS.C), CopySize);
        VAArgTLSOriginCopy->setAlignment(kShadowTLSAlignment);
        IRB.CreateMemCpy(VAArgTLSOriginCopy, kShadowTLSAlignment,
                         MS.VAArgOriginTLS, kShadowTLSAlignment, SrcSize);
      }
    }

    // Instrument va_start.
    // Copy va_list shadow from the backup copy of the TLS contents.
    for (CallInst *OrigInst : VAStartInstrumentationList) {
      NextNodeIRBuilder IRB(OrigInst);
      Value *VAListTag = OrigInst->getArgOperand(0);

      Value *RegSaveAreaPtrPtr = IRB.CreateIntToPtr(
          IRB.CreateAdd(IRB.CreatePtrToInt(VAListTag, MS.IntptrTy),
                        ConstantInt::get(MS.IntptrTy, 16)),
          MS.PtrTy);
      Value *RegSaveAreaPtr = IRB.CreateLoad(MS.PtrTy, RegSaveAreaPtrPtr);
      Value *RegSaveAreaShadowPtr, *RegSaveAreaOriginPtr;
      const Align Alignment = Align(16);
      std::tie(RegSaveAreaShadowPtr, RegSaveAreaOriginPtr) =
          MSV.getShadowOriginPtr(RegSaveAreaPtr, IRB, IRB.getInt8Ty(),
                                 Alignment, /*isStore*/ true);
      IRB.CreateMemCpy(RegSaveAreaShadowPtr, Alignment, VAArgTLSCopy, Alignment,
                       AMD64FpEndOffset);
      if (MS.TrackOrigins)
        IRB.CreateMemCpy(RegSaveAreaOriginPtr, Alignment, VAArgTLSOriginCopy,
                         Alignment, AMD64FpEndOffset);
      Value *OverflowArgAreaPtrPtr = IRB.CreateIntToPtr(
          IRB.CreateAdd(IRB.CreatePtrToInt(VAListTag, MS.IntptrTy),
                        ConstantInt::get(MS.IntptrTy, 8)),
          MS.PtrTy);
      Value *OverflowArgAreaPtr =
          IRB.CreateLoad(MS.PtrTy, OverflowArgAreaPtrPtr);
      Value *OverflowArgAreaShadowPtr, *OverflowArgAreaOriginPtr;
      std::tie(OverflowArgAreaShadowPtr, OverflowArgAreaOriginPtr) =
          MSV.getShadowOriginPtr(OverflowArgAreaPtr, IRB, IRB.getInt8Ty(),
                                 Alignment, /*isStore*/ true);
      Value *SrcPtr = IRB.CreateConstGEP1_32(IRB.getInt8Ty(), VAArgTLSCopy,
                                             AMD64FpEndOffset);
      IRB.CreateMemCpy(OverflowArgAreaShadowPtr, Alignment, SrcPtr, Alignment,
                       VAArgOverflowSize);
      if (MS.TrackOrigins) {
        SrcPtr = IRB.CreateConstGEP1_32(IRB.getInt8Ty(), VAArgTLSOriginCopy,
                                        AMD64FpEndOffset);
        IRB.CreateMemCpy(OverflowArgAreaOriginPtr, Alignment, SrcPtr, Alignment,
                         VAArgOverflowSize);
      }
    }
  }
};

/// MIPS64-specific implementation of VarArgHelper.
/// NOTE: This is also used for LoongArch64.
struct VarArgMIPS64Helper : public VarArgHelperBase {
  AllocaInst *VAArgTLSCopy = nullptr;
  Value *VAArgSize = nullptr;

  VarArgMIPS64Helper(Function &F, MemorySanitizer &MS,
                     MemorySanitizerVisitor &MSV)
      : VarArgHelperBase(F, MS, MSV, /*VAListTagSize=*/8) {}

  void visitCallBase(CallBase &CB, IRBuilder<> &IRB) override {
    unsigned VAArgOffset = 0;
    const DataLayout &DL = F.getDataLayout();
    for (Value *A :
         llvm::drop_begin(CB.args(), CB.getFunctionType()->getNumParams())) {
      Triple TargetTriple(F.getParent()->getTargetTriple());
      Value *Base;
      uint64_t ArgSize = DL.getTypeAllocSize(A->getType());
      if (TargetTriple.getArch() == Triple::mips64) {
        // Adjusting the shadow for argument with size < 8 to match the
        // placement of bits in big endian system
        if (ArgSize < 8)
          VAArgOffset += (8 - ArgSize);
      }
      Base = getShadowPtrForVAArgument(IRB, VAArgOffset, ArgSize);
      VAArgOffset += ArgSize;
      VAArgOffset = alignTo(VAArgOffset, 8);
      if (!Base)
        continue;
      IRB.CreateAlignedStore(MSV.getShadow(A), Base, kShadowTLSAlignment);
    }

    Constant *TotalVAArgSize = ConstantInt::get(IRB.getInt64Ty(), VAArgOffset);
    // Here using VAArgOverflowSizeTLS as VAArgSizeTLS to avoid creation of
    // a new class member i.e. it is the total size of all VarArgs.
    IRB.CreateStore(TotalVAArgSize, MS.VAArgOverflowSizeTLS);
  }

  void finalizeInstrumentation() override {
    assert(!VAArgSize && !VAArgTLSCopy &&
           "finalizeInstrumentation called twice");
    IRBuilder<> IRB(MSV.FnPrologueEnd);
    VAArgSize = IRB.CreateLoad(IRB.getInt64Ty(), MS.VAArgOverflowSizeTLS);
    Value *CopySize =
        IRB.CreateAdd(ConstantInt::get(MS.IntptrTy, 0), VAArgSize);

    if (!VAStartInstrumentationList.empty()) {
      // If there is a va_start in this function, make a backup copy of
      // va_arg_tls somewhere in the function entry block.
      VAArgTLSCopy = IRB.CreateAlloca(Type::getInt8Ty(*MS.C), CopySize);
      VAArgTLSCopy->setAlignment(kShadowTLSAlignment);
      IRB.CreateMemSet(VAArgTLSCopy, Constant::getNullValue(IRB.getInt8Ty()),
                       CopySize, kShadowTLSAlignment, false);

      Value *SrcSize = IRB.CreateBinaryIntrinsic(
          Intrinsic::umin, CopySize,
          ConstantInt::get(MS.IntptrTy, kParamTLSSize));
      IRB.CreateMemCpy(VAArgTLSCopy, kShadowTLSAlignment, MS.VAArgTLS,
                       kShadowTLSAlignment, SrcSize);
    }

    // Instrument va_start.
    // Copy va_list shadow from the backup copy of the TLS contents.
    for (CallInst *OrigInst : VAStartInstrumentationList) {
      NextNodeIRBuilder IRB(OrigInst);
      Value *VAListTag = OrigInst->getArgOperand(0);
      Value *RegSaveAreaPtrPtr = IRB.CreateIntToPtr(
          IRB.CreatePtrToInt(VAListTag, MS.IntptrTy), MS.PtrTy);
      Value *RegSaveAreaPtr = IRB.CreateLoad(MS.PtrTy, RegSaveAreaPtrPtr);
      Value *RegSaveAreaShadowPtr, *RegSaveAreaOriginPtr;
      const Align Alignment = Align(8);
      std::tie(RegSaveAreaShadowPtr, RegSaveAreaOriginPtr) =
          MSV.getShadowOriginPtr(RegSaveAreaPtr, IRB, IRB.getInt8Ty(),
                                 Alignment, /*isStore*/ true);
      IRB.CreateMemCpy(RegSaveAreaShadowPtr, Alignment, VAArgTLSCopy, Alignment,
                       CopySize);
    }
  }
};

/// AArch64-specific implementation of VarArgHelper.
struct VarArgAArch64Helper : public VarArgHelperBase {
  static const unsigned kAArch64GrArgSize = 64;
  static const unsigned kAArch64VrArgSize = 128;

  static const unsigned AArch64GrBegOffset = 0;
  static const unsigned AArch64GrEndOffset = kAArch64GrArgSize;
  // Make VR space aligned to 16 bytes.
  static const unsigned AArch64VrBegOffset = AArch64GrEndOffset;
  static const unsigned AArch64VrEndOffset =
      AArch64VrBegOffset + kAArch64VrArgSize;
  static const unsigned AArch64VAEndOffset = AArch64VrEndOffset;

  AllocaInst *VAArgTLSCopy = nullptr;
  Value *VAArgOverflowSize = nullptr;

  enum ArgKind { AK_GeneralPurpose, AK_FloatingPoint, AK_Memory };

  VarArgAArch64Helper(Function &F, MemorySanitizer &MS,
                      MemorySanitizerVisitor &MSV)
      : VarArgHelperBase(F, MS, MSV, /*VAListTagSize=*/32) {}

  // A very rough approximation of aarch64 argument classification rules.
  std::pair<ArgKind, uint64_t> classifyArgument(Type *T) {
    if (T->isIntOrPtrTy() && T->getPrimitiveSizeInBits() <= 64)
      return {AK_GeneralPurpose, 1};
    if (T->isFloatingPointTy() && T->getPrimitiveSizeInBits() <= 128)
      return {AK_FloatingPoint, 1};

    if (T->isArrayTy()) {
      auto R = classifyArgument(T->getArrayElementType());
      R.second *= T->getScalarType()->getArrayNumElements();
      return R;
    }

    if (const FixedVectorType *FV = dyn_cast<FixedVectorType>(T)) {
      auto R = classifyArgument(FV->getScalarType());
      R.second *= FV->getNumElements();
      return R;
    }

    LLVM_DEBUG(errs() << "Unknown vararg type: " << *T << "\n");
    return {AK_Memory, 0};
  }

  // The instrumentation stores the argument shadow in a non ABI-specific
  // format because it does not know which argument is named (since Clang,
  // like x86_64 case, lowers the va_args in the frontend and this pass only
  // sees the low level code that deals with va_list internals).
  // The first seven GR registers are saved in the first 56 bytes of the
  // va_arg tls arra, followed by the first 8 FP/SIMD registers, and then
  // the remaining arguments.
  // Using constant offset within the va_arg TLS array allows fast copy
  // in the finalize instrumentation.
  void visitCallBase(CallBase &CB, IRBuilder<> &IRB) override {
    unsigned GrOffset = AArch64GrBegOffset;
    unsigned VrOffset = AArch64VrBegOffset;
    unsigned OverflowOffset = AArch64VAEndOffset;

    const DataLayout &DL = F.getDataLayout();
    for (const auto &[ArgNo, A] : llvm::enumerate(CB.args())) {
      bool IsFixed = ArgNo < CB.getFunctionType()->getNumParams();
      auto [AK, RegNum] = classifyArgument(A->getType());
      if (AK == AK_GeneralPurpose &&
          (GrOffset + RegNum * 8) > AArch64GrEndOffset)
        AK = AK_Memory;
      if (AK == AK_FloatingPoint &&
          (VrOffset + RegNum * 16) > AArch64VrEndOffset)
        AK = AK_Memory;
      Value *Base;
      switch (AK) {
      case AK_GeneralPurpose:
        Base = getShadowPtrForVAArgument(IRB, GrOffset);
        GrOffset += 8 * RegNum;
        break;
      case AK_FloatingPoint:
        Base = getShadowPtrForVAArgument(IRB, VrOffset);
        VrOffset += 16 * RegNum;
        break;
      case AK_Memory:
        // Don't count fixed arguments in the overflow area - va_start will
        // skip right over them.
        if (IsFixed)
          continue;
        uint64_t ArgSize = DL.getTypeAllocSize(A->getType());
        uint64_t AlignedSize = alignTo(ArgSize, 8);
        unsigned BaseOffset = OverflowOffset;
        Base = getShadowPtrForVAArgument(IRB, BaseOffset);
        OverflowOffset += AlignedSize;
        if (OverflowOffset > kParamTLSSize) {
          // We have no space to copy shadow there.
          CleanUnusedTLS(IRB, Base, BaseOffset);
          continue;
        }
        break;
      }
      // Count Gp/Vr fixed arguments to their respective offsets, but don't
      // bother to actually store a shadow.
      if (IsFixed)
        continue;
      IRB.CreateAlignedStore(MSV.getShadow(A), Base, kShadowTLSAlignment);
    }
    Constant *OverflowSize =
        ConstantInt::get(IRB.getInt64Ty(), OverflowOffset - AArch64VAEndOffset);
    IRB.CreateStore(OverflowSize, MS.VAArgOverflowSizeTLS);
  }

  // Retrieve a va_list field of 'void*' size.
  Value *getVAField64(IRBuilder<> &IRB, Value *VAListTag, int offset) {
    Value *SaveAreaPtrPtr = IRB.CreateIntToPtr(
        IRB.CreateAdd(IRB.CreatePtrToInt(VAListTag, MS.IntptrTy),
                      ConstantInt::get(MS.IntptrTy, offset)),
        MS.PtrTy);
    return IRB.CreateLoad(Type::getInt64Ty(*MS.C), SaveAreaPtrPtr);
  }

  // Retrieve a va_list field of 'int' size.
  Value *getVAField32(IRBuilder<> &IRB, Value *VAListTag, int offset) {
    Value *SaveAreaPtr = IRB.CreateIntToPtr(
        IRB.CreateAdd(IRB.CreatePtrToInt(VAListTag, MS.IntptrTy),
                      ConstantInt::get(MS.IntptrTy, offset)),
        MS.PtrTy);
    Value *SaveArea32 = IRB.CreateLoad(IRB.getInt32Ty(), SaveAreaPtr);
    return IRB.CreateSExt(SaveArea32, MS.IntptrTy);
  }

  void finalizeInstrumentation() override {
    assert(!VAArgOverflowSize && !VAArgTLSCopy &&
           "finalizeInstrumentation called twice");
    if (!VAStartInstrumentationList.empty()) {
      // If there is a va_start in this function, make a backup copy of
      // va_arg_tls somewhere in the function entry block.
      IRBuilder<> IRB(MSV.FnPrologueEnd);
      VAArgOverflowSize =
          IRB.CreateLoad(IRB.getInt64Ty(), MS.VAArgOverflowSizeTLS);
      Value *CopySize = IRB.CreateAdd(
          ConstantInt::get(MS.IntptrTy, AArch64VAEndOffset), VAArgOverflowSize);
      VAArgTLSCopy = IRB.CreateAlloca(Type::getInt8Ty(*MS.C), CopySize);
      VAArgTLSCopy->setAlignment(kShadowTLSAlignment);
      IRB.CreateMemSet(VAArgTLSCopy, Constant::getNullValue(IRB.getInt8Ty()),
                       CopySize, kShadowTLSAlignment, false);

      Value *SrcSize = IRB.CreateBinaryIntrinsic(
          Intrinsic::umin, CopySize,
          ConstantInt::get(MS.IntptrTy, kParamTLSSize));
      IRB.CreateMemCpy(VAArgTLSCopy, kShadowTLSAlignment, MS.VAArgTLS,
                       kShadowTLSAlignment, SrcSize);
    }

    Value *GrArgSize = ConstantInt::get(MS.IntptrTy, kAArch64GrArgSize);
    Value *VrArgSize = ConstantInt::get(MS.IntptrTy, kAArch64VrArgSize);

    // Instrument va_start, copy va_list shadow from the backup copy of
    // the TLS contents.
    for (CallInst *OrigInst : VAStartInstrumentationList) {
      NextNodeIRBuilder IRB(OrigInst);

      Value *VAListTag = OrigInst->getArgOperand(0);

      // The variadic ABI for AArch64 creates two areas to save the incoming
      // argument registers (one for 64-bit general register xn-x7 and another
      // for 128-bit FP/SIMD vn-v7).
      // We need then to propagate the shadow arguments on both regions
      // 'va::__gr_top + va::__gr_offs' and 'va::__vr_top + va::__vr_offs'.
      // The remaining arguments are saved on shadow for 'va::stack'.
      // One caveat is it requires only to propagate the non-named arguments,
      // however on the call site instrumentation 'all' the arguments are
      // saved. So to copy the shadow values from the va_arg TLS array
      // we need to adjust the offset for both GR and VR fields based on
      // the __{gr,vr}_offs value (since they are stores based on incoming
      // named arguments).
      Type *RegSaveAreaPtrTy = IRB.getPtrTy();

      // Read the stack pointer from the va_list.
      Value *StackSaveAreaPtr =
          IRB.CreateIntToPtr(getVAField64(IRB, VAListTag, 0), RegSaveAreaPtrTy);

      // Read both the __gr_top and __gr_off and add them up.
      Value *GrTopSaveAreaPtr = getVAField64(IRB, VAListTag, 8);
      Value *GrOffSaveArea = getVAField32(IRB, VAListTag, 24);

      Value *GrRegSaveAreaPtr = IRB.CreateIntToPtr(
          IRB.CreateAdd(GrTopSaveAreaPtr, GrOffSaveArea), RegSaveAreaPtrTy);

      // Read both the __vr_top and __vr_off and add them up.
      Value *VrTopSaveAreaPtr = getVAField64(IRB, VAListTag, 16);
      Value *VrOffSaveArea = getVAField32(IRB, VAListTag, 28);

      Value *VrRegSaveAreaPtr = IRB.CreateIntToPtr(
          IRB.CreateAdd(VrTopSaveAreaPtr, VrOffSaveArea), RegSaveAreaPtrTy);

      // It does not know how many named arguments is being used and, on the
      // callsite all the arguments were saved.  Since __gr_off is defined as
      // '0 - ((8 - named_gr) * 8)', the idea is to just propagate the variadic
      // argument by ignoring the bytes of shadow from named arguments.
      Value *GrRegSaveAreaShadowPtrOff =
          IRB.CreateAdd(GrArgSize, GrOffSaveArea);

      Value *GrRegSaveAreaShadowPtr =
          MSV.getShadowOriginPtr(GrRegSaveAreaPtr, IRB, IRB.getInt8Ty(),
                                 Align(8), /*isStore*/ true)
              .first;

      Value *GrSrcPtr =
          IRB.CreateInBoundsPtrAdd(VAArgTLSCopy, GrRegSaveAreaShadowPtrOff);
      Value *GrCopySize = IRB.CreateSub(GrArgSize, GrRegSaveAreaShadowPtrOff);

      IRB.CreateMemCpy(GrRegSaveAreaShadowPtr, Align(8), GrSrcPtr, Align(8),
                       GrCopySize);

      // Again, but for FP/SIMD values.
      Value *VrRegSaveAreaShadowPtrOff =
          IRB.CreateAdd(VrArgSize, VrOffSaveArea);

      Value *VrRegSaveAreaShadowPtr =
          MSV.getShadowOriginPtr(VrRegSaveAreaPtr, IRB, IRB.getInt8Ty(),
                                 Align(8), /*isStore*/ true)
              .first;

      Value *VrSrcPtr = IRB.CreateInBoundsPtrAdd(
          IRB.CreateInBoundsPtrAdd(VAArgTLSCopy,
                                   IRB.getInt32(AArch64VrBegOffset)),
          VrRegSaveAreaShadowPtrOff);
      Value *VrCopySize = IRB.CreateSub(VrArgSize, VrRegSaveAreaShadowPtrOff);

      IRB.CreateMemCpy(VrRegSaveAreaShadowPtr, Align(8), VrSrcPtr, Align(8),
                       VrCopySize);

      // And finally for remaining arguments.
      Value *StackSaveAreaShadowPtr =
          MSV.getShadowOriginPtr(StackSaveAreaPtr, IRB, IRB.getInt8Ty(),
                                 Align(16), /*isStore*/ true)
              .first;

      Value *StackSrcPtr = IRB.CreateInBoundsPtrAdd(
          VAArgTLSCopy, IRB.getInt32(AArch64VAEndOffset));

      IRB.CreateMemCpy(StackSaveAreaShadowPtr, Align(16), StackSrcPtr,
                       Align(16), VAArgOverflowSize);
    }
  }
};

/// PowerPC64-specific implementation of VarArgHelper.
struct VarArgPowerPC64Helper : public VarArgHelperBase {
  AllocaInst *VAArgTLSCopy = nullptr;
  Value *VAArgSize = nullptr;

  VarArgPowerPC64Helper(Function &F, MemorySanitizer &MS,
                        MemorySanitizerVisitor &MSV)
      : VarArgHelperBase(F, MS, MSV, /*VAListTagSize=*/8) {}

  void visitCallBase(CallBase &CB, IRBuilder<> &IRB) override {
    // For PowerPC, we need to deal with alignment of stack arguments -
    // they are mostly aligned to 8 bytes, but vectors and i128 arrays
    // are aligned to 16 bytes, byvals can be aligned to 8 or 16 bytes,
    // For that reason, we compute current offset from stack pointer (which is
    // always properly aligned), and offset for the first vararg, then subtract
    // them.
    unsigned VAArgBase;
    Triple TargetTriple(F.getParent()->getTargetTriple());
    // Parameter save area starts at 48 bytes from frame pointer for ABIv1,
    // and 32 bytes for ABIv2.  This is usually determined by target
    // endianness, but in theory could be overridden by function attribute.
    if (TargetTriple.getArch() == Triple::ppc64)
      VAArgBase = 48;
    else
      VAArgBase = 32;
    unsigned VAArgOffset = VAArgBase;
    const DataLayout &DL = F.getDataLayout();
    for (const auto &[ArgNo, A] : llvm::enumerate(CB.args())) {
      bool IsFixed = ArgNo < CB.getFunctionType()->getNumParams();
      bool IsByVal = CB.paramHasAttr(ArgNo, Attribute::ByVal);
      if (IsByVal) {
        assert(A->getType()->isPointerTy());
        Type *RealTy = CB.getParamByValType(ArgNo);
        uint64_t ArgSize = DL.getTypeAllocSize(RealTy);
        Align ArgAlign = CB.getParamAlign(ArgNo).value_or(Align(8));
        if (ArgAlign < 8)
          ArgAlign = Align(8);
        VAArgOffset = alignTo(VAArgOffset, ArgAlign);
        if (!IsFixed) {
          Value *Base =
              getShadowPtrForVAArgument(IRB, VAArgOffset - VAArgBase, ArgSize);
          if (Base) {
            Value *AShadowPtr, *AOriginPtr;
            std::tie(AShadowPtr, AOriginPtr) =
                MSV.getShadowOriginPtr(A, IRB, IRB.getInt8Ty(),
                                       kShadowTLSAlignment, /*isStore*/ false);

            IRB.CreateMemCpy(Base, kShadowTLSAlignment, AShadowPtr,
                             kShadowTLSAlignment, ArgSize);
          }
        }
        VAArgOffset += alignTo(ArgSize, Align(8));
      } else {
        Value *Base;
        uint64_t ArgSize = DL.getTypeAllocSize(A->getType());
        Align ArgAlign = Align(8);
        if (A->getType()->isArrayTy()) {
          // Arrays are aligned to element size, except for long double
          // arrays, which are aligned to 8 bytes.
          Type *ElementTy = A->getType()->getArrayElementType();
          if (!ElementTy->isPPC_FP128Ty())
            ArgAlign = Align(DL.getTypeAllocSize(ElementTy));
        } else if (A->getType()->isVectorTy()) {
          // Vectors are naturally aligned.
          ArgAlign = Align(ArgSize);
        }
        if (ArgAlign < 8)
          ArgAlign = Align(8);
        VAArgOffset = alignTo(VAArgOffset, ArgAlign);
        if (DL.isBigEndian()) {
          // Adjusting the shadow for argument with size < 8 to match the
          // placement of bits in big endian system
          if (ArgSize < 8)
            VAArgOffset += (8 - ArgSize);
        }
        if (!IsFixed) {
          Base =
              getShadowPtrForVAArgument(IRB, VAArgOffset - VAArgBase, ArgSize);
          if (Base)
            IRB.CreateAlignedStore(MSV.getShadow(A), Base, kShadowTLSAlignment);
        }
        VAArgOffset += ArgSize;
        VAArgOffset = alignTo(VAArgOffset, Align(8));
      }
      if (IsFixed)
        VAArgBase = VAArgOffset;
    }

    Constant *TotalVAArgSize =
        ConstantInt::get(IRB.getInt64Ty(), VAArgOffset - VAArgBase);
    // Here using VAArgOverflowSizeTLS as VAArgSizeTLS to avoid creation of
    // a new class member i.e. it is the total size of all VarArgs.
    IRB.CreateStore(TotalVAArgSize, MS.VAArgOverflowSizeTLS);
  }

  void finalizeInstrumentation() override {
    assert(!VAArgSize && !VAArgTLSCopy &&
           "finalizeInstrumentation called twice");
    IRBuilder<> IRB(MSV.FnPrologueEnd);
    VAArgSize = IRB.CreateLoad(IRB.getInt64Ty(), MS.VAArgOverflowSizeTLS);
    Value *CopySize =
        IRB.CreateAdd(ConstantInt::get(MS.IntptrTy, 0), VAArgSize);

    if (!VAStartInstrumentationList.empty()) {
      // If there is a va_start in this function, make a backup copy of
      // va_arg_tls somewhere in the function entry block.

      VAArgTLSCopy = IRB.CreateAlloca(Type::getInt8Ty(*MS.C), CopySize);
      VAArgTLSCopy->setAlignment(kShadowTLSAlignment);
      IRB.CreateMemSet(VAArgTLSCopy, Constant::getNullValue(IRB.getInt8Ty()),
                       CopySize, kShadowTLSAlignment, false);

      Value *SrcSize = IRB.CreateBinaryIntrinsic(
          Intrinsic::umin, CopySize,
          ConstantInt::get(MS.IntptrTy, kParamTLSSize));
      IRB.CreateMemCpy(VAArgTLSCopy, kShadowTLSAlignment, MS.VAArgTLS,
                       kShadowTLSAlignment, SrcSize);
    }

    // Instrument va_start.
    // Copy va_list shadow from the backup copy of the TLS contents.
    for (CallInst *OrigInst : VAStartInstrumentationList) {
      NextNodeIRBuilder IRB(OrigInst);
      Value *VAListTag = OrigInst->getArgOperand(0);
      Value *RegSaveAreaPtrPtr = IRB.CreateIntToPtr(
          IRB.CreatePtrToInt(VAListTag, MS.IntptrTy), MS.PtrTy);
      Value *RegSaveAreaPtr = IRB.CreateLoad(MS.PtrTy, RegSaveAreaPtrPtr);
      Value *RegSaveAreaShadowPtr, *RegSaveAreaOriginPtr;
      const Align Alignment = Align(8);
      std::tie(RegSaveAreaShadowPtr, RegSaveAreaOriginPtr) =
          MSV.getShadowOriginPtr(RegSaveAreaPtr, IRB, IRB.getInt8Ty(),
                                 Alignment, /*isStore*/ true);
      IRB.CreateMemCpy(RegSaveAreaShadowPtr, Alignment, VAArgTLSCopy, Alignment,
                       CopySize);
    }
  }
};

/// SystemZ-specific implementation of VarArgHelper.
struct VarArgSystemZHelper : public VarArgHelperBase {
  static const unsigned SystemZGpOffset = 16;
  static const unsigned SystemZGpEndOffset = 56;
  static const unsigned SystemZFpOffset = 128;
  static const unsigned SystemZFpEndOffset = 160;
  static const unsigned SystemZMaxVrArgs = 8;
  static const unsigned SystemZRegSaveAreaSize = 160;
  static const unsigned SystemZOverflowOffset = 160;
  static const unsigned SystemZVAListTagSize = 32;
  static const unsigned SystemZOverflowArgAreaPtrOffset = 16;
  static const unsigned SystemZRegSaveAreaPtrOffset = 24;

  bool IsSoftFloatABI;
  AllocaInst *VAArgTLSCopy = nullptr;
  AllocaInst *VAArgTLSOriginCopy = nullptr;
  Value *VAArgOverflowSize = nullptr;

  enum class ArgKind {
    GeneralPurpose,
    FloatingPoint,
    Vector,
    Memory,
    Indirect,
  };

  enum class ShadowExtension { None, Zero, Sign };

  VarArgSystemZHelper(Function &F, MemorySanitizer &MS,
                      MemorySanitizerVisitor &MSV)
      : VarArgHelperBase(F, MS, MSV, SystemZVAListTagSize),
        IsSoftFloatABI(F.getFnAttribute("use-soft-float").getValueAsBool()) {}

  ArgKind classifyArgument(Type *T) {
    // T is a SystemZABIInfo::classifyArgumentType() output, and there are
    // only a few possibilities of what it can be. In particular, enums, single
    // element structs and large types have already been taken care of.

    // Some i128 and fp128 arguments are converted to pointers only in the
    // back end.
    if (T->isIntegerTy(128) || T->isFP128Ty())
      return ArgKind::Indirect;
    if (T->isFloatingPointTy())
      return IsSoftFloatABI ? ArgKind::GeneralPurpose : ArgKind::FloatingPoint;
    if (T->isIntegerTy() || T->isPointerTy())
      return ArgKind::GeneralPurpose;
    if (T->isVectorTy())
      return ArgKind::Vector;
    return ArgKind::Memory;
  }

  ShadowExtension getShadowExtension(const CallBase &CB, unsigned ArgNo) {
    // ABI says: "One of the simple integer types no more than 64 bits wide.
    // ... If such an argument is shorter than 64 bits, replace it by a full
    // 64-bit integer representing the same number, using sign or zero
    // extension". Shadow for an integer argument has the same type as the
    // argument itself, so it can be sign or zero extended as well.
    bool ZExt = CB.paramHasAttr(ArgNo, Attribute::ZExt);
    bool SExt = CB.paramHasAttr(ArgNo, Attribute::SExt);
    if (ZExt) {
      assert(!SExt);
      return ShadowExtension::Zero;
    }
    if (SExt) {
      assert(!ZExt);
      return ShadowExtension::Sign;
    }
    return ShadowExtension::None;
  }

  void visitCallBase(CallBase &CB, IRBuilder<> &IRB) override {
    unsigned GpOffset = SystemZGpOffset;
    unsigned FpOffset = SystemZFpOffset;
    unsigned VrIndex = 0;
    unsigned OverflowOffset = SystemZOverflowOffset;
    const DataLayout &DL = F.getDataLayout();
    for (const auto &[ArgNo, A] : llvm::enumerate(CB.args())) {
      bool IsFixed = ArgNo < CB.getFunctionType()->getNumParams();
      // SystemZABIInfo does not produce ByVal parameters.
      assert(!CB.paramHasAttr(ArgNo, Attribute::ByVal));
      Type *T = A->getType();
      ArgKind AK = classifyArgument(T);
      if (AK == ArgKind::Indirect) {
        T = MS.PtrTy;
        AK = ArgKind::GeneralPurpose;
      }
      if (AK == ArgKind::GeneralPurpose && GpOffset >= SystemZGpEndOffset)
        AK = ArgKind::Memory;
      if (AK == ArgKind::FloatingPoint && FpOffset >= SystemZFpEndOffset)
        AK = ArgKind::Memory;
      if (AK == ArgKind::Vector && (VrIndex >= SystemZMaxVrArgs || !IsFixed))
        AK = ArgKind::Memory;
      Value *ShadowBase = nullptr;
      Value *OriginBase = nullptr;
      ShadowExtension SE = ShadowExtension::None;
      switch (AK) {
      case ArgKind::GeneralPurpose: {
        // Always keep track of GpOffset, but store shadow only for varargs.
        uint64_t ArgSize = 8;
        if (GpOffset + ArgSize <= kParamTLSSize) {
          if (!IsFixed) {
            SE = getShadowExtension(CB, ArgNo);
            uint64_t GapSize = 0;
            if (SE == ShadowExtension::None) {
              uint64_t ArgAllocSize = DL.getTypeAllocSize(T);
              assert(ArgAllocSize <= ArgSize);
              GapSize = ArgSize - ArgAllocSize;
            }
            ShadowBase = getShadowAddrForVAArgument(IRB, GpOffset + GapSize);
            if (MS.TrackOrigins)
              OriginBase = getOriginPtrForVAArgument(IRB, GpOffset + GapSize);
          }
          GpOffset += ArgSize;
        } else {
          GpOffset = kParamTLSSize;
        }
        break;
      }
      case ArgKind::FloatingPoint: {
        // Always keep track of FpOffset, but store shadow only for varargs.
        uint64_t ArgSize = 8;
        if (FpOffset + ArgSize <= kParamTLSSize) {
          if (!IsFixed) {
            // PoP says: "A short floating-point datum requires only the
            // left-most 32 bit positions of a floating-point register".
            // Therefore, in contrast to AK_GeneralPurpose and AK_Memory,
            // don't extend shadow and don't mind the gap.
            ShadowBase = getShadowAddrForVAArgument(IRB, FpOffset);
            if (MS.TrackOrigins)
              OriginBase = getOriginPtrForVAArgument(IRB, FpOffset);
          }
          FpOffset += ArgSize;
        } else {
          FpOffset = kParamTLSSize;
        }
        break;
      }
      case ArgKind::Vector: {
        // Keep track of VrIndex. No need to store shadow, since vector varargs
        // go through AK_Memory.
        assert(IsFixed);
        VrIndex++;
        break;
      }
      case ArgKind::Memory: {
        // Keep track of OverflowOffset and store shadow only for varargs.
        // Ignore fixed args, since we need to copy only the vararg portion of
        // the overflow area shadow.
        if (!IsFixed) {
          uint64_t ArgAllocSize = DL.getTypeAllocSize(T);
          uint64_t ArgSize = alignTo(ArgAllocSize, 8);
          if (OverflowOffset + ArgSize <= kParamTLSSize) {
            SE = getShadowExtension(CB, ArgNo);
            uint64_t GapSize =
                SE == ShadowExtension::None ? ArgSize - ArgAllocSize : 0;
            ShadowBase =
                getShadowAddrForVAArgument(IRB, OverflowOffset + GapSize);
            if (MS.TrackOrigins)
              OriginBase =
                  getOriginPtrForVAArgument(IRB, OverflowOffset + GapSize);
            OverflowOffset += ArgSize;
          } else {
            OverflowOffset = kParamTLSSize;
          }
        }
        break;
      }
      case ArgKind::Indirect:
        llvm_unreachable("Indirect must be converted to GeneralPurpose");
      }
      if (ShadowBase == nullptr)
        continue;
      Value *Shadow = MSV.getShadow(A);
      if (SE != ShadowExtension::None)
        Shadow = MSV.CreateShadowCast(IRB, Shadow, IRB.getInt64Ty(),
                                      /*Signed*/ SE == ShadowExtension::Sign);
      ShadowBase = IRB.CreateIntToPtr(ShadowBase, MS.PtrTy, "_msarg_va_s");
      IRB.CreateStore(Shadow, ShadowBase);
      if (MS.TrackOrigins) {
        Value *Origin = MSV.getOrigin(A);
        TypeSize StoreSize = DL.getTypeStoreSize(Shadow->getType());
        MSV.paintOrigin(IRB, Origin, OriginBase, StoreSize,
                        kMinOriginAlignment);
      }
    }
    Constant *OverflowSize = ConstantInt::get(
        IRB.getInt64Ty(), OverflowOffset - SystemZOverflowOffset);
    IRB.CreateStore(OverflowSize, MS.VAArgOverflowSizeTLS);
  }

  void copyRegSaveArea(IRBuilder<> &IRB, Value *VAListTag) {
    Value *RegSaveAreaPtrPtr = IRB.CreateIntToPtr(
        IRB.CreateAdd(
            IRB.CreatePtrToInt(VAListTag, MS.IntptrTy),
            ConstantInt::get(MS.IntptrTy, SystemZRegSaveAreaPtrOffset)),
        MS.PtrTy);
    Value *RegSaveAreaPtr = IRB.CreateLoad(MS.PtrTy, RegSaveAreaPtrPtr);
    Value *RegSaveAreaShadowPtr, *RegSaveAreaOriginPtr;
    const Align Alignment = Align(8);
    std::tie(RegSaveAreaShadowPtr, RegSaveAreaOriginPtr) =
        MSV.getShadowOriginPtr(RegSaveAreaPtr, IRB, IRB.getInt8Ty(), Alignment,
                               /*isStore*/ true);
    // TODO(iii): copy only fragments filled by visitCallBase()
    // TODO(iii): support packed-stack && !use-soft-float
    // For use-soft-float functions, it is enough to copy just the GPRs.
    unsigned RegSaveAreaSize =
        IsSoftFloatABI ? SystemZGpEndOffset : SystemZRegSaveAreaSize;
    IRB.CreateMemCpy(RegSaveAreaShadowPtr, Alignment, VAArgTLSCopy, Alignment,
                     RegSaveAreaSize);
    if (MS.TrackOrigins)
      IRB.CreateMemCpy(RegSaveAreaOriginPtr, Alignment, VAArgTLSOriginCopy,
                       Alignment, RegSaveAreaSize);
  }

  // FIXME: This implementation limits OverflowOffset to kParamTLSSize, so we
  // don't know real overflow size and can't clear shadow beyond kParamTLSSize.
  void copyOverflowArea(IRBuilder<> &IRB, Value *VAListTag) {
    Value *OverflowArgAreaPtrPtr = IRB.CreateIntToPtr(
        IRB.CreateAdd(
            IRB.CreatePtrToInt(VAListTag, MS.IntptrTy),
            ConstantInt::get(MS.IntptrTy, SystemZOverflowArgAreaPtrOffset)),
        MS.PtrTy);
    Value *OverflowArgAreaPtr = IRB.CreateLoad(MS.PtrTy, OverflowArgAreaPtrPtr);
    Value *OverflowArgAreaShadowPtr, *OverflowArgAreaOriginPtr;
    const Align Alignment = Align(8);
    std::tie(OverflowArgAreaShadowPtr, OverflowArgAreaOriginPtr) =
        MSV.getShadowOriginPtr(OverflowArgAreaPtr, IRB, IRB.getInt8Ty(),
                               Alignment, /*isStore*/ true);
    Value *SrcPtr = IRB.CreateConstGEP1_32(IRB.getInt8Ty(), VAArgTLSCopy,
                                           SystemZOverflowOffset);
    IRB.CreateMemCpy(OverflowArgAreaShadowPtr, Alignment, SrcPtr, Alignment,
                     VAArgOverflowSize);
    if (MS.TrackOrigins) {
      SrcPtr = IRB.CreateConstGEP1_32(IRB.getInt8Ty(), VAArgTLSOriginCopy,
                                      SystemZOverflowOffset);
      IRB.CreateMemCpy(OverflowArgAreaOriginPtr, Alignment, SrcPtr, Alignment,
                       VAArgOverflowSize);
    }
  }

  void finalizeInstrumentation() override {
    assert(!VAArgOverflowSize && !VAArgTLSCopy &&
           "finalizeInstrumentation called twice");
    if (!VAStartInstrumentationList.empty()) {
      // If there is a va_start in this function, make a backup copy of
      // va_arg_tls somewhere in the function entry block.
      IRBuilder<> IRB(MSV.FnPrologueEnd);
      VAArgOverflowSize =
          IRB.CreateLoad(IRB.getInt64Ty(), MS.VAArgOverflowSizeTLS);
      Value *CopySize =
          IRB.CreateAdd(ConstantInt::get(MS.IntptrTy, SystemZOverflowOffset),
                        VAArgOverflowSize);
      VAArgTLSCopy = IRB.CreateAlloca(Type::getInt8Ty(*MS.C), CopySize);
      VAArgTLSCopy->setAlignment(kShadowTLSAlignment);
      IRB.CreateMemSet(VAArgTLSCopy, Constant::getNullValue(IRB.getInt8Ty()),
                       CopySize, kShadowTLSAlignment, false);

      Value *SrcSize = IRB.CreateBinaryIntrinsic(
          Intrinsic::umin, CopySize,
          ConstantInt::get(MS.IntptrTy, kParamTLSSize));
      IRB.CreateMemCpy(VAArgTLSCopy, kShadowTLSAlignment, MS.VAArgTLS,
                       kShadowTLSAlignment, SrcSize);
      if (MS.TrackOrigins) {
        VAArgTLSOriginCopy = IRB.CreateAlloca(Type::getInt8Ty(*MS.C), CopySize);
        VAArgTLSOriginCopy->setAlignment(kShadowTLSAlignment);
        IRB.CreateMemCpy(VAArgTLSOriginCopy, kShadowTLSAlignment,
                         MS.VAArgOriginTLS, kShadowTLSAlignment, SrcSize);
      }
    }

    // Instrument va_start.
    // Copy va_list shadow from the backup copy of the TLS contents.
    for (CallInst *OrigInst : VAStartInstrumentationList) {
      NextNodeIRBuilder IRB(OrigInst);
      Value *VAListTag = OrigInst->getArgOperand(0);
      copyRegSaveArea(IRB, VAListTag);
      copyOverflowArea(IRB, VAListTag);
    }
  }
};

// Loongarch64 is not a MIPS, but the current vargs calling convention matches
// the MIPS.
using VarArgLoongArch64Helper = VarArgMIPS64Helper;

/// A no-op implementation of VarArgHelper.
struct VarArgNoOpHelper : public VarArgHelper {
  VarArgNoOpHelper(Function &F, MemorySanitizer &MS,
                   MemorySanitizerVisitor &MSV) {}

  void visitCallBase(CallBase &CB, IRBuilder<> &IRB) override {}

  void visitVAStartInst(VAStartInst &I) override {}

  void visitVACopyInst(VACopyInst &I) override {}

  void finalizeInstrumentation() override {}
};

} // end anonymous namespace

static VarArgHelper *CreateVarArgHelper(Function &Func, MemorySanitizer &Msan,
                                        MemorySanitizerVisitor &Visitor) {
  // VarArg handling is only implemented on AMD64. False positives are possible
  // on other platforms.
  Triple TargetTriple(Func.getParent()->getTargetTriple());
  if (TargetTriple.getArch() == Triple::x86_64)
    return new VarArgAMD64Helper(Func, Msan, Visitor);
  else if (TargetTriple.isMIPS64())
    return new VarArgMIPS64Helper(Func, Msan, Visitor);
  else if (TargetTriple.getArch() == Triple::aarch64)
    return new VarArgAArch64Helper(Func, Msan, Visitor);
  else if (TargetTriple.getArch() == Triple::ppc64 ||
           TargetTriple.getArch() == Triple::ppc64le)
    return new VarArgPowerPC64Helper(Func, Msan, Visitor);
  else if (TargetTriple.getArch() == Triple::systemz)
    return new VarArgSystemZHelper(Func, Msan, Visitor);
  else if (TargetTriple.isLoongArch64())
    return new VarArgLoongArch64Helper(Func, Msan, Visitor);
  else
    return new VarArgNoOpHelper(Func, Msan, Visitor);
}

bool MemorySanitizer::sanitizeFunction(Function &F, TargetLibraryInfo &TLI) {
  if (!CompileKernel && F.getName() == kMsanModuleCtorName)
    return false;

  if (F.hasFnAttribute(Attribute::DisableSanitizerInstrumentation))
    return false;

  MemorySanitizerVisitor Visitor(F, *this, TLI);

  // Clear out memory attributes.
  AttributeMask B;
  B.addAttribute(Attribute::Memory).addAttribute(Attribute::Speculatable);
  F.removeFnAttrs(B);

  return Visitor.runOnFunction();
}<|MERGE_RESOLUTION|>--- conflicted
+++ resolved
@@ -3286,19 +3286,10 @@
       S2_ext = IRB.CreateBitCast(S2_ext, X86_MMXTy);
     }
 
-<<<<<<< HEAD
-    Function *ShadowFn = Intrinsic::getOrInsertDeclaration(
-        F.getParent(), getSignedPackIntrinsic(I.getIntrinsicID()));
-
-    Value *S =
-        IRB.CreateCall(ShadowFn, {S1_ext, S2_ext}, "_msprop_vector_pack");
-    if (isX86_MMX)
-=======
     Value *S = IRB.CreateIntrinsic(getSignedPackIntrinsic(I.getIntrinsicID()),
                                    {}, {S1_ext, S2_ext}, /*FMFSource=*/nullptr,
                                    "_msprop_vector_pack");
-    if (MMXEltSizeInBits)
->>>>>>> ed3d0517
+    if (isX86_MMX)
       S = IRB.CreateBitCast(S, getShadowTy(&I));
     setShadow(&I, S);
     setOriginForNaryOp(I);
