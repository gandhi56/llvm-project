//===- MemorySanitizer.cpp - detector of uninitialized reads --------------===//
//
// Part of the LLVM Project, under the Apache License v2.0 with LLVM Exceptions.
// See https://llvm.org/LICENSE.txt for license information.
// SPDX-License-Identifier: Apache-2.0 WITH LLVM-exception
//
//===----------------------------------------------------------------------===//
//
/// \file
/// This file is a part of MemorySanitizer, a detector of uninitialized
/// reads.
///
/// The algorithm of the tool is similar to Memcheck
/// (https://static.usenix.org/event/usenix05/tech/general/full_papers/seward/seward_html/usenix2005.html)
/// We associate a few shadow bits with every byte of the application memory,
/// poison the shadow of the malloc-ed or alloca-ed memory, load the shadow,
/// bits on every memory read, propagate the shadow bits through some of the
/// arithmetic instruction (including MOV), store the shadow bits on every
/// memory write, report a bug on some other instructions (e.g. JMP) if the
/// associated shadow is poisoned.
///
/// But there are differences too. The first and the major one:
/// compiler instrumentation instead of binary instrumentation. This
/// gives us much better register allocation, possible compiler
/// optimizations and a fast start-up. But this brings the major issue
/// as well: msan needs to see all program events, including system
/// calls and reads/writes in system libraries, so we either need to
/// compile *everything* with msan or use a binary translation
/// component (e.g. DynamoRIO) to instrument pre-built libraries.
/// Another difference from Memcheck is that we use 8 shadow bits per
/// byte of application memory and use a direct shadow mapping. This
/// greatly simplifies the instrumentation code and avoids races on
/// shadow updates (Memcheck is single-threaded so races are not a
/// concern there. Memcheck uses 2 shadow bits per byte with a slow
/// path storage that uses 8 bits per byte).
///
/// The default value of shadow is 0, which means "clean" (not poisoned).
///
/// Every module initializer should call __msan_init to ensure that the
/// shadow memory is ready. On error, __msan_warning is called. Since
/// parameters and return values may be passed via registers, we have a
/// specialized thread-local shadow for return values
/// (__msan_retval_tls) and parameters (__msan_param_tls).
///
///                           Origin tracking.
///
/// MemorySanitizer can track origins (allocation points) of all uninitialized
/// values. This behavior is controlled with a flag (msan-track-origins) and is
/// disabled by default.
///
/// Origins are 4-byte values created and interpreted by the runtime library.
/// They are stored in a second shadow mapping, one 4-byte value for 4 bytes
/// of application memory. Propagation of origins is basically a bunch of
/// "select" instructions that pick the origin of a dirty argument, if an
/// instruction has one.
///
/// Every 4 aligned, consecutive bytes of application memory have one origin
/// value associated with them. If these bytes contain uninitialized data
/// coming from 2 different allocations, the last store wins. Because of this,
/// MemorySanitizer reports can show unrelated origins, but this is unlikely in
/// practice.
///
/// Origins are meaningless for fully initialized values, so MemorySanitizer
/// avoids storing origin to memory when a fully initialized value is stored.
/// This way it avoids needless overwriting origin of the 4-byte region on
/// a short (i.e. 1 byte) clean store, and it is also good for performance.
///
///                            Atomic handling.
///
/// Ideally, every atomic store of application value should update the
/// corresponding shadow location in an atomic way. Unfortunately, atomic store
/// of two disjoint locations can not be done without severe slowdown.
///
/// Therefore, we implement an approximation that may err on the safe side.
/// In this implementation, every atomically accessed location in the program
/// may only change from (partially) uninitialized to fully initialized, but
/// not the other way around. We load the shadow _after_ the application load,
/// and we store the shadow _before_ the app store. Also, we always store clean
/// shadow (if the application store is atomic). This way, if the store-load
/// pair constitutes a happens-before arc, shadow store and load are correctly
/// ordered such that the load will get either the value that was stored, or
/// some later value (which is always clean).
///
/// This does not work very well with Compare-And-Swap (CAS) and
/// Read-Modify-Write (RMW) operations. To follow the above logic, CAS and RMW
/// must store the new shadow before the app operation, and load the shadow
/// after the app operation. Computers don't work this way. Current
/// implementation ignores the load aspect of CAS/RMW, always returning a clean
/// value. It implements the store part as a simple atomic store by storing a
/// clean shadow.
///
///                      Instrumenting inline assembly.
///
/// For inline assembly code LLVM has little idea about which memory locations
/// become initialized depending on the arguments. It can be possible to figure
/// out which arguments are meant to point to inputs and outputs, but the
/// actual semantics can be only visible at runtime. In the Linux kernel it's
/// also possible that the arguments only indicate the offset for a base taken
/// from a segment register, so it's dangerous to treat any asm() arguments as
/// pointers. We take a conservative approach generating calls to
///   __msan_instrument_asm_store(ptr, size)
/// , which defer the memory unpoisoning to the runtime library.
/// The latter can perform more complex address checks to figure out whether
/// it's safe to touch the shadow memory.
/// Like with atomic operations, we call __msan_instrument_asm_store() before
/// the assembly call, so that changes to the shadow memory will be seen by
/// other threads together with main memory initialization.
///
///                  KernelMemorySanitizer (KMSAN) implementation.
///
/// The major differences between KMSAN and MSan instrumentation are:
///  - KMSAN always tracks the origins and implies msan-keep-going=true;
///  - KMSAN allocates shadow and origin memory for each page separately, so
///    there are no explicit accesses to shadow and origin in the
///    instrumentation.
///    Shadow and origin values for a particular X-byte memory location
///    (X=1,2,4,8) are accessed through pointers obtained via the
///      __msan_metadata_ptr_for_load_X(ptr)
///      __msan_metadata_ptr_for_store_X(ptr)
///    functions. The corresponding functions check that the X-byte accesses
///    are possible and returns the pointers to shadow and origin memory.
///    Arbitrary sized accesses are handled with:
///      __msan_metadata_ptr_for_load_n(ptr, size)
///      __msan_metadata_ptr_for_store_n(ptr, size);
///    Note that the sanitizer code has to deal with how shadow/origin pairs
///    returned by the these functions are represented in different ABIs. In
///    the X86_64 ABI they are returned in RDX:RAX, in PowerPC64 they are
///    returned in r3 and r4, and in the SystemZ ABI they are written to memory
///    pointed to by a hidden parameter.
///  - TLS variables are stored in a single per-task struct. A call to a
///    function __msan_get_context_state() returning a pointer to that struct
///    is inserted into every instrumented function before the entry block;
///  - __msan_warning() takes a 32-bit origin parameter;
///  - local variables are poisoned with __msan_poison_alloca() upon function
///    entry and unpoisoned with __msan_unpoison_alloca() before leaving the
///    function;
///  - the pass doesn't declare any global variables or add global constructors
///    to the translation unit.
///
/// Also, KMSAN currently ignores uninitialized memory passed into inline asm
/// calls, making sure we're on the safe side wrt. possible false positives.
///
///  KernelMemorySanitizer only supports X86_64, SystemZ and PowerPC64 at the
///  moment.
///
//
// FIXME: This sanitizer does not yet handle scalable vectors
//
//===----------------------------------------------------------------------===//

#include "llvm/Transforms/Instrumentation/MemorySanitizer.h"
#include "llvm/ADT/APInt.h"
#include "llvm/ADT/ArrayRef.h"
#include "llvm/ADT/DenseMap.h"
#include "llvm/ADT/DepthFirstIterator.h"
#include "llvm/ADT/SetVector.h"
#include "llvm/ADT/SmallPtrSet.h"
#include "llvm/ADT/SmallVector.h"
#include "llvm/ADT/StringExtras.h"
#include "llvm/ADT/StringRef.h"
#include "llvm/Analysis/GlobalsModRef.h"
#include "llvm/Analysis/TargetLibraryInfo.h"
#include "llvm/Analysis/ValueTracking.h"
#include "llvm/IR/Argument.h"
#include "llvm/IR/AttributeMask.h"
#include "llvm/IR/Attributes.h"
#include "llvm/IR/BasicBlock.h"
#include "llvm/IR/CallingConv.h"
#include "llvm/IR/Constant.h"
#include "llvm/IR/Constants.h"
#include "llvm/IR/DataLayout.h"
#include "llvm/IR/DerivedTypes.h"
#include "llvm/IR/Function.h"
#include "llvm/IR/GlobalValue.h"
#include "llvm/IR/GlobalVariable.h"
#include "llvm/IR/IRBuilder.h"
#include "llvm/IR/InlineAsm.h"
#include "llvm/IR/InstVisitor.h"
#include "llvm/IR/InstrTypes.h"
#include "llvm/IR/Instruction.h"
#include "llvm/IR/Instructions.h"
#include "llvm/IR/IntrinsicInst.h"
#include "llvm/IR/Intrinsics.h"
#include "llvm/IR/IntrinsicsAArch64.h"
#include "llvm/IR/IntrinsicsX86.h"
#include "llvm/IR/MDBuilder.h"
#include "llvm/IR/Module.h"
#include "llvm/IR/Type.h"
#include "llvm/IR/Value.h"
#include "llvm/IR/ValueMap.h"
#include "llvm/Support/Alignment.h"
#include "llvm/Support/AtomicOrdering.h"
#include "llvm/Support/Casting.h"
#include "llvm/Support/CommandLine.h"
#include "llvm/Support/Debug.h"
#include "llvm/Support/DebugCounter.h"
#include "llvm/Support/ErrorHandling.h"
#include "llvm/Support/MathExtras.h"
#include "llvm/Support/raw_ostream.h"
#include "llvm/TargetParser/Triple.h"
#include "llvm/Transforms/Utils/BasicBlockUtils.h"
#include "llvm/Transforms/Utils/Instrumentation.h"
#include "llvm/Transforms/Utils/Local.h"
#include "llvm/Transforms/Utils/ModuleUtils.h"
#include <algorithm>
#include <cassert>
#include <cstddef>
#include <cstdint>
#include <memory>
#include <numeric>
#include <string>
#include <tuple>

using namespace llvm;

#define DEBUG_TYPE "msan"

DEBUG_COUNTER(DebugInsertCheck, "msan-insert-check",
              "Controls which checks to insert");

DEBUG_COUNTER(DebugInstrumentInstruction, "msan-instrument-instruction",
              "Controls which instruction to instrument");

static const unsigned kOriginSize = 4;
static const Align kMinOriginAlignment = Align(4);
static const Align kShadowTLSAlignment = Align(8);

// These constants must be kept in sync with the ones in msan.h.
static const unsigned kParamTLSSize = 800;
static const unsigned kRetvalTLSSize = 800;

// Accesses sizes are powers of two: 1, 2, 4, 8.
static const size_t kNumberOfAccessSizes = 4;

/// Track origins of uninitialized values.
///
/// Adds a section to MemorySanitizer report that points to the allocation
/// (stack or heap) the uninitialized bits came from originally.
static cl::opt<int> ClTrackOrigins(
    "msan-track-origins",
    cl::desc("Track origins (allocation sites) of poisoned memory"), cl::Hidden,
    cl::init(0));

static cl::opt<bool> ClKeepGoing("msan-keep-going",
                                 cl::desc("keep going after reporting a UMR"),
                                 cl::Hidden, cl::init(false));

static cl::opt<bool>
    ClPoisonStack("msan-poison-stack",
                  cl::desc("poison uninitialized stack variables"), cl::Hidden,
                  cl::init(true));

static cl::opt<bool> ClPoisonStackWithCall(
    "msan-poison-stack-with-call",
    cl::desc("poison uninitialized stack variables with a call"), cl::Hidden,
    cl::init(false));

static cl::opt<int> ClPoisonStackPattern(
    "msan-poison-stack-pattern",
    cl::desc("poison uninitialized stack variables with the given pattern"),
    cl::Hidden, cl::init(0xff));

static cl::opt<bool>
    ClPrintStackNames("msan-print-stack-names",
                      cl::desc("Print name of local stack variable"),
                      cl::Hidden, cl::init(true));

static cl::opt<bool> ClPoisonUndef("msan-poison-undef",
                                   cl::desc("poison undef temps"), cl::Hidden,
                                   cl::init(true));

static cl::opt<bool>
    ClHandleICmp("msan-handle-icmp",
                 cl::desc("propagate shadow through ICmpEQ and ICmpNE"),
                 cl::Hidden, cl::init(true));

static cl::opt<bool>
    ClHandleICmpExact("msan-handle-icmp-exact",
                      cl::desc("exact handling of relational integer ICmp"),
                      cl::Hidden, cl::init(true));

static cl::opt<bool> ClHandleLifetimeIntrinsics(
    "msan-handle-lifetime-intrinsics",
    cl::desc(
        "when possible, poison scoped variables at the beginning of the scope "
        "(slower, but more precise)"),
    cl::Hidden, cl::init(true));

// When compiling the Linux kernel, we sometimes see false positives related to
// MSan being unable to understand that inline assembly calls may initialize
// local variables.
// This flag makes the compiler conservatively unpoison every memory location
// passed into an assembly call. Note that this may cause false positives.
// Because it's impossible to figure out the array sizes, we can only unpoison
// the first sizeof(type) bytes for each type* pointer.
static cl::opt<bool> ClHandleAsmConservative(
    "msan-handle-asm-conservative",
    cl::desc("conservative handling of inline assembly"), cl::Hidden,
    cl::init(true));

// This flag controls whether we check the shadow of the address
// operand of load or store. Such bugs are very rare, since load from
// a garbage address typically results in SEGV, but still happen
// (e.g. only lower bits of address are garbage, or the access happens
// early at program startup where malloc-ed memory is more likely to
// be zeroed. As of 2012-08-28 this flag adds 20% slowdown.
static cl::opt<bool> ClCheckAccessAddress(
    "msan-check-access-address",
    cl::desc("report accesses through a pointer which has poisoned shadow"),
    cl::Hidden, cl::init(true));

static cl::opt<bool> ClEagerChecks(
    "msan-eager-checks",
    cl::desc("check arguments and return values at function call boundaries"),
    cl::Hidden, cl::init(false));

static cl::opt<bool> ClDumpStrictInstructions(
    "msan-dump-strict-instructions",
    cl::desc("print out instructions with default strict semantics"),
    cl::Hidden, cl::init(false));

static cl::opt<bool> ClDumpStrictIntrinsics(
    "msan-dump-strict-intrinsics",
    cl::desc("Prints 'unknown' intrinsics that were handled heuristically. "
             "Use -msan-dump-strict-instructions to print intrinsics that "
             "could not be handled exactly nor heuristically."),
    cl::Hidden, cl::init(false));

static cl::opt<int> ClInstrumentationWithCallThreshold(
    "msan-instrumentation-with-call-threshold",
    cl::desc(
        "If the function being instrumented requires more than "
        "this number of checks and origin stores, use callbacks instead of "
        "inline checks (-1 means never use callbacks)."),
    cl::Hidden, cl::init(3500));

static cl::opt<bool>
    ClEnableKmsan("msan-kernel",
                  cl::desc("Enable KernelMemorySanitizer instrumentation"),
                  cl::Hidden, cl::init(false));

static cl::opt<bool>
    ClDisableChecks("msan-disable-checks",
                    cl::desc("Apply no_sanitize to the whole file"), cl::Hidden,
                    cl::init(false));

static cl::opt<bool>
    ClCheckConstantShadow("msan-check-constant-shadow",
                          cl::desc("Insert checks for constant shadow values"),
                          cl::Hidden, cl::init(true));

// This is off by default because of a bug in gold:
// https://sourceware.org/bugzilla/show_bug.cgi?id=19002
static cl::opt<bool>
    ClWithComdat("msan-with-comdat",
                 cl::desc("Place MSan constructors in comdat sections"),
                 cl::Hidden, cl::init(false));

// These options allow to specify custom memory map parameters
// See MemoryMapParams for details.
static cl::opt<uint64_t> ClAndMask("msan-and-mask",
                                   cl::desc("Define custom MSan AndMask"),
                                   cl::Hidden, cl::init(0));

static cl::opt<uint64_t> ClXorMask("msan-xor-mask",
                                   cl::desc("Define custom MSan XorMask"),
                                   cl::Hidden, cl::init(0));

static cl::opt<uint64_t> ClShadowBase("msan-shadow-base",
                                      cl::desc("Define custom MSan ShadowBase"),
                                      cl::Hidden, cl::init(0));

static cl::opt<uint64_t> ClOriginBase("msan-origin-base",
                                      cl::desc("Define custom MSan OriginBase"),
                                      cl::Hidden, cl::init(0));

static cl::opt<int>
    ClDisambiguateWarning("msan-disambiguate-warning-threshold",
                          cl::desc("Define threshold for number of checks per "
                                   "debug location to force origin update."),
                          cl::Hidden, cl::init(3));

const char kMsanModuleCtorName[] = "msan.module_ctor";
const char kMsanInitName[] = "__msan_init";

namespace {

// Memory map parameters used in application-to-shadow address calculation.
// Offset = (Addr & ~AndMask) ^ XorMask
// Shadow = ShadowBase + Offset
// Origin = OriginBase + Offset
struct MemoryMapParams {
  uint64_t AndMask;
  uint64_t XorMask;
  uint64_t ShadowBase;
  uint64_t OriginBase;
};

struct PlatformMemoryMapParams {
  const MemoryMapParams *bits32;
  const MemoryMapParams *bits64;
};

} // end anonymous namespace

// i386 Linux
static const MemoryMapParams Linux_I386_MemoryMapParams = {
    0x000080000000, // AndMask
    0,              // XorMask (not used)
    0,              // ShadowBase (not used)
    0x000040000000, // OriginBase
};

// x86_64 Linux
static const MemoryMapParams Linux_X86_64_MemoryMapParams = {
    0,              // AndMask (not used)
    0x500000000000, // XorMask
    0,              // ShadowBase (not used)
    0x100000000000, // OriginBase
};

// mips32 Linux
// FIXME: Remove -msan-origin-base -msan-and-mask added by PR #109284 to tests
// after picking good constants

// mips64 Linux
static const MemoryMapParams Linux_MIPS64_MemoryMapParams = {
    0,              // AndMask (not used)
    0x008000000000, // XorMask
    0,              // ShadowBase (not used)
    0x002000000000, // OriginBase
};

// ppc32 Linux
// FIXME: Remove -msan-origin-base -msan-and-mask added by PR #109284 to tests
// after picking good constants

// ppc64 Linux
static const MemoryMapParams Linux_PowerPC64_MemoryMapParams = {
    0xE00000000000, // AndMask
    0x100000000000, // XorMask
    0x080000000000, // ShadowBase
    0x1C0000000000, // OriginBase
};

// s390x Linux
static const MemoryMapParams Linux_S390X_MemoryMapParams = {
    0xC00000000000, // AndMask
    0,              // XorMask (not used)
    0x080000000000, // ShadowBase
    0x1C0000000000, // OriginBase
};

// arm32 Linux
// FIXME: Remove -msan-origin-base -msan-and-mask added by PR #109284 to tests
// after picking good constants

// aarch64 Linux
static const MemoryMapParams Linux_AArch64_MemoryMapParams = {
    0,               // AndMask (not used)
    0x0B00000000000, // XorMask
    0,               // ShadowBase (not used)
    0x0200000000000, // OriginBase
};

// loongarch64 Linux
static const MemoryMapParams Linux_LoongArch64_MemoryMapParams = {
    0,              // AndMask (not used)
    0x500000000000, // XorMask
    0,              // ShadowBase (not used)
    0x100000000000, // OriginBase
};

// riscv32 Linux
// FIXME: Remove -msan-origin-base -msan-and-mask added by PR #109284 to tests
// after picking good constants

// aarch64 FreeBSD
static const MemoryMapParams FreeBSD_AArch64_MemoryMapParams = {
    0x1800000000000, // AndMask
    0x0400000000000, // XorMask
    0x0200000000000, // ShadowBase
    0x0700000000000, // OriginBase
};

// i386 FreeBSD
static const MemoryMapParams FreeBSD_I386_MemoryMapParams = {
    0x000180000000, // AndMask
    0x000040000000, // XorMask
    0x000020000000, // ShadowBase
    0x000700000000, // OriginBase
};

// x86_64 FreeBSD
static const MemoryMapParams FreeBSD_X86_64_MemoryMapParams = {
    0xc00000000000, // AndMask
    0x200000000000, // XorMask
    0x100000000000, // ShadowBase
    0x380000000000, // OriginBase
};

// x86_64 NetBSD
static const MemoryMapParams NetBSD_X86_64_MemoryMapParams = {
    0,              // AndMask
    0x500000000000, // XorMask
    0,              // ShadowBase
    0x100000000000, // OriginBase
};

static const PlatformMemoryMapParams Linux_X86_MemoryMapParams = {
    &Linux_I386_MemoryMapParams,
    &Linux_X86_64_MemoryMapParams,
};

static const PlatformMemoryMapParams Linux_MIPS_MemoryMapParams = {
    nullptr,
    &Linux_MIPS64_MemoryMapParams,
};

static const PlatformMemoryMapParams Linux_PowerPC_MemoryMapParams = {
    nullptr,
    &Linux_PowerPC64_MemoryMapParams,
};

static const PlatformMemoryMapParams Linux_S390_MemoryMapParams = {
    nullptr,
    &Linux_S390X_MemoryMapParams,
};

static const PlatformMemoryMapParams Linux_ARM_MemoryMapParams = {
    nullptr,
    &Linux_AArch64_MemoryMapParams,
};

static const PlatformMemoryMapParams Linux_LoongArch_MemoryMapParams = {
    nullptr,
    &Linux_LoongArch64_MemoryMapParams,
};

static const PlatformMemoryMapParams FreeBSD_ARM_MemoryMapParams = {
    nullptr,
    &FreeBSD_AArch64_MemoryMapParams,
};

static const PlatformMemoryMapParams FreeBSD_X86_MemoryMapParams = {
    &FreeBSD_I386_MemoryMapParams,
    &FreeBSD_X86_64_MemoryMapParams,
};

static const PlatformMemoryMapParams NetBSD_X86_MemoryMapParams = {
    nullptr,
    &NetBSD_X86_64_MemoryMapParams,
};

namespace {

/// Instrument functions of a module to detect uninitialized reads.
///
/// Instantiating MemorySanitizer inserts the msan runtime library API function
/// declarations into the module if they don't exist already. Instantiating
/// ensures the __msan_init function is in the list of global constructors for
/// the module.
class MemorySanitizer {
public:
  MemorySanitizer(Module &M, MemorySanitizerOptions Options)
      : CompileKernel(Options.Kernel), TrackOrigins(Options.TrackOrigins),
        Recover(Options.Recover), EagerChecks(Options.EagerChecks) {
    initializeModule(M);
  }

  // MSan cannot be moved or copied because of MapParams.
  MemorySanitizer(MemorySanitizer &&) = delete;
  MemorySanitizer &operator=(MemorySanitizer &&) = delete;
  MemorySanitizer(const MemorySanitizer &) = delete;
  MemorySanitizer &operator=(const MemorySanitizer &) = delete;

  bool sanitizeFunction(Function &F, TargetLibraryInfo &TLI);

private:
  friend struct MemorySanitizerVisitor;
  friend struct VarArgHelperBase;
  friend struct VarArgAMD64Helper;
  friend struct VarArgAArch64Helper;
  friend struct VarArgPowerPCHelper;
  friend struct VarArgSystemZHelper;
  friend struct VarArgI386Helper;
  friend struct VarArgGenericHelper;

  void initializeModule(Module &M);
  void initializeCallbacks(Module &M, const TargetLibraryInfo &TLI);
  void createKernelApi(Module &M, const TargetLibraryInfo &TLI);
  void createUserspaceApi(Module &M, const TargetLibraryInfo &TLI);

  template <typename... ArgsTy>
  FunctionCallee getOrInsertMsanMetadataFunction(Module &M, StringRef Name,
                                                 ArgsTy... Args);

  /// True if we're compiling the Linux kernel.
  bool CompileKernel;
  /// Track origins (allocation points) of uninitialized values.
  int TrackOrigins;
  bool Recover;
  bool EagerChecks;

  Triple TargetTriple;
  LLVMContext *C;
  Type *IntptrTy; ///< Integer type with the size of a ptr in default AS.
  Type *OriginTy;
  PointerType *PtrTy; ///< Integer type with the size of a ptr in default AS.

  // XxxTLS variables represent the per-thread state in MSan and per-task state
  // in KMSAN.
  // For the userspace these point to thread-local globals. In the kernel land
  // they point to the members of a per-task struct obtained via a call to
  // __msan_get_context_state().

  /// Thread-local shadow storage for function parameters.
  Value *ParamTLS;

  /// Thread-local origin storage for function parameters.
  Value *ParamOriginTLS;

  /// Thread-local shadow storage for function return value.
  Value *RetvalTLS;

  /// Thread-local origin storage for function return value.
  Value *RetvalOriginTLS;

  /// Thread-local shadow storage for in-register va_arg function.
  Value *VAArgTLS;

  /// Thread-local shadow storage for in-register va_arg function.
  Value *VAArgOriginTLS;

  /// Thread-local shadow storage for va_arg overflow area.
  Value *VAArgOverflowSizeTLS;

  /// Are the instrumentation callbacks set up?
  bool CallbacksInitialized = false;

  /// The run-time callback to print a warning.
  FunctionCallee WarningFn;

  // These arrays are indexed by log2(AccessSize).
  FunctionCallee MaybeWarningFn[kNumberOfAccessSizes];
  FunctionCallee MaybeStoreOriginFn[kNumberOfAccessSizes];

  /// Run-time helper that generates a new origin value for a stack
  /// allocation.
  FunctionCallee MsanSetAllocaOriginWithDescriptionFn;
  // No description version
  FunctionCallee MsanSetAllocaOriginNoDescriptionFn;

  /// Run-time helper that poisons stack on function entry.
  FunctionCallee MsanPoisonStackFn;

  /// Run-time helper that records a store (or any event) of an
  /// uninitialized value and returns an updated origin id encoding this info.
  FunctionCallee MsanChainOriginFn;

  /// Run-time helper that paints an origin over a region.
  FunctionCallee MsanSetOriginFn;

  /// MSan runtime replacements for memmove, memcpy and memset.
  FunctionCallee MemmoveFn, MemcpyFn, MemsetFn;

  /// KMSAN callback for task-local function argument shadow.
  StructType *MsanContextStateTy;
  FunctionCallee MsanGetContextStateFn;

  /// Functions for poisoning/unpoisoning local variables
  FunctionCallee MsanPoisonAllocaFn, MsanUnpoisonAllocaFn;

  /// Pair of shadow/origin pointers.
  Type *MsanMetadata;

  /// Each of the MsanMetadataPtrXxx functions returns a MsanMetadata.
  FunctionCallee MsanMetadataPtrForLoadN, MsanMetadataPtrForStoreN;
  FunctionCallee MsanMetadataPtrForLoad_1_8[4];
  FunctionCallee MsanMetadataPtrForStore_1_8[4];
  FunctionCallee MsanInstrumentAsmStoreFn;

  /// Storage for return values of the MsanMetadataPtrXxx functions.
  Value *MsanMetadataAlloca;

  /// Helper to choose between different MsanMetadataPtrXxx().
  FunctionCallee getKmsanShadowOriginAccessFn(bool isStore, int size);

  /// Memory map parameters used in application-to-shadow calculation.
  const MemoryMapParams *MapParams;

  /// Custom memory map parameters used when -msan-shadow-base or
  // -msan-origin-base is provided.
  MemoryMapParams CustomMapParams;

  MDNode *ColdCallWeights;

  /// Branch weights for origin store.
  MDNode *OriginStoreWeights;
};

void insertModuleCtor(Module &M) {
  getOrCreateSanitizerCtorAndInitFunctions(
      M, kMsanModuleCtorName, kMsanInitName,
      /*InitArgTypes=*/{},
      /*InitArgs=*/{},
      // This callback is invoked when the functions are created the first
      // time. Hook them into the global ctors list in that case:
      [&](Function *Ctor, FunctionCallee) {
        if (!ClWithComdat) {
          appendToGlobalCtors(M, Ctor, 0);
          return;
        }
        Comdat *MsanCtorComdat = M.getOrInsertComdat(kMsanModuleCtorName);
        Ctor->setComdat(MsanCtorComdat);
        appendToGlobalCtors(M, Ctor, 0, Ctor);
      });
}

template <class T> T getOptOrDefault(const cl::opt<T> &Opt, T Default) {
  return (Opt.getNumOccurrences() > 0) ? Opt : Default;
}

} // end anonymous namespace

MemorySanitizerOptions::MemorySanitizerOptions(int TO, bool R, bool K,
                                               bool EagerChecks)
    : Kernel(getOptOrDefault(ClEnableKmsan, K)),
      TrackOrigins(getOptOrDefault(ClTrackOrigins, Kernel ? 2 : TO)),
      Recover(getOptOrDefault(ClKeepGoing, Kernel || R)),
      EagerChecks(getOptOrDefault(ClEagerChecks, EagerChecks)) {}

PreservedAnalyses MemorySanitizerPass::run(Module &M,
                                           ModuleAnalysisManager &AM) {
  // Return early if nosanitize_memory module flag is present for the module.
  if (checkIfAlreadyInstrumented(M, "nosanitize_memory"))
    return PreservedAnalyses::all();
  bool Modified = false;
  if (!Options.Kernel) {
    insertModuleCtor(M);
    Modified = true;
  }

  auto &FAM = AM.getResult<FunctionAnalysisManagerModuleProxy>(M).getManager();
  for (Function &F : M) {
    if (F.empty())
      continue;
    MemorySanitizer Msan(*F.getParent(), Options);
    Modified |=
        Msan.sanitizeFunction(F, FAM.getResult<TargetLibraryAnalysis>(F));
  }

  if (!Modified)
    return PreservedAnalyses::all();

  PreservedAnalyses PA = PreservedAnalyses::none();
  // GlobalsAA is considered stateless and does not get invalidated unless
  // explicitly invalidated; PreservedAnalyses::none() is not enough. Sanitizers
  // make changes that require GlobalsAA to be invalidated.
  PA.abandon<GlobalsAA>();
  return PA;
}

void MemorySanitizerPass::printPipeline(
    raw_ostream &OS, function_ref<StringRef(StringRef)> MapClassName2PassName) {
  static_cast<PassInfoMixin<MemorySanitizerPass> *>(this)->printPipeline(
      OS, MapClassName2PassName);
  OS << '<';
  if (Options.Recover)
    OS << "recover;";
  if (Options.Kernel)
    OS << "kernel;";
  if (Options.EagerChecks)
    OS << "eager-checks;";
  OS << "track-origins=" << Options.TrackOrigins;
  OS << '>';
}

/// Create a non-const global initialized with the given string.
///
/// Creates a writable global for Str so that we can pass it to the
/// run-time lib. Runtime uses first 4 bytes of the string to store the
/// frame ID, so the string needs to be mutable.
static GlobalVariable *createPrivateConstGlobalForString(Module &M,
                                                         StringRef Str) {
  Constant *StrConst = ConstantDataArray::getString(M.getContext(), Str);
  return new GlobalVariable(M, StrConst->getType(), /*isConstant=*/true,
                            GlobalValue::PrivateLinkage, StrConst, "");
}

template <typename... ArgsTy>
FunctionCallee
MemorySanitizer::getOrInsertMsanMetadataFunction(Module &M, StringRef Name,
                                                 ArgsTy... Args) {
  if (TargetTriple.getArch() == Triple::systemz) {
    // SystemZ ABI: shadow/origin pair is returned via a hidden parameter.
    return M.getOrInsertFunction(Name, Type::getVoidTy(*C), PtrTy,
                                 std::forward<ArgsTy>(Args)...);
  }

  return M.getOrInsertFunction(Name, MsanMetadata,
                               std::forward<ArgsTy>(Args)...);
}

/// Create KMSAN API callbacks.
void MemorySanitizer::createKernelApi(Module &M, const TargetLibraryInfo &TLI) {
  IRBuilder<> IRB(*C);

  // These will be initialized in insertKmsanPrologue().
  RetvalTLS = nullptr;
  RetvalOriginTLS = nullptr;
  ParamTLS = nullptr;
  ParamOriginTLS = nullptr;
  VAArgTLS = nullptr;
  VAArgOriginTLS = nullptr;
  VAArgOverflowSizeTLS = nullptr;

  WarningFn = M.getOrInsertFunction("__msan_warning",
                                    TLI.getAttrList(C, {0}, /*Signed=*/false),
                                    IRB.getVoidTy(), IRB.getInt32Ty());

  // Requests the per-task context state (kmsan_context_state*) from the
  // runtime library.
  MsanContextStateTy = StructType::get(
      ArrayType::get(IRB.getInt64Ty(), kParamTLSSize / 8),
      ArrayType::get(IRB.getInt64Ty(), kRetvalTLSSize / 8),
      ArrayType::get(IRB.getInt64Ty(), kParamTLSSize / 8),
      ArrayType::get(IRB.getInt64Ty(), kParamTLSSize / 8), /* va_arg_origin */
      IRB.getInt64Ty(), ArrayType::get(OriginTy, kParamTLSSize / 4), OriginTy,
      OriginTy);
  MsanGetContextStateFn =
      M.getOrInsertFunction("__msan_get_context_state", PtrTy);

  MsanMetadata = StructType::get(PtrTy, PtrTy);

  for (int ind = 0, size = 1; ind < 4; ind++, size <<= 1) {
    std::string name_load =
        "__msan_metadata_ptr_for_load_" + std::to_string(size);
    std::string name_store =
        "__msan_metadata_ptr_for_store_" + std::to_string(size);
    MsanMetadataPtrForLoad_1_8[ind] =
        getOrInsertMsanMetadataFunction(M, name_load, PtrTy);
    MsanMetadataPtrForStore_1_8[ind] =
        getOrInsertMsanMetadataFunction(M, name_store, PtrTy);
  }

  MsanMetadataPtrForLoadN = getOrInsertMsanMetadataFunction(
      M, "__msan_metadata_ptr_for_load_n", PtrTy, IRB.getInt64Ty());
  MsanMetadataPtrForStoreN = getOrInsertMsanMetadataFunction(
      M, "__msan_metadata_ptr_for_store_n", PtrTy, IRB.getInt64Ty());

  // Functions for poisoning and unpoisoning memory.
  MsanPoisonAllocaFn = M.getOrInsertFunction(
      "__msan_poison_alloca", IRB.getVoidTy(), PtrTy, IntptrTy, PtrTy);
  MsanUnpoisonAllocaFn = M.getOrInsertFunction(
      "__msan_unpoison_alloca", IRB.getVoidTy(), PtrTy, IntptrTy);
}

static Constant *getOrInsertGlobal(Module &M, StringRef Name, Type *Ty) {
  return M.getOrInsertGlobal(Name, Ty, [&] {
    return new GlobalVariable(M, Ty, false, GlobalVariable::ExternalLinkage,
                              nullptr, Name, nullptr,
                              GlobalVariable::InitialExecTLSModel);
  });
}

/// Insert declarations for userspace-specific functions and globals.
void MemorySanitizer::createUserspaceApi(Module &M,
                                         const TargetLibraryInfo &TLI) {
  IRBuilder<> IRB(*C);

  // Create the callback.
  // FIXME: this function should have "Cold" calling conv,
  // which is not yet implemented.
  if (TrackOrigins) {
    StringRef WarningFnName = Recover ? "__msan_warning_with_origin"
                                      : "__msan_warning_with_origin_noreturn";
    WarningFn = M.getOrInsertFunction(WarningFnName,
                                      TLI.getAttrList(C, {0}, /*Signed=*/false),
                                      IRB.getVoidTy(), IRB.getInt32Ty());
  } else {
    StringRef WarningFnName =
        Recover ? "__msan_warning" : "__msan_warning_noreturn";
    WarningFn = M.getOrInsertFunction(WarningFnName, IRB.getVoidTy());
  }

  // Create the global TLS variables.
  RetvalTLS =
      getOrInsertGlobal(M, "__msan_retval_tls",
                        ArrayType::get(IRB.getInt64Ty(), kRetvalTLSSize / 8));

  RetvalOriginTLS = getOrInsertGlobal(M, "__msan_retval_origin_tls", OriginTy);

  ParamTLS =
      getOrInsertGlobal(M, "__msan_param_tls",
                        ArrayType::get(IRB.getInt64Ty(), kParamTLSSize / 8));

  ParamOriginTLS =
      getOrInsertGlobal(M, "__msan_param_origin_tls",
                        ArrayType::get(OriginTy, kParamTLSSize / 4));

  VAArgTLS =
      getOrInsertGlobal(M, "__msan_va_arg_tls",
                        ArrayType::get(IRB.getInt64Ty(), kParamTLSSize / 8));

  VAArgOriginTLS =
      getOrInsertGlobal(M, "__msan_va_arg_origin_tls",
                        ArrayType::get(OriginTy, kParamTLSSize / 4));

  VAArgOverflowSizeTLS =
      getOrInsertGlobal(M, "__msan_va_arg_overflow_size_tls", IRB.getInt64Ty());

  for (size_t AccessSizeIndex = 0; AccessSizeIndex < kNumberOfAccessSizes;
       AccessSizeIndex++) {
    unsigned AccessSize = 1 << AccessSizeIndex;
    std::string FunctionName = "__msan_maybe_warning_" + itostr(AccessSize);
    MaybeWarningFn[AccessSizeIndex] = M.getOrInsertFunction(
        FunctionName, TLI.getAttrList(C, {0, 1}, /*Signed=*/false),
        IRB.getVoidTy(), IRB.getIntNTy(AccessSize * 8), IRB.getInt32Ty());

    FunctionName = "__msan_maybe_store_origin_" + itostr(AccessSize);
    MaybeStoreOriginFn[AccessSizeIndex] = M.getOrInsertFunction(
        FunctionName, TLI.getAttrList(C, {0, 2}, /*Signed=*/false),
        IRB.getVoidTy(), IRB.getIntNTy(AccessSize * 8), PtrTy,
        IRB.getInt32Ty());
  }

  MsanSetAllocaOriginWithDescriptionFn =
      M.getOrInsertFunction("__msan_set_alloca_origin_with_descr",
                            IRB.getVoidTy(), PtrTy, IntptrTy, PtrTy, PtrTy);
  MsanSetAllocaOriginNoDescriptionFn =
      M.getOrInsertFunction("__msan_set_alloca_origin_no_descr",
                            IRB.getVoidTy(), PtrTy, IntptrTy, PtrTy);
  MsanPoisonStackFn = M.getOrInsertFunction("__msan_poison_stack",
                                            IRB.getVoidTy(), PtrTy, IntptrTy);
}

/// Insert extern declaration of runtime-provided functions and globals.
void MemorySanitizer::initializeCallbacks(Module &M,
                                          const TargetLibraryInfo &TLI) {
  // Only do this once.
  if (CallbacksInitialized)
    return;

  IRBuilder<> IRB(*C);
  // Initialize callbacks that are common for kernel and userspace
  // instrumentation.
  MsanChainOriginFn = M.getOrInsertFunction(
      "__msan_chain_origin",
      TLI.getAttrList(C, {0}, /*Signed=*/false, /*Ret=*/true), IRB.getInt32Ty(),
      IRB.getInt32Ty());
  MsanSetOriginFn = M.getOrInsertFunction(
      "__msan_set_origin", TLI.getAttrList(C, {2}, /*Signed=*/false),
      IRB.getVoidTy(), PtrTy, IntptrTy, IRB.getInt32Ty());
  MemmoveFn =
      M.getOrInsertFunction("__msan_memmove", PtrTy, PtrTy, PtrTy, IntptrTy);
  MemcpyFn =
      M.getOrInsertFunction("__msan_memcpy", PtrTy, PtrTy, PtrTy, IntptrTy);
  MemsetFn = M.getOrInsertFunction("__msan_memset",
                                   TLI.getAttrList(C, {1}, /*Signed=*/true),
                                   PtrTy, PtrTy, IRB.getInt32Ty(), IntptrTy);

  MsanInstrumentAsmStoreFn = M.getOrInsertFunction(
      "__msan_instrument_asm_store", IRB.getVoidTy(), PtrTy, IntptrTy);

  if (CompileKernel) {
    createKernelApi(M, TLI);
  } else {
    createUserspaceApi(M, TLI);
  }
  CallbacksInitialized = true;
}

FunctionCallee MemorySanitizer::getKmsanShadowOriginAccessFn(bool isStore,
                                                             int size) {
  FunctionCallee *Fns =
      isStore ? MsanMetadataPtrForStore_1_8 : MsanMetadataPtrForLoad_1_8;
  switch (size) {
  case 1:
    return Fns[0];
  case 2:
    return Fns[1];
  case 4:
    return Fns[2];
  case 8:
    return Fns[3];
  default:
    return nullptr;
  }
}

/// Module-level initialization.
///
/// inserts a call to __msan_init to the module's constructor list.
void MemorySanitizer::initializeModule(Module &M) {
  auto &DL = M.getDataLayout();

  TargetTriple = M.getTargetTriple();

  bool ShadowPassed = ClShadowBase.getNumOccurrences() > 0;
  bool OriginPassed = ClOriginBase.getNumOccurrences() > 0;
  // Check the overrides first
  if (ShadowPassed || OriginPassed) {
    CustomMapParams.AndMask = ClAndMask;
    CustomMapParams.XorMask = ClXorMask;
    CustomMapParams.ShadowBase = ClShadowBase;
    CustomMapParams.OriginBase = ClOriginBase;
    MapParams = &CustomMapParams;
  } else {
    switch (TargetTriple.getOS()) {
    case Triple::FreeBSD:
      switch (TargetTriple.getArch()) {
      case Triple::aarch64:
        MapParams = FreeBSD_ARM_MemoryMapParams.bits64;
        break;
      case Triple::x86_64:
        MapParams = FreeBSD_X86_MemoryMapParams.bits64;
        break;
      case Triple::x86:
        MapParams = FreeBSD_X86_MemoryMapParams.bits32;
        break;
      default:
        report_fatal_error("unsupported architecture");
      }
      break;
    case Triple::NetBSD:
      switch (TargetTriple.getArch()) {
      case Triple::x86_64:
        MapParams = NetBSD_X86_MemoryMapParams.bits64;
        break;
      default:
        report_fatal_error("unsupported architecture");
      }
      break;
    case Triple::Linux:
      switch (TargetTriple.getArch()) {
      case Triple::x86_64:
        MapParams = Linux_X86_MemoryMapParams.bits64;
        break;
      case Triple::x86:
        MapParams = Linux_X86_MemoryMapParams.bits32;
        break;
      case Triple::mips64:
      case Triple::mips64el:
        MapParams = Linux_MIPS_MemoryMapParams.bits64;
        break;
      case Triple::ppc64:
      case Triple::ppc64le:
        MapParams = Linux_PowerPC_MemoryMapParams.bits64;
        break;
      case Triple::systemz:
        MapParams = Linux_S390_MemoryMapParams.bits64;
        break;
      case Triple::aarch64:
      case Triple::aarch64_be:
        MapParams = Linux_ARM_MemoryMapParams.bits64;
        break;
      case Triple::loongarch64:
        MapParams = Linux_LoongArch_MemoryMapParams.bits64;
        break;
      default:
        report_fatal_error("unsupported architecture");
      }
      break;
    default:
      report_fatal_error("unsupported operating system");
    }
  }

  C = &(M.getContext());
  IRBuilder<> IRB(*C);
  IntptrTy = IRB.getIntPtrTy(DL);
  OriginTy = IRB.getInt32Ty();
  PtrTy = IRB.getPtrTy();

  ColdCallWeights = MDBuilder(*C).createUnlikelyBranchWeights();
  OriginStoreWeights = MDBuilder(*C).createUnlikelyBranchWeights();

  if (!CompileKernel) {
    if (TrackOrigins)
      M.getOrInsertGlobal("__msan_track_origins", IRB.getInt32Ty(), [&] {
        return new GlobalVariable(
            M, IRB.getInt32Ty(), true, GlobalValue::WeakODRLinkage,
            IRB.getInt32(TrackOrigins), "__msan_track_origins");
      });

    if (Recover)
      M.getOrInsertGlobal("__msan_keep_going", IRB.getInt32Ty(), [&] {
        return new GlobalVariable(M, IRB.getInt32Ty(), true,
                                  GlobalValue::WeakODRLinkage,
                                  IRB.getInt32(Recover), "__msan_keep_going");
      });
  }
}

namespace {

/// A helper class that handles instrumentation of VarArg
/// functions on a particular platform.
///
/// Implementations are expected to insert the instrumentation
/// necessary to propagate argument shadow through VarArg function
/// calls. Visit* methods are called during an InstVisitor pass over
/// the function, and should avoid creating new basic blocks. A new
/// instance of this class is created for each instrumented function.
struct VarArgHelper {
  virtual ~VarArgHelper() = default;

  /// Visit a CallBase.
  virtual void visitCallBase(CallBase &CB, IRBuilder<> &IRB) = 0;

  /// Visit a va_start call.
  virtual void visitVAStartInst(VAStartInst &I) = 0;

  /// Visit a va_copy call.
  virtual void visitVACopyInst(VACopyInst &I) = 0;

  /// Finalize function instrumentation.
  ///
  /// This method is called after visiting all interesting (see above)
  /// instructions in a function.
  virtual void finalizeInstrumentation() = 0;
};

struct MemorySanitizerVisitor;

} // end anonymous namespace

static VarArgHelper *CreateVarArgHelper(Function &Func, MemorySanitizer &Msan,
                                        MemorySanitizerVisitor &Visitor);

static unsigned TypeSizeToSizeIndex(TypeSize TS) {
  if (TS.isScalable())
    // Scalable types unconditionally take slowpaths.
    return kNumberOfAccessSizes;
  unsigned TypeSizeFixed = TS.getFixedValue();
  if (TypeSizeFixed <= 8)
    return 0;
  return Log2_32_Ceil((TypeSizeFixed + 7) / 8);
}

namespace {

/// Helper class to attach debug information of the given instruction onto new
/// instructions inserted after.
class NextNodeIRBuilder : public IRBuilder<> {
public:
  explicit NextNodeIRBuilder(Instruction *IP) : IRBuilder<>(IP->getNextNode()) {
    SetCurrentDebugLocation(IP->getDebugLoc());
  }
};

/// This class does all the work for a given function. Store and Load
/// instructions store and load corresponding shadow and origin
/// values. Most instructions propagate shadow from arguments to their
/// return values. Certain instructions (most importantly, BranchInst)
/// test their argument shadow and print reports (with a runtime call) if it's
/// non-zero.
struct MemorySanitizerVisitor : public InstVisitor<MemorySanitizerVisitor> {
  Function &F;
  MemorySanitizer &MS;
  SmallVector<PHINode *, 16> ShadowPHINodes, OriginPHINodes;
  ValueMap<Value *, Value *> ShadowMap, OriginMap;
  std::unique_ptr<VarArgHelper> VAHelper;
  const TargetLibraryInfo *TLI;
  Instruction *FnPrologueEnd;
  SmallVector<Instruction *, 16> Instructions;

  // The following flags disable parts of MSan instrumentation based on
  // exclusion list contents and command-line options.
  bool InsertChecks;
  bool PropagateShadow;
  bool PoisonStack;
  bool PoisonUndef;

  struct ShadowOriginAndInsertPoint {
    Value *Shadow;
    Value *Origin;
    Instruction *OrigIns;

    ShadowOriginAndInsertPoint(Value *S, Value *O, Instruction *I)
        : Shadow(S), Origin(O), OrigIns(I) {}
  };
  SmallVector<ShadowOriginAndInsertPoint, 16> InstrumentationList;
  DenseMap<const DILocation *, int> LazyWarningDebugLocationCount;
  bool InstrumentLifetimeStart = ClHandleLifetimeIntrinsics;
  SmallSetVector<AllocaInst *, 16> AllocaSet;
  SmallVector<std::pair<IntrinsicInst *, AllocaInst *>, 16> LifetimeStartList;
  SmallVector<StoreInst *, 16> StoreList;
  int64_t SplittableBlocksCount = 0;

  MemorySanitizerVisitor(Function &F, MemorySanitizer &MS,
                         const TargetLibraryInfo &TLI)
      : F(F), MS(MS), VAHelper(CreateVarArgHelper(F, MS, *this)), TLI(&TLI) {
    bool SanitizeFunction =
        F.hasFnAttribute(Attribute::SanitizeMemory) && !ClDisableChecks;
    InsertChecks = SanitizeFunction;
    PropagateShadow = SanitizeFunction;
    PoisonStack = SanitizeFunction && ClPoisonStack;
    PoisonUndef = SanitizeFunction && ClPoisonUndef;

    // In the presence of unreachable blocks, we may see Phi nodes with
    // incoming nodes from such blocks. Since InstVisitor skips unreachable
    // blocks, such nodes will not have any shadow value associated with them.
    // It's easier to remove unreachable blocks than deal with missing shadow.
    removeUnreachableBlocks(F);

    MS.initializeCallbacks(*F.getParent(), TLI);
    FnPrologueEnd =
        IRBuilder<>(&F.getEntryBlock(), F.getEntryBlock().getFirstNonPHIIt())
            .CreateIntrinsic(Intrinsic::donothing, {});

    if (MS.CompileKernel) {
      IRBuilder<> IRB(FnPrologueEnd);
      insertKmsanPrologue(IRB);
    }

    LLVM_DEBUG(if (!InsertChecks) dbgs()
               << "MemorySanitizer is not inserting checks into '"
               << F.getName() << "'\n");
  }

  bool instrumentWithCalls(Value *V) {
    // Constants likely will be eliminated by follow-up passes.
    if (isa<Constant>(V))
      return false;

    ++SplittableBlocksCount;
    return ClInstrumentationWithCallThreshold >= 0 &&
           SplittableBlocksCount > ClInstrumentationWithCallThreshold;
  }

  bool isInPrologue(Instruction &I) {
    return I.getParent() == FnPrologueEnd->getParent() &&
           (&I == FnPrologueEnd || I.comesBefore(FnPrologueEnd));
  }

  // Creates a new origin and records the stack trace. In general we can call
  // this function for any origin manipulation we like. However it will cost
  // runtime resources. So use this wisely only if it can provide additional
  // information helpful to a user.
  Value *updateOrigin(Value *V, IRBuilder<> &IRB) {
    if (MS.TrackOrigins <= 1)
      return V;
    return IRB.CreateCall(MS.MsanChainOriginFn, V);
  }

  Value *originToIntptr(IRBuilder<> &IRB, Value *Origin) {
    const DataLayout &DL = F.getDataLayout();
    unsigned IntptrSize = DL.getTypeStoreSize(MS.IntptrTy);
    if (IntptrSize == kOriginSize)
      return Origin;
    assert(IntptrSize == kOriginSize * 2);
    Origin = IRB.CreateIntCast(Origin, MS.IntptrTy, /* isSigned */ false);
    return IRB.CreateOr(Origin, IRB.CreateShl(Origin, kOriginSize * 8));
  }

  /// Fill memory range with the given origin value.
  void paintOrigin(IRBuilder<> &IRB, Value *Origin, Value *OriginPtr,
                   TypeSize TS, Align Alignment) {
    const DataLayout &DL = F.getDataLayout();
    const Align IntptrAlignment = DL.getABITypeAlign(MS.IntptrTy);
    unsigned IntptrSize = DL.getTypeStoreSize(MS.IntptrTy);
    assert(IntptrAlignment >= kMinOriginAlignment);
    assert(IntptrSize >= kOriginSize);

    // Note: The loop based formation works for fixed length vectors too,
    // however we prefer to unroll and specialize alignment below.
    if (TS.isScalable()) {
      Value *Size = IRB.CreateTypeSize(MS.IntptrTy, TS);
      Value *RoundUp =
          IRB.CreateAdd(Size, ConstantInt::get(MS.IntptrTy, kOriginSize - 1));
      Value *End =
          IRB.CreateUDiv(RoundUp, ConstantInt::get(MS.IntptrTy, kOriginSize));
      auto [InsertPt, Index] =
          SplitBlockAndInsertSimpleForLoop(End, IRB.GetInsertPoint());
      IRB.SetInsertPoint(InsertPt);

      Value *GEP = IRB.CreateGEP(MS.OriginTy, OriginPtr, Index);
      IRB.CreateAlignedStore(Origin, GEP, kMinOriginAlignment);
      return;
    }

    unsigned Size = TS.getFixedValue();

    unsigned Ofs = 0;
    Align CurrentAlignment = Alignment;
    if (Alignment >= IntptrAlignment && IntptrSize > kOriginSize) {
      Value *IntptrOrigin = originToIntptr(IRB, Origin);
      Value *IntptrOriginPtr = IRB.CreatePointerCast(OriginPtr, MS.PtrTy);
      for (unsigned i = 0; i < Size / IntptrSize; ++i) {
        Value *Ptr = i ? IRB.CreateConstGEP1_32(MS.IntptrTy, IntptrOriginPtr, i)
                       : IntptrOriginPtr;
        IRB.CreateAlignedStore(IntptrOrigin, Ptr, CurrentAlignment);
        Ofs += IntptrSize / kOriginSize;
        CurrentAlignment = IntptrAlignment;
      }
    }

    for (unsigned i = Ofs; i < (Size + kOriginSize - 1) / kOriginSize; ++i) {
      Value *GEP =
          i ? IRB.CreateConstGEP1_32(MS.OriginTy, OriginPtr, i) : OriginPtr;
      IRB.CreateAlignedStore(Origin, GEP, CurrentAlignment);
      CurrentAlignment = kMinOriginAlignment;
    }
  }

  void storeOrigin(IRBuilder<> &IRB, Value *Addr, Value *Shadow, Value *Origin,
                   Value *OriginPtr, Align Alignment) {
    const DataLayout &DL = F.getDataLayout();
    const Align OriginAlignment = std::max(kMinOriginAlignment, Alignment);
    TypeSize StoreSize = DL.getTypeStoreSize(Shadow->getType());
    // ZExt cannot convert between vector and scalar
    Value *ConvertedShadow = convertShadowToScalar(Shadow, IRB);
    if (auto *ConstantShadow = dyn_cast<Constant>(ConvertedShadow)) {
      if (!ClCheckConstantShadow || ConstantShadow->isZeroValue()) {
        // Origin is not needed: value is initialized or const shadow is
        // ignored.
        return;
      }
      if (llvm::isKnownNonZero(ConvertedShadow, DL)) {
        // Copy origin as the value is definitely uninitialized.
        paintOrigin(IRB, updateOrigin(Origin, IRB), OriginPtr, StoreSize,
                    OriginAlignment);
        return;
      }
      // Fallback to runtime check, which still can be optimized out later.
    }

    TypeSize TypeSizeInBits = DL.getTypeSizeInBits(ConvertedShadow->getType());
    unsigned SizeIndex = TypeSizeToSizeIndex(TypeSizeInBits);
    if (instrumentWithCalls(ConvertedShadow) &&
        SizeIndex < kNumberOfAccessSizes && !MS.CompileKernel) {
      FunctionCallee Fn = MS.MaybeStoreOriginFn[SizeIndex];
      Value *ConvertedShadow2 =
          IRB.CreateZExt(ConvertedShadow, IRB.getIntNTy(8 * (1 << SizeIndex)));
      CallBase *CB = IRB.CreateCall(Fn, {ConvertedShadow2, Addr, Origin});
      CB->addParamAttr(0, Attribute::ZExt);
      CB->addParamAttr(2, Attribute::ZExt);
    } else {
      Value *Cmp = convertToBool(ConvertedShadow, IRB, "_mscmp");
      Instruction *CheckTerm = SplitBlockAndInsertIfThen(
          Cmp, &*IRB.GetInsertPoint(), false, MS.OriginStoreWeights);
      IRBuilder<> IRBNew(CheckTerm);
      paintOrigin(IRBNew, updateOrigin(Origin, IRBNew), OriginPtr, StoreSize,
                  OriginAlignment);
    }
  }

  void materializeStores() {
    for (StoreInst *SI : StoreList) {
      IRBuilder<> IRB(SI);
      Value *Val = SI->getValueOperand();
      Value *Addr = SI->getPointerOperand();
      Value *Shadow = SI->isAtomic() ? getCleanShadow(Val) : getShadow(Val);
      Value *ShadowPtr, *OriginPtr;
      Type *ShadowTy = Shadow->getType();
      const Align Alignment = SI->getAlign();
      const Align OriginAlignment = std::max(kMinOriginAlignment, Alignment);
      std::tie(ShadowPtr, OriginPtr) =
          getShadowOriginPtr(Addr, IRB, ShadowTy, Alignment, /*isStore*/ true);

      StoreInst *NewSI = IRB.CreateAlignedStore(Shadow, ShadowPtr, Alignment);
      LLVM_DEBUG(dbgs() << "  STORE: " << *NewSI << "\n");
      (void)NewSI;

      if (SI->isAtomic())
        SI->setOrdering(addReleaseOrdering(SI->getOrdering()));

      if (MS.TrackOrigins && !SI->isAtomic())
        storeOrigin(IRB, Addr, Shadow, getOrigin(Val), OriginPtr,
                    OriginAlignment);
    }
  }

  // Returns true if Debug Location corresponds to multiple warnings.
  bool shouldDisambiguateWarningLocation(const DebugLoc &DebugLoc) {
    if (MS.TrackOrigins < 2)
      return false;

    if (LazyWarningDebugLocationCount.empty())
      for (const auto &I : InstrumentationList)
        ++LazyWarningDebugLocationCount[I.OrigIns->getDebugLoc()];

    return LazyWarningDebugLocationCount[DebugLoc] >= ClDisambiguateWarning;
  }

  /// Helper function to insert a warning at IRB's current insert point.
  void insertWarningFn(IRBuilder<> &IRB, Value *Origin) {
    if (!Origin)
      Origin = (Value *)IRB.getInt32(0);
    assert(Origin->getType()->isIntegerTy());

    if (shouldDisambiguateWarningLocation(IRB.getCurrentDebugLocation())) {
      // Try to create additional origin with debug info of the last origin
      // instruction. It may provide additional information to the user.
      if (Instruction *OI = dyn_cast_or_null<Instruction>(Origin)) {
        assert(MS.TrackOrigins);
        auto NewDebugLoc = OI->getDebugLoc();
        // Origin update with missing or the same debug location provides no
        // additional value.
        if (NewDebugLoc && NewDebugLoc != IRB.getCurrentDebugLocation()) {
          // Insert update just before the check, so we call runtime only just
          // before the report.
          IRBuilder<> IRBOrigin(&*IRB.GetInsertPoint());
          IRBOrigin.SetCurrentDebugLocation(NewDebugLoc);
          Origin = updateOrigin(Origin, IRBOrigin);
        }
      }
    }

    if (MS.CompileKernel || MS.TrackOrigins)
      IRB.CreateCall(MS.WarningFn, Origin)->setCannotMerge();
    else
      IRB.CreateCall(MS.WarningFn)->setCannotMerge();
    // FIXME: Insert UnreachableInst if !MS.Recover?
    // This may invalidate some of the following checks and needs to be done
    // at the very end.
  }

  void materializeOneCheck(IRBuilder<> &IRB, Value *ConvertedShadow,
                           Value *Origin) {
    const DataLayout &DL = F.getDataLayout();
    TypeSize TypeSizeInBits = DL.getTypeSizeInBits(ConvertedShadow->getType());
    unsigned SizeIndex = TypeSizeToSizeIndex(TypeSizeInBits);
    if (instrumentWithCalls(ConvertedShadow) &&
        SizeIndex < kNumberOfAccessSizes && !MS.CompileKernel) {
      FunctionCallee Fn = MS.MaybeWarningFn[SizeIndex];
      // ZExt cannot convert between vector and scalar
      ConvertedShadow = convertShadowToScalar(ConvertedShadow, IRB);
      Value *ConvertedShadow2 =
          IRB.CreateZExt(ConvertedShadow, IRB.getIntNTy(8 * (1 << SizeIndex)));
      CallBase *CB = IRB.CreateCall(
          Fn, {ConvertedShadow2,
               MS.TrackOrigins && Origin ? Origin : (Value *)IRB.getInt32(0)});
      CB->addParamAttr(0, Attribute::ZExt);
      CB->addParamAttr(1, Attribute::ZExt);
    } else {
      Value *Cmp = convertToBool(ConvertedShadow, IRB, "_mscmp");
      Instruction *CheckTerm = SplitBlockAndInsertIfThen(
          Cmp, &*IRB.GetInsertPoint(),
          /* Unreachable */ !MS.Recover, MS.ColdCallWeights);

      IRB.SetInsertPoint(CheckTerm);
      insertWarningFn(IRB, Origin);
      LLVM_DEBUG(dbgs() << "  CHECK: " << *Cmp << "\n");
    }
  }

  void materializeInstructionChecks(
      ArrayRef<ShadowOriginAndInsertPoint> InstructionChecks) {
    const DataLayout &DL = F.getDataLayout();
    // Disable combining in some cases. TrackOrigins checks each shadow to pick
    // correct origin.
    bool Combine = !MS.TrackOrigins;
    Instruction *Instruction = InstructionChecks.front().OrigIns;
    Value *Shadow = nullptr;
    for (const auto &ShadowData : InstructionChecks) {
      assert(ShadowData.OrigIns == Instruction);
      IRBuilder<> IRB(Instruction);

      Value *ConvertedShadow = ShadowData.Shadow;

      if (auto *ConstantShadow = dyn_cast<Constant>(ConvertedShadow)) {
        if (!ClCheckConstantShadow || ConstantShadow->isZeroValue()) {
          // Skip, value is initialized or const shadow is ignored.
          continue;
        }
        if (llvm::isKnownNonZero(ConvertedShadow, DL)) {
          // Report as the value is definitely uninitialized.
          insertWarningFn(IRB, ShadowData.Origin);
          if (!MS.Recover)
            return; // Always fail and stop here, not need to check the rest.
          // Skip entire instruction,
          continue;
        }
        // Fallback to runtime check, which still can be optimized out later.
      }

      if (!Combine) {
        materializeOneCheck(IRB, ConvertedShadow, ShadowData.Origin);
        continue;
      }

      if (!Shadow) {
        Shadow = ConvertedShadow;
        continue;
      }

      Shadow = convertToBool(Shadow, IRB, "_mscmp");
      ConvertedShadow = convertToBool(ConvertedShadow, IRB, "_mscmp");
      Shadow = IRB.CreateOr(Shadow, ConvertedShadow, "_msor");
    }

    if (Shadow) {
      assert(Combine);
      IRBuilder<> IRB(Instruction);
      materializeOneCheck(IRB, Shadow, nullptr);
    }
  }

  void materializeChecks() {
#ifndef NDEBUG
    // For assert below.
    SmallPtrSet<Instruction *, 16> Done;
#endif

    for (auto I = InstrumentationList.begin();
         I != InstrumentationList.end();) {
      auto OrigIns = I->OrigIns;
      // Checks are grouped by the original instruction. We call all
      // `insertShadowCheck` for an instruction at once.
      assert(Done.insert(OrigIns).second);
      auto J = std::find_if(I + 1, InstrumentationList.end(),
                            [OrigIns](const ShadowOriginAndInsertPoint &R) {
                              return OrigIns != R.OrigIns;
                            });
      // Process all checks of instruction at once.
      materializeInstructionChecks(ArrayRef<ShadowOriginAndInsertPoint>(I, J));
      I = J;
    }

    LLVM_DEBUG(dbgs() << "DONE:\n" << F);
  }

  // Returns the last instruction in the new prologue
  void insertKmsanPrologue(IRBuilder<> &IRB) {
    Value *ContextState = IRB.CreateCall(MS.MsanGetContextStateFn, {});
    Constant *Zero = IRB.getInt32(0);
    MS.ParamTLS = IRB.CreateGEP(MS.MsanContextStateTy, ContextState,
                                {Zero, IRB.getInt32(0)}, "param_shadow");
    MS.RetvalTLS = IRB.CreateGEP(MS.MsanContextStateTy, ContextState,
                                 {Zero, IRB.getInt32(1)}, "retval_shadow");
    MS.VAArgTLS = IRB.CreateGEP(MS.MsanContextStateTy, ContextState,
                                {Zero, IRB.getInt32(2)}, "va_arg_shadow");
    MS.VAArgOriginTLS = IRB.CreateGEP(MS.MsanContextStateTy, ContextState,
                                      {Zero, IRB.getInt32(3)}, "va_arg_origin");
    MS.VAArgOverflowSizeTLS =
        IRB.CreateGEP(MS.MsanContextStateTy, ContextState,
                      {Zero, IRB.getInt32(4)}, "va_arg_overflow_size");
    MS.ParamOriginTLS = IRB.CreateGEP(MS.MsanContextStateTy, ContextState,
                                      {Zero, IRB.getInt32(5)}, "param_origin");
    MS.RetvalOriginTLS =
        IRB.CreateGEP(MS.MsanContextStateTy, ContextState,
                      {Zero, IRB.getInt32(6)}, "retval_origin");
    if (MS.TargetTriple.getArch() == Triple::systemz)
      MS.MsanMetadataAlloca = IRB.CreateAlloca(MS.MsanMetadata, 0u);
  }

  /// Add MemorySanitizer instrumentation to a function.
  bool runOnFunction() {
    // Iterate all BBs in depth-first order and create shadow instructions
    // for all instructions (where applicable).
    // For PHI nodes we create dummy shadow PHIs which will be finalized later.
    for (BasicBlock *BB : depth_first(FnPrologueEnd->getParent()))
      visit(*BB);

    // `visit` above only collects instructions. Process them after iterating
    // CFG to avoid requirement on CFG transformations.
    for (Instruction *I : Instructions)
      InstVisitor<MemorySanitizerVisitor>::visit(*I);

    // Finalize PHI nodes.
    for (PHINode *PN : ShadowPHINodes) {
      PHINode *PNS = cast<PHINode>(getShadow(PN));
      PHINode *PNO = MS.TrackOrigins ? cast<PHINode>(getOrigin(PN)) : nullptr;
      size_t NumValues = PN->getNumIncomingValues();
      for (size_t v = 0; v < NumValues; v++) {
        PNS->addIncoming(getShadow(PN, v), PN->getIncomingBlock(v));
        if (PNO)
          PNO->addIncoming(getOrigin(PN, v), PN->getIncomingBlock(v));
      }
    }

    VAHelper->finalizeInstrumentation();

    // Poison llvm.lifetime.start intrinsics, if we haven't fallen back to
    // instrumenting only allocas.
    if (InstrumentLifetimeStart) {
      for (auto Item : LifetimeStartList) {
        instrumentAlloca(*Item.second, Item.first);
        AllocaSet.remove(Item.second);
      }
    }
    // Poison the allocas for which we didn't instrument the corresponding
    // lifetime intrinsics.
    for (AllocaInst *AI : AllocaSet)
      instrumentAlloca(*AI);

    // Insert shadow value checks.
    materializeChecks();

    // Delayed instrumentation of StoreInst.
    // This may not add new address checks.
    materializeStores();

    return true;
  }

  /// Compute the shadow type that corresponds to a given Value.
  Type *getShadowTy(Value *V) { return getShadowTy(V->getType()); }

  /// Compute the shadow type that corresponds to a given Type.
  Type *getShadowTy(Type *OrigTy) {
    if (!OrigTy->isSized()) {
      return nullptr;
    }
    // For integer type, shadow is the same as the original type.
    // This may return weird-sized types like i1.
    if (IntegerType *IT = dyn_cast<IntegerType>(OrigTy))
      return IT;
    const DataLayout &DL = F.getDataLayout();
    if (VectorType *VT = dyn_cast<VectorType>(OrigTy)) {
      uint32_t EltSize = DL.getTypeSizeInBits(VT->getElementType());
      return VectorType::get(IntegerType::get(*MS.C, EltSize),
                             VT->getElementCount());
    }
    if (ArrayType *AT = dyn_cast<ArrayType>(OrigTy)) {
      return ArrayType::get(getShadowTy(AT->getElementType()),
                            AT->getNumElements());
    }
    if (StructType *ST = dyn_cast<StructType>(OrigTy)) {
      SmallVector<Type *, 4> Elements;
      for (unsigned i = 0, n = ST->getNumElements(); i < n; i++)
        Elements.push_back(getShadowTy(ST->getElementType(i)));
      StructType *Res = StructType::get(*MS.C, Elements, ST->isPacked());
      LLVM_DEBUG(dbgs() << "getShadowTy: " << *ST << " ===> " << *Res << "\n");
      return Res;
    }
    uint32_t TypeSize = DL.getTypeSizeInBits(OrigTy);
    return IntegerType::get(*MS.C, TypeSize);
  }

  /// Extract combined shadow of struct elements as a bool
  Value *collapseStructShadow(StructType *Struct, Value *Shadow,
                              IRBuilder<> &IRB) {
    Value *FalseVal = IRB.getIntN(/* width */ 1, /* value */ 0);
    Value *Aggregator = FalseVal;

    for (unsigned Idx = 0; Idx < Struct->getNumElements(); Idx++) {
      // Combine by ORing together each element's bool shadow
      Value *ShadowItem = IRB.CreateExtractValue(Shadow, Idx);
      Value *ShadowBool = convertToBool(ShadowItem, IRB);

      if (Aggregator != FalseVal)
        Aggregator = IRB.CreateOr(Aggregator, ShadowBool);
      else
        Aggregator = ShadowBool;
    }

    return Aggregator;
  }

  // Extract combined shadow of array elements
  Value *collapseArrayShadow(ArrayType *Array, Value *Shadow,
                             IRBuilder<> &IRB) {
    if (!Array->getNumElements())
      return IRB.getIntN(/* width */ 1, /* value */ 0);

    Value *FirstItem = IRB.CreateExtractValue(Shadow, 0);
    Value *Aggregator = convertShadowToScalar(FirstItem, IRB);

    for (unsigned Idx = 1; Idx < Array->getNumElements(); Idx++) {
      Value *ShadowItem = IRB.CreateExtractValue(Shadow, Idx);
      Value *ShadowInner = convertShadowToScalar(ShadowItem, IRB);
      Aggregator = IRB.CreateOr(Aggregator, ShadowInner);
    }
    return Aggregator;
  }

  /// Convert a shadow value to it's flattened variant. The resulting
  /// shadow may not necessarily have the same bit width as the input
  /// value, but it will always be comparable to zero.
  Value *convertShadowToScalar(Value *V, IRBuilder<> &IRB) {
    if (StructType *Struct = dyn_cast<StructType>(V->getType()))
      return collapseStructShadow(Struct, V, IRB);
    if (ArrayType *Array = dyn_cast<ArrayType>(V->getType()))
      return collapseArrayShadow(Array, V, IRB);
    if (isa<VectorType>(V->getType())) {
      if (isa<ScalableVectorType>(V->getType()))
        return convertShadowToScalar(IRB.CreateOrReduce(V), IRB);
      unsigned BitWidth =
          V->getType()->getPrimitiveSizeInBits().getFixedValue();
      return IRB.CreateBitCast(V, IntegerType::get(*MS.C, BitWidth));
    }
    return V;
  }

  // Convert a scalar value to an i1 by comparing with 0
  Value *convertToBool(Value *V, IRBuilder<> &IRB, const Twine &name = "") {
    Type *VTy = V->getType();
    if (!VTy->isIntegerTy())
      return convertToBool(convertShadowToScalar(V, IRB), IRB, name);
    if (VTy->getIntegerBitWidth() == 1)
      // Just converting a bool to a bool, so do nothing.
      return V;
    return IRB.CreateICmpNE(V, ConstantInt::get(VTy, 0), name);
  }

  Type *ptrToIntPtrType(Type *PtrTy) const {
    if (VectorType *VectTy = dyn_cast<VectorType>(PtrTy)) {
      return VectorType::get(ptrToIntPtrType(VectTy->getElementType()),
                             VectTy->getElementCount());
    }
    assert(PtrTy->isIntOrPtrTy());
    return MS.IntptrTy;
  }

  Type *getPtrToShadowPtrType(Type *IntPtrTy, Type *ShadowTy) const {
    if (VectorType *VectTy = dyn_cast<VectorType>(IntPtrTy)) {
      return VectorType::get(
          getPtrToShadowPtrType(VectTy->getElementType(), ShadowTy),
          VectTy->getElementCount());
    }
    assert(IntPtrTy == MS.IntptrTy);
    return MS.PtrTy;
  }

  Constant *constToIntPtr(Type *IntPtrTy, uint64_t C) const {
    if (VectorType *VectTy = dyn_cast<VectorType>(IntPtrTy)) {
      return ConstantVector::getSplat(
          VectTy->getElementCount(),
          constToIntPtr(VectTy->getElementType(), C));
    }
    assert(IntPtrTy == MS.IntptrTy);
    return ConstantInt::get(MS.IntptrTy, C);
  }

  /// Returns the integer shadow offset that corresponds to a given
  /// application address, whereby:
  ///
  ///     Offset = (Addr & ~AndMask) ^ XorMask
  ///     Shadow = ShadowBase + Offset
  ///     Origin = (OriginBase + Offset) & ~Alignment
  ///
  /// Note: for efficiency, many shadow mappings only require use the XorMask
  ///       and OriginBase; the AndMask and ShadowBase are often zero.
  Value *getShadowPtrOffset(Value *Addr, IRBuilder<> &IRB) {
    Type *IntptrTy = ptrToIntPtrType(Addr->getType());
    Value *OffsetLong = IRB.CreatePointerCast(Addr, IntptrTy);

    if (uint64_t AndMask = MS.MapParams->AndMask)
      OffsetLong = IRB.CreateAnd(OffsetLong, constToIntPtr(IntptrTy, ~AndMask));

    if (uint64_t XorMask = MS.MapParams->XorMask)
      OffsetLong = IRB.CreateXor(OffsetLong, constToIntPtr(IntptrTy, XorMask));
    return OffsetLong;
  }

  /// Compute the shadow and origin addresses corresponding to a given
  /// application address.
  ///
  /// Shadow = ShadowBase + Offset
  /// Origin = (OriginBase + Offset) & ~3ULL
  /// Addr can be a ptr or <N x ptr>. In both cases ShadowTy the shadow type of
  /// a single pointee.
  /// Returns <shadow_ptr, origin_ptr> or <<N x shadow_ptr>, <N x origin_ptr>>.
  std::pair<Value *, Value *>
  getShadowOriginPtrUserspace(Value *Addr, IRBuilder<> &IRB, Type *ShadowTy,
                              MaybeAlign Alignment) {
    VectorType *VectTy = dyn_cast<VectorType>(Addr->getType());
    if (!VectTy) {
      assert(Addr->getType()->isPointerTy());
    } else {
      assert(VectTy->getElementType()->isPointerTy());
    }
    Type *IntptrTy = ptrToIntPtrType(Addr->getType());
    Value *ShadowOffset = getShadowPtrOffset(Addr, IRB);
    Value *ShadowLong = ShadowOffset;
    if (uint64_t ShadowBase = MS.MapParams->ShadowBase) {
      ShadowLong =
          IRB.CreateAdd(ShadowLong, constToIntPtr(IntptrTy, ShadowBase));
    }
    Value *ShadowPtr = IRB.CreateIntToPtr(
        ShadowLong, getPtrToShadowPtrType(IntptrTy, ShadowTy));

    Value *OriginPtr = nullptr;
    if (MS.TrackOrigins) {
      Value *OriginLong = ShadowOffset;
      uint64_t OriginBase = MS.MapParams->OriginBase;
      if (OriginBase != 0)
        OriginLong =
            IRB.CreateAdd(OriginLong, constToIntPtr(IntptrTy, OriginBase));
      if (!Alignment || *Alignment < kMinOriginAlignment) {
        uint64_t Mask = kMinOriginAlignment.value() - 1;
        OriginLong = IRB.CreateAnd(OriginLong, constToIntPtr(IntptrTy, ~Mask));
      }
      OriginPtr = IRB.CreateIntToPtr(
          OriginLong, getPtrToShadowPtrType(IntptrTy, MS.OriginTy));
    }
    return std::make_pair(ShadowPtr, OriginPtr);
  }

  template <typename... ArgsTy>
  Value *createMetadataCall(IRBuilder<> &IRB, FunctionCallee Callee,
                            ArgsTy... Args) {
    if (MS.TargetTriple.getArch() == Triple::systemz) {
      IRB.CreateCall(Callee,
                     {MS.MsanMetadataAlloca, std::forward<ArgsTy>(Args)...});
      return IRB.CreateLoad(MS.MsanMetadata, MS.MsanMetadataAlloca);
    }

    return IRB.CreateCall(Callee, {std::forward<ArgsTy>(Args)...});
  }

  std::pair<Value *, Value *> getShadowOriginPtrKernelNoVec(Value *Addr,
                                                            IRBuilder<> &IRB,
                                                            Type *ShadowTy,
                                                            bool isStore) {
    Value *ShadowOriginPtrs;
    const DataLayout &DL = F.getDataLayout();
    TypeSize Size = DL.getTypeStoreSize(ShadowTy);

    FunctionCallee Getter = MS.getKmsanShadowOriginAccessFn(isStore, Size);
    Value *AddrCast = IRB.CreatePointerCast(Addr, MS.PtrTy);
    if (Getter) {
      ShadowOriginPtrs = createMetadataCall(IRB, Getter, AddrCast);
    } else {
      Value *SizeVal = ConstantInt::get(MS.IntptrTy, Size);
      ShadowOriginPtrs = createMetadataCall(
          IRB,
          isStore ? MS.MsanMetadataPtrForStoreN : MS.MsanMetadataPtrForLoadN,
          AddrCast, SizeVal);
    }
    Value *ShadowPtr = IRB.CreateExtractValue(ShadowOriginPtrs, 0);
    ShadowPtr = IRB.CreatePointerCast(ShadowPtr, MS.PtrTy);
    Value *OriginPtr = IRB.CreateExtractValue(ShadowOriginPtrs, 1);

    return std::make_pair(ShadowPtr, OriginPtr);
  }

  /// Addr can be a ptr or <N x ptr>. In both cases ShadowTy the shadow type of
  /// a single pointee.
  /// Returns <shadow_ptr, origin_ptr> or <<N x shadow_ptr>, <N x origin_ptr>>.
  std::pair<Value *, Value *> getShadowOriginPtrKernel(Value *Addr,
                                                       IRBuilder<> &IRB,
                                                       Type *ShadowTy,
                                                       bool isStore) {
    VectorType *VectTy = dyn_cast<VectorType>(Addr->getType());
    if (!VectTy) {
      assert(Addr->getType()->isPointerTy());
      return getShadowOriginPtrKernelNoVec(Addr, IRB, ShadowTy, isStore);
    }

    // TODO: Support callbacs with vectors of addresses.
    unsigned NumElements = cast<FixedVectorType>(VectTy)->getNumElements();
    Value *ShadowPtrs = ConstantInt::getNullValue(
        FixedVectorType::get(IRB.getPtrTy(), NumElements));
    Value *OriginPtrs = nullptr;
    if (MS.TrackOrigins)
      OriginPtrs = ConstantInt::getNullValue(
          FixedVectorType::get(IRB.getPtrTy(), NumElements));
    for (unsigned i = 0; i < NumElements; ++i) {
      Value *OneAddr =
          IRB.CreateExtractElement(Addr, ConstantInt::get(IRB.getInt32Ty(), i));
      auto [ShadowPtr, OriginPtr] =
          getShadowOriginPtrKernelNoVec(OneAddr, IRB, ShadowTy, isStore);

      ShadowPtrs = IRB.CreateInsertElement(
          ShadowPtrs, ShadowPtr, ConstantInt::get(IRB.getInt32Ty(), i));
      if (MS.TrackOrigins)
        OriginPtrs = IRB.CreateInsertElement(
            OriginPtrs, OriginPtr, ConstantInt::get(IRB.getInt32Ty(), i));
    }
    return {ShadowPtrs, OriginPtrs};
  }

  std::pair<Value *, Value *> getShadowOriginPtr(Value *Addr, IRBuilder<> &IRB,
                                                 Type *ShadowTy,
                                                 MaybeAlign Alignment,
                                                 bool isStore) {
    if (MS.CompileKernel)
      return getShadowOriginPtrKernel(Addr, IRB, ShadowTy, isStore);
    return getShadowOriginPtrUserspace(Addr, IRB, ShadowTy, Alignment);
  }

  /// Compute the shadow address for a given function argument.
  ///
  /// Shadow = ParamTLS+ArgOffset.
  Value *getShadowPtrForArgument(IRBuilder<> &IRB, int ArgOffset) {
    Value *Base = IRB.CreatePointerCast(MS.ParamTLS, MS.IntptrTy);
    if (ArgOffset)
      Base = IRB.CreateAdd(Base, ConstantInt::get(MS.IntptrTy, ArgOffset));
    return IRB.CreateIntToPtr(Base, IRB.getPtrTy(0), "_msarg");
  }

  /// Compute the origin address for a given function argument.
  Value *getOriginPtrForArgument(IRBuilder<> &IRB, int ArgOffset) {
    if (!MS.TrackOrigins)
      return nullptr;
    Value *Base = IRB.CreatePointerCast(MS.ParamOriginTLS, MS.IntptrTy);
    if (ArgOffset)
      Base = IRB.CreateAdd(Base, ConstantInt::get(MS.IntptrTy, ArgOffset));
    return IRB.CreateIntToPtr(Base, IRB.getPtrTy(0), "_msarg_o");
  }

  /// Compute the shadow address for a retval.
  Value *getShadowPtrForRetval(IRBuilder<> &IRB) {
    return IRB.CreatePointerCast(MS.RetvalTLS, IRB.getPtrTy(0), "_msret");
  }

  /// Compute the origin address for a retval.
  Value *getOriginPtrForRetval() {
    // We keep a single origin for the entire retval. Might be too optimistic.
    return MS.RetvalOriginTLS;
  }

  /// Set SV to be the shadow value for V.
  void setShadow(Value *V, Value *SV) {
    assert(!ShadowMap.count(V) && "Values may only have one shadow");
    ShadowMap[V] = PropagateShadow ? SV : getCleanShadow(V);
  }

  /// Set Origin to be the origin value for V.
  void setOrigin(Value *V, Value *Origin) {
    if (!MS.TrackOrigins)
      return;
    assert(!OriginMap.count(V) && "Values may only have one origin");
    LLVM_DEBUG(dbgs() << "ORIGIN: " << *V << "  ==> " << *Origin << "\n");
    OriginMap[V] = Origin;
  }

  Constant *getCleanShadow(Type *OrigTy) {
    Type *ShadowTy = getShadowTy(OrigTy);
    if (!ShadowTy)
      return nullptr;
    return Constant::getNullValue(ShadowTy);
  }

  /// Create a clean shadow value for a given value.
  ///
  /// Clean shadow (all zeroes) means all bits of the value are defined
  /// (initialized).
  Constant *getCleanShadow(Value *V) { return getCleanShadow(V->getType()); }

  /// Create a dirty shadow of a given shadow type.
  Constant *getPoisonedShadow(Type *ShadowTy) {
    assert(ShadowTy);
    if (isa<IntegerType>(ShadowTy) || isa<VectorType>(ShadowTy))
      return Constant::getAllOnesValue(ShadowTy);
    if (ArrayType *AT = dyn_cast<ArrayType>(ShadowTy)) {
      SmallVector<Constant *, 4> Vals(AT->getNumElements(),
                                      getPoisonedShadow(AT->getElementType()));
      return ConstantArray::get(AT, Vals);
    }
    if (StructType *ST = dyn_cast<StructType>(ShadowTy)) {
      SmallVector<Constant *, 4> Vals;
      for (unsigned i = 0, n = ST->getNumElements(); i < n; i++)
        Vals.push_back(getPoisonedShadow(ST->getElementType(i)));
      return ConstantStruct::get(ST, Vals);
    }
    llvm_unreachable("Unexpected shadow type");
  }

  /// Create a dirty shadow for a given value.
  Constant *getPoisonedShadow(Value *V) {
    Type *ShadowTy = getShadowTy(V);
    if (!ShadowTy)
      return nullptr;
    return getPoisonedShadow(ShadowTy);
  }

  /// Create a clean (zero) origin.
  Value *getCleanOrigin() { return Constant::getNullValue(MS.OriginTy); }

  /// Get the shadow value for a given Value.
  ///
  /// This function either returns the value set earlier with setShadow,
  /// or extracts if from ParamTLS (for function arguments).
  Value *getShadow(Value *V) {
    if (Instruction *I = dyn_cast<Instruction>(V)) {
      if (!PropagateShadow || I->getMetadata(LLVMContext::MD_nosanitize))
        return getCleanShadow(V);
      // For instructions the shadow is already stored in the map.
      Value *Shadow = ShadowMap[V];
      if (!Shadow) {
        LLVM_DEBUG(dbgs() << "No shadow: " << *V << "\n" << *(I->getParent()));
        (void)I;
        assert(Shadow && "No shadow for a value");
      }
      return Shadow;
    }
    if (UndefValue *U = dyn_cast<UndefValue>(V)) {
      Value *AllOnes = (PropagateShadow && PoisonUndef) ? getPoisonedShadow(V)
                                                        : getCleanShadow(V);
      LLVM_DEBUG(dbgs() << "Undef: " << *U << " ==> " << *AllOnes << "\n");
      (void)U;
      return AllOnes;
    }
    if (Argument *A = dyn_cast<Argument>(V)) {
      // For arguments we compute the shadow on demand and store it in the map.
      Value *&ShadowPtr = ShadowMap[V];
      if (ShadowPtr)
        return ShadowPtr;
      Function *F = A->getParent();
      IRBuilder<> EntryIRB(FnPrologueEnd);
      unsigned ArgOffset = 0;
      const DataLayout &DL = F->getDataLayout();
      for (auto &FArg : F->args()) {
        if (!FArg.getType()->isSized() || FArg.getType()->isScalableTy()) {
          LLVM_DEBUG(dbgs() << (FArg.getType()->isScalableTy()
                                    ? "vscale not fully supported\n"
                                    : "Arg is not sized\n"));
          if (A == &FArg) {
            ShadowPtr = getCleanShadow(V);
            setOrigin(A, getCleanOrigin());
            break;
          }
          continue;
        }

        unsigned Size = FArg.hasByValAttr()
                            ? DL.getTypeAllocSize(FArg.getParamByValType())
                            : DL.getTypeAllocSize(FArg.getType());

        if (A == &FArg) {
          bool Overflow = ArgOffset + Size > kParamTLSSize;
          if (FArg.hasByValAttr()) {
            // ByVal pointer itself has clean shadow. We copy the actual
            // argument shadow to the underlying memory.
            // Figure out maximal valid memcpy alignment.
            const Align ArgAlign = DL.getValueOrABITypeAlignment(
                FArg.getParamAlign(), FArg.getParamByValType());
            Value *CpShadowPtr, *CpOriginPtr;
            std::tie(CpShadowPtr, CpOriginPtr) =
                getShadowOriginPtr(V, EntryIRB, EntryIRB.getInt8Ty(), ArgAlign,
                                   /*isStore*/ true);
            if (!PropagateShadow || Overflow) {
              // ParamTLS overflow.
              EntryIRB.CreateMemSet(
                  CpShadowPtr, Constant::getNullValue(EntryIRB.getInt8Ty()),
                  Size, ArgAlign);
            } else {
              Value *Base = getShadowPtrForArgument(EntryIRB, ArgOffset);
              const Align CopyAlign = std::min(ArgAlign, kShadowTLSAlignment);
              Value *Cpy = EntryIRB.CreateMemCpy(CpShadowPtr, CopyAlign, Base,
                                                 CopyAlign, Size);
              LLVM_DEBUG(dbgs() << "  ByValCpy: " << *Cpy << "\n");
              (void)Cpy;

              if (MS.TrackOrigins) {
                Value *OriginPtr = getOriginPtrForArgument(EntryIRB, ArgOffset);
                // FIXME: OriginSize should be:
                // alignTo(V % kMinOriginAlignment + Size, kMinOriginAlignment)
                unsigned OriginSize = alignTo(Size, kMinOriginAlignment);
                EntryIRB.CreateMemCpy(
                    CpOriginPtr,
                    /* by getShadowOriginPtr */ kMinOriginAlignment, OriginPtr,
                    /* by origin_tls[ArgOffset] */ kMinOriginAlignment,
                    OriginSize);
              }
            }
          }

          if (!PropagateShadow || Overflow || FArg.hasByValAttr() ||
              (MS.EagerChecks && FArg.hasAttribute(Attribute::NoUndef))) {
            ShadowPtr = getCleanShadow(V);
            setOrigin(A, getCleanOrigin());
          } else {
            // Shadow over TLS
            Value *Base = getShadowPtrForArgument(EntryIRB, ArgOffset);
            ShadowPtr = EntryIRB.CreateAlignedLoad(getShadowTy(&FArg), Base,
                                                   kShadowTLSAlignment);
            if (MS.TrackOrigins) {
              Value *OriginPtr = getOriginPtrForArgument(EntryIRB, ArgOffset);
              setOrigin(A, EntryIRB.CreateLoad(MS.OriginTy, OriginPtr));
            }
          }
          LLVM_DEBUG(dbgs()
                     << "  ARG:    " << FArg << " ==> " << *ShadowPtr << "\n");
          break;
        }

        ArgOffset += alignTo(Size, kShadowTLSAlignment);
      }
      assert(ShadowPtr && "Could not find shadow for an argument");
      return ShadowPtr;
    }
    // For everything else the shadow is zero.
    return getCleanShadow(V);
  }

  /// Get the shadow for i-th argument of the instruction I.
  Value *getShadow(Instruction *I, int i) {
    return getShadow(I->getOperand(i));
  }

  /// Get the origin for a value.
  Value *getOrigin(Value *V) {
    if (!MS.TrackOrigins)
      return nullptr;
    if (!PropagateShadow || isa<Constant>(V) || isa<InlineAsm>(V))
      return getCleanOrigin();
    assert((isa<Instruction>(V) || isa<Argument>(V)) &&
           "Unexpected value type in getOrigin()");
    if (Instruction *I = dyn_cast<Instruction>(V)) {
      if (I->getMetadata(LLVMContext::MD_nosanitize))
        return getCleanOrigin();
    }
    Value *Origin = OriginMap[V];
    assert(Origin && "Missing origin");
    return Origin;
  }

  /// Get the origin for i-th argument of the instruction I.
  Value *getOrigin(Instruction *I, int i) {
    return getOrigin(I->getOperand(i));
  }

  /// Remember the place where a shadow check should be inserted.
  ///
  /// This location will be later instrumented with a check that will print a
  /// UMR warning in runtime if the shadow value is not 0.
  void insertShadowCheck(Value *Shadow, Value *Origin, Instruction *OrigIns) {
    assert(Shadow);
    if (!InsertChecks)
      return;

    if (!DebugCounter::shouldExecute(DebugInsertCheck)) {
      LLVM_DEBUG(dbgs() << "Skipping check of " << *Shadow << " before "
                        << *OrigIns << "\n");
      return;
    }
#ifndef NDEBUG
    Type *ShadowTy = Shadow->getType();
    assert((isa<IntegerType>(ShadowTy) || isa<VectorType>(ShadowTy) ||
            isa<StructType>(ShadowTy) || isa<ArrayType>(ShadowTy)) &&
           "Can only insert checks for integer, vector, and aggregate shadow "
           "types");
#endif
    InstrumentationList.push_back(
        ShadowOriginAndInsertPoint(Shadow, Origin, OrigIns));
  }

  /// Remember the place where a shadow check should be inserted.
  ///
  /// This location will be later instrumented with a check that will print a
  /// UMR warning in runtime if the value is not fully defined.
  void insertShadowCheck(Value *Val, Instruction *OrigIns) {
    assert(Val);
    Value *Shadow, *Origin;
    if (ClCheckConstantShadow) {
      Shadow = getShadow(Val);
      if (!Shadow)
        return;
      Origin = getOrigin(Val);
    } else {
      Shadow = dyn_cast_or_null<Instruction>(getShadow(Val));
      if (!Shadow)
        return;
      Origin = dyn_cast_or_null<Instruction>(getOrigin(Val));
    }
    insertShadowCheck(Shadow, Origin, OrigIns);
  }

  AtomicOrdering addReleaseOrdering(AtomicOrdering a) {
    switch (a) {
    case AtomicOrdering::NotAtomic:
      return AtomicOrdering::NotAtomic;
    case AtomicOrdering::Unordered:
    case AtomicOrdering::Monotonic:
    case AtomicOrdering::Release:
      return AtomicOrdering::Release;
    case AtomicOrdering::Acquire:
    case AtomicOrdering::AcquireRelease:
      return AtomicOrdering::AcquireRelease;
    case AtomicOrdering::SequentiallyConsistent:
      return AtomicOrdering::SequentiallyConsistent;
    }
    llvm_unreachable("Unknown ordering");
  }

  Value *makeAddReleaseOrderingTable(IRBuilder<> &IRB) {
    constexpr int NumOrderings = (int)AtomicOrderingCABI::seq_cst + 1;
    uint32_t OrderingTable[NumOrderings] = {};

    OrderingTable[(int)AtomicOrderingCABI::relaxed] =
        OrderingTable[(int)AtomicOrderingCABI::release] =
            (int)AtomicOrderingCABI::release;
    OrderingTable[(int)AtomicOrderingCABI::consume] =
        OrderingTable[(int)AtomicOrderingCABI::acquire] =
            OrderingTable[(int)AtomicOrderingCABI::acq_rel] =
                (int)AtomicOrderingCABI::acq_rel;
    OrderingTable[(int)AtomicOrderingCABI::seq_cst] =
        (int)AtomicOrderingCABI::seq_cst;

    return ConstantDataVector::get(IRB.getContext(), OrderingTable);
  }

  AtomicOrdering addAcquireOrdering(AtomicOrdering a) {
    switch (a) {
    case AtomicOrdering::NotAtomic:
      return AtomicOrdering::NotAtomic;
    case AtomicOrdering::Unordered:
    case AtomicOrdering::Monotonic:
    case AtomicOrdering::Acquire:
      return AtomicOrdering::Acquire;
    case AtomicOrdering::Release:
    case AtomicOrdering::AcquireRelease:
      return AtomicOrdering::AcquireRelease;
    case AtomicOrdering::SequentiallyConsistent:
      return AtomicOrdering::SequentiallyConsistent;
    }
    llvm_unreachable("Unknown ordering");
  }

  Value *makeAddAcquireOrderingTable(IRBuilder<> &IRB) {
    constexpr int NumOrderings = (int)AtomicOrderingCABI::seq_cst + 1;
    uint32_t OrderingTable[NumOrderings] = {};

    OrderingTable[(int)AtomicOrderingCABI::relaxed] =
        OrderingTable[(int)AtomicOrderingCABI::acquire] =
            OrderingTable[(int)AtomicOrderingCABI::consume] =
                (int)AtomicOrderingCABI::acquire;
    OrderingTable[(int)AtomicOrderingCABI::release] =
        OrderingTable[(int)AtomicOrderingCABI::acq_rel] =
            (int)AtomicOrderingCABI::acq_rel;
    OrderingTable[(int)AtomicOrderingCABI::seq_cst] =
        (int)AtomicOrderingCABI::seq_cst;

    return ConstantDataVector::get(IRB.getContext(), OrderingTable);
  }

  // ------------------- Visitors.
  using InstVisitor<MemorySanitizerVisitor>::visit;
  void visit(Instruction &I) {
    if (I.getMetadata(LLVMContext::MD_nosanitize))
      return;
    // Don't want to visit if we're in the prologue
    if (isInPrologue(I))
      return;
    if (!DebugCounter::shouldExecute(DebugInstrumentInstruction)) {
      LLVM_DEBUG(dbgs() << "Skipping instruction: " << I << "\n");
      // We still need to set the shadow and origin to clean values.
      setShadow(&I, getCleanShadow(&I));
      setOrigin(&I, getCleanOrigin());
      return;
    }

    Instructions.push_back(&I);
  }

  /// Instrument LoadInst
  ///
  /// Loads the corresponding shadow and (optionally) origin.
  /// Optionally, checks that the load address is fully defined.
  void visitLoadInst(LoadInst &I) {
    assert(I.getType()->isSized() && "Load type must have size");
    assert(!I.getMetadata(LLVMContext::MD_nosanitize));
    NextNodeIRBuilder IRB(&I);
    Type *ShadowTy = getShadowTy(&I);
    Value *Addr = I.getPointerOperand();
    Value *ShadowPtr = nullptr, *OriginPtr = nullptr;
    const Align Alignment = I.getAlign();
    if (PropagateShadow) {
      std::tie(ShadowPtr, OriginPtr) =
          getShadowOriginPtr(Addr, IRB, ShadowTy, Alignment, /*isStore*/ false);
      setShadow(&I,
                IRB.CreateAlignedLoad(ShadowTy, ShadowPtr, Alignment, "_msld"));
    } else {
      setShadow(&I, getCleanShadow(&I));
    }

    if (ClCheckAccessAddress)
      insertShadowCheck(I.getPointerOperand(), &I);

    if (I.isAtomic())
      I.setOrdering(addAcquireOrdering(I.getOrdering()));

    if (MS.TrackOrigins) {
      if (PropagateShadow) {
        const Align OriginAlignment = std::max(kMinOriginAlignment, Alignment);
        setOrigin(
            &I, IRB.CreateAlignedLoad(MS.OriginTy, OriginPtr, OriginAlignment));
      } else {
        setOrigin(&I, getCleanOrigin());
      }
    }
  }

  /// Instrument StoreInst
  ///
  /// Stores the corresponding shadow and (optionally) origin.
  /// Optionally, checks that the store address is fully defined.
  void visitStoreInst(StoreInst &I) {
    StoreList.push_back(&I);
    if (ClCheckAccessAddress)
      insertShadowCheck(I.getPointerOperand(), &I);
  }

  void handleCASOrRMW(Instruction &I) {
    assert(isa<AtomicRMWInst>(I) || isa<AtomicCmpXchgInst>(I));

    IRBuilder<> IRB(&I);
    Value *Addr = I.getOperand(0);
    Value *Val = I.getOperand(1);
    Value *ShadowPtr = getShadowOriginPtr(Addr, IRB, getShadowTy(Val), Align(1),
                                          /*isStore*/ true)
                           .first;

    if (ClCheckAccessAddress)
      insertShadowCheck(Addr, &I);

    // Only test the conditional argument of cmpxchg instruction.
    // The other argument can potentially be uninitialized, but we can not
    // detect this situation reliably without possible false positives.
    if (isa<AtomicCmpXchgInst>(I))
      insertShadowCheck(Val, &I);

    IRB.CreateStore(getCleanShadow(Val), ShadowPtr);

    setShadow(&I, getCleanShadow(&I));
    setOrigin(&I, getCleanOrigin());
  }

  void visitAtomicRMWInst(AtomicRMWInst &I) {
    handleCASOrRMW(I);
    I.setOrdering(addReleaseOrdering(I.getOrdering()));
  }

  void visitAtomicCmpXchgInst(AtomicCmpXchgInst &I) {
    handleCASOrRMW(I);
    I.setSuccessOrdering(addReleaseOrdering(I.getSuccessOrdering()));
  }

  // Vector manipulation.
  void visitExtractElementInst(ExtractElementInst &I) {
    insertShadowCheck(I.getOperand(1), &I);
    IRBuilder<> IRB(&I);
    setShadow(&I, IRB.CreateExtractElement(getShadow(&I, 0), I.getOperand(1),
                                           "_msprop"));
    setOrigin(&I, getOrigin(&I, 0));
  }

  void visitInsertElementInst(InsertElementInst &I) {
    insertShadowCheck(I.getOperand(2), &I);
    IRBuilder<> IRB(&I);
    auto *Shadow0 = getShadow(&I, 0);
    auto *Shadow1 = getShadow(&I, 1);
    setShadow(&I, IRB.CreateInsertElement(Shadow0, Shadow1, I.getOperand(2),
                                          "_msprop"));
    setOriginForNaryOp(I);
  }

  void visitShuffleVectorInst(ShuffleVectorInst &I) {
    IRBuilder<> IRB(&I);
    auto *Shadow0 = getShadow(&I, 0);
    auto *Shadow1 = getShadow(&I, 1);
    setShadow(&I, IRB.CreateShuffleVector(Shadow0, Shadow1, I.getShuffleMask(),
                                          "_msprop"));
    setOriginForNaryOp(I);
  }

  // Casts.
  void visitSExtInst(SExtInst &I) {
    IRBuilder<> IRB(&I);
    setShadow(&I, IRB.CreateSExt(getShadow(&I, 0), I.getType(), "_msprop"));
    setOrigin(&I, getOrigin(&I, 0));
  }

  void visitZExtInst(ZExtInst &I) {
    IRBuilder<> IRB(&I);
    setShadow(&I, IRB.CreateZExt(getShadow(&I, 0), I.getType(), "_msprop"));
    setOrigin(&I, getOrigin(&I, 0));
  }

  void visitTruncInst(TruncInst &I) {
    IRBuilder<> IRB(&I);
    setShadow(&I, IRB.CreateTrunc(getShadow(&I, 0), I.getType(), "_msprop"));
    setOrigin(&I, getOrigin(&I, 0));
  }

  void visitBitCastInst(BitCastInst &I) {
    // Special case: if this is the bitcast (there is exactly 1 allowed) between
    // a musttail call and a ret, don't instrument. New instructions are not
    // allowed after a musttail call.
    if (auto *CI = dyn_cast<CallInst>(I.getOperand(0)))
      if (CI->isMustTailCall())
        return;
    IRBuilder<> IRB(&I);
    setShadow(&I, IRB.CreateBitCast(getShadow(&I, 0), getShadowTy(&I)));
    setOrigin(&I, getOrigin(&I, 0));
  }

  void visitPtrToIntInst(PtrToIntInst &I) {
    IRBuilder<> IRB(&I);
    setShadow(&I, IRB.CreateIntCast(getShadow(&I, 0), getShadowTy(&I), false,
                                    "_msprop_ptrtoint"));
    setOrigin(&I, getOrigin(&I, 0));
  }

  void visitIntToPtrInst(IntToPtrInst &I) {
    IRBuilder<> IRB(&I);
    setShadow(&I, IRB.CreateIntCast(getShadow(&I, 0), getShadowTy(&I), false,
                                    "_msprop_inttoptr"));
    setOrigin(&I, getOrigin(&I, 0));
  }

  void visitFPToSIInst(CastInst &I) { handleShadowOr(I); }
  void visitFPToUIInst(CastInst &I) { handleShadowOr(I); }
  void visitSIToFPInst(CastInst &I) { handleShadowOr(I); }
  void visitUIToFPInst(CastInst &I) { handleShadowOr(I); }
  void visitFPExtInst(CastInst &I) { handleShadowOr(I); }
  void visitFPTruncInst(CastInst &I) { handleShadowOr(I); }

  /// Propagate shadow for bitwise AND.
  ///
  /// This code is exact, i.e. if, for example, a bit in the left argument
  /// is defined and 0, then neither the value not definedness of the
  /// corresponding bit in B don't affect the resulting shadow.
  void visitAnd(BinaryOperator &I) {
    IRBuilder<> IRB(&I);
    //  "And" of 0 and a poisoned value results in unpoisoned value.
    //  1&1 => 1;     0&1 => 0;     p&1 => p;
    //  1&0 => 0;     0&0 => 0;     p&0 => 0;
    //  1&p => p;     0&p => 0;     p&p => p;
    //  S = (S1 & S2) | (V1 & S2) | (S1 & V2)
    Value *S1 = getShadow(&I, 0);
    Value *S2 = getShadow(&I, 1);
    Value *V1 = I.getOperand(0);
    Value *V2 = I.getOperand(1);
    if (V1->getType() != S1->getType()) {
      V1 = IRB.CreateIntCast(V1, S1->getType(), false);
      V2 = IRB.CreateIntCast(V2, S2->getType(), false);
    }
    Value *S1S2 = IRB.CreateAnd(S1, S2);
    Value *V1S2 = IRB.CreateAnd(V1, S2);
    Value *S1V2 = IRB.CreateAnd(S1, V2);
    setShadow(&I, IRB.CreateOr({S1S2, V1S2, S1V2}));
    setOriginForNaryOp(I);
  }

  void visitOr(BinaryOperator &I) {
    IRBuilder<> IRB(&I);
    //  "Or" of 1 and a poisoned value results in unpoisoned value.
    //  1|1 => 1;     0|1 => 1;     p|1 => 1;
    //  1|0 => 1;     0|0 => 0;     p|0 => p;
    //  1|p => 1;     0|p => p;     p|p => p;
    //  S = (S1 & S2) | (~V1 & S2) | (S1 & ~V2)
    Value *S1 = getShadow(&I, 0);
    Value *S2 = getShadow(&I, 1);
    Value *V1 = IRB.CreateNot(I.getOperand(0));
    Value *V2 = IRB.CreateNot(I.getOperand(1));
    if (V1->getType() != S1->getType()) {
      V1 = IRB.CreateIntCast(V1, S1->getType(), false);
      V2 = IRB.CreateIntCast(V2, S2->getType(), false);
    }
    Value *S1S2 = IRB.CreateAnd(S1, S2);
    Value *V1S2 = IRB.CreateAnd(V1, S2);
    Value *S1V2 = IRB.CreateAnd(S1, V2);
    setShadow(&I, IRB.CreateOr({S1S2, V1S2, S1V2}));
    setOriginForNaryOp(I);
  }

  /// Default propagation of shadow and/or origin.
  ///
  /// This class implements the general case of shadow propagation, used in all
  /// cases where we don't know and/or don't care about what the operation
  /// actually does. It converts all input shadow values to a common type
  /// (extending or truncating as necessary), and bitwise OR's them.
  ///
  /// This is much cheaper than inserting checks (i.e. requiring inputs to be
  /// fully initialized), and less prone to false positives.
  ///
  /// This class also implements the general case of origin propagation. For a
  /// Nary operation, result origin is set to the origin of an argument that is
  /// not entirely initialized. If there is more than one such arguments, the
  /// rightmost of them is picked. It does not matter which one is picked if all
  /// arguments are initialized.
  template <bool CombineShadow> class Combiner {
    Value *Shadow = nullptr;
    Value *Origin = nullptr;
    IRBuilder<> &IRB;
    MemorySanitizerVisitor *MSV;

  public:
    Combiner(MemorySanitizerVisitor *MSV, IRBuilder<> &IRB)
        : IRB(IRB), MSV(MSV) {}

    /// Add a pair of shadow and origin values to the mix.
    Combiner &Add(Value *OpShadow, Value *OpOrigin) {
      if (CombineShadow) {
        assert(OpShadow);
        if (!Shadow)
          Shadow = OpShadow;
        else {
          OpShadow = MSV->CreateShadowCast(IRB, OpShadow, Shadow->getType());
          Shadow = IRB.CreateOr(Shadow, OpShadow, "_msprop");
        }
      }

      if (MSV->MS.TrackOrigins) {
        assert(OpOrigin);
        if (!Origin) {
          Origin = OpOrigin;
        } else {
          Constant *ConstOrigin = dyn_cast<Constant>(OpOrigin);
          // No point in adding something that might result in 0 origin value.
          if (!ConstOrigin || !ConstOrigin->isNullValue()) {
            Value *Cond = MSV->convertToBool(OpShadow, IRB);
            Origin = IRB.CreateSelect(Cond, OpOrigin, Origin);
          }
        }
      }
      return *this;
    }

    /// Add an application value to the mix.
    Combiner &Add(Value *V) {
      Value *OpShadow = MSV->getShadow(V);
      Value *OpOrigin = MSV->MS.TrackOrigins ? MSV->getOrigin(V) : nullptr;
      return Add(OpShadow, OpOrigin);
    }

    /// Set the current combined values as the given instruction's shadow
    /// and origin.
    void Done(Instruction *I) {
      if (CombineShadow) {
        assert(Shadow);
        Shadow = MSV->CreateShadowCast(IRB, Shadow, MSV->getShadowTy(I));
        MSV->setShadow(I, Shadow);
      }
      if (MSV->MS.TrackOrigins) {
        assert(Origin);
        MSV->setOrigin(I, Origin);
      }
    }

    /// Store the current combined value at the specified origin
    /// location.
    void DoneAndStoreOrigin(TypeSize TS, Value *OriginPtr) {
      if (MSV->MS.TrackOrigins) {
        assert(Origin);
        MSV->paintOrigin(IRB, Origin, OriginPtr, TS, kMinOriginAlignment);
      }
    }
  };

  using ShadowAndOriginCombiner = Combiner<true>;
  using OriginCombiner = Combiner<false>;

  /// Propagate origin for arbitrary operation.
  void setOriginForNaryOp(Instruction &I) {
    if (!MS.TrackOrigins)
      return;
    IRBuilder<> IRB(&I);
    OriginCombiner OC(this, IRB);
    for (Use &Op : I.operands())
      OC.Add(Op.get());
    OC.Done(&I);
  }

  size_t VectorOrPrimitiveTypeSizeInBits(Type *Ty) {
    assert(!(Ty->isVectorTy() && Ty->getScalarType()->isPointerTy()) &&
           "Vector of pointers is not a valid shadow type");
    return Ty->isVectorTy() ? cast<FixedVectorType>(Ty)->getNumElements() *
                                  Ty->getScalarSizeInBits()
                            : Ty->getPrimitiveSizeInBits();
  }

  /// Cast between two shadow types, extending or truncating as
  /// necessary.
  Value *CreateShadowCast(IRBuilder<> &IRB, Value *V, Type *dstTy,
                          bool Signed = false) {
    Type *srcTy = V->getType();
    if (srcTy == dstTy)
      return V;
    size_t srcSizeInBits = VectorOrPrimitiveTypeSizeInBits(srcTy);
    size_t dstSizeInBits = VectorOrPrimitiveTypeSizeInBits(dstTy);
    if (srcSizeInBits > 1 && dstSizeInBits == 1)
      return IRB.CreateICmpNE(V, getCleanShadow(V));

    if (dstTy->isIntegerTy() && srcTy->isIntegerTy())
      return IRB.CreateIntCast(V, dstTy, Signed);
    if (dstTy->isVectorTy() && srcTy->isVectorTy() &&
        cast<VectorType>(dstTy)->getElementCount() ==
            cast<VectorType>(srcTy)->getElementCount())
      return IRB.CreateIntCast(V, dstTy, Signed);
    Value *V1 = IRB.CreateBitCast(V, Type::getIntNTy(*MS.C, srcSizeInBits));
    Value *V2 =
        IRB.CreateIntCast(V1, Type::getIntNTy(*MS.C, dstSizeInBits), Signed);
    return IRB.CreateBitCast(V2, dstTy);
    // TODO: handle struct types.
  }

  /// Cast an application value to the type of its own shadow.
  Value *CreateAppToShadowCast(IRBuilder<> &IRB, Value *V) {
    Type *ShadowTy = getShadowTy(V);
    if (V->getType() == ShadowTy)
      return V;
    if (V->getType()->isPtrOrPtrVectorTy())
      return IRB.CreatePtrToInt(V, ShadowTy);
    else
      return IRB.CreateBitCast(V, ShadowTy);
  }

  /// Propagate shadow for arbitrary operation.
  void handleShadowOr(Instruction &I) {
    IRBuilder<> IRB(&I);
    ShadowAndOriginCombiner SC(this, IRB);
    for (Use &Op : I.operands())
      SC.Add(Op.get());
    SC.Done(&I);
  }

  /// Propagate shadow for 1- or 2-vector intrinsics that combine adjacent
  /// fields.
  ///
  /// e.g., <2 x i32> @llvm.aarch64.neon.saddlp.v2i32.v4i16(<4 x i16>)
  ///       <16 x i8> @llvm.aarch64.neon.addp.v16i8(<16 x i8>, <16 x i8>)
  void handlePairwiseShadowOrIntrinsic(IntrinsicInst &I) {
    assert(I.arg_size() == 1 || I.arg_size() == 2);

    assert(I.getType()->isVectorTy());
    assert(I.getArgOperand(0)->getType()->isVectorTy());

    FixedVectorType *ParamType =
        cast<FixedVectorType>(I.getArgOperand(0)->getType());
    assert((I.arg_size() != 2) ||
           (ParamType == cast<FixedVectorType>(I.getArgOperand(1)->getType())));
    [[maybe_unused]] FixedVectorType *ReturnType =
        cast<FixedVectorType>(I.getType());
    assert(ParamType->getNumElements() * I.arg_size() ==
           2 * ReturnType->getNumElements());

    IRBuilder<> IRB(&I);
    unsigned Width = ParamType->getNumElements() * I.arg_size();

    // Horizontal OR of shadow
    SmallVector<int, 8> EvenMask;
    SmallVector<int, 8> OddMask;
    for (unsigned X = 0; X < Width; X += 2) {
      EvenMask.push_back(X);
      OddMask.push_back(X + 1);
    }

    Value *FirstArgShadow = getShadow(&I, 0);
    Value *EvenShadow;
    Value *OddShadow;
    if (I.arg_size() == 2) {
      Value *SecondArgShadow = getShadow(&I, 1);
      EvenShadow =
          IRB.CreateShuffleVector(FirstArgShadow, SecondArgShadow, EvenMask);
      OddShadow =
          IRB.CreateShuffleVector(FirstArgShadow, SecondArgShadow, OddMask);
    } else {
      EvenShadow = IRB.CreateShuffleVector(FirstArgShadow, EvenMask);
      OddShadow = IRB.CreateShuffleVector(FirstArgShadow, OddMask);
    }

    Value *OrShadow = IRB.CreateOr(EvenShadow, OddShadow);
    OrShadow = CreateShadowCast(IRB, OrShadow, getShadowTy(&I));

    setShadow(&I, OrShadow);
    setOriginForNaryOp(I);
  }

  /// Propagate shadow for 1- or 2-vector intrinsics that combine adjacent
  /// fields, with the parameters reinterpreted to have elements of a specified
  /// width. For example:
  ///     @llvm.x86.ssse3.phadd.w(<1 x i64> [[VAR1]], <1 x i64> [[VAR2]])
  /// conceptually operates on
  ///     (<4 x i16> [[VAR1]], <4 x i16> [[VAR2]])
  /// and can be handled with ReinterpretElemWidth == 16.
  void handlePairwiseShadowOrIntrinsic(IntrinsicInst &I,
                                       int ReinterpretElemWidth) {
    assert(I.arg_size() == 1 || I.arg_size() == 2);

    assert(I.getType()->isVectorTy());
    assert(I.getArgOperand(0)->getType()->isVectorTy());

    FixedVectorType *ParamType =
        cast<FixedVectorType>(I.getArgOperand(0)->getType());
    assert((I.arg_size() != 2) ||
           (ParamType == cast<FixedVectorType>(I.getArgOperand(1)->getType())));

    [[maybe_unused]] FixedVectorType *ReturnType =
        cast<FixedVectorType>(I.getType());
    assert(ParamType->getNumElements() * I.arg_size() ==
           2 * ReturnType->getNumElements());

    IRBuilder<> IRB(&I);

    unsigned TotalNumElems = ParamType->getNumElements() * I.arg_size();
    FixedVectorType *ReinterpretShadowTy = nullptr;
    assert(isAligned(Align(ReinterpretElemWidth),
                     ParamType->getPrimitiveSizeInBits()));
    ReinterpretShadowTy = FixedVectorType::get(
        IRB.getIntNTy(ReinterpretElemWidth),
        ParamType->getPrimitiveSizeInBits() / ReinterpretElemWidth);
    TotalNumElems = ReinterpretShadowTy->getNumElements() * I.arg_size();

    // Horizontal OR of shadow
    SmallVector<int, 8> EvenMask;
    SmallVector<int, 8> OddMask;
    for (unsigned X = 0; X < TotalNumElems - 1; X += 2) {
      EvenMask.push_back(X);
      OddMask.push_back(X + 1);
    }

    Value *FirstArgShadow = getShadow(&I, 0);
    FirstArgShadow = IRB.CreateBitCast(FirstArgShadow, ReinterpretShadowTy);

    // If we had two parameters each with an odd number of elements, the total
    // number of elements is even, but we have never seen this in extant
    // instruction sets, so we enforce that each parameter must have an even
    // number of elements.
    assert(isAligned(
        Align(2),
        cast<FixedVectorType>(FirstArgShadow->getType())->getNumElements()));

    Value *EvenShadow;
    Value *OddShadow;
    if (I.arg_size() == 2) {
      Value *SecondArgShadow = getShadow(&I, 1);
      SecondArgShadow = IRB.CreateBitCast(SecondArgShadow, ReinterpretShadowTy);

      EvenShadow =
          IRB.CreateShuffleVector(FirstArgShadow, SecondArgShadow, EvenMask);
      OddShadow =
          IRB.CreateShuffleVector(FirstArgShadow, SecondArgShadow, OddMask);
    } else {
      EvenShadow = IRB.CreateShuffleVector(FirstArgShadow, EvenMask);
      OddShadow = IRB.CreateShuffleVector(FirstArgShadow, OddMask);
    }

    Value *OrShadow = IRB.CreateOr(EvenShadow, OddShadow);
    OrShadow = CreateShadowCast(IRB, OrShadow, getShadowTy(&I));

    setShadow(&I, OrShadow);
    setOriginForNaryOp(I);
  }

  void visitFNeg(UnaryOperator &I) { handleShadowOr(I); }

  // Handle multiplication by constant.
  //
  // Handle a special case of multiplication by constant that may have one or
  // more zeros in the lower bits. This makes corresponding number of lower bits
  // of the result zero as well. We model it by shifting the other operand
  // shadow left by the required number of bits. Effectively, we transform
  // (X * (A * 2**B)) to ((X << B) * A) and instrument (X << B) as (Sx << B).
  // We use multiplication by 2**N instead of shift to cover the case of
  // multiplication by 0, which may occur in some elements of a vector operand.
  void handleMulByConstant(BinaryOperator &I, Constant *ConstArg,
                           Value *OtherArg) {
    Constant *ShadowMul;
    Type *Ty = ConstArg->getType();
    if (auto *VTy = dyn_cast<VectorType>(Ty)) {
      unsigned NumElements = cast<FixedVectorType>(VTy)->getNumElements();
      Type *EltTy = VTy->getElementType();
      SmallVector<Constant *, 16> Elements;
      for (unsigned Idx = 0; Idx < NumElements; ++Idx) {
        if (ConstantInt *Elt =
                dyn_cast<ConstantInt>(ConstArg->getAggregateElement(Idx))) {
          const APInt &V = Elt->getValue();
          APInt V2 = APInt(V.getBitWidth(), 1) << V.countr_zero();
          Elements.push_back(ConstantInt::get(EltTy, V2));
        } else {
          Elements.push_back(ConstantInt::get(EltTy, 1));
        }
      }
      ShadowMul = ConstantVector::get(Elements);
    } else {
      if (ConstantInt *Elt = dyn_cast<ConstantInt>(ConstArg)) {
        const APInt &V = Elt->getValue();
        APInt V2 = APInt(V.getBitWidth(), 1) << V.countr_zero();
        ShadowMul = ConstantInt::get(Ty, V2);
      } else {
        ShadowMul = ConstantInt::get(Ty, 1);
      }
    }

    IRBuilder<> IRB(&I);
    setShadow(&I,
              IRB.CreateMul(getShadow(OtherArg), ShadowMul, "msprop_mul_cst"));
    setOrigin(&I, getOrigin(OtherArg));
  }

  void visitMul(BinaryOperator &I) {
    Constant *constOp0 = dyn_cast<Constant>(I.getOperand(0));
    Constant *constOp1 = dyn_cast<Constant>(I.getOperand(1));
    if (constOp0 && !constOp1)
      handleMulByConstant(I, constOp0, I.getOperand(1));
    else if (constOp1 && !constOp0)
      handleMulByConstant(I, constOp1, I.getOperand(0));
    else
      handleShadowOr(I);
  }

  void visitFAdd(BinaryOperator &I) { handleShadowOr(I); }
  void visitFSub(BinaryOperator &I) { handleShadowOr(I); }
  void visitFMul(BinaryOperator &I) { handleShadowOr(I); }
  void visitAdd(BinaryOperator &I) { handleShadowOr(I); }
  void visitSub(BinaryOperator &I) { handleShadowOr(I); }
  void visitXor(BinaryOperator &I) { handleShadowOr(I); }

  void handleIntegerDiv(Instruction &I) {
    IRBuilder<> IRB(&I);
    // Strict on the second argument.
    insertShadowCheck(I.getOperand(1), &I);
    setShadow(&I, getShadow(&I, 0));
    setOrigin(&I, getOrigin(&I, 0));
  }

  void visitUDiv(BinaryOperator &I) { handleIntegerDiv(I); }
  void visitSDiv(BinaryOperator &I) { handleIntegerDiv(I); }
  void visitURem(BinaryOperator &I) { handleIntegerDiv(I); }
  void visitSRem(BinaryOperator &I) { handleIntegerDiv(I); }

  // Floating point division is side-effect free. We can not require that the
  // divisor is fully initialized and must propagate shadow. See PR37523.
  void visitFDiv(BinaryOperator &I) { handleShadowOr(I); }
  void visitFRem(BinaryOperator &I) { handleShadowOr(I); }

  /// Instrument == and != comparisons.
  ///
  /// Sometimes the comparison result is known even if some of the bits of the
  /// arguments are not.
  void handleEqualityComparison(ICmpInst &I) {
    IRBuilder<> IRB(&I);
    Value *A = I.getOperand(0);
    Value *B = I.getOperand(1);
    Value *Sa = getShadow(A);
    Value *Sb = getShadow(B);

    // Get rid of pointers and vectors of pointers.
    // For ints (and vectors of ints), types of A and Sa match,
    // and this is a no-op.
    A = IRB.CreatePointerCast(A, Sa->getType());
    B = IRB.CreatePointerCast(B, Sb->getType());

    // A == B  <==>  (C = A^B) == 0
    // A != B  <==>  (C = A^B) != 0
    // Sc = Sa | Sb
    Value *C = IRB.CreateXor(A, B);
    Value *Sc = IRB.CreateOr(Sa, Sb);
    // Now dealing with i = (C == 0) comparison (or C != 0, does not matter now)
    // Result is defined if one of the following is true
    // * there is a defined 1 bit in C
    // * C is fully defined
    // Si = !(C & ~Sc) && Sc
    Value *Zero = Constant::getNullValue(Sc->getType());
    Value *MinusOne = Constant::getAllOnesValue(Sc->getType());
    Value *LHS = IRB.CreateICmpNE(Sc, Zero);
    Value *RHS =
        IRB.CreateICmpEQ(IRB.CreateAnd(IRB.CreateXor(Sc, MinusOne), C), Zero);
    Value *Si = IRB.CreateAnd(LHS, RHS);
    Si->setName("_msprop_icmp");
    setShadow(&I, Si);
    setOriginForNaryOp(I);
  }

  /// Instrument relational comparisons.
  ///
  /// This function does exact shadow propagation for all relational
  /// comparisons of integers, pointers and vectors of those.
  /// FIXME: output seems suboptimal when one of the operands is a constant
  void handleRelationalComparisonExact(ICmpInst &I) {
    IRBuilder<> IRB(&I);
    Value *A = I.getOperand(0);
    Value *B = I.getOperand(1);
    Value *Sa = getShadow(A);
    Value *Sb = getShadow(B);

    // Get rid of pointers and vectors of pointers.
    // For ints (and vectors of ints), types of A and Sa match,
    // and this is a no-op.
    A = IRB.CreatePointerCast(A, Sa->getType());
    B = IRB.CreatePointerCast(B, Sb->getType());

    // Let [a0, a1] be the interval of possible values of A, taking into account
    // its undefined bits. Let [b0, b1] be the interval of possible values of B.
    // Then (A cmp B) is defined iff (a0 cmp b1) == (a1 cmp b0).
    bool IsSigned = I.isSigned();

    auto GetMinMaxUnsigned = [&](Value *V, Value *S) {
      if (IsSigned) {
        // Sign-flip to map from signed range to unsigned range. Relation A vs B
        // should be preserved, if checked with `getUnsignedPredicate()`.
        // Relationship between Amin, Amax, Bmin, Bmax also will not be
        // affected, as they are created by effectively adding/substructing from
        // A (or B) a value, derived from shadow, with no overflow, either
        // before or after sign flip.
        APInt MinVal =
            APInt::getSignedMinValue(V->getType()->getScalarSizeInBits());
        V = IRB.CreateXor(V, ConstantInt::get(V->getType(), MinVal));
      }
      // Minimize undefined bits.
      Value *Min = IRB.CreateAnd(V, IRB.CreateNot(S));
      Value *Max = IRB.CreateOr(V, S);
      return std::make_pair(Min, Max);
    };

    auto [Amin, Amax] = GetMinMaxUnsigned(A, Sa);
    auto [Bmin, Bmax] = GetMinMaxUnsigned(B, Sb);
    Value *S1 = IRB.CreateICmp(I.getUnsignedPredicate(), Amin, Bmax);
    Value *S2 = IRB.CreateICmp(I.getUnsignedPredicate(), Amax, Bmin);

    Value *Si = IRB.CreateXor(S1, S2);
    setShadow(&I, Si);
    setOriginForNaryOp(I);
  }

  /// Instrument signed relational comparisons.
  ///
  /// Handle sign bit tests: x<0, x>=0, x<=-1, x>-1 by propagating the highest
  /// bit of the shadow. Everything else is delegated to handleShadowOr().
  void handleSignedRelationalComparison(ICmpInst &I) {
    Constant *constOp;
    Value *op = nullptr;
    CmpInst::Predicate pre;
    if ((constOp = dyn_cast<Constant>(I.getOperand(1)))) {
      op = I.getOperand(0);
      pre = I.getPredicate();
    } else if ((constOp = dyn_cast<Constant>(I.getOperand(0)))) {
      op = I.getOperand(1);
      pre = I.getSwappedPredicate();
    } else {
      handleShadowOr(I);
      return;
    }

    if ((constOp->isNullValue() &&
         (pre == CmpInst::ICMP_SLT || pre == CmpInst::ICMP_SGE)) ||
        (constOp->isAllOnesValue() &&
         (pre == CmpInst::ICMP_SGT || pre == CmpInst::ICMP_SLE))) {
      IRBuilder<> IRB(&I);
      Value *Shadow = IRB.CreateICmpSLT(getShadow(op), getCleanShadow(op),
                                        "_msprop_icmp_s");
      setShadow(&I, Shadow);
      setOrigin(&I, getOrigin(op));
    } else {
      handleShadowOr(I);
    }
  }

  void visitICmpInst(ICmpInst &I) {
    if (!ClHandleICmp) {
      handleShadowOr(I);
      return;
    }
    if (I.isEquality()) {
      handleEqualityComparison(I);
      return;
    }

    assert(I.isRelational());
    if (ClHandleICmpExact) {
      handleRelationalComparisonExact(I);
      return;
    }
    if (I.isSigned()) {
      handleSignedRelationalComparison(I);
      return;
    }

    assert(I.isUnsigned());
    if ((isa<Constant>(I.getOperand(0)) || isa<Constant>(I.getOperand(1)))) {
      handleRelationalComparisonExact(I);
      return;
    }

    handleShadowOr(I);
  }

  void visitFCmpInst(FCmpInst &I) { handleShadowOr(I); }

  void handleShift(BinaryOperator &I) {
    IRBuilder<> IRB(&I);
    // If any of the S2 bits are poisoned, the whole thing is poisoned.
    // Otherwise perform the same shift on S1.
    Value *S1 = getShadow(&I, 0);
    Value *S2 = getShadow(&I, 1);
    Value *S2Conv =
        IRB.CreateSExt(IRB.CreateICmpNE(S2, getCleanShadow(S2)), S2->getType());
    Value *V2 = I.getOperand(1);
    Value *Shift = IRB.CreateBinOp(I.getOpcode(), S1, V2);
    setShadow(&I, IRB.CreateOr(Shift, S2Conv));
    setOriginForNaryOp(I);
  }

  void visitShl(BinaryOperator &I) { handleShift(I); }
  void visitAShr(BinaryOperator &I) { handleShift(I); }
  void visitLShr(BinaryOperator &I) { handleShift(I); }

  void handleFunnelShift(IntrinsicInst &I) {
    IRBuilder<> IRB(&I);
    // If any of the S2 bits are poisoned, the whole thing is poisoned.
    // Otherwise perform the same shift on S0 and S1.
    Value *S0 = getShadow(&I, 0);
    Value *S1 = getShadow(&I, 1);
    Value *S2 = getShadow(&I, 2);
    Value *S2Conv =
        IRB.CreateSExt(IRB.CreateICmpNE(S2, getCleanShadow(S2)), S2->getType());
    Value *V2 = I.getOperand(2);
    Value *Shift = IRB.CreateIntrinsic(I.getIntrinsicID(), S2Conv->getType(),
                                       {S0, S1, V2});
    setShadow(&I, IRB.CreateOr(Shift, S2Conv));
    setOriginForNaryOp(I);
  }

  /// Instrument llvm.memmove
  ///
  /// At this point we don't know if llvm.memmove will be inlined or not.
  /// If we don't instrument it and it gets inlined,
  /// our interceptor will not kick in and we will lose the memmove.
  /// If we instrument the call here, but it does not get inlined,
  /// we will memove the shadow twice: which is bad in case
  /// of overlapping regions. So, we simply lower the intrinsic to a call.
  ///
  /// Similar situation exists for memcpy and memset.
  void visitMemMoveInst(MemMoveInst &I) {
    getShadow(I.getArgOperand(1)); // Ensure shadow initialized
    IRBuilder<> IRB(&I);
    IRB.CreateCall(MS.MemmoveFn,
                   {I.getArgOperand(0), I.getArgOperand(1),
                    IRB.CreateIntCast(I.getArgOperand(2), MS.IntptrTy, false)});
    I.eraseFromParent();
  }

  /// Instrument memcpy
  ///
  /// Similar to memmove: avoid copying shadow twice. This is somewhat
  /// unfortunate as it may slowdown small constant memcpys.
  /// FIXME: consider doing manual inline for small constant sizes and proper
  /// alignment.
  ///
  /// Note: This also handles memcpy.inline, which promises no calls to external
  /// functions as an optimization. However, with instrumentation enabled this
  /// is difficult to promise; additionally, we know that the MSan runtime
  /// exists and provides __msan_memcpy(). Therefore, we assume that with
  /// instrumentation it's safe to turn memcpy.inline into a call to
  /// __msan_memcpy(). Should this be wrong, such as when implementing memcpy()
  /// itself, instrumentation should be disabled with the no_sanitize attribute.
  void visitMemCpyInst(MemCpyInst &I) {
    getShadow(I.getArgOperand(1)); // Ensure shadow initialized
    IRBuilder<> IRB(&I);
    IRB.CreateCall(MS.MemcpyFn,
                   {I.getArgOperand(0), I.getArgOperand(1),
                    IRB.CreateIntCast(I.getArgOperand(2), MS.IntptrTy, false)});
    I.eraseFromParent();
  }

  // Same as memcpy.
  void visitMemSetInst(MemSetInst &I) {
    IRBuilder<> IRB(&I);
    IRB.CreateCall(
        MS.MemsetFn,
        {I.getArgOperand(0),
         IRB.CreateIntCast(I.getArgOperand(1), IRB.getInt32Ty(), false),
         IRB.CreateIntCast(I.getArgOperand(2), MS.IntptrTy, false)});
    I.eraseFromParent();
  }

  void visitVAStartInst(VAStartInst &I) { VAHelper->visitVAStartInst(I); }

  void visitVACopyInst(VACopyInst &I) { VAHelper->visitVACopyInst(I); }

  /// Handle vector store-like intrinsics.
  ///
  /// Instrument intrinsics that look like a simple SIMD store: writes memory,
  /// has 1 pointer argument and 1 vector argument, returns void.
  bool handleVectorStoreIntrinsic(IntrinsicInst &I) {
    assert(I.arg_size() == 2);

    IRBuilder<> IRB(&I);
    Value *Addr = I.getArgOperand(0);
    Value *Shadow = getShadow(&I, 1);
    Value *ShadowPtr, *OriginPtr;

    // We don't know the pointer alignment (could be unaligned SSE store!).
    // Have to assume to worst case.
    std::tie(ShadowPtr, OriginPtr) = getShadowOriginPtr(
        Addr, IRB, Shadow->getType(), Align(1), /*isStore*/ true);
    IRB.CreateAlignedStore(Shadow, ShadowPtr, Align(1));

    if (ClCheckAccessAddress)
      insertShadowCheck(Addr, &I);

    // FIXME: factor out common code from materializeStores
    if (MS.TrackOrigins)
      IRB.CreateStore(getOrigin(&I, 1), OriginPtr);
    return true;
  }

  /// Handle vector load-like intrinsics.
  ///
  /// Instrument intrinsics that look like a simple SIMD load: reads memory,
  /// has 1 pointer argument, returns a vector.
  bool handleVectorLoadIntrinsic(IntrinsicInst &I) {
    assert(I.arg_size() == 1);

    IRBuilder<> IRB(&I);
    Value *Addr = I.getArgOperand(0);

    Type *ShadowTy = getShadowTy(&I);
    Value *ShadowPtr = nullptr, *OriginPtr = nullptr;
    if (PropagateShadow) {
      // We don't know the pointer alignment (could be unaligned SSE load!).
      // Have to assume to worst case.
      const Align Alignment = Align(1);
      std::tie(ShadowPtr, OriginPtr) =
          getShadowOriginPtr(Addr, IRB, ShadowTy, Alignment, /*isStore*/ false);
      setShadow(&I,
                IRB.CreateAlignedLoad(ShadowTy, ShadowPtr, Alignment, "_msld"));
    } else {
      setShadow(&I, getCleanShadow(&I));
    }

    if (ClCheckAccessAddress)
      insertShadowCheck(Addr, &I);

    if (MS.TrackOrigins) {
      if (PropagateShadow)
        setOrigin(&I, IRB.CreateLoad(MS.OriginTy, OriginPtr));
      else
        setOrigin(&I, getCleanOrigin());
    }
    return true;
  }

  /// Handle (SIMD arithmetic)-like intrinsics.
  ///
  /// Instrument intrinsics with any number of arguments of the same type [*],
  /// equal to the return type, plus a specified number of trailing flags of
  /// any type.
  ///
  /// [*] The type should be simple (no aggregates or pointers; vectors are
  /// fine).
  ///
  /// Caller guarantees that this intrinsic does not access memory.
  ///
  /// TODO: "horizontal"/"pairwise" intrinsics are often incorrectly matched by
  ///       by this handler.
  [[maybe_unused]] bool
  maybeHandleSimpleNomemIntrinsic(IntrinsicInst &I,
                                  unsigned int trailingFlags) {
    Type *RetTy = I.getType();
    if (!(RetTy->isIntOrIntVectorTy() || RetTy->isFPOrFPVectorTy()))
      return false;

    unsigned NumArgOperands = I.arg_size();
    assert(NumArgOperands >= trailingFlags);
    for (unsigned i = 0; i < NumArgOperands - trailingFlags; ++i) {
      Type *Ty = I.getArgOperand(i)->getType();
      if (Ty != RetTy)
        return false;
    }

    IRBuilder<> IRB(&I);
    ShadowAndOriginCombiner SC(this, IRB);
    for (unsigned i = 0; i < NumArgOperands; ++i)
      SC.Add(I.getArgOperand(i));
    SC.Done(&I);

    return true;
  }

  /// Heuristically instrument unknown intrinsics.
  ///
  /// The main purpose of this code is to do something reasonable with all
  /// random intrinsics we might encounter, most importantly - SIMD intrinsics.
  /// We recognize several classes of intrinsics by their argument types and
  /// ModRefBehaviour and apply special instrumentation when we are reasonably
  /// sure that we know what the intrinsic does.
  ///
  /// We special-case intrinsics where this approach fails. See llvm.bswap
  /// handling as an example of that.
  bool handleUnknownIntrinsicUnlogged(IntrinsicInst &I) {
    unsigned NumArgOperands = I.arg_size();
    if (NumArgOperands == 0)
      return false;

    if (NumArgOperands == 2 && I.getArgOperand(0)->getType()->isPointerTy() &&
        I.getArgOperand(1)->getType()->isVectorTy() &&
        I.getType()->isVoidTy() && !I.onlyReadsMemory()) {
      // This looks like a vector store.
      return handleVectorStoreIntrinsic(I);
    }

    if (NumArgOperands == 1 && I.getArgOperand(0)->getType()->isPointerTy() &&
        I.getType()->isVectorTy() && I.onlyReadsMemory()) {
      // This looks like a vector load.
      return handleVectorLoadIntrinsic(I);
    }

    if (I.doesNotAccessMemory())
      if (maybeHandleSimpleNomemIntrinsic(I, /*trailingFlags=*/0))
        return true;

    // FIXME: detect and handle SSE maskstore/maskload?
    // Some cases are now handled in handleAVXMasked{Load,Store}.
    return false;
  }

  bool handleUnknownIntrinsic(IntrinsicInst &I) {
    if (handleUnknownIntrinsicUnlogged(I)) {
      if (ClDumpStrictIntrinsics)
        dumpInst(I);

      LLVM_DEBUG(dbgs() << "UNKNOWN INTRINSIC HANDLED HEURISTICALLY: " << I
                        << "\n");
      return true;
    } else
      return false;
  }

  void handleInvariantGroup(IntrinsicInst &I) {
    setShadow(&I, getShadow(&I, 0));
    setOrigin(&I, getOrigin(&I, 0));
  }

  void handleLifetimeStart(IntrinsicInst &I) {
    if (!PoisonStack)
      return;
    AllocaInst *AI = llvm::findAllocaForValue(I.getArgOperand(1));
    if (!AI)
      InstrumentLifetimeStart = false;
    LifetimeStartList.push_back(std::make_pair(&I, AI));
  }

  void handleBswap(IntrinsicInst &I) {
    IRBuilder<> IRB(&I);
    Value *Op = I.getArgOperand(0);
    Type *OpType = Op->getType();
    setShadow(&I, IRB.CreateIntrinsic(Intrinsic::bswap, ArrayRef(&OpType, 1),
                                      getShadow(Op)));
    setOrigin(&I, getOrigin(Op));
  }

  void handleCountZeroes(IntrinsicInst &I) {
    IRBuilder<> IRB(&I);
    Value *Src = I.getArgOperand(0);

    // Set the Output shadow based on input Shadow
    Value *BoolShadow = IRB.CreateIsNotNull(getShadow(Src), "_mscz_bs");

    // If zero poison is requested, mix in with the shadow
    Constant *IsZeroPoison = cast<Constant>(I.getOperand(1));
    if (!IsZeroPoison->isZeroValue()) {
      Value *BoolZeroPoison = IRB.CreateIsNull(Src, "_mscz_bzp");
      BoolShadow = IRB.CreateOr(BoolShadow, BoolZeroPoison, "_mscz_bs");
    }

    Value *OutputShadow =
        IRB.CreateSExt(BoolShadow, getShadowTy(Src), "_mscz_os");

    setShadow(&I, OutputShadow);
    setOriginForNaryOp(I);
  }

  /// Handle Arm NEON vector convert intrinsics.
  ///
  /// e.g., <4 x i32> @llvm.aarch64.neon.fcvtpu.v4i32.v4f32(<4 x float>)
  ///      i32 @llvm.aarch64.neon.fcvtms.i32.f64(double)
  ///
  /// For x86 SSE vector convert intrinsics, see
  /// handleSSEVectorConvertIntrinsic().
  void handleNEONVectorConvertIntrinsic(IntrinsicInst &I) {
    assert(I.arg_size() == 1);

    IRBuilder<> IRB(&I);
    Value *S0 = getShadow(&I, 0);

    /// For scalars:
    /// Since they are converting from floating-point to integer, the output is
    /// - fully uninitialized if *any* bit of the input is uninitialized
    /// - fully ininitialized if all bits of the input are ininitialized
    /// We apply the same principle on a per-field basis for vectors.
    Value *OutShadow = IRB.CreateSExt(IRB.CreateICmpNE(S0, getCleanShadow(S0)),
                                      getShadowTy(&I));
    setShadow(&I, OutShadow);
    setOriginForNaryOp(I);
  }

  /// Handle x86 SSE vector conversion.
  ///
  /// e.g., single-precision to half-precision conversion:
  ///      <8 x i16> @llvm.x86.vcvtps2ph.256(<8 x float> %a0, i32 0)
  ///      <8 x i16> @llvm.x86.vcvtps2ph.128(<4 x float> %a0, i32 0)
  ///
  ///      floating-point to integer:
  ///      <4 x i32> @llvm.x86.sse2.cvtps2dq(<4 x float>)
  ///      <4 x i32> @llvm.x86.sse2.cvtpd2dq(<2 x double>)
  ///
  /// Note: if the output has more elements, they are zero-initialized (and
  /// therefore the shadow will also be initialized).
  ///
  /// This differs from handleSSEVectorConvertIntrinsic() because it
  /// propagates uninitialized shadow (instead of checking the shadow).
  void handleSSEVectorConvertIntrinsicByProp(IntrinsicInst &I,
                                             bool HasRoundingMode) {
    if (HasRoundingMode) {
      assert(I.arg_size() == 2);
      [[maybe_unused]] Value *RoundingMode = I.getArgOperand(1);
      assert(RoundingMode->getType()->isIntegerTy());
    } else {
      assert(I.arg_size() == 1);
    }

    Value *Src = I.getArgOperand(0);
    assert(Src->getType()->isVectorTy());

    // The return type might have more elements than the input.
    // Temporarily shrink the return type's number of elements.
    VectorType *ShadowType = cast<VectorType>(getShadowTy(&I));
    if (ShadowType->getElementCount() ==
        cast<VectorType>(Src->getType())->getElementCount() * 2)
      ShadowType = VectorType::getHalfElementsVectorType(ShadowType);

    assert(ShadowType->getElementCount() ==
           cast<VectorType>(Src->getType())->getElementCount());

    IRBuilder<> IRB(&I);
    Value *S0 = getShadow(&I, 0);

    /// For scalars:
    /// Since they are converting to and/or from floating-point, the output is:
    /// - fully uninitialized if *any* bit of the input is uninitialized
    /// - fully ininitialized if all bits of the input are ininitialized
    /// We apply the same principle on a per-field basis for vectors.
    Value *Shadow =
        IRB.CreateSExt(IRB.CreateICmpNE(S0, getCleanShadow(S0)), ShadowType);

    // The return type might have more elements than the input.
    // Extend the return type back to its original width if necessary.
    Value *FullShadow = getCleanShadow(&I);

    if (Shadow->getType() == FullShadow->getType()) {
      FullShadow = Shadow;
    } else {
      SmallVector<int, 8> ShadowMask(
          cast<FixedVectorType>(FullShadow->getType())->getNumElements());
      std::iota(ShadowMask.begin(), ShadowMask.end(), 0);

      // Append zeros
      FullShadow =
          IRB.CreateShuffleVector(Shadow, getCleanShadow(Shadow), ShadowMask);
    }

    setShadow(&I, FullShadow);
    setOriginForNaryOp(I);
  }

  // Instrument x86 SSE vector convert intrinsic.
  //
  // This function instruments intrinsics like cvtsi2ss:
  // %Out = int_xxx_cvtyyy(%ConvertOp)
  // or
  // %Out = int_xxx_cvtyyy(%CopyOp, %ConvertOp)
  // Intrinsic converts \p NumUsedElements elements of \p ConvertOp to the same
  // number \p Out elements, and (if has 2 arguments) copies the rest of the
  // elements from \p CopyOp.
  // In most cases conversion involves floating-point value which may trigger a
  // hardware exception when not fully initialized. For this reason we require
  // \p ConvertOp[0:NumUsedElements] to be fully initialized and trap otherwise.
  // We copy the shadow of \p CopyOp[NumUsedElements:] to \p
  // Out[NumUsedElements:]. This means that intrinsics without \p CopyOp always
  // return a fully initialized value.
  //
  // For Arm NEON vector convert intrinsics, see
  // handleNEONVectorConvertIntrinsic().
  void handleSSEVectorConvertIntrinsic(IntrinsicInst &I, int NumUsedElements,
                                       bool HasRoundingMode = false) {
    IRBuilder<> IRB(&I);
    Value *CopyOp, *ConvertOp;

    assert((!HasRoundingMode ||
            isa<ConstantInt>(I.getArgOperand(I.arg_size() - 1))) &&
           "Invalid rounding mode");

    switch (I.arg_size() - HasRoundingMode) {
    case 2:
      CopyOp = I.getArgOperand(0);
      ConvertOp = I.getArgOperand(1);
      break;
    case 1:
      ConvertOp = I.getArgOperand(0);
      CopyOp = nullptr;
      break;
    default:
      llvm_unreachable("Cvt intrinsic with unsupported number of arguments.");
    }

    // The first *NumUsedElements* elements of ConvertOp are converted to the
    // same number of output elements. The rest of the output is copied from
    // CopyOp, or (if not available) filled with zeroes.
    // Combine shadow for elements of ConvertOp that are used in this operation,
    // and insert a check.
    // FIXME: consider propagating shadow of ConvertOp, at least in the case of
    // int->any conversion.
    Value *ConvertShadow = getShadow(ConvertOp);
    Value *AggShadow = nullptr;
    if (ConvertOp->getType()->isVectorTy()) {
      AggShadow = IRB.CreateExtractElement(
          ConvertShadow, ConstantInt::get(IRB.getInt32Ty(), 0));
      for (int i = 1; i < NumUsedElements; ++i) {
        Value *MoreShadow = IRB.CreateExtractElement(
            ConvertShadow, ConstantInt::get(IRB.getInt32Ty(), i));
        AggShadow = IRB.CreateOr(AggShadow, MoreShadow);
      }
    } else {
      AggShadow = ConvertShadow;
    }
    assert(AggShadow->getType()->isIntegerTy());
    insertShadowCheck(AggShadow, getOrigin(ConvertOp), &I);

    // Build result shadow by zero-filling parts of CopyOp shadow that come from
    // ConvertOp.
    if (CopyOp) {
      assert(CopyOp->getType() == I.getType());
      assert(CopyOp->getType()->isVectorTy());
      Value *ResultShadow = getShadow(CopyOp);
      Type *EltTy = cast<VectorType>(ResultShadow->getType())->getElementType();
      for (int i = 0; i < NumUsedElements; ++i) {
        ResultShadow = IRB.CreateInsertElement(
            ResultShadow, ConstantInt::getNullValue(EltTy),
            ConstantInt::get(IRB.getInt32Ty(), i));
      }
      setShadow(&I, ResultShadow);
      setOrigin(&I, getOrigin(CopyOp));
    } else {
      setShadow(&I, getCleanShadow(&I));
      setOrigin(&I, getCleanOrigin());
    }
  }

  // Given a scalar or vector, extract lower 64 bits (or less), and return all
  // zeroes if it is zero, and all ones otherwise.
  Value *Lower64ShadowExtend(IRBuilder<> &IRB, Value *S, Type *T) {
    if (S->getType()->isVectorTy())
      S = CreateShadowCast(IRB, S, IRB.getInt64Ty(), /* Signed */ true);
    assert(S->getType()->getPrimitiveSizeInBits() <= 64);
    Value *S2 = IRB.CreateICmpNE(S, getCleanShadow(S));
    return CreateShadowCast(IRB, S2, T, /* Signed */ true);
  }

  // Given a vector, extract its first element, and return all
  // zeroes if it is zero, and all ones otherwise.
  Value *LowerElementShadowExtend(IRBuilder<> &IRB, Value *S, Type *T) {
    Value *S1 = IRB.CreateExtractElement(S, (uint64_t)0);
    Value *S2 = IRB.CreateICmpNE(S1, getCleanShadow(S1));
    return CreateShadowCast(IRB, S2, T, /* Signed */ true);
  }

  Value *VariableShadowExtend(IRBuilder<> &IRB, Value *S) {
    Type *T = S->getType();
    assert(T->isVectorTy());
    Value *S2 = IRB.CreateICmpNE(S, getCleanShadow(S));
    return IRB.CreateSExt(S2, T);
  }

  // Instrument vector shift intrinsic.
  //
  // This function instruments intrinsics like int_x86_avx2_psll_w.
  // Intrinsic shifts %In by %ShiftSize bits.
  // %ShiftSize may be a vector. In that case the lower 64 bits determine shift
  // size, and the rest is ignored. Behavior is defined even if shift size is
  // greater than register (or field) width.
  void handleVectorShiftIntrinsic(IntrinsicInst &I, bool Variable) {
    assert(I.arg_size() == 2);
    IRBuilder<> IRB(&I);
    // If any of the S2 bits are poisoned, the whole thing is poisoned.
    // Otherwise perform the same shift on S1.
    Value *S1 = getShadow(&I, 0);
    Value *S2 = getShadow(&I, 1);
    Value *S2Conv = Variable ? VariableShadowExtend(IRB, S2)
                             : Lower64ShadowExtend(IRB, S2, getShadowTy(&I));
    Value *V1 = I.getOperand(0);
    Value *V2 = I.getOperand(1);
    Value *Shift = IRB.CreateCall(I.getFunctionType(), I.getCalledOperand(),
                                  {IRB.CreateBitCast(S1, V1->getType()), V2});
    Shift = IRB.CreateBitCast(Shift, getShadowTy(&I));
    setShadow(&I, IRB.CreateOr(Shift, S2Conv));
    setOriginForNaryOp(I);
  }

  // Get an MMX-sized vector type.
  Type *getMMXVectorTy(unsigned EltSizeInBits) {
    const unsigned X86_MMXSizeInBits = 64;
    assert(EltSizeInBits != 0 && (X86_MMXSizeInBits % EltSizeInBits) == 0 &&
           "Illegal MMX vector element size");
    return FixedVectorType::get(IntegerType::get(*MS.C, EltSizeInBits),
                                X86_MMXSizeInBits / EltSizeInBits);
  }

  // Returns a signed counterpart for an (un)signed-saturate-and-pack
  // intrinsic.
  Intrinsic::ID getSignedPackIntrinsic(Intrinsic::ID id) {
    switch (id) {
    case Intrinsic::x86_sse2_packsswb_128:
    case Intrinsic::x86_sse2_packuswb_128:
      return Intrinsic::x86_sse2_packsswb_128;

    case Intrinsic::x86_sse2_packssdw_128:
    case Intrinsic::x86_sse41_packusdw:
      return Intrinsic::x86_sse2_packssdw_128;

    case Intrinsic::x86_avx2_packsswb:
    case Intrinsic::x86_avx2_packuswb:
      return Intrinsic::x86_avx2_packsswb;

    case Intrinsic::x86_avx2_packssdw:
    case Intrinsic::x86_avx2_packusdw:
      return Intrinsic::x86_avx2_packssdw;

    case Intrinsic::x86_mmx_packsswb:
    case Intrinsic::x86_mmx_packuswb:
      return Intrinsic::x86_mmx_packsswb;

    case Intrinsic::x86_mmx_packssdw:
      return Intrinsic::x86_mmx_packssdw;
    default:
      llvm_unreachable("unexpected intrinsic id");
    }
  }

  // Instrument vector pack intrinsic.
  //
  // This function instruments intrinsics like x86_mmx_packsswb, that
  // packs elements of 2 input vectors into half as many bits with saturation.
  // Shadow is propagated with the signed variant of the same intrinsic applied
  // to sext(Sa != zeroinitializer), sext(Sb != zeroinitializer).
  // MMXEltSizeInBits is used only for x86mmx arguments.
  void handleVectorPackIntrinsic(IntrinsicInst &I,
                                 unsigned MMXEltSizeInBits = 0) {
    assert(I.arg_size() == 2);
    IRBuilder<> IRB(&I);
    Value *S1 = getShadow(&I, 0);
    Value *S2 = getShadow(&I, 1);
    assert(S1->getType()->isVectorTy());

    // SExt and ICmpNE below must apply to individual elements of input vectors.
    // In case of x86mmx arguments, cast them to appropriate vector types and
    // back.
    Type *T =
        MMXEltSizeInBits ? getMMXVectorTy(MMXEltSizeInBits) : S1->getType();
    if (MMXEltSizeInBits) {
      S1 = IRB.CreateBitCast(S1, T);
      S2 = IRB.CreateBitCast(S2, T);
    }
    Value *S1_ext =
        IRB.CreateSExt(IRB.CreateICmpNE(S1, Constant::getNullValue(T)), T);
    Value *S2_ext =
        IRB.CreateSExt(IRB.CreateICmpNE(S2, Constant::getNullValue(T)), T);
    if (MMXEltSizeInBits) {
      S1_ext = IRB.CreateBitCast(S1_ext, getMMXVectorTy(64));
      S2_ext = IRB.CreateBitCast(S2_ext, getMMXVectorTy(64));
    }

<<<<<<< HEAD
    Function *ShadowFn = Intrinsic::getOrInsertDeclaration(
        F.getParent(), getSignedPackIntrinsic(I.getIntrinsicID()));

    Value *S =
        IRB.CreateCall(ShadowFn, {S1_ext, S2_ext}, "_msprop_vector_pack");
=======
    Value *S = IRB.CreateIntrinsic(getSignedPackIntrinsic(I.getIntrinsicID()),
                                   {S1_ext, S2_ext}, /*FMFSource=*/nullptr,
                                   "_msprop_vector_pack");
>>>>>>> 9cdab16d
    if (MMXEltSizeInBits)
      S = IRB.CreateBitCast(S, getShadowTy(&I));
    setShadow(&I, S);
    setOriginForNaryOp(I);
  }

  // Convert `Mask` into `<n x i1>`.
  Constant *createDppMask(unsigned Width, unsigned Mask) {
    SmallVector<Constant *, 4> R(Width);
    for (auto &M : R) {
      M = ConstantInt::getBool(F.getContext(), Mask & 1);
      Mask >>= 1;
    }
    return ConstantVector::get(R);
  }

  // Calculate output shadow as array of booleans `<n x i1>`, assuming if any
  // arg is poisoned, entire dot product is poisoned.
  Value *findDppPoisonedOutput(IRBuilder<> &IRB, Value *S, unsigned SrcMask,
                               unsigned DstMask) {
    const unsigned Width =
        cast<FixedVectorType>(S->getType())->getNumElements();

    S = IRB.CreateSelect(createDppMask(Width, SrcMask), S,
                         Constant::getNullValue(S->getType()));
    Value *SElem = IRB.CreateOrReduce(S);
    Value *IsClean = IRB.CreateIsNull(SElem, "_msdpp");
    Value *DstMaskV = createDppMask(Width, DstMask);

    return IRB.CreateSelect(
        IsClean, Constant::getNullValue(DstMaskV->getType()), DstMaskV);
  }

  // See `Intel Intrinsics Guide` for `_dp_p*` instructions.
  //
  // 2 and 4 element versions produce single scalar of dot product, and then
  // puts it into elements of output vector, selected by 4 lowest bits of the
  // mask. Top 4 bits of the mask control which elements of input to use for dot
  // product.
  //
  // 8 element version mask still has only 4 bit for input, and 4 bit for output
  // mask. According to the spec it just operates as 4 element version on first
  // 4 elements of inputs and output, and then on last 4 elements of inputs and
  // output.
  void handleDppIntrinsic(IntrinsicInst &I) {
    IRBuilder<> IRB(&I);

    Value *S0 = getShadow(&I, 0);
    Value *S1 = getShadow(&I, 1);
    Value *S = IRB.CreateOr(S0, S1);

    const unsigned Width =
        cast<FixedVectorType>(S->getType())->getNumElements();
    assert(Width == 2 || Width == 4 || Width == 8);

    const unsigned Mask = cast<ConstantInt>(I.getArgOperand(2))->getZExtValue();
    const unsigned SrcMask = Mask >> 4;
    const unsigned DstMask = Mask & 0xf;

    // Calculate shadow as `<n x i1>`.
    Value *SI1 = findDppPoisonedOutput(IRB, S, SrcMask, DstMask);
    if (Width == 8) {
      // First 4 elements of shadow are already calculated. `makeDppShadow`
      // operats on 32 bit masks, so we can just shift masks, and repeat.
      SI1 = IRB.CreateOr(
          SI1, findDppPoisonedOutput(IRB, S, SrcMask << 4, DstMask << 4));
    }
    // Extend to real size of shadow, poisoning either all or none bits of an
    // element.
    S = IRB.CreateSExt(SI1, S->getType(), "_msdpp");

    setShadow(&I, S);
    setOriginForNaryOp(I);
  }

  Value *convertBlendvToSelectMask(IRBuilder<> &IRB, Value *C) {
    C = CreateAppToShadowCast(IRB, C);
    FixedVectorType *FVT = cast<FixedVectorType>(C->getType());
    unsigned ElSize = FVT->getElementType()->getPrimitiveSizeInBits();
    C = IRB.CreateAShr(C, ElSize - 1);
    FVT = FixedVectorType::get(IRB.getInt1Ty(), FVT->getNumElements());
    return IRB.CreateTrunc(C, FVT);
  }

  // `blendv(f, t, c)` is effectively `select(c[top_bit], t, f)`.
  void handleBlendvIntrinsic(IntrinsicInst &I) {
    Value *C = I.getOperand(2);
    Value *T = I.getOperand(1);
    Value *F = I.getOperand(0);

    Value *Sc = getShadow(&I, 2);
    Value *Oc = MS.TrackOrigins ? getOrigin(C) : nullptr;

    {
      IRBuilder<> IRB(&I);
      // Extract top bit from condition and its shadow.
      C = convertBlendvToSelectMask(IRB, C);
      Sc = convertBlendvToSelectMask(IRB, Sc);

      setShadow(C, Sc);
      setOrigin(C, Oc);
    }

    handleSelectLikeInst(I, C, T, F);
  }

  // Instrument sum-of-absolute-differences intrinsic.
  void handleVectorSadIntrinsic(IntrinsicInst &I, bool IsMMX = false) {
    const unsigned SignificantBitsPerResultElement = 16;
    Type *ResTy = IsMMX ? IntegerType::get(*MS.C, 64) : I.getType();
    unsigned ZeroBitsPerResultElement =
        ResTy->getScalarSizeInBits() - SignificantBitsPerResultElement;

    IRBuilder<> IRB(&I);
    auto *Shadow0 = getShadow(&I, 0);
    auto *Shadow1 = getShadow(&I, 1);
    Value *S = IRB.CreateOr(Shadow0, Shadow1);
    S = IRB.CreateBitCast(S, ResTy);
    S = IRB.CreateSExt(IRB.CreateICmpNE(S, Constant::getNullValue(ResTy)),
                       ResTy);
    S = IRB.CreateLShr(S, ZeroBitsPerResultElement);
    S = IRB.CreateBitCast(S, getShadowTy(&I));
    setShadow(&I, S);
    setOriginForNaryOp(I);
  }

  // Instrument multiply-add intrinsic.
  void handleVectorPmaddIntrinsic(IntrinsicInst &I,
                                  unsigned MMXEltSizeInBits = 0) {
    Type *ResTy =
        MMXEltSizeInBits ? getMMXVectorTy(MMXEltSizeInBits * 2) : I.getType();
    IRBuilder<> IRB(&I);
    auto *Shadow0 = getShadow(&I, 0);
    auto *Shadow1 = getShadow(&I, 1);
    Value *S = IRB.CreateOr(Shadow0, Shadow1);
    S = IRB.CreateBitCast(S, ResTy);
    S = IRB.CreateSExt(IRB.CreateICmpNE(S, Constant::getNullValue(ResTy)),
                       ResTy);
    S = IRB.CreateBitCast(S, getShadowTy(&I));
    setShadow(&I, S);
    setOriginForNaryOp(I);
  }

  // Instrument compare-packed intrinsic.
  // Basically, an or followed by sext(icmp ne 0) to end up with all-zeros or
  // all-ones shadow.
  void handleVectorComparePackedIntrinsic(IntrinsicInst &I) {
    IRBuilder<> IRB(&I);
    Type *ResTy = getShadowTy(&I);
    auto *Shadow0 = getShadow(&I, 0);
    auto *Shadow1 = getShadow(&I, 1);
    Value *S0 = IRB.CreateOr(Shadow0, Shadow1);
    Value *S = IRB.CreateSExt(
        IRB.CreateICmpNE(S0, Constant::getNullValue(ResTy)), ResTy);
    setShadow(&I, S);
    setOriginForNaryOp(I);
  }

  // Instrument compare-scalar intrinsic.
  // This handles both cmp* intrinsics which return the result in the first
  // element of a vector, and comi* which return the result as i32.
  void handleVectorCompareScalarIntrinsic(IntrinsicInst &I) {
    IRBuilder<> IRB(&I);
    auto *Shadow0 = getShadow(&I, 0);
    auto *Shadow1 = getShadow(&I, 1);
    Value *S0 = IRB.CreateOr(Shadow0, Shadow1);
    Value *S = LowerElementShadowExtend(IRB, S0, getShadowTy(&I));
    setShadow(&I, S);
    setOriginForNaryOp(I);
  }

  // Instrument generic vector reduction intrinsics
  // by ORing together all their fields.
  //
  // If AllowShadowCast is true, the return type does not need to be the same
  // type as the fields
  // e.g., declare i32 @llvm.aarch64.neon.uaddv.i32.v16i8(<16 x i8>)
  void handleVectorReduceIntrinsic(IntrinsicInst &I, bool AllowShadowCast) {
    assert(I.arg_size() == 1);

    IRBuilder<> IRB(&I);
    Value *S = IRB.CreateOrReduce(getShadow(&I, 0));
    if (AllowShadowCast)
      S = CreateShadowCast(IRB, S, getShadowTy(&I));
    else
      assert(S->getType() == getShadowTy(&I));
    setShadow(&I, S);
    setOriginForNaryOp(I);
  }

  // Similar to handleVectorReduceIntrinsic but with an initial starting value.
  // e.g., call float @llvm.vector.reduce.fadd.f32.v2f32(float %a0, <2 x float>
  // %a1)
  //       shadow = shadow[a0] | shadow[a1.0] | shadow[a1.1]
  //
  // The type of the return value, initial starting value, and elements of the
  // vector must be identical.
  void handleVectorReduceWithStarterIntrinsic(IntrinsicInst &I) {
    assert(I.arg_size() == 2);

    IRBuilder<> IRB(&I);
    Value *Shadow0 = getShadow(&I, 0);
    Value *Shadow1 = IRB.CreateOrReduce(getShadow(&I, 1));
    assert(Shadow0->getType() == Shadow1->getType());
    Value *S = IRB.CreateOr(Shadow0, Shadow1);
    assert(S->getType() == getShadowTy(&I));
    setShadow(&I, S);
    setOriginForNaryOp(I);
  }

  // Instrument vector.reduce.or intrinsic.
  // Valid (non-poisoned) set bits in the operand pull low the
  // corresponding shadow bits.
  void handleVectorReduceOrIntrinsic(IntrinsicInst &I) {
    assert(I.arg_size() == 1);

    IRBuilder<> IRB(&I);
    Value *OperandShadow = getShadow(&I, 0);
    Value *OperandUnsetBits = IRB.CreateNot(I.getOperand(0));
    Value *OperandUnsetOrPoison = IRB.CreateOr(OperandUnsetBits, OperandShadow);
    // Bit N is clean if any field's bit N is 1 and unpoison
    Value *OutShadowMask = IRB.CreateAndReduce(OperandUnsetOrPoison);
    // Otherwise, it is clean if every field's bit N is unpoison
    Value *OrShadow = IRB.CreateOrReduce(OperandShadow);
    Value *S = IRB.CreateAnd(OutShadowMask, OrShadow);

    setShadow(&I, S);
    setOrigin(&I, getOrigin(&I, 0));
  }

  // Instrument vector.reduce.and intrinsic.
  // Valid (non-poisoned) unset bits in the operand pull down the
  // corresponding shadow bits.
  void handleVectorReduceAndIntrinsic(IntrinsicInst &I) {
    assert(I.arg_size() == 1);

    IRBuilder<> IRB(&I);
    Value *OperandShadow = getShadow(&I, 0);
    Value *OperandSetOrPoison = IRB.CreateOr(I.getOperand(0), OperandShadow);
    // Bit N is clean if any field's bit N is 0 and unpoison
    Value *OutShadowMask = IRB.CreateAndReduce(OperandSetOrPoison);
    // Otherwise, it is clean if every field's bit N is unpoison
    Value *OrShadow = IRB.CreateOrReduce(OperandShadow);
    Value *S = IRB.CreateAnd(OutShadowMask, OrShadow);

    setShadow(&I, S);
    setOrigin(&I, getOrigin(&I, 0));
  }

  void handleStmxcsr(IntrinsicInst &I) {
    IRBuilder<> IRB(&I);
    Value *Addr = I.getArgOperand(0);
    Type *Ty = IRB.getInt32Ty();
    Value *ShadowPtr =
        getShadowOriginPtr(Addr, IRB, Ty, Align(1), /*isStore*/ true).first;

    IRB.CreateStore(getCleanShadow(Ty), ShadowPtr);

    if (ClCheckAccessAddress)
      insertShadowCheck(Addr, &I);
  }

  void handleLdmxcsr(IntrinsicInst &I) {
    if (!InsertChecks)
      return;

    IRBuilder<> IRB(&I);
    Value *Addr = I.getArgOperand(0);
    Type *Ty = IRB.getInt32Ty();
    const Align Alignment = Align(1);
    Value *ShadowPtr, *OriginPtr;
    std::tie(ShadowPtr, OriginPtr) =
        getShadowOriginPtr(Addr, IRB, Ty, Alignment, /*isStore*/ false);

    if (ClCheckAccessAddress)
      insertShadowCheck(Addr, &I);

    Value *Shadow = IRB.CreateAlignedLoad(Ty, ShadowPtr, Alignment, "_ldmxcsr");
    Value *Origin = MS.TrackOrigins ? IRB.CreateLoad(MS.OriginTy, OriginPtr)
                                    : getCleanOrigin();
    insertShadowCheck(Shadow, Origin, &I);
  }

  void handleMaskedExpandLoad(IntrinsicInst &I) {
    IRBuilder<> IRB(&I);
    Value *Ptr = I.getArgOperand(0);
    MaybeAlign Align = I.getParamAlign(0);
    Value *Mask = I.getArgOperand(1);
    Value *PassThru = I.getArgOperand(2);

    if (ClCheckAccessAddress) {
      insertShadowCheck(Ptr, &I);
      insertShadowCheck(Mask, &I);
    }

    if (!PropagateShadow) {
      setShadow(&I, getCleanShadow(&I));
      setOrigin(&I, getCleanOrigin());
      return;
    }

    Type *ShadowTy = getShadowTy(&I);
    Type *ElementShadowTy = cast<VectorType>(ShadowTy)->getElementType();
    auto [ShadowPtr, OriginPtr] =
        getShadowOriginPtr(Ptr, IRB, ElementShadowTy, Align, /*isStore*/ false);

    Value *Shadow =
        IRB.CreateMaskedExpandLoad(ShadowTy, ShadowPtr, Align, Mask,
                                   getShadow(PassThru), "_msmaskedexpload");

    setShadow(&I, Shadow);

    // TODO: Store origins.
    setOrigin(&I, getCleanOrigin());
  }

  void handleMaskedCompressStore(IntrinsicInst &I) {
    IRBuilder<> IRB(&I);
    Value *Values = I.getArgOperand(0);
    Value *Ptr = I.getArgOperand(1);
    MaybeAlign Align = I.getParamAlign(1);
    Value *Mask = I.getArgOperand(2);

    if (ClCheckAccessAddress) {
      insertShadowCheck(Ptr, &I);
      insertShadowCheck(Mask, &I);
    }

    Value *Shadow = getShadow(Values);
    Type *ElementShadowTy =
        getShadowTy(cast<VectorType>(Values->getType())->getElementType());
    auto [ShadowPtr, OriginPtrs] =
        getShadowOriginPtr(Ptr, IRB, ElementShadowTy, Align, /*isStore*/ true);

    IRB.CreateMaskedCompressStore(Shadow, ShadowPtr, Align, Mask);

    // TODO: Store origins.
  }

  void handleMaskedGather(IntrinsicInst &I) {
    IRBuilder<> IRB(&I);
    Value *Ptrs = I.getArgOperand(0);
    const Align Alignment(
        cast<ConstantInt>(I.getArgOperand(1))->getZExtValue());
    Value *Mask = I.getArgOperand(2);
    Value *PassThru = I.getArgOperand(3);

    Type *PtrsShadowTy = getShadowTy(Ptrs);
    if (ClCheckAccessAddress) {
      insertShadowCheck(Mask, &I);
      Value *MaskedPtrShadow = IRB.CreateSelect(
          Mask, getShadow(Ptrs), Constant::getNullValue((PtrsShadowTy)),
          "_msmaskedptrs");
      insertShadowCheck(MaskedPtrShadow, getOrigin(Ptrs), &I);
    }

    if (!PropagateShadow) {
      setShadow(&I, getCleanShadow(&I));
      setOrigin(&I, getCleanOrigin());
      return;
    }

    Type *ShadowTy = getShadowTy(&I);
    Type *ElementShadowTy = cast<VectorType>(ShadowTy)->getElementType();
    auto [ShadowPtrs, OriginPtrs] = getShadowOriginPtr(
        Ptrs, IRB, ElementShadowTy, Alignment, /*isStore*/ false);

    Value *Shadow =
        IRB.CreateMaskedGather(ShadowTy, ShadowPtrs, Alignment, Mask,
                               getShadow(PassThru), "_msmaskedgather");

    setShadow(&I, Shadow);

    // TODO: Store origins.
    setOrigin(&I, getCleanOrigin());
  }

  void handleMaskedScatter(IntrinsicInst &I) {
    IRBuilder<> IRB(&I);
    Value *Values = I.getArgOperand(0);
    Value *Ptrs = I.getArgOperand(1);
    const Align Alignment(
        cast<ConstantInt>(I.getArgOperand(2))->getZExtValue());
    Value *Mask = I.getArgOperand(3);

    Type *PtrsShadowTy = getShadowTy(Ptrs);
    if (ClCheckAccessAddress) {
      insertShadowCheck(Mask, &I);
      Value *MaskedPtrShadow = IRB.CreateSelect(
          Mask, getShadow(Ptrs), Constant::getNullValue((PtrsShadowTy)),
          "_msmaskedptrs");
      insertShadowCheck(MaskedPtrShadow, getOrigin(Ptrs), &I);
    }

    Value *Shadow = getShadow(Values);
    Type *ElementShadowTy =
        getShadowTy(cast<VectorType>(Values->getType())->getElementType());
    auto [ShadowPtrs, OriginPtrs] = getShadowOriginPtr(
        Ptrs, IRB, ElementShadowTy, Alignment, /*isStore*/ true);

    IRB.CreateMaskedScatter(Shadow, ShadowPtrs, Alignment, Mask);

    // TODO: Store origin.
  }

  // Intrinsic::masked_store
  //
  // Note: handleAVXMaskedStore handles AVX/AVX2 variants, though AVX512 masked
  //       stores are lowered to Intrinsic::masked_store.
  void handleMaskedStore(IntrinsicInst &I) {
    IRBuilder<> IRB(&I);
    Value *V = I.getArgOperand(0);
    Value *Ptr = I.getArgOperand(1);
    const Align Alignment(
        cast<ConstantInt>(I.getArgOperand(2))->getZExtValue());
    Value *Mask = I.getArgOperand(3);
    Value *Shadow = getShadow(V);

    if (ClCheckAccessAddress) {
      insertShadowCheck(Ptr, &I);
      insertShadowCheck(Mask, &I);
    }

    Value *ShadowPtr;
    Value *OriginPtr;
    std::tie(ShadowPtr, OriginPtr) = getShadowOriginPtr(
        Ptr, IRB, Shadow->getType(), Alignment, /*isStore*/ true);

    IRB.CreateMaskedStore(Shadow, ShadowPtr, Alignment, Mask);

    if (!MS.TrackOrigins)
      return;

    auto &DL = F.getDataLayout();
    paintOrigin(IRB, getOrigin(V), OriginPtr,
                DL.getTypeStoreSize(Shadow->getType()),
                std::max(Alignment, kMinOriginAlignment));
  }

  // Intrinsic::masked_load
  //
  // Note: handleAVXMaskedLoad handles AVX/AVX2 variants, though AVX512 masked
  //       loads are lowered to Intrinsic::masked_load.
  void handleMaskedLoad(IntrinsicInst &I) {
    IRBuilder<> IRB(&I);
    Value *Ptr = I.getArgOperand(0);
    const Align Alignment(
        cast<ConstantInt>(I.getArgOperand(1))->getZExtValue());
    Value *Mask = I.getArgOperand(2);
    Value *PassThru = I.getArgOperand(3);

    if (ClCheckAccessAddress) {
      insertShadowCheck(Ptr, &I);
      insertShadowCheck(Mask, &I);
    }

    if (!PropagateShadow) {
      setShadow(&I, getCleanShadow(&I));
      setOrigin(&I, getCleanOrigin());
      return;
    }

    Type *ShadowTy = getShadowTy(&I);
    Value *ShadowPtr, *OriginPtr;
    std::tie(ShadowPtr, OriginPtr) =
        getShadowOriginPtr(Ptr, IRB, ShadowTy, Alignment, /*isStore*/ false);
    setShadow(&I, IRB.CreateMaskedLoad(ShadowTy, ShadowPtr, Alignment, Mask,
                                       getShadow(PassThru), "_msmaskedld"));

    if (!MS.TrackOrigins)
      return;

    // Choose between PassThru's and the loaded value's origins.
    Value *MaskedPassThruShadow = IRB.CreateAnd(
        getShadow(PassThru), IRB.CreateSExt(IRB.CreateNeg(Mask), ShadowTy));

    Value *NotNull = convertToBool(MaskedPassThruShadow, IRB, "_mscmp");

    Value *PtrOrigin = IRB.CreateLoad(MS.OriginTy, OriginPtr);
    Value *Origin = IRB.CreateSelect(NotNull, getOrigin(PassThru), PtrOrigin);

    setOrigin(&I, Origin);
  }

  // e.g., void @llvm.x86.avx.maskstore.ps.256(ptr, <8 x i32>, <8 x float>)
  //                                           dst  mask       src
  //
  // AVX512 masked stores are lowered to Intrinsic::masked_load and are handled
  // by handleMaskedStore.
  //
  // This function handles AVX and AVX2 masked stores; these use the MSBs of a
  // vector of integers, unlike the LLVM masked intrinsics, which require a
  // vector of booleans. X86InstCombineIntrinsic.cpp::simplifyX86MaskedLoad
  // mentions that the x86 backend does not know how to efficiently convert
  // from a vector of booleans back into the AVX mask format; therefore, they
  // (and we) do not reduce AVX/AVX2 masked intrinsics into LLVM masked
  // intrinsics.
  void handleAVXMaskedStore(IntrinsicInst &I) {
    assert(I.arg_size() == 3);

    IRBuilder<> IRB(&I);

    Value *Dst = I.getArgOperand(0);
    assert(Dst->getType()->isPointerTy() && "Destination is not a pointer!");

    Value *Mask = I.getArgOperand(1);
    assert(isa<VectorType>(Mask->getType()) && "Mask is not a vector!");

    Value *Src = I.getArgOperand(2);
    assert(isa<VectorType>(Src->getType()) && "Source is not a vector!");

    const Align Alignment = Align(1);

    Value *SrcShadow = getShadow(Src);

    if (ClCheckAccessAddress) {
      insertShadowCheck(Dst, &I);
      insertShadowCheck(Mask, &I);
    }

    Value *DstShadowPtr;
    Value *DstOriginPtr;
    std::tie(DstShadowPtr, DstOriginPtr) = getShadowOriginPtr(
        Dst, IRB, SrcShadow->getType(), Alignment, /*isStore*/ true);

    SmallVector<Value *, 2> ShadowArgs;
    ShadowArgs.append(1, DstShadowPtr);
    ShadowArgs.append(1, Mask);
    // The intrinsic may require floating-point but shadows can be arbitrary
    // bit patterns, of which some would be interpreted as "invalid"
    // floating-point values (NaN etc.); we assume the intrinsic will happily
    // copy them.
    ShadowArgs.append(1, IRB.CreateBitCast(SrcShadow, Src->getType()));

    CallInst *CI =
        IRB.CreateIntrinsic(IRB.getVoidTy(), I.getIntrinsicID(), ShadowArgs);
    setShadow(&I, CI);

    if (!MS.TrackOrigins)
      return;

    // Approximation only
    auto &DL = F.getDataLayout();
    paintOrigin(IRB, getOrigin(Src), DstOriginPtr,
                DL.getTypeStoreSize(SrcShadow->getType()),
                std::max(Alignment, kMinOriginAlignment));
  }

  // e.g., <8 x float> @llvm.x86.avx.maskload.ps.256(ptr, <8 x i32>)
  //       return                                    src  mask
  //
  // Masked-off values are replaced with 0, which conveniently also represents
  // initialized memory.
  //
  // AVX512 masked stores are lowered to Intrinsic::masked_load and are handled
  // by handleMaskedStore.
  //
  // We do not combine this with handleMaskedLoad; see comment in
  // handleAVXMaskedStore for the rationale.
  //
  // This is subtly different than handleIntrinsicByApplyingToShadow(I, 1)
  // because we need to apply getShadowOriginPtr, not getShadow, to the first
  // parameter.
  void handleAVXMaskedLoad(IntrinsicInst &I) {
    assert(I.arg_size() == 2);

    IRBuilder<> IRB(&I);

    Value *Src = I.getArgOperand(0);
    assert(Src->getType()->isPointerTy() && "Source is not a pointer!");

    Value *Mask = I.getArgOperand(1);
    assert(isa<VectorType>(Mask->getType()) && "Mask is not a vector!");

    const Align Alignment = Align(1);

    if (ClCheckAccessAddress) {
      insertShadowCheck(Mask, &I);
    }

    Type *SrcShadowTy = getShadowTy(Src);
    Value *SrcShadowPtr, *SrcOriginPtr;
    std::tie(SrcShadowPtr, SrcOriginPtr) =
        getShadowOriginPtr(Src, IRB, SrcShadowTy, Alignment, /*isStore*/ false);

    SmallVector<Value *, 2> ShadowArgs;
    ShadowArgs.append(1, SrcShadowPtr);
    ShadowArgs.append(1, Mask);

    CallInst *CI =
        IRB.CreateIntrinsic(I.getType(), I.getIntrinsicID(), ShadowArgs);
    // The AVX masked load intrinsics do not have integer variants. We use the
    // floating-point variants, which will happily copy the shadows even if
    // they are interpreted as "invalid" floating-point values (NaN etc.).
    setShadow(&I, IRB.CreateBitCast(CI, getShadowTy(&I)));

    if (!MS.TrackOrigins)
      return;

    // The "pass-through" value is always zero (initialized). To the extent
    // that that results in initialized aligned 4-byte chunks, the origin value
    // is ignored. It is therefore correct to simply copy the origin from src.
    Value *PtrSrcOrigin = IRB.CreateLoad(MS.OriginTy, SrcOriginPtr);
    setOrigin(&I, PtrSrcOrigin);
  }

  // Instrument BMI / BMI2 intrinsics.
  // All of these intrinsics are Z = I(X, Y)
  // where the types of all operands and the result match, and are either i32 or
  // i64. The following instrumentation happens to work for all of them:
  //   Sz = I(Sx, Y) | (sext (Sy != 0))
  void handleBmiIntrinsic(IntrinsicInst &I) {
    IRBuilder<> IRB(&I);
    Type *ShadowTy = getShadowTy(&I);

    // If any bit of the mask operand is poisoned, then the whole thing is.
    Value *SMask = getShadow(&I, 1);
    SMask = IRB.CreateSExt(IRB.CreateICmpNE(SMask, getCleanShadow(ShadowTy)),
                           ShadowTy);
    // Apply the same intrinsic to the shadow of the first operand.
    Value *S = IRB.CreateCall(I.getCalledFunction(),
                              {getShadow(&I, 0), I.getOperand(1)});
    S = IRB.CreateOr(SMask, S);
    setShadow(&I, S);
    setOriginForNaryOp(I);
  }

  static SmallVector<int, 8> getPclmulMask(unsigned Width, bool OddElements) {
    SmallVector<int, 8> Mask;
    for (unsigned X = OddElements ? 1 : 0; X < Width; X += 2) {
      Mask.append(2, X);
    }
    return Mask;
  }

  // Instrument pclmul intrinsics.
  // These intrinsics operate either on odd or on even elements of the input
  // vectors, depending on the constant in the 3rd argument, ignoring the rest.
  // Replace the unused elements with copies of the used ones, ex:
  //   (0, 1, 2, 3) -> (0, 0, 2, 2) (even case)
  // or
  //   (0, 1, 2, 3) -> (1, 1, 3, 3) (odd case)
  // and then apply the usual shadow combining logic.
  void handlePclmulIntrinsic(IntrinsicInst &I) {
    IRBuilder<> IRB(&I);
    unsigned Width =
        cast<FixedVectorType>(I.getArgOperand(0)->getType())->getNumElements();
    assert(isa<ConstantInt>(I.getArgOperand(2)) &&
           "pclmul 3rd operand must be a constant");
    unsigned Imm = cast<ConstantInt>(I.getArgOperand(2))->getZExtValue();
    Value *Shuf0 = IRB.CreateShuffleVector(getShadow(&I, 0),
                                           getPclmulMask(Width, Imm & 0x01));
    Value *Shuf1 = IRB.CreateShuffleVector(getShadow(&I, 1),
                                           getPclmulMask(Width, Imm & 0x10));
    ShadowAndOriginCombiner SOC(this, IRB);
    SOC.Add(Shuf0, getOrigin(&I, 0));
    SOC.Add(Shuf1, getOrigin(&I, 1));
    SOC.Done(&I);
  }

  // Instrument _mm_*_sd|ss intrinsics
  void handleUnarySdSsIntrinsic(IntrinsicInst &I) {
    IRBuilder<> IRB(&I);
    unsigned Width =
        cast<FixedVectorType>(I.getArgOperand(0)->getType())->getNumElements();
    Value *First = getShadow(&I, 0);
    Value *Second = getShadow(&I, 1);
    // First element of second operand, remaining elements of first operand
    SmallVector<int, 16> Mask;
    Mask.push_back(Width);
    for (unsigned i = 1; i < Width; i++)
      Mask.push_back(i);
    Value *Shadow = IRB.CreateShuffleVector(First, Second, Mask);

    setShadow(&I, Shadow);
    setOriginForNaryOp(I);
  }

  void handleVtestIntrinsic(IntrinsicInst &I) {
    IRBuilder<> IRB(&I);
    Value *Shadow0 = getShadow(&I, 0);
    Value *Shadow1 = getShadow(&I, 1);
    Value *Or = IRB.CreateOr(Shadow0, Shadow1);
    Value *NZ = IRB.CreateICmpNE(Or, Constant::getNullValue(Or->getType()));
    Value *Scalar = convertShadowToScalar(NZ, IRB);
    Value *Shadow = IRB.CreateZExt(Scalar, getShadowTy(&I));

    setShadow(&I, Shadow);
    setOriginForNaryOp(I);
  }

  void handleBinarySdSsIntrinsic(IntrinsicInst &I) {
    IRBuilder<> IRB(&I);
    unsigned Width =
        cast<FixedVectorType>(I.getArgOperand(0)->getType())->getNumElements();
    Value *First = getShadow(&I, 0);
    Value *Second = getShadow(&I, 1);
    Value *OrShadow = IRB.CreateOr(First, Second);
    // First element of both OR'd together, remaining elements of first operand
    SmallVector<int, 16> Mask;
    Mask.push_back(Width);
    for (unsigned i = 1; i < Width; i++)
      Mask.push_back(i);
    Value *Shadow = IRB.CreateShuffleVector(First, OrShadow, Mask);

    setShadow(&I, Shadow);
    setOriginForNaryOp(I);
  }

  // _mm_round_ps / _mm_round_ps.
  // Similar to maybeHandleSimpleNomemIntrinsic except
  // the second argument is guranteed to be a constant integer.
  void handleRoundPdPsIntrinsic(IntrinsicInst &I) {
    assert(I.getArgOperand(0)->getType() == I.getType());
    assert(I.arg_size() == 2);
    assert(isa<ConstantInt>(I.getArgOperand(1)));

    IRBuilder<> IRB(&I);
    ShadowAndOriginCombiner SC(this, IRB);
    SC.Add(I.getArgOperand(0));
    SC.Done(&I);
  }

  // Instrument abs intrinsic.
  // handleUnknownIntrinsic can't handle it because of the last
  // is_int_min_poison argument which does not match the result type.
  void handleAbsIntrinsic(IntrinsicInst &I) {
    assert(I.getType()->isIntOrIntVectorTy());
    assert(I.getArgOperand(0)->getType() == I.getType());

    // FIXME: Handle is_int_min_poison.
    IRBuilder<> IRB(&I);
    setShadow(&I, getShadow(&I, 0));
    setOrigin(&I, getOrigin(&I, 0));
  }

  void handleIsFpClass(IntrinsicInst &I) {
    IRBuilder<> IRB(&I);
    Value *Shadow = getShadow(&I, 0);
    setShadow(&I, IRB.CreateICmpNE(Shadow, getCleanShadow(Shadow)));
    setOrigin(&I, getOrigin(&I, 0));
  }

  void handleArithmeticWithOverflow(IntrinsicInst &I) {
    IRBuilder<> IRB(&I);
    Value *Shadow0 = getShadow(&I, 0);
    Value *Shadow1 = getShadow(&I, 1);
    Value *ShadowElt0 = IRB.CreateOr(Shadow0, Shadow1);
    Value *ShadowElt1 =
        IRB.CreateICmpNE(ShadowElt0, getCleanShadow(ShadowElt0));

    Value *Shadow = PoisonValue::get(getShadowTy(&I));
    Shadow = IRB.CreateInsertValue(Shadow, ShadowElt0, 0);
    Shadow = IRB.CreateInsertValue(Shadow, ShadowElt1, 1);

    setShadow(&I, Shadow);
    setOriginForNaryOp(I);
  }

  // Handle Arm NEON vector load intrinsics (vld*).
  //
  // The WithLane instructions (ld[234]lane) are similar to:
  //     call {<4 x i32>, <4 x i32>, <4 x i32>}
  //          @llvm.aarch64.neon.ld3lane.v4i32.p0
  //              (<4 x i32> %L1, <4 x i32> %L2, <4 x i32> %L3, i64 %lane, ptr
  //              %A)
  //
  // The non-WithLane instructions (ld[234], ld1x[234], ld[234]r) are similar
  // to:
  //     call {<8 x i8>, <8 x i8>} @llvm.aarch64.neon.ld2.v8i8.p0(ptr %A)
  void handleNEONVectorLoad(IntrinsicInst &I, bool WithLane) {
    unsigned int numArgs = I.arg_size();

    // Return type is a struct of vectors of integers or floating-point
    assert(I.getType()->isStructTy());
    [[maybe_unused]] StructType *RetTy = cast<StructType>(I.getType());
    assert(RetTy->getNumElements() > 0);
    assert(RetTy->getElementType(0)->isIntOrIntVectorTy() ||
           RetTy->getElementType(0)->isFPOrFPVectorTy());
    for (unsigned int i = 0; i < RetTy->getNumElements(); i++)
      assert(RetTy->getElementType(i) == RetTy->getElementType(0));

    if (WithLane) {
      // 2, 3 or 4 vectors, plus lane number, plus input pointer
      assert(4 <= numArgs && numArgs <= 6);

      // Return type is a struct of the input vectors
      assert(RetTy->getNumElements() + 2 == numArgs);
      for (unsigned int i = 0; i < RetTy->getNumElements(); i++)
        assert(I.getArgOperand(i)->getType() == RetTy->getElementType(0));
    } else {
      assert(numArgs == 1);
    }

    IRBuilder<> IRB(&I);

    SmallVector<Value *, 6> ShadowArgs;
    if (WithLane) {
      for (unsigned int i = 0; i < numArgs - 2; i++)
        ShadowArgs.push_back(getShadow(I.getArgOperand(i)));

      // Lane number, passed verbatim
      Value *LaneNumber = I.getArgOperand(numArgs - 2);
      ShadowArgs.push_back(LaneNumber);

      // TODO: blend shadow of lane number into output shadow?
      insertShadowCheck(LaneNumber, &I);
    }

    Value *Src = I.getArgOperand(numArgs - 1);
    assert(Src->getType()->isPointerTy() && "Source is not a pointer!");

    Type *SrcShadowTy = getShadowTy(Src);
    auto [SrcShadowPtr, SrcOriginPtr] =
        getShadowOriginPtr(Src, IRB, SrcShadowTy, Align(1), /*isStore*/ false);
    ShadowArgs.push_back(SrcShadowPtr);

    // The NEON vector load instructions handled by this function all have
    // integer variants. It is easier to use those rather than trying to cast
    // a struct of vectors of floats into a struct of vectors of integers.
    CallInst *CI =
        IRB.CreateIntrinsic(getShadowTy(&I), I.getIntrinsicID(), ShadowArgs);
    setShadow(&I, CI);

    if (!MS.TrackOrigins)
      return;

    Value *PtrSrcOrigin = IRB.CreateLoad(MS.OriginTy, SrcOriginPtr);
    setOrigin(&I, PtrSrcOrigin);
  }

  /// Handle Arm NEON vector store intrinsics (vst{2,3,4}, vst1x_{2,3,4},
  /// and vst{2,3,4}lane).
  ///
  /// Arm NEON vector store intrinsics have the output address (pointer) as the
  /// last argument, with the initial arguments being the inputs (and lane
  /// number for vst{2,3,4}lane). They return void.
  ///
  /// - st4 interleaves the output e.g., st4 (inA, inB, inC, inD, outP) writes
  ///   abcdabcdabcdabcd... into *outP
  /// - st1_x4 is non-interleaved e.g., st1_x4 (inA, inB, inC, inD, outP)
  ///   writes aaaa...bbbb...cccc...dddd... into *outP
  /// - st4lane has arguments of (inA, inB, inC, inD, lane, outP)
  /// These instructions can all be instrumented with essentially the same
  /// MSan logic, simply by applying the corresponding intrinsic to the shadow.
  void handleNEONVectorStoreIntrinsic(IntrinsicInst &I, bool useLane) {
    IRBuilder<> IRB(&I);

    // Don't use getNumOperands() because it includes the callee
    int numArgOperands = I.arg_size();

    // The last arg operand is the output (pointer)
    assert(numArgOperands >= 1);
    Value *Addr = I.getArgOperand(numArgOperands - 1);
    assert(Addr->getType()->isPointerTy());
    int skipTrailingOperands = 1;

    if (ClCheckAccessAddress)
      insertShadowCheck(Addr, &I);

    // Second-last operand is the lane number (for vst{2,3,4}lane)
    if (useLane) {
      skipTrailingOperands++;
      assert(numArgOperands >= static_cast<int>(skipTrailingOperands));
      assert(isa<IntegerType>(
          I.getArgOperand(numArgOperands - skipTrailingOperands)->getType()));
    }

    SmallVector<Value *, 8> ShadowArgs;
    // All the initial operands are the inputs
    for (int i = 0; i < numArgOperands - skipTrailingOperands; i++) {
      assert(isa<FixedVectorType>(I.getArgOperand(i)->getType()));
      Value *Shadow = getShadow(&I, i);
      ShadowArgs.append(1, Shadow);
    }

    // MSan's GetShadowTy assumes the LHS is the type we want the shadow for
    // e.g., for:
    //     [[TMP5:%.*]] = bitcast <16 x i8> [[TMP2]] to i128
    // we know the type of the output (and its shadow) is <16 x i8>.
    //
    // Arm NEON VST is unusual because the last argument is the output address:
    //     define void @st2_16b(<16 x i8> %A, <16 x i8> %B, ptr %P) {
    //         call void @llvm.aarch64.neon.st2.v16i8.p0
    //                   (<16 x i8> [[A]], <16 x i8> [[B]], ptr [[P]])
    // and we have no type information about P's operand. We must manually
    // compute the type (<16 x i8> x 2).
    FixedVectorType *OutputVectorTy = FixedVectorType::get(
        cast<FixedVectorType>(I.getArgOperand(0)->getType())->getElementType(),
        cast<FixedVectorType>(I.getArgOperand(0)->getType())->getNumElements() *
            (numArgOperands - skipTrailingOperands));
    Type *OutputShadowTy = getShadowTy(OutputVectorTy);

    if (useLane)
      ShadowArgs.append(1,
                        I.getArgOperand(numArgOperands - skipTrailingOperands));

    Value *OutputShadowPtr, *OutputOriginPtr;
    // AArch64 NEON does not need alignment (unless OS requires it)
    std::tie(OutputShadowPtr, OutputOriginPtr) = getShadowOriginPtr(
        Addr, IRB, OutputShadowTy, Align(1), /*isStore*/ true);
    ShadowArgs.append(1, OutputShadowPtr);

    CallInst *CI =
        IRB.CreateIntrinsic(IRB.getVoidTy(), I.getIntrinsicID(), ShadowArgs);
    setShadow(&I, CI);

    if (MS.TrackOrigins) {
      // TODO: if we modelled the vst* instruction more precisely, we could
      // more accurately track the origins (e.g., if both inputs are
      // uninitialized for vst2, we currently blame the second input, even
      // though part of the output depends only on the first input).
      //
      // This is particularly imprecise for vst{2,3,4}lane, since only one
      // lane of each input is actually copied to the output.
      OriginCombiner OC(this, IRB);
      for (int i = 0; i < numArgOperands - skipTrailingOperands; i++)
        OC.Add(I.getArgOperand(i));

      const DataLayout &DL = F.getDataLayout();
      OC.DoneAndStoreOrigin(DL.getTypeStoreSize(OutputVectorTy),
                            OutputOriginPtr);
    }
  }

  /// Handle intrinsics by applying the intrinsic to the shadows.
  ///
  /// The trailing arguments are passed verbatim to the intrinsic, though any
  /// uninitialized trailing arguments can also taint the shadow e.g., for an
  /// intrinsic with one trailing verbatim argument:
  ///     out = intrinsic(var1, var2, opType)
  /// we compute:
  ///     shadow[out] =
  ///         intrinsic(shadow[var1], shadow[var2], opType) | shadow[opType]
  ///
  /// Typically, shadowIntrinsicID will be specified by the caller to be
  /// I.getIntrinsicID(), but the caller can choose to replace it with another
  /// intrinsic of the same type.
  ///
  /// CAUTION: this assumes that the intrinsic will handle arbitrary
  ///          bit-patterns (for example, if the intrinsic accepts floats for
  ///          var1, we require that it doesn't care if inputs are NaNs).
  ///
  /// For example, this can be applied to the Arm NEON vector table intrinsics
  /// (tbl{1,2,3,4}).
  ///
  /// The origin is approximated using setOriginForNaryOp.
  void handleIntrinsicByApplyingToShadow(IntrinsicInst &I,
                                         Intrinsic::ID shadowIntrinsicID,
                                         unsigned int trailingVerbatimArgs) {
    IRBuilder<> IRB(&I);

    assert(trailingVerbatimArgs < I.arg_size());

    SmallVector<Value *, 8> ShadowArgs;
    // Don't use getNumOperands() because it includes the callee
    for (unsigned int i = 0; i < I.arg_size() - trailingVerbatimArgs; i++) {
      Value *Shadow = getShadow(&I, i);

      // Shadows are integer-ish types but some intrinsics require a
      // different (e.g., floating-point) type.
      ShadowArgs.push_back(
          IRB.CreateBitCast(Shadow, I.getArgOperand(i)->getType()));
    }

    for (unsigned int i = I.arg_size() - trailingVerbatimArgs; i < I.arg_size();
         i++) {
      Value *Arg = I.getArgOperand(i);
      ShadowArgs.push_back(Arg);
    }

    CallInst *CI =
        IRB.CreateIntrinsic(I.getType(), shadowIntrinsicID, ShadowArgs);
    Value *CombinedShadow = CI;

    // Combine the computed shadow with the shadow of trailing args
    for (unsigned int i = I.arg_size() - trailingVerbatimArgs; i < I.arg_size();
         i++) {
      Value *Shadow =
          CreateShadowCast(IRB, getShadow(&I, i), CombinedShadow->getType());
      CombinedShadow = IRB.CreateOr(Shadow, CombinedShadow, "_msprop");
    }

    setShadow(&I, IRB.CreateBitCast(CombinedShadow, getShadowTy(&I)));

    setOriginForNaryOp(I);
  }

  // Approximation only
  //
  // e.g., <16 x i8> @llvm.aarch64.neon.pmull64(i64, i64)
  void handleNEONVectorMultiplyIntrinsic(IntrinsicInst &I) {
    assert(I.arg_size() == 2);

    handleShadowOr(I);
  }

  void visitIntrinsicInst(IntrinsicInst &I) {
    switch (I.getIntrinsicID()) {
    case Intrinsic::uadd_with_overflow:
    case Intrinsic::sadd_with_overflow:
    case Intrinsic::usub_with_overflow:
    case Intrinsic::ssub_with_overflow:
    case Intrinsic::umul_with_overflow:
    case Intrinsic::smul_with_overflow:
      handleArithmeticWithOverflow(I);
      break;
    case Intrinsic::abs:
      handleAbsIntrinsic(I);
      break;
    case Intrinsic::bitreverse:
      handleIntrinsicByApplyingToShadow(I, I.getIntrinsicID(),
                                        /*trailingVerbatimArgs*/ 0);
      break;
    case Intrinsic::is_fpclass:
      handleIsFpClass(I);
      break;
    case Intrinsic::lifetime_start:
      handleLifetimeStart(I);
      break;
    case Intrinsic::launder_invariant_group:
    case Intrinsic::strip_invariant_group:
      handleInvariantGroup(I);
      break;
    case Intrinsic::bswap:
      handleBswap(I);
      break;
    case Intrinsic::ctlz:
    case Intrinsic::cttz:
      handleCountZeroes(I);
      break;
    case Intrinsic::masked_compressstore:
      handleMaskedCompressStore(I);
      break;
    case Intrinsic::masked_expandload:
      handleMaskedExpandLoad(I);
      break;
    case Intrinsic::masked_gather:
      handleMaskedGather(I);
      break;
    case Intrinsic::masked_scatter:
      handleMaskedScatter(I);
      break;
    case Intrinsic::masked_store:
      handleMaskedStore(I);
      break;
    case Intrinsic::masked_load:
      handleMaskedLoad(I);
      break;
    case Intrinsic::vector_reduce_and:
      handleVectorReduceAndIntrinsic(I);
      break;
    case Intrinsic::vector_reduce_or:
      handleVectorReduceOrIntrinsic(I);
      break;

    case Intrinsic::vector_reduce_add:
    case Intrinsic::vector_reduce_xor:
    case Intrinsic::vector_reduce_mul:
    // Signed/Unsigned Min/Max
    // TODO: handling similarly to AND/OR may be more precise.
    case Intrinsic::vector_reduce_smax:
    case Intrinsic::vector_reduce_smin:
    case Intrinsic::vector_reduce_umax:
    case Intrinsic::vector_reduce_umin:
    // TODO: this has no false positives, but arguably we should check that all
    // the bits are initialized.
    case Intrinsic::vector_reduce_fmax:
    case Intrinsic::vector_reduce_fmin:
      handleVectorReduceIntrinsic(I, /*AllowShadowCast=*/false);
      break;

    case Intrinsic::vector_reduce_fadd:
    case Intrinsic::vector_reduce_fmul:
      handleVectorReduceWithStarterIntrinsic(I);
      break;

    case Intrinsic::x86_sse_stmxcsr:
      handleStmxcsr(I);
      break;
    case Intrinsic::x86_sse_ldmxcsr:
      handleLdmxcsr(I);
      break;
    case Intrinsic::x86_avx512_vcvtsd2usi64:
    case Intrinsic::x86_avx512_vcvtsd2usi32:
    case Intrinsic::x86_avx512_vcvtss2usi64:
    case Intrinsic::x86_avx512_vcvtss2usi32:
    case Intrinsic::x86_avx512_cvttss2usi64:
    case Intrinsic::x86_avx512_cvttss2usi:
    case Intrinsic::x86_avx512_cvttsd2usi64:
    case Intrinsic::x86_avx512_cvttsd2usi:
    case Intrinsic::x86_avx512_cvtusi2ss:
    case Intrinsic::x86_avx512_cvtusi642sd:
    case Intrinsic::x86_avx512_cvtusi642ss:
      handleSSEVectorConvertIntrinsic(I, 1, true);
      break;
    case Intrinsic::x86_sse2_cvtsd2si64:
    case Intrinsic::x86_sse2_cvtsd2si:
    case Intrinsic::x86_sse2_cvtsd2ss:
    case Intrinsic::x86_sse2_cvttsd2si64:
    case Intrinsic::x86_sse2_cvttsd2si:
    case Intrinsic::x86_sse_cvtss2si64:
    case Intrinsic::x86_sse_cvtss2si:
    case Intrinsic::x86_sse_cvttss2si64:
    case Intrinsic::x86_sse_cvttss2si:
      handleSSEVectorConvertIntrinsic(I, 1);
      break;
    case Intrinsic::x86_sse_cvtps2pi:
    case Intrinsic::x86_sse_cvttps2pi:
      handleSSEVectorConvertIntrinsic(I, 2);
      break;

      // TODO:
      //   <1 x i64> @llvm.x86.sse.cvtpd2pi(<2 x double>)
      //   <2 x double> @llvm.x86.sse.cvtpi2pd(<1 x i64>)
      //   <4 x float> @llvm.x86.sse.cvtpi2ps(<4 x float>, <1 x i64>)

    case Intrinsic::x86_vcvtps2ph_128:
    case Intrinsic::x86_vcvtps2ph_256: {
      handleSSEVectorConvertIntrinsicByProp(I, /*HasRoundingMode=*/true);
      break;
    }

    case Intrinsic::x86_sse2_cvtpd2ps:
    case Intrinsic::x86_sse2_cvtps2dq:
    case Intrinsic::x86_sse2_cvtpd2dq:
    case Intrinsic::x86_sse2_cvttps2dq:
    case Intrinsic::x86_sse2_cvttpd2dq:
    case Intrinsic::x86_avx_cvt_pd2_ps_256:
    case Intrinsic::x86_avx_cvt_ps2dq_256:
    case Intrinsic::x86_avx_cvt_pd2dq_256:
    case Intrinsic::x86_avx_cvtt_ps2dq_256:
    case Intrinsic::x86_avx_cvtt_pd2dq_256: {
      handleSSEVectorConvertIntrinsicByProp(I, /*HasRoundingMode=*/false);
      break;
    }

    case Intrinsic::x86_avx512_psll_w_512:
    case Intrinsic::x86_avx512_psll_d_512:
    case Intrinsic::x86_avx512_psll_q_512:
    case Intrinsic::x86_avx512_pslli_w_512:
    case Intrinsic::x86_avx512_pslli_d_512:
    case Intrinsic::x86_avx512_pslli_q_512:
    case Intrinsic::x86_avx512_psrl_w_512:
    case Intrinsic::x86_avx512_psrl_d_512:
    case Intrinsic::x86_avx512_psrl_q_512:
    case Intrinsic::x86_avx512_psra_w_512:
    case Intrinsic::x86_avx512_psra_d_512:
    case Intrinsic::x86_avx512_psra_q_512:
    case Intrinsic::x86_avx512_psrli_w_512:
    case Intrinsic::x86_avx512_psrli_d_512:
    case Intrinsic::x86_avx512_psrli_q_512:
    case Intrinsic::x86_avx512_psrai_w_512:
    case Intrinsic::x86_avx512_psrai_d_512:
    case Intrinsic::x86_avx512_psrai_q_512:
    case Intrinsic::x86_avx512_psra_q_256:
    case Intrinsic::x86_avx512_psra_q_128:
    case Intrinsic::x86_avx512_psrai_q_256:
    case Intrinsic::x86_avx512_psrai_q_128:
    case Intrinsic::x86_avx2_psll_w:
    case Intrinsic::x86_avx2_psll_d:
    case Intrinsic::x86_avx2_psll_q:
    case Intrinsic::x86_avx2_pslli_w:
    case Intrinsic::x86_avx2_pslli_d:
    case Intrinsic::x86_avx2_pslli_q:
    case Intrinsic::x86_avx2_psrl_w:
    case Intrinsic::x86_avx2_psrl_d:
    case Intrinsic::x86_avx2_psrl_q:
    case Intrinsic::x86_avx2_psra_w:
    case Intrinsic::x86_avx2_psra_d:
    case Intrinsic::x86_avx2_psrli_w:
    case Intrinsic::x86_avx2_psrli_d:
    case Intrinsic::x86_avx2_psrli_q:
    case Intrinsic::x86_avx2_psrai_w:
    case Intrinsic::x86_avx2_psrai_d:
    case Intrinsic::x86_sse2_psll_w:
    case Intrinsic::x86_sse2_psll_d:
    case Intrinsic::x86_sse2_psll_q:
    case Intrinsic::x86_sse2_pslli_w:
    case Intrinsic::x86_sse2_pslli_d:
    case Intrinsic::x86_sse2_pslli_q:
    case Intrinsic::x86_sse2_psrl_w:
    case Intrinsic::x86_sse2_psrl_d:
    case Intrinsic::x86_sse2_psrl_q:
    case Intrinsic::x86_sse2_psra_w:
    case Intrinsic::x86_sse2_psra_d:
    case Intrinsic::x86_sse2_psrli_w:
    case Intrinsic::x86_sse2_psrli_d:
    case Intrinsic::x86_sse2_psrli_q:
    case Intrinsic::x86_sse2_psrai_w:
    case Intrinsic::x86_sse2_psrai_d:
    case Intrinsic::x86_mmx_psll_w:
    case Intrinsic::x86_mmx_psll_d:
    case Intrinsic::x86_mmx_psll_q:
    case Intrinsic::x86_mmx_pslli_w:
    case Intrinsic::x86_mmx_pslli_d:
    case Intrinsic::x86_mmx_pslli_q:
    case Intrinsic::x86_mmx_psrl_w:
    case Intrinsic::x86_mmx_psrl_d:
    case Intrinsic::x86_mmx_psrl_q:
    case Intrinsic::x86_mmx_psra_w:
    case Intrinsic::x86_mmx_psra_d:
    case Intrinsic::x86_mmx_psrli_w:
    case Intrinsic::x86_mmx_psrli_d:
    case Intrinsic::x86_mmx_psrli_q:
    case Intrinsic::x86_mmx_psrai_w:
    case Intrinsic::x86_mmx_psrai_d:
    case Intrinsic::aarch64_neon_rshrn:
    case Intrinsic::aarch64_neon_sqrshl:
    case Intrinsic::aarch64_neon_sqrshrn:
    case Intrinsic::aarch64_neon_sqrshrun:
    case Intrinsic::aarch64_neon_sqshl:
    case Intrinsic::aarch64_neon_sqshlu:
    case Intrinsic::aarch64_neon_sqshrn:
    case Intrinsic::aarch64_neon_sqshrun:
    case Intrinsic::aarch64_neon_srshl:
    case Intrinsic::aarch64_neon_sshl:
    case Intrinsic::aarch64_neon_uqrshl:
    case Intrinsic::aarch64_neon_uqrshrn:
    case Intrinsic::aarch64_neon_uqshl:
    case Intrinsic::aarch64_neon_uqshrn:
    case Intrinsic::aarch64_neon_urshl:
    case Intrinsic::aarch64_neon_ushl:
      // Not handled here: aarch64_neon_vsli (vector shift left and insert)
      handleVectorShiftIntrinsic(I, /* Variable */ false);
      break;
    case Intrinsic::x86_avx2_psllv_d:
    case Intrinsic::x86_avx2_psllv_d_256:
    case Intrinsic::x86_avx512_psllv_d_512:
    case Intrinsic::x86_avx2_psllv_q:
    case Intrinsic::x86_avx2_psllv_q_256:
    case Intrinsic::x86_avx512_psllv_q_512:
    case Intrinsic::x86_avx2_psrlv_d:
    case Intrinsic::x86_avx2_psrlv_d_256:
    case Intrinsic::x86_avx512_psrlv_d_512:
    case Intrinsic::x86_avx2_psrlv_q:
    case Intrinsic::x86_avx2_psrlv_q_256:
    case Intrinsic::x86_avx512_psrlv_q_512:
    case Intrinsic::x86_avx2_psrav_d:
    case Intrinsic::x86_avx2_psrav_d_256:
    case Intrinsic::x86_avx512_psrav_d_512:
    case Intrinsic::x86_avx512_psrav_q_128:
    case Intrinsic::x86_avx512_psrav_q_256:
    case Intrinsic::x86_avx512_psrav_q_512:
      handleVectorShiftIntrinsic(I, /* Variable */ true);
      break;

    case Intrinsic::x86_sse2_packsswb_128:
    case Intrinsic::x86_sse2_packssdw_128:
    case Intrinsic::x86_sse2_packuswb_128:
    case Intrinsic::x86_sse41_packusdw:
    case Intrinsic::x86_avx2_packsswb:
    case Intrinsic::x86_avx2_packssdw:
    case Intrinsic::x86_avx2_packuswb:
    case Intrinsic::x86_avx2_packusdw:
      handleVectorPackIntrinsic(I);
      break;

    case Intrinsic::x86_sse41_pblendvb:
    case Intrinsic::x86_sse41_blendvpd:
    case Intrinsic::x86_sse41_blendvps:
    case Intrinsic::x86_avx_blendv_pd_256:
    case Intrinsic::x86_avx_blendv_ps_256:
    case Intrinsic::x86_avx2_pblendvb:
      handleBlendvIntrinsic(I);
      break;

    case Intrinsic::x86_avx_dp_ps_256:
    case Intrinsic::x86_sse41_dppd:
    case Intrinsic::x86_sse41_dpps:
      handleDppIntrinsic(I);
      break;

    case Intrinsic::x86_mmx_packsswb:
    case Intrinsic::x86_mmx_packuswb:
      handleVectorPackIntrinsic(I, 16);
      break;

    case Intrinsic::x86_mmx_packssdw:
      handleVectorPackIntrinsic(I, 32);
      break;

    case Intrinsic::x86_mmx_psad_bw:
      handleVectorSadIntrinsic(I, true);
      break;
    case Intrinsic::x86_sse2_psad_bw:
    case Intrinsic::x86_avx2_psad_bw:
      handleVectorSadIntrinsic(I);
      break;

    case Intrinsic::x86_sse2_pmadd_wd:
    case Intrinsic::x86_avx2_pmadd_wd:
    case Intrinsic::x86_ssse3_pmadd_ub_sw_128:
    case Intrinsic::x86_avx2_pmadd_ub_sw:
      handleVectorPmaddIntrinsic(I);
      break;

    case Intrinsic::x86_ssse3_pmadd_ub_sw:
      handleVectorPmaddIntrinsic(I, 8);
      break;

    case Intrinsic::x86_mmx_pmadd_wd:
      handleVectorPmaddIntrinsic(I, 16);
      break;

    case Intrinsic::x86_sse_cmp_ss:
    case Intrinsic::x86_sse2_cmp_sd:
    case Intrinsic::x86_sse_comieq_ss:
    case Intrinsic::x86_sse_comilt_ss:
    case Intrinsic::x86_sse_comile_ss:
    case Intrinsic::x86_sse_comigt_ss:
    case Intrinsic::x86_sse_comige_ss:
    case Intrinsic::x86_sse_comineq_ss:
    case Intrinsic::x86_sse_ucomieq_ss:
    case Intrinsic::x86_sse_ucomilt_ss:
    case Intrinsic::x86_sse_ucomile_ss:
    case Intrinsic::x86_sse_ucomigt_ss:
    case Intrinsic::x86_sse_ucomige_ss:
    case Intrinsic::x86_sse_ucomineq_ss:
    case Intrinsic::x86_sse2_comieq_sd:
    case Intrinsic::x86_sse2_comilt_sd:
    case Intrinsic::x86_sse2_comile_sd:
    case Intrinsic::x86_sse2_comigt_sd:
    case Intrinsic::x86_sse2_comige_sd:
    case Intrinsic::x86_sse2_comineq_sd:
    case Intrinsic::x86_sse2_ucomieq_sd:
    case Intrinsic::x86_sse2_ucomilt_sd:
    case Intrinsic::x86_sse2_ucomile_sd:
    case Intrinsic::x86_sse2_ucomigt_sd:
    case Intrinsic::x86_sse2_ucomige_sd:
    case Intrinsic::x86_sse2_ucomineq_sd:
      handleVectorCompareScalarIntrinsic(I);
      break;

    case Intrinsic::x86_avx_cmp_pd_256:
    case Intrinsic::x86_avx_cmp_ps_256:
    case Intrinsic::x86_sse2_cmp_pd:
    case Intrinsic::x86_sse_cmp_ps:
      handleVectorComparePackedIntrinsic(I);
      break;

    case Intrinsic::x86_bmi_bextr_32:
    case Intrinsic::x86_bmi_bextr_64:
    case Intrinsic::x86_bmi_bzhi_32:
    case Intrinsic::x86_bmi_bzhi_64:
    case Intrinsic::x86_bmi_pdep_32:
    case Intrinsic::x86_bmi_pdep_64:
    case Intrinsic::x86_bmi_pext_32:
    case Intrinsic::x86_bmi_pext_64:
      handleBmiIntrinsic(I);
      break;

    case Intrinsic::x86_pclmulqdq:
    case Intrinsic::x86_pclmulqdq_256:
    case Intrinsic::x86_pclmulqdq_512:
      handlePclmulIntrinsic(I);
      break;

    case Intrinsic::x86_avx_round_pd_256:
    case Intrinsic::x86_avx_round_ps_256:
    case Intrinsic::x86_sse41_round_pd:
    case Intrinsic::x86_sse41_round_ps:
      handleRoundPdPsIntrinsic(I);
      break;

    case Intrinsic::x86_sse41_round_sd:
    case Intrinsic::x86_sse41_round_ss:
      handleUnarySdSsIntrinsic(I);
      break;

    case Intrinsic::x86_sse2_max_sd:
    case Intrinsic::x86_sse_max_ss:
    case Intrinsic::x86_sse2_min_sd:
    case Intrinsic::x86_sse_min_ss:
      handleBinarySdSsIntrinsic(I);
      break;

    case Intrinsic::x86_avx_vtestc_pd:
    case Intrinsic::x86_avx_vtestc_pd_256:
    case Intrinsic::x86_avx_vtestc_ps:
    case Intrinsic::x86_avx_vtestc_ps_256:
    case Intrinsic::x86_avx_vtestnzc_pd:
    case Intrinsic::x86_avx_vtestnzc_pd_256:
    case Intrinsic::x86_avx_vtestnzc_ps:
    case Intrinsic::x86_avx_vtestnzc_ps_256:
    case Intrinsic::x86_avx_vtestz_pd:
    case Intrinsic::x86_avx_vtestz_pd_256:
    case Intrinsic::x86_avx_vtestz_ps:
    case Intrinsic::x86_avx_vtestz_ps_256:
    case Intrinsic::x86_avx_ptestc_256:
    case Intrinsic::x86_avx_ptestnzc_256:
    case Intrinsic::x86_avx_ptestz_256:
    case Intrinsic::x86_sse41_ptestc:
    case Intrinsic::x86_sse41_ptestnzc:
    case Intrinsic::x86_sse41_ptestz:
      handleVtestIntrinsic(I);
      break;

    // Packed Horizontal Add/Subtract
    case Intrinsic::x86_ssse3_phadd_w:
    case Intrinsic::x86_ssse3_phadd_w_128:
    case Intrinsic::x86_avx2_phadd_w:
    case Intrinsic::x86_ssse3_phsub_w:
    case Intrinsic::x86_ssse3_phsub_w_128:
    case Intrinsic::x86_avx2_phsub_w: {
      handlePairwiseShadowOrIntrinsic(I, /*ReinterpretElemWidth=*/16);
      break;
    }

    // Packed Horizontal Add/Subtract
    case Intrinsic::x86_ssse3_phadd_d:
    case Intrinsic::x86_ssse3_phadd_d_128:
    case Intrinsic::x86_avx2_phadd_d:
    case Intrinsic::x86_ssse3_phsub_d:
    case Intrinsic::x86_ssse3_phsub_d_128:
    case Intrinsic::x86_avx2_phsub_d: {
      handlePairwiseShadowOrIntrinsic(I, /*ReinterpretElemWidth=*/32);
      break;
    }

    // Packed Horizontal Add/Subtract and Saturate
    case Intrinsic::x86_ssse3_phadd_sw:
    case Intrinsic::x86_ssse3_phadd_sw_128:
    case Intrinsic::x86_avx2_phadd_sw:
    case Intrinsic::x86_ssse3_phsub_sw:
    case Intrinsic::x86_ssse3_phsub_sw_128:
    case Intrinsic::x86_avx2_phsub_sw: {
      handlePairwiseShadowOrIntrinsic(I, /*ReinterpretElemWidth=*/16);
      break;
    }

    // Packed Single/Double Precision Floating-Point Horizontal Add
    case Intrinsic::x86_sse3_hadd_ps:
    case Intrinsic::x86_sse3_hadd_pd:
    case Intrinsic::x86_avx_hadd_pd_256:
    case Intrinsic::x86_avx_hadd_ps_256:
    case Intrinsic::x86_sse3_hsub_ps:
    case Intrinsic::x86_sse3_hsub_pd:
    case Intrinsic::x86_avx_hsub_pd_256:
    case Intrinsic::x86_avx_hsub_ps_256: {
      handlePairwiseShadowOrIntrinsic(I);
      break;
    }

    case Intrinsic::x86_avx_maskstore_ps:
    case Intrinsic::x86_avx_maskstore_pd:
    case Intrinsic::x86_avx_maskstore_ps_256:
    case Intrinsic::x86_avx_maskstore_pd_256:
    case Intrinsic::x86_avx2_maskstore_d:
    case Intrinsic::x86_avx2_maskstore_q:
    case Intrinsic::x86_avx2_maskstore_d_256:
    case Intrinsic::x86_avx2_maskstore_q_256: {
      handleAVXMaskedStore(I);
      break;
    }

    case Intrinsic::x86_avx_maskload_ps:
    case Intrinsic::x86_avx_maskload_pd:
    case Intrinsic::x86_avx_maskload_ps_256:
    case Intrinsic::x86_avx_maskload_pd_256:
    case Intrinsic::x86_avx2_maskload_d:
    case Intrinsic::x86_avx2_maskload_q:
    case Intrinsic::x86_avx2_maskload_d_256:
    case Intrinsic::x86_avx2_maskload_q_256: {
      handleAVXMaskedLoad(I);
      break;
    }

    // Packed
    case Intrinsic::x86_avx512_min_ps_512:
    case Intrinsic::x86_avx512_min_pd_512:
    case Intrinsic::x86_avx512_max_ps_512:
    case Intrinsic::x86_avx512_max_pd_512: {
      // These AVX512 variants contain the rounding mode as a trailing flag.
      // Earlier variants do not have a trailing flag and are already handled
      // by maybeHandleSimpleNomemIntrinsic(I, 0) via handleUnknownIntrinsic.
      [[maybe_unused]] bool Success =
          maybeHandleSimpleNomemIntrinsic(I, /*trailingFlags=*/1);
      assert(Success);
      break;
    }

    case Intrinsic::fshl:
    case Intrinsic::fshr:
      handleFunnelShift(I);
      break;

    case Intrinsic::is_constant:
      // The result of llvm.is.constant() is always defined.
      setShadow(&I, getCleanShadow(&I));
      setOrigin(&I, getCleanOrigin());
      break;

    // TODO: handling max/min similarly to AND/OR may be more precise
    // Floating-Point Maximum/Minimum Pairwise
    case Intrinsic::aarch64_neon_fmaxp:
    case Intrinsic::aarch64_neon_fminp:
    // Floating-Point Maximum/Minimum Number Pairwise
    case Intrinsic::aarch64_neon_fmaxnmp:
    case Intrinsic::aarch64_neon_fminnmp:
    // Signed/Unsigned Maximum/Minimum Pairwise
    case Intrinsic::aarch64_neon_smaxp:
    case Intrinsic::aarch64_neon_sminp:
    case Intrinsic::aarch64_neon_umaxp:
    case Intrinsic::aarch64_neon_uminp:
    // Add Pairwise
    case Intrinsic::aarch64_neon_addp:
    // Floating-point Add Pairwise
    case Intrinsic::aarch64_neon_faddp:
    // Add Long Pairwise
    case Intrinsic::aarch64_neon_saddlp:
    case Intrinsic::aarch64_neon_uaddlp: {
      handlePairwiseShadowOrIntrinsic(I);
      break;
    }

    // Floating-point Convert to integer, rounding to nearest with ties to Away
    case Intrinsic::aarch64_neon_fcvtas:
    case Intrinsic::aarch64_neon_fcvtau:
    // Floating-point convert to integer, rounding toward minus infinity
    case Intrinsic::aarch64_neon_fcvtms:
    case Intrinsic::aarch64_neon_fcvtmu:
    // Floating-point convert to integer, rounding to nearest with ties to even
    case Intrinsic::aarch64_neon_fcvtns:
    case Intrinsic::aarch64_neon_fcvtnu:
    // Floating-point convert to integer, rounding toward plus infinity
    case Intrinsic::aarch64_neon_fcvtps:
    case Intrinsic::aarch64_neon_fcvtpu:
    // Floating-point Convert to integer, rounding toward Zero
    case Intrinsic::aarch64_neon_fcvtzs:
    case Intrinsic::aarch64_neon_fcvtzu:
    // Floating-point convert to lower precision narrow, rounding to odd
    case Intrinsic::aarch64_neon_fcvtxn: {
      handleNEONVectorConvertIntrinsic(I);
      break;
    }

    // Add reduction to scalar
    case Intrinsic::aarch64_neon_faddv:
    case Intrinsic::aarch64_neon_saddv:
    case Intrinsic::aarch64_neon_uaddv:
    // Signed/Unsigned min/max (Vector)
    // TODO: handling similarly to AND/OR may be more precise.
    case Intrinsic::aarch64_neon_smaxv:
    case Intrinsic::aarch64_neon_sminv:
    case Intrinsic::aarch64_neon_umaxv:
    case Intrinsic::aarch64_neon_uminv:
    // Floating-point min/max (vector)
    // The f{min,max}"nm"v variants handle NaN differently than f{min,max}v,
    // but our shadow propagation is the same.
    case Intrinsic::aarch64_neon_fmaxv:
    case Intrinsic::aarch64_neon_fminv:
    case Intrinsic::aarch64_neon_fmaxnmv:
    case Intrinsic::aarch64_neon_fminnmv:
    // Sum long across vector
    case Intrinsic::aarch64_neon_saddlv:
    case Intrinsic::aarch64_neon_uaddlv:
      handleVectorReduceIntrinsic(I, /*AllowShadowCast=*/true);
      break;

    case Intrinsic::aarch64_neon_ld1x2:
    case Intrinsic::aarch64_neon_ld1x3:
    case Intrinsic::aarch64_neon_ld1x4:
    case Intrinsic::aarch64_neon_ld2:
    case Intrinsic::aarch64_neon_ld3:
    case Intrinsic::aarch64_neon_ld4:
    case Intrinsic::aarch64_neon_ld2r:
    case Intrinsic::aarch64_neon_ld3r:
    case Intrinsic::aarch64_neon_ld4r: {
      handleNEONVectorLoad(I, /*WithLane=*/false);
      break;
    }

    case Intrinsic::aarch64_neon_ld2lane:
    case Intrinsic::aarch64_neon_ld3lane:
    case Intrinsic::aarch64_neon_ld4lane: {
      handleNEONVectorLoad(I, /*WithLane=*/true);
      break;
    }

    // Saturating extract narrow
    case Intrinsic::aarch64_neon_sqxtn:
    case Intrinsic::aarch64_neon_sqxtun:
    case Intrinsic::aarch64_neon_uqxtn:
      // These only have one argument, but we (ab)use handleShadowOr because it
      // does work on single argument intrinsics and will typecast the shadow
      // (and update the origin).
      handleShadowOr(I);
      break;

    case Intrinsic::aarch64_neon_st1x2:
    case Intrinsic::aarch64_neon_st1x3:
    case Intrinsic::aarch64_neon_st1x4:
    case Intrinsic::aarch64_neon_st2:
    case Intrinsic::aarch64_neon_st3:
    case Intrinsic::aarch64_neon_st4: {
      handleNEONVectorStoreIntrinsic(I, false);
      break;
    }

    case Intrinsic::aarch64_neon_st2lane:
    case Intrinsic::aarch64_neon_st3lane:
    case Intrinsic::aarch64_neon_st4lane: {
      handleNEONVectorStoreIntrinsic(I, true);
      break;
    }

    // Arm NEON vector table intrinsics have the source/table register(s) as
    // arguments, followed by the index register. They return the output.
    //
    // 'TBL writes a zero if an index is out-of-range, while TBX leaves the
    //  original value unchanged in the destination register.'
    // Conveniently, zero denotes a clean shadow, which means out-of-range
    // indices for TBL will initialize the user data with zero and also clean
    // the shadow. (For TBX, neither the user data nor the shadow will be
    // updated, which is also correct.)
    case Intrinsic::aarch64_neon_tbl1:
    case Intrinsic::aarch64_neon_tbl2:
    case Intrinsic::aarch64_neon_tbl3:
    case Intrinsic::aarch64_neon_tbl4:
    case Intrinsic::aarch64_neon_tbx1:
    case Intrinsic::aarch64_neon_tbx2:
    case Intrinsic::aarch64_neon_tbx3:
    case Intrinsic::aarch64_neon_tbx4: {
      // The last trailing argument (index register) should be handled verbatim
      handleIntrinsicByApplyingToShadow(
          I, /*shadowIntrinsicID=*/I.getIntrinsicID(),
          /*trailingVerbatimArgs*/ 1);
      break;
    }

    case Intrinsic::aarch64_neon_fmulx:
    case Intrinsic::aarch64_neon_pmul:
    case Intrinsic::aarch64_neon_pmull:
    case Intrinsic::aarch64_neon_smull:
    case Intrinsic::aarch64_neon_pmull64:
    case Intrinsic::aarch64_neon_umull: {
      handleNEONVectorMultiplyIntrinsic(I);
      break;
    }

    case Intrinsic::scmp:
    case Intrinsic::ucmp: {
      handleShadowOr(I);
      break;
    }

    default:
      if (!handleUnknownIntrinsic(I))
        visitInstruction(I);
      break;
    }
  }

  void visitLibAtomicLoad(CallBase &CB) {
    // Since we use getNextNode here, we can't have CB terminate the BB.
    assert(isa<CallInst>(CB));

    IRBuilder<> IRB(&CB);
    Value *Size = CB.getArgOperand(0);
    Value *SrcPtr = CB.getArgOperand(1);
    Value *DstPtr = CB.getArgOperand(2);
    Value *Ordering = CB.getArgOperand(3);
    // Convert the call to have at least Acquire ordering to make sure
    // the shadow operations aren't reordered before it.
    Value *NewOrdering =
        IRB.CreateExtractElement(makeAddAcquireOrderingTable(IRB), Ordering);
    CB.setArgOperand(3, NewOrdering);

    NextNodeIRBuilder NextIRB(&CB);
    Value *SrcShadowPtr, *SrcOriginPtr;
    std::tie(SrcShadowPtr, SrcOriginPtr) =
        getShadowOriginPtr(SrcPtr, NextIRB, NextIRB.getInt8Ty(), Align(1),
                           /*isStore*/ false);
    Value *DstShadowPtr =
        getShadowOriginPtr(DstPtr, NextIRB, NextIRB.getInt8Ty(), Align(1),
                           /*isStore*/ true)
            .first;

    NextIRB.CreateMemCpy(DstShadowPtr, Align(1), SrcShadowPtr, Align(1), Size);
    if (MS.TrackOrigins) {
      Value *SrcOrigin = NextIRB.CreateAlignedLoad(MS.OriginTy, SrcOriginPtr,
                                                   kMinOriginAlignment);
      Value *NewOrigin = updateOrigin(SrcOrigin, NextIRB);
      NextIRB.CreateCall(MS.MsanSetOriginFn, {DstPtr, Size, NewOrigin});
    }
  }

  void visitLibAtomicStore(CallBase &CB) {
    IRBuilder<> IRB(&CB);
    Value *Size = CB.getArgOperand(0);
    Value *DstPtr = CB.getArgOperand(2);
    Value *Ordering = CB.getArgOperand(3);
    // Convert the call to have at least Release ordering to make sure
    // the shadow operations aren't reordered after it.
    Value *NewOrdering =
        IRB.CreateExtractElement(makeAddReleaseOrderingTable(IRB), Ordering);
    CB.setArgOperand(3, NewOrdering);

    Value *DstShadowPtr =
        getShadowOriginPtr(DstPtr, IRB, IRB.getInt8Ty(), Align(1),
                           /*isStore*/ true)
            .first;

    // Atomic store always paints clean shadow/origin. See file header.
    IRB.CreateMemSet(DstShadowPtr, getCleanShadow(IRB.getInt8Ty()), Size,
                     Align(1));
  }

  void visitCallBase(CallBase &CB) {
    assert(!CB.getMetadata(LLVMContext::MD_nosanitize));
    if (CB.isInlineAsm()) {
      // For inline asm (either a call to asm function, or callbr instruction),
      // do the usual thing: check argument shadow and mark all outputs as
      // clean. Note that any side effects of the inline asm that are not
      // immediately visible in its constraints are not handled.
      if (ClHandleAsmConservative)
        visitAsmInstruction(CB);
      else
        visitInstruction(CB);
      return;
    }
    LibFunc LF;
    if (TLI->getLibFunc(CB, LF)) {
      // libatomic.a functions need to have special handling because there isn't
      // a good way to intercept them or compile the library with
      // instrumentation.
      switch (LF) {
      case LibFunc_atomic_load:
        if (!isa<CallInst>(CB)) {
          llvm::errs() << "MSAN -- cannot instrument invoke of libatomic load."
                          "Ignoring!\n";
          break;
        }
        visitLibAtomicLoad(CB);
        return;
      case LibFunc_atomic_store:
        visitLibAtomicStore(CB);
        return;
      default:
        break;
      }
    }

    if (auto *Call = dyn_cast<CallInst>(&CB)) {
      assert(!isa<IntrinsicInst>(Call) && "intrinsics are handled elsewhere");

      // We are going to insert code that relies on the fact that the callee
      // will become a non-readonly function after it is instrumented by us. To
      // prevent this code from being optimized out, mark that function
      // non-readonly in advance.
      // TODO: We can likely do better than dropping memory() completely here.
      AttributeMask B;
      B.addAttribute(Attribute::Memory).addAttribute(Attribute::Speculatable);

      Call->removeFnAttrs(B);
      if (Function *Func = Call->getCalledFunction()) {
        Func->removeFnAttrs(B);
      }

      maybeMarkSanitizerLibraryCallNoBuiltin(Call, TLI);
    }
    IRBuilder<> IRB(&CB);
    bool MayCheckCall = MS.EagerChecks;
    if (Function *Func = CB.getCalledFunction()) {
      // __sanitizer_unaligned_{load,store} functions may be called by users
      // and always expects shadows in the TLS. So don't check them.
      MayCheckCall &= !Func->getName().starts_with("__sanitizer_unaligned_");
    }

    unsigned ArgOffset = 0;
    LLVM_DEBUG(dbgs() << "  CallSite: " << CB << "\n");
    for (const auto &[i, A] : llvm::enumerate(CB.args())) {
      if (!A->getType()->isSized()) {
        LLVM_DEBUG(dbgs() << "Arg " << i << " is not sized: " << CB << "\n");
        continue;
      }

      if (A->getType()->isScalableTy()) {
        LLVM_DEBUG(dbgs() << "Arg  " << i << " is vscale: " << CB << "\n");
        // Handle as noundef, but don't reserve tls slots.
        insertShadowCheck(A, &CB);
        continue;
      }

      unsigned Size = 0;
      const DataLayout &DL = F.getDataLayout();

      bool ByVal = CB.paramHasAttr(i, Attribute::ByVal);
      bool NoUndef = CB.paramHasAttr(i, Attribute::NoUndef);
      bool EagerCheck = MayCheckCall && !ByVal && NoUndef;

      if (EagerCheck) {
        insertShadowCheck(A, &CB);
        Size = DL.getTypeAllocSize(A->getType());
      } else {
        Value *Store = nullptr;
        // Compute the Shadow for arg even if it is ByVal, because
        // in that case getShadow() will copy the actual arg shadow to
        // __msan_param_tls.
        Value *ArgShadow = getShadow(A);
        Value *ArgShadowBase = getShadowPtrForArgument(IRB, ArgOffset);
        LLVM_DEBUG(dbgs() << "  Arg#" << i << ": " << *A
                          << " Shadow: " << *ArgShadow << "\n");
        if (ByVal) {
          // ByVal requires some special handling as it's too big for a single
          // load
          assert(A->getType()->isPointerTy() &&
                 "ByVal argument is not a pointer!");
          Size = DL.getTypeAllocSize(CB.getParamByValType(i));
          if (ArgOffset + Size > kParamTLSSize)
            break;
          const MaybeAlign ParamAlignment(CB.getParamAlign(i));
          MaybeAlign Alignment = std::nullopt;
          if (ParamAlignment)
            Alignment = std::min(*ParamAlignment, kShadowTLSAlignment);
          Value *AShadowPtr, *AOriginPtr;
          std::tie(AShadowPtr, AOriginPtr) =
              getShadowOriginPtr(A, IRB, IRB.getInt8Ty(), Alignment,
                                 /*isStore*/ false);
          if (!PropagateShadow) {
            Store = IRB.CreateMemSet(ArgShadowBase,
                                     Constant::getNullValue(IRB.getInt8Ty()),
                                     Size, Alignment);
          } else {
            Store = IRB.CreateMemCpy(ArgShadowBase, Alignment, AShadowPtr,
                                     Alignment, Size);
            if (MS.TrackOrigins) {
              Value *ArgOriginBase = getOriginPtrForArgument(IRB, ArgOffset);
              // FIXME: OriginSize should be:
              // alignTo(A % kMinOriginAlignment + Size, kMinOriginAlignment)
              unsigned OriginSize = alignTo(Size, kMinOriginAlignment);
              IRB.CreateMemCpy(
                  ArgOriginBase,
                  /* by origin_tls[ArgOffset] */ kMinOriginAlignment,
                  AOriginPtr,
                  /* by getShadowOriginPtr */ kMinOriginAlignment, OriginSize);
            }
          }
        } else {
          // Any other parameters mean we need bit-grained tracking of uninit
          // data
          Size = DL.getTypeAllocSize(A->getType());
          if (ArgOffset + Size > kParamTLSSize)
            break;
          Store = IRB.CreateAlignedStore(ArgShadow, ArgShadowBase,
                                         kShadowTLSAlignment);
          Constant *Cst = dyn_cast<Constant>(ArgShadow);
          if (MS.TrackOrigins && !(Cst && Cst->isNullValue())) {
            IRB.CreateStore(getOrigin(A),
                            getOriginPtrForArgument(IRB, ArgOffset));
          }
        }
        (void)Store;
        assert(Store != nullptr);
        LLVM_DEBUG(dbgs() << "  Param:" << *Store << "\n");
      }
      assert(Size != 0);
      ArgOffset += alignTo(Size, kShadowTLSAlignment);
    }
    LLVM_DEBUG(dbgs() << "  done with call args\n");

    FunctionType *FT = CB.getFunctionType();
    if (FT->isVarArg()) {
      VAHelper->visitCallBase(CB, IRB);
    }

    // Now, get the shadow for the RetVal.
    if (!CB.getType()->isSized())
      return;
    // Don't emit the epilogue for musttail call returns.
    if (isa<CallInst>(CB) && cast<CallInst>(CB).isMustTailCall())
      return;

    if (MayCheckCall && CB.hasRetAttr(Attribute::NoUndef)) {
      setShadow(&CB, getCleanShadow(&CB));
      setOrigin(&CB, getCleanOrigin());
      return;
    }

    IRBuilder<> IRBBefore(&CB);
    // Until we have full dynamic coverage, make sure the retval shadow is 0.
    Value *Base = getShadowPtrForRetval(IRBBefore);
    IRBBefore.CreateAlignedStore(getCleanShadow(&CB), Base,
                                 kShadowTLSAlignment);
    BasicBlock::iterator NextInsn;
    if (isa<CallInst>(CB)) {
      NextInsn = ++CB.getIterator();
      assert(NextInsn != CB.getParent()->end());
    } else {
      BasicBlock *NormalDest = cast<InvokeInst>(CB).getNormalDest();
      if (!NormalDest->getSinglePredecessor()) {
        // FIXME: this case is tricky, so we are just conservative here.
        // Perhaps we need to split the edge between this BB and NormalDest,
        // but a naive attempt to use SplitEdge leads to a crash.
        setShadow(&CB, getCleanShadow(&CB));
        setOrigin(&CB, getCleanOrigin());
        return;
      }
      // FIXME: NextInsn is likely in a basic block that has not been visited
      // yet. Anything inserted there will be instrumented by MSan later!
      NextInsn = NormalDest->getFirstInsertionPt();
      assert(NextInsn != NormalDest->end() &&
             "Could not find insertion point for retval shadow load");
    }
    IRBuilder<> IRBAfter(&*NextInsn);
    Value *RetvalShadow = IRBAfter.CreateAlignedLoad(
        getShadowTy(&CB), getShadowPtrForRetval(IRBAfter), kShadowTLSAlignment,
        "_msret");
    setShadow(&CB, RetvalShadow);
    if (MS.TrackOrigins)
      setOrigin(&CB, IRBAfter.CreateLoad(MS.OriginTy, getOriginPtrForRetval()));
  }

  bool isAMustTailRetVal(Value *RetVal) {
    if (auto *I = dyn_cast<BitCastInst>(RetVal)) {
      RetVal = I->getOperand(0);
    }
    if (auto *I = dyn_cast<CallInst>(RetVal)) {
      return I->isMustTailCall();
    }
    return false;
  }

  void visitReturnInst(ReturnInst &I) {
    IRBuilder<> IRB(&I);
    Value *RetVal = I.getReturnValue();
    if (!RetVal)
      return;
    // Don't emit the epilogue for musttail call returns.
    if (isAMustTailRetVal(RetVal))
      return;
    Value *ShadowPtr = getShadowPtrForRetval(IRB);
    bool HasNoUndef = F.hasRetAttribute(Attribute::NoUndef);
    bool StoreShadow = !(MS.EagerChecks && HasNoUndef);
    // FIXME: Consider using SpecialCaseList to specify a list of functions that
    // must always return fully initialized values. For now, we hardcode "main".
    bool EagerCheck = (MS.EagerChecks && HasNoUndef) || (F.getName() == "main");

    Value *Shadow = getShadow(RetVal);
    bool StoreOrigin = true;
    if (EagerCheck) {
      insertShadowCheck(RetVal, &I);
      Shadow = getCleanShadow(RetVal);
      StoreOrigin = false;
    }

    // The caller may still expect information passed over TLS if we pass our
    // check
    if (StoreShadow) {
      IRB.CreateAlignedStore(Shadow, ShadowPtr, kShadowTLSAlignment);
      if (MS.TrackOrigins && StoreOrigin)
        IRB.CreateStore(getOrigin(RetVal), getOriginPtrForRetval());
    }
  }

  void visitPHINode(PHINode &I) {
    IRBuilder<> IRB(&I);
    if (!PropagateShadow) {
      setShadow(&I, getCleanShadow(&I));
      setOrigin(&I, getCleanOrigin());
      return;
    }

    ShadowPHINodes.push_back(&I);
    setShadow(&I, IRB.CreatePHI(getShadowTy(&I), I.getNumIncomingValues(),
                                "_msphi_s"));
    if (MS.TrackOrigins)
      setOrigin(
          &I, IRB.CreatePHI(MS.OriginTy, I.getNumIncomingValues(), "_msphi_o"));
  }

  Value *getLocalVarIdptr(AllocaInst &I) {
    ConstantInt *IntConst =
        ConstantInt::get(Type::getInt32Ty((*F.getParent()).getContext()), 0);
    return new GlobalVariable(*F.getParent(), IntConst->getType(),
                              /*isConstant=*/false, GlobalValue::PrivateLinkage,
                              IntConst);
  }

  Value *getLocalVarDescription(AllocaInst &I) {
    return createPrivateConstGlobalForString(*F.getParent(), I.getName());
  }

  void poisonAllocaUserspace(AllocaInst &I, IRBuilder<> &IRB, Value *Len) {
    if (PoisonStack && ClPoisonStackWithCall) {
      IRB.CreateCall(MS.MsanPoisonStackFn, {&I, Len});
    } else {
      Value *ShadowBase, *OriginBase;
      std::tie(ShadowBase, OriginBase) = getShadowOriginPtr(
          &I, IRB, IRB.getInt8Ty(), Align(1), /*isStore*/ true);

      Value *PoisonValue = IRB.getInt8(PoisonStack ? ClPoisonStackPattern : 0);
      IRB.CreateMemSet(ShadowBase, PoisonValue, Len, I.getAlign());
    }

    if (PoisonStack && MS.TrackOrigins) {
      Value *Idptr = getLocalVarIdptr(I);
      if (ClPrintStackNames) {
        Value *Descr = getLocalVarDescription(I);
        IRB.CreateCall(MS.MsanSetAllocaOriginWithDescriptionFn,
                       {&I, Len, Idptr, Descr});
      } else {
        IRB.CreateCall(MS.MsanSetAllocaOriginNoDescriptionFn, {&I, Len, Idptr});
      }
    }
  }

  void poisonAllocaKmsan(AllocaInst &I, IRBuilder<> &IRB, Value *Len) {
    Value *Descr = getLocalVarDescription(I);
    if (PoisonStack) {
      IRB.CreateCall(MS.MsanPoisonAllocaFn, {&I, Len, Descr});
    } else {
      IRB.CreateCall(MS.MsanUnpoisonAllocaFn, {&I, Len});
    }
  }

  void instrumentAlloca(AllocaInst &I, Instruction *InsPoint = nullptr) {
    if (!InsPoint)
      InsPoint = &I;
    NextNodeIRBuilder IRB(InsPoint);
    const DataLayout &DL = F.getDataLayout();
    TypeSize TS = DL.getTypeAllocSize(I.getAllocatedType());
    Value *Len = IRB.CreateTypeSize(MS.IntptrTy, TS);
    if (I.isArrayAllocation())
      Len = IRB.CreateMul(Len,
                          IRB.CreateZExtOrTrunc(I.getArraySize(), MS.IntptrTy));

    if (MS.CompileKernel)
      poisonAllocaKmsan(I, IRB, Len);
    else
      poisonAllocaUserspace(I, IRB, Len);
  }

  void visitAllocaInst(AllocaInst &I) {
    setShadow(&I, getCleanShadow(&I));
    setOrigin(&I, getCleanOrigin());
    // We'll get to this alloca later unless it's poisoned at the corresponding
    // llvm.lifetime.start.
    AllocaSet.insert(&I);
  }

  void visitSelectInst(SelectInst &I) {
    // a = select b, c, d
    Value *B = I.getCondition();
    Value *C = I.getTrueValue();
    Value *D = I.getFalseValue();

    handleSelectLikeInst(I, B, C, D);
  }

  void handleSelectLikeInst(Instruction &I, Value *B, Value *C, Value *D) {
    IRBuilder<> IRB(&I);

    Value *Sb = getShadow(B);
    Value *Sc = getShadow(C);
    Value *Sd = getShadow(D);

    Value *Ob = MS.TrackOrigins ? getOrigin(B) : nullptr;
    Value *Oc = MS.TrackOrigins ? getOrigin(C) : nullptr;
    Value *Od = MS.TrackOrigins ? getOrigin(D) : nullptr;

    // Result shadow if condition shadow is 0.
    Value *Sa0 = IRB.CreateSelect(B, Sc, Sd);
    Value *Sa1;
    if (I.getType()->isAggregateType()) {
      // To avoid "sign extending" i1 to an arbitrary aggregate type, we just do
      // an extra "select". This results in much more compact IR.
      // Sa = select Sb, poisoned, (select b, Sc, Sd)
      Sa1 = getPoisonedShadow(getShadowTy(I.getType()));
    } else {
      // Sa = select Sb, [ (c^d) | Sc | Sd ], [ b ? Sc : Sd ]
      // If Sb (condition is poisoned), look for bits in c and d that are equal
      // and both unpoisoned.
      // If !Sb (condition is unpoisoned), simply pick one of Sc and Sd.

      // Cast arguments to shadow-compatible type.
      C = CreateAppToShadowCast(IRB, C);
      D = CreateAppToShadowCast(IRB, D);

      // Result shadow if condition shadow is 1.
      Sa1 = IRB.CreateOr({IRB.CreateXor(C, D), Sc, Sd});
    }
    Value *Sa = IRB.CreateSelect(Sb, Sa1, Sa0, "_msprop_select");
    setShadow(&I, Sa);
    if (MS.TrackOrigins) {
      // Origins are always i32, so any vector conditions must be flattened.
      // FIXME: consider tracking vector origins for app vectors?
      if (B->getType()->isVectorTy()) {
        B = convertToBool(B, IRB);
        Sb = convertToBool(Sb, IRB);
      }
      // a = select b, c, d
      // Oa = Sb ? Ob : (b ? Oc : Od)
      setOrigin(&I, IRB.CreateSelect(Sb, Ob, IRB.CreateSelect(B, Oc, Od)));
    }
  }

  void visitLandingPadInst(LandingPadInst &I) {
    // Do nothing.
    // See https://github.com/google/sanitizers/issues/504
    setShadow(&I, getCleanShadow(&I));
    setOrigin(&I, getCleanOrigin());
  }

  void visitCatchSwitchInst(CatchSwitchInst &I) {
    setShadow(&I, getCleanShadow(&I));
    setOrigin(&I, getCleanOrigin());
  }

  void visitFuncletPadInst(FuncletPadInst &I) {
    setShadow(&I, getCleanShadow(&I));
    setOrigin(&I, getCleanOrigin());
  }

  void visitGetElementPtrInst(GetElementPtrInst &I) { handleShadowOr(I); }

  void visitExtractValueInst(ExtractValueInst &I) {
    IRBuilder<> IRB(&I);
    Value *Agg = I.getAggregateOperand();
    LLVM_DEBUG(dbgs() << "ExtractValue:  " << I << "\n");
    Value *AggShadow = getShadow(Agg);
    LLVM_DEBUG(dbgs() << "   AggShadow:  " << *AggShadow << "\n");
    Value *ResShadow = IRB.CreateExtractValue(AggShadow, I.getIndices());
    LLVM_DEBUG(dbgs() << "   ResShadow:  " << *ResShadow << "\n");
    setShadow(&I, ResShadow);
    setOriginForNaryOp(I);
  }

  void visitInsertValueInst(InsertValueInst &I) {
    IRBuilder<> IRB(&I);
    LLVM_DEBUG(dbgs() << "InsertValue:  " << I << "\n");
    Value *AggShadow = getShadow(I.getAggregateOperand());
    Value *InsShadow = getShadow(I.getInsertedValueOperand());
    LLVM_DEBUG(dbgs() << "   AggShadow:  " << *AggShadow << "\n");
    LLVM_DEBUG(dbgs() << "   InsShadow:  " << *InsShadow << "\n");
    Value *Res = IRB.CreateInsertValue(AggShadow, InsShadow, I.getIndices());
    LLVM_DEBUG(dbgs() << "   Res:        " << *Res << "\n");
    setShadow(&I, Res);
    setOriginForNaryOp(I);
  }

  void dumpInst(Instruction &I) {
    if (CallInst *CI = dyn_cast<CallInst>(&I)) {
      errs() << "ZZZ call " << CI->getCalledFunction()->getName() << "\n";
    } else {
      errs() << "ZZZ " << I.getOpcodeName() << "\n";
    }
    errs() << "QQQ " << I << "\n";
  }

  void visitResumeInst(ResumeInst &I) {
    LLVM_DEBUG(dbgs() << "Resume: " << I << "\n");
    // Nothing to do here.
  }

  void visitCleanupReturnInst(CleanupReturnInst &CRI) {
    LLVM_DEBUG(dbgs() << "CleanupReturn: " << CRI << "\n");
    // Nothing to do here.
  }

  void visitCatchReturnInst(CatchReturnInst &CRI) {
    LLVM_DEBUG(dbgs() << "CatchReturn: " << CRI << "\n");
    // Nothing to do here.
  }

  void instrumentAsmArgument(Value *Operand, Type *ElemTy, Instruction &I,
                             IRBuilder<> &IRB, const DataLayout &DL,
                             bool isOutput) {
    // For each assembly argument, we check its value for being initialized.
    // If the argument is a pointer, we assume it points to a single element
    // of the corresponding type (or to a 8-byte word, if the type is unsized).
    // Each such pointer is instrumented with a call to the runtime library.
    Type *OpType = Operand->getType();
    // Check the operand value itself.
    insertShadowCheck(Operand, &I);
    if (!OpType->isPointerTy() || !isOutput) {
      assert(!isOutput);
      return;
    }
    if (!ElemTy->isSized())
      return;
    auto Size = DL.getTypeStoreSize(ElemTy);
    Value *SizeVal = IRB.CreateTypeSize(MS.IntptrTy, Size);
    if (MS.CompileKernel) {
      IRB.CreateCall(MS.MsanInstrumentAsmStoreFn, {Operand, SizeVal});
    } else {
      // ElemTy, derived from elementtype(), does not encode the alignment of
      // the pointer. Conservatively assume that the shadow memory is unaligned.
      // When Size is large, avoid StoreInst as it would expand to many
      // instructions.
      auto [ShadowPtr, _] =
          getShadowOriginPtrUserspace(Operand, IRB, IRB.getInt8Ty(), Align(1));
      if (Size <= 32)
        IRB.CreateAlignedStore(getCleanShadow(ElemTy), ShadowPtr, Align(1));
      else
        IRB.CreateMemSet(ShadowPtr, ConstantInt::getNullValue(IRB.getInt8Ty()),
                         SizeVal, Align(1));
    }
  }

  /// Get the number of output arguments returned by pointers.
  int getNumOutputArgs(InlineAsm *IA, CallBase *CB) {
    int NumRetOutputs = 0;
    int NumOutputs = 0;
    Type *RetTy = cast<Value>(CB)->getType();
    if (!RetTy->isVoidTy()) {
      // Register outputs are returned via the CallInst return value.
      auto *ST = dyn_cast<StructType>(RetTy);
      if (ST)
        NumRetOutputs = ST->getNumElements();
      else
        NumRetOutputs = 1;
    }
    InlineAsm::ConstraintInfoVector Constraints = IA->ParseConstraints();
    for (const InlineAsm::ConstraintInfo &Info : Constraints) {
      switch (Info.Type) {
      case InlineAsm::isOutput:
        NumOutputs++;
        break;
      default:
        break;
      }
    }
    return NumOutputs - NumRetOutputs;
  }

  void visitAsmInstruction(Instruction &I) {
    // Conservative inline assembly handling: check for poisoned shadow of
    // asm() arguments, then unpoison the result and all the memory locations
    // pointed to by those arguments.
    // An inline asm() statement in C++ contains lists of input and output
    // arguments used by the assembly code. These are mapped to operands of the
    // CallInst as follows:
    //  - nR register outputs ("=r) are returned by value in a single structure
    //  (SSA value of the CallInst);
    //  - nO other outputs ("=m" and others) are returned by pointer as first
    // nO operands of the CallInst;
    //  - nI inputs ("r", "m" and others) are passed to CallInst as the
    // remaining nI operands.
    // The total number of asm() arguments in the source is nR+nO+nI, and the
    // corresponding CallInst has nO+nI+1 operands (the last operand is the
    // function to be called).
    const DataLayout &DL = F.getDataLayout();
    CallBase *CB = cast<CallBase>(&I);
    IRBuilder<> IRB(&I);
    InlineAsm *IA = cast<InlineAsm>(CB->getCalledOperand());
    int OutputArgs = getNumOutputArgs(IA, CB);
    // The last operand of a CallInst is the function itself.
    int NumOperands = CB->getNumOperands() - 1;

    // Check input arguments. Doing so before unpoisoning output arguments, so
    // that we won't overwrite uninit values before checking them.
    for (int i = OutputArgs; i < NumOperands; i++) {
      Value *Operand = CB->getOperand(i);
      instrumentAsmArgument(Operand, CB->getParamElementType(i), I, IRB, DL,
                            /*isOutput*/ false);
    }
    // Unpoison output arguments. This must happen before the actual InlineAsm
    // call, so that the shadow for memory published in the asm() statement
    // remains valid.
    for (int i = 0; i < OutputArgs; i++) {
      Value *Operand = CB->getOperand(i);
      instrumentAsmArgument(Operand, CB->getParamElementType(i), I, IRB, DL,
                            /*isOutput*/ true);
    }

    setShadow(&I, getCleanShadow(&I));
    setOrigin(&I, getCleanOrigin());
  }

  void visitFreezeInst(FreezeInst &I) {
    // Freeze always returns a fully defined value.
    setShadow(&I, getCleanShadow(&I));
    setOrigin(&I, getCleanOrigin());
  }

  void visitInstruction(Instruction &I) {
    // Everything else: stop propagating and check for poisoned shadow.
    if (ClDumpStrictInstructions)
      dumpInst(I);
    LLVM_DEBUG(dbgs() << "DEFAULT: " << I << "\n");
    for (size_t i = 0, n = I.getNumOperands(); i < n; i++) {
      Value *Operand = I.getOperand(i);
      if (Operand->getType()->isSized())
        insertShadowCheck(Operand, &I);
    }
    setShadow(&I, getCleanShadow(&I));
    setOrigin(&I, getCleanOrigin());
  }
};

struct VarArgHelperBase : public VarArgHelper {
  Function &F;
  MemorySanitizer &MS;
  MemorySanitizerVisitor &MSV;
  SmallVector<CallInst *, 16> VAStartInstrumentationList;
  const unsigned VAListTagSize;

  VarArgHelperBase(Function &F, MemorySanitizer &MS,
                   MemorySanitizerVisitor &MSV, unsigned VAListTagSize)
      : F(F), MS(MS), MSV(MSV), VAListTagSize(VAListTagSize) {}

  Value *getShadowAddrForVAArgument(IRBuilder<> &IRB, unsigned ArgOffset) {
    Value *Base = IRB.CreatePointerCast(MS.VAArgTLS, MS.IntptrTy);
    return IRB.CreateAdd(Base, ConstantInt::get(MS.IntptrTy, ArgOffset));
  }

  /// Compute the shadow address for a given va_arg.
  Value *getShadowPtrForVAArgument(IRBuilder<> &IRB, unsigned ArgOffset) {
    Value *Base = IRB.CreatePointerCast(MS.VAArgTLS, MS.IntptrTy);
    Base = IRB.CreateAdd(Base, ConstantInt::get(MS.IntptrTy, ArgOffset));
    return IRB.CreateIntToPtr(Base, MS.PtrTy, "_msarg_va_s");
  }

  /// Compute the shadow address for a given va_arg.
  Value *getShadowPtrForVAArgument(IRBuilder<> &IRB, unsigned ArgOffset,
                                   unsigned ArgSize) {
    // Make sure we don't overflow __msan_va_arg_tls.
    if (ArgOffset + ArgSize > kParamTLSSize)
      return nullptr;
    return getShadowPtrForVAArgument(IRB, ArgOffset);
  }

  /// Compute the origin address for a given va_arg.
  Value *getOriginPtrForVAArgument(IRBuilder<> &IRB, int ArgOffset) {
    Value *Base = IRB.CreatePointerCast(MS.VAArgOriginTLS, MS.IntptrTy);
    // getOriginPtrForVAArgument() is always called after
    // getShadowPtrForVAArgument(), so __msan_va_arg_origin_tls can never
    // overflow.
    Base = IRB.CreateAdd(Base, ConstantInt::get(MS.IntptrTy, ArgOffset));
    return IRB.CreateIntToPtr(Base, MS.PtrTy, "_msarg_va_o");
  }

  void CleanUnusedTLS(IRBuilder<> &IRB, Value *ShadowBase,
                      unsigned BaseOffset) {
    // The tails of __msan_va_arg_tls is not large enough to fit full
    // value shadow, but it will be copied to backup anyway. Make it
    // clean.
    if (BaseOffset >= kParamTLSSize)
      return;
    Value *TailSize =
        ConstantInt::getSigned(IRB.getInt32Ty(), kParamTLSSize - BaseOffset);
    IRB.CreateMemSet(ShadowBase, ConstantInt::getNullValue(IRB.getInt8Ty()),
                     TailSize, Align(8));
  }

  void unpoisonVAListTagForInst(IntrinsicInst &I) {
    IRBuilder<> IRB(&I);
    Value *VAListTag = I.getArgOperand(0);
    const Align Alignment = Align(8);
    auto [ShadowPtr, OriginPtr] = MSV.getShadowOriginPtr(
        VAListTag, IRB, IRB.getInt8Ty(), Alignment, /*isStore*/ true);
    // Unpoison the whole __va_list_tag.
    IRB.CreateMemSet(ShadowPtr, Constant::getNullValue(IRB.getInt8Ty()),
                     VAListTagSize, Alignment, false);
  }

  void visitVAStartInst(VAStartInst &I) override {
    if (F.getCallingConv() == CallingConv::Win64)
      return;
    VAStartInstrumentationList.push_back(&I);
    unpoisonVAListTagForInst(I);
  }

  void visitVACopyInst(VACopyInst &I) override {
    if (F.getCallingConv() == CallingConv::Win64)
      return;
    unpoisonVAListTagForInst(I);
  }
};

/// AMD64-specific implementation of VarArgHelper.
struct VarArgAMD64Helper : public VarArgHelperBase {
  // An unfortunate workaround for asymmetric lowering of va_arg stuff.
  // See a comment in visitCallBase for more details.
  static const unsigned AMD64GpEndOffset = 48; // AMD64 ABI Draft 0.99.6 p3.5.7
  static const unsigned AMD64FpEndOffsetSSE = 176;
  // If SSE is disabled, fp_offset in va_list is zero.
  static const unsigned AMD64FpEndOffsetNoSSE = AMD64GpEndOffset;

  unsigned AMD64FpEndOffset;
  AllocaInst *VAArgTLSCopy = nullptr;
  AllocaInst *VAArgTLSOriginCopy = nullptr;
  Value *VAArgOverflowSize = nullptr;

  enum ArgKind { AK_GeneralPurpose, AK_FloatingPoint, AK_Memory };

  VarArgAMD64Helper(Function &F, MemorySanitizer &MS,
                    MemorySanitizerVisitor &MSV)
      : VarArgHelperBase(F, MS, MSV, /*VAListTagSize=*/24) {
    AMD64FpEndOffset = AMD64FpEndOffsetSSE;
    for (const auto &Attr : F.getAttributes().getFnAttrs()) {
      if (Attr.isStringAttribute() &&
          (Attr.getKindAsString() == "target-features")) {
        if (Attr.getValueAsString().contains("-sse"))
          AMD64FpEndOffset = AMD64FpEndOffsetNoSSE;
        break;
      }
    }
  }

  ArgKind classifyArgument(Value *arg) {
    // A very rough approximation of X86_64 argument classification rules.
    Type *T = arg->getType();
    if (T->isX86_FP80Ty())
      return AK_Memory;
    if (T->isFPOrFPVectorTy())
      return AK_FloatingPoint;
    if (T->isIntegerTy() && T->getPrimitiveSizeInBits() <= 64)
      return AK_GeneralPurpose;
    if (T->isPointerTy())
      return AK_GeneralPurpose;
    return AK_Memory;
  }

  // For VarArg functions, store the argument shadow in an ABI-specific format
  // that corresponds to va_list layout.
  // We do this because Clang lowers va_arg in the frontend, and this pass
  // only sees the low level code that deals with va_list internals.
  // A much easier alternative (provided that Clang emits va_arg instructions)
  // would have been to associate each live instance of va_list with a copy of
  // MSanParamTLS, and extract shadow on va_arg() call in the argument list
  // order.
  void visitCallBase(CallBase &CB, IRBuilder<> &IRB) override {
    unsigned GpOffset = 0;
    unsigned FpOffset = AMD64GpEndOffset;
    unsigned OverflowOffset = AMD64FpEndOffset;
    const DataLayout &DL = F.getDataLayout();

    for (const auto &[ArgNo, A] : llvm::enumerate(CB.args())) {
      bool IsFixed = ArgNo < CB.getFunctionType()->getNumParams();
      bool IsByVal = CB.paramHasAttr(ArgNo, Attribute::ByVal);
      if (IsByVal) {
        // ByVal arguments always go to the overflow area.
        // Fixed arguments passed through the overflow area will be stepped
        // over by va_start, so don't count them towards the offset.
        if (IsFixed)
          continue;
        assert(A->getType()->isPointerTy());
        Type *RealTy = CB.getParamByValType(ArgNo);
        uint64_t ArgSize = DL.getTypeAllocSize(RealTy);
        uint64_t AlignedSize = alignTo(ArgSize, 8);
        unsigned BaseOffset = OverflowOffset;
        Value *ShadowBase = getShadowPtrForVAArgument(IRB, OverflowOffset);
        Value *OriginBase = nullptr;
        if (MS.TrackOrigins)
          OriginBase = getOriginPtrForVAArgument(IRB, OverflowOffset);
        OverflowOffset += AlignedSize;

        if (OverflowOffset > kParamTLSSize) {
          CleanUnusedTLS(IRB, ShadowBase, BaseOffset);
          continue; // We have no space to copy shadow there.
        }

        Value *ShadowPtr, *OriginPtr;
        std::tie(ShadowPtr, OriginPtr) =
            MSV.getShadowOriginPtr(A, IRB, IRB.getInt8Ty(), kShadowTLSAlignment,
                                   /*isStore*/ false);
        IRB.CreateMemCpy(ShadowBase, kShadowTLSAlignment, ShadowPtr,
                         kShadowTLSAlignment, ArgSize);
        if (MS.TrackOrigins)
          IRB.CreateMemCpy(OriginBase, kShadowTLSAlignment, OriginPtr,
                           kShadowTLSAlignment, ArgSize);
      } else {
        ArgKind AK = classifyArgument(A);
        if (AK == AK_GeneralPurpose && GpOffset >= AMD64GpEndOffset)
          AK = AK_Memory;
        if (AK == AK_FloatingPoint && FpOffset >= AMD64FpEndOffset)
          AK = AK_Memory;
        Value *ShadowBase, *OriginBase = nullptr;
        switch (AK) {
        case AK_GeneralPurpose:
          ShadowBase = getShadowPtrForVAArgument(IRB, GpOffset);
          if (MS.TrackOrigins)
            OriginBase = getOriginPtrForVAArgument(IRB, GpOffset);
          GpOffset += 8;
          assert(GpOffset <= kParamTLSSize);
          break;
        case AK_FloatingPoint:
          ShadowBase = getShadowPtrForVAArgument(IRB, FpOffset);
          if (MS.TrackOrigins)
            OriginBase = getOriginPtrForVAArgument(IRB, FpOffset);
          FpOffset += 16;
          assert(FpOffset <= kParamTLSSize);
          break;
        case AK_Memory:
          if (IsFixed)
            continue;
          uint64_t ArgSize = DL.getTypeAllocSize(A->getType());
          uint64_t AlignedSize = alignTo(ArgSize, 8);
          unsigned BaseOffset = OverflowOffset;
          ShadowBase = getShadowPtrForVAArgument(IRB, OverflowOffset);
          if (MS.TrackOrigins) {
            OriginBase = getOriginPtrForVAArgument(IRB, OverflowOffset);
          }
          OverflowOffset += AlignedSize;
          if (OverflowOffset > kParamTLSSize) {
            // We have no space to copy shadow there.
            CleanUnusedTLS(IRB, ShadowBase, BaseOffset);
            continue;
          }
        }
        // Take fixed arguments into account for GpOffset and FpOffset,
        // but don't actually store shadows for them.
        // TODO(glider): don't call get*PtrForVAArgument() for them.
        if (IsFixed)
          continue;
        Value *Shadow = MSV.getShadow(A);
        IRB.CreateAlignedStore(Shadow, ShadowBase, kShadowTLSAlignment);
        if (MS.TrackOrigins) {
          Value *Origin = MSV.getOrigin(A);
          TypeSize StoreSize = DL.getTypeStoreSize(Shadow->getType());
          MSV.paintOrigin(IRB, Origin, OriginBase, StoreSize,
                          std::max(kShadowTLSAlignment, kMinOriginAlignment));
        }
      }
    }
    Constant *OverflowSize =
        ConstantInt::get(IRB.getInt64Ty(), OverflowOffset - AMD64FpEndOffset);
    IRB.CreateStore(OverflowSize, MS.VAArgOverflowSizeTLS);
  }

  void finalizeInstrumentation() override {
    assert(!VAArgOverflowSize && !VAArgTLSCopy &&
           "finalizeInstrumentation called twice");
    if (!VAStartInstrumentationList.empty()) {
      // If there is a va_start in this function, make a backup copy of
      // va_arg_tls somewhere in the function entry block.
      IRBuilder<> IRB(MSV.FnPrologueEnd);
      VAArgOverflowSize =
          IRB.CreateLoad(IRB.getInt64Ty(), MS.VAArgOverflowSizeTLS);
      Value *CopySize = IRB.CreateAdd(
          ConstantInt::get(MS.IntptrTy, AMD64FpEndOffset), VAArgOverflowSize);
      VAArgTLSCopy = IRB.CreateAlloca(Type::getInt8Ty(*MS.C), CopySize);
      VAArgTLSCopy->setAlignment(kShadowTLSAlignment);
      IRB.CreateMemSet(VAArgTLSCopy, Constant::getNullValue(IRB.getInt8Ty()),
                       CopySize, kShadowTLSAlignment, false);

      Value *SrcSize = IRB.CreateBinaryIntrinsic(
          Intrinsic::umin, CopySize,
          ConstantInt::get(MS.IntptrTy, kParamTLSSize));
      IRB.CreateMemCpy(VAArgTLSCopy, kShadowTLSAlignment, MS.VAArgTLS,
                       kShadowTLSAlignment, SrcSize);
      if (MS.TrackOrigins) {
        VAArgTLSOriginCopy = IRB.CreateAlloca(Type::getInt8Ty(*MS.C), CopySize);
        VAArgTLSOriginCopy->setAlignment(kShadowTLSAlignment);
        IRB.CreateMemCpy(VAArgTLSOriginCopy, kShadowTLSAlignment,
                         MS.VAArgOriginTLS, kShadowTLSAlignment, SrcSize);
      }
    }

    // Instrument va_start.
    // Copy va_list shadow from the backup copy of the TLS contents.
    for (CallInst *OrigInst : VAStartInstrumentationList) {
      NextNodeIRBuilder IRB(OrigInst);
      Value *VAListTag = OrigInst->getArgOperand(0);

      Value *RegSaveAreaPtrPtr = IRB.CreateIntToPtr(
          IRB.CreateAdd(IRB.CreatePtrToInt(VAListTag, MS.IntptrTy),
                        ConstantInt::get(MS.IntptrTy, 16)),
          MS.PtrTy);
      Value *RegSaveAreaPtr = IRB.CreateLoad(MS.PtrTy, RegSaveAreaPtrPtr);
      Value *RegSaveAreaShadowPtr, *RegSaveAreaOriginPtr;
      const Align Alignment = Align(16);
      std::tie(RegSaveAreaShadowPtr, RegSaveAreaOriginPtr) =
          MSV.getShadowOriginPtr(RegSaveAreaPtr, IRB, IRB.getInt8Ty(),
                                 Alignment, /*isStore*/ true);
      IRB.CreateMemCpy(RegSaveAreaShadowPtr, Alignment, VAArgTLSCopy, Alignment,
                       AMD64FpEndOffset);
      if (MS.TrackOrigins)
        IRB.CreateMemCpy(RegSaveAreaOriginPtr, Alignment, VAArgTLSOriginCopy,
                         Alignment, AMD64FpEndOffset);
      Value *OverflowArgAreaPtrPtr = IRB.CreateIntToPtr(
          IRB.CreateAdd(IRB.CreatePtrToInt(VAListTag, MS.IntptrTy),
                        ConstantInt::get(MS.IntptrTy, 8)),
          MS.PtrTy);
      Value *OverflowArgAreaPtr =
          IRB.CreateLoad(MS.PtrTy, OverflowArgAreaPtrPtr);
      Value *OverflowArgAreaShadowPtr, *OverflowArgAreaOriginPtr;
      std::tie(OverflowArgAreaShadowPtr, OverflowArgAreaOriginPtr) =
          MSV.getShadowOriginPtr(OverflowArgAreaPtr, IRB, IRB.getInt8Ty(),
                                 Alignment, /*isStore*/ true);
      Value *SrcPtr = IRB.CreateConstGEP1_32(IRB.getInt8Ty(), VAArgTLSCopy,
                                             AMD64FpEndOffset);
      IRB.CreateMemCpy(OverflowArgAreaShadowPtr, Alignment, SrcPtr, Alignment,
                       VAArgOverflowSize);
      if (MS.TrackOrigins) {
        SrcPtr = IRB.CreateConstGEP1_32(IRB.getInt8Ty(), VAArgTLSOriginCopy,
                                        AMD64FpEndOffset);
        IRB.CreateMemCpy(OverflowArgAreaOriginPtr, Alignment, SrcPtr, Alignment,
                         VAArgOverflowSize);
      }
    }
  }
};

/// AArch64-specific implementation of VarArgHelper.
struct VarArgAArch64Helper : public VarArgHelperBase {
  static const unsigned kAArch64GrArgSize = 64;
  static const unsigned kAArch64VrArgSize = 128;

  static const unsigned AArch64GrBegOffset = 0;
  static const unsigned AArch64GrEndOffset = kAArch64GrArgSize;
  // Make VR space aligned to 16 bytes.
  static const unsigned AArch64VrBegOffset = AArch64GrEndOffset;
  static const unsigned AArch64VrEndOffset =
      AArch64VrBegOffset + kAArch64VrArgSize;
  static const unsigned AArch64VAEndOffset = AArch64VrEndOffset;

  AllocaInst *VAArgTLSCopy = nullptr;
  Value *VAArgOverflowSize = nullptr;

  enum ArgKind { AK_GeneralPurpose, AK_FloatingPoint, AK_Memory };

  VarArgAArch64Helper(Function &F, MemorySanitizer &MS,
                      MemorySanitizerVisitor &MSV)
      : VarArgHelperBase(F, MS, MSV, /*VAListTagSize=*/32) {}

  // A very rough approximation of aarch64 argument classification rules.
  std::pair<ArgKind, uint64_t> classifyArgument(Type *T) {
    if (T->isIntOrPtrTy() && T->getPrimitiveSizeInBits() <= 64)
      return {AK_GeneralPurpose, 1};
    if (T->isFloatingPointTy() && T->getPrimitiveSizeInBits() <= 128)
      return {AK_FloatingPoint, 1};

    if (T->isArrayTy()) {
      auto R = classifyArgument(T->getArrayElementType());
      R.second *= T->getScalarType()->getArrayNumElements();
      return R;
    }

    if (const FixedVectorType *FV = dyn_cast<FixedVectorType>(T)) {
      auto R = classifyArgument(FV->getScalarType());
      R.second *= FV->getNumElements();
      return R;
    }

    LLVM_DEBUG(errs() << "Unknown vararg type: " << *T << "\n");
    return {AK_Memory, 0};
  }

  // The instrumentation stores the argument shadow in a non ABI-specific
  // format because it does not know which argument is named (since Clang,
  // like x86_64 case, lowers the va_args in the frontend and this pass only
  // sees the low level code that deals with va_list internals).
  // The first seven GR registers are saved in the first 56 bytes of the
  // va_arg tls arra, followed by the first 8 FP/SIMD registers, and then
  // the remaining arguments.
  // Using constant offset within the va_arg TLS array allows fast copy
  // in the finalize instrumentation.
  void visitCallBase(CallBase &CB, IRBuilder<> &IRB) override {
    unsigned GrOffset = AArch64GrBegOffset;
    unsigned VrOffset = AArch64VrBegOffset;
    unsigned OverflowOffset = AArch64VAEndOffset;

    const DataLayout &DL = F.getDataLayout();
    for (const auto &[ArgNo, A] : llvm::enumerate(CB.args())) {
      bool IsFixed = ArgNo < CB.getFunctionType()->getNumParams();
      auto [AK, RegNum] = classifyArgument(A->getType());
      if (AK == AK_GeneralPurpose &&
          (GrOffset + RegNum * 8) > AArch64GrEndOffset)
        AK = AK_Memory;
      if (AK == AK_FloatingPoint &&
          (VrOffset + RegNum * 16) > AArch64VrEndOffset)
        AK = AK_Memory;
      Value *Base;
      switch (AK) {
      case AK_GeneralPurpose:
        Base = getShadowPtrForVAArgument(IRB, GrOffset);
        GrOffset += 8 * RegNum;
        break;
      case AK_FloatingPoint:
        Base = getShadowPtrForVAArgument(IRB, VrOffset);
        VrOffset += 16 * RegNum;
        break;
      case AK_Memory:
        // Don't count fixed arguments in the overflow area - va_start will
        // skip right over them.
        if (IsFixed)
          continue;
        uint64_t ArgSize = DL.getTypeAllocSize(A->getType());
        uint64_t AlignedSize = alignTo(ArgSize, 8);
        unsigned BaseOffset = OverflowOffset;
        Base = getShadowPtrForVAArgument(IRB, BaseOffset);
        OverflowOffset += AlignedSize;
        if (OverflowOffset > kParamTLSSize) {
          // We have no space to copy shadow there.
          CleanUnusedTLS(IRB, Base, BaseOffset);
          continue;
        }
        break;
      }
      // Count Gp/Vr fixed arguments to their respective offsets, but don't
      // bother to actually store a shadow.
      if (IsFixed)
        continue;
      IRB.CreateAlignedStore(MSV.getShadow(A), Base, kShadowTLSAlignment);
    }
    Constant *OverflowSize =
        ConstantInt::get(IRB.getInt64Ty(), OverflowOffset - AArch64VAEndOffset);
    IRB.CreateStore(OverflowSize, MS.VAArgOverflowSizeTLS);
  }

  // Retrieve a va_list field of 'void*' size.
  Value *getVAField64(IRBuilder<> &IRB, Value *VAListTag, int offset) {
    Value *SaveAreaPtrPtr = IRB.CreateIntToPtr(
        IRB.CreateAdd(IRB.CreatePtrToInt(VAListTag, MS.IntptrTy),
                      ConstantInt::get(MS.IntptrTy, offset)),
        MS.PtrTy);
    return IRB.CreateLoad(Type::getInt64Ty(*MS.C), SaveAreaPtrPtr);
  }

  // Retrieve a va_list field of 'int' size.
  Value *getVAField32(IRBuilder<> &IRB, Value *VAListTag, int offset) {
    Value *SaveAreaPtr = IRB.CreateIntToPtr(
        IRB.CreateAdd(IRB.CreatePtrToInt(VAListTag, MS.IntptrTy),
                      ConstantInt::get(MS.IntptrTy, offset)),
        MS.PtrTy);
    Value *SaveArea32 = IRB.CreateLoad(IRB.getInt32Ty(), SaveAreaPtr);
    return IRB.CreateSExt(SaveArea32, MS.IntptrTy);
  }

  void finalizeInstrumentation() override {
    assert(!VAArgOverflowSize && !VAArgTLSCopy &&
           "finalizeInstrumentation called twice");
    if (!VAStartInstrumentationList.empty()) {
      // If there is a va_start in this function, make a backup copy of
      // va_arg_tls somewhere in the function entry block.
      IRBuilder<> IRB(MSV.FnPrologueEnd);
      VAArgOverflowSize =
          IRB.CreateLoad(IRB.getInt64Ty(), MS.VAArgOverflowSizeTLS);
      Value *CopySize = IRB.CreateAdd(
          ConstantInt::get(MS.IntptrTy, AArch64VAEndOffset), VAArgOverflowSize);
      VAArgTLSCopy = IRB.CreateAlloca(Type::getInt8Ty(*MS.C), CopySize);
      VAArgTLSCopy->setAlignment(kShadowTLSAlignment);
      IRB.CreateMemSet(VAArgTLSCopy, Constant::getNullValue(IRB.getInt8Ty()),
                       CopySize, kShadowTLSAlignment, false);

      Value *SrcSize = IRB.CreateBinaryIntrinsic(
          Intrinsic::umin, CopySize,
          ConstantInt::get(MS.IntptrTy, kParamTLSSize));
      IRB.CreateMemCpy(VAArgTLSCopy, kShadowTLSAlignment, MS.VAArgTLS,
                       kShadowTLSAlignment, SrcSize);
    }

    Value *GrArgSize = ConstantInt::get(MS.IntptrTy, kAArch64GrArgSize);
    Value *VrArgSize = ConstantInt::get(MS.IntptrTy, kAArch64VrArgSize);

    // Instrument va_start, copy va_list shadow from the backup copy of
    // the TLS contents.
    for (CallInst *OrigInst : VAStartInstrumentationList) {
      NextNodeIRBuilder IRB(OrigInst);

      Value *VAListTag = OrigInst->getArgOperand(0);

      // The variadic ABI for AArch64 creates two areas to save the incoming
      // argument registers (one for 64-bit general register xn-x7 and another
      // for 128-bit FP/SIMD vn-v7).
      // We need then to propagate the shadow arguments on both regions
      // 'va::__gr_top + va::__gr_offs' and 'va::__vr_top + va::__vr_offs'.
      // The remaining arguments are saved on shadow for 'va::stack'.
      // One caveat is it requires only to propagate the non-named arguments,
      // however on the call site instrumentation 'all' the arguments are
      // saved. So to copy the shadow values from the va_arg TLS array
      // we need to adjust the offset for both GR and VR fields based on
      // the __{gr,vr}_offs value (since they are stores based on incoming
      // named arguments).
      Type *RegSaveAreaPtrTy = IRB.getPtrTy();

      // Read the stack pointer from the va_list.
      Value *StackSaveAreaPtr =
          IRB.CreateIntToPtr(getVAField64(IRB, VAListTag, 0), RegSaveAreaPtrTy);

      // Read both the __gr_top and __gr_off and add them up.
      Value *GrTopSaveAreaPtr = getVAField64(IRB, VAListTag, 8);
      Value *GrOffSaveArea = getVAField32(IRB, VAListTag, 24);

      Value *GrRegSaveAreaPtr = IRB.CreateIntToPtr(
          IRB.CreateAdd(GrTopSaveAreaPtr, GrOffSaveArea), RegSaveAreaPtrTy);

      // Read both the __vr_top and __vr_off and add them up.
      Value *VrTopSaveAreaPtr = getVAField64(IRB, VAListTag, 16);
      Value *VrOffSaveArea = getVAField32(IRB, VAListTag, 28);

      Value *VrRegSaveAreaPtr = IRB.CreateIntToPtr(
          IRB.CreateAdd(VrTopSaveAreaPtr, VrOffSaveArea), RegSaveAreaPtrTy);

      // It does not know how many named arguments is being used and, on the
      // callsite all the arguments were saved.  Since __gr_off is defined as
      // '0 - ((8 - named_gr) * 8)', the idea is to just propagate the variadic
      // argument by ignoring the bytes of shadow from named arguments.
      Value *GrRegSaveAreaShadowPtrOff =
          IRB.CreateAdd(GrArgSize, GrOffSaveArea);

      Value *GrRegSaveAreaShadowPtr =
          MSV.getShadowOriginPtr(GrRegSaveAreaPtr, IRB, IRB.getInt8Ty(),
                                 Align(8), /*isStore*/ true)
              .first;

      Value *GrSrcPtr =
          IRB.CreateInBoundsPtrAdd(VAArgTLSCopy, GrRegSaveAreaShadowPtrOff);
      Value *GrCopySize = IRB.CreateSub(GrArgSize, GrRegSaveAreaShadowPtrOff);

      IRB.CreateMemCpy(GrRegSaveAreaShadowPtr, Align(8), GrSrcPtr, Align(8),
                       GrCopySize);

      // Again, but for FP/SIMD values.
      Value *VrRegSaveAreaShadowPtrOff =
          IRB.CreateAdd(VrArgSize, VrOffSaveArea);

      Value *VrRegSaveAreaShadowPtr =
          MSV.getShadowOriginPtr(VrRegSaveAreaPtr, IRB, IRB.getInt8Ty(),
                                 Align(8), /*isStore*/ true)
              .first;

      Value *VrSrcPtr = IRB.CreateInBoundsPtrAdd(
          IRB.CreateInBoundsPtrAdd(VAArgTLSCopy,
                                   IRB.getInt32(AArch64VrBegOffset)),
          VrRegSaveAreaShadowPtrOff);
      Value *VrCopySize = IRB.CreateSub(VrArgSize, VrRegSaveAreaShadowPtrOff);

      IRB.CreateMemCpy(VrRegSaveAreaShadowPtr, Align(8), VrSrcPtr, Align(8),
                       VrCopySize);

      // And finally for remaining arguments.
      Value *StackSaveAreaShadowPtr =
          MSV.getShadowOriginPtr(StackSaveAreaPtr, IRB, IRB.getInt8Ty(),
                                 Align(16), /*isStore*/ true)
              .first;

      Value *StackSrcPtr = IRB.CreateInBoundsPtrAdd(
          VAArgTLSCopy, IRB.getInt32(AArch64VAEndOffset));

      IRB.CreateMemCpy(StackSaveAreaShadowPtr, Align(16), StackSrcPtr,
                       Align(16), VAArgOverflowSize);
    }
  }
};

/// PowerPC-specific implementation of VarArgHelper.
struct VarArgPowerPCHelper : public VarArgHelperBase {
  AllocaInst *VAArgTLSCopy = nullptr;
  Value *VAArgSize = nullptr;

  VarArgPowerPCHelper(Function &F, MemorySanitizer &MS,
                      MemorySanitizerVisitor &MSV, unsigned VAListTagSize)
      : VarArgHelperBase(F, MS, MSV, VAListTagSize) {}

  void visitCallBase(CallBase &CB, IRBuilder<> &IRB) override {
    // For PowerPC, we need to deal with alignment of stack arguments -
    // they are mostly aligned to 8 bytes, but vectors and i128 arrays
    // are aligned to 16 bytes, byvals can be aligned to 8 or 16 bytes,
    // For that reason, we compute current offset from stack pointer (which is
    // always properly aligned), and offset for the first vararg, then subtract
    // them.
    unsigned VAArgBase;
    Triple TargetTriple(F.getParent()->getTargetTriple());
    // Parameter save area starts at 48 bytes from frame pointer for ABIv1,
    // and 32 bytes for ABIv2.  This is usually determined by target
    // endianness, but in theory could be overridden by function attribute.
    if (TargetTriple.isPPC64()) {
      if (TargetTriple.isPPC64ELFv2ABI())
        VAArgBase = 32;
      else
        VAArgBase = 48;
    } else {
      // Parameter save area is 8 bytes from frame pointer in PPC32
      VAArgBase = 8;
    }
    unsigned VAArgOffset = VAArgBase;
    const DataLayout &DL = F.getDataLayout();
    for (const auto &[ArgNo, A] : llvm::enumerate(CB.args())) {
      bool IsFixed = ArgNo < CB.getFunctionType()->getNumParams();
      bool IsByVal = CB.paramHasAttr(ArgNo, Attribute::ByVal);
      if (IsByVal) {
        assert(A->getType()->isPointerTy());
        Type *RealTy = CB.getParamByValType(ArgNo);
        uint64_t ArgSize = DL.getTypeAllocSize(RealTy);
        Align ArgAlign = CB.getParamAlign(ArgNo).value_or(Align(8));
        if (ArgAlign < 8)
          ArgAlign = Align(8);
        VAArgOffset = alignTo(VAArgOffset, ArgAlign);
        if (!IsFixed) {
          Value *Base =
              getShadowPtrForVAArgument(IRB, VAArgOffset - VAArgBase, ArgSize);
          if (Base) {
            Value *AShadowPtr, *AOriginPtr;
            std::tie(AShadowPtr, AOriginPtr) =
                MSV.getShadowOriginPtr(A, IRB, IRB.getInt8Ty(),
                                       kShadowTLSAlignment, /*isStore*/ false);

            IRB.CreateMemCpy(Base, kShadowTLSAlignment, AShadowPtr,
                             kShadowTLSAlignment, ArgSize);
          }
        }
        VAArgOffset += alignTo(ArgSize, Align(8));
      } else {
        Value *Base;
        uint64_t ArgSize = DL.getTypeAllocSize(A->getType());
        Align ArgAlign = Align(8);
        if (A->getType()->isArrayTy()) {
          // Arrays are aligned to element size, except for long double
          // arrays, which are aligned to 8 bytes.
          Type *ElementTy = A->getType()->getArrayElementType();
          if (!ElementTy->isPPC_FP128Ty())
            ArgAlign = Align(DL.getTypeAllocSize(ElementTy));
        } else if (A->getType()->isVectorTy()) {
          // Vectors are naturally aligned.
          ArgAlign = Align(ArgSize);
        }
        if (ArgAlign < 8)
          ArgAlign = Align(8);
        VAArgOffset = alignTo(VAArgOffset, ArgAlign);
        if (DL.isBigEndian()) {
          // Adjusting the shadow for argument with size < 8 to match the
          // placement of bits in big endian system
          if (ArgSize < 8)
            VAArgOffset += (8 - ArgSize);
        }
        if (!IsFixed) {
          Base =
              getShadowPtrForVAArgument(IRB, VAArgOffset - VAArgBase, ArgSize);
          if (Base)
            IRB.CreateAlignedStore(MSV.getShadow(A), Base, kShadowTLSAlignment);
        }
        VAArgOffset += ArgSize;
        VAArgOffset = alignTo(VAArgOffset, Align(8));
      }
      if (IsFixed)
        VAArgBase = VAArgOffset;
    }

    Constant *TotalVAArgSize =
        ConstantInt::get(MS.IntptrTy, VAArgOffset - VAArgBase);
    // Here using VAArgOverflowSizeTLS as VAArgSizeTLS to avoid creation of
    // a new class member i.e. it is the total size of all VarArgs.
    IRB.CreateStore(TotalVAArgSize, MS.VAArgOverflowSizeTLS);
  }

  void finalizeInstrumentation() override {
    assert(!VAArgSize && !VAArgTLSCopy &&
           "finalizeInstrumentation called twice");
    IRBuilder<> IRB(MSV.FnPrologueEnd);
    VAArgSize = IRB.CreateLoad(IRB.getInt64Ty(), MS.VAArgOverflowSizeTLS);
    Value *CopySize = VAArgSize;

    if (!VAStartInstrumentationList.empty()) {
      // If there is a va_start in this function, make a backup copy of
      // va_arg_tls somewhere in the function entry block.

      VAArgTLSCopy = IRB.CreateAlloca(Type::getInt8Ty(*MS.C), CopySize);
      VAArgTLSCopy->setAlignment(kShadowTLSAlignment);
      IRB.CreateMemSet(VAArgTLSCopy, Constant::getNullValue(IRB.getInt8Ty()),
                       CopySize, kShadowTLSAlignment, false);

      Value *SrcSize = IRB.CreateBinaryIntrinsic(
          Intrinsic::umin, CopySize,
          ConstantInt::get(IRB.getInt64Ty(), kParamTLSSize));
      IRB.CreateMemCpy(VAArgTLSCopy, kShadowTLSAlignment, MS.VAArgTLS,
                       kShadowTLSAlignment, SrcSize);
    }

    // Instrument va_start.
    // Copy va_list shadow from the backup copy of the TLS contents.
    Triple TargetTriple(F.getParent()->getTargetTriple());
    for (CallInst *OrigInst : VAStartInstrumentationList) {
      NextNodeIRBuilder IRB(OrigInst);
      Value *VAListTag = OrigInst->getArgOperand(0);
      Value *RegSaveAreaPtrPtr = IRB.CreatePtrToInt(VAListTag, MS.IntptrTy);

      // In PPC32 va_list_tag is a struct, whereas in PPC64 it's a pointer
      if (!TargetTriple.isPPC64()) {
        RegSaveAreaPtrPtr =
            IRB.CreateAdd(RegSaveAreaPtrPtr, ConstantInt::get(MS.IntptrTy, 8));
      }
      RegSaveAreaPtrPtr = IRB.CreateIntToPtr(RegSaveAreaPtrPtr, MS.PtrTy);

      Value *RegSaveAreaPtr = IRB.CreateLoad(MS.PtrTy, RegSaveAreaPtrPtr);
      Value *RegSaveAreaShadowPtr, *RegSaveAreaOriginPtr;
      const DataLayout &DL = F.getDataLayout();
      unsigned IntptrSize = DL.getTypeStoreSize(MS.IntptrTy);
      const Align Alignment = Align(IntptrSize);
      std::tie(RegSaveAreaShadowPtr, RegSaveAreaOriginPtr) =
          MSV.getShadowOriginPtr(RegSaveAreaPtr, IRB, IRB.getInt8Ty(),
                                 Alignment, /*isStore*/ true);
      IRB.CreateMemCpy(RegSaveAreaShadowPtr, Alignment, VAArgTLSCopy, Alignment,
                       CopySize);
    }
  }
};

/// SystemZ-specific implementation of VarArgHelper.
struct VarArgSystemZHelper : public VarArgHelperBase {
  static const unsigned SystemZGpOffset = 16;
  static const unsigned SystemZGpEndOffset = 56;
  static const unsigned SystemZFpOffset = 128;
  static const unsigned SystemZFpEndOffset = 160;
  static const unsigned SystemZMaxVrArgs = 8;
  static const unsigned SystemZRegSaveAreaSize = 160;
  static const unsigned SystemZOverflowOffset = 160;
  static const unsigned SystemZVAListTagSize = 32;
  static const unsigned SystemZOverflowArgAreaPtrOffset = 16;
  static const unsigned SystemZRegSaveAreaPtrOffset = 24;

  bool IsSoftFloatABI;
  AllocaInst *VAArgTLSCopy = nullptr;
  AllocaInst *VAArgTLSOriginCopy = nullptr;
  Value *VAArgOverflowSize = nullptr;

  enum class ArgKind {
    GeneralPurpose,
    FloatingPoint,
    Vector,
    Memory,
    Indirect,
  };

  enum class ShadowExtension { None, Zero, Sign };

  VarArgSystemZHelper(Function &F, MemorySanitizer &MS,
                      MemorySanitizerVisitor &MSV)
      : VarArgHelperBase(F, MS, MSV, SystemZVAListTagSize),
        IsSoftFloatABI(F.getFnAttribute("use-soft-float").getValueAsBool()) {}

  ArgKind classifyArgument(Type *T) {
    // T is a SystemZABIInfo::classifyArgumentType() output, and there are
    // only a few possibilities of what it can be. In particular, enums, single
    // element structs and large types have already been taken care of.

    // Some i128 and fp128 arguments are converted to pointers only in the
    // back end.
    if (T->isIntegerTy(128) || T->isFP128Ty())
      return ArgKind::Indirect;
    if (T->isFloatingPointTy())
      return IsSoftFloatABI ? ArgKind::GeneralPurpose : ArgKind::FloatingPoint;
    if (T->isIntegerTy() || T->isPointerTy())
      return ArgKind::GeneralPurpose;
    if (T->isVectorTy())
      return ArgKind::Vector;
    return ArgKind::Memory;
  }

  ShadowExtension getShadowExtension(const CallBase &CB, unsigned ArgNo) {
    // ABI says: "One of the simple integer types no more than 64 bits wide.
    // ... If such an argument is shorter than 64 bits, replace it by a full
    // 64-bit integer representing the same number, using sign or zero
    // extension". Shadow for an integer argument has the same type as the
    // argument itself, so it can be sign or zero extended as well.
    bool ZExt = CB.paramHasAttr(ArgNo, Attribute::ZExt);
    bool SExt = CB.paramHasAttr(ArgNo, Attribute::SExt);
    if (ZExt) {
      assert(!SExt);
      return ShadowExtension::Zero;
    }
    if (SExt) {
      assert(!ZExt);
      return ShadowExtension::Sign;
    }
    return ShadowExtension::None;
  }

  void visitCallBase(CallBase &CB, IRBuilder<> &IRB) override {
    unsigned GpOffset = SystemZGpOffset;
    unsigned FpOffset = SystemZFpOffset;
    unsigned VrIndex = 0;
    unsigned OverflowOffset = SystemZOverflowOffset;
    const DataLayout &DL = F.getDataLayout();
    for (const auto &[ArgNo, A] : llvm::enumerate(CB.args())) {
      bool IsFixed = ArgNo < CB.getFunctionType()->getNumParams();
      // SystemZABIInfo does not produce ByVal parameters.
      assert(!CB.paramHasAttr(ArgNo, Attribute::ByVal));
      Type *T = A->getType();
      ArgKind AK = classifyArgument(T);
      if (AK == ArgKind::Indirect) {
        T = MS.PtrTy;
        AK = ArgKind::GeneralPurpose;
      }
      if (AK == ArgKind::GeneralPurpose && GpOffset >= SystemZGpEndOffset)
        AK = ArgKind::Memory;
      if (AK == ArgKind::FloatingPoint && FpOffset >= SystemZFpEndOffset)
        AK = ArgKind::Memory;
      if (AK == ArgKind::Vector && (VrIndex >= SystemZMaxVrArgs || !IsFixed))
        AK = ArgKind::Memory;
      Value *ShadowBase = nullptr;
      Value *OriginBase = nullptr;
      ShadowExtension SE = ShadowExtension::None;
      switch (AK) {
      case ArgKind::GeneralPurpose: {
        // Always keep track of GpOffset, but store shadow only for varargs.
        uint64_t ArgSize = 8;
        if (GpOffset + ArgSize <= kParamTLSSize) {
          if (!IsFixed) {
            SE = getShadowExtension(CB, ArgNo);
            uint64_t GapSize = 0;
            if (SE == ShadowExtension::None) {
              uint64_t ArgAllocSize = DL.getTypeAllocSize(T);
              assert(ArgAllocSize <= ArgSize);
              GapSize = ArgSize - ArgAllocSize;
            }
            ShadowBase = getShadowAddrForVAArgument(IRB, GpOffset + GapSize);
            if (MS.TrackOrigins)
              OriginBase = getOriginPtrForVAArgument(IRB, GpOffset + GapSize);
          }
          GpOffset += ArgSize;
        } else {
          GpOffset = kParamTLSSize;
        }
        break;
      }
      case ArgKind::FloatingPoint: {
        // Always keep track of FpOffset, but store shadow only for varargs.
        uint64_t ArgSize = 8;
        if (FpOffset + ArgSize <= kParamTLSSize) {
          if (!IsFixed) {
            // PoP says: "A short floating-point datum requires only the
            // left-most 32 bit positions of a floating-point register".
            // Therefore, in contrast to AK_GeneralPurpose and AK_Memory,
            // don't extend shadow and don't mind the gap.
            ShadowBase = getShadowAddrForVAArgument(IRB, FpOffset);
            if (MS.TrackOrigins)
              OriginBase = getOriginPtrForVAArgument(IRB, FpOffset);
          }
          FpOffset += ArgSize;
        } else {
          FpOffset = kParamTLSSize;
        }
        break;
      }
      case ArgKind::Vector: {
        // Keep track of VrIndex. No need to store shadow, since vector varargs
        // go through AK_Memory.
        assert(IsFixed);
        VrIndex++;
        break;
      }
      case ArgKind::Memory: {
        // Keep track of OverflowOffset and store shadow only for varargs.
        // Ignore fixed args, since we need to copy only the vararg portion of
        // the overflow area shadow.
        if (!IsFixed) {
          uint64_t ArgAllocSize = DL.getTypeAllocSize(T);
          uint64_t ArgSize = alignTo(ArgAllocSize, 8);
          if (OverflowOffset + ArgSize <= kParamTLSSize) {
            SE = getShadowExtension(CB, ArgNo);
            uint64_t GapSize =
                SE == ShadowExtension::None ? ArgSize - ArgAllocSize : 0;
            ShadowBase =
                getShadowAddrForVAArgument(IRB, OverflowOffset + GapSize);
            if (MS.TrackOrigins)
              OriginBase =
                  getOriginPtrForVAArgument(IRB, OverflowOffset + GapSize);
            OverflowOffset += ArgSize;
          } else {
            OverflowOffset = kParamTLSSize;
          }
        }
        break;
      }
      case ArgKind::Indirect:
        llvm_unreachable("Indirect must be converted to GeneralPurpose");
      }
      if (ShadowBase == nullptr)
        continue;
      Value *Shadow = MSV.getShadow(A);
      if (SE != ShadowExtension::None)
        Shadow = MSV.CreateShadowCast(IRB, Shadow, IRB.getInt64Ty(),
                                      /*Signed*/ SE == ShadowExtension::Sign);
      ShadowBase = IRB.CreateIntToPtr(ShadowBase, MS.PtrTy, "_msarg_va_s");
      IRB.CreateStore(Shadow, ShadowBase);
      if (MS.TrackOrigins) {
        Value *Origin = MSV.getOrigin(A);
        TypeSize StoreSize = DL.getTypeStoreSize(Shadow->getType());
        MSV.paintOrigin(IRB, Origin, OriginBase, StoreSize,
                        kMinOriginAlignment);
      }
    }
    Constant *OverflowSize = ConstantInt::get(
        IRB.getInt64Ty(), OverflowOffset - SystemZOverflowOffset);
    IRB.CreateStore(OverflowSize, MS.VAArgOverflowSizeTLS);
  }

  void copyRegSaveArea(IRBuilder<> &IRB, Value *VAListTag) {
    Value *RegSaveAreaPtrPtr = IRB.CreateIntToPtr(
        IRB.CreateAdd(
            IRB.CreatePtrToInt(VAListTag, MS.IntptrTy),
            ConstantInt::get(MS.IntptrTy, SystemZRegSaveAreaPtrOffset)),
        MS.PtrTy);
    Value *RegSaveAreaPtr = IRB.CreateLoad(MS.PtrTy, RegSaveAreaPtrPtr);
    Value *RegSaveAreaShadowPtr, *RegSaveAreaOriginPtr;
    const Align Alignment = Align(8);
    std::tie(RegSaveAreaShadowPtr, RegSaveAreaOriginPtr) =
        MSV.getShadowOriginPtr(RegSaveAreaPtr, IRB, IRB.getInt8Ty(), Alignment,
                               /*isStore*/ true);
    // TODO(iii): copy only fragments filled by visitCallBase()
    // TODO(iii): support packed-stack && !use-soft-float
    // For use-soft-float functions, it is enough to copy just the GPRs.
    unsigned RegSaveAreaSize =
        IsSoftFloatABI ? SystemZGpEndOffset : SystemZRegSaveAreaSize;
    IRB.CreateMemCpy(RegSaveAreaShadowPtr, Alignment, VAArgTLSCopy, Alignment,
                     RegSaveAreaSize);
    if (MS.TrackOrigins)
      IRB.CreateMemCpy(RegSaveAreaOriginPtr, Alignment, VAArgTLSOriginCopy,
                       Alignment, RegSaveAreaSize);
  }

  // FIXME: This implementation limits OverflowOffset to kParamTLSSize, so we
  // don't know real overflow size and can't clear shadow beyond kParamTLSSize.
  void copyOverflowArea(IRBuilder<> &IRB, Value *VAListTag) {
    Value *OverflowArgAreaPtrPtr = IRB.CreateIntToPtr(
        IRB.CreateAdd(
            IRB.CreatePtrToInt(VAListTag, MS.IntptrTy),
            ConstantInt::get(MS.IntptrTy, SystemZOverflowArgAreaPtrOffset)),
        MS.PtrTy);
    Value *OverflowArgAreaPtr = IRB.CreateLoad(MS.PtrTy, OverflowArgAreaPtrPtr);
    Value *OverflowArgAreaShadowPtr, *OverflowArgAreaOriginPtr;
    const Align Alignment = Align(8);
    std::tie(OverflowArgAreaShadowPtr, OverflowArgAreaOriginPtr) =
        MSV.getShadowOriginPtr(OverflowArgAreaPtr, IRB, IRB.getInt8Ty(),
                               Alignment, /*isStore*/ true);
    Value *SrcPtr = IRB.CreateConstGEP1_32(IRB.getInt8Ty(), VAArgTLSCopy,
                                           SystemZOverflowOffset);
    IRB.CreateMemCpy(OverflowArgAreaShadowPtr, Alignment, SrcPtr, Alignment,
                     VAArgOverflowSize);
    if (MS.TrackOrigins) {
      SrcPtr = IRB.CreateConstGEP1_32(IRB.getInt8Ty(), VAArgTLSOriginCopy,
                                      SystemZOverflowOffset);
      IRB.CreateMemCpy(OverflowArgAreaOriginPtr, Alignment, SrcPtr, Alignment,
                       VAArgOverflowSize);
    }
  }

  void finalizeInstrumentation() override {
    assert(!VAArgOverflowSize && !VAArgTLSCopy &&
           "finalizeInstrumentation called twice");
    if (!VAStartInstrumentationList.empty()) {
      // If there is a va_start in this function, make a backup copy of
      // va_arg_tls somewhere in the function entry block.
      IRBuilder<> IRB(MSV.FnPrologueEnd);
      VAArgOverflowSize =
          IRB.CreateLoad(IRB.getInt64Ty(), MS.VAArgOverflowSizeTLS);
      Value *CopySize =
          IRB.CreateAdd(ConstantInt::get(MS.IntptrTy, SystemZOverflowOffset),
                        VAArgOverflowSize);
      VAArgTLSCopy = IRB.CreateAlloca(Type::getInt8Ty(*MS.C), CopySize);
      VAArgTLSCopy->setAlignment(kShadowTLSAlignment);
      IRB.CreateMemSet(VAArgTLSCopy, Constant::getNullValue(IRB.getInt8Ty()),
                       CopySize, kShadowTLSAlignment, false);

      Value *SrcSize = IRB.CreateBinaryIntrinsic(
          Intrinsic::umin, CopySize,
          ConstantInt::get(MS.IntptrTy, kParamTLSSize));
      IRB.CreateMemCpy(VAArgTLSCopy, kShadowTLSAlignment, MS.VAArgTLS,
                       kShadowTLSAlignment, SrcSize);
      if (MS.TrackOrigins) {
        VAArgTLSOriginCopy = IRB.CreateAlloca(Type::getInt8Ty(*MS.C), CopySize);
        VAArgTLSOriginCopy->setAlignment(kShadowTLSAlignment);
        IRB.CreateMemCpy(VAArgTLSOriginCopy, kShadowTLSAlignment,
                         MS.VAArgOriginTLS, kShadowTLSAlignment, SrcSize);
      }
    }

    // Instrument va_start.
    // Copy va_list shadow from the backup copy of the TLS contents.
    for (CallInst *OrigInst : VAStartInstrumentationList) {
      NextNodeIRBuilder IRB(OrigInst);
      Value *VAListTag = OrigInst->getArgOperand(0);
      copyRegSaveArea(IRB, VAListTag);
      copyOverflowArea(IRB, VAListTag);
    }
  }
};

/// i386-specific implementation of VarArgHelper.
struct VarArgI386Helper : public VarArgHelperBase {
  AllocaInst *VAArgTLSCopy = nullptr;
  Value *VAArgSize = nullptr;

  VarArgI386Helper(Function &F, MemorySanitizer &MS,
                   MemorySanitizerVisitor &MSV)
      : VarArgHelperBase(F, MS, MSV, /*VAListTagSize=*/4) {}

  void visitCallBase(CallBase &CB, IRBuilder<> &IRB) override {
    const DataLayout &DL = F.getDataLayout();
    unsigned IntptrSize = DL.getTypeStoreSize(MS.IntptrTy);
    unsigned VAArgOffset = 0;
    for (const auto &[ArgNo, A] : llvm::enumerate(CB.args())) {
      bool IsFixed = ArgNo < CB.getFunctionType()->getNumParams();
      bool IsByVal = CB.paramHasAttr(ArgNo, Attribute::ByVal);
      if (IsByVal) {
        assert(A->getType()->isPointerTy());
        Type *RealTy = CB.getParamByValType(ArgNo);
        uint64_t ArgSize = DL.getTypeAllocSize(RealTy);
        Align ArgAlign = CB.getParamAlign(ArgNo).value_or(Align(IntptrSize));
        if (ArgAlign < IntptrSize)
          ArgAlign = Align(IntptrSize);
        VAArgOffset = alignTo(VAArgOffset, ArgAlign);
        if (!IsFixed) {
          Value *Base = getShadowPtrForVAArgument(IRB, VAArgOffset, ArgSize);
          if (Base) {
            Value *AShadowPtr, *AOriginPtr;
            std::tie(AShadowPtr, AOriginPtr) =
                MSV.getShadowOriginPtr(A, IRB, IRB.getInt8Ty(),
                                       kShadowTLSAlignment, /*isStore*/ false);

            IRB.CreateMemCpy(Base, kShadowTLSAlignment, AShadowPtr,
                             kShadowTLSAlignment, ArgSize);
          }
          VAArgOffset += alignTo(ArgSize, Align(IntptrSize));
        }
      } else {
        Value *Base;
        uint64_t ArgSize = DL.getTypeAllocSize(A->getType());
        Align ArgAlign = Align(IntptrSize);
        VAArgOffset = alignTo(VAArgOffset, ArgAlign);
        if (DL.isBigEndian()) {
          // Adjusting the shadow for argument with size < IntptrSize to match
          // the placement of bits in big endian system
          if (ArgSize < IntptrSize)
            VAArgOffset += (IntptrSize - ArgSize);
        }
        if (!IsFixed) {
          Base = getShadowPtrForVAArgument(IRB, VAArgOffset, ArgSize);
          if (Base)
            IRB.CreateAlignedStore(MSV.getShadow(A), Base, kShadowTLSAlignment);
          VAArgOffset += ArgSize;
          VAArgOffset = alignTo(VAArgOffset, Align(IntptrSize));
        }
      }
    }

    Constant *TotalVAArgSize = ConstantInt::get(MS.IntptrTy, VAArgOffset);
    // Here using VAArgOverflowSizeTLS as VAArgSizeTLS to avoid creation of
    // a new class member i.e. it is the total size of all VarArgs.
    IRB.CreateStore(TotalVAArgSize, MS.VAArgOverflowSizeTLS);
  }

  void finalizeInstrumentation() override {
    assert(!VAArgSize && !VAArgTLSCopy &&
           "finalizeInstrumentation called twice");
    IRBuilder<> IRB(MSV.FnPrologueEnd);
    VAArgSize = IRB.CreateLoad(IRB.getInt64Ty(), MS.VAArgOverflowSizeTLS);
    Value *CopySize = VAArgSize;

    if (!VAStartInstrumentationList.empty()) {
      // If there is a va_start in this function, make a backup copy of
      // va_arg_tls somewhere in the function entry block.
      VAArgTLSCopy = IRB.CreateAlloca(Type::getInt8Ty(*MS.C), CopySize);
      VAArgTLSCopy->setAlignment(kShadowTLSAlignment);
      IRB.CreateMemSet(VAArgTLSCopy, Constant::getNullValue(IRB.getInt8Ty()),
                       CopySize, kShadowTLSAlignment, false);

      Value *SrcSize = IRB.CreateBinaryIntrinsic(
          Intrinsic::umin, CopySize,
          ConstantInt::get(IRB.getInt64Ty(), kParamTLSSize));
      IRB.CreateMemCpy(VAArgTLSCopy, kShadowTLSAlignment, MS.VAArgTLS,
                       kShadowTLSAlignment, SrcSize);
    }

    // Instrument va_start.
    // Copy va_list shadow from the backup copy of the TLS contents.
    for (CallInst *OrigInst : VAStartInstrumentationList) {
      NextNodeIRBuilder IRB(OrigInst);
      Value *VAListTag = OrigInst->getArgOperand(0);
      Type *RegSaveAreaPtrTy = PointerType::getUnqual(*MS.C);
      Value *RegSaveAreaPtrPtr =
          IRB.CreateIntToPtr(IRB.CreatePtrToInt(VAListTag, MS.IntptrTy),
                             PointerType::get(*MS.C, 0));
      Value *RegSaveAreaPtr =
          IRB.CreateLoad(RegSaveAreaPtrTy, RegSaveAreaPtrPtr);
      Value *RegSaveAreaShadowPtr, *RegSaveAreaOriginPtr;
      const DataLayout &DL = F.getDataLayout();
      unsigned IntptrSize = DL.getTypeStoreSize(MS.IntptrTy);
      const Align Alignment = Align(IntptrSize);
      std::tie(RegSaveAreaShadowPtr, RegSaveAreaOriginPtr) =
          MSV.getShadowOriginPtr(RegSaveAreaPtr, IRB, IRB.getInt8Ty(),
                                 Alignment, /*isStore*/ true);
      IRB.CreateMemCpy(RegSaveAreaShadowPtr, Alignment, VAArgTLSCopy, Alignment,
                       CopySize);
    }
  }
};

/// Implementation of VarArgHelper that is used for ARM32, MIPS, RISCV,
/// LoongArch64.
struct VarArgGenericHelper : public VarArgHelperBase {
  AllocaInst *VAArgTLSCopy = nullptr;
  Value *VAArgSize = nullptr;

  VarArgGenericHelper(Function &F, MemorySanitizer &MS,
                      MemorySanitizerVisitor &MSV, const unsigned VAListTagSize)
      : VarArgHelperBase(F, MS, MSV, VAListTagSize) {}

  void visitCallBase(CallBase &CB, IRBuilder<> &IRB) override {
    unsigned VAArgOffset = 0;
    const DataLayout &DL = F.getDataLayout();
    unsigned IntptrSize = DL.getTypeStoreSize(MS.IntptrTy);
    for (const auto &[ArgNo, A] : llvm::enumerate(CB.args())) {
      bool IsFixed = ArgNo < CB.getFunctionType()->getNumParams();
      if (IsFixed)
        continue;
      uint64_t ArgSize = DL.getTypeAllocSize(A->getType());
      if (DL.isBigEndian()) {
        // Adjusting the shadow for argument with size < IntptrSize to match the
        // placement of bits in big endian system
        if (ArgSize < IntptrSize)
          VAArgOffset += (IntptrSize - ArgSize);
      }
      Value *Base = getShadowPtrForVAArgument(IRB, VAArgOffset, ArgSize);
      VAArgOffset += ArgSize;
      VAArgOffset = alignTo(VAArgOffset, IntptrSize);
      if (!Base)
        continue;
      IRB.CreateAlignedStore(MSV.getShadow(A), Base, kShadowTLSAlignment);
    }

    Constant *TotalVAArgSize = ConstantInt::get(MS.IntptrTy, VAArgOffset);
    // Here using VAArgOverflowSizeTLS as VAArgSizeTLS to avoid creation of
    // a new class member i.e. it is the total size of all VarArgs.
    IRB.CreateStore(TotalVAArgSize, MS.VAArgOverflowSizeTLS);
  }

  void finalizeInstrumentation() override {
    assert(!VAArgSize && !VAArgTLSCopy &&
           "finalizeInstrumentation called twice");
    IRBuilder<> IRB(MSV.FnPrologueEnd);
    VAArgSize = IRB.CreateLoad(IRB.getInt64Ty(), MS.VAArgOverflowSizeTLS);
    Value *CopySize = VAArgSize;

    if (!VAStartInstrumentationList.empty()) {
      // If there is a va_start in this function, make a backup copy of
      // va_arg_tls somewhere in the function entry block.
      VAArgTLSCopy = IRB.CreateAlloca(Type::getInt8Ty(*MS.C), CopySize);
      VAArgTLSCopy->setAlignment(kShadowTLSAlignment);
      IRB.CreateMemSet(VAArgTLSCopy, Constant::getNullValue(IRB.getInt8Ty()),
                       CopySize, kShadowTLSAlignment, false);

      Value *SrcSize = IRB.CreateBinaryIntrinsic(
          Intrinsic::umin, CopySize,
          ConstantInt::get(IRB.getInt64Ty(), kParamTLSSize));
      IRB.CreateMemCpy(VAArgTLSCopy, kShadowTLSAlignment, MS.VAArgTLS,
                       kShadowTLSAlignment, SrcSize);
    }

    // Instrument va_start.
    // Copy va_list shadow from the backup copy of the TLS contents.
    for (CallInst *OrigInst : VAStartInstrumentationList) {
      NextNodeIRBuilder IRB(OrigInst);
      Value *VAListTag = OrigInst->getArgOperand(0);
      Type *RegSaveAreaPtrTy = PointerType::getUnqual(*MS.C);
      Value *RegSaveAreaPtrPtr =
          IRB.CreateIntToPtr(IRB.CreatePtrToInt(VAListTag, MS.IntptrTy),
                             PointerType::get(*MS.C, 0));
      Value *RegSaveAreaPtr =
          IRB.CreateLoad(RegSaveAreaPtrTy, RegSaveAreaPtrPtr);
      Value *RegSaveAreaShadowPtr, *RegSaveAreaOriginPtr;
      const DataLayout &DL = F.getDataLayout();
      unsigned IntptrSize = DL.getTypeStoreSize(MS.IntptrTy);
      const Align Alignment = Align(IntptrSize);
      std::tie(RegSaveAreaShadowPtr, RegSaveAreaOriginPtr) =
          MSV.getShadowOriginPtr(RegSaveAreaPtr, IRB, IRB.getInt8Ty(),
                                 Alignment, /*isStore*/ true);
      IRB.CreateMemCpy(RegSaveAreaShadowPtr, Alignment, VAArgTLSCopy, Alignment,
                       CopySize);
    }
  }
};

// ARM32, Loongarch64, MIPS and RISCV share the same calling conventions
// regarding VAArgs.
using VarArgARM32Helper = VarArgGenericHelper;
using VarArgRISCVHelper = VarArgGenericHelper;
using VarArgMIPSHelper = VarArgGenericHelper;
using VarArgLoongArch64Helper = VarArgGenericHelper;

/// A no-op implementation of VarArgHelper.
struct VarArgNoOpHelper : public VarArgHelper {
  VarArgNoOpHelper(Function &F, MemorySanitizer &MS,
                   MemorySanitizerVisitor &MSV) {}

  void visitCallBase(CallBase &CB, IRBuilder<> &IRB) override {}

  void visitVAStartInst(VAStartInst &I) override {}

  void visitVACopyInst(VACopyInst &I) override {}

  void finalizeInstrumentation() override {}
};

} // end anonymous namespace

static VarArgHelper *CreateVarArgHelper(Function &Func, MemorySanitizer &Msan,
                                        MemorySanitizerVisitor &Visitor) {
  // VarArg handling is only implemented on AMD64. False positives are possible
  // on other platforms.
  Triple TargetTriple(Func.getParent()->getTargetTriple());

  if (TargetTriple.getArch() == Triple::x86)
    return new VarArgI386Helper(Func, Msan, Visitor);

  if (TargetTriple.getArch() == Triple::x86_64)
    return new VarArgAMD64Helper(Func, Msan, Visitor);

  if (TargetTriple.isARM())
    return new VarArgARM32Helper(Func, Msan, Visitor, /*VAListTagSize=*/4);

  if (TargetTriple.isAArch64())
    return new VarArgAArch64Helper(Func, Msan, Visitor);

  if (TargetTriple.isSystemZ())
    return new VarArgSystemZHelper(Func, Msan, Visitor);

  // On PowerPC32 VAListTag is a struct
  // {char, char, i16 padding, char *, char *}
  if (TargetTriple.isPPC32())
    return new VarArgPowerPCHelper(Func, Msan, Visitor, /*VAListTagSize=*/12);

  if (TargetTriple.isPPC64())
    return new VarArgPowerPCHelper(Func, Msan, Visitor, /*VAListTagSize=*/8);

  if (TargetTriple.isRISCV32())
    return new VarArgRISCVHelper(Func, Msan, Visitor, /*VAListTagSize=*/4);

  if (TargetTriple.isRISCV64())
    return new VarArgRISCVHelper(Func, Msan, Visitor, /*VAListTagSize=*/8);

  if (TargetTriple.isMIPS32())
    return new VarArgMIPSHelper(Func, Msan, Visitor, /*VAListTagSize=*/4);

  if (TargetTriple.isMIPS64())
    return new VarArgMIPSHelper(Func, Msan, Visitor, /*VAListTagSize=*/8);

  if (TargetTriple.isLoongArch64())
    return new VarArgLoongArch64Helper(Func, Msan, Visitor,
                                       /*VAListTagSize=*/8);

  return new VarArgNoOpHelper(Func, Msan, Visitor);
}

bool MemorySanitizer::sanitizeFunction(Function &F, TargetLibraryInfo &TLI) {
  if (!CompileKernel && F.getName() == kMsanModuleCtorName)
    return false;

  if (F.hasFnAttribute(Attribute::DisableSanitizerInstrumentation))
    return false;

  MemorySanitizerVisitor Visitor(F, *this, TLI);

  // Clear out memory attributes.
  AttributeMask B;
  B.addAttribute(Attribute::Memory).addAttribute(Attribute::Speculatable);
  F.removeFnAttrs(B);

  return Visitor.runOnFunction();
}<|MERGE_RESOLUTION|>--- conflicted
+++ resolved
@@ -3549,17 +3549,12 @@
       S2_ext = IRB.CreateBitCast(S2_ext, getMMXVectorTy(64));
     }
 
-<<<<<<< HEAD
     Function *ShadowFn = Intrinsic::getOrInsertDeclaration(
         F.getParent(), getSignedPackIntrinsic(I.getIntrinsicID()));
 
-    Value *S =
-        IRB.CreateCall(ShadowFn, {S1_ext, S2_ext}, "_msprop_vector_pack");
-=======
     Value *S = IRB.CreateIntrinsic(getSignedPackIntrinsic(I.getIntrinsicID()),
                                    {S1_ext, S2_ext}, /*FMFSource=*/nullptr,
                                    "_msprop_vector_pack");
->>>>>>> 9cdab16d
     if (MMXEltSizeInBits)
       S = IRB.CreateBitCast(S, getShadowTy(&I));
     setShadow(&I, S);
