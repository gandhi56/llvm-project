//===- InstCombineSelect.cpp ----------------------------------------------===//
//
// Part of the LLVM Project, under the Apache License v2.0 with LLVM Exceptions.
// See https://llvm.org/LICENSE.txt for license information.
// SPDX-License-Identifier: Apache-2.0 WITH LLVM-exception
//
//===----------------------------------------------------------------------===//
//
// This file implements the visitSelect function.
//
//===----------------------------------------------------------------------===//

#include "InstCombineInternal.h"
#include "llvm/ADT/APInt.h"
#include "llvm/ADT/STLExtras.h"
#include "llvm/ADT/SmallVector.h"
#include "llvm/Analysis/AssumptionCache.h"
#include "llvm/Analysis/CmpInstAnalysis.h"
#include "llvm/Analysis/InstructionSimplify.h"
#include "llvm/Analysis/OverflowInstAnalysis.h"
#include "llvm/Analysis/ValueTracking.h"
#include "llvm/Analysis/VectorUtils.h"
#include "llvm/IR/BasicBlock.h"
#include "llvm/IR/Constant.h"
#include "llvm/IR/ConstantRange.h"
#include "llvm/IR/Constants.h"
#include "llvm/IR/DerivedTypes.h"
#include "llvm/IR/IRBuilder.h"
#include "llvm/IR/InstrTypes.h"
#include "llvm/IR/Instruction.h"
#include "llvm/IR/Instructions.h"
#include "llvm/IR/IntrinsicInst.h"
#include "llvm/IR/Intrinsics.h"
#include "llvm/IR/Operator.h"
#include "llvm/IR/PatternMatch.h"
#include "llvm/IR/Type.h"
#include "llvm/IR/User.h"
#include "llvm/IR/Value.h"
#include "llvm/Support/Casting.h"
#include "llvm/Support/ErrorHandling.h"
#include "llvm/Support/KnownBits.h"
#include "llvm/Transforms/InstCombine/InstCombiner.h"
#include <cassert>
#include <utility>

#define DEBUG_TYPE "instcombine"
#include "llvm/Transforms/Utils/InstructionWorklist.h"

using namespace llvm;
using namespace PatternMatch;


/// Replace a select operand based on an equality comparison with the identity
/// constant of a binop.
static Instruction *foldSelectBinOpIdentity(SelectInst &Sel,
                                            const TargetLibraryInfo &TLI,
                                            InstCombinerImpl &IC) {
  // The select condition must be an equality compare with a constant operand.
  Value *X;
  Constant *C;
  CmpPredicate Pred;
  if (!match(Sel.getCondition(), m_Cmp(Pred, m_Value(X), m_Constant(C))))
    return nullptr;

  bool IsEq;
  if (ICmpInst::isEquality(Pred))
    IsEq = Pred == ICmpInst::ICMP_EQ;
  else if (Pred == FCmpInst::FCMP_OEQ)
    IsEq = true;
  else if (Pred == FCmpInst::FCMP_UNE)
    IsEq = false;
  else
    return nullptr;

  // A select operand must be a binop.
  BinaryOperator *BO;
  if (!match(Sel.getOperand(IsEq ? 1 : 2), m_BinOp(BO)))
    return nullptr;

  // The compare constant must be the identity constant for that binop.
  // If this a floating-point compare with 0.0, any zero constant will do.
  Type *Ty = BO->getType();
  Constant *IdC = ConstantExpr::getBinOpIdentity(BO->getOpcode(), Ty, true);
  if (IdC != C) {
    if (!IdC || !CmpInst::isFPPredicate(Pred))
      return nullptr;
    if (!match(IdC, m_AnyZeroFP()) || !match(C, m_AnyZeroFP()))
      return nullptr;
  }

  // Last, match the compare variable operand with a binop operand.
  Value *Y;
  if (!BO->isCommutative() && !match(BO, m_BinOp(m_Value(Y), m_Specific(X))))
    return nullptr;
  if (!match(BO, m_c_BinOp(m_Value(Y), m_Specific(X))))
    return nullptr;

  // +0.0 compares equal to -0.0, and so it does not behave as required for this
  // transform. Bail out if we can not exclude that possibility.
  if (isa<FPMathOperator>(BO))
    if (!BO->hasNoSignedZeros() &&
        !cannotBeNegativeZero(Y, 0,
                              IC.getSimplifyQuery().getWithInstruction(&Sel)))
      return nullptr;

  // BO = binop Y, X
  // S = { select (cmp eq X, C), BO, ? } or { select (cmp ne X, C), ?, BO }
  // =>
  // S = { select (cmp eq X, C),  Y, ? } or { select (cmp ne X, C), ?,  Y }
  return IC.replaceOperand(Sel, IsEq ? 1 : 2, Y);
}

/// This folds:
///  select (icmp eq (and X, C1)), TC, FC
///    iff C1 is a power 2 and the difference between TC and FC is a power-of-2.
/// To something like:
///  (shr (and (X, C1)), (log2(C1) - log2(TC-FC))) + FC
/// Or:
///  (shl (and (X, C1)), (log2(TC-FC) - log2(C1))) + FC
/// With some variations depending if FC is larger than TC, or the shift
/// isn't needed, or the bit widths don't match.
static Value *foldSelectICmpAnd(SelectInst &Sel, ICmpInst *Cmp,
                                InstCombiner::BuilderTy &Builder) {
  const APInt *SelTC, *SelFC;
  if (!match(Sel.getTrueValue(), m_APInt(SelTC)) ||
      !match(Sel.getFalseValue(), m_APInt(SelFC)))
    return nullptr;

  // If this is a vector select, we need a vector compare.
  Type *SelType = Sel.getType();
  if (SelType->isVectorTy() != Cmp->getType()->isVectorTy())
    return nullptr;

  Value *V;
  APInt AndMask;
  bool CreateAnd = false;
  ICmpInst::Predicate Pred = Cmp->getPredicate();
  if (ICmpInst::isEquality(Pred)) {
    if (!match(Cmp->getOperand(1), m_Zero()))
      return nullptr;

    V = Cmp->getOperand(0);
    const APInt *AndRHS;
    if (!match(V, m_And(m_Value(), m_Power2(AndRHS))))
      return nullptr;

    AndMask = *AndRHS;
  } else if (auto Res = decomposeBitTestICmp(Cmp->getOperand(0),
                                             Cmp->getOperand(1), Pred)) {
    assert(ICmpInst::isEquality(Res->Pred) && "Not equality test?");
    if (!Res->Mask.isPowerOf2())
      return nullptr;

    V = Res->X;
    AndMask = Res->Mask;
    Pred = Res->Pred;
    CreateAnd = true;
  } else {
    return nullptr;
  }
  if (Pred == ICmpInst::ICMP_NE)
    std::swap(SelTC, SelFC);

  // In general, when both constants are non-zero, we would need an offset to
  // replace the select. This would require more instructions than we started
  // with. But there's one special-case that we handle here because it can
  // simplify/reduce the instructions.
  const APInt &TC = *SelTC;
  const APInt &FC = *SelFC;
  if (!TC.isZero() && !FC.isZero()) {
    if (TC.getBitWidth() != AndMask.getBitWidth())
      return nullptr;
    // If we have to create an 'and', then we must kill the cmp to not
    // increase the instruction count.
    if (CreateAnd && !Cmp->hasOneUse())
      return nullptr;

    // (V & AndMaskC) == 0 ? TC : FC --> TC | (V & AndMaskC)
    // (V & AndMaskC) == 0 ? TC : FC --> TC ^ (V & AndMaskC)
    // (V & AndMaskC) == 0 ? TC : FC --> TC + (V & AndMaskC)
    // (V & AndMaskC) == 0 ? TC : FC --> TC - (V & AndMaskC)
    Constant *TCC = ConstantInt::get(SelType, TC);
    Constant *FCC = ConstantInt::get(SelType, FC);
    Constant *MaskC = ConstantInt::get(SelType, AndMask);
    for (auto Opc : {Instruction::Or, Instruction::Xor, Instruction::Add,
                     Instruction::Sub}) {
      if (ConstantFoldBinaryOpOperands(Opc, TCC, MaskC, Sel.getDataLayout()) ==
          FCC) {
        if (CreateAnd)
          V = Builder.CreateAnd(V, MaskC);
        return Builder.CreateBinOp(Opc, TCC, V);
      }
    }

    return nullptr;
  }

  // Make sure one of the select arms is a power-of-2.
  if (!TC.isPowerOf2() && !FC.isPowerOf2())
    return nullptr;

  // Determine which shift is needed to transform result of the 'and' into the
  // desired result.
  const APInt &ValC = !TC.isZero() ? TC : FC;
  unsigned ValZeros = ValC.logBase2();
  unsigned AndZeros = AndMask.logBase2();
  bool ShouldNotVal = !TC.isZero();
  bool NeedShift = ValZeros != AndZeros;
  bool NeedZExtTrunc =
      SelType->getScalarSizeInBits() != V->getType()->getScalarSizeInBits();

  // If we would need to create an 'and' + 'shift' + 'xor' + cast to replace
  // a 'select' + 'icmp', then this transformation would result in more
  // instructions and potentially interfere with other folding.
  if (CreateAnd + ShouldNotVal + NeedShift + NeedZExtTrunc >
      1 + Cmp->hasOneUse())
    return nullptr;

  // Insert the 'and' instruction on the input to the truncate.
  if (CreateAnd)
    V = Builder.CreateAnd(V, ConstantInt::get(V->getType(), AndMask));

  // If types don't match, we can still convert the select by introducing a zext
  // or a trunc of the 'and'.
  if (ValZeros > AndZeros) {
    V = Builder.CreateZExtOrTrunc(V, SelType);
    V = Builder.CreateShl(V, ValZeros - AndZeros);
  } else if (ValZeros < AndZeros) {
    V = Builder.CreateLShr(V, AndZeros - ValZeros);
    V = Builder.CreateZExtOrTrunc(V, SelType);
  } else {
    V = Builder.CreateZExtOrTrunc(V, SelType);
  }

  // Okay, now we know that everything is set up, we just don't know whether we
  // have a icmp_ne or icmp_eq and whether the true or false val is the zero.
  if (ShouldNotVal)
    V = Builder.CreateXor(V, ValC);

  return V;
}

/// We want to turn code that looks like this:
///   %C = or %A, %B
///   %D = select %cond, %C, %A
/// into:
///   %C = select %cond, %B, 0
///   %D = or %A, %C
///
/// Assuming that the specified instruction is an operand to the select, return
/// a bitmask indicating which operands of this instruction are foldable if they
/// equal the other incoming value of the select.
static unsigned getSelectFoldableOperands(BinaryOperator *I) {
  switch (I->getOpcode()) {
  case Instruction::Add:
  case Instruction::FAdd:
  case Instruction::Mul:
  case Instruction::FMul:
  case Instruction::And:
  case Instruction::Or:
  case Instruction::Xor:
    return 3;              // Can fold through either operand.
  case Instruction::Sub:   // Can only fold on the amount subtracted.
  case Instruction::FSub:
  case Instruction::FDiv:  // Can only fold on the divisor amount.
  case Instruction::Shl:   // Can only fold on the shift amount.
  case Instruction::LShr:
  case Instruction::AShr:
    return 1;
  default:
    return 0;              // Cannot fold
  }
}

/// We have (select c, TI, FI), and we know that TI and FI have the same opcode.
Instruction *InstCombinerImpl::foldSelectOpOp(SelectInst &SI, Instruction *TI,
                                              Instruction *FI) {
  // Don't break up min/max patterns. The hasOneUse checks below prevent that
  // for most cases, but vector min/max with bitcasts can be transformed. If the
  // one-use restrictions are eased for other patterns, we still don't want to
  // obfuscate min/max.
  if ((match(&SI, m_SMin(m_Value(), m_Value())) ||
       match(&SI, m_SMax(m_Value(), m_Value())) ||
       match(&SI, m_UMin(m_Value(), m_Value())) ||
       match(&SI, m_UMax(m_Value(), m_Value()))))
    return nullptr;

  // If this is a cast from the same type, merge.
  Value *Cond = SI.getCondition();
  Type *CondTy = Cond->getType();
  if (TI->getNumOperands() == 1 && TI->isCast()) {
    Type *FIOpndTy = FI->getOperand(0)->getType();
    if (TI->getOperand(0)->getType() != FIOpndTy)
      return nullptr;

    // The select condition may be a vector. We may only change the operand
    // type if the vector width remains the same (and matches the condition).
    if (auto *CondVTy = dyn_cast<VectorType>(CondTy)) {
      if (!FIOpndTy->isVectorTy() ||
          CondVTy->getElementCount() !=
              cast<VectorType>(FIOpndTy)->getElementCount())
        return nullptr;

      // TODO: If the backend knew how to deal with casts better, we could
      // remove this limitation. For now, there's too much potential to create
      // worse codegen by promoting the select ahead of size-altering casts
      // (PR28160).
      //
      // Note that ValueTracking's matchSelectPattern() looks through casts
      // without checking 'hasOneUse' when it matches min/max patterns, so this
      // transform may end up happening anyway.
      if (TI->getOpcode() != Instruction::BitCast &&
          (!TI->hasOneUse() || !FI->hasOneUse()))
        return nullptr;
    } else if (!TI->hasOneUse() || !FI->hasOneUse()) {
      // TODO: The one-use restrictions for a scalar select could be eased if
      // the fold of a select in visitLoadInst() was enhanced to match a pattern
      // that includes a cast.
      return nullptr;
    }

    // Fold this by inserting a select from the input values.
    Value *NewSI =
        Builder.CreateSelect(Cond, TI->getOperand(0), FI->getOperand(0),
                             SI.getName() + ".v", &SI);
    return CastInst::Create(Instruction::CastOps(TI->getOpcode()), NewSI,
                            TI->getType());
  }

  Value *OtherOpT, *OtherOpF;
  bool MatchIsOpZero;
  auto getCommonOp = [&](Instruction *TI, Instruction *FI, bool Commute,
                         bool Swapped = false) -> Value * {
    assert(!(Commute && Swapped) &&
           "Commute and Swapped can't set at the same time");
    if (!Swapped) {
      if (TI->getOperand(0) == FI->getOperand(0)) {
        OtherOpT = TI->getOperand(1);
        OtherOpF = FI->getOperand(1);
        MatchIsOpZero = true;
        return TI->getOperand(0);
      } else if (TI->getOperand(1) == FI->getOperand(1)) {
        OtherOpT = TI->getOperand(0);
        OtherOpF = FI->getOperand(0);
        MatchIsOpZero = false;
        return TI->getOperand(1);
      }
    }

    if (!Commute && !Swapped)
      return nullptr;

    // If we are allowing commute or swap of operands, then
    // allow a cross-operand match. In that case, MatchIsOpZero
    // means that TI's operand 0 (FI's operand 1) is the common op.
    if (TI->getOperand(0) == FI->getOperand(1)) {
      OtherOpT = TI->getOperand(1);
      OtherOpF = FI->getOperand(0);
      MatchIsOpZero = true;
      return TI->getOperand(0);
    } else if (TI->getOperand(1) == FI->getOperand(0)) {
      OtherOpT = TI->getOperand(0);
      OtherOpF = FI->getOperand(1);
      MatchIsOpZero = false;
      return TI->getOperand(1);
    }
    return nullptr;
  };

  if (TI->hasOneUse() || FI->hasOneUse()) {
    // Cond ? -X : -Y --> -(Cond ? X : Y)
    Value *X, *Y;
    if (match(TI, m_FNeg(m_Value(X))) && match(FI, m_FNeg(m_Value(Y)))) {
      // Intersect FMF from the fneg instructions and union those with the
      // select.
      FastMathFlags FMF = TI->getFastMathFlags();
      FMF &= FI->getFastMathFlags();
      FMF |= SI.getFastMathFlags();
      Value *NewSel =
          Builder.CreateSelect(Cond, X, Y, SI.getName() + ".v", &SI);
      if (auto *NewSelI = dyn_cast<Instruction>(NewSel))
        NewSelI->setFastMathFlags(FMF);
      Instruction *NewFNeg = UnaryOperator::CreateFNeg(NewSel);
      NewFNeg->setFastMathFlags(FMF);
      return NewFNeg;
    }

    // Min/max intrinsic with a common operand can have the common operand
    // pulled after the select. This is the same transform as below for binops,
    // but specialized for intrinsic matching and without the restrictive uses
    // clause.
    auto *TII = dyn_cast<IntrinsicInst>(TI);
    auto *FII = dyn_cast<IntrinsicInst>(FI);
    if (TII && FII && TII->getIntrinsicID() == FII->getIntrinsicID()) {
      if (match(TII, m_MaxOrMin(m_Value(), m_Value()))) {
        if (Value *MatchOp = getCommonOp(TI, FI, true)) {
          Value *NewSel =
              Builder.CreateSelect(Cond, OtherOpT, OtherOpF, "minmaxop", &SI);
          return CallInst::Create(TII->getCalledFunction(), {NewSel, MatchOp});
        }
      }

      // select c, (ldexp v, e0), (ldexp v, e1) -> ldexp v, (select c, e0, e1)
      // select c, (ldexp v0, e), (ldexp v1, e) -> ldexp (select c, v0, v1), e
      //
      // select c, (ldexp v0, e0), (ldexp v1, e1) ->
      //     ldexp (select c, v0, v1), (select c, e0, e1)
      if (TII->getIntrinsicID() == Intrinsic::ldexp) {
        Value *LdexpVal0 = TII->getArgOperand(0);
        Value *LdexpExp0 = TII->getArgOperand(1);
        Value *LdexpVal1 = FII->getArgOperand(0);
        Value *LdexpExp1 = FII->getArgOperand(1);
        if (LdexpExp0->getType() == LdexpExp1->getType()) {
          FPMathOperator *SelectFPOp = cast<FPMathOperator>(&SI);
          FastMathFlags FMF = cast<FPMathOperator>(TII)->getFastMathFlags();
          FMF &= cast<FPMathOperator>(FII)->getFastMathFlags();
          FMF |= SelectFPOp->getFastMathFlags();

          Value *SelectVal = Builder.CreateSelect(Cond, LdexpVal0, LdexpVal1);
          Value *SelectExp = Builder.CreateSelect(Cond, LdexpExp0, LdexpExp1);

          CallInst *NewLdexp = Builder.CreateIntrinsic(
              TII->getType(), Intrinsic::ldexp, {SelectVal, SelectExp});
          NewLdexp->setFastMathFlags(FMF);
          return replaceInstUsesWith(SI, NewLdexp);
        }
      }
    }

    auto CreateCmpSel = [&](std::optional<CmpPredicate> P,
                            bool Swapped) -> CmpInst * {
      if (!P)
        return nullptr;
      auto *MatchOp = getCommonOp(TI, FI, ICmpInst::isEquality(*P),
                                  ICmpInst::isRelational(*P) && Swapped);
      if (!MatchOp)
        return nullptr;
      Value *NewSel = Builder.CreateSelect(Cond, OtherOpT, OtherOpF,
                                           SI.getName() + ".v", &SI);
      return new ICmpInst(MatchIsOpZero ? *P
                                        : ICmpInst::getSwappedCmpPredicate(*P),
                          MatchOp, NewSel);
    };

    // icmp with a common operand also can have the common operand
    // pulled after the select.
    CmpPredicate TPred, FPred;
    if (match(TI, m_ICmp(TPred, m_Value(), m_Value())) &&
        match(FI, m_ICmp(FPred, m_Value(), m_Value()))) {
      if (auto *R =
              CreateCmpSel(CmpPredicate::getMatching(TPred, FPred), false))
        return R;
      if (auto *R =
              CreateCmpSel(CmpPredicate::getMatching(
                               TPred, ICmpInst::getSwappedCmpPredicate(FPred)),
                           true))
        return R;
    }
  }

  // Only handle binary operators (including two-operand getelementptr) with
  // one-use here. As with the cast case above, it may be possible to relax the
  // one-use constraint, but that needs be examined carefully since it may not
  // reduce the total number of instructions.
  if (TI->getNumOperands() != 2 || FI->getNumOperands() != 2 ||
      !TI->isSameOperationAs(FI) ||
      (!isa<BinaryOperator>(TI) && !isa<GetElementPtrInst>(TI)) ||
      !TI->hasOneUse() || !FI->hasOneUse())
    return nullptr;

  // Figure out if the operations have any operands in common.
  Value *MatchOp = getCommonOp(TI, FI, TI->isCommutative());
  if (!MatchOp)
    return nullptr;

  // If the select condition is a vector, the operands of the original select's
  // operands also must be vectors. This may not be the case for getelementptr
  // for example.
  if (CondTy->isVectorTy() && (!OtherOpT->getType()->isVectorTy() ||
                               !OtherOpF->getType()->isVectorTy()))
    return nullptr;

  // If we are sinking div/rem after a select, we may need to freeze the
  // condition because div/rem may induce immediate UB with a poison operand.
  // For example, the following transform is not safe if Cond can ever be poison
  // because we can replace poison with zero and then we have div-by-zero that
  // didn't exist in the original code:
  // Cond ? x/y : x/z --> x / (Cond ? y : z)
  auto *BO = dyn_cast<BinaryOperator>(TI);
  if (BO && BO->isIntDivRem() && !isGuaranteedNotToBePoison(Cond)) {
    // A udiv/urem with a common divisor is safe because UB can only occur with
    // div-by-zero, and that would be present in the original code.
    if (BO->getOpcode() == Instruction::SDiv ||
        BO->getOpcode() == Instruction::SRem || MatchIsOpZero)
      Cond = Builder.CreateFreeze(Cond);
  }

  // If we reach here, they do have operations in common.
  Value *NewSI = Builder.CreateSelect(Cond, OtherOpT, OtherOpF,
                                      SI.getName() + ".v", &SI);
  Value *Op0 = MatchIsOpZero ? MatchOp : NewSI;
  Value *Op1 = MatchIsOpZero ? NewSI : MatchOp;
  if (auto *BO = dyn_cast<BinaryOperator>(TI)) {
    BinaryOperator *NewBO = BinaryOperator::Create(BO->getOpcode(), Op0, Op1);
    NewBO->copyIRFlags(TI);
    NewBO->andIRFlags(FI);
    return NewBO;
  }
  if (auto *TGEP = dyn_cast<GetElementPtrInst>(TI)) {
    auto *FGEP = cast<GetElementPtrInst>(FI);
    Type *ElementType = TGEP->getSourceElementType();
    return GetElementPtrInst::Create(
        ElementType, Op0, Op1, TGEP->getNoWrapFlags() & FGEP->getNoWrapFlags());
  }
  llvm_unreachable("Expected BinaryOperator or GEP");
  return nullptr;
}

static bool isSelect01(const APInt &C1I, const APInt &C2I) {
  if (!C1I.isZero() && !C2I.isZero()) // One side must be zero.
    return false;
  return C1I.isOne() || C1I.isAllOnes() || C2I.isOne() || C2I.isAllOnes();
}

/// Try to fold the select into one of the operands to allow further
/// optimization.
Instruction *InstCombinerImpl::foldSelectIntoOp(SelectInst &SI, Value *TrueVal,
                                                Value *FalseVal) {
  // See the comment above getSelectFoldableOperands for a description of the
  // transformation we are doing here.
  auto TryFoldSelectIntoOp = [&](SelectInst &SI, Value *TrueVal,
                                 Value *FalseVal,
                                 bool Swapped) -> Instruction * {
    auto *TVI = dyn_cast<BinaryOperator>(TrueVal);
    if (!TVI || !TVI->hasOneUse() || isa<Constant>(FalseVal))
      return nullptr;

    unsigned SFO = getSelectFoldableOperands(TVI);
    unsigned OpToFold = 0;
    if ((SFO & 1) && FalseVal == TVI->getOperand(0))
      OpToFold = 1;
    else if ((SFO & 2) && FalseVal == TVI->getOperand(1))
      OpToFold = 2;

    if (!OpToFold)
      return nullptr;

    FastMathFlags FMF;
    if (isa<FPMathOperator>(&SI))
      FMF = SI.getFastMathFlags();
    Constant *C = ConstantExpr::getBinOpIdentity(
        TVI->getOpcode(), TVI->getType(), true, FMF.noSignedZeros());
    Value *OOp = TVI->getOperand(2 - OpToFold);
    // Avoid creating select between 2 constants unless it's selecting
    // between 0, 1 and -1.
    const APInt *OOpC;
    bool OOpIsAPInt = match(OOp, m_APInt(OOpC));
    if (isa<Constant>(OOp) &&
        (!OOpIsAPInt || !isSelect01(C->getUniqueInteger(), *OOpC)))
      return nullptr;

    // If the false value is a NaN then we have that the floating point math
    // operation in the transformed code may not preserve the exact NaN
    // bit-pattern -- e.g. `fadd sNaN, 0.0 -> qNaN`.
    // This makes the transformation incorrect since the original program would
    // have preserved the exact NaN bit-pattern.
    // Avoid the folding if the false value might be a NaN.
    if (isa<FPMathOperator>(&SI) &&
        !computeKnownFPClass(FalseVal, FMF, fcNan, &SI).isKnownNeverNaN())
      return nullptr;

    Value *NewSel = Builder.CreateSelect(SI.getCondition(), Swapped ? C : OOp,
                                         Swapped ? OOp : C, "", &SI);
    if (isa<FPMathOperator>(&SI))
      cast<Instruction>(NewSel)->setFastMathFlags(FMF);
    NewSel->takeName(TVI);
    BinaryOperator *BO =
        BinaryOperator::Create(TVI->getOpcode(), FalseVal, NewSel);
    BO->copyIRFlags(TVI);
    if (isa<FPMathOperator>(&SI)) {
      // Merge poison generating flags from the select.
      BO->setHasNoNaNs(BO->hasNoNaNs() && FMF.noNaNs());
      BO->setHasNoInfs(BO->hasNoInfs() && FMF.noInfs());
      // Merge no-signed-zeros flag from the select.
      // Otherwise we may produce zeros with different sign.
      BO->setHasNoSignedZeros(BO->hasNoSignedZeros() && FMF.noSignedZeros());
    }
    return BO;
  };

  if (Instruction *R = TryFoldSelectIntoOp(SI, TrueVal, FalseVal, false))
    return R;

  if (Instruction *R = TryFoldSelectIntoOp(SI, FalseVal, TrueVal, true))
    return R;

  return nullptr;
}

/// We want to turn:
///   (select (icmp eq (and X, Y), 0), (and (lshr X, Z), 1), 1)
/// into:
///   zext (icmp ne i32 (and X, (or Y, (shl 1, Z))), 0)
/// Note:
///   Z may be 0 if lshr is missing.
/// Worst-case scenario is that we will replace 5 instructions with 5 different
/// instructions, but we got rid of select.
static Instruction *foldSelectICmpAndAnd(Type *SelType, const ICmpInst *Cmp,
                                         Value *TVal, Value *FVal,
                                         InstCombiner::BuilderTy &Builder) {
  if (!(Cmp->hasOneUse() && Cmp->getOperand(0)->hasOneUse() &&
        Cmp->getPredicate() == ICmpInst::ICMP_EQ &&
        match(Cmp->getOperand(1), m_Zero()) && match(FVal, m_One())))
    return nullptr;

  // The TrueVal has general form of:  and %B, 1
  Value *B;
  if (!match(TVal, m_OneUse(m_And(m_Value(B), m_One()))))
    return nullptr;

  // Where %B may be optionally shifted:  lshr %X, %Z.
  Value *X, *Z;
  const bool HasShift = match(B, m_OneUse(m_LShr(m_Value(X), m_Value(Z))));

  // The shift must be valid.
  // TODO: This restricts the fold to constant shift amounts. Is there a way to
  //       handle variable shifts safely? PR47012
  if (HasShift &&
      !match(Z, m_SpecificInt_ICMP(CmpInst::ICMP_ULT,
                                   APInt(SelType->getScalarSizeInBits(),
                                         SelType->getScalarSizeInBits()))))
    return nullptr;

  if (!HasShift)
    X = B;

  Value *Y;
  if (!match(Cmp->getOperand(0), m_c_And(m_Specific(X), m_Value(Y))))
    return nullptr;

  // ((X & Y) == 0) ? ((X >> Z) & 1) : 1 --> (X & (Y | (1 << Z))) != 0
  // ((X & Y) == 0) ? (X & 1) : 1 --> (X & (Y | 1)) != 0
  Constant *One = ConstantInt::get(SelType, 1);
  Value *MaskB = HasShift ? Builder.CreateShl(One, Z) : One;
  Value *FullMask = Builder.CreateOr(Y, MaskB);
  Value *MaskedX = Builder.CreateAnd(X, FullMask);
  Value *ICmpNeZero = Builder.CreateIsNotNull(MaskedX);
  return new ZExtInst(ICmpNeZero, SelType);
}

/// We want to turn:
///   (select (icmp eq (and X, C1), 0), 0, (shl [nsw/nuw] X, C2));
///   iff C1 is a mask and the number of its leading zeros is equal to C2
/// into:
///   shl X, C2
static Value *foldSelectICmpAndZeroShl(const ICmpInst *Cmp, Value *TVal,
                                       Value *FVal,
                                       InstCombiner::BuilderTy &Builder) {
  CmpPredicate Pred;
  Value *AndVal;
  if (!match(Cmp, m_ICmp(Pred, m_Value(AndVal), m_Zero())))
    return nullptr;

  if (Pred == ICmpInst::ICMP_NE) {
    Pred = ICmpInst::ICMP_EQ;
    std::swap(TVal, FVal);
  }

  Value *X;
  const APInt *C2, *C1;
  if (Pred != ICmpInst::ICMP_EQ ||
      !match(AndVal, m_And(m_Value(X), m_APInt(C1))) ||
      !match(TVal, m_Zero()) || !match(FVal, m_Shl(m_Specific(X), m_APInt(C2))))
    return nullptr;

  if (!C1->isMask() ||
      C1->countLeadingZeros() != static_cast<unsigned>(C2->getZExtValue()))
    return nullptr;

  auto *FI = dyn_cast<Instruction>(FVal);
  if (!FI)
    return nullptr;

  FI->setHasNoSignedWrap(false);
  FI->setHasNoUnsignedWrap(false);
  return FVal;
}

/// We want to turn:
///   (select (icmp sgt x, C), lshr (X, Y), ashr (X, Y)); iff C s>= -1
///   (select (icmp slt x, C), ashr (X, Y), lshr (X, Y)); iff C s>= 0
/// into:
///   ashr (X, Y)
static Value *foldSelectICmpLshrAshr(const ICmpInst *IC, Value *TrueVal,
                                     Value *FalseVal,
                                     InstCombiner::BuilderTy &Builder) {
  ICmpInst::Predicate Pred = IC->getPredicate();
  Value *CmpLHS = IC->getOperand(0);
  Value *CmpRHS = IC->getOperand(1);
  if (!CmpRHS->getType()->isIntOrIntVectorTy())
    return nullptr;

  Value *X, *Y;
  unsigned Bitwidth = CmpRHS->getType()->getScalarSizeInBits();
  if ((Pred != ICmpInst::ICMP_SGT ||
       !match(CmpRHS, m_SpecificInt_ICMP(ICmpInst::ICMP_SGE,
                                         APInt::getAllOnes(Bitwidth)))) &&
      (Pred != ICmpInst::ICMP_SLT ||
       !match(CmpRHS, m_SpecificInt_ICMP(ICmpInst::ICMP_SGE,
                                         APInt::getZero(Bitwidth)))))
    return nullptr;

  // Canonicalize so that ashr is in FalseVal.
  if (Pred == ICmpInst::ICMP_SLT)
    std::swap(TrueVal, FalseVal);

  if (match(TrueVal, m_LShr(m_Value(X), m_Value(Y))) &&
      match(FalseVal, m_AShr(m_Specific(X), m_Specific(Y))) &&
      match(CmpLHS, m_Specific(X))) {
    const auto *Ashr = cast<Instruction>(FalseVal);
    // if lshr is not exact and ashr is, this new ashr must not be exact.
    bool IsExact = Ashr->isExact() && cast<Instruction>(TrueVal)->isExact();
    return Builder.CreateAShr(X, Y, IC->getName(), IsExact);
  }

  return nullptr;
}

/// We want to turn:
///   (select (icmp eq (and X, C1), 0), Y, (or Y, C2))
/// into:
///   (or (shl (and X, C1), C3), Y)
/// iff:
///   C1 and C2 are both powers of 2
/// where:
///   C3 = Log(C2) - Log(C1)
///
/// This transform handles cases where:
/// 1. The icmp predicate is inverted
/// 2. The select operands are reversed
/// 3. The magnitude of C2 and C1 are flipped
<<<<<<< HEAD
static Value *foldSelectICmpAndOr(const ICmpInst *IC, Value *TrueVal,
                                  Value *FalseVal,
                                  InstCombiner::BuilderTy &Builder) {
  // Only handle integer compares. Also, if this is a vector select, we need a
  // vector compare.
  if (!TrueVal->getType()->isIntOrIntVectorTy() ||
      TrueVal->getType()->isVectorTy() != IC->getType()->isVectorTy())
=======
static Value *foldSelectICmpAndBinOp(Value *CondVal, Value *TrueVal,
                                     Value *FalseVal,
                                     InstCombiner::BuilderTy &Builder) {
  // Only handle integer compares. Also, if this is a vector select, we need a
  // vector compare.
  if (!TrueVal->getType()->isIntOrIntVectorTy() ||
      TrueVal->getType()->isVectorTy() != CondVal->getType()->isVectorTy())
>>>>>>> 62e4436b
    return nullptr;

  unsigned C1Log;
  bool NeedAnd = false;
  CmpPredicate Pred;
  Value *CmpLHS, *CmpRHS;

  if (match(CondVal, m_ICmp(Pred, m_Value(CmpLHS), m_Value(CmpRHS)))) {
    if (ICmpInst::isEquality(Pred)) {
      if (!match(CmpRHS, m_Zero()))
        return nullptr;

      const APInt *C1;
      if (!match(CmpLHS, m_And(m_Value(), m_Power2(C1))))
        return nullptr;

      C1Log = C1->logBase2();
    } else {
      auto Res = decomposeBitTestICmp(CmpLHS, CmpRHS, Pred);
      if (!Res || !Res->Mask.isPowerOf2())
        return nullptr;

      CmpLHS = Res->X;
      Pred = Res->Pred;
      C1Log = Res->Mask.logBase2();
      NeedAnd = true;
    }
  } else if (auto *Trunc = dyn_cast<TruncInst>(CondVal)) {
    CmpLHS = Trunc->getOperand(0);
    C1Log = 0;
    Pred = ICmpInst::ICMP_NE;
    NeedAnd = !Trunc->hasNoUnsignedWrap();
  } else {
    return nullptr;
  }

  Value *Or, *Y, *V = CmpLHS;
  const APInt *C2;
  bool NeedXor;
  if (match(FalseVal, m_Or(m_Specific(TrueVal), m_Power2(C2)))) {
    Y = TrueVal;
    Or = FalseVal;
    NeedXor = Pred == ICmpInst::ICMP_NE;
  } else if (match(TrueVal, m_Or(m_Specific(FalseVal), m_Power2(C2)))) {
    Y = FalseVal;
    Or = TrueVal;
    NeedXor = Pred == ICmpInst::ICMP_EQ;
  } else {
    return nullptr;
  }

  unsigned C2Log = C2->logBase2();

  bool NeedShift = C1Log != C2Log;
  bool NeedZExtTrunc = Y->getType()->getScalarSizeInBits() !=
                       V->getType()->getScalarSizeInBits();

  // Make sure we don't create more instructions than we save.
  if ((NeedShift + NeedXor + NeedZExtTrunc + NeedAnd) >
<<<<<<< HEAD
      (IC->hasOneUse() + Or->hasOneUse()))
=======
      (CondVal->hasOneUse() + BinOp->hasOneUse()))
>>>>>>> 62e4436b
    return nullptr;

  if (NeedAnd) {
    // Insert the AND instruction on the input to the truncate.
    APInt C1 = APInt::getOneBitSet(V->getType()->getScalarSizeInBits(), C1Log);
    V = Builder.CreateAnd(V, ConstantInt::get(V->getType(), C1));
  }

  if (C2Log > C1Log) {
    V = Builder.CreateZExtOrTrunc(V, Y->getType());
    V = Builder.CreateShl(V, C2Log - C1Log);
  } else if (C1Log > C2Log) {
    V = Builder.CreateLShr(V, C1Log - C2Log);
    V = Builder.CreateZExtOrTrunc(V, Y->getType());
  } else
    V = Builder.CreateZExtOrTrunc(V, Y->getType());

  if (NeedXor)
    V = Builder.CreateXor(V, *C2);

<<<<<<< HEAD
  return Builder.CreateOr(V, Y);
=======
  auto *Res = Builder.CreateBinOp(BinOp->getOpcode(), Y, V);
  if (auto *BO = dyn_cast<BinaryOperator>(Res))
    BO->copyIRFlags(BinOp);
  return Res;
>>>>>>> 62e4436b
}

/// Canonicalize a set or clear of a masked set of constant bits to
/// select-of-constants form.
static Instruction *foldSetClearBits(SelectInst &Sel,
                                     InstCombiner::BuilderTy &Builder) {
  Value *Cond = Sel.getCondition();
  Value *T = Sel.getTrueValue();
  Value *F = Sel.getFalseValue();
  Type *Ty = Sel.getType();
  Value *X;
  const APInt *NotC, *C;

  // Cond ? (X & ~C) : (X | C) --> (X & ~C) | (Cond ? 0 : C)
  if (match(T, m_And(m_Value(X), m_APInt(NotC))) &&
      match(F, m_OneUse(m_Or(m_Specific(X), m_APInt(C)))) && *NotC == ~(*C)) {
    Constant *Zero = ConstantInt::getNullValue(Ty);
    Constant *OrC = ConstantInt::get(Ty, *C);
    Value *NewSel = Builder.CreateSelect(Cond, Zero, OrC, "masksel", &Sel);
    return BinaryOperator::CreateOr(T, NewSel);
  }

  // Cond ? (X | C) : (X & ~C) --> (X & ~C) | (Cond ? C : 0)
  if (match(F, m_And(m_Value(X), m_APInt(NotC))) &&
      match(T, m_OneUse(m_Or(m_Specific(X), m_APInt(C)))) && *NotC == ~(*C)) {
    Constant *Zero = ConstantInt::getNullValue(Ty);
    Constant *OrC = ConstantInt::get(Ty, *C);
    Value *NewSel = Builder.CreateSelect(Cond, OrC, Zero, "masksel", &Sel);
    return BinaryOperator::CreateOr(F, NewSel);
  }

  return nullptr;
}

//   select (x == 0), 0, x * y --> freeze(y) * x
//   select (y == 0), 0, x * y --> freeze(x) * y
//   select (x == 0), undef, x * y --> freeze(y) * x
//   select (x == undef), 0, x * y --> freeze(y) * x
// Usage of mul instead of 0 will make the result more poisonous,
// so the operand that was not checked in the condition should be frozen.
// The latter folding is applied only when a constant compared with x is
// is a vector consisting of 0 and undefs. If a constant compared with x
// is a scalar undefined value or undefined vector then an expression
// should be already folded into a constant.
static Instruction *foldSelectZeroOrMul(SelectInst &SI, InstCombinerImpl &IC) {
  auto *CondVal = SI.getCondition();
  auto *TrueVal = SI.getTrueValue();
  auto *FalseVal = SI.getFalseValue();
  Value *X, *Y;
  CmpPredicate Predicate;

  // Assuming that constant compared with zero is not undef (but it may be
  // a vector with some undef elements). Otherwise (when a constant is undef)
  // the select expression should be already simplified.
  if (!match(CondVal, m_ICmp(Predicate, m_Value(X), m_Zero())) ||
      !ICmpInst::isEquality(Predicate))
    return nullptr;

  if (Predicate == ICmpInst::ICMP_NE)
    std::swap(TrueVal, FalseVal);

  // Check that TrueVal is a constant instead of matching it with m_Zero()
  // to handle the case when it is a scalar undef value or a vector containing
  // non-zero elements that are masked by undef elements in the compare
  // constant.
  auto *TrueValC = dyn_cast<Constant>(TrueVal);
  if (TrueValC == nullptr ||
      !match(FalseVal, m_c_Mul(m_Specific(X), m_Value(Y))) ||
      !isa<Instruction>(FalseVal))
    return nullptr;

  auto *ZeroC = cast<Constant>(cast<Instruction>(CondVal)->getOperand(1));
  auto *MergedC = Constant::mergeUndefsWith(TrueValC, ZeroC);
  // If X is compared with 0 then TrueVal could be either zero or undef.
  // m_Zero match vectors containing some undef elements, but for scalars
  // m_Undef should be used explicitly.
  if (!match(MergedC, m_Zero()) && !match(MergedC, m_Undef()))
    return nullptr;

  auto *FalseValI = cast<Instruction>(FalseVal);
  auto *FrY = IC.InsertNewInstBefore(new FreezeInst(Y, Y->getName() + ".fr"),
                                     FalseValI->getIterator());
  IC.replaceOperand(*FalseValI, FalseValI->getOperand(0) == Y ? 0 : 1, FrY);
  return IC.replaceInstUsesWith(SI, FalseValI);
}

/// Transform patterns such as (a > b) ? a - b : 0 into usub.sat(a, b).
/// There are 8 commuted/swapped variants of this pattern.
static Value *canonicalizeSaturatedSubtract(const ICmpInst *ICI,
                                            const Value *TrueVal,
                                            const Value *FalseVal,
                                            InstCombiner::BuilderTy &Builder) {
  ICmpInst::Predicate Pred = ICI->getPredicate();
  Value *A = ICI->getOperand(0);
  Value *B = ICI->getOperand(1);

  // (b > a) ? 0 : a - b -> (b <= a) ? a - b : 0
  // (a == 0) ? 0 : a - 1 -> (a != 0) ? a - 1 : 0
  if (match(TrueVal, m_Zero())) {
    Pred = ICmpInst::getInversePredicate(Pred);
    std::swap(TrueVal, FalseVal);
  }

  if (!match(FalseVal, m_Zero()))
    return nullptr;

  // ugt 0 is canonicalized to ne 0 and requires special handling
  // (a != 0) ? a + -1 : 0 -> usub.sat(a, 1)
  if (Pred == ICmpInst::ICMP_NE) {
    if (match(B, m_Zero()) && match(TrueVal, m_Add(m_Specific(A), m_AllOnes())))
      return Builder.CreateBinaryIntrinsic(Intrinsic::usub_sat, A,
                                           ConstantInt::get(A->getType(), 1));
    return nullptr;
  }

  if (!ICmpInst::isUnsigned(Pred))
    return nullptr;

  if (Pred == ICmpInst::ICMP_ULE || Pred == ICmpInst::ICMP_ULT) {
    // (b < a) ? a - b : 0 -> (a > b) ? a - b : 0
    std::swap(A, B);
    Pred = ICmpInst::getSwappedPredicate(Pred);
  }

  assert((Pred == ICmpInst::ICMP_UGE || Pred == ICmpInst::ICMP_UGT) &&
         "Unexpected isUnsigned predicate!");

  // Ensure the sub is of the form:
  //  (a > b) ? a - b : 0 -> usub.sat(a, b)
  //  (a > b) ? b - a : 0 -> -usub.sat(a, b)
  // Checking for both a-b and a+(-b) as a constant.
  bool IsNegative = false;
  const APInt *C;
  if (match(TrueVal, m_Sub(m_Specific(B), m_Specific(A))) ||
      (match(A, m_APInt(C)) &&
       match(TrueVal, m_Add(m_Specific(B), m_SpecificInt(-*C)))))
    IsNegative = true;
  else if (!match(TrueVal, m_Sub(m_Specific(A), m_Specific(B))) &&
           !(match(B, m_APInt(C)) &&
             match(TrueVal, m_Add(m_Specific(A), m_SpecificInt(-*C)))))
    return nullptr;

  // If we are adding a negate and the sub and icmp are used anywhere else, we
  // would end up with more instructions.
  if (IsNegative && !TrueVal->hasOneUse() && !ICI->hasOneUse())
    return nullptr;

  // (a > b) ? a - b : 0 -> usub.sat(a, b)
  // (a > b) ? b - a : 0 -> -usub.sat(a, b)
  Value *Result = Builder.CreateBinaryIntrinsic(Intrinsic::usub_sat, A, B);
  if (IsNegative)
    Result = Builder.CreateNeg(Result);
  return Result;
}

static Value *canonicalizeSaturatedAdd(ICmpInst *Cmp, Value *TVal, Value *FVal,
                                       InstCombiner::BuilderTy &Builder) {
  if (!Cmp->hasOneUse())
    return nullptr;

  // Match unsigned saturated add with constant.
  Value *Cmp0 = Cmp->getOperand(0);
  Value *Cmp1 = Cmp->getOperand(1);
  ICmpInst::Predicate Pred = Cmp->getPredicate();
  Value *X;
  const APInt *C;

  // Match unsigned saturated add of 2 variables with an unnecessary 'not'.
  // There are 8 commuted variants.
  // Canonicalize -1 (saturated result) to true value of the select.
  if (match(FVal, m_AllOnes())) {
    std::swap(TVal, FVal);
    Pred = CmpInst::getInversePredicate(Pred);
  }
  if (!match(TVal, m_AllOnes()))
    return nullptr;

  // uge -1 is canonicalized to eq -1 and requires special handling
  // (a == -1) ? -1 : a + 1 -> uadd.sat(a, 1)
  if (Pred == ICmpInst::ICMP_EQ) {
    if (match(FVal, m_Add(m_Specific(Cmp0), m_One())) &&
        match(Cmp1, m_AllOnes())) {
      return Builder.CreateBinaryIntrinsic(
          Intrinsic::uadd_sat, Cmp0, ConstantInt::get(Cmp0->getType(), 1));
    }
    return nullptr;
  }

  if ((Pred == ICmpInst::ICMP_UGE || Pred == ICmpInst::ICMP_UGT) &&
      match(FVal, m_Add(m_Specific(Cmp0), m_APIntAllowPoison(C))) &&
      match(Cmp1, m_SpecificIntAllowPoison(~*C))) {
    // (X u> ~C) ? -1 : (X + C) --> uadd.sat(X, C)
    // (X u>= ~C)? -1 : (X + C) --> uadd.sat(X, C)
    return Builder.CreateBinaryIntrinsic(Intrinsic::uadd_sat, Cmp0,
                                         ConstantInt::get(Cmp0->getType(), *C));
  }

  // Negative one does not work here because X u> -1 ? -1, X + -1 is not a
  // saturated add.
  if (Pred == ICmpInst::ICMP_UGT &&
      match(FVal, m_Add(m_Specific(Cmp0), m_APIntAllowPoison(C))) &&
      match(Cmp1, m_SpecificIntAllowPoison(~*C - 1)) && !C->isAllOnes()) {
    // (X u> ~C - 1) ? -1 : (X + C) --> uadd.sat(X, C)
    return Builder.CreateBinaryIntrinsic(Intrinsic::uadd_sat, Cmp0,
                                         ConstantInt::get(Cmp0->getType(), *C));
  }

  // Zero does not work here because X u>= 0 ? -1 : X -> is always -1, which is
  // not a saturated add.
  if (Pred == ICmpInst::ICMP_UGE &&
      match(FVal, m_Add(m_Specific(Cmp0), m_APIntAllowPoison(C))) &&
      match(Cmp1, m_SpecificIntAllowPoison(-*C)) && !C->isZero()) {
    // (X u >= -C) ? -1 : (X + C) --> uadd.sat(X, C)
    return Builder.CreateBinaryIntrinsic(Intrinsic::uadd_sat, Cmp0,
                                         ConstantInt::get(Cmp0->getType(), *C));
  }

  // Canonicalize predicate to less-than or less-or-equal-than.
  if (Pred == ICmpInst::ICMP_UGT || Pred == ICmpInst::ICMP_UGE) {
    std::swap(Cmp0, Cmp1);
    Pred = CmpInst::getSwappedPredicate(Pred);
  }
  if (Pred != ICmpInst::ICMP_ULT && Pred != ICmpInst::ICMP_ULE)
    return nullptr;

  // Match unsigned saturated add of 2 variables with an unnecessary 'not'.
  // Strictness of the comparison is irrelevant.
  Value *Y;
  if (match(Cmp0, m_Not(m_Value(X))) &&
      match(FVal, m_c_Add(m_Specific(X), m_Value(Y))) && Y == Cmp1) {
    // (~X u< Y) ? -1 : (X + Y) --> uadd.sat(X, Y)
    // (~X u< Y) ? -1 : (Y + X) --> uadd.sat(X, Y)
    return Builder.CreateBinaryIntrinsic(Intrinsic::uadd_sat, X, Y);
  }
  // The 'not' op may be included in the sum but not the compare.
  // Strictness of the comparison is irrelevant.
  X = Cmp0;
  Y = Cmp1;
  if (match(FVal, m_c_Add(m_NotForbidPoison(m_Specific(X)), m_Specific(Y)))) {
    // (X u< Y) ? -1 : (~X + Y) --> uadd.sat(~X, Y)
    // (X u< Y) ? -1 : (Y + ~X) --> uadd.sat(Y, ~X)
    BinaryOperator *BO = cast<BinaryOperator>(FVal);
    return Builder.CreateBinaryIntrinsic(
        Intrinsic::uadd_sat, BO->getOperand(0), BO->getOperand(1));
  }
  // The overflow may be detected via the add wrapping round.
  // This is only valid for strict comparison!
  if (Pred == ICmpInst::ICMP_ULT &&
      match(Cmp0, m_c_Add(m_Specific(Cmp1), m_Value(Y))) &&
      match(FVal, m_c_Add(m_Specific(Cmp1), m_Specific(Y)))) {
    // ((X + Y) u< X) ? -1 : (X + Y) --> uadd.sat(X, Y)
    // ((X + Y) u< Y) ? -1 : (X + Y) --> uadd.sat(X, Y)
    return Builder.CreateBinaryIntrinsic(Intrinsic::uadd_sat, Cmp1, Y);
  }

  return nullptr;
}

/// Try to match patterns with select and subtract as absolute difference.
static Value *foldAbsDiff(ICmpInst *Cmp, Value *TVal, Value *FVal,
                          InstCombiner::BuilderTy &Builder) {
  auto *TI = dyn_cast<Instruction>(TVal);
  auto *FI = dyn_cast<Instruction>(FVal);
  if (!TI || !FI)
    return nullptr;

  // Normalize predicate to gt/lt rather than ge/le.
  ICmpInst::Predicate Pred = Cmp->getStrictPredicate();
  Value *A = Cmp->getOperand(0);
  Value *B = Cmp->getOperand(1);

  // Normalize "A - B" as the true value of the select.
  if (match(FI, m_Sub(m_Specific(A), m_Specific(B)))) {
    std::swap(FI, TI);
    Pred = ICmpInst::getSwappedPredicate(Pred);
  }

  // With any pair of no-wrap subtracts:
  // (A > B) ? (A - B) : (B - A) --> abs(A - B)
  if (Pred == CmpInst::ICMP_SGT &&
      match(TI, m_Sub(m_Specific(A), m_Specific(B))) &&
      match(FI, m_Sub(m_Specific(B), m_Specific(A))) &&
      (TI->hasNoSignedWrap() || TI->hasNoUnsignedWrap()) &&
      (FI->hasNoSignedWrap() || FI->hasNoUnsignedWrap())) {
    // The remaining subtract is not "nuw" any more.
    // If there's one use of the subtract (no other use than the use we are
    // about to replace), then we know that the sub is "nsw" in this context
    // even if it was only "nuw" before. If there's another use, then we can't
    // add "nsw" to the existing instruction because it may not be safe in the
    // other user's context.
    TI->setHasNoUnsignedWrap(false);
    if (!TI->hasNoSignedWrap())
      TI->setHasNoSignedWrap(TI->hasOneUse());
    return Builder.CreateBinaryIntrinsic(Intrinsic::abs, TI, Builder.getTrue());
  }

  return nullptr;
}

/// Fold the following code sequence:
/// \code
///   int a = ctlz(x & -x);
//    x ? 31 - a : a;
//    // or
//    x ? 31 - a : 32;
/// \code
///
/// into:
///   cttz(x)
static Instruction *foldSelectCtlzToCttz(ICmpInst *ICI, Value *TrueVal,
                                         Value *FalseVal,
                                         InstCombiner::BuilderTy &Builder) {
  unsigned BitWidth = TrueVal->getType()->getScalarSizeInBits();
  if (!ICI->isEquality() || !match(ICI->getOperand(1), m_Zero()))
    return nullptr;

  if (ICI->getPredicate() == ICmpInst::ICMP_NE)
    std::swap(TrueVal, FalseVal);

  Value *Ctlz;
  if (!match(FalseVal,
             m_Xor(m_Value(Ctlz), m_SpecificInt(BitWidth - 1))))
    return nullptr;

  if (!match(Ctlz, m_Intrinsic<Intrinsic::ctlz>()))
    return nullptr;

  if (TrueVal != Ctlz && !match(TrueVal, m_SpecificInt(BitWidth)))
    return nullptr;

  Value *X = ICI->getOperand(0);
  auto *II = cast<IntrinsicInst>(Ctlz);
  if (!match(II->getOperand(0), m_c_And(m_Specific(X), m_Neg(m_Specific(X)))))
    return nullptr;

  Function *F = Intrinsic::getOrInsertDeclaration(
      II->getModule(), Intrinsic::cttz, II->getType());
  return CallInst::Create(F, {X, II->getArgOperand(1)});
}

/// Attempt to fold a cttz/ctlz followed by a icmp plus select into a single
/// call to cttz/ctlz with flag 'is_zero_poison' cleared.
///
/// For example, we can fold the following code sequence:
/// \code
///   %0 = tail call i32 @llvm.cttz.i32(i32 %x, i1 true)
///   %1 = icmp ne i32 %x, 0
///   %2 = select i1 %1, i32 %0, i32 32
/// \code
///
/// into:
///   %0 = tail call i32 @llvm.cttz.i32(i32 %x, i1 false)
static Value *foldSelectCttzCtlz(ICmpInst *ICI, Value *TrueVal, Value *FalseVal,
                                 InstCombinerImpl &IC) {
  ICmpInst::Predicate Pred = ICI->getPredicate();
  Value *CmpLHS = ICI->getOperand(0);
  Value *CmpRHS = ICI->getOperand(1);

  // Check if the select condition compares a value for equality.
  if (!ICI->isEquality())
    return nullptr;

  Value *SelectArg = FalseVal;
  Value *ValueOnZero = TrueVal;
  if (Pred == ICmpInst::ICMP_NE)
    std::swap(SelectArg, ValueOnZero);

  // Skip zero extend/truncate.
  Value *Count = nullptr;
  if (!match(SelectArg, m_ZExt(m_Value(Count))) &&
      !match(SelectArg, m_Trunc(m_Value(Count))))
    Count = SelectArg;

  // Check that 'Count' is a call to intrinsic cttz/ctlz. Also check that the
  // input to the cttz/ctlz is used as LHS for the compare instruction.
  Value *X;
  if (!match(Count, m_Intrinsic<Intrinsic::cttz>(m_Value(X))) &&
      !match(Count, m_Intrinsic<Intrinsic::ctlz>(m_Value(X))))
    return nullptr;

  // (X == 0) ? BitWidth : ctz(X)
  // (X == -1) ? BitWidth : ctz(~X)
  if ((X != CmpLHS || !match(CmpRHS, m_Zero())) &&
      (!match(X, m_Not(m_Specific(CmpLHS))) || !match(CmpRHS, m_AllOnes())))
    return nullptr;

  IntrinsicInst *II = cast<IntrinsicInst>(Count);

  // Check if the value propagated on zero is a constant number equal to the
  // sizeof in bits of 'Count'.
  unsigned SizeOfInBits = Count->getType()->getScalarSizeInBits();
  if (match(ValueOnZero, m_SpecificInt(SizeOfInBits))) {
    // Explicitly clear the 'is_zero_poison' flag. It's always valid to go from
    // true to false on this flag, so we can replace it for all users.
    II->setArgOperand(1, ConstantInt::getFalse(II->getContext()));
    // A range annotation on the intrinsic may no longer be valid.
    II->dropPoisonGeneratingAnnotations();
    IC.addToWorklist(II);
    return SelectArg;
  }

  // The ValueOnZero is not the bitwidth. But if the cttz/ctlz (and optional
  // zext/trunc) have one use (ending at the select), the cttz/ctlz result will
  // not be used if the input is zero. Relax to 'zero is poison' for that case.
  if (II->hasOneUse() && SelectArg->hasOneUse() &&
      !match(II->getArgOperand(1), m_One())) {
    II->setArgOperand(1, ConstantInt::getTrue(II->getContext()));
    // noundef attribute on the intrinsic may no longer be valid.
    II->dropUBImplyingAttrsAndMetadata();
    IC.addToWorklist(II);
  }

  return nullptr;
}

static Value *canonicalizeSPF(ICmpInst &Cmp, Value *TrueVal, Value *FalseVal,
                              InstCombinerImpl &IC) {
  Value *LHS, *RHS;
  // TODO: What to do with pointer min/max patterns?
  if (!TrueVal->getType()->isIntOrIntVectorTy())
    return nullptr;

  SelectPatternFlavor SPF =
      matchDecomposedSelectPattern(&Cmp, TrueVal, FalseVal, LHS, RHS).Flavor;
  if (SPF == SelectPatternFlavor::SPF_ABS ||
      SPF == SelectPatternFlavor::SPF_NABS) {
    if (!Cmp.hasOneUse() && !RHS->hasOneUse())
      return nullptr; // TODO: Relax this restriction.

    // Note that NSW flag can only be propagated for normal, non-negated abs!
    bool IntMinIsPoison = SPF == SelectPatternFlavor::SPF_ABS &&
                          match(RHS, m_NSWNeg(m_Specific(LHS)));
    Constant *IntMinIsPoisonC =
        ConstantInt::get(Type::getInt1Ty(Cmp.getContext()), IntMinIsPoison);
    Value *Abs =
        IC.Builder.CreateBinaryIntrinsic(Intrinsic::abs, LHS, IntMinIsPoisonC);

    if (SPF == SelectPatternFlavor::SPF_NABS)
      return IC.Builder.CreateNeg(Abs); // Always without NSW flag!
    return Abs;
  }

  if (SelectPatternResult::isMinOrMax(SPF)) {
    Intrinsic::ID IntrinsicID = getMinMaxIntrinsic(SPF);
    return IC.Builder.CreateBinaryIntrinsic(IntrinsicID, LHS, RHS);
  }

  return nullptr;
}

bool InstCombinerImpl::replaceInInstruction(Value *V, Value *Old, Value *New,
                                            unsigned Depth) {
  // Conservatively limit replacement to two instructions upwards.
  if (Depth == 2)
    return false;

  assert(!isa<Constant>(Old) && "Only replace non-constant values");

  auto *I = dyn_cast<Instruction>(V);
  if (!I || !I->hasOneUse() ||
      !isSafeToSpeculativelyExecuteWithVariableReplaced(I))
    return false;

  // Forbid potentially lane-crossing instructions.
  if (Old->getType()->isVectorTy() && !isNotCrossLaneOperation(I))
    return false;

  bool Changed = false;
  for (Use &U : I->operands()) {
    if (U == Old) {
      replaceUse(U, New);
      Worklist.add(I);
      Changed = true;
    } else {
      Changed |= replaceInInstruction(U, Old, New, Depth + 1);
    }
  }
  return Changed;
}

/// If we have a select with an equality comparison, then we know the value in
/// one of the arms of the select. See if substituting this value into an arm
/// and simplifying the result yields the same value as the other arm.
///
/// To make this transform safe, we must drop poison-generating flags
/// (nsw, etc) if we simplified to a binop because the select may be guarding
/// that poison from propagating. If the existing binop already had no
/// poison-generating flags, then this transform can be done by instsimplify.
///
/// Consider:
///   %cmp = icmp eq i32 %x, 2147483647
///   %add = add nsw i32 %x, 1
///   %sel = select i1 %cmp, i32 -2147483648, i32 %add
///
/// We can't replace %sel with %add unless we strip away the flags.
/// TODO: Wrapping flags could be preserved in some cases with better analysis.
Instruction *InstCombinerImpl::foldSelectValueEquivalence(SelectInst &Sel,
                                                          CmpInst &Cmp) {
  // Canonicalize the pattern to an equivalence on the predicate by swapping the
  // select operands.
  Value *TrueVal = Sel.getTrueValue(), *FalseVal = Sel.getFalseValue();
  bool Swapped = false;
  if (Cmp.isEquivalence(/*Invert=*/true)) {
    std::swap(TrueVal, FalseVal);
    Swapped = true;
  } else if (!Cmp.isEquivalence()) {
    return nullptr;
  }

  Value *CmpLHS = Cmp.getOperand(0), *CmpRHS = Cmp.getOperand(1);
  auto ReplaceOldOpWithNewOp = [&](Value *OldOp,
                                   Value *NewOp) -> Instruction * {
    // In X == Y ? f(X) : Z, try to evaluate f(Y) and replace the operand.
    // Take care to avoid replacing X == Y ? X : Z with X == Y ? Y : Z, as that
    // would lead to an infinite replacement cycle.
    // If we will be able to evaluate f(Y) to a constant, we can allow undef,
    // otherwise Y cannot be undef as we might pick different values for undef
    // in the cmp and in f(Y).
    if (TrueVal == OldOp && (isa<Constant>(OldOp) || !isa<Constant>(NewOp)))
      return nullptr;

    if (Value *V = simplifyWithOpReplaced(TrueVal, OldOp, NewOp, SQ,
                                          /* AllowRefinement=*/true)) {
      // Need some guarantees about the new simplified op to ensure we don't inf
      // loop.
      // If we simplify to a constant, replace if we aren't creating new undef.
      if (match(V, m_ImmConstant()) &&
          isGuaranteedNotToBeUndef(V, SQ.AC, &Sel, &DT))
        return replaceOperand(Sel, Swapped ? 2 : 1, V);

      // If NewOp is a constant and OldOp is not replace iff NewOp doesn't
      // contain and undef elements.
      if (match(NewOp, m_ImmConstant()) || NewOp == V) {
        if (isGuaranteedNotToBeUndef(NewOp, SQ.AC, &Sel, &DT))
          return replaceOperand(Sel, Swapped ? 2 : 1, V);
        return nullptr;
      }
    }

    // Even if TrueVal does not simplify, we can directly replace a use of
    // CmpLHS with CmpRHS, as long as the instruction is not used anywhere
    // else and is safe to speculatively execute (we may end up executing it
    // with different operands, which should not cause side-effects or trigger
    // undefined behavior). Only do this if CmpRHS is a constant, as
    // profitability is not clear for other cases.
    if (OldOp == CmpLHS && match(NewOp, m_ImmConstant()) &&
        !match(OldOp, m_Constant()) &&
        isGuaranteedNotToBeUndef(NewOp, SQ.AC, &Sel, &DT))
      if (replaceInInstruction(TrueVal, OldOp, NewOp))
        return &Sel;
    return nullptr;
  };

  if (Instruction *R = ReplaceOldOpWithNewOp(CmpLHS, CmpRHS))
    return R;
  if (Instruction *R = ReplaceOldOpWithNewOp(CmpRHS, CmpLHS))
    return R;

  auto *FalseInst = dyn_cast<Instruction>(FalseVal);
  if (!FalseInst)
    return nullptr;

  // InstSimplify already performed this fold if it was possible subject to
  // current poison-generating flags. Check whether dropping poison-generating
  // flags enables the transform.

  // Try each equivalence substitution possibility.
  // We have an 'EQ' comparison, so the select's false value will propagate.
  // Example:
  // (X == 42) ? 43 : (X + 1) --> (X == 42) ? (X + 1) : (X + 1) --> X + 1
  SmallVector<Instruction *> DropFlags;
  if (simplifyWithOpReplaced(FalseVal, CmpLHS, CmpRHS, SQ,
                             /* AllowRefinement */ false,
                             &DropFlags) == TrueVal ||
      simplifyWithOpReplaced(FalseVal, CmpRHS, CmpLHS, SQ,
                             /* AllowRefinement */ false,
                             &DropFlags) == TrueVal) {
    for (Instruction *I : DropFlags) {
      I->dropPoisonGeneratingAnnotations();
      Worklist.add(I);
    }

    return replaceInstUsesWith(Sel, FalseVal);
  }

  return nullptr;
}

/// Fold the following code sequence:
/// \code
///   %XeqZ = icmp eq i64 %X, %Z
///   %YeqZ = icmp eq i64 %Y, %Z
///   %XeqY = icmp eq i64 %X, %Y
///   %not.YeqZ = xor i1 %YeqZ, true
///   %and = select i1 %not.YeqZ, i1 %XeqY, i1 false
///   %equal = select i1 %XeqZ, i1 %YeqZ, i1 %and
/// \code
///
/// into:
///   %equal = icmp eq i64 %X, %Y
Instruction *InstCombinerImpl::foldSelectEqualityTest(SelectInst &Sel) {
  Value *X, *Y, *Z;
  Value *XeqY, *XeqZ = Sel.getCondition(), *YeqZ = Sel.getTrueValue();

  if (!match(XeqZ, m_SpecificICmp(ICmpInst::ICMP_EQ, m_Value(X), m_Value(Z))))
    return nullptr;

  if (!match(YeqZ,
             m_c_SpecificICmp(ICmpInst::ICMP_EQ, m_Value(Y), m_Specific(Z))))
    std::swap(X, Z);

  if (!match(YeqZ,
             m_c_SpecificICmp(ICmpInst::ICMP_EQ, m_Value(Y), m_Specific(Z))))
    return nullptr;

  if (!match(Sel.getFalseValue(),
             m_c_LogicalAnd(m_Not(m_Specific(YeqZ)), m_Value(XeqY))))
    return nullptr;

  if (!match(XeqY,
             m_c_SpecificICmp(ICmpInst::ICMP_EQ, m_Specific(X), m_Specific(Y))))
    return nullptr;

  cast<ICmpInst>(XeqY)->setSameSign(false);
  return replaceInstUsesWith(Sel, XeqY);
}

// See if this is a pattern like:
//   %old_cmp1 = icmp slt i32 %x, C2
//   %old_replacement = select i1 %old_cmp1, i32 %target_low, i32 %target_high
//   %old_x_offseted = add i32 %x, C1
//   %old_cmp0 = icmp ult i32 %old_x_offseted, C0
//   %r = select i1 %old_cmp0, i32 %x, i32 %old_replacement
// This can be rewritten as more canonical pattern:
//   %new_cmp1 = icmp slt i32 %x, -C1
//   %new_cmp2 = icmp sge i32 %x, C0-C1
//   %new_clamped_low = select i1 %new_cmp1, i32 %target_low, i32 %x
//   %r = select i1 %new_cmp2, i32 %target_high, i32 %new_clamped_low
// Iff -C1 s<= C2 s<= C0-C1
// Also ULT predicate can also be UGT iff C0 != -1 (+invert result)
//      SLT predicate can also be SGT iff C2 != INT_MAX (+invert res.)
static Value *canonicalizeClampLike(SelectInst &Sel0, ICmpInst &Cmp0,
                                    InstCombiner::BuilderTy &Builder,
                                    InstCombiner &IC) {
  Value *X = Sel0.getTrueValue();
  Value *Sel1 = Sel0.getFalseValue();

  // First match the condition of the outermost select.
  // Said condition must be one-use.
  if (!Cmp0.hasOneUse())
    return nullptr;
  ICmpInst::Predicate Pred0 = Cmp0.getPredicate();
  Value *Cmp00 = Cmp0.getOperand(0);
  Constant *C0;
  if (!match(Cmp0.getOperand(1),
             m_CombineAnd(m_AnyIntegralConstant(), m_Constant(C0))))
    return nullptr;

  if (!isa<SelectInst>(Sel1)) {
    Pred0 = ICmpInst::getInversePredicate(Pred0);
    std::swap(X, Sel1);
  }

  // Canonicalize Cmp0 into ult or uge.
  // FIXME: we shouldn't care about lanes that are 'undef' in the end?
  switch (Pred0) {
  case ICmpInst::Predicate::ICMP_ULT:
  case ICmpInst::Predicate::ICMP_UGE:
    // Although icmp ult %x, 0 is an unusual thing to try and should generally
    // have been simplified, it does not verify with undef inputs so ensure we
    // are not in a strange state.
    if (!match(C0, m_SpecificInt_ICMP(
                       ICmpInst::Predicate::ICMP_NE,
                       APInt::getZero(C0->getType()->getScalarSizeInBits()))))
      return nullptr;
    break; // Great!
  case ICmpInst::Predicate::ICMP_ULE:
  case ICmpInst::Predicate::ICMP_UGT:
    // We want to canonicalize it to 'ult' or 'uge', so we'll need to increment
    // C0, which again means it must not have any all-ones elements.
    if (!match(C0,
               m_SpecificInt_ICMP(
                   ICmpInst::Predicate::ICMP_NE,
                   APInt::getAllOnes(C0->getType()->getScalarSizeInBits()))))
      return nullptr; // Can't do, have all-ones element[s].
    Pred0 = ICmpInst::getFlippedStrictnessPredicate(Pred0);
    C0 = InstCombiner::AddOne(C0);
    break;
  default:
    return nullptr; // Unknown predicate.
  }

  // Now that we've canonicalized the ICmp, we know the X we expect;
  // the select in other hand should be one-use.
  if (!Sel1->hasOneUse())
    return nullptr;

  // If the types do not match, look through any truncs to the underlying
  // instruction.
  if (Cmp00->getType() != X->getType() && X->hasOneUse())
    match(X, m_TruncOrSelf(m_Value(X)));

  // We now can finish matching the condition of the outermost select:
  // it should either be the X itself, or an addition of some constant to X.
  Constant *C1;
  if (Cmp00 == X)
    C1 = ConstantInt::getNullValue(X->getType());
  else if (!match(Cmp00,
                  m_Add(m_Specific(X),
                        m_CombineAnd(m_AnyIntegralConstant(), m_Constant(C1)))))
    return nullptr;

  Value *Cmp1;
  CmpPredicate Pred1;
  Constant *C2;
  Value *ReplacementLow, *ReplacementHigh;
  if (!match(Sel1, m_Select(m_Value(Cmp1), m_Value(ReplacementLow),
                            m_Value(ReplacementHigh))) ||
      !match(Cmp1,
             m_ICmp(Pred1, m_Specific(X),
                    m_CombineAnd(m_AnyIntegralConstant(), m_Constant(C2)))))
    return nullptr;

  if (!Cmp1->hasOneUse() && (Cmp00 == X || !Cmp00->hasOneUse()))
    return nullptr; // Not enough one-use instructions for the fold.
  // FIXME: this restriction could be relaxed if Cmp1 can be reused as one of
  //        two comparisons we'll need to build.

  // Canonicalize Cmp1 into the form we expect.
  // FIXME: we shouldn't care about lanes that are 'undef' in the end?
  switch (Pred1) {
  case ICmpInst::Predicate::ICMP_SLT:
    break;
  case ICmpInst::Predicate::ICMP_SLE:
    // We'd have to increment C2 by one, and for that it must not have signed
    // max element, but then it would have been canonicalized to 'slt' before
    // we get here. So we can't do anything useful with 'sle'.
    return nullptr;
  case ICmpInst::Predicate::ICMP_SGT:
    // We want to canonicalize it to 'slt', so we'll need to increment C2,
    // which again means it must not have any signed max elements.
    if (!match(C2,
               m_SpecificInt_ICMP(ICmpInst::Predicate::ICMP_NE,
                                  APInt::getSignedMaxValue(
                                      C2->getType()->getScalarSizeInBits()))))
      return nullptr; // Can't do, have signed max element[s].
    C2 = InstCombiner::AddOne(C2);
    [[fallthrough]];
  case ICmpInst::Predicate::ICMP_SGE:
    // Also non-canonical, but here we don't need to change C2,
    // so we don't have any restrictions on C2, so we can just handle it.
    Pred1 = ICmpInst::Predicate::ICMP_SLT;
    std::swap(ReplacementLow, ReplacementHigh);
    break;
  default:
    return nullptr; // Unknown predicate.
  }
  assert(Pred1 == ICmpInst::Predicate::ICMP_SLT &&
         "Unexpected predicate type.");

  // The thresholds of this clamp-like pattern.
  auto *ThresholdLowIncl = ConstantExpr::getNeg(C1);
  auto *ThresholdHighExcl = ConstantExpr::getSub(C0, C1);

  assert((Pred0 == ICmpInst::Predicate::ICMP_ULT ||
          Pred0 == ICmpInst::Predicate::ICMP_UGE) &&
         "Unexpected predicate type.");
  if (Pred0 == ICmpInst::Predicate::ICMP_UGE)
    std::swap(ThresholdLowIncl, ThresholdHighExcl);

  // The fold has a precondition 1: C2 s>= ThresholdLow
  auto *Precond1 = ConstantFoldCompareInstOperands(
      ICmpInst::Predicate::ICMP_SGE, C2, ThresholdLowIncl, IC.getDataLayout());
  if (!Precond1 || !match(Precond1, m_One()))
    return nullptr;
  // The fold has a precondition 2: C2 s<= ThresholdHigh
  auto *Precond2 = ConstantFoldCompareInstOperands(
      ICmpInst::Predicate::ICMP_SLE, C2, ThresholdHighExcl, IC.getDataLayout());
  if (!Precond2 || !match(Precond2, m_One()))
    return nullptr;

  // If we are matching from a truncated input, we need to sext the
  // ReplacementLow and ReplacementHigh values. Only do the transform if they
  // are free to extend due to being constants.
  if (X->getType() != Sel0.getType()) {
    Constant *LowC, *HighC;
    if (!match(ReplacementLow, m_ImmConstant(LowC)) ||
        !match(ReplacementHigh, m_ImmConstant(HighC)))
      return nullptr;
    const DataLayout &DL = Sel0.getDataLayout();
    ReplacementLow =
        ConstantFoldCastOperand(Instruction::SExt, LowC, X->getType(), DL);
    ReplacementHigh =
        ConstantFoldCastOperand(Instruction::SExt, HighC, X->getType(), DL);
    assert(ReplacementLow && ReplacementHigh &&
           "Constant folding of ImmConstant cannot fail");
  }

  // All good, finally emit the new pattern.
  Value *ShouldReplaceLow = Builder.CreateICmpSLT(X, ThresholdLowIncl);
  Value *ShouldReplaceHigh = Builder.CreateICmpSGE(X, ThresholdHighExcl);
  Value *MaybeReplacedLow =
      Builder.CreateSelect(ShouldReplaceLow, ReplacementLow, X);

  // Create the final select. If we looked through a truncate above, we will
  // need to retruncate the result.
  Value *MaybeReplacedHigh = Builder.CreateSelect(
      ShouldReplaceHigh, ReplacementHigh, MaybeReplacedLow);
  return Builder.CreateTrunc(MaybeReplacedHigh, Sel0.getType());
}

// If we have
//  %cmp = icmp [canonical predicate] i32 %x, C0
//  %r = select i1 %cmp, i32 %y, i32 C1
// Where C0 != C1 and %x may be different from %y, see if the constant that we
// will have if we flip the strictness of the predicate (i.e. without changing
// the result) is identical to the C1 in select. If it matches we can change
// original comparison to one with swapped predicate, reuse the constant,
// and swap the hands of select.
static Instruction *
tryToReuseConstantFromSelectInComparison(SelectInst &Sel, ICmpInst &Cmp,
                                         InstCombinerImpl &IC) {
  CmpPredicate Pred;
  Value *X;
  Constant *C0;
  if (!match(&Cmp, m_OneUse(m_ICmp(
                       Pred, m_Value(X),
                       m_CombineAnd(m_AnyIntegralConstant(), m_Constant(C0))))))
    return nullptr;

  // If comparison predicate is non-relational, we won't be able to do anything.
  if (ICmpInst::isEquality(Pred))
    return nullptr;

  // If comparison predicate is non-canonical, then we certainly won't be able
  // to make it canonical; canonicalizeCmpWithConstant() already tried.
  if (!InstCombiner::isCanonicalPredicate(Pred))
    return nullptr;

  // If the [input] type of comparison and select type are different, lets abort
  // for now. We could try to compare constants with trunc/[zs]ext though.
  if (C0->getType() != Sel.getType())
    return nullptr;

  // ULT with 'add' of a constant is canonical. See foldICmpAddConstant().
  // FIXME: Are there more magic icmp predicate+constant pairs we must avoid?
  //        Or should we just abandon this transform entirely?
  if (Pred == CmpInst::ICMP_ULT && match(X, m_Add(m_Value(), m_Constant())))
    return nullptr;


  Value *SelVal0, *SelVal1; // We do not care which one is from where.
  match(&Sel, m_Select(m_Value(), m_Value(SelVal0), m_Value(SelVal1)));
  // At least one of these values we are selecting between must be a constant
  // else we'll never succeed.
  if (!match(SelVal0, m_AnyIntegralConstant()) &&
      !match(SelVal1, m_AnyIntegralConstant()))
    return nullptr;

  // Does this constant C match any of the `select` values?
  auto MatchesSelectValue = [SelVal0, SelVal1](Constant *C) {
    return C->isElementWiseEqual(SelVal0) || C->isElementWiseEqual(SelVal1);
  };

  // If C0 *already* matches true/false value of select, we are done.
  if (MatchesSelectValue(C0))
    return nullptr;

  // Check the constant we'd have with flipped-strictness predicate.
  auto FlippedStrictness = getFlippedStrictnessPredicateAndConstant(Pred, C0);
  if (!FlippedStrictness)
    return nullptr;

  // If said constant doesn't match either, then there is no hope,
  if (!MatchesSelectValue(FlippedStrictness->second))
    return nullptr;

  // It matched! Lets insert the new comparison just before select.
  InstCombiner::BuilderTy::InsertPointGuard Guard(IC.Builder);
  IC.Builder.SetInsertPoint(&Sel);

  Pred = ICmpInst::getSwappedPredicate(Pred); // Yes, swapped.
  Value *NewCmp = IC.Builder.CreateICmp(Pred, X, FlippedStrictness->second,
                                        Cmp.getName() + ".inv");
  IC.replaceOperand(Sel, 0, NewCmp);
  Sel.swapValues();
  Sel.swapProfMetadata();

  return &Sel;
}

static Instruction *foldSelectZeroOrOnes(ICmpInst *Cmp, Value *TVal,
                                         Value *FVal,
                                         InstCombiner::BuilderTy &Builder) {
  if (!Cmp->hasOneUse())
    return nullptr;

  const APInt *CmpC;
  if (!match(Cmp->getOperand(1), m_APIntAllowPoison(CmpC)))
    return nullptr;

  // (X u< 2) ? -X : -1 --> sext (X != 0)
  Value *X = Cmp->getOperand(0);
  if (Cmp->getPredicate() == ICmpInst::ICMP_ULT && *CmpC == 2 &&
      match(TVal, m_Neg(m_Specific(X))) && match(FVal, m_AllOnes()))
    return new SExtInst(Builder.CreateIsNotNull(X), TVal->getType());

  // (X u> 1) ? -1 : -X --> sext (X != 0)
  if (Cmp->getPredicate() == ICmpInst::ICMP_UGT && *CmpC == 1 &&
      match(FVal, m_Neg(m_Specific(X))) && match(TVal, m_AllOnes()))
    return new SExtInst(Builder.CreateIsNotNull(X), TVal->getType());

  return nullptr;
}

static Value *foldSelectInstWithICmpConst(SelectInst &SI, ICmpInst *ICI,
                                          InstCombiner::BuilderTy &Builder) {
  const APInt *CmpC;
  Value *V;
  CmpPredicate Pred;
  if (!match(ICI, m_ICmp(Pred, m_Value(V), m_APInt(CmpC))))
    return nullptr;

  // Match clamp away from min/max value as a max/min operation.
  Value *TVal = SI.getTrueValue();
  Value *FVal = SI.getFalseValue();
  if (Pred == ICmpInst::ICMP_EQ && V == FVal) {
    // (V == UMIN) ? UMIN+1 : V --> umax(V, UMIN+1)
    if (CmpC->isMinValue() && match(TVal, m_SpecificInt(*CmpC + 1)))
      return Builder.CreateBinaryIntrinsic(Intrinsic::umax, V, TVal);
    // (V == UMAX) ? UMAX-1 : V --> umin(V, UMAX-1)
    if (CmpC->isMaxValue() && match(TVal, m_SpecificInt(*CmpC - 1)))
      return Builder.CreateBinaryIntrinsic(Intrinsic::umin, V, TVal);
    // (V == SMIN) ? SMIN+1 : V --> smax(V, SMIN+1)
    if (CmpC->isMinSignedValue() && match(TVal, m_SpecificInt(*CmpC + 1)))
      return Builder.CreateBinaryIntrinsic(Intrinsic::smax, V, TVal);
    // (V == SMAX) ? SMAX-1 : V --> smin(V, SMAX-1)
    if (CmpC->isMaxSignedValue() && match(TVal, m_SpecificInt(*CmpC - 1)))
      return Builder.CreateBinaryIntrinsic(Intrinsic::smin, V, TVal);
  }

  // Fold icmp(X) ? f(X) : C to f(X) when f(X) is guaranteed to be equal to C
  // for all X in the exact range of the inverse predicate.
  Instruction *Op;
  const APInt *C;
  CmpInst::Predicate CPred;
  if (match(&SI, m_Select(m_Specific(ICI), m_APInt(C), m_Instruction(Op))))
    CPred = ICI->getPredicate();
  else if (match(&SI, m_Select(m_Specific(ICI), m_Instruction(Op), m_APInt(C))))
    CPred = ICI->getInversePredicate();
  else
    return nullptr;

  ConstantRange InvDomCR = ConstantRange::makeExactICmpRegion(CPred, *CmpC);
  const APInt *OpC;
  if (match(Op, m_BinOp(m_Specific(V), m_APInt(OpC)))) {
    ConstantRange R = InvDomCR.binaryOp(
        static_cast<Instruction::BinaryOps>(Op->getOpcode()), *OpC);
    if (R == *C) {
      Op->dropPoisonGeneratingFlags();
      return Op;
    }
  }
  if (auto *MMI = dyn_cast<MinMaxIntrinsic>(Op);
      MMI && MMI->getLHS() == V && match(MMI->getRHS(), m_APInt(OpC))) {
    ConstantRange R = ConstantRange::intrinsic(MMI->getIntrinsicID(),
                                               {InvDomCR, ConstantRange(*OpC)});
    if (R == *C) {
      MMI->dropPoisonGeneratingAnnotations();
      return MMI;
    }
  }

  return nullptr;
}

/// `A == MIN_INT ? B != MIN_INT : A < B` --> `A < B`
/// `A == MAX_INT ? B != MAX_INT : A > B` --> `A > B`
static Instruction *foldSelectWithExtremeEqCond(Value *CmpLHS, Value *CmpRHS,
                                                Value *TrueVal,
                                                Value *FalseVal) {
  Type *Ty = CmpLHS->getType();

  if (Ty->isPtrOrPtrVectorTy())
    return nullptr;

  CmpPredicate Pred;
  Value *B;

  if (!match(FalseVal, m_c_ICmp(Pred, m_Specific(CmpLHS), m_Value(B))))
    return nullptr;

  Value *TValRHS;
  if (!match(TrueVal, m_SpecificICmp(ICmpInst::ICMP_NE, m_Specific(B),
                                     m_Value(TValRHS))))
    return nullptr;

  APInt C;
  unsigned BitWidth = Ty->getScalarSizeInBits();

  if (ICmpInst::isLT(Pred)) {
    C = CmpInst::isSigned(Pred) ? APInt::getSignedMinValue(BitWidth)
                                : APInt::getMinValue(BitWidth);
  } else if (ICmpInst::isGT(Pred)) {
    C = CmpInst::isSigned(Pred) ? APInt::getSignedMaxValue(BitWidth)
                                : APInt::getMaxValue(BitWidth);
  } else {
    return nullptr;
  }

  if (!match(CmpRHS, m_SpecificInt(C)) || !match(TValRHS, m_SpecificInt(C)))
    return nullptr;

  return new ICmpInst(Pred, CmpLHS, B);
}

static Instruction *foldSelectICmpEq(SelectInst &SI, ICmpInst *ICI,
                                     InstCombinerImpl &IC) {
  ICmpInst::Predicate Pred = ICI->getPredicate();
  if (!ICmpInst::isEquality(Pred))
    return nullptr;

  Value *TrueVal = SI.getTrueValue();
  Value *FalseVal = SI.getFalseValue();
  Value *CmpLHS = ICI->getOperand(0);
  Value *CmpRHS = ICI->getOperand(1);

  if (Pred == ICmpInst::ICMP_NE)
    std::swap(TrueVal, FalseVal);

  if (Instruction *Res =
          foldSelectWithExtremeEqCond(CmpLHS, CmpRHS, TrueVal, FalseVal))
    return Res;

  return nullptr;
}

/// Fold `X Pred C1 ? X BOp C2 : C1 BOp C2` to `min/max(X, C1) BOp C2`.
/// This allows for better canonicalization.
static Value *foldSelectWithConstOpToBinOp(ICmpInst *Cmp, Value *TrueVal,
                                           Value *FalseVal,
                                           IRBuilderBase &Builder) {
  BinaryOperator *BOp;
  Constant *C1, *C2, *C3;
  Value *X;
  CmpPredicate Predicate;

  if (!match(Cmp, m_ICmp(Predicate, m_Value(X), m_Constant(C1))))
    return nullptr;

  if (!ICmpInst::isRelational(Predicate))
    return nullptr;

  if (match(TrueVal, m_Constant())) {
    std::swap(FalseVal, TrueVal);
    Predicate = ICmpInst::getInversePredicate(Predicate);
  }

  if (!match(TrueVal, m_BinOp(BOp)) || !match(FalseVal, m_Constant(C3)))
    return nullptr;

  unsigned Opcode = BOp->getOpcode();

  // This fold causes some regressions and is primarily intended for
  // add and sub. So we early exit for div and rem to minimize the
  // regressions.
  if (Instruction::isIntDivRem(Opcode))
    return nullptr;

  if (!match(BOp, m_OneUse(m_BinOp(m_Specific(X), m_Constant(C2)))))
    return nullptr;

  Value *RHS;
  SelectPatternFlavor SPF;
  const DataLayout &DL = BOp->getDataLayout();
  auto Flipped = getFlippedStrictnessPredicateAndConstant(Predicate, C1);

  if (C3 == ConstantFoldBinaryOpOperands(Opcode, C1, C2, DL)) {
    SPF = getSelectPattern(Predicate).Flavor;
    RHS = C1;
  } else if (Flipped && C3 == ConstantFoldBinaryOpOperands(
                                  Opcode, Flipped->second, C2, DL)) {
    SPF = getSelectPattern(Flipped->first).Flavor;
    RHS = Flipped->second;
  } else {
    return nullptr;
  }

  Intrinsic::ID IntrinsicID = getMinMaxIntrinsic(SPF);
  Value *Intrinsic = Builder.CreateBinaryIntrinsic(IntrinsicID, X, RHS);
  return Builder.CreateBinOp(BOp->getOpcode(), Intrinsic, C2);
}

/// Visit a SelectInst that has an ICmpInst as its first operand.
Instruction *InstCombinerImpl::foldSelectInstWithICmp(SelectInst &SI,
                                                      ICmpInst *ICI) {
  if (Value *V =
          canonicalizeSPF(*ICI, SI.getTrueValue(), SI.getFalseValue(), *this))
    return replaceInstUsesWith(SI, V);

  if (Value *V = foldSelectInstWithICmpConst(SI, ICI, Builder))
    return replaceInstUsesWith(SI, V);

  if (Value *V = canonicalizeClampLike(SI, *ICI, Builder, *this))
    return replaceInstUsesWith(SI, V);

  if (Instruction *NewSel =
          tryToReuseConstantFromSelectInComparison(SI, *ICI, *this))
    return NewSel;

  if (Value *V = foldSelectICmpAnd(SI, ICI, Builder))
    return replaceInstUsesWith(SI, V);

  // NOTE: if we wanted to, this is where to detect integer MIN/MAX
  bool Changed = false;
  Value *TrueVal = SI.getTrueValue();
  Value *FalseVal = SI.getFalseValue();
  ICmpInst::Predicate Pred = ICI->getPredicate();
  Value *CmpLHS = ICI->getOperand(0);
  Value *CmpRHS = ICI->getOperand(1);

  if (Instruction *NewSel = foldSelectICmpEq(SI, ICI, *this))
    return NewSel;

  // Canonicalize a signbit condition to use zero constant by swapping:
  // (CmpLHS > -1) ? TV : FV --> (CmpLHS < 0) ? FV : TV
  // To avoid conflicts (infinite loops) with other canonicalizations, this is
  // not applied with any constant select arm.
  if (Pred == ICmpInst::ICMP_SGT && match(CmpRHS, m_AllOnes()) &&
      !match(TrueVal, m_Constant()) && !match(FalseVal, m_Constant()) &&
      ICI->hasOneUse()) {
    InstCombiner::BuilderTy::InsertPointGuard Guard(Builder);
    Builder.SetInsertPoint(&SI);
    Value *IsNeg = Builder.CreateIsNeg(CmpLHS, ICI->getName());
    replaceOperand(SI, 0, IsNeg);
    SI.swapValues();
    SI.swapProfMetadata();
    return &SI;
  }

  if (Instruction *V =
          foldSelectICmpAndAnd(SI.getType(), ICI, TrueVal, FalseVal, Builder))
    return V;

  if (Value *V = foldSelectICmpAndZeroShl(ICI, TrueVal, FalseVal, Builder))
    return replaceInstUsesWith(SI, V);

  if (Instruction *V = foldSelectCtlzToCttz(ICI, TrueVal, FalseVal, Builder))
    return V;

  if (Instruction *V = foldSelectZeroOrOnes(ICI, TrueVal, FalseVal, Builder))
    return V;

<<<<<<< HEAD
  if (Value *V = foldSelectICmpAndOr(ICI, TrueVal, FalseVal, Builder))
    return replaceInstUsesWith(SI, V);

=======
>>>>>>> 62e4436b
  if (Value *V = foldSelectICmpLshrAshr(ICI, TrueVal, FalseVal, Builder))
    return replaceInstUsesWith(SI, V);

  if (Value *V = foldSelectCttzCtlz(ICI, TrueVal, FalseVal, *this))
    return replaceInstUsesWith(SI, V);

  if (Value *V = canonicalizeSaturatedSubtract(ICI, TrueVal, FalseVal, Builder))
    return replaceInstUsesWith(SI, V);

  if (Value *V = canonicalizeSaturatedAdd(ICI, TrueVal, FalseVal, Builder))
    return replaceInstUsesWith(SI, V);

  if (Value *V = foldAbsDiff(ICI, TrueVal, FalseVal, Builder))
    return replaceInstUsesWith(SI, V);

  if (Value *V = foldSelectWithConstOpToBinOp(ICI, TrueVal, FalseVal, Builder))
    return replaceInstUsesWith(SI, V);

  return Changed ? &SI : nullptr;
}

/// We have an SPF (e.g. a min or max) of an SPF of the form:
///   SPF2(SPF1(A, B), C)
Instruction *InstCombinerImpl::foldSPFofSPF(Instruction *Inner,
                                            SelectPatternFlavor SPF1, Value *A,
                                            Value *B, Instruction &Outer,
                                            SelectPatternFlavor SPF2,
                                            Value *C) {
  if (Outer.getType() != Inner->getType())
    return nullptr;

  if (C == A || C == B) {
    // MAX(MAX(A, B), B) -> MAX(A, B)
    // MIN(MIN(a, b), a) -> MIN(a, b)
    // TODO: This could be done in instsimplify.
    if (SPF1 == SPF2 && SelectPatternResult::isMinOrMax(SPF1))
      return replaceInstUsesWith(Outer, Inner);
  }

  return nullptr;
}

/// Turn select C, (X + Y), (X - Y) --> (X + (select C, Y, (-Y))).
/// This is even legal for FP.
static Instruction *foldAddSubSelect(SelectInst &SI,
                                     InstCombiner::BuilderTy &Builder) {
  Value *CondVal = SI.getCondition();
  Value *TrueVal = SI.getTrueValue();
  Value *FalseVal = SI.getFalseValue();
  auto *TI = dyn_cast<Instruction>(TrueVal);
  auto *FI = dyn_cast<Instruction>(FalseVal);
  if (!TI || !FI || !TI->hasOneUse() || !FI->hasOneUse())
    return nullptr;

  Instruction *AddOp = nullptr, *SubOp = nullptr;
  if ((TI->getOpcode() == Instruction::Sub &&
       FI->getOpcode() == Instruction::Add) ||
      (TI->getOpcode() == Instruction::FSub &&
       FI->getOpcode() == Instruction::FAdd)) {
    AddOp = FI;
    SubOp = TI;
  } else if ((FI->getOpcode() == Instruction::Sub &&
              TI->getOpcode() == Instruction::Add) ||
             (FI->getOpcode() == Instruction::FSub &&
              TI->getOpcode() == Instruction::FAdd)) {
    AddOp = TI;
    SubOp = FI;
  }

  if (AddOp) {
    Value *OtherAddOp = nullptr;
    if (SubOp->getOperand(0) == AddOp->getOperand(0)) {
      OtherAddOp = AddOp->getOperand(1);
    } else if (SubOp->getOperand(0) == AddOp->getOperand(1)) {
      OtherAddOp = AddOp->getOperand(0);
    }

    if (OtherAddOp) {
      // So at this point we know we have (Y -> OtherAddOp):
      //        select C, (add X, Y), (sub X, Z)
      Value *NegVal; // Compute -Z
      if (SI.getType()->isFPOrFPVectorTy()) {
        NegVal = Builder.CreateFNeg(SubOp->getOperand(1));
        if (Instruction *NegInst = dyn_cast<Instruction>(NegVal)) {
          FastMathFlags Flags = AddOp->getFastMathFlags();
          Flags &= SubOp->getFastMathFlags();
          NegInst->setFastMathFlags(Flags);
        }
      } else {
        NegVal = Builder.CreateNeg(SubOp->getOperand(1));
      }

      Value *NewTrueOp = OtherAddOp;
      Value *NewFalseOp = NegVal;
      if (AddOp != TI)
        std::swap(NewTrueOp, NewFalseOp);
      Value *NewSel = Builder.CreateSelect(CondVal, NewTrueOp, NewFalseOp,
                                           SI.getName() + ".p", &SI);

      if (SI.getType()->isFPOrFPVectorTy()) {
        Instruction *RI =
            BinaryOperator::CreateFAdd(SubOp->getOperand(0), NewSel);

        FastMathFlags Flags = AddOp->getFastMathFlags();
        Flags &= SubOp->getFastMathFlags();
        RI->setFastMathFlags(Flags);
        return RI;
      } else
        return BinaryOperator::CreateAdd(SubOp->getOperand(0), NewSel);
    }
  }
  return nullptr;
}

/// Turn X + Y overflows ? -1 : X + Y -> uadd_sat X, Y
/// And X - Y overflows ? 0 : X - Y -> usub_sat X, Y
/// Along with a number of patterns similar to:
/// X + Y overflows ? (X < 0 ? INTMIN : INTMAX) : X + Y --> sadd_sat X, Y
/// X - Y overflows ? (X > 0 ? INTMAX : INTMIN) : X - Y --> ssub_sat X, Y
static Instruction *
foldOverflowingAddSubSelect(SelectInst &SI, InstCombiner::BuilderTy &Builder) {
  Value *CondVal = SI.getCondition();
  Value *TrueVal = SI.getTrueValue();
  Value *FalseVal = SI.getFalseValue();

  WithOverflowInst *II;
  if (!match(CondVal, m_ExtractValue<1>(m_WithOverflowInst(II))) ||
      !match(FalseVal, m_ExtractValue<0>(m_Specific(II))))
    return nullptr;

  Value *X = II->getLHS();
  Value *Y = II->getRHS();

  auto IsSignedSaturateLimit = [&](Value *Limit, bool IsAdd) {
    Type *Ty = Limit->getType();

    CmpPredicate Pred;
    Value *TrueVal, *FalseVal, *Op;
    const APInt *C;
    if (!match(Limit, m_Select(m_ICmp(Pred, m_Value(Op), m_APInt(C)),
                               m_Value(TrueVal), m_Value(FalseVal))))
      return false;

    auto IsZeroOrOne = [](const APInt &C) { return C.isZero() || C.isOne(); };
    auto IsMinMax = [&](Value *Min, Value *Max) {
      APInt MinVal = APInt::getSignedMinValue(Ty->getScalarSizeInBits());
      APInt MaxVal = APInt::getSignedMaxValue(Ty->getScalarSizeInBits());
      return match(Min, m_SpecificInt(MinVal)) &&
             match(Max, m_SpecificInt(MaxVal));
    };

    if (Op != X && Op != Y)
      return false;

    if (IsAdd) {
      // X + Y overflows ? (X <s 0 ? INTMIN : INTMAX) : X + Y --> sadd_sat X, Y
      // X + Y overflows ? (X <s 1 ? INTMIN : INTMAX) : X + Y --> sadd_sat X, Y
      // X + Y overflows ? (Y <s 0 ? INTMIN : INTMAX) : X + Y --> sadd_sat X, Y
      // X + Y overflows ? (Y <s 1 ? INTMIN : INTMAX) : X + Y --> sadd_sat X, Y
      if (Pred == ICmpInst::ICMP_SLT && IsZeroOrOne(*C) &&
          IsMinMax(TrueVal, FalseVal))
        return true;
      // X + Y overflows ? (X >s 0 ? INTMAX : INTMIN) : X + Y --> sadd_sat X, Y
      // X + Y overflows ? (X >s -1 ? INTMAX : INTMIN) : X + Y --> sadd_sat X, Y
      // X + Y overflows ? (Y >s 0 ? INTMAX : INTMIN) : X + Y --> sadd_sat X, Y
      // X + Y overflows ? (Y >s -1 ? INTMAX : INTMIN) : X + Y --> sadd_sat X, Y
      if (Pred == ICmpInst::ICMP_SGT && IsZeroOrOne(*C + 1) &&
          IsMinMax(FalseVal, TrueVal))
        return true;
    } else {
      // X - Y overflows ? (X <s 0 ? INTMIN : INTMAX) : X - Y --> ssub_sat X, Y
      // X - Y overflows ? (X <s -1 ? INTMIN : INTMAX) : X - Y --> ssub_sat X, Y
      if (Op == X && Pred == ICmpInst::ICMP_SLT && IsZeroOrOne(*C + 1) &&
          IsMinMax(TrueVal, FalseVal))
        return true;
      // X - Y overflows ? (X >s -1 ? INTMAX : INTMIN) : X - Y --> ssub_sat X, Y
      // X - Y overflows ? (X >s -2 ? INTMAX : INTMIN) : X - Y --> ssub_sat X, Y
      if (Op == X && Pred == ICmpInst::ICMP_SGT && IsZeroOrOne(*C + 2) &&
          IsMinMax(FalseVal, TrueVal))
        return true;
      // X - Y overflows ? (Y <s 0 ? INTMAX : INTMIN) : X - Y --> ssub_sat X, Y
      // X - Y overflows ? (Y <s 1 ? INTMAX : INTMIN) : X - Y --> ssub_sat X, Y
      if (Op == Y && Pred == ICmpInst::ICMP_SLT && IsZeroOrOne(*C) &&
          IsMinMax(FalseVal, TrueVal))
        return true;
      // X - Y overflows ? (Y >s 0 ? INTMIN : INTMAX) : X - Y --> ssub_sat X, Y
      // X - Y overflows ? (Y >s -1 ? INTMIN : INTMAX) : X - Y --> ssub_sat X, Y
      if (Op == Y && Pred == ICmpInst::ICMP_SGT && IsZeroOrOne(*C + 1) &&
          IsMinMax(TrueVal, FalseVal))
        return true;
    }

    return false;
  };

  Intrinsic::ID NewIntrinsicID;
  if (II->getIntrinsicID() == Intrinsic::uadd_with_overflow &&
      match(TrueVal, m_AllOnes()))
    // X + Y overflows ? -1 : X + Y -> uadd_sat X, Y
    NewIntrinsicID = Intrinsic::uadd_sat;
  else if (II->getIntrinsicID() == Intrinsic::usub_with_overflow &&
           match(TrueVal, m_Zero()))
    // X - Y overflows ? 0 : X - Y -> usub_sat X, Y
    NewIntrinsicID = Intrinsic::usub_sat;
  else if (II->getIntrinsicID() == Intrinsic::sadd_with_overflow &&
           IsSignedSaturateLimit(TrueVal, /*IsAdd=*/true))
    // X + Y overflows ? (X <s 0 ? INTMIN : INTMAX) : X + Y --> sadd_sat X, Y
    // X + Y overflows ? (X <s 1 ? INTMIN : INTMAX) : X + Y --> sadd_sat X, Y
    // X + Y overflows ? (X >s 0 ? INTMAX : INTMIN) : X + Y --> sadd_sat X, Y
    // X + Y overflows ? (X >s -1 ? INTMAX : INTMIN) : X + Y --> sadd_sat X, Y
    // X + Y overflows ? (Y <s 0 ? INTMIN : INTMAX) : X + Y --> sadd_sat X, Y
    // X + Y overflows ? (Y <s 1 ? INTMIN : INTMAX) : X + Y --> sadd_sat X, Y
    // X + Y overflows ? (Y >s 0 ? INTMAX : INTMIN) : X + Y --> sadd_sat X, Y
    // X + Y overflows ? (Y >s -1 ? INTMAX : INTMIN) : X + Y --> sadd_sat X, Y
    NewIntrinsicID = Intrinsic::sadd_sat;
  else if (II->getIntrinsicID() == Intrinsic::ssub_with_overflow &&
           IsSignedSaturateLimit(TrueVal, /*IsAdd=*/false))
    // X - Y overflows ? (X <s 0 ? INTMIN : INTMAX) : X - Y --> ssub_sat X, Y
    // X - Y overflows ? (X <s -1 ? INTMIN : INTMAX) : X - Y --> ssub_sat X, Y
    // X - Y overflows ? (X >s -1 ? INTMAX : INTMIN) : X - Y --> ssub_sat X, Y
    // X - Y overflows ? (X >s -2 ? INTMAX : INTMIN) : X - Y --> ssub_sat X, Y
    // X - Y overflows ? (Y <s 0 ? INTMAX : INTMIN) : X - Y --> ssub_sat X, Y
    // X - Y overflows ? (Y <s 1 ? INTMAX : INTMIN) : X - Y --> ssub_sat X, Y
    // X - Y overflows ? (Y >s 0 ? INTMIN : INTMAX) : X - Y --> ssub_sat X, Y
    // X - Y overflows ? (Y >s -1 ? INTMIN : INTMAX) : X - Y --> ssub_sat X, Y
    NewIntrinsicID = Intrinsic::ssub_sat;
  else
    return nullptr;

  Function *F = Intrinsic::getOrInsertDeclaration(SI.getModule(),
                                                  NewIntrinsicID, SI.getType());
  return CallInst::Create(F, {X, Y});
}

Instruction *InstCombinerImpl::foldSelectExtConst(SelectInst &Sel) {
  Constant *C;
  if (!match(Sel.getTrueValue(), m_Constant(C)) &&
      !match(Sel.getFalseValue(), m_Constant(C)))
    return nullptr;

  Instruction *ExtInst;
  if (!match(Sel.getTrueValue(), m_Instruction(ExtInst)) &&
      !match(Sel.getFalseValue(), m_Instruction(ExtInst)))
    return nullptr;

  auto ExtOpcode = ExtInst->getOpcode();
  if (ExtOpcode != Instruction::ZExt && ExtOpcode != Instruction::SExt)
    return nullptr;

  // If we are extending from a boolean type or if we can create a select that
  // has the same size operands as its condition, try to narrow the select.
  Value *X = ExtInst->getOperand(0);
  Type *SmallType = X->getType();
  Value *Cond = Sel.getCondition();
  auto *Cmp = dyn_cast<CmpInst>(Cond);
  if (!SmallType->isIntOrIntVectorTy(1) &&
      (!Cmp || Cmp->getOperand(0)->getType() != SmallType))
    return nullptr;

  // If the constant is the same after truncation to the smaller type and
  // extension to the original type, we can narrow the select.
  Type *SelType = Sel.getType();
  Constant *TruncC = getLosslessTrunc(C, SmallType, ExtOpcode);
  if (TruncC && ExtInst->hasOneUse()) {
    Value *TruncCVal = cast<Value>(TruncC);
    if (ExtInst == Sel.getFalseValue())
      std::swap(X, TruncCVal);

    // select Cond, (ext X), C --> ext(select Cond, X, C')
    // select Cond, C, (ext X) --> ext(select Cond, C', X)
    Value *NewSel = Builder.CreateSelect(Cond, X, TruncCVal, "narrow", &Sel);
    return CastInst::Create(Instruction::CastOps(ExtOpcode), NewSel, SelType);
  }

  return nullptr;
}

/// Try to transform a vector select with a constant condition vector into a
/// shuffle for easier combining with other shuffles and insert/extract.
static Instruction *canonicalizeSelectToShuffle(SelectInst &SI) {
  Value *CondVal = SI.getCondition();
  Constant *CondC;
  auto *CondValTy = dyn_cast<FixedVectorType>(CondVal->getType());
  if (!CondValTy || !match(CondVal, m_Constant(CondC)))
    return nullptr;

  unsigned NumElts = CondValTy->getNumElements();
  SmallVector<int, 16> Mask;
  Mask.reserve(NumElts);
  for (unsigned i = 0; i != NumElts; ++i) {
    Constant *Elt = CondC->getAggregateElement(i);
    if (!Elt)
      return nullptr;

    if (Elt->isOneValue()) {
      // If the select condition element is true, choose from the 1st vector.
      Mask.push_back(i);
    } else if (Elt->isNullValue()) {
      // If the select condition element is false, choose from the 2nd vector.
      Mask.push_back(i + NumElts);
    } else if (isa<UndefValue>(Elt)) {
      // Undef in a select condition (choose one of the operands) does not mean
      // the same thing as undef in a shuffle mask (any value is acceptable), so
      // give up.
      return nullptr;
    } else {
      // Bail out on a constant expression.
      return nullptr;
    }
  }

  return new ShuffleVectorInst(SI.getTrueValue(), SI.getFalseValue(), Mask);
}

/// If we have a select of vectors with a scalar condition, try to convert that
/// to a vector select by splatting the condition. A splat may get folded with
/// other operations in IR and having all operands of a select be vector types
/// is likely better for vector codegen.
static Instruction *canonicalizeScalarSelectOfVecs(SelectInst &Sel,
                                                   InstCombinerImpl &IC) {
  auto *Ty = dyn_cast<VectorType>(Sel.getType());
  if (!Ty)
    return nullptr;

  // We can replace a single-use extract with constant index.
  Value *Cond = Sel.getCondition();
  if (!match(Cond, m_OneUse(m_ExtractElt(m_Value(), m_ConstantInt()))))
    return nullptr;

  // select (extelt V, Index), T, F --> select (splat V, Index), T, F
  // Splatting the extracted condition reduces code (we could directly create a
  // splat shuffle of the source vector to eliminate the intermediate step).
  return IC.replaceOperand(
      Sel, 0, IC.Builder.CreateVectorSplat(Ty->getElementCount(), Cond));
}

/// Reuse bitcasted operands between a compare and select:
/// select (cmp (bitcast C), (bitcast D)), (bitcast' C), (bitcast' D) -->
/// bitcast (select (cmp (bitcast C), (bitcast D)), (bitcast C), (bitcast D))
static Instruction *foldSelectCmpBitcasts(SelectInst &Sel,
                                          InstCombiner::BuilderTy &Builder) {
  Value *Cond = Sel.getCondition();
  Value *TVal = Sel.getTrueValue();
  Value *FVal = Sel.getFalseValue();

  CmpPredicate Pred;
  Value *A, *B;
  if (!match(Cond, m_Cmp(Pred, m_Value(A), m_Value(B))))
    return nullptr;

  // The select condition is a compare instruction. If the select's true/false
  // values are already the same as the compare operands, there's nothing to do.
  if (TVal == A || TVal == B || FVal == A || FVal == B)
    return nullptr;

  Value *C, *D;
  if (!match(A, m_BitCast(m_Value(C))) || !match(B, m_BitCast(m_Value(D))))
    return nullptr;

  // select (cmp (bitcast C), (bitcast D)), (bitcast TSrc), (bitcast FSrc)
  Value *TSrc, *FSrc;
  if (!match(TVal, m_BitCast(m_Value(TSrc))) ||
      !match(FVal, m_BitCast(m_Value(FSrc))))
    return nullptr;

  // If the select true/false values are *different bitcasts* of the same source
  // operands, make the select operands the same as the compare operands and
  // cast the result. This is the canonical select form for min/max.
  Value *NewSel;
  if (TSrc == C && FSrc == D) {
    // select (cmp (bitcast C), (bitcast D)), (bitcast' C), (bitcast' D) -->
    // bitcast (select (cmp A, B), A, B)
    NewSel = Builder.CreateSelect(Cond, A, B, "", &Sel);
  } else if (TSrc == D && FSrc == C) {
    // select (cmp (bitcast C), (bitcast D)), (bitcast' D), (bitcast' C) -->
    // bitcast (select (cmp A, B), B, A)
    NewSel = Builder.CreateSelect(Cond, B, A, "", &Sel);
  } else {
    return nullptr;
  }
  return new BitCastInst(NewSel, Sel.getType());
}

/// Try to eliminate select instructions that test the returned flag of cmpxchg
/// instructions.
///
/// If a select instruction tests the returned flag of a cmpxchg instruction and
/// selects between the returned value of the cmpxchg instruction its compare
/// operand, the result of the select will always be equal to its false value.
/// For example:
///
///   %cmpxchg = cmpxchg ptr %ptr, i64 %compare, i64 %new_value seq_cst seq_cst
///   %val = extractvalue { i64, i1 } %cmpxchg, 0
///   %success = extractvalue { i64, i1 } %cmpxchg, 1
///   %sel = select i1 %success, i64 %compare, i64 %val
///   ret i64 %sel
///
/// The returned value of the cmpxchg instruction (%val) is the original value
/// located at %ptr prior to any update. If the cmpxchg operation succeeds, %val
/// must have been equal to %compare. Thus, the result of the select is always
/// equal to %val, and the code can be simplified to:
///
///   %cmpxchg = cmpxchg ptr %ptr, i64 %compare, i64 %new_value seq_cst seq_cst
///   %val = extractvalue { i64, i1 } %cmpxchg, 0
///   ret i64 %val
///
static Value *foldSelectCmpXchg(SelectInst &SI) {
  // A helper that determines if V is an extractvalue instruction whose
  // aggregate operand is a cmpxchg instruction and whose single index is equal
  // to I. If such conditions are true, the helper returns the cmpxchg
  // instruction; otherwise, a nullptr is returned.
  auto isExtractFromCmpXchg = [](Value *V, unsigned I) -> AtomicCmpXchgInst * {
    auto *Extract = dyn_cast<ExtractValueInst>(V);
    if (!Extract)
      return nullptr;
    if (Extract->getIndices()[0] != I)
      return nullptr;
    return dyn_cast<AtomicCmpXchgInst>(Extract->getAggregateOperand());
  };

  // If the select has a single user, and this user is a select instruction that
  // we can simplify, skip the cmpxchg simplification for now.
  if (SI.hasOneUse())
    if (auto *Select = dyn_cast<SelectInst>(SI.user_back()))
      if (Select->getCondition() == SI.getCondition())
        if (Select->getFalseValue() == SI.getTrueValue() ||
            Select->getTrueValue() == SI.getFalseValue())
          return nullptr;

  // Ensure the select condition is the returned flag of a cmpxchg instruction.
  auto *CmpXchg = isExtractFromCmpXchg(SI.getCondition(), 1);
  if (!CmpXchg)
    return nullptr;

  // Check the true value case: The true value of the select is the returned
  // value of the same cmpxchg used by the condition, and the false value is the
  // cmpxchg instruction's compare operand.
  if (auto *X = isExtractFromCmpXchg(SI.getTrueValue(), 0))
    if (X == CmpXchg && X->getCompareOperand() == SI.getFalseValue())
      return SI.getFalseValue();

  // Check the false value case: The false value of the select is the returned
  // value of the same cmpxchg used by the condition, and the true value is the
  // cmpxchg instruction's compare operand.
  if (auto *X = isExtractFromCmpXchg(SI.getFalseValue(), 0))
    if (X == CmpXchg && X->getCompareOperand() == SI.getTrueValue())
      return SI.getFalseValue();

  return nullptr;
}

/// Try to reduce a funnel/rotate pattern that includes a compare and select
/// into a funnel shift intrinsic. Example:
/// rotl32(a, b) --> (b == 0 ? a : ((a >> (32 - b)) | (a << b)))
///              --> call llvm.fshl.i32(a, a, b)
/// fshl32(a, b, c) --> (c == 0 ? a : ((b >> (32 - c)) | (a << c)))
///                 --> call llvm.fshl.i32(a, b, c)
/// fshr32(a, b, c) --> (c == 0 ? b : ((a >> (32 - c)) | (b << c)))
///                 --> call llvm.fshr.i32(a, b, c)
static Instruction *foldSelectFunnelShift(SelectInst &Sel,
                                          InstCombiner::BuilderTy &Builder) {
  // This must be a power-of-2 type for a bitmasking transform to be valid.
  unsigned Width = Sel.getType()->getScalarSizeInBits();
  if (!isPowerOf2_32(Width))
    return nullptr;

  BinaryOperator *Or0, *Or1;
  if (!match(Sel.getFalseValue(), m_OneUse(m_Or(m_BinOp(Or0), m_BinOp(Or1)))))
    return nullptr;

  Value *SV0, *SV1, *SA0, *SA1;
  if (!match(Or0, m_OneUse(m_LogicalShift(m_Value(SV0),
                                          m_ZExtOrSelf(m_Value(SA0))))) ||
      !match(Or1, m_OneUse(m_LogicalShift(m_Value(SV1),
                                          m_ZExtOrSelf(m_Value(SA1))))) ||
      Or0->getOpcode() == Or1->getOpcode())
    return nullptr;

  // Canonicalize to or(shl(SV0, SA0), lshr(SV1, SA1)).
  if (Or0->getOpcode() == BinaryOperator::LShr) {
    std::swap(Or0, Or1);
    std::swap(SV0, SV1);
    std::swap(SA0, SA1);
  }
  assert(Or0->getOpcode() == BinaryOperator::Shl &&
         Or1->getOpcode() == BinaryOperator::LShr &&
         "Illegal or(shift,shift) pair");

  // Check the shift amounts to see if they are an opposite pair.
  Value *ShAmt;
  if (match(SA1, m_OneUse(m_Sub(m_SpecificInt(Width), m_Specific(SA0)))))
    ShAmt = SA0;
  else if (match(SA0, m_OneUse(m_Sub(m_SpecificInt(Width), m_Specific(SA1)))))
    ShAmt = SA1;
  else
    return nullptr;

  // We should now have this pattern:
  // select ?, TVal, (or (shl SV0, SA0), (lshr SV1, SA1))
  // The false value of the select must be a funnel-shift of the true value:
  // IsFShl -> TVal must be SV0 else TVal must be SV1.
  bool IsFshl = (ShAmt == SA0);
  Value *TVal = Sel.getTrueValue();
  if ((IsFshl && TVal != SV0) || (!IsFshl && TVal != SV1))
    return nullptr;

  // Finally, see if the select is filtering out a shift-by-zero.
  Value *Cond = Sel.getCondition();
  if (!match(Cond, m_OneUse(m_SpecificICmp(ICmpInst::ICMP_EQ, m_Specific(ShAmt),
                                           m_ZeroInt()))))
    return nullptr;

  // If this is not a rotate then the select was blocking poison from the
  // 'shift-by-zero' non-TVal, but a funnel shift won't - so freeze it.
  if (SV0 != SV1) {
    if (IsFshl && !llvm::isGuaranteedNotToBePoison(SV1))
      SV1 = Builder.CreateFreeze(SV1);
    else if (!IsFshl && !llvm::isGuaranteedNotToBePoison(SV0))
      SV0 = Builder.CreateFreeze(SV0);
  }

  // This is a funnel/rotate that avoids shift-by-bitwidth UB in a suboptimal way.
  // Convert to funnel shift intrinsic.
  Intrinsic::ID IID = IsFshl ? Intrinsic::fshl : Intrinsic::fshr;
  Function *F =
      Intrinsic::getOrInsertDeclaration(Sel.getModule(), IID, Sel.getType());
  ShAmt = Builder.CreateZExt(ShAmt, Sel.getType());
  return CallInst::Create(F, { SV0, SV1, ShAmt });
}

static Instruction *foldSelectToCopysign(SelectInst &Sel,
                                         InstCombiner::BuilderTy &Builder) {
  Value *Cond = Sel.getCondition();
  Value *TVal = Sel.getTrueValue();
  Value *FVal = Sel.getFalseValue();
  Type *SelType = Sel.getType();

  // Match select ?, TC, FC where the constants are equal but negated.
  // TODO: Generalize to handle a negated variable operand?
  const APFloat *TC, *FC;
  if (!match(TVal, m_APFloatAllowPoison(TC)) ||
      !match(FVal, m_APFloatAllowPoison(FC)) ||
      !abs(*TC).bitwiseIsEqual(abs(*FC)))
    return nullptr;

  assert(TC != FC && "Expected equal select arms to simplify");

  Value *X;
  const APInt *C;
  bool IsTrueIfSignSet;
  CmpPredicate Pred;
  if (!match(Cond, m_OneUse(m_ICmp(Pred, m_ElementWiseBitCast(m_Value(X)),
                                   m_APInt(C)))) ||
      !isSignBitCheck(Pred, *C, IsTrueIfSignSet) || X->getType() != SelType)
    return nullptr;

  // If needed, negate the value that will be the sign argument of the copysign:
  // (bitcast X) <  0 ? -TC :  TC --> copysign(TC,  X)
  // (bitcast X) <  0 ?  TC : -TC --> copysign(TC, -X)
  // (bitcast X) >= 0 ? -TC :  TC --> copysign(TC, -X)
  // (bitcast X) >= 0 ?  TC : -TC --> copysign(TC,  X)
  // Note: FMF from the select can not be propagated to the new instructions.
  if (IsTrueIfSignSet ^ TC->isNegative())
    X = Builder.CreateFNeg(X);

  // Canonicalize the magnitude argument as the positive constant since we do
  // not care about its sign.
  Value *MagArg = ConstantFP::get(SelType, abs(*TC));
  Function *F = Intrinsic::getOrInsertDeclaration(
      Sel.getModule(), Intrinsic::copysign, Sel.getType());
  return CallInst::Create(F, { MagArg, X });
}

Instruction *InstCombinerImpl::foldVectorSelect(SelectInst &Sel) {
  if (!isa<VectorType>(Sel.getType()))
    return nullptr;

  Value *Cond = Sel.getCondition();
  Value *TVal = Sel.getTrueValue();
  Value *FVal = Sel.getFalseValue();
  Value *C, *X, *Y;

  if (match(Cond, m_VecReverse(m_Value(C)))) {
    auto createSelReverse = [&](Value *C, Value *X, Value *Y) {
      Value *V = Builder.CreateSelect(C, X, Y, Sel.getName(), &Sel);
      if (auto *I = dyn_cast<Instruction>(V))
        I->copyIRFlags(&Sel);
      Module *M = Sel.getModule();
      Function *F = Intrinsic::getOrInsertDeclaration(
          M, Intrinsic::vector_reverse, V->getType());
      return CallInst::Create(F, V);
    };

    if (match(TVal, m_VecReverse(m_Value(X)))) {
      // select rev(C), rev(X), rev(Y) --> rev(select C, X, Y)
      if (match(FVal, m_VecReverse(m_Value(Y))) &&
          (Cond->hasOneUse() || TVal->hasOneUse() || FVal->hasOneUse()))
        return createSelReverse(C, X, Y);

      // select rev(C), rev(X), FValSplat --> rev(select C, X, FValSplat)
      if ((Cond->hasOneUse() || TVal->hasOneUse()) && isSplatValue(FVal))
        return createSelReverse(C, X, FVal);
    }
    // select rev(C), TValSplat, rev(Y) --> rev(select C, TValSplat, Y)
    else if (isSplatValue(TVal) && match(FVal, m_VecReverse(m_Value(Y))) &&
             (Cond->hasOneUse() || FVal->hasOneUse()))
      return createSelReverse(C, TVal, Y);
  }

  auto *VecTy = dyn_cast<FixedVectorType>(Sel.getType());
  if (!VecTy)
    return nullptr;

  unsigned NumElts = VecTy->getNumElements();
  APInt PoisonElts(NumElts, 0);
  APInt AllOnesEltMask(APInt::getAllOnes(NumElts));
  if (Value *V = SimplifyDemandedVectorElts(&Sel, AllOnesEltMask, PoisonElts)) {
    if (V != &Sel)
      return replaceInstUsesWith(Sel, V);
    return &Sel;
  }

  // A select of a "select shuffle" with a common operand can be rearranged
  // to select followed by "select shuffle". Because of poison, this only works
  // in the case of a shuffle with no undefined mask elements.
  ArrayRef<int> Mask;
  if (match(TVal, m_OneUse(m_Shuffle(m_Value(X), m_Value(Y), m_Mask(Mask)))) &&
      !is_contained(Mask, PoisonMaskElem) &&
      cast<ShuffleVectorInst>(TVal)->isSelect()) {
    if (X == FVal) {
      // select Cond, (shuf_sel X, Y), X --> shuf_sel X, (select Cond, Y, X)
      Value *NewSel = Builder.CreateSelect(Cond, Y, X, "sel", &Sel);
      return new ShuffleVectorInst(X, NewSel, Mask);
    }
    if (Y == FVal) {
      // select Cond, (shuf_sel X, Y), Y --> shuf_sel (select Cond, X, Y), Y
      Value *NewSel = Builder.CreateSelect(Cond, X, Y, "sel", &Sel);
      return new ShuffleVectorInst(NewSel, Y, Mask);
    }
  }
  if (match(FVal, m_OneUse(m_Shuffle(m_Value(X), m_Value(Y), m_Mask(Mask)))) &&
      !is_contained(Mask, PoisonMaskElem) &&
      cast<ShuffleVectorInst>(FVal)->isSelect()) {
    if (X == TVal) {
      // select Cond, X, (shuf_sel X, Y) --> shuf_sel X, (select Cond, X, Y)
      Value *NewSel = Builder.CreateSelect(Cond, X, Y, "sel", &Sel);
      return new ShuffleVectorInst(X, NewSel, Mask);
    }
    if (Y == TVal) {
      // select Cond, Y, (shuf_sel X, Y) --> shuf_sel (select Cond, Y, X), Y
      Value *NewSel = Builder.CreateSelect(Cond, Y, X, "sel", &Sel);
      return new ShuffleVectorInst(NewSel, Y, Mask);
    }
  }

  return nullptr;
}

static Instruction *foldSelectToPhiImpl(SelectInst &Sel, BasicBlock *BB,
                                        const DominatorTree &DT,
                                        InstCombiner::BuilderTy &Builder) {
  // Find the block's immediate dominator that ends with a conditional branch
  // that matches select's condition (maybe inverted).
  auto *IDomNode = DT[BB]->getIDom();
  if (!IDomNode)
    return nullptr;
  BasicBlock *IDom = IDomNode->getBlock();

  Value *Cond = Sel.getCondition();
  Value *IfTrue, *IfFalse;
  BasicBlock *TrueSucc, *FalseSucc;
  if (match(IDom->getTerminator(),
            m_Br(m_Specific(Cond), m_BasicBlock(TrueSucc),
                 m_BasicBlock(FalseSucc)))) {
    IfTrue = Sel.getTrueValue();
    IfFalse = Sel.getFalseValue();
  } else if (match(IDom->getTerminator(),
                   m_Br(m_Not(m_Specific(Cond)), m_BasicBlock(TrueSucc),
                        m_BasicBlock(FalseSucc)))) {
    IfTrue = Sel.getFalseValue();
    IfFalse = Sel.getTrueValue();
  } else
    return nullptr;

  // Make sure the branches are actually different.
  if (TrueSucc == FalseSucc)
    return nullptr;

  // We want to replace select %cond, %a, %b with a phi that takes value %a
  // for all incoming edges that are dominated by condition `%cond == true`,
  // and value %b for edges dominated by condition `%cond == false`. If %a
  // or %b are also phis from the same basic block, we can go further and take
  // their incoming values from the corresponding blocks.
  BasicBlockEdge TrueEdge(IDom, TrueSucc);
  BasicBlockEdge FalseEdge(IDom, FalseSucc);
  DenseMap<BasicBlock *, Value *> Inputs;
  for (auto *Pred : predecessors(BB)) {
    // Check implication.
    BasicBlockEdge Incoming(Pred, BB);
    if (DT.dominates(TrueEdge, Incoming))
      Inputs[Pred] = IfTrue->DoPHITranslation(BB, Pred);
    else if (DT.dominates(FalseEdge, Incoming))
      Inputs[Pred] = IfFalse->DoPHITranslation(BB, Pred);
    else
      return nullptr;
    // Check availability.
    if (auto *Insn = dyn_cast<Instruction>(Inputs[Pred]))
      if (!DT.dominates(Insn, Pred->getTerminator()))
        return nullptr;
  }

  Builder.SetInsertPoint(BB, BB->begin());
  auto *PN = Builder.CreatePHI(Sel.getType(), Inputs.size());
  for (auto *Pred : predecessors(BB))
    PN->addIncoming(Inputs[Pred], Pred);
  PN->takeName(&Sel);
  return PN;
}

static Instruction *foldSelectToPhi(SelectInst &Sel, const DominatorTree &DT,
                                    InstCombiner::BuilderTy &Builder) {
  // Try to replace this select with Phi in one of these blocks.
  SmallSetVector<BasicBlock *, 4> CandidateBlocks;
  CandidateBlocks.insert(Sel.getParent());
  for (Value *V : Sel.operands())
    if (auto *I = dyn_cast<Instruction>(V))
      CandidateBlocks.insert(I->getParent());

  for (BasicBlock *BB : CandidateBlocks)
    if (auto *PN = foldSelectToPhiImpl(Sel, BB, DT, Builder))
      return PN;
  return nullptr;
}

/// Tries to reduce a pattern that arises when calculating the remainder of the
/// Euclidean division. When the divisor is a power of two and is guaranteed not
/// to be negative, a signed remainder can be folded with a bitwise and.
///
/// (x % n) < 0 ? (x % n) + n : (x % n)
///    -> x & (n - 1)
static Instruction *foldSelectWithSRem(SelectInst &SI, InstCombinerImpl &IC,
                                       IRBuilderBase &Builder) {
  Value *CondVal = SI.getCondition();
  Value *TrueVal = SI.getTrueValue();
  Value *FalseVal = SI.getFalseValue();

  CmpPredicate Pred;
  Value *Op, *RemRes, *Remainder;
  const APInt *C;
  bool TrueIfSigned = false;

  if (!(match(CondVal, m_ICmp(Pred, m_Value(RemRes), m_APInt(C))) &&
        isSignBitCheck(Pred, *C, TrueIfSigned)))
    return nullptr;

  // If the sign bit is not set, we have a SGE/SGT comparison, and the operands
  // of the select are inverted.
  if (!TrueIfSigned)
    std::swap(TrueVal, FalseVal);

  auto FoldToBitwiseAnd = [&](Value *Remainder) -> Instruction * {
    Value *Add = Builder.CreateAdd(
        Remainder, Constant::getAllOnesValue(RemRes->getType()));
    return BinaryOperator::CreateAnd(Op, Add);
  };

  // Match the general case:
  // %rem = srem i32 %x, %n
  // %cnd = icmp slt i32 %rem, 0
  // %add = add i32 %rem, %n
  // %sel = select i1 %cnd, i32 %add, i32 %rem
  if (match(TrueVal, m_c_Add(m_Specific(RemRes), m_Value(Remainder))) &&
      match(RemRes, m_SRem(m_Value(Op), m_Specific(Remainder))) &&
      IC.isKnownToBeAPowerOfTwo(Remainder, /*OrZero=*/true) &&
      FalseVal == RemRes)
    return FoldToBitwiseAnd(Remainder);

  // Match the case where the one arm has been replaced by constant 1:
  // %rem = srem i32 %n, 2
  // %cnd = icmp slt i32 %rem, 0
  // %sel = select i1 %cnd, i32 1, i32 %rem
  if (match(TrueVal, m_One()) &&
      match(RemRes, m_SRem(m_Value(Op), m_SpecificInt(2))) &&
      FalseVal == RemRes)
    return FoldToBitwiseAnd(ConstantInt::get(RemRes->getType(), 2));

  return nullptr;
}

static Value *foldSelectWithFrozenICmp(SelectInst &Sel, InstCombiner::BuilderTy &Builder) {
  FreezeInst *FI = dyn_cast<FreezeInst>(Sel.getCondition());
  if (!FI)
    return nullptr;

  Value *Cond = FI->getOperand(0);
  Value *TrueVal = Sel.getTrueValue(), *FalseVal = Sel.getFalseValue();

  //   select (freeze(x == y)), x, y --> y
  //   select (freeze(x != y)), x, y --> x
  // The freeze should be only used by this select. Otherwise, remaining uses of
  // the freeze can observe a contradictory value.
  //   c = freeze(x == y)   ; Let's assume that y = poison & x = 42; c is 0 or 1
  //   a = select c, x, y   ;
  //   f(a, c)              ; f(poison, 1) cannot happen, but if a is folded
  //                        ; to y, this can happen.
  CmpPredicate Pred;
  if (FI->hasOneUse() &&
      match(Cond, m_c_ICmp(Pred, m_Specific(TrueVal), m_Specific(FalseVal))) &&
      (Pred == ICmpInst::ICMP_EQ || Pred == ICmpInst::ICMP_NE)) {
    return Pred == ICmpInst::ICMP_EQ ? FalseVal : TrueVal;
  }

  return nullptr;
}

/// Given that \p CondVal is known to be \p CondIsTrue, try to simplify \p SI.
static Value *simplifyNestedSelectsUsingImpliedCond(SelectInst &SI,
                                                    Value *CondVal,
                                                    bool CondIsTrue,
                                                    const DataLayout &DL) {
  Value *InnerCondVal = SI.getCondition();
  Value *InnerTrueVal = SI.getTrueValue();
  Value *InnerFalseVal = SI.getFalseValue();
  assert(CondVal->getType() == InnerCondVal->getType() &&
         "The type of inner condition must match with the outer.");
  if (auto Implied = isImpliedCondition(CondVal, InnerCondVal, DL, CondIsTrue))
    return *Implied ? InnerTrueVal : InnerFalseVal;
  return nullptr;
}

Instruction *InstCombinerImpl::foldAndOrOfSelectUsingImpliedCond(Value *Op,
                                                                 SelectInst &SI,
                                                                 bool IsAnd) {
  assert(Op->getType()->isIntOrIntVectorTy(1) &&
         "Op must be either i1 or vector of i1.");
  if (SI.getCondition()->getType() != Op->getType())
    return nullptr;
  if (Value *V = simplifyNestedSelectsUsingImpliedCond(SI, Op, IsAnd, DL))
    return SelectInst::Create(Op,
                              IsAnd ? V : ConstantInt::getTrue(Op->getType()),
                              IsAnd ? ConstantInt::getFalse(Op->getType()) : V);
  return nullptr;
}

// Canonicalize select with fcmp to fabs(). -0.0 makes this tricky. We need
// fast-math-flags (nsz) or fsub with +0.0 (not fneg) for this to work.
static Instruction *foldSelectWithFCmpToFabs(SelectInst &SI,
                                             InstCombinerImpl &IC) {
  Value *CondVal = SI.getCondition();

  bool ChangedFMF = false;
  for (bool Swap : {false, true}) {
    Value *TrueVal = SI.getTrueValue();
    Value *X = SI.getFalseValue();
    CmpPredicate Pred;

    if (Swap)
      std::swap(TrueVal, X);

    if (!match(CondVal, m_FCmp(Pred, m_Specific(X), m_AnyZeroFP())))
      continue;

    // fold (X <= +/-0.0) ? (0.0 - X) : X to fabs(X), when 'Swap' is false
    // fold (X >  +/-0.0) ? X : (0.0 - X) to fabs(X), when 'Swap' is true
    if (match(TrueVal, m_FSub(m_PosZeroFP(), m_Specific(X)))) {
      if (!Swap && (Pred == FCmpInst::FCMP_OLE || Pred == FCmpInst::FCMP_ULE)) {
        Value *Fabs = IC.Builder.CreateUnaryIntrinsic(Intrinsic::fabs, X, &SI);
        return IC.replaceInstUsesWith(SI, Fabs);
      }
      if (Swap && (Pred == FCmpInst::FCMP_OGT || Pred == FCmpInst::FCMP_UGT)) {
        Value *Fabs = IC.Builder.CreateUnaryIntrinsic(Intrinsic::fabs, X, &SI);
        return IC.replaceInstUsesWith(SI, Fabs);
      }
    }

    if (!match(TrueVal, m_FNeg(m_Specific(X))))
      return nullptr;

    // Forward-propagate nnan and ninf from the fcmp to the select.
    // If all inputs are not those values, then the select is not either.
    // Note: nsz is defined differently, so it may not be correct to propagate.
    FastMathFlags FMF = cast<FPMathOperator>(CondVal)->getFastMathFlags();
    if (FMF.noNaNs() && !SI.hasNoNaNs()) {
      SI.setHasNoNaNs(true);
      ChangedFMF = true;
    }
    if (FMF.noInfs() && !SI.hasNoInfs()) {
      SI.setHasNoInfs(true);
      ChangedFMF = true;
    }
    // Forward-propagate nnan from the fneg to the select.
    // The nnan flag can be propagated iff fneg is selected when X is NaN.
    if (!SI.hasNoNaNs() && cast<FPMathOperator>(TrueVal)->hasNoNaNs() &&
        (Swap ? FCmpInst::isOrdered(Pred) : FCmpInst::isUnordered(Pred))) {
      SI.setHasNoNaNs(true);
      ChangedFMF = true;
    }

    // With nsz, when 'Swap' is false:
    // fold (X < +/-0.0) ? -X : X or (X <= +/-0.0) ? -X : X to fabs(X)
    // fold (X > +/-0.0) ? -X : X or (X >= +/-0.0) ? -X : X to -fabs(x)
    // when 'Swap' is true:
    // fold (X > +/-0.0) ? X : -X or (X >= +/-0.0) ? X : -X to fabs(X)
    // fold (X < +/-0.0) ? X : -X or (X <= +/-0.0) ? X : -X to -fabs(X)
    //
    // Note: We require "nnan" for this fold because fcmp ignores the signbit
    //       of NAN, but IEEE-754 specifies the signbit of NAN values with
    //       fneg/fabs operations.
    if (!SI.hasNoSignedZeros() || !SI.hasNoNaNs())
      return nullptr;

    if (Swap)
      Pred = FCmpInst::getSwappedPredicate(Pred);

    bool IsLTOrLE = Pred == FCmpInst::FCMP_OLT || Pred == FCmpInst::FCMP_OLE ||
                    Pred == FCmpInst::FCMP_ULT || Pred == FCmpInst::FCMP_ULE;
    bool IsGTOrGE = Pred == FCmpInst::FCMP_OGT || Pred == FCmpInst::FCMP_OGE ||
                    Pred == FCmpInst::FCMP_UGT || Pred == FCmpInst::FCMP_UGE;

    if (IsLTOrLE) {
      Value *Fabs = IC.Builder.CreateUnaryIntrinsic(Intrinsic::fabs, X, &SI);
      return IC.replaceInstUsesWith(SI, Fabs);
    }
    if (IsGTOrGE) {
      Value *Fabs = IC.Builder.CreateUnaryIntrinsic(Intrinsic::fabs, X, &SI);
      Instruction *NewFNeg = UnaryOperator::CreateFNeg(Fabs);
      NewFNeg->setFastMathFlags(SI.getFastMathFlags());
      return NewFNeg;
    }
  }

  // Match select with (icmp slt (bitcast X to int), 0)
  //                or (icmp sgt (bitcast X to int), -1)

  for (bool Swap : {false, true}) {
    Value *TrueVal = SI.getTrueValue();
    Value *X = SI.getFalseValue();

    if (Swap)
      std::swap(TrueVal, X);

    CmpPredicate Pred;
    const APInt *C;
    bool TrueIfSigned;
    if (!match(CondVal,
               m_ICmp(Pred, m_ElementWiseBitCast(m_Specific(X)), m_APInt(C))) ||
        !isSignBitCheck(Pred, *C, TrueIfSigned))
      continue;
    if (!match(TrueVal, m_FNeg(m_Specific(X))))
      return nullptr;
    if (Swap == TrueIfSigned && !CondVal->hasOneUse() && !TrueVal->hasOneUse())
      return nullptr;

    // Fold (IsNeg ? -X : X) or (!IsNeg ? X : -X) to fabs(X)
    // Fold (IsNeg ? X : -X) or (!IsNeg ? -X : X) to -fabs(X)
    Value *Fabs = IC.Builder.CreateUnaryIntrinsic(Intrinsic::fabs, X, &SI);
    if (Swap != TrueIfSigned)
      return IC.replaceInstUsesWith(SI, Fabs);
    return UnaryOperator::CreateFNegFMF(Fabs, &SI);
  }

  return ChangedFMF ? &SI : nullptr;
}

// Match the following IR pattern:
//   %x.lowbits = and i8 %x, %lowbitmask
//   %x.lowbits.are.zero = icmp eq i8 %x.lowbits, 0
//   %x.biased = add i8 %x, %bias
//   %x.biased.highbits = and i8 %x.biased, %highbitmask
//   %x.roundedup = select i1 %x.lowbits.are.zero, i8 %x, i8 %x.biased.highbits
// Define:
//   %alignment = add i8 %lowbitmask, 1
// Iff 1. an %alignment is a power-of-two (aka, %lowbitmask is a low bit mask)
// and 2. %bias is equal to either %lowbitmask or %alignment,
// and 3. %highbitmask is equal to ~%lowbitmask (aka, to -%alignment)
// then this pattern can be transformed into:
//   %x.offset = add i8 %x, %lowbitmask
//   %x.roundedup = and i8 %x.offset, %highbitmask
static Value *
foldRoundUpIntegerWithPow2Alignment(SelectInst &SI,
                                    InstCombiner::BuilderTy &Builder) {
  Value *Cond = SI.getCondition();
  Value *X = SI.getTrueValue();
  Value *XBiasedHighBits = SI.getFalseValue();

  CmpPredicate Pred;
  Value *XLowBits;
  if (!match(Cond, m_ICmp(Pred, m_Value(XLowBits), m_ZeroInt())) ||
      !ICmpInst::isEquality(Pred))
    return nullptr;

  if (Pred == ICmpInst::Predicate::ICMP_NE)
    std::swap(X, XBiasedHighBits);

  // FIXME: we could support non non-splats here.

  const APInt *LowBitMaskCst;
  if (!match(XLowBits, m_And(m_Specific(X), m_APIntAllowPoison(LowBitMaskCst))))
    return nullptr;

  // Match even if the AND and ADD are swapped.
  const APInt *BiasCst, *HighBitMaskCst;
  if (!match(XBiasedHighBits,
             m_And(m_Add(m_Specific(X), m_APIntAllowPoison(BiasCst)),
                   m_APIntAllowPoison(HighBitMaskCst))) &&
      !match(XBiasedHighBits,
             m_Add(m_And(m_Specific(X), m_APIntAllowPoison(HighBitMaskCst)),
                   m_APIntAllowPoison(BiasCst))))
    return nullptr;

  if (!LowBitMaskCst->isMask())
    return nullptr;

  APInt InvertedLowBitMaskCst = ~*LowBitMaskCst;
  if (InvertedLowBitMaskCst != *HighBitMaskCst)
    return nullptr;

  APInt AlignmentCst = *LowBitMaskCst + 1;

  if (*BiasCst != AlignmentCst && *BiasCst != *LowBitMaskCst)
    return nullptr;

  if (!XBiasedHighBits->hasOneUse()) {
    // We can't directly return XBiasedHighBits if it is more poisonous.
    if (*BiasCst == *LowBitMaskCst && impliesPoison(XBiasedHighBits, X))
      return XBiasedHighBits;
    return nullptr;
  }

  // FIXME: could we preserve undef's here?
  Type *Ty = X->getType();
  Value *XOffset = Builder.CreateAdd(X, ConstantInt::get(Ty, *LowBitMaskCst),
                                     X->getName() + ".biased");
  Value *R = Builder.CreateAnd(XOffset, ConstantInt::get(Ty, *HighBitMaskCst));
  R->takeName(&SI);
  return R;
}

namespace {
struct DecomposedSelect {
  Value *Cond = nullptr;
  Value *TrueVal = nullptr;
  Value *FalseVal = nullptr;
};
} // namespace

/// Folds patterns like:
///   select c2 (select c1 a b) (select c1 b a)
/// into:
///   select (xor c1 c2) b a
static Instruction *
foldSelectOfSymmetricSelect(SelectInst &OuterSelVal,
                            InstCombiner::BuilderTy &Builder) {

  Value *OuterCond, *InnerCond, *InnerTrueVal, *InnerFalseVal;
  if (!match(
          &OuterSelVal,
          m_Select(m_Value(OuterCond),
                   m_OneUse(m_Select(m_Value(InnerCond), m_Value(InnerTrueVal),
                                     m_Value(InnerFalseVal))),
                   m_OneUse(m_Select(m_Deferred(InnerCond),
                                     m_Deferred(InnerFalseVal),
                                     m_Deferred(InnerTrueVal))))))
    return nullptr;

  if (OuterCond->getType() != InnerCond->getType())
    return nullptr;

  Value *Xor = Builder.CreateXor(InnerCond, OuterCond);
  return SelectInst::Create(Xor, InnerFalseVal, InnerTrueVal);
}

/// Look for patterns like
///   %outer.cond = select i1 %inner.cond, i1 %alt.cond, i1 false
///   %inner.sel = select i1 %inner.cond, i8 %inner.sel.t, i8 %inner.sel.f
///   %outer.sel = select i1 %outer.cond, i8 %outer.sel.t, i8 %inner.sel
/// and rewrite it as
///   %inner.sel = select i1 %cond.alternative, i8 %sel.outer.t, i8 %sel.inner.t
///   %sel.outer = select i1 %cond.inner, i8 %inner.sel, i8 %sel.inner.f
static Instruction *foldNestedSelects(SelectInst &OuterSelVal,
                                      InstCombiner::BuilderTy &Builder) {
  // We must start with a `select`.
  DecomposedSelect OuterSel;
  match(&OuterSelVal,
        m_Select(m_Value(OuterSel.Cond), m_Value(OuterSel.TrueVal),
                 m_Value(OuterSel.FalseVal)));

  // Canonicalize inversion of the outermost `select`'s condition.
  if (match(OuterSel.Cond, m_Not(m_Value(OuterSel.Cond))))
    std::swap(OuterSel.TrueVal, OuterSel.FalseVal);

  // The condition of the outermost select must be an `and`/`or`.
  if (!match(OuterSel.Cond, m_c_LogicalOp(m_Value(), m_Value())))
    return nullptr;

  // Depending on the logical op, inner select might be in different hand.
  bool IsAndVariant = match(OuterSel.Cond, m_LogicalAnd());
  Value *InnerSelVal = IsAndVariant ? OuterSel.FalseVal : OuterSel.TrueVal;

  // Profitability check - avoid increasing instruction count.
  if (none_of(ArrayRef<Value *>({OuterSelVal.getCondition(), InnerSelVal}),
              [](Value *V) { return V->hasOneUse(); }))
    return nullptr;

  // The appropriate hand of the outermost `select` must be a select itself.
  DecomposedSelect InnerSel;
  if (!match(InnerSelVal,
             m_Select(m_Value(InnerSel.Cond), m_Value(InnerSel.TrueVal),
                      m_Value(InnerSel.FalseVal))))
    return nullptr;

  // Canonicalize inversion of the innermost `select`'s condition.
  if (match(InnerSel.Cond, m_Not(m_Value(InnerSel.Cond))))
    std::swap(InnerSel.TrueVal, InnerSel.FalseVal);

  Value *AltCond = nullptr;
  auto matchOuterCond = [OuterSel, IsAndVariant, &AltCond](auto m_InnerCond) {
    // An unsimplified select condition can match both LogicalAnd and LogicalOr
    // (select true, true, false). Since below we assume that LogicalAnd implies
    // InnerSel match the FVal and vice versa for LogicalOr, we can't match the
    // alternative pattern here.
    return IsAndVariant ? match(OuterSel.Cond,
                                m_c_LogicalAnd(m_InnerCond, m_Value(AltCond)))
                        : match(OuterSel.Cond,
                                m_c_LogicalOr(m_InnerCond, m_Value(AltCond)));
  };

  // Finally, match the condition that was driving the outermost `select`,
  // it should be a logical operation between the condition that was driving
  // the innermost `select` (after accounting for the possible inversions
  // of the condition), and some other condition.
  if (matchOuterCond(m_Specific(InnerSel.Cond))) {
    // Done!
  } else if (Value * NotInnerCond; matchOuterCond(m_CombineAnd(
                 m_Not(m_Specific(InnerSel.Cond)), m_Value(NotInnerCond)))) {
    // Done!
    std::swap(InnerSel.TrueVal, InnerSel.FalseVal);
    InnerSel.Cond = NotInnerCond;
  } else // Not the pattern we were looking for.
    return nullptr;

  Value *SelInner = Builder.CreateSelect(
      AltCond, IsAndVariant ? OuterSel.TrueVal : InnerSel.FalseVal,
      IsAndVariant ? InnerSel.TrueVal : OuterSel.FalseVal);
  SelInner->takeName(InnerSelVal);
  return SelectInst::Create(InnerSel.Cond,
                            IsAndVariant ? SelInner : InnerSel.TrueVal,
                            !IsAndVariant ? SelInner : InnerSel.FalseVal);
}

/// Return true if V is poison or \p Expected given that ValAssumedPoison is
/// already poison. For example, if ValAssumedPoison is `icmp samesign X, 10`
/// and V is `icmp ne X, 5`, impliesPoisonOrCond returns true.
static bool impliesPoisonOrCond(const Value *ValAssumedPoison, const Value *V,
                                bool Expected) {
  if (impliesPoison(ValAssumedPoison, V))
    return true;

  // Handle the case that ValAssumedPoison is `icmp samesign pred X, C1` and V
  // is `icmp pred X, C2`, where C1 is well-defined.
  if (auto *ICmp = dyn_cast<ICmpInst>(ValAssumedPoison)) {
    Value *LHS = ICmp->getOperand(0);
    const APInt *RHSC1;
    const APInt *RHSC2;
    CmpPredicate Pred;
    if (ICmp->hasSameSign() &&
        match(ICmp->getOperand(1), m_APIntForbidPoison(RHSC1)) &&
        match(V, m_ICmp(Pred, m_Specific(LHS), m_APIntAllowPoison(RHSC2)))) {
      unsigned BitWidth = RHSC1->getBitWidth();
      ConstantRange CRX =
          RHSC1->isNonNegative()
              ? ConstantRange(APInt::getSignedMinValue(BitWidth),
                              APInt::getZero(BitWidth))
              : ConstantRange(APInt::getZero(BitWidth),
                              APInt::getSignedMinValue(BitWidth));
      return CRX.icmp(Expected ? Pred : ICmpInst::getInverseCmpPredicate(Pred),
                      *RHSC2);
    }
  }

  return false;
}

Instruction *InstCombinerImpl::foldSelectOfBools(SelectInst &SI) {
  Value *CondVal = SI.getCondition();
  Value *TrueVal = SI.getTrueValue();
  Value *FalseVal = SI.getFalseValue();
  Type *SelType = SI.getType();

  // Avoid potential infinite loops by checking for non-constant condition.
  // TODO: Can we assert instead by improving canonicalizeSelectToShuffle()?
  //       Scalar select must have simplified?
  if (!SelType->isIntOrIntVectorTy(1) || isa<Constant>(CondVal) ||
      TrueVal->getType() != CondVal->getType())
    return nullptr;

  auto *One = ConstantInt::getTrue(SelType);
  auto *Zero = ConstantInt::getFalse(SelType);
  Value *A, *B, *C, *D;

  // Folding select to and/or i1 isn't poison safe in general. impliesPoison
  // checks whether folding it does not convert a well-defined value into
  // poison.
  if (match(TrueVal, m_One())) {
    if (impliesPoisonOrCond(FalseVal, CondVal, /*Expected=*/false)) {
      // Change: A = select B, true, C --> A = or B, C
      return BinaryOperator::CreateOr(CondVal, FalseVal);
    }

    if (match(CondVal, m_OneUse(m_Select(m_Value(A), m_One(), m_Value(B)))) &&
        impliesPoisonOrCond(FalseVal, B, /*Expected=*/false)) {
      // (A || B) || C --> A || (B | C)
      return replaceInstUsesWith(
          SI, Builder.CreateLogicalOr(A, Builder.CreateOr(B, FalseVal)));
    }

    // (A && B) || (C && B) --> (A || C) && B
    if (match(CondVal, m_LogicalAnd(m_Value(A), m_Value(B))) &&
        match(FalseVal, m_LogicalAnd(m_Value(C), m_Value(D))) &&
        (CondVal->hasOneUse() || FalseVal->hasOneUse())) {
      bool CondLogicAnd = isa<SelectInst>(CondVal);
      bool FalseLogicAnd = isa<SelectInst>(FalseVal);
      auto AndFactorization = [&](Value *Common, Value *InnerCond,
                                  Value *InnerVal,
                                  bool SelFirst = false) -> Instruction * {
        Value *InnerSel = Builder.CreateSelect(InnerCond, One, InnerVal);
        if (SelFirst)
          std::swap(Common, InnerSel);
        if (FalseLogicAnd || (CondLogicAnd && Common == A))
          return SelectInst::Create(Common, InnerSel, Zero);
        else
          return BinaryOperator::CreateAnd(Common, InnerSel);
      };

      if (A == C)
        return AndFactorization(A, B, D);
      if (A == D)
        return AndFactorization(A, B, C);
      if (B == C)
        return AndFactorization(B, A, D);
      if (B == D)
        return AndFactorization(B, A, C, CondLogicAnd && FalseLogicAnd);
    }
  }

  if (match(FalseVal, m_Zero())) {
    if (impliesPoisonOrCond(TrueVal, CondVal, /*Expected=*/true)) {
      // Change: A = select B, C, false --> A = and B, C
      return BinaryOperator::CreateAnd(CondVal, TrueVal);
    }

    if (match(CondVal, m_OneUse(m_Select(m_Value(A), m_Value(B), m_Zero()))) &&
        impliesPoisonOrCond(TrueVal, B, /*Expected=*/true)) {
      // (A && B) && C --> A && (B & C)
      return replaceInstUsesWith(
          SI, Builder.CreateLogicalAnd(A, Builder.CreateAnd(B, TrueVal)));
    }

    // (A || B) && (C || B) --> (A && C) || B
    if (match(CondVal, m_LogicalOr(m_Value(A), m_Value(B))) &&
        match(TrueVal, m_LogicalOr(m_Value(C), m_Value(D))) &&
        (CondVal->hasOneUse() || TrueVal->hasOneUse())) {
      bool CondLogicOr = isa<SelectInst>(CondVal);
      bool TrueLogicOr = isa<SelectInst>(TrueVal);
      auto OrFactorization = [&](Value *Common, Value *InnerCond,
                                 Value *InnerVal,
                                 bool SelFirst = false) -> Instruction * {
        Value *InnerSel = Builder.CreateSelect(InnerCond, InnerVal, Zero);
        if (SelFirst)
          std::swap(Common, InnerSel);
        if (TrueLogicOr || (CondLogicOr && Common == A))
          return SelectInst::Create(Common, One, InnerSel);
        else
          return BinaryOperator::CreateOr(Common, InnerSel);
      };

      if (A == C)
        return OrFactorization(A, B, D);
      if (A == D)
        return OrFactorization(A, B, C);
      if (B == C)
        return OrFactorization(B, A, D);
      if (B == D)
        return OrFactorization(B, A, C, CondLogicOr && TrueLogicOr);
    }
  }

  // We match the "full" 0 or 1 constant here to avoid a potential infinite
  // loop with vectors that may have undefined/poison elements.
  // select a, false, b -> select !a, b, false
  if (match(TrueVal, m_Specific(Zero))) {
    Value *NotCond = Builder.CreateNot(CondVal, "not." + CondVal->getName());
    return SelectInst::Create(NotCond, FalseVal, Zero);
  }
  // select a, b, true -> select !a, true, b
  if (match(FalseVal, m_Specific(One))) {
    Value *NotCond = Builder.CreateNot(CondVal, "not." + CondVal->getName());
    return SelectInst::Create(NotCond, One, TrueVal);
  }

  // DeMorgan in select form: !a && !b --> !(a || b)
  // select !a, !b, false --> not (select a, true, b)
  if (match(&SI, m_LogicalAnd(m_Not(m_Value(A)), m_Not(m_Value(B)))) &&
      (CondVal->hasOneUse() || TrueVal->hasOneUse()) &&
      !match(A, m_ConstantExpr()) && !match(B, m_ConstantExpr()))
    return BinaryOperator::CreateNot(Builder.CreateSelect(A, One, B));

  // DeMorgan in select form: !a || !b --> !(a && b)
  // select !a, true, !b --> not (select a, b, false)
  if (match(&SI, m_LogicalOr(m_Not(m_Value(A)), m_Not(m_Value(B)))) &&
      (CondVal->hasOneUse() || FalseVal->hasOneUse()) &&
      !match(A, m_ConstantExpr()) && !match(B, m_ConstantExpr()))
    return BinaryOperator::CreateNot(Builder.CreateSelect(A, B, Zero));

  // select (select a, true, b), true, b -> select a, true, b
  if (match(CondVal, m_Select(m_Value(A), m_One(), m_Value(B))) &&
      match(TrueVal, m_One()) && match(FalseVal, m_Specific(B)))
    return replaceOperand(SI, 0, A);
  // select (select a, b, false), b, false -> select a, b, false
  if (match(CondVal, m_Select(m_Value(A), m_Value(B), m_Zero())) &&
      match(TrueVal, m_Specific(B)) && match(FalseVal, m_Zero()))
    return replaceOperand(SI, 0, A);

  // ~(A & B) & (A | B) --> A ^ B
  if (match(&SI, m_c_LogicalAnd(m_Not(m_LogicalAnd(m_Value(A), m_Value(B))),
                                m_c_LogicalOr(m_Deferred(A), m_Deferred(B)))))
    return BinaryOperator::CreateXor(A, B);

  // select (~a | c), a, b -> select a, (select c, true, b), false
  if (match(CondVal,
            m_OneUse(m_c_Or(m_Not(m_Specific(TrueVal)), m_Value(C))))) {
    Value *OrV = Builder.CreateSelect(C, One, FalseVal);
    return SelectInst::Create(TrueVal, OrV, Zero);
  }
  // select (c & b), a, b -> select b, (select ~c, true, a), false
  if (match(CondVal, m_OneUse(m_c_And(m_Value(C), m_Specific(FalseVal))))) {
    if (Value *NotC = getFreelyInverted(C, C->hasOneUse(), &Builder)) {
      Value *OrV = Builder.CreateSelect(NotC, One, TrueVal);
      return SelectInst::Create(FalseVal, OrV, Zero);
    }
  }
  // select (a | c), a, b -> select a, true, (select ~c, b, false)
  if (match(CondVal, m_OneUse(m_c_Or(m_Specific(TrueVal), m_Value(C))))) {
    if (Value *NotC = getFreelyInverted(C, C->hasOneUse(), &Builder)) {
      Value *AndV = Builder.CreateSelect(NotC, FalseVal, Zero);
      return SelectInst::Create(TrueVal, One, AndV);
    }
  }
  // select (c & ~b), a, b -> select b, true, (select c, a, false)
  if (match(CondVal,
            m_OneUse(m_c_And(m_Value(C), m_Not(m_Specific(FalseVal)))))) {
    Value *AndV = Builder.CreateSelect(C, TrueVal, Zero);
    return SelectInst::Create(FalseVal, One, AndV);
  }

  if (match(FalseVal, m_Zero()) || match(TrueVal, m_One())) {
    Use *Y = nullptr;
    bool IsAnd = match(FalseVal, m_Zero()) ? true : false;
    Value *Op1 = IsAnd ? TrueVal : FalseVal;
    if (isCheckForZeroAndMulWithOverflow(CondVal, Op1, IsAnd, Y)) {
      auto *FI = new FreezeInst(*Y, (*Y)->getName() + ".fr");
      InsertNewInstBefore(FI, cast<Instruction>(Y->getUser())->getIterator());
      replaceUse(*Y, FI);
      return replaceInstUsesWith(SI, Op1);
    }

    if (auto *V = foldBooleanAndOr(CondVal, Op1, SI, IsAnd,
                                   /*IsLogical=*/true))
      return replaceInstUsesWith(SI, V);
  }

  // select (a || b), c, false -> select a, c, false
  // select c, (a || b), false -> select c, a, false
  //   if c implies that b is false.
  if (match(CondVal, m_LogicalOr(m_Value(A), m_Value(B))) &&
      match(FalseVal, m_Zero())) {
    std::optional<bool> Res = isImpliedCondition(TrueVal, B, DL);
    if (Res && *Res == false)
      return replaceOperand(SI, 0, A);
  }
  if (match(TrueVal, m_LogicalOr(m_Value(A), m_Value(B))) &&
      match(FalseVal, m_Zero())) {
    std::optional<bool> Res = isImpliedCondition(CondVal, B, DL);
    if (Res && *Res == false)
      return replaceOperand(SI, 1, A);
  }
  // select c, true, (a && b)  -> select c, true, a
  // select (a && b), true, c  -> select a, true, c
  //   if c = false implies that b = true
  if (match(TrueVal, m_One()) &&
      match(FalseVal, m_LogicalAnd(m_Value(A), m_Value(B)))) {
    std::optional<bool> Res = isImpliedCondition(CondVal, B, DL, false);
    if (Res && *Res == true)
      return replaceOperand(SI, 2, A);
  }
  if (match(CondVal, m_LogicalAnd(m_Value(A), m_Value(B))) &&
      match(TrueVal, m_One())) {
    std::optional<bool> Res = isImpliedCondition(FalseVal, B, DL, false);
    if (Res && *Res == true)
      return replaceOperand(SI, 0, A);
  }

  if (match(TrueVal, m_One())) {
    Value *C;

    // (C && A) || (!C && B) --> sel C, A, B
    // (A && C) || (!C && B) --> sel C, A, B
    // (C && A) || (B && !C) --> sel C, A, B
    // (A && C) || (B && !C) --> sel C, A, B (may require freeze)
    if (match(FalseVal, m_c_LogicalAnd(m_Not(m_Value(C)), m_Value(B))) &&
        match(CondVal, m_c_LogicalAnd(m_Specific(C), m_Value(A)))) {
      auto *SelCond = dyn_cast<SelectInst>(CondVal);
      auto *SelFVal = dyn_cast<SelectInst>(FalseVal);
      bool MayNeedFreeze = SelCond && SelFVal &&
                           match(SelFVal->getTrueValue(),
                                 m_Not(m_Specific(SelCond->getTrueValue())));
      if (MayNeedFreeze)
        C = Builder.CreateFreeze(C);
      return SelectInst::Create(C, A, B);
    }

    // (!C && A) || (C && B) --> sel C, B, A
    // (A && !C) || (C && B) --> sel C, B, A
    // (!C && A) || (B && C) --> sel C, B, A
    // (A && !C) || (B && C) --> sel C, B, A (may require freeze)
    if (match(CondVal, m_c_LogicalAnd(m_Not(m_Value(C)), m_Value(A))) &&
        match(FalseVal, m_c_LogicalAnd(m_Specific(C), m_Value(B)))) {
      auto *SelCond = dyn_cast<SelectInst>(CondVal);
      auto *SelFVal = dyn_cast<SelectInst>(FalseVal);
      bool MayNeedFreeze = SelCond && SelFVal &&
                           match(SelCond->getTrueValue(),
                                 m_Not(m_Specific(SelFVal->getTrueValue())));
      if (MayNeedFreeze)
        C = Builder.CreateFreeze(C);
      return SelectInst::Create(C, B, A);
    }
  }

  return nullptr;
}

// Return true if we can safely remove the select instruction for std::bit_ceil
// pattern.
static bool isSafeToRemoveBitCeilSelect(ICmpInst::Predicate Pred, Value *Cond0,
                                        const APInt *Cond1, Value *CtlzOp,
                                        unsigned BitWidth,
                                        bool &ShouldDropNoWrap) {
  // The challenge in recognizing std::bit_ceil(X) is that the operand is used
  // for the CTLZ proper and select condition, each possibly with some
  // operation like add and sub.
  //
  // Our aim is to make sure that -ctlz & (BitWidth - 1) == 0 even when the
  // select instruction would select 1, which allows us to get rid of the select
  // instruction.
  //
  // To see if we can do so, we do some symbolic execution with ConstantRange.
  // Specifically, we compute the range of values that Cond0 could take when
  // Cond == false.  Then we successively transform the range until we obtain
  // the range of values that CtlzOp could take.
  //
  // Conceptually, we follow the def-use chain backward from Cond0 while
  // transforming the range for Cond0 until we meet the common ancestor of Cond0
  // and CtlzOp.  Then we follow the def-use chain forward until we obtain the
  // range for CtlzOp.  That said, we only follow at most one ancestor from
  // Cond0.  Likewise, we only follow at most one ancestor from CtrlOp.

  ConstantRange CR = ConstantRange::makeExactICmpRegion(
      CmpInst::getInversePredicate(Pred), *Cond1);

  ShouldDropNoWrap = false;

  // Match the operation that's used to compute CtlzOp from CommonAncestor.  If
  // CtlzOp == CommonAncestor, return true as no operation is needed.  If a
  // match is found, execute the operation on CR, update CR, and return true.
  // Otherwise, return false.
  auto MatchForward = [&](Value *CommonAncestor) {
    const APInt *C = nullptr;
    if (CtlzOp == CommonAncestor)
      return true;
    if (match(CtlzOp, m_Add(m_Specific(CommonAncestor), m_APInt(C)))) {
      ShouldDropNoWrap = true;
      CR = CR.add(*C);
      return true;
    }
    if (match(CtlzOp, m_Sub(m_APInt(C), m_Specific(CommonAncestor)))) {
      ShouldDropNoWrap = true;
      CR = ConstantRange(*C).sub(CR);
      return true;
    }
    if (match(CtlzOp, m_Not(m_Specific(CommonAncestor)))) {
      CR = CR.binaryNot();
      return true;
    }
    return false;
  };

  const APInt *C = nullptr;
  Value *CommonAncestor;
  if (MatchForward(Cond0)) {
    // Cond0 is either CtlzOp or CtlzOp's parent.  CR has been updated.
  } else if (match(Cond0, m_Add(m_Value(CommonAncestor), m_APInt(C)))) {
    CR = CR.sub(*C);
    if (!MatchForward(CommonAncestor))
      return false;
    // Cond0's parent is either CtlzOp or CtlzOp's parent.  CR has been updated.
  } else {
    return false;
  }

  // Return true if all the values in the range are either 0 or negative (if
  // treated as signed).  We do so by evaluating:
  //
  //   CR - 1 u>= (1 << BitWidth) - 1.
  APInt IntMax = APInt::getSignMask(BitWidth) - 1;
  CR = CR.sub(APInt(BitWidth, 1));
  return CR.icmp(ICmpInst::ICMP_UGE, IntMax);
}

// Transform the std::bit_ceil(X) pattern like:
//
//   %dec = add i32 %x, -1
//   %ctlz = tail call i32 @llvm.ctlz.i32(i32 %dec, i1 false)
//   %sub = sub i32 32, %ctlz
//   %shl = shl i32 1, %sub
//   %ugt = icmp ugt i32 %x, 1
//   %sel = select i1 %ugt, i32 %shl, i32 1
//
// into:
//
//   %dec = add i32 %x, -1
//   %ctlz = tail call i32 @llvm.ctlz.i32(i32 %dec, i1 false)
//   %neg = sub i32 0, %ctlz
//   %masked = and i32 %ctlz, 31
//   %shl = shl i32 1, %sub
//
// Note that the select is optimized away while the shift count is masked with
// 31.  We handle some variations of the input operand like std::bit_ceil(X +
// 1).
static Instruction *foldBitCeil(SelectInst &SI, IRBuilderBase &Builder,
                                InstCombinerImpl &IC) {
  Type *SelType = SI.getType();
  unsigned BitWidth = SelType->getScalarSizeInBits();

  Value *FalseVal = SI.getFalseValue();
  Value *TrueVal = SI.getTrueValue();
  CmpPredicate Pred;
  const APInt *Cond1;
  Value *Cond0, *Ctlz, *CtlzOp;
  if (!match(SI.getCondition(), m_ICmp(Pred, m_Value(Cond0), m_APInt(Cond1))))
    return nullptr;

  if (match(TrueVal, m_One())) {
    std::swap(FalseVal, TrueVal);
    Pred = CmpInst::getInversePredicate(Pred);
  }

  bool ShouldDropNoWrap;

  if (!match(FalseVal, m_One()) ||
      !match(TrueVal,
             m_OneUse(m_Shl(m_One(), m_OneUse(m_Sub(m_SpecificInt(BitWidth),
                                                    m_Value(Ctlz)))))) ||
      !match(Ctlz, m_Intrinsic<Intrinsic::ctlz>(m_Value(CtlzOp), m_Value())) ||
      !isSafeToRemoveBitCeilSelect(Pred, Cond0, Cond1, CtlzOp, BitWidth,
                                   ShouldDropNoWrap))
    return nullptr;

  if (ShouldDropNoWrap) {
    cast<Instruction>(CtlzOp)->setHasNoUnsignedWrap(false);
    cast<Instruction>(CtlzOp)->setHasNoSignedWrap(false);
  }

  // Build 1 << (-CTLZ & (BitWidth-1)).  The negation likely corresponds to a
  // single hardware instruction as opposed to BitWidth - CTLZ, where BitWidth
  // is an integer constant.  Masking with BitWidth-1 comes free on some
  // hardware as part of the shift instruction.

  // Drop range attributes and re-infer them in the next iteration.
  cast<Instruction>(Ctlz)->dropPoisonGeneratingAnnotations();
  // Set is_zero_poison to false and re-infer them in the next iteration.
  cast<Instruction>(Ctlz)->setOperand(1, Builder.getFalse());
  IC.addToWorklist(cast<Instruction>(Ctlz));
  Value *Neg = Builder.CreateNeg(Ctlz);
  Value *Masked =
      Builder.CreateAnd(Neg, ConstantInt::get(SelType, BitWidth - 1));
  return BinaryOperator::Create(Instruction::Shl, ConstantInt::get(SelType, 1),
                                Masked);
}

// This function tries to fold the following operations:
//   (x < y) ? -1 : zext(x != y)
//   (x < y) ? -1 : zext(x > y)
//   (x > y) ? 1 : sext(x != y)
//   (x > y) ? 1 : sext(x < y)
// Into ucmp/scmp(x, y), where signedness is determined by the signedness
// of the comparison in the original sequence.
Instruction *InstCombinerImpl::foldSelectToCmp(SelectInst &SI) {
  Value *TV = SI.getTrueValue();
  Value *FV = SI.getFalseValue();

  CmpPredicate Pred;
  Value *LHS, *RHS;
  if (!match(SI.getCondition(), m_ICmp(Pred, m_Value(LHS), m_Value(RHS))))
    return nullptr;

  if (!LHS->getType()->isIntOrIntVectorTy())
    return nullptr;

  // Try to swap operands and the predicate. We need to be careful when doing
  // so because two of the patterns have opposite predicates, so use the
  // constant inside select to determine if swapping operands would be
  // beneficial to us.
  if ((ICmpInst::isGT(Pred) && match(TV, m_AllOnes())) ||
      (ICmpInst::isLT(Pred) && match(TV, m_One()))) {
    Pred = ICmpInst::getSwappedPredicate(Pred);
    std::swap(LHS, RHS);
  }
  bool IsSigned = ICmpInst::isSigned(Pred);

  bool Replace = false;
  CmpPredicate ExtendedCmpPredicate;
  // (x < y) ? -1 : zext(x != y)
  // (x < y) ? -1 : zext(x > y)
  if (ICmpInst::isLT(Pred) && match(TV, m_AllOnes()) &&
      match(FV, m_ZExt(m_c_ICmp(ExtendedCmpPredicate, m_Specific(LHS),
                                m_Specific(RHS)))) &&
      (ExtendedCmpPredicate == ICmpInst::ICMP_NE ||
       ICmpInst::getSwappedPredicate(ExtendedCmpPredicate) == Pred))
    Replace = true;

  // (x > y) ? 1 : sext(x != y)
  // (x > y) ? 1 : sext(x < y)
  if (ICmpInst::isGT(Pred) && match(TV, m_One()) &&
      match(FV, m_SExt(m_c_ICmp(ExtendedCmpPredicate, m_Specific(LHS),
                                m_Specific(RHS)))) &&
      (ExtendedCmpPredicate == ICmpInst::ICMP_NE ||
       ICmpInst::getSwappedPredicate(ExtendedCmpPredicate) == Pred))
    Replace = true;

  // (x == y) ? 0 : (x > y ? 1 : -1)
  CmpPredicate FalseBranchSelectPredicate;
  const APInt *InnerTV, *InnerFV;
  if (Pred == ICmpInst::ICMP_EQ && match(TV, m_Zero()) &&
      match(FV, m_Select(m_c_ICmp(FalseBranchSelectPredicate, m_Specific(LHS),
                                  m_Specific(RHS)),
                         m_APInt(InnerTV), m_APInt(InnerFV)))) {
    if (!ICmpInst::isGT(FalseBranchSelectPredicate)) {
      FalseBranchSelectPredicate =
          ICmpInst::getSwappedPredicate(FalseBranchSelectPredicate);
      std::swap(LHS, RHS);
    }

    if (!InnerTV->isOne()) {
      std::swap(InnerTV, InnerFV);
      std::swap(LHS, RHS);
    }

    if (ICmpInst::isGT(FalseBranchSelectPredicate) && InnerTV->isOne() &&
        InnerFV->isAllOnes()) {
      IsSigned = ICmpInst::isSigned(FalseBranchSelectPredicate);
      Replace = true;
    }
  }

  Intrinsic::ID IID = IsSigned ? Intrinsic::scmp : Intrinsic::ucmp;
  if (Replace)
    return replaceInstUsesWith(
        SI, Builder.CreateIntrinsic(SI.getType(), IID, {LHS, RHS}));
  return nullptr;
}

bool InstCombinerImpl::fmulByZeroIsZero(Value *MulVal, FastMathFlags FMF,
                                        const Instruction *CtxI) const {
  KnownFPClass Known = computeKnownFPClass(MulVal, FMF, fcNegative, CtxI);

  return Known.isKnownNeverNaN() && Known.isKnownNeverInfinity() &&
         (FMF.noSignedZeros() || Known.signBitIsZeroOrNaN());
}

static bool matchFMulByZeroIfResultEqZero(InstCombinerImpl &IC, Value *Cmp0,
                                          Value *Cmp1, Value *TrueVal,
                                          Value *FalseVal, Instruction &CtxI,
                                          bool SelectIsNSZ) {
  Value *MulRHS;
  if (match(Cmp1, m_PosZeroFP()) &&
      match(TrueVal, m_c_FMul(m_Specific(Cmp0), m_Value(MulRHS)))) {
    FastMathFlags FMF = cast<FPMathOperator>(TrueVal)->getFastMathFlags();
    // nsz must be on the select, it must be ignored on the multiply. We
    // need nnan and ninf on the multiply for the other value.
    FMF.setNoSignedZeros(SelectIsNSZ);
    return IC.fmulByZeroIsZero(MulRHS, FMF, &CtxI);
  }

  return false;
}

/// Check whether the KnownBits of a select arm may be affected by the
/// select condition.
static bool hasAffectedValue(Value *V, SmallPtrSetImpl<Value *> &Affected,
                             unsigned Depth) {
  if (Depth == MaxAnalysisRecursionDepth)
    return false;

  // Ignore the case where the select arm itself is affected. These cases
  // are handled more efficiently by other optimizations.
  if (Depth != 0 && Affected.contains(V))
    return true;

  if (auto *I = dyn_cast<Instruction>(V)) {
    if (isa<PHINode>(I)) {
      if (Depth == MaxAnalysisRecursionDepth - 1)
        return false;
      Depth = MaxAnalysisRecursionDepth - 2;
    }
    return any_of(I->operands(), [&](Value *Op) {
      return Op->getType()->isIntOrIntVectorTy() &&
             hasAffectedValue(Op, Affected, Depth + 1);
    });
  }

  return false;
}

// This transformation enables the possibility of transforming fcmp + sel into
// a fmaxnum/fminnum intrinsic.
static Value *foldSelectIntoAddConstant(SelectInst &SI,
                                        InstCombiner::BuilderTy &Builder) {
  // Do this transformation only when select instruction gives NaN and NSZ
  // guarantee.
  auto *SIFOp = dyn_cast<FPMathOperator>(&SI);
  if (!SIFOp || !SIFOp->hasNoSignedZeros() || !SIFOp->hasNoNaNs())
    return nullptr;

  auto TryFoldIntoAddConstant =
      [&Builder, &SI](CmpInst::Predicate Pred, Value *X, Value *Z,
                      Instruction *FAdd, Constant *C, bool Swapped) -> Value * {
    // Only these relational predicates can be transformed into maxnum/minnum
    // intrinsic.
    if (!CmpInst::isRelational(Pred) || !match(Z, m_AnyZeroFP()))
      return nullptr;

    if (!match(FAdd, m_FAdd(m_Specific(X), m_Specific(C))))
      return nullptr;

    Value *NewSelect = Builder.CreateSelect(SI.getCondition(), Swapped ? Z : X,
                                            Swapped ? X : Z, "", &SI);
    NewSelect->takeName(&SI);

    Value *NewFAdd = Builder.CreateFAdd(NewSelect, C);
    NewFAdd->takeName(FAdd);

    // Propagate FastMath flags
    FastMathFlags SelectFMF = SI.getFastMathFlags();
    FastMathFlags FAddFMF = FAdd->getFastMathFlags();
    FastMathFlags NewFMF = FastMathFlags::intersectRewrite(SelectFMF, FAddFMF) |
                           FastMathFlags::unionValue(SelectFMF, FAddFMF);
    cast<Instruction>(NewFAdd)->setFastMathFlags(NewFMF);
    cast<Instruction>(NewSelect)->setFastMathFlags(NewFMF);

    return NewFAdd;
  };

  // select((fcmp Pred, X, 0), (fadd X, C), C)
  //      => fadd((select (fcmp Pred, X, 0), X, 0), C)
  //
  // Pred := OGT, OGE, OLT, OLE, UGT, UGE, ULT, and ULE
  Instruction *FAdd;
  Constant *C;
  Value *X, *Z;
  CmpPredicate Pred;

  // Note: OneUse check for `Cmp` is necessary because it makes sure that other
  // InstCombine folds don't undo this transformation and cause an infinite
  // loop. Furthermore, it could also increase the operation count.
  if (match(&SI, m_Select(m_OneUse(m_FCmp(Pred, m_Value(X), m_Value(Z))),
                          m_OneUse(m_Instruction(FAdd)), m_Constant(C))))
    return TryFoldIntoAddConstant(Pred, X, Z, FAdd, C, /*Swapped=*/false);

  if (match(&SI, m_Select(m_OneUse(m_FCmp(Pred, m_Value(X), m_Value(Z))),
                          m_Constant(C), m_OneUse(m_Instruction(FAdd)))))
    return TryFoldIntoAddConstant(Pred, X, Z, FAdd, C, /*Swapped=*/true);

  return nullptr;
}

Instruction *InstCombinerImpl::visitSelectInst(SelectInst &SI) {
  Value *CondVal = SI.getCondition();
  Value *TrueVal = SI.getTrueValue();
  Value *FalseVal = SI.getFalseValue();
  Type *SelType = SI.getType();

  if (Value *V = simplifySelectInst(CondVal, TrueVal, FalseVal,
                                    SQ.getWithInstruction(&SI)))
    return replaceInstUsesWith(SI, V);

  if (Instruction *I = canonicalizeSelectToShuffle(SI))
    return I;

  if (Instruction *I = canonicalizeScalarSelectOfVecs(SI, *this))
    return I;

  // If the type of select is not an integer type or if the condition and
  // the selection type are not both scalar nor both vector types, there is no
  // point in attempting to match these patterns.
  Type *CondType = CondVal->getType();
  if (!isa<Constant>(CondVal) && SelType->isIntOrIntVectorTy() &&
      CondType->isVectorTy() == SelType->isVectorTy()) {
    if (Value *S = simplifyWithOpReplaced(TrueVal, CondVal,
                                          ConstantInt::getTrue(CondType), SQ,
                                          /* AllowRefinement */ true))
      return replaceOperand(SI, 1, S);

    if (Value *S = simplifyWithOpReplaced(FalseVal, CondVal,
                                          ConstantInt::getFalse(CondType), SQ,
                                          /* AllowRefinement */ true))
      return replaceOperand(SI, 2, S);

    if (replaceInInstruction(TrueVal, CondVal,
                             ConstantInt::getTrue(CondType)) ||
        replaceInInstruction(FalseVal, CondVal,
                             ConstantInt::getFalse(CondType)))
      return &SI;
  }

  if (Instruction *R = foldSelectOfBools(SI))
    return R;

  // Selecting between two integer or vector splat integer constants?
  //
  // Note that we don't handle a scalar select of vectors:
  // select i1 %c, <2 x i8> <1, 1>, <2 x i8> <0, 0>
  // because that may need 3 instructions to splat the condition value:
  // extend, insertelement, shufflevector.
  //
  // Do not handle i1 TrueVal and FalseVal otherwise would result in
  // zext/sext i1 to i1.
  if (SelType->isIntOrIntVectorTy() && !SelType->isIntOrIntVectorTy(1) &&
      CondVal->getType()->isVectorTy() == SelType->isVectorTy()) {
    // select C, 1, 0 -> zext C to int
    if (match(TrueVal, m_One()) && match(FalseVal, m_Zero()))
      return new ZExtInst(CondVal, SelType);

    // select C, -1, 0 -> sext C to int
    if (match(TrueVal, m_AllOnes()) && match(FalseVal, m_Zero()))
      return new SExtInst(CondVal, SelType);

    // select C, 0, 1 -> zext !C to int
    if (match(TrueVal, m_Zero()) && match(FalseVal, m_One())) {
      Value *NotCond = Builder.CreateNot(CondVal, "not." + CondVal->getName());
      return new ZExtInst(NotCond, SelType);
    }

    // select C, 0, -1 -> sext !C to int
    if (match(TrueVal, m_Zero()) && match(FalseVal, m_AllOnes())) {
      Value *NotCond = Builder.CreateNot(CondVal, "not." + CondVal->getName());
      return new SExtInst(NotCond, SelType);
    }
  }

  auto *SIFPOp = dyn_cast<FPMathOperator>(&SI);

  if (auto *FCmp = dyn_cast<FCmpInst>(CondVal)) {
    FCmpInst::Predicate Pred = FCmp->getPredicate();
    Value *Cmp0 = FCmp->getOperand(0), *Cmp1 = FCmp->getOperand(1);
    // Are we selecting a value based on a comparison of the two values?
    if ((Cmp0 == TrueVal && Cmp1 == FalseVal) ||
        (Cmp0 == FalseVal && Cmp1 == TrueVal)) {
      // Canonicalize to use ordered comparisons by swapping the select
      // operands.
      //
      // e.g.
      // (X ugt Y) ? X : Y -> (X ole Y) ? Y : X
      if (FCmp->hasOneUse() && FCmpInst::isUnordered(Pred)) {
        FCmpInst::Predicate InvPred = FCmp->getInversePredicate();
        // FIXME: The FMF should propagate from the select, not the fcmp.
        Value *NewCond = Builder.CreateFCmpFMF(InvPred, Cmp0, Cmp1, FCmp,
                                               FCmp->getName() + ".inv");
        Value *NewSel =
            Builder.CreateSelectFMF(NewCond, FalseVal, TrueVal, FCmp);
        return replaceInstUsesWith(SI, NewSel);
      }
    }

    if (SIFPOp) {
      // Fold out scale-if-equals-zero pattern.
      //
      // This pattern appears in code with denormal range checks after it's
      // assumed denormals are treated as zero. This drops a canonicalization.

      // TODO: Could relax the signed zero logic. We just need to know the sign
      // of the result matches (fmul x, y has the same sign as x).
      //
      // TODO: Handle always-canonicalizing variant that selects some value or 1
      // scaling factor in the fmul visitor.

      // TODO: Handle ldexp too

      Value *MatchCmp0 = nullptr;
      Value *MatchCmp1 = nullptr;

      // (select (fcmp [ou]eq x, 0.0), (fmul x, K), x => x
      // (select (fcmp [ou]ne x, 0.0), x, (fmul x, K) => x
      if (Pred == CmpInst::FCMP_OEQ || Pred == CmpInst::FCMP_UEQ) {
        MatchCmp0 = FalseVal;
        MatchCmp1 = TrueVal;
      } else if (Pred == CmpInst::FCMP_ONE || Pred == CmpInst::FCMP_UNE) {
        MatchCmp0 = TrueVal;
        MatchCmp1 = FalseVal;
      }

      if (Cmp0 == MatchCmp0 &&
          matchFMulByZeroIfResultEqZero(*this, Cmp0, Cmp1, MatchCmp1, MatchCmp0,
                                        SI, SIFPOp->hasNoSignedZeros()))
        return replaceInstUsesWith(SI, Cmp0);
    }
  }

  if (SIFPOp) {
    // TODO: Try to forward-propagate FMF from select arms to the select.

    auto *FCmp = dyn_cast<FCmpInst>(CondVal);

    // Canonicalize select of FP values where NaN and -0.0 are not valid as
    // minnum/maxnum intrinsics.
    if (SIFPOp->hasNoNaNs() && SIFPOp->hasNoSignedZeros()) {
      Value *X, *Y;
      if (match(&SI, m_OrdOrUnordFMax(m_Value(X), m_Value(Y)))) {
        Value *BinIntr =
            Builder.CreateBinaryIntrinsic(Intrinsic::maxnum, X, Y, &SI);
        if (auto *BinIntrInst = dyn_cast<Instruction>(BinIntr))
          BinIntrInst->setHasNoNaNs(FCmp->hasNoNaNs());
        return replaceInstUsesWith(SI, BinIntr);
      }

      if (match(&SI, m_OrdOrUnordFMin(m_Value(X), m_Value(Y)))) {
        Value *BinIntr =
            Builder.CreateBinaryIntrinsic(Intrinsic::minnum, X, Y, &SI);
        if (auto *BinIntrInst = dyn_cast<Instruction>(BinIntr))
          BinIntrInst->setHasNoNaNs(FCmp->hasNoNaNs());
        return replaceInstUsesWith(SI, BinIntr);
      }
    }
  }

  // Fold selecting to fabs.
  if (Instruction *Fabs = foldSelectWithFCmpToFabs(SI, *this))
    return Fabs;

  // See if we are selecting two values based on a comparison of the two values.
  if (CmpInst *CI = dyn_cast<CmpInst>(CondVal))
    if (Instruction *NewSel = foldSelectValueEquivalence(SI, *CI))
      return NewSel;

  if (ICmpInst *ICI = dyn_cast<ICmpInst>(CondVal))
    if (Instruction *Result = foldSelectInstWithICmp(SI, ICI))
      return Result;

  if (Value *V = foldSelectICmpAndBinOp(CondVal, TrueVal, FalseVal, Builder))
    return replaceInstUsesWith(SI, V);

  if (Instruction *Add = foldAddSubSelect(SI, Builder))
    return Add;
  if (Instruction *Add = foldOverflowingAddSubSelect(SI, Builder))
    return Add;
  if (Instruction *Or = foldSetClearBits(SI, Builder))
    return Or;
  if (Instruction *Mul = foldSelectZeroOrMul(SI, *this))
    return Mul;

  // Turn (select C, (op X, Y), (op X, Z)) -> (op X, (select C, Y, Z))
  auto *TI = dyn_cast<Instruction>(TrueVal);
  auto *FI = dyn_cast<Instruction>(FalseVal);
  if (TI && FI && TI->getOpcode() == FI->getOpcode())
    if (Instruction *IV = foldSelectOpOp(SI, TI, FI))
      return IV;

  if (Instruction *I = foldSelectExtConst(SI))
    return I;

  if (Instruction *I = foldSelectWithSRem(SI, *this, Builder))
    return I;

  // Fold (select C, (gep Ptr, Idx), Ptr) -> (gep Ptr, (select C, Idx, 0))
  // Fold (select C, Ptr, (gep Ptr, Idx)) -> (gep Ptr, (select C, 0, Idx))
  auto SelectGepWithBase = [&](GetElementPtrInst *Gep, Value *Base,
                               bool Swap) -> GetElementPtrInst * {
    Value *Ptr = Gep->getPointerOperand();
    if (Gep->getNumOperands() != 2 || Gep->getPointerOperand() != Base ||
        !Gep->hasOneUse())
      return nullptr;
    Value *Idx = Gep->getOperand(1);
    if (isa<VectorType>(CondVal->getType()) && !isa<VectorType>(Idx->getType()))
      return nullptr;
    Type *ElementType = Gep->getSourceElementType();
    Value *NewT = Idx;
    Value *NewF = Constant::getNullValue(Idx->getType());
    if (Swap)
      std::swap(NewT, NewF);
    Value *NewSI =
        Builder.CreateSelect(CondVal, NewT, NewF, SI.getName() + ".idx", &SI);
    return GetElementPtrInst::Create(ElementType, Ptr, NewSI,
                                     Gep->getNoWrapFlags());
  };
  if (auto *TrueGep = dyn_cast<GetElementPtrInst>(TrueVal))
    if (auto *NewGep = SelectGepWithBase(TrueGep, FalseVal, false))
      return NewGep;
  if (auto *FalseGep = dyn_cast<GetElementPtrInst>(FalseVal))
    if (auto *NewGep = SelectGepWithBase(FalseGep, TrueVal, true))
      return NewGep;

  // See if we can fold the select into one of our operands.
  if (SelType->isIntOrIntVectorTy() || SelType->isFPOrFPVectorTy()) {
    if (Instruction *FoldI = foldSelectIntoOp(SI, TrueVal, FalseVal))
      return FoldI;

    Value *LHS, *RHS;
    Instruction::CastOps CastOp;
    SelectPatternResult SPR = matchSelectPattern(&SI, LHS, RHS, &CastOp);
    auto SPF = SPR.Flavor;
    if (SPF) {
      Value *LHS2, *RHS2;
      if (SelectPatternFlavor SPF2 = matchSelectPattern(LHS, LHS2, RHS2).Flavor)
        if (Instruction *R = foldSPFofSPF(cast<Instruction>(LHS), SPF2, LHS2,
                                          RHS2, SI, SPF, RHS))
          return R;
      if (SelectPatternFlavor SPF2 = matchSelectPattern(RHS, LHS2, RHS2).Flavor)
        if (Instruction *R = foldSPFofSPF(cast<Instruction>(RHS), SPF2, LHS2,
                                          RHS2, SI, SPF, LHS))
          return R;
    }

    if (SelectPatternResult::isMinOrMax(SPF)) {
      // Canonicalize so that
      // - type casts are outside select patterns.
      // - float clamp is transformed to min/max pattern

      bool IsCastNeeded = LHS->getType() != SelType;
      Value *CmpLHS = cast<CmpInst>(CondVal)->getOperand(0);
      Value *CmpRHS = cast<CmpInst>(CondVal)->getOperand(1);
      if (IsCastNeeded ||
          (LHS->getType()->isFPOrFPVectorTy() &&
           ((CmpLHS != LHS && CmpLHS != RHS) ||
            (CmpRHS != LHS && CmpRHS != RHS)))) {
        CmpInst::Predicate MinMaxPred = getMinMaxPred(SPF, SPR.Ordered);

        Value *Cmp;
        if (CmpInst::isIntPredicate(MinMaxPred))
          Cmp = Builder.CreateICmp(MinMaxPred, LHS, RHS);
        else
          Cmp = Builder.CreateFCmpFMF(MinMaxPred, LHS, RHS,
                                      cast<Instruction>(SI.getCondition()));

        Value *NewSI = Builder.CreateSelect(Cmp, LHS, RHS, SI.getName(), &SI);
        if (!IsCastNeeded)
          return replaceInstUsesWith(SI, NewSI);

        Value *NewCast = Builder.CreateCast(CastOp, NewSI, SelType);
        return replaceInstUsesWith(SI, NewCast);
      }
    }
  }

  // See if we can fold the select into a phi node if the condition is a select.
  if (auto *PN = dyn_cast<PHINode>(SI.getCondition()))
    if (Instruction *NV = foldOpIntoPhi(SI, PN))
      return NV;

  if (SelectInst *TrueSI = dyn_cast<SelectInst>(TrueVal)) {
    if (TrueSI->getCondition()->getType() == CondVal->getType()) {
      // Fold nested selects if the inner condition can be implied by the outer
      // condition.
      if (Value *V = simplifyNestedSelectsUsingImpliedCond(
              *TrueSI, CondVal, /*CondIsTrue=*/true, DL))
        return replaceOperand(SI, 1, V);

      // select(C0, select(C1, a, b), b) -> select(C0&C1, a, b)
      // We choose this as normal form to enable folding on the And and
      // shortening paths for the values (this helps getUnderlyingObjects() for
      // example).
      if (TrueSI->getFalseValue() == FalseVal && TrueSI->hasOneUse()) {
        Value *And = Builder.CreateLogicalAnd(CondVal, TrueSI->getCondition());
        replaceOperand(SI, 0, And);
        replaceOperand(SI, 1, TrueSI->getTrueValue());
        return &SI;
      }
    }
  }
  if (SelectInst *FalseSI = dyn_cast<SelectInst>(FalseVal)) {
    if (FalseSI->getCondition()->getType() == CondVal->getType()) {
      // Fold nested selects if the inner condition can be implied by the outer
      // condition.
      if (Value *V = simplifyNestedSelectsUsingImpliedCond(
              *FalseSI, CondVal, /*CondIsTrue=*/false, DL))
        return replaceOperand(SI, 2, V);

      // select(C0, a, select(C1, a, b)) -> select(C0|C1, a, b)
      if (FalseSI->getTrueValue() == TrueVal && FalseSI->hasOneUse()) {
        Value *Or = Builder.CreateLogicalOr(CondVal, FalseSI->getCondition());
        replaceOperand(SI, 0, Or);
        replaceOperand(SI, 2, FalseSI->getFalseValue());
        return &SI;
      }
    }
  }

  // Try to simplify a binop sandwiched between 2 selects with the same
  // condition. This is not valid for div/rem because the select might be
  // preventing a division-by-zero.
  // TODO: A div/rem restriction is conservative; use something like
  //       isSafeToSpeculativelyExecute().
  // select(C, binop(select(C, X, Y), W), Z) -> select(C, binop(X, W), Z)
  BinaryOperator *TrueBO;
  if (match(TrueVal, m_OneUse(m_BinOp(TrueBO))) && !TrueBO->isIntDivRem()) {
    if (auto *TrueBOSI = dyn_cast<SelectInst>(TrueBO->getOperand(0))) {
      if (TrueBOSI->getCondition() == CondVal) {
        replaceOperand(*TrueBO, 0, TrueBOSI->getTrueValue());
        Worklist.push(TrueBO);
        return &SI;
      }
    }
    if (auto *TrueBOSI = dyn_cast<SelectInst>(TrueBO->getOperand(1))) {
      if (TrueBOSI->getCondition() == CondVal) {
        replaceOperand(*TrueBO, 1, TrueBOSI->getTrueValue());
        Worklist.push(TrueBO);
        return &SI;
      }
    }
  }

  // select(C, Z, binop(select(C, X, Y), W)) -> select(C, Z, binop(Y, W))
  BinaryOperator *FalseBO;
  if (match(FalseVal, m_OneUse(m_BinOp(FalseBO))) && !FalseBO->isIntDivRem()) {
    if (auto *FalseBOSI = dyn_cast<SelectInst>(FalseBO->getOperand(0))) {
      if (FalseBOSI->getCondition() == CondVal) {
        replaceOperand(*FalseBO, 0, FalseBOSI->getFalseValue());
        Worklist.push(FalseBO);
        return &SI;
      }
    }
    if (auto *FalseBOSI = dyn_cast<SelectInst>(FalseBO->getOperand(1))) {
      if (FalseBOSI->getCondition() == CondVal) {
        replaceOperand(*FalseBO, 1, FalseBOSI->getFalseValue());
        Worklist.push(FalseBO);
        return &SI;
      }
    }
  }

  Value *NotCond;
  if (match(CondVal, m_Not(m_Value(NotCond))) &&
      !InstCombiner::shouldAvoidAbsorbingNotIntoSelect(SI)) {
    replaceOperand(SI, 0, NotCond);
    SI.swapValues();
    SI.swapProfMetadata();
    return &SI;
  }

  if (Instruction *I = foldVectorSelect(SI))
    return I;

  // If we can compute the condition, there's no need for a select.
  // Like the above fold, we are attempting to reduce compile-time cost by
  // putting this fold here with limitations rather than in InstSimplify.
  // The motivation for this call into value tracking is to take advantage of
  // the assumption cache, so make sure that is populated.
  if (!CondVal->getType()->isVectorTy() && !AC.assumptions().empty()) {
    KnownBits Known(1);
    computeKnownBits(CondVal, Known, 0, &SI);
    if (Known.One.isOne())
      return replaceInstUsesWith(SI, TrueVal);
    if (Known.Zero.isOne())
      return replaceInstUsesWith(SI, FalseVal);
  }

  if (Instruction *BitCastSel = foldSelectCmpBitcasts(SI, Builder))
    return BitCastSel;

  // Simplify selects that test the returned flag of cmpxchg instructions.
  if (Value *V = foldSelectCmpXchg(SI))
    return replaceInstUsesWith(SI, V);

  if (Instruction *Select = foldSelectBinOpIdentity(SI, TLI, *this))
    return Select;

  if (Instruction *Funnel = foldSelectFunnelShift(SI, Builder))
    return Funnel;

  if (Instruction *Copysign = foldSelectToCopysign(SI, Builder))
    return Copysign;

  if (Instruction *PN = foldSelectToPhi(SI, DT, Builder))
    return replaceInstUsesWith(SI, PN);

  if (Value *Fr = foldSelectWithFrozenICmp(SI, Builder))
    return replaceInstUsesWith(SI, Fr);

  if (Value *V = foldRoundUpIntegerWithPow2Alignment(SI, Builder))
    return replaceInstUsesWith(SI, V);

  if (Value *V = foldSelectIntoAddConstant(SI, Builder))
    return replaceInstUsesWith(SI, V);

  // select(mask, mload(,,mask,0), 0) -> mload(,,mask,0)
  // Load inst is intentionally not checked for hasOneUse()
  if (match(FalseVal, m_Zero()) &&
      (match(TrueVal, m_MaskedLoad(m_Value(), m_Value(), m_Specific(CondVal),
                                   m_CombineOr(m_Undef(), m_Zero()))) ||
       match(TrueVal, m_MaskedGather(m_Value(), m_Value(), m_Specific(CondVal),
                                     m_CombineOr(m_Undef(), m_Zero()))))) {
    auto *MaskedInst = cast<IntrinsicInst>(TrueVal);
    if (isa<UndefValue>(MaskedInst->getArgOperand(3)))
      MaskedInst->setArgOperand(3, FalseVal /* Zero */);
    return replaceInstUsesWith(SI, MaskedInst);
  }

  Value *Mask;
  if (match(TrueVal, m_Zero()) &&
      (match(FalseVal, m_MaskedLoad(m_Value(), m_Value(), m_Value(Mask),
                                    m_CombineOr(m_Undef(), m_Zero()))) ||
       match(FalseVal, m_MaskedGather(m_Value(), m_Value(), m_Value(Mask),
                                      m_CombineOr(m_Undef(), m_Zero())))) &&
      (CondVal->getType() == Mask->getType())) {
    // We can remove the select by ensuring the load zeros all lanes the
    // select would have.  We determine this by proving there is no overlap
    // between the load and select masks.
    // (i.e (load_mask & select_mask) == 0 == no overlap)
    bool CanMergeSelectIntoLoad = false;
    if (Value *V = simplifyAndInst(CondVal, Mask, SQ.getWithInstruction(&SI)))
      CanMergeSelectIntoLoad = match(V, m_Zero());

    if (CanMergeSelectIntoLoad) {
      auto *MaskedInst = cast<IntrinsicInst>(FalseVal);
      if (isa<UndefValue>(MaskedInst->getArgOperand(3)))
        MaskedInst->setArgOperand(3, TrueVal /* Zero */);
      return replaceInstUsesWith(SI, MaskedInst);
    }
  }

  if (Instruction *I = foldSelectOfSymmetricSelect(SI, Builder))
    return I;

  if (Instruction *I = foldNestedSelects(SI, Builder))
    return I;

  // Match logical variants of the pattern,
  // and transform them iff that gets rid of inversions.
  //   (~x) | y  -->  ~(x & (~y))
  //   (~x) & y  -->  ~(x | (~y))
  if (sinkNotIntoOtherHandOfLogicalOp(SI))
    return &SI;

  if (Instruction *I = foldBitCeil(SI, Builder, *this))
    return I;

  if (Instruction *I = foldSelectToCmp(SI))
    return I;

  if (Instruction *I = foldSelectEqualityTest(SI))
    return I;

  // Fold:
  // (select A && B, T, F) -> (select A, (select B, T, F), F)
  // (select A || B, T, F) -> (select A, T, (select B, T, F))
  // if (select B, T, F) is foldable.
  // TODO: preserve FMF flags
  auto FoldSelectWithAndOrCond = [&](bool IsAnd, Value *A,
                                     Value *B) -> Instruction * {
    if (Value *V = simplifySelectInst(B, TrueVal, FalseVal,
                                      SQ.getWithInstruction(&SI)))
      return SelectInst::Create(A, IsAnd ? V : TrueVal, IsAnd ? FalseVal : V);

    // Is (select B, T, F) a SPF?
    if (CondVal->hasOneUse() && SelType->isIntOrIntVectorTy()) {
      if (ICmpInst *Cmp = dyn_cast<ICmpInst>(B))
        if (Value *V = canonicalizeSPF(*Cmp, TrueVal, FalseVal, *this))
          return SelectInst::Create(A, IsAnd ? V : TrueVal,
                                    IsAnd ? FalseVal : V);
    }

    return nullptr;
  };

  Value *LHS, *RHS;
  if (match(CondVal, m_And(m_Value(LHS), m_Value(RHS)))) {
    if (Instruction *I = FoldSelectWithAndOrCond(/*IsAnd*/ true, LHS, RHS))
      return I;
    if (Instruction *I = FoldSelectWithAndOrCond(/*IsAnd*/ true, RHS, LHS))
      return I;
  } else if (match(CondVal, m_Or(m_Value(LHS), m_Value(RHS)))) {
    if (Instruction *I = FoldSelectWithAndOrCond(/*IsAnd*/ false, LHS, RHS))
      return I;
    if (Instruction *I = FoldSelectWithAndOrCond(/*IsAnd*/ false, RHS, LHS))
      return I;
  } else {
    // We cannot swap the operands of logical and/or.
    // TODO: Can we swap the operands by inserting a freeze?
    if (match(CondVal, m_LogicalAnd(m_Value(LHS), m_Value(RHS)))) {
      if (Instruction *I = FoldSelectWithAndOrCond(/*IsAnd*/ true, LHS, RHS))
        return I;
    } else if (match(CondVal, m_LogicalOr(m_Value(LHS), m_Value(RHS)))) {
      if (Instruction *I = FoldSelectWithAndOrCond(/*IsAnd*/ false, LHS, RHS))
        return I;
    }
  }

  // select Cond, !X, X -> xor Cond, X
  if (CondVal->getType() == SI.getType() && isKnownInversion(FalseVal, TrueVal))
    return BinaryOperator::CreateXor(CondVal, FalseVal);

  // For vectors, this transform is only safe if the simplification does not
  // look through any lane-crossing operations. For now, limit to scalars only.
  if (SelType->isIntegerTy() &&
      (!isa<Constant>(TrueVal) || !isa<Constant>(FalseVal))) {
    // Try to simplify select arms based on KnownBits implied by the condition.
    CondContext CC(CondVal);
    findValuesAffectedByCondition(CondVal, /*IsAssume=*/false, [&](Value *V) {
      CC.AffectedValues.insert(V);
    });
    SimplifyQuery Q = SQ.getWithInstruction(&SI).getWithCondContext(CC);
    if (!CC.AffectedValues.empty()) {
      if (!isa<Constant>(TrueVal) &&
          hasAffectedValue(TrueVal, CC.AffectedValues, /*Depth=*/0)) {
        KnownBits Known = llvm::computeKnownBits(TrueVal, /*Depth=*/0, Q);
        if (Known.isConstant())
          return replaceOperand(SI, 1,
                                ConstantInt::get(SelType, Known.getConstant()));
      }

      CC.Invert = true;
      if (!isa<Constant>(FalseVal) &&
          hasAffectedValue(FalseVal, CC.AffectedValues, /*Depth=*/0)) {
        KnownBits Known = llvm::computeKnownBits(FalseVal, /*Depth=*/0, Q);
        if (Known.isConstant())
          return replaceOperand(SI, 2,
                                ConstantInt::get(SelType, Known.getConstant()));
      }
    }
  }

  // select (trunc nuw X to i1), X, Y --> select (trunc nuw X to i1), 1, Y
  // select (trunc nuw X to i1), Y, X --> select (trunc nuw X to i1), Y, 0
  // select (trunc nsw X to i1), X, Y --> select (trunc nsw X to i1), -1, Y
  // select (trunc nsw X to i1), Y, X --> select (trunc nsw X to i1), Y, 0
  Value *Trunc;
  if (match(CondVal, m_NUWTrunc(m_Value(Trunc)))) {
    if (TrueVal == Trunc)
      return replaceOperand(SI, 1, ConstantInt::get(TrueVal->getType(), 1));
    if (FalseVal == Trunc)
      return replaceOperand(SI, 2, ConstantInt::get(FalseVal->getType(), 0));
  }
  if (match(CondVal, m_NSWTrunc(m_Value(Trunc)))) {
    if (TrueVal == Trunc)
      return replaceOperand(SI, 1,
                            Constant::getAllOnesValue(TrueVal->getType()));
    if (FalseVal == Trunc)
      return replaceOperand(SI, 2, ConstantInt::get(FalseVal->getType(), 0));
  }

  return nullptr;
}<|MERGE_RESOLUTION|>--- conflicted
+++ resolved
@@ -727,27 +727,25 @@
 }
 
 /// We want to turn:
-///   (select (icmp eq (and X, C1), 0), Y, (or Y, C2))
+///   (select (icmp eq (and X, C1), 0), Y, (BinOp Y, C2))
 /// into:
-///   (or (shl (and X, C1), C3), Y)
+///   IF C2 u>= C1
+///     (BinOp Y, (shl (and X, C1), C3))
+///   ELSE
+///     (BinOp Y, (lshr (and X, C1), C3))
 /// iff:
+///   0 on the RHS is the identity value (i.e add, xor, shl, etc...)
 ///   C1 and C2 are both powers of 2
 /// where:
-///   C3 = Log(C2) - Log(C1)
+///   IF C2 u>= C1
+///     C3 = Log(C2) - Log(C1)
+///   ELSE
+///     C3 = Log(C1) - Log(C2)
 ///
 /// This transform handles cases where:
 /// 1. The icmp predicate is inverted
 /// 2. The select operands are reversed
 /// 3. The magnitude of C2 and C1 are flipped
-<<<<<<< HEAD
-static Value *foldSelectICmpAndOr(const ICmpInst *IC, Value *TrueVal,
-                                  Value *FalseVal,
-                                  InstCombiner::BuilderTy &Builder) {
-  // Only handle integer compares. Also, if this is a vector select, we need a
-  // vector compare.
-  if (!TrueVal->getType()->isIntOrIntVectorTy() ||
-      TrueVal->getType()->isVectorTy() != IC->getType()->isVectorTy())
-=======
 static Value *foldSelectICmpAndBinOp(Value *CondVal, Value *TrueVal,
                                      Value *FalseVal,
                                      InstCombiner::BuilderTy &Builder) {
@@ -755,7 +753,6 @@
   // vector compare.
   if (!TrueVal->getType()->isIntOrIntVectorTy() ||
       TrueVal->getType()->isVectorTy() != CondVal->getType()->isVectorTy())
->>>>>>> 62e4436b
     return nullptr;
 
   unsigned C1Log;
@@ -792,20 +789,28 @@
     return nullptr;
   }
 
-  Value *Or, *Y, *V = CmpLHS;
+  Value *Y, *V = CmpLHS;
+  BinaryOperator *BinOp;
   const APInt *C2;
   bool NeedXor;
-  if (match(FalseVal, m_Or(m_Specific(TrueVal), m_Power2(C2)))) {
+  if (match(FalseVal, m_BinOp(m_Specific(TrueVal), m_Power2(C2)))) {
     Y = TrueVal;
-    Or = FalseVal;
+    BinOp = cast<BinaryOperator>(FalseVal);
     NeedXor = Pred == ICmpInst::ICMP_NE;
-  } else if (match(TrueVal, m_Or(m_Specific(FalseVal), m_Power2(C2)))) {
+  } else if (match(TrueVal, m_BinOp(m_Specific(FalseVal), m_Power2(C2)))) {
     Y = FalseVal;
-    Or = TrueVal;
+    BinOp = cast<BinaryOperator>(TrueVal);
     NeedXor = Pred == ICmpInst::ICMP_EQ;
   } else {
     return nullptr;
   }
+
+  // Check that 0 on RHS is identity value for this binop.
+  auto *IdentityC =
+      ConstantExpr::getBinOpIdentity(BinOp->getOpcode(), BinOp->getType(),
+                                     /*AllowRHSConstant*/ true);
+  if (IdentityC == nullptr || !IdentityC->isNullValue())
+    return nullptr;
 
   unsigned C2Log = C2->logBase2();
 
@@ -815,11 +820,7 @@
 
   // Make sure we don't create more instructions than we save.
   if ((NeedShift + NeedXor + NeedZExtTrunc + NeedAnd) >
-<<<<<<< HEAD
-      (IC->hasOneUse() + Or->hasOneUse()))
-=======
       (CondVal->hasOneUse() + BinOp->hasOneUse()))
->>>>>>> 62e4436b
     return nullptr;
 
   if (NeedAnd) {
@@ -840,14 +841,10 @@
   if (NeedXor)
     V = Builder.CreateXor(V, *C2);
 
-<<<<<<< HEAD
-  return Builder.CreateOr(V, Y);
-=======
   auto *Res = Builder.CreateBinOp(BinOp->getOpcode(), Y, V);
   if (auto *BO = dyn_cast<BinaryOperator>(Res))
     BO->copyIRFlags(BinOp);
   return Res;
->>>>>>> 62e4436b
 }
 
 /// Canonicalize a set or clear of a masked set of constant bits to
@@ -2001,12 +1998,6 @@
   if (Instruction *V = foldSelectZeroOrOnes(ICI, TrueVal, FalseVal, Builder))
     return V;
 
-<<<<<<< HEAD
-  if (Value *V = foldSelectICmpAndOr(ICI, TrueVal, FalseVal, Builder))
-    return replaceInstUsesWith(SI, V);
-
-=======
->>>>>>> 62e4436b
   if (Value *V = foldSelectICmpLshrAshr(ICI, TrueVal, FalseVal, Builder))
     return replaceInstUsesWith(SI, V);
 
