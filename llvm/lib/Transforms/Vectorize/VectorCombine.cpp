--- conflicted
+++ resolved
@@ -1781,12 +1781,7 @@
 // do so.
 bool VectorCombine::foldShuffleToIdentity(Instruction &I) {
   auto *Ty = dyn_cast<FixedVectorType>(I.getType());
-<<<<<<< HEAD
-  if (!Ty || !isa<Instruction>(I.getOperand(0)) ||
-      !isa<Instruction>(I.getOperand(1)))
-=======
   if (!Ty || I.use_empty())
->>>>>>> 74390722
     return false;
 
   SmallVector<InstLane> Start(Ty->getNumElements());
