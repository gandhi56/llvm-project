//===- Local.cpp - Functions to perform local transformations -------------===//
//
// Part of the LLVM Project, under the Apache License v2.0 with LLVM Exceptions.
// See https://llvm.org/LICENSE.txt for license information.
// SPDX-License-Identifier: Apache-2.0 WITH LLVM-exception
//
//===----------------------------------------------------------------------===//
//
// This family of functions perform various local transformations to the
// program.
//
//===----------------------------------------------------------------------===//

#include "llvm/Transforms/Utils/Local.h"
#include "llvm/ADT/APInt.h"
#include "llvm/ADT/DenseMap.h"
#include "llvm/ADT/DenseMapInfo.h"
#include "llvm/ADT/DenseSet.h"
#include "llvm/ADT/Hashing.h"
#include "llvm/ADT/STLExtras.h"
#include "llvm/ADT/SetVector.h"
#include "llvm/ADT/SmallPtrSet.h"
#include "llvm/ADT/SmallVector.h"
#include "llvm/ADT/Statistic.h"
#include "llvm/Analysis/AssumeBundleQueries.h"
#include "llvm/Analysis/ConstantFolding.h"
#include "llvm/Analysis/DomTreeUpdater.h"
#include "llvm/Analysis/InstructionSimplify.h"
#include "llvm/Analysis/MemoryBuiltins.h"
#include "llvm/Analysis/MemorySSAUpdater.h"
#include "llvm/Analysis/TargetLibraryInfo.h"
#include "llvm/Analysis/ValueTracking.h"
#include "llvm/Analysis/VectorUtils.h"
#include "llvm/BinaryFormat/Dwarf.h"
#include "llvm/IR/Argument.h"
#include "llvm/IR/Attributes.h"
#include "llvm/IR/BasicBlock.h"
#include "llvm/IR/CFG.h"
#include "llvm/IR/Constant.h"
#include "llvm/IR/ConstantRange.h"
#include "llvm/IR/Constants.h"
#include "llvm/IR/DIBuilder.h"
#include "llvm/IR/DataLayout.h"
#include "llvm/IR/DebugInfo.h"
#include "llvm/IR/DebugInfoMetadata.h"
#include "llvm/IR/DebugLoc.h"
#include "llvm/IR/DerivedTypes.h"
#include "llvm/IR/Dominators.h"
#include "llvm/IR/EHPersonalities.h"
#include "llvm/IR/Function.h"
#include "llvm/IR/GetElementPtrTypeIterator.h"
#include "llvm/IR/IRBuilder.h"
#include "llvm/IR/InstrTypes.h"
#include "llvm/IR/Instruction.h"
#include "llvm/IR/Instructions.h"
#include "llvm/IR/IntrinsicInst.h"
#include "llvm/IR/Intrinsics.h"
#include "llvm/IR/IntrinsicsWebAssembly.h"
#include "llvm/IR/LLVMContext.h"
#include "llvm/IR/MDBuilder.h"
#include "llvm/IR/MemoryModelRelaxationAnnotations.h"
#include "llvm/IR/Metadata.h"
#include "llvm/IR/Module.h"
#include "llvm/IR/PatternMatch.h"
#include "llvm/IR/ProfDataUtils.h"
#include "llvm/IR/Type.h"
#include "llvm/IR/Use.h"
#include "llvm/IR/User.h"
#include "llvm/IR/Value.h"
#include "llvm/IR/ValueHandle.h"
#include "llvm/Support/Casting.h"
#include "llvm/Support/CommandLine.h"
#include "llvm/Support/Compiler.h"
#include "llvm/Support/Debug.h"
#include "llvm/Support/ErrorHandling.h"
#include "llvm/Support/KnownBits.h"
#include "llvm/Support/raw_ostream.h"
#include "llvm/Transforms/Utils/BasicBlockUtils.h"
#include "llvm/Transforms/Utils/ValueMapper.h"
#include <algorithm>
#include <cassert>
#include <cstdint>
#include <iterator>
#include <map>
#include <optional>
#include <utility>

using namespace llvm;
using namespace llvm::PatternMatch;

#define DEBUG_TYPE "local"

STATISTIC(NumRemoved, "Number of unreachable basic blocks removed");
STATISTIC(NumPHICSEs, "Number of PHI's that got CSE'd");

static cl::opt<bool> PHICSEDebugHash(
    "phicse-debug-hash",
#ifdef EXPENSIVE_CHECKS
    cl::init(true),
#else
    cl::init(false),
#endif
    cl::Hidden,
    cl::desc("Perform extra assertion checking to verify that PHINodes's hash "
             "function is well-behaved w.r.t. its isEqual predicate"));

static cl::opt<unsigned> PHICSENumPHISmallSize(
    "phicse-num-phi-smallsize", cl::init(32), cl::Hidden,
    cl::desc(
        "When the basic block contains not more than this number of PHI nodes, "
        "perform a (faster!) exhaustive search instead of set-driven one."));

static cl::opt<unsigned> MaxPhiEntriesIncreaseAfterRemovingEmptyBlock(
    "max-phi-entries-increase-after-removing-empty-block", cl::init(1000),
    cl::Hidden,
    cl::desc("Stop removing an empty block if removing it will introduce more "
             "than this number of phi entries in its successor"));

// Max recursion depth for collectBitParts used when detecting bswap and
// bitreverse idioms.
static const unsigned BitPartRecursionMaxDepth = 48;

//===----------------------------------------------------------------------===//
//  Local constant propagation.
//

/// ConstantFoldTerminator - If a terminator instruction is predicated on a
/// constant value, convert it into an unconditional branch to the constant
/// destination.  This is a nontrivial operation because the successors of this
/// basic block must have their PHI nodes updated.
/// Also calls RecursivelyDeleteTriviallyDeadInstructions() on any branch/switch
/// conditions and indirectbr addresses this might make dead if
/// DeleteDeadConditions is true.
bool llvm::ConstantFoldTerminator(BasicBlock *BB, bool DeleteDeadConditions,
                                  const TargetLibraryInfo *TLI,
                                  DomTreeUpdater *DTU) {
  Instruction *T = BB->getTerminator();
  IRBuilder<> Builder(T);

  // Branch - See if we are conditional jumping on constant
  if (auto *BI = dyn_cast<BranchInst>(T)) {
    if (BI->isUnconditional()) return false;  // Can't optimize uncond branch

    BasicBlock *Dest1 = BI->getSuccessor(0);
    BasicBlock *Dest2 = BI->getSuccessor(1);

    if (Dest2 == Dest1) {       // Conditional branch to same location?
      // This branch matches something like this:
      //     br bool %cond, label %Dest, label %Dest
      // and changes it into:  br label %Dest

      // Let the basic block know that we are letting go of one copy of it.
      assert(BI->getParent() && "Terminator not inserted in block!");
      Dest1->removePredecessor(BI->getParent());

      // Replace the conditional branch with an unconditional one.
      BranchInst *NewBI = Builder.CreateBr(Dest1);

      // Transfer the metadata to the new branch instruction.
      NewBI->copyMetadata(*BI, {LLVMContext::MD_loop, LLVMContext::MD_dbg,
                                LLVMContext::MD_annotation});

      Value *Cond = BI->getCondition();
      BI->eraseFromParent();
      if (DeleteDeadConditions)
        RecursivelyDeleteTriviallyDeadInstructions(Cond, TLI);
      return true;
    }

    if (auto *Cond = dyn_cast<ConstantInt>(BI->getCondition())) {
      // Are we branching on constant?
      // YES.  Change to unconditional branch...
      BasicBlock *Destination = Cond->getZExtValue() ? Dest1 : Dest2;
      BasicBlock *OldDest = Cond->getZExtValue() ? Dest2 : Dest1;

      // Let the basic block know that we are letting go of it.  Based on this,
      // it will adjust it's PHI nodes.
      OldDest->removePredecessor(BB);

      // Replace the conditional branch with an unconditional one.
      BranchInst *NewBI = Builder.CreateBr(Destination);

      // Transfer the metadata to the new branch instruction.
      NewBI->copyMetadata(*BI, {LLVMContext::MD_loop, LLVMContext::MD_dbg,
                                LLVMContext::MD_annotation});

      BI->eraseFromParent();
      if (DTU)
        DTU->applyUpdates({{DominatorTree::Delete, BB, OldDest}});
      return true;
    }

    return false;
  }

  if (auto *SI = dyn_cast<SwitchInst>(T)) {
    // If we are switching on a constant, we can convert the switch to an
    // unconditional branch.
    auto *CI = dyn_cast<ConstantInt>(SI->getCondition());
    BasicBlock *DefaultDest = SI->getDefaultDest();
    BasicBlock *TheOnlyDest = DefaultDest;

    // If the default is unreachable, ignore it when searching for TheOnlyDest.
    if (SI->defaultDestUnreachable() && SI->getNumCases() > 0)
      TheOnlyDest = SI->case_begin()->getCaseSuccessor();

    bool Changed = false;

    // Figure out which case it goes to.
    for (auto It = SI->case_begin(), End = SI->case_end(); It != End;) {
      // Found case matching a constant operand?
      if (It->getCaseValue() == CI) {
        TheOnlyDest = It->getCaseSuccessor();
        break;
      }

      // Check to see if this branch is going to the same place as the default
      // dest.  If so, eliminate it as an explicit compare.
      if (It->getCaseSuccessor() == DefaultDest) {
        MDNode *MD = getValidBranchWeightMDNode(*SI);
        unsigned NCases = SI->getNumCases();
        // Fold the case metadata into the default if there will be any branches
        // left, unless the metadata doesn't match the switch.
        if (NCases > 1 && MD) {
          // Collect branch weights into a vector.
          SmallVector<uint32_t, 8> Weights;
          extractBranchWeights(MD, Weights);

          // Merge weight of this case to the default weight.
          unsigned Idx = It->getCaseIndex();
          // TODO: Add overflow check.
          Weights[0] += Weights[Idx + 1];
          // Remove weight for this case.
          std::swap(Weights[Idx + 1], Weights.back());
          Weights.pop_back();
          setBranchWeights(*SI, Weights, hasBranchWeightOrigin(MD));
        }
        // Remove this entry.
        BasicBlock *ParentBB = SI->getParent();
        DefaultDest->removePredecessor(ParentBB);
        It = SI->removeCase(It);
        End = SI->case_end();

        // Removing this case may have made the condition constant. In that
        // case, update CI and restart iteration through the cases.
        if (auto *NewCI = dyn_cast<ConstantInt>(SI->getCondition())) {
          CI = NewCI;
          It = SI->case_begin();
        }

        Changed = true;
        continue;
      }

      // Otherwise, check to see if the switch only branches to one destination.
      // We do this by reseting "TheOnlyDest" to null when we find two non-equal
      // destinations.
      if (It->getCaseSuccessor() != TheOnlyDest)
        TheOnlyDest = nullptr;

      // Increment this iterator as we haven't removed the case.
      ++It;
    }

    if (CI && !TheOnlyDest) {
      // Branching on a constant, but not any of the cases, go to the default
      // successor.
      TheOnlyDest = SI->getDefaultDest();
    }

    // If we found a single destination that we can fold the switch into, do so
    // now.
    if (TheOnlyDest) {
      // Insert the new branch.
      Builder.CreateBr(TheOnlyDest);
      BasicBlock *BB = SI->getParent();

      SmallSet<BasicBlock *, 8> RemovedSuccessors;

      // Remove entries from PHI nodes which we no longer branch to...
      BasicBlock *SuccToKeep = TheOnlyDest;
      for (BasicBlock *Succ : successors(SI)) {
        if (DTU && Succ != TheOnlyDest)
          RemovedSuccessors.insert(Succ);
        // Found case matching a constant operand?
        if (Succ == SuccToKeep) {
          SuccToKeep = nullptr; // Don't modify the first branch to TheOnlyDest
        } else {
          Succ->removePredecessor(BB);
        }
      }

      // Delete the old switch.
      Value *Cond = SI->getCondition();
      SI->eraseFromParent();
      if (DeleteDeadConditions)
        RecursivelyDeleteTriviallyDeadInstructions(Cond, TLI);
      if (DTU) {
        std::vector<DominatorTree::UpdateType> Updates;
        Updates.reserve(RemovedSuccessors.size());
        for (auto *RemovedSuccessor : RemovedSuccessors)
          Updates.push_back({DominatorTree::Delete, BB, RemovedSuccessor});
        DTU->applyUpdates(Updates);
      }
      return true;
    }

    if (SI->getNumCases() == 1) {
      // Otherwise, we can fold this switch into a conditional branch
      // instruction if it has only one non-default destination.
      auto FirstCase = *SI->case_begin();
      Value *Cond = Builder.CreateICmpEQ(SI->getCondition(),
          FirstCase.getCaseValue(), "cond");

      // Insert the new branch.
      BranchInst *NewBr = Builder.CreateCondBr(Cond,
                                               FirstCase.getCaseSuccessor(),
                                               SI->getDefaultDest());
      SmallVector<uint32_t> Weights;
      if (extractBranchWeights(*SI, Weights) && Weights.size() == 2) {
        uint32_t DefWeight = Weights[0];
        uint32_t CaseWeight = Weights[1];
        // The TrueWeight should be the weight for the single case of SI.
        NewBr->setMetadata(LLVMContext::MD_prof,
                           MDBuilder(BB->getContext())
                               .createBranchWeights(CaseWeight, DefWeight));
      }

      // Update make.implicit metadata to the newly-created conditional branch.
      MDNode *MakeImplicitMD = SI->getMetadata(LLVMContext::MD_make_implicit);
      if (MakeImplicitMD)
        NewBr->setMetadata(LLVMContext::MD_make_implicit, MakeImplicitMD);

      // Delete the old switch.
      SI->eraseFromParent();
      return true;
    }
    return Changed;
  }

  if (auto *IBI = dyn_cast<IndirectBrInst>(T)) {
    // indirectbr blockaddress(@F, @BB) -> br label @BB
    if (auto *BA =
          dyn_cast<BlockAddress>(IBI->getAddress()->stripPointerCasts())) {
      BasicBlock *TheOnlyDest = BA->getBasicBlock();
      SmallSet<BasicBlock *, 8> RemovedSuccessors;

      // Insert the new branch.
      Builder.CreateBr(TheOnlyDest);

      BasicBlock *SuccToKeep = TheOnlyDest;
      for (unsigned i = 0, e = IBI->getNumDestinations(); i != e; ++i) {
        BasicBlock *DestBB = IBI->getDestination(i);
        if (DTU && DestBB != TheOnlyDest)
          RemovedSuccessors.insert(DestBB);
        if (IBI->getDestination(i) == SuccToKeep) {
          SuccToKeep = nullptr;
        } else {
          DestBB->removePredecessor(BB);
        }
      }
      Value *Address = IBI->getAddress();
      IBI->eraseFromParent();
      if (DeleteDeadConditions)
        // Delete pointer cast instructions.
        RecursivelyDeleteTriviallyDeadInstructions(Address, TLI);

      // Also zap the blockaddress constant if there are no users remaining,
      // otherwise the destination is still marked as having its address taken.
      if (BA->use_empty())
        BA->destroyConstant();

      // If we didn't find our destination in the IBI successor list, then we
      // have undefined behavior.  Replace the unconditional branch with an
      // 'unreachable' instruction.
      if (SuccToKeep) {
        BB->getTerminator()->eraseFromParent();
        new UnreachableInst(BB->getContext(), BB);
      }

      if (DTU) {
        std::vector<DominatorTree::UpdateType> Updates;
        Updates.reserve(RemovedSuccessors.size());
        for (auto *RemovedSuccessor : RemovedSuccessors)
          Updates.push_back({DominatorTree::Delete, BB, RemovedSuccessor});
        DTU->applyUpdates(Updates);
      }
      return true;
    }
  }

  return false;
}

//===----------------------------------------------------------------------===//
//  Local dead code elimination.
//

/// isInstructionTriviallyDead - Return true if the result produced by the
/// instruction is not used, and the instruction has no side effects.
///
bool llvm::isInstructionTriviallyDead(Instruction *I,
                                      const TargetLibraryInfo *TLI) {
  if (!I->use_empty())
    return false;
  return wouldInstructionBeTriviallyDead(I, TLI);
}

bool llvm::wouldInstructionBeTriviallyDeadOnUnusedPaths(
    Instruction *I, const TargetLibraryInfo *TLI) {
  // Instructions that are "markers" and have implied meaning on code around
  // them (without explicit uses), are not dead on unused paths.
  if (IntrinsicInst *II = dyn_cast<IntrinsicInst>(I))
    if (II->getIntrinsicID() == Intrinsic::stacksave ||
        II->getIntrinsicID() == Intrinsic::launder_invariant_group ||
        II->isLifetimeStartOrEnd())
      return false;
  return wouldInstructionBeTriviallyDead(I, TLI);
}

bool llvm::wouldInstructionBeTriviallyDead(const Instruction *I,
                                           const TargetLibraryInfo *TLI) {
  if (I->isTerminator())
    return false;

  // We don't want the landingpad-like instructions removed by anything this
  // general.
  if (I->isEHPad())
    return false;

  if (const DbgLabelInst *DLI = dyn_cast<DbgLabelInst>(I)) {
    if (DLI->getLabel())
      return false;
    return true;
  }

  if (auto *CB = dyn_cast<CallBase>(I))
    if (isRemovableAlloc(CB, TLI))
      return true;

  if (!I->willReturn()) {
    auto *II = dyn_cast<IntrinsicInst>(I);
    if (!II)
      return false;

    switch (II->getIntrinsicID()) {
    case Intrinsic::experimental_guard: {
      // Guards on true are operationally no-ops.  In the future we can
      // consider more sophisticated tradeoffs for guards considering potential
      // for check widening, but for now we keep things simple.
      auto *Cond = dyn_cast<ConstantInt>(II->getArgOperand(0));
      return Cond && Cond->isOne();
    }
    // TODO: These intrinsics are not safe to remove, because this may remove
    // a well-defined trap.
    case Intrinsic::wasm_trunc_signed:
    case Intrinsic::wasm_trunc_unsigned:
    case Intrinsic::ptrauth_auth:
    case Intrinsic::ptrauth_resign:
      return true;
    default:
      return false;
    }
  }

  if (!I->mayHaveSideEffects())
    return true;

  // Special case intrinsics that "may have side effects" but can be deleted
  // when dead.
  if (const IntrinsicInst *II = dyn_cast<IntrinsicInst>(I)) {
    // Safe to delete llvm.stacksave and launder.invariant.group if dead.
    if (II->getIntrinsicID() == Intrinsic::stacksave ||
        II->getIntrinsicID() == Intrinsic::launder_invariant_group)
      return true;

    // Intrinsics declare sideeffects to prevent them from moving, but they are
    // nops without users.
    if (II->getIntrinsicID() == Intrinsic::allow_runtime_check ||
        II->getIntrinsicID() == Intrinsic::allow_ubsan_check)
      return true;

    if (II->isLifetimeStartOrEnd()) {
      auto *Arg = II->getArgOperand(1);
      // Lifetime intrinsics are dead when their right-hand is undef.
      if (isa<UndefValue>(Arg))
        return true;
      // If the right-hand is an alloc, global, or argument and the only uses
      // are lifetime intrinsics then the intrinsics are dead.
      if (isa<AllocaInst>(Arg) || isa<GlobalValue>(Arg) || isa<Argument>(Arg))
        return llvm::all_of(Arg->uses(), [](Use &Use) {
          return isa<LifetimeIntrinsic>(Use.getUser());
        });
      return false;
    }

    // Assumptions are dead if their condition is trivially true.
    if (II->getIntrinsicID() == Intrinsic::assume &&
        isAssumeWithEmptyBundle(cast<AssumeInst>(*II))) {
      if (ConstantInt *Cond = dyn_cast<ConstantInt>(II->getArgOperand(0)))
        return !Cond->isZero();

      return false;
    }

    if (auto *FPI = dyn_cast<ConstrainedFPIntrinsic>(I)) {
      std::optional<fp::ExceptionBehavior> ExBehavior =
          FPI->getExceptionBehavior();
      return *ExBehavior != fp::ebStrict;
    }
  }

  if (auto *Call = dyn_cast<CallBase>(I)) {
    if (Value *FreedOp = getFreedOperand(Call, TLI))
      if (Constant *C = dyn_cast<Constant>(FreedOp))
        return C->isNullValue() || isa<UndefValue>(C);
    if (isMathLibCallNoop(Call, TLI))
      return true;
  }

  // Non-volatile atomic loads from constants can be removed.
  if (auto *LI = dyn_cast<LoadInst>(I))
    if (auto *GV = dyn_cast<GlobalVariable>(
            LI->getPointerOperand()->stripPointerCasts()))
      if (!LI->isVolatile() && GV->isConstant())
        return true;

  return false;
}

/// RecursivelyDeleteTriviallyDeadInstructions - If the specified value is a
/// trivially dead instruction, delete it.  If that makes any of its operands
/// trivially dead, delete them too, recursively.  Return true if any
/// instructions were deleted.
bool llvm::RecursivelyDeleteTriviallyDeadInstructions(
    Value *V, const TargetLibraryInfo *TLI, MemorySSAUpdater *MSSAU,
    std::function<void(Value *)> AboutToDeleteCallback) {
  Instruction *I = dyn_cast<Instruction>(V);
  if (!I || !isInstructionTriviallyDead(I, TLI))
    return false;

  SmallVector<WeakTrackingVH, 16> DeadInsts;
  DeadInsts.push_back(I);
  RecursivelyDeleteTriviallyDeadInstructions(DeadInsts, TLI, MSSAU,
                                             AboutToDeleteCallback);

  return true;
}

bool llvm::RecursivelyDeleteTriviallyDeadInstructionsPermissive(
    SmallVectorImpl<WeakTrackingVH> &DeadInsts, const TargetLibraryInfo *TLI,
    MemorySSAUpdater *MSSAU,
    std::function<void(Value *)> AboutToDeleteCallback) {
  unsigned S = 0, E = DeadInsts.size(), Alive = 0;
  for (; S != E; ++S) {
    auto *I = dyn_cast_or_null<Instruction>(DeadInsts[S]);
    if (!I || !isInstructionTriviallyDead(I)) {
      DeadInsts[S] = nullptr;
      ++Alive;
    }
  }
  if (Alive == E)
    return false;
  RecursivelyDeleteTriviallyDeadInstructions(DeadInsts, TLI, MSSAU,
                                             AboutToDeleteCallback);
  return true;
}

void llvm::RecursivelyDeleteTriviallyDeadInstructions(
    SmallVectorImpl<WeakTrackingVH> &DeadInsts, const TargetLibraryInfo *TLI,
    MemorySSAUpdater *MSSAU,
    std::function<void(Value *)> AboutToDeleteCallback) {
  // Process the dead instruction list until empty.
  while (!DeadInsts.empty()) {
    Value *V = DeadInsts.pop_back_val();
    Instruction *I = cast_or_null<Instruction>(V);
    if (!I)
      continue;
    assert(isInstructionTriviallyDead(I, TLI) &&
           "Live instruction found in dead worklist!");
    assert(I->use_empty() && "Instructions with uses are not dead.");

    // Don't lose the debug info while deleting the instructions.
    salvageDebugInfo(*I);

    if (AboutToDeleteCallback)
      AboutToDeleteCallback(I);

    // Null out all of the instruction's operands to see if any operand becomes
    // dead as we go.
    for (Use &OpU : I->operands()) {
      Value *OpV = OpU.get();
      OpU.set(nullptr);

      if (!OpV->use_empty())
        continue;

      // If the operand is an instruction that became dead as we nulled out the
      // operand, and if it is 'trivially' dead, delete it in a future loop
      // iteration.
      if (Instruction *OpI = dyn_cast<Instruction>(OpV))
        if (isInstructionTriviallyDead(OpI, TLI))
          DeadInsts.push_back(OpI);
    }
    if (MSSAU)
      MSSAU->removeMemoryAccess(I);

    I->eraseFromParent();
  }
}

bool llvm::replaceDbgUsesWithUndef(Instruction *I) {
  SmallVector<DbgVariableRecord *, 1> DPUsers;
  findDbgUsers(I, DPUsers);
  for (auto *DVR : DPUsers)
    DVR->setKillLocation();
  return !DPUsers.empty();
}

/// areAllUsesEqual - Check whether the uses of a value are all the same.
/// This is similar to Instruction::hasOneUse() except this will also return
/// true when there are no uses or multiple uses that all refer to the same
/// value.
static bool areAllUsesEqual(Instruction *I) {
  Value::user_iterator UI = I->user_begin();
  Value::user_iterator UE = I->user_end();
  if (UI == UE)
    return true;

  User *TheUse = *UI;
  for (++UI; UI != UE; ++UI) {
    if (*UI != TheUse)
      return false;
  }
  return true;
}

/// RecursivelyDeleteDeadPHINode - If the specified value is an effectively
/// dead PHI node, due to being a def-use chain of single-use nodes that
/// either forms a cycle or is terminated by a trivially dead instruction,
/// delete it.  If that makes any of its operands trivially dead, delete them
/// too, recursively.  Return true if a change was made.
bool llvm::RecursivelyDeleteDeadPHINode(PHINode *PN,
                                        const TargetLibraryInfo *TLI,
                                        llvm::MemorySSAUpdater *MSSAU) {
  SmallPtrSet<Instruction*, 4> Visited;
  for (Instruction *I = PN; areAllUsesEqual(I) && !I->mayHaveSideEffects();
       I = cast<Instruction>(*I->user_begin())) {
    if (I->use_empty())
      return RecursivelyDeleteTriviallyDeadInstructions(I, TLI, MSSAU);

    // If we find an instruction more than once, we're on a cycle that
    // won't prove fruitful.
    if (!Visited.insert(I).second) {
      // Break the cycle and delete the instruction and its operands.
      I->replaceAllUsesWith(PoisonValue::get(I->getType()));
      (void)RecursivelyDeleteTriviallyDeadInstructions(I, TLI, MSSAU);
      return true;
    }
  }
  return false;
}

static bool
simplifyAndDCEInstruction(Instruction *I,
                          SmallSetVector<Instruction *, 16> &WorkList,
                          const DataLayout &DL,
                          const TargetLibraryInfo *TLI) {
  if (isInstructionTriviallyDead(I, TLI)) {
    salvageDebugInfo(*I);

    // Null out all of the instruction's operands to see if any operand becomes
    // dead as we go.
    for (unsigned i = 0, e = I->getNumOperands(); i != e; ++i) {
      Value *OpV = I->getOperand(i);
      I->setOperand(i, nullptr);

      if (!OpV->use_empty() || I == OpV)
        continue;

      // If the operand is an instruction that became dead as we nulled out the
      // operand, and if it is 'trivially' dead, delete it in a future loop
      // iteration.
      if (Instruction *OpI = dyn_cast<Instruction>(OpV))
        if (isInstructionTriviallyDead(OpI, TLI))
          WorkList.insert(OpI);
    }

    I->eraseFromParent();

    return true;
  }

  if (Value *SimpleV = simplifyInstruction(I, DL)) {
    // Add the users to the worklist. CAREFUL: an instruction can use itself,
    // in the case of a phi node.
    for (User *U : I->users()) {
      if (U != I) {
        WorkList.insert(cast<Instruction>(U));
      }
    }

    // Replace the instruction with its simplified value.
    bool Changed = false;
    if (!I->use_empty()) {
      I->replaceAllUsesWith(SimpleV);
      Changed = true;
    }
    if (isInstructionTriviallyDead(I, TLI)) {
      I->eraseFromParent();
      Changed = true;
    }
    return Changed;
  }
  return false;
}

/// SimplifyInstructionsInBlock - Scan the specified basic block and try to
/// simplify any instructions in it and recursively delete dead instructions.
///
/// This returns true if it changed the code, note that it can delete
/// instructions in other blocks as well in this block.
bool llvm::SimplifyInstructionsInBlock(BasicBlock *BB,
                                       const TargetLibraryInfo *TLI) {
  bool MadeChange = false;
  const DataLayout &DL = BB->getDataLayout();

#ifndef NDEBUG
  // In debug builds, ensure that the terminator of the block is never replaced
  // or deleted by these simplifications. The idea of simplification is that it
  // cannot introduce new instructions, and there is no way to replace the
  // terminator of a block without introducing a new instruction.
  AssertingVH<Instruction> TerminatorVH(&BB->back());
#endif

  SmallSetVector<Instruction *, 16> WorkList;
  // Iterate over the original function, only adding insts to the worklist
  // if they actually need to be revisited. This avoids having to pre-init
  // the worklist with the entire function's worth of instructions.
  for (BasicBlock::iterator BI = BB->begin(), E = std::prev(BB->end());
       BI != E;) {
    assert(!BI->isTerminator());
    Instruction *I = &*BI;
    ++BI;

    // We're visiting this instruction now, so make sure it's not in the
    // worklist from an earlier visit.
    if (!WorkList.count(I))
      MadeChange |= simplifyAndDCEInstruction(I, WorkList, DL, TLI);
  }

  while (!WorkList.empty()) {
    Instruction *I = WorkList.pop_back_val();
    MadeChange |= simplifyAndDCEInstruction(I, WorkList, DL, TLI);
  }
  return MadeChange;
}

//===----------------------------------------------------------------------===//
//  Control Flow Graph Restructuring.
//

void llvm::MergeBasicBlockIntoOnlyPred(BasicBlock *DestBB,
                                       DomTreeUpdater *DTU) {

  // If BB has single-entry PHI nodes, fold them.
  while (PHINode *PN = dyn_cast<PHINode>(DestBB->begin())) {
    Value *NewVal = PN->getIncomingValue(0);
    // Replace self referencing PHI with poison, it must be dead.
    if (NewVal == PN) NewVal = PoisonValue::get(PN->getType());
    PN->replaceAllUsesWith(NewVal);
    PN->eraseFromParent();
  }

  BasicBlock *PredBB = DestBB->getSinglePredecessor();
  assert(PredBB && "Block doesn't have a single predecessor!");

  bool ReplaceEntryBB = PredBB->isEntryBlock();

  // DTU updates: Collect all the edges that enter
  // PredBB. These dominator edges will be redirected to DestBB.
  SmallVector<DominatorTree::UpdateType, 32> Updates;

  if (DTU) {
    // To avoid processing the same predecessor more than once.
    SmallPtrSet<BasicBlock *, 2> SeenPreds;
    Updates.reserve(Updates.size() + 2 * pred_size(PredBB) + 1);
    for (BasicBlock *PredOfPredBB : predecessors(PredBB))
      // This predecessor of PredBB may already have DestBB as a successor.
      if (PredOfPredBB != PredBB)
        if (SeenPreds.insert(PredOfPredBB).second)
          Updates.push_back({DominatorTree::Insert, PredOfPredBB, DestBB});
    SeenPreds.clear();
    for (BasicBlock *PredOfPredBB : predecessors(PredBB))
      if (SeenPreds.insert(PredOfPredBB).second)
        Updates.push_back({DominatorTree::Delete, PredOfPredBB, PredBB});
    Updates.push_back({DominatorTree::Delete, PredBB, DestBB});
  }

  // Zap anything that took the address of DestBB.  Not doing this will give the
  // address an invalid value.
  if (DestBB->hasAddressTaken()) {
    BlockAddress *BA = BlockAddress::get(DestBB);
    Constant *Replacement =
      ConstantInt::get(Type::getInt32Ty(BA->getContext()), 1);
    BA->replaceAllUsesWith(ConstantExpr::getIntToPtr(Replacement,
                                                     BA->getType()));
    BA->destroyConstant();
  }

  // Anything that branched to PredBB now branches to DestBB.
  PredBB->replaceAllUsesWith(DestBB);

  // Splice all the instructions from PredBB to DestBB.
  PredBB->getTerminator()->eraseFromParent();
  DestBB->splice(DestBB->begin(), PredBB);
  new UnreachableInst(PredBB->getContext(), PredBB);

  // If the PredBB is the entry block of the function, move DestBB up to
  // become the entry block after we erase PredBB.
  if (ReplaceEntryBB)
    DestBB->moveAfter(PredBB);

  if (DTU) {
    assert(PredBB->size() == 1 &&
           isa<UnreachableInst>(PredBB->getTerminator()) &&
           "The successor list of PredBB isn't empty before "
           "applying corresponding DTU updates.");
    DTU->applyUpdatesPermissive(Updates);
    DTU->deleteBB(PredBB);
    // Recalculation of DomTree is needed when updating a forward DomTree and
    // the Entry BB is replaced.
    if (ReplaceEntryBB && DTU->hasDomTree()) {
      // The entry block was removed and there is no external interface for
      // the dominator tree to be notified of this change. In this corner-case
      // we recalculate the entire tree.
      DTU->recalculate(*(DestBB->getParent()));
    }
  }

  else {
    PredBB->eraseFromParent(); // Nuke BB if DTU is nullptr.
  }
}

/// Return true if we can choose one of these values to use in place of the
/// other. Note that we will always choose the non-undef value to keep.
static bool CanMergeValues(Value *First, Value *Second) {
  return First == Second || isa<UndefValue>(First) || isa<UndefValue>(Second);
}

/// Return true if we can fold BB, an almost-empty BB ending in an unconditional
/// branch to Succ, into Succ.
///
/// Assumption: Succ is the single successor for BB.
static bool
CanPropagatePredecessorsForPHIs(BasicBlock *BB, BasicBlock *Succ,
                                const SmallPtrSetImpl<BasicBlock *> &BBPreds) {
  assert(*succ_begin(BB) == Succ && "Succ is not successor of BB!");

  LLVM_DEBUG(dbgs() << "Looking to fold " << BB->getName() << " into "
                    << Succ->getName() << "\n");
  // Shortcut, if there is only a single predecessor it must be BB and merging
  // is always safe
  if (Succ->getSinglePredecessor())
    return true;

  // Look at all the phi nodes in Succ, to see if they present a conflict when
  // merging these blocks
  for (BasicBlock::iterator I = Succ->begin(); isa<PHINode>(I); ++I) {
    PHINode *PN = cast<PHINode>(I);

    // If the incoming value from BB is again a PHINode in
    // BB which has the same incoming value for *PI as PN does, we can
    // merge the phi nodes and then the blocks can still be merged
    PHINode *BBPN = dyn_cast<PHINode>(PN->getIncomingValueForBlock(BB));
    if (BBPN && BBPN->getParent() == BB) {
      for (unsigned PI = 0, PE = PN->getNumIncomingValues(); PI != PE; ++PI) {
        BasicBlock *IBB = PN->getIncomingBlock(PI);
        if (BBPreds.count(IBB) &&
            !CanMergeValues(BBPN->getIncomingValueForBlock(IBB),
                            PN->getIncomingValue(PI))) {
          LLVM_DEBUG(dbgs()
                     << "Can't fold, phi node " << PN->getName() << " in "
                     << Succ->getName() << " is conflicting with "
                     << BBPN->getName() << " with regard to common predecessor "
                     << IBB->getName() << "\n");
          return false;
        }
      }
    } else {
      Value* Val = PN->getIncomingValueForBlock(BB);
      for (unsigned PI = 0, PE = PN->getNumIncomingValues(); PI != PE; ++PI) {
        // See if the incoming value for the common predecessor is equal to the
        // one for BB, in which case this phi node will not prevent the merging
        // of the block.
        BasicBlock *IBB = PN->getIncomingBlock(PI);
        if (BBPreds.count(IBB) &&
            !CanMergeValues(Val, PN->getIncomingValue(PI))) {
          LLVM_DEBUG(dbgs() << "Can't fold, phi node " << PN->getName()
                            << " in " << Succ->getName()
                            << " is conflicting with regard to common "
                            << "predecessor " << IBB->getName() << "\n");
          return false;
        }
      }
    }
  }

  return true;
}

using PredBlockVector = SmallVector<BasicBlock *, 16>;
using IncomingValueMap = SmallDenseMap<BasicBlock *, Value *, 16>;

/// Determines the value to use as the phi node input for a block.
///
/// Select between \p OldVal any value that we know flows from \p BB
/// to a particular phi on the basis of which one (if either) is not
/// undef. Update IncomingValues based on the selected value.
///
/// \param OldVal The value we are considering selecting.
/// \param BB The block that the value flows in from.
/// \param IncomingValues A map from block-to-value for other phi inputs
/// that we have examined.
///
/// \returns the selected value.
static Value *selectIncomingValueForBlock(Value *OldVal, BasicBlock *BB,
                                          IncomingValueMap &IncomingValues) {
  if (!isa<UndefValue>(OldVal)) {
    assert((!IncomingValues.count(BB) ||
            IncomingValues.find(BB)->second == OldVal) &&
           "Expected OldVal to match incoming value from BB!");

    IncomingValues.insert(std::make_pair(BB, OldVal));
    return OldVal;
  }

  IncomingValueMap::const_iterator It = IncomingValues.find(BB);
  if (It != IncomingValues.end()) return It->second;

  return OldVal;
}

/// Create a map from block to value for the operands of a
/// given phi.
///
/// Create a map from block to value for each non-undef value flowing
/// into \p PN.
///
/// \param PN The phi we are collecting the map for.
/// \param IncomingValues [out] The map from block to value for this phi.
static void gatherIncomingValuesToPhi(PHINode *PN,
                                      IncomingValueMap &IncomingValues) {
  for (unsigned i = 0, e = PN->getNumIncomingValues(); i != e; ++i) {
    BasicBlock *BB = PN->getIncomingBlock(i);
    Value *V = PN->getIncomingValue(i);

    if (!isa<UndefValue>(V))
      IncomingValues.insert(std::make_pair(BB, V));
  }
}

/// Replace the incoming undef values to a phi with the values
/// from a block-to-value map.
///
/// \param PN The phi we are replacing the undefs in.
/// \param IncomingValues A map from block to value.
static void replaceUndefValuesInPhi(PHINode *PN,
                                    const IncomingValueMap &IncomingValues) {
  SmallVector<unsigned> TrueUndefOps;
  for (unsigned i = 0, e = PN->getNumIncomingValues(); i != e; ++i) {
    Value *V = PN->getIncomingValue(i);

    if (!isa<UndefValue>(V)) continue;

    BasicBlock *BB = PN->getIncomingBlock(i);
    IncomingValueMap::const_iterator It = IncomingValues.find(BB);

    // Keep track of undef/poison incoming values. Those must match, so we fix
    // them up below if needed.
    // Note: this is conservatively correct, but we could try harder and group
    // the undef values per incoming basic block.
    if (It == IncomingValues.end()) {
      TrueUndefOps.push_back(i);
      continue;
    }

    // There is a defined value for this incoming block, so map this undef
    // incoming value to the defined value.
    PN->setIncomingValue(i, It->second);
  }

  // If there are both undef and poison values incoming, then convert those
  // values to undef. It is invalid to have different values for the same
  // incoming block.
  unsigned PoisonCount = count_if(TrueUndefOps, [&](unsigned i) {
    return isa<PoisonValue>(PN->getIncomingValue(i));
  });
  if (PoisonCount != 0 && PoisonCount != TrueUndefOps.size()) {
    for (unsigned i : TrueUndefOps)
      PN->setIncomingValue(i, UndefValue::get(PN->getType()));
  }
}

// Only when they shares a single common predecessor, return true.
// Only handles cases when BB can't be merged while its predecessors can be
// redirected.
static bool
CanRedirectPredsOfEmptyBBToSucc(BasicBlock *BB, BasicBlock *Succ,
                                const SmallPtrSetImpl<BasicBlock *> &BBPreds,
                                BasicBlock *&CommonPred) {

  // There must be phis in BB, otherwise BB will be merged into Succ directly
  if (BB->phis().empty() || Succ->phis().empty())
    return false;

  // BB must have predecessors not shared that can be redirected to Succ
  if (!BB->hasNPredecessorsOrMore(2))
    return false;

  if (any_of(BBPreds, [](const BasicBlock *Pred) {
        return isa<IndirectBrInst>(Pred->getTerminator());
      }))
    return false;

  // Get the single common predecessor of both BB and Succ. Return false
  // when there are more than one common predecessors.
  for (BasicBlock *SuccPred : predecessors(Succ)) {
    if (BBPreds.count(SuccPred)) {
      if (CommonPred)
        return false;
      CommonPred = SuccPred;
    }
  }

  return true;
}

/// Check whether removing \p BB will make the phis in its \p Succ have too
/// many incoming entries. This function does not check whether \p BB is
/// foldable or not.
static bool introduceTooManyPhiEntries(BasicBlock *BB, BasicBlock *Succ) {
  // If BB only has one predecessor, then removing it will not introduce more
  // incoming edges for phis.
  if (BB->hasNPredecessors(1))
    return false;
  unsigned NumPreds = pred_size(BB);
  unsigned NumChangedPhi = 0;
  for (auto &Phi : Succ->phis()) {
    // If the incoming value is a phi and the phi is defined in BB,
    // then removing BB will not increase the total phi entries of the ir.
    if (auto *IncomingPhi = dyn_cast<PHINode>(Phi.getIncomingValueForBlock(BB)))
      if (IncomingPhi->getParent() == BB)
        continue;
    // Otherwise, we need to add entries to the phi
    NumChangedPhi++;
  }
  // For every phi that needs to be changed, (NumPreds - 1) new entries will be
  // added. If the total increase in phi entries exceeds
  // MaxPhiEntriesIncreaseAfterRemovingEmptyBlock, it will be considered as
  // introducing too many new phi entries.
  return (NumPreds - 1) * NumChangedPhi >
         MaxPhiEntriesIncreaseAfterRemovingEmptyBlock;
}

/// Replace a value flowing from a block to a phi with
/// potentially multiple instances of that value flowing from the
/// block's predecessors to the phi.
///
/// \param BB The block with the value flowing into the phi.
/// \param BBPreds The predecessors of BB.
/// \param PN The phi that we are updating.
/// \param CommonPred The common predecessor of BB and PN's BasicBlock
static void redirectValuesFromPredecessorsToPhi(BasicBlock *BB,
                                                const PredBlockVector &BBPreds,
                                                PHINode *PN,
                                                BasicBlock *CommonPred) {
  Value *OldVal = PN->removeIncomingValue(BB, false);
  assert(OldVal && "No entry in PHI for Pred BB!");

  IncomingValueMap IncomingValues;

  // We are merging two blocks - BB, and the block containing PN - and
  // as a result we need to redirect edges from the predecessors of BB
  // to go to the block containing PN, and update PN
  // accordingly. Since we allow merging blocks in the case where the
  // predecessor and successor blocks both share some predecessors,
  // and where some of those common predecessors might have undef
  // values flowing into PN, we want to rewrite those values to be
  // consistent with the non-undef values.

  gatherIncomingValuesToPhi(PN, IncomingValues);

  // If this incoming value is one of the PHI nodes in BB, the new entries
  // in the PHI node are the entries from the old PHI.
  if (isa<PHINode>(OldVal) && cast<PHINode>(OldVal)->getParent() == BB) {
    PHINode *OldValPN = cast<PHINode>(OldVal);
    for (unsigned i = 0, e = OldValPN->getNumIncomingValues(); i != e; ++i) {
      // Note that, since we are merging phi nodes and BB and Succ might
      // have common predecessors, we could end up with a phi node with
      // identical incoming branches. This will be cleaned up later (and
      // will trigger asserts if we try to clean it up now, without also
      // simplifying the corresponding conditional branch).
      BasicBlock *PredBB = OldValPN->getIncomingBlock(i);

      if (PredBB == CommonPred)
        continue;

      Value *PredVal = OldValPN->getIncomingValue(i);
      Value *Selected =
          selectIncomingValueForBlock(PredVal, PredBB, IncomingValues);

      // And add a new incoming value for this predecessor for the
      // newly retargeted branch.
      PN->addIncoming(Selected, PredBB);
    }
    if (CommonPred)
      PN->addIncoming(OldValPN->getIncomingValueForBlock(CommonPred), BB);

  } else {
    for (BasicBlock *PredBB : BBPreds) {
      // Update existing incoming values in PN for this
      // predecessor of BB.
      if (PredBB == CommonPred)
        continue;

      Value *Selected =
          selectIncomingValueForBlock(OldVal, PredBB, IncomingValues);

      // And add a new incoming value for this predecessor for the
      // newly retargeted branch.
      PN->addIncoming(Selected, PredBB);
    }
    if (CommonPred)
      PN->addIncoming(OldVal, BB);
  }

  replaceUndefValuesInPhi(PN, IncomingValues);
}

bool llvm::TryToSimplifyUncondBranchFromEmptyBlock(BasicBlock *BB,
                                                   DomTreeUpdater *DTU) {
  assert(BB != &BB->getParent()->getEntryBlock() &&
         "TryToSimplifyUncondBranchFromEmptyBlock called on entry block!");

  // We can't simplify infinite loops.
  BasicBlock *Succ = cast<BranchInst>(BB->getTerminator())->getSuccessor(0);
  if (BB == Succ)
    return false;

  SmallPtrSet<BasicBlock *, 16> BBPreds(llvm::from_range, predecessors(BB));

  // The single common predecessor of BB and Succ when BB cannot be killed
  BasicBlock *CommonPred = nullptr;

  bool BBKillable = CanPropagatePredecessorsForPHIs(BB, Succ, BBPreds);

  // Even if we can not fold BB into Succ, we may be able to redirect the
  // predecessors of BB to Succ.
  bool BBPhisMergeable = BBKillable || CanRedirectPredsOfEmptyBBToSucc(
                                           BB, Succ, BBPreds, CommonPred);

  if ((!BBKillable && !BBPhisMergeable) || introduceTooManyPhiEntries(BB, Succ))
    return false;

  // Check to see if merging these blocks/phis would cause conflicts for any of
  // the phi nodes in BB or Succ. If not, we can safely merge.

  // Check for cases where Succ has multiple predecessors and a PHI node in BB
  // has uses which will not disappear when the PHI nodes are merged.  It is
  // possible to handle such cases, but difficult: it requires checking whether
  // BB dominates Succ, which is non-trivial to calculate in the case where
  // Succ has multiple predecessors.  Also, it requires checking whether
  // constructing the necessary self-referential PHI node doesn't introduce any
  // conflicts; this isn't too difficult, but the previous code for doing this
  // was incorrect.
  //
  // Note that if this check finds a live use, BB dominates Succ, so BB is
  // something like a loop pre-header (or rarely, a part of an irreducible CFG);
  // folding the branch isn't profitable in that case anyway.
  if (!Succ->getSinglePredecessor()) {
    BasicBlock::iterator BBI = BB->begin();
    while (isa<PHINode>(*BBI)) {
      for (Use &U : BBI->uses()) {
        if (PHINode* PN = dyn_cast<PHINode>(U.getUser())) {
          if (PN->getIncomingBlock(U) != BB)
            return false;
        } else {
          return false;
        }
      }
      ++BBI;
    }
  }

  if (BBPhisMergeable && CommonPred)
    LLVM_DEBUG(dbgs() << "Found Common Predecessor between: " << BB->getName()
                      << " and " << Succ->getName() << " : "
                      << CommonPred->getName() << "\n");

  // 'BB' and 'BB->Pred' are loop latches, bail out to presrve inner loop
  // metadata.
  //
  // FIXME: This is a stop-gap solution to preserve inner-loop metadata given
  // current status (that loop metadata is implemented as metadata attached to
  // the branch instruction in the loop latch block). To quote from review
  // comments, "the current representation of loop metadata (using a loop latch
  // terminator attachment) is known to be fundamentally broken. Loop latches
  // are not uniquely associated with loops (both in that a latch can be part of
  // multiple loops and a loop may have multiple latches). Loop headers are. The
  // solution to this problem is also known: Add support for basic block
  // metadata, and attach loop metadata to the loop header."
  //
  // Why bail out:
  // In this case, we expect 'BB' is the latch for outer-loop and 'BB->Pred' is
  // the latch for inner-loop (see reason below), so bail out to prerserve
  // inner-loop metadata rather than eliminating 'BB' and attaching its metadata
  // to this inner-loop.
  // - The reason we believe 'BB' and 'BB->Pred' have different inner-most
  // loops: assuming 'BB' and 'BB->Pred' are from the same inner-most loop L,
  // then 'BB' is the header and latch of 'L' and thereby 'L' must consist of
  // one self-looping basic block, which is contradictory with the assumption.
  //
  // To illustrate how inner-loop metadata is dropped:
  //
  // CFG Before
  //
  // BB is while.cond.exit, attached with loop metdata md2.
  // BB->Pred is for.body, attached with loop metadata md1.
  //
  //      entry
  //        |
  //        v
  // ---> while.cond   ------------->  while.end
  // |       |
  // |       v
  // |   while.body
  // |       |
  // |       v
  // |    for.body <---- (md1)
  // |       |  |______|
  // |       v
  // |    while.cond.exit (md2)
  // |       |
  // |_______|
  //
  // CFG After
  //
  // while.cond1 is the merge of while.cond.exit and while.cond above.
  // for.body is attached with md2, and md1 is dropped.
  // If LoopSimplify runs later (as a part of loop pass), it could create
  // dedicated exits for inner-loop (essentially adding `while.cond.exit`
  // back), but won't it won't see 'md1' nor restore it for the inner-loop.
  //
  //       entry
  //         |
  //         v
  // ---> while.cond1  ------------->  while.end
  // |       |
  // |       v
  // |   while.body
  // |       |
  // |       v
  // |    for.body <---- (md2)
  // |_______|  |______|
  if (Instruction *TI = BB->getTerminator())
    if (TI->hasNonDebugLocLoopMetadata())
      for (BasicBlock *Pred : predecessors(BB))
        if (Instruction *PredTI = Pred->getTerminator())
          if (PredTI->hasNonDebugLocLoopMetadata())
            return false;

  if (BBKillable)
    LLVM_DEBUG(dbgs() << "Killing Trivial BB: \n" << *BB);
  else if (BBPhisMergeable)
    LLVM_DEBUG(dbgs() << "Merge Phis in Trivial BB: \n" << *BB);

  SmallVector<DominatorTree::UpdateType, 32> Updates;

  if (DTU) {
    // To avoid processing the same predecessor more than once.
    SmallPtrSet<BasicBlock *, 8> SeenPreds;
    // All predecessors of BB (except the common predecessor) will be moved to
    // Succ.
    Updates.reserve(Updates.size() + 2 * pred_size(BB) + 1);
    SmallPtrSet<BasicBlock *, 16> SuccPreds(llvm::from_range,
                                            predecessors(Succ));
    for (auto *PredOfBB : predecessors(BB)) {
      // Do not modify those common predecessors of BB and Succ
      if (!SuccPreds.contains(PredOfBB))
        if (SeenPreds.insert(PredOfBB).second)
          Updates.push_back({DominatorTree::Insert, PredOfBB, Succ});
    }

    SeenPreds.clear();

    for (auto *PredOfBB : predecessors(BB))
      // When BB cannot be killed, do not remove the edge between BB and
      // CommonPred.
      if (SeenPreds.insert(PredOfBB).second && PredOfBB != CommonPred)
        Updates.push_back({DominatorTree::Delete, PredOfBB, BB});

    if (BBKillable)
      Updates.push_back({DominatorTree::Delete, BB, Succ});
  }

  if (isa<PHINode>(Succ->begin())) {
    // If there is more than one pred of succ, and there are PHI nodes in
    // the successor, then we need to add incoming edges for the PHI nodes
    //
    const PredBlockVector BBPreds(predecessors(BB));

    // Loop over all of the PHI nodes in the successor of BB.
    for (BasicBlock::iterator I = Succ->begin(); isa<PHINode>(I); ++I) {
      PHINode *PN = cast<PHINode>(I);
      redirectValuesFromPredecessorsToPhi(BB, BBPreds, PN, CommonPred);
    }
  }

  if (Succ->getSinglePredecessor()) {
    // BB is the only predecessor of Succ, so Succ will end up with exactly
    // the same predecessors BB had.
    // Copy over any phi, debug or lifetime instruction.
    BB->getTerminator()->eraseFromParent();
    Succ->splice(Succ->getFirstNonPHIIt(), BB);
  } else {
    while (PHINode *PN = dyn_cast<PHINode>(&BB->front())) {
      // We explicitly check for such uses for merging phis.
      assert(PN->use_empty() && "There shouldn't be any uses here!");
      PN->eraseFromParent();
    }
  }

  // If the unconditional branch we replaced contains non-debug llvm.loop
  // metadata, we add the metadata to the branch instructions in the
  // predecessors.
  if (Instruction *TI = BB->getTerminator())
    if (TI->hasNonDebugLocLoopMetadata()) {
      MDNode *LoopMD = TI->getMetadata(LLVMContext::MD_loop);
      for (BasicBlock *Pred : predecessors(BB))
        Pred->getTerminator()->setMetadata(LLVMContext::MD_loop, LoopMD);
    }

  if (BBKillable) {
    // Everything that jumped to BB now goes to Succ.
    BB->replaceAllUsesWith(Succ);

    if (!Succ->hasName())
      Succ->takeName(BB);

    // Clear the successor list of BB to match updates applying to DTU later.
    if (BB->getTerminator())
      BB->back().eraseFromParent();

    new UnreachableInst(BB->getContext(), BB);
    assert(succ_empty(BB) && "The successor list of BB isn't empty before "
                             "applying corresponding DTU updates.");
  } else if (BBPhisMergeable) {
    //  Everything except CommonPred that jumped to BB now goes to Succ.
    BB->replaceUsesWithIf(Succ, [BBPreds, CommonPred](Use &U) -> bool {
      if (Instruction *UseInst = dyn_cast<Instruction>(U.getUser()))
        return UseInst->getParent() != CommonPred &&
               BBPreds.contains(UseInst->getParent());
      return false;
    });
  }

  if (DTU)
    DTU->applyUpdates(Updates);

  if (BBKillable)
    DeleteDeadBlock(BB, DTU);

  return true;
}

static bool
EliminateDuplicatePHINodesNaiveImpl(BasicBlock *BB,
                                    SmallPtrSetImpl<PHINode *> &ToRemove) {
  // This implementation doesn't currently consider undef operands
  // specially. Theoretically, two phis which are identical except for
  // one having an undef where the other doesn't could be collapsed.

  bool Changed = false;

  // Examine each PHI.
  // Note that increment of I must *NOT* be in the iteration_expression, since
  // we don't want to immediately advance when we restart from the beginning.
  for (auto I = BB->begin(); PHINode *PN = dyn_cast<PHINode>(I);) {
    ++I;
    // Is there an identical PHI node in this basic block?
    // Note that we only look in the upper square's triangle,
    // we already checked that the lower triangle PHI's aren't identical.
    for (auto J = I; PHINode *DuplicatePN = dyn_cast<PHINode>(J); ++J) {
      if (ToRemove.contains(DuplicatePN))
        continue;
      if (!DuplicatePN->isIdenticalToWhenDefined(PN))
        continue;
      // A duplicate. Replace this PHI with the base PHI.
      ++NumPHICSEs;
      DuplicatePN->replaceAllUsesWith(PN);
      ToRemove.insert(DuplicatePN);
      Changed = true;

      // The RAUW can change PHIs that we already visited.
      I = BB->begin();
      break; // Start over from the beginning.
    }
  }
  return Changed;
}

static bool
EliminateDuplicatePHINodesSetBasedImpl(BasicBlock *BB,
                                       SmallPtrSetImpl<PHINode *> &ToRemove) {
  // This implementation doesn't currently consider undef operands
  // specially. Theoretically, two phis which are identical except for
  // one having an undef where the other doesn't could be collapsed.

  struct PHIDenseMapInfo {
    static PHINode *getEmptyKey() {
      return DenseMapInfo<PHINode *>::getEmptyKey();
    }

    static PHINode *getTombstoneKey() {
      return DenseMapInfo<PHINode *>::getTombstoneKey();
    }

    static bool isSentinel(PHINode *PN) {
      return PN == getEmptyKey() || PN == getTombstoneKey();
    }

    // WARNING: this logic must be kept in sync with
    //          Instruction::isIdenticalToWhenDefined()!
    static unsigned getHashValueImpl(PHINode *PN) {
      // Compute a hash value on the operands. Instcombine will likely have
      // sorted them, which helps expose duplicates, but we have to check all
      // the operands to be safe in case instcombine hasn't run.
      return static_cast<unsigned>(
          hash_combine(hash_combine_range(PN->operand_values()),
                       hash_combine_range(PN->blocks())));
    }

    static unsigned getHashValue(PHINode *PN) {
#ifndef NDEBUG
      // If -phicse-debug-hash was specified, return a constant -- this
      // will force all hashing to collide, so we'll exhaustively search
      // the table for a match, and the assertion in isEqual will fire if
      // there's a bug causing equal keys to hash differently.
      if (PHICSEDebugHash)
        return 0;
#endif
      return getHashValueImpl(PN);
    }

    static bool isEqualImpl(PHINode *LHS, PHINode *RHS) {
      if (isSentinel(LHS) || isSentinel(RHS))
        return LHS == RHS;
      return LHS->isIdenticalTo(RHS);
    }

    static bool isEqual(PHINode *LHS, PHINode *RHS) {
      // These comparisons are nontrivial, so assert that equality implies
      // hash equality (DenseMap demands this as an invariant).
      bool Result = isEqualImpl(LHS, RHS);
      assert(!Result || (isSentinel(LHS) && LHS == RHS) ||
             getHashValueImpl(LHS) == getHashValueImpl(RHS));
      return Result;
    }
  };

  // Set of unique PHINodes.
  DenseSet<PHINode *, PHIDenseMapInfo> PHISet;
  PHISet.reserve(4 * PHICSENumPHISmallSize);

  // Examine each PHI.
  bool Changed = false;
  for (auto I = BB->begin(); PHINode *PN = dyn_cast<PHINode>(I++);) {
    if (ToRemove.contains(PN))
      continue;
    auto Inserted = PHISet.insert(PN);
    if (!Inserted.second) {
      // A duplicate. Replace this PHI with its duplicate.
      ++NumPHICSEs;
      PN->replaceAllUsesWith(*Inserted.first);
      ToRemove.insert(PN);
      Changed = true;

      // The RAUW can change PHIs that we already visited. Start over from the
      // beginning.
      PHISet.clear();
      I = BB->begin();
    }
  }

  return Changed;
}

bool llvm::EliminateDuplicatePHINodes(BasicBlock *BB,
                                      SmallPtrSetImpl<PHINode *> &ToRemove) {
  if (
#ifndef NDEBUG
      !PHICSEDebugHash &&
#endif
      hasNItemsOrLess(BB->phis(), PHICSENumPHISmallSize))
    return EliminateDuplicatePHINodesNaiveImpl(BB, ToRemove);
  return EliminateDuplicatePHINodesSetBasedImpl(BB, ToRemove);
}

bool llvm::EliminateDuplicatePHINodes(BasicBlock *BB) {
  SmallPtrSet<PHINode *, 8> ToRemove;
  bool Changed = EliminateDuplicatePHINodes(BB, ToRemove);
  for (PHINode *PN : ToRemove)
    PN->eraseFromParent();
  return Changed;
}

Align llvm::tryEnforceAlignment(Value *V, Align PrefAlign,
                                const DataLayout &DL) {
  V = V->stripPointerCasts();

  if (AllocaInst *AI = dyn_cast<AllocaInst>(V)) {
    // TODO: Ideally, this function would not be called if PrefAlign is smaller
    // than the current alignment, as the known bits calculation should have
    // already taken it into account. However, this is not always the case,
    // as computeKnownBits() has a depth limit, while stripPointerCasts()
    // doesn't.
    Align CurrentAlign = AI->getAlign();
    if (PrefAlign <= CurrentAlign)
      return CurrentAlign;

    // If the preferred alignment is greater than the natural stack alignment
    // then don't round up. This avoids dynamic stack realignment.
    MaybeAlign StackAlign = DL.getStackAlignment();
    if (StackAlign && PrefAlign > *StackAlign)
      return CurrentAlign;
    AI->setAlignment(PrefAlign);
    return PrefAlign;
  }

  if (auto *GV = dyn_cast<GlobalVariable>(V)) {
    // TODO: as above, this shouldn't be necessary.
    Align CurrentAlign = GV->getPointerAlignment(DL);
    if (PrefAlign <= CurrentAlign)
      return CurrentAlign;

    // If there is a large requested alignment and we can, bump up the alignment
    // of the global.  If the memory we set aside for the global may not be the
    // memory used by the final program then it is impossible for us to reliably
    // enforce the preferred alignment.
    if (!GV->canIncreaseAlignment())
      return CurrentAlign;

    if (GV->isThreadLocal()) {
      unsigned MaxTLSAlign = GV->getParent()->getMaxTLSAlignment() / CHAR_BIT;
      if (MaxTLSAlign && PrefAlign > Align(MaxTLSAlign))
        PrefAlign = Align(MaxTLSAlign);
    }

    GV->setAlignment(PrefAlign);
    return PrefAlign;
  }

  return Align(1);
}

Align llvm::getOrEnforceKnownAlignment(Value *V, MaybeAlign PrefAlign,
                                       const DataLayout &DL,
                                       const Instruction *CxtI,
                                       AssumptionCache *AC,
                                       const DominatorTree *DT) {
  assert(V->getType()->isPointerTy() &&
         "getOrEnforceKnownAlignment expects a pointer!");

  KnownBits Known = computeKnownBits(V, DL, AC, CxtI, DT);
  unsigned TrailZ = Known.countMinTrailingZeros();

  // Avoid trouble with ridiculously large TrailZ values, such as
  // those computed from a null pointer.
  // LLVM doesn't support alignments larger than (1 << MaxAlignmentExponent).
  TrailZ = std::min(TrailZ, +Value::MaxAlignmentExponent);

  Align Alignment = Align(1ull << std::min(Known.getBitWidth() - 1, TrailZ));

  if (PrefAlign && *PrefAlign > Alignment)
    Alignment = std::max(Alignment, tryEnforceAlignment(V, *PrefAlign, DL));

  // We don't need to make any adjustment.
  return Alignment;
}

///===---------------------------------------------------------------------===//
///  Dbg Intrinsic utilities
///

/// See if there is a dbg.value intrinsic for DIVar for the PHI node.
static bool PhiHasDebugValue(DILocalVariable *DIVar,
                             DIExpression *DIExpr,
                             PHINode *APN) {
  // Since we can't guarantee that the original dbg.declare intrinsic
  // is removed by LowerDbgDeclare(), we need to make sure that we are
  // not inserting the same dbg.value intrinsic over and over.
  SmallVector<DbgVariableRecord *, 1> DbgVariableRecords;
  findDbgValues(APN, DbgVariableRecords);
  for (DbgVariableRecord *DVR : DbgVariableRecords) {
    assert(is_contained(DVR->location_ops(), APN));
    if ((DVR->getVariable() == DIVar) && (DVR->getExpression() == DIExpr))
      return true;
  }
  return false;
}

/// Check if the alloc size of \p ValTy is large enough to cover the variable
/// (or fragment of the variable) described by \p DII.
///
/// This is primarily intended as a helper for the different
/// ConvertDebugDeclareToDebugValue functions. The dbg.declare that is converted
/// describes an alloca'd variable, so we need to use the alloc size of the
/// value when doing the comparison. E.g. an i1 value will be identified as
/// covering an n-bit fragment, if the store size of i1 is at least n bits.
static bool valueCoversEntireFragment(Type *ValTy, DbgVariableRecord *DVR) {
  const DataLayout &DL = DVR->getModule()->getDataLayout();
  TypeSize ValueSize = DL.getTypeAllocSizeInBits(ValTy);
  if (std::optional<uint64_t> FragmentSize =
          DVR->getExpression()->getActiveBits(DVR->getVariable()))
    return TypeSize::isKnownGE(ValueSize, TypeSize::getFixed(*FragmentSize));

  // We can't always calculate the size of the DI variable (e.g. if it is a
  // VLA). Try to use the size of the alloca that the dbg intrinsic describes
  // instead.
  if (DVR->isAddressOfVariable()) {
    // DVR should have exactly 1 location when it is an address.
    assert(DVR->getNumVariableLocationOps() == 1 &&
           "address of variable must have exactly 1 location operand.");
    if (auto *AI =
            dyn_cast_or_null<AllocaInst>(DVR->getVariableLocationOp(0))) {
      if (std::optional<TypeSize> FragmentSize = AI->getAllocationSizeInBits(DL)) {
        return TypeSize::isKnownGE(ValueSize, *FragmentSize);
      }
    }
  }
  // Could not determine size of variable. Conservatively return false.
  return false;
}

static void insertDbgValueOrDbgVariableRecord(DIBuilder &Builder, Value *DV,
                                              DILocalVariable *DIVar,
                                              DIExpression *DIExpr,
                                              const DebugLoc &NewLoc,
                                              BasicBlock::iterator Instr) {
  ValueAsMetadata *DVAM = ValueAsMetadata::get(DV);
  DbgVariableRecord *DVRec =
      new DbgVariableRecord(DVAM, DIVar, DIExpr, NewLoc.get());
  Instr->getParent()->insertDbgRecordBefore(DVRec, Instr);
}

// \p In is an expression that takes a pointer argument. Attempt to create an
// equivalent expression that takes a value by replacing the type field to the
// DIOpArg and adding a DIOpAddrOf after it.
static DIExpression *tryRemoveNewDIExpressionIndirection(DIExpression *In,
                                                         Type *ArgType) {
  if (!In->holdsNewElements())
    return In;

  auto Elements = In->getNewElementsRef();
  DIExprBuilder ExprBuilder(In->getContext());
  unsigned NumReplacedArgs = 0;
  for (auto Iter = Elements->begin(), End = Elements->end(); Iter != End;
       ++Iter) {
    auto *Arg = std::get_if<DIOp::Arg>(&*Iter);
    if (!Arg) {
      ExprBuilder.append(*Iter);
      continue;
    }

    ++NumReplacedArgs;
    ExprBuilder.append<DIOp::Arg>(Arg->getIndex(), ArgType);
    auto *PointerTy = dyn_cast<PointerType>(Arg->getResultType());
    if (!PointerTy)
      return nullptr;

    auto Next = std::next(Iter);
    if (Next == Elements->end() || !std::holds_alternative<DIOp::Deref>(*Next))
      ExprBuilder.append<DIOp::AddrOf>(PointerTy->getAddressSpace());
    else
      Iter = Next;
  }

  return NumReplacedArgs == 1 ? ExprBuilder.intoExpression() : nullptr;
}

static DIExpression *dropInitialDeref(const DIExpression *DIExpr) {
  int NumEltDropped = DIExpr->getElements()[0] == dwarf::DW_OP_LLVM_arg ? 3 : 1;
  return DIExpression::get(DIExpr->getContext(),
                           DIExpr->getElements().drop_front(NumEltDropped));
}

void llvm::ConvertDebugDeclareToDebugValue(DbgVariableRecord *DVR,
                                           StoreInst *SI, DIBuilder &Builder) {
  assert(DVR->isAddressOfVariable() || DVR->isDbgAssign());
  auto *DIVar = DVR->getVariable();
  assert(DIVar && "Missing variable");
  auto *DIExpr = DVR->getExpression();
  Value *DV = SI->getValueOperand();

  DebugLoc NewLoc = getDebugValueLoc(DVR);

  DIExpr = tryRemoveNewDIExpressionIndirection(DIExpr, DV->getType());
  if (!DIExpr)
    return;

  // If the alloca describes the variable itself, i.e. the expression in the
  // dbg.declare doesn't start with a dereference, we can perform the
  // conversion if the value covers the entire fragment of DII.
  // If the alloca describes the *address* of DIVar, i.e. DIExpr is
  // *just* a DW_OP_deref, we use DV as is for the dbg.value.
  // We conservatively ignore other dereferences, because the following two are
  // not equivalent:
  //     dbg.declare(alloca, ..., !Expr(deref, plus_uconstant, 2))
  //     dbg.value(DV, ..., !Expr(deref, plus_uconstant, 2))
  // The former is adding 2 to the address of the variable, whereas the latter
  // is adding 2 to the value of the variable. As such, we insist on just a
  // deref expression.
  bool CanConvert =
      DIExpr->isDeref() || (!DIExpr->startsWithDeref() &&
                            valueCoversEntireFragment(DV->getType(), DVR));

  // There are no such limitations on new DIExpressions.
  if (DIExpr->holdsNewElements())
    CanConvert = true;

  if (CanConvert) {
    insertDbgValueOrDbgVariableRecord(Builder, DV, DIVar, DIExpr, NewLoc,
                                      SI->getIterator());
    return;
  }

  // FIXME: If storing to a part of the variable described by the dbg.declare,
  // then we want to insert a dbg.value for the corresponding fragment.
  LLVM_DEBUG(dbgs() << "Failed to convert dbg.declare to dbg.value: " << *DVR
                    << '\n');

  // For now, when there is a store to parts of the variable (but we do not
  // know which part) we insert an dbg.value intrinsic to indicate that we
  // know nothing about the variable's content.
  DV = PoisonValue::get(DV->getType());
  ValueAsMetadata *DVAM = ValueAsMetadata::get(DV);
  DbgVariableRecord *NewDVR =
      new DbgVariableRecord(DVAM, DIVar, DIExpr, NewLoc.get());
  SI->getParent()->insertDbgRecordBefore(NewDVR, SI->getIterator());
}

void llvm::InsertDebugValueAtStoreLoc(DbgVariableRecord *DVR, StoreInst *SI,
                                      DIBuilder &Builder) {
  auto *DIVar = DVR->getVariable();
  assert(DIVar && "Missing variable");
  auto *DIExpr = DVR->getExpression();
  DIExpr = dropInitialDeref(DIExpr);
  Value *DV = SI->getValueOperand();

  DebugLoc NewLoc = getDebugValueLoc(DVR);

  insertDbgValueOrDbgVariableRecord(Builder, DV, DIVar, DIExpr, NewLoc,
                                    SI->getIterator());
}

void llvm::ConvertDebugDeclareToDebugValue(DbgVariableRecord *DVR, LoadInst *LI,
                                           DIBuilder &Builder) {
  auto *DIVar = DVR->getVariable();
  auto *DIExpr = DVR->getExpression();
  assert(DIVar && "Missing variable");

  if (!DIExpr->holdsNewElements() &&
      !valueCoversEntireFragment(LI->getType(), DVR)) {
    // FIXME: If only referring to a part of the variable described by the
    // dbg.declare, then we want to insert a DbgVariableRecord for the
    // corresponding fragment.
    LLVM_DEBUG(dbgs() << "Failed to convert dbg.declare to DbgVariableRecord: "
                      << *DVR << '\n');
    return;
  }

  DIExpr = tryRemoveNewDIExpressionIndirection(DIExpr, LI->getType());
  if (!DIExpr)
    return;

  DebugLoc NewLoc = getDebugValueLoc(DVR);

  // We are now tracking the loaded value instead of the address. In the
  // future if multi-location support is added to the IR, it might be
  // preferable to keep tracking both the loaded value and the original
  // address in case the alloca can not be elided.

  // Create a DbgVariableRecord directly and insert.
  ValueAsMetadata *LIVAM = ValueAsMetadata::get(LI);
  DbgVariableRecord *DV =
      new DbgVariableRecord(LIVAM, DIVar, DIExpr, NewLoc.get());
  LI->getParent()->insertDbgRecordAfter(DV, LI);
}

/// Determine whether this alloca is either a VLA or an array.
static bool isArray(AllocaInst *AI) {
  return AI->isArrayAllocation() ||
         (AI->getAllocatedType() && AI->getAllocatedType()->isArrayTy());
}

/// Determine whether this alloca is a structure.
static bool isStructure(AllocaInst *AI) {
  return AI->getAllocatedType() && AI->getAllocatedType()->isStructTy();
}
void llvm::ConvertDebugDeclareToDebugValue(DbgVariableRecord *DVR, PHINode *APN,
                                           DIBuilder &Builder) {
  auto *DIVar = DVR->getVariable();
  auto *DIExpr = DVR->getExpression();
  assert(DIVar && "Missing variable");

  DIExpr = tryRemoveNewDIExpressionIndirection(DIExpr, APN->getType());
  if (!DIExpr)
    return;

  if (PhiHasDebugValue(DIVar, DIExpr, APN))
    return;

  if (!DIExpr->holdsNewElements() &&
      !valueCoversEntireFragment(APN->getType(), DVR)) {
    // FIXME: If only referring to a part of the variable described by the
    // dbg.declare, then we want to insert a DbgVariableRecord for the
    // corresponding fragment.
    LLVM_DEBUG(dbgs() << "Failed to convert dbg.declare to DbgVariableRecord: "
                      << *DVR << '\n');
    return;
  }

  BasicBlock *BB = APN->getParent();
  auto InsertionPt = BB->getFirstInsertionPt();

  DebugLoc NewLoc = getDebugValueLoc(DVR);

  // The block may be a catchswitch block, which does not have a valid
  // insertion point.
  // FIXME: Insert DbgVariableRecord markers in the successors when appropriate.
  if (InsertionPt != BB->end()) {
    insertDbgValueOrDbgVariableRecord(Builder, APN, DIVar, DIExpr, NewLoc,
                                      InsertionPt);
  }
}

/// LowerDbgDeclare - Lowers llvm.dbg.declare intrinsics into appropriate set
/// of llvm.dbg.value intrinsics.
bool llvm::LowerDbgDeclare(Function &F) {
  bool Changed = false;
  DIBuilder DIB(*F.getParent(), /*AllowUnresolved*/ false);
  SmallVector<DbgDeclareInst *, 4> Dbgs;
  SmallVector<DbgVariableRecord *> DVRs;
  for (auto &FI : F) {
    for (Instruction &BI : FI) {
      if (auto *DDI = dyn_cast<DbgDeclareInst>(&BI))
        Dbgs.push_back(DDI);
      for (DbgVariableRecord &DVR : filterDbgVars(BI.getDbgRecordRange())) {
        if (DVR.getType() == DbgVariableRecord::LocationType::Declare)
          DVRs.push_back(&DVR);
      }
    }
  }

  if (Dbgs.empty() && DVRs.empty())
    return Changed;

  auto LowerOne = [&](DbgVariableRecord *DDI) {
    AllocaInst *AI =
        dyn_cast_or_null<AllocaInst>(DDI->getVariableLocationOp(0));
    // If this is an alloca for a scalar variable, insert a dbg.value
    // at each load and store to the alloca and erase the dbg.declare.
    // The dbg.values allow tracking a variable even if it is not
    // stored on the stack, while the dbg.declare can only describe
    // the stack slot (and at a lexical-scope granularity). Later
    // passes will attempt to elide the stack slot.
    if (!AI || isArray(AI) || isStructure(AI))
      return;

    // A volatile load/store means that the alloca can't be elided anyway.
    if (llvm::any_of(AI->users(), [](User *U) -> bool {
          if (LoadInst *LI = dyn_cast<LoadInst>(U))
            return LI->isVolatile();
          if (StoreInst *SI = dyn_cast<StoreInst>(U))
            return SI->isVolatile();
          return false;
        }))
      return;

    SmallVector<const Value *, 8> WorkList;
    WorkList.push_back(AI);
    while (!WorkList.empty()) {
      const Value *V = WorkList.pop_back_val();
      for (const auto &AIUse : V->uses()) {
        User *U = AIUse.getUser();
        if (StoreInst *SI = dyn_cast<StoreInst>(U)) {
          if (AIUse.getOperandNo() == 1)
            ConvertDebugDeclareToDebugValue(DDI, SI, DIB);
        } else if (LoadInst *LI = dyn_cast<LoadInst>(U)) {
          ConvertDebugDeclareToDebugValue(DDI, LI, DIB);
        } else if (CallInst *CI = dyn_cast<CallInst>(U)) {
          // This is a call by-value or some other instruction that takes a
          // pointer to the variable. Insert a *value* intrinsic that describes
          // the variable by dereferencing the alloca.
          if (!CI->isLifetimeStartOrEnd()) {
            DebugLoc NewLoc = getDebugValueLoc(DDI);
            if (DDI->getExpression()->holdsNewElements()) {
              // In DIOp-based DIExpressions it's okay for a dbg.value to
              // produce a memory location descriptor, so there isn't any need
              // to change the expression.
              insertDbgValueOrDbgVariableRecord(DIB, AI, DDI->getVariable(),
                                                DDI->getExpression(), NewLoc,
                                                CI->getIterator());
            } else {
              auto *DerefExpr = DIExpression::append(DDI->getExpression(),
                                                     dwarf::DW_OP_deref);
              insertDbgValueOrDbgVariableRecord(DIB, AI, DDI->getVariable(),
                                                DerefExpr, NewLoc,
                                                CI->getIterator());
            }
          }
        } else if (BitCastInst *BI = dyn_cast<BitCastInst>(U)) {
          if (BI->getType()->isPointerTy())
            WorkList.push_back(BI);
        } else if (auto *ASC = dyn_cast<AddrSpaceCastInst>(U)) {
          // Only look through addrspacecasts if the declare uses new
          // expressions (to avoid a difference with upstream).
          if (DDI->getExpression()->holdsNewElements())
            WorkList.push_back(ASC);
        }
      }
    }
    DDI->eraseFromParent();
    Changed = true;
  };

  for_each(DVRs, LowerOne);

  if (Changed)
    for (BasicBlock &BB : F)
      RemoveRedundantDbgInstrs(&BB);

  return Changed;
}

/// Propagate dbg.value records through the newly inserted PHIs.
void llvm::insertDebugValuesForPHIs(BasicBlock *BB,
                                    SmallVectorImpl<PHINode *> &InsertedPHIs) {
  assert(BB && "No BasicBlock to clone DbgVariableRecord(s) from.");
  if (InsertedPHIs.size() == 0)
    return;

  // Map existing PHI nodes to their DbgVariableRecords.
  DenseMap<Value *, DbgVariableRecord *> DbgValueMap;
  for (auto &I : *BB) {
    for (DbgVariableRecord &DVR : filterDbgVars(I.getDbgRecordRange())) {
      for (Value *V : DVR.location_ops())
        if (auto *Loc = dyn_cast_or_null<PHINode>(V))
          DbgValueMap.insert({Loc, &DVR});
    }
  }
  if (DbgValueMap.size() == 0)
    return;

  // Map a pair of the destination BB and old DbgVariableRecord to the new
  // DbgVariableRecord, so that if a DbgVariableRecord is being rewritten to use
  // more than one of the inserted PHIs in the same destination BB, we can
  // update the same DbgVariableRecord with all the new PHIs instead of creating
  // one copy for each.
  MapVector<std::pair<BasicBlock *, DbgVariableRecord *>, DbgVariableRecord *>
      NewDbgValueMap;
  // Then iterate through the new PHIs and look to see if they use one of the
  // previously mapped PHIs. If so, create a new DbgVariableRecord that will
  // propagate the info through the new PHI. If we use more than one new PHI in
  // a single destination BB with the same old dbg.value, merge the updates so
  // that we get a single new DbgVariableRecord with all the new PHIs.
  for (auto PHI : InsertedPHIs) {
    BasicBlock *Parent = PHI->getParent();
    // Avoid inserting a debug-info record into an EH block.
    if (Parent->getFirstNonPHIIt()->isEHPad())
      continue;
    for (auto VI : PHI->operand_values()) {
      auto V = DbgValueMap.find(VI);
      if (V != DbgValueMap.end()) {
        DbgVariableRecord *DbgII = cast<DbgVariableRecord>(V->second);
        auto NewDI = NewDbgValueMap.find({Parent, DbgII});
        if (NewDI == NewDbgValueMap.end()) {
          DbgVariableRecord *NewDbgII = DbgII->clone();
          NewDI = NewDbgValueMap.insert({{Parent, DbgII}, NewDbgII}).first;
        }
        DbgVariableRecord *NewDbgII = NewDI->second;
        // If PHI contains VI as an operand more than once, we may
        // replaced it in NewDbgII; confirm that it is present.
        if (is_contained(NewDbgII->location_ops(), VI))
          NewDbgII->replaceVariableLocationOp(VI, PHI);
      }
    }
  }
  // Insert the new DbgVariableRecords into their destination blocks.
  for (auto DI : NewDbgValueMap) {
    BasicBlock *Parent = DI.first.first;
    DbgVariableRecord *NewDbgII = DI.second;
    auto InsertionPt = Parent->getFirstInsertionPt();
    assert(InsertionPt != Parent->end() && "Ill-formed basic block");

    Parent->insertDbgRecordBefore(NewDbgII, InsertionPt);
  }
}

bool llvm::replaceDbgDeclare(Value *Address, Value *NewAddress,
                             DIBuilder &Builder, uint8_t DIExprFlags,
                             int Offset) {
  TinyPtrVector<DbgVariableRecord *> DVRDeclares = findDVRDeclares(Address);

  auto ReplaceOne = [&](DbgVariableRecord *DII) {
    assert(DII->getVariable() && "Missing variable");
    auto *DIExpr = DII->getExpression();
    DIExpr = DIExpression::prepend(DIExpr, DIExprFlags, Offset);
    DII->setExpression(DIExpr);
    DII->replaceVariableLocationOp(Address, NewAddress);
  };

  for_each(DVRDeclares, ReplaceOne);

  return !DVRDeclares.empty();
}

static void updateOneDbgValueForAlloca(const DebugLoc &Loc,
                                       DILocalVariable *DIVar,
                                       DIExpression *DIExpr, Value *NewAddress,
                                       DbgVariableRecord *DVR,
                                       DIBuilder &Builder, int Offset) {
  assert(DIVar && "Missing variable");

  // This is an alloca-based dbg.value/DbgVariableRecord. The first thing it
  // should do with the alloca pointer is dereference it. Otherwise we don't
  // know how to handle it and give up.
  if (!DIExpr || DIExpr->getNumElements() < 1 ||
      DIExpr->getElement(0) != dwarf::DW_OP_deref)
    return;

  // Insert the offset before the first deref.
  if (Offset)
    DIExpr = DIExpression::prepend(DIExpr, 0, Offset);

  DVR->setExpression(DIExpr);
  DVR->replaceVariableLocationOp(0u, NewAddress);
}

void llvm::replaceDbgValueForAlloca(AllocaInst *AI, Value *NewAllocaAddress,
                                    DIBuilder &Builder, int Offset) {
  SmallVector<DbgVariableRecord *, 1> DPUsers;
  findDbgValues(AI, DPUsers);

  // Replace any DbgVariableRecords that use this alloca.
  for (DbgVariableRecord *DVR : DPUsers)
    updateOneDbgValueForAlloca(DVR->getDebugLoc(), DVR->getVariable(),
                               DVR->getExpression(), NewAllocaAddress, DVR,
                               Builder, Offset);
}

/// Where possible to salvage debug information for \p I do so.
/// If not possible mark undef.
void llvm::salvageDebugInfo(Instruction &I) {
  SmallVector<DbgVariableRecord *, 1> DPUsers;
  findDbgUsers(&I, DPUsers);
  salvageDebugInfoForDbgValues(I, DPUsers);
}

template <typename T> static void salvageDbgAssignAddress(T *Assign) {
  Instruction *I = dyn_cast<Instruction>(Assign->getAddress());
  // Only instructions can be salvaged at the moment.
  if (!I)
    return;

  assert(!Assign->getAddressExpression()->getFragmentInfo().has_value() &&
         "address-expression shouldn't have fragment info");

  // The address component of a dbg.assign cannot be variadic.
  uint64_t CurrentLocOps = 0;
  SmallVector<Value *, 4> AdditionalValues;
  SmallVector<uint64_t, 16> Ops;
  Value *NewV = salvageDebugInfoImpl(*I, CurrentLocOps, Ops, AdditionalValues);

  // Check if the salvage failed.
  if (!NewV)
    return;

  DIExpression *SalvagedExpr = DIExpression::appendOpsToArg(
      Assign->getAddressExpression(), Ops, 0, /*StackValue=*/false);
  assert(!SalvagedExpr->getFragmentInfo().has_value() &&
         "address-expression shouldn't have fragment info");

  SalvagedExpr = SalvagedExpr->foldConstantMath();

  // Salvage succeeds if no additional values are required.
  if (AdditionalValues.empty()) {
    Assign->setAddress(NewV);
    Assign->setAddressExpression(SalvagedExpr);
  } else {
    Assign->setKillAddress();
  }
}

<<<<<<< HEAD
/// This is a port of getSalvageOpsForBinOp() to DIOp-based DIExpressions.
static Value *
getNewSalvageOpsForBinOp(BinaryOperator *BI, uint64_t CurrentLocOps,
                         SmallVectorImpl<DIOp::Variant> &Ops,
                         SmallVectorImpl<Value *> &AdditionalValues) {
  // Handle binary operations with constant integer operands as a special case.
  auto *ConstInt = dyn_cast<ConstantInt>(BI->getOperand(1));

  if (ConstInt) {
    // Values wider than 64 bits cannot be represented within a DIExpression.
    if (ConstInt->getBitWidth() > 64)
      return nullptr;
    Ops.emplace_back(DIOp::Constant(ConstInt));
  } else {
    Ops.emplace_back(DIOp::Arg(CurrentLocOps, BI->getOperand(1)->getType()));
    AdditionalValues.push_back(BI->getOperand(1));
  }

  switch (BI->getOpcode()) {
  default:
    // FIXME: Some binary operators aren't representable in DIOp-based
    // DIExpressions.
    return nullptr;
  case Instruction::Add:
    Ops.emplace_back(DIOp::Add());
    break;
  case Instruction::Sub:
    Ops.emplace_back(DIOp::Sub());
    break;
  case Instruction::Mul:
    Ops.emplace_back(DIOp::Mul());
    break;
  case Instruction::SDiv:
    Ops.emplace_back(DIOp::Div());
    break;
  case Instruction::Shl:
    Ops.emplace_back(DIOp::Shl());
    break;
  case Instruction::LShr:
    Ops.emplace_back(DIOp::LShr());
    break;
  case Instruction::AShr:
    Ops.emplace_back(DIOp::AShr());
    break;
  case Instruction::And:
    Ops.emplace_back(DIOp::And());
    break;
  case Instruction::Or:
    Ops.emplace_back(DIOp::Or());
    break;
  case Instruction::Xor:
    Ops.emplace_back(DIOp::Xor());
    break;
  case Instruction::SRem:
    Ops.emplace_back(DIOp::Mod());
    break;
  }

  return BI->getOperand(0);
}

/// This is a port of getSalvageOpsForGEP() to DIOp-based DIExpressions.
static Value *
getNewSalvageOpsForGEP(GetElementPtrInst *GEP, const DataLayout &DL,
                       uint64_t CurrentLocOps,
                       SmallVectorImpl<DIOp::Variant> &Ops,
                       SmallVectorImpl<Value *> &AdditionalValues) {
  LLVMContext &Ctx = GEP->getContext();
  Type *PointerTy = GEP->getPointerOperand()->getType();
  auto *IntPtrTy = IntegerType::get(Ctx, DL.getPointerTypeSizeInBits(PointerTy));
  unsigned BitWidth = DL.getIndexSizeInBits(GEP->getPointerAddressSpace());

  // Rewrite a GEP into a DIExpression.
  SmallMapVector<Value *, APInt, 4> VariableOffsets;
  APInt ConstantOffset(BitWidth, 0);
  if (!GEP->collectOffset(DL, BitWidth, VariableOffsets, ConstantOffset))
    return nullptr;

  Ops.emplace_back(DIOp::Reinterpret(IntPtrTy));

  for (const auto &Offset : VariableOffsets) {
    AdditionalValues.push_back(Offset.first);
    assert(Offset.second.isStrictlyPositive() &&
           "Expected strictly positive multiplier for offset.");
    ConstantInt *ConstOffset =
        ConstantInt::get(IntPtrTy, Offset.second.getZExtValue());
    DIOp::Variant NewOps[] = {
        DIOp::Arg(CurrentLocOps++, ConstOffset->getType()),
        DIOp::Constant(ConstOffset), DIOp::Mul(), DIOp::Add()};
    Ops.append(std::begin(NewOps), std::end(NewOps));
  }

  Ops.emplace_back(DIOp::Constant(
      ConstantInt::get(IntPtrTy, ConstantOffset.getZExtValue())));
  Ops.emplace_back(DIOp::Add());
  Ops.emplace_back(DIOp::Reinterpret(PointerTy));
  return GEP->getOperand(0);
}

/// This is a port of salvageDebugInfoImpl() to DIOp-based DIExpressions.
///
/// \param I is an instruction that's about to be deleted, used as a location op
/// to a debug intrinsic. \p Ops will be populated with DIOps that have the same
/// semantics as I.
/// \param CurrentLocOps is the number of location ops the debug intrinsic
/// currently uses.
/// \param AdditionalValues is populated with any additional location ops we
/// need to add to the intrinsic to salvage this instruction.
/// \returns a Value to replace I with in the debug intrinsic's location ops.
static Value *salvageNewDebugInfo(Instruction &I, uint64_t CurrentLocOps,
                                  SmallVectorImpl<Value *> &AdditionalValues,
                                  SmallVectorImpl<DIOp::Variant> &Ops) {
  auto &M = *I.getModule();
  auto &DL = M.getDataLayout();

  if (I.getType()->isVectorTy())
    return nullptr;

  if (auto *CI = dyn_cast<CastInst>(&I)) {
    Value *FromValue = CI->getOperand(0);
    Type *Type = CI->getType();

    if (CI->isNoopCast(DL))
      Ops.emplace_back(DIOp::Reinterpret(Type));
    // FIXME(diexpression-poison): relax restriction to integer type to match IR
    // instruction
    else if (isa<SExtInst>(&I) && Type->isIntegerTy())
      Ops.emplace_back(DIOp::SExt(Type));
    // FIXME(diexpression-poison): relax restriction to integer type to match IR
    // instruction
    else if (isa<ZExtInst>(&I) && Type->isIntegerTy())
      Ops.emplace_back(DIOp::ZExt(Type));
    else if (isa<TruncInst>(&I))
      Ops.emplace_back(DIOp::Convert(Type));
    else
      return nullptr;

    return FromValue;
  }

  if (auto *BI = dyn_cast<BinaryOperator>(&I))
    return getNewSalvageOpsForBinOp(BI, CurrentLocOps, Ops, AdditionalValues);
  if (auto *GEP = dyn_cast<GetElementPtrInst>(&I))
    return getNewSalvageOpsForGEP(GEP, DL, CurrentLocOps, Ops, AdditionalValues);

  return nullptr;
}

void llvm::salvageDebugInfoForDbgValues(
    Instruction &I, ArrayRef<DbgVariableIntrinsic *> DbgUsers,
    ArrayRef<DbgVariableRecord *> DPUsers) {
=======
void llvm::salvageDebugInfoForDbgValues(Instruction &I,
                                        ArrayRef<DbgVariableRecord *> DPUsers) {
>>>>>>> 7cb256bc
  // These are arbitrary chosen limits on the maximum number of values and the
  // maximum size of a debug expression we can salvage up to, used for
  // performance reasons.
  const unsigned MaxDebugArgs = 16;
  const unsigned MaxExpressionSize = 128;
  bool Salvaged = false;

  for (auto *DVR : DPUsers) {
    if (DVR->isDbgAssign()) {
      if (DVR->getAddress() == &I) {
        salvageDbgAssignAddress(DVR);
        Salvaged = true;
      }
      if (DVR->getValue() != &I)
        continue;
    }

    // Do not add DW_OP_stack_value for DbgDeclare and DbgAddr, because they
    // are implicitly pointing out the value as a DWARF memory location
    // description.
    bool StackValue =
        DVR->getType() != DbgVariableRecord::LocationType::Declare;
    auto DVRLocation = DVR->location_ops();
    assert(
        is_contained(DVRLocation, &I) &&
        "DbgVariableIntrinsic must use salvaged instruction as its location");
    SmallVector<Value *, 4> AdditionalValues;
    // 'I' may appear more than once in DVR's location ops, and each use of 'I'
    // must be updated in the DIExpression and potentially have additional
    // values added; thus we call salvageDebugInfoImpl for each 'I' instance in
    // DVRLocation.
    Value *Op0 = nullptr;
    DIExpression *SalvagedExpr = DVR->getExpression();
    auto LocItr = find(DVRLocation, &I);

    if (SalvagedExpr->holdsNewElements()) {
      while (SalvagedExpr && LocItr != DVRLocation.end()) {
        SmallVector<DIOp::Variant, 16> Ops;
        unsigned LocNo = std::distance(DVRLocation.begin(), LocItr);
        uint64_t CurrentLocOps = SalvagedExpr->getNewNumLocationOperands();
        Op0 = salvageNewDebugInfo(I, CurrentLocOps, AdditionalValues, Ops);
        if (!Op0)
          break;
        SalvagedExpr = DIExpression::appendNewOpsToArg(SalvagedExpr, Ops, LocNo,
                                                       Op0->getType());
        LocItr = std::find(++LocItr, DVRLocation.end(), &I);
      }
      // salvageDebugInfoImpl should fail on examining the first element of
      // DbgUsers, or none of them.
      if (!Op0)
        break;
    }

    while (SalvagedExpr && LocItr != DVRLocation.end()) {
      SmallVector<uint64_t, 16> Ops;
      unsigned LocNo = std::distance(DVRLocation.begin(), LocItr);
      uint64_t CurrentLocOps = SalvagedExpr->getNumLocationOperands();
      Op0 = salvageDebugInfoImpl(I, CurrentLocOps, Ops, AdditionalValues);
      if (!Op0)
        break;
      SalvagedExpr =
          DIExpression::appendOpsToArg(SalvagedExpr, Ops, LocNo, StackValue);
      LocItr = std::find(++LocItr, DVRLocation.end(), &I);
    }
    // salvageDebugInfoImpl should fail on examining the first element of
    // DbgUsers, or none of them.
    if (!Op0)
      break;

    SalvagedExpr = SalvagedExpr->foldConstantMath();
    DVR->replaceVariableLocationOp(&I, Op0);
    bool IsValidSalvageExpr =
        SalvagedExpr->getNumElements() <= MaxExpressionSize;
    if (AdditionalValues.empty() && IsValidSalvageExpr) {
      DVR->setExpression(SalvagedExpr);
    } else if (DVR->getType() != DbgVariableRecord::LocationType::Declare &&
               IsValidSalvageExpr &&
               DVR->getNumVariableLocationOps() + AdditionalValues.size() <=
                   MaxDebugArgs) {
      DVR->addVariableLocationOps(AdditionalValues, SalvagedExpr);
    } else {
      // Do not salvage using DIArgList for dbg.addr/dbg.declare, as it is
      // currently only valid for stack value expressions.
      // Also do not salvage if the resulting DIArgList would contain an
      // unreasonably large number of values.
      DVR->setKillLocation();
    }
    LLVM_DEBUG(dbgs() << "SALVAGE: " << DVR << '\n');
    Salvaged = true;
  }

  if (Salvaged)
    return;

  for (auto *DVR : DPUsers)
    DVR->setKillLocation();
}

Value *getSalvageOpsForGEP(GetElementPtrInst *GEP, const DataLayout &DL,
                           uint64_t CurrentLocOps,
                           SmallVectorImpl<uint64_t> &Opcodes,
                           SmallVectorImpl<Value *> &AdditionalValues) {
  unsigned BitWidth = DL.getIndexSizeInBits(GEP->getPointerAddressSpace());
  // Rewrite a GEP into a DIExpression.
  SmallMapVector<Value *, APInt, 4> VariableOffsets;
  APInt ConstantOffset(BitWidth, 0);
  if (!GEP->collectOffset(DL, BitWidth, VariableOffsets, ConstantOffset))
    return nullptr;
  if (!VariableOffsets.empty() && !CurrentLocOps) {
    Opcodes.insert(Opcodes.begin(), {dwarf::DW_OP_LLVM_arg, 0});
    CurrentLocOps = 1;
  }
  for (const auto &Offset : VariableOffsets) {
    AdditionalValues.push_back(Offset.first);
    assert(Offset.second.isStrictlyPositive() &&
           "Expected strictly positive multiplier for offset.");
    Opcodes.append({dwarf::DW_OP_LLVM_arg, CurrentLocOps++, dwarf::DW_OP_constu,
                    Offset.second.getZExtValue(), dwarf::DW_OP_mul,
                    dwarf::DW_OP_plus});
  }
  DIExpression::appendOffset(Opcodes, ConstantOffset.getSExtValue());
  return GEP->getOperand(0);
}

uint64_t getDwarfOpForBinOp(Instruction::BinaryOps Opcode) {
  switch (Opcode) {
  case Instruction::Add:
    return dwarf::DW_OP_plus;
  case Instruction::Sub:
    return dwarf::DW_OP_minus;
  case Instruction::Mul:
    return dwarf::DW_OP_mul;
  case Instruction::SDiv:
    return dwarf::DW_OP_div;
  case Instruction::SRem:
    return dwarf::DW_OP_mod;
  case Instruction::Or:
    return dwarf::DW_OP_or;
  case Instruction::And:
    return dwarf::DW_OP_and;
  case Instruction::Xor:
    return dwarf::DW_OP_xor;
  case Instruction::Shl:
    return dwarf::DW_OP_shl;
  case Instruction::LShr:
    return dwarf::DW_OP_shr;
  case Instruction::AShr:
    return dwarf::DW_OP_shra;
  default:
    // TODO: Salvage from each kind of binop we know about.
    return 0;
  }
}

static void handleSSAValueOperands(uint64_t CurrentLocOps,
                                   SmallVectorImpl<uint64_t> &Opcodes,
                                   SmallVectorImpl<Value *> &AdditionalValues,
                                   Instruction *I) {
  if (!CurrentLocOps) {
    Opcodes.append({dwarf::DW_OP_LLVM_arg, 0});
    CurrentLocOps = 1;
  }
  Opcodes.append({dwarf::DW_OP_LLVM_arg, CurrentLocOps});
  AdditionalValues.push_back(I->getOperand(1));
}

Value *getSalvageOpsForBinOp(BinaryOperator *BI, uint64_t CurrentLocOps,
                             SmallVectorImpl<uint64_t> &Opcodes,
                             SmallVectorImpl<Value *> &AdditionalValues) {
  // Handle binary operations with constant integer operands as a special case.
  auto *ConstInt = dyn_cast<ConstantInt>(BI->getOperand(1));
  // Values wider than 64 bits cannot be represented within a DIExpression.
  if (ConstInt && ConstInt->getBitWidth() > 64)
    return nullptr;

  Instruction::BinaryOps BinOpcode = BI->getOpcode();
  // Push any Constant Int operand onto the expression stack.
  if (ConstInt) {
    uint64_t Val = ConstInt->getSExtValue();
    // Add or Sub Instructions with a constant operand can potentially be
    // simplified.
    if (BinOpcode == Instruction::Add || BinOpcode == Instruction::Sub) {
      uint64_t Offset = BinOpcode == Instruction::Add ? Val : -int64_t(Val);
      DIExpression::appendOffset(Opcodes, Offset);
      return BI->getOperand(0);
    }
    Opcodes.append({dwarf::DW_OP_constu, Val});
  } else {
    handleSSAValueOperands(CurrentLocOps, Opcodes, AdditionalValues, BI);
  }

  // Add salvaged binary operator to expression stack, if it has a valid
  // representation in a DIExpression.
  uint64_t DwarfBinOp = getDwarfOpForBinOp(BinOpcode);
  if (!DwarfBinOp)
    return nullptr;
  Opcodes.push_back(DwarfBinOp);
  return BI->getOperand(0);
}

uint64_t getDwarfOpForIcmpPred(CmpInst::Predicate Pred) {
  // The signedness of the operation is implicit in the typed stack, signed and
  // unsigned instructions map to the same DWARF opcode.
  switch (Pred) {
  case CmpInst::ICMP_EQ:
    return dwarf::DW_OP_eq;
  case CmpInst::ICMP_NE:
    return dwarf::DW_OP_ne;
  case CmpInst::ICMP_UGT:
  case CmpInst::ICMP_SGT:
    return dwarf::DW_OP_gt;
  case CmpInst::ICMP_UGE:
  case CmpInst::ICMP_SGE:
    return dwarf::DW_OP_ge;
  case CmpInst::ICMP_ULT:
  case CmpInst::ICMP_SLT:
    return dwarf::DW_OP_lt;
  case CmpInst::ICMP_ULE:
  case CmpInst::ICMP_SLE:
    return dwarf::DW_OP_le;
  default:
    return 0;
  }
}

Value *getSalvageOpsForIcmpOp(ICmpInst *Icmp, uint64_t CurrentLocOps,
                              SmallVectorImpl<uint64_t> &Opcodes,
                              SmallVectorImpl<Value *> &AdditionalValues) {
  // Handle icmp operations with constant integer operands as a special case.
  auto *ConstInt = dyn_cast<ConstantInt>(Icmp->getOperand(1));
  // Values wider than 64 bits cannot be represented within a DIExpression.
  if (ConstInt && ConstInt->getBitWidth() > 64)
    return nullptr;
  // Push any Constant Int operand onto the expression stack.
  if (ConstInt) {
    if (Icmp->isSigned())
      Opcodes.push_back(dwarf::DW_OP_consts);
    else
      Opcodes.push_back(dwarf::DW_OP_constu);
    uint64_t Val = ConstInt->getSExtValue();
    Opcodes.push_back(Val);
  } else {
    handleSSAValueOperands(CurrentLocOps, Opcodes, AdditionalValues, Icmp);
  }

  // Add salvaged binary operator to expression stack, if it has a valid
  // representation in a DIExpression.
  uint64_t DwarfIcmpOp = getDwarfOpForIcmpPred(Icmp->getPredicate());
  if (!DwarfIcmpOp)
    return nullptr;
  Opcodes.push_back(DwarfIcmpOp);
  return Icmp->getOperand(0);
}

Value *llvm::salvageDebugInfoImpl(Instruction &I, uint64_t CurrentLocOps,
                                  SmallVectorImpl<uint64_t> &Ops,
                                  SmallVectorImpl<Value *> &AdditionalValues) {
  auto &M = *I.getModule();
  auto &DL = M.getDataLayout();

  if (auto *CI = dyn_cast<CastInst>(&I)) {
    Value *FromValue = CI->getOperand(0);
    // No-op casts are irrelevant for debug info.
    if (CI->isNoopCast(DL)) {
      return FromValue;
    }

    Type *Type = CI->getType();
    if (Type->isPointerTy())
      Type = DL.getIntPtrType(Type);
    // Casts other than Trunc, SExt, or ZExt to scalar types cannot be salvaged.
    if (Type->isVectorTy() ||
        !(isa<TruncInst>(&I) || isa<SExtInst>(&I) || isa<ZExtInst>(&I) ||
          isa<IntToPtrInst>(&I) || isa<PtrToIntInst>(&I)))
      return nullptr;

    llvm::Type *FromType = FromValue->getType();
    if (FromType->isPointerTy())
      FromType = DL.getIntPtrType(FromType);

    unsigned FromTypeBitSize = FromType->getScalarSizeInBits();
    unsigned ToTypeBitSize = Type->getScalarSizeInBits();

    auto ExtOps = DIExpression::getExtOps(FromTypeBitSize, ToTypeBitSize,
                                          isa<SExtInst>(&I));
    Ops.append(ExtOps.begin(), ExtOps.end());
    return FromValue;
  }

  if (auto *GEP = dyn_cast<GetElementPtrInst>(&I))
    return getSalvageOpsForGEP(GEP, DL, CurrentLocOps, Ops, AdditionalValues);
  if (auto *BI = dyn_cast<BinaryOperator>(&I))
    return getSalvageOpsForBinOp(BI, CurrentLocOps, Ops, AdditionalValues);
  if (auto *IC = dyn_cast<ICmpInst>(&I))
    return getSalvageOpsForIcmpOp(IC, CurrentLocOps, Ops, AdditionalValues);

  // *Not* to do: we should not attempt to salvage load instructions,
  // because the validity and lifetime of a dbg.value containing
  // DW_OP_deref becomes difficult to analyze. See PR40628 for examples.
  return nullptr;
}

/// A replacement for a dbg.value expression.
using DbgValReplacement = std::optional<DIExpression *>;

/// Point debug users of \p From to \p To using exprs given by \p RewriteExpr,
/// possibly moving/undefing users to prevent use-before-def. Returns true if
/// changes are made.
static bool rewriteDebugUsers(
    Instruction &From, Value &To, Instruction &DomPoint,
    const DominatorTree &DT,
    function_ref<DbgValReplacement(DbgVariableRecord &DVR)> RewriteDVRExpr) {
  // Find debug users of From.
  SmallVector<DbgVariableRecord *, 1> DPUsers;
  findDbgUsers(&From, DPUsers);
  if (DPUsers.empty())
    return false;

  // Prevent use-before-def of To.
  bool Changed = false;

  SmallPtrSet<DbgVariableRecord *, 1> UndefOrSalvageDVR;
  if (isa<Instruction>(&To)) {
    bool DomPointAfterFrom = From.getNextNode() == &DomPoint;

    // DbgVariableRecord implementation of the above.
    for (auto *DVR : DPUsers) {
      Instruction *MarkedInstr = DVR->getMarker()->MarkedInstr;
      Instruction *NextNonDebug = MarkedInstr;

      // It's common to see a debug user between From and DomPoint. Move it
      // after DomPoint to preserve the variable update without any reordering.
      if (DomPointAfterFrom && NextNonDebug == &DomPoint) {
        LLVM_DEBUG(dbgs() << "MOVE:  " << *DVR << '\n');
        DVR->removeFromParent();
        DomPoint.getParent()->insertDbgRecordAfter(DVR, &DomPoint);
        Changed = true;

      // Users which otherwise aren't dominated by the replacement value must
      // be salvaged or deleted.
      } else if (!DT.dominates(&DomPoint, MarkedInstr)) {
        UndefOrSalvageDVR.insert(DVR);
      }
    }
  }

  // Update debug users without use-before-def risk.
  for (auto *DVR : DPUsers) {
    if (UndefOrSalvageDVR.count(DVR))
      continue;

    DbgValReplacement DVRepl = RewriteDVRExpr(*DVR);
    if (!DVRepl)
      continue;

    DVR->replaceVariableLocationOp(&From, &To);
    DVR->setExpression(*DVRepl);
    LLVM_DEBUG(dbgs() << "REWRITE:  " << DVR << '\n');
    Changed = true;
  }

  if (!UndefOrSalvageDVR.empty()) {
    // Try to salvage the remaining debug users.
    salvageDebugInfo(From);
    Changed = true;
  }

  return Changed;
}

/// Check if a bitcast between a value of type \p FromTy to type \p ToTy would
/// losslessly preserve the bits and semantics of the value. This predicate is
/// symmetric, i.e swapping \p FromTy and \p ToTy should give the same result.
///
/// Note that Type::canLosslesslyBitCastTo is not suitable here because it
/// allows semantically unequivalent bitcasts, such as <2 x i64> -> <4 x i32>,
/// and also does not allow lossless pointer <-> integer conversions.
static bool isBitCastSemanticsPreserving(const DataLayout &DL, Type *FromTy,
                                         Type *ToTy) {
  // Trivially compatible types.
  if (FromTy == ToTy)
    return true;

  // Handle compatible pointer <-> integer conversions.
  if (FromTy->isIntOrPtrTy() && ToTy->isIntOrPtrTy()) {
    bool SameSize = DL.getTypeSizeInBits(FromTy) == DL.getTypeSizeInBits(ToTy);
    bool LosslessConversion = !DL.isNonIntegralPointerType(FromTy) &&
                              !DL.isNonIntegralPointerType(ToTy);
    return SameSize && LosslessConversion;
  }

  // TODO: This is not exhaustive.
  return false;
}

/// Generate new DIOps for a conversion from \param SourceTy to \param DestTy.
/// Returns true if the conversion was successful.
static bool getNewDIConversionOps(const DataLayout &DL, Type *SourceTy,
                                  Type *DestTy,
                                  std::optional<DIBasicType::Signedness> Sign,
                                  SmallVectorImpl<DIOp::Variant> &Ops) {
  if (SourceTy == DestTy)
    return true; // No conversion necessary.

  TypeSize SourceBits = DL.getTypeSizeInBits(SourceTy);
  TypeSize DestBits = DL.getTypeSizeInBits(DestTy);

  if (SourceBits == DestBits && !DL.isNonIntegralPointerType(SourceTy) &&
      !DL.isNonIntegralPointerType(DestTy) &&
      ((SourceTy->isPointerTy() && DestTy->isIntegerTy()) ||
       (SourceTy->isIntegerTy() && DestTy->isPointerTy()))) {
    Ops.emplace_back(DIOp::Reinterpret(DestTy));
    return true;
  }

  if (SourceTy->isPointerTy() && DestTy->isPointerTy()) {
    Ops.emplace_back(DIOp::Convert(DestTy));
    return true;
  }

  if (!SourceTy->isIntegerTy() || !DestTy->isIntegerTy())
    return false;

  if (SourceBits < DestBits) {
    if (!Sign)
      return false;

    if (*Sign == DIBasicType::Signedness::Signed)
      Ops.emplace_back(DIOp::SExt(DestTy));
    else
      Ops.emplace_back(DIOp::ZExt(DestTy));
    return true;
  }

  Ops.emplace_back(DIOp::Convert(DestTy));
  return true;
}

/// Convert the type of all DIOpArgs that refer to \param LocOp to \param NewTy.
/// This is done by replacing the DIOpArg type and adding an appropriate
/// conversion operator back to the original type. e.g, the following
/// expression:
///
///   DIExpression(DIOpArg(ptr), DIOpDeref(i32))
///
/// Becomes:
///
///   DIExpression(DIOpArg(i64), DIOpReinterpret(ptr), DIOpDeref(i32))
///
/// If NewTy is i64. After this function returns, DII must be updated with a new
/// value of the correct type.
template <class IntrinsicOrRecord>
static std::optional<DIExpression *>
updateNewDIExpressionArgType(IntrinsicOrRecord &DII, Value *LocOp,
                             Type *NewTy) {
  DIExpression *Expr = DII.getExpression();
  assert(Expr->holdsNewElements() && "expected a new DIExpression!");

  // If the types are the same, then the expression is already correct.
  if (LocOp->getType() == NewTy)
    return Expr;

  const DataLayout &DL = DII.getModule()->getDataLayout();
  auto LocOps = DII.location_ops();
  for (auto Iter = LocOps.begin(); Iter != LocOps.end(); ++Iter) {
    Value *V = *Iter;
    if (V != LocOp)
      continue;

    // Use the signedness of the variable to determine whether we should use
    // ZExt/SExt for integer promotions. This isn't necessarily correct, but
    // it's probably the best we can do given replaceAllDbgUsesWith()'s API.
    SmallVector<DIOp::Variant, 1> ConversionOps;
    if (!getNewDIConversionOps(DL, NewTy, LocOp->getType(),
                               DII.getVariable()->getSignedness(),
                               ConversionOps))
      return std::nullopt;

    unsigned LocNo = std::distance(LocOps.begin(), Iter);
    Expr = DIExpression::appendNewOpsToArg(Expr, ConversionOps, LocNo, NewTy);
    if (!Expr)
      return std::nullopt;
  }

  return Expr;
}

bool llvm::replaceAllDbgUsesWith(Instruction &From, Value &To,
                                 Instruction &DomPoint,
                                 const DominatorTree &DT) {
  // Exit early if From has no debug users.
  if (!From.isUsedByMetadata())
    return false;

  assert(&From != &To && "Can't replace something with itself");

  Type *FromTy = From.getType();
  Type *ToTy = To.getType();

  auto IdentityDVR = [&](DbgVariableRecord &DVR) -> DbgValReplacement {
    if (DVR.getExpression()->holdsNewElements())
      return updateNewDIExpressionArgType(DVR, &From, ToTy);
    return DVR.getExpression();
  };

  // Handle no-op conversions.
  Module &M = *From.getModule();
  const DataLayout &DL = M.getDataLayout();
  if (isBitCastSemanticsPreserving(DL, FromTy, ToTy))
    return rewriteDebugUsers(From, To, DomPoint, DT, IdentityDVR);

  // Handle integer-to-integer widening and narrowing.
  // FIXME: Use DW_OP_convert when it's available everywhere.
  if (FromTy->isIntegerTy() && ToTy->isIntegerTy()) {
    uint64_t FromBits = FromTy->getPrimitiveSizeInBits();
    uint64_t ToBits = ToTy->getPrimitiveSizeInBits();
    assert(FromBits != ToBits && "Unexpected no-op conversion");

    // When the width of the result grows, assume that a debugger will only
    // access the low `FromBits` bits when inspecting the source variable.
    if (FromBits < ToBits)
      return rewriteDebugUsers(From, To, DomPoint, DT, IdentityDVR);

    // The width of the result has shrunk. Use sign/zero extension to describe
    // the source variable's high bits.
    auto SignOrZeroExtDVR = [&](DbgVariableRecord &DVR) -> DbgValReplacement {
      if (DVR.getExpression()->holdsNewElements())
        return updateNewDIExpressionArgType(DVR, &From, ToTy);

      DILocalVariable *Var = DVR.getVariable();

      // Without knowing signedness, sign/zero extension isn't possible.
      auto Signedness = Var->getSignedness();
      if (!Signedness)
        return std::nullopt;

      bool Signed = *Signedness == DIBasicType::Signedness::Signed;
      return DIExpression::appendExt(DVR.getExpression(), ToBits, FromBits,
                                     Signed);
    };
    return rewriteDebugUsers(From, To, DomPoint, DT, SignOrZeroExtDVR);
  }

  if (FromTy->isPointerTy() && ToTy->isPointerTy()) {
    // Non-bitcast address space conversions are only supported on
    // DIOp-DIExpressions.
    auto IdentityNewDVR = [&](DbgVariableRecord &DVR) -> DbgValReplacement {
      if (DVR.getExpression()->holdsNewElements())
        return updateNewDIExpressionArgType(DVR, &From, ToTy);
      return std::nullopt;
    };
    return rewriteDebugUsers(From, To, DomPoint, DT, IdentityNewDVR);
  }

  // TODO: Floating-point conversions, vectors.
  return false;
}

bool llvm::handleUnreachableTerminator(
    Instruction *I, SmallVectorImpl<Value *> &PoisonedValues) {
  bool Changed = false;
  // RemoveDIs: erase debug-info on this instruction manually.
  I->dropDbgRecords();
  for (Use &U : I->operands()) {
    Value *Op = U.get();
    if (isa<Instruction>(Op) && !Op->getType()->isTokenTy()) {
      U.set(PoisonValue::get(Op->getType()));
      PoisonedValues.push_back(Op);
      Changed = true;
    }
  }

  return Changed;
}

unsigned llvm::removeAllNonTerminatorAndEHPadInstructions(BasicBlock *BB) {
  unsigned NumDeadInst = 0;
  // Delete the instructions backwards, as it has a reduced likelihood of
  // having to update as many def-use and use-def chains.
  Instruction *EndInst = BB->getTerminator(); // Last not to be deleted.
  SmallVector<Value *> Uses;
  handleUnreachableTerminator(EndInst, Uses);

  while (EndInst != &BB->front()) {
    // Delete the next to last instruction.
    Instruction *Inst = &*--EndInst->getIterator();
    if (!Inst->use_empty() && !Inst->getType()->isTokenTy())
      Inst->replaceAllUsesWith(PoisonValue::get(Inst->getType()));
    if (Inst->isEHPad() || Inst->getType()->isTokenTy()) {
      // EHPads can't have DbgVariableRecords attached to them, but it might be
      // possible for things with token type.
      Inst->dropDbgRecords();
      EndInst = Inst;
      continue;
    }
    ++NumDeadInst;
    // RemoveDIs: erasing debug-info must be done manually.
    Inst->dropDbgRecords();
    Inst->eraseFromParent();
  }
  return NumDeadInst;
}

unsigned llvm::changeToUnreachable(Instruction *I, bool PreserveLCSSA,
                                   DomTreeUpdater *DTU,
                                   MemorySSAUpdater *MSSAU) {
  BasicBlock *BB = I->getParent();

  if (MSSAU)
    MSSAU->changeToUnreachable(I);

  SmallSet<BasicBlock *, 8> UniqueSuccessors;

  // Loop over all of the successors, removing BB's entry from any PHI
  // nodes.
  for (BasicBlock *Successor : successors(BB)) {
    Successor->removePredecessor(BB, PreserveLCSSA);
    if (DTU)
      UniqueSuccessors.insert(Successor);
  }
  auto *UI = new UnreachableInst(I->getContext(), I->getIterator());
  UI->setDebugLoc(I->getDebugLoc());

  // All instructions after this are dead.
  unsigned NumInstrsRemoved = 0;
  BasicBlock::iterator BBI = I->getIterator(), BBE = BB->end();
  while (BBI != BBE) {
    if (!BBI->use_empty())
      BBI->replaceAllUsesWith(PoisonValue::get(BBI->getType()));
    BBI++->eraseFromParent();
    ++NumInstrsRemoved;
  }
  if (DTU) {
    SmallVector<DominatorTree::UpdateType, 8> Updates;
    Updates.reserve(UniqueSuccessors.size());
    for (BasicBlock *UniqueSuccessor : UniqueSuccessors)
      Updates.push_back({DominatorTree::Delete, BB, UniqueSuccessor});
    DTU->applyUpdates(Updates);
  }
  BB->flushTerminatorDbgRecords();
  return NumInstrsRemoved;
}

CallInst *llvm::createCallMatchingInvoke(InvokeInst *II) {
  SmallVector<Value *, 8> Args(II->args());
  SmallVector<OperandBundleDef, 1> OpBundles;
  II->getOperandBundlesAsDefs(OpBundles);
  CallInst *NewCall = CallInst::Create(II->getFunctionType(),
                                       II->getCalledOperand(), Args, OpBundles);
  NewCall->setCallingConv(II->getCallingConv());
  NewCall->setAttributes(II->getAttributes());
  NewCall->setDebugLoc(II->getDebugLoc());
  NewCall->copyMetadata(*II);

  // If the invoke had profile metadata, try converting them for CallInst.
  uint64_t TotalWeight;
  if (NewCall->extractProfTotalWeight(TotalWeight)) {
    // Set the total weight if it fits into i32, otherwise reset.
    MDBuilder MDB(NewCall->getContext());
    auto NewWeights = uint32_t(TotalWeight) != TotalWeight
                          ? nullptr
                          : MDB.createBranchWeights({uint32_t(TotalWeight)});
    NewCall->setMetadata(LLVMContext::MD_prof, NewWeights);
  }

  return NewCall;
}

// changeToCall - Convert the specified invoke into a normal call.
CallInst *llvm::changeToCall(InvokeInst *II, DomTreeUpdater *DTU) {
  CallInst *NewCall = createCallMatchingInvoke(II);
  NewCall->takeName(II);
  NewCall->insertBefore(II->getIterator());
  II->replaceAllUsesWith(NewCall);

  // Follow the call by a branch to the normal destination.
  BasicBlock *NormalDestBB = II->getNormalDest();
  auto *BI = BranchInst::Create(NormalDestBB, II->getIterator());
  // Although it takes place after the call itself, the new branch is still
  // performing part of the control-flow functionality of the invoke, so we use
  // II's DebugLoc.
  BI->setDebugLoc(II->getDebugLoc());

  // Update PHI nodes in the unwind destination
  BasicBlock *BB = II->getParent();
  BasicBlock *UnwindDestBB = II->getUnwindDest();
  UnwindDestBB->removePredecessor(BB);
  II->eraseFromParent();
  if (DTU)
    DTU->applyUpdates({{DominatorTree::Delete, BB, UnwindDestBB}});
  return NewCall;
}

BasicBlock *llvm::changeToInvokeAndSplitBasicBlock(CallInst *CI,
                                                   BasicBlock *UnwindEdge,
                                                   DomTreeUpdater *DTU) {
  BasicBlock *BB = CI->getParent();

  // Convert this function call into an invoke instruction.  First, split the
  // basic block.
  BasicBlock *Split = SplitBlock(BB, CI, DTU, /*LI=*/nullptr, /*MSSAU*/ nullptr,
                                 CI->getName() + ".noexc");

  // Delete the unconditional branch inserted by SplitBlock
  BB->back().eraseFromParent();

  // Create the new invoke instruction.
  SmallVector<Value *, 8> InvokeArgs(CI->args());
  SmallVector<OperandBundleDef, 1> OpBundles;

  CI->getOperandBundlesAsDefs(OpBundles);

  // Note: we're round tripping operand bundles through memory here, and that
  // can potentially be avoided with a cleverer API design that we do not have
  // as of this time.

  InvokeInst *II =
      InvokeInst::Create(CI->getFunctionType(), CI->getCalledOperand(), Split,
                         UnwindEdge, InvokeArgs, OpBundles, CI->getName(), BB);
  II->setDebugLoc(CI->getDebugLoc());
  II->setCallingConv(CI->getCallingConv());
  II->setAttributes(CI->getAttributes());
  II->setMetadata(LLVMContext::MD_prof, CI->getMetadata(LLVMContext::MD_prof));

  if (DTU)
    DTU->applyUpdates({{DominatorTree::Insert, BB, UnwindEdge}});

  // Make sure that anything using the call now uses the invoke!  This also
  // updates the CallGraph if present, because it uses a WeakTrackingVH.
  CI->replaceAllUsesWith(II);

  // Delete the original call
  Split->front().eraseFromParent();
  return Split;
}

static bool markAliveBlocks(Function &F,
                            SmallPtrSetImpl<BasicBlock *> &Reachable,
                            DomTreeUpdater *DTU = nullptr) {
  SmallVector<BasicBlock*, 128> Worklist;
  BasicBlock *BB = &F.front();
  Worklist.push_back(BB);
  Reachable.insert(BB);
  bool Changed = false;
  do {
    BB = Worklist.pop_back_val();

    // Do a quick scan of the basic block, turning any obviously unreachable
    // instructions into LLVM unreachable insts.  The instruction combining pass
    // canonicalizes unreachable insts into stores to null or undef.
    for (Instruction &I : *BB) {
      if (auto *CI = dyn_cast<CallInst>(&I)) {
        Value *Callee = CI->getCalledOperand();
        // Handle intrinsic calls.
        if (Function *F = dyn_cast<Function>(Callee)) {
          auto IntrinsicID = F->getIntrinsicID();
          // Assumptions that are known to be false are equivalent to
          // unreachable. Also, if the condition is undefined, then we make the
          // choice most beneficial to the optimizer, and choose that to also be
          // unreachable.
          if (IntrinsicID == Intrinsic::assume) {
            if (match(CI->getArgOperand(0), m_CombineOr(m_Zero(), m_Undef()))) {
              // Don't insert a call to llvm.trap right before the unreachable.
              changeToUnreachable(CI, false, DTU);
              Changed = true;
              break;
            }
          } else if (IntrinsicID == Intrinsic::experimental_guard) {
            // A call to the guard intrinsic bails out of the current
            // compilation unit if the predicate passed to it is false. If the
            // predicate is a constant false, then we know the guard will bail
            // out of the current compile unconditionally, so all code following
            // it is dead.
            //
            // Note: unlike in llvm.assume, it is not "obviously profitable" for
            // guards to treat `undef` as `false` since a guard on `undef` can
            // still be useful for widening.
            if (match(CI->getArgOperand(0), m_Zero()))
              if (!isa<UnreachableInst>(CI->getNextNode())) {
                changeToUnreachable(CI->getNextNode(), false, DTU);
                Changed = true;
                break;
              }
          }
        } else if ((isa<ConstantPointerNull>(Callee) &&
                    !NullPointerIsDefined(CI->getFunction(),
                                          cast<PointerType>(Callee->getType())
                                              ->getAddressSpace())) ||
                   isa<UndefValue>(Callee)) {
          changeToUnreachable(CI, false, DTU);
          Changed = true;
          break;
        }
        if (CI->doesNotReturn() && !CI->isMustTailCall()) {
          // If we found a call to a no-return function, insert an unreachable
          // instruction after it.  Make sure there isn't *already* one there
          // though.
          if (!isa<UnreachableInst>(CI->getNextNode())) {
            // Don't insert a call to llvm.trap right before the unreachable.
            changeToUnreachable(CI->getNextNode(), false, DTU);
            Changed = true;
          }
          break;
        }
      } else if (auto *SI = dyn_cast<StoreInst>(&I)) {
        // Store to undef and store to null are undefined and used to signal
        // that they should be changed to unreachable by passes that can't
        // modify the CFG.

        // Don't touch volatile stores.
        if (SI->isVolatile()) continue;

        Value *Ptr = SI->getOperand(1);

        if (isa<UndefValue>(Ptr) ||
            (isa<ConstantPointerNull>(Ptr) &&
             !NullPointerIsDefined(SI->getFunction(),
                                   SI->getPointerAddressSpace()))) {
          changeToUnreachable(SI, false, DTU);
          Changed = true;
          break;
        }
      }
    }

    Instruction *Terminator = BB->getTerminator();
    if (auto *II = dyn_cast<InvokeInst>(Terminator)) {
      // Turn invokes that call 'nounwind' functions into ordinary calls.
      Value *Callee = II->getCalledOperand();
      if ((isa<ConstantPointerNull>(Callee) &&
           !NullPointerIsDefined(BB->getParent())) ||
          isa<UndefValue>(Callee)) {
        changeToUnreachable(II, false, DTU);
        Changed = true;
      } else {
        if (II->doesNotReturn() &&
            !isa<UnreachableInst>(II->getNormalDest()->front())) {
          // If we found an invoke of a no-return function,
          // create a new empty basic block with an `unreachable` terminator,
          // and set it as the normal destination for the invoke,
          // unless that is already the case.
          // Note that the original normal destination could have other uses.
          BasicBlock *OrigNormalDest = II->getNormalDest();
          OrigNormalDest->removePredecessor(II->getParent());
          LLVMContext &Ctx = II->getContext();
          BasicBlock *UnreachableNormalDest = BasicBlock::Create(
              Ctx, OrigNormalDest->getName() + ".unreachable",
              II->getFunction(), OrigNormalDest);
          auto *UI = new UnreachableInst(Ctx, UnreachableNormalDest);
          UI->setDebugLoc(DebugLoc::getTemporary());
          II->setNormalDest(UnreachableNormalDest);
          if (DTU)
            DTU->applyUpdates(
                {{DominatorTree::Delete, BB, OrigNormalDest},
                 {DominatorTree::Insert, BB, UnreachableNormalDest}});
          Changed = true;
        }
        if (II->doesNotThrow() && canSimplifyInvokeNoUnwind(&F)) {
          if (II->use_empty() && !II->mayHaveSideEffects()) {
            // jump to the normal destination branch.
            BasicBlock *NormalDestBB = II->getNormalDest();
            BasicBlock *UnwindDestBB = II->getUnwindDest();
            BranchInst::Create(NormalDestBB, II->getIterator());
            UnwindDestBB->removePredecessor(II->getParent());
            II->eraseFromParent();
            if (DTU)
              DTU->applyUpdates({{DominatorTree::Delete, BB, UnwindDestBB}});
          } else
            changeToCall(II, DTU);
          Changed = true;
        }
      }
    } else if (auto *CatchSwitch = dyn_cast<CatchSwitchInst>(Terminator)) {
      // Remove catchpads which cannot be reached.
      struct CatchPadDenseMapInfo {
        static CatchPadInst *getEmptyKey() {
          return DenseMapInfo<CatchPadInst *>::getEmptyKey();
        }

        static CatchPadInst *getTombstoneKey() {
          return DenseMapInfo<CatchPadInst *>::getTombstoneKey();
        }

        static unsigned getHashValue(CatchPadInst *CatchPad) {
          return static_cast<unsigned>(hash_combine_range(
              CatchPad->value_op_begin(), CatchPad->value_op_end()));
        }

        static bool isEqual(CatchPadInst *LHS, CatchPadInst *RHS) {
          if (LHS == getEmptyKey() || LHS == getTombstoneKey() ||
              RHS == getEmptyKey() || RHS == getTombstoneKey())
            return LHS == RHS;
          return LHS->isIdenticalTo(RHS);
        }
      };

      SmallDenseMap<BasicBlock *, int, 8> NumPerSuccessorCases;
      // Set of unique CatchPads.
      SmallDenseMap<CatchPadInst *, detail::DenseSetEmpty, 4,
                    CatchPadDenseMapInfo, detail::DenseSetPair<CatchPadInst *>>
          HandlerSet;
      detail::DenseSetEmpty Empty;
      for (CatchSwitchInst::handler_iterator I = CatchSwitch->handler_begin(),
                                             E = CatchSwitch->handler_end();
           I != E; ++I) {
        BasicBlock *HandlerBB = *I;
        if (DTU)
          ++NumPerSuccessorCases[HandlerBB];
        auto *CatchPad = cast<CatchPadInst>(HandlerBB->getFirstNonPHIIt());
        if (!HandlerSet.insert({CatchPad, Empty}).second) {
          if (DTU)
            --NumPerSuccessorCases[HandlerBB];
          CatchSwitch->removeHandler(I);
          --I;
          --E;
          Changed = true;
        }
      }
      if (DTU) {
        std::vector<DominatorTree::UpdateType> Updates;
        for (const std::pair<BasicBlock *, int> &I : NumPerSuccessorCases)
          if (I.second == 0)
            Updates.push_back({DominatorTree::Delete, BB, I.first});
        DTU->applyUpdates(Updates);
      }
    }

    Changed |= ConstantFoldTerminator(BB, true, nullptr, DTU);
    for (BasicBlock *Successor : successors(BB))
      if (Reachable.insert(Successor).second)
        Worklist.push_back(Successor);
  } while (!Worklist.empty());
  return Changed;
}

Instruction *llvm::removeUnwindEdge(BasicBlock *BB, DomTreeUpdater *DTU) {
  Instruction *TI = BB->getTerminator();

  if (auto *II = dyn_cast<InvokeInst>(TI))
    return changeToCall(II, DTU);

  Instruction *NewTI;
  BasicBlock *UnwindDest;

  if (auto *CRI = dyn_cast<CleanupReturnInst>(TI)) {
    NewTI = CleanupReturnInst::Create(CRI->getCleanupPad(), nullptr, CRI->getIterator());
    UnwindDest = CRI->getUnwindDest();
  } else if (auto *CatchSwitch = dyn_cast<CatchSwitchInst>(TI)) {
    auto *NewCatchSwitch = CatchSwitchInst::Create(
        CatchSwitch->getParentPad(), nullptr, CatchSwitch->getNumHandlers(),
        CatchSwitch->getName(), CatchSwitch->getIterator());
    for (BasicBlock *PadBB : CatchSwitch->handlers())
      NewCatchSwitch->addHandler(PadBB);

    NewTI = NewCatchSwitch;
    UnwindDest = CatchSwitch->getUnwindDest();
  } else {
    llvm_unreachable("Could not find unwind successor");
  }

  NewTI->takeName(TI);
  NewTI->setDebugLoc(TI->getDebugLoc());
  UnwindDest->removePredecessor(BB);
  TI->replaceAllUsesWith(NewTI);
  TI->eraseFromParent();
  if (DTU)
    DTU->applyUpdates({{DominatorTree::Delete, BB, UnwindDest}});
  return NewTI;
}

/// removeUnreachableBlocks - Remove blocks that are not reachable, even
/// if they are in a dead cycle.  Return true if a change was made, false
/// otherwise.
bool llvm::removeUnreachableBlocks(Function &F, DomTreeUpdater *DTU,
                                   MemorySSAUpdater *MSSAU) {
  SmallPtrSet<BasicBlock *, 16> Reachable;
  bool Changed = markAliveBlocks(F, Reachable, DTU);

  // If there are unreachable blocks in the CFG...
  if (Reachable.size() == F.size())
    return Changed;

  assert(Reachable.size() < F.size());

  // Are there any blocks left to actually delete?
  SmallSetVector<BasicBlock *, 8> BlocksToRemove;
  for (BasicBlock &BB : F) {
    // Skip reachable basic blocks
    if (Reachable.count(&BB))
      continue;
    // Skip already-deleted blocks
    if (DTU && DTU->isBBPendingDeletion(&BB))
      continue;
    BlocksToRemove.insert(&BB);
  }

  if (BlocksToRemove.empty())
    return Changed;

  Changed = true;
  NumRemoved += BlocksToRemove.size();

  if (MSSAU)
    MSSAU->removeBlocks(BlocksToRemove);

  DeleteDeadBlocks(BlocksToRemove.takeVector(), DTU);

  return Changed;
}

/// If AAOnly is set, only intersect alias analysis metadata and preserve other
/// known metadata. Unknown metadata is always dropped.
static void combineMetadata(Instruction *K, const Instruction *J,
                            bool DoesKMove, bool AAOnly = false) {
  SmallVector<std::pair<unsigned, MDNode *>, 4> Metadata;
  K->getAllMetadataOtherThanDebugLoc(Metadata);
  for (const auto &MD : Metadata) {
    unsigned Kind = MD.first;
    MDNode *JMD = J->getMetadata(Kind);
    MDNode *KMD = MD.second;

    // TODO: Assert that this switch is exhaustive for fixed MD kinds.
    switch (Kind) {
      default:
        K->setMetadata(Kind, nullptr); // Remove unknown metadata
        break;
      case LLVMContext::MD_dbg:
        llvm_unreachable("getAllMetadataOtherThanDebugLoc returned a MD_dbg");
      case LLVMContext::MD_DIAssignID:
        if (!AAOnly)
          K->mergeDIAssignID(J);
        break;
      case LLVMContext::MD_tbaa:
        if (DoesKMove)
          K->setMetadata(Kind, MDNode::getMostGenericTBAA(JMD, KMD));
        break;
      case LLVMContext::MD_alias_scope:
        if (DoesKMove)
          K->setMetadata(Kind, MDNode::getMostGenericAliasScope(JMD, KMD));
        break;
      case LLVMContext::MD_noalias:
      case LLVMContext::MD_mem_parallel_loop_access:
        if (DoesKMove)
          K->setMetadata(Kind, MDNode::intersect(JMD, KMD));
        break;
      case LLVMContext::MD_access_group:
        if (DoesKMove)
          K->setMetadata(LLVMContext::MD_access_group,
                         intersectAccessGroups(K, J));
        break;
      case LLVMContext::MD_range:
        if (!AAOnly && (DoesKMove || !K->hasMetadata(LLVMContext::MD_noundef)))
          K->setMetadata(Kind, MDNode::getMostGenericRange(JMD, KMD));
        break;
      case LLVMContext::MD_fpmath:
        if (!AAOnly)
          K->setMetadata(Kind, MDNode::getMostGenericFPMath(JMD, KMD));
        break;
      case LLVMContext::MD_invariant_load:
        // If K moves, only set the !invariant.load if it is present in both
        // instructions.
        if (DoesKMove)
          K->setMetadata(Kind, JMD);
        break;
      case LLVMContext::MD_nonnull:
        if (!AAOnly && (DoesKMove || !K->hasMetadata(LLVMContext::MD_noundef)))
          K->setMetadata(Kind, JMD);
        break;
      case LLVMContext::MD_invariant_group:
        // Preserve !invariant.group in K.
        break;
      // Keep empty cases for prof, mmra, memprof, and callsite to prevent them
      // from being removed as unknown metadata. The actual merging is handled
      // separately below.
      case LLVMContext::MD_prof:
      case LLVMContext::MD_mmra:
      case LLVMContext::MD_memprof:
      case LLVMContext::MD_callsite:
        break;
      case LLVMContext::MD_callee_type:
        if (!AAOnly) {
          K->setMetadata(LLVMContext::MD_callee_type,
                         MDNode::getMergedCalleeTypeMetadata(KMD, JMD));
        }
        break;
      case LLVMContext::MD_align:
        if (!AAOnly && (DoesKMove || !K->hasMetadata(LLVMContext::MD_noundef)))
          K->setMetadata(
              Kind, MDNode::getMostGenericAlignmentOrDereferenceable(JMD, KMD));
        break;
      case LLVMContext::MD_dereferenceable:
      case LLVMContext::MD_dereferenceable_or_null:
        if (!AAOnly && DoesKMove)
          K->setMetadata(Kind,
            MDNode::getMostGenericAlignmentOrDereferenceable(JMD, KMD));
        break;
      case LLVMContext::MD_preserve_access_index:
        // Preserve !preserve.access.index in K.
        break;
      case LLVMContext::MD_noundef:
        // If K does move, keep noundef if it is present in both instructions.
        if (!AAOnly && DoesKMove)
          K->setMetadata(Kind, JMD);
        break;
      case LLVMContext::MD_nontemporal:
        // Preserve !nontemporal if it is present on both instructions.
        if (!AAOnly)
          K->setMetadata(Kind, JMD);
        break;
      case LLVMContext::MD_noalias_addrspace:
        if (DoesKMove)
          K->setMetadata(Kind,
                         MDNode::getMostGenericNoaliasAddrspace(JMD, KMD));
        break;
      case LLVMContext::MD_nosanitize:
        // Preserve !nosanitize if both K and J have it.
        K->setMetadata(Kind, JMD);
        break;
      }
  }
  // Set !invariant.group from J if J has it. If both instructions have it
  // then we will just pick it from J - even when they are different.
  // Also make sure that K is load or store - f.e. combining bitcast with load
  // could produce bitcast with invariant.group metadata, which is invalid.
  // FIXME: we should try to preserve both invariant.group md if they are
  // different, but right now instruction can only have one invariant.group.
  if (auto *JMD = J->getMetadata(LLVMContext::MD_invariant_group))
    if (isa<LoadInst>(K) || isa<StoreInst>(K))
      K->setMetadata(LLVMContext::MD_invariant_group, JMD);

  // Merge MMRAs.
  // This is handled separately because we also want to handle cases where K
  // doesn't have tags but J does.
  auto JMMRA = J->getMetadata(LLVMContext::MD_mmra);
  auto KMMRA = K->getMetadata(LLVMContext::MD_mmra);
  if (JMMRA || KMMRA) {
    K->setMetadata(LLVMContext::MD_mmra,
                   MMRAMetadata::combine(K->getContext(), JMMRA, KMMRA));
  }

  // Merge memprof metadata.
  // Handle separately to support cases where only one instruction has the
  // metadata.
  auto *JMemProf = J->getMetadata(LLVMContext::MD_memprof);
  auto *KMemProf = K->getMetadata(LLVMContext::MD_memprof);
  if (!AAOnly && (JMemProf || KMemProf)) {
    K->setMetadata(LLVMContext::MD_memprof,
                   MDNode::getMergedMemProfMetadata(KMemProf, JMemProf));
  }

  // Merge callsite metadata.
  // Handle separately to support cases where only one instruction has the
  // metadata.
  auto *JCallSite = J->getMetadata(LLVMContext::MD_callsite);
  auto *KCallSite = K->getMetadata(LLVMContext::MD_callsite);
  if (!AAOnly && (JCallSite || KCallSite)) {
    K->setMetadata(LLVMContext::MD_callsite,
                   MDNode::getMergedCallsiteMetadata(KCallSite, JCallSite));
  }

  // Merge prof metadata.
  // Handle separately to support cases where only one instruction has the
  // metadata.
  auto *JProf = J->getMetadata(LLVMContext::MD_prof);
  auto *KProf = K->getMetadata(LLVMContext::MD_prof);
  if (!AAOnly && (JProf || KProf)) {
    K->setMetadata(LLVMContext::MD_prof,
                   MDNode::getMergedProfMetadata(KProf, JProf, K, J));
  }
}

void llvm::combineMetadataForCSE(Instruction *K, const Instruction *J,
                                 bool DoesKMove) {
  combineMetadata(K, J, DoesKMove);
}

void llvm::combineAAMetadata(Instruction *K, const Instruction *J) {
  combineMetadata(K, J, /*DoesKMove=*/true, /*AAOnly=*/true);
}

void llvm::copyMetadataForLoad(LoadInst &Dest, const LoadInst &Source) {
  SmallVector<std::pair<unsigned, MDNode *>, 8> MD;
  Source.getAllMetadata(MD);
  MDBuilder MDB(Dest.getContext());
  Type *NewType = Dest.getType();
  const DataLayout &DL = Source.getDataLayout();
  for (const auto &MDPair : MD) {
    unsigned ID = MDPair.first;
    MDNode *N = MDPair.second;
    // Note, essentially every kind of metadata should be preserved here! This
    // routine is supposed to clone a load instruction changing *only its type*.
    // The only metadata it makes sense to drop is metadata which is invalidated
    // when the pointer type changes. This should essentially never be the case
    // in LLVM, but we explicitly switch over only known metadata to be
    // conservatively correct. If you are adding metadata to LLVM which pertains
    // to loads, you almost certainly want to add it here.
    switch (ID) {
    case LLVMContext::MD_dbg:
    case LLVMContext::MD_tbaa:
    case LLVMContext::MD_prof:
    case LLVMContext::MD_fpmath:
    case LLVMContext::MD_tbaa_struct:
    case LLVMContext::MD_invariant_load:
    case LLVMContext::MD_alias_scope:
    case LLVMContext::MD_noalias:
    case LLVMContext::MD_nontemporal:
    case LLVMContext::MD_mem_parallel_loop_access:
    case LLVMContext::MD_access_group:
    case LLVMContext::MD_noundef:
    case LLVMContext::MD_noalias_addrspace:
      // All of these directly apply.
      Dest.setMetadata(ID, N);
      break;

    case LLVMContext::MD_nonnull:
      copyNonnullMetadata(Source, N, Dest);
      break;

    case LLVMContext::MD_align:
    case LLVMContext::MD_dereferenceable:
    case LLVMContext::MD_dereferenceable_or_null:
      // These only directly apply if the new type is also a pointer.
      if (NewType->isPointerTy())
        Dest.setMetadata(ID, N);
      break;

    case LLVMContext::MD_range:
      copyRangeMetadata(DL, Source, N, Dest);
      break;
    }
  }
}

void llvm::patchReplacementInstruction(Instruction *I, Value *Repl) {
  auto *ReplInst = dyn_cast<Instruction>(Repl);
  if (!ReplInst)
    return;

  // Patch the replacement so that it is not more restrictive than the value
  // being replaced.
  WithOverflowInst *UnusedWO;
  // When replacing the result of a llvm.*.with.overflow intrinsic with a
  // overflowing binary operator, nuw/nsw flags may no longer hold.
  if (isa<OverflowingBinaryOperator>(ReplInst) &&
      match(I, m_ExtractValue<0>(m_WithOverflowInst(UnusedWO))))
    ReplInst->dropPoisonGeneratingFlags();
  // Note that if 'I' is a load being replaced by some operation,
  // for example, by an arithmetic operation, then andIRFlags()
  // would just erase all math flags from the original arithmetic
  // operation, which is clearly not wanted and not needed.
  else if (!isa<LoadInst>(I))
    ReplInst->andIRFlags(I);

  // Handle attributes.
  if (auto *CB1 = dyn_cast<CallBase>(ReplInst)) {
    if (auto *CB2 = dyn_cast<CallBase>(I)) {
      bool Success = CB1->tryIntersectAttributes(CB2);
      assert(Success && "We should not be trying to sink callbases "
                        "with non-intersectable attributes");
      // For NDEBUG Compile.
      (void)Success;
    }
  }

  // FIXME: If both the original and replacement value are part of the
  // same control-flow region (meaning that the execution of one
  // guarantees the execution of the other), then we can combine the
  // noalias scopes here and do better than the general conservative
  // answer used in combineMetadata().

  // In general, GVN unifies expressions over different control-flow
  // regions, and so we need a conservative combination of the noalias
  // scopes.
  combineMetadataForCSE(ReplInst, I, false);
}

template <typename RootType, typename ShouldReplaceFn>
static unsigned replaceDominatedUsesWith(Value *From, Value *To,
                                         const RootType &Root,
                                         const ShouldReplaceFn &ShouldReplace) {
  assert(From->getType() == To->getType());

  unsigned Count = 0;
  for (Use &U : llvm::make_early_inc_range(From->uses())) {
    auto *II = dyn_cast<IntrinsicInst>(U.getUser());
    if (II && II->getIntrinsicID() == Intrinsic::fake_use)
      continue;
    if (!ShouldReplace(Root, U))
      continue;
    LLVM_DEBUG(dbgs() << "Replace dominated use of '";
               From->printAsOperand(dbgs());
               dbgs() << "' with " << *To << " in " << *U.getUser() << "\n");
    U.set(To);
    ++Count;
  }
  return Count;
}

unsigned llvm::replaceNonLocalUsesWith(Instruction *From, Value *To) {
   assert(From->getType() == To->getType());
   auto *BB = From->getParent();
   unsigned Count = 0;

   for (Use &U : llvm::make_early_inc_range(From->uses())) {
    auto *I = cast<Instruction>(U.getUser());
    if (I->getParent() == BB)
      continue;
    U.set(To);
    ++Count;
  }
  return Count;
}

unsigned llvm::replaceDominatedUsesWith(Value *From, Value *To,
                                        DominatorTree &DT,
                                        const BasicBlockEdge &Root) {
  auto Dominates = [&DT](const BasicBlockEdge &Root, const Use &U) {
    return DT.dominates(Root, U);
  };
  return ::replaceDominatedUsesWith(From, To, Root, Dominates);
}

unsigned llvm::replaceDominatedUsesWith(Value *From, Value *To,
                                        DominatorTree &DT,
                                        const BasicBlock *BB) {
  auto Dominates = [&DT](const BasicBlock *BB, const Use &U) {
    return DT.dominates(BB, U);
  };
  return ::replaceDominatedUsesWith(From, To, BB, Dominates);
}

unsigned llvm::replaceDominatedUsesWithIf(
    Value *From, Value *To, DominatorTree &DT, const BasicBlockEdge &Root,
    function_ref<bool(const Use &U, const Value *To)> ShouldReplace) {
  auto DominatesAndShouldReplace =
      [&DT, &ShouldReplace, To](const BasicBlockEdge &Root, const Use &U) {
        return DT.dominates(Root, U) && ShouldReplace(U, To);
      };
  return ::replaceDominatedUsesWith(From, To, Root, DominatesAndShouldReplace);
}

unsigned llvm::replaceDominatedUsesWithIf(
    Value *From, Value *To, DominatorTree &DT, const BasicBlock *BB,
    function_ref<bool(const Use &U, const Value *To)> ShouldReplace) {
  auto DominatesAndShouldReplace = [&DT, &ShouldReplace,
                                    To](const BasicBlock *BB, const Use &U) {
    return DT.dominates(BB, U) && ShouldReplace(U, To);
  };
  return ::replaceDominatedUsesWith(From, To, BB, DominatesAndShouldReplace);
}

bool llvm::callsGCLeafFunction(const CallBase *Call,
                               const TargetLibraryInfo &TLI) {
  // Check if the function is specifically marked as a gc leaf function.
  if (Call->hasFnAttr("gc-leaf-function"))
    return true;
  if (const Function *F = Call->getCalledFunction()) {
    if (F->hasFnAttribute("gc-leaf-function"))
      return true;

    if (auto IID = F->getIntrinsicID()) {
      // Most LLVM intrinsics do not take safepoints.
      return IID != Intrinsic::experimental_gc_statepoint &&
             IID != Intrinsic::experimental_deoptimize &&
             IID != Intrinsic::memcpy_element_unordered_atomic &&
             IID != Intrinsic::memmove_element_unordered_atomic;
    }
  }

  // Lib calls can be materialized by some passes, and won't be
  // marked as 'gc-leaf-function.' All available Libcalls are
  // GC-leaf.
  LibFunc LF;
  if (TLI.getLibFunc(*Call, LF)) {
    return TLI.has(LF);
  }

  return false;
}

void llvm::copyNonnullMetadata(const LoadInst &OldLI, MDNode *N,
                               LoadInst &NewLI) {
  auto *NewTy = NewLI.getType();

  // This only directly applies if the new type is also a pointer.
  if (NewTy->isPointerTy()) {
    NewLI.setMetadata(LLVMContext::MD_nonnull, N);
    return;
  }

  // The only other translation we can do is to integral loads with !range
  // metadata.
  if (!NewTy->isIntegerTy())
    return;

  MDBuilder MDB(NewLI.getContext());
  const Value *Ptr = OldLI.getPointerOperand();
  auto *ITy = cast<IntegerType>(NewTy);
  auto *NullInt = ConstantExpr::getPtrToInt(
      ConstantPointerNull::get(cast<PointerType>(Ptr->getType())), ITy);
  auto *NonNullInt = ConstantExpr::getAdd(NullInt, ConstantInt::get(ITy, 1));
  NewLI.setMetadata(LLVMContext::MD_range,
                    MDB.createRange(NonNullInt, NullInt));
}

void llvm::copyRangeMetadata(const DataLayout &DL, const LoadInst &OldLI,
                             MDNode *N, LoadInst &NewLI) {
  auto *NewTy = NewLI.getType();
  // Simply copy the metadata if the type did not change.
  if (NewTy == OldLI.getType()) {
    NewLI.setMetadata(LLVMContext::MD_range, N);
    return;
  }

  // Give up unless it is converted to a pointer where there is a single very
  // valuable mapping we can do reliably.
  // FIXME: It would be nice to propagate this in more ways, but the type
  // conversions make it hard.
  if (!NewTy->isPointerTy())
    return;

  unsigned BitWidth = DL.getPointerTypeSizeInBits(NewTy);
  if (BitWidth == OldLI.getType()->getScalarSizeInBits() &&
      !getConstantRangeFromMetadata(*N).contains(APInt(BitWidth, 0))) {
    MDNode *NN = MDNode::get(OldLI.getContext(), {});
    NewLI.setMetadata(LLVMContext::MD_nonnull, NN);
  }
}

void llvm::dropDebugUsers(Instruction &I) {
  SmallVector<DbgVariableRecord *, 1> DPUsers;
  findDbgUsers(&I, DPUsers);
  for (auto *DVR : DPUsers)
    DVR->eraseFromParent();
}

void llvm::hoistAllInstructionsInto(BasicBlock *DomBlock, Instruction *InsertPt,
                                    BasicBlock *BB) {
  // Since we are moving the instructions out of its basic block, we do not
  // retain their original debug locations (DILocations) and debug intrinsic
  // instructions.
  //
  // Doing so would degrade the debugging experience and adversely affect the
  // accuracy of profiling information.
  //
  // Currently, when hoisting the instructions, we take the following actions:
  // - Remove their debug intrinsic instructions.
  // - Set their debug locations to the values from the insertion point.
  //
  // As per PR39141 (comment #8), the more fundamental reason why the dbg.values
  // need to be deleted, is because there will not be any instructions with a
  // DILocation in either branch left after performing the transformation. We
  // can only insert a dbg.value after the two branches are joined again.
  //
  // See PR38762, PR39243 for more details.
  //
  // TODO: Extend llvm.dbg.value to take more than one SSA Value (PR39141) to
  // encode predicated DIExpressions that yield different results on different
  // code paths.

  for (BasicBlock::iterator II = BB->begin(), IE = BB->end(); II != IE;) {
    Instruction *I = &*II;
    I->dropUBImplyingAttrsAndMetadata();
    if (I->isUsedByMetadata())
      dropDebugUsers(*I);
    // RemoveDIs: drop debug-info too as the following code does.
    I->dropDbgRecords();
    if (I->isDebugOrPseudoInst()) {
      // Remove DbgInfo and pseudo probe Intrinsics.
      II = I->eraseFromParent();
      continue;
    }
    I->setDebugLoc(InsertPt->getDebugLoc());
    ++II;
  }
  DomBlock->splice(InsertPt->getIterator(), BB, BB->begin(),
                   BB->getTerminator()->getIterator());
}

DIExpression *llvm::getExpressionForConstant(DIBuilder &DIB, const Constant &C,
                                             Type &Ty) {
  // Create integer constant expression.
  auto createIntegerExpression = [&DIB](const Constant &CV) -> DIExpression * {
    const APInt &API = cast<ConstantInt>(&CV)->getValue();
    std::optional<int64_t> InitIntOpt = API.trySExtValue();
    return InitIntOpt ? DIB.createConstantValueExpression(
                            static_cast<uint64_t>(*InitIntOpt))
                      : nullptr;
  };

  if (isa<ConstantInt>(C))
    return createIntegerExpression(C);

  auto *FP = dyn_cast<ConstantFP>(&C);
  if (FP && Ty.isFloatingPointTy() && Ty.getScalarSizeInBits() <= 64) {
    const APFloat &APF = FP->getValueAPF();
    APInt const &API = APF.bitcastToAPInt();
    if (auto Temp = API.getZExtValue())
      return DIB.createConstantValueExpression(static_cast<uint64_t>(Temp));
    return DIB.createConstantValueExpression(*API.getRawData());
  }

  if (!Ty.isPointerTy())
    return nullptr;

  if (isa<ConstantPointerNull>(C))
    return DIB.createConstantValueExpression(0);

  if (const ConstantExpr *CE = dyn_cast<ConstantExpr>(&C))
    if (CE->getOpcode() == Instruction::IntToPtr) {
      const Value *V = CE->getOperand(0);
      if (auto CI = dyn_cast_or_null<ConstantInt>(V))
        return createIntegerExpression(*CI);
    }
  return nullptr;
}

void llvm::remapDebugVariable(ValueToValueMapTy &Mapping, Instruction *Inst) {
  auto RemapDebugOperands = [&Mapping](auto *DV, auto Set) {
    for (auto *Op : Set) {
      auto I = Mapping.find(Op);
      if (I != Mapping.end())
        DV->replaceVariableLocationOp(Op, I->second, /*AllowEmpty=*/true);
    }
  };
  auto RemapAssignAddress = [&Mapping](auto *DA) {
    auto I = Mapping.find(DA->getAddress());
    if (I != Mapping.end())
      DA->setAddress(I->second);
  };
  for (DbgVariableRecord &DVR : filterDbgVars(Inst->getDbgRecordRange())) {
    RemapDebugOperands(&DVR, DVR.location_ops());
    if (DVR.isDbgAssign())
      RemapAssignAddress(&DVR);
  }
}

namespace {

/// A potential constituent of a bitreverse or bswap expression. See
/// collectBitParts for a fuller explanation.
struct BitPart {
  BitPart(Value *P, unsigned BW) : Provider(P) {
    Provenance.resize(BW);
  }

  /// The Value that this is a bitreverse/bswap of.
  Value *Provider;

  /// The "provenance" of each bit. Provenance[A] = B means that bit A
  /// in Provider becomes bit B in the result of this expression.
  SmallVector<int8_t, 32> Provenance; // int8_t means max size is i128.

  enum { Unset = -1 };
};

} // end anonymous namespace

/// Analyze the specified subexpression and see if it is capable of providing
/// pieces of a bswap or bitreverse. The subexpression provides a potential
/// piece of a bswap or bitreverse if it can be proved that each non-zero bit in
/// the output of the expression came from a corresponding bit in some other
/// value. This function is recursive, and the end result is a mapping of
/// bitnumber to bitnumber. It is the caller's responsibility to validate that
/// the bitnumber to bitnumber mapping is correct for a bswap or bitreverse.
///
/// For example, if the current subexpression if "(shl i32 %X, 24)" then we know
/// that the expression deposits the low byte of %X into the high byte of the
/// result and that all other bits are zero. This expression is accepted and a
/// BitPart is returned with Provider set to %X and Provenance[24-31] set to
/// [0-7].
///
/// For vector types, all analysis is performed at the per-element level. No
/// cross-element analysis is supported (shuffle/insertion/reduction), and all
/// constant masks must be splatted across all elements.
///
/// To avoid revisiting values, the BitPart results are memoized into the
/// provided map. To avoid unnecessary copying of BitParts, BitParts are
/// constructed in-place in the \c BPS map. Because of this \c BPS needs to
/// store BitParts objects, not pointers. As we need the concept of a nullptr
/// BitParts (Value has been analyzed and the analysis failed), we an Optional
/// type instead to provide the same functionality.
///
/// Because we pass around references into \c BPS, we must use a container that
/// does not invalidate internal references (std::map instead of DenseMap).
static const std::optional<BitPart> &
collectBitParts(Value *V, bool MatchBSwaps, bool MatchBitReversals,
                std::map<Value *, std::optional<BitPart>> &BPS, int Depth,
                bool &FoundRoot) {
  auto [I, Inserted] = BPS.try_emplace(V);
  if (!Inserted)
    return I->second;

  auto &Result = I->second;
  auto BitWidth = V->getType()->getScalarSizeInBits();

  // Can't do integer/elements > 128 bits.
  if (BitWidth > 128)
    return Result;

  // Prevent stack overflow by limiting the recursion depth
  if (Depth == BitPartRecursionMaxDepth) {
    LLVM_DEBUG(dbgs() << "collectBitParts max recursion depth reached.\n");
    return Result;
  }

  if (auto *I = dyn_cast<Instruction>(V)) {
    Value *X, *Y;
    const APInt *C;

    // If this is an or instruction, it may be an inner node of the bswap.
    if (match(V, m_Or(m_Value(X), m_Value(Y)))) {
      // Check we have both sources and they are from the same provider.
      const auto &A = collectBitParts(X, MatchBSwaps, MatchBitReversals, BPS,
                                      Depth + 1, FoundRoot);
      if (!A || !A->Provider)
        return Result;

      const auto &B = collectBitParts(Y, MatchBSwaps, MatchBitReversals, BPS,
                                      Depth + 1, FoundRoot);
      if (!B || A->Provider != B->Provider)
        return Result;

      // Try and merge the two together.
      Result = BitPart(A->Provider, BitWidth);
      for (unsigned BitIdx = 0; BitIdx < BitWidth; ++BitIdx) {
        if (A->Provenance[BitIdx] != BitPart::Unset &&
            B->Provenance[BitIdx] != BitPart::Unset &&
            A->Provenance[BitIdx] != B->Provenance[BitIdx])
          return Result = std::nullopt;

        if (A->Provenance[BitIdx] == BitPart::Unset)
          Result->Provenance[BitIdx] = B->Provenance[BitIdx];
        else
          Result->Provenance[BitIdx] = A->Provenance[BitIdx];
      }

      return Result;
    }

    // If this is a logical shift by a constant, recurse then shift the result.
    if (match(V, m_LogicalShift(m_Value(X), m_APInt(C)))) {
      const APInt &BitShift = *C;

      // Ensure the shift amount is defined.
      if (BitShift.uge(BitWidth))
        return Result;

      // For bswap-only, limit shift amounts to whole bytes, for an early exit.
      if (!MatchBitReversals && (BitShift.getZExtValue() % 8) != 0)
        return Result;

      const auto &Res = collectBitParts(X, MatchBSwaps, MatchBitReversals, BPS,
                                        Depth + 1, FoundRoot);
      if (!Res)
        return Result;
      Result = Res;

      // Perform the "shift" on BitProvenance.
      auto &P = Result->Provenance;
      if (I->getOpcode() == Instruction::Shl) {
        P.erase(std::prev(P.end(), BitShift.getZExtValue()), P.end());
        P.insert(P.begin(), BitShift.getZExtValue(), BitPart::Unset);
      } else {
        P.erase(P.begin(), std::next(P.begin(), BitShift.getZExtValue()));
        P.insert(P.end(), BitShift.getZExtValue(), BitPart::Unset);
      }

      return Result;
    }

    // If this is a logical 'and' with a mask that clears bits, recurse then
    // unset the appropriate bits.
    if (match(V, m_And(m_Value(X), m_APInt(C)))) {
      const APInt &AndMask = *C;

      // Check that the mask allows a multiple of 8 bits for a bswap, for an
      // early exit.
      unsigned NumMaskedBits = AndMask.popcount();
      if (!MatchBitReversals && (NumMaskedBits % 8) != 0)
        return Result;

      const auto &Res = collectBitParts(X, MatchBSwaps, MatchBitReversals, BPS,
                                        Depth + 1, FoundRoot);
      if (!Res)
        return Result;
      Result = Res;

      for (unsigned BitIdx = 0; BitIdx < BitWidth; ++BitIdx)
        // If the AndMask is zero for this bit, clear the bit.
        if (AndMask[BitIdx] == 0)
          Result->Provenance[BitIdx] = BitPart::Unset;
      return Result;
    }

    // If this is a zext instruction zero extend the result.
    if (match(V, m_ZExt(m_Value(X)))) {
      const auto &Res = collectBitParts(X, MatchBSwaps, MatchBitReversals, BPS,
                                        Depth + 1, FoundRoot);
      if (!Res)
        return Result;

      Result = BitPart(Res->Provider, BitWidth);
      auto NarrowBitWidth = X->getType()->getScalarSizeInBits();
      for (unsigned BitIdx = 0; BitIdx < NarrowBitWidth; ++BitIdx)
        Result->Provenance[BitIdx] = Res->Provenance[BitIdx];
      for (unsigned BitIdx = NarrowBitWidth; BitIdx < BitWidth; ++BitIdx)
        Result->Provenance[BitIdx] = BitPart::Unset;
      return Result;
    }

    // If this is a truncate instruction, extract the lower bits.
    if (match(V, m_Trunc(m_Value(X)))) {
      const auto &Res = collectBitParts(X, MatchBSwaps, MatchBitReversals, BPS,
                                        Depth + 1, FoundRoot);
      if (!Res)
        return Result;

      Result = BitPart(Res->Provider, BitWidth);
      for (unsigned BitIdx = 0; BitIdx < BitWidth; ++BitIdx)
        Result->Provenance[BitIdx] = Res->Provenance[BitIdx];
      return Result;
    }

    // BITREVERSE - most likely due to us previous matching a partial
    // bitreverse.
    if (match(V, m_BitReverse(m_Value(X)))) {
      const auto &Res = collectBitParts(X, MatchBSwaps, MatchBitReversals, BPS,
                                        Depth + 1, FoundRoot);
      if (!Res)
        return Result;

      Result = BitPart(Res->Provider, BitWidth);
      for (unsigned BitIdx = 0; BitIdx < BitWidth; ++BitIdx)
        Result->Provenance[(BitWidth - 1) - BitIdx] = Res->Provenance[BitIdx];
      return Result;
    }

    // BSWAP - most likely due to us previous matching a partial bswap.
    if (match(V, m_BSwap(m_Value(X)))) {
      const auto &Res = collectBitParts(X, MatchBSwaps, MatchBitReversals, BPS,
                                        Depth + 1, FoundRoot);
      if (!Res)
        return Result;

      unsigned ByteWidth = BitWidth / 8;
      Result = BitPart(Res->Provider, BitWidth);
      for (unsigned ByteIdx = 0; ByteIdx < ByteWidth; ++ByteIdx) {
        unsigned ByteBitOfs = ByteIdx * 8;
        for (unsigned BitIdx = 0; BitIdx < 8; ++BitIdx)
          Result->Provenance[(BitWidth - 8 - ByteBitOfs) + BitIdx] =
              Res->Provenance[ByteBitOfs + BitIdx];
      }
      return Result;
    }

    // Funnel 'double' shifts take 3 operands, 2 inputs and the shift
    // amount (modulo).
    // fshl(X,Y,Z): (X << (Z % BW)) | (Y >> (BW - (Z % BW)))
    // fshr(X,Y,Z): (X << (BW - (Z % BW))) | (Y >> (Z % BW))
    if (match(V, m_FShl(m_Value(X), m_Value(Y), m_APInt(C))) ||
        match(V, m_FShr(m_Value(X), m_Value(Y), m_APInt(C)))) {
      // We can treat fshr as a fshl by flipping the modulo amount.
      unsigned ModAmt = C->urem(BitWidth);
      if (cast<IntrinsicInst>(I)->getIntrinsicID() == Intrinsic::fshr)
        ModAmt = BitWidth - ModAmt;

      // For bswap-only, limit shift amounts to whole bytes, for an early exit.
      if (!MatchBitReversals && (ModAmt % 8) != 0)
        return Result;

      // Check we have both sources and they are from the same provider.
      const auto &LHS = collectBitParts(X, MatchBSwaps, MatchBitReversals, BPS,
                                        Depth + 1, FoundRoot);
      if (!LHS || !LHS->Provider)
        return Result;

      const auto &RHS = collectBitParts(Y, MatchBSwaps, MatchBitReversals, BPS,
                                        Depth + 1, FoundRoot);
      if (!RHS || LHS->Provider != RHS->Provider)
        return Result;

      unsigned StartBitRHS = BitWidth - ModAmt;
      Result = BitPart(LHS->Provider, BitWidth);
      for (unsigned BitIdx = 0; BitIdx < StartBitRHS; ++BitIdx)
        Result->Provenance[BitIdx + ModAmt] = LHS->Provenance[BitIdx];
      for (unsigned BitIdx = 0; BitIdx < ModAmt; ++BitIdx)
        Result->Provenance[BitIdx] = RHS->Provenance[BitIdx + StartBitRHS];
      return Result;
    }
  }

  // If we've already found a root input value then we're never going to merge
  // these back together.
  if (FoundRoot)
    return Result;

  // Okay, we got to something that isn't a shift, 'or', 'and', etc. This must
  // be the root input value to the bswap/bitreverse.
  FoundRoot = true;
  Result = BitPart(V, BitWidth);
  for (unsigned BitIdx = 0; BitIdx < BitWidth; ++BitIdx)
    Result->Provenance[BitIdx] = BitIdx;
  return Result;
}

static bool bitTransformIsCorrectForBSwap(unsigned From, unsigned To,
                                          unsigned BitWidth) {
  if (From % 8 != To % 8)
    return false;
  // Convert from bit indices to byte indices and check for a byte reversal.
  From >>= 3;
  To >>= 3;
  BitWidth >>= 3;
  return From == BitWidth - To - 1;
}

static bool bitTransformIsCorrectForBitReverse(unsigned From, unsigned To,
                                               unsigned BitWidth) {
  return From == BitWidth - To - 1;
}

bool llvm::recognizeBSwapOrBitReverseIdiom(
    Instruction *I, bool MatchBSwaps, bool MatchBitReversals,
    SmallVectorImpl<Instruction *> &InsertedInsts) {
  if (!match(I, m_Or(m_Value(), m_Value())) &&
      !match(I, m_FShl(m_Value(), m_Value(), m_Value())) &&
      !match(I, m_FShr(m_Value(), m_Value(), m_Value())) &&
      !match(I, m_BSwap(m_Value())))
    return false;
  if (!MatchBSwaps && !MatchBitReversals)
    return false;
  Type *ITy = I->getType();
  if (!ITy->isIntOrIntVectorTy() || ITy->getScalarSizeInBits() == 1 ||
      ITy->getScalarSizeInBits() > 128)
    return false;  // Can't do integer/elements > 128 bits.

  // Try to find all the pieces corresponding to the bswap.
  bool FoundRoot = false;
  std::map<Value *, std::optional<BitPart>> BPS;
  const auto &Res =
      collectBitParts(I, MatchBSwaps, MatchBitReversals, BPS, 0, FoundRoot);
  if (!Res)
    return false;
  ArrayRef<int8_t> BitProvenance = Res->Provenance;
  assert(all_of(BitProvenance,
                [](int8_t I) { return I == BitPart::Unset || 0 <= I; }) &&
         "Illegal bit provenance index");

  // If the upper bits are zero, then attempt to perform as a truncated op.
  Type *DemandedTy = ITy;
  if (BitProvenance.back() == BitPart::Unset) {
    while (!BitProvenance.empty() && BitProvenance.back() == BitPart::Unset)
      BitProvenance = BitProvenance.drop_back();
    if (BitProvenance.empty())
      return false; // TODO - handle null value?
    DemandedTy = Type::getIntNTy(I->getContext(), BitProvenance.size());
    if (auto *IVecTy = dyn_cast<VectorType>(ITy))
      DemandedTy = VectorType::get(DemandedTy, IVecTy);
  }

  // Check BitProvenance hasn't found a source larger than the result type.
  unsigned DemandedBW = DemandedTy->getScalarSizeInBits();
  if (DemandedBW > ITy->getScalarSizeInBits())
    return false;

  // Now, is the bit permutation correct for a bswap or a bitreverse? We can
  // only byteswap values with an even number of bytes.
  APInt DemandedMask = APInt::getAllOnes(DemandedBW);
  bool OKForBSwap = MatchBSwaps && (DemandedBW % 16) == 0;
  bool OKForBitReverse = MatchBitReversals;
  for (unsigned BitIdx = 0;
       (BitIdx < DemandedBW) && (OKForBSwap || OKForBitReverse); ++BitIdx) {
    if (BitProvenance[BitIdx] == BitPart::Unset) {
      DemandedMask.clearBit(BitIdx);
      continue;
    }
    OKForBSwap &= bitTransformIsCorrectForBSwap(BitProvenance[BitIdx], BitIdx,
                                                DemandedBW);
    OKForBitReverse &= bitTransformIsCorrectForBitReverse(BitProvenance[BitIdx],
                                                          BitIdx, DemandedBW);
  }

  Intrinsic::ID Intrin;
  if (OKForBSwap)
    Intrin = Intrinsic::bswap;
  else if (OKForBitReverse)
    Intrin = Intrinsic::bitreverse;
  else
    return false;

  Function *F =
      Intrinsic::getOrInsertDeclaration(I->getModule(), Intrin, DemandedTy);
  Value *Provider = Res->Provider;

  // We may need to truncate the provider.
  if (DemandedTy != Provider->getType()) {
    auto *Trunc =
        CastInst::CreateIntegerCast(Provider, DemandedTy, false, "trunc", I->getIterator());
    InsertedInsts.push_back(Trunc);
    Provider = Trunc;
  }

  Instruction *Result = CallInst::Create(F, Provider, "rev", I->getIterator());
  InsertedInsts.push_back(Result);

  if (!DemandedMask.isAllOnes()) {
    auto *Mask = ConstantInt::get(DemandedTy, DemandedMask);
    Result = BinaryOperator::Create(Instruction::And, Result, Mask, "mask", I->getIterator());
    InsertedInsts.push_back(Result);
  }

  // We may need to zeroextend back to the result type.
  if (ITy != Result->getType()) {
    auto *ExtInst = CastInst::CreateIntegerCast(Result, ITy, false, "zext", I->getIterator());
    InsertedInsts.push_back(ExtInst);
  }

  return true;
}

// CodeGen has special handling for some string functions that may replace
// them with target-specific intrinsics.  Since that'd skip our interceptors
// in ASan/MSan/TSan/DFSan, and thus make us miss some memory accesses,
// we mark affected calls as NoBuiltin, which will disable optimization
// in CodeGen.
void llvm::maybeMarkSanitizerLibraryCallNoBuiltin(
    CallInst *CI, const TargetLibraryInfo *TLI) {
  Function *F = CI->getCalledFunction();
  LibFunc Func;
  if (F && !F->hasLocalLinkage() && F->hasName() &&
      TLI->getLibFunc(F->getName(), Func) && TLI->hasOptimizedCodeGen(Func) &&
      !F->doesNotAccessMemory())
    CI->addFnAttr(Attribute::NoBuiltin);
}

bool llvm::canReplaceOperandWithVariable(const Instruction *I, unsigned OpIdx) {
  const auto *Op = I->getOperand(OpIdx);
  // We can't have a PHI with a metadata type.
  if (Op->getType()->isMetadataTy())
    return false;

  // swifterror pointers can only be used by a load, store, or as a swifterror
  // argument; swifterror pointers are not allowed to be used in select or phi
  // instructions.
  if (Op->isSwiftError())
    return false;

  // Cannot replace alloca argument with phi/select.
  if (I->isLifetimeStartOrEnd())
    return false;

  // Early exit.
  if (!isa<Constant, InlineAsm>(Op))
    return true;

  switch (I->getOpcode()) {
  default:
    return true;
  case Instruction::Call:
  case Instruction::Invoke: {
    const auto &CB = cast<CallBase>(*I);

    // Can't handle inline asm. Skip it.
    if (CB.isInlineAsm())
      return false;

    // Constant bundle operands may need to retain their constant-ness for
    // correctness.
    if (CB.isBundleOperand(OpIdx))
      return false;

    if (OpIdx < CB.arg_size()) {
      // Some variadic intrinsics require constants in the variadic arguments,
      // which currently aren't markable as immarg.
      if (isa<IntrinsicInst>(CB) &&
          OpIdx >= CB.getFunctionType()->getNumParams()) {
        // This is known to be OK for stackmap.
        return CB.getIntrinsicID() == Intrinsic::experimental_stackmap;
      }

      // gcroot is a special case, since it requires a constant argument which
      // isn't also required to be a simple ConstantInt.
      if (CB.getIntrinsicID() == Intrinsic::gcroot)
        return false;

      // Some intrinsic operands are required to be immediates.
      return !CB.paramHasAttr(OpIdx, Attribute::ImmArg);
    }

    // It is never allowed to replace the call argument to an intrinsic, but it
    // may be possible for a call.
    return !isa<IntrinsicInst>(CB);
  }
  case Instruction::ShuffleVector:
    // Shufflevector masks are constant.
    return OpIdx != 2;
  case Instruction::Switch:
  case Instruction::ExtractValue:
    // All operands apart from the first are constant.
    return OpIdx == 0;
  case Instruction::InsertValue:
    // All operands apart from the first and the second are constant.
    return OpIdx < 2;
  case Instruction::Alloca:
    // Static allocas (constant size in the entry block) are handled by
    // prologue/epilogue insertion so they're free anyway. We definitely don't
    // want to make them non-constant.
    return !cast<AllocaInst>(I)->isStaticAlloca();
  case Instruction::GetElementPtr:
    if (OpIdx == 0)
      return true;
    gep_type_iterator It = gep_type_begin(I);
    for (auto E = std::next(It, OpIdx); It != E; ++It)
      if (It.isStruct())
        return false;
    return true;
  }
}

Value *llvm::invertCondition(Value *Condition) {
  // First: Check if it's a constant
  if (Constant *C = dyn_cast<Constant>(Condition))
    return ConstantExpr::getNot(C);

  // Second: If the condition is already inverted, return the original value
  Value *NotCondition;
  if (match(Condition, m_Not(m_Value(NotCondition))))
    return NotCondition;

  BasicBlock *Parent = nullptr;
  Instruction *Inst = dyn_cast<Instruction>(Condition);
  if (Inst)
    Parent = Inst->getParent();
  else if (Argument *Arg = dyn_cast<Argument>(Condition))
    Parent = &Arg->getParent()->getEntryBlock();
  assert(Parent && "Unsupported condition to invert");

  // Third: Check all the users for an invert
  for (User *U : Condition->users())
    if (Instruction *I = dyn_cast<Instruction>(U))
      if (I->getParent() == Parent && match(I, m_Not(m_Specific(Condition))))
        return I;

  // Last option: Create a new instruction
  auto *Inverted =
      BinaryOperator::CreateNot(Condition, Condition->getName() + ".inv");
  if (Inst && !isa<PHINode>(Inst))
    Inverted->insertAfter(Inst->getIterator());
  else
    Inverted->insertBefore(Parent->getFirstInsertionPt());
  return Inverted;
}

bool llvm::inferAttributesFromOthers(Function &F) {
  // Note: We explicitly check for attributes rather than using cover functions
  // because some of the cover functions include the logic being implemented.

  bool Changed = false;
  // readnone + not convergent implies nosync
  if (!F.hasFnAttribute(Attribute::NoSync) &&
      F.doesNotAccessMemory() && !F.isConvergent()) {
    F.setNoSync();
    Changed = true;
  }

  // readonly implies nofree
  if (!F.hasFnAttribute(Attribute::NoFree) && F.onlyReadsMemory()) {
    F.setDoesNotFreeMemory();
    Changed = true;
  }

  // willreturn implies mustprogress
  if (!F.hasFnAttribute(Attribute::MustProgress) && F.willReturn()) {
    F.setMustProgress();
    Changed = true;
  }

  // TODO: There are a bunch of cases of restrictive memory effects we
  // can infer by inspecting arguments of argmemonly-ish functions.

  return Changed;
}

void OverflowTracking::mergeFlags(Instruction &I) {
#ifndef NDEBUG
  if (Opcode)
    assert(Opcode == I.getOpcode() &&
           "can only use mergeFlags on instructions with matching opcodes");
  else
    Opcode = I.getOpcode();
#endif
  if (isa<OverflowingBinaryOperator>(&I)) {
    HasNUW &= I.hasNoUnsignedWrap();
    HasNSW &= I.hasNoSignedWrap();
  }
  if (auto *DisjointOp = dyn_cast<PossiblyDisjointInst>(&I))
    IsDisjoint &= DisjointOp->isDisjoint();
}

void OverflowTracking::applyFlags(Instruction &I) {
  I.clearSubclassOptionalData();
  if (I.getOpcode() == Instruction::Add ||
      (I.getOpcode() == Instruction::Mul && AllKnownNonZero)) {
    if (HasNUW)
      I.setHasNoUnsignedWrap();
    if (HasNSW && (AllKnownNonNegative || HasNUW))
      I.setHasNoSignedWrap();
  }
  if (auto *DisjointOp = dyn_cast<PossiblyDisjointInst>(&I))
    DisjointOp->setIsDisjoint(IsDisjoint);
}<|MERGE_RESOLUTION|>--- conflicted
+++ resolved
@@ -2104,7 +2104,6 @@
   }
 }
 
-<<<<<<< HEAD
 /// This is a port of getSalvageOpsForBinOp() to DIOp-based DIExpressions.
 static Value *
 getNewSalvageOpsForBinOp(BinaryOperator *BI, uint64_t CurrentLocOps,
@@ -2253,13 +2252,8 @@
   return nullptr;
 }
 
-void llvm::salvageDebugInfoForDbgValues(
-    Instruction &I, ArrayRef<DbgVariableIntrinsic *> DbgUsers,
-    ArrayRef<DbgVariableRecord *> DPUsers) {
-=======
 void llvm::salvageDebugInfoForDbgValues(Instruction &I,
                                         ArrayRef<DbgVariableRecord *> DPUsers) {
->>>>>>> 7cb256bc
   // These are arbitrary chosen limits on the maximum number of values and the
   // maximum size of a debug expression we can salvage up to, used for
   // performance reasons.
