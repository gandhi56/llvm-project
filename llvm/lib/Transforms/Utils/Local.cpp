//===- Local.cpp - Functions to perform local transformations -------------===//
//
// Part of the LLVM Project, under the Apache License v2.0 with LLVM Exceptions.
// See https://llvm.org/LICENSE.txt for license information.
// SPDX-License-Identifier: Apache-2.0 WITH LLVM-exception
//
//===----------------------------------------------------------------------===//
//
// This family of functions perform various local transformations to the
// program.
//
//===----------------------------------------------------------------------===//

#include "llvm/Transforms/Utils/Local.h"
#include "llvm/ADT/APInt.h"
#include "llvm/ADT/DenseMap.h"
#include "llvm/ADT/DenseMapInfo.h"
#include "llvm/ADT/DenseSet.h"
#include "llvm/ADT/Hashing.h"
#include "llvm/ADT/STLExtras.h"
#include "llvm/ADT/SetVector.h"
#include "llvm/ADT/SmallPtrSet.h"
#include "llvm/ADT/SmallVector.h"
#include "llvm/ADT/Statistic.h"
#include "llvm/Analysis/AssumeBundleQueries.h"
#include "llvm/Analysis/ConstantFolding.h"
#include "llvm/Analysis/DomTreeUpdater.h"
#include "llvm/Analysis/InstructionSimplify.h"
#include "llvm/Analysis/MemoryBuiltins.h"
#include "llvm/Analysis/MemorySSAUpdater.h"
#include "llvm/Analysis/TargetLibraryInfo.h"
#include "llvm/Analysis/ValueTracking.h"
#include "llvm/Analysis/VectorUtils.h"
#include "llvm/BinaryFormat/Dwarf.h"
#include "llvm/IR/Argument.h"
#include "llvm/IR/Attributes.h"
#include "llvm/IR/BasicBlock.h"
#include "llvm/IR/CFG.h"
#include "llvm/IR/Constant.h"
#include "llvm/IR/ConstantRange.h"
#include "llvm/IR/Constants.h"
#include "llvm/IR/DIBuilder.h"
#include "llvm/IR/DataLayout.h"
#include "llvm/IR/DebugInfo.h"
#include "llvm/IR/DebugInfoMetadata.h"
#include "llvm/IR/DebugLoc.h"
#include "llvm/IR/DerivedTypes.h"
#include "llvm/IR/Dominators.h"
#include "llvm/IR/EHPersonalities.h"
#include "llvm/IR/Function.h"
#include "llvm/IR/GetElementPtrTypeIterator.h"
#include "llvm/IR/GlobalObject.h"
#include "llvm/IR/IRBuilder.h"
#include "llvm/IR/InstrTypes.h"
#include "llvm/IR/Instruction.h"
#include "llvm/IR/Instructions.h"
#include "llvm/IR/IntrinsicInst.h"
#include "llvm/IR/Intrinsics.h"
#include "llvm/IR/IntrinsicsWebAssembly.h"
#include "llvm/IR/LLVMContext.h"
#include "llvm/IR/MDBuilder.h"
#include "llvm/IR/MemoryModelRelaxationAnnotations.h"
#include "llvm/IR/Metadata.h"
#include "llvm/IR/Module.h"
#include "llvm/IR/PatternMatch.h"
#include "llvm/IR/ProfDataUtils.h"
#include "llvm/IR/Type.h"
#include "llvm/IR/Use.h"
#include "llvm/IR/User.h"
#include "llvm/IR/Value.h"
#include "llvm/IR/ValueHandle.h"
#include "llvm/Support/Casting.h"
#include "llvm/Support/CommandLine.h"
#include "llvm/Support/Debug.h"
#include "llvm/Support/ErrorHandling.h"
#include "llvm/Support/KnownBits.h"
#include "llvm/Support/raw_ostream.h"
#include "llvm/Transforms/Utils/BasicBlockUtils.h"
#include "llvm/Transforms/Utils/ValueMapper.h"
#include <algorithm>
#include <cassert>
#include <cstdint>
#include <iterator>
#include <map>
#include <optional>
#include <utility>

using namespace llvm;
using namespace llvm::PatternMatch;

extern cl::opt<bool> UseNewDbgInfoFormat;

#define DEBUG_TYPE "local"

STATISTIC(NumRemoved, "Number of unreachable basic blocks removed");
STATISTIC(NumPHICSEs, "Number of PHI's that got CSE'd");

static cl::opt<bool> PHICSEDebugHash(
    "phicse-debug-hash",
#ifdef EXPENSIVE_CHECKS
    cl::init(true),
#else
    cl::init(false),
#endif
    cl::Hidden,
    cl::desc("Perform extra assertion checking to verify that PHINodes's hash "
             "function is well-behaved w.r.t. its isEqual predicate"));

static cl::opt<unsigned> PHICSENumPHISmallSize(
    "phicse-num-phi-smallsize", cl::init(32), cl::Hidden,
    cl::desc(
        "When the basic block contains not more than this number of PHI nodes, "
        "perform a (faster!) exhaustive search instead of set-driven one."));

static cl::opt<unsigned> MaxPhiEntriesIncreaseAfterRemovingEmptyBlock(
    "max-phi-entries-increase-after-removing-empty-block", cl::init(1000),
    cl::Hidden,
    cl::desc("Stop removing an empty block if removing it will introduce more "
             "than this number of phi entries in its successor"));

// Max recursion depth for collectBitParts used when detecting bswap and
// bitreverse idioms.
static const unsigned BitPartRecursionMaxDepth = 48;

//===----------------------------------------------------------------------===//
//  Local constant propagation.
//

/// ConstantFoldTerminator - If a terminator instruction is predicated on a
/// constant value, convert it into an unconditional branch to the constant
/// destination.  This is a nontrivial operation because the successors of this
/// basic block must have their PHI nodes updated.
/// Also calls RecursivelyDeleteTriviallyDeadInstructions() on any branch/switch
/// conditions and indirectbr addresses this might make dead if
/// DeleteDeadConditions is true.
bool llvm::ConstantFoldTerminator(BasicBlock *BB, bool DeleteDeadConditions,
                                  const TargetLibraryInfo *TLI,
                                  DomTreeUpdater *DTU) {
  Instruction *T = BB->getTerminator();
  IRBuilder<> Builder(T);

  // Branch - See if we are conditional jumping on constant
  if (auto *BI = dyn_cast<BranchInst>(T)) {
    if (BI->isUnconditional()) return false;  // Can't optimize uncond branch

    BasicBlock *Dest1 = BI->getSuccessor(0);
    BasicBlock *Dest2 = BI->getSuccessor(1);

    if (Dest2 == Dest1) {       // Conditional branch to same location?
      // This branch matches something like this:
      //     br bool %cond, label %Dest, label %Dest
      // and changes it into:  br label %Dest

      // Let the basic block know that we are letting go of one copy of it.
      assert(BI->getParent() && "Terminator not inserted in block!");
      Dest1->removePredecessor(BI->getParent());

      // Replace the conditional branch with an unconditional one.
      BranchInst *NewBI = Builder.CreateBr(Dest1);

      // Transfer the metadata to the new branch instruction.
      NewBI->copyMetadata(*BI, {LLVMContext::MD_loop, LLVMContext::MD_dbg,
                                LLVMContext::MD_annotation});

      Value *Cond = BI->getCondition();
      BI->eraseFromParent();
      if (DeleteDeadConditions)
        RecursivelyDeleteTriviallyDeadInstructions(Cond, TLI);
      return true;
    }

    if (auto *Cond = dyn_cast<ConstantInt>(BI->getCondition())) {
      // Are we branching on constant?
      // YES.  Change to unconditional branch...
      BasicBlock *Destination = Cond->getZExtValue() ? Dest1 : Dest2;
      BasicBlock *OldDest = Cond->getZExtValue() ? Dest2 : Dest1;

      // Let the basic block know that we are letting go of it.  Based on this,
      // it will adjust it's PHI nodes.
      OldDest->removePredecessor(BB);

      // Replace the conditional branch with an unconditional one.
      BranchInst *NewBI = Builder.CreateBr(Destination);

      // Transfer the metadata to the new branch instruction.
      NewBI->copyMetadata(*BI, {LLVMContext::MD_loop, LLVMContext::MD_dbg,
                                LLVMContext::MD_annotation});

      BI->eraseFromParent();
      if (DTU)
        DTU->applyUpdates({{DominatorTree::Delete, BB, OldDest}});
      return true;
    }

    return false;
  }

  if (auto *SI = dyn_cast<SwitchInst>(T)) {
    // If we are switching on a constant, we can convert the switch to an
    // unconditional branch.
    auto *CI = dyn_cast<ConstantInt>(SI->getCondition());
    BasicBlock *DefaultDest = SI->getDefaultDest();
    BasicBlock *TheOnlyDest = DefaultDest;

    // If the default is unreachable, ignore it when searching for TheOnlyDest.
    if (SI->defaultDestUnreachable() && SI->getNumCases() > 0)
      TheOnlyDest = SI->case_begin()->getCaseSuccessor();

    bool Changed = false;

    // Figure out which case it goes to.
    for (auto It = SI->case_begin(), End = SI->case_end(); It != End;) {
      // Found case matching a constant operand?
      if (It->getCaseValue() == CI) {
        TheOnlyDest = It->getCaseSuccessor();
        break;
      }

      // Check to see if this branch is going to the same place as the default
      // dest.  If so, eliminate it as an explicit compare.
      if (It->getCaseSuccessor() == DefaultDest) {
        MDNode *MD = getValidBranchWeightMDNode(*SI);
        unsigned NCases = SI->getNumCases();
        // Fold the case metadata into the default if there will be any branches
        // left, unless the metadata doesn't match the switch.
        if (NCases > 1 && MD) {
          // Collect branch weights into a vector.
          SmallVector<uint32_t, 8> Weights;
          extractBranchWeights(MD, Weights);

          // Merge weight of this case to the default weight.
          unsigned Idx = It->getCaseIndex();
          // TODO: Add overflow check.
          Weights[0] += Weights[Idx + 1];
          // Remove weight for this case.
          std::swap(Weights[Idx + 1], Weights.back());
          Weights.pop_back();
          setBranchWeights(*SI, Weights, hasBranchWeightOrigin(MD));
        }
        // Remove this entry.
        BasicBlock *ParentBB = SI->getParent();
        DefaultDest->removePredecessor(ParentBB);
        It = SI->removeCase(It);
        End = SI->case_end();

        // Removing this case may have made the condition constant. In that
        // case, update CI and restart iteration through the cases.
        if (auto *NewCI = dyn_cast<ConstantInt>(SI->getCondition())) {
          CI = NewCI;
          It = SI->case_begin();
        }

        Changed = true;
        continue;
      }

      // Otherwise, check to see if the switch only branches to one destination.
      // We do this by reseting "TheOnlyDest" to null when we find two non-equal
      // destinations.
      if (It->getCaseSuccessor() != TheOnlyDest)
        TheOnlyDest = nullptr;

      // Increment this iterator as we haven't removed the case.
      ++It;
    }

    if (CI && !TheOnlyDest) {
      // Branching on a constant, but not any of the cases, go to the default
      // successor.
      TheOnlyDest = SI->getDefaultDest();
    }

    // If we found a single destination that we can fold the switch into, do so
    // now.
    if (TheOnlyDest) {
      // Insert the new branch.
      Builder.CreateBr(TheOnlyDest);
      BasicBlock *BB = SI->getParent();

      SmallSet<BasicBlock *, 8> RemovedSuccessors;

      // Remove entries from PHI nodes which we no longer branch to...
      BasicBlock *SuccToKeep = TheOnlyDest;
      for (BasicBlock *Succ : successors(SI)) {
        if (DTU && Succ != TheOnlyDest)
          RemovedSuccessors.insert(Succ);
        // Found case matching a constant operand?
        if (Succ == SuccToKeep) {
          SuccToKeep = nullptr; // Don't modify the first branch to TheOnlyDest
        } else {
          Succ->removePredecessor(BB);
        }
      }

      // Delete the old switch.
      Value *Cond = SI->getCondition();
      SI->eraseFromParent();
      if (DeleteDeadConditions)
        RecursivelyDeleteTriviallyDeadInstructions(Cond, TLI);
      if (DTU) {
        std::vector<DominatorTree::UpdateType> Updates;
        Updates.reserve(RemovedSuccessors.size());
        for (auto *RemovedSuccessor : RemovedSuccessors)
          Updates.push_back({DominatorTree::Delete, BB, RemovedSuccessor});
        DTU->applyUpdates(Updates);
      }
      return true;
    }

    if (SI->getNumCases() == 1) {
      // Otherwise, we can fold this switch into a conditional branch
      // instruction if it has only one non-default destination.
      auto FirstCase = *SI->case_begin();
      Value *Cond = Builder.CreateICmpEQ(SI->getCondition(),
          FirstCase.getCaseValue(), "cond");

      // Insert the new branch.
      BranchInst *NewBr = Builder.CreateCondBr(Cond,
                                               FirstCase.getCaseSuccessor(),
                                               SI->getDefaultDest());
      SmallVector<uint32_t> Weights;
      if (extractBranchWeights(*SI, Weights) && Weights.size() == 2) {
        uint32_t DefWeight = Weights[0];
        uint32_t CaseWeight = Weights[1];
        // The TrueWeight should be the weight for the single case of SI.
        NewBr->setMetadata(LLVMContext::MD_prof,
                           MDBuilder(BB->getContext())
                               .createBranchWeights(CaseWeight, DefWeight));
      }

      // Update make.implicit metadata to the newly-created conditional branch.
      MDNode *MakeImplicitMD = SI->getMetadata(LLVMContext::MD_make_implicit);
      if (MakeImplicitMD)
        NewBr->setMetadata(LLVMContext::MD_make_implicit, MakeImplicitMD);

      // Delete the old switch.
      SI->eraseFromParent();
      return true;
    }
    return Changed;
  }

  if (auto *IBI = dyn_cast<IndirectBrInst>(T)) {
    // indirectbr blockaddress(@F, @BB) -> br label @BB
    if (auto *BA =
          dyn_cast<BlockAddress>(IBI->getAddress()->stripPointerCasts())) {
      BasicBlock *TheOnlyDest = BA->getBasicBlock();
      SmallSet<BasicBlock *, 8> RemovedSuccessors;

      // Insert the new branch.
      Builder.CreateBr(TheOnlyDest);

      BasicBlock *SuccToKeep = TheOnlyDest;
      for (unsigned i = 0, e = IBI->getNumDestinations(); i != e; ++i) {
        BasicBlock *DestBB = IBI->getDestination(i);
        if (DTU && DestBB != TheOnlyDest)
          RemovedSuccessors.insert(DestBB);
        if (IBI->getDestination(i) == SuccToKeep) {
          SuccToKeep = nullptr;
        } else {
          DestBB->removePredecessor(BB);
        }
      }
      Value *Address = IBI->getAddress();
      IBI->eraseFromParent();
      if (DeleteDeadConditions)
        // Delete pointer cast instructions.
        RecursivelyDeleteTriviallyDeadInstructions(Address, TLI);

      // Also zap the blockaddress constant if there are no users remaining,
      // otherwise the destination is still marked as having its address taken.
      if (BA->use_empty())
        BA->destroyConstant();

      // If we didn't find our destination in the IBI successor list, then we
      // have undefined behavior.  Replace the unconditional branch with an
      // 'unreachable' instruction.
      if (SuccToKeep) {
        BB->getTerminator()->eraseFromParent();
        new UnreachableInst(BB->getContext(), BB);
      }

      if (DTU) {
        std::vector<DominatorTree::UpdateType> Updates;
        Updates.reserve(RemovedSuccessors.size());
        for (auto *RemovedSuccessor : RemovedSuccessors)
          Updates.push_back({DominatorTree::Delete, BB, RemovedSuccessor});
        DTU->applyUpdates(Updates);
      }
      return true;
    }
  }

  return false;
}

//===----------------------------------------------------------------------===//
//  Local dead code elimination.
//

/// isInstructionTriviallyDead - Return true if the result produced by the
/// instruction is not used, and the instruction has no side effects.
///
bool llvm::isInstructionTriviallyDead(Instruction *I,
                                      const TargetLibraryInfo *TLI) {
  if (!I->use_empty())
    return false;
  return wouldInstructionBeTriviallyDead(I, TLI);
}

bool llvm::wouldInstructionBeTriviallyDeadOnUnusedPaths(
    Instruction *I, const TargetLibraryInfo *TLI) {
  // Instructions that are "markers" and have implied meaning on code around
  // them (without explicit uses), are not dead on unused paths.
  if (IntrinsicInst *II = dyn_cast<IntrinsicInst>(I))
    if (II->getIntrinsicID() == Intrinsic::stacksave ||
        II->getIntrinsicID() == Intrinsic::launder_invariant_group ||
        II->isLifetimeStartOrEnd())
      return false;
  return wouldInstructionBeTriviallyDead(I, TLI);
}

bool llvm::wouldInstructionBeTriviallyDead(const Instruction *I,
                                           const TargetLibraryInfo *TLI) {
  if (I->isTerminator())
    return false;

  // We don't want the landingpad-like instructions removed by anything this
  // general.
  if (I->isEHPad())
    return false;

  // We don't want debug info removed by anything this general.
  if (isa<DbgVariableIntrinsic>(I))
    return false;

  if (const DbgLabelInst *DLI = dyn_cast<DbgLabelInst>(I)) {
    if (DLI->getLabel())
      return false;
    return true;
  }

  if (auto *CB = dyn_cast<CallBase>(I))
    if (isRemovableAlloc(CB, TLI))
      return true;

  if (!I->willReturn()) {
    auto *II = dyn_cast<IntrinsicInst>(I);
    if (!II)
      return false;

    switch (II->getIntrinsicID()) {
    case Intrinsic::experimental_guard: {
      // Guards on true are operationally no-ops.  In the future we can
      // consider more sophisticated tradeoffs for guards considering potential
      // for check widening, but for now we keep things simple.
      auto *Cond = dyn_cast<ConstantInt>(II->getArgOperand(0));
      return Cond && Cond->isOne();
    }
    // TODO: These intrinsics are not safe to remove, because this may remove
    // a well-defined trap.
    case Intrinsic::wasm_trunc_signed:
    case Intrinsic::wasm_trunc_unsigned:
    case Intrinsic::ptrauth_auth:
    case Intrinsic::ptrauth_resign:
      return true;
    default:
      return false;
    }
  }

  if (!I->mayHaveSideEffects())
    return true;

  // Special case intrinsics that "may have side effects" but can be deleted
  // when dead.
  if (const IntrinsicInst *II = dyn_cast<IntrinsicInst>(I)) {
    // Safe to delete llvm.stacksave and launder.invariant.group if dead.
    if (II->getIntrinsicID() == Intrinsic::stacksave ||
        II->getIntrinsicID() == Intrinsic::launder_invariant_group)
      return true;

    // Intrinsics declare sideeffects to prevent them from moving, but they are
    // nops without users.
    if (II->getIntrinsicID() == Intrinsic::allow_runtime_check ||
        II->getIntrinsicID() == Intrinsic::allow_ubsan_check)
      return true;

    if (II->isLifetimeStartOrEnd()) {
      auto *Arg = II->getArgOperand(1);
      // Lifetime intrinsics are dead when their right-hand is undef.
      if (isa<UndefValue>(Arg))
        return true;
      // If the right-hand is an alloc, global, or argument and the only uses
      // are lifetime intrinsics then the intrinsics are dead.
      if (isa<AllocaInst>(Arg) || isa<GlobalValue>(Arg) || isa<Argument>(Arg))
        return llvm::all_of(Arg->uses(), [](Use &Use) {
          return isa<LifetimeIntrinsic>(Use.getUser());
        });
      return false;
    }

    // Assumptions are dead if their condition is trivially true.
    if (II->getIntrinsicID() == Intrinsic::assume &&
        isAssumeWithEmptyBundle(cast<AssumeInst>(*II))) {
      if (ConstantInt *Cond = dyn_cast<ConstantInt>(II->getArgOperand(0)))
        return !Cond->isZero();

      return false;
    }

    if (auto *FPI = dyn_cast<ConstrainedFPIntrinsic>(I)) {
      std::optional<fp::ExceptionBehavior> ExBehavior =
          FPI->getExceptionBehavior();
      return *ExBehavior != fp::ebStrict;
    }
  }

  if (auto *Call = dyn_cast<CallBase>(I)) {
    if (Value *FreedOp = getFreedOperand(Call, TLI))
      if (Constant *C = dyn_cast<Constant>(FreedOp))
        return C->isNullValue() || isa<UndefValue>(C);
    if (isMathLibCallNoop(Call, TLI))
      return true;
  }

  // Non-volatile atomic loads from constants can be removed.
  if (auto *LI = dyn_cast<LoadInst>(I))
    if (auto *GV = dyn_cast<GlobalVariable>(
            LI->getPointerOperand()->stripPointerCasts()))
      if (!LI->isVolatile() && GV->isConstant())
        return true;

  return false;
}

/// RecursivelyDeleteTriviallyDeadInstructions - If the specified value is a
/// trivially dead instruction, delete it.  If that makes any of its operands
/// trivially dead, delete them too, recursively.  Return true if any
/// instructions were deleted.
bool llvm::RecursivelyDeleteTriviallyDeadInstructions(
    Value *V, const TargetLibraryInfo *TLI, MemorySSAUpdater *MSSAU,
    std::function<void(Value *)> AboutToDeleteCallback) {
  Instruction *I = dyn_cast<Instruction>(V);
  if (!I || !isInstructionTriviallyDead(I, TLI))
    return false;

  SmallVector<WeakTrackingVH, 16> DeadInsts;
  DeadInsts.push_back(I);
  RecursivelyDeleteTriviallyDeadInstructions(DeadInsts, TLI, MSSAU,
                                             AboutToDeleteCallback);

  return true;
}

bool llvm::RecursivelyDeleteTriviallyDeadInstructionsPermissive(
    SmallVectorImpl<WeakTrackingVH> &DeadInsts, const TargetLibraryInfo *TLI,
    MemorySSAUpdater *MSSAU,
    std::function<void(Value *)> AboutToDeleteCallback) {
  unsigned S = 0, E = DeadInsts.size(), Alive = 0;
  for (; S != E; ++S) {
    auto *I = dyn_cast_or_null<Instruction>(DeadInsts[S]);
    if (!I || !isInstructionTriviallyDead(I)) {
      DeadInsts[S] = nullptr;
      ++Alive;
    }
  }
  if (Alive == E)
    return false;
  RecursivelyDeleteTriviallyDeadInstructions(DeadInsts, TLI, MSSAU,
                                             AboutToDeleteCallback);
  return true;
}

void llvm::RecursivelyDeleteTriviallyDeadInstructions(
    SmallVectorImpl<WeakTrackingVH> &DeadInsts, const TargetLibraryInfo *TLI,
    MemorySSAUpdater *MSSAU,
    std::function<void(Value *)> AboutToDeleteCallback) {
  // Process the dead instruction list until empty.
  while (!DeadInsts.empty()) {
    Value *V = DeadInsts.pop_back_val();
    Instruction *I = cast_or_null<Instruction>(V);
    if (!I)
      continue;
    assert(isInstructionTriviallyDead(I, TLI) &&
           "Live instruction found in dead worklist!");
    assert(I->use_empty() && "Instructions with uses are not dead.");

    // Don't lose the debug info while deleting the instructions.
    salvageDebugInfo(*I);

    if (AboutToDeleteCallback)
      AboutToDeleteCallback(I);

    // Null out all of the instruction's operands to see if any operand becomes
    // dead as we go.
    for (Use &OpU : I->operands()) {
      Value *OpV = OpU.get();
      OpU.set(nullptr);

      if (!OpV->use_empty())
        continue;

      // If the operand is an instruction that became dead as we nulled out the
      // operand, and if it is 'trivially' dead, delete it in a future loop
      // iteration.
      if (Instruction *OpI = dyn_cast<Instruction>(OpV))
        if (isInstructionTriviallyDead(OpI, TLI))
          DeadInsts.push_back(OpI);
    }
    if (MSSAU)
      MSSAU->removeMemoryAccess(I);

    I->eraseFromParent();
  }
}

bool llvm::replaceDbgUsesWithUndef(Instruction *I) {
  SmallVector<DbgVariableIntrinsic *, 1> DbgUsers;
  SmallVector<DbgVariableRecord *, 1> DPUsers;
  findDbgUsers(DbgUsers, I, &DPUsers);
  for (auto *DII : DbgUsers)
    DII->setKillLocation();
  for (auto *DVR : DPUsers)
    DVR->setKillLocation();
  return !DbgUsers.empty() || !DPUsers.empty();
}

/// areAllUsesEqual - Check whether the uses of a value are all the same.
/// This is similar to Instruction::hasOneUse() except this will also return
/// true when there are no uses or multiple uses that all refer to the same
/// value.
static bool areAllUsesEqual(Instruction *I) {
  Value::user_iterator UI = I->user_begin();
  Value::user_iterator UE = I->user_end();
  if (UI == UE)
    return true;

  User *TheUse = *UI;
  for (++UI; UI != UE; ++UI) {
    if (*UI != TheUse)
      return false;
  }
  return true;
}

/// RecursivelyDeleteDeadPHINode - If the specified value is an effectively
/// dead PHI node, due to being a def-use chain of single-use nodes that
/// either forms a cycle or is terminated by a trivially dead instruction,
/// delete it.  If that makes any of its operands trivially dead, delete them
/// too, recursively.  Return true if a change was made.
bool llvm::RecursivelyDeleteDeadPHINode(PHINode *PN,
                                        const TargetLibraryInfo *TLI,
                                        llvm::MemorySSAUpdater *MSSAU) {
  SmallPtrSet<Instruction*, 4> Visited;
  for (Instruction *I = PN; areAllUsesEqual(I) && !I->mayHaveSideEffects();
       I = cast<Instruction>(*I->user_begin())) {
    if (I->use_empty())
      return RecursivelyDeleteTriviallyDeadInstructions(I, TLI, MSSAU);

    // If we find an instruction more than once, we're on a cycle that
    // won't prove fruitful.
    if (!Visited.insert(I).second) {
      // Break the cycle and delete the instruction and its operands.
      I->replaceAllUsesWith(PoisonValue::get(I->getType()));
      (void)RecursivelyDeleteTriviallyDeadInstructions(I, TLI, MSSAU);
      return true;
    }
  }
  return false;
}

static bool
simplifyAndDCEInstruction(Instruction *I,
                          SmallSetVector<Instruction *, 16> &WorkList,
                          const DataLayout &DL,
                          const TargetLibraryInfo *TLI) {
  if (isInstructionTriviallyDead(I, TLI)) {
    salvageDebugInfo(*I);

    // Null out all of the instruction's operands to see if any operand becomes
    // dead as we go.
    for (unsigned i = 0, e = I->getNumOperands(); i != e; ++i) {
      Value *OpV = I->getOperand(i);
      I->setOperand(i, nullptr);

      if (!OpV->use_empty() || I == OpV)
        continue;

      // If the operand is an instruction that became dead as we nulled out the
      // operand, and if it is 'trivially' dead, delete it in a future loop
      // iteration.
      if (Instruction *OpI = dyn_cast<Instruction>(OpV))
        if (isInstructionTriviallyDead(OpI, TLI))
          WorkList.insert(OpI);
    }

    I->eraseFromParent();

    return true;
  }

  if (Value *SimpleV = simplifyInstruction(I, DL)) {
    // Add the users to the worklist. CAREFUL: an instruction can use itself,
    // in the case of a phi node.
    for (User *U : I->users()) {
      if (U != I) {
        WorkList.insert(cast<Instruction>(U));
      }
    }

    // Replace the instruction with its simplified value.
    bool Changed = false;
    if (!I->use_empty()) {
      I->replaceAllUsesWith(SimpleV);
      Changed = true;
    }
    if (isInstructionTriviallyDead(I, TLI)) {
      I->eraseFromParent();
      Changed = true;
    }
    return Changed;
  }
  return false;
}

/// SimplifyInstructionsInBlock - Scan the specified basic block and try to
/// simplify any instructions in it and recursively delete dead instructions.
///
/// This returns true if it changed the code, note that it can delete
/// instructions in other blocks as well in this block.
bool llvm::SimplifyInstructionsInBlock(BasicBlock *BB,
                                       const TargetLibraryInfo *TLI) {
  bool MadeChange = false;
  const DataLayout &DL = BB->getDataLayout();

#ifndef NDEBUG
  // In debug builds, ensure that the terminator of the block is never replaced
  // or deleted by these simplifications. The idea of simplification is that it
  // cannot introduce new instructions, and there is no way to replace the
  // terminator of a block without introducing a new instruction.
  AssertingVH<Instruction> TerminatorVH(&BB->back());
#endif

  SmallSetVector<Instruction *, 16> WorkList;
  // Iterate over the original function, only adding insts to the worklist
  // if they actually need to be revisited. This avoids having to pre-init
  // the worklist with the entire function's worth of instructions.
  for (BasicBlock::iterator BI = BB->begin(), E = std::prev(BB->end());
       BI != E;) {
    assert(!BI->isTerminator());
    Instruction *I = &*BI;
    ++BI;

    // We're visiting this instruction now, so make sure it's not in the
    // worklist from an earlier visit.
    if (!WorkList.count(I))
      MadeChange |= simplifyAndDCEInstruction(I, WorkList, DL, TLI);
  }

  while (!WorkList.empty()) {
    Instruction *I = WorkList.pop_back_val();
    MadeChange |= simplifyAndDCEInstruction(I, WorkList, DL, TLI);
  }
  return MadeChange;
}

//===----------------------------------------------------------------------===//
//  Control Flow Graph Restructuring.
//

void llvm::MergeBasicBlockIntoOnlyPred(BasicBlock *DestBB,
                                       DomTreeUpdater *DTU) {

  // If BB has single-entry PHI nodes, fold them.
  while (PHINode *PN = dyn_cast<PHINode>(DestBB->begin())) {
    Value *NewVal = PN->getIncomingValue(0);
    // Replace self referencing PHI with poison, it must be dead.
    if (NewVal == PN) NewVal = PoisonValue::get(PN->getType());
    PN->replaceAllUsesWith(NewVal);
    PN->eraseFromParent();
  }

  BasicBlock *PredBB = DestBB->getSinglePredecessor();
  assert(PredBB && "Block doesn't have a single predecessor!");

  bool ReplaceEntryBB = PredBB->isEntryBlock();

  // DTU updates: Collect all the edges that enter
  // PredBB. These dominator edges will be redirected to DestBB.
  SmallVector<DominatorTree::UpdateType, 32> Updates;

  if (DTU) {
    // To avoid processing the same predecessor more than once.
    SmallPtrSet<BasicBlock *, 2> SeenPreds;
    Updates.reserve(Updates.size() + 2 * pred_size(PredBB) + 1);
    for (BasicBlock *PredOfPredBB : predecessors(PredBB))
      // This predecessor of PredBB may already have DestBB as a successor.
      if (PredOfPredBB != PredBB)
        if (SeenPreds.insert(PredOfPredBB).second)
          Updates.push_back({DominatorTree::Insert, PredOfPredBB, DestBB});
    SeenPreds.clear();
    for (BasicBlock *PredOfPredBB : predecessors(PredBB))
      if (SeenPreds.insert(PredOfPredBB).second)
        Updates.push_back({DominatorTree::Delete, PredOfPredBB, PredBB});
    Updates.push_back({DominatorTree::Delete, PredBB, DestBB});
  }

  // Zap anything that took the address of DestBB.  Not doing this will give the
  // address an invalid value.
  if (DestBB->hasAddressTaken()) {
    BlockAddress *BA = BlockAddress::get(DestBB);
    Constant *Replacement =
      ConstantInt::get(Type::getInt32Ty(BA->getContext()), 1);
    BA->replaceAllUsesWith(ConstantExpr::getIntToPtr(Replacement,
                                                     BA->getType()));
    BA->destroyConstant();
  }

  // Anything that branched to PredBB now branches to DestBB.
  PredBB->replaceAllUsesWith(DestBB);

  // Splice all the instructions from PredBB to DestBB.
  PredBB->getTerminator()->eraseFromParent();
  DestBB->splice(DestBB->begin(), PredBB);
  new UnreachableInst(PredBB->getContext(), PredBB);

  // If the PredBB is the entry block of the function, move DestBB up to
  // become the entry block after we erase PredBB.
  if (ReplaceEntryBB)
    DestBB->moveAfter(PredBB);

  if (DTU) {
    assert(PredBB->size() == 1 &&
           isa<UnreachableInst>(PredBB->getTerminator()) &&
           "The successor list of PredBB isn't empty before "
           "applying corresponding DTU updates.");
    DTU->applyUpdatesPermissive(Updates);
    DTU->deleteBB(PredBB);
    // Recalculation of DomTree is needed when updating a forward DomTree and
    // the Entry BB is replaced.
    if (ReplaceEntryBB && DTU->hasDomTree()) {
      // The entry block was removed and there is no external interface for
      // the dominator tree to be notified of this change. In this corner-case
      // we recalculate the entire tree.
      DTU->recalculate(*(DestBB->getParent()));
    }
  }

  else {
    PredBB->eraseFromParent(); // Nuke BB if DTU is nullptr.
  }
}

/// Return true if we can choose one of these values to use in place of the
/// other. Note that we will always choose the non-undef value to keep.
static bool CanMergeValues(Value *First, Value *Second) {
  return First == Second || isa<UndefValue>(First) || isa<UndefValue>(Second);
}

/// Return true if we can fold BB, an almost-empty BB ending in an unconditional
/// branch to Succ, into Succ.
///
/// Assumption: Succ is the single successor for BB.
static bool
CanPropagatePredecessorsForPHIs(BasicBlock *BB, BasicBlock *Succ,
                                const SmallPtrSetImpl<BasicBlock *> &BBPreds) {
  assert(*succ_begin(BB) == Succ && "Succ is not successor of BB!");

  LLVM_DEBUG(dbgs() << "Looking to fold " << BB->getName() << " into "
                    << Succ->getName() << "\n");
  // Shortcut, if there is only a single predecessor it must be BB and merging
  // is always safe
  if (Succ->getSinglePredecessor())
    return true;

  // Look at all the phi nodes in Succ, to see if they present a conflict when
  // merging these blocks
  for (BasicBlock::iterator I = Succ->begin(); isa<PHINode>(I); ++I) {
    PHINode *PN = cast<PHINode>(I);

    // If the incoming value from BB is again a PHINode in
    // BB which has the same incoming value for *PI as PN does, we can
    // merge the phi nodes and then the blocks can still be merged
    PHINode *BBPN = dyn_cast<PHINode>(PN->getIncomingValueForBlock(BB));
    if (BBPN && BBPN->getParent() == BB) {
      for (unsigned PI = 0, PE = PN->getNumIncomingValues(); PI != PE; ++PI) {
        BasicBlock *IBB = PN->getIncomingBlock(PI);
        if (BBPreds.count(IBB) &&
            !CanMergeValues(BBPN->getIncomingValueForBlock(IBB),
                            PN->getIncomingValue(PI))) {
          LLVM_DEBUG(dbgs()
                     << "Can't fold, phi node " << PN->getName() << " in "
                     << Succ->getName() << " is conflicting with "
                     << BBPN->getName() << " with regard to common predecessor "
                     << IBB->getName() << "\n");
          return false;
        }
      }
    } else {
      Value* Val = PN->getIncomingValueForBlock(BB);
      for (unsigned PI = 0, PE = PN->getNumIncomingValues(); PI != PE; ++PI) {
        // See if the incoming value for the common predecessor is equal to the
        // one for BB, in which case this phi node will not prevent the merging
        // of the block.
        BasicBlock *IBB = PN->getIncomingBlock(PI);
        if (BBPreds.count(IBB) &&
            !CanMergeValues(Val, PN->getIncomingValue(PI))) {
          LLVM_DEBUG(dbgs() << "Can't fold, phi node " << PN->getName()
                            << " in " << Succ->getName()
                            << " is conflicting with regard to common "
                            << "predecessor " << IBB->getName() << "\n");
          return false;
        }
      }
    }
  }

  return true;
}

using PredBlockVector = SmallVector<BasicBlock *, 16>;
using IncomingValueMap = SmallDenseMap<BasicBlock *, Value *, 16>;

/// Determines the value to use as the phi node input for a block.
///
/// Select between \p OldVal any value that we know flows from \p BB
/// to a particular phi on the basis of which one (if either) is not
/// undef. Update IncomingValues based on the selected value.
///
/// \param OldVal The value we are considering selecting.
/// \param BB The block that the value flows in from.
/// \param IncomingValues A map from block-to-value for other phi inputs
/// that we have examined.
///
/// \returns the selected value.
static Value *selectIncomingValueForBlock(Value *OldVal, BasicBlock *BB,
                                          IncomingValueMap &IncomingValues) {
  if (!isa<UndefValue>(OldVal)) {
    assert((!IncomingValues.count(BB) ||
            IncomingValues.find(BB)->second == OldVal) &&
           "Expected OldVal to match incoming value from BB!");

    IncomingValues.insert(std::make_pair(BB, OldVal));
    return OldVal;
  }

  IncomingValueMap::const_iterator It = IncomingValues.find(BB);
  if (It != IncomingValues.end()) return It->second;

  return OldVal;
}

/// Create a map from block to value for the operands of a
/// given phi.
///
/// Create a map from block to value for each non-undef value flowing
/// into \p PN.
///
/// \param PN The phi we are collecting the map for.
/// \param IncomingValues [out] The map from block to value for this phi.
static void gatherIncomingValuesToPhi(PHINode *PN,
                                      IncomingValueMap &IncomingValues) {
  for (unsigned i = 0, e = PN->getNumIncomingValues(); i != e; ++i) {
    BasicBlock *BB = PN->getIncomingBlock(i);
    Value *V = PN->getIncomingValue(i);

    if (!isa<UndefValue>(V))
      IncomingValues.insert(std::make_pair(BB, V));
  }
}

/// Replace the incoming undef values to a phi with the values
/// from a block-to-value map.
///
/// \param PN The phi we are replacing the undefs in.
/// \param IncomingValues A map from block to value.
static void replaceUndefValuesInPhi(PHINode *PN,
                                    const IncomingValueMap &IncomingValues) {
  SmallVector<unsigned> TrueUndefOps;
  for (unsigned i = 0, e = PN->getNumIncomingValues(); i != e; ++i) {
    Value *V = PN->getIncomingValue(i);

    if (!isa<UndefValue>(V)) continue;

    BasicBlock *BB = PN->getIncomingBlock(i);
    IncomingValueMap::const_iterator It = IncomingValues.find(BB);

    // Keep track of undef/poison incoming values. Those must match, so we fix
    // them up below if needed.
    // Note: this is conservatively correct, but we could try harder and group
    // the undef values per incoming basic block.
    if (It == IncomingValues.end()) {
      TrueUndefOps.push_back(i);
      continue;
    }

    // There is a defined value for this incoming block, so map this undef
    // incoming value to the defined value.
    PN->setIncomingValue(i, It->second);
  }

  // If there are both undef and poison values incoming, then convert those
  // values to undef. It is invalid to have different values for the same
  // incoming block.
  unsigned PoisonCount = count_if(TrueUndefOps, [&](unsigned i) {
    return isa<PoisonValue>(PN->getIncomingValue(i));
  });
  if (PoisonCount != 0 && PoisonCount != TrueUndefOps.size()) {
    for (unsigned i : TrueUndefOps)
      PN->setIncomingValue(i, UndefValue::get(PN->getType()));
  }
}

// Only when they shares a single common predecessor, return true.
// Only handles cases when BB can't be merged while its predecessors can be
// redirected.
static bool
CanRedirectPredsOfEmptyBBToSucc(BasicBlock *BB, BasicBlock *Succ,
                                const SmallPtrSetImpl<BasicBlock *> &BBPreds,
                                BasicBlock *&CommonPred) {

  // There must be phis in BB, otherwise BB will be merged into Succ directly
  if (BB->phis().empty() || Succ->phis().empty())
    return false;

  // BB must have predecessors not shared that can be redirected to Succ
  if (!BB->hasNPredecessorsOrMore(2))
    return false;

  if (any_of(BBPreds, [](const BasicBlock *Pred) {
        return isa<IndirectBrInst>(Pred->getTerminator());
      }))
    return false;

  // Get the single common predecessor of both BB and Succ. Return false
  // when there are more than one common predecessors.
  for (BasicBlock *SuccPred : predecessors(Succ)) {
    if (BBPreds.count(SuccPred)) {
      if (CommonPred)
        return false;
      CommonPred = SuccPred;
    }
  }

  return true;
}

/// Check whether removing \p BB will make the phis in its \p Succ have too
/// many incoming entries. This function does not check whether \p BB is
/// foldable or not.
static bool introduceTooManyPhiEntries(BasicBlock *BB, BasicBlock *Succ) {
  // If BB only has one predecessor, then removing it will not introduce more
  // incoming edges for phis.
  if (BB->hasNPredecessors(1))
    return false;
  unsigned NumPreds = pred_size(BB);
  unsigned NumChangedPhi = 0;
  for (auto &Phi : Succ->phis()) {
    // If the incoming value is a phi and the phi is defined in BB,
    // then removing BB will not increase the total phi entries of the ir.
    if (auto *IncomingPhi = dyn_cast<PHINode>(Phi.getIncomingValueForBlock(BB)))
      if (IncomingPhi->getParent() == BB)
        continue;
    // Otherwise, we need to add entries to the phi
    NumChangedPhi++;
  }
  // For every phi that needs to be changed, (NumPreds - 1) new entries will be
  // added. If the total increase in phi entries exceeds
  // MaxPhiEntriesIncreaseAfterRemovingEmptyBlock, it will be considered as
  // introducing too many new phi entries.
  return (NumPreds - 1) * NumChangedPhi >
         MaxPhiEntriesIncreaseAfterRemovingEmptyBlock;
}

/// Replace a value flowing from a block to a phi with
/// potentially multiple instances of that value flowing from the
/// block's predecessors to the phi.
///
/// \param BB The block with the value flowing into the phi.
/// \param BBPreds The predecessors of BB.
/// \param PN The phi that we are updating.
/// \param CommonPred The common predecessor of BB and PN's BasicBlock
static void redirectValuesFromPredecessorsToPhi(BasicBlock *BB,
                                                const PredBlockVector &BBPreds,
                                                PHINode *PN,
                                                BasicBlock *CommonPred) {
  Value *OldVal = PN->removeIncomingValue(BB, false);
  assert(OldVal && "No entry in PHI for Pred BB!");

  IncomingValueMap IncomingValues;

  // We are merging two blocks - BB, and the block containing PN - and
  // as a result we need to redirect edges from the predecessors of BB
  // to go to the block containing PN, and update PN
  // accordingly. Since we allow merging blocks in the case where the
  // predecessor and successor blocks both share some predecessors,
  // and where some of those common predecessors might have undef
  // values flowing into PN, we want to rewrite those values to be
  // consistent with the non-undef values.

  gatherIncomingValuesToPhi(PN, IncomingValues);

  // If this incoming value is one of the PHI nodes in BB, the new entries
  // in the PHI node are the entries from the old PHI.
  if (isa<PHINode>(OldVal) && cast<PHINode>(OldVal)->getParent() == BB) {
    PHINode *OldValPN = cast<PHINode>(OldVal);
    for (unsigned i = 0, e = OldValPN->getNumIncomingValues(); i != e; ++i) {
      // Note that, since we are merging phi nodes and BB and Succ might
      // have common predecessors, we could end up with a phi node with
      // identical incoming branches. This will be cleaned up later (and
      // will trigger asserts if we try to clean it up now, without also
      // simplifying the corresponding conditional branch).
      BasicBlock *PredBB = OldValPN->getIncomingBlock(i);

      if (PredBB == CommonPred)
        continue;

      Value *PredVal = OldValPN->getIncomingValue(i);
      Value *Selected =
          selectIncomingValueForBlock(PredVal, PredBB, IncomingValues);

      // And add a new incoming value for this predecessor for the
      // newly retargeted branch.
      PN->addIncoming(Selected, PredBB);
    }
    if (CommonPred)
      PN->addIncoming(OldValPN->getIncomingValueForBlock(CommonPred), BB);

  } else {
    for (BasicBlock *PredBB : BBPreds) {
      // Update existing incoming values in PN for this
      // predecessor of BB.
      if (PredBB == CommonPred)
        continue;

      Value *Selected =
          selectIncomingValueForBlock(OldVal, PredBB, IncomingValues);

      // And add a new incoming value for this predecessor for the
      // newly retargeted branch.
      PN->addIncoming(Selected, PredBB);
    }
    if (CommonPred)
      PN->addIncoming(OldVal, BB);
  }

  replaceUndefValuesInPhi(PN, IncomingValues);
}

bool llvm::TryToSimplifyUncondBranchFromEmptyBlock(BasicBlock *BB,
                                                   DomTreeUpdater *DTU) {
  assert(BB != &BB->getParent()->getEntryBlock() &&
         "TryToSimplifyUncondBranchFromEmptyBlock called on entry block!");

  // We can't simplify infinite loops.
  BasicBlock *Succ = cast<BranchInst>(BB->getTerminator())->getSuccessor(0);
  if (BB == Succ)
    return false;

  SmallPtrSet<BasicBlock *, 16> BBPreds(llvm::from_range, predecessors(BB));

  // The single common predecessor of BB and Succ when BB cannot be killed
  BasicBlock *CommonPred = nullptr;

  bool BBKillable = CanPropagatePredecessorsForPHIs(BB, Succ, BBPreds);

  // Even if we can not fold BB into Succ, we may be able to redirect the
  // predecessors of BB to Succ.
  bool BBPhisMergeable = BBKillable || CanRedirectPredsOfEmptyBBToSucc(
                                           BB, Succ, BBPreds, CommonPred);

  if ((!BBKillable && !BBPhisMergeable) || introduceTooManyPhiEntries(BB, Succ))
    return false;

  // Check to see if merging these blocks/phis would cause conflicts for any of
  // the phi nodes in BB or Succ. If not, we can safely merge.

  // Check for cases where Succ has multiple predecessors and a PHI node in BB
  // has uses which will not disappear when the PHI nodes are merged.  It is
  // possible to handle such cases, but difficult: it requires checking whether
  // BB dominates Succ, which is non-trivial to calculate in the case where
  // Succ has multiple predecessors.  Also, it requires checking whether
  // constructing the necessary self-referential PHI node doesn't introduce any
  // conflicts; this isn't too difficult, but the previous code for doing this
  // was incorrect.
  //
  // Note that if this check finds a live use, BB dominates Succ, so BB is
  // something like a loop pre-header (or rarely, a part of an irreducible CFG);
  // folding the branch isn't profitable in that case anyway.
  if (!Succ->getSinglePredecessor()) {
    BasicBlock::iterator BBI = BB->begin();
    while (isa<PHINode>(*BBI)) {
      for (Use &U : BBI->uses()) {
        if (PHINode* PN = dyn_cast<PHINode>(U.getUser())) {
          if (PN->getIncomingBlock(U) != BB)
            return false;
        } else {
          return false;
        }
      }
      ++BBI;
    }
  }

  if (BBPhisMergeable && CommonPred)
    LLVM_DEBUG(dbgs() << "Found Common Predecessor between: " << BB->getName()
                      << " and " << Succ->getName() << " : "
                      << CommonPred->getName() << "\n");

  // 'BB' and 'BB->Pred' are loop latches, bail out to presrve inner loop
  // metadata.
  //
  // FIXME: This is a stop-gap solution to preserve inner-loop metadata given
  // current status (that loop metadata is implemented as metadata attached to
  // the branch instruction in the loop latch block). To quote from review
  // comments, "the current representation of loop metadata (using a loop latch
  // terminator attachment) is known to be fundamentally broken. Loop latches
  // are not uniquely associated with loops (both in that a latch can be part of
  // multiple loops and a loop may have multiple latches). Loop headers are. The
  // solution to this problem is also known: Add support for basic block
  // metadata, and attach loop metadata to the loop header."
  //
  // Why bail out:
  // In this case, we expect 'BB' is the latch for outer-loop and 'BB->Pred' is
  // the latch for inner-loop (see reason below), so bail out to prerserve
  // inner-loop metadata rather than eliminating 'BB' and attaching its metadata
  // to this inner-loop.
  // - The reason we believe 'BB' and 'BB->Pred' have different inner-most
  // loops: assuming 'BB' and 'BB->Pred' are from the same inner-most loop L,
  // then 'BB' is the header and latch of 'L' and thereby 'L' must consist of
  // one self-looping basic block, which is contradictory with the assumption.
  //
  // To illustrate how inner-loop metadata is dropped:
  //
  // CFG Before
  //
  // BB is while.cond.exit, attached with loop metdata md2.
  // BB->Pred is for.body, attached with loop metadata md1.
  //
  //      entry
  //        |
  //        v
  // ---> while.cond   ------------->  while.end
  // |       |
  // |       v
  // |   while.body
  // |       |
  // |       v
  // |    for.body <---- (md1)
  // |       |  |______|
  // |       v
  // |    while.cond.exit (md2)
  // |       |
  // |_______|
  //
  // CFG After
  //
  // while.cond1 is the merge of while.cond.exit and while.cond above.
  // for.body is attached with md2, and md1 is dropped.
  // If LoopSimplify runs later (as a part of loop pass), it could create
  // dedicated exits for inner-loop (essentially adding `while.cond.exit`
  // back), but won't it won't see 'md1' nor restore it for the inner-loop.
  //
  //       entry
  //         |
  //         v
  // ---> while.cond1  ------------->  while.end
  // |       |
  // |       v
  // |   while.body
  // |       |
  // |       v
  // |    for.body <---- (md2)
  // |_______|  |______|
  if (Instruction *TI = BB->getTerminator())
    if (TI->hasNonDebugLocLoopMetadata())
      for (BasicBlock *Pred : predecessors(BB))
        if (Instruction *PredTI = Pred->getTerminator())
          if (PredTI->hasNonDebugLocLoopMetadata())
            return false;

  if (BBKillable)
    LLVM_DEBUG(dbgs() << "Killing Trivial BB: \n" << *BB);
  else if (BBPhisMergeable)
    LLVM_DEBUG(dbgs() << "Merge Phis in Trivial BB: \n" << *BB);

  SmallVector<DominatorTree::UpdateType, 32> Updates;

  if (DTU) {
    // To avoid processing the same predecessor more than once.
    SmallPtrSet<BasicBlock *, 8> SeenPreds;
    // All predecessors of BB (except the common predecessor) will be moved to
    // Succ.
    Updates.reserve(Updates.size() + 2 * pred_size(BB) + 1);
    SmallPtrSet<BasicBlock *, 16> SuccPreds(llvm::from_range,
                                            predecessors(Succ));
    for (auto *PredOfBB : predecessors(BB)) {
      // Do not modify those common predecessors of BB and Succ
      if (!SuccPreds.contains(PredOfBB))
        if (SeenPreds.insert(PredOfBB).second)
          Updates.push_back({DominatorTree::Insert, PredOfBB, Succ});
    }

    SeenPreds.clear();

    for (auto *PredOfBB : predecessors(BB))
      // When BB cannot be killed, do not remove the edge between BB and
      // CommonPred.
      if (SeenPreds.insert(PredOfBB).second && PredOfBB != CommonPred)
        Updates.push_back({DominatorTree::Delete, PredOfBB, BB});

    if (BBKillable)
      Updates.push_back({DominatorTree::Delete, BB, Succ});
  }

  if (isa<PHINode>(Succ->begin())) {
    // If there is more than one pred of succ, and there are PHI nodes in
    // the successor, then we need to add incoming edges for the PHI nodes
    //
    const PredBlockVector BBPreds(predecessors(BB));

    // Loop over all of the PHI nodes in the successor of BB.
    for (BasicBlock::iterator I = Succ->begin(); isa<PHINode>(I); ++I) {
      PHINode *PN = cast<PHINode>(I);
      redirectValuesFromPredecessorsToPhi(BB, BBPreds, PN, CommonPred);
    }
  }

  if (Succ->getSinglePredecessor()) {
    // BB is the only predecessor of Succ, so Succ will end up with exactly
    // the same predecessors BB had.
    // Copy over any phi, debug or lifetime instruction.
    BB->getTerminator()->eraseFromParent();
    Succ->splice(Succ->getFirstNonPHIIt(), BB);
  } else {
    while (PHINode *PN = dyn_cast<PHINode>(&BB->front())) {
      // We explicitly check for such uses for merging phis.
      assert(PN->use_empty() && "There shouldn't be any uses here!");
      PN->eraseFromParent();
    }
  }

  // If the unconditional branch we replaced contains non-debug llvm.loop
  // metadata, we add the metadata to the branch instructions in the
  // predecessors.
  if (Instruction *TI = BB->getTerminator())
    if (TI->hasNonDebugLocLoopMetadata()) {
      MDNode *LoopMD = TI->getMetadata(LLVMContext::MD_loop);
      for (BasicBlock *Pred : predecessors(BB))
        Pred->getTerminator()->setMetadata(LLVMContext::MD_loop, LoopMD);
    }

  if (BBKillable) {
    // Everything that jumped to BB now goes to Succ.
    BB->replaceAllUsesWith(Succ);

    if (!Succ->hasName())
      Succ->takeName(BB);

    // Clear the successor list of BB to match updates applying to DTU later.
    if (BB->getTerminator())
      BB->back().eraseFromParent();

    new UnreachableInst(BB->getContext(), BB);
    assert(succ_empty(BB) && "The successor list of BB isn't empty before "
                             "applying corresponding DTU updates.");
  } else if (BBPhisMergeable) {
    //  Everything except CommonPred that jumped to BB now goes to Succ.
    BB->replaceUsesWithIf(Succ, [BBPreds, CommonPred](Use &U) -> bool {
      if (Instruction *UseInst = dyn_cast<Instruction>(U.getUser()))
        return UseInst->getParent() != CommonPred &&
               BBPreds.contains(UseInst->getParent());
      return false;
    });
  }

  if (DTU)
    DTU->applyUpdates(Updates);

  if (BBKillable)
    DeleteDeadBlock(BB, DTU);

  return true;
}

static bool
EliminateDuplicatePHINodesNaiveImpl(BasicBlock *BB,
                                    SmallPtrSetImpl<PHINode *> &ToRemove) {
  // This implementation doesn't currently consider undef operands
  // specially. Theoretically, two phis which are identical except for
  // one having an undef where the other doesn't could be collapsed.

  bool Changed = false;

  // Examine each PHI.
  // Note that increment of I must *NOT* be in the iteration_expression, since
  // we don't want to immediately advance when we restart from the beginning.
  for (auto I = BB->begin(); PHINode *PN = dyn_cast<PHINode>(I);) {
    ++I;
    // Is there an identical PHI node in this basic block?
    // Note that we only look in the upper square's triangle,
    // we already checked that the lower triangle PHI's aren't identical.
    for (auto J = I; PHINode *DuplicatePN = dyn_cast<PHINode>(J); ++J) {
      if (ToRemove.contains(DuplicatePN))
        continue;
      if (!DuplicatePN->isIdenticalToWhenDefined(PN))
        continue;
      // A duplicate. Replace this PHI with the base PHI.
      ++NumPHICSEs;
      DuplicatePN->replaceAllUsesWith(PN);
      ToRemove.insert(DuplicatePN);
      Changed = true;

      // The RAUW can change PHIs that we already visited.
      I = BB->begin();
      break; // Start over from the beginning.
    }
  }
  return Changed;
}

static bool
EliminateDuplicatePHINodesSetBasedImpl(BasicBlock *BB,
                                       SmallPtrSetImpl<PHINode *> &ToRemove) {
  // This implementation doesn't currently consider undef operands
  // specially. Theoretically, two phis which are identical except for
  // one having an undef where the other doesn't could be collapsed.

  struct PHIDenseMapInfo {
    static PHINode *getEmptyKey() {
      return DenseMapInfo<PHINode *>::getEmptyKey();
    }

    static PHINode *getTombstoneKey() {
      return DenseMapInfo<PHINode *>::getTombstoneKey();
    }

    static bool isSentinel(PHINode *PN) {
      return PN == getEmptyKey() || PN == getTombstoneKey();
    }

    // WARNING: this logic must be kept in sync with
    //          Instruction::isIdenticalToWhenDefined()!
    static unsigned getHashValueImpl(PHINode *PN) {
      // Compute a hash value on the operands. Instcombine will likely have
      // sorted them, which helps expose duplicates, but we have to check all
      // the operands to be safe in case instcombine hasn't run.
      return static_cast<unsigned>(
          hash_combine(hash_combine_range(PN->operand_values()),
                       hash_combine_range(PN->blocks())));
    }

    static unsigned getHashValue(PHINode *PN) {
#ifndef NDEBUG
      // If -phicse-debug-hash was specified, return a constant -- this
      // will force all hashing to collide, so we'll exhaustively search
      // the table for a match, and the assertion in isEqual will fire if
      // there's a bug causing equal keys to hash differently.
      if (PHICSEDebugHash)
        return 0;
#endif
      return getHashValueImpl(PN);
    }

    static bool isEqualImpl(PHINode *LHS, PHINode *RHS) {
      if (isSentinel(LHS) || isSentinel(RHS))
        return LHS == RHS;
      return LHS->isIdenticalTo(RHS);
    }

    static bool isEqual(PHINode *LHS, PHINode *RHS) {
      // These comparisons are nontrivial, so assert that equality implies
      // hash equality (DenseMap demands this as an invariant).
      bool Result = isEqualImpl(LHS, RHS);
      assert(!Result || (isSentinel(LHS) && LHS == RHS) ||
             getHashValueImpl(LHS) == getHashValueImpl(RHS));
      return Result;
    }
  };

  // Set of unique PHINodes.
  DenseSet<PHINode *, PHIDenseMapInfo> PHISet;
  PHISet.reserve(4 * PHICSENumPHISmallSize);

  // Examine each PHI.
  bool Changed = false;
  for (auto I = BB->begin(); PHINode *PN = dyn_cast<PHINode>(I++);) {
    if (ToRemove.contains(PN))
      continue;
    auto Inserted = PHISet.insert(PN);
    if (!Inserted.second) {
      // A duplicate. Replace this PHI with its duplicate.
      ++NumPHICSEs;
      PN->replaceAllUsesWith(*Inserted.first);
      ToRemove.insert(PN);
      Changed = true;

      // The RAUW can change PHIs that we already visited. Start over from the
      // beginning.
      PHISet.clear();
      I = BB->begin();
    }
  }

  return Changed;
}

bool llvm::EliminateDuplicatePHINodes(BasicBlock *BB,
                                      SmallPtrSetImpl<PHINode *> &ToRemove) {
  if (
#ifndef NDEBUG
      !PHICSEDebugHash &&
#endif
      hasNItemsOrLess(BB->phis(), PHICSENumPHISmallSize))
    return EliminateDuplicatePHINodesNaiveImpl(BB, ToRemove);
  return EliminateDuplicatePHINodesSetBasedImpl(BB, ToRemove);
}

bool llvm::EliminateDuplicatePHINodes(BasicBlock *BB) {
  SmallPtrSet<PHINode *, 8> ToRemove;
  bool Changed = EliminateDuplicatePHINodes(BB, ToRemove);
  for (PHINode *PN : ToRemove)
    PN->eraseFromParent();
  return Changed;
}

Align llvm::tryEnforceAlignment(Value *V, Align PrefAlign,
                                const DataLayout &DL) {
  V = V->stripPointerCasts();

  if (AllocaInst *AI = dyn_cast<AllocaInst>(V)) {
    // TODO: Ideally, this function would not be called if PrefAlign is smaller
    // than the current alignment, as the known bits calculation should have
    // already taken it into account. However, this is not always the case,
    // as computeKnownBits() has a depth limit, while stripPointerCasts()
    // doesn't.
    Align CurrentAlign = AI->getAlign();
    if (PrefAlign <= CurrentAlign)
      return CurrentAlign;

    // If the preferred alignment is greater than the natural stack alignment
    // then don't round up. This avoids dynamic stack realignment.
    MaybeAlign StackAlign = DL.getStackAlignment();
    if (StackAlign && PrefAlign > *StackAlign)
      return CurrentAlign;
    AI->setAlignment(PrefAlign);
    return PrefAlign;
  }

  if (auto *GO = dyn_cast<GlobalObject>(V)) {
    // TODO: as above, this shouldn't be necessary.
    Align CurrentAlign = GO->getPointerAlignment(DL);
    if (PrefAlign <= CurrentAlign)
      return CurrentAlign;

    // If there is a large requested alignment and we can, bump up the alignment
    // of the global.  If the memory we set aside for the global may not be the
    // memory used by the final program then it is impossible for us to reliably
    // enforce the preferred alignment.
    if (!GO->canIncreaseAlignment())
      return CurrentAlign;

    if (GO->isThreadLocal()) {
      unsigned MaxTLSAlign = GO->getParent()->getMaxTLSAlignment() / CHAR_BIT;
      if (MaxTLSAlign && PrefAlign > Align(MaxTLSAlign))
        PrefAlign = Align(MaxTLSAlign);
    }

    GO->setAlignment(PrefAlign);
    return PrefAlign;
  }

  return Align(1);
}

Align llvm::getOrEnforceKnownAlignment(Value *V, MaybeAlign PrefAlign,
                                       const DataLayout &DL,
                                       const Instruction *CxtI,
                                       AssumptionCache *AC,
                                       const DominatorTree *DT) {
  assert(V->getType()->isPointerTy() &&
         "getOrEnforceKnownAlignment expects a pointer!");

  KnownBits Known = computeKnownBits(V, DL, AC, CxtI, DT);
  unsigned TrailZ = Known.countMinTrailingZeros();

  // Avoid trouble with ridiculously large TrailZ values, such as
  // those computed from a null pointer.
  // LLVM doesn't support alignments larger than (1 << MaxAlignmentExponent).
  TrailZ = std::min(TrailZ, +Value::MaxAlignmentExponent);

  Align Alignment = Align(1ull << std::min(Known.getBitWidth() - 1, TrailZ));

  if (PrefAlign && *PrefAlign > Alignment)
    Alignment = std::max(Alignment, tryEnforceAlignment(V, *PrefAlign, DL));

  // We don't need to make any adjustment.
  return Alignment;
}

///===---------------------------------------------------------------------===//
///  Dbg Intrinsic utilities
///

/// See if there is a dbg.value intrinsic for DIVar for the PHI node.
static bool PhiHasDebugValue(DILocalVariable *DIVar,
                             DIExpression *DIExpr,
                             PHINode *APN) {
  // Since we can't guarantee that the original dbg.declare intrinsic
  // is removed by LowerDbgDeclare(), we need to make sure that we are
  // not inserting the same dbg.value intrinsic over and over.
  SmallVector<DbgValueInst *, 1> DbgValues;
  SmallVector<DbgVariableRecord *, 1> DbgVariableRecords;
  findDbgValues(DbgValues, APN, &DbgVariableRecords);
  for (auto *DVI : DbgValues) {
    assert(is_contained(DVI->getValues(), APN));
    if ((DVI->getVariable() == DIVar) && (DVI->getExpression() == DIExpr))
      return true;
  }
  for (auto *DVR : DbgVariableRecords) {
    assert(is_contained(DVR->location_ops(), APN));
    if ((DVR->getVariable() == DIVar) && (DVR->getExpression() == DIExpr))
      return true;
  }
  return false;
}

/// Check if the alloc size of \p ValTy is large enough to cover the variable
/// (or fragment of the variable) described by \p DII.
///
/// This is primarily intended as a helper for the different
/// ConvertDebugDeclareToDebugValue functions. The dbg.declare that is converted
/// describes an alloca'd variable, so we need to use the alloc size of the
/// value when doing the comparison. E.g. an i1 value will be identified as
/// covering an n-bit fragment, if the store size of i1 is at least n bits.
static bool valueCoversEntireFragment(Type *ValTy, DbgVariableIntrinsic *DII) {
  const DataLayout &DL = DII->getDataLayout();
  TypeSize ValueSize = DL.getTypeAllocSizeInBits(ValTy);
  if (std::optional<uint64_t> FragmentSize =
          DII->getExpression()->getActiveBits(DII->getVariable()))
    return TypeSize::isKnownGE(ValueSize, TypeSize::getFixed(*FragmentSize));

  // We can't always calculate the size of the DI variable (e.g. if it is a
  // VLA). Try to use the size of the alloca that the dbg intrinsic describes
  // instead.
  if (DII->isAddressOfVariable()) {
    // DII should have exactly 1 location when it is an address.
    assert(DII->getNumVariableLocationOps() == 1 &&
           "address of variable must have exactly 1 location operand.");
    if (auto *AI =
            dyn_cast_or_null<AllocaInst>(DII->getVariableLocationOp(0))) {
      if (std::optional<TypeSize> FragmentSize =
              AI->getAllocationSizeInBits(DL)) {
        return TypeSize::isKnownGE(ValueSize, *FragmentSize);
      }
    }
  }
  // Could not determine size of variable. Conservatively return false.
  return false;
}
// RemoveDIs: duplicate implementation of the above, using DbgVariableRecords,
// the replacement for dbg.values.
static bool valueCoversEntireFragment(Type *ValTy, DbgVariableRecord *DVR) {
  const DataLayout &DL = DVR->getModule()->getDataLayout();
  TypeSize ValueSize = DL.getTypeAllocSizeInBits(ValTy);
  if (std::optional<uint64_t> FragmentSize =
          DVR->getExpression()->getActiveBits(DVR->getVariable()))
    return TypeSize::isKnownGE(ValueSize, TypeSize::getFixed(*FragmentSize));

  // We can't always calculate the size of the DI variable (e.g. if it is a
  // VLA). Try to use the size of the alloca that the dbg intrinsic describes
  // instead.
  if (DVR->isAddressOfVariable()) {
    // DVR should have exactly 1 location when it is an address.
    assert(DVR->getNumVariableLocationOps() == 1 &&
           "address of variable must have exactly 1 location operand.");
    if (auto *AI =
            dyn_cast_or_null<AllocaInst>(DVR->getVariableLocationOp(0))) {
      if (std::optional<TypeSize> FragmentSize = AI->getAllocationSizeInBits(DL)) {
        return TypeSize::isKnownGE(ValueSize, *FragmentSize);
      }
    }
  }
  // Could not determine size of variable. Conservatively return false.
  return false;
}

static void insertDbgValueOrDbgVariableRecord(DIBuilder &Builder, Value *DV,
                                              DILocalVariable *DIVar,
                                              DIExpression *DIExpr,
                                              const DebugLoc &NewLoc,
                                              BasicBlock::iterator Instr) {
  if (!UseNewDbgInfoFormat) {
    Builder.insertDbgValueIntrinsic(DV, DIVar, DIExpr, NewLoc, Instr);
  } else {
    // RemoveDIs: if we're using the new debug-info format, allocate a
    // DbgVariableRecord directly instead of a dbg.value intrinsic.
    ValueAsMetadata *DVAM = ValueAsMetadata::get(DV);
    DbgVariableRecord *DV =
        new DbgVariableRecord(DVAM, DIVar, DIExpr, NewLoc.get());
    Instr->getParent()->insertDbgRecordBefore(DV, Instr);
  }
}

static void insertDbgValueOrDbgVariableRecordAfter(
    DIBuilder &Builder, Value *DV, DILocalVariable *DIVar, DIExpression *DIExpr,
    const DebugLoc &NewLoc, Instruction *Instr) {
  BasicBlock::iterator NextIt = std::next(Instr->getIterator());
  NextIt.setHeadBit(true);
  insertDbgValueOrDbgVariableRecord(Builder, DV, DIVar, DIExpr, NewLoc, NextIt);
}

// \p In is an expression that takes a pointer argument. Attempt to create an
// equivalent expression that takes a value by replacing the type field to the
// DIOpArg and adding a DIOpAddrOf after it.
static DIExpression *tryRemoveNewDIExpressionIndirection(DIExpression *In,
                                                         Type *ArgType) {
  if (!In->holdsNewElements())
    return In;

  auto Elements = In->getNewElementsRef();
  DIExprBuilder ExprBuilder(In->getContext());
  unsigned NumReplacedArgs = 0;
  for (auto Iter = Elements->begin(), End = Elements->end(); Iter != End;
       ++Iter) {
    auto *Arg = std::get_if<DIOp::Arg>(&*Iter);
    if (!Arg) {
      ExprBuilder.append(*Iter);
      continue;
    }

    ++NumReplacedArgs;
    ExprBuilder.append<DIOp::Arg>(Arg->getIndex(), ArgType);
    auto *PointerTy = dyn_cast<PointerType>(Arg->getResultType());
    if (!PointerTy)
      return nullptr;

    auto Next = std::next(Iter);
    if (Next == Elements->end() || !std::holds_alternative<DIOp::Deref>(*Next))
      ExprBuilder.append<DIOp::AddrOf>(PointerTy->getAddressSpace());
    else
      Iter = Next;
  }

  return NumReplacedArgs == 1 ? ExprBuilder.intoExpression() : nullptr;
}

/// Inserts a llvm.dbg.value intrinsic before a store to an alloca'd value
/// that has an associated llvm.dbg.declare intrinsic.
void llvm::ConvertDebugDeclareToDebugValue(DbgVariableIntrinsic *DII,
                                           StoreInst *SI, DIBuilder &Builder) {
  assert(DII->isAddressOfVariable() || isa<DbgAssignIntrinsic>(DII));
  auto *DIVar = DII->getVariable();
  assert(DIVar && "Missing variable");
  auto *DIExpr = DII->getExpression();
  Value *DV = SI->getValueOperand();

  DIExpr = tryRemoveNewDIExpressionIndirection(DIExpr, DV->getType());
  if (!DIExpr)
    return;

  DebugLoc NewLoc = getDebugValueLoc(DII);

  // If the alloca describes the variable itself, i.e. the expression in the
  // dbg.declare doesn't start with a dereference, we can perform the
  // conversion if the value covers the entire fragment of DII.
  // If the alloca describes the *address* of DIVar, i.e. DIExpr is
  // *just* a DW_OP_deref, we use DV as is for the dbg.value.
  // We conservatively ignore other dereferences, because the following two are
  // not equivalent:
  //     dbg.declare(alloca, ..., !Expr(deref, plus_uconstant, 2))
  //     dbg.value(DV, ..., !Expr(deref, plus_uconstant, 2))
  // The former is adding 2 to the address of the variable, whereas the latter
  // is adding 2 to the value of the variable. As such, we insist on just a
  // deref expression.
  bool CanConvert =
      DIExpr->isDeref() || (!DIExpr->startsWithDeref() &&
                            valueCoversEntireFragment(DV->getType(), DII));

  // There are no such limitations on new DIExpressions.
  if (DIExpr->holdsNewElements())
    CanConvert = true;

  if (CanConvert) {
    insertDbgValueOrDbgVariableRecord(Builder, DV, DIVar, DIExpr, NewLoc,
                                      SI->getIterator());
    return;
  }

  // FIXME: If storing to a part of the variable described by the dbg.declare,
  // then we want to insert a dbg.value for the corresponding fragment.
  LLVM_DEBUG(dbgs() << "Failed to convert dbg.declare to dbg.value: " << *DII
                    << '\n');
  // For now, when there is a store to parts of the variable (but we do not
  // know which part) we insert an dbg.value intrinsic to indicate that we
  // know nothing about the variable's content.
  DV = PoisonValue::get(DV->getType());
  insertDbgValueOrDbgVariableRecord(Builder, DV, DIVar, DIExpr, NewLoc,
                                    SI->getIterator());
}

static DIExpression *dropInitialDeref(const DIExpression *DIExpr) {
  int NumEltDropped = DIExpr->getElements()[0] == dwarf::DW_OP_LLVM_arg ? 3 : 1;
  return DIExpression::get(DIExpr->getContext(),
                           DIExpr->getElements().drop_front(NumEltDropped));
}

void llvm::InsertDebugValueAtStoreLoc(DbgVariableIntrinsic *DII, StoreInst *SI,
                                      DIBuilder &Builder) {
  auto *DIVar = DII->getVariable();
  assert(DIVar && "Missing variable");
  auto *DIExpr = DII->getExpression();
  DIExpr = dropInitialDeref(DIExpr);
  Value *DV = SI->getValueOperand();

  DebugLoc NewLoc = getDebugValueLoc(DII);

  insertDbgValueOrDbgVariableRecord(Builder, DV, DIVar, DIExpr, NewLoc,
                                    SI->getIterator());
}

/// Inserts a llvm.dbg.value intrinsic before a load of an alloca'd value
/// that has an associated llvm.dbg.declare intrinsic.
void llvm::ConvertDebugDeclareToDebugValue(DbgVariableIntrinsic *DII,
                                           LoadInst *LI, DIBuilder &Builder) {
  auto *DIVar = DII->getVariable();
  auto *DIExpr = DII->getExpression();
  assert(DIVar && "Missing variable");

  DIExpr = tryRemoveNewDIExpressionIndirection(DIExpr, LI->getType());
  if (!DIExpr)
    return;

  if (!DIExpr->holdsNewElements() &&
      !valueCoversEntireFragment(LI->getType(), DII)) {
    // FIXME: If only referring to a part of the variable described by the
    // dbg.declare, then we want to insert a dbg.value for the corresponding
    // fragment.
    LLVM_DEBUG(dbgs() << "Failed to convert dbg.declare to dbg.value: "
                      << *DII << '\n');
    return;
  }

  DebugLoc NewLoc = getDebugValueLoc(DII);

  // We are now tracking the loaded value instead of the address. In the
  // future if multi-location support is added to the IR, it might be
  // preferable to keep tracking both the loaded value and the original
  // address in case the alloca can not be elided.
  insertDbgValueOrDbgVariableRecordAfter(Builder, LI, DIVar, DIExpr, NewLoc,
                                         LI);
}

void llvm::ConvertDebugDeclareToDebugValue(DbgVariableRecord *DVR,
                                           StoreInst *SI, DIBuilder &Builder) {
  assert(DVR->isAddressOfVariable() || DVR->isDbgAssign());
  auto *DIVar = DVR->getVariable();
  assert(DIVar && "Missing variable");
  auto *DIExpr = DVR->getExpression();
  Value *DV = SI->getValueOperand();

  DebugLoc NewLoc = getDebugValueLoc(DVR);

  DIExpr = tryRemoveNewDIExpressionIndirection(DIExpr, DV->getType());
  if (!DIExpr)
    return;

  // If the alloca describes the variable itself, i.e. the expression in the
  // dbg.declare doesn't start with a dereference, we can perform the
  // conversion if the value covers the entire fragment of DII.
  // If the alloca describes the *address* of DIVar, i.e. DIExpr is
  // *just* a DW_OP_deref, we use DV as is for the dbg.value.
  // We conservatively ignore other dereferences, because the following two are
  // not equivalent:
  //     dbg.declare(alloca, ..., !Expr(deref, plus_uconstant, 2))
  //     dbg.value(DV, ..., !Expr(deref, plus_uconstant, 2))
  // The former is adding 2 to the address of the variable, whereas the latter
  // is adding 2 to the value of the variable. As such, we insist on just a
  // deref expression.
  bool CanConvert =
      DIExpr->isDeref() || (!DIExpr->startsWithDeref() &&
                            valueCoversEntireFragment(DV->getType(), DVR));

  // There are no such limitations on new DIExpressions.
  if (DIExpr->holdsNewElements())
    CanConvert = true;

  if (CanConvert) {
    insertDbgValueOrDbgVariableRecord(Builder, DV, DIVar, DIExpr, NewLoc,
                                      SI->getIterator());
    return;
  }

  // FIXME: If storing to a part of the variable described by the dbg.declare,
  // then we want to insert a dbg.value for the corresponding fragment.
  LLVM_DEBUG(dbgs() << "Failed to convert dbg.declare to dbg.value: " << *DVR
                    << '\n');
  assert(UseNewDbgInfoFormat);

  // For now, when there is a store to parts of the variable (but we do not
  // know which part) we insert an dbg.value intrinsic to indicate that we
  // know nothing about the variable's content.
  DV = PoisonValue::get(DV->getType());
  ValueAsMetadata *DVAM = ValueAsMetadata::get(DV);
  DbgVariableRecord *NewDVR =
      new DbgVariableRecord(DVAM, DIVar, DIExpr, NewLoc.get());
  SI->getParent()->insertDbgRecordBefore(NewDVR, SI->getIterator());
}

void llvm::InsertDebugValueAtStoreLoc(DbgVariableRecord *DVR, StoreInst *SI,
                                      DIBuilder &Builder) {
  auto *DIVar = DVR->getVariable();
  assert(DIVar && "Missing variable");
  auto *DIExpr = DVR->getExpression();
  DIExpr = dropInitialDeref(DIExpr);
  Value *DV = SI->getValueOperand();

  DebugLoc NewLoc = getDebugValueLoc(DVR);

  insertDbgValueOrDbgVariableRecord(Builder, DV, DIVar, DIExpr, NewLoc,
                                    SI->getIterator());
}

/// Inserts a llvm.dbg.value intrinsic after a phi that has an associated
/// llvm.dbg.declare intrinsic.
void llvm::ConvertDebugDeclareToDebugValue(DbgVariableIntrinsic *DII,
                                           PHINode *APN, DIBuilder &Builder) {
  auto *DIVar = DII->getVariable();
  auto *DIExpr = DII->getExpression();
  assert(DIVar && "Missing variable");

  DIExpr = tryRemoveNewDIExpressionIndirection(DIExpr, APN->getType());
  if (!DIExpr)
    return;

  if (PhiHasDebugValue(DIVar, DIExpr, APN))
    return;

  if (!DIExpr->holdsNewElements() &&
      !valueCoversEntireFragment(APN->getType(), DII)) {
    // FIXME: If only referring to a part of the variable described by the
    // dbg.declare, then we want to insert a dbg.value for the corresponding
    // fragment.
    LLVM_DEBUG(dbgs() << "Failed to convert dbg.declare to dbg.value: "
                      << *DII << '\n');
    return;
  }

  BasicBlock *BB = APN->getParent();
  auto InsertionPt = BB->getFirstInsertionPt();

  DebugLoc NewLoc = getDebugValueLoc(DII);

  // The block may be a catchswitch block, which does not have a valid
  // insertion point.
  // FIXME: Insert dbg.value markers in the successors when appropriate.
  if (InsertionPt != BB->end()) {
    insertDbgValueOrDbgVariableRecord(Builder, APN, DIVar, DIExpr, NewLoc,
                                      InsertionPt);
  }
}

void llvm::ConvertDebugDeclareToDebugValue(DbgVariableRecord *DVR, LoadInst *LI,
                                           DIBuilder &Builder) {
  auto *DIVar = DVR->getVariable();
  auto *DIExpr = DVR->getExpression();
  assert(DIVar && "Missing variable");

  if (!DIExpr->holdsNewElements() &&
      !valueCoversEntireFragment(LI->getType(), DVR)) {
    // FIXME: If only referring to a part of the variable described by the
    // dbg.declare, then we want to insert a DbgVariableRecord for the
    // corresponding fragment.
    LLVM_DEBUG(dbgs() << "Failed to convert dbg.declare to DbgVariableRecord: "
                      << *DVR << '\n');
    return;
  }

  DIExpr = tryRemoveNewDIExpressionIndirection(DIExpr, LI->getType());
  if (!DIExpr)
    return;

  DebugLoc NewLoc = getDebugValueLoc(DVR);

  // We are now tracking the loaded value instead of the address. In the
  // future if multi-location support is added to the IR, it might be
  // preferable to keep tracking both the loaded value and the original
  // address in case the alloca can not be elided.
  assert(UseNewDbgInfoFormat);

  // Create a DbgVariableRecord directly and insert.
  ValueAsMetadata *LIVAM = ValueAsMetadata::get(LI);
  DbgVariableRecord *DV =
      new DbgVariableRecord(LIVAM, DIVar, DIExpr, NewLoc.get());
  LI->getParent()->insertDbgRecordAfter(DV, LI);
}

/// Determine whether this alloca is either a VLA or an array.
static bool isArray(AllocaInst *AI) {
  return AI->isArrayAllocation() ||
         (AI->getAllocatedType() && AI->getAllocatedType()->isArrayTy());
}

/// Determine whether this alloca is a structure.
static bool isStructure(AllocaInst *AI) {
  return AI->getAllocatedType() && AI->getAllocatedType()->isStructTy();
}
void llvm::ConvertDebugDeclareToDebugValue(DbgVariableRecord *DVR, PHINode *APN,
                                           DIBuilder &Builder) {
  auto *DIVar = DVR->getVariable();
  auto *DIExpr = DVR->getExpression();
  assert(DIVar && "Missing variable");

  DIExpr = tryRemoveNewDIExpressionIndirection(DIExpr, APN->getType());
  if (!DIExpr)
    return;

  if (PhiHasDebugValue(DIVar, DIExpr, APN))
    return;

  if (!DIExpr->holdsNewElements() &&
      !valueCoversEntireFragment(APN->getType(), DVR)) {
    // FIXME: If only referring to a part of the variable described by the
    // dbg.declare, then we want to insert a DbgVariableRecord for the
    // corresponding fragment.
    LLVM_DEBUG(dbgs() << "Failed to convert dbg.declare to DbgVariableRecord: "
                      << *DVR << '\n');
    return;
  }

  BasicBlock *BB = APN->getParent();
  auto InsertionPt = BB->getFirstInsertionPt();

  DebugLoc NewLoc = getDebugValueLoc(DVR);

  // The block may be a catchswitch block, which does not have a valid
  // insertion point.
  // FIXME: Insert DbgVariableRecord markers in the successors when appropriate.
  if (InsertionPt != BB->end()) {
    insertDbgValueOrDbgVariableRecord(Builder, APN, DIVar, DIExpr, NewLoc,
                                      InsertionPt);
  }
}

/// LowerDbgDeclare - Lowers llvm.dbg.declare intrinsics into appropriate set
/// of llvm.dbg.value intrinsics.
bool llvm::LowerDbgDeclare(Function &F) {
  bool Changed = false;
  DIBuilder DIB(*F.getParent(), /*AllowUnresolved*/ false);
  SmallVector<DbgDeclareInst *, 4> Dbgs;
  SmallVector<DbgVariableRecord *> DVRs;
  for (auto &FI : F) {
    for (Instruction &BI : FI) {
      if (auto *DDI = dyn_cast<DbgDeclareInst>(&BI))
        Dbgs.push_back(DDI);
      for (DbgVariableRecord &DVR : filterDbgVars(BI.getDbgRecordRange())) {
        if (DVR.getType() == DbgVariableRecord::LocationType::Declare)
          DVRs.push_back(&DVR);
      }
    }
  }

  if (Dbgs.empty() && DVRs.empty())
    return Changed;

  auto LowerOne = [&](auto *DDI) {
    AllocaInst *AI =
        dyn_cast_or_null<AllocaInst>(DDI->getVariableLocationOp(0));
    // If this is an alloca for a scalar variable, insert a dbg.value
    // at each load and store to the alloca and erase the dbg.declare.
    // The dbg.values allow tracking a variable even if it is not
    // stored on the stack, while the dbg.declare can only describe
    // the stack slot (and at a lexical-scope granularity). Later
    // passes will attempt to elide the stack slot.
    if (!AI || isArray(AI) || isStructure(AI))
      return;

    // A volatile load/store means that the alloca can't be elided anyway.
    if (llvm::any_of(AI->users(), [](User *U) -> bool {
          if (LoadInst *LI = dyn_cast<LoadInst>(U))
            return LI->isVolatile();
          if (StoreInst *SI = dyn_cast<StoreInst>(U))
            return SI->isVolatile();
          return false;
        }))
      return;

    SmallVector<const Value *, 8> WorkList;
    WorkList.push_back(AI);
    while (!WorkList.empty()) {
      const Value *V = WorkList.pop_back_val();
      for (const auto &AIUse : V->uses()) {
        User *U = AIUse.getUser();
        if (StoreInst *SI = dyn_cast<StoreInst>(U)) {
          if (AIUse.getOperandNo() == 1)
            ConvertDebugDeclareToDebugValue(DDI, SI, DIB);
        } else if (LoadInst *LI = dyn_cast<LoadInst>(U)) {
          ConvertDebugDeclareToDebugValue(DDI, LI, DIB);
        } else if (CallInst *CI = dyn_cast<CallInst>(U)) {
          // This is a call by-value or some other instruction that takes a
          // pointer to the variable. Insert a *value* intrinsic that describes
          // the variable by dereferencing the alloca.
          if (!CI->isLifetimeStartOrEnd()) {
            DebugLoc NewLoc = getDebugValueLoc(DDI);
            if (DDI->getExpression()->holdsNewElements()) {
              // In DIOp-based DIExpressions it's okay for a dbg.value to
              // produce a memory location descriptor, so there isn't any need
              // to change the expression.
              insertDbgValueOrDbgVariableRecord(DIB, AI, DDI->getVariable(),
                                                DDI->getExpression(), NewLoc,
                                                CI->getIterator());
            } else {
              auto *DerefExpr = DIExpression::append(DDI->getExpression(),
                                                     dwarf::DW_OP_deref);
              insertDbgValueOrDbgVariableRecord(DIB, AI, DDI->getVariable(),
                                                DerefExpr, NewLoc,
                                                CI->getIterator());
            }
          }
        } else if (BitCastInst *BI = dyn_cast<BitCastInst>(U)) {
          if (BI->getType()->isPointerTy())
            WorkList.push_back(BI);
        } else if (auto *ASC = dyn_cast<AddrSpaceCastInst>(U)) {
          // Only look through addrspacecasts if the declare uses new
          // expressions (to avoid a difference with upstream).
          if (DDI->getExpression()->holdsNewElements())
            WorkList.push_back(ASC);
        }
      }
    }
    DDI->eraseFromParent();
    Changed = true;
  };

  for_each(Dbgs, LowerOne);
  for_each(DVRs, LowerOne);

  if (Changed)
    for (BasicBlock &BB : F)
      RemoveRedundantDbgInstrs(&BB);

  return Changed;
}

// RemoveDIs: re-implementation of insertDebugValuesForPHIs, but which pulls the
// debug-info out of the block's DbgVariableRecords rather than dbg.value
// intrinsics.
static void
insertDbgVariableRecordsForPHIs(BasicBlock *BB,
                                SmallVectorImpl<PHINode *> &InsertedPHIs) {
  assert(BB && "No BasicBlock to clone DbgVariableRecord(s) from.");
  if (InsertedPHIs.size() == 0)
    return;

  // Map existing PHI nodes to their DbgVariableRecords.
  DenseMap<Value *, DbgVariableRecord *> DbgValueMap;
  for (auto &I : *BB) {
    for (DbgVariableRecord &DVR : filterDbgVars(I.getDbgRecordRange())) {
      for (Value *V : DVR.location_ops())
        if (auto *Loc = dyn_cast_or_null<PHINode>(V))
          DbgValueMap.insert({Loc, &DVR});
    }
  }
  if (DbgValueMap.size() == 0)
    return;

  // Map a pair of the destination BB and old DbgVariableRecord to the new
  // DbgVariableRecord, so that if a DbgVariableRecord is being rewritten to use
  // more than one of the inserted PHIs in the same destination BB, we can
  // update the same DbgVariableRecord with all the new PHIs instead of creating
  // one copy for each.
  MapVector<std::pair<BasicBlock *, DbgVariableRecord *>, DbgVariableRecord *>
      NewDbgValueMap;
  // Then iterate through the new PHIs and look to see if they use one of the
  // previously mapped PHIs. If so, create a new DbgVariableRecord that will
  // propagate the info through the new PHI. If we use more than one new PHI in
  // a single destination BB with the same old dbg.value, merge the updates so
  // that we get a single new DbgVariableRecord with all the new PHIs.
  for (auto PHI : InsertedPHIs) {
    BasicBlock *Parent = PHI->getParent();
    // Avoid inserting a debug-info record into an EH block.
    if (Parent->getFirstNonPHIIt()->isEHPad())
      continue;
    for (auto VI : PHI->operand_values()) {
      auto V = DbgValueMap.find(VI);
      if (V != DbgValueMap.end()) {
        DbgVariableRecord *DbgII = cast<DbgVariableRecord>(V->second);
        auto NewDI = NewDbgValueMap.find({Parent, DbgII});
        if (NewDI == NewDbgValueMap.end()) {
          DbgVariableRecord *NewDbgII = DbgII->clone();
          NewDI = NewDbgValueMap.insert({{Parent, DbgII}, NewDbgII}).first;
        }
        DbgVariableRecord *NewDbgII = NewDI->second;
        // If PHI contains VI as an operand more than once, we may
        // replaced it in NewDbgII; confirm that it is present.
        if (is_contained(NewDbgII->location_ops(), VI))
          NewDbgII->replaceVariableLocationOp(VI, PHI);
      }
    }
  }
  // Insert the new DbgVariableRecords into their destination blocks.
  for (auto DI : NewDbgValueMap) {
    BasicBlock *Parent = DI.first.first;
    DbgVariableRecord *NewDbgII = DI.second;
    auto InsertionPt = Parent->getFirstInsertionPt();
    assert(InsertionPt != Parent->end() && "Ill-formed basic block");

    Parent->insertDbgRecordBefore(NewDbgII, InsertionPt);
  }
}

/// Propagate dbg.value intrinsics through the newly inserted PHIs.
void llvm::insertDebugValuesForPHIs(BasicBlock *BB,
                                    SmallVectorImpl<PHINode *> &InsertedPHIs) {
  assert(BB && "No BasicBlock to clone dbg.value(s) from.");
  if (InsertedPHIs.size() == 0)
    return;

  insertDbgVariableRecordsForPHIs(BB, InsertedPHIs);

  // Map existing PHI nodes to their dbg.values.
  ValueToValueMapTy DbgValueMap;
  for (auto &I : *BB) {
    if (auto DbgII = dyn_cast<DbgVariableIntrinsic>(&I)) {
      for (Value *V : DbgII->location_ops())
        if (auto *Loc = dyn_cast_or_null<PHINode>(V))
          DbgValueMap.insert({Loc, DbgII});
    }
  }
  if (DbgValueMap.size() == 0)
    return;

  // Map a pair of the destination BB and old dbg.value to the new dbg.value,
  // so that if a dbg.value is being rewritten to use more than one of the
  // inserted PHIs in the same destination BB, we can update the same dbg.value
  // with all the new PHIs instead of creating one copy for each.
  MapVector<std::pair<BasicBlock *, DbgVariableIntrinsic *>,
            DbgVariableIntrinsic *>
      NewDbgValueMap;
  // Then iterate through the new PHIs and look to see if they use one of the
  // previously mapped PHIs. If so, create a new dbg.value intrinsic that will
  // propagate the info through the new PHI. If we use more than one new PHI in
  // a single destination BB with the same old dbg.value, merge the updates so
  // that we get a single new dbg.value with all the new PHIs.
  for (auto *PHI : InsertedPHIs) {
    BasicBlock *Parent = PHI->getParent();
    // Avoid inserting an intrinsic into an EH block.
    if (Parent->getFirstNonPHIIt()->isEHPad())
      continue;
    for (auto *VI : PHI->operand_values()) {
      auto V = DbgValueMap.find(VI);
      if (V != DbgValueMap.end()) {
        auto *DbgII = cast<DbgVariableIntrinsic>(V->second);
        auto [NewDI, Inserted] = NewDbgValueMap.try_emplace({Parent, DbgII});
        if (Inserted)
          NewDI->second = cast<DbgVariableIntrinsic>(DbgII->clone());
        DbgVariableIntrinsic *NewDbgII = NewDI->second;
        // If PHI contains VI as an operand more than once, we may
        // replaced it in NewDbgII; confirm that it is present.
        if (is_contained(NewDbgII->location_ops(), VI))
          NewDbgII->replaceVariableLocationOp(VI, PHI);
      }
    }
  }
  // Insert thew new dbg.values into their destination blocks.
  for (auto DI : NewDbgValueMap) {
    BasicBlock *Parent = DI.first.first;
    auto *NewDbgII = DI.second;
    auto InsertionPt = Parent->getFirstInsertionPt();
    assert(InsertionPt != Parent->end() && "Ill-formed basic block");
    NewDbgII->insertBefore(InsertionPt);
  }
}

bool llvm::replaceDbgDeclare(Value *Address, Value *NewAddress,
                             DIBuilder &Builder, uint8_t DIExprFlags,
                             int Offset) {
  TinyPtrVector<DbgDeclareInst *> DbgDeclares = findDbgDeclares(Address);
  TinyPtrVector<DbgVariableRecord *> DVRDeclares = findDVRDeclares(Address);

  auto ReplaceOne = [&](auto *DII) {
    assert(DII->getVariable() && "Missing variable");
    auto *DIExpr = DII->getExpression();
    DIExpr = DIExpression::prepend(DIExpr, DIExprFlags, Offset);
    DII->setExpression(DIExpr);
    DII->replaceVariableLocationOp(Address, NewAddress);
  };

  for_each(DbgDeclares, ReplaceOne);
  for_each(DVRDeclares, ReplaceOne);

  return !DbgDeclares.empty() || !DVRDeclares.empty();
}

static void updateOneDbgValueForAlloca(const DebugLoc &Loc,
                                       DILocalVariable *DIVar,
                                       DIExpression *DIExpr, Value *NewAddress,
                                       DbgValueInst *DVI,
                                       DbgVariableRecord *DVR,
                                       DIBuilder &Builder, int Offset) {
  assert(DIVar && "Missing variable");

  // This is an alloca-based dbg.value/DbgVariableRecord. The first thing it
  // should do with the alloca pointer is dereference it. Otherwise we don't
  // know how to handle it and give up.
  if (!DIExpr || DIExpr->getNumElements() < 1 ||
      DIExpr->getElement(0) != dwarf::DW_OP_deref)
    return;

  // Insert the offset before the first deref.
  if (Offset)
    DIExpr = DIExpression::prepend(DIExpr, 0, Offset);

  if (DVI) {
    DVI->setExpression(DIExpr);
    DVI->replaceVariableLocationOp(0u, NewAddress);
  } else {
    assert(DVR);
    DVR->setExpression(DIExpr);
    DVR->replaceVariableLocationOp(0u, NewAddress);
  }
}

void llvm::replaceDbgValueForAlloca(AllocaInst *AI, Value *NewAllocaAddress,
                                    DIBuilder &Builder, int Offset) {
  SmallVector<DbgValueInst *, 1> DbgUsers;
  SmallVector<DbgVariableRecord *, 1> DPUsers;
  findDbgValues(DbgUsers, AI, &DPUsers);

  // Attempt to replace dbg.values that use this alloca.
  for (auto *DVI : DbgUsers)
    updateOneDbgValueForAlloca(DVI->getDebugLoc(), DVI->getVariable(),
                               DVI->getExpression(), NewAllocaAddress, DVI,
                               nullptr, Builder, Offset);

  // Replace any DbgVariableRecords that use this alloca.
  for (DbgVariableRecord *DVR : DPUsers)
    updateOneDbgValueForAlloca(DVR->getDebugLoc(), DVR->getVariable(),
                               DVR->getExpression(), NewAllocaAddress, nullptr,
                               DVR, Builder, Offset);
}

/// Where possible to salvage debug information for \p I do so.
/// If not possible mark undef.
void llvm::salvageDebugInfo(Instruction &I) {
  SmallVector<DbgVariableIntrinsic *, 1> DbgUsers;
  SmallVector<DbgVariableRecord *, 1> DPUsers;
  findDbgUsers(DbgUsers, &I, &DPUsers);
  salvageDebugInfoForDbgValues(I, DbgUsers, DPUsers);
}

template <typename T> static void salvageDbgAssignAddress(T *Assign) {
  Instruction *I = dyn_cast<Instruction>(Assign->getAddress());
  // Only instructions can be salvaged at the moment.
  if (!I)
    return;

  assert(!Assign->getAddressExpression()->getFragmentInfo().has_value() &&
         "address-expression shouldn't have fragment info");

  // The address component of a dbg.assign cannot be variadic.
  uint64_t CurrentLocOps = 0;
  SmallVector<Value *, 4> AdditionalValues;
  SmallVector<uint64_t, 16> Ops;
  Value *NewV = salvageDebugInfoImpl(*I, CurrentLocOps, Ops, AdditionalValues);

  // Check if the salvage failed.
  if (!NewV)
    return;

  DIExpression *SalvagedExpr = DIExpression::appendOpsToArg(
      Assign->getAddressExpression(), Ops, 0, /*StackValue=*/false);
  assert(!SalvagedExpr->getFragmentInfo().has_value() &&
         "address-expression shouldn't have fragment info");

  SalvagedExpr = SalvagedExpr->foldConstantMath();

  // Salvage succeeds if no additional values are required.
  if (AdditionalValues.empty()) {
    Assign->setAddress(NewV);
    Assign->setAddressExpression(SalvagedExpr);
  } else {
    Assign->setKillAddress();
  }
}

/// This is a port of getSalvageOpsForBinOp() to DIOp-based DIExpressions.
static Value *
getNewSalvageOpsForBinOp(BinaryOperator *BI, uint64_t CurrentLocOps,
                         SmallVectorImpl<DIOp::Variant> &Ops,
                         SmallVectorImpl<Value *> &AdditionalValues) {
  // Handle binary operations with constant integer operands as a special case.
  auto *ConstInt = dyn_cast<ConstantInt>(BI->getOperand(1));

  if (ConstInt) {
    // Values wider than 64 bits cannot be represented within a DIExpression.
    if (ConstInt->getBitWidth() > 64)
      return nullptr;
    Ops.emplace_back(DIOp::Constant(ConstInt));
  } else {
    Ops.emplace_back(DIOp::Arg(CurrentLocOps, BI->getOperand(1)->getType()));
    AdditionalValues.push_back(BI->getOperand(1));
  }

  switch (BI->getOpcode()) {
  default:
    // FIXME: Some binary operators aren't representable in DIOp-based
    // DIExpressions.
    return nullptr;
  case Instruction::Add:
    Ops.emplace_back(DIOp::Add());
    break;
  case Instruction::Sub:
    Ops.emplace_back(DIOp::Sub());
    break;
  case Instruction::Mul:
    Ops.emplace_back(DIOp::Mul());
    break;
  case Instruction::SDiv:
    Ops.emplace_back(DIOp::Div());
    break;
  case Instruction::Shl:
    Ops.emplace_back(DIOp::Shl());
    break;
  case Instruction::LShr:
    Ops.emplace_back(DIOp::LShr());
    break;
  case Instruction::AShr:
    Ops.emplace_back(DIOp::AShr());
    break;
  case Instruction::And:
    Ops.emplace_back(DIOp::And());
    break;
  case Instruction::Or:
    Ops.emplace_back(DIOp::Or());
    break;
  case Instruction::Xor:
    Ops.emplace_back(DIOp::Xor());
    break;
  case Instruction::SRem:
    Ops.emplace_back(DIOp::Mod());
    break;
  }

  return BI->getOperand(0);
}

/// This is a port of getSalvageOpsForGEP() to DIOp-based DIExpressions.
static Value *
getNewSalvageOpsForGEP(GetElementPtrInst *GEP, const DataLayout &DL,
                       uint64_t CurrentLocOps,
                       SmallVectorImpl<DIOp::Variant> &Ops,
                       SmallVectorImpl<Value *> &AdditionalValues) {
  LLVMContext &Ctx = GEP->getContext();
  Type *PointerTy = GEP->getPointerOperand()->getType();
  auto *IntPtrTy = IntegerType::get(Ctx, DL.getPointerTypeSizeInBits(PointerTy));
  unsigned BitWidth = DL.getIndexSizeInBits(GEP->getPointerAddressSpace());

  // Rewrite a GEP into a DIExpression.
  SmallMapVector<Value *, APInt, 4> VariableOffsets;
  APInt ConstantOffset(BitWidth, 0);
  if (!GEP->collectOffset(DL, BitWidth, VariableOffsets, ConstantOffset))
    return nullptr;

  Ops.emplace_back(DIOp::Reinterpret(IntPtrTy));

  for (const auto &Offset : VariableOffsets) {
    AdditionalValues.push_back(Offset.first);
    assert(Offset.second.isStrictlyPositive() &&
           "Expected strictly positive multiplier for offset.");
    ConstantInt *ConstOffset =
        ConstantInt::get(IntPtrTy, Offset.second.getZExtValue());
    DIOp::Variant NewOps[] = {
        DIOp::Arg(CurrentLocOps++, ConstOffset->getType()),
        DIOp::Constant(ConstOffset), DIOp::Mul(), DIOp::Add()};
    Ops.append(std::begin(NewOps), std::end(NewOps));
  }

  Ops.emplace_back(DIOp::Constant(
      ConstantInt::get(IntPtrTy, ConstantOffset.getZExtValue())));
  Ops.emplace_back(DIOp::Add());
  Ops.emplace_back(DIOp::Reinterpret(PointerTy));
  return GEP->getOperand(0);
}

/// This is a port of salvageDebugInfoImpl() to DIOp-based DIExpressions.
///
/// \param I is an instruction that's about to be deleted, used as a location op
/// to a debug intrinsic. \p Ops will be populated with DIOps that have the same
/// semantics as I.
/// \param CurrentLocOps is the number of location ops the debug intrinsic
/// currently uses.
/// \param AdditionalValues is populated with any additional location ops we
/// need to add to the intrinsic to salvage this instruction.
/// \returns a Value to replace I with in the debug intrinsic's location ops.
static Value *salvageNewDebugInfo(Instruction &I, uint64_t CurrentLocOps,
                                  SmallVectorImpl<Value *> &AdditionalValues,
                                  SmallVectorImpl<DIOp::Variant> &Ops) {
  auto &M = *I.getModule();
  auto &DL = M.getDataLayout();

  if (I.getType()->isVectorTy())
    return nullptr;

  if (auto *CI = dyn_cast<CastInst>(&I)) {
    Value *FromValue = CI->getOperand(0);
    Type *Type = CI->getType();

    if (CI->isNoopCast(DL))
      Ops.emplace_back(DIOp::Reinterpret(Type));
    // FIXME(diexpression-poison): relax restriction to integer type to match IR
    // instruction
    else if (isa<SExtInst>(&I) && Type->isIntegerTy())
      Ops.emplace_back(DIOp::SExt(Type));
    // FIXME(diexpression-poison): relax restriction to integer type to match IR
    // instruction
    else if (isa<ZExtInst>(&I) && Type->isIntegerTy())
      Ops.emplace_back(DIOp::ZExt(Type));
    else if (isa<TruncInst>(&I))
      Ops.emplace_back(DIOp::Convert(Type));
    else
      return nullptr;

    return FromValue;
  }

  if (auto *BI = dyn_cast<BinaryOperator>(&I))
    return getNewSalvageOpsForBinOp(BI, CurrentLocOps, Ops, AdditionalValues);
  if (auto *GEP = dyn_cast<GetElementPtrInst>(&I))
    return getNewSalvageOpsForGEP(GEP, DL, CurrentLocOps, Ops, AdditionalValues);

  return nullptr;
}

void llvm::salvageDebugInfoForDbgValues(
    Instruction &I, ArrayRef<DbgVariableIntrinsic *> DbgUsers,
    ArrayRef<DbgVariableRecord *> DPUsers) {
  // These are arbitrary chosen limits on the maximum number of values and the
  // maximum size of a debug expression we can salvage up to, used for
  // performance reasons.
  const unsigned MaxDebugArgs = 16;
  const unsigned MaxExpressionSize = 128;
  bool Salvaged = false;

  for (auto *DII : DbgUsers) {
    if (auto *DAI = dyn_cast<DbgAssignIntrinsic>(DII)) {
      if (DAI->getAddress() == &I) {
        salvageDbgAssignAddress(DAI);
        Salvaged = true;
      }
      if (DAI->getValue() != &I)
        continue;
    }

    // Do not add DW_OP_stack_value for DbgDeclare, because they are implicitly
    // pointing out the value as a DWARF memory location description.
    bool StackValue = isa<DbgValueInst>(DII);
    auto DIILocation = DII->location_ops();
    assert(
        is_contained(DIILocation, &I) &&
        "DbgVariableIntrinsic must use salvaged instruction as its location");
    SmallVector<Value *, 4> AdditionalValues;
    // `I` may appear more than once in DII's location ops, and each use of `I`
    // must be updated in the DIExpression and potentially have additional
    // values added; thus we call salvageDebugInfoImpl for each `I` instance in
    // DIILocation.
    Value *Op0 = nullptr;
    DIExpression *SalvagedExpr = DII->getExpression();
    auto LocItr = find(DIILocation, &I);

    if (SalvagedExpr->holdsNewElements()) {
      while (SalvagedExpr && LocItr != DIILocation.end()) {
        SmallVector<DIOp::Variant, 16> Ops;
        unsigned LocNo = std::distance(DIILocation.begin(), LocItr);
        uint64_t CurrentLocOps = SalvagedExpr->getNewNumLocationOperands();
        Op0 = salvageNewDebugInfo(I, CurrentLocOps, AdditionalValues, Ops);
        if (!Op0)
          break;
        SalvagedExpr = DIExpression::appendNewOpsToArg(SalvagedExpr, Ops, LocNo,
                                                       Op0->getType());
        LocItr = std::find(++LocItr, DIILocation.end(), &I);
      }
      // salvageDebugInfoImpl should fail on examining the first element of
      // DbgUsers, or none of them.
      if (!Op0)
        break;
    }

    while (SalvagedExpr && LocItr != DIILocation.end()) {
      SmallVector<uint64_t, 16> Ops;
      unsigned LocNo = std::distance(DIILocation.begin(), LocItr);
      uint64_t CurrentLocOps = SalvagedExpr->getNumLocationOperands();
      Op0 = salvageDebugInfoImpl(I, CurrentLocOps, Ops, AdditionalValues);
      if (!Op0)
        break;
      SalvagedExpr =
          DIExpression::appendOpsToArg(SalvagedExpr, Ops, LocNo, StackValue);
      LocItr = std::find(++LocItr, DIILocation.end(), &I);
    }
    // salvageDebugInfoImpl should fail on examining the first element of
    // DbgUsers, or none of them.
    if (!Op0)
      break;

    SalvagedExpr = SalvagedExpr->foldConstantMath();
    DII->replaceVariableLocationOp(&I, Op0);
    bool IsValidSalvageExpr = SalvagedExpr->getNumElements() <= MaxExpressionSize;
    if (AdditionalValues.empty() && IsValidSalvageExpr) {
      DII->setExpression(SalvagedExpr);
    } else if (isa<DbgValueInst>(DII) && IsValidSalvageExpr &&
               DII->getNumVariableLocationOps() + AdditionalValues.size() <=
                   MaxDebugArgs) {
      DII->addVariableLocationOps(AdditionalValues, SalvagedExpr);
    } else {
      // Do not salvage using DIArgList for dbg.declare, as it is not currently
      // supported in those instructions. Also do not salvage if the resulting
      // DIArgList would contain an unreasonably large number of values.
      DII->setKillLocation();
    }
    LLVM_DEBUG(dbgs() << "SALVAGE: " << *DII << '\n');
    Salvaged = true;
  }
  // Duplicate of above block for DbgVariableRecords.
  for (auto *DVR : DPUsers) {
    if (DVR->isDbgAssign()) {
      if (DVR->getAddress() == &I) {
        salvageDbgAssignAddress(DVR);
        Salvaged = true;
      }
      if (DVR->getValue() != &I)
        continue;
    }

    // Do not add DW_OP_stack_value for DbgDeclare and DbgAddr, because they
    // are implicitly pointing out the value as a DWARF memory location
    // description.
    bool StackValue =
        DVR->getType() != DbgVariableRecord::LocationType::Declare;
    auto DVRLocation = DVR->location_ops();
    assert(
        is_contained(DVRLocation, &I) &&
        "DbgVariableIntrinsic must use salvaged instruction as its location");
    SmallVector<Value *, 4> AdditionalValues;
    // 'I' may appear more than once in DVR's location ops, and each use of 'I'
    // must be updated in the DIExpression and potentially have additional
    // values added; thus we call salvageDebugInfoImpl for each 'I' instance in
    // DVRLocation.
    Value *Op0 = nullptr;
    DIExpression *SalvagedExpr = DVR->getExpression();
    auto LocItr = find(DVRLocation, &I);

    if (SalvagedExpr->holdsNewElements()) {
      while (SalvagedExpr && LocItr != DVRLocation.end()) {
        SmallVector<DIOp::Variant, 16> Ops;
        unsigned LocNo = std::distance(DVRLocation.begin(), LocItr);
        uint64_t CurrentLocOps = SalvagedExpr->getNewNumLocationOperands();
        Op0 = salvageNewDebugInfo(I, CurrentLocOps, AdditionalValues, Ops);
        if (!Op0)
          break;
        SalvagedExpr = DIExpression::appendNewOpsToArg(SalvagedExpr, Ops, LocNo,
                                                       Op0->getType());
        LocItr = std::find(++LocItr, DVRLocation.end(), &I);
      }
      // salvageDebugInfoImpl should fail on examining the first element of
      // DbgUsers, or none of them.
      if (!Op0)
        break;
    }

    while (SalvagedExpr && LocItr != DVRLocation.end()) {
      SmallVector<uint64_t, 16> Ops;
      unsigned LocNo = std::distance(DVRLocation.begin(), LocItr);
      uint64_t CurrentLocOps = SalvagedExpr->getNumLocationOperands();
      Op0 = salvageDebugInfoImpl(I, CurrentLocOps, Ops, AdditionalValues);
      if (!Op0)
        break;
      SalvagedExpr =
          DIExpression::appendOpsToArg(SalvagedExpr, Ops, LocNo, StackValue);
      LocItr = std::find(++LocItr, DVRLocation.end(), &I);
    }
    // salvageDebugInfoImpl should fail on examining the first element of
    // DbgUsers, or none of them.
    if (!Op0)
      break;

    SalvagedExpr = SalvagedExpr->foldConstantMath();
    DVR->replaceVariableLocationOp(&I, Op0);
    bool IsValidSalvageExpr =
        SalvagedExpr->getNumElements() <= MaxExpressionSize;
    if (AdditionalValues.empty() && IsValidSalvageExpr) {
      DVR->setExpression(SalvagedExpr);
    } else if (DVR->getType() != DbgVariableRecord::LocationType::Declare &&
               IsValidSalvageExpr &&
               DVR->getNumVariableLocationOps() + AdditionalValues.size() <=
                   MaxDebugArgs) {
      DVR->addVariableLocationOps(AdditionalValues, SalvagedExpr);
    } else {
      // Do not salvage using DIArgList for dbg.addr/dbg.declare, as it is
      // currently only valid for stack value expressions.
      // Also do not salvage if the resulting DIArgList would contain an
      // unreasonably large number of values.
      DVR->setKillLocation();
    }
    LLVM_DEBUG(dbgs() << "SALVAGE: " << DVR << '\n');
    Salvaged = true;
  }

  if (Salvaged)
    return;

  for (auto *DII : DbgUsers)
    DII->setKillLocation();

  for (auto *DVR : DPUsers)
    DVR->setKillLocation();
}

Value *getSalvageOpsForGEP(GetElementPtrInst *GEP, const DataLayout &DL,
                           uint64_t CurrentLocOps,
                           SmallVectorImpl<uint64_t> &Opcodes,
                           SmallVectorImpl<Value *> &AdditionalValues) {
  unsigned BitWidth = DL.getIndexSizeInBits(GEP->getPointerAddressSpace());
  // Rewrite a GEP into a DIExpression.
  SmallMapVector<Value *, APInt, 4> VariableOffsets;
  APInt ConstantOffset(BitWidth, 0);
  if (!GEP->collectOffset(DL, BitWidth, VariableOffsets, ConstantOffset))
    return nullptr;
  if (!VariableOffsets.empty() && !CurrentLocOps) {
    Opcodes.insert(Opcodes.begin(), {dwarf::DW_OP_LLVM_arg, 0});
    CurrentLocOps = 1;
  }
  for (const auto &Offset : VariableOffsets) {
    AdditionalValues.push_back(Offset.first);
    assert(Offset.second.isStrictlyPositive() &&
           "Expected strictly positive multiplier for offset.");
    Opcodes.append({dwarf::DW_OP_LLVM_arg, CurrentLocOps++, dwarf::DW_OP_constu,
                    Offset.second.getZExtValue(), dwarf::DW_OP_mul,
                    dwarf::DW_OP_plus});
  }
  DIExpression::appendOffset(Opcodes, ConstantOffset.getSExtValue());
  return GEP->getOperand(0);
}

uint64_t getDwarfOpForBinOp(Instruction::BinaryOps Opcode) {
  switch (Opcode) {
  case Instruction::Add:
    return dwarf::DW_OP_plus;
  case Instruction::Sub:
    return dwarf::DW_OP_minus;
  case Instruction::Mul:
    return dwarf::DW_OP_mul;
  case Instruction::SDiv:
    return dwarf::DW_OP_div;
  case Instruction::SRem:
    return dwarf::DW_OP_mod;
  case Instruction::Or:
    return dwarf::DW_OP_or;
  case Instruction::And:
    return dwarf::DW_OP_and;
  case Instruction::Xor:
    return dwarf::DW_OP_xor;
  case Instruction::Shl:
    return dwarf::DW_OP_shl;
  case Instruction::LShr:
    return dwarf::DW_OP_shr;
  case Instruction::AShr:
    return dwarf::DW_OP_shra;
  default:
    // TODO: Salvage from each kind of binop we know about.
    return 0;
  }
}

static void handleSSAValueOperands(uint64_t CurrentLocOps,
                                   SmallVectorImpl<uint64_t> &Opcodes,
                                   SmallVectorImpl<Value *> &AdditionalValues,
                                   Instruction *I) {
  if (!CurrentLocOps) {
    Opcodes.append({dwarf::DW_OP_LLVM_arg, 0});
    CurrentLocOps = 1;
  }
  Opcodes.append({dwarf::DW_OP_LLVM_arg, CurrentLocOps});
  AdditionalValues.push_back(I->getOperand(1));
}

Value *getSalvageOpsForBinOp(BinaryOperator *BI, uint64_t CurrentLocOps,
                             SmallVectorImpl<uint64_t> &Opcodes,
                             SmallVectorImpl<Value *> &AdditionalValues) {
  // Handle binary operations with constant integer operands as a special case.
  auto *ConstInt = dyn_cast<ConstantInt>(BI->getOperand(1));
  // Values wider than 64 bits cannot be represented within a DIExpression.
  if (ConstInt && ConstInt->getBitWidth() > 64)
    return nullptr;

  Instruction::BinaryOps BinOpcode = BI->getOpcode();
  // Push any Constant Int operand onto the expression stack.
  if (ConstInt) {
    uint64_t Val = ConstInt->getSExtValue();
    // Add or Sub Instructions with a constant operand can potentially be
    // simplified.
    if (BinOpcode == Instruction::Add || BinOpcode == Instruction::Sub) {
      uint64_t Offset = BinOpcode == Instruction::Add ? Val : -int64_t(Val);
      DIExpression::appendOffset(Opcodes, Offset);
      return BI->getOperand(0);
    }
    Opcodes.append({dwarf::DW_OP_constu, Val});
  } else {
    handleSSAValueOperands(CurrentLocOps, Opcodes, AdditionalValues, BI);
  }

  // Add salvaged binary operator to expression stack, if it has a valid
  // representation in a DIExpression.
  uint64_t DwarfBinOp = getDwarfOpForBinOp(BinOpcode);
  if (!DwarfBinOp)
    return nullptr;
  Opcodes.push_back(DwarfBinOp);
  return BI->getOperand(0);
}

uint64_t getDwarfOpForIcmpPred(CmpInst::Predicate Pred) {
  // The signedness of the operation is implicit in the typed stack, signed and
  // unsigned instructions map to the same DWARF opcode.
  switch (Pred) {
  case CmpInst::ICMP_EQ:
    return dwarf::DW_OP_eq;
  case CmpInst::ICMP_NE:
    return dwarf::DW_OP_ne;
  case CmpInst::ICMP_UGT:
  case CmpInst::ICMP_SGT:
    return dwarf::DW_OP_gt;
  case CmpInst::ICMP_UGE:
  case CmpInst::ICMP_SGE:
    return dwarf::DW_OP_ge;
  case CmpInst::ICMP_ULT:
  case CmpInst::ICMP_SLT:
    return dwarf::DW_OP_lt;
  case CmpInst::ICMP_ULE:
  case CmpInst::ICMP_SLE:
    return dwarf::DW_OP_le;
  default:
    return 0;
  }
}

Value *getSalvageOpsForIcmpOp(ICmpInst *Icmp, uint64_t CurrentLocOps,
                              SmallVectorImpl<uint64_t> &Opcodes,
                              SmallVectorImpl<Value *> &AdditionalValues) {
  // Handle icmp operations with constant integer operands as a special case.
  auto *ConstInt = dyn_cast<ConstantInt>(Icmp->getOperand(1));
  // Values wider than 64 bits cannot be represented within a DIExpression.
  if (ConstInt && ConstInt->getBitWidth() > 64)
    return nullptr;
  // Push any Constant Int operand onto the expression stack.
  if (ConstInt) {
    if (Icmp->isSigned())
      Opcodes.push_back(dwarf::DW_OP_consts);
    else
      Opcodes.push_back(dwarf::DW_OP_constu);
    uint64_t Val = ConstInt->getSExtValue();
    Opcodes.push_back(Val);
  } else {
    handleSSAValueOperands(CurrentLocOps, Opcodes, AdditionalValues, Icmp);
  }

  // Add salvaged binary operator to expression stack, if it has a valid
  // representation in a DIExpression.
  uint64_t DwarfIcmpOp = getDwarfOpForIcmpPred(Icmp->getPredicate());
  if (!DwarfIcmpOp)
    return nullptr;
  Opcodes.push_back(DwarfIcmpOp);
  return Icmp->getOperand(0);
}

Value *llvm::salvageDebugInfoImpl(Instruction &I, uint64_t CurrentLocOps,
                                  SmallVectorImpl<uint64_t> &Ops,
                                  SmallVectorImpl<Value *> &AdditionalValues) {
  auto &M = *I.getModule();
  auto &DL = M.getDataLayout();

  if (auto *CI = dyn_cast<CastInst>(&I)) {
    Value *FromValue = CI->getOperand(0);
    // No-op casts are irrelevant for debug info.
    if (CI->isNoopCast(DL)) {
      return FromValue;
    }

    Type *Type = CI->getType();
    if (Type->isPointerTy())
      Type = DL.getIntPtrType(Type);
    // Casts other than Trunc, SExt, or ZExt to scalar types cannot be salvaged.
    if (Type->isVectorTy() ||
        !(isa<TruncInst>(&I) || isa<SExtInst>(&I) || isa<ZExtInst>(&I) ||
          isa<IntToPtrInst>(&I) || isa<PtrToIntInst>(&I)))
      return nullptr;

    llvm::Type *FromType = FromValue->getType();
    if (FromType->isPointerTy())
      FromType = DL.getIntPtrType(FromType);

    unsigned FromTypeBitSize = FromType->getScalarSizeInBits();
    unsigned ToTypeBitSize = Type->getScalarSizeInBits();

    auto ExtOps = DIExpression::getExtOps(FromTypeBitSize, ToTypeBitSize,
                                          isa<SExtInst>(&I));
    Ops.append(ExtOps.begin(), ExtOps.end());
    return FromValue;
  }

  if (auto *GEP = dyn_cast<GetElementPtrInst>(&I))
    return getSalvageOpsForGEP(GEP, DL, CurrentLocOps, Ops, AdditionalValues);
  if (auto *BI = dyn_cast<BinaryOperator>(&I))
    return getSalvageOpsForBinOp(BI, CurrentLocOps, Ops, AdditionalValues);
  if (auto *IC = dyn_cast<ICmpInst>(&I))
    return getSalvageOpsForIcmpOp(IC, CurrentLocOps, Ops, AdditionalValues);

  // *Not* to do: we should not attempt to salvage load instructions,
  // because the validity and lifetime of a dbg.value containing
  // DW_OP_deref becomes difficult to analyze. See PR40628 for examples.
  return nullptr;
}

/// A replacement for a dbg.value expression.
using DbgValReplacement = std::optional<DIExpression *>;

/// Point debug users of \p From to \p To using exprs given by \p RewriteExpr,
/// possibly moving/undefing users to prevent use-before-def. Returns true if
/// changes are made.
static bool rewriteDebugUsers(
    Instruction &From, Value &To, Instruction &DomPoint,
    const DominatorTree &DT,
    function_ref<DbgValReplacement(DbgVariableIntrinsic &DII)> RewriteExpr,
    function_ref<DbgValReplacement(DbgVariableRecord &DVR)> RewriteDVRExpr) {
  // Find debug users of From.
  SmallVector<DbgVariableIntrinsic *, 1> Users;
  SmallVector<DbgVariableRecord *, 1> DPUsers;
  findDbgUsers(Users, &From, &DPUsers);
  if (Users.empty() && DPUsers.empty())
    return false;

  // Prevent use-before-def of To.
  bool Changed = false;

  SmallPtrSet<DbgVariableIntrinsic *, 1> UndefOrSalvage;
  SmallPtrSet<DbgVariableRecord *, 1> UndefOrSalvageDVR;
  if (isa<Instruction>(&To)) {
    bool DomPointAfterFrom = From.getNextNonDebugInstruction() == &DomPoint;

    for (auto *DII : Users) {
      // It's common to see a debug user between From and DomPoint. Move it
      // after DomPoint to preserve the variable update without any reordering.
      if (DomPointAfterFrom && DII->getNextNonDebugInstruction() == &DomPoint) {
        LLVM_DEBUG(dbgs() << "MOVE:  " << *DII << '\n');
        DII->moveAfter(&DomPoint);
        Changed = true;

      // Users which otherwise aren't dominated by the replacement value must
      // be salvaged or deleted.
      } else if (!DT.dominates(&DomPoint, DII)) {
        UndefOrSalvage.insert(DII);
      }
    }

    // DbgVariableRecord implementation of the above.
    for (auto *DVR : DPUsers) {
      Instruction *MarkedInstr = DVR->getMarker()->MarkedInstr;
      Instruction *NextNonDebug = MarkedInstr;
      // The next instruction might still be a dbg.declare, skip over it.
      if (isa<DbgVariableIntrinsic>(NextNonDebug))
        NextNonDebug = NextNonDebug->getNextNonDebugInstruction();

      if (DomPointAfterFrom && NextNonDebug == &DomPoint) {
        LLVM_DEBUG(dbgs() << "MOVE:  " << *DVR << '\n');
        DVR->removeFromParent();
        // Ensure there's a marker.
        DomPoint.getParent()->insertDbgRecordAfter(DVR, &DomPoint);
        Changed = true;
      } else if (!DT.dominates(&DomPoint, MarkedInstr)) {
        UndefOrSalvageDVR.insert(DVR);
      }
    }
  }

  // Update debug users without use-before-def risk.
  for (auto *DII : Users) {
    if (UndefOrSalvage.count(DII))
      continue;

    DbgValReplacement DVRepl = RewriteExpr(*DII);
    if (!DVRepl)
      continue;

    DII->replaceVariableLocationOp(&From, &To);
    DII->setExpression(*DVRepl);
    LLVM_DEBUG(dbgs() << "REWRITE:  " << *DII << '\n');
    Changed = true;
  }
  for (auto *DVR : DPUsers) {
    if (UndefOrSalvageDVR.count(DVR))
      continue;

    DbgValReplacement DVRepl = RewriteDVRExpr(*DVR);
    if (!DVRepl)
      continue;

    DVR->replaceVariableLocationOp(&From, &To);
    DVR->setExpression(*DVRepl);
    LLVM_DEBUG(dbgs() << "REWRITE:  " << DVR << '\n');
    Changed = true;
  }

  if (!UndefOrSalvage.empty() || !UndefOrSalvageDVR.empty()) {
    // Try to salvage the remaining debug users.
    salvageDebugInfo(From);
    Changed = true;
  }

  return Changed;
}

/// Check if a bitcast between a value of type \p FromTy to type \p ToTy would
/// losslessly preserve the bits and semantics of the value. This predicate is
/// symmetric, i.e swapping \p FromTy and \p ToTy should give the same result.
///
/// Note that Type::canLosslesslyBitCastTo is not suitable here because it
/// allows semantically unequivalent bitcasts, such as <2 x i64> -> <4 x i32>,
/// and also does not allow lossless pointer <-> integer conversions.
static bool isBitCastSemanticsPreserving(const DataLayout &DL, Type *FromTy,
                                         Type *ToTy) {
  // Trivially compatible types.
  if (FromTy == ToTy)
    return true;

  // Handle compatible pointer <-> integer conversions.
  if (FromTy->isIntOrPtrTy() && ToTy->isIntOrPtrTy()) {
    bool SameSize = DL.getTypeSizeInBits(FromTy) == DL.getTypeSizeInBits(ToTy);
    bool LosslessConversion = !DL.isNonIntegralPointerType(FromTy) &&
                              !DL.isNonIntegralPointerType(ToTy);
    return SameSize && LosslessConversion;
  }

  // TODO: This is not exhaustive.
  return false;
}

/// Generate new DIOps for a conversion from \param SourceTy to \param DestTy.
/// Returns true if the conversion was successful.
static bool getNewDIConversionOps(const DataLayout &DL, Type *SourceTy,
                                  Type *DestTy,
                                  std::optional<DIBasicType::Signedness> Sign,
                                  SmallVectorImpl<DIOp::Variant> &Ops) {
  if (SourceTy == DestTy)
    return true; // No conversion necessary.

  TypeSize SourceBits = DL.getTypeSizeInBits(SourceTy);
  TypeSize DestBits = DL.getTypeSizeInBits(DestTy);

  if (SourceBits == DestBits && !DL.isNonIntegralPointerType(SourceTy) &&
      !DL.isNonIntegralPointerType(DestTy) &&
      ((SourceTy->isPointerTy() && DestTy->isIntegerTy()) ||
       (SourceTy->isIntegerTy() && DestTy->isPointerTy()))) {
    Ops.emplace_back(DIOp::Reinterpret(DestTy));
    return true;
  }

<<<<<<< HEAD
=======
  if (SourceTy->isPointerTy() && DestTy->isPointerTy()) {
    Ops.emplace_back(DIOp::Convert(DestTy));
    return true;
  }

>>>>>>> a8be5a0c
  if (!SourceTy->isIntegerTy() || !DestTy->isIntegerTy())
    return false;

  if (SourceBits < DestBits) {
    if (!Sign)
      return false;

    if (*Sign == DIBasicType::Signedness::Signed)
      Ops.emplace_back(DIOp::SExt(DestTy));
    else
      Ops.emplace_back(DIOp::ZExt(DestTy));
    return true;
  }

  Ops.emplace_back(DIOp::Convert(DestTy));
  return true;
}

/// Convert the type of all DIOpArgs that refer to \param LocOp to \param NewTy.
/// This is done by replacing the DIOpArg type and adding an appropriate
/// conversion operator back to the original type. e.g, the following
/// expression:
///
///   DIExpression(DIOpArg(ptr), DIOpDeref(i32))
///
/// Becomes:
///
///   DIExpression(DIOpArg(i64), DIOpReinterpret(ptr), DIOpDeref(i32))
///
/// If NewTy is i64. After this function returns, DII must be updated with a new
/// value of the correct type.
template <class IntrinsicOrRecord>
static std::optional<DIExpression *>
updateNewDIExpressionArgType(IntrinsicOrRecord &DII, Value *LocOp,
                             Type *NewTy) {
  DIExpression *Expr = DII.getExpression();
  assert(Expr->holdsNewElements() && "expected a new DIExpression!");

  // If the types are the same, then the expression is already correct.
  if (LocOp->getType() == NewTy)
    return Expr;

  const DataLayout &DL = DII.getModule()->getDataLayout();
  auto LocOps = DII.location_ops();
  for (auto Iter = LocOps.begin(); Iter != LocOps.end(); ++Iter) {
    Value *V = *Iter;
    if (V != LocOp)
      continue;

    // Use the signedness of the variable to determine whether we should use
    // ZExt/SExt for integer promotions. This isn't necessarily correct, but
    // it's probably the best we can do given replaceAllDbgUsesWith()'s API.
    SmallVector<DIOp::Variant, 1> ConversionOps;
    if (!getNewDIConversionOps(DL, NewTy, LocOp->getType(),
                               DII.getVariable()->getSignedness(),
                               ConversionOps))
      return std::nullopt;

    unsigned LocNo = std::distance(LocOps.begin(), Iter);
    Expr = DIExpression::appendNewOpsToArg(Expr, ConversionOps, LocNo, NewTy);
    if (!Expr)
      return std::nullopt;
  }

  return Expr;
}

bool llvm::replaceAllDbgUsesWith(Instruction &From, Value &To,
                                 Instruction &DomPoint,
                                 const DominatorTree &DT) {
  // Exit early if From has no debug users.
  if (!From.isUsedByMetadata())
    return false;

  assert(&From != &To && "Can't replace something with itself");

  Type *FromTy = From.getType();
  Type *ToTy = To.getType();

  auto Identity = [&](DbgVariableIntrinsic &DII) -> DbgValReplacement {
    if (DII.getExpression()->holdsNewElements())
      return updateNewDIExpressionArgType(DII, &From, ToTy);
    return DII.getExpression();
  };
  auto IdentityDVR = [&](DbgVariableRecord &DVR) -> DbgValReplacement {
    if (DVR.getExpression()->holdsNewElements())
      return updateNewDIExpressionArgType(DVR, &From, ToTy);
    return DVR.getExpression();
  };

  // Handle no-op conversions.
  Module &M = *From.getModule();
  const DataLayout &DL = M.getDataLayout();
  if (isBitCastSemanticsPreserving(DL, FromTy, ToTy))
    return rewriteDebugUsers(From, To, DomPoint, DT, Identity, IdentityDVR);

  // Handle integer-to-integer widening and narrowing.
  // FIXME: Use DW_OP_convert when it's available everywhere.
  if (FromTy->isIntegerTy() && ToTy->isIntegerTy()) {
    uint64_t FromBits = FromTy->getPrimitiveSizeInBits();
    uint64_t ToBits = ToTy->getPrimitiveSizeInBits();
    assert(FromBits != ToBits && "Unexpected no-op conversion");

    // When the width of the result grows, assume that a debugger will only
    // access the low `FromBits` bits when inspecting the source variable.
    if (FromBits < ToBits)
      return rewriteDebugUsers(From, To, DomPoint, DT, Identity, IdentityDVR);

    // The width of the result has shrunk. Use sign/zero extension to describe
    // the source variable's high bits.
    auto SignOrZeroExt = [&](DbgVariableIntrinsic &DII) -> DbgValReplacement {
      if (DII.getExpression()->holdsNewElements())
        return updateNewDIExpressionArgType(DII, &From, ToTy);

      DILocalVariable *Var = DII.getVariable();

      // Without knowing signedness, sign/zero extension isn't possible.
      auto Signedness = Var->getSignedness();
      if (!Signedness)
        return std::nullopt;

      bool Signed = *Signedness == DIBasicType::Signedness::Signed;
      return DIExpression::appendExt(DII.getExpression(), ToBits, FromBits,
                                     Signed);
    };
    // RemoveDIs: duplicate implementation working on DbgVariableRecords rather
    // than on dbg.value intrinsics.
    auto SignOrZeroExtDVR = [&](DbgVariableRecord &DVR) -> DbgValReplacement {
      if (DVR.getExpression()->holdsNewElements())
        return updateNewDIExpressionArgType(DVR, &From, ToTy);

      DILocalVariable *Var = DVR.getVariable();

      // Without knowing signedness, sign/zero extension isn't possible.
      auto Signedness = Var->getSignedness();
      if (!Signedness)
        return std::nullopt;

      bool Signed = *Signedness == DIBasicType::Signedness::Signed;
      return DIExpression::appendExt(DVR.getExpression(), ToBits, FromBits,
                                     Signed);
    };
    return rewriteDebugUsers(From, To, DomPoint, DT, SignOrZeroExt,
                             SignOrZeroExtDVR);
  }

  if (FromTy->isPointerTy() && ToTy->isPointerTy()) {
    // Non-bitcast address space conversions are only supported on
    // DIOp-DIExpressions.
    auto IdentityNew = [&](DbgVariableIntrinsic &DII) -> DbgValReplacement {
      if (DII.getExpression()->holdsNewElements())
        return updateNewDIExpressionArgType(DII, &From, ToTy);
      return std::nullopt;
    };
    auto IdentityNewDVR = [&](DbgVariableRecord &DVR) -> DbgValReplacement {
      if (DVR.getExpression()->holdsNewElements())
        return updateNewDIExpressionArgType(DVR, &From, ToTy);
      return std::nullopt;
    };
    return rewriteDebugUsers(From, To, DomPoint, DT, IdentityNew,
                             IdentityNewDVR);
  }

  // TODO: Floating-point conversions, vectors.
  return false;
}

bool llvm::handleUnreachableTerminator(
    Instruction *I, SmallVectorImpl<Value *> &PoisonedValues) {
  bool Changed = false;
  // RemoveDIs: erase debug-info on this instruction manually.
  I->dropDbgRecords();
  for (Use &U : I->operands()) {
    Value *Op = U.get();
    if (isa<Instruction>(Op) && !Op->getType()->isTokenTy()) {
      U.set(PoisonValue::get(Op->getType()));
      PoisonedValues.push_back(Op);
      Changed = true;
    }
  }

  return Changed;
}

std::pair<unsigned, unsigned>
llvm::removeAllNonTerminatorAndEHPadInstructions(BasicBlock *BB) {
  unsigned NumDeadInst = 0;
  unsigned NumDeadDbgInst = 0;
  // Delete the instructions backwards, as it has a reduced likelihood of
  // having to update as many def-use and use-def chains.
  Instruction *EndInst = BB->getTerminator(); // Last not to be deleted.
  SmallVector<Value *> Uses;
  handleUnreachableTerminator(EndInst, Uses);

  while (EndInst != &BB->front()) {
    // Delete the next to last instruction.
    Instruction *Inst = &*--EndInst->getIterator();
    if (!Inst->use_empty() && !Inst->getType()->isTokenTy())
      Inst->replaceAllUsesWith(PoisonValue::get(Inst->getType()));
    if (Inst->isEHPad() || Inst->getType()->isTokenTy()) {
      // EHPads can't have DbgVariableRecords attached to them, but it might be
      // possible for things with token type.
      Inst->dropDbgRecords();
      EndInst = Inst;
      continue;
    }
    if (isa<DbgInfoIntrinsic>(Inst))
      ++NumDeadDbgInst;
    else
      ++NumDeadInst;
    // RemoveDIs: erasing debug-info must be done manually.
    Inst->dropDbgRecords();
    Inst->eraseFromParent();
  }
  return {NumDeadInst, NumDeadDbgInst};
}

unsigned llvm::changeToUnreachable(Instruction *I, bool PreserveLCSSA,
                                   DomTreeUpdater *DTU,
                                   MemorySSAUpdater *MSSAU) {
  BasicBlock *BB = I->getParent();

  if (MSSAU)
    MSSAU->changeToUnreachable(I);

  SmallSet<BasicBlock *, 8> UniqueSuccessors;

  // Loop over all of the successors, removing BB's entry from any PHI
  // nodes.
  for (BasicBlock *Successor : successors(BB)) {
    Successor->removePredecessor(BB, PreserveLCSSA);
    if (DTU)
      UniqueSuccessors.insert(Successor);
  }
  auto *UI = new UnreachableInst(I->getContext(), I->getIterator());
  UI->setDebugLoc(I->getDebugLoc());

  // All instructions after this are dead.
  unsigned NumInstrsRemoved = 0;
  BasicBlock::iterator BBI = I->getIterator(), BBE = BB->end();
  while (BBI != BBE) {
    if (!BBI->use_empty())
      BBI->replaceAllUsesWith(PoisonValue::get(BBI->getType()));
    BBI++->eraseFromParent();
    ++NumInstrsRemoved;
  }
  if (DTU) {
    SmallVector<DominatorTree::UpdateType, 8> Updates;
    Updates.reserve(UniqueSuccessors.size());
    for (BasicBlock *UniqueSuccessor : UniqueSuccessors)
      Updates.push_back({DominatorTree::Delete, BB, UniqueSuccessor});
    DTU->applyUpdates(Updates);
  }
  BB->flushTerminatorDbgRecords();
  return NumInstrsRemoved;
}

CallInst *llvm::createCallMatchingInvoke(InvokeInst *II) {
  SmallVector<Value *, 8> Args(II->args());
  SmallVector<OperandBundleDef, 1> OpBundles;
  II->getOperandBundlesAsDefs(OpBundles);
  CallInst *NewCall = CallInst::Create(II->getFunctionType(),
                                       II->getCalledOperand(), Args, OpBundles);
  NewCall->setCallingConv(II->getCallingConv());
  NewCall->setAttributes(II->getAttributes());
  NewCall->setDebugLoc(II->getDebugLoc());
  NewCall->copyMetadata(*II);

  // If the invoke had profile metadata, try converting them for CallInst.
  uint64_t TotalWeight;
  if (NewCall->extractProfTotalWeight(TotalWeight)) {
    // Set the total weight if it fits into i32, otherwise reset.
    MDBuilder MDB(NewCall->getContext());
    auto NewWeights = uint32_t(TotalWeight) != TotalWeight
                          ? nullptr
                          : MDB.createBranchWeights({uint32_t(TotalWeight)});
    NewCall->setMetadata(LLVMContext::MD_prof, NewWeights);
  }

  return NewCall;
}

// changeToCall - Convert the specified invoke into a normal call.
CallInst *llvm::changeToCall(InvokeInst *II, DomTreeUpdater *DTU) {
  CallInst *NewCall = createCallMatchingInvoke(II);
  NewCall->takeName(II);
  NewCall->insertBefore(II->getIterator());
  II->replaceAllUsesWith(NewCall);

  // Follow the call by a branch to the normal destination.
  BasicBlock *NormalDestBB = II->getNormalDest();
  auto *BI = BranchInst::Create(NormalDestBB, II->getIterator());
  // Although it takes place after the call itself, the new branch is still
  // performing part of the control-flow functionality of the invoke, so we use
  // II's DebugLoc.
  BI->setDebugLoc(II->getDebugLoc());

  // Update PHI nodes in the unwind destination
  BasicBlock *BB = II->getParent();
  BasicBlock *UnwindDestBB = II->getUnwindDest();
  UnwindDestBB->removePredecessor(BB);
  II->eraseFromParent();
  if (DTU)
    DTU->applyUpdates({{DominatorTree::Delete, BB, UnwindDestBB}});
  return NewCall;
}

BasicBlock *llvm::changeToInvokeAndSplitBasicBlock(CallInst *CI,
                                                   BasicBlock *UnwindEdge,
                                                   DomTreeUpdater *DTU) {
  BasicBlock *BB = CI->getParent();

  // Convert this function call into an invoke instruction.  First, split the
  // basic block.
  BasicBlock *Split = SplitBlock(BB, CI, DTU, /*LI=*/nullptr, /*MSSAU*/ nullptr,
                                 CI->getName() + ".noexc");

  // Delete the unconditional branch inserted by SplitBlock
  BB->back().eraseFromParent();

  // Create the new invoke instruction.
  SmallVector<Value *, 8> InvokeArgs(CI->args());
  SmallVector<OperandBundleDef, 1> OpBundles;

  CI->getOperandBundlesAsDefs(OpBundles);

  // Note: we're round tripping operand bundles through memory here, and that
  // can potentially be avoided with a cleverer API design that we do not have
  // as of this time.

  InvokeInst *II =
      InvokeInst::Create(CI->getFunctionType(), CI->getCalledOperand(), Split,
                         UnwindEdge, InvokeArgs, OpBundles, CI->getName(), BB);
  II->setDebugLoc(CI->getDebugLoc());
  II->setCallingConv(CI->getCallingConv());
  II->setAttributes(CI->getAttributes());
  II->setMetadata(LLVMContext::MD_prof, CI->getMetadata(LLVMContext::MD_prof));

  if (DTU)
    DTU->applyUpdates({{DominatorTree::Insert, BB, UnwindEdge}});

  // Make sure that anything using the call now uses the invoke!  This also
  // updates the CallGraph if present, because it uses a WeakTrackingVH.
  CI->replaceAllUsesWith(II);

  // Delete the original call
  Split->front().eraseFromParent();
  return Split;
}

static bool markAliveBlocks(Function &F,
                            SmallPtrSetImpl<BasicBlock *> &Reachable,
                            DomTreeUpdater *DTU = nullptr) {
  SmallVector<BasicBlock*, 128> Worklist;
  BasicBlock *BB = &F.front();
  Worklist.push_back(BB);
  Reachable.insert(BB);
  bool Changed = false;
  do {
    BB = Worklist.pop_back_val();

    // Do a quick scan of the basic block, turning any obviously unreachable
    // instructions into LLVM unreachable insts.  The instruction combining pass
    // canonicalizes unreachable insts into stores to null or undef.
    for (Instruction &I : *BB) {
      if (auto *CI = dyn_cast<CallInst>(&I)) {
        Value *Callee = CI->getCalledOperand();
        // Handle intrinsic calls.
        if (Function *F = dyn_cast<Function>(Callee)) {
          auto IntrinsicID = F->getIntrinsicID();
          // Assumptions that are known to be false are equivalent to
          // unreachable. Also, if the condition is undefined, then we make the
          // choice most beneficial to the optimizer, and choose that to also be
          // unreachable.
          if (IntrinsicID == Intrinsic::assume) {
            if (match(CI->getArgOperand(0), m_CombineOr(m_Zero(), m_Undef()))) {
              // Don't insert a call to llvm.trap right before the unreachable.
              changeToUnreachable(CI, false, DTU);
              Changed = true;
              break;
            }
          } else if (IntrinsicID == Intrinsic::experimental_guard) {
            // A call to the guard intrinsic bails out of the current
            // compilation unit if the predicate passed to it is false. If the
            // predicate is a constant false, then we know the guard will bail
            // out of the current compile unconditionally, so all code following
            // it is dead.
            //
            // Note: unlike in llvm.assume, it is not "obviously profitable" for
            // guards to treat `undef` as `false` since a guard on `undef` can
            // still be useful for widening.
            if (match(CI->getArgOperand(0), m_Zero()))
              if (!isa<UnreachableInst>(CI->getNextNode())) {
                changeToUnreachable(CI->getNextNode(), false, DTU);
                Changed = true;
                break;
              }
          }
        } else if ((isa<ConstantPointerNull>(Callee) &&
                    !NullPointerIsDefined(CI->getFunction(),
                                          cast<PointerType>(Callee->getType())
                                              ->getAddressSpace())) ||
                   isa<UndefValue>(Callee)) {
          changeToUnreachable(CI, false, DTU);
          Changed = true;
          break;
        }
        if (CI->doesNotReturn() && !CI->isMustTailCall()) {
          // If we found a call to a no-return function, insert an unreachable
          // instruction after it.  Make sure there isn't *already* one there
          // though.
          if (!isa<UnreachableInst>(CI->getNextNonDebugInstruction())) {
            // Don't insert a call to llvm.trap right before the unreachable.
            changeToUnreachable(CI->getNextNonDebugInstruction(), false, DTU);
            Changed = true;
          }
          break;
        }
      } else if (auto *SI = dyn_cast<StoreInst>(&I)) {
        // Store to undef and store to null are undefined and used to signal
        // that they should be changed to unreachable by passes that can't
        // modify the CFG.

        // Don't touch volatile stores.
        if (SI->isVolatile()) continue;

        Value *Ptr = SI->getOperand(1);

        if (isa<UndefValue>(Ptr) ||
            (isa<ConstantPointerNull>(Ptr) &&
             !NullPointerIsDefined(SI->getFunction(),
                                   SI->getPointerAddressSpace()))) {
          changeToUnreachable(SI, false, DTU);
          Changed = true;
          break;
        }
      }
    }

    Instruction *Terminator = BB->getTerminator();
    if (auto *II = dyn_cast<InvokeInst>(Terminator)) {
      // Turn invokes that call 'nounwind' functions into ordinary calls.
      Value *Callee = II->getCalledOperand();
      if ((isa<ConstantPointerNull>(Callee) &&
           !NullPointerIsDefined(BB->getParent())) ||
          isa<UndefValue>(Callee)) {
        changeToUnreachable(II, false, DTU);
        Changed = true;
      } else {
        if (II->doesNotReturn() &&
            !isa<UnreachableInst>(II->getNormalDest()->front())) {
          // If we found an invoke of a no-return function,
          // create a new empty basic block with an `unreachable` terminator,
          // and set it as the normal destination for the invoke,
          // unless that is already the case.
          // Note that the original normal destination could have other uses.
          BasicBlock *OrigNormalDest = II->getNormalDest();
          OrigNormalDest->removePredecessor(II->getParent());
          LLVMContext &Ctx = II->getContext();
          BasicBlock *UnreachableNormalDest = BasicBlock::Create(
              Ctx, OrigNormalDest->getName() + ".unreachable",
              II->getFunction(), OrigNormalDest);
          new UnreachableInst(Ctx, UnreachableNormalDest);
          II->setNormalDest(UnreachableNormalDest);
          if (DTU)
            DTU->applyUpdates(
                {{DominatorTree::Delete, BB, OrigNormalDest},
                 {DominatorTree::Insert, BB, UnreachableNormalDest}});
          Changed = true;
        }
        if (II->doesNotThrow() && canSimplifyInvokeNoUnwind(&F)) {
          if (II->use_empty() && !II->mayHaveSideEffects()) {
            // jump to the normal destination branch.
            BasicBlock *NormalDestBB = II->getNormalDest();
            BasicBlock *UnwindDestBB = II->getUnwindDest();
            BranchInst::Create(NormalDestBB, II->getIterator());
            UnwindDestBB->removePredecessor(II->getParent());
            II->eraseFromParent();
            if (DTU)
              DTU->applyUpdates({{DominatorTree::Delete, BB, UnwindDestBB}});
          } else
            changeToCall(II, DTU);
          Changed = true;
        }
      }
    } else if (auto *CatchSwitch = dyn_cast<CatchSwitchInst>(Terminator)) {
      // Remove catchpads which cannot be reached.
      struct CatchPadDenseMapInfo {
        static CatchPadInst *getEmptyKey() {
          return DenseMapInfo<CatchPadInst *>::getEmptyKey();
        }

        static CatchPadInst *getTombstoneKey() {
          return DenseMapInfo<CatchPadInst *>::getTombstoneKey();
        }

        static unsigned getHashValue(CatchPadInst *CatchPad) {
          return static_cast<unsigned>(hash_combine_range(
              CatchPad->value_op_begin(), CatchPad->value_op_end()));
        }

        static bool isEqual(CatchPadInst *LHS, CatchPadInst *RHS) {
          if (LHS == getEmptyKey() || LHS == getTombstoneKey() ||
              RHS == getEmptyKey() || RHS == getTombstoneKey())
            return LHS == RHS;
          return LHS->isIdenticalTo(RHS);
        }
      };

      SmallDenseMap<BasicBlock *, int, 8> NumPerSuccessorCases;
      // Set of unique CatchPads.
      SmallDenseMap<CatchPadInst *, detail::DenseSetEmpty, 4,
                    CatchPadDenseMapInfo, detail::DenseSetPair<CatchPadInst *>>
          HandlerSet;
      detail::DenseSetEmpty Empty;
      for (CatchSwitchInst::handler_iterator I = CatchSwitch->handler_begin(),
                                             E = CatchSwitch->handler_end();
           I != E; ++I) {
        BasicBlock *HandlerBB = *I;
        if (DTU)
          ++NumPerSuccessorCases[HandlerBB];
        auto *CatchPad = cast<CatchPadInst>(HandlerBB->getFirstNonPHIIt());
        if (!HandlerSet.insert({CatchPad, Empty}).second) {
          if (DTU)
            --NumPerSuccessorCases[HandlerBB];
          CatchSwitch->removeHandler(I);
          --I;
          --E;
          Changed = true;
        }
      }
      if (DTU) {
        std::vector<DominatorTree::UpdateType> Updates;
        for (const std::pair<BasicBlock *, int> &I : NumPerSuccessorCases)
          if (I.second == 0)
            Updates.push_back({DominatorTree::Delete, BB, I.first});
        DTU->applyUpdates(Updates);
      }
    }

    Changed |= ConstantFoldTerminator(BB, true, nullptr, DTU);
    for (BasicBlock *Successor : successors(BB))
      if (Reachable.insert(Successor).second)
        Worklist.push_back(Successor);
  } while (!Worklist.empty());
  return Changed;
}

Instruction *llvm::removeUnwindEdge(BasicBlock *BB, DomTreeUpdater *DTU) {
  Instruction *TI = BB->getTerminator();

  if (auto *II = dyn_cast<InvokeInst>(TI))
    return changeToCall(II, DTU);

  Instruction *NewTI;
  BasicBlock *UnwindDest;

  if (auto *CRI = dyn_cast<CleanupReturnInst>(TI)) {
    NewTI = CleanupReturnInst::Create(CRI->getCleanupPad(), nullptr, CRI->getIterator());
    UnwindDest = CRI->getUnwindDest();
  } else if (auto *CatchSwitch = dyn_cast<CatchSwitchInst>(TI)) {
    auto *NewCatchSwitch = CatchSwitchInst::Create(
        CatchSwitch->getParentPad(), nullptr, CatchSwitch->getNumHandlers(),
        CatchSwitch->getName(), CatchSwitch->getIterator());
    for (BasicBlock *PadBB : CatchSwitch->handlers())
      NewCatchSwitch->addHandler(PadBB);

    NewTI = NewCatchSwitch;
    UnwindDest = CatchSwitch->getUnwindDest();
  } else {
    llvm_unreachable("Could not find unwind successor");
  }

  NewTI->takeName(TI);
  NewTI->setDebugLoc(TI->getDebugLoc());
  UnwindDest->removePredecessor(BB);
  TI->replaceAllUsesWith(NewTI);
  TI->eraseFromParent();
  if (DTU)
    DTU->applyUpdates({{DominatorTree::Delete, BB, UnwindDest}});
  return NewTI;
}

/// removeUnreachableBlocks - Remove blocks that are not reachable, even
/// if they are in a dead cycle.  Return true if a change was made, false
/// otherwise.
bool llvm::removeUnreachableBlocks(Function &F, DomTreeUpdater *DTU,
                                   MemorySSAUpdater *MSSAU) {
  SmallPtrSet<BasicBlock *, 16> Reachable;
  bool Changed = markAliveBlocks(F, Reachable, DTU);

  // If there are unreachable blocks in the CFG...
  if (Reachable.size() == F.size())
    return Changed;

  assert(Reachable.size() < F.size());

  // Are there any blocks left to actually delete?
  SmallSetVector<BasicBlock *, 8> BlocksToRemove;
  for (BasicBlock &BB : F) {
    // Skip reachable basic blocks
    if (Reachable.count(&BB))
      continue;
    // Skip already-deleted blocks
    if (DTU && DTU->isBBPendingDeletion(&BB))
      continue;
    BlocksToRemove.insert(&BB);
  }

  if (BlocksToRemove.empty())
    return Changed;

  Changed = true;
  NumRemoved += BlocksToRemove.size();

  if (MSSAU)
    MSSAU->removeBlocks(BlocksToRemove);

  DeleteDeadBlocks(BlocksToRemove.takeVector(), DTU);

  return Changed;
}

/// If AAOnly is set, only intersect alias analysis metadata and preserve other
/// known metadata. Unknown metadata is always dropped.
static void combineMetadata(Instruction *K, const Instruction *J,
                            bool DoesKMove, bool AAOnly = false) {
  SmallVector<std::pair<unsigned, MDNode *>, 4> Metadata;
  K->getAllMetadataOtherThanDebugLoc(Metadata);
  for (const auto &MD : Metadata) {
    unsigned Kind = MD.first;
    MDNode *JMD = J->getMetadata(Kind);
    MDNode *KMD = MD.second;

    // TODO: Assert that this switch is exhaustive for fixed MD kinds.
    switch (Kind) {
      default:
        K->setMetadata(Kind, nullptr); // Remove unknown metadata
        break;
      case LLVMContext::MD_dbg:
        llvm_unreachable("getAllMetadataOtherThanDebugLoc returned a MD_dbg");
      case LLVMContext::MD_DIAssignID:
        if (!AAOnly)
          K->mergeDIAssignID(J);
        break;
      case LLVMContext::MD_tbaa:
        if (DoesKMove)
          K->setMetadata(Kind, MDNode::getMostGenericTBAA(JMD, KMD));
        break;
      case LLVMContext::MD_alias_scope:
        if (DoesKMove)
          K->setMetadata(Kind, MDNode::getMostGenericAliasScope(JMD, KMD));
        break;
      case LLVMContext::MD_noalias:
      case LLVMContext::MD_mem_parallel_loop_access:
        if (DoesKMove)
          K->setMetadata(Kind, MDNode::intersect(JMD, KMD));
        break;
      case LLVMContext::MD_access_group:
        if (DoesKMove)
          K->setMetadata(LLVMContext::MD_access_group,
                         intersectAccessGroups(K, J));
        break;
      case LLVMContext::MD_range:
        if (!AAOnly && (DoesKMove || !K->hasMetadata(LLVMContext::MD_noundef)))
          K->setMetadata(Kind, MDNode::getMostGenericRange(JMD, KMD));
        break;
      case LLVMContext::MD_fpmath:
        if (!AAOnly)
          K->setMetadata(Kind, MDNode::getMostGenericFPMath(JMD, KMD));
        break;
      case LLVMContext::MD_invariant_load:
        // If K moves, only set the !invariant.load if it is present in both
        // instructions.
        if (DoesKMove)
          K->setMetadata(Kind, JMD);
        break;
      case LLVMContext::MD_nonnull:
        if (!AAOnly && (DoesKMove || !K->hasMetadata(LLVMContext::MD_noundef)))
          K->setMetadata(Kind, JMD);
        break;
      case LLVMContext::MD_invariant_group:
        // Preserve !invariant.group in K.
        break;
      // Keep empty cases for prof, mmra, memprof, and callsite to prevent them
      // from being removed as unknown metadata. The actual merging is handled
      // separately below.
      case LLVMContext::MD_prof:
      case LLVMContext::MD_mmra:
      case LLVMContext::MD_memprof:
      case LLVMContext::MD_callsite:
        break;
      case LLVMContext::MD_align:
        if (!AAOnly && (DoesKMove || !K->hasMetadata(LLVMContext::MD_noundef)))
          K->setMetadata(
              Kind, MDNode::getMostGenericAlignmentOrDereferenceable(JMD, KMD));
        break;
      case LLVMContext::MD_dereferenceable:
      case LLVMContext::MD_dereferenceable_or_null:
        if (!AAOnly && DoesKMove)
          K->setMetadata(Kind,
            MDNode::getMostGenericAlignmentOrDereferenceable(JMD, KMD));
        break;
      case LLVMContext::MD_preserve_access_index:
        // Preserve !preserve.access.index in K.
        break;
      case LLVMContext::MD_noundef:
        // If K does move, keep noundef if it is present in both instructions.
        if (!AAOnly && DoesKMove)
          K->setMetadata(Kind, JMD);
        break;
      case LLVMContext::MD_nontemporal:
        // Preserve !nontemporal if it is present on both instructions.
        if (!AAOnly)
          K->setMetadata(Kind, JMD);
        break;
      case LLVMContext::MD_noalias_addrspace:
        if (DoesKMove)
          K->setMetadata(Kind,
                         MDNode::getMostGenericNoaliasAddrspace(JMD, KMD));
        break;
    }
  }
  // Set !invariant.group from J if J has it. If both instructions have it
  // then we will just pick it from J - even when they are different.
  // Also make sure that K is load or store - f.e. combining bitcast with load
  // could produce bitcast with invariant.group metadata, which is invalid.
  // FIXME: we should try to preserve both invariant.group md if they are
  // different, but right now instruction can only have one invariant.group.
  if (auto *JMD = J->getMetadata(LLVMContext::MD_invariant_group))
    if (isa<LoadInst>(K) || isa<StoreInst>(K))
      K->setMetadata(LLVMContext::MD_invariant_group, JMD);

  // Merge MMRAs.
  // This is handled separately because we also want to handle cases where K
  // doesn't have tags but J does.
  auto JMMRA = J->getMetadata(LLVMContext::MD_mmra);
  auto KMMRA = K->getMetadata(LLVMContext::MD_mmra);
  if (JMMRA || KMMRA) {
    K->setMetadata(LLVMContext::MD_mmra,
                   MMRAMetadata::combine(K->getContext(), JMMRA, KMMRA));
  }

  // Merge memprof metadata.
  // Handle separately to support cases where only one instruction has the
  // metadata.
  auto *JMemProf = J->getMetadata(LLVMContext::MD_memprof);
  auto *KMemProf = K->getMetadata(LLVMContext::MD_memprof);
  if (!AAOnly && (JMemProf || KMemProf)) {
    K->setMetadata(LLVMContext::MD_memprof,
                   MDNode::getMergedMemProfMetadata(KMemProf, JMemProf));
  }

  // Merge callsite metadata.
  // Handle separately to support cases where only one instruction has the
  // metadata.
  auto *JCallSite = J->getMetadata(LLVMContext::MD_callsite);
  auto *KCallSite = K->getMetadata(LLVMContext::MD_callsite);
  if (!AAOnly && (JCallSite || KCallSite)) {
    K->setMetadata(LLVMContext::MD_callsite,
                   MDNode::getMergedCallsiteMetadata(KCallSite, JCallSite));
  }

  // Merge prof metadata.
  // Handle separately to support cases where only one instruction has the
  // metadata.
  auto *JProf = J->getMetadata(LLVMContext::MD_prof);
  auto *KProf = K->getMetadata(LLVMContext::MD_prof);
  if (!AAOnly && (JProf || KProf)) {
    K->setMetadata(LLVMContext::MD_prof,
                   MDNode::getMergedProfMetadata(KProf, JProf, K, J));
  }
}

void llvm::combineMetadataForCSE(Instruction *K, const Instruction *J,
                                 bool DoesKMove) {
  combineMetadata(K, J, DoesKMove);
}

void llvm::combineAAMetadata(Instruction *K, const Instruction *J) {
  combineMetadata(K, J, /*DoesKMove=*/true, /*AAOnly=*/true);
}

void llvm::copyMetadataForLoad(LoadInst &Dest, const LoadInst &Source) {
  SmallVector<std::pair<unsigned, MDNode *>, 8> MD;
  Source.getAllMetadata(MD);
  MDBuilder MDB(Dest.getContext());
  Type *NewType = Dest.getType();
  const DataLayout &DL = Source.getDataLayout();
  for (const auto &MDPair : MD) {
    unsigned ID = MDPair.first;
    MDNode *N = MDPair.second;
    // Note, essentially every kind of metadata should be preserved here! This
    // routine is supposed to clone a load instruction changing *only its type*.
    // The only metadata it makes sense to drop is metadata which is invalidated
    // when the pointer type changes. This should essentially never be the case
    // in LLVM, but we explicitly switch over only known metadata to be
    // conservatively correct. If you are adding metadata to LLVM which pertains
    // to loads, you almost certainly want to add it here.
    switch (ID) {
    case LLVMContext::MD_dbg:
    case LLVMContext::MD_tbaa:
    case LLVMContext::MD_prof:
    case LLVMContext::MD_fpmath:
    case LLVMContext::MD_tbaa_struct:
    case LLVMContext::MD_invariant_load:
    case LLVMContext::MD_alias_scope:
    case LLVMContext::MD_noalias:
    case LLVMContext::MD_nontemporal:
    case LLVMContext::MD_mem_parallel_loop_access:
    case LLVMContext::MD_access_group:
    case LLVMContext::MD_noundef:
    case LLVMContext::MD_noalias_addrspace:
      // All of these directly apply.
      Dest.setMetadata(ID, N);
      break;

    case LLVMContext::MD_nonnull:
      copyNonnullMetadata(Source, N, Dest);
      break;

    case LLVMContext::MD_align:
    case LLVMContext::MD_dereferenceable:
    case LLVMContext::MD_dereferenceable_or_null:
      // These only directly apply if the new type is also a pointer.
      if (NewType->isPointerTy())
        Dest.setMetadata(ID, N);
      break;

    case LLVMContext::MD_range:
      copyRangeMetadata(DL, Source, N, Dest);
      break;
    }
  }
}

void llvm::patchReplacementInstruction(Instruction *I, Value *Repl) {
  auto *ReplInst = dyn_cast<Instruction>(Repl);
  if (!ReplInst)
    return;

  // Patch the replacement so that it is not more restrictive than the value
  // being replaced.
  WithOverflowInst *UnusedWO;
  // When replacing the result of a llvm.*.with.overflow intrinsic with a
  // overflowing binary operator, nuw/nsw flags may no longer hold.
  if (isa<OverflowingBinaryOperator>(ReplInst) &&
      match(I, m_ExtractValue<0>(m_WithOverflowInst(UnusedWO))))
    ReplInst->dropPoisonGeneratingFlags();
  // Note that if 'I' is a load being replaced by some operation,
  // for example, by an arithmetic operation, then andIRFlags()
  // would just erase all math flags from the original arithmetic
  // operation, which is clearly not wanted and not needed.
  else if (!isa<LoadInst>(I))
    ReplInst->andIRFlags(I);

  // Handle attributes.
  if (auto *CB1 = dyn_cast<CallBase>(ReplInst)) {
    if (auto *CB2 = dyn_cast<CallBase>(I)) {
      bool Success = CB1->tryIntersectAttributes(CB2);
      assert(Success && "We should not be trying to sink callbases "
                        "with non-intersectable attributes");
      // For NDEBUG Compile.
      (void)Success;
    }
  }

  // FIXME: If both the original and replacement value are part of the
  // same control-flow region (meaning that the execution of one
  // guarantees the execution of the other), then we can combine the
  // noalias scopes here and do better than the general conservative
  // answer used in combineMetadata().

  // In general, GVN unifies expressions over different control-flow
  // regions, and so we need a conservative combination of the noalias
  // scopes.
  combineMetadataForCSE(ReplInst, I, false);
}

template <typename RootType, typename ShouldReplaceFn>
static unsigned replaceDominatedUsesWith(Value *From, Value *To,
                                         const RootType &Root,
                                         const ShouldReplaceFn &ShouldReplace) {
  assert(From->getType() == To->getType());

  unsigned Count = 0;
  for (Use &U : llvm::make_early_inc_range(From->uses())) {
    auto *II = dyn_cast<IntrinsicInst>(U.getUser());
    if (II && II->getIntrinsicID() == Intrinsic::fake_use)
      continue;
    if (!ShouldReplace(Root, U))
      continue;
    LLVM_DEBUG(dbgs() << "Replace dominated use of '";
               From->printAsOperand(dbgs());
               dbgs() << "' with " << *To << " in " << *U.getUser() << "\n");
    U.set(To);
    ++Count;
  }
  return Count;
}

unsigned llvm::replaceNonLocalUsesWith(Instruction *From, Value *To) {
   assert(From->getType() == To->getType());
   auto *BB = From->getParent();
   unsigned Count = 0;

   for (Use &U : llvm::make_early_inc_range(From->uses())) {
    auto *I = cast<Instruction>(U.getUser());
    if (I->getParent() == BB)
      continue;
    U.set(To);
    ++Count;
  }
  return Count;
}

unsigned llvm::replaceDominatedUsesWith(Value *From, Value *To,
                                        DominatorTree &DT,
                                        const BasicBlockEdge &Root) {
  auto Dominates = [&DT](const BasicBlockEdge &Root, const Use &U) {
    return DT.dominates(Root, U);
  };
  return ::replaceDominatedUsesWith(From, To, Root, Dominates);
}

unsigned llvm::replaceDominatedUsesWith(Value *From, Value *To,
                                        DominatorTree &DT,
                                        const BasicBlock *BB) {
  auto Dominates = [&DT](const BasicBlock *BB, const Use &U) {
    return DT.dominates(BB, U);
  };
  return ::replaceDominatedUsesWith(From, To, BB, Dominates);
}

unsigned llvm::replaceDominatedUsesWithIf(
    Value *From, Value *To, DominatorTree &DT, const BasicBlockEdge &Root,
    function_ref<bool(const Use &U, const Value *To)> ShouldReplace) {
  auto DominatesAndShouldReplace =
      [&DT, &ShouldReplace, To](const BasicBlockEdge &Root, const Use &U) {
        return DT.dominates(Root, U) && ShouldReplace(U, To);
      };
  return ::replaceDominatedUsesWith(From, To, Root, DominatesAndShouldReplace);
}

unsigned llvm::replaceDominatedUsesWithIf(
    Value *From, Value *To, DominatorTree &DT, const BasicBlock *BB,
    function_ref<bool(const Use &U, const Value *To)> ShouldReplace) {
  auto DominatesAndShouldReplace = [&DT, &ShouldReplace,
                                    To](const BasicBlock *BB, const Use &U) {
    return DT.dominates(BB, U) && ShouldReplace(U, To);
  };
  return ::replaceDominatedUsesWith(From, To, BB, DominatesAndShouldReplace);
}

bool llvm::callsGCLeafFunction(const CallBase *Call,
                               const TargetLibraryInfo &TLI) {
  // Check if the function is specifically marked as a gc leaf function.
  if (Call->hasFnAttr("gc-leaf-function"))
    return true;
  if (const Function *F = Call->getCalledFunction()) {
    if (F->hasFnAttribute("gc-leaf-function"))
      return true;

    if (auto IID = F->getIntrinsicID()) {
      // Most LLVM intrinsics do not take safepoints.
      return IID != Intrinsic::experimental_gc_statepoint &&
             IID != Intrinsic::experimental_deoptimize &&
             IID != Intrinsic::memcpy_element_unordered_atomic &&
             IID != Intrinsic::memmove_element_unordered_atomic;
    }
  }

  // Lib calls can be materialized by some passes, and won't be
  // marked as 'gc-leaf-function.' All available Libcalls are
  // GC-leaf.
  LibFunc LF;
  if (TLI.getLibFunc(*Call, LF)) {
    return TLI.has(LF);
  }

  return false;
}

void llvm::copyNonnullMetadata(const LoadInst &OldLI, MDNode *N,
                               LoadInst &NewLI) {
  auto *NewTy = NewLI.getType();

  // This only directly applies if the new type is also a pointer.
  if (NewTy->isPointerTy()) {
    NewLI.setMetadata(LLVMContext::MD_nonnull, N);
    return;
  }

  // The only other translation we can do is to integral loads with !range
  // metadata.
  if (!NewTy->isIntegerTy())
    return;

  MDBuilder MDB(NewLI.getContext());
  const Value *Ptr = OldLI.getPointerOperand();
  auto *ITy = cast<IntegerType>(NewTy);
  auto *NullInt = ConstantExpr::getPtrToInt(
      ConstantPointerNull::get(cast<PointerType>(Ptr->getType())), ITy);
  auto *NonNullInt = ConstantExpr::getAdd(NullInt, ConstantInt::get(ITy, 1));
  NewLI.setMetadata(LLVMContext::MD_range,
                    MDB.createRange(NonNullInt, NullInt));
}

void llvm::copyRangeMetadata(const DataLayout &DL, const LoadInst &OldLI,
                             MDNode *N, LoadInst &NewLI) {
  auto *NewTy = NewLI.getType();
  // Simply copy the metadata if the type did not change.
  if (NewTy == OldLI.getType()) {
    NewLI.setMetadata(LLVMContext::MD_range, N);
    return;
  }

  // Give up unless it is converted to a pointer where there is a single very
  // valuable mapping we can do reliably.
  // FIXME: It would be nice to propagate this in more ways, but the type
  // conversions make it hard.
  if (!NewTy->isPointerTy())
    return;

  unsigned BitWidth = DL.getPointerTypeSizeInBits(NewTy);
  if (BitWidth == OldLI.getType()->getScalarSizeInBits() &&
      !getConstantRangeFromMetadata(*N).contains(APInt(BitWidth, 0))) {
    MDNode *NN = MDNode::get(OldLI.getContext(), {});
    NewLI.setMetadata(LLVMContext::MD_nonnull, NN);
  }
}

void llvm::dropDebugUsers(Instruction &I) {
  SmallVector<DbgVariableIntrinsic *, 1> DbgUsers;
  SmallVector<DbgVariableRecord *, 1> DPUsers;
  findDbgUsers(DbgUsers, &I, &DPUsers);
  for (auto *DII : DbgUsers)
    DII->eraseFromParent();
  for (auto *DVR : DPUsers)
    DVR->eraseFromParent();
}

void llvm::hoistAllInstructionsInto(BasicBlock *DomBlock, Instruction *InsertPt,
                                    BasicBlock *BB) {
  // Since we are moving the instructions out of its basic block, we do not
  // retain their original debug locations (DILocations) and debug intrinsic
  // instructions.
  //
  // Doing so would degrade the debugging experience and adversely affect the
  // accuracy of profiling information.
  //
  // Currently, when hoisting the instructions, we take the following actions:
  // - Remove their debug intrinsic instructions.
  // - Set their debug locations to the values from the insertion point.
  //
  // As per PR39141 (comment #8), the more fundamental reason why the dbg.values
  // need to be deleted, is because there will not be any instructions with a
  // DILocation in either branch left after performing the transformation. We
  // can only insert a dbg.value after the two branches are joined again.
  //
  // See PR38762, PR39243 for more details.
  //
  // TODO: Extend llvm.dbg.value to take more than one SSA Value (PR39141) to
  // encode predicated DIExpressions that yield different results on different
  // code paths.

  for (BasicBlock::iterator II = BB->begin(), IE = BB->end(); II != IE;) {
    Instruction *I = &*II;
    I->dropUBImplyingAttrsAndMetadata();
    if (I->isUsedByMetadata())
      dropDebugUsers(*I);
    // RemoveDIs: drop debug-info too as the following code does.
    I->dropDbgRecords();
    if (I->isDebugOrPseudoInst()) {
      // Remove DbgInfo and pseudo probe Intrinsics.
      II = I->eraseFromParent();
      continue;
    }
    I->setDebugLoc(InsertPt->getDebugLoc());
    ++II;
  }
  DomBlock->splice(InsertPt->getIterator(), BB, BB->begin(),
                   BB->getTerminator()->getIterator());
}

DIExpression *llvm::getExpressionForConstant(DIBuilder &DIB, const Constant &C,
                                             Type &Ty) {
  // Create integer constant expression.
  auto createIntegerExpression = [&DIB](const Constant &CV) -> DIExpression * {
    const APInt &API = cast<ConstantInt>(&CV)->getValue();
    std::optional<int64_t> InitIntOpt = API.trySExtValue();
    return InitIntOpt ? DIB.createConstantValueExpression(
                            static_cast<uint64_t>(*InitIntOpt))
                      : nullptr;
  };

  if (isa<ConstantInt>(C))
    return createIntegerExpression(C);

  auto *FP = dyn_cast<ConstantFP>(&C);
  if (FP && Ty.isFloatingPointTy() && Ty.getScalarSizeInBits() <= 64) {
    const APFloat &APF = FP->getValueAPF();
    APInt const &API = APF.bitcastToAPInt();
    if (auto Temp = API.getZExtValue())
      return DIB.createConstantValueExpression(static_cast<uint64_t>(Temp));
    return DIB.createConstantValueExpression(*API.getRawData());
  }

  if (!Ty.isPointerTy())
    return nullptr;

  if (isa<ConstantPointerNull>(C))
    return DIB.createConstantValueExpression(0);

  if (const ConstantExpr *CE = dyn_cast<ConstantExpr>(&C))
    if (CE->getOpcode() == Instruction::IntToPtr) {
      const Value *V = CE->getOperand(0);
      if (auto CI = dyn_cast_or_null<ConstantInt>(V))
        return createIntegerExpression(*CI);
    }
  return nullptr;
}

void llvm::remapDebugVariable(ValueToValueMapTy &Mapping, Instruction *Inst) {
  auto RemapDebugOperands = [&Mapping](auto *DV, auto Set) {
    for (auto *Op : Set) {
      auto I = Mapping.find(Op);
      if (I != Mapping.end())
        DV->replaceVariableLocationOp(Op, I->second, /*AllowEmpty=*/true);
    }
  };
  auto RemapAssignAddress = [&Mapping](auto *DA) {
    auto I = Mapping.find(DA->getAddress());
    if (I != Mapping.end())
      DA->setAddress(I->second);
  };
  if (auto DVI = dyn_cast<DbgVariableIntrinsic>(Inst))
    RemapDebugOperands(DVI, DVI->location_ops());
  if (auto DAI = dyn_cast<DbgAssignIntrinsic>(Inst))
    RemapAssignAddress(DAI);
  for (DbgVariableRecord &DVR : filterDbgVars(Inst->getDbgRecordRange())) {
    RemapDebugOperands(&DVR, DVR.location_ops());
    if (DVR.isDbgAssign())
      RemapAssignAddress(&DVR);
  }
}

namespace {

/// A potential constituent of a bitreverse or bswap expression. See
/// collectBitParts for a fuller explanation.
struct BitPart {
  BitPart(Value *P, unsigned BW) : Provider(P) {
    Provenance.resize(BW);
  }

  /// The Value that this is a bitreverse/bswap of.
  Value *Provider;

  /// The "provenance" of each bit. Provenance[A] = B means that bit A
  /// in Provider becomes bit B in the result of this expression.
  SmallVector<int8_t, 32> Provenance; // int8_t means max size is i128.

  enum { Unset = -1 };
};

} // end anonymous namespace

/// Analyze the specified subexpression and see if it is capable of providing
/// pieces of a bswap or bitreverse. The subexpression provides a potential
/// piece of a bswap or bitreverse if it can be proved that each non-zero bit in
/// the output of the expression came from a corresponding bit in some other
/// value. This function is recursive, and the end result is a mapping of
/// bitnumber to bitnumber. It is the caller's responsibility to validate that
/// the bitnumber to bitnumber mapping is correct for a bswap or bitreverse.
///
/// For example, if the current subexpression if "(shl i32 %X, 24)" then we know
/// that the expression deposits the low byte of %X into the high byte of the
/// result and that all other bits are zero. This expression is accepted and a
/// BitPart is returned with Provider set to %X and Provenance[24-31] set to
/// [0-7].
///
/// For vector types, all analysis is performed at the per-element level. No
/// cross-element analysis is supported (shuffle/insertion/reduction), and all
/// constant masks must be splatted across all elements.
///
/// To avoid revisiting values, the BitPart results are memoized into the
/// provided map. To avoid unnecessary copying of BitParts, BitParts are
/// constructed in-place in the \c BPS map. Because of this \c BPS needs to
/// store BitParts objects, not pointers. As we need the concept of a nullptr
/// BitParts (Value has been analyzed and the analysis failed), we an Optional
/// type instead to provide the same functionality.
///
/// Because we pass around references into \c BPS, we must use a container that
/// does not invalidate internal references (std::map instead of DenseMap).
static const std::optional<BitPart> &
collectBitParts(Value *V, bool MatchBSwaps, bool MatchBitReversals,
                std::map<Value *, std::optional<BitPart>> &BPS, int Depth,
                bool &FoundRoot) {
  auto [I, Inserted] = BPS.try_emplace(V);
  if (!Inserted)
    return I->second;

  auto &Result = I->second;
  auto BitWidth = V->getType()->getScalarSizeInBits();

  // Can't do integer/elements > 128 bits.
  if (BitWidth > 128)
    return Result;

  // Prevent stack overflow by limiting the recursion depth
  if (Depth == BitPartRecursionMaxDepth) {
    LLVM_DEBUG(dbgs() << "collectBitParts max recursion depth reached.\n");
    return Result;
  }

  if (auto *I = dyn_cast<Instruction>(V)) {
    Value *X, *Y;
    const APInt *C;

    // If this is an or instruction, it may be an inner node of the bswap.
    if (match(V, m_Or(m_Value(X), m_Value(Y)))) {
      // Check we have both sources and they are from the same provider.
      const auto &A = collectBitParts(X, MatchBSwaps, MatchBitReversals, BPS,
                                      Depth + 1, FoundRoot);
      if (!A || !A->Provider)
        return Result;

      const auto &B = collectBitParts(Y, MatchBSwaps, MatchBitReversals, BPS,
                                      Depth + 1, FoundRoot);
      if (!B || A->Provider != B->Provider)
        return Result;

      // Try and merge the two together.
      Result = BitPart(A->Provider, BitWidth);
      for (unsigned BitIdx = 0; BitIdx < BitWidth; ++BitIdx) {
        if (A->Provenance[BitIdx] != BitPart::Unset &&
            B->Provenance[BitIdx] != BitPart::Unset &&
            A->Provenance[BitIdx] != B->Provenance[BitIdx])
          return Result = std::nullopt;

        if (A->Provenance[BitIdx] == BitPart::Unset)
          Result->Provenance[BitIdx] = B->Provenance[BitIdx];
        else
          Result->Provenance[BitIdx] = A->Provenance[BitIdx];
      }

      return Result;
    }

    // If this is a logical shift by a constant, recurse then shift the result.
    if (match(V, m_LogicalShift(m_Value(X), m_APInt(C)))) {
      const APInt &BitShift = *C;

      // Ensure the shift amount is defined.
      if (BitShift.uge(BitWidth))
        return Result;

      // For bswap-only, limit shift amounts to whole bytes, for an early exit.
      if (!MatchBitReversals && (BitShift.getZExtValue() % 8) != 0)
        return Result;

      const auto &Res = collectBitParts(X, MatchBSwaps, MatchBitReversals, BPS,
                                        Depth + 1, FoundRoot);
      if (!Res)
        return Result;
      Result = Res;

      // Perform the "shift" on BitProvenance.
      auto &P = Result->Provenance;
      if (I->getOpcode() == Instruction::Shl) {
        P.erase(std::prev(P.end(), BitShift.getZExtValue()), P.end());
        P.insert(P.begin(), BitShift.getZExtValue(), BitPart::Unset);
      } else {
        P.erase(P.begin(), std::next(P.begin(), BitShift.getZExtValue()));
        P.insert(P.end(), BitShift.getZExtValue(), BitPart::Unset);
      }

      return Result;
    }

    // If this is a logical 'and' with a mask that clears bits, recurse then
    // unset the appropriate bits.
    if (match(V, m_And(m_Value(X), m_APInt(C)))) {
      const APInt &AndMask = *C;

      // Check that the mask allows a multiple of 8 bits for a bswap, for an
      // early exit.
      unsigned NumMaskedBits = AndMask.popcount();
      if (!MatchBitReversals && (NumMaskedBits % 8) != 0)
        return Result;

      const auto &Res = collectBitParts(X, MatchBSwaps, MatchBitReversals, BPS,
                                        Depth + 1, FoundRoot);
      if (!Res)
        return Result;
      Result = Res;

      for (unsigned BitIdx = 0; BitIdx < BitWidth; ++BitIdx)
        // If the AndMask is zero for this bit, clear the bit.
        if (AndMask[BitIdx] == 0)
          Result->Provenance[BitIdx] = BitPart::Unset;
      return Result;
    }

    // If this is a zext instruction zero extend the result.
    if (match(V, m_ZExt(m_Value(X)))) {
      const auto &Res = collectBitParts(X, MatchBSwaps, MatchBitReversals, BPS,
                                        Depth + 1, FoundRoot);
      if (!Res)
        return Result;

      Result = BitPart(Res->Provider, BitWidth);
      auto NarrowBitWidth = X->getType()->getScalarSizeInBits();
      for (unsigned BitIdx = 0; BitIdx < NarrowBitWidth; ++BitIdx)
        Result->Provenance[BitIdx] = Res->Provenance[BitIdx];
      for (unsigned BitIdx = NarrowBitWidth; BitIdx < BitWidth; ++BitIdx)
        Result->Provenance[BitIdx] = BitPart::Unset;
      return Result;
    }

    // If this is a truncate instruction, extract the lower bits.
    if (match(V, m_Trunc(m_Value(X)))) {
      const auto &Res = collectBitParts(X, MatchBSwaps, MatchBitReversals, BPS,
                                        Depth + 1, FoundRoot);
      if (!Res)
        return Result;

      Result = BitPart(Res->Provider, BitWidth);
      for (unsigned BitIdx = 0; BitIdx < BitWidth; ++BitIdx)
        Result->Provenance[BitIdx] = Res->Provenance[BitIdx];
      return Result;
    }

    // BITREVERSE - most likely due to us previous matching a partial
    // bitreverse.
    if (match(V, m_BitReverse(m_Value(X)))) {
      const auto &Res = collectBitParts(X, MatchBSwaps, MatchBitReversals, BPS,
                                        Depth + 1, FoundRoot);
      if (!Res)
        return Result;

      Result = BitPart(Res->Provider, BitWidth);
      for (unsigned BitIdx = 0; BitIdx < BitWidth; ++BitIdx)
        Result->Provenance[(BitWidth - 1) - BitIdx] = Res->Provenance[BitIdx];
      return Result;
    }

    // BSWAP - most likely due to us previous matching a partial bswap.
    if (match(V, m_BSwap(m_Value(X)))) {
      const auto &Res = collectBitParts(X, MatchBSwaps, MatchBitReversals, BPS,
                                        Depth + 1, FoundRoot);
      if (!Res)
        return Result;

      unsigned ByteWidth = BitWidth / 8;
      Result = BitPart(Res->Provider, BitWidth);
      for (unsigned ByteIdx = 0; ByteIdx < ByteWidth; ++ByteIdx) {
        unsigned ByteBitOfs = ByteIdx * 8;
        for (unsigned BitIdx = 0; BitIdx < 8; ++BitIdx)
          Result->Provenance[(BitWidth - 8 - ByteBitOfs) + BitIdx] =
              Res->Provenance[ByteBitOfs + BitIdx];
      }
      return Result;
    }

    // Funnel 'double' shifts take 3 operands, 2 inputs and the shift
    // amount (modulo).
    // fshl(X,Y,Z): (X << (Z % BW)) | (Y >> (BW - (Z % BW)))
    // fshr(X,Y,Z): (X << (BW - (Z % BW))) | (Y >> (Z % BW))
    if (match(V, m_FShl(m_Value(X), m_Value(Y), m_APInt(C))) ||
        match(V, m_FShr(m_Value(X), m_Value(Y), m_APInt(C)))) {
      // We can treat fshr as a fshl by flipping the modulo amount.
      unsigned ModAmt = C->urem(BitWidth);
      if (cast<IntrinsicInst>(I)->getIntrinsicID() == Intrinsic::fshr)
        ModAmt = BitWidth - ModAmt;

      // For bswap-only, limit shift amounts to whole bytes, for an early exit.
      if (!MatchBitReversals && (ModAmt % 8) != 0)
        return Result;

      // Check we have both sources and they are from the same provider.
      const auto &LHS = collectBitParts(X, MatchBSwaps, MatchBitReversals, BPS,
                                        Depth + 1, FoundRoot);
      if (!LHS || !LHS->Provider)
        return Result;

      const auto &RHS = collectBitParts(Y, MatchBSwaps, MatchBitReversals, BPS,
                                        Depth + 1, FoundRoot);
      if (!RHS || LHS->Provider != RHS->Provider)
        return Result;

      unsigned StartBitRHS = BitWidth - ModAmt;
      Result = BitPart(LHS->Provider, BitWidth);
      for (unsigned BitIdx = 0; BitIdx < StartBitRHS; ++BitIdx)
        Result->Provenance[BitIdx + ModAmt] = LHS->Provenance[BitIdx];
      for (unsigned BitIdx = 0; BitIdx < ModAmt; ++BitIdx)
        Result->Provenance[BitIdx] = RHS->Provenance[BitIdx + StartBitRHS];
      return Result;
    }
  }

  // If we've already found a root input value then we're never going to merge
  // these back together.
  if (FoundRoot)
    return Result;

  // Okay, we got to something that isn't a shift, 'or', 'and', etc. This must
  // be the root input value to the bswap/bitreverse.
  FoundRoot = true;
  Result = BitPart(V, BitWidth);
  for (unsigned BitIdx = 0; BitIdx < BitWidth; ++BitIdx)
    Result->Provenance[BitIdx] = BitIdx;
  return Result;
}

static bool bitTransformIsCorrectForBSwap(unsigned From, unsigned To,
                                          unsigned BitWidth) {
  if (From % 8 != To % 8)
    return false;
  // Convert from bit indices to byte indices and check for a byte reversal.
  From >>= 3;
  To >>= 3;
  BitWidth >>= 3;
  return From == BitWidth - To - 1;
}

static bool bitTransformIsCorrectForBitReverse(unsigned From, unsigned To,
                                               unsigned BitWidth) {
  return From == BitWidth - To - 1;
}

bool llvm::recognizeBSwapOrBitReverseIdiom(
    Instruction *I, bool MatchBSwaps, bool MatchBitReversals,
    SmallVectorImpl<Instruction *> &InsertedInsts) {
  if (!match(I, m_Or(m_Value(), m_Value())) &&
      !match(I, m_FShl(m_Value(), m_Value(), m_Value())) &&
      !match(I, m_FShr(m_Value(), m_Value(), m_Value())) &&
      !match(I, m_BSwap(m_Value())))
    return false;
  if (!MatchBSwaps && !MatchBitReversals)
    return false;
  Type *ITy = I->getType();
  if (!ITy->isIntOrIntVectorTy() || ITy->getScalarSizeInBits() == 1 ||
      ITy->getScalarSizeInBits() > 128)
    return false;  // Can't do integer/elements > 128 bits.

  // Try to find all the pieces corresponding to the bswap.
  bool FoundRoot = false;
  std::map<Value *, std::optional<BitPart>> BPS;
  const auto &Res =
      collectBitParts(I, MatchBSwaps, MatchBitReversals, BPS, 0, FoundRoot);
  if (!Res)
    return false;
  ArrayRef<int8_t> BitProvenance = Res->Provenance;
  assert(all_of(BitProvenance,
                [](int8_t I) { return I == BitPart::Unset || 0 <= I; }) &&
         "Illegal bit provenance index");

  // If the upper bits are zero, then attempt to perform as a truncated op.
  Type *DemandedTy = ITy;
  if (BitProvenance.back() == BitPart::Unset) {
    while (!BitProvenance.empty() && BitProvenance.back() == BitPart::Unset)
      BitProvenance = BitProvenance.drop_back();
    if (BitProvenance.empty())
      return false; // TODO - handle null value?
    DemandedTy = Type::getIntNTy(I->getContext(), BitProvenance.size());
    if (auto *IVecTy = dyn_cast<VectorType>(ITy))
      DemandedTy = VectorType::get(DemandedTy, IVecTy);
  }

  // Check BitProvenance hasn't found a source larger than the result type.
  unsigned DemandedBW = DemandedTy->getScalarSizeInBits();
  if (DemandedBW > ITy->getScalarSizeInBits())
    return false;

  // Now, is the bit permutation correct for a bswap or a bitreverse? We can
  // only byteswap values with an even number of bytes.
  APInt DemandedMask = APInt::getAllOnes(DemandedBW);
  bool OKForBSwap = MatchBSwaps && (DemandedBW % 16) == 0;
  bool OKForBitReverse = MatchBitReversals;
  for (unsigned BitIdx = 0;
       (BitIdx < DemandedBW) && (OKForBSwap || OKForBitReverse); ++BitIdx) {
    if (BitProvenance[BitIdx] == BitPart::Unset) {
      DemandedMask.clearBit(BitIdx);
      continue;
    }
    OKForBSwap &= bitTransformIsCorrectForBSwap(BitProvenance[BitIdx], BitIdx,
                                                DemandedBW);
    OKForBitReverse &= bitTransformIsCorrectForBitReverse(BitProvenance[BitIdx],
                                                          BitIdx, DemandedBW);
  }

  Intrinsic::ID Intrin;
  if (OKForBSwap)
    Intrin = Intrinsic::bswap;
  else if (OKForBitReverse)
    Intrin = Intrinsic::bitreverse;
  else
    return false;

  Function *F =
      Intrinsic::getOrInsertDeclaration(I->getModule(), Intrin, DemandedTy);
  Value *Provider = Res->Provider;

  // We may need to truncate the provider.
  if (DemandedTy != Provider->getType()) {
    auto *Trunc =
        CastInst::CreateIntegerCast(Provider, DemandedTy, false, "trunc", I->getIterator());
    InsertedInsts.push_back(Trunc);
    Provider = Trunc;
  }

  Instruction *Result = CallInst::Create(F, Provider, "rev", I->getIterator());
  InsertedInsts.push_back(Result);

  if (!DemandedMask.isAllOnes()) {
    auto *Mask = ConstantInt::get(DemandedTy, DemandedMask);
    Result = BinaryOperator::Create(Instruction::And, Result, Mask, "mask", I->getIterator());
    InsertedInsts.push_back(Result);
  }

  // We may need to zeroextend back to the result type.
  if (ITy != Result->getType()) {
    auto *ExtInst = CastInst::CreateIntegerCast(Result, ITy, false, "zext", I->getIterator());
    InsertedInsts.push_back(ExtInst);
  }

  return true;
}

// CodeGen has special handling for some string functions that may replace
// them with target-specific intrinsics.  Since that'd skip our interceptors
// in ASan/MSan/TSan/DFSan, and thus make us miss some memory accesses,
// we mark affected calls as NoBuiltin, which will disable optimization
// in CodeGen.
void llvm::maybeMarkSanitizerLibraryCallNoBuiltin(
    CallInst *CI, const TargetLibraryInfo *TLI) {
  Function *F = CI->getCalledFunction();
  LibFunc Func;
  if (F && !F->hasLocalLinkage() && F->hasName() &&
      TLI->getLibFunc(F->getName(), Func) && TLI->hasOptimizedCodeGen(Func) &&
      !F->doesNotAccessMemory())
    CI->addFnAttr(Attribute::NoBuiltin);
}

bool llvm::canReplaceOperandWithVariable(const Instruction *I, unsigned OpIdx) {
  const auto *Op = I->getOperand(OpIdx);
  // We can't have a PHI with a metadata type.
  if (Op->getType()->isMetadataTy())
    return false;

  // swifterror pointers can only be used by a load, store, or as a swifterror
  // argument; swifterror pointers are not allowed to be used in select or phi
  // instructions.
  if (Op->isSwiftError())
    return false;

  // Early exit.
  if (!isa<Constant, InlineAsm>(Op))
    return true;

  switch (I->getOpcode()) {
  default:
    return true;
  case Instruction::Call:
  case Instruction::Invoke: {
    const auto &CB = cast<CallBase>(*I);

    // Can't handle inline asm. Skip it.
    if (CB.isInlineAsm())
      return false;

    // Constant bundle operands may need to retain their constant-ness for
    // correctness.
    if (CB.isBundleOperand(OpIdx))
      return false;

    if (OpIdx < CB.arg_size()) {
      // Some variadic intrinsics require constants in the variadic arguments,
      // which currently aren't markable as immarg.
      if (isa<IntrinsicInst>(CB) &&
          OpIdx >= CB.getFunctionType()->getNumParams()) {
        // This is known to be OK for stackmap.
        return CB.getIntrinsicID() == Intrinsic::experimental_stackmap;
      }

      // gcroot is a special case, since it requires a constant argument which
      // isn't also required to be a simple ConstantInt.
      if (CB.getIntrinsicID() == Intrinsic::gcroot)
        return false;

      // Some intrinsic operands are required to be immediates.
      return !CB.paramHasAttr(OpIdx, Attribute::ImmArg);
    }

    // It is never allowed to replace the call argument to an intrinsic, but it
    // may be possible for a call.
    return !isa<IntrinsicInst>(CB);
  }
  case Instruction::ShuffleVector:
    // Shufflevector masks are constant.
    return OpIdx != 2;
  case Instruction::Switch:
  case Instruction::ExtractValue:
    // All operands apart from the first are constant.
    return OpIdx == 0;
  case Instruction::InsertValue:
    // All operands apart from the first and the second are constant.
    return OpIdx < 2;
  case Instruction::Alloca:
    // Static allocas (constant size in the entry block) are handled by
    // prologue/epilogue insertion so they're free anyway. We definitely don't
    // want to make them non-constant.
    return !cast<AllocaInst>(I)->isStaticAlloca();
  case Instruction::GetElementPtr:
    if (OpIdx == 0)
      return true;
    gep_type_iterator It = gep_type_begin(I);
    for (auto E = std::next(It, OpIdx); It != E; ++It)
      if (It.isStruct())
        return false;
    return true;
  }
}

Value *llvm::invertCondition(Value *Condition) {
  // First: Check if it's a constant
  if (Constant *C = dyn_cast<Constant>(Condition))
    return ConstantExpr::getNot(C);

  // Second: If the condition is already inverted, return the original value
  Value *NotCondition;
  if (match(Condition, m_Not(m_Value(NotCondition))))
    return NotCondition;

  BasicBlock *Parent = nullptr;
  Instruction *Inst = dyn_cast<Instruction>(Condition);
  if (Inst)
    Parent = Inst->getParent();
  else if (Argument *Arg = dyn_cast<Argument>(Condition))
    Parent = &Arg->getParent()->getEntryBlock();
  assert(Parent && "Unsupported condition to invert");

  // Third: Check all the users for an invert
  for (User *U : Condition->users())
    if (Instruction *I = dyn_cast<Instruction>(U))
      if (I->getParent() == Parent && match(I, m_Not(m_Specific(Condition))))
        return I;

  // Last option: Create a new instruction
  auto *Inverted =
      BinaryOperator::CreateNot(Condition, Condition->getName() + ".inv");
  if (Inst && !isa<PHINode>(Inst))
    Inverted->insertAfter(Inst->getIterator());
  else
    Inverted->insertBefore(Parent->getFirstInsertionPt());
  return Inverted;
}

bool llvm::inferAttributesFromOthers(Function &F) {
  // Note: We explicitly check for attributes rather than using cover functions
  // because some of the cover functions include the logic being implemented.

  bool Changed = false;
  // readnone + not convergent implies nosync
  if (!F.hasFnAttribute(Attribute::NoSync) &&
      F.doesNotAccessMemory() && !F.isConvergent()) {
    F.setNoSync();
    Changed = true;
  }

  // readonly implies nofree
  if (!F.hasFnAttribute(Attribute::NoFree) && F.onlyReadsMemory()) {
    F.setDoesNotFreeMemory();
    Changed = true;
  }

  // willreturn implies mustprogress
  if (!F.hasFnAttribute(Attribute::MustProgress) && F.willReturn()) {
    F.setMustProgress();
    Changed = true;
  }

  // TODO: There are a bunch of cases of restrictive memory effects we
  // can infer by inspecting arguments of argmemonly-ish functions.

  return Changed;
}

void OverflowTracking::mergeFlags(Instruction &I) {
#ifndef NDEBUG
  if (Opcode)
    assert(Opcode == I.getOpcode() &&
           "can only use mergeFlags on instructions with matching opcodes");
  else
    Opcode = I.getOpcode();
#endif
  if (isa<OverflowingBinaryOperator>(&I)) {
    HasNUW &= I.hasNoUnsignedWrap();
    HasNSW &= I.hasNoSignedWrap();
  }
  if (auto *DisjointOp = dyn_cast<PossiblyDisjointInst>(&I))
    IsDisjoint &= DisjointOp->isDisjoint();
}

void OverflowTracking::applyFlags(Instruction &I) {
  I.clearSubclassOptionalData();
  if (I.getOpcode() == Instruction::Add ||
      (I.getOpcode() == Instruction::Mul && AllKnownNonZero)) {
    if (HasNUW)
      I.setHasNoUnsignedWrap();
    if (HasNSW && (AllKnownNonNegative || HasNUW))
      I.setHasNoSignedWrap();
  }
  if (auto *DisjointOp = dyn_cast<PossiblyDisjointInst>(&I))
    DisjointOp->setIsDisjoint(IsDisjoint);
}<|MERGE_RESOLUTION|>--- conflicted
+++ resolved
@@ -3063,14 +3063,11 @@
     return true;
   }
 
-<<<<<<< HEAD
-=======
   if (SourceTy->isPointerTy() && DestTy->isPointerTy()) {
     Ops.emplace_back(DIOp::Convert(DestTy));
     return true;
   }
 
->>>>>>> a8be5a0c
   if (!SourceTy->isIntegerTy() || !DestTy->isIntegerTy())
     return false;
 
