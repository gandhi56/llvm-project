--- conflicted
+++ resolved
@@ -2163,14 +2163,11 @@
   return BI->getOperand(0);
 }
 
-<<<<<<< HEAD
 static bool getNewDIConversionOps(const DataLayout &DL, Type *SourceTy,
                                   Type *DestTy,
                                   std::optional<DIBasicType::Signedness> Sign,
                                   SmallVectorImpl<DIOp::Variant> &Ops);
 
-=======
->>>>>>> a9becbe5
 /// This is a port of getSalvageOpsForGEP() to DIOp-based DIExpressions.
 static Value *
 getNewSalvageOpsForGEP(GetElementPtrInst *GEP, const DataLayout &DL,
@@ -2194,7 +2191,6 @@
     AdditionalValues.push_back(Offset.first);
     assert(Offset.second.isStrictlyPositive() &&
            "Expected strictly positive multiplier for offset.");
-<<<<<<< HEAD
     Ops.push_back(DIOp::Arg(CurrentLocOps++, Offset.first->getType()));
     // Add a conversion operation if the gep offset operand has a different
     // integer width than the pointer size.
@@ -2206,14 +2202,6 @@
     Ops.push_back(DIOp::Constant(ConstOffset));
     Ops.push_back(DIOp::Mul());
     Ops.push_back(DIOp::Add());
-=======
-    ConstantInt *ConstOffset =
-        ConstantInt::get(IntPtrTy, Offset.second.getZExtValue());
-    DIOp::Variant NewOps[] = {
-        DIOp::Arg(CurrentLocOps++, ConstOffset->getType()),
-        DIOp::Constant(ConstOffset), DIOp::Mul(), DIOp::Add()};
-    Ops.append(std::begin(NewOps), std::end(NewOps));
->>>>>>> a9becbe5
   }
 
   Ops.emplace_back(DIOp::Constant(
@@ -2820,14 +2808,6 @@
   if (FromTy->isPointerTy() && ToTy->isPointerTy()) {
     // Non-bitcast address space conversions are only supported on
     // DIOp-DIExpressions.
-<<<<<<< HEAD
-    auto IdentityNew = [&](DbgVariableIntrinsic &DII) -> DbgValReplacement {
-      if (DII.getExpression()->holdsNewElements())
-        return updateNewDIExpressionArgType(DII, &From, ToTy);
-      return std::nullopt;
-    };
-=======
->>>>>>> a9becbe5
     auto IdentityNewDVR = [&](DbgVariableRecord &DVR) -> DbgValReplacement {
       if (DVR.getExpression()->holdsNewElements())
         return updateNewDIExpressionArgType(DVR, &From, ToTy);
