//===- CodeExtractor.cpp - Pull code region into a new function -----------===//
//
// Part of the LLVM Project, under the Apache License v2.0 with LLVM Exceptions.
// See https://llvm.org/LICENSE.txt for license information.
// SPDX-License-Identifier: Apache-2.0 WITH LLVM-exception
//
//===----------------------------------------------------------------------===//
//
// This file implements the interface to tear out a code region, such as an
// individual loop or a parallel section, into a new function, replacing it with
// a call to the new function.
//
//===----------------------------------------------------------------------===//

#include "llvm/Transforms/Utils/CodeExtractor.h"
#include "llvm/ADT/ArrayRef.h"
#include "llvm/ADT/DenseMap.h"
#include "llvm/ADT/STLExtras.h"
#include "llvm/ADT/SetVector.h"
#include "llvm/ADT/SmallPtrSet.h"
#include "llvm/ADT/SmallVector.h"
#include "llvm/Analysis/AssumptionCache.h"
#include "llvm/Analysis/BlockFrequencyInfo.h"
#include "llvm/Analysis/BlockFrequencyInfoImpl.h"
#include "llvm/Analysis/BranchProbabilityInfo.h"
#include "llvm/IR/Argument.h"
#include "llvm/IR/Attributes.h"
#include "llvm/IR/BasicBlock.h"
#include "llvm/IR/CFG.h"
#include "llvm/IR/Constant.h"
#include "llvm/IR/Constants.h"
#include "llvm/IR/DIBuilder.h"
#include "llvm/IR/DataLayout.h"
#include "llvm/IR/DebugInfo.h"
#include "llvm/IR/DebugInfoMetadata.h"
#include "llvm/IR/DerivedTypes.h"
#include "llvm/IR/Dominators.h"
#include "llvm/IR/Function.h"
#include "llvm/IR/GlobalValue.h"
#include "llvm/IR/InstIterator.h"
#include "llvm/IR/InstrTypes.h"
#include "llvm/IR/Instruction.h"
#include "llvm/IR/Instructions.h"
#include "llvm/IR/IntrinsicInst.h"
#include "llvm/IR/Intrinsics.h"
#include "llvm/IR/LLVMContext.h"
#include "llvm/IR/MDBuilder.h"
#include "llvm/IR/Module.h"
#include "llvm/IR/PatternMatch.h"
#include "llvm/IR/Type.h"
#include "llvm/IR/User.h"
#include "llvm/IR/Value.h"
#include "llvm/IR/Verifier.h"
#include "llvm/Support/BlockFrequency.h"
#include "llvm/Support/BranchProbability.h"
#include "llvm/Support/Casting.h"
#include "llvm/Support/CommandLine.h"
#include "llvm/Support/Debug.h"
#include "llvm/Support/ErrorHandling.h"
#include "llvm/Support/raw_ostream.h"
#include "llvm/Transforms/Utils/BasicBlockUtils.h"
#include <cassert>
#include <cstdint>
#include <iterator>
#include <map>
#include <utility>
#include <vector>

using namespace llvm;
using namespace llvm::PatternMatch;
using ProfileCount = Function::ProfileCount;

#define DEBUG_TYPE "code-extractor"

// Provide a command-line option to aggregate function arguments into a struct
// for functions produced by the code extractor. This is useful when converting
// extracted functions to pthread-based code, as only one argument (void*) can
// be passed in to pthread_create().
static cl::opt<bool>
AggregateArgsOpt("aggregate-extracted-args", cl::Hidden,
                 cl::desc("Aggregate arguments to code-extracted functions"));

/// Test whether a block is valid for extraction.
static bool isBlockValidForExtraction(const BasicBlock &BB,
                                      const SetVector<BasicBlock *> &Result,
                                      bool AllowVarArgs, bool AllowAlloca) {
  // taking the address of a basic block moved to another function is illegal
  if (BB.hasAddressTaken())
    return false;

  // don't hoist code that uses another basicblock address, as it's likely to
  // lead to unexpected behavior, like cross-function jumps
  SmallPtrSet<User const *, 16> Visited;
  SmallVector<User const *, 16> ToVisit(llvm::make_pointer_range(BB));

  while (!ToVisit.empty()) {
    User const *Curr = ToVisit.pop_back_val();
    if (!Visited.insert(Curr).second)
      continue;
    if (isa<BlockAddress const>(Curr))
      return false; // even a reference to self is likely to be not compatible

    if (isa<Instruction>(Curr) && cast<Instruction>(Curr)->getParent() != &BB)
      continue;

    for (auto const &U : Curr->operands()) {
      if (auto *UU = dyn_cast<User>(U))
        ToVisit.push_back(UU);
    }
  }

  // If explicitly requested, allow vastart and alloca. For invoke instructions
  // verify that extraction is valid.
  for (BasicBlock::const_iterator I = BB.begin(), E = BB.end(); I != E; ++I) {
    if (isa<AllocaInst>(I)) {
       if (!AllowAlloca)
         return false;
       continue;
    }

    if (const auto *II = dyn_cast<InvokeInst>(I)) {
      // Unwind destination (either a landingpad, catchswitch, or cleanuppad)
      // must be a part of the subgraph which is being extracted.
      if (auto *UBB = II->getUnwindDest())
        if (!Result.count(UBB))
          return false;
      continue;
    }

    // All catch handlers of a catchswitch instruction as well as the unwind
    // destination must be in the subgraph.
    if (const auto *CSI = dyn_cast<CatchSwitchInst>(I)) {
      if (auto *UBB = CSI->getUnwindDest())
        if (!Result.count(UBB))
          return false;
      for (const auto *HBB : CSI->handlers())
        if (!Result.count(const_cast<BasicBlock*>(HBB)))
          return false;
      continue;
    }

    // Make sure that entire catch handler is within subgraph. It is sufficient
    // to check that catch return's block is in the list.
    if (const auto *CPI = dyn_cast<CatchPadInst>(I)) {
      for (const auto *U : CPI->users())
        if (const auto *CRI = dyn_cast<CatchReturnInst>(U))
          if (!Result.count(const_cast<BasicBlock*>(CRI->getParent())))
            return false;
      continue;
    }

    // And do similar checks for cleanup handler - the entire handler must be
    // in subgraph which is going to be extracted. For cleanup return should
    // additionally check that the unwind destination is also in the subgraph.
    if (const auto *CPI = dyn_cast<CleanupPadInst>(I)) {
      for (const auto *U : CPI->users())
        if (const auto *CRI = dyn_cast<CleanupReturnInst>(U))
          if (!Result.count(const_cast<BasicBlock*>(CRI->getParent())))
            return false;
      continue;
    }
    if (const auto *CRI = dyn_cast<CleanupReturnInst>(I)) {
      if (auto *UBB = CRI->getUnwindDest())
        if (!Result.count(UBB))
          return false;
      continue;
    }

    if (const CallInst *CI = dyn_cast<CallInst>(I)) {
      // musttail calls have several restrictions, generally enforcing matching
      // calling conventions between the caller parent and musttail callee.
      // We can't usually honor them, because the extracted function has a
      // different signature altogether, taking inputs/outputs and returning
      // a control-flow identifier rather than the actual return value.
      if (CI->isMustTailCall())
        return false;

      if (const Function *F = CI->getCalledFunction()) {
        auto IID = F->getIntrinsicID();
        if (IID == Intrinsic::vastart) {
          if (AllowVarArgs)
            continue;
          else
            return false;
        }

        // Currently, we miscompile outlined copies of eh_typid_for. There are
        // proposals for fixing this in llvm.org/PR39545.
        if (IID == Intrinsic::eh_typeid_for)
          return false;
      }
    }
  }

  return true;
}

/// Build a set of blocks to extract if the input blocks are viable.
static SetVector<BasicBlock *>
buildExtractionBlockSet(ArrayRef<BasicBlock *> BBs, DominatorTree *DT,
                        bool AllowVarArgs, bool AllowAlloca) {
  assert(!BBs.empty() && "The set of blocks to extract must be non-empty");
  SetVector<BasicBlock *> Result;

  // Loop over the blocks, adding them to our set-vector, and aborting with an
  // empty set if we encounter invalid blocks.
  for (BasicBlock *BB : BBs) {
    // If this block is dead, don't process it.
    if (DT && !DT->isReachableFromEntry(BB))
      continue;

    if (!Result.insert(BB))
      llvm_unreachable("Repeated basic blocks in extraction input");
  }

  LLVM_DEBUG(dbgs() << "Region front block: " << Result.front()->getName()
                    << '\n');

  for (auto *BB : Result) {
    if (!isBlockValidForExtraction(*BB, Result, AllowVarArgs, AllowAlloca))
      return {};

    // Make sure that the first block is not a landing pad.
    if (BB == Result.front()) {
      if (BB->isEHPad()) {
        LLVM_DEBUG(dbgs() << "The first block cannot be an unwind block\n");
        return {};
      }
      continue;
    }

    // All blocks other than the first must not have predecessors outside of
    // the subgraph which is being extracted.
    for (auto *PBB : predecessors(BB))
      if (!Result.count(PBB)) {
        LLVM_DEBUG(dbgs() << "No blocks in this region may have entries from "
                             "outside the region except for the first block!\n"
                          << "Problematic source BB: " << BB->getName() << "\n"
                          << "Problematic destination BB: " << PBB->getName()
                          << "\n");
        return {};
      }
  }

  return Result;
}

/// isAlignmentPreservedForAddrCast - Return true if the cast operation
/// for specified target preserves original alignment
static bool isAlignmentPreservedForAddrCast(const Triple &TargetTriple) {
  switch (TargetTriple.getArch()) {
  case Triple::ArchType::amdgcn:
  case Triple::ArchType::r600:
    return true;
  // TODO: Add other architectures for which we are certain that alignment
  // is preserved during address space cast operations.
  default:
    return false;
  }
  return false;
}

CodeExtractor::CodeExtractor(ArrayRef<BasicBlock *> BBs, DominatorTree *DT,
                             bool AggregateArgs, BlockFrequencyInfo *BFI,
                             BranchProbabilityInfo *BPI, AssumptionCache *AC,
                             bool AllowVarArgs, bool AllowAlloca,
                             BasicBlock *AllocationBlock, std::string Suffix,
                             bool ArgsInZeroAddressSpace)
    : DT(DT), AggregateArgs(AggregateArgs || AggregateArgsOpt), BFI(BFI),
      BPI(BPI), AC(AC), AllocationBlock(AllocationBlock),
      AllowVarArgs(AllowVarArgs),
      Blocks(buildExtractionBlockSet(BBs, DT, AllowVarArgs, AllowAlloca)),
      Suffix(Suffix), ArgsInZeroAddressSpace(ArgsInZeroAddressSpace) {}

/// definedInRegion - Return true if the specified value is defined in the
/// extracted region.
static bool definedInRegion(const SetVector<BasicBlock *> &Blocks, Value *V) {
  if (Instruction *I = dyn_cast<Instruction>(V))
    if (Blocks.count(I->getParent()))
      return true;
  return false;
}

/// definedInCaller - Return true if the specified value is defined in the
/// function being code extracted, but not in the region being extracted.
/// These values must be passed in as live-ins to the function.
static bool definedInCaller(const SetVector<BasicBlock *> &Blocks, Value *V) {
  if (isa<Argument>(V)) return true;
  if (Instruction *I = dyn_cast<Instruction>(V))
    if (!Blocks.count(I->getParent()))
      return true;
  return false;
}

static BasicBlock *getCommonExitBlock(const SetVector<BasicBlock *> &Blocks) {
  BasicBlock *CommonExitBlock = nullptr;
  auto hasNonCommonExitSucc = [&](BasicBlock *Block) {
    for (auto *Succ : successors(Block)) {
      // Internal edges, ok.
      if (Blocks.count(Succ))
        continue;
      if (!CommonExitBlock) {
        CommonExitBlock = Succ;
        continue;
      }
      if (CommonExitBlock != Succ)
        return true;
    }
    return false;
  };

  if (any_of(Blocks, hasNonCommonExitSucc))
    return nullptr;

  return CommonExitBlock;
}

CodeExtractorAnalysisCache::CodeExtractorAnalysisCache(Function &F) {
  for (BasicBlock &BB : F) {
    for (Instruction &II : BB.instructionsWithoutDebug())
      if (auto *AI = dyn_cast<AllocaInst>(&II))
        Allocas.push_back(AI);

    findSideEffectInfoForBlock(BB);
  }
}

void CodeExtractorAnalysisCache::findSideEffectInfoForBlock(BasicBlock &BB) {
  for (Instruction &II : BB.instructionsWithoutDebug()) {
    unsigned Opcode = II.getOpcode();
    Value *MemAddr = nullptr;
    switch (Opcode) {
    case Instruction::Store:
    case Instruction::Load: {
      if (Opcode == Instruction::Store) {
        StoreInst *SI = cast<StoreInst>(&II);
        MemAddr = SI->getPointerOperand();
      } else {
        LoadInst *LI = cast<LoadInst>(&II);
        MemAddr = LI->getPointerOperand();
      }
      // Global variable can not be aliased with locals.
      if (isa<Constant>(MemAddr))
        break;
      Value *Base = MemAddr->stripInBoundsConstantOffsets();
      if (!isa<AllocaInst>(Base)) {
        SideEffectingBlocks.insert(&BB);
        return;
      }
      BaseMemAddrs[&BB].insert(Base);
      break;
    }
    default: {
      IntrinsicInst *IntrInst = dyn_cast<IntrinsicInst>(&II);
      if (IntrInst) {
        if (IntrInst->isLifetimeStartOrEnd())
          break;
        SideEffectingBlocks.insert(&BB);
        return;
      }
      // Treat all the other cases conservatively if it has side effects.
      if (II.mayHaveSideEffects()) {
        SideEffectingBlocks.insert(&BB);
        return;
      }
    }
    }
  }
}

bool CodeExtractorAnalysisCache::doesBlockContainClobberOfAddr(
    BasicBlock &BB, AllocaInst *Addr) const {
  if (SideEffectingBlocks.count(&BB))
    return true;
  auto It = BaseMemAddrs.find(&BB);
  if (It != BaseMemAddrs.end())
    return It->second.count(Addr);
  return false;
}

bool CodeExtractor::isLegalToShrinkwrapLifetimeMarkers(
    const CodeExtractorAnalysisCache &CEAC, Instruction *Addr) const {
  AllocaInst *AI = cast<AllocaInst>(Addr->stripInBoundsConstantOffsets());
  Function *Func = (*Blocks.begin())->getParent();
  for (BasicBlock &BB : *Func) {
    if (Blocks.count(&BB))
      continue;
    if (CEAC.doesBlockContainClobberOfAddr(BB, AI))
      return false;
  }
  return true;
}

BasicBlock *
CodeExtractor::findOrCreateBlockForHoisting(BasicBlock *CommonExitBlock) {
  BasicBlock *SinglePredFromOutlineRegion = nullptr;
  assert(!Blocks.count(CommonExitBlock) &&
         "Expect a block outside the region!");
  for (auto *Pred : predecessors(CommonExitBlock)) {
    if (!Blocks.count(Pred))
      continue;
    if (!SinglePredFromOutlineRegion) {
      SinglePredFromOutlineRegion = Pred;
    } else if (SinglePredFromOutlineRegion != Pred) {
      SinglePredFromOutlineRegion = nullptr;
      break;
    }
  }

  if (SinglePredFromOutlineRegion)
    return SinglePredFromOutlineRegion;

#ifndef NDEBUG
  auto getFirstPHI = [](BasicBlock *BB) {
    BasicBlock::iterator I = BB->begin();
    PHINode *FirstPhi = nullptr;
    while (I != BB->end()) {
      PHINode *Phi = dyn_cast<PHINode>(I);
      if (!Phi)
        break;
      if (!FirstPhi) {
        FirstPhi = Phi;
        break;
      }
    }
    return FirstPhi;
  };
  // If there are any phi nodes, the single pred either exists or has already
  // be created before code extraction.
  assert(!getFirstPHI(CommonExitBlock) && "Phi not expected");
#endif

  BasicBlock *NewExitBlock =
      CommonExitBlock->splitBasicBlock(CommonExitBlock->getFirstNonPHIIt());

  for (BasicBlock *Pred :
       llvm::make_early_inc_range(predecessors(CommonExitBlock))) {
    if (Blocks.count(Pred))
      continue;
    Pred->getTerminator()->replaceUsesOfWith(CommonExitBlock, NewExitBlock);
  }
  // Now add the old exit block to the outline region.
  Blocks.insert(CommonExitBlock);
  return CommonExitBlock;
}

// Find the pair of life time markers for address 'Addr' that are either
// defined inside the outline region or can legally be shrinkwrapped into the
// outline region. If there are not other untracked uses of the address, return
// the pair of markers if found; otherwise return a pair of nullptr.
CodeExtractor::LifetimeMarkerInfo
CodeExtractor::getLifetimeMarkers(const CodeExtractorAnalysisCache &CEAC,
                                  Instruction *Addr,
                                  BasicBlock *ExitBlock) const {
  LifetimeMarkerInfo Info;

  for (User *U : Addr->users()) {
    IntrinsicInst *IntrInst = dyn_cast<IntrinsicInst>(U);
    if (IntrInst) {
      // We don't model addresses with multiple start/end markers, but the
      // markers do not need to be in the region.
      if (IntrInst->getIntrinsicID() == Intrinsic::lifetime_start) {
        if (Info.LifeStart)
          return {};
        Info.LifeStart = IntrInst;
        continue;
      }
      if (IntrInst->getIntrinsicID() == Intrinsic::lifetime_end) {
        if (Info.LifeEnd)
          return {};
        Info.LifeEnd = IntrInst;
        continue;
      }
    }
    // Find untracked uses of the address, bail.
    if (!definedInRegion(Blocks, U))
      return {};
  }

  if (!Info.LifeStart || !Info.LifeEnd)
    return {};

  Info.SinkLifeStart = !definedInRegion(Blocks, Info.LifeStart);
  Info.HoistLifeEnd = !definedInRegion(Blocks, Info.LifeEnd);
  // Do legality check.
  if ((Info.SinkLifeStart || Info.HoistLifeEnd) &&
      !isLegalToShrinkwrapLifetimeMarkers(CEAC, Addr))
    return {};

  // Check to see if we have a place to do hoisting, if not, bail.
  if (Info.HoistLifeEnd && !ExitBlock)
    return {};

  return Info;
}

void CodeExtractor::findAllocas(const CodeExtractorAnalysisCache &CEAC,
                                ValueSet &SinkCands, ValueSet &HoistCands,
                                BasicBlock *&ExitBlock) const {
  Function *Func = (*Blocks.begin())->getParent();
  ExitBlock = getCommonExitBlock(Blocks);

  auto moveOrIgnoreLifetimeMarkers =
      [&](const LifetimeMarkerInfo &LMI) -> bool {
    if (!LMI.LifeStart)
      return false;
    if (LMI.SinkLifeStart) {
      LLVM_DEBUG(dbgs() << "Sinking lifetime.start: " << *LMI.LifeStart
                        << "\n");
      SinkCands.insert(LMI.LifeStart);
    }
    if (LMI.HoistLifeEnd) {
      LLVM_DEBUG(dbgs() << "Hoisting lifetime.end: " << *LMI.LifeEnd << "\n");
      HoistCands.insert(LMI.LifeEnd);
    }
    return true;
  };

  // Look up allocas in the original function in CodeExtractorAnalysisCache, as
  // this is much faster than walking all the instructions.
  for (AllocaInst *AI : CEAC.getAllocas()) {
    BasicBlock *BB = AI->getParent();
    if (Blocks.count(BB))
      continue;

    // As a prior call to extractCodeRegion() may have shrinkwrapped the alloca,
    // check whether it is actually still in the original function.
    Function *AIFunc = BB->getParent();
    if (AIFunc != Func)
      continue;

    LifetimeMarkerInfo MarkerInfo = getLifetimeMarkers(CEAC, AI, ExitBlock);
    bool Moved = moveOrIgnoreLifetimeMarkers(MarkerInfo);
    if (Moved) {
      LLVM_DEBUG(dbgs() << "Sinking alloca: " << *AI << "\n");
      SinkCands.insert(AI);
      continue;
    }

    // Find bitcasts in the outlined region that have lifetime marker users
    // outside that region. Replace the lifetime marker use with an
    // outside region bitcast to avoid unnecessary alloca/reload instructions
    // and extra lifetime markers.
    SmallVector<Instruction *, 2> LifetimeBitcastUsers;
    for (User *U : AI->users()) {
      if (!definedInRegion(Blocks, U))
        continue;

      if (U->stripInBoundsConstantOffsets() != AI)
        continue;

      Instruction *Bitcast = cast<Instruction>(U);
      for (User *BU : Bitcast->users()) {
        auto *IntrInst = dyn_cast<LifetimeIntrinsic>(BU);
        if (!IntrInst)
          continue;

        if (definedInRegion(Blocks, IntrInst))
          continue;

        LLVM_DEBUG(dbgs() << "Replace use of extracted region bitcast"
                          << *Bitcast << " in out-of-region lifetime marker "
                          << *IntrInst << "\n");
        LifetimeBitcastUsers.push_back(IntrInst);
      }
    }

    for (Instruction *I : LifetimeBitcastUsers) {
      Module *M = AIFunc->getParent();
      LLVMContext &Ctx = M->getContext();
      auto *Int8PtrTy = PointerType::getUnqual(Ctx);
      CastInst *CastI =
          CastInst::CreatePointerCast(AI, Int8PtrTy, "lt.cast", I->getIterator());
      I->replaceUsesOfWith(I->getOperand(1), CastI);
    }

    // Follow any bitcasts.
    SmallVector<Instruction *, 2> Bitcasts;
    SmallVector<LifetimeMarkerInfo, 2> BitcastLifetimeInfo;
    for (User *U : AI->users()) {
      if (U->stripInBoundsConstantOffsets() == AI) {
        Instruction *Bitcast = cast<Instruction>(U);
        LifetimeMarkerInfo LMI = getLifetimeMarkers(CEAC, Bitcast, ExitBlock);
        if (LMI.LifeStart) {
          Bitcasts.push_back(Bitcast);
          BitcastLifetimeInfo.push_back(LMI);
          continue;
        }
      }

      // Found unknown use of AI.
      if (!definedInRegion(Blocks, U)) {
        Bitcasts.clear();
        break;
      }
    }

    // Either no bitcasts reference the alloca or there are unknown uses.
    if (Bitcasts.empty())
      continue;

    LLVM_DEBUG(dbgs() << "Sinking alloca (via bitcast): " << *AI << "\n");
    SinkCands.insert(AI);
    for (unsigned I = 0, E = Bitcasts.size(); I != E; ++I) {
      Instruction *BitcastAddr = Bitcasts[I];
      const LifetimeMarkerInfo &LMI = BitcastLifetimeInfo[I];
      assert(LMI.LifeStart &&
             "Unsafe to sink bitcast without lifetime markers");
      moveOrIgnoreLifetimeMarkers(LMI);
      if (!definedInRegion(Blocks, BitcastAddr)) {
        LLVM_DEBUG(dbgs() << "Sinking bitcast-of-alloca: " << *BitcastAddr
                          << "\n");
        SinkCands.insert(BitcastAddr);
      }
    }
  }
}

bool CodeExtractor::isEligible() const {
  if (Blocks.empty())
    return false;
  BasicBlock *Header = *Blocks.begin();
  Function *F = Header->getParent();

  // For functions with varargs, check that varargs handling is only done in the
  // outlined function, i.e vastart and vaend are only used in outlined blocks.
  if (AllowVarArgs && F->getFunctionType()->isVarArg()) {
    auto containsVarArgIntrinsic = [](const Instruction &I) {
      if (const CallInst *CI = dyn_cast<CallInst>(&I))
        if (const Function *Callee = CI->getCalledFunction())
          return Callee->getIntrinsicID() == Intrinsic::vastart ||
                 Callee->getIntrinsicID() == Intrinsic::vaend;
      return false;
    };

    for (auto &BB : *F) {
      if (Blocks.count(&BB))
        continue;
      if (llvm::any_of(BB, containsVarArgIntrinsic))
        return false;
    }
  }
  // stacksave as input implies stackrestore in the outlined function.
  // This can confuse prolog epilog insertion phase.
  // stacksave's uses must not cross outlined function.
  for (BasicBlock *BB : Blocks) {
    for (Instruction &I : *BB) {
      IntrinsicInst *II = dyn_cast<IntrinsicInst>(&I);
      if (!II)
        continue;
      bool IsSave = II->getIntrinsicID() == Intrinsic::stacksave;
      bool IsRestore = II->getIntrinsicID() == Intrinsic::stackrestore;
      if (IsSave && any_of(II->users(), [&Blks = this->Blocks](User *U) {
            return !definedInRegion(Blks, U);
          }))
        return false;
      if (IsRestore && !definedInRegion(Blocks, II->getArgOperand(0)))
        return false;
    }
  }
  return true;
}

void CodeExtractor::findInputsOutputs(ValueSet &Inputs, ValueSet &Outputs,
                                      const ValueSet &SinkCands,
                                      bool CollectGlobalInputs) const {
  for (BasicBlock *BB : Blocks) {
    // If a used value is defined outside the region, it's an input.  If an
    // instruction is used outside the region, it's an output.
    for (Instruction &II : *BB) {
      for (auto &OI : II.operands()) {
        Value *V = OI;
        if (!SinkCands.count(V) &&
            (definedInCaller(Blocks, V) ||
             (CollectGlobalInputs && llvm::isa<llvm::GlobalVariable>(V))))
          Inputs.insert(V);
      }

      for (User *U : II.users())
        if (!definedInRegion(Blocks, U)) {
          Outputs.insert(&II);
          break;
        }
    }
  }
}

/// severSplitPHINodesOfEntry - If a PHI node has multiple inputs from outside
/// of the region, we need to split the entry block of the region so that the
/// PHI node is easier to deal with.
void CodeExtractor::severSplitPHINodesOfEntry(BasicBlock *&Header) {
  unsigned NumPredsFromRegion = 0;
  unsigned NumPredsOutsideRegion = 0;

  if (Header != &Header->getParent()->getEntryBlock()) {
    PHINode *PN = dyn_cast<PHINode>(Header->begin());
    if (!PN) return;  // No PHI nodes.

    // If the header node contains any PHI nodes, check to see if there is more
    // than one entry from outside the region.  If so, we need to sever the
    // header block into two.
    for (unsigned i = 0, e = PN->getNumIncomingValues(); i != e; ++i)
      if (Blocks.count(PN->getIncomingBlock(i)))
        ++NumPredsFromRegion;
      else
        ++NumPredsOutsideRegion;

    // If there is one (or fewer) predecessor from outside the region, we don't
    // need to do anything special.
    if (NumPredsOutsideRegion <= 1) return;
  }

  // Otherwise, we need to split the header block into two pieces: one
  // containing PHI nodes merging values from outside of the region, and a
  // second that contains all of the code for the block and merges back any
  // incoming values from inside of the region.
  BasicBlock *NewBB = SplitBlock(Header, Header->getFirstNonPHIIt(), DT);

  // We only want to code extract the second block now, and it becomes the new
  // header of the region.
  BasicBlock *OldPred = Header;
  Blocks.remove(OldPred);
  Blocks.insert(NewBB);
  Header = NewBB;

  // Okay, now we need to adjust the PHI nodes and any branches from within the
  // region to go to the new header block instead of the old header block.
  if (NumPredsFromRegion) {
    PHINode *PN = cast<PHINode>(OldPred->begin());
    // Loop over all of the predecessors of OldPred that are in the region,
    // changing them to branch to NewBB instead.
    for (unsigned i = 0, e = PN->getNumIncomingValues(); i != e; ++i)
      if (Blocks.count(PN->getIncomingBlock(i))) {
        Instruction *TI = PN->getIncomingBlock(i)->getTerminator();
        TI->replaceUsesOfWith(OldPred, NewBB);
      }

    // Okay, everything within the region is now branching to the right block, we
    // just have to update the PHI nodes now, inserting PHI nodes into NewBB.
    BasicBlock::iterator AfterPHIs;
    for (AfterPHIs = OldPred->begin(); isa<PHINode>(AfterPHIs); ++AfterPHIs) {
      PHINode *PN = cast<PHINode>(AfterPHIs);
      // Create a new PHI node in the new region, which has an incoming value
      // from OldPred of PN.
      PHINode *NewPN = PHINode::Create(PN->getType(), 1 + NumPredsFromRegion,
                                       PN->getName() + ".ce");
      NewPN->insertBefore(NewBB->begin());
      PN->replaceAllUsesWith(NewPN);
      NewPN->addIncoming(PN, OldPred);

      // Loop over all of the incoming value in PN, moving them to NewPN if they
      // are from the extracted region.
      for (unsigned i = 0; i != PN->getNumIncomingValues(); ++i) {
        if (Blocks.count(PN->getIncomingBlock(i))) {
          NewPN->addIncoming(PN->getIncomingValue(i), PN->getIncomingBlock(i));
          PN->removeIncomingValue(i);
          --i;
        }
      }
    }
  }
}

/// severSplitPHINodesOfExits - if PHI nodes in exit blocks have inputs from
/// outlined region, we split these PHIs on two: one with inputs from region
/// and other with remaining incoming blocks; then first PHIs are placed in
/// outlined region.
void CodeExtractor::severSplitPHINodesOfExits() {
  for (BasicBlock *ExitBB : ExtractedFuncRetVals) {
    BasicBlock *NewBB = nullptr;

    for (PHINode &PN : ExitBB->phis()) {
      // Find all incoming values from the outlining region.
      SmallVector<unsigned, 2> IncomingVals;
      for (unsigned i = 0; i < PN.getNumIncomingValues(); ++i)
        if (Blocks.count(PN.getIncomingBlock(i)))
          IncomingVals.push_back(i);

      // Do not process PHI if there is one (or fewer) predecessor from region.
      // If PHI has exactly one predecessor from region, only this one incoming
      // will be replaced on codeRepl block, so it should be safe to skip PHI.
      if (IncomingVals.size() <= 1)
        continue;

      // Create block for new PHIs and add it to the list of outlined if it
      // wasn't done before.
      if (!NewBB) {
        NewBB = BasicBlock::Create(ExitBB->getContext(),
                                   ExitBB->getName() + ".split",
                                   ExitBB->getParent(), ExitBB);
        SmallVector<BasicBlock *, 4> Preds(predecessors(ExitBB));
        for (BasicBlock *PredBB : Preds)
          if (Blocks.count(PredBB))
            PredBB->getTerminator()->replaceUsesOfWith(ExitBB, NewBB);
        BranchInst::Create(ExitBB, NewBB);
        Blocks.insert(NewBB);
      }

      // Split this PHI.
      PHINode *NewPN = PHINode::Create(PN.getType(), IncomingVals.size(),
                                       PN.getName() + ".ce");
      NewPN->insertBefore(NewBB->getFirstNonPHIIt());
      for (unsigned i : IncomingVals)
        NewPN->addIncoming(PN.getIncomingValue(i), PN.getIncomingBlock(i));
      for (unsigned i : reverse(IncomingVals))
        PN.removeIncomingValue(i, false);
      PN.addIncoming(NewPN, NewBB);
    }
  }
}

void CodeExtractor::splitReturnBlocks() {
  for (BasicBlock *Block : Blocks)
    if (ReturnInst *RI = dyn_cast<ReturnInst>(Block->getTerminator())) {
      BasicBlock *New =
          Block->splitBasicBlock(RI->getIterator(), Block->getName() + ".ret");
      if (DT) {
        // Old dominates New. New node dominates all other nodes dominated
        // by Old.
        DomTreeNode *OldNode = DT->getNode(Block);
        SmallVector<DomTreeNode *, 8> Children(OldNode->begin(),
                                               OldNode->end());

        DomTreeNode *NewNode = DT->addNewBlock(New, Block);

        for (DomTreeNode *I : Children)
          DT->changeImmediateDominator(I, NewNode);
      }
    }
}

Function *CodeExtractor::constructFunctionDeclaration(
    const ValueSet &inputs, const ValueSet &outputs, BlockFrequency EntryFreq,
    const Twine &Name, ValueSet &StructValues, StructType *&StructTy) {
  LLVM_DEBUG(dbgs() << "inputs: " << inputs.size() << "\n");
  LLVM_DEBUG(dbgs() << "outputs: " << outputs.size() << "\n");

  Function *oldFunction = Blocks.front()->getParent();
  Module *M = Blocks.front()->getModule();

  // Assemble the function's parameter lists.
  std::vector<Type *> ParamTy;
  std::vector<Type *> AggParamTy;
  const DataLayout &DL = M->getDataLayout();

  // Add the types of the input values to the function's argument list
  for (Value *value : inputs) {
    LLVM_DEBUG(dbgs() << "value used in func: " << *value << "\n");
    if (AggregateArgs && !ExcludeArgsFromAggregate.contains(value)) {
      AggParamTy.push_back(value->getType());
      StructValues.insert(value);
    } else
      ParamTy.push_back(value->getType());
  }

  // Add the types of the output values to the function's argument list.
  for (Value *output : outputs) {
    LLVM_DEBUG(dbgs() << "instr used in func: " << *output << "\n");
    if (AggregateArgs && !ExcludeArgsFromAggregate.contains(output)) {
      AggParamTy.push_back(output->getType());
      StructValues.insert(output);
    } else
      ParamTy.push_back(
          PointerType::get(output->getContext(), DL.getAllocaAddrSpace()));
  }

  assert(
      (ParamTy.size() + AggParamTy.size()) ==
          (inputs.size() + outputs.size()) &&
      "Number of scalar and aggregate params does not match inputs, outputs");
  assert((StructValues.empty() || AggregateArgs) &&
         "Expeced StructValues only with AggregateArgs set");

  // Concatenate scalar and aggregate params in ParamTy.
  if (!AggParamTy.empty()) {
    StructTy = StructType::get(M->getContext(), AggParamTy);
    ParamTy.push_back(PointerType::get(
        M->getContext(), ArgsInZeroAddressSpace ? 0 : DL.getAllocaAddrSpace()));
  }

  Type *RetTy = getSwitchType();
  LLVM_DEBUG({
    dbgs() << "Function type: " << *RetTy << " f(";
    for (Type *i : ParamTy)
      dbgs() << *i << ", ";
    dbgs() << ")\n";
  });

  FunctionType *funcType = FunctionType::get(
      RetTy, ParamTy, AllowVarArgs && oldFunction->isVarArg());

  // Create the new function
  Function *newFunction =
      Function::Create(funcType, GlobalValue::InternalLinkage,
                       oldFunction->getAddressSpace(), Name, M);

  // Propagate personality info to the new function if there is one.
  if (oldFunction->hasPersonalityFn())
    newFunction->setPersonalityFn(oldFunction->getPersonalityFn());

  // Inherit all of the target dependent attributes and white-listed
  // target independent attributes.
  //  (e.g. If the extracted region contains a call to an x86.sse
  //  instruction we need to make sure that the extracted region has the
  //  "target-features" attribute allowing it to be lowered.
  // FIXME: This should be changed to check to see if a specific
  //           attribute can not be inherited.
  for (const auto &Attr : oldFunction->getAttributes().getFnAttrs()) {
    if (Attr.isStringAttribute()) {
      if (Attr.getKindAsString() == "thunk")
        continue;
    } else
      switch (Attr.getKindAsEnum()) {
      // Those attributes cannot be propagated safely. Explicitly list them
      // here so we get a warning if new attributes are added.
      case Attribute::AllocSize:
      case Attribute::Builtin:
      case Attribute::Convergent:
      case Attribute::JumpTable:
      case Attribute::Naked:
      case Attribute::NoBuiltin:
      case Attribute::NoMerge:
      case Attribute::NoReturn:
      case Attribute::NoSync:
      case Attribute::ReturnsTwice:
      case Attribute::Speculatable:
      case Attribute::StackAlignment:
      case Attribute::WillReturn:
      case Attribute::AllocKind:
      case Attribute::PresplitCoroutine:
      case Attribute::Memory:
      case Attribute::NoFPClass:
      case Attribute::CoroDestroyOnlyWhenComplete:
      case Attribute::CoroElideSafe:
      case Attribute::NoDivergenceSource:
        continue;
      // Those attributes should be safe to propagate to the extracted function.
      case Attribute::AlwaysInline:
      case Attribute::Cold:
      case Attribute::DisableSanitizerInstrumentation:
      case Attribute::FnRetThunkExtern:
      case Attribute::Hot:
      case Attribute::HybridPatchable:
      case Attribute::NoRecurse:
      case Attribute::InlineHint:
      case Attribute::MinSize:
      case Attribute::NoCallback:
      case Attribute::NoDuplicate:
      case Attribute::NoFree:
      case Attribute::NoImplicitFloat:
      case Attribute::NoInline:
      case Attribute::NonLazyBind:
      case Attribute::NoRedZone:
      case Attribute::NoUnwind:
      case Attribute::NoSanitizeBounds:
      case Attribute::NoSanitizeCoverage:
      case Attribute::NullPointerIsValid:
      case Attribute::OptimizeForDebugging:
      case Attribute::OptForFuzzing:
      case Attribute::OptimizeNone:
      case Attribute::OptimizeForSize:
      case Attribute::SafeStack:
      case Attribute::ShadowCallStack:
      case Attribute::SanitizeAddress:
      case Attribute::SanitizeMemory:
      case Attribute::SanitizeNumericalStability:
      case Attribute::SanitizeThread:
      case Attribute::SanitizeType:
      case Attribute::SanitizeHWAddress:
      case Attribute::SanitizeMemTag:
      case Attribute::SanitizeRealtime:
      case Attribute::SanitizeRealtimeBlocking:
      case Attribute::SpeculativeLoadHardening:
      case Attribute::StackProtect:
      case Attribute::StackProtectReq:
      case Attribute::StackProtectStrong:
      case Attribute::StrictFP:
      case Attribute::UWTable:
      case Attribute::VScaleRange:
      case Attribute::NoCfCheck:
      case Attribute::MustProgress:
      case Attribute::NoProfile:
      case Attribute::SkipProfile:
        break;
      // These attributes cannot be applied to functions.
      case Attribute::Alignment:
      case Attribute::AllocatedPointer:
      case Attribute::AllocAlign:
      case Attribute::ByVal:
      case Attribute::Captures:
      case Attribute::Dereferenceable:
      case Attribute::DereferenceableOrNull:
      case Attribute::ElementType:
      case Attribute::InAlloca:
      case Attribute::InReg:
      case Attribute::Nest:
      case Attribute::NoAlias:
      case Attribute::NoUndef:
      case Attribute::NonNull:
      case Attribute::Preallocated:
      case Attribute::ReadNone:
      case Attribute::ReadOnly:
      case Attribute::Returned:
      case Attribute::SExt:
      case Attribute::StructRet:
      case Attribute::SwiftError:
      case Attribute::SwiftSelf:
      case Attribute::SwiftAsync:
      case Attribute::ZExt:
      case Attribute::ImmArg:
      case Attribute::ByRef:
      case Attribute::WriteOnly:
      case Attribute::Writable:
      case Attribute::DeadOnUnwind:
      case Attribute::Range:
      case Attribute::Initializes:
      case Attribute::NoExt:
      //  These are not really attributes.
      case Attribute::None:
      case Attribute::EndAttrKinds:
      case Attribute::EmptyKey:
      case Attribute::TombstoneKey:
        llvm_unreachable("Not a function attribute");
      }

    newFunction->addFnAttr(Attr);
  }

  // Create scalar and aggregate iterators to name all of the arguments we
  // inserted.
  Function::arg_iterator ScalarAI = newFunction->arg_begin();

  // Set names and attributes for input and output arguments.
  ScalarAI = newFunction->arg_begin();
  for (Value *input : inputs) {
    if (StructValues.contains(input))
      continue;

    ScalarAI->setName(input->getName());
    if (input->isSwiftError())
      newFunction->addParamAttr(ScalarAI - newFunction->arg_begin(),
                                Attribute::SwiftError);
    ++ScalarAI;
  }
  for (Value *output : outputs) {
    if (StructValues.contains(output))
      continue;

    ScalarAI->setName(output->getName() + ".out");
    ++ScalarAI;
  }

  // Update the entry count of the function.
  if (BFI) {
    auto Count = BFI->getProfileCountFromFreq(EntryFreq);
    if (Count.has_value())
      newFunction->setEntryCount(
          ProfileCount(*Count, Function::PCT_Real)); // FIXME
  }

  return newFunction;
}

/// If the original function has debug info, we have to add a debug location
/// to the new branch instruction from the artificial entry block.
/// We use the debug location of the first instruction in the extracted
/// blocks, as there is no other equivalent line in the source code.
static void applyFirstDebugLoc(Function *oldFunction,
                               ArrayRef<BasicBlock *> Blocks,
                               Instruction *BranchI) {
  if (oldFunction->getSubprogram()) {
    any_of(Blocks, [&BranchI](const BasicBlock *BB) {
      return any_of(*BB, [&BranchI](const Instruction &I) {
        if (!I.getDebugLoc())
          return false;
        BranchI->setDebugLoc(I.getDebugLoc());
        return true;
      });
    });
  }
}

/// Erase lifetime.start markers which reference inputs to the extraction
/// region, and insert the referenced memory into \p LifetimesStart.
///
/// The extraction region is defined by a set of blocks (\p Blocks), and a set
/// of allocas which will be moved from the caller function into the extracted
/// function (\p SunkAllocas).
static void eraseLifetimeMarkersOnInputs(const SetVector<BasicBlock *> &Blocks,
                                         const SetVector<Value *> &SunkAllocas,
                                         SetVector<Value *> &LifetimesStart) {
  for (BasicBlock *BB : Blocks) {
    for (Instruction &I : llvm::make_early_inc_range(*BB)) {
      auto *II = dyn_cast<LifetimeIntrinsic>(&I);
      if (!II)
        continue;

      // Get the memory operand of the lifetime marker. If the underlying
      // object is a sunk alloca, or is otherwise defined in the extraction
      // region, the lifetime marker must not be erased.
      Value *Mem = II->getOperand(1)->stripInBoundsOffsets();
      if (SunkAllocas.count(Mem) || definedInRegion(Blocks, Mem))
        continue;

      if (II->getIntrinsicID() == Intrinsic::lifetime_start)
        LifetimesStart.insert(Mem);
      II->eraseFromParent();
    }
  }
}

/// Insert lifetime start/end markers surrounding the call to the new function
/// for objects defined in the caller.
static void insertLifetimeMarkersSurroundingCall(
    Module *M, ArrayRef<Value *> LifetimesStart, ArrayRef<Value *> LifetimesEnd,
    CallInst *TheCall) {
  LLVMContext &Ctx = M->getContext();
  auto NegativeOne = ConstantInt::getSigned(Type::getInt64Ty(Ctx), -1);
  Instruction *Term = TheCall->getParent()->getTerminator();

  // Emit lifetime markers for the pointers given in \p Objects. Insert the
  // markers before the call if \p InsertBefore, and after the call otherwise.
  auto insertMarkers = [&](Intrinsic::ID MarkerFunc, ArrayRef<Value *> Objects,
                           bool InsertBefore) {
    for (Value *Mem : Objects) {
      assert((!isa<Instruction>(Mem) || cast<Instruction>(Mem)->getFunction() ==
                                            TheCall->getFunction()) &&
             "Input memory not defined in original function");

      Function *Func =
          Intrinsic::getOrInsertDeclaration(M, MarkerFunc, Mem->getType());
      auto Marker = CallInst::Create(Func, {NegativeOne, Mem});
      if (InsertBefore)
        Marker->insertBefore(TheCall->getIterator());
      else
        Marker->insertBefore(Term->getIterator());
    }
  };

  if (!LifetimesStart.empty()) {
    insertMarkers(Intrinsic::lifetime_start, LifetimesStart,
                  /*InsertBefore=*/true);
  }

  if (!LifetimesEnd.empty()) {
    insertMarkers(Intrinsic::lifetime_end, LifetimesEnd,
                  /*InsertBefore=*/false);
  }
}

void CodeExtractor::moveCodeToFunction(Function *newFunction) {
  auto newFuncIt = newFunction->begin();
  for (BasicBlock *Block : Blocks) {
    // Delete the basic block from the old function, and the list of blocks
    Block->removeFromParent();

    // Insert this basic block into the new function
    // Insert the original blocks after the entry block created
    // for the new function. The entry block may be followed
    // by a set of exit blocks at this point, but these exit
    // blocks better be placed at the end of the new function.
    newFuncIt = newFunction->insert(std::next(newFuncIt), Block);
  }
}

void CodeExtractor::calculateNewCallTerminatorWeights(
    BasicBlock *CodeReplacer,
    const DenseMap<BasicBlock *, BlockFrequency> &ExitWeights,
    BranchProbabilityInfo *BPI) {
  using Distribution = BlockFrequencyInfoImplBase::Distribution;
  using BlockNode = BlockFrequencyInfoImplBase::BlockNode;

  // Update the branch weights for the exit block.
  Instruction *TI = CodeReplacer->getTerminator();
  SmallVector<unsigned, 8> BranchWeights(TI->getNumSuccessors(), 0);

  // Block Frequency distribution with dummy node.
  Distribution BranchDist;

  SmallVector<BranchProbability, 4> EdgeProbabilities(
      TI->getNumSuccessors(), BranchProbability::getUnknown());

  // Add each of the frequencies of the successors.
  for (unsigned i = 0, e = TI->getNumSuccessors(); i < e; ++i) {
    BlockNode ExitNode(i);
    uint64_t ExitFreq = ExitWeights.lookup(TI->getSuccessor(i)).getFrequency();
    if (ExitFreq != 0)
      BranchDist.addExit(ExitNode, ExitFreq);
    else
      EdgeProbabilities[i] = BranchProbability::getZero();
  }

  // Check for no total weight.
  if (BranchDist.Total == 0) {
    BPI->setEdgeProbability(CodeReplacer, EdgeProbabilities);
    return;
  }

  // Normalize the distribution so that they can fit in unsigned.
  BranchDist.normalize();

  // Create normalized branch weights and set the metadata.
  for (unsigned I = 0, E = BranchDist.Weights.size(); I < E; ++I) {
    const auto &Weight = BranchDist.Weights[I];

    // Get the weight and update the current BFI.
    BranchWeights[Weight.TargetNode.Index] = Weight.Amount;
    BranchProbability BP(Weight.Amount, BranchDist.Total);
    EdgeProbabilities[Weight.TargetNode.Index] = BP;
  }
  BPI->setEdgeProbability(CodeReplacer, EdgeProbabilities);
  TI->setMetadata(
      LLVMContext::MD_prof,
      MDBuilder(TI->getContext()).createBranchWeights(BranchWeights));
}

/// Erase debug info intrinsics which refer to values in \p F but aren't in
/// \p F.
static void eraseDebugIntrinsicsWithNonLocalRefs(Function &F) {
  for (Instruction &I : instructions(F)) {
    SmallVector<DbgVariableIntrinsic *, 4> DbgUsers;
    SmallVector<DbgVariableRecord *, 4> DbgVariableRecords;
    findDbgUsers(DbgUsers, &I, &DbgVariableRecords);
    for (DbgVariableIntrinsic *DVI : DbgUsers)
      if (DVI->getFunction() != &F)
        DVI->eraseFromParent();
    for (DbgVariableRecord *DVR : DbgVariableRecords)
      if (DVR->getFunction() != &F)
        DVR->eraseFromParent();
  }
}

/// Fix up the debug info in the old and new functions. Following changes are
/// done.
/// 1. If a debug record points to a value that has been replaced, update the
///    record to use the new value.
/// 2. If an Input value that has been replaced was used as a location of a
///    debug record in the Parent function, then materealize a similar record in
///    the new function.
/// 3. Point line locations and debug intrinsics to the new subprogram scope
/// 4. Remove intrinsics which point to values outside of the new function.
static void fixupDebugInfoPostExtraction(Function &OldFunc, Function &NewFunc,
                                         CallInst &TheCall,
                                         const SetVector<Value *> &Inputs,
                                         ArrayRef<Value *> NewValues) {
  DISubprogram *OldSP = OldFunc.getSubprogram();
  LLVMContext &Ctx = OldFunc.getContext();

  if (!OldSP) {
    // Erase any debug info the new function contains.
    stripDebugInfo(NewFunc);
    // Make sure the old function doesn't contain any non-local metadata refs.
    eraseDebugIntrinsicsWithNonLocalRefs(NewFunc);
    return;
  }

  // Create a subprogram for the new function. Leave out a description of the
  // function arguments, as the parameters don't correspond to anything at the
  // source level.
  assert(OldSP->getUnit() && "Missing compile unit for subprogram");
  DIBuilder DIB(*OldFunc.getParent(), /*AllowUnresolved=*/false,
                OldSP->getUnit());
  auto SPType = DIB.createSubroutineType(DIB.getOrCreateTypeArray({}));
  DISubprogram::DISPFlags SPFlags = DISubprogram::SPFlagDefinition |
                                    DISubprogram::SPFlagOptimized |
                                    DISubprogram::SPFlagLocalToUnit;
  auto NewSP = DIB.createFunction(
      OldSP->getUnit(), NewFunc.getName(), NewFunc.getName(), OldSP->getFile(),
      /*LineNo=*/0, SPType, /*ScopeLine=*/0, DINode::FlagZero, SPFlags);
  NewFunc.setSubprogram(NewSP);

  auto UpdateOrInsertDebugRecord = [&](auto *DR, Value *OldLoc, Value *NewLoc,
                                       DIExpression *Expr, bool Declare) {
    if (DR->getParent()->getParent() == &NewFunc) {
      DR->replaceVariableLocationOp(OldLoc, NewLoc);
      return;
    }
    if (Declare) {
      DIB.insertDeclare(NewLoc, DR->getVariable(), Expr, DR->getDebugLoc(),
                        &NewFunc.getEntryBlock());
      return;
    }
    DIB.insertDbgValueIntrinsic(
        NewLoc, DR->getVariable(), Expr, DR->getDebugLoc(),
        NewFunc.getEntryBlock().getTerminator()->getIterator());
  };
  for (auto [Input, NewVal] : zip_equal(Inputs, NewValues)) {
    SmallVector<DbgVariableIntrinsic *, 1> DbgUsers;
    SmallVector<DbgVariableRecord *, 1> DPUsers;
    findDbgUsers(DbgUsers, Input, &DPUsers);
    DIExpression *Expr = DIB.createExpression();

    // Iterate the debud users of the Input values. If they are in the extracted
    // function then update their location with the new value. If they are in
    // the parent function then create a similar debug record.
    for (auto *DVI : DbgUsers)
      UpdateOrInsertDebugRecord(DVI, Input, NewVal, Expr,
                                isa<DbgDeclareInst>(DVI));
    for (auto *DVR : DPUsers)
      UpdateOrInsertDebugRecord(DVR, Input, NewVal, Expr, DVR->isDbgDeclare());
  }

  auto IsInvalidLocation = [&NewFunc](Value *Location) {
    // Location is invalid if it isn't a constant, an instruction or an
    // argument, or is an instruction/argument but isn't in the new function.
    if (!Location || (!isa<Constant>(Location) && !isa<Argument>(Location) &&
                      !isa<Instruction>(Location)))
      return true;

    if (Argument *Arg = dyn_cast<Argument>(Location))
      return Arg->getParent() != &NewFunc;
    if (Instruction *LocationInst = dyn_cast<Instruction>(Location))
      return LocationInst->getFunction() != &NewFunc;
    return false;
  };

  // Debug intrinsics in the new function need to be updated in one of two
  // ways:
  //  1) They need to be deleted, because they describe a value in the old
  //     function.
  //  2) They need to point to fresh metadata, e.g. because they currently
  //     point to a variable in the wrong scope.
  SmallDenseMap<DINode *, DINode *> RemappedMetadata;
  SmallVector<DbgVariableRecord *, 4> DVRsToDelete;
  DenseMap<const MDNode *, MDNode *> Cache;

  auto GetUpdatedDIVariable = [&](DILocalVariable *OldVar) {
    DINode *&NewVar = RemappedMetadata[OldVar];
    if (!NewVar) {
      DILocalScope *NewScope = DILocalScope::cloneScopeForSubprogram(
          *OldVar->getScope(), *NewSP, Ctx, Cache);
      NewVar = DIB.createAutoVariable(
          NewScope, OldVar->getName(), OldVar->getFile(), OldVar->getLine(),
          OldVar->getType(), /*AlwaysPreserve=*/false, DINode::FlagZero,
          OldVar->getDWARFMemorySpace(),
          OldVar->getAlignInBits());
    }
    return cast<DILocalVariable>(NewVar);
  };

  auto UpdateDbgLabel = [&](auto *LabelRecord) {
    // Point the label record to a fresh label within the new function if
    // the record was not inlined from some other function.
    if (LabelRecord->getDebugLoc().getInlinedAt())
      return;
    DILabel *OldLabel = LabelRecord->getLabel();
    DINode *&NewLabel = RemappedMetadata[OldLabel];
    if (!NewLabel) {
      DILocalScope *NewScope = DILocalScope::cloneScopeForSubprogram(
          *OldLabel->getScope(), *NewSP, Ctx, Cache);
      NewLabel = DILabel::get(Ctx, NewScope, OldLabel->getName(),
                              OldLabel->getFile(), OldLabel->getLine());
    }
    LabelRecord->setLabel(cast<DILabel>(NewLabel));
  };

  auto UpdateDbgRecordsOnInst = [&](Instruction &I) -> void {
    for (DbgRecord &DR : I.getDbgRecordRange()) {
      if (DbgLabelRecord *DLR = dyn_cast<DbgLabelRecord>(&DR)) {
        UpdateDbgLabel(DLR);
        continue;
      }

      DbgVariableRecord &DVR = cast<DbgVariableRecord>(DR);
      // If any of the used locations are invalid, delete the record.
      if (any_of(DVR.location_ops(), IsInvalidLocation)) {
        DVRsToDelete.push_back(&DVR);
        continue;
      }

      // DbgAssign intrinsics have an extra Value argument:
      if (DVR.isDbgAssign() && IsInvalidLocation(DVR.getAddress())) {
        DVRsToDelete.push_back(&DVR);
        continue;
      }

      // If the variable was in the scope of the old function, i.e. it was not
      // inlined, point the intrinsic to a fresh variable within the new
      // function.
      if (!DVR.getDebugLoc().getInlinedAt())
        DVR.setVariable(GetUpdatedDIVariable(DVR.getVariable()));
    }
  };

  for (Instruction &I : instructions(NewFunc))
    UpdateDbgRecordsOnInst(I);

<<<<<<< HEAD
    auto *DII = dyn_cast<DbgInfoIntrinsic>(&I);
    if (!DII)
      continue;

    // Point the intrinsic to a fresh label within the new function if the
    // intrinsic was not inlined from some other function.
    if (auto *DLI = dyn_cast<DbgLabelInst>(&I)) {
      UpdateDbgLabel(DLI);
      continue;
    }

    auto *DVI = cast<DbgVariableIntrinsic>(DII);
    // If any of the used locations are invalid, delete the intrinsic.
    if (any_of(DVI->location_ops(), IsInvalidLocation)) {
      DebugIntrinsicsToDelete.push_back(DVI);
      continue;
    }
    // DbgAssign intrinsics have an extra Value argument:
    if (auto *DAI = dyn_cast<DbgAssignIntrinsic>(DVI);
        DAI && IsInvalidLocation(DAI->getAddress())) {
      DebugIntrinsicsToDelete.push_back(DVI);
      continue;
    }
    // If the variable was in the scope of the old function, i.e. it was not
    // inlined, point the intrinsic to a fresh variable within the new function.
    if (!DVI->getDebugLoc().getInlinedAt()) {
      DILocalVariable *OldVar = DVI->getVariable();
      DINode *&NewVar = RemappedMetadata[OldVar];
      if (!NewVar) {
        DILocalScope *NewScope = DILocalScope::cloneScopeForSubprogram(
            *OldVar->getScope(), *NewSP, Ctx, Cache);
        NewVar = DIB.createAutoVariable(
            NewScope, OldVar->getName(), OldVar->getFile(), OldVar->getLine(),
            OldVar->getType(), /*AlwaysPreserve=*/false, DINode::FlagZero,
            OldVar->getDWARFMemorySpace(), OldVar->getAlignInBits());
      }
      DVI->setVariable(GetUpdatedDIVariable(DVI->getVariable()));
    }
  }

  for (auto *DII : DebugIntrinsicsToDelete)
    DII->eraseFromParent();
=======
>>>>>>> 74687180
  for (auto *DVR : DVRsToDelete)
    DVR->getMarker()->MarkedInstr->dropOneDbgRecord(DVR);
  DIB.finalizeSubprogram(NewSP);

  // Fix up the scope information attached to the line locations and the
  // debug assignment metadata in the new function.
  DenseMap<DIAssignID *, DIAssignID *> AssignmentIDMap;
  for (Instruction &I : instructions(NewFunc)) {
    if (const DebugLoc &DL = I.getDebugLoc())
      I.setDebugLoc(
          DebugLoc::replaceInlinedAtSubprogram(DL, *NewSP, Ctx, Cache));
    for (DbgRecord &DR : I.getDbgRecordRange())
      DR.setDebugLoc(DebugLoc::replaceInlinedAtSubprogram(DR.getDebugLoc(),
                                                          *NewSP, Ctx, Cache));

    // Loop info metadata may contain line locations. Fix them up.
    auto updateLoopInfoLoc = [&Ctx, &Cache, NewSP](Metadata *MD) -> Metadata * {
      if (auto *Loc = dyn_cast_or_null<DILocation>(MD))
        return DebugLoc::replaceInlinedAtSubprogram(Loc, *NewSP, Ctx, Cache);
      return MD;
    };
    updateLoopMetadataDebugLocations(I, updateLoopInfoLoc);
    at::remapAssignID(AssignmentIDMap, I);
  }
  if (!TheCall.getDebugLoc())
    TheCall.setDebugLoc(DILocation::get(Ctx, 0, 0, OldSP));

  eraseDebugIntrinsicsWithNonLocalRefs(NewFunc);
}

Function *
CodeExtractor::extractCodeRegion(const CodeExtractorAnalysisCache &CEAC) {
  ValueSet Inputs, Outputs;
  return extractCodeRegion(CEAC, Inputs, Outputs);
}

Function *
CodeExtractor::extractCodeRegion(const CodeExtractorAnalysisCache &CEAC,
                                 ValueSet &inputs, ValueSet &outputs) {
  if (!isEligible())
    return nullptr;

  // Assumption: this is a single-entry code region, and the header is the first
  // block in the region.
  BasicBlock *header = *Blocks.begin();
  Function *oldFunction = header->getParent();

  normalizeCFGForExtraction(header);

  // Remove @llvm.assume calls that will be moved to the new function from the
  // old function's assumption cache.
  for (BasicBlock *Block : Blocks) {
    for (Instruction &I : llvm::make_early_inc_range(*Block)) {
      if (auto *AI = dyn_cast<AssumeInst>(&I)) {
        if (AC)
          AC->unregisterAssumption(AI);
        AI->eraseFromParent();
      }
    }
  }

  ValueSet SinkingCands, HoistingCands;
  BasicBlock *CommonExit = nullptr;
  findAllocas(CEAC, SinkingCands, HoistingCands, CommonExit);
  assert(HoistingCands.empty() || CommonExit);

  // Find inputs to, outputs from the code region.
  findInputsOutputs(inputs, outputs, SinkingCands);

  // Collect objects which are inputs to the extraction region and also
  // referenced by lifetime start markers within it. The effects of these
  // markers must be replicated in the calling function to prevent the stack
  // coloring pass from merging slots which store input objects.
  ValueSet LifetimesStart;
  eraseLifetimeMarkersOnInputs(Blocks, SinkingCands, LifetimesStart);

  if (!HoistingCands.empty()) {
    auto *HoistToBlock = findOrCreateBlockForHoisting(CommonExit);
    Instruction *TI = HoistToBlock->getTerminator();
    for (auto *II : HoistingCands)
      cast<Instruction>(II)->moveBefore(TI->getIterator());
    computeExtractedFuncRetVals();
  }

  // CFG/ExitBlocks must not change hereafter

  // Calculate the entry frequency of the new function before we change the root
  //   block.
  BlockFrequency EntryFreq;
  DenseMap<BasicBlock *, BlockFrequency> ExitWeights;
  if (BFI) {
    assert(BPI && "Both BPI and BFI are required to preserve profile info");
    for (BasicBlock *Pred : predecessors(header)) {
      if (Blocks.count(Pred))
        continue;
      EntryFreq +=
          BFI->getBlockFreq(Pred) * BPI->getEdgeProbability(Pred, header);
    }

    for (BasicBlock *Succ : ExtractedFuncRetVals) {
      for (BasicBlock *Block : predecessors(Succ)) {
        if (!Blocks.count(Block))
          continue;

        // Update the branch weight for this successor.
        BlockFrequency &BF = ExitWeights[Succ];
        BF += BFI->getBlockFreq(Block) * BPI->getEdgeProbability(Block, Succ);
      }
    }
  }

  // Determine position for the replacement code. Do so before header is moved
  // to the new function.
  BasicBlock *ReplIP = header;
  while (ReplIP && Blocks.count(ReplIP))
    ReplIP = ReplIP->getNextNode();

  // Construct new function based on inputs/outputs & add allocas for all defs.
  std::string SuffixToUse =
      Suffix.empty()
          ? (header->getName().empty() ? "extracted" : header->getName().str())
          : Suffix;

  ValueSet StructValues;
  StructType *StructTy = nullptr;
  Function *newFunction = constructFunctionDeclaration(
      inputs, outputs, EntryFreq, oldFunction->getName() + "." + SuffixToUse,
      StructValues, StructTy);
  SmallVector<Value *> NewValues;

  emitFunctionBody(inputs, outputs, StructValues, newFunction, StructTy, header,
                   SinkingCands, NewValues);

  std::vector<Value *> Reloads;
  CallInst *TheCall = emitReplacerCall(
      inputs, outputs, StructValues, newFunction, StructTy, oldFunction, ReplIP,
      EntryFreq, LifetimesStart.getArrayRef(), Reloads);

  insertReplacerCall(oldFunction, header, TheCall->getParent(), outputs,
                     Reloads, ExitWeights);

  fixupDebugInfoPostExtraction(*oldFunction, *newFunction, *TheCall, inputs,
                               NewValues);

  LLVM_DEBUG(if (verifyFunction(*newFunction, &errs())) {
    newFunction->dump();
    report_fatal_error("verification of newFunction failed!");
  });
  LLVM_DEBUG(if (verifyFunction(*oldFunction))
                 report_fatal_error("verification of oldFunction failed!"));
  LLVM_DEBUG(if (AC && verifyAssumptionCache(*oldFunction, *newFunction, AC))
                 report_fatal_error("Stale Asumption cache for old Function!"));
  return newFunction;
}

void CodeExtractor::normalizeCFGForExtraction(BasicBlock *&header) {
  // If we have any return instructions in the region, split those blocks so
  // that the return is not in the region.
  splitReturnBlocks();

  // If we have to split PHI nodes of the entry or exit blocks, do so now.
  severSplitPHINodesOfEntry(header);

  // If a PHI in an exit block has multiple incoming values from the outlined
  // region, create a new PHI for those values within the region such that only
  // PHI itself becomes an output value, not each of its incoming values
  // individually.
  computeExtractedFuncRetVals();
  severSplitPHINodesOfExits();
}

void CodeExtractor::computeExtractedFuncRetVals() {
  ExtractedFuncRetVals.clear();

  SmallPtrSet<BasicBlock *, 2> ExitBlocks;
  for (BasicBlock *Block : Blocks) {
    for (BasicBlock *Succ : successors(Block)) {
      if (Blocks.count(Succ))
        continue;

      bool IsNew = ExitBlocks.insert(Succ).second;
      if (IsNew)
        ExtractedFuncRetVals.push_back(Succ);
    }
  }
}

Type *CodeExtractor::getSwitchType() {
  LLVMContext &Context = Blocks.front()->getContext();

  assert(ExtractedFuncRetVals.size() < 0xffff &&
         "too many exit blocks for switch");
  switch (ExtractedFuncRetVals.size()) {
  case 0:
  case 1:
    return Type::getVoidTy(Context);
  case 2:
    // Conditional branch, return a bool
    return Type::getInt1Ty(Context);
  default:
    return Type::getInt16Ty(Context);
  }
}

void CodeExtractor::emitFunctionBody(
    const ValueSet &inputs, const ValueSet &outputs,
    const ValueSet &StructValues, Function *newFunction,
    StructType *StructArgTy, BasicBlock *header, const ValueSet &SinkingCands,
    SmallVectorImpl<Value *> &NewValues) {
  Function *oldFunction = header->getParent();
  LLVMContext &Context = oldFunction->getContext();

  // The new function needs a root node because other nodes can branch to the
  // head of the region, but the entry node of a function cannot have preds.
  BasicBlock *newFuncRoot =
      BasicBlock::Create(Context, "newFuncRoot", newFunction);

  // Now sink all instructions which only have non-phi uses inside the region.
  // Group the allocas at the start of the block, so that any bitcast uses of
  // the allocas are well-defined.
  for (auto *II : SinkingCands) {
    if (!isa<AllocaInst>(II)) {
      cast<Instruction>(II)->moveBefore(*newFuncRoot,
                                        newFuncRoot->getFirstInsertionPt());
    }
  }
  for (auto *II : SinkingCands) {
    if (auto *AI = dyn_cast<AllocaInst>(II)) {
      AI->moveBefore(*newFuncRoot, newFuncRoot->getFirstInsertionPt());
    }
  }

  Function::arg_iterator ScalarAI = newFunction->arg_begin();
  Argument *AggArg = StructValues.empty()
                         ? nullptr
                         : newFunction->getArg(newFunction->arg_size() - 1);

  // Rewrite all users of the inputs in the extracted region to use the
  // arguments (or appropriate addressing into struct) instead.
  for (unsigned i = 0, e = inputs.size(), aggIdx = 0; i != e; ++i) {
    Value *RewriteVal;
    if (StructValues.contains(inputs[i])) {
      Value *Idx[2];
      Idx[0] = Constant::getNullValue(Type::getInt32Ty(header->getContext()));
      Idx[1] = ConstantInt::get(Type::getInt32Ty(header->getContext()), aggIdx);
      GetElementPtrInst *GEP = GetElementPtrInst::Create(
          StructArgTy, AggArg, Idx, "gep_" + inputs[i]->getName(), newFuncRoot);
      LoadInst *LoadGEP =
          new LoadInst(StructArgTy->getElementType(aggIdx), GEP,
                       "loadgep_" + inputs[i]->getName(), newFuncRoot);
      // If we load pointer, we can add optional !align metadata
      // The existence of the !align metadata on the instruction tells
      // the optimizer that the value loaded is known to be aligned to
      // a boundary specified by the integer value in the metadata node.
      // Example:
      // %res = load ptr, ptr %input, align 8, !align !align_md_node
      //                                 ^         ^
      //                                 |         |
      //            alignment of %input address    |
      //                                           |
      //                                     alignment of %res object
      if (StructArgTy->getElementType(aggIdx)->isPointerTy()) {
        unsigned AlignmentValue;
        const Triple &TargetTriple =
            newFunction->getParent()->getTargetTriple();
        const DataLayout &DL = header->getDataLayout();
        // Pointers without casting can provide more information about
        // alignment. Use pointers without casts if given target preserves
        // alignment information for cast the operation.
        if (isAlignmentPreservedForAddrCast(TargetTriple))
          AlignmentValue =
              inputs[i]->stripPointerCasts()->getPointerAlignment(DL).value();
        else
          AlignmentValue = inputs[i]->getPointerAlignment(DL).value();
        MDBuilder MDB(header->getContext());
        LoadGEP->setMetadata(
            LLVMContext::MD_align,
            MDNode::get(
                header->getContext(),
                MDB.createConstant(ConstantInt::get(
                    Type::getInt64Ty(header->getContext()), AlignmentValue))));
      }
      RewriteVal = LoadGEP;
      ++aggIdx;
    } else
      RewriteVal = &*ScalarAI++;

    NewValues.push_back(RewriteVal);
  }

  moveCodeToFunction(newFunction);

  for (unsigned i = 0, e = inputs.size(); i != e; ++i) {
    Value *RewriteVal = NewValues[i];

    std::vector<User *> Users(inputs[i]->user_begin(), inputs[i]->user_end());
    for (User *use : Users)
      if (Instruction *inst = dyn_cast<Instruction>(use))
        if (Blocks.count(inst->getParent()))
          inst->replaceUsesOfWith(inputs[i], RewriteVal);
  }

  // Since there may be multiple exits from the original region, make the new
  // function return an unsigned, switch on that number.  This loop iterates
  // over all of the blocks in the extracted region, updating any terminator
  // instructions in the to-be-extracted region that branch to blocks that are
  // not in the region to be extracted.
  std::map<BasicBlock *, BasicBlock *> ExitBlockMap;

  // Iterate over the previously collected targets, and create new blocks inside
  // the function to branch to.
  for (auto P : enumerate(ExtractedFuncRetVals)) {
    BasicBlock *OldTarget = P.value();
    size_t SuccNum = P.index();

    BasicBlock *NewTarget = BasicBlock::Create(
        Context, OldTarget->getName() + ".exitStub", newFunction);
    ExitBlockMap[OldTarget] = NewTarget;

    Value *brVal = nullptr;
    Type *RetTy = getSwitchType();
    assert(ExtractedFuncRetVals.size() < 0xffff &&
           "too many exit blocks for switch");
    switch (ExtractedFuncRetVals.size()) {
    case 0:
    case 1:
      // No value needed.
      break;
    case 2: // Conditional branch, return a bool
      brVal = ConstantInt::get(RetTy, !SuccNum);
      break;
    default:
      brVal = ConstantInt::get(RetTy, SuccNum);
      break;
    }

    ReturnInst::Create(Context, brVal, NewTarget);
  }

  for (BasicBlock *Block : Blocks) {
    Instruction *TI = Block->getTerminator();
    for (unsigned i = 0, e = TI->getNumSuccessors(); i != e; ++i) {
      if (Blocks.count(TI->getSuccessor(i)))
        continue;
      BasicBlock *OldTarget = TI->getSuccessor(i);
      // add a new basic block which returns the appropriate value
      BasicBlock *NewTarget = ExitBlockMap[OldTarget];
      assert(NewTarget && "Unknown target block!");

      // rewrite the original branch instruction with this new target
      TI->setSuccessor(i, NewTarget);
    }
  }

  // Loop over all of the PHI nodes in the header and exit blocks, and change
  // any references to the old incoming edge to be the new incoming edge.
  for (BasicBlock::iterator I = header->begin(); isa<PHINode>(I); ++I) {
    PHINode *PN = cast<PHINode>(I);
    for (unsigned i = 0, e = PN->getNumIncomingValues(); i != e; ++i)
      if (!Blocks.count(PN->getIncomingBlock(i)))
        PN->setIncomingBlock(i, newFuncRoot);
  }

  // Connect newFunction entry block to new header.
  BranchInst *BranchI = BranchInst::Create(header, newFuncRoot);
  applyFirstDebugLoc(oldFunction, Blocks.getArrayRef(), BranchI);

  // Store the arguments right after the definition of output value.
  // This should be proceeded after creating exit stubs to be ensure that invoke
  // result restore will be placed in the outlined function.
  ScalarAI = newFunction->arg_begin();
  unsigned AggIdx = 0;

  for (Value *Input : inputs) {
    if (StructValues.contains(Input))
      ++AggIdx;
    else
      ++ScalarAI;
  }

  for (Value *Output : outputs) {
    // Find proper insertion point.
    // In case Output is an invoke, we insert the store at the beginning in the
    // 'normal destination' BB. Otherwise we insert the store right after
    // Output.
    BasicBlock::iterator InsertPt;
    if (auto *InvokeI = dyn_cast<InvokeInst>(Output))
      InsertPt = InvokeI->getNormalDest()->getFirstInsertionPt();
    else if (auto *Phi = dyn_cast<PHINode>(Output))
      InsertPt = Phi->getParent()->getFirstInsertionPt();
    else if (auto *OutI = dyn_cast<Instruction>(Output))
      InsertPt = std::next(OutI->getIterator());
    else {
      // Globals don't need to be updated, just advance to the next argument.
      if (StructValues.contains(Output))
        ++AggIdx;
      else
        ++ScalarAI;
      continue;
    }

    assert((InsertPt->getFunction() == newFunction ||
            Blocks.count(InsertPt->getParent())) &&
           "InsertPt should be in new function");

    if (StructValues.contains(Output)) {
      assert(AggArg && "Number of aggregate output arguments should match "
                       "the number of defined values");
      Value *Idx[2];
      Idx[0] = Constant::getNullValue(Type::getInt32Ty(Context));
      Idx[1] = ConstantInt::get(Type::getInt32Ty(Context), AggIdx);
      GetElementPtrInst *GEP = GetElementPtrInst::Create(
          StructArgTy, AggArg, Idx, "gep_" + Output->getName(), InsertPt);
      new StoreInst(Output, GEP, InsertPt);
      ++AggIdx;
    } else {
      assert(ScalarAI != newFunction->arg_end() &&
             "Number of scalar output arguments should match "
             "the number of defined values");
      new StoreInst(Output, &*ScalarAI, InsertPt);
      ++ScalarAI;
    }
  }

  if (ExtractedFuncRetVals.empty()) {
    // Mark the new function `noreturn` if applicable. Terminators which resume
    // exception propagation are treated as returning instructions. This is to
    // avoid inserting traps after calls to outlined functions which unwind.
    if (none_of(Blocks, [](const BasicBlock *BB) {
          const Instruction *Term = BB->getTerminator();
          return isa<ReturnInst>(Term) || isa<ResumeInst>(Term);
        }))
      newFunction->setDoesNotReturn();
  }
}

CallInst *CodeExtractor::emitReplacerCall(
    const ValueSet &inputs, const ValueSet &outputs,
    const ValueSet &StructValues, Function *newFunction,
    StructType *StructArgTy, Function *oldFunction, BasicBlock *ReplIP,
    BlockFrequency EntryFreq, ArrayRef<Value *> LifetimesStart,
    std::vector<Value *> &Reloads) {
  LLVMContext &Context = oldFunction->getContext();
  Module *M = oldFunction->getParent();
  const DataLayout &DL = M->getDataLayout();

  // This takes place of the original loop
  BasicBlock *codeReplacer =
      BasicBlock::Create(Context, "codeRepl", oldFunction, ReplIP);
  BasicBlock *AllocaBlock =
      AllocationBlock ? AllocationBlock : &oldFunction->getEntryBlock();

  // Update the entry count of the function.
  if (BFI)
    BFI->setBlockFreq(codeReplacer, EntryFreq);

  std::vector<Value *> params;

  // Add inputs as params, or to be filled into the struct
  for (Value *input : inputs) {
    if (StructValues.contains(input))
      continue;

    params.push_back(input);
  }

  // Create allocas for the outputs
  std::vector<Value *> ReloadOutputs;
  for (Value *output : outputs) {
    if (StructValues.contains(output))
      continue;

    AllocaInst *alloca = new AllocaInst(
        output->getType(), DL.getAllocaAddrSpace(), nullptr,
        output->getName() + ".loc", AllocaBlock->getFirstInsertionPt());
    params.push_back(alloca);
    ReloadOutputs.push_back(alloca);
  }

  AllocaInst *Struct = nullptr;
  if (!StructValues.empty()) {
    Struct = new AllocaInst(StructArgTy, DL.getAllocaAddrSpace(), nullptr,
                            "structArg", AllocaBlock->getFirstInsertionPt());
    if (ArgsInZeroAddressSpace && DL.getAllocaAddrSpace() != 0) {
      auto *StructSpaceCast = new AddrSpaceCastInst(
          Struct, PointerType ::get(Context, 0), "structArg.ascast");
      StructSpaceCast->insertAfter(Struct->getIterator());
      params.push_back(StructSpaceCast);
    } else {
      params.push_back(Struct);
    }

    unsigned AggIdx = 0;
    for (Value *input : inputs) {
      if (!StructValues.contains(input))
        continue;

      Value *Idx[2];
      Idx[0] = Constant::getNullValue(Type::getInt32Ty(Context));
      Idx[1] = ConstantInt::get(Type::getInt32Ty(Context), AggIdx);
      GetElementPtrInst *GEP = GetElementPtrInst::Create(
          StructArgTy, Struct, Idx, "gep_" + input->getName());
      GEP->insertInto(codeReplacer, codeReplacer->end());
      new StoreInst(input, GEP, codeReplacer);

      ++AggIdx;
    }
  }

  // Emit the call to the function
  CallInst *call = CallInst::Create(
      newFunction, params, ExtractedFuncRetVals.size() > 1 ? "targetBlock" : "",
      codeReplacer);

  // Set swifterror parameter attributes.
  unsigned ParamIdx = 0;
  unsigned AggIdx = 0;
  for (auto input : inputs) {
    if (StructValues.contains(input)) {
      ++AggIdx;
    } else {
      if (input->isSwiftError())
        call->addParamAttr(ParamIdx, Attribute::SwiftError);
      ++ParamIdx;
    }
  }

  // Add debug location to the new call, if the original function has debug
  // info. In that case, the terminator of the entry block of the extracted
  // function contains the first debug location of the extracted function,
  // set in extractCodeRegion.
  if (codeReplacer->getParent()->getSubprogram()) {
    if (auto DL = newFunction->getEntryBlock().getTerminator()->getDebugLoc())
      call->setDebugLoc(DL);
  }

  // Reload the outputs passed in by reference, use the struct if output is in
  // the aggregate or reload from the scalar argument.
  for (unsigned i = 0, e = outputs.size(), scalarIdx = 0; i != e; ++i) {
    Value *Output = nullptr;
    if (StructValues.contains(outputs[i])) {
      Value *Idx[2];
      Idx[0] = Constant::getNullValue(Type::getInt32Ty(Context));
      Idx[1] = ConstantInt::get(Type::getInt32Ty(Context), AggIdx);
      GetElementPtrInst *GEP = GetElementPtrInst::Create(
          StructArgTy, Struct, Idx, "gep_reload_" + outputs[i]->getName());
      GEP->insertInto(codeReplacer, codeReplacer->end());
      Output = GEP;
      ++AggIdx;
    } else {
      Output = ReloadOutputs[scalarIdx];
      ++scalarIdx;
    }
    LoadInst *load =
        new LoadInst(outputs[i]->getType(), Output,
                     outputs[i]->getName() + ".reload", codeReplacer);
    Reloads.push_back(load);
  }

  // Now we can emit a switch statement using the call as a value.
  SwitchInst *TheSwitch =
      SwitchInst::Create(Constant::getNullValue(Type::getInt16Ty(Context)),
                         codeReplacer, 0, codeReplacer);
  for (auto P : enumerate(ExtractedFuncRetVals)) {
    BasicBlock *OldTarget = P.value();
    size_t SuccNum = P.index();

    TheSwitch->addCase(ConstantInt::get(Type::getInt16Ty(Context), SuccNum),
                       OldTarget);
  }

  // Now that we've done the deed, simplify the switch instruction.
  Type *OldFnRetTy = TheSwitch->getParent()->getParent()->getReturnType();
  switch (ExtractedFuncRetVals.size()) {
  case 0:
    // There are no successors (the block containing the switch itself), which
    // means that previously this was the last part of the function, and hence
    // this should be rewritten as a `ret` or `unreachable`.
    if (newFunction->doesNotReturn()) {
      // If fn is no return, end with an unreachable terminator.
      (void)new UnreachableInst(Context, TheSwitch->getIterator());
    } else if (OldFnRetTy->isVoidTy()) {
      // We have no return value.
      ReturnInst::Create(Context, nullptr,
                         TheSwitch->getIterator()); // Return void
    } else if (OldFnRetTy == TheSwitch->getCondition()->getType()) {
      // return what we have
      ReturnInst::Create(Context, TheSwitch->getCondition(),
                         TheSwitch->getIterator());
    } else {
      // Otherwise we must have code extracted an unwind or something, just
      // return whatever we want.
      ReturnInst::Create(Context, Constant::getNullValue(OldFnRetTy),
                         TheSwitch->getIterator());
    }

    TheSwitch->eraseFromParent();
    break;
  case 1:
    // Only a single destination, change the switch into an unconditional
    // branch.
    BranchInst::Create(TheSwitch->getSuccessor(1), TheSwitch->getIterator());
    TheSwitch->eraseFromParent();
    break;
  case 2:
    // Only two destinations, convert to a condition branch.
    // Remark: This also swaps the target branches:
    // 0 -> false -> getSuccessor(2); 1 -> true -> getSuccessor(1)
    BranchInst::Create(TheSwitch->getSuccessor(1), TheSwitch->getSuccessor(2),
                       call, TheSwitch->getIterator());
    TheSwitch->eraseFromParent();
    break;
  default:
    // Otherwise, make the default destination of the switch instruction be one
    // of the other successors.
    TheSwitch->setCondition(call);
    TheSwitch->setDefaultDest(
        TheSwitch->getSuccessor(ExtractedFuncRetVals.size()));
    // Remove redundant case
    TheSwitch->removeCase(
        SwitchInst::CaseIt(TheSwitch, ExtractedFuncRetVals.size() - 1));
    break;
  }

  // Insert lifetime markers around the reloads of any output values. The
  // allocas output values are stored in are only in-use in the codeRepl block.
  insertLifetimeMarkersSurroundingCall(M, ReloadOutputs, ReloadOutputs, call);

  // Replicate the effects of any lifetime start/end markers which referenced
  // input objects in the extraction region by placing markers around the call.
  insertLifetimeMarkersSurroundingCall(oldFunction->getParent(), LifetimesStart,
                                       {}, call);

  return call;
}

void CodeExtractor::insertReplacerCall(
    Function *oldFunction, BasicBlock *header, BasicBlock *codeReplacer,
    const ValueSet &outputs, ArrayRef<Value *> Reloads,
    const DenseMap<BasicBlock *, BlockFrequency> &ExitWeights) {

  // Rewrite branches to basic blocks outside of the loop to new dummy blocks
  // within the new function. This must be done before we lose track of which
  // blocks were originally in the code region.
  std::vector<User *> Users(header->user_begin(), header->user_end());
  for (auto &U : Users)
    // The BasicBlock which contains the branch is not in the region
    // modify the branch target to a new block
    if (Instruction *I = dyn_cast<Instruction>(U))
      if (I->isTerminator() && I->getFunction() == oldFunction &&
          !Blocks.count(I->getParent()))
        I->replaceUsesOfWith(header, codeReplacer);

  // When moving the code region it is sufficient to replace all uses to the
  // extracted function values. Since the original definition's block
  // dominated its use, it will also be dominated by codeReplacer's switch
  // which joined multiple exit blocks.
  for (BasicBlock *ExitBB : ExtractedFuncRetVals)
    for (PHINode &PN : ExitBB->phis()) {
      Value *IncomingCodeReplacerVal = nullptr;
      for (unsigned i = 0, e = PN.getNumIncomingValues(); i != e; ++i) {
        // Ignore incoming values from outside of the extracted region.
        if (!Blocks.count(PN.getIncomingBlock(i)))
          continue;

        // Ensure that there is only one incoming value from codeReplacer.
        if (!IncomingCodeReplacerVal) {
          PN.setIncomingBlock(i, codeReplacer);
          IncomingCodeReplacerVal = PN.getIncomingValue(i);
        } else
          assert(IncomingCodeReplacerVal == PN.getIncomingValue(i) &&
                 "PHI has two incompatbile incoming values from codeRepl");
      }
    }

  for (unsigned i = 0, e = outputs.size(); i != e; ++i) {
    Value *load = Reloads[i];
    std::vector<User *> Users(outputs[i]->user_begin(), outputs[i]->user_end());
    for (User *U : Users) {
      Instruction *inst = cast<Instruction>(U);
      if (inst->getParent()->getParent() == oldFunction)
        inst->replaceUsesOfWith(outputs[i], load);
    }
  }

  // Update the branch weights for the exit block.
  if (BFI && ExtractedFuncRetVals.size() > 1)
    calculateNewCallTerminatorWeights(codeReplacer, ExitWeights, BPI);
}

bool CodeExtractor::verifyAssumptionCache(const Function &OldFunc,
                                          const Function &NewFunc,
                                          AssumptionCache *AC) {
  for (auto AssumeVH : AC->assumptions()) {
    auto *I = dyn_cast_or_null<CallInst>(AssumeVH);
    if (!I)
      continue;

    // There shouldn't be any llvm.assume intrinsics in the new function.
    if (I->getFunction() != &OldFunc)
      return true;

    // There shouldn't be any stale affected values in the assumption cache
    // that were previously in the old function, but that have now been moved
    // to the new function.
    for (auto AffectedValVH : AC->assumptionsFor(I->getOperand(0))) {
      auto *AffectedCI = dyn_cast_or_null<CallInst>(AffectedValVH);
      if (!AffectedCI)
        continue;
      if (AffectedCI->getFunction() != &OldFunc)
        return true;
      auto *AssumedInst = cast<Instruction>(AffectedCI->getOperand(0));
      if (AssumedInst->getFunction() != &OldFunc)
        return true;
    }
  }
  return false;
}

void CodeExtractor::excludeArgFromAggregate(Value *Arg) {
  ExcludeArgsFromAggregate.insert(Arg);
}<|MERGE_RESOLUTION|>--- conflicted
+++ resolved
@@ -1385,51 +1385,6 @@
   for (Instruction &I : instructions(NewFunc))
     UpdateDbgRecordsOnInst(I);
 
-<<<<<<< HEAD
-    auto *DII = dyn_cast<DbgInfoIntrinsic>(&I);
-    if (!DII)
-      continue;
-
-    // Point the intrinsic to a fresh label within the new function if the
-    // intrinsic was not inlined from some other function.
-    if (auto *DLI = dyn_cast<DbgLabelInst>(&I)) {
-      UpdateDbgLabel(DLI);
-      continue;
-    }
-
-    auto *DVI = cast<DbgVariableIntrinsic>(DII);
-    // If any of the used locations are invalid, delete the intrinsic.
-    if (any_of(DVI->location_ops(), IsInvalidLocation)) {
-      DebugIntrinsicsToDelete.push_back(DVI);
-      continue;
-    }
-    // DbgAssign intrinsics have an extra Value argument:
-    if (auto *DAI = dyn_cast<DbgAssignIntrinsic>(DVI);
-        DAI && IsInvalidLocation(DAI->getAddress())) {
-      DebugIntrinsicsToDelete.push_back(DVI);
-      continue;
-    }
-    // If the variable was in the scope of the old function, i.e. it was not
-    // inlined, point the intrinsic to a fresh variable within the new function.
-    if (!DVI->getDebugLoc().getInlinedAt()) {
-      DILocalVariable *OldVar = DVI->getVariable();
-      DINode *&NewVar = RemappedMetadata[OldVar];
-      if (!NewVar) {
-        DILocalScope *NewScope = DILocalScope::cloneScopeForSubprogram(
-            *OldVar->getScope(), *NewSP, Ctx, Cache);
-        NewVar = DIB.createAutoVariable(
-            NewScope, OldVar->getName(), OldVar->getFile(), OldVar->getLine(),
-            OldVar->getType(), /*AlwaysPreserve=*/false, DINode::FlagZero,
-            OldVar->getDWARFMemorySpace(), OldVar->getAlignInBits());
-      }
-      DVI->setVariable(GetUpdatedDIVariable(DVI->getVariable()));
-    }
-  }
-
-  for (auto *DII : DebugIntrinsicsToDelete)
-    DII->eraseFromParent();
-=======
->>>>>>> 74687180
   for (auto *DVR : DVRsToDelete)
     DVR->getMarker()->MarkedInstr->dropOneDbgRecord(DVR);
   DIB.finalizeSubprogram(NewSP);
