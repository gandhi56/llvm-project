//===- AttributorAttributes.cpp - Attributes for Attributor deduction -----===//
//
// Part of the LLVM Project, under the Apache License v2.0 with LLVM Exceptions.
// See https://llvm.org/LICENSE.txt for license information.
// SPDX-License-Identifier: Apache-2.0 WITH LLVM-exception
//
//===----------------------------------------------------------------------===//
//
// See the Attributor.h file comment and the class descriptions in that file for
// more information.
//
//===----------------------------------------------------------------------===//

#include "llvm/Transforms/IPO/Attributor.h"

#include "llvm/ADT/APInt.h"
#include "llvm/ADT/ArrayRef.h"
#include "llvm/ADT/DenseMapInfo.h"
#include "llvm/ADT/MapVector.h"
#include "llvm/ADT/SCCIterator.h"
#include "llvm/ADT/STLExtras.h"
#include "llvm/ADT/SetOperations.h"
#include "llvm/ADT/SetVector.h"
#include "llvm/ADT/SmallPtrSet.h"
#include "llvm/ADT/SmallVector.h"
#include "llvm/ADT/Statistic.h"
#include "llvm/ADT/StringExtras.h"
#include "llvm/Analysis/AliasAnalysis.h"
#include "llvm/Analysis/AssumeBundleQueries.h"
#include "llvm/Analysis/AssumptionCache.h"
#include "llvm/Analysis/CaptureTracking.h"
#include "llvm/Analysis/CycleAnalysis.h"
#include "llvm/Analysis/InstructionSimplify.h"
#include "llvm/Analysis/LazyValueInfo.h"
#include "llvm/Analysis/MemoryBuiltins.h"
#include "llvm/Analysis/OptimizationRemarkEmitter.h"
#include "llvm/Analysis/ScalarEvolution.h"
#include "llvm/Analysis/TargetTransformInfo.h"
#include "llvm/Analysis/ValueTracking.h"
#include "llvm/IR/Argument.h"
#include "llvm/IR/Assumptions.h"
#include "llvm/IR/Attributes.h"
#include "llvm/IR/BasicBlock.h"
#include "llvm/IR/Constant.h"
#include "llvm/IR/Constants.h"
#include "llvm/IR/DataLayout.h"
#include "llvm/IR/DerivedTypes.h"
#include "llvm/IR/GlobalValue.h"
#include "llvm/IR/IRBuilder.h"
#include "llvm/IR/InlineAsm.h"
#include "llvm/IR/InstrTypes.h"
#include "llvm/IR/Instruction.h"
#include "llvm/IR/Instructions.h"
#include "llvm/IR/IntrinsicInst.h"
#include "llvm/IR/IntrinsicsAMDGPU.h"
#include "llvm/IR/IntrinsicsNVPTX.h"
#include "llvm/IR/LLVMContext.h"
#include "llvm/IR/MDBuilder.h"
#include "llvm/IR/NoFolder.h"
#include "llvm/IR/Value.h"
#include "llvm/IR/ValueHandle.h"
#include "llvm/Support/Alignment.h"
#include "llvm/Support/Casting.h"
#include "llvm/Support/CommandLine.h"
#include "llvm/Support/ErrorHandling.h"
#include "llvm/Support/GraphWriter.h"
#include "llvm/Support/MathExtras.h"
#include "llvm/Support/TypeSize.h"
#include "llvm/Support/raw_ostream.h"
#include "llvm/Transforms/Utils/BasicBlockUtils.h"
#include "llvm/Transforms/Utils/CallPromotionUtils.h"
#include "llvm/Transforms/Utils/Local.h"
#include "llvm/Transforms/Utils/ValueMapper.h"
#include <cassert>
#include <numeric>
#include <optional>
#include <string>

using namespace llvm;

#define DEBUG_TYPE "attributor"

static cl::opt<bool> ManifestInternal(
    "attributor-manifest-internal", cl::Hidden,
    cl::desc("Manifest Attributor internal string attributes."),
    cl::init(false));

static cl::opt<int> MaxHeapToStackSize("max-heap-to-stack-size", cl::init(128),
                                       cl::Hidden);

template <>
unsigned llvm::PotentialConstantIntValuesState::MaxPotentialValues = 0;

template <> unsigned llvm::PotentialLLVMValuesState::MaxPotentialValues = -1;

static cl::opt<unsigned, true> MaxPotentialValues(
    "attributor-max-potential-values", cl::Hidden,
    cl::desc("Maximum number of potential values to be "
             "tracked for each position."),
    cl::location(llvm::PotentialConstantIntValuesState::MaxPotentialValues),
    cl::init(7));

static cl::opt<int> MaxPotentialValuesIterations(
    "attributor-max-potential-values-iterations", cl::Hidden,
    cl::desc(
        "Maximum number of iterations we keep dismantling potential values."),
    cl::init(64));

STATISTIC(NumAAs, "Number of abstract attributes created");
STATISTIC(NumIndirectCallsPromoted, "Number of indirect calls promoted");

// Some helper macros to deal with statistics tracking.
//
// Usage:
// For simple IR attribute tracking overload trackStatistics in the abstract
// attribute and choose the right STATS_DECLTRACK_********* macro,
// e.g.,:
//  void trackStatistics() const override {
//    STATS_DECLTRACK_ARG_ATTR(returned)
//  }
// If there is a single "increment" side one can use the macro
// STATS_DECLTRACK with a custom message. If there are multiple increment
// sides, STATS_DECL and STATS_TRACK can also be used separately.
//
#define BUILD_STAT_MSG_IR_ATTR(TYPE, NAME)                                     \
  ("Number of " #TYPE " marked '" #NAME "'")
#define BUILD_STAT_NAME(NAME, TYPE) NumIR##TYPE##_##NAME
#define STATS_DECL_(NAME, MSG) STATISTIC(NAME, MSG);
#define STATS_DECL(NAME, TYPE, MSG)                                            \
  STATS_DECL_(BUILD_STAT_NAME(NAME, TYPE), MSG);
#define STATS_TRACK(NAME, TYPE) ++(BUILD_STAT_NAME(NAME, TYPE));
#define STATS_DECLTRACK(NAME, TYPE, MSG)                                       \
  {                                                                            \
    STATS_DECL(NAME, TYPE, MSG)                                                \
    STATS_TRACK(NAME, TYPE)                                                    \
  }
#define STATS_DECLTRACK_ARG_ATTR(NAME)                                         \
  STATS_DECLTRACK(NAME, Arguments, BUILD_STAT_MSG_IR_ATTR(arguments, NAME))
#define STATS_DECLTRACK_CSARG_ATTR(NAME)                                       \
  STATS_DECLTRACK(NAME, CSArguments,                                           \
                  BUILD_STAT_MSG_IR_ATTR(call site arguments, NAME))
#define STATS_DECLTRACK_FN_ATTR(NAME)                                          \
  STATS_DECLTRACK(NAME, Function, BUILD_STAT_MSG_IR_ATTR(functions, NAME))
#define STATS_DECLTRACK_CS_ATTR(NAME)                                          \
  STATS_DECLTRACK(NAME, CS, BUILD_STAT_MSG_IR_ATTR(call site, NAME))
#define STATS_DECLTRACK_FNRET_ATTR(NAME)                                       \
  STATS_DECLTRACK(NAME, FunctionReturn,                                        \
                  BUILD_STAT_MSG_IR_ATTR(function returns, NAME))
#define STATS_DECLTRACK_CSRET_ATTR(NAME)                                       \
  STATS_DECLTRACK(NAME, CSReturn,                                              \
                  BUILD_STAT_MSG_IR_ATTR(call site returns, NAME))
#define STATS_DECLTRACK_FLOATING_ATTR(NAME)                                    \
  STATS_DECLTRACK(NAME, Floating,                                              \
                  ("Number of floating values known to be '" #NAME "'"))

// Specialization of the operator<< for abstract attributes subclasses. This
// disambiguates situations where multiple operators are applicable.
namespace llvm {
#define PIPE_OPERATOR(CLASS)                                                   \
  raw_ostream &operator<<(raw_ostream &OS, const CLASS &AA) {                  \
    return OS << static_cast<const AbstractAttribute &>(AA);                   \
  }

PIPE_OPERATOR(AAIsDead)
PIPE_OPERATOR(AANoUnwind)
PIPE_OPERATOR(AANoSync)
PIPE_OPERATOR(AANoRecurse)
PIPE_OPERATOR(AANonConvergent)
PIPE_OPERATOR(AAWillReturn)
PIPE_OPERATOR(AANoReturn)
PIPE_OPERATOR(AANonNull)
PIPE_OPERATOR(AAMustProgress)
PIPE_OPERATOR(AANoAlias)
PIPE_OPERATOR(AADereferenceable)
PIPE_OPERATOR(AAAlign)
PIPE_OPERATOR(AAInstanceInfo)
PIPE_OPERATOR(AANoCapture)
PIPE_OPERATOR(AAValueSimplify)
PIPE_OPERATOR(AANoFree)
PIPE_OPERATOR(AAHeapToStack)
PIPE_OPERATOR(AAIntraFnReachability)
PIPE_OPERATOR(AAMemoryBehavior)
PIPE_OPERATOR(AAMemoryLocation)
PIPE_OPERATOR(AAValueConstantRange)
PIPE_OPERATOR(AAPrivatizablePtr)
PIPE_OPERATOR(AAUndefinedBehavior)
PIPE_OPERATOR(AAPotentialConstantValues)
PIPE_OPERATOR(AAPotentialValues)
PIPE_OPERATOR(AANoUndef)
PIPE_OPERATOR(AANoFPClass)
PIPE_OPERATOR(AACallEdges)
PIPE_OPERATOR(AAInterFnReachability)
PIPE_OPERATOR(AAPointerInfo)
PIPE_OPERATOR(AAAssumptionInfo)
PIPE_OPERATOR(AAUnderlyingObjects)
PIPE_OPERATOR(AAAddressSpace)
PIPE_OPERATOR(AAAllocationInfo)
PIPE_OPERATOR(AAIndirectCallInfo)
PIPE_OPERATOR(AAGlobalValueInfo)
PIPE_OPERATOR(AADenormalFPMath)

#undef PIPE_OPERATOR

template <>
ChangeStatus clampStateAndIndicateChange<DerefState>(DerefState &S,
                                                     const DerefState &R) {
  ChangeStatus CS0 =
      clampStateAndIndicateChange(S.DerefBytesState, R.DerefBytesState);
  ChangeStatus CS1 = clampStateAndIndicateChange(S.GlobalState, R.GlobalState);
  return CS0 | CS1;
}

} // namespace llvm

static bool mayBeInCycle(const CycleInfo *CI, const Instruction *I,
                         bool HeaderOnly, Cycle **CPtr = nullptr) {
  if (!CI)
    return true;
  auto *BB = I->getParent();
  auto *C = CI->getCycle(BB);
  if (!C)
    return false;
  if (CPtr)
    *CPtr = C;
  return !HeaderOnly || BB == C->getHeader();
}

/// Checks if a type could have padding bytes.
static bool isDenselyPacked(Type *Ty, const DataLayout &DL) {
  // There is no size information, so be conservative.
  if (!Ty->isSized())
    return false;

  // If the alloc size is not equal to the storage size, then there are padding
  // bytes. For x86_fp80 on x86-64, size: 80 alloc size: 128.
  if (DL.getTypeSizeInBits(Ty) != DL.getTypeAllocSizeInBits(Ty))
    return false;

  // FIXME: This isn't the right way to check for padding in vectors with
  // non-byte-size elements.
  if (VectorType *SeqTy = dyn_cast<VectorType>(Ty))
    return isDenselyPacked(SeqTy->getElementType(), DL);

  // For array types, check for padding within members.
  if (ArrayType *SeqTy = dyn_cast<ArrayType>(Ty))
    return isDenselyPacked(SeqTy->getElementType(), DL);

  if (!isa<StructType>(Ty))
    return true;

  // Check for padding within and between elements of a struct.
  StructType *StructTy = cast<StructType>(Ty);
  const StructLayout *Layout = DL.getStructLayout(StructTy);
  uint64_t StartPos = 0;
  for (unsigned I = 0, E = StructTy->getNumElements(); I < E; ++I) {
    Type *ElTy = StructTy->getElementType(I);
    if (!isDenselyPacked(ElTy, DL))
      return false;
    if (StartPos != Layout->getElementOffsetInBits(I))
      return false;
    StartPos += DL.getTypeAllocSizeInBits(ElTy);
  }

  return true;
}

/// Get pointer operand of memory accessing instruction. If \p I is
/// not a memory accessing instruction, return nullptr. If \p AllowVolatile,
/// is set to false and the instruction is volatile, return nullptr.
static const Value *getPointerOperand(const Instruction *I,
                                      bool AllowVolatile) {
  if (!AllowVolatile && I->isVolatile())
    return nullptr;

  if (auto *LI = dyn_cast<LoadInst>(I)) {
    return LI->getPointerOperand();
  }

  if (auto *SI = dyn_cast<StoreInst>(I)) {
    return SI->getPointerOperand();
  }

  if (auto *CXI = dyn_cast<AtomicCmpXchgInst>(I)) {
    return CXI->getPointerOperand();
  }

  if (auto *RMWI = dyn_cast<AtomicRMWInst>(I)) {
    return RMWI->getPointerOperand();
  }

  return nullptr;
}

/// Helper function to create a pointer based on \p Ptr, and advanced by \p
/// Offset bytes.
static Value *constructPointer(Value *Ptr, int64_t Offset,
                               IRBuilder<NoFolder> &IRB) {
  LLVM_DEBUG(dbgs() << "Construct pointer: " << *Ptr << " + " << Offset
                    << "-bytes\n");

  if (Offset)
    Ptr = IRB.CreatePtrAdd(Ptr, IRB.getInt64(Offset),
                           Ptr->getName() + ".b" + Twine(Offset));
  return Ptr;
}

static const Value *
stripAndAccumulateOffsets(Attributor &A, const AbstractAttribute &QueryingAA,
                          const Value *Val, const DataLayout &DL, APInt &Offset,
                          bool GetMinOffset, bool AllowNonInbounds,
                          bool UseAssumed = false) {

  auto AttributorAnalysis = [&](Value &V, APInt &ROffset) -> bool {
    const IRPosition &Pos = IRPosition::value(V);
    // Only track dependence if we are going to use the assumed info.
    const AAValueConstantRange *ValueConstantRangeAA =
        A.getAAFor<AAValueConstantRange>(QueryingAA, Pos,
                                         UseAssumed ? DepClassTy::OPTIONAL
                                                    : DepClassTy::NONE);
    if (!ValueConstantRangeAA)
      return false;
    ConstantRange Range = UseAssumed ? ValueConstantRangeAA->getAssumed()
                                     : ValueConstantRangeAA->getKnown();
    if (Range.isFullSet())
      return false;

    // We can only use the lower part of the range because the upper part can
    // be higher than what the value can really be.
    if (GetMinOffset)
      ROffset = Range.getSignedMin();
    else
      ROffset = Range.getSignedMax();
    return true;
  };

  return Val->stripAndAccumulateConstantOffsets(DL, Offset, AllowNonInbounds,
                                                /* AllowInvariant */ true,
                                                AttributorAnalysis);
}

static const Value *
getMinimalBaseOfPointer(Attributor &A, const AbstractAttribute &QueryingAA,
                        const Value *Ptr, int64_t &BytesOffset,
                        const DataLayout &DL, bool AllowNonInbounds = false) {
  APInt OffsetAPInt(DL.getIndexTypeSizeInBits(Ptr->getType()), 0);
  const Value *Base =
      stripAndAccumulateOffsets(A, QueryingAA, Ptr, DL, OffsetAPInt,
                                /* GetMinOffset */ true, AllowNonInbounds);

  BytesOffset = OffsetAPInt.getSExtValue();
  return Base;
}

/// Clamp the information known for all returned values of a function
/// (identified by \p QueryingAA) into \p S.
template <typename AAType, typename StateType = typename AAType::StateType,
          Attribute::AttrKind IRAttributeKind = AAType::IRAttributeKind,
          bool RecurseForSelectAndPHI = true>
static void clampReturnedValueStates(
    Attributor &A, const AAType &QueryingAA, StateType &S,
    const IRPosition::CallBaseContext *CBContext = nullptr) {
  LLVM_DEBUG(dbgs() << "[Attributor] Clamp return value states for "
                    << QueryingAA << " into " << S << "\n");

  assert((QueryingAA.getIRPosition().getPositionKind() ==
              IRPosition::IRP_RETURNED ||
          QueryingAA.getIRPosition().getPositionKind() ==
              IRPosition::IRP_CALL_SITE_RETURNED) &&
         "Can only clamp returned value states for a function returned or call "
         "site returned position!");

  // Use an optional state as there might not be any return values and we want
  // to join (IntegerState::operator&) the state of all there are.
  std::optional<StateType> T;

  // Callback for each possibly returned value.
  auto CheckReturnValue = [&](Value &RV) -> bool {
    const IRPosition &RVPos = IRPosition::value(RV, CBContext);
    // If possible, use the hasAssumedIRAttr interface.
    if (Attribute::isEnumAttrKind(IRAttributeKind)) {
      bool IsKnown;
      return AA::hasAssumedIRAttr<IRAttributeKind>(
          A, &QueryingAA, RVPos, DepClassTy::REQUIRED, IsKnown);
    }

    const AAType *AA =
        A.getAAFor<AAType>(QueryingAA, RVPos, DepClassTy::REQUIRED);
    if (!AA)
      return false;
    LLVM_DEBUG(dbgs() << "[Attributor] RV: " << RV
                      << " AA: " << AA->getAsStr(&A) << " @ " << RVPos << "\n");
    const StateType &AAS = AA->getState();
    if (!T)
      T = StateType::getBestState(AAS);
    *T &= AAS;
    LLVM_DEBUG(dbgs() << "[Attributor] AA State: " << AAS << " RV State: " << T
                      << "\n");
    return T->isValidState();
  };

  if (!A.checkForAllReturnedValues(CheckReturnValue, QueryingAA,
                                   AA::ValueScope::Intraprocedural,
                                   RecurseForSelectAndPHI))
    S.indicatePessimisticFixpoint();
  else if (T)
    S ^= *T;
}

namespace {
/// Helper class for generic deduction: return value -> returned position.
template <typename AAType, typename BaseType,
          typename StateType = typename BaseType::StateType,
          bool PropagateCallBaseContext = false,
          Attribute::AttrKind IRAttributeKind = AAType::IRAttributeKind,
          bool RecurseForSelectAndPHI = true>
struct AAReturnedFromReturnedValues : public BaseType {
  AAReturnedFromReturnedValues(const IRPosition &IRP, Attributor &A)
      : BaseType(IRP, A) {}

  /// See AbstractAttribute::updateImpl(...).
  ChangeStatus updateImpl(Attributor &A) override {
    StateType S(StateType::getBestState(this->getState()));
    clampReturnedValueStates<AAType, StateType, IRAttributeKind,
                             RecurseForSelectAndPHI>(
        A, *this, S,
        PropagateCallBaseContext ? this->getCallBaseContext() : nullptr);
    // TODO: If we know we visited all returned values, thus no are assumed
    // dead, we can take the known information from the state T.
    return clampStateAndIndicateChange<StateType>(this->getState(), S);
  }
};

/// Clamp the information known at all call sites for a given argument
/// (identified by \p QueryingAA) into \p S.
template <typename AAType, typename StateType = typename AAType::StateType,
          Attribute::AttrKind IRAttributeKind = AAType::IRAttributeKind>
static void clampCallSiteArgumentStates(Attributor &A, const AAType &QueryingAA,
                                        StateType &S) {
  LLVM_DEBUG(dbgs() << "[Attributor] Clamp call site argument states for "
                    << QueryingAA << " into " << S << "\n");

  assert(QueryingAA.getIRPosition().getPositionKind() ==
             IRPosition::IRP_ARGUMENT &&
         "Can only clamp call site argument states for an argument position!");

  // Use an optional state as there might not be any return values and we want
  // to join (IntegerState::operator&) the state of all there are.
  std::optional<StateType> T;

  // The argument number which is also the call site argument number.
  unsigned ArgNo = QueryingAA.getIRPosition().getCallSiteArgNo();

  auto CallSiteCheck = [&](AbstractCallSite ACS) {
    const IRPosition &ACSArgPos = IRPosition::callsite_argument(ACS, ArgNo);
    // Check if a coresponding argument was found or if it is on not associated
    // (which can happen for callback calls).
    if (ACSArgPos.getPositionKind() == IRPosition::IRP_INVALID)
      return false;

    // If possible, use the hasAssumedIRAttr interface.
    if (Attribute::isEnumAttrKind(IRAttributeKind)) {
      bool IsKnown;
      return AA::hasAssumedIRAttr<IRAttributeKind>(
          A, &QueryingAA, ACSArgPos, DepClassTy::REQUIRED, IsKnown);
    }

    const AAType *AA =
        A.getAAFor<AAType>(QueryingAA, ACSArgPos, DepClassTy::REQUIRED);
    if (!AA)
      return false;
    LLVM_DEBUG(dbgs() << "[Attributor] ACS: " << *ACS.getInstruction()
                      << " AA: " << AA->getAsStr(&A) << " @" << ACSArgPos
                      << "\n");
    const StateType &AAS = AA->getState();
    if (!T)
      T = StateType::getBestState(AAS);
    *T &= AAS;
    LLVM_DEBUG(dbgs() << "[Attributor] AA State: " << AAS << " CSA State: " << T
                      << "\n");
    return T->isValidState();
  };

  bool UsedAssumedInformation = false;
  if (!A.checkForAllCallSites(CallSiteCheck, QueryingAA, true,
                              UsedAssumedInformation))
    S.indicatePessimisticFixpoint();
  else if (T)
    S ^= *T;
}

/// This function is the bridge between argument position and the call base
/// context.
template <typename AAType, typename BaseType,
          typename StateType = typename AAType::StateType,
          Attribute::AttrKind IRAttributeKind = AAType::IRAttributeKind>
bool getArgumentStateFromCallBaseContext(Attributor &A,
                                         BaseType &QueryingAttribute,
                                         IRPosition &Pos, StateType &State) {
  assert((Pos.getPositionKind() == IRPosition::IRP_ARGUMENT) &&
         "Expected an 'argument' position !");
  const CallBase *CBContext = Pos.getCallBaseContext();
  if (!CBContext)
    return false;

  int ArgNo = Pos.getCallSiteArgNo();
  assert(ArgNo >= 0 && "Invalid Arg No!");
  const IRPosition CBArgPos = IRPosition::callsite_argument(*CBContext, ArgNo);

  // If possible, use the hasAssumedIRAttr interface.
  if (Attribute::isEnumAttrKind(IRAttributeKind)) {
    bool IsKnown;
    return AA::hasAssumedIRAttr<IRAttributeKind>(
        A, &QueryingAttribute, CBArgPos, DepClassTy::REQUIRED, IsKnown);
  }

  const auto *AA =
      A.getAAFor<AAType>(QueryingAttribute, CBArgPos, DepClassTy::REQUIRED);
  if (!AA)
    return false;
  const StateType &CBArgumentState =
      static_cast<const StateType &>(AA->getState());

  LLVM_DEBUG(dbgs() << "[Attributor] Briding Call site context to argument"
                    << "Position:" << Pos << "CB Arg state:" << CBArgumentState
                    << "\n");

  // NOTE: If we want to do call site grouping it should happen here.
  State ^= CBArgumentState;
  return true;
}

/// Helper class for generic deduction: call site argument -> argument position.
template <typename AAType, typename BaseType,
          typename StateType = typename AAType::StateType,
          bool BridgeCallBaseContext = false,
          Attribute::AttrKind IRAttributeKind = AAType::IRAttributeKind>
struct AAArgumentFromCallSiteArguments : public BaseType {
  AAArgumentFromCallSiteArguments(const IRPosition &IRP, Attributor &A)
      : BaseType(IRP, A) {}

  /// See AbstractAttribute::updateImpl(...).
  ChangeStatus updateImpl(Attributor &A) override {
    StateType S = StateType::getBestState(this->getState());

    if (BridgeCallBaseContext) {
      bool Success =
          getArgumentStateFromCallBaseContext<AAType, BaseType, StateType,
                                              IRAttributeKind>(
              A, *this, this->getIRPosition(), S);
      if (Success)
        return clampStateAndIndicateChange<StateType>(this->getState(), S);
    }
    clampCallSiteArgumentStates<AAType, StateType, IRAttributeKind>(A, *this,
                                                                    S);

    // TODO: If we know we visited all incoming values, thus no are assumed
    // dead, we can take the known information from the state T.
    return clampStateAndIndicateChange<StateType>(this->getState(), S);
  }
};

/// Helper class for generic replication: function returned -> cs returned.
template <typename AAType, typename BaseType,
          typename StateType = typename BaseType::StateType,
          bool IntroduceCallBaseContext = false,
          Attribute::AttrKind IRAttributeKind = AAType::IRAttributeKind>
struct AACalleeToCallSite : public BaseType {
  AACalleeToCallSite(const IRPosition &IRP, Attributor &A) : BaseType(IRP, A) {}

  /// See AbstractAttribute::updateImpl(...).
  ChangeStatus updateImpl(Attributor &A) override {
    auto IRPKind = this->getIRPosition().getPositionKind();
    assert((IRPKind == IRPosition::IRP_CALL_SITE_RETURNED ||
            IRPKind == IRPosition::IRP_CALL_SITE) &&
           "Can only wrap function returned positions for call site "
           "returned positions!");
    auto &S = this->getState();

    CallBase &CB = cast<CallBase>(this->getAnchorValue());
    if (IntroduceCallBaseContext)
      LLVM_DEBUG(dbgs() << "[Attributor] Introducing call base context:" << CB
                        << "\n");

    ChangeStatus Changed = ChangeStatus::UNCHANGED;
    auto CalleePred = [&](ArrayRef<const Function *> Callees) {
      for (const Function *Callee : Callees) {
        IRPosition FnPos =
            IRPKind == llvm::IRPosition::IRP_CALL_SITE_RETURNED
                ? IRPosition::returned(*Callee,
                                       IntroduceCallBaseContext ? &CB : nullptr)
                : IRPosition::function(
                      *Callee, IntroduceCallBaseContext ? &CB : nullptr);
        // If possible, use the hasAssumedIRAttr interface.
        if (Attribute::isEnumAttrKind(IRAttributeKind)) {
          bool IsKnown;
          if (!AA::hasAssumedIRAttr<IRAttributeKind>(
                  A, this, FnPos, DepClassTy::REQUIRED, IsKnown))
            return false;
          continue;
        }

        const AAType *AA =
            A.getAAFor<AAType>(*this, FnPos, DepClassTy::REQUIRED);
        if (!AA)
          return false;
        Changed |= clampStateAndIndicateChange(S, AA->getState());
        if (S.isAtFixpoint())
          return S.isValidState();
      }
      return true;
    };
    if (!A.checkForAllCallees(CalleePred, *this, CB))
      return S.indicatePessimisticFixpoint();
    return Changed;
  }
};

/// Helper function to accumulate uses.
template <class AAType, typename StateType = typename AAType::StateType>
static void followUsesInContext(AAType &AA, Attributor &A,
                                MustBeExecutedContextExplorer &Explorer,
                                const Instruction *CtxI,
                                SetVector<const Use *> &Uses,
                                StateType &State) {
  auto EIt = Explorer.begin(CtxI), EEnd = Explorer.end(CtxI);
  for (unsigned u = 0; u < Uses.size(); ++u) {
    const Use *U = Uses[u];
    if (const Instruction *UserI = dyn_cast<Instruction>(U->getUser())) {
      bool Found = Explorer.findInContextOf(UserI, EIt, EEnd);
      if (Found && AA.followUseInMBEC(A, U, UserI, State))
        for (const Use &Us : UserI->uses())
          Uses.insert(&Us);
    }
  }
}

/// Use the must-be-executed-context around \p I to add information into \p S.
/// The AAType class is required to have `followUseInMBEC` method with the
/// following signature and behaviour:
///
/// bool followUseInMBEC(Attributor &A, const Use *U, const Instruction *I)
/// U - Underlying use.
/// I - The user of the \p U.
/// Returns true if the value should be tracked transitively.
///
template <class AAType, typename StateType = typename AAType::StateType>
static void followUsesInMBEC(AAType &AA, Attributor &A, StateType &S,
                             Instruction &CtxI) {
  MustBeExecutedContextExplorer *Explorer =
      A.getInfoCache().getMustBeExecutedContextExplorer();
  if (!Explorer)
    return;

  // Container for (transitive) uses of the associated value.
  SetVector<const Use *> Uses;
  for (const Use &U : AA.getIRPosition().getAssociatedValue().uses())
    Uses.insert(&U);

  followUsesInContext<AAType>(AA, A, *Explorer, &CtxI, Uses, S);

  if (S.isAtFixpoint())
    return;

  SmallVector<const BranchInst *, 4> BrInsts;
  auto Pred = [&](const Instruction *I) {
    if (const BranchInst *Br = dyn_cast<BranchInst>(I))
      if (Br->isConditional())
        BrInsts.push_back(Br);
    return true;
  };

  // Here, accumulate conditional branch instructions in the context. We
  // explore the child paths and collect the known states. The disjunction of
  // those states can be merged to its own state. Let ParentState_i be a state
  // to indicate the known information for an i-th branch instruction in the
  // context. ChildStates are created for its successors respectively.
  //
  // ParentS_1 = ChildS_{1, 1} /\ ChildS_{1, 2} /\ ... /\ ChildS_{1, n_1}
  // ParentS_2 = ChildS_{2, 1} /\ ChildS_{2, 2} /\ ... /\ ChildS_{2, n_2}
  //      ...
  // ParentS_m = ChildS_{m, 1} /\ ChildS_{m, 2} /\ ... /\ ChildS_{m, n_m}
  //
  // Known State |= ParentS_1 \/ ParentS_2 \/... \/ ParentS_m
  //
  // FIXME: Currently, recursive branches are not handled. For example, we
  // can't deduce that ptr must be dereferenced in below function.
  //
  // void f(int a, int c, int *ptr) {
  //    if(a)
  //      if (b) {
  //        *ptr = 0;
  //      } else {
  //        *ptr = 1;
  //      }
  //    else {
  //      if (b) {
  //        *ptr = 0;
  //      } else {
  //        *ptr = 1;
  //      }
  //    }
  // }

  Explorer->checkForAllContext(&CtxI, Pred);
  for (const BranchInst *Br : BrInsts) {
    StateType ParentState;

    // The known state of the parent state is a conjunction of children's
    // known states so it is initialized with a best state.
    ParentState.indicateOptimisticFixpoint();

    for (const BasicBlock *BB : Br->successors()) {
      StateType ChildState;

      size_t BeforeSize = Uses.size();
      followUsesInContext(AA, A, *Explorer, &BB->front(), Uses, ChildState);

      // Erase uses which only appear in the child.
      for (auto It = Uses.begin() + BeforeSize; It != Uses.end();)
        It = Uses.erase(It);

      ParentState &= ChildState;
    }

    // Use only known state.
    S += ParentState;
  }
}
} // namespace

/// ------------------------ PointerInfo ---------------------------------------

namespace llvm {
namespace AA {
namespace PointerInfo {

struct State;

} // namespace PointerInfo
} // namespace AA

/// Helper for AA::PointerInfo::Access DenseMap/Set usage.
template <>
struct DenseMapInfo<AAPointerInfo::Access> : DenseMapInfo<Instruction *> {
  using Access = AAPointerInfo::Access;
  static inline Access getEmptyKey();
  static inline Access getTombstoneKey();
  static unsigned getHashValue(const Access &A);
  static bool isEqual(const Access &LHS, const Access &RHS);
};

/// Helper that allows RangeTy as a key in a DenseMap.
template <> struct DenseMapInfo<AA::RangeTy> {
  static inline AA::RangeTy getEmptyKey() {
    auto EmptyKey = DenseMapInfo<int64_t>::getEmptyKey();
    return AA::RangeTy{EmptyKey, EmptyKey};
  }

  static inline AA::RangeTy getTombstoneKey() {
    auto TombstoneKey = DenseMapInfo<int64_t>::getTombstoneKey();
    return AA::RangeTy{TombstoneKey, TombstoneKey};
  }

  static unsigned getHashValue(const AA::RangeTy &Range) {
    return detail::combineHashValue(
        DenseMapInfo<int64_t>::getHashValue(Range.Offset),
        DenseMapInfo<int64_t>::getHashValue(Range.Size));
  }

  static bool isEqual(const AA::RangeTy &A, const AA::RangeTy B) {
    return A == B;
  }
};

/// Helper for AA::PointerInfo::Access DenseMap/Set usage ignoring everythign
/// but the instruction
struct AccessAsInstructionInfo : DenseMapInfo<Instruction *> {
  using Base = DenseMapInfo<Instruction *>;
  using Access = AAPointerInfo::Access;
  static inline Access getEmptyKey();
  static inline Access getTombstoneKey();
  static unsigned getHashValue(const Access &A);
  static bool isEqual(const Access &LHS, const Access &RHS);
};

} // namespace llvm

/// A type to track pointer/struct usage and accesses for AAPointerInfo.
struct AA::PointerInfo::State : public AbstractState {
  /// Return the best possible representable state.
  static State getBestState(const State &SIS) { return State(); }

  /// Return the worst possible representable state.
  static State getWorstState(const State &SIS) {
    State R;
    R.indicatePessimisticFixpoint();
    return R;
  }

  State() = default;
  State(State &&SIS) = default;

  const State &getAssumed() const { return *this; }

  /// See AbstractState::isValidState().
  bool isValidState() const override { return BS.isValidState(); }

  /// See AbstractState::isAtFixpoint().
  bool isAtFixpoint() const override { return BS.isAtFixpoint(); }

  /// See AbstractState::indicateOptimisticFixpoint().
  ChangeStatus indicateOptimisticFixpoint() override {
    BS.indicateOptimisticFixpoint();
    return ChangeStatus::UNCHANGED;
  }

  /// See AbstractState::indicatePessimisticFixpoint().
  ChangeStatus indicatePessimisticFixpoint() override {
    BS.indicatePessimisticFixpoint();
    return ChangeStatus::CHANGED;
  }

  State &operator=(const State &R) {
    if (this == &R)
      return *this;
    BS = R.BS;
    AccessList = R.AccessList;
    OffsetBins = R.OffsetBins;
    RemoteIMap = R.RemoteIMap;
    ReturnedOffsets = R.ReturnedOffsets;
    return *this;
  }

  State &operator=(State &&R) {
    if (this == &R)
      return *this;
    std::swap(BS, R.BS);
    std::swap(AccessList, R.AccessList);
    std::swap(OffsetBins, R.OffsetBins);
    std::swap(RemoteIMap, R.RemoteIMap);
    std::swap(ReturnedOffsets, R.ReturnedOffsets);
    return *this;
  }

  /// Add a new Access to the state at offset \p Offset and with size \p Size.
  /// The access is associated with \p I, writes \p Content (if anything), and
  /// is of kind \p Kind. If an Access already exists for the same \p I and same
  /// \p RemoteI, the two are combined, potentially losing information about
  /// offset and size. The resulting access must now be moved from its original
  /// OffsetBin to the bin for its new offset.
  ///
  /// \Returns CHANGED, if the state changed, UNCHANGED otherwise.
  ChangeStatus addAccess(Attributor &A, const AAPointerInfo::RangeList &Ranges,
                         Instruction &I, std::optional<Value *> Content,
                         AAPointerInfo::AccessKind Kind, Type *Ty,
                         Instruction *RemoteI = nullptr);

  AAPointerInfo::const_bin_iterator begin() const { return OffsetBins.begin(); }
  AAPointerInfo::const_bin_iterator end() const { return OffsetBins.end(); }
  int64_t numOffsetBins() const { return OffsetBins.size(); }

  const AAPointerInfo::Access &getAccess(unsigned Index) const {
    return AccessList[Index];
  }

protected:
  // Every memory instruction results in an Access object. We maintain a list of
  // all Access objects that we own, along with the following maps:
  //
  // - OffsetBins: RangeTy -> { Access }
  // - RemoteIMap: RemoteI x LocalI -> Access
  //
  // A RemoteI is any instruction that accesses memory. RemoteI is different
  // from LocalI if and only if LocalI is a call; then RemoteI is some
  // instruction in the callgraph starting from LocalI. Multiple paths in the
  // callgraph from LocalI to RemoteI may produce multiple accesses, but these
  // are all combined into a single Access object. This may result in loss of
  // information in RangeTy in the Access object.
  SmallVector<AAPointerInfo::Access> AccessList;
  AAPointerInfo::OffsetBinsTy OffsetBins;
  DenseMap<const Instruction *, SmallVector<unsigned>> RemoteIMap;

  /// Flag to determine if the underlying pointer is reaching a return statement
  /// in the associated function or not. Returns in other functions cause
  /// invalidation.
  AAPointerInfo::OffsetInfo ReturnedOffsets;

  /// See AAPointerInfo::forallInterferingAccesses.
  bool forallInterferingAccesses(
      AA::RangeTy Range,
      function_ref<bool(const AAPointerInfo::Access &, bool)> CB) const {
    if (!isValidState() || !ReturnedOffsets.isUnassigned())
      return false;

    for (const auto &It : OffsetBins) {
      AA::RangeTy ItRange = It.getFirst();
      if (!Range.mayOverlap(ItRange))
        continue;
      bool IsExact = Range == ItRange && !Range.offsetOrSizeAreUnknown();
      for (auto Index : It.getSecond()) {
        auto &Access = AccessList[Index];
        if (!CB(Access, IsExact))
          return false;
      }
    }
    return true;
  }

  /// See AAPointerInfo::forallInterferingAccesses.
  bool forallInterferingAccesses(
      Instruction &I,
      function_ref<bool(const AAPointerInfo::Access &, bool)> CB,
      AA::RangeTy &Range) const {
    if (!isValidState() || !ReturnedOffsets.isUnassigned())
      return false;

    auto LocalList = RemoteIMap.find(&I);
    if (LocalList == RemoteIMap.end()) {
      return true;
    }

    for (unsigned Index : LocalList->getSecond()) {
      for (auto &R : AccessList[Index]) {
        Range &= R;
        if (Range.offsetAndSizeAreUnknown())
          break;
      }
    }
    return forallInterferingAccesses(Range, CB);
  }

private:
  /// State to track fixpoint and validity.
  BooleanState BS;
};

ChangeStatus AA::PointerInfo::State::addAccess(
    Attributor &A, const AAPointerInfo::RangeList &Ranges, Instruction &I,
    std::optional<Value *> Content, AAPointerInfo::AccessKind Kind, Type *Ty,
    Instruction *RemoteI) {
  RemoteI = RemoteI ? RemoteI : &I;

  // Check if we have an access for this instruction, if not, simply add it.
  auto &LocalList = RemoteIMap[RemoteI];
  bool AccExists = false;
  unsigned AccIndex = AccessList.size();
  for (auto Index : LocalList) {
    auto &A = AccessList[Index];
    if (A.getLocalInst() == &I) {
      AccExists = true;
      AccIndex = Index;
      break;
    }
  }

  auto AddToBins = [&](const AAPointerInfo::RangeList &ToAdd) {
    LLVM_DEBUG(if (ToAdd.size()) dbgs()
                   << "[AAPointerInfo] Inserting access in new offset bins\n";);

    for (auto Key : ToAdd) {
      LLVM_DEBUG(dbgs() << "    key " << Key << "\n");
      OffsetBins[Key].insert(AccIndex);
    }
  };

  if (!AccExists) {
    AccessList.emplace_back(&I, RemoteI, Ranges, Content, Kind, Ty);
    assert((AccessList.size() == AccIndex + 1) &&
           "New Access should have been at AccIndex");
    LocalList.push_back(AccIndex);
    AddToBins(AccessList[AccIndex].getRanges());
    return ChangeStatus::CHANGED;
  }

  // Combine the new Access with the existing Access, and then update the
  // mapping in the offset bins.
  AAPointerInfo::Access Acc(&I, RemoteI, Ranges, Content, Kind, Ty);
  auto &Current = AccessList[AccIndex];
  auto Before = Current;
  Current &= Acc;
  if (Current == Before)
    return ChangeStatus::UNCHANGED;

  auto &ExistingRanges = Before.getRanges();
  auto &NewRanges = Current.getRanges();

  // Ranges that are in the old access but not the new access need to be removed
  // from the offset bins.
  AAPointerInfo::RangeList ToRemove;
  AAPointerInfo::RangeList::set_difference(ExistingRanges, NewRanges, ToRemove);
  LLVM_DEBUG(if (ToRemove.size()) dbgs()
                 << "[AAPointerInfo] Removing access from old offset bins\n";);

  for (auto Key : ToRemove) {
    LLVM_DEBUG(dbgs() << "    key " << Key << "\n");
    assert(OffsetBins.count(Key) && "Existing Access must be in some bin.");
    auto &Bin = OffsetBins[Key];
    assert(Bin.count(AccIndex) &&
           "Expected bin to actually contain the Access.");
    Bin.erase(AccIndex);
  }

  // Ranges that are in the new access but not the old access need to be added
  // to the offset bins.
  AAPointerInfo::RangeList ToAdd;
  AAPointerInfo::RangeList::set_difference(NewRanges, ExistingRanges, ToAdd);
  AddToBins(ToAdd);
  return ChangeStatus::CHANGED;
}

namespace {

#ifndef NDEBUG
static raw_ostream &operator<<(raw_ostream &OS,
                               const AAPointerInfo::OffsetInfo &OI) {
  ListSeparator LS;
  OS << "[";
  for (auto Offset : OI) {
    OS << LS << Offset;
  }
  OS << "]";
  return OS;
}
#endif // NDEBUG

struct AAPointerInfoImpl
    : public StateWrapper<AA::PointerInfo::State, AAPointerInfo> {
  using BaseTy = StateWrapper<AA::PointerInfo::State, AAPointerInfo>;
  AAPointerInfoImpl(const IRPosition &IRP, Attributor &A) : BaseTy(IRP) {}

  /// See AbstractAttribute::getAsStr().
  const std::string getAsStr(Attributor *A) const override {
    return std::string("PointerInfo ") +
           (isValidState() ? (std::string("#") +
                              std::to_string(OffsetBins.size()) + " bins")
                           : "<invalid>") +
           (reachesReturn()
                ? (" (returned:" +
                   join(map_range(ReturnedOffsets,
                                  [](int64_t O) { return std::to_string(O); }),
                        ", ") +
                   ")")
                : "");
  }

  /// See AbstractAttribute::manifest(...).
  ChangeStatus manifest(Attributor &A) override {
    return AAPointerInfo::manifest(A);
  }

  virtual const_bin_iterator begin() const override { return State::begin(); }
  virtual const_bin_iterator end() const override { return State::end(); }
  virtual int64_t numOffsetBins() const override {
    return State::numOffsetBins();
  }
<<<<<<< HEAD
  virtual bool reachesReturn() const override { return ReachesReturn; }
  ChangeStatus setReachesReturn(bool val) {
    if (ReachesReturn == val)
      return ChangeStatus::UNCHANGED;

    ReachesReturn = val;
    return ChangeStatus::CHANGED;
=======
  virtual bool reachesReturn() const override {
    return !ReturnedOffsets.isUnassigned();
  }
  virtual void addReturnedOffsetsTo(OffsetInfo &OI) const override {
    if (ReturnedOffsets.isUnknown()) {
      OI.setUnknown();
      return;
    }

    OffsetInfo MergedOI;
    for (auto Offset : ReturnedOffsets) {
      OffsetInfo TmpOI = OI;
      TmpOI.addToAll(Offset);
      MergedOI.merge(TmpOI);
    }
    OI = std::move(MergedOI);
  }

  ChangeStatus setReachesReturn(const OffsetInfo &ReachedReturnedOffsets) {
    if (ReturnedOffsets.isUnknown())
      return ChangeStatus::UNCHANGED;
    if (ReachedReturnedOffsets.isUnknown()) {
      ReturnedOffsets.setUnknown();
      return ChangeStatus::CHANGED;
    }
    if (ReturnedOffsets.merge(ReachedReturnedOffsets))
      return ChangeStatus::CHANGED;
    return ChangeStatus::UNCHANGED;
>>>>>>> 7cc4aa4a
  }

  bool forallInterferingAccesses(
      AA::RangeTy Range,
      function_ref<bool(const AAPointerInfo::Access &, bool)> CB)
      const override {
    return State::forallInterferingAccesses(Range, CB);
  }

  bool forallInterferingAccesses(
      Attributor &A, const AbstractAttribute &QueryingAA, Instruction &I,
      bool FindInterferingWrites, bool FindInterferingReads,
      function_ref<bool(const Access &, bool)> UserCB, bool &HasBeenWrittenTo,
      AA::RangeTy &Range,
      function_ref<bool(const Access &)> SkipCB) const override {
    HasBeenWrittenTo = false;

    SmallPtrSet<const Access *, 8> DominatingWrites;
    SmallVector<std::pair<const Access *, bool>, 8> InterferingAccesses;

    Function &Scope = *I.getFunction();
    bool IsKnownNoSync;
    bool IsAssumedNoSync = AA::hasAssumedIRAttr<Attribute::NoSync>(
        A, &QueryingAA, IRPosition::function(Scope), DepClassTy::OPTIONAL,
        IsKnownNoSync);
    const auto *ExecDomainAA = A.lookupAAFor<AAExecutionDomain>(
        IRPosition::function(Scope), &QueryingAA, DepClassTy::NONE);
    bool AllInSameNoSyncFn = IsAssumedNoSync;
    bool InstIsExecutedByInitialThreadOnly =
        ExecDomainAA && ExecDomainAA->isExecutedByInitialThreadOnly(I);

    // If the function is not ending in aligned barriers, we need the stores to
    // be in aligned barriers. The load being in one is not sufficient since the
    // store might be executed by a thread that disappears after, causing the
    // aligned barrier guarding the load to unblock and the load to read a value
    // that has no CFG path to the load.
    bool InstIsExecutedInAlignedRegion =
        FindInterferingReads && ExecDomainAA &&
        ExecDomainAA->isExecutedInAlignedRegion(A, I);

    if (InstIsExecutedInAlignedRegion || InstIsExecutedByInitialThreadOnly)
      A.recordDependence(*ExecDomainAA, QueryingAA, DepClassTy::OPTIONAL);

    InformationCache &InfoCache = A.getInfoCache();
    bool IsThreadLocalObj =
        AA::isAssumedThreadLocalObject(A, getAssociatedValue(), *this);

    // Helper to determine if we need to consider threading, which we cannot
    // right now. However, if the function is (assumed) nosync or the thread
    // executing all instructions is the main thread only we can ignore
    // threading. Also, thread-local objects do not require threading reasoning.
    // Finally, we can ignore threading if either access is executed in an
    // aligned region.
    auto CanIgnoreThreadingForInst = [&](const Instruction &I) -> bool {
      if (IsThreadLocalObj || AllInSameNoSyncFn)
        return true;
      const auto *FnExecDomainAA =
          I.getFunction() == &Scope
              ? ExecDomainAA
              : A.lookupAAFor<AAExecutionDomain>(
                    IRPosition::function(*I.getFunction()), &QueryingAA,
                    DepClassTy::NONE);
      if (!FnExecDomainAA)
        return false;
      if (InstIsExecutedInAlignedRegion ||
          (FindInterferingWrites &&
           FnExecDomainAA->isExecutedInAlignedRegion(A, I))) {
        A.recordDependence(*FnExecDomainAA, QueryingAA, DepClassTy::OPTIONAL);
        return true;
      }
      if (InstIsExecutedByInitialThreadOnly &&
          FnExecDomainAA->isExecutedByInitialThreadOnly(I)) {
        A.recordDependence(*FnExecDomainAA, QueryingAA, DepClassTy::OPTIONAL);
        return true;
      }
      return false;
    };

    // Helper to determine if the access is executed by the same thread as the
    // given instruction, for now it is sufficient to avoid any potential
    // threading effects as we cannot deal with them anyway.
    auto CanIgnoreThreading = [&](const Access &Acc) -> bool {
      return CanIgnoreThreadingForInst(*Acc.getRemoteInst()) ||
             (Acc.getRemoteInst() != Acc.getLocalInst() &&
              CanIgnoreThreadingForInst(*Acc.getLocalInst()));
    };

    // TODO: Use inter-procedural reachability and dominance.
    bool IsKnownNoRecurse;
    AA::hasAssumedIRAttr<Attribute::NoRecurse>(
        A, this, IRPosition::function(Scope), DepClassTy::OPTIONAL,
        IsKnownNoRecurse);

    // TODO: Use reaching kernels from AAKernelInfo (or move it to
    // AAExecutionDomain) such that we allow scopes other than kernels as long
    // as the reaching kernels are disjoint.
    bool InstInKernel = Scope.hasFnAttribute("kernel");
    bool ObjHasKernelLifetime = false;
    const bool UseDominanceReasoning =
        FindInterferingWrites && IsKnownNoRecurse;
    const DominatorTree *DT =
        InfoCache.getAnalysisResultForFunction<DominatorTreeAnalysis>(Scope);

    // Helper to check if a value has "kernel lifetime", that is it will not
    // outlive a GPU kernel. This is true for shared, constant, and local
    // globals on AMD and NVIDIA GPUs.
    auto HasKernelLifetime = [&](Value *V, Module &M) {
      if (!AA::isGPU(M))
        return false;
      switch (AA::GPUAddressSpace(V->getType()->getPointerAddressSpace())) {
      case AA::GPUAddressSpace::Shared:
      case AA::GPUAddressSpace::Constant:
      case AA::GPUAddressSpace::Local:
        return true;
      default:
        return false;
      };
    };

    // The IsLiveInCalleeCB will be used by the AA::isPotentiallyReachable query
    // to determine if we should look at reachability from the callee. For
    // certain pointers we know the lifetime and we do not have to step into the
    // callee to determine reachability as the pointer would be dead in the
    // callee. See the conditional initialization below.
    std::function<bool(const Function &)> IsLiveInCalleeCB;

    if (auto *AI = dyn_cast<AllocaInst>(&getAssociatedValue())) {
      // If the alloca containing function is not recursive the alloca
      // must be dead in the callee.
      const Function *AIFn = AI->getFunction();
      ObjHasKernelLifetime = AIFn->hasFnAttribute("kernel");
      bool IsKnownNoRecurse;
      if (AA::hasAssumedIRAttr<Attribute::NoRecurse>(
              A, this, IRPosition::function(*AIFn), DepClassTy::OPTIONAL,
              IsKnownNoRecurse)) {
        IsLiveInCalleeCB = [AIFn](const Function &Fn) { return AIFn != &Fn; };
      }
    } else if (auto *GV = dyn_cast<GlobalValue>(&getAssociatedValue())) {
      // If the global has kernel lifetime we can stop if we reach a kernel
      // as it is "dead" in the (unknown) callees.
      ObjHasKernelLifetime = HasKernelLifetime(GV, *GV->getParent());
      if (ObjHasKernelLifetime)
        IsLiveInCalleeCB = [](const Function &Fn) {
          return !Fn.hasFnAttribute("kernel");
        };
    }

    // Set of accesses/instructions that will overwrite the result and are
    // therefore blockers in the reachability traversal.
    AA::InstExclusionSetTy ExclusionSet;

    auto AccessCB = [&](const Access &Acc, bool Exact) {
      Function *AccScope = Acc.getRemoteInst()->getFunction();
      bool AccInSameScope = AccScope == &Scope;

      // If the object has kernel lifetime we can ignore accesses only reachable
      // by other kernels. For now we only skip accesses *in* other kernels.
      if (InstInKernel && ObjHasKernelLifetime && !AccInSameScope &&
          AccScope->hasFnAttribute("kernel"))
        return true;

      if (Exact && Acc.isMustAccess() && Acc.getRemoteInst() != &I) {
        if (Acc.isWrite() || (isa<LoadInst>(I) && Acc.isWriteOrAssumption()))
          ExclusionSet.insert(Acc.getRemoteInst());
      }

      if ((!FindInterferingWrites || !Acc.isWriteOrAssumption()) &&
          (!FindInterferingReads || !Acc.isRead()))
        return true;

      bool Dominates = FindInterferingWrites && DT && Exact &&
                       Acc.isMustAccess() && AccInSameScope &&
                       DT->dominates(Acc.getRemoteInst(), &I);
      if (Dominates)
        DominatingWrites.insert(&Acc);

      // Track if all interesting accesses are in the same `nosync` function as
      // the given instruction.
      AllInSameNoSyncFn &= Acc.getRemoteInst()->getFunction() == &Scope;

      InterferingAccesses.push_back({&Acc, Exact});
      return true;
    };
    if (!State::forallInterferingAccesses(I, AccessCB, Range))
      return false;

    HasBeenWrittenTo = !DominatingWrites.empty();

    // Dominating writes form a chain, find the least/lowest member.
    Instruction *LeastDominatingWriteInst = nullptr;
    for (const Access *Acc : DominatingWrites) {
      if (!LeastDominatingWriteInst) {
        LeastDominatingWriteInst = Acc->getRemoteInst();
      } else if (DT->dominates(LeastDominatingWriteInst,
                               Acc->getRemoteInst())) {
        LeastDominatingWriteInst = Acc->getRemoteInst();
      }
    }

    // Helper to determine if we can skip a specific write access.
    auto CanSkipAccess = [&](const Access &Acc, bool Exact) {
      if (SkipCB && SkipCB(Acc))
        return true;
      if (!CanIgnoreThreading(Acc))
        return false;

      // Check read (RAW) dependences and write (WAR) dependences as necessary.
      // If we successfully excluded all effects we are interested in, the
      // access can be skipped.
      bool ReadChecked = !FindInterferingReads;
      bool WriteChecked = !FindInterferingWrites;

      // If the instruction cannot reach the access, the former does not
      // interfere with what the access reads.
      if (!ReadChecked) {
        if (!AA::isPotentiallyReachable(A, I, *Acc.getRemoteInst(), QueryingAA,
                                        &ExclusionSet, IsLiveInCalleeCB))
          ReadChecked = true;
      }
      // If the instruction cannot be reach from the access, the latter does not
      // interfere with what the instruction reads.
      if (!WriteChecked) {
        if (!AA::isPotentiallyReachable(A, *Acc.getRemoteInst(), I, QueryingAA,
                                        &ExclusionSet, IsLiveInCalleeCB))
          WriteChecked = true;
      }

      // If we still might be affected by the write of the access but there are
      // dominating writes in the function of the instruction
      // (HasBeenWrittenTo), we can try to reason that the access is overwritten
      // by them. This would have happend above if they are all in the same
      // function, so we only check the inter-procedural case. Effectively, we
      // want to show that there is no call after the dominting write that might
      // reach the access, and when it returns reach the instruction with the
      // updated value. To this end, we iterate all call sites, check if they
      // might reach the instruction without going through another access
      // (ExclusionSet) and at the same time might reach the access. However,
      // that is all part of AAInterFnReachability.
      if (!WriteChecked && HasBeenWrittenTo &&
          Acc.getRemoteInst()->getFunction() != &Scope) {

        const auto *FnReachabilityAA = A.getAAFor<AAInterFnReachability>(
            QueryingAA, IRPosition::function(Scope), DepClassTy::OPTIONAL);
        if (FnReachabilityAA) {
          // Without going backwards in the call tree, can we reach the access
          // from the least dominating write. Do not allow to pass the
          // instruction itself either.
          bool Inserted = ExclusionSet.insert(&I).second;

          if (!FnReachabilityAA->instructionCanReach(
                  A, *LeastDominatingWriteInst,
                  *Acc.getRemoteInst()->getFunction(), &ExclusionSet))
            WriteChecked = true;

          if (Inserted)
            ExclusionSet.erase(&I);
        }
      }

      if (ReadChecked && WriteChecked)
        return true;

      if (!DT || !UseDominanceReasoning)
        return false;
      if (!DominatingWrites.count(&Acc))
        return false;
      return LeastDominatingWriteInst != Acc.getRemoteInst();
    };

    // Run the user callback on all accesses we cannot skip and return if
    // that succeeded for all or not.
    for (auto &It : InterferingAccesses) {
      if ((!AllInSameNoSyncFn && !IsThreadLocalObj && !ExecDomainAA) ||
          !CanSkipAccess(*It.first, It.second)) {
        if (!UserCB(*It.first, It.second))
          return false;
      }
    }
    return true;
  }

  ChangeStatus translateAndAddStateFromCallee(Attributor &A,
                                              const AAPointerInfo &OtherAA,
                                              CallBase &CB) {
    using namespace AA::PointerInfo;
    if (!OtherAA.getState().isValidState() || !isValidState())
      return indicatePessimisticFixpoint();

    ChangeStatus Changed = ChangeStatus::UNCHANGED;
    const auto &OtherAAImpl = static_cast<const AAPointerInfoImpl &>(OtherAA);
    bool IsByval = OtherAAImpl.getAssociatedArgument()->hasByValAttr();
    Changed |= setReachesReturn(OtherAAImpl.ReturnedOffsets);

    // Combine the accesses bin by bin.
    const auto &State = OtherAAImpl.getState();
    for (const auto &It : State) {
      for (auto Index : It.getSecond()) {
        const auto &RAcc = State.getAccess(Index);
        if (IsByval && !RAcc.isRead())
          continue;
        bool UsedAssumedInformation = false;
        AccessKind AK = RAcc.getKind();
        auto Content = A.translateArgumentToCallSiteContent(
            RAcc.getContent(), CB, *this, UsedAssumedInformation);
        AK = AccessKind(AK & (IsByval ? AccessKind::AK_R : AccessKind::AK_RW));
        AK = AccessKind(AK | (RAcc.isMayAccess() ? AK_MAY : AK_MUST));

        Changed |= addAccess(A, RAcc.getRanges(), CB, Content, AK,
                             RAcc.getType(), RAcc.getRemoteInst());
      }
    }
    return Changed;
  }

  ChangeStatus translateAndAddState(Attributor &A, const AAPointerInfo &OtherAA,
                                    const OffsetInfo &Offsets, CallBase &CB,
                                    bool IsMustAcc) {
    using namespace AA::PointerInfo;
    if (!OtherAA.getState().isValidState() || !isValidState())
      return indicatePessimisticFixpoint();

    const auto &OtherAAImpl = static_cast<const AAPointerInfoImpl &>(OtherAA);

    // Combine the accesses bin by bin.
    ChangeStatus Changed = ChangeStatus::UNCHANGED;
    const auto &State = OtherAAImpl.getState();
    for (const auto &It : State) {
      for (auto Index : It.getSecond()) {
        const auto &RAcc = State.getAccess(Index);
        if (!IsMustAcc && RAcc.isAssumption())
          continue;
        for (auto Offset : Offsets) {
          auto NewRanges = Offset == AA::RangeTy::Unknown
                               ? AA::RangeTy::getUnknown()
                               : RAcc.getRanges();
          if (!NewRanges.isUnknown()) {
            NewRanges.addToAllOffsets(Offset);
          }
          AccessKind AK = RAcc.getKind();
          if (!IsMustAcc)
            AK = AccessKind((AK & ~AK_MUST) | AK_MAY);
          Changed |= addAccess(A, NewRanges, CB, RAcc.getContent(), AK,
                               RAcc.getType(), RAcc.getRemoteInst());
        }
      }
    }
    return Changed;
  }

  /// Statistic tracking for all AAPointerInfo implementations.
  /// See AbstractAttribute::trackStatistics().
  void trackPointerInfoStatistics(const IRPosition &IRP) const {}

  /// Dump the state into \p O.
  void dumpState(raw_ostream &O) {
    for (auto &It : OffsetBins) {
      O << "[" << It.first.Offset << "-" << It.first.Offset + It.first.Size
        << "] : " << It.getSecond().size() << "\n";
      for (auto AccIndex : It.getSecond()) {
        auto &Acc = AccessList[AccIndex];
        O << "     - " << Acc.getKind() << " - " << *Acc.getLocalInst() << "\n";
        if (Acc.getLocalInst() != Acc.getRemoteInst())
          O << "     -->                         " << *Acc.getRemoteInst()
            << "\n";
        if (!Acc.isWrittenValueYetUndetermined()) {
          if (isa_and_nonnull<Function>(Acc.getWrittenValue()))
            O << "       - c: func " << Acc.getWrittenValue()->getName()
              << "\n";
          else if (Acc.getWrittenValue())
            O << "       - c: " << *Acc.getWrittenValue() << "\n";
          else
            O << "       - c: <unknown>\n";
        }
      }
    }
  }
};

struct AAPointerInfoFloating : public AAPointerInfoImpl {
  using AccessKind = AAPointerInfo::AccessKind;
  AAPointerInfoFloating(const IRPosition &IRP, Attributor &A)
      : AAPointerInfoImpl(IRP, A) {}

  /// Deal with an access and signal if it was handled successfully.
  bool handleAccess(Attributor &A, Instruction &I,
                    std::optional<Value *> Content, AccessKind Kind,
                    OffsetInfo::VecTy &Offsets, ChangeStatus &Changed,
                    Type &Ty) {
    using namespace AA::PointerInfo;
    auto Size = AA::RangeTy::Unknown;
    const DataLayout &DL = A.getDataLayout();
    TypeSize AccessSize = DL.getTypeStoreSize(&Ty);
    if (!AccessSize.isScalable())
      Size = AccessSize.getFixedValue();

    // Make a strictly ascending list of offsets as required by addAccess()
    SmallVector<int64_t> OffsetsSorted(Offsets.begin(), Offsets.end());
    llvm::sort(OffsetsSorted);

    VectorType *VT = dyn_cast<VectorType>(&Ty);
    if (!VT || VT->getElementCount().isScalable() ||
        !Content.value_or(nullptr) || !isa<Constant>(*Content) ||
        (*Content)->getType() != VT ||
        DL.getTypeStoreSize(VT->getElementType()).isScalable()) {
      Changed =
          Changed | addAccess(A, {OffsetsSorted, Size}, I, Content, Kind, &Ty);
    } else {
      // Handle vector stores with constant content element-wise.
      // TODO: We could look for the elements or create instructions
      //       representing them.
      // TODO: We need to push the Content into the range abstraction
      //       (AA::RangeTy) to allow different content values for different
      //       ranges. ranges. Hence, support vectors storing different values.
      Type *ElementType = VT->getElementType();
      int64_t ElementSize = DL.getTypeStoreSize(ElementType).getFixedValue();
      auto *ConstContent = cast<Constant>(*Content);
      Type *Int32Ty = Type::getInt32Ty(ElementType->getContext());
      SmallVector<int64_t> ElementOffsets(Offsets.begin(), Offsets.end());

      for (int i = 0, e = VT->getElementCount().getFixedValue(); i != e; ++i) {
        Value *ElementContent = ConstantExpr::getExtractElement(
            ConstContent, ConstantInt::get(Int32Ty, i));

        // Add the element access.
        Changed = Changed | addAccess(A, {ElementOffsets, ElementSize}, I,
                                      ElementContent, Kind, ElementType);

        // Advance the offsets for the next element.
        for (auto &ElementOffset : ElementOffsets)
          ElementOffset += ElementSize;
      }
    }
    return true;
  };

  /// See AbstractAttribute::updateImpl(...).
  ChangeStatus updateImpl(Attributor &A) override;

  /// If the indices to \p GEP can be traced to constants, incorporate all
  /// of these into \p UsrOI.
  ///
  /// \return true iff \p UsrOI is updated.
  bool collectConstantsForGEP(Attributor &A, const DataLayout &DL,
                              OffsetInfo &UsrOI, const OffsetInfo &PtrOI,
                              const GEPOperator *GEP);

  /// See AbstractAttribute::trackStatistics()
  void trackStatistics() const override {
    AAPointerInfoImpl::trackPointerInfoStatistics(getIRPosition());
  }
};

bool AAPointerInfoFloating::collectConstantsForGEP(Attributor &A,
                                                   const DataLayout &DL,
                                                   OffsetInfo &UsrOI,
                                                   const OffsetInfo &PtrOI,
                                                   const GEPOperator *GEP) {
  unsigned BitWidth = DL.getIndexTypeSizeInBits(GEP->getType());
  SmallMapVector<Value *, APInt, 4> VariableOffsets;
  APInt ConstantOffset(BitWidth, 0);

  assert(!UsrOI.isUnknown() && !PtrOI.isUnknown() &&
         "Don't look for constant values if the offset has already been "
         "determined to be unknown.");

  if (!GEP->collectOffset(DL, BitWidth, VariableOffsets, ConstantOffset)) {
    UsrOI.setUnknown();
    return true;
  }

  LLVM_DEBUG(dbgs() << "[AAPointerInfo] GEP offset is "
                    << (VariableOffsets.empty() ? "" : "not") << " constant "
                    << *GEP << "\n");

  auto Union = PtrOI;
  Union.addToAll(ConstantOffset.getSExtValue());

  // Each VI in VariableOffsets has a set of potential constant values. Every
  // combination of elements, picked one each from these sets, is separately
  // added to the original set of offsets, thus resulting in more offsets.
  for (const auto &VI : VariableOffsets) {
    auto *PotentialConstantsAA = A.getAAFor<AAPotentialConstantValues>(
        *this, IRPosition::value(*VI.first), DepClassTy::OPTIONAL);
    if (!PotentialConstantsAA || !PotentialConstantsAA->isValidState()) {
      UsrOI.setUnknown();
      return true;
    }

    // UndefValue is treated as a zero, which leaves Union as is.
    if (PotentialConstantsAA->undefIsContained())
      continue;

    // We need at least one constant in every set to compute an actual offset.
    // Otherwise, we end up pessimizing AAPointerInfo by respecting offsets that
    // don't actually exist. In other words, the absence of constant values
    // implies that the operation can be assumed dead for now.
    auto &AssumedSet = PotentialConstantsAA->getAssumedSet();
    if (AssumedSet.empty())
      return false;

    OffsetInfo Product;
    for (const auto &ConstOffset : AssumedSet) {
      auto CopyPerOffset = Union;
      CopyPerOffset.addToAll(ConstOffset.getSExtValue() *
                             VI.second.getZExtValue());
      Product.merge(CopyPerOffset);
    }
    Union = Product;
  }

  UsrOI = std::move(Union);
  return true;
}

ChangeStatus AAPointerInfoFloating::updateImpl(Attributor &A) {
  using namespace AA::PointerInfo;
  ChangeStatus Changed = ChangeStatus::UNCHANGED;
  const DataLayout &DL = A.getDataLayout();
  Value &AssociatedValue = getAssociatedValue();

  DenseMap<Value *, OffsetInfo> OffsetInfoMap;
  OffsetInfoMap[&AssociatedValue].insert(0);

  auto HandlePassthroughUser = [&](Value *Usr, Value *CurPtr, bool &Follow) {
    // One does not simply walk into a map and assign a reference to a possibly
    // new location. That can cause an invalidation before the assignment
    // happens, like so:
    //
    //   OffsetInfoMap[Usr] = OffsetInfoMap[CurPtr]; /* bad idea! */
    //
    // The RHS is a reference that may be invalidated by an insertion caused by
    // the LHS. So we ensure that the side-effect of the LHS happens first.

    assert(OffsetInfoMap.contains(CurPtr) &&
           "CurPtr does not exist in the map!");

    auto &UsrOI = OffsetInfoMap[Usr];
    auto &PtrOI = OffsetInfoMap[CurPtr];
    assert(!PtrOI.isUnassigned() &&
           "Cannot pass through if the input Ptr was not visited!");
    UsrOI.merge(PtrOI);
    Follow = true;
    return true;
  };

  auto UsePred = [&](const Use &U, bool &Follow) -> bool {
    Value *CurPtr = U.get();
    User *Usr = U.getUser();
    LLVM_DEBUG(dbgs() << "[AAPointerInfo] Analyze " << *CurPtr << " in " << *Usr
                      << "\n");
    assert(OffsetInfoMap.count(CurPtr) &&
           "The current pointer offset should have been seeded!");
    assert(!OffsetInfoMap[CurPtr].isUnassigned() &&
           "Current pointer should be assigned");

    if (ConstantExpr *CE = dyn_cast<ConstantExpr>(Usr)) {
      if (CE->isCast())
        return HandlePassthroughUser(Usr, CurPtr, Follow);
      if (!isa<GEPOperator>(CE)) {
        LLVM_DEBUG(dbgs() << "[AAPointerInfo] Unhandled constant user " << *CE
                          << "\n");
        return false;
      }
    }
    if (auto *GEP = dyn_cast<GEPOperator>(Usr)) {
      // Note the order here, the Usr access might change the map, CurPtr is
      // already in it though.
      auto &UsrOI = OffsetInfoMap[Usr];
      auto &PtrOI = OffsetInfoMap[CurPtr];

      if (UsrOI.isUnknown())
        return true;

      if (PtrOI.isUnknown()) {
        Follow = true;
        UsrOI.setUnknown();
        return true;
      }

      Follow = collectConstantsForGEP(A, DL, UsrOI, PtrOI, GEP);
      return true;
    }
    if (isa<PtrToIntInst>(Usr))
      return false;
    if (isa<CastInst>(Usr) || isa<SelectInst>(Usr))
      return HandlePassthroughUser(Usr, CurPtr, Follow);
    // Returns are allowed if they are in the associated functions. Users can
    // then check the call site return. Returns from other functions can't be
    // tracked and are cause for invalidation.
    if (auto *RI = dyn_cast<ReturnInst>(Usr)) {
      if (RI->getFunction() == getAssociatedFunction()) {
        auto &PtrOI = OffsetInfoMap[CurPtr];
        Changed |= setReachesReturn(PtrOI);
        return true;
      }
      return false;
    }

    // For PHIs we need to take care of the recurrence explicitly as the value
    // might change while we iterate through a loop. For now, we give up if
    // the PHI is not invariant.
    if (auto *PHI = dyn_cast<PHINode>(Usr)) {
      // Note the order here, the Usr access might change the map, CurPtr is
      // already in it though.
      bool IsFirstPHIUser = !OffsetInfoMap.count(PHI);
      auto &UsrOI = OffsetInfoMap[PHI];
      auto &PtrOI = OffsetInfoMap[CurPtr];

      // Check if the PHI operand has already an unknown offset as we can't
      // improve on that anymore.
      if (PtrOI.isUnknown()) {
        LLVM_DEBUG(dbgs() << "[AAPointerInfo] PHI operand offset unknown "
                          << *CurPtr << " in " << *PHI << "\n");
        Follow = !UsrOI.isUnknown();
        UsrOI.setUnknown();
        return true;
      }

      // Check if the PHI is invariant (so far).
      if (UsrOI == PtrOI) {
        assert(!PtrOI.isUnassigned() &&
               "Cannot assign if the current Ptr was not visited!");
        LLVM_DEBUG(dbgs() << "[AAPointerInfo] PHI is invariant (so far)");
        return true;
      }

      // Check if the PHI operand can be traced back to AssociatedValue.
      APInt Offset(
          DL.getIndexSizeInBits(CurPtr->getType()->getPointerAddressSpace()),
          0);
      Value *CurPtrBase = CurPtr->stripAndAccumulateConstantOffsets(
          DL, Offset, /* AllowNonInbounds */ true);
      auto It = OffsetInfoMap.find(CurPtrBase);
      if (It == OffsetInfoMap.end()) {
        LLVM_DEBUG(dbgs() << "[AAPointerInfo] PHI operand is too complex "
                          << *CurPtr << " in " << *PHI
                          << " (base: " << *CurPtrBase << ")\n");
        UsrOI.setUnknown();
        Follow = true;
        return true;
      }

      // Check if the PHI operand is not dependent on the PHI itself. Every
      // recurrence is a cyclic net of PHIs in the data flow, and has an
      // equivalent Cycle in the control flow. One of those PHIs must be in the
      // header of that control flow Cycle. This is independent of the choice of
      // Cycles reported by CycleInfo. It is sufficient to check the PHIs in
      // every Cycle header; if such a node is marked unknown, this will
      // eventually propagate through the whole net of PHIs in the recurrence.
      const auto *CI =
          A.getInfoCache().getAnalysisResultForFunction<CycleAnalysis>(
              *PHI->getFunction());
      if (mayBeInCycle(CI, cast<Instruction>(Usr), /* HeaderOnly */ true)) {
        auto BaseOI = It->getSecond();
        BaseOI.addToAll(Offset.getZExtValue());
        if (IsFirstPHIUser || BaseOI == UsrOI) {
          LLVM_DEBUG(dbgs() << "[AAPointerInfo] PHI is invariant " << *CurPtr
                            << " in " << *Usr << "\n");
          return HandlePassthroughUser(Usr, CurPtr, Follow);
        }

        LLVM_DEBUG(
            dbgs() << "[AAPointerInfo] PHI operand pointer offset mismatch "
                   << *CurPtr << " in " << *PHI << "\n");
        UsrOI.setUnknown();
        Follow = true;
        return true;
      }

      UsrOI.merge(PtrOI);
      Follow = true;
      return true;
    }

    if (auto *LoadI = dyn_cast<LoadInst>(Usr)) {
      // If the access is to a pointer that may or may not be the associated
      // value, e.g. due to a PHI, we cannot assume it will be read.
      AccessKind AK = AccessKind::AK_R;
      if (getUnderlyingObject(CurPtr) == &AssociatedValue)
        AK = AccessKind(AK | AccessKind::AK_MUST);
      else
        AK = AccessKind(AK | AccessKind::AK_MAY);
      if (!handleAccess(A, *LoadI, /* Content */ nullptr, AK,
                        OffsetInfoMap[CurPtr].Offsets, Changed,
                        *LoadI->getType()))
        return false;

      auto IsAssumption = [](Instruction &I) {
        if (auto *II = dyn_cast<IntrinsicInst>(&I))
          return II->isAssumeLikeIntrinsic();
        return false;
      };

      auto IsImpactedInRange = [&](Instruction *FromI, Instruction *ToI) {
        // Check if the assumption and the load are executed together without
        // memory modification.
        do {
          if (FromI->mayWriteToMemory() && !IsAssumption(*FromI))
            return true;
          FromI = FromI->getNextNonDebugInstruction();
        } while (FromI && FromI != ToI);
        return false;
      };

      BasicBlock *BB = LoadI->getParent();
      auto IsValidAssume = [&](IntrinsicInst &IntrI) {
        if (IntrI.getIntrinsicID() != Intrinsic::assume)
          return false;
        BasicBlock *IntrBB = IntrI.getParent();
        if (IntrI.getParent() == BB) {
          if (IsImpactedInRange(LoadI->getNextNonDebugInstruction(), &IntrI))
            return false;
        } else {
          auto PredIt = pred_begin(IntrBB);
          if (PredIt == pred_end(IntrBB))
            return false;
          if ((*PredIt) != BB)
            return false;
          if (++PredIt != pred_end(IntrBB))
            return false;
          for (auto *SuccBB : successors(BB)) {
            if (SuccBB == IntrBB)
              continue;
            if (isa<UnreachableInst>(SuccBB->getTerminator()))
              continue;
            return false;
          }
          if (IsImpactedInRange(LoadI->getNextNonDebugInstruction(),
                                BB->getTerminator()))
            return false;
          if (IsImpactedInRange(&IntrBB->front(), &IntrI))
            return false;
        }
        return true;
      };

      std::pair<Value *, IntrinsicInst *> Assumption;
      for (const Use &LoadU : LoadI->uses()) {
        if (auto *CmpI = dyn_cast<CmpInst>(LoadU.getUser())) {
          if (!CmpI->isEquality() || !CmpI->isTrueWhenEqual())
            continue;
          for (const Use &CmpU : CmpI->uses()) {
            if (auto *IntrI = dyn_cast<IntrinsicInst>(CmpU.getUser())) {
              if (!IsValidAssume(*IntrI))
                continue;
              int Idx = CmpI->getOperandUse(0) == LoadU;
              Assumption = {CmpI->getOperand(Idx), IntrI};
              break;
            }
          }
        }
        if (Assumption.first)
          break;
      }

      // Check if we found an assumption associated with this load.
      if (!Assumption.first || !Assumption.second)
        return true;

      LLVM_DEBUG(dbgs() << "[AAPointerInfo] Assumption found "
                        << *Assumption.second << ": " << *LoadI
                        << " == " << *Assumption.first << "\n");
      bool UsedAssumedInformation = false;
      std::optional<Value *> Content = nullptr;
      if (Assumption.first)
        Content =
            A.getAssumedSimplified(*Assumption.first, *this,
                                   UsedAssumedInformation, AA::Interprocedural);
      return handleAccess(
          A, *Assumption.second, Content, AccessKind::AK_ASSUMPTION,
          OffsetInfoMap[CurPtr].Offsets, Changed, *LoadI->getType());
    }

    auto HandleStoreLike = [&](Instruction &I, Value *ValueOp, Type &ValueTy,
                               ArrayRef<Value *> OtherOps, AccessKind AK) {
      for (auto *OtherOp : OtherOps) {
        if (OtherOp == CurPtr) {
          LLVM_DEBUG(
              dbgs()
              << "[AAPointerInfo] Escaping use in store like instruction " << I
              << "\n");
          return false;
        }
      }

      // If the access is to a pointer that may or may not be the associated
      // value, e.g. due to a PHI, we cannot assume it will be written.
      if (getUnderlyingObject(CurPtr) == &AssociatedValue)
        AK = AccessKind(AK | AccessKind::AK_MUST);
      else
        AK = AccessKind(AK | AccessKind::AK_MAY);
      bool UsedAssumedInformation = false;
      std::optional<Value *> Content = nullptr;
      if (ValueOp)
        Content = A.getAssumedSimplified(
            *ValueOp, *this, UsedAssumedInformation, AA::Interprocedural);
      return handleAccess(A, I, Content, AK, OffsetInfoMap[CurPtr].Offsets,
                          Changed, ValueTy);
    };

    if (auto *StoreI = dyn_cast<StoreInst>(Usr))
      return HandleStoreLike(*StoreI, StoreI->getValueOperand(),
                             *StoreI->getValueOperand()->getType(),
                             {StoreI->getValueOperand()}, AccessKind::AK_W);
    if (auto *RMWI = dyn_cast<AtomicRMWInst>(Usr))
      return HandleStoreLike(*RMWI, nullptr, *RMWI->getValOperand()->getType(),
                             {RMWI->getValOperand()}, AccessKind::AK_RW);
    if (auto *CXI = dyn_cast<AtomicCmpXchgInst>(Usr))
      return HandleStoreLike(
          *CXI, nullptr, *CXI->getNewValOperand()->getType(),
          {CXI->getCompareOperand(), CXI->getNewValOperand()},
          AccessKind::AK_RW);

    if (auto *CB = dyn_cast<CallBase>(Usr)) {
      if (CB->isLifetimeStartOrEnd())
        return true;
      const auto *TLI =
          A.getInfoCache().getTargetLibraryInfoForFunction(*CB->getFunction());
      if (getFreedOperand(CB, TLI) == U)
        return true;
      if (CB->isArgOperand(&U)) {
        unsigned ArgNo = CB->getArgOperandNo(&U);
        const auto *CSArgPI = A.getAAFor<AAPointerInfo>(
            *this, IRPosition::callsite_argument(*CB, ArgNo),
            DepClassTy::REQUIRED);
        if (!CSArgPI)
          return false;
        bool IsArgMustAcc = (getUnderlyingObject(CurPtr) == &AssociatedValue);
        Changed = translateAndAddState(A, *CSArgPI, OffsetInfoMap[CurPtr], *CB,
                                       IsArgMustAcc) |
                  Changed;
        if (!CSArgPI->reachesReturn())
          return isValidState();

        Function *Callee = CB->getCalledFunction();
        if (!Callee || Callee->arg_size() <= ArgNo)
          return false;
        bool UsedAssumedInformation = false;
        auto ReturnedValue = A.getAssumedSimplified(
            IRPosition::returned(*Callee), *this, UsedAssumedInformation,
            AA::ValueScope::Intraprocedural);
        auto *ReturnedArg =
            dyn_cast_or_null<Argument>(ReturnedValue.value_or(nullptr));
        auto *Arg = Callee->getArg(ArgNo);
        if (ReturnedArg && Arg != ReturnedArg)
          return true;
        bool IsRetMustAcc = IsArgMustAcc && (ReturnedArg == Arg);
        const auto *CSRetPI = A.getAAFor<AAPointerInfo>(
            *this, IRPosition::callsite_returned(*CB), DepClassTy::REQUIRED);
        if (!CSRetPI)
          return false;
        OffsetInfo OI = OffsetInfoMap[CurPtr];
        CSArgPI->addReturnedOffsetsTo(OI);
        Changed =
            translateAndAddState(A, *CSRetPI, OI, *CB, IsRetMustAcc) | Changed;
        return isValidState();
      }
      LLVM_DEBUG(dbgs() << "[AAPointerInfo] Call user not handled " << *CB
                        << "\n");
      return false;
    }

    LLVM_DEBUG(dbgs() << "[AAPointerInfo] User not handled " << *Usr << "\n");
    return false;
  };
  auto EquivalentUseCB = [&](const Use &OldU, const Use &NewU) {
    assert(OffsetInfoMap.count(OldU) && "Old use should be known already!");
    assert(!OffsetInfoMap[OldU].isUnassigned() && "Old use should be assinged");
    if (OffsetInfoMap.count(NewU)) {
      LLVM_DEBUG({
        if (!(OffsetInfoMap[NewU] == OffsetInfoMap[OldU])) {
          dbgs() << "[AAPointerInfo] Equivalent use callback failed: "
                 << OffsetInfoMap[NewU] << " vs " << OffsetInfoMap[OldU]
                 << "\n";
        }
      });
      return OffsetInfoMap[NewU] == OffsetInfoMap[OldU];
    }
    bool Unused;
    return HandlePassthroughUser(NewU.get(), OldU.get(), Unused);
  };
  if (!A.checkForAllUses(UsePred, *this, AssociatedValue,
                         /* CheckBBLivenessOnly */ true, DepClassTy::OPTIONAL,
                         /* IgnoreDroppableUses */ true, EquivalentUseCB)) {
    LLVM_DEBUG(dbgs() << "[AAPointerInfo] Check for all uses failed, abort!\n");
    return indicatePessimisticFixpoint();
  }

  LLVM_DEBUG({
    dbgs() << "Accesses by bin after update:\n";
    dumpState(dbgs());
  });

  return Changed;
}

struct AAPointerInfoReturned final : AAPointerInfoImpl {
  AAPointerInfoReturned(const IRPosition &IRP, Attributor &A)
      : AAPointerInfoImpl(IRP, A) {}

  /// See AbstractAttribute::updateImpl(...).
  ChangeStatus updateImpl(Attributor &A) override {
    return indicatePessimisticFixpoint();
  }

  /// See AbstractAttribute::trackStatistics()
  void trackStatistics() const override {
    AAPointerInfoImpl::trackPointerInfoStatistics(getIRPosition());
  }
};

struct AAPointerInfoArgument final : AAPointerInfoFloating {
  AAPointerInfoArgument(const IRPosition &IRP, Attributor &A)
      : AAPointerInfoFloating(IRP, A) {}

  /// See AbstractAttribute::trackStatistics()
  void trackStatistics() const override {
    AAPointerInfoImpl::trackPointerInfoStatistics(getIRPosition());
  }
};

struct AAPointerInfoCallSiteArgument final : AAPointerInfoFloating {
  AAPointerInfoCallSiteArgument(const IRPosition &IRP, Attributor &A)
      : AAPointerInfoFloating(IRP, A) {}

  /// See AbstractAttribute::updateImpl(...).
  ChangeStatus updateImpl(Attributor &A) override {
    using namespace AA::PointerInfo;
    // We handle memory intrinsics explicitly, at least the first (=
    // destination) and second (=source) arguments as we know how they are
    // accessed.
    if (auto *MI = dyn_cast_or_null<MemIntrinsic>(getCtxI())) {
      ConstantInt *Length = dyn_cast<ConstantInt>(MI->getLength());
      int64_t LengthVal = AA::RangeTy::Unknown;
      if (Length)
        LengthVal = Length->getSExtValue();
      unsigned ArgNo = getIRPosition().getCallSiteArgNo();
      ChangeStatus Changed = ChangeStatus::UNCHANGED;
      if (ArgNo > 1) {
        LLVM_DEBUG(dbgs() << "[AAPointerInfo] Unhandled memory intrinsic "
                          << *MI << "\n");
        return indicatePessimisticFixpoint();
      } else {
        auto Kind =
            ArgNo == 0 ? AccessKind::AK_MUST_WRITE : AccessKind::AK_MUST_READ;
        Changed =
            Changed | addAccess(A, {0, LengthVal}, *MI, nullptr, Kind, nullptr);
      }
      LLVM_DEBUG({
        dbgs() << "Accesses by bin after update:\n";
        dumpState(dbgs());
      });

      return Changed;
    }

    // TODO: Once we have call site specific value information we can provide
    //       call site specific liveness information and then it makes
    //       sense to specialize attributes for call sites arguments instead of
    //       redirecting requests to the callee argument.
    Argument *Arg = getAssociatedArgument();
    if (Arg) {
      const IRPosition &ArgPos = IRPosition::argument(*Arg);
      auto *ArgAA =
          A.getAAFor<AAPointerInfo>(*this, ArgPos, DepClassTy::REQUIRED);
      if (ArgAA && ArgAA->getState().isValidState())
        return translateAndAddStateFromCallee(A, *ArgAA,
                                              *cast<CallBase>(getCtxI()));
      if (!Arg->getParent()->isDeclaration())
        return indicatePessimisticFixpoint();
    }

    bool IsKnownNoCapture;
    if (!AA::hasAssumedIRAttr<Attribute::NoCapture>(
            A, this, getIRPosition(), DepClassTy::OPTIONAL, IsKnownNoCapture))
      return indicatePessimisticFixpoint();

    bool IsKnown = false;
    if (AA::isAssumedReadNone(A, getIRPosition(), *this, IsKnown))
      return ChangeStatus::UNCHANGED;
    bool ReadOnly = AA::isAssumedReadOnly(A, getIRPosition(), *this, IsKnown);
    auto Kind =
        ReadOnly ? AccessKind::AK_MAY_READ : AccessKind::AK_MAY_READ_WRITE;
    return addAccess(A, AA::RangeTy::getUnknown(), *getCtxI(), nullptr, Kind,
                     nullptr);
  }

  /// See AbstractAttribute::trackStatistics()
  void trackStatistics() const override {
    AAPointerInfoImpl::trackPointerInfoStatistics(getIRPosition());
  }
};

struct AAPointerInfoCallSiteReturned final : AAPointerInfoFloating {
  AAPointerInfoCallSiteReturned(const IRPosition &IRP, Attributor &A)
      : AAPointerInfoFloating(IRP, A) {}

  /// See AbstractAttribute::trackStatistics()
  void trackStatistics() const override {
    AAPointerInfoImpl::trackPointerInfoStatistics(getIRPosition());
  }
};
} // namespace

/// -----------------------NoUnwind Function Attribute--------------------------

namespace {
struct AANoUnwindImpl : AANoUnwind {
  AANoUnwindImpl(const IRPosition &IRP, Attributor &A) : AANoUnwind(IRP, A) {}

  /// See AbstractAttribute::initialize(...).
  void initialize(Attributor &A) override {
    bool IsKnown;
    assert(!AA::hasAssumedIRAttr<Attribute::NoUnwind>(
        A, nullptr, getIRPosition(), DepClassTy::NONE, IsKnown));
    (void)IsKnown;
  }

  const std::string getAsStr(Attributor *A) const override {
    return getAssumed() ? "nounwind" : "may-unwind";
  }

  /// See AbstractAttribute::updateImpl(...).
  ChangeStatus updateImpl(Attributor &A) override {
    auto Opcodes = {
        (unsigned)Instruction::Invoke,      (unsigned)Instruction::CallBr,
        (unsigned)Instruction::Call,        (unsigned)Instruction::CleanupRet,
        (unsigned)Instruction::CatchSwitch, (unsigned)Instruction::Resume};

    auto CheckForNoUnwind = [&](Instruction &I) {
      if (!I.mayThrow(/* IncludePhaseOneUnwind */ true))
        return true;

      if (const auto *CB = dyn_cast<CallBase>(&I)) {
        bool IsKnownNoUnwind;
        return AA::hasAssumedIRAttr<Attribute::NoUnwind>(
            A, this, IRPosition::callsite_function(*CB), DepClassTy::REQUIRED,
            IsKnownNoUnwind);
      }
      return false;
    };

    bool UsedAssumedInformation = false;
    if (!A.checkForAllInstructions(CheckForNoUnwind, *this, Opcodes,
                                   UsedAssumedInformation))
      return indicatePessimisticFixpoint();

    return ChangeStatus::UNCHANGED;
  }
};

struct AANoUnwindFunction final : public AANoUnwindImpl {
  AANoUnwindFunction(const IRPosition &IRP, Attributor &A)
      : AANoUnwindImpl(IRP, A) {}

  /// See AbstractAttribute::trackStatistics()
  void trackStatistics() const override { STATS_DECLTRACK_FN_ATTR(nounwind) }
};

/// NoUnwind attribute deduction for a call sites.
struct AANoUnwindCallSite final
    : AACalleeToCallSite<AANoUnwind, AANoUnwindImpl> {
  AANoUnwindCallSite(const IRPosition &IRP, Attributor &A)
      : AACalleeToCallSite<AANoUnwind, AANoUnwindImpl>(IRP, A) {}

  /// See AbstractAttribute::trackStatistics()
  void trackStatistics() const override { STATS_DECLTRACK_CS_ATTR(nounwind); }
};
} // namespace

/// ------------------------ NoSync Function Attribute -------------------------

bool AANoSync::isAlignedBarrier(const CallBase &CB, bool ExecutedAligned) {
  switch (CB.getIntrinsicID()) {
  case Intrinsic::nvvm_barrier0:
  case Intrinsic::nvvm_barrier0_and:
  case Intrinsic::nvvm_barrier0_or:
  case Intrinsic::nvvm_barrier0_popc:
    return true;
  case Intrinsic::amdgcn_s_barrier:
    if (ExecutedAligned)
      return true;
    break;
  default:
    break;
  }
  return hasAssumption(CB, KnownAssumptionString("ompx_aligned_barrier"));
}

bool AANoSync::isNonRelaxedAtomic(const Instruction *I) {
  if (!I->isAtomic())
    return false;

  if (auto *FI = dyn_cast<FenceInst>(I))
    // All legal orderings for fence are stronger than monotonic.
    return FI->getSyncScopeID() != SyncScope::SingleThread;
  if (auto *AI = dyn_cast<AtomicCmpXchgInst>(I)) {
    // Unordered is not a legal ordering for cmpxchg.
    return (AI->getSuccessOrdering() != AtomicOrdering::Monotonic ||
            AI->getFailureOrdering() != AtomicOrdering::Monotonic);
  }

  AtomicOrdering Ordering;
  switch (I->getOpcode()) {
  case Instruction::AtomicRMW:
    Ordering = cast<AtomicRMWInst>(I)->getOrdering();
    break;
  case Instruction::Store:
    Ordering = cast<StoreInst>(I)->getOrdering();
    break;
  case Instruction::Load:
    Ordering = cast<LoadInst>(I)->getOrdering();
    break;
  default:
    llvm_unreachable(
        "New atomic operations need to be known in the attributor.");
  }

  return (Ordering != AtomicOrdering::Unordered &&
          Ordering != AtomicOrdering::Monotonic);
}

/// Return true if this intrinsic is nosync.  This is only used for intrinsics
/// which would be nosync except that they have a volatile flag.  All other
/// intrinsics are simply annotated with the nosync attribute in Intrinsics.td.
bool AANoSync::isNoSyncIntrinsic(const Instruction *I) {
  if (auto *MI = dyn_cast<MemIntrinsic>(I))
    return !MI->isVolatile();
  return false;
}

namespace {
struct AANoSyncImpl : AANoSync {
  AANoSyncImpl(const IRPosition &IRP, Attributor &A) : AANoSync(IRP, A) {}

  /// See AbstractAttribute::initialize(...).
  void initialize(Attributor &A) override {
    bool IsKnown;
    assert(!AA::hasAssumedIRAttr<Attribute::NoSync>(A, nullptr, getIRPosition(),
                                                    DepClassTy::NONE, IsKnown));
    (void)IsKnown;
  }

  const std::string getAsStr(Attributor *A) const override {
    return getAssumed() ? "nosync" : "may-sync";
  }

  /// See AbstractAttribute::updateImpl(...).
  ChangeStatus updateImpl(Attributor &A) override;
};

ChangeStatus AANoSyncImpl::updateImpl(Attributor &A) {

  auto CheckRWInstForNoSync = [&](Instruction &I) {
    return AA::isNoSyncInst(A, I, *this);
  };

  auto CheckForNoSync = [&](Instruction &I) {
    // At this point we handled all read/write effects and they are all
    // nosync, so they can be skipped.
    if (I.mayReadOrWriteMemory())
      return true;

    bool IsKnown;
    CallBase &CB = cast<CallBase>(I);
    if (AA::hasAssumedIRAttr<Attribute::NoSync>(
            A, this, IRPosition::callsite_function(CB), DepClassTy::OPTIONAL,
            IsKnown))
      return true;

    // non-convergent and readnone imply nosync.
    return !CB.isConvergent();
  };

  bool UsedAssumedInformation = false;
  if (!A.checkForAllReadWriteInstructions(CheckRWInstForNoSync, *this,
                                          UsedAssumedInformation) ||
      !A.checkForAllCallLikeInstructions(CheckForNoSync, *this,
                                         UsedAssumedInformation))
    return indicatePessimisticFixpoint();

  return ChangeStatus::UNCHANGED;
}

struct AANoSyncFunction final : public AANoSyncImpl {
  AANoSyncFunction(const IRPosition &IRP, Attributor &A)
      : AANoSyncImpl(IRP, A) {}

  /// See AbstractAttribute::trackStatistics()
  void trackStatistics() const override { STATS_DECLTRACK_FN_ATTR(nosync) }
};

/// NoSync attribute deduction for a call sites.
struct AANoSyncCallSite final : AACalleeToCallSite<AANoSync, AANoSyncImpl> {
  AANoSyncCallSite(const IRPosition &IRP, Attributor &A)
      : AACalleeToCallSite<AANoSync, AANoSyncImpl>(IRP, A) {}

  /// See AbstractAttribute::trackStatistics()
  void trackStatistics() const override { STATS_DECLTRACK_CS_ATTR(nosync); }
};
} // namespace

/// ------------------------ No-Free Attributes ----------------------------

namespace {
struct AANoFreeImpl : public AANoFree {
  AANoFreeImpl(const IRPosition &IRP, Attributor &A) : AANoFree(IRP, A) {}

  /// See AbstractAttribute::initialize(...).
  void initialize(Attributor &A) override {
    bool IsKnown;
    assert(!AA::hasAssumedIRAttr<Attribute::NoFree>(A, nullptr, getIRPosition(),
                                                    DepClassTy::NONE, IsKnown));
    (void)IsKnown;
  }

  /// See AbstractAttribute::updateImpl(...).
  ChangeStatus updateImpl(Attributor &A) override {
    auto CheckForNoFree = [&](Instruction &I) {
      bool IsKnown;
      return AA::hasAssumedIRAttr<Attribute::NoFree>(
          A, this, IRPosition::callsite_function(cast<CallBase>(I)),
          DepClassTy::REQUIRED, IsKnown);
    };

    bool UsedAssumedInformation = false;
    if (!A.checkForAllCallLikeInstructions(CheckForNoFree, *this,
                                           UsedAssumedInformation))
      return indicatePessimisticFixpoint();
    return ChangeStatus::UNCHANGED;
  }

  /// See AbstractAttribute::getAsStr().
  const std::string getAsStr(Attributor *A) const override {
    return getAssumed() ? "nofree" : "may-free";
  }
};

struct AANoFreeFunction final : public AANoFreeImpl {
  AANoFreeFunction(const IRPosition &IRP, Attributor &A)
      : AANoFreeImpl(IRP, A) {}

  /// See AbstractAttribute::trackStatistics()
  void trackStatistics() const override { STATS_DECLTRACK_FN_ATTR(nofree) }
};

/// NoFree attribute deduction for a call sites.
struct AANoFreeCallSite final : AACalleeToCallSite<AANoFree, AANoFreeImpl> {
  AANoFreeCallSite(const IRPosition &IRP, Attributor &A)
      : AACalleeToCallSite<AANoFree, AANoFreeImpl>(IRP, A) {}

  /// See AbstractAttribute::trackStatistics()
  void trackStatistics() const override { STATS_DECLTRACK_CS_ATTR(nofree); }
};

/// NoFree attribute for floating values.
struct AANoFreeFloating : AANoFreeImpl {
  AANoFreeFloating(const IRPosition &IRP, Attributor &A)
      : AANoFreeImpl(IRP, A) {}

  /// See AbstractAttribute::trackStatistics()
  void trackStatistics() const override{STATS_DECLTRACK_FLOATING_ATTR(nofree)}

  /// See Abstract Attribute::updateImpl(...).
  ChangeStatus updateImpl(Attributor &A) override {
    const IRPosition &IRP = getIRPosition();

    bool IsKnown;
    if (AA::hasAssumedIRAttr<Attribute::NoFree>(A, this,
                                                IRPosition::function_scope(IRP),
                                                DepClassTy::OPTIONAL, IsKnown))
      return ChangeStatus::UNCHANGED;

    Value &AssociatedValue = getIRPosition().getAssociatedValue();
    auto Pred = [&](const Use &U, bool &Follow) -> bool {
      Instruction *UserI = cast<Instruction>(U.getUser());
      if (auto *CB = dyn_cast<CallBase>(UserI)) {
        if (CB->isBundleOperand(&U))
          return false;
        if (!CB->isArgOperand(&U))
          return true;
        unsigned ArgNo = CB->getArgOperandNo(&U);

        bool IsKnown;
        return AA::hasAssumedIRAttr<Attribute::NoFree>(
            A, this, IRPosition::callsite_argument(*CB, ArgNo),
            DepClassTy::REQUIRED, IsKnown);
      }

      if (isa<GetElementPtrInst>(UserI) || isa<PHINode>(UserI) ||
          isa<SelectInst>(UserI)) {
        Follow = true;
        return true;
      }
      if (isa<StoreInst>(UserI) || isa<LoadInst>(UserI))
        return true;

      if (isa<ReturnInst>(UserI) && getIRPosition().isArgumentPosition())
        return true;

      // Unknown user.
      return false;
    };
    if (!A.checkForAllUses(Pred, *this, AssociatedValue))
      return indicatePessimisticFixpoint();

    return ChangeStatus::UNCHANGED;
  }
};

/// NoFree attribute for a call site argument.
struct AANoFreeArgument final : AANoFreeFloating {
  AANoFreeArgument(const IRPosition &IRP, Attributor &A)
      : AANoFreeFloating(IRP, A) {}

  /// See AbstractAttribute::trackStatistics()
  void trackStatistics() const override { STATS_DECLTRACK_ARG_ATTR(nofree) }
};

/// NoFree attribute for call site arguments.
struct AANoFreeCallSiteArgument final : AANoFreeFloating {
  AANoFreeCallSiteArgument(const IRPosition &IRP, Attributor &A)
      : AANoFreeFloating(IRP, A) {}

  /// See AbstractAttribute::updateImpl(...).
  ChangeStatus updateImpl(Attributor &A) override {
    // TODO: Once we have call site specific value information we can provide
    //       call site specific liveness information and then it makes
    //       sense to specialize attributes for call sites arguments instead of
    //       redirecting requests to the callee argument.
    Argument *Arg = getAssociatedArgument();
    if (!Arg)
      return indicatePessimisticFixpoint();
    const IRPosition &ArgPos = IRPosition::argument(*Arg);
    bool IsKnown;
    if (AA::hasAssumedIRAttr<Attribute::NoFree>(A, this, ArgPos,
                                                DepClassTy::REQUIRED, IsKnown))
      return ChangeStatus::UNCHANGED;
    return indicatePessimisticFixpoint();
  }

  /// See AbstractAttribute::trackStatistics()
  void trackStatistics() const override{STATS_DECLTRACK_CSARG_ATTR(nofree)};
};

/// NoFree attribute for function return value.
struct AANoFreeReturned final : AANoFreeFloating {
  AANoFreeReturned(const IRPosition &IRP, Attributor &A)
      : AANoFreeFloating(IRP, A) {
    llvm_unreachable("NoFree is not applicable to function returns!");
  }

  /// See AbstractAttribute::initialize(...).
  void initialize(Attributor &A) override {
    llvm_unreachable("NoFree is not applicable to function returns!");
  }

  /// See AbstractAttribute::updateImpl(...).
  ChangeStatus updateImpl(Attributor &A) override {
    llvm_unreachable("NoFree is not applicable to function returns!");
  }

  /// See AbstractAttribute::trackStatistics()
  void trackStatistics() const override {}
};

/// NoFree attribute deduction for a call site return value.
struct AANoFreeCallSiteReturned final : AANoFreeFloating {
  AANoFreeCallSiteReturned(const IRPosition &IRP, Attributor &A)
      : AANoFreeFloating(IRP, A) {}

  ChangeStatus manifest(Attributor &A) override {
    return ChangeStatus::UNCHANGED;
  }
  /// See AbstractAttribute::trackStatistics()
  void trackStatistics() const override { STATS_DECLTRACK_CSRET_ATTR(nofree) }
};
} // namespace

/// ------------------------ NonNull Argument Attribute ------------------------

bool AANonNull::isImpliedByIR(Attributor &A, const IRPosition &IRP,
                              Attribute::AttrKind ImpliedAttributeKind,
                              bool IgnoreSubsumingPositions) {
  SmallVector<Attribute::AttrKind, 2> AttrKinds;
  AttrKinds.push_back(Attribute::NonNull);
  if (!NullPointerIsDefined(IRP.getAnchorScope(),
                            IRP.getAssociatedType()->getPointerAddressSpace()))
    AttrKinds.push_back(Attribute::Dereferenceable);
  if (A.hasAttr(IRP, AttrKinds, IgnoreSubsumingPositions, Attribute::NonNull))
    return true;

  DominatorTree *DT = nullptr;
  AssumptionCache *AC = nullptr;
  InformationCache &InfoCache = A.getInfoCache();
  if (const Function *Fn = IRP.getAnchorScope()) {
    if (!Fn->isDeclaration()) {
      DT = InfoCache.getAnalysisResultForFunction<DominatorTreeAnalysis>(*Fn);
      AC = InfoCache.getAnalysisResultForFunction<AssumptionAnalysis>(*Fn);
    }
  }

  SmallVector<AA::ValueAndContext> Worklist;
  if (IRP.getPositionKind() != IRP_RETURNED) {
    Worklist.push_back({IRP.getAssociatedValue(), IRP.getCtxI()});
  } else {
    bool UsedAssumedInformation = false;
    if (!A.checkForAllInstructions(
            [&](Instruction &I) {
              Worklist.push_back({*cast<ReturnInst>(I).getReturnValue(), &I});
              return true;
            },
            IRP.getAssociatedFunction(), nullptr, {Instruction::Ret},
            UsedAssumedInformation, false, /*CheckPotentiallyDead=*/true))
      return false;
  }

  if (llvm::any_of(Worklist, [&](AA::ValueAndContext VAC) {
        return !isKnownNonZero(
            VAC.getValue(),
            SimplifyQuery(A.getDataLayout(), DT, AC, VAC.getCtxI()));
      }))
    return false;

  A.manifestAttrs(IRP, {Attribute::get(IRP.getAnchorValue().getContext(),
                                       Attribute::NonNull)});
  return true;
}

namespace {
static int64_t getKnownNonNullAndDerefBytesForUse(
    Attributor &A, const AbstractAttribute &QueryingAA, Value &AssociatedValue,
    const Use *U, const Instruction *I, bool &IsNonNull, bool &TrackUse) {
  TrackUse = false;

  const Value *UseV = U->get();
  if (!UseV->getType()->isPointerTy())
    return 0;

  // We need to follow common pointer manipulation uses to the accesses they
  // feed into. We can try to be smart to avoid looking through things we do not
  // like for now, e.g., non-inbounds GEPs.
  if (isa<CastInst>(I)) {
    TrackUse = true;
    return 0;
  }

  if (isa<GetElementPtrInst>(I)) {
    TrackUse = true;
    return 0;
  }

  Type *PtrTy = UseV->getType();
  const Function *F = I->getFunction();
  bool NullPointerIsDefined =
      F ? llvm::NullPointerIsDefined(F, PtrTy->getPointerAddressSpace()) : true;
  const DataLayout &DL = A.getInfoCache().getDL();
  if (const auto *CB = dyn_cast<CallBase>(I)) {
    if (CB->isBundleOperand(U)) {
      if (RetainedKnowledge RK = getKnowledgeFromUse(
              U, {Attribute::NonNull, Attribute::Dereferenceable})) {
        IsNonNull |=
            (RK.AttrKind == Attribute::NonNull || !NullPointerIsDefined);
        return RK.ArgValue;
      }
      return 0;
    }

    if (CB->isCallee(U)) {
      IsNonNull |= !NullPointerIsDefined;
      return 0;
    }

    unsigned ArgNo = CB->getArgOperandNo(U);
    IRPosition IRP = IRPosition::callsite_argument(*CB, ArgNo);
    // As long as we only use known information there is no need to track
    // dependences here.
    bool IsKnownNonNull;
    AA::hasAssumedIRAttr<Attribute::NonNull>(A, &QueryingAA, IRP,
                                             DepClassTy::NONE, IsKnownNonNull);
    IsNonNull |= IsKnownNonNull;
    auto *DerefAA =
        A.getAAFor<AADereferenceable>(QueryingAA, IRP, DepClassTy::NONE);
    return DerefAA ? DerefAA->getKnownDereferenceableBytes() : 0;
  }

  std::optional<MemoryLocation> Loc = MemoryLocation::getOrNone(I);
  if (!Loc || Loc->Ptr != UseV || !Loc->Size.isPrecise() ||
      Loc->Size.isScalable() || I->isVolatile())
    return 0;

  int64_t Offset;
  const Value *Base =
      getMinimalBaseOfPointer(A, QueryingAA, Loc->Ptr, Offset, DL);
  if (Base && Base == &AssociatedValue) {
    int64_t DerefBytes = Loc->Size.getValue() + Offset;
    IsNonNull |= !NullPointerIsDefined;
    return std::max(int64_t(0), DerefBytes);
  }

  /// Corner case when an offset is 0.
  Base = GetPointerBaseWithConstantOffset(Loc->Ptr, Offset, DL,
                                          /*AllowNonInbounds*/ true);
  if (Base && Base == &AssociatedValue && Offset == 0) {
    int64_t DerefBytes = Loc->Size.getValue();
    IsNonNull |= !NullPointerIsDefined;
    return std::max(int64_t(0), DerefBytes);
  }

  return 0;
}

struct AANonNullImpl : AANonNull {
  AANonNullImpl(const IRPosition &IRP, Attributor &A) : AANonNull(IRP, A) {}

  /// See AbstractAttribute::initialize(...).
  void initialize(Attributor &A) override {
    Value &V = *getAssociatedValue().stripPointerCasts();
    if (isa<ConstantPointerNull>(V)) {
      indicatePessimisticFixpoint();
      return;
    }

    if (Instruction *CtxI = getCtxI())
      followUsesInMBEC(*this, A, getState(), *CtxI);
  }

  /// See followUsesInMBEC
  bool followUseInMBEC(Attributor &A, const Use *U, const Instruction *I,
                       AANonNull::StateType &State) {
    bool IsNonNull = false;
    bool TrackUse = false;
    getKnownNonNullAndDerefBytesForUse(A, *this, getAssociatedValue(), U, I,
                                       IsNonNull, TrackUse);
    State.setKnown(IsNonNull);
    return TrackUse;
  }

  /// See AbstractAttribute::getAsStr().
  const std::string getAsStr(Attributor *A) const override {
    return getAssumed() ? "nonnull" : "may-null";
  }
};

/// NonNull attribute for a floating value.
struct AANonNullFloating : public AANonNullImpl {
  AANonNullFloating(const IRPosition &IRP, Attributor &A)
      : AANonNullImpl(IRP, A) {}

  /// See AbstractAttribute::updateImpl(...).
  ChangeStatus updateImpl(Attributor &A) override {
    auto CheckIRP = [&](const IRPosition &IRP) {
      bool IsKnownNonNull;
      return AA::hasAssumedIRAttr<Attribute::NonNull>(
          A, *this, IRP, DepClassTy::OPTIONAL, IsKnownNonNull);
    };

    bool Stripped;
    bool UsedAssumedInformation = false;
    Value *AssociatedValue = &getAssociatedValue();
    SmallVector<AA::ValueAndContext> Values;
    if (!A.getAssumedSimplifiedValues(getIRPosition(), *this, Values,
                                      AA::AnyScope, UsedAssumedInformation))
      Stripped = false;
    else
      Stripped =
          Values.size() != 1 || Values.front().getValue() != AssociatedValue;

    if (!Stripped) {
      bool IsKnown;
      if (auto *PHI = dyn_cast<PHINode>(AssociatedValue))
        if (llvm::all_of(PHI->incoming_values(), [&](Value *Op) {
              return AA::hasAssumedIRAttr<Attribute::NonNull>(
                  A, this, IRPosition::value(*Op), DepClassTy::OPTIONAL,
                  IsKnown);
            }))
          return ChangeStatus::UNCHANGED;
      if (auto *Select = dyn_cast<SelectInst>(AssociatedValue))
        if (AA::hasAssumedIRAttr<Attribute::NonNull>(
                A, this, IRPosition::value(*Select->getFalseValue()),
                DepClassTy::OPTIONAL, IsKnown) &&
            AA::hasAssumedIRAttr<Attribute::NonNull>(
                A, this, IRPosition::value(*Select->getTrueValue()),
                DepClassTy::OPTIONAL, IsKnown))
          return ChangeStatus::UNCHANGED;

      // If we haven't stripped anything we might still be able to use a
      // different AA, but only if the IRP changes. Effectively when we
      // interpret this not as a call site value but as a floating/argument
      // value.
      const IRPosition AVIRP = IRPosition::value(*AssociatedValue);
      if (AVIRP == getIRPosition() || !CheckIRP(AVIRP))
        return indicatePessimisticFixpoint();
      return ChangeStatus::UNCHANGED;
    }

    for (const auto &VAC : Values)
      if (!CheckIRP(IRPosition::value(*VAC.getValue())))
        return indicatePessimisticFixpoint();

    return ChangeStatus::UNCHANGED;
  }

  /// See AbstractAttribute::trackStatistics()
  void trackStatistics() const override { STATS_DECLTRACK_FNRET_ATTR(nonnull) }
};

/// NonNull attribute for function return value.
struct AANonNullReturned final
    : AAReturnedFromReturnedValues<AANonNull, AANonNull, AANonNull::StateType,
                                   false, AANonNull::IRAttributeKind, false> {
  AANonNullReturned(const IRPosition &IRP, Attributor &A)
      : AAReturnedFromReturnedValues<AANonNull, AANonNull, AANonNull::StateType,
                                     false, Attribute::NonNull, false>(IRP, A) {
  }

  /// See AbstractAttribute::getAsStr().
  const std::string getAsStr(Attributor *A) const override {
    return getAssumed() ? "nonnull" : "may-null";
  }

  /// See AbstractAttribute::trackStatistics()
  void trackStatistics() const override { STATS_DECLTRACK_FNRET_ATTR(nonnull) }
};

/// NonNull attribute for function argument.
struct AANonNullArgument final
    : AAArgumentFromCallSiteArguments<AANonNull, AANonNullImpl> {
  AANonNullArgument(const IRPosition &IRP, Attributor &A)
      : AAArgumentFromCallSiteArguments<AANonNull, AANonNullImpl>(IRP, A) {}

  /// See AbstractAttribute::trackStatistics()
  void trackStatistics() const override { STATS_DECLTRACK_ARG_ATTR(nonnull) }
};

struct AANonNullCallSiteArgument final : AANonNullFloating {
  AANonNullCallSiteArgument(const IRPosition &IRP, Attributor &A)
      : AANonNullFloating(IRP, A) {}

  /// See AbstractAttribute::trackStatistics()
  void trackStatistics() const override { STATS_DECLTRACK_CSARG_ATTR(nonnull) }
};

/// NonNull attribute for a call site return position.
struct AANonNullCallSiteReturned final
    : AACalleeToCallSite<AANonNull, AANonNullImpl> {
  AANonNullCallSiteReturned(const IRPosition &IRP, Attributor &A)
      : AACalleeToCallSite<AANonNull, AANonNullImpl>(IRP, A) {}

  /// See AbstractAttribute::trackStatistics()
  void trackStatistics() const override { STATS_DECLTRACK_CSRET_ATTR(nonnull) }
};
} // namespace

/// ------------------------ Must-Progress Attributes --------------------------
namespace {
struct AAMustProgressImpl : public AAMustProgress {
  AAMustProgressImpl(const IRPosition &IRP, Attributor &A)
      : AAMustProgress(IRP, A) {}

  /// See AbstractAttribute::initialize(...).
  void initialize(Attributor &A) override {
    bool IsKnown;
    assert(!AA::hasAssumedIRAttr<Attribute::MustProgress>(
        A, nullptr, getIRPosition(), DepClassTy::NONE, IsKnown));
    (void)IsKnown;
  }

  /// See AbstractAttribute::getAsStr()
  const std::string getAsStr(Attributor *A) const override {
    return getAssumed() ? "mustprogress" : "may-not-progress";
  }
};

struct AAMustProgressFunction final : AAMustProgressImpl {
  AAMustProgressFunction(const IRPosition &IRP, Attributor &A)
      : AAMustProgressImpl(IRP, A) {}

  /// See AbstractAttribute::updateImpl(...).
  ChangeStatus updateImpl(Attributor &A) override {
    bool IsKnown;
    if (AA::hasAssumedIRAttr<Attribute::WillReturn>(
            A, this, getIRPosition(), DepClassTy::OPTIONAL, IsKnown)) {
      if (IsKnown)
        return indicateOptimisticFixpoint();
      return ChangeStatus::UNCHANGED;
    }

    auto CheckForMustProgress = [&](AbstractCallSite ACS) {
      IRPosition IPos = IRPosition::callsite_function(*ACS.getInstruction());
      bool IsKnownMustProgress;
      return AA::hasAssumedIRAttr<Attribute::MustProgress>(
          A, this, IPos, DepClassTy::REQUIRED, IsKnownMustProgress,
          /* IgnoreSubsumingPositions */ true);
    };

    bool AllCallSitesKnown = true;
    if (!A.checkForAllCallSites(CheckForMustProgress, *this,
                                /* RequireAllCallSites */ true,
                                AllCallSitesKnown))
      return indicatePessimisticFixpoint();

    return ChangeStatus::UNCHANGED;
  }

  /// See AbstractAttribute::trackStatistics()
  void trackStatistics() const override {
    STATS_DECLTRACK_FN_ATTR(mustprogress)
  }
};

/// MustProgress attribute deduction for a call sites.
struct AAMustProgressCallSite final : AAMustProgressImpl {
  AAMustProgressCallSite(const IRPosition &IRP, Attributor &A)
      : AAMustProgressImpl(IRP, A) {}

  /// See AbstractAttribute::updateImpl(...).
  ChangeStatus updateImpl(Attributor &A) override {
    // TODO: Once we have call site specific value information we can provide
    //       call site specific liveness information and then it makes
    //       sense to specialize attributes for call sites arguments instead of
    //       redirecting requests to the callee argument.
    const IRPosition &FnPos = IRPosition::function(*getAnchorScope());
    bool IsKnownMustProgress;
    if (!AA::hasAssumedIRAttr<Attribute::MustProgress>(
            A, this, FnPos, DepClassTy::REQUIRED, IsKnownMustProgress))
      return indicatePessimisticFixpoint();
    return ChangeStatus::UNCHANGED;
  }

  /// See AbstractAttribute::trackStatistics()
  void trackStatistics() const override {
    STATS_DECLTRACK_CS_ATTR(mustprogress);
  }
};
} // namespace

/// ------------------------ No-Recurse Attributes ----------------------------

namespace {
struct AANoRecurseImpl : public AANoRecurse {
  AANoRecurseImpl(const IRPosition &IRP, Attributor &A) : AANoRecurse(IRP, A) {}

  /// See AbstractAttribute::initialize(...).
  void initialize(Attributor &A) override {
    bool IsKnown;
    assert(!AA::hasAssumedIRAttr<Attribute::NoRecurse>(
        A, nullptr, getIRPosition(), DepClassTy::NONE, IsKnown));
    (void)IsKnown;
  }

  /// See AbstractAttribute::getAsStr()
  const std::string getAsStr(Attributor *A) const override {
    return getAssumed() ? "norecurse" : "may-recurse";
  }
};

struct AANoRecurseFunction final : AANoRecurseImpl {
  AANoRecurseFunction(const IRPosition &IRP, Attributor &A)
      : AANoRecurseImpl(IRP, A) {}

  /// See AbstractAttribute::updateImpl(...).
  ChangeStatus updateImpl(Attributor &A) override {

    // If all live call sites are known to be no-recurse, we are as well.
    auto CallSitePred = [&](AbstractCallSite ACS) {
      bool IsKnownNoRecurse;
      if (!AA::hasAssumedIRAttr<Attribute::NoRecurse>(
              A, this,
              IRPosition::function(*ACS.getInstruction()->getFunction()),
              DepClassTy::NONE, IsKnownNoRecurse))
        return false;
      return IsKnownNoRecurse;
    };
    bool UsedAssumedInformation = false;
    if (A.checkForAllCallSites(CallSitePred, *this, true,
                               UsedAssumedInformation)) {
      // If we know all call sites and all are known no-recurse, we are done.
      // If all known call sites, which might not be all that exist, are known
      // to be no-recurse, we are not done but we can continue to assume
      // no-recurse. If one of the call sites we have not visited will become
      // live, another update is triggered.
      if (!UsedAssumedInformation)
        indicateOptimisticFixpoint();
      return ChangeStatus::UNCHANGED;
    }

    const AAInterFnReachability *EdgeReachability =
        A.getAAFor<AAInterFnReachability>(*this, getIRPosition(),
                                          DepClassTy::REQUIRED);
    if (EdgeReachability && EdgeReachability->canReach(A, *getAnchorScope()))
      return indicatePessimisticFixpoint();
    return ChangeStatus::UNCHANGED;
  }

  void trackStatistics() const override { STATS_DECLTRACK_FN_ATTR(norecurse) }
};

/// NoRecurse attribute deduction for a call sites.
struct AANoRecurseCallSite final
    : AACalleeToCallSite<AANoRecurse, AANoRecurseImpl> {
  AANoRecurseCallSite(const IRPosition &IRP, Attributor &A)
      : AACalleeToCallSite<AANoRecurse, AANoRecurseImpl>(IRP, A) {}

  /// See AbstractAttribute::trackStatistics()
  void trackStatistics() const override { STATS_DECLTRACK_CS_ATTR(norecurse); }
};
} // namespace

/// ------------------------ No-Convergent Attribute --------------------------

namespace {
struct AANonConvergentImpl : public AANonConvergent {
  AANonConvergentImpl(const IRPosition &IRP, Attributor &A)
      : AANonConvergent(IRP, A) {}

  /// See AbstractAttribute::getAsStr()
  const std::string getAsStr(Attributor *A) const override {
    return getAssumed() ? "non-convergent" : "may-be-convergent";
  }
};

struct AANonConvergentFunction final : AANonConvergentImpl {
  AANonConvergentFunction(const IRPosition &IRP, Attributor &A)
      : AANonConvergentImpl(IRP, A) {}

  /// See AbstractAttribute::updateImpl(...).
  ChangeStatus updateImpl(Attributor &A) override {
    // If all function calls are known to not be convergent, we are not
    // convergent.
    auto CalleeIsNotConvergent = [&](Instruction &Inst) {
      CallBase &CB = cast<CallBase>(Inst);
      auto *Callee = dyn_cast_if_present<Function>(CB.getCalledOperand());
      if (!Callee || Callee->isIntrinsic()) {
        return false;
      }
      if (Callee->isDeclaration()) {
        return !Callee->hasFnAttribute(Attribute::Convergent);
      }
      const auto *ConvergentAA = A.getAAFor<AANonConvergent>(
          *this, IRPosition::function(*Callee), DepClassTy::REQUIRED);
      return ConvergentAA && ConvergentAA->isAssumedNotConvergent();
    };

    bool UsedAssumedInformation = false;
    if (!A.checkForAllCallLikeInstructions(CalleeIsNotConvergent, *this,
                                           UsedAssumedInformation)) {
      return indicatePessimisticFixpoint();
    }
    return ChangeStatus::UNCHANGED;
  }

  ChangeStatus manifest(Attributor &A) override {
    if (isKnownNotConvergent() &&
        A.hasAttr(getIRPosition(), Attribute::Convergent)) {
      A.removeAttrs(getIRPosition(), {Attribute::Convergent});
      return ChangeStatus::CHANGED;
    }
    return ChangeStatus::UNCHANGED;
  }

  void trackStatistics() const override { STATS_DECLTRACK_FN_ATTR(convergent) }
};
} // namespace

/// -------------------- Undefined-Behavior Attributes ------------------------

namespace {
struct AAUndefinedBehaviorImpl : public AAUndefinedBehavior {
  AAUndefinedBehaviorImpl(const IRPosition &IRP, Attributor &A)
      : AAUndefinedBehavior(IRP, A) {}

  /// See AbstractAttribute::updateImpl(...).
  // through a pointer (i.e. also branches etc.)
  ChangeStatus updateImpl(Attributor &A) override {
    const size_t UBPrevSize = KnownUBInsts.size();
    const size_t NoUBPrevSize = AssumedNoUBInsts.size();

    auto InspectMemAccessInstForUB = [&](Instruction &I) {
      // Lang ref now states volatile store is not UB, let's skip them.
      if (I.isVolatile() && I.mayWriteToMemory())
        return true;

      // Skip instructions that are already saved.
      if (AssumedNoUBInsts.count(&I) || KnownUBInsts.count(&I))
        return true;

      // If we reach here, we know we have an instruction
      // that accesses memory through a pointer operand,
      // for which getPointerOperand() should give it to us.
      Value *PtrOp =
          const_cast<Value *>(getPointerOperand(&I, /* AllowVolatile */ true));
      assert(PtrOp &&
             "Expected pointer operand of memory accessing instruction");

      // Either we stopped and the appropriate action was taken,
      // or we got back a simplified value to continue.
      std::optional<Value *> SimplifiedPtrOp =
          stopOnUndefOrAssumed(A, PtrOp, &I);
      if (!SimplifiedPtrOp || !*SimplifiedPtrOp)
        return true;
      const Value *PtrOpVal = *SimplifiedPtrOp;

      // A memory access through a pointer is considered UB
      // only if the pointer has constant null value.
      // TODO: Expand it to not only check constant values.
      if (!isa<ConstantPointerNull>(PtrOpVal)) {
        AssumedNoUBInsts.insert(&I);
        return true;
      }
      const Type *PtrTy = PtrOpVal->getType();

      // Because we only consider instructions inside functions,
      // assume that a parent function exists.
      const Function *F = I.getFunction();

      // A memory access using constant null pointer is only considered UB
      // if null pointer is _not_ defined for the target platform.
      if (llvm::NullPointerIsDefined(F, PtrTy->getPointerAddressSpace()))
        AssumedNoUBInsts.insert(&I);
      else
        KnownUBInsts.insert(&I);
      return true;
    };

    auto InspectBrInstForUB = [&](Instruction &I) {
      // A conditional branch instruction is considered UB if it has `undef`
      // condition.

      // Skip instructions that are already saved.
      if (AssumedNoUBInsts.count(&I) || KnownUBInsts.count(&I))
        return true;

      // We know we have a branch instruction.
      auto *BrInst = cast<BranchInst>(&I);

      // Unconditional branches are never considered UB.
      if (BrInst->isUnconditional())
        return true;

      // Either we stopped and the appropriate action was taken,
      // or we got back a simplified value to continue.
      std::optional<Value *> SimplifiedCond =
          stopOnUndefOrAssumed(A, BrInst->getCondition(), BrInst);
      if (!SimplifiedCond || !*SimplifiedCond)
        return true;
      AssumedNoUBInsts.insert(&I);
      return true;
    };

    auto InspectCallSiteForUB = [&](Instruction &I) {
      // Check whether a callsite always cause UB or not

      // Skip instructions that are already saved.
      if (AssumedNoUBInsts.count(&I) || KnownUBInsts.count(&I))
        return true;

      // Check nonnull and noundef argument attribute violation for each
      // callsite.
      CallBase &CB = cast<CallBase>(I);
      auto *Callee = dyn_cast_if_present<Function>(CB.getCalledOperand());
      if (!Callee)
        return true;
      for (unsigned idx = 0; idx < CB.arg_size(); idx++) {
        // If current argument is known to be simplified to null pointer and the
        // corresponding argument position is known to have nonnull attribute,
        // the argument is poison. Furthermore, if the argument is poison and
        // the position is known to have noundef attriubte, this callsite is
        // considered UB.
        if (idx >= Callee->arg_size())
          break;
        Value *ArgVal = CB.getArgOperand(idx);
        if (!ArgVal)
          continue;
        // Here, we handle three cases.
        //   (1) Not having a value means it is dead. (we can replace the value
        //       with undef)
        //   (2) Simplified to undef. The argument violate noundef attriubte.
        //   (3) Simplified to null pointer where known to be nonnull.
        //       The argument is a poison value and violate noundef attribute.
        IRPosition CalleeArgumentIRP = IRPosition::callsite_argument(CB, idx);
        bool IsKnownNoUndef;
        AA::hasAssumedIRAttr<Attribute::NoUndef>(
            A, this, CalleeArgumentIRP, DepClassTy::NONE, IsKnownNoUndef);
        if (!IsKnownNoUndef)
          continue;
        bool UsedAssumedInformation = false;
        std::optional<Value *> SimplifiedVal =
            A.getAssumedSimplified(IRPosition::value(*ArgVal), *this,
                                   UsedAssumedInformation, AA::Interprocedural);
        if (UsedAssumedInformation)
          continue;
        if (SimplifiedVal && !*SimplifiedVal)
          return true;
        if (!SimplifiedVal || isa<UndefValue>(**SimplifiedVal)) {
          KnownUBInsts.insert(&I);
          continue;
        }
        if (!ArgVal->getType()->isPointerTy() ||
            !isa<ConstantPointerNull>(**SimplifiedVal))
          continue;
        bool IsKnownNonNull;
        AA::hasAssumedIRAttr<Attribute::NonNull>(
            A, this, CalleeArgumentIRP, DepClassTy::NONE, IsKnownNonNull);
        if (IsKnownNonNull)
          KnownUBInsts.insert(&I);
      }
      return true;
    };

    auto InspectReturnInstForUB = [&](Instruction &I) {
      auto &RI = cast<ReturnInst>(I);
      // Either we stopped and the appropriate action was taken,
      // or we got back a simplified return value to continue.
      std::optional<Value *> SimplifiedRetValue =
          stopOnUndefOrAssumed(A, RI.getReturnValue(), &I);
      if (!SimplifiedRetValue || !*SimplifiedRetValue)
        return true;

      // Check if a return instruction always cause UB or not
      // Note: It is guaranteed that the returned position of the anchor
      //       scope has noundef attribute when this is called.
      //       We also ensure the return position is not "assumed dead"
      //       because the returned value was then potentially simplified to
      //       `undef` in AAReturnedValues without removing the `noundef`
      //       attribute yet.

      // When the returned position has noundef attriubte, UB occurs in the
      // following cases.
      //   (1) Returned value is known to be undef.
      //   (2) The value is known to be a null pointer and the returned
      //       position has nonnull attribute (because the returned value is
      //       poison).
      if (isa<ConstantPointerNull>(*SimplifiedRetValue)) {
        bool IsKnownNonNull;
        AA::hasAssumedIRAttr<Attribute::NonNull>(
            A, this, IRPosition::returned(*getAnchorScope()), DepClassTy::NONE,
            IsKnownNonNull);
        if (IsKnownNonNull)
          KnownUBInsts.insert(&I);
      }

      return true;
    };

    bool UsedAssumedInformation = false;
    A.checkForAllInstructions(InspectMemAccessInstForUB, *this,
                              {Instruction::Load, Instruction::Store,
                               Instruction::AtomicCmpXchg,
                               Instruction::AtomicRMW},
                              UsedAssumedInformation,
                              /* CheckBBLivenessOnly */ true);
    A.checkForAllInstructions(InspectBrInstForUB, *this, {Instruction::Br},
                              UsedAssumedInformation,
                              /* CheckBBLivenessOnly */ true);
    A.checkForAllCallLikeInstructions(InspectCallSiteForUB, *this,
                                      UsedAssumedInformation);

    // If the returned position of the anchor scope has noundef attriubte, check
    // all returned instructions.
    if (!getAnchorScope()->getReturnType()->isVoidTy()) {
      const IRPosition &ReturnIRP = IRPosition::returned(*getAnchorScope());
      if (!A.isAssumedDead(ReturnIRP, this, nullptr, UsedAssumedInformation)) {
        bool IsKnownNoUndef;
        AA::hasAssumedIRAttr<Attribute::NoUndef>(
            A, this, ReturnIRP, DepClassTy::NONE, IsKnownNoUndef);
        if (IsKnownNoUndef)
          A.checkForAllInstructions(InspectReturnInstForUB, *this,
                                    {Instruction::Ret}, UsedAssumedInformation,
                                    /* CheckBBLivenessOnly */ true);
      }
    }

    if (NoUBPrevSize != AssumedNoUBInsts.size() ||
        UBPrevSize != KnownUBInsts.size())
      return ChangeStatus::CHANGED;
    return ChangeStatus::UNCHANGED;
  }

  bool isKnownToCauseUB(Instruction *I) const override {
    return KnownUBInsts.count(I);
  }

  bool isAssumedToCauseUB(Instruction *I) const override {
    // In simple words, if an instruction is not in the assumed to _not_
    // cause UB, then it is assumed UB (that includes those
    // in the KnownUBInsts set). The rest is boilerplate
    // is to ensure that it is one of the instructions we test
    // for UB.

    switch (I->getOpcode()) {
    case Instruction::Load:
    case Instruction::Store:
    case Instruction::AtomicCmpXchg:
    case Instruction::AtomicRMW:
      return !AssumedNoUBInsts.count(I);
    case Instruction::Br: {
      auto *BrInst = cast<BranchInst>(I);
      if (BrInst->isUnconditional())
        return false;
      return !AssumedNoUBInsts.count(I);
    } break;
    default:
      return false;
    }
    return false;
  }

  ChangeStatus manifest(Attributor &A) override {
    if (KnownUBInsts.empty())
      return ChangeStatus::UNCHANGED;
    for (Instruction *I : KnownUBInsts)
      A.changeToUnreachableAfterManifest(I);
    return ChangeStatus::CHANGED;
  }

  /// See AbstractAttribute::getAsStr()
  const std::string getAsStr(Attributor *A) const override {
    return getAssumed() ? "undefined-behavior" : "no-ub";
  }

  /// Note: The correctness of this analysis depends on the fact that the
  /// following 2 sets will stop changing after some point.
  /// "Change" here means that their size changes.
  /// The size of each set is monotonically increasing
  /// (we only add items to them) and it is upper bounded by the number of
  /// instructions in the processed function (we can never save more
  /// elements in either set than this number). Hence, at some point,
  /// they will stop increasing.
  /// Consequently, at some point, both sets will have stopped
  /// changing, effectively making the analysis reach a fixpoint.

  /// Note: These 2 sets are disjoint and an instruction can be considered
  /// one of 3 things:
  /// 1) Known to cause UB (AAUndefinedBehavior could prove it) and put it in
  ///    the KnownUBInsts set.
  /// 2) Assumed to cause UB (in every updateImpl, AAUndefinedBehavior
  ///    has a reason to assume it).
  /// 3) Assumed to not cause UB. very other instruction - AAUndefinedBehavior
  ///    could not find a reason to assume or prove that it can cause UB,
  ///    hence it assumes it doesn't. We have a set for these instructions
  ///    so that we don't reprocess them in every update.
  ///    Note however that instructions in this set may cause UB.

protected:
  /// A set of all live instructions _known_ to cause UB.
  SmallPtrSet<Instruction *, 8> KnownUBInsts;

private:
  /// A set of all the (live) instructions that are assumed to _not_ cause UB.
  SmallPtrSet<Instruction *, 8> AssumedNoUBInsts;

  // Should be called on updates in which if we're processing an instruction
  // \p I that depends on a value \p V, one of the following has to happen:
  // - If the value is assumed, then stop.
  // - If the value is known but undef, then consider it UB.
  // - Otherwise, do specific processing with the simplified value.
  // We return std::nullopt in the first 2 cases to signify that an appropriate
  // action was taken and the caller should stop.
  // Otherwise, we return the simplified value that the caller should
  // use for specific processing.
  std::optional<Value *> stopOnUndefOrAssumed(Attributor &A, Value *V,
                                              Instruction *I) {
    bool UsedAssumedInformation = false;
    std::optional<Value *> SimplifiedV =
        A.getAssumedSimplified(IRPosition::value(*V), *this,
                               UsedAssumedInformation, AA::Interprocedural);
    if (!UsedAssumedInformation) {
      // Don't depend on assumed values.
      if (!SimplifiedV) {
        // If it is known (which we tested above) but it doesn't have a value,
        // then we can assume `undef` and hence the instruction is UB.
        KnownUBInsts.insert(I);
        return std::nullopt;
      }
      if (!*SimplifiedV)
        return nullptr;
      V = *SimplifiedV;
    }
    if (isa<UndefValue>(V)) {
      KnownUBInsts.insert(I);
      return std::nullopt;
    }
    return V;
  }
};

struct AAUndefinedBehaviorFunction final : AAUndefinedBehaviorImpl {
  AAUndefinedBehaviorFunction(const IRPosition &IRP, Attributor &A)
      : AAUndefinedBehaviorImpl(IRP, A) {}

  /// See AbstractAttribute::trackStatistics()
  void trackStatistics() const override {
    STATS_DECL(UndefinedBehaviorInstruction, Instruction,
               "Number of instructions known to have UB");
    BUILD_STAT_NAME(UndefinedBehaviorInstruction, Instruction) +=
        KnownUBInsts.size();
  }
};
} // namespace

/// ------------------------ Will-Return Attributes ----------------------------

namespace {
// Helper function that checks whether a function has any cycle which we don't
// know if it is bounded or not.
// Loops with maximum trip count are considered bounded, any other cycle not.
static bool mayContainUnboundedCycle(Function &F, Attributor &A) {
  ScalarEvolution *SE =
      A.getInfoCache().getAnalysisResultForFunction<ScalarEvolutionAnalysis>(F);
  LoopInfo *LI = A.getInfoCache().getAnalysisResultForFunction<LoopAnalysis>(F);
  // If either SCEV or LoopInfo is not available for the function then we assume
  // any cycle to be unbounded cycle.
  // We use scc_iterator which uses Tarjan algorithm to find all the maximal
  // SCCs.To detect if there's a cycle, we only need to find the maximal ones.
  if (!SE || !LI) {
    for (scc_iterator<Function *> SCCI = scc_begin(&F); !SCCI.isAtEnd(); ++SCCI)
      if (SCCI.hasCycle())
        return true;
    return false;
  }

  // If there's irreducible control, the function may contain non-loop cycles.
  if (mayContainIrreducibleControl(F, LI))
    return true;

  // Any loop that does not have a max trip count is considered unbounded cycle.
  for (auto *L : LI->getLoopsInPreorder()) {
    if (!SE->getSmallConstantMaxTripCount(L))
      return true;
  }
  return false;
}

struct AAWillReturnImpl : public AAWillReturn {
  AAWillReturnImpl(const IRPosition &IRP, Attributor &A)
      : AAWillReturn(IRP, A) {}

  /// See AbstractAttribute::initialize(...).
  void initialize(Attributor &A) override {
    bool IsKnown;
    assert(!AA::hasAssumedIRAttr<Attribute::WillReturn>(
        A, nullptr, getIRPosition(), DepClassTy::NONE, IsKnown));
    (void)IsKnown;
  }

  /// Check for `mustprogress` and `readonly` as they imply `willreturn`.
  bool isImpliedByMustprogressAndReadonly(Attributor &A, bool KnownOnly) {
    if (!A.hasAttr(getIRPosition(), {Attribute::MustProgress}))
      return false;

    bool IsKnown;
    if (AA::isAssumedReadOnly(A, getIRPosition(), *this, IsKnown))
      return IsKnown || !KnownOnly;
    return false;
  }

  /// See AbstractAttribute::updateImpl(...).
  ChangeStatus updateImpl(Attributor &A) override {
    if (isImpliedByMustprogressAndReadonly(A, /* KnownOnly */ false))
      return ChangeStatus::UNCHANGED;

    auto CheckForWillReturn = [&](Instruction &I) {
      IRPosition IPos = IRPosition::callsite_function(cast<CallBase>(I));
      bool IsKnown;
      if (AA::hasAssumedIRAttr<Attribute::WillReturn>(
              A, this, IPos, DepClassTy::REQUIRED, IsKnown)) {
        if (IsKnown)
          return true;
      } else {
        return false;
      }
      bool IsKnownNoRecurse;
      return AA::hasAssumedIRAttr<Attribute::NoRecurse>(
          A, this, IPos, DepClassTy::REQUIRED, IsKnownNoRecurse);
    };

    bool UsedAssumedInformation = false;
    if (!A.checkForAllCallLikeInstructions(CheckForWillReturn, *this,
                                           UsedAssumedInformation))
      return indicatePessimisticFixpoint();

    return ChangeStatus::UNCHANGED;
  }

  /// See AbstractAttribute::getAsStr()
  const std::string getAsStr(Attributor *A) const override {
    return getAssumed() ? "willreturn" : "may-noreturn";
  }
};

struct AAWillReturnFunction final : AAWillReturnImpl {
  AAWillReturnFunction(const IRPosition &IRP, Attributor &A)
      : AAWillReturnImpl(IRP, A) {}

  /// See AbstractAttribute::initialize(...).
  void initialize(Attributor &A) override {
    AAWillReturnImpl::initialize(A);

    Function *F = getAnchorScope();
    assert(F && "Did expect an anchor function");
    if (F->isDeclaration() || mayContainUnboundedCycle(*F, A))
      indicatePessimisticFixpoint();
  }

  /// See AbstractAttribute::trackStatistics()
  void trackStatistics() const override { STATS_DECLTRACK_FN_ATTR(willreturn) }
};

/// WillReturn attribute deduction for a call sites.
struct AAWillReturnCallSite final
    : AACalleeToCallSite<AAWillReturn, AAWillReturnImpl> {
  AAWillReturnCallSite(const IRPosition &IRP, Attributor &A)
      : AACalleeToCallSite<AAWillReturn, AAWillReturnImpl>(IRP, A) {}

  /// See AbstractAttribute::updateImpl(...).
  ChangeStatus updateImpl(Attributor &A) override {
    if (isImpliedByMustprogressAndReadonly(A, /* KnownOnly */ false))
      return ChangeStatus::UNCHANGED;

    return AACalleeToCallSite::updateImpl(A);
  }

  /// See AbstractAttribute::trackStatistics()
  void trackStatistics() const override { STATS_DECLTRACK_CS_ATTR(willreturn); }
};
} // namespace

/// -------------------AAIntraFnReachability Attribute--------------------------

/// All information associated with a reachability query. This boilerplate code
/// is used by both AAIntraFnReachability and AAInterFnReachability, with
/// different \p ToTy values.
template <typename ToTy> struct ReachabilityQueryInfo {
  enum class Reachable {
    No,
    Yes,
  };

  /// Start here,
  const Instruction *From = nullptr;
  /// reach this place,
  const ToTy *To = nullptr;
  /// without going through any of these instructions,
  const AA::InstExclusionSetTy *ExclusionSet = nullptr;
  /// and remember if it worked:
  Reachable Result = Reachable::No;

  /// Precomputed hash for this RQI.
  unsigned Hash = 0;

  unsigned computeHashValue() const {
    assert(Hash == 0 && "Computed hash twice!");
    using InstSetDMI = DenseMapInfo<const AA::InstExclusionSetTy *>;
    using PairDMI = DenseMapInfo<std::pair<const Instruction *, const ToTy *>>;
    return const_cast<ReachabilityQueryInfo<ToTy> *>(this)->Hash =
               detail::combineHashValue(PairDMI ::getHashValue({From, To}),
                                        InstSetDMI::getHashValue(ExclusionSet));
  }

  ReachabilityQueryInfo(const Instruction *From, const ToTy *To)
      : From(From), To(To) {}

  /// Constructor replacement to ensure unique and stable sets are used for the
  /// cache.
  ReachabilityQueryInfo(Attributor &A, const Instruction &From, const ToTy &To,
                        const AA::InstExclusionSetTy *ES, bool MakeUnique)
      : From(&From), To(&To), ExclusionSet(ES) {

    if (!ES || ES->empty()) {
      ExclusionSet = nullptr;
    } else if (MakeUnique) {
      ExclusionSet = A.getInfoCache().getOrCreateUniqueBlockExecutionSet(ES);
    }
  }

  ReachabilityQueryInfo(const ReachabilityQueryInfo &RQI)
      : From(RQI.From), To(RQI.To), ExclusionSet(RQI.ExclusionSet) {}
};

namespace llvm {
template <typename ToTy> struct DenseMapInfo<ReachabilityQueryInfo<ToTy> *> {
  using InstSetDMI = DenseMapInfo<const AA::InstExclusionSetTy *>;
  using PairDMI = DenseMapInfo<std::pair<const Instruction *, const ToTy *>>;

  static ReachabilityQueryInfo<ToTy> EmptyKey;
  static ReachabilityQueryInfo<ToTy> TombstoneKey;

  static inline ReachabilityQueryInfo<ToTy> *getEmptyKey() { return &EmptyKey; }
  static inline ReachabilityQueryInfo<ToTy> *getTombstoneKey() {
    return &TombstoneKey;
  }
  static unsigned getHashValue(const ReachabilityQueryInfo<ToTy> *RQI) {
    return RQI->Hash ? RQI->Hash : RQI->computeHashValue();
  }
  static bool isEqual(const ReachabilityQueryInfo<ToTy> *LHS,
                      const ReachabilityQueryInfo<ToTy> *RHS) {
    if (!PairDMI::isEqual({LHS->From, LHS->To}, {RHS->From, RHS->To}))
      return false;
    return InstSetDMI::isEqual(LHS->ExclusionSet, RHS->ExclusionSet);
  }
};

#define DefineKeys(ToTy)                                                       \
  template <>                                                                  \
  ReachabilityQueryInfo<ToTy>                                                  \
      DenseMapInfo<ReachabilityQueryInfo<ToTy> *>::EmptyKey =                  \
          ReachabilityQueryInfo<ToTy>(                                         \
              DenseMapInfo<const Instruction *>::getEmptyKey(),                \
              DenseMapInfo<const ToTy *>::getEmptyKey());                      \
  template <>                                                                  \
  ReachabilityQueryInfo<ToTy>                                                  \
      DenseMapInfo<ReachabilityQueryInfo<ToTy> *>::TombstoneKey =              \
          ReachabilityQueryInfo<ToTy>(                                         \
              DenseMapInfo<const Instruction *>::getTombstoneKey(),            \
              DenseMapInfo<const ToTy *>::getTombstoneKey());

DefineKeys(Instruction) DefineKeys(Function)
#undef DefineKeys

} // namespace llvm

namespace {

template <typename BaseTy, typename ToTy>
struct CachedReachabilityAA : public BaseTy {
  using RQITy = ReachabilityQueryInfo<ToTy>;

  CachedReachabilityAA(const IRPosition &IRP, Attributor &A) : BaseTy(IRP, A) {}

  /// See AbstractAttribute::isQueryAA.
  bool isQueryAA() const override { return true; }

  /// See AbstractAttribute::updateImpl(...).
  ChangeStatus updateImpl(Attributor &A) override {
    ChangeStatus Changed = ChangeStatus::UNCHANGED;
    for (unsigned u = 0, e = QueryVector.size(); u < e; ++u) {
      RQITy *RQI = QueryVector[u];
      if (RQI->Result == RQITy::Reachable::No &&
          isReachableImpl(A, *RQI, /*IsTemporaryRQI=*/false))
        Changed = ChangeStatus::CHANGED;
    }
    return Changed;
  }

  virtual bool isReachableImpl(Attributor &A, RQITy &RQI,
                               bool IsTemporaryRQI) = 0;

  bool rememberResult(Attributor &A, typename RQITy::Reachable Result,
                      RQITy &RQI, bool UsedExclusionSet, bool IsTemporaryRQI) {
    RQI.Result = Result;

    // Remove the temporary RQI from the cache.
    if (IsTemporaryRQI)
      QueryCache.erase(&RQI);

    // Insert a plain RQI (w/o exclusion set) if that makes sense. Two options:
    // 1) If it is reachable, it doesn't matter if we have an exclusion set for
    // this query. 2) We did not use the exclusion set, potentially because
    // there is none.
    if (Result == RQITy::Reachable::Yes || !UsedExclusionSet) {
      RQITy PlainRQI(RQI.From, RQI.To);
      if (!QueryCache.count(&PlainRQI)) {
        RQITy *RQIPtr = new (A.Allocator) RQITy(RQI.From, RQI.To);
        RQIPtr->Result = Result;
        QueryVector.push_back(RQIPtr);
        QueryCache.insert(RQIPtr);
      }
    }

    // Check if we need to insert a new permanent RQI with the exclusion set.
    if (IsTemporaryRQI && Result != RQITy::Reachable::Yes && UsedExclusionSet) {
      assert((!RQI.ExclusionSet || !RQI.ExclusionSet->empty()) &&
             "Did not expect empty set!");
      RQITy *RQIPtr = new (A.Allocator)
          RQITy(A, *RQI.From, *RQI.To, RQI.ExclusionSet, true);
      assert(RQIPtr->Result == RQITy::Reachable::No && "Already reachable?");
      RQIPtr->Result = Result;
      assert(!QueryCache.count(RQIPtr));
      QueryVector.push_back(RQIPtr);
      QueryCache.insert(RQIPtr);
    }

    if (Result == RQITy::Reachable::No && IsTemporaryRQI)
      A.registerForUpdate(*this);
    return Result == RQITy::Reachable::Yes;
  }

  const std::string getAsStr(Attributor *A) const override {
    // TODO: Return the number of reachable queries.
    return "#queries(" + std::to_string(QueryVector.size()) + ")";
  }

  bool checkQueryCache(Attributor &A, RQITy &StackRQI,
                       typename RQITy::Reachable &Result) {
    if (!this->getState().isValidState()) {
      Result = RQITy::Reachable::Yes;
      return true;
    }

    // If we have an exclusion set we might be able to find our answer by
    // ignoring it first.
    if (StackRQI.ExclusionSet) {
      RQITy PlainRQI(StackRQI.From, StackRQI.To);
      auto It = QueryCache.find(&PlainRQI);
      if (It != QueryCache.end() && (*It)->Result == RQITy::Reachable::No) {
        Result = RQITy::Reachable::No;
        return true;
      }
    }

    auto It = QueryCache.find(&StackRQI);
    if (It != QueryCache.end()) {
      Result = (*It)->Result;
      return true;
    }

    // Insert a temporary for recursive queries. We will replace it with a
    // permanent entry later.
    QueryCache.insert(&StackRQI);
    return false;
  }

private:
  SmallVector<RQITy *> QueryVector;
  DenseSet<RQITy *> QueryCache;
};

struct AAIntraFnReachabilityFunction final
    : public CachedReachabilityAA<AAIntraFnReachability, Instruction> {
  using Base = CachedReachabilityAA<AAIntraFnReachability, Instruction>;
  AAIntraFnReachabilityFunction(const IRPosition &IRP, Attributor &A)
      : Base(IRP, A) {
    DT = A.getInfoCache().getAnalysisResultForFunction<DominatorTreeAnalysis>(
        *IRP.getAssociatedFunction());
  }

  bool isAssumedReachable(
      Attributor &A, const Instruction &From, const Instruction &To,
      const AA::InstExclusionSetTy *ExclusionSet) const override {
    auto *NonConstThis = const_cast<AAIntraFnReachabilityFunction *>(this);
    if (&From == &To)
      return true;

    RQITy StackRQI(A, From, To, ExclusionSet, false);
    typename RQITy::Reachable Result;
    if (!NonConstThis->checkQueryCache(A, StackRQI, Result))
      return NonConstThis->isReachableImpl(A, StackRQI,
                                           /*IsTemporaryRQI=*/true);
    return Result == RQITy::Reachable::Yes;
  }

  ChangeStatus updateImpl(Attributor &A) override {
    // We only depend on liveness. DeadEdges is all we care about, check if any
    // of them changed.
    auto *LivenessAA =
        A.getAAFor<AAIsDead>(*this, getIRPosition(), DepClassTy::OPTIONAL);
    if (LivenessAA &&
        llvm::all_of(DeadEdges,
                     [&](const auto &DeadEdge) {
                       return LivenessAA->isEdgeDead(DeadEdge.first,
                                                     DeadEdge.second);
                     }) &&
        llvm::all_of(DeadBlocks, [&](const BasicBlock *BB) {
          return LivenessAA->isAssumedDead(BB);
        })) {
      return ChangeStatus::UNCHANGED;
    }
    DeadEdges.clear();
    DeadBlocks.clear();
    return Base::updateImpl(A);
  }

  bool isReachableImpl(Attributor &A, RQITy &RQI,
                       bool IsTemporaryRQI) override {
    const Instruction *Origin = RQI.From;
    bool UsedExclusionSet = false;

    auto WillReachInBlock = [&](const Instruction &From, const Instruction &To,
                                const AA::InstExclusionSetTy *ExclusionSet) {
      const Instruction *IP = &From;
      while (IP && IP != &To) {
        if (ExclusionSet && IP != Origin && ExclusionSet->count(IP)) {
          UsedExclusionSet = true;
          break;
        }
        IP = IP->getNextNode();
      }
      return IP == &To;
    };

    const BasicBlock *FromBB = RQI.From->getParent();
    const BasicBlock *ToBB = RQI.To->getParent();
    assert(FromBB->getParent() == ToBB->getParent() &&
           "Not an intra-procedural query!");

    // Check intra-block reachability, however, other reaching paths are still
    // possible.
    if (FromBB == ToBB &&
        WillReachInBlock(*RQI.From, *RQI.To, RQI.ExclusionSet))
      return rememberResult(A, RQITy::Reachable::Yes, RQI, UsedExclusionSet,
                            IsTemporaryRQI);

    // Check if reaching the ToBB block is sufficient or if even that would not
    // ensure reaching the target. In the latter case we are done.
    if (!WillReachInBlock(ToBB->front(), *RQI.To, RQI.ExclusionSet))
      return rememberResult(A, RQITy::Reachable::No, RQI, UsedExclusionSet,
                            IsTemporaryRQI);

    const Function *Fn = FromBB->getParent();
    SmallPtrSet<const BasicBlock *, 16> ExclusionBlocks;
    if (RQI.ExclusionSet)
      for (auto *I : *RQI.ExclusionSet)
        if (I->getFunction() == Fn)
          ExclusionBlocks.insert(I->getParent());

    // Check if we make it out of the FromBB block at all.
    if (ExclusionBlocks.count(FromBB) &&
        !WillReachInBlock(*RQI.From, *FromBB->getTerminator(),
                          RQI.ExclusionSet))
      return rememberResult(A, RQITy::Reachable::No, RQI, true, IsTemporaryRQI);

    auto *LivenessAA =
        A.getAAFor<AAIsDead>(*this, getIRPosition(), DepClassTy::OPTIONAL);
    if (LivenessAA && LivenessAA->isAssumedDead(ToBB)) {
      DeadBlocks.insert(ToBB);
      return rememberResult(A, RQITy::Reachable::No, RQI, UsedExclusionSet,
                            IsTemporaryRQI);
    }

    SmallPtrSet<const BasicBlock *, 16> Visited;
    SmallVector<const BasicBlock *, 16> Worklist;
    Worklist.push_back(FromBB);

    DenseSet<std::pair<const BasicBlock *, const BasicBlock *>> LocalDeadEdges;
    while (!Worklist.empty()) {
      const BasicBlock *BB = Worklist.pop_back_val();
      if (!Visited.insert(BB).second)
        continue;
      for (const BasicBlock *SuccBB : successors(BB)) {
        if (LivenessAA && LivenessAA->isEdgeDead(BB, SuccBB)) {
          LocalDeadEdges.insert({BB, SuccBB});
          continue;
        }
        // We checked before if we just need to reach the ToBB block.
        if (SuccBB == ToBB)
          return rememberResult(A, RQITy::Reachable::Yes, RQI, UsedExclusionSet,
                                IsTemporaryRQI);
        if (DT && ExclusionBlocks.empty() && DT->dominates(BB, ToBB))
          return rememberResult(A, RQITy::Reachable::Yes, RQI, UsedExclusionSet,
                                IsTemporaryRQI);

        if (ExclusionBlocks.count(SuccBB)) {
          UsedExclusionSet = true;
          continue;
        }
        Worklist.push_back(SuccBB);
      }
    }

    DeadEdges.insert(LocalDeadEdges.begin(), LocalDeadEdges.end());
    return rememberResult(A, RQITy::Reachable::No, RQI, UsedExclusionSet,
                          IsTemporaryRQI);
  }

  /// See AbstractAttribute::trackStatistics()
  void trackStatistics() const override {}

private:
  // Set of assumed dead blocks we used in the last query. If any changes we
  // update the state.
  DenseSet<const BasicBlock *> DeadBlocks;

  // Set of assumed dead edges we used in the last query. If any changes we
  // update the state.
  DenseSet<std::pair<const BasicBlock *, const BasicBlock *>> DeadEdges;

  /// The dominator tree of the function to short-circuit reasoning.
  const DominatorTree *DT = nullptr;
};
} // namespace

/// ------------------------ NoAlias Argument Attribute ------------------------

bool AANoAlias::isImpliedByIR(Attributor &A, const IRPosition &IRP,
                              Attribute::AttrKind ImpliedAttributeKind,
                              bool IgnoreSubsumingPositions) {
  assert(ImpliedAttributeKind == Attribute::NoAlias &&
         "Unexpected attribute kind");
  Value *Val = &IRP.getAssociatedValue();
  if (IRP.getPositionKind() != IRP_CALL_SITE_ARGUMENT) {
    if (isa<AllocaInst>(Val))
      return true;
  } else {
    IgnoreSubsumingPositions = true;
  }

  if (isa<UndefValue>(Val))
    return true;

  if (isa<ConstantPointerNull>(Val) &&
      !NullPointerIsDefined(IRP.getAnchorScope(),
                            Val->getType()->getPointerAddressSpace()))
    return true;

  if (A.hasAttr(IRP, {Attribute::ByVal, Attribute::NoAlias},
                IgnoreSubsumingPositions, Attribute::NoAlias))
    return true;

  return false;
}

namespace {
struct AANoAliasImpl : AANoAlias {
  AANoAliasImpl(const IRPosition &IRP, Attributor &A) : AANoAlias(IRP, A) {
    assert(getAssociatedType()->isPointerTy() &&
           "Noalias is a pointer attribute");
  }

  const std::string getAsStr(Attributor *A) const override {
    return getAssumed() ? "noalias" : "may-alias";
  }
};

/// NoAlias attribute for a floating value.
struct AANoAliasFloating final : AANoAliasImpl {
  AANoAliasFloating(const IRPosition &IRP, Attributor &A)
      : AANoAliasImpl(IRP, A) {}

  /// See AbstractAttribute::updateImpl(...).
  ChangeStatus updateImpl(Attributor &A) override {
    // TODO: Implement this.
    return indicatePessimisticFixpoint();
  }

  /// See AbstractAttribute::trackStatistics()
  void trackStatistics() const override {
    STATS_DECLTRACK_FLOATING_ATTR(noalias)
  }
};

/// NoAlias attribute for an argument.
struct AANoAliasArgument final
    : AAArgumentFromCallSiteArguments<AANoAlias, AANoAliasImpl> {
  using Base = AAArgumentFromCallSiteArguments<AANoAlias, AANoAliasImpl>;
  AANoAliasArgument(const IRPosition &IRP, Attributor &A) : Base(IRP, A) {}

  /// See AbstractAttribute::update(...).
  ChangeStatus updateImpl(Attributor &A) override {
    // We have to make sure no-alias on the argument does not break
    // synchronization when this is a callback argument, see also [1] below.
    // If synchronization cannot be affected, we delegate to the base updateImpl
    // function, otherwise we give up for now.

    // If the function is no-sync, no-alias cannot break synchronization.
    bool IsKnownNoSycn;
    if (AA::hasAssumedIRAttr<Attribute::NoSync>(
            A, this, IRPosition::function_scope(getIRPosition()),
            DepClassTy::OPTIONAL, IsKnownNoSycn))
      return Base::updateImpl(A);

    // If the argument is read-only, no-alias cannot break synchronization.
    bool IsKnown;
    if (AA::isAssumedReadOnly(A, getIRPosition(), *this, IsKnown))
      return Base::updateImpl(A);

    // If the argument is never passed through callbacks, no-alias cannot break
    // synchronization.
    bool UsedAssumedInformation = false;
    if (A.checkForAllCallSites(
            [](AbstractCallSite ACS) { return !ACS.isCallbackCall(); }, *this,
            true, UsedAssumedInformation))
      return Base::updateImpl(A);

    // TODO: add no-alias but make sure it doesn't break synchronization by
    // introducing fake uses. See:
    // [1] Compiler Optimizations for OpenMP, J. Doerfert and H. Finkel,
    //     International Workshop on OpenMP 2018,
    //     http://compilers.cs.uni-saarland.de/people/doerfert/par_opt18.pdf

    return indicatePessimisticFixpoint();
  }

  /// See AbstractAttribute::trackStatistics()
  void trackStatistics() const override { STATS_DECLTRACK_ARG_ATTR(noalias) }
};

struct AANoAliasCallSiteArgument final : AANoAliasImpl {
  AANoAliasCallSiteArgument(const IRPosition &IRP, Attributor &A)
      : AANoAliasImpl(IRP, A) {}

  /// Determine if the underlying value may alias with the call site argument
  /// \p OtherArgNo of \p ICS (= the underlying call site).
  bool mayAliasWithArgument(Attributor &A, AAResults *&AAR,
                            const AAMemoryBehavior &MemBehaviorAA,
                            const CallBase &CB, unsigned OtherArgNo) {
    // We do not need to worry about aliasing with the underlying IRP.
    if (this->getCalleeArgNo() == (int)OtherArgNo)
      return false;

    // If it is not a pointer or pointer vector we do not alias.
    const Value *ArgOp = CB.getArgOperand(OtherArgNo);
    if (!ArgOp->getType()->isPtrOrPtrVectorTy())
      return false;

    auto *CBArgMemBehaviorAA = A.getAAFor<AAMemoryBehavior>(
        *this, IRPosition::callsite_argument(CB, OtherArgNo), DepClassTy::NONE);

    // If the argument is readnone, there is no read-write aliasing.
    if (CBArgMemBehaviorAA && CBArgMemBehaviorAA->isAssumedReadNone()) {
      A.recordDependence(*CBArgMemBehaviorAA, *this, DepClassTy::OPTIONAL);
      return false;
    }

    // If the argument is readonly and the underlying value is readonly, there
    // is no read-write aliasing.
    bool IsReadOnly = MemBehaviorAA.isAssumedReadOnly();
    if (CBArgMemBehaviorAA && CBArgMemBehaviorAA->isAssumedReadOnly() &&
        IsReadOnly) {
      A.recordDependence(MemBehaviorAA, *this, DepClassTy::OPTIONAL);
      A.recordDependence(*CBArgMemBehaviorAA, *this, DepClassTy::OPTIONAL);
      return false;
    }

    // We have to utilize actual alias analysis queries so we need the object.
    if (!AAR)
      AAR = A.getInfoCache().getAnalysisResultForFunction<AAManager>(
          *getAnchorScope());

    // Try to rule it out at the call site.
    bool IsAliasing = !AAR || !AAR->isNoAlias(&getAssociatedValue(), ArgOp);
    LLVM_DEBUG(dbgs() << "[NoAliasCSArg] Check alias between "
                         "callsite arguments: "
                      << getAssociatedValue() << " " << *ArgOp << " => "
                      << (IsAliasing ? "" : "no-") << "alias \n");

    return IsAliasing;
  }

  bool isKnownNoAliasDueToNoAliasPreservation(
      Attributor &A, AAResults *&AAR, const AAMemoryBehavior &MemBehaviorAA) {
    // We can deduce "noalias" if the following conditions hold.
    // (i)   Associated value is assumed to be noalias in the definition.
    // (ii)  Associated value is assumed to be no-capture in all the uses
    //       possibly executed before this callsite.
    // (iii) There is no other pointer argument which could alias with the
    //       value.

    auto IsDereferenceableOrNull = [&](Value *O, const DataLayout &DL) {
      const auto *DerefAA = A.getAAFor<AADereferenceable>(
          *this, IRPosition::value(*O), DepClassTy::OPTIONAL);
      return DerefAA ? DerefAA->getAssumedDereferenceableBytes() : 0;
    };

    const IRPosition &VIRP = IRPosition::value(getAssociatedValue());
    const Function *ScopeFn = VIRP.getAnchorScope();
    // Check whether the value is captured in the scope using AANoCapture.
    // Look at CFG and check only uses possibly executed before this
    // callsite.
    auto UsePred = [&](const Use &U, bool &Follow) -> bool {
      Instruction *UserI = cast<Instruction>(U.getUser());

      // If UserI is the curr instruction and there is a single potential use of
      // the value in UserI we allow the use.
      // TODO: We should inspect the operands and allow those that cannot alias
      //       with the value.
      if (UserI == getCtxI() && UserI->getNumOperands() == 1)
        return true;

      if (ScopeFn) {
        if (auto *CB = dyn_cast<CallBase>(UserI)) {
          if (CB->isArgOperand(&U)) {

            unsigned ArgNo = CB->getArgOperandNo(&U);

            bool IsKnownNoCapture;
            if (AA::hasAssumedIRAttr<Attribute::NoCapture>(
                    A, this, IRPosition::callsite_argument(*CB, ArgNo),
                    DepClassTy::OPTIONAL, IsKnownNoCapture))
              return true;
          }
        }

        if (!AA::isPotentiallyReachable(
                A, *UserI, *getCtxI(), *this, /* ExclusionSet */ nullptr,
                [ScopeFn](const Function &Fn) { return &Fn != ScopeFn; }))
          return true;
      }

      // TODO: We should track the capturing uses in AANoCapture but the problem
      //       is CGSCC runs. For those we would need to "allow" AANoCapture for
      //       a value in the module slice.
      switch (DetermineUseCaptureKind(U, IsDereferenceableOrNull)) {
      case UseCaptureKind::NO_CAPTURE:
        return true;
      case UseCaptureKind::MAY_CAPTURE:
        LLVM_DEBUG(dbgs() << "[AANoAliasCSArg] Unknown user: " << *UserI
                          << "\n");
        return false;
      case UseCaptureKind::PASSTHROUGH:
        Follow = true;
        return true;
      }
      llvm_unreachable("unknown UseCaptureKind");
    };

    bool IsKnownNoCapture;
    const AANoCapture *NoCaptureAA = nullptr;
    bool IsAssumedNoCapture = AA::hasAssumedIRAttr<Attribute::NoCapture>(
        A, this, VIRP, DepClassTy::NONE, IsKnownNoCapture, false, &NoCaptureAA);
    if (!IsAssumedNoCapture &&
        (!NoCaptureAA || !NoCaptureAA->isAssumedNoCaptureMaybeReturned())) {
      if (!A.checkForAllUses(UsePred, *this, getAssociatedValue())) {
        LLVM_DEBUG(
            dbgs() << "[AANoAliasCSArg] " << getAssociatedValue()
                   << " cannot be noalias as it is potentially captured\n");
        return false;
      }
    }
    if (NoCaptureAA)
      A.recordDependence(*NoCaptureAA, *this, DepClassTy::OPTIONAL);

    // Check there is no other pointer argument which could alias with the
    // value passed at this call site.
    // TODO: AbstractCallSite
    const auto &CB = cast<CallBase>(getAnchorValue());
    for (unsigned OtherArgNo = 0; OtherArgNo < CB.arg_size(); OtherArgNo++)
      if (mayAliasWithArgument(A, AAR, MemBehaviorAA, CB, OtherArgNo))
        return false;

    return true;
  }

  /// See AbstractAttribute::updateImpl(...).
  ChangeStatus updateImpl(Attributor &A) override {
    // If the argument is readnone we are done as there are no accesses via the
    // argument.
    auto *MemBehaviorAA =
        A.getAAFor<AAMemoryBehavior>(*this, getIRPosition(), DepClassTy::NONE);
    if (MemBehaviorAA && MemBehaviorAA->isAssumedReadNone()) {
      A.recordDependence(*MemBehaviorAA, *this, DepClassTy::OPTIONAL);
      return ChangeStatus::UNCHANGED;
    }

    bool IsKnownNoAlias;
    const IRPosition &VIRP = IRPosition::value(getAssociatedValue());
    if (!AA::hasAssumedIRAttr<Attribute::NoAlias>(
            A, this, VIRP, DepClassTy::REQUIRED, IsKnownNoAlias)) {
      LLVM_DEBUG(dbgs() << "[AANoAlias] " << getAssociatedValue()
                        << " is not no-alias at the definition\n");
      return indicatePessimisticFixpoint();
    }

    AAResults *AAR = nullptr;
    if (MemBehaviorAA &&
        isKnownNoAliasDueToNoAliasPreservation(A, AAR, *MemBehaviorAA)) {
      LLVM_DEBUG(
          dbgs() << "[AANoAlias] No-Alias deduced via no-alias preservation\n");
      return ChangeStatus::UNCHANGED;
    }

    return indicatePessimisticFixpoint();
  }

  /// See AbstractAttribute::trackStatistics()
  void trackStatistics() const override { STATS_DECLTRACK_CSARG_ATTR(noalias) }
};

/// NoAlias attribute for function return value.
struct AANoAliasReturned final : AANoAliasImpl {
  AANoAliasReturned(const IRPosition &IRP, Attributor &A)
      : AANoAliasImpl(IRP, A) {}

  /// See AbstractAttribute::updateImpl(...).
  ChangeStatus updateImpl(Attributor &A) override {

    auto CheckReturnValue = [&](Value &RV) -> bool {
      if (Constant *C = dyn_cast<Constant>(&RV))
        if (C->isNullValue() || isa<UndefValue>(C))
          return true;

      /// For now, we can only deduce noalias if we have call sites.
      /// FIXME: add more support.
      if (!isa<CallBase>(&RV))
        return false;

      const IRPosition &RVPos = IRPosition::value(RV);
      bool IsKnownNoAlias;
      if (!AA::hasAssumedIRAttr<Attribute::NoAlias>(
              A, this, RVPos, DepClassTy::REQUIRED, IsKnownNoAlias))
        return false;

      bool IsKnownNoCapture;
      const AANoCapture *NoCaptureAA = nullptr;
      bool IsAssumedNoCapture = AA::hasAssumedIRAttr<Attribute::NoCapture>(
          A, this, RVPos, DepClassTy::REQUIRED, IsKnownNoCapture, false,
          &NoCaptureAA);
      return IsAssumedNoCapture ||
             (NoCaptureAA && NoCaptureAA->isAssumedNoCaptureMaybeReturned());
    };

    if (!A.checkForAllReturnedValues(CheckReturnValue, *this))
      return indicatePessimisticFixpoint();

    return ChangeStatus::UNCHANGED;
  }

  /// See AbstractAttribute::trackStatistics()
  void trackStatistics() const override { STATS_DECLTRACK_FNRET_ATTR(noalias) }
};

/// NoAlias attribute deduction for a call site return value.
struct AANoAliasCallSiteReturned final
    : AACalleeToCallSite<AANoAlias, AANoAliasImpl> {
  AANoAliasCallSiteReturned(const IRPosition &IRP, Attributor &A)
      : AACalleeToCallSite<AANoAlias, AANoAliasImpl>(IRP, A) {}

  /// See AbstractAttribute::trackStatistics()
  void trackStatistics() const override { STATS_DECLTRACK_CSRET_ATTR(noalias); }
};
} // namespace

/// -------------------AAIsDead Function Attribute-----------------------

namespace {
struct AAIsDeadValueImpl : public AAIsDead {
  AAIsDeadValueImpl(const IRPosition &IRP, Attributor &A) : AAIsDead(IRP, A) {}

  /// See AAIsDead::isAssumedDead().
  bool isAssumedDead() const override { return isAssumed(IS_DEAD); }

  /// See AAIsDead::isKnownDead().
  bool isKnownDead() const override { return isKnown(IS_DEAD); }

  /// See AAIsDead::isAssumedDead(BasicBlock *).
  bool isAssumedDead(const BasicBlock *BB) const override { return false; }

  /// See AAIsDead::isKnownDead(BasicBlock *).
  bool isKnownDead(const BasicBlock *BB) const override { return false; }

  /// See AAIsDead::isAssumedDead(Instruction *I).
  bool isAssumedDead(const Instruction *I) const override {
    return I == getCtxI() && isAssumedDead();
  }

  /// See AAIsDead::isKnownDead(Instruction *I).
  bool isKnownDead(const Instruction *I) const override {
    return isAssumedDead(I) && isKnownDead();
  }

  /// See AbstractAttribute::getAsStr().
  const std::string getAsStr(Attributor *A) const override {
    return isAssumedDead() ? "assumed-dead" : "assumed-live";
  }

  /// Check if all uses are assumed dead.
  bool areAllUsesAssumedDead(Attributor &A, Value &V) {
    // Callers might not check the type, void has no uses.
    if (V.getType()->isVoidTy() || V.use_empty())
      return true;

    // If we replace a value with a constant there are no uses left afterwards.
    if (!isa<Constant>(V)) {
      if (auto *I = dyn_cast<Instruction>(&V))
        if (!A.isRunOn(*I->getFunction()))
          return false;
      bool UsedAssumedInformation = false;
      std::optional<Constant *> C =
          A.getAssumedConstant(V, *this, UsedAssumedInformation);
      if (!C || *C)
        return true;
    }

    auto UsePred = [&](const Use &U, bool &Follow) { return false; };
    // Explicitly set the dependence class to required because we want a long
    // chain of N dependent instructions to be considered live as soon as one is
    // without going through N update cycles. This is not required for
    // correctness.
    return A.checkForAllUses(UsePred, *this, V, /* CheckBBLivenessOnly */ false,
                             DepClassTy::REQUIRED,
                             /* IgnoreDroppableUses */ false);
  }

  /// Determine if \p I is assumed to be side-effect free.
  bool isAssumedSideEffectFree(Attributor &A, Instruction *I) {
    if (!I || wouldInstructionBeTriviallyDead(I))
      return true;

    auto *CB = dyn_cast<CallBase>(I);
    if (!CB || isa<IntrinsicInst>(CB))
      return false;

    const IRPosition &CallIRP = IRPosition::callsite_function(*CB);

    bool IsKnownNoUnwind;
    if (!AA::hasAssumedIRAttr<Attribute::NoUnwind>(
            A, this, CallIRP, DepClassTy::OPTIONAL, IsKnownNoUnwind))
      return false;

    bool IsKnown;
    return AA::isAssumedReadOnly(A, CallIRP, *this, IsKnown);
  }
};

struct AAIsDeadFloating : public AAIsDeadValueImpl {
  AAIsDeadFloating(const IRPosition &IRP, Attributor &A)
      : AAIsDeadValueImpl(IRP, A) {}

  /// See AbstractAttribute::initialize(...).
  void initialize(Attributor &A) override {
    AAIsDeadValueImpl::initialize(A);

    if (isa<UndefValue>(getAssociatedValue())) {
      indicatePessimisticFixpoint();
      return;
    }

    Instruction *I = dyn_cast<Instruction>(&getAssociatedValue());
    if (!isAssumedSideEffectFree(A, I)) {
      if (!isa_and_nonnull<StoreInst>(I) && !isa_and_nonnull<FenceInst>(I))
        indicatePessimisticFixpoint();
      else
        removeAssumedBits(HAS_NO_EFFECT);
    }
  }

  bool isDeadFence(Attributor &A, FenceInst &FI) {
    const auto *ExecDomainAA = A.lookupAAFor<AAExecutionDomain>(
        IRPosition::function(*FI.getFunction()), *this, DepClassTy::NONE);
    if (!ExecDomainAA || !ExecDomainAA->isNoOpFence(FI))
      return false;
    A.recordDependence(*ExecDomainAA, *this, DepClassTy::OPTIONAL);
    return true;
  }

  bool isDeadStore(Attributor &A, StoreInst &SI,
                   SmallSetVector<Instruction *, 8> *AssumeOnlyInst = nullptr) {
    // Lang ref now states volatile store is not UB/dead, let's skip them.
    if (SI.isVolatile())
      return false;

    // If we are collecting assumes to be deleted we are in the manifest stage.
    // It's problematic to collect the potential copies again now so we use the
    // cached ones.
    bool UsedAssumedInformation = false;
    if (!AssumeOnlyInst) {
      PotentialCopies.clear();
      if (!AA::getPotentialCopiesOfStoredValue(A, SI, PotentialCopies, *this,
                                               UsedAssumedInformation)) {
        LLVM_DEBUG(
            dbgs()
            << "[AAIsDead] Could not determine potential copies of store!\n");
        return false;
      }
    }
    LLVM_DEBUG(dbgs() << "[AAIsDead] Store has " << PotentialCopies.size()
                      << " potential copies.\n");

    InformationCache &InfoCache = A.getInfoCache();
    return llvm::all_of(PotentialCopies, [&](Value *V) {
      if (A.isAssumedDead(IRPosition::value(*V), this, nullptr,
                          UsedAssumedInformation))
        return true;
      if (auto *LI = dyn_cast<LoadInst>(V)) {
        if (llvm::all_of(LI->uses(), [&](const Use &U) {
              auto &UserI = cast<Instruction>(*U.getUser());
              if (InfoCache.isOnlyUsedByAssume(UserI)) {
                if (AssumeOnlyInst)
                  AssumeOnlyInst->insert(&UserI);
                return true;
              }
              return A.isAssumedDead(U, this, nullptr, UsedAssumedInformation);
            })) {
          return true;
        }
      }
      LLVM_DEBUG(dbgs() << "[AAIsDead] Potential copy " << *V
                        << " is assumed live!\n");
      return false;
    });
  }

  /// See AbstractAttribute::getAsStr().
  const std::string getAsStr(Attributor *A) const override {
    Instruction *I = dyn_cast<Instruction>(&getAssociatedValue());
    if (isa_and_nonnull<StoreInst>(I))
      if (isValidState())
        return "assumed-dead-store";
    if (isa_and_nonnull<FenceInst>(I))
      if (isValidState())
        return "assumed-dead-fence";
    return AAIsDeadValueImpl::getAsStr(A);
  }

  /// See AbstractAttribute::updateImpl(...).
  ChangeStatus updateImpl(Attributor &A) override {
    Instruction *I = dyn_cast<Instruction>(&getAssociatedValue());
    if (auto *SI = dyn_cast_or_null<StoreInst>(I)) {
      if (!isDeadStore(A, *SI))
        return indicatePessimisticFixpoint();
    } else if (auto *FI = dyn_cast_or_null<FenceInst>(I)) {
      if (!isDeadFence(A, *FI))
        return indicatePessimisticFixpoint();
    } else {
      if (!isAssumedSideEffectFree(A, I))
        return indicatePessimisticFixpoint();
      if (!areAllUsesAssumedDead(A, getAssociatedValue()))
        return indicatePessimisticFixpoint();
    }
    return ChangeStatus::UNCHANGED;
  }

  bool isRemovableStore() const override {
    return isAssumed(IS_REMOVABLE) && isa<StoreInst>(&getAssociatedValue());
  }

  /// See AbstractAttribute::manifest(...).
  ChangeStatus manifest(Attributor &A) override {
    Value &V = getAssociatedValue();
    if (auto *I = dyn_cast<Instruction>(&V)) {
      // If we get here we basically know the users are all dead. We check if
      // isAssumedSideEffectFree returns true here again because it might not be
      // the case and only the users are dead but the instruction (=call) is
      // still needed.
      if (auto *SI = dyn_cast<StoreInst>(I)) {
        SmallSetVector<Instruction *, 8> AssumeOnlyInst;
        bool IsDead = isDeadStore(A, *SI, &AssumeOnlyInst);
        (void)IsDead;
        assert(IsDead && "Store was assumed to be dead!");
        A.deleteAfterManifest(*I);
        for (size_t i = 0; i < AssumeOnlyInst.size(); ++i) {
          Instruction *AOI = AssumeOnlyInst[i];
          for (auto *Usr : AOI->users())
            AssumeOnlyInst.insert(cast<Instruction>(Usr));
          A.deleteAfterManifest(*AOI);
        }
        return ChangeStatus::CHANGED;
      }
      if (auto *FI = dyn_cast<FenceInst>(I)) {
        assert(isDeadFence(A, *FI));
        A.deleteAfterManifest(*FI);
        return ChangeStatus::CHANGED;
      }
      if (isAssumedSideEffectFree(A, I) && !isa<InvokeInst>(I)) {
        A.deleteAfterManifest(*I);
        return ChangeStatus::CHANGED;
      }
    }
    return ChangeStatus::UNCHANGED;
  }

  /// See AbstractAttribute::trackStatistics()
  void trackStatistics() const override {
    STATS_DECLTRACK_FLOATING_ATTR(IsDead)
  }

private:
  // The potential copies of a dead store, used for deletion during manifest.
  SmallSetVector<Value *, 4> PotentialCopies;
};

struct AAIsDeadArgument : public AAIsDeadFloating {
  AAIsDeadArgument(const IRPosition &IRP, Attributor &A)
      : AAIsDeadFloating(IRP, A) {}

  /// See AbstractAttribute::manifest(...).
  ChangeStatus manifest(Attributor &A) override {
    Argument &Arg = *getAssociatedArgument();
    if (A.isValidFunctionSignatureRewrite(Arg, /* ReplacementTypes */ {}))
      if (A.registerFunctionSignatureRewrite(
              Arg, /* ReplacementTypes */ {},
              Attributor::ArgumentReplacementInfo::CalleeRepairCBTy{},
              Attributor::ArgumentReplacementInfo::ACSRepairCBTy{})) {
        return ChangeStatus::CHANGED;
      }
    return ChangeStatus::UNCHANGED;
  }

  /// See AbstractAttribute::trackStatistics()
  void trackStatistics() const override { STATS_DECLTRACK_ARG_ATTR(IsDead) }
};

struct AAIsDeadCallSiteArgument : public AAIsDeadValueImpl {
  AAIsDeadCallSiteArgument(const IRPosition &IRP, Attributor &A)
      : AAIsDeadValueImpl(IRP, A) {}

  /// See AbstractAttribute::initialize(...).
  void initialize(Attributor &A) override {
    AAIsDeadValueImpl::initialize(A);
    if (isa<UndefValue>(getAssociatedValue()))
      indicatePessimisticFixpoint();
  }

  /// See AbstractAttribute::updateImpl(...).
  ChangeStatus updateImpl(Attributor &A) override {
    // TODO: Once we have call site specific value information we can provide
    //       call site specific liveness information and then it makes
    //       sense to specialize attributes for call sites arguments instead of
    //       redirecting requests to the callee argument.
    Argument *Arg = getAssociatedArgument();
    if (!Arg)
      return indicatePessimisticFixpoint();
    const IRPosition &ArgPos = IRPosition::argument(*Arg);
    auto *ArgAA = A.getAAFor<AAIsDead>(*this, ArgPos, DepClassTy::REQUIRED);
    if (!ArgAA)
      return indicatePessimisticFixpoint();
    return clampStateAndIndicateChange(getState(), ArgAA->getState());
  }

  /// See AbstractAttribute::manifest(...).
  ChangeStatus manifest(Attributor &A) override {
    CallBase &CB = cast<CallBase>(getAnchorValue());
    Use &U = CB.getArgOperandUse(getCallSiteArgNo());
    assert(!isa<UndefValue>(U.get()) &&
           "Expected undef values to be filtered out!");
    UndefValue &UV = *UndefValue::get(U->getType());
    if (A.changeUseAfterManifest(U, UV))
      return ChangeStatus::CHANGED;
    return ChangeStatus::UNCHANGED;
  }

  /// See AbstractAttribute::trackStatistics()
  void trackStatistics() const override { STATS_DECLTRACK_CSARG_ATTR(IsDead) }
};

struct AAIsDeadCallSiteReturned : public AAIsDeadFloating {
  AAIsDeadCallSiteReturned(const IRPosition &IRP, Attributor &A)
      : AAIsDeadFloating(IRP, A) {}

  /// See AAIsDead::isAssumedDead().
  bool isAssumedDead() const override {
    return AAIsDeadFloating::isAssumedDead() && IsAssumedSideEffectFree;
  }

  /// See AbstractAttribute::initialize(...).
  void initialize(Attributor &A) override {
    AAIsDeadFloating::initialize(A);
    if (isa<UndefValue>(getAssociatedValue())) {
      indicatePessimisticFixpoint();
      return;
    }

    // We track this separately as a secondary state.
    IsAssumedSideEffectFree = isAssumedSideEffectFree(A, getCtxI());
  }

  /// See AbstractAttribute::updateImpl(...).
  ChangeStatus updateImpl(Attributor &A) override {
    ChangeStatus Changed = ChangeStatus::UNCHANGED;
    if (IsAssumedSideEffectFree && !isAssumedSideEffectFree(A, getCtxI())) {
      IsAssumedSideEffectFree = false;
      Changed = ChangeStatus::CHANGED;
    }
    if (!areAllUsesAssumedDead(A, getAssociatedValue()))
      return indicatePessimisticFixpoint();
    return Changed;
  }

  /// See AbstractAttribute::trackStatistics()
  void trackStatistics() const override {
    if (IsAssumedSideEffectFree)
      STATS_DECLTRACK_CSRET_ATTR(IsDead)
    else
      STATS_DECLTRACK_CSRET_ATTR(UnusedResult)
  }

  /// See AbstractAttribute::getAsStr().
  const std::string getAsStr(Attributor *A) const override {
    return isAssumedDead()
               ? "assumed-dead"
               : (getAssumed() ? "assumed-dead-users" : "assumed-live");
  }

private:
  bool IsAssumedSideEffectFree = true;
};

struct AAIsDeadReturned : public AAIsDeadValueImpl {
  AAIsDeadReturned(const IRPosition &IRP, Attributor &A)
      : AAIsDeadValueImpl(IRP, A) {}

  /// See AbstractAttribute::updateImpl(...).
  ChangeStatus updateImpl(Attributor &A) override {

    bool UsedAssumedInformation = false;
    A.checkForAllInstructions([](Instruction &) { return true; }, *this,
                              {Instruction::Ret}, UsedAssumedInformation);

    auto PredForCallSite = [&](AbstractCallSite ACS) {
      if (ACS.isCallbackCall() || !ACS.getInstruction())
        return false;
      return areAllUsesAssumedDead(A, *ACS.getInstruction());
    };

    if (!A.checkForAllCallSites(PredForCallSite, *this, true,
                                UsedAssumedInformation))
      return indicatePessimisticFixpoint();

    return ChangeStatus::UNCHANGED;
  }

  /// See AbstractAttribute::manifest(...).
  ChangeStatus manifest(Attributor &A) override {
    // TODO: Rewrite the signature to return void?
    bool AnyChange = false;
    UndefValue &UV = *UndefValue::get(getAssociatedFunction()->getReturnType());
    auto RetInstPred = [&](Instruction &I) {
      ReturnInst &RI = cast<ReturnInst>(I);
      if (!isa<UndefValue>(RI.getReturnValue()))
        AnyChange |= A.changeUseAfterManifest(RI.getOperandUse(0), UV);
      return true;
    };
    bool UsedAssumedInformation = false;
    A.checkForAllInstructions(RetInstPred, *this, {Instruction::Ret},
                              UsedAssumedInformation);
    return AnyChange ? ChangeStatus::CHANGED : ChangeStatus::UNCHANGED;
  }

  /// See AbstractAttribute::trackStatistics()
  void trackStatistics() const override { STATS_DECLTRACK_FNRET_ATTR(IsDead) }
};

struct AAIsDeadFunction : public AAIsDead {
  AAIsDeadFunction(const IRPosition &IRP, Attributor &A) : AAIsDead(IRP, A) {}

  /// See AbstractAttribute::initialize(...).
  void initialize(Attributor &A) override {
    Function *F = getAnchorScope();
    assert(F && "Did expect an anchor function");
    if (!isAssumedDeadInternalFunction(A)) {
      ToBeExploredFrom.insert(&F->getEntryBlock().front());
      assumeLive(A, F->getEntryBlock());
    }
  }

  bool isAssumedDeadInternalFunction(Attributor &A) {
    if (!getAnchorScope()->hasLocalLinkage())
      return false;
    bool UsedAssumedInformation = false;
    return A.checkForAllCallSites([](AbstractCallSite) { return false; }, *this,
                                  true, UsedAssumedInformation);
  }

  /// See AbstractAttribute::getAsStr().
  const std::string getAsStr(Attributor *A) const override {
    return "Live[#BB " + std::to_string(AssumedLiveBlocks.size()) + "/" +
           std::to_string(getAnchorScope()->size()) + "][#TBEP " +
           std::to_string(ToBeExploredFrom.size()) + "][#KDE " +
           std::to_string(KnownDeadEnds.size()) + "]";
  }

  /// See AbstractAttribute::manifest(...).
  ChangeStatus manifest(Attributor &A) override {
    assert(getState().isValidState() &&
           "Attempted to manifest an invalid state!");

    ChangeStatus HasChanged = ChangeStatus::UNCHANGED;
    Function &F = *getAnchorScope();

    if (AssumedLiveBlocks.empty()) {
      A.deleteAfterManifest(F);
      return ChangeStatus::CHANGED;
    }

    // Flag to determine if we can change an invoke to a call assuming the
    // callee is nounwind. This is not possible if the personality of the
    // function allows to catch asynchronous exceptions.
    bool Invoke2CallAllowed = !mayCatchAsynchronousExceptions(F);

    KnownDeadEnds.set_union(ToBeExploredFrom);
    for (const Instruction *DeadEndI : KnownDeadEnds) {
      auto *CB = dyn_cast<CallBase>(DeadEndI);
      if (!CB)
        continue;
      bool IsKnownNoReturn;
      bool MayReturn = !AA::hasAssumedIRAttr<Attribute::NoReturn>(
          A, this, IRPosition::callsite_function(*CB), DepClassTy::OPTIONAL,
          IsKnownNoReturn);
      if (MayReturn && (!Invoke2CallAllowed || !isa<InvokeInst>(CB)))
        continue;

      if (auto *II = dyn_cast<InvokeInst>(DeadEndI))
        A.registerInvokeWithDeadSuccessor(const_cast<InvokeInst &>(*II));
      else
        A.changeToUnreachableAfterManifest(
            const_cast<Instruction *>(DeadEndI->getNextNode()));
      HasChanged = ChangeStatus::CHANGED;
    }

    STATS_DECL(AAIsDead, BasicBlock, "Number of dead basic blocks deleted.");
    for (BasicBlock &BB : F)
      if (!AssumedLiveBlocks.count(&BB)) {
        A.deleteAfterManifest(BB);
        ++BUILD_STAT_NAME(AAIsDead, BasicBlock);
        HasChanged = ChangeStatus::CHANGED;
      }

    return HasChanged;
  }

  /// See AbstractAttribute::updateImpl(...).
  ChangeStatus updateImpl(Attributor &A) override;

  bool isEdgeDead(const BasicBlock *From, const BasicBlock *To) const override {
    assert(From->getParent() == getAnchorScope() &&
           To->getParent() == getAnchorScope() &&
           "Used AAIsDead of the wrong function");
    return isValidState() && !AssumedLiveEdges.count(std::make_pair(From, To));
  }

  /// See AbstractAttribute::trackStatistics()
  void trackStatistics() const override {}

  /// Returns true if the function is assumed dead.
  bool isAssumedDead() const override { return false; }

  /// See AAIsDead::isKnownDead().
  bool isKnownDead() const override { return false; }

  /// See AAIsDead::isAssumedDead(BasicBlock *).
  bool isAssumedDead(const BasicBlock *BB) const override {
    assert(BB->getParent() == getAnchorScope() &&
           "BB must be in the same anchor scope function.");

    if (!getAssumed())
      return false;
    return !AssumedLiveBlocks.count(BB);
  }

  /// See AAIsDead::isKnownDead(BasicBlock *).
  bool isKnownDead(const BasicBlock *BB) const override {
    return getKnown() && isAssumedDead(BB);
  }

  /// See AAIsDead::isAssumed(Instruction *I).
  bool isAssumedDead(const Instruction *I) const override {
    assert(I->getParent()->getParent() == getAnchorScope() &&
           "Instruction must be in the same anchor scope function.");

    if (!getAssumed())
      return false;

    // If it is not in AssumedLiveBlocks then it for sure dead.
    // Otherwise, it can still be after noreturn call in a live block.
    if (!AssumedLiveBlocks.count(I->getParent()))
      return true;

    // If it is not after a liveness barrier it is live.
    const Instruction *PrevI = I->getPrevNode();
    while (PrevI) {
      if (KnownDeadEnds.count(PrevI) || ToBeExploredFrom.count(PrevI))
        return true;
      PrevI = PrevI->getPrevNode();
    }
    return false;
  }

  /// See AAIsDead::isKnownDead(Instruction *I).
  bool isKnownDead(const Instruction *I) const override {
    return getKnown() && isAssumedDead(I);
  }

  /// Assume \p BB is (partially) live now and indicate to the Attributor \p A
  /// that internal function called from \p BB should now be looked at.
  bool assumeLive(Attributor &A, const BasicBlock &BB) {
    if (!AssumedLiveBlocks.insert(&BB).second)
      return false;

    // We assume that all of BB is (probably) live now and if there are calls to
    // internal functions we will assume that those are now live as well. This
    // is a performance optimization for blocks with calls to a lot of internal
    // functions. It can however cause dead functions to be treated as live.
    for (const Instruction &I : BB)
      if (const auto *CB = dyn_cast<CallBase>(&I))
        if (auto *F = dyn_cast_if_present<Function>(CB->getCalledOperand()))
          if (F->hasLocalLinkage())
            A.markLiveInternalFunction(*F);
    return true;
  }

  /// Collection of instructions that need to be explored again, e.g., we
  /// did assume they do not transfer control to (one of their) successors.
  SmallSetVector<const Instruction *, 8> ToBeExploredFrom;

  /// Collection of instructions that are known to not transfer control.
  SmallSetVector<const Instruction *, 8> KnownDeadEnds;

  /// Collection of all assumed live edges
  DenseSet<std::pair<const BasicBlock *, const BasicBlock *>> AssumedLiveEdges;

  /// Collection of all assumed live BasicBlocks.
  DenseSet<const BasicBlock *> AssumedLiveBlocks;
};

static bool
identifyAliveSuccessors(Attributor &A, const CallBase &CB,
                        AbstractAttribute &AA,
                        SmallVectorImpl<const Instruction *> &AliveSuccessors) {
  const IRPosition &IPos = IRPosition::callsite_function(CB);

  bool IsKnownNoReturn;
  if (AA::hasAssumedIRAttr<Attribute::NoReturn>(
          A, &AA, IPos, DepClassTy::OPTIONAL, IsKnownNoReturn))
    return !IsKnownNoReturn;
  if (CB.isTerminator())
    AliveSuccessors.push_back(&CB.getSuccessor(0)->front());
  else
    AliveSuccessors.push_back(CB.getNextNode());
  return false;
}

static bool
identifyAliveSuccessors(Attributor &A, const InvokeInst &II,
                        AbstractAttribute &AA,
                        SmallVectorImpl<const Instruction *> &AliveSuccessors) {
  bool UsedAssumedInformation =
      identifyAliveSuccessors(A, cast<CallBase>(II), AA, AliveSuccessors);

  // First, determine if we can change an invoke to a call assuming the
  // callee is nounwind. This is not possible if the personality of the
  // function allows to catch asynchronous exceptions.
  if (AAIsDeadFunction::mayCatchAsynchronousExceptions(*II.getFunction())) {
    AliveSuccessors.push_back(&II.getUnwindDest()->front());
  } else {
    const IRPosition &IPos = IRPosition::callsite_function(II);

    bool IsKnownNoUnwind;
    if (AA::hasAssumedIRAttr<Attribute::NoUnwind>(
            A, &AA, IPos, DepClassTy::OPTIONAL, IsKnownNoUnwind)) {
      UsedAssumedInformation |= !IsKnownNoUnwind;
    } else {
      AliveSuccessors.push_back(&II.getUnwindDest()->front());
    }
  }
  return UsedAssumedInformation;
}

static bool
identifyAliveSuccessors(Attributor &A, const BranchInst &BI,
                        AbstractAttribute &AA,
                        SmallVectorImpl<const Instruction *> &AliveSuccessors) {
  bool UsedAssumedInformation = false;
  if (BI.getNumSuccessors() == 1) {
    AliveSuccessors.push_back(&BI.getSuccessor(0)->front());
  } else {
    std::optional<Constant *> C =
        A.getAssumedConstant(*BI.getCondition(), AA, UsedAssumedInformation);
    if (!C || isa_and_nonnull<UndefValue>(*C)) {
      // No value yet, assume both edges are dead.
    } else if (isa_and_nonnull<ConstantInt>(*C)) {
      const BasicBlock *SuccBB =
          BI.getSuccessor(1 - cast<ConstantInt>(*C)->getValue().getZExtValue());
      AliveSuccessors.push_back(&SuccBB->front());
    } else {
      AliveSuccessors.push_back(&BI.getSuccessor(0)->front());
      AliveSuccessors.push_back(&BI.getSuccessor(1)->front());
      UsedAssumedInformation = false;
    }
  }
  return UsedAssumedInformation;
}

static bool
identifyAliveSuccessors(Attributor &A, const SwitchInst &SI,
                        AbstractAttribute &AA,
                        SmallVectorImpl<const Instruction *> &AliveSuccessors) {
  bool UsedAssumedInformation = false;
  SmallVector<AA::ValueAndContext> Values;
  if (!A.getAssumedSimplifiedValues(IRPosition::value(*SI.getCondition()), &AA,
                                    Values, AA::AnyScope,
                                    UsedAssumedInformation)) {
    // Something went wrong, assume all successors are live.
    for (const BasicBlock *SuccBB : successors(SI.getParent()))
      AliveSuccessors.push_back(&SuccBB->front());
    return false;
  }

  if (Values.empty() ||
      (Values.size() == 1 &&
       isa_and_nonnull<UndefValue>(Values.front().getValue()))) {
    // No valid value yet, assume all edges are dead.
    return UsedAssumedInformation;
  }

  Type &Ty = *SI.getCondition()->getType();
  SmallPtrSet<ConstantInt *, 8> Constants;
  auto CheckForConstantInt = [&](Value *V) {
    if (auto *CI = dyn_cast_if_present<ConstantInt>(AA::getWithType(*V, Ty))) {
      Constants.insert(CI);
      return true;
    }
    return false;
  };

  if (!all_of(Values, [&](AA::ValueAndContext &VAC) {
        return CheckForConstantInt(VAC.getValue());
      })) {
    for (const BasicBlock *SuccBB : successors(SI.getParent()))
      AliveSuccessors.push_back(&SuccBB->front());
    return UsedAssumedInformation;
  }

  unsigned MatchedCases = 0;
  for (const auto &CaseIt : SI.cases()) {
    if (Constants.count(CaseIt.getCaseValue())) {
      ++MatchedCases;
      AliveSuccessors.push_back(&CaseIt.getCaseSuccessor()->front());
    }
  }

  // If all potential values have been matched, we will not visit the default
  // case.
  if (MatchedCases < Constants.size())
    AliveSuccessors.push_back(&SI.getDefaultDest()->front());
  return UsedAssumedInformation;
}

ChangeStatus AAIsDeadFunction::updateImpl(Attributor &A) {
  ChangeStatus Change = ChangeStatus::UNCHANGED;

  if (AssumedLiveBlocks.empty()) {
    if (isAssumedDeadInternalFunction(A))
      return ChangeStatus::UNCHANGED;

    Function *F = getAnchorScope();
    ToBeExploredFrom.insert(&F->getEntryBlock().front());
    assumeLive(A, F->getEntryBlock());
    Change = ChangeStatus::CHANGED;
  }

  LLVM_DEBUG(dbgs() << "[AAIsDead] Live [" << AssumedLiveBlocks.size() << "/"
                    << getAnchorScope()->size() << "] BBs and "
                    << ToBeExploredFrom.size() << " exploration points and "
                    << KnownDeadEnds.size() << " known dead ends\n");

  // Copy and clear the list of instructions we need to explore from. It is
  // refilled with instructions the next update has to look at.
  SmallVector<const Instruction *, 8> Worklist(ToBeExploredFrom.begin(),
                                               ToBeExploredFrom.end());
  decltype(ToBeExploredFrom) NewToBeExploredFrom;

  SmallVector<const Instruction *, 8> AliveSuccessors;
  while (!Worklist.empty()) {
    const Instruction *I = Worklist.pop_back_val();
    LLVM_DEBUG(dbgs() << "[AAIsDead] Exploration inst: " << *I << "\n");

    // Fast forward for uninteresting instructions. We could look for UB here
    // though.
    while (!I->isTerminator() && !isa<CallBase>(I))
      I = I->getNextNode();

    AliveSuccessors.clear();

    bool UsedAssumedInformation = false;
    switch (I->getOpcode()) {
    // TODO: look for (assumed) UB to backwards propagate "deadness".
    default:
      assert(I->isTerminator() &&
             "Expected non-terminators to be handled already!");
      for (const BasicBlock *SuccBB : successors(I->getParent()))
        AliveSuccessors.push_back(&SuccBB->front());
      break;
    case Instruction::Call:
      UsedAssumedInformation = identifyAliveSuccessors(A, cast<CallInst>(*I),
                                                       *this, AliveSuccessors);
      break;
    case Instruction::Invoke:
      UsedAssumedInformation = identifyAliveSuccessors(A, cast<InvokeInst>(*I),
                                                       *this, AliveSuccessors);
      break;
    case Instruction::Br:
      UsedAssumedInformation = identifyAliveSuccessors(A, cast<BranchInst>(*I),
                                                       *this, AliveSuccessors);
      break;
    case Instruction::Switch:
      UsedAssumedInformation = identifyAliveSuccessors(A, cast<SwitchInst>(*I),
                                                       *this, AliveSuccessors);
      break;
    }

    if (UsedAssumedInformation) {
      NewToBeExploredFrom.insert(I);
    } else if (AliveSuccessors.empty() ||
               (I->isTerminator() &&
                AliveSuccessors.size() < I->getNumSuccessors())) {
      if (KnownDeadEnds.insert(I))
        Change = ChangeStatus::CHANGED;
    }

    LLVM_DEBUG(dbgs() << "[AAIsDead] #AliveSuccessors: "
                      << AliveSuccessors.size() << " UsedAssumedInformation: "
                      << UsedAssumedInformation << "\n");

    for (const Instruction *AliveSuccessor : AliveSuccessors) {
      if (!I->isTerminator()) {
        assert(AliveSuccessors.size() == 1 &&
               "Non-terminator expected to have a single successor!");
        Worklist.push_back(AliveSuccessor);
      } else {
        // record the assumed live edge
        auto Edge = std::make_pair(I->getParent(), AliveSuccessor->getParent());
        if (AssumedLiveEdges.insert(Edge).second)
          Change = ChangeStatus::CHANGED;
        if (assumeLive(A, *AliveSuccessor->getParent()))
          Worklist.push_back(AliveSuccessor);
      }
    }
  }

  // Check if the content of ToBeExploredFrom changed, ignore the order.
  if (NewToBeExploredFrom.size() != ToBeExploredFrom.size() ||
      llvm::any_of(NewToBeExploredFrom, [&](const Instruction *I) {
        return !ToBeExploredFrom.count(I);
      })) {
    Change = ChangeStatus::CHANGED;
    ToBeExploredFrom = std::move(NewToBeExploredFrom);
  }

  // If we know everything is live there is no need to query for liveness.
  // Instead, indicating a pessimistic fixpoint will cause the state to be
  // "invalid" and all queries to be answered conservatively without lookups.
  // To be in this state we have to (1) finished the exploration and (3) not
  // discovered any non-trivial dead end and (2) not ruled unreachable code
  // dead.
  if (ToBeExploredFrom.empty() &&
      getAnchorScope()->size() == AssumedLiveBlocks.size() &&
      llvm::all_of(KnownDeadEnds, [](const Instruction *DeadEndI) {
        return DeadEndI->isTerminator() && DeadEndI->getNumSuccessors() == 0;
      }))
    return indicatePessimisticFixpoint();
  return Change;
}

/// Liveness information for a call sites.
struct AAIsDeadCallSite final : AAIsDeadFunction {
  AAIsDeadCallSite(const IRPosition &IRP, Attributor &A)
      : AAIsDeadFunction(IRP, A) {}

  /// See AbstractAttribute::initialize(...).
  void initialize(Attributor &A) override {
    // TODO: Once we have call site specific value information we can provide
    //       call site specific liveness information and then it makes
    //       sense to specialize attributes for call sites instead of
    //       redirecting requests to the callee.
    llvm_unreachable("Abstract attributes for liveness are not "
                     "supported for call sites yet!");
  }

  /// See AbstractAttribute::updateImpl(...).
  ChangeStatus updateImpl(Attributor &A) override {
    return indicatePessimisticFixpoint();
  }

  /// See AbstractAttribute::trackStatistics()
  void trackStatistics() const override {}
};
} // namespace

/// -------------------- Dereferenceable Argument Attribute --------------------

namespace {
struct AADereferenceableImpl : AADereferenceable {
  AADereferenceableImpl(const IRPosition &IRP, Attributor &A)
      : AADereferenceable(IRP, A) {}
  using StateType = DerefState;

  /// See AbstractAttribute::initialize(...).
  void initialize(Attributor &A) override {
    Value &V = *getAssociatedValue().stripPointerCasts();
    SmallVector<Attribute, 4> Attrs;
    A.getAttrs(getIRPosition(),
               {Attribute::Dereferenceable, Attribute::DereferenceableOrNull},
               Attrs, /* IgnoreSubsumingPositions */ false);
    for (const Attribute &Attr : Attrs)
      takeKnownDerefBytesMaximum(Attr.getValueAsInt());

    // Ensure we initialize the non-null AA (if necessary).
    bool IsKnownNonNull;
    AA::hasAssumedIRAttr<Attribute::NonNull>(
        A, this, getIRPosition(), DepClassTy::OPTIONAL, IsKnownNonNull);

    bool CanBeNull, CanBeFreed;
    takeKnownDerefBytesMaximum(V.getPointerDereferenceableBytes(
        A.getDataLayout(), CanBeNull, CanBeFreed));

    if (Instruction *CtxI = getCtxI())
      followUsesInMBEC(*this, A, getState(), *CtxI);
  }

  /// See AbstractAttribute::getState()
  /// {
  StateType &getState() override { return *this; }
  const StateType &getState() const override { return *this; }
  /// }

  /// Helper function for collecting accessed bytes in must-be-executed-context
  void addAccessedBytesForUse(Attributor &A, const Use *U, const Instruction *I,
                              DerefState &State) {
    const Value *UseV = U->get();
    if (!UseV->getType()->isPointerTy())
      return;

    std::optional<MemoryLocation> Loc = MemoryLocation::getOrNone(I);
    if (!Loc || Loc->Ptr != UseV || !Loc->Size.isPrecise() || I->isVolatile())
      return;

    int64_t Offset;
    const Value *Base = GetPointerBaseWithConstantOffset(
        Loc->Ptr, Offset, A.getDataLayout(), /*AllowNonInbounds*/ true);
    if (Base && Base == &getAssociatedValue())
      State.addAccessedBytes(Offset, Loc->Size.getValue());
  }

  /// See followUsesInMBEC
  bool followUseInMBEC(Attributor &A, const Use *U, const Instruction *I,
                       AADereferenceable::StateType &State) {
    bool IsNonNull = false;
    bool TrackUse = false;
    int64_t DerefBytes = getKnownNonNullAndDerefBytesForUse(
        A, *this, getAssociatedValue(), U, I, IsNonNull, TrackUse);
    LLVM_DEBUG(dbgs() << "[AADereferenceable] Deref bytes: " << DerefBytes
                      << " for instruction " << *I << "\n");

    addAccessedBytesForUse(A, U, I, State);
    State.takeKnownDerefBytesMaximum(DerefBytes);
    return TrackUse;
  }

  /// See AbstractAttribute::manifest(...).
  ChangeStatus manifest(Attributor &A) override {
    ChangeStatus Change = AADereferenceable::manifest(A);
    bool IsKnownNonNull;
    bool IsAssumedNonNull = AA::hasAssumedIRAttr<Attribute::NonNull>(
        A, this, getIRPosition(), DepClassTy::NONE, IsKnownNonNull);
    if (IsAssumedNonNull &&
        A.hasAttr(getIRPosition(), Attribute::DereferenceableOrNull)) {
      A.removeAttrs(getIRPosition(), {Attribute::DereferenceableOrNull});
      return ChangeStatus::CHANGED;
    }
    return Change;
  }

  void getDeducedAttributes(Attributor &A, LLVMContext &Ctx,
                            SmallVectorImpl<Attribute> &Attrs) const override {
    // TODO: Add *_globally support
    bool IsKnownNonNull;
    bool IsAssumedNonNull = AA::hasAssumedIRAttr<Attribute::NonNull>(
        A, this, getIRPosition(), DepClassTy::NONE, IsKnownNonNull);
    if (IsAssumedNonNull)
      Attrs.emplace_back(Attribute::getWithDereferenceableBytes(
          Ctx, getAssumedDereferenceableBytes()));
    else
      Attrs.emplace_back(Attribute::getWithDereferenceableOrNullBytes(
          Ctx, getAssumedDereferenceableBytes()));
  }

  /// See AbstractAttribute::getAsStr().
  const std::string getAsStr(Attributor *A) const override {
    if (!getAssumedDereferenceableBytes())
      return "unknown-dereferenceable";
    bool IsKnownNonNull;
    bool IsAssumedNonNull = false;
    if (A)
      IsAssumedNonNull = AA::hasAssumedIRAttr<Attribute::NonNull>(
          *A, this, getIRPosition(), DepClassTy::NONE, IsKnownNonNull);
    return std::string("dereferenceable") +
           (IsAssumedNonNull ? "" : "_or_null") +
           (isAssumedGlobal() ? "_globally" : "") + "<" +
           std::to_string(getKnownDereferenceableBytes()) + "-" +
           std::to_string(getAssumedDereferenceableBytes()) + ">" +
           (!A ? " [non-null is unknown]" : "");
  }
};

/// Dereferenceable attribute for a floating value.
struct AADereferenceableFloating : AADereferenceableImpl {
  AADereferenceableFloating(const IRPosition &IRP, Attributor &A)
      : AADereferenceableImpl(IRP, A) {}

  /// See AbstractAttribute::updateImpl(...).
  ChangeStatus updateImpl(Attributor &A) override {
    bool Stripped;
    bool UsedAssumedInformation = false;
    SmallVector<AA::ValueAndContext> Values;
    if (!A.getAssumedSimplifiedValues(getIRPosition(), *this, Values,
                                      AA::AnyScope, UsedAssumedInformation)) {
      Values.push_back({getAssociatedValue(), getCtxI()});
      Stripped = false;
    } else {
      Stripped = Values.size() != 1 ||
                 Values.front().getValue() != &getAssociatedValue();
    }

    const DataLayout &DL = A.getDataLayout();
    DerefState T;

    auto VisitValueCB = [&](const Value &V) -> bool {
      unsigned IdxWidth =
          DL.getIndexSizeInBits(V.getType()->getPointerAddressSpace());
      APInt Offset(IdxWidth, 0);
      const Value *Base = stripAndAccumulateOffsets(
          A, *this, &V, DL, Offset, /* GetMinOffset */ false,
          /* AllowNonInbounds */ true);

      const auto *AA = A.getAAFor<AADereferenceable>(
          *this, IRPosition::value(*Base), DepClassTy::REQUIRED);
      int64_t DerefBytes = 0;
      if (!AA || (!Stripped && this == AA)) {
        // Use IR information if we did not strip anything.
        // TODO: track globally.
        bool CanBeNull, CanBeFreed;
        DerefBytes =
            Base->getPointerDereferenceableBytes(DL, CanBeNull, CanBeFreed);
        T.GlobalState.indicatePessimisticFixpoint();
      } else {
        const DerefState &DS = AA->getState();
        DerefBytes = DS.DerefBytesState.getAssumed();
        T.GlobalState &= DS.GlobalState;
      }

      // For now we do not try to "increase" dereferenceability due to negative
      // indices as we first have to come up with code to deal with loops and
      // for overflows of the dereferenceable bytes.
      int64_t OffsetSExt = Offset.getSExtValue();
      if (OffsetSExt < 0)
        OffsetSExt = 0;

      T.takeAssumedDerefBytesMinimum(
          std::max(int64_t(0), DerefBytes - OffsetSExt));

      if (this == AA) {
        if (!Stripped) {
          // If nothing was stripped IR information is all we got.
          T.takeKnownDerefBytesMaximum(
              std::max(int64_t(0), DerefBytes - OffsetSExt));
          T.indicatePessimisticFixpoint();
        } else if (OffsetSExt > 0) {
          // If something was stripped but there is circular reasoning we look
          // for the offset. If it is positive we basically decrease the
          // dereferenceable bytes in a circular loop now, which will simply
          // drive them down to the known value in a very slow way which we
          // can accelerate.
          T.indicatePessimisticFixpoint();
        }
      }

      return T.isValidState();
    };

    for (const auto &VAC : Values)
      if (!VisitValueCB(*VAC.getValue()))
        return indicatePessimisticFixpoint();

    return clampStateAndIndicateChange(getState(), T);
  }

  /// See AbstractAttribute::trackStatistics()
  void trackStatistics() const override {
    STATS_DECLTRACK_FLOATING_ATTR(dereferenceable)
  }
};

/// Dereferenceable attribute for a return value.
struct AADereferenceableReturned final
    : AAReturnedFromReturnedValues<AADereferenceable, AADereferenceableImpl> {
  using Base =
      AAReturnedFromReturnedValues<AADereferenceable, AADereferenceableImpl>;
  AADereferenceableReturned(const IRPosition &IRP, Attributor &A)
      : Base(IRP, A) {}

  /// See AbstractAttribute::trackStatistics()
  void trackStatistics() const override {
    STATS_DECLTRACK_FNRET_ATTR(dereferenceable)
  }
};

/// Dereferenceable attribute for an argument
struct AADereferenceableArgument final
    : AAArgumentFromCallSiteArguments<AADereferenceable,
                                      AADereferenceableImpl> {
  using Base =
      AAArgumentFromCallSiteArguments<AADereferenceable, AADereferenceableImpl>;
  AADereferenceableArgument(const IRPosition &IRP, Attributor &A)
      : Base(IRP, A) {}

  /// See AbstractAttribute::trackStatistics()
  void trackStatistics() const override {
    STATS_DECLTRACK_ARG_ATTR(dereferenceable)
  }
};

/// Dereferenceable attribute for a call site argument.
struct AADereferenceableCallSiteArgument final : AADereferenceableFloating {
  AADereferenceableCallSiteArgument(const IRPosition &IRP, Attributor &A)
      : AADereferenceableFloating(IRP, A) {}

  /// See AbstractAttribute::trackStatistics()
  void trackStatistics() const override {
    STATS_DECLTRACK_CSARG_ATTR(dereferenceable)
  }
};

/// Dereferenceable attribute deduction for a call site return value.
struct AADereferenceableCallSiteReturned final
    : AACalleeToCallSite<AADereferenceable, AADereferenceableImpl> {
  using Base = AACalleeToCallSite<AADereferenceable, AADereferenceableImpl>;
  AADereferenceableCallSiteReturned(const IRPosition &IRP, Attributor &A)
      : Base(IRP, A) {}

  /// See AbstractAttribute::trackStatistics()
  void trackStatistics() const override {
    STATS_DECLTRACK_CS_ATTR(dereferenceable);
  }
};
} // namespace

// ------------------------ Align Argument Attribute ------------------------

namespace {
static unsigned getKnownAlignForUse(Attributor &A, AAAlign &QueryingAA,
                                    Value &AssociatedValue, const Use *U,
                                    const Instruction *I, bool &TrackUse) {
  // We need to follow common pointer manipulation uses to the accesses they
  // feed into.
  if (isa<CastInst>(I)) {
    // Follow all but ptr2int casts.
    TrackUse = !isa<PtrToIntInst>(I);
    return 0;
  }
  if (auto *GEP = dyn_cast<GetElementPtrInst>(I)) {
    if (GEP->hasAllConstantIndices())
      TrackUse = true;
    return 0;
  }

  MaybeAlign MA;
  if (const auto *CB = dyn_cast<CallBase>(I)) {
    if (CB->isBundleOperand(U) || CB->isCallee(U))
      return 0;

    unsigned ArgNo = CB->getArgOperandNo(U);
    IRPosition IRP = IRPosition::callsite_argument(*CB, ArgNo);
    // As long as we only use known information there is no need to track
    // dependences here.
    auto *AlignAA = A.getAAFor<AAAlign>(QueryingAA, IRP, DepClassTy::NONE);
    if (AlignAA)
      MA = MaybeAlign(AlignAA->getKnownAlign());
  }

  const DataLayout &DL = A.getDataLayout();
  const Value *UseV = U->get();
  if (auto *SI = dyn_cast<StoreInst>(I)) {
    if (SI->getPointerOperand() == UseV)
      MA = SI->getAlign();
  } else if (auto *LI = dyn_cast<LoadInst>(I)) {
    if (LI->getPointerOperand() == UseV)
      MA = LI->getAlign();
  } else if (auto *AI = dyn_cast<AtomicRMWInst>(I)) {
    if (AI->getPointerOperand() == UseV)
      MA = AI->getAlign();
  } else if (auto *AI = dyn_cast<AtomicCmpXchgInst>(I)) {
    if (AI->getPointerOperand() == UseV)
      MA = AI->getAlign();
  }

  if (!MA || *MA <= QueryingAA.getKnownAlign())
    return 0;

  unsigned Alignment = MA->value();
  int64_t Offset;

  if (const Value *Base = GetPointerBaseWithConstantOffset(UseV, Offset, DL)) {
    if (Base == &AssociatedValue) {
      // BasePointerAddr + Offset = Alignment * Q for some integer Q.
      // So we can say that the maximum power of two which is a divisor of
      // gcd(Offset, Alignment) is an alignment.

      uint32_t gcd = std::gcd(uint32_t(abs((int32_t)Offset)), Alignment);
      Alignment = llvm::bit_floor(gcd);
    }
  }

  return Alignment;
}

struct AAAlignImpl : AAAlign {
  AAAlignImpl(const IRPosition &IRP, Attributor &A) : AAAlign(IRP, A) {}

  /// See AbstractAttribute::initialize(...).
  void initialize(Attributor &A) override {
    SmallVector<Attribute, 4> Attrs;
    A.getAttrs(getIRPosition(), {Attribute::Alignment}, Attrs);
    for (const Attribute &Attr : Attrs)
      takeKnownMaximum(Attr.getValueAsInt());

    Value &V = *getAssociatedValue().stripPointerCasts();
    takeKnownMaximum(V.getPointerAlignment(A.getDataLayout()).value());

    if (Instruction *CtxI = getCtxI())
      followUsesInMBEC(*this, A, getState(), *CtxI);
  }

  /// See AbstractAttribute::manifest(...).
  ChangeStatus manifest(Attributor &A) override {
    ChangeStatus LoadStoreChanged = ChangeStatus::UNCHANGED;

    // Check for users that allow alignment annotations.
    Value &AssociatedValue = getAssociatedValue();
    for (const Use &U : AssociatedValue.uses()) {
      if (auto *SI = dyn_cast<StoreInst>(U.getUser())) {
        if (SI->getPointerOperand() == &AssociatedValue)
          if (SI->getAlign() < getAssumedAlign()) {
            STATS_DECLTRACK(AAAlign, Store,
                            "Number of times alignment added to a store");
            SI->setAlignment(getAssumedAlign());
            LoadStoreChanged = ChangeStatus::CHANGED;
          }
      } else if (auto *LI = dyn_cast<LoadInst>(U.getUser())) {
        if (LI->getPointerOperand() == &AssociatedValue)
          if (LI->getAlign() < getAssumedAlign()) {
            LI->setAlignment(getAssumedAlign());
            STATS_DECLTRACK(AAAlign, Load,
                            "Number of times alignment added to a load");
            LoadStoreChanged = ChangeStatus::CHANGED;
          }
      }
    }

    ChangeStatus Changed = AAAlign::manifest(A);

    Align InheritAlign =
        getAssociatedValue().getPointerAlignment(A.getDataLayout());
    if (InheritAlign >= getAssumedAlign())
      return LoadStoreChanged;
    return Changed | LoadStoreChanged;
  }

  // TODO: Provide a helper to determine the implied ABI alignment and check in
  //       the existing manifest method and a new one for AAAlignImpl that value
  //       to avoid making the alignment explicit if it did not improve.

  /// See AbstractAttribute::getDeducedAttributes
  void getDeducedAttributes(Attributor &A, LLVMContext &Ctx,
                            SmallVectorImpl<Attribute> &Attrs) const override {
    if (getAssumedAlign() > 1)
      Attrs.emplace_back(
          Attribute::getWithAlignment(Ctx, Align(getAssumedAlign())));
  }

  /// See followUsesInMBEC
  bool followUseInMBEC(Attributor &A, const Use *U, const Instruction *I,
                       AAAlign::StateType &State) {
    bool TrackUse = false;

    unsigned int KnownAlign =
        getKnownAlignForUse(A, *this, getAssociatedValue(), U, I, TrackUse);
    State.takeKnownMaximum(KnownAlign);

    return TrackUse;
  }

  /// See AbstractAttribute::getAsStr().
  const std::string getAsStr(Attributor *A) const override {
    return "align<" + std::to_string(getKnownAlign().value()) + "-" +
           std::to_string(getAssumedAlign().value()) + ">";
  }
};

/// Align attribute for a floating value.
struct AAAlignFloating : AAAlignImpl {
  AAAlignFloating(const IRPosition &IRP, Attributor &A) : AAAlignImpl(IRP, A) {}

  /// See AbstractAttribute::updateImpl(...).
  ChangeStatus updateImpl(Attributor &A) override {
    const DataLayout &DL = A.getDataLayout();

    bool Stripped;
    bool UsedAssumedInformation = false;
    SmallVector<AA::ValueAndContext> Values;
    if (!A.getAssumedSimplifiedValues(getIRPosition(), *this, Values,
                                      AA::AnyScope, UsedAssumedInformation)) {
      Values.push_back({getAssociatedValue(), getCtxI()});
      Stripped = false;
    } else {
      Stripped = Values.size() != 1 ||
                 Values.front().getValue() != &getAssociatedValue();
    }

    StateType T;
    auto VisitValueCB = [&](Value &V) -> bool {
      if (isa<UndefValue>(V) || isa<ConstantPointerNull>(V))
        return true;
      const auto *AA = A.getAAFor<AAAlign>(*this, IRPosition::value(V),
                                           DepClassTy::REQUIRED);
      if (!AA || (!Stripped && this == AA)) {
        int64_t Offset;
        unsigned Alignment = 1;
        if (const Value *Base =
                GetPointerBaseWithConstantOffset(&V, Offset, DL)) {
          // TODO: Use AAAlign for the base too.
          Align PA = Base->getPointerAlignment(DL);
          // BasePointerAddr + Offset = Alignment * Q for some integer Q.
          // So we can say that the maximum power of two which is a divisor of
          // gcd(Offset, Alignment) is an alignment.

          uint32_t gcd =
              std::gcd(uint32_t(abs((int32_t)Offset)), uint32_t(PA.value()));
          Alignment = llvm::bit_floor(gcd);
        } else {
          Alignment = V.getPointerAlignment(DL).value();
        }
        // Use only IR information if we did not strip anything.
        T.takeKnownMaximum(Alignment);
        T.indicatePessimisticFixpoint();
      } else {
        // Use abstract attribute information.
        const AAAlign::StateType &DS = AA->getState();
        T ^= DS;
      }
      return T.isValidState();
    };

    for (const auto &VAC : Values) {
      if (!VisitValueCB(*VAC.getValue()))
        return indicatePessimisticFixpoint();
    }

    //  TODO: If we know we visited all incoming values, thus no are assumed
    //  dead, we can take the known information from the state T.
    return clampStateAndIndicateChange(getState(), T);
  }

  /// See AbstractAttribute::trackStatistics()
  void trackStatistics() const override { STATS_DECLTRACK_FLOATING_ATTR(align) }
};

/// Align attribute for function return value.
struct AAAlignReturned final
    : AAReturnedFromReturnedValues<AAAlign, AAAlignImpl> {
  using Base = AAReturnedFromReturnedValues<AAAlign, AAAlignImpl>;
  AAAlignReturned(const IRPosition &IRP, Attributor &A) : Base(IRP, A) {}

  /// See AbstractAttribute::trackStatistics()
  void trackStatistics() const override { STATS_DECLTRACK_FNRET_ATTR(aligned) }
};

/// Align attribute for function argument.
struct AAAlignArgument final
    : AAArgumentFromCallSiteArguments<AAAlign, AAAlignImpl> {
  using Base = AAArgumentFromCallSiteArguments<AAAlign, AAAlignImpl>;
  AAAlignArgument(const IRPosition &IRP, Attributor &A) : Base(IRP, A) {}

  /// See AbstractAttribute::manifest(...).
  ChangeStatus manifest(Attributor &A) override {
    // If the associated argument is involved in a must-tail call we give up
    // because we would need to keep the argument alignments of caller and
    // callee in-sync. Just does not seem worth the trouble right now.
    if (A.getInfoCache().isInvolvedInMustTailCall(*getAssociatedArgument()))
      return ChangeStatus::UNCHANGED;
    return Base::manifest(A);
  }

  /// See AbstractAttribute::trackStatistics()
  void trackStatistics() const override { STATS_DECLTRACK_ARG_ATTR(aligned) }
};

struct AAAlignCallSiteArgument final : AAAlignFloating {
  AAAlignCallSiteArgument(const IRPosition &IRP, Attributor &A)
      : AAAlignFloating(IRP, A) {}

  /// See AbstractAttribute::manifest(...).
  ChangeStatus manifest(Attributor &A) override {
    // If the associated argument is involved in a must-tail call we give up
    // because we would need to keep the argument alignments of caller and
    // callee in-sync. Just does not seem worth the trouble right now.
    if (Argument *Arg = getAssociatedArgument())
      if (A.getInfoCache().isInvolvedInMustTailCall(*Arg))
        return ChangeStatus::UNCHANGED;
    ChangeStatus Changed = AAAlignImpl::manifest(A);
    Align InheritAlign =
        getAssociatedValue().getPointerAlignment(A.getDataLayout());
    if (InheritAlign >= getAssumedAlign())
      Changed = ChangeStatus::UNCHANGED;
    return Changed;
  }

  /// See AbstractAttribute::updateImpl(Attributor &A).
  ChangeStatus updateImpl(Attributor &A) override {
    ChangeStatus Changed = AAAlignFloating::updateImpl(A);
    if (Argument *Arg = getAssociatedArgument()) {
      // We only take known information from the argument
      // so we do not need to track a dependence.
      const auto *ArgAlignAA = A.getAAFor<AAAlign>(
          *this, IRPosition::argument(*Arg), DepClassTy::NONE);
      if (ArgAlignAA)
        takeKnownMaximum(ArgAlignAA->getKnownAlign().value());
    }
    return Changed;
  }

  /// See AbstractAttribute::trackStatistics()
  void trackStatistics() const override { STATS_DECLTRACK_CSARG_ATTR(aligned) }
};

/// Align attribute deduction for a call site return value.
struct AAAlignCallSiteReturned final
    : AACalleeToCallSite<AAAlign, AAAlignImpl> {
  using Base = AACalleeToCallSite<AAAlign, AAAlignImpl>;
  AAAlignCallSiteReturned(const IRPosition &IRP, Attributor &A)
      : Base(IRP, A) {}

  /// See AbstractAttribute::trackStatistics()
  void trackStatistics() const override { STATS_DECLTRACK_CS_ATTR(align); }
};
} // namespace

/// ------------------ Function No-Return Attribute ----------------------------
namespace {
struct AANoReturnImpl : public AANoReturn {
  AANoReturnImpl(const IRPosition &IRP, Attributor &A) : AANoReturn(IRP, A) {}

  /// See AbstractAttribute::initialize(...).
  void initialize(Attributor &A) override {
    bool IsKnown;
    assert(!AA::hasAssumedIRAttr<Attribute::NoReturn>(
        A, nullptr, getIRPosition(), DepClassTy::NONE, IsKnown));
    (void)IsKnown;
  }

  /// See AbstractAttribute::getAsStr().
  const std::string getAsStr(Attributor *A) const override {
    return getAssumed() ? "noreturn" : "may-return";
  }

  /// See AbstractAttribute::updateImpl(Attributor &A).
  ChangeStatus updateImpl(Attributor &A) override {
    auto CheckForNoReturn = [](Instruction &) { return false; };
    bool UsedAssumedInformation = false;
    if (!A.checkForAllInstructions(CheckForNoReturn, *this,
                                   {(unsigned)Instruction::Ret},
                                   UsedAssumedInformation))
      return indicatePessimisticFixpoint();
    return ChangeStatus::UNCHANGED;
  }
};

struct AANoReturnFunction final : AANoReturnImpl {
  AANoReturnFunction(const IRPosition &IRP, Attributor &A)
      : AANoReturnImpl(IRP, A) {}

  /// See AbstractAttribute::trackStatistics()
  void trackStatistics() const override { STATS_DECLTRACK_FN_ATTR(noreturn) }
};

/// NoReturn attribute deduction for a call sites.
struct AANoReturnCallSite final
    : AACalleeToCallSite<AANoReturn, AANoReturnImpl> {
  AANoReturnCallSite(const IRPosition &IRP, Attributor &A)
      : AACalleeToCallSite<AANoReturn, AANoReturnImpl>(IRP, A) {}

  /// See AbstractAttribute::trackStatistics()
  void trackStatistics() const override { STATS_DECLTRACK_CS_ATTR(noreturn); }
};
} // namespace

/// ----------------------- Instance Info ---------------------------------

namespace {
/// A class to hold the state of for no-capture attributes.
struct AAInstanceInfoImpl : public AAInstanceInfo {
  AAInstanceInfoImpl(const IRPosition &IRP, Attributor &A)
      : AAInstanceInfo(IRP, A) {}

  /// See AbstractAttribute::initialize(...).
  void initialize(Attributor &A) override {
    Value &V = getAssociatedValue();
    if (auto *C = dyn_cast<Constant>(&V)) {
      if (C->isThreadDependent())
        indicatePessimisticFixpoint();
      else
        indicateOptimisticFixpoint();
      return;
    }
    if (auto *CB = dyn_cast<CallBase>(&V))
      if (CB->arg_size() == 0 && !CB->mayHaveSideEffects() &&
          !CB->mayReadFromMemory()) {
        indicateOptimisticFixpoint();
        return;
      }
    if (auto *I = dyn_cast<Instruction>(&V)) {
      const auto *CI =
          A.getInfoCache().getAnalysisResultForFunction<CycleAnalysis>(
              *I->getFunction());
      if (mayBeInCycle(CI, I, /* HeaderOnly */ false)) {
        indicatePessimisticFixpoint();
        return;
      }
    }
  }

  /// See AbstractAttribute::updateImpl(...).
  ChangeStatus updateImpl(Attributor &A) override {
    ChangeStatus Changed = ChangeStatus::UNCHANGED;

    Value &V = getAssociatedValue();
    const Function *Scope = nullptr;
    if (auto *I = dyn_cast<Instruction>(&V))
      Scope = I->getFunction();
    if (auto *A = dyn_cast<Argument>(&V)) {
      Scope = A->getParent();
      if (!Scope->hasLocalLinkage())
        return Changed;
    }
    if (!Scope)
      return indicateOptimisticFixpoint();

    bool IsKnownNoRecurse;
    if (AA::hasAssumedIRAttr<Attribute::NoRecurse>(
            A, this, IRPosition::function(*Scope), DepClassTy::OPTIONAL,
            IsKnownNoRecurse))
      return Changed;

    auto UsePred = [&](const Use &U, bool &Follow) {
      const Instruction *UserI = dyn_cast<Instruction>(U.getUser());
      if (!UserI || isa<GetElementPtrInst>(UserI) || isa<CastInst>(UserI) ||
          isa<PHINode>(UserI) || isa<SelectInst>(UserI)) {
        Follow = true;
        return true;
      }
      if (isa<LoadInst>(UserI) || isa<CmpInst>(UserI) ||
          (isa<StoreInst>(UserI) &&
           cast<StoreInst>(UserI)->getValueOperand() != U.get()))
        return true;
      if (auto *CB = dyn_cast<CallBase>(UserI)) {
        // This check is not guaranteeing uniqueness but for now that we cannot
        // end up with two versions of \p U thinking it was one.
        auto *Callee = dyn_cast_if_present<Function>(CB->getCalledOperand());
        if (!Callee || !Callee->hasLocalLinkage())
          return true;
        if (!CB->isArgOperand(&U))
          return false;
        const auto *ArgInstanceInfoAA = A.getAAFor<AAInstanceInfo>(
            *this, IRPosition::callsite_argument(*CB, CB->getArgOperandNo(&U)),
            DepClassTy::OPTIONAL);
        if (!ArgInstanceInfoAA ||
            !ArgInstanceInfoAA->isAssumedUniqueForAnalysis())
          return false;
        // If this call base might reach the scope again we might forward the
        // argument back here. This is very conservative.
        if (AA::isPotentiallyReachable(
                A, *CB, *Scope, *this, /* ExclusionSet */ nullptr,
                [Scope](const Function &Fn) { return &Fn != Scope; }))
          return false;
        return true;
      }
      return false;
    };

    auto EquivalentUseCB = [&](const Use &OldU, const Use &NewU) {
      if (auto *SI = dyn_cast<StoreInst>(OldU.getUser())) {
        auto *Ptr = SI->getPointerOperand()->stripPointerCasts();
        if ((isa<AllocaInst>(Ptr) || isNoAliasCall(Ptr)) &&
            AA::isDynamicallyUnique(A, *this, *Ptr))
          return true;
      }
      return false;
    };

    if (!A.checkForAllUses(UsePred, *this, V, /* CheckBBLivenessOnly */ true,
                           DepClassTy::OPTIONAL,
                           /* IgnoreDroppableUses */ true, EquivalentUseCB))
      return indicatePessimisticFixpoint();

    return Changed;
  }

  /// See AbstractState::getAsStr().
  const std::string getAsStr(Attributor *A) const override {
    return isAssumedUniqueForAnalysis() ? "<unique [fAa]>" : "<unknown>";
  }

  /// See AbstractAttribute::trackStatistics()
  void trackStatistics() const override {}
};

/// InstanceInfo attribute for floating values.
struct AAInstanceInfoFloating : AAInstanceInfoImpl {
  AAInstanceInfoFloating(const IRPosition &IRP, Attributor &A)
      : AAInstanceInfoImpl(IRP, A) {}
};

/// NoCapture attribute for function arguments.
struct AAInstanceInfoArgument final : AAInstanceInfoFloating {
  AAInstanceInfoArgument(const IRPosition &IRP, Attributor &A)
      : AAInstanceInfoFloating(IRP, A) {}
};

/// InstanceInfo attribute for call site arguments.
struct AAInstanceInfoCallSiteArgument final : AAInstanceInfoImpl {
  AAInstanceInfoCallSiteArgument(const IRPosition &IRP, Attributor &A)
      : AAInstanceInfoImpl(IRP, A) {}

  /// See AbstractAttribute::updateImpl(...).
  ChangeStatus updateImpl(Attributor &A) override {
    // TODO: Once we have call site specific value information we can provide
    //       call site specific liveness information and then it makes
    //       sense to specialize attributes for call sites arguments instead of
    //       redirecting requests to the callee argument.
    Argument *Arg = getAssociatedArgument();
    if (!Arg)
      return indicatePessimisticFixpoint();
    const IRPosition &ArgPos = IRPosition::argument(*Arg);
    auto *ArgAA =
        A.getAAFor<AAInstanceInfo>(*this, ArgPos, DepClassTy::REQUIRED);
    if (!ArgAA)
      return indicatePessimisticFixpoint();
    return clampStateAndIndicateChange(getState(), ArgAA->getState());
  }
};

/// InstanceInfo attribute for function return value.
struct AAInstanceInfoReturned final : AAInstanceInfoImpl {
  AAInstanceInfoReturned(const IRPosition &IRP, Attributor &A)
      : AAInstanceInfoImpl(IRP, A) {
    llvm_unreachable("InstanceInfo is not applicable to function returns!");
  }

  /// See AbstractAttribute::initialize(...).
  void initialize(Attributor &A) override {
    llvm_unreachable("InstanceInfo is not applicable to function returns!");
  }

  /// See AbstractAttribute::updateImpl(...).
  ChangeStatus updateImpl(Attributor &A) override {
    llvm_unreachable("InstanceInfo is not applicable to function returns!");
  }
};

/// InstanceInfo attribute deduction for a call site return value.
struct AAInstanceInfoCallSiteReturned final : AAInstanceInfoFloating {
  AAInstanceInfoCallSiteReturned(const IRPosition &IRP, Attributor &A)
      : AAInstanceInfoFloating(IRP, A) {}
};
} // namespace

/// ----------------------- Variable Capturing ---------------------------------
bool AANoCapture::isImpliedByIR(Attributor &A, const IRPosition &IRP,
                                Attribute::AttrKind ImpliedAttributeKind,
                                bool IgnoreSubsumingPositions) {
  assert(ImpliedAttributeKind == Attribute::NoCapture &&
         "Unexpected attribute kind");
  Value &V = IRP.getAssociatedValue();
  if (!IRP.isArgumentPosition())
    return V.use_empty();

  // You cannot "capture" null in the default address space.
  //
  // FIXME: This should use NullPointerIsDefined to account for the function
  // attribute.
  if (isa<UndefValue>(V) || (isa<ConstantPointerNull>(V) &&
                             V.getType()->getPointerAddressSpace() == 0)) {
    return true;
  }

  if (A.hasAttr(IRP, {Attribute::NoCapture},
                /* IgnoreSubsumingPositions */ true, Attribute::NoCapture))
    return true;

  if (IRP.getPositionKind() == IRP_CALL_SITE_ARGUMENT)
    if (Argument *Arg = IRP.getAssociatedArgument())
      if (A.hasAttr(IRPosition::argument(*Arg),
                    {Attribute::NoCapture, Attribute::ByVal},
                    /* IgnoreSubsumingPositions */ true)) {
        A.manifestAttrs(IRP,
                        Attribute::get(V.getContext(), Attribute::NoCapture));
        return true;
      }

  if (const Function *F = IRP.getAssociatedFunction()) {
    // Check what state the associated function can actually capture.
    AANoCapture::StateType State;
    determineFunctionCaptureCapabilities(IRP, *F, State);
    if (State.isKnown(NO_CAPTURE)) {
      A.manifestAttrs(IRP,
                      Attribute::get(V.getContext(), Attribute::NoCapture));
      return true;
    }
  }

  return false;
}

/// Set the NOT_CAPTURED_IN_MEM and NOT_CAPTURED_IN_RET bits in \p Known
/// depending on the ability of the function associated with \p IRP to capture
/// state in memory and through "returning/throwing", respectively.
void AANoCapture::determineFunctionCaptureCapabilities(const IRPosition &IRP,
                                                       const Function &F,
                                                       BitIntegerState &State) {
  // TODO: Once we have memory behavior attributes we should use them here.

  // If we know we cannot communicate or write to memory, we do not care about
  // ptr2int anymore.
  bool ReadOnly = F.onlyReadsMemory();
  bool NoThrow = F.doesNotThrow();
  bool IsVoidReturn = F.getReturnType()->isVoidTy();
  if (ReadOnly && NoThrow && IsVoidReturn) {
    State.addKnownBits(NO_CAPTURE);
    return;
  }

  // A function cannot capture state in memory if it only reads memory, it can
  // however return/throw state and the state might be influenced by the
  // pointer value, e.g., loading from a returned pointer might reveal a bit.
  if (ReadOnly)
    State.addKnownBits(NOT_CAPTURED_IN_MEM);

  // A function cannot communicate state back if it does not through
  // exceptions and doesn not return values.
  if (NoThrow && IsVoidReturn)
    State.addKnownBits(NOT_CAPTURED_IN_RET);

  // Check existing "returned" attributes.
  int ArgNo = IRP.getCalleeArgNo();
  if (!NoThrow || ArgNo < 0 ||
      !F.getAttributes().hasAttrSomewhere(Attribute::Returned))
    return;

  for (unsigned U = 0, E = F.arg_size(); U < E; ++U)
    if (F.hasParamAttribute(U, Attribute::Returned)) {
      if (U == unsigned(ArgNo))
        State.removeAssumedBits(NOT_CAPTURED_IN_RET);
      else if (ReadOnly)
        State.addKnownBits(NO_CAPTURE);
      else
        State.addKnownBits(NOT_CAPTURED_IN_RET);
      break;
    }
}

namespace {
/// A class to hold the state of for no-capture attributes.
struct AANoCaptureImpl : public AANoCapture {
  AANoCaptureImpl(const IRPosition &IRP, Attributor &A) : AANoCapture(IRP, A) {}

  /// See AbstractAttribute::initialize(...).
  void initialize(Attributor &A) override {
    bool IsKnown;
    assert(!AA::hasAssumedIRAttr<Attribute::NoCapture>(
        A, nullptr, getIRPosition(), DepClassTy::NONE, IsKnown));
    (void)IsKnown;
  }

  /// See AbstractAttribute::updateImpl(...).
  ChangeStatus updateImpl(Attributor &A) override;

  /// see AbstractAttribute::isAssumedNoCaptureMaybeReturned(...).
  void getDeducedAttributes(Attributor &A, LLVMContext &Ctx,
                            SmallVectorImpl<Attribute> &Attrs) const override {
    if (!isAssumedNoCaptureMaybeReturned())
      return;

    if (isArgumentPosition()) {
      if (isAssumedNoCapture())
        Attrs.emplace_back(Attribute::get(Ctx, Attribute::NoCapture));
      else if (ManifestInternal)
        Attrs.emplace_back(Attribute::get(Ctx, "no-capture-maybe-returned"));
    }
  }

  /// See AbstractState::getAsStr().
  const std::string getAsStr(Attributor *A) const override {
    if (isKnownNoCapture())
      return "known not-captured";
    if (isAssumedNoCapture())
      return "assumed not-captured";
    if (isKnownNoCaptureMaybeReturned())
      return "known not-captured-maybe-returned";
    if (isAssumedNoCaptureMaybeReturned())
      return "assumed not-captured-maybe-returned";
    return "assumed-captured";
  }

  /// Check the use \p U and update \p State accordingly. Return true if we
  /// should continue to update the state.
  bool checkUse(Attributor &A, AANoCapture::StateType &State, const Use &U,
                bool &Follow) {
    Instruction *UInst = cast<Instruction>(U.getUser());
    LLVM_DEBUG(dbgs() << "[AANoCapture] Check use: " << *U.get() << " in "
                      << *UInst << "\n");

    // Deal with ptr2int by following uses.
    if (isa<PtrToIntInst>(UInst)) {
      LLVM_DEBUG(dbgs() << " - ptr2int assume the worst!\n");
      return isCapturedIn(State, /* Memory */ true, /* Integer */ true,
                          /* Return */ true);
    }

    // For stores we already checked if we can follow them, if they make it
    // here we give up.
    if (isa<StoreInst>(UInst))
      return isCapturedIn(State, /* Memory */ true, /* Integer */ true,
                          /* Return */ true);

    // Explicitly catch return instructions.
    if (isa<ReturnInst>(UInst)) {
      if (UInst->getFunction() == getAnchorScope())
        return isCapturedIn(State, /* Memory */ false, /* Integer */ false,
                            /* Return */ true);
      return isCapturedIn(State, /* Memory */ true, /* Integer */ true,
                          /* Return */ true);
    }

    // For now we only use special logic for call sites. However, the tracker
    // itself knows about a lot of other non-capturing cases already.
    auto *CB = dyn_cast<CallBase>(UInst);
    if (!CB || !CB->isArgOperand(&U))
      return isCapturedIn(State, /* Memory */ true, /* Integer */ true,
                          /* Return */ true);

    unsigned ArgNo = CB->getArgOperandNo(&U);
    const IRPosition &CSArgPos = IRPosition::callsite_argument(*CB, ArgNo);
    // If we have a abstract no-capture attribute for the argument we can use
    // it to justify a non-capture attribute here. This allows recursion!
    bool IsKnownNoCapture;
    const AANoCapture *ArgNoCaptureAA = nullptr;
    bool IsAssumedNoCapture = AA::hasAssumedIRAttr<Attribute::NoCapture>(
        A, this, CSArgPos, DepClassTy::REQUIRED, IsKnownNoCapture, false,
        &ArgNoCaptureAA);
    if (IsAssumedNoCapture)
      return isCapturedIn(State, /* Memory */ false, /* Integer */ false,
                          /* Return */ false);
    if (ArgNoCaptureAA && ArgNoCaptureAA->isAssumedNoCaptureMaybeReturned()) {
      Follow = true;
      return isCapturedIn(State, /* Memory */ false, /* Integer */ false,
                          /* Return */ false);
    }

    // Lastly, we could not find a reason no-capture can be assumed so we don't.
    return isCapturedIn(State, /* Memory */ true, /* Integer */ true,
                        /* Return */ true);
  }

  /// Update \p State according to \p CapturedInMem, \p CapturedInInt, and
  /// \p CapturedInRet, then return true if we should continue updating the
  /// state.
  static bool isCapturedIn(AANoCapture::StateType &State, bool CapturedInMem,
                           bool CapturedInInt, bool CapturedInRet) {
    LLVM_DEBUG(dbgs() << " - captures [Mem " << CapturedInMem << "|Int "
                      << CapturedInInt << "|Ret " << CapturedInRet << "]\n");
    if (CapturedInMem)
      State.removeAssumedBits(AANoCapture::NOT_CAPTURED_IN_MEM);
    if (CapturedInInt)
      State.removeAssumedBits(AANoCapture::NOT_CAPTURED_IN_INT);
    if (CapturedInRet)
      State.removeAssumedBits(AANoCapture::NOT_CAPTURED_IN_RET);
    return State.isAssumed(AANoCapture::NO_CAPTURE_MAYBE_RETURNED);
  }
};

ChangeStatus AANoCaptureImpl::updateImpl(Attributor &A) {
  const IRPosition &IRP = getIRPosition();
  Value *V = isArgumentPosition() ? IRP.getAssociatedArgument()
                                  : &IRP.getAssociatedValue();
  if (!V)
    return indicatePessimisticFixpoint();

  const Function *F =
      isArgumentPosition() ? IRP.getAssociatedFunction() : IRP.getAnchorScope();

  // TODO: Is the checkForAllUses below useful for constants?
  if (!F)
    return indicatePessimisticFixpoint();

  AANoCapture::StateType T;
  const IRPosition &FnPos = IRPosition::function(*F);

  // Readonly means we cannot capture through memory.
  bool IsKnown;
  if (AA::isAssumedReadOnly(A, FnPos, *this, IsKnown)) {
    T.addKnownBits(NOT_CAPTURED_IN_MEM);
    if (IsKnown)
      addKnownBits(NOT_CAPTURED_IN_MEM);
  }

  // Make sure all returned values are different than the underlying value.
  // TODO: we could do this in a more sophisticated way inside
  //       AAReturnedValues, e.g., track all values that escape through returns
  //       directly somehow.
  auto CheckReturnedArgs = [&](bool &UsedAssumedInformation) {
    SmallVector<AA::ValueAndContext> Values;
    if (!A.getAssumedSimplifiedValues(IRPosition::returned(*F), this, Values,
                                      AA::ValueScope::Intraprocedural,
                                      UsedAssumedInformation))
      return false;
    bool SeenConstant = false;
    for (const AA::ValueAndContext &VAC : Values) {
      if (isa<Constant>(VAC.getValue())) {
        if (SeenConstant)
          return false;
        SeenConstant = true;
      } else if (!isa<Argument>(VAC.getValue()) ||
                 VAC.getValue() == getAssociatedArgument())
        return false;
    }
    return true;
  };

  bool IsKnownNoUnwind;
  if (AA::hasAssumedIRAttr<Attribute::NoUnwind>(
          A, this, FnPos, DepClassTy::OPTIONAL, IsKnownNoUnwind)) {
    bool IsVoidTy = F->getReturnType()->isVoidTy();
    bool UsedAssumedInformation = false;
    if (IsVoidTy || CheckReturnedArgs(UsedAssumedInformation)) {
      T.addKnownBits(NOT_CAPTURED_IN_RET);
      if (T.isKnown(NOT_CAPTURED_IN_MEM))
        return ChangeStatus::UNCHANGED;
      if (IsKnownNoUnwind && (IsVoidTy || !UsedAssumedInformation)) {
        addKnownBits(NOT_CAPTURED_IN_RET);
        if (isKnown(NOT_CAPTURED_IN_MEM))
          return indicateOptimisticFixpoint();
      }
    }
  }

  auto IsDereferenceableOrNull = [&](Value *O, const DataLayout &DL) {
    const auto *DerefAA = A.getAAFor<AADereferenceable>(
        *this, IRPosition::value(*O), DepClassTy::OPTIONAL);
    return DerefAA && DerefAA->getAssumedDereferenceableBytes();
  };

  auto UseCheck = [&](const Use &U, bool &Follow) -> bool {
    switch (DetermineUseCaptureKind(U, IsDereferenceableOrNull)) {
    case UseCaptureKind::NO_CAPTURE:
      return true;
    case UseCaptureKind::MAY_CAPTURE:
      return checkUse(A, T, U, Follow);
    case UseCaptureKind::PASSTHROUGH:
      Follow = true;
      return true;
    }
    llvm_unreachable("Unexpected use capture kind!");
  };

  if (!A.checkForAllUses(UseCheck, *this, *V))
    return indicatePessimisticFixpoint();

  AANoCapture::StateType &S = getState();
  auto Assumed = S.getAssumed();
  S.intersectAssumedBits(T.getAssumed());
  if (!isAssumedNoCaptureMaybeReturned())
    return indicatePessimisticFixpoint();
  return Assumed == S.getAssumed() ? ChangeStatus::UNCHANGED
                                   : ChangeStatus::CHANGED;
}

/// NoCapture attribute for function arguments.
struct AANoCaptureArgument final : AANoCaptureImpl {
  AANoCaptureArgument(const IRPosition &IRP, Attributor &A)
      : AANoCaptureImpl(IRP, A) {}

  /// See AbstractAttribute::trackStatistics()
  void trackStatistics() const override { STATS_DECLTRACK_ARG_ATTR(nocapture) }
};

/// NoCapture attribute for call site arguments.
struct AANoCaptureCallSiteArgument final : AANoCaptureImpl {
  AANoCaptureCallSiteArgument(const IRPosition &IRP, Attributor &A)
      : AANoCaptureImpl(IRP, A) {}

  /// See AbstractAttribute::updateImpl(...).
  ChangeStatus updateImpl(Attributor &A) override {
    // TODO: Once we have call site specific value information we can provide
    //       call site specific liveness information and then it makes
    //       sense to specialize attributes for call sites arguments instead of
    //       redirecting requests to the callee argument.
    Argument *Arg = getAssociatedArgument();
    if (!Arg)
      return indicatePessimisticFixpoint();
    const IRPosition &ArgPos = IRPosition::argument(*Arg);
    bool IsKnownNoCapture;
    const AANoCapture *ArgAA = nullptr;
    if (AA::hasAssumedIRAttr<Attribute::NoCapture>(
            A, this, ArgPos, DepClassTy::REQUIRED, IsKnownNoCapture, false,
            &ArgAA))
      return ChangeStatus::UNCHANGED;
    if (!ArgAA || !ArgAA->isAssumedNoCaptureMaybeReturned())
      return indicatePessimisticFixpoint();
    return clampStateAndIndicateChange(getState(), ArgAA->getState());
  }

  /// See AbstractAttribute::trackStatistics()
  void trackStatistics() const override{STATS_DECLTRACK_CSARG_ATTR(nocapture)};
};

/// NoCapture attribute for floating values.
struct AANoCaptureFloating final : AANoCaptureImpl {
  AANoCaptureFloating(const IRPosition &IRP, Attributor &A)
      : AANoCaptureImpl(IRP, A) {}

  /// See AbstractAttribute::trackStatistics()
  void trackStatistics() const override {
    STATS_DECLTRACK_FLOATING_ATTR(nocapture)
  }
};

/// NoCapture attribute for function return value.
struct AANoCaptureReturned final : AANoCaptureImpl {
  AANoCaptureReturned(const IRPosition &IRP, Attributor &A)
      : AANoCaptureImpl(IRP, A) {
    llvm_unreachable("NoCapture is not applicable to function returns!");
  }

  /// See AbstractAttribute::initialize(...).
  void initialize(Attributor &A) override {
    llvm_unreachable("NoCapture is not applicable to function returns!");
  }

  /// See AbstractAttribute::updateImpl(...).
  ChangeStatus updateImpl(Attributor &A) override {
    llvm_unreachable("NoCapture is not applicable to function returns!");
  }

  /// See AbstractAttribute::trackStatistics()
  void trackStatistics() const override {}
};

/// NoCapture attribute deduction for a call site return value.
struct AANoCaptureCallSiteReturned final : AANoCaptureImpl {
  AANoCaptureCallSiteReturned(const IRPosition &IRP, Attributor &A)
      : AANoCaptureImpl(IRP, A) {}

  /// See AbstractAttribute::initialize(...).
  void initialize(Attributor &A) override {
    const Function *F = getAnchorScope();
    // Check what state the associated function can actually capture.
    determineFunctionCaptureCapabilities(getIRPosition(), *F, *this);
  }

  /// See AbstractAttribute::trackStatistics()
  void trackStatistics() const override {
    STATS_DECLTRACK_CSRET_ATTR(nocapture)
  }
};
} // namespace

/// ------------------ Value Simplify Attribute ----------------------------

bool ValueSimplifyStateType::unionAssumed(std::optional<Value *> Other) {
  // FIXME: Add a typecast support.
  SimplifiedAssociatedValue = AA::combineOptionalValuesInAAValueLatice(
      SimplifiedAssociatedValue, Other, Ty);
  if (SimplifiedAssociatedValue == std::optional<Value *>(nullptr))
    return false;

  LLVM_DEBUG({
    if (SimplifiedAssociatedValue)
      dbgs() << "[ValueSimplify] is assumed to be "
             << **SimplifiedAssociatedValue << "\n";
    else
      dbgs() << "[ValueSimplify] is assumed to be <none>\n";
  });
  return true;
}

namespace {
struct AAValueSimplifyImpl : AAValueSimplify {
  AAValueSimplifyImpl(const IRPosition &IRP, Attributor &A)
      : AAValueSimplify(IRP, A) {}

  /// See AbstractAttribute::initialize(...).
  void initialize(Attributor &A) override {
    if (getAssociatedValue().getType()->isVoidTy())
      indicatePessimisticFixpoint();
    if (A.hasSimplificationCallback(getIRPosition()))
      indicatePessimisticFixpoint();
  }

  /// See AbstractAttribute::getAsStr().
  const std::string getAsStr(Attributor *A) const override {
    LLVM_DEBUG({
      dbgs() << "SAV: " << (bool)SimplifiedAssociatedValue << " ";
      if (SimplifiedAssociatedValue && *SimplifiedAssociatedValue)
        dbgs() << "SAV: " << **SimplifiedAssociatedValue << " ";
    });
    return isValidState() ? (isAtFixpoint() ? "simplified" : "maybe-simple")
                          : "not-simple";
  }

  /// See AbstractAttribute::trackStatistics()
  void trackStatistics() const override {}

  /// See AAValueSimplify::getAssumedSimplifiedValue()
  std::optional<Value *>
  getAssumedSimplifiedValue(Attributor &A) const override {
    return SimplifiedAssociatedValue;
  }

  /// Ensure the return value is \p V with type \p Ty, if not possible return
  /// nullptr. If \p Check is true we will only verify such an operation would
  /// suceed and return a non-nullptr value if that is the case. No IR is
  /// generated or modified.
  static Value *ensureType(Attributor &A, Value &V, Type &Ty, Instruction *CtxI,
                           bool Check) {
    if (auto *TypedV = AA::getWithType(V, Ty))
      return TypedV;
    if (CtxI && V.getType()->canLosslesslyBitCastTo(&Ty))
      return Check ? &V
                   : BitCastInst::CreatePointerBitCastOrAddrSpaceCast(
                         &V, &Ty, "", CtxI->getIterator());
    return nullptr;
  }

  /// Reproduce \p I with type \p Ty or return nullptr if that is not posisble.
  /// If \p Check is true we will only verify such an operation would suceed and
  /// return a non-nullptr value if that is the case. No IR is generated or
  /// modified.
  static Value *reproduceInst(Attributor &A,
                              const AbstractAttribute &QueryingAA,
                              Instruction &I, Type &Ty, Instruction *CtxI,
                              bool Check, ValueToValueMapTy &VMap) {
    assert(CtxI && "Cannot reproduce an instruction without context!");
    if (Check && (I.mayReadFromMemory() ||
                  !isSafeToSpeculativelyExecute(&I, CtxI, /* DT */ nullptr,
                                                /* TLI */ nullptr)))
      return nullptr;
    for (Value *Op : I.operands()) {
      Value *NewOp = reproduceValue(A, QueryingAA, *Op, Ty, CtxI, Check, VMap);
      if (!NewOp) {
        assert(Check && "Manifest of new value unexpectedly failed!");
        return nullptr;
      }
      if (!Check)
        VMap[Op] = NewOp;
    }
    if (Check)
      return &I;

    Instruction *CloneI = I.clone();
    // TODO: Try to salvage debug information here.
    CloneI->setDebugLoc(DebugLoc());
    VMap[&I] = CloneI;
    CloneI->insertBefore(CtxI);
    RemapInstruction(CloneI, VMap);
    return CloneI;
  }

  /// Reproduce \p V with type \p Ty or return nullptr if that is not posisble.
  /// If \p Check is true we will only verify such an operation would suceed and
  /// return a non-nullptr value if that is the case. No IR is generated or
  /// modified.
  static Value *reproduceValue(Attributor &A,
                               const AbstractAttribute &QueryingAA, Value &V,
                               Type &Ty, Instruction *CtxI, bool Check,
                               ValueToValueMapTy &VMap) {
    if (const auto &NewV = VMap.lookup(&V))
      return NewV;
    bool UsedAssumedInformation = false;
    std::optional<Value *> SimpleV = A.getAssumedSimplified(
        V, QueryingAA, UsedAssumedInformation, AA::Interprocedural);
    if (!SimpleV.has_value())
      return PoisonValue::get(&Ty);
    Value *EffectiveV = &V;
    if (*SimpleV)
      EffectiveV = *SimpleV;
    if (auto *C = dyn_cast<Constant>(EffectiveV))
      return C;
    if (CtxI && AA::isValidAtPosition(AA::ValueAndContext(*EffectiveV, *CtxI),
                                      A.getInfoCache()))
      return ensureType(A, *EffectiveV, Ty, CtxI, Check);
    if (auto *I = dyn_cast<Instruction>(EffectiveV))
      if (Value *NewV = reproduceInst(A, QueryingAA, *I, Ty, CtxI, Check, VMap))
        return ensureType(A, *NewV, Ty, CtxI, Check);
    return nullptr;
  }

  /// Return a value we can use as replacement for the associated one, or
  /// nullptr if we don't have one that makes sense.
  Value *manifestReplacementValue(Attributor &A, Instruction *CtxI) const {
    Value *NewV = SimplifiedAssociatedValue
                      ? *SimplifiedAssociatedValue
                      : UndefValue::get(getAssociatedType());
    if (NewV && NewV != &getAssociatedValue()) {
      ValueToValueMapTy VMap;
      // First verify we can reprduce the value with the required type at the
      // context location before we actually start modifying the IR.
      if (reproduceValue(A, *this, *NewV, *getAssociatedType(), CtxI,
                         /* CheckOnly */ true, VMap))
        return reproduceValue(A, *this, *NewV, *getAssociatedType(), CtxI,
                              /* CheckOnly */ false, VMap);
    }
    return nullptr;
  }

  /// Helper function for querying AAValueSimplify and updating candidate.
  /// \param IRP The value position we are trying to unify with SimplifiedValue
  bool checkAndUpdate(Attributor &A, const AbstractAttribute &QueryingAA,
                      const IRPosition &IRP, bool Simplify = true) {
    bool UsedAssumedInformation = false;
    std::optional<Value *> QueryingValueSimplified = &IRP.getAssociatedValue();
    if (Simplify)
      QueryingValueSimplified = A.getAssumedSimplified(
          IRP, QueryingAA, UsedAssumedInformation, AA::Interprocedural);
    return unionAssumed(QueryingValueSimplified);
  }

  /// Returns a candidate is found or not
  template <typename AAType> bool askSimplifiedValueFor(Attributor &A) {
    if (!getAssociatedValue().getType()->isIntegerTy())
      return false;

    // This will also pass the call base context.
    const auto *AA =
        A.getAAFor<AAType>(*this, getIRPosition(), DepClassTy::NONE);
    if (!AA)
      return false;

    std::optional<Constant *> COpt = AA->getAssumedConstant(A);

    if (!COpt) {
      SimplifiedAssociatedValue = std::nullopt;
      A.recordDependence(*AA, *this, DepClassTy::OPTIONAL);
      return true;
    }
    if (auto *C = *COpt) {
      SimplifiedAssociatedValue = C;
      A.recordDependence(*AA, *this, DepClassTy::OPTIONAL);
      return true;
    }
    return false;
  }

  bool askSimplifiedValueForOtherAAs(Attributor &A) {
    if (askSimplifiedValueFor<AAValueConstantRange>(A))
      return true;
    if (askSimplifiedValueFor<AAPotentialConstantValues>(A))
      return true;
    return false;
  }

  /// See AbstractAttribute::manifest(...).
  ChangeStatus manifest(Attributor &A) override {
    ChangeStatus Changed = ChangeStatus::UNCHANGED;
    for (auto &U : getAssociatedValue().uses()) {
      // Check if we need to adjust the insertion point to make sure the IR is
      // valid.
      Instruction *IP = dyn_cast<Instruction>(U.getUser());
      if (auto *PHI = dyn_cast_or_null<PHINode>(IP))
        IP = PHI->getIncomingBlock(U)->getTerminator();
      if (auto *NewV = manifestReplacementValue(A, IP)) {
        LLVM_DEBUG(dbgs() << "[ValueSimplify] " << getAssociatedValue()
                          << " -> " << *NewV << " :: " << *this << "\n");
        if (A.changeUseAfterManifest(U, *NewV))
          Changed = ChangeStatus::CHANGED;
      }
    }

    return Changed | AAValueSimplify::manifest(A);
  }

  /// See AbstractState::indicatePessimisticFixpoint(...).
  ChangeStatus indicatePessimisticFixpoint() override {
    SimplifiedAssociatedValue = &getAssociatedValue();
    return AAValueSimplify::indicatePessimisticFixpoint();
  }
};

struct AAValueSimplifyArgument final : AAValueSimplifyImpl {
  AAValueSimplifyArgument(const IRPosition &IRP, Attributor &A)
      : AAValueSimplifyImpl(IRP, A) {}

  void initialize(Attributor &A) override {
    AAValueSimplifyImpl::initialize(A);
    if (A.hasAttr(getIRPosition(),
                  {Attribute::InAlloca, Attribute::Preallocated,
                   Attribute::StructRet, Attribute::Nest, Attribute::ByVal},
                  /* IgnoreSubsumingPositions */ true))
      indicatePessimisticFixpoint();
  }

  /// See AbstractAttribute::updateImpl(...).
  ChangeStatus updateImpl(Attributor &A) override {
    // Byval is only replacable if it is readonly otherwise we would write into
    // the replaced value and not the copy that byval creates implicitly.
    Argument *Arg = getAssociatedArgument();
    if (Arg->hasByValAttr()) {
      // TODO: We probably need to verify synchronization is not an issue, e.g.,
      //       there is no race by not copying a constant byval.
      bool IsKnown;
      if (!AA::isAssumedReadOnly(A, getIRPosition(), *this, IsKnown))
        return indicatePessimisticFixpoint();
    }

    auto Before = SimplifiedAssociatedValue;

    auto PredForCallSite = [&](AbstractCallSite ACS) {
      const IRPosition &ACSArgPos =
          IRPosition::callsite_argument(ACS, getCallSiteArgNo());
      // Check if a coresponding argument was found or if it is on not
      // associated (which can happen for callback calls).
      if (ACSArgPos.getPositionKind() == IRPosition::IRP_INVALID)
        return false;

      // Simplify the argument operand explicitly and check if the result is
      // valid in the current scope. This avoids refering to simplified values
      // in other functions, e.g., we don't want to say a an argument in a
      // static function is actually an argument in a different function.
      bool UsedAssumedInformation = false;
      std::optional<Constant *> SimpleArgOp =
          A.getAssumedConstant(ACSArgPos, *this, UsedAssumedInformation);
      if (!SimpleArgOp)
        return true;
      if (!*SimpleArgOp)
        return false;
      if (!AA::isDynamicallyUnique(A, *this, **SimpleArgOp))
        return false;
      return unionAssumed(*SimpleArgOp);
    };

    // Generate a answer specific to a call site context.
    bool Success;
    bool UsedAssumedInformation = false;
    if (hasCallBaseContext() &&
        getCallBaseContext()->getCalledOperand() == Arg->getParent())
      Success = PredForCallSite(
          AbstractCallSite(&getCallBaseContext()->getCalledOperandUse()));
    else
      Success = A.checkForAllCallSites(PredForCallSite, *this, true,
                                       UsedAssumedInformation);

    if (!Success)
      if (!askSimplifiedValueForOtherAAs(A))
        return indicatePessimisticFixpoint();

    // If a candidate was found in this update, return CHANGED.
    return Before == SimplifiedAssociatedValue ? ChangeStatus::UNCHANGED
                                               : ChangeStatus ::CHANGED;
  }

  /// See AbstractAttribute::trackStatistics()
  void trackStatistics() const override {
    STATS_DECLTRACK_ARG_ATTR(value_simplify)
  }
};

struct AAValueSimplifyReturned : AAValueSimplifyImpl {
  AAValueSimplifyReturned(const IRPosition &IRP, Attributor &A)
      : AAValueSimplifyImpl(IRP, A) {}

  /// See AAValueSimplify::getAssumedSimplifiedValue()
  std::optional<Value *>
  getAssumedSimplifiedValue(Attributor &A) const override {
    if (!isValidState())
      return nullptr;
    return SimplifiedAssociatedValue;
  }

  /// See AbstractAttribute::updateImpl(...).
  ChangeStatus updateImpl(Attributor &A) override {
    auto Before = SimplifiedAssociatedValue;

    auto ReturnInstCB = [&](Instruction &I) {
      auto &RI = cast<ReturnInst>(I);
      return checkAndUpdate(
          A, *this,
          IRPosition::value(*RI.getReturnValue(), getCallBaseContext()));
    };

    bool UsedAssumedInformation = false;
    if (!A.checkForAllInstructions(ReturnInstCB, *this, {Instruction::Ret},
                                   UsedAssumedInformation))
      if (!askSimplifiedValueForOtherAAs(A))
        return indicatePessimisticFixpoint();

    // If a candidate was found in this update, return CHANGED.
    return Before == SimplifiedAssociatedValue ? ChangeStatus::UNCHANGED
                                               : ChangeStatus ::CHANGED;
  }

  ChangeStatus manifest(Attributor &A) override {
    // We queried AAValueSimplify for the returned values so they will be
    // replaced if a simplified form was found. Nothing to do here.
    return ChangeStatus::UNCHANGED;
  }

  /// See AbstractAttribute::trackStatistics()
  void trackStatistics() const override {
    STATS_DECLTRACK_FNRET_ATTR(value_simplify)
  }
};

struct AAValueSimplifyFloating : AAValueSimplifyImpl {
  AAValueSimplifyFloating(const IRPosition &IRP, Attributor &A)
      : AAValueSimplifyImpl(IRP, A) {}

  /// See AbstractAttribute::initialize(...).
  void initialize(Attributor &A) override {
    AAValueSimplifyImpl::initialize(A);
    Value &V = getAnchorValue();

    // TODO: add other stuffs
    if (isa<Constant>(V))
      indicatePessimisticFixpoint();
  }

  /// See AbstractAttribute::updateImpl(...).
  ChangeStatus updateImpl(Attributor &A) override {
    auto Before = SimplifiedAssociatedValue;
    if (!askSimplifiedValueForOtherAAs(A))
      return indicatePessimisticFixpoint();

    // If a candidate was found in this update, return CHANGED.
    return Before == SimplifiedAssociatedValue ? ChangeStatus::UNCHANGED
                                               : ChangeStatus ::CHANGED;
  }

  /// See AbstractAttribute::trackStatistics()
  void trackStatistics() const override {
    STATS_DECLTRACK_FLOATING_ATTR(value_simplify)
  }
};

struct AAValueSimplifyFunction : AAValueSimplifyImpl {
  AAValueSimplifyFunction(const IRPosition &IRP, Attributor &A)
      : AAValueSimplifyImpl(IRP, A) {}

  /// See AbstractAttribute::initialize(...).
  void initialize(Attributor &A) override {
    SimplifiedAssociatedValue = nullptr;
    indicateOptimisticFixpoint();
  }
  /// See AbstractAttribute::initialize(...).
  ChangeStatus updateImpl(Attributor &A) override {
    llvm_unreachable(
        "AAValueSimplify(Function|CallSite)::updateImpl will not be called");
  }
  /// See AbstractAttribute::trackStatistics()
  void trackStatistics() const override {
    STATS_DECLTRACK_FN_ATTR(value_simplify)
  }
};

struct AAValueSimplifyCallSite : AAValueSimplifyFunction {
  AAValueSimplifyCallSite(const IRPosition &IRP, Attributor &A)
      : AAValueSimplifyFunction(IRP, A) {}
  /// See AbstractAttribute::trackStatistics()
  void trackStatistics() const override {
    STATS_DECLTRACK_CS_ATTR(value_simplify)
  }
};

struct AAValueSimplifyCallSiteReturned : AAValueSimplifyImpl {
  AAValueSimplifyCallSiteReturned(const IRPosition &IRP, Attributor &A)
      : AAValueSimplifyImpl(IRP, A) {}

  void initialize(Attributor &A) override {
    AAValueSimplifyImpl::initialize(A);
    Function *Fn = getAssociatedFunction();
    assert(Fn && "Did expect an associted function");
    for (Argument &Arg : Fn->args()) {
      if (Arg.hasReturnedAttr()) {
        auto IRP = IRPosition::callsite_argument(*cast<CallBase>(getCtxI()),
                                                 Arg.getArgNo());
        if (IRP.getPositionKind() == IRPosition::IRP_CALL_SITE_ARGUMENT &&
            checkAndUpdate(A, *this, IRP))
          indicateOptimisticFixpoint();
        else
          indicatePessimisticFixpoint();
        return;
      }
    }
  }

  /// See AbstractAttribute::updateImpl(...).
  ChangeStatus updateImpl(Attributor &A) override {
    return indicatePessimisticFixpoint();
  }

  void trackStatistics() const override {
    STATS_DECLTRACK_CSRET_ATTR(value_simplify)
  }
};

struct AAValueSimplifyCallSiteArgument : AAValueSimplifyFloating {
  AAValueSimplifyCallSiteArgument(const IRPosition &IRP, Attributor &A)
      : AAValueSimplifyFloating(IRP, A) {}

  /// See AbstractAttribute::manifest(...).
  ChangeStatus manifest(Attributor &A) override {
    ChangeStatus Changed = ChangeStatus::UNCHANGED;
    // TODO: We should avoid simplification duplication to begin with.
    auto *FloatAA = A.lookupAAFor<AAValueSimplify>(
        IRPosition::value(getAssociatedValue()), this, DepClassTy::NONE);
    if (FloatAA && FloatAA->getState().isValidState())
      return Changed;

    if (auto *NewV = manifestReplacementValue(A, getCtxI())) {
      Use &U = cast<CallBase>(&getAnchorValue())
                   ->getArgOperandUse(getCallSiteArgNo());
      if (A.changeUseAfterManifest(U, *NewV))
        Changed = ChangeStatus::CHANGED;
    }

    return Changed | AAValueSimplify::manifest(A);
  }

  void trackStatistics() const override {
    STATS_DECLTRACK_CSARG_ATTR(value_simplify)
  }
};
} // namespace

/// ----------------------- Heap-To-Stack Conversion ---------------------------
namespace {
struct AAHeapToStackFunction final : public AAHeapToStack {

  struct AllocationInfo {
    /// The call that allocates the memory.
    CallBase *const CB;

    /// The library function id for the allocation.
    LibFunc LibraryFunctionId = NotLibFunc;

    /// The status wrt. a rewrite.
    enum {
      STACK_DUE_TO_USE,
      STACK_DUE_TO_FREE,
      INVALID,
    } Status = STACK_DUE_TO_USE;

    /// Flag to indicate if we encountered a use that might free this allocation
    /// but which is not in the deallocation infos.
    bool HasPotentiallyFreeingUnknownUses = false;

    /// Flag to indicate that we should place the new alloca in the function
    /// entry block rather than where the call site (CB) is.
    bool MoveAllocaIntoEntry = true;

    /// The set of free calls that use this allocation.
    SmallSetVector<CallBase *, 1> PotentialFreeCalls{};
  };

  struct DeallocationInfo {
    /// The call that deallocates the memory.
    CallBase *const CB;
    /// The value freed by the call.
    Value *FreedOp;

    /// Flag to indicate if we don't know all objects this deallocation might
    /// free.
    bool MightFreeUnknownObjects = false;

    /// The set of allocation calls that are potentially freed.
    SmallSetVector<CallBase *, 1> PotentialAllocationCalls{};
  };

  AAHeapToStackFunction(const IRPosition &IRP, Attributor &A)
      : AAHeapToStack(IRP, A) {}

  ~AAHeapToStackFunction() {
    // Ensure we call the destructor so we release any memory allocated in the
    // sets.
    for (auto &It : AllocationInfos)
      It.second->~AllocationInfo();
    for (auto &It : DeallocationInfos)
      It.second->~DeallocationInfo();
  }

  void initialize(Attributor &A) override {
    AAHeapToStack::initialize(A);

    const Function *F = getAnchorScope();
    const auto *TLI = A.getInfoCache().getTargetLibraryInfoForFunction(*F);

    auto AllocationIdentifierCB = [&](Instruction &I) {
      CallBase *CB = dyn_cast<CallBase>(&I);
      if (!CB)
        return true;
      if (Value *FreedOp = getFreedOperand(CB, TLI)) {
        DeallocationInfos[CB] = new (A.Allocator) DeallocationInfo{CB, FreedOp};
        return true;
      }
      // To do heap to stack, we need to know that the allocation itself is
      // removable once uses are rewritten, and that we can initialize the
      // alloca to the same pattern as the original allocation result.
      if (isRemovableAlloc(CB, TLI)) {
        auto *I8Ty = Type::getInt8Ty(CB->getParent()->getContext());
        if (nullptr != getInitialValueOfAllocation(CB, TLI, I8Ty)) {
          AllocationInfo *AI = new (A.Allocator) AllocationInfo{CB};
          AllocationInfos[CB] = AI;
          if (TLI)
            TLI->getLibFunc(*CB, AI->LibraryFunctionId);
        }
      }
      return true;
    };

    bool UsedAssumedInformation = false;
    bool Success = A.checkForAllCallLikeInstructions(
        AllocationIdentifierCB, *this, UsedAssumedInformation,
        /* CheckBBLivenessOnly */ false,
        /* CheckPotentiallyDead */ true);
    (void)Success;
    assert(Success && "Did not expect the call base visit callback to fail!");

    Attributor::SimplifictionCallbackTy SCB =
        [](const IRPosition &, const AbstractAttribute *,
           bool &) -> std::optional<Value *> { return nullptr; };
    for (const auto &It : AllocationInfos)
      A.registerSimplificationCallback(IRPosition::callsite_returned(*It.first),
                                       SCB);
    for (const auto &It : DeallocationInfos)
      A.registerSimplificationCallback(IRPosition::callsite_returned(*It.first),
                                       SCB);
  }

  const std::string getAsStr(Attributor *A) const override {
    unsigned NumH2SMallocs = 0, NumInvalidMallocs = 0;
    for (const auto &It : AllocationInfos) {
      if (It.second->Status == AllocationInfo::INVALID)
        ++NumInvalidMallocs;
      else
        ++NumH2SMallocs;
    }
    return "[H2S] Mallocs Good/Bad: " + std::to_string(NumH2SMallocs) + "/" +
           std::to_string(NumInvalidMallocs);
  }

  /// See AbstractAttribute::trackStatistics().
  void trackStatistics() const override {
    STATS_DECL(
        MallocCalls, Function,
        "Number of malloc/calloc/aligned_alloc calls converted to allocas");
    for (const auto &It : AllocationInfos)
      if (It.second->Status != AllocationInfo::INVALID)
        ++BUILD_STAT_NAME(MallocCalls, Function);
  }

  bool isAssumedHeapToStack(const CallBase &CB) const override {
    if (isValidState())
      if (AllocationInfo *AI =
              AllocationInfos.lookup(const_cast<CallBase *>(&CB)))
        return AI->Status != AllocationInfo::INVALID;
    return false;
  }

  bool isAssumedHeapToStackRemovedFree(CallBase &CB) const override {
    if (!isValidState())
      return false;

    for (const auto &It : AllocationInfos) {
      AllocationInfo &AI = *It.second;
      if (AI.Status == AllocationInfo::INVALID)
        continue;

      if (AI.PotentialFreeCalls.count(&CB))
        return true;
    }

    return false;
  }

  ChangeStatus manifest(Attributor &A) override {
    assert(getState().isValidState() &&
           "Attempted to manifest an invalid state!");

    ChangeStatus HasChanged = ChangeStatus::UNCHANGED;
    Function *F = getAnchorScope();
    const auto *TLI = A.getInfoCache().getTargetLibraryInfoForFunction(*F);

    for (auto &It : AllocationInfos) {
      AllocationInfo &AI = *It.second;
      if (AI.Status == AllocationInfo::INVALID)
        continue;

      for (CallBase *FreeCall : AI.PotentialFreeCalls) {
        LLVM_DEBUG(dbgs() << "H2S: Removing free call: " << *FreeCall << "\n");
        A.deleteAfterManifest(*FreeCall);
        HasChanged = ChangeStatus::CHANGED;
      }

      LLVM_DEBUG(dbgs() << "H2S: Removing malloc-like call: " << *AI.CB
                        << "\n");

      auto Remark = [&](OptimizationRemark OR) {
        LibFunc IsAllocShared;
        if (TLI->getLibFunc(*AI.CB, IsAllocShared))
          if (IsAllocShared == LibFunc___kmpc_alloc_shared)
            return OR << "Moving globalized variable to the stack.";
        return OR << "Moving memory allocation from the heap to the stack.";
      };
      if (AI.LibraryFunctionId == LibFunc___kmpc_alloc_shared)
        A.emitRemark<OptimizationRemark>(AI.CB, "OMP110", Remark);
      else
        A.emitRemark<OptimizationRemark>(AI.CB, "HeapToStack", Remark);

      const DataLayout &DL = A.getInfoCache().getDL();
      Value *Size;
      std::optional<APInt> SizeAPI = getSize(A, *this, AI);
      if (SizeAPI) {
        Size = ConstantInt::get(AI.CB->getContext(), *SizeAPI);
      } else {
        LLVMContext &Ctx = AI.CB->getContext();
        ObjectSizeOpts Opts;
        ObjectSizeOffsetEvaluator Eval(DL, TLI, Ctx, Opts);
        SizeOffsetValue SizeOffsetPair = Eval.compute(AI.CB);
        assert(SizeOffsetPair != ObjectSizeOffsetEvaluator::unknown() &&
               cast<ConstantInt>(SizeOffsetPair.Offset)->isZero());
        Size = SizeOffsetPair.Size;
      }

      BasicBlock::iterator IP = AI.MoveAllocaIntoEntry
                                    ? F->getEntryBlock().begin()
                                    : AI.CB->getIterator();

      Align Alignment(1);
      if (MaybeAlign RetAlign = AI.CB->getRetAlign())
        Alignment = std::max(Alignment, *RetAlign);
      if (Value *Align = getAllocAlignment(AI.CB, TLI)) {
        std::optional<APInt> AlignmentAPI = getAPInt(A, *this, *Align);
        assert(AlignmentAPI && AlignmentAPI->getZExtValue() > 0 &&
               "Expected an alignment during manifest!");
        Alignment =
            std::max(Alignment, assumeAligned(AlignmentAPI->getZExtValue()));
      }

      // TODO: Hoist the alloca towards the function entry.
      unsigned AS = DL.getAllocaAddrSpace();
      Instruction *Alloca =
          new AllocaInst(Type::getInt8Ty(F->getContext()), AS, Size, Alignment,
                         AI.CB->getName() + ".h2s", IP);

      if (Alloca->getType() != AI.CB->getType())
        Alloca = BitCastInst::CreatePointerBitCastOrAddrSpaceCast(
            Alloca, AI.CB->getType(), "malloc_cast", AI.CB->getIterator());

      auto *I8Ty = Type::getInt8Ty(F->getContext());
      auto *InitVal = getInitialValueOfAllocation(AI.CB, TLI, I8Ty);
      assert(InitVal &&
             "Must be able to materialize initial memory state of allocation");

      A.changeAfterManifest(IRPosition::inst(*AI.CB), *Alloca);

      if (auto *II = dyn_cast<InvokeInst>(AI.CB)) {
        auto *NBB = II->getNormalDest();
        BranchInst::Create(NBB, AI.CB->getParent());
        A.deleteAfterManifest(*AI.CB);
      } else {
        A.deleteAfterManifest(*AI.CB);
      }

      // Initialize the alloca with the same value as used by the allocation
      // function.  We can skip undef as the initial value of an alloc is
      // undef, and the memset would simply end up being DSEd.
      if (!isa<UndefValue>(InitVal)) {
        IRBuilder<> Builder(Alloca->getNextNode());
        // TODO: Use alignment above if align!=1
        Builder.CreateMemSet(Alloca, InitVal, Size, std::nullopt);
      }
      HasChanged = ChangeStatus::CHANGED;
    }

    return HasChanged;
  }

  std::optional<APInt> getAPInt(Attributor &A, const AbstractAttribute &AA,
                                Value &V) {
    bool UsedAssumedInformation = false;
    std::optional<Constant *> SimpleV =
        A.getAssumedConstant(V, AA, UsedAssumedInformation);
    if (!SimpleV)
      return APInt(64, 0);
    if (auto *CI = dyn_cast_or_null<ConstantInt>(*SimpleV))
      return CI->getValue();
    return std::nullopt;
  }

  std::optional<APInt> getSize(Attributor &A, const AbstractAttribute &AA,
                               AllocationInfo &AI) {
    auto Mapper = [&](const Value *V) -> const Value * {
      bool UsedAssumedInformation = false;
      if (std::optional<Constant *> SimpleV =
              A.getAssumedConstant(*V, AA, UsedAssumedInformation))
        if (*SimpleV)
          return *SimpleV;
      return V;
    };

    const Function *F = getAnchorScope();
    const auto *TLI = A.getInfoCache().getTargetLibraryInfoForFunction(*F);
    return getAllocSize(AI.CB, TLI, Mapper);
  }

  /// Collection of all malloc-like calls in a function with associated
  /// information.
  MapVector<CallBase *, AllocationInfo *> AllocationInfos;

  /// Collection of all free-like calls in a function with associated
  /// information.
  MapVector<CallBase *, DeallocationInfo *> DeallocationInfos;

  ChangeStatus updateImpl(Attributor &A) override;
};

ChangeStatus AAHeapToStackFunction::updateImpl(Attributor &A) {
  ChangeStatus Changed = ChangeStatus::UNCHANGED;
  const Function *F = getAnchorScope();
  const auto *TLI = A.getInfoCache().getTargetLibraryInfoForFunction(*F);

  const auto *LivenessAA =
      A.getAAFor<AAIsDead>(*this, IRPosition::function(*F), DepClassTy::NONE);

  MustBeExecutedContextExplorer *Explorer =
      A.getInfoCache().getMustBeExecutedContextExplorer();

  bool StackIsAccessibleByOtherThreads =
      A.getInfoCache().stackIsAccessibleByOtherThreads();

  LoopInfo *LI =
      A.getInfoCache().getAnalysisResultForFunction<LoopAnalysis>(*F);
  std::optional<bool> MayContainIrreducibleControl;
  auto IsInLoop = [&](BasicBlock &BB) {
    if (&F->getEntryBlock() == &BB)
      return false;
    if (!MayContainIrreducibleControl.has_value())
      MayContainIrreducibleControl = mayContainIrreducibleControl(*F, LI);
    if (*MayContainIrreducibleControl)
      return true;
    if (!LI)
      return true;
    return LI->getLoopFor(&BB) != nullptr;
  };

  // Flag to ensure we update our deallocation information at most once per
  // updateImpl call and only if we use the free check reasoning.
  bool HasUpdatedFrees = false;

  auto UpdateFrees = [&]() {
    HasUpdatedFrees = true;

    for (auto &It : DeallocationInfos) {
      DeallocationInfo &DI = *It.second;
      // For now we cannot use deallocations that have unknown inputs, skip
      // them.
      if (DI.MightFreeUnknownObjects)
        continue;

      // No need to analyze dead calls, ignore them instead.
      bool UsedAssumedInformation = false;
      if (A.isAssumedDead(*DI.CB, this, LivenessAA, UsedAssumedInformation,
                          /* CheckBBLivenessOnly */ true))
        continue;

      // Use the non-optimistic version to get the freed object.
      Value *Obj = getUnderlyingObject(DI.FreedOp);
      if (!Obj) {
        LLVM_DEBUG(dbgs() << "[H2S] Unknown underlying object for free!\n");
        DI.MightFreeUnknownObjects = true;
        continue;
      }

      // Free of null and undef can be ignored as no-ops (or UB in the latter
      // case).
      if (isa<ConstantPointerNull>(Obj) || isa<UndefValue>(Obj))
        continue;

      CallBase *ObjCB = dyn_cast<CallBase>(Obj);
      if (!ObjCB) {
        LLVM_DEBUG(dbgs() << "[H2S] Free of a non-call object: " << *Obj
                          << "\n");
        DI.MightFreeUnknownObjects = true;
        continue;
      }

      AllocationInfo *AI = AllocationInfos.lookup(ObjCB);
      if (!AI) {
        LLVM_DEBUG(dbgs() << "[H2S] Free of a non-allocation object: " << *Obj
                          << "\n");
        DI.MightFreeUnknownObjects = true;
        continue;
      }

      DI.PotentialAllocationCalls.insert(ObjCB);
    }
  };

  auto FreeCheck = [&](AllocationInfo &AI) {
    // If the stack is not accessible by other threads, the "must-free" logic
    // doesn't apply as the pointer could be shared and needs to be places in
    // "shareable" memory.
    if (!StackIsAccessibleByOtherThreads) {
      bool IsKnownNoSycn;
      if (!AA::hasAssumedIRAttr<Attribute::NoSync>(
              A, this, getIRPosition(), DepClassTy::OPTIONAL, IsKnownNoSycn)) {
        LLVM_DEBUG(
            dbgs() << "[H2S] found an escaping use, stack is not accessible by "
                      "other threads and function is not nosync:\n");
        return false;
      }
    }
    if (!HasUpdatedFrees)
      UpdateFrees();

    // TODO: Allow multi exit functions that have different free calls.
    if (AI.PotentialFreeCalls.size() != 1) {
      LLVM_DEBUG(dbgs() << "[H2S] did not find one free call but "
                        << AI.PotentialFreeCalls.size() << "\n");
      return false;
    }
    CallBase *UniqueFree = *AI.PotentialFreeCalls.begin();
    DeallocationInfo *DI = DeallocationInfos.lookup(UniqueFree);
    if (!DI) {
      LLVM_DEBUG(
          dbgs() << "[H2S] unique free call was not known as deallocation call "
                 << *UniqueFree << "\n");
      return false;
    }
    if (DI->MightFreeUnknownObjects) {
      LLVM_DEBUG(
          dbgs() << "[H2S] unique free call might free unknown allocations\n");
      return false;
    }
    if (DI->PotentialAllocationCalls.empty())
      return true;
    if (DI->PotentialAllocationCalls.size() > 1) {
      LLVM_DEBUG(dbgs() << "[H2S] unique free call might free "
                        << DI->PotentialAllocationCalls.size()
                        << " different allocations\n");
      return false;
    }
    if (*DI->PotentialAllocationCalls.begin() != AI.CB) {
      LLVM_DEBUG(
          dbgs()
          << "[H2S] unique free call not known to free this allocation but "
          << **DI->PotentialAllocationCalls.begin() << "\n");
      return false;
    }

    // __kmpc_alloc_shared and __kmpc_alloc_free are by construction matched.
    if (AI.LibraryFunctionId != LibFunc___kmpc_alloc_shared) {
      Instruction *CtxI = isa<InvokeInst>(AI.CB) ? AI.CB : AI.CB->getNextNode();
      if (!Explorer || !Explorer->findInContextOf(UniqueFree, CtxI)) {
        LLVM_DEBUG(dbgs() << "[H2S] unique free call might not be executed "
                             "with the allocation "
                          << *UniqueFree << "\n");
        return false;
      }
    }
    return true;
  };

  auto UsesCheck = [&](AllocationInfo &AI) {
    bool ValidUsesOnly = true;

    auto Pred = [&](const Use &U, bool &Follow) -> bool {
      Instruction *UserI = cast<Instruction>(U.getUser());
      if (isa<LoadInst>(UserI))
        return true;
      if (auto *SI = dyn_cast<StoreInst>(UserI)) {
        if (SI->getValueOperand() == U.get()) {
          LLVM_DEBUG(dbgs()
                     << "[H2S] escaping store to memory: " << *UserI << "\n");
          ValidUsesOnly = false;
        } else {
          // A store into the malloc'ed memory is fine.
        }
        return true;
      }
      if (auto *CB = dyn_cast<CallBase>(UserI)) {
        if (!CB->isArgOperand(&U) || CB->isLifetimeStartOrEnd())
          return true;
        if (DeallocationInfos.count(CB)) {
          AI.PotentialFreeCalls.insert(CB);
          return true;
        }

        unsigned ArgNo = CB->getArgOperandNo(&U);
        auto CBIRP = IRPosition::callsite_argument(*CB, ArgNo);

        bool IsKnownNoCapture;
        bool IsAssumedNoCapture = AA::hasAssumedIRAttr<Attribute::NoCapture>(
            A, this, CBIRP, DepClassTy::OPTIONAL, IsKnownNoCapture);

        // If a call site argument use is nofree, we are fine.
        bool IsKnownNoFree;
        bool IsAssumedNoFree = AA::hasAssumedIRAttr<Attribute::NoFree>(
            A, this, CBIRP, DepClassTy::OPTIONAL, IsKnownNoFree);

        if (!IsAssumedNoCapture ||
            (AI.LibraryFunctionId != LibFunc___kmpc_alloc_shared &&
             !IsAssumedNoFree)) {
          AI.HasPotentiallyFreeingUnknownUses |= !IsAssumedNoFree;

          // Emit a missed remark if this is missed OpenMP globalization.
          auto Remark = [&](OptimizationRemarkMissed ORM) {
            return ORM
                   << "Could not move globalized variable to the stack. "
                      "Variable is potentially captured in call. Mark "
                      "parameter as `__attribute__((noescape))` to override.";
          };

          if (ValidUsesOnly &&
              AI.LibraryFunctionId == LibFunc___kmpc_alloc_shared)
            A.emitRemark<OptimizationRemarkMissed>(CB, "OMP113", Remark);

          LLVM_DEBUG(dbgs() << "[H2S] Bad user: " << *UserI << "\n");
          ValidUsesOnly = false;
        }
        return true;
      }

      if (isa<GetElementPtrInst>(UserI) || isa<BitCastInst>(UserI) ||
          isa<PHINode>(UserI) || isa<SelectInst>(UserI)) {
        Follow = true;
        return true;
      }
      // Unknown user for which we can not track uses further (in a way that
      // makes sense).
      LLVM_DEBUG(dbgs() << "[H2S] Unknown user: " << *UserI << "\n");
      ValidUsesOnly = false;
      return true;
    };
    if (!A.checkForAllUses(Pred, *this, *AI.CB, /* CheckBBLivenessOnly */ false,
                           DepClassTy::OPTIONAL, /* IgnoreDroppableUses */ true,
                           [&](const Use &OldU, const Use &NewU) {
                             auto *SI = dyn_cast<StoreInst>(OldU.getUser());
                             return !SI || StackIsAccessibleByOtherThreads ||
                                    AA::isAssumedThreadLocalObject(
                                        A, *SI->getPointerOperand(), *this);
                           }))
      return false;
    return ValidUsesOnly;
  };

  // The actual update starts here. We look at all allocations and depending on
  // their status perform the appropriate check(s).
  for (auto &It : AllocationInfos) {
    AllocationInfo &AI = *It.second;
    if (AI.Status == AllocationInfo::INVALID)
      continue;

    if (Value *Align = getAllocAlignment(AI.CB, TLI)) {
      std::optional<APInt> APAlign = getAPInt(A, *this, *Align);
      if (!APAlign) {
        // Can't generate an alloca which respects the required alignment
        // on the allocation.
        LLVM_DEBUG(dbgs() << "[H2S] Unknown allocation alignment: " << *AI.CB
                          << "\n");
        AI.Status = AllocationInfo::INVALID;
        Changed = ChangeStatus::CHANGED;
        continue;
      }
      if (APAlign->ugt(llvm::Value::MaximumAlignment) ||
          !APAlign->isPowerOf2()) {
        LLVM_DEBUG(dbgs() << "[H2S] Invalid allocation alignment: " << APAlign
                          << "\n");
        AI.Status = AllocationInfo::INVALID;
        Changed = ChangeStatus::CHANGED;
        continue;
      }
    }

    std::optional<APInt> Size = getSize(A, *this, AI);
    if (AI.LibraryFunctionId != LibFunc___kmpc_alloc_shared &&
        MaxHeapToStackSize != -1) {
      if (!Size || Size->ugt(MaxHeapToStackSize)) {
        LLVM_DEBUG({
          if (!Size)
            dbgs() << "[H2S] Unknown allocation size: " << *AI.CB << "\n";
          else
            dbgs() << "[H2S] Allocation size too large: " << *AI.CB << " vs. "
                   << MaxHeapToStackSize << "\n";
        });

        AI.Status = AllocationInfo::INVALID;
        Changed = ChangeStatus::CHANGED;
        continue;
      }
    }

    switch (AI.Status) {
    case AllocationInfo::STACK_DUE_TO_USE:
      if (UsesCheck(AI))
        break;
      AI.Status = AllocationInfo::STACK_DUE_TO_FREE;
      [[fallthrough]];
    case AllocationInfo::STACK_DUE_TO_FREE:
      if (FreeCheck(AI))
        break;
      AI.Status = AllocationInfo::INVALID;
      Changed = ChangeStatus::CHANGED;
      break;
    case AllocationInfo::INVALID:
      llvm_unreachable("Invalid allocations should never reach this point!");
    };

    // Check if we still think we can move it into the entry block. If the
    // alloca comes from a converted __kmpc_alloc_shared then we can usually
    // ignore the potential compilations associated with loops.
    bool IsGlobalizedLocal =
        AI.LibraryFunctionId == LibFunc___kmpc_alloc_shared;
    if (AI.MoveAllocaIntoEntry &&
        (!Size.has_value() ||
         (!IsGlobalizedLocal && IsInLoop(*AI.CB->getParent()))))
      AI.MoveAllocaIntoEntry = false;
  }

  return Changed;
}
} // namespace

/// ----------------------- Privatizable Pointers ------------------------------
namespace {
struct AAPrivatizablePtrImpl : public AAPrivatizablePtr {
  AAPrivatizablePtrImpl(const IRPosition &IRP, Attributor &A)
      : AAPrivatizablePtr(IRP, A), PrivatizableType(std::nullopt) {}

  ChangeStatus indicatePessimisticFixpoint() override {
    AAPrivatizablePtr::indicatePessimisticFixpoint();
    PrivatizableType = nullptr;
    return ChangeStatus::CHANGED;
  }

  /// Identify the type we can chose for a private copy of the underlying
  /// argument. std::nullopt means it is not clear yet, nullptr means there is
  /// none.
  virtual std::optional<Type *> identifyPrivatizableType(Attributor &A) = 0;

  /// Return a privatizable type that encloses both T0 and T1.
  /// TODO: This is merely a stub for now as we should manage a mapping as well.
  std::optional<Type *> combineTypes(std::optional<Type *> T0,
                                     std::optional<Type *> T1) {
    if (!T0)
      return T1;
    if (!T1)
      return T0;
    if (T0 == T1)
      return T0;
    return nullptr;
  }

  std::optional<Type *> getPrivatizableType() const override {
    return PrivatizableType;
  }

  const std::string getAsStr(Attributor *A) const override {
    return isAssumedPrivatizablePtr() ? "[priv]" : "[no-priv]";
  }

protected:
  std::optional<Type *> PrivatizableType;
};

// TODO: Do this for call site arguments (probably also other values) as well.

struct AAPrivatizablePtrArgument final : public AAPrivatizablePtrImpl {
  AAPrivatizablePtrArgument(const IRPosition &IRP, Attributor &A)
      : AAPrivatizablePtrImpl(IRP, A) {}

  /// See AAPrivatizablePtrImpl::identifyPrivatizableType(...)
  std::optional<Type *> identifyPrivatizableType(Attributor &A) override {
    // If this is a byval argument and we know all the call sites (so we can
    // rewrite them), there is no need to check them explicitly.
    bool UsedAssumedInformation = false;
    SmallVector<Attribute, 1> Attrs;
    A.getAttrs(getIRPosition(), {Attribute::ByVal}, Attrs,
               /* IgnoreSubsumingPositions */ true);
    if (!Attrs.empty() &&
        A.checkForAllCallSites([](AbstractCallSite ACS) { return true; }, *this,
                               true, UsedAssumedInformation))
      return Attrs[0].getValueAsType();

    std::optional<Type *> Ty;
    unsigned ArgNo = getIRPosition().getCallSiteArgNo();

    // Make sure the associated call site argument has the same type at all call
    // sites and it is an allocation we know is safe to privatize, for now that
    // means we only allow alloca instructions.
    // TODO: We can additionally analyze the accesses in the callee to  create
    //       the type from that information instead. That is a little more
    //       involved and will be done in a follow up patch.
    auto CallSiteCheck = [&](AbstractCallSite ACS) {
      IRPosition ACSArgPos = IRPosition::callsite_argument(ACS, ArgNo);
      // Check if a coresponding argument was found or if it is one not
      // associated (which can happen for callback calls).
      if (ACSArgPos.getPositionKind() == IRPosition::IRP_INVALID)
        return false;

      // Check that all call sites agree on a type.
      auto *PrivCSArgAA =
          A.getAAFor<AAPrivatizablePtr>(*this, ACSArgPos, DepClassTy::REQUIRED);
      if (!PrivCSArgAA)
        return false;
      std::optional<Type *> CSTy = PrivCSArgAA->getPrivatizableType();

      LLVM_DEBUG({
        dbgs() << "[AAPrivatizablePtr] ACSPos: " << ACSArgPos << ", CSTy: ";
        if (CSTy && *CSTy)
          (*CSTy)->print(dbgs());
        else if (CSTy)
          dbgs() << "<nullptr>";
        else
          dbgs() << "<none>";
      });

      Ty = combineTypes(Ty, CSTy);

      LLVM_DEBUG({
        dbgs() << " : New Type: ";
        if (Ty && *Ty)
          (*Ty)->print(dbgs());
        else if (Ty)
          dbgs() << "<nullptr>";
        else
          dbgs() << "<none>";
        dbgs() << "\n";
      });

      return !Ty || *Ty;
    };

    if (!A.checkForAllCallSites(CallSiteCheck, *this, true,
                                UsedAssumedInformation))
      return nullptr;
    return Ty;
  }

  /// See AbstractAttribute::updateImpl(...).
  ChangeStatus updateImpl(Attributor &A) override {
    PrivatizableType = identifyPrivatizableType(A);
    if (!PrivatizableType)
      return ChangeStatus::UNCHANGED;
    if (!*PrivatizableType)
      return indicatePessimisticFixpoint();

    // The dependence is optional so we don't give up once we give up on the
    // alignment.
    A.getAAFor<AAAlign>(*this, IRPosition::value(getAssociatedValue()),
                        DepClassTy::OPTIONAL);

    // Avoid arguments with padding for now.
    if (!A.hasAttr(getIRPosition(), Attribute::ByVal) &&
        !isDenselyPacked(*PrivatizableType, A.getInfoCache().getDL())) {
      LLVM_DEBUG(dbgs() << "[AAPrivatizablePtr] Padding detected\n");
      return indicatePessimisticFixpoint();
    }

    // Collect the types that will replace the privatizable type in the function
    // signature.
    SmallVector<Type *, 16> ReplacementTypes;
    identifyReplacementTypes(*PrivatizableType, ReplacementTypes);

    // Verify callee and caller agree on how the promoted argument would be
    // passed.
    Function &Fn = *getIRPosition().getAnchorScope();
    const auto *TTI =
        A.getInfoCache().getAnalysisResultForFunction<TargetIRAnalysis>(Fn);
    if (!TTI) {
      LLVM_DEBUG(dbgs() << "[AAPrivatizablePtr] Missing TTI for function "
                        << Fn.getName() << "\n");
      return indicatePessimisticFixpoint();
    }

    auto CallSiteCheck = [&](AbstractCallSite ACS) {
      CallBase *CB = ACS.getInstruction();
      return TTI->areTypesABICompatible(
          CB->getCaller(),
          dyn_cast_if_present<Function>(CB->getCalledOperand()),
          ReplacementTypes);
    };
    bool UsedAssumedInformation = false;
    if (!A.checkForAllCallSites(CallSiteCheck, *this, true,
                                UsedAssumedInformation)) {
      LLVM_DEBUG(
          dbgs() << "[AAPrivatizablePtr] ABI incompatibility detected for "
                 << Fn.getName() << "\n");
      return indicatePessimisticFixpoint();
    }

    // Register a rewrite of the argument.
    Argument *Arg = getAssociatedArgument();
    if (!A.isValidFunctionSignatureRewrite(*Arg, ReplacementTypes)) {
      LLVM_DEBUG(dbgs() << "[AAPrivatizablePtr] Rewrite not valid\n");
      return indicatePessimisticFixpoint();
    }

    unsigned ArgNo = Arg->getArgNo();

    // Helper to check if for the given call site the associated argument is
    // passed to a callback where the privatization would be different.
    auto IsCompatiblePrivArgOfCallback = [&](CallBase &CB) {
      SmallVector<const Use *, 4> CallbackUses;
      AbstractCallSite::getCallbackUses(CB, CallbackUses);
      for (const Use *U : CallbackUses) {
        AbstractCallSite CBACS(U);
        assert(CBACS && CBACS.isCallbackCall());
        for (Argument &CBArg : CBACS.getCalledFunction()->args()) {
          int CBArgNo = CBACS.getCallArgOperandNo(CBArg);

          LLVM_DEBUG({
            dbgs()
                << "[AAPrivatizablePtr] Argument " << *Arg
                << "check if can be privatized in the context of its parent ("
                << Arg->getParent()->getName()
                << ")\n[AAPrivatizablePtr] because it is an argument in a "
                   "callback ("
                << CBArgNo << "@" << CBACS.getCalledFunction()->getName()
                << ")\n[AAPrivatizablePtr] " << CBArg << " : "
                << CBACS.getCallArgOperand(CBArg) << " vs "
                << CB.getArgOperand(ArgNo) << "\n"
                << "[AAPrivatizablePtr] " << CBArg << " : "
                << CBACS.getCallArgOperandNo(CBArg) << " vs " << ArgNo << "\n";
          });

          if (CBArgNo != int(ArgNo))
            continue;
          const auto *CBArgPrivAA = A.getAAFor<AAPrivatizablePtr>(
              *this, IRPosition::argument(CBArg), DepClassTy::REQUIRED);
          if (CBArgPrivAA && CBArgPrivAA->isValidState()) {
            auto CBArgPrivTy = CBArgPrivAA->getPrivatizableType();
            if (!CBArgPrivTy)
              continue;
            if (*CBArgPrivTy == PrivatizableType)
              continue;
          }

          LLVM_DEBUG({
            dbgs() << "[AAPrivatizablePtr] Argument " << *Arg
                   << " cannot be privatized in the context of its parent ("
                   << Arg->getParent()->getName()
                   << ")\n[AAPrivatizablePtr] because it is an argument in a "
                      "callback ("
                   << CBArgNo << "@" << CBACS.getCalledFunction()->getName()
                   << ").\n[AAPrivatizablePtr] for which the argument "
                      "privatization is not compatible.\n";
          });
          return false;
        }
      }
      return true;
    };

    // Helper to check if for the given call site the associated argument is
    // passed to a direct call where the privatization would be different.
    auto IsCompatiblePrivArgOfDirectCS = [&](AbstractCallSite ACS) {
      CallBase *DC = cast<CallBase>(ACS.getInstruction());
      int DCArgNo = ACS.getCallArgOperandNo(ArgNo);
      assert(DCArgNo >= 0 && unsigned(DCArgNo) < DC->arg_size() &&
             "Expected a direct call operand for callback call operand");

      Function *DCCallee =
          dyn_cast_if_present<Function>(DC->getCalledOperand());
      LLVM_DEBUG({
        dbgs() << "[AAPrivatizablePtr] Argument " << *Arg
               << " check if be privatized in the context of its parent ("
               << Arg->getParent()->getName()
               << ")\n[AAPrivatizablePtr] because it is an argument in a "
                  "direct call of ("
               << DCArgNo << "@" << DCCallee->getName() << ").\n";
      });

      if (unsigned(DCArgNo) < DCCallee->arg_size()) {
        const auto *DCArgPrivAA = A.getAAFor<AAPrivatizablePtr>(
            *this, IRPosition::argument(*DCCallee->getArg(DCArgNo)),
            DepClassTy::REQUIRED);
        if (DCArgPrivAA && DCArgPrivAA->isValidState()) {
          auto DCArgPrivTy = DCArgPrivAA->getPrivatizableType();
          if (!DCArgPrivTy)
            return true;
          if (*DCArgPrivTy == PrivatizableType)
            return true;
        }
      }

      LLVM_DEBUG({
        dbgs() << "[AAPrivatizablePtr] Argument " << *Arg
               << " cannot be privatized in the context of its parent ("
               << Arg->getParent()->getName()
               << ")\n[AAPrivatizablePtr] because it is an argument in a "
                  "direct call of ("
               << ACS.getInstruction()->getCalledOperand()->getName()
               << ").\n[AAPrivatizablePtr] for which the argument "
                  "privatization is not compatible.\n";
      });
      return false;
    };

    // Helper to check if the associated argument is used at the given abstract
    // call site in a way that is incompatible with the privatization assumed
    // here.
    auto IsCompatiblePrivArgOfOtherCallSite = [&](AbstractCallSite ACS) {
      if (ACS.isDirectCall())
        return IsCompatiblePrivArgOfCallback(*ACS.getInstruction());
      if (ACS.isCallbackCall())
        return IsCompatiblePrivArgOfDirectCS(ACS);
      return false;
    };

    if (!A.checkForAllCallSites(IsCompatiblePrivArgOfOtherCallSite, *this, true,
                                UsedAssumedInformation))
      return indicatePessimisticFixpoint();

    return ChangeStatus::UNCHANGED;
  }

  /// Given a type to private \p PrivType, collect the constituates (which are
  /// used) in \p ReplacementTypes.
  static void
  identifyReplacementTypes(Type *PrivType,
                           SmallVectorImpl<Type *> &ReplacementTypes) {
    // TODO: For now we expand the privatization type to the fullest which can
    //       lead to dead arguments that need to be removed later.
    assert(PrivType && "Expected privatizable type!");

    // Traverse the type, extract constituate types on the outermost level.
    if (auto *PrivStructType = dyn_cast<StructType>(PrivType)) {
      for (unsigned u = 0, e = PrivStructType->getNumElements(); u < e; u++)
        ReplacementTypes.push_back(PrivStructType->getElementType(u));
    } else if (auto *PrivArrayType = dyn_cast<ArrayType>(PrivType)) {
      ReplacementTypes.append(PrivArrayType->getNumElements(),
                              PrivArrayType->getElementType());
    } else {
      ReplacementTypes.push_back(PrivType);
    }
  }

  /// Initialize \p Base according to the type \p PrivType at position \p IP.
  /// The values needed are taken from the arguments of \p F starting at
  /// position \p ArgNo.
  static void createInitialization(Type *PrivType, Value &Base, Function &F,
                                   unsigned ArgNo, BasicBlock::iterator IP) {
    assert(PrivType && "Expected privatizable type!");

    IRBuilder<NoFolder> IRB(IP->getParent(), IP);
    const DataLayout &DL = F.getDataLayout();

    // Traverse the type, build GEPs and stores.
    if (auto *PrivStructType = dyn_cast<StructType>(PrivType)) {
      const StructLayout *PrivStructLayout = DL.getStructLayout(PrivStructType);
      for (unsigned u = 0, e = PrivStructType->getNumElements(); u < e; u++) {
        Value *Ptr =
            constructPointer(&Base, PrivStructLayout->getElementOffset(u), IRB);
        new StoreInst(F.getArg(ArgNo + u), Ptr, IP);
      }
    } else if (auto *PrivArrayType = dyn_cast<ArrayType>(PrivType)) {
      Type *PointeeTy = PrivArrayType->getElementType();
      uint64_t PointeeTySize = DL.getTypeStoreSize(PointeeTy);
      for (unsigned u = 0, e = PrivArrayType->getNumElements(); u < e; u++) {
        Value *Ptr = constructPointer(&Base, u * PointeeTySize, IRB);
        new StoreInst(F.getArg(ArgNo + u), Ptr, IP);
      }
    } else {
      new StoreInst(F.getArg(ArgNo), &Base, IP);
    }
  }

  /// Extract values from \p Base according to the type \p PrivType at the
  /// call position \p ACS. The values are appended to \p ReplacementValues.
  void createReplacementValues(Align Alignment, Type *PrivType,
                               AbstractCallSite ACS, Value *Base,
                               SmallVectorImpl<Value *> &ReplacementValues) {
    assert(Base && "Expected base value!");
    assert(PrivType && "Expected privatizable type!");
    Instruction *IP = ACS.getInstruction();

    IRBuilder<NoFolder> IRB(IP);
    const DataLayout &DL = IP->getDataLayout();

    // Traverse the type, build GEPs and loads.
    if (auto *PrivStructType = dyn_cast<StructType>(PrivType)) {
      const StructLayout *PrivStructLayout = DL.getStructLayout(PrivStructType);
      for (unsigned u = 0, e = PrivStructType->getNumElements(); u < e; u++) {
        Type *PointeeTy = PrivStructType->getElementType(u);
        Value *Ptr =
            constructPointer(Base, PrivStructLayout->getElementOffset(u), IRB);
        LoadInst *L = new LoadInst(PointeeTy, Ptr, "", IP->getIterator());
        L->setAlignment(Alignment);
        ReplacementValues.push_back(L);
      }
    } else if (auto *PrivArrayType = dyn_cast<ArrayType>(PrivType)) {
      Type *PointeeTy = PrivArrayType->getElementType();
      uint64_t PointeeTySize = DL.getTypeStoreSize(PointeeTy);
      for (unsigned u = 0, e = PrivArrayType->getNumElements(); u < e; u++) {
        Value *Ptr = constructPointer(Base, u * PointeeTySize, IRB);
        LoadInst *L = new LoadInst(PointeeTy, Ptr, "", IP->getIterator());
        L->setAlignment(Alignment);
        ReplacementValues.push_back(L);
      }
    } else {
      LoadInst *L = new LoadInst(PrivType, Base, "", IP->getIterator());
      L->setAlignment(Alignment);
      ReplacementValues.push_back(L);
    }
  }

  /// See AbstractAttribute::manifest(...)
  ChangeStatus manifest(Attributor &A) override {
    if (!PrivatizableType)
      return ChangeStatus::UNCHANGED;
    assert(*PrivatizableType && "Expected privatizable type!");

    // Collect all tail calls in the function as we cannot allow new allocas to
    // escape into tail recursion.
    // TODO: Be smarter about new allocas escaping into tail calls.
    SmallVector<CallInst *, 16> TailCalls;
    bool UsedAssumedInformation = false;
    if (!A.checkForAllInstructions(
            [&](Instruction &I) {
              CallInst &CI = cast<CallInst>(I);
              if (CI.isTailCall())
                TailCalls.push_back(&CI);
              return true;
            },
            *this, {Instruction::Call}, UsedAssumedInformation))
      return ChangeStatus::UNCHANGED;

    Argument *Arg = getAssociatedArgument();
    // Query AAAlign attribute for alignment of associated argument to
    // determine the best alignment of loads.
    const auto *AlignAA =
        A.getAAFor<AAAlign>(*this, IRPosition::value(*Arg), DepClassTy::NONE);

    // Callback to repair the associated function. A new alloca is placed at the
    // beginning and initialized with the values passed through arguments. The
    // new alloca replaces the use of the old pointer argument.
    Attributor::ArgumentReplacementInfo::CalleeRepairCBTy FnRepairCB =
        [=](const Attributor::ArgumentReplacementInfo &ARI,
            Function &ReplacementFn, Function::arg_iterator ArgIt) {
          BasicBlock &EntryBB = ReplacementFn.getEntryBlock();
          BasicBlock::iterator IP = EntryBB.getFirstInsertionPt();
          const DataLayout &DL = IP->getDataLayout();
          unsigned AS = DL.getAllocaAddrSpace();
          Instruction *AI = new AllocaInst(*PrivatizableType, AS,
                                           Arg->getName() + ".priv", IP);
          createInitialization(*PrivatizableType, *AI, ReplacementFn,
                               ArgIt->getArgNo(), IP);

          if (AI->getType() != Arg->getType())
            AI = BitCastInst::CreatePointerBitCastOrAddrSpaceCast(
                AI, Arg->getType(), "", IP);
          Arg->replaceAllUsesWith(AI);

          for (CallInst *CI : TailCalls)
            CI->setTailCall(false);
        };

    // Callback to repair a call site of the associated function. The elements
    // of the privatizable type are loaded prior to the call and passed to the
    // new function version.
    Attributor::ArgumentReplacementInfo::ACSRepairCBTy ACSRepairCB =
        [=](const Attributor::ArgumentReplacementInfo &ARI,
            AbstractCallSite ACS, SmallVectorImpl<Value *> &NewArgOperands) {
          // When no alignment is specified for the load instruction,
          // natural alignment is assumed.
          createReplacementValues(
              AlignAA ? AlignAA->getAssumedAlign() : Align(0),
              *PrivatizableType, ACS,
              ACS.getCallArgOperand(ARI.getReplacedArg().getArgNo()),
              NewArgOperands);
        };

    // Collect the types that will replace the privatizable type in the function
    // signature.
    SmallVector<Type *, 16> ReplacementTypes;
    identifyReplacementTypes(*PrivatizableType, ReplacementTypes);

    // Register a rewrite of the argument.
    if (A.registerFunctionSignatureRewrite(*Arg, ReplacementTypes,
                                           std::move(FnRepairCB),
                                           std::move(ACSRepairCB)))
      return ChangeStatus::CHANGED;
    return ChangeStatus::UNCHANGED;
  }

  /// See AbstractAttribute::trackStatistics()
  void trackStatistics() const override {
    STATS_DECLTRACK_ARG_ATTR(privatizable_ptr);
  }
};

struct AAPrivatizablePtrFloating : public AAPrivatizablePtrImpl {
  AAPrivatizablePtrFloating(const IRPosition &IRP, Attributor &A)
      : AAPrivatizablePtrImpl(IRP, A) {}

  /// See AbstractAttribute::initialize(...).
  void initialize(Attributor &A) override {
    // TODO: We can privatize more than arguments.
    indicatePessimisticFixpoint();
  }

  ChangeStatus updateImpl(Attributor &A) override {
    llvm_unreachable("AAPrivatizablePtr(Floating|Returned|CallSiteReturned)::"
                     "updateImpl will not be called");
  }

  /// See AAPrivatizablePtrImpl::identifyPrivatizableType(...)
  std::optional<Type *> identifyPrivatizableType(Attributor &A) override {
    Value *Obj = getUnderlyingObject(&getAssociatedValue());
    if (!Obj) {
      LLVM_DEBUG(dbgs() << "[AAPrivatizablePtr] No underlying object found!\n");
      return nullptr;
    }

    if (auto *AI = dyn_cast<AllocaInst>(Obj))
      if (auto *CI = dyn_cast<ConstantInt>(AI->getArraySize()))
        if (CI->isOne())
          return AI->getAllocatedType();
    if (auto *Arg = dyn_cast<Argument>(Obj)) {
      auto *PrivArgAA = A.getAAFor<AAPrivatizablePtr>(
          *this, IRPosition::argument(*Arg), DepClassTy::REQUIRED);
      if (PrivArgAA && PrivArgAA->isAssumedPrivatizablePtr())
        return PrivArgAA->getPrivatizableType();
    }

    LLVM_DEBUG(dbgs() << "[AAPrivatizablePtr] Underlying object neither valid "
                         "alloca nor privatizable argument: "
                      << *Obj << "!\n");
    return nullptr;
  }

  /// See AbstractAttribute::trackStatistics()
  void trackStatistics() const override {
    STATS_DECLTRACK_FLOATING_ATTR(privatizable_ptr);
  }
};

struct AAPrivatizablePtrCallSiteArgument final
    : public AAPrivatizablePtrFloating {
  AAPrivatizablePtrCallSiteArgument(const IRPosition &IRP, Attributor &A)
      : AAPrivatizablePtrFloating(IRP, A) {}

  /// See AbstractAttribute::initialize(...).
  void initialize(Attributor &A) override {
    if (A.hasAttr(getIRPosition(), Attribute::ByVal))
      indicateOptimisticFixpoint();
  }

  /// See AbstractAttribute::updateImpl(...).
  ChangeStatus updateImpl(Attributor &A) override {
    PrivatizableType = identifyPrivatizableType(A);
    if (!PrivatizableType)
      return ChangeStatus::UNCHANGED;
    if (!*PrivatizableType)
      return indicatePessimisticFixpoint();

    const IRPosition &IRP = getIRPosition();
    bool IsKnownNoCapture;
    bool IsAssumedNoCapture = AA::hasAssumedIRAttr<Attribute::NoCapture>(
        A, this, IRP, DepClassTy::REQUIRED, IsKnownNoCapture);
    if (!IsAssumedNoCapture) {
      LLVM_DEBUG(dbgs() << "[AAPrivatizablePtr] pointer might be captured!\n");
      return indicatePessimisticFixpoint();
    }

    bool IsKnownNoAlias;
    if (!AA::hasAssumedIRAttr<Attribute::NoAlias>(
            A, this, IRP, DepClassTy::REQUIRED, IsKnownNoAlias)) {
      LLVM_DEBUG(dbgs() << "[AAPrivatizablePtr] pointer might alias!\n");
      return indicatePessimisticFixpoint();
    }

    bool IsKnown;
    if (!AA::isAssumedReadOnly(A, IRP, *this, IsKnown)) {
      LLVM_DEBUG(dbgs() << "[AAPrivatizablePtr] pointer is written!\n");
      return indicatePessimisticFixpoint();
    }

    return ChangeStatus::UNCHANGED;
  }

  /// See AbstractAttribute::trackStatistics()
  void trackStatistics() const override {
    STATS_DECLTRACK_CSARG_ATTR(privatizable_ptr);
  }
};

struct AAPrivatizablePtrCallSiteReturned final
    : public AAPrivatizablePtrFloating {
  AAPrivatizablePtrCallSiteReturned(const IRPosition &IRP, Attributor &A)
      : AAPrivatizablePtrFloating(IRP, A) {}

  /// See AbstractAttribute::initialize(...).
  void initialize(Attributor &A) override {
    // TODO: We can privatize more than arguments.
    indicatePessimisticFixpoint();
  }

  /// See AbstractAttribute::trackStatistics()
  void trackStatistics() const override {
    STATS_DECLTRACK_CSRET_ATTR(privatizable_ptr);
  }
};

struct AAPrivatizablePtrReturned final : public AAPrivatizablePtrFloating {
  AAPrivatizablePtrReturned(const IRPosition &IRP, Attributor &A)
      : AAPrivatizablePtrFloating(IRP, A) {}

  /// See AbstractAttribute::initialize(...).
  void initialize(Attributor &A) override {
    // TODO: We can privatize more than arguments.
    indicatePessimisticFixpoint();
  }

  /// See AbstractAttribute::trackStatistics()
  void trackStatistics() const override {
    STATS_DECLTRACK_FNRET_ATTR(privatizable_ptr);
  }
};
} // namespace

/// -------------------- Memory Behavior Attributes ----------------------------
/// Includes read-none, read-only, and write-only.
/// ----------------------------------------------------------------------------
namespace {
struct AAMemoryBehaviorImpl : public AAMemoryBehavior {
  AAMemoryBehaviorImpl(const IRPosition &IRP, Attributor &A)
      : AAMemoryBehavior(IRP, A) {}

  /// See AbstractAttribute::initialize(...).
  void initialize(Attributor &A) override {
    intersectAssumedBits(BEST_STATE);
    getKnownStateFromValue(A, getIRPosition(), getState());
    AAMemoryBehavior::initialize(A);
  }

  /// Return the memory behavior information encoded in the IR for \p IRP.
  static void getKnownStateFromValue(Attributor &A, const IRPosition &IRP,
                                     BitIntegerState &State,
                                     bool IgnoreSubsumingPositions = false) {
    SmallVector<Attribute, 2> Attrs;
    A.getAttrs(IRP, AttrKinds, Attrs, IgnoreSubsumingPositions);
    for (const Attribute &Attr : Attrs) {
      switch (Attr.getKindAsEnum()) {
      case Attribute::ReadNone:
        State.addKnownBits(NO_ACCESSES);
        break;
      case Attribute::ReadOnly:
        State.addKnownBits(NO_WRITES);
        break;
      case Attribute::WriteOnly:
        State.addKnownBits(NO_READS);
        break;
      default:
        llvm_unreachable("Unexpected attribute!");
      }
    }

    if (auto *I = dyn_cast<Instruction>(&IRP.getAnchorValue())) {
      if (!I->mayReadFromMemory())
        State.addKnownBits(NO_READS);
      if (!I->mayWriteToMemory())
        State.addKnownBits(NO_WRITES);
    }
  }

  /// See AbstractAttribute::getDeducedAttributes(...).
  void getDeducedAttributes(Attributor &A, LLVMContext &Ctx,
                            SmallVectorImpl<Attribute> &Attrs) const override {
    assert(Attrs.size() == 0);
    if (isAssumedReadNone())
      Attrs.push_back(Attribute::get(Ctx, Attribute::ReadNone));
    else if (isAssumedReadOnly())
      Attrs.push_back(Attribute::get(Ctx, Attribute::ReadOnly));
    else if (isAssumedWriteOnly())
      Attrs.push_back(Attribute::get(Ctx, Attribute::WriteOnly));
    assert(Attrs.size() <= 1);
  }

  /// See AbstractAttribute::manifest(...).
  ChangeStatus manifest(Attributor &A) override {
    const IRPosition &IRP = getIRPosition();

    if (A.hasAttr(IRP, Attribute::ReadNone,
                  /* IgnoreSubsumingPositions */ true))
      return ChangeStatus::UNCHANGED;

    // Check if we would improve the existing attributes first.
    SmallVector<Attribute, 4> DeducedAttrs;
    getDeducedAttributes(A, IRP.getAnchorValue().getContext(), DeducedAttrs);
    if (llvm::all_of(DeducedAttrs, [&](const Attribute &Attr) {
          return A.hasAttr(IRP, Attr.getKindAsEnum(),
                           /* IgnoreSubsumingPositions */ true);
        }))
      return ChangeStatus::UNCHANGED;

    // Clear existing attributes.
    A.removeAttrs(IRP, AttrKinds);
    // Clear conflicting writable attribute.
    if (isAssumedReadOnly())
      A.removeAttrs(IRP, Attribute::Writable);

    // Use the generic manifest method.
    return IRAttribute::manifest(A);
  }

  /// See AbstractState::getAsStr().
  const std::string getAsStr(Attributor *A) const override {
    if (isAssumedReadNone())
      return "readnone";
    if (isAssumedReadOnly())
      return "readonly";
    if (isAssumedWriteOnly())
      return "writeonly";
    return "may-read/write";
  }

  /// The set of IR attributes AAMemoryBehavior deals with.
  static const Attribute::AttrKind AttrKinds[3];
};

const Attribute::AttrKind AAMemoryBehaviorImpl::AttrKinds[] = {
    Attribute::ReadNone, Attribute::ReadOnly, Attribute::WriteOnly};

/// Memory behavior attribute for a floating value.
struct AAMemoryBehaviorFloating : AAMemoryBehaviorImpl {
  AAMemoryBehaviorFloating(const IRPosition &IRP, Attributor &A)
      : AAMemoryBehaviorImpl(IRP, A) {}

  /// See AbstractAttribute::updateImpl(...).
  ChangeStatus updateImpl(Attributor &A) override;

  /// See AbstractAttribute::trackStatistics()
  void trackStatistics() const override {
    if (isAssumedReadNone())
      STATS_DECLTRACK_FLOATING_ATTR(readnone)
    else if (isAssumedReadOnly())
      STATS_DECLTRACK_FLOATING_ATTR(readonly)
    else if (isAssumedWriteOnly())
      STATS_DECLTRACK_FLOATING_ATTR(writeonly)
  }

private:
  /// Return true if users of \p UserI might access the underlying
  /// variable/location described by \p U and should therefore be analyzed.
  bool followUsersOfUseIn(Attributor &A, const Use &U,
                          const Instruction *UserI);

  /// Update the state according to the effect of use \p U in \p UserI.
  void analyzeUseIn(Attributor &A, const Use &U, const Instruction *UserI);
};

/// Memory behavior attribute for function argument.
struct AAMemoryBehaviorArgument : AAMemoryBehaviorFloating {
  AAMemoryBehaviorArgument(const IRPosition &IRP, Attributor &A)
      : AAMemoryBehaviorFloating(IRP, A) {}

  /// See AbstractAttribute::initialize(...).
  void initialize(Attributor &A) override {
    intersectAssumedBits(BEST_STATE);
    const IRPosition &IRP = getIRPosition();
    // TODO: Make IgnoreSubsumingPositions a property of an IRAttribute so we
    // can query it when we use has/getAttr. That would allow us to reuse the
    // initialize of the base class here.
    bool HasByVal = A.hasAttr(IRP, {Attribute::ByVal},
                              /* IgnoreSubsumingPositions */ true);
    getKnownStateFromValue(A, IRP, getState(),
                           /* IgnoreSubsumingPositions */ HasByVal);
  }

  ChangeStatus manifest(Attributor &A) override {
    // TODO: Pointer arguments are not supported on vectors of pointers yet.
    if (!getAssociatedValue().getType()->isPointerTy())
      return ChangeStatus::UNCHANGED;

    // TODO: From readattrs.ll: "inalloca parameters are always
    //                           considered written"
    if (A.hasAttr(getIRPosition(),
                  {Attribute::InAlloca, Attribute::Preallocated})) {
      removeKnownBits(NO_WRITES);
      removeAssumedBits(NO_WRITES);
    }
    A.removeAttrs(getIRPosition(), AttrKinds);
    return AAMemoryBehaviorFloating::manifest(A);
  }

  /// See AbstractAttribute::trackStatistics()
  void trackStatistics() const override {
    if (isAssumedReadNone())
      STATS_DECLTRACK_ARG_ATTR(readnone)
    else if (isAssumedReadOnly())
      STATS_DECLTRACK_ARG_ATTR(readonly)
    else if (isAssumedWriteOnly())
      STATS_DECLTRACK_ARG_ATTR(writeonly)
  }
};

struct AAMemoryBehaviorCallSiteArgument final : AAMemoryBehaviorArgument {
  AAMemoryBehaviorCallSiteArgument(const IRPosition &IRP, Attributor &A)
      : AAMemoryBehaviorArgument(IRP, A) {}

  /// See AbstractAttribute::initialize(...).
  void initialize(Attributor &A) override {
    // If we don't have an associated attribute this is either a variadic call
    // or an indirect call, either way, nothing to do here.
    Argument *Arg = getAssociatedArgument();
    if (!Arg) {
      indicatePessimisticFixpoint();
      return;
    }
    if (Arg->hasByValAttr()) {
      addKnownBits(NO_WRITES);
      removeKnownBits(NO_READS);
      removeAssumedBits(NO_READS);
    }
    AAMemoryBehaviorArgument::initialize(A);
    if (getAssociatedFunction()->isDeclaration())
      indicatePessimisticFixpoint();
  }

  /// See AbstractAttribute::updateImpl(...).
  ChangeStatus updateImpl(Attributor &A) override {
    // TODO: Once we have call site specific value information we can provide
    //       call site specific liveness liveness information and then it makes
    //       sense to specialize attributes for call sites arguments instead of
    //       redirecting requests to the callee argument.
    Argument *Arg = getAssociatedArgument();
    const IRPosition &ArgPos = IRPosition::argument(*Arg);
    auto *ArgAA =
        A.getAAFor<AAMemoryBehavior>(*this, ArgPos, DepClassTy::REQUIRED);
    if (!ArgAA)
      return indicatePessimisticFixpoint();
    return clampStateAndIndicateChange(getState(), ArgAA->getState());
  }

  /// See AbstractAttribute::trackStatistics()
  void trackStatistics() const override {
    if (isAssumedReadNone())
      STATS_DECLTRACK_CSARG_ATTR(readnone)
    else if (isAssumedReadOnly())
      STATS_DECLTRACK_CSARG_ATTR(readonly)
    else if (isAssumedWriteOnly())
      STATS_DECLTRACK_CSARG_ATTR(writeonly)
  }
};

/// Memory behavior attribute for a call site return position.
struct AAMemoryBehaviorCallSiteReturned final : AAMemoryBehaviorFloating {
  AAMemoryBehaviorCallSiteReturned(const IRPosition &IRP, Attributor &A)
      : AAMemoryBehaviorFloating(IRP, A) {}

  /// See AbstractAttribute::initialize(...).
  void initialize(Attributor &A) override {
    AAMemoryBehaviorImpl::initialize(A);
  }
  /// See AbstractAttribute::manifest(...).
  ChangeStatus manifest(Attributor &A) override {
    // We do not annotate returned values.
    return ChangeStatus::UNCHANGED;
  }

  /// See AbstractAttribute::trackStatistics()
  void trackStatistics() const override {}
};

/// An AA to represent the memory behavior function attributes.
struct AAMemoryBehaviorFunction final : public AAMemoryBehaviorImpl {
  AAMemoryBehaviorFunction(const IRPosition &IRP, Attributor &A)
      : AAMemoryBehaviorImpl(IRP, A) {}

  /// See AbstractAttribute::updateImpl(Attributor &A).
  ChangeStatus updateImpl(Attributor &A) override;

  /// See AbstractAttribute::manifest(...).
  ChangeStatus manifest(Attributor &A) override {
    // TODO: It would be better to merge this with AAMemoryLocation, so that
    // we could determine read/write per location. This would also have the
    // benefit of only one place trying to manifest the memory attribute.
    Function &F = cast<Function>(getAnchorValue());
    MemoryEffects ME = MemoryEffects::unknown();
    if (isAssumedReadNone())
      ME = MemoryEffects::none();
    else if (isAssumedReadOnly())
      ME = MemoryEffects::readOnly();
    else if (isAssumedWriteOnly())
      ME = MemoryEffects::writeOnly();

    A.removeAttrs(getIRPosition(), AttrKinds);
    // Clear conflicting writable attribute.
    if (ME.onlyReadsMemory())
      for (Argument &Arg : F.args())
        A.removeAttrs(IRPosition::argument(Arg), Attribute::Writable);
    return A.manifestAttrs(getIRPosition(),
                           Attribute::getWithMemoryEffects(F.getContext(), ME));
  }

  /// See AbstractAttribute::trackStatistics()
  void trackStatistics() const override {
    if (isAssumedReadNone())
      STATS_DECLTRACK_FN_ATTR(readnone)
    else if (isAssumedReadOnly())
      STATS_DECLTRACK_FN_ATTR(readonly)
    else if (isAssumedWriteOnly())
      STATS_DECLTRACK_FN_ATTR(writeonly)
  }
};

/// AAMemoryBehavior attribute for call sites.
struct AAMemoryBehaviorCallSite final
    : AACalleeToCallSite<AAMemoryBehavior, AAMemoryBehaviorImpl> {
  AAMemoryBehaviorCallSite(const IRPosition &IRP, Attributor &A)
      : AACalleeToCallSite<AAMemoryBehavior, AAMemoryBehaviorImpl>(IRP, A) {}

  /// See AbstractAttribute::manifest(...).
  ChangeStatus manifest(Attributor &A) override {
    // TODO: Deduplicate this with AAMemoryBehaviorFunction.
    CallBase &CB = cast<CallBase>(getAnchorValue());
    MemoryEffects ME = MemoryEffects::unknown();
    if (isAssumedReadNone())
      ME = MemoryEffects::none();
    else if (isAssumedReadOnly())
      ME = MemoryEffects::readOnly();
    else if (isAssumedWriteOnly())
      ME = MemoryEffects::writeOnly();

    A.removeAttrs(getIRPosition(), AttrKinds);
    // Clear conflicting writable attribute.
    if (ME.onlyReadsMemory())
      for (Use &U : CB.args())
        A.removeAttrs(IRPosition::callsite_argument(CB, U.getOperandNo()),
                      Attribute::Writable);
    return A.manifestAttrs(
        getIRPosition(), Attribute::getWithMemoryEffects(CB.getContext(), ME));
  }

  /// See AbstractAttribute::trackStatistics()
  void trackStatistics() const override {
    if (isAssumedReadNone())
      STATS_DECLTRACK_CS_ATTR(readnone)
    else if (isAssumedReadOnly())
      STATS_DECLTRACK_CS_ATTR(readonly)
    else if (isAssumedWriteOnly())
      STATS_DECLTRACK_CS_ATTR(writeonly)
  }
};

ChangeStatus AAMemoryBehaviorFunction::updateImpl(Attributor &A) {

  // The current assumed state used to determine a change.
  auto AssumedState = getAssumed();

  auto CheckRWInst = [&](Instruction &I) {
    // If the instruction has an own memory behavior state, use it to restrict
    // the local state. No further analysis is required as the other memory
    // state is as optimistic as it gets.
    if (const auto *CB = dyn_cast<CallBase>(&I)) {
      const auto *MemBehaviorAA = A.getAAFor<AAMemoryBehavior>(
          *this, IRPosition::callsite_function(*CB), DepClassTy::REQUIRED);
      if (MemBehaviorAA) {
        intersectAssumedBits(MemBehaviorAA->getAssumed());
        return !isAtFixpoint();
      }
    }

    // Remove access kind modifiers if necessary.
    if (I.mayReadFromMemory())
      removeAssumedBits(NO_READS);
    if (I.mayWriteToMemory())
      removeAssumedBits(NO_WRITES);
    return !isAtFixpoint();
  };

  bool UsedAssumedInformation = false;
  if (!A.checkForAllReadWriteInstructions(CheckRWInst, *this,
                                          UsedAssumedInformation))
    return indicatePessimisticFixpoint();

  return (AssumedState != getAssumed()) ? ChangeStatus::CHANGED
                                        : ChangeStatus::UNCHANGED;
}

ChangeStatus AAMemoryBehaviorFloating::updateImpl(Attributor &A) {

  const IRPosition &IRP = getIRPosition();
  const IRPosition &FnPos = IRPosition::function_scope(IRP);
  AAMemoryBehavior::StateType &S = getState();

  // First, check the function scope. We take the known information and we avoid
  // work if the assumed information implies the current assumed information for
  // this attribute. This is a valid for all but byval arguments.
  Argument *Arg = IRP.getAssociatedArgument();
  AAMemoryBehavior::base_t FnMemAssumedState =
      AAMemoryBehavior::StateType::getWorstState();
  if (!Arg || !Arg->hasByValAttr()) {
    const auto *FnMemAA =
        A.getAAFor<AAMemoryBehavior>(*this, FnPos, DepClassTy::OPTIONAL);
    if (FnMemAA) {
      FnMemAssumedState = FnMemAA->getAssumed();
      S.addKnownBits(FnMemAA->getKnown());
      if ((S.getAssumed() & FnMemAA->getAssumed()) == S.getAssumed())
        return ChangeStatus::UNCHANGED;
    }
  }

  // The current assumed state used to determine a change.
  auto AssumedState = S.getAssumed();

  // Make sure the value is not captured (except through "return"), if
  // it is, any information derived would be irrelevant anyway as we cannot
  // check the potential aliases introduced by the capture. However, no need
  // to fall back to anythign less optimistic than the function state.
  bool IsKnownNoCapture;
  const AANoCapture *ArgNoCaptureAA = nullptr;
  bool IsAssumedNoCapture = AA::hasAssumedIRAttr<Attribute::NoCapture>(
      A, this, IRP, DepClassTy::OPTIONAL, IsKnownNoCapture, false,
      &ArgNoCaptureAA);

  if (!IsAssumedNoCapture &&
      (!ArgNoCaptureAA || !ArgNoCaptureAA->isAssumedNoCaptureMaybeReturned())) {
    S.intersectAssumedBits(FnMemAssumedState);
    return (AssumedState != getAssumed()) ? ChangeStatus::CHANGED
                                          : ChangeStatus::UNCHANGED;
  }

  // Visit and expand uses until all are analyzed or a fixpoint is reached.
  auto UsePred = [&](const Use &U, bool &Follow) -> bool {
    Instruction *UserI = cast<Instruction>(U.getUser());
    LLVM_DEBUG(dbgs() << "[AAMemoryBehavior] Use: " << *U << " in " << *UserI
                      << " \n");

    // Droppable users, e.g., llvm::assume does not actually perform any action.
    if (UserI->isDroppable())
      return true;

    // Check if the users of UserI should also be visited.
    Follow = followUsersOfUseIn(A, U, UserI);

    // If UserI might touch memory we analyze the use in detail.
    if (UserI->mayReadOrWriteMemory())
      analyzeUseIn(A, U, UserI);

    return !isAtFixpoint();
  };

  if (!A.checkForAllUses(UsePred, *this, getAssociatedValue()))
    return indicatePessimisticFixpoint();

  return (AssumedState != getAssumed()) ? ChangeStatus::CHANGED
                                        : ChangeStatus::UNCHANGED;
}

bool AAMemoryBehaviorFloating::followUsersOfUseIn(Attributor &A, const Use &U,
                                                  const Instruction *UserI) {
  // The loaded value is unrelated to the pointer argument, no need to
  // follow the users of the load.
  if (isa<LoadInst>(UserI) || isa<ReturnInst>(UserI))
    return false;

  // By default we follow all uses assuming UserI might leak information on U,
  // we have special handling for call sites operands though.
  const auto *CB = dyn_cast<CallBase>(UserI);
  if (!CB || !CB->isArgOperand(&U))
    return true;

  // If the use is a call argument known not to be captured, the users of
  // the call do not need to be visited because they have to be unrelated to
  // the input. Note that this check is not trivial even though we disallow
  // general capturing of the underlying argument. The reason is that the
  // call might the argument "through return", which we allow and for which we
  // need to check call users.
  if (U.get()->getType()->isPointerTy()) {
    unsigned ArgNo = CB->getArgOperandNo(&U);
    bool IsKnownNoCapture;
    return !AA::hasAssumedIRAttr<Attribute::NoCapture>(
        A, this, IRPosition::callsite_argument(*CB, ArgNo),
        DepClassTy::OPTIONAL, IsKnownNoCapture);
  }

  return true;
}

void AAMemoryBehaviorFloating::analyzeUseIn(Attributor &A, const Use &U,
                                            const Instruction *UserI) {
  assert(UserI->mayReadOrWriteMemory());

  switch (UserI->getOpcode()) {
  default:
    // TODO: Handle all atomics and other side-effect operations we know of.
    break;
  case Instruction::Load:
    // Loads cause the NO_READS property to disappear.
    removeAssumedBits(NO_READS);
    return;

  case Instruction::Store:
    // Stores cause the NO_WRITES property to disappear if the use is the
    // pointer operand. Note that while capturing was taken care of somewhere
    // else we need to deal with stores of the value that is not looked through.
    if (cast<StoreInst>(UserI)->getPointerOperand() == U.get())
      removeAssumedBits(NO_WRITES);
    else
      indicatePessimisticFixpoint();
    return;

  case Instruction::Call:
  case Instruction::CallBr:
  case Instruction::Invoke: {
    // For call sites we look at the argument memory behavior attribute (this
    // could be recursive!) in order to restrict our own state.
    const auto *CB = cast<CallBase>(UserI);

    // Give up on operand bundles.
    if (CB->isBundleOperand(&U)) {
      indicatePessimisticFixpoint();
      return;
    }

    // Calling a function does read the function pointer, maybe write it if the
    // function is self-modifying.
    if (CB->isCallee(&U)) {
      removeAssumedBits(NO_READS);
      break;
    }

    // Adjust the possible access behavior based on the information on the
    // argument.
    IRPosition Pos;
    if (U.get()->getType()->isPointerTy())
      Pos = IRPosition::callsite_argument(*CB, CB->getArgOperandNo(&U));
    else
      Pos = IRPosition::callsite_function(*CB);
    const auto *MemBehaviorAA =
        A.getAAFor<AAMemoryBehavior>(*this, Pos, DepClassTy::OPTIONAL);
    if (!MemBehaviorAA)
      break;
    // "assumed" has at most the same bits as the MemBehaviorAA assumed
    // and at least "known".
    intersectAssumedBits(MemBehaviorAA->getAssumed());
    return;
  }
  };

  // Generally, look at the "may-properties" and adjust the assumed state if we
  // did not trigger special handling before.
  if (UserI->mayReadFromMemory())
    removeAssumedBits(NO_READS);
  if (UserI->mayWriteToMemory())
    removeAssumedBits(NO_WRITES);
}
} // namespace

/// -------------------- Memory Locations Attributes ---------------------------
/// Includes read-none, argmemonly, inaccessiblememonly,
/// inaccessiblememorargmemonly
/// ----------------------------------------------------------------------------

std::string AAMemoryLocation::getMemoryLocationsAsStr(
    AAMemoryLocation::MemoryLocationsKind MLK) {
  if (0 == (MLK & AAMemoryLocation::NO_LOCATIONS))
    return "all memory";
  if (MLK == AAMemoryLocation::NO_LOCATIONS)
    return "no memory";
  std::string S = "memory:";
  if (0 == (MLK & AAMemoryLocation::NO_LOCAL_MEM))
    S += "stack,";
  if (0 == (MLK & AAMemoryLocation::NO_CONST_MEM))
    S += "constant,";
  if (0 == (MLK & AAMemoryLocation::NO_GLOBAL_INTERNAL_MEM))
    S += "internal global,";
  if (0 == (MLK & AAMemoryLocation::NO_GLOBAL_EXTERNAL_MEM))
    S += "external global,";
  if (0 == (MLK & AAMemoryLocation::NO_ARGUMENT_MEM))
    S += "argument,";
  if (0 == (MLK & AAMemoryLocation::NO_INACCESSIBLE_MEM))
    S += "inaccessible,";
  if (0 == (MLK & AAMemoryLocation::NO_MALLOCED_MEM))
    S += "malloced,";
  if (0 == (MLK & AAMemoryLocation::NO_UNKOWN_MEM))
    S += "unknown,";
  S.pop_back();
  return S;
}

namespace {
struct AAMemoryLocationImpl : public AAMemoryLocation {

  AAMemoryLocationImpl(const IRPosition &IRP, Attributor &A)
      : AAMemoryLocation(IRP, A), Allocator(A.Allocator) {
    AccessKind2Accesses.fill(nullptr);
  }

  ~AAMemoryLocationImpl() {
    // The AccessSets are allocated via a BumpPtrAllocator, we call
    // the destructor manually.
    for (AccessSet *AS : AccessKind2Accesses)
      if (AS)
        AS->~AccessSet();
  }

  /// See AbstractAttribute::initialize(...).
  void initialize(Attributor &A) override {
    intersectAssumedBits(BEST_STATE);
    getKnownStateFromValue(A, getIRPosition(), getState());
    AAMemoryLocation::initialize(A);
  }

  /// Return the memory behavior information encoded in the IR for \p IRP.
  static void getKnownStateFromValue(Attributor &A, const IRPosition &IRP,
                                     BitIntegerState &State,
                                     bool IgnoreSubsumingPositions = false) {
    // For internal functions we ignore `argmemonly` and
    // `inaccessiblememorargmemonly` as we might break it via interprocedural
    // constant propagation. It is unclear if this is the best way but it is
    // unlikely this will cause real performance problems. If we are deriving
    // attributes for the anchor function we even remove the attribute in
    // addition to ignoring it.
    // TODO: A better way to handle this would be to add ~NO_GLOBAL_MEM /
    // MemoryEffects::Other as a possible location.
    bool UseArgMemOnly = true;
    Function *AnchorFn = IRP.getAnchorScope();
    if (AnchorFn && A.isRunOn(*AnchorFn))
      UseArgMemOnly = !AnchorFn->hasLocalLinkage();

    SmallVector<Attribute, 2> Attrs;
    A.getAttrs(IRP, {Attribute::Memory}, Attrs, IgnoreSubsumingPositions);
    for (const Attribute &Attr : Attrs) {
      // TODO: We can map MemoryEffects to Attributor locations more precisely.
      MemoryEffects ME = Attr.getMemoryEffects();
      if (ME.doesNotAccessMemory()) {
        State.addKnownBits(NO_LOCAL_MEM | NO_CONST_MEM);
        continue;
      }
      if (ME.onlyAccessesInaccessibleMem()) {
        State.addKnownBits(inverseLocation(NO_INACCESSIBLE_MEM, true, true));
        continue;
      }
      if (ME.onlyAccessesArgPointees()) {
        if (UseArgMemOnly)
          State.addKnownBits(inverseLocation(NO_ARGUMENT_MEM, true, true));
        else {
          // Remove location information, only keep read/write info.
          ME = MemoryEffects(ME.getModRef());
          A.manifestAttrs(IRP,
                          Attribute::getWithMemoryEffects(
                              IRP.getAnchorValue().getContext(), ME),
                          /*ForceReplace*/ true);
        }
        continue;
      }
      if (ME.onlyAccessesInaccessibleOrArgMem()) {
        if (UseArgMemOnly)
          State.addKnownBits(inverseLocation(
              NO_INACCESSIBLE_MEM | NO_ARGUMENT_MEM, true, true));
        else {
          // Remove location information, only keep read/write info.
          ME = MemoryEffects(ME.getModRef());
          A.manifestAttrs(IRP,
                          Attribute::getWithMemoryEffects(
                              IRP.getAnchorValue().getContext(), ME),
                          /*ForceReplace*/ true);
        }
        continue;
      }
    }
  }

  /// See AbstractAttribute::getDeducedAttributes(...).
  void getDeducedAttributes(Attributor &A, LLVMContext &Ctx,
                            SmallVectorImpl<Attribute> &Attrs) const override {
    // TODO: We can map Attributor locations to MemoryEffects more precisely.
    assert(Attrs.size() == 0);
    if (getIRPosition().getPositionKind() == IRPosition::IRP_FUNCTION) {
      if (isAssumedReadNone())
        Attrs.push_back(
            Attribute::getWithMemoryEffects(Ctx, MemoryEffects::none()));
      else if (isAssumedInaccessibleMemOnly())
        Attrs.push_back(Attribute::getWithMemoryEffects(
            Ctx, MemoryEffects::inaccessibleMemOnly()));
      else if (isAssumedArgMemOnly())
        Attrs.push_back(
            Attribute::getWithMemoryEffects(Ctx, MemoryEffects::argMemOnly()));
      else if (isAssumedInaccessibleOrArgMemOnly())
        Attrs.push_back(Attribute::getWithMemoryEffects(
            Ctx, MemoryEffects::inaccessibleOrArgMemOnly()));
    }
    assert(Attrs.size() <= 1);
  }

  /// See AbstractAttribute::manifest(...).
  ChangeStatus manifest(Attributor &A) override {
    // TODO: If AAMemoryLocation and AAMemoryBehavior are merged, we could
    // provide per-location modref information here.
    const IRPosition &IRP = getIRPosition();

    SmallVector<Attribute, 1> DeducedAttrs;
    getDeducedAttributes(A, IRP.getAnchorValue().getContext(), DeducedAttrs);
    if (DeducedAttrs.size() != 1)
      return ChangeStatus::UNCHANGED;
    MemoryEffects ME = DeducedAttrs[0].getMemoryEffects();

    return A.manifestAttrs(IRP, Attribute::getWithMemoryEffects(
                                    IRP.getAnchorValue().getContext(), ME));
  }

  /// See AAMemoryLocation::checkForAllAccessesToMemoryKind(...).
  bool checkForAllAccessesToMemoryKind(
      function_ref<bool(const Instruction *, const Value *, AccessKind,
                        MemoryLocationsKind)>
          Pred,
      MemoryLocationsKind RequestedMLK) const override {
    if (!isValidState())
      return false;

    MemoryLocationsKind AssumedMLK = getAssumedNotAccessedLocation();
    if (AssumedMLK == NO_LOCATIONS)
      return true;

    unsigned Idx = 0;
    for (MemoryLocationsKind CurMLK = 1; CurMLK < NO_LOCATIONS;
         CurMLK *= 2, ++Idx) {
      if (CurMLK & RequestedMLK)
        continue;

      if (const AccessSet *Accesses = AccessKind2Accesses[Idx])
        for (const AccessInfo &AI : *Accesses)
          if (!Pred(AI.I, AI.Ptr, AI.Kind, CurMLK))
            return false;
    }

    return true;
  }

  ChangeStatus indicatePessimisticFixpoint() override {
    // If we give up and indicate a pessimistic fixpoint this instruction will
    // become an access for all potential access kinds:
    // TODO: Add pointers for argmemonly and globals to improve the results of
    //       checkForAllAccessesToMemoryKind.
    bool Changed = false;
    MemoryLocationsKind KnownMLK = getKnown();
    Instruction *I = dyn_cast<Instruction>(&getAssociatedValue());
    for (MemoryLocationsKind CurMLK = 1; CurMLK < NO_LOCATIONS; CurMLK *= 2)
      if (!(CurMLK & KnownMLK))
        updateStateAndAccessesMap(getState(), CurMLK, I, nullptr, Changed,
                                  getAccessKindFromInst(I));
    return AAMemoryLocation::indicatePessimisticFixpoint();
  }

protected:
  /// Helper struct to tie together an instruction that has a read or write
  /// effect with the pointer it accesses (if any).
  struct AccessInfo {

    /// The instruction that caused the access.
    const Instruction *I;

    /// The base pointer that is accessed, or null if unknown.
    const Value *Ptr;

    /// The kind of access (read/write/read+write).
    AccessKind Kind;

    bool operator==(const AccessInfo &RHS) const {
      return I == RHS.I && Ptr == RHS.Ptr && Kind == RHS.Kind;
    }
    bool operator()(const AccessInfo &LHS, const AccessInfo &RHS) const {
      if (LHS.I != RHS.I)
        return LHS.I < RHS.I;
      if (LHS.Ptr != RHS.Ptr)
        return LHS.Ptr < RHS.Ptr;
      if (LHS.Kind != RHS.Kind)
        return LHS.Kind < RHS.Kind;
      return false;
    }
  };

  /// Mapping from *single* memory location kinds, e.g., LOCAL_MEM with the
  /// value of NO_LOCAL_MEM, to the accesses encountered for this memory kind.
  using AccessSet = SmallSet<AccessInfo, 2, AccessInfo>;
  std::array<AccessSet *, llvm::CTLog2<VALID_STATE>()> AccessKind2Accesses;

  /// Categorize the pointer arguments of CB that might access memory in
  /// AccessedLoc and update the state and access map accordingly.
  void
  categorizeArgumentPointerLocations(Attributor &A, CallBase &CB,
                                     AAMemoryLocation::StateType &AccessedLocs,
                                     bool &Changed);

  /// Return the kind(s) of location that may be accessed by \p V.
  AAMemoryLocation::MemoryLocationsKind
  categorizeAccessedLocations(Attributor &A, Instruction &I, bool &Changed);

  /// Return the access kind as determined by \p I.
  AccessKind getAccessKindFromInst(const Instruction *I) {
    AccessKind AK = READ_WRITE;
    if (I) {
      AK = I->mayReadFromMemory() ? READ : NONE;
      AK = AccessKind(AK | (I->mayWriteToMemory() ? WRITE : NONE));
    }
    return AK;
  }

  /// Update the state \p State and the AccessKind2Accesses given that \p I is
  /// an access of kind \p AK to a \p MLK memory location with the access
  /// pointer \p Ptr.
  void updateStateAndAccessesMap(AAMemoryLocation::StateType &State,
                                 MemoryLocationsKind MLK, const Instruction *I,
                                 const Value *Ptr, bool &Changed,
                                 AccessKind AK = READ_WRITE) {

    assert(isPowerOf2_32(MLK) && "Expected a single location set!");
    auto *&Accesses = AccessKind2Accesses[llvm::Log2_32(MLK)];
    if (!Accesses)
      Accesses = new (Allocator) AccessSet();
    Changed |= Accesses->insert(AccessInfo{I, Ptr, AK}).second;
    if (MLK == NO_UNKOWN_MEM)
      MLK = NO_LOCATIONS;
    State.removeAssumedBits(MLK);
  }

  /// Determine the underlying locations kinds for \p Ptr, e.g., globals or
  /// arguments, and update the state and access map accordingly.
  void categorizePtrValue(Attributor &A, const Instruction &I, const Value &Ptr,
                          AAMemoryLocation::StateType &State, bool &Changed,
                          unsigned AccessAS = 0);

  /// Used to allocate access sets.
  BumpPtrAllocator &Allocator;
};

void AAMemoryLocationImpl::categorizePtrValue(
    Attributor &A, const Instruction &I, const Value &Ptr,
    AAMemoryLocation::StateType &State, bool &Changed, unsigned AccessAS) {
  LLVM_DEBUG(dbgs() << "[AAMemoryLocation] Categorize pointer locations for "
                    << Ptr << " ["
                    << getMemoryLocationsAsStr(State.getAssumed()) << "]\n");

  auto Pred = [&](Value &Obj) {
    unsigned ObjectAS = Obj.getType()->getPointerAddressSpace();
    // TODO: recognize the TBAA used for constant accesses.
    MemoryLocationsKind MLK = NO_LOCATIONS;

    // Filter accesses to constant (GPU) memory if we have an AS at the access
    // site or the object is known to actually have the associated AS.
    if ((AccessAS == (unsigned)AA::GPUAddressSpace::Constant ||
         (ObjectAS == (unsigned)AA::GPUAddressSpace::Constant &&
          isIdentifiedObject(&Obj))) &&
        AA::isGPU(*I.getModule()))
      return true;

    if (isa<UndefValue>(&Obj))
      return true;
    if (isa<Argument>(&Obj)) {
      // TODO: For now we do not treat byval arguments as local copies performed
      // on the call edge, though, we should. To make that happen we need to
      // teach various passes, e.g., DSE, about the copy effect of a byval. That
      // would also allow us to mark functions only accessing byval arguments as
      // readnone again, arguably their accesses have no effect outside of the
      // function, like accesses to allocas.
      MLK = NO_ARGUMENT_MEM;
    } else if (auto *GV = dyn_cast<GlobalValue>(&Obj)) {
      // Reading constant memory is not treated as a read "effect" by the
      // function attr pass so we won't neither. Constants defined by TBAA are
      // similar. (We know we do not write it because it is constant.)
      if (auto *GVar = dyn_cast<GlobalVariable>(GV))
        if (GVar->isConstant())
          return true;

      if (GV->hasLocalLinkage())
        MLK = NO_GLOBAL_INTERNAL_MEM;
      else
        MLK = NO_GLOBAL_EXTERNAL_MEM;
    } else if (isa<ConstantPointerNull>(&Obj) &&
               (!NullPointerIsDefined(getAssociatedFunction(), AccessAS) ||
                !NullPointerIsDefined(getAssociatedFunction(), ObjectAS))) {
      return true;
    } else if (isa<AllocaInst>(&Obj)) {
      MLK = NO_LOCAL_MEM;
    } else if (const auto *CB = dyn_cast<CallBase>(&Obj)) {
      bool IsKnownNoAlias;
      if (AA::hasAssumedIRAttr<Attribute::NoAlias>(
              A, this, IRPosition::callsite_returned(*CB), DepClassTy::OPTIONAL,
              IsKnownNoAlias))
        MLK = NO_MALLOCED_MEM;
      else
        MLK = NO_UNKOWN_MEM;
    } else {
      MLK = NO_UNKOWN_MEM;
    }

    assert(MLK != NO_LOCATIONS && "No location specified!");
    LLVM_DEBUG(dbgs() << "[AAMemoryLocation] Ptr value can be categorized: "
                      << Obj << " -> " << getMemoryLocationsAsStr(MLK) << "\n");
    updateStateAndAccessesMap(State, MLK, &I, &Obj, Changed,
                              getAccessKindFromInst(&I));

    return true;
  };

  const auto *AA = A.getAAFor<AAUnderlyingObjects>(
      *this, IRPosition::value(Ptr), DepClassTy::OPTIONAL);
  if (!AA || !AA->forallUnderlyingObjects(Pred, AA::Intraprocedural)) {
    LLVM_DEBUG(
        dbgs() << "[AAMemoryLocation] Pointer locations not categorized\n");
    updateStateAndAccessesMap(State, NO_UNKOWN_MEM, &I, nullptr, Changed,
                              getAccessKindFromInst(&I));
    return;
  }

  LLVM_DEBUG(
      dbgs() << "[AAMemoryLocation] Accessed locations with pointer locations: "
             << getMemoryLocationsAsStr(State.getAssumed()) << "\n");
}

void AAMemoryLocationImpl::categorizeArgumentPointerLocations(
    Attributor &A, CallBase &CB, AAMemoryLocation::StateType &AccessedLocs,
    bool &Changed) {
  for (unsigned ArgNo = 0, E = CB.arg_size(); ArgNo < E; ++ArgNo) {

    // Skip non-pointer arguments.
    const Value *ArgOp = CB.getArgOperand(ArgNo);
    if (!ArgOp->getType()->isPtrOrPtrVectorTy())
      continue;

    // Skip readnone arguments.
    const IRPosition &ArgOpIRP = IRPosition::callsite_argument(CB, ArgNo);
    const auto *ArgOpMemLocationAA =
        A.getAAFor<AAMemoryBehavior>(*this, ArgOpIRP, DepClassTy::OPTIONAL);

    if (ArgOpMemLocationAA && ArgOpMemLocationAA->isAssumedReadNone())
      continue;

    // Categorize potentially accessed pointer arguments as if there was an
    // access instruction with them as pointer.
    categorizePtrValue(A, CB, *ArgOp, AccessedLocs, Changed);
  }
}

AAMemoryLocation::MemoryLocationsKind
AAMemoryLocationImpl::categorizeAccessedLocations(Attributor &A, Instruction &I,
                                                  bool &Changed) {
  LLVM_DEBUG(dbgs() << "[AAMemoryLocation] Categorize accessed locations for "
                    << I << "\n");

  AAMemoryLocation::StateType AccessedLocs;
  AccessedLocs.intersectAssumedBits(NO_LOCATIONS);

  if (auto *CB = dyn_cast<CallBase>(&I)) {

    // First check if we assume any memory is access is visible.
    const auto *CBMemLocationAA = A.getAAFor<AAMemoryLocation>(
        *this, IRPosition::callsite_function(*CB), DepClassTy::OPTIONAL);
    LLVM_DEBUG(dbgs() << "[AAMemoryLocation] Categorize call site: " << I
                      << " [" << CBMemLocationAA << "]\n");
    if (!CBMemLocationAA) {
      updateStateAndAccessesMap(AccessedLocs, NO_UNKOWN_MEM, &I, nullptr,
                                Changed, getAccessKindFromInst(&I));
      return NO_UNKOWN_MEM;
    }

    if (CBMemLocationAA->isAssumedReadNone())
      return NO_LOCATIONS;

    if (CBMemLocationAA->isAssumedInaccessibleMemOnly()) {
      updateStateAndAccessesMap(AccessedLocs, NO_INACCESSIBLE_MEM, &I, nullptr,
                                Changed, getAccessKindFromInst(&I));
      return AccessedLocs.getAssumed();
    }

    uint32_t CBAssumedNotAccessedLocs =
        CBMemLocationAA->getAssumedNotAccessedLocation();

    // Set the argmemonly and global bit as we handle them separately below.
    uint32_t CBAssumedNotAccessedLocsNoArgMem =
        CBAssumedNotAccessedLocs | NO_ARGUMENT_MEM | NO_GLOBAL_MEM;

    for (MemoryLocationsKind CurMLK = 1; CurMLK < NO_LOCATIONS; CurMLK *= 2) {
      if (CBAssumedNotAccessedLocsNoArgMem & CurMLK)
        continue;
      updateStateAndAccessesMap(AccessedLocs, CurMLK, &I, nullptr, Changed,
                                getAccessKindFromInst(&I));
    }

    // Now handle global memory if it might be accessed. This is slightly tricky
    // as NO_GLOBAL_MEM has multiple bits set.
    bool HasGlobalAccesses = ((~CBAssumedNotAccessedLocs) & NO_GLOBAL_MEM);
    if (HasGlobalAccesses) {
      auto AccessPred = [&](const Instruction *, const Value *Ptr,
                            AccessKind Kind, MemoryLocationsKind MLK) {
        updateStateAndAccessesMap(AccessedLocs, MLK, &I, Ptr, Changed,
                                  getAccessKindFromInst(&I));
        return true;
      };
      if (!CBMemLocationAA->checkForAllAccessesToMemoryKind(
              AccessPred, inverseLocation(NO_GLOBAL_MEM, false, false)))
        return AccessedLocs.getWorstState();
    }

    LLVM_DEBUG(
        dbgs() << "[AAMemoryLocation] Accessed state before argument handling: "
               << getMemoryLocationsAsStr(AccessedLocs.getAssumed()) << "\n");

    // Now handle argument memory if it might be accessed.
    bool HasArgAccesses = ((~CBAssumedNotAccessedLocs) & NO_ARGUMENT_MEM);
    if (HasArgAccesses)
      categorizeArgumentPointerLocations(A, *CB, AccessedLocs, Changed);

    LLVM_DEBUG(
        dbgs() << "[AAMemoryLocation] Accessed state after argument handling: "
               << getMemoryLocationsAsStr(AccessedLocs.getAssumed()) << "\n");

    return AccessedLocs.getAssumed();
  }

  if (const Value *Ptr = getPointerOperand(&I, /* AllowVolatile */ true)) {
    LLVM_DEBUG(
        dbgs() << "[AAMemoryLocation] Categorize memory access with pointer: "
               << I << " [" << *Ptr << "]\n");
    categorizePtrValue(A, I, *Ptr, AccessedLocs, Changed,
                       Ptr->getType()->getPointerAddressSpace());
    return AccessedLocs.getAssumed();
  }

  LLVM_DEBUG(dbgs() << "[AAMemoryLocation] Failed to categorize instruction: "
                    << I << "\n");
  updateStateAndAccessesMap(AccessedLocs, NO_UNKOWN_MEM, &I, nullptr, Changed,
                            getAccessKindFromInst(&I));
  return AccessedLocs.getAssumed();
}

/// An AA to represent the memory behavior function attributes.
struct AAMemoryLocationFunction final : public AAMemoryLocationImpl {
  AAMemoryLocationFunction(const IRPosition &IRP, Attributor &A)
      : AAMemoryLocationImpl(IRP, A) {}

  /// See AbstractAttribute::updateImpl(Attributor &A).
  ChangeStatus updateImpl(Attributor &A) override {

    const auto *MemBehaviorAA =
        A.getAAFor<AAMemoryBehavior>(*this, getIRPosition(), DepClassTy::NONE);
    if (MemBehaviorAA && MemBehaviorAA->isAssumedReadNone()) {
      if (MemBehaviorAA->isKnownReadNone())
        return indicateOptimisticFixpoint();
      assert(isAssumedReadNone() &&
             "AAMemoryLocation was not read-none but AAMemoryBehavior was!");
      A.recordDependence(*MemBehaviorAA, *this, DepClassTy::OPTIONAL);
      return ChangeStatus::UNCHANGED;
    }

    // The current assumed state used to determine a change.
    auto AssumedState = getAssumed();
    bool Changed = false;

    auto CheckRWInst = [&](Instruction &I) {
      MemoryLocationsKind MLK = categorizeAccessedLocations(A, I, Changed);
      LLVM_DEBUG(dbgs() << "[AAMemoryLocation] Accessed locations for " << I
                        << ": " << getMemoryLocationsAsStr(MLK) << "\n");
      removeAssumedBits(inverseLocation(MLK, false, false));
      // Stop once only the valid bit set in the *not assumed location*, thus
      // once we don't actually exclude any memory locations in the state.
      return getAssumedNotAccessedLocation() != VALID_STATE;
    };

    bool UsedAssumedInformation = false;
    if (!A.checkForAllReadWriteInstructions(CheckRWInst, *this,
                                            UsedAssumedInformation))
      return indicatePessimisticFixpoint();

    Changed |= AssumedState != getAssumed();
    return Changed ? ChangeStatus::CHANGED : ChangeStatus::UNCHANGED;
  }

  /// See AbstractAttribute::trackStatistics()
  void trackStatistics() const override {
    if (isAssumedReadNone())
      STATS_DECLTRACK_FN_ATTR(readnone)
    else if (isAssumedArgMemOnly())
      STATS_DECLTRACK_FN_ATTR(argmemonly)
    else if (isAssumedInaccessibleMemOnly())
      STATS_DECLTRACK_FN_ATTR(inaccessiblememonly)
    else if (isAssumedInaccessibleOrArgMemOnly())
      STATS_DECLTRACK_FN_ATTR(inaccessiblememorargmemonly)
  }
};

/// AAMemoryLocation attribute for call sites.
struct AAMemoryLocationCallSite final : AAMemoryLocationImpl {
  AAMemoryLocationCallSite(const IRPosition &IRP, Attributor &A)
      : AAMemoryLocationImpl(IRP, A) {}

  /// See AbstractAttribute::updateImpl(...).
  ChangeStatus updateImpl(Attributor &A) override {
    // TODO: Once we have call site specific value information we can provide
    //       call site specific liveness liveness information and then it makes
    //       sense to specialize attributes for call sites arguments instead of
    //       redirecting requests to the callee argument.
    Function *F = getAssociatedFunction();
    const IRPosition &FnPos = IRPosition::function(*F);
    auto *FnAA =
        A.getAAFor<AAMemoryLocation>(*this, FnPos, DepClassTy::REQUIRED);
    if (!FnAA)
      return indicatePessimisticFixpoint();
    bool Changed = false;
    auto AccessPred = [&](const Instruction *I, const Value *Ptr,
                          AccessKind Kind, MemoryLocationsKind MLK) {
      updateStateAndAccessesMap(getState(), MLK, I, Ptr, Changed,
                                getAccessKindFromInst(I));
      return true;
    };
    if (!FnAA->checkForAllAccessesToMemoryKind(AccessPred, ALL_LOCATIONS))
      return indicatePessimisticFixpoint();
    return Changed ? ChangeStatus::CHANGED : ChangeStatus::UNCHANGED;
  }

  /// See AbstractAttribute::trackStatistics()
  void trackStatistics() const override {
    if (isAssumedReadNone())
      STATS_DECLTRACK_CS_ATTR(readnone)
  }
};
} // namespace

/// ------------------ denormal-fp-math Attribute -------------------------

namespace {
struct AADenormalFPMathImpl : public AADenormalFPMath {
  AADenormalFPMathImpl(const IRPosition &IRP, Attributor &A)
      : AADenormalFPMath(IRP, A) {}

  const std::string getAsStr(Attributor *A) const override {
    std::string Str("AADenormalFPMath[");
    raw_string_ostream OS(Str);

    DenormalState Known = getKnown();
    if (Known.Mode.isValid())
      OS << "denormal-fp-math=" << Known.Mode;
    else
      OS << "invalid";

    if (Known.ModeF32.isValid())
      OS << " denormal-fp-math-f32=" << Known.ModeF32;
    OS << ']';
    return Str;
  }
};

struct AADenormalFPMathFunction final : AADenormalFPMathImpl {
  AADenormalFPMathFunction(const IRPosition &IRP, Attributor &A)
      : AADenormalFPMathImpl(IRP, A) {}

  void initialize(Attributor &A) override {
    const Function *F = getAnchorScope();
    DenormalMode Mode = F->getDenormalModeRaw();
    DenormalMode ModeF32 = F->getDenormalModeF32Raw();

    // TODO: Handling this here prevents handling the case where a callee has a
    // fixed denormal-fp-math with dynamic denormal-fp-math-f32, but called from
    // a function with a fully fixed mode.
    if (ModeF32 == DenormalMode::getInvalid())
      ModeF32 = Mode;
    Known = DenormalState{Mode, ModeF32};
    if (isModeFixed())
      indicateFixpoint();
  }

  ChangeStatus updateImpl(Attributor &A) override {
    ChangeStatus Change = ChangeStatus::UNCHANGED;

    auto CheckCallSite = [=, &Change, &A](AbstractCallSite CS) {
      Function *Caller = CS.getInstruction()->getFunction();
      LLVM_DEBUG(dbgs() << "[AADenormalFPMath] Call " << Caller->getName()
                        << "->" << getAssociatedFunction()->getName() << '\n');

      const auto *CallerInfo = A.getAAFor<AADenormalFPMath>(
          *this, IRPosition::function(*Caller), DepClassTy::REQUIRED);
      if (!CallerInfo)
        return false;

      Change = Change | clampStateAndIndicateChange(this->getState(),
                                                    CallerInfo->getState());
      return true;
    };

    bool AllCallSitesKnown = true;
    if (!A.checkForAllCallSites(CheckCallSite, *this, true, AllCallSitesKnown))
      return indicatePessimisticFixpoint();

    if (Change == ChangeStatus::CHANGED && isModeFixed())
      indicateFixpoint();
    return Change;
  }

  ChangeStatus manifest(Attributor &A) override {
    LLVMContext &Ctx = getAssociatedFunction()->getContext();

    SmallVector<Attribute, 2> AttrToAdd;
    SmallVector<StringRef, 2> AttrToRemove;
    if (Known.Mode == DenormalMode::getDefault()) {
      AttrToRemove.push_back("denormal-fp-math");
    } else {
      AttrToAdd.push_back(
          Attribute::get(Ctx, "denormal-fp-math", Known.Mode.str()));
    }

    if (Known.ModeF32 != Known.Mode) {
      AttrToAdd.push_back(
          Attribute::get(Ctx, "denormal-fp-math-f32", Known.ModeF32.str()));
    } else {
      AttrToRemove.push_back("denormal-fp-math-f32");
    }

    auto &IRP = getIRPosition();

    // TODO: There should be a combined add and remove API.
    return A.removeAttrs(IRP, AttrToRemove) |
           A.manifestAttrs(IRP, AttrToAdd, /*ForceReplace=*/true);
  }

  void trackStatistics() const override {
    STATS_DECLTRACK_FN_ATTR(denormal_fp_math)
  }
};
} // namespace

/// ------------------ Value Constant Range Attribute -------------------------

namespace {
struct AAValueConstantRangeImpl : AAValueConstantRange {
  using StateType = IntegerRangeState;
  AAValueConstantRangeImpl(const IRPosition &IRP, Attributor &A)
      : AAValueConstantRange(IRP, A) {}

  /// See AbstractAttribute::initialize(..).
  void initialize(Attributor &A) override {
    if (A.hasSimplificationCallback(getIRPosition())) {
      indicatePessimisticFixpoint();
      return;
    }

    // Intersect a range given by SCEV.
    intersectKnown(getConstantRangeFromSCEV(A, getCtxI()));

    // Intersect a range given by LVI.
    intersectKnown(getConstantRangeFromLVI(A, getCtxI()));
  }

  /// See AbstractAttribute::getAsStr().
  const std::string getAsStr(Attributor *A) const override {
    std::string Str;
    llvm::raw_string_ostream OS(Str);
    OS << "range(" << getBitWidth() << ")<";
    getKnown().print(OS);
    OS << " / ";
    getAssumed().print(OS);
    OS << ">";
    return Str;
  }

  /// Helper function to get a SCEV expr for the associated value at program
  /// point \p I.
  const SCEV *getSCEV(Attributor &A, const Instruction *I = nullptr) const {
    if (!getAnchorScope())
      return nullptr;

    ScalarEvolution *SE =
        A.getInfoCache().getAnalysisResultForFunction<ScalarEvolutionAnalysis>(
            *getAnchorScope());

    LoopInfo *LI = A.getInfoCache().getAnalysisResultForFunction<LoopAnalysis>(
        *getAnchorScope());

    if (!SE || !LI)
      return nullptr;

    const SCEV *S = SE->getSCEV(&getAssociatedValue());
    if (!I)
      return S;

    return SE->getSCEVAtScope(S, LI->getLoopFor(I->getParent()));
  }

  /// Helper function to get a range from SCEV for the associated value at
  /// program point \p I.
  ConstantRange getConstantRangeFromSCEV(Attributor &A,
                                         const Instruction *I = nullptr) const {
    if (!getAnchorScope())
      return getWorstState(getBitWidth());

    ScalarEvolution *SE =
        A.getInfoCache().getAnalysisResultForFunction<ScalarEvolutionAnalysis>(
            *getAnchorScope());

    const SCEV *S = getSCEV(A, I);
    if (!SE || !S)
      return getWorstState(getBitWidth());

    return SE->getUnsignedRange(S);
  }

  /// Helper function to get a range from LVI for the associated value at
  /// program point \p I.
  ConstantRange
  getConstantRangeFromLVI(Attributor &A,
                          const Instruction *CtxI = nullptr) const {
    if (!getAnchorScope())
      return getWorstState(getBitWidth());

    LazyValueInfo *LVI =
        A.getInfoCache().getAnalysisResultForFunction<LazyValueAnalysis>(
            *getAnchorScope());

    if (!LVI || !CtxI)
      return getWorstState(getBitWidth());
    return LVI->getConstantRange(&getAssociatedValue(),
                                 const_cast<Instruction *>(CtxI),
                                 /*UndefAllowed*/ false);
  }

  /// Return true if \p CtxI is valid for querying outside analyses.
  /// This basically makes sure we do not ask intra-procedural analysis
  /// about a context in the wrong function or a context that violates
  /// dominance assumptions they might have. The \p AllowAACtxI flag indicates
  /// if the original context of this AA is OK or should be considered invalid.
  bool isValidCtxInstructionForOutsideAnalysis(Attributor &A,
                                               const Instruction *CtxI,
                                               bool AllowAACtxI) const {
    if (!CtxI || (!AllowAACtxI && CtxI == getCtxI()))
      return false;

    // Our context might be in a different function, neither intra-procedural
    // analysis (ScalarEvolution nor LazyValueInfo) can handle that.
    if (!AA::isValidInScope(getAssociatedValue(), CtxI->getFunction()))
      return false;

    // If the context is not dominated by the value there are paths to the
    // context that do not define the value. This cannot be handled by
    // LazyValueInfo so we need to bail.
    if (auto *I = dyn_cast<Instruction>(&getAssociatedValue())) {
      InformationCache &InfoCache = A.getInfoCache();
      const DominatorTree *DT =
          InfoCache.getAnalysisResultForFunction<DominatorTreeAnalysis>(
              *I->getFunction());
      return DT && DT->dominates(I, CtxI);
    }

    return true;
  }

  /// See AAValueConstantRange::getKnownConstantRange(..).
  ConstantRange
  getKnownConstantRange(Attributor &A,
                        const Instruction *CtxI = nullptr) const override {
    if (!isValidCtxInstructionForOutsideAnalysis(A, CtxI,
                                                 /* AllowAACtxI */ false))
      return getKnown();

    ConstantRange LVIR = getConstantRangeFromLVI(A, CtxI);
    ConstantRange SCEVR = getConstantRangeFromSCEV(A, CtxI);
    return getKnown().intersectWith(SCEVR).intersectWith(LVIR);
  }

  /// See AAValueConstantRange::getAssumedConstantRange(..).
  ConstantRange
  getAssumedConstantRange(Attributor &A,
                          const Instruction *CtxI = nullptr) const override {
    // TODO: Make SCEV use Attributor assumption.
    //       We may be able to bound a variable range via assumptions in
    //       Attributor. ex.) If x is assumed to be in [1, 3] and y is known to
    //       evolve to x^2 + x, then we can say that y is in [2, 12].
    if (!isValidCtxInstructionForOutsideAnalysis(A, CtxI,
                                                 /* AllowAACtxI */ false))
      return getAssumed();

    ConstantRange LVIR = getConstantRangeFromLVI(A, CtxI);
    ConstantRange SCEVR = getConstantRangeFromSCEV(A, CtxI);
    return getAssumed().intersectWith(SCEVR).intersectWith(LVIR);
  }

  /// Helper function to create MDNode for range metadata.
  static MDNode *
  getMDNodeForConstantRange(Type *Ty, LLVMContext &Ctx,
                            const ConstantRange &AssumedConstantRange) {
    Metadata *LowAndHigh[] = {ConstantAsMetadata::get(ConstantInt::get(
                                  Ty, AssumedConstantRange.getLower())),
                              ConstantAsMetadata::get(ConstantInt::get(
                                  Ty, AssumedConstantRange.getUpper()))};
    return MDNode::get(Ctx, LowAndHigh);
  }

  /// Return true if \p Assumed is included in \p KnownRanges.
  static bool isBetterRange(const ConstantRange &Assumed, MDNode *KnownRanges) {

    if (Assumed.isFullSet())
      return false;

    if (!KnownRanges)
      return true;

    // If multiple ranges are annotated in IR, we give up to annotate assumed
    // range for now.

    // TODO:  If there exists a known range which containts assumed range, we
    // can say assumed range is better.
    if (KnownRanges->getNumOperands() > 2)
      return false;

    ConstantInt *Lower =
        mdconst::extract<ConstantInt>(KnownRanges->getOperand(0));
    ConstantInt *Upper =
        mdconst::extract<ConstantInt>(KnownRanges->getOperand(1));

    ConstantRange Known(Lower->getValue(), Upper->getValue());
    return Known.contains(Assumed) && Known != Assumed;
  }

  /// Helper function to set range metadata.
  static bool
  setRangeMetadataIfisBetterRange(Instruction *I,
                                  const ConstantRange &AssumedConstantRange) {
    auto *OldRangeMD = I->getMetadata(LLVMContext::MD_range);
    if (isBetterRange(AssumedConstantRange, OldRangeMD)) {
      if (!AssumedConstantRange.isEmptySet()) {
        I->setMetadata(LLVMContext::MD_range,
                       getMDNodeForConstantRange(I->getType(), I->getContext(),
                                                 AssumedConstantRange));
        return true;
      }
    }
    return false;
  }

  /// See AbstractAttribute::manifest()
  ChangeStatus manifest(Attributor &A) override {
    ChangeStatus Changed = ChangeStatus::UNCHANGED;
    ConstantRange AssumedConstantRange = getAssumedConstantRange(A);
    assert(!AssumedConstantRange.isFullSet() && "Invalid state");

    auto &V = getAssociatedValue();
    if (!AssumedConstantRange.isEmptySet() &&
        !AssumedConstantRange.isSingleElement()) {
      if (Instruction *I = dyn_cast<Instruction>(&V)) {
        assert(I == getCtxI() && "Should not annotate an instruction which is "
                                 "not the context instruction");
        if (isa<CallInst>(I) || isa<LoadInst>(I))
          if (setRangeMetadataIfisBetterRange(I, AssumedConstantRange))
            Changed = ChangeStatus::CHANGED;
      }
    }

    return Changed;
  }
};

struct AAValueConstantRangeArgument final
    : AAArgumentFromCallSiteArguments<
          AAValueConstantRange, AAValueConstantRangeImpl, IntegerRangeState,
          true /* BridgeCallBaseContext */> {
  using Base = AAArgumentFromCallSiteArguments<
      AAValueConstantRange, AAValueConstantRangeImpl, IntegerRangeState,
      true /* BridgeCallBaseContext */>;
  AAValueConstantRangeArgument(const IRPosition &IRP, Attributor &A)
      : Base(IRP, A) {}

  /// See AbstractAttribute::trackStatistics()
  void trackStatistics() const override {
    STATS_DECLTRACK_ARG_ATTR(value_range)
  }
};

struct AAValueConstantRangeReturned
    : AAReturnedFromReturnedValues<AAValueConstantRange,
                                   AAValueConstantRangeImpl,
                                   AAValueConstantRangeImpl::StateType,
                                   /* PropogateCallBaseContext */ true> {
  using Base =
      AAReturnedFromReturnedValues<AAValueConstantRange,
                                   AAValueConstantRangeImpl,
                                   AAValueConstantRangeImpl::StateType,
                                   /* PropogateCallBaseContext */ true>;
  AAValueConstantRangeReturned(const IRPosition &IRP, Attributor &A)
      : Base(IRP, A) {}

  /// See AbstractAttribute::initialize(...).
  void initialize(Attributor &A) override {
    if (!A.isFunctionIPOAmendable(*getAssociatedFunction()))
      indicatePessimisticFixpoint();
  }

  /// See AbstractAttribute::trackStatistics()
  void trackStatistics() const override {
    STATS_DECLTRACK_FNRET_ATTR(value_range)
  }
};

struct AAValueConstantRangeFloating : AAValueConstantRangeImpl {
  AAValueConstantRangeFloating(const IRPosition &IRP, Attributor &A)
      : AAValueConstantRangeImpl(IRP, A) {}

  /// See AbstractAttribute::initialize(...).
  void initialize(Attributor &A) override {
    AAValueConstantRangeImpl::initialize(A);
    if (isAtFixpoint())
      return;

    Value &V = getAssociatedValue();

    if (auto *C = dyn_cast<ConstantInt>(&V)) {
      unionAssumed(ConstantRange(C->getValue()));
      indicateOptimisticFixpoint();
      return;
    }

    if (isa<UndefValue>(&V)) {
      // Collapse the undef state to 0.
      unionAssumed(ConstantRange(APInt(getBitWidth(), 0)));
      indicateOptimisticFixpoint();
      return;
    }

    if (isa<CallBase>(&V))
      return;

    if (isa<BinaryOperator>(&V) || isa<CmpInst>(&V) || isa<CastInst>(&V))
      return;

    // If it is a load instruction with range metadata, use it.
    if (LoadInst *LI = dyn_cast<LoadInst>(&V))
      if (auto *RangeMD = LI->getMetadata(LLVMContext::MD_range)) {
        intersectKnown(getConstantRangeFromMetadata(*RangeMD));
        return;
      }

    // We can work with PHI and select instruction as we traverse their operands
    // during update.
    if (isa<SelectInst>(V) || isa<PHINode>(V))
      return;

    // Otherwise we give up.
    indicatePessimisticFixpoint();

    LLVM_DEBUG(dbgs() << "[AAValueConstantRange] We give up: "
                      << getAssociatedValue() << "\n");
  }

  bool calculateBinaryOperator(
      Attributor &A, BinaryOperator *BinOp, IntegerRangeState &T,
      const Instruction *CtxI,
      SmallVectorImpl<const AAValueConstantRange *> &QuerriedAAs) {
    Value *LHS = BinOp->getOperand(0);
    Value *RHS = BinOp->getOperand(1);

    // Simplify the operands first.
    bool UsedAssumedInformation = false;
    const auto &SimplifiedLHS = A.getAssumedSimplified(
        IRPosition::value(*LHS, getCallBaseContext()), *this,
        UsedAssumedInformation, AA::Interprocedural);
    if (!SimplifiedLHS.has_value())
      return true;
    if (!*SimplifiedLHS)
      return false;
    LHS = *SimplifiedLHS;

    const auto &SimplifiedRHS = A.getAssumedSimplified(
        IRPosition::value(*RHS, getCallBaseContext()), *this,
        UsedAssumedInformation, AA::Interprocedural);
    if (!SimplifiedRHS.has_value())
      return true;
    if (!*SimplifiedRHS)
      return false;
    RHS = *SimplifiedRHS;

    // TODO: Allow non integers as well.
    if (!LHS->getType()->isIntegerTy() || !RHS->getType()->isIntegerTy())
      return false;

    auto *LHSAA = A.getAAFor<AAValueConstantRange>(
        *this, IRPosition::value(*LHS, getCallBaseContext()),
        DepClassTy::REQUIRED);
    if (!LHSAA)
      return false;
    QuerriedAAs.push_back(LHSAA);
    auto LHSAARange = LHSAA->getAssumedConstantRange(A, CtxI);

    auto *RHSAA = A.getAAFor<AAValueConstantRange>(
        *this, IRPosition::value(*RHS, getCallBaseContext()),
        DepClassTy::REQUIRED);
    if (!RHSAA)
      return false;
    QuerriedAAs.push_back(RHSAA);
    auto RHSAARange = RHSAA->getAssumedConstantRange(A, CtxI);

    auto AssumedRange = LHSAARange.binaryOp(BinOp->getOpcode(), RHSAARange);

    T.unionAssumed(AssumedRange);

    // TODO: Track a known state too.

    return T.isValidState();
  }

  bool calculateCastInst(
      Attributor &A, CastInst *CastI, IntegerRangeState &T,
      const Instruction *CtxI,
      SmallVectorImpl<const AAValueConstantRange *> &QuerriedAAs) {
    assert(CastI->getNumOperands() == 1 && "Expected cast to be unary!");
    // TODO: Allow non integers as well.
    Value *OpV = CastI->getOperand(0);

    // Simplify the operand first.
    bool UsedAssumedInformation = false;
    const auto &SimplifiedOpV = A.getAssumedSimplified(
        IRPosition::value(*OpV, getCallBaseContext()), *this,
        UsedAssumedInformation, AA::Interprocedural);
    if (!SimplifiedOpV.has_value())
      return true;
    if (!*SimplifiedOpV)
      return false;
    OpV = *SimplifiedOpV;

    if (!OpV->getType()->isIntegerTy())
      return false;

    auto *OpAA = A.getAAFor<AAValueConstantRange>(
        *this, IRPosition::value(*OpV, getCallBaseContext()),
        DepClassTy::REQUIRED);
    if (!OpAA)
      return false;
    QuerriedAAs.push_back(OpAA);
    T.unionAssumed(OpAA->getAssumed().castOp(CastI->getOpcode(),
                                             getState().getBitWidth()));
    return T.isValidState();
  }

  bool
  calculateCmpInst(Attributor &A, CmpInst *CmpI, IntegerRangeState &T,
                   const Instruction *CtxI,
                   SmallVectorImpl<const AAValueConstantRange *> &QuerriedAAs) {
    Value *LHS = CmpI->getOperand(0);
    Value *RHS = CmpI->getOperand(1);

    // Simplify the operands first.
    bool UsedAssumedInformation = false;
    const auto &SimplifiedLHS = A.getAssumedSimplified(
        IRPosition::value(*LHS, getCallBaseContext()), *this,
        UsedAssumedInformation, AA::Interprocedural);
    if (!SimplifiedLHS.has_value())
      return true;
    if (!*SimplifiedLHS)
      return false;
    LHS = *SimplifiedLHS;

    const auto &SimplifiedRHS = A.getAssumedSimplified(
        IRPosition::value(*RHS, getCallBaseContext()), *this,
        UsedAssumedInformation, AA::Interprocedural);
    if (!SimplifiedRHS.has_value())
      return true;
    if (!*SimplifiedRHS)
      return false;
    RHS = *SimplifiedRHS;

    // TODO: Allow non integers as well.
    if (!LHS->getType()->isIntegerTy() || !RHS->getType()->isIntegerTy())
      return false;

    auto *LHSAA = A.getAAFor<AAValueConstantRange>(
        *this, IRPosition::value(*LHS, getCallBaseContext()),
        DepClassTy::REQUIRED);
    if (!LHSAA)
      return false;
    QuerriedAAs.push_back(LHSAA);
    auto *RHSAA = A.getAAFor<AAValueConstantRange>(
        *this, IRPosition::value(*RHS, getCallBaseContext()),
        DepClassTy::REQUIRED);
    if (!RHSAA)
      return false;
    QuerriedAAs.push_back(RHSAA);
    auto LHSAARange = LHSAA->getAssumedConstantRange(A, CtxI);
    auto RHSAARange = RHSAA->getAssumedConstantRange(A, CtxI);

    // If one of them is empty set, we can't decide.
    if (LHSAARange.isEmptySet() || RHSAARange.isEmptySet())
      return true;

    bool MustTrue = false, MustFalse = false;

    auto AllowedRegion =
        ConstantRange::makeAllowedICmpRegion(CmpI->getPredicate(), RHSAARange);

    if (AllowedRegion.intersectWith(LHSAARange).isEmptySet())
      MustFalse = true;

    if (LHSAARange.icmp(CmpI->getPredicate(), RHSAARange))
      MustTrue = true;

    assert((!MustTrue || !MustFalse) &&
           "Either MustTrue or MustFalse should be false!");

    if (MustTrue)
      T.unionAssumed(ConstantRange(APInt(/* numBits */ 1, /* val */ 1)));
    else if (MustFalse)
      T.unionAssumed(ConstantRange(APInt(/* numBits */ 1, /* val */ 0)));
    else
      T.unionAssumed(ConstantRange(/* BitWidth */ 1, /* isFullSet */ true));

    LLVM_DEBUG(dbgs() << "[AAValueConstantRange] " << *CmpI << " after "
                      << (MustTrue ? "true" : (MustFalse ? "false" : "unknown"))
                      << ": " << T << "\n\t" << *LHSAA << "\t<op>\n\t"
                      << *RHSAA);

    // TODO: Track a known state too.
    return T.isValidState();
  }

  /// See AbstractAttribute::updateImpl(...).
  ChangeStatus updateImpl(Attributor &A) override {

    IntegerRangeState T(getBitWidth());
    auto VisitValueCB = [&](Value &V, const Instruction *CtxI) -> bool {
      Instruction *I = dyn_cast<Instruction>(&V);
      if (!I || isa<CallBase>(I)) {

        // Simplify the operand first.
        bool UsedAssumedInformation = false;
        const auto &SimplifiedOpV = A.getAssumedSimplified(
            IRPosition::value(V, getCallBaseContext()), *this,
            UsedAssumedInformation, AA::Interprocedural);
        if (!SimplifiedOpV.has_value())
          return true;
        if (!*SimplifiedOpV)
          return false;
        Value *VPtr = *SimplifiedOpV;

        // If the value is not instruction, we query AA to Attributor.
        const auto *AA = A.getAAFor<AAValueConstantRange>(
            *this, IRPosition::value(*VPtr, getCallBaseContext()),
            DepClassTy::REQUIRED);

        // Clamp operator is not used to utilize a program point CtxI.
        if (AA)
          T.unionAssumed(AA->getAssumedConstantRange(A, CtxI));
        else
          return false;

        return T.isValidState();
      }

      SmallVector<const AAValueConstantRange *, 4> QuerriedAAs;
      if (auto *BinOp = dyn_cast<BinaryOperator>(I)) {
        if (!calculateBinaryOperator(A, BinOp, T, CtxI, QuerriedAAs))
          return false;
      } else if (auto *CmpI = dyn_cast<CmpInst>(I)) {
        if (!calculateCmpInst(A, CmpI, T, CtxI, QuerriedAAs))
          return false;
      } else if (auto *CastI = dyn_cast<CastInst>(I)) {
        if (!calculateCastInst(A, CastI, T, CtxI, QuerriedAAs))
          return false;
      } else {
        // Give up with other instructions.
        // TODO: Add other instructions

        T.indicatePessimisticFixpoint();
        return false;
      }

      // Catch circular reasoning in a pessimistic way for now.
      // TODO: Check how the range evolves and if we stripped anything, see also
      //       AADereferenceable or AAAlign for similar situations.
      for (const AAValueConstantRange *QueriedAA : QuerriedAAs) {
        if (QueriedAA != this)
          continue;
        // If we are in a stady state we do not need to worry.
        if (T.getAssumed() == getState().getAssumed())
          continue;
        T.indicatePessimisticFixpoint();
      }

      return T.isValidState();
    };

    if (!VisitValueCB(getAssociatedValue(), getCtxI()))
      return indicatePessimisticFixpoint();

    // Ensure that long def-use chains can't cause circular reasoning either by
    // introducing a cutoff below.
    if (clampStateAndIndicateChange(getState(), T) == ChangeStatus::UNCHANGED)
      return ChangeStatus::UNCHANGED;
    if (++NumChanges > MaxNumChanges) {
      LLVM_DEBUG(dbgs() << "[AAValueConstantRange] performed " << NumChanges
                        << " but only " << MaxNumChanges
                        << " are allowed to avoid cyclic reasoning.");
      return indicatePessimisticFixpoint();
    }
    return ChangeStatus::CHANGED;
  }

  /// See AbstractAttribute::trackStatistics()
  void trackStatistics() const override {
    STATS_DECLTRACK_FLOATING_ATTR(value_range)
  }

  /// Tracker to bail after too many widening steps of the constant range.
  int NumChanges = 0;

  /// Upper bound for the number of allowed changes (=widening steps) for the
  /// constant range before we give up.
  static constexpr int MaxNumChanges = 5;
};

struct AAValueConstantRangeFunction : AAValueConstantRangeImpl {
  AAValueConstantRangeFunction(const IRPosition &IRP, Attributor &A)
      : AAValueConstantRangeImpl(IRP, A) {}

  /// See AbstractAttribute::initialize(...).
  ChangeStatus updateImpl(Attributor &A) override {
    llvm_unreachable("AAValueConstantRange(Function|CallSite)::updateImpl will "
                     "not be called");
  }

  /// See AbstractAttribute::trackStatistics()
  void trackStatistics() const override { STATS_DECLTRACK_FN_ATTR(value_range) }
};

struct AAValueConstantRangeCallSite : AAValueConstantRangeFunction {
  AAValueConstantRangeCallSite(const IRPosition &IRP, Attributor &A)
      : AAValueConstantRangeFunction(IRP, A) {}

  /// See AbstractAttribute::trackStatistics()
  void trackStatistics() const override { STATS_DECLTRACK_CS_ATTR(value_range) }
};

struct AAValueConstantRangeCallSiteReturned
    : AACalleeToCallSite<AAValueConstantRange, AAValueConstantRangeImpl,
                         AAValueConstantRangeImpl::StateType,
                         /* IntroduceCallBaseContext */ true> {
  AAValueConstantRangeCallSiteReturned(const IRPosition &IRP, Attributor &A)
      : AACalleeToCallSite<AAValueConstantRange, AAValueConstantRangeImpl,
                           AAValueConstantRangeImpl::StateType,
                           /* IntroduceCallBaseContext */ true>(IRP, A) {}

  /// See AbstractAttribute::initialize(...).
  void initialize(Attributor &A) override {
    // If it is a load instruction with range metadata, use the metadata.
    if (CallInst *CI = dyn_cast<CallInst>(&getAssociatedValue()))
      if (auto *RangeMD = CI->getMetadata(LLVMContext::MD_range))
        intersectKnown(getConstantRangeFromMetadata(*RangeMD));

    AAValueConstantRangeImpl::initialize(A);
  }

  /// See AbstractAttribute::trackStatistics()
  void trackStatistics() const override {
    STATS_DECLTRACK_CSRET_ATTR(value_range)
  }
};
struct AAValueConstantRangeCallSiteArgument : AAValueConstantRangeFloating {
  AAValueConstantRangeCallSiteArgument(const IRPosition &IRP, Attributor &A)
      : AAValueConstantRangeFloating(IRP, A) {}

  /// See AbstractAttribute::manifest()
  ChangeStatus manifest(Attributor &A) override {
    return ChangeStatus::UNCHANGED;
  }

  /// See AbstractAttribute::trackStatistics()
  void trackStatistics() const override {
    STATS_DECLTRACK_CSARG_ATTR(value_range)
  }
};
} // namespace

/// ------------------ Potential Values Attribute -------------------------

namespace {
struct AAPotentialConstantValuesImpl : AAPotentialConstantValues {
  using StateType = PotentialConstantIntValuesState;

  AAPotentialConstantValuesImpl(const IRPosition &IRP, Attributor &A)
      : AAPotentialConstantValues(IRP, A) {}

  /// See AbstractAttribute::initialize(..).
  void initialize(Attributor &A) override {
    if (A.hasSimplificationCallback(getIRPosition()))
      indicatePessimisticFixpoint();
    else
      AAPotentialConstantValues::initialize(A);
  }

  bool fillSetWithConstantValues(Attributor &A, const IRPosition &IRP, SetTy &S,
                                 bool &ContainsUndef, bool ForSelf) {
    SmallVector<AA::ValueAndContext> Values;
    bool UsedAssumedInformation = false;
    if (!A.getAssumedSimplifiedValues(IRP, *this, Values, AA::Interprocedural,
                                      UsedAssumedInformation)) {
      // Avoid recursion when the caller is computing constant values for this
      // IRP itself.
      if (ForSelf)
        return false;
      if (!IRP.getAssociatedType()->isIntegerTy())
        return false;
      auto *PotentialValuesAA = A.getAAFor<AAPotentialConstantValues>(
          *this, IRP, DepClassTy::REQUIRED);
      if (!PotentialValuesAA || !PotentialValuesAA->getState().isValidState())
        return false;
      ContainsUndef = PotentialValuesAA->getState().undefIsContained();
      S = PotentialValuesAA->getState().getAssumedSet();
      return true;
    }

    // Copy all the constant values, except UndefValue. ContainsUndef is true
    // iff Values contains only UndefValue instances. If there are other known
    // constants, then UndefValue is dropped.
    ContainsUndef = false;
    for (auto &It : Values) {
      if (isa<UndefValue>(It.getValue())) {
        ContainsUndef = true;
        continue;
      }
      auto *CI = dyn_cast<ConstantInt>(It.getValue());
      if (!CI)
        return false;
      S.insert(CI->getValue());
    }
    ContainsUndef &= S.empty();

    return true;
  }

  /// See AbstractAttribute::getAsStr().
  const std::string getAsStr(Attributor *A) const override {
    std::string Str;
    llvm::raw_string_ostream OS(Str);
    OS << getState();
    return Str;
  }

  /// See AbstractAttribute::updateImpl(...).
  ChangeStatus updateImpl(Attributor &A) override {
    return indicatePessimisticFixpoint();
  }
};

struct AAPotentialConstantValuesArgument final
    : AAArgumentFromCallSiteArguments<AAPotentialConstantValues,
                                      AAPotentialConstantValuesImpl,
                                      PotentialConstantIntValuesState> {
  using Base = AAArgumentFromCallSiteArguments<AAPotentialConstantValues,
                                               AAPotentialConstantValuesImpl,
                                               PotentialConstantIntValuesState>;
  AAPotentialConstantValuesArgument(const IRPosition &IRP, Attributor &A)
      : Base(IRP, A) {}

  /// See AbstractAttribute::trackStatistics()
  void trackStatistics() const override {
    STATS_DECLTRACK_ARG_ATTR(potential_values)
  }
};

struct AAPotentialConstantValuesReturned
    : AAReturnedFromReturnedValues<AAPotentialConstantValues,
                                   AAPotentialConstantValuesImpl> {
  using Base = AAReturnedFromReturnedValues<AAPotentialConstantValues,
                                            AAPotentialConstantValuesImpl>;
  AAPotentialConstantValuesReturned(const IRPosition &IRP, Attributor &A)
      : Base(IRP, A) {}

  void initialize(Attributor &A) override {
    if (!A.isFunctionIPOAmendable(*getAssociatedFunction()))
      indicatePessimisticFixpoint();
    Base::initialize(A);
  }

  /// See AbstractAttribute::trackStatistics()
  void trackStatistics() const override {
    STATS_DECLTRACK_FNRET_ATTR(potential_values)
  }
};

struct AAPotentialConstantValuesFloating : AAPotentialConstantValuesImpl {
  AAPotentialConstantValuesFloating(const IRPosition &IRP, Attributor &A)
      : AAPotentialConstantValuesImpl(IRP, A) {}

  /// See AbstractAttribute::initialize(..).
  void initialize(Attributor &A) override {
    AAPotentialConstantValuesImpl::initialize(A);
    if (isAtFixpoint())
      return;

    Value &V = getAssociatedValue();

    if (auto *C = dyn_cast<ConstantInt>(&V)) {
      unionAssumed(C->getValue());
      indicateOptimisticFixpoint();
      return;
    }

    if (isa<UndefValue>(&V)) {
      unionAssumedWithUndef();
      indicateOptimisticFixpoint();
      return;
    }

    if (isa<BinaryOperator>(&V) || isa<ICmpInst>(&V) || isa<CastInst>(&V))
      return;

    if (isa<SelectInst>(V) || isa<PHINode>(V) || isa<LoadInst>(V))
      return;

    indicatePessimisticFixpoint();

    LLVM_DEBUG(dbgs() << "[AAPotentialConstantValues] We give up: "
                      << getAssociatedValue() << "\n");
  }

  static bool calculateICmpInst(const ICmpInst *ICI, const APInt &LHS,
                                const APInt &RHS) {
    return ICmpInst::compare(LHS, RHS, ICI->getPredicate());
  }

  static APInt calculateCastInst(const CastInst *CI, const APInt &Src,
                                 uint32_t ResultBitWidth) {
    Instruction::CastOps CastOp = CI->getOpcode();
    switch (CastOp) {
    default:
      llvm_unreachable("unsupported or not integer cast");
    case Instruction::Trunc:
      return Src.trunc(ResultBitWidth);
    case Instruction::SExt:
      return Src.sext(ResultBitWidth);
    case Instruction::ZExt:
      return Src.zext(ResultBitWidth);
    case Instruction::BitCast:
      return Src;
    }
  }

  static APInt calculateBinaryOperator(const BinaryOperator *BinOp,
                                       const APInt &LHS, const APInt &RHS,
                                       bool &SkipOperation, bool &Unsupported) {
    Instruction::BinaryOps BinOpcode = BinOp->getOpcode();
    // Unsupported is set to true when the binary operator is not supported.
    // SkipOperation is set to true when UB occur with the given operand pair
    // (LHS, RHS).
    // TODO: we should look at nsw and nuw keywords to handle operations
    //       that create poison or undef value.
    switch (BinOpcode) {
    default:
      Unsupported = true;
      return LHS;
    case Instruction::Add:
      return LHS + RHS;
    case Instruction::Sub:
      return LHS - RHS;
    case Instruction::Mul:
      return LHS * RHS;
    case Instruction::UDiv:
      if (RHS.isZero()) {
        SkipOperation = true;
        return LHS;
      }
      return LHS.udiv(RHS);
    case Instruction::SDiv:
      if (RHS.isZero()) {
        SkipOperation = true;
        return LHS;
      }
      return LHS.sdiv(RHS);
    case Instruction::URem:
      if (RHS.isZero()) {
        SkipOperation = true;
        return LHS;
      }
      return LHS.urem(RHS);
    case Instruction::SRem:
      if (RHS.isZero()) {
        SkipOperation = true;
        return LHS;
      }
      return LHS.srem(RHS);
    case Instruction::Shl:
      return LHS.shl(RHS);
    case Instruction::LShr:
      return LHS.lshr(RHS);
    case Instruction::AShr:
      return LHS.ashr(RHS);
    case Instruction::And:
      return LHS & RHS;
    case Instruction::Or:
      return LHS | RHS;
    case Instruction::Xor:
      return LHS ^ RHS;
    }
  }

  bool calculateBinaryOperatorAndTakeUnion(const BinaryOperator *BinOp,
                                           const APInt &LHS, const APInt &RHS) {
    bool SkipOperation = false;
    bool Unsupported = false;
    APInt Result =
        calculateBinaryOperator(BinOp, LHS, RHS, SkipOperation, Unsupported);
    if (Unsupported)
      return false;
    // If SkipOperation is true, we can ignore this operand pair (L, R).
    if (!SkipOperation)
      unionAssumed(Result);
    return isValidState();
  }

  ChangeStatus updateWithICmpInst(Attributor &A, ICmpInst *ICI) {
    auto AssumedBefore = getAssumed();
    Value *LHS = ICI->getOperand(0);
    Value *RHS = ICI->getOperand(1);

    bool LHSContainsUndef = false, RHSContainsUndef = false;
    SetTy LHSAAPVS, RHSAAPVS;
    if (!fillSetWithConstantValues(A, IRPosition::value(*LHS), LHSAAPVS,
                                   LHSContainsUndef, /* ForSelf */ false) ||
        !fillSetWithConstantValues(A, IRPosition::value(*RHS), RHSAAPVS,
                                   RHSContainsUndef, /* ForSelf */ false))
      return indicatePessimisticFixpoint();

    // TODO: make use of undef flag to limit potential values aggressively.
    bool MaybeTrue = false, MaybeFalse = false;
    const APInt Zero(RHS->getType()->getIntegerBitWidth(), 0);
    if (LHSContainsUndef && RHSContainsUndef) {
      // The result of any comparison between undefs can be soundly replaced
      // with undef.
      unionAssumedWithUndef();
    } else if (LHSContainsUndef) {
      for (const APInt &R : RHSAAPVS) {
        bool CmpResult = calculateICmpInst(ICI, Zero, R);
        MaybeTrue |= CmpResult;
        MaybeFalse |= !CmpResult;
        if (MaybeTrue & MaybeFalse)
          return indicatePessimisticFixpoint();
      }
    } else if (RHSContainsUndef) {
      for (const APInt &L : LHSAAPVS) {
        bool CmpResult = calculateICmpInst(ICI, L, Zero);
        MaybeTrue |= CmpResult;
        MaybeFalse |= !CmpResult;
        if (MaybeTrue & MaybeFalse)
          return indicatePessimisticFixpoint();
      }
    } else {
      for (const APInt &L : LHSAAPVS) {
        for (const APInt &R : RHSAAPVS) {
          bool CmpResult = calculateICmpInst(ICI, L, R);
          MaybeTrue |= CmpResult;
          MaybeFalse |= !CmpResult;
          if (MaybeTrue & MaybeFalse)
            return indicatePessimisticFixpoint();
        }
      }
    }
    if (MaybeTrue)
      unionAssumed(APInt(/* numBits */ 1, /* val */ 1));
    if (MaybeFalse)
      unionAssumed(APInt(/* numBits */ 1, /* val */ 0));
    return AssumedBefore == getAssumed() ? ChangeStatus::UNCHANGED
                                         : ChangeStatus::CHANGED;
  }

  ChangeStatus updateWithSelectInst(Attributor &A, SelectInst *SI) {
    auto AssumedBefore = getAssumed();
    Value *LHS = SI->getTrueValue();
    Value *RHS = SI->getFalseValue();

    bool UsedAssumedInformation = false;
    std::optional<Constant *> C = A.getAssumedConstant(
        *SI->getCondition(), *this, UsedAssumedInformation);

    // Check if we only need one operand.
    bool OnlyLeft = false, OnlyRight = false;
    if (C && *C && (*C)->isOneValue())
      OnlyLeft = true;
    else if (C && *C && (*C)->isZeroValue())
      OnlyRight = true;

    bool LHSContainsUndef = false, RHSContainsUndef = false;
    SetTy LHSAAPVS, RHSAAPVS;
    if (!OnlyRight &&
        !fillSetWithConstantValues(A, IRPosition::value(*LHS), LHSAAPVS,
                                   LHSContainsUndef, /* ForSelf */ false))
      return indicatePessimisticFixpoint();

    if (!OnlyLeft &&
        !fillSetWithConstantValues(A, IRPosition::value(*RHS), RHSAAPVS,
                                   RHSContainsUndef, /* ForSelf */ false))
      return indicatePessimisticFixpoint();

    if (OnlyLeft || OnlyRight) {
      // select (true/false), lhs, rhs
      auto *OpAA = OnlyLeft ? &LHSAAPVS : &RHSAAPVS;
      auto Undef = OnlyLeft ? LHSContainsUndef : RHSContainsUndef;

      if (Undef)
        unionAssumedWithUndef();
      else {
        for (const auto &It : *OpAA)
          unionAssumed(It);
      }

    } else if (LHSContainsUndef && RHSContainsUndef) {
      // select i1 *, undef , undef => undef
      unionAssumedWithUndef();
    } else {
      for (const auto &It : LHSAAPVS)
        unionAssumed(It);
      for (const auto &It : RHSAAPVS)
        unionAssumed(It);
    }
    return AssumedBefore == getAssumed() ? ChangeStatus::UNCHANGED
                                         : ChangeStatus::CHANGED;
  }

  ChangeStatus updateWithCastInst(Attributor &A, CastInst *CI) {
    auto AssumedBefore = getAssumed();
    if (!CI->isIntegerCast())
      return indicatePessimisticFixpoint();
    assert(CI->getNumOperands() == 1 && "Expected cast to be unary!");
    uint32_t ResultBitWidth = CI->getDestTy()->getIntegerBitWidth();
    Value *Src = CI->getOperand(0);

    bool SrcContainsUndef = false;
    SetTy SrcPVS;
    if (!fillSetWithConstantValues(A, IRPosition::value(*Src), SrcPVS,
                                   SrcContainsUndef, /* ForSelf */ false))
      return indicatePessimisticFixpoint();

    if (SrcContainsUndef)
      unionAssumedWithUndef();
    else {
      for (const APInt &S : SrcPVS) {
        APInt T = calculateCastInst(CI, S, ResultBitWidth);
        unionAssumed(T);
      }
    }
    return AssumedBefore == getAssumed() ? ChangeStatus::UNCHANGED
                                         : ChangeStatus::CHANGED;
  }

  ChangeStatus updateWithBinaryOperator(Attributor &A, BinaryOperator *BinOp) {
    auto AssumedBefore = getAssumed();
    Value *LHS = BinOp->getOperand(0);
    Value *RHS = BinOp->getOperand(1);

    bool LHSContainsUndef = false, RHSContainsUndef = false;
    SetTy LHSAAPVS, RHSAAPVS;
    if (!fillSetWithConstantValues(A, IRPosition::value(*LHS), LHSAAPVS,
                                   LHSContainsUndef, /* ForSelf */ false) ||
        !fillSetWithConstantValues(A, IRPosition::value(*RHS), RHSAAPVS,
                                   RHSContainsUndef, /* ForSelf */ false))
      return indicatePessimisticFixpoint();

    const APInt Zero = APInt(LHS->getType()->getIntegerBitWidth(), 0);

    // TODO: make use of undef flag to limit potential values aggressively.
    if (LHSContainsUndef && RHSContainsUndef) {
      if (!calculateBinaryOperatorAndTakeUnion(BinOp, Zero, Zero))
        return indicatePessimisticFixpoint();
    } else if (LHSContainsUndef) {
      for (const APInt &R : RHSAAPVS) {
        if (!calculateBinaryOperatorAndTakeUnion(BinOp, Zero, R))
          return indicatePessimisticFixpoint();
      }
    } else if (RHSContainsUndef) {
      for (const APInt &L : LHSAAPVS) {
        if (!calculateBinaryOperatorAndTakeUnion(BinOp, L, Zero))
          return indicatePessimisticFixpoint();
      }
    } else {
      for (const APInt &L : LHSAAPVS) {
        for (const APInt &R : RHSAAPVS) {
          if (!calculateBinaryOperatorAndTakeUnion(BinOp, L, R))
            return indicatePessimisticFixpoint();
        }
      }
    }
    return AssumedBefore == getAssumed() ? ChangeStatus::UNCHANGED
                                         : ChangeStatus::CHANGED;
  }

  ChangeStatus updateWithInstruction(Attributor &A, Instruction *Inst) {
    auto AssumedBefore = getAssumed();
    SetTy Incoming;
    bool ContainsUndef;
    if (!fillSetWithConstantValues(A, IRPosition::value(*Inst), Incoming,
                                   ContainsUndef, /* ForSelf */ true))
      return indicatePessimisticFixpoint();
    if (ContainsUndef) {
      unionAssumedWithUndef();
    } else {
      for (const auto &It : Incoming)
        unionAssumed(It);
    }
    return AssumedBefore == getAssumed() ? ChangeStatus::UNCHANGED
                                         : ChangeStatus::CHANGED;
  }

  /// See AbstractAttribute::updateImpl(...).
  ChangeStatus updateImpl(Attributor &A) override {
    Value &V = getAssociatedValue();
    Instruction *I = dyn_cast<Instruction>(&V);

    if (auto *ICI = dyn_cast<ICmpInst>(I))
      return updateWithICmpInst(A, ICI);

    if (auto *SI = dyn_cast<SelectInst>(I))
      return updateWithSelectInst(A, SI);

    if (auto *CI = dyn_cast<CastInst>(I))
      return updateWithCastInst(A, CI);

    if (auto *BinOp = dyn_cast<BinaryOperator>(I))
      return updateWithBinaryOperator(A, BinOp);

    if (isa<PHINode>(I) || isa<LoadInst>(I))
      return updateWithInstruction(A, I);

    return indicatePessimisticFixpoint();
  }

  /// See AbstractAttribute::trackStatistics()
  void trackStatistics() const override {
    STATS_DECLTRACK_FLOATING_ATTR(potential_values)
  }
};

struct AAPotentialConstantValuesFunction : AAPotentialConstantValuesImpl {
  AAPotentialConstantValuesFunction(const IRPosition &IRP, Attributor &A)
      : AAPotentialConstantValuesImpl(IRP, A) {}

  /// See AbstractAttribute::initialize(...).
  ChangeStatus updateImpl(Attributor &A) override {
    llvm_unreachable(
        "AAPotentialConstantValues(Function|CallSite)::updateImpl will "
        "not be called");
  }

  /// See AbstractAttribute::trackStatistics()
  void trackStatistics() const override {
    STATS_DECLTRACK_FN_ATTR(potential_values)
  }
};

struct AAPotentialConstantValuesCallSite : AAPotentialConstantValuesFunction {
  AAPotentialConstantValuesCallSite(const IRPosition &IRP, Attributor &A)
      : AAPotentialConstantValuesFunction(IRP, A) {}

  /// See AbstractAttribute::trackStatistics()
  void trackStatistics() const override {
    STATS_DECLTRACK_CS_ATTR(potential_values)
  }
};

struct AAPotentialConstantValuesCallSiteReturned
    : AACalleeToCallSite<AAPotentialConstantValues,
                         AAPotentialConstantValuesImpl> {
  AAPotentialConstantValuesCallSiteReturned(const IRPosition &IRP,
                                            Attributor &A)
      : AACalleeToCallSite<AAPotentialConstantValues,
                           AAPotentialConstantValuesImpl>(IRP, A) {}

  /// See AbstractAttribute::trackStatistics()
  void trackStatistics() const override {
    STATS_DECLTRACK_CSRET_ATTR(potential_values)
  }
};

struct AAPotentialConstantValuesCallSiteArgument
    : AAPotentialConstantValuesFloating {
  AAPotentialConstantValuesCallSiteArgument(const IRPosition &IRP,
                                            Attributor &A)
      : AAPotentialConstantValuesFloating(IRP, A) {}

  /// See AbstractAttribute::initialize(..).
  void initialize(Attributor &A) override {
    AAPotentialConstantValuesImpl::initialize(A);
    if (isAtFixpoint())
      return;

    Value &V = getAssociatedValue();

    if (auto *C = dyn_cast<ConstantInt>(&V)) {
      unionAssumed(C->getValue());
      indicateOptimisticFixpoint();
      return;
    }

    if (isa<UndefValue>(&V)) {
      unionAssumedWithUndef();
      indicateOptimisticFixpoint();
      return;
    }
  }

  /// See AbstractAttribute::updateImpl(...).
  ChangeStatus updateImpl(Attributor &A) override {
    Value &V = getAssociatedValue();
    auto AssumedBefore = getAssumed();
    auto *AA = A.getAAFor<AAPotentialConstantValues>(
        *this, IRPosition::value(V), DepClassTy::REQUIRED);
    if (!AA)
      return indicatePessimisticFixpoint();
    const auto &S = AA->getAssumed();
    unionAssumed(S);
    return AssumedBefore == getAssumed() ? ChangeStatus::UNCHANGED
                                         : ChangeStatus::CHANGED;
  }

  /// See AbstractAttribute::trackStatistics()
  void trackStatistics() const override {
    STATS_DECLTRACK_CSARG_ATTR(potential_values)
  }
};
} // namespace

/// ------------------------ NoUndef Attribute ---------------------------------
bool AANoUndef::isImpliedByIR(Attributor &A, const IRPosition &IRP,
                              Attribute::AttrKind ImpliedAttributeKind,
                              bool IgnoreSubsumingPositions) {
  assert(ImpliedAttributeKind == Attribute::NoUndef &&
         "Unexpected attribute kind");
  if (A.hasAttr(IRP, {Attribute::NoUndef}, IgnoreSubsumingPositions,
                Attribute::NoUndef))
    return true;

  Value &Val = IRP.getAssociatedValue();
  if (IRP.getPositionKind() != IRPosition::IRP_RETURNED &&
      isGuaranteedNotToBeUndefOrPoison(&Val)) {
    LLVMContext &Ctx = Val.getContext();
    A.manifestAttrs(IRP, Attribute::get(Ctx, Attribute::NoUndef));
    return true;
  }

  return false;
}

namespace {
struct AANoUndefImpl : AANoUndef {
  AANoUndefImpl(const IRPosition &IRP, Attributor &A) : AANoUndef(IRP, A) {}

  /// See AbstractAttribute::initialize(...).
  void initialize(Attributor &A) override {
    Value &V = getAssociatedValue();
    if (isa<UndefValue>(V))
      indicatePessimisticFixpoint();
    assert(!isImpliedByIR(A, getIRPosition(), Attribute::NoUndef));
  }

  /// See followUsesInMBEC
  bool followUseInMBEC(Attributor &A, const Use *U, const Instruction *I,
                       AANoUndef::StateType &State) {
    const Value *UseV = U->get();
    const DominatorTree *DT = nullptr;
    AssumptionCache *AC = nullptr;
    InformationCache &InfoCache = A.getInfoCache();
    if (Function *F = getAnchorScope()) {
      DT = InfoCache.getAnalysisResultForFunction<DominatorTreeAnalysis>(*F);
      AC = InfoCache.getAnalysisResultForFunction<AssumptionAnalysis>(*F);
    }
    State.setKnown(isGuaranteedNotToBeUndefOrPoison(UseV, AC, I, DT));
    bool TrackUse = false;
    // Track use for instructions which must produce undef or poison bits when
    // at least one operand contains such bits.
    if (isa<CastInst>(*I) || isa<GetElementPtrInst>(*I))
      TrackUse = true;
    return TrackUse;
  }

  /// See AbstractAttribute::getAsStr().
  const std::string getAsStr(Attributor *A) const override {
    return getAssumed() ? "noundef" : "may-undef-or-poison";
  }

  ChangeStatus manifest(Attributor &A) override {
    // We don't manifest noundef attribute for dead positions because the
    // associated values with dead positions would be replaced with undef
    // values.
    bool UsedAssumedInformation = false;
    if (A.isAssumedDead(getIRPosition(), nullptr, nullptr,
                        UsedAssumedInformation))
      return ChangeStatus::UNCHANGED;
    // A position whose simplified value does not have any value is
    // considered to be dead. We don't manifest noundef in such positions for
    // the same reason above.
    if (!A.getAssumedSimplified(getIRPosition(), *this, UsedAssumedInformation,
                                AA::Interprocedural)
             .has_value())
      return ChangeStatus::UNCHANGED;
    return AANoUndef::manifest(A);
  }
};

struct AANoUndefFloating : public AANoUndefImpl {
  AANoUndefFloating(const IRPosition &IRP, Attributor &A)
      : AANoUndefImpl(IRP, A) {}

  /// See AbstractAttribute::initialize(...).
  void initialize(Attributor &A) override {
    AANoUndefImpl::initialize(A);
    if (!getState().isAtFixpoint() && getAnchorScope() &&
        !getAnchorScope()->isDeclaration())
      if (Instruction *CtxI = getCtxI())
        followUsesInMBEC(*this, A, getState(), *CtxI);
  }

  /// See AbstractAttribute::updateImpl(...).
  ChangeStatus updateImpl(Attributor &A) override {
    auto VisitValueCB = [&](const IRPosition &IRP) -> bool {
      bool IsKnownNoUndef;
      return AA::hasAssumedIRAttr<Attribute::NoUndef>(
          A, this, IRP, DepClassTy::REQUIRED, IsKnownNoUndef);
    };

    bool Stripped;
    bool UsedAssumedInformation = false;
    Value *AssociatedValue = &getAssociatedValue();
    SmallVector<AA::ValueAndContext> Values;
    if (!A.getAssumedSimplifiedValues(getIRPosition(), *this, Values,
                                      AA::AnyScope, UsedAssumedInformation))
      Stripped = false;
    else
      Stripped =
          Values.size() != 1 || Values.front().getValue() != AssociatedValue;

    if (!Stripped) {
      // If we haven't stripped anything we might still be able to use a
      // different AA, but only if the IRP changes. Effectively when we
      // interpret this not as a call site value but as a floating/argument
      // value.
      const IRPosition AVIRP = IRPosition::value(*AssociatedValue);
      if (AVIRP == getIRPosition() || !VisitValueCB(AVIRP))
        return indicatePessimisticFixpoint();
      return ChangeStatus::UNCHANGED;
    }

    for (const auto &VAC : Values)
      if (!VisitValueCB(IRPosition::value(*VAC.getValue())))
        return indicatePessimisticFixpoint();

    return ChangeStatus::UNCHANGED;
  }

  /// See AbstractAttribute::trackStatistics()
  void trackStatistics() const override { STATS_DECLTRACK_FNRET_ATTR(noundef) }
};

struct AANoUndefReturned final
    : AAReturnedFromReturnedValues<AANoUndef, AANoUndefImpl> {
  AANoUndefReturned(const IRPosition &IRP, Attributor &A)
      : AAReturnedFromReturnedValues<AANoUndef, AANoUndefImpl>(IRP, A) {}

  /// See AbstractAttribute::trackStatistics()
  void trackStatistics() const override { STATS_DECLTRACK_FNRET_ATTR(noundef) }
};

struct AANoUndefArgument final
    : AAArgumentFromCallSiteArguments<AANoUndef, AANoUndefImpl> {
  AANoUndefArgument(const IRPosition &IRP, Attributor &A)
      : AAArgumentFromCallSiteArguments<AANoUndef, AANoUndefImpl>(IRP, A) {}

  /// See AbstractAttribute::trackStatistics()
  void trackStatistics() const override { STATS_DECLTRACK_ARG_ATTR(noundef) }
};

struct AANoUndefCallSiteArgument final : AANoUndefFloating {
  AANoUndefCallSiteArgument(const IRPosition &IRP, Attributor &A)
      : AANoUndefFloating(IRP, A) {}

  /// See AbstractAttribute::trackStatistics()
  void trackStatistics() const override { STATS_DECLTRACK_CSARG_ATTR(noundef) }
};

struct AANoUndefCallSiteReturned final
    : AACalleeToCallSite<AANoUndef, AANoUndefImpl> {
  AANoUndefCallSiteReturned(const IRPosition &IRP, Attributor &A)
      : AACalleeToCallSite<AANoUndef, AANoUndefImpl>(IRP, A) {}

  /// See AbstractAttribute::trackStatistics()
  void trackStatistics() const override { STATS_DECLTRACK_CSRET_ATTR(noundef) }
};

/// ------------------------ NoFPClass Attribute -------------------------------

struct AANoFPClassImpl : AANoFPClass {
  AANoFPClassImpl(const IRPosition &IRP, Attributor &A) : AANoFPClass(IRP, A) {}

  void initialize(Attributor &A) override {
    const IRPosition &IRP = getIRPosition();

    Value &V = IRP.getAssociatedValue();
    if (isa<UndefValue>(V)) {
      indicateOptimisticFixpoint();
      return;
    }

    SmallVector<Attribute> Attrs;
    A.getAttrs(getIRPosition(), {Attribute::NoFPClass}, Attrs, false);
    for (const auto &Attr : Attrs) {
      addKnownBits(Attr.getNoFPClass());
    }

    const DataLayout &DL = A.getDataLayout();
    if (getPositionKind() != IRPosition::IRP_RETURNED) {
      KnownFPClass KnownFPClass = computeKnownFPClass(&V, DL);
      addKnownBits(~KnownFPClass.KnownFPClasses);
    }

    if (Instruction *CtxI = getCtxI())
      followUsesInMBEC(*this, A, getState(), *CtxI);
  }

  /// See followUsesInMBEC
  bool followUseInMBEC(Attributor &A, const Use *U, const Instruction *I,
                       AANoFPClass::StateType &State) {
    // TODO: Determine what instructions can be looked through.
    auto *CB = dyn_cast<CallBase>(I);
    if (!CB)
      return false;

    if (!CB->isArgOperand(U))
      return false;

    unsigned ArgNo = CB->getArgOperandNo(U);
    IRPosition IRP = IRPosition::callsite_argument(*CB, ArgNo);
    if (auto *NoFPAA = A.getAAFor<AANoFPClass>(*this, IRP, DepClassTy::NONE))
      State.addKnownBits(NoFPAA->getState().getKnown());
    return false;
  }

  const std::string getAsStr(Attributor *A) const override {
    std::string Result = "nofpclass";
    raw_string_ostream OS(Result);
    OS << getKnownNoFPClass() << '/' << getAssumedNoFPClass();
    return Result;
  }

  void getDeducedAttributes(Attributor &A, LLVMContext &Ctx,
                            SmallVectorImpl<Attribute> &Attrs) const override {
    Attrs.emplace_back(Attribute::getWithNoFPClass(Ctx, getAssumedNoFPClass()));
  }
};

struct AANoFPClassFloating : public AANoFPClassImpl {
  AANoFPClassFloating(const IRPosition &IRP, Attributor &A)
      : AANoFPClassImpl(IRP, A) {}

  /// See AbstractAttribute::updateImpl(...).
  ChangeStatus updateImpl(Attributor &A) override {
    SmallVector<AA::ValueAndContext> Values;
    bool UsedAssumedInformation = false;
    if (!A.getAssumedSimplifiedValues(getIRPosition(), *this, Values,
                                      AA::AnyScope, UsedAssumedInformation)) {
      Values.push_back({getAssociatedValue(), getCtxI()});
    }

    StateType T;
    auto VisitValueCB = [&](Value &V, const Instruction *CtxI) -> bool {
      const auto *AA = A.getAAFor<AANoFPClass>(*this, IRPosition::value(V),
                                               DepClassTy::REQUIRED);
      if (!AA || this == AA) {
        T.indicatePessimisticFixpoint();
      } else {
        const AANoFPClass::StateType &S =
            static_cast<const AANoFPClass::StateType &>(AA->getState());
        T ^= S;
      }
      return T.isValidState();
    };

    for (const auto &VAC : Values)
      if (!VisitValueCB(*VAC.getValue(), VAC.getCtxI()))
        return indicatePessimisticFixpoint();

    return clampStateAndIndicateChange(getState(), T);
  }

  /// See AbstractAttribute::trackStatistics()
  void trackStatistics() const override {
    STATS_DECLTRACK_FNRET_ATTR(nofpclass)
  }
};

struct AANoFPClassReturned final
    : AAReturnedFromReturnedValues<AANoFPClass, AANoFPClassImpl,
                                   AANoFPClassImpl::StateType, false,
                                   Attribute::None, false> {
  AANoFPClassReturned(const IRPosition &IRP, Attributor &A)
      : AAReturnedFromReturnedValues<AANoFPClass, AANoFPClassImpl,
                                     AANoFPClassImpl::StateType, false,
                                     Attribute::None, false>(IRP, A) {}

  /// See AbstractAttribute::trackStatistics()
  void trackStatistics() const override {
    STATS_DECLTRACK_FNRET_ATTR(nofpclass)
  }
};

struct AANoFPClassArgument final
    : AAArgumentFromCallSiteArguments<AANoFPClass, AANoFPClassImpl> {
  AANoFPClassArgument(const IRPosition &IRP, Attributor &A)
      : AAArgumentFromCallSiteArguments<AANoFPClass, AANoFPClassImpl>(IRP, A) {}

  /// See AbstractAttribute::trackStatistics()
  void trackStatistics() const override { STATS_DECLTRACK_ARG_ATTR(nofpclass) }
};

struct AANoFPClassCallSiteArgument final : AANoFPClassFloating {
  AANoFPClassCallSiteArgument(const IRPosition &IRP, Attributor &A)
      : AANoFPClassFloating(IRP, A) {}

  /// See AbstractAttribute::trackStatistics()
  void trackStatistics() const override {
    STATS_DECLTRACK_CSARG_ATTR(nofpclass)
  }
};

struct AANoFPClassCallSiteReturned final
    : AACalleeToCallSite<AANoFPClass, AANoFPClassImpl> {
  AANoFPClassCallSiteReturned(const IRPosition &IRP, Attributor &A)
      : AACalleeToCallSite<AANoFPClass, AANoFPClassImpl>(IRP, A) {}

  /// See AbstractAttribute::trackStatistics()
  void trackStatistics() const override {
    STATS_DECLTRACK_CSRET_ATTR(nofpclass)
  }
};

struct AACallEdgesImpl : public AACallEdges {
  AACallEdgesImpl(const IRPosition &IRP, Attributor &A) : AACallEdges(IRP, A) {}

  const SetVector<Function *> &getOptimisticEdges() const override {
    return CalledFunctions;
  }

  bool hasUnknownCallee() const override { return HasUnknownCallee; }

  bool hasNonAsmUnknownCallee() const override {
    return HasUnknownCalleeNonAsm;
  }

  const std::string getAsStr(Attributor *A) const override {
    return "CallEdges[" + std::to_string(HasUnknownCallee) + "," +
           std::to_string(CalledFunctions.size()) + "]";
  }

  void trackStatistics() const override {}

protected:
  void addCalledFunction(Function *Fn, ChangeStatus &Change) {
    if (CalledFunctions.insert(Fn)) {
      Change = ChangeStatus::CHANGED;
      LLVM_DEBUG(dbgs() << "[AACallEdges] New call edge: " << Fn->getName()
                        << "\n");
    }
  }

  void setHasUnknownCallee(bool NonAsm, ChangeStatus &Change) {
    if (!HasUnknownCallee)
      Change = ChangeStatus::CHANGED;
    if (NonAsm && !HasUnknownCalleeNonAsm)
      Change = ChangeStatus::CHANGED;
    HasUnknownCalleeNonAsm |= NonAsm;
    HasUnknownCallee = true;
  }

private:
  /// Optimistic set of functions that might be called by this position.
  SetVector<Function *> CalledFunctions;

  /// Is there any call with a unknown callee.
  bool HasUnknownCallee = false;

  /// Is there any call with a unknown callee, excluding any inline asm.
  bool HasUnknownCalleeNonAsm = false;
};

struct AACallEdgesCallSite : public AACallEdgesImpl {
  AACallEdgesCallSite(const IRPosition &IRP, Attributor &A)
      : AACallEdgesImpl(IRP, A) {}
  /// See AbstractAttribute::updateImpl(...).
  ChangeStatus updateImpl(Attributor &A) override {
    ChangeStatus Change = ChangeStatus::UNCHANGED;

    auto VisitValue = [&](Value &V, const Instruction *CtxI) -> bool {
      if (Function *Fn = dyn_cast<Function>(&V)) {
        addCalledFunction(Fn, Change);
      } else {
        LLVM_DEBUG(dbgs() << "[AACallEdges] Unrecognized value: " << V << "\n");
        setHasUnknownCallee(true, Change);
      }

      // Explore all values.
      return true;
    };

    SmallVector<AA::ValueAndContext> Values;
    // Process any value that we might call.
    auto ProcessCalledOperand = [&](Value *V, Instruction *CtxI) {
      if (isa<Constant>(V)) {
        VisitValue(*V, CtxI);
        return;
      }

      bool UsedAssumedInformation = false;
      Values.clear();
      if (!A.getAssumedSimplifiedValues(IRPosition::value(*V), *this, Values,
                                        AA::AnyScope, UsedAssumedInformation)) {
        Values.push_back({*V, CtxI});
      }
      for (auto &VAC : Values)
        VisitValue(*VAC.getValue(), VAC.getCtxI());
    };

    CallBase *CB = cast<CallBase>(getCtxI());

    if (auto *IA = dyn_cast<InlineAsm>(CB->getCalledOperand())) {
      if (IA->hasSideEffects() &&
          !hasAssumption(*CB->getCaller(), "ompx_no_call_asm") &&
          !hasAssumption(*CB, "ompx_no_call_asm")) {
        setHasUnknownCallee(false, Change);
      }
      return Change;
    }
#ifndef  AAIndirectCallInfo_nolonger_breaks_snap_miteams
    // Process callee metadata if available.
    if (auto *MD = getCtxI()->getMetadata(LLVMContext::MD_callees)) {
      for (const auto &Op : MD->operands()) {
        Function *Callee = mdconst::dyn_extract_or_null<Function>(Op);
        if (Callee)
          addCalledFunction(Callee, Change);
      }
      return Change;
    }
#else
    if (CB->isIndirectCall())
      if (auto *IndirectCallAA = A.getAAFor<AAIndirectCallInfo>(
              *this, getIRPosition(), DepClassTy::OPTIONAL))
        if (IndirectCallAA->foreachCallee(
                [&](Function *Fn) { return VisitValue(*Fn, CB); }))
          return Change;
#endif
    // The most simple case.
    ProcessCalledOperand(CB->getCalledOperand(), CB);

    // Process callback functions.
    SmallVector<const Use *, 4u> CallbackUses;
    AbstractCallSite::getCallbackUses(*CB, CallbackUses);
    for (const Use *U : CallbackUses)
      ProcessCalledOperand(U->get(), CB);

    return Change;
  }
};

struct AACallEdgesFunction : public AACallEdgesImpl {
  AACallEdgesFunction(const IRPosition &IRP, Attributor &A)
      : AACallEdgesImpl(IRP, A) {}

  /// See AbstractAttribute::updateImpl(...).
  ChangeStatus updateImpl(Attributor &A) override {
    ChangeStatus Change = ChangeStatus::UNCHANGED;

    auto ProcessCallInst = [&](Instruction &Inst) {
      CallBase &CB = cast<CallBase>(Inst);

      auto *CBEdges = A.getAAFor<AACallEdges>(
          *this, IRPosition::callsite_function(CB), DepClassTy::REQUIRED);
      if (!CBEdges)
        return false;
      if (CBEdges->hasNonAsmUnknownCallee())
        setHasUnknownCallee(true, Change);
      if (CBEdges->hasUnknownCallee())
        setHasUnknownCallee(false, Change);

      for (Function *F : CBEdges->getOptimisticEdges())
        addCalledFunction(F, Change);

      return true;
    };

    // Visit all callable instructions.
    bool UsedAssumedInformation = false;
    if (!A.checkForAllCallLikeInstructions(ProcessCallInst, *this,
                                           UsedAssumedInformation,
                                           /* CheckBBLivenessOnly */ true)) {
      // If we haven't looked at all call like instructions, assume that there
      // are unknown callees.
      setHasUnknownCallee(true, Change);
    }

    return Change;
  }
};

/// -------------------AAInterFnReachability Attribute--------------------------

struct AAInterFnReachabilityFunction
    : public CachedReachabilityAA<AAInterFnReachability, Function> {
  using Base = CachedReachabilityAA<AAInterFnReachability, Function>;
  AAInterFnReachabilityFunction(const IRPosition &IRP, Attributor &A)
      : Base(IRP, A) {}

  bool instructionCanReach(
      Attributor &A, const Instruction &From, const Function &To,
      const AA::InstExclusionSetTy *ExclusionSet) const override {
    assert(From.getFunction() == getAnchorScope() && "Queried the wrong AA!");
    auto *NonConstThis = const_cast<AAInterFnReachabilityFunction *>(this);

    RQITy StackRQI(A, From, To, ExclusionSet, false);
    typename RQITy::Reachable Result;
    if (!NonConstThis->checkQueryCache(A, StackRQI, Result))
      return NonConstThis->isReachableImpl(A, StackRQI,
                                           /*IsTemporaryRQI=*/true);
    return Result == RQITy::Reachable::Yes;
  }

  bool isReachableImpl(Attributor &A, RQITy &RQI,
                       bool IsTemporaryRQI) override {
    const Instruction *EntryI =
        &RQI.From->getFunction()->getEntryBlock().front();
    if (EntryI != RQI.From &&
        !instructionCanReach(A, *EntryI, *RQI.To, nullptr))
      return rememberResult(A, RQITy::Reachable::No, RQI, false,
                            IsTemporaryRQI);

    auto CheckReachableCallBase = [&](CallBase *CB) {
      auto *CBEdges = A.getAAFor<AACallEdges>(
          *this, IRPosition::callsite_function(*CB), DepClassTy::OPTIONAL);
      if (!CBEdges || !CBEdges->getState().isValidState())
        return false;
      // TODO Check To backwards in this case.
      if (CBEdges->hasUnknownCallee())
        return false;

      for (Function *Fn : CBEdges->getOptimisticEdges()) {
        if (Fn == RQI.To)
          return false;

        if (Fn->isDeclaration()) {
          if (Fn->hasFnAttribute(Attribute::NoCallback))
            continue;
          // TODO Check To backwards in this case.
          return false;
        }

        if (Fn == getAnchorScope()) {
          if (EntryI == RQI.From)
            continue;
          return false;
        }

        const AAInterFnReachability *InterFnReachability =
            A.getAAFor<AAInterFnReachability>(*this, IRPosition::function(*Fn),
                                              DepClassTy::OPTIONAL);

        const Instruction &FnFirstInst = Fn->getEntryBlock().front();
        if (!InterFnReachability ||
            InterFnReachability->instructionCanReach(A, FnFirstInst, *RQI.To,
                                                     RQI.ExclusionSet))
          return false;
      }
      return true;
    };

    const auto *IntraFnReachability = A.getAAFor<AAIntraFnReachability>(
        *this, IRPosition::function(*RQI.From->getFunction()),
        DepClassTy::OPTIONAL);

    // Determine call like instructions that we can reach from the inst.
    auto CheckCallBase = [&](Instruction &CBInst) {
      // There are usually less nodes in the call graph, check inter function
      // reachability first.
      if (CheckReachableCallBase(cast<CallBase>(&CBInst)))
        return true;
      return IntraFnReachability && !IntraFnReachability->isAssumedReachable(
                                        A, *RQI.From, CBInst, RQI.ExclusionSet);
    };

    bool UsedExclusionSet = /* conservative */ true;
    bool UsedAssumedInformation = false;
    if (!A.checkForAllCallLikeInstructions(CheckCallBase, *this,
                                           UsedAssumedInformation,
                                           /* CheckBBLivenessOnly */ true))
      return rememberResult(A, RQITy::Reachable::Yes, RQI, UsedExclusionSet,
                            IsTemporaryRQI);

    return rememberResult(A, RQITy::Reachable::No, RQI, UsedExclusionSet,
                          IsTemporaryRQI);
  }

  void trackStatistics() const override {}
};
} // namespace

template <typename AAType>
static std::optional<Constant *>
askForAssumedConstant(Attributor &A, const AbstractAttribute &QueryingAA,
                      const IRPosition &IRP, Type &Ty) {
  if (!Ty.isIntegerTy())
    return nullptr;

  // This will also pass the call base context.
  const auto *AA = A.getAAFor<AAType>(QueryingAA, IRP, DepClassTy::NONE);
  if (!AA)
    return nullptr;

  std::optional<Constant *> COpt = AA->getAssumedConstant(A);

  if (!COpt.has_value()) {
    A.recordDependence(*AA, QueryingAA, DepClassTy::OPTIONAL);
    return std::nullopt;
  }
  if (auto *C = *COpt) {
    A.recordDependence(*AA, QueryingAA, DepClassTy::OPTIONAL);
    return C;
  }
  return nullptr;
}

Value *AAPotentialValues::getSingleValue(
    Attributor &A, const AbstractAttribute &AA, const IRPosition &IRP,
    SmallVectorImpl<AA::ValueAndContext> &Values) {
  Type &Ty = *IRP.getAssociatedType();
  std::optional<Value *> V;
  for (auto &It : Values) {
    V = AA::combineOptionalValuesInAAValueLatice(V, It.getValue(), &Ty);
    if (V.has_value() && !*V)
      break;
  }
  if (!V.has_value())
    return UndefValue::get(&Ty);
  return *V;
}

namespace {
struct AAPotentialValuesImpl : AAPotentialValues {
  using StateType = PotentialLLVMValuesState;

  AAPotentialValuesImpl(const IRPosition &IRP, Attributor &A)
      : AAPotentialValues(IRP, A) {}

  /// See AbstractAttribute::initialize(..).
  void initialize(Attributor &A) override {
    if (A.hasSimplificationCallback(getIRPosition())) {
      indicatePessimisticFixpoint();
      return;
    }
    Value *Stripped = getAssociatedValue().stripPointerCasts();
    if (isa<Constant>(Stripped) && !isa<ConstantExpr>(Stripped)) {
      addValue(A, getState(), *Stripped, getCtxI(), AA::AnyScope,
               getAnchorScope());
      indicateOptimisticFixpoint();
      return;
    }
    AAPotentialValues::initialize(A);
  }

  /// See AbstractAttribute::getAsStr().
  const std::string getAsStr(Attributor *A) const override {
    std::string Str;
    llvm::raw_string_ostream OS(Str);
    OS << getState();
    return Str;
  }

  template <typename AAType>
  static std::optional<Value *> askOtherAA(Attributor &A,
                                           const AbstractAttribute &AA,
                                           const IRPosition &IRP, Type &Ty) {
    if (isa<Constant>(IRP.getAssociatedValue()))
      return &IRP.getAssociatedValue();
    std::optional<Constant *> C = askForAssumedConstant<AAType>(A, AA, IRP, Ty);
    if (!C)
      return std::nullopt;
    if (*C)
      if (auto *CC = AA::getWithType(**C, Ty))
        return CC;
    return nullptr;
  }

  virtual void addValue(Attributor &A, StateType &State, Value &V,
                        const Instruction *CtxI, AA::ValueScope S,
                        Function *AnchorScope) const {

    IRPosition ValIRP = IRPosition::value(V);
    if (auto *CB = dyn_cast_or_null<CallBase>(CtxI)) {
      for (const auto &U : CB->args()) {
        if (U.get() != &V)
          continue;
        ValIRP = IRPosition::callsite_argument(*CB, CB->getArgOperandNo(&U));
        break;
      }
    }

    Value *VPtr = &V;
    if (ValIRP.getAssociatedType()->isIntegerTy()) {
      Type &Ty = *getAssociatedType();
      std::optional<Value *> SimpleV =
          askOtherAA<AAValueConstantRange>(A, *this, ValIRP, Ty);
      if (SimpleV.has_value() && !*SimpleV) {
        auto *PotentialConstantsAA = A.getAAFor<AAPotentialConstantValues>(
            *this, ValIRP, DepClassTy::OPTIONAL);
        if (PotentialConstantsAA && PotentialConstantsAA->isValidState()) {
          for (const auto &It : PotentialConstantsAA->getAssumedSet())
            State.unionAssumed({{*ConstantInt::get(&Ty, It), nullptr}, S});
          if (PotentialConstantsAA->undefIsContained())
            State.unionAssumed({{*UndefValue::get(&Ty), nullptr}, S});
          return;
        }
      }
      if (!SimpleV.has_value())
        return;

      if (*SimpleV)
        VPtr = *SimpleV;
    }

    if (isa<ConstantInt>(VPtr))
      CtxI = nullptr;
    if (!AA::isValidInScope(*VPtr, AnchorScope))
      S = AA::ValueScope(S | AA::Interprocedural);

    State.unionAssumed({{*VPtr, CtxI}, S});
  }

  /// Helper struct to tie a value+context pair together with the scope for
  /// which this is the simplified version.
  struct ItemInfo {
    AA::ValueAndContext I;
    AA::ValueScope S;

    bool operator==(const ItemInfo &II) const {
      return II.I == I && II.S == S;
    };
    bool operator<(const ItemInfo &II) const {
      if (I == II.I)
        return S < II.S;
      return I < II.I;
    };
  };

  bool recurseForValue(Attributor &A, const IRPosition &IRP, AA::ValueScope S) {
    SmallMapVector<AA::ValueAndContext, int, 8> ValueScopeMap;
    for (auto CS : {AA::Intraprocedural, AA::Interprocedural}) {
      if (!(CS & S))
        continue;

      bool UsedAssumedInformation = false;
      SmallVector<AA::ValueAndContext> Values;
      if (!A.getAssumedSimplifiedValues(IRP, this, Values, CS,
                                        UsedAssumedInformation))
        return false;

      for (auto &It : Values)
        ValueScopeMap[It] += CS;
    }
    for (auto &It : ValueScopeMap)
      addValue(A, getState(), *It.first.getValue(), It.first.getCtxI(),
               AA::ValueScope(It.second), getAnchorScope());

    return true;
  }

  void giveUpOnIntraprocedural(Attributor &A) {
    auto NewS = StateType::getBestState(getState());
    for (const auto &It : getAssumedSet()) {
      if (It.second == AA::Intraprocedural)
        continue;
      addValue(A, NewS, *It.first.getValue(), It.first.getCtxI(),
               AA::Interprocedural, getAnchorScope());
    }
    assert(!undefIsContained() && "Undef should be an explicit value!");
    addValue(A, NewS, getAssociatedValue(), getCtxI(), AA::Intraprocedural,
             getAnchorScope());
    getState() = NewS;
  }

  /// See AbstractState::indicatePessimisticFixpoint(...).
  ChangeStatus indicatePessimisticFixpoint() override {
    getState() = StateType::getBestState(getState());
    getState().unionAssumed({{getAssociatedValue(), getCtxI()}, AA::AnyScope});
    AAPotentialValues::indicateOptimisticFixpoint();
    return ChangeStatus::CHANGED;
  }

  /// See AbstractAttribute::updateImpl(...).
  ChangeStatus updateImpl(Attributor &A) override {
    return indicatePessimisticFixpoint();
  }

  /// See AbstractAttribute::manifest(...).
  ChangeStatus manifest(Attributor &A) override {
    SmallVector<AA::ValueAndContext> Values;
    for (AA::ValueScope S : {AA::Interprocedural, AA::Intraprocedural}) {
      Values.clear();
      if (!getAssumedSimplifiedValues(A, Values, S))
        continue;
      Value &OldV = getAssociatedValue();
      if (isa<UndefValue>(OldV))
        continue;
      Value *NewV = getSingleValue(A, *this, getIRPosition(), Values);
      if (!NewV || NewV == &OldV)
        continue;
      if (getCtxI() &&
          !AA::isValidAtPosition({*NewV, *getCtxI()}, A.getInfoCache()))
        continue;
      if (A.changeAfterManifest(getIRPosition(), *NewV))
        return ChangeStatus::CHANGED;
    }
    return ChangeStatus::UNCHANGED;
  }

  bool getAssumedSimplifiedValues(
      Attributor &A, SmallVectorImpl<AA::ValueAndContext> &Values,
      AA::ValueScope S, bool RecurseForSelectAndPHI = false) const override {
    if (!isValidState())
      return false;
    bool UsedAssumedInformation = false;
    for (const auto &It : getAssumedSet())
      if (It.second & S) {
        if (RecurseForSelectAndPHI && (isa<PHINode>(It.first.getValue()) ||
                                       isa<SelectInst>(It.first.getValue()))) {
          if (A.getAssumedSimplifiedValues(
                  IRPosition::inst(*cast<Instruction>(It.first.getValue())),
                  this, Values, S, UsedAssumedInformation))
            continue;
        }
        Values.push_back(It.first);
      }
    assert(!undefIsContained() && "Undef should be an explicit value!");
    return true;
  }
};

struct AAPotentialValuesFloating : AAPotentialValuesImpl {
  AAPotentialValuesFloating(const IRPosition &IRP, Attributor &A)
      : AAPotentialValuesImpl(IRP, A) {}

  /// See AbstractAttribute::updateImpl(...).
  ChangeStatus updateImpl(Attributor &A) override {
    auto AssumedBefore = getAssumed();

    genericValueTraversal(A, &getAssociatedValue());

    return (AssumedBefore == getAssumed()) ? ChangeStatus::UNCHANGED
                                           : ChangeStatus::CHANGED;
  }

  /// Helper struct to remember which AAIsDead instances we actually used.
  struct LivenessInfo {
    const AAIsDead *LivenessAA = nullptr;
    bool AnyDead = false;
  };

  /// Check if \p Cmp is a comparison we can simplify.
  ///
  /// We handle multiple cases, one in which at least one operand is an
  /// (assumed) nullptr. If so, try to simplify it using AANonNull on the other
  /// operand. Return true if successful, in that case Worklist will be updated.
  bool handleCmp(Attributor &A, Value &Cmp, Value *LHS, Value *RHS,
                 CmpInst::Predicate Pred, ItemInfo II,
                 SmallVectorImpl<ItemInfo> &Worklist) {

    // Simplify the operands first.
    bool UsedAssumedInformation = false;
    SmallVector<AA::ValueAndContext> LHSValues, RHSValues;
    auto GetSimplifiedValues = [&](Value &V,
                                   SmallVector<AA::ValueAndContext> &Values) {
      if (!A.getAssumedSimplifiedValues(
              IRPosition::value(V, getCallBaseContext()), this, Values,
              AA::Intraprocedural, UsedAssumedInformation)) {
        Values.clear();
        Values.push_back(AA::ValueAndContext{V, II.I.getCtxI()});
      }
      return Values.empty();
    };
    if (GetSimplifiedValues(*LHS, LHSValues))
      return true;
    if (GetSimplifiedValues(*RHS, RHSValues))
      return true;

    LLVMContext &Ctx = LHS->getContext();

    InformationCache &InfoCache = A.getInfoCache();
    Instruction *CmpI = dyn_cast<Instruction>(&Cmp);
    Function *F = CmpI ? CmpI->getFunction() : nullptr;
    const auto *DT =
        F ? InfoCache.getAnalysisResultForFunction<DominatorTreeAnalysis>(*F)
          : nullptr;
    const auto *TLI =
        F ? A.getInfoCache().getTargetLibraryInfoForFunction(*F) : nullptr;
    auto *AC =
        F ? InfoCache.getAnalysisResultForFunction<AssumptionAnalysis>(*F)
          : nullptr;

    const DataLayout &DL = A.getDataLayout();
    SimplifyQuery Q(DL, TLI, DT, AC, CmpI);

    auto CheckPair = [&](Value &LHSV, Value &RHSV) {
      if (isa<UndefValue>(LHSV) || isa<UndefValue>(RHSV)) {
        addValue(A, getState(), *UndefValue::get(Cmp.getType()),
                 /* CtxI */ nullptr, II.S, getAnchorScope());
        return true;
      }

      // Handle the trivial case first in which we don't even need to think
      // about null or non-null.
      if (&LHSV == &RHSV &&
          (CmpInst::isTrueWhenEqual(Pred) || CmpInst::isFalseWhenEqual(Pred))) {
        Constant *NewV = ConstantInt::get(Type::getInt1Ty(Ctx),
                                          CmpInst::isTrueWhenEqual(Pred));
        addValue(A, getState(), *NewV, /* CtxI */ nullptr, II.S,
                 getAnchorScope());
        return true;
      }

      auto *TypedLHS = AA::getWithType(LHSV, *LHS->getType());
      auto *TypedRHS = AA::getWithType(RHSV, *RHS->getType());
      if (TypedLHS && TypedRHS) {
        Value *NewV = simplifyCmpInst(Pred, TypedLHS, TypedRHS, Q);
        if (NewV && NewV != &Cmp) {
          addValue(A, getState(), *NewV, /* CtxI */ nullptr, II.S,
                   getAnchorScope());
          return true;
        }
      }

      // From now on we only handle equalities (==, !=).
      if (!CmpInst::isEquality(Pred))
        return false;

      bool LHSIsNull = isa<ConstantPointerNull>(LHSV);
      bool RHSIsNull = isa<ConstantPointerNull>(RHSV);
      if (!LHSIsNull && !RHSIsNull)
        return false;

      // Left is the nullptr ==/!= non-nullptr case. We'll use AANonNull on the
      // non-nullptr operand and if we assume it's non-null we can conclude the
      // result of the comparison.
      assert((LHSIsNull || RHSIsNull) &&
             "Expected nullptr versus non-nullptr comparison at this point");

      // The index is the operand that we assume is not null.
      unsigned PtrIdx = LHSIsNull;
      bool IsKnownNonNull;
      bool IsAssumedNonNull = AA::hasAssumedIRAttr<Attribute::NonNull>(
          A, this, IRPosition::value(*(PtrIdx ? &RHSV : &LHSV)),
          DepClassTy::REQUIRED, IsKnownNonNull);
      if (!IsAssumedNonNull)
        return false;

      // The new value depends on the predicate, true for != and false for ==.
      Constant *NewV =
          ConstantInt::get(Type::getInt1Ty(Ctx), Pred == CmpInst::ICMP_NE);
      addValue(A, getState(), *NewV, /* CtxI */ nullptr, II.S,
               getAnchorScope());
      return true;
    };

    for (auto &LHSValue : LHSValues)
      for (auto &RHSValue : RHSValues)
        if (!CheckPair(*LHSValue.getValue(), *RHSValue.getValue()))
          return false;
    return true;
  }

  bool handleSelectInst(Attributor &A, SelectInst &SI, ItemInfo II,
                        SmallVectorImpl<ItemInfo> &Worklist) {
    const Instruction *CtxI = II.I.getCtxI();
    bool UsedAssumedInformation = false;

    std::optional<Constant *> C =
        A.getAssumedConstant(*SI.getCondition(), *this, UsedAssumedInformation);
    bool NoValueYet = !C.has_value();
    if (NoValueYet || isa_and_nonnull<UndefValue>(*C))
      return true;
    if (auto *CI = dyn_cast_or_null<ConstantInt>(*C)) {
      if (CI->isZero())
        Worklist.push_back({{*SI.getFalseValue(), CtxI}, II.S});
      else
        Worklist.push_back({{*SI.getTrueValue(), CtxI}, II.S});
    } else if (&SI == &getAssociatedValue()) {
      // We could not simplify the condition, assume both values.
      Worklist.push_back({{*SI.getTrueValue(), CtxI}, II.S});
      Worklist.push_back({{*SI.getFalseValue(), CtxI}, II.S});
    } else {
      std::optional<Value *> SimpleV = A.getAssumedSimplified(
          IRPosition::inst(SI), *this, UsedAssumedInformation, II.S);
      if (!SimpleV.has_value())
        return true;
      if (*SimpleV) {
        addValue(A, getState(), **SimpleV, CtxI, II.S, getAnchorScope());
        return true;
      }
      return false;
    }
    return true;
  }

  bool handleLoadInst(Attributor &A, LoadInst &LI, ItemInfo II,
                      SmallVectorImpl<ItemInfo> &Worklist) {
    SmallSetVector<Value *, 4> PotentialCopies;
    SmallSetVector<Instruction *, 4> PotentialValueOrigins;
    bool UsedAssumedInformation = false;
    if (!AA::getPotentiallyLoadedValues(A, LI, PotentialCopies,
                                        PotentialValueOrigins, *this,
                                        UsedAssumedInformation,
                                        /* OnlyExact */ true)) {
      LLVM_DEBUG(dbgs() << "[AAPotentialValues] Failed to get potentially "
                           "loaded values for load instruction "
                        << LI << "\n");
      return false;
    }

    // Do not simplify loads that are only used in llvm.assume if we cannot also
    // remove all stores that may feed into the load. The reason is that the
    // assume is probably worth something as long as the stores are around.
    InformationCache &InfoCache = A.getInfoCache();
    if (InfoCache.isOnlyUsedByAssume(LI)) {
      if (!llvm::all_of(PotentialValueOrigins, [&](Instruction *I) {
            if (!I || isa<AssumeInst>(I))
              return true;
            if (auto *SI = dyn_cast<StoreInst>(I))
              return A.isAssumedDead(SI->getOperandUse(0), this,
                                     /* LivenessAA */ nullptr,
                                     UsedAssumedInformation,
                                     /* CheckBBLivenessOnly */ false);
            return A.isAssumedDead(*I, this, /* LivenessAA */ nullptr,
                                   UsedAssumedInformation,
                                   /* CheckBBLivenessOnly */ false);
          })) {
        LLVM_DEBUG(dbgs() << "[AAPotentialValues] Load is onl used by assumes "
                             "and we cannot delete all the stores: "
                          << LI << "\n");
        return false;
      }
    }

    // Values have to be dynamically unique or we loose the fact that a
    // single llvm::Value might represent two runtime values (e.g.,
    // stack locations in different recursive calls).
    const Instruction *CtxI = II.I.getCtxI();
    bool ScopeIsLocal = (II.S & AA::Intraprocedural);
    bool AllLocal = ScopeIsLocal;
    bool DynamicallyUnique = llvm::all_of(PotentialCopies, [&](Value *PC) {
      AllLocal &= AA::isValidInScope(*PC, getAnchorScope());
      return AA::isDynamicallyUnique(A, *this, *PC);
    });
    if (!DynamicallyUnique) {
      LLVM_DEBUG(dbgs() << "[AAPotentialValues] Not all potentially loaded "
                           "values are dynamically unique: "
                        << LI << "\n");
      return false;
    }

    for (auto *PotentialCopy : PotentialCopies) {
      if (AllLocal) {
        Worklist.push_back({{*PotentialCopy, CtxI}, II.S});
      } else {
        Worklist.push_back({{*PotentialCopy, CtxI}, AA::Interprocedural});
      }
    }
    if (!AllLocal && ScopeIsLocal)
      addValue(A, getState(), LI, CtxI, AA::Intraprocedural, getAnchorScope());
    return true;
  }

  bool handlePHINode(
      Attributor &A, PHINode &PHI, ItemInfo II,
      SmallVectorImpl<ItemInfo> &Worklist,
      SmallMapVector<const Function *, LivenessInfo, 4> &LivenessAAs) {
    auto GetLivenessInfo = [&](const Function &F) -> LivenessInfo & {
      LivenessInfo &LI = LivenessAAs[&F];
      if (!LI.LivenessAA)
        LI.LivenessAA = A.getAAFor<AAIsDead>(*this, IRPosition::function(F),
                                             DepClassTy::NONE);
      return LI;
    };

    if (&PHI == &getAssociatedValue()) {
      LivenessInfo &LI = GetLivenessInfo(*PHI.getFunction());
      const auto *CI =
          A.getInfoCache().getAnalysisResultForFunction<CycleAnalysis>(
              *PHI.getFunction());

      Cycle *C = nullptr;
      bool CyclePHI = mayBeInCycle(CI, &PHI, /* HeaderOnly */ true, &C);
      for (unsigned u = 0, e = PHI.getNumIncomingValues(); u < e; u++) {
        BasicBlock *IncomingBB = PHI.getIncomingBlock(u);
        if (LI.LivenessAA &&
            LI.LivenessAA->isEdgeDead(IncomingBB, PHI.getParent())) {
          LI.AnyDead = true;
          continue;
        }
        Value *V = PHI.getIncomingValue(u);
        if (V == &PHI)
          continue;

        // If the incoming value is not the PHI but an instruction in the same
        // cycle we might have multiple versions of it flying around.
        if (CyclePHI && isa<Instruction>(V) &&
            (!C || C->contains(cast<Instruction>(V)->getParent())))
          return false;

        Worklist.push_back({{*V, IncomingBB->getTerminator()}, II.S});
      }
      return true;
    }

    bool UsedAssumedInformation = false;
    std::optional<Value *> SimpleV = A.getAssumedSimplified(
        IRPosition::inst(PHI), *this, UsedAssumedInformation, II.S);
    if (!SimpleV.has_value())
      return true;
    if (!(*SimpleV))
      return false;
    addValue(A, getState(), **SimpleV, &PHI, II.S, getAnchorScope());
    return true;
  }

  /// Use the generic, non-optimistic InstSimplfy functionality if we managed to
  /// simplify any operand of the instruction \p I. Return true if successful,
  /// in that case Worklist will be updated.
  bool handleGenericInst(Attributor &A, Instruction &I, ItemInfo II,
                         SmallVectorImpl<ItemInfo> &Worklist) {
    bool SomeSimplified = false;
    bool UsedAssumedInformation = false;

    SmallVector<Value *, 8> NewOps(I.getNumOperands());
    int Idx = 0;
    for (Value *Op : I.operands()) {
      const auto &SimplifiedOp = A.getAssumedSimplified(
          IRPosition::value(*Op, getCallBaseContext()), *this,
          UsedAssumedInformation, AA::Intraprocedural);
      // If we are not sure about any operand we are not sure about the entire
      // instruction, we'll wait.
      if (!SimplifiedOp.has_value())
        return true;

      if (*SimplifiedOp)
        NewOps[Idx] = *SimplifiedOp;
      else
        NewOps[Idx] = Op;

      SomeSimplified |= (NewOps[Idx] != Op);
      ++Idx;
    }

    // We won't bother with the InstSimplify interface if we didn't simplify any
    // operand ourselves.
    if (!SomeSimplified)
      return false;

    InformationCache &InfoCache = A.getInfoCache();
    Function *F = I.getFunction();
    const auto *DT =
        InfoCache.getAnalysisResultForFunction<DominatorTreeAnalysis>(*F);
    const auto *TLI = A.getInfoCache().getTargetLibraryInfoForFunction(*F);
    auto *AC = InfoCache.getAnalysisResultForFunction<AssumptionAnalysis>(*F);

    const DataLayout &DL = I.getDataLayout();
    SimplifyQuery Q(DL, TLI, DT, AC, &I);
    Value *NewV = simplifyInstructionWithOperands(&I, NewOps, Q);
    if (!NewV || NewV == &I)
      return false;

    LLVM_DEBUG(dbgs() << "Generic inst " << I << " assumed simplified to "
                      << *NewV << "\n");
    Worklist.push_back({{*NewV, II.I.getCtxI()}, II.S});
    return true;
  }

  bool simplifyInstruction(
      Attributor &A, Instruction &I, ItemInfo II,
      SmallVectorImpl<ItemInfo> &Worklist,
      SmallMapVector<const Function *, LivenessInfo, 4> &LivenessAAs) {
    if (auto *CI = dyn_cast<CmpInst>(&I))
      return handleCmp(A, *CI, CI->getOperand(0), CI->getOperand(1),
                       CI->getPredicate(), II, Worklist);

    switch (I.getOpcode()) {
    case Instruction::Select:
      return handleSelectInst(A, cast<SelectInst>(I), II, Worklist);
    case Instruction::PHI:
      return handlePHINode(A, cast<PHINode>(I), II, Worklist, LivenessAAs);
    case Instruction::Load:
      return handleLoadInst(A, cast<LoadInst>(I), II, Worklist);
    default:
      return handleGenericInst(A, I, II, Worklist);
    };
    return false;
  }

  void genericValueTraversal(Attributor &A, Value *InitialV) {
    SmallMapVector<const Function *, LivenessInfo, 4> LivenessAAs;

    SmallSet<ItemInfo, 16> Visited;
    SmallVector<ItemInfo, 16> Worklist;
    Worklist.push_back({{*InitialV, getCtxI()}, AA::AnyScope});

    int Iteration = 0;
    do {
      ItemInfo II = Worklist.pop_back_val();
      Value *V = II.I.getValue();
      assert(V);
      const Instruction *CtxI = II.I.getCtxI();
      AA::ValueScope S = II.S;

      // Check if we should process the current value. To prevent endless
      // recursion keep a record of the values we followed!
      if (!Visited.insert(II).second)
        continue;

      // Make sure we limit the compile time for complex expressions.
      if (Iteration++ >= MaxPotentialValuesIterations) {
        LLVM_DEBUG(dbgs() << "Generic value traversal reached iteration limit: "
                          << Iteration << "!\n");
        addValue(A, getState(), *V, CtxI, S, getAnchorScope());
        continue;
      }

      // Explicitly look through calls with a "returned" attribute if we do
      // not have a pointer as stripPointerCasts only works on them.
      Value *NewV = nullptr;
      if (V->getType()->isPointerTy()) {
        NewV = AA::getWithType(*V->stripPointerCasts(), *V->getType());
      } else {
        if (auto *CB = dyn_cast<CallBase>(V))
          if (auto *Callee =
                  dyn_cast_if_present<Function>(CB->getCalledOperand())) {
            for (Argument &Arg : Callee->args())
              if (Arg.hasReturnedAttr()) {
                NewV = CB->getArgOperand(Arg.getArgNo());
                break;
              }
          }
      }
      if (NewV && NewV != V) {
        Worklist.push_back({{*NewV, CtxI}, S});
        continue;
      }

      if (auto *I = dyn_cast<Instruction>(V)) {
        if (simplifyInstruction(A, *I, II, Worklist, LivenessAAs))
          continue;
      }

      if (V != InitialV || isa<Argument>(V))
        if (recurseForValue(A, IRPosition::value(*V), II.S))
          continue;

      // If we haven't stripped anything we give up.
      if (V == InitialV && CtxI == getCtxI()) {
        indicatePessimisticFixpoint();
        return;
      }

      addValue(A, getState(), *V, CtxI, S, getAnchorScope());
    } while (!Worklist.empty());

    // If we actually used liveness information so we have to record a
    // dependence.
    for (auto &It : LivenessAAs)
      if (It.second.AnyDead)
        A.recordDependence(*It.second.LivenessAA, *this, DepClassTy::OPTIONAL);
  }

  /// See AbstractAttribute::trackStatistics()
  void trackStatistics() const override {
    STATS_DECLTRACK_FLOATING_ATTR(potential_values)
  }
};

struct AAPotentialValuesArgument final : AAPotentialValuesImpl {
  using Base = AAPotentialValuesImpl;
  AAPotentialValuesArgument(const IRPosition &IRP, Attributor &A)
      : Base(IRP, A) {}

  /// See AbstractAttribute::initialize(..).
  void initialize(Attributor &A) override {
    auto &Arg = cast<Argument>(getAssociatedValue());
    if (Arg.hasPointeeInMemoryValueAttr())
      indicatePessimisticFixpoint();
  }

  /// See AbstractAttribute::updateImpl(...).
  ChangeStatus updateImpl(Attributor &A) override {
    auto AssumedBefore = getAssumed();

    unsigned ArgNo = getCalleeArgNo();

    bool UsedAssumedInformation = false;
    SmallVector<AA::ValueAndContext> Values;
    auto CallSitePred = [&](AbstractCallSite ACS) {
      const auto CSArgIRP = IRPosition::callsite_argument(ACS, ArgNo);
      if (CSArgIRP.getPositionKind() == IRP_INVALID)
        return false;

      if (!A.getAssumedSimplifiedValues(CSArgIRP, this, Values,
                                        AA::Interprocedural,
                                        UsedAssumedInformation))
        return false;

      return isValidState();
    };

    if (!A.checkForAllCallSites(CallSitePred, *this,
                                /* RequireAllCallSites */ true,
                                UsedAssumedInformation))
      return indicatePessimisticFixpoint();

    Function *Fn = getAssociatedFunction();
    bool AnyNonLocal = false;
    for (auto &It : Values) {
      if (isa<Constant>(It.getValue())) {
        addValue(A, getState(), *It.getValue(), It.getCtxI(), AA::AnyScope,
                 getAnchorScope());
        continue;
      }
      if (!AA::isDynamicallyUnique(A, *this, *It.getValue()))
        return indicatePessimisticFixpoint();

      if (auto *Arg = dyn_cast<Argument>(It.getValue()))
        if (Arg->getParent() == Fn) {
          addValue(A, getState(), *It.getValue(), It.getCtxI(), AA::AnyScope,
                   getAnchorScope());
          continue;
        }
      addValue(A, getState(), *It.getValue(), It.getCtxI(), AA::Interprocedural,
               getAnchorScope());
      AnyNonLocal = true;
    }
    assert(!undefIsContained() && "Undef should be an explicit value!");
    if (AnyNonLocal)
      giveUpOnIntraprocedural(A);

    return (AssumedBefore == getAssumed()) ? ChangeStatus::UNCHANGED
                                           : ChangeStatus::CHANGED;
  }

  /// See AbstractAttribute::trackStatistics()
  void trackStatistics() const override {
    STATS_DECLTRACK_ARG_ATTR(potential_values)
  }
};

struct AAPotentialValuesReturned : public AAPotentialValuesFloating {
  using Base = AAPotentialValuesFloating;
  AAPotentialValuesReturned(const IRPosition &IRP, Attributor &A)
      : Base(IRP, A) {}

  /// See AbstractAttribute::initialize(..).
  void initialize(Attributor &A) override {
    Function *F = getAssociatedFunction();
    if (!F || F->isDeclaration() || F->getReturnType()->isVoidTy()) {
      indicatePessimisticFixpoint();
      return;
    }

    for (Argument &Arg : F->args())
      if (Arg.hasReturnedAttr()) {
        addValue(A, getState(), Arg, nullptr, AA::AnyScope, F);
        ReturnedArg = &Arg;
        break;
      }
    if (!A.isFunctionIPOAmendable(*F) ||
        A.hasSimplificationCallback(getIRPosition())) {
      if (!ReturnedArg)
        indicatePessimisticFixpoint();
      else
        indicateOptimisticFixpoint();
    }
  }

  /// See AbstractAttribute::updateImpl(...).
  ChangeStatus updateImpl(Attributor &A) override {
    auto AssumedBefore = getAssumed();
    bool UsedAssumedInformation = false;

    SmallVector<AA::ValueAndContext> Values;
    Function *AnchorScope = getAnchorScope();
    auto HandleReturnedValue = [&](Value &V, Instruction *CtxI,
                                   bool AddValues) {
      for (AA::ValueScope S : {AA::Interprocedural, AA::Intraprocedural}) {
        Values.clear();
        if (!A.getAssumedSimplifiedValues(IRPosition::value(V), this, Values, S,
                                          UsedAssumedInformation,
                                          /* RecurseForSelectAndPHI */ true))
          return false;
        if (!AddValues)
          continue;

        bool AllInterAreIntra = false;
        if (S == AA::Interprocedural)
          AllInterAreIntra =
              llvm::all_of(Values, [&](const AA::ValueAndContext &VAC) {
                return AA::isValidInScope(*VAC.getValue(), AnchorScope);
              });

        for (const AA::ValueAndContext &VAC : Values) {
          addValue(A, getState(), *VAC.getValue(),
                   VAC.getCtxI() ? VAC.getCtxI() : CtxI,
                   AllInterAreIntra ? AA::AnyScope : S, AnchorScope);
        }
        if (AllInterAreIntra)
          break;
      }
      return true;
    };

    if (ReturnedArg) {
      HandleReturnedValue(*ReturnedArg, nullptr, true);
    } else {
      auto RetInstPred = [&](Instruction &RetI) {
        bool AddValues = true;
        if (isa<PHINode>(RetI.getOperand(0)) ||
            isa<SelectInst>(RetI.getOperand(0))) {
          addValue(A, getState(), *RetI.getOperand(0), &RetI, AA::AnyScope,
                   AnchorScope);
          AddValues = false;
        }
        return HandleReturnedValue(*RetI.getOperand(0), &RetI, AddValues);
      };

      if (!A.checkForAllInstructions(RetInstPred, *this, {Instruction::Ret},
                                     UsedAssumedInformation,
                                     /* CheckBBLivenessOnly */ true))
        return indicatePessimisticFixpoint();
    }

    return (AssumedBefore == getAssumed()) ? ChangeStatus::UNCHANGED
                                           : ChangeStatus::CHANGED;
  }

  ChangeStatus manifest(Attributor &A) override {
    if (ReturnedArg)
      return ChangeStatus::UNCHANGED;
    SmallVector<AA::ValueAndContext> Values;
    if (!getAssumedSimplifiedValues(A, Values, AA::ValueScope::Intraprocedural,
                                    /* RecurseForSelectAndPHI */ true))
      return ChangeStatus::UNCHANGED;
    Value *NewVal = getSingleValue(A, *this, getIRPosition(), Values);
    if (!NewVal)
      return ChangeStatus::UNCHANGED;

    ChangeStatus Changed = ChangeStatus::UNCHANGED;
    if (auto *Arg = dyn_cast<Argument>(NewVal)) {
      STATS_DECLTRACK(UniqueReturnValue, FunctionReturn,
                      "Number of function with unique return");
      Changed |= A.manifestAttrs(
          IRPosition::argument(*Arg),
          {Attribute::get(Arg->getContext(), Attribute::Returned)});
      STATS_DECLTRACK_ARG_ATTR(returned);
    }

    auto RetInstPred = [&](Instruction &RetI) {
      Value *RetOp = RetI.getOperand(0);
      if (isa<UndefValue>(RetOp) || RetOp == NewVal)
        return true;
      if (AA::isValidAtPosition({*NewVal, RetI}, A.getInfoCache()))
        if (A.changeUseAfterManifest(RetI.getOperandUse(0), *NewVal))
          Changed = ChangeStatus::CHANGED;
      return true;
    };
    bool UsedAssumedInformation = false;
    (void)A.checkForAllInstructions(RetInstPred, *this, {Instruction::Ret},
                                    UsedAssumedInformation,
                                    /* CheckBBLivenessOnly */ true);
    return Changed;
  }

  ChangeStatus indicatePessimisticFixpoint() override {
    return AAPotentialValues::indicatePessimisticFixpoint();
  }

  /// See AbstractAttribute::trackStatistics()
  void trackStatistics() const override{
      STATS_DECLTRACK_FNRET_ATTR(potential_values)}

  /// The argumented with an existing `returned` attribute.
  Argument *ReturnedArg = nullptr;
};

struct AAPotentialValuesFunction : AAPotentialValuesImpl {
  AAPotentialValuesFunction(const IRPosition &IRP, Attributor &A)
      : AAPotentialValuesImpl(IRP, A) {}

  /// See AbstractAttribute::updateImpl(...).
  ChangeStatus updateImpl(Attributor &A) override {
    llvm_unreachable("AAPotentialValues(Function|CallSite)::updateImpl will "
                     "not be called");
  }

  /// See AbstractAttribute::trackStatistics()
  void trackStatistics() const override {
    STATS_DECLTRACK_FN_ATTR(potential_values)
  }
};

struct AAPotentialValuesCallSite : AAPotentialValuesFunction {
  AAPotentialValuesCallSite(const IRPosition &IRP, Attributor &A)
      : AAPotentialValuesFunction(IRP, A) {}

  /// See AbstractAttribute::trackStatistics()
  void trackStatistics() const override {
    STATS_DECLTRACK_CS_ATTR(potential_values)
  }
};

struct AAPotentialValuesCallSiteReturned : AAPotentialValuesImpl {
  AAPotentialValuesCallSiteReturned(const IRPosition &IRP, Attributor &A)
      : AAPotentialValuesImpl(IRP, A) {}

  /// See AbstractAttribute::updateImpl(...).
  ChangeStatus updateImpl(Attributor &A) override {
    auto AssumedBefore = getAssumed();

    Function *Callee = getAssociatedFunction();
    if (!Callee)
      return indicatePessimisticFixpoint();

    bool UsedAssumedInformation = false;
    auto *CB = cast<CallBase>(getCtxI());
    if (CB->isMustTailCall() &&
        !A.isAssumedDead(IRPosition::inst(*CB), this, nullptr,
                         UsedAssumedInformation))
      return indicatePessimisticFixpoint();

    Function *Caller = CB->getCaller();

    auto AddScope = [&](AA::ValueScope S) {
      SmallVector<AA::ValueAndContext> Values;
      if (!A.getAssumedSimplifiedValues(IRPosition::returned(*Callee), this,
                                        Values, S, UsedAssumedInformation))
        return false;

      for (auto &It : Values) {
        Value *V = It.getValue();
        std::optional<Value *> CallerV = A.translateArgumentToCallSiteContent(
            V, *CB, *this, UsedAssumedInformation);
        if (!CallerV.has_value()) {
          // Nothing to do as long as no value was determined.
          continue;
        }
        V = *CallerV ? *CallerV : V;
        if (*CallerV && AA::isDynamicallyUnique(A, *this, *V)) {
          if (recurseForValue(A, IRPosition::value(*V), S))
            continue;
        }
        if (S == AA::Intraprocedural && !AA::isValidInScope(*V, Caller)) {
          giveUpOnIntraprocedural(A);
          return true;
        }
        addValue(A, getState(), *V, CB, S, getAnchorScope());
      }
      return true;
    };
    if (!AddScope(AA::Intraprocedural))
      return indicatePessimisticFixpoint();
    if (!AddScope(AA::Interprocedural))
      return indicatePessimisticFixpoint();
    return (AssumedBefore == getAssumed()) ? ChangeStatus::UNCHANGED
                                           : ChangeStatus::CHANGED;
  }

  ChangeStatus indicatePessimisticFixpoint() override {
    return AAPotentialValues::indicatePessimisticFixpoint();
  }

  /// See AbstractAttribute::trackStatistics()
  void trackStatistics() const override {
    STATS_DECLTRACK_CSRET_ATTR(potential_values)
  }
};

struct AAPotentialValuesCallSiteArgument : AAPotentialValuesFloating {
  AAPotentialValuesCallSiteArgument(const IRPosition &IRP, Attributor &A)
      : AAPotentialValuesFloating(IRP, A) {}

  /// See AbstractAttribute::trackStatistics()
  void trackStatistics() const override {
    STATS_DECLTRACK_CSARG_ATTR(potential_values)
  }
};
} // namespace

/// ---------------------- Assumption Propagation ------------------------------
namespace {
struct AAAssumptionInfoImpl : public AAAssumptionInfo {
  AAAssumptionInfoImpl(const IRPosition &IRP, Attributor &A,
                       const DenseSet<StringRef> &Known)
      : AAAssumptionInfo(IRP, A, Known) {}

  /// See AbstractAttribute::manifest(...).
  ChangeStatus manifest(Attributor &A) override {
    // Don't manifest a universal set if it somehow made it here.
    if (getKnown().isUniversal())
      return ChangeStatus::UNCHANGED;

    const IRPosition &IRP = getIRPosition();
    SmallVector<StringRef, 0> Set(getAssumed().getSet().begin(),
                                  getAssumed().getSet().end());
    llvm::sort(Set);
    return A.manifestAttrs(IRP,
                           Attribute::get(IRP.getAnchorValue().getContext(),
                                          AssumptionAttrKey,
                                          llvm::join(Set, ",")),
                           /*ForceReplace=*/true);
  }

  bool hasAssumption(const StringRef Assumption) const override {
    return isValidState() && setContains(Assumption);
  }

  /// See AbstractAttribute::getAsStr()
  const std::string getAsStr(Attributor *A) const override {
    const SetContents &Known = getKnown();
    const SetContents &Assumed = getAssumed();

    SmallVector<StringRef, 0> Set(Known.getSet().begin(), Known.getSet().end());
    llvm::sort(Set);
    const std::string KnownStr = llvm::join(Set, ",");

    std::string AssumedStr = "Universal";
    if (!Assumed.isUniversal()) {
      Set.assign(Assumed.getSet().begin(), Assumed.getSet().end());
      AssumedStr = llvm::join(Set, ",");
    }
    return "Known [" + KnownStr + "]," + " Assumed [" + AssumedStr + "]";
  }
};

/// Propagates assumption information from parent functions to all of their
/// successors. An assumption can be propagated if the containing function
/// dominates the called function.
///
/// We start with a "known" set of assumptions already valid for the associated
/// function and an "assumed" set that initially contains all possible
/// assumptions. The assumed set is inter-procedurally updated by narrowing its
/// contents as concrete values are known. The concrete values are seeded by the
/// first nodes that are either entries into the call graph, or contains no
/// assumptions. Each node is updated as the intersection of the assumed state
/// with all of its predecessors.
struct AAAssumptionInfoFunction final : AAAssumptionInfoImpl {
  AAAssumptionInfoFunction(const IRPosition &IRP, Attributor &A)
      : AAAssumptionInfoImpl(IRP, A,
                             getAssumptions(*IRP.getAssociatedFunction())) {}

  /// See AbstractAttribute::updateImpl(...).
  ChangeStatus updateImpl(Attributor &A) override {
    bool Changed = false;

    auto CallSitePred = [&](AbstractCallSite ACS) {
      const auto *AssumptionAA = A.getAAFor<AAAssumptionInfo>(
          *this, IRPosition::callsite_function(*ACS.getInstruction()),
          DepClassTy::REQUIRED);
      if (!AssumptionAA)
        return false;
      // Get the set of assumptions shared by all of this function's callers.
      Changed |= getIntersection(AssumptionAA->getAssumed());
      return !getAssumed().empty() || !getKnown().empty();
    };

    bool UsedAssumedInformation = false;
    // Get the intersection of all assumptions held by this node's predecessors.
    // If we don't know all the call sites then this is either an entry into the
    // call graph or an empty node. This node is known to only contain its own
    // assumptions and can be propagated to its successors.
    if (!A.checkForAllCallSites(CallSitePred, *this, true,
                                UsedAssumedInformation))
      return indicatePessimisticFixpoint();

    return Changed ? ChangeStatus::CHANGED : ChangeStatus::UNCHANGED;
  }

  void trackStatistics() const override {}
};

/// Assumption Info defined for call sites.
struct AAAssumptionInfoCallSite final : AAAssumptionInfoImpl {

  AAAssumptionInfoCallSite(const IRPosition &IRP, Attributor &A)
      : AAAssumptionInfoImpl(IRP, A, getInitialAssumptions(IRP)) {}

  /// See AbstractAttribute::initialize(...).
  void initialize(Attributor &A) override {
    const IRPosition &FnPos = IRPosition::function(*getAnchorScope());
    A.getAAFor<AAAssumptionInfo>(*this, FnPos, DepClassTy::REQUIRED);
  }

  /// See AbstractAttribute::updateImpl(...).
  ChangeStatus updateImpl(Attributor &A) override {
    const IRPosition &FnPos = IRPosition::function(*getAnchorScope());
    auto *AssumptionAA =
        A.getAAFor<AAAssumptionInfo>(*this, FnPos, DepClassTy::REQUIRED);
    if (!AssumptionAA)
      return indicatePessimisticFixpoint();
    bool Changed = getIntersection(AssumptionAA->getAssumed());
    return Changed ? ChangeStatus::CHANGED : ChangeStatus::UNCHANGED;
  }

  /// See AbstractAttribute::trackStatistics()
  void trackStatistics() const override {}

private:
  /// Helper to initialized the known set as all the assumptions this call and
  /// the callee contain.
  DenseSet<StringRef> getInitialAssumptions(const IRPosition &IRP) {
    const CallBase &CB = cast<CallBase>(IRP.getAssociatedValue());
    auto Assumptions = getAssumptions(CB);
    if (const Function *F = CB.getCaller())
      set_union(Assumptions, getAssumptions(*F));
    if (Function *F = IRP.getAssociatedFunction())
      set_union(Assumptions, getAssumptions(*F));
    return Assumptions;
  }
};
} // namespace

AACallGraphNode *AACallEdgeIterator::operator*() const {
  return static_cast<AACallGraphNode *>(const_cast<AACallEdges *>(
      A.getOrCreateAAFor<AACallEdges>(IRPosition::function(**I))));
}

void AttributorCallGraph::print() { llvm::WriteGraph(outs(), this); }

/// ------------------------ UnderlyingObjects ---------------------------------

namespace {
struct AAUnderlyingObjectsImpl
    : StateWrapper<BooleanState, AAUnderlyingObjects> {
  using BaseTy = StateWrapper<BooleanState, AAUnderlyingObjects>;
  AAUnderlyingObjectsImpl(const IRPosition &IRP, Attributor &A) : BaseTy(IRP) {}

  /// See AbstractAttribute::getAsStr().
  const std::string getAsStr(Attributor *A) const override {
    if (!isValidState())
      return "<invalid>";
    std::string Str;
    llvm::raw_string_ostream OS(Str);
    OS << "underlying objects: inter " << InterAssumedUnderlyingObjects.size()
       << " objects, intra " << IntraAssumedUnderlyingObjects.size()
       << " objects.\n";
    if (!InterAssumedUnderlyingObjects.empty()) {
      OS << "inter objects:\n";
      for (auto *Obj : InterAssumedUnderlyingObjects)
        OS << *Obj << '\n';
    }
    if (!IntraAssumedUnderlyingObjects.empty()) {
      OS << "intra objects:\n";
      for (auto *Obj : IntraAssumedUnderlyingObjects)
        OS << *Obj << '\n';
    }
    return Str;
  }

  /// See AbstractAttribute::trackStatistics()
  void trackStatistics() const override {}

  /// See AbstractAttribute::updateImpl(...).
  ChangeStatus updateImpl(Attributor &A) override {
    auto &Ptr = getAssociatedValue();

    bool UsedAssumedInformation = false;
    auto DoUpdate = [&](SmallSetVector<Value *, 8> &UnderlyingObjects,
                        AA::ValueScope Scope) {
      SmallPtrSet<Value *, 8> SeenObjects;
      SmallVector<AA::ValueAndContext> Values;

      if (!A.getAssumedSimplifiedValues(IRPosition::value(Ptr), *this, Values,
                                        Scope, UsedAssumedInformation))
        return UnderlyingObjects.insert(&Ptr);

      bool Changed = false;

      for (unsigned I = 0; I < Values.size(); ++I) {
        auto &VAC = Values[I];
        auto *Obj = VAC.getValue();
        Value *UO = getUnderlyingObject(Obj);
        if (!SeenObjects.insert(UO ? UO : Obj).second)
          continue;
        if (UO && UO != Obj) {
          if (isa<AllocaInst>(UO) || isa<GlobalValue>(UO)) {
            Changed |= UnderlyingObjects.insert(UO);
            continue;
          }

          const auto *OtherAA = A.getAAFor<AAUnderlyingObjects>(
              *this, IRPosition::value(*UO), DepClassTy::OPTIONAL);
          auto Pred = [&](Value &V) {
            if (&V == UO)
              Changed |= UnderlyingObjects.insert(UO);
            else
              Values.emplace_back(V, nullptr);
            return true;
          };

          if (!OtherAA || !OtherAA->forallUnderlyingObjects(Pred, Scope))
            llvm_unreachable(
                "The forall call should not return false at this position");
          UsedAssumedInformation |= !OtherAA->getState().isAtFixpoint();
          continue;
        }

        if (isa<SelectInst>(Obj)) {
          Changed |= handleIndirect(A, *Obj, UnderlyingObjects, Scope,
                                    UsedAssumedInformation);
          continue;
        }
        if (auto *PHI = dyn_cast<PHINode>(Obj)) {
          // Explicitly look through PHIs as we do not care about dynamically
          // uniqueness.
          for (unsigned u = 0, e = PHI->getNumIncomingValues(); u < e; u++) {
            Changed |=
                handleIndirect(A, *PHI->getIncomingValue(u), UnderlyingObjects,
                               Scope, UsedAssumedInformation);
          }
          continue;
        }

        Changed |= UnderlyingObjects.insert(Obj);
      }

      return Changed;
    };

    bool Changed = false;
    Changed |= DoUpdate(IntraAssumedUnderlyingObjects, AA::Intraprocedural);
    Changed |= DoUpdate(InterAssumedUnderlyingObjects, AA::Interprocedural);
    if (!UsedAssumedInformation)
      indicateOptimisticFixpoint();
    return Changed ? ChangeStatus::CHANGED : ChangeStatus::UNCHANGED;
  }

  bool forallUnderlyingObjects(
      function_ref<bool(Value &)> Pred,
      AA::ValueScope Scope = AA::Interprocedural) const override {
    if (!isValidState())
      return Pred(getAssociatedValue());

    auto &AssumedUnderlyingObjects = Scope == AA::Intraprocedural
                                         ? IntraAssumedUnderlyingObjects
                                         : InterAssumedUnderlyingObjects;
    for (Value *Obj : AssumedUnderlyingObjects)
      if (!Pred(*Obj))
        return false;

    return true;
  }

private:
  /// Handle the case where the value is not the actual underlying value, such
  /// as a phi node or a select instruction.
  bool handleIndirect(Attributor &A, Value &V,
                      SmallSetVector<Value *, 8> &UnderlyingObjects,
                      AA::ValueScope Scope, bool &UsedAssumedInformation) {
    bool Changed = false;
    const auto *AA = A.getAAFor<AAUnderlyingObjects>(
        *this, IRPosition::value(V), DepClassTy::OPTIONAL);
    auto Pred = [&](Value &V) {
      Changed |= UnderlyingObjects.insert(&V);
      return true;
    };
    if (!AA || !AA->forallUnderlyingObjects(Pred, Scope))
      llvm_unreachable(
          "The forall call should not return false at this position");
    UsedAssumedInformation |= !AA->getState().isAtFixpoint();
    return Changed;
  }

  /// All the underlying objects collected so far via intra procedural scope.
  SmallSetVector<Value *, 8> IntraAssumedUnderlyingObjects;
  /// All the underlying objects collected so far via inter procedural scope.
  SmallSetVector<Value *, 8> InterAssumedUnderlyingObjects;
};

struct AAUnderlyingObjectsFloating final : AAUnderlyingObjectsImpl {
  AAUnderlyingObjectsFloating(const IRPosition &IRP, Attributor &A)
      : AAUnderlyingObjectsImpl(IRP, A) {}
};

struct AAUnderlyingObjectsArgument final : AAUnderlyingObjectsImpl {
  AAUnderlyingObjectsArgument(const IRPosition &IRP, Attributor &A)
      : AAUnderlyingObjectsImpl(IRP, A) {}
};

struct AAUnderlyingObjectsCallSite final : AAUnderlyingObjectsImpl {
  AAUnderlyingObjectsCallSite(const IRPosition &IRP, Attributor &A)
      : AAUnderlyingObjectsImpl(IRP, A) {}
};

struct AAUnderlyingObjectsCallSiteArgument final : AAUnderlyingObjectsImpl {
  AAUnderlyingObjectsCallSiteArgument(const IRPosition &IRP, Attributor &A)
      : AAUnderlyingObjectsImpl(IRP, A) {}
};

struct AAUnderlyingObjectsReturned final : AAUnderlyingObjectsImpl {
  AAUnderlyingObjectsReturned(const IRPosition &IRP, Attributor &A)
      : AAUnderlyingObjectsImpl(IRP, A) {}
};

struct AAUnderlyingObjectsCallSiteReturned final : AAUnderlyingObjectsImpl {
  AAUnderlyingObjectsCallSiteReturned(const IRPosition &IRP, Attributor &A)
      : AAUnderlyingObjectsImpl(IRP, A) {}
};

struct AAUnderlyingObjectsFunction final : AAUnderlyingObjectsImpl {
  AAUnderlyingObjectsFunction(const IRPosition &IRP, Attributor &A)
      : AAUnderlyingObjectsImpl(IRP, A) {}
};
} // namespace

/// ------------------------ Global Value Info  -------------------------------
namespace {
struct AAGlobalValueInfoFloating : public AAGlobalValueInfo {
  AAGlobalValueInfoFloating(const IRPosition &IRP, Attributor &A)
      : AAGlobalValueInfo(IRP, A) {}

  /// See AbstractAttribute::initialize(...).
  void initialize(Attributor &A) override {}

  bool checkUse(Attributor &A, const Use &U, bool &Follow,
                SmallVectorImpl<const Value *> &Worklist) {
    Instruction *UInst = dyn_cast<Instruction>(U.getUser());
    if (!UInst) {
      Follow = true;
      return true;
    }

    LLVM_DEBUG(dbgs() << "[AAGlobalValueInfo] Check use: " << *U.get() << " in "
                      << *UInst << "\n");

    if (auto *Cmp = dyn_cast<ICmpInst>(U.getUser())) {
      int Idx = &Cmp->getOperandUse(0) == &U;
      if (isa<Constant>(Cmp->getOperand(Idx)))
        return true;
      return U == &getAnchorValue();
    }

    // Explicitly catch return instructions.
    if (isa<ReturnInst>(UInst)) {
      auto CallSitePred = [&](AbstractCallSite ACS) {
        Worklist.push_back(ACS.getInstruction());
        return true;
      };
      bool UsedAssumedInformation = false;
      // TODO: We should traverse the uses or add a "non-call-site" CB.
      if (!A.checkForAllCallSites(CallSitePred, *UInst->getFunction(),
                                  /*RequireAllCallSites=*/true, this,
                                  UsedAssumedInformation))
        return false;
      return true;
    }

    // For now we only use special logic for call sites. However, the tracker
    // itself knows about a lot of other non-capturing cases already.
    auto *CB = dyn_cast<CallBase>(UInst);
    if (!CB)
      return false;
    // Direct calls are OK uses.
    if (CB->isCallee(&U))
      return true;
    // Non-argument uses are scary.
    if (!CB->isArgOperand(&U))
      return false;
    // TODO: Iterate callees.
    auto *Fn = dyn_cast<Function>(CB->getCalledOperand());
    if (!Fn || !A.isFunctionIPOAmendable(*Fn))
      return false;

    unsigned ArgNo = CB->getArgOperandNo(&U);
    Worklist.push_back(Fn->getArg(ArgNo));
    return true;
  }

  ChangeStatus updateImpl(Attributor &A) override {
    unsigned NumUsesBefore = Uses.size();

    SmallPtrSet<const Value *, 8> Visited;
    SmallVector<const Value *> Worklist;
    Worklist.push_back(&getAnchorValue());

    auto UsePred = [&](const Use &U, bool &Follow) -> bool {
      Uses.insert(&U);
      switch (DetermineUseCaptureKind(U, nullptr)) {
      case UseCaptureKind::NO_CAPTURE:
        return checkUse(A, U, Follow, Worklist);
      case UseCaptureKind::MAY_CAPTURE:
        return checkUse(A, U, Follow, Worklist);
      case UseCaptureKind::PASSTHROUGH:
        Follow = true;
        return true;
      }
      return true;
    };
    auto EquivalentUseCB = [&](const Use &OldU, const Use &NewU) {
      Uses.insert(&OldU);
      return true;
    };

    while (!Worklist.empty()) {
      const Value *V = Worklist.pop_back_val();
      if (!Visited.insert(V).second)
        continue;
      if (!A.checkForAllUses(UsePred, *this, *V,
                             /* CheckBBLivenessOnly */ true,
                             DepClassTy::OPTIONAL,
                             /* IgnoreDroppableUses */ true, EquivalentUseCB)) {
        return indicatePessimisticFixpoint();
      }
    }

    return Uses.size() == NumUsesBefore ? ChangeStatus::UNCHANGED
                                        : ChangeStatus::CHANGED;
  }

  bool isPotentialUse(const Use &U) const override {
    return !isValidState() || Uses.contains(&U);
  }

  /// See AbstractAttribute::manifest(...).
  ChangeStatus manifest(Attributor &A) override {
    return ChangeStatus::UNCHANGED;
  }

  /// See AbstractAttribute::getAsStr().
  const std::string getAsStr(Attributor *A) const override {
    return "[" + std::to_string(Uses.size()) + " uses]";
  }

  void trackStatistics() const override {
    STATS_DECLTRACK_FLOATING_ATTR(GlobalValuesTracked);
  }

private:
  /// Set of (transitive) uses of this GlobalValue.
  SmallPtrSet<const Use *, 8> Uses;
};
} // namespace

/// ------------------------ Indirect Call Info  -------------------------------
namespace {
struct AAIndirectCallInfoCallSite : public AAIndirectCallInfo {
  AAIndirectCallInfoCallSite(const IRPosition &IRP, Attributor &A)
      : AAIndirectCallInfo(IRP, A) {}

  /// See AbstractAttribute::initialize(...).
  void initialize(Attributor &A) override {
    auto *MD = getCtxI()->getMetadata(LLVMContext::MD_callees);
    if (!MD && !A.isClosedWorldModule())
      return;

    if (MD) {
      for (const auto &Op : MD->operands())
        if (Function *Callee = mdconst::dyn_extract_or_null<Function>(Op))
          PotentialCallees.insert(Callee);
    } else if (A.isClosedWorldModule()) {
      ArrayRef<Function *> IndirectlyCallableFunctions =
          A.getInfoCache().getIndirectlyCallableFunctions(A);
      PotentialCallees.insert(IndirectlyCallableFunctions.begin(),
                              IndirectlyCallableFunctions.end());
    }

    if (PotentialCallees.empty())
      indicateOptimisticFixpoint();
  }

  ChangeStatus updateImpl(Attributor &A) override {
    CallBase *CB = cast<CallBase>(getCtxI());
    const Use &CalleeUse = CB->getCalledOperandUse();
    Value *FP = CB->getCalledOperand();

    SmallSetVector<Function *, 4> AssumedCalleesNow;
    bool AllCalleesKnownNow = AllCalleesKnown;

    auto CheckPotentialCalleeUse = [&](Function &PotentialCallee,
                                       bool &UsedAssumedInformation) {
      const auto *GIAA = A.getAAFor<AAGlobalValueInfo>(
          *this, IRPosition::value(PotentialCallee), DepClassTy::OPTIONAL);
      if (!GIAA || GIAA->isPotentialUse(CalleeUse))
        return true;
      UsedAssumedInformation = !GIAA->isAtFixpoint();
      return false;
    };

    auto AddPotentialCallees = [&]() {
      for (auto *PotentialCallee : PotentialCallees) {
        bool UsedAssumedInformation = false;
        if (CheckPotentialCalleeUse(*PotentialCallee, UsedAssumedInformation))
          AssumedCalleesNow.insert(PotentialCallee);
      }
    };

    // Use simplification to find potential callees, if !callees was present,
    // fallback to that set if necessary.
    bool UsedAssumedInformation = false;
    SmallVector<AA::ValueAndContext> Values;
    if (!A.getAssumedSimplifiedValues(IRPosition::value(*FP), this, Values,
                                      AA::ValueScope::AnyScope,
                                      UsedAssumedInformation)) {
      if (PotentialCallees.empty())
        return indicatePessimisticFixpoint();
      AddPotentialCallees();
    }

    // Try to find a reason for \p Fn not to be a potential callee. If none was
    // found, add it to the assumed callees set.
    auto CheckPotentialCallee = [&](Function &Fn) {
      if (!PotentialCallees.empty() && !PotentialCallees.count(&Fn))
        return false;

      auto &CachedResult = FilterResults[&Fn];
      if (CachedResult.has_value())
        return CachedResult.value();

      bool UsedAssumedInformation = false;
      if (!CheckPotentialCalleeUse(Fn, UsedAssumedInformation)) {
        if (!UsedAssumedInformation)
          CachedResult = false;
        return false;
      }

      int NumFnArgs = Fn.arg_size();
      int NumCBArgs = CB->arg_size();

      // Check if any excess argument (which we fill up with poison) is known to
      // be UB on undef.
      for (int I = NumCBArgs; I < NumFnArgs; ++I) {
        bool IsKnown = false;
        if (AA::hasAssumedIRAttr<Attribute::NoUndef>(
                A, this, IRPosition::argument(*Fn.getArg(I)),
                DepClassTy::OPTIONAL, IsKnown)) {
          if (IsKnown)
            CachedResult = false;
          return false;
        }
      }

      CachedResult = true;
      return true;
    };

    // Check simplification result, prune known UB callees, also restrict it to
    // the !callees set, if present.
    for (auto &VAC : Values) {
      if (isa<UndefValue>(VAC.getValue()))
        continue;
      if (isa<ConstantPointerNull>(VAC.getValue()) &&
          VAC.getValue()->getType()->getPointerAddressSpace() == 0)
        continue;
      // TODO: Check for known UB, e.g., poison + noundef.
      if (auto *VACFn = dyn_cast<Function>(VAC.getValue())) {
        if (CheckPotentialCallee(*VACFn))
          AssumedCalleesNow.insert(VACFn);
        continue;
      }
      if (!PotentialCallees.empty()) {
        AddPotentialCallees();
        break;
      }
      AllCalleesKnownNow = false;
    }

    if (AssumedCalleesNow == AssumedCallees &&
        AllCalleesKnown == AllCalleesKnownNow)
      return ChangeStatus::UNCHANGED;

    std::swap(AssumedCallees, AssumedCalleesNow);
    AllCalleesKnown = AllCalleesKnownNow;
    return ChangeStatus::CHANGED;
  }

  /// See AbstractAttribute::manifest(...).
  ChangeStatus manifest(Attributor &A) override {
    // If we can't specialize at all, give up now.
    if (!AllCalleesKnown && AssumedCallees.empty())
      return ChangeStatus::UNCHANGED;

    CallBase *CB = cast<CallBase>(getCtxI());
    bool UsedAssumedInformation = false;
    if (A.isAssumedDead(*CB, this, /*LivenessAA=*/nullptr,
                        UsedAssumedInformation))
      return ChangeStatus::UNCHANGED;

    ChangeStatus Changed = ChangeStatus::UNCHANGED;
    Value *FP = CB->getCalledOperand();
    if (FP->getType()->getPointerAddressSpace())
      FP = new AddrSpaceCastInst(FP, PointerType::get(FP->getType(), 0),
                                 FP->getName() + ".as0", CB->getIterator());

    bool CBIsVoid = CB->getType()->isVoidTy();
    BasicBlock::iterator IP = CB->getIterator();
    FunctionType *CSFT = CB->getFunctionType();
    SmallVector<Value *> CSArgs(CB->args());

    // If we know all callees and there are none, the call site is (effectively)
    // dead (or UB).
    if (AssumedCallees.empty()) {
      assert(AllCalleesKnown &&
             "Expected all callees to be known if there are none.");
      A.changeToUnreachableAfterManifest(CB);
      return ChangeStatus::CHANGED;
    }

    // Special handling for the single callee case.
    if (AllCalleesKnown && AssumedCallees.size() == 1) {
      auto *NewCallee = AssumedCallees.front();
      if (isLegalToPromote(*CB, NewCallee)) {
        promoteCall(*CB, NewCallee, nullptr);
        NumIndirectCallsPromoted++;
        return ChangeStatus::CHANGED;
      }
      Instruction *NewCall =
          CallInst::Create(FunctionCallee(CSFT, NewCallee), CSArgs,
                           CB->getName(), CB->getIterator());
      if (!CBIsVoid)
        A.changeAfterManifest(IRPosition::callsite_returned(*CB), *NewCall);
      A.deleteAfterManifest(*CB);
      return ChangeStatus::CHANGED;
    }

    // For each potential value we create a conditional
    //
    // ```
    // if (ptr == value) value(args);
    // else ...
    // ```
    //
    bool SpecializedForAnyCallees = false;
    bool SpecializedForAllCallees = AllCalleesKnown;
    ICmpInst *LastCmp = nullptr;
    SmallVector<Function *, 8> SkippedAssumedCallees;
    SmallVector<std::pair<CallInst *, Instruction *>> NewCalls;
    for (Function *NewCallee : AssumedCallees) {
      if (!A.shouldSpecializeCallSiteForCallee(*this, *CB, *NewCallee,
                                               AssumedCallees.size())) {
        SkippedAssumedCallees.push_back(NewCallee);
        SpecializedForAllCallees = false;
        continue;
      }
      SpecializedForAnyCallees = true;

      LastCmp = new ICmpInst(IP, llvm::CmpInst::ICMP_EQ, FP, NewCallee);
      Instruction *ThenTI =
          SplitBlockAndInsertIfThen(LastCmp, IP, /* Unreachable */ false);
      BasicBlock *CBBB = CB->getParent();
      A.registerManifestAddedBasicBlock(*ThenTI->getParent());
      A.registerManifestAddedBasicBlock(*IP->getParent());
      auto *SplitTI = cast<BranchInst>(LastCmp->getNextNode());
      BasicBlock *ElseBB;
      if (&*IP == CB) {
        ElseBB = BasicBlock::Create(ThenTI->getContext(), "",
                                    ThenTI->getFunction(), CBBB);
        A.registerManifestAddedBasicBlock(*ElseBB);
        IP = BranchInst::Create(CBBB, ElseBB)->getIterator();
        SplitTI->replaceUsesOfWith(CBBB, ElseBB);
      } else {
        ElseBB = IP->getParent();
        ThenTI->replaceUsesOfWith(ElseBB, CBBB);
      }
      CastInst *RetBC = nullptr;
      CallInst *NewCall = nullptr;
      if (isLegalToPromote(*CB, NewCallee)) {
        auto *CBClone = cast<CallBase>(CB->clone());
        CBClone->insertBefore(ThenTI);
        NewCall = &cast<CallInst>(promoteCall(*CBClone, NewCallee, &RetBC));
        NumIndirectCallsPromoted++;
      } else {
        NewCall = CallInst::Create(FunctionCallee(CSFT, NewCallee), CSArgs,
                                   CB->getName(), ThenTI->getIterator());
      }
      NewCalls.push_back({NewCall, RetBC});
    }

    auto AttachCalleeMetadata = [&](CallBase &IndirectCB) {
      if (!AllCalleesKnown)
        return ChangeStatus::UNCHANGED;
      MDBuilder MDB(IndirectCB.getContext());
      MDNode *Callees = MDB.createCallees(SkippedAssumedCallees);
      IndirectCB.setMetadata(LLVMContext::MD_callees, Callees);
      return ChangeStatus::CHANGED;
    };

    if (!SpecializedForAnyCallees)
      return AttachCalleeMetadata(*CB);

    // Check if we need the fallback indirect call still.
    if (SpecializedForAllCallees) {
      LastCmp->replaceAllUsesWith(ConstantInt::getTrue(LastCmp->getContext()));
      LastCmp->eraseFromParent();
      new UnreachableInst(IP->getContext(), IP);
      IP->eraseFromParent();
    } else {
      auto *CBClone = cast<CallInst>(CB->clone());
      CBClone->setName(CB->getName());
      CBClone->insertBefore(*IP->getParent(), IP);
      NewCalls.push_back({CBClone, nullptr});
      AttachCalleeMetadata(*CBClone);
    }

    // Check if we need a PHI to merge the results.
    if (!CBIsVoid) {
      auto *PHI = PHINode::Create(CB->getType(), NewCalls.size(),
                                  CB->getName() + ".phi",
                                  CB->getParent()->getFirstInsertionPt());
      for (auto &It : NewCalls) {
        CallBase *NewCall = It.first;
        Instruction *CallRet = It.second ? It.second : It.first;
        if (CallRet->getType() == CB->getType())
          PHI->addIncoming(CallRet, CallRet->getParent());
        else if (NewCall->getType()->isVoidTy())
          PHI->addIncoming(PoisonValue::get(CB->getType()),
                           NewCall->getParent());
        else
          llvm_unreachable("Call return should match or be void!");
      }
      A.changeAfterManifest(IRPosition::callsite_returned(*CB), *PHI);
    }

    A.deleteAfterManifest(*CB);
    Changed = ChangeStatus::CHANGED;

    return Changed;
  }

  /// See AbstractAttribute::getAsStr().
  const std::string getAsStr(Attributor *A) const override {
    return std::string(AllCalleesKnown ? "eliminate" : "specialize") +
           " indirect call site with " + std::to_string(AssumedCallees.size()) +
           " functions";
  }

  void trackStatistics() const override {
    if (AllCalleesKnown) {
      STATS_DECLTRACK(
          Eliminated, CallSites,
          "Number of indirect call sites eliminated via specialization")
    } else {
      STATS_DECLTRACK(Specialized, CallSites,
                      "Number of indirect call sites specialized")
    }
  }

  bool foreachCallee(function_ref<bool(Function *)> CB) const override {
    return isValidState() && AllCalleesKnown && all_of(AssumedCallees, CB);
  }

private:
  /// Map to remember filter results.
  DenseMap<Function *, std::optional<bool>> FilterResults;

  /// If the !callee metadata was present, this set will contain all potential
  /// callees (superset).
  SmallSetVector<Function *, 4> PotentialCallees;

  /// This set contains all currently assumed calllees, which might grow over
  /// time.
  SmallSetVector<Function *, 4> AssumedCallees;

  /// Flag to indicate if all possible callees are in the AssumedCallees set or
  /// if there could be others.
  bool AllCalleesKnown = true;
};
} // namespace

/// ------------------------ Address Space  ------------------------------------
namespace {

template <typename InstType>
static bool makeChange(Attributor &A, InstType *MemInst, const Use &U,
                       Value *OriginalValue, PointerType *NewPtrTy,
                       bool UseOriginalValue) {
  if (U.getOperandNo() != InstType::getPointerOperandIndex())
    return false;

  if (MemInst->isVolatile()) {
    auto *TTI = A.getInfoCache().getAnalysisResultForFunction<TargetIRAnalysis>(
        *MemInst->getFunction());
    unsigned NewAS = NewPtrTy->getPointerAddressSpace();
    if (!TTI || !TTI->hasVolatileVariant(MemInst, NewAS))
      return false;
  }

  if (UseOriginalValue) {
    A.changeUseAfterManifest(const_cast<Use &>(U), *OriginalValue);
    return true;
  }

  Instruction *CastInst = new AddrSpaceCastInst(OriginalValue, NewPtrTy);
  CastInst->insertBefore(MemInst);
  A.changeUseAfterManifest(const_cast<Use &>(U), *CastInst);
  return true;
}

struct AAAddressSpaceImpl : public AAAddressSpace {
  AAAddressSpaceImpl(const IRPosition &IRP, Attributor &A)
      : AAAddressSpace(IRP, A) {}

  uint32_t getAddressSpace() const override {
    assert(isValidState() && "the AA is invalid");
    return AssumedAddressSpace;
  }

  /// See AbstractAttribute::initialize(...).
  void initialize(Attributor &A) override {
    assert(getAssociatedType()->isPtrOrPtrVectorTy() &&
           "Associated value is not a pointer");

    if (!A.getInfoCache().getFlatAddressSpace().has_value()) {
      indicatePessimisticFixpoint();
      return;
    }

    unsigned FlatAS = A.getInfoCache().getFlatAddressSpace().value();
    unsigned AS = getAssociatedType()->getPointerAddressSpace();
    if (AS != FlatAS) {
      [[maybe_unused]] bool R = takeAddressSpace(AS);
      assert(R && "The take should happen");
      indicateOptimisticFixpoint();
    }
  }

  ChangeStatus updateImpl(Attributor &A) override {
    uint32_t OldAddressSpace = AssumedAddressSpace;
    auto *AUO = A.getOrCreateAAFor<AAUnderlyingObjects>(getIRPosition(), this,
                                                        DepClassTy::REQUIRED);
    auto Pred = [&](Value &Obj) {
      if (isa<UndefValue>(&Obj))
        return true;
      return takeAddressSpace(Obj.getType()->getPointerAddressSpace());
    };

    if (!AUO->forallUnderlyingObjects(Pred))
      return indicatePessimisticFixpoint();

    return OldAddressSpace == AssumedAddressSpace ? ChangeStatus::UNCHANGED
                                                  : ChangeStatus::CHANGED;
  }

  /// See AbstractAttribute::manifest(...).
  ChangeStatus manifest(Attributor &A) override {
    if (getAddressSpace() == InvalidAddressSpace ||
        getAddressSpace() == getAssociatedType()->getPointerAddressSpace())
      return ChangeStatus::UNCHANGED;

    Value *AssociatedValue = &getAssociatedValue();
    Value *OriginalValue = peelAddrspacecast(AssociatedValue);

    PointerType *NewPtrTy =
        PointerType::get(getAssociatedType()->getContext(), getAddressSpace());
    bool UseOriginalValue =
        OriginalValue->getType()->getPointerAddressSpace() == getAddressSpace();

    bool Changed = false;

    auto Pred = [&](const Use &U, bool &) {
      if (U.get() != AssociatedValue)
        return true;
      auto *Inst = dyn_cast<Instruction>(U.getUser());
      if (!Inst)
        return true;
      // This is a WA to make sure we only change uses from the corresponding
      // CGSCC if the AA is run on CGSCC instead of the entire module.
      if (!A.isRunOn(Inst->getFunction()))
        return true;
      if (auto *LI = dyn_cast<LoadInst>(Inst)) {
        Changed |=
            makeChange(A, LI, U, OriginalValue, NewPtrTy, UseOriginalValue);
      } else if (auto *SI = dyn_cast<StoreInst>(Inst)) {
        Changed |=
            makeChange(A, SI, U, OriginalValue, NewPtrTy, UseOriginalValue);
      } else if (auto *RMW = dyn_cast<AtomicRMWInst>(Inst)) {
        Changed |=
            makeChange(A, RMW, U, OriginalValue, NewPtrTy, UseOriginalValue);
      } else if (auto *CmpX = dyn_cast<AtomicCmpXchgInst>(Inst)) {
        Changed |=
            makeChange(A, CmpX, U, OriginalValue, NewPtrTy, UseOriginalValue);
      }
      return true;
    };

    // It doesn't matter if we can't check all uses as we can simply
    // conservatively ignore those that can not be visited.
    (void)A.checkForAllUses(Pred, *this, getAssociatedValue(),
                            /* CheckBBLivenessOnly */ true);

    return Changed ? ChangeStatus::CHANGED : ChangeStatus::UNCHANGED;
  }

  /// See AbstractAttribute::getAsStr().
  const std::string getAsStr(Attributor *A) const override {
    if (!isValidState())
      return "addrspace(<invalid>)";
    return "addrspace(" +
           (AssumedAddressSpace == InvalidAddressSpace
                ? "none"
                : std::to_string(AssumedAddressSpace)) +
           ")";
  }

private:
  uint32_t AssumedAddressSpace = InvalidAddressSpace;

  bool takeAddressSpace(uint32_t AS) {
    if (AssumedAddressSpace == InvalidAddressSpace) {
      AssumedAddressSpace = AS;
      return true;
    }
    return AssumedAddressSpace == AS;
  }

  static Value *peelAddrspacecast(Value *V) {
    if (auto *I = dyn_cast<AddrSpaceCastInst>(V))
      return peelAddrspacecast(I->getPointerOperand());
    if (auto *C = dyn_cast<ConstantExpr>(V))
      if (C->getOpcode() == Instruction::AddrSpaceCast)
        return peelAddrspacecast(C->getOperand(0));
    return V;
  }
};

struct AAAddressSpaceFloating final : AAAddressSpaceImpl {
  AAAddressSpaceFloating(const IRPosition &IRP, Attributor &A)
      : AAAddressSpaceImpl(IRP, A) {}

  void trackStatistics() const override {
    STATS_DECLTRACK_FLOATING_ATTR(addrspace);
  }
};

struct AAAddressSpaceReturned final : AAAddressSpaceImpl {
  AAAddressSpaceReturned(const IRPosition &IRP, Attributor &A)
      : AAAddressSpaceImpl(IRP, A) {}

  /// See AbstractAttribute::initialize(...).
  void initialize(Attributor &A) override {
    // TODO: we don't rewrite function argument for now because it will need to
    // rewrite the function signature and all call sites.
    (void)indicatePessimisticFixpoint();
  }

  void trackStatistics() const override {
    STATS_DECLTRACK_FNRET_ATTR(addrspace);
  }
};

struct AAAddressSpaceCallSiteReturned final : AAAddressSpaceImpl {
  AAAddressSpaceCallSiteReturned(const IRPosition &IRP, Attributor &A)
      : AAAddressSpaceImpl(IRP, A) {}

  void trackStatistics() const override {
    STATS_DECLTRACK_CSRET_ATTR(addrspace);
  }
};

struct AAAddressSpaceArgument final : AAAddressSpaceImpl {
  AAAddressSpaceArgument(const IRPosition &IRP, Attributor &A)
      : AAAddressSpaceImpl(IRP, A) {}

  void trackStatistics() const override { STATS_DECLTRACK_ARG_ATTR(addrspace); }
};

struct AAAddressSpaceCallSiteArgument final : AAAddressSpaceImpl {
  AAAddressSpaceCallSiteArgument(const IRPosition &IRP, Attributor &A)
      : AAAddressSpaceImpl(IRP, A) {}

  /// See AbstractAttribute::initialize(...).
  void initialize(Attributor &A) override {
    // TODO: we don't rewrite call site argument for now because it will need to
    // rewrite the function signature of the callee.
    (void)indicatePessimisticFixpoint();
  }

  void trackStatistics() const override {
    STATS_DECLTRACK_CSARG_ATTR(addrspace);
  }
};
} // namespace

/// ----------- Allocation Info ----------
namespace {
struct AAAllocationInfoImpl : public AAAllocationInfo {
  AAAllocationInfoImpl(const IRPosition &IRP, Attributor &A)
      : AAAllocationInfo(IRP, A) {}

  std::optional<TypeSize> getAllocatedSize() const override {
    assert(isValidState() && "the AA is invalid");
    return AssumedAllocatedSize;
  }

  std::optional<TypeSize> findInitialAllocationSize(Instruction *I,
                                                    const DataLayout &DL) {

    // TODO: implement case for malloc like instructions
    switch (I->getOpcode()) {
    case Instruction::Alloca: {
      AllocaInst *AI = cast<AllocaInst>(I);
      return AI->getAllocationSize(DL);
    }
    default:
      return std::nullopt;
    }
  }

  ChangeStatus updateImpl(Attributor &A) override {

    const IRPosition &IRP = getIRPosition();
    Instruction *I = IRP.getCtxI();

    // TODO: update check for malloc like calls
    if (!isa<AllocaInst>(I))
      return indicatePessimisticFixpoint();

    bool IsKnownNoCapture;
    if (!AA::hasAssumedIRAttr<Attribute::NoCapture>(
            A, this, IRP, DepClassTy::OPTIONAL, IsKnownNoCapture))
      return indicatePessimisticFixpoint();

    const AAPointerInfo *PI =
        A.getOrCreateAAFor<AAPointerInfo>(IRP, *this, DepClassTy::REQUIRED);

    if (!PI)
      return indicatePessimisticFixpoint();

    if (!PI->getState().isValidState() || PI->reachesReturn())
      return indicatePessimisticFixpoint();

    const DataLayout &DL = A.getDataLayout();
    const auto AllocationSize = findInitialAllocationSize(I, DL);

    // If allocation size is nullopt, we give up.
    if (!AllocationSize)
      return indicatePessimisticFixpoint();

    // For zero sized allocations, we give up.
    // Since we can't reduce further
    if (*AllocationSize == 0)
      return indicatePessimisticFixpoint();

    int64_t BinSize = PI->numOffsetBins();

    // TODO: implement for multiple bins
    if (BinSize > 1)
      return indicatePessimisticFixpoint();

    if (BinSize == 0) {
      auto NewAllocationSize = std::optional<TypeSize>(TypeSize(0, false));
      if (!changeAllocationSize(NewAllocationSize))
        return ChangeStatus::UNCHANGED;
      return ChangeStatus::CHANGED;
    }

    // TODO: refactor this to be part of multiple bin case
    const auto &It = PI->begin();

    // TODO: handle if Offset is not zero
    if (It->first.Offset != 0)
      return indicatePessimisticFixpoint();

    uint64_t SizeOfBin = It->first.Offset + It->first.Size;

    if (SizeOfBin >= *AllocationSize)
      return indicatePessimisticFixpoint();

    auto NewAllocationSize =
        std::optional<TypeSize>(TypeSize(SizeOfBin * 8, false));

    if (!changeAllocationSize(NewAllocationSize))
      return ChangeStatus::UNCHANGED;

    return ChangeStatus::CHANGED;
  }

  /// See AbstractAttribute::manifest(...).
  ChangeStatus manifest(Attributor &A) override {

    assert(isValidState() &&
           "Manifest should only be called if the state is valid.");

    Instruction *I = getIRPosition().getCtxI();

    auto FixedAllocatedSizeInBits = getAllocatedSize()->getFixedValue();

    unsigned long NumBytesToAllocate = (FixedAllocatedSizeInBits + 7) / 8;

    switch (I->getOpcode()) {
    // TODO: add case for malloc like calls
    case Instruction::Alloca: {

      AllocaInst *AI = cast<AllocaInst>(I);

      Type *CharType = Type::getInt8Ty(I->getContext());

      auto *NumBytesToValue =
          ConstantInt::get(I->getContext(), APInt(32, NumBytesToAllocate));

      BasicBlock::iterator insertPt = AI->getIterator();
      insertPt = std::next(insertPt);
      AllocaInst *NewAllocaInst =
          new AllocaInst(CharType, AI->getAddressSpace(), NumBytesToValue,
                         AI->getAlign(), AI->getName(), insertPt);

      if (A.changeAfterManifest(IRPosition::inst(*AI), *NewAllocaInst))
        return ChangeStatus::CHANGED;

      break;
    }
    default:
      break;
    }

    return ChangeStatus::UNCHANGED;
  }

  /// See AbstractAttribute::getAsStr().
  const std::string getAsStr(Attributor *A) const override {
    if (!isValidState())
      return "allocationinfo(<invalid>)";
    return "allocationinfo(" +
           (AssumedAllocatedSize == HasNoAllocationSize
                ? "none"
                : std::to_string(AssumedAllocatedSize->getFixedValue())) +
           ")";
  }

private:
  std::optional<TypeSize> AssumedAllocatedSize = HasNoAllocationSize;

  // Maintain the computed allocation size of the object.
  // Returns (bool) weather the size of the allocation was modified or not.
  bool changeAllocationSize(std::optional<TypeSize> Size) {
    if (AssumedAllocatedSize == HasNoAllocationSize ||
        AssumedAllocatedSize != Size) {
      AssumedAllocatedSize = Size;
      return true;
    }
    return false;
  }
};

struct AAAllocationInfoFloating : AAAllocationInfoImpl {
  AAAllocationInfoFloating(const IRPosition &IRP, Attributor &A)
      : AAAllocationInfoImpl(IRP, A) {}

  void trackStatistics() const override {
    STATS_DECLTRACK_FLOATING_ATTR(allocationinfo);
  }
};

struct AAAllocationInfoReturned : AAAllocationInfoImpl {
  AAAllocationInfoReturned(const IRPosition &IRP, Attributor &A)
      : AAAllocationInfoImpl(IRP, A) {}

  /// See AbstractAttribute::initialize(...).
  void initialize(Attributor &A) override {
    // TODO: we don't rewrite function argument for now because it will need to
    // rewrite the function signature and all call sites
    (void)indicatePessimisticFixpoint();
  }

  void trackStatistics() const override {
    STATS_DECLTRACK_FNRET_ATTR(allocationinfo);
  }
};

struct AAAllocationInfoCallSiteReturned : AAAllocationInfoImpl {
  AAAllocationInfoCallSiteReturned(const IRPosition &IRP, Attributor &A)
      : AAAllocationInfoImpl(IRP, A) {}

  void trackStatistics() const override {
    STATS_DECLTRACK_CSRET_ATTR(allocationinfo);
  }
};

struct AAAllocationInfoArgument : AAAllocationInfoImpl {
  AAAllocationInfoArgument(const IRPosition &IRP, Attributor &A)
      : AAAllocationInfoImpl(IRP, A) {}

  void trackStatistics() const override {
    STATS_DECLTRACK_ARG_ATTR(allocationinfo);
  }
};

struct AAAllocationInfoCallSiteArgument : AAAllocationInfoImpl {
  AAAllocationInfoCallSiteArgument(const IRPosition &IRP, Attributor &A)
      : AAAllocationInfoImpl(IRP, A) {}

  /// See AbstractAttribute::initialize(...).
  void initialize(Attributor &A) override {

    (void)indicatePessimisticFixpoint();
  }

  void trackStatistics() const override {
    STATS_DECLTRACK_CSARG_ATTR(allocationinfo);
  }
};
} // namespace

const char AANoUnwind::ID = 0;
const char AANoSync::ID = 0;
const char AANoFree::ID = 0;
const char AANonNull::ID = 0;
const char AAMustProgress::ID = 0;
const char AANoRecurse::ID = 0;
const char AANonConvergent::ID = 0;
const char AAWillReturn::ID = 0;
const char AAUndefinedBehavior::ID = 0;
const char AANoAlias::ID = 0;
const char AAIntraFnReachability::ID = 0;
const char AANoReturn::ID = 0;
const char AAIsDead::ID = 0;
const char AADereferenceable::ID = 0;
const char AAAlign::ID = 0;
const char AAInstanceInfo::ID = 0;
const char AANoCapture::ID = 0;
const char AAValueSimplify::ID = 0;
const char AAHeapToStack::ID = 0;
const char AAPrivatizablePtr::ID = 0;
const char AAMemoryBehavior::ID = 0;
const char AAMemoryLocation::ID = 0;
const char AAValueConstantRange::ID = 0;
const char AAPotentialConstantValues::ID = 0;
const char AAPotentialValues::ID = 0;
const char AANoUndef::ID = 0;
const char AANoFPClass::ID = 0;
const char AACallEdges::ID = 0;
const char AAInterFnReachability::ID = 0;
const char AAPointerInfo::ID = 0;
const char AAAssumptionInfo::ID = 0;
const char AAUnderlyingObjects::ID = 0;
const char AAAddressSpace::ID = 0;
const char AAAllocationInfo::ID = 0;
const char AAIndirectCallInfo::ID = 0;
const char AAGlobalValueInfo::ID = 0;
const char AADenormalFPMath::ID = 0;

// Macro magic to create the static generator function for attributes that
// follow the naming scheme.

#define SWITCH_PK_INV(CLASS, PK, POS_NAME)                                     \
  case IRPosition::PK:                                                         \
    llvm_unreachable("Cannot create " #CLASS " for a " POS_NAME " position!");

#define SWITCH_PK_CREATE(CLASS, IRP, PK, SUFFIX)                               \
  case IRPosition::PK:                                                         \
    AA = new (A.Allocator) CLASS##SUFFIX(IRP, A);                              \
    ++NumAAs;                                                                  \
    break;

#define CREATE_FUNCTION_ABSTRACT_ATTRIBUTE_FOR_POSITION(CLASS)                 \
  CLASS &CLASS::createForPosition(const IRPosition &IRP, Attributor &A) {      \
    CLASS *AA = nullptr;                                                       \
    switch (IRP.getPositionKind()) {                                           \
      SWITCH_PK_INV(CLASS, IRP_INVALID, "invalid")                             \
      SWITCH_PK_INV(CLASS, IRP_FLOAT, "floating")                              \
      SWITCH_PK_INV(CLASS, IRP_ARGUMENT, "argument")                           \
      SWITCH_PK_INV(CLASS, IRP_RETURNED, "returned")                           \
      SWITCH_PK_INV(CLASS, IRP_CALL_SITE_RETURNED, "call site returned")       \
      SWITCH_PK_INV(CLASS, IRP_CALL_SITE_ARGUMENT, "call site argument")       \
      SWITCH_PK_CREATE(CLASS, IRP, IRP_FUNCTION, Function)                     \
      SWITCH_PK_CREATE(CLASS, IRP, IRP_CALL_SITE, CallSite)                    \
    }                                                                          \
    return *AA;                                                                \
  }

#define CREATE_VALUE_ABSTRACT_ATTRIBUTE_FOR_POSITION(CLASS)                    \
  CLASS &CLASS::createForPosition(const IRPosition &IRP, Attributor &A) {      \
    CLASS *AA = nullptr;                                                       \
    switch (IRP.getPositionKind()) {                                           \
      SWITCH_PK_INV(CLASS, IRP_INVALID, "invalid")                             \
      SWITCH_PK_INV(CLASS, IRP_FUNCTION, "function")                           \
      SWITCH_PK_INV(CLASS, IRP_CALL_SITE, "call site")                         \
      SWITCH_PK_CREATE(CLASS, IRP, IRP_FLOAT, Floating)                        \
      SWITCH_PK_CREATE(CLASS, IRP, IRP_ARGUMENT, Argument)                     \
      SWITCH_PK_CREATE(CLASS, IRP, IRP_RETURNED, Returned)                     \
      SWITCH_PK_CREATE(CLASS, IRP, IRP_CALL_SITE_RETURNED, CallSiteReturned)   \
      SWITCH_PK_CREATE(CLASS, IRP, IRP_CALL_SITE_ARGUMENT, CallSiteArgument)   \
    }                                                                          \
    return *AA;                                                                \
  }

#define CREATE_ABSTRACT_ATTRIBUTE_FOR_ONE_POSITION(POS, SUFFIX, CLASS)         \
  CLASS &CLASS::createForPosition(const IRPosition &IRP, Attributor &A) {      \
    CLASS *AA = nullptr;                                                       \
    switch (IRP.getPositionKind()) {                                           \
      SWITCH_PK_CREATE(CLASS, IRP, POS, SUFFIX)                                \
    default:                                                                   \
      llvm_unreachable("Cannot create " #CLASS " for position otherthan " #POS \
                       " position!");                                          \
    }                                                                          \
    return *AA;                                                                \
  }

#define CREATE_ALL_ABSTRACT_ATTRIBUTE_FOR_POSITION(CLASS)                      \
  CLASS &CLASS::createForPosition(const IRPosition &IRP, Attributor &A) {      \
    CLASS *AA = nullptr;                                                       \
    switch (IRP.getPositionKind()) {                                           \
      SWITCH_PK_INV(CLASS, IRP_INVALID, "invalid")                             \
      SWITCH_PK_CREATE(CLASS, IRP, IRP_FUNCTION, Function)                     \
      SWITCH_PK_CREATE(CLASS, IRP, IRP_CALL_SITE, CallSite)                    \
      SWITCH_PK_CREATE(CLASS, IRP, IRP_FLOAT, Floating)                        \
      SWITCH_PK_CREATE(CLASS, IRP, IRP_ARGUMENT, Argument)                     \
      SWITCH_PK_CREATE(CLASS, IRP, IRP_RETURNED, Returned)                     \
      SWITCH_PK_CREATE(CLASS, IRP, IRP_CALL_SITE_RETURNED, CallSiteReturned)   \
      SWITCH_PK_CREATE(CLASS, IRP, IRP_CALL_SITE_ARGUMENT, CallSiteArgument)   \
    }                                                                          \
    return *AA;                                                                \
  }

#define CREATE_FUNCTION_ONLY_ABSTRACT_ATTRIBUTE_FOR_POSITION(CLASS)            \
  CLASS &CLASS::createForPosition(const IRPosition &IRP, Attributor &A) {      \
    CLASS *AA = nullptr;                                                       \
    switch (IRP.getPositionKind()) {                                           \
      SWITCH_PK_INV(CLASS, IRP_INVALID, "invalid")                             \
      SWITCH_PK_INV(CLASS, IRP_ARGUMENT, "argument")                           \
      SWITCH_PK_INV(CLASS, IRP_FLOAT, "floating")                              \
      SWITCH_PK_INV(CLASS, IRP_RETURNED, "returned")                           \
      SWITCH_PK_INV(CLASS, IRP_CALL_SITE_RETURNED, "call site returned")       \
      SWITCH_PK_INV(CLASS, IRP_CALL_SITE_ARGUMENT, "call site argument")       \
      SWITCH_PK_INV(CLASS, IRP_CALL_SITE, "call site")                         \
      SWITCH_PK_CREATE(CLASS, IRP, IRP_FUNCTION, Function)                     \
    }                                                                          \
    return *AA;                                                                \
  }

#define CREATE_NON_RET_ABSTRACT_ATTRIBUTE_FOR_POSITION(CLASS)                  \
  CLASS &CLASS::createForPosition(const IRPosition &IRP, Attributor &A) {      \
    CLASS *AA = nullptr;                                                       \
    switch (IRP.getPositionKind()) {                                           \
      SWITCH_PK_INV(CLASS, IRP_INVALID, "invalid")                             \
      SWITCH_PK_INV(CLASS, IRP_RETURNED, "returned")                           \
      SWITCH_PK_CREATE(CLASS, IRP, IRP_FUNCTION, Function)                     \
      SWITCH_PK_CREATE(CLASS, IRP, IRP_CALL_SITE, CallSite)                    \
      SWITCH_PK_CREATE(CLASS, IRP, IRP_FLOAT, Floating)                        \
      SWITCH_PK_CREATE(CLASS, IRP, IRP_ARGUMENT, Argument)                     \
      SWITCH_PK_CREATE(CLASS, IRP, IRP_CALL_SITE_RETURNED, CallSiteReturned)   \
      SWITCH_PK_CREATE(CLASS, IRP, IRP_CALL_SITE_ARGUMENT, CallSiteArgument)   \
    }                                                                          \
    return *AA;                                                                \
  }

CREATE_FUNCTION_ABSTRACT_ATTRIBUTE_FOR_POSITION(AANoUnwind)
CREATE_FUNCTION_ABSTRACT_ATTRIBUTE_FOR_POSITION(AANoSync)
CREATE_FUNCTION_ABSTRACT_ATTRIBUTE_FOR_POSITION(AANoRecurse)
CREATE_FUNCTION_ABSTRACT_ATTRIBUTE_FOR_POSITION(AAWillReturn)
CREATE_FUNCTION_ABSTRACT_ATTRIBUTE_FOR_POSITION(AANoReturn)
CREATE_FUNCTION_ABSTRACT_ATTRIBUTE_FOR_POSITION(AAMemoryLocation)
CREATE_FUNCTION_ABSTRACT_ATTRIBUTE_FOR_POSITION(AACallEdges)
CREATE_FUNCTION_ABSTRACT_ATTRIBUTE_FOR_POSITION(AAAssumptionInfo)
CREATE_FUNCTION_ABSTRACT_ATTRIBUTE_FOR_POSITION(AAMustProgress)

CREATE_VALUE_ABSTRACT_ATTRIBUTE_FOR_POSITION(AANonNull)
CREATE_VALUE_ABSTRACT_ATTRIBUTE_FOR_POSITION(AANoAlias)
CREATE_VALUE_ABSTRACT_ATTRIBUTE_FOR_POSITION(AAPrivatizablePtr)
CREATE_VALUE_ABSTRACT_ATTRIBUTE_FOR_POSITION(AADereferenceable)
CREATE_VALUE_ABSTRACT_ATTRIBUTE_FOR_POSITION(AAAlign)
CREATE_VALUE_ABSTRACT_ATTRIBUTE_FOR_POSITION(AAInstanceInfo)
CREATE_VALUE_ABSTRACT_ATTRIBUTE_FOR_POSITION(AANoCapture)
CREATE_VALUE_ABSTRACT_ATTRIBUTE_FOR_POSITION(AAValueConstantRange)
CREATE_VALUE_ABSTRACT_ATTRIBUTE_FOR_POSITION(AAPotentialConstantValues)
CREATE_VALUE_ABSTRACT_ATTRIBUTE_FOR_POSITION(AAPotentialValues)
CREATE_VALUE_ABSTRACT_ATTRIBUTE_FOR_POSITION(AANoUndef)
CREATE_VALUE_ABSTRACT_ATTRIBUTE_FOR_POSITION(AANoFPClass)
CREATE_VALUE_ABSTRACT_ATTRIBUTE_FOR_POSITION(AAPointerInfo)
CREATE_VALUE_ABSTRACT_ATTRIBUTE_FOR_POSITION(AAAddressSpace)
CREATE_VALUE_ABSTRACT_ATTRIBUTE_FOR_POSITION(AAAllocationInfo)

CREATE_ALL_ABSTRACT_ATTRIBUTE_FOR_POSITION(AAValueSimplify)
CREATE_ALL_ABSTRACT_ATTRIBUTE_FOR_POSITION(AAIsDead)
CREATE_ALL_ABSTRACT_ATTRIBUTE_FOR_POSITION(AANoFree)
CREATE_ALL_ABSTRACT_ATTRIBUTE_FOR_POSITION(AAUnderlyingObjects)

CREATE_ABSTRACT_ATTRIBUTE_FOR_ONE_POSITION(IRP_CALL_SITE, CallSite,
                                           AAIndirectCallInfo)
CREATE_ABSTRACT_ATTRIBUTE_FOR_ONE_POSITION(IRP_FLOAT, Floating,
                                           AAGlobalValueInfo)

CREATE_FUNCTION_ONLY_ABSTRACT_ATTRIBUTE_FOR_POSITION(AAHeapToStack)
CREATE_FUNCTION_ONLY_ABSTRACT_ATTRIBUTE_FOR_POSITION(AAUndefinedBehavior)
CREATE_FUNCTION_ONLY_ABSTRACT_ATTRIBUTE_FOR_POSITION(AANonConvergent)
CREATE_FUNCTION_ONLY_ABSTRACT_ATTRIBUTE_FOR_POSITION(AAIntraFnReachability)
CREATE_FUNCTION_ONLY_ABSTRACT_ATTRIBUTE_FOR_POSITION(AAInterFnReachability)
CREATE_FUNCTION_ONLY_ABSTRACT_ATTRIBUTE_FOR_POSITION(AADenormalFPMath)

CREATE_NON_RET_ABSTRACT_ATTRIBUTE_FOR_POSITION(AAMemoryBehavior)

#undef CREATE_FUNCTION_ONLY_ABSTRACT_ATTRIBUTE_FOR_POSITION
#undef CREATE_FUNCTION_ABSTRACT_ATTRIBUTE_FOR_POSITION
#undef CREATE_NON_RET_ABSTRACT_ATTRIBUTE_FOR_POSITION
#undef CREATE_VALUE_ABSTRACT_ATTRIBUTE_FOR_POSITION
#undef CREATE_ALL_ABSTRACT_ATTRIBUTE_FOR_POSITION
#undef CREATE_ABSTRACT_ATTRIBUTE_FOR_ONE_POSITION
#undef SWITCH_PK_CREATE
#undef SWITCH_PK_INV<|MERGE_RESOLUTION|>--- conflicted
+++ resolved
@@ -1053,15 +1053,6 @@
   virtual int64_t numOffsetBins() const override {
     return State::numOffsetBins();
   }
-<<<<<<< HEAD
-  virtual bool reachesReturn() const override { return ReachesReturn; }
-  ChangeStatus setReachesReturn(bool val) {
-    if (ReachesReturn == val)
-      return ChangeStatus::UNCHANGED;
-
-    ReachesReturn = val;
-    return ChangeStatus::CHANGED;
-=======
   virtual bool reachesReturn() const override {
     return !ReturnedOffsets.isUnassigned();
   }
@@ -1090,7 +1081,6 @@
     if (ReturnedOffsets.merge(ReachedReturnedOffsets))
       return ChangeStatus::CHANGED;
     return ChangeStatus::UNCHANGED;
->>>>>>> 7cc4aa4a
   }
 
   bool forallInterferingAccesses(
