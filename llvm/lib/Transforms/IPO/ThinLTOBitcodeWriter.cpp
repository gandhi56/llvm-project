//===- ThinLTOBitcodeWriter.cpp - Bitcode writing pass for ThinLTO --------===//
//
// Part of the LLVM Project, under the Apache License v2.0 with LLVM Exceptions.
// See https://llvm.org/LICENSE.txt for license information.
// SPDX-License-Identifier: Apache-2.0 WITH LLVM-exception
//
//===----------------------------------------------------------------------===//

#include "llvm/Transforms/IPO/ThinLTOBitcodeWriter.h"
#include "llvm/Analysis/BasicAliasAnalysis.h"
#include "llvm/Analysis/ModuleSummaryAnalysis.h"
#include "llvm/Analysis/ProfileSummaryInfo.h"
#include "llvm/Analysis/TypeMetadataUtils.h"
#include "llvm/Bitcode/BitcodeWriter.h"
#include "llvm/IR/Constants.h"
#include "llvm/IR/DebugInfo.h"
#include "llvm/IR/Instructions.h"
#include "llvm/IR/Intrinsics.h"
#include "llvm/IR/Module.h"
#include "llvm/IR/PassManager.h"
#include "llvm/Object/ModuleSymbolTable.h"
#include "llvm/Support/raw_ostream.h"
#include "llvm/Transforms/IPO.h"
#include "llvm/Transforms/IPO/FunctionAttrs.h"
#include "llvm/Transforms/IPO/FunctionImport.h"
#include "llvm/Transforms/IPO/LowerTypeTests.h"
#include "llvm/Transforms/Utils/Cloning.h"
#include "llvm/Transforms/Utils/ModuleUtils.h"
using namespace llvm;

namespace {

// Determine if a promotion alias should be created for a symbol name.
static bool allowPromotionAlias(const std::string &Name) {
  // Promotion aliases are used only in inline assembly. It's safe to
  // simply skip unusual names. Subset of MCAsmInfo::isAcceptableChar()
  // and MCAsmInfoXCOFF::isAcceptableChar().
  for (const char &C : Name) {
    if (isAlnum(C) || C == '_' || C == '.')
      continue;
    return false;
  }
  return true;
}

// Promote each local-linkage entity defined by ExportM and used by ImportM by
// changing visibility and appending the given ModuleId.
void promoteInternals(Module &ExportM, Module &ImportM, StringRef ModuleId,
                      SetVector<GlobalValue *> &PromoteExtra) {
  DenseMap<const Comdat *, Comdat *> RenamedComdats;
  for (auto &ExportGV : ExportM.global_values()) {
    if (!ExportGV.hasLocalLinkage())
      continue;

    auto Name = ExportGV.getName();
    GlobalValue *ImportGV = nullptr;
    if (!PromoteExtra.count(&ExportGV)) {
      ImportGV = ImportM.getNamedValue(Name);
      if (!ImportGV)
        continue;
      ImportGV->removeDeadConstantUsers();
      if (ImportGV->use_empty()) {
        ImportGV->eraseFromParent();
        continue;
      }
    }

    std::string OldName = Name.str();
    std::string NewName = (Name + ModuleId).str();

    if (const auto *C = ExportGV.getComdat())
      if (C->getName() == Name)
        RenamedComdats.try_emplace(C, ExportM.getOrInsertComdat(NewName));

    ExportGV.setName(NewName);
    ExportGV.setLinkage(GlobalValue::ExternalLinkage);
    ExportGV.setVisibility(GlobalValue::HiddenVisibility);

    if (ImportGV) {
      ImportGV->setName(NewName);
      ImportGV->setVisibility(GlobalValue::HiddenVisibility);
    }

    if (isa<Function>(&ExportGV) && allowPromotionAlias(OldName)) {
      // Create a local alias with the original name to avoid breaking
      // references from inline assembly.
      std::string Alias =
          ".lto_set_conditional " + OldName + "," + NewName + "\n";
      ExportM.appendModuleInlineAsm(Alias);
    }
  }

  if (!RenamedComdats.empty())
    for (auto &GO : ExportM.global_objects())
      if (auto *C = GO.getComdat()) {
        auto Replacement = RenamedComdats.find(C);
        if (Replacement != RenamedComdats.end())
          GO.setComdat(Replacement->second);
      }
}

// Promote all internal (i.e. distinct) type ids used by the module by replacing
// them with external type ids formed using the module id.
//
// Note that this needs to be done before we clone the module because each clone
// will receive its own set of distinct metadata nodes.
void promoteTypeIds(Module &M, StringRef ModuleId) {
  DenseMap<Metadata *, Metadata *> LocalToGlobal;
  auto ExternalizeTypeId = [&](CallInst *CI, unsigned ArgNo) {
    Metadata *MD =
        cast<MetadataAsValue>(CI->getArgOperand(ArgNo))->getMetadata();

    if (isa<MDNode>(MD) && cast<MDNode>(MD)->isDistinct()) {
      Metadata *&GlobalMD = LocalToGlobal[MD];
      if (!GlobalMD) {
        std::string NewName = (Twine(LocalToGlobal.size()) + ModuleId).str();
        GlobalMD = MDString::get(M.getContext(), NewName);
      }

      CI->setArgOperand(ArgNo,
                        MetadataAsValue::get(M.getContext(), GlobalMD));
    }
  };

  if (Function *TypeTestFunc =
          M.getFunction(Intrinsic::getName(Intrinsic::type_test))) {
    for (const Use &U : TypeTestFunc->uses()) {
      auto CI = cast<CallInst>(U.getUser());
      ExternalizeTypeId(CI, 1);
    }
  }

  if (Function *PublicTypeTestFunc =
          M.getFunction(Intrinsic::getName(Intrinsic::public_type_test))) {
    for (const Use &U : PublicTypeTestFunc->uses()) {
      auto CI = cast<CallInst>(U.getUser());
      ExternalizeTypeId(CI, 1);
    }
  }

  if (Function *TypeCheckedLoadFunc =
          M.getFunction(Intrinsic::getName(Intrinsic::type_checked_load))) {
    for (const Use &U : TypeCheckedLoadFunc->uses()) {
      auto CI = cast<CallInst>(U.getUser());
      ExternalizeTypeId(CI, 2);
    }
  }

  if (Function *TypeCheckedLoadRelativeFunc = M.getFunction(
          Intrinsic::getName(Intrinsic::type_checked_load_relative))) {
    for (const Use &U : TypeCheckedLoadRelativeFunc->uses()) {
      auto CI = cast<CallInst>(U.getUser());
      ExternalizeTypeId(CI, 2);
    }
  }

  for (GlobalObject &GO : M.global_objects()) {
    SmallVector<MDNode *, 1> MDs;
    GO.getMetadata(LLVMContext::MD_type, MDs);

    GO.eraseMetadata(LLVMContext::MD_type);
    for (auto *MD : MDs) {
      auto I = LocalToGlobal.find(MD->getOperand(1));
      if (I == LocalToGlobal.end()) {
        GO.addMetadata(LLVMContext::MD_type, *MD);
        continue;
      }
      GO.addMetadata(
          LLVMContext::MD_type,
          *MDNode::get(M.getContext(), {MD->getOperand(0), I->second}));
    }
  }
}

// Drop unused globals, and drop type information from function declarations.
// FIXME: If we made functions typeless then there would be no need to do this.
void simplifyExternals(Module &M) {
  FunctionType *EmptyFT =
      FunctionType::get(Type::getVoidTy(M.getContext()), false);

  for (Function &F : llvm::make_early_inc_range(M)) {
    if (F.isDeclaration() && F.use_empty()) {
      F.eraseFromParent();
      continue;
    }

    if (!F.isDeclaration() || F.getFunctionType() == EmptyFT ||
        // Changing the type of an intrinsic may invalidate the IR.
        F.getName().starts_with("llvm."))
      continue;

    Function *NewF =
        Function::Create(EmptyFT, GlobalValue::ExternalLinkage,
                         F.getAddressSpace(), "", &M);
    NewF->copyAttributesFrom(&F);
    // Only copy function attribtues.
    NewF->setAttributes(AttributeList::get(M.getContext(),
                                           AttributeList::FunctionIndex,
                                           F.getAttributes().getFnAttrs()));
    NewF->takeName(&F);
    F.replaceAllUsesWith(NewF);
    F.eraseFromParent();
  }

  for (GlobalIFunc &I : llvm::make_early_inc_range(M.ifuncs())) {
    if (I.use_empty())
      I.eraseFromParent();
    else
      assert(I.getResolverFunction() && "ifunc misses its resolver function");
  }

  for (GlobalVariable &GV : llvm::make_early_inc_range(M.globals())) {
    if (GV.isDeclaration() && GV.use_empty()) {
      GV.eraseFromParent();
      continue;
    }
  }
}

static void
filterModule(Module *M,
             function_ref<bool(const GlobalValue *)> ShouldKeepDefinition) {
  std::vector<GlobalValue *> V;
  for (GlobalValue &GV : M->global_values())
    if (!ShouldKeepDefinition(&GV))
      V.push_back(&GV);

  for (GlobalValue *GV : V)
    if (!convertToDeclaration(*GV))
      GV->eraseFromParent();
}

void forEachVirtualFunction(Constant *C, function_ref<void(Function *)> Fn) {
  if (auto *F = dyn_cast<Function>(C))
    return Fn(F);
  if (isa<GlobalValue>(C))
    return;
  for (Value *Op : C->operands())
    forEachVirtualFunction(cast<Constant>(Op), Fn);
}

// Clone any @llvm[.compiler].used over to the new module and append
// values whose defs were cloned into that module.
static void cloneUsedGlobalVariables(const Module &SrcM, Module &DestM,
                                     bool CompilerUsed) {
  SmallVector<GlobalValue *, 4> Used, NewUsed;
  // First collect those in the llvm[.compiler].used set.
  collectUsedGlobalVariables(SrcM, Used, CompilerUsed);
  // Next build a set of the equivalent values defined in DestM.
  for (auto *V : Used) {
    auto *GV = DestM.getNamedValue(V->getName());
    if (GV && !GV->isDeclaration())
      NewUsed.push_back(GV);
  }
  // Finally, add them to a llvm[.compiler].used variable in DestM.
  if (CompilerUsed)
    appendToCompilerUsed(DestM, NewUsed);
  else
    appendToUsed(DestM, NewUsed);
}

#ifndef NDEBUG
static bool enableUnifiedLTO(Module &M) {
  bool UnifiedLTO = false;
  if (auto *MD =
          mdconst::extract_or_null<ConstantInt>(M.getModuleFlag("UnifiedLTO")))
    UnifiedLTO = MD->getZExtValue();
  return UnifiedLTO;
}
#endif

// If it's possible to split M into regular and thin LTO parts, do so and write
// a multi-module bitcode file with the two parts to OS. Otherwise, write only a
// regular LTO bitcode file to OS.
void splitAndWriteThinLTOBitcode(
    raw_ostream &OS, raw_ostream *ThinLinkOS,
    function_ref<AAResults &(Function &)> AARGetter, Module &M) {
  std::string ModuleId = getUniqueModuleId(&M);
  if (ModuleId.empty()) {
    assert(!enableUnifiedLTO(M));
    // We couldn't generate a module ID for this module, write it out as a
    // regular LTO module with an index for summary-based dead stripping.
    ProfileSummaryInfo PSI(M);
    M.addModuleFlag(Module::Error, "ThinLTO", uint32_t(0));
    ModuleSummaryIndex Index = buildModuleSummaryIndex(M, nullptr, &PSI);
    WriteBitcodeToFile(M, OS, /*ShouldPreserveUseListOrder=*/false, &Index,
                       /*UnifiedLTO=*/false);

    if (ThinLinkOS)
      // We don't have a ThinLTO part, but still write the module to the
      // ThinLinkOS if requested so that the expected output file is produced.
      WriteBitcodeToFile(M, *ThinLinkOS, /*ShouldPreserveUseListOrder=*/false,
                         &Index, /*UnifiedLTO=*/false);

    return;
  }

  promoteTypeIds(M, ModuleId);

  // Returns whether a global or its associated global has attached type
  // metadata. The former may participate in CFI or whole-program
  // devirtualization, so they need to appear in the merged module instead of
  // the thin LTO module. Similarly, globals that are associated with globals
  // with type metadata need to appear in the merged module because they will
  // reference the global's section directly.
  auto HasTypeMetadata = [](const GlobalObject *GO) {
    if (MDNode *MD = GO->getMetadata(LLVMContext::MD_associated))
      if (auto *AssocVM = dyn_cast_or_null<ValueAsMetadata>(MD->getOperand(0)))
        if (auto *AssocGO = dyn_cast<GlobalObject>(AssocVM->getValue()))
          if (AssocGO->hasMetadata(LLVMContext::MD_type))
            return true;
    return GO->hasMetadata(LLVMContext::MD_type);
  };

  // Collect the set of virtual functions that are eligible for virtual constant
  // propagation. Each eligible function must not access memory, must return
  // an integer of width <=64 bits, must take at least one argument, must not
  // use its first argument (assumed to be "this") and all arguments other than
  // the first one must be of <=64 bit integer type.
  //
  // Note that we test whether this copy of the function is readnone, rather
  // than testing function attributes, which must hold for any copy of the
  // function, even a less optimized version substituted at link time. This is
  // sound because the virtual constant propagation optimizations effectively
  // inline all implementations of the virtual function into each call site,
  // rather than using function attributes to perform local optimization.
  DenseSet<const Function *> EligibleVirtualFns;
  // If any member of a comdat lives in MergedM, put all members of that
  // comdat in MergedM to keep the comdat together.
  DenseSet<const Comdat *> MergedMComdats;
  for (GlobalVariable &GV : M.globals())
    if (!GV.isDeclaration() && HasTypeMetadata(&GV)) {
      if (const auto *C = GV.getComdat())
        MergedMComdats.insert(C);
      forEachVirtualFunction(GV.getInitializer(), [&](Function *F) {
        auto *RT = dyn_cast<IntegerType>(F->getReturnType());
        if (!RT || RT->getBitWidth() > 64 || F->arg_empty() ||
            !F->arg_begin()->use_empty())
          return;
        for (auto &Arg : drop_begin(F->args())) {
          auto *ArgT = dyn_cast<IntegerType>(Arg.getType());
          if (!ArgT || ArgT->getBitWidth() > 64)
            return;
        }
        if (!F->isDeclaration() &&
            computeFunctionBodyMemoryAccess(*F, AARGetter(*F))
                .doesNotAccessMemory())
          EligibleVirtualFns.insert(F);
      });
    }

  ValueToValueMapTy VMap;
  std::unique_ptr<Module> MergedM(
      CloneModule(M, VMap, [&](const GlobalValue *GV) -> bool {
        if (const auto *C = GV->getComdat())
          if (MergedMComdats.count(C))
            return true;
        if (auto *F = dyn_cast<Function>(GV))
          return EligibleVirtualFns.count(F);
        if (auto *GVar =
                dyn_cast_or_null<GlobalVariable>(GV->getAliaseeObject()))
          return HasTypeMetadata(GVar);
        return false;
      }));
  StripDebugInfo(*MergedM);
  MergedM->setModuleInlineAsm("");

  // Clone any llvm.*used globals to ensure the included values are
  // not deleted.
  cloneUsedGlobalVariables(M, *MergedM, /*CompilerUsed*/ false);
  cloneUsedGlobalVariables(M, *MergedM, /*CompilerUsed*/ true);

  for (Function &F : *MergedM)
    if (!F.isDeclaration()) {
      // Reset the linkage of all functions eligible for virtual constant
      // propagation. The canonical definitions live in the thin LTO module so
      // that they can be imported.
      F.setLinkage(GlobalValue::AvailableExternallyLinkage);
      F.setComdat(nullptr);
    }

  SetVector<GlobalValue *> CfiFunctions;
  for (auto &F : M)
    if ((!F.hasLocalLinkage() || F.hasAddressTaken()) && HasTypeMetadata(&F))
      CfiFunctions.insert(&F);

  // Remove all globals with type metadata, globals with comdats that live in
  // MergedM, and aliases pointing to such globals from the thin LTO module.
  filterModule(&M, [&](const GlobalValue *GV) {
    if (auto *GVar = dyn_cast_or_null<GlobalVariable>(GV->getAliaseeObject()))
      if (HasTypeMetadata(GVar))
        return false;
    if (const auto *C = GV->getComdat())
      if (MergedMComdats.count(C))
        return false;
    return true;
  });

  promoteInternals(*MergedM, M, ModuleId, CfiFunctions);
  promoteInternals(M, *MergedM, ModuleId, CfiFunctions);

  auto &Ctx = MergedM->getContext();
  SmallVector<MDNode *, 8> CfiFunctionMDs;
  for (auto *V : CfiFunctions) {
    Function &F = *cast<Function>(V);
    SmallVector<MDNode *, 2> Types;
    F.getMetadata(LLVMContext::MD_type, Types);

    SmallVector<Metadata *, 4> Elts;
    Elts.push_back(MDString::get(Ctx, F.getName()));
    CfiFunctionLinkage Linkage;
    if (lowertypetests::isJumpTableCanonical(&F))
      Linkage = CFL_Definition;
    else if (F.hasExternalWeakLinkage())
      Linkage = CFL_WeakDeclaration;
    else
      Linkage = CFL_Declaration;
    Elts.push_back(ConstantAsMetadata::get(
        llvm::ConstantInt::get(Type::getInt8Ty(Ctx), Linkage)));
    append_range(Elts, Types);
    CfiFunctionMDs.push_back(MDTuple::get(Ctx, Elts));
  }

  if(!CfiFunctionMDs.empty()) {
    NamedMDNode *NMD = MergedM->getOrInsertNamedMetadata("cfi.functions");
    for (auto *MD : CfiFunctionMDs)
      NMD->addOperand(MD);
  }

  SmallVector<MDNode *, 8> FunctionAliases;
  for (auto &A : M.aliases()) {
    if (!isa<Function>(A.getAliasee()))
      continue;

    auto *F = cast<Function>(A.getAliasee());

    Metadata *Elts[] = {
        MDString::get(Ctx, A.getName()),
        MDString::get(Ctx, F->getName()),
        ConstantAsMetadata::get(
            ConstantInt::get(Type::getInt8Ty(Ctx), A.getVisibility())),
        ConstantAsMetadata::get(
            ConstantInt::get(Type::getInt8Ty(Ctx), A.isWeakForLinker())),
    };

    FunctionAliases.push_back(MDTuple::get(Ctx, Elts));
  }

  if (!FunctionAliases.empty()) {
    NamedMDNode *NMD = MergedM->getOrInsertNamedMetadata("aliases");
    for (auto *MD : FunctionAliases)
      NMD->addOperand(MD);
  }

  SmallVector<MDNode *, 8> Symvers;
  ModuleSymbolTable::CollectAsmSymvers(M, [&](StringRef Name, StringRef Alias) {
    Function *F = M.getFunction(Name);
    if (!F || F->use_empty())
      return;

    Symvers.push_back(MDTuple::get(
        Ctx, {MDString::get(Ctx, Name), MDString::get(Ctx, Alias)}));
  });

  if (!Symvers.empty()) {
    NamedMDNode *NMD = MergedM->getOrInsertNamedMetadata("symvers");
    for (auto *MD : Symvers)
      NMD->addOperand(MD);
  }

  simplifyExternals(*MergedM);

  // FIXME: Try to re-use BSI and PFI from the original module here.
  ProfileSummaryInfo PSI(M);
  ModuleSummaryIndex Index = buildModuleSummaryIndex(M, nullptr, &PSI);

  // Mark the merged module as requiring full LTO. We still want an index for
  // it though, so that it can participate in summary-based dead stripping.
  MergedM->addModuleFlag(Module::Error, "ThinLTO", uint32_t(0));
  ModuleSummaryIndex MergedMIndex =
      buildModuleSummaryIndex(*MergedM, nullptr, &PSI);

  SmallVector<char, 0> Buffer;

  BitcodeWriter W(Buffer);
  // Save the module hash produced for the full bitcode, which will
  // be used in the backends, and use that in the minimized bitcode
  // produced for the full link.
  ModuleHash ModHash = {{0}};
  W.writeModule(M, /*ShouldPreserveUseListOrder=*/false, &Index,
                /*GenerateHash=*/true, &ModHash);
  W.writeModule(*MergedM, /*ShouldPreserveUseListOrder=*/false, &MergedMIndex);
  W.writeSymtab();
  W.writeStrtab();
  OS << Buffer;

  // If a minimized bitcode module was requested for the thin link, only
  // the information that is needed by thin link will be written in the
  // given OS (the merged module will be written as usual).
  if (ThinLinkOS) {
    Buffer.clear();
    BitcodeWriter W2(Buffer);
    StripDebugInfo(M);
    W2.writeThinLinkBitcode(M, Index, ModHash);
    W2.writeModule(*MergedM, /*ShouldPreserveUseListOrder=*/false,
                   &MergedMIndex);
    W2.writeSymtab();
    W2.writeStrtab();
    *ThinLinkOS << Buffer;
  }
}

// Check if the LTO Unit splitting has been enabled.
bool enableSplitLTOUnit(Module &M) {
  bool EnableSplitLTOUnit = false;
  if (auto *MD = mdconst::extract_or_null<ConstantInt>(
          M.getModuleFlag("EnableSplitLTOUnit")))
    EnableSplitLTOUnit = MD->getZExtValue();
  return EnableSplitLTOUnit;
}

// Returns whether this module needs to be split because it uses type metadata.
bool hasTypeMetadata(Module &M) {
  for (auto &GO : M.global_objects()) {
    if (GO.hasMetadata(LLVMContext::MD_type))
      return true;
  }
  return false;
}

bool writeThinLTOBitcode(raw_ostream &OS, raw_ostream *ThinLinkOS,
                         function_ref<AAResults &(Function &)> AARGetter,
                         Module &M, const ModuleSummaryIndex *Index) {
  std::unique_ptr<ModuleSummaryIndex> NewIndex = nullptr;
  // See if this module has any type metadata. If so, we try to split it
  // or at least promote type ids to enable WPD.
  if (hasTypeMetadata(M)) {
    if (enableSplitLTOUnit(M)) {
      splitAndWriteThinLTOBitcode(OS, ThinLinkOS, AARGetter, M);
      return true;
    }
    // Promote type ids as needed for index-based WPD.
    std::string ModuleId = getUniqueModuleId(&M);
    if (!ModuleId.empty()) {
      promoteTypeIds(M, ModuleId);
      // Need to rebuild the index so that it contains type metadata
      // for the newly promoted type ids.
      // FIXME: Probably should not bother building the index at all
      // in the caller of writeThinLTOBitcode (which does so via the
      // ModuleSummaryIndexAnalysis pass), since we have to rebuild it
      // anyway whenever there is type metadata (here or in
      // splitAndWriteThinLTOBitcode). Just always build it once via the
      // buildModuleSummaryIndex when Module(s) are ready.
      ProfileSummaryInfo PSI(M);
      NewIndex = std::make_unique<ModuleSummaryIndex>(
          buildModuleSummaryIndex(M, nullptr, &PSI));
      Index = NewIndex.get();
    }
  }

  // Write it out as an unsplit ThinLTO module.

  // Save the module hash produced for the full bitcode, which will
  // be used in the backends, and use that in the minimized bitcode
  // produced for the full link.
  ModuleHash ModHash = {{0}};
  WriteBitcodeToFile(M, OS, /*ShouldPreserveUseListOrder=*/false, Index,
                     /*GenerateHash=*/true, &ModHash);
  // If a minimized bitcode module was requested for the thin link, only
  // the information that is needed by thin link will be written in the
  // given OS.
  if (ThinLinkOS && Index)
    writeThinLinkBitcodeToFile(M, *ThinLinkOS, *Index, ModHash);
  return false;
}

} // anonymous namespace
extern bool WriteNewDbgInfoFormatToBitcode;
PreservedAnalyses
llvm::ThinLTOBitcodeWriterPass::run(Module &M, ModuleAnalysisManager &AM) {
  FunctionAnalysisManager &FAM =
      AM.getResult<FunctionAnalysisManagerModuleProxy>(M).getManager();

<<<<<<< HEAD
  // RemoveDIs: there's no bitcode representation of the DPValue debug-info,
  // convert to dbg.values before writing out.
  bool ConvertToOldDbgFormatForWrite =
      M.IsNewDbgInfoFormat && !WriteNewDbgInfoFormatToBitcode;
  if (ConvertToOldDbgFormatForWrite)
    M.convertFromNewDbgValues();
=======
  // RemoveDIs: there's no bitcode representation of the DbgVariableRecord
  // debug-info, convert to dbg.values before writing out.
  ScopedDbgInfoFormatSetter FormatSetter(M, M.IsNewDbgInfoFormat &&
                                                WriteNewDbgInfoFormatToBitcode);
>>>>>>> 974f1ee5

  bool Changed = writeThinLTOBitcode(
      OS, ThinLinkOS,
      [&FAM](Function &F) -> AAResults & {
        return FAM.getResult<AAManager>(F);
      },
      M, &AM.getResult<ModuleSummaryIndexAnalysis>(M));

  return Changed ? PreservedAnalyses::none() : PreservedAnalyses::all();
}<|MERGE_RESOLUTION|>--- conflicted
+++ resolved
@@ -581,19 +581,10 @@
   FunctionAnalysisManager &FAM =
       AM.getResult<FunctionAnalysisManagerModuleProxy>(M).getManager();
 
-<<<<<<< HEAD
-  // RemoveDIs: there's no bitcode representation of the DPValue debug-info,
-  // convert to dbg.values before writing out.
-  bool ConvertToOldDbgFormatForWrite =
-      M.IsNewDbgInfoFormat && !WriteNewDbgInfoFormatToBitcode;
-  if (ConvertToOldDbgFormatForWrite)
-    M.convertFromNewDbgValues();
-=======
   // RemoveDIs: there's no bitcode representation of the DbgVariableRecord
   // debug-info, convert to dbg.values before writing out.
   ScopedDbgInfoFormatSetter FormatSetter(M, M.IsNewDbgInfoFormat &&
                                                 WriteNewDbgInfoFormatToBitcode);
->>>>>>> 974f1ee5
 
   bool Changed = writeThinLTOBitcode(
       OS, ThinLinkOS,
