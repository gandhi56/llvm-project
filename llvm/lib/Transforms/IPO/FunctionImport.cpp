//===- FunctionImport.cpp - ThinLTO Summary-based Function Import ---------===//
//
// Part of the LLVM Project, under the Apache License v2.0 with LLVM Exceptions.
// See https://llvm.org/LICENSE.txt for license information.
// SPDX-License-Identifier: Apache-2.0 WITH LLVM-exception
//
//===----------------------------------------------------------------------===//
//
// This file implements Function import based on summaries.
//
//===----------------------------------------------------------------------===//

#include "llvm/Transforms/IPO/FunctionImport.h"
#include "llvm/ADT/ArrayRef.h"
#include "llvm/ADT/STLExtras.h"
#include "llvm/ADT/SetVector.h"
#include "llvm/ADT/SmallVector.h"
#include "llvm/ADT/Statistic.h"
#include "llvm/ADT/StringRef.h"
#include "llvm/Bitcode/BitcodeReader.h"
#include "llvm/IR/AutoUpgrade.h"
#include "llvm/IR/Constants.h"
#include "llvm/IR/Function.h"
#include "llvm/IR/GlobalAlias.h"
#include "llvm/IR/GlobalObject.h"
#include "llvm/IR/GlobalValue.h"
#include "llvm/IR/GlobalVariable.h"
#include "llvm/IR/Metadata.h"
#include "llvm/IR/Module.h"
#include "llvm/IR/ModuleSummaryIndex.h"
#include "llvm/IRReader/IRReader.h"
#include "llvm/Linker/IRMover.h"
#include "llvm/Support/Casting.h"
#include "llvm/Support/CommandLine.h"
#include "llvm/Support/Debug.h"
#include "llvm/Support/Errc.h"
#include "llvm/Support/Error.h"
#include "llvm/Support/ErrorHandling.h"
#include "llvm/Support/FileSystem.h"
#include "llvm/Support/JSON.h"
#include "llvm/Support/SourceMgr.h"
#include "llvm/Support/raw_ostream.h"
#include "llvm/Transforms/IPO/Internalize.h"
#include "llvm/Transforms/Utils/Cloning.h"
#include "llvm/Transforms/Utils/FunctionImportUtils.h"
#include "llvm/Transforms/Utils/ValueMapper.h"
#include <cassert>
#include <memory>
#include <set>
#include <string>
#include <system_error>
#include <tuple>
#include <utility>

using namespace llvm;

#define DEBUG_TYPE "function-import"

STATISTIC(NumImportedFunctionsThinLink,
          "Number of functions thin link decided to import");
STATISTIC(NumImportedHotFunctionsThinLink,
          "Number of hot functions thin link decided to import");
STATISTIC(NumImportedCriticalFunctionsThinLink,
          "Number of critical functions thin link decided to import");
STATISTIC(NumImportedGlobalVarsThinLink,
          "Number of global variables thin link decided to import");
STATISTIC(NumImportedFunctions, "Number of functions imported in backend");
STATISTIC(NumImportedGlobalVars,
          "Number of global variables imported in backend");
STATISTIC(NumImportedModules, "Number of modules imported from");
STATISTIC(NumDeadSymbols, "Number of dead stripped symbols in index");
STATISTIC(NumLiveSymbols, "Number of live symbols in index");

/// Limit on instruction count of imported functions.
static cl::opt<unsigned> ImportInstrLimit(
    "import-instr-limit", cl::init(100), cl::Hidden, cl::value_desc("N"),
    cl::desc("Only import functions with less than N instructions"));

static cl::opt<int> ImportCutoff(
    "import-cutoff", cl::init(-1), cl::Hidden, cl::value_desc("N"),
    cl::desc("Only import first N functions if N>=0 (default -1)"));

static cl::opt<bool>
    ForceImportAll("force-import-all", cl::init(false), cl::Hidden,
                   cl::desc("Import functions with noinline attribute"));

static cl::opt<float>
    ImportInstrFactor("import-instr-evolution-factor", cl::init(0.7),
                      cl::Hidden, cl::value_desc("x"),
                      cl::desc("As we import functions, multiply the "
                               "`import-instr-limit` threshold by this factor "
                               "before processing newly imported functions"));

static cl::opt<float> ImportHotInstrFactor(
    "import-hot-evolution-factor", cl::init(1.0), cl::Hidden,
    cl::value_desc("x"),
    cl::desc("As we import functions called from hot callsite, multiply the "
             "`import-instr-limit` threshold by this factor "
             "before processing newly imported functions"));

static cl::opt<float> ImportHotMultiplier(
    "import-hot-multiplier", cl::init(10.0), cl::Hidden, cl::value_desc("x"),
    cl::desc("Multiply the `import-instr-limit` threshold for hot callsites"));

static cl::opt<float> ImportCriticalMultiplier(
    "import-critical-multiplier", cl::init(100.0), cl::Hidden,
    cl::value_desc("x"),
    cl::desc(
        "Multiply the `import-instr-limit` threshold for critical callsites"));

// FIXME: This multiplier was not really tuned up.
static cl::opt<float> ImportColdMultiplier(
    "import-cold-multiplier", cl::init(0), cl::Hidden, cl::value_desc("N"),
    cl::desc("Multiply the `import-instr-limit` threshold for cold callsites"));

static cl::opt<bool> PrintImports("print-imports", cl::init(false), cl::Hidden,
                                  cl::desc("Print imported functions"));

static cl::opt<bool> PrintImportFailures(
    "print-import-failures", cl::init(false), cl::Hidden,
    cl::desc("Print information for functions rejected for importing"));

static cl::opt<bool> ComputeDead("compute-dead", cl::init(true), cl::Hidden,
                                 cl::desc("Compute dead symbols"));

static cl::opt<bool> EnableImportMetadata(
    "enable-import-metadata", cl::init(false), cl::Hidden,
    cl::desc("Enable import metadata like 'thinlto_src_module' and "
             "'thinlto_src_file'"));

/// Summary file to use for function importing when using -function-import from
/// the command line.
static cl::opt<std::string>
    SummaryFile("summary-file",
                cl::desc("The summary file to use for function importing."));

/// Used when testing importing from distributed indexes via opt
// -function-import.
static cl::opt<bool>
    ImportAllIndex("import-all-index",
                   cl::desc("Import all external functions in index."));

/// This is a test-only option.
/// If this option is enabled, the ThinLTO indexing step will import each
/// function declaration as a fallback. In a real build this may increase ram
/// usage of the indexing step unnecessarily.
/// TODO: Implement selective import (based on combined summary analysis) to
/// ensure the imported function has a use case in the postlink pipeline.
static cl::opt<bool> ImportDeclaration(
    "import-declaration", cl::init(false), cl::Hidden,
    cl::desc("If true, import function declaration as fallback if the function "
             "definition is not imported."));

/// Pass a workload description file - an example of workload would be the
/// functions executed to satisfy a RPC request. A workload is defined by a root
/// function and the list of functions that are (frequently) needed to satisfy
/// it. The module that defines the root will have all those functions imported.
/// The file contains a JSON dictionary. The keys are root functions, the values
/// are lists of functions to import in the module defining the root. It is
/// assumed -funique-internal-linkage-names was used, thus ensuring function
/// names are unique even for local linkage ones.
static cl::opt<std::string> WorkloadDefinitions(
    "thinlto-workload-def",
    cl::desc("Pass a workload definition. This is a file containing a JSON "
             "dictionary. The keys are root functions, the values are lists of "
             "functions to import in the module defining the root. It is "
             "assumed -funique-internal-linkage-names was used, to ensure "
             "local linkage functions have unique names. For example: \n"
             "{\n"
             "  \"rootFunction_1\": [\"function_to_import_1\", "
             "\"function_to_import_2\"], \n"
             "  \"rootFunction_2\": [\"function_to_import_3\", "
             "\"function_to_import_4\"] \n"
             "}"),
    cl::Hidden);

<<<<<<< HEAD
static cl::opt<bool> ImportAssumeUniqueLocal(
    "import-assume-unique-local", cl::init(false),
    cl::desc(
        "By default, a local-linkage global variable won't be imported in the "
        "edge mod1:func -> mod2:local-var (from value profiles) since compiler "
        "cannot assume mod2 is compiled with full path which gives local-var a "
        "program-wide unique GUID. Set this option to true will help cross "
        "module import of such variables. This is only safe if the compiler "
        "user specify the full module path."),
    cl::Hidden);
=======
static cl::opt<std::string>
    ContextualProfile("thinlto-pgo-ctx-prof",
                      cl::desc("Path to a contextual profile."), cl::Hidden);
>>>>>>> 979abf14

namespace llvm {
extern cl::opt<bool> EnableMemProfContextDisambiguation;
}

// Load lazily a module from \p FileName in \p Context.
static std::unique_ptr<Module> loadFile(const std::string &FileName,
                                        LLVMContext &Context) {
  SMDiagnostic Err;
  LLVM_DEBUG(dbgs() << "Loading '" << FileName << "'\n");
  // Metadata isn't loaded until functions are imported, to minimize
  // the memory overhead.
  std::unique_ptr<Module> Result =
      getLazyIRFileModule(FileName, Err, Context,
                          /* ShouldLazyLoadMetadata = */ true);
  if (!Result) {
    Err.print("function-import", errs());
    report_fatal_error("Abort");
  }

  return Result;
}

static bool shouldSkipLocalInAnotherModule(const GlobalValueSummary *RefSummary,
                                           size_t NumDefs,
                                           StringRef ImporterModule) {
  // We can import a local when there is one definition.
  if (NumDefs == 1)
    return false;
  // In other cases, make sure we import the copy in the caller's module if the
  // referenced value has local linkage. The only time a local variable can
  // share an entry in the index is if there is a local with the same name in
  // another module that had the same source file name (in a different
  // directory), where each was compiled in their own directory so there was not
  // distinguishing path.
  return GlobalValue::isLocalLinkage(RefSummary->linkage()) &&
         RefSummary->modulePath() != ImporterModule;
}

/// Given a list of possible callee implementation for a call site, qualify the
/// legality of importing each. The return is a range of pairs. Each pair
/// corresponds to a candidate. The first value is the ImportFailureReason for
/// that candidate, the second is the candidate.
static auto qualifyCalleeCandidates(
    const ModuleSummaryIndex &Index,
    ArrayRef<std::unique_ptr<GlobalValueSummary>> CalleeSummaryList,
    StringRef CallerModulePath) {
  return llvm::map_range(
      CalleeSummaryList,
      [&Index, CalleeSummaryList,
       CallerModulePath](const std::unique_ptr<GlobalValueSummary> &SummaryPtr)
          -> std::pair<FunctionImporter::ImportFailureReason,
                       const GlobalValueSummary *> {
        auto *GVSummary = SummaryPtr.get();
        if (!Index.isGlobalValueLive(GVSummary))
          return {FunctionImporter::ImportFailureReason::NotLive, GVSummary};

        if (GlobalValue::isInterposableLinkage(GVSummary->linkage()))
          return {FunctionImporter::ImportFailureReason::InterposableLinkage,
                  GVSummary};

        auto *Summary = dyn_cast<FunctionSummary>(GVSummary->getBaseObject());

        // Ignore any callees that aren't actually functions. This could happen
        // in the case of GUID hash collisions. It could also happen in theory
        // for SamplePGO profiles collected on old versions of the code after
        // renaming, since we synthesize edges to any inlined callees appearing
        // in the profile.
        if (!Summary)
          return {FunctionImporter::ImportFailureReason::GlobalVar, GVSummary};

        // If this is a local function, make sure we import the copy in the
        // caller's module. The only time a local function can share an entry in
        // the index is if there is a local with the same name in another module
        // that had the same source file name (in a different directory), where
        // each was compiled in their own directory so there was not
        // distinguishing path.
        // If the local function is from another module, it must be a reference
        // due to indirect call profile data since a function pointer can point
        // to a local in another module. Do the import from another module if
        // there is only one entry in the list or when all files in the program
        // are compiled with full path - in both cases the local function has
        // unique PGO name and GUID.
        if (shouldSkipLocalInAnotherModule(Summary, CalleeSummaryList.size(),
                                           CallerModulePath))
          return {
              FunctionImporter::ImportFailureReason::LocalLinkageNotInModule,
              GVSummary};

        // Skip if it isn't legal to import (e.g. may reference unpromotable
        // locals).
        if (Summary->notEligibleToImport())
          return {FunctionImporter::ImportFailureReason::NotEligible,
                  GVSummary};

        return {FunctionImporter::ImportFailureReason::None, GVSummary};
      });
}

/// Given a list of possible callee implementation for a call site, select one
/// that fits the \p Threshold for function definition import. If none are
/// found, the Reason will give the last reason for the failure (last, in the
/// order of CalleeSummaryList entries). While looking for a callee definition,
/// sets \p TooLargeOrNoInlineSummary to the last seen too-large or noinline
/// candidate; other modules may want to know the function summary or
/// declaration even if a definition is not needed.
///
/// FIXME: select "best" instead of first that fits. But what is "best"?
/// - The smallest: more likely to be inlined.
/// - The one with the least outgoing edges (already well optimized).
/// - One from a module already being imported from in order to reduce the
///   number of source modules parsed/linked.
/// - One that has PGO data attached.
/// - [insert you fancy metric here]
static const GlobalValueSummary *
selectCallee(const ModuleSummaryIndex &Index,
             ArrayRef<std::unique_ptr<GlobalValueSummary>> CalleeSummaryList,
             unsigned Threshold, StringRef CallerModulePath,
             const GlobalValueSummary *&TooLargeOrNoInlineSummary,
             FunctionImporter::ImportFailureReason &Reason) {
  // Records the last summary with reason noinline or too-large.
  TooLargeOrNoInlineSummary = nullptr;
  auto QualifiedCandidates =
      qualifyCalleeCandidates(Index, CalleeSummaryList, CallerModulePath);
  for (auto QualifiedValue : QualifiedCandidates) {
    Reason = QualifiedValue.first;
    // Skip a summary if its import is not (proved to be) legal.
    if (Reason != FunctionImporter::ImportFailureReason::None)
      continue;
    auto *Summary =
        cast<FunctionSummary>(QualifiedValue.second->getBaseObject());

    // Don't bother importing the definition if the chance of inlining it is
    // not high enough (except under `--force-import-all`).
    if ((Summary->instCount() > Threshold) && !Summary->fflags().AlwaysInline &&
        !ForceImportAll) {
      TooLargeOrNoInlineSummary = Summary;
      Reason = FunctionImporter::ImportFailureReason::TooLarge;
      continue;
    }

    // Don't bother importing the definition if we can't inline it anyway.
    if (Summary->fflags().NoInline && !ForceImportAll) {
      TooLargeOrNoInlineSummary = Summary;
      Reason = FunctionImporter::ImportFailureReason::NoInline;
      continue;
    }

    return Summary;
  }
  return nullptr;
}

namespace {

using EdgeInfo = std::tuple<const FunctionSummary *, unsigned /* Threshold */>;

} // anonymous namespace

/// Import globals referenced by a function or other globals that are being
/// imported, if importing such global is possible.
class GlobalsImporter final {
  const ModuleSummaryIndex &Index;
  const GVSummaryMapTy &DefinedGVSummaries;
  function_ref<bool(GlobalValue::GUID, const GlobalValueSummary *)>
      IsPrevailing;
  FunctionImporter::ImportMapTy &ImportList;
  DenseMap<StringRef, FunctionImporter::ExportSetTy> *const ExportLists;

  bool shouldImportGlobal(const ValueInfo &VI) {
    const auto &GVS = DefinedGVSummaries.find(VI.getGUID());
    if (GVS == DefinedGVSummaries.end())
      return true;
    // We should not skip import if the module contains a non-prevailing
    // definition with interposable linkage type. This is required for
    // correctness in the situation where there is a prevailing def available
    // for import and marked read-only. In this case, the non-prevailing def
    // will be converted to a declaration, while the prevailing one becomes
    // internal, thus no definitions will be available for linking. In order to
    // prevent undefined symbol link error, the prevailing definition must be
    // imported.
    // FIXME: Consider adding a check that the suitable prevailing definition
    // exists and marked read-only.
    if (VI.getSummaryList().size() > 1 &&
        GlobalValue::isInterposableLinkage(GVS->second->linkage()) &&
        !IsPrevailing(VI.getGUID(), GVS->second))
      return true;

    return false;
  }

  void
  onImportingSummaryImpl(const GlobalValueSummary &Summary,
                         SmallVectorImpl<const GlobalVarSummary *> &Worklist) {
    for (const auto &VI : Summary.refs()) {
      if (!shouldImportGlobal(VI)) {
        LLVM_DEBUG(
            dbgs() << "Ref ignored! Target already in destination module.\n");
        continue;
      }

      LLVM_DEBUG(dbgs() << " ref -> " << VI << "\n");

      for (const auto &RefSummary : VI.getSummaryList()) {
        const auto *GVS = dyn_cast<GlobalVarSummary>(RefSummary.get());
        // Functions could be referenced by global vars - e.g. a vtable; but we
        // don't currently imagine a reason those would be imported here, rather
        // than as part of the logic deciding which functions to import (i.e.
        // based on profile information). Should we decide to handle them here,
        // we can refactor accordingly at that time.
        if (!GVS || !Index.canImportGlobalVar(GVS, /* AnalyzeRefs */ true) ||
            shouldSkipLocalInAnotherModule(GVS, VI.getSummaryList().size(),
                                           Summary.modulePath()))
          continue;

        // If there isn't an entry for GUID, insert <GUID, Definition> pair.
        // Otherwise, definition should take precedence over declaration.
        auto [Iter, Inserted] =
            ImportList[RefSummary->modulePath()].try_emplace(
                VI.getGUID(), GlobalValueSummary::Definition);
        // Only update stat and exports if we haven't already imported this
        // variable.
        if (!Inserted) {
          // Set the value to 'std::min(existing-value, new-value)' to make
          // sure a definition takes precedence over a declaration.
          Iter->second = std::min(GlobalValueSummary::Definition, Iter->second);
          break;
        }
        NumImportedGlobalVarsThinLink++;
        // Any references made by this variable will be marked exported
        // later, in ComputeCrossModuleImport, after import decisions are
        // complete, which is more efficient than adding them here.
        if (ExportLists)
          (*ExportLists)[RefSummary->modulePath()].insert(VI);

        // If variable is not writeonly we attempt to recursively analyze
        // its references in order to import referenced constants.
        if (!Index.isWriteOnly(GVS))
          Worklist.emplace_back(GVS);
        break;
      }
    }
  }

public:
  GlobalsImporter(
      const ModuleSummaryIndex &Index, const GVSummaryMapTy &DefinedGVSummaries,
      function_ref<bool(GlobalValue::GUID, const GlobalValueSummary *)>
          IsPrevailing,
      FunctionImporter::ImportMapTy &ImportList,
      DenseMap<StringRef, FunctionImporter::ExportSetTy> *ExportLists)
      : Index(Index), DefinedGVSummaries(DefinedGVSummaries),
        IsPrevailing(IsPrevailing), ImportList(ImportList),
        ExportLists(ExportLists) {}

  void onImportingSummary(const GlobalValueSummary &Summary) {
    SmallVector<const GlobalVarSummary *, 128> Worklist;
    onImportingSummaryImpl(Summary, Worklist);
    while (!Worklist.empty())
      onImportingSummaryImpl(*Worklist.pop_back_val(), Worklist);
  }
};

static const char *getFailureName(FunctionImporter::ImportFailureReason Reason);

/// Determine the list of imports and exports for each module.
class ModuleImportsManager {
protected:
  function_ref<bool(GlobalValue::GUID, const GlobalValueSummary *)>
      IsPrevailing;
  const ModuleSummaryIndex &Index;
  DenseMap<StringRef, FunctionImporter::ExportSetTy> *const ExportLists;

  ModuleImportsManager(
      function_ref<bool(GlobalValue::GUID, const GlobalValueSummary *)>
          IsPrevailing,
      const ModuleSummaryIndex &Index,
      DenseMap<StringRef, FunctionImporter::ExportSetTy> *ExportLists = nullptr)
      : IsPrevailing(IsPrevailing), Index(Index), ExportLists(ExportLists) {}

public:
  virtual ~ModuleImportsManager() = default;

  /// Given the list of globals defined in a module, compute the list of imports
  /// as well as the list of "exports", i.e. the list of symbols referenced from
  /// another module (that may require promotion).
  virtual void
  computeImportForModule(const GVSummaryMapTy &DefinedGVSummaries,
                         StringRef ModName,
                         FunctionImporter::ImportMapTy &ImportList);

  static std::unique_ptr<ModuleImportsManager>
  create(function_ref<bool(GlobalValue::GUID, const GlobalValueSummary *)>
             IsPrevailing,
         const ModuleSummaryIndex &Index,
         DenseMap<StringRef, FunctionImporter::ExportSetTy> *ExportLists =
             nullptr);
};

/// A ModuleImportsManager that operates based on a workload definition (see
/// -thinlto-workload-def). For modules that do not define workload roots, it
/// applies the base ModuleImportsManager import policy.
class WorkloadImportsManager : public ModuleImportsManager {
  // Keep a module name -> value infos to import association. We use it to
  // determine if a module's import list should be done by the base
  // ModuleImportsManager or by us.
  StringMap<DenseSet<ValueInfo>> Workloads;

  void
  computeImportForModule(const GVSummaryMapTy &DefinedGVSummaries,
                         StringRef ModName,
                         FunctionImporter::ImportMapTy &ImportList) override {
    auto SetIter = Workloads.find(ModName);
    if (SetIter == Workloads.end()) {
      LLVM_DEBUG(dbgs() << "[Workload] " << ModName
                        << " does not contain the root of any context.\n");
      return ModuleImportsManager::computeImportForModule(DefinedGVSummaries,
                                                          ModName, ImportList);
    }
    LLVM_DEBUG(dbgs() << "[Workload] " << ModName
                      << " contains the root(s) of context(s).\n");

    GlobalsImporter GVI(Index, DefinedGVSummaries, IsPrevailing, ImportList,
                        ExportLists);
    auto &ValueInfos = SetIter->second;
    SmallVector<EdgeInfo, 128> GlobWorklist;
    for (auto &VI : llvm::make_early_inc_range(ValueInfos)) {
      auto It = DefinedGVSummaries.find(VI.getGUID());
      if (It != DefinedGVSummaries.end() &&
          IsPrevailing(VI.getGUID(), It->second)) {
        LLVM_DEBUG(
            dbgs() << "[Workload] " << VI.name()
                   << " has the prevailing variant already in the module "
                   << ModName << ". No need to import\n");
        continue;
      }
      auto Candidates =
          qualifyCalleeCandidates(Index, VI.getSummaryList(), ModName);

      const GlobalValueSummary *GVS = nullptr;
      auto PotentialCandidates = llvm::map_range(
          llvm::make_filter_range(
              Candidates,
              [&](const auto &Candidate) {
                LLVM_DEBUG(dbgs() << "[Workflow] Candidate for " << VI.name()
                                  << " from " << Candidate.second->modulePath()
                                  << " ImportFailureReason: "
                                  << getFailureName(Candidate.first) << "\n");
                return Candidate.first ==
                        FunctionImporter::ImportFailureReason::None;
              }),
          [](const auto &Candidate) { return Candidate.second; });
      if (PotentialCandidates.empty()) {
        LLVM_DEBUG(dbgs() << "[Workload] Not importing " << VI.name()
                          << " because can't find eligible Callee. Guid is: "
                          << Function::getGUID(VI.name()) << "\n");
        continue;
      }
      /// We will prefer importing the prevailing candidate, if not, we'll
      /// still pick the first available candidate. The reason we want to make
      /// sure we do import the prevailing candidate is because the goal of
      /// workload-awareness is to enable optimizations specializing the call
      /// graph of that workload. Suppose a function is already defined in the
      /// module, but it's not the prevailing variant. Suppose also we do not
      /// inline it (in fact, if it were interposable, we can't inline it),
      /// but we could specialize it to the workload in other ways. However,
      /// the linker would drop it in the favor of the prevailing copy.
      /// Instead, by importing the prevailing variant (assuming also the use
      /// of `-avail-extern-to-local`), we keep the specialization. We could
      /// alteranatively make the non-prevailing variant local, but the
      /// prevailing one is also the one for which we would have previously
      /// collected profiles, making it preferrable.
      auto PrevailingCandidates = llvm::make_filter_range(
          PotentialCandidates, [&](const auto *Candidate) {
            return IsPrevailing(VI.getGUID(), Candidate);
          });
      if (PrevailingCandidates.empty()) {
        GVS = *PotentialCandidates.begin();
        if (!llvm::hasSingleElement(PotentialCandidates) &&
            GlobalValue::isLocalLinkage(GVS->linkage()))
          LLVM_DEBUG(
              dbgs()
              << "[Workload] Found multiple non-prevailing candidates for "
              << VI.name()
              << ". This is unexpected. Are module paths passed to the "
                 "compiler unique for the modules passed to the linker?");
        // We could in theory have multiple (interposable) copies of a symbol
        // when there is no prevailing candidate, if say the prevailing copy was
        // in a native object being linked in. However, we should in theory be
        // marking all of these non-prevailing IR copies dead in that case, in
        // which case they won't be candidates.
        assert(GVS->isLive());
      } else {
        assert(llvm::hasSingleElement(PrevailingCandidates));
        GVS = *PrevailingCandidates.begin();
      }

      auto ExportingModule = GVS->modulePath();
      // We checked that for the prevailing case, but if we happen to have for
      // example an internal that's defined in this module, it'd have no
      // PrevailingCandidates.
      if (ExportingModule == ModName) {
        LLVM_DEBUG(dbgs() << "[Workload] Not importing " << VI.name()
                          << " because its defining module is the same as the "
                             "current module\n");
        continue;
      }
      LLVM_DEBUG(dbgs() << "[Workload][Including]" << VI.name() << " from "
                        << ExportingModule << " : "
                        << Function::getGUID(VI.name()) << "\n");
      ImportList[ExportingModule][VI.getGUID()] =
          GlobalValueSummary::Definition;
      GVI.onImportingSummary(*GVS);
      if (ExportLists)
        (*ExportLists)[ExportingModule].insert(VI);
    }
    LLVM_DEBUG(dbgs() << "[Workload] Done\n");
  }

public:
  WorkloadImportsManager(
      function_ref<bool(GlobalValue::GUID, const GlobalValueSummary *)>
          IsPrevailing,
      const ModuleSummaryIndex &Index,
      DenseMap<StringRef, FunctionImporter::ExportSetTy> *ExportLists)
      : ModuleImportsManager(IsPrevailing, Index, ExportLists) {
    // Since the workload def uses names, we need a quick lookup
    // name->ValueInfo.
    StringMap<ValueInfo> NameToValueInfo;
    StringSet<> AmbiguousNames;
    for (auto &I : Index) {
      ValueInfo VI = Index.getValueInfo(I);
      if (!NameToValueInfo.insert(std::make_pair(VI.name(), VI)).second)
        LLVM_DEBUG(AmbiguousNames.insert(VI.name()));
    }
    auto DbgReportIfAmbiguous = [&](StringRef Name) {
      LLVM_DEBUG(if (AmbiguousNames.count(Name) > 0) {
        dbgs() << "[Workload] Function name " << Name
               << " present in the workload definition is ambiguous. Consider "
                  "compiling with -funique-internal-linkage-names.";
      });
    };
    std::error_code EC;
    auto BufferOrErr = MemoryBuffer::getFileOrSTDIN(WorkloadDefinitions);
    if (std::error_code EC = BufferOrErr.getError()) {
      report_fatal_error("Failed to open context file");
      return;
    }
    auto Buffer = std::move(BufferOrErr.get());
    std::map<std::string, std::vector<std::string>> WorkloadDefs;
    json::Path::Root NullRoot;
    // The JSON is supposed to contain a dictionary matching the type of
    // WorkloadDefs. For example:
    // {
    //   "rootFunction_1": ["function_to_import_1", "function_to_import_2"],
    //   "rootFunction_2": ["function_to_import_3", "function_to_import_4"]
    // }
    auto Parsed = json::parse(Buffer->getBuffer());
    if (!Parsed)
      report_fatal_error(Parsed.takeError());
    if (!json::fromJSON(*Parsed, WorkloadDefs, NullRoot))
      report_fatal_error("Invalid thinlto contextual profile format.");
    for (const auto &Workload : WorkloadDefs) {
      const auto &Root = Workload.first;
      DbgReportIfAmbiguous(Root);
      LLVM_DEBUG(dbgs() << "[Workload] Root: " << Root << "\n");
      const auto &AllCallees = Workload.second;
      auto RootIt = NameToValueInfo.find(Root);
      if (RootIt == NameToValueInfo.end()) {
        LLVM_DEBUG(dbgs() << "[Workload] Root " << Root
                          << " not found in this linkage unit.\n");
        continue;
      }
      auto RootVI = RootIt->second;
      if (RootVI.getSummaryList().size() != 1) {
        LLVM_DEBUG(dbgs() << "[Workload] Root " << Root
                          << " should have exactly one summary, but has "
                          << RootVI.getSummaryList().size() << ". Skipping.\n");
        continue;
      }
      StringRef RootDefiningModule =
          RootVI.getSummaryList().front()->modulePath();
      LLVM_DEBUG(dbgs() << "[Workload] Root defining module for " << Root
                        << " is : " << RootDefiningModule << "\n");
      auto &Set = Workloads[RootDefiningModule];
      for (const auto &Callee : AllCallees) {
        LLVM_DEBUG(dbgs() << "[Workload] " << Callee << "\n");
        DbgReportIfAmbiguous(Callee);
        auto ElemIt = NameToValueInfo.find(Callee);
        if (ElemIt == NameToValueInfo.end()) {
          LLVM_DEBUG(dbgs() << "[Workload] " << Callee << " not found\n");
          continue;
        }
        Set.insert(ElemIt->second);
      }
      LLVM_DEBUG({
        dbgs() << "[Workload] Root: " << Root << " we have " << Set.size()
               << " distinct callees.\n";
        for (const auto &VI : Set) {
          dbgs() << "[Workload] Root: " << Root
                 << " Would include: " << VI.getGUID() << "\n";
        }
      });
    }
  }
};

std::unique_ptr<ModuleImportsManager> ModuleImportsManager::create(
    function_ref<bool(GlobalValue::GUID, const GlobalValueSummary *)>
        IsPrevailing,
    const ModuleSummaryIndex &Index,
    DenseMap<StringRef, FunctionImporter::ExportSetTy> *ExportLists) {
  if (WorkloadDefinitions.empty()) {
    LLVM_DEBUG(dbgs() << "[Workload] Using the regular imports manager.\n");
    return std::unique_ptr<ModuleImportsManager>(
        new ModuleImportsManager(IsPrevailing, Index, ExportLists));
  }
  LLVM_DEBUG(dbgs() << "[Workload] Using the contextual imports manager.\n");
  return std::make_unique<WorkloadImportsManager>(IsPrevailing, Index,
                                                  ExportLists);
}

static const char *
getFailureName(FunctionImporter::ImportFailureReason Reason) {
  switch (Reason) {
  case FunctionImporter::ImportFailureReason::None:
    return "None";
  case FunctionImporter::ImportFailureReason::GlobalVar:
    return "GlobalVar";
  case FunctionImporter::ImportFailureReason::NotLive:
    return "NotLive";
  case FunctionImporter::ImportFailureReason::TooLarge:
    return "TooLarge";
  case FunctionImporter::ImportFailureReason::InterposableLinkage:
    return "InterposableLinkage";
  case FunctionImporter::ImportFailureReason::LocalLinkageNotInModule:
    return "LocalLinkageNotInModule";
  case FunctionImporter::ImportFailureReason::NotEligible:
    return "NotEligible";
  case FunctionImporter::ImportFailureReason::NoInline:
    return "NoInline";
  }
  llvm_unreachable("invalid reason");
}

/// Compute the list of functions to import for a given caller. Mark these
/// imported functions and the symbols they reference in their source module as
/// exported from their source module.
static void computeImportForFunction(
    const FunctionSummary &Summary, const ModuleSummaryIndex &Index,
    const unsigned Threshold, const GVSummaryMapTy &DefinedGVSummaries,
    function_ref<bool(GlobalValue::GUID, const GlobalValueSummary *)>
        isPrevailing,
    SmallVectorImpl<EdgeInfo> &Worklist, GlobalsImporter &GVImporter,
    FunctionImporter::ImportMapTy &ImportList,
    DenseMap<StringRef, FunctionImporter::ExportSetTy> *ExportLists,
    FunctionImporter::ImportThresholdsTy &ImportThresholds) {
  GVImporter.onImportingSummary(Summary);
  static int ImportCount = 0;
  for (const auto &Edge : Summary.calls()) {
    ValueInfo VI = Edge.first;
    LLVM_DEBUG(dbgs() << " edge -> " << VI << " Threshold:" << Threshold
                      << "\n");

    if (ImportCutoff >= 0 && ImportCount >= ImportCutoff) {
      LLVM_DEBUG(dbgs() << "ignored! import-cutoff value of " << ImportCutoff
                        << " reached.\n");
      continue;
    }

    if (DefinedGVSummaries.count(VI.getGUID())) {
      // FIXME: Consider not skipping import if the module contains
      // a non-prevailing def with interposable linkage. The prevailing copy
      // can safely be imported (see shouldImportGlobal()).
      LLVM_DEBUG(dbgs() << "ignored! Target already in destination module.\n");
      continue;
    }

    auto GetBonusMultiplier = [](CalleeInfo::HotnessType Hotness) -> float {
      if (Hotness == CalleeInfo::HotnessType::Hot)
        return ImportHotMultiplier;
      if (Hotness == CalleeInfo::HotnessType::Cold)
        return ImportColdMultiplier;
      if (Hotness == CalleeInfo::HotnessType::Critical)
        return ImportCriticalMultiplier;
      return 1.0;
    };

    const auto NewThreshold =
        Threshold * GetBonusMultiplier(Edge.second.getHotness());

    auto IT = ImportThresholds.insert(std::make_pair(
        VI.getGUID(), std::make_tuple(NewThreshold, nullptr, nullptr)));
    bool PreviouslyVisited = !IT.second;
    auto &ProcessedThreshold = std::get<0>(IT.first->second);
    auto &CalleeSummary = std::get<1>(IT.first->second);
    auto &FailureInfo = std::get<2>(IT.first->second);

    bool IsHotCallsite =
        Edge.second.getHotness() == CalleeInfo::HotnessType::Hot;
    bool IsCriticalCallsite =
        Edge.second.getHotness() == CalleeInfo::HotnessType::Critical;

    const FunctionSummary *ResolvedCalleeSummary = nullptr;
    if (CalleeSummary) {
      assert(PreviouslyVisited);
      // Since the traversal of the call graph is DFS, we can revisit a function
      // a second time with a higher threshold. In this case, it is added back
      // to the worklist with the new threshold (so that its own callee chains
      // can be considered with the higher threshold).
      if (NewThreshold <= ProcessedThreshold) {
        LLVM_DEBUG(
            dbgs() << "ignored! Target was already imported with Threshold "
                   << ProcessedThreshold << "\n");
        continue;
      }
      // Update with new larger threshold.
      ProcessedThreshold = NewThreshold;
      ResolvedCalleeSummary = cast<FunctionSummary>(CalleeSummary);
    } else {
      // If we already rejected importing a callee at the same or higher
      // threshold, don't waste time calling selectCallee.
      if (PreviouslyVisited && NewThreshold <= ProcessedThreshold) {
        LLVM_DEBUG(
            dbgs() << "ignored! Target was already rejected with Threshold "
            << ProcessedThreshold << "\n");
        if (PrintImportFailures) {
          assert(FailureInfo &&
                 "Expected FailureInfo for previously rejected candidate");
          FailureInfo->Attempts++;
        }
        continue;
      }

      FunctionImporter::ImportFailureReason Reason{};

      // `SummaryForDeclImport` is an summary eligible for declaration import.
      const GlobalValueSummary *SummaryForDeclImport = nullptr;
      CalleeSummary =
          selectCallee(Index, VI.getSummaryList(), NewThreshold,
                       Summary.modulePath(), SummaryForDeclImport, Reason);
      if (!CalleeSummary) {
        // There isn't a callee for definition import but one for declaration
        // import.
        if (ImportDeclaration && SummaryForDeclImport) {
          StringRef DeclSourceModule = SummaryForDeclImport->modulePath();

          // Since definition takes precedence over declaration for the same VI,
          // try emplace <VI, declaration> pair without checking insert result.
          // If insert doesn't happen, there must be an existing entry keyed by
          // VI. Note `ExportLists` only keeps track of exports due to imported
          // definitions.
          ImportList[DeclSourceModule].try_emplace(
              VI.getGUID(), GlobalValueSummary::Declaration);
        }
        // Update with new larger threshold if this was a retry (otherwise
        // we would have already inserted with NewThreshold above). Also
        // update failure info if requested.
        if (PreviouslyVisited) {
          ProcessedThreshold = NewThreshold;
          if (PrintImportFailures) {
            assert(FailureInfo &&
                   "Expected FailureInfo for previously rejected candidate");
            FailureInfo->Reason = Reason;
            FailureInfo->Attempts++;
            FailureInfo->MaxHotness =
                std::max(FailureInfo->MaxHotness, Edge.second.getHotness());
          }
        } else if (PrintImportFailures) {
          assert(!FailureInfo &&
                 "Expected no FailureInfo for newly rejected candidate");
          FailureInfo = std::make_unique<FunctionImporter::ImportFailureInfo>(
              VI, Edge.second.getHotness(), Reason, 1);
        }
        if (ForceImportAll) {
          std::string Msg = std::string("Failed to import function ") +
                            VI.name().str() + " due to " +
                            getFailureName(Reason);
          auto Error = make_error<StringError>(
              Msg, make_error_code(errc::not_supported));
          logAllUnhandledErrors(std::move(Error), errs(),
                                "Error importing module: ");
          break;
        } else {
          LLVM_DEBUG(dbgs()
                     << "ignored! No qualifying callee with summary found.\n");
          continue;
        }
      }

      // "Resolve" the summary
      CalleeSummary = CalleeSummary->getBaseObject();
      ResolvedCalleeSummary = cast<FunctionSummary>(CalleeSummary);

      assert((ResolvedCalleeSummary->fflags().AlwaysInline || ForceImportAll ||
              (ResolvedCalleeSummary->instCount() <= NewThreshold)) &&
             "selectCallee() didn't honor the threshold");

      auto ExportModulePath = ResolvedCalleeSummary->modulePath();

      // Try emplace the definition entry, and update stats based on insertion
      // status.
      auto [Iter, Inserted] = ImportList[ExportModulePath].try_emplace(
          VI.getGUID(), GlobalValueSummary::Definition);

      // We previously decided to import this GUID definition if it was already
      // inserted in the set of imports from the exporting module.
      if (Inserted || Iter->second == GlobalValueSummary::Declaration) {
        NumImportedFunctionsThinLink++;
        if (IsHotCallsite)
          NumImportedHotFunctionsThinLink++;
        if (IsCriticalCallsite)
          NumImportedCriticalFunctionsThinLink++;
      }

      if (Iter->second == GlobalValueSummary::Declaration)
        Iter->second = GlobalValueSummary::Definition;

      // Any calls/references made by this function will be marked exported
      // later, in ComputeCrossModuleImport, after import decisions are
      // complete, which is more efficient than adding them here.
      if (ExportLists)
        (*ExportLists)[ExportModulePath].insert(VI);
    }

    auto GetAdjustedThreshold = [](unsigned Threshold, bool IsHotCallsite) {
      // Adjust the threshold for next level of imported functions.
      // The threshold is different for hot callsites because we can then
      // inline chains of hot calls.
      if (IsHotCallsite)
        return Threshold * ImportHotInstrFactor;
      return Threshold * ImportInstrFactor;
    };

    const auto AdjThreshold = GetAdjustedThreshold(Threshold, IsHotCallsite);

    ImportCount++;

    // Insert the newly imported function to the worklist.
    Worklist.emplace_back(ResolvedCalleeSummary, AdjThreshold);
  }
}

void ModuleImportsManager::computeImportForModule(
    const GVSummaryMapTy &DefinedGVSummaries, StringRef ModName,
    FunctionImporter::ImportMapTy &ImportList) {
  // Worklist contains the list of function imported in this module, for which
  // we will analyse the callees and may import further down the callgraph.
  SmallVector<EdgeInfo, 128> Worklist;
  GlobalsImporter GVI(Index, DefinedGVSummaries, IsPrevailing, ImportList,
                      ExportLists);
  FunctionImporter::ImportThresholdsTy ImportThresholds;

  // Populate the worklist with the import for the functions in the current
  // module
  for (const auto &GVSummary : DefinedGVSummaries) {
#ifndef NDEBUG
    // FIXME: Change the GVSummaryMapTy to hold ValueInfo instead of GUID
    // so this map look up (and possibly others) can be avoided.
    auto VI = Index.getValueInfo(GVSummary.first);
#endif
    if (!Index.isGlobalValueLive(GVSummary.second)) {
      LLVM_DEBUG(dbgs() << "Ignores Dead GUID: " << VI << "\n");
      continue;
    }
    auto *FuncSummary =
        dyn_cast<FunctionSummary>(GVSummary.second->getBaseObject());
    if (!FuncSummary)
      // Skip import for global variables
      continue;
    LLVM_DEBUG(dbgs() << "Initialize import for " << VI << "\n");
    computeImportForFunction(*FuncSummary, Index, ImportInstrLimit,
                             DefinedGVSummaries, IsPrevailing, Worklist, GVI,
                             ImportList, ExportLists, ImportThresholds);
  }

  // Process the newly imported functions and add callees to the worklist.
  while (!Worklist.empty()) {
    auto GVInfo = Worklist.pop_back_val();
    auto *Summary = std::get<0>(GVInfo);
    auto Threshold = std::get<1>(GVInfo);

    if (auto *FS = dyn_cast<FunctionSummary>(Summary))
      computeImportForFunction(*FS, Index, Threshold, DefinedGVSummaries,
                               IsPrevailing, Worklist, GVI, ImportList,
                               ExportLists, ImportThresholds);
  }

  // Print stats about functions considered but rejected for importing
  // when requested.
  if (PrintImportFailures) {
    dbgs() << "Missed imports into module " << ModName << "\n";
    for (auto &I : ImportThresholds) {
      auto &ProcessedThreshold = std::get<0>(I.second);
      auto &CalleeSummary = std::get<1>(I.second);
      auto &FailureInfo = std::get<2>(I.second);
      if (CalleeSummary)
        continue; // We are going to import.
      assert(FailureInfo);
      FunctionSummary *FS = nullptr;
      if (!FailureInfo->VI.getSummaryList().empty())
        FS = dyn_cast<FunctionSummary>(
            FailureInfo->VI.getSummaryList()[0]->getBaseObject());
      dbgs() << FailureInfo->VI
             << ": Reason = " << getFailureName(FailureInfo->Reason)
             << ", Threshold = " << ProcessedThreshold
             << ", Size = " << (FS ? (int)FS->instCount() : -1)
             << ", MaxHotness = " << getHotnessName(FailureInfo->MaxHotness)
             << ", Attempts = " << FailureInfo->Attempts << "\n";
    }
  }
}

#ifndef NDEBUG
static bool isGlobalVarSummary(const ModuleSummaryIndex &Index, ValueInfo VI) {
  auto SL = VI.getSummaryList();
  return SL.empty()
             ? false
             : SL[0]->getSummaryKind() == GlobalValueSummary::GlobalVarKind;
}

static bool isGlobalVarSummary(const ModuleSummaryIndex &Index,
                               GlobalValue::GUID G) {
  if (const auto &VI = Index.getValueInfo(G))
    return isGlobalVarSummary(Index, VI);
  return false;
}

// Return the number of global variable summaries in ExportSet.
static unsigned
numGlobalVarSummaries(const ModuleSummaryIndex &Index,
                      FunctionImporter::ExportSetTy &ExportSet) {
  unsigned NumGVS = 0;
  for (auto &VI : ExportSet)
    if (isGlobalVarSummary(Index, VI.getGUID()))
      ++NumGVS;
  return NumGVS;
}

// Given ImportMap, return the number of global variable summaries and record
// the number of defined function summaries as output parameter.
static unsigned
numGlobalVarSummaries(const ModuleSummaryIndex &Index,
                      FunctionImporter::FunctionsToImportTy &ImportMap,
                      unsigned &DefinedFS) {
  unsigned NumGVS = 0;
  DefinedFS = 0;
  for (auto &[GUID, Type] : ImportMap) {
    if (isGlobalVarSummary(Index, GUID))
      ++NumGVS;
    else if (Type == GlobalValueSummary::Definition)
      ++DefinedFS;
  }
  return NumGVS;
}
#endif

#ifndef NDEBUG
static bool checkVariableImport(
    const ModuleSummaryIndex &Index,
    DenseMap<StringRef, FunctionImporter::ImportMapTy> &ImportLists,
    DenseMap<StringRef, FunctionImporter::ExportSetTy> &ExportLists) {
  DenseSet<GlobalValue::GUID> FlattenedImports;

  for (auto &ImportPerModule : ImportLists)
    for (auto &ExportPerModule : ImportPerModule.second)
      for (auto &[GUID, Type] : ExportPerModule.second)
        FlattenedImports.insert(GUID);

  // Checks that all GUIDs of read/writeonly vars we see in export lists
  // are also in the import lists. Otherwise we my face linker undefs,
  // because readonly and writeonly vars are internalized in their
  // source modules. The exception would be if it has a linkage type indicating
  // that there may have been a copy existing in the importing module (e.g.
  // linkonce_odr). In that case we cannot accurately do this checking.
  auto IsReadOrWriteOnlyVarNeedingImporting = [&](StringRef ModulePath,
                                                  const ValueInfo &VI) {
    auto *GVS = dyn_cast_or_null<GlobalVarSummary>(
        Index.findSummaryInModule(VI, ModulePath));
    return GVS && (Index.isReadOnly(GVS) || Index.isWriteOnly(GVS)) &&
           !(GVS->linkage() == GlobalValue::AvailableExternallyLinkage ||
             GVS->linkage() == GlobalValue::WeakODRLinkage ||
             GVS->linkage() == GlobalValue::LinkOnceODRLinkage);
  };

  for (auto &ExportPerModule : ExportLists)
    for (auto &VI : ExportPerModule.second)
      if (!FlattenedImports.count(VI.getGUID()) &&
          IsReadOrWriteOnlyVarNeedingImporting(ExportPerModule.first, VI))
        return false;

  return true;
}
#endif

/// Compute all the import and export for every module using the Index.
void llvm::ComputeCrossModuleImport(
    const ModuleSummaryIndex &Index,
    const DenseMap<StringRef, GVSummaryMapTy> &ModuleToDefinedGVSummaries,
    function_ref<bool(GlobalValue::GUID, const GlobalValueSummary *)>
        isPrevailing,
    DenseMap<StringRef, FunctionImporter::ImportMapTy> &ImportLists,
    DenseMap<StringRef, FunctionImporter::ExportSetTy> &ExportLists) {
  auto MIS = ModuleImportsManager::create(isPrevailing, Index, &ExportLists);
  // For each module that has function defined, compute the import/export lists.
  for (const auto &DefinedGVSummaries : ModuleToDefinedGVSummaries) {
    auto &ImportList = ImportLists[DefinedGVSummaries.first];
    LLVM_DEBUG(dbgs() << "Computing import for Module '"
                      << DefinedGVSummaries.first << "'\n");
    MIS->computeImportForModule(DefinedGVSummaries.second,
                                DefinedGVSummaries.first, ImportList);
  }

  // When computing imports we only added the variables and functions being
  // imported to the export list. We also need to mark any references and calls
  // they make as exported as well. We do this here, as it is more efficient
  // since we may import the same values multiple times into different modules
  // during the import computation.
  for (auto &ELI : ExportLists) {
    // `NewExports` tracks the VI that gets exported because the full definition
    // of its user/referencer gets exported.
    FunctionImporter::ExportSetTy NewExports;
    const auto &DefinedGVSummaries =
        ModuleToDefinedGVSummaries.lookup(ELI.first);
    for (auto &EI : ELI.second) {
      // Find the copy defined in the exporting module so that we can mark the
      // values it references in that specific definition as exported.
      // Below we will add all references and called values, without regard to
      // whether they are also defined in this module. We subsequently prune the
      // list to only include those defined in the exporting module, see comment
      // there as to why.
      auto DS = DefinedGVSummaries.find(EI.getGUID());
      // Anything marked exported during the import computation must have been
      // defined in the exporting module.
      assert(DS != DefinedGVSummaries.end());
      auto *S = DS->getSecond();
      S = S->getBaseObject();
      if (auto *GVS = dyn_cast<GlobalVarSummary>(S)) {
        // Export referenced functions and variables. We don't export/promote
        // objects referenced by writeonly variable initializer, because
        // we convert such variables initializers to "zeroinitializer".
        // See processGlobalForThinLTO.
        if (!Index.isWriteOnly(GVS))
          for (const auto &VI : GVS->refs())
            NewExports.insert(VI);
      } else {
        auto *FS = cast<FunctionSummary>(S);
        for (const auto &Edge : FS->calls())
          NewExports.insert(Edge.first);
        for (const auto &Ref : FS->refs())
          NewExports.insert(Ref);
      }
    }
    // Prune list computed above to only include values defined in the
    // exporting module. We do this after the above insertion since we may hit
    // the same ref/call target multiple times in above loop, and it is more
    // efficient to avoid a set lookup each time.
    for (auto EI = NewExports.begin(); EI != NewExports.end();) {
      if (!DefinedGVSummaries.count(EI->getGUID()))
        NewExports.erase(EI++);
      else
        ++EI;
    }
    ELI.second.insert(NewExports.begin(), NewExports.end());
  }

  assert(checkVariableImport(Index, ImportLists, ExportLists));
#ifndef NDEBUG
  LLVM_DEBUG(dbgs() << "Import/Export lists for " << ImportLists.size()
                    << " modules:\n");
  for (auto &ModuleImports : ImportLists) {
    auto ModName = ModuleImports.first;
    auto &Exports = ExportLists[ModName];
    unsigned NumGVS = numGlobalVarSummaries(Index, Exports);
    LLVM_DEBUG(dbgs() << "* Module " << ModName << " exports "
                      << Exports.size() - NumGVS << " functions and " << NumGVS
                      << " vars. Imports from " << ModuleImports.second.size()
                      << " modules.\n");
    for (auto &Src : ModuleImports.second) {
      auto SrcModName = Src.first;
      unsigned DefinedFS = 0;
      unsigned NumGVSPerMod =
          numGlobalVarSummaries(Index, Src.second, DefinedFS);
      LLVM_DEBUG(dbgs() << " - " << DefinedFS << " function definitions and "
                        << Src.second.size() - NumGVSPerMod - DefinedFS
                        << " function declarations imported from " << SrcModName
                        << "\n");
      LLVM_DEBUG(dbgs() << " - " << NumGVSPerMod
                        << " global vars imported from " << SrcModName << "\n");
    }
  }
#endif
}

#ifndef NDEBUG
static void dumpImportListForModule(const ModuleSummaryIndex &Index,
                                    StringRef ModulePath,
                                    FunctionImporter::ImportMapTy &ImportList) {
  LLVM_DEBUG(dbgs() << "* Module " << ModulePath << " imports from "
                    << ImportList.size() << " modules.\n");
  for (auto &Src : ImportList) {
    auto SrcModName = Src.first;
    unsigned DefinedFS = 0;
    unsigned NumGVSPerMod = numGlobalVarSummaries(Index, Src.second, DefinedFS);
    LLVM_DEBUG(dbgs() << " - " << DefinedFS << " function definitions and "
                      << Src.second.size() - DefinedFS - NumGVSPerMod
                      << " function declarations imported from " << SrcModName
                      << "\n");
    LLVM_DEBUG(dbgs() << " - " << NumGVSPerMod << " vars imported from "
                      << SrcModName << "\n");
  }
}
#endif

/// Compute all the imports for the given module using the Index.
///
/// \p isPrevailing is a callback that will be called with a global value's GUID
/// and summary and should return whether the module corresponding to the
/// summary contains the linker-prevailing copy of that value.
///
/// \p ImportList will be populated with a map that can be passed to
/// FunctionImporter::importFunctions() above (see description there).
static void ComputeCrossModuleImportForModuleForTest(
    StringRef ModulePath,
    function_ref<bool(GlobalValue::GUID, const GlobalValueSummary *)>
        isPrevailing,
    const ModuleSummaryIndex &Index,
    FunctionImporter::ImportMapTy &ImportList) {
  // Collect the list of functions this module defines.
  // GUID -> Summary
  GVSummaryMapTy FunctionSummaryMap;
  Index.collectDefinedFunctionsForModule(ModulePath, FunctionSummaryMap);

  // Compute the import list for this module.
  LLVM_DEBUG(dbgs() << "Computing import for Module '" << ModulePath << "'\n");
  auto MIS = ModuleImportsManager::create(isPrevailing, Index);
  MIS->computeImportForModule(FunctionSummaryMap, ModulePath, ImportList);

#ifndef NDEBUG
  dumpImportListForModule(Index, ModulePath, ImportList);
#endif
}

/// Mark all external summaries in \p Index for import into the given module.
/// Used for testing the case of distributed builds using a distributed index.
///
/// \p ImportList will be populated with a map that can be passed to
/// FunctionImporter::importFunctions() above (see description there).
static void ComputeCrossModuleImportForModuleFromIndexForTest(
    StringRef ModulePath, const ModuleSummaryIndex &Index,
    FunctionImporter::ImportMapTy &ImportList) {
  for (const auto &GlobalList : Index) {
    // Ignore entries for undefined references.
    if (GlobalList.second.SummaryList.empty())
      continue;

    auto GUID = GlobalList.first;
    assert(GlobalList.second.SummaryList.size() == 1 &&
           "Expected individual combined index to have one summary per GUID");
    auto &Summary = GlobalList.second.SummaryList[0];
    // Skip the summaries for the importing module. These are included to
    // e.g. record required linkage changes.
    if (Summary->modulePath() == ModulePath)
      continue;
    // Add an entry to provoke importing by thinBackend.
    auto [Iter, Inserted] = ImportList[Summary->modulePath()].try_emplace(
        GUID, Summary->importType());
    if (!Inserted) {
      // Use 'std::min' to make sure definition (with enum value 0) takes
      // precedence over declaration (with enum value 1).
      Iter->second = std::min(Iter->second, Summary->importType());
    }
  }
#ifndef NDEBUG
  dumpImportListForModule(Index, ModulePath, ImportList);
#endif
}

// For SamplePGO, the indirect call targets for local functions will
// have its original name annotated in profile. We try to find the
// corresponding PGOFuncName as the GUID, and fix up the edges
// accordingly.
void updateValueInfoForIndirectCalls(ModuleSummaryIndex &Index,
                                     FunctionSummary *FS) {
  for (auto &EI : FS->mutableCalls()) {
    if (!EI.first.getSummaryList().empty())
      continue;
    auto GUID = Index.getGUIDFromOriginalID(EI.first.getGUID());
    if (GUID == 0)
      continue;
    // Update the edge to point directly to the correct GUID.
    auto VI = Index.getValueInfo(GUID);
    if (llvm::any_of(
            VI.getSummaryList(),
            [&](const std::unique_ptr<GlobalValueSummary> &SummaryPtr) {
              // The mapping from OriginalId to GUID may return a GUID
              // that corresponds to a static variable. Filter it out here.
              // This can happen when
              // 1) There is a call to a library function which is not defined
              // in the index.
              // 2) There is a static variable with the  OriginalGUID identical
              // to the GUID of the library function in 1);
              // When this happens the static variable in 2) will be found,
              // which needs to be filtered out.
              return SummaryPtr->getSummaryKind() ==
                     GlobalValueSummary::GlobalVarKind;
            }))
      continue;
    EI.first = VI;
  }
}

void llvm::updateIndirectCalls(ModuleSummaryIndex &Index) {
  for (const auto &Entry : Index) {
    for (const auto &S : Entry.second.SummaryList) {
      if (auto *FS = dyn_cast<FunctionSummary>(S.get()))
        updateValueInfoForIndirectCalls(Index, FS);
    }
  }
}

void llvm::computeDeadSymbolsAndUpdateIndirectCalls(
    ModuleSummaryIndex &Index,
    const DenseSet<GlobalValue::GUID> &GUIDPreservedSymbols,
    function_ref<PrevailingType(GlobalValue::GUID)> isPrevailing) {
  assert(!Index.withGlobalValueDeadStripping());
  if (!ComputeDead ||
      // Don't do anything when nothing is live, this is friendly with tests.
      GUIDPreservedSymbols.empty()) {
    // Still need to update indirect calls.
    updateIndirectCalls(Index);
    return;
  }
  unsigned LiveSymbols = 0;
  SmallVector<ValueInfo, 128> Worklist;
  Worklist.reserve(GUIDPreservedSymbols.size() * 2);
  for (auto GUID : GUIDPreservedSymbols) {
    ValueInfo VI = Index.getValueInfo(GUID);
    if (!VI)
      continue;
    for (const auto &S : VI.getSummaryList())
      S->setLive(true);
  }

  // Add values flagged in the index as live roots to the worklist.
  for (const auto &Entry : Index) {
    auto VI = Index.getValueInfo(Entry);
    for (const auto &S : Entry.second.SummaryList) {
      if (auto *FS = dyn_cast<FunctionSummary>(S.get()))
        updateValueInfoForIndirectCalls(Index, FS);
      if (S->isLive()) {
        LLVM_DEBUG(dbgs() << "Live root: " << VI << "\n");
        Worklist.push_back(VI);
        ++LiveSymbols;
        break;
      }
    }
  }

  // Make value live and add it to the worklist if it was not live before.
  auto visit = [&](ValueInfo VI, bool IsAliasee) {
    // FIXME: If we knew which edges were created for indirect call profiles,
    // we could skip them here. Any that are live should be reached via
    // other edges, e.g. reference edges. Otherwise, using a profile collected
    // on a slightly different binary might provoke preserving, importing
    // and ultimately promoting calls to functions not linked into this
    // binary, which increases the binary size unnecessarily. Note that
    // if this code changes, the importer needs to change so that edges
    // to functions marked dead are skipped.

    if (llvm::any_of(VI.getSummaryList(),
                     [](const std::unique_ptr<llvm::GlobalValueSummary> &S) {
                       return S->isLive();
                     }))
      return;

    // We only keep live symbols that are known to be non-prevailing if any are
    // available_externally, linkonceodr, weakodr. Those symbols are discarded
    // later in the EliminateAvailableExternally pass and setting them to
    // not-live could break downstreams users of liveness information (PR36483)
    // or limit optimization opportunities.
    if (isPrevailing(VI.getGUID()) == PrevailingType::No) {
      bool KeepAliveLinkage = false;
      bool Interposable = false;
      for (const auto &S : VI.getSummaryList()) {
        if (S->linkage() == GlobalValue::AvailableExternallyLinkage ||
            S->linkage() == GlobalValue::WeakODRLinkage ||
            S->linkage() == GlobalValue::LinkOnceODRLinkage)
          KeepAliveLinkage = true;
        else if (GlobalValue::isInterposableLinkage(S->linkage()))
          Interposable = true;
      }

      if (!IsAliasee) {
        if (!KeepAliveLinkage)
          return;

        if (Interposable)
          report_fatal_error(
              "Interposable and available_externally/linkonce_odr/weak_odr "
              "symbol");
      }
    }

    for (const auto &S : VI.getSummaryList())
      S->setLive(true);
    ++LiveSymbols;
    Worklist.push_back(VI);
  };

  while (!Worklist.empty()) {
    auto VI = Worklist.pop_back_val();
    for (const auto &Summary : VI.getSummaryList()) {
      if (auto *AS = dyn_cast<AliasSummary>(Summary.get())) {
        // If this is an alias, visit the aliasee VI to ensure that all copies
        // are marked live and it is added to the worklist for further
        // processing of its references.
        visit(AS->getAliaseeVI(), true);
        continue;
      }
      for (auto Ref : Summary->refs())
        visit(Ref, false);
      if (auto *FS = dyn_cast<FunctionSummary>(Summary.get()))
        for (auto Call : FS->calls())
          visit(Call.first, false);
    }
  }
  Index.setWithGlobalValueDeadStripping();

  unsigned DeadSymbols = Index.size() - LiveSymbols;
  LLVM_DEBUG(dbgs() << LiveSymbols << " symbols Live, and " << DeadSymbols
                    << " symbols Dead \n");
  NumDeadSymbols += DeadSymbols;
  NumLiveSymbols += LiveSymbols;
}

// Compute dead symbols and propagate constants in combined index.
void llvm::computeDeadSymbolsWithConstProp(
    ModuleSummaryIndex &Index,
    const DenseSet<GlobalValue::GUID> &GUIDPreservedSymbols,
    function_ref<PrevailingType(GlobalValue::GUID)> isPrevailing,
    bool ImportEnabled) {
  computeDeadSymbolsAndUpdateIndirectCalls(Index, GUIDPreservedSymbols,
                                           isPrevailing);
  if (ImportEnabled)
    Index.propagateAttributes(GUIDPreservedSymbols);
}

/// Compute the set of summaries needed for a ThinLTO backend compilation of
/// \p ModulePath.
void llvm::gatherImportedSummariesForModule(
    StringRef ModulePath,
    const DenseMap<StringRef, GVSummaryMapTy> &ModuleToDefinedGVSummaries,
    const FunctionImporter::ImportMapTy &ImportList,
    std::map<std::string, GVSummaryMapTy> &ModuleToSummariesForIndex,
    GVSummaryPtrSet &DecSummaries) {
  // Include all summaries from the importing module.
  ModuleToSummariesForIndex[std::string(ModulePath)] =
      ModuleToDefinedGVSummaries.lookup(ModulePath);
  // Include summaries for imports.
  for (const auto &ILI : ImportList) {
    auto &SummariesForIndex = ModuleToSummariesForIndex[std::string(ILI.first)];

    const auto &DefinedGVSummaries =
        ModuleToDefinedGVSummaries.lookup(ILI.first);
    for (const auto &[GUID, Type] : ILI.second) {
      const auto &DS = DefinedGVSummaries.find(GUID);
      assert(DS != DefinedGVSummaries.end() &&
             "Expected a defined summary for imported global value");
      if (Type == GlobalValueSummary::Declaration)
        DecSummaries.insert(DS->second);

      SummariesForIndex[GUID] = DS->second;
    }
  }
}

/// Emit the files \p ModulePath will import from into \p OutputFilename.
std::error_code llvm::EmitImportsFiles(
    StringRef ModulePath, StringRef OutputFilename,
    const std::map<std::string, GVSummaryMapTy> &ModuleToSummariesForIndex) {
  std::error_code EC;
  raw_fd_ostream ImportsOS(OutputFilename, EC, sys::fs::OpenFlags::OF_Text);
  if (EC)
    return EC;
  for (const auto &ILI : ModuleToSummariesForIndex)
    // The ModuleToSummariesForIndex map includes an entry for the current
    // Module (needed for writing out the index files). We don't want to
    // include it in the imports file, however, so filter it out.
    if (ILI.first != ModulePath)
      ImportsOS << ILI.first << "\n";
  return std::error_code();
}

bool llvm::convertToDeclaration(GlobalValue &GV) {
  LLVM_DEBUG(dbgs() << "Converting to a declaration: `" << GV.getName()
                    << "\n");
  if (Function *F = dyn_cast<Function>(&GV)) {
    F->deleteBody();
    F->clearMetadata();
    F->setComdat(nullptr);
  } else if (GlobalVariable *V = dyn_cast<GlobalVariable>(&GV)) {
    V->setInitializer(nullptr);
    V->setLinkage(GlobalValue::ExternalLinkage);
    V->clearMetadata();
    V->setComdat(nullptr);
  } else {
    GlobalValue *NewGV;
    if (GV.getValueType()->isFunctionTy())
      NewGV =
          Function::Create(cast<FunctionType>(GV.getValueType()),
                           GlobalValue::ExternalLinkage, GV.getAddressSpace(),
                           "", GV.getParent());
    else
      NewGV =
          new GlobalVariable(*GV.getParent(), GV.getValueType(),
                             /*isConstant*/ false, GlobalValue::ExternalLinkage,
                             /*init*/ nullptr, "",
                             /*insertbefore*/ nullptr, GV.getThreadLocalMode(),
                             GV.getType()->getAddressSpace());
    NewGV->takeName(&GV);
    GV.replaceAllUsesWith(NewGV);
    return false;
  }
  if (!GV.isImplicitDSOLocal())
    GV.setDSOLocal(false);
  return true;
}

void llvm::thinLTOFinalizeInModule(Module &TheModule,
                                   const GVSummaryMapTy &DefinedGlobals,
                                   bool PropagateAttrs) {
  DenseSet<Comdat *> NonPrevailingComdats;
  auto FinalizeInModule = [&](GlobalValue &GV, bool Propagate = false) {
    // See if the global summary analysis computed a new resolved linkage.
    const auto &GS = DefinedGlobals.find(GV.getGUID());
    if (GS == DefinedGlobals.end())
      return;

    if (Propagate)
      if (FunctionSummary *FS = dyn_cast<FunctionSummary>(GS->second)) {
        if (Function *F = dyn_cast<Function>(&GV)) {
          // TODO: propagate ReadNone and ReadOnly.
          if (FS->fflags().ReadNone && !F->doesNotAccessMemory())
            F->setDoesNotAccessMemory();

          if (FS->fflags().ReadOnly && !F->onlyReadsMemory())
            F->setOnlyReadsMemory();

          if (FS->fflags().NoRecurse && !F->doesNotRecurse())
            F->setDoesNotRecurse();

          if (FS->fflags().NoUnwind && !F->doesNotThrow())
            F->setDoesNotThrow();
        }
      }

    auto NewLinkage = GS->second->linkage();
    if (GlobalValue::isLocalLinkage(GV.getLinkage()) ||
        // Don't internalize anything here, because the code below
        // lacks necessary correctness checks. Leave this job to
        // LLVM 'internalize' pass.
        GlobalValue::isLocalLinkage(NewLinkage) ||
        // In case it was dead and already converted to declaration.
        GV.isDeclaration())
      return;

    // Set the potentially more constraining visibility computed from summaries.
    // The DefaultVisibility condition is because older GlobalValueSummary does
    // not record DefaultVisibility and we don't want to change protected/hidden
    // to default.
    if (GS->second->getVisibility() != GlobalValue::DefaultVisibility)
      GV.setVisibility(GS->second->getVisibility());

    if (NewLinkage == GV.getLinkage())
      return;

    // Check for a non-prevailing def that has interposable linkage
    // (e.g. non-odr weak or linkonce). In that case we can't simply
    // convert to available_externally, since it would lose the
    // interposable property and possibly get inlined. Simply drop
    // the definition in that case.
    if (GlobalValue::isAvailableExternallyLinkage(NewLinkage) &&
        GlobalValue::isInterposableLinkage(GV.getLinkage())) {
      if (!convertToDeclaration(GV))
        // FIXME: Change this to collect replaced GVs and later erase
        // them from the parent module once thinLTOResolvePrevailingGUID is
        // changed to enable this for aliases.
        llvm_unreachable("Expected GV to be converted");
    } else {
      // If all copies of the original symbol had global unnamed addr and
      // linkonce_odr linkage, or if all of them had local unnamed addr linkage
      // and are constants, then it should be an auto hide symbol. In that case
      // the thin link would have marked it as CanAutoHide. Add hidden
      // visibility to the symbol to preserve the property.
      if (NewLinkage == GlobalValue::WeakODRLinkage &&
          GS->second->canAutoHide()) {
        assert(GV.canBeOmittedFromSymbolTable());
        GV.setVisibility(GlobalValue::HiddenVisibility);
      }

      LLVM_DEBUG(dbgs() << "ODR fixing up linkage for `" << GV.getName()
                        << "` from " << GV.getLinkage() << " to " << NewLinkage
                        << "\n");
      GV.setLinkage(NewLinkage);
    }
    // Remove declarations from comdats, including available_externally
    // as this is a declaration for the linker, and will be dropped eventually.
    // It is illegal for comdats to contain declarations.
    auto *GO = dyn_cast_or_null<GlobalObject>(&GV);
    if (GO && GO->isDeclarationForLinker() && GO->hasComdat()) {
      if (GO->getComdat()->getName() == GO->getName())
        NonPrevailingComdats.insert(GO->getComdat());
      GO->setComdat(nullptr);
    }
  };

  // Process functions and global now
  for (auto &GV : TheModule)
    FinalizeInModule(GV, PropagateAttrs);
  for (auto &GV : TheModule.globals())
    FinalizeInModule(GV);
  for (auto &GV : TheModule.aliases())
    FinalizeInModule(GV);

  // For a non-prevailing comdat, all its members must be available_externally.
  // FinalizeInModule has handled non-local-linkage GlobalValues. Here we handle
  // local linkage GlobalValues.
  if (NonPrevailingComdats.empty())
    return;
  for (auto &GO : TheModule.global_objects()) {
    if (auto *C = GO.getComdat(); C && NonPrevailingComdats.count(C)) {
      GO.setComdat(nullptr);
      GO.setLinkage(GlobalValue::AvailableExternallyLinkage);
    }
  }
  bool Changed;
  do {
    Changed = false;
    // If an alias references a GlobalValue in a non-prevailing comdat, change
    // it to available_externally. For simplicity we only handle GlobalValue and
    // ConstantExpr with a base object. ConstantExpr without a base object is
    // unlikely used in a COMDAT.
    for (auto &GA : TheModule.aliases()) {
      if (GA.hasAvailableExternallyLinkage())
        continue;
      GlobalObject *Obj = GA.getAliaseeObject();
      assert(Obj && "aliasee without an base object is unimplemented");
      if (Obj->hasAvailableExternallyLinkage()) {
        GA.setLinkage(GlobalValue::AvailableExternallyLinkage);
        Changed = true;
      }
    }
  } while (Changed);
}

/// Run internalization on \p TheModule based on symmary analysis.
void llvm::thinLTOInternalizeModule(Module &TheModule,
                                    const GVSummaryMapTy &DefinedGlobals) {
  // Declare a callback for the internalize pass that will ask for every
  // candidate GlobalValue if it can be internalized or not.
  auto MustPreserveGV = [&](const GlobalValue &GV) -> bool {
    // It may be the case that GV is on a chain of an ifunc, its alias and
    // subsequent aliases. In this case, the summary for the value is not
    // available.
    if (isa<GlobalIFunc>(&GV) ||
        (isa<GlobalAlias>(&GV) &&
         isa<GlobalIFunc>(cast<GlobalAlias>(&GV)->getAliaseeObject())))
      return true;

    // Lookup the linkage recorded in the summaries during global analysis.
    auto GS = DefinedGlobals.find(GV.getGUID());
    if (GS == DefinedGlobals.end()) {
      // Must have been promoted (possibly conservatively). Find original
      // name so that we can access the correct summary and see if it can
      // be internalized again.
      // FIXME: Eventually we should control promotion instead of promoting
      // and internalizing again.
      StringRef OrigName =
          ModuleSummaryIndex::getOriginalNameBeforePromote(GV.getName());
      std::string OrigId = GlobalValue::getGlobalIdentifier(
          OrigName, GlobalValue::InternalLinkage,
          TheModule.getSourceFileName());
      GS = DefinedGlobals.find(GlobalValue::getGUID(OrigId));
      if (GS == DefinedGlobals.end()) {
        // Also check the original non-promoted non-globalized name. In some
        // cases a preempted weak value is linked in as a local copy because
        // it is referenced by an alias (IRLinker::linkGlobalValueProto).
        // In that case, since it was originally not a local value, it was
        // recorded in the index using the original name.
        // FIXME: This may not be needed once PR27866 is fixed.
        GS = DefinedGlobals.find(GlobalValue::getGUID(OrigName));
        assert(GS != DefinedGlobals.end());
      }
    }
    return !GlobalValue::isLocalLinkage(GS->second->linkage());
  };

  // FIXME: See if we can just internalize directly here via linkage changes
  // based on the index, rather than invoking internalizeModule.
  internalizeModule(TheModule, MustPreserveGV);
}

/// Make alias a clone of its aliasee.
static Function *replaceAliasWithAliasee(Module *SrcModule, GlobalAlias *GA) {
  Function *Fn = cast<Function>(GA->getAliaseeObject());

  ValueToValueMapTy VMap;
  Function *NewFn = CloneFunction(Fn, VMap);
  // Clone should use the original alias's linkage, visibility and name, and we
  // ensure all uses of alias instead use the new clone (casted if necessary).
  NewFn->setLinkage(GA->getLinkage());
  NewFn->setVisibility(GA->getVisibility());
  GA->replaceAllUsesWith(NewFn);
  NewFn->takeName(GA);
  return NewFn;
}

// Internalize values that we marked with specific attribute
// in processGlobalForThinLTO.
static void internalizeGVsAfterImport(Module &M) {
  for (auto &GV : M.globals())
    // Skip GVs which have been converted to declarations
    // by dropDeadSymbols.
    if (!GV.isDeclaration() && GV.hasAttribute("thinlto-internalize")) {
      GV.setLinkage(GlobalValue::InternalLinkage);
      GV.setVisibility(GlobalValue::DefaultVisibility);
    }
}

// Automatically import functions in Module \p DestModule based on the summaries
// index.
Expected<bool> FunctionImporter::importFunctions(
    Module &DestModule, const FunctionImporter::ImportMapTy &ImportList) {
  LLVM_DEBUG(dbgs() << "Starting import for Module "
                    << DestModule.getModuleIdentifier() << "\n");
  unsigned ImportedCount = 0, ImportedGVCount = 0;

  IRMover Mover(DestModule);
  // Do the actual import of functions now, one Module at a time
  std::set<StringRef> ModuleNameOrderedList;
  for (const auto &FunctionsToImportPerModule : ImportList) {
    ModuleNameOrderedList.insert(FunctionsToImportPerModule.first);
  }

  auto getImportType = [&](const FunctionsToImportTy &GUIDToImportType,
                           GlobalValue::GUID GUID)
      -> std::optional<GlobalValueSummary::ImportKind> {
    auto Iter = GUIDToImportType.find(GUID);
    if (Iter == GUIDToImportType.end())
      return std::nullopt;
    return Iter->second;
  };

  for (const auto &Name : ModuleNameOrderedList) {
    // Get the module for the import
    const auto &FunctionsToImportPerModule = ImportList.find(Name);
    assert(FunctionsToImportPerModule != ImportList.end());
    Expected<std::unique_ptr<Module>> SrcModuleOrErr = ModuleLoader(Name);
    if (!SrcModuleOrErr)
      return SrcModuleOrErr.takeError();
    std::unique_ptr<Module> SrcModule = std::move(*SrcModuleOrErr);
    assert(&DestModule.getContext() == &SrcModule->getContext() &&
           "Context mismatch");

    // If modules were created with lazy metadata loading, materialize it
    // now, before linking it (otherwise this will be a noop).
    if (Error Err = SrcModule->materializeMetadata())
      return std::move(Err);

    auto &ImportGUIDs = FunctionsToImportPerModule->second;

    // Find the globals to import
    SetVector<GlobalValue *> GlobalsToImport;
    for (Function &F : *SrcModule) {
      if (!F.hasName())
        continue;
      auto GUID = F.getGUID();
      auto MaybeImportType = getImportType(ImportGUIDs, GUID);

      bool ImportDefinition =
          (MaybeImportType &&
           (*MaybeImportType == GlobalValueSummary::Definition));

      LLVM_DEBUG(dbgs() << (MaybeImportType ? "Is" : "Not")
                        << " importing function"
                        << (ImportDefinition
                                ? " definition "
                                : (MaybeImportType ? " declaration " : " "))
                        << GUID << " " << F.getName() << " from "
                        << SrcModule->getSourceFileName() << "\n");
      if (ImportDefinition) {
        if (Error Err = F.materialize())
          return std::move(Err);
        // MemProf should match function's definition and summary,
        // 'thinlto_src_module' is needed.
        if (EnableImportMetadata || EnableMemProfContextDisambiguation) {
          // Add 'thinlto_src_module' and 'thinlto_src_file' metadata for
          // statistics and debugging.
          F.setMetadata(
              "thinlto_src_module",
              MDNode::get(DestModule.getContext(),
                          {MDString::get(DestModule.getContext(),
                                         SrcModule->getModuleIdentifier())}));
          F.setMetadata(
              "thinlto_src_file",
              MDNode::get(DestModule.getContext(),
                          {MDString::get(DestModule.getContext(),
                                         SrcModule->getSourceFileName())}));
        }
        GlobalsToImport.insert(&F);
      }
    }
    for (GlobalVariable &GV : SrcModule->globals()) {
      if (!GV.hasName())
        continue;
      auto GUID = GV.getGUID();
      auto MaybeImportType = getImportType(ImportGUIDs, GUID);

      bool ImportDefinition =
          (MaybeImportType &&
           (*MaybeImportType == GlobalValueSummary::Definition));

      LLVM_DEBUG(dbgs() << (MaybeImportType ? "Is" : "Not")
                        << " importing global"
                        << (ImportDefinition
                                ? " definition "
                                : (MaybeImportType ? " declaration " : " "))
                        << GUID << " " << GV.getName() << " from "
                        << SrcModule->getSourceFileName() << "\n");
      if (ImportDefinition) {
        if (Error Err = GV.materialize())
          return std::move(Err);
        ImportedGVCount += GlobalsToImport.insert(&GV);
      }
    }
    for (GlobalAlias &GA : SrcModule->aliases()) {
      if (!GA.hasName() || isa<GlobalIFunc>(GA.getAliaseeObject()))
        continue;
      auto GUID = GA.getGUID();
      auto MaybeImportType = getImportType(ImportGUIDs, GUID);

      bool ImportDefinition =
          (MaybeImportType &&
           (*MaybeImportType == GlobalValueSummary::Definition));

      LLVM_DEBUG(dbgs() << (MaybeImportType ? "Is" : "Not")
                        << " importing alias"
                        << (ImportDefinition
                                ? " definition "
                                : (MaybeImportType ? " declaration " : " "))
                        << GUID << " " << GA.getName() << " from "
                        << SrcModule->getSourceFileName() << "\n");
      if (ImportDefinition) {
        if (Error Err = GA.materialize())
          return std::move(Err);
        // Import alias as a copy of its aliasee.
        GlobalObject *GO = GA.getAliaseeObject();
        if (Error Err = GO->materialize())
          return std::move(Err);
        auto *Fn = replaceAliasWithAliasee(SrcModule.get(), &GA);
        LLVM_DEBUG(dbgs() << "Is importing aliasee fn " << GO->getGUID() << " "
                          << GO->getName() << " from "
                          << SrcModule->getSourceFileName() << "\n");
        if (EnableImportMetadata || EnableMemProfContextDisambiguation) {
          // Add 'thinlto_src_module' and 'thinlto_src_file' metadata for
          // statistics and debugging.
          Fn->setMetadata(
              "thinlto_src_module",
              MDNode::get(DestModule.getContext(),
                          {MDString::get(DestModule.getContext(),
                                         SrcModule->getModuleIdentifier())}));
          Fn->setMetadata(
              "thinlto_src_file",
              MDNode::get(DestModule.getContext(),
                          {MDString::get(DestModule.getContext(),
                                         SrcModule->getSourceFileName())}));
        }
        GlobalsToImport.insert(Fn);
      }
    }

    // Upgrade debug info after we're done materializing all the globals and we
    // have loaded all the required metadata!
    UpgradeDebugInfo(*SrcModule);

    // Set the partial sample profile ratio in the profile summary module flag
    // of the imported source module, if applicable, so that the profile summary
    // module flag will match with that of the destination module when it's
    // imported.
    SrcModule->setPartialSampleProfileRatio(Index);

    // Link in the specified functions.
    if (renameModuleForThinLTO(*SrcModule, Index, ClearDSOLocalOnDeclarations,
                               &GlobalsToImport))
      return true;

    if (PrintImports) {
      for (const auto *GV : GlobalsToImport)
        dbgs() << DestModule.getSourceFileName() << ": Import " << GV->getName()
               << " from " << SrcModule->getSourceFileName() << "\n";
    }

    if (Error Err = Mover.move(std::move(SrcModule),
                               GlobalsToImport.getArrayRef(), nullptr,
                               /*IsPerformingImport=*/true))
      return createStringError(errc::invalid_argument,
                               Twine("Function Import: link error: ") +
                                   toString(std::move(Err)));

    ImportedCount += GlobalsToImport.size();
    NumImportedModules++;
  }

  internalizeGVsAfterImport(DestModule);

  NumImportedFunctions += (ImportedCount - ImportedGVCount);
  NumImportedGlobalVars += ImportedGVCount;

  // TODO: Print counters for definitions and declarations in the debugging log.
  LLVM_DEBUG(dbgs() << "Imported " << ImportedCount - ImportedGVCount
                    << " functions for Module "
                    << DestModule.getModuleIdentifier() << "\n");
  LLVM_DEBUG(dbgs() << "Imported " << ImportedGVCount
                    << " global variables for Module "
                    << DestModule.getModuleIdentifier() << "\n");
  return ImportedCount;
}

static bool doImportingForModuleForTest(
    Module &M, function_ref<bool(GlobalValue::GUID, const GlobalValueSummary *)>
                   isPrevailing) {
  if (SummaryFile.empty())
    report_fatal_error("error: -function-import requires -summary-file\n");
  Expected<std::unique_ptr<ModuleSummaryIndex>> IndexPtrOrErr =
      getModuleSummaryIndexForFile(SummaryFile);
  if (!IndexPtrOrErr) {
    logAllUnhandledErrors(IndexPtrOrErr.takeError(), errs(),
                          "Error loading file '" + SummaryFile + "': ");
    return false;
  }
  std::unique_ptr<ModuleSummaryIndex> Index = std::move(*IndexPtrOrErr);

  // First step is collecting the import list.
  FunctionImporter::ImportMapTy ImportList;
  // If requested, simply import all functions in the index. This is used
  // when testing distributed backend handling via the opt tool, when
  // we have distributed indexes containing exactly the summaries to import.
  if (ImportAllIndex)
    ComputeCrossModuleImportForModuleFromIndexForTest(M.getModuleIdentifier(),
                                                      *Index, ImportList);
  else
    ComputeCrossModuleImportForModuleForTest(M.getModuleIdentifier(),
                                             isPrevailing, *Index, ImportList);

  // Conservatively mark all internal values as promoted. This interface is
  // only used when doing importing via the function importing pass. The pass
  // is only enabled when testing importing via the 'opt' tool, which does
  // not do the ThinLink that would normally determine what values to promote.
  for (auto &I : *Index) {
    for (auto &S : I.second.SummaryList) {
      if (GlobalValue::isLocalLinkage(S->linkage()))
        S->setLinkage(GlobalValue::ExternalLinkage);
    }
  }

  // Next we need to promote to global scope and rename any local values that
  // are potentially exported to other modules.
  if (renameModuleForThinLTO(M, *Index, /*ClearDSOLocalOnDeclarations=*/false,
                             /*GlobalsToImport=*/nullptr)) {
    errs() << "Error renaming module\n";
    return true;
  }

  // Perform the import now.
  auto ModuleLoader = [&M](StringRef Identifier) {
    return loadFile(std::string(Identifier), M.getContext());
  };
  FunctionImporter Importer(*Index, ModuleLoader,
                            /*ClearDSOLocalOnDeclarations=*/false);
  Expected<bool> Result = Importer.importFunctions(M, ImportList);

  // FIXME: Probably need to propagate Errors through the pass manager.
  if (!Result) {
    logAllUnhandledErrors(Result.takeError(), errs(),
                          "Error importing module: ");
    return true;
  }

  return true;
}

PreservedAnalyses FunctionImportPass::run(Module &M,
                                          ModuleAnalysisManager &AM) {
  // This is only used for testing the function import pass via opt, where we
  // don't have prevailing information from the LTO context available, so just
  // conservatively assume everything is prevailing (which is fine for the very
  // limited use of prevailing checking in this pass).
  auto isPrevailing = [](GlobalValue::GUID, const GlobalValueSummary *) {
    return true;
  };
  if (!doImportingForModuleForTest(M, isPrevailing))
    return PreservedAnalyses::all();

  return PreservedAnalyses::none();
}<|MERGE_RESOLUTION|>--- conflicted
+++ resolved
@@ -174,22 +174,9 @@
              "}"),
     cl::Hidden);
 
-<<<<<<< HEAD
-static cl::opt<bool> ImportAssumeUniqueLocal(
-    "import-assume-unique-local", cl::init(false),
-    cl::desc(
-        "By default, a local-linkage global variable won't be imported in the "
-        "edge mod1:func -> mod2:local-var (from value profiles) since compiler "
-        "cannot assume mod2 is compiled with full path which gives local-var a "
-        "program-wide unique GUID. Set this option to true will help cross "
-        "module import of such variables. This is only safe if the compiler "
-        "user specify the full module path."),
-    cl::Hidden);
-=======
 static cl::opt<std::string>
     ContextualProfile("thinlto-pgo-ctx-prof",
                       cl::desc("Path to a contextual profile."), cl::Hidden);
->>>>>>> 979abf14
 
 namespace llvm {
 extern cl::opt<bool> EnableMemProfContextDisambiguation;
