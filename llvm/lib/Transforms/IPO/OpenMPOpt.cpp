--- conflicted
+++ resolved
@@ -3792,14 +3792,10 @@
     ConstantInt *MayUseNestedParallelismC =
         KernelInfo::getMayUseNestedParallelismFromKernelEnvironment(KernelEnvC);
     ConstantInt *AssumedMayUseNestedParallelismC = ConstantInt::get(
-<<<<<<< HEAD
-        MayUseNestedParallelismC->getType(), NestedParallelism);
+        MayUseNestedParallelismC->getIntegerType(), NestedParallelism);
     // D142569 started calling setMayUseNestedParallelismOfKernelEnvironment,
     // breaking nested parallelism tests. ifdef out for now.
 #if 0
-=======
-        MayUseNestedParallelismC->getIntegerType(), NestedParallelism);
->>>>>>> a6f6dd18
     setMayUseNestedParallelismOfKernelEnvironment(
         AssumedMayUseNestedParallelismC);
 #endif
@@ -4694,15 +4690,11 @@
             KernelInfo::getMayUseNestedParallelismFromKernelEnvironment(
                 AA.KernelEnvC);
         ConstantInt *NewMayUseNestedParallelismC = ConstantInt::get(
-<<<<<<< HEAD
-            MayUseNestedParallelismC->getType(), AA.NestedParallelism);
+            MayUseNestedParallelismC->getIntegerType(), AA.NestedParallelism);
         // D142569 started calling
         // setMayUseNestedParallelismOfKernelEnvironment, breaking nested
         // parallelism tests. ifdef out for now.
 #if 0	
-=======
-            MayUseNestedParallelismC->getIntegerType(), AA.NestedParallelism);
->>>>>>> a6f6dd18
         AA.setMayUseNestedParallelismOfKernelEnvironment(
             NewMayUseNestedParallelismC);
 #endif
