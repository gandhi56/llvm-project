--- conflicted
+++ resolved
@@ -763,13 +763,10 @@
     return LanguageString(Val);
   case DW_AT_defaulted:
     return DefaultedMemberString(Val);
-<<<<<<< HEAD
+  case DW_AT_APPLE_enum_kind:
+    return EnumKindString(Val);
   case DW_AT_LLVM_memory_space:
     return MemorySpaceString(Val);
-=======
-  case DW_AT_APPLE_enum_kind:
-    return EnumKindString(Val);
->>>>>>> 112490ce
   }
 
   return StringRef();
