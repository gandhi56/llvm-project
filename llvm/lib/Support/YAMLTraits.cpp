--- conflicted
+++ resolved
@@ -571,13 +571,8 @@
 }
 
 unsigned Output::beginFlowSequence() {
-<<<<<<< HEAD
   StateStack.push_back(inFlowSeqFirstElement);
-  this->newLineCheck();
-=======
-  StateStack.push_back(inFlowSeq);
   newLineCheck();
->>>>>>> 7a8a6e9e
   ColumnAtFlowStart = Column;
   output("[ ");
   NeedFlowSequenceComma = false;
@@ -746,14 +741,9 @@
 }
 
 void Output::outputUpToEndOfLine(StringRef s) {
-<<<<<<< HEAD
-  this->output(s);
+  output(s);
   if (StateStack.empty() || (StateStack.back() != inFlowSeqFirstElement &&
                              StateStack.back() != inFlowSeqOtherElement &&
-=======
-  output(s);
-  if (StateStack.empty() || (StateStack.back() != inFlowSeq &&
->>>>>>> 7a8a6e9e
                              StateStack.back() != inFlowMapFirstKey &&
                              StateStack.back() != inFlowMapOtherKey))
     NeedsNewLine = true;
