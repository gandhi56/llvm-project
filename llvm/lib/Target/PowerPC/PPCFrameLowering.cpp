//===-- PPCFrameLowering.cpp - PPC Frame Information ----------------------===//
//
// Part of the LLVM Project, under the Apache License v2.0 with LLVM Exceptions.
// See https://llvm.org/LICENSE.txt for license information.
// SPDX-License-Identifier: Apache-2.0 WITH LLVM-exception
//
//===----------------------------------------------------------------------===//
//
// This file contains the PPC implementation of TargetFrameLowering class.
//
//===----------------------------------------------------------------------===//

#include "PPCFrameLowering.h"
#include "MCTargetDesc/PPCPredicates.h"
#include "PPCInstrBuilder.h"
#include "PPCInstrInfo.h"
#include "PPCMachineFunctionInfo.h"
#include "PPCSubtarget.h"
#include "PPCTargetMachine.h"
#include "llvm/ADT/Statistic.h"
#include "llvm/CodeGen/LivePhysRegs.h"
#include "llvm/CodeGen/MachineFrameInfo.h"
#include "llvm/CodeGen/MachineFunction.h"
#include "llvm/CodeGen/MachineInstrBuilder.h"
#include "llvm/CodeGen/MachineModuleInfo.h"
#include "llvm/CodeGen/MachineRegisterInfo.h"
#include "llvm/CodeGen/RegisterScavenging.h"
#include "llvm/IR/Function.h"
#include "llvm/Target/TargetOptions.h"

using namespace llvm;

#define DEBUG_TYPE "framelowering"
STATISTIC(NumPESpillVSR, "Number of spills to vector in prologue");
STATISTIC(NumPEReloadVSR, "Number of reloads from vector in epilogue");
STATISTIC(NumPrologProbed, "Number of prologues probed");

static cl::opt<bool>
EnablePEVectorSpills("ppc-enable-pe-vector-spills",
                     cl::desc("Enable spills in prologue to vector registers."),
                     cl::init(false), cl::Hidden);

static unsigned computeReturnSaveOffset(const PPCSubtarget &STI) {
  if (STI.isAIXABI())
    return STI.isPPC64() ? 16 : 8;
  // SVR4 ABI:
  return STI.isPPC64() ? 16 : 4;
}

static unsigned computeTOCSaveOffset(const PPCSubtarget &STI) {
  if (STI.isAIXABI())
    return STI.isPPC64() ? 40 : 20;
  return STI.isELFv2ABI() ? 24 : 40;
}

static unsigned computeFramePointerSaveOffset(const PPCSubtarget &STI) {
  // First slot in the general register save area.
  return STI.isPPC64() ? -8U : -4U;
}

static unsigned computeLinkageSize(const PPCSubtarget &STI) {
  if (STI.isAIXABI() || STI.isPPC64())
    return (STI.isELFv2ABI() ? 4 : 6) * (STI.isPPC64() ? 8 : 4);

  // 32-bit SVR4 ABI:
  return 8;
}

static unsigned computeBasePointerSaveOffset(const PPCSubtarget &STI) {
  // Third slot in the general purpose register save area.
  if (STI.is32BitELFABI() && STI.getTargetMachine().isPositionIndependent())
    return -12U;

  // Second slot in the general purpose register save area.
  return STI.isPPC64() ? -16U : -8U;
}

static unsigned computeCRSaveOffset(const PPCSubtarget &STI) {
  return (STI.isAIXABI() && !STI.isPPC64()) ? 4 : 8;
}

PPCFrameLowering::PPCFrameLowering(const PPCSubtarget &STI)
    : TargetFrameLowering(TargetFrameLowering::StackGrowsDown,
                          STI.getPlatformStackAlignment(), 0),
      Subtarget(STI), ReturnSaveOffset(computeReturnSaveOffset(Subtarget)),
      TOCSaveOffset(computeTOCSaveOffset(Subtarget)),
      FramePointerSaveOffset(computeFramePointerSaveOffset(Subtarget)),
      LinkageSize(computeLinkageSize(Subtarget)),
      BasePointerSaveOffset(computeBasePointerSaveOffset(Subtarget)),
      CRSaveOffset(computeCRSaveOffset(Subtarget)) {}

// With the SVR4 ABI, callee-saved registers have fixed offsets on the stack.
const PPCFrameLowering::SpillSlot *PPCFrameLowering::getCalleeSavedSpillSlots(
    unsigned &NumEntries) const {

// Floating-point register save area offsets.
#define CALLEE_SAVED_FPRS \
      {PPC::F31, -8},     \
      {PPC::F30, -16},    \
      {PPC::F29, -24},    \
      {PPC::F28, -32},    \
      {PPC::F27, -40},    \
      {PPC::F26, -48},    \
      {PPC::F25, -56},    \
      {PPC::F24, -64},    \
      {PPC::F23, -72},    \
      {PPC::F22, -80},    \
      {PPC::F21, -88},    \
      {PPC::F20, -96},    \
      {PPC::F19, -104},   \
      {PPC::F18, -112},   \
      {PPC::F17, -120},   \
      {PPC::F16, -128},   \
      {PPC::F15, -136},   \
      {PPC::F14, -144}

// 32-bit general purpose register save area offsets shared by ELF and
// AIX. AIX has an extra CSR with r13.
#define CALLEE_SAVED_GPRS32 \
      {PPC::R31, -4},       \
      {PPC::R30, -8},       \
      {PPC::R29, -12},      \
      {PPC::R28, -16},      \
      {PPC::R27, -20},      \
      {PPC::R26, -24},      \
      {PPC::R25, -28},      \
      {PPC::R24, -32},      \
      {PPC::R23, -36},      \
      {PPC::R22, -40},      \
      {PPC::R21, -44},      \
      {PPC::R20, -48},      \
      {PPC::R19, -52},      \
      {PPC::R18, -56},      \
      {PPC::R17, -60},      \
      {PPC::R16, -64},      \
      {PPC::R15, -68},      \
      {PPC::R14, -72}

// 64-bit general purpose register save area offsets.
#define CALLEE_SAVED_GPRS64 \
      {PPC::X31, -8},       \
      {PPC::X30, -16},      \
      {PPC::X29, -24},      \
      {PPC::X28, -32},      \
      {PPC::X27, -40},      \
      {PPC::X26, -48},      \
      {PPC::X25, -56},      \
      {PPC::X24, -64},      \
      {PPC::X23, -72},      \
      {PPC::X22, -80},      \
      {PPC::X21, -88},      \
      {PPC::X20, -96},      \
      {PPC::X19, -104},     \
      {PPC::X18, -112},     \
      {PPC::X17, -120},     \
      {PPC::X16, -128},     \
      {PPC::X15, -136},     \
      {PPC::X14, -144}

// Vector register save area offsets.
#define CALLEE_SAVED_VRS \
      {PPC::V31, -16},   \
      {PPC::V30, -32},   \
      {PPC::V29, -48},   \
      {PPC::V28, -64},   \
      {PPC::V27, -80},   \
      {PPC::V26, -96},   \
      {PPC::V25, -112},  \
      {PPC::V24, -128},  \
      {PPC::V23, -144},  \
      {PPC::V22, -160},  \
      {PPC::V21, -176},  \
      {PPC::V20, -192}

  // Note that the offsets here overlap, but this is fixed up in
  // processFunctionBeforeFrameFinalized.

  static const SpillSlot ELFOffsets32[] = {
      CALLEE_SAVED_FPRS,
      CALLEE_SAVED_GPRS32,

      // CR save area offset.  We map each of the nonvolatile CR fields
      // to the slot for CR2, which is the first of the nonvolatile CR
      // fields to be assigned, so that we only allocate one save slot.
      // See PPCRegisterInfo::hasReservedSpillSlot() for more information.
      {PPC::CR2, -4},

      // VRSAVE save area offset.
      {PPC::VRSAVE, -4},

      CALLEE_SAVED_VRS,

      // SPE register save area (overlaps Vector save area).
      {PPC::S31, -8},
      {PPC::S30, -16},
      {PPC::S29, -24},
      {PPC::S28, -32},
      {PPC::S27, -40},
      {PPC::S26, -48},
      {PPC::S25, -56},
      {PPC::S24, -64},
      {PPC::S23, -72},
      {PPC::S22, -80},
      {PPC::S21, -88},
      {PPC::S20, -96},
      {PPC::S19, -104},
      {PPC::S18, -112},
      {PPC::S17, -120},
      {PPC::S16, -128},
      {PPC::S15, -136},
      {PPC::S14, -144}};

  static const SpillSlot ELFOffsets64[] = {
      CALLEE_SAVED_FPRS,
      CALLEE_SAVED_GPRS64,

      // VRSAVE save area offset.
      {PPC::VRSAVE, -4},
      CALLEE_SAVED_VRS
  };

  static const SpillSlot AIXOffsets32[] = {CALLEE_SAVED_FPRS,
                                           CALLEE_SAVED_GPRS32,
                                           // Add AIX's extra CSR.
                                           {PPC::R13, -76},
                                           CALLEE_SAVED_VRS};

  static const SpillSlot AIXOffsets64[] = {
      CALLEE_SAVED_FPRS, CALLEE_SAVED_GPRS64, CALLEE_SAVED_VRS};

  if (Subtarget.is64BitELFABI()) {
    NumEntries = std::size(ELFOffsets64);
    return ELFOffsets64;
  }

  if (Subtarget.is32BitELFABI()) {
    NumEntries = std::size(ELFOffsets32);
    return ELFOffsets32;
  }

  assert(Subtarget.isAIXABI() && "Unexpected ABI.");

  if (Subtarget.isPPC64()) {
    NumEntries = std::size(AIXOffsets64);
    return AIXOffsets64;
  }

  NumEntries = std::size(AIXOffsets32);
  return AIXOffsets32;
}

static bool spillsCR(const MachineFunction &MF) {
  const PPCFunctionInfo *FuncInfo = MF.getInfo<PPCFunctionInfo>();
  return FuncInfo->isCRSpilled();
}

static bool hasSpills(const MachineFunction &MF) {
  const PPCFunctionInfo *FuncInfo = MF.getInfo<PPCFunctionInfo>();
  return FuncInfo->hasSpills();
}

static bool hasNonRISpills(const MachineFunction &MF) {
  const PPCFunctionInfo *FuncInfo = MF.getInfo<PPCFunctionInfo>();
  return FuncInfo->hasNonRISpills();
}

/// MustSaveLR - Return true if this function requires that we save the LR
/// register onto the stack in the prolog and restore it in the epilog of the
/// function.
static bool MustSaveLR(const MachineFunction &MF, unsigned LR) {
  const PPCFunctionInfo *MFI = MF.getInfo<PPCFunctionInfo>();

  // We need a save/restore of LR if there is any def of LR (which is
  // defined by calls, including the PIC setup sequence), or if there is
  // some use of the LR stack slot (e.g. for builtin_return_address).
  // (LR comes in 32 and 64 bit versions.)
  MachineRegisterInfo::def_iterator RI = MF.getRegInfo().def_begin(LR);
  return RI !=MF.getRegInfo().def_end() || MFI->isLRStoreRequired();
}

/// determineFrameLayoutAndUpdate - Determine the size of the frame and maximum
/// call frame size. Update the MachineFunction object with the stack size.
uint64_t
PPCFrameLowering::determineFrameLayoutAndUpdate(MachineFunction &MF,
                                                bool UseEstimate) const {
  unsigned NewMaxCallFrameSize = 0;
  uint64_t FrameSize = determineFrameLayout(MF, UseEstimate,
                                            &NewMaxCallFrameSize);
  MF.getFrameInfo().setStackSize(FrameSize);
  MF.getFrameInfo().setMaxCallFrameSize(NewMaxCallFrameSize);
  return FrameSize;
}

/// determineFrameLayout - Determine the size of the frame and maximum call
/// frame size.
uint64_t
PPCFrameLowering::determineFrameLayout(const MachineFunction &MF,
                                       bool UseEstimate,
                                       unsigned *NewMaxCallFrameSize) const {
  const MachineFrameInfo &MFI = MF.getFrameInfo();
  const PPCFunctionInfo *FI = MF.getInfo<PPCFunctionInfo>();

  // Get the number of bytes to allocate from the FrameInfo
  uint64_t FrameSize =
    UseEstimate ? MFI.estimateStackSize(MF) : MFI.getStackSize();

  // Get stack alignments. The frame must be aligned to the greatest of these:
  Align TargetAlign = getStackAlign(); // alignment required per the ABI
  Align MaxAlign = MFI.getMaxAlign();  // algmt required by data in frame
  Align Alignment = std::max(TargetAlign, MaxAlign);

  const PPCRegisterInfo *RegInfo = Subtarget.getRegisterInfo();

  unsigned LR = RegInfo->getRARegister();
  bool DisableRedZone = MF.getFunction().hasFnAttribute(Attribute::NoRedZone);
  bool CanUseRedZone = !MFI.hasVarSizedObjects() && // No dynamic alloca.
                       !MFI.adjustsStack() &&       // No calls.
                       !MustSaveLR(MF, LR) &&       // No need to save LR.
                       !FI->mustSaveTOC() &&        // No need to save TOC.
                       !RegInfo->hasBasePointer(MF) && // No special alignment.
                       !MFI.isFrameAddressTaken();

  // Note: for PPC32 SVR4ABI, we can still generate stackless
  // code if all local vars are reg-allocated.
  bool FitsInRedZone = FrameSize <= Subtarget.getRedZoneSize();

  // Check whether we can skip adjusting the stack pointer (by using red zone)
  if (!DisableRedZone && CanUseRedZone && FitsInRedZone) {
    // No need for frame
    return 0;
  }

  // Get the maximum call frame size of all the calls.
  unsigned maxCallFrameSize = MFI.getMaxCallFrameSize();

  // Maximum call frame needs to be at least big enough for linkage area.
  unsigned minCallFrameSize = getLinkageSize();
  maxCallFrameSize = std::max(maxCallFrameSize, minCallFrameSize);

  // If we have dynamic alloca then maxCallFrameSize needs to be aligned so
  // that allocations will be aligned.
  if (MFI.hasVarSizedObjects())
    maxCallFrameSize = alignTo(maxCallFrameSize, Alignment);

  // Update the new max call frame size if the caller passes in a valid pointer.
  if (NewMaxCallFrameSize)
    *NewMaxCallFrameSize = maxCallFrameSize;

  // Include call frame size in total.
  FrameSize += maxCallFrameSize;

  // Make sure the frame is aligned.
  FrameSize = alignTo(FrameSize, Alignment);

  return FrameSize;
}

// hasFPImpl - Return true if the specified function actually has a dedicated
// frame pointer register.
bool PPCFrameLowering::hasFPImpl(const MachineFunction &MF) const {
  const MachineFrameInfo &MFI = MF.getFrameInfo();
  // FIXME: This is pretty much broken by design: hasFP() might be called really
  // early, before the stack layout was calculated and thus hasFP() might return
  // true or false here depending on the time of call.
  return (MFI.getStackSize()) && needsFP(MF);
}

// needsFP - Return true if the specified function should have a dedicated frame
// pointer register.  This is true if the function has variable sized allocas or
// if frame pointer elimination is disabled.
bool PPCFrameLowering::needsFP(const MachineFunction &MF) const {
  const MachineFrameInfo &MFI = MF.getFrameInfo();

  // Naked functions have no stack frame pushed, so we don't have a frame
  // pointer.
  if (MF.getFunction().hasFnAttribute(Attribute::Naked))
    return false;

  return MF.getTarget().Options.DisableFramePointerElim(MF) ||
         MFI.hasVarSizedObjects() || MFI.hasStackMap() || MFI.hasPatchPoint() ||
         MF.exposesReturnsTwice() ||
         (MF.getTarget().Options.GuaranteedTailCallOpt &&
          MF.getInfo<PPCFunctionInfo>()->hasFastCall());
}

void PPCFrameLowering::replaceFPWithRealFP(MachineFunction &MF) const {
  // When there is dynamic alloca in this function, we can not use the frame
  // pointer X31/R31 for the frameaddress lowering. In this case, only X1/R1
  // always points to the backchain.
  bool is31 = needsFP(MF) && !MF.getFrameInfo().hasVarSizedObjects();
  unsigned FPReg  = is31 ? PPC::R31 : PPC::R1;
  unsigned FP8Reg = is31 ? PPC::X31 : PPC::X1;

  const PPCRegisterInfo *RegInfo = Subtarget.getRegisterInfo();
  bool HasBP = RegInfo->hasBasePointer(MF);
  unsigned BPReg  = HasBP ? (unsigned) RegInfo->getBaseRegister(MF) : FPReg;
  unsigned BP8Reg = HasBP ? (unsigned) PPC::X30 : FP8Reg;

  for (MachineBasicBlock &MBB : MF)
    for (MachineBasicBlock::iterator MBBI = MBB.end(); MBBI != MBB.begin();) {
      --MBBI;
      for (MachineOperand &MO : MBBI->operands()) {
        if (!MO.isReg())
          continue;

        switch (MO.getReg()) {
        case PPC::FP:
          MO.setReg(FPReg);
          break;
        case PPC::FP8:
          MO.setReg(FP8Reg);
          break;
        case PPC::BP:
          MO.setReg(BPReg);
          break;
        case PPC::BP8:
          MO.setReg(BP8Reg);
          break;

        }
      }
    }
}

/*  This function will do the following:
    - If MBB is an entry or exit block, set SR1 and SR2 to R0 and R12
      respectively (defaults recommended by the ABI) and return true
    - If MBB is not an entry block, initialize the register scavenger and look
      for available registers.
    - If the defaults (R0/R12) are available, return true
    - If TwoUniqueRegsRequired is set to true, it looks for two unique
      registers. Otherwise, look for a single available register.
      - If the required registers are found, set SR1 and SR2 and return true.
      - If the required registers are not found, set SR2 or both SR1 and SR2 to
        PPC::NoRegister and return false.

    Note that if both SR1 and SR2 are valid parameters and TwoUniqueRegsRequired
    is not set, this function will attempt to find two different registers, but
    still return true if only one register is available (and set SR1 == SR2).
*/
bool
PPCFrameLowering::findScratchRegister(MachineBasicBlock *MBB,
                                      bool UseAtEnd,
                                      bool TwoUniqueRegsRequired,
                                      Register *SR1,
                                      Register *SR2) const {
  RegScavenger RS;
  Register R0 =  Subtarget.isPPC64() ? PPC::X0 : PPC::R0;
  Register R12 = Subtarget.isPPC64() ? PPC::X12 : PPC::R12;

  // Set the defaults for the two scratch registers.
  if (SR1)
    *SR1 = R0;

  if (SR2) {
    assert (SR1 && "Asking for the second scratch register but not the first?");
    *SR2 = R12;
  }

  // If MBB is an entry or exit block, use R0 and R12 as the scratch registers.
  if ((UseAtEnd && MBB->isReturnBlock()) ||
      (!UseAtEnd && (&MBB->getParent()->front() == MBB)))
    return true;

  if (UseAtEnd) {
    // The scratch register will be used before the first terminator (or at the
    // end of the block if there are no terminators).
    MachineBasicBlock::iterator MBBI = MBB->getFirstTerminator();
    if (MBBI == MBB->begin()) {
      RS.enterBasicBlock(*MBB);
    } else {
      RS.enterBasicBlockEnd(*MBB);
      RS.backward(MBBI);
    }
  } else {
    // The scratch register will be used at the start of the block.
    RS.enterBasicBlock(*MBB);
  }

  // If the two registers are available, we're all good.
  // Note that we only return here if both R0 and R12 are available because
  // although the function may not require two unique registers, it may benefit
  // from having two so we should try to provide them.
  if (!RS.isRegUsed(R0) && !RS.isRegUsed(R12))
    return true;

  // Get the list of callee-saved registers for the target.
  const PPCRegisterInfo *RegInfo = Subtarget.getRegisterInfo();
  const MCPhysReg *CSRegs = RegInfo->getCalleeSavedRegs(MBB->getParent());

  // Get all the available registers in the block.
  BitVector BV = RS.getRegsAvailable(Subtarget.isPPC64() ? &PPC::G8RCRegClass :
                                     &PPC::GPRCRegClass);

  // We shouldn't use callee-saved registers as scratch registers as they may be
  // available when looking for a candidate block for shrink wrapping but not
  // available when the actual prologue/epilogue is being emitted because they
  // were added as live-in to the prologue block by PrologueEpilogueInserter.
  for (int i = 0; CSRegs[i]; ++i)
    BV.reset(CSRegs[i]);

  // Set the first scratch register to the first available one.
  if (SR1) {
    int FirstScratchReg = BV.find_first();
    *SR1 = FirstScratchReg == -1 ? (unsigned)PPC::NoRegister : FirstScratchReg;
  }

  // If there is another one available, set the second scratch register to that.
  // Otherwise, set it to either PPC::NoRegister if this function requires two
  // or to whatever SR1 is set to if this function doesn't require two.
  if (SR2) {
    int SecondScratchReg = BV.find_next(*SR1);
    if (SecondScratchReg != -1)
      *SR2 = SecondScratchReg;
    else
      *SR2 = TwoUniqueRegsRequired ? Register() : *SR1;
  }

  // Now that we've done our best to provide both registers, double check
  // whether we were unable to provide enough.
  if (BV.count() < (TwoUniqueRegsRequired ? 2U : 1U))
    return false;

  return true;
}

// We need a scratch register for spilling LR and for spilling CR. By default,
// we use two scratch registers to hide latency. However, if only one scratch
// register is available, we can adjust for that by not overlapping the spill
// code. However, if we need to realign the stack (i.e. have a base pointer)
// and the stack frame is large, we need two scratch registers.
// Also, stack probe requires two scratch registers, one for old sp, one for
// large frame and large probe size.
bool
PPCFrameLowering::twoUniqueScratchRegsRequired(MachineBasicBlock *MBB) const {
  const PPCRegisterInfo *RegInfo = Subtarget.getRegisterInfo();
  MachineFunction &MF = *(MBB->getParent());
  bool HasBP = RegInfo->hasBasePointer(MF);
  unsigned FrameSize = determineFrameLayout(MF);
  int NegFrameSize = -FrameSize;
  bool IsLargeFrame = !isInt<16>(NegFrameSize);
  MachineFrameInfo &MFI = MF.getFrameInfo();
  Align MaxAlign = MFI.getMaxAlign();
  bool HasRedZone = Subtarget.isPPC64() || !Subtarget.isSVR4ABI();
  const PPCTargetLowering &TLI = *Subtarget.getTargetLowering();

  return ((IsLargeFrame || !HasRedZone) && HasBP && MaxAlign > 1) ||
         TLI.hasInlineStackProbe(MF);
}

bool PPCFrameLowering::canUseAsPrologue(const MachineBasicBlock &MBB) const {
  MachineBasicBlock *TmpMBB = const_cast<MachineBasicBlock *>(&MBB);

  return findScratchRegister(TmpMBB, false,
                             twoUniqueScratchRegsRequired(TmpMBB));
}

bool PPCFrameLowering::canUseAsEpilogue(const MachineBasicBlock &MBB) const {
  MachineBasicBlock *TmpMBB = const_cast<MachineBasicBlock *>(&MBB);

  return findScratchRegister(TmpMBB, true);
}

bool PPCFrameLowering::stackUpdateCanBeMoved(MachineFunction &MF) const {
  const PPCRegisterInfo *RegInfo = Subtarget.getRegisterInfo();
  PPCFunctionInfo *FI = MF.getInfo<PPCFunctionInfo>();

  // Abort if there is no register info or function info.
  if (!RegInfo || !FI)
    return false;

  // Only move the stack update on ELFv2 ABI and PPC64.
  if (!Subtarget.isELFv2ABI() || !Subtarget.isPPC64())
    return false;

  // Check the frame size first and return false if it does not fit the
  // requirements.
  // We need a non-zero frame size as well as a frame that will fit in the red
  // zone. This is because by moving the stack pointer update we are now storing
  // to the red zone until the stack pointer is updated. If we get an interrupt
  // inside the prologue but before the stack update we now have a number of
  // stores to the red zone and those stores must all fit.
  MachineFrameInfo &MFI = MF.getFrameInfo();
  unsigned FrameSize = MFI.getStackSize();
  if (!FrameSize || FrameSize > Subtarget.getRedZoneSize())
    return false;

  // Frame pointers and base pointers complicate matters so don't do anything
  // if we have them. For example having a frame pointer will sometimes require
  // a copy of r1 into r31 and that makes keeping track of updates to r1 more
  // difficult. Similar situation exists with setjmp.
  if (hasFP(MF) || RegInfo->hasBasePointer(MF) || MF.exposesReturnsTwice())
    return false;

  // Calls to fast_cc functions use different rules for passing parameters on
  // the stack from the ABI and using PIC base in the function imposes
  // similar restrictions to using the base pointer. It is not generally safe
  // to move the stack pointer update in these situations.
  if (FI->hasFastCall() || FI->usesPICBase())
    return false;

  // Finally we can move the stack update if we do not require register
  // scavenging. Register scavenging can introduce more spills and so
  // may make the frame size larger than we have computed.
  return !RegInfo->requiresFrameIndexScavenging(MF);
}

void PPCFrameLowering::emitPrologue(MachineFunction &MF,
                                    MachineBasicBlock &MBB) const {
  MachineBasicBlock::iterator MBBI = MBB.begin();
  MachineFrameInfo &MFI = MF.getFrameInfo();
  const PPCInstrInfo &TII = *Subtarget.getInstrInfo();
  const PPCRegisterInfo *RegInfo = Subtarget.getRegisterInfo();
  const PPCTargetLowering &TLI = *Subtarget.getTargetLowering();

  const MCRegisterInfo *MRI = MF.getContext().getRegisterInfo();
  DebugLoc dl;
  // AIX assembler does not support cfi directives.
  const bool needsCFI = MF.needsFrameMoves() && !Subtarget.isAIXABI();

  const bool HasFastMFLR = Subtarget.hasFastMFLR();

  // Get processor type.
  bool isPPC64 = Subtarget.isPPC64();
  // Get the ABI.
  bool isSVR4ABI = Subtarget.isSVR4ABI();
  bool isELFv2ABI = Subtarget.isELFv2ABI();
  assert((isSVR4ABI || Subtarget.isAIXABI()) && "Unsupported PPC ABI.");

  // Work out frame sizes.
  uint64_t FrameSize = determineFrameLayoutAndUpdate(MF);
  int64_t NegFrameSize = -FrameSize;
  if (!isPPC64 && (!isInt<32>(FrameSize) || !isInt<32>(NegFrameSize)))
    llvm_unreachable("Unhandled stack size!");

  if (MFI.isFrameAddressTaken())
    replaceFPWithRealFP(MF);

  // Check if the link register (LR) must be saved.
  PPCFunctionInfo *FI = MF.getInfo<PPCFunctionInfo>();
  bool MustSaveLR = FI->mustSaveLR();
  bool MustSaveTOC = FI->mustSaveTOC();
  const SmallVectorImpl<Register> &MustSaveCRs = FI->getMustSaveCRs();
  bool MustSaveCR = !MustSaveCRs.empty();
  // Do we have a frame pointer and/or base pointer for this function?
  bool HasFP = hasFP(MF);
  bool HasBP = RegInfo->hasBasePointer(MF);
  bool HasRedZone = isPPC64 || !isSVR4ABI;
  const bool HasROPProtect = Subtarget.hasROPProtect();
  bool HasPrivileged = Subtarget.hasPrivileged();

  Register SPReg       = isPPC64 ? PPC::X1  : PPC::R1;
  Register BPReg = RegInfo->getBaseRegister(MF);
  Register FPReg       = isPPC64 ? PPC::X31 : PPC::R31;
  Register LRReg       = isPPC64 ? PPC::LR8 : PPC::LR;
  Register TOCReg      = isPPC64 ? PPC::X2 :  PPC::R2;
  Register ScratchReg;
  Register TempReg     = isPPC64 ? PPC::X12 : PPC::R12; // another scratch reg
  //  ...(R12/X12 is volatile in both Darwin & SVR4, & can't be a function arg.)
  const MCInstrDesc& MFLRInst = TII.get(isPPC64 ? PPC::MFLR8
                                                : PPC::MFLR );
  const MCInstrDesc& StoreInst = TII.get(isPPC64 ? PPC::STD
                                                 : PPC::STW );
  const MCInstrDesc& StoreUpdtInst = TII.get(isPPC64 ? PPC::STDU
                                                     : PPC::STWU );
  const MCInstrDesc& StoreUpdtIdxInst = TII.get(isPPC64 ? PPC::STDUX
                                                        : PPC::STWUX);
  const MCInstrDesc& OrInst = TII.get(isPPC64 ? PPC::OR8
                                              : PPC::OR );
  const MCInstrDesc& SubtractCarryingInst = TII.get(isPPC64 ? PPC::SUBFC8
                                                            : PPC::SUBFC);
  const MCInstrDesc& SubtractImmCarryingInst = TII.get(isPPC64 ? PPC::SUBFIC8
                                                               : PPC::SUBFIC);
  const MCInstrDesc &MoveFromCondRegInst = TII.get(isPPC64 ? PPC::MFCR8
                                                           : PPC::MFCR);
  const MCInstrDesc &StoreWordInst = TII.get(isPPC64 ? PPC::STW8 : PPC::STW);
  const MCInstrDesc &HashST =
      TII.get(isPPC64 ? (HasPrivileged ? PPC::HASHSTP8 : PPC::HASHST8)
                      : (HasPrivileged ? PPC::HASHSTP : PPC::HASHST));

  // Regarding this assert: Even though LR is saved in the caller's frame (i.e.,
  // LROffset is positive), that slot is callee-owned. Because PPC32 SVR4 has no
  // Red Zone, an asynchronous event (a form of "callee") could claim a frame &
  // overwrite it, so PPC32 SVR4 must claim at least a minimal frame to save LR.
  assert((isPPC64 || !isSVR4ABI || !(!FrameSize && (MustSaveLR || HasFP))) &&
         "FrameSize must be >0 to save/restore the FP or LR for 32-bit SVR4.");

  // Using the same bool variable as below to suppress compiler warnings.
  bool SingleScratchReg = findScratchRegister(
      &MBB, false, twoUniqueScratchRegsRequired(&MBB), &ScratchReg, &TempReg);
  assert(SingleScratchReg &&
         "Required number of registers not available in this block");

  SingleScratchReg = ScratchReg == TempReg;

  int64_t LROffset = getReturnSaveOffset();

  int64_t FPOffset = 0;
  if (HasFP) {
    MachineFrameInfo &MFI = MF.getFrameInfo();
    int FPIndex = FI->getFramePointerSaveIndex();
    assert(FPIndex && "No Frame Pointer Save Slot!");
    FPOffset = MFI.getObjectOffset(FPIndex);
  }

  int64_t BPOffset = 0;
  if (HasBP) {
    MachineFrameInfo &MFI = MF.getFrameInfo();
    int BPIndex = FI->getBasePointerSaveIndex();
    assert(BPIndex && "No Base Pointer Save Slot!");
    BPOffset = MFI.getObjectOffset(BPIndex);
  }

  int64_t PBPOffset = 0;
  if (FI->usesPICBase()) {
    MachineFrameInfo &MFI = MF.getFrameInfo();
    int PBPIndex = FI->getPICBasePointerSaveIndex();
    assert(PBPIndex && "No PIC Base Pointer Save Slot!");
    PBPOffset = MFI.getObjectOffset(PBPIndex);
  }

  // Get stack alignments.
  Align MaxAlign = MFI.getMaxAlign();
  if (HasBP && MaxAlign > 1)
    assert(Log2(MaxAlign) < 16 && "Invalid alignment!");

  // Frames of 32KB & larger require special handling because they cannot be
  // indexed into with a simple STDU/STWU/STD/STW immediate offset operand.
  bool isLargeFrame = !isInt<16>(NegFrameSize);

  // Check if we can move the stack update instruction (stdu) down the prologue
  // past the callee saves. Hopefully this will avoid the situation where the
  // saves are waiting for the update on the store with update to complete.
  MachineBasicBlock::iterator StackUpdateLoc = MBBI;
  bool MovingStackUpdateDown = false;

  // Check if we can move the stack update.
  if (stackUpdateCanBeMoved(MF)) {
    const std::vector<CalleeSavedInfo> &Info = MFI.getCalleeSavedInfo();
    for (CalleeSavedInfo CSI : Info) {
      // If the callee saved register is spilled to a register instead of the
      // stack then the spill no longer uses the stack pointer.
      // This can lead to two consequences:
      // 1) We no longer need to update the stack because the function does not
      //    spill any callee saved registers to stack.
      // 2) We have a situation where we still have to update the stack pointer
      //    even though some registers are spilled to other registers. In
      //    this case the current code moves the stack update to an incorrect
      //    position.
      // In either case we should abort moving the stack update operation.
      if (CSI.isSpilledToReg()) {
        StackUpdateLoc = MBBI;
        MovingStackUpdateDown = false;
        break;
      }

      int FrIdx = CSI.getFrameIdx();
      // If the frame index is not negative the callee saved info belongs to a
      // stack object that is not a fixed stack object. We ignore non-fixed
      // stack objects because we won't move the stack update pointer past them.
      if (FrIdx >= 0)
        continue;

      if (MFI.isFixedObjectIndex(FrIdx) && MFI.getObjectOffset(FrIdx) < 0) {
        StackUpdateLoc++;
        MovingStackUpdateDown = true;
      } else {
        // We need all of the Frame Indices to meet these conditions.
        // If they do not, abort the whole operation.
        StackUpdateLoc = MBBI;
        MovingStackUpdateDown = false;
        break;
      }
    }

    // If the operation was not aborted then update the object offset.
    if (MovingStackUpdateDown) {
      for (CalleeSavedInfo CSI : Info) {
        int FrIdx = CSI.getFrameIdx();
        if (FrIdx < 0)
          MFI.setObjectOffset(FrIdx, MFI.getObjectOffset(FrIdx) + NegFrameSize);
      }
    }
  }

  // Where in the prologue we move the CR fields depends on how many scratch
  // registers we have, and if we need to save the link register or not. This
  // lambda is to avoid duplicating the logic in 2 places.
  auto BuildMoveFromCR = [&]() {
    if (isELFv2ABI && MustSaveCRs.size() == 1) {
    // In the ELFv2 ABI, we are not required to save all CR fields.
    // If only one CR field is clobbered, it is more efficient to use
    // mfocrf to selectively save just that field, because mfocrf has short
    // latency compares to mfcr.
      assert(isPPC64 && "V2 ABI is 64-bit only.");
      MachineInstrBuilder MIB =
          BuildMI(MBB, MBBI, dl, TII.get(PPC::MFOCRF8), TempReg);
      MIB.addReg(MustSaveCRs[0], RegState::Kill);
    } else {
      MachineInstrBuilder MIB =
          BuildMI(MBB, MBBI, dl, MoveFromCondRegInst, TempReg);
      for (unsigned CRfield : MustSaveCRs)
        MIB.addReg(CRfield, RegState::ImplicitKill);
    }
  };

  // If we need to spill the CR and the LR but we don't have two separate
  // registers available, we must spill them one at a time
  if (MustSaveCR && SingleScratchReg && MustSaveLR) {
    BuildMoveFromCR();
    BuildMI(MBB, MBBI, dl, StoreWordInst)
        .addReg(TempReg, getKillRegState(true))
        .addImm(CRSaveOffset)
        .addReg(SPReg);
  }

  if (MustSaveLR)
    BuildMI(MBB, MBBI, dl, MFLRInst, ScratchReg);

  if (MustSaveCR && !(SingleScratchReg && MustSaveLR))
    BuildMoveFromCR();

  if (HasRedZone) {
    if (HasFP)
      BuildMI(MBB, MBBI, dl, StoreInst)
        .addReg(FPReg)
        .addImm(FPOffset)
        .addReg(SPReg);
    if (FI->usesPICBase())
      BuildMI(MBB, MBBI, dl, StoreInst)
        .addReg(PPC::R30)
        .addImm(PBPOffset)
        .addReg(SPReg);
    if (HasBP)
      BuildMI(MBB, MBBI, dl, StoreInst)
        .addReg(BPReg)
        .addImm(BPOffset)
        .addReg(SPReg);
  }

  // Generate the instruction to store the LR. In the case where ROP protection
  // is required the register holding the LR should not be killed as it will be
  // used by the hash store instruction.
  auto SaveLR = [&](int64_t Offset) {
    assert(MustSaveLR && "LR is not required to be saved!");
    BuildMI(MBB, StackUpdateLoc, dl, StoreInst)
        .addReg(ScratchReg, getKillRegState(!HasROPProtect))
        .addImm(Offset)
        .addReg(SPReg);

    // Add the ROP protection Hash Store instruction.
    // NOTE: This is technically a violation of the ABI. The hash can be saved
    // up to 512 bytes into the Protected Zone. This can be outside of the
    // initial 288 byte volatile program storage region in the Protected Zone.
    // However, this restriction will be removed in an upcoming revision of the
    // ABI.
    if (HasROPProtect) {
      const int SaveIndex = FI->getROPProtectionHashSaveIndex();
      const int64_t ImmOffset = MFI.getObjectOffset(SaveIndex);
      assert((ImmOffset <= -8 && ImmOffset >= -512) &&
             "ROP hash save offset out of range.");
      assert(((ImmOffset & 0x7) == 0) &&
             "ROP hash save offset must be 8 byte aligned.");
      BuildMI(MBB, StackUpdateLoc, dl, HashST)
          .addReg(ScratchReg, getKillRegState(true))
          .addImm(ImmOffset)
          .addReg(SPReg);
    }
  };

  if (MustSaveLR && HasFastMFLR)
      SaveLR(LROffset);

  if (MustSaveCR &&
      !(SingleScratchReg && MustSaveLR)) {
    assert(HasRedZone && "A red zone is always available on PPC64");
    BuildMI(MBB, MBBI, dl, StoreWordInst)
      .addReg(TempReg, getKillRegState(true))
      .addImm(CRSaveOffset)
      .addReg(SPReg);
  }

  // Skip the rest if this is a leaf function & all spills fit in the Red Zone.
  if (!FrameSize) {
    if (MustSaveLR && !HasFastMFLR)
      SaveLR(LROffset);
    return;
  }

  // Adjust stack pointer: r1 += NegFrameSize.
  // If there is a preferred stack alignment, align R1 now

  if (HasBP && HasRedZone) {
    // Save a copy of r1 as the base pointer.
    BuildMI(MBB, MBBI, dl, OrInst, BPReg)
      .addReg(SPReg)
      .addReg(SPReg);
  }

  // Have we generated a STUX instruction to claim stack frame? If so,
  // the negated frame size will be placed in ScratchReg.
  bool HasSTUX =
      (TLI.hasInlineStackProbe(MF) && FrameSize > TLI.getStackProbeSize(MF)) ||
      (HasBP && MaxAlign > 1) || isLargeFrame;

  // If we use STUX to update the stack pointer, we need the two scratch
  // registers TempReg and ScratchReg, we have to save LR here which is stored
  // in ScratchReg.
  // If the offset can not be encoded into the store instruction, we also have
  // to save LR here.
  // If we are using ROP Protection we need to save the LR here as we cannot
  // move the hashst instruction past the point where we get the stack frame.
  if (MustSaveLR && !HasFastMFLR &&
      (HasSTUX || !isInt<16>(FrameSize + LROffset) || HasROPProtect))
    SaveLR(LROffset);

  // If FrameSize <= TLI.getStackProbeSize(MF), as POWER ABI requires backchain
  // pointer is always stored at SP, we will get a free probe due to an essential
  // STU(X) instruction.
  if (TLI.hasInlineStackProbe(MF) && FrameSize > TLI.getStackProbeSize(MF)) {
    // To be consistent with other targets, a pseudo instruction is emitted and
    // will be later expanded in `inlineStackProbe`.
    BuildMI(MBB, MBBI, dl,
            TII.get(isPPC64 ? PPC::PROBED_STACKALLOC_64
                            : PPC::PROBED_STACKALLOC_32))
        .addDef(TempReg)
        .addDef(ScratchReg) // ScratchReg stores the old sp.
        .addImm(NegFrameSize);
    // FIXME: HasSTUX is only read if HasRedZone is not set, in such case, we
    // update the ScratchReg to meet the assumption that ScratchReg contains
    // the NegFrameSize. This solution is rather tricky.
    if (!HasRedZone) {
      BuildMI(MBB, MBBI, dl, TII.get(PPC::SUBF), ScratchReg)
          .addReg(ScratchReg)
          .addReg(SPReg);
    }
  } else {
    // This condition must be kept in sync with canUseAsPrologue.
    if (HasBP && MaxAlign > 1) {
      if (isPPC64)
        BuildMI(MBB, MBBI, dl, TII.get(PPC::RLDICL), ScratchReg)
            .addReg(SPReg)
            .addImm(0)
            .addImm(64 - Log2(MaxAlign));
      else // PPC32...
        BuildMI(MBB, MBBI, dl, TII.get(PPC::RLWINM), ScratchReg)
            .addReg(SPReg)
            .addImm(0)
            .addImm(32 - Log2(MaxAlign))
            .addImm(31);
      if (!isLargeFrame) {
        BuildMI(MBB, MBBI, dl, SubtractImmCarryingInst, ScratchReg)
            .addReg(ScratchReg, RegState::Kill)
            .addImm(NegFrameSize);
      } else {
        assert(!SingleScratchReg && "Only a single scratch reg available");
        TII.materializeImmPostRA(MBB, MBBI, dl, TempReg, NegFrameSize);
        BuildMI(MBB, MBBI, dl, SubtractCarryingInst, ScratchReg)
            .addReg(ScratchReg, RegState::Kill)
            .addReg(TempReg, RegState::Kill);
      }

      BuildMI(MBB, MBBI, dl, StoreUpdtIdxInst, SPReg)
          .addReg(SPReg, RegState::Kill)
          .addReg(SPReg)
          .addReg(ScratchReg);
    } else if (!isLargeFrame) {
      BuildMI(MBB, StackUpdateLoc, dl, StoreUpdtInst, SPReg)
          .addReg(SPReg)
          .addImm(NegFrameSize)
          .addReg(SPReg);
    } else {
      TII.materializeImmPostRA(MBB, MBBI, dl, ScratchReg, NegFrameSize);
      BuildMI(MBB, MBBI, dl, StoreUpdtIdxInst, SPReg)
          .addReg(SPReg, RegState::Kill)
          .addReg(SPReg)
          .addReg(ScratchReg);
    }
  }

  // Save the TOC register after the stack pointer update if a prologue TOC
  // save is required for the function.
  if (MustSaveTOC) {
    assert(isELFv2ABI && "TOC saves in the prologue only supported on ELFv2");
    BuildMI(MBB, StackUpdateLoc, dl, TII.get(PPC::STD))
      .addReg(TOCReg, getKillRegState(true))
      .addImm(TOCSaveOffset)
      .addReg(SPReg);
  }

  if (!HasRedZone) {
    assert(!isPPC64 && "A red zone is always available on PPC64");
    if (HasSTUX) {
      // The negated frame size is in ScratchReg, and the SPReg has been
      // decremented by the frame size: SPReg = old SPReg + ScratchReg.
      // Since FPOffset, PBPOffset, etc. are relative to the beginning of
      // the stack frame (i.e. the old SP), ideally, we would put the old
      // SP into a register and use it as the base for the stores. The
      // problem is that the only available register may be ScratchReg,
      // which could be R0, and R0 cannot be used as a base address.

      // First, set ScratchReg to the old SP. This may need to be modified
      // later.
      BuildMI(MBB, MBBI, dl, TII.get(PPC::SUBF), ScratchReg)
        .addReg(ScratchReg, RegState::Kill)
        .addReg(SPReg);

      if (ScratchReg == PPC::R0) {
        // R0 cannot be used as a base register, but it can be used as an
        // index in a store-indexed.
        int LastOffset = 0;
        if (HasFP) {
          // R0 += (FPOffset-LastOffset).
          // Need addic, since addi treats R0 as 0.
          BuildMI(MBB, MBBI, dl, TII.get(PPC::ADDIC), ScratchReg)
            .addReg(ScratchReg)
            .addImm(FPOffset-LastOffset);
          LastOffset = FPOffset;
          // Store FP into *R0.
          BuildMI(MBB, MBBI, dl, TII.get(PPC::STWX))
            .addReg(FPReg, RegState::Kill)  // Save FP.
            .addReg(PPC::ZERO)
            .addReg(ScratchReg);  // This will be the index (R0 is ok here).
        }
        if (FI->usesPICBase()) {
          // R0 += (PBPOffset-LastOffset).
          BuildMI(MBB, MBBI, dl, TII.get(PPC::ADDIC), ScratchReg)
            .addReg(ScratchReg)
            .addImm(PBPOffset-LastOffset);
          LastOffset = PBPOffset;
          BuildMI(MBB, MBBI, dl, TII.get(PPC::STWX))
            .addReg(PPC::R30, RegState::Kill)  // Save PIC base pointer.
            .addReg(PPC::ZERO)
            .addReg(ScratchReg);  // This will be the index (R0 is ok here).
        }
        if (HasBP) {
          // R0 += (BPOffset-LastOffset).
          BuildMI(MBB, MBBI, dl, TII.get(PPC::ADDIC), ScratchReg)
            .addReg(ScratchReg)
            .addImm(BPOffset-LastOffset);
          LastOffset = BPOffset;
          BuildMI(MBB, MBBI, dl, TII.get(PPC::STWX))
            .addReg(BPReg, RegState::Kill)  // Save BP.
            .addReg(PPC::ZERO)
            .addReg(ScratchReg);  // This will be the index (R0 is ok here).
          // BP = R0-LastOffset
          BuildMI(MBB, MBBI, dl, TII.get(PPC::ADDIC), BPReg)
            .addReg(ScratchReg, RegState::Kill)
            .addImm(-LastOffset);
        }
      } else {
        // ScratchReg is not R0, so use it as the base register. It is
        // already set to the old SP, so we can use the offsets directly.

        // Now that the stack frame has been allocated, save all the necessary
        // registers using ScratchReg as the base address.
        if (HasFP)
          BuildMI(MBB, MBBI, dl, StoreInst)
            .addReg(FPReg)
            .addImm(FPOffset)
            .addReg(ScratchReg);
        if (FI->usesPICBase())
          BuildMI(MBB, MBBI, dl, StoreInst)
            .addReg(PPC::R30)
            .addImm(PBPOffset)
            .addReg(ScratchReg);
        if (HasBP) {
          BuildMI(MBB, MBBI, dl, StoreInst)
            .addReg(BPReg)
            .addImm(BPOffset)
            .addReg(ScratchReg);
          BuildMI(MBB, MBBI, dl, OrInst, BPReg)
            .addReg(ScratchReg, RegState::Kill)
            .addReg(ScratchReg);
        }
      }
    } else {
      // The frame size is a known 16-bit constant (fitting in the immediate
      // field of STWU). To be here we have to be compiling for PPC32.
      // Since the SPReg has been decreased by FrameSize, add it back to each
      // offset.
      if (HasFP)
        BuildMI(MBB, MBBI, dl, StoreInst)
          .addReg(FPReg)
          .addImm(FrameSize + FPOffset)
          .addReg(SPReg);
      if (FI->usesPICBase())
        BuildMI(MBB, MBBI, dl, StoreInst)
          .addReg(PPC::R30)
          .addImm(FrameSize + PBPOffset)
          .addReg(SPReg);
      if (HasBP) {
        BuildMI(MBB, MBBI, dl, StoreInst)
          .addReg(BPReg)
          .addImm(FrameSize + BPOffset)
          .addReg(SPReg);
        BuildMI(MBB, MBBI, dl, TII.get(PPC::ADDI), BPReg)
          .addReg(SPReg)
          .addImm(FrameSize);
      }
    }
  }

  // Save the LR now.
  if (!HasSTUX && MustSaveLR && !HasFastMFLR &&
      isInt<16>(FrameSize + LROffset) && !HasROPProtect)
    SaveLR(LROffset + FrameSize);

  // Add Call Frame Information for the instructions we generated above.
  if (needsCFI) {
    unsigned CFIIndex;

    if (HasBP) {
      // Define CFA in terms of BP. Do this in preference to using FP/SP,
      // because if the stack needed aligning then CFA won't be at a fixed
      // offset from FP/SP.
      unsigned Reg = MRI->getDwarfRegNum(BPReg, true);
      CFIIndex = MF.addFrameInst(
          MCCFIInstruction::createDefCfaRegister(nullptr, Reg));
    } else {
      // Adjust the definition of CFA to account for the change in SP.
      assert(NegFrameSize);
      CFIIndex = MF.addFrameInst(
          MCCFIInstruction::cfiDefCfaOffset(nullptr, -NegFrameSize));
    }
    BuildMI(MBB, MBBI, dl, TII.get(TargetOpcode::CFI_INSTRUCTION))
        .addCFIIndex(CFIIndex);

    if (HasFP) {
      // Describe where FP was saved, at a fixed offset from CFA.
      unsigned Reg = MRI->getDwarfRegNum(FPReg, true);
      CFIIndex = MF.addFrameInst(
          MCCFIInstruction::createOffset(nullptr, Reg, FPOffset));
      BuildMI(MBB, MBBI, dl, TII.get(TargetOpcode::CFI_INSTRUCTION))
          .addCFIIndex(CFIIndex);
    }

    if (FI->usesPICBase()) {
      // Describe where FP was saved, at a fixed offset from CFA.
      unsigned Reg = MRI->getDwarfRegNum(PPC::R30, true);
      CFIIndex = MF.addFrameInst(
          MCCFIInstruction::createOffset(nullptr, Reg, PBPOffset));
      BuildMI(MBB, MBBI, dl, TII.get(TargetOpcode::CFI_INSTRUCTION))
          .addCFIIndex(CFIIndex);
    }

    if (HasBP) {
      // Describe where BP was saved, at a fixed offset from CFA.
      unsigned Reg = MRI->getDwarfRegNum(BPReg, true);
      CFIIndex = MF.addFrameInst(
          MCCFIInstruction::createOffset(nullptr, Reg, BPOffset));
      BuildMI(MBB, MBBI, dl, TII.get(TargetOpcode::CFI_INSTRUCTION))
          .addCFIIndex(CFIIndex);
    }

    if (MustSaveLR) {
      // Describe where LR was saved, at a fixed offset from CFA.
      unsigned Reg = MRI->getDwarfRegNum(LRReg, true);
      CFIIndex = MF.addFrameInst(
          MCCFIInstruction::createOffset(nullptr, Reg, LROffset));
      BuildMI(MBB, MBBI, dl, TII.get(TargetOpcode::CFI_INSTRUCTION))
          .addCFIIndex(CFIIndex);
    }
  }

  // If there is a frame pointer, copy R1 into R31
  if (HasFP) {
    BuildMI(MBB, MBBI, dl, OrInst, FPReg)
      .addReg(SPReg)
      .addReg(SPReg);

    if (!HasBP && needsCFI) {
      // Change the definition of CFA from SP+offset to FP+offset, because SP
      // will change at every alloca.
      unsigned Reg = MRI->getDwarfRegNum(FPReg, true);
      unsigned CFIIndex = MF.addFrameInst(
          MCCFIInstruction::createDefCfaRegister(nullptr, Reg));

      BuildMI(MBB, MBBI, dl, TII.get(TargetOpcode::CFI_INSTRUCTION))
          .addCFIIndex(CFIIndex);
    }
  }

  if (needsCFI) {
    // Describe where callee saved registers were saved, at fixed offsets from
    // CFA.
    const std::vector<CalleeSavedInfo> &CSI = MFI.getCalleeSavedInfo();
    for (const CalleeSavedInfo &I : CSI) {
      Register Reg = I.getReg();
      if (Reg == PPC::LR || Reg == PPC::LR8 || Reg == PPC::RM) continue;

      // This is a bit of a hack: CR2LT, CR2GT, CR2EQ and CR2UN are just
      // subregisters of CR2. We just need to emit a move of CR2.
      if (PPC::CRBITRCRegClass.contains(Reg))
        continue;

      if ((Reg == PPC::X2 || Reg == PPC::R2) && MustSaveTOC)
        continue;

      // For 64-bit SVR4 when we have spilled CRs, the spill location
      // is SP+8, not a frame-relative slot.
      if (isSVR4ABI && isPPC64 && (PPC::CR2 <= Reg && Reg <= PPC::CR4)) {
        // In the ELFv1 ABI, only CR2 is noted in CFI and stands in for
        // the whole CR word.  In the ELFv2 ABI, every CR that was
        // actually saved gets its own CFI record.
        Register CRReg = isELFv2ABI? Reg : PPC::CR2;
        unsigned CFIIndex = MF.addFrameInst(MCCFIInstruction::createOffset(
            nullptr, MRI->getDwarfRegNum(CRReg, true), CRSaveOffset));
        BuildMI(MBB, MBBI, dl, TII.get(TargetOpcode::CFI_INSTRUCTION))
            .addCFIIndex(CFIIndex);
        continue;
      }

      if (I.isSpilledToReg()) {
        unsigned SpilledReg = I.getDstReg();
        unsigned CFIRegister = MF.addFrameInst(MCCFIInstruction::createRegister(
            nullptr, MRI->getDwarfRegNum(Reg, true),
            MRI->getDwarfRegNum(SpilledReg, true)));
        BuildMI(MBB, MBBI, dl, TII.get(TargetOpcode::CFI_INSTRUCTION))
          .addCFIIndex(CFIRegister);
      } else {
        int64_t Offset = MFI.getObjectOffset(I.getFrameIdx());
        // We have changed the object offset above but we do not want to change
        // the actual offsets in the CFI instruction so we have to undo the
        // offset change here.
        if (MovingStackUpdateDown)
          Offset -= NegFrameSize;

        unsigned CFIIndex = MF.addFrameInst(MCCFIInstruction::createOffset(
            nullptr, MRI->getDwarfRegNum(Reg, true), Offset));
        BuildMI(MBB, MBBI, dl, TII.get(TargetOpcode::CFI_INSTRUCTION))
            .addCFIIndex(CFIIndex);
      }
    }
  }
}

void PPCFrameLowering::inlineStackProbe(MachineFunction &MF,
                                        MachineBasicBlock &PrologMBB) const {
  bool isPPC64 = Subtarget.isPPC64();
  const PPCTargetLowering &TLI = *Subtarget.getTargetLowering();
  const PPCInstrInfo &TII = *Subtarget.getInstrInfo();
  MachineFrameInfo &MFI = MF.getFrameInfo();
  const MCRegisterInfo *MRI = MF.getContext().getRegisterInfo();
  // AIX assembler does not support cfi directives.
  const bool needsCFI = MF.needsFrameMoves() && !Subtarget.isAIXABI();
  auto StackAllocMIPos = llvm::find_if(PrologMBB, [](MachineInstr &MI) {
    int Opc = MI.getOpcode();
    return Opc == PPC::PROBED_STACKALLOC_64 || Opc == PPC::PROBED_STACKALLOC_32;
  });
  if (StackAllocMIPos == PrologMBB.end())
    return;
  const BasicBlock *ProbedBB = PrologMBB.getBasicBlock();
  MachineBasicBlock *CurrentMBB = &PrologMBB;
  DebugLoc DL = PrologMBB.findDebugLoc(StackAllocMIPos);
  MachineInstr &MI = *StackAllocMIPos;
  int64_t NegFrameSize = MI.getOperand(2).getImm();
  unsigned ProbeSize = TLI.getStackProbeSize(MF);
  int64_t NegProbeSize = -(int64_t)ProbeSize;
  assert(isInt<32>(NegProbeSize) && "Unhandled probe size");
  int64_t NumBlocks = NegFrameSize / NegProbeSize;
  int64_t NegResidualSize = NegFrameSize % NegProbeSize;
  Register SPReg = isPPC64 ? PPC::X1 : PPC::R1;
  Register ScratchReg = MI.getOperand(0).getReg();
  Register FPReg = MI.getOperand(1).getReg();
  const PPCRegisterInfo *RegInfo = Subtarget.getRegisterInfo();
  bool HasBP = RegInfo->hasBasePointer(MF);
  Register BPReg = RegInfo->getBaseRegister(MF);
  Align MaxAlign = MFI.getMaxAlign();
  bool HasRedZone = Subtarget.isPPC64() || !Subtarget.isSVR4ABI();
  const MCInstrDesc &CopyInst = TII.get(isPPC64 ? PPC::OR8 : PPC::OR);
  // Subroutines to generate .cfi_* directives.
  auto buildDefCFAReg = [&](MachineBasicBlock &MBB,
                            MachineBasicBlock::iterator MBBI, Register Reg) {
    unsigned RegNum = MRI->getDwarfRegNum(Reg, true);
    unsigned CFIIndex = MF.addFrameInst(
        MCCFIInstruction::createDefCfaRegister(nullptr, RegNum));
    BuildMI(MBB, MBBI, DL, TII.get(TargetOpcode::CFI_INSTRUCTION))
        .addCFIIndex(CFIIndex);
  };
  auto buildDefCFA = [&](MachineBasicBlock &MBB,
                         MachineBasicBlock::iterator MBBI, Register Reg,
                         int Offset) {
    unsigned RegNum = MRI->getDwarfRegNum(Reg, true);
    unsigned CFIIndex = MBB.getParent()->addFrameInst(
        MCCFIInstruction::cfiDefCfa(nullptr, RegNum, Offset));
    BuildMI(MBB, MBBI, DL, TII.get(TargetOpcode::CFI_INSTRUCTION))
        .addCFIIndex(CFIIndex);
  };
  // Subroutine to determine if we can use the Imm as part of d-form.
  auto CanUseDForm = [](int64_t Imm) { return isInt<16>(Imm) && Imm % 4 == 0; };
  // Subroutine to materialize the Imm into TempReg.
  auto MaterializeImm = [&](MachineBasicBlock &MBB,
                            MachineBasicBlock::iterator MBBI, int64_t Imm,
                            Register &TempReg) {
    assert(isInt<32>(Imm) && "Unhandled imm");
    if (isInt<16>(Imm))
      BuildMI(MBB, MBBI, DL, TII.get(isPPC64 ? PPC::LI8 : PPC::LI), TempReg)
          .addImm(Imm);
    else {
      BuildMI(MBB, MBBI, DL, TII.get(isPPC64 ? PPC::LIS8 : PPC::LIS), TempReg)
          .addImm(Imm >> 16);
      BuildMI(MBB, MBBI, DL, TII.get(isPPC64 ? PPC::ORI8 : PPC::ORI), TempReg)
          .addReg(TempReg)
          .addImm(Imm & 0xFFFF);
    }
  };
  // Subroutine to store frame pointer and decrease stack pointer by probe size.
  auto allocateAndProbe = [&](MachineBasicBlock &MBB,
                              MachineBasicBlock::iterator MBBI, int64_t NegSize,
                              Register NegSizeReg, bool UseDForm,
                              Register StoreReg) {
    if (UseDForm)
      BuildMI(MBB, MBBI, DL, TII.get(isPPC64 ? PPC::STDU : PPC::STWU), SPReg)
          .addReg(StoreReg)
          .addImm(NegSize)
          .addReg(SPReg);
    else
      BuildMI(MBB, MBBI, DL, TII.get(isPPC64 ? PPC::STDUX : PPC::STWUX), SPReg)
          .addReg(StoreReg)
          .addReg(SPReg)
          .addReg(NegSizeReg);
  };
  // Used to probe stack when realignment is required.
  // Note that, according to ABI's requirement, *sp must always equals the
  // value of back-chain pointer, only st(w|d)u(x) can be used to update sp.
  // Following is pseudo code:
  // final_sp = (sp & align) + negframesize;
  // neg_gap = final_sp - sp;
  // while (neg_gap < negprobesize) {
  //   stdu fp, negprobesize(sp);
  //   neg_gap -= negprobesize;
  // }
  // stdux fp, sp, neg_gap
  //
  // When HasBP & HasRedzone, back-chain pointer is already saved in BPReg
  // before probe code, we don't need to save it, so we get one additional reg
  // that can be used to materialize the probeside if needed to use xform.
  // Otherwise, we can NOT materialize probeside, so we can only use Dform for
  // now.
  //
  // The allocations are:
  // if (HasBP && HasRedzone) {
  //   r0: materialize the probesize if needed so that we can use xform.
  //   r12: `neg_gap`
  // } else {
  //   r0: back-chain pointer
  //   r12: `neg_gap`.
  // }
  auto probeRealignedStack = [&](MachineBasicBlock &MBB,
                                 MachineBasicBlock::iterator MBBI,
                                 Register ScratchReg, Register TempReg) {
    assert(HasBP && "The function is supposed to have base pointer when its "
                    "stack is realigned.");
    assert(isPowerOf2_64(ProbeSize) && "Probe size should be power of 2");

    // FIXME: We can eliminate this limitation if we get more infomation about
    // which part of redzone are already used. Used redzone can be treated
    // probed. But there might be `holes' in redzone probed, this could
    // complicate the implementation.
    assert(ProbeSize >= Subtarget.getRedZoneSize() &&
           "Probe size should be larger or equal to the size of red-zone so "
           "that red-zone is not clobbered by probing.");

    Register &FinalStackPtr = TempReg;
    // FIXME: We only support NegProbeSize materializable by DForm currently.
    // When HasBP && HasRedzone, we can use xform if we have an additional idle
    // register.
    NegProbeSize = std::max(NegProbeSize, -((int64_t)1 << 15));
    assert(isInt<16>(NegProbeSize) &&
           "NegProbeSize should be materializable by DForm");
    Register CRReg = PPC::CR0;
    // Layout of output assembly kinda like:
    // bb.0:
    //   ...
    //   sub $scratchreg, $finalsp, r1
    //   cmpdi $scratchreg, <negprobesize>
    //   bge bb.2
    // bb.1:
    //   stdu <backchain>, <negprobesize>(r1)
    //   sub $scratchreg, $scratchreg, negprobesize
    //   cmpdi $scratchreg, <negprobesize>
    //   blt bb.1
    // bb.2:
    //   stdux <backchain>, r1, $scratchreg
    MachineFunction::iterator MBBInsertPoint = std::next(MBB.getIterator());
    MachineBasicBlock *ProbeLoopBodyMBB = MF.CreateMachineBasicBlock(ProbedBB);
    MF.insert(MBBInsertPoint, ProbeLoopBodyMBB);
    MachineBasicBlock *ProbeExitMBB = MF.CreateMachineBasicBlock(ProbedBB);
    MF.insert(MBBInsertPoint, ProbeExitMBB);
    // bb.2
    {
      Register BackChainPointer = HasRedZone ? BPReg : TempReg;
      allocateAndProbe(*ProbeExitMBB, ProbeExitMBB->end(), 0, ScratchReg, false,
                       BackChainPointer);
      if (HasRedZone)
        // PROBED_STACKALLOC_64 assumes Operand(1) stores the old sp, copy BPReg
        // to TempReg to satisfy it.
        BuildMI(*ProbeExitMBB, ProbeExitMBB->end(), DL, CopyInst, TempReg)
            .addReg(BPReg)
            .addReg(BPReg);
      ProbeExitMBB->splice(ProbeExitMBB->end(), &MBB, MBBI, MBB.end());
      ProbeExitMBB->transferSuccessorsAndUpdatePHIs(&MBB);
    }
    // bb.0
    {
      BuildMI(&MBB, DL, TII.get(isPPC64 ? PPC::SUBF8 : PPC::SUBF), ScratchReg)
          .addReg(SPReg)
          .addReg(FinalStackPtr);
      if (!HasRedZone)
        BuildMI(&MBB, DL, CopyInst, TempReg).addReg(SPReg).addReg(SPReg);
      BuildMI(&MBB, DL, TII.get(isPPC64 ? PPC::CMPDI : PPC::CMPWI), CRReg)
          .addReg(ScratchReg)
          .addImm(NegProbeSize);
      BuildMI(&MBB, DL, TII.get(PPC::BCC))
          .addImm(PPC::PRED_GE)
          .addReg(CRReg)
          .addMBB(ProbeExitMBB);
      MBB.addSuccessor(ProbeLoopBodyMBB);
      MBB.addSuccessor(ProbeExitMBB);
    }
    // bb.1
    {
      Register BackChainPointer = HasRedZone ? BPReg : TempReg;
      allocateAndProbe(*ProbeLoopBodyMBB, ProbeLoopBodyMBB->end(), NegProbeSize,
                       0, true /*UseDForm*/, BackChainPointer);
      BuildMI(ProbeLoopBodyMBB, DL, TII.get(isPPC64 ? PPC::ADDI8 : PPC::ADDI),
              ScratchReg)
          .addReg(ScratchReg)
          .addImm(-NegProbeSize);
      BuildMI(ProbeLoopBodyMBB, DL, TII.get(isPPC64 ? PPC::CMPDI : PPC::CMPWI),
              CRReg)
          .addReg(ScratchReg)
          .addImm(NegProbeSize);
      BuildMI(ProbeLoopBodyMBB, DL, TII.get(PPC::BCC))
          .addImm(PPC::PRED_LT)
          .addReg(CRReg)
          .addMBB(ProbeLoopBodyMBB);
      ProbeLoopBodyMBB->addSuccessor(ProbeExitMBB);
      ProbeLoopBodyMBB->addSuccessor(ProbeLoopBodyMBB);
    }
    // Update liveins.
    fullyRecomputeLiveIns({ProbeExitMBB, ProbeLoopBodyMBB});
    return ProbeExitMBB;
  };
  // For case HasBP && MaxAlign > 1, we have to realign the SP by performing
  // SP = SP - SP % MaxAlign, thus make the probe more like dynamic probe since
  // the offset subtracted from SP is determined by SP's runtime value.
  if (HasBP && MaxAlign > 1) {
    // Calculate final stack pointer.
    if (isPPC64)
      BuildMI(*CurrentMBB, {MI}, DL, TII.get(PPC::RLDICL), ScratchReg)
          .addReg(SPReg)
          .addImm(0)
          .addImm(64 - Log2(MaxAlign));
    else
      BuildMI(*CurrentMBB, {MI}, DL, TII.get(PPC::RLWINM), ScratchReg)
          .addReg(SPReg)
          .addImm(0)
          .addImm(32 - Log2(MaxAlign))
          .addImm(31);
    BuildMI(*CurrentMBB, {MI}, DL, TII.get(isPPC64 ? PPC::SUBF8 : PPC::SUBF),
            FPReg)
        .addReg(ScratchReg)
        .addReg(SPReg);
    MaterializeImm(*CurrentMBB, {MI}, NegFrameSize, ScratchReg);
    BuildMI(*CurrentMBB, {MI}, DL, TII.get(isPPC64 ? PPC::ADD8 : PPC::ADD4),
            FPReg)
        .addReg(ScratchReg)
        .addReg(FPReg);
    CurrentMBB = probeRealignedStack(*CurrentMBB, {MI}, ScratchReg, FPReg);
    if (needsCFI)
      buildDefCFAReg(*CurrentMBB, {MI}, FPReg);
  } else {
    // Initialize current frame pointer.
    BuildMI(*CurrentMBB, {MI}, DL, CopyInst, FPReg).addReg(SPReg).addReg(SPReg);
    // Use FPReg to calculate CFA.
    if (needsCFI)
      buildDefCFA(*CurrentMBB, {MI}, FPReg, 0);
    // Probe residual part.
    if (NegResidualSize) {
      bool ResidualUseDForm = CanUseDForm(NegResidualSize);
      if (!ResidualUseDForm)
        MaterializeImm(*CurrentMBB, {MI}, NegResidualSize, ScratchReg);
      allocateAndProbe(*CurrentMBB, {MI}, NegResidualSize, ScratchReg,
                       ResidualUseDForm, FPReg);
    }
    bool UseDForm = CanUseDForm(NegProbeSize);
    // If number of blocks is small, just probe them directly.
    if (NumBlocks < 3) {
      if (!UseDForm)
        MaterializeImm(*CurrentMBB, {MI}, NegProbeSize, ScratchReg);
      for (int i = 0; i < NumBlocks; ++i)
        allocateAndProbe(*CurrentMBB, {MI}, NegProbeSize, ScratchReg, UseDForm,
                         FPReg);
      if (needsCFI) {
        // Restore using SPReg to calculate CFA.
        buildDefCFAReg(*CurrentMBB, {MI}, SPReg);
      }
    } else {
      // Since CTR is a volatile register and current shrinkwrap implementation
      // won't choose an MBB in a loop as the PrologMBB, it's safe to synthesize a
      // CTR loop to probe.
      // Calculate trip count and stores it in CTRReg.
      MaterializeImm(*CurrentMBB, {MI}, NumBlocks, ScratchReg);
      BuildMI(*CurrentMBB, {MI}, DL, TII.get(isPPC64 ? PPC::MTCTR8 : PPC::MTCTR))
          .addReg(ScratchReg, RegState::Kill);
      if (!UseDForm)
        MaterializeImm(*CurrentMBB, {MI}, NegProbeSize, ScratchReg);
      // Create MBBs of the loop.
      MachineFunction::iterator MBBInsertPoint =
          std::next(CurrentMBB->getIterator());
      MachineBasicBlock *LoopMBB = MF.CreateMachineBasicBlock(ProbedBB);
      MF.insert(MBBInsertPoint, LoopMBB);
      MachineBasicBlock *ExitMBB = MF.CreateMachineBasicBlock(ProbedBB);
      MF.insert(MBBInsertPoint, ExitMBB);
      // Synthesize the loop body.
      allocateAndProbe(*LoopMBB, LoopMBB->end(), NegProbeSize, ScratchReg,
                       UseDForm, FPReg);
      BuildMI(LoopMBB, DL, TII.get(isPPC64 ? PPC::BDNZ8 : PPC::BDNZ))
          .addMBB(LoopMBB);
      LoopMBB->addSuccessor(ExitMBB);
      LoopMBB->addSuccessor(LoopMBB);
      // Synthesize the exit MBB.
      ExitMBB->splice(ExitMBB->end(), CurrentMBB,
                      std::next(MachineBasicBlock::iterator(MI)),
                      CurrentMBB->end());
      ExitMBB->transferSuccessorsAndUpdatePHIs(CurrentMBB);
      CurrentMBB->addSuccessor(LoopMBB);
      if (needsCFI) {
        // Restore using SPReg to calculate CFA.
        buildDefCFAReg(*ExitMBB, ExitMBB->begin(), SPReg);
      }
      // Update liveins.
      fullyRecomputeLiveIns({ExitMBB, LoopMBB});
    }
  }
  ++NumPrologProbed;
  MI.eraseFromParent();
}

void PPCFrameLowering::emitEpilogue(MachineFunction &MF,
                                    MachineBasicBlock &MBB) const {
  MachineBasicBlock::iterator MBBI = MBB.getFirstTerminator();
  DebugLoc dl;

  if (MBBI != MBB.end())
    dl = MBBI->getDebugLoc();

  const PPCInstrInfo &TII = *Subtarget.getInstrInfo();
  const PPCRegisterInfo *RegInfo = Subtarget.getRegisterInfo();

  // Get alignment info so we know how to restore the SP.
  const MachineFrameInfo &MFI = MF.getFrameInfo();

  // Get the number of bytes allocated from the FrameInfo.
  int64_t FrameSize = MFI.getStackSize();

  // Get processor type.
  bool isPPC64 = Subtarget.isPPC64();

  // Check if the link register (LR) has been saved.
  PPCFunctionInfo *FI = MF.getInfo<PPCFunctionInfo>();
  bool MustSaveLR = FI->mustSaveLR();
  const SmallVectorImpl<Register> &MustSaveCRs = FI->getMustSaveCRs();
  bool MustSaveCR = !MustSaveCRs.empty();
  // Do we have a frame pointer and/or base pointer for this function?
  bool HasFP = hasFP(MF);
  bool HasBP = RegInfo->hasBasePointer(MF);
  bool HasRedZone = Subtarget.isPPC64() || !Subtarget.isSVR4ABI();
  bool HasROPProtect = Subtarget.hasROPProtect();
  bool HasPrivileged = Subtarget.hasPrivileged();

  Register SPReg      = isPPC64 ? PPC::X1  : PPC::R1;
  Register BPReg = RegInfo->getBaseRegister(MF);
  Register FPReg      = isPPC64 ? PPC::X31 : PPC::R31;
  Register ScratchReg;
  Register TempReg     = isPPC64 ? PPC::X12 : PPC::R12; // another scratch reg
  const MCInstrDesc& MTLRInst = TII.get( isPPC64 ? PPC::MTLR8
                                                 : PPC::MTLR );
  const MCInstrDesc& LoadInst = TII.get( isPPC64 ? PPC::LD
                                                 : PPC::LWZ );
  const MCInstrDesc& LoadImmShiftedInst = TII.get( isPPC64 ? PPC::LIS8
                                                           : PPC::LIS );
  const MCInstrDesc& OrInst = TII.get(isPPC64 ? PPC::OR8
                                              : PPC::OR );
  const MCInstrDesc& OrImmInst = TII.get( isPPC64 ? PPC::ORI8
                                                  : PPC::ORI );
  const MCInstrDesc& AddImmInst = TII.get( isPPC64 ? PPC::ADDI8
                                                   : PPC::ADDI );
  const MCInstrDesc& AddInst = TII.get( isPPC64 ? PPC::ADD8
                                                : PPC::ADD4 );
  const MCInstrDesc& LoadWordInst = TII.get( isPPC64 ? PPC::LWZ8
                                                     : PPC::LWZ);
  const MCInstrDesc& MoveToCRInst = TII.get( isPPC64 ? PPC::MTOCRF8
                                                     : PPC::MTOCRF);
  const MCInstrDesc &HashChk =
      TII.get(isPPC64 ? (HasPrivileged ? PPC::HASHCHKP8 : PPC::HASHCHK8)
                      : (HasPrivileged ? PPC::HASHCHKP : PPC::HASHCHK));
  int64_t LROffset = getReturnSaveOffset();

  int64_t FPOffset = 0;

  // Using the same bool variable as below to suppress compiler warnings.
  bool SingleScratchReg = findScratchRegister(&MBB, true, false, &ScratchReg,
                                              &TempReg);
  assert(SingleScratchReg &&
         "Could not find an available scratch register");

  SingleScratchReg = ScratchReg == TempReg;

  if (HasFP) {
    int FPIndex = FI->getFramePointerSaveIndex();
    assert(FPIndex && "No Frame Pointer Save Slot!");
    FPOffset = MFI.getObjectOffset(FPIndex);
  }

  int64_t BPOffset = 0;
  if (HasBP) {
      int BPIndex = FI->getBasePointerSaveIndex();
      assert(BPIndex && "No Base Pointer Save Slot!");
      BPOffset = MFI.getObjectOffset(BPIndex);
  }

  int64_t PBPOffset = 0;
  if (FI->usesPICBase()) {
    int PBPIndex = FI->getPICBasePointerSaveIndex();
    assert(PBPIndex && "No PIC Base Pointer Save Slot!");
    PBPOffset = MFI.getObjectOffset(PBPIndex);
  }

  bool IsReturnBlock = (MBBI != MBB.end() && MBBI->isReturn());

  if (IsReturnBlock) {
    unsigned RetOpcode = MBBI->getOpcode();
    bool UsesTCRet =  RetOpcode == PPC::TCRETURNri ||
                      RetOpcode == PPC::TCRETURNdi ||
                      RetOpcode == PPC::TCRETURNai ||
                      RetOpcode == PPC::TCRETURNri8 ||
                      RetOpcode == PPC::TCRETURNdi8 ||
                      RetOpcode == PPC::TCRETURNai8;

    if (UsesTCRet) {
      int MaxTCRetDelta = FI->getTailCallSPDelta();
      MachineOperand &StackAdjust = MBBI->getOperand(1);
      assert(StackAdjust.isImm() && "Expecting immediate value.");
      // Adjust stack pointer.
      int StackAdj = StackAdjust.getImm();
      int Delta = StackAdj - MaxTCRetDelta;
      assert((Delta >= 0) && "Delta must be positive");
      if (MaxTCRetDelta>0)
        FrameSize += (StackAdj +Delta);
      else
        FrameSize += StackAdj;
    }
  }

  // Frames of 32KB & larger require special handling because they cannot be
  // indexed into with a simple LD/LWZ immediate offset operand.
  bool isLargeFrame = !isInt<16>(FrameSize);

  // On targets without red zone, the SP needs to be restored last, so that
  // all live contents of the stack frame are upwards of the SP. This means
  // that we cannot restore SP just now, since there may be more registers
  // to restore from the stack frame (e.g. R31). If the frame size is not
  // a simple immediate value, we will need a spare register to hold the
  // restored SP. If the frame size is known and small, we can simply adjust
  // the offsets of the registers to be restored, and still use SP to restore
  // them. In such case, the final update of SP will be to add the frame
  // size to it.
  // To simplify the code, set RBReg to the base register used to restore
  // values from the stack, and set SPAdd to the value that needs to be added
  // to the SP at the end. The default values are as if red zone was present.
  unsigned RBReg = SPReg;
  uint64_t SPAdd = 0;

  // Check if we can move the stack update instruction up the epilogue
  // past the callee saves. This will allow the move to LR instruction
  // to be executed before the restores of the callee saves which means
  // that the callee saves can hide the latency from the MTLR instrcution.
  MachineBasicBlock::iterator StackUpdateLoc = MBBI;
  if (stackUpdateCanBeMoved(MF)) {
    const std::vector<CalleeSavedInfo> & Info = MFI.getCalleeSavedInfo();
    for (CalleeSavedInfo CSI : Info) {
      // If the callee saved register is spilled to another register abort the
      // stack update movement.
      if (CSI.isSpilledToReg()) {
        StackUpdateLoc = MBBI;
        break;
      }
      int FrIdx = CSI.getFrameIdx();
      // If the frame index is not negative the callee saved info belongs to a
      // stack object that is not a fixed stack object. We ignore non-fixed
      // stack objects because we won't move the update of the stack pointer
      // past them.
      if (FrIdx >= 0)
        continue;

      if (MFI.isFixedObjectIndex(FrIdx) && MFI.getObjectOffset(FrIdx) < 0)
        StackUpdateLoc--;
      else {
        // Abort the operation as we can't update all CSR restores.
        StackUpdateLoc = MBBI;
        break;
      }
    }
  }

  if (FrameSize) {
    // In the prologue, the loaded (or persistent) stack pointer value is
    // offset by the STDU/STDUX/STWU/STWUX instruction. For targets with red
    // zone add this offset back now.

    // If the function has a base pointer, the stack pointer has been copied
    // to it so we can restore it by copying in the other direction.
    if (HasRedZone && HasBP) {
      BuildMI(MBB, MBBI, dl, OrInst, RBReg).
        addReg(BPReg).
        addReg(BPReg);
    }
    // If this function contained a fastcc call and GuaranteedTailCallOpt is
    // enabled (=> hasFastCall()==true) the fastcc call might contain a tail
    // call which invalidates the stack pointer value in SP(0). So we use the
    // value of R31 in this case. Similar situation exists with setjmp.
    else if (FI->hasFastCall() || MF.exposesReturnsTwice()) {
      assert(HasFP && "Expecting a valid frame pointer.");
      if (!HasRedZone)
        RBReg = FPReg;
      if (!isLargeFrame) {
        BuildMI(MBB, MBBI, dl, AddImmInst, RBReg)
          .addReg(FPReg).addImm(FrameSize);
      } else {
        TII.materializeImmPostRA(MBB, MBBI, dl, ScratchReg, FrameSize);
        BuildMI(MBB, MBBI, dl, AddInst)
          .addReg(RBReg)
          .addReg(FPReg)
          .addReg(ScratchReg);
      }
    } else if (!isLargeFrame && !HasBP && !MFI.hasVarSizedObjects()) {
      if (HasRedZone) {
        BuildMI(MBB, StackUpdateLoc, dl, AddImmInst, SPReg)
          .addReg(SPReg)
          .addImm(FrameSize);
      } else {
        // Make sure that adding FrameSize will not overflow the max offset
        // size.
        assert(FPOffset <= 0 && BPOffset <= 0 && PBPOffset <= 0 &&
               "Local offsets should be negative");
        SPAdd = FrameSize;
        FPOffset += FrameSize;
        BPOffset += FrameSize;
        PBPOffset += FrameSize;
      }
    } else {
      // We don't want to use ScratchReg as a base register, because it
      // could happen to be R0. Use FP instead, but make sure to preserve it.
      if (!HasRedZone) {
        // If FP is not saved, copy it to ScratchReg.
        if (!HasFP)
          BuildMI(MBB, MBBI, dl, OrInst, ScratchReg)
            .addReg(FPReg)
            .addReg(FPReg);
        RBReg = FPReg;
      }
      BuildMI(MBB, StackUpdateLoc, dl, LoadInst, RBReg)
        .addImm(0)
        .addReg(SPReg);
    }
  }
  assert(RBReg != ScratchReg && "Should have avoided ScratchReg");
  // If there is no red zone, ScratchReg may be needed for holding a useful
  // value (although not the base register). Make sure it is not overwritten
  // too early.

  // If we need to restore both the LR and the CR and we only have one
  // available scratch register, we must do them one at a time.
  if (MustSaveCR && SingleScratchReg && MustSaveLR) {
    // Here TempReg == ScratchReg, and in the absence of red zone ScratchReg
    // is live here.
    assert(HasRedZone && "Expecting red zone");
    BuildMI(MBB, MBBI, dl, LoadWordInst, TempReg)
      .addImm(CRSaveOffset)
      .addReg(SPReg);
    for (unsigned i = 0, e = MustSaveCRs.size(); i != e; ++i)
      BuildMI(MBB, MBBI, dl, MoveToCRInst, MustSaveCRs[i])
        .addReg(TempReg, getKillRegState(i == e-1));
  }

  // Delay restoring of the LR if ScratchReg is needed. This is ok, since
  // LR is stored in the caller's stack frame. ScratchReg will be needed
  // if RBReg is anything other than SP. We shouldn't use ScratchReg as
  // a base register anyway, because it may happen to be R0.
  bool LoadedLR = false;
  if (MustSaveLR && RBReg == SPReg && isInt<16>(LROffset+SPAdd)) {
    BuildMI(MBB, StackUpdateLoc, dl, LoadInst, ScratchReg)
      .addImm(LROffset+SPAdd)
      .addReg(RBReg);
    LoadedLR = true;
  }

  if (MustSaveCR && !(SingleScratchReg && MustSaveLR)) {
    assert(RBReg == SPReg && "Should be using SP as a base register");
    BuildMI(MBB, MBBI, dl, LoadWordInst, TempReg)
      .addImm(CRSaveOffset)
      .addReg(RBReg);
  }

  if (HasFP) {
    // If there is red zone, restore FP directly, since SP has already been
    // restored. Otherwise, restore the value of FP into ScratchReg.
    if (HasRedZone || RBReg == SPReg)
      BuildMI(MBB, MBBI, dl, LoadInst, FPReg)
        .addImm(FPOffset)
        .addReg(SPReg);
    else
      BuildMI(MBB, MBBI, dl, LoadInst, ScratchReg)
        .addImm(FPOffset)
        .addReg(RBReg);
  }

  if (FI->usesPICBase())
    BuildMI(MBB, MBBI, dl, LoadInst, PPC::R30)
      .addImm(PBPOffset)
      .addReg(RBReg);

  if (HasBP)
    BuildMI(MBB, MBBI, dl, LoadInst, BPReg)
      .addImm(BPOffset)
      .addReg(RBReg);

  // There is nothing more to be loaded from the stack, so now we can
  // restore SP: SP = RBReg + SPAdd.
  if (RBReg != SPReg || SPAdd != 0) {
    assert(!HasRedZone && "This should not happen with red zone");
    // If SPAdd is 0, generate a copy.
    if (SPAdd == 0)
      BuildMI(MBB, MBBI, dl, OrInst, SPReg)
        .addReg(RBReg)
        .addReg(RBReg);
    else
      BuildMI(MBB, MBBI, dl, AddImmInst, SPReg)
        .addReg(RBReg)
        .addImm(SPAdd);

    assert(RBReg != ScratchReg && "Should be using FP or SP as base register");
    if (RBReg == FPReg)
      BuildMI(MBB, MBBI, dl, OrInst, FPReg)
        .addReg(ScratchReg)
        .addReg(ScratchReg);

    // Now load the LR from the caller's stack frame.
    if (MustSaveLR && !LoadedLR)
      BuildMI(MBB, MBBI, dl, LoadInst, ScratchReg)
        .addImm(LROffset)
        .addReg(SPReg);
  }

  if (MustSaveCR &&
      !(SingleScratchReg && MustSaveLR))
    for (unsigned i = 0, e = MustSaveCRs.size(); i != e; ++i)
      BuildMI(MBB, MBBI, dl, MoveToCRInst, MustSaveCRs[i])
        .addReg(TempReg, getKillRegState(i == e-1));

  if (MustSaveLR) {
    // If ROP protection is required, an extra instruction is added to compute a
    // hash and then compare it to the hash stored in the prologue.
    if (HasROPProtect) {
      const int SaveIndex = FI->getROPProtectionHashSaveIndex();
      const int64_t ImmOffset = MFI.getObjectOffset(SaveIndex);
      assert((ImmOffset <= -8 && ImmOffset >= -512) &&
             "ROP hash check location offset out of range.");
      assert(((ImmOffset & 0x7) == 0) &&
             "ROP hash check location offset must be 8 byte aligned.");
      BuildMI(MBB, StackUpdateLoc, dl, HashChk)
          .addReg(ScratchReg)
          .addImm(ImmOffset)
          .addReg(SPReg);
    }
    BuildMI(MBB, StackUpdateLoc, dl, MTLRInst).addReg(ScratchReg);
  }

  // Callee pop calling convention. Pop parameter/linkage area. Used for tail
  // call optimization
  if (IsReturnBlock) {
    unsigned RetOpcode = MBBI->getOpcode();
    if (MF.getTarget().Options.GuaranteedTailCallOpt &&
        (RetOpcode == PPC::BLR || RetOpcode == PPC::BLR8) &&
        MF.getFunction().getCallingConv() == CallingConv::Fast) {
      PPCFunctionInfo *FI = MF.getInfo<PPCFunctionInfo>();
      unsigned CallerAllocatedAmt = FI->getMinReservedArea();

      if (CallerAllocatedAmt && isInt<16>(CallerAllocatedAmt)) {
        BuildMI(MBB, MBBI, dl, AddImmInst, SPReg)
          .addReg(SPReg).addImm(CallerAllocatedAmt);
      } else {
        BuildMI(MBB, MBBI, dl, LoadImmShiftedInst, ScratchReg)
          .addImm(CallerAllocatedAmt >> 16);
        BuildMI(MBB, MBBI, dl, OrImmInst, ScratchReg)
          .addReg(ScratchReg, RegState::Kill)
          .addImm(CallerAllocatedAmt & 0xFFFF);
        BuildMI(MBB, MBBI, dl, AddInst)
          .addReg(SPReg)
          .addReg(FPReg)
          .addReg(ScratchReg);
      }
    } else {
      createTailCallBranchInstr(MBB);
    }
  }
}

void PPCFrameLowering::createTailCallBranchInstr(MachineBasicBlock &MBB) const {
  MachineBasicBlock::iterator MBBI = MBB.getFirstTerminator();

  // If we got this far a first terminator should exist.
  assert(MBBI != MBB.end() && "Failed to find the first terminator.");

  DebugLoc dl = MBBI->getDebugLoc();
  const PPCInstrInfo &TII = *Subtarget.getInstrInfo();

  // Create branch instruction for pseudo tail call return instruction.
  // The TCRETURNdi variants are direct calls. Valid targets for those are
  // MO_GlobalAddress operands as well as MO_ExternalSymbol with PC-Rel
  // since we can tail call external functions with PC-Rel (i.e. we don't need
  // to worry about different TOC pointers). Some of the external functions will
  // be MO_GlobalAddress while others like memcpy for example, are going to
  // be MO_ExternalSymbol.
  unsigned RetOpcode = MBBI->getOpcode();
  if (RetOpcode == PPC::TCRETURNdi) {
    MBBI = MBB.getLastNonDebugInstr();
    MachineOperand &JumpTarget = MBBI->getOperand(0);
    if (JumpTarget.isGlobal())
      BuildMI(MBB, MBBI, dl, TII.get(PPC::TAILB)).
        addGlobalAddress(JumpTarget.getGlobal(), JumpTarget.getOffset());
    else if (JumpTarget.isSymbol())
      BuildMI(MBB, MBBI, dl, TII.get(PPC::TAILB)).
        addExternalSymbol(JumpTarget.getSymbolName());
    else
      llvm_unreachable("Expecting Global or External Symbol");
  } else if (RetOpcode == PPC::TCRETURNri) {
    MBBI = MBB.getLastNonDebugInstr();
    assert(MBBI->getOperand(0).isReg() && "Expecting register operand.");
    BuildMI(MBB, MBBI, dl, TII.get(PPC::TAILBCTR));
  } else if (RetOpcode == PPC::TCRETURNai) {
    MBBI = MBB.getLastNonDebugInstr();
    MachineOperand &JumpTarget = MBBI->getOperand(0);
    BuildMI(MBB, MBBI, dl, TII.get(PPC::TAILBA)).addImm(JumpTarget.getImm());
  } else if (RetOpcode == PPC::TCRETURNdi8) {
    MBBI = MBB.getLastNonDebugInstr();
    MachineOperand &JumpTarget = MBBI->getOperand(0);
    if (JumpTarget.isGlobal())
      BuildMI(MBB, MBBI, dl, TII.get(PPC::TAILB8)).
        addGlobalAddress(JumpTarget.getGlobal(), JumpTarget.getOffset());
    else if (JumpTarget.isSymbol())
      BuildMI(MBB, MBBI, dl, TII.get(PPC::TAILB8)).
        addExternalSymbol(JumpTarget.getSymbolName());
    else
      llvm_unreachable("Expecting Global or External Symbol");
  } else if (RetOpcode == PPC::TCRETURNri8) {
    MBBI = MBB.getLastNonDebugInstr();
    assert(MBBI->getOperand(0).isReg() && "Expecting register operand.");
    BuildMI(MBB, MBBI, dl, TII.get(PPC::TAILBCTR8));
  } else if (RetOpcode == PPC::TCRETURNai8) {
    MBBI = MBB.getLastNonDebugInstr();
    MachineOperand &JumpTarget = MBBI->getOperand(0);
    BuildMI(MBB, MBBI, dl, TII.get(PPC::TAILBA8)).addImm(JumpTarget.getImm());
  }
}

void PPCFrameLowering::determineCalleeSaves(MachineFunction &MF,
                                            BitVector &SavedRegs,
                                            RegScavenger *RS) const {
  TargetFrameLowering::determineCalleeSaves(MF, SavedRegs, RS);
  if (Subtarget.isAIXABI())
    updateCalleeSaves(MF, SavedRegs);

  const PPCRegisterInfo *RegInfo = Subtarget.getRegisterInfo();

  // Do not explicitly save the callee saved VSRp registers.
  // The individual VSR subregisters will be saved instead.
  SavedRegs.reset(PPC::VSRp26);
  SavedRegs.reset(PPC::VSRp27);
  SavedRegs.reset(PPC::VSRp28);
  SavedRegs.reset(PPC::VSRp29);
  SavedRegs.reset(PPC::VSRp30);
  SavedRegs.reset(PPC::VSRp31);

  //  Save and clear the LR state.
  PPCFunctionInfo *FI = MF.getInfo<PPCFunctionInfo>();
  unsigned LR = RegInfo->getRARegister();
  FI->setMustSaveLR(MustSaveLR(MF, LR));
  SavedRegs.reset(LR);

  //  Save R31 if necessary
  int FPSI = FI->getFramePointerSaveIndex();
  const bool isPPC64 = Subtarget.isPPC64();
  MachineFrameInfo &MFI = MF.getFrameInfo();

  // If the frame pointer save index hasn't been defined yet.
  if (!FPSI && needsFP(MF)) {
    // Find out what the fix offset of the frame pointer save area.
    int FPOffset = getFramePointerSaveOffset();
    // Allocate the frame index for frame pointer save area.
    FPSI = MFI.CreateFixedObject(isPPC64? 8 : 4, FPOffset, true);
    // Save the result.
    FI->setFramePointerSaveIndex(FPSI);
  }

  int BPSI = FI->getBasePointerSaveIndex();
  if (!BPSI && RegInfo->hasBasePointer(MF)) {
    int BPOffset = getBasePointerSaveOffset();
    // Allocate the frame index for the base pointer save area.
    BPSI = MFI.CreateFixedObject(isPPC64? 8 : 4, BPOffset, true);
    // Save the result.
    FI->setBasePointerSaveIndex(BPSI);
  }

  // Reserve stack space for the PIC Base register (R30).
  // Only used in SVR4 32-bit.
  if (FI->usesPICBase()) {
    int PBPSI = MFI.CreateFixedObject(4, -8, true);
    FI->setPICBasePointerSaveIndex(PBPSI);
  }

  // Make sure we don't explicitly spill r31, because, for example, we have
  // some inline asm which explicitly clobbers it, when we otherwise have a
  // frame pointer and are using r31's spill slot for the prologue/epilogue
  // code. Same goes for the base pointer and the PIC base register.
  if (needsFP(MF))
    SavedRegs.reset(isPPC64 ? PPC::X31 : PPC::R31);
  if (RegInfo->hasBasePointer(MF)) {
    SavedRegs.reset(RegInfo->getBaseRegister(MF));
    // On AIX, when BaseRegister(R30) is used, need to spill r31 too to match
    // AIX trackback table requirement.
    if (!needsFP(MF) && !SavedRegs.test(isPPC64 ? PPC::X31 : PPC::R31) &&
        Subtarget.isAIXABI()) {
      assert(
          (RegInfo->getBaseRegister(MF) == (isPPC64 ? PPC::X30 : PPC::R30)) &&
          "Invalid base register on AIX!");
      SavedRegs.set(isPPC64 ? PPC::X31 : PPC::R31);
    }
  }
  if (FI->usesPICBase())
    SavedRegs.reset(PPC::R30);

  // Reserve stack space to move the linkage area to in case of a tail call.
  int TCSPDelta = 0;
  if (MF.getTarget().Options.GuaranteedTailCallOpt &&
      (TCSPDelta = FI->getTailCallSPDelta()) < 0) {
    MFI.CreateFixedObject(-1 * TCSPDelta, TCSPDelta, true);
  }

  // Allocate the nonvolatile CR spill slot iff the function uses CR 2, 3, or 4.
  // For 64-bit SVR4, and all flavors of AIX we create a FixedStack
  // object at the offset of the CR-save slot in the linkage area. The actual
  // save and restore of the condition register will be created as part of the
  // prologue and epilogue insertion, but the FixedStack object is needed to
  // keep the CalleSavedInfo valid.
  if ((SavedRegs.test(PPC::CR2) || SavedRegs.test(PPC::CR3) ||
       SavedRegs.test(PPC::CR4))) {
    const uint64_t SpillSize = 4; // Condition register is always 4 bytes.
    const int64_t SpillOffset =
        Subtarget.isPPC64() ? 8 : Subtarget.isAIXABI() ? 4 : -4;
    int FrameIdx =
        MFI.CreateFixedObject(SpillSize, SpillOffset,
                              /* IsImmutable */ true, /* IsAliased */ false);
    FI->setCRSpillFrameIndex(FrameIdx);
  }
}

void PPCFrameLowering::processFunctionBeforeFrameFinalized(MachineFunction &MF,
                                                       RegScavenger *RS) const {
  // Get callee saved register information.
  MachineFrameInfo &MFI = MF.getFrameInfo();
  const std::vector<CalleeSavedInfo> &CSI = MFI.getCalleeSavedInfo();

  // If the function is shrink-wrapped, and if the function has a tail call, the
  // tail call might not be in the new RestoreBlock, so real branch instruction
  // won't be generated by emitEpilogue(), because shrink-wrap has chosen new
  // RestoreBlock. So we handle this case here.
  if (MFI.getSavePoint() && MFI.hasTailCall()) {
    MachineBasicBlock *RestoreBlock = MFI.getRestorePoint();
    for (MachineBasicBlock &MBB : MF) {
      if (MBB.isReturnBlock() && (&MBB) != RestoreBlock)
        createTailCallBranchInstr(MBB);
    }
  }

  // Early exit if no callee saved registers are modified!
  if (CSI.empty() && !needsFP(MF)) {
    addScavengingSpillSlot(MF, RS);
    return;
  }

  unsigned MinGPR = PPC::R31;
  unsigned MinG8R = PPC::X31;
  unsigned MinFPR = PPC::F31;
  unsigned MinVR = Subtarget.hasSPE() ? PPC::S31 : PPC::V31;

  bool HasGPSaveArea = false;
  bool HasG8SaveArea = false;
  bool HasFPSaveArea = false;
  bool HasVRSaveArea = false;

  SmallVector<CalleeSavedInfo, 18> GPRegs;
  SmallVector<CalleeSavedInfo, 18> G8Regs;
  SmallVector<CalleeSavedInfo, 18> FPRegs;
  SmallVector<CalleeSavedInfo, 18> VRegs;

  for (const CalleeSavedInfo &I : CSI) {
    Register Reg = I.getReg();
    assert((!MF.getInfo<PPCFunctionInfo>()->mustSaveTOC() ||
            (Reg != PPC::X2 && Reg != PPC::R2)) &&
           "Not expecting to try to spill R2 in a function that must save TOC");
    if (PPC::GPRCRegClass.contains(Reg)) {
      HasGPSaveArea = true;

      GPRegs.push_back(I);

      if (Reg < MinGPR) {
        MinGPR = Reg;
      }
    } else if (PPC::G8RCRegClass.contains(Reg)) {
      HasG8SaveArea = true;

      G8Regs.push_back(I);

      if (Reg < MinG8R) {
        MinG8R = Reg;
      }
    } else if (PPC::F8RCRegClass.contains(Reg)) {
      HasFPSaveArea = true;

      FPRegs.push_back(I);

      if (Reg < MinFPR) {
        MinFPR = Reg;
      }
    } else if (PPC::CRBITRCRegClass.contains(Reg) ||
               PPC::CRRCRegClass.contains(Reg)) {
      ; // do nothing, as we already know whether CRs are spilled
    } else if (PPC::VRRCRegClass.contains(Reg) ||
               PPC::SPERCRegClass.contains(Reg)) {
      // Altivec and SPE are mutually exclusive, but have the same stack
      // alignment requirements, so overload the save area for both cases.
      HasVRSaveArea = true;

      VRegs.push_back(I);

      if (Reg < MinVR) {
        MinVR = Reg;
      }
    } else {
      llvm_unreachable("Unknown RegisterClass!");
    }
  }

  PPCFunctionInfo *PFI = MF.getInfo<PPCFunctionInfo>();
  const TargetRegisterInfo *TRI = Subtarget.getRegisterInfo();

  int64_t LowerBound = 0;

  // Take into account stack space reserved for tail calls.
  int TCSPDelta = 0;
  if (MF.getTarget().Options.GuaranteedTailCallOpt &&
      (TCSPDelta = PFI->getTailCallSPDelta()) < 0) {
    LowerBound = TCSPDelta;
  }

  // The Floating-point register save area is right below the back chain word
  // of the previous stack frame.
  if (HasFPSaveArea) {
    for (unsigned i = 0, e = FPRegs.size(); i != e; ++i) {
      int FI = FPRegs[i].getFrameIdx();

      MFI.setObjectOffset(FI, LowerBound + MFI.getObjectOffset(FI));
    }

    LowerBound -= (31 - TRI->getEncodingValue(MinFPR) + 1) * 8;
  }

  // Check whether the frame pointer register is allocated. If so, make sure it
  // is spilled to the correct offset.
  if (needsFP(MF)) {
    int FI = PFI->getFramePointerSaveIndex();
    assert(FI && "No Frame Pointer Save Slot!");
    MFI.setObjectOffset(FI, LowerBound + MFI.getObjectOffset(FI));
    // FP is R31/X31, so no need to update MinGPR/MinG8R.
    HasGPSaveArea = true;
  }

  if (PFI->usesPICBase()) {
    int FI = PFI->getPICBasePointerSaveIndex();
    assert(FI && "No PIC Base Pointer Save Slot!");
    MFI.setObjectOffset(FI, LowerBound + MFI.getObjectOffset(FI));

    MinGPR = std::min<unsigned>(MinGPR, PPC::R30);
    HasGPSaveArea = true;
  }

  const PPCRegisterInfo *RegInfo = Subtarget.getRegisterInfo();
  if (RegInfo->hasBasePointer(MF)) {
    int FI = PFI->getBasePointerSaveIndex();
    assert(FI && "No Base Pointer Save Slot!");
    MFI.setObjectOffset(FI, LowerBound + MFI.getObjectOffset(FI));

    Register BP = RegInfo->getBaseRegister(MF);
    if (PPC::G8RCRegClass.contains(BP)) {
      MinG8R = std::min<unsigned>(MinG8R, BP);
      HasG8SaveArea = true;
    } else if (PPC::GPRCRegClass.contains(BP)) {
      MinGPR = std::min<unsigned>(MinGPR, BP);
      HasGPSaveArea = true;
    }
  }

  // General register save area starts right below the Floating-point
  // register save area.
  if (HasGPSaveArea || HasG8SaveArea) {
    // Move general register save area spill slots down, taking into account
    // the size of the Floating-point register save area.
    for (unsigned i = 0, e = GPRegs.size(); i != e; ++i) {
      if (!GPRegs[i].isSpilledToReg()) {
        int FI = GPRegs[i].getFrameIdx();
        MFI.setObjectOffset(FI, LowerBound + MFI.getObjectOffset(FI));
      }
    }

    // Move general register save area spill slots down, taking into account
    // the size of the Floating-point register save area.
    for (unsigned i = 0, e = G8Regs.size(); i != e; ++i) {
      if (!G8Regs[i].isSpilledToReg()) {
        int FI = G8Regs[i].getFrameIdx();
        MFI.setObjectOffset(FI, LowerBound + MFI.getObjectOffset(FI));
      }
    }

    unsigned MinReg =
      std::min<unsigned>(TRI->getEncodingValue(MinGPR),
                         TRI->getEncodingValue(MinG8R));

    const unsigned GPRegSize = Subtarget.isPPC64() ? 8 : 4;
    LowerBound -= (31 - MinReg + 1) * GPRegSize;
  }

  // For 32-bit only, the CR save area is below the general register
  // save area.  For 64-bit SVR4, the CR save area is addressed relative
  // to the stack pointer and hence does not need an adjustment here.
  // Only CR2 (the first nonvolatile spilled) has an associated frame
  // index so that we have a single uniform save area.
  if (spillsCR(MF) && Subtarget.is32BitELFABI()) {
    // Adjust the frame index of the CR spill slot.
    for (const auto &CSInfo : CSI) {
      if (CSInfo.getReg() == PPC::CR2) {
        int FI = CSInfo.getFrameIdx();
        MFI.setObjectOffset(FI, LowerBound + MFI.getObjectOffset(FI));
        break;
      }
    }

    LowerBound -= 4; // The CR save area is always 4 bytes long.
  }

  // Both Altivec and SPE have the same alignment and padding requirements
  // within the stack frame.
  if (HasVRSaveArea) {
    // Insert alignment padding, we need 16-byte alignment. Note: for positive
    // number the alignment formula is : y = (x + (n-1)) & (~(n-1)). But since
    // we are using negative number here (the stack grows downward). We should
    // use formula : y = x & (~(n-1)). Where x is the size before aligning, n
    // is the alignment size ( n = 16 here) and y is the size after aligning.
    assert(LowerBound <= 0 && "Expect LowerBound have a non-positive value!");
    LowerBound &= ~(15);

    for (unsigned i = 0, e = VRegs.size(); i != e; ++i) {
      int FI = VRegs[i].getFrameIdx();

      MFI.setObjectOffset(FI, LowerBound + MFI.getObjectOffset(FI));
    }
  }

  addScavengingSpillSlot(MF, RS);
}

void
PPCFrameLowering::addScavengingSpillSlot(MachineFunction &MF,
                                         RegScavenger *RS) const {
  // Reserve a slot closest to SP or frame pointer if we have a dynalloc or
  // a large stack, which will require scavenging a register to materialize a
  // large offset.

  // We need to have a scavenger spill slot for spills if the frame size is
  // large. In case there is no free register for large-offset addressing,
  // this slot is used for the necessary emergency spill. Also, we need the
  // slot for dynamic stack allocations.

  // The scavenger might be invoked if the frame offset does not fit into
  // the 16-bit immediate in case of not SPE and 8-bit in case of SPE.
  // We don't know the complete frame size here because we've not yet computed
  // callee-saved register spills or the needed alignment padding.
  unsigned StackSize = determineFrameLayout(MF, true);
  MachineFrameInfo &MFI = MF.getFrameInfo();
  bool NeedSpills = Subtarget.hasSPE() ? !isInt<8>(StackSize) : !isInt<16>(StackSize);

  if (MFI.hasVarSizedObjects() || spillsCR(MF) || hasNonRISpills(MF) ||
      (hasSpills(MF) && NeedSpills)) {
    const TargetRegisterClass &GPRC = PPC::GPRCRegClass;
    const TargetRegisterClass &G8RC = PPC::G8RCRegClass;
    const TargetRegisterClass &RC = Subtarget.isPPC64() ? G8RC : GPRC;
    const TargetRegisterInfo &TRI = *Subtarget.getRegisterInfo();
    unsigned Size = TRI.getSpillSize(RC);
    Align Alignment = TRI.getSpillAlign(RC);
    RS->addScavengingFrameIndex(MFI.CreateSpillStackObject(Size, Alignment));

    // Might we have over-aligned allocas?
    bool HasAlVars =
        MFI.hasVarSizedObjects() && MFI.getMaxAlign() > getStackAlign();

    // These kinds of spills might need two registers.
    if (spillsCR(MF) || HasAlVars)
      RS->addScavengingFrameIndex(MFI.CreateSpillStackObject(Size, Alignment));
  }
}

// This function checks if a callee saved gpr can be spilled to a volatile
// vector register. This occurs for leaf functions when the option
// ppc-enable-pe-vector-spills is enabled. If there are any remaining registers
// which were not spilled to vectors, return false so the target independent
// code can handle them by assigning a FrameIdx to a stack slot.
bool PPCFrameLowering::assignCalleeSavedSpillSlots(
    MachineFunction &MF, const TargetRegisterInfo *TRI,
    std::vector<CalleeSavedInfo> &CSI) const {

  if (CSI.empty())
    return true; // Early exit if no callee saved registers are modified!

  const PPCRegisterInfo *RegInfo = Subtarget.getRegisterInfo();
  const MCPhysReg *CSRegs = RegInfo->getCalleeSavedRegs(&MF);
  const MachineRegisterInfo &MRI = MF.getRegInfo();

  if (Subtarget.hasSPE()) {
    // In case of SPE we only have SuperRegs and CRs
    // in our CalleSaveInfo vector.

    for (auto &CalleeSaveReg : CSI) {
      MCPhysReg Reg = CalleeSaveReg.getReg();
<<<<<<< HEAD
      MCPhysReg Lower = RegInfo->getSubReg(Reg, 1);
      MCPhysReg Higher = RegInfo->getSubReg(Reg, 2);
=======
      MCRegister Lower = RegInfo->getSubReg(Reg, PPC::sub_32);
      MCRegister Higher = RegInfo->getSubReg(Reg, PPC::sub_32_hi_phony);
>>>>>>> 62e4436b

      if ( // Check only for SuperRegs.
          Lower &&
          // Replace Reg if only lower-32 bits modified
          !MRI.isPhysRegModified(Higher))
        CalleeSaveReg = CalleeSavedInfo(Lower);
    }
  }

  // Early exit if cannot spill gprs to volatile vector registers.
  MachineFrameInfo &MFI = MF.getFrameInfo();
  if (!EnablePEVectorSpills || MFI.hasCalls() || !Subtarget.hasP9Vector())
    return false;

  // Build a BitVector of VSRs that can be used for spilling GPRs.
  BitVector BVAllocatable = TRI->getAllocatableSet(MF);
  BitVector BVCalleeSaved(TRI->getNumRegs());
  for (unsigned i = 0; CSRegs[i]; ++i)
    BVCalleeSaved.set(CSRegs[i]);

  for (unsigned Reg : BVAllocatable.set_bits()) {
    // Set to 0 if the register is not a volatile VSX register, or if it is
    // used in the function.
    if (BVCalleeSaved[Reg] || !PPC::VSRCRegClass.contains(Reg) ||
        MRI.isPhysRegUsed(Reg))
      BVAllocatable.reset(Reg);
  }

  bool AllSpilledToReg = true;
  unsigned LastVSRUsedForSpill = 0;
  for (auto &CS : CSI) {
    if (BVAllocatable.none())
      return false;

    Register Reg = CS.getReg();

    if (!PPC::G8RCRegClass.contains(Reg)) {
      AllSpilledToReg = false;
      continue;
    }

    // For P9, we can reuse LastVSRUsedForSpill to spill two GPRs
    // into one VSR using the mtvsrdd instruction.
    if (LastVSRUsedForSpill != 0) {
      CS.setDstReg(LastVSRUsedForSpill);
      BVAllocatable.reset(LastVSRUsedForSpill);
      LastVSRUsedForSpill = 0;
      continue;
    }

    unsigned VolatileVFReg = BVAllocatable.find_first();
    if (VolatileVFReg < BVAllocatable.size()) {
      CS.setDstReg(VolatileVFReg);
      LastVSRUsedForSpill = VolatileVFReg;
    } else {
      AllSpilledToReg = false;
    }
  }
  return AllSpilledToReg;
}

bool PPCFrameLowering::spillCalleeSavedRegisters(
    MachineBasicBlock &MBB, MachineBasicBlock::iterator MI,
    ArrayRef<CalleeSavedInfo> CSI, const TargetRegisterInfo *TRI) const {

  MachineFunction *MF = MBB.getParent();
  const PPCInstrInfo &TII = *Subtarget.getInstrInfo();
  PPCFunctionInfo *FI = MF->getInfo<PPCFunctionInfo>();
  bool MustSaveTOC = FI->mustSaveTOC();
  DebugLoc DL;
  bool CRSpilled = false;
  MachineInstrBuilder CRMIB;
  BitVector Spilled(TRI->getNumRegs());

  VSRContainingGPRs.clear();

  // Map each VSR to GPRs to be spilled with into it. Single VSR can contain one
  // or two GPRs, so we need table to record information for later save/restore.
  for (const CalleeSavedInfo &Info : CSI) {
    if (Info.isSpilledToReg()) {
      auto &SpilledVSR = VSRContainingGPRs[Info.getDstReg()];
      assert(SpilledVSR.second == 0 &&
             "Can't spill more than two GPRs into VSR!");
      if (SpilledVSR.first == 0)
        SpilledVSR.first = Info.getReg();
      else
        SpilledVSR.second = Info.getReg();
    }
  }

  for (const CalleeSavedInfo &I : CSI) {
    Register Reg = I.getReg();

    // CR2 through CR4 are the nonvolatile CR fields.
    bool IsCRField = PPC::CR2 <= Reg && Reg <= PPC::CR4;

    // Add the callee-saved register as live-in; it's killed at the spill.
    // Do not do this for callee-saved registers that are live-in to the
    // function because they will already be marked live-in and this will be
    // adding it for a second time. It is an error to add the same register
    // to the set more than once.
    const MachineRegisterInfo &MRI = MF->getRegInfo();
    bool IsLiveIn = MRI.isLiveIn(Reg);
    if (!IsLiveIn)
       MBB.addLiveIn(Reg);

    if (CRSpilled && IsCRField) {
      CRMIB.addReg(Reg, RegState::ImplicitKill);
      continue;
    }

    // The actual spill will happen in the prologue.
    if ((Reg == PPC::X2 || Reg == PPC::R2) && MustSaveTOC)
      continue;

    // Insert the spill to the stack frame.
    if (IsCRField) {
      PPCFunctionInfo *FuncInfo = MF->getInfo<PPCFunctionInfo>();
      if (!Subtarget.is32BitELFABI()) {
        // The actual spill will happen at the start of the prologue.
        FuncInfo->addMustSaveCR(Reg);
      } else {
        CRSpilled = true;
        FuncInfo->setSpillsCR();

        // 32-bit:  FP-relative.  Note that we made sure CR2-CR4 all have
        // the same frame index in PPCRegisterInfo::hasReservedSpillSlot.
        CRMIB = BuildMI(*MF, DL, TII.get(PPC::MFCR), PPC::R12)
                  .addReg(Reg, RegState::ImplicitKill);

        MBB.insert(MI, CRMIB);
        MBB.insert(MI, addFrameReference(BuildMI(*MF, DL, TII.get(PPC::STW))
                                         .addReg(PPC::R12,
                                                 getKillRegState(true)),
                                         I.getFrameIdx()));
      }
    } else {
      if (I.isSpilledToReg()) {
        unsigned Dst = I.getDstReg();

        if (Spilled[Dst])
          continue;

        if (VSRContainingGPRs[Dst].second != 0) {
          assert(Subtarget.hasP9Vector() &&
                 "mtvsrdd is unavailable on pre-P9 targets.");

          NumPESpillVSR += 2;
          BuildMI(MBB, MI, DL, TII.get(PPC::MTVSRDD), Dst)
              .addReg(VSRContainingGPRs[Dst].first, getKillRegState(true))
              .addReg(VSRContainingGPRs[Dst].second, getKillRegState(true));
        } else if (VSRContainingGPRs[Dst].second == 0) {
          assert(Subtarget.hasP8Vector() &&
                 "Can't move GPR to VSR on pre-P8 targets.");

          ++NumPESpillVSR;
          BuildMI(MBB, MI, DL, TII.get(PPC::MTVSRD),
                  TRI->getSubReg(Dst, PPC::sub_64))
              .addReg(VSRContainingGPRs[Dst].first, getKillRegState(true));
        } else {
          llvm_unreachable("More than two GPRs spilled to a VSR!");
        }
        Spilled.set(Dst);
      } else {
        const TargetRegisterClass *RC = TRI->getMinimalPhysRegClass(Reg);
        // Use !IsLiveIn for the kill flag.
        // We do not want to kill registers that are live in this function
        // before their use because they will become undefined registers.
        // Functions without NoUnwind need to preserve the order of elements in
        // saved vector registers.
        if (Subtarget.needsSwapsForVSXMemOps() &&
            !MF->getFunction().hasFnAttribute(Attribute::NoUnwind))
          TII.storeRegToStackSlotNoUpd(MBB, MI, Reg, !IsLiveIn,
                                       I.getFrameIdx(), RC, TRI);
        else
          TII.storeRegToStackSlot(MBB, MI, Reg, !IsLiveIn, I.getFrameIdx(), RC,
                                  TRI, Register());
      }
    }
  }
  return true;
}

static void restoreCRs(bool is31, bool CR2Spilled, bool CR3Spilled,
                       bool CR4Spilled, MachineBasicBlock &MBB,
                       MachineBasicBlock::iterator MI,
                       ArrayRef<CalleeSavedInfo> CSI, unsigned CSIIndex) {

  MachineFunction *MF = MBB.getParent();
  const PPCInstrInfo &TII = *MF->getSubtarget<PPCSubtarget>().getInstrInfo();
  DebugLoc DL;
  unsigned MoveReg = PPC::R12;

  // 32-bit:  FP-relative
  MBB.insert(MI,
             addFrameReference(BuildMI(*MF, DL, TII.get(PPC::LWZ), MoveReg),
                               CSI[CSIIndex].getFrameIdx()));

  unsigned RestoreOp = PPC::MTOCRF;
  if (CR2Spilled)
    MBB.insert(MI, BuildMI(*MF, DL, TII.get(RestoreOp), PPC::CR2)
               .addReg(MoveReg, getKillRegState(!CR3Spilled && !CR4Spilled)));

  if (CR3Spilled)
    MBB.insert(MI, BuildMI(*MF, DL, TII.get(RestoreOp), PPC::CR3)
               .addReg(MoveReg, getKillRegState(!CR4Spilled)));

  if (CR4Spilled)
    MBB.insert(MI, BuildMI(*MF, DL, TII.get(RestoreOp), PPC::CR4)
               .addReg(MoveReg, getKillRegState(true)));
}

MachineBasicBlock::iterator PPCFrameLowering::
eliminateCallFramePseudoInstr(MachineFunction &MF, MachineBasicBlock &MBB,
                              MachineBasicBlock::iterator I) const {
  const TargetInstrInfo &TII = *Subtarget.getInstrInfo();
  if (MF.getTarget().Options.GuaranteedTailCallOpt &&
      I->getOpcode() == PPC::ADJCALLSTACKUP) {
    // Add (actually subtract) back the amount the callee popped on return.
    if (int CalleeAmt =  I->getOperand(1).getImm()) {
      bool is64Bit = Subtarget.isPPC64();
      CalleeAmt *= -1;
      unsigned StackReg = is64Bit ? PPC::X1 : PPC::R1;
      unsigned TmpReg = is64Bit ? PPC::X0 : PPC::R0;
      unsigned ADDIInstr = is64Bit ? PPC::ADDI8 : PPC::ADDI;
      unsigned ADDInstr = is64Bit ? PPC::ADD8 : PPC::ADD4;
      unsigned LISInstr = is64Bit ? PPC::LIS8 : PPC::LIS;
      unsigned ORIInstr = is64Bit ? PPC::ORI8 : PPC::ORI;
      const DebugLoc &dl = I->getDebugLoc();

      if (isInt<16>(CalleeAmt)) {
        BuildMI(MBB, I, dl, TII.get(ADDIInstr), StackReg)
          .addReg(StackReg, RegState::Kill)
          .addImm(CalleeAmt);
      } else {
        MachineBasicBlock::iterator MBBI = I;
        BuildMI(MBB, MBBI, dl, TII.get(LISInstr), TmpReg)
          .addImm(CalleeAmt >> 16);
        BuildMI(MBB, MBBI, dl, TII.get(ORIInstr), TmpReg)
          .addReg(TmpReg, RegState::Kill)
          .addImm(CalleeAmt & 0xFFFF);
        BuildMI(MBB, MBBI, dl, TII.get(ADDInstr), StackReg)
          .addReg(StackReg, RegState::Kill)
          .addReg(TmpReg);
      }
    }
  }
  // Simply discard ADJCALLSTACKDOWN, ADJCALLSTACKUP instructions.
  return MBB.erase(I);
}

static bool isCalleeSavedCR(unsigned Reg) {
  return PPC::CR2 == Reg || Reg == PPC::CR3 || Reg == PPC::CR4;
}

bool PPCFrameLowering::restoreCalleeSavedRegisters(
    MachineBasicBlock &MBB, MachineBasicBlock::iterator MI,
    MutableArrayRef<CalleeSavedInfo> CSI, const TargetRegisterInfo *TRI) const {
  MachineFunction *MF = MBB.getParent();
  const PPCInstrInfo &TII = *Subtarget.getInstrInfo();
  PPCFunctionInfo *FI = MF->getInfo<PPCFunctionInfo>();
  bool MustSaveTOC = FI->mustSaveTOC();
  bool CR2Spilled = false;
  bool CR3Spilled = false;
  bool CR4Spilled = false;
  unsigned CSIIndex = 0;
  BitVector Restored(TRI->getNumRegs());

  // Initialize insertion-point logic; we will be restoring in reverse
  // order of spill.
  MachineBasicBlock::iterator I = MI, BeforeI = I;
  bool AtStart = I == MBB.begin();

  if (!AtStart)
    --BeforeI;

  for (unsigned i = 0, e = CSI.size(); i != e; ++i) {
    Register Reg = CSI[i].getReg();

    if ((Reg == PPC::X2 || Reg == PPC::R2) && MustSaveTOC)
      continue;

    // Restore of callee saved condition register field is handled during
    // epilogue insertion.
    if (isCalleeSavedCR(Reg) && !Subtarget.is32BitELFABI())
      continue;

    if (Reg == PPC::CR2) {
      CR2Spilled = true;
      // The spill slot is associated only with CR2, which is the
      // first nonvolatile spilled.  Save it here.
      CSIIndex = i;
      continue;
    } else if (Reg == PPC::CR3) {
      CR3Spilled = true;
      continue;
    } else if (Reg == PPC::CR4) {
      CR4Spilled = true;
      continue;
    } else {
      // On 32-bit ELF when we first encounter a non-CR register after seeing at
      // least one CR register, restore all spilled CRs together.
      if (CR2Spilled || CR3Spilled || CR4Spilled) {
        bool is31 = needsFP(*MF);
        restoreCRs(is31, CR2Spilled, CR3Spilled, CR4Spilled, MBB, I, CSI,
                   CSIIndex);
        CR2Spilled = CR3Spilled = CR4Spilled = false;
      }

      if (CSI[i].isSpilledToReg()) {
        DebugLoc DL;
        unsigned Dst = CSI[i].getDstReg();

        if (Restored[Dst])
          continue;

        if (VSRContainingGPRs[Dst].second != 0) {
          assert(Subtarget.hasP9Vector());
          NumPEReloadVSR += 2;
          BuildMI(MBB, I, DL, TII.get(PPC::MFVSRLD),
                  VSRContainingGPRs[Dst].second)
              .addReg(Dst);
          BuildMI(MBB, I, DL, TII.get(PPC::MFVSRD),
                  VSRContainingGPRs[Dst].first)
              .addReg(TRI->getSubReg(Dst, PPC::sub_64), getKillRegState(true));
        } else if (VSRContainingGPRs[Dst].second == 0) {
          assert(Subtarget.hasP8Vector());
          ++NumPEReloadVSR;
          BuildMI(MBB, I, DL, TII.get(PPC::MFVSRD),
                  VSRContainingGPRs[Dst].first)
              .addReg(TRI->getSubReg(Dst, PPC::sub_64), getKillRegState(true));
        } else {
          llvm_unreachable("More than two GPRs spilled to a VSR!");
        }

        Restored.set(Dst);

      } else {
        // Default behavior for non-CR saves.
        const TargetRegisterClass *RC = TRI->getMinimalPhysRegClass(Reg);

        // Functions without NoUnwind need to preserve the order of elements in
        // saved vector registers.
        if (Subtarget.needsSwapsForVSXMemOps() &&
            !MF->getFunction().hasFnAttribute(Attribute::NoUnwind))
          TII.loadRegFromStackSlotNoUpd(MBB, I, Reg, CSI[i].getFrameIdx(), RC,
                                        TRI);
        else
          TII.loadRegFromStackSlot(MBB, I, Reg, CSI[i].getFrameIdx(), RC, TRI,
                                   Register());

        assert(I != MBB.begin() &&
               "loadRegFromStackSlot didn't insert any code!");
      }
    }

    // Insert in reverse order.
    if (AtStart)
      I = MBB.begin();
    else {
      I = BeforeI;
      ++I;
    }
  }

  // If we haven't yet spilled the CRs, do so now.
  if (CR2Spilled || CR3Spilled || CR4Spilled) {
    assert(Subtarget.is32BitELFABI() &&
           "Only set CR[2|3|4]Spilled on 32-bit SVR4.");
    bool is31 = needsFP(*MF);
    restoreCRs(is31, CR2Spilled, CR3Spilled, CR4Spilled, MBB, I, CSI, CSIIndex);
  }

  return true;
}

uint64_t PPCFrameLowering::getTOCSaveOffset() const {
  return TOCSaveOffset;
}

uint64_t PPCFrameLowering::getFramePointerSaveOffset() const {
  return FramePointerSaveOffset;
}

uint64_t PPCFrameLowering::getBasePointerSaveOffset() const {
  return BasePointerSaveOffset;
}

bool PPCFrameLowering::enableShrinkWrapping(const MachineFunction &MF) const {
  if (MF.getInfo<PPCFunctionInfo>()->shrinkWrapDisabled())
    return false;
  return !MF.getSubtarget<PPCSubtarget>().is32BitELFABI();
}

void PPCFrameLowering::updateCalleeSaves(const MachineFunction &MF,
                                         BitVector &SavedRegs) const {
  // The AIX ABI uses traceback tables for EH which require that if callee-saved
  // register N is used, all registers N-31 must be saved/restored.
  // NOTE: The check for AIX is not actually what is relevant. Traceback tables
  // on Linux have the same requirements. It is just that AIX is the only ABI
  // for which we actually use traceback tables. If another ABI needs to be
  // supported that also uses them, we can add a check such as
  // Subtarget.usesTraceBackTables().
  assert(Subtarget.isAIXABI() &&
         "Function updateCalleeSaves should only be called for AIX.");

  // If there are no callee saves then there is nothing to do.
  if (SavedRegs.none())
    return;

  const MCPhysReg *CSRegs =
      Subtarget.getRegisterInfo()->getCalleeSavedRegs(&MF);
  MCPhysReg LowestGPR = PPC::R31;
  MCPhysReg LowestG8R = PPC::X31;
  MCPhysReg LowestFPR = PPC::F31;
  MCPhysReg LowestVR = PPC::V31;

  // Traverse the CSRs twice so as not to rely on ascending ordering of
  // registers in the array. The first pass finds the lowest numbered
  // register and the second pass marks all higher numbered registers
  // for spilling.
  for (int i = 0; CSRegs[i]; i++) {
    // Get the lowest numbered register for each class that actually needs
    // to be saved.
    MCPhysReg Cand = CSRegs[i];
    if (!SavedRegs.test(Cand))
      continue;
    // When R2/X2 is a CSR and not used for passing arguments, it is allocated
    // earlier than other volatile registers. R2/X2 is not contiguous with
    // R13/X13 to R31/X31.
    if (Cand == PPC::X2 || Cand == PPC::R2) {
      SavedRegs.set(Cand);
      continue;
    }

    if (PPC::GPRCRegClass.contains(Cand) && Cand < LowestGPR)
      LowestGPR = Cand;
    else if (PPC::G8RCRegClass.contains(Cand) && Cand < LowestG8R)
      LowestG8R = Cand;
    else if ((PPC::F4RCRegClass.contains(Cand) ||
              PPC::F8RCRegClass.contains(Cand)) &&
             Cand < LowestFPR)
      LowestFPR = Cand;
    else if (PPC::VRRCRegClass.contains(Cand) && Cand < LowestVR)
      LowestVR = Cand;
  }

  for (int i = 0; CSRegs[i]; i++) {
    MCPhysReg Cand = CSRegs[i];
    if ((PPC::GPRCRegClass.contains(Cand) && Cand > LowestGPR) ||
        (PPC::G8RCRegClass.contains(Cand) && Cand > LowestG8R) ||
        ((PPC::F4RCRegClass.contains(Cand) ||
          PPC::F8RCRegClass.contains(Cand)) &&
         Cand > LowestFPR) ||
        (PPC::VRRCRegClass.contains(Cand) && Cand > LowestVR))
      SavedRegs.set(Cand);
  }
}

uint64_t PPCFrameLowering::getStackThreshold() const {
  // On PPC64, we use `stux r1, r1, <scratch_reg>` to extend the stack;
  // use `add r1, r1, <scratch_reg>` to release the stack frame.
  // Scratch register contains a signed 64-bit number, which is negative
  // when extending the stack and is positive when releasing the stack frame.
  // To make `stux` and `add` paired, the absolute value of the number contained
  // in the scratch register should be the same. Thus the maximum stack size
  // is (2^63)-1, i.e., LONG_MAX.
  if (Subtarget.isPPC64())
    return LONG_MAX;

  return TargetFrameLowering::getStackThreshold();
}<|MERGE_RESOLUTION|>--- conflicted
+++ resolved
@@ -2344,13 +2344,8 @@
 
     for (auto &CalleeSaveReg : CSI) {
       MCPhysReg Reg = CalleeSaveReg.getReg();
-<<<<<<< HEAD
-      MCPhysReg Lower = RegInfo->getSubReg(Reg, 1);
-      MCPhysReg Higher = RegInfo->getSubReg(Reg, 2);
-=======
       MCRegister Lower = RegInfo->getSubReg(Reg, PPC::sub_32);
       MCRegister Higher = RegInfo->getSubReg(Reg, PPC::sub_32_hi_phony);
->>>>>>> 62e4436b
 
       if ( // Check only for SuperRegs.
           Lower &&
