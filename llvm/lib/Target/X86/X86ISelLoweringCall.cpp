//===- llvm/lib/Target/X86/X86ISelCallLowering.cpp - Call lowering --------===//
//
// Part of the LLVM Project, under the Apache License v2.0 with LLVM Exceptions.
// See https://llvm.org/LICENSE.txt for license information.
// SPDX-License-Identifier: Apache-2.0 WITH LLVM-exception
//
//===----------------------------------------------------------------------===//
//
/// \file
/// This file implements the lowering of LLVM calls to DAG nodes.
//
//===----------------------------------------------------------------------===//

#include "X86.h"
#include "X86CallingConv.h"
#include "X86FrameLowering.h"
#include "X86ISelLowering.h"
#include "X86InstrBuilder.h"
#include "X86MachineFunctionInfo.h"
#include "X86TargetMachine.h"
#include "X86TargetObjectFile.h"
#include "llvm/ADT/Statistic.h"
#include "llvm/Analysis/ObjCARCUtil.h"
#include "llvm/CodeGen/MachineJumpTableInfo.h"
#include "llvm/CodeGen/MachineModuleInfo.h"
#include "llvm/CodeGen/WinEHFuncInfo.h"
#include "llvm/IR/DiagnosticInfo.h"
#include "llvm/IR/IRBuilder.h"
#include "llvm/IR/Module.h"

#define DEBUG_TYPE "x86-isel"

using namespace llvm;

STATISTIC(NumTailCalls, "Number of tail calls");

/// Call this when the user attempts to do something unsupported, like
/// returning a double without SSE2 enabled on x86_64. This is not fatal, unlike
/// report_fatal_error, so calling code should attempt to recover without
/// crashing.
static void errorUnsupported(SelectionDAG &DAG, const SDLoc &dl,
                             const char *Msg) {
  MachineFunction &MF = DAG.getMachineFunction();
  DAG.getContext()->diagnose(
      DiagnosticInfoUnsupported(MF.getFunction(), Msg, dl.getDebugLoc()));
}

/// Returns true if a CC can dynamically exclude a register from the list of
/// callee-saved-registers (TargetRegistryInfo::getCalleeSavedRegs()) based on
/// the return registers.
static bool shouldDisableRetRegFromCSR(CallingConv::ID CC) {
  switch (CC) {
  default:
    return false;
  case CallingConv::X86_RegCall:
  case CallingConv::PreserveMost:
  case CallingConv::PreserveAll:
    return true;
  }
}

/// Returns true if a CC can dynamically exclude a register from the list of
/// callee-saved-registers (TargetRegistryInfo::getCalleeSavedRegs()) based on
/// the parameters.
static bool shouldDisableArgRegFromCSR(CallingConv::ID CC) {
  return CC == CallingConv::X86_RegCall;
}

static std::pair<MVT, unsigned>
handleMaskRegisterForCallingConv(unsigned NumElts, CallingConv::ID CC,
                                 const X86Subtarget &Subtarget) {
  // v2i1/v4i1/v8i1/v16i1 all pass in xmm registers unless the calling
  // convention is one that uses k registers.
  if (NumElts == 2)
    return {MVT::v2i64, 1};
  if (NumElts == 4)
    return {MVT::v4i32, 1};
  if (NumElts == 8 && CC != CallingConv::X86_RegCall &&
      CC != CallingConv::Intel_OCL_BI)
    return {MVT::v8i16, 1};
  if (NumElts == 16 && CC != CallingConv::X86_RegCall &&
      CC != CallingConv::Intel_OCL_BI)
    return {MVT::v16i8, 1};
  // v32i1 passes in ymm unless we have BWI and the calling convention is
  // regcall.
  if (NumElts == 32 && (!Subtarget.hasBWI() || CC != CallingConv::X86_RegCall))
    return {MVT::v32i8, 1};
  // Split v64i1 vectors if we don't have v64i8 available.
  if (NumElts == 64 && Subtarget.hasBWI() && CC != CallingConv::X86_RegCall) {
    if (Subtarget.useAVX512Regs())
      return {MVT::v64i8, 1};
    return {MVT::v32i8, 2};
  }

  // Break wide or odd vXi1 vectors into scalars to match avx2 behavior.
  if (!isPowerOf2_32(NumElts) || (NumElts == 64 && !Subtarget.hasBWI()) ||
      NumElts > 64)
    return {MVT::i8, NumElts};

  return {MVT::INVALID_SIMPLE_VALUE_TYPE, 0};
}

MVT X86TargetLowering::getRegisterTypeForCallingConv(LLVMContext &Context,
                                                     CallingConv::ID CC,
                                                     EVT VT) const {
  if (VT.isVector()) {
    if (VT.getVectorElementType() == MVT::i1 && Subtarget.hasAVX512()) {
      unsigned NumElts = VT.getVectorNumElements();

      MVT RegisterVT;
      unsigned NumRegisters;
      std::tie(RegisterVT, NumRegisters) =
          handleMaskRegisterForCallingConv(NumElts, CC, Subtarget);
      if (RegisterVT != MVT::INVALID_SIMPLE_VALUE_TYPE)
        return RegisterVT;
    }

    if (VT.getVectorElementType() == MVT::f16 && VT.getVectorNumElements() < 8)
      return MVT::v8f16;
  }

  // We will use more GPRs for f64 and f80 on 32 bits when x87 is disabled.
  if ((VT == MVT::f64 || VT == MVT::f80) && !Subtarget.is64Bit() &&
      !Subtarget.hasX87())
    return MVT::i32;

  if (VT.isVector() && VT.getVectorElementType() == MVT::bf16)
    return getRegisterTypeForCallingConv(Context, CC,
                                         VT.changeVectorElementType(MVT::f16));

  if (VT == MVT::bf16)
    return MVT::f16;

  return TargetLowering::getRegisterTypeForCallingConv(Context, CC, VT);
}

unsigned X86TargetLowering::getNumRegistersForCallingConv(LLVMContext &Context,
                                                          CallingConv::ID CC,
                                                          EVT VT) const {
  if (VT.isVector()) {
    if (VT.getVectorElementType() == MVT::i1 && Subtarget.hasAVX512()) {
      unsigned NumElts = VT.getVectorNumElements();

      MVT RegisterVT;
      unsigned NumRegisters;
      std::tie(RegisterVT, NumRegisters) =
          handleMaskRegisterForCallingConv(NumElts, CC, Subtarget);
      if (RegisterVT != MVT::INVALID_SIMPLE_VALUE_TYPE)
        return NumRegisters;
    }

    if (VT.getVectorElementType() == MVT::f16 && VT.getVectorNumElements() < 8)
      return 1;
  }

  // We have to split f64 to 2 registers and f80 to 3 registers on 32 bits if
  // x87 is disabled.
  if (!Subtarget.is64Bit() && !Subtarget.hasX87()) {
    if (VT == MVT::f64)
      return 2;
    if (VT == MVT::f80)
      return 3;
  }

  if (VT.isVector() && VT.getVectorElementType() == MVT::bf16)
    return getNumRegistersForCallingConv(Context, CC,
                                         VT.changeVectorElementType(MVT::f16));

  return TargetLowering::getNumRegistersForCallingConv(Context, CC, VT);
}

unsigned X86TargetLowering::getVectorTypeBreakdownForCallingConv(
    LLVMContext &Context, CallingConv::ID CC, EVT VT, EVT &IntermediateVT,
    unsigned &NumIntermediates, MVT &RegisterVT) const {
  // Break wide or odd vXi1 vectors into scalars to match avx2 behavior.
  if (VT.isVector() && VT.getVectorElementType() == MVT::i1 &&
      Subtarget.hasAVX512() &&
      (!isPowerOf2_32(VT.getVectorNumElements()) ||
       (VT.getVectorNumElements() == 64 && !Subtarget.hasBWI()) ||
       VT.getVectorNumElements() > 64)) {
    RegisterVT = MVT::i8;
    IntermediateVT = MVT::i1;
    NumIntermediates = VT.getVectorNumElements();
    return NumIntermediates;
  }

  // Split v64i1 vectors if we don't have v64i8 available.
  if (VT == MVT::v64i1 && Subtarget.hasBWI() && !Subtarget.useAVX512Regs() &&
      CC != CallingConv::X86_RegCall) {
    RegisterVT = MVT::v32i8;
    IntermediateVT = MVT::v32i1;
    NumIntermediates = 2;
    return 2;
  }

  // Split vNbf16 vectors according to vNf16.
  if (VT.isVector() && VT.getVectorElementType() == MVT::bf16)
    VT = VT.changeVectorElementType(MVT::f16);

  return TargetLowering::getVectorTypeBreakdownForCallingConv(Context, CC, VT, IntermediateVT,
                                              NumIntermediates, RegisterVT);
}

EVT X86TargetLowering::getSetCCResultType(const DataLayout &DL,
                                          LLVMContext& Context,
                                          EVT VT) const {
  if (!VT.isVector())
    return MVT::i8;

  if (Subtarget.hasAVX512()) {
    // Figure out what this type will be legalized to.
    EVT LegalVT = VT;
    while (getTypeAction(Context, LegalVT) != TypeLegal)
      LegalVT = getTypeToTransformTo(Context, LegalVT);

    // If we got a 512-bit vector then we'll definitely have a vXi1 compare.
    if (LegalVT.getSimpleVT().is512BitVector())
      return EVT::getVectorVT(Context, MVT::i1, VT.getVectorElementCount());

    if (LegalVT.getSimpleVT().isVector() && Subtarget.hasVLX()) {
      // If we legalized to less than a 512-bit vector, then we will use a vXi1
      // compare for vXi32/vXi64 for sure. If we have BWI we will also support
      // vXi16/vXi8.
      MVT EltVT = LegalVT.getSimpleVT().getVectorElementType();
      if (Subtarget.hasBWI() || EltVT.getSizeInBits() >= 32)
        return EVT::getVectorVT(Context, MVT::i1, VT.getVectorElementCount());
    }
  }

  return VT.changeVectorElementTypeToInteger();
}

/// Helper for getByValTypeAlignment to determine
/// the desired ByVal argument alignment.
static void getMaxByValAlign(Type *Ty, Align &MaxAlign) {
  if (MaxAlign == 16)
    return;
  if (VectorType *VTy = dyn_cast<VectorType>(Ty)) {
    if (VTy->getPrimitiveSizeInBits().getFixedValue() == 128)
      MaxAlign = Align(16);
  } else if (ArrayType *ATy = dyn_cast<ArrayType>(Ty)) {
    Align EltAlign;
    getMaxByValAlign(ATy->getElementType(), EltAlign);
    if (EltAlign > MaxAlign)
      MaxAlign = EltAlign;
  } else if (StructType *STy = dyn_cast<StructType>(Ty)) {
    for (auto *EltTy : STy->elements()) {
      Align EltAlign;
      getMaxByValAlign(EltTy, EltAlign);
      if (EltAlign > MaxAlign)
        MaxAlign = EltAlign;
      if (MaxAlign == 16)
        break;
    }
  }
}

/// Return the desired alignment for ByVal aggregate
/// function arguments in the caller parameter area. For X86, aggregates
/// that contain SSE vectors are placed at 16-byte boundaries while the rest
/// are at 4-byte boundaries.
uint64_t X86TargetLowering::getByValTypeAlignment(Type *Ty,
                                                  const DataLayout &DL) const {
  if (Subtarget.is64Bit()) {
    // Max of 8 and alignment of type.
    Align TyAlign = DL.getABITypeAlign(Ty);
    if (TyAlign > 8)
      return TyAlign.value();
    return 8;
  }

  Align Alignment(4);
  if (Subtarget.hasSSE1())
    getMaxByValAlign(Ty, Alignment);
  return Alignment.value();
}

/// It returns EVT::Other if the type should be determined using generic
/// target-independent logic.
/// For vector ops we check that the overall size isn't larger than our
/// preferred vector width.
EVT X86TargetLowering::getOptimalMemOpType(
    const MemOp &Op, const AttributeList &FuncAttributes) const {
  if (!FuncAttributes.hasFnAttr(Attribute::NoImplicitFloat)) {
    if (Op.size() >= 16 &&
        (!Subtarget.isUnalignedMem16Slow() || Op.isAligned(Align(16)))) {
      // FIXME: Check if unaligned 64-byte accesses are slow.
      if (Op.size() >= 64 && Subtarget.hasAVX512() && Subtarget.hasEVEX512() &&
          (Subtarget.getPreferVectorWidth() >= 512)) {
        return Subtarget.hasBWI() ? MVT::v64i8 : MVT::v16i32;
      }
      // FIXME: Check if unaligned 32-byte accesses are slow.
      if (Op.size() >= 32 && Subtarget.hasAVX() &&
          Subtarget.useLight256BitInstructions()) {
        // Although this isn't a well-supported type for AVX1, we'll let
        // legalization and shuffle lowering produce the optimal codegen. If we
        // choose an optimal type with a vector element larger than a byte,
        // getMemsetStores() may create an intermediate splat (using an integer
        // multiply) before we splat as a vector.
        return MVT::v32i8;
      }
      if (Subtarget.hasSSE2() && (Subtarget.getPreferVectorWidth() >= 128))
        return MVT::v16i8;
      // TODO: Can SSE1 handle a byte vector?
      // If we have SSE1 registers we should be able to use them.
      if (Subtarget.hasSSE1() && (Subtarget.is64Bit() || Subtarget.hasX87()) &&
          (Subtarget.getPreferVectorWidth() >= 128))
        return MVT::v4f32;
    } else if (((Op.isMemcpy() && !Op.isMemcpyStrSrc()) || Op.isZeroMemset()) &&
               Op.size() >= 8 && !Subtarget.is64Bit() && Subtarget.hasSSE2()) {
      // Do not use f64 to lower memcpy if source is string constant. It's
      // better to use i32 to avoid the loads.
      // Also, do not use f64 to lower memset unless this is a memset of zeros.
      // The gymnastics of splatting a byte value into an XMM register and then
      // only using 8-byte stores (because this is a CPU with slow unaligned
      // 16-byte accesses) makes that a loser.
      return MVT::f64;
    }
  }
  // This is a compromise. If we reach here, unaligned accesses may be slow on
  // this target. However, creating smaller, aligned accesses could be even
  // slower and would certainly be a lot more code.
  if (Subtarget.is64Bit() && Op.size() >= 8)
    return MVT::i64;
  return MVT::i32;
}

bool X86TargetLowering::isSafeMemOpType(MVT VT) const {
  if (VT == MVT::f32)
    return Subtarget.hasSSE1();
  if (VT == MVT::f64)
    return Subtarget.hasSSE2();
  return true;
}

static bool isBitAligned(Align Alignment, uint64_t SizeInBits) {
  return (8 * Alignment.value()) % SizeInBits == 0;
}

bool X86TargetLowering::isMemoryAccessFast(EVT VT, Align Alignment) const {
  if (isBitAligned(Alignment, VT.getSizeInBits()))
    return true;
  switch (VT.getSizeInBits()) {
  default:
    // 8-byte and under are always assumed to be fast.
    return true;
  case 128:
    return !Subtarget.isUnalignedMem16Slow();
  case 256:
    return !Subtarget.isUnalignedMem32Slow();
    // TODO: What about AVX-512 (512-bit) accesses?
  }
}

bool X86TargetLowering::allowsMisalignedMemoryAccesses(
    EVT VT, unsigned, Align Alignment, MachineMemOperand::Flags Flags,
    unsigned *Fast) const {
  if (Fast)
    *Fast = isMemoryAccessFast(VT, Alignment);
  // NonTemporal vector memory ops must be aligned.
  if (!!(Flags & MachineMemOperand::MONonTemporal) && VT.isVector()) {
    // NT loads can only be vector aligned, so if its less aligned than the
    // minimum vector size (which we can split the vector down to), we might as
    // well use a regular unaligned vector load.
    // We don't have any NT loads pre-SSE41.
    if (!!(Flags & MachineMemOperand::MOLoad))
      return (Alignment < 16 || !Subtarget.hasSSE41());
    return false;
  }
  // Misaligned accesses of any size are always allowed.
  return true;
}

bool X86TargetLowering::allowsMemoryAccess(LLVMContext &Context,
                                           const DataLayout &DL, EVT VT,
                                           unsigned AddrSpace, Align Alignment,
                                           MachineMemOperand::Flags Flags,
                                           unsigned *Fast) const {
  if (Fast)
    *Fast = isMemoryAccessFast(VT, Alignment);
  if (!!(Flags & MachineMemOperand::MONonTemporal) && VT.isVector()) {
    if (allowsMisalignedMemoryAccesses(VT, AddrSpace, Alignment, Flags,
                                       /*Fast=*/nullptr))
      return true;
    // NonTemporal vector memory ops are special, and must be aligned.
    if (!isBitAligned(Alignment, VT.getSizeInBits()))
      return false;
    switch (VT.getSizeInBits()) {
    case 128:
      if (!!(Flags & MachineMemOperand::MOLoad) && Subtarget.hasSSE41())
        return true;
      if (!!(Flags & MachineMemOperand::MOStore) && Subtarget.hasSSE2())
        return true;
      return false;
    case 256:
      if (!!(Flags & MachineMemOperand::MOLoad) && Subtarget.hasAVX2())
        return true;
      if (!!(Flags & MachineMemOperand::MOStore) && Subtarget.hasAVX())
        return true;
      return false;
    case 512:
      if (Subtarget.hasAVX512() && Subtarget.hasEVEX512())
        return true;
      return false;
    default:
      return false; // Don't have NonTemporal vector memory ops of this size.
    }
  }
  return true;
}

/// Return the entry encoding for a jump table in the
/// current function.  The returned value is a member of the
/// MachineJumpTableInfo::JTEntryKind enum.
unsigned X86TargetLowering::getJumpTableEncoding() const {
  // In GOT pic mode, each entry in the jump table is emitted as a @GOTOFF
  // symbol.
  if (isPositionIndependent() && Subtarget.isPICStyleGOT())
    return MachineJumpTableInfo::EK_Custom32;
  if (isPositionIndependent() &&
      getTargetMachine().getCodeModel() == CodeModel::Large &&
      !Subtarget.isTargetCOFF())
    return MachineJumpTableInfo::EK_LabelDifference64;

  // Otherwise, use the normal jump table encoding heuristics.
  return TargetLowering::getJumpTableEncoding();
}

bool X86TargetLowering::useSoftFloat() const {
  return Subtarget.useSoftFloat();
}

void X86TargetLowering::markLibCallAttributes(MachineFunction *MF, unsigned CC,
                                              ArgListTy &Args) const {

  // Only relabel X86-32 for C / Stdcall CCs.
  if (Subtarget.is64Bit())
    return;
  if (CC != CallingConv::C && CC != CallingConv::X86_StdCall)
    return;
  unsigned ParamRegs = 0;
  if (auto *M = MF->getFunction().getParent())
    ParamRegs = M->getNumberRegisterParameters();

  // Mark the first N int arguments as having reg
  for (auto &Arg : Args) {
    Type *T = Arg.Ty;
    if (T->isIntOrPtrTy())
      if (MF->getDataLayout().getTypeAllocSize(T) <= 8) {
        unsigned numRegs = 1;
        if (MF->getDataLayout().getTypeAllocSize(T) > 4)
          numRegs = 2;
        if (ParamRegs < numRegs)
          return;
        ParamRegs -= numRegs;
        Arg.IsInReg = true;
      }
  }
}

const MCExpr *
X86TargetLowering::LowerCustomJumpTableEntry(const MachineJumpTableInfo *MJTI,
                                             const MachineBasicBlock *MBB,
                                             unsigned uid,MCContext &Ctx) const{
  assert(isPositionIndependent() && Subtarget.isPICStyleGOT());
  // In 32-bit ELF systems, our jump table entries are formed with @GOTOFF
  // entries.
  return MCSymbolRefExpr::create(MBB->getSymbol(),
                                 MCSymbolRefExpr::VK_GOTOFF, Ctx);
}

/// Returns relocation base for the given PIC jumptable.
SDValue X86TargetLowering::getPICJumpTableRelocBase(SDValue Table,
                                                    SelectionDAG &DAG) const {
  if (!Subtarget.is64Bit())
    // This doesn't have SDLoc associated with it, but is not really the
    // same as a Register.
    return DAG.getNode(X86ISD::GlobalBaseReg, SDLoc(),
                       getPointerTy(DAG.getDataLayout()));
  return Table;
}

/// This returns the relocation base for the given PIC jumptable,
/// the same as getPICJumpTableRelocBase, but as an MCExpr.
const MCExpr *X86TargetLowering::
getPICJumpTableRelocBaseExpr(const MachineFunction *MF, unsigned JTI,
                             MCContext &Ctx) const {
  // X86-64 uses RIP relative addressing based on the jump table label.
  if (Subtarget.isPICStyleRIPRel() ||
      (Subtarget.is64Bit() &&
       getTargetMachine().getCodeModel() == CodeModel::Large))
    return TargetLowering::getPICJumpTableRelocBaseExpr(MF, JTI, Ctx);

  // Otherwise, the reference is relative to the PIC base.
  return MCSymbolRefExpr::create(MF->getPICBaseSymbol(), Ctx);
}

std::pair<const TargetRegisterClass *, uint8_t>
X86TargetLowering::findRepresentativeClass(const TargetRegisterInfo *TRI,
                                           MVT VT) const {
  const TargetRegisterClass *RRC = nullptr;
  uint8_t Cost = 1;
  switch (VT.SimpleTy) {
  default:
    return TargetLowering::findRepresentativeClass(TRI, VT);
  case MVT::i8: case MVT::i16: case MVT::i32: case MVT::i64:
    RRC = Subtarget.is64Bit() ? &X86::GR64RegClass : &X86::GR32RegClass;
    break;
  case MVT::x86mmx:
    RRC = &X86::VR64RegClass;
    break;
  case MVT::f32: case MVT::f64:
  case MVT::v16i8: case MVT::v8i16: case MVT::v4i32: case MVT::v2i64:
  case MVT::v4f32: case MVT::v2f64:
  case MVT::v32i8: case MVT::v16i16: case MVT::v8i32: case MVT::v4i64:
  case MVT::v8f32: case MVT::v4f64:
  case MVT::v64i8: case MVT::v32i16: case MVT::v16i32: case MVT::v8i64:
  case MVT::v16f32: case MVT::v8f64:
    RRC = &X86::VR128XRegClass;
    break;
  }
  return std::make_pair(RRC, Cost);
}

unsigned X86TargetLowering::getAddressSpace() const {
  if (Subtarget.is64Bit())
    return (getTargetMachine().getCodeModel() == CodeModel::Kernel) ? 256 : 257;
  return 256;
}

static bool hasStackGuardSlotTLS(const Triple &TargetTriple) {
  return TargetTriple.isOSGlibc() || TargetTriple.isOSFuchsia() ||
         (TargetTriple.isAndroid() && !TargetTriple.isAndroidVersionLT(17));
}

static Constant* SegmentOffset(IRBuilderBase &IRB,
                               int Offset, unsigned AddressSpace) {
  return ConstantExpr::getIntToPtr(
      ConstantInt::get(Type::getInt32Ty(IRB.getContext()), Offset),
      IRB.getPtrTy(AddressSpace));
}

Value *X86TargetLowering::getIRStackGuard(IRBuilderBase &IRB) const {
  // glibc, bionic, and Fuchsia have a special slot for the stack guard in
  // tcbhead_t; use it instead of the usual global variable (see
  // sysdeps/{i386,x86_64}/nptl/tls.h)
  if (hasStackGuardSlotTLS(Subtarget.getTargetTriple())) {
    unsigned AddressSpace = getAddressSpace();

    // <zircon/tls.h> defines ZX_TLS_STACK_GUARD_OFFSET with this value.
    if (Subtarget.isTargetFuchsia())
      return SegmentOffset(IRB, 0x10, AddressSpace);

    Module *M = IRB.GetInsertBlock()->getParent()->getParent();
    // Specially, some users may customize the base reg and offset.
    int Offset = M->getStackProtectorGuardOffset();
    // If we don't set -stack-protector-guard-offset value:
    // %fs:0x28, unless we're using a Kernel code model, in which case
    // it's %gs:0x28.  gs:0x14 on i386.
    if (Offset == INT_MAX)
      Offset = (Subtarget.is64Bit()) ? 0x28 : 0x14;

    StringRef GuardReg = M->getStackProtectorGuardReg();
    if (GuardReg == "fs")
      AddressSpace = X86AS::FS;
    else if (GuardReg == "gs")
      AddressSpace = X86AS::GS;

    // Use symbol guard if user specify.
    StringRef GuardSymb = M->getStackProtectorGuardSymbol();
    if (!GuardSymb.empty()) {
      GlobalVariable *GV = M->getGlobalVariable(GuardSymb);
      if (!GV) {
        Type *Ty = Subtarget.is64Bit() ? Type::getInt64Ty(M->getContext())
                                       : Type::getInt32Ty(M->getContext());
        GV = new GlobalVariable(*M, Ty, false, GlobalValue::ExternalLinkage,
                                nullptr, GuardSymb, nullptr,
                                GlobalValue::NotThreadLocal, AddressSpace);
        if (!Subtarget.isTargetDarwin())
          GV->setDSOLocal(M->getDirectAccessExternalData());
      }
      return GV;
    }

    return SegmentOffset(IRB, Offset, AddressSpace);
  }
  return TargetLowering::getIRStackGuard(IRB);
}

void X86TargetLowering::insertSSPDeclarations(Module &M) const {
  // MSVC CRT provides functionalities for stack protection.
  if (Subtarget.getTargetTriple().isWindowsMSVCEnvironment() ||
      Subtarget.getTargetTriple().isWindowsItaniumEnvironment()) {
    // MSVC CRT has a global variable holding security cookie.
    M.getOrInsertGlobal("__security_cookie",
                        PointerType::getUnqual(M.getContext()));

    // MSVC CRT has a function to validate security cookie.
    FunctionCallee SecurityCheckCookie = M.getOrInsertFunction(
        "__security_check_cookie", Type::getVoidTy(M.getContext()),
        PointerType::getUnqual(M.getContext()));
    if (Function *F = dyn_cast<Function>(SecurityCheckCookie.getCallee())) {
      F->setCallingConv(CallingConv::X86_FastCall);
      F->addParamAttr(0, Attribute::AttrKind::InReg);
    }
    return;
  }

  StringRef GuardMode = M.getStackProtectorGuard();

  // glibc, bionic, and Fuchsia have a special slot for the stack guard.
  if ((GuardMode == "tls" || GuardMode.empty()) &&
      hasStackGuardSlotTLS(Subtarget.getTargetTriple()))
    return;
  TargetLowering::insertSSPDeclarations(M);
}

Value *X86TargetLowering::getSDagStackGuard(const Module &M) const {
  // MSVC CRT has a global variable holding security cookie.
  if (Subtarget.getTargetTriple().isWindowsMSVCEnvironment() ||
      Subtarget.getTargetTriple().isWindowsItaniumEnvironment()) {
    return M.getGlobalVariable("__security_cookie");
  }
  return TargetLowering::getSDagStackGuard(M);
}

Function *X86TargetLowering::getSSPStackGuardCheck(const Module &M) const {
  // MSVC CRT has a function to validate security cookie.
  if (Subtarget.getTargetTriple().isWindowsMSVCEnvironment() ||
      Subtarget.getTargetTriple().isWindowsItaniumEnvironment()) {
    return M.getFunction("__security_check_cookie");
  }
  return TargetLowering::getSSPStackGuardCheck(M);
}

Value *
X86TargetLowering::getSafeStackPointerLocation(IRBuilderBase &IRB) const {
  // Android provides a fixed TLS slot for the SafeStack pointer. See the
  // definition of TLS_SLOT_SAFESTACK in
  // https://android.googlesource.com/platform/bionic/+/master/libc/private/bionic_tls.h
  if (Subtarget.isTargetAndroid()) {
    // %fs:0x48, unless we're using a Kernel code model, in which case it's %gs:
    // %gs:0x24 on i386
    int Offset = (Subtarget.is64Bit()) ? 0x48 : 0x24;
    return SegmentOffset(IRB, Offset, getAddressSpace());
  }

  // Fuchsia is similar.
  if (Subtarget.isTargetFuchsia()) {
    // <zircon/tls.h> defines ZX_TLS_UNSAFE_SP_OFFSET with this value.
    return SegmentOffset(IRB, 0x18, getAddressSpace());
  }

  return TargetLowering::getSafeStackPointerLocation(IRB);
}

//===----------------------------------------------------------------------===//
//               Return Value Calling Convention Implementation
//===----------------------------------------------------------------------===//

bool X86TargetLowering::CanLowerReturn(
    CallingConv::ID CallConv, MachineFunction &MF, bool isVarArg,
    const SmallVectorImpl<ISD::OutputArg> &Outs, LLVMContext &Context) const {
  SmallVector<CCValAssign, 16> RVLocs;
  CCState CCInfo(CallConv, isVarArg, MF, RVLocs, Context);
  return CCInfo.CheckReturn(Outs, RetCC_X86);
}

const MCPhysReg *X86TargetLowering::getScratchRegisters(CallingConv::ID) const {
  static const MCPhysReg ScratchRegs[] = { X86::R11, 0 };
  return ScratchRegs;
}

ArrayRef<MCPhysReg> X86TargetLowering::getRoundingControlRegisters() const {
  static const MCPhysReg RCRegs[] = {X86::FPCW, X86::MXCSR};
  return RCRegs;
}

/// Lowers masks values (v*i1) to the local register values
/// \returns DAG node after lowering to register type
static SDValue lowerMasksToReg(const SDValue &ValArg, const EVT &ValLoc,
                               const SDLoc &DL, SelectionDAG &DAG) {
  EVT ValVT = ValArg.getValueType();

  if (ValVT == MVT::v1i1)
    return DAG.getNode(ISD::EXTRACT_VECTOR_ELT, DL, ValLoc, ValArg,
                       DAG.getIntPtrConstant(0, DL));

  if ((ValVT == MVT::v8i1 && (ValLoc == MVT::i8 || ValLoc == MVT::i32)) ||
      (ValVT == MVT::v16i1 && (ValLoc == MVT::i16 || ValLoc == MVT::i32))) {
    // Two stage lowering might be required
    // bitcast:   v8i1 -> i8 / v16i1 -> i16
    // anyextend: i8   -> i32 / i16   -> i32
    EVT TempValLoc = ValVT == MVT::v8i1 ? MVT::i8 : MVT::i16;
    SDValue ValToCopy = DAG.getBitcast(TempValLoc, ValArg);
    if (ValLoc == MVT::i32)
      ValToCopy = DAG.getNode(ISD::ANY_EXTEND, DL, ValLoc, ValToCopy);
    return ValToCopy;
  }

  if ((ValVT == MVT::v32i1 && ValLoc == MVT::i32) ||
      (ValVT == MVT::v64i1 && ValLoc == MVT::i64)) {
    // One stage lowering is required
    // bitcast:   v32i1 -> i32 / v64i1 -> i64
    return DAG.getBitcast(ValLoc, ValArg);
  }

  return DAG.getNode(ISD::ANY_EXTEND, DL, ValLoc, ValArg);
}

/// Breaks v64i1 value into two registers and adds the new node to the DAG
static void Passv64i1ArgInRegs(
    const SDLoc &DL, SelectionDAG &DAG, SDValue &Arg,
    SmallVectorImpl<std::pair<Register, SDValue>> &RegsToPass, CCValAssign &VA,
    CCValAssign &NextVA, const X86Subtarget &Subtarget) {
  assert(Subtarget.hasBWI() && "Expected AVX512BW target!");
  assert(Subtarget.is32Bit() && "Expecting 32 bit target");
  assert(Arg.getValueType() == MVT::i64 && "Expecting 64 bit value");
  assert(VA.isRegLoc() && NextVA.isRegLoc() &&
         "The value should reside in two registers");

  // Before splitting the value we cast it to i64
  Arg = DAG.getBitcast(MVT::i64, Arg);

  // Splitting the value into two i32 types
  SDValue Lo, Hi;
  std::tie(Lo, Hi) = DAG.SplitScalar(Arg, DL, MVT::i32, MVT::i32);

  // Attach the two i32 types into corresponding registers
  RegsToPass.push_back(std::make_pair(VA.getLocReg(), Lo));
  RegsToPass.push_back(std::make_pair(NextVA.getLocReg(), Hi));
}

SDValue
X86TargetLowering::LowerReturn(SDValue Chain, CallingConv::ID CallConv,
                               bool isVarArg,
                               const SmallVectorImpl<ISD::OutputArg> &Outs,
                               const SmallVectorImpl<SDValue> &OutVals,
                               const SDLoc &dl, SelectionDAG &DAG) const {
  MachineFunction &MF = DAG.getMachineFunction();
  X86MachineFunctionInfo *FuncInfo = MF.getInfo<X86MachineFunctionInfo>();

  // In some cases we need to disable registers from the default CSR list.
  // For example, when they are used as return registers (preserve_* and X86's
  // regcall) or for argument passing (X86's regcall).
  bool ShouldDisableCalleeSavedRegister =
      shouldDisableRetRegFromCSR(CallConv) ||
      MF.getFunction().hasFnAttribute("no_caller_saved_registers");

  if (CallConv == CallingConv::X86_INTR && !Outs.empty())
    report_fatal_error("X86 interrupts may not return any value");

  SmallVector<CCValAssign, 16> RVLocs;
  CCState CCInfo(CallConv, isVarArg, MF, RVLocs, *DAG.getContext());
  CCInfo.AnalyzeReturn(Outs, RetCC_X86);

  SmallVector<std::pair<Register, SDValue>, 4> RetVals;
  for (unsigned I = 0, OutsIndex = 0, E = RVLocs.size(); I != E;
       ++I, ++OutsIndex) {
    CCValAssign &VA = RVLocs[I];
    assert(VA.isRegLoc() && "Can only return in registers!");

    // Add the register to the CalleeSaveDisableRegs list.
    if (ShouldDisableCalleeSavedRegister)
      MF.getRegInfo().disableCalleeSavedRegister(VA.getLocReg());

    SDValue ValToCopy = OutVals[OutsIndex];
    EVT ValVT = ValToCopy.getValueType();

    // Promote values to the appropriate types.
    if (VA.getLocInfo() == CCValAssign::SExt)
      ValToCopy = DAG.getNode(ISD::SIGN_EXTEND, dl, VA.getLocVT(), ValToCopy);
    else if (VA.getLocInfo() == CCValAssign::ZExt)
      ValToCopy = DAG.getNode(ISD::ZERO_EXTEND, dl, VA.getLocVT(), ValToCopy);
    else if (VA.getLocInfo() == CCValAssign::AExt) {
      if (ValVT.isVector() && ValVT.getVectorElementType() == MVT::i1)
        ValToCopy = lowerMasksToReg(ValToCopy, VA.getLocVT(), dl, DAG);
      else
        ValToCopy = DAG.getNode(ISD::ANY_EXTEND, dl, VA.getLocVT(), ValToCopy);
    }
    else if (VA.getLocInfo() == CCValAssign::BCvt)
      ValToCopy = DAG.getBitcast(VA.getLocVT(), ValToCopy);

    assert(VA.getLocInfo() != CCValAssign::FPExt &&
           "Unexpected FP-extend for return value.");

    // Report an error if we have attempted to return a value via an XMM
    // register and SSE was disabled.
    if (!Subtarget.hasSSE1() && X86::FR32XRegClass.contains(VA.getLocReg())) {
      errorUnsupported(DAG, dl, "SSE register return with SSE disabled");
      VA.convertToReg(X86::FP0); // Set reg to FP0, avoid hitting asserts.
    } else if (!Subtarget.hasSSE2() &&
               X86::FR64XRegClass.contains(VA.getLocReg()) &&
               ValVT == MVT::f64) {
      // When returning a double via an XMM register, report an error if SSE2 is
      // not enabled.
      errorUnsupported(DAG, dl, "SSE2 register return with SSE2 disabled");
      VA.convertToReg(X86::FP0); // Set reg to FP0, avoid hitting asserts.
    }

    // Returns in ST0/ST1 are handled specially: these are pushed as operands to
    // the RET instruction and handled by the FP Stackifier.
    if (VA.getLocReg() == X86::FP0 ||
        VA.getLocReg() == X86::FP1) {
      // If this is a copy from an xmm register to ST(0), use an FPExtend to
      // change the value to the FP stack register class.
      if (isScalarFPTypeInSSEReg(VA.getValVT()))
        ValToCopy = DAG.getNode(ISD::FP_EXTEND, dl, MVT::f80, ValToCopy);
      RetVals.push_back(std::make_pair(VA.getLocReg(), ValToCopy));
      // Don't emit a copytoreg.
      continue;
    }

    // 64-bit vector (MMX) values are returned in XMM0 / XMM1 except for v1i64
    // which is returned in RAX / RDX.
    if (Subtarget.is64Bit()) {
      if (ValVT == MVT::x86mmx) {
        if (VA.getLocReg() == X86::XMM0 || VA.getLocReg() == X86::XMM1) {
          ValToCopy = DAG.getBitcast(MVT::i64, ValToCopy);
          ValToCopy = DAG.getNode(ISD::SCALAR_TO_VECTOR, dl, MVT::v2i64,
                                  ValToCopy);
          // If we don't have SSE2 available, convert to v4f32 so the generated
          // register is legal.
          if (!Subtarget.hasSSE2())
            ValToCopy = DAG.getBitcast(MVT::v4f32, ValToCopy);
        }
      }
    }

    if (VA.needsCustom()) {
      assert(VA.getValVT() == MVT::v64i1 &&
             "Currently the only custom case is when we split v64i1 to 2 regs");

      Passv64i1ArgInRegs(dl, DAG, ValToCopy, RetVals, VA, RVLocs[++I],
                         Subtarget);

      // Add the second register to the CalleeSaveDisableRegs list.
      if (ShouldDisableCalleeSavedRegister)
        MF.getRegInfo().disableCalleeSavedRegister(RVLocs[I].getLocReg());
    } else {
      RetVals.push_back(std::make_pair(VA.getLocReg(), ValToCopy));
    }
  }

  SDValue Glue;
  SmallVector<SDValue, 6> RetOps;
  RetOps.push_back(Chain); // Operand #0 = Chain (updated below)
  // Operand #1 = Bytes To Pop
  RetOps.push_back(DAG.getTargetConstant(FuncInfo->getBytesToPopOnReturn(), dl,
                   MVT::i32));

  // Copy the result values into the output registers.
  for (auto &RetVal : RetVals) {
    if (RetVal.first == X86::FP0 || RetVal.first == X86::FP1) {
      RetOps.push_back(RetVal.second);
      continue; // Don't emit a copytoreg.
    }

    Chain = DAG.getCopyToReg(Chain, dl, RetVal.first, RetVal.second, Glue);
    Glue = Chain.getValue(1);
    RetOps.push_back(
        DAG.getRegister(RetVal.first, RetVal.second.getValueType()));
  }

  // Swift calling convention does not require we copy the sret argument
  // into %rax/%eax for the return, and SRetReturnReg is not set for Swift.

  // All x86 ABIs require that for returning structs by value we copy
  // the sret argument into %rax/%eax (depending on ABI) for the return.
  // We saved the argument into a virtual register in the entry block,
  // so now we copy the value out and into %rax/%eax.
  //
  // Checking Function.hasStructRetAttr() here is insufficient because the IR
  // may not have an explicit sret argument. If FuncInfo.CanLowerReturn is
  // false, then an sret argument may be implicitly inserted in the SelDAG. In
  // either case FuncInfo->setSRetReturnReg() will have been called.
  if (Register SRetReg = FuncInfo->getSRetReturnReg()) {
    // When we have both sret and another return value, we should use the
    // original Chain stored in RetOps[0], instead of the current Chain updated
    // in the above loop. If we only have sret, RetOps[0] equals to Chain.

    // For the case of sret and another return value, we have
    //   Chain_0 at the function entry
    //   Chain_1 = getCopyToReg(Chain_0) in the above loop
    // If we use Chain_1 in getCopyFromReg, we will have
    //   Val = getCopyFromReg(Chain_1)
    //   Chain_2 = getCopyToReg(Chain_1, Val) from below

    // getCopyToReg(Chain_0) will be glued together with
    // getCopyToReg(Chain_1, Val) into Unit A, getCopyFromReg(Chain_1) will be
    // in Unit B, and we will have cyclic dependency between Unit A and Unit B:
    //   Data dependency from Unit B to Unit A due to usage of Val in
    //     getCopyToReg(Chain_1, Val)
    //   Chain dependency from Unit A to Unit B

    // So here, we use RetOps[0] (i.e Chain_0) for getCopyFromReg.
    SDValue Val = DAG.getCopyFromReg(RetOps[0], dl, SRetReg,
                                     getPointerTy(MF.getDataLayout()));

    Register RetValReg
        = (Subtarget.is64Bit() && !Subtarget.isTarget64BitILP32()) ?
          X86::RAX : X86::EAX;
    Chain = DAG.getCopyToReg(Chain, dl, RetValReg, Val, Glue);
    Glue = Chain.getValue(1);

    // RAX/EAX now acts like a return value.
    RetOps.push_back(
        DAG.getRegister(RetValReg, getPointerTy(DAG.getDataLayout())));

    // Add the returned register to the CalleeSaveDisableRegs list. Don't do
    // this however for preserve_most/preserve_all to minimize the number of
    // callee-saved registers for these CCs.
    if (ShouldDisableCalleeSavedRegister &&
        CallConv != CallingConv::PreserveAll &&
        CallConv != CallingConv::PreserveMost)
      MF.getRegInfo().disableCalleeSavedRegister(RetValReg);
  }

  const X86RegisterInfo *TRI = Subtarget.getRegisterInfo();
  const MCPhysReg *I =
      TRI->getCalleeSavedRegsViaCopy(&DAG.getMachineFunction());
  if (I) {
    for (; *I; ++I) {
      if (X86::GR64RegClass.contains(*I))
        RetOps.push_back(DAG.getRegister(*I, MVT::i64));
      else
        llvm_unreachable("Unexpected register class in CSRsViaCopy!");
    }
  }

  RetOps[0] = Chain;  // Update chain.

  // Add the glue if we have it.
  if (Glue.getNode())
    RetOps.push_back(Glue);

  X86ISD::NodeType opcode = X86ISD::RET_GLUE;
  if (CallConv == CallingConv::X86_INTR)
    opcode = X86ISD::IRET;
  return DAG.getNode(opcode, dl, MVT::Other, RetOps);
}

bool X86TargetLowering::isUsedByReturnOnly(SDNode *N, SDValue &Chain) const {
  if (N->getNumValues() != 1 || !N->hasNUsesOfValue(1, 0))
    return false;

  SDValue TCChain = Chain;
  SDNode *Copy = *N->use_begin();
  if (Copy->getOpcode() == ISD::CopyToReg) {
    // If the copy has a glue operand, we conservatively assume it isn't safe to
    // perform a tail call.
    if (Copy->getOperand(Copy->getNumOperands()-1).getValueType() == MVT::Glue)
      return false;
    TCChain = Copy->getOperand(0);
  } else if (Copy->getOpcode() != ISD::FP_EXTEND)
    return false;

  bool HasRet = false;
  for (const SDNode *U : Copy->uses()) {
    if (U->getOpcode() != X86ISD::RET_GLUE)
      return false;
    // If we are returning more than one value, we can definitely
    // not make a tail call see PR19530
    if (U->getNumOperands() > 4)
      return false;
    if (U->getNumOperands() == 4 &&
        U->getOperand(U->getNumOperands() - 1).getValueType() != MVT::Glue)
      return false;
    HasRet = true;
  }

  if (!HasRet)
    return false;

  Chain = TCChain;
  return true;
}

EVT X86TargetLowering::getTypeForExtReturn(LLVMContext &Context, EVT VT,
                                           ISD::NodeType ExtendKind) const {
  MVT ReturnMVT = MVT::i32;

  bool Darwin = Subtarget.getTargetTriple().isOSDarwin();
  if (VT == MVT::i1 || (!Darwin && (VT == MVT::i8 || VT == MVT::i16))) {
    // The ABI does not require i1, i8 or i16 to be extended.
    //
    // On Darwin, there is code in the wild relying on Clang's old behaviour of
    // always extending i8/i16 return values, so keep doing that for now.
    // (PR26665).
    ReturnMVT = MVT::i8;
  }

  EVT MinVT = getRegisterType(Context, ReturnMVT);
  return VT.bitsLT(MinVT) ? MinVT : VT;
}

/// Reads two 32 bit registers and creates a 64 bit mask value.
/// \param VA The current 32 bit value that need to be assigned.
/// \param NextVA The next 32 bit value that need to be assigned.
/// \param Root The parent DAG node.
/// \param [in,out] InGlue Represents SDvalue in the parent DAG node for
///                        glue purposes. In the case the DAG is already using
///                        physical register instead of virtual, we should glue
///                        our new SDValue to InGlue SDvalue.
/// \return a new SDvalue of size 64bit.
static SDValue getv64i1Argument(CCValAssign &VA, CCValAssign &NextVA,
                                SDValue &Root, SelectionDAG &DAG,
                                const SDLoc &DL, const X86Subtarget &Subtarget,
                                SDValue *InGlue = nullptr) {
  assert((Subtarget.hasBWI()) && "Expected AVX512BW target!");
  assert(Subtarget.is32Bit() && "Expecting 32 bit target");
  assert(VA.getValVT() == MVT::v64i1 &&
         "Expecting first location of 64 bit width type");
  assert(NextVA.getValVT() == VA.getValVT() &&
         "The locations should have the same type");
  assert(VA.isRegLoc() && NextVA.isRegLoc() &&
         "The values should reside in two registers");

  SDValue Lo, Hi;
  SDValue ArgValueLo, ArgValueHi;

  MachineFunction &MF = DAG.getMachineFunction();
  const TargetRegisterClass *RC = &X86::GR32RegClass;

  // Read a 32 bit value from the registers.
  if (nullptr == InGlue) {
    // When no physical register is present,
    // create an intermediate virtual register.
    Register Reg = MF.addLiveIn(VA.getLocReg(), RC);
    ArgValueLo = DAG.getCopyFromReg(Root, DL, Reg, MVT::i32);
    Reg = MF.addLiveIn(NextVA.getLocReg(), RC);
    ArgValueHi = DAG.getCopyFromReg(Root, DL, Reg, MVT::i32);
  } else {
    // When a physical register is available read the value from it and glue
    // the reads together.
    ArgValueLo =
      DAG.getCopyFromReg(Root, DL, VA.getLocReg(), MVT::i32, *InGlue);
    *InGlue = ArgValueLo.getValue(2);
    ArgValueHi =
      DAG.getCopyFromReg(Root, DL, NextVA.getLocReg(), MVT::i32, *InGlue);
    *InGlue = ArgValueHi.getValue(2);
  }

  // Convert the i32 type into v32i1 type.
  Lo = DAG.getBitcast(MVT::v32i1, ArgValueLo);

  // Convert the i32 type into v32i1 type.
  Hi = DAG.getBitcast(MVT::v32i1, ArgValueHi);

  // Concatenate the two values together.
  return DAG.getNode(ISD::CONCAT_VECTORS, DL, MVT::v64i1, Lo, Hi);
}

/// The function will lower a register of various sizes (8/16/32/64)
/// to a mask value of the expected size (v8i1/v16i1/v32i1/v64i1)
/// \returns a DAG node contains the operand after lowering to mask type.
static SDValue lowerRegToMasks(const SDValue &ValArg, const EVT &ValVT,
                               const EVT &ValLoc, const SDLoc &DL,
                               SelectionDAG &DAG) {
  SDValue ValReturned = ValArg;

  if (ValVT == MVT::v1i1)
    return DAG.getNode(ISD::SCALAR_TO_VECTOR, DL, MVT::v1i1, ValReturned);

  if (ValVT == MVT::v64i1) {
    // In 32 bit machine, this case is handled by getv64i1Argument
    assert(ValLoc == MVT::i64 && "Expecting only i64 locations");
    // In 64 bit machine, There is no need to truncate the value only bitcast
  } else {
    MVT MaskLenVT;
    switch (ValVT.getSimpleVT().SimpleTy) {
    case MVT::v8i1:
      MaskLenVT = MVT::i8;
      break;
    case MVT::v16i1:
      MaskLenVT = MVT::i16;
      break;
    case MVT::v32i1:
      MaskLenVT = MVT::i32;
      break;
    default:
      llvm_unreachable("Expecting a vector of i1 types");
    }

    ValReturned = DAG.getNode(ISD::TRUNCATE, DL, MaskLenVT, ValReturned);
  }
  return DAG.getBitcast(ValVT, ValReturned);
}

/// Lower the result values of a call into the
/// appropriate copies out of appropriate physical registers.
///
SDValue X86TargetLowering::LowerCallResult(
    SDValue Chain, SDValue InGlue, CallingConv::ID CallConv, bool isVarArg,
    const SmallVectorImpl<ISD::InputArg> &Ins, const SDLoc &dl,
    SelectionDAG &DAG, SmallVectorImpl<SDValue> &InVals,
    uint32_t *RegMask) const {

  const TargetRegisterInfo *TRI = Subtarget.getRegisterInfo();
  // Assign locations to each value returned by this call.
  SmallVector<CCValAssign, 16> RVLocs;
  CCState CCInfo(CallConv, isVarArg, DAG.getMachineFunction(), RVLocs,
                 *DAG.getContext());
  CCInfo.AnalyzeCallResult(Ins, RetCC_X86);

  // Copy all of the result registers out of their specified physreg.
  for (unsigned I = 0, InsIndex = 0, E = RVLocs.size(); I != E;
       ++I, ++InsIndex) {
    CCValAssign &VA = RVLocs[I];
    EVT CopyVT = VA.getLocVT();

    // In some calling conventions we need to remove the used registers
    // from the register mask.
    if (RegMask) {
      for (MCPhysReg SubReg : TRI->subregs_inclusive(VA.getLocReg()))
        RegMask[SubReg / 32] &= ~(1u << (SubReg % 32));
    }

    // Report an error if there was an attempt to return FP values via XMM
    // registers.
    if (!Subtarget.hasSSE1() && X86::FR32XRegClass.contains(VA.getLocReg())) {
      errorUnsupported(DAG, dl, "SSE register return with SSE disabled");
      if (VA.getLocReg() == X86::XMM1)
        VA.convertToReg(X86::FP1); // Set reg to FP1, avoid hitting asserts.
      else
        VA.convertToReg(X86::FP0); // Set reg to FP0, avoid hitting asserts.
    } else if (!Subtarget.hasSSE2() &&
               X86::FR64XRegClass.contains(VA.getLocReg()) &&
               CopyVT == MVT::f64) {
      errorUnsupported(DAG, dl, "SSE2 register return with SSE2 disabled");
      if (VA.getLocReg() == X86::XMM1)
        VA.convertToReg(X86::FP1); // Set reg to FP1, avoid hitting asserts.
      else
        VA.convertToReg(X86::FP0); // Set reg to FP0, avoid hitting asserts.
    }

    // If we prefer to use the value in xmm registers, copy it out as f80 and
    // use a truncate to move it from fp stack reg to xmm reg.
    bool RoundAfterCopy = false;
    if ((VA.getLocReg() == X86::FP0 || VA.getLocReg() == X86::FP1) &&
        isScalarFPTypeInSSEReg(VA.getValVT())) {
      if (!Subtarget.hasX87())
        report_fatal_error("X87 register return with X87 disabled");
      CopyVT = MVT::f80;
      RoundAfterCopy = (CopyVT != VA.getLocVT());
    }

    SDValue Val;
    if (VA.needsCustom()) {
      assert(VA.getValVT() == MVT::v64i1 &&
             "Currently the only custom case is when we split v64i1 to 2 regs");
      Val =
          getv64i1Argument(VA, RVLocs[++I], Chain, DAG, dl, Subtarget, &InGlue);
    } else {
      Chain = DAG.getCopyFromReg(Chain, dl, VA.getLocReg(), CopyVT, InGlue)
                  .getValue(1);
      Val = Chain.getValue(0);
      InGlue = Chain.getValue(2);
    }

    if (RoundAfterCopy)
      Val = DAG.getNode(ISD::FP_ROUND, dl, VA.getValVT(), Val,
                        // This truncation won't change the value.
                        DAG.getIntPtrConstant(1, dl, /*isTarget=*/true));

    if (VA.isExtInLoc()) {
      if (VA.getValVT().isVector() &&
          VA.getValVT().getScalarType() == MVT::i1 &&
          ((VA.getLocVT() == MVT::i64) || (VA.getLocVT() == MVT::i32) ||
           (VA.getLocVT() == MVT::i16) || (VA.getLocVT() == MVT::i8))) {
        // promoting a mask type (v*i1) into a register of type i64/i32/i16/i8
        Val = lowerRegToMasks(Val, VA.getValVT(), VA.getLocVT(), dl, DAG);
      } else
        Val = DAG.getNode(ISD::TRUNCATE, dl, VA.getValVT(), Val);
    }

    if (VA.getLocInfo() == CCValAssign::BCvt)
      Val = DAG.getBitcast(VA.getValVT(), Val);

    InVals.push_back(Val);
  }

  return Chain;
}

//===----------------------------------------------------------------------===//
//                C & StdCall & Fast Calling Convention implementation
//===----------------------------------------------------------------------===//
//  StdCall calling convention seems to be standard for many Windows' API
//  routines and around. It differs from C calling convention just a little:
//  callee should clean up the stack, not caller. Symbols should be also
//  decorated in some fancy way :) It doesn't support any vector arguments.
//  For info on fast calling convention see Fast Calling Convention (tail call)
//  implementation LowerX86_32FastCCCallTo.

/// Determines whether Args, either a set of outgoing arguments to a call, or a
/// set of incoming args of a call, contains an sret pointer that the callee
/// pops
template <typename T>
static bool hasCalleePopSRet(const SmallVectorImpl<T> &Args,
                             const X86Subtarget &Subtarget) {
  // Not C++20 (yet), so no concepts available.
  static_assert(std::is_same_v<T, ISD::OutputArg> ||
                    std::is_same_v<T, ISD::InputArg>,
                "requires ISD::OutputArg or ISD::InputArg");

  // Only 32-bit pops the sret.  It's a 64-bit world these days, so early-out
  // for most compilations.
  if (!Subtarget.is32Bit())
    return false;

  if (Args.empty())
    return false;

  // Most calls do not have an sret argument, check the arg next.
  const ISD::ArgFlagsTy &Flags = Args[0].Flags;
  if (!Flags.isSRet() || Flags.isInReg())
    return false;

  // The MSVCabi does not pop the sret.
  if (Subtarget.getTargetTriple().isOSMSVCRT())
    return false;

  // MCUs don't pop the sret
  if (Subtarget.isTargetMCU())
    return false;

  // Callee pops argument
  return true;
}

/// Make a copy of an aggregate at address specified by "Src" to address
/// "Dst" with size and alignment information specified by the specific
/// parameter attribute. The copy will be passed as a byval function parameter.
static SDValue CreateCopyOfByValArgument(SDValue Src, SDValue Dst,
                                         SDValue Chain, ISD::ArgFlagsTy Flags,
                                         SelectionDAG &DAG, const SDLoc &dl) {
  SDValue SizeNode = DAG.getIntPtrConstant(Flags.getByValSize(), dl);

  return DAG.getMemcpy(
      Chain, dl, Dst, Src, SizeNode, Flags.getNonZeroByValAlign(),
      /*isVolatile*/ false, /*AlwaysInline=*/true,
      /*isTailCall*/ false, MachinePointerInfo(), MachinePointerInfo());
}

/// Return true if the calling convention is one that we can guarantee TCO for.
static bool canGuaranteeTCO(CallingConv::ID CC) {
  return (CC == CallingConv::Fast || CC == CallingConv::GHC ||
          CC == CallingConv::X86_RegCall || CC == CallingConv::HiPE ||
          CC == CallingConv::Tail || CC == CallingConv::SwiftTail);
}

/// Return true if we might ever do TCO for calls with this calling convention.
static bool mayTailCallThisCC(CallingConv::ID CC) {
  switch (CC) {
  // C calling conventions:
  case CallingConv::C:
  case CallingConv::Win64:
  case CallingConv::X86_64_SysV:
  case CallingConv::PreserveNone:
  // Callee pop conventions:
  case CallingConv::X86_ThisCall:
  case CallingConv::X86_StdCall:
  case CallingConv::X86_VectorCall:
  case CallingConv::X86_FastCall:
  // Swift:
  case CallingConv::Swift:
    return true;
  default:
    return canGuaranteeTCO(CC);
  }
}

/// Return true if the function is being made into a tailcall target by
/// changing its ABI.
static bool shouldGuaranteeTCO(CallingConv::ID CC, bool GuaranteedTailCallOpt) {
  return (GuaranteedTailCallOpt && canGuaranteeTCO(CC)) ||
         CC == CallingConv::Tail || CC == CallingConv::SwiftTail;
}

bool X86TargetLowering::mayBeEmittedAsTailCall(const CallInst *CI) const {
  if (!CI->isTailCall())
    return false;

  CallingConv::ID CalleeCC = CI->getCallingConv();
  if (!mayTailCallThisCC(CalleeCC))
    return false;

  return true;
}

SDValue
X86TargetLowering::LowerMemArgument(SDValue Chain, CallingConv::ID CallConv,
                                    const SmallVectorImpl<ISD::InputArg> &Ins,
                                    const SDLoc &dl, SelectionDAG &DAG,
                                    const CCValAssign &VA,
                                    MachineFrameInfo &MFI, unsigned i) const {
  // Create the nodes corresponding to a load from this parameter slot.
  ISD::ArgFlagsTy Flags = Ins[i].Flags;
  bool AlwaysUseMutable = shouldGuaranteeTCO(
      CallConv, DAG.getTarget().Options.GuaranteedTailCallOpt);
  bool isImmutable = !AlwaysUseMutable && !Flags.isByVal();
  EVT ValVT;
  MVT PtrVT = getPointerTy(DAG.getDataLayout());

  // If value is passed by pointer we have address passed instead of the value
  // itself. No need to extend if the mask value and location share the same
  // absolute size.
  bool ExtendedInMem =
      VA.isExtInLoc() && VA.getValVT().getScalarType() == MVT::i1 &&
      VA.getValVT().getSizeInBits() != VA.getLocVT().getSizeInBits();

  if (VA.getLocInfo() == CCValAssign::Indirect || ExtendedInMem)
    ValVT = VA.getLocVT();
  else
    ValVT = VA.getValVT();

  // FIXME: For now, all byval parameter objects are marked mutable. This can be
  // changed with more analysis.
  // In case of tail call optimization mark all arguments mutable. Since they
  // could be overwritten by lowering of arguments in case of a tail call.
  if (Flags.isByVal()) {
    unsigned Bytes = Flags.getByValSize();
    if (Bytes == 0) Bytes = 1; // Don't create zero-sized stack objects.

    // FIXME: For now, all byval parameter objects are marked as aliasing. This
    // can be improved with deeper analysis.
    int FI = MFI.CreateFixedObject(Bytes, VA.getLocMemOffset(), isImmutable,
                                   /*isAliased=*/true);
    return DAG.getFrameIndex(FI, PtrVT);
  }

  EVT ArgVT = Ins[i].ArgVT;

  // If this is a vector that has been split into multiple parts, don't elide
  // the copy. The layout on the stack may not match the packed in-memory
  // layout.
  bool ScalarizedVector = ArgVT.isVector() && !VA.getLocVT().isVector();

  // This is an argument in memory. We might be able to perform copy elision.
  // If the argument is passed directly in memory without any extension, then we
  // can perform copy elision. Large vector types, for example, may be passed
  // indirectly by pointer.
  if (Flags.isCopyElisionCandidate() &&
      VA.getLocInfo() != CCValAssign::Indirect && !ExtendedInMem &&
      !ScalarizedVector) {
    SDValue PartAddr;
    if (Ins[i].PartOffset == 0) {
      // If this is a one-part value or the first part of a multi-part value,
      // create a stack object for the entire argument value type and return a
      // load from our portion of it. This assumes that if the first part of an
      // argument is in memory, the rest will also be in memory.
      int FI = MFI.CreateFixedObject(ArgVT.getStoreSize(), VA.getLocMemOffset(),
                                     /*IsImmutable=*/false);
      PartAddr = DAG.getFrameIndex(FI, PtrVT);
      return DAG.getLoad(
          ValVT, dl, Chain, PartAddr,
          MachinePointerInfo::getFixedStack(DAG.getMachineFunction(), FI));
    }

    // This is not the first piece of an argument in memory. See if there is
    // already a fixed stack object including this offset. If so, assume it
    // was created by the PartOffset == 0 branch above and create a load from
    // the appropriate offset into it.
    int64_t PartBegin = VA.getLocMemOffset();
    int64_t PartEnd = PartBegin + ValVT.getSizeInBits() / 8;
    int FI = MFI.getObjectIndexBegin();
    for (; MFI.isFixedObjectIndex(FI); ++FI) {
      int64_t ObjBegin = MFI.getObjectOffset(FI);
      int64_t ObjEnd = ObjBegin + MFI.getObjectSize(FI);
      if (ObjBegin <= PartBegin && PartEnd <= ObjEnd)
        break;
    }
    if (MFI.isFixedObjectIndex(FI)) {
      SDValue Addr =
          DAG.getNode(ISD::ADD, dl, PtrVT, DAG.getFrameIndex(FI, PtrVT),
                      DAG.getIntPtrConstant(Ins[i].PartOffset, dl));
      return DAG.getLoad(ValVT, dl, Chain, Addr,
                         MachinePointerInfo::getFixedStack(
                             DAG.getMachineFunction(), FI, Ins[i].PartOffset));
    }
  }

  int FI = MFI.CreateFixedObject(ValVT.getSizeInBits() / 8,
                                 VA.getLocMemOffset(), isImmutable);

  // Set SExt or ZExt flag.
  if (VA.getLocInfo() == CCValAssign::ZExt) {
    MFI.setObjectZExt(FI, true);
  } else if (VA.getLocInfo() == CCValAssign::SExt) {
    MFI.setObjectSExt(FI, true);
  }

  MaybeAlign Alignment;
  if (Subtarget.isTargetWindowsMSVC() && !Subtarget.is64Bit() &&
      ValVT != MVT::f80)
    Alignment = MaybeAlign(4);
  SDValue FIN = DAG.getFrameIndex(FI, PtrVT);
  SDValue Val = DAG.getLoad(
      ValVT, dl, Chain, FIN,
      MachinePointerInfo::getFixedStack(DAG.getMachineFunction(), FI),
      Alignment);
  return ExtendedInMem
             ? (VA.getValVT().isVector()
                    ? DAG.getNode(ISD::SCALAR_TO_VECTOR, dl, VA.getValVT(), Val)
                    : DAG.getNode(ISD::TRUNCATE, dl, VA.getValVT(), Val))
             : Val;
}

// FIXME: Get this from tablegen.
static ArrayRef<MCPhysReg> get64BitArgumentGPRs(CallingConv::ID CallConv,
                                                const X86Subtarget &Subtarget) {
  assert(Subtarget.is64Bit());

  if (Subtarget.isCallingConvWin64(CallConv)) {
    static const MCPhysReg GPR64ArgRegsWin64[] = {
      X86::RCX, X86::RDX, X86::R8,  X86::R9
    };
    return ArrayRef(std::begin(GPR64ArgRegsWin64), std::end(GPR64ArgRegsWin64));
  }

  static const MCPhysReg GPR64ArgRegs64Bit[] = {
    X86::RDI, X86::RSI, X86::RDX, X86::RCX, X86::R8, X86::R9
  };
  return ArrayRef(std::begin(GPR64ArgRegs64Bit), std::end(GPR64ArgRegs64Bit));
}

// FIXME: Get this from tablegen.
static ArrayRef<MCPhysReg> get64BitArgumentXMMs(MachineFunction &MF,
                                                CallingConv::ID CallConv,
                                                const X86Subtarget &Subtarget) {
  assert(Subtarget.is64Bit());
  if (Subtarget.isCallingConvWin64(CallConv)) {
    // The XMM registers which might contain var arg parameters are shadowed
    // in their paired GPR.  So we only need to save the GPR to their home
    // slots.
    // TODO: __vectorcall will change this.
    return std::nullopt;
  }

  bool isSoftFloat = Subtarget.useSoftFloat();
  if (isSoftFloat || !Subtarget.hasSSE1())
    // Kernel mode asks for SSE to be disabled, so there are no XMM argument
    // registers.
    return std::nullopt;

  static const MCPhysReg XMMArgRegs64Bit[] = {
    X86::XMM0, X86::XMM1, X86::XMM2, X86::XMM3,
    X86::XMM4, X86::XMM5, X86::XMM6, X86::XMM7
  };
  return ArrayRef(std::begin(XMMArgRegs64Bit), std::end(XMMArgRegs64Bit));
}

#ifndef NDEBUG
static bool isSortedByValueNo(ArrayRef<CCValAssign> ArgLocs) {
  return llvm::is_sorted(
      ArgLocs, [](const CCValAssign &A, const CCValAssign &B) -> bool {
        return A.getValNo() < B.getValNo();
      });
}
#endif

namespace {
/// This is a helper class for lowering variable arguments parameters.
class VarArgsLoweringHelper {
public:
  VarArgsLoweringHelper(X86MachineFunctionInfo *FuncInfo, const SDLoc &Loc,
                        SelectionDAG &DAG, const X86Subtarget &Subtarget,
                        CallingConv::ID CallConv, CCState &CCInfo)
      : FuncInfo(FuncInfo), DL(Loc), DAG(DAG), Subtarget(Subtarget),
        TheMachineFunction(DAG.getMachineFunction()),
        TheFunction(TheMachineFunction.getFunction()),
        FrameInfo(TheMachineFunction.getFrameInfo()),
        FrameLowering(*Subtarget.getFrameLowering()),
        TargLowering(DAG.getTargetLoweringInfo()), CallConv(CallConv),
        CCInfo(CCInfo) {}

  // Lower variable arguments parameters.
  void lowerVarArgsParameters(SDValue &Chain, unsigned StackSize);

private:
  void createVarArgAreaAndStoreRegisters(SDValue &Chain, unsigned StackSize);

  void forwardMustTailParameters(SDValue &Chain);

  bool is64Bit() const { return Subtarget.is64Bit(); }
  bool isWin64() const { return Subtarget.isCallingConvWin64(CallConv); }

  X86MachineFunctionInfo *FuncInfo;
  const SDLoc &DL;
  SelectionDAG &DAG;
  const X86Subtarget &Subtarget;
  MachineFunction &TheMachineFunction;
  const Function &TheFunction;
  MachineFrameInfo &FrameInfo;
  const TargetFrameLowering &FrameLowering;
  const TargetLowering &TargLowering;
  CallingConv::ID CallConv;
  CCState &CCInfo;
};
} // namespace

void VarArgsLoweringHelper::createVarArgAreaAndStoreRegisters(
    SDValue &Chain, unsigned StackSize) {
  // If the function takes variable number of arguments, make a frame index for
  // the start of the first vararg value... for expansion of llvm.va_start. We
  // can skip this if there are no va_start calls.
  if (is64Bit() || (CallConv != CallingConv::X86_FastCall &&
                    CallConv != CallingConv::X86_ThisCall)) {
    FuncInfo->setVarArgsFrameIndex(
        FrameInfo.CreateFixedObject(1, StackSize, true));
  }

  // 64-bit calling conventions support varargs and register parameters, so we
  // have to do extra work to spill them in the prologue.
  if (is64Bit()) {
    // Find the first unallocated argument registers.
    ArrayRef<MCPhysReg> ArgGPRs = get64BitArgumentGPRs(CallConv, Subtarget);
    ArrayRef<MCPhysReg> ArgXMMs =
        get64BitArgumentXMMs(TheMachineFunction, CallConv, Subtarget);
    unsigned NumIntRegs = CCInfo.getFirstUnallocated(ArgGPRs);
    unsigned NumXMMRegs = CCInfo.getFirstUnallocated(ArgXMMs);

    assert(!(NumXMMRegs && !Subtarget.hasSSE1()) &&
           "SSE register cannot be used when SSE is disabled!");

    if (isWin64()) {
      // Get to the caller-allocated home save location.  Add 8 to account
      // for the return address.
      int HomeOffset = FrameLowering.getOffsetOfLocalArea() + 8;
      FuncInfo->setRegSaveFrameIndex(
          FrameInfo.CreateFixedObject(1, NumIntRegs * 8 + HomeOffset, false));
      // Fixup to set vararg frame on shadow area (4 x i64).
      if (NumIntRegs < 4)
        FuncInfo->setVarArgsFrameIndex(FuncInfo->getRegSaveFrameIndex());
    } else {
      // For X86-64, if there are vararg parameters that are passed via
      // registers, then we must store them to their spots on the stack so
      // they may be loaded by dereferencing the result of va_next.
      FuncInfo->setVarArgsGPOffset(NumIntRegs * 8);
      FuncInfo->setVarArgsFPOffset(ArgGPRs.size() * 8 + NumXMMRegs * 16);
      FuncInfo->setRegSaveFrameIndex(FrameInfo.CreateStackObject(
          ArgGPRs.size() * 8 + ArgXMMs.size() * 16, Align(16), false));
    }

    SmallVector<SDValue, 6>
        LiveGPRs; // list of SDValue for GPR registers keeping live input value
    SmallVector<SDValue, 8> LiveXMMRegs; // list of SDValue for XMM registers
                                         // keeping live input value
    SDValue ALVal; // if applicable keeps SDValue for %al register

    // Gather all the live in physical registers.
    for (MCPhysReg Reg : ArgGPRs.slice(NumIntRegs)) {
      Register GPR = TheMachineFunction.addLiveIn(Reg, &X86::GR64RegClass);
      LiveGPRs.push_back(DAG.getCopyFromReg(Chain, DL, GPR, MVT::i64));
    }
    const auto &AvailableXmms = ArgXMMs.slice(NumXMMRegs);
    if (!AvailableXmms.empty()) {
      Register AL = TheMachineFunction.addLiveIn(X86::AL, &X86::GR8RegClass);
      ALVal = DAG.getCopyFromReg(Chain, DL, AL, MVT::i8);
      for (MCPhysReg Reg : AvailableXmms) {
        // FastRegisterAllocator spills virtual registers at basic
        // block boundary. That leads to usages of xmm registers
        // outside of check for %al. Pass physical registers to
        // VASTART_SAVE_XMM_REGS to avoid unneccessary spilling.
        TheMachineFunction.getRegInfo().addLiveIn(Reg);
        LiveXMMRegs.push_back(DAG.getRegister(Reg, MVT::v4f32));
      }
    }

    // Store the integer parameter registers.
    SmallVector<SDValue, 8> MemOps;
    SDValue RSFIN =
        DAG.getFrameIndex(FuncInfo->getRegSaveFrameIndex(),
                          TargLowering.getPointerTy(DAG.getDataLayout()));
    unsigned Offset = FuncInfo->getVarArgsGPOffset();
    for (SDValue Val : LiveGPRs) {
      SDValue FIN = DAG.getNode(ISD::ADD, DL,
                                TargLowering.getPointerTy(DAG.getDataLayout()),
                                RSFIN, DAG.getIntPtrConstant(Offset, DL));
      SDValue Store =
          DAG.getStore(Val.getValue(1), DL, Val, FIN,
                       MachinePointerInfo::getFixedStack(
                           DAG.getMachineFunction(),
                           FuncInfo->getRegSaveFrameIndex(), Offset));
      MemOps.push_back(Store);
      Offset += 8;
    }

    // Now store the XMM (fp + vector) parameter registers.
    if (!LiveXMMRegs.empty()) {
      SmallVector<SDValue, 12> SaveXMMOps;
      SaveXMMOps.push_back(Chain);
      SaveXMMOps.push_back(ALVal);
      SaveXMMOps.push_back(RSFIN);
      SaveXMMOps.push_back(
          DAG.getTargetConstant(FuncInfo->getVarArgsFPOffset(), DL, MVT::i32));
      llvm::append_range(SaveXMMOps, LiveXMMRegs);
      MachineMemOperand *StoreMMO =
          DAG.getMachineFunction().getMachineMemOperand(
              MachinePointerInfo::getFixedStack(
                  DAG.getMachineFunction(), FuncInfo->getRegSaveFrameIndex(),
                  Offset),
              MachineMemOperand::MOStore, 128, Align(16));
      MemOps.push_back(DAG.getMemIntrinsicNode(X86ISD::VASTART_SAVE_XMM_REGS,
                                               DL, DAG.getVTList(MVT::Other),
                                               SaveXMMOps, MVT::i8, StoreMMO));
    }

    if (!MemOps.empty())
      Chain = DAG.getNode(ISD::TokenFactor, DL, MVT::Other, MemOps);
  }
}

void VarArgsLoweringHelper::forwardMustTailParameters(SDValue &Chain) {
  // Find the largest legal vector type.
  MVT VecVT = MVT::Other;
  // FIXME: Only some x86_32 calling conventions support AVX512.
  if (Subtarget.useAVX512Regs() &&
      (is64Bit() || (CallConv == CallingConv::X86_VectorCall ||
                     CallConv == CallingConv::Intel_OCL_BI)))
    VecVT = MVT::v16f32;
  else if (Subtarget.hasAVX())
    VecVT = MVT::v8f32;
  else if (Subtarget.hasSSE2())
    VecVT = MVT::v4f32;

  // We forward some GPRs and some vector types.
  SmallVector<MVT, 2> RegParmTypes;
  MVT IntVT = is64Bit() ? MVT::i64 : MVT::i32;
  RegParmTypes.push_back(IntVT);
  if (VecVT != MVT::Other)
    RegParmTypes.push_back(VecVT);

  // Compute the set of forwarded registers. The rest are scratch.
  SmallVectorImpl<ForwardedRegister> &Forwards =
      FuncInfo->getForwardedMustTailRegParms();
  CCInfo.analyzeMustTailForwardedRegisters(Forwards, RegParmTypes, CC_X86);

  // Forward AL for SysV x86_64 targets, since it is used for varargs.
  if (is64Bit() && !isWin64() && !CCInfo.isAllocated(X86::AL)) {
    Register ALVReg = TheMachineFunction.addLiveIn(X86::AL, &X86::GR8RegClass);
    Forwards.push_back(ForwardedRegister(ALVReg, X86::AL, MVT::i8));
  }

  // Copy all forwards from physical to virtual registers.
  for (ForwardedRegister &FR : Forwards) {
    // FIXME: Can we use a less constrained schedule?
    SDValue RegVal = DAG.getCopyFromReg(Chain, DL, FR.VReg, FR.VT);
    FR.VReg = TheMachineFunction.getRegInfo().createVirtualRegister(
        TargLowering.getRegClassFor(FR.VT));
    Chain = DAG.getCopyToReg(Chain, DL, FR.VReg, RegVal);
  }
}

void VarArgsLoweringHelper::lowerVarArgsParameters(SDValue &Chain,
                                                   unsigned StackSize) {
  // Set FrameIndex to the 0xAAAAAAA value to mark unset state.
  // If necessary, it would be set into the correct value later.
  FuncInfo->setVarArgsFrameIndex(0xAAAAAAA);
  FuncInfo->setRegSaveFrameIndex(0xAAAAAAA);

  if (FrameInfo.hasVAStart())
    createVarArgAreaAndStoreRegisters(Chain, StackSize);

  if (FrameInfo.hasMustTailInVarArgFunc())
    forwardMustTailParameters(Chain);
}

SDValue X86TargetLowering::LowerFormalArguments(
    SDValue Chain, CallingConv::ID CallConv, bool IsVarArg,
    const SmallVectorImpl<ISD::InputArg> &Ins, const SDLoc &dl,
    SelectionDAG &DAG, SmallVectorImpl<SDValue> &InVals) const {
  MachineFunction &MF = DAG.getMachineFunction();
  X86MachineFunctionInfo *FuncInfo = MF.getInfo<X86MachineFunctionInfo>();

  const Function &F = MF.getFunction();
  if (F.hasExternalLinkage() && Subtarget.isTargetCygMing() &&
      F.getName() == "main")
    FuncInfo->setForceFramePointer(true);

  MachineFrameInfo &MFI = MF.getFrameInfo();
  bool Is64Bit = Subtarget.is64Bit();
  bool IsWin64 = Subtarget.isCallingConvWin64(CallConv);

  assert(
      !(IsVarArg && canGuaranteeTCO(CallConv)) &&
      "Var args not supported with calling conv' regcall, fastcc, ghc or hipe");

  // Assign locations to all of the incoming arguments.
  SmallVector<CCValAssign, 16> ArgLocs;
  CCState CCInfo(CallConv, IsVarArg, MF, ArgLocs, *DAG.getContext());

  // Allocate shadow area for Win64.
  if (IsWin64)
    CCInfo.AllocateStack(32, Align(8));

  CCInfo.AnalyzeArguments(Ins, CC_X86);

  // In vectorcall calling convention a second pass is required for the HVA
  // types.
  if (CallingConv::X86_VectorCall == CallConv) {
    CCInfo.AnalyzeArgumentsSecondPass(Ins, CC_X86);
  }

  // The next loop assumes that the locations are in the same order of the
  // input arguments.
  assert(isSortedByValueNo(ArgLocs) &&
         "Argument Location list must be sorted before lowering");

  SDValue ArgValue;
  for (unsigned I = 0, InsIndex = 0, E = ArgLocs.size(); I != E;
       ++I, ++InsIndex) {
    assert(InsIndex < Ins.size() && "Invalid Ins index");
    CCValAssign &VA = ArgLocs[I];

    if (VA.isRegLoc()) {
      EVT RegVT = VA.getLocVT();
      if (VA.needsCustom()) {
        assert(
            VA.getValVT() == MVT::v64i1 &&
            "Currently the only custom case is when we split v64i1 to 2 regs");

        // v64i1 values, in regcall calling convention, that are
        // compiled to 32 bit arch, are split up into two registers.
        ArgValue =
            getv64i1Argument(VA, ArgLocs[++I], Chain, DAG, dl, Subtarget);
      } else {
        const TargetRegisterClass *RC;
        if (RegVT == MVT::i8)
          RC = &X86::GR8RegClass;
        else if (RegVT == MVT::i16)
          RC = &X86::GR16RegClass;
        else if (RegVT == MVT::i32)
          RC = &X86::GR32RegClass;
        else if (Is64Bit && RegVT == MVT::i64)
          RC = &X86::GR64RegClass;
        else if (RegVT == MVT::f16)
          RC = Subtarget.hasAVX512() ? &X86::FR16XRegClass : &X86::FR16RegClass;
        else if (RegVT == MVT::f32)
          RC = Subtarget.hasAVX512() ? &X86::FR32XRegClass : &X86::FR32RegClass;
        else if (RegVT == MVT::f64)
          RC = Subtarget.hasAVX512() ? &X86::FR64XRegClass : &X86::FR64RegClass;
        else if (RegVT == MVT::f80)
          RC = &X86::RFP80RegClass;
        else if (RegVT == MVT::f128)
          RC = &X86::VR128RegClass;
        else if (RegVT.is512BitVector())
          RC = &X86::VR512RegClass;
        else if (RegVT.is256BitVector())
          RC = Subtarget.hasVLX() ? &X86::VR256XRegClass : &X86::VR256RegClass;
        else if (RegVT.is128BitVector())
          RC = Subtarget.hasVLX() ? &X86::VR128XRegClass : &X86::VR128RegClass;
        else if (RegVT == MVT::x86mmx)
          RC = &X86::VR64RegClass;
        else if (RegVT == MVT::v1i1)
          RC = &X86::VK1RegClass;
        else if (RegVT == MVT::v8i1)
          RC = &X86::VK8RegClass;
        else if (RegVT == MVT::v16i1)
          RC = &X86::VK16RegClass;
        else if (RegVT == MVT::v32i1)
          RC = &X86::VK32RegClass;
        else if (RegVT == MVT::v64i1)
          RC = &X86::VK64RegClass;
        else
          llvm_unreachable("Unknown argument type!");

        Register Reg = MF.addLiveIn(VA.getLocReg(), RC);
        ArgValue = DAG.getCopyFromReg(Chain, dl, Reg, RegVT);
      }

      // If this is an 8 or 16-bit value, it is really passed promoted to 32
      // bits.  Insert an assert[sz]ext to capture this, then truncate to the
      // right size.
      if (VA.getLocInfo() == CCValAssign::SExt)
        ArgValue = DAG.getNode(ISD::AssertSext, dl, RegVT, ArgValue,
                               DAG.getValueType(VA.getValVT()));
      else if (VA.getLocInfo() == CCValAssign::ZExt)
        ArgValue = DAG.getNode(ISD::AssertZext, dl, RegVT, ArgValue,
                               DAG.getValueType(VA.getValVT()));
      else if (VA.getLocInfo() == CCValAssign::BCvt)
        ArgValue = DAG.getBitcast(VA.getValVT(), ArgValue);

      if (VA.isExtInLoc()) {
        // Handle MMX values passed in XMM regs.
        if (RegVT.isVector() && VA.getValVT().getScalarType() != MVT::i1)
          ArgValue = DAG.getNode(X86ISD::MOVDQ2Q, dl, VA.getValVT(), ArgValue);
        else if (VA.getValVT().isVector() &&
                 VA.getValVT().getScalarType() == MVT::i1 &&
                 ((VA.getLocVT() == MVT::i64) || (VA.getLocVT() == MVT::i32) ||
                  (VA.getLocVT() == MVT::i16) || (VA.getLocVT() == MVT::i8))) {
          // Promoting a mask type (v*i1) into a register of type i64/i32/i16/i8
          ArgValue = lowerRegToMasks(ArgValue, VA.getValVT(), RegVT, dl, DAG);
        } else
          ArgValue = DAG.getNode(ISD::TRUNCATE, dl, VA.getValVT(), ArgValue);
      }
    } else {
      assert(VA.isMemLoc());
      ArgValue =
          LowerMemArgument(Chain, CallConv, Ins, dl, DAG, VA, MFI, InsIndex);
    }

    // If value is passed via pointer - do a load.
    if (VA.getLocInfo() == CCValAssign::Indirect &&
        !(Ins[I].Flags.isByVal() && VA.isRegLoc())) {
      ArgValue =
          DAG.getLoad(VA.getValVT(), dl, Chain, ArgValue, MachinePointerInfo());
    }

    InVals.push_back(ArgValue);
  }

  for (unsigned I = 0, E = Ins.size(); I != E; ++I) {
    if (Ins[I].Flags.isSwiftAsync()) {
      auto X86FI = MF.getInfo<X86MachineFunctionInfo>();
      if (X86::isExtendedSwiftAsyncFrameSupported(Subtarget, MF))
        X86FI->setHasSwiftAsyncContext(true);
      else {
        int PtrSize = Subtarget.is64Bit() ? 8 : 4;
        int FI =
            MF.getFrameInfo().CreateStackObject(PtrSize, Align(PtrSize), false);
        X86FI->setSwiftAsyncContextFrameIdx(FI);
        SDValue St = DAG.getStore(
            DAG.getEntryNode(), dl, InVals[I],
            DAG.getFrameIndex(FI, PtrSize == 8 ? MVT::i64 : MVT::i32),
            MachinePointerInfo::getFixedStack(MF, FI));
        Chain = DAG.getNode(ISD::TokenFactor, dl, MVT::Other, St, Chain);
      }
    }

    // Swift calling convention does not require we copy the sret argument
    // into %rax/%eax for the return. We don't set SRetReturnReg for Swift.
    if (CallConv == CallingConv::Swift || CallConv == CallingConv::SwiftTail)
      continue;

    // All x86 ABIs require that for returning structs by value we copy the
    // sret argument into %rax/%eax (depending on ABI) for the return. Save
    // the argument into a virtual register so that we can access it from the
    // return points.
    if (Ins[I].Flags.isSRet()) {
      assert(!FuncInfo->getSRetReturnReg() &&
             "SRet return has already been set");
      MVT PtrTy = getPointerTy(DAG.getDataLayout());
      Register Reg =
          MF.getRegInfo().createVirtualRegister(getRegClassFor(PtrTy));
      FuncInfo->setSRetReturnReg(Reg);
      SDValue Copy = DAG.getCopyToReg(DAG.getEntryNode(), dl, Reg, InVals[I]);
      Chain = DAG.getNode(ISD::TokenFactor, dl, MVT::Other, Copy, Chain);
      break;
    }
  }

  unsigned StackSize = CCInfo.getStackSize();
  // Align stack specially for tail calls.
  if (shouldGuaranteeTCO(CallConv,
                         MF.getTarget().Options.GuaranteedTailCallOpt))
    StackSize = GetAlignedArgumentStackSize(StackSize, DAG);

  if (IsVarArg)
    VarArgsLoweringHelper(FuncInfo, dl, DAG, Subtarget, CallConv, CCInfo)
        .lowerVarArgsParameters(Chain, StackSize);

  // Some CCs need callee pop.
  if (X86::isCalleePop(CallConv, Is64Bit, IsVarArg,
                       MF.getTarget().Options.GuaranteedTailCallOpt)) {
    FuncInfo->setBytesToPopOnReturn(StackSize); // Callee pops everything.
  } else if (CallConv == CallingConv::X86_INTR && Ins.size() == 2) {
    // X86 interrupts must pop the error code (and the alignment padding) if
    // present.
    FuncInfo->setBytesToPopOnReturn(Is64Bit ? 16 : 4);
  } else {
    FuncInfo->setBytesToPopOnReturn(0); // Callee pops nothing.
    // If this is an sret function, the return should pop the hidden pointer.
    if (!canGuaranteeTCO(CallConv) && hasCalleePopSRet(Ins, Subtarget))
      FuncInfo->setBytesToPopOnReturn(4);
  }

  if (!Is64Bit) {
    // RegSaveFrameIndex is X86-64 only.
    FuncInfo->setRegSaveFrameIndex(0xAAAAAAA);
  }

  FuncInfo->setArgumentStackSize(StackSize);

  if (WinEHFuncInfo *EHInfo = MF.getWinEHFuncInfo()) {
    EHPersonality Personality = classifyEHPersonality(F.getPersonalityFn());
    if (Personality == EHPersonality::CoreCLR) {
      assert(Is64Bit);
      // TODO: Add a mechanism to frame lowering that will allow us to indicate
      // that we'd prefer this slot be allocated towards the bottom of the frame
      // (i.e. near the stack pointer after allocating the frame).  Every
      // funclet needs a copy of this slot in its (mostly empty) frame, and the
      // offset from the bottom of this and each funclet's frame must be the
      // same, so the size of funclets' (mostly empty) frames is dictated by
      // how far this slot is from the bottom (since they allocate just enough
      // space to accommodate holding this slot at the correct offset).
      int PSPSymFI = MFI.CreateStackObject(8, Align(8), /*isSpillSlot=*/false);
      EHInfo->PSPSymFrameIdx = PSPSymFI;
    }
  }

  if (shouldDisableArgRegFromCSR(CallConv) ||
      F.hasFnAttribute("no_caller_saved_registers")) {
    MachineRegisterInfo &MRI = MF.getRegInfo();
    for (std::pair<Register, Register> Pair : MRI.liveins())
      MRI.disableCalleeSavedRegister(Pair.first);
  }

  if (CallingConv::PreserveNone == CallConv)
    for (unsigned I = 0, E = Ins.size(); I != E; ++I) {
      if (Ins[I].Flags.isSwiftSelf() || Ins[I].Flags.isSwiftAsync() ||
          Ins[I].Flags.isSwiftError()) {
        errorUnsupported(DAG, dl,
                         "Swift attributes can't be used with preserve_none");
        break;
      }
    }

  return Chain;
}

SDValue X86TargetLowering::LowerMemOpCallTo(SDValue Chain, SDValue StackPtr,
                                            SDValue Arg, const SDLoc &dl,
                                            SelectionDAG &DAG,
                                            const CCValAssign &VA,
                                            ISD::ArgFlagsTy Flags,
                                            bool isByVal) const {
  unsigned LocMemOffset = VA.getLocMemOffset();
  SDValue PtrOff = DAG.getIntPtrConstant(LocMemOffset, dl);
  PtrOff = DAG.getNode(ISD::ADD, dl, getPointerTy(DAG.getDataLayout()),
                       StackPtr, PtrOff);
  if (isByVal)
    return CreateCopyOfByValArgument(Arg, PtrOff, Chain, Flags, DAG, dl);

  MaybeAlign Alignment;
  if (Subtarget.isTargetWindowsMSVC() && !Subtarget.is64Bit() &&
      Arg.getSimpleValueType() != MVT::f80)
    Alignment = MaybeAlign(4);
  return DAG.getStore(
      Chain, dl, Arg, PtrOff,
      MachinePointerInfo::getStack(DAG.getMachineFunction(), LocMemOffset),
      Alignment);
}

/// Emit a load of return address if tail call
/// optimization is performed and it is required.
SDValue X86TargetLowering::EmitTailCallLoadRetAddr(
    SelectionDAG &DAG, SDValue &OutRetAddr, SDValue Chain, bool IsTailCall,
    bool Is64Bit, int FPDiff, const SDLoc &dl) const {
  // Adjust the Return address stack slot.
  EVT VT = getPointerTy(DAG.getDataLayout());
  OutRetAddr = getReturnAddressFrameIndex(DAG);

  // Load the "old" Return address.
  OutRetAddr = DAG.getLoad(VT, dl, Chain, OutRetAddr, MachinePointerInfo());
  return SDValue(OutRetAddr.getNode(), 1);
}

/// Emit a store of the return address if tail call
/// optimization is performed and it is required (FPDiff!=0).
static SDValue EmitTailCallStoreRetAddr(SelectionDAG &DAG, MachineFunction &MF,
                                        SDValue Chain, SDValue RetAddrFrIdx,
                                        EVT PtrVT, unsigned SlotSize,
                                        int FPDiff, const SDLoc &dl) {
  // Store the return address to the appropriate stack slot.
  if (!FPDiff) return Chain;
  // Calculate the new stack slot for the return address.
  int NewReturnAddrFI =
    MF.getFrameInfo().CreateFixedObject(SlotSize, (int64_t)FPDiff - SlotSize,
                                         false);
  SDValue NewRetAddrFrIdx = DAG.getFrameIndex(NewReturnAddrFI, PtrVT);
  Chain = DAG.getStore(Chain, dl, RetAddrFrIdx, NewRetAddrFrIdx,
                       MachinePointerInfo::getFixedStack(
                           DAG.getMachineFunction(), NewReturnAddrFI));
  return Chain;
}

/// Returns a vector_shuffle mask for an movs{s|d}, movd
/// operation of specified width.
SDValue X86TargetLowering::getMOVL(SelectionDAG &DAG, const SDLoc &dl, MVT VT,
                                   SDValue V1, SDValue V2) const {
  unsigned NumElems = VT.getVectorNumElements();
  SmallVector<int, 8> Mask;
  Mask.push_back(NumElems);
  for (unsigned i = 1; i != NumElems; ++i)
    Mask.push_back(i);
  return DAG.getVectorShuffle(VT, dl, V1, V2, Mask);
}

SDValue
X86TargetLowering::LowerCall(TargetLowering::CallLoweringInfo &CLI,
                             SmallVectorImpl<SDValue> &InVals) const {
  SelectionDAG &DAG                     = CLI.DAG;
  SDLoc &dl                             = CLI.DL;
  SmallVectorImpl<ISD::OutputArg> &Outs = CLI.Outs;
  SmallVectorImpl<SDValue> &OutVals     = CLI.OutVals;
  SmallVectorImpl<ISD::InputArg> &Ins   = CLI.Ins;
  SDValue Chain                         = CLI.Chain;
  SDValue Callee                        = CLI.Callee;
  CallingConv::ID CallConv              = CLI.CallConv;
  bool &isTailCall                      = CLI.IsTailCall;
  bool isVarArg                         = CLI.IsVarArg;
  const auto *CB                        = CLI.CB;

  MachineFunction &MF = DAG.getMachineFunction();
  bool Is64Bit        = Subtarget.is64Bit();
  bool IsWin64        = Subtarget.isCallingConvWin64(CallConv);
  bool IsSibcall      = false;
  bool IsGuaranteeTCO = MF.getTarget().Options.GuaranteedTailCallOpt ||
      CallConv == CallingConv::Tail || CallConv == CallingConv::SwiftTail;
  bool IsCalleePopSRet = !IsGuaranteeTCO && hasCalleePopSRet(Outs, Subtarget);
  X86MachineFunctionInfo *X86Info = MF.getInfo<X86MachineFunctionInfo>();
  bool HasNCSR = (CB && isa<CallInst>(CB) &&
                  CB->hasFnAttr("no_caller_saved_registers"));
  bool HasNoCfCheck = (CB && CB->doesNoCfCheck());
  bool IsIndirectCall = (CB && isa<CallInst>(CB) && CB->isIndirectCall());
  bool IsCFICall = IsIndirectCall && CLI.CFIType;
  const Module *M = MF.getMMI().getModule();
  Metadata *IsCFProtectionSupported = M->getModuleFlag("cf-protection-branch");

  MachineFunction::CallSiteInfo CSInfo;
  if (CallConv == CallingConv::X86_INTR)
    report_fatal_error("X86 interrupts may not be called directly");

<<<<<<< HEAD
  // Analyze operands of the call, assigning locations to each operand.
  SmallVector<CCValAssign, 16> ArgLocs;
  CCState CCInfo(CallConv, isVarArg, MF, ArgLocs, *DAG.getContext());

  // Allocate shadow area for Win64.
  if (IsWin64)
    CCInfo.AllocateStack(32, Align(8));

  CCInfo.AnalyzeArguments(Outs, CC_X86);

  // In vectorcall calling convention a second pass is required for the HVA
  // types.
  if (CallingConv::X86_VectorCall == CallConv) {
    CCInfo.AnalyzeArgumentsSecondPass(Outs, CC_X86);
  }
=======
  // Set type id for call site info.
  if (MF.getTarget().Options.EmitCallGraphSection && CB && CB->isIndirectCall())
    CSInfo = MachineFunction::CallSiteInfo(*CB);
>>>>>>> 4a36a0c3

  bool IsMustTail = CLI.CB && CLI.CB->isMustTailCall();
  if (Subtarget.isPICStyleGOT() && !IsGuaranteeTCO && !IsMustTail) {
    // If we are using a GOT, disable tail calls to external symbols with
    // default visibility. Tail calling such a symbol requires using a GOT
    // relocation, which forces early binding of the symbol. This breaks code
    // that require lazy function symbol resolution. Using musttail or
    // GuaranteedTailCallOpt will override this.
    GlobalAddressSDNode *G = dyn_cast<GlobalAddressSDNode>(Callee);
    if (!G || (!G->getGlobal()->hasLocalLinkage() &&
               G->getGlobal()->hasDefaultVisibility()))
      isTailCall = false;
  }

  if (isTailCall && !IsMustTail) {
    // Check if it's really possible to do a tail call.
    isTailCall = IsEligibleForTailCallOptimization(CLI, CCInfo, ArgLocs,
                                                   IsCalleePopSRet);

    // Sibcalls are automatically detected tailcalls which do not require
    // ABI changes.
    if (!IsGuaranteeTCO && isTailCall)
      IsSibcall = true;

    if (isTailCall)
      ++NumTailCalls;
  }

  if (IsMustTail && !isTailCall)
    report_fatal_error("failed to perform tail call elimination on a call "
                       "site marked musttail");

  assert(!(isVarArg && canGuaranteeTCO(CallConv)) &&
         "Var args not supported with calling convention fastcc, ghc or hipe");

  // Get a count of how many bytes are to be pushed on the stack.
  unsigned NumBytes = CCInfo.getAlignedCallFrameSize();
  if (IsSibcall)
    // This is a sibcall. The memory operands are available in caller's
    // own caller's stack.
    NumBytes = 0;
  else if (IsGuaranteeTCO && canGuaranteeTCO(CallConv))
    NumBytes = GetAlignedArgumentStackSize(NumBytes, DAG);

  int FPDiff = 0;
  if (isTailCall &&
      shouldGuaranteeTCO(CallConv,
                         MF.getTarget().Options.GuaranteedTailCallOpt)) {
    // Lower arguments at fp - stackoffset + fpdiff.
    unsigned NumBytesCallerPushed = X86Info->getBytesToPopOnReturn();

    FPDiff = NumBytesCallerPushed - NumBytes;

    // Set the delta of movement of the returnaddr stackslot.
    // But only set if delta is greater than previous delta.
    if (FPDiff < X86Info->getTCReturnAddrDelta())
      X86Info->setTCReturnAddrDelta(FPDiff);
  }

  unsigned NumBytesToPush = NumBytes;
  unsigned NumBytesToPop = NumBytes;

  // If we have an inalloca argument, all stack space has already been allocated
  // for us and be right at the top of the stack.  We don't support multiple
  // arguments passed in memory when using inalloca.
  if (!Outs.empty() && Outs.back().Flags.isInAlloca()) {
    NumBytesToPush = 0;
    if (!ArgLocs.back().isMemLoc())
      report_fatal_error("cannot use inalloca attribute on a register "
                         "parameter");
    if (ArgLocs.back().getLocMemOffset() != 0)
      report_fatal_error("any parameter with the inalloca attribute must be "
                         "the only memory argument");
  } else if (CLI.IsPreallocated) {
    assert(ArgLocs.back().isMemLoc() &&
           "cannot use preallocated attribute on a register "
           "parameter");
    SmallVector<size_t, 4> PreallocatedOffsets;
    for (size_t i = 0; i < CLI.OutVals.size(); ++i) {
      if (CLI.CB->paramHasAttr(i, Attribute::Preallocated)) {
        PreallocatedOffsets.push_back(ArgLocs[i].getLocMemOffset());
      }
    }
    auto *MFI = DAG.getMachineFunction().getInfo<X86MachineFunctionInfo>();
    size_t PreallocatedId = MFI->getPreallocatedIdForCallSite(CLI.CB);
    MFI->setPreallocatedStackSize(PreallocatedId, NumBytes);
    MFI->setPreallocatedArgOffsets(PreallocatedId, PreallocatedOffsets);
    NumBytesToPush = 0;
  }

  if (!IsSibcall && !IsMustTail)
    Chain = DAG.getCALLSEQ_START(Chain, NumBytesToPush,
                                 NumBytes - NumBytesToPush, dl);

  SDValue RetAddrFrIdx;
  // Load return address for tail calls.
  if (isTailCall && FPDiff)
    Chain = EmitTailCallLoadRetAddr(DAG, RetAddrFrIdx, Chain, isTailCall,
                                    Is64Bit, FPDiff, dl);

  SmallVector<std::pair<Register, SDValue>, 8> RegsToPass;
  SmallVector<SDValue, 8> MemOpChains;
  SDValue StackPtr;

  // The next loop assumes that the locations are in the same order of the
  // input arguments.
  assert(isSortedByValueNo(ArgLocs) &&
         "Argument Location list must be sorted before lowering");

  // Walk the register/memloc assignments, inserting copies/loads.  In the case
  // of tail call optimization arguments are handle later.
  const X86RegisterInfo *RegInfo = Subtarget.getRegisterInfo();
  for (unsigned I = 0, OutIndex = 0, E = ArgLocs.size(); I != E;
       ++I, ++OutIndex) {
    assert(OutIndex < Outs.size() && "Invalid Out index");
    // Skip inalloca/preallocated arguments, they have already been written.
    ISD::ArgFlagsTy Flags = Outs[OutIndex].Flags;
    if (Flags.isInAlloca() || Flags.isPreallocated())
      continue;

    CCValAssign &VA = ArgLocs[I];
    EVT RegVT = VA.getLocVT();
    SDValue Arg = OutVals[OutIndex];
    bool isByVal = Flags.isByVal();

    // Promote the value if needed.
    switch (VA.getLocInfo()) {
    default: llvm_unreachable("Unknown loc info!");
    case CCValAssign::Full: break;
    case CCValAssign::SExt:
      Arg = DAG.getNode(ISD::SIGN_EXTEND, dl, RegVT, Arg);
      break;
    case CCValAssign::ZExt:
      Arg = DAG.getNode(ISD::ZERO_EXTEND, dl, RegVT, Arg);
      break;
    case CCValAssign::AExt:
      if (Arg.getValueType().isVector() &&
          Arg.getValueType().getVectorElementType() == MVT::i1)
        Arg = lowerMasksToReg(Arg, RegVT, dl, DAG);
      else if (RegVT.is128BitVector()) {
        // Special case: passing MMX values in XMM registers.
        Arg = DAG.getBitcast(MVT::i64, Arg);
        Arg = DAG.getNode(ISD::SCALAR_TO_VECTOR, dl, MVT::v2i64, Arg);
        Arg = getMOVL(DAG, dl, MVT::v2i64, DAG.getUNDEF(MVT::v2i64), Arg);
      } else
        Arg = DAG.getNode(ISD::ANY_EXTEND, dl, RegVT, Arg);
      break;
    case CCValAssign::BCvt:
      Arg = DAG.getBitcast(RegVT, Arg);
      break;
    case CCValAssign::Indirect: {
      if (isByVal) {
        // Memcpy the argument to a temporary stack slot to prevent
        // the caller from seeing any modifications the callee may make
        // as guaranteed by the `byval` attribute.
        int FrameIdx = MF.getFrameInfo().CreateStackObject(
            Flags.getByValSize(),
            std::max(Align(16), Flags.getNonZeroByValAlign()), false);
        SDValue StackSlot =
            DAG.getFrameIndex(FrameIdx, getPointerTy(DAG.getDataLayout()));
        Chain =
            CreateCopyOfByValArgument(Arg, StackSlot, Chain, Flags, DAG, dl);
        // From now on treat this as a regular pointer
        Arg = StackSlot;
        isByVal = false;
      } else {
        // Store the argument.
        SDValue SpillSlot = DAG.CreateStackTemporary(VA.getValVT());
        int FI = cast<FrameIndexSDNode>(SpillSlot)->getIndex();
        Chain = DAG.getStore(
            Chain, dl, Arg, SpillSlot,
            MachinePointerInfo::getFixedStack(DAG.getMachineFunction(), FI));
        Arg = SpillSlot;
      }
      break;
    }
    }

    if (VA.needsCustom()) {
      assert(VA.getValVT() == MVT::v64i1 &&
             "Currently the only custom case is when we split v64i1 to 2 regs");
      // Split v64i1 value into two registers
      Passv64i1ArgInRegs(dl, DAG, Arg, RegsToPass, VA, ArgLocs[++I], Subtarget);
    } else if (VA.isRegLoc()) {
      RegsToPass.push_back(std::make_pair(VA.getLocReg(), Arg));
      const TargetOptions &Options = DAG.getTarget().Options;
      if (Options.EmitCallSiteInfo)
        CSInfo.ArgRegPairs.emplace_back(VA.getLocReg(), I);
      if (isVarArg && IsWin64) {
        // Win64 ABI requires argument XMM reg to be copied to the corresponding
        // shadow reg if callee is a varargs function.
        Register ShadowReg;
        switch (VA.getLocReg()) {
        case X86::XMM0: ShadowReg = X86::RCX; break;
        case X86::XMM1: ShadowReg = X86::RDX; break;
        case X86::XMM2: ShadowReg = X86::R8; break;
        case X86::XMM3: ShadowReg = X86::R9; break;
        }
        if (ShadowReg)
          RegsToPass.push_back(std::make_pair(ShadowReg, Arg));
      }
    } else if (!IsSibcall && (!isTailCall || isByVal)) {
      assert(VA.isMemLoc());
      if (!StackPtr.getNode())
        StackPtr = DAG.getCopyFromReg(Chain, dl, RegInfo->getStackRegister(),
                                      getPointerTy(DAG.getDataLayout()));
      MemOpChains.push_back(LowerMemOpCallTo(Chain, StackPtr, Arg,
                                             dl, DAG, VA, Flags, isByVal));
    }
  }

  if (!MemOpChains.empty())
    Chain = DAG.getNode(ISD::TokenFactor, dl, MVT::Other, MemOpChains);

  if (Subtarget.isPICStyleGOT()) {
    // ELF / PIC requires GOT in the EBX register before function calls via PLT
    // GOT pointer (except regcall).
    if (!isTailCall) {
      // Indirect call with RegCall calling convertion may use up all the
      // general registers, so it is not suitable to bind EBX reister for
      // GOT address, just let register allocator handle it.
      if (CallConv != CallingConv::X86_RegCall)
        RegsToPass.push_back(std::make_pair(
          Register(X86::EBX), DAG.getNode(X86ISD::GlobalBaseReg, SDLoc(),
                                          getPointerTy(DAG.getDataLayout()))));
    } else {
      // If we are tail calling and generating PIC/GOT style code load the
      // address of the callee into ECX. The value in ecx is used as target of
      // the tail jump. This is done to circumvent the ebx/callee-saved problem
      // for tail calls on PIC/GOT architectures. Normally we would just put the
      // address of GOT into ebx and then call target@PLT. But for tail calls
      // ebx would be restored (since ebx is callee saved) before jumping to the
      // target@PLT.

      // Note: The actual moving to ECX is done further down.
      GlobalAddressSDNode *G = dyn_cast<GlobalAddressSDNode>(Callee);
      if (G && !G->getGlobal()->hasLocalLinkage() &&
          G->getGlobal()->hasDefaultVisibility())
        Callee = LowerGlobalAddress(Callee, DAG);
      else if (isa<ExternalSymbolSDNode>(Callee))
        Callee = LowerExternalSymbol(Callee, DAG);
    }
  }

  if (Is64Bit && isVarArg && !IsWin64 && !IsMustTail &&
      (Subtarget.hasSSE1() || !M->getModuleFlag("SkipRaxSetup"))) {
    // From AMD64 ABI document:
    // For calls that may call functions that use varargs or stdargs
    // (prototype-less calls or calls to functions containing ellipsis (...) in
    // the declaration) %al is used as hidden argument to specify the number
    // of SSE registers used. The contents of %al do not need to match exactly
    // the number of registers, but must be an ubound on the number of SSE
    // registers used and is in the range 0 - 8 inclusive.

    // Count the number of XMM registers allocated.
    static const MCPhysReg XMMArgRegs[] = {
      X86::XMM0, X86::XMM1, X86::XMM2, X86::XMM3,
      X86::XMM4, X86::XMM5, X86::XMM6, X86::XMM7
    };
    unsigned NumXMMRegs = CCInfo.getFirstUnallocated(XMMArgRegs);
    assert((Subtarget.hasSSE1() || !NumXMMRegs)
           && "SSE registers cannot be used when SSE is disabled");
    RegsToPass.push_back(std::make_pair(Register(X86::AL),
                                        DAG.getConstant(NumXMMRegs, dl,
                                                        MVT::i8)));
  }

  if (isVarArg && IsMustTail) {
    const auto &Forwards = X86Info->getForwardedMustTailRegParms();
    for (const auto &F : Forwards) {
      SDValue Val = DAG.getCopyFromReg(Chain, dl, F.VReg, F.VT);
      RegsToPass.push_back(std::make_pair(F.PReg, Val));
    }
  }

  // For tail calls lower the arguments to the 'real' stack slots.  Sibcalls
  // don't need this because the eligibility check rejects calls that require
  // shuffling arguments passed in memory.
  if (!IsSibcall && isTailCall) {
    // Force all the incoming stack arguments to be loaded from the stack
    // before any new outgoing arguments are stored to the stack, because the
    // outgoing stack slots may alias the incoming argument stack slots, and
    // the alias isn't otherwise explicit. This is slightly more conservative
    // than necessary, because it means that each store effectively depends
    // on every argument instead of just those arguments it would clobber.
    SDValue ArgChain = DAG.getStackArgumentTokenFactor(Chain);

    SmallVector<SDValue, 8> MemOpChains2;
    SDValue FIN;
    int FI = 0;
    for (unsigned I = 0, OutsIndex = 0, E = ArgLocs.size(); I != E;
         ++I, ++OutsIndex) {
      CCValAssign &VA = ArgLocs[I];

      if (VA.isRegLoc()) {
        if (VA.needsCustom()) {
          assert((CallConv == CallingConv::X86_RegCall) &&
                 "Expecting custom case only in regcall calling convention");
          // This means that we are in special case where one argument was
          // passed through two register locations - Skip the next location
          ++I;
        }

        continue;
      }

      assert(VA.isMemLoc());
      SDValue Arg = OutVals[OutsIndex];
      ISD::ArgFlagsTy Flags = Outs[OutsIndex].Flags;
      // Skip inalloca/preallocated arguments.  They don't require any work.
      if (Flags.isInAlloca() || Flags.isPreallocated())
        continue;
      // Create frame index.
      int32_t Offset = VA.getLocMemOffset()+FPDiff;
      uint32_t OpSize = (VA.getLocVT().getSizeInBits()+7)/8;
      FI = MF.getFrameInfo().CreateFixedObject(OpSize, Offset, true);
      FIN = DAG.getFrameIndex(FI, getPointerTy(DAG.getDataLayout()));

      if (Flags.isByVal()) {
        // Copy relative to framepointer.
        SDValue Source = DAG.getIntPtrConstant(VA.getLocMemOffset(), dl);
        if (!StackPtr.getNode())
          StackPtr = DAG.getCopyFromReg(Chain, dl, RegInfo->getStackRegister(),
                                        getPointerTy(DAG.getDataLayout()));
        Source = DAG.getNode(ISD::ADD, dl, getPointerTy(DAG.getDataLayout()),
                             StackPtr, Source);

        MemOpChains2.push_back(CreateCopyOfByValArgument(Source, FIN,
                                                         ArgChain,
                                                         Flags, DAG, dl));
      } else {
        // Store relative to framepointer.
        MemOpChains2.push_back(DAG.getStore(
            ArgChain, dl, Arg, FIN,
            MachinePointerInfo::getFixedStack(DAG.getMachineFunction(), FI)));
      }
    }

    if (!MemOpChains2.empty())
      Chain = DAG.getNode(ISD::TokenFactor, dl, MVT::Other, MemOpChains2);

    // Store the return address to the appropriate stack slot.
    Chain = EmitTailCallStoreRetAddr(DAG, MF, Chain, RetAddrFrIdx,
                                     getPointerTy(DAG.getDataLayout()),
                                     RegInfo->getSlotSize(), FPDiff, dl);
  }

  // Build a sequence of copy-to-reg nodes chained together with token chain
  // and glue operands which copy the outgoing args into registers.
  SDValue InGlue;
  for (unsigned i = 0, e = RegsToPass.size(); i != e; ++i) {
    Chain = DAG.getCopyToReg(Chain, dl, RegsToPass[i].first,
                             RegsToPass[i].second, InGlue);
    InGlue = Chain.getValue(1);
  }

  if (DAG.getTarget().getCodeModel() == CodeModel::Large) {
    assert(Is64Bit && "Large code model is only legal in 64-bit mode.");
    // In the 64-bit large code model, we have to make all calls
    // through a register, since the call instruction's 32-bit
    // pc-relative offset may not be large enough to hold the whole
    // address.
  } else if (Callee->getOpcode() == ISD::GlobalAddress ||
             Callee->getOpcode() == ISD::ExternalSymbol) {
    // Lower direct calls to global addresses and external symbols. Setting
    // ForCall to true here has the effect of removing WrapperRIP when possible
    // to allow direct calls to be selected without first materializing the
    // address into a register.
    Callee = LowerGlobalOrExternal(Callee, DAG, /*ForCall=*/true);
  } else if (Subtarget.isTarget64BitILP32() &&
             Callee.getValueType() == MVT::i32) {
    // Zero-extend the 32-bit Callee address into a 64-bit according to x32 ABI
    Callee = DAG.getNode(ISD::ZERO_EXTEND, dl, MVT::i64, Callee);
  }

  // Returns a chain & a glue for retval copy to use.
  SDVTList NodeTys = DAG.getVTList(MVT::Other, MVT::Glue);
  SmallVector<SDValue, 8> Ops;

  if (!IsSibcall && isTailCall && !IsMustTail) {
    Chain = DAG.getCALLSEQ_END(Chain, NumBytesToPop, 0, InGlue, dl);
    InGlue = Chain.getValue(1);
  }

  Ops.push_back(Chain);
  Ops.push_back(Callee);

  if (isTailCall)
    Ops.push_back(DAG.getTargetConstant(FPDiff, dl, MVT::i32));

  // Add argument registers to the end of the list so that they are known live
  // into the call.
  for (unsigned i = 0, e = RegsToPass.size(); i != e; ++i)
    Ops.push_back(DAG.getRegister(RegsToPass[i].first,
                                  RegsToPass[i].second.getValueType()));

  // Add a register mask operand representing the call-preserved registers.
  const uint32_t *Mask = [&]() {
    auto AdaptedCC = CallConv;
    // If HasNCSR is asserted (attribute NoCallerSavedRegisters exists),
    // use X86_INTR calling convention because it has the same CSR mask
    // (same preserved registers).
    if (HasNCSR)
      AdaptedCC = (CallingConv::ID)CallingConv::X86_INTR;
    // If NoCalleeSavedRegisters is requested, than use GHC since it happens
    // to use the CSR_NoRegs_RegMask.
    if (CB && CB->hasFnAttr("no_callee_saved_registers"))
      AdaptedCC = (CallingConv::ID)CallingConv::GHC;
    return RegInfo->getCallPreservedMask(MF, AdaptedCC);
  }();
  assert(Mask && "Missing call preserved mask for calling convention");

  // If this is an invoke in a 32-bit function using a funclet-based
  // personality, assume the function clobbers all registers. If an exception
  // is thrown, the runtime will not restore CSRs.
  // FIXME: Model this more precisely so that we can register allocate across
  // the normal edge and spill and fill across the exceptional edge.
  if (!Is64Bit && CLI.CB && isa<InvokeInst>(CLI.CB)) {
    const Function &CallerFn = MF.getFunction();
    EHPersonality Pers =
        CallerFn.hasPersonalityFn()
            ? classifyEHPersonality(CallerFn.getPersonalityFn())
            : EHPersonality::Unknown;
    if (isFuncletEHPersonality(Pers))
      Mask = RegInfo->getNoPreservedMask();
  }

  // Define a new register mask from the existing mask.
  uint32_t *RegMask = nullptr;

  // In some calling conventions we need to remove the used physical registers
  // from the reg mask. Create a new RegMask for such calling conventions.
  // RegMask for calling conventions that disable only return registers (e.g.
  // preserve_most) will be modified later in LowerCallResult.
  bool ShouldDisableArgRegs = shouldDisableArgRegFromCSR(CallConv) || HasNCSR;
  if (ShouldDisableArgRegs || shouldDisableRetRegFromCSR(CallConv)) {
    const TargetRegisterInfo *TRI = Subtarget.getRegisterInfo();

    // Allocate a new Reg Mask and copy Mask.
    RegMask = MF.allocateRegMask();
    unsigned RegMaskSize = MachineOperand::getRegMaskSize(TRI->getNumRegs());
    memcpy(RegMask, Mask, sizeof(RegMask[0]) * RegMaskSize);

    // Make sure all sub registers of the argument registers are reset
    // in the RegMask.
    if (ShouldDisableArgRegs) {
      for (auto const &RegPair : RegsToPass)
        for (MCPhysReg SubReg : TRI->subregs_inclusive(RegPair.first))
          RegMask[SubReg / 32] &= ~(1u << (SubReg % 32));
    }

    // Create the RegMask Operand according to our updated mask.
    Ops.push_back(DAG.getRegisterMask(RegMask));
  } else {
    // Create the RegMask Operand according to the static mask.
    Ops.push_back(DAG.getRegisterMask(Mask));
  }

  if (InGlue.getNode())
    Ops.push_back(InGlue);

  if (isTailCall) {
    // We used to do:
    //// If this is the first return lowered for this function, add the regs
    //// to the liveout set for the function.
    // This isn't right, although it's probably harmless on x86; liveouts
    // should be computed from returns not tail calls.  Consider a void
    // function making a tail call to a function returning int.
    MF.getFrameInfo().setHasTailCall();
    SDValue Ret = DAG.getNode(X86ISD::TC_RETURN, dl, NodeTys, Ops);

    if (IsCFICall)
      Ret.getNode()->setCFIType(CLI.CFIType->getZExtValue());

    DAG.addNoMergeSiteInfo(Ret.getNode(), CLI.NoMerge);
    DAG.addCallSiteInfo(Ret.getNode(), std::move(CSInfo));
    return Ret;
  }

  if (HasNoCfCheck && IsCFProtectionSupported && IsIndirectCall) {
    Chain = DAG.getNode(X86ISD::NT_CALL, dl, NodeTys, Ops);
  } else if (CLI.CB && objcarc::hasAttachedCallOpBundle(CLI.CB)) {
    // Calls with a "clang.arc.attachedcall" bundle are special. They should be
    // expanded to the call, directly followed by a special marker sequence and
    // a call to a ObjC library function. Use the CALL_RVMARKER to do that.
    assert(!isTailCall &&
           "tail calls cannot be marked with clang.arc.attachedcall");
    assert(Is64Bit && "clang.arc.attachedcall is only supported in 64bit mode");

    // Add a target global address for the retainRV/claimRV runtime function
    // just before the call target.
    Function *ARCFn = *objcarc::getAttachedARCFunction(CLI.CB);
    auto PtrVT = getPointerTy(DAG.getDataLayout());
    auto GA = DAG.getTargetGlobalAddress(ARCFn, dl, PtrVT);
    Ops.insert(Ops.begin() + 1, GA);
    Chain = DAG.getNode(X86ISD::CALL_RVMARKER, dl, NodeTys, Ops);
  } else {
    Chain = DAG.getNode(X86ISD::CALL, dl, NodeTys, Ops);
  }

  if (IsCFICall)
    Chain.getNode()->setCFIType(CLI.CFIType->getZExtValue());

  InGlue = Chain.getValue(1);
  DAG.addNoMergeSiteInfo(Chain.getNode(), CLI.NoMerge);
  DAG.addCallSiteInfo(Chain.getNode(), std::move(CSInfo));

  // Save heapallocsite metadata.
  if (CLI.CB)
    if (MDNode *HeapAlloc = CLI.CB->getMetadata("heapallocsite"))
      DAG.addHeapAllocSite(Chain.getNode(), HeapAlloc);

  // Create the CALLSEQ_END node.
  unsigned NumBytesForCalleeToPop = 0; // Callee pops nothing.
  if (X86::isCalleePop(CallConv, Is64Bit, isVarArg,
                       DAG.getTarget().Options.GuaranteedTailCallOpt))
    NumBytesForCalleeToPop = NumBytes;    // Callee pops everything
  else if (!canGuaranteeTCO(CallConv) && IsCalleePopSRet)
    // If this call passes a struct-return pointer, the callee
    // pops that struct pointer.
    NumBytesForCalleeToPop = 4;

  // Returns a glue for retval copy to use.
  if (!IsSibcall) {
    Chain = DAG.getCALLSEQ_END(Chain, NumBytesToPop, NumBytesForCalleeToPop,
                               InGlue, dl);
    InGlue = Chain.getValue(1);
  }

  if (CallingConv::PreserveNone == CallConv)
    for (unsigned I = 0, E = Outs.size(); I != E; ++I) {
      if (Outs[I].Flags.isSwiftSelf() || Outs[I].Flags.isSwiftAsync() ||
          Outs[I].Flags.isSwiftError()) {
        errorUnsupported(DAG, dl,
                         "Swift attributes can't be used with preserve_none");
        break;
      }
    }

  // Handle result values, copying them out of physregs into vregs that we
  // return.
  return LowerCallResult(Chain, InGlue, CallConv, isVarArg, Ins, dl, DAG,
                         InVals, RegMask);
}

//===----------------------------------------------------------------------===//
//                Fast Calling Convention (tail call) implementation
//===----------------------------------------------------------------------===//

//  Like std call, callee cleans arguments, convention except that ECX is
//  reserved for storing the tail called function address. Only 2 registers are
//  free for argument passing (inreg). Tail call optimization is performed
//  provided:
//                * tailcallopt is enabled
//                * caller/callee are fastcc
//  On X86_64 architecture with GOT-style position independent code only local
//  (within module) calls are supported at the moment.
//  To keep the stack aligned according to platform abi the function
//  GetAlignedArgumentStackSize ensures that argument delta is always multiples
//  of stack alignment. (Dynamic linkers need this - Darwin's dyld for example)
//  If a tail called function callee has more arguments than the caller the
//  caller needs to make sure that there is room to move the RETADDR to. This is
//  achieved by reserving an area the size of the argument delta right after the
//  original RETADDR, but before the saved framepointer or the spilled registers
//  e.g. caller(arg1, arg2) calls callee(arg1, arg2,arg3,arg4)
//  stack layout:
//    arg1
//    arg2
//    RETADDR
//    [ new RETADDR
//      move area ]
//    (possible EBP)
//    ESI
//    EDI
//    local1 ..

/// Make the stack size align e.g 16n + 12 aligned for a 16-byte align
/// requirement.
unsigned
X86TargetLowering::GetAlignedArgumentStackSize(const unsigned StackSize,
                                               SelectionDAG &DAG) const {
  const Align StackAlignment = Subtarget.getFrameLowering()->getStackAlign();
  const uint64_t SlotSize = Subtarget.getRegisterInfo()->getSlotSize();
  assert(StackSize % SlotSize == 0 &&
         "StackSize must be a multiple of SlotSize");
  return alignTo(StackSize + SlotSize, StackAlignment) - SlotSize;
}

/// Return true if the given stack call argument is already available in the
/// same position (relatively) of the caller's incoming argument stack.
static
bool MatchingStackOffset(SDValue Arg, unsigned Offset, ISD::ArgFlagsTy Flags,
                         MachineFrameInfo &MFI, const MachineRegisterInfo *MRI,
                         const X86InstrInfo *TII, const CCValAssign &VA) {
  unsigned Bytes = Arg.getValueSizeInBits() / 8;

  for (;;) {
    // Look through nodes that don't alter the bits of the incoming value.
    unsigned Op = Arg.getOpcode();
    if (Op == ISD::ZERO_EXTEND || Op == ISD::ANY_EXTEND || Op == ISD::BITCAST ||
        Op == ISD::AssertZext) {
      Arg = Arg.getOperand(0);
      continue;
    }
    if (Op == ISD::TRUNCATE) {
      const SDValue &TruncInput = Arg.getOperand(0);
      if (TruncInput.getOpcode() == ISD::AssertZext &&
          cast<VTSDNode>(TruncInput.getOperand(1))->getVT() ==
              Arg.getValueType()) {
        Arg = TruncInput.getOperand(0);
        continue;
      }
    }
    break;
  }

  int FI = INT_MAX;
  if (Arg.getOpcode() == ISD::CopyFromReg) {
    Register VR = cast<RegisterSDNode>(Arg.getOperand(1))->getReg();
    if (!VR.isVirtual())
      return false;
    MachineInstr *Def = MRI->getVRegDef(VR);
    if (!Def)
      return false;
    if (!Flags.isByVal()) {
      if (!TII->isLoadFromStackSlot(*Def, FI))
        return false;
    } else {
      unsigned Opcode = Def->getOpcode();
      if ((Opcode == X86::LEA32r || Opcode == X86::LEA64r ||
           Opcode == X86::LEA64_32r) &&
          Def->getOperand(1).isFI()) {
        FI = Def->getOperand(1).getIndex();
        Bytes = Flags.getByValSize();
      } else
        return false;
    }
  } else if (LoadSDNode *Ld = dyn_cast<LoadSDNode>(Arg)) {
    if (Flags.isByVal())
      // ByVal argument is passed in as a pointer but it's now being
      // dereferenced. e.g.
      // define @foo(%struct.X* %A) {
      //   tail call @bar(%struct.X* byval %A)
      // }
      return false;
    SDValue Ptr = Ld->getBasePtr();
    FrameIndexSDNode *FINode = dyn_cast<FrameIndexSDNode>(Ptr);
    if (!FINode)
      return false;
    FI = FINode->getIndex();
  } else if (Arg.getOpcode() == ISD::FrameIndex && Flags.isByVal()) {
    FrameIndexSDNode *FINode = cast<FrameIndexSDNode>(Arg);
    FI = FINode->getIndex();
    Bytes = Flags.getByValSize();
  } else
    return false;

  assert(FI != INT_MAX);
  if (!MFI.isFixedObjectIndex(FI))
    return false;

  if (Offset != MFI.getObjectOffset(FI))
    return false;

  // If this is not byval, check that the argument stack object is immutable.
  // inalloca and argument copy elision can create mutable argument stack
  // objects. Byval objects can be mutated, but a byval call intends to pass the
  // mutated memory.
  if (!Flags.isByVal() && !MFI.isImmutableObjectIndex(FI))
    return false;

  if (VA.getLocVT().getFixedSizeInBits() >
      Arg.getValueSizeInBits().getFixedValue()) {
    // If the argument location is wider than the argument type, check that any
    // extension flags match.
    if (Flags.isZExt() != MFI.isObjectZExt(FI) ||
        Flags.isSExt() != MFI.isObjectSExt(FI)) {
      return false;
    }
  }

  return Bytes == MFI.getObjectSize(FI);
}

/// Check whether the call is eligible for tail call optimization. Targets
/// that want to do tail call optimization should implement this function.
/// Note that the x86 backend does not check musttail calls for eligibility! The
/// rest of x86 tail call lowering must be prepared to forward arguments of any
/// type.
bool X86TargetLowering::IsEligibleForTailCallOptimization(
    TargetLowering::CallLoweringInfo &CLI, CCState &CCInfo,
    SmallVectorImpl<CCValAssign> &ArgLocs, bool IsCalleePopSRet) const {
  SelectionDAG &DAG = CLI.DAG;
  const SmallVectorImpl<ISD::OutputArg> &Outs = CLI.Outs;
  const SmallVectorImpl<SDValue> &OutVals = CLI.OutVals;
  const SmallVectorImpl<ISD::InputArg> &Ins = CLI.Ins;
  SDValue Callee = CLI.Callee;
  CallingConv::ID CalleeCC = CLI.CallConv;
  bool isVarArg = CLI.IsVarArg;

  if (!mayTailCallThisCC(CalleeCC))
    return false;

  // If -tailcallopt is specified, make fastcc functions tail-callable.
  MachineFunction &MF = DAG.getMachineFunction();
  const Function &CallerF = MF.getFunction();

  // If the function return type is x86_fp80 and the callee return type is not,
  // then the FP_EXTEND of the call result is not a nop. It's not safe to
  // perform a tailcall optimization here.
  if (CallerF.getReturnType()->isX86_FP80Ty() && !CLI.RetTy->isX86_FP80Ty())
    return false;

  CallingConv::ID CallerCC = CallerF.getCallingConv();
  bool CCMatch = CallerCC == CalleeCC;
  bool IsCalleeWin64 = Subtarget.isCallingConvWin64(CalleeCC);
  bool IsCallerWin64 = Subtarget.isCallingConvWin64(CallerCC);
  bool IsGuaranteeTCO = DAG.getTarget().Options.GuaranteedTailCallOpt ||
      CalleeCC == CallingConv::Tail || CalleeCC == CallingConv::SwiftTail;

  // Win64 functions have extra shadow space for argument homing. Don't do the
  // sibcall if the caller and callee have mismatched expectations for this
  // space.
  if (IsCalleeWin64 != IsCallerWin64)
    return false;

  if (IsGuaranteeTCO) {
    if (canGuaranteeTCO(CalleeCC) && CCMatch)
      return true;
    return false;
  }

  // Look for obvious safe cases to perform tail call optimization that do not
  // require ABI changes. This is what gcc calls sibcall.

  // Can't do sibcall if stack needs to be dynamically re-aligned. PEI needs to
  // emit a special epilogue.
  const X86RegisterInfo *RegInfo = Subtarget.getRegisterInfo();
  if (RegInfo->hasStackRealignment(MF))
    return false;

  // Also avoid sibcall optimization if we're an sret return fn and the callee
  // is incompatible. See comment in LowerReturn about why hasStructRetAttr is
  // insufficient.
  if (MF.getInfo<X86MachineFunctionInfo>()->getSRetReturnReg()) {
    // For a compatible tail call the callee must return our sret pointer. So it
    // needs to be (a) an sret function itself and (b) we pass our sret as its
    // sret. Condition #b is harder to determine.
    return false;
  } else if (IsCalleePopSRet)
    // The callee pops an sret, so we cannot tail-call, as our caller doesn't
    // expect that.
    return false;

  // Do not sibcall optimize vararg calls unless all arguments are passed via
  // registers.
  LLVMContext &C = *DAG.getContext();
  if (isVarArg && !Outs.empty()) {
    // Optimizing for varargs on Win64 is unlikely to be safe without
    // additional testing.
    if (IsCalleeWin64 || IsCallerWin64)
      return false;

    for (const auto &VA : ArgLocs)
      if (!VA.isRegLoc())
        return false;
  }

  // If the call result is in ST0 / ST1, it needs to be popped off the x87
  // stack.  Therefore, if it's not used by the call it is not safe to optimize
  // this into a sibcall.
  bool Unused = false;
  for (const auto &In : Ins) {
    if (!In.Used) {
      Unused = true;
      break;
    }
  }
  if (Unused) {
    SmallVector<CCValAssign, 16> RVLocs;
    CCState RVCCInfo(CalleeCC, false, MF, RVLocs, C);
    RVCCInfo.AnalyzeCallResult(Ins, RetCC_X86);
    for (const auto &VA : RVLocs) {
      if (VA.getLocReg() == X86::FP0 || VA.getLocReg() == X86::FP1)
        return false;
    }
  }

  // Check that the call results are passed in the same way.
  if (!CCState::resultsCompatible(CalleeCC, CallerCC, MF, C, Ins,
                                  RetCC_X86, RetCC_X86))
    return false;
  // The callee has to preserve all registers the caller needs to preserve.
  const X86RegisterInfo *TRI = Subtarget.getRegisterInfo();
  const uint32_t *CallerPreserved = TRI->getCallPreservedMask(MF, CallerCC);
  if (!CCMatch) {
    const uint32_t *CalleePreserved = TRI->getCallPreservedMask(MF, CalleeCC);
    if (!TRI->regmaskSubsetEqual(CallerPreserved, CalleePreserved))
      return false;
  }

  unsigned StackArgsSize = CCInfo.getStackSize();

  // If the callee takes no arguments then go on to check the results of the
  // call.
  if (!Outs.empty()) {
    if (StackArgsSize > 0) {
      // Check if the arguments are already laid out in the right way as
      // the caller's fixed stack objects.
      MachineFrameInfo &MFI = MF.getFrameInfo();
      const MachineRegisterInfo *MRI = &MF.getRegInfo();
      const X86InstrInfo *TII = Subtarget.getInstrInfo();
      for (unsigned I = 0, E = ArgLocs.size(); I != E; ++I) {
        const CCValAssign &VA = ArgLocs[I];
        SDValue Arg = OutVals[I];
        ISD::ArgFlagsTy Flags = Outs[I].Flags;
        if (VA.getLocInfo() == CCValAssign::Indirect)
          return false;
        if (!VA.isRegLoc()) {
          if (!MatchingStackOffset(Arg, VA.getLocMemOffset(), Flags, MFI, MRI,
                                   TII, VA))
            return false;
        }
      }
    }

    bool PositionIndependent = isPositionIndependent();
    // If the tailcall address may be in a register, then make sure it's
    // possible to register allocate for it. In 32-bit, the call address can
    // only target EAX, EDX, or ECX since the tail call must be scheduled after
    // callee-saved registers are restored. These happen to be the same
    // registers used to pass 'inreg' arguments so watch out for those.
    if (!Subtarget.is64Bit() && ((!isa<GlobalAddressSDNode>(Callee) &&
                                  !isa<ExternalSymbolSDNode>(Callee)) ||
                                 PositionIndependent)) {
      unsigned NumInRegs = 0;
      // In PIC we need an extra register to formulate the address computation
      // for the callee.
      unsigned MaxInRegs = PositionIndependent ? 2 : 3;

      for (const auto &VA : ArgLocs) {
        if (!VA.isRegLoc())
          continue;
        Register Reg = VA.getLocReg();
        switch (Reg) {
        default: break;
        case X86::EAX: case X86::EDX: case X86::ECX:
          if (++NumInRegs == MaxInRegs)
            return false;
          break;
        }
      }
    }

    const MachineRegisterInfo &MRI = MF.getRegInfo();
    if (!parametersInCSRMatch(MRI, CallerPreserved, ArgLocs, OutVals))
      return false;
  }

  bool CalleeWillPop =
      X86::isCalleePop(CalleeCC, Subtarget.is64Bit(), isVarArg,
                       MF.getTarget().Options.GuaranteedTailCallOpt);

  if (unsigned BytesToPop =
          MF.getInfo<X86MachineFunctionInfo>()->getBytesToPopOnReturn()) {
    // If we have bytes to pop, the callee must pop them.
    bool CalleePopMatches = CalleeWillPop && BytesToPop == StackArgsSize;
    if (!CalleePopMatches)
      return false;
  } else if (CalleeWillPop && StackArgsSize > 0) {
    // If we don't have bytes to pop, make sure the callee doesn't pop any.
    return false;
  }

  return true;
}

/// Determines whether the callee is required to pop its own arguments.
/// Callee pop is necessary to support tail calls.
bool X86::isCalleePop(CallingConv::ID CallingConv,
                      bool is64Bit, bool IsVarArg, bool GuaranteeTCO) {
  // If GuaranteeTCO is true, we force some calls to be callee pop so that we
  // can guarantee TCO.
  if (!IsVarArg && shouldGuaranteeTCO(CallingConv, GuaranteeTCO))
    return true;

  switch (CallingConv) {
  default:
    return false;
  case CallingConv::X86_StdCall:
  case CallingConv::X86_FastCall:
  case CallingConv::X86_ThisCall:
  case CallingConv::X86_VectorCall:
    return !is64Bit;
  }
}<|MERGE_RESOLUTION|>--- conflicted
+++ resolved
@@ -2023,7 +2023,6 @@
   if (CallConv == CallingConv::X86_INTR)
     report_fatal_error("X86 interrupts may not be called directly");
 
-<<<<<<< HEAD
   // Analyze operands of the call, assigning locations to each operand.
   SmallVector<CCValAssign, 16> ArgLocs;
   CCState CCInfo(CallConv, isVarArg, MF, ArgLocs, *DAG.getContext());
@@ -2039,11 +2038,9 @@
   if (CallingConv::X86_VectorCall == CallConv) {
     CCInfo.AnalyzeArgumentsSecondPass(Outs, CC_X86);
   }
-=======
   // Set type id for call site info.
   if (MF.getTarget().Options.EmitCallGraphSection && CB && CB->isIndirectCall())
     CSInfo = MachineFunction::CallSiteInfo(*CB);
->>>>>>> 4a36a0c3
 
   bool IsMustTail = CLI.CB && CLI.CB->isMustTailCall();
   if (Subtarget.isPICStyleGOT() && !IsGuaranteeTCO && !IsMustTail) {
