//===-- SIFoldOperands.cpp - Fold operands --- ----------------------------===//
//
// Part of the LLVM Project, under the Apache License v2.0 with LLVM Exceptions.
// See https://llvm.org/LICENSE.txt for license information.
// SPDX-License-Identifier: Apache-2.0 WITH LLVM-exception
//
/// \file
//===----------------------------------------------------------------------===//
//

#include "SIFoldOperands.h"
#include "AMDGPU.h"
#include "GCNSubtarget.h"
#include "MCTargetDesc/AMDGPUMCTargetDesc.h"
#include "SIInstrInfo.h"
#include "SIMachineFunctionInfo.h"
#include "SIRegisterInfo.h"
#include "llvm/ADT/DepthFirstIterator.h"
#include "llvm/CodeGen/MachineFunction.h"
#include "llvm/CodeGen/MachineFunctionPass.h"
#include "llvm/CodeGen/MachineOperand.h"

#define DEBUG_TYPE "si-fold-operands"
using namespace llvm;

static cl::opt<int> SIFoldOperandsPreheaderThreshold(
    "amdgpu-si-fold-operands-preheader-threshold", cl::init(1000),
    cl::desc("Threshold for operand folding hazard check. "
             "Defaults to 1000 MIs, upper limit 10000."));

namespace {

/// Track a value we may want to fold into downstream users, applying
/// subregister extracts along the way.
struct FoldableDef {
  union {
    MachineOperand *OpToFold = nullptr;
    uint64_t ImmToFold;
    int FrameIndexToFold;
  };

  /// Register class of the originally defined value.
  const TargetRegisterClass *DefRC = nullptr;

  /// Track the original defining instruction for the value.
  const MachineInstr *DefMI = nullptr;

  /// Subregister to apply to the value at the use point.
  unsigned DefSubReg = AMDGPU::NoSubRegister;

  /// Kind of value stored in the union.
  MachineOperand::MachineOperandType Kind;

  FoldableDef() = delete;
  FoldableDef(MachineOperand &FoldOp, const TargetRegisterClass *DefRC,
              unsigned DefSubReg = AMDGPU::NoSubRegister)
      : DefRC(DefRC), DefSubReg(DefSubReg), Kind(FoldOp.getType()) {

    if (FoldOp.isImm()) {
      ImmToFold = FoldOp.getImm();
    } else if (FoldOp.isFI()) {
      FrameIndexToFold = FoldOp.getIndex();
    } else {
      assert(FoldOp.isReg() || FoldOp.isGlobal());
      OpToFold = &FoldOp;
    }

    DefMI = FoldOp.getParent();
  }

  FoldableDef(int64_t FoldImm, const TargetRegisterClass *DefRC,
              unsigned DefSubReg = AMDGPU::NoSubRegister)
      : ImmToFold(FoldImm), DefRC(DefRC), DefSubReg(DefSubReg),
        Kind(MachineOperand::MO_Immediate) {}

  /// Copy the current def and apply \p SubReg to the value.
  FoldableDef getWithSubReg(const SIRegisterInfo &TRI, unsigned SubReg) const {
    FoldableDef Copy(*this);
    Copy.DefSubReg = TRI.composeSubRegIndices(DefSubReg, SubReg);
    return Copy;
  }

  bool isReg() const { return Kind == MachineOperand::MO_Register; }

  Register getReg() const {
    assert(isReg());
    return OpToFold->getReg();
  }

  unsigned getSubReg() const {
    assert(isReg());
    return OpToFold->getSubReg();
  }

  bool isImm() const { return Kind == MachineOperand::MO_Immediate; }

  bool isFI() const {
    return Kind == MachineOperand::MO_FrameIndex;
  }

  int getFI() const {
    assert(isFI());
    return FrameIndexToFold;
  }

  bool isGlobal() const { return Kind == MachineOperand::MO_GlobalAddress; }

  /// Return the effective immediate value defined by this instruction, after
  /// application of any subregister extracts which may exist between the use
  /// and def instruction.
  std::optional<int64_t> getEffectiveImmVal() const {
    assert(isImm());
    return SIInstrInfo::extractSubregFromImm(ImmToFold, DefSubReg);
  }

  /// Check if it is legal to fold this effective value into \p MI's \p OpNo
  /// operand.
  bool isOperandLegal(const SIInstrInfo &TII, const MachineInstr &MI,
                      unsigned OpIdx) const {
    switch (Kind) {
    case MachineOperand::MO_Immediate: {
      std::optional<int64_t> ImmToFold = getEffectiveImmVal();
      if (!ImmToFold)
        return false;

      // TODO: Should verify the subregister index is supported by the class
      // TODO: Avoid the temporary MachineOperand
      MachineOperand TmpOp = MachineOperand::CreateImm(*ImmToFold);
      return TII.isOperandLegal(MI, OpIdx, &TmpOp);
    }
    case MachineOperand::MO_FrameIndex: {
      if (DefSubReg != AMDGPU::NoSubRegister)
        return false;
      MachineOperand TmpOp = MachineOperand::CreateFI(FrameIndexToFold);
      return TII.isOperandLegal(MI, OpIdx, &TmpOp);
    }
    default:
      // TODO: Try to apply DefSubReg, for global address we can extract
      // low/high.
      if (DefSubReg != AMDGPU::NoSubRegister)
        return false;
      return TII.isOperandLegal(MI, OpIdx, OpToFold);
    }

    llvm_unreachable("covered MachineOperand kind switch");
  }
};

struct FoldCandidate {
  MachineInstr *UseMI;
  FoldableDef Def;
  int ShrinkOpcode;
  unsigned UseOpNo;
  bool Commuted;

  FoldCandidate(MachineInstr *MI, unsigned OpNo, FoldableDef Def,
                bool Commuted = false, int ShrinkOp = -1)
      : UseMI(MI), Def(Def), ShrinkOpcode(ShrinkOp), UseOpNo(OpNo),
        Commuted(Commuted) {}

  bool isFI() const { return Def.isFI(); }

  int getFI() const {
    assert(isFI());
    return Def.FrameIndexToFold;
  }

  bool isImm() const { return Def.isImm(); }

  bool isReg() const { return Def.isReg(); }

  Register getReg() const { return Def.getReg(); }

  bool isGlobal() const { return Def.isGlobal(); }

  bool needsShrink() const { return ShrinkOpcode != -1; }
};

class SIFoldOperandsImpl {
public:
  MachineRegisterInfo *MRI;
  const SIInstrInfo *TII;
  const SIRegisterInfo *TRI;
  const GCNSubtarget *ST;
  const SIMachineFunctionInfo *MFI;

  bool frameIndexMayFold(const MachineInstr &UseMI, int OpNo,
                         const FoldableDef &OpToFold) const;

  // TODO: Just use TII::getVALUOp
  unsigned convertToVALUOp(unsigned Opc, bool UseVOP3 = false) const {
    switch (Opc) {
    case AMDGPU::S_ADD_I32: {
      if (ST->hasAddNoCarry())
        return UseVOP3 ? AMDGPU::V_ADD_U32_e64 : AMDGPU::V_ADD_U32_e32;
      return UseVOP3 ? AMDGPU::V_ADD_CO_U32_e64 : AMDGPU::V_ADD_CO_U32_e32;
    }
    case AMDGPU::S_OR_B32:
      return UseVOP3 ? AMDGPU::V_OR_B32_e64 : AMDGPU::V_OR_B32_e32;
    case AMDGPU::S_AND_B32:
      return UseVOP3 ? AMDGPU::V_AND_B32_e64 : AMDGPU::V_AND_B32_e32;
    case AMDGPU::S_MUL_I32:
      return AMDGPU::V_MUL_LO_U32_e64;
    default:
      return AMDGPU::INSTRUCTION_LIST_END;
    }
  }

  bool foldCopyToVGPROfScalarAddOfFrameIndex(Register DstReg, Register SrcReg,
                                             MachineInstr &MI) const;

  bool updateOperand(FoldCandidate &Fold) const;

  bool canUseImmWithOpSel(const MachineInstr *MI, unsigned UseOpNo,
                          int64_t ImmVal) const;

  /// Try to fold immediate \p ImmVal into \p MI's operand at index \p UseOpNo.
  bool tryFoldImmWithOpSel(MachineInstr *MI, unsigned UseOpNo,
                           int64_t ImmVal) const;

  bool tryAddToFoldList(SmallVectorImpl<FoldCandidate> &FoldList,
                        MachineInstr *MI, unsigned OpNo,
                        const FoldableDef &OpToFold) const;
  bool isUseSafeToFold(const MachineInstr &MI,
                       const MachineOperand &UseMO) const;

  const TargetRegisterClass *getRegSeqInit(
      MachineInstr &RegSeq,
      SmallVectorImpl<std::pair<MachineOperand *, unsigned>> &Defs) const;

  const TargetRegisterClass *
  getRegSeqInit(SmallVectorImpl<std::pair<MachineOperand *, unsigned>> &Defs,
                Register UseReg) const;

  std::pair<int64_t, const TargetRegisterClass *>
  isRegSeqSplat(MachineInstr &RegSeg) const;

  bool tryFoldRegSeqSplat(MachineInstr *UseMI, unsigned UseOpIdx,
                          int64_t SplatVal,
                          const TargetRegisterClass *SplatRC) const;

  bool tryToFoldACImm(const FoldableDef &OpToFold, MachineInstr *UseMI,
                      unsigned UseOpIdx,
                      SmallVectorImpl<FoldCandidate> &FoldList) const;
  void foldOperand(FoldableDef OpToFold, MachineInstr *UseMI, int UseOpIdx,
                   SmallVectorImpl<FoldCandidate> &FoldList,
                   SmallVectorImpl<MachineInstr *> &CopiesToReplace) const;

  std::optional<int64_t> getImmOrMaterializedImm(MachineOperand &Op) const;
  bool tryConstantFoldOp(MachineInstr *MI) const;
  bool tryFoldCndMask(MachineInstr &MI) const;
  bool tryFoldZeroHighBits(MachineInstr &MI) const;
  bool foldInstOperand(MachineInstr &MI, const FoldableDef &OpToFold) const;

  bool foldCopyToAGPRRegSequence(MachineInstr *CopyMI) const;
  bool tryFoldFoldableCopy(MachineInstr &MI,
                           MachineOperand *&CurrentKnownM0Val) const;

  const MachineOperand *isClamp(const MachineInstr &MI) const;
  bool tryFoldClamp(MachineInstr &MI);

  std::pair<const MachineOperand *, int> isOMod(const MachineInstr &MI) const;
  bool tryFoldOMod(MachineInstr &MI);
  bool tryFoldRegSequence(MachineInstr &MI);
  bool tryFoldPhiAGPR(MachineInstr &MI);
  bool tryFoldLoad(MachineInstr &MI);

  bool tryOptimizeAGPRPhis(MachineBasicBlock &MBB);

public:
  SIFoldOperandsImpl() = default;

  bool run(MachineFunction &MF);
};

class SIFoldOperandsLegacy : public MachineFunctionPass {
public:
  static char ID;

  SIFoldOperandsLegacy() : MachineFunctionPass(ID) {}

  bool runOnMachineFunction(MachineFunction &MF) override {
    if (skipFunction(MF.getFunction()))
      return false;
    return SIFoldOperandsImpl().run(MF);
  }

  StringRef getPassName() const override { return "SI Fold Operands"; }

  void getAnalysisUsage(AnalysisUsage &AU) const override {
    AU.setPreservesCFG();
    MachineFunctionPass::getAnalysisUsage(AU);
  }

  MachineFunctionProperties getRequiredProperties() const override {
    return MachineFunctionProperties().setIsSSA();
  }
};

} // End anonymous namespace.

INITIALIZE_PASS(SIFoldOperandsLegacy, DEBUG_TYPE, "SI Fold Operands", false,
                false)

char SIFoldOperandsLegacy::ID = 0;

char &llvm::SIFoldOperandsLegacyID = SIFoldOperandsLegacy::ID;

static const TargetRegisterClass *getRegOpRC(const MachineRegisterInfo &MRI,
                                             const TargetRegisterInfo &TRI,
                                             const MachineOperand &MO) {
  const TargetRegisterClass *RC = MRI.getRegClass(MO.getReg());
  if (const TargetRegisterClass *SubRC =
          TRI.getSubRegisterClass(RC, MO.getSubReg()))
    RC = SubRC;
  return RC;
}

// Map multiply-accumulate opcode to corresponding multiply-add opcode if any.
static unsigned macToMad(unsigned Opc) {
  switch (Opc) {
  case AMDGPU::V_MAC_F32_e64:
    return AMDGPU::V_MAD_F32_e64;
  case AMDGPU::V_MAC_F16_e64:
    return AMDGPU::V_MAD_F16_e64;
  case AMDGPU::V_FMAC_F32_e64:
    return AMDGPU::V_FMA_F32_e64;
  case AMDGPU::V_FMAC_F16_e64:
    return AMDGPU::V_FMA_F16_gfx9_e64;
  case AMDGPU::V_FMAC_F16_t16_e64:
    return AMDGPU::V_FMA_F16_gfx9_t16_e64;
  case AMDGPU::V_FMAC_F16_fake16_e64:
    return AMDGPU::V_FMA_F16_gfx9_fake16_e64;
  case AMDGPU::V_FMAC_LEGACY_F32_e64:
    return AMDGPU::V_FMA_LEGACY_F32_e64;
  case AMDGPU::V_FMAC_F64_e64:
    return AMDGPU::V_FMA_F64_e64;
  }
  return AMDGPU::INSTRUCTION_LIST_END;
}

// TODO: Add heuristic that the frame index might not fit in the addressing mode
// immediate offset to avoid materializing in loops.
bool SIFoldOperandsImpl::frameIndexMayFold(const MachineInstr &UseMI, int OpNo,
                                           const FoldableDef &OpToFold) const {
  if (!OpToFold.isFI())
    return false;

  const unsigned Opc = UseMI.getOpcode();
  switch (Opc) {
  case AMDGPU::S_ADD_I32:
  case AMDGPU::S_ADD_U32:
  case AMDGPU::V_ADD_U32_e32:
  case AMDGPU::V_ADD_CO_U32_e32:
    // TODO: Possibly relax hasOneUse. It matters more for mubuf, since we have
    // to insert the wave size shift at every point we use the index.
    // TODO: Fix depending on visit order to fold immediates into the operand
    return UseMI.getOperand(OpNo == 1 ? 2 : 1).isImm() &&
           MRI->hasOneNonDBGUse(UseMI.getOperand(OpNo).getReg());
  case AMDGPU::V_ADD_U32_e64:
  case AMDGPU::V_ADD_CO_U32_e64:
    return UseMI.getOperand(OpNo == 2 ? 3 : 2).isImm() &&
           MRI->hasOneNonDBGUse(UseMI.getOperand(OpNo).getReg());
  default:
    break;
  }

  if (TII->isMUBUF(UseMI))
    return OpNo == AMDGPU::getNamedOperandIdx(Opc, AMDGPU::OpName::vaddr);
  if (!TII->isFLATScratch(UseMI))
    return false;

  int SIdx = AMDGPU::getNamedOperandIdx(Opc, AMDGPU::OpName::saddr);
  if (OpNo == SIdx)
    return true;

  int VIdx = AMDGPU::getNamedOperandIdx(Opc, AMDGPU::OpName::vaddr);
  return OpNo == VIdx && SIdx == -1;
}

/// Fold %vgpr = COPY (S_ADD_I32 x, frameindex)
///
///   => %vgpr = V_ADD_U32 x, frameindex
bool SIFoldOperandsImpl::foldCopyToVGPROfScalarAddOfFrameIndex(
    Register DstReg, Register SrcReg, MachineInstr &MI) const {
  if (TRI->isVGPR(*MRI, DstReg) && TRI->isSGPRReg(*MRI, SrcReg) &&
      MRI->hasOneNonDBGUse(SrcReg)) {
    MachineInstr *Def = MRI->getVRegDef(SrcReg);
    if (!Def || Def->getNumOperands() != 4)
      return false;

    MachineOperand *Src0 = &Def->getOperand(1);
    MachineOperand *Src1 = &Def->getOperand(2);

    // TODO: This is profitable with more operand types, and for more
    // opcodes. But ultimately this is working around poor / nonexistent
    // regbankselect.
    if (!Src0->isFI() && !Src1->isFI())
      return false;

    if (Src0->isFI())
      std::swap(Src0, Src1);

    const bool UseVOP3 = !Src0->isImm() || TII->isInlineConstant(*Src0);
    unsigned NewOp = convertToVALUOp(Def->getOpcode(), UseVOP3);
    if (NewOp == AMDGPU::INSTRUCTION_LIST_END ||
        !Def->getOperand(3).isDead()) // Check if scc is dead
      return false;

    MachineBasicBlock *MBB = Def->getParent();
    const DebugLoc &DL = Def->getDebugLoc();
    if (NewOp != AMDGPU::V_ADD_CO_U32_e32) {
      MachineInstrBuilder Add =
          BuildMI(*MBB, *Def, DL, TII->get(NewOp), DstReg);

      if (Add->getDesc().getNumDefs() == 2) {
        Register CarryOutReg = MRI->createVirtualRegister(TRI->getBoolRC());
        Add.addDef(CarryOutReg, RegState::Dead);
        MRI->setRegAllocationHint(CarryOutReg, 0, TRI->getVCC());
      }

      Add.add(*Src0).add(*Src1).setMIFlags(Def->getFlags());
      if (AMDGPU::hasNamedOperand(NewOp, AMDGPU::OpName::clamp))
        Add.addImm(0);

      Def->eraseFromParent();
      MI.eraseFromParent();
      return true;
    }

    assert(NewOp == AMDGPU::V_ADD_CO_U32_e32);

    MachineBasicBlock::LivenessQueryResult Liveness =
        MBB->computeRegisterLiveness(TRI, AMDGPU::VCC, *Def, 16);
    if (Liveness == MachineBasicBlock::LQR_Dead) {
      // TODO: If src1 satisfies operand constraints, use vop3 version.
      BuildMI(*MBB, *Def, DL, TII->get(NewOp), DstReg)
          .add(*Src0)
          .add(*Src1)
          .setOperandDead(3) // implicit-def $vcc
          .setMIFlags(Def->getFlags());
      Def->eraseFromParent();
      MI.eraseFromParent();
      return true;
    }
  }

  return false;
}

FunctionPass *llvm::createSIFoldOperandsLegacyPass() {
  return new SIFoldOperandsLegacy();
}

bool SIFoldOperandsImpl::canUseImmWithOpSel(const MachineInstr *MI,
                                            unsigned UseOpNo,
                                            int64_t ImmVal) const {
  const uint64_t TSFlags = MI->getDesc().TSFlags;

  if (!(TSFlags & SIInstrFlags::IsPacked) || (TSFlags & SIInstrFlags::IsMAI) ||
      (TSFlags & SIInstrFlags::IsWMMA) || (TSFlags & SIInstrFlags::IsSWMMAC) ||
      (ST->hasDOTOpSelHazard() && (TSFlags & SIInstrFlags::IsDOT)))
    return false;

  const MachineOperand &Old = MI->getOperand(UseOpNo);
  int OpNo = MI->getOperandNo(&Old);

  unsigned Opcode = MI->getOpcode();
  uint8_t OpType = TII->get(Opcode).operands()[OpNo].OperandType;
  switch (OpType) {
  default:
    return false;
  case AMDGPU::OPERAND_REG_IMM_V2FP16:
  case AMDGPU::OPERAND_REG_IMM_V2BF16:
  case AMDGPU::OPERAND_REG_IMM_V2INT16:
  case AMDGPU::OPERAND_REG_INLINE_C_V2FP16:
  case AMDGPU::OPERAND_REG_INLINE_C_V2BF16:
  case AMDGPU::OPERAND_REG_INLINE_C_V2INT16:
    // VOP3 packed instructions ignore op_sel source modifiers, we cannot encode
    // two different constants.
    if ((TSFlags & SIInstrFlags::VOP3) && !(TSFlags & SIInstrFlags::VOP3P) &&
        static_cast<uint16_t>(ImmVal) != static_cast<uint16_t>(ImmVal >> 16))
      return false;
    break;
  }

  return true;
}

bool SIFoldOperandsImpl::tryFoldImmWithOpSel(MachineInstr *MI, unsigned UseOpNo,
                                             int64_t ImmVal) const {
  MachineOperand &Old = MI->getOperand(UseOpNo);
  unsigned Opcode = MI->getOpcode();
  int OpNo = MI->getOperandNo(&Old);
  uint8_t OpType = TII->get(Opcode).operands()[OpNo].OperandType;

  // If the literal can be inlined as-is, apply it and short-circuit the
  // tests below. The main motivation for this is to avoid unintuitive
  // uses of opsel.
  if (AMDGPU::isInlinableLiteralV216(ImmVal, OpType)) {
    Old.ChangeToImmediate(ImmVal);
    return true;
  }

  // Refer to op_sel/op_sel_hi and check if we can change the immediate and
  // op_sel in a way that allows an inline constant.
  AMDGPU::OpName ModName = AMDGPU::OpName::NUM_OPERAND_NAMES;
  unsigned SrcIdx = ~0;
  if (OpNo == AMDGPU::getNamedOperandIdx(Opcode, AMDGPU::OpName::src0)) {
    ModName = AMDGPU::OpName::src0_modifiers;
    SrcIdx = 0;
  } else if (OpNo == AMDGPU::getNamedOperandIdx(Opcode, AMDGPU::OpName::src1)) {
    ModName = AMDGPU::OpName::src1_modifiers;
    SrcIdx = 1;
  } else if (OpNo == AMDGPU::getNamedOperandIdx(Opcode, AMDGPU::OpName::src2)) {
    ModName = AMDGPU::OpName::src2_modifiers;
    SrcIdx = 2;
  }
  assert(ModName != AMDGPU::OpName::NUM_OPERAND_NAMES);
  int ModIdx = AMDGPU::getNamedOperandIdx(Opcode, ModName);
  MachineOperand &Mod = MI->getOperand(ModIdx);
  unsigned ModVal = Mod.getImm();

  uint16_t ImmLo =
      static_cast<uint16_t>(ImmVal >> (ModVal & SISrcMods::OP_SEL_0 ? 16 : 0));
  uint16_t ImmHi =
      static_cast<uint16_t>(ImmVal >> (ModVal & SISrcMods::OP_SEL_1 ? 16 : 0));
  uint32_t Imm = (static_cast<uint32_t>(ImmHi) << 16) | ImmLo;
  unsigned NewModVal = ModVal & ~(SISrcMods::OP_SEL_0 | SISrcMods::OP_SEL_1);

  // Helper function that attempts to inline the given value with a newly
  // chosen opsel pattern.
  auto tryFoldToInline = [&](uint32_t Imm) -> bool {
    if (AMDGPU::isInlinableLiteralV216(Imm, OpType)) {
      Mod.setImm(NewModVal | SISrcMods::OP_SEL_1);
      Old.ChangeToImmediate(Imm);
      return true;
    }

    // Try to shuffle the halves around and leverage opsel to get an inline
    // constant.
    uint16_t Lo = static_cast<uint16_t>(Imm);
    uint16_t Hi = static_cast<uint16_t>(Imm >> 16);
    if (Lo == Hi) {
      if (AMDGPU::isInlinableLiteralV216(Lo, OpType)) {
        Mod.setImm(NewModVal);
        Old.ChangeToImmediate(Lo);
        return true;
      }

      if (static_cast<int16_t>(Lo) < 0) {
        int32_t SExt = static_cast<int16_t>(Lo);
        if (AMDGPU::isInlinableLiteralV216(SExt, OpType)) {
          Mod.setImm(NewModVal);
          Old.ChangeToImmediate(SExt);
          return true;
        }
      }

      // This check is only useful for integer instructions
      if (OpType == AMDGPU::OPERAND_REG_IMM_V2INT16) {
        if (AMDGPU::isInlinableLiteralV216(Lo << 16, OpType)) {
          Mod.setImm(NewModVal | SISrcMods::OP_SEL_0 | SISrcMods::OP_SEL_1);
          Old.ChangeToImmediate(static_cast<uint32_t>(Lo) << 16);
          return true;
        }
      }
    } else {
      uint32_t Swapped = (static_cast<uint32_t>(Lo) << 16) | Hi;
      if (AMDGPU::isInlinableLiteralV216(Swapped, OpType)) {
        Mod.setImm(NewModVal | SISrcMods::OP_SEL_0);
        Old.ChangeToImmediate(Swapped);
        return true;
      }
    }

    return false;
  };

  if (tryFoldToInline(Imm))
    return true;

  // Replace integer addition by subtraction and vice versa if it allows
  // folding the immediate to an inline constant.
  //
  // We should only ever get here for SrcIdx == 1 due to canonicalization
  // earlier in the pipeline, but we double-check here to be safe / fully
  // general.
  bool IsUAdd = Opcode == AMDGPU::V_PK_ADD_U16;
  bool IsUSub = Opcode == AMDGPU::V_PK_SUB_U16;
  if (SrcIdx == 1 && (IsUAdd || IsUSub)) {
    unsigned ClampIdx =
        AMDGPU::getNamedOperandIdx(Opcode, AMDGPU::OpName::clamp);
    bool Clamp = MI->getOperand(ClampIdx).getImm() != 0;

    if (!Clamp) {
      uint16_t NegLo = -static_cast<uint16_t>(Imm);
      uint16_t NegHi = -static_cast<uint16_t>(Imm >> 16);
      uint32_t NegImm = (static_cast<uint32_t>(NegHi) << 16) | NegLo;

      if (tryFoldToInline(NegImm)) {
        unsigned NegOpcode =
            IsUAdd ? AMDGPU::V_PK_SUB_U16 : AMDGPU::V_PK_ADD_U16;
        MI->setDesc(TII->get(NegOpcode));
        return true;
      }
    }
  }

  return false;
}

bool SIFoldOperandsImpl::updateOperand(FoldCandidate &Fold) const {
  MachineInstr *MI = Fold.UseMI;
  MachineOperand &Old = MI->getOperand(Fold.UseOpNo);
  assert(Old.isReg());

  std::optional<int64_t> ImmVal;
  if (Fold.isImm())
    ImmVal = Fold.Def.getEffectiveImmVal();

  if (ImmVal && canUseImmWithOpSel(Fold.UseMI, Fold.UseOpNo, *ImmVal)) {
    if (tryFoldImmWithOpSel(Fold.UseMI, Fold.UseOpNo, *ImmVal))
      return true;

    // We can't represent the candidate as an inline constant. Try as a literal
    // with the original opsel, checking constant bus limitations.
    MachineOperand New = MachineOperand::CreateImm(*ImmVal);
    int OpNo = MI->getOperandNo(&Old);
    if (!TII->isOperandLegal(*MI, OpNo, &New))
      return false;
    Old.ChangeToImmediate(*ImmVal);
    return true;
  }

  if ((Fold.isImm() || Fold.isFI() || Fold.isGlobal()) && Fold.needsShrink()) {
    MachineBasicBlock *MBB = MI->getParent();
    auto Liveness = MBB->computeRegisterLiveness(TRI, AMDGPU::VCC, MI, 16);
    if (Liveness != MachineBasicBlock::LQR_Dead) {
      LLVM_DEBUG(dbgs() << "Not shrinking " << MI << " due to vcc liveness\n");
      return false;
    }

    int Op32 = Fold.ShrinkOpcode;
    MachineOperand &Dst0 = MI->getOperand(0);
    MachineOperand &Dst1 = MI->getOperand(1);
    assert(Dst0.isDef() && Dst1.isDef());

    bool HaveNonDbgCarryUse = !MRI->use_nodbg_empty(Dst1.getReg());

    const TargetRegisterClass *Dst0RC = MRI->getRegClass(Dst0.getReg());
    Register NewReg0 = MRI->createVirtualRegister(Dst0RC);

    MachineInstr *Inst32 = TII->buildShrunkInst(*MI, Op32);

    if (HaveNonDbgCarryUse) {
      BuildMI(*MBB, MI, MI->getDebugLoc(), TII->get(AMDGPU::COPY),
              Dst1.getReg())
        .addReg(AMDGPU::VCC, RegState::Kill);
    }

    // Keep the old instruction around to avoid breaking iterators, but
    // replace it with a dummy instruction to remove uses.
    //
    // FIXME: We should not invert how this pass looks at operands to avoid
    // this. Should track set of foldable movs instead of looking for uses
    // when looking at a use.
    Dst0.setReg(NewReg0);
    for (unsigned I = MI->getNumOperands() - 1; I > 0; --I)
      MI->removeOperand(I);
    MI->setDesc(TII->get(AMDGPU::IMPLICIT_DEF));

    if (Fold.Commuted)
      TII->commuteInstruction(*Inst32, false);
    return true;
  }

  assert(!Fold.needsShrink() && "not handled");

  if (ImmVal) {
    if (Old.isTied()) {
      int NewMFMAOpc = AMDGPU::getMFMAEarlyClobberOp(MI->getOpcode());
      if (NewMFMAOpc == -1)
        return false;
      MI->setDesc(TII->get(NewMFMAOpc));
      MI->untieRegOperand(0);
    }

    // TODO: Should we try to avoid adding this to the candidate list?
    MachineOperand New = MachineOperand::CreateImm(*ImmVal);
    int OpNo = MI->getOperandNo(&Old);
    if (!TII->isOperandLegal(*MI, OpNo, &New))
      return false;

    Old.ChangeToImmediate(*ImmVal);
    return true;
  }

  if (Fold.isGlobal()) {
    Old.ChangeToGA(Fold.Def.OpToFold->getGlobal(),
                   Fold.Def.OpToFold->getOffset(),
                   Fold.Def.OpToFold->getTargetFlags());
    return true;
  }

  if (Fold.isFI()) {
    Old.ChangeToFrameIndex(Fold.getFI());
    return true;
  }

  MachineOperand *New = Fold.Def.OpToFold;
  // Rework once the VS_16 register class is updated to include proper
  // 16-bit SGPRs instead of 32-bit ones.
  if (Old.getSubReg() == AMDGPU::lo16 && TRI->isSGPRReg(*MRI, New->getReg()))
    Old.setSubReg(AMDGPU::NoSubRegister);
  Old.substVirtReg(New->getReg(), New->getSubReg(), *TRI);
  Old.setIsUndef(New->isUndef());
  return true;
}

static void appendFoldCandidate(SmallVectorImpl<FoldCandidate> &FoldList,
                                FoldCandidate &&Entry) {
  // Skip additional folding on the same operand.
  for (FoldCandidate &Fold : FoldList)
    if (Fold.UseMI == Entry.UseMI && Fold.UseOpNo == Entry.UseOpNo)
      return;
  LLVM_DEBUG(dbgs() << "Append " << (Entry.Commuted ? "commuted" : "normal")
                    << " operand " << Entry.UseOpNo << "\n  " << *Entry.UseMI);
  FoldList.push_back(Entry);
}

static void appendFoldCandidate(SmallVectorImpl<FoldCandidate> &FoldList,
                                MachineInstr *MI, unsigned OpNo,
                                const FoldableDef &FoldOp,
                                bool Commuted = false, int ShrinkOp = -1) {
  appendFoldCandidate(FoldList,
                      FoldCandidate(MI, OpNo, FoldOp, Commuted, ShrinkOp));
}

bool SIFoldOperandsImpl::tryAddToFoldList(
    SmallVectorImpl<FoldCandidate> &FoldList, MachineInstr *MI, unsigned OpNo,
    const FoldableDef &OpToFold) const {
  const unsigned Opc = MI->getOpcode();

  auto tryToFoldAsFMAAKorMK = [&]() {
    if (!OpToFold.isImm())
      return false;

    const bool TryAK = OpNo == 3;
    const unsigned NewOpc = TryAK ? AMDGPU::S_FMAAK_F32 : AMDGPU::S_FMAMK_F32;
    MI->setDesc(TII->get(NewOpc));

    // We have to fold into operand which would be Imm not into OpNo.
    bool FoldAsFMAAKorMK =
        tryAddToFoldList(FoldList, MI, TryAK ? 3 : 2, OpToFold);
    if (FoldAsFMAAKorMK) {
      // Untie Src2 of fmac.
      MI->untieRegOperand(3);
      // For fmamk swap operands 1 and 2 if OpToFold was meant for operand 1.
      if (OpNo == 1) {
        MachineOperand &Op1 = MI->getOperand(1);
        MachineOperand &Op2 = MI->getOperand(2);
        Register OldReg = Op1.getReg();
        // Operand 2 might be an inlinable constant
        if (Op2.isImm()) {
          Op1.ChangeToImmediate(Op2.getImm());
          Op2.ChangeToRegister(OldReg, false);
        } else {
          Op1.setReg(Op2.getReg());
          Op2.setReg(OldReg);
        }
      }
      return true;
    }
    MI->setDesc(TII->get(Opc));
    return false;
  };

  bool IsLegal = OpToFold.isOperandLegal(*TII, *MI, OpNo);
  if (!IsLegal && OpToFold.isImm()) {
    if (std::optional<int64_t> ImmVal = OpToFold.getEffectiveImmVal())
      IsLegal = canUseImmWithOpSel(MI, OpNo, *ImmVal);
  }

  if (!IsLegal) {
    // Special case for v_mac_{f16, f32}_e64 if we are trying to fold into src2
    unsigned NewOpc = macToMad(Opc);
    if (NewOpc != AMDGPU::INSTRUCTION_LIST_END) {
      // Check if changing this to a v_mad_{f16, f32} instruction will allow us
      // to fold the operand.
      MI->setDesc(TII->get(NewOpc));
      bool AddOpSel = !AMDGPU::hasNamedOperand(Opc, AMDGPU::OpName::op_sel) &&
                      AMDGPU::hasNamedOperand(NewOpc, AMDGPU::OpName::op_sel);
      if (AddOpSel)
        MI->addOperand(MachineOperand::CreateImm(0));
      bool FoldAsMAD = tryAddToFoldList(FoldList, MI, OpNo, OpToFold);
      if (FoldAsMAD) {
        MI->untieRegOperand(OpNo);
        return true;
      }
      if (AddOpSel)
        MI->removeOperand(MI->getNumExplicitOperands() - 1);
      MI->setDesc(TII->get(Opc));
    }

    // Special case for s_fmac_f32 if we are trying to fold into Src2.
    // By transforming into fmaak we can untie Src2 and make folding legal.
    if (Opc == AMDGPU::S_FMAC_F32 && OpNo == 3) {
      if (tryToFoldAsFMAAKorMK())
        return true;
    }

    // Special case for s_setreg_b32
    if (OpToFold.isImm()) {
      unsigned ImmOpc = 0;
      if (Opc == AMDGPU::S_SETREG_B32)
        ImmOpc = AMDGPU::S_SETREG_IMM32_B32;
      else if (Opc == AMDGPU::S_SETREG_B32_mode)
        ImmOpc = AMDGPU::S_SETREG_IMM32_B32_mode;
      if (ImmOpc) {
        MI->setDesc(TII->get(ImmOpc));
        appendFoldCandidate(FoldList, MI, OpNo, OpToFold);
        return true;
      }
    }

    // Operand is not legal, so try to commute the instruction to
    // see if this makes it possible to fold.
    unsigned CommuteOpNo = TargetInstrInfo::CommuteAnyOperandIndex;
    bool CanCommute = TII->findCommutedOpIndices(*MI, OpNo, CommuteOpNo);
    if (!CanCommute)
      return false;

    MachineOperand &Op = MI->getOperand(OpNo);
    MachineOperand &CommutedOp = MI->getOperand(CommuteOpNo);

    // One of operands might be an Imm operand, and OpNo may refer to it after
    // the call of commuteInstruction() below. Such situations are avoided
    // here explicitly as OpNo must be a register operand to be a candidate
    // for memory folding.
    if (!Op.isReg() || !CommutedOp.isReg())
      return false;

    // The same situation with an immediate could reproduce if both inputs are
    // the same register.
    if (Op.isReg() && CommutedOp.isReg() &&
        (Op.getReg() == CommutedOp.getReg() &&
         Op.getSubReg() == CommutedOp.getSubReg()))
      return false;

    if (!TII->commuteInstruction(*MI, false, OpNo, CommuteOpNo))
      return false;

    int Op32 = -1;
    if (!OpToFold.isOperandLegal(*TII, *MI, CommuteOpNo)) {
      if ((Opc != AMDGPU::V_ADD_CO_U32_e64 && Opc != AMDGPU::V_SUB_CO_U32_e64 &&
           Opc != AMDGPU::V_SUBREV_CO_U32_e64) || // FIXME
          (!OpToFold.isImm() && !OpToFold.isFI() && !OpToFold.isGlobal())) {
        TII->commuteInstruction(*MI, false, OpNo, CommuteOpNo);
        return false;
      }

      // Verify the other operand is a VGPR, otherwise we would violate the
      // constant bus restriction.
      MachineOperand &OtherOp = MI->getOperand(OpNo);
      if (!OtherOp.isReg() ||
          !TII->getRegisterInfo().isVGPR(*MRI, OtherOp.getReg()))
        return false;

      assert(MI->getOperand(1).isDef());

      // Make sure to get the 32-bit version of the commuted opcode.
      unsigned MaybeCommutedOpc = MI->getOpcode();
      Op32 = AMDGPU::getVOPe32(MaybeCommutedOpc);
    }

    appendFoldCandidate(FoldList, MI, CommuteOpNo, OpToFold, /*Commuted=*/true,
                        Op32);
    return true;
  }

  // Special case for s_fmac_f32 if we are trying to fold into Src0 or Src1.
  // By changing into fmamk we can untie Src2.
  // If folding for Src0 happens first and it is identical operand to Src1 we
  // should avoid transforming into fmamk which requires commuting as it would
  // cause folding into Src1 to fail later on due to wrong OpNo used.
  if (Opc == AMDGPU::S_FMAC_F32 &&
      (OpNo != 1 || !MI->getOperand(1).isIdenticalTo(MI->getOperand(2)))) {
    if (tryToFoldAsFMAAKorMK())
      return true;
  }

  appendFoldCandidate(FoldList, MI, OpNo, OpToFold);
  return true;
}

bool SIFoldOperandsImpl::isUseSafeToFold(const MachineInstr &MI,
                                         const MachineOperand &UseMO) const {
  // Operands of SDWA instructions must be registers.
  return !TII->isSDWA(MI);
}

static MachineOperand *lookUpCopyChain(const SIInstrInfo &TII,
                                       const MachineRegisterInfo &MRI,
                                       Register SrcReg) {
  MachineOperand *Sub = nullptr;
  for (MachineInstr *SubDef = MRI.getVRegDef(SrcReg);
       SubDef && TII.isFoldableCopy(*SubDef);
       SubDef = MRI.getVRegDef(Sub->getReg())) {
    MachineOperand &SrcOp = SubDef->getOperand(1);
    if (SrcOp.isImm())
      return &SrcOp;
    if (!SrcOp.isReg() || SrcOp.getReg().isPhysical())
      break;
    Sub = &SrcOp;
    // TODO: Support compose
    if (SrcOp.getSubReg())
      break;
  }

  return Sub;
}

const TargetRegisterClass *SIFoldOperandsImpl::getRegSeqInit(
    MachineInstr &RegSeq,
    SmallVectorImpl<std::pair<MachineOperand *, unsigned>> &Defs) const {

  assert(RegSeq.isRegSequence());

  const TargetRegisterClass *RC = nullptr;

  for (unsigned I = 1, E = RegSeq.getNumExplicitOperands(); I != E; I += 2) {
    MachineOperand &SrcOp = RegSeq.getOperand(I);
    unsigned SubRegIdx = RegSeq.getOperand(I + 1).getImm();

    // Only accept reg_sequence with uniform reg class inputs for simplicity.
    const TargetRegisterClass *OpRC = getRegOpRC(*MRI, *TRI, SrcOp);
    if (!RC)
      RC = OpRC;
    else if (!TRI->getCommonSubClass(RC, OpRC))
      return nullptr;

    if (SrcOp.getSubReg()) {
      // TODO: Handle subregister compose
      Defs.emplace_back(&SrcOp, SubRegIdx);
      continue;
    }

    MachineOperand *DefSrc = lookUpCopyChain(*TII, *MRI, SrcOp.getReg());
    if (DefSrc && (DefSrc->isReg() || DefSrc->isImm())) {
      Defs.emplace_back(DefSrc, SubRegIdx);
      continue;
    }

    Defs.emplace_back(&SrcOp, SubRegIdx);
  }

  return RC;
}

// Find a def of the UseReg, check if it is a reg_sequence and find initializers
// for each subreg, tracking it to an immediate if possible. Returns the
// register class of the inputs on success.
const TargetRegisterClass *SIFoldOperandsImpl::getRegSeqInit(
    SmallVectorImpl<std::pair<MachineOperand *, unsigned>> &Defs,
    Register UseReg) const {
  MachineInstr *Def = MRI->getVRegDef(UseReg);
  if (!Def || !Def->isRegSequence())
    return nullptr;

  return getRegSeqInit(*Def, Defs);
}

std::pair<int64_t, const TargetRegisterClass *>
SIFoldOperandsImpl::isRegSeqSplat(MachineInstr &RegSeq) const {
  SmallVector<std::pair<MachineOperand *, unsigned>, 32> Defs;
  const TargetRegisterClass *SrcRC = getRegSeqInit(RegSeq, Defs);
  if (!SrcRC)
    return {};

  bool TryToMatchSplat64 = false;

  int64_t Imm;
  for (unsigned I = 0, E = Defs.size(); I != E; ++I) {
    const MachineOperand *Op = Defs[I].first;
    if (!Op->isImm())
      return {};

    int64_t SubImm = Op->getImm();
    if (!I) {
      Imm = SubImm;
      continue;
    }

    if (Imm != SubImm) {
      if (I == 1 && (E & 1) == 0) {
        // If we have an even number of inputs, there's a chance this is a
        // 64-bit element splat broken into 32-bit pieces.
        TryToMatchSplat64 = true;
        break;
      }

      return {}; // Can only fold splat constants
    }
  }

  if (!TryToMatchSplat64)
    return {Defs[0].first->getImm(), SrcRC};

  // Fallback to recognizing 64-bit splats broken into 32-bit pieces
  // (i.e. recognize every other other element is 0 for 64-bit immediates)
  int64_t SplatVal64;
  for (unsigned I = 0, E = Defs.size(); I != E; I += 2) {
    const MachineOperand *Op0 = Defs[I].first;
    const MachineOperand *Op1 = Defs[I + 1].first;

    if (!Op0->isImm() || !Op1->isImm())
      return {};

    unsigned SubReg0 = Defs[I].second;
    unsigned SubReg1 = Defs[I + 1].second;

    // Assume we're going to generally encounter reg_sequences with sorted
    // subreg indexes, so reject any that aren't consecutive.
    if (TRI->getChannelFromSubReg(SubReg0) + 1 !=
        TRI->getChannelFromSubReg(SubReg1))
      return {};

    int64_t MergedVal = Make_64(Op1->getImm(), Op0->getImm());
    if (I == 0)
      SplatVal64 = MergedVal;
    else if (SplatVal64 != MergedVal)
      return {};
  }

  const TargetRegisterClass *RC64 = TRI->getSubRegisterClass(
      MRI->getRegClass(RegSeq.getOperand(0).getReg()), AMDGPU::sub0_sub1);

  return {SplatVal64, RC64};
}

bool SIFoldOperandsImpl::tryFoldRegSeqSplat(
    MachineInstr *UseMI, unsigned UseOpIdx, int64_t SplatVal,
    const TargetRegisterClass *SplatRC) const {
  const MCInstrDesc &Desc = UseMI->getDesc();
  if (UseOpIdx >= Desc.getNumOperands())
    return false;

  // Filter out unhandled pseudos.
  if (!AMDGPU::isSISrcOperand(Desc, UseOpIdx))
    return false;

  int16_t RCID = Desc.operands()[UseOpIdx].RegClass;
  if (RCID == -1)
    return false;

  const TargetRegisterClass *OpRC = TRI->getRegClass(RCID);

  // Special case 0/-1, since when interpreted as a 64-bit element both halves
  // have the same bits. These are the only cases where a splat has the same
  // interpretation for 32-bit and 64-bit splats.
  if (SplatVal != 0 && SplatVal != -1) {
    // We need to figure out the scalar type read by the operand. e.g. the MFMA
    // operand will be AReg_128, and we want to check if it's compatible with an
    // AReg_32 constant.
    uint8_t OpTy = Desc.operands()[UseOpIdx].OperandType;
    switch (OpTy) {
    case AMDGPU::OPERAND_REG_INLINE_AC_INT32:
    case AMDGPU::OPERAND_REG_INLINE_AC_FP32:
      OpRC = TRI->getSubRegisterClass(OpRC, AMDGPU::sub0);
      break;
    case AMDGPU::OPERAND_REG_INLINE_AC_FP64:
      OpRC = TRI->getSubRegisterClass(OpRC, AMDGPU::sub0_sub1);
      break;
    default:
      return false;
    }

    if (!TRI->getCommonSubClass(OpRC, SplatRC))
      return false;
  }

  MachineOperand TmpOp = MachineOperand::CreateImm(SplatVal);
  if (!TII->isOperandLegal(*UseMI, UseOpIdx, &TmpOp))
    return false;

  return true;
}

bool SIFoldOperandsImpl::tryToFoldACImm(
    const FoldableDef &OpToFold, MachineInstr *UseMI, unsigned UseOpIdx,
    SmallVectorImpl<FoldCandidate> &FoldList) const {
  const MCInstrDesc &Desc = UseMI->getDesc();
  if (UseOpIdx >= Desc.getNumOperands())
    return false;

  if (!AMDGPU::isSISrcInlinableOperand(Desc, UseOpIdx))
    return false;

  MachineOperand &UseOp = UseMI->getOperand(UseOpIdx);
  if (OpToFold.isImm() && OpToFold.isOperandLegal(*TII, *UseMI, UseOpIdx)) {
    appendFoldCandidate(FoldList, UseMI, UseOpIdx, OpToFold);
    return true;
  }

  // TODO: Verify the following code handles subregisters correctly.
  // TODO: Handle extract of global reference
  if (UseOp.getSubReg())
    return false;

  if (!OpToFold.isReg())
    return false;

  Register UseReg = OpToFold.getReg();
  if (!UseReg.isVirtual())
    return false;

  // Maybe it is just a COPY of an immediate itself.

  // FIXME: Remove this handling. There is already special case folding of
  // immediate into copy in foldOperand. This is looking for the def of the
  // value the folding started from in the first place.
  MachineInstr *Def = MRI->getVRegDef(UseReg);
  if (Def && TII->isFoldableCopy(*Def)) {
    MachineOperand &DefOp = Def->getOperand(1);
    if (DefOp.isImm() && TII->isOperandLegal(*UseMI, UseOpIdx, &DefOp)) {
      FoldableDef FoldableImm(DefOp.getImm(), OpToFold.DefRC,
                              OpToFold.DefSubReg);
      appendFoldCandidate(FoldList, UseMI, UseOpIdx, FoldableImm);
      return true;
    }
  }

  return false;
}

void SIFoldOperandsImpl::foldOperand(
    FoldableDef OpToFold, MachineInstr *UseMI, int UseOpIdx,
    SmallVectorImpl<FoldCandidate> &FoldList,
    SmallVectorImpl<MachineInstr *> &CopiesToReplace) const {
  const MachineOperand *UseOp = &UseMI->getOperand(UseOpIdx);

  if (!isUseSafeToFold(*UseMI, *UseOp))
    return;

  // FIXME: Fold operands with subregs.
  if (UseOp->isReg() && OpToFold.isReg()) {
    if (UseOp->isImplicit())
      return;
    // Allow folding from SGPRs to 16-bit VGPRs.
    if (UseOp->getSubReg() != AMDGPU::NoSubRegister &&
        (UseOp->getSubReg() != AMDGPU::lo16 ||
         !TRI->isSGPRReg(*MRI, OpToFold.getReg())))
      return;
  }

  // Special case for REG_SEQUENCE: We can't fold literals into
  // REG_SEQUENCE instructions, so we have to fold them into the
  // uses of REG_SEQUENCE.
  if (UseMI->isRegSequence()) {
    Register RegSeqDstReg = UseMI->getOperand(0).getReg();
    unsigned RegSeqDstSubReg = UseMI->getOperand(UseOpIdx + 1).getImm();

    int64_t SplatVal;
    const TargetRegisterClass *SplatRC;
    std::tie(SplatVal, SplatRC) = isRegSeqSplat(*UseMI);

    // Grab the use operands first
    SmallVector<MachineOperand *, 4> UsesToProcess(
        llvm::make_pointer_range(MRI->use_nodbg_operands(RegSeqDstReg)));
    for (auto *RSUse : UsesToProcess) {
      MachineInstr *RSUseMI = RSUse->getParent();
      unsigned OpNo = RSUseMI->getOperandNo(RSUse);

      if (SplatRC) {
        if (tryFoldRegSeqSplat(RSUseMI, OpNo, SplatVal, SplatRC)) {
          FoldableDef SplatDef(SplatVal, SplatRC);
          appendFoldCandidate(FoldList, RSUseMI, OpNo, SplatDef);
          continue;
        }
      }

      // TODO: Handle general compose
      if (RSUse->getSubReg() != RegSeqDstSubReg)
        continue;

      // FIXME: We should avoid recursing here. There should be a cleaner split
      // between the in-place mutations and adding to the fold list.
      foldOperand(OpToFold, RSUseMI, RSUseMI->getOperandNo(RSUse), FoldList,
                  CopiesToReplace);
    }

    return;
  }

  if (tryToFoldACImm(OpToFold, UseMI, UseOpIdx, FoldList))
    return;

  if (frameIndexMayFold(*UseMI, UseOpIdx, OpToFold)) {
    // Verify that this is a stack access.
    // FIXME: Should probably use stack pseudos before frame lowering.

    if (TII->isMUBUF(*UseMI)) {
      if (TII->getNamedOperand(*UseMI, AMDGPU::OpName::srsrc)->getReg() !=
          MFI->getScratchRSrcReg())
        return;

      // Ensure this is either relative to the current frame or the current
      // wave.
      MachineOperand &SOff =
          *TII->getNamedOperand(*UseMI, AMDGPU::OpName::soffset);
      if (!SOff.isImm() || SOff.getImm() != 0)
        return;
    }

    // A frame index will resolve to a positive constant, so it should always be
    // safe to fold the addressing mode, even pre-GFX9.
    UseMI->getOperand(UseOpIdx).ChangeToFrameIndex(OpToFold.getFI());

    const unsigned Opc = UseMI->getOpcode();
    if (TII->isFLATScratch(*UseMI) &&
        AMDGPU::hasNamedOperand(Opc, AMDGPU::OpName::vaddr) &&
        !AMDGPU::hasNamedOperand(Opc, AMDGPU::OpName::saddr)) {
      unsigned NewOpc = AMDGPU::getFlatScratchInstSSfromSV(Opc);
      UseMI->setDesc(TII->get(NewOpc));
    }

    return;
  }

  bool FoldingImmLike =
      OpToFold.isImm() || OpToFold.isFI() || OpToFold.isGlobal();

  if (FoldingImmLike && UseMI->isCopy()) {
    Register DestReg = UseMI->getOperand(0).getReg();
    Register SrcReg = UseMI->getOperand(1).getReg();
    assert(SrcReg.isVirtual());

    const TargetRegisterClass *SrcRC = MRI->getRegClass(SrcReg);

    // Don't fold into a copy to a physical register with the same class. Doing
    // so would interfere with the register coalescer's logic which would avoid
    // redundant initializations.
    if (DestReg.isPhysical() && SrcRC->contains(DestReg))
      return;

    const TargetRegisterClass *DestRC = TRI->getRegClassForReg(*MRI, DestReg);
    if (!DestReg.isPhysical() && DestRC == &AMDGPU::AGPR_32RegClass) {
      std::optional<int64_t> UseImmVal = OpToFold.getEffectiveImmVal();
      if (UseImmVal && TII->isInlineConstant(
                           *UseImmVal, AMDGPU::OPERAND_REG_INLINE_C_INT32)) {
        UseMI->setDesc(TII->get(AMDGPU::V_ACCVGPR_WRITE_B32_e64));
        UseMI->getOperand(1).ChangeToImmediate(*UseImmVal);
        CopiesToReplace.push_back(UseMI);
        return;
      }
    }

    // Allow immediates COPYd into sgpr_lo16 to be further folded while
    // still being legal if not further folded
    if (DestRC == &AMDGPU::SGPR_LO16RegClass) {
      assert(ST->useRealTrue16Insts());
      MRI->setRegClass(DestReg, &AMDGPU::SGPR_32RegClass);
      DestRC = &AMDGPU::SGPR_32RegClass;
    }

    // In order to fold immediates into copies, we need to change the
    // copy to a MOV.

    unsigned MovOp = TII->getMovOpcode(DestRC);
    if (MovOp == AMDGPU::COPY)
      return;

    // Fold if the destination register class of the MOV instruction (ResRC)
    // is a superclass of (or equal to) the destination register class of the
    // COPY (DestRC). If this condition fails, folding would be illegal.
    const MCInstrDesc &MovDesc = TII->get(MovOp);
    assert(MovDesc.getNumDefs() > 0 && MovDesc.operands()[0].RegClass != -1);
    const TargetRegisterClass *ResRC =
        TRI->getRegClass(MovDesc.operands()[0].RegClass);
    if (!DestRC->hasSuperClassEq(ResRC))
      return;

    MachineInstr::mop_iterator ImpOpI = UseMI->implicit_operands().begin();
    MachineInstr::mop_iterator ImpOpE = UseMI->implicit_operands().end();
    while (ImpOpI != ImpOpE) {
      MachineInstr::mop_iterator Tmp = ImpOpI;
      ImpOpI++;
      UseMI->removeOperand(UseMI->getOperandNo(Tmp));
    }
    UseMI->setDesc(TII->get(MovOp));

    if (MovOp == AMDGPU::V_MOV_B16_t16_e64) {
      const auto &SrcOp = UseMI->getOperand(UseOpIdx);
      MachineOperand NewSrcOp(SrcOp);
      MachineFunction *MF = UseMI->getParent()->getParent();
      UseMI->removeOperand(1);
      UseMI->addOperand(*MF, MachineOperand::CreateImm(0)); // src0_modifiers
      UseMI->addOperand(NewSrcOp);                          // src0
      UseMI->addOperand(*MF, MachineOperand::CreateImm(0)); // op_sel
      UseOpIdx = 2;
      UseOp = &UseMI->getOperand(UseOpIdx);
    }
    CopiesToReplace.push_back(UseMI);
  } else {
    if (UseMI->isCopy() && OpToFold.isReg() &&
        UseMI->getOperand(0).getReg().isVirtual() &&
        !UseMI->getOperand(1).getSubReg() &&
        OpToFold.DefMI->implicit_operands().empty()) {
      LLVM_DEBUG(dbgs() << "Folding " << OpToFold.OpToFold << "\n into "
                        << *UseMI);
      unsigned Size = TII->getOpSize(*UseMI, 1);
      Register UseReg = OpToFold.getReg();
      UseMI->getOperand(1).setReg(UseReg);
      unsigned SubRegIdx = OpToFold.getSubReg();
      // Hack to allow 32-bit SGPRs to be folded into True16 instructions
      // Remove this if 16-bit SGPRs (i.e. SGPR_LO16) are added to the
      // VS_16RegClass
      //
      // Excerpt from AMDGPUGenRegisterInfo.inc
      // NoSubRegister, //0
      // hi16, // 1
      // lo16, // 2
      // sub0, // 3
      // ...
      // sub1, // 11
      // sub1_hi16, // 12
      // sub1_lo16, // 13
      static_assert(AMDGPU::sub1_hi16 == 12, "Subregister layout has changed");
      if (Size == 2 && TRI->isVGPR(*MRI, UseMI->getOperand(0).getReg()) &&
          TRI->isSGPRReg(*MRI, UseReg)) {
        // Produce the 32 bit subregister index to which the 16-bit subregister
        // is aligned.
        if (SubRegIdx > AMDGPU::sub1) {
          LaneBitmask M = TRI->getSubRegIndexLaneMask(SubRegIdx);
          M |= M.getLane(M.getHighestLane() - 1);
          SmallVector<unsigned, 4> Indexes;
          TRI->getCoveringSubRegIndexes(TRI->getRegClassForReg(*MRI, UseReg), M,
                                        Indexes);
          assert(Indexes.size() == 1 && "Expected one 32-bit subreg to cover");
          SubRegIdx = Indexes[0];
          // 32-bit registers do not have a sub0 index
        } else if (TII->getOpSize(*UseMI, 1) == 4)
          SubRegIdx = 0;
        else
          SubRegIdx = AMDGPU::sub0;
      }
      UseMI->getOperand(1).setSubReg(SubRegIdx);
      UseMI->getOperand(1).setIsKill(false);
      CopiesToReplace.push_back(UseMI);
      OpToFold.OpToFold->setIsKill(false);

      // Remove kill flags as kills may now be out of order with uses.
      MRI->clearKillFlags(UseReg);
      if (foldCopyToAGPRRegSequence(UseMI))
        return;
    }

    unsigned UseOpc = UseMI->getOpcode();
    if (UseOpc == AMDGPU::V_READFIRSTLANE_B32 ||
        (UseOpc == AMDGPU::V_READLANE_B32 &&
         (int)UseOpIdx ==
         AMDGPU::getNamedOperandIdx(UseOpc, AMDGPU::OpName::src0))) {
      // %vgpr = V_MOV_B32 imm
      // %sgpr = V_READFIRSTLANE_B32 %vgpr
      // =>
      // %sgpr = S_MOV_B32 imm
      if (FoldingImmLike) {
        if (execMayBeModifiedBeforeUse(*MRI,
                                       UseMI->getOperand(UseOpIdx).getReg(),
                                       *OpToFold.DefMI, *UseMI))
          return;

        UseMI->setDesc(TII->get(AMDGPU::S_MOV_B32));

        if (OpToFold.isImm()) {
          UseMI->getOperand(1).ChangeToImmediate(
              *OpToFold.getEffectiveImmVal());
        } else if (OpToFold.isFI())
          UseMI->getOperand(1).ChangeToFrameIndex(OpToFold.getFI());
        else {
          assert(OpToFold.isGlobal());
          UseMI->getOperand(1).ChangeToGA(OpToFold.OpToFold->getGlobal(),
                                          OpToFold.OpToFold->getOffset(),
                                          OpToFold.OpToFold->getTargetFlags());
        }
        UseMI->removeOperand(2); // Remove exec read (or src1 for readlane)
        return;
      }

      if (OpToFold.isReg() && TRI->isSGPRReg(*MRI, OpToFold.getReg())) {
        if (checkIfExecMayBeModifiedBeforeUseAcrossBB(
                *MRI, UseMI->getOperand(UseOpIdx).getReg(),
                *OpToFold.DefMI, *UseMI, SIFoldOperandsPreheaderThreshold))
          return;

        // %vgpr = COPY %sgpr0
        // %sgpr1 = V_READFIRSTLANE_B32 %vgpr
        // =>
        // %sgpr1 = COPY %sgpr0
        UseMI->setDesc(TII->get(AMDGPU::COPY));
        UseMI->getOperand(1).setReg(OpToFold.getReg());
        UseMI->getOperand(1).setSubReg(OpToFold.getSubReg());
        UseMI->getOperand(1).setIsKill(false);
        UseMI->removeOperand(2); // Remove exec read (or src1 for readlane)
        return;
      }
    }

    const MCInstrDesc &UseDesc = UseMI->getDesc();

    // Don't fold into target independent nodes.  Target independent opcodes
    // don't have defined register classes.
    if (UseDesc.isVariadic() || UseOp->isImplicit() ||
        UseDesc.operands()[UseOpIdx].RegClass == -1)
      return;
  }

  if (!FoldingImmLike) {
    if (OpToFold.isReg() && ST->needsAlignedVGPRs()) {
      // Don't fold if OpToFold doesn't hold an aligned register.
      const TargetRegisterClass *RC =
          TRI->getRegClassForReg(*MRI, OpToFold.getReg());
      assert(RC);
      if (TRI->hasVectorRegisters(RC) && OpToFold.getSubReg()) {
        unsigned SubReg = OpToFold.getSubReg();
        if (const TargetRegisterClass *SubRC =
                TRI->getSubRegisterClass(RC, SubReg))
          RC = SubRC;
      }

      if (!RC || !TRI->isProperlyAlignedRC(*RC))
        return;
    }

    tryAddToFoldList(FoldList, UseMI, UseOpIdx, OpToFold);

    // FIXME: We could try to change the instruction from 64-bit to 32-bit
    // to enable more folding opportunities.  The shrink operands pass
    // already does this.
    return;
  }

  tryAddToFoldList(FoldList, UseMI, UseOpIdx, OpToFold);
}

static bool evalBinaryInstruction(unsigned Opcode, int32_t &Result,
                                  uint32_t LHS, uint32_t RHS) {
  switch (Opcode) {
  case AMDGPU::V_AND_B32_e64:
  case AMDGPU::V_AND_B32_e32:
  case AMDGPU::S_AND_B32:
    Result = LHS & RHS;
    return true;
  case AMDGPU::V_OR_B32_e64:
  case AMDGPU::V_OR_B32_e32:
  case AMDGPU::S_OR_B32:
    Result = LHS | RHS;
    return true;
  case AMDGPU::V_XOR_B32_e64:
  case AMDGPU::V_XOR_B32_e32:
  case AMDGPU::S_XOR_B32:
    Result = LHS ^ RHS;
    return true;
  case AMDGPU::S_XNOR_B32:
    Result = ~(LHS ^ RHS);
    return true;
  case AMDGPU::S_NAND_B32:
    Result = ~(LHS & RHS);
    return true;
  case AMDGPU::S_NOR_B32:
    Result = ~(LHS | RHS);
    return true;
  case AMDGPU::S_ANDN2_B32:
    Result = LHS & ~RHS;
    return true;
  case AMDGPU::S_ORN2_B32:
    Result = LHS | ~RHS;
    return true;
  case AMDGPU::V_LSHL_B32_e64:
  case AMDGPU::V_LSHL_B32_e32:
  case AMDGPU::S_LSHL_B32:
    // The instruction ignores the high bits for out of bounds shifts.
    Result = LHS << (RHS & 31);
    return true;
  case AMDGPU::V_LSHLREV_B32_e64:
  case AMDGPU::V_LSHLREV_B32_e32:
    Result = RHS << (LHS & 31);
    return true;
  case AMDGPU::V_LSHR_B32_e64:
  case AMDGPU::V_LSHR_B32_e32:
  case AMDGPU::S_LSHR_B32:
    Result = LHS >> (RHS & 31);
    return true;
  case AMDGPU::V_LSHRREV_B32_e64:
  case AMDGPU::V_LSHRREV_B32_e32:
    Result = RHS >> (LHS & 31);
    return true;
  case AMDGPU::V_ASHR_I32_e64:
  case AMDGPU::V_ASHR_I32_e32:
  case AMDGPU::S_ASHR_I32:
    Result = static_cast<int32_t>(LHS) >> (RHS & 31);
    return true;
  case AMDGPU::V_ASHRREV_I32_e64:
  case AMDGPU::V_ASHRREV_I32_e32:
    Result = static_cast<int32_t>(RHS) >> (LHS & 31);
    return true;
  default:
    return false;
  }
}

static unsigned getMovOpc(bool IsScalar) {
  return IsScalar ? AMDGPU::S_MOV_B32 : AMDGPU::V_MOV_B32_e32;
}

static void mutateCopyOp(MachineInstr &MI, const MCInstrDesc &NewDesc) {
  MI.setDesc(NewDesc);

  // Remove any leftover implicit operands from mutating the instruction. e.g.
  // if we replace an s_and_b32 with a copy, we don't need the implicit scc def
  // anymore.
  const MCInstrDesc &Desc = MI.getDesc();
  unsigned NumOps = Desc.getNumOperands() + Desc.implicit_uses().size() +
                    Desc.implicit_defs().size();

  for (unsigned I = MI.getNumOperands() - 1; I >= NumOps; --I)
    MI.removeOperand(I);
}

std::optional<int64_t>
SIFoldOperandsImpl::getImmOrMaterializedImm(MachineOperand &Op) const {
  if (Op.isImm())
    return Op.getImm();

  if (!Op.isReg() || !Op.getReg().isVirtual())
    return std::nullopt;

  const MachineInstr *Def = MRI->getVRegDef(Op.getReg());
  if (Def && Def->isMoveImmediate()) {
    const MachineOperand &ImmSrc = Def->getOperand(1);
    if (ImmSrc.isImm())
      return TII->extractSubregFromImm(ImmSrc.getImm(), Op.getSubReg());
  }

  return std::nullopt;
}

// Try to simplify operations with a constant that may appear after instruction
// selection.
// TODO: See if a frame index with a fixed offset can fold.
bool SIFoldOperandsImpl::tryConstantFoldOp(MachineInstr *MI) const {
  if (!MI->allImplicitDefsAreDead())
    return false;

  unsigned Opc = MI->getOpcode();

  int Src0Idx = AMDGPU::getNamedOperandIdx(Opc, AMDGPU::OpName::src0);
  if (Src0Idx == -1)
    return false;

  MachineOperand *Src0 = &MI->getOperand(Src0Idx);
  std::optional<int64_t> Src0Imm = getImmOrMaterializedImm(*Src0);

  if ((Opc == AMDGPU::V_NOT_B32_e64 || Opc == AMDGPU::V_NOT_B32_e32 ||
       Opc == AMDGPU::S_NOT_B32) &&
      Src0Imm) {
    MI->getOperand(1).ChangeToImmediate(~*Src0Imm);
    mutateCopyOp(*MI, TII->get(getMovOpc(Opc == AMDGPU::S_NOT_B32)));
    return true;
  }

  int Src1Idx = AMDGPU::getNamedOperandIdx(Opc, AMDGPU::OpName::src1);
  if (Src1Idx == -1)
    return false;

  MachineOperand *Src1 = &MI->getOperand(Src1Idx);
  std::optional<int64_t> Src1Imm = getImmOrMaterializedImm(*Src1);

  if (!Src0Imm && !Src1Imm)
    return false;

  // and k0, k1 -> v_mov_b32 (k0 & k1)
  // or k0, k1 -> v_mov_b32 (k0 | k1)
  // xor k0, k1 -> v_mov_b32 (k0 ^ k1)
  if (Src0Imm && Src1Imm) {
    int32_t NewImm;
    if (!evalBinaryInstruction(Opc, NewImm, *Src0Imm, *Src1Imm))
      return false;

    bool IsSGPR = TRI->isSGPRReg(*MRI, MI->getOperand(0).getReg());

    // Be careful to change the right operand, src0 may belong to a different
    // instruction.
    MI->getOperand(Src0Idx).ChangeToImmediate(NewImm);
    MI->removeOperand(Src1Idx);
    mutateCopyOp(*MI, TII->get(getMovOpc(IsSGPR)));
    return true;
  }

  if (!MI->isCommutable())
    return false;

  if (Src0Imm && !Src1Imm) {
    std::swap(Src0, Src1);
    std::swap(Src0Idx, Src1Idx);
    std::swap(Src0Imm, Src1Imm);
  }

  int32_t Src1Val = static_cast<int32_t>(*Src1Imm);
  if (Opc == AMDGPU::V_OR_B32_e64 ||
      Opc == AMDGPU::V_OR_B32_e32 ||
      Opc == AMDGPU::S_OR_B32) {
    if (Src1Val == 0) {
      // y = or x, 0 => y = copy x
      MI->removeOperand(Src1Idx);
      mutateCopyOp(*MI, TII->get(AMDGPU::COPY));
    } else if (Src1Val == -1) {
      // y = or x, -1 => y = v_mov_b32 -1
      MI->removeOperand(Src1Idx);
      mutateCopyOp(*MI, TII->get(getMovOpc(Opc == AMDGPU::S_OR_B32)));
    } else
      return false;

    return true;
  }

  if (Opc == AMDGPU::V_AND_B32_e64 || Opc == AMDGPU::V_AND_B32_e32 ||
      Opc == AMDGPU::S_AND_B32) {
    if (Src1Val == 0) {
      // y = and x, 0 => y = v_mov_b32 0
      MI->removeOperand(Src0Idx);
      mutateCopyOp(*MI, TII->get(getMovOpc(Opc == AMDGPU::S_AND_B32)));
    } else if (Src1Val == -1) {
      // y = and x, -1 => y = copy x
      MI->removeOperand(Src1Idx);
      mutateCopyOp(*MI, TII->get(AMDGPU::COPY));
    } else
      return false;

    return true;
  }

  if (Opc == AMDGPU::V_XOR_B32_e64 || Opc == AMDGPU::V_XOR_B32_e32 ||
      Opc == AMDGPU::S_XOR_B32) {
    if (Src1Val == 0) {
      // y = xor x, 0 => y = copy x
      MI->removeOperand(Src1Idx);
      mutateCopyOp(*MI, TII->get(AMDGPU::COPY));
      return true;
    }
  }

  return false;
}

// Try to fold an instruction into a simpler one
bool SIFoldOperandsImpl::tryFoldCndMask(MachineInstr &MI) const {
  unsigned Opc = MI.getOpcode();
  if (Opc != AMDGPU::V_CNDMASK_B32_e32 && Opc != AMDGPU::V_CNDMASK_B32_e64 &&
      Opc != AMDGPU::V_CNDMASK_B64_PSEUDO)
    return false;

  MachineOperand *Src0 = TII->getNamedOperand(MI, AMDGPU::OpName::src0);
  MachineOperand *Src1 = TII->getNamedOperand(MI, AMDGPU::OpName::src1);
  if (!Src1->isIdenticalTo(*Src0)) {
    std::optional<int64_t> Src1Imm = getImmOrMaterializedImm(*Src1);
    if (!Src1Imm)
      return false;

    std::optional<int64_t> Src0Imm = getImmOrMaterializedImm(*Src0);
    if (!Src0Imm || *Src0Imm != *Src1Imm)
      return false;
  }

  int Src1ModIdx =
      AMDGPU::getNamedOperandIdx(Opc, AMDGPU::OpName::src1_modifiers);
  int Src0ModIdx =
      AMDGPU::getNamedOperandIdx(Opc, AMDGPU::OpName::src0_modifiers);
  if ((Src1ModIdx != -1 && MI.getOperand(Src1ModIdx).getImm() != 0) ||
      (Src0ModIdx != -1 && MI.getOperand(Src0ModIdx).getImm() != 0))
    return false;

  LLVM_DEBUG(dbgs() << "Folded " << MI << " into ");
  auto &NewDesc =
      TII->get(Src0->isReg() ? (unsigned)AMDGPU::COPY : getMovOpc(false));
  int Src2Idx = AMDGPU::getNamedOperandIdx(Opc, AMDGPU::OpName::src2);
  if (Src2Idx != -1)
    MI.removeOperand(Src2Idx);
  MI.removeOperand(AMDGPU::getNamedOperandIdx(Opc, AMDGPU::OpName::src1));
  if (Src1ModIdx != -1)
    MI.removeOperand(Src1ModIdx);
  if (Src0ModIdx != -1)
    MI.removeOperand(Src0ModIdx);
  mutateCopyOp(MI, NewDesc);
  LLVM_DEBUG(dbgs() << MI);
  return true;
}

bool SIFoldOperandsImpl::tryFoldZeroHighBits(MachineInstr &MI) const {
  if (MI.getOpcode() != AMDGPU::V_AND_B32_e64 &&
      MI.getOpcode() != AMDGPU::V_AND_B32_e32)
    return false;

  std::optional<int64_t> Src0Imm = getImmOrMaterializedImm(MI.getOperand(1));
  if (!Src0Imm || *Src0Imm != 0xffff || !MI.getOperand(2).isReg())
    return false;

  Register Src1 = MI.getOperand(2).getReg();
  MachineInstr *SrcDef = MRI->getVRegDef(Src1);
  if (!ST->zeroesHigh16BitsOfDest(SrcDef->getOpcode()))
    return false;

  Register Dst = MI.getOperand(0).getReg();
  MRI->replaceRegWith(Dst, Src1);
  if (!MI.getOperand(2).isKill())
    MRI->clearKillFlags(Src1);
  MI.eraseFromParent();
  return true;
}

bool SIFoldOperandsImpl::foldInstOperand(MachineInstr &MI,
                                         const FoldableDef &OpToFold) const {
  // We need mutate the operands of new mov instructions to add implicit
  // uses of EXEC, but adding them invalidates the use_iterator, so defer
  // this.
  SmallVector<MachineInstr *, 4> CopiesToReplace;
  SmallVector<FoldCandidate, 4> FoldList;
  MachineOperand &Dst = MI.getOperand(0);
  bool Changed = false;

  if (OpToFold.isImm()) {
    for (auto &UseMI :
         make_early_inc_range(MRI->use_nodbg_instructions(Dst.getReg()))) {
      // Folding the immediate may reveal operations that can be constant
      // folded or replaced with a copy. This can happen for example after
      // frame indices are lowered to constants or from splitting 64-bit
      // constants.
      //
      // We may also encounter cases where one or both operands are
      // immediates materialized into a register, which would ordinarily not
      // be folded due to multiple uses or operand constraints.
      if (tryConstantFoldOp(&UseMI)) {
        LLVM_DEBUG(dbgs() << "Constant folded " << UseMI);
        Changed = true;
      }
    }
  }

  SmallVector<MachineOperand *, 4> UsesToProcess(
      llvm::make_pointer_range(MRI->use_nodbg_operands(Dst.getReg())));
  for (auto *U : UsesToProcess) {
    MachineInstr *UseMI = U->getParent();

    FoldableDef SubOpToFold = OpToFold.getWithSubReg(*TRI, U->getSubReg());
    foldOperand(SubOpToFold, UseMI, UseMI->getOperandNo(U), FoldList,
                CopiesToReplace);
  }

  if (CopiesToReplace.empty() && FoldList.empty())
    return Changed;

  MachineFunction *MF = MI.getParent()->getParent();
  // Make sure we add EXEC uses to any new v_mov instructions created.
  for (MachineInstr *Copy : CopiesToReplace)
    Copy->addImplicitDefUseOperands(*MF);

  SetVector<MachineInstr *> ConstantFoldCandidates;
  for (FoldCandidate &Fold : FoldList) {
    assert(!Fold.isReg() || Fold.Def.OpToFold);
    if (Fold.isReg() && Fold.getReg().isVirtual()) {
      Register Reg = Fold.getReg();
      const MachineInstr *DefMI = Fold.Def.DefMI;
      if (DefMI->readsRegister(AMDGPU::EXEC, TRI) &&
          execMayBeModifiedBeforeUse(*MRI, Reg, *DefMI, *Fold.UseMI))
        continue;
    }
    if (updateOperand(Fold)) {
      // Clear kill flags.
      if (Fold.isReg()) {
        assert(Fold.Def.OpToFold && Fold.isReg());
        // FIXME: Probably shouldn't bother trying to fold if not an
        // SGPR. PeepholeOptimizer can eliminate redundant VGPR->VGPR
        // copies.
        MRI->clearKillFlags(Fold.getReg());
      }
      LLVM_DEBUG(dbgs() << "Folded source from " << MI << " into OpNo "
                        << static_cast<int>(Fold.UseOpNo) << " of "
                        << *Fold.UseMI);
<<<<<<< HEAD
=======

      if (Fold.isImm())
        ConstantFoldCandidates.insert(Fold.UseMI);

>>>>>>> 9ea27b84
    } else if (Fold.Commuted) {
      // Restoring instruction's original operand order if fold has failed.
      TII->commuteInstruction(*Fold.UseMI, false);
    }
  }

  for (MachineInstr *MI : ConstantFoldCandidates) {
    if (tryConstantFoldOp(MI)) {
      LLVM_DEBUG(dbgs() << "Constant folded " << *MI);
      Changed = true;
    }
  }
  return true;
}

/// Fold %agpr = COPY (REG_SEQUENCE x_MOV_B32, ...) into REG_SEQUENCE
///  (V_ACCVGPR_WRITE_B32_e64) ... depending on the reg_sequence input values.
bool SIFoldOperandsImpl::foldCopyToAGPRRegSequence(MachineInstr *CopyMI) const {
  // It is very tricky to store a value into an AGPR. v_accvgpr_write_b32 can
  // only accept VGPR or inline immediate. Recreate a reg_sequence with its
  // initializers right here, so we will rematerialize immediates and avoid
  // copies via different reg classes.
  const TargetRegisterClass *DefRC =
      MRI->getRegClass(CopyMI->getOperand(0).getReg());
  if (!TRI->isAGPRClass(DefRC))
    return false;

  Register UseReg = CopyMI->getOperand(1).getReg();
  MachineInstr *RegSeq = MRI->getVRegDef(UseReg);
  if (!RegSeq || !RegSeq->isRegSequence())
    return false;

  const DebugLoc &DL = CopyMI->getDebugLoc();
  MachineBasicBlock &MBB = *CopyMI->getParent();

  MachineInstrBuilder B(*MBB.getParent(), CopyMI);
  DenseMap<TargetInstrInfo::RegSubRegPair, Register> VGPRCopies;

  const TargetRegisterClass *UseRC =
      MRI->getRegClass(CopyMI->getOperand(1).getReg());

  // Value, subregindex for new REG_SEQUENCE
  SmallVector<std::pair<MachineOperand *, unsigned>, 32> NewDefs;

  unsigned NumRegSeqOperands = RegSeq->getNumOperands();
  unsigned NumFoldable = 0;

  for (unsigned I = 1; I != NumRegSeqOperands; I += 2) {
    MachineOperand &RegOp = RegSeq->getOperand(I);
    unsigned SubRegIdx = RegSeq->getOperand(I + 1).getImm();

    if (RegOp.getSubReg()) {
      // TODO: Handle subregister compose
      NewDefs.emplace_back(&RegOp, SubRegIdx);
      continue;
    }

    MachineOperand *Lookup = lookUpCopyChain(*TII, *MRI, RegOp.getReg());
    if (!Lookup)
      Lookup = &RegOp;

    if (Lookup->isImm()) {
      // Check if this is an agpr_32 subregister.
      const TargetRegisterClass *DestSuperRC = TRI->getMatchingSuperRegClass(
          DefRC, &AMDGPU::AGPR_32RegClass, SubRegIdx);
      if (DestSuperRC &&
          TII->isInlineConstant(*Lookup, AMDGPU::OPERAND_REG_INLINE_C_INT32)) {
        ++NumFoldable;
        NewDefs.emplace_back(Lookup, SubRegIdx);
        continue;
      }
    }

    const TargetRegisterClass *InputRC =
        Lookup->isReg() ? MRI->getRegClass(Lookup->getReg())
                        : MRI->getRegClass(RegOp.getReg());

    // TODO: Account for Lookup->getSubReg()

    // If we can't find a matching super class, this is an SGPR->AGPR or
    // VGPR->AGPR subreg copy (or something constant-like we have to materialize
    // in the AGPR). We can't directly copy from SGPR to AGPR on gfx908, so we
    // want to rewrite to copy to an intermediate VGPR class.
    const TargetRegisterClass *MatchRC =
        TRI->getMatchingSuperRegClass(DefRC, InputRC, SubRegIdx);
    if (!MatchRC) {
      ++NumFoldable;
      NewDefs.emplace_back(&RegOp, SubRegIdx);
      continue;
    }

    NewDefs.emplace_back(&RegOp, SubRegIdx);
  }

  // Do not clone a reg_sequence and merely change the result register class.
  if (NumFoldable == 0)
    return false;

  CopyMI->setDesc(TII->get(AMDGPU::REG_SEQUENCE));
  for (unsigned I = CopyMI->getNumOperands() - 1; I > 0; --I)
    CopyMI->removeOperand(I);

  for (auto [Def, DestSubIdx] : NewDefs) {
    if (!Def->isReg()) {
      // TODO: Should we use single write for each repeated value like in
      // register case?
      Register Tmp = MRI->createVirtualRegister(&AMDGPU::AGPR_32RegClass);
      BuildMI(MBB, CopyMI, DL, TII->get(AMDGPU::V_ACCVGPR_WRITE_B32_e64), Tmp)
          .add(*Def);
      B.addReg(Tmp);
    } else {
      TargetInstrInfo::RegSubRegPair Src = getRegSubRegPair(*Def);
      Def->setIsKill(false);

      Register &VGPRCopy = VGPRCopies[Src];
      if (!VGPRCopy) {
        const TargetRegisterClass *VGPRUseSubRC =
            TRI->getSubRegisterClass(UseRC, DestSubIdx);

        // We cannot build a reg_sequence out of the same registers, they
        // must be copied. Better do it here before copyPhysReg() created
        // several reads to do the AGPR->VGPR->AGPR copy.

        // Direct copy from SGPR to AGPR is not possible on gfx908. To avoid
        // creation of exploded copies SGPR->VGPR->AGPR in the copyPhysReg()
        // later, create a copy here and track if we already have such a copy.
        if (TRI->getSubRegisterClass(MRI->getRegClass(Src.Reg), Src.SubReg) !=
            VGPRUseSubRC) {
          VGPRCopy = MRI->createVirtualRegister(VGPRUseSubRC);
          BuildMI(MBB, CopyMI, DL, TII->get(AMDGPU::COPY), VGPRCopy).add(*Def);
          B.addReg(VGPRCopy);
        } else {
          // If it is already a VGPR, do not copy the register.
          B.add(*Def);
        }
      } else {
        B.addReg(VGPRCopy);
      }
    }

    B.addImm(DestSubIdx);
  }

  LLVM_DEBUG(dbgs() << "Folded " << *CopyMI);
  return true;
}

bool SIFoldOperandsImpl::tryFoldFoldableCopy(
    MachineInstr &MI, MachineOperand *&CurrentKnownM0Val) const {
  Register DstReg = MI.getOperand(0).getReg();
  // Specially track simple redefs of m0 to the same value in a block, so we
  // can erase the later ones.
  if (DstReg == AMDGPU::M0) {
    MachineOperand &NewM0Val = MI.getOperand(1);
    if (CurrentKnownM0Val && CurrentKnownM0Val->isIdenticalTo(NewM0Val)) {
      MI.eraseFromParent();
      return true;
    }

    // We aren't tracking other physical registers
    CurrentKnownM0Val = (NewM0Val.isReg() && NewM0Val.getReg().isPhysical())
                            ? nullptr
                            : &NewM0Val;
    return false;
  }

  MachineOperand *OpToFoldPtr;
  if (MI.getOpcode() == AMDGPU::V_MOV_B16_t16_e64) {
    // Folding when any src_modifiers are non-zero is unsupported
    if (TII->hasAnyModifiersSet(MI))
      return false;
    OpToFoldPtr = &MI.getOperand(2);
  } else
    OpToFoldPtr = &MI.getOperand(1);
  MachineOperand &OpToFold = *OpToFoldPtr;
  bool FoldingImm = OpToFold.isImm() || OpToFold.isFI() || OpToFold.isGlobal();

  // FIXME: We could also be folding things like TargetIndexes.
  if (!FoldingImm && !OpToFold.isReg())
    return false;

  if (OpToFold.isReg() && !OpToFold.getReg().isVirtual())
    return false;

  // Prevent folding operands backwards in the function. For example,
  // the COPY opcode must not be replaced by 1 in this example:
  //
  //    %3 = COPY %vgpr0; VGPR_32:%3
  //    ...
  //    %vgpr0 = V_MOV_B32_e32 1, implicit %exec
  if (!DstReg.isVirtual())
    return false;

  const TargetRegisterClass *DstRC =
      MRI->getRegClass(MI.getOperand(0).getReg());

  // True16: Fix malformed 16-bit sgpr COPY produced by peephole-opt
  // Can remove this code if proper 16-bit SGPRs are implemented
  // Example: Pre-peephole-opt
  // %29:sgpr_lo16 = COPY %16.lo16:sreg_32
  // %32:sreg_32 = COPY %29:sgpr_lo16
  // %30:sreg_32 = S_PACK_LL_B32_B16 killed %31:sreg_32, killed %32:sreg_32
  // Post-peephole-opt and DCE
  // %32:sreg_32 = COPY %16.lo16:sreg_32
  // %30:sreg_32 = S_PACK_LL_B32_B16 killed %31:sreg_32, killed %32:sreg_32
  // After this transform
  // %32:sreg_32 = COPY %16:sreg_32
  // %30:sreg_32 = S_PACK_LL_B32_B16 killed %31:sreg_32, killed %32:sreg_32
  // After the fold operands pass
  // %30:sreg_32 = S_PACK_LL_B32_B16 killed %31:sreg_32, killed %16:sreg_32
  if (MI.getOpcode() == AMDGPU::COPY && OpToFold.isReg() &&
      OpToFold.getSubReg()) {
    if (DstRC == &AMDGPU::SReg_32RegClass &&
        DstRC == MRI->getRegClass(OpToFold.getReg())) {
      assert(OpToFold.getSubReg() == AMDGPU::lo16);
      OpToFold.setSubReg(0);
    }
  }

  // Fold copy to AGPR through reg_sequence
  // TODO: Handle with subregister extract
  if (OpToFold.isReg() && MI.isCopy() && !MI.getOperand(1).getSubReg()) {
    if (foldCopyToAGPRRegSequence(&MI))
      return true;
  }

  FoldableDef Def(OpToFold, DstRC);
  bool Changed = foldInstOperand(MI, Def);

  // If we managed to fold all uses of this copy then we might as well
  // delete it now.
  // The only reason we need to follow chains of copies here is that
  // tryFoldRegSequence looks forward through copies before folding a
  // REG_SEQUENCE into its eventual users.
  auto *InstToErase = &MI;
  while (MRI->use_nodbg_empty(InstToErase->getOperand(0).getReg())) {
    auto &SrcOp = InstToErase->getOperand(1);
    auto SrcReg = SrcOp.isReg() ? SrcOp.getReg() : Register();
    InstToErase->eraseFromParent();
    Changed = true;
    InstToErase = nullptr;
    if (!SrcReg || SrcReg.isPhysical())
      break;
    InstToErase = MRI->getVRegDef(SrcReg);
    if (!InstToErase || !TII->isFoldableCopy(*InstToErase))
      break;
  }

  if (InstToErase && InstToErase->isRegSequence() &&
      MRI->use_nodbg_empty(InstToErase->getOperand(0).getReg())) {
    InstToErase->eraseFromParent();
    Changed = true;
  }

  if (Changed)
    return true;

  // Run this after foldInstOperand to avoid turning scalar additions into
  // vector additions when the result scalar result could just be folded into
  // the user(s).
  return OpToFold.isReg() &&
         foldCopyToVGPROfScalarAddOfFrameIndex(DstReg, OpToFold.getReg(), MI);
}

// Clamp patterns are canonically selected to v_max_* instructions, so only
// handle them.
const MachineOperand *
SIFoldOperandsImpl::isClamp(const MachineInstr &MI) const {
  unsigned Op = MI.getOpcode();
  switch (Op) {
  case AMDGPU::V_MAX_F32_e64:
  case AMDGPU::V_MAX_F16_e64:
  case AMDGPU::V_MAX_F16_t16_e64:
  case AMDGPU::V_MAX_F16_fake16_e64:
  case AMDGPU::V_MAX_F64_e64:
  case AMDGPU::V_MAX_NUM_F64_e64:
  case AMDGPU::V_PK_MAX_F16: {
    if (MI.mayRaiseFPException())
      return nullptr;

    if (!TII->getNamedOperand(MI, AMDGPU::OpName::clamp)->getImm())
      return nullptr;

    // Make sure sources are identical.
    const MachineOperand *Src0 = TII->getNamedOperand(MI, AMDGPU::OpName::src0);
    const MachineOperand *Src1 = TII->getNamedOperand(MI, AMDGPU::OpName::src1);
    if (!Src0->isReg() || !Src1->isReg() ||
        Src0->getReg() != Src1->getReg() ||
        Src0->getSubReg() != Src1->getSubReg() ||
        Src0->getSubReg() != AMDGPU::NoSubRegister)
      return nullptr;

    // Can't fold up if we have modifiers.
    if (TII->hasModifiersSet(MI, AMDGPU::OpName::omod))
      return nullptr;

    unsigned Src0Mods
      = TII->getNamedOperand(MI, AMDGPU::OpName::src0_modifiers)->getImm();
    unsigned Src1Mods
      = TII->getNamedOperand(MI, AMDGPU::OpName::src1_modifiers)->getImm();

    // Having a 0 op_sel_hi would require swizzling the output in the source
    // instruction, which we can't do.
    unsigned UnsetMods = (Op == AMDGPU::V_PK_MAX_F16) ? SISrcMods::OP_SEL_1
                                                      : 0u;
    if (Src0Mods != UnsetMods && Src1Mods != UnsetMods)
      return nullptr;
    return Src0;
  }
  default:
    return nullptr;
  }
}

// FIXME: Clamp for v_mad_mixhi_f16 handled during isel.
bool SIFoldOperandsImpl::tryFoldClamp(MachineInstr &MI) {
  const MachineOperand *ClampSrc = isClamp(MI);
  if (!ClampSrc || !MRI->hasOneNonDBGUser(ClampSrc->getReg()))
    return false;

  if (!ClampSrc->getReg().isVirtual())
    return false;

  // Look through COPY. COPY only observed with True16.
  Register DefSrcReg = TRI->lookThruCopyLike(ClampSrc->getReg(), MRI);
  MachineInstr *Def =
      MRI->getVRegDef(DefSrcReg.isVirtual() ? DefSrcReg : ClampSrc->getReg());

  // The type of clamp must be compatible.
  if (TII->getClampMask(*Def) != TII->getClampMask(MI))
    return false;

  if (Def->mayRaiseFPException())
    return false;

  MachineOperand *DefClamp = TII->getNamedOperand(*Def, AMDGPU::OpName::clamp);
  if (!DefClamp)
    return false;

  LLVM_DEBUG(dbgs() << "Folding clamp " << *DefClamp << " into " << *Def);

  // Clamp is applied after omod, so it is OK if omod is set.
  DefClamp->setImm(1);

  Register DefReg = Def->getOperand(0).getReg();
  Register MIDstReg = MI.getOperand(0).getReg();
  if (TRI->isSGPRReg(*MRI, DefReg)) {
    // Pseudo scalar instructions have a SGPR for dst and clamp is a v_max*
    // instruction with a VGPR dst.
    BuildMI(*MI.getParent(), MI, MI.getDebugLoc(), TII->get(AMDGPU::COPY),
            MIDstReg)
        .addReg(DefReg);
  } else {
    MRI->replaceRegWith(MIDstReg, DefReg);
  }
  MI.eraseFromParent();

  // Use of output modifiers forces VOP3 encoding for a VOP2 mac/fmac
  // instruction, so we might as well convert it to the more flexible VOP3-only
  // mad/fma form.
  if (TII->convertToThreeAddress(*Def, nullptr, nullptr))
    Def->eraseFromParent();

  return true;
}

static int getOModValue(unsigned Opc, int64_t Val) {
  switch (Opc) {
  case AMDGPU::V_MUL_F64_e64:
  case AMDGPU::V_MUL_F64_pseudo_e64: {
    switch (Val) {
    case 0x3fe0000000000000: // 0.5
      return SIOutMods::DIV2;
    case 0x4000000000000000: // 2.0
      return SIOutMods::MUL2;
    case 0x4010000000000000: // 4.0
      return SIOutMods::MUL4;
    default:
      return SIOutMods::NONE;
    }
  }
  case AMDGPU::V_MUL_F32_e64: {
    switch (static_cast<uint32_t>(Val)) {
    case 0x3f000000: // 0.5
      return SIOutMods::DIV2;
    case 0x40000000: // 2.0
      return SIOutMods::MUL2;
    case 0x40800000: // 4.0
      return SIOutMods::MUL4;
    default:
      return SIOutMods::NONE;
    }
  }
  case AMDGPU::V_MUL_F16_e64:
  case AMDGPU::V_MUL_F16_t16_e64:
  case AMDGPU::V_MUL_F16_fake16_e64: {
    switch (static_cast<uint16_t>(Val)) {
    case 0x3800: // 0.5
      return SIOutMods::DIV2;
    case 0x4000: // 2.0
      return SIOutMods::MUL2;
    case 0x4400: // 4.0
      return SIOutMods::MUL4;
    default:
      return SIOutMods::NONE;
    }
  }
  default:
    llvm_unreachable("invalid mul opcode");
  }
}

// FIXME: Does this really not support denormals with f16?
// FIXME: Does this need to check IEEE mode bit? SNaNs are generally not
// handled, so will anything other than that break?
std::pair<const MachineOperand *, int>
SIFoldOperandsImpl::isOMod(const MachineInstr &MI) const {
  unsigned Op = MI.getOpcode();
  switch (Op) {
  case AMDGPU::V_MUL_F64_e64:
  case AMDGPU::V_MUL_F64_pseudo_e64:
  case AMDGPU::V_MUL_F32_e64:
  case AMDGPU::V_MUL_F16_t16_e64:
  case AMDGPU::V_MUL_F16_fake16_e64:
  case AMDGPU::V_MUL_F16_e64: {
    // If output denormals are enabled, omod is ignored.
    if ((Op == AMDGPU::V_MUL_F32_e64 &&
         MFI->getMode().FP32Denormals.Output != DenormalMode::PreserveSign) ||
        ((Op == AMDGPU::V_MUL_F64_e64 || Op == AMDGPU::V_MUL_F64_pseudo_e64 ||
          Op == AMDGPU::V_MUL_F16_e64 || Op == AMDGPU::V_MUL_F16_t16_e64 ||
          Op == AMDGPU::V_MUL_F16_fake16_e64) &&
         MFI->getMode().FP64FP16Denormals.Output !=
             DenormalMode::PreserveSign) ||
        MI.mayRaiseFPException())
      return std::pair(nullptr, SIOutMods::NONE);

    const MachineOperand *RegOp = nullptr;
    const MachineOperand *ImmOp = nullptr;
    const MachineOperand *Src0 = TII->getNamedOperand(MI, AMDGPU::OpName::src0);
    const MachineOperand *Src1 = TII->getNamedOperand(MI, AMDGPU::OpName::src1);
    if (Src0->isImm()) {
      ImmOp = Src0;
      RegOp = Src1;
    } else if (Src1->isImm()) {
      ImmOp = Src1;
      RegOp = Src0;
    } else
      return std::pair(nullptr, SIOutMods::NONE);

    int OMod = getOModValue(Op, ImmOp->getImm());
    if (OMod == SIOutMods::NONE ||
        TII->hasModifiersSet(MI, AMDGPU::OpName::src0_modifiers) ||
        TII->hasModifiersSet(MI, AMDGPU::OpName::src1_modifiers) ||
        TII->hasModifiersSet(MI, AMDGPU::OpName::omod) ||
        TII->hasModifiersSet(MI, AMDGPU::OpName::clamp))
      return std::pair(nullptr, SIOutMods::NONE);

    return std::pair(RegOp, OMod);
  }
  case AMDGPU::V_ADD_F64_e64:
  case AMDGPU::V_ADD_F64_pseudo_e64:
  case AMDGPU::V_ADD_F32_e64:
  case AMDGPU::V_ADD_F16_e64:
  case AMDGPU::V_ADD_F16_t16_e64:
  case AMDGPU::V_ADD_F16_fake16_e64: {
    // If output denormals are enabled, omod is ignored.
    if ((Op == AMDGPU::V_ADD_F32_e64 &&
         MFI->getMode().FP32Denormals.Output != DenormalMode::PreserveSign) ||
        ((Op == AMDGPU::V_ADD_F64_e64 || Op == AMDGPU::V_ADD_F64_pseudo_e64 ||
          Op == AMDGPU::V_ADD_F16_e64 || Op == AMDGPU::V_ADD_F16_t16_e64 ||
          Op == AMDGPU::V_ADD_F16_fake16_e64) &&
         MFI->getMode().FP64FP16Denormals.Output != DenormalMode::PreserveSign))
      return std::pair(nullptr, SIOutMods::NONE);

    // Look through the DAGCombiner canonicalization fmul x, 2 -> fadd x, x
    const MachineOperand *Src0 = TII->getNamedOperand(MI, AMDGPU::OpName::src0);
    const MachineOperand *Src1 = TII->getNamedOperand(MI, AMDGPU::OpName::src1);

    if (Src0->isReg() && Src1->isReg() && Src0->getReg() == Src1->getReg() &&
        Src0->getSubReg() == Src1->getSubReg() &&
        !TII->hasModifiersSet(MI, AMDGPU::OpName::src0_modifiers) &&
        !TII->hasModifiersSet(MI, AMDGPU::OpName::src1_modifiers) &&
        !TII->hasModifiersSet(MI, AMDGPU::OpName::clamp) &&
        !TII->hasModifiersSet(MI, AMDGPU::OpName::omod))
      return std::pair(Src0, SIOutMods::MUL2);

    return std::pair(nullptr, SIOutMods::NONE);
  }
  default:
    return std::pair(nullptr, SIOutMods::NONE);
  }
}

// FIXME: Does this need to check IEEE bit on function?
bool SIFoldOperandsImpl::tryFoldOMod(MachineInstr &MI) {
  const MachineOperand *RegOp;
  int OMod;
  std::tie(RegOp, OMod) = isOMod(MI);
  if (OMod == SIOutMods::NONE || !RegOp->isReg() ||
      RegOp->getSubReg() != AMDGPU::NoSubRegister ||
      !MRI->hasOneNonDBGUser(RegOp->getReg()))
    return false;

  MachineInstr *Def = MRI->getVRegDef(RegOp->getReg());
  MachineOperand *DefOMod = TII->getNamedOperand(*Def, AMDGPU::OpName::omod);
  if (!DefOMod || DefOMod->getImm() != SIOutMods::NONE)
    return false;

  if (Def->mayRaiseFPException())
    return false;

  // Clamp is applied after omod. If the source already has clamp set, don't
  // fold it.
  if (TII->hasModifiersSet(*Def, AMDGPU::OpName::clamp))
    return false;

  LLVM_DEBUG(dbgs() << "Folding omod " << MI << " into " << *Def);

  DefOMod->setImm(OMod);
  MRI->replaceRegWith(MI.getOperand(0).getReg(), Def->getOperand(0).getReg());
  // Kill flags can be wrong if we replaced a def inside a loop with a def
  // outside the loop.
  MRI->clearKillFlags(Def->getOperand(0).getReg());
  MI.eraseFromParent();

  // Use of output modifiers forces VOP3 encoding for a VOP2 mac/fmac
  // instruction, so we might as well convert it to the more flexible VOP3-only
  // mad/fma form.
  if (TII->convertToThreeAddress(*Def, nullptr, nullptr))
    Def->eraseFromParent();

  return true;
}

// Try to fold a reg_sequence with vgpr output and agpr inputs into an
// instruction which can take an agpr. So far that means a store.
bool SIFoldOperandsImpl::tryFoldRegSequence(MachineInstr &MI) {
  assert(MI.isRegSequence());
  auto Reg = MI.getOperand(0).getReg();

  if (!ST->hasGFX90AInsts() || !TRI->isVGPR(*MRI, Reg) ||
      !MRI->hasOneNonDBGUse(Reg))
    return false;

  SmallVector<std::pair<MachineOperand*, unsigned>, 32> Defs;
  if (!getRegSeqInit(Defs, Reg))
    return false;

  for (auto &[Op, SubIdx] : Defs) {
    if (!Op->isReg())
      return false;
    if (TRI->isAGPR(*MRI, Op->getReg()))
      continue;
    // Maybe this is a COPY from AREG
    const MachineInstr *SubDef = MRI->getVRegDef(Op->getReg());
    if (!SubDef || !SubDef->isCopy() || SubDef->getOperand(1).getSubReg())
      return false;
    if (!TRI->isAGPR(*MRI, SubDef->getOperand(1).getReg()))
      return false;
  }

  MachineOperand *Op = &*MRI->use_nodbg_begin(Reg);
  MachineInstr *UseMI = Op->getParent();
  while (UseMI->isCopy() && !Op->getSubReg()) {
    Reg = UseMI->getOperand(0).getReg();
    if (!TRI->isVGPR(*MRI, Reg) || !MRI->hasOneNonDBGUse(Reg))
      return false;
    Op = &*MRI->use_nodbg_begin(Reg);
    UseMI = Op->getParent();
  }

  if (Op->getSubReg())
    return false;

  unsigned OpIdx = Op - &UseMI->getOperand(0);
  const MCInstrDesc &InstDesc = UseMI->getDesc();
  const TargetRegisterClass *OpRC =
      TII->getRegClass(InstDesc, OpIdx, TRI, *MI.getMF());
  if (!OpRC || !TRI->isVectorSuperClass(OpRC))
    return false;

  const auto *NewDstRC = TRI->getEquivalentAGPRClass(MRI->getRegClass(Reg));
  auto Dst = MRI->createVirtualRegister(NewDstRC);
  auto RS = BuildMI(*MI.getParent(), MI, MI.getDebugLoc(),
                    TII->get(AMDGPU::REG_SEQUENCE), Dst);

  for (auto &[Def, SubIdx] : Defs) {
    Def->setIsKill(false);
    if (TRI->isAGPR(*MRI, Def->getReg())) {
      RS.add(*Def);
    } else { // This is a copy
      MachineInstr *SubDef = MRI->getVRegDef(Def->getReg());
      SubDef->getOperand(1).setIsKill(false);
      RS.addReg(SubDef->getOperand(1).getReg(), 0, Def->getSubReg());
    }
    RS.addImm(SubIdx);
  }

  Op->setReg(Dst);
  if (!TII->isOperandLegal(*UseMI, OpIdx, Op)) {
    Op->setReg(Reg);
    RS->eraseFromParent();
    return false;
  }

  LLVM_DEBUG(dbgs() << "Folded " << *RS << " into " << *UseMI);

  // Erase the REG_SEQUENCE eagerly, unless we followed a chain of COPY users,
  // in which case we can erase them all later in runOnMachineFunction.
  if (MRI->use_nodbg_empty(MI.getOperand(0).getReg()))
    MI.eraseFromParent();
  return true;
}

/// Checks whether \p Copy is a AGPR -> VGPR copy. Returns `true` on success and
/// stores the AGPR register in \p OutReg and the subreg in \p OutSubReg
static bool isAGPRCopy(const SIRegisterInfo &TRI,
                       const MachineRegisterInfo &MRI, const MachineInstr &Copy,
                       Register &OutReg, unsigned &OutSubReg) {
  assert(Copy.isCopy());

  const MachineOperand &CopySrc = Copy.getOperand(1);
  Register CopySrcReg = CopySrc.getReg();
  if (!CopySrcReg.isVirtual())
    return false;

  // Common case: copy from AGPR directly, e.g.
  //  %1:vgpr_32 = COPY %0:agpr_32
  if (TRI.isAGPR(MRI, CopySrcReg)) {
    OutReg = CopySrcReg;
    OutSubReg = CopySrc.getSubReg();
    return true;
  }

  // Sometimes it can also involve two copies, e.g.
  //  %1:vgpr_256 = COPY %0:agpr_256
  //  %2:vgpr_32 = COPY %1:vgpr_256.sub0
  const MachineInstr *CopySrcDef = MRI.getVRegDef(CopySrcReg);
  if (!CopySrcDef || !CopySrcDef->isCopy())
    return false;

  const MachineOperand &OtherCopySrc = CopySrcDef->getOperand(1);
  Register OtherCopySrcReg = OtherCopySrc.getReg();
  if (!OtherCopySrcReg.isVirtual() ||
      CopySrcDef->getOperand(0).getSubReg() != AMDGPU::NoSubRegister ||
      OtherCopySrc.getSubReg() != AMDGPU::NoSubRegister ||
      !TRI.isAGPR(MRI, OtherCopySrcReg))
    return false;

  OutReg = OtherCopySrcReg;
  OutSubReg = CopySrc.getSubReg();
  return true;
}

// Try to hoist an AGPR to VGPR copy across a PHI.
// This should allow folding of an AGPR into a consumer which may support it.
//
// Example 1: LCSSA PHI
//      loop:
//        %1:vreg = COPY %0:areg
//      exit:
//        %2:vreg = PHI %1:vreg, %loop
//  =>
//      loop:
//      exit:
//        %1:areg = PHI %0:areg, %loop
//        %2:vreg = COPY %1:areg
//
// Example 2: PHI with multiple incoming values:
//      entry:
//        %1:vreg = GLOBAL_LOAD(..)
//      loop:
//        %2:vreg = PHI %1:vreg, %entry, %5:vreg, %loop
//        %3:areg = COPY %2:vreg
//        %4:areg = (instr using %3:areg)
//        %5:vreg = COPY %4:areg
//  =>
//      entry:
//        %1:vreg = GLOBAL_LOAD(..)
//        %2:areg = COPY %1:vreg
//      loop:
//        %3:areg = PHI %2:areg, %entry, %X:areg,
//        %4:areg = (instr using %3:areg)
bool SIFoldOperandsImpl::tryFoldPhiAGPR(MachineInstr &PHI) {
  assert(PHI.isPHI());

  Register PhiOut = PHI.getOperand(0).getReg();
  if (!TRI->isVGPR(*MRI, PhiOut))
    return false;

  // Iterate once over all incoming values of the PHI to check if this PHI is
  // eligible, and determine the exact AGPR RC we'll target.
  const TargetRegisterClass *ARC = nullptr;
  for (unsigned K = 1; K < PHI.getNumExplicitOperands(); K += 2) {
    MachineOperand &MO = PHI.getOperand(K);
    MachineInstr *Copy = MRI->getVRegDef(MO.getReg());
    if (!Copy || !Copy->isCopy())
      continue;

    Register AGPRSrc;
    unsigned AGPRRegMask = AMDGPU::NoSubRegister;
    if (!isAGPRCopy(*TRI, *MRI, *Copy, AGPRSrc, AGPRRegMask))
      continue;

    const TargetRegisterClass *CopyInRC = MRI->getRegClass(AGPRSrc);
    if (const auto *SubRC = TRI->getSubRegisterClass(CopyInRC, AGPRRegMask))
      CopyInRC = SubRC;

    if (ARC && !ARC->hasSubClassEq(CopyInRC))
      return false;
    ARC = CopyInRC;
  }

  if (!ARC)
    return false;

  bool IsAGPR32 = (ARC == &AMDGPU::AGPR_32RegClass);

  // Rewrite the PHI's incoming values to ARC.
  LLVM_DEBUG(dbgs() << "Folding AGPR copies into: " << PHI);
  for (unsigned K = 1; K < PHI.getNumExplicitOperands(); K += 2) {
    MachineOperand &MO = PHI.getOperand(K);
    Register Reg = MO.getReg();

    MachineBasicBlock::iterator InsertPt;
    MachineBasicBlock *InsertMBB = nullptr;

    // Look at the def of Reg, ignoring all copies.
    unsigned CopyOpc = AMDGPU::COPY;
    if (MachineInstr *Def = MRI->getVRegDef(Reg)) {

      // Look at pre-existing COPY instructions from ARC: Steal the operand. If
      // the copy was single-use, it will be removed by DCE later.
      if (Def->isCopy()) {
        Register AGPRSrc;
        unsigned AGPRSubReg = AMDGPU::NoSubRegister;
        if (isAGPRCopy(*TRI, *MRI, *Def, AGPRSrc, AGPRSubReg)) {
          MO.setReg(AGPRSrc);
          MO.setSubReg(AGPRSubReg);
          continue;
        }

        // If this is a multi-use SGPR -> VGPR copy, use V_ACCVGPR_WRITE on
        // GFX908 directly instead of a COPY. Otherwise, SIFoldOperand may try
        // to fold the sgpr -> vgpr -> agpr copy into a sgpr -> agpr copy which
        // is unlikely to be profitable.
        //
        // Note that V_ACCVGPR_WRITE is only used for AGPR_32.
        MachineOperand &CopyIn = Def->getOperand(1);
        if (IsAGPR32 && !ST->hasGFX90AInsts() && !MRI->hasOneNonDBGUse(Reg) &&
            TRI->isSGPRReg(*MRI, CopyIn.getReg()))
          CopyOpc = AMDGPU::V_ACCVGPR_WRITE_B32_e64;
      }

      InsertMBB = Def->getParent();
      InsertPt = InsertMBB->SkipPHIsLabelsAndDebug(++Def->getIterator());
    } else {
      InsertMBB = PHI.getOperand(MO.getOperandNo() + 1).getMBB();
      InsertPt = InsertMBB->getFirstTerminator();
    }

    Register NewReg = MRI->createVirtualRegister(ARC);
    MachineInstr *MI = BuildMI(*InsertMBB, InsertPt, PHI.getDebugLoc(),
                               TII->get(CopyOpc), NewReg)
                           .addReg(Reg);
    MO.setReg(NewReg);

    (void)MI;
    LLVM_DEBUG(dbgs() << "  Created COPY: " << *MI);
  }

  // Replace the PHI's result with a new register.
  Register NewReg = MRI->createVirtualRegister(ARC);
  PHI.getOperand(0).setReg(NewReg);

  // COPY that new register back to the original PhiOut register. This COPY will
  // usually be folded out later.
  MachineBasicBlock *MBB = PHI.getParent();
  BuildMI(*MBB, MBB->getFirstNonPHI(), PHI.getDebugLoc(),
          TII->get(AMDGPU::COPY), PhiOut)
      .addReg(NewReg);

  LLVM_DEBUG(dbgs() << "  Done: Folded " << PHI);
  return true;
}

// Attempt to convert VGPR load to an AGPR load.
bool SIFoldOperandsImpl::tryFoldLoad(MachineInstr &MI) {
  assert(MI.mayLoad());
  if (!ST->hasGFX90AInsts() || MI.getNumExplicitDefs() != 1)
    return false;

  MachineOperand &Def = MI.getOperand(0);
  if (!Def.isDef())
    return false;

  Register DefReg = Def.getReg();

  if (DefReg.isPhysical() || !TRI->isVGPR(*MRI, DefReg))
    return false;

  SmallVector<const MachineInstr *, 8> Users(
      llvm::make_pointer_range(MRI->use_nodbg_instructions(DefReg)));
  SmallVector<Register, 8> MoveRegs;

  if (Users.empty())
    return false;

  // Check that all uses a copy to an agpr or a reg_sequence producing an agpr.
  while (!Users.empty()) {
    const MachineInstr *I = Users.pop_back_val();
    if (!I->isCopy() && !I->isRegSequence())
      return false;
    Register DstReg = I->getOperand(0).getReg();
    // Physical registers may have more than one instruction definitions
    if (DstReg.isPhysical())
      return false;
    if (TRI->isAGPR(*MRI, DstReg))
      continue;
    MoveRegs.push_back(DstReg);
    for (const MachineInstr &U : MRI->use_nodbg_instructions(DstReg))
      Users.push_back(&U);
  }

  const TargetRegisterClass *RC = MRI->getRegClass(DefReg);
  MRI->setRegClass(DefReg, TRI->getEquivalentAGPRClass(RC));
  if (!TII->isOperandLegal(MI, 0, &Def)) {
    MRI->setRegClass(DefReg, RC);
    return false;
  }

  while (!MoveRegs.empty()) {
    Register Reg = MoveRegs.pop_back_val();
    MRI->setRegClass(Reg, TRI->getEquivalentAGPRClass(MRI->getRegClass(Reg)));
  }

  LLVM_DEBUG(dbgs() << "Folded " << MI);

  return true;
}

// tryFoldPhiAGPR will aggressively try to create AGPR PHIs.
// For GFX90A and later, this is pretty much always a good thing, but for GFX908
// there's cases where it can create a lot more AGPR-AGPR copies, which are
// expensive on this architecture due to the lack of V_ACCVGPR_MOV.
//
// This function looks at all AGPR PHIs in a basic block and collects their
// operands. Then, it checks for register that are used more than once across
// all PHIs and caches them in a VGPR. This prevents ExpandPostRAPseudo from
// having to create one VGPR temporary per use, which can get very messy if
// these PHIs come from a broken-up large PHI (e.g. 32 AGPR phis, one per vector
// element).
//
// Example
//      a:
//        %in:agpr_256 = COPY %foo:vgpr_256
//      c:
//        %x:agpr_32 = ..
//      b:
//        %0:areg = PHI %in.sub0:agpr_32, %a, %x, %c
//        %1:areg = PHI %in.sub0:agpr_32, %a, %y, %c
//        %2:areg = PHI %in.sub0:agpr_32, %a, %z, %c
//  =>
//      a:
//        %in:agpr_256 = COPY %foo:vgpr_256
//        %tmp:vgpr_32 = V_ACCVGPR_READ_B32_e64 %in.sub0:agpr_32
//        %tmp_agpr:agpr_32 = COPY %tmp
//      c:
//        %x:agpr_32 = ..
//      b:
//        %0:areg = PHI %tmp_agpr, %a, %x, %c
//        %1:areg = PHI %tmp_agpr, %a, %y, %c
//        %2:areg = PHI %tmp_agpr, %a, %z, %c
bool SIFoldOperandsImpl::tryOptimizeAGPRPhis(MachineBasicBlock &MBB) {
  // This is only really needed on GFX908 where AGPR-AGPR copies are
  // unreasonably difficult.
  if (ST->hasGFX90AInsts())
    return false;

  // Look at all AGPR Phis and collect the register + subregister used.
  DenseMap<std::pair<Register, unsigned>, std::vector<MachineOperand *>>
      RegToMO;

  for (auto &MI : MBB) {
    if (!MI.isPHI())
      break;

    if (!TRI->isAGPR(*MRI, MI.getOperand(0).getReg()))
      continue;

    for (unsigned K = 1; K < MI.getNumOperands(); K += 2) {
      MachineOperand &PhiMO = MI.getOperand(K);
      if (!PhiMO.getSubReg())
        continue;
      RegToMO[{PhiMO.getReg(), PhiMO.getSubReg()}].push_back(&PhiMO);
    }
  }

  // For all (Reg, SubReg) pair that are used more than once, cache the value in
  // a VGPR.
  bool Changed = false;
  for (const auto &[Entry, MOs] : RegToMO) {
    if (MOs.size() == 1)
      continue;

    const auto [Reg, SubReg] = Entry;
    MachineInstr *Def = MRI->getVRegDef(Reg);
    MachineBasicBlock *DefMBB = Def->getParent();

    // Create a copy in a VGPR using V_ACCVGPR_READ_B32_e64 so it's not folded
    // out.
    const TargetRegisterClass *ARC = getRegOpRC(*MRI, *TRI, *MOs.front());
    Register TempVGPR =
        MRI->createVirtualRegister(TRI->getEquivalentVGPRClass(ARC));
    MachineInstr *VGPRCopy =
        BuildMI(*DefMBB, ++Def->getIterator(), Def->getDebugLoc(),
                TII->get(AMDGPU::V_ACCVGPR_READ_B32_e64), TempVGPR)
            .addReg(Reg, /* flags */ 0, SubReg);

    // Copy back to an AGPR and use that instead of the AGPR subreg in all MOs.
    Register TempAGPR = MRI->createVirtualRegister(ARC);
    BuildMI(*DefMBB, ++VGPRCopy->getIterator(), Def->getDebugLoc(),
            TII->get(AMDGPU::COPY), TempAGPR)
        .addReg(TempVGPR);

    LLVM_DEBUG(dbgs() << "Caching AGPR into VGPR: " << *VGPRCopy);
    for (MachineOperand *MO : MOs) {
      MO->setReg(TempAGPR);
      MO->setSubReg(AMDGPU::NoSubRegister);
      LLVM_DEBUG(dbgs() << "  Changed PHI Operand: " << *MO << "\n");
    }

    Changed = true;
  }

  return Changed;
}

bool SIFoldOperandsImpl::run(MachineFunction &MF) {
  MRI = &MF.getRegInfo();
  ST = &MF.getSubtarget<GCNSubtarget>();
  TII = ST->getInstrInfo();
  TRI = &TII->getRegisterInfo();
  MFI = MF.getInfo<SIMachineFunctionInfo>();

  // omod is ignored by hardware if IEEE bit is enabled. omod also does not
  // correctly handle signed zeros.
  //
  // FIXME: Also need to check strictfp
  bool IsIEEEMode = MFI->getMode().IEEE;
  bool HasNSZ = MFI->hasNoSignedZerosFPMath();

  bool Changed = false;
  for (MachineBasicBlock *MBB : depth_first(&MF)) {
    MachineOperand *CurrentKnownM0Val = nullptr;
    for (auto &MI : make_early_inc_range(*MBB)) {
      Changed |= tryFoldCndMask(MI);

      if (tryFoldZeroHighBits(MI)) {
        Changed = true;
        continue;
      }

      if (MI.isRegSequence() && tryFoldRegSequence(MI)) {
        Changed = true;
        continue;
      }

      if (MI.isPHI() && tryFoldPhiAGPR(MI)) {
        Changed = true;
        continue;
      }

      if (MI.mayLoad() && tryFoldLoad(MI)) {
        Changed = true;
        continue;
      }

      if (TII->isFoldableCopy(MI)) {
        Changed |= tryFoldFoldableCopy(MI, CurrentKnownM0Val);
        continue;
      }

      // Saw an unknown clobber of m0, so we no longer know what it is.
      if (CurrentKnownM0Val && MI.modifiesRegister(AMDGPU::M0, TRI))
        CurrentKnownM0Val = nullptr;

      // TODO: Omod might be OK if there is NSZ only on the source
      // instruction, and not the omod multiply.
      if (IsIEEEMode || (!HasNSZ && !MI.getFlag(MachineInstr::FmNsz)) ||
          !tryFoldOMod(MI))
        Changed |= tryFoldClamp(MI);
    }

    Changed |= tryOptimizeAGPRPhis(*MBB);
  }

  return Changed;
}

PreservedAnalyses SIFoldOperandsPass::run(MachineFunction &MF,
                                          MachineFunctionAnalysisManager &) {
  MFPropsModifier _(*this, MF);

  bool Changed = SIFoldOperandsImpl().run(MF);
  if (!Changed) {
    return PreservedAnalyses::all();
  }
  auto PA = getMachineFunctionPassPreservedAnalyses();
  PA.preserveSet<CFGAnalyses>();
  return PA;
}<|MERGE_RESOLUTION|>--- conflicted
+++ resolved
@@ -1787,13 +1787,10 @@
       LLVM_DEBUG(dbgs() << "Folded source from " << MI << " into OpNo "
                         << static_cast<int>(Fold.UseOpNo) << " of "
                         << *Fold.UseMI);
-<<<<<<< HEAD
-=======
 
       if (Fold.isImm())
         ConstantFoldCandidates.insert(Fold.UseMI);
 
->>>>>>> 9ea27b84
     } else if (Fold.Commuted) {
       // Restoring instruction's original operand order if fold has failed.
       TII->commuteInstruction(*Fold.UseMI, false);
