//===-- AMDGPUAsmPrinter.cpp - AMDGPU assembly printer --------------------===//
//
// Part of the LLVM Project, under the Apache License v2.0 with LLVM Exceptions.
// See https://llvm.org/LICENSE.txt for license information.
// SPDX-License-Identifier: Apache-2.0 WITH LLVM-exception
//
//===----------------------------------------------------------------------===//
//
/// \file
///
/// The AMDGPUAsmPrinter is used to print both assembly string and also binary
/// code.  When passed an MCAsmStreamer it prints assembly and when passed
/// an MCObjectStreamer it outputs binary code.
//
//===----------------------------------------------------------------------===//
//

#include "AMDGPUAsmPrinter.h"
#include "AMDGPU.h"
#include "AMDGPUHSAMetadataStreamer.h"
#include "AMDGPUResourceUsageAnalysis.h"
#include "GCNSubtarget.h"
#include "MCTargetDesc/AMDGPUInstPrinter.h"
#include "MCTargetDesc/AMDGPUMCExpr.h"
#include "MCTargetDesc/AMDGPUMCKernelDescriptor.h"
#include "MCTargetDesc/AMDGPUTargetStreamer.h"
#include "R600AsmPrinter.h"
#include "SIMachineFunctionInfo.h"
#include "TargetInfo/AMDGPUTargetInfo.h"
#include "Utils/AMDGPUBaseInfo.h"
#include "Utils/AMDKernelCodeTUtils.h"
#include "Utils/SIDefinesUtils.h"
#include "llvm/Analysis/OptimizationRemarkEmitter.h"
#include "llvm/BinaryFormat/ELF.h"
#include "llvm/CodeGen/MachineFrameInfo.h"
#include "llvm/CodeGen/MachineOptimizationRemarkEmitter.h"
#include "llvm/IR/DiagnosticInfo.h"
#include "llvm/MC/MCAssembler.h"
#include "llvm/MC/MCContext.h"
#include "llvm/MC/MCSectionELF.h"
#include "llvm/MC/MCStreamer.h"
#include "llvm/MC/TargetRegistry.h"
#include "llvm/Support/AMDHSAKernelDescriptor.h"
#include "llvm/Target/TargetLoweringObjectFile.h"
#include "llvm/Target/TargetMachine.h"
#include "llvm/TargetParser/TargetParser.h"

using namespace llvm;
using namespace llvm::AMDGPU;

// This should get the default rounding mode from the kernel. We just set the
// default here, but this could change if the OpenCL rounding mode pragmas are
// used.
//
// The denormal mode here should match what is reported by the OpenCL runtime
// for the CL_FP_DENORM bit from CL_DEVICE_{HALF|SINGLE|DOUBLE}_FP_CONFIG, but
// can also be override to flush with the -cl-denorms-are-zero compiler flag.
//
// AMD OpenCL only sets flush none and reports CL_FP_DENORM for double
// precision, and leaves single precision to flush all and does not report
// CL_FP_DENORM for CL_DEVICE_SINGLE_FP_CONFIG. Mesa's OpenCL currently reports
// CL_FP_DENORM for both.
//
// FIXME: It seems some instructions do not support single precision denormals
// regardless of the mode (exp_*_f32, rcp_*_f32, rsq_*_f32, rsq_*f32, sqrt_f32,
// and sin_f32, cos_f32 on most parts).

// We want to use these instructions, and using fp32 denormals also causes
// instructions to run at the double precision rate for the device so it's
// probably best to just report no single precision denormals.
static uint32_t getFPMode(SIModeRegisterDefaults Mode) {
  return FP_ROUND_MODE_SP(FP_ROUND_ROUND_TO_NEAREST) |
         FP_ROUND_MODE_DP(FP_ROUND_ROUND_TO_NEAREST) |
         FP_DENORM_MODE_SP(Mode.fpDenormModeSPValue()) |
         FP_DENORM_MODE_DP(Mode.fpDenormModeDPValue());
}

static AsmPrinter *
createAMDGPUAsmPrinterPass(TargetMachine &tm,
                           std::unique_ptr<MCStreamer> &&Streamer) {
  return new AMDGPUAsmPrinter(tm, std::move(Streamer));
}

extern "C" LLVM_EXTERNAL_VISIBILITY void LLVMInitializeAMDGPUAsmPrinter() {
  TargetRegistry::RegisterAsmPrinter(getTheR600Target(),
                                     llvm::createR600AsmPrinterPass);
  TargetRegistry::RegisterAsmPrinter(getTheGCNTarget(),
                                     createAMDGPUAsmPrinterPass);
}

AMDGPUAsmPrinter::AMDGPUAsmPrinter(TargetMachine &TM,
                                   std::unique_ptr<MCStreamer> Streamer)
    : AsmPrinter(TM, std::move(Streamer)) {
  assert(OutStreamer && "AsmPrinter constructed without streamer");
}

StringRef AMDGPUAsmPrinter::getPassName() const {
  return "AMDGPU Assembly Printer";
}

const MCSubtargetInfo *AMDGPUAsmPrinter::getGlobalSTI() const {
  return TM.getMCSubtargetInfo();
}

AMDGPUTargetStreamer* AMDGPUAsmPrinter::getTargetStreamer() const {
  if (!OutStreamer)
    return nullptr;
  return static_cast<AMDGPUTargetStreamer*>(OutStreamer->getTargetStreamer());
}

void AMDGPUAsmPrinter::emitStartOfAsmFile(Module &M) {
  IsTargetStreamerInitialized = false;
}

void AMDGPUAsmPrinter::initTargetStreamer(Module &M) {
  IsTargetStreamerInitialized = true;

  // TODO: Which one is called first, emitStartOfAsmFile or
  // emitFunctionBodyStart?
  if (getTargetStreamer() && !getTargetStreamer()->getTargetID())
    initializeTargetID(M);

  if (TM.getTargetTriple().getOS() != Triple::AMDHSA &&
      TM.getTargetTriple().getOS() != Triple::AMDPAL)
    return;

  getTargetStreamer()->EmitDirectiveAMDGCNTarget();

  if (TM.getTargetTriple().getOS() == Triple::AMDHSA) {
    getTargetStreamer()->EmitDirectiveAMDHSACodeObjectVersion(
        CodeObjectVersion);
    HSAMetadataStream->begin(M, *getTargetStreamer()->getTargetID());
  }

  if (TM.getTargetTriple().getOS() == Triple::AMDPAL)
    getTargetStreamer()->getPALMetadata()->readFromIR(M);
}

void AMDGPUAsmPrinter::emitEndOfAsmFile(Module &M) {
  // Init target streamer if it has not yet happened
  if (!IsTargetStreamerInitialized)
    initTargetStreamer(M);

  if (TM.getTargetTriple().getOS() != Triple::AMDHSA)
    getTargetStreamer()->EmitISAVersion();

  // Emit HSA Metadata (NT_AMD_AMDGPU_HSA_METADATA).
  // Emit HSA Metadata (NT_AMD_HSA_METADATA).
  if (TM.getTargetTriple().getOS() == Triple::AMDHSA) {
    HSAMetadataStream->end();
    bool Success = HSAMetadataStream->emitTo(*getTargetStreamer());
    (void)Success;
    assert(Success && "Malformed HSA Metadata");
  }
}

void AMDGPUAsmPrinter::emitFunctionBodyStart() {
  const SIMachineFunctionInfo &MFI = *MF->getInfo<SIMachineFunctionInfo>();
  const GCNSubtarget &STM = MF->getSubtarget<GCNSubtarget>();
  const Function &F = MF->getFunction();

  // TODO: We're checking this late, would be nice to check it earlier.
  if (STM.requiresCodeObjectV6() && CodeObjectVersion < AMDGPU::AMDHSA_COV6) {
    report_fatal_error(
        STM.getCPU() + " is only available on code object version 6 or better",
        /*gen_crash_diag*/ false);
  }

  // TODO: Which one is called first, emitStartOfAsmFile or
  // emitFunctionBodyStart?
  if (!getTargetStreamer()->getTargetID())
    initializeTargetID(*F.getParent());

  const auto &FunctionTargetID = STM.getTargetID();
  // Make sure function's xnack settings are compatible with module's
  // xnack settings.
  if (FunctionTargetID.isXnackSupported() &&
      FunctionTargetID.getXnackSetting() != IsaInfo::TargetIDSetting::Any &&
      FunctionTargetID.getXnackSetting() != getTargetStreamer()->getTargetID()->getXnackSetting()) {
    OutContext.reportError({}, "xnack setting of '" + Twine(MF->getName()) +
                           "' function does not match module xnack setting");
    return;
  }
  // Make sure function's sramecc settings are compatible with module's
  // sramecc settings.
  if (FunctionTargetID.isSramEccSupported() &&
      FunctionTargetID.getSramEccSetting() != IsaInfo::TargetIDSetting::Any &&
      FunctionTargetID.getSramEccSetting() != getTargetStreamer()->getTargetID()->getSramEccSetting()) {
    OutContext.reportError({}, "sramecc setting of '" + Twine(MF->getName()) +
                           "' function does not match module sramecc setting");
    return;
  }

  if (!MFI.isEntryFunction())
    return;

  if (STM.isMesaKernel(F) &&
      (F.getCallingConv() == CallingConv::AMDGPU_KERNEL ||
       F.getCallingConv() == CallingConv::SPIR_KERNEL)) {
    AMDGPUMCKernelCodeT KernelCode;
    getAmdKernelCode(KernelCode, CurrentProgramInfo, *MF);
    KernelCode.validate(&STM, MF->getContext());
    getTargetStreamer()->EmitAMDKernelCodeT(KernelCode);
  }

  if (STM.isAmdHsaOS())
    HSAMetadataStream->emitKernel(*MF, CurrentProgramInfo);

  if (MFI.getNumKernargPreloadedSGPRs() > 0) {
    assert(AMDGPU::hasKernargPreload(STM));
    getTargetStreamer()->EmitKernargPreloadHeader(*getGlobalSTI(),
                                                  STM.isAmdHsaOS());
  }
}

void AMDGPUAsmPrinter::emitFunctionBodyEnd() {
  const SIMachineFunctionInfo &MFI = *MF->getInfo<SIMachineFunctionInfo>();
  if (!MFI.isEntryFunction())
    return;

  if (TM.getTargetTriple().getOS() != Triple::AMDHSA)
    return;

  auto &Streamer = getTargetStreamer()->getStreamer();
  auto &Context = Streamer.getContext();
  auto &ObjectFileInfo = *Context.getObjectFileInfo();
  auto &ReadOnlySection = *ObjectFileInfo.getReadOnlySection();

  Streamer.pushSection();
  Streamer.switchSection(&ReadOnlySection);

  // CP microcode requires the kernel descriptor to be allocated on 64 byte
  // alignment.
  Streamer.emitValueToAlignment(Align(64), 0, 1, 0);
  ReadOnlySection.ensureMinAlignment(Align(64));

  const GCNSubtarget &STM = MF->getSubtarget<GCNSubtarget>();

  SmallString<128> KernelName;
  getNameWithPrefix(KernelName, &MF->getFunction());
  getTargetStreamer()->EmitAmdhsaKernelDescriptor(
      STM, KernelName, getAmdhsaKernelDescriptor(*MF, CurrentProgramInfo),
      CurrentProgramInfo.NumVGPRsForWavesPerEU,
      MCBinaryExpr::createSub(
          CurrentProgramInfo.NumSGPRsForWavesPerEU,
          AMDGPUMCExpr::createExtraSGPRs(
              CurrentProgramInfo.VCCUsed, CurrentProgramInfo.FlatUsed,
              getTargetStreamer()->getTargetID()->isXnackOnOrAny(), Context),
          Context),
      CurrentProgramInfo.VCCUsed, CurrentProgramInfo.FlatUsed);

  Streamer.popSection();
}

void AMDGPUAsmPrinter::emitImplicitDef(const MachineInstr *MI) const {
  Register RegNo = MI->getOperand(0).getReg();

  SmallString<128> Str;
  raw_svector_ostream OS(Str);
  OS << "implicit-def: "
     << printReg(RegNo, MF->getSubtarget().getRegisterInfo());

  if (MI->getAsmPrinterFlags() & AMDGPU::SGPR_SPILL)
    OS << " : SGPR spill to VGPR lane";

  OutStreamer->AddComment(OS.str());
  OutStreamer->addBlankLine();
}

void AMDGPUAsmPrinter::emitFunctionEntryLabel() {
  if (TM.getTargetTriple().getOS() == Triple::AMDHSA) {
    AsmPrinter::emitFunctionEntryLabel();
    return;
  }

  const SIMachineFunctionInfo *MFI = MF->getInfo<SIMachineFunctionInfo>();
  const GCNSubtarget &STM = MF->getSubtarget<GCNSubtarget>();
  if (MFI->isEntryFunction() && STM.isAmdHsaOrMesa(MF->getFunction())) {
    SmallString<128> SymbolName;
    getNameWithPrefix(SymbolName, &MF->getFunction()),
    getTargetStreamer()->EmitAMDGPUSymbolType(
        SymbolName, ELF::STT_AMDGPU_HSA_KERNEL);
  }
  if (DumpCodeInstEmitter) {
    // Disassemble function name label to text.
    DisasmLines.push_back(MF->getName().str() + ":");
    DisasmLineMaxLen = std::max(DisasmLineMaxLen, DisasmLines.back().size());
    HexLines.emplace_back("");
  }

  AsmPrinter::emitFunctionEntryLabel();
}

void AMDGPUAsmPrinter::emitBasicBlockStart(const MachineBasicBlock &MBB) {
  if (DumpCodeInstEmitter && !isBlockOnlyReachableByFallthrough(&MBB)) {
    // Write a line for the basic block label if it is not only fallthrough.
    DisasmLines.push_back(
        (Twine("BB") + Twine(getFunctionNumber())
         + "_" + Twine(MBB.getNumber()) + ":").str());
    DisasmLineMaxLen = std::max(DisasmLineMaxLen, DisasmLines.back().size());
    HexLines.emplace_back("");
  }
  AsmPrinter::emitBasicBlockStart(MBB);
}

void AMDGPUAsmPrinter::emitGlobalVariable(const GlobalVariable *GV) {
  if (GV->getAddressSpace() == AMDGPUAS::LOCAL_ADDRESS) {
    if (GV->hasInitializer() && !isa<UndefValue>(GV->getInitializer())) {
      OutContext.reportError({},
                             Twine(GV->getName()) +
                                 ": unsupported initializer for address space");
      return;
    }

    // LDS variables aren't emitted in HSA or PAL yet.
    const Triple::OSType OS = TM.getTargetTriple().getOS();
    if (OS == Triple::AMDHSA || OS == Triple::AMDPAL)
      return;

    MCSymbol *GVSym = getSymbol(GV);

    GVSym->redefineIfPossible();
    if (GVSym->isDefined() || GVSym->isVariable())
      report_fatal_error("symbol '" + Twine(GVSym->getName()) +
                         "' is already defined");

    const DataLayout &DL = GV->getDataLayout();
    uint64_t Size = DL.getTypeAllocSize(GV->getValueType());
    Align Alignment = GV->getAlign().value_or(Align(4));

    emitVisibility(GVSym, GV->getVisibility(), !GV->isDeclaration());
    emitLinkage(GV, GVSym);
    auto *TS = getTargetStreamer();
    TS->emitAMDGPULDS(GVSym, Size, Alignment);
    return;
  }

  AsmPrinter::emitGlobalVariable(GV);
}

bool AMDGPUAsmPrinter::doInitialization(Module &M) {
  CodeObjectVersion = AMDGPU::getAMDHSACodeObjectVersion(M);

  if (TM.getTargetTriple().getOS() == Triple::AMDHSA) {
    switch (CodeObjectVersion) {
    case AMDGPU::AMDHSA_COV4:
      HSAMetadataStream = std::make_unique<HSAMD::MetadataStreamerMsgPackV4>();
      break;
    case AMDGPU::AMDHSA_COV5:
      HSAMetadataStream = std::make_unique<HSAMD::MetadataStreamerMsgPackV5>();
      break;
    case AMDGPU::AMDHSA_COV6:
      HSAMetadataStream = std::make_unique<HSAMD::MetadataStreamerMsgPackV6>();
      break;
    default:
      report_fatal_error("Unexpected code object version");
    }
  }

  return AsmPrinter::doInitialization(M);
}

bool AMDGPUAsmPrinter::doFinalization(Module &M) {
  // Pad with s_code_end to help tools and guard against instruction prefetch
  // causing stale data in caches. Arguably this should be done by the linker,
  // which is why this isn't done for Mesa.
  const MCSubtargetInfo &STI = *getGlobalSTI();
  if ((AMDGPU::isGFX10Plus(STI) || AMDGPU::isGFX90A(STI)) &&
      (STI.getTargetTriple().getOS() == Triple::AMDHSA ||
       STI.getTargetTriple().getOS() == Triple::AMDPAL)) {
    OutStreamer->switchSection(getObjFileLowering().getTextSection());
    getTargetStreamer()->EmitCodeEnd(STI);
  }

<<<<<<< HEAD
=======
  // Assign expressions which can only be resolved when all other functions are
  // known.
  RI.finalize(OutContext);

  // Switch section and emit all GPR maximums within the processed module.
  OutStreamer->pushSection();
  MCSectionELF *MaxGPRSection =
      OutContext.getELFSection(".AMDGPU.gpr_maximums", ELF::SHT_PROGBITS, 0);
  OutStreamer->switchSection(MaxGPRSection);
  getTargetStreamer()->EmitMCResourceMaximums(RI.getMaxVGPRSymbol(OutContext),
                                              RI.getMaxAGPRSymbol(OutContext),
                                              RI.getMaxSGPRSymbol(OutContext));
  OutStreamer->popSection();

  for (Function &F : M.functions())
    validateMCResourceInfo(F);

  RI.reset();

>>>>>>> 7b9c6a7c
  return AsmPrinter::doFinalization(M);
}

// Print comments that apply to both callable functions and entry points.
void AMDGPUAsmPrinter::emitCommonFunctionComments(
    uint32_t NumVGPR, std::optional<uint32_t> NumAGPR, uint32_t TotalNumVGPR,
    uint32_t NumSGPR, uint64_t ScratchSize, uint64_t CodeSize,
    const AMDGPUMachineFunction *MFI) {
  OutStreamer->emitRawComment(" codeLenInByte = " + Twine(CodeSize), false);
  OutStreamer->emitRawComment(" NumSgprs: " + Twine(NumSGPR), false);
  OutStreamer->emitRawComment(" NumVgprs: " + Twine(NumVGPR), false);
  if (NumAGPR) {
    OutStreamer->emitRawComment(" NumAgprs: " + Twine(*NumAGPR), false);
    OutStreamer->emitRawComment(" TotalNumVgprs: " + Twine(TotalNumVGPR),
                                false);
  }
  OutStreamer->emitRawComment(" ScratchSize: " + Twine(ScratchSize), false);
  OutStreamer->emitRawComment(" MemoryBound: " + Twine(MFI->isMemoryBound()),
                              false);
}

SmallString<128> AMDGPUAsmPrinter::getMCExprStr(const MCExpr *Value) {
  SmallString<128> Str;
  raw_svector_ostream OSS(Str);
  auto &Streamer = getTargetStreamer()->getStreamer();
  auto &Context = Streamer.getContext();
  const MCExpr *New = foldAMDGPUMCExpr(Value, Context);
  printAMDGPUMCExpr(New, OSS, MAI);
  return Str;
}

void AMDGPUAsmPrinter::emitCommonFunctionComments(
    const MCExpr *NumVGPR, const MCExpr *NumAGPR, const MCExpr *TotalNumVGPR,
    const MCExpr *NumSGPR, const MCExpr *ScratchSize, uint64_t CodeSize,
    const AMDGPUMachineFunction *MFI) {
  OutStreamer->emitRawComment(" codeLenInByte = " + Twine(CodeSize), false);
  OutStreamer->emitRawComment(" NumSgprs: " + getMCExprStr(NumSGPR), false);
  OutStreamer->emitRawComment(" NumVgprs: " + getMCExprStr(NumVGPR), false);
  if (NumAGPR && TotalNumVGPR) {
    OutStreamer->emitRawComment(" NumAgprs: " + getMCExprStr(NumAGPR), false);
    OutStreamer->emitRawComment(" TotalNumVgprs: " + getMCExprStr(TotalNumVGPR),
                                false);
  }
  OutStreamer->emitRawComment(" ScratchSize: " + getMCExprStr(ScratchSize),
                              false);
  OutStreamer->emitRawComment(" MemoryBound: " + Twine(MFI->isMemoryBound()),
                              false);
}

const MCExpr *AMDGPUAsmPrinter::getAmdhsaKernelCodeProperties(
    const MachineFunction &MF) const {
  const SIMachineFunctionInfo &MFI = *MF.getInfo<SIMachineFunctionInfo>();
  MCContext &Ctx = MF.getContext();
  uint16_t KernelCodeProperties = 0;
  const GCNUserSGPRUsageInfo &UserSGPRInfo = MFI.getUserSGPRInfo();

  if (UserSGPRInfo.hasPrivateSegmentBuffer()) {
    KernelCodeProperties |=
        amdhsa::KERNEL_CODE_PROPERTY_ENABLE_SGPR_PRIVATE_SEGMENT_BUFFER;
  }
  if (UserSGPRInfo.hasDispatchPtr()) {
    KernelCodeProperties |=
        amdhsa::KERNEL_CODE_PROPERTY_ENABLE_SGPR_DISPATCH_PTR;
  }
  if (UserSGPRInfo.hasQueuePtr() && CodeObjectVersion < AMDGPU::AMDHSA_COV5) {
    KernelCodeProperties |=
        amdhsa::KERNEL_CODE_PROPERTY_ENABLE_SGPR_QUEUE_PTR;
  }
  if (UserSGPRInfo.hasKernargSegmentPtr()) {
    KernelCodeProperties |=
        amdhsa::KERNEL_CODE_PROPERTY_ENABLE_SGPR_KERNARG_SEGMENT_PTR;
  }
  if (UserSGPRInfo.hasDispatchID()) {
    KernelCodeProperties |=
        amdhsa::KERNEL_CODE_PROPERTY_ENABLE_SGPR_DISPATCH_ID;
  }
  if (UserSGPRInfo.hasFlatScratchInit()) {
    KernelCodeProperties |=
        amdhsa::KERNEL_CODE_PROPERTY_ENABLE_SGPR_FLAT_SCRATCH_INIT;
  }
  if (UserSGPRInfo.hasPrivateSegmentSize()) {
    KernelCodeProperties |=
        amdhsa::KERNEL_CODE_PROPERTY_ENABLE_SGPR_PRIVATE_SEGMENT_SIZE;
  }
  if (MF.getSubtarget<GCNSubtarget>().isWave32()) {
    KernelCodeProperties |=
        amdhsa::KERNEL_CODE_PROPERTY_ENABLE_WAVEFRONT_SIZE32;
  }

  // CurrentProgramInfo.DynamicCallStack is a MCExpr and could be
  // un-evaluatable at this point so it cannot be conditionally checked here.
  // Instead, we'll directly shift the possibly unknown MCExpr into its place
  // and bitwise-or it into KernelCodeProperties.
  const MCExpr *KernelCodePropExpr =
      MCConstantExpr::create(KernelCodeProperties, Ctx);
  const MCExpr *OrValue = MCConstantExpr::create(
      amdhsa::KERNEL_CODE_PROPERTY_USES_DYNAMIC_STACK_SHIFT, Ctx);
  OrValue = MCBinaryExpr::createShl(CurrentProgramInfo.DynamicCallStack,
                                    OrValue, Ctx);
  KernelCodePropExpr = MCBinaryExpr::createOr(KernelCodePropExpr, OrValue, Ctx);

  return KernelCodePropExpr;
}

MCKernelDescriptor
AMDGPUAsmPrinter::getAmdhsaKernelDescriptor(const MachineFunction &MF,
                                            const SIProgramInfo &PI) const {
  const GCNSubtarget &STM = MF.getSubtarget<GCNSubtarget>();
  const Function &F = MF.getFunction();
  const SIMachineFunctionInfo *Info = MF.getInfo<SIMachineFunctionInfo>();
  MCContext &Ctx = MF.getContext();

  MCKernelDescriptor KernelDescriptor;

  KernelDescriptor.group_segment_fixed_size =
      MCConstantExpr::create(PI.LDSSize, Ctx);
  KernelDescriptor.private_segment_fixed_size = PI.ScratchSize;

  Align MaxKernArgAlign;
  KernelDescriptor.kernarg_size = MCConstantExpr::create(
      STM.getKernArgSegmentSize(F, MaxKernArgAlign), Ctx);

  KernelDescriptor.compute_pgm_rsrc1 = PI.getComputePGMRSrc1(STM, Ctx);
  KernelDescriptor.compute_pgm_rsrc2 = PI.getComputePGMRSrc2(Ctx);
  KernelDescriptor.kernel_code_properties = getAmdhsaKernelCodeProperties(MF);

  int64_t PGRM_Rsrc3 = 1;
  bool EvaluatableRsrc3 =
      CurrentProgramInfo.ComputePGMRSrc3GFX90A->evaluateAsAbsolute(PGRM_Rsrc3);
  (void)PGRM_Rsrc3;
  (void)EvaluatableRsrc3;
  assert(STM.hasGFX90AInsts() || !EvaluatableRsrc3 ||
         static_cast<uint64_t>(PGRM_Rsrc3) == 0);
  KernelDescriptor.compute_pgm_rsrc3 = CurrentProgramInfo.ComputePGMRSrc3GFX90A;

  KernelDescriptor.kernarg_preload = MCConstantExpr::create(
      AMDGPU::hasKernargPreload(STM) ? Info->getNumKernargPreloadedSGPRs() : 0,
      Ctx);

  return KernelDescriptor;
}

bool AMDGPUAsmPrinter::runOnMachineFunction(MachineFunction &MF) {
  // Init target streamer lazily on the first function so that previous passes
  // can set metadata.
  if (!IsTargetStreamerInitialized)
    initTargetStreamer(*MF.getFunction().getParent());

  ResourceUsage = &getAnalysis<AMDGPUResourceUsageAnalysis>();
  CurrentProgramInfo.reset(MF);

  const AMDGPUMachineFunction *MFI = MF.getInfo<AMDGPUMachineFunction>();
  MCContext &Ctx = MF.getContext();

  // The starting address of all shader programs must be 256 bytes aligned.
  // Regular functions just need the basic required instruction alignment.
  MF.setAlignment(MFI->isEntryFunction() ? Align(256) : Align(4));

  SetupMachineFunction(MF);

  const GCNSubtarget &STM = MF.getSubtarget<GCNSubtarget>();
  MCContext &Context = getObjFileLowering().getContext();
  // FIXME: This should be an explicit check for Mesa.
  if (!STM.isAmdHsaOS() && !STM.isAmdPalOS()) {
    MCSectionELF *ConfigSection =
        Context.getELFSection(".AMDGPU.config", ELF::SHT_PROGBITS, 0);
    OutStreamer->switchSection(ConfigSection);
  }

  if (MFI->isModuleEntryFunction()) {
    getSIProgramInfo(CurrentProgramInfo, MF);
  }

  if (STM.isAmdPalOS()) {
    if (MFI->isEntryFunction())
      EmitPALMetadata(MF, CurrentProgramInfo);
    else if (MFI->isModuleEntryFunction())
      emitPALFunctionMetadata(MF);
  } else if (!STM.isAmdHsaOS()) {
    EmitProgramInfoSI(MF, CurrentProgramInfo);
  }

  DumpCodeInstEmitter = nullptr;
  if (STM.dumpCode()) {
    // For -dumpcode, get the assembler out of the streamer. This only works
    // with -filetype=obj.
    MCAssembler *Assembler = OutStreamer->getAssemblerPtr();
    if (Assembler)
      DumpCodeInstEmitter = Assembler->getEmitterPtr();
  }

  DisasmLines.clear();
  HexLines.clear();
  DisasmLineMaxLen = 0;

  emitFunctionBody();

  emitResourceUsageRemarks(MF, CurrentProgramInfo, MFI->isModuleEntryFunction(),
                           STM.hasMAIInsts());

  if (isVerbose()) {
    MCSectionELF *CommentSection =
        Context.getELFSection(".AMDGPU.csdata", ELF::SHT_PROGBITS, 0);
    OutStreamer->switchSection(CommentSection);

    if (!MFI->isEntryFunction()) {
      OutStreamer->emitRawComment(" Function info:", false);
      const AMDGPUResourceUsageAnalysis::SIFunctionResourceInfo &Info =
          ResourceUsage->getResourceInfo(&MF.getFunction());
      emitCommonFunctionComments(
          Info.NumVGPR,
          STM.hasMAIInsts() ? Info.NumAGPR : std::optional<uint32_t>(),
          Info.getTotalNumVGPRs(STM),
          Info.getTotalNumSGPRs(MF.getSubtarget<GCNSubtarget>()),
          Info.PrivateSegmentSize, getFunctionCodeSize(MF), MFI);
      return false;
    }

    OutStreamer->emitRawComment(" Kernel info:", false);
    emitCommonFunctionComments(
        CurrentProgramInfo.NumArchVGPR,
        STM.hasMAIInsts() ? CurrentProgramInfo.NumAccVGPR : nullptr,
        CurrentProgramInfo.NumVGPR, CurrentProgramInfo.NumSGPR,
        CurrentProgramInfo.ScratchSize, getFunctionCodeSize(MF), MFI);

    OutStreamer->emitRawComment(
      " FloatMode: " + Twine(CurrentProgramInfo.FloatMode), false);
    OutStreamer->emitRawComment(
      " IeeeMode: " + Twine(CurrentProgramInfo.IEEEMode), false);
    OutStreamer->emitRawComment(
      " LDSByteSize: " + Twine(CurrentProgramInfo.LDSSize) +
      " bytes/workgroup (compile time only)", false);

    OutStreamer->emitRawComment(
        " SGPRBlocks: " + getMCExprStr(CurrentProgramInfo.SGPRBlocks), false);

    OutStreamer->emitRawComment(
        " VGPRBlocks: " + getMCExprStr(CurrentProgramInfo.VGPRBlocks), false);

    OutStreamer->emitRawComment(
        " NumSGPRsForWavesPerEU: " +
            getMCExprStr(CurrentProgramInfo.NumSGPRsForWavesPerEU),
        false);
    OutStreamer->emitRawComment(
        " NumVGPRsForWavesPerEU: " +
            getMCExprStr(CurrentProgramInfo.NumVGPRsForWavesPerEU),
        false);

    if (STM.hasGFX90AInsts()) {
      const MCExpr *AdjustedAccum = MCBinaryExpr::createAdd(
          CurrentProgramInfo.AccumOffset, MCConstantExpr::create(1, Ctx), Ctx);
      AdjustedAccum = MCBinaryExpr::createMul(
          AdjustedAccum, MCConstantExpr::create(4, Ctx), Ctx);
      OutStreamer->emitRawComment(
          " AccumOffset: " + getMCExprStr(AdjustedAccum), false);
    }

    OutStreamer->emitRawComment(
        " Occupancy: " + getMCExprStr(CurrentProgramInfo.Occupancy), false);

    OutStreamer->emitRawComment(
      " WaveLimiterHint : " + Twine(MFI->needsWaveLimiter()), false);

    OutStreamer->emitRawComment(
        " COMPUTE_PGM_RSRC2:SCRATCH_EN: " +
            getMCExprStr(CurrentProgramInfo.ScratchEnable),
        false);
    OutStreamer->emitRawComment(" COMPUTE_PGM_RSRC2:USER_SGPR: " +
                                    Twine(CurrentProgramInfo.UserSGPR),
                                false);
    OutStreamer->emitRawComment(" COMPUTE_PGM_RSRC2:TRAP_HANDLER: " +
                                    Twine(CurrentProgramInfo.TrapHandlerEnable),
                                false);
    OutStreamer->emitRawComment(" COMPUTE_PGM_RSRC2:TGID_X_EN: " +
                                    Twine(CurrentProgramInfo.TGIdXEnable),
                                false);
    OutStreamer->emitRawComment(" COMPUTE_PGM_RSRC2:TGID_Y_EN: " +
                                    Twine(CurrentProgramInfo.TGIdYEnable),
                                false);
    OutStreamer->emitRawComment(" COMPUTE_PGM_RSRC2:TGID_Z_EN: " +
                                    Twine(CurrentProgramInfo.TGIdZEnable),
                                false);
    OutStreamer->emitRawComment(" COMPUTE_PGM_RSRC2:TIDIG_COMP_CNT: " +
                                    Twine(CurrentProgramInfo.TIdIGCompCount),
                                false);

    [[maybe_unused]] int64_t PGMRSrc3;
    assert(STM.hasGFX90AInsts() ||
           (CurrentProgramInfo.ComputePGMRSrc3GFX90A->evaluateAsAbsolute(
                PGMRSrc3) &&
            static_cast<uint64_t>(PGMRSrc3) == 0));
    if (STM.hasGFX90AInsts()) {
      OutStreamer->emitRawComment(
          " COMPUTE_PGM_RSRC3_GFX90A:ACCUM_OFFSET: " +
              getMCExprStr(MCKernelDescriptor::bits_get(
                  CurrentProgramInfo.ComputePGMRSrc3GFX90A,
                  amdhsa::COMPUTE_PGM_RSRC3_GFX90A_ACCUM_OFFSET_SHIFT,
                  amdhsa::COMPUTE_PGM_RSRC3_GFX90A_ACCUM_OFFSET, Ctx)),
          false);
      OutStreamer->emitRawComment(
          " COMPUTE_PGM_RSRC3_GFX90A:TG_SPLIT: " +
              getMCExprStr(MCKernelDescriptor::bits_get(
                  CurrentProgramInfo.ComputePGMRSrc3GFX90A,
                  amdhsa::COMPUTE_PGM_RSRC3_GFX90A_TG_SPLIT_SHIFT,
                  amdhsa::COMPUTE_PGM_RSRC3_GFX90A_TG_SPLIT, Ctx)),
          false);
    }
  }

  if (DumpCodeInstEmitter) {

    OutStreamer->switchSection(
        Context.getELFSection(".AMDGPU.disasm", ELF::SHT_PROGBITS, 0));

    for (size_t i = 0; i < DisasmLines.size(); ++i) {
      std::string Comment = "\n";
      if (!HexLines[i].empty()) {
        Comment = std::string(DisasmLineMaxLen - DisasmLines[i].size(), ' ');
        Comment += " ; " + HexLines[i] + "\n";
      }

      OutStreamer->emitBytes(StringRef(DisasmLines[i]));
      OutStreamer->emitBytes(StringRef(Comment));
    }
  }

  return false;
}

// TODO: Fold this into emitFunctionBodyStart.
void AMDGPUAsmPrinter::initializeTargetID(const Module &M) {
  // In the beginning all features are either 'Any' or 'NotSupported',
  // depending on global target features. This will cover empty modules.
  getTargetStreamer()->initializeTargetID(*getGlobalSTI(),
                                          getGlobalSTI()->getFeatureString());

  // If module is empty, we are done.
  if (M.empty())
    return;

  // If module is not empty, need to find first 'Off' or 'On' feature
  // setting per feature from functions in module.
  for (auto &F : M) {
    auto &TSTargetID = getTargetStreamer()->getTargetID();
    if ((!TSTargetID->isXnackSupported() || TSTargetID->isXnackOnOrOff()) &&
        (!TSTargetID->isSramEccSupported() || TSTargetID->isSramEccOnOrOff()))
      break;

    const GCNSubtarget &STM = TM.getSubtarget<GCNSubtarget>(F);
    const IsaInfo::AMDGPUTargetID &STMTargetID = STM.getTargetID();
    if (TSTargetID->isXnackSupported())
      if (TSTargetID->getXnackSetting() == IsaInfo::TargetIDSetting::Any)
        TSTargetID->setXnackSetting(STMTargetID.getXnackSetting());
    if (TSTargetID->isSramEccSupported())
      if (TSTargetID->getSramEccSetting() == IsaInfo::TargetIDSetting::Any)
        TSTargetID->setSramEccSetting(STMTargetID.getSramEccSetting());
  }
}

uint64_t AMDGPUAsmPrinter::getFunctionCodeSize(const MachineFunction &MF) const {
  const GCNSubtarget &STM = MF.getSubtarget<GCNSubtarget>();
  const SIInstrInfo *TII = STM.getInstrInfo();

  uint64_t CodeSize = 0;

  for (const MachineBasicBlock &MBB : MF) {
    for (const MachineInstr &MI : MBB) {
      // TODO: CodeSize should account for multiple functions.

      // TODO: Should we count size of debug info?
      if (MI.isDebugInstr())
        continue;

      CodeSize += TII->getInstSizeInBytes(MI);
    }
  }

  return CodeSize;
}

void AMDGPUAsmPrinter::getSIProgramInfo(SIProgramInfo &ProgInfo,
                                        const MachineFunction &MF) {
  const AMDGPUResourceUsageAnalysis::SIFunctionResourceInfo &Info =
      ResourceUsage->getResourceInfo(&MF.getFunction());
  const GCNSubtarget &STM = MF.getSubtarget<GCNSubtarget>();
  MCContext &Ctx = MF.getContext();

  auto CreateExpr = [&Ctx](int64_t Value) {
    return MCConstantExpr::create(Value, Ctx);
  };

  auto TryGetMCExprValue = [](const MCExpr *Value, uint64_t &Res) -> bool {
    int64_t Val;
    if (Value->evaluateAsAbsolute(Val)) {
      Res = Val;
      return true;
    }
    return false;
  };

  ProgInfo.NumArchVGPR = CreateExpr(Info.NumVGPR);
  ProgInfo.NumAccVGPR = CreateExpr(Info.NumAGPR);
  ProgInfo.NumVGPR = CreateExpr(Info.getTotalNumVGPRs(STM));
  ProgInfo.AccumOffset =
      CreateExpr(alignTo(std::max(1, Info.NumVGPR), 4) / 4 - 1);
  ProgInfo.TgSplit = STM.isTgSplitEnabled();
  ProgInfo.NumSGPR = CreateExpr(Info.NumExplicitSGPR);
  ProgInfo.ScratchSize = CreateExpr(Info.PrivateSegmentSize);
  ProgInfo.VCCUsed = CreateExpr(Info.UsesVCC);
  ProgInfo.FlatUsed = CreateExpr(Info.UsesFlatScratch);
  ProgInfo.DynamicCallStack =
      CreateExpr(Info.HasDynamicallySizedStack || Info.HasRecursion);

  const uint64_t MaxScratchPerWorkitem =
      STM.getMaxWaveScratchSize() / STM.getWavefrontSize();
  uint64_t ScratchSize;
  if (TryGetMCExprValue(ProgInfo.ScratchSize, ScratchSize) &&
      ScratchSize > MaxScratchPerWorkitem) {
    DiagnosticInfoStackSize DiagStackSize(MF.getFunction(), ScratchSize,
                                          MaxScratchPerWorkitem, DS_Error);
    MF.getFunction().getContext().diagnose(DiagStackSize);
  }

  const SIMachineFunctionInfo *MFI = MF.getInfo<SIMachineFunctionInfo>();

  // The calculations related to SGPR/VGPR blocks are
  // duplicated in part in AMDGPUAsmParser::calculateGPRBlocks, and could be
  // unified.
  const MCExpr *ExtraSGPRs = AMDGPUMCExpr::createExtraSGPRs(
      ProgInfo.VCCUsed, ProgInfo.FlatUsed,
      getTargetStreamer()->getTargetID()->isXnackOnOrAny(), Ctx);

  // Check the addressable register limit before we add ExtraSGPRs.
  if (STM.getGeneration() >= AMDGPUSubtarget::VOLCANIC_ISLANDS &&
      !STM.hasSGPRInitBug()) {
    unsigned MaxAddressableNumSGPRs = STM.getAddressableNumSGPRs();
    uint64_t NumSgpr;
    if (TryGetMCExprValue(ProgInfo.NumSGPR, NumSgpr) &&
        NumSgpr > MaxAddressableNumSGPRs) {
      // This can happen due to a compiler bug or when using inline asm.
      LLVMContext &Ctx = MF.getFunction().getContext();
      DiagnosticInfoResourceLimit Diag(
          MF.getFunction(), "addressable scalar registers", NumSgpr,
          MaxAddressableNumSGPRs, DS_Error, DK_ResourceLimit);
      Ctx.diagnose(Diag);
      ProgInfo.NumSGPR = CreateExpr(MaxAddressableNumSGPRs - 1);
    }
  }

  // Account for extra SGPRs and VGPRs reserved for debugger use.
  ProgInfo.NumSGPR = MCBinaryExpr::createAdd(ProgInfo.NumSGPR, ExtraSGPRs, Ctx);

  const Function &F = MF.getFunction();

  // Ensure there are enough SGPRs and VGPRs for wave dispatch, where wave
  // dispatch registers are function args.
  unsigned WaveDispatchNumSGPR = 0, WaveDispatchNumVGPR = 0;

  if (isShader(F.getCallingConv())) {
    bool IsPixelShader =
        F.getCallingConv() == CallingConv::AMDGPU_PS && !STM.isAmdHsaOS();

    // Calculate the number of VGPR registers based on the SPI input registers
    uint32_t InputEna = 0;
    uint32_t InputAddr = 0;
    unsigned LastEna = 0;

    if (IsPixelShader) {
      // Note for IsPixelShader:
      // By this stage, all enabled inputs are tagged in InputAddr as well.
      // We will use InputAddr to determine whether the input counts against the
      // vgpr total and only use the InputEnable to determine the last input
      // that is relevant - if extra arguments are used, then we have to honour
      // the InputAddr for any intermediate non-enabled inputs.
      InputEna = MFI->getPSInputEnable();
      InputAddr = MFI->getPSInputAddr();

      // We only need to consider input args up to the last used arg.
      assert((InputEna || InputAddr) &&
             "PSInputAddr and PSInputEnable should "
             "never both be 0 for AMDGPU_PS shaders");
      // There are some rare circumstances where InputAddr is non-zero and
      // InputEna can be set to 0. In this case we default to setting LastEna
      // to 1.
      LastEna = InputEna ? llvm::Log2_32(InputEna) + 1 : 1;
    }

    // FIXME: We should be using the number of registers determined during
    // calling convention lowering to legalize the types.
    const DataLayout &DL = F.getDataLayout();
    unsigned PSArgCount = 0;
    unsigned IntermediateVGPR = 0;
    for (auto &Arg : F.args()) {
      unsigned NumRegs = (DL.getTypeSizeInBits(Arg.getType()) + 31) / 32;
      if (Arg.hasAttribute(Attribute::InReg)) {
        WaveDispatchNumSGPR += NumRegs;
      } else {
        // If this is a PS shader and we're processing the PS Input args (first
        // 16 VGPR), use the InputEna and InputAddr bits to define how many
        // VGPRs are actually used.
        // Any extra VGPR arguments are handled as normal arguments (and
        // contribute to the VGPR count whether they're used or not).
        if (IsPixelShader && PSArgCount < 16) {
          if ((1 << PSArgCount) & InputAddr) {
            if (PSArgCount < LastEna)
              WaveDispatchNumVGPR += NumRegs;
            else
              IntermediateVGPR += NumRegs;
          }
          PSArgCount++;
        } else {
          // If there are extra arguments we have to include the allocation for
          // the non-used (but enabled with InputAddr) input arguments
          if (IntermediateVGPR) {
            WaveDispatchNumVGPR += IntermediateVGPR;
            IntermediateVGPR = 0;
          }
          WaveDispatchNumVGPR += NumRegs;
        }
      }
    }
    ProgInfo.NumSGPR = AMDGPUMCExpr::createMax(
        {ProgInfo.NumSGPR, CreateExpr(WaveDispatchNumSGPR)}, Ctx);

    ProgInfo.NumArchVGPR = AMDGPUMCExpr::createMax(
        {ProgInfo.NumVGPR, CreateExpr(WaveDispatchNumVGPR)}, Ctx);

    ProgInfo.NumVGPR = AMDGPUMCExpr::createTotalNumVGPR(
        ProgInfo.NumAccVGPR, ProgInfo.NumArchVGPR, Ctx);
  } else if (isKernel(F.getCallingConv()) &&
             MFI->getNumKernargPreloadedSGPRs()) {
    // Consider cases where the total number of UserSGPRs with trailing
    // allocated preload SGPRs, is greater than the number of explicitly
    // referenced SGPRs.
    const MCExpr *UserPlusExtraSGPRs = MCBinaryExpr::createAdd(
        CreateExpr(MFI->getNumUserSGPRs()), ExtraSGPRs, Ctx);
    ProgInfo.NumSGPR =
        AMDGPUMCExpr::createMax({ProgInfo.NumSGPR, UserPlusExtraSGPRs}, Ctx);
  }

  // Adjust number of registers used to meet default/requested minimum/maximum
  // number of waves per execution unit request.
  unsigned MaxWaves = MFI->getMaxWavesPerEU();
  ProgInfo.NumSGPRsForWavesPerEU =
      AMDGPUMCExpr::createMax({ProgInfo.NumSGPR, CreateExpr(1ul),
                               CreateExpr(STM.getMinNumSGPRs(MaxWaves))},
                              Ctx);
  ProgInfo.NumVGPRsForWavesPerEU =
      AMDGPUMCExpr::createMax({ProgInfo.NumVGPR, CreateExpr(1ul),
                               CreateExpr(STM.getMinNumVGPRs(MaxWaves))},
                              Ctx);

  if (STM.getGeneration() <= AMDGPUSubtarget::SEA_ISLANDS ||
      STM.hasSGPRInitBug()) {
    unsigned MaxAddressableNumSGPRs = STM.getAddressableNumSGPRs();
    uint64_t NumSgpr;
    if (TryGetMCExprValue(ProgInfo.NumSGPR, NumSgpr) &&
        NumSgpr > MaxAddressableNumSGPRs) {
      // This can happen due to a compiler bug or when using inline asm to use
      // the registers which are usually reserved for vcc etc.
      LLVMContext &Ctx = MF.getFunction().getContext();
      DiagnosticInfoResourceLimit Diag(MF.getFunction(), "scalar registers",
                                       NumSgpr, MaxAddressableNumSGPRs,
                                       DS_Error, DK_ResourceLimit);
      Ctx.diagnose(Diag);
      ProgInfo.NumSGPR = CreateExpr(MaxAddressableNumSGPRs);
      ProgInfo.NumSGPRsForWavesPerEU = CreateExpr(MaxAddressableNumSGPRs);
    }
  }

  if (STM.hasSGPRInitBug()) {
    ProgInfo.NumSGPR =
        CreateExpr(AMDGPU::IsaInfo::FIXED_NUM_SGPRS_FOR_INIT_BUG);
    ProgInfo.NumSGPRsForWavesPerEU =
        CreateExpr(AMDGPU::IsaInfo::FIXED_NUM_SGPRS_FOR_INIT_BUG);
  }

  if (MFI->getNumUserSGPRs() > STM.getMaxNumUserSGPRs()) {
    LLVMContext &Ctx = MF.getFunction().getContext();
    DiagnosticInfoResourceLimit Diag(MF.getFunction(), "user SGPRs",
                                     MFI->getNumUserSGPRs(),
                                     STM.getMaxNumUserSGPRs(), DS_Error);
    Ctx.diagnose(Diag);
  }

  if (MFI->getLDSSize() >
      static_cast<unsigned>(STM.getAddressableLocalMemorySize())) {
    LLVMContext &Ctx = MF.getFunction().getContext();
    DiagnosticInfoResourceLimit Diag(
        MF.getFunction(), "local memory", MFI->getLDSSize(),
        STM.getAddressableLocalMemorySize(), DS_Error);
    Ctx.diagnose(Diag);
  }
  // The MCExpr equivalent of getNumSGPRBlocks/getNumVGPRBlocks:
  // (alignTo(max(1u, NumGPR), GPREncodingGranule) / GPREncodingGranule) - 1
  auto GetNumGPRBlocks = [&CreateExpr, &Ctx](const MCExpr *NumGPR,
                                             unsigned Granule) {
    const MCExpr *OneConst = CreateExpr(1ul);
    const MCExpr *GranuleConst = CreateExpr(Granule);
    const MCExpr *MaxNumGPR = AMDGPUMCExpr::createMax({NumGPR, OneConst}, Ctx);
    const MCExpr *AlignToGPR =
        AMDGPUMCExpr::createAlignTo(MaxNumGPR, GranuleConst, Ctx);
    const MCExpr *DivGPR =
        MCBinaryExpr::createDiv(AlignToGPR, GranuleConst, Ctx);
    const MCExpr *SubGPR = MCBinaryExpr::createSub(DivGPR, OneConst, Ctx);
    return SubGPR;
  };

  ProgInfo.SGPRBlocks = GetNumGPRBlocks(ProgInfo.NumSGPRsForWavesPerEU,
                                        IsaInfo::getSGPREncodingGranule(&STM));
  ProgInfo.VGPRBlocks = GetNumGPRBlocks(ProgInfo.NumVGPRsForWavesPerEU,
                                        IsaInfo::getVGPREncodingGranule(&STM));

  const SIModeRegisterDefaults Mode = MFI->getMode();

  // Set the value to initialize FP_ROUND and FP_DENORM parts of the mode
  // register.
  ProgInfo.FloatMode = getFPMode(Mode);

  ProgInfo.IEEEMode = Mode.IEEE;

  // Make clamp modifier on NaN input returns 0.
  ProgInfo.DX10Clamp = Mode.DX10Clamp;

  unsigned LDSAlignShift;
  if (STM.getGeneration() < AMDGPUSubtarget::SEA_ISLANDS) {
    // LDS is allocated in 64 dword blocks.
    LDSAlignShift = 8;
  } else {
    // LDS is allocated in 128 dword blocks.
    LDSAlignShift = 9;
  }

  ProgInfo.SGPRSpill = MFI->getNumSpilledSGPRs();
  ProgInfo.VGPRSpill = MFI->getNumSpilledVGPRs();

  ProgInfo.LDSSize = MFI->getLDSSize();
  ProgInfo.LDSBlocks =
      alignTo(ProgInfo.LDSSize, 1ULL << LDSAlignShift) >> LDSAlignShift;

  // The MCExpr equivalent of divideCeil.
  auto DivideCeil = [&Ctx](const MCExpr *Numerator, const MCExpr *Denominator) {
    const MCExpr *Ceil =
        AMDGPUMCExpr::createAlignTo(Numerator, Denominator, Ctx);
    return MCBinaryExpr::createDiv(Ceil, Denominator, Ctx);
  };

  // Scratch is allocated in 64-dword or 256-dword blocks.
  unsigned ScratchAlignShift =
      STM.getGeneration() >= AMDGPUSubtarget::GFX11 ? 8 : 10;
  // We need to program the hardware with the amount of scratch memory that
  // is used by the entire wave.  ProgInfo.ScratchSize is the amount of
  // scratch memory used per thread.
  ProgInfo.ScratchBlocks = DivideCeil(
      MCBinaryExpr::createMul(ProgInfo.ScratchSize,
                              CreateExpr(STM.getWavefrontSize()), Ctx),
      CreateExpr(1ULL << ScratchAlignShift));

  if (getIsaVersion(getGlobalSTI()->getCPU()).Major >= 10) {
    ProgInfo.WgpMode = STM.isCuModeEnabled() ? 0 : 1;
    ProgInfo.MemOrdered = 1;
  }

  // 0 = X, 1 = XY, 2 = XYZ
  unsigned TIDIGCompCnt = 0;
  if (MFI->hasWorkItemIDZ())
    TIDIGCompCnt = 2;
  else if (MFI->hasWorkItemIDY())
    TIDIGCompCnt = 1;

  // The private segment wave byte offset is the last of the system SGPRs. We
  // initially assumed it was allocated, and may have used it. It shouldn't harm
  // anything to disable it if we know the stack isn't used here. We may still
  // have emitted code reading it to initialize scratch, but if that's unused
  // reading garbage should be OK.
  ProgInfo.ScratchEnable = MCBinaryExpr::createLOr(
      MCBinaryExpr::createGT(ProgInfo.ScratchBlocks,
                             MCConstantExpr::create(0, Ctx), Ctx),
      ProgInfo.DynamicCallStack, Ctx);

  ProgInfo.UserSGPR = MFI->getNumUserSGPRs();
  // For AMDHSA, TRAP_HANDLER must be zero, as it is populated by the CP.
  ProgInfo.TrapHandlerEnable =
      STM.isAmdHsaOS() ? 0 : STM.isTrapHandlerEnabled();
  ProgInfo.TGIdXEnable = MFI->hasWorkGroupIDX();
  ProgInfo.TGIdYEnable = MFI->hasWorkGroupIDY();
  ProgInfo.TGIdZEnable = MFI->hasWorkGroupIDZ();
  ProgInfo.TGSizeEnable = MFI->hasWorkGroupInfo();
  ProgInfo.TIdIGCompCount = TIDIGCompCnt;
  ProgInfo.EXCPEnMSB = 0;
  // For AMDHSA, LDS_SIZE must be zero, as it is populated by the CP.
  ProgInfo.LdsSize = STM.isAmdHsaOS() ? 0 : ProgInfo.LDSBlocks;
  ProgInfo.EXCPEnable = 0;

  if (STM.hasGFX90AInsts()) {
    // return ((Dst & ~Mask) | (Value << Shift))
    auto SetBits = [&Ctx](const MCExpr *Dst, const MCExpr *Value, uint32_t Mask,
                          uint32_t Shift) {
      const auto *Shft = MCConstantExpr::create(Shift, Ctx);
      const auto *Msk = MCConstantExpr::create(Mask, Ctx);
      Dst = MCBinaryExpr::createAnd(Dst, MCUnaryExpr::createNot(Msk, Ctx), Ctx);
      Dst = MCBinaryExpr::createOr(
          Dst, MCBinaryExpr::createShl(Value, Shft, Ctx), Ctx);
      return Dst;
    };

    ProgInfo.ComputePGMRSrc3GFX90A =
        SetBits(ProgInfo.ComputePGMRSrc3GFX90A, ProgInfo.AccumOffset,
                amdhsa::COMPUTE_PGM_RSRC3_GFX90A_ACCUM_OFFSET,
                amdhsa::COMPUTE_PGM_RSRC3_GFX90A_ACCUM_OFFSET_SHIFT);
    ProgInfo.ComputePGMRSrc3GFX90A =
        SetBits(ProgInfo.ComputePGMRSrc3GFX90A, CreateExpr(ProgInfo.TgSplit),
                amdhsa::COMPUTE_PGM_RSRC3_GFX90A_TG_SPLIT,
                amdhsa::COMPUTE_PGM_RSRC3_GFX90A_TG_SPLIT_SHIFT);
  }

  ProgInfo.Occupancy = AMDGPUMCExpr::createOccupancy(
      STM.computeOccupancy(F, ProgInfo.LDSSize), ProgInfo.NumSGPRsForWavesPerEU,
      ProgInfo.NumVGPRsForWavesPerEU, STM, Ctx);

  const auto [MinWEU, MaxWEU] =
      AMDGPU::getIntegerPairAttribute(F, "amdgpu-waves-per-eu", {0, 0}, true);
  uint64_t Occupancy;
  if (TryGetMCExprValue(ProgInfo.Occupancy, Occupancy) && Occupancy < MinWEU) {
    DiagnosticInfoOptimizationFailure Diag(
        F, F.getSubprogram(),
        "failed to meet occupancy target given by 'amdgpu-waves-per-eu' in "
        "'" +
            F.getName() + "': desired occupancy was " + Twine(MinWEU) +
            ", final occupancy is " + Twine(Occupancy));
    F.getContext().diagnose(Diag);
  }
}

static unsigned getRsrcReg(CallingConv::ID CallConv) {
  switch (CallConv) {
  default: [[fallthrough]];
  case CallingConv::AMDGPU_CS: return R_00B848_COMPUTE_PGM_RSRC1;
  case CallingConv::AMDGPU_LS: return R_00B528_SPI_SHADER_PGM_RSRC1_LS;
  case CallingConv::AMDGPU_HS: return R_00B428_SPI_SHADER_PGM_RSRC1_HS;
  case CallingConv::AMDGPU_ES: return R_00B328_SPI_SHADER_PGM_RSRC1_ES;
  case CallingConv::AMDGPU_GS: return R_00B228_SPI_SHADER_PGM_RSRC1_GS;
  case CallingConv::AMDGPU_VS: return R_00B128_SPI_SHADER_PGM_RSRC1_VS;
  case CallingConv::AMDGPU_PS: return R_00B028_SPI_SHADER_PGM_RSRC1_PS;
  }
}

void AMDGPUAsmPrinter::EmitProgramInfoSI(const MachineFunction &MF,
                                         const SIProgramInfo &CurrentProgramInfo) {
  const SIMachineFunctionInfo *MFI = MF.getInfo<SIMachineFunctionInfo>();
  const GCNSubtarget &STM = MF.getSubtarget<GCNSubtarget>();
  unsigned RsrcReg = getRsrcReg(MF.getFunction().getCallingConv());
  MCContext &Ctx = MF.getContext();

  // (((Value) & Mask) << Shift)
  auto SetBits = [&Ctx](const MCExpr *Value, uint32_t Mask, uint32_t Shift) {
    const MCExpr *msk = MCConstantExpr::create(Mask, Ctx);
    const MCExpr *shft = MCConstantExpr::create(Shift, Ctx);
    return MCBinaryExpr::createShl(MCBinaryExpr::createAnd(Value, msk, Ctx),
                                   shft, Ctx);
  };

  auto EmitResolvedOrExpr = [this](const MCExpr *Value, unsigned Size) {
    int64_t Val;
    if (Value->evaluateAsAbsolute(Val))
      OutStreamer->emitIntValue(static_cast<uint64_t>(Val), Size);
    else
      OutStreamer->emitValue(Value, Size);
  };

  if (AMDGPU::isCompute(MF.getFunction().getCallingConv())) {
    OutStreamer->emitInt32(R_00B848_COMPUTE_PGM_RSRC1);

    EmitResolvedOrExpr(CurrentProgramInfo.getComputePGMRSrc1(STM, Ctx),
                       /*Size=*/4);

    OutStreamer->emitInt32(R_00B84C_COMPUTE_PGM_RSRC2);
    EmitResolvedOrExpr(CurrentProgramInfo.getComputePGMRSrc2(Ctx), /*Size=*/4);

    OutStreamer->emitInt32(R_00B860_COMPUTE_TMPRING_SIZE);

    // Sets bits according to S_0286E8_WAVESIZE_* mask and shift values for the
    // appropriate generation.
    if (STM.getGeneration() >= AMDGPUSubtarget::GFX12) {
      EmitResolvedOrExpr(SetBits(CurrentProgramInfo.ScratchBlocks,
                                 /*Mask=*/0x3FFFF, /*Shift=*/12),
                         /*Size=*/4);
    } else if (STM.getGeneration() == AMDGPUSubtarget::GFX11) {
      EmitResolvedOrExpr(SetBits(CurrentProgramInfo.ScratchBlocks,
                                 /*Mask=*/0x7FFF, /*Shift=*/12),
                         /*Size=*/4);
    } else {
      EmitResolvedOrExpr(SetBits(CurrentProgramInfo.ScratchBlocks,
                                 /*Mask=*/0x1FFF, /*Shift=*/12),
                         /*Size=*/4);
    }

    // TODO: Should probably note flat usage somewhere. SC emits a "FlatPtr32 =
    // 0" comment but I don't see a corresponding field in the register spec.
  } else {
    OutStreamer->emitInt32(RsrcReg);

    const MCExpr *GPRBlocks = MCBinaryExpr::createOr(
        SetBits(CurrentProgramInfo.VGPRBlocks, /*Mask=*/0x3F, /*Shift=*/0),
        SetBits(CurrentProgramInfo.SGPRBlocks, /*Mask=*/0x0F, /*Shift=*/6),
        MF.getContext());
    EmitResolvedOrExpr(GPRBlocks, /*Size=*/4);
    OutStreamer->emitInt32(R_0286E8_SPI_TMPRING_SIZE);

    // Sets bits according to S_0286E8_WAVESIZE_* mask and shift values for the
    // appropriate generation.
    if (STM.getGeneration() >= AMDGPUSubtarget::GFX12) {
      EmitResolvedOrExpr(SetBits(CurrentProgramInfo.ScratchBlocks,
                                 /*Mask=*/0x3FFFF, /*Shift=*/12),
                         /*Size=*/4);
    } else if (STM.getGeneration() == AMDGPUSubtarget::GFX11) {
      EmitResolvedOrExpr(SetBits(CurrentProgramInfo.ScratchBlocks,
                                 /*Mask=*/0x7FFF, /*Shift=*/12),
                         /*Size=*/4);
    } else {
      EmitResolvedOrExpr(SetBits(CurrentProgramInfo.ScratchBlocks,
                                 /*Mask=*/0x1FFF, /*Shift=*/12),
                         /*Size=*/4);
    }
  }

  if (MF.getFunction().getCallingConv() == CallingConv::AMDGPU_PS) {
    OutStreamer->emitInt32(R_00B02C_SPI_SHADER_PGM_RSRC2_PS);
    unsigned ExtraLDSSize = STM.getGeneration() >= AMDGPUSubtarget::GFX11
                                ? divideCeil(CurrentProgramInfo.LDSBlocks, 2)
                                : CurrentProgramInfo.LDSBlocks;
    OutStreamer->emitInt32(S_00B02C_EXTRA_LDS_SIZE(ExtraLDSSize));
    OutStreamer->emitInt32(R_0286CC_SPI_PS_INPUT_ENA);
    OutStreamer->emitInt32(MFI->getPSInputEnable());
    OutStreamer->emitInt32(R_0286D0_SPI_PS_INPUT_ADDR);
    OutStreamer->emitInt32(MFI->getPSInputAddr());
  }

  OutStreamer->emitInt32(R_SPILLED_SGPRS);
  OutStreamer->emitInt32(MFI->getNumSpilledSGPRs());
  OutStreamer->emitInt32(R_SPILLED_VGPRS);
  OutStreamer->emitInt32(MFI->getNumSpilledVGPRs());
}

// Helper function to add common PAL Metadata 3.0+
static void EmitPALMetadataCommon(AMDGPUPALMetadata *MD,
                                  const SIProgramInfo &CurrentProgramInfo,
                                  CallingConv::ID CC, const GCNSubtarget &ST) {
  if (ST.hasIEEEMode())
    MD->setHwStage(CC, ".ieee_mode", (bool)CurrentProgramInfo.IEEEMode);

  MD->setHwStage(CC, ".wgp_mode", (bool)CurrentProgramInfo.WgpMode);
  MD->setHwStage(CC, ".mem_ordered", (bool)CurrentProgramInfo.MemOrdered);

  if (AMDGPU::isCompute(CC)) {
    MD->setHwStage(CC, ".trap_present",
                   (bool)CurrentProgramInfo.TrapHandlerEnable);
    MD->setHwStage(CC, ".excp_en", CurrentProgramInfo.EXCPEnable);
  }

  MD->setHwStage(CC, ".lds_size",
                 (unsigned)(CurrentProgramInfo.LdsSize *
                            getLdsDwGranularity(ST) * sizeof(uint32_t)));
}

// This is the equivalent of EmitProgramInfoSI above, but for when the OS type
// is AMDPAL.  It stores each compute/SPI register setting and other PAL
// metadata items into the PALMD::Metadata, combining with any provided by the
// frontend as LLVM metadata. Once all functions are written, the PAL metadata
// is then written as a single block in the .note section.
void AMDGPUAsmPrinter::EmitPALMetadata(const MachineFunction &MF,
       const SIProgramInfo &CurrentProgramInfo) {
  const SIMachineFunctionInfo *MFI = MF.getInfo<SIMachineFunctionInfo>();
  auto CC = MF.getFunction().getCallingConv();
  auto *MD = getTargetStreamer()->getPALMetadata();
  auto &Ctx = MF.getContext();

  MD->setEntryPoint(CC, MF.getFunction().getName());
  MD->setNumUsedVgprs(CC, CurrentProgramInfo.NumVGPRsForWavesPerEU, Ctx);

  // Only set AGPRs for supported devices
  const GCNSubtarget &STM = MF.getSubtarget<GCNSubtarget>();
  if (STM.hasMAIInsts()) {
    MD->setNumUsedAgprs(CC, CurrentProgramInfo.NumAccVGPR);
  }

  MD->setNumUsedSgprs(CC, CurrentProgramInfo.NumSGPRsForWavesPerEU, Ctx);
  if (MD->getPALMajorVersion() < 3) {
    MD->setRsrc1(CC, CurrentProgramInfo.getPGMRSrc1(CC, STM, Ctx), Ctx);
    if (AMDGPU::isCompute(CC)) {
      MD->setRsrc2(CC, CurrentProgramInfo.getComputePGMRSrc2(Ctx), Ctx);
    } else {
      const MCExpr *HasScratchBlocks =
          MCBinaryExpr::createGT(CurrentProgramInfo.ScratchBlocks,
                                 MCConstantExpr::create(0, Ctx), Ctx);
      auto [Shift, Mask] = getShiftMask(C_00B84C_SCRATCH_EN);
      MD->setRsrc2(CC, maskShiftSet(HasScratchBlocks, Mask, Shift, Ctx), Ctx);
    }
  } else {
    MD->setHwStage(CC, ".debug_mode", (bool)CurrentProgramInfo.DebugMode);
    MD->setHwStage(CC, ".scratch_en", msgpack::Type::Boolean,
                   CurrentProgramInfo.ScratchEnable);
    EmitPALMetadataCommon(MD, CurrentProgramInfo, CC, STM);
  }

  // ScratchSize is in bytes, 16 aligned.
  MD->setScratchSize(
      CC,
      AMDGPUMCExpr::createAlignTo(CurrentProgramInfo.ScratchSize,
                                  MCConstantExpr::create(16, Ctx), Ctx),
      Ctx);

  if (MF.getFunction().getCallingConv() == CallingConv::AMDGPU_PS) {
    unsigned ExtraLDSSize = STM.getGeneration() >= AMDGPUSubtarget::GFX11
                                ? divideCeil(CurrentProgramInfo.LDSBlocks, 2)
                                : CurrentProgramInfo.LDSBlocks;
    if (MD->getPALMajorVersion() < 3) {
      MD->setRsrc2(
          CC,
          MCConstantExpr::create(S_00B02C_EXTRA_LDS_SIZE(ExtraLDSSize), Ctx),
          Ctx);
      MD->setSpiPsInputEna(MFI->getPSInputEnable());
      MD->setSpiPsInputAddr(MFI->getPSInputAddr());
    } else {
      // Graphics registers
      const unsigned ExtraLdsDwGranularity =
          STM.getGeneration() >= AMDGPUSubtarget::GFX11 ? 256 : 128;
      MD->setGraphicsRegisters(
          ".ps_extra_lds_size",
          (unsigned)(ExtraLDSSize * ExtraLdsDwGranularity * sizeof(uint32_t)));

      // Set PsInputEna and PsInputAddr .spi_ps_input_ena and .spi_ps_input_addr
      static StringLiteral const PsInputFields[] = {
          ".persp_sample_ena",    ".persp_center_ena",
          ".persp_centroid_ena",  ".persp_pull_model_ena",
          ".linear_sample_ena",   ".linear_center_ena",
          ".linear_centroid_ena", ".line_stipple_tex_ena",
          ".pos_x_float_ena",     ".pos_y_float_ena",
          ".pos_z_float_ena",     ".pos_w_float_ena",
          ".front_face_ena",      ".ancillary_ena",
          ".sample_coverage_ena", ".pos_fixed_pt_ena"};
      unsigned PSInputEna = MFI->getPSInputEnable();
      unsigned PSInputAddr = MFI->getPSInputAddr();
      for (auto [Idx, Field] : enumerate(PsInputFields)) {
        MD->setGraphicsRegisters(".spi_ps_input_ena", Field,
                                 (bool)((PSInputEna >> Idx) & 1));
        MD->setGraphicsRegisters(".spi_ps_input_addr", Field,
                                 (bool)((PSInputAddr >> Idx) & 1));
      }
    }
  }

  // For version 3 and above the wave front size is already set in the metadata
  if (MD->getPALMajorVersion() < 3 && STM.isWave32())
    MD->setWave32(MF.getFunction().getCallingConv());
}

void AMDGPUAsmPrinter::emitPALFunctionMetadata(const MachineFunction &MF) {
  auto *MD = getTargetStreamer()->getPALMetadata();
  const MachineFrameInfo &MFI = MF.getFrameInfo();
  StringRef FnName = MF.getFunction().getName();
  MD->setFunctionScratchSize(FnName, MFI.getStackSize());
  const GCNSubtarget &ST = MF.getSubtarget<GCNSubtarget>();
  MCContext &Ctx = MF.getContext();

  if (MD->getPALMajorVersion() < 3) {
    // Set compute registers
    MD->setRsrc1(
        CallingConv::AMDGPU_CS,
        CurrentProgramInfo.getPGMRSrc1(CallingConv::AMDGPU_CS, ST, Ctx), Ctx);
    MD->setRsrc2(CallingConv::AMDGPU_CS,
                 CurrentProgramInfo.getComputePGMRSrc2(Ctx), Ctx);
  } else {
    EmitPALMetadataCommon(MD, CurrentProgramInfo, CallingConv::AMDGPU_CS, ST);
  }

  // Set optional info
  MD->setFunctionLdsSize(FnName, CurrentProgramInfo.LDSSize);
  MD->setFunctionNumUsedVgprs(FnName, CurrentProgramInfo.NumVGPRsForWavesPerEU);
  MD->setFunctionNumUsedSgprs(FnName, CurrentProgramInfo.NumSGPRsForWavesPerEU);
}

// This is supposed to be log2(Size)
static amd_element_byte_size_t getElementByteSizeValue(unsigned Size) {
  switch (Size) {
  case 4:
    return AMD_ELEMENT_4_BYTES;
  case 8:
    return AMD_ELEMENT_8_BYTES;
  case 16:
    return AMD_ELEMENT_16_BYTES;
  default:
    llvm_unreachable("invalid private_element_size");
  }
}

void AMDGPUAsmPrinter::getAmdKernelCode(AMDGPUMCKernelCodeT &Out,
                                        const SIProgramInfo &CurrentProgramInfo,
                                        const MachineFunction &MF) const {
  const Function &F = MF.getFunction();
  assert(F.getCallingConv() == CallingConv::AMDGPU_KERNEL ||
         F.getCallingConv() == CallingConv::SPIR_KERNEL);

  const SIMachineFunctionInfo *MFI = MF.getInfo<SIMachineFunctionInfo>();
  const GCNSubtarget &STM = MF.getSubtarget<GCNSubtarget>();
  MCContext &Ctx = MF.getContext();

  Out.initDefault(&STM, Ctx, /*InitMCExpr=*/false);

  Out.compute_pgm_resource1_registers =
      CurrentProgramInfo.getComputePGMRSrc1(STM, Ctx);
  Out.compute_pgm_resource2_registers =
      CurrentProgramInfo.getComputePGMRSrc2(Ctx);
  Out.code_properties |= AMD_CODE_PROPERTY_IS_PTR64;

  Out.is_dynamic_callstack = CurrentProgramInfo.DynamicCallStack;

  AMD_HSA_BITS_SET(Out.code_properties, AMD_CODE_PROPERTY_PRIVATE_ELEMENT_SIZE,
                   getElementByteSizeValue(STM.getMaxPrivateElementSize(true)));

  const GCNUserSGPRUsageInfo &UserSGPRInfo = MFI->getUserSGPRInfo();
  if (UserSGPRInfo.hasPrivateSegmentBuffer()) {
    Out.code_properties |= AMD_CODE_PROPERTY_ENABLE_SGPR_PRIVATE_SEGMENT_BUFFER;
  }

  if (UserSGPRInfo.hasDispatchPtr())
    Out.code_properties |= AMD_CODE_PROPERTY_ENABLE_SGPR_DISPATCH_PTR;

  if (UserSGPRInfo.hasQueuePtr() && CodeObjectVersion < AMDGPU::AMDHSA_COV5)
    Out.code_properties |= AMD_CODE_PROPERTY_ENABLE_SGPR_QUEUE_PTR;

  if (UserSGPRInfo.hasKernargSegmentPtr())
    Out.code_properties |= AMD_CODE_PROPERTY_ENABLE_SGPR_KERNARG_SEGMENT_PTR;

  if (UserSGPRInfo.hasDispatchID())
    Out.code_properties |= AMD_CODE_PROPERTY_ENABLE_SGPR_DISPATCH_ID;

  if (UserSGPRInfo.hasFlatScratchInit())
    Out.code_properties |= AMD_CODE_PROPERTY_ENABLE_SGPR_FLAT_SCRATCH_INIT;

  if (UserSGPRInfo.hasPrivateSegmentSize())
    Out.code_properties |= AMD_CODE_PROPERTY_ENABLE_SGPR_PRIVATE_SEGMENT_SIZE;

  if (UserSGPRInfo.hasDispatchPtr())
    Out.code_properties |= AMD_CODE_PROPERTY_ENABLE_SGPR_DISPATCH_PTR;

  if (STM.isXNACKEnabled())
    Out.code_properties |= AMD_CODE_PROPERTY_IS_XNACK_SUPPORTED;

  Align MaxKernArgAlign;
  Out.kernarg_segment_byte_size = STM.getKernArgSegmentSize(F, MaxKernArgAlign);
  Out.wavefront_sgpr_count = CurrentProgramInfo.NumSGPR;
  Out.workitem_vgpr_count = CurrentProgramInfo.NumVGPR;
  Out.workitem_private_segment_byte_size = CurrentProgramInfo.ScratchSize;
  Out.workgroup_group_segment_byte_size = CurrentProgramInfo.LDSSize;

  // kernarg_segment_alignment is specified as log of the alignment.
  // The minimum alignment is 16.
  // FIXME: The metadata treats the minimum as 4?
  Out.kernarg_segment_alignment = Log2(std::max(Align(16), MaxKernArgAlign));
}

bool AMDGPUAsmPrinter::PrintAsmOperand(const MachineInstr *MI, unsigned OpNo,
                                       const char *ExtraCode, raw_ostream &O) {
  // First try the generic code, which knows about modifiers like 'c' and 'n'.
  if (!AsmPrinter::PrintAsmOperand(MI, OpNo, ExtraCode, O))
    return false;

  if (ExtraCode && ExtraCode[0]) {
    if (ExtraCode[1] != 0)
      return true; // Unknown modifier.

    switch (ExtraCode[0]) {
    case 'r':
      break;
    default:
      return true;
    }
  }

  // TODO: Should be able to support other operand types like globals.
  const MachineOperand &MO = MI->getOperand(OpNo);
  if (MO.isReg()) {
    AMDGPUInstPrinter::printRegOperand(MO.getReg(), O,
                                       *MF->getSubtarget().getRegisterInfo());
    return false;
  }
  if (MO.isImm()) {
    int64_t Val = MO.getImm();
    if (AMDGPU::isInlinableIntLiteral(Val)) {
      O << Val;
    } else if (isUInt<16>(Val)) {
      O << format("0x%" PRIx16, static_cast<uint16_t>(Val));
    } else if (isUInt<32>(Val)) {
      O << format("0x%" PRIx32, static_cast<uint32_t>(Val));
    } else {
      O << format("0x%" PRIx64, static_cast<uint64_t>(Val));
    }
    return false;
  }
  return true;
}

void AMDGPUAsmPrinter::getAnalysisUsage(AnalysisUsage &AU) const {
  AU.addRequired<AMDGPUResourceUsageAnalysis>();
  AU.addPreserved<AMDGPUResourceUsageAnalysis>();

  // The Dummy pass is necessary because AMDGPUResourceUsageAnalysis will pop
  // the CGSCC pass manager off of the active pass managers stack. Adding the
  // Dummy pass will re-insert the CGSCC pass manager into said stack again
  // through CallGraphSCCPass::assignPassManager.
  AU.addRequired<DummyCGSCCPass>();
  AU.addPreserved<DummyCGSCCPass>();

  AsmPrinter::getAnalysisUsage(AU);
}

void AMDGPUAsmPrinter::emitResourceUsageRemarks(
    const MachineFunction &MF, const SIProgramInfo &CurrentProgramInfo,
    bool isModuleEntryFunction, bool hasMAIInsts) {
  if (!ORE)
    return;

  const char *Name = "kernel-resource-usage";
  const char *Indent = "    ";

  // If the remark is not specifically enabled, do not output to yaml
  LLVMContext &Ctx = MF.getFunction().getContext();
  if (!Ctx.getDiagHandlerPtr()->isAnalysisRemarkEnabled(Name))
    return;

  // Currently non-kernel functions have no resources to emit.
  if (!isEntryFunctionCC(MF.getFunction().getCallingConv()))
    return;

  auto EmitResourceUsageRemark = [&](StringRef RemarkName,
                                     StringRef RemarkLabel, auto Argument) {
    // Add an indent for every line besides the line with the kernel name. This
    // makes it easier to tell which resource usage go with which kernel since
    // the kernel name will always be displayed first.
    std::string LabelStr = RemarkLabel.str() + ": ";
    if (RemarkName != "FunctionName")
      LabelStr = Indent + LabelStr;

    ORE->emit([&]() {
      return MachineOptimizationRemarkAnalysis(Name, RemarkName,
                                               MF.getFunction().getSubprogram(),
                                               &MF.front())
             << LabelStr << ore::NV(RemarkName, Argument);
    });
  };

  // FIXME: Formatting here is pretty nasty because clang does not accept
  // newlines from diagnostics. This forces us to emit multiple diagnostic
  // remarks to simulate newlines. If and when clang does accept newlines, this
  // formatting should be aggregated into one remark with newlines to avoid
  // printing multiple diagnostic location and diag opts.
  EmitResourceUsageRemark("FunctionName", "Function Name",
                          MF.getFunction().getName());
  EmitResourceUsageRemark("NumSGPR", "SGPRs",
                          getMCExprStr(CurrentProgramInfo.NumSGPR));
  EmitResourceUsageRemark("NumVGPR", "VGPRs",
                          getMCExprStr(CurrentProgramInfo.NumArchVGPR));
  if (hasMAIInsts) {
    EmitResourceUsageRemark("NumAGPR", "AGPRs",
                            getMCExprStr(CurrentProgramInfo.NumAccVGPR));
  }
  EmitResourceUsageRemark("ScratchSize", "ScratchSize [bytes/lane]",
                          getMCExprStr(CurrentProgramInfo.ScratchSize));
  int64_t DynStack;
  bool DynStackEvaluatable =
      CurrentProgramInfo.DynamicCallStack->evaluateAsAbsolute(DynStack);
  StringRef DynamicStackStr =
      DynStackEvaluatable && DynStack ? "True" : "False";
  EmitResourceUsageRemark("DynamicStack", "Dynamic Stack", DynamicStackStr);
  EmitResourceUsageRemark("Occupancy", "Occupancy [waves/SIMD]",
                          getMCExprStr(CurrentProgramInfo.Occupancy));
  EmitResourceUsageRemark("SGPRSpill", "SGPRs Spill",
                          CurrentProgramInfo.SGPRSpill);
  EmitResourceUsageRemark("VGPRSpill", "VGPRs Spill",
                          CurrentProgramInfo.VGPRSpill);
  if (isModuleEntryFunction)
    EmitResourceUsageRemark("BytesLDS", "LDS Size [bytes/block]",
                            CurrentProgramInfo.LDSSize);
}<|MERGE_RESOLUTION|>--- conflicted
+++ resolved
@@ -372,8 +372,8 @@
     getTargetStreamer()->EmitCodeEnd(STI);
   }
 
-<<<<<<< HEAD
-=======
+// FIXME needs AMDGPUResource patch
+#if 0//<<<<<<< HEAD
   // Assign expressions which can only be resolved when all other functions are
   // known.
   RI.finalize(OutContext);
@@ -393,7 +393,7 @@
 
   RI.reset();
 
->>>>>>> 7b9c6a7c
+#endif//>>>>>>> 7b9c6a7c3c64
   return AsmPrinter::doFinalization(M);
 }
 
