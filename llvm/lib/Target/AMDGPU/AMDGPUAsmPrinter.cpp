//===-- AMDGPUAsmPrinter.cpp - AMDGPU assembly printer --------------------===//
//
// Part of the LLVM Project, under the Apache License v2.0 with LLVM Exceptions.
// See https://llvm.org/LICENSE.txt for license information.
// SPDX-License-Identifier: Apache-2.0 WITH LLVM-exception
//
//===----------------------------------------------------------------------===//
//
/// \file
///
/// The AMDGPUAsmPrinter is used to print both assembly string and also binary
/// code.  When passed an MCAsmStreamer it prints assembly and when passed
/// an MCObjectStreamer it outputs binary code.
//
//===----------------------------------------------------------------------===//
//

#include "AMDGPUAsmPrinter.h"
#include "AMDGPU.h"
#include "AMDGPUHSAMetadataStreamer.h"
#include "AMDKernelCodeT.h"
#include "GCNSubtarget.h"
#include "MCTargetDesc/AMDGPUInstPrinter.h"
#include "MCTargetDesc/AMDGPUTargetStreamer.h"
#include "R600AsmPrinter.h"
#include "SIMachineFunctionInfo.h"
#include "TargetInfo/AMDGPUTargetInfo.h"
#include "Utils/AMDGPUBaseInfo.h"
#include "llvm/IR/DiagnosticInfo.h"
#include "llvm/MC/MCAssembler.h"
#include "llvm/MC/MCContext.h"
#include "llvm/MC/MCSectionELF.h"
#include "llvm/MC/MCStreamer.h"
#include "llvm/Support/AMDHSAKernelDescriptor.h"
#include "llvm/Support/TargetRegistry.h"
#include "llvm/Target/TargetLoweringObjectFile.h"
#include "llvm/Target/TargetMachine.h"

using namespace llvm;
using namespace llvm::AMDGPU;

// We need to tell the runtime some amount ahead of time if we don't know the
// true stack size. Assume a smaller number if this is only due to dynamic /
// non-entry block allocas.
static cl::opt<uint32_t> AssumedStackSizeForExternalCall(
  "amdgpu-assume-external-call-stack-size",
  cl::desc("Assumed stack use of any external call (in bytes)"),
  cl::Hidden,
  cl::init(16384));

static cl::opt<uint32_t> AssumedStackSizeForDynamicSizeObjects(
  "amdgpu-assume-dynamic-stack-object-size",
  cl::desc("Assumed extra stack use if there are any "
           "variable sized objects (in bytes)"),
  cl::Hidden,
  cl::init(4096));

// This should get the default rounding mode from the kernel. We just set the
// default here, but this could change if the OpenCL rounding mode pragmas are
// used.
//
// The denormal mode here should match what is reported by the OpenCL runtime
// for the CL_FP_DENORM bit from CL_DEVICE_{HALF|SINGLE|DOUBLE}_FP_CONFIG, but
// can also be override to flush with the -cl-denorms-are-zero compiler flag.
//
// AMD OpenCL only sets flush none and reports CL_FP_DENORM for double
// precision, and leaves single precision to flush all and does not report
// CL_FP_DENORM for CL_DEVICE_SINGLE_FP_CONFIG. Mesa's OpenCL currently reports
// CL_FP_DENORM for both.
//
// FIXME: It seems some instructions do not support single precision denormals
// regardless of the mode (exp_*_f32, rcp_*_f32, rsq_*_f32, rsq_*f32, sqrt_f32,
// and sin_f32, cos_f32 on most parts).

// We want to use these instructions, and using fp32 denormals also causes
// instructions to run at the double precision rate for the device so it's
// probably best to just report no single precision denormals.
static uint32_t getFPMode(AMDGPU::SIModeRegisterDefaults Mode) {
  return FP_ROUND_MODE_SP(FP_ROUND_ROUND_TO_NEAREST) |
         FP_ROUND_MODE_DP(FP_ROUND_ROUND_TO_NEAREST) |
         FP_DENORM_MODE_SP(Mode.fpDenormModeSPValue()) |
         FP_DENORM_MODE_DP(Mode.fpDenormModeDPValue());
}

static AsmPrinter *
createAMDGPUAsmPrinterPass(TargetMachine &tm,
                           std::unique_ptr<MCStreamer> &&Streamer) {
  return new AMDGPUAsmPrinter(tm, std::move(Streamer));
}

extern "C" void LLVM_EXTERNAL_VISIBILITY LLVMInitializeAMDGPUAsmPrinter() {
  TargetRegistry::RegisterAsmPrinter(getTheAMDGPUTarget(),
                                     llvm::createR600AsmPrinterPass);
  TargetRegistry::RegisterAsmPrinter(getTheGCNTarget(),
                                     createAMDGPUAsmPrinterPass);
}

AMDGPUAsmPrinter::AMDGPUAsmPrinter(TargetMachine &TM,
                                   std::unique_ptr<MCStreamer> Streamer)
    : AsmPrinter(TM, std::move(Streamer)) {
  if (TM.getTargetTriple().getOS() == Triple::AMDHSA) {
    if (isHsaAbiVersion2(getGlobalSTI())) {
      HSAMetadataStream.reset(new HSAMD::MetadataStreamerV2());
    } else if (isHsaAbiVersion3(getGlobalSTI())) {
      HSAMetadataStream.reset(new HSAMD::MetadataStreamerV3());
    } else {
      HSAMetadataStream.reset(new HSAMD::MetadataStreamerV4());
    }
  }
}

StringRef AMDGPUAsmPrinter::getPassName() const {
  return "AMDGPU Assembly Printer";
}

const MCSubtargetInfo *AMDGPUAsmPrinter::getGlobalSTI() const {
  return TM.getMCSubtargetInfo();
}

AMDGPUTargetStreamer* AMDGPUAsmPrinter::getTargetStreamer() const {
  if (!OutStreamer)
    return nullptr;
  return static_cast<AMDGPUTargetStreamer*>(OutStreamer->getTargetStreamer());
}

void AMDGPUAsmPrinter::emitStartOfAsmFile(Module &M) {
  // TODO: Which one is called first, emitStartOfAsmFile or
  // emitFunctionBodyStart?
  if (getTargetStreamer() && !getTargetStreamer()->getTargetID())
    initializeTargetID(M);

  if (TM.getTargetTriple().getOS() != Triple::AMDHSA &&
      TM.getTargetTriple().getOS() != Triple::AMDPAL)
    return;

  if (isHsaAbiVersion3Or4(getGlobalSTI()))
    getTargetStreamer()->EmitDirectiveAMDGCNTarget();

  if (TM.getTargetTriple().getOS() == Triple::AMDHSA)
    HSAMetadataStream->begin(M, *getTargetStreamer()->getTargetID());

  if (TM.getTargetTriple().getOS() == Triple::AMDPAL)
    getTargetStreamer()->getPALMetadata()->readFromIR(M);

  if (isHsaAbiVersion3Or4(getGlobalSTI()))
    return;

  // HSA emits NT_AMD_HSA_CODE_OBJECT_VERSION for code objects v2.
  if (TM.getTargetTriple().getOS() == Triple::AMDHSA)
    getTargetStreamer()->EmitDirectiveHSACodeObjectVersion(2, 1);

  // HSA and PAL emit NT_AMD_HSA_ISA_VERSION for code objects v2.
  IsaVersion Version = getIsaVersion(getGlobalSTI()->getCPU());
  getTargetStreamer()->EmitDirectiveHSACodeObjectISAV2(
      Version.Major, Version.Minor, Version.Stepping, "AMD", "AMDGPU");
}

void AMDGPUAsmPrinter::emitEndOfAsmFile(Module &M) {
  // Following code requires TargetStreamer to be present.
  if (!getTargetStreamer())
    return;

  if (TM.getTargetTriple().getOS() != Triple::AMDHSA ||
      isHsaAbiVersion2(getGlobalSTI()))
    getTargetStreamer()->EmitISAVersion();

  // Emit HSA Metadata (NT_AMD_AMDGPU_HSA_METADATA).
  // Emit HSA Metadata (NT_AMD_HSA_METADATA).
  if (TM.getTargetTriple().getOS() == Triple::AMDHSA) {
    HSAMetadataStream->end();
    bool Success = HSAMetadataStream->emitTo(*getTargetStreamer());
    (void)Success;
    assert(Success && "Malformed HSA Metadata");
  }
}

bool AMDGPUAsmPrinter::isBlockOnlyReachableByFallthrough(
  const MachineBasicBlock *MBB) const {
  if (!AsmPrinter::isBlockOnlyReachableByFallthrough(MBB))
    return false;

  if (MBB->empty())
    return true;

  // If this is a block implementing a long branch, an expression relative to
  // the start of the block is needed.  to the start of the block.
  // XXX - Is there a smarter way to check this?
  return (MBB->back().getOpcode() != AMDGPU::S_SETPC_B64);
}

void AMDGPUAsmPrinter::emitFunctionBodyStart() {
  const SIMachineFunctionInfo &MFI = *MF->getInfo<SIMachineFunctionInfo>();
  const GCNSubtarget &STM = MF->getSubtarget<GCNSubtarget>();
  const Function &F = MF->getFunction();

  // TODO: Which one is called first, emitStartOfAsmFile or
  // emitFunctionBodyStart?
  if (getTargetStreamer() && !getTargetStreamer()->getTargetID())
    initializeTargetID(*F.getParent());

  const auto &FunctionTargetID = STM.getTargetID();
  // Make sure function's xnack settings are compatible with module's
  // xnack settings.
  if (FunctionTargetID.isXnackSupported() &&
      FunctionTargetID.getXnackSetting() != IsaInfo::TargetIDSetting::Any &&
      FunctionTargetID.getXnackSetting() != getTargetStreamer()->getTargetID()->getXnackSetting())
    report_fatal_error("xnack setting of '" + Twine(MF->getName()) +
                       "' function does not match module xnack setting");
  // Make sure function's sramecc settings are compatible with module's
  // sramecc settings.
  if (FunctionTargetID.isSramEccSupported() &&
      FunctionTargetID.getSramEccSetting() != IsaInfo::TargetIDSetting::Any &&
      FunctionTargetID.getSramEccSetting() != getTargetStreamer()->getTargetID()->getSramEccSetting())
    report_fatal_error("sramecc setting of '" + Twine(MF->getName()) +
                       "' function does not match module sramecc setting");

  if (!MFI.isEntryFunction())
    return;

  if ((STM.isMesaKernel(F) || isHsaAbiVersion2(getGlobalSTI())) &&
      (F.getCallingConv() == CallingConv::AMDGPU_KERNEL ||
       F.getCallingConv() == CallingConv::SPIR_KERNEL)) {
    amd_kernel_code_t KernelCode;
    getAmdKernelCode(KernelCode, CurrentProgramInfo, *MF);
    getTargetStreamer()->EmitAMDKernelCodeT(KernelCode);
  }

  if (STM.isAmdHsaOS())
    HSAMetadataStream->emitKernel(*MF, CurrentProgramInfo);
}

void AMDGPUAsmPrinter::emitFunctionBodyEnd() {
  const SIMachineFunctionInfo &MFI = *MF->getInfo<SIMachineFunctionInfo>();
  if (!MFI.isEntryFunction())
    return;

  if (TM.getTargetTriple().getOS() != Triple::AMDHSA ||
      isHsaAbiVersion2(getGlobalSTI()))
    return;

  auto &Streamer = getTargetStreamer()->getStreamer();
  auto &Context = Streamer.getContext();
  auto &ObjectFileInfo = *Context.getObjectFileInfo();
  auto &ReadOnlySection = *ObjectFileInfo.getReadOnlySection();

  Streamer.PushSection();
  Streamer.SwitchSection(&ReadOnlySection);

  // CP microcode requires the kernel descriptor to be allocated on 64 byte
  // alignment.
  Streamer.emitValueToAlignment(64, 0, 1, 0);
  if (ReadOnlySection.getAlignment() < 64)
    ReadOnlySection.setAlignment(Align(64));

  const GCNSubtarget &STM = MF->getSubtarget<GCNSubtarget>();

  SmallString<128> KernelName;
  getNameWithPrefix(KernelName, &MF->getFunction());
  getTargetStreamer()->EmitAmdhsaKernelDescriptor(
      STM, KernelName, getAmdhsaKernelDescriptor(*MF, CurrentProgramInfo),
      CurrentProgramInfo.NumVGPRsForWavesPerEU,
      CurrentProgramInfo.NumSGPRsForWavesPerEU -
          IsaInfo::getNumExtraSGPRs(&STM,
                                    CurrentProgramInfo.VCCUsed,
                                    CurrentProgramInfo.FlatUsed),
      CurrentProgramInfo.VCCUsed, CurrentProgramInfo.FlatUsed);

  Streamer.PopSection();
}

void AMDGPUAsmPrinter::emitFunctionEntryLabel() {
  if (TM.getTargetTriple().getOS() == Triple::AMDHSA &&
      isHsaAbiVersion3Or4(getGlobalSTI())) {
    AsmPrinter::emitFunctionEntryLabel();
    return;
  }

  const SIMachineFunctionInfo *MFI = MF->getInfo<SIMachineFunctionInfo>();
  const GCNSubtarget &STM = MF->getSubtarget<GCNSubtarget>();
  if (MFI->isEntryFunction() && STM.isAmdHsaOrMesa(MF->getFunction())) {
    SmallString<128> SymbolName;
    getNameWithPrefix(SymbolName, &MF->getFunction()),
    getTargetStreamer()->EmitAMDGPUSymbolType(
        SymbolName, ELF::STT_AMDGPU_HSA_KERNEL);
  }
  if (DumpCodeInstEmitter) {
    // Disassemble function name label to text.
    DisasmLines.push_back(MF->getName().str() + ":");
    DisasmLineMaxLen = std::max(DisasmLineMaxLen, DisasmLines.back().size());
    HexLines.push_back("");
  }

  AsmPrinter::emitFunctionEntryLabel();
}

void AMDGPUAsmPrinter::emitBasicBlockStart(const MachineBasicBlock &MBB) {
  if (DumpCodeInstEmitter && !isBlockOnlyReachableByFallthrough(&MBB)) {
    // Write a line for the basic block label if it is not only fallthrough.
    DisasmLines.push_back(
        (Twine("BB") + Twine(getFunctionNumber())
         + "_" + Twine(MBB.getNumber()) + ":").str());
    DisasmLineMaxLen = std::max(DisasmLineMaxLen, DisasmLines.back().size());
    HexLines.push_back("");
  }
  AsmPrinter::emitBasicBlockStart(MBB);
}

void AMDGPUAsmPrinter::emitGlobalVariable(const GlobalVariable *GV) {
  if (GV->getAddressSpace() == AMDGPUAS::LOCAL_ADDRESS) {
    if (GV->hasInitializer() && !isa<UndefValue>(GV->getInitializer())) {
      OutContext.reportError({},
                             Twine(GV->getName()) +
                                 ": unsupported initializer for address space");
      return;
    }

    // LDS variables aren't emitted in HSA or PAL yet.
    const Triple::OSType OS = TM.getTargetTriple().getOS();
    if (OS == Triple::AMDHSA || OS == Triple::AMDPAL)
      return;

    MCSymbol *GVSym = getSymbol(GV);

    GVSym->redefineIfPossible();
    if (GVSym->isDefined() || GVSym->isVariable())
      report_fatal_error("symbol '" + Twine(GVSym->getName()) +
                         "' is already defined");

    const DataLayout &DL = GV->getParent()->getDataLayout();
    uint64_t Size = DL.getTypeAllocSize(GV->getValueType());
    Align Alignment = GV->getAlign().getValueOr(Align(4));

    emitVisibility(GVSym, GV->getVisibility(), !GV->isDeclaration());
    emitLinkage(GV, GVSym);
    if (auto TS = getTargetStreamer())
      TS->emitAMDGPULDS(GVSym, Size, Alignment);
    return;
  }

  AsmPrinter::emitGlobalVariable(GV);
}

bool AMDGPUAsmPrinter::doFinalization(Module &M) {
  CallGraphResourceInfo.clear();

  // Pad with s_code_end to help tools and guard against instruction prefetch
  // causing stale data in caches. Arguably this should be done by the linker,
  // which is why this isn't done for Mesa.
  const MCSubtargetInfo &STI = *getGlobalSTI();
  if ((AMDGPU::isGFX10Plus(STI) || AMDGPU::isGFX90A(STI)) &&
      (STI.getTargetTriple().getOS() == Triple::AMDHSA ||
       STI.getTargetTriple().getOS() == Triple::AMDPAL)) {
    OutStreamer->SwitchSection(getObjFileLowering().getTextSection());
    getTargetStreamer()->EmitCodeEnd(STI);
  }

  return AsmPrinter::doFinalization(M);
}

// Print comments that apply to both callable functions and entry points.
void AMDGPUAsmPrinter::emitCommonFunctionComments(
  uint32_t NumVGPR,
  Optional<uint32_t> NumAGPR,
  uint32_t TotalNumVGPR,
  uint32_t NumSGPR,
  uint64_t ScratchSize,
  uint64_t CodeSize,
  const AMDGPUMachineFunction *MFI) {
  OutStreamer->emitRawComment(" codeLenInByte = " + Twine(CodeSize), false);
  OutStreamer->emitRawComment(" NumSgprs: " + Twine(NumSGPR), false);
  OutStreamer->emitRawComment(" NumVgprs: " + Twine(NumVGPR), false);
  if (NumAGPR) {
    OutStreamer->emitRawComment(" NumAgprs: " + Twine(*NumAGPR), false);
    OutStreamer->emitRawComment(" TotalNumVgprs: " + Twine(TotalNumVGPR),
                                false);
  }
  OutStreamer->emitRawComment(" ScratchSize: " + Twine(ScratchSize), false);
  OutStreamer->emitRawComment(" MemoryBound: " + Twine(MFI->isMemoryBound()),
                              false);
}

uint16_t AMDGPUAsmPrinter::getAmdhsaKernelCodeProperties(
    const MachineFunction &MF) const {
  const SIMachineFunctionInfo &MFI = *MF.getInfo<SIMachineFunctionInfo>();
  uint16_t KernelCodeProperties = 0;

  if (MFI.hasPrivateSegmentBuffer()) {
    KernelCodeProperties |=
        amdhsa::KERNEL_CODE_PROPERTY_ENABLE_SGPR_PRIVATE_SEGMENT_BUFFER;
  }
  if (MFI.hasDispatchPtr()) {
    KernelCodeProperties |=
        amdhsa::KERNEL_CODE_PROPERTY_ENABLE_SGPR_DISPATCH_PTR;
  }
  if (MFI.hasQueuePtr()) {
    KernelCodeProperties |=
        amdhsa::KERNEL_CODE_PROPERTY_ENABLE_SGPR_QUEUE_PTR;
  }
  if (MFI.hasKernargSegmentPtr()) {
    KernelCodeProperties |=
        amdhsa::KERNEL_CODE_PROPERTY_ENABLE_SGPR_KERNARG_SEGMENT_PTR;
  }
  if (MFI.hasDispatchID()) {
    KernelCodeProperties |=
        amdhsa::KERNEL_CODE_PROPERTY_ENABLE_SGPR_DISPATCH_ID;
  }
  if (MFI.hasFlatScratchInit()) {
    KernelCodeProperties |=
        amdhsa::KERNEL_CODE_PROPERTY_ENABLE_SGPR_FLAT_SCRATCH_INIT;
  }
  if (MF.getSubtarget<GCNSubtarget>().isWave32()) {
    KernelCodeProperties |=
        amdhsa::KERNEL_CODE_PROPERTY_ENABLE_WAVEFRONT_SIZE32;
  }

  return KernelCodeProperties;
}

amdhsa::kernel_descriptor_t AMDGPUAsmPrinter::getAmdhsaKernelDescriptor(
    const MachineFunction &MF,
    const SIProgramInfo &PI) const {
  const GCNSubtarget &STM = MF.getSubtarget<GCNSubtarget>();
<<<<<<< HEAD
  const Function &F = MF.getFunction();

=======
>>>>>>> c77659e5
  amdhsa::kernel_descriptor_t KernelDescriptor;
  memset(&KernelDescriptor, 0x0, sizeof(KernelDescriptor));

  assert(isUInt<32>(PI.ScratchSize));
  assert(isUInt<32>(PI.getComputePGMRSrc1()));
  assert(isUInt<32>(PI.ComputePGMRSrc2));

  KernelDescriptor.group_segment_fixed_size = PI.LDSSize;
  KernelDescriptor.private_segment_fixed_size = PI.ScratchSize;

  Align MaxKernArgAlign;
  KernelDescriptor.kernarg_size = STM.getKernArgSegmentSize(F, MaxKernArgAlign);

  KernelDescriptor.compute_pgm_rsrc1 = PI.getComputePGMRSrc1();
  KernelDescriptor.compute_pgm_rsrc2 = PI.ComputePGMRSrc2;
  KernelDescriptor.kernel_code_properties = getAmdhsaKernelCodeProperties(MF);

  assert(STM.hasGFX90AInsts() || CurrentProgramInfo.ComputePGMRSrc3GFX90A == 0);
  if (STM.hasGFX90AInsts())
    KernelDescriptor.compute_pgm_rsrc3 =
      CurrentProgramInfo.ComputePGMRSrc3GFX90A;

  return KernelDescriptor;
}

bool AMDGPUAsmPrinter::runOnMachineFunction(MachineFunction &MF) {
  CurrentProgramInfo = SIProgramInfo();

  const AMDGPUMachineFunction *MFI = MF.getInfo<AMDGPUMachineFunction>();

  // The starting address of all shader programs must be 256 bytes aligned.
  // Regular functions just need the basic required instruction alignment.
  MF.setAlignment(MFI->isEntryFunction() ? Align(256) : Align(4));

  SetupMachineFunction(MF);

  const GCNSubtarget &STM = MF.getSubtarget<GCNSubtarget>();
  MCContext &Context = getObjFileLowering().getContext();
  // FIXME: This should be an explicit check for Mesa.
  if (!STM.isAmdHsaOS() && !STM.isAmdPalOS()) {
    MCSectionELF *ConfigSection =
        Context.getELFSection(".AMDGPU.config", ELF::SHT_PROGBITS, 0);
    OutStreamer->SwitchSection(ConfigSection);
  }

  if (MFI->isModuleEntryFunction()) {
    getSIProgramInfo(CurrentProgramInfo, MF);
  } else {
    auto I = CallGraphResourceInfo.insert(
      std::make_pair(&MF.getFunction(), SIFunctionResourceInfo()));
    SIFunctionResourceInfo &Info = I.first->second;
    assert(I.second && "should only be called once per function");
    Info = analyzeResourceUsage(MF);
  }

  if (STM.isAmdPalOS()) {
    if (MFI->isEntryFunction())
      EmitPALMetadata(MF, CurrentProgramInfo);
    else if (MFI->isModuleEntryFunction())
      emitPALFunctionMetadata(MF);
  } else if (!STM.isAmdHsaOS()) {
    EmitProgramInfoSI(MF, CurrentProgramInfo);
  }

  DumpCodeInstEmitter = nullptr;
  if (STM.dumpCode()) {
    // For -dumpcode, get the assembler out of the streamer, even if it does
    // not really want to let us have it. This only works with -filetype=obj.
    bool SaveFlag = OutStreamer->getUseAssemblerInfoForParsing();
    OutStreamer->setUseAssemblerInfoForParsing(true);
    MCAssembler *Assembler = OutStreamer->getAssemblerPtr();
    OutStreamer->setUseAssemblerInfoForParsing(SaveFlag);
    if (Assembler)
      DumpCodeInstEmitter = Assembler->getEmitterPtr();
  }

  DisasmLines.clear();
  HexLines.clear();
  DisasmLineMaxLen = 0;

  emitFunctionBody();

  if (isVerbose()) {
    MCSectionELF *CommentSection =
        Context.getELFSection(".AMDGPU.csdata", ELF::SHT_PROGBITS, 0);
    OutStreamer->SwitchSection(CommentSection);

    if (!MFI->isEntryFunction()) {
      OutStreamer->emitRawComment(" Function info:", false);
      SIFunctionResourceInfo &Info = CallGraphResourceInfo[&MF.getFunction()];
      emitCommonFunctionComments(
        Info.NumVGPR,
        STM.hasMAIInsts() ? Info.NumAGPR : Optional<uint32_t>(),
        Info.getTotalNumVGPRs(STM),
        Info.getTotalNumSGPRs(MF.getSubtarget<GCNSubtarget>()),
        Info.PrivateSegmentSize,
        getFunctionCodeSize(MF), MFI);
      return false;
    }

    OutStreamer->emitRawComment(" Kernel info:", false);
    emitCommonFunctionComments(CurrentProgramInfo.NumArchVGPR,
                               STM.hasMAIInsts()
                                 ? CurrentProgramInfo.NumAccVGPR
                                 : Optional<uint32_t>(),
                               CurrentProgramInfo.NumVGPR,
                               CurrentProgramInfo.NumSGPR,
                               CurrentProgramInfo.ScratchSize,
                               getFunctionCodeSize(MF), MFI);

    OutStreamer->emitRawComment(
      " FloatMode: " + Twine(CurrentProgramInfo.FloatMode), false);
    OutStreamer->emitRawComment(
      " IeeeMode: " + Twine(CurrentProgramInfo.IEEEMode), false);
    OutStreamer->emitRawComment(
      " LDSByteSize: " + Twine(CurrentProgramInfo.LDSSize) +
      " bytes/workgroup (compile time only)", false);

    OutStreamer->emitRawComment(
      " SGPRBlocks: " + Twine(CurrentProgramInfo.SGPRBlocks), false);
    OutStreamer->emitRawComment(
      " VGPRBlocks: " + Twine(CurrentProgramInfo.VGPRBlocks), false);

    OutStreamer->emitRawComment(
      " NumSGPRsForWavesPerEU: " +
      Twine(CurrentProgramInfo.NumSGPRsForWavesPerEU), false);
    OutStreamer->emitRawComment(
      " NumVGPRsForWavesPerEU: " +
      Twine(CurrentProgramInfo.NumVGPRsForWavesPerEU), false);

    if (STM.hasGFX90AInsts())
      OutStreamer->emitRawComment(
        " AccumOffset: " +
        Twine((CurrentProgramInfo.AccumOffset + 1) * 4), false);

    OutStreamer->emitRawComment(
      " Occupancy: " +
      Twine(CurrentProgramInfo.Occupancy), false);

    OutStreamer->emitRawComment(
      " WaveLimiterHint : " + Twine(MFI->needsWaveLimiter()), false);

    OutStreamer->emitRawComment(
      " COMPUTE_PGM_RSRC2:SCRATCH_EN: " +
      Twine(G_00B84C_SCRATCH_EN(CurrentProgramInfo.ComputePGMRSrc2)), false);
    OutStreamer->emitRawComment(
      " COMPUTE_PGM_RSRC2:USER_SGPR: " +
      Twine(G_00B84C_USER_SGPR(CurrentProgramInfo.ComputePGMRSrc2)), false);
    OutStreamer->emitRawComment(
      " COMPUTE_PGM_RSRC2:TRAP_HANDLER: " +
      Twine(G_00B84C_TRAP_HANDLER(CurrentProgramInfo.ComputePGMRSrc2)), false);
    OutStreamer->emitRawComment(
      " COMPUTE_PGM_RSRC2:TGID_X_EN: " +
      Twine(G_00B84C_TGID_X_EN(CurrentProgramInfo.ComputePGMRSrc2)), false);
    OutStreamer->emitRawComment(
      " COMPUTE_PGM_RSRC2:TGID_Y_EN: " +
      Twine(G_00B84C_TGID_Y_EN(CurrentProgramInfo.ComputePGMRSrc2)), false);
    OutStreamer->emitRawComment(
      " COMPUTE_PGM_RSRC2:TGID_Z_EN: " +
      Twine(G_00B84C_TGID_Z_EN(CurrentProgramInfo.ComputePGMRSrc2)), false);
    OutStreamer->emitRawComment(
      " COMPUTE_PGM_RSRC2:TIDIG_COMP_CNT: " +
      Twine(G_00B84C_TIDIG_COMP_CNT(CurrentProgramInfo.ComputePGMRSrc2)),
      false);

    assert(STM.hasGFX90AInsts() ||
           CurrentProgramInfo.ComputePGMRSrc3GFX90A == 0);
    if (STM.hasGFX90AInsts()) {
      OutStreamer->emitRawComment(
        " COMPUTE_PGM_RSRC3_GFX90A:ACCUM_OFFSET: " +
        Twine((AMDHSA_BITS_GET(CurrentProgramInfo.ComputePGMRSrc3GFX90A,
                               amdhsa::COMPUTE_PGM_RSRC3_GFX90A_ACCUM_OFFSET))),
                               false);
      OutStreamer->emitRawComment(
        " COMPUTE_PGM_RSRC3_GFX90A:TG_SPLIT: " +
        Twine((AMDHSA_BITS_GET(CurrentProgramInfo.ComputePGMRSrc3GFX90A,
                               amdhsa::COMPUTE_PGM_RSRC3_GFX90A_TG_SPLIT))),
                               false);
    }
  }

  if (DumpCodeInstEmitter) {

    OutStreamer->SwitchSection(
        Context.getELFSection(".AMDGPU.disasm", ELF::SHT_PROGBITS, 0));

    for (size_t i = 0; i < DisasmLines.size(); ++i) {
      std::string Comment = "\n";
      if (!HexLines[i].empty()) {
        Comment = std::string(DisasmLineMaxLen - DisasmLines[i].size(), ' ');
        Comment += " ; " + HexLines[i] + "\n";
      }

      OutStreamer->emitBytes(StringRef(DisasmLines[i]));
      OutStreamer->emitBytes(StringRef(Comment));
    }
  }

  return false;
}

// TODO: Fold this into emitFunctionBodyStart.
void AMDGPUAsmPrinter::initializeTargetID(const Module &M) {
  // In the beginning all features are either 'Any' or 'NotSupported',
  // depending on global target features. This will cover empty modules.
  getTargetStreamer()->initializeTargetID(
      *getGlobalSTI(), getGlobalSTI()->getFeatureString());

  // If module is empty, we are done.
  if (M.empty())
    return;

  // If module is not empty, need to find first 'Off' or 'On' feature
  // setting per feature from functions in module.
  for (auto &F : M) {
    if ((!getTargetStreamer()->getTargetID()->isXnackSupported() ||
            getTargetStreamer()->getTargetID()->isXnackOnOrOff()) &&
        (!getTargetStreamer()->getTargetID()->isSramEccSupported() ||
            getTargetStreamer()->getTargetID()->isSramEccOnOrOff()))
      break;

    const GCNSubtarget &STM = TM.getSubtarget<GCNSubtarget>(F);
    const IsaInfo::AMDGPUTargetID &TID = STM.getTargetID();
    if (getTargetStreamer()->getTargetID()->isXnackSupported())
      if (getTargetStreamer()->getTargetID()->getXnackSetting() == IsaInfo::TargetIDSetting::Any)
        getTargetStreamer()->getTargetID()->setXnackSetting(TID.getXnackSetting());
    if (getTargetStreamer()->getTargetID()->isSramEccSupported())
      if (getTargetStreamer()->getTargetID()->getSramEccSetting() == IsaInfo::TargetIDSetting::Any)
        getTargetStreamer()->getTargetID()->setSramEccSetting(TID.getSramEccSetting());
  }
}

uint64_t AMDGPUAsmPrinter::getFunctionCodeSize(const MachineFunction &MF) const {
  const GCNSubtarget &STM = MF.getSubtarget<GCNSubtarget>();
  const SIInstrInfo *TII = STM.getInstrInfo();

  uint64_t CodeSize = 0;

  for (const MachineBasicBlock &MBB : MF) {
    for (const MachineInstr &MI : MBB) {
      // TODO: CodeSize should account for multiple functions.

      // TODO: Should we count size of debug info?
      if (MI.isDebugInstr())
        continue;

      CodeSize += TII->getInstSizeInBytes(MI);
    }
  }

  return CodeSize;
}

static bool hasAnyNonFlatUseOfReg(const MachineRegisterInfo &MRI,
                                  const SIInstrInfo &TII,
                                  unsigned Reg) {
  for (const MachineOperand &UseOp : MRI.reg_operands(Reg)) {
    if (!UseOp.isImplicit() || !TII.isFLAT(*UseOp.getParent()))
      return true;
  }

  return false;
}

int32_t AMDGPUAsmPrinter::SIFunctionResourceInfo::getTotalNumSGPRs(
  const GCNSubtarget &ST) const {
  return NumExplicitSGPR + IsaInfo::getNumExtraSGPRs(
      &ST, UsesVCC, UsesFlatScratch, ST.getTargetID().isXnackOnOrAny());
}

int32_t AMDGPUAsmPrinter::SIFunctionResourceInfo::getTotalNumVGPRs(
  const GCNSubtarget &ST) const {
  if (ST.hasGFX90AInsts() && NumAGPR)
    return alignTo(NumVGPR, 4) + NumAGPR;
  return std::max(NumVGPR, NumAGPR);
}

static const Function *getCalleeFunction(const MachineOperand &Op) {
  if (Op.isImm()) {
    assert(Op.getImm() == 0);
    return nullptr;
  }

  return cast<Function>(Op.getGlobal());
}

AMDGPUAsmPrinter::SIFunctionResourceInfo AMDGPUAsmPrinter::analyzeResourceUsage(
  const MachineFunction &MF) const {
  SIFunctionResourceInfo Info;

  const SIMachineFunctionInfo *MFI = MF.getInfo<SIMachineFunctionInfo>();
  const GCNSubtarget &ST = MF.getSubtarget<GCNSubtarget>();
  const MachineFrameInfo &FrameInfo = MF.getFrameInfo();
  const MachineRegisterInfo &MRI = MF.getRegInfo();
  const SIInstrInfo *TII = ST.getInstrInfo();
  const SIRegisterInfo &TRI = TII->getRegisterInfo();

  Info.UsesFlatScratch = MRI.isPhysRegUsed(AMDGPU::FLAT_SCR_LO) ||
                         MRI.isPhysRegUsed(AMDGPU::FLAT_SCR_HI);

  // Even if FLAT_SCRATCH is implicitly used, it has no effect if flat
  // instructions aren't used to access the scratch buffer. Inline assembly may
  // need it though.
  //
  // If we only have implicit uses of flat_scr on flat instructions, it is not
  // really needed.
  if (Info.UsesFlatScratch && !MFI->hasFlatScratchInit() &&
      (!hasAnyNonFlatUseOfReg(MRI, *TII, AMDGPU::FLAT_SCR) &&
       !hasAnyNonFlatUseOfReg(MRI, *TII, AMDGPU::FLAT_SCR_LO) &&
       !hasAnyNonFlatUseOfReg(MRI, *TII, AMDGPU::FLAT_SCR_HI))) {
    Info.UsesFlatScratch = false;
  }

  Info.PrivateSegmentSize = FrameInfo.getStackSize();

  // Assume a big number if there are any unknown sized objects.
  Info.HasDynamicallySizedStack = FrameInfo.hasVarSizedObjects();
  if (Info.HasDynamicallySizedStack)
    Info.PrivateSegmentSize += AssumedStackSizeForDynamicSizeObjects;

  if (MFI->isStackRealigned())
    Info.PrivateSegmentSize += FrameInfo.getMaxAlign().value();

  Info.UsesVCC = MRI.isPhysRegUsed(AMDGPU::VCC_LO) ||
                 MRI.isPhysRegUsed(AMDGPU::VCC_HI);

  // If there are no calls, MachineRegisterInfo can tell us the used register
  // count easily.
  // A tail call isn't considered a call for MachineFrameInfo's purposes.
  if (!FrameInfo.hasCalls() && !FrameInfo.hasTailCall()) {
    MCPhysReg HighestVGPRReg = AMDGPU::NoRegister;
    for (MCPhysReg Reg : reverse(AMDGPU::VGPR_32RegClass.getRegisters())) {
      if (MRI.isPhysRegUsed(Reg)) {
        HighestVGPRReg = Reg;
        break;
      }
    }

    if (ST.hasMAIInsts()) {
      MCPhysReg HighestAGPRReg = AMDGPU::NoRegister;
      for (MCPhysReg Reg : reverse(AMDGPU::AGPR_32RegClass.getRegisters())) {
        if (MRI.isPhysRegUsed(Reg)) {
          HighestAGPRReg = Reg;
          break;
        }
      }
      Info.NumAGPR = HighestAGPRReg == AMDGPU::NoRegister ? 0 :
        TRI.getHWRegIndex(HighestAGPRReg) + 1;
    }

    MCPhysReg HighestSGPRReg = AMDGPU::NoRegister;
    for (MCPhysReg Reg : reverse(AMDGPU::SGPR_32RegClass.getRegisters())) {
      if (MRI.isPhysRegUsed(Reg)) {
        HighestSGPRReg = Reg;
        break;
      }
    }

    // We found the maximum register index. They start at 0, so add one to get the
    // number of registers.
    Info.NumVGPR = HighestVGPRReg == AMDGPU::NoRegister ? 0 :
      TRI.getHWRegIndex(HighestVGPRReg) + 1;
    Info.NumExplicitSGPR = HighestSGPRReg == AMDGPU::NoRegister ? 0 :
      TRI.getHWRegIndex(HighestSGPRReg) + 1;

    return Info;
  }

  int32_t MaxVGPR = -1;
  int32_t MaxAGPR = -1;
  int32_t MaxSGPR = -1;
  uint64_t CalleeFrameSize = 0;

  for (const MachineBasicBlock &MBB : MF) {
    for (const MachineInstr &MI : MBB) {
      // TODO: Check regmasks? Do they occur anywhere except calls?
      for (const MachineOperand &MO : MI.operands()) {
        unsigned Width = 0;
        bool IsSGPR = false;
        bool IsAGPR = false;

        if (!MO.isReg())
          continue;

        Register Reg = MO.getReg();
        switch (Reg) {
        case AMDGPU::EXEC:
        case AMDGPU::EXEC_LO:
        case AMDGPU::EXEC_HI:
        case AMDGPU::SCC:
        case AMDGPU::M0:
        case AMDGPU::SRC_SHARED_BASE:
        case AMDGPU::SRC_SHARED_LIMIT:
        case AMDGPU::SRC_PRIVATE_BASE:
        case AMDGPU::SRC_PRIVATE_LIMIT:
        case AMDGPU::SGPR_NULL:
        case AMDGPU::MODE:
          continue;

        case AMDGPU::SRC_POPS_EXITING_WAVE_ID:
          llvm_unreachable("src_pops_exiting_wave_id should not be used");

        case AMDGPU::NoRegister:
          assert(MI.isDebugInstr() && "Instruction uses invalid noreg register");
          continue;

        case AMDGPU::VCC:
        case AMDGPU::VCC_LO:
        case AMDGPU::VCC_HI:
        case AMDGPU::VCC_LO_LO16:
        case AMDGPU::VCC_LO_HI16:
        case AMDGPU::VCC_HI_LO16:
        case AMDGPU::VCC_HI_HI16:
          Info.UsesVCC = true;
          continue;

        case AMDGPU::FLAT_SCR:
        case AMDGPU::FLAT_SCR_LO:
        case AMDGPU::FLAT_SCR_HI:
          continue;

        case AMDGPU::XNACK_MASK:
        case AMDGPU::XNACK_MASK_LO:
        case AMDGPU::XNACK_MASK_HI:
          llvm_unreachable("xnack_mask registers should not be used");

        case AMDGPU::LDS_DIRECT:
          llvm_unreachable("lds_direct register should not be used");

        case AMDGPU::TBA:
        case AMDGPU::TBA_LO:
        case AMDGPU::TBA_HI:
        case AMDGPU::TMA:
        case AMDGPU::TMA_LO:
        case AMDGPU::TMA_HI:
          llvm_unreachable("trap handler registers should not be used");

        case AMDGPU::SRC_VCCZ:
          llvm_unreachable("src_vccz register should not be used");

        case AMDGPU::SRC_EXECZ:
          llvm_unreachable("src_execz register should not be used");

        case AMDGPU::SRC_SCC:
          llvm_unreachable("src_scc register should not be used");

        default:
          break;
        }

        if (AMDGPU::SReg_32RegClass.contains(Reg) ||
            AMDGPU::SReg_LO16RegClass.contains(Reg) ||
            AMDGPU::SGPR_HI16RegClass.contains(Reg)) {
          assert(!AMDGPU::TTMP_32RegClass.contains(Reg) &&
                 "trap handler registers should not be used");
          IsSGPR = true;
          Width = 1;
        } else if (AMDGPU::VGPR_32RegClass.contains(Reg) ||
                   AMDGPU::VGPR_LO16RegClass.contains(Reg) ||
                   AMDGPU::VGPR_HI16RegClass.contains(Reg)) {
          IsSGPR = false;
          Width = 1;
        } else if (AMDGPU::AGPR_32RegClass.contains(Reg) ||
                   AMDGPU::AGPR_LO16RegClass.contains(Reg)) {
          IsSGPR = false;
          IsAGPR = true;
          Width = 1;
        } else if (AMDGPU::SReg_64RegClass.contains(Reg)) {
          assert(!AMDGPU::TTMP_64RegClass.contains(Reg) &&
                 "trap handler registers should not be used");
          IsSGPR = true;
          Width = 2;
        } else if (AMDGPU::VReg_64RegClass.contains(Reg)) {
          IsSGPR = false;
          Width = 2;
        } else if (AMDGPU::AReg_64RegClass.contains(Reg)) {
          IsSGPR = false;
          IsAGPR = true;
          Width = 2;
        } else if (AMDGPU::VReg_96RegClass.contains(Reg)) {
          IsSGPR = false;
          Width = 3;
        } else if (AMDGPU::SReg_96RegClass.contains(Reg)) {
          IsSGPR = true;
          Width = 3;
        } else if (AMDGPU::AReg_96RegClass.contains(Reg)) {
          IsSGPR = false;
          IsAGPR = true;
          Width = 3;
        } else if (AMDGPU::SReg_128RegClass.contains(Reg)) {
          assert(!AMDGPU::TTMP_128RegClass.contains(Reg) &&
            "trap handler registers should not be used");
          IsSGPR = true;
          Width = 4;
        } else if (AMDGPU::VReg_128RegClass.contains(Reg)) {
          IsSGPR = false;
          Width = 4;
        } else if (AMDGPU::AReg_128RegClass.contains(Reg)) {
          IsSGPR = false;
          IsAGPR = true;
          Width = 4;
        } else if (AMDGPU::VReg_160RegClass.contains(Reg)) {
          IsSGPR = false;
          Width = 5;
        } else if (AMDGPU::SReg_160RegClass.contains(Reg)) {
          IsSGPR = true;
          Width = 5;
        } else if (AMDGPU::AReg_160RegClass.contains(Reg)) {
          IsSGPR = false;
          IsAGPR = true;
          Width = 5;
        } else if (AMDGPU::VReg_192RegClass.contains(Reg)) {
          IsSGPR = false;
          Width = 6;
        } else if (AMDGPU::SReg_192RegClass.contains(Reg)) {
          IsSGPR = true;
          Width = 6;
        } else if (AMDGPU::AReg_192RegClass.contains(Reg)) {
          IsSGPR = false;
          IsAGPR = true;
          Width = 6;
        } else if (AMDGPU::SReg_256RegClass.contains(Reg)) {
          assert(!AMDGPU::TTMP_256RegClass.contains(Reg) &&
            "trap handler registers should not be used");
          IsSGPR = true;
          Width = 8;
        } else if (AMDGPU::VReg_256RegClass.contains(Reg)) {
          IsSGPR = false;
          Width = 8;
        } else if (AMDGPU::AReg_256RegClass.contains(Reg)) {
          IsSGPR = false;
          IsAGPR = true;
          Width = 8;
        } else if (AMDGPU::SReg_512RegClass.contains(Reg)) {
          assert(!AMDGPU::TTMP_512RegClass.contains(Reg) &&
            "trap handler registers should not be used");
          IsSGPR = true;
          Width = 16;
        } else if (AMDGPU::VReg_512RegClass.contains(Reg)) {
          IsSGPR = false;
          Width = 16;
        } else if (AMDGPU::AReg_512RegClass.contains(Reg)) {
          IsSGPR = false;
          IsAGPR = true;
          Width = 16;
        } else if (AMDGPU::SReg_1024RegClass.contains(Reg)) {
          IsSGPR = true;
          Width = 32;
        } else if (AMDGPU::VReg_1024RegClass.contains(Reg)) {
          IsSGPR = false;
          Width = 32;
        } else if (AMDGPU::AReg_1024RegClass.contains(Reg)) {
          IsSGPR = false;
          IsAGPR = true;
          Width = 32;
        } else {
          llvm_unreachable("Unknown register class");
        }
        unsigned HWReg = TRI.getHWRegIndex(Reg);
        int MaxUsed = HWReg + Width - 1;
        if (IsSGPR) {
          MaxSGPR = MaxUsed > MaxSGPR ? MaxUsed : MaxSGPR;
        } else if (IsAGPR) {
          MaxAGPR = MaxUsed > MaxAGPR ? MaxUsed : MaxAGPR;
        } else {
          MaxVGPR = MaxUsed > MaxVGPR ? MaxUsed : MaxVGPR;
        }
      }

      if (MI.isCall()) {
        // Pseudo used just to encode the underlying global. Is there a better
        // way to track this?

        const MachineOperand *CalleeOp
          = TII->getNamedOperand(MI, AMDGPU::OpName::callee);

        const Function *Callee = getCalleeFunction(*CalleeOp);
        DenseMap<const Function *, SIFunctionResourceInfo>::const_iterator I =
            CallGraphResourceInfo.end();
        bool IsExternal = !Callee || Callee->isDeclaration();
        if (!IsExternal)
          I = CallGraphResourceInfo.find(Callee);

        if (IsExternal || I == CallGraphResourceInfo.end()) {
          // Avoid crashing on undefined behavior with an illegal call to a
          // kernel. If a callsite's calling convention doesn't match the
          // function's, it's undefined behavior. If the callsite calling
          // convention does match, that would have errored earlier.
          // FIXME: The verifier shouldn't allow this.
          if (!IsExternal &&
              AMDGPU::isEntryFunctionCC(Callee->getCallingConv()))
            report_fatal_error("invalid call to entry function");

          // If this is a call to an external function, we can't do much. Make
          // conservative guesses.

          // 48 SGPRs - vcc, - flat_scr, -xnack
          int MaxSGPRGuess =
            47 - IsaInfo::getNumExtraSGPRs(&ST, true, ST.hasFlatAddressSpace());
          MaxSGPR = std::max(MaxSGPR, MaxSGPRGuess);
          MaxVGPR = std::max(MaxVGPR, 23);
          MaxAGPR = std::max(MaxAGPR, 23);

          CalleeFrameSize = std::max(CalleeFrameSize,
            static_cast<uint64_t>(AssumedStackSizeForExternalCall));

          Info.UsesVCC = true;
          Info.UsesFlatScratch = ST.hasFlatAddressSpace();
          Info.HasDynamicallySizedStack = true;
        } else {
          // We force CodeGen to run in SCC order, so the callee's register
          // usage etc. should be the cumulative usage of all callees.

          MaxSGPR = std::max(I->second.NumExplicitSGPR - 1, MaxSGPR);
          MaxVGPR = std::max(I->second.NumVGPR - 1, MaxVGPR);
          MaxAGPR = std::max(I->second.NumAGPR - 1, MaxAGPR);
          CalleeFrameSize
            = std::max(I->second.PrivateSegmentSize, CalleeFrameSize);
          Info.UsesVCC |= I->second.UsesVCC;
          Info.UsesFlatScratch |= I->second.UsesFlatScratch;
          Info.HasDynamicallySizedStack |= I->second.HasDynamicallySizedStack;
          Info.HasRecursion |= I->second.HasRecursion;
        }

        // FIXME: Call site could have norecurse on it
        if (!Callee || !Callee->doesNotRecurse())
          Info.HasRecursion = true;
      }
    }
  }

  Info.NumExplicitSGPR = MaxSGPR + 1;
  Info.NumVGPR = MaxVGPR + 1;
  Info.NumAGPR = MaxAGPR + 1;
  Info.PrivateSegmentSize += CalleeFrameSize;

  return Info;
}

void AMDGPUAsmPrinter::getSIProgramInfo(SIProgramInfo &ProgInfo,
                                        const MachineFunction &MF) {
  SIFunctionResourceInfo Info = analyzeResourceUsage(MF);
  const GCNSubtarget &STM = MF.getSubtarget<GCNSubtarget>();

  ProgInfo.NumArchVGPR = Info.NumVGPR;
  ProgInfo.NumAccVGPR = Info.NumAGPR;
  ProgInfo.NumVGPR = Info.getTotalNumVGPRs(STM);
  ProgInfo.AccumOffset = alignTo(std::max(1, Info.NumVGPR), 4) / 4 - 1;
  ProgInfo.TgSplit = STM.isTgSplitEnabled();
  ProgInfo.NumSGPR = Info.NumExplicitSGPR;
  ProgInfo.ScratchSize = Info.PrivateSegmentSize;
  ProgInfo.VCCUsed = Info.UsesVCC;
  ProgInfo.FlatUsed = Info.UsesFlatScratch;
  ProgInfo.DynamicCallStack = Info.HasDynamicallySizedStack || Info.HasRecursion;

  const uint64_t MaxScratchPerWorkitem =
      GCNSubtarget::MaxWaveScratchSize / STM.getWavefrontSize();
  if (ProgInfo.ScratchSize > MaxScratchPerWorkitem) {
    DiagnosticInfoStackSize DiagStackSize(MF.getFunction(),
                                          ProgInfo.ScratchSize, DS_Error);
    MF.getFunction().getContext().diagnose(DiagStackSize);
  }

  const SIMachineFunctionInfo *MFI = MF.getInfo<SIMachineFunctionInfo>();

  // TODO(scott.linder): The calculations related to SGPR/VGPR blocks are
  // duplicated in part in AMDGPUAsmParser::calculateGPRBlocks, and could be
  // unified.
  unsigned ExtraSGPRs = IsaInfo::getNumExtraSGPRs(
      &STM, ProgInfo.VCCUsed, ProgInfo.FlatUsed);

  // Check the addressable register limit before we add ExtraSGPRs.
  if (STM.getGeneration() >= AMDGPUSubtarget::VOLCANIC_ISLANDS &&
      !STM.hasSGPRInitBug()) {
    unsigned MaxAddressableNumSGPRs = STM.getAddressableNumSGPRs();
    if (ProgInfo.NumSGPR > MaxAddressableNumSGPRs) {
      // This can happen due to a compiler bug or when using inline asm.
      LLVMContext &Ctx = MF.getFunction().getContext();
      DiagnosticInfoResourceLimit Diag(MF.getFunction(),
                                       "addressable scalar registers",
                                       ProgInfo.NumSGPR, DS_Error,
                                       DK_ResourceLimit,
                                       MaxAddressableNumSGPRs);
      Ctx.diagnose(Diag);
      ProgInfo.NumSGPR = MaxAddressableNumSGPRs - 1;
    }
  }

  // Account for extra SGPRs and VGPRs reserved for debugger use.
  ProgInfo.NumSGPR += ExtraSGPRs;

  const Function &F = MF.getFunction();

  // Ensure there are enough SGPRs and VGPRs for wave dispatch, where wave
  // dispatch registers are function args.
  unsigned WaveDispatchNumSGPR = 0, WaveDispatchNumVGPR = 0;

  if (isShader(F.getCallingConv())) {
    // FIXME: We should be using the number of registers determined during
    // calling convention lowering to legalize the types.
    const DataLayout &DL = F.getParent()->getDataLayout();
    for (auto &Arg : F.args()) {
      unsigned NumRegs = (DL.getTypeSizeInBits(Arg.getType()) + 31) / 32;
      if (Arg.hasAttribute(Attribute::InReg))
        WaveDispatchNumSGPR += NumRegs;
      else
        WaveDispatchNumVGPR += NumRegs;
    }
    ProgInfo.NumSGPR = std::max(ProgInfo.NumSGPR, WaveDispatchNumSGPR);
    ProgInfo.NumVGPR = std::max(ProgInfo.NumVGPR, WaveDispatchNumVGPR);
  }

  // Adjust number of registers used to meet default/requested minimum/maximum
  // number of waves per execution unit request.
  ProgInfo.NumSGPRsForWavesPerEU = std::max(
    std::max(ProgInfo.NumSGPR, 1u), STM.getMinNumSGPRs(MFI->getMaxWavesPerEU()));
  ProgInfo.NumVGPRsForWavesPerEU = std::max(
    std::max(ProgInfo.NumVGPR, 1u), STM.getMinNumVGPRs(MFI->getMaxWavesPerEU()));

  if (STM.getGeneration() <= AMDGPUSubtarget::SEA_ISLANDS ||
      STM.hasSGPRInitBug()) {
    unsigned MaxAddressableNumSGPRs = STM.getAddressableNumSGPRs();
    if (ProgInfo.NumSGPR > MaxAddressableNumSGPRs) {
      // This can happen due to a compiler bug or when using inline asm to use
      // the registers which are usually reserved for vcc etc.
      LLVMContext &Ctx = MF.getFunction().getContext();
      DiagnosticInfoResourceLimit Diag(MF.getFunction(),
                                       "scalar registers",
                                       ProgInfo.NumSGPR, DS_Error,
                                       DK_ResourceLimit,
                                       MaxAddressableNumSGPRs);
      Ctx.diagnose(Diag);
      ProgInfo.NumSGPR = MaxAddressableNumSGPRs;
      ProgInfo.NumSGPRsForWavesPerEU = MaxAddressableNumSGPRs;
    }
  }

  if (STM.hasSGPRInitBug()) {
    ProgInfo.NumSGPR =
        AMDGPU::IsaInfo::FIXED_NUM_SGPRS_FOR_INIT_BUG;
    ProgInfo.NumSGPRsForWavesPerEU =
        AMDGPU::IsaInfo::FIXED_NUM_SGPRS_FOR_INIT_BUG;
  }

  if (MFI->getNumUserSGPRs() > STM.getMaxNumUserSGPRs()) {
    LLVMContext &Ctx = MF.getFunction().getContext();
    DiagnosticInfoResourceLimit Diag(MF.getFunction(), "user SGPRs",
                                     MFI->getNumUserSGPRs(), DS_Error);
    Ctx.diagnose(Diag);
  }

  if (MFI->getLDSSize() > static_cast<unsigned>(STM.getLocalMemorySize())) {
    LLVMContext &Ctx = MF.getFunction().getContext();
    DiagnosticInfoResourceLimit Diag(MF.getFunction(), "local memory",
                                     MFI->getLDSSize(), DS_Error);
    Ctx.diagnose(Diag);
  }

  ProgInfo.SGPRBlocks = IsaInfo::getNumSGPRBlocks(
      &STM, ProgInfo.NumSGPRsForWavesPerEU);
  ProgInfo.VGPRBlocks = IsaInfo::getNumVGPRBlocks(
      &STM, ProgInfo.NumVGPRsForWavesPerEU);

  const SIModeRegisterDefaults Mode = MFI->getMode();

  // Set the value to initialize FP_ROUND and FP_DENORM parts of the mode
  // register.
  ProgInfo.FloatMode = getFPMode(Mode);

  ProgInfo.IEEEMode = Mode.IEEE;

  // Make clamp modifier on NaN input returns 0.
  ProgInfo.DX10Clamp = Mode.DX10Clamp;

  unsigned LDSAlignShift;
  if (STM.getGeneration() < AMDGPUSubtarget::SEA_ISLANDS) {
    // LDS is allocated in 64 dword blocks.
    LDSAlignShift = 8;
  } else {
    // LDS is allocated in 128 dword blocks.
    LDSAlignShift = 9;
  }

  unsigned LDSSpillSize =
    MFI->getLDSWaveSpillSize() * MFI->getMaxFlatWorkGroupSize();

  ProgInfo.LDSSize = MFI->getLDSSize() + LDSSpillSize;
  ProgInfo.LDSBlocks =
      alignTo(ProgInfo.LDSSize, 1ULL << LDSAlignShift) >> LDSAlignShift;

  // Scratch is allocated in 256 dword blocks.
  unsigned ScratchAlignShift = 10;
  // We need to program the hardware with the amount of scratch memory that
  // is used by the entire wave.  ProgInfo.ScratchSize is the amount of
  // scratch memory used per thread.
  ProgInfo.ScratchBlocks =
      alignTo(ProgInfo.ScratchSize * STM.getWavefrontSize(),
              1ULL << ScratchAlignShift) >>
      ScratchAlignShift;

  if (getIsaVersion(getGlobalSTI()->getCPU()).Major >= 10) {
    ProgInfo.WgpMode = STM.isCuModeEnabled() ? 0 : 1;
    ProgInfo.MemOrdered = 1;
  }

  // 0 = X, 1 = XY, 2 = XYZ
  unsigned TIDIGCompCnt = 0;
  if (MFI->hasWorkItemIDZ())
    TIDIGCompCnt = 2;
  else if (MFI->hasWorkItemIDY())
    TIDIGCompCnt = 1;

  ProgInfo.ComputePGMRSrc2 =
      S_00B84C_SCRATCH_EN(ProgInfo.ScratchBlocks > 0) |
      S_00B84C_USER_SGPR(MFI->getNumUserSGPRs()) |
      // For AMDHSA, TRAP_HANDLER must be zero, as it is populated by the CP.
      S_00B84C_TRAP_HANDLER(STM.isAmdHsaOS() ? 0 : STM.isTrapHandlerEnabled()) |
      S_00B84C_TGID_X_EN(MFI->hasWorkGroupIDX()) |
      S_00B84C_TGID_Y_EN(MFI->hasWorkGroupIDY()) |
      S_00B84C_TGID_Z_EN(MFI->hasWorkGroupIDZ()) |
      S_00B84C_TG_SIZE_EN(MFI->hasWorkGroupInfo()) |
      S_00B84C_TIDIG_COMP_CNT(TIDIGCompCnt) |
      S_00B84C_EXCP_EN_MSB(0) |
      // For AMDHSA, LDS_SIZE must be zero, as it is populated by the CP.
      S_00B84C_LDS_SIZE(STM.isAmdHsaOS() ? 0 : ProgInfo.LDSBlocks) |
      S_00B84C_EXCP_EN(0);

  if (STM.hasGFX90AInsts()) {
    AMDHSA_BITS_SET(ProgInfo.ComputePGMRSrc3GFX90A,
                    amdhsa::COMPUTE_PGM_RSRC3_GFX90A_ACCUM_OFFSET,
                    ProgInfo.AccumOffset);
    AMDHSA_BITS_SET(ProgInfo.ComputePGMRSrc3GFX90A,
                    amdhsa::COMPUTE_PGM_RSRC3_GFX90A_TG_SPLIT,
                    ProgInfo.TgSplit);
  }

  ProgInfo.Occupancy = STM.computeOccupancy(MF.getFunction(), ProgInfo.LDSSize,
                                            ProgInfo.NumSGPRsForWavesPerEU,
                                            ProgInfo.NumVGPRsForWavesPerEU);
}

static unsigned getRsrcReg(CallingConv::ID CallConv) {
  switch (CallConv) {
  default: LLVM_FALLTHROUGH;
  case CallingConv::AMDGPU_CS: return R_00B848_COMPUTE_PGM_RSRC1;
  case CallingConv::AMDGPU_LS: return R_00B528_SPI_SHADER_PGM_RSRC1_LS;
  case CallingConv::AMDGPU_HS: return R_00B428_SPI_SHADER_PGM_RSRC1_HS;
  case CallingConv::AMDGPU_ES: return R_00B328_SPI_SHADER_PGM_RSRC1_ES;
  case CallingConv::AMDGPU_GS: return R_00B228_SPI_SHADER_PGM_RSRC1_GS;
  case CallingConv::AMDGPU_VS: return R_00B128_SPI_SHADER_PGM_RSRC1_VS;
  case CallingConv::AMDGPU_PS: return R_00B028_SPI_SHADER_PGM_RSRC1_PS;
  }
}

void AMDGPUAsmPrinter::EmitProgramInfoSI(const MachineFunction &MF,
                                         const SIProgramInfo &CurrentProgramInfo) {
  const SIMachineFunctionInfo *MFI = MF.getInfo<SIMachineFunctionInfo>();
  unsigned RsrcReg = getRsrcReg(MF.getFunction().getCallingConv());

  if (AMDGPU::isCompute(MF.getFunction().getCallingConv())) {
    OutStreamer->emitInt32(R_00B848_COMPUTE_PGM_RSRC1);

    OutStreamer->emitInt32(CurrentProgramInfo.getComputePGMRSrc1());

    OutStreamer->emitInt32(R_00B84C_COMPUTE_PGM_RSRC2);
    OutStreamer->emitInt32(CurrentProgramInfo.ComputePGMRSrc2);

    OutStreamer->emitInt32(R_00B860_COMPUTE_TMPRING_SIZE);
    OutStreamer->emitInt32(S_00B860_WAVESIZE(CurrentProgramInfo.ScratchBlocks));

    // TODO: Should probably note flat usage somewhere. SC emits a "FlatPtr32 =
    // 0" comment but I don't see a corresponding field in the register spec.
  } else {
    OutStreamer->emitInt32(RsrcReg);
    OutStreamer->emitIntValue(S_00B028_VGPRS(CurrentProgramInfo.VGPRBlocks) |
                              S_00B028_SGPRS(CurrentProgramInfo.SGPRBlocks), 4);
    OutStreamer->emitInt32(R_0286E8_SPI_TMPRING_SIZE);
    OutStreamer->emitIntValue(
        S_0286E8_WAVESIZE(CurrentProgramInfo.ScratchBlocks), 4);
  }

  if (MF.getFunction().getCallingConv() == CallingConv::AMDGPU_PS) {
    OutStreamer->emitInt32(R_00B02C_SPI_SHADER_PGM_RSRC2_PS);
    OutStreamer->emitInt32(
        S_00B02C_EXTRA_LDS_SIZE(CurrentProgramInfo.LDSBlocks));
    OutStreamer->emitInt32(R_0286CC_SPI_PS_INPUT_ENA);
    OutStreamer->emitInt32(MFI->getPSInputEnable());
    OutStreamer->emitInt32(R_0286D0_SPI_PS_INPUT_ADDR);
    OutStreamer->emitInt32(MFI->getPSInputAddr());
  }

  OutStreamer->emitInt32(R_SPILLED_SGPRS);
  OutStreamer->emitInt32(MFI->getNumSpilledSGPRs());
  OutStreamer->emitInt32(R_SPILLED_VGPRS);
  OutStreamer->emitInt32(MFI->getNumSpilledVGPRs());
}

// This is the equivalent of EmitProgramInfoSI above, but for when the OS type
// is AMDPAL.  It stores each compute/SPI register setting and other PAL
// metadata items into the PALMD::Metadata, combining with any provided by the
// frontend as LLVM metadata. Once all functions are written, the PAL metadata
// is then written as a single block in the .note section.
void AMDGPUAsmPrinter::EmitPALMetadata(const MachineFunction &MF,
       const SIProgramInfo &CurrentProgramInfo) {
  const SIMachineFunctionInfo *MFI = MF.getInfo<SIMachineFunctionInfo>();
  auto CC = MF.getFunction().getCallingConv();
  auto MD = getTargetStreamer()->getPALMetadata();

  MD->setEntryPoint(CC, MF.getFunction().getName());
  MD->setNumUsedVgprs(CC, CurrentProgramInfo.NumVGPRsForWavesPerEU);
  MD->setNumUsedSgprs(CC, CurrentProgramInfo.NumSGPRsForWavesPerEU);
  MD->setRsrc1(CC, CurrentProgramInfo.getPGMRSrc1(CC));
  if (AMDGPU::isCompute(CC)) {
    MD->setRsrc2(CC, CurrentProgramInfo.ComputePGMRSrc2);
  } else {
    if (CurrentProgramInfo.ScratchBlocks > 0)
      MD->setRsrc2(CC, S_00B84C_SCRATCH_EN(1));
  }
  // ScratchSize is in bytes, 16 aligned.
  MD->setScratchSize(CC, alignTo(CurrentProgramInfo.ScratchSize, 16));
  if (MF.getFunction().getCallingConv() == CallingConv::AMDGPU_PS) {
    MD->setRsrc2(CC, S_00B02C_EXTRA_LDS_SIZE(CurrentProgramInfo.LDSBlocks));
    MD->setSpiPsInputEna(MFI->getPSInputEnable());
    MD->setSpiPsInputAddr(MFI->getPSInputAddr());
  }

  const GCNSubtarget &STM = MF.getSubtarget<GCNSubtarget>();
  if (STM.isWave32())
    MD->setWave32(MF.getFunction().getCallingConv());
}

void AMDGPUAsmPrinter::emitPALFunctionMetadata(const MachineFunction &MF) {
  auto *MD = getTargetStreamer()->getPALMetadata();
  const MachineFrameInfo &MFI = MF.getFrameInfo();
  MD->setFunctionScratchSize(MF, MFI.getStackSize());
  // Set compute registers
  MD->setRsrc1(CallingConv::AMDGPU_CS,
               CurrentProgramInfo.getPGMRSrc1(CallingConv::AMDGPU_CS));
  MD->setRsrc2(CallingConv::AMDGPU_CS, CurrentProgramInfo.ComputePGMRSrc2);
}

// This is supposed to be log2(Size)
static amd_element_byte_size_t getElementByteSizeValue(unsigned Size) {
  switch (Size) {
  case 4:
    return AMD_ELEMENT_4_BYTES;
  case 8:
    return AMD_ELEMENT_8_BYTES;
  case 16:
    return AMD_ELEMENT_16_BYTES;
  default:
    llvm_unreachable("invalid private_element_size");
  }
}

void AMDGPUAsmPrinter::getAmdKernelCode(amd_kernel_code_t &Out,
                                        const SIProgramInfo &CurrentProgramInfo,
                                        const MachineFunction &MF) const {
  const Function &F = MF.getFunction();
  assert(F.getCallingConv() == CallingConv::AMDGPU_KERNEL ||
         F.getCallingConv() == CallingConv::SPIR_KERNEL);

  const SIMachineFunctionInfo *MFI = MF.getInfo<SIMachineFunctionInfo>();
  const GCNSubtarget &STM = MF.getSubtarget<GCNSubtarget>();

  AMDGPU::initDefaultAMDKernelCodeT(Out, &STM);

  Out.compute_pgm_resource_registers =
      CurrentProgramInfo.getComputePGMRSrc1() |
      (CurrentProgramInfo.ComputePGMRSrc2 << 32);
  Out.code_properties |= AMD_CODE_PROPERTY_IS_PTR64;

  if (CurrentProgramInfo.DynamicCallStack)
    Out.code_properties |= AMD_CODE_PROPERTY_IS_DYNAMIC_CALLSTACK;

  AMD_HSA_BITS_SET(Out.code_properties,
                   AMD_CODE_PROPERTY_PRIVATE_ELEMENT_SIZE,
                   getElementByteSizeValue(STM.getMaxPrivateElementSize(true)));

  if (MFI->hasPrivateSegmentBuffer()) {
    Out.code_properties |=
      AMD_CODE_PROPERTY_ENABLE_SGPR_PRIVATE_SEGMENT_BUFFER;
  }

  if (MFI->hasDispatchPtr())
    Out.code_properties |= AMD_CODE_PROPERTY_ENABLE_SGPR_DISPATCH_PTR;

  if (MFI->hasQueuePtr())
    Out.code_properties |= AMD_CODE_PROPERTY_ENABLE_SGPR_QUEUE_PTR;

  if (MFI->hasKernargSegmentPtr())
    Out.code_properties |= AMD_CODE_PROPERTY_ENABLE_SGPR_KERNARG_SEGMENT_PTR;

  if (MFI->hasDispatchID())
    Out.code_properties |= AMD_CODE_PROPERTY_ENABLE_SGPR_DISPATCH_ID;

  if (MFI->hasFlatScratchInit())
    Out.code_properties |= AMD_CODE_PROPERTY_ENABLE_SGPR_FLAT_SCRATCH_INIT;

  if (MFI->hasDispatchPtr())
    Out.code_properties |= AMD_CODE_PROPERTY_ENABLE_SGPR_DISPATCH_PTR;

  if (STM.isXNACKEnabled())
    Out.code_properties |= AMD_CODE_PROPERTY_IS_XNACK_SUPPORTED;

  Align MaxKernArgAlign;
  Out.kernarg_segment_byte_size = STM.getKernArgSegmentSize(F, MaxKernArgAlign);
  Out.wavefront_sgpr_count = CurrentProgramInfo.NumSGPR;
  Out.workitem_vgpr_count = CurrentProgramInfo.NumVGPR;
  Out.workitem_private_segment_byte_size = CurrentProgramInfo.ScratchSize;
  Out.workgroup_group_segment_byte_size = CurrentProgramInfo.LDSSize;

  // kernarg_segment_alignment is specified as log of the alignment.
  // The minimum alignment is 16.
  Out.kernarg_segment_alignment = Log2(std::max(Align(16), MaxKernArgAlign));
}

bool AMDGPUAsmPrinter::PrintAsmOperand(const MachineInstr *MI, unsigned OpNo,
                                       const char *ExtraCode, raw_ostream &O) {
  // First try the generic code, which knows about modifiers like 'c' and 'n'.
  if (!AsmPrinter::PrintAsmOperand(MI, OpNo, ExtraCode, O))
    return false;

  if (ExtraCode && ExtraCode[0]) {
    if (ExtraCode[1] != 0)
      return true; // Unknown modifier.

    switch (ExtraCode[0]) {
    case 'r':
      break;
    default:
      return true;
    }
  }

  // TODO: Should be able to support other operand types like globals.
  const MachineOperand &MO = MI->getOperand(OpNo);
  if (MO.isReg()) {
    AMDGPUInstPrinter::printRegOperand(MO.getReg(), O,
                                       *MF->getSubtarget().getRegisterInfo());
    return false;
  } else if (MO.isImm()) {
    int64_t Val = MO.getImm();
    if (AMDGPU::isInlinableIntLiteral(Val)) {
      O << Val;
    } else if (isUInt<16>(Val)) {
      O << format("0x%" PRIx16, static_cast<uint16_t>(Val));
    } else if (isUInt<32>(Val)) {
      O << format("0x%" PRIx32, static_cast<uint32_t>(Val));
    } else {
      O << format("0x%" PRIx64, static_cast<uint64_t>(Val));
    }
    return false;
  }
  return true;
}<|MERGE_RESOLUTION|>--- conflicted
+++ resolved
@@ -420,11 +420,8 @@
     const MachineFunction &MF,
     const SIProgramInfo &PI) const {
   const GCNSubtarget &STM = MF.getSubtarget<GCNSubtarget>();
-<<<<<<< HEAD
   const Function &F = MF.getFunction();
 
-=======
->>>>>>> c77659e5
   amdhsa::kernel_descriptor_t KernelDescriptor;
   memset(&KernelDescriptor, 0x0, sizeof(KernelDescriptor));
 
