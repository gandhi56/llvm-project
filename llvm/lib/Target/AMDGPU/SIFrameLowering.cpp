//===----------------------- SIFrameLowering.cpp --------------------------===//
//
// Part of the LLVM Project, under the Apache License v2.0 with LLVM Exceptions.
// See https://llvm.org/LICENSE.txt for license information.
// SPDX-License-Identifier: Apache-2.0 WITH LLVM-exception
//
//==-----------------------------------------------------------------------===//

#include "SIFrameLowering.h"
#include "AMDGPU.h"
#include "GCNSubtarget.h"
#include "MCTargetDesc/AMDGPUMCTargetDesc.h"
#include "SIMachineFunctionInfo.h"
#include "llvm/CodeGen/LivePhysRegs.h"
#include "llvm/CodeGen/MachineFrameInfo.h"
#include "llvm/CodeGen/MachineModuleInfo.h"
#include "llvm/CodeGen/RegisterScavenging.h"
#include "llvm/Support/LEB128.h"
#include "llvm/Target/TargetMachine.h"

using namespace llvm;

#define DEBUG_TYPE "frame-info"

static cl::opt<bool> EnableSpillVGPRToAGPR(
  "amdgpu-spill-vgpr-to-agpr",
  cl::desc("Enable spilling VGPRs to AGPRs"),
  cl::ReallyHidden,
  cl::init(true));

// Find a scratch register that we can use in the prologue. We avoid using
// callee-save registers since they may appear to be free when this is called
// from canUseAsPrologue (during shrink wrapping), but then no longer be free
// when this is called from emitPrologue.
static MCRegister findScratchNonCalleeSaveRegister(MachineRegisterInfo &MRI,
                                                   LivePhysRegs &LiveRegs,
                                                   const TargetRegisterClass &RC,
                                                   bool Unused = false) {
  // Mark callee saved registers as used so we will not choose them.
  const MCPhysReg *CSRegs = MRI.getCalleeSavedRegs();
  for (unsigned i = 0; CSRegs[i]; ++i)
    LiveRegs.addReg(CSRegs[i]);

  if (Unused) {
    // We are looking for a register that can be used throughout the entire
    // function, so any use is unacceptable.
    for (MCRegister Reg : RC) {
      if (!MRI.isPhysRegUsed(Reg) && LiveRegs.available(MRI, Reg))
        return Reg;
    }
  } else {
    for (MCRegister Reg : RC) {
      if (LiveRegs.available(MRI, Reg))
        return Reg;
    }
  }

  return MCRegister();
}

static void getVGPRSpillLaneOrTempRegister(MachineFunction &MF,
                                           LivePhysRegs &LiveRegs,
                                           Register &TempSGPR,
                                           Optional<int> &FrameIndex,
                                           bool IsFP) {
  SIMachineFunctionInfo *MFI = MF.getInfo<SIMachineFunctionInfo>();
  MachineFrameInfo &FrameInfo = MF.getFrameInfo();

  const GCNSubtarget &ST = MF.getSubtarget<GCNSubtarget>();
  const SIRegisterInfo *TRI = ST.getRegisterInfo();

  // We need to save and restore the current FP/BP.

  // 1: If there is already a VGPR with free lanes, use it. We
  // may already have to pay the penalty for spilling a CSR VGPR.
  if (MFI->haveFreeLanesForSGPRSpill(MF, 1)) {
    int NewFI = FrameInfo.CreateStackObject(4, Align(4), true, nullptr,
                                            TargetStackID::SGPRSpill);

    if (!MFI->allocateSGPRSpillToVGPR(MF, NewFI))
      llvm_unreachable("allocate SGPR spill should have worked");

    FrameIndex = NewFI;

    LLVM_DEBUG(auto Spill = MFI->getSGPRToVGPRSpills(NewFI).front();
               dbgs() << "Spilling " << (IsFP ? "FP" : "BP") << " to  "
                      << printReg(Spill.VGPR, TRI) << ':' << Spill.Lane
                      << '\n');
    return;
  }

  // 2: Next, try to save the FP/BP in an unused SGPR.
  TempSGPR = findScratchNonCalleeSaveRegister(
      MF.getRegInfo(), LiveRegs, AMDGPU::SReg_32_XM0_XEXECRegClass, true);

  if (!TempSGPR) {
    int NewFI = FrameInfo.CreateStackObject(4, Align(4), true, nullptr,
                                            TargetStackID::SGPRSpill);

    if (TRI->spillSGPRToVGPR() && MFI->allocateSGPRSpillToVGPR(MF, NewFI)) {
      // 3: There's no free lane to spill, and no free register to save FP/BP,
      // so we're forced to spill another VGPR to use for the spill.
      FrameIndex = NewFI;

      LLVM_DEBUG(
          auto Spill = MFI->getSGPRToVGPRSpills(NewFI).front();
          dbgs() << (IsFP ? "FP" : "BP") << " requires fallback spill to "
                 << printReg(Spill.VGPR, TRI) << ':' << Spill.Lane << '\n';);
    } else {
      // Remove dead <NewFI> index
      MF.getFrameInfo().RemoveStackObject(NewFI);
      // 4: If all else fails, spill the FP/BP to memory.
      FrameIndex = FrameInfo.CreateSpillStackObject(4, Align(4));
      LLVM_DEBUG(dbgs() << "Reserved FI " << FrameIndex << " for spilling "
                        << (IsFP ? "FP" : "BP") << '\n');
    }
  } else {
    LLVM_DEBUG(dbgs() << "Saving " << (IsFP ? "FP" : "BP") << " with copy to "
                      << printReg(TempSGPR, TRI) << '\n');
  }
}

// We need to specially emit stack operations here because a different frame
// register is used than in the rest of the function, as getFrameRegister would
// use.
static void buildPrologSpill(const GCNSubtarget &ST, const SIRegisterInfo &TRI,
                             const SIMachineFunctionInfo &FuncInfo,
                             LivePhysRegs &LiveRegs, MachineFunction &MF,
                             MachineBasicBlock &MBB,
                             MachineBasicBlock::iterator I, const DebugLoc &DL,
                             Register SpillReg, int FI, int64_t DwordOff = 0) {
  unsigned Opc = ST.enableFlatScratch() ? AMDGPU::SCRATCH_STORE_DWORD_SADDR
                                        : AMDGPU::BUFFER_STORE_DWORD_OFFSET;

  MachineFrameInfo &FrameInfo = MF.getFrameInfo();
  MachinePointerInfo PtrInfo = MachinePointerInfo::getFixedStack(MF, FI);
  MachineMemOperand *MMO = MF.getMachineMemOperand(
      PtrInfo, MachineMemOperand::MOStore, FrameInfo.getObjectSize(FI),
      FrameInfo.getObjectAlign(FI));
  LiveRegs.addReg(SpillReg);
  TRI.buildSpillLoadStore(MBB, I, DL, Opc, FI, SpillReg, true,
                          FuncInfo.getStackPtrOffsetReg(), DwordOff, MMO,
                          nullptr, &LiveRegs);
  LiveRegs.removeReg(SpillReg);
}

static void buildEpilogRestore(const GCNSubtarget &ST,
                               const SIRegisterInfo &TRI,
                               const SIMachineFunctionInfo &FuncInfo,
                               LivePhysRegs &LiveRegs, MachineFunction &MF,
                               MachineBasicBlock &MBB,
                               MachineBasicBlock::iterator I,
                               const DebugLoc &DL, Register SpillReg, int FI) {
  unsigned Opc = ST.enableFlatScratch() ? AMDGPU::SCRATCH_LOAD_DWORD_SADDR
                                        : AMDGPU::BUFFER_LOAD_DWORD_OFFSET;

  MachineFrameInfo &FrameInfo = MF.getFrameInfo();
  MachinePointerInfo PtrInfo = MachinePointerInfo::getFixedStack(MF, FI);
  MachineMemOperand *MMO = MF.getMachineMemOperand(
      PtrInfo, MachineMemOperand::MOLoad, FrameInfo.getObjectSize(FI),
      FrameInfo.getObjectAlign(FI));
  TRI.buildSpillLoadStore(MBB, I, DL, Opc, FI, SpillReg, false,
                          FuncInfo.getStackPtrOffsetReg(), 0, MMO, nullptr,
                          &LiveRegs);
}

static void buildGitPtr(MachineBasicBlock &MBB, MachineBasicBlock::iterator I,
                        const DebugLoc &DL, const SIInstrInfo *TII,
                        Register TargetReg) {
  MachineFunction *MF = MBB.getParent();
  const SIMachineFunctionInfo *MFI = MF->getInfo<SIMachineFunctionInfo>();
  const SIRegisterInfo *TRI = &TII->getRegisterInfo();
  const MCInstrDesc &SMovB32 = TII->get(AMDGPU::S_MOV_B32);
  Register TargetLo = TRI->getSubReg(TargetReg, AMDGPU::sub0);
  Register TargetHi = TRI->getSubReg(TargetReg, AMDGPU::sub1);

  if (MFI->getGITPtrHigh() != 0xffffffff) {
    BuildMI(MBB, I, DL, SMovB32, TargetHi)
        .addImm(MFI->getGITPtrHigh())
        .addReg(TargetReg, RegState::ImplicitDefine);
  } else {
    const MCInstrDesc &GetPC64 = TII->get(AMDGPU::S_GETPC_B64);
    BuildMI(MBB, I, DL, GetPC64, TargetReg);
  }
  Register GitPtrLo = MFI->getGITPtrLoReg(*MF);
  MF->getRegInfo().addLiveIn(GitPtrLo);
  MBB.addLiveIn(GitPtrLo);
  BuildMI(MBB, I, DL, SMovB32, TargetLo)
    .addReg(GitPtrLo);
}

// Emit flat scratch setup code, assuming `MFI->hasFlatScratchInit()`
void SIFrameLowering::emitEntryFunctionFlatScratchInit(
    MachineFunction &MF, MachineBasicBlock &MBB, MachineBasicBlock::iterator I,
    const DebugLoc &DL, Register ScratchWaveOffsetReg) const {
  const GCNSubtarget &ST = MF.getSubtarget<GCNSubtarget>();
  const SIInstrInfo *TII = ST.getInstrInfo();
  const SIRegisterInfo *TRI = &TII->getRegisterInfo();
  const SIMachineFunctionInfo *MFI = MF.getInfo<SIMachineFunctionInfo>();

  // We don't need this if we only have spills since there is no user facing
  // scratch.

  // TODO: If we know we don't have flat instructions earlier, we can omit
  // this from the input registers.
  //
  // TODO: We only need to know if we access scratch space through a flat
  // pointer. Because we only detect if flat instructions are used at all,
  // this will be used more often than necessary on VI.

  Register FlatScrInitLo;
  Register FlatScrInitHi;

  if (ST.isAmdPalOS()) {
    // Extract the scratch offset from the descriptor in the GIT
    LivePhysRegs LiveRegs;
    LiveRegs.init(*TRI);
    LiveRegs.addLiveIns(MBB);

    // Find unused reg to load flat scratch init into
    MachineRegisterInfo &MRI = MF.getRegInfo();
    Register FlatScrInit = AMDGPU::NoRegister;
    ArrayRef<MCPhysReg> AllSGPR64s = TRI->getAllSGPR64(MF);
    unsigned NumPreloaded = (MFI->getNumPreloadedSGPRs() + 1) / 2;
    AllSGPR64s = AllSGPR64s.slice(
        std::min(static_cast<unsigned>(AllSGPR64s.size()), NumPreloaded));
    Register GITPtrLoReg = MFI->getGITPtrLoReg(MF);
    for (MCPhysReg Reg : AllSGPR64s) {
      if (LiveRegs.available(MRI, Reg) && MRI.isAllocatable(Reg) &&
          !TRI->isSubRegisterEq(Reg, GITPtrLoReg)) {
        FlatScrInit = Reg;
        break;
      }
    }
    assert(FlatScrInit && "Failed to find free register for scratch init");

    FlatScrInitLo = TRI->getSubReg(FlatScrInit, AMDGPU::sub0);
    FlatScrInitHi = TRI->getSubReg(FlatScrInit, AMDGPU::sub1);

    buildGitPtr(MBB, I, DL, TII, FlatScrInit);

    // We now have the GIT ptr - now get the scratch descriptor from the entry
    // at offset 0 (or offset 16 for a compute shader).
    MachinePointerInfo PtrInfo(AMDGPUAS::CONSTANT_ADDRESS);
    const MCInstrDesc &LoadDwordX2 = TII->get(AMDGPU::S_LOAD_DWORDX2_IMM);
    auto *MMO = MF.getMachineMemOperand(
        PtrInfo,
        MachineMemOperand::MOLoad | MachineMemOperand::MOInvariant |
            MachineMemOperand::MODereferenceable,
        8, Align(4));
    unsigned Offset =
        MF.getFunction().getCallingConv() == CallingConv::AMDGPU_CS ? 16 : 0;
    const GCNSubtarget &Subtarget = MF.getSubtarget<GCNSubtarget>();
    unsigned EncodedOffset = AMDGPU::convertSMRDOffsetUnits(Subtarget, Offset);
    BuildMI(MBB, I, DL, LoadDwordX2, FlatScrInit)
        .addReg(FlatScrInit)
        .addImm(EncodedOffset) // offset
        .addImm(0)             // cpol
        .addMemOperand(MMO);

    // Mask the offset in [47:0] of the descriptor
    const MCInstrDesc &SAndB32 = TII->get(AMDGPU::S_AND_B32);
    auto And = BuildMI(MBB, I, DL, SAndB32, FlatScrInitHi)
        .addReg(FlatScrInitHi)
        .addImm(0xffff);
    And->getOperand(3).setIsDead(); // Mark SCC as dead.
  } else {
    Register FlatScratchInitReg =
        MFI->getPreloadedReg(AMDGPUFunctionArgInfo::FLAT_SCRATCH_INIT);
    assert(FlatScratchInitReg);

    MachineRegisterInfo &MRI = MF.getRegInfo();
    MRI.addLiveIn(FlatScratchInitReg);
    MBB.addLiveIn(FlatScratchInitReg);

    FlatScrInitLo = TRI->getSubReg(FlatScratchInitReg, AMDGPU::sub0);
    FlatScrInitHi = TRI->getSubReg(FlatScratchInitReg, AMDGPU::sub1);
  }

  // Do a 64-bit pointer add.
  if (ST.flatScratchIsPointer()) {
    if (ST.getGeneration() >= AMDGPUSubtarget::GFX10) {
      BuildMI(MBB, I, DL, TII->get(AMDGPU::S_ADD_U32), FlatScrInitLo)
        .addReg(FlatScrInitLo)
        .addReg(ScratchWaveOffsetReg);
      auto Addc = BuildMI(MBB, I, DL, TII->get(AMDGPU::S_ADDC_U32),
                          FlatScrInitHi)
        .addReg(FlatScrInitHi)
        .addImm(0);
      Addc->getOperand(3).setIsDead(); // Mark SCC as dead.

      BuildMI(MBB, I, DL, TII->get(AMDGPU::S_SETREG_B32)).
        addReg(FlatScrInitLo).
        addImm(int16_t(AMDGPU::Hwreg::ID_FLAT_SCR_LO |
                       (31 << AMDGPU::Hwreg::WIDTH_M1_SHIFT_)));
      BuildMI(MBB, I, DL, TII->get(AMDGPU::S_SETREG_B32)).
        addReg(FlatScrInitHi).
        addImm(int16_t(AMDGPU::Hwreg::ID_FLAT_SCR_HI |
                       (31 << AMDGPU::Hwreg::WIDTH_M1_SHIFT_)));
      return;
    }

    // For GFX9.
    BuildMI(MBB, I, DL, TII->get(AMDGPU::S_ADD_U32), AMDGPU::FLAT_SCR_LO)
      .addReg(FlatScrInitLo)
      .addReg(ScratchWaveOffsetReg);
    auto Addc = BuildMI(MBB, I, DL, TII->get(AMDGPU::S_ADDC_U32),
                        AMDGPU::FLAT_SCR_HI)
      .addReg(FlatScrInitHi)
      .addImm(0);
    Addc->getOperand(3).setIsDead(); // Mark SCC as dead.

    return;
  }

  assert(ST.getGeneration() < AMDGPUSubtarget::GFX9);

  // Copy the size in bytes.
  BuildMI(MBB, I, DL, TII->get(AMDGPU::COPY), AMDGPU::FLAT_SCR_LO)
    .addReg(FlatScrInitHi, RegState::Kill);

  // Add wave offset in bytes to private base offset.
  // See comment in AMDKernelCodeT.h for enable_sgpr_flat_scratch_init.
  BuildMI(MBB, I, DL, TII->get(AMDGPU::S_ADD_I32), FlatScrInitLo)
      .addReg(FlatScrInitLo)
      .addReg(ScratchWaveOffsetReg);

  // Convert offset to 256-byte units.
  auto LShr = BuildMI(MBB, I, DL, TII->get(AMDGPU::S_LSHR_B32),
                      AMDGPU::FLAT_SCR_HI)
    .addReg(FlatScrInitLo, RegState::Kill)
    .addImm(8);
  LShr->getOperand(3).setIsDead(true); // Mark SCC as dead.
}

// Note SGPRSpill stack IDs should only be used for SGPR spilling to VGPRs, not
// memory. They should have been removed by now, except CFI Saved Reg spills.
static bool allStackObjectsAreDead(const MachineFunction &MF) {
  const MachineFrameInfo &MFI = MF.getFrameInfo();
  const GCNSubtarget &ST = MF.getSubtarget<GCNSubtarget>();
  const SIRegisterInfo *TRI = ST.getRegisterInfo();
  const SIMachineFunctionInfo *FuncInfo = MF.getInfo<SIMachineFunctionInfo>();
  for (int I = MFI.getObjectIndexBegin(), E = MFI.getObjectIndexEnd();
       I != E; ++I) {
    if (!MFI.isDeadObjectIndex(I)) {
      // determineCalleeSaves() might have added the SGPRSpill stack IDs for
      // CFI saves into scratch VGPR, ignore them
      if (MFI.getStackID(I) == TargetStackID::SGPRSpill &&
          TRI->isCFISavedRegsSpillEnabled() &&
          (I == FuncInfo->ReturnAddressSaveIndex ||
           I == FuncInfo->EXECSaveIndex)) {
        continue;
      }
      return false;
    }
  }

  return true;
}

// Shift down registers reserved for the scratch RSRC.
Register SIFrameLowering::getEntryFunctionReservedScratchRsrcReg(
    MachineFunction &MF) const {

  const GCNSubtarget &ST = MF.getSubtarget<GCNSubtarget>();
  const SIInstrInfo *TII = ST.getInstrInfo();
  const SIRegisterInfo *TRI = &TII->getRegisterInfo();
  MachineRegisterInfo &MRI = MF.getRegInfo();
  SIMachineFunctionInfo *MFI = MF.getInfo<SIMachineFunctionInfo>();

  assert(MFI->isEntryFunction());

  Register ScratchRsrcReg = MFI->getScratchRSrcReg();

  if (!ScratchRsrcReg ||
      (!MRI.isPhysRegUsed(ScratchRsrcReg) && allStackObjectsAreDead(MF)))
    return Register();

  if (ST.hasSGPRInitBug() ||
      ScratchRsrcReg != TRI->reservedPrivateSegmentBufferReg(MF))
    return ScratchRsrcReg;

  // We reserved the last registers for this. Shift it down to the end of those
  // which were actually used.
  //
  // FIXME: It might be safer to use a pseudoregister before replacement.

  // FIXME: We should be able to eliminate unused input registers. We only
  // cannot do this for the resources required for scratch access. For now we
  // skip over user SGPRs and may leave unused holes.

  unsigned NumPreloaded = (MFI->getNumPreloadedSGPRs() + 3) / 4;
  ArrayRef<MCPhysReg> AllSGPR128s = TRI->getAllSGPR128(MF);
  AllSGPR128s = AllSGPR128s.slice(std::min(static_cast<unsigned>(AllSGPR128s.size()), NumPreloaded));

  // Skip the last N reserved elements because they should have already been
  // reserved for VCC etc.
  Register GITPtrLoReg = MFI->getGITPtrLoReg(MF);
  for (MCPhysReg Reg : AllSGPR128s) {
    // Pick the first unallocated one. Make sure we don't clobber the other
    // reserved input we needed. Also for PAL, make sure we don't clobber
    // the GIT pointer passed in SGPR0 or SGPR8.
    if (!MRI.isPhysRegUsed(Reg) && MRI.isAllocatable(Reg) &&
        !TRI->isSubRegisterEq(Reg, GITPtrLoReg)) {
      MRI.replaceRegWith(ScratchRsrcReg, Reg);
      MFI->setScratchRSrcReg(Reg);
      return Reg;
    }
  }

  return ScratchRsrcReg;
}

static unsigned getScratchScaleFactor(const GCNSubtarget &ST) {
  return ST.enableFlatScratch() ? 1 : ST.getWavefrontSize();
}

void SIFrameLowering::emitEntryFunctionPrologue(MachineFunction &MF,
                                                MachineBasicBlock &MBB) const {
  assert(&MF.front() == &MBB && "Shrink-wrapping not yet supported");

  // FIXME: If we only have SGPR spills, we won't actually be using scratch
  // memory since these spill to VGPRs. We should be cleaning up these unused
  // SGPR spill frame indices somewhere.

  // FIXME: We still have implicit uses on SGPR spill instructions in case they
  // need to spill to vector memory. It's likely that will not happen, but at
  // this point it appears we need the setup. This part of the prolog should be
  // emitted after frame indices are eliminated.

  // FIXME: Remove all of the isPhysRegUsed checks

  SIMachineFunctionInfo *MFI = MF.getInfo<SIMachineFunctionInfo>();
  const GCNSubtarget &ST = MF.getSubtarget<GCNSubtarget>();
  const SIInstrInfo *TII = ST.getInstrInfo();
  const SIRegisterInfo *TRI = &TII->getRegisterInfo();
  MachineRegisterInfo &MRI = MF.getRegInfo();
  const Function &F = MF.getFunction();
  const MCRegisterInfo *MCRI = MF.getMMI().getContext().getRegisterInfo();
  MachineFrameInfo &FrameInfo = MF.getFrameInfo();

  assert(MFI->isEntryFunction());

  // Debug location must be unknown since the first debug location is used to
  // determine the end of the prologue.
  DebugLoc DL;
  MachineBasicBlock::iterator I = MBB.begin();

  // FIXME: Switch to using MF.needsFrameMoves() later
  const bool needsFrameMoves = true;

  if (needsFrameMoves) {
    // On entry the SP/FP are not set up, so we need to define the CFA in terms
    // of a literal location expression.
    static const char CFAEncodedInst[] = {
        dwarf::DW_CFA_def_cfa_expression,
        3, // length
        static_cast<char>(dwarf::DW_OP_lit0),
        static_cast<char>(
            dwarf::DW_OP_lit6), // DW_ASPACE_AMDGPU_private_wave FIXME:
                                // should be defined elsewhere
        static_cast<char>(dwarf::DW_OP_LLVM_form_aspace_address)};
    buildCFI(MBB, I, DL,
             MCCFIInstruction::createEscape(
                 nullptr, StringRef(CFAEncodedInst, sizeof(CFAEncodedInst))));
    // Unwinding halts when the return address (PC) is undefined.
    buildCFI(MBB, I, DL,
             MCCFIInstruction::createUndefined(
                 nullptr, MCRI->getDwarfRegNum(AMDGPU::PC_REG, false)));
  }

  Register PreloadedScratchWaveOffsetReg = MFI->getPreloadedReg(
      AMDGPUFunctionArgInfo::PRIVATE_SEGMENT_WAVE_BYTE_OFFSET);

  // We need to do the replacement of the private segment buffer register even
  // if there are no stack objects. There could be stores to undef or a
  // constant without an associated object.
  //
  // This will return `Register()` in cases where there are no actual
  // uses of the SRSRC.
  Register ScratchRsrcReg;
  if (!ST.enableFlatScratch())
    ScratchRsrcReg = getEntryFunctionReservedScratchRsrcReg(MF);

  // Make the selected register live throughout the function.
  if (ScratchRsrcReg) {
    for (MachineBasicBlock &OtherBB : MF) {
      if (&OtherBB != &MBB) {
        OtherBB.addLiveIn(ScratchRsrcReg);
      }
    }
  }

  // Now that we have fixed the reserved SRSRC we need to locate the
  // (potentially) preloaded SRSRC.
  Register PreloadedScratchRsrcReg;
  if (ST.isAmdHsaOrMesa(F)) {
    PreloadedScratchRsrcReg =
        MFI->getPreloadedReg(AMDGPUFunctionArgInfo::PRIVATE_SEGMENT_BUFFER);
    if (ScratchRsrcReg && PreloadedScratchRsrcReg) {
      // We added live-ins during argument lowering, but since they were not
      // used they were deleted. We're adding the uses now, so add them back.
      MRI.addLiveIn(PreloadedScratchRsrcReg);
      MBB.addLiveIn(PreloadedScratchRsrcReg);
    }
  }

  // We found the SRSRC first because it needs four registers and has an
  // alignment requirement. If the SRSRC that we found is clobbering with
  // the scratch wave offset, which may be in a fixed SGPR or a free SGPR
  // chosen by SITargetLowering::allocateSystemSGPRs, COPY the scratch
  // wave offset to a free SGPR.
  Register ScratchWaveOffsetReg;
  if (PreloadedScratchWaveOffsetReg &&
      TRI->isSubRegisterEq(ScratchRsrcReg, PreloadedScratchWaveOffsetReg)) {
    ArrayRef<MCPhysReg> AllSGPRs = TRI->getAllSGPR32(MF);
    unsigned NumPreloaded = MFI->getNumPreloadedSGPRs();
    AllSGPRs = AllSGPRs.slice(
        std::min(static_cast<unsigned>(AllSGPRs.size()), NumPreloaded));
    Register GITPtrLoReg = MFI->getGITPtrLoReg(MF);
    for (MCPhysReg Reg : AllSGPRs) {
      if (!MRI.isPhysRegUsed(Reg) && MRI.isAllocatable(Reg) &&
          !TRI->isSubRegisterEq(ScratchRsrcReg, Reg) && GITPtrLoReg != Reg) {
        ScratchWaveOffsetReg = Reg;
        BuildMI(MBB, I, DL, TII->get(AMDGPU::COPY), ScratchWaveOffsetReg)
            .addReg(PreloadedScratchWaveOffsetReg, RegState::Kill);
        break;
      }
    }
  } else {
    ScratchWaveOffsetReg = PreloadedScratchWaveOffsetReg;
  }
  assert(ScratchWaveOffsetReg || !PreloadedScratchWaveOffsetReg);

  if (requiresStackPointerReference(MF)) {
    Register SPReg = MFI->getStackPtrOffsetReg();
    assert(SPReg != AMDGPU::SP_REG);
    BuildMI(MBB, I, DL, TII->get(AMDGPU::S_MOV_B32), SPReg)
        .addImm(FrameInfo.getStackSize() * getScratchScaleFactor(ST));
  }

  if (hasFP(MF)) {
    Register FPReg = MFI->getFrameOffsetReg();
    assert(FPReg != AMDGPU::FP_REG);
    BuildMI(MBB, I, DL, TII->get(AMDGPU::S_MOV_B32), FPReg).addImm(0);
  }

  bool NeedsFlatScratchInit =
      MFI->hasFlatScratchInit() &&
      (MRI.isPhysRegUsed(AMDGPU::FLAT_SCR) || FrameInfo.hasCalls() ||
       (!allStackObjectsAreDead(MF) && ST.enableFlatScratch()));

  if ((NeedsFlatScratchInit || ScratchRsrcReg) &&
      PreloadedScratchWaveOffsetReg && !ST.flatScratchIsArchitected()) {
    MRI.addLiveIn(PreloadedScratchWaveOffsetReg);
    MBB.addLiveIn(PreloadedScratchWaveOffsetReg);
  }

  if (NeedsFlatScratchInit) {
    emitEntryFunctionFlatScratchInit(MF, MBB, I, DL, ScratchWaveOffsetReg);
  }

  if (ScratchRsrcReg) {
    emitEntryFunctionScratchRsrcRegSetup(MF, MBB, I, DL,
                                         PreloadedScratchRsrcReg,
                                         ScratchRsrcReg, ScratchWaveOffsetReg);
  }
}

// Emit scratch RSRC setup code, assuming `ScratchRsrcReg != AMDGPU::NoReg`
void SIFrameLowering::emitEntryFunctionScratchRsrcRegSetup(
    MachineFunction &MF, MachineBasicBlock &MBB, MachineBasicBlock::iterator I,
    const DebugLoc &DL, Register PreloadedScratchRsrcReg,
    Register ScratchRsrcReg, Register ScratchWaveOffsetReg) const {

  const GCNSubtarget &ST = MF.getSubtarget<GCNSubtarget>();
  const SIInstrInfo *TII = ST.getInstrInfo();
  const SIRegisterInfo *TRI = &TII->getRegisterInfo();
  const SIMachineFunctionInfo *MFI = MF.getInfo<SIMachineFunctionInfo>();
  const Function &Fn = MF.getFunction();

  if (ST.isAmdPalOS()) {
    // The pointer to the GIT is formed from the offset passed in and either
    // the amdgpu-git-ptr-high function attribute or the top part of the PC
    Register Rsrc01 = TRI->getSubReg(ScratchRsrcReg, AMDGPU::sub0_sub1);
    Register Rsrc03 = TRI->getSubReg(ScratchRsrcReg, AMDGPU::sub3);

    buildGitPtr(MBB, I, DL, TII, Rsrc01);

    // We now have the GIT ptr - now get the scratch descriptor from the entry
    // at offset 0 (or offset 16 for a compute shader).
    MachinePointerInfo PtrInfo(AMDGPUAS::CONSTANT_ADDRESS);
    const MCInstrDesc &LoadDwordX4 = TII->get(AMDGPU::S_LOAD_DWORDX4_IMM);
    auto MMO = MF.getMachineMemOperand(PtrInfo,
                                       MachineMemOperand::MOLoad |
                                           MachineMemOperand::MOInvariant |
                                           MachineMemOperand::MODereferenceable,
                                       16, Align(4));
    unsigned Offset = Fn.getCallingConv() == CallingConv::AMDGPU_CS ? 16 : 0;
    const GCNSubtarget &Subtarget = MF.getSubtarget<GCNSubtarget>();
    unsigned EncodedOffset = AMDGPU::convertSMRDOffsetUnits(Subtarget, Offset);
    BuildMI(MBB, I, DL, LoadDwordX4, ScratchRsrcReg)
      .addReg(Rsrc01)
      .addImm(EncodedOffset) // offset
      .addImm(0) // cpol
      .addReg(ScratchRsrcReg, RegState::ImplicitDefine)
      .addMemOperand(MMO);

    // The driver will always set the SRD for wave 64 (bits 118:117 of
    // descriptor / bits 22:21 of third sub-reg will be 0b11)
    // If the shader is actually wave32 we have to modify the const_index_stride
    // field of the descriptor 3rd sub-reg (bits 22:21) to 0b10 (stride=32). The
    // reason the driver does this is that there can be cases where it presents
    // 2 shaders with different wave size (e.g. VsFs).
    // TODO: convert to using SCRATCH instructions or multiple SRD buffers
    if (ST.isWave32()) {
      const MCInstrDesc &SBitsetB32 = TII->get(AMDGPU::S_BITSET0_B32);
      BuildMI(MBB, I, DL, SBitsetB32, Rsrc03)
          .addImm(21)
          .addReg(Rsrc03);
    }
  } else if (ST.isMesaGfxShader(Fn) || !PreloadedScratchRsrcReg) {
    assert(!ST.isAmdHsaOrMesa(Fn));
    const MCInstrDesc &SMovB32 = TII->get(AMDGPU::S_MOV_B32);

    Register Rsrc2 = TRI->getSubReg(ScratchRsrcReg, AMDGPU::sub2);
    Register Rsrc3 = TRI->getSubReg(ScratchRsrcReg, AMDGPU::sub3);

    // Use relocations to get the pointer, and setup the other bits manually.
    uint64_t Rsrc23 = TII->getScratchRsrcWords23();

    if (MFI->hasImplicitBufferPtr()) {
      Register Rsrc01 = TRI->getSubReg(ScratchRsrcReg, AMDGPU::sub0_sub1);

      if (AMDGPU::isCompute(MF.getFunction().getCallingConv())) {
        const MCInstrDesc &Mov64 = TII->get(AMDGPU::S_MOV_B64);

        BuildMI(MBB, I, DL, Mov64, Rsrc01)
          .addReg(MFI->getImplicitBufferPtrUserSGPR())
          .addReg(ScratchRsrcReg, RegState::ImplicitDefine);
      } else {
        const MCInstrDesc &LoadDwordX2 = TII->get(AMDGPU::S_LOAD_DWORDX2_IMM);

        MachinePointerInfo PtrInfo(AMDGPUAS::CONSTANT_ADDRESS);
        auto MMO = MF.getMachineMemOperand(
            PtrInfo,
            MachineMemOperand::MOLoad | MachineMemOperand::MOInvariant |
                MachineMemOperand::MODereferenceable,
            8, Align(4));
        BuildMI(MBB, I, DL, LoadDwordX2, Rsrc01)
          .addReg(MFI->getImplicitBufferPtrUserSGPR())
          .addImm(0) // offset
          .addImm(0) // cpol
          .addMemOperand(MMO)
          .addReg(ScratchRsrcReg, RegState::ImplicitDefine);

        MF.getRegInfo().addLiveIn(MFI->getImplicitBufferPtrUserSGPR());
        MBB.addLiveIn(MFI->getImplicitBufferPtrUserSGPR());
      }
    } else {
      Register Rsrc0 = TRI->getSubReg(ScratchRsrcReg, AMDGPU::sub0);
      Register Rsrc1 = TRI->getSubReg(ScratchRsrcReg, AMDGPU::sub1);

      BuildMI(MBB, I, DL, SMovB32, Rsrc0)
        .addExternalSymbol("SCRATCH_RSRC_DWORD0")
        .addReg(ScratchRsrcReg, RegState::ImplicitDefine);

      BuildMI(MBB, I, DL, SMovB32, Rsrc1)
        .addExternalSymbol("SCRATCH_RSRC_DWORD1")
        .addReg(ScratchRsrcReg, RegState::ImplicitDefine);

    }

    BuildMI(MBB, I, DL, SMovB32, Rsrc2)
      .addImm(Rsrc23 & 0xffffffff)
      .addReg(ScratchRsrcReg, RegState::ImplicitDefine);

    BuildMI(MBB, I, DL, SMovB32, Rsrc3)
      .addImm(Rsrc23 >> 32)
      .addReg(ScratchRsrcReg, RegState::ImplicitDefine);
  } else if (ST.isAmdHsaOrMesa(Fn)) {
    assert(PreloadedScratchRsrcReg);

    if (ScratchRsrcReg != PreloadedScratchRsrcReg) {
      BuildMI(MBB, I, DL, TII->get(AMDGPU::COPY), ScratchRsrcReg)
          .addReg(PreloadedScratchRsrcReg, RegState::Kill);
    }
  }

  // Add the scratch wave offset into the scratch RSRC.
  //
  // We only want to update the first 48 bits, which is the base address
  // pointer, without touching the adjacent 16 bits of flags. We know this add
  // cannot carry-out from bit 47, otherwise the scratch allocation would be
  // impossible to fit in the 48-bit global address space.
  //
  // TODO: Evaluate if it is better to just construct an SRD using the flat
  // scratch init and some constants rather than update the one we are passed.
  Register ScratchRsrcSub0 = TRI->getSubReg(ScratchRsrcReg, AMDGPU::sub0);
  Register ScratchRsrcSub1 = TRI->getSubReg(ScratchRsrcReg, AMDGPU::sub1);

  // We cannot Kill ScratchWaveOffsetReg here because we allow it to be used in
  // the kernel body via inreg arguments.
  BuildMI(MBB, I, DL, TII->get(AMDGPU::S_ADD_U32), ScratchRsrcSub0)
      .addReg(ScratchRsrcSub0)
      .addReg(ScratchWaveOffsetReg)
      .addReg(ScratchRsrcReg, RegState::ImplicitDefine);
  auto Addc = BuildMI(MBB, I, DL, TII->get(AMDGPU::S_ADDC_U32), ScratchRsrcSub1)
      .addReg(ScratchRsrcSub1)
      .addImm(0)
      .addReg(ScratchRsrcReg, RegState::ImplicitDefine);
  Addc->getOperand(3).setIsDead(); // Mark SCC as dead.
}

bool SIFrameLowering::isSupportedStackID(TargetStackID::Value ID) const {
  switch (ID) {
  case TargetStackID::Default:
  case TargetStackID::NoAlloc:
  case TargetStackID::SGPRSpill:
    return true;
  case TargetStackID::ScalableVector:
  case TargetStackID::WasmLocal:
    return false;
  }
  llvm_unreachable("Invalid TargetStackID::Value");
}

static void initLiveRegs(LivePhysRegs &LiveRegs, const SIRegisterInfo &TRI,
                         const SIMachineFunctionInfo *FuncInfo,
                         MachineFunction &MF, MachineBasicBlock &MBB,
                         MachineBasicBlock::iterator MBBI, bool IsProlog) {
  if (LiveRegs.empty()) {
    LiveRegs.init(TRI);
    if (IsProlog) {
      LiveRegs.addLiveIns(MBB);
    } else {
      // In epilog.
      LiveRegs.addLiveOuts(MBB);
      LiveRegs.stepBackward(*MBBI);
    }
  }
}

void SIFrameLowering::emitPrologueEntryCFI(MachineBasicBlock &MBB,
                                           MachineBasicBlock::iterator MBBI,
                                           const DebugLoc &DL) const {
  const MachineFunction &MF = *MBB.getParent();
  const MachineRegisterInfo &MRI = MF.getRegInfo();
  const MCRegisterInfo *MCRI = MF.getMMI().getContext().getRegisterInfo();
  const GCNSubtarget &ST = MF.getSubtarget<GCNSubtarget>();
  const SIRegisterInfo &TRI = ST.getInstrInfo()->getRegisterInfo();
  Register StackPtrReg =
      MF.getInfo<SIMachineFunctionInfo>()->getStackPtrOffsetReg();

  // DW_ASPACE_AMDGPU_private_wave FIXME: should be defined elsewhere
  buildCFI(MBB, MBBI, DL,
           MCCFIInstruction::createLLVMDefAspaceCfa(
               nullptr, MCRI->getDwarfRegNum(StackPtrReg, false), 0, 6));

  static const char PCEncodedInst[] = {
      dwarf::DW_CFA_expression,
      16, // PC 64
      8,  // length
      static_cast<char>(dwarf::DW_OP_regx),
      62, // SGPR30
      static_cast<char>(dwarf::DW_OP_piece),
      4, // 32 bits
      static_cast<char>(dwarf::DW_OP_regx),
      63, // SGPR31
      static_cast<char>(dwarf::DW_OP_piece),
      4 // 32 bits
  };
  buildCFI(MBB, MBBI, DL,
           MCCFIInstruction::createEscape(
               nullptr, StringRef(PCEncodedInst, sizeof(PCEncodedInst))));

  BitVector IsCalleeSaved(TRI.getNumRegs());
  const MCPhysReg *CSRegs = MRI.getCalleeSavedRegs();
  for (unsigned I = 0; CSRegs[I]; ++I) {
    IsCalleeSaved.set(CSRegs[I]);
  }
  auto ProcessReg = [&](MCPhysReg Reg) {
    if (IsCalleeSaved.test(Reg) || !MRI.isPhysRegModified(Reg))
      return;
    MCRegister DwarfReg = MCRI->getDwarfRegNum(Reg, false);
    buildCFI(MBB, MBBI, DL,
             MCCFIInstruction::createUndefined(nullptr, DwarfReg));
  };

  // Emit CFI rules for caller saved Arch VGPRs which are clobbered
  for_each(AMDGPU::VGPR_32RegClass.getRegisters(), ProcessReg);

  // Emit CFI rules for caller saved Accum VGPRs which are clobbered
  if (ST.hasMAIInsts()) {
    for_each(AMDGPU::AGPR_32RegClass.getRegisters(), ProcessReg);
  }

  // Emit CFI rules for caller saved SGPRs which are clobbered
  for_each(AMDGPU::SGPR_32RegClass.getRegisters(), ProcessReg);
}

// Activate all lanes, returns saved exec.
static Register buildScratchExecCopy(LivePhysRegs &LiveRegs,
                                     MachineFunction &MF,
                                     MachineBasicBlock &MBB,
                                     MachineBasicBlock::iterator MBBI,
                                     DebugLoc DL, bool IsProlog) {
  Register ScratchExecCopy;
  MachineRegisterInfo &MRI = MF.getRegInfo();
  const GCNSubtarget &ST = MF.getSubtarget<GCNSubtarget>();
  const SIInstrInfo *TII = ST.getInstrInfo();
  const SIRegisterInfo &TRI = TII->getRegisterInfo();
  SIMachineFunctionInfo *FuncInfo = MF.getInfo<SIMachineFunctionInfo>();

  initLiveRegs(LiveRegs, TRI, FuncInfo, MF, MBB, MBBI, IsProlog);

  ScratchExecCopy = findScratchNonCalleeSaveRegister(
      MRI, LiveRegs, *TRI.getWaveMaskRegClass());
  if (!ScratchExecCopy)
    report_fatal_error("failed to find free scratch register");

  LiveRegs.addReg(ScratchExecCopy);

  const unsigned OrSaveExec =
      ST.isWave32() ? AMDGPU::S_OR_SAVEEXEC_B32 : AMDGPU::S_OR_SAVEEXEC_B64;
  auto SaveExec = BuildMI(MBB, MBBI, DL, TII->get(OrSaveExec), ScratchExecCopy)
    .addImm(-1);
  SaveExec->getOperand(3).setIsDead(); // Mark SCC as dead.

  return ScratchExecCopy;
}

// A StackID of SGPRSpill implies that this is a spill from SGPR to VGPR.
// Otherwise we are spilling to memory.
static bool spilledToMemory(const MachineFunction &MF, int SaveIndex) {
  const MachineFrameInfo &MFI = MF.getFrameInfo();
  return MFI.getStackID(SaveIndex) != TargetStackID::SGPRSpill;
}

void SIFrameLowering::emitCFISavedRegSpills(MachineFunction &MF,
                                            MachineBasicBlock &MBB,
                                            MachineBasicBlock::iterator MBBI,
                                            LivePhysRegs &LiveRegs,
                                            bool emitSpillsToMem) const {
  const GCNSubtarget &ST = MF.getSubtarget<GCNSubtarget>();
  const SIInstrInfo *TII = ST.getInstrInfo();
  const SIRegisterInfo &TRI = TII->getRegisterInfo();
  const MCRegisterInfo *MCRI = MF.getMMI().getContext().getRegisterInfo();

  SIMachineFunctionInfo *FuncInfo = MF.getInfo<SIMachineFunctionInfo>();
  const MachineFrameInfo &MFI = MF.getFrameInfo();
  MachineRegisterInfo &MRI = MF.getRegInfo();

  Optional<int> RASaveIndex = FuncInfo->ReturnAddressSaveIndex;
  Optional<int> EXECSaveIndex = FuncInfo->EXECSaveIndex;
  Register RetAddrReg = TRI.getReturnAddressReg(MF);
  DebugLoc DL;

  if (emitSpillsToMem) {
    // Return address is being spilled into memory at the frame
    // index <RASaveIndex> and consumes two double words. And
    // build the corresponding CFI rule.
    if (RASaveIndex && spilledToMemory(MF, *RASaveIndex)) {
      const int FI = *RASaveIndex;
      assert(!MFI.isDeadObjectIndex(FI));

      initLiveRegs(LiveRegs, TRI, FuncInfo, MF, MBB, MBBI, /*IsProlog*/ true);

      MCPhysReg TmpVGPR = findScratchNonCalleeSaveRegister(
          MRI, LiveRegs, AMDGPU::VGPR_32RegClass);

      BuildMI(MBB, MBBI, DL, TII->get(AMDGPU::V_MOV_B32_e32), TmpVGPR)
          .addReg(TRI.getSubReg(RetAddrReg, AMDGPU::sub0));

      int DwordOff = 0;
      buildPrologSpill(ST, TRI, *FuncInfo, LiveRegs, MF, MBB, MBBI, DL, TmpVGPR,
                       FI, DwordOff);

      BuildMI(MBB, MBBI, DL, TII->get(AMDGPU::V_MOV_B32_e32), TmpVGPR)
          .addReg(TRI.getSubReg(RetAddrReg, AMDGPU::sub1));

      DwordOff = 4;
      buildPrologSpill(ST, TRI, *FuncInfo, LiveRegs, MF, MBB, MBBI, DL, TmpVGPR,
                       FI, DwordOff);

      buildCFI(MBB, MBBI, DL,
               MCCFIInstruction::createOffset(
                   nullptr, MCRI->getDwarfRegNum(AMDGPU::PC_REG, false),
                   MFI.getObjectOffset(FI) * ST.getWavefrontSize()));
    }

    // EXEC mask is being spilled into memory at the frame
    // index <EXECSaveIndex> and consumes two double words in
    // wave64 mode and one doble word in wave32 mode. And
    // build the corresponding CFI rule.
    if (EXECSaveIndex && spilledToMemory(MF, *EXECSaveIndex)) {
      const int FI = *EXECSaveIndex;
      assert(!MFI.isDeadObjectIndex(FI));

      initLiveRegs(LiveRegs, TRI, FuncInfo, MF, MBB, MBBI, /*IsProlog*/ true);

      MCPhysReg TmpVGPR = findScratchNonCalleeSaveRegister(
          MRI, LiveRegs, AMDGPU::VGPR_32RegClass);

      BuildMI(MBB, MBBI, DL, TII->get(AMDGPU::V_MOV_B32_e32), TmpVGPR)
          .addReg(TRI.getSubReg(AMDGPU::EXEC, AMDGPU::sub0));

      int DwordOff = 0;
      buildPrologSpill(ST, TRI, *FuncInfo, LiveRegs, MF, MBB, MBBI, DL, TmpVGPR,
                       FI, DwordOff);

      if (!ST.isWave32()) {
        BuildMI(MBB, MBBI, DL, TII->get(AMDGPU::V_MOV_B32_e32), TmpVGPR)
            .addReg(TRI.getSubReg(AMDGPU::EXEC, AMDGPU::sub1));

        DwordOff = 4;
        buildPrologSpill(ST, TRI, *FuncInfo, LiveRegs, MF, MBB, MBBI, DL,
                         TmpVGPR, FI, DwordOff);
      }

      buildCFI(MBB, MBBI, DL,
               MCCFIInstruction::createOffset(
                   nullptr, MCRI->getDwarfRegNum(AMDGPU::EXEC, false),
                   MFI.getObjectOffset(FI) * ST.getWavefrontSize()));
    }
  }

  if (!emitSpillsToMem) {
    // Return address is being spilled into free VGPR lanes
    // and consumes two lanes, build the corresponding CFI rule.
    if (RASaveIndex && !spilledToMemory(MF, *RASaveIndex)) {
      MCRegister RetAddrReg = TRI.getReturnAddressReg(MF);
      if (!MBB.isLiveIn(RetAddrReg))
        MBB.addLiveIn(RetAddrReg);

      ArrayRef<SIMachineFunctionInfo::SpilledReg> ReturnAddressSpill =
          FuncInfo->getSGPRToVGPRSpills(*RASaveIndex);
      assert(ReturnAddressSpill.size() == 2);
      BuildMI(MBB, MBBI, DL, TII->get(AMDGPU::V_WRITELANE_B32),
              ReturnAddressSpill[0].VGPR)
          .addReg(TRI.getSubReg(RetAddrReg, AMDGPU::sub0))
          .addImm(ReturnAddressSpill[0].Lane)
          .addReg(ReturnAddressSpill[0].VGPR, RegState::Undef);
      BuildMI(MBB, MBBI, DL, TII->get(AMDGPU::V_WRITELANE_B32),
              ReturnAddressSpill[1].VGPR)
          .addReg(TRI.getSubReg(RetAddrReg, AMDGPU::sub1))
          .addImm(ReturnAddressSpill[1].Lane)
          .addReg(ReturnAddressSpill[1].VGPR, RegState::Undef);
      buildCFIForSGPRToVGPRSpill(MBB, MBBI, DL, AMDGPU::PC_REG,
                                 ReturnAddressSpill);
    }

    // EXEC mask is being spilled into free VGPR lanes and consumes
    // two lanes in wave64 mode and one lane in wave32 mode, build
    // the corresponding CFI rule.
    if (EXECSaveIndex && !spilledToMemory(MF, *EXECSaveIndex)) {
      ArrayRef<SIMachineFunctionInfo::SpilledReg> EXECSpill =
          FuncInfo->getSGPRToVGPRSpills(*EXECSaveIndex);
      assert(EXECSpill.size());
      BuildMI(MBB, MBBI, DL,
              TII->get(AMDGPU::V_WRITELANE_B32),
              EXECSpill[0].VGPR)
          .addReg(AMDGPU::EXEC_LO)
          .addImm(EXECSpill[0].Lane)
          .addReg(EXECSpill[0].VGPR, RegState::Undef);
      if (!ST.isWave32()) {
        assert(EXECSpill.size() == 2);
        BuildMI(MBB, MBBI, DL,
                TII->get(AMDGPU::V_WRITELANE_B32),
                EXECSpill[1].VGPR)
            .addReg(AMDGPU::EXEC_HI)
            .addImm(EXECSpill[1].Lane)
            .addReg(EXECSpill[1].VGPR, RegState::Undef);
      }
      buildCFIForSGPRToVGPRSpill(MBB, MBBI, DL, AMDGPU::EXEC, EXECSpill);
    }
  }
}

void SIFrameLowering::emitPrologue(MachineFunction &MF,
                                   MachineBasicBlock &MBB) const {
  SIMachineFunctionInfo *FuncInfo = MF.getInfo<SIMachineFunctionInfo>();
  if (FuncInfo->isEntryFunction()) {
    emitEntryFunctionPrologue(MF, MBB);
    return;
  }

  const MachineFrameInfo &MFI = MF.getFrameInfo();
  MachineRegisterInfo &MRI = MF.getRegInfo();
  const GCNSubtarget &ST = MF.getSubtarget<GCNSubtarget>();
  const SIInstrInfo *TII = ST.getInstrInfo();
  const SIRegisterInfo &TRI = TII->getRegisterInfo();
  const MCRegisterInfo *MCRI = MF.getMMI().getContext().getRegisterInfo();

  Register StackPtrReg = FuncInfo->getStackPtrOffsetReg();
  Register FramePtrReg = FuncInfo->getFrameOffsetReg();
  Register BasePtrReg =
      TRI.hasBasePointer(MF) ? TRI.getBaseRegister() : Register();
  LivePhysRegs LiveRegs;

  MachineBasicBlock::iterator MBBI = MBB.begin();

  // Debug location must be unknown since the first debug location is used
  // to determine the end of the prologue.
  DebugLoc DL;

  bool HasFP = false;
  bool HasBP = false;
  uint32_t NumBytes = MFI.getStackSize();
  uint32_t RoundedSize = NumBytes;
  // To avoid clobbering VGPRs in lanes that weren't active on function entry,
  // turn on all lanes before doing the spill to memory.
  Register ScratchExecCopy;

  // FIXME: Switch to using MF.needsFrameMoves() later
  const bool needsFrameMoves = true;

  if (needsFrameMoves)
    emitPrologueEntryCFI(MBB, MBBI, DL);

  Optional<int> FPSaveIndex = FuncInfo->FramePointerSaveIndex;
  Optional<int> BPSaveIndex = FuncInfo->BasePointerSaveIndex;

  // VGPRs used for SGPR->VGPR spills
  for (const SIMachineFunctionInfo::SGPRSpillVGPR &Reg :
       FuncInfo->getSGPRSpillVGPRs()) {
    if (!Reg.FI)
      continue;

    if (!ScratchExecCopy)
      ScratchExecCopy = buildScratchExecCopy(LiveRegs, MF, MBB, MBBI, DL,
                                             /*IsProlog*/ true);

    buildPrologSpill(ST, TRI, *FuncInfo, LiveRegs, MF, MBB, MBBI, DL, Reg.VGPR,
                     *Reg.FI);

    if (needsFrameMoves)
      // We spill the entire VGPR, so we can get away with just cfi_offset
      buildCFI(MBB, MBBI, DL,
               MCCFIInstruction::createOffset(
                   nullptr, MCRI->getDwarfRegNum(Reg.VGPR, false),
                   MFI.getObjectOffset(*Reg.FI) * ST.getWavefrontSize()));
  }

  // VGPRs used for Whole Wave Mode
  for (const auto &Reg : FuncInfo->WWMReservedRegs) {
    auto VGPR = Reg.first;
    auto FI = Reg.second;
    if (!FI)
      continue;

    if (!ScratchExecCopy)
      ScratchExecCopy =
          buildScratchExecCopy(LiveRegs, MF, MBB, MBBI, DL, /*IsProlog*/ true);

    buildPrologSpill(ST, TRI, *FuncInfo, LiveRegs, MF, MBB, MBBI, DL, VGPR,
                     *FI);
  }

  if (ScratchExecCopy) {
    // FIXME: Split block and make terminator.
    unsigned ExecMov = ST.isWave32() ? AMDGPU::S_MOV_B32 : AMDGPU::S_MOV_B64;
    MCRegister Exec = ST.isWave32() ? AMDGPU::EXEC_LO : AMDGPU::EXEC;
    BuildMI(MBB, MBBI, DL, TII->get(ExecMov), Exec)
        .addReg(ScratchExecCopy, RegState::Kill);
    LiveRegs.addReg(ScratchExecCopy);
  }

  if (TRI.isCFISavedRegsSpillEnabled()) {
    bool emitSpillsToMem = true;
    emitCFISavedRegSpills(MF, MBB, MBBI, LiveRegs, emitSpillsToMem);
  }

  if (FPSaveIndex && spilledToMemory(MF, *FPSaveIndex)) {
    const int FramePtrFI = *FPSaveIndex;
    assert(!MFI.isDeadObjectIndex(FramePtrFI));

    initLiveRegs(LiveRegs, TRI, FuncInfo, MF, MBB, MBBI, /*IsProlog*/ true);

    MCPhysReg TmpVGPR = findScratchNonCalleeSaveRegister(
        MRI, LiveRegs, AMDGPU::VGPR_32RegClass);
    if (!TmpVGPR)
      report_fatal_error("failed to find free scratch register");

    BuildMI(MBB, MBBI, DL, TII->get(AMDGPU::V_MOV_B32_e32), TmpVGPR)
        .addReg(FramePtrReg);

    buildPrologSpill(ST, TRI, *FuncInfo, LiveRegs, MF, MBB, MBBI, DL, TmpVGPR,
                     FramePtrFI);
    if (needsFrameMoves)
      buildCFI(MBB, MBBI, DL,
               MCCFIInstruction::createOffset(
                   nullptr, MCRI->getDwarfRegNum(FramePtrReg, false),
                   MFI.getObjectOffset(FramePtrFI) * ST.getWavefrontSize()));
  }

  if (BPSaveIndex && spilledToMemory(MF, *BPSaveIndex)) {
    const int BasePtrFI = *BPSaveIndex;
    assert(!MFI.isDeadObjectIndex(BasePtrFI));

    initLiveRegs(LiveRegs, TRI, FuncInfo, MF, MBB, MBBI, /*IsProlog*/ true);

    MCPhysReg TmpVGPR = findScratchNonCalleeSaveRegister(
        MRI, LiveRegs, AMDGPU::VGPR_32RegClass);
    if (!TmpVGPR)
      report_fatal_error("failed to find free scratch register");

    BuildMI(MBB, MBBI, DL, TII->get(AMDGPU::V_MOV_B32_e32), TmpVGPR)
        .addReg(BasePtrReg);

    buildPrologSpill(ST, TRI, *FuncInfo, LiveRegs, MF, MBB, MBBI, DL, TmpVGPR,
                     BasePtrFI);
    if (needsFrameMoves)
      buildCFI(MBB, MBBI, DL,
               MCCFIInstruction::createOffset(
                   nullptr, MCRI->getDwarfRegNum(BasePtrReg, false),
                   MFI.getObjectOffset(BasePtrFI) * ST.getWavefrontSize()));
  }

  if (TRI.isCFISavedRegsSpillEnabled()) {
    bool emitSpillsToMem = false;
    emitCFISavedRegSpills(MF, MBB, MBBI, LiveRegs, emitSpillsToMem);
  }

  // In this case, spill the FP to a reserved VGPR.
  if (FPSaveIndex && !spilledToMemory(MF, *FPSaveIndex)) {
    const int FramePtrFI = *FPSaveIndex;
    assert(!MFI.isDeadObjectIndex(FramePtrFI));

    assert(MFI.getStackID(FramePtrFI) == TargetStackID::SGPRSpill);
    ArrayRef<SIMachineFunctionInfo::SpilledReg> Spill =
        FuncInfo->getSGPRToVGPRSpills(FramePtrFI);
    assert(Spill.size() == 1);

    // Save FP before setting it up.
    BuildMI(MBB, MBBI, DL, TII->get(AMDGPU::V_WRITELANE_B32), Spill[0].VGPR)
        .addReg(FramePtrReg)
        .addImm(Spill[0].Lane)
        .addReg(Spill[0].VGPR, RegState::Undef);

    if (needsFrameMoves)
      buildCFIForSGPRToVGPRSpill(MBB, MBBI, DL, FramePtrReg, Spill[0].VGPR,
                                 Spill[0].Lane);
  }

  // In this case, spill the BP to a reserved VGPR.
  if (BPSaveIndex && !spilledToMemory(MF, *BPSaveIndex)) {
    const int BasePtrFI = *BPSaveIndex;
    assert(!MFI.isDeadObjectIndex(BasePtrFI));

    assert(MFI.getStackID(BasePtrFI) == TargetStackID::SGPRSpill);
    ArrayRef<SIMachineFunctionInfo::SpilledReg> Spill =
        FuncInfo->getSGPRToVGPRSpills(BasePtrFI);
    assert(Spill.size() == 1);

    // Save BP before setting it up.
    BuildMI(MBB, MBBI, DL, TII->get(AMDGPU::V_WRITELANE_B32), Spill[0].VGPR)
        .addReg(BasePtrReg)
        .addImm(Spill[0].Lane)
        .addReg(Spill[0].VGPR, RegState::Undef);
    if (needsFrameMoves)
      buildCFIForSGPRToVGPRSpill(MBB, MBBI, DL, BasePtrReg, Spill[0].VGPR,
                                 Spill[0].Lane);
  }

  // Emit the copy if we need an FP, and are using a free SGPR to save it.
  if (FuncInfo->SGPRForFPSaveRestoreCopy) {
    BuildMI(MBB, MBBI, DL, TII->get(AMDGPU::COPY),
            FuncInfo->SGPRForFPSaveRestoreCopy)
        .addReg(FramePtrReg)
        .setMIFlag(MachineInstr::FrameSetup);
    if (needsFrameMoves)
      buildCFI(
          MBB, MBBI, DL,
          MCCFIInstruction::createRegister(
              nullptr, MCRI->getDwarfRegNum(FramePtrReg, false),
              MCRI->getDwarfRegNum(FuncInfo->SGPRForFPSaveRestoreCopy, false)));
  }

  // Emit the copy if we need a BP, and are using a free SGPR to save it.
  if (FuncInfo->SGPRForBPSaveRestoreCopy) {
    BuildMI(MBB, MBBI, DL, TII->get(AMDGPU::COPY),
            FuncInfo->SGPRForBPSaveRestoreCopy)
        .addReg(BasePtrReg)
        .setMIFlag(MachineInstr::FrameSetup);
    if (needsFrameMoves)
      buildCFI(
          MBB, MBBI, DL,
          MCCFIInstruction::createRegister(
              nullptr, MCRI->getDwarfRegNum(BasePtrReg, false),
              MCRI->getDwarfRegNum(FuncInfo->SGPRForBPSaveRestoreCopy, false)));
  }

  // If a copy has been emitted for FP and/or BP, Make the SGPRs
  // used in the copy instructions live throughout the function.
  SmallVector<MCPhysReg, 2> TempSGPRs;
  if (FuncInfo->SGPRForFPSaveRestoreCopy)
    TempSGPRs.push_back(FuncInfo->SGPRForFPSaveRestoreCopy);

  if (FuncInfo->SGPRForBPSaveRestoreCopy)
    TempSGPRs.push_back(FuncInfo->SGPRForBPSaveRestoreCopy);

  if (!TempSGPRs.empty()) {
    for (MachineBasicBlock &MBB : MF) {
      for (MCPhysReg Reg : TempSGPRs)
        MBB.addLiveIn(Reg);

      MBB.sortUniqueLiveIns();
    }
    if (!LiveRegs.empty()) {
      LiveRegs.addReg(FuncInfo->SGPRForFPSaveRestoreCopy);
      LiveRegs.addReg(FuncInfo->SGPRForBPSaveRestoreCopy);
    }
  }

  if (TRI.hasStackRealignment(MF)) {
    HasFP = true;
    const unsigned Alignment = MFI.getMaxAlign().value();

    RoundedSize += Alignment;
    if (LiveRegs.empty()) {
      LiveRegs.init(TRI);
      LiveRegs.addLiveIns(MBB);
    }

    // s_add_i32 s33, s32, NumBytes
    // s_and_b32 s33, s33, 0b111...0000
    BuildMI(MBB, MBBI, DL, TII->get(AMDGPU::S_ADD_I32), FramePtrReg)
        .addReg(StackPtrReg)
        .addImm((Alignment - 1) * getScratchScaleFactor(ST))
        .setMIFlag(MachineInstr::FrameSetup);
    auto And = BuildMI(MBB, MBBI, DL, TII->get(AMDGPU::S_AND_B32), FramePtrReg)
        .addReg(FramePtrReg, RegState::Kill)
        .addImm(-Alignment * getScratchScaleFactor(ST))
        .setMIFlag(MachineInstr::FrameSetup);
    And->getOperand(3).setIsDead(); // Mark SCC as dead.
    FuncInfo->setIsStackRealigned(true);
  } else if ((HasFP = hasFP(MF))) {
    BuildMI(MBB, MBBI, DL, TII->get(AMDGPU::COPY), FramePtrReg)
        .addReg(StackPtrReg)
        .setMIFlag(MachineInstr::FrameSetup);
  }

  // If we need a base pointer, set it up here. It's whatever the value of
  // the stack pointer is at this point. Any variable size objects will be
  // allocated after this, so we can still use the base pointer to reference
  // the incoming arguments.
  if ((HasBP = TRI.hasBasePointer(MF))) {
    BuildMI(MBB, MBBI, DL, TII->get(AMDGPU::COPY), BasePtrReg)
        .addReg(StackPtrReg)
        .setMIFlag(MachineInstr::FrameSetup);
  }

  if (HasFP) {
    if (needsFrameMoves)
      buildCFI(MBB, MBBI, DL,
               MCCFIInstruction::createDefCfaRegister(
                   nullptr, MCRI->getDwarfRegNum(FramePtrReg, false)));
  }

  if (HasFP && RoundedSize != 0) {
    auto Add = BuildMI(MBB, MBBI, DL, TII->get(AMDGPU::S_ADD_I32), StackPtrReg)
        .addReg(StackPtrReg)
        .addImm(RoundedSize * getScratchScaleFactor(ST))
        .setMIFlag(MachineInstr::FrameSetup);
    Add->getOperand(3).setIsDead(); // Mark SCC as dead.
  }

  assert((!HasFP || (FuncInfo->SGPRForFPSaveRestoreCopy ||
                     FuncInfo->FramePointerSaveIndex)) &&
         "Needed to save FP but didn't save it anywhere");

  // If we allow spilling to AGPRs we may have saved FP but then spill
  // everything into AGPRs instead of the stack.
  assert((HasFP || (!FuncInfo->SGPRForFPSaveRestoreCopy &&
                    !FuncInfo->FramePointerSaveIndex) ||
                   EnableSpillVGPRToAGPR) &&
         "Saved FP but didn't need it");

  assert((!HasBP || (FuncInfo->SGPRForBPSaveRestoreCopy ||
                     FuncInfo->BasePointerSaveIndex)) &&
         "Needed to save BP but didn't save it anywhere");

  assert((HasBP || (!FuncInfo->SGPRForBPSaveRestoreCopy &&
                    !FuncInfo->BasePointerSaveIndex)) &&
         "Saved BP but didn't need it");
}

void SIFrameLowering::emitEpilogue(MachineFunction &MF,
                                   MachineBasicBlock &MBB) const {
  const SIMachineFunctionInfo *FuncInfo = MF.getInfo<SIMachineFunctionInfo>();
  if (FuncInfo->isEntryFunction())
    return;

  const GCNSubtarget &ST = MF.getSubtarget<GCNSubtarget>();
  const SIInstrInfo *TII = ST.getInstrInfo();
  MachineRegisterInfo &MRI = MF.getRegInfo();
  const MCRegisterInfo *MCRI = MF.getMMI().getContext().getRegisterInfo();
  const SIRegisterInfo &TRI = TII->getRegisterInfo();
  MachineBasicBlock::iterator MBBI = MBB.getFirstTerminator();
  LivePhysRegs LiveRegs;
  // Copy DebugLoc of the insertion point so that breakpoint on function exit
  // hits at the beginning of the epilogue.
  DebugLoc DL = MBBI != MBB.end() ? MBBI->getDebugLoc() : DebugLoc();

  const MachineFrameInfo &MFI = MF.getFrameInfo();
  uint32_t NumBytes = MFI.getStackSize();
  uint32_t RoundedSize = FuncInfo->isStackRealigned()
                             ? NumBytes + MFI.getMaxAlign().value()
                             : NumBytes;
  const Register StackPtrReg = FuncInfo->getStackPtrOffsetReg();
  const Register FramePtrReg = FuncInfo->getFrameOffsetReg();
  const Register BasePtrReg =
      TRI.hasBasePointer(MF) ? TRI.getBaseRegister() : Register();

  Optional<int> FPSaveIndex = FuncInfo->FramePointerSaveIndex;
  Optional<int> BPSaveIndex = FuncInfo->BasePointerSaveIndex;

  if (RoundedSize != 0 && hasFP(MF)) {
    auto Add = BuildMI(MBB, MBBI, DL, TII->get(AMDGPU::S_ADD_I32), StackPtrReg)
        .addReg(StackPtrReg)
        .addImm(-static_cast<int64_t>(RoundedSize * getScratchScaleFactor(ST)))
        .setMIFlag(MachineInstr::FrameDestroy);
    Add->getOperand(3).setIsDead(); // Mark SCC as dead.
  }

  if (FuncInfo->SGPRForFPSaveRestoreCopy) {
    BuildMI(MBB, MBBI, DL, TII->get(AMDGPU::COPY), FramePtrReg)
        .addReg(FuncInfo->SGPRForFPSaveRestoreCopy)
        .setMIFlag(MachineInstr::FrameDestroy);
  }

  if (FuncInfo->SGPRForBPSaveRestoreCopy) {
    BuildMI(MBB, MBBI, DL, TII->get(AMDGPU::COPY), BasePtrReg)
        .addReg(FuncInfo->SGPRForBPSaveRestoreCopy)
        .setMIFlag(MachineInstr::FrameDestroy);
  }

  if (FPSaveIndex) {
    const int FramePtrFI = *FPSaveIndex;
    assert(!MFI.isDeadObjectIndex(FramePtrFI));
    if (spilledToMemory(MF, FramePtrFI)) {
      initLiveRegs(LiveRegs, TRI, FuncInfo, MF, MBB, MBBI, /*IsProlog*/ false);

      MCPhysReg TmpVGPR = findScratchNonCalleeSaveRegister(
          MRI, LiveRegs, AMDGPU::VGPR_32RegClass);
      if (!TmpVGPR)
        report_fatal_error("failed to find free scratch register");
      buildEpilogRestore(ST, TRI, *FuncInfo, LiveRegs, MF, MBB, MBBI, DL,
                         TmpVGPR, FramePtrFI);
      BuildMI(MBB, MBBI, DL, TII->get(AMDGPU::V_READFIRSTLANE_B32), FramePtrReg)
          .addReg(TmpVGPR, RegState::Kill);
    } else {
      // Reload from VGPR spill.
      assert(MFI.getStackID(FramePtrFI) == TargetStackID::SGPRSpill);
      ArrayRef<SIMachineFunctionInfo::SpilledReg> Spill =
          FuncInfo->getSGPRToVGPRSpills(FramePtrFI);
      assert(Spill.size() == 1);
      BuildMI(MBB, MBBI, DL, TII->get(AMDGPU::V_READLANE_B32), FramePtrReg)
          .addReg(Spill[0].VGPR)
          .addImm(Spill[0].Lane);
    }
  }

  // FIXME: Switch to using MF.needsFrameMoves() later
  const bool needsFrameMoves = true;
  if (hasFP(MF)) {
    if (needsFrameMoves)
      buildCFI(MBB, MBBI, DL,
               MCCFIInstruction::createDefCfaRegister(
                   nullptr, MCRI->getDwarfRegNum(StackPtrReg, false)),
               MachineInstr::FrameDestroy);
  }

  if (BPSaveIndex) {
    const int BasePtrFI = *BPSaveIndex;
    assert(!MFI.isDeadObjectIndex(BasePtrFI));
    if (spilledToMemory(MF, BasePtrFI)) {
      initLiveRegs(LiveRegs, TRI, FuncInfo, MF, MBB, MBBI, /*IsProlog*/ false);

      MCPhysReg TmpVGPR = findScratchNonCalleeSaveRegister(
          MRI, LiveRegs, AMDGPU::VGPR_32RegClass);
      if (!TmpVGPR)
        report_fatal_error("failed to find free scratch register");
      buildEpilogRestore(ST, TRI, *FuncInfo, LiveRegs, MF, MBB, MBBI, DL,
                         TmpVGPR, BasePtrFI);
      BuildMI(MBB, MBBI, DL, TII->get(AMDGPU::V_READFIRSTLANE_B32), BasePtrReg)
          .addReg(TmpVGPR, RegState::Kill);
    } else {
      // Reload from VGPR spill.
      assert(MFI.getStackID(BasePtrFI) == TargetStackID::SGPRSpill);
      ArrayRef<SIMachineFunctionInfo::SpilledReg> Spill =
          FuncInfo->getSGPRToVGPRSpills(BasePtrFI);
      assert(Spill.size() == 1);
      BuildMI(MBB, MBBI, DL, TII->get(AMDGPU::V_READLANE_B32), BasePtrReg)
          .addReg(Spill[0].VGPR)
          .addImm(Spill[0].Lane);
    }
  }

  Register ScratchExecCopy;
  for (const SIMachineFunctionInfo::SGPRSpillVGPR &Reg :
       FuncInfo->getSGPRSpillVGPRs()) {
    if (!Reg.FI)
      continue;

    if (!ScratchExecCopy)
      ScratchExecCopy =
          buildScratchExecCopy(LiveRegs, MF, MBB, MBBI, DL, /*IsProlog*/ false);

    buildEpilogRestore(ST, TRI, *FuncInfo, LiveRegs, MF, MBB, MBBI, DL,
                       Reg.VGPR, *Reg.FI);
  }

  for (const auto &Reg : FuncInfo->WWMReservedRegs) {
    auto VGPR = Reg.first;
    auto FI = Reg.second;
    if (!FI)
      continue;

    if (!ScratchExecCopy)
      ScratchExecCopy =
          buildScratchExecCopy(LiveRegs, MF, MBB, MBBI, DL, /*IsProlog*/ false);

    buildEpilogRestore(ST, TRI, *FuncInfo, LiveRegs, MF, MBB, MBBI, DL, VGPR,
                       *FI);
  }

  if (ScratchExecCopy) {
    // FIXME: Split block and make terminator.
    unsigned ExecMov = ST.isWave32() ? AMDGPU::S_MOV_B32 : AMDGPU::S_MOV_B64;
    MCRegister Exec = ST.isWave32() ? AMDGPU::EXEC_LO : AMDGPU::EXEC;
    BuildMI(MBB, MBBI, DL, TII->get(ExecMov), Exec)
        .addReg(ScratchExecCopy, RegState::Kill);
  }
}

#ifndef NDEBUG
static bool allSGPRSpillsAreDead(const MachineFunction &MF) {
  const MachineFrameInfo &MFI = MF.getFrameInfo();
  const GCNSubtarget &ST = MF.getSubtarget<GCNSubtarget>();
  const SIRegisterInfo *TRI = ST.getRegisterInfo();
  const SIMachineFunctionInfo *FuncInfo = MF.getInfo<SIMachineFunctionInfo>();
  for (int I = MFI.getObjectIndexBegin(), E = MFI.getObjectIndexEnd();
       I != E; ++I) {
    if (!MFI.isDeadObjectIndex(I) &&
        MFI.getStackID(I) == TargetStackID::SGPRSpill &&
        (I != FuncInfo->FramePointerSaveIndex &&
         I != FuncInfo->BasePointerSaveIndex &&
         (!TRI->isCFISavedRegsSpillEnabled() ||
          (I != FuncInfo->ReturnAddressSaveIndex &&
           I != FuncInfo->EXECSaveIndex)))) {
      return false;
    }
  }

  return true;
}
#endif

StackOffset SIFrameLowering::getFrameIndexReference(const MachineFunction &MF,
                                                    int FI,
                                                    Register &FrameReg) const {
  const SIRegisterInfo *RI = MF.getSubtarget<GCNSubtarget>().getRegisterInfo();

  FrameReg = RI->getFrameRegister(MF);
  return StackOffset::getFixed(MF.getFrameInfo().getObjectOffset(FI));
}

void SIFrameLowering::processFunctionBeforeFrameFinalized(
  MachineFunction &MF,
  RegScavenger *RS) const {
  MachineFrameInfo &MFI = MF.getFrameInfo();

  const GCNSubtarget &ST = MF.getSubtarget<GCNSubtarget>();
  const SIInstrInfo *TII = ST.getInstrInfo();
  const SIRegisterInfo *TRI = ST.getRegisterInfo();
  MachineRegisterInfo &MRI = MF.getRegInfo();
  SIMachineFunctionInfo *FuncInfo = MF.getInfo<SIMachineFunctionInfo>();

  const bool SpillVGPRToAGPR = ST.hasMAIInsts() && FuncInfo->hasSpilledVGPRs()
                               && EnableSpillVGPRToAGPR;

  if (SpillVGPRToAGPR) {
    // To track the spill frame indices handled in this pass.
    BitVector SpillFIs(MFI.getObjectIndexEnd(), false);
    BitVector NonVGPRSpillFIs(MFI.getObjectIndexEnd(), false);

    bool SeenDbgInstr = false;

    for (MachineBasicBlock &MBB : MF) {
      for (MachineInstr &MI : llvm::make_early_inc_range(MBB)) {
        int FrameIndex;
        if (MI.isDebugInstr())
          SeenDbgInstr = true;

        if (TII->isVGPRSpill(MI)) {
          // Try to eliminate stack used by VGPR spills before frame
          // finalization.
          unsigned FIOp = AMDGPU::getNamedOperandIdx(MI.getOpcode(),
                                                     AMDGPU::OpName::vaddr);
          int FI = MI.getOperand(FIOp).getIndex();
          Register VReg =
            TII->getNamedOperand(MI, AMDGPU::OpName::vdata)->getReg();
          if (FuncInfo->allocateVGPRSpillToAGPR(MF, FI,
                                                TRI->isAGPR(MRI, VReg))) {
            // FIXME: change to enterBasicBlockEnd()
            RS->enterBasicBlock(MBB);
            TRI->eliminateFrameIndex(MI, 0, FIOp, RS);
            SpillFIs.set(FI);
            continue;
          }
        } else if (TII->isStoreToStackSlot(MI, FrameIndex) ||
                   TII->isLoadFromStackSlot(MI, FrameIndex))
          if (!MFI.isFixedObjectIndex(FrameIndex))
            NonVGPRSpillFIs.set(FrameIndex);
      }
    }

    // Stack slot coloring may assign different objets to the same stack slot.
    // If not, then the VGPR to AGPR spill slot is dead.
    for (unsigned FI : SpillFIs.set_bits())
      if (!NonVGPRSpillFIs.test(FI))
        FuncInfo->setVGPRToAGPRSpillDead(FI);

    for (MachineBasicBlock &MBB : MF) {
      for (MCPhysReg Reg : FuncInfo->getVGPRSpillAGPRs())
        MBB.addLiveIn(Reg);

      for (MCPhysReg Reg : FuncInfo->getAGPRSpillVGPRs())
        MBB.addLiveIn(Reg);

      MBB.sortUniqueLiveIns();

      if (!SpillFIs.empty() && SeenDbgInstr) {
        // FIXME: The dead frame indices are replaced with a null register from
        // the debug value instructions. We should instead, update it with the
        // correct register value. But not sure the register value alone is
        for (MachineInstr &MI : MBB) {
          if (MI.isDebugValue() && MI.getOperand(0).isFI() &&
              SpillFIs[MI.getOperand(0).getIndex()]) {
            MI.getOperand(0).ChangeToRegister(Register(), false /*isDef*/);
          }
        }
      }
    }
  }

<<<<<<< HEAD
  FuncInfo->removeDeadFrameIndices(MF);
=======
  // At this point we've already allocated all spilled SGPRs to VGPRs if we
  // can. Any remaining SGPR spills will go to memory, so move them back to the
  // default stack.
  bool HaveSGPRToVMemSpill =
      FuncInfo->removeDeadFrameIndices(MFI, /*ResetSGPRSpillStackIDs*/ true);
>>>>>>> 666aa43c
  assert(allSGPRSpillsAreDead(MF) &&
         "SGPR spill should have been removed in SILowerSGPRSpills");

  // FIXME: The other checks should be redundant with allStackObjectsAreDead,
  // but currently hasNonSpillStackObjects is set only from source
  // allocas. Stack temps produced from legalization are not counted currently.
  if (!allStackObjectsAreDead(MF)) {
    assert(RS && "RegScavenger required if spilling");

    // Add an emergency spill slot
    RS->addScavengingFrameIndex(FuncInfo->getScavengeFI(MFI, *TRI));

    // If we are spilling SGPRs to memory with a large frame, we may need a
    // second VGPR emergency frame index.
    if (HaveSGPRToVMemSpill &&
        allocateScavengingFrameIndexesNearIncomingSP(MF)) {
      RS->addScavengingFrameIndex(MFI.CreateStackObject(4, Align(4), false));
    }
  }
}

static void allocateCFISave(MachineFunction &MF, Optional<int> &FI,
                            Register Reg) {
  SIMachineFunctionInfo *MFI = MF.getInfo<SIMachineFunctionInfo>();
  const GCNSubtarget &ST = MF.getSubtarget<GCNSubtarget>();
  const SIRegisterInfo *TRI = ST.getRegisterInfo();
  const TargetRegisterClass *RC = TRI->getMinimalPhysRegClass(Reg);
  if (MFI->haveFreeLanesForSGPRSpill(MF, TRI->getSpillSize(*RC) / 4)) {
    int NewFI = MF.getFrameInfo().CreateStackObject(
        TRI->getSpillSize(*RC), TRI->getSpillAlign(*RC), true, nullptr,
        TargetStackID::SGPRSpill);
    if (MFI->allocateSGPRSpillToVGPR(MF, NewFI)) {
      FI = NewFI;
    }
  } else {
    int NewFI = MF.getFrameInfo().CreateStackObject(
        TRI->getSpillSize(*RC), TRI->getSpillAlign(*RC), true, nullptr,
        TargetStackID::SGPRSpill);
    if (TRI->spillSGPRToVGPR() && MFI->allocateSGPRSpillToVGPR(MF, NewFI)) {
      FI = NewFI;
    } else {
      // Remove dead <NewFI> index
      MF.getFrameInfo().RemoveStackObject(NewFI);
      FI = MF.getFrameInfo().CreateSpillStackObject(
          TRI->getSpillSize(*RC), Align(TRI->getSpillAlign(*RC)));
    }
  }
  return;
}

// Only report VGPRs to generic code.
void SIFrameLowering::determineCalleeSaves(MachineFunction &MF,
                                           BitVector &SavedVGPRs,
                                           RegScavenger *RS) const {
  TargetFrameLowering::determineCalleeSaves(MF, SavedVGPRs, RS);
  SIMachineFunctionInfo *MFI = MF.getInfo<SIMachineFunctionInfo>();
  if (MFI->isEntryFunction())
    return;

  MachineFrameInfo &FrameInfo = MF.getFrameInfo();
  const GCNSubtarget &ST = MF.getSubtarget<GCNSubtarget>();
  const SIRegisterInfo *TRI = ST.getRegisterInfo();

  // Ignore the SGPRs the default implementation found.
  SavedVGPRs.clearBitsNotInMask(TRI->getAllVectorRegMask());

  // Do not save AGPRs prior to GFX90A because there was no easy way to do so.
  // In gfx908 there was do AGPR loads and stores and thus spilling also
  // require a temporary VGPR.
  if (!ST.hasGFX90AInsts())
    SavedVGPRs.clearBitsInMask(TRI->getAllAGPRRegMask());

  if (TRI->isCFISavedRegsSpillEnabled()) {
    allocateCFISave(MF, MFI->ReturnAddressSaveIndex,
                    TRI->getReturnAddressReg(MF));
    allocateCFISave(MF, MFI->EXECSaveIndex,
                    ST.isWave32() ? AMDGPU::EXEC_LO : AMDGPU::EXEC);
  }

  // hasFP only knows about stack objects that already exist. We're now
  // determining the stack slots that will be created, so we have to predict
  // them. Stack objects force FP usage with calls.
  //
  // Note a new VGPR CSR may be introduced if one is used for the spill, but we
  // don't want to report it here.
  //
  // FIXME: Is this really hasReservedCallFrame?
  const bool WillHaveFP =
      FrameInfo.hasCalls() && (SavedVGPRs.any() || !allStackObjectsAreDead(MF));

  // VGPRs used for SGPR spilling need to be specially inserted in the prolog,
  // so don't allow the default insertion to handle them.
  for (auto SSpill : MFI->getSGPRSpillVGPRs())
    SavedVGPRs.reset(SSpill.VGPR);

  LivePhysRegs LiveRegs;
  LiveRegs.init(*TRI);

  if (WillHaveFP || hasFP(MF)) {
    assert(!MFI->SGPRForFPSaveRestoreCopy && !MFI->FramePointerSaveIndex &&
           "Re-reserving spill slot for FP");
    getVGPRSpillLaneOrTempRegister(MF, LiveRegs, MFI->SGPRForFPSaveRestoreCopy,
                                   MFI->FramePointerSaveIndex, true);
  }

  if (TRI->hasBasePointer(MF)) {
    if (MFI->SGPRForFPSaveRestoreCopy)
      LiveRegs.addReg(MFI->SGPRForFPSaveRestoreCopy);

    assert(!MFI->SGPRForBPSaveRestoreCopy &&
           !MFI->BasePointerSaveIndex && "Re-reserving spill slot for BP");
    getVGPRSpillLaneOrTempRegister(MF, LiveRegs, MFI->SGPRForBPSaveRestoreCopy,
                                   MFI->BasePointerSaveIndex, false);
  }
}

void SIFrameLowering::determineCalleeSavesSGPR(MachineFunction &MF,
                                               BitVector &SavedRegs,
                                               RegScavenger *RS) const {
  TargetFrameLowering::determineCalleeSaves(MF, SavedRegs, RS);
  const SIMachineFunctionInfo *MFI = MF.getInfo<SIMachineFunctionInfo>();
  if (MFI->isEntryFunction())
    return;

  const GCNSubtarget &ST = MF.getSubtarget<GCNSubtarget>();
  const SIRegisterInfo *TRI = ST.getRegisterInfo();

  // The SP is specifically managed and we don't want extra spills of it.
  SavedRegs.reset(MFI->getStackPtrOffsetReg());

  const BitVector AllSavedRegs = SavedRegs;
  SavedRegs.clearBitsInMask(TRI->getAllVectorRegMask());

  // We have to anticipate introducing CSR VGPR spills or spill of caller
  // save VGPR reserved for SGPR spills as we now always create stack entry
  // for it, if we don't have any stack objects already, since we require a FP
  // if there is a call and stack. We will allocate a VGPR for SGPR spills if
  // there are any SGPR spills. Whether they are CSR spills or otherwise.
  MachineFrameInfo &FrameInfo = MF.getFrameInfo();
  const bool WillHaveFP =
      FrameInfo.hasCalls() && (AllSavedRegs.any() || MFI->hasSpilledSGPRs());

  // FP will be specially managed like SP.
  if (WillHaveFP || hasFP(MF))
    SavedRegs.reset(MFI->getFrameOffsetReg());
}

bool SIFrameLowering::assignCalleeSavedSpillSlots(
    MachineFunction &MF, const TargetRegisterInfo *TRI,
    std::vector<CalleeSavedInfo> &CSI) const {
  if (CSI.empty())
    return true; // Early exit if no callee saved registers are modified!

  const SIMachineFunctionInfo *FuncInfo = MF.getInfo<SIMachineFunctionInfo>();
  if (!FuncInfo->SGPRForFPSaveRestoreCopy &&
      !FuncInfo->SGPRForBPSaveRestoreCopy)
    return false;

  const GCNSubtarget &ST = MF.getSubtarget<GCNSubtarget>();
  const SIRegisterInfo *RI = ST.getRegisterInfo();
  Register FramePtrReg = FuncInfo->getFrameOffsetReg();
  Register BasePtrReg = RI->getBaseRegister();
  unsigned NumModifiedRegs = 0;

  if (FuncInfo->SGPRForFPSaveRestoreCopy)
    NumModifiedRegs++;
  if (FuncInfo->SGPRForBPSaveRestoreCopy)
    NumModifiedRegs++;

  for (auto &CS : CSI) {
    if (CS.getReg() == FramePtrReg && FuncInfo->SGPRForFPSaveRestoreCopy) {
      CS.setDstReg(FuncInfo->SGPRForFPSaveRestoreCopy);
      if (--NumModifiedRegs)
        break;
    } else if (CS.getReg() == BasePtrReg &&
               FuncInfo->SGPRForBPSaveRestoreCopy) {
      CS.setDstReg(FuncInfo->SGPRForBPSaveRestoreCopy);
      if (--NumModifiedRegs)
        break;
    }
  }

  return false;
}

bool SIFrameLowering::allocateScavengingFrameIndexesNearIncomingSP(
  const MachineFunction &MF) const {

  const GCNSubtarget &ST = MF.getSubtarget<GCNSubtarget>();
  const MachineFrameInfo &MFI = MF.getFrameInfo();
  uint64_t EstStackSize = MFI.estimateStackSize(MF);
  uint64_t MaxOffset = EstStackSize - 1;

  // We need the emergency stack slots to be allocated in range of the
  // MUBUF/flat scratch immediate offset from the base register, so assign these
  // first at the incoming SP position.
  //
  // TODO: We could try sorting the objects to find a hole in the first bytes
  // rather than allocating as close to possible. This could save a lot of space
  // on frames with alignment requirements.
  if (ST.enableFlatScratch()) {
    const SIInstrInfo *TII = ST.getInstrInfo();
    if (TII->isLegalFLATOffset(MaxOffset, AMDGPUAS::PRIVATE_ADDRESS,
                               SIInstrFlags::FlatScratch))
      return false;
  } else {
    if (SIInstrInfo::isLegalMUBUFImmOffset(MaxOffset))
      return false;
  }

  return true;
}

MachineBasicBlock::iterator SIFrameLowering::eliminateCallFramePseudoInstr(
  MachineFunction &MF,
  MachineBasicBlock &MBB,
  MachineBasicBlock::iterator I) const {
  int64_t Amount = I->getOperand(0).getImm();
  if (Amount == 0)
    return MBB.erase(I);

  const GCNSubtarget &ST = MF.getSubtarget<GCNSubtarget>();
  const SIInstrInfo *TII = ST.getInstrInfo();
  const DebugLoc &DL = I->getDebugLoc();
  unsigned Opc = I->getOpcode();
  bool IsDestroy = Opc == TII->getCallFrameDestroyOpcode();
  uint64_t CalleePopAmount = IsDestroy ? I->getOperand(1).getImm() : 0;

  if (!hasReservedCallFrame(MF)) {
    Amount = alignTo(Amount, getStackAlign());
    assert(isUInt<32>(Amount) && "exceeded stack address space size");
    const SIMachineFunctionInfo *MFI = MF.getInfo<SIMachineFunctionInfo>();
    Register SPReg = MFI->getStackPtrOffsetReg();

    Amount *= getScratchScaleFactor(ST);
    if (IsDestroy)
      Amount = -Amount;
    auto Add = BuildMI(MBB, I, DL, TII->get(AMDGPU::S_ADD_I32), SPReg)
        .addReg(SPReg)
        .addImm(Amount);
    Add->getOperand(3).setIsDead(); // Mark SCC as dead.
  } else if (CalleePopAmount != 0) {
    llvm_unreachable("is this used?");
  }

  return MBB.erase(I);
}

/// Returns true if the frame will require a reference to the stack pointer.
///
/// This is the set of conditions common to setting up the stack pointer in a
/// kernel, and for using a frame pointer in a callable function.
///
/// FIXME: Should also check hasOpaqueSPAdjustment and if any inline asm
/// references SP.
static bool frameTriviallyRequiresSP(const MachineFrameInfo &MFI) {
  return MFI.hasVarSizedObjects() || MFI.hasStackMap() || MFI.hasPatchPoint();
}

// The FP for kernels is always known 0, so we never really need to setup an
// explicit register for it. However, DisableFramePointerElim will force us to
// use a register for it.
bool SIFrameLowering::hasFP(const MachineFunction &MF) const {
  const MachineFrameInfo &MFI = MF.getFrameInfo();

  // For entry functions we can use an immediate offset in most cases, so the
  // presence of calls doesn't imply we need a distinct frame pointer.
  if (MFI.hasCalls() &&
      !MF.getInfo<SIMachineFunctionInfo>()->isEntryFunction()) {
    // All offsets are unsigned, so need to be addressed in the same direction
    // as stack growth.

    // FIXME: This function is pretty broken, since it can be called before the
    // frame layout is determined or CSR spills are inserted.
    return MFI.getStackSize() != 0;
  }

  return frameTriviallyRequiresSP(MFI) || MFI.isFrameAddressTaken() ||
         MF.getSubtarget<GCNSubtarget>().getRegisterInfo()->hasStackRealignment(
             MF) ||
         MF.getTarget().Options.DisableFramePointerElim(MF);
}

// This is essentially a reduced version of hasFP for entry functions. Since the
// stack pointer is known 0 on entry to kernels, we never really need an FP
// register. We may need to initialize the stack pointer depending on the frame
// properties, which logically overlaps many of the cases where an ordinary
// function would require an FP.
bool SIFrameLowering::requiresStackPointerReference(
    const MachineFunction &MF) const {
  // Callable functions always require a stack pointer reference.
  assert(MF.getInfo<SIMachineFunctionInfo>()->isEntryFunction() &&
         "only expected to call this for entry points");

  const MachineFrameInfo &MFI = MF.getFrameInfo();

  // Entry points ordinarily don't need to initialize SP. We have to set it up
  // for callees if there are any. Also note tail calls are impossible/don't
  // make any sense for kernels.
  if (MFI.hasCalls())
    return true;

  // We still need to initialize the SP if we're doing anything weird that
  // references the SP, like variable sized stack objects.
  return frameTriviallyRequiresSP(MFI);
}

bool SIFrameLowering::spillCalleeSavedRegisters(
    MachineBasicBlock &MBB, MachineBasicBlock::iterator MBBI,
    const ArrayRef<CalleeSavedInfo> CSI, const TargetRegisterInfo *TRI) const {
  MachineFunction &MF = *MBB.getParent();
  const SIInstrInfo *TII = MF.getSubtarget<GCNSubtarget>().getInstrInfo();

  for (const CalleeSavedInfo &CS : CSI) {
    // Insert the spill to the stack frame.
    unsigned Reg = CS.getReg();

    if (CS.isSpilledToReg()) {
      BuildMI(MBB, MBBI, DebugLoc(), TII->get(TargetOpcode::COPY),
              CS.getDstReg())
          .addReg(Reg, getKillRegState(true));
    } else {
      const TargetRegisterClass *RC = TRI->getMinimalPhysRegClass(Reg);
      const MachineRegisterInfo &MRI = MF.getRegInfo();
      // If this value was already livein, we probably have a direct use of the
      // incoming register value, so don't kill at the spill point. This happens
      // since we pass some special inputs (workgroup IDs) in the callee saved
      // range.
      const bool IsLiveIn = MRI.isLiveIn(Reg);
      TII->storeRegToStackSlotCFI(MBB, MBBI, Reg, !IsLiveIn, CS.getFrameIdx(),
                                  RC, TRI);
    }
  }

  return true;
}

MachineInstr *SIFrameLowering::buildCFI(MachineBasicBlock &MBB,
                                        MachineBasicBlock::iterator MBBI,
                                        const DebugLoc &DL,
                                        const MCCFIInstruction &CFIInst,
                                        MachineInstr::MIFlag flag) const {
  MachineFunction &MF = *MBB.getParent();
  const SIInstrInfo *TII = MF.getSubtarget<GCNSubtarget>().getInstrInfo();
  return BuildMI(MBB, MBBI, DL, TII->get(TargetOpcode::CFI_INSTRUCTION))
      .addCFIIndex(MF.addFrameInst(CFIInst))
      .setMIFlag(flag);
}

MachineInstr *SIFrameLowering::buildCFIForRegToRegSpill(
    MachineBasicBlock &MBB, MachineBasicBlock::iterator MBBI,
    const DebugLoc &DL, const Register Reg, const Register RegCopy) const {
  MachineFunction &MF = *MBB.getParent();
  const MCRegisterInfo &MCRI = *MF.getMMI().getContext().getRegisterInfo();
  return buildCFI(
      MBB, MBBI, DL,
      MCCFIInstruction::createRegister(nullptr, MCRI.getDwarfRegNum(Reg, false),
                                       MCRI.getDwarfRegNum(RegCopy, false)));
}

static void encodeDwarfRegisterLocation(int DwarfReg, raw_ostream &OS) {
  if (DwarfReg < 32) {
    OS << uint8_t(dwarf::DW_OP_reg0 + DwarfReg);
  } else {
    OS << uint8_t(dwarf::DW_OP_regx);
    encodeULEB128(DwarfReg, OS);
  }
}

MachineInstr *SIFrameLowering::buildCFIForSGPRToVGPRSpill(
    MachineBasicBlock &MBB, MachineBasicBlock::iterator MBBI,
    const DebugLoc &DL, const Register SGPR, const Register VGPR,
    const int Lane) const {
  MachineFunction &MF = *MBB.getParent();
  const MCRegisterInfo &MCRI = *MF.getMMI().getContext().getRegisterInfo();
  int DwarfSGPR = MCRI.getDwarfRegNum(SGPR, false);
  int DwarfVGPR = MCRI.getDwarfRegNum(VGPR, false);

  // CFI for an SGPR spilled to a single lane of a VGPR is implemented as an
  // expression(E) rule where E is a register location description referencing
  // a VGPR register location storage at a byte offset of the lane index
  // multiplied by the size of an SGPR (4 bytes). In other words we generate
  // the following DWARF:
  //
  // DW_CFA_expression: <SGPR>,
  //    (DW_OP_regx <VGPR>) (DW_OP_LLVM_offset_uconst <Lane>*4)
  //
  // The memory location description for the current CFA is pushed on the
  // stack before E is evaluated, but we choose not to drop it as it would
  // require a longer expression E and DWARF defines the result of the
  // evaulation to be the location description on the top of the stack (i.e. the
  // implictly pushed one is just ignored.)
  SmallString<20> CFIInst;
  raw_svector_ostream OSCFIInst(CFIInst);
  SmallString<20> Block;
  raw_svector_ostream OSBlock(Block);

  OSCFIInst << uint8_t(dwarf::DW_CFA_expression);
  encodeULEB128(DwarfSGPR, OSCFIInst);

  encodeDwarfRegisterLocation(DwarfVGPR, OSBlock);
  OSBlock << uint8_t(dwarf::DW_OP_LLVM_offset_uconst);
  // FIXME:
  const unsigned SGPRByteSize = 4;
  encodeULEB128(Lane * SGPRByteSize, OSBlock);

  encodeULEB128(Block.size(), OSCFIInst);
  OSCFIInst << Block;

  return buildCFI(MBB, MBBI, DL,
           MCCFIInstruction::createEscape(nullptr, OSCFIInst.str()));
}

void SIFrameLowering::buildCFIForSGPRToVGPRSpill(
    MachineBasicBlock &MBB, MachineBasicBlock::iterator MBBI,
    const DebugLoc &DL, Register SGPR,
    ArrayRef<SIMachineFunctionInfo::SpilledReg> VGPRSpills) const {
  MachineFunction &MF = *MBB.getParent();
  const MCRegisterInfo &MCRI = *MF.getMMI().getContext().getRegisterInfo();
  int DwarfSGPR = MCRI.getDwarfRegNum(SGPR, false);

  // CFI for an SGPR spilled to a multiple lanes of VGPRs is implemented as an
  // expression(E) rule where E is a composite location description
  // with multiple parts each referencing
  // VGPR register location storage with a bit offset of the lane index
  // multiplied by the size of an SGPR (32 bits). In other words we generate
  // the following DWARF:
  //
  // DW_CFA_expression: <SGPR>,
  //    (DW_OP_regx <VGPR[0]>) (DW_OP_bit_piece 32, <Lane[0]>*32)
  //    (DW_OP_regx <VGPR[1]>) (DW_OP_bit_piece 32, <Lane[1]>*32)
  //    ...
  //    (DW_OP_regx <VGPR[N]>) (DW_OP_bit_piece 32, <Lane[N]>*32)
  //
  // The memory location description for the current CFA is pushed on the
  // stack before E is evaluated, but we choose not to drop it as it would
  // require a longer expression E and DWARF defines the result of the
  // evaulation to be the location description on the top of the stack (i.e. the
  // implictly pushed one is just ignored.)
  SmallString<20> CFIInst;
  raw_svector_ostream OSCFIInst(CFIInst);
  SmallString<20> Block;
  raw_svector_ostream OSBlock(Block);

  OSCFIInst << uint8_t(dwarf::DW_CFA_expression);
  encodeULEB128(DwarfSGPR, OSCFIInst);

  // TODO: Detect when we can merge multiple adjacent pieces, or even reduce
  // this to a register location description (when all pieces are adjacent).
  for (SIMachineFunctionInfo::SpilledReg Spill : VGPRSpills) {
    encodeDwarfRegisterLocation(MCRI.getDwarfRegNum(Spill.VGPR, false),
                                OSBlock);
    OSBlock << uint8_t(dwarf::DW_OP_bit_piece);
    // FIXME:Can this be a function of the SGPR?
    const unsigned SGPRBitSize = 32;
    encodeULEB128(SGPRBitSize, OSBlock);
    encodeULEB128(SGPRBitSize * Spill.Lane, OSBlock);
  }

  encodeULEB128(Block.size(), OSCFIInst);
  OSCFIInst << Block;

  buildCFI(MBB, MBBI, DL,
           MCCFIInstruction::createEscape(nullptr, OSCFIInst.str()));
}

void SIFrameLowering::buildCFIForVGPRToVMEMSpill(
    MachineBasicBlock &MBB, MachineBasicBlock::iterator MBBI,
    const DebugLoc &DL, unsigned VGPR, int64_t Offset) const {
  MachineFunction &MF = *MBB.getParent();
  const GCNSubtarget &ST = MF.getSubtarget<GCNSubtarget>();
  const MCRegisterInfo &MCRI = *MF.getMMI().getContext().getRegisterInfo();
  int DwarfVGPR = MCRI.getDwarfRegNum(VGPR, false);

  SmallString<20> CFIInst;
  raw_svector_ostream OSCFIInst(CFIInst);
  SmallString<20> Block;
  raw_svector_ostream OSBlock(Block);

  OSCFIInst << uint8_t(dwarf::DW_CFA_expression);
  encodeULEB128(DwarfVGPR, OSCFIInst);

  encodeDwarfRegisterLocation(DwarfVGPR, OSBlock);
  OSBlock << uint8_t(dwarf::DW_OP_swap);
  OSBlock << uint8_t(dwarf::DW_OP_LLVM_offset_uconst);
  encodeULEB128(Offset, OSBlock);
  OSBlock << uint8_t(dwarf::DW_OP_LLVM_call_frame_entry_reg);
  encodeULEB128(MCRI.getDwarfRegNum(
                    ST.isWave32() ? AMDGPU::EXEC_LO : AMDGPU::EXEC, false),
                OSBlock);
  OSBlock << uint8_t(dwarf::DW_OP_deref_size);
  OSBlock << uint8_t(ST.getWavefrontSize() / CHAR_BIT);
  OSBlock << uint8_t(dwarf::DW_OP_LLVM_select_bit_piece);
  // FIXME: Can this be a function of the VGPR?
  const unsigned VGPRLaneBitSize = 32;
  encodeULEB128(VGPRLaneBitSize, OSBlock);
  encodeULEB128(ST.getWavefrontSize(), OSBlock);

  encodeULEB128(Block.size(), OSCFIInst);
  OSCFIInst << Block;

  buildCFI(MBB, MBBI, DL,
           MCCFIInstruction::createEscape(nullptr, OSCFIInst.str()));
}<|MERGE_RESOLUTION|>--- conflicted
+++ resolved
@@ -1546,15 +1546,11 @@
     }
   }
 
-<<<<<<< HEAD
-  FuncInfo->removeDeadFrameIndices(MF);
-=======
   // At this point we've already allocated all spilled SGPRs to VGPRs if we
   // can. Any remaining SGPR spills will go to memory, so move them back to the
   // default stack.
   bool HaveSGPRToVMemSpill =
-      FuncInfo->removeDeadFrameIndices(MFI, /*ResetSGPRSpillStackIDs*/ true);
->>>>>>> 666aa43c
+      FuncInfo->removeDeadFrameIndices(MF, /*ResetSGPRSpillStackIDs*/ true);
   assert(allSGPRSpillsAreDead(MF) &&
          "SGPR spill should have been removed in SILowerSGPRSpills");
 
