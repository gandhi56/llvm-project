--- conflicted
+++ resolved
@@ -383,7 +383,6 @@
   DebugLoc DL;
   MachineBasicBlock::iterator I = MBB.begin();
 
-<<<<<<< HEAD
   // On entry the SP/FP are not set up, so we need to define the CFA in terms
   // of a literal location expression.
   static const char CFAEncodedInst[] = {
@@ -401,7 +400,7 @@
   buildCFI(MBB, I, DL,
            MCCFIInstruction::createUndefined(
                nullptr, MCRI->getDwarfRegNum(AMDGPU::PC_REG, false)));
-=======
+
   // We found the SRSRC first because it needs four registers and has an
   // alignment requirement. If the SRSRC that we found is clobbering with
   // the scratch wave offset, which may be in a fixed SGPR or a free SGPR
@@ -427,7 +426,6 @@
     ScratchWaveOffsetReg = PreloadedScratchWaveOffsetReg;
   }
   assert(ScratchWaveOffsetReg);
->>>>>>> f058d397
 
   if (MF.getFrameInfo().hasCalls()) {
     Register SPReg = MFI->getStackPtrOffsetReg();
