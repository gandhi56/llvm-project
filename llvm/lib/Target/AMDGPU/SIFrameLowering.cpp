//===----------------------- SIFrameLowering.cpp --------------------------===//
//
// Part of the LLVM Project, under the Apache License v2.0 with LLVM Exceptions.
// See https://llvm.org/LICENSE.txt for license information.
// SPDX-License-Identifier: Apache-2.0 WITH LLVM-exception
//
//==-----------------------------------------------------------------------===//

#include "SIFrameLowering.h"
#include "AMDGPU.h"
#include "GCNSubtarget.h"
#include "MCTargetDesc/AMDGPUMCTargetDesc.h"
#include "SIMachineFunctionInfo.h"
#include "llvm/CodeGen/LivePhysRegs.h"
#include "llvm/CodeGen/MachineFrameInfo.h"
#include "llvm/CodeGen/MachineModuleInfo.h"
#include "llvm/CodeGen/RegisterScavenging.h"
#include "llvm/Support/LEB128.h"
#include "llvm/Target/TargetMachine.h"

using namespace llvm;

#define DEBUG_TYPE "frame-info"

static cl::opt<bool> EnableSpillVGPRToAGPR(
  "amdgpu-spill-vgpr-to-agpr",
  cl::desc("Enable spilling VGPRs to AGPRs"),
  cl::ReallyHidden,
  cl::init(true));

// Find a scratch register that we can use in the prologue. We avoid using
// callee-save registers since they may appear to be free when this is called
// from canUseAsPrologue (during shrink wrapping), but then no longer be free
// when this is called from emitPrologue.
static MCRegister findScratchNonCalleeSaveRegister(MachineRegisterInfo &MRI,
                                                   LivePhysRegs &LiveRegs,
                                                   const TargetRegisterClass &RC,
                                                   bool Unused = false) {
  // Mark callee saved registers as used so we will not choose them.
  const MCPhysReg *CSRegs = MRI.getCalleeSavedRegs();
  for (unsigned i = 0; CSRegs[i]; ++i)
    LiveRegs.addReg(CSRegs[i]);

  if (Unused) {
    // We are looking for a register that can be used throughout the entire
    // function, so any use is unacceptable.
    for (MCRegister Reg : RC) {
      if (!MRI.isPhysRegUsed(Reg) && LiveRegs.available(MRI, Reg))
        return Reg;
    }
  } else {
    for (MCRegister Reg : RC) {
      if (LiveRegs.available(MRI, Reg))
        return Reg;
    }
  }

  return MCRegister();
}

static void getVGPRSpillLaneOrTempRegister(MachineFunction &MF,
                                           LivePhysRegs &LiveRegs,
                                           Register &TempSGPR,
                                           Optional<int> &FrameIndex,
                                           bool IsFP) {
  SIMachineFunctionInfo *MFI = MF.getInfo<SIMachineFunctionInfo>();
  MachineFrameInfo &FrameInfo = MF.getFrameInfo();

  const GCNSubtarget &ST = MF.getSubtarget<GCNSubtarget>();
  const SIRegisterInfo *TRI = ST.getRegisterInfo();

  // We need to save and restore the current FP/BP.

  // 1: If there is already a VGPR with free lanes, use it. We
  // may already have to pay the penalty for spilling a CSR VGPR.
  if (MFI->haveFreeLanesForSGPRSpill(MF, 1)) {
    int NewFI = FrameInfo.CreateStackObject(4, Align(4), true, nullptr,
                                            TargetStackID::SGPRSpill);

    if (!MFI->allocateSGPRSpillToVGPR(MF, NewFI))
      llvm_unreachable("allocate SGPR spill should have worked");

    FrameIndex = NewFI;

    LLVM_DEBUG(auto Spill = MFI->getSGPRToVGPRSpills(NewFI).front();
               dbgs() << "Spilling " << (IsFP ? "FP" : "BP") << " to  "
                      << printReg(Spill.VGPR, TRI) << ':' << Spill.Lane
                      << '\n');
    return;
  }

  // 2: Next, try to save the FP/BP in an unused SGPR.
  TempSGPR = findScratchNonCalleeSaveRegister(
      MF.getRegInfo(), LiveRegs, AMDGPU::SReg_32_XM0_XEXECRegClass, true);

  if (!TempSGPR) {
    int NewFI = FrameInfo.CreateStackObject(4, Align(4), true, nullptr,
                                            TargetStackID::SGPRSpill);

    if (TRI->spillSGPRToVGPR() && MFI->allocateSGPRSpillToVGPR(MF, NewFI)) {
      // 3: There's no free lane to spill, and no free register to save FP/BP,
      // so we're forced to spill another VGPR to use for the spill.
      FrameIndex = NewFI;

      LLVM_DEBUG(
          auto Spill = MFI->getSGPRToVGPRSpills(NewFI).front();
          dbgs() << (IsFP ? "FP" : "BP") << " requires fallback spill to "
                 << printReg(Spill.VGPR, TRI) << ':' << Spill.Lane << '\n';);
    } else {
      // Remove dead <NewFI> index
      MF.getFrameInfo().RemoveStackObject(NewFI);
      // 4: If all else fails, spill the FP/BP to memory.
      FrameIndex = FrameInfo.CreateSpillStackObject(4, Align(4));
      LLVM_DEBUG(dbgs() << "Reserved FI " << FrameIndex << " for spilling "
                        << (IsFP ? "FP" : "BP") << '\n');
    }
  } else {
    LLVM_DEBUG(dbgs() << "Saving " << (IsFP ? "FP" : "BP") << " with copy to "
                      << printReg(TempSGPR, TRI) << '\n');
  }
}

// We need to specially emit stack operations here because a different frame
// register is used than in the rest of the function, as getFrameRegister would
// use.
static void buildPrologSpill(const GCNSubtarget &ST, const SIRegisterInfo &TRI,
                             const SIMachineFunctionInfo &FuncInfo,
                             LivePhysRegs &LiveRegs, MachineFunction &MF,
                             MachineBasicBlock &MBB,
                             MachineBasicBlock::iterator I, const DebugLoc &DL,
                             Register SpillReg, int FI, int64_t DwordOff = 0) {
  unsigned Opc = ST.enableFlatScratch() ? AMDGPU::SCRATCH_STORE_DWORD_SADDR
                                        : AMDGPU::BUFFER_STORE_DWORD_OFFSET;

  MachineFrameInfo &FrameInfo = MF.getFrameInfo();
  MachinePointerInfo PtrInfo = MachinePointerInfo::getFixedStack(MF, FI);
  MachineMemOperand *MMO = MF.getMachineMemOperand(
      PtrInfo, MachineMemOperand::MOStore, FrameInfo.getObjectSize(FI),
      FrameInfo.getObjectAlign(FI));
  LiveRegs.addReg(SpillReg);
  TRI.buildSpillLoadStore(MBB, I, DL, Opc, FI, SpillReg, true,
                          FuncInfo.getStackPtrOffsetReg(), DwordOff, MMO,
                          nullptr, &LiveRegs);
  LiveRegs.removeReg(SpillReg);
}

static void buildEpilogRestore(const GCNSubtarget &ST,
                               const SIRegisterInfo &TRI,
                               const SIMachineFunctionInfo &FuncInfo,
                               LivePhysRegs &LiveRegs, MachineFunction &MF,
                               MachineBasicBlock &MBB,
                               MachineBasicBlock::iterator I,
                               const DebugLoc &DL, Register SpillReg, int FI) {
  unsigned Opc = ST.enableFlatScratch() ? AMDGPU::SCRATCH_LOAD_DWORD_SADDR
                                        : AMDGPU::BUFFER_LOAD_DWORD_OFFSET;

  MachineFrameInfo &FrameInfo = MF.getFrameInfo();
  MachinePointerInfo PtrInfo = MachinePointerInfo::getFixedStack(MF, FI);
  MachineMemOperand *MMO = MF.getMachineMemOperand(
      PtrInfo, MachineMemOperand::MOLoad, FrameInfo.getObjectSize(FI),
      FrameInfo.getObjectAlign(FI));
  TRI.buildSpillLoadStore(MBB, I, DL, Opc, FI, SpillReg, false,
                          FuncInfo.getStackPtrOffsetReg(), 0, MMO, nullptr,
                          &LiveRegs);
}

static void buildGitPtr(MachineBasicBlock &MBB, MachineBasicBlock::iterator I,
                        const DebugLoc &DL, const SIInstrInfo *TII,
                        Register TargetReg) {
  MachineFunction *MF = MBB.getParent();
  const SIMachineFunctionInfo *MFI = MF->getInfo<SIMachineFunctionInfo>();
  const SIRegisterInfo *TRI = &TII->getRegisterInfo();
  const MCInstrDesc &SMovB32 = TII->get(AMDGPU::S_MOV_B32);
  Register TargetLo = TRI->getSubReg(TargetReg, AMDGPU::sub0);
  Register TargetHi = TRI->getSubReg(TargetReg, AMDGPU::sub1);

  if (MFI->getGITPtrHigh() != 0xffffffff) {
    BuildMI(MBB, I, DL, SMovB32, TargetHi)
        .addImm(MFI->getGITPtrHigh())
        .addReg(TargetReg, RegState::ImplicitDefine);
  } else {
    const MCInstrDesc &GetPC64 = TII->get(AMDGPU::S_GETPC_B64);
    BuildMI(MBB, I, DL, GetPC64, TargetReg);
  }
  Register GitPtrLo = MFI->getGITPtrLoReg(*MF);
  MF->getRegInfo().addLiveIn(GitPtrLo);
  MBB.addLiveIn(GitPtrLo);
  BuildMI(MBB, I, DL, SMovB32, TargetLo)
    .addReg(GitPtrLo);
}

// Emit flat scratch setup code, assuming `MFI->hasFlatScratchInit()`
void SIFrameLowering::emitEntryFunctionFlatScratchInit(
    MachineFunction &MF, MachineBasicBlock &MBB, MachineBasicBlock::iterator I,
    const DebugLoc &DL, Register ScratchWaveOffsetReg) const {
  const GCNSubtarget &ST = MF.getSubtarget<GCNSubtarget>();
  const SIInstrInfo *TII = ST.getInstrInfo();
  const SIRegisterInfo *TRI = &TII->getRegisterInfo();
  const SIMachineFunctionInfo *MFI = MF.getInfo<SIMachineFunctionInfo>();

  // We don't need this if we only have spills since there is no user facing
  // scratch.

  // TODO: If we know we don't have flat instructions earlier, we can omit
  // this from the input registers.
  //
  // TODO: We only need to know if we access scratch space through a flat
  // pointer. Because we only detect if flat instructions are used at all,
  // this will be used more often than necessary on VI.

  Register FlatScrInitLo;
  Register FlatScrInitHi;

  if (ST.isAmdPalOS()) {
    // Extract the scratch offset from the descriptor in the GIT
    LivePhysRegs LiveRegs;
    LiveRegs.init(*TRI);
    LiveRegs.addLiveIns(MBB);

    // Find unused reg to load flat scratch init into
    MachineRegisterInfo &MRI = MF.getRegInfo();
    Register FlatScrInit = AMDGPU::NoRegister;
    ArrayRef<MCPhysReg> AllSGPR64s = TRI->getAllSGPR64(MF);
    unsigned NumPreloaded = (MFI->getNumPreloadedSGPRs() + 1) / 2;
    AllSGPR64s = AllSGPR64s.slice(
        std::min(static_cast<unsigned>(AllSGPR64s.size()), NumPreloaded));
    Register GITPtrLoReg = MFI->getGITPtrLoReg(MF);
    for (MCPhysReg Reg : AllSGPR64s) {
      if (LiveRegs.available(MRI, Reg) && MRI.isAllocatable(Reg) &&
          !TRI->isSubRegisterEq(Reg, GITPtrLoReg)) {
        FlatScrInit = Reg;
        break;
      }
    }
    assert(FlatScrInit && "Failed to find free register for scratch init");

    FlatScrInitLo = TRI->getSubReg(FlatScrInit, AMDGPU::sub0);
    FlatScrInitHi = TRI->getSubReg(FlatScrInit, AMDGPU::sub1);

    buildGitPtr(MBB, I, DL, TII, FlatScrInit);

    // We now have the GIT ptr - now get the scratch descriptor from the entry
    // at offset 0 (or offset 16 for a compute shader).
    MachinePointerInfo PtrInfo(AMDGPUAS::CONSTANT_ADDRESS);
    const MCInstrDesc &LoadDwordX2 = TII->get(AMDGPU::S_LOAD_DWORDX2_IMM);
    auto *MMO = MF.getMachineMemOperand(
        PtrInfo,
        MachineMemOperand::MOLoad | MachineMemOperand::MOInvariant |
            MachineMemOperand::MODereferenceable,
        8, Align(4));
    unsigned Offset =
        MF.getFunction().getCallingConv() == CallingConv::AMDGPU_CS ? 16 : 0;
    const GCNSubtarget &Subtarget = MF.getSubtarget<GCNSubtarget>();
    unsigned EncodedOffset = AMDGPU::convertSMRDOffsetUnits(Subtarget, Offset);
    BuildMI(MBB, I, DL, LoadDwordX2, FlatScrInit)
        .addReg(FlatScrInit)
        .addImm(EncodedOffset) // offset
        .addImm(0)             // cpol
        .addMemOperand(MMO);

    // Mask the offset in [47:0] of the descriptor
    const MCInstrDesc &SAndB32 = TII->get(AMDGPU::S_AND_B32);
    auto And = BuildMI(MBB, I, DL, SAndB32, FlatScrInitHi)
        .addReg(FlatScrInitHi)
        .addImm(0xffff);
    And->getOperand(3).setIsDead(); // Mark SCC as dead.
  } else {
    Register FlatScratchInitReg =
        MFI->getPreloadedReg(AMDGPUFunctionArgInfo::FLAT_SCRATCH_INIT);
    assert(FlatScratchInitReg);

    MachineRegisterInfo &MRI = MF.getRegInfo();
    MRI.addLiveIn(FlatScratchInitReg);
    MBB.addLiveIn(FlatScratchInitReg);

    FlatScrInitLo = TRI->getSubReg(FlatScratchInitReg, AMDGPU::sub0);
    FlatScrInitHi = TRI->getSubReg(FlatScratchInitReg, AMDGPU::sub1);
  }

  // Do a 64-bit pointer add.
  if (ST.flatScratchIsPointer()) {
    if (ST.getGeneration() >= AMDGPUSubtarget::GFX10) {
      BuildMI(MBB, I, DL, TII->get(AMDGPU::S_ADD_U32), FlatScrInitLo)
        .addReg(FlatScrInitLo)
        .addReg(ScratchWaveOffsetReg);
      auto Addc = BuildMI(MBB, I, DL, TII->get(AMDGPU::S_ADDC_U32),
                          FlatScrInitHi)
        .addReg(FlatScrInitHi)
        .addImm(0);
      Addc->getOperand(3).setIsDead(); // Mark SCC as dead.

      BuildMI(MBB, I, DL, TII->get(AMDGPU::S_SETREG_B32)).
        addReg(FlatScrInitLo).
        addImm(int16_t(AMDGPU::Hwreg::ID_FLAT_SCR_LO |
                       (31 << AMDGPU::Hwreg::WIDTH_M1_SHIFT_)));
      BuildMI(MBB, I, DL, TII->get(AMDGPU::S_SETREG_B32)).
        addReg(FlatScrInitHi).
        addImm(int16_t(AMDGPU::Hwreg::ID_FLAT_SCR_HI |
                       (31 << AMDGPU::Hwreg::WIDTH_M1_SHIFT_)));
      return;
    }

    // For GFX9.
    BuildMI(MBB, I, DL, TII->get(AMDGPU::S_ADD_U32), AMDGPU::FLAT_SCR_LO)
      .addReg(FlatScrInitLo)
      .addReg(ScratchWaveOffsetReg);
    auto Addc = BuildMI(MBB, I, DL, TII->get(AMDGPU::S_ADDC_U32),
                        AMDGPU::FLAT_SCR_HI)
      .addReg(FlatScrInitHi)
      .addImm(0);
    Addc->getOperand(3).setIsDead(); // Mark SCC as dead.

    return;
  }

  assert(ST.getGeneration() < AMDGPUSubtarget::GFX9);

  // Copy the size in bytes.
  BuildMI(MBB, I, DL, TII->get(AMDGPU::COPY), AMDGPU::FLAT_SCR_LO)
    .addReg(FlatScrInitHi, RegState::Kill);

  // Add wave offset in bytes to private base offset.
  // See comment in AMDKernelCodeT.h for enable_sgpr_flat_scratch_init.
  BuildMI(MBB, I, DL, TII->get(AMDGPU::S_ADD_I32), FlatScrInitLo)
      .addReg(FlatScrInitLo)
      .addReg(ScratchWaveOffsetReg);

  // Convert offset to 256-byte units.
  auto LShr = BuildMI(MBB, I, DL, TII->get(AMDGPU::S_LSHR_B32),
                      AMDGPU::FLAT_SCR_HI)
    .addReg(FlatScrInitLo, RegState::Kill)
    .addImm(8);
  LShr->getOperand(3).setIsDead(true); // Mark SCC as dead.
}

// Note SGPRSpill stack IDs should only be used for SGPR spilling to VGPRs, not
// memory. They should have been removed by now, except CFI Saved Reg spills.
static bool allStackObjectsAreDead(const MachineFunction &MF) {
  const MachineFrameInfo &MFI = MF.getFrameInfo();
  const GCNSubtarget &ST = MF.getSubtarget<GCNSubtarget>();
  const SIRegisterInfo *TRI = ST.getRegisterInfo();
  const SIMachineFunctionInfo *FuncInfo = MF.getInfo<SIMachineFunctionInfo>();
  for (int I = MFI.getObjectIndexBegin(), E = MFI.getObjectIndexEnd();
       I != E; ++I) {
    if (!MFI.isDeadObjectIndex(I)) {
      // determineCalleeSaves() might have added the SGPRSpill stack IDs for
      // CFI saves into scratch VGPR, ignore them
      if (MFI.getStackID(I) == TargetStackID::SGPRSpill &&
          TRI->isCFISavedRegsSpillEnabled() && I == FuncInfo->EXECSaveIndex) {
        continue;
      }
      return false;
    }
  }

  return true;
}

// Shift down registers reserved for the scratch RSRC.
Register SIFrameLowering::getEntryFunctionReservedScratchRsrcReg(
    MachineFunction &MF) const {

  const GCNSubtarget &ST = MF.getSubtarget<GCNSubtarget>();
  const SIInstrInfo *TII = ST.getInstrInfo();
  const SIRegisterInfo *TRI = &TII->getRegisterInfo();
  MachineRegisterInfo &MRI = MF.getRegInfo();
  SIMachineFunctionInfo *MFI = MF.getInfo<SIMachineFunctionInfo>();

  assert(MFI->isEntryFunction());

  Register ScratchRsrcReg = MFI->getScratchRSrcReg();

  if (!ScratchRsrcReg ||
      (!MRI.isPhysRegUsed(ScratchRsrcReg) && allStackObjectsAreDead(MF)))
    return Register();

  if (ST.hasSGPRInitBug() ||
      ScratchRsrcReg != TRI->reservedPrivateSegmentBufferReg(MF))
    return ScratchRsrcReg;

  // We reserved the last registers for this. Shift it down to the end of those
  // which were actually used.
  //
  // FIXME: It might be safer to use a pseudoregister before replacement.

  // FIXME: We should be able to eliminate unused input registers. We only
  // cannot do this for the resources required for scratch access. For now we
  // skip over user SGPRs and may leave unused holes.

  unsigned NumPreloaded = (MFI->getNumPreloadedSGPRs() + 3) / 4;
  ArrayRef<MCPhysReg> AllSGPR128s = TRI->getAllSGPR128(MF);
  AllSGPR128s = AllSGPR128s.slice(std::min(static_cast<unsigned>(AllSGPR128s.size()), NumPreloaded));

  // Skip the last N reserved elements because they should have already been
  // reserved for VCC etc.
  Register GITPtrLoReg = MFI->getGITPtrLoReg(MF);
  for (MCPhysReg Reg : AllSGPR128s) {
    // Pick the first unallocated one. Make sure we don't clobber the other
    // reserved input we needed. Also for PAL, make sure we don't clobber
    // the GIT pointer passed in SGPR0 or SGPR8.
    if (!MRI.isPhysRegUsed(Reg) && MRI.isAllocatable(Reg) &&
        !TRI->isSubRegisterEq(Reg, GITPtrLoReg)) {
      MRI.replaceRegWith(ScratchRsrcReg, Reg);
      MFI->setScratchRSrcReg(Reg);
      return Reg;
    }
  }

  return ScratchRsrcReg;
}

static unsigned getScratchScaleFactor(const GCNSubtarget &ST) {
  return ST.enableFlatScratch() ? 1 : ST.getWavefrontSize();
}

void SIFrameLowering::emitEntryFunctionPrologue(MachineFunction &MF,
                                                MachineBasicBlock &MBB) const {
  assert(&MF.front() == &MBB && "Shrink-wrapping not yet supported");

  // FIXME: If we only have SGPR spills, we won't actually be using scratch
  // memory since these spill to VGPRs. We should be cleaning up these unused
  // SGPR spill frame indices somewhere.

  // FIXME: We still have implicit uses on SGPR spill instructions in case they
  // need to spill to vector memory. It's likely that will not happen, but at
  // this point it appears we need the setup. This part of the prolog should be
  // emitted after frame indices are eliminated.

  // FIXME: Remove all of the isPhysRegUsed checks

  SIMachineFunctionInfo *MFI = MF.getInfo<SIMachineFunctionInfo>();
  const GCNSubtarget &ST = MF.getSubtarget<GCNSubtarget>();
  const SIInstrInfo *TII = ST.getInstrInfo();
  const SIRegisterInfo *TRI = &TII->getRegisterInfo();
  MachineRegisterInfo &MRI = MF.getRegInfo();
  const Function &F = MF.getFunction();
  const MCRegisterInfo *MCRI = MF.getMMI().getContext().getRegisterInfo();
  MachineFrameInfo &FrameInfo = MF.getFrameInfo();

  assert(MFI->isEntryFunction());

  // Debug location must be unknown since the first debug location is used to
  // determine the end of the prologue.
  DebugLoc DL;
  MachineBasicBlock::iterator I = MBB.begin();

  // FIXME: Switch to using MF.needsFrameMoves() later
  const bool needsFrameMoves = true;

  if (needsFrameMoves) {
    // On entry the SP/FP are not set up, so we need to define the CFA in terms
    // of a literal location expression.
    static const char CFAEncodedInst[] = {
        dwarf::DW_CFA_def_cfa_expression,
        3, // length
        static_cast<char>(dwarf::DW_OP_lit0),
        static_cast<char>(
            dwarf::DW_OP_lit6), // DW_ASPACE_AMDGPU_private_wave FIXME:
                                // should be defined elsewhere
        static_cast<char>(dwarf::DW_OP_LLVM_form_aspace_address)};
    buildCFI(MBB, I, DL,
             MCCFIInstruction::createEscape(
                 nullptr, StringRef(CFAEncodedInst, sizeof(CFAEncodedInst))));
    // Unwinding halts when the return address (PC) is undefined.
    buildCFI(MBB, I, DL,
             MCCFIInstruction::createUndefined(
                 nullptr, MCRI->getDwarfRegNum(AMDGPU::PC_REG, false)));
  }

  Register PreloadedScratchWaveOffsetReg = MFI->getPreloadedReg(
      AMDGPUFunctionArgInfo::PRIVATE_SEGMENT_WAVE_BYTE_OFFSET);

  // We need to do the replacement of the private segment buffer register even
  // if there are no stack objects. There could be stores to undef or a
  // constant without an associated object.
  //
  // This will return `Register()` in cases where there are no actual
  // uses of the SRSRC.
  Register ScratchRsrcReg;
  if (!ST.enableFlatScratch())
    ScratchRsrcReg = getEntryFunctionReservedScratchRsrcReg(MF);

  // Make the selected register live throughout the function.
  if (ScratchRsrcReg) {
    for (MachineBasicBlock &OtherBB : MF) {
      if (&OtherBB != &MBB) {
        OtherBB.addLiveIn(ScratchRsrcReg);
      }
    }
  }

  // Now that we have fixed the reserved SRSRC we need to locate the
  // (potentially) preloaded SRSRC.
  Register PreloadedScratchRsrcReg;
  if (ST.isAmdHsaOrMesa(F)) {
    PreloadedScratchRsrcReg =
        MFI->getPreloadedReg(AMDGPUFunctionArgInfo::PRIVATE_SEGMENT_BUFFER);
    if (ScratchRsrcReg && PreloadedScratchRsrcReg) {
      // We added live-ins during argument lowering, but since they were not
      // used they were deleted. We're adding the uses now, so add them back.
      MRI.addLiveIn(PreloadedScratchRsrcReg);
      MBB.addLiveIn(PreloadedScratchRsrcReg);
    }
  }

  // We found the SRSRC first because it needs four registers and has an
  // alignment requirement. If the SRSRC that we found is clobbering with
  // the scratch wave offset, which may be in a fixed SGPR or a free SGPR
  // chosen by SITargetLowering::allocateSystemSGPRs, COPY the scratch
  // wave offset to a free SGPR.
  Register ScratchWaveOffsetReg;
  if (PreloadedScratchWaveOffsetReg &&
      TRI->isSubRegisterEq(ScratchRsrcReg, PreloadedScratchWaveOffsetReg)) {
    ArrayRef<MCPhysReg> AllSGPRs = TRI->getAllSGPR32(MF);
    unsigned NumPreloaded = MFI->getNumPreloadedSGPRs();
    AllSGPRs = AllSGPRs.slice(
        std::min(static_cast<unsigned>(AllSGPRs.size()), NumPreloaded));
    Register GITPtrLoReg = MFI->getGITPtrLoReg(MF);
    for (MCPhysReg Reg : AllSGPRs) {
      if (!MRI.isPhysRegUsed(Reg) && MRI.isAllocatable(Reg) &&
          !TRI->isSubRegisterEq(ScratchRsrcReg, Reg) && GITPtrLoReg != Reg) {
        ScratchWaveOffsetReg = Reg;
        BuildMI(MBB, I, DL, TII->get(AMDGPU::COPY), ScratchWaveOffsetReg)
            .addReg(PreloadedScratchWaveOffsetReg, RegState::Kill);
        break;
      }
    }
  } else {
    ScratchWaveOffsetReg = PreloadedScratchWaveOffsetReg;
  }
  assert(ScratchWaveOffsetReg || !PreloadedScratchWaveOffsetReg);

  if (requiresStackPointerReference(MF)) {
    Register SPReg = MFI->getStackPtrOffsetReg();
    assert(SPReg != AMDGPU::SP_REG);
    BuildMI(MBB, I, DL, TII->get(AMDGPU::S_MOV_B32), SPReg)
        .addImm(FrameInfo.getStackSize() * getScratchScaleFactor(ST));
  }

  if (hasFP(MF)) {
    Register FPReg = MFI->getFrameOffsetReg();
    assert(FPReg != AMDGPU::FP_REG);
    BuildMI(MBB, I, DL, TII->get(AMDGPU::S_MOV_B32), FPReg).addImm(0);
  }

  bool NeedsFlatScratchInit =
      MFI->hasFlatScratchInit() &&
      (MRI.isPhysRegUsed(AMDGPU::FLAT_SCR) || FrameInfo.hasCalls() ||
       (!allStackObjectsAreDead(MF) && ST.enableFlatScratch()));

  if ((NeedsFlatScratchInit || ScratchRsrcReg) &&
      PreloadedScratchWaveOffsetReg && !ST.flatScratchIsArchitected()) {
    MRI.addLiveIn(PreloadedScratchWaveOffsetReg);
    MBB.addLiveIn(PreloadedScratchWaveOffsetReg);
  }

  if (NeedsFlatScratchInit) {
    emitEntryFunctionFlatScratchInit(MF, MBB, I, DL, ScratchWaveOffsetReg);
  }

  if (ScratchRsrcReg) {
    emitEntryFunctionScratchRsrcRegSetup(MF, MBB, I, DL,
                                         PreloadedScratchRsrcReg,
                                         ScratchRsrcReg, ScratchWaveOffsetReg);
  }
}

// Emit scratch RSRC setup code, assuming `ScratchRsrcReg != AMDGPU::NoReg`
void SIFrameLowering::emitEntryFunctionScratchRsrcRegSetup(
    MachineFunction &MF, MachineBasicBlock &MBB, MachineBasicBlock::iterator I,
    const DebugLoc &DL, Register PreloadedScratchRsrcReg,
    Register ScratchRsrcReg, Register ScratchWaveOffsetReg) const {

  const GCNSubtarget &ST = MF.getSubtarget<GCNSubtarget>();
  const SIInstrInfo *TII = ST.getInstrInfo();
  const SIRegisterInfo *TRI = &TII->getRegisterInfo();
  const SIMachineFunctionInfo *MFI = MF.getInfo<SIMachineFunctionInfo>();
  const Function &Fn = MF.getFunction();

  if (ST.isAmdPalOS()) {
    // The pointer to the GIT is formed from the offset passed in and either
    // the amdgpu-git-ptr-high function attribute or the top part of the PC
    Register Rsrc01 = TRI->getSubReg(ScratchRsrcReg, AMDGPU::sub0_sub1);
    Register Rsrc03 = TRI->getSubReg(ScratchRsrcReg, AMDGPU::sub3);

    buildGitPtr(MBB, I, DL, TII, Rsrc01);

    // We now have the GIT ptr - now get the scratch descriptor from the entry
    // at offset 0 (or offset 16 for a compute shader).
    MachinePointerInfo PtrInfo(AMDGPUAS::CONSTANT_ADDRESS);
    const MCInstrDesc &LoadDwordX4 = TII->get(AMDGPU::S_LOAD_DWORDX4_IMM);
    auto MMO = MF.getMachineMemOperand(PtrInfo,
                                       MachineMemOperand::MOLoad |
                                           MachineMemOperand::MOInvariant |
                                           MachineMemOperand::MODereferenceable,
                                       16, Align(4));
    unsigned Offset = Fn.getCallingConv() == CallingConv::AMDGPU_CS ? 16 : 0;
    const GCNSubtarget &Subtarget = MF.getSubtarget<GCNSubtarget>();
    unsigned EncodedOffset = AMDGPU::convertSMRDOffsetUnits(Subtarget, Offset);
    BuildMI(MBB, I, DL, LoadDwordX4, ScratchRsrcReg)
      .addReg(Rsrc01)
      .addImm(EncodedOffset) // offset
      .addImm(0) // cpol
      .addReg(ScratchRsrcReg, RegState::ImplicitDefine)
      .addMemOperand(MMO);

    // The driver will always set the SRD for wave 64 (bits 118:117 of
    // descriptor / bits 22:21 of third sub-reg will be 0b11)
    // If the shader is actually wave32 we have to modify the const_index_stride
    // field of the descriptor 3rd sub-reg (bits 22:21) to 0b10 (stride=32). The
    // reason the driver does this is that there can be cases where it presents
    // 2 shaders with different wave size (e.g. VsFs).
    // TODO: convert to using SCRATCH instructions or multiple SRD buffers
    if (ST.isWave32()) {
      const MCInstrDesc &SBitsetB32 = TII->get(AMDGPU::S_BITSET0_B32);
      BuildMI(MBB, I, DL, SBitsetB32, Rsrc03)
          .addImm(21)
          .addReg(Rsrc03);
    }
  } else if (ST.isMesaGfxShader(Fn) || !PreloadedScratchRsrcReg) {
    assert(!ST.isAmdHsaOrMesa(Fn));
    const MCInstrDesc &SMovB32 = TII->get(AMDGPU::S_MOV_B32);

    Register Rsrc2 = TRI->getSubReg(ScratchRsrcReg, AMDGPU::sub2);
    Register Rsrc3 = TRI->getSubReg(ScratchRsrcReg, AMDGPU::sub3);

    // Use relocations to get the pointer, and setup the other bits manually.
    uint64_t Rsrc23 = TII->getScratchRsrcWords23();

    if (MFI->hasImplicitBufferPtr()) {
      Register Rsrc01 = TRI->getSubReg(ScratchRsrcReg, AMDGPU::sub0_sub1);

      if (AMDGPU::isCompute(MF.getFunction().getCallingConv())) {
        const MCInstrDesc &Mov64 = TII->get(AMDGPU::S_MOV_B64);

        BuildMI(MBB, I, DL, Mov64, Rsrc01)
          .addReg(MFI->getImplicitBufferPtrUserSGPR())
          .addReg(ScratchRsrcReg, RegState::ImplicitDefine);
      } else {
        const MCInstrDesc &LoadDwordX2 = TII->get(AMDGPU::S_LOAD_DWORDX2_IMM);

        MachinePointerInfo PtrInfo(AMDGPUAS::CONSTANT_ADDRESS);
        auto MMO = MF.getMachineMemOperand(
            PtrInfo,
            MachineMemOperand::MOLoad | MachineMemOperand::MOInvariant |
                MachineMemOperand::MODereferenceable,
            8, Align(4));
        BuildMI(MBB, I, DL, LoadDwordX2, Rsrc01)
          .addReg(MFI->getImplicitBufferPtrUserSGPR())
          .addImm(0) // offset
          .addImm(0) // cpol
          .addMemOperand(MMO)
          .addReg(ScratchRsrcReg, RegState::ImplicitDefine);

        MF.getRegInfo().addLiveIn(MFI->getImplicitBufferPtrUserSGPR());
        MBB.addLiveIn(MFI->getImplicitBufferPtrUserSGPR());
      }
    } else {
      Register Rsrc0 = TRI->getSubReg(ScratchRsrcReg, AMDGPU::sub0);
      Register Rsrc1 = TRI->getSubReg(ScratchRsrcReg, AMDGPU::sub1);

      BuildMI(MBB, I, DL, SMovB32, Rsrc0)
        .addExternalSymbol("SCRATCH_RSRC_DWORD0")
        .addReg(ScratchRsrcReg, RegState::ImplicitDefine);

      BuildMI(MBB, I, DL, SMovB32, Rsrc1)
        .addExternalSymbol("SCRATCH_RSRC_DWORD1")
        .addReg(ScratchRsrcReg, RegState::ImplicitDefine);

    }

    BuildMI(MBB, I, DL, SMovB32, Rsrc2)
      .addImm(Rsrc23 & 0xffffffff)
      .addReg(ScratchRsrcReg, RegState::ImplicitDefine);

    BuildMI(MBB, I, DL, SMovB32, Rsrc3)
      .addImm(Rsrc23 >> 32)
      .addReg(ScratchRsrcReg, RegState::ImplicitDefine);
  } else if (ST.isAmdHsaOrMesa(Fn)) {
    assert(PreloadedScratchRsrcReg);

    if (ScratchRsrcReg != PreloadedScratchRsrcReg) {
      BuildMI(MBB, I, DL, TII->get(AMDGPU::COPY), ScratchRsrcReg)
          .addReg(PreloadedScratchRsrcReg, RegState::Kill);
    }
  }

  // Add the scratch wave offset into the scratch RSRC.
  //
  // We only want to update the first 48 bits, which is the base address
  // pointer, without touching the adjacent 16 bits of flags. We know this add
  // cannot carry-out from bit 47, otherwise the scratch allocation would be
  // impossible to fit in the 48-bit global address space.
  //
  // TODO: Evaluate if it is better to just construct an SRD using the flat
  // scratch init and some constants rather than update the one we are passed.
  Register ScratchRsrcSub0 = TRI->getSubReg(ScratchRsrcReg, AMDGPU::sub0);
  Register ScratchRsrcSub1 = TRI->getSubReg(ScratchRsrcReg, AMDGPU::sub1);

  // We cannot Kill ScratchWaveOffsetReg here because we allow it to be used in
  // the kernel body via inreg arguments.
  BuildMI(MBB, I, DL, TII->get(AMDGPU::S_ADD_U32), ScratchRsrcSub0)
      .addReg(ScratchRsrcSub0)
      .addReg(ScratchWaveOffsetReg)
      .addReg(ScratchRsrcReg, RegState::ImplicitDefine);
  auto Addc = BuildMI(MBB, I, DL, TII->get(AMDGPU::S_ADDC_U32), ScratchRsrcSub1)
      .addReg(ScratchRsrcSub1)
      .addImm(0)
      .addReg(ScratchRsrcReg, RegState::ImplicitDefine);
  Addc->getOperand(3).setIsDead(); // Mark SCC as dead.
}

bool SIFrameLowering::isSupportedStackID(TargetStackID::Value ID) const {
  switch (ID) {
  case TargetStackID::Default:
  case TargetStackID::NoAlloc:
  case TargetStackID::SGPRSpill:
    return true;
  case TargetStackID::ScalableVector:
  case TargetStackID::WasmLocal:
    return false;
  }
  llvm_unreachable("Invalid TargetStackID::Value");
}

static void initLiveRegs(LivePhysRegs &LiveRegs, const SIRegisterInfo &TRI,
                         const SIMachineFunctionInfo *FuncInfo,
                         MachineFunction &MF, MachineBasicBlock &MBB,
                         MachineBasicBlock::iterator MBBI, bool IsProlog) {
  if (LiveRegs.empty()) {
    LiveRegs.init(TRI);
    if (IsProlog) {
      LiveRegs.addLiveIns(MBB);
    } else {
      // In epilog.
      LiveRegs.addLiveOuts(MBB);
      LiveRegs.stepBackward(*MBBI);
    }
  }
}

void SIFrameLowering::emitPrologueEntryCFI(MachineBasicBlock &MBB,
                                           MachineBasicBlock::iterator MBBI,
                                           const DebugLoc &DL) const {
  const MachineFunction &MF = *MBB.getParent();
  const MachineRegisterInfo &MRI = MF.getRegInfo();
  const MCRegisterInfo *MCRI = MF.getMMI().getContext().getRegisterInfo();
  const GCNSubtarget &ST = MF.getSubtarget<GCNSubtarget>();
  const SIRegisterInfo &TRI = ST.getInstrInfo()->getRegisterInfo();
  Register StackPtrReg =
      MF.getInfo<SIMachineFunctionInfo>()->getStackPtrOffsetReg();

  // DW_ASPACE_AMDGPU_private_wave FIXME: should be defined elsewhere
  buildCFI(MBB, MBBI, DL,
           MCCFIInstruction::createLLVMDefAspaceCfa(
               nullptr, MCRI->getDwarfRegNum(StackPtrReg, false), 0, 6));

  static const char PCEncodedInst[] = {
      dwarf::DW_CFA_expression,
      16, // PC 64
      8,  // length
      static_cast<char>(dwarf::DW_OP_regx),
      62, // SGPR30
      static_cast<char>(dwarf::DW_OP_piece),
      4, // 32 bits
      static_cast<char>(dwarf::DW_OP_regx),
      63, // SGPR31
      static_cast<char>(dwarf::DW_OP_piece),
      4 // 32 bits
  };
  buildCFI(MBB, MBBI, DL,
           MCCFIInstruction::createEscape(
               nullptr, StringRef(PCEncodedInst, sizeof(PCEncodedInst))));

  BitVector IsCalleeSaved(TRI.getNumRegs());
  const MCPhysReg *CSRegs = MRI.getCalleeSavedRegs();
  for (unsigned I = 0; CSRegs[I]; ++I) {
    IsCalleeSaved.set(CSRegs[I]);
  }
  auto ProcessReg = [&](MCPhysReg Reg) {
    if (IsCalleeSaved.test(Reg) || !MRI.isPhysRegModified(Reg))
      return;
    MCRegister DwarfReg = MCRI->getDwarfRegNum(Reg, false);
    buildCFI(MBB, MBBI, DL,
             MCCFIInstruction::createUndefined(nullptr, DwarfReg));
  };

  // Emit CFI rules for caller saved Arch VGPRs which are clobbered
  for_each(AMDGPU::VGPR_32RegClass.getRegisters(), ProcessReg);

  // Emit CFI rules for caller saved Accum VGPRs which are clobbered
  if (ST.hasMAIInsts()) {
    for_each(AMDGPU::AGPR_32RegClass.getRegisters(), ProcessReg);
  }

  // Emit CFI rules for caller saved SGPRs which are clobbered
  for_each(AMDGPU::SGPR_32RegClass.getRegisters(), ProcessReg);
}

// Activate all lanes, returns saved exec.
static Register buildScratchExecCopy(LivePhysRegs &LiveRegs,
                                     MachineFunction &MF,
                                     MachineBasicBlock &MBB,
                                     MachineBasicBlock::iterator MBBI,
                                     DebugLoc DL, bool IsProlog) {
  Register ScratchExecCopy;
  MachineRegisterInfo &MRI = MF.getRegInfo();
  const GCNSubtarget &ST = MF.getSubtarget<GCNSubtarget>();
  const SIInstrInfo *TII = ST.getInstrInfo();
  const SIRegisterInfo &TRI = TII->getRegisterInfo();
  SIMachineFunctionInfo *FuncInfo = MF.getInfo<SIMachineFunctionInfo>();

  initLiveRegs(LiveRegs, TRI, FuncInfo, MF, MBB, MBBI, IsProlog);

  ScratchExecCopy = findScratchNonCalleeSaveRegister(
      MRI, LiveRegs, *TRI.getWaveMaskRegClass());
  if (!ScratchExecCopy)
    report_fatal_error("failed to find free scratch register");

  LiveRegs.addReg(ScratchExecCopy);

  const unsigned OrSaveExec =
      ST.isWave32() ? AMDGPU::S_OR_SAVEEXEC_B32 : AMDGPU::S_OR_SAVEEXEC_B64;
  auto SaveExec = BuildMI(MBB, MBBI, DL, TII->get(OrSaveExec), ScratchExecCopy)
    .addImm(-1);
  SaveExec->getOperand(3).setIsDead(); // Mark SCC as dead.

  return ScratchExecCopy;
}

// A StackID of SGPRSpill implies that this is a spill from SGPR to VGPR.
// Otherwise we are spilling to memory.
static bool spilledToMemory(const MachineFunction &MF, int SaveIndex) {
  const MachineFrameInfo &MFI = MF.getFrameInfo();
  return MFI.getStackID(SaveIndex) != TargetStackID::SGPRSpill;
}

void SIFrameLowering::emitCFISavedRegSpills(MachineFunction &MF,
                                            MachineBasicBlock &MBB,
                                            MachineBasicBlock::iterator MBBI,
                                            LivePhysRegs &LiveRegs,
                                            bool emitSpillsToMem) const {
  const GCNSubtarget &ST = MF.getSubtarget<GCNSubtarget>();
  const SIInstrInfo *TII = ST.getInstrInfo();
  const SIRegisterInfo &TRI = TII->getRegisterInfo();
  const MCRegisterInfo *MCRI = MF.getMMI().getContext().getRegisterInfo();

  SIMachineFunctionInfo *FuncInfo = MF.getInfo<SIMachineFunctionInfo>();
  const MachineFrameInfo &MFI = MF.getFrameInfo();
  MachineRegisterInfo &MRI = MF.getRegInfo();

  Optional<int> EXECSaveIndex = FuncInfo->EXECSaveIndex;
  DebugLoc DL;

  if (emitSpillsToMem) {
    // EXEC mask is being spilled into memory at the frame
    // index <EXECSaveIndex> and consumes two double words in
    // wave64 mode and one doble word in wave32 mode. And
    // build the corresponding CFI rule.
    if (EXECSaveIndex && spilledToMemory(MF, *EXECSaveIndex)) {
      const int FI = *EXECSaveIndex;
      assert(!MFI.isDeadObjectIndex(FI));

      initLiveRegs(LiveRegs, TRI, FuncInfo, MF, MBB, MBBI, /*IsProlog*/ true);

      MCPhysReg TmpVGPR = findScratchNonCalleeSaveRegister(
          MRI, LiveRegs, AMDGPU::VGPR_32RegClass);

      BuildMI(MBB, MBBI, DL, TII->get(AMDGPU::V_MOV_B32_e32), TmpVGPR)
          .addReg(TRI.getSubReg(AMDGPU::EXEC, AMDGPU::sub0));

      int DwordOff = 0;
      buildPrologSpill(ST, TRI, *FuncInfo, LiveRegs, MF, MBB, MBBI, DL, TmpVGPR,
                       FI, DwordOff);

      if (!ST.isWave32()) {
        BuildMI(MBB, MBBI, DL, TII->get(AMDGPU::V_MOV_B32_e32), TmpVGPR)
            .addReg(TRI.getSubReg(AMDGPU::EXEC, AMDGPU::sub1));

        DwordOff = 4;
        buildPrologSpill(ST, TRI, *FuncInfo, LiveRegs, MF, MBB, MBBI, DL,
                         TmpVGPR, FI, DwordOff);
      }

      buildCFI(MBB, MBBI, DL,
               MCCFIInstruction::createOffset(
                   nullptr, MCRI->getDwarfRegNum(AMDGPU::EXEC, false),
                   MFI.getObjectOffset(FI) * ST.getWavefrontSize()));
    }
  }

  if (!emitSpillsToMem) {

    // EXEC mask is being spilled into free VGPR lanes and consumes
    // two lanes in wave64 mode and one lane in wave32 mode, build
    // the corresponding CFI rule.
    if (EXECSaveIndex && !spilledToMemory(MF, *EXECSaveIndex)) {
      ArrayRef<SIMachineFunctionInfo::SpilledReg> EXECSpill =
          FuncInfo->getSGPRToVGPRSpills(*EXECSaveIndex);
      assert(EXECSpill.size());
      BuildMI(MBB, MBBI, DL,
              TII->get(AMDGPU::V_WRITELANE_B32),
              EXECSpill[0].VGPR)
          .addReg(AMDGPU::EXEC_LO)
          .addImm(EXECSpill[0].Lane)
          .addReg(EXECSpill[0].VGPR, RegState::Undef);
      if (!ST.isWave32()) {
        assert(EXECSpill.size() == 2);
        BuildMI(MBB, MBBI, DL,
                TII->get(AMDGPU::V_WRITELANE_B32),
                EXECSpill[1].VGPR)
            .addReg(AMDGPU::EXEC_HI)
            .addImm(EXECSpill[1].Lane)
            .addReg(EXECSpill[1].VGPR, RegState::Undef);
      }
      buildCFIForSGPRToVGPRSpill(MBB, MBBI, DL, AMDGPU::EXEC, EXECSpill);
    }
  }
}

void SIFrameLowering::emitPrologue(MachineFunction &MF,
                                   MachineBasicBlock &MBB) const {
  SIMachineFunctionInfo *FuncInfo = MF.getInfo<SIMachineFunctionInfo>();
  if (FuncInfo->isEntryFunction()) {
    emitEntryFunctionPrologue(MF, MBB);
    return;
  }

  MachineFrameInfo &MFI = MF.getFrameInfo();
  MachineRegisterInfo &MRI = MF.getRegInfo();
  const GCNSubtarget &ST = MF.getSubtarget<GCNSubtarget>();
  const SIInstrInfo *TII = ST.getInstrInfo();
  const SIRegisterInfo &TRI = TII->getRegisterInfo();
  const MCRegisterInfo *MCRI = MF.getMMI().getContext().getRegisterInfo();

  Register StackPtrReg = FuncInfo->getStackPtrOffsetReg();
  Register FramePtrReg = FuncInfo->getFrameOffsetReg();
  Register BasePtrReg =
      TRI.hasBasePointer(MF) ? TRI.getBaseRegister() : Register();
  LivePhysRegs LiveRegs;

  MachineBasicBlock::iterator MBBI = MBB.begin();

  // Debug location must be unknown since the first debug location is used
  // to determine the end of the prologue.
  DebugLoc DL;

  bool HasFP = false;
  bool HasBP = false;
  uint32_t NumBytes = MFI.getStackSize();
  uint32_t RoundedSize = NumBytes;
  // To avoid clobbering VGPRs in lanes that weren't active on function entry,
  // turn on all lanes before doing the spill to memory.
  Register ScratchExecCopy;

  // FIXME: Switch to using MF.needsFrameMoves() later
  const bool needsFrameMoves = true;

  if (needsFrameMoves)
    emitPrologueEntryCFI(MBB, MBBI, DL);

  Optional<int> FPSaveIndex = FuncInfo->FramePointerSaveIndex;
  Optional<int> BPSaveIndex = FuncInfo->BasePointerSaveIndex;

  // VGPRs used for SGPR->VGPR spills
  for (const SIMachineFunctionInfo::SGPRSpillVGPR &Reg :
       FuncInfo->getSGPRSpillVGPRs()) {
    if (!Reg.FI)
      continue;

    if (!ScratchExecCopy)
      ScratchExecCopy = buildScratchExecCopy(LiveRegs, MF, MBB, MBBI, DL,
                                             /*IsProlog*/ true);

    buildPrologSpill(ST, TRI, *FuncInfo, LiveRegs, MF, MBB, MBBI, DL, Reg.VGPR,
                     *Reg.FI);

    if (needsFrameMoves)
      // We spill the entire VGPR, so we can get away with just cfi_offset
      buildCFI(MBB, MBBI, DL,
               MCCFIInstruction::createOffset(
                   nullptr, MCRI->getDwarfRegNum(Reg.VGPR, false),
                   MFI.getObjectOffset(*Reg.FI) * ST.getWavefrontSize()));
  }

  for (auto ReservedWWM : FuncInfo->wwmAllocation()) {
    if (!ScratchExecCopy)
      ScratchExecCopy =
          buildScratchExecCopy(LiveRegs, MF, MBB, MBBI, DL, /*IsProlog*/ true);

    buildPrologSpill(ST, TRI, *FuncInfo, LiveRegs, MF, MBB, MBBI, DL,
                     std::get<0>(ReservedWWM), std::get<1>(ReservedWWM));
  }

  if (ScratchExecCopy) {
    // FIXME: Split block and make terminator.
    unsigned ExecMov = ST.isWave32() ? AMDGPU::S_MOV_B32 : AMDGPU::S_MOV_B64;
    MCRegister Exec = ST.isWave32() ? AMDGPU::EXEC_LO : AMDGPU::EXEC;
    BuildMI(MBB, MBBI, DL, TII->get(ExecMov), Exec)
        .addReg(ScratchExecCopy, RegState::Kill);
    LiveRegs.addReg(ScratchExecCopy);
  }

  if (TRI.isCFISavedRegsSpillEnabled()) {
    bool emitSpillsToMem = true;
    emitCFISavedRegSpills(MF, MBB, MBBI, LiveRegs, emitSpillsToMem);
  }

  if (FPSaveIndex && spilledToMemory(MF, *FPSaveIndex)) {
    const int FramePtrFI = *FPSaveIndex;
    assert(!MFI.isDeadObjectIndex(FramePtrFI));

    initLiveRegs(LiveRegs, TRI, FuncInfo, MF, MBB, MBBI, /*IsProlog*/ true);

    MCPhysReg TmpVGPR = findScratchNonCalleeSaveRegister(
        MRI, LiveRegs, AMDGPU::VGPR_32RegClass);
    if (!TmpVGPR)
      report_fatal_error("failed to find free scratch register");

    BuildMI(MBB, MBBI, DL, TII->get(AMDGPU::V_MOV_B32_e32), TmpVGPR)
        .addReg(FramePtrReg);

    buildPrologSpill(ST, TRI, *FuncInfo, LiveRegs, MF, MBB, MBBI, DL, TmpVGPR,
                     FramePtrFI);
    if (needsFrameMoves)
      buildCFI(MBB, MBBI, DL,
               MCCFIInstruction::createOffset(
                   nullptr, MCRI->getDwarfRegNum(FramePtrReg, false),
                   MFI.getObjectOffset(FramePtrFI) * ST.getWavefrontSize()));
  }

  if (BPSaveIndex && spilledToMemory(MF, *BPSaveIndex)) {
    const int BasePtrFI = *BPSaveIndex;
    assert(!MFI.isDeadObjectIndex(BasePtrFI));

    initLiveRegs(LiveRegs, TRI, FuncInfo, MF, MBB, MBBI, /*IsProlog*/ true);

    MCPhysReg TmpVGPR = findScratchNonCalleeSaveRegister(
        MRI, LiveRegs, AMDGPU::VGPR_32RegClass);
    if (!TmpVGPR)
      report_fatal_error("failed to find free scratch register");

    BuildMI(MBB, MBBI, DL, TII->get(AMDGPU::V_MOV_B32_e32), TmpVGPR)
        .addReg(BasePtrReg);

    buildPrologSpill(ST, TRI, *FuncInfo, LiveRegs, MF, MBB, MBBI, DL, TmpVGPR,
                     BasePtrFI);
    if (needsFrameMoves)
      buildCFI(MBB, MBBI, DL,
               MCCFIInstruction::createOffset(
                   nullptr, MCRI->getDwarfRegNum(BasePtrReg, false),
                   MFI.getObjectOffset(BasePtrFI) * ST.getWavefrontSize()));
  }

<<<<<<< HEAD
  if (TRI.isCFISavedRegsSpillEnabled()) {
    bool emitSpillsToMem = false;
    emitCFISavedRegSpills(MF, MBB, MBBI, LiveRegs, emitSpillsToMem);
  }

  // In this case, spill the FP to a reserved VGPR.
  if (FPSaveIndex && !spilledToMemory(MF, *FPSaveIndex)) {
    const int FramePtrFI = *FPSaveIndex;
    assert(!MFI.isDeadObjectIndex(FramePtrFI));

    assert(MFI.getStackID(FramePtrFI) == TargetStackID::SGPRSpill);
    ArrayRef<SIMachineFunctionInfo::SpilledReg> Spill =
        FuncInfo->getSGPRToVGPRSpills(FramePtrFI);
=======
    assert(MFI.getStackID(FI) == TargetStackID::SGPRSpill);
    ArrayRef<SIRegisterInfo::SpilledReg> Spill =
        FuncInfo->getSGPRToVGPRSpills(FI);
>>>>>>> 95a13425
    assert(Spill.size() == 1);

    // Save FP before setting it up.
    BuildMI(MBB, MBBI, DL, TII->get(AMDGPU::V_WRITELANE_B32), Spill[0].VGPR)
        .addReg(FramePtrReg)
        .addImm(Spill[0].Lane)
        .addReg(Spill[0].VGPR, RegState::Undef);

    if (needsFrameMoves)
      buildCFIForSGPRToVGPRSpill(MBB, MBBI, DL, FramePtrReg, Spill[0].VGPR,
                                 Spill[0].Lane);
  }

  // In this case, spill the BP to a reserved VGPR.
  if (BPSaveIndex && !spilledToMemory(MF, *BPSaveIndex)) {
    const int BasePtrFI = *BPSaveIndex;
    assert(!MFI.isDeadObjectIndex(BasePtrFI));

    assert(MFI.getStackID(BasePtrFI) == TargetStackID::SGPRSpill);
    ArrayRef<SIMachineFunctionInfo::SpilledReg> Spill =
        FuncInfo->getSGPRToVGPRSpills(BasePtrFI);
    assert(Spill.size() == 1);

    // Save BP before setting it up.
    BuildMI(MBB, MBBI, DL, TII->get(AMDGPU::V_WRITELANE_B32), Spill[0].VGPR)
        .addReg(BasePtrReg)
        .addImm(Spill[0].Lane)
        .addReg(Spill[0].VGPR, RegState::Undef);
    if (needsFrameMoves)
      buildCFIForSGPRToVGPRSpill(MBB, MBBI, DL, BasePtrReg, Spill[0].VGPR,
                                 Spill[0].Lane);
  }

  // Emit the copy if we need an FP, and are using a free SGPR to save it.
  if (FuncInfo->SGPRForFPSaveRestoreCopy) {
    BuildMI(MBB, MBBI, DL, TII->get(AMDGPU::COPY),
            FuncInfo->SGPRForFPSaveRestoreCopy)
        .addReg(FramePtrReg)
        .setMIFlag(MachineInstr::FrameSetup);
    if (needsFrameMoves)
      buildCFI(
          MBB, MBBI, DL,
          MCCFIInstruction::createRegister(
              nullptr, MCRI->getDwarfRegNum(FramePtrReg, false),
              MCRI->getDwarfRegNum(FuncInfo->SGPRForFPSaveRestoreCopy, false)));
  }

  // Emit the copy if we need a BP, and are using a free SGPR to save it.
  if (FuncInfo->SGPRForBPSaveRestoreCopy) {
    BuildMI(MBB, MBBI, DL, TII->get(AMDGPU::COPY),
            FuncInfo->SGPRForBPSaveRestoreCopy)
        .addReg(BasePtrReg)
        .setMIFlag(MachineInstr::FrameSetup);
    if (needsFrameMoves)
      buildCFI(
          MBB, MBBI, DL,
          MCCFIInstruction::createRegister(
              nullptr, MCRI->getDwarfRegNum(BasePtrReg, false),
              MCRI->getDwarfRegNum(FuncInfo->SGPRForBPSaveRestoreCopy, false)));
  }

  // If a copy has been emitted for FP and/or BP, Make the SGPRs
  // used in the copy instructions live throughout the function.
  SmallVector<MCPhysReg, 2> TempSGPRs;
  if (FuncInfo->SGPRForFPSaveRestoreCopy)
    TempSGPRs.push_back(FuncInfo->SGPRForFPSaveRestoreCopy);

  if (FuncInfo->SGPRForBPSaveRestoreCopy)
    TempSGPRs.push_back(FuncInfo->SGPRForBPSaveRestoreCopy);

  if (!TempSGPRs.empty()) {
    for (MachineBasicBlock &MBB : MF) {
      for (MCPhysReg Reg : TempSGPRs)
        MBB.addLiveIn(Reg);

      MBB.sortUniqueLiveIns();
    }
    if (!LiveRegs.empty()) {
      LiveRegs.addReg(FuncInfo->SGPRForFPSaveRestoreCopy);
      LiveRegs.addReg(FuncInfo->SGPRForBPSaveRestoreCopy);
    }
  }

  if (TRI.hasStackRealignment(MF)) {
    HasFP = true;
    const unsigned Alignment = MFI.getMaxAlign().value();

    RoundedSize += Alignment;
    if (LiveRegs.empty()) {
      LiveRegs.init(TRI);
      LiveRegs.addLiveIns(MBB);
    }

    // s_add_i32 s33, s32, NumBytes
    // s_and_b32 s33, s33, 0b111...0000
    BuildMI(MBB, MBBI, DL, TII->get(AMDGPU::S_ADD_I32), FramePtrReg)
        .addReg(StackPtrReg)
        .addImm((Alignment - 1) * getScratchScaleFactor(ST))
        .setMIFlag(MachineInstr::FrameSetup);
    auto And = BuildMI(MBB, MBBI, DL, TII->get(AMDGPU::S_AND_B32), FramePtrReg)
        .addReg(FramePtrReg, RegState::Kill)
        .addImm(-Alignment * getScratchScaleFactor(ST))
        .setMIFlag(MachineInstr::FrameSetup);
    And->getOperand(3).setIsDead(); // Mark SCC as dead.
    FuncInfo->setIsStackRealigned(true);
  } else if ((HasFP = hasFP(MF))) {
    BuildMI(MBB, MBBI, DL, TII->get(AMDGPU::COPY), FramePtrReg)
        .addReg(StackPtrReg)
        .setMIFlag(MachineInstr::FrameSetup);
  }

  // If we need a base pointer, set it up here. It's whatever the value of
  // the stack pointer is at this point. Any variable size objects will be
  // allocated after this, so we can still use the base pointer to reference
  // the incoming arguments.
  if ((HasBP = TRI.hasBasePointer(MF))) {
    BuildMI(MBB, MBBI, DL, TII->get(AMDGPU::COPY), BasePtrReg)
        .addReg(StackPtrReg)
        .setMIFlag(MachineInstr::FrameSetup);
  }

  if (HasFP) {
    if (needsFrameMoves)
      buildCFI(MBB, MBBI, DL,
               MCCFIInstruction::createDefCfaRegister(
                   nullptr, MCRI->getDwarfRegNum(FramePtrReg, false)));
  }

  if (HasFP && RoundedSize != 0) {
    auto Add = BuildMI(MBB, MBBI, DL, TII->get(AMDGPU::S_ADD_I32), StackPtrReg)
        .addReg(StackPtrReg)
        .addImm(RoundedSize * getScratchScaleFactor(ST))
        .setMIFlag(MachineInstr::FrameSetup);
    Add->getOperand(3).setIsDead(); // Mark SCC as dead.
  }

  assert((!HasFP || (FuncInfo->SGPRForFPSaveRestoreCopy ||
                     FuncInfo->FramePointerSaveIndex)) &&
         "Needed to save FP but didn't save it anywhere");

  // If we allow spilling to AGPRs we may have saved FP but then spill
  // everything into AGPRs instead of the stack.
  assert((HasFP || (!FuncInfo->SGPRForFPSaveRestoreCopy &&
                    !FuncInfo->FramePointerSaveIndex) ||
                   EnableSpillVGPRToAGPR) &&
         "Saved FP but didn't need it");

  assert((!HasBP || (FuncInfo->SGPRForBPSaveRestoreCopy ||
                     FuncInfo->BasePointerSaveIndex)) &&
         "Needed to save BP but didn't save it anywhere");

  assert((HasBP || (!FuncInfo->SGPRForBPSaveRestoreCopy &&
                    !FuncInfo->BasePointerSaveIndex)) &&
         "Saved BP but didn't need it");
}

void SIFrameLowering::emitEpilogue(MachineFunction &MF,
                                   MachineBasicBlock &MBB) const {
  const SIMachineFunctionInfo *FuncInfo = MF.getInfo<SIMachineFunctionInfo>();
  if (FuncInfo->isEntryFunction())
    return;

  const GCNSubtarget &ST = MF.getSubtarget<GCNSubtarget>();
  const SIInstrInfo *TII = ST.getInstrInfo();
  MachineRegisterInfo &MRI = MF.getRegInfo();
  const MCRegisterInfo *MCRI = MF.getMMI().getContext().getRegisterInfo();
  const SIRegisterInfo &TRI = TII->getRegisterInfo();
  MachineBasicBlock::iterator MBBI = MBB.getFirstTerminator();
  LivePhysRegs LiveRegs;
  // Copy DebugLoc of the insertion point so that breakpoint on function exit
  // hits at the beginning of the epilogue.
  DebugLoc DL = MBBI != MBB.end() ? MBBI->getDebugLoc() : DebugLoc();

  const MachineFrameInfo &MFI = MF.getFrameInfo();
  uint32_t NumBytes = MFI.getStackSize();
  uint32_t RoundedSize = FuncInfo->isStackRealigned()
                             ? NumBytes + MFI.getMaxAlign().value()
                             : NumBytes;
  const Register StackPtrReg = FuncInfo->getStackPtrOffsetReg();
  const Register FramePtrReg = FuncInfo->getFrameOffsetReg();
  const Register BasePtrReg =
      TRI.hasBasePointer(MF) ? TRI.getBaseRegister() : Register();

  Optional<int> FPSaveIndex = FuncInfo->FramePointerSaveIndex;
  Optional<int> BPSaveIndex = FuncInfo->BasePointerSaveIndex;

  if (RoundedSize != 0 && hasFP(MF)) {
    auto Add = BuildMI(MBB, MBBI, DL, TII->get(AMDGPU::S_ADD_I32), StackPtrReg)
        .addReg(StackPtrReg)
        .addImm(-static_cast<int64_t>(RoundedSize * getScratchScaleFactor(ST)))
        .setMIFlag(MachineInstr::FrameDestroy);
    Add->getOperand(3).setIsDead(); // Mark SCC as dead.
  }

  if (FuncInfo->SGPRForFPSaveRestoreCopy) {
    BuildMI(MBB, MBBI, DL, TII->get(AMDGPU::COPY), FramePtrReg)
        .addReg(FuncInfo->SGPRForFPSaveRestoreCopy)
        .setMIFlag(MachineInstr::FrameDestroy);
  }

  if (FuncInfo->SGPRForBPSaveRestoreCopy) {
    BuildMI(MBB, MBBI, DL, TII->get(AMDGPU::COPY), BasePtrReg)
        .addReg(FuncInfo->SGPRForBPSaveRestoreCopy)
        .setMIFlag(MachineInstr::FrameDestroy);
  }

<<<<<<< HEAD
=======
  auto RestoreSGPRFromMemory = [&](Register Reg, const int FI) {
    initLiveRegs(LiveRegs, TRI, FuncInfo, MF, MBB, MBBI, /*IsProlog*/ false);
    MCPhysReg TmpVGPR = findScratchNonCalleeSaveRegister(
        MRI, LiveRegs, AMDGPU::VGPR_32RegClass);
    if (!TmpVGPR)
      report_fatal_error("failed to find free scratch register");
    buildEpilogRestore(ST, TRI, *FuncInfo, LiveRegs, MF, MBB, MBBI, DL, TmpVGPR,
                       FI);
    BuildMI(MBB, MBBI, DL, TII->get(AMDGPU::V_READFIRSTLANE_B32), Reg)
        .addReg(TmpVGPR, RegState::Kill);
  };

  auto RestoreSGPRFromVGPRLane = [&](Register Reg, const int FI) {
    assert(MFI.getStackID(FI) == TargetStackID::SGPRSpill);
    ArrayRef<SIRegisterInfo::SpilledReg> Spill =
        FuncInfo->getSGPRToVGPRSpills(FI);
    assert(Spill.size() == 1);
    BuildMI(MBB, MBBI, DL, TII->get(AMDGPU::V_READLANE_B32), Reg)
        .addReg(Spill[0].VGPR)
        .addImm(Spill[0].Lane);
  };

>>>>>>> 95a13425
  if (FPSaveIndex) {
    const int FramePtrFI = *FPSaveIndex;
    assert(!MFI.isDeadObjectIndex(FramePtrFI));
    if (spilledToMemory(MF, FramePtrFI)) {
      initLiveRegs(LiveRegs, TRI, FuncInfo, MF, MBB, MBBI, /*IsProlog*/ false);

      MCPhysReg TmpVGPR = findScratchNonCalleeSaveRegister(
          MRI, LiveRegs, AMDGPU::VGPR_32RegClass);
      if (!TmpVGPR)
        report_fatal_error("failed to find free scratch register");
      buildEpilogRestore(ST, TRI, *FuncInfo, LiveRegs, MF, MBB, MBBI, DL,
                         TmpVGPR, FramePtrFI);
      BuildMI(MBB, MBBI, DL, TII->get(AMDGPU::V_READFIRSTLANE_B32), FramePtrReg)
          .addReg(TmpVGPR, RegState::Kill);
    } else {
      // Reload from VGPR spill.
      assert(MFI.getStackID(FramePtrFI) == TargetStackID::SGPRSpill);
      ArrayRef<SIMachineFunctionInfo::SpilledReg> Spill =
          FuncInfo->getSGPRToVGPRSpills(FramePtrFI);
      assert(Spill.size() == 1);
      BuildMI(MBB, MBBI, DL, TII->get(AMDGPU::V_READLANE_B32), FramePtrReg)
          .addReg(Spill[0].VGPR)
          .addImm(Spill[0].Lane);
    }
  }

  // FIXME: Switch to using MF.needsFrameMoves() later
  const bool needsFrameMoves = true;
  if (hasFP(MF)) {
    if (needsFrameMoves)
      buildCFI(MBB, MBBI, DL,
               MCCFIInstruction::createDefCfaRegister(
                   nullptr, MCRI->getDwarfRegNum(StackPtrReg, false)),
               MachineInstr::FrameDestroy);
  }

  if (BPSaveIndex) {
    const int BasePtrFI = *BPSaveIndex;
    assert(!MFI.isDeadObjectIndex(BasePtrFI));
    if (spilledToMemory(MF, BasePtrFI)) {
      initLiveRegs(LiveRegs, TRI, FuncInfo, MF, MBB, MBBI, /*IsProlog*/ false);

      MCPhysReg TmpVGPR = findScratchNonCalleeSaveRegister(
          MRI, LiveRegs, AMDGPU::VGPR_32RegClass);
      if (!TmpVGPR)
        report_fatal_error("failed to find free scratch register");
      buildEpilogRestore(ST, TRI, *FuncInfo, LiveRegs, MF, MBB, MBBI, DL,
                         TmpVGPR, BasePtrFI);
      BuildMI(MBB, MBBI, DL, TII->get(AMDGPU::V_READFIRSTLANE_B32), BasePtrReg)
          .addReg(TmpVGPR, RegState::Kill);
    } else {
      // Reload from VGPR spill.
      assert(MFI.getStackID(BasePtrFI) == TargetStackID::SGPRSpill);
      ArrayRef<SIMachineFunctionInfo::SpilledReg> Spill =
          FuncInfo->getSGPRToVGPRSpills(BasePtrFI);
      assert(Spill.size() == 1);
      BuildMI(MBB, MBBI, DL, TII->get(AMDGPU::V_READLANE_B32), BasePtrReg)
          .addReg(Spill[0].VGPR)
          .addImm(Spill[0].Lane);
    }
  }

  Register ScratchExecCopy;
  for (const SIMachineFunctionInfo::SGPRSpillVGPR &Reg :
       FuncInfo->getSGPRSpillVGPRs()) {
    if (!Reg.FI)
      continue;

    if (!ScratchExecCopy)
      ScratchExecCopy =
          buildScratchExecCopy(LiveRegs, MF, MBB, MBBI, DL, /*IsProlog*/ false);

    buildEpilogRestore(ST, TRI, *FuncInfo, LiveRegs, MF, MBB, MBBI, DL,
                       Reg.VGPR, *Reg.FI);
  }

  for (auto ReservedWWM : FuncInfo->wwmAllocation()) {
    if (!ScratchExecCopy)
      ScratchExecCopy =
          buildScratchExecCopy(LiveRegs, MF, MBB, MBBI, DL, /*IsProlog*/ false);

    buildEpilogRestore(ST, TRI, *FuncInfo, LiveRegs, MF, MBB, MBBI, DL,
                       std::get<0>(ReservedWWM), std::get<1>(ReservedWWM));
  }

  if (ScratchExecCopy) {
    // FIXME: Split block and make terminator.
    unsigned ExecMov = ST.isWave32() ? AMDGPU::S_MOV_B32 : AMDGPU::S_MOV_B64;
    MCRegister Exec = ST.isWave32() ? AMDGPU::EXEC_LO : AMDGPU::EXEC;
    BuildMI(MBB, MBBI, DL, TII->get(ExecMov), Exec)
        .addReg(ScratchExecCopy, RegState::Kill);
  }
}

#ifndef NDEBUG
static bool allSGPRSpillsAreDead(const MachineFunction &MF) {
  const MachineFrameInfo &MFI = MF.getFrameInfo();
  const GCNSubtarget &ST = MF.getSubtarget<GCNSubtarget>();
  const SIRegisterInfo *TRI = ST.getRegisterInfo();
  const SIMachineFunctionInfo *FuncInfo = MF.getInfo<SIMachineFunctionInfo>();
  for (int I = MFI.getObjectIndexBegin(), E = MFI.getObjectIndexEnd();
       I != E; ++I) {
    if (!MFI.isDeadObjectIndex(I) &&
        MFI.getStackID(I) == TargetStackID::SGPRSpill &&
        (I != FuncInfo->FramePointerSaveIndex &&
         I != FuncInfo->BasePointerSaveIndex &&
         (!TRI->isCFISavedRegsSpillEnabled() ||
          I != FuncInfo->EXECSaveIndex))) {
      return false;
    }
  }

  return true;
}
#endif

StackOffset SIFrameLowering::getFrameIndexReference(const MachineFunction &MF,
                                                    int FI,
                                                    Register &FrameReg) const {
  const SIRegisterInfo *RI = MF.getSubtarget<GCNSubtarget>().getRegisterInfo();

  FrameReg = RI->getFrameRegister(MF);
  return StackOffset::getFixed(MF.getFrameInfo().getObjectOffset(FI));
}

void SIFrameLowering::processFunctionBeforeFrameFinalized(
  MachineFunction &MF,
  RegScavenger *RS) const {
  MachineFrameInfo &MFI = MF.getFrameInfo();

  const GCNSubtarget &ST = MF.getSubtarget<GCNSubtarget>();
  const SIInstrInfo *TII = ST.getInstrInfo();
  const SIRegisterInfo *TRI = ST.getRegisterInfo();
  MachineRegisterInfo &MRI = MF.getRegInfo();
  SIMachineFunctionInfo *FuncInfo = MF.getInfo<SIMachineFunctionInfo>();

  if (!FuncInfo->isEntryFunction()) {
    // Spill VGPRs used for Whole Wave Mode
    FuncInfo->allocateWWMReservedSpillSlots(MFI, *TRI);
  }

  const bool SpillVGPRToAGPR = ST.hasMAIInsts() && FuncInfo->hasSpilledVGPRs()
                               && EnableSpillVGPRToAGPR;

  if (SpillVGPRToAGPR) {
    // To track the spill frame indices handled in this pass.
    BitVector SpillFIs(MFI.getObjectIndexEnd(), false);
    BitVector NonVGPRSpillFIs(MFI.getObjectIndexEnd(), false);

    bool SeenDbgInstr = false;

    for (MachineBasicBlock &MBB : MF) {
      for (MachineInstr &MI : llvm::make_early_inc_range(MBB)) {
        int FrameIndex;
        if (MI.isDebugInstr())
          SeenDbgInstr = true;

        if (TII->isVGPRSpill(MI)) {
          // Try to eliminate stack used by VGPR spills before frame
          // finalization.
          unsigned FIOp = AMDGPU::getNamedOperandIdx(MI.getOpcode(),
                                                     AMDGPU::OpName::vaddr);
          int FI = MI.getOperand(FIOp).getIndex();
          Register VReg =
            TII->getNamedOperand(MI, AMDGPU::OpName::vdata)->getReg();
          if (FuncInfo->allocateVGPRSpillToAGPR(MF, FI,
                                                TRI->isAGPR(MRI, VReg))) {
            // FIXME: change to enterBasicBlockEnd()
            RS->enterBasicBlock(MBB);
            TRI->eliminateFrameIndex(MI, 0, FIOp, RS);
            SpillFIs.set(FI);
            continue;
          }
        } else if (TII->isStoreToStackSlot(MI, FrameIndex) ||
                   TII->isLoadFromStackSlot(MI, FrameIndex))
          if (!MFI.isFixedObjectIndex(FrameIndex))
            NonVGPRSpillFIs.set(FrameIndex);
      }
    }

    // Stack slot coloring may assign different objects to the same stack slot.
    // If not, then the VGPR to AGPR spill slot is dead.
    for (unsigned FI : SpillFIs.set_bits())
      if (!NonVGPRSpillFIs.test(FI))
        FuncInfo->setVGPRToAGPRSpillDead(FI);

    for (MachineBasicBlock &MBB : MF) {
      for (MCPhysReg Reg : FuncInfo->getVGPRSpillAGPRs())
        MBB.addLiveIn(Reg);

      for (MCPhysReg Reg : FuncInfo->getAGPRSpillVGPRs())
        MBB.addLiveIn(Reg);

      MBB.sortUniqueLiveIns();

      if (!SpillFIs.empty() && SeenDbgInstr) {
        // FIXME: The dead frame indices are replaced with a null register from
        // the debug value instructions. We should instead, update it with the
        // correct register value. But not sure the register value alone is
        for (MachineInstr &MI : MBB) {
          if (MI.isDebugValue() && MI.getOperand(0).isFI() &&
              SpillFIs[MI.getOperand(0).getIndex()]) {
            MI.getOperand(0).ChangeToRegister(Register(), false /*isDef*/);
          }
          // FIXME: Need to update expression to locate lane of VGPR to which
          // the SGPR was spilled.
          if (MI.isDebugDef() && MI.getDebugOperand(0).isFI() &&
              SpillFIs[MI.getDebugOperand(0).getIndex()]) {
            MI.getDebugOperand(0).ChangeToRegister(Register(), false /*isDef*/);
          }
        }
      }
    }
  }

  // At this point we've already allocated all spilled SGPRs to VGPRs if we
  // can. Any remaining SGPR spills will go to memory, so move them back to the
  // default stack.
  bool HaveSGPRToVMemSpill =
      FuncInfo->removeDeadFrameIndices(MF, /*ResetSGPRSpillStackIDs*/ true);
  assert(allSGPRSpillsAreDead(MF) &&
         "SGPR spill should have been removed in SILowerSGPRSpills");

  // FIXME: The other checks should be redundant with allStackObjectsAreDead,
  // but currently hasNonSpillStackObjects is set only from source
  // allocas. Stack temps produced from legalization are not counted currently.
  if (!allStackObjectsAreDead(MF)) {
    assert(RS && "RegScavenger required if spilling");

    // Add an emergency spill slot
    RS->addScavengingFrameIndex(FuncInfo->getScavengeFI(MFI, *TRI));

    // If we are spilling SGPRs to memory with a large frame, we may need a
    // second VGPR emergency frame index.
    if (HaveSGPRToVMemSpill &&
        allocateScavengingFrameIndexesNearIncomingSP(MF)) {
      RS->addScavengingFrameIndex(MFI.CreateStackObject(4, Align(4), false));
    }
  }
}

static void allocateCFISave(MachineFunction &MF, Optional<int> &FI,
                            Register Reg) {
  SIMachineFunctionInfo *MFI = MF.getInfo<SIMachineFunctionInfo>();
  const GCNSubtarget &ST = MF.getSubtarget<GCNSubtarget>();
  const SIRegisterInfo *TRI = ST.getRegisterInfo();
  const TargetRegisterClass *RC = TRI->getMinimalPhysRegClass(Reg);
  if (MFI->haveFreeLanesForSGPRSpill(MF, TRI->getSpillSize(*RC) / 4)) {
    int NewFI = MF.getFrameInfo().CreateStackObject(
        TRI->getSpillSize(*RC), TRI->getSpillAlign(*RC), true, nullptr,
        TargetStackID::SGPRSpill);
    if (MFI->allocateSGPRSpillToVGPR(MF, NewFI)) {
      FI = NewFI;
    }
  } else {
    int NewFI = MF.getFrameInfo().CreateStackObject(
        TRI->getSpillSize(*RC), TRI->getSpillAlign(*RC), true, nullptr,
        TargetStackID::SGPRSpill);
    if (TRI->spillSGPRToVGPR() && MFI->allocateSGPRSpillToVGPR(MF, NewFI)) {
      FI = NewFI;
    } else {
      // Remove dead <NewFI> index
      MF.getFrameInfo().RemoveStackObject(NewFI);
      FI = MF.getFrameInfo().CreateSpillStackObject(
          TRI->getSpillSize(*RC), Align(TRI->getSpillAlign(*RC)));
    }
  }
  return;
}

void SIFrameLowering::processFunctionBeforeFrameIndicesReplaced(
    MachineFunction &MF, RegScavenger *RS) const {
  const GCNSubtarget &ST = MF.getSubtarget<GCNSubtarget>();
  const SIRegisterInfo *TRI = ST.getRegisterInfo();
  MachineRegisterInfo &MRI = MF.getRegInfo();
  SIMachineFunctionInfo *FuncInfo = MF.getInfo<SIMachineFunctionInfo>();

  if (ST.hasMAIInsts() && !ST.hasGFX90AInsts()) {
    // On gfx908, we had initially reserved highest available VGPR for AGPR
    // copy. Now since we are done with RA, check if there exist an unused VGPR
    // which is lower than the eariler reserved VGPR before RA. If one exist,
    // use it for AGPR copy instead of one reserved before RA.
    Register VGPRForAGPRCopy = FuncInfo->getVGPRForAGPRCopy();
    Register UnusedLowVGPR =
        TRI->findUnusedRegister(MRI, &AMDGPU::VGPR_32RegClass, MF);
    if (UnusedLowVGPR && (TRI->getHWRegIndex(UnusedLowVGPR) <
                          TRI->getHWRegIndex(VGPRForAGPRCopy))) {
      // Call to setVGPRForAGPRCopy() should happen first before calling
      // freezeReservedRegs() so that getReservedRegs() can reserve this newly
      // identified VGPR (for AGPR copy).
      FuncInfo->setVGPRForAGPRCopy(UnusedLowVGPR);
      MRI.freezeReservedRegs(MF);
    }
  }
}

// Only report VGPRs to generic code.
void SIFrameLowering::determineCalleeSaves(MachineFunction &MF,
                                           BitVector &SavedVGPRs,
                                           RegScavenger *RS) const {
  TargetFrameLowering::determineCalleeSaves(MF, SavedVGPRs, RS);
  SIMachineFunctionInfo *MFI = MF.getInfo<SIMachineFunctionInfo>();
  if (MFI->isEntryFunction())
    return;

  MachineFrameInfo &FrameInfo = MF.getFrameInfo();
  const GCNSubtarget &ST = MF.getSubtarget<GCNSubtarget>();
  const SIRegisterInfo *TRI = ST.getRegisterInfo();

  // Ignore the SGPRs the default implementation found.
  SavedVGPRs.clearBitsNotInMask(TRI->getAllVectorRegMask());

  // Do not save AGPRs prior to GFX90A because there was no easy way to do so.
  // In gfx908 there was do AGPR loads and stores and thus spilling also
  // require a temporary VGPR.
  if (!ST.hasGFX90AInsts())
    SavedVGPRs.clearBitsInMask(TRI->getAllAGPRRegMask());

  if (TRI->isCFISavedRegsSpillEnabled()) {
    allocateCFISave(MF, MFI->EXECSaveIndex,
                    ST.isWave32() ? AMDGPU::EXEC_LO : AMDGPU::EXEC);
  }

  // hasFP only knows about stack objects that already exist. We're now
  // determining the stack slots that will be created, so we have to predict
  // them. Stack objects force FP usage with calls.
  //
  // Note a new VGPR CSR may be introduced if one is used for the spill, but we
  // don't want to report it here.
  //
  // FIXME: Is this really hasReservedCallFrame?
  const bool WillHaveFP =
      FrameInfo.hasCalls() && (SavedVGPRs.any() || !allStackObjectsAreDead(MF));

  // VGPRs used for SGPR spilling need to be specially inserted in the prolog,
  // so don't allow the default insertion to handle them.
  for (auto SSpill : MFI->getSGPRSpillVGPRs())
    SavedVGPRs.reset(SSpill.VGPR);

  LivePhysRegs LiveRegs;
  LiveRegs.init(*TRI);

  if (WillHaveFP || hasFP(MF)) {
    assert(!MFI->SGPRForFPSaveRestoreCopy && !MFI->FramePointerSaveIndex &&
           "Re-reserving spill slot for FP");
    getVGPRSpillLaneOrTempRegister(MF, LiveRegs, MFI->SGPRForFPSaveRestoreCopy,
                                   MFI->FramePointerSaveIndex, true);
  }

  if (TRI->hasBasePointer(MF)) {
    if (MFI->SGPRForFPSaveRestoreCopy)
      LiveRegs.addReg(MFI->SGPRForFPSaveRestoreCopy);

    assert(!MFI->SGPRForBPSaveRestoreCopy &&
           !MFI->BasePointerSaveIndex && "Re-reserving spill slot for BP");
    getVGPRSpillLaneOrTempRegister(MF, LiveRegs, MFI->SGPRForBPSaveRestoreCopy,
                                   MFI->BasePointerSaveIndex, false);
  }
}

void SIFrameLowering::determineCalleeSavesSGPR(MachineFunction &MF,
                                               BitVector &SavedRegs,
                                               RegScavenger *RS) const {
  TargetFrameLowering::determineCalleeSaves(MF, SavedRegs, RS);
  const SIMachineFunctionInfo *MFI = MF.getInfo<SIMachineFunctionInfo>();
  if (MFI->isEntryFunction())
    return;

  const GCNSubtarget &ST = MF.getSubtarget<GCNSubtarget>();
  const SIRegisterInfo *TRI = ST.getRegisterInfo();

  // The SP is specifically managed and we don't want extra spills of it.
  SavedRegs.reset(MFI->getStackPtrOffsetReg());

  const BitVector AllSavedRegs = SavedRegs;
  SavedRegs.clearBitsInMask(TRI->getAllVectorRegMask());

  // We have to anticipate introducing CSR VGPR spills or spill of caller
  // save VGPR reserved for SGPR spills as we now always create stack entry
  // for it, if we don't have any stack objects already, since we require a FP
  // if there is a call and stack. We will allocate a VGPR for SGPR spills if
  // there are any SGPR spills. Whether they are CSR spills or otherwise.
  MachineFrameInfo &FrameInfo = MF.getFrameInfo();
  const bool WillHaveFP =
      FrameInfo.hasCalls() && (AllSavedRegs.any() || MFI->hasSpilledSGPRs());

  // FP will be specially managed like SP.
  if (WillHaveFP || hasFP(MF))
    SavedRegs.reset(MFI->getFrameOffsetReg());

  // Return address use with return instruction is hidden through the SI_RETURN
  // pseudo. Given that and since the IPRA computes actual register usage and
  // does not use CSR list, the clobbering of return address by function calls
  // (D117243) or otherwise (D120922) is ignored/not seen by the IPRA's register
  // usage collection. This will ensure save/restore of return address happens
  // in those scenarios.
  const MachineRegisterInfo &MRI = MF.getRegInfo();
  Register RetAddrReg = TRI->getReturnAddressReg(MF);
  if (!MFI->isEntryFunction() &&
      (FrameInfo.hasCalls() || MRI.isPhysRegModified(RetAddrReg))) {
    SavedRegs.set(TRI->getSubReg(RetAddrReg, AMDGPU::sub0));
    SavedRegs.set(TRI->getSubReg(RetAddrReg, AMDGPU::sub1));
  }
}

bool SIFrameLowering::assignCalleeSavedSpillSlots(
    MachineFunction &MF, const TargetRegisterInfo *TRI,
    std::vector<CalleeSavedInfo> &CSI) const {
  if (CSI.empty())
    return true; // Early exit if no callee saved registers are modified!

  const SIMachineFunctionInfo *FuncInfo = MF.getInfo<SIMachineFunctionInfo>();
  if (!FuncInfo->SGPRForFPSaveRestoreCopy &&
      !FuncInfo->SGPRForBPSaveRestoreCopy)
    return false;

  const GCNSubtarget &ST = MF.getSubtarget<GCNSubtarget>();
  const SIRegisterInfo *RI = ST.getRegisterInfo();
  Register FramePtrReg = FuncInfo->getFrameOffsetReg();
  Register BasePtrReg = RI->getBaseRegister();
  unsigned NumModifiedRegs = 0;

  if (FuncInfo->SGPRForFPSaveRestoreCopy)
    NumModifiedRegs++;
  if (FuncInfo->SGPRForBPSaveRestoreCopy)
    NumModifiedRegs++;

  for (auto &CS : CSI) {
    if (CS.getReg() == FramePtrReg && FuncInfo->SGPRForFPSaveRestoreCopy) {
      CS.setDstReg(FuncInfo->SGPRForFPSaveRestoreCopy);
      if (--NumModifiedRegs)
        break;
    } else if (CS.getReg() == BasePtrReg &&
               FuncInfo->SGPRForBPSaveRestoreCopy) {
      CS.setDstReg(FuncInfo->SGPRForBPSaveRestoreCopy);
      if (--NumModifiedRegs)
        break;
    }
  }

  return false;
}

bool SIFrameLowering::allocateScavengingFrameIndexesNearIncomingSP(
  const MachineFunction &MF) const {

  const GCNSubtarget &ST = MF.getSubtarget<GCNSubtarget>();
  const MachineFrameInfo &MFI = MF.getFrameInfo();
  uint64_t EstStackSize = MFI.estimateStackSize(MF);
  uint64_t MaxOffset = EstStackSize - 1;

  // We need the emergency stack slots to be allocated in range of the
  // MUBUF/flat scratch immediate offset from the base register, so assign these
  // first at the incoming SP position.
  //
  // TODO: We could try sorting the objects to find a hole in the first bytes
  // rather than allocating as close to possible. This could save a lot of space
  // on frames with alignment requirements.
  if (ST.enableFlatScratch()) {
    const SIInstrInfo *TII = ST.getInstrInfo();
    if (TII->isLegalFLATOffset(MaxOffset, AMDGPUAS::PRIVATE_ADDRESS,
                               SIInstrFlags::FlatScratch))
      return false;
  } else {
    if (SIInstrInfo::isLegalMUBUFImmOffset(MaxOffset))
      return false;
  }

  return true;
}

MachineBasicBlock::iterator SIFrameLowering::eliminateCallFramePseudoInstr(
  MachineFunction &MF,
  MachineBasicBlock &MBB,
  MachineBasicBlock::iterator I) const {
  int64_t Amount = I->getOperand(0).getImm();
  if (Amount == 0)
    return MBB.erase(I);

  const GCNSubtarget &ST = MF.getSubtarget<GCNSubtarget>();
  const SIInstrInfo *TII = ST.getInstrInfo();
  const DebugLoc &DL = I->getDebugLoc();
  unsigned Opc = I->getOpcode();
  bool IsDestroy = Opc == TII->getCallFrameDestroyOpcode();
  uint64_t CalleePopAmount = IsDestroy ? I->getOperand(1).getImm() : 0;

  if (!hasReservedCallFrame(MF)) {
    Amount = alignTo(Amount, getStackAlign());
    assert(isUInt<32>(Amount) && "exceeded stack address space size");
    const SIMachineFunctionInfo *MFI = MF.getInfo<SIMachineFunctionInfo>();
    Register SPReg = MFI->getStackPtrOffsetReg();

    Amount *= getScratchScaleFactor(ST);
    if (IsDestroy)
      Amount = -Amount;
    auto Add = BuildMI(MBB, I, DL, TII->get(AMDGPU::S_ADD_I32), SPReg)
        .addReg(SPReg)
        .addImm(Amount);
    Add->getOperand(3).setIsDead(); // Mark SCC as dead.
  } else if (CalleePopAmount != 0) {
    llvm_unreachable("is this used?");
  }

  return MBB.erase(I);
}

/// Returns true if the frame will require a reference to the stack pointer.
///
/// This is the set of conditions common to setting up the stack pointer in a
/// kernel, and for using a frame pointer in a callable function.
///
/// FIXME: Should also check hasOpaqueSPAdjustment and if any inline asm
/// references SP.
static bool frameTriviallyRequiresSP(const MachineFrameInfo &MFI) {
  return MFI.hasVarSizedObjects() || MFI.hasStackMap() || MFI.hasPatchPoint();
}

// The FP for kernels is always known 0, so we never really need to setup an
// explicit register for it. However, DisableFramePointerElim will force us to
// use a register for it.
bool SIFrameLowering::hasFP(const MachineFunction &MF) const {
  const MachineFrameInfo &MFI = MF.getFrameInfo();

  // For entry functions we can use an immediate offset in most cases, so the
  // presence of calls doesn't imply we need a distinct frame pointer.
  if (MFI.hasCalls() &&
      !MF.getInfo<SIMachineFunctionInfo>()->isEntryFunction()) {
    // All offsets are unsigned, so need to be addressed in the same direction
    // as stack growth.

    // FIXME: This function is pretty broken, since it can be called before the
    // frame layout is determined or CSR spills are inserted.
    return MFI.getStackSize() != 0;
  }

  return frameTriviallyRequiresSP(MFI) || MFI.isFrameAddressTaken() ||
         MF.getSubtarget<GCNSubtarget>().getRegisterInfo()->hasStackRealignment(
             MF) ||
         MF.getTarget().Options.DisableFramePointerElim(MF);
}

// This is essentially a reduced version of hasFP for entry functions. Since the
// stack pointer is known 0 on entry to kernels, we never really need an FP
// register. We may need to initialize the stack pointer depending on the frame
// properties, which logically overlaps many of the cases where an ordinary
// function would require an FP.
bool SIFrameLowering::requiresStackPointerReference(
    const MachineFunction &MF) const {
  // Callable functions always require a stack pointer reference.
  assert(MF.getInfo<SIMachineFunctionInfo>()->isEntryFunction() &&
         "only expected to call this for entry points");

  const MachineFrameInfo &MFI = MF.getFrameInfo();

  // Entry points ordinarily don't need to initialize SP. We have to set it up
  // for callees if there are any. Also note tail calls are impossible/don't
  // make any sense for kernels.
  if (MFI.hasCalls())
    return true;

  // We still need to initialize the SP if we're doing anything weird that
  // references the SP, like variable sized stack objects.
  return frameTriviallyRequiresSP(MFI);
}

bool SIFrameLowering::spillCalleeSavedRegisters(
    MachineBasicBlock &MBB, MachineBasicBlock::iterator MBBI,
    const ArrayRef<CalleeSavedInfo> CSI, const TargetRegisterInfo *TRI) const {
  MachineFunction &MF = *MBB.getParent();
  const GCNSubtarget &ST = MF.getSubtarget<GCNSubtarget>();
  const SIRegisterInfo *RI = ST.getRegisterInfo();
  const SIInstrInfo *TII = ST.getInstrInfo();

  for (const CalleeSavedInfo &CS : CSI) {
    // Insert the spill to the stack frame.
    unsigned Reg = CS.getReg();

    if (CS.isSpilledToReg()) {
      BuildMI(MBB, MBBI, DebugLoc(), TII->get(TargetOpcode::COPY),
              CS.getDstReg())
          .addReg(Reg, getKillRegState(true));
    } else {
      const TargetRegisterClass *RC = TRI->getMinimalPhysRegClass(
          Reg, Reg == RI->getReturnAddressReg(MF) ? MVT::i64 : MVT::i32);
      const MachineRegisterInfo &MRI = MF.getRegInfo();
      // If this value was already livein, we probably have a direct use of the
      // incoming register value, so don't kill at the spill point. This happens
      // since we pass some special inputs (workgroup IDs) in the callee saved
      // range.
      const bool IsLiveIn = MRI.isLiveIn(Reg);
      TII->storeRegToStackSlotCFI(MBB, MBBI, Reg, !IsLiveIn, CS.getFrameIdx(),
                                  RC, TRI);
    }
  }

  return true;
}

MachineInstr *SIFrameLowering::buildCFI(MachineBasicBlock &MBB,
                                        MachineBasicBlock::iterator MBBI,
                                        const DebugLoc &DL,
                                        const MCCFIInstruction &CFIInst,
                                        MachineInstr::MIFlag flag) const {
  MachineFunction &MF = *MBB.getParent();
  const SIInstrInfo *TII = MF.getSubtarget<GCNSubtarget>().getInstrInfo();
  return BuildMI(MBB, MBBI, DL, TII->get(TargetOpcode::CFI_INSTRUCTION))
      .addCFIIndex(MF.addFrameInst(CFIInst))
      .setMIFlag(flag);
}

MachineInstr *SIFrameLowering::buildCFIForRegToRegSpill(
    MachineBasicBlock &MBB, MachineBasicBlock::iterator MBBI,
    const DebugLoc &DL, const Register Reg, const Register RegCopy) const {
  MachineFunction &MF = *MBB.getParent();
  const MCRegisterInfo &MCRI = *MF.getMMI().getContext().getRegisterInfo();
  return buildCFI(
      MBB, MBBI, DL,
      MCCFIInstruction::createRegister(nullptr, MCRI.getDwarfRegNum(Reg, false),
                                       MCRI.getDwarfRegNum(RegCopy, false)));
}

static void encodeDwarfRegisterLocation(int DwarfReg, raw_ostream &OS) {
  if (DwarfReg < 32) {
    OS << uint8_t(dwarf::DW_OP_reg0 + DwarfReg);
  } else {
    OS << uint8_t(dwarf::DW_OP_regx);
    encodeULEB128(DwarfReg, OS);
  }
}

MachineInstr *SIFrameLowering::buildCFIForSGPRToVGPRSpill(
    MachineBasicBlock &MBB, MachineBasicBlock::iterator MBBI,
    const DebugLoc &DL, const Register SGPR, const Register VGPR,
    const int Lane) const {
  MachineFunction &MF = *MBB.getParent();
  const MCRegisterInfo &MCRI = *MF.getMMI().getContext().getRegisterInfo();
  int DwarfSGPR = MCRI.getDwarfRegNum(SGPR, false);
  int DwarfVGPR = MCRI.getDwarfRegNum(VGPR, false);

  // CFI for an SGPR spilled to a single lane of a VGPR is implemented as an
  // expression(E) rule where E is a register location description referencing
  // a VGPR register location storage at a byte offset of the lane index
  // multiplied by the size of an SGPR (4 bytes). In other words we generate
  // the following DWARF:
  //
  // DW_CFA_expression: <SGPR>,
  //    (DW_OP_regx <VGPR>) (DW_OP_LLVM_offset_uconst <Lane>*4)
  //
  // The memory location description for the current CFA is pushed on the
  // stack before E is evaluated, but we choose not to drop it as it would
  // require a longer expression E and DWARF defines the result of the
  // evaulation to be the location description on the top of the stack (i.e. the
  // implictly pushed one is just ignored.)
  SmallString<20> CFIInst;
  raw_svector_ostream OSCFIInst(CFIInst);
  SmallString<20> Block;
  raw_svector_ostream OSBlock(Block);

  OSCFIInst << uint8_t(dwarf::DW_CFA_expression);
  encodeULEB128(DwarfSGPR, OSCFIInst);

  encodeDwarfRegisterLocation(DwarfVGPR, OSBlock);
  OSBlock << uint8_t(dwarf::DW_OP_LLVM_offset_uconst);
  // FIXME:
  const unsigned SGPRByteSize = 4;
  encodeULEB128(Lane * SGPRByteSize, OSBlock);

  encodeULEB128(Block.size(), OSCFIInst);
  OSCFIInst << Block;

  return buildCFI(MBB, MBBI, DL,
           MCCFIInstruction::createEscape(nullptr, OSCFIInst.str()));
}

MachineInstr *SIFrameLowering::buildCFIForSGPRToVGPRSpill(
    MachineBasicBlock &MBB, MachineBasicBlock::iterator MBBI,
    const DebugLoc &DL, Register SGPR,
    ArrayRef<SIMachineFunctionInfo::SpilledReg> VGPRSpills) const {
  MachineFunction &MF = *MBB.getParent();
  const MCRegisterInfo &MCRI = *MF.getMMI().getContext().getRegisterInfo();
  int DwarfSGPR = MCRI.getDwarfRegNum(SGPR, false);

  // CFI for an SGPR spilled to a multiple lanes of VGPRs is implemented as an
  // expression(E) rule where E is a composite location description
  // with multiple parts each referencing
  // VGPR register location storage with a bit offset of the lane index
  // multiplied by the size of an SGPR (32 bits). In other words we generate
  // the following DWARF:
  //
  // DW_CFA_expression: <SGPR>,
  //    (DW_OP_regx <VGPR[0]>) (DW_OP_bit_piece 32, <Lane[0]>*32)
  //    (DW_OP_regx <VGPR[1]>) (DW_OP_bit_piece 32, <Lane[1]>*32)
  //    ...
  //    (DW_OP_regx <VGPR[N]>) (DW_OP_bit_piece 32, <Lane[N]>*32)
  //
  // The memory location description for the current CFA is pushed on the
  // stack before E is evaluated, but we choose not to drop it as it would
  // require a longer expression E and DWARF defines the result of the
  // evaulation to be the location description on the top of the stack (i.e. the
  // implictly pushed one is just ignored.)
  SmallString<20> CFIInst;
  raw_svector_ostream OSCFIInst(CFIInst);
  SmallString<20> Block;
  raw_svector_ostream OSBlock(Block);

  OSCFIInst << uint8_t(dwarf::DW_CFA_expression);
  encodeULEB128(DwarfSGPR, OSCFIInst);

  // TODO: Detect when we can merge multiple adjacent pieces, or even reduce
  // this to a register location description (when all pieces are adjacent).
  for (SIMachineFunctionInfo::SpilledReg Spill : VGPRSpills) {
    encodeDwarfRegisterLocation(MCRI.getDwarfRegNum(Spill.VGPR, false),
                                OSBlock);
    OSBlock << uint8_t(dwarf::DW_OP_bit_piece);
    // FIXME:Can this be a function of the SGPR?
    const unsigned SGPRBitSize = 32;
    encodeULEB128(SGPRBitSize, OSBlock);
    encodeULEB128(SGPRBitSize * Spill.Lane, OSBlock);
  }

  encodeULEB128(Block.size(), OSCFIInst);
  OSCFIInst << Block;

  return buildCFI(MBB, MBBI, DL,
                  MCCFIInstruction::createEscape(nullptr, OSCFIInst.str()));
}

MachineInstr *SIFrameLowering::buildCFIForSGPRToVMEMSpill(
    MachineBasicBlock &MBB, MachineBasicBlock::iterator MBBI,
    const DebugLoc &DL, unsigned SGPR, int64_t Offset) const {
  MachineFunction &MF = *MBB.getParent();
  const MCRegisterInfo &MCRI = *MF.getMMI().getContext().getRegisterInfo();
  return buildCFI(MBB, MBBI, DL,
                  llvm::MCCFIInstruction::createOffset(
                      nullptr, MCRI.getDwarfRegNum(SGPR, false), Offset));
}

MachineInstr *SIFrameLowering::buildCFIForVGPRToVMEMSpill(
    MachineBasicBlock &MBB, MachineBasicBlock::iterator MBBI,
    const DebugLoc &DL, unsigned VGPR, int64_t Offset) const {
  MachineFunction &MF = *MBB.getParent();
  const GCNSubtarget &ST = MF.getSubtarget<GCNSubtarget>();
  const MCRegisterInfo &MCRI = *MF.getMMI().getContext().getRegisterInfo();
  int DwarfVGPR = MCRI.getDwarfRegNum(VGPR, false);

  SmallString<20> CFIInst;
  raw_svector_ostream OSCFIInst(CFIInst);
  SmallString<20> Block;
  raw_svector_ostream OSBlock(Block);

  OSCFIInst << uint8_t(dwarf::DW_CFA_expression);
  encodeULEB128(DwarfVGPR, OSCFIInst);

  encodeDwarfRegisterLocation(DwarfVGPR, OSBlock);
  OSBlock << uint8_t(dwarf::DW_OP_swap);
  OSBlock << uint8_t(dwarf::DW_OP_LLVM_offset_uconst);
  encodeULEB128(Offset, OSBlock);
  OSBlock << uint8_t(dwarf::DW_OP_LLVM_call_frame_entry_reg);
  encodeULEB128(MCRI.getDwarfRegNum(
                    ST.isWave32() ? AMDGPU::EXEC_LO : AMDGPU::EXEC, false),
                OSBlock);
  OSBlock << uint8_t(dwarf::DW_OP_deref_size);
  OSBlock << uint8_t(ST.getWavefrontSize() / CHAR_BIT);
  OSBlock << uint8_t(dwarf::DW_OP_LLVM_select_bit_piece);
  // FIXME: Can this be a function of the VGPR?
  const unsigned VGPRLaneBitSize = 32;
  encodeULEB128(VGPRLaneBitSize, OSBlock);
  encodeULEB128(ST.getWavefrontSize(), OSBlock);

  encodeULEB128(Block.size(), OSCFIInst);
  OSCFIInst << Block;

  return buildCFI(MBB, MBBI, DL,
                  MCCFIInstruction::createEscape(nullptr, OSCFIInst.str()));
}<|MERGE_RESOLUTION|>--- conflicted
+++ resolved
@@ -895,7 +895,7 @@
     // two lanes in wave64 mode and one lane in wave32 mode, build
     // the corresponding CFI rule.
     if (EXECSaveIndex && !spilledToMemory(MF, *EXECSaveIndex)) {
-      ArrayRef<SIMachineFunctionInfo::SpilledReg> EXECSpill =
+      ArrayRef<SIRegisterInfo::SpilledReg> EXECSpill =
           FuncInfo->getSGPRToVGPRSpills(*EXECSaveIndex);
       assert(EXECSpill.size());
       BuildMI(MBB, MBBI, DL,
@@ -1052,7 +1052,6 @@
                    MFI.getObjectOffset(BasePtrFI) * ST.getWavefrontSize()));
   }
 
-<<<<<<< HEAD
   if (TRI.isCFISavedRegsSpillEnabled()) {
     bool emitSpillsToMem = false;
     emitCFISavedRegSpills(MF, MBB, MBBI, LiveRegs, emitSpillsToMem);
@@ -1064,13 +1063,8 @@
     assert(!MFI.isDeadObjectIndex(FramePtrFI));
 
     assert(MFI.getStackID(FramePtrFI) == TargetStackID::SGPRSpill);
-    ArrayRef<SIMachineFunctionInfo::SpilledReg> Spill =
+    ArrayRef<SIRegisterInfo::SpilledReg> Spill =
         FuncInfo->getSGPRToVGPRSpills(FramePtrFI);
-=======
-    assert(MFI.getStackID(FI) == TargetStackID::SGPRSpill);
-    ArrayRef<SIRegisterInfo::SpilledReg> Spill =
-        FuncInfo->getSGPRToVGPRSpills(FI);
->>>>>>> 95a13425
     assert(Spill.size() == 1);
 
     // Save FP before setting it up.
@@ -1090,7 +1084,7 @@
     assert(!MFI.isDeadObjectIndex(BasePtrFI));
 
     assert(MFI.getStackID(BasePtrFI) == TargetStackID::SGPRSpill);
-    ArrayRef<SIMachineFunctionInfo::SpilledReg> Spill =
+    ArrayRef<SIRegisterInfo::SpilledReg> Spill =
         FuncInfo->getSGPRToVGPRSpills(BasePtrFI);
     assert(Spill.size() == 1);
 
@@ -1277,31 +1271,6 @@
         .setMIFlag(MachineInstr::FrameDestroy);
   }
 
-<<<<<<< HEAD
-=======
-  auto RestoreSGPRFromMemory = [&](Register Reg, const int FI) {
-    initLiveRegs(LiveRegs, TRI, FuncInfo, MF, MBB, MBBI, /*IsProlog*/ false);
-    MCPhysReg TmpVGPR = findScratchNonCalleeSaveRegister(
-        MRI, LiveRegs, AMDGPU::VGPR_32RegClass);
-    if (!TmpVGPR)
-      report_fatal_error("failed to find free scratch register");
-    buildEpilogRestore(ST, TRI, *FuncInfo, LiveRegs, MF, MBB, MBBI, DL, TmpVGPR,
-                       FI);
-    BuildMI(MBB, MBBI, DL, TII->get(AMDGPU::V_READFIRSTLANE_B32), Reg)
-        .addReg(TmpVGPR, RegState::Kill);
-  };
-
-  auto RestoreSGPRFromVGPRLane = [&](Register Reg, const int FI) {
-    assert(MFI.getStackID(FI) == TargetStackID::SGPRSpill);
-    ArrayRef<SIRegisterInfo::SpilledReg> Spill =
-        FuncInfo->getSGPRToVGPRSpills(FI);
-    assert(Spill.size() == 1);
-    BuildMI(MBB, MBBI, DL, TII->get(AMDGPU::V_READLANE_B32), Reg)
-        .addReg(Spill[0].VGPR)
-        .addImm(Spill[0].Lane);
-  };
-
->>>>>>> 95a13425
   if (FPSaveIndex) {
     const int FramePtrFI = *FPSaveIndex;
     assert(!MFI.isDeadObjectIndex(FramePtrFI));
@@ -1319,7 +1288,7 @@
     } else {
       // Reload from VGPR spill.
       assert(MFI.getStackID(FramePtrFI) == TargetStackID::SGPRSpill);
-      ArrayRef<SIMachineFunctionInfo::SpilledReg> Spill =
+      ArrayRef<SIRegisterInfo::SpilledReg> Spill =
           FuncInfo->getSGPRToVGPRSpills(FramePtrFI);
       assert(Spill.size() == 1);
       BuildMI(MBB, MBBI, DL, TII->get(AMDGPU::V_READLANE_B32), FramePtrReg)
@@ -1355,7 +1324,7 @@
     } else {
       // Reload from VGPR spill.
       assert(MFI.getStackID(BasePtrFI) == TargetStackID::SGPRSpill);
-      ArrayRef<SIMachineFunctionInfo::SpilledReg> Spill =
+      ArrayRef<SIRegisterInfo::SpilledReg> Spill =
           FuncInfo->getSGPRToVGPRSpills(BasePtrFI);
       assert(Spill.size() == 1);
       BuildMI(MBB, MBBI, DL, TII->get(AMDGPU::V_READLANE_B32), BasePtrReg)
@@ -1979,7 +1948,7 @@
 MachineInstr *SIFrameLowering::buildCFIForSGPRToVGPRSpill(
     MachineBasicBlock &MBB, MachineBasicBlock::iterator MBBI,
     const DebugLoc &DL, Register SGPR,
-    ArrayRef<SIMachineFunctionInfo::SpilledReg> VGPRSpills) const {
+    ArrayRef<SIRegisterInfo::SpilledReg> VGPRSpills) const {
   MachineFunction &MF = *MBB.getParent();
   const MCRegisterInfo &MCRI = *MF.getMMI().getContext().getRegisterInfo();
   int DwarfSGPR = MCRI.getDwarfRegNum(SGPR, false);
@@ -2012,7 +1981,7 @@
 
   // TODO: Detect when we can merge multiple adjacent pieces, or even reduce
   // this to a register location description (when all pieces are adjacent).
-  for (SIMachineFunctionInfo::SpilledReg Spill : VGPRSpills) {
+  for (SIRegisterInfo::SpilledReg Spill : VGPRSpills) {
     encodeDwarfRegisterLocation(MCRI.getDwarfRegNum(Spill.VGPR, false),
                                 OSBlock);
     OSBlock << uint8_t(dwarf::DW_OP_bit_piece);
