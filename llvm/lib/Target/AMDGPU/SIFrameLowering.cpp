--- conflicted
+++ resolved
@@ -31,10 +31,7 @@
   cl::init(true));
 
 static constexpr unsigned SGPRBitSize = 32;
-<<<<<<< HEAD
-=======
 static constexpr unsigned SGPRByteSize = SGPRBitSize / 8;
->>>>>>> 1213a716
 static constexpr unsigned VGPRLaneBitSize = 32;
 
 // Find a register matching \p RC from \p LiveUnits which is unused and
@@ -77,34 +74,18 @@
                              MCRegister DwarfStackPtrReg) {
   assert(ST.enableFlatScratch());
 
-<<<<<<< HEAD
-  // When flat scratch is used, the cfa is expressed in terms of private_lane
-  // (address space 5), but the debugger only accepts addresses in terms of
-  // private_wave (6). Override the cfa value using the expression
-  // (wave_size*cfa_reg), which is equivalent to (cfa_reg << wave_size_log2)
-=======
   // When flat scratch is enabled, the stack pointer is an address in the
   // private_lane DWARF address space (i.e. swizzled), but in order to
   // accurately and efficiently describe things like masked spills of vector
   // registers we want to define the CFA to be an address in the private_wave
   // DWARF address space (i.e. unswizzled). To achieve this we scale the stack
   // pointer by the wavefront size, implemented as (SP << wave_size_log2).
->>>>>>> 1213a716
   const unsigned WavefrontSizeLog2 = ST.getWavefrontSizeLog2();
   assert(WavefrontSizeLog2 < 32);
 
   SmallString<20> Block;
   raw_svector_ostream OSBlock(Block);
   encodeDwarfRegisterLocation(DwarfStackPtrReg, OSBlock);
-<<<<<<< HEAD
-  OSBlock << uint8_t(dwarf::DW_OP_deref_size) << uint8_t(4)
-          << uint8_t(dwarf::DW_OP_lit0 + WavefrontSizeLog2)
-          << uint8_t(dwarf::DW_OP_shl)
-          << uint8_t(dwarf::DW_OP_lit0 +
-                     dwarf::DW_ASPACE_LLVM_AMDGPU_private_wave);
-    OSBlock << uint8_t(dwarf::DW_OP_LLVM_user)
-            << uint8_t(dwarf::DW_OP_LLVM_form_aspace_address);
-=======
   OSBlock << uint8_t(dwarf::DW_OP_deref_size) << uint8_t(SGPRByteSize)
           << uint8_t(dwarf::DW_OP_lit0 + WavefrontSizeLog2)
           << uint8_t(dwarf::DW_OP_shl)
@@ -112,7 +93,6 @@
                      dwarf::DW_ASPACE_LLVM_AMDGPU_private_wave)
           << uint8_t(dwarf::DW_OP_LLVM_user)
           << uint8_t(dwarf::DW_OP_LLVM_form_aspace_address);
->>>>>>> 1213a716
 
   SmallString<20> CFIInst;
   raw_svector_ostream OSCFIInst(CFIInst);
@@ -727,13 +707,8 @@
 
   Register ScratchRsrcReg = MFI->getScratchRSrcReg();
 
-<<<<<<< HEAD
   if (!ScratchRsrcReg ||
       (!MRI.isPhysRegUsed(ScratchRsrcReg) && allStackObjectsAreDead(MF)))
-=======
-  if (!ScratchRsrcReg || (!MRI.isPhysRegUsed(ScratchRsrcReg) &&
-                          allStackObjectsAreDead(MF)))
->>>>>>> 1213a716
     return Register();
 
   if (ST.hasSGPRInitBug() ||
@@ -1169,13 +1144,9 @@
   };
 
   // Emit CFI rules for caller saved Arch VGPRs which are clobbered
-<<<<<<< HEAD
-  for_each(AMDGPU::VGPR_32RegClass.getRegisters(), ProcessReg);
-=======
   unsigned NumArchVGPRs = ST.has1024AddressableVGPRs() ? 1024 : 256;
   for_each(AMDGPU::VGPR_32RegClass.getRegisters().take_front(NumArchVGPRs),
            ProcessReg);
->>>>>>> 1213a716
 
   // Emit CFI rules for caller saved Accum VGPRs which are clobbered
   if (ST.hasMAIInsts()) {
@@ -1960,12 +1931,7 @@
   //
   // FIXME: Is this really hasReservedCallFrame?
   const bool WillHaveFP =
-<<<<<<< HEAD
       FrameInfo.hasCalls() && (SavedVGPRs.any() || !allStackObjectsAreDead(MF));
-=======
-      FrameInfo.hasCalls() &&
-      (SavedVGPRs.any() || !allStackObjectsAreDead(MF));
->>>>>>> 1213a716
 
   if (WillHaveFP || hasFP(MF)) {
     Register FramePtrReg = MFI->getFrameOffsetReg();
