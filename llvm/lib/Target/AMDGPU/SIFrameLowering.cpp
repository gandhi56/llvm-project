//===----------------------- SIFrameLowering.cpp --------------------------===//
//
// Part of the LLVM Project, under the Apache License v2.0 with LLVM Exceptions.
// See https://llvm.org/LICENSE.txt for license information.
// SPDX-License-Identifier: Apache-2.0 WITH LLVM-exception
//
//==-----------------------------------------------------------------------===//

#include "SIFrameLowering.h"
#include "AMDGPU.h"
#include "GCNSubtarget.h"
#include "MCTargetDesc/AMDGPUMCTargetDesc.h"
#include "SIMachineFunctionInfo.h"
#include "llvm/BinaryFormat/Dwarf.h"
#include "llvm/CodeGen/LiveRegUnits.h"
#include "llvm/CodeGen/MachineFrameInfo.h"
#include "llvm/CodeGen/MachineModuleInfo.h"
#include "llvm/CodeGen/RegisterScavenging.h"
#include "llvm/Support/LEB128.h"
#include "llvm/Target/TargetMachine.h"

using namespace llvm;

#define DEBUG_TYPE "frame-info"

static cl::opt<bool> EnableSpillVGPRToAGPR(
  "amdgpu-spill-vgpr-to-agpr",
  cl::desc("Enable spilling VGPRs to AGPRs"),
  cl::ReallyHidden,
  cl::init(true));

static constexpr unsigned SGPRBitSize = 32;
static constexpr unsigned VGPRLaneBitSize = 32;

// Find a register matching \p RC from \p LiveUnits which is unused and
// available throughout the function. On failure, returns AMDGPU::NoRegister.
// TODO: Rewrite the loop here to iterate over MCRegUnits instead of
// MCRegisters. This should reduce the number of iterations and avoid redundant
// checking.
static MCRegister findUnusedRegister(MachineRegisterInfo &MRI,
                                     const LiveRegUnits &LiveUnits,
                                     const TargetRegisterClass &RC) {
  for (MCRegister Reg : RC) {
    if (!MRI.isPhysRegUsed(Reg) && LiveUnits.available(Reg) &&
        !MRI.isReserved(Reg))
      return Reg;
  }
  return MCRegister();
}

static void encodeDwarfRegisterLocation(int DwarfReg, raw_ostream &OS) {
  assert(DwarfReg >= 0);
  if (DwarfReg < 32) {
    OS << uint8_t(dwarf::DW_OP_reg0 + DwarfReg);
  } else {
    OS << uint8_t(dwarf::DW_OP_regx);
    encodeULEB128(DwarfReg, OS);
  }
}

static MCCFIInstruction
createScaledCFAInPrivateWave(const GCNSubtarget &ST,
                             MCRegister DwarfStackPtrReg) {
  assert(ST.enableFlatScratch());

  // When flat scratch is used, the cfa is expressed in terms of private_lane
  // (address space 5), but the debugger only accepts addresses in terms of
  // private_wave (6). Override the cfa value using the expression
  // (wave_size*cfa_reg), which is equivalent to (cfa_reg << wave_size_log2)
  const unsigned WavefrontSizeLog2 = ST.getWavefrontSizeLog2();
  assert(WavefrontSizeLog2 < 32);

  SmallString<20> Block;
  raw_svector_ostream OSBlock(Block);
  encodeDwarfRegisterLocation(DwarfStackPtrReg, OSBlock);
  OSBlock << uint8_t(dwarf::DW_OP_deref_size) << uint8_t(4)
          << uint8_t(dwarf::DW_OP_lit0 + WavefrontSizeLog2)
          << uint8_t(dwarf::DW_OP_shl)
          << uint8_t(dwarf::DW_OP_lit0 +
                     dwarf::DW_ASPACE_LLVM_AMDGPU_private_wave);
<<<<<<< HEAD
  if (EmitHeterogeneousDwarfAsUserOps)
    OSBlock << uint8_t(dwarf::DW_OP_LLVM_user)
            << uint8_t(dwarf::DW_OP_LLVM_USER_form_aspace_address);
  else
    OSBlock << uint8_t(dwarf::DW_OP_LLVM_form_aspace_address);
=======
    OSBlock << uint8_t(dwarf::DW_OP_LLVM_user)
            << uint8_t(dwarf::DW_OP_LLVM_form_aspace_address);
>>>>>>> fb604a32

  SmallString<20> CFIInst;
  raw_svector_ostream OSCFIInst(CFIInst);
  OSCFIInst << uint8_t(dwarf::DW_CFA_def_cfa_expression);
  encodeULEB128(Block.size(), OSCFIInst);
  OSCFIInst << Block;

  return MCCFIInstruction::createEscape(nullptr, OSCFIInst.str());
}

void SIFrameLowering::emitDefCFA(MachineBasicBlock &MBB,
                                 MachineBasicBlock::iterator MBBI,
                                 DebugLoc const &DL, Register StackPtrReg,
                                 bool AspaceAlreadyDefined,
                                 MachineInstr::MIFlag Flags) const {
  MachineFunction &MF = *MBB.getParent();
  const GCNSubtarget &ST = MF.getSubtarget<GCNSubtarget>();
  const MCRegisterInfo *MCRI = MF.getContext().getRegisterInfo();

  MCRegister DwarfStackPtrReg = MCRI->getDwarfRegNum(StackPtrReg, false);
  MCCFIInstruction CFIInst =
      ST.enableFlatScratch()
          ? createScaledCFAInPrivateWave(ST, DwarfStackPtrReg)
          : (AspaceAlreadyDefined
                 ? MCCFIInstruction::createLLVMDefAspaceCfa(
                       nullptr, DwarfStackPtrReg, 0,
                       dwarf::DW_ASPACE_LLVM_AMDGPU_private_wave, SMLoc())
                 : MCCFIInstruction::createDefCfaRegister(nullptr,
                                                          DwarfStackPtrReg));
  buildCFI(MBB, MBBI, DL, CFIInst, Flags);
}

// Find a scratch register that we can use in the prologue. We avoid using
// callee-save registers since they may appear to be free when this is called
// from canUseAsPrologue (during shrink wrapping), but then no longer be free
// when this is called from emitPrologue.
static MCRegister findScratchNonCalleeSaveRegister(
    MachineRegisterInfo &MRI, LiveRegUnits &LiveUnits,
    const TargetRegisterClass &RC, bool Unused = false) {
  // Mark callee saved registers as used so we will not choose them.
  const MCPhysReg *CSRegs = MRI.getCalleeSavedRegs();
  for (unsigned i = 0; CSRegs[i]; ++i)
    LiveUnits.addReg(CSRegs[i]);

  // We are looking for a register that can be used throughout the entire
  // function, so any use is unacceptable.
  if (Unused)
    return findUnusedRegister(MRI, LiveUnits, RC);

  for (MCRegister Reg : RC) {
    if (LiveUnits.available(Reg) && !MRI.isReserved(Reg))
      return Reg;
  }

  return MCRegister();
}

/// Query target location for spilling SGPRs
/// \p IncludeScratchCopy : Also look for free scratch SGPRs
static void getVGPRSpillLaneOrTempRegister(
    MachineFunction &MF, LiveRegUnits &LiveUnits, Register SGPR,
    const TargetRegisterClass &RC = AMDGPU::SReg_32_XM0_XEXECRegClass,
    bool IncludeScratchCopy = true) {
  SIMachineFunctionInfo *MFI = MF.getInfo<SIMachineFunctionInfo>();
  MachineFrameInfo &FrameInfo = MF.getFrameInfo();

  const GCNSubtarget &ST = MF.getSubtarget<GCNSubtarget>();
  const SIRegisterInfo *TRI = ST.getRegisterInfo();
  unsigned Size = TRI->getSpillSize(RC);
  Align Alignment = TRI->getSpillAlign(RC);

  // We need to save and restore the given SGPR.

  Register ScratchSGPR;
  // 1: Try to save the given register into an unused scratch SGPR. The
  // LiveUnits should have all the callee saved registers marked as used. For
  // certain cases we skip copy to scratch SGPR.
  if (IncludeScratchCopy)
    ScratchSGPR = findUnusedRegister(MF.getRegInfo(), LiveUnits, RC);

  if (!ScratchSGPR) {
    int FI = FrameInfo.CreateStackObject(Size, Alignment, true, nullptr,
                                         TargetStackID::SGPRSpill);

    if (TRI->spillSGPRToVGPR() &&
        MFI->allocateSGPRSpillToVGPRLane(MF, FI, /*SpillToPhysVGPRLane=*/true,
                                         /*IsPrologEpilog=*/true)) {
      // 2: There's no free lane to spill, and no free register to save the
      // SGPR, so we're forced to take another VGPR to use for the spill.
      MFI->addToPrologEpilogSGPRSpills(
          SGPR, PrologEpilogSGPRSaveRestoreInfo(
                    SGPRSaveKind::SPILL_TO_VGPR_LANE, FI));

      LLVM_DEBUG(auto Spill = MFI->getSGPRSpillToPhysicalVGPRLanes(FI).front();
                 dbgs() << printReg(SGPR, TRI) << " requires fallback spill to "
                        << printReg(Spill.VGPR, TRI) << ':' << Spill.Lane
                        << '\n';);
    } else {
      // Remove dead <FI> index
      MF.getFrameInfo().RemoveStackObject(FI);
      // 3: If all else fails, spill the register to memory.
      FI = FrameInfo.CreateSpillStackObject(Size, Alignment);
      MFI->addToPrologEpilogSGPRSpills(
          SGPR,
          PrologEpilogSGPRSaveRestoreInfo(SGPRSaveKind::SPILL_TO_MEM, FI));
      LLVM_DEBUG(dbgs() << "Reserved FI " << FI << " for spilling "
                        << printReg(SGPR, TRI) << '\n');
    }
  } else {
    MFI->addToPrologEpilogSGPRSpills(
        SGPR, PrologEpilogSGPRSaveRestoreInfo(
                  SGPRSaveKind::COPY_TO_SCRATCH_SGPR, ScratchSGPR));
    LiveUnits.addReg(ScratchSGPR);
    LLVM_DEBUG(dbgs() << "Saving " << printReg(SGPR, TRI) << " with copy to "
                      << printReg(ScratchSGPR, TRI) << '\n');
  }
}

// We need to specially emit stack operations here because a different frame
// register is used than in the rest of the function, as getFrameRegister would
// use.
static void buildPrologSpill(const GCNSubtarget &ST, const SIRegisterInfo &TRI,
                             const SIMachineFunctionInfo &FuncInfo,
                             LiveRegUnits &LiveUnits, MachineFunction &MF,
                             MachineBasicBlock &MBB,
                             MachineBasicBlock::iterator I, const DebugLoc &DL,
                             Register SpillReg, int FI, Register FrameReg,
                             int64_t DwordOff = 0) {
  unsigned Opc = ST.enableFlatScratch() ? AMDGPU::SCRATCH_STORE_DWORD_SADDR
                                        : AMDGPU::BUFFER_STORE_DWORD_OFFSET;

  MachineFrameInfo &FrameInfo = MF.getFrameInfo();
  MachinePointerInfo PtrInfo = MachinePointerInfo::getFixedStack(MF, FI);
  MachineMemOperand *MMO = MF.getMachineMemOperand(
      PtrInfo, MachineMemOperand::MOStore, FrameInfo.getObjectSize(FI),
      FrameInfo.getObjectAlign(FI));
  LiveUnits.addReg(SpillReg);
  bool IsKill = !MBB.isLiveIn(SpillReg);
  TRI.buildSpillLoadStore(MBB, I, DL, Opc, FI, SpillReg, IsKill, FrameReg,
                          DwordOff, MMO, nullptr, &LiveUnits);
  if (IsKill)
    LiveUnits.removeReg(SpillReg);
}

static void buildEpilogRestore(const GCNSubtarget &ST,
                               const SIRegisterInfo &TRI,
                               const SIMachineFunctionInfo &FuncInfo,
                               LiveRegUnits &LiveUnits, MachineFunction &MF,
                               MachineBasicBlock &MBB,
                               MachineBasicBlock::iterator I,
                               const DebugLoc &DL, Register SpillReg, int FI,
                               Register FrameReg, int64_t DwordOff = 0) {
  unsigned Opc = ST.enableFlatScratch() ? AMDGPU::SCRATCH_LOAD_DWORD_SADDR
                                        : AMDGPU::BUFFER_LOAD_DWORD_OFFSET;

  MachineFrameInfo &FrameInfo = MF.getFrameInfo();
  MachinePointerInfo PtrInfo = MachinePointerInfo::getFixedStack(MF, FI);
  MachineMemOperand *MMO = MF.getMachineMemOperand(
      PtrInfo, MachineMemOperand::MOLoad, FrameInfo.getObjectSize(FI),
      FrameInfo.getObjectAlign(FI));
  TRI.buildSpillLoadStore(MBB, I, DL, Opc, FI, SpillReg, false, FrameReg,
                          DwordOff, MMO, nullptr, &LiveUnits);
}

static void buildGitPtr(MachineBasicBlock &MBB, MachineBasicBlock::iterator I,
                        const DebugLoc &DL, const SIInstrInfo *TII,
                        Register TargetReg) {
  MachineFunction *MF = MBB.getParent();
  const SIMachineFunctionInfo *MFI = MF->getInfo<SIMachineFunctionInfo>();
  const SIRegisterInfo *TRI = &TII->getRegisterInfo();
  const MCInstrDesc &SMovB32 = TII->get(AMDGPU::S_MOV_B32);
  Register TargetLo = TRI->getSubReg(TargetReg, AMDGPU::sub0);
  Register TargetHi = TRI->getSubReg(TargetReg, AMDGPU::sub1);

  if (MFI->getGITPtrHigh() != 0xffffffff) {
    BuildMI(MBB, I, DL, SMovB32, TargetHi)
        .addImm(MFI->getGITPtrHigh())
        .addReg(TargetReg, RegState::ImplicitDefine);
  } else {
    const MCInstrDesc &GetPC64 = TII->get(AMDGPU::S_GETPC_B64_pseudo);
    BuildMI(MBB, I, DL, GetPC64, TargetReg);
  }
  Register GitPtrLo = MFI->getGITPtrLoReg(*MF);
  MF->getRegInfo().addLiveIn(GitPtrLo);
  MBB.addLiveIn(GitPtrLo);
  BuildMI(MBB, I, DL, SMovB32, TargetLo)
    .addReg(GitPtrLo);
}

static void initLiveUnits(LiveRegUnits &LiveUnits, const SIRegisterInfo &TRI,
                          const SIMachineFunctionInfo *FuncInfo,
                          MachineFunction &MF, MachineBasicBlock &MBB,
                          MachineBasicBlock::iterator MBBI, bool IsProlog) {
  if (LiveUnits.empty()) {
    LiveUnits.init(TRI);
    if (IsProlog) {
      LiveUnits.addLiveIns(MBB);
    } else {
      // In epilog.
      LiveUnits.addLiveOuts(MBB);
      LiveUnits.stepBackward(*MBBI);
    }
  }
}

namespace llvm {

// SpillBuilder to save/restore special SGPR spills like the one needed for FP,
// BP, etc. These spills are delayed until the current function's frame is
// finalized. For a given register, the builder uses the
// PrologEpilogSGPRSaveRestoreInfo to decide the spill method.
class PrologEpilogSGPRSpillBuilder {
  MachineBasicBlock::iterator MI;
  MachineBasicBlock &MBB;
  MachineFunction &MF;
  const GCNSubtarget &ST;
  MachineFrameInfo &MFI;
  SIMachineFunctionInfo *FuncInfo;
  const SIInstrInfo *TII;
  const SIRegisterInfo &TRI;
  const MCRegisterInfo *MCRI;
  const SIFrameLowering *TFI;
  Register SuperReg;
  const PrologEpilogSGPRSaveRestoreInfo SI;
  LiveRegUnits &LiveUnits;
  const DebugLoc &DL;
  Register FrameReg;
  ArrayRef<int16_t> SplitParts;
  unsigned NumSubRegs;
  unsigned EltSize = 4;
  bool IsFramePtrPrologSpill;
  bool NeedsFrameMoves;

  bool isExec(Register Reg) const {
    return Reg == AMDGPU::EXEC_LO || Reg == AMDGPU::EXEC;
  }

  void saveToMemory(const int FI) const {
    MachineRegisterInfo &MRI = MF.getRegInfo();
    const GCNSubtarget &ST = MF.getSubtarget<GCNSubtarget>();
    assert(!MFI.isDeadObjectIndex(FI));

    initLiveUnits(LiveUnits, TRI, FuncInfo, MF, MBB, MI, /*IsProlog*/ true);

    MCPhysReg TmpVGPR = findScratchNonCalleeSaveRegister(
        MRI, LiveUnits, AMDGPU::VGPR_32RegClass);
    if (!TmpVGPR)
      report_fatal_error("failed to find free scratch register");

    for (unsigned I = 0, DwordOff = 0; I < NumSubRegs; ++I) {
      Register SubReg = NumSubRegs == 1
                            ? SuperReg
                            : Register(TRI.getSubReg(SuperReg, SplitParts[I]));
      BuildMI(MBB, MI, DL, TII->get(AMDGPU::V_MOV_B32_e32), TmpVGPR)
          .addReg(SubReg);

      buildPrologSpill(ST, TRI, *FuncInfo, LiveUnits, MF, MBB, MI, DL, TmpVGPR,
                       FI, FrameReg, DwordOff);
      if (NeedsFrameMoves) {
        if (isExec(SuperReg) && (I == NumSubRegs - 1))
          SubReg = AMDGPU::EXEC;
        else if (IsFramePtrPrologSpill)
          SubReg = FuncInfo->getFrameOffsetReg();

        // FIXME: CFI for EXEC needs a fix by accurately computing the spill
        // offset for both the low and high components.
        if (SubReg != AMDGPU::EXEC_LO)
          TFI->buildCFI(MBB, MI, DL,
                        MCCFIInstruction::createOffset(
                            nullptr, MCRI->getDwarfRegNum(SubReg, false),
                            MFI.getObjectOffset(FI) * ST.getWavefrontSize()));
      }
      DwordOff += 4;
    }
  }

  void saveToVGPRLane(const int FI) const {
    assert(!MFI.isDeadObjectIndex(FI));

    assert(MFI.getStackID(FI) == TargetStackID::SGPRSpill);
    ArrayRef<SIRegisterInfo::SpilledReg> Spill =
        FuncInfo->getSGPRSpillToPhysicalVGPRLanes(FI);
    assert(Spill.size() == NumSubRegs);

    for (unsigned I = 0; I < NumSubRegs; ++I) {
      Register SubReg = NumSubRegs == 1
                            ? SuperReg
                            : Register(TRI.getSubReg(SuperReg, SplitParts[I]));
      BuildMI(MBB, MI, DL, TII->get(AMDGPU::SI_SPILL_S32_TO_VGPR),
              Spill[I].VGPR)
          .addReg(SubReg)
          .addImm(Spill[I].Lane)
          .addReg(Spill[I].VGPR, RegState::Undef);
      if (NeedsFrameMoves) {
        if (isExec(SuperReg)) {
          if (I == NumSubRegs - 1)
            TFI->buildCFIForSGPRToVGPRSpill(MBB, MI, DL, AMDGPU::EXEC, Spill);
        } else if (IsFramePtrPrologSpill) {
          TFI->buildCFIForSGPRToVGPRSpill(MBB, MI, DL,
                                          FuncInfo->getFrameOffsetReg(),
                                          Spill[I].VGPR, Spill[I].Lane);
        } else {
          TFI->buildCFIForSGPRToVGPRSpill(MBB, MI, DL, SubReg, Spill[I].VGPR,
                                          Spill[I].Lane);
        }
      }
    }
  }

  void copyToScratchSGPR(Register DstReg) const {
    BuildMI(MBB, MI, DL, TII->get(AMDGPU::COPY), DstReg)
        .addReg(SuperReg)
        .setMIFlag(MachineInstr::FrameSetup);
    if (NeedsFrameMoves) {
      const TargetRegisterClass *RC = TRI.getPhysRegBaseClass(DstReg);
      ArrayRef<int16_t> DstSplitParts = TRI.getRegSplitParts(RC, EltSize);
      unsigned DstNumSubRegs = DstSplitParts.empty() ? 1 : DstSplitParts.size();
      assert(NumSubRegs == DstNumSubRegs);
      for (unsigned I = 0; I < NumSubRegs; ++I) {
        Register SrcSubReg =
            NumSubRegs == 1 ? SuperReg
                            : Register(TRI.getSubReg(SuperReg, SplitParts[I]));
        Register DstSubReg =
            NumSubRegs == 1 ? DstReg
                            : Register(TRI.getSubReg(DstReg, DstSplitParts[I]));
        if (isExec(SuperReg)) {
          if (I == NumSubRegs - 1)
            TFI->buildCFIForRegToSGPRPairSpill(MBB, MI, DL, AMDGPU::EXEC,
                                               DstReg);
        } else {
          TFI->buildCFI(MBB, MI, DL,
                        MCCFIInstruction::createRegister(
                            nullptr, MCRI->getDwarfRegNum(SrcSubReg, false),
                            MCRI->getDwarfRegNum(DstSubReg, false)));
        }
      }
    }
  }

  void restoreFromMemory(const int FI) {
    MachineRegisterInfo &MRI = MF.getRegInfo();
    const GCNSubtarget &ST = MF.getSubtarget<GCNSubtarget>();

    initLiveUnits(LiveUnits, TRI, FuncInfo, MF, MBB, MI, /*IsProlog*/ false);
    MCPhysReg TmpVGPR = findScratchNonCalleeSaveRegister(
        MRI, LiveUnits, AMDGPU::VGPR_32RegClass);
    if (!TmpVGPR)
      report_fatal_error("failed to find free scratch register");

    for (unsigned I = 0, DwordOff = 0; I < NumSubRegs; ++I) {
      Register SubReg = NumSubRegs == 1
                            ? SuperReg
                            : Register(TRI.getSubReg(SuperReg, SplitParts[I]));

      buildEpilogRestore(ST, TRI, *FuncInfo, LiveUnits, MF, MBB, MI, DL,
                         TmpVGPR, FI, FrameReg, DwordOff);
      MRI.constrainRegClass(SubReg, &AMDGPU::SReg_32_XM0RegClass);
      BuildMI(MBB, MI, DL, TII->get(AMDGPU::V_READFIRSTLANE_B32), SubReg)
          .addReg(TmpVGPR, RegState::Kill);
      DwordOff += 4;
    }
  }

  void restoreFromVGPRLane(const int FI) {
    assert(MFI.getStackID(FI) == TargetStackID::SGPRSpill);
    ArrayRef<SIRegisterInfo::SpilledReg> Spill =
        FuncInfo->getSGPRSpillToPhysicalVGPRLanes(FI);
    assert(Spill.size() == NumSubRegs);

    for (unsigned I = 0; I < NumSubRegs; ++I) {
      Register SubReg = NumSubRegs == 1
                            ? SuperReg
                            : Register(TRI.getSubReg(SuperReg, SplitParts[I]));
      BuildMI(MBB, MI, DL, TII->get(AMDGPU::SI_RESTORE_S32_FROM_VGPR), SubReg)
          .addReg(Spill[I].VGPR)
          .addImm(Spill[I].Lane);
    }
  }

  void copyFromScratchSGPR(Register SrcReg) const {
    BuildMI(MBB, MI, DL, TII->get(AMDGPU::COPY), SuperReg)
        .addReg(SrcReg)
        .setMIFlag(MachineInstr::FrameDestroy);
  }

public:
  PrologEpilogSGPRSpillBuilder(Register Reg,
                               const PrologEpilogSGPRSaveRestoreInfo SI,
                               MachineBasicBlock &MBB,
                               MachineBasicBlock::iterator MI,
                               const DebugLoc &DL, const SIInstrInfo *TII,
                               const SIRegisterInfo &TRI,
                               LiveRegUnits &LiveUnits, Register FrameReg,
                               bool IsFramePtrPrologSpill = false)
      : MI(MI), MBB(MBB), MF(*MBB.getParent()),
        ST(MF.getSubtarget<GCNSubtarget>()), MFI(MF.getFrameInfo()),
        FuncInfo(MF.getInfo<SIMachineFunctionInfo>()), TII(TII), TRI(TRI),
        MCRI(MF.getContext().getRegisterInfo()),
        TFI(ST.getFrameLowering()), SuperReg(Reg), SI(SI), LiveUnits(LiveUnits),
        DL(DL), FrameReg(FrameReg),
        IsFramePtrPrologSpill(IsFramePtrPrologSpill) {
    const TargetRegisterClass *RC = TRI.getPhysRegBaseClass(SuperReg);
    SplitParts = TRI.getRegSplitParts(RC, EltSize);
    NumSubRegs = SplitParts.empty() ? 1 : SplitParts.size();

    // FIXME: Switch to using MF.needsFrameMoves() later.
    NeedsFrameMoves = true;

    assert(SuperReg != AMDGPU::M0 && "m0 should never spill");
  }

  void save() {
    switch (SI.getKind()) {
    case SGPRSaveKind::SPILL_TO_MEM:
      return saveToMemory(SI.getIndex());
    case SGPRSaveKind::SPILL_TO_VGPR_LANE:
      return saveToVGPRLane(SI.getIndex());
    case SGPRSaveKind::COPY_TO_SCRATCH_SGPR:
      return copyToScratchSGPR(SI.getReg());
    }
  }

  void restore() {
    switch (SI.getKind()) {
    case SGPRSaveKind::SPILL_TO_MEM:
      return restoreFromMemory(SI.getIndex());
    case SGPRSaveKind::SPILL_TO_VGPR_LANE:
      return restoreFromVGPRLane(SI.getIndex());
    case SGPRSaveKind::COPY_TO_SCRATCH_SGPR:
      return copyFromScratchSGPR(SI.getReg());
    }
  }
};

} // namespace llvm

// Emit flat scratch setup code, assuming `MFI->hasFlatScratchInit()`
void SIFrameLowering::emitEntryFunctionFlatScratchInit(
    MachineFunction &MF, MachineBasicBlock &MBB, MachineBasicBlock::iterator I,
    const DebugLoc &DL, Register ScratchWaveOffsetReg) const {
  const GCNSubtarget &ST = MF.getSubtarget<GCNSubtarget>();
  const SIInstrInfo *TII = ST.getInstrInfo();
  const SIRegisterInfo *TRI = &TII->getRegisterInfo();
  const SIMachineFunctionInfo *MFI = MF.getInfo<SIMachineFunctionInfo>();

  // We don't need this if we only have spills since there is no user facing
  // scratch.

  // TODO: If we know we don't have flat instructions earlier, we can omit
  // this from the input registers.
  //
  // TODO: We only need to know if we access scratch space through a flat
  // pointer. Because we only detect if flat instructions are used at all,
  // this will be used more often than necessary on VI.

  Register FlatScrInitLo;
  Register FlatScrInitHi;

  if (ST.isAmdPalOS()) {
    // Extract the scratch offset from the descriptor in the GIT
    LiveRegUnits LiveUnits;
    LiveUnits.init(*TRI);
    LiveUnits.addLiveIns(MBB);

    // Find unused reg to load flat scratch init into
    MachineRegisterInfo &MRI = MF.getRegInfo();
    Register FlatScrInit = AMDGPU::NoRegister;
    ArrayRef<MCPhysReg> AllSGPR64s = TRI->getAllSGPR64(MF);
    unsigned NumPreloaded = (MFI->getNumPreloadedSGPRs() + 1) / 2;
    AllSGPR64s = AllSGPR64s.slice(
        std::min(static_cast<unsigned>(AllSGPR64s.size()), NumPreloaded));
    Register GITPtrLoReg = MFI->getGITPtrLoReg(MF);
    for (MCPhysReg Reg : AllSGPR64s) {
      if (LiveUnits.available(Reg) && !MRI.isReserved(Reg) &&
          MRI.isAllocatable(Reg) && !TRI->isSubRegisterEq(Reg, GITPtrLoReg)) {
        FlatScrInit = Reg;
        break;
      }
    }
    assert(FlatScrInit && "Failed to find free register for scratch init");

    FlatScrInitLo = TRI->getSubReg(FlatScrInit, AMDGPU::sub0);
    FlatScrInitHi = TRI->getSubReg(FlatScrInit, AMDGPU::sub1);

    buildGitPtr(MBB, I, DL, TII, FlatScrInit);

    // We now have the GIT ptr - now get the scratch descriptor from the entry
    // at offset 0 (or offset 16 for a compute shader).
    MachinePointerInfo PtrInfo(AMDGPUAS::CONSTANT_ADDRESS);
    const MCInstrDesc &LoadDwordX2 = TII->get(AMDGPU::S_LOAD_DWORDX2_IMM);
    auto *MMO = MF.getMachineMemOperand(
        PtrInfo,
        MachineMemOperand::MOLoad | MachineMemOperand::MOInvariant |
            MachineMemOperand::MODereferenceable,
        8, Align(4));
    unsigned Offset =
        MF.getFunction().getCallingConv() == CallingConv::AMDGPU_CS ? 16 : 0;
    const GCNSubtarget &Subtarget = MF.getSubtarget<GCNSubtarget>();
    unsigned EncodedOffset = AMDGPU::convertSMRDOffsetUnits(Subtarget, Offset);
    BuildMI(MBB, I, DL, LoadDwordX2, FlatScrInit)
        .addReg(FlatScrInit)
        .addImm(EncodedOffset) // offset
        .addImm(0)             // cpol
        .addMemOperand(MMO);

    // Mask the offset in [47:0] of the descriptor
    const MCInstrDesc &SAndB32 = TII->get(AMDGPU::S_AND_B32);
    auto And = BuildMI(MBB, I, DL, SAndB32, FlatScrInitHi)
        .addReg(FlatScrInitHi)
        .addImm(0xffff);
    And->getOperand(3).setIsDead(); // Mark SCC as dead.
  } else {
    Register FlatScratchInitReg =
        MFI->getPreloadedReg(AMDGPUFunctionArgInfo::FLAT_SCRATCH_INIT);
    assert(FlatScratchInitReg);

    MachineRegisterInfo &MRI = MF.getRegInfo();
    MRI.addLiveIn(FlatScratchInitReg);
    MBB.addLiveIn(FlatScratchInitReg);

    FlatScrInitLo = TRI->getSubReg(FlatScratchInitReg, AMDGPU::sub0);
    FlatScrInitHi = TRI->getSubReg(FlatScratchInitReg, AMDGPU::sub1);
  }

  // Do a 64-bit pointer add.
  if (ST.flatScratchIsPointer()) {
    if (ST.getGeneration() >= AMDGPUSubtarget::GFX10) {
      BuildMI(MBB, I, DL, TII->get(AMDGPU::S_ADD_U32), FlatScrInitLo)
        .addReg(FlatScrInitLo)
        .addReg(ScratchWaveOffsetReg);
      auto Addc = BuildMI(MBB, I, DL, TII->get(AMDGPU::S_ADDC_U32),
                          FlatScrInitHi)
        .addReg(FlatScrInitHi)
        .addImm(0);
      Addc->getOperand(3).setIsDead(); // Mark SCC as dead.

      using namespace AMDGPU::Hwreg;
      BuildMI(MBB, I, DL, TII->get(AMDGPU::S_SETREG_B32))
          .addReg(FlatScrInitLo)
          .addImm(int16_t(HwregEncoding::encode(ID_FLAT_SCR_LO, 0, 32)));
      BuildMI(MBB, I, DL, TII->get(AMDGPU::S_SETREG_B32))
          .addReg(FlatScrInitHi)
          .addImm(int16_t(HwregEncoding::encode(ID_FLAT_SCR_HI, 0, 32)));
      return;
    }

    // For GFX9.
    BuildMI(MBB, I, DL, TII->get(AMDGPU::S_ADD_U32), AMDGPU::FLAT_SCR_LO)
      .addReg(FlatScrInitLo)
      .addReg(ScratchWaveOffsetReg);
    auto Addc = BuildMI(MBB, I, DL, TII->get(AMDGPU::S_ADDC_U32),
                        AMDGPU::FLAT_SCR_HI)
      .addReg(FlatScrInitHi)
      .addImm(0);
    Addc->getOperand(3).setIsDead(); // Mark SCC as dead.

    return;
  }

  assert(ST.getGeneration() < AMDGPUSubtarget::GFX9);

  // Copy the size in bytes.
  BuildMI(MBB, I, DL, TII->get(AMDGPU::COPY), AMDGPU::FLAT_SCR_LO)
    .addReg(FlatScrInitHi, RegState::Kill);

  // Add wave offset in bytes to private base offset.
  // See comment in AMDKernelCodeT.h for enable_sgpr_flat_scratch_init.
  BuildMI(MBB, I, DL, TII->get(AMDGPU::S_ADD_I32), FlatScrInitLo)
      .addReg(FlatScrInitLo)
      .addReg(ScratchWaveOffsetReg);

  // Convert offset to 256-byte units.
  auto LShr = BuildMI(MBB, I, DL, TII->get(AMDGPU::S_LSHR_B32),
                      AMDGPU::FLAT_SCR_HI)
    .addReg(FlatScrInitLo, RegState::Kill)
    .addImm(8);
  LShr->getOperand(3).setIsDead(); // Mark SCC as dead.
}

// Note SGPRSpill stack IDs should only be used for SGPR spilling to VGPRs, not
// memory. They should have been removed by now, except CFI Saved Reg spills.
static bool allStackObjectsAreDead(const MachineFunction &MF) {
  const MachineFrameInfo &MFI = MF.getFrameInfo();
  const SIMachineFunctionInfo *FuncInfo = MF.getInfo<SIMachineFunctionInfo>();
  for (int I = MFI.getObjectIndexBegin(), E = MFI.getObjectIndexEnd();
       I != E; ++I) {
    if (!MFI.isDeadObjectIndex(I)) {
      // determineCalleeSaves() might have added the SGPRSpill stack IDs for
      // CFI saves into scratch VGPR, ignore them
      if (MFI.getStackID(I) == TargetStackID::SGPRSpill &&
          FuncInfo->checkIndexInPrologEpilogSGPRSpills(I)) {
        continue;
      }
      return false;
    }
  }

  return true;
}

// Shift down registers reserved for the scratch RSRC.
Register SIFrameLowering::getEntryFunctionReservedScratchRsrcReg(
    MachineFunction &MF) const {

  const GCNSubtarget &ST = MF.getSubtarget<GCNSubtarget>();
  const SIInstrInfo *TII = ST.getInstrInfo();
  const SIRegisterInfo *TRI = &TII->getRegisterInfo();
  MachineRegisterInfo &MRI = MF.getRegInfo();
  SIMachineFunctionInfo *MFI = MF.getInfo<SIMachineFunctionInfo>();

  assert(MFI->isEntryFunction());

  Register ScratchRsrcReg = MFI->getScratchRSrcReg();

<<<<<<< HEAD
  if (!ScratchRsrcReg ||
      (!MRI.isPhysRegUsed(ScratchRsrcReg) && allStackObjectsAreDead(MF)))
=======
  if (!ScratchRsrcReg || (!MRI.isPhysRegUsed(ScratchRsrcReg) &&
                          allStackObjectsAreDead(MF)))
>>>>>>> fb604a32
    return Register();

  if (ST.hasSGPRInitBug() ||
      ScratchRsrcReg != TRI->reservedPrivateSegmentBufferReg(MF))
    return ScratchRsrcReg;

  // We reserved the last registers for this. Shift it down to the end of those
  // which were actually used.
  //
  // FIXME: It might be safer to use a pseudoregister before replacement.

  // FIXME: We should be able to eliminate unused input registers. We only
  // cannot do this for the resources required for scratch access. For now we
  // skip over user SGPRs and may leave unused holes.

  unsigned NumPreloaded = (MFI->getNumPreloadedSGPRs() + 3) / 4;
  ArrayRef<MCPhysReg> AllSGPR128s = TRI->getAllSGPR128(MF);
  AllSGPR128s = AllSGPR128s.slice(std::min(static_cast<unsigned>(AllSGPR128s.size()), NumPreloaded));

  // Skip the last N reserved elements because they should have already been
  // reserved for VCC etc.
  Register GITPtrLoReg = MFI->getGITPtrLoReg(MF);
  for (MCPhysReg Reg : AllSGPR128s) {
    // Pick the first unallocated one. Make sure we don't clobber the other
    // reserved input we needed. Also for PAL, make sure we don't clobber
    // the GIT pointer passed in SGPR0 or SGPR8.
    if (!MRI.isPhysRegUsed(Reg) && MRI.isAllocatable(Reg) &&
        (!GITPtrLoReg || !TRI->isSubRegisterEq(Reg, GITPtrLoReg))) {
      MRI.replaceRegWith(ScratchRsrcReg, Reg);
      MFI->setScratchRSrcReg(Reg);
      MRI.reserveReg(Reg, TRI);
      return Reg;
    }
  }

  return ScratchRsrcReg;
}

static unsigned getScratchScaleFactor(const GCNSubtarget &ST) {
  return ST.enableFlatScratch() ? 1 : ST.getWavefrontSize();
}

void SIFrameLowering::emitEntryFunctionPrologue(MachineFunction &MF,
                                                MachineBasicBlock &MBB) const {
  assert(&MF.front() == &MBB && "Shrink-wrapping not yet supported");

  // FIXME: If we only have SGPR spills, we won't actually be using scratch
  // memory since these spill to VGPRs. We should be cleaning up these unused
  // SGPR spill frame indices somewhere.

  // FIXME: We still have implicit uses on SGPR spill instructions in case they
  // need to spill to vector memory. It's likely that will not happen, but at
  // this point it appears we need the setup. This part of the prolog should be
  // emitted after frame indices are eliminated.

  // FIXME: Remove all of the isPhysRegUsed checks

  SIMachineFunctionInfo *MFI = MF.getInfo<SIMachineFunctionInfo>();
  const GCNSubtarget &ST = MF.getSubtarget<GCNSubtarget>();
  const SIInstrInfo *TII = ST.getInstrInfo();
  const SIRegisterInfo *TRI = &TII->getRegisterInfo();
  MachineRegisterInfo &MRI = MF.getRegInfo();
  const Function &F = MF.getFunction();
  const MCRegisterInfo *MCRI = MF.getContext().getRegisterInfo();
  MachineFrameInfo &FrameInfo = MF.getFrameInfo();

  assert(MFI->isEntryFunction());

  // Debug location must be unknown since the first debug location is used to
  // determine the end of the prologue.
  DebugLoc DL;
  MachineBasicBlock::iterator I = MBB.begin();

  // FIXME: Switch to using MF.needsFrameMoves() later
  const bool NeedsFrameMoves = true;

  if (NeedsFrameMoves) {
    // On entry the SP/FP are not set up, so we need to define the CFA in terms
    // of a literal location expression.
<<<<<<< HEAD
    static const char CFAEncodedInstArr[] = {
        dwarf::DW_CFA_def_cfa_expression,
        3, // length
        static_cast<char>(dwarf::DW_OP_lit0),
        static_cast<char>(dwarf::DW_OP_lit0 +
                          dwarf::DW_ASPACE_LLVM_AMDGPU_private_wave),
        static_cast<char>(dwarf::DW_OP_LLVM_form_aspace_address)};
    static StringRef CFAEncodedInst =
        StringRef(CFAEncodedInstArr, sizeof(CFAEncodedInstArr));
=======
>>>>>>> fb604a32
    static const char CFAEncodedInstUserOpsArr[] = {
        dwarf::DW_CFA_def_cfa_expression,
        4, // length
        static_cast<char>(dwarf::DW_OP_lit0),
        static_cast<char>(dwarf::DW_OP_lit0 +
                          dwarf::DW_ASPACE_LLVM_AMDGPU_private_wave),
        static_cast<char>(dwarf::DW_OP_LLVM_user),
<<<<<<< HEAD
        static_cast<char>(dwarf::DW_OP_LLVM_USER_form_aspace_address)};
    static StringRef CFAEncodedInstUserOps =
        StringRef(CFAEncodedInstUserOpsArr, sizeof(CFAEncodedInstUserOpsArr));
    buildCFI(
        MBB, I, DL,
        MCCFIInstruction::createEscape(nullptr, EmitHeterogeneousDwarfAsUserOps
                                                    ? CFAEncodedInstUserOps
                                                    : CFAEncodedInst));
=======
        static_cast<char>(dwarf::DW_OP_LLVM_form_aspace_address)};
    static StringRef CFAEncodedInstUserOps =
        StringRef(CFAEncodedInstUserOpsArr, sizeof(CFAEncodedInstUserOpsArr));
    buildCFI(MBB, I, DL,
             MCCFIInstruction::createEscape(nullptr, CFAEncodedInstUserOps));
>>>>>>> fb604a32
    // Unwinding halts when the return address (PC) is undefined.
    buildCFI(MBB, I, DL,
             MCCFIInstruction::createUndefined(
                 nullptr, MCRI->getDwarfRegNum(AMDGPU::PC_REG, false)));
  }

  Register PreloadedScratchWaveOffsetReg = MFI->getPreloadedReg(
      AMDGPUFunctionArgInfo::PRIVATE_SEGMENT_WAVE_BYTE_OFFSET);

  // We need to do the replacement of the private segment buffer register even
  // if there are no stack objects. There could be stores to undef or a
  // constant without an associated object.
  //
  // This will return `Register()` in cases where there are no actual
  // uses of the SRSRC.
  Register ScratchRsrcReg;
  if (!ST.enableFlatScratch())
    ScratchRsrcReg = getEntryFunctionReservedScratchRsrcReg(MF);

  // Make the selected register live throughout the function.
  if (ScratchRsrcReg) {
    for (MachineBasicBlock &OtherBB : MF) {
      if (&OtherBB != &MBB) {
        OtherBB.addLiveIn(ScratchRsrcReg);
      }
    }
  }

  // Now that we have fixed the reserved SRSRC we need to locate the
  // (potentially) preloaded SRSRC.
  Register PreloadedScratchRsrcReg;
  if (ST.isAmdHsaOrMesa(F)) {
    PreloadedScratchRsrcReg =
        MFI->getPreloadedReg(AMDGPUFunctionArgInfo::PRIVATE_SEGMENT_BUFFER);
    if (ScratchRsrcReg && PreloadedScratchRsrcReg) {
      // We added live-ins during argument lowering, but since they were not
      // used they were deleted. We're adding the uses now, so add them back.
      MRI.addLiveIn(PreloadedScratchRsrcReg);
      MBB.addLiveIn(PreloadedScratchRsrcReg);
    }
  }

  // We found the SRSRC first because it needs four registers and has an
  // alignment requirement. If the SRSRC that we found is clobbering with
  // the scratch wave offset, which may be in a fixed SGPR or a free SGPR
  // chosen by SITargetLowering::allocateSystemSGPRs, COPY the scratch
  // wave offset to a free SGPR.
  Register ScratchWaveOffsetReg;
  if (PreloadedScratchWaveOffsetReg &&
      TRI->isSubRegisterEq(ScratchRsrcReg, PreloadedScratchWaveOffsetReg)) {
    ArrayRef<MCPhysReg> AllSGPRs = TRI->getAllSGPR32(MF);
    unsigned NumPreloaded = MFI->getNumPreloadedSGPRs();
    AllSGPRs = AllSGPRs.slice(
        std::min(static_cast<unsigned>(AllSGPRs.size()), NumPreloaded));
    Register GITPtrLoReg = MFI->getGITPtrLoReg(MF);
    for (MCPhysReg Reg : AllSGPRs) {
      if (!MRI.isPhysRegUsed(Reg) && MRI.isAllocatable(Reg) &&
          !TRI->isSubRegisterEq(ScratchRsrcReg, Reg) && GITPtrLoReg != Reg) {
        ScratchWaveOffsetReg = Reg;
        BuildMI(MBB, I, DL, TII->get(AMDGPU::COPY), ScratchWaveOffsetReg)
            .addReg(PreloadedScratchWaveOffsetReg, RegState::Kill);
        break;
      }
    }

    // FIXME: We can spill incoming arguments and restore at the end of the
    // prolog.
    if (!ScratchWaveOffsetReg)
      report_fatal_error(
          "could not find temporary scratch offset register in prolog");
  } else {
    ScratchWaveOffsetReg = PreloadedScratchWaveOffsetReg;
  }
  assert(ScratchWaveOffsetReg || !PreloadedScratchWaveOffsetReg);

  unsigned Offset = FrameInfo.getStackSize() * getScratchScaleFactor(ST);
  if (!mayReserveScratchForCWSR(MF)) {
    if (hasFP(MF)) {
      Register FPReg = MFI->getFrameOffsetReg();
      assert(FPReg != AMDGPU::FP_REG);
      BuildMI(MBB, I, DL, TII->get(AMDGPU::S_MOV_B32), FPReg).addImm(0);
    }

    if (requiresStackPointerReference(MF)) {
      Register SPReg = MFI->getStackPtrOffsetReg();
      assert(SPReg != AMDGPU::SP_REG);
      BuildMI(MBB, I, DL, TII->get(AMDGPU::S_MOV_B32), SPReg).addImm(Offset);
    }
  } else {
    // We need to check if we're on a compute queue - if we are, then the CWSR
    // trap handler may need to store some VGPRs on the stack. The first VGPR
    // block is saved separately, so we only need to allocate space for any
    // additional VGPR blocks used. For now, we will make sure there's enough
    // room for the theoretical maximum number of VGPRs that can be allocated.
    // FIXME: Figure out if the shader uses fewer VGPRs in practice.
    assert(hasFP(MF));
    Register FPReg = MFI->getFrameOffsetReg();
    assert(FPReg != AMDGPU::FP_REG);
    unsigned VGPRSize =
        llvm::alignTo((ST.getAddressableNumVGPRs() -
                       AMDGPU::IsaInfo::getVGPRAllocGranule(&ST)) *
                          4,
                      FrameInfo.getMaxAlign());
    MFI->setScratchReservedForDynamicVGPRs(VGPRSize);

    BuildMI(MBB, I, DL, TII->get(AMDGPU::S_GETREG_B32), FPReg)
        .addImm(AMDGPU::Hwreg::HwregEncoding::encode(
            AMDGPU::Hwreg::ID_HW_ID2, AMDGPU::Hwreg::OFFSET_ME_ID, 2));
    // The MicroEngine ID is 0 for the graphics queue, and 1 or 2 for compute
    // (3 is unused, so we ignore it). Unfortunately, S_GETREG doesn't set
    // SCC, so we need to check for 0 manually.
    BuildMI(MBB, I, DL, TII->get(AMDGPU::S_CMP_LG_U32)).addImm(0).addReg(FPReg);
    BuildMI(MBB, I, DL, TII->get(AMDGPU::S_CMOVK_I32), FPReg).addImm(VGPRSize);
    if (requiresStackPointerReference(MF)) {
      Register SPReg = MFI->getStackPtrOffsetReg();
      assert(SPReg != AMDGPU::SP_REG);

      // If at least one of the constants can be inlined, then we can use
      // s_cselect. Otherwise, use a mov and cmovk.
      if (AMDGPU::isInlinableLiteral32(Offset, ST.hasInv2PiInlineImm()) ||
          AMDGPU::isInlinableLiteral32(Offset + VGPRSize,
                                       ST.hasInv2PiInlineImm())) {
        BuildMI(MBB, I, DL, TII->get(AMDGPU::S_CSELECT_B32), SPReg)
            .addImm(Offset + VGPRSize)
            .addImm(Offset);
      } else {
        BuildMI(MBB, I, DL, TII->get(AMDGPU::S_MOV_B32), SPReg).addImm(Offset);
        BuildMI(MBB, I, DL, TII->get(AMDGPU::S_CMOVK_I32), SPReg)
            .addImm(Offset + VGPRSize);
      }
    }
  }

  bool NeedsFlatScratchInit =
      MFI->getUserSGPRInfo().hasFlatScratchInit() &&
      (MRI.isPhysRegUsed(AMDGPU::FLAT_SCR) || FrameInfo.hasCalls() ||
       (!allStackObjectsAreDead(MF) && ST.enableFlatScratch()));

  if ((NeedsFlatScratchInit || ScratchRsrcReg) &&
      PreloadedScratchWaveOffsetReg && !ST.flatScratchIsArchitected()) {
    MRI.addLiveIn(PreloadedScratchWaveOffsetReg);
    MBB.addLiveIn(PreloadedScratchWaveOffsetReg);
  }

  if (NeedsFlatScratchInit) {
    emitEntryFunctionFlatScratchInit(MF, MBB, I, DL, ScratchWaveOffsetReg);
  }

  if (ScratchRsrcReg) {
    emitEntryFunctionScratchRsrcRegSetup(MF, MBB, I, DL,
                                         PreloadedScratchRsrcReg,
                                         ScratchRsrcReg, ScratchWaveOffsetReg);
  }
}

// Emit scratch RSRC setup code, assuming `ScratchRsrcReg != AMDGPU::NoReg`
void SIFrameLowering::emitEntryFunctionScratchRsrcRegSetup(
    MachineFunction &MF, MachineBasicBlock &MBB, MachineBasicBlock::iterator I,
    const DebugLoc &DL, Register PreloadedScratchRsrcReg,
    Register ScratchRsrcReg, Register ScratchWaveOffsetReg) const {

  const GCNSubtarget &ST = MF.getSubtarget<GCNSubtarget>();
  const SIInstrInfo *TII = ST.getInstrInfo();
  const SIRegisterInfo *TRI = &TII->getRegisterInfo();
  const SIMachineFunctionInfo *MFI = MF.getInfo<SIMachineFunctionInfo>();
  const Function &Fn = MF.getFunction();

  if (ST.isAmdPalOS()) {
    // The pointer to the GIT is formed from the offset passed in and either
    // the amdgpu-git-ptr-high function attribute or the top part of the PC
    Register Rsrc01 = TRI->getSubReg(ScratchRsrcReg, AMDGPU::sub0_sub1);
    Register Rsrc03 = TRI->getSubReg(ScratchRsrcReg, AMDGPU::sub3);

    buildGitPtr(MBB, I, DL, TII, Rsrc01);

    // We now have the GIT ptr - now get the scratch descriptor from the entry
    // at offset 0 (or offset 16 for a compute shader).
    MachinePointerInfo PtrInfo(AMDGPUAS::CONSTANT_ADDRESS);
    const MCInstrDesc &LoadDwordX4 = TII->get(AMDGPU::S_LOAD_DWORDX4_IMM);
    auto *MMO = MF.getMachineMemOperand(
        PtrInfo,
        MachineMemOperand::MOLoad | MachineMemOperand::MOInvariant |
            MachineMemOperand::MODereferenceable,
        16, Align(4));
    unsigned Offset = Fn.getCallingConv() == CallingConv::AMDGPU_CS ? 16 : 0;
    const GCNSubtarget &Subtarget = MF.getSubtarget<GCNSubtarget>();
    unsigned EncodedOffset = AMDGPU::convertSMRDOffsetUnits(Subtarget, Offset);
    BuildMI(MBB, I, DL, LoadDwordX4, ScratchRsrcReg)
      .addReg(Rsrc01)
      .addImm(EncodedOffset) // offset
      .addImm(0) // cpol
      .addReg(ScratchRsrcReg, RegState::ImplicitDefine)
      .addMemOperand(MMO);

    // The driver will always set the SRD for wave 64 (bits 118:117 of
    // descriptor / bits 22:21 of third sub-reg will be 0b11)
    // If the shader is actually wave32 we have to modify the const_index_stride
    // field of the descriptor 3rd sub-reg (bits 22:21) to 0b10 (stride=32). The
    // reason the driver does this is that there can be cases where it presents
    // 2 shaders with different wave size (e.g. VsFs).
    // TODO: convert to using SCRATCH instructions or multiple SRD buffers
    if (ST.isWave32()) {
      const MCInstrDesc &SBitsetB32 = TII->get(AMDGPU::S_BITSET0_B32);
      BuildMI(MBB, I, DL, SBitsetB32, Rsrc03)
          .addImm(21)
          .addReg(Rsrc03);
    }
  } else if (ST.isMesaGfxShader(Fn) || !PreloadedScratchRsrcReg) {
    assert(!ST.isAmdHsaOrMesa(Fn));
    const MCInstrDesc &SMovB32 = TII->get(AMDGPU::S_MOV_B32);

    Register Rsrc2 = TRI->getSubReg(ScratchRsrcReg, AMDGPU::sub2);
    Register Rsrc3 = TRI->getSubReg(ScratchRsrcReg, AMDGPU::sub3);

    // Use relocations to get the pointer, and setup the other bits manually.
    uint64_t Rsrc23 = TII->getScratchRsrcWords23();

    if (MFI->getUserSGPRInfo().hasImplicitBufferPtr()) {
      Register Rsrc01 = TRI->getSubReg(ScratchRsrcReg, AMDGPU::sub0_sub1);

      if (AMDGPU::isCompute(MF.getFunction().getCallingConv())) {
        const MCInstrDesc &Mov64 = TII->get(AMDGPU::S_MOV_B64);

        BuildMI(MBB, I, DL, Mov64, Rsrc01)
          .addReg(MFI->getImplicitBufferPtrUserSGPR())
          .addReg(ScratchRsrcReg, RegState::ImplicitDefine);
      } else {
        const MCInstrDesc &LoadDwordX2 = TII->get(AMDGPU::S_LOAD_DWORDX2_IMM);

        MachinePointerInfo PtrInfo(AMDGPUAS::CONSTANT_ADDRESS);
        auto *MMO = MF.getMachineMemOperand(
            PtrInfo,
            MachineMemOperand::MOLoad | MachineMemOperand::MOInvariant |
                MachineMemOperand::MODereferenceable,
            8, Align(4));
        BuildMI(MBB, I, DL, LoadDwordX2, Rsrc01)
          .addReg(MFI->getImplicitBufferPtrUserSGPR())
          .addImm(0) // offset
          .addImm(0) // cpol
          .addMemOperand(MMO)
          .addReg(ScratchRsrcReg, RegState::ImplicitDefine);

        MF.getRegInfo().addLiveIn(MFI->getImplicitBufferPtrUserSGPR());
        MBB.addLiveIn(MFI->getImplicitBufferPtrUserSGPR());
      }
    } else {
      Register Rsrc0 = TRI->getSubReg(ScratchRsrcReg, AMDGPU::sub0);
      Register Rsrc1 = TRI->getSubReg(ScratchRsrcReg, AMDGPU::sub1);

      BuildMI(MBB, I, DL, SMovB32, Rsrc0)
        .addExternalSymbol("SCRATCH_RSRC_DWORD0")
        .addReg(ScratchRsrcReg, RegState::ImplicitDefine);

      BuildMI(MBB, I, DL, SMovB32, Rsrc1)
        .addExternalSymbol("SCRATCH_RSRC_DWORD1")
        .addReg(ScratchRsrcReg, RegState::ImplicitDefine);
    }

    BuildMI(MBB, I, DL, SMovB32, Rsrc2)
        .addImm(Lo_32(Rsrc23))
        .addReg(ScratchRsrcReg, RegState::ImplicitDefine);

    BuildMI(MBB, I, DL, SMovB32, Rsrc3)
        .addImm(Hi_32(Rsrc23))
        .addReg(ScratchRsrcReg, RegState::ImplicitDefine);
  } else if (ST.isAmdHsaOrMesa(Fn)) {
    assert(PreloadedScratchRsrcReg);

    if (ScratchRsrcReg != PreloadedScratchRsrcReg) {
      BuildMI(MBB, I, DL, TII->get(AMDGPU::COPY), ScratchRsrcReg)
          .addReg(PreloadedScratchRsrcReg, RegState::Kill);
    }
  }

  // Add the scratch wave offset into the scratch RSRC.
  //
  // We only want to update the first 48 bits, which is the base address
  // pointer, without touching the adjacent 16 bits of flags. We know this add
  // cannot carry-out from bit 47, otherwise the scratch allocation would be
  // impossible to fit in the 48-bit global address space.
  //
  // TODO: Evaluate if it is better to just construct an SRD using the flat
  // scratch init and some constants rather than update the one we are passed.
  Register ScratchRsrcSub0 = TRI->getSubReg(ScratchRsrcReg, AMDGPU::sub0);
  Register ScratchRsrcSub1 = TRI->getSubReg(ScratchRsrcReg, AMDGPU::sub1);

  // We cannot Kill ScratchWaveOffsetReg here because we allow it to be used in
  // the kernel body via inreg arguments.
  BuildMI(MBB, I, DL, TII->get(AMDGPU::S_ADD_U32), ScratchRsrcSub0)
      .addReg(ScratchRsrcSub0)
      .addReg(ScratchWaveOffsetReg)
      .addReg(ScratchRsrcReg, RegState::ImplicitDefine);
  auto Addc = BuildMI(MBB, I, DL, TII->get(AMDGPU::S_ADDC_U32), ScratchRsrcSub1)
      .addReg(ScratchRsrcSub1)
      .addImm(0)
      .addReg(ScratchRsrcReg, RegState::ImplicitDefine);
  Addc->getOperand(3).setIsDead(); // Mark SCC as dead.
}

bool SIFrameLowering::isSupportedStackID(TargetStackID::Value ID) const {
  switch (ID) {
  case TargetStackID::Default:
  case TargetStackID::NoAlloc:
  case TargetStackID::SGPRSpill:
    return true;
  case TargetStackID::ScalableVector:
  case TargetStackID::WasmLocal:
    return false;
  }
  llvm_unreachable("Invalid TargetStackID::Value");
}

void SIFrameLowering::emitPrologueEntryCFI(MachineBasicBlock &MBB,
                                           MachineBasicBlock::iterator MBBI,
                                           const DebugLoc &DL) const {
  const MachineFunction &MF = *MBB.getParent();
  const MachineRegisterInfo &MRI = MF.getRegInfo();
  const MCRegisterInfo *MCRI = MF.getContext().getRegisterInfo();
  const GCNSubtarget &ST = MF.getSubtarget<GCNSubtarget>();
  const SIRegisterInfo &TRI = ST.getInstrInfo()->getRegisterInfo();
  Register StackPtrReg =
      MF.getInfo<SIMachineFunctionInfo>()->getStackPtrOffsetReg();

  emitDefCFA(MBB, MBBI, DL, StackPtrReg, /*AspaceAlreadyDefined=*/true,
             MachineInstr::FrameSetup);

  buildCFIForRegToSGPRPairSpill(MBB, MBBI, DL, AMDGPU::PC_REG,
                                TRI.getReturnAddressReg(MF));

  BitVector IsCalleeSaved(TRI.getNumRegs());
  const MCPhysReg *CSRegs = MRI.getCalleeSavedRegs();
  for (unsigned I = 0; CSRegs[I]; ++I) {
    IsCalleeSaved.set(CSRegs[I]);
  }
  auto ProcessReg = [&](MCPhysReg Reg) {
    if (IsCalleeSaved.test(Reg) || !MRI.isPhysRegModified(Reg))
      return;
    MCRegister DwarfReg = MCRI->getDwarfRegNum(Reg, false);
    buildCFI(MBB, MBBI, DL,
             MCCFIInstruction::createUndefined(nullptr, DwarfReg));
  };

  // Emit CFI rules for caller saved Arch VGPRs which are clobbered
  for_each(AMDGPU::VGPR_32RegClass.getRegisters(), ProcessReg);

  // Emit CFI rules for caller saved Accum VGPRs which are clobbered
  if (ST.hasMAIInsts()) {
    for_each(AMDGPU::AGPR_32RegClass.getRegisters(), ProcessReg);
  }

  // Emit CFI rules for caller saved SGPRs which are clobbered
  for_each(AMDGPU::SGPR_32RegClass.getRegisters(), ProcessReg);
}

// Activate only the inactive lanes when \p EnableInactiveLanes is true.
// Otherwise, activate all lanes. It returns the saved exec.
static Register buildScratchExecCopy(LiveRegUnits &LiveUnits,
                                     MachineFunction &MF,
                                     MachineBasicBlock &MBB,
                                     MachineBasicBlock::iterator MBBI,
                                     const DebugLoc &DL, bool IsProlog,
                                     bool EnableInactiveLanes) {
  Register ScratchExecCopy;
  MachineRegisterInfo &MRI = MF.getRegInfo();
  const GCNSubtarget &ST = MF.getSubtarget<GCNSubtarget>();
  const SIInstrInfo *TII = ST.getInstrInfo();
  const SIRegisterInfo &TRI = TII->getRegisterInfo();
  SIMachineFunctionInfo *FuncInfo = MF.getInfo<SIMachineFunctionInfo>();

  initLiveUnits(LiveUnits, TRI, FuncInfo, MF, MBB, MBBI, IsProlog);

  ScratchExecCopy = findScratchNonCalleeSaveRegister(
      MRI, LiveUnits, *TRI.getWaveMaskRegClass());
  if (!ScratchExecCopy)
    report_fatal_error("failed to find free scratch register");

  LiveUnits.addReg(ScratchExecCopy);

  const unsigned SaveExecOpc =
      ST.isWave32() ? (EnableInactiveLanes ? AMDGPU::S_XOR_SAVEEXEC_B32
                                           : AMDGPU::S_OR_SAVEEXEC_B32)
                    : (EnableInactiveLanes ? AMDGPU::S_XOR_SAVEEXEC_B64
                                           : AMDGPU::S_OR_SAVEEXEC_B64);
  auto SaveExec =
      BuildMI(MBB, MBBI, DL, TII->get(SaveExecOpc), ScratchExecCopy).addImm(-1);
  SaveExec->getOperand(3).setIsDead(); // Mark SCC as dead.

  return ScratchExecCopy;
}

void SIFrameLowering::emitCSRSpillStores(MachineFunction &MF,
                                         MachineBasicBlock &MBB,
                                         MachineBasicBlock::iterator MBBI,
                                         DebugLoc &DL, LiveRegUnits &LiveUnits,
                                         Register FrameReg,
                                         Register FramePtrRegScratchCopy,
                                         const bool NeedsFrameMoves) const {
  SIMachineFunctionInfo *FuncInfo = MF.getInfo<SIMachineFunctionInfo>();
  MachineFrameInfo &MFI = MF.getFrameInfo();
  const GCNSubtarget &ST = MF.getSubtarget<GCNSubtarget>();
  const SIInstrInfo *TII = ST.getInstrInfo();
  const SIRegisterInfo &TRI = TII->getRegisterInfo();
  const MCRegisterInfo *MCRI = MF.getContext().getRegisterInfo();

  // Spill Whole-Wave Mode VGPRs. Save only the inactive lanes of the scratch
  // registers. However, save all lanes of callee-saved VGPRs. Due to this, we
  // might end up flipping the EXEC bits twice.
  Register ScratchExecCopy;
  SmallVector<std::pair<Register, int>, 2> WWMCalleeSavedRegs, WWMScratchRegs;
  FuncInfo->splitWWMSpillRegisters(MF, WWMCalleeSavedRegs, WWMScratchRegs);
  if (!WWMScratchRegs.empty())
    ScratchExecCopy =
        buildScratchExecCopy(LiveUnits, MF, MBB, MBBI, DL,
                             /*IsProlog*/ true, /*EnableInactiveLanes*/ true);

  auto StoreWWMRegisters =
      [&](SmallVectorImpl<std::pair<Register, int>> &WWMRegs) {
        for (const auto &Reg : WWMRegs) {
          Register VGPR = Reg.first;
          int FI = Reg.second;
          buildPrologSpill(ST, TRI, *FuncInfo, LiveUnits, MF, MBB, MBBI, DL,
                           VGPR, FI, FrameReg);
          if (NeedsFrameMoves)
            // We spill the entire VGPR, so we can get away with just cfi_offset
            buildCFI(MBB, MBBI, DL,
                     MCCFIInstruction::createOffset(
                         nullptr, MCRI->getDwarfRegNum(VGPR, false),
                         MFI.getObjectOffset(FI) * ST.getWavefrontSize()));
        }
      };

  StoreWWMRegisters(WWMScratchRegs);
  if (!WWMCalleeSavedRegs.empty()) {
    if (ScratchExecCopy) {
      unsigned MovOpc = ST.isWave32() ? AMDGPU::S_MOV_B32 : AMDGPU::S_MOV_B64;
      BuildMI(MBB, MBBI, DL, TII->get(MovOpc), TRI.getExec()).addImm(-1);
    } else {
      ScratchExecCopy = buildScratchExecCopy(LiveUnits, MF, MBB, MBBI, DL,
                                             /*IsProlog*/ true,
                                             /*EnableInactiveLanes*/ false);
    }
  }

  StoreWWMRegisters(WWMCalleeSavedRegs);
  if (ScratchExecCopy) {
    // FIXME: Split block and make terminator.
    unsigned ExecMov = ST.isWave32() ? AMDGPU::S_MOV_B32 : AMDGPU::S_MOV_B64;
    BuildMI(MBB, MBBI, DL, TII->get(ExecMov), TRI.getExec())
        .addReg(ScratchExecCopy, RegState::Kill);
    LiveUnits.addReg(ScratchExecCopy);
  }

  Register FramePtrReg = FuncInfo->getFrameOffsetReg();

  for (const auto &Spill : FuncInfo->getPrologEpilogSGPRSpills()) {
    // Special handle FP spill:
    // Skip if FP is saved to a scratch SGPR, the save has already been emitted.
    // Otherwise, FP has been moved to a temporary register and spill it
    // instead.
    bool IsFramePtrPrologSpill = Spill.first == FramePtrReg ? true : false;
    Register Reg = IsFramePtrPrologSpill ? FramePtrRegScratchCopy : Spill.first;
    if (!Reg)
      continue;

    PrologEpilogSGPRSpillBuilder SB(Reg, Spill.second, MBB, MBBI, DL, TII, TRI,
                                    LiveUnits, FrameReg, IsFramePtrPrologSpill);
    SB.save();
  }

  // If a copy to scratch SGPR has been chosen for any of the SGPR spills, make
  // such scratch registers live throughout the function.
  SmallVector<Register, 1> ScratchSGPRs;
  FuncInfo->getAllScratchSGPRCopyDstRegs(ScratchSGPRs);
  if (!ScratchSGPRs.empty()) {
    for (MachineBasicBlock &MBB : MF) {
      for (MCPhysReg Reg : ScratchSGPRs)
        MBB.addLiveIn(Reg);

      MBB.sortUniqueLiveIns();
    }
    if (!LiveUnits.empty()) {
      for (MCPhysReg Reg : ScratchSGPRs)
        LiveUnits.addReg(Reg);
    }
  }

  // Remove the spill entry created for EXEC. It is needed only for CFISaves in
  // the prologue.
  if (TRI.isCFISavedRegsSpillEnabled())
    FuncInfo->removePrologEpilogSGPRSpillEntry(TRI.getExec());
}

void SIFrameLowering::emitCSRSpillRestores(
    MachineFunction &MF, MachineBasicBlock &MBB,
    MachineBasicBlock::iterator MBBI, DebugLoc &DL, LiveRegUnits &LiveUnits,
    Register FrameReg, Register FramePtrRegScratchCopy) const {
  const SIMachineFunctionInfo *FuncInfo = MF.getInfo<SIMachineFunctionInfo>();
  const GCNSubtarget &ST = MF.getSubtarget<GCNSubtarget>();
  const SIInstrInfo *TII = ST.getInstrInfo();
  const SIRegisterInfo &TRI = TII->getRegisterInfo();
  Register FramePtrReg = FuncInfo->getFrameOffsetReg();

  for (const auto &Spill : FuncInfo->getPrologEpilogSGPRSpills()) {
    // Special handle FP restore:
    // Skip if FP needs to be restored from the scratch SGPR. Otherwise, restore
    // the FP value to a temporary register. The frame pointer should be
    // overwritten only at the end when all other spills are restored from
    // current frame.
    Register Reg =
        Spill.first == FramePtrReg ? FramePtrRegScratchCopy : Spill.first;
    if (!Reg)
      continue;

    PrologEpilogSGPRSpillBuilder SB(Reg, Spill.second, MBB, MBBI, DL, TII, TRI,
                                    LiveUnits, FrameReg);
    SB.restore();
  }

  // Restore Whole-Wave Mode VGPRs. Restore only the inactive lanes of the
  // scratch registers. However, restore all lanes of callee-saved VGPRs. Due to
  // this, we might end up flipping the EXEC bits twice.
  Register ScratchExecCopy;
  SmallVector<std::pair<Register, int>, 2> WWMCalleeSavedRegs, WWMScratchRegs;
  FuncInfo->splitWWMSpillRegisters(MF, WWMCalleeSavedRegs, WWMScratchRegs);
  if (!WWMScratchRegs.empty())
    ScratchExecCopy =
        buildScratchExecCopy(LiveUnits, MF, MBB, MBBI, DL,
                             /*IsProlog*/ false, /*EnableInactiveLanes*/ true);

  auto RestoreWWMRegisters =
      [&](SmallVectorImpl<std::pair<Register, int>> &WWMRegs) {
        for (const auto &Reg : WWMRegs) {
          Register VGPR = Reg.first;
          int FI = Reg.second;
          buildEpilogRestore(ST, TRI, *FuncInfo, LiveUnits, MF, MBB, MBBI, DL,
                             VGPR, FI, FrameReg);
        }
      };

  RestoreWWMRegisters(WWMScratchRegs);
  if (!WWMCalleeSavedRegs.empty()) {
    if (ScratchExecCopy) {
      unsigned MovOpc = ST.isWave32() ? AMDGPU::S_MOV_B32 : AMDGPU::S_MOV_B64;
      BuildMI(MBB, MBBI, DL, TII->get(MovOpc), TRI.getExec()).addImm(-1);
    } else {
      ScratchExecCopy = buildScratchExecCopy(LiveUnits, MF, MBB, MBBI, DL,
                                             /*IsProlog*/ false,
                                             /*EnableInactiveLanes*/ false);
    }
  }

  RestoreWWMRegisters(WWMCalleeSavedRegs);
  if (ScratchExecCopy) {
    // FIXME: Split block and make terminator.
    unsigned ExecMov = ST.isWave32() ? AMDGPU::S_MOV_B32 : AMDGPU::S_MOV_B64;
    BuildMI(MBB, MBBI, DL, TII->get(ExecMov), TRI.getExec())
        .addReg(ScratchExecCopy, RegState::Kill);
  }
}

void SIFrameLowering::emitPrologue(MachineFunction &MF,
                                   MachineBasicBlock &MBB) const {
  SIMachineFunctionInfo *FuncInfo = MF.getInfo<SIMachineFunctionInfo>();
  if (FuncInfo->isEntryFunction()) {
    emitEntryFunctionPrologue(MF, MBB);
    return;
  }

  MachineFrameInfo &MFI = MF.getFrameInfo();
  const GCNSubtarget &ST = MF.getSubtarget<GCNSubtarget>();
  const SIInstrInfo *TII = ST.getInstrInfo();
  const SIRegisterInfo &TRI = TII->getRegisterInfo();
  MachineRegisterInfo &MRI = MF.getRegInfo();

  Register StackPtrReg = FuncInfo->getStackPtrOffsetReg();
  Register FramePtrReg = FuncInfo->getFrameOffsetReg();
  Register BasePtrReg =
      TRI.hasBasePointer(MF) ? TRI.getBaseRegister() : Register();
  LiveRegUnits LiveUnits;

  MachineBasicBlock::iterator MBBI = MBB.begin();
  // DebugLoc must be unknown since the first instruction with DebugLoc is used
  // to determine the end of the prologue.
  DebugLoc DL;

  if (FuncInfo->isChainFunction()) {
    // Functions with the amdgpu_cs_chain[_preserve] CC don't receive a SP, but
    // are free to set one up if they need it.
    bool UseSP = requiresStackPointerReference(MF);
    if (UseSP) {
      assert(StackPtrReg != AMDGPU::SP_REG);

      BuildMI(MBB, MBBI, DL, TII->get(AMDGPU::S_MOV_B32), StackPtrReg)
          .addImm(MFI.getStackSize() * getScratchScaleFactor(ST));
    }
  }

  bool HasFP = false;
  bool HasBP = false;
  uint32_t NumBytes = MFI.getStackSize();
  uint32_t RoundedSize = NumBytes;

  // FIXME: Switch to using MF.needsFrameMoves() later
  const bool NeedsFrameMoves = true;

  if (NeedsFrameMoves)
    emitPrologueEntryCFI(MBB, MBBI, DL);

  if (TRI.hasStackRealignment(MF))
    HasFP = true;

  Register FramePtrRegScratchCopy;
  if (!HasFP && !hasFP(MF)) {
    // Emit the CSR spill stores with SP base register.
    emitCSRSpillStores(MF, MBB, MBBI, DL, LiveUnits,
                       FuncInfo->isChainFunction() ? Register() : StackPtrReg,
                       FramePtrRegScratchCopy, NeedsFrameMoves);
  } else {
    // CSR spill stores will use FP as base register.
    Register SGPRForFPSaveRestoreCopy =
        FuncInfo->getScratchSGPRCopyDstReg(FramePtrReg);

    initLiveUnits(LiveUnits, TRI, FuncInfo, MF, MBB, MBBI, /*IsProlog*/ true);
    if (SGPRForFPSaveRestoreCopy) {
      // Copy FP to the scratch register now and emit the CFI entry. It avoids
      // the extra FP copy needed in the other two cases when FP is spilled to
      // memory or to a VGPR lane.
      PrologEpilogSGPRSpillBuilder SB(
          FramePtrReg,
          FuncInfo->getPrologEpilogSGPRSaveRestoreInfo(FramePtrReg), MBB, MBBI,
          DL, TII, TRI, LiveUnits, FramePtrReg,
          /*IsFramePtrPrologSpill*/ true);
      SB.save();
      LiveUnits.addReg(SGPRForFPSaveRestoreCopy);
    } else {
      // Copy FP into a new scratch register so that its previous value can be
      // spilled after setting up the new frame.
      FramePtrRegScratchCopy = findScratchNonCalleeSaveRegister(
          MRI, LiveUnits, AMDGPU::SReg_32_XM0_XEXECRegClass);
      if (!FramePtrRegScratchCopy)
        report_fatal_error("failed to find free scratch register");

      LiveUnits.addReg(FramePtrRegScratchCopy);
      BuildMI(MBB, MBBI, DL, TII->get(AMDGPU::COPY), FramePtrRegScratchCopy)
          .addReg(FramePtrReg);
    }
  }

  if (HasFP) {
    const unsigned Alignment = MFI.getMaxAlign().value();

    RoundedSize += Alignment;
    if (LiveUnits.empty()) {
      LiveUnits.init(TRI);
      LiveUnits.addLiveIns(MBB);
    }

    // s_add_i32 s33, s32, NumBytes
    // s_and_b32 s33, s33, 0b111...0000
    BuildMI(MBB, MBBI, DL, TII->get(AMDGPU::S_ADD_I32), FramePtrReg)
        .addReg(StackPtrReg)
        .addImm((Alignment - 1) * getScratchScaleFactor(ST))
        .setMIFlag(MachineInstr::FrameSetup);
    auto And = BuildMI(MBB, MBBI, DL, TII->get(AMDGPU::S_AND_B32), FramePtrReg)
        .addReg(FramePtrReg, RegState::Kill)
        .addImm(-Alignment * getScratchScaleFactor(ST))
        .setMIFlag(MachineInstr::FrameSetup);
    And->getOperand(3).setIsDead(); // Mark SCC as dead.
    FuncInfo->setIsStackRealigned(true);
  } else if ((HasFP = hasFP(MF))) {
    BuildMI(MBB, MBBI, DL, TII->get(AMDGPU::COPY), FramePtrReg)
        .addReg(StackPtrReg)
        .setMIFlag(MachineInstr::FrameSetup);
  }

  // If FP is used, emit the CSR spills with FP base register.
  if (HasFP) {
    emitCSRSpillStores(MF, MBB, MBBI, DL, LiveUnits, FramePtrReg,
                       FramePtrRegScratchCopy, NeedsFrameMoves);
    if (FramePtrRegScratchCopy)
      LiveUnits.removeReg(FramePtrRegScratchCopy);
  }

  // If we need a base pointer, set it up here. It's whatever the value of
  // the stack pointer is at this point. Any variable size objects will be
  // allocated after this, so we can still use the base pointer to reference
  // the incoming arguments.
  if ((HasBP = TRI.hasBasePointer(MF))) {
    BuildMI(MBB, MBBI, DL, TII->get(AMDGPU::COPY), BasePtrReg)
        .addReg(StackPtrReg)
        .setMIFlag(MachineInstr::FrameSetup);
  }

  if (HasFP) {
    if (NeedsFrameMoves)
      emitDefCFA(MBB, MBBI, DL, FramePtrReg, /*AspaceAlreadyDefined=*/false,
                 MachineInstr::FrameSetup);
  }

  if (HasFP && RoundedSize != 0) {
    auto Add = BuildMI(MBB, MBBI, DL, TII->get(AMDGPU::S_ADD_I32), StackPtrReg)
        .addReg(StackPtrReg)
        .addImm(RoundedSize * getScratchScaleFactor(ST))
        .setMIFlag(MachineInstr::FrameSetup);
    Add->getOperand(3).setIsDead(); // Mark SCC as dead.
  }

  bool FPSaved = FuncInfo->hasPrologEpilogSGPRSpillEntry(FramePtrReg);
  (void)FPSaved;
  assert((!HasFP || FPSaved) &&
         "Needed to save FP but didn't save it anywhere");

  // If we allow spilling to AGPRs we may have saved FP but then spill
  // everything into AGPRs instead of the stack.
  assert((HasFP || !FPSaved || EnableSpillVGPRToAGPR) &&
         "Saved FP but didn't need it");

  bool BPSaved = FuncInfo->hasPrologEpilogSGPRSpillEntry(BasePtrReg);
  (void)BPSaved;
  assert((!HasBP || BPSaved) &&
         "Needed to save BP but didn't save it anywhere");

  assert((HasBP || !BPSaved) && "Saved BP but didn't need it");
}

void SIFrameLowering::emitEpilogue(MachineFunction &MF,
                                   MachineBasicBlock &MBB) const {
  const SIMachineFunctionInfo *FuncInfo = MF.getInfo<SIMachineFunctionInfo>();
  if (FuncInfo->isEntryFunction())
    return;

  const GCNSubtarget &ST = MF.getSubtarget<GCNSubtarget>();
  const SIInstrInfo *TII = ST.getInstrInfo();
  const SIRegisterInfo &TRI = TII->getRegisterInfo();
  MachineRegisterInfo &MRI = MF.getRegInfo();
  LiveRegUnits LiveUnits;
  // Get the insert location for the epilogue. If there were no terminators in
  // the block, get the last instruction.
  MachineBasicBlock::iterator MBBI = MBB.end();
  DebugLoc DL;
  if (!MBB.empty()) {
    MBBI = MBB.getLastNonDebugInstr();
    if (MBBI != MBB.end())
      DL = MBBI->getDebugLoc();

    MBBI = MBB.getFirstTerminator();
  }

  const MachineFrameInfo &MFI = MF.getFrameInfo();
  uint32_t NumBytes = MFI.getStackSize();
  uint32_t RoundedSize = FuncInfo->isStackRealigned()
                             ? NumBytes + MFI.getMaxAlign().value()
                             : NumBytes;
  const Register StackPtrReg = FuncInfo->getStackPtrOffsetReg();
  Register FramePtrReg = FuncInfo->getFrameOffsetReg();
  bool FPSaved = FuncInfo->hasPrologEpilogSGPRSpillEntry(FramePtrReg);
  if (RoundedSize != 0) {
    if (TRI.hasBasePointer(MF))
      BuildMI(MBB, MBBI, DL, TII->get(AMDGPU::COPY), StackPtrReg)
          .addReg(TRI.getBaseRegister())
          .setMIFlag(MachineInstr::FrameDestroy);
    else if (hasFP(MF))
      BuildMI(MBB, MBBI, DL, TII->get(AMDGPU::COPY), StackPtrReg)
          .addReg(FramePtrReg)
          .setMIFlag(MachineInstr::FrameDestroy);
  }

  Register FramePtrRegScratchCopy;
  Register SGPRForFPSaveRestoreCopy =
      FuncInfo->getScratchSGPRCopyDstReg(FramePtrReg);
  if (FPSaved) {
    // CSR spill restores should use FP as base register. If
    // SGPRForFPSaveRestoreCopy is not true, restore the previous value of FP
    // into a new scratch register and copy to FP later when other registers are
    // restored from the current stack frame.
    initLiveUnits(LiveUnits, TRI, FuncInfo, MF, MBB, MBBI, /*IsProlog*/ false);
    if (SGPRForFPSaveRestoreCopy) {
      LiveUnits.addReg(SGPRForFPSaveRestoreCopy);
    } else {
      FramePtrRegScratchCopy = findScratchNonCalleeSaveRegister(
          MRI, LiveUnits, AMDGPU::SReg_32_XM0_XEXECRegClass);
      if (!FramePtrRegScratchCopy)
        report_fatal_error("failed to find free scratch register");

      LiveUnits.addReg(FramePtrRegScratchCopy);
    }

    emitCSRSpillRestores(MF, MBB, MBBI, DL, LiveUnits, FramePtrReg,
                         FramePtrRegScratchCopy);
  }

  // FIXME: Switch to using MF.needsFrameMoves() later
  const bool NeedsFrameMoves = true;
  if (hasFP(MF)) {
    if (NeedsFrameMoves)
      emitDefCFA(MBB, MBBI, DL, StackPtrReg, /*AspaceAlreadyDefined=*/false,
                 MachineInstr::FrameDestroy);
  }

  if (FPSaved) {
    // Insert the copy to restore FP.
    Register SrcReg = SGPRForFPSaveRestoreCopy ? SGPRForFPSaveRestoreCopy
                                               : FramePtrRegScratchCopy;
    MachineInstrBuilder MIB =
        BuildMI(MBB, MBBI, DL, TII->get(AMDGPU::COPY), FramePtrReg)
            .addReg(SrcReg);
    if (SGPRForFPSaveRestoreCopy)
      MIB.setMIFlag(MachineInstr::FrameDestroy);
  } else {
    // Insert the CSR spill restores with SP as the base register.
    emitCSRSpillRestores(MF, MBB, MBBI, DL, LiveUnits,
                         FuncInfo->isChainFunction() ? Register() : StackPtrReg,
                         FramePtrRegScratchCopy);
  }
}

#ifndef NDEBUG
static bool allSGPRSpillsAreDead(const MachineFunction &MF) {
  const MachineFrameInfo &MFI = MF.getFrameInfo();
  const SIMachineFunctionInfo *FuncInfo = MF.getInfo<SIMachineFunctionInfo>();
  for (int I = MFI.getObjectIndexBegin(), E = MFI.getObjectIndexEnd();
       I != E; ++I) {
    if (!MFI.isDeadObjectIndex(I) &&
        MFI.getStackID(I) == TargetStackID::SGPRSpill &&
        !FuncInfo->checkIndexInPrologEpilogSGPRSpills(I)) {
      return false;
    }
  }

  return true;
}
#endif

StackOffset SIFrameLowering::getFrameIndexReference(const MachineFunction &MF,
                                                    int FI,
                                                    Register &FrameReg) const {
  const SIRegisterInfo *RI = MF.getSubtarget<GCNSubtarget>().getRegisterInfo();

  FrameReg = RI->getFrameRegister(MF);
  return StackOffset::getFixed(MF.getFrameInfo().getObjectOffset(FI));
}

void SIFrameLowering::processFunctionBeforeFrameFinalized(
  MachineFunction &MF,
  RegScavenger *RS) const {
  MachineFrameInfo &MFI = MF.getFrameInfo();

  const GCNSubtarget &ST = MF.getSubtarget<GCNSubtarget>();
  const SIInstrInfo *TII = ST.getInstrInfo();
  const SIRegisterInfo *TRI = ST.getRegisterInfo();
  MachineRegisterInfo &MRI = MF.getRegInfo();
  SIMachineFunctionInfo *FuncInfo = MF.getInfo<SIMachineFunctionInfo>();

  const bool SpillVGPRToAGPR = ST.hasMAIInsts() && FuncInfo->hasSpilledVGPRs()
                               && EnableSpillVGPRToAGPR;

  if (SpillVGPRToAGPR) {
    // To track the spill frame indices handled in this pass.
    BitVector SpillFIs(MFI.getObjectIndexEnd(), false);
    BitVector NonVGPRSpillFIs(MFI.getObjectIndexEnd(), false);

    bool SeenDbgInstr = false;

    for (MachineBasicBlock &MBB : MF) {
      for (MachineInstr &MI : llvm::make_early_inc_range(MBB)) {
        int FrameIndex;
        if (MI.isDebugInstr())
          SeenDbgInstr = true;

        if (TII->isVGPRSpill(MI)) {
          // Try to eliminate stack used by VGPR spills before frame
          // finalization.
          unsigned FIOp = AMDGPU::getNamedOperandIdx(MI.getOpcode(),
                                                     AMDGPU::OpName::vaddr);
          int FI = MI.getOperand(FIOp).getIndex();
          Register VReg =
            TII->getNamedOperand(MI, AMDGPU::OpName::vdata)->getReg();
          if (FuncInfo->allocateVGPRSpillToAGPR(MF, FI,
                                                TRI->isAGPR(MRI, VReg))) {
            assert(RS != nullptr);
            RS->enterBasicBlockEnd(MBB);
            RS->backward(std::next(MI.getIterator()));
            TRI->eliminateFrameIndex(MI, 0, FIOp, RS);
            SpillFIs.set(FI);
            continue;
          }
        } else if (TII->isStoreToStackSlot(MI, FrameIndex) ||
                   TII->isLoadFromStackSlot(MI, FrameIndex))
          if (!MFI.isFixedObjectIndex(FrameIndex))
            NonVGPRSpillFIs.set(FrameIndex);
      }
    }

    // Stack slot coloring may assign different objects to the same stack slot.
    // If not, then the VGPR to AGPR spill slot is dead.
    for (unsigned FI : SpillFIs.set_bits())
      if (!NonVGPRSpillFIs.test(FI))
        FuncInfo->setVGPRToAGPRSpillDead(FI);

    for (MachineBasicBlock &MBB : MF) {
      for (MCPhysReg Reg : FuncInfo->getVGPRSpillAGPRs())
        MBB.addLiveIn(Reg);

      for (MCPhysReg Reg : FuncInfo->getAGPRSpillVGPRs())
        MBB.addLiveIn(Reg);

      MBB.sortUniqueLiveIns();

      if (!SpillFIs.empty() && SeenDbgInstr) {
        // FIXME: The dead frame indices are replaced with a null register from
        // the debug value instructions. We should instead, update it with the
        // correct register value. But not sure the register value alone is
        for (MachineInstr &MI : MBB) {
          if (MI.isDebugValue()) {
            uint32_t StackOperandIdx = MI.isDebugValueList() ? 2 : 0;
            if (MI.getOperand(StackOperandIdx).isFI() &&
                !MFI.isFixedObjectIndex(
                    MI.getOperand(StackOperandIdx).getIndex()) &&
                SpillFIs[MI.getOperand(StackOperandIdx).getIndex()]) {
              MI.getOperand(StackOperandIdx)
                  .ChangeToRegister(Register(), false /*isDef*/);
            }
          }
        }
      }
    }
  }

  // At this point we've already allocated all spilled SGPRs to VGPRs if we
  // can. Any remaining SGPR spills will go to memory, so move them back to the
  // default stack.
  bool HaveSGPRToVMemSpill =
      FuncInfo->removeDeadFrameIndices(MF, /*ResetSGPRSpillStackIDs*/ true);
  assert(allSGPRSpillsAreDead(MF) &&
         "SGPR spill should have been removed in SILowerSGPRSpills");

  // FIXME: The other checks should be redundant with allStackObjectsAreDead,
  // but currently hasNonSpillStackObjects is set only from source
  // allocas. Stack temps produced from legalization are not counted currently.
  if (!allStackObjectsAreDead(MF)) {
    assert(RS && "RegScavenger required if spilling");

    // Add an emergency spill slot
    RS->addScavengingFrameIndex(FuncInfo->getScavengeFI(MFI, *TRI));

    // If we are spilling SGPRs to memory with a large frame, we may need a
    // second VGPR emergency frame index.
    if (HaveSGPRToVMemSpill &&
        allocateScavengingFrameIndexesNearIncomingSP(MF)) {
      RS->addScavengingFrameIndex(MFI.CreateSpillStackObject(4, Align(4)));
    }
  }
}

void SIFrameLowering::processFunctionBeforeFrameIndicesReplaced(
    MachineFunction &MF, RegScavenger *RS) const {
  const GCNSubtarget &ST = MF.getSubtarget<GCNSubtarget>();
  const SIRegisterInfo *TRI = ST.getRegisterInfo();
  MachineRegisterInfo &MRI = MF.getRegInfo();
  SIMachineFunctionInfo *FuncInfo = MF.getInfo<SIMachineFunctionInfo>();

  if (ST.hasMAIInsts() && !ST.hasGFX90AInsts()) {
    // On gfx908, we had initially reserved highest available VGPR for AGPR
    // copy. Now since we are done with RA, check if there exist an unused VGPR
    // which is lower than the eariler reserved VGPR before RA. If one exist,
    // use it for AGPR copy instead of one reserved before RA.
    Register VGPRForAGPRCopy = FuncInfo->getVGPRForAGPRCopy();
    Register UnusedLowVGPR =
        TRI->findUnusedRegister(MRI, &AMDGPU::VGPR_32RegClass, MF);
    if (UnusedLowVGPR && (TRI->getHWRegIndex(UnusedLowVGPR) <
                          TRI->getHWRegIndex(VGPRForAGPRCopy))) {
      // Reserve this newly identified VGPR (for AGPR copy)
      // reserved registers should already be frozen at this point
      // so we can avoid calling MRI.freezeReservedRegs and just use
      // MRI.reserveReg
      FuncInfo->setVGPRForAGPRCopy(UnusedLowVGPR);
      MRI.reserveReg(UnusedLowVGPR, TRI);
    }
  }
  // We initally reserved the highest available SGPR pair for long branches
  // now, after RA, we shift down to a lower unused one if one exists
  Register LongBranchReservedReg = FuncInfo->getLongBranchReservedReg();
  Register UnusedLowSGPR =
      TRI->findUnusedRegister(MRI, &AMDGPU::SGPR_64RegClass, MF);
  // If LongBranchReservedReg is null then we didn't find a long branch
  // and never reserved a register to begin with so there is nothing to
  // shift down. Then if UnusedLowSGPR is null, there isn't available lower
  // register to use so just keep the original one we set.
  if (LongBranchReservedReg && UnusedLowSGPR) {
    FuncInfo->setLongBranchReservedReg(UnusedLowSGPR);
    MRI.reserveReg(UnusedLowSGPR, TRI);
  }
}

// The special SGPR spills like the one needed for FP, BP or any reserved
// registers delayed until frame lowering.
void SIFrameLowering::determinePrologEpilogSGPRSaves(
    MachineFunction &MF, BitVector &SavedVGPRs,
    bool NeedExecCopyReservedReg) const {
  MachineFrameInfo &FrameInfo = MF.getFrameInfo();
  MachineRegisterInfo &MRI = MF.getRegInfo();
  SIMachineFunctionInfo *MFI = MF.getInfo<SIMachineFunctionInfo>();
  const GCNSubtarget &ST = MF.getSubtarget<GCNSubtarget>();
  const SIRegisterInfo *TRI = ST.getRegisterInfo();
  LiveRegUnits LiveUnits;
  LiveUnits.init(*TRI);
  // Initially mark callee saved registers as used so we will not choose them
  // while looking for scratch SGPRs.
  const MCPhysReg *CSRegs = MF.getRegInfo().getCalleeSavedRegs();
  for (unsigned I = 0; CSRegs[I]; ++I)
    LiveUnits.addReg(CSRegs[I]);

  const TargetRegisterClass &RC = *TRI->getWaveMaskRegClass();

  Register ReservedRegForExecCopy = MFI->getSGPRForEXECCopy();
  if (NeedExecCopyReservedReg ||
      (ReservedRegForExecCopy &&
       MRI.isPhysRegUsed(ReservedRegForExecCopy, /*SkipRegMaskTest=*/true))) {
    MRI.reserveReg(ReservedRegForExecCopy, TRI);
    Register UnusedScratchReg = findUnusedRegister(MRI, LiveUnits, RC);
    if (UnusedScratchReg) {
      // If found any unused scratch SGPR, reserve the register itself for Exec
      // copy and there is no need for any spills in that case.
      MFI->setSGPRForEXECCopy(UnusedScratchReg);
      MRI.replaceRegWith(ReservedRegForExecCopy, UnusedScratchReg);
      LiveUnits.addReg(UnusedScratchReg);
    } else {
      // Needs spill.
      assert(!MFI->hasPrologEpilogSGPRSpillEntry(ReservedRegForExecCopy) &&
             "Re-reserving spill slot for EXEC copy register");
      getVGPRSpillLaneOrTempRegister(MF, LiveUnits, ReservedRegForExecCopy, RC,
                                     /*IncludeScratchCopy=*/false);
    }
  } else if (ReservedRegForExecCopy) {
    // Reset it at this point. There are no whole-wave copies and spills
    // encountered.
    MFI->setSGPRForEXECCopy(AMDGPU::NoRegister);
  }

  if (TRI->isCFISavedRegsSpillEnabled()) {
    Register Exec = TRI->getExec();
    assert(!MFI->hasPrologEpilogSGPRSpillEntry(Exec) &&
           "Re-reserving spill slot for EXEC");
    // FIXME: Machine Copy Propagation currently optimizes away the EXEC copy to
    // the scratch as we emit it only in the prolog. This optimization should
    // not happen for frame related instructions. Until this is fixed ignore
    // copy to scratch SGPR.
    getVGPRSpillLaneOrTempRegister(MF, LiveUnits, Exec, RC,
                                   /*IncludeScratchCopy=*/false);
  }

  // hasFP only knows about stack objects that already exist. We're now
  // determining the stack slots that will be created, so we have to predict
  // them. Stack objects force FP usage with calls.
  //
  // Note a new VGPR CSR may be introduced if one is used for the spill, but we
  // don't want to report it here.
  //
  // FIXME: Is this really hasReservedCallFrame?
  const bool WillHaveFP =
<<<<<<< HEAD
      FrameInfo.hasCalls() && (SavedVGPRs.any() || !allStackObjectsAreDead(MF));
=======
      FrameInfo.hasCalls() &&
      (SavedVGPRs.any() || !allStackObjectsAreDead(MF));
>>>>>>> fb604a32

  if (WillHaveFP || hasFP(MF)) {
    Register FramePtrReg = MFI->getFrameOffsetReg();
    assert(!MFI->hasPrologEpilogSGPRSpillEntry(FramePtrReg) &&
           "Re-reserving spill slot for FP");
    getVGPRSpillLaneOrTempRegister(MF, LiveUnits, FramePtrReg);
  }

  if (TRI->hasBasePointer(MF)) {
    Register BasePtrReg = TRI->getBaseRegister();
    assert(!MFI->hasPrologEpilogSGPRSpillEntry(BasePtrReg) &&
           "Re-reserving spill slot for BP");
    getVGPRSpillLaneOrTempRegister(MF, LiveUnits, BasePtrReg);
  }
}

// Only report VGPRs to generic code.
void SIFrameLowering::determineCalleeSaves(MachineFunction &MF,
                                           BitVector &SavedVGPRs,
                                           RegScavenger *RS) const {
  SIMachineFunctionInfo *MFI = MF.getInfo<SIMachineFunctionInfo>();

  // If this is a function with the amdgpu_cs_chain[_preserve] calling
  // convention and it doesn't contain any calls to llvm.amdgcn.cs.chain, then
  // we don't need to save and restore anything.
  if (MFI->isChainFunction() && !MF.getFrameInfo().hasTailCall())
    return;

  TargetFrameLowering::determineCalleeSaves(MF, SavedVGPRs, RS);

  const GCNSubtarget &ST = MF.getSubtarget<GCNSubtarget>();
  const SIRegisterInfo *TRI = ST.getRegisterInfo();
  const SIInstrInfo *TII = ST.getInstrInfo();
  bool NeedExecCopyReservedReg = false;

  MachineInstr *ReturnMI = nullptr;
  for (MachineBasicBlock &MBB : MF) {
    for (MachineInstr &MI : MBB) {
      // TODO: Walking through all MBBs here would be a bad heuristic. Better
      // handle them elsewhere.
      if (TII->isWWMRegSpillOpcode(MI.getOpcode()))
        NeedExecCopyReservedReg = true;
      else if (MI.getOpcode() == AMDGPU::SI_RETURN ||
               MI.getOpcode() == AMDGPU::SI_RETURN_TO_EPILOG ||
               (MFI->isChainFunction() &&
                TII->isChainCallOpcode(MI.getOpcode()))) {
        // We expect all return to be the same size.
        assert(!ReturnMI ||
               (count_if(MI.operands(), [](auto Op) { return Op.isReg(); }) ==
                count_if(ReturnMI->operands(), [](auto Op) { return Op.isReg(); })));
        ReturnMI = &MI;
      }
    }
  }

  SmallVector<Register> SortedWWMVGPRs;
  for (Register Reg : MFI->getWWMReservedRegs()) {
    // The shift-back is needed only for the VGPRs used for SGPR spills and they
    // are of 32-bit size. SIPreAllocateWWMRegs pass can add tuples into WWM
    // reserved registers.
    const TargetRegisterClass *RC = TRI->getPhysRegBaseClass(Reg);
    if (TRI->getRegSizeInBits(*RC) != 32)
      continue;
    SortedWWMVGPRs.push_back(Reg);
  }

  sort(SortedWWMVGPRs, std::greater<Register>());
  MFI->shiftWwmVGPRsToLowestRange(MF, SortedWWMVGPRs, SavedVGPRs);

  if (MFI->isEntryFunction())
    return;

  // Remove any VGPRs used in the return value because these do not need to be saved.
  // This prevents CSR restore from clobbering return VGPRs.
  if (ReturnMI) {
    for (auto &Op : ReturnMI->operands()) {
      if (Op.isReg())
        SavedVGPRs.reset(Op.getReg());
    }
  }

  // Create the stack objects for WWM registers now.
  for (Register Reg : MFI->getWWMReservedRegs()) {
    const TargetRegisterClass *RC = TRI->getPhysRegBaseClass(Reg);
    MFI->allocateWWMSpill(MF, Reg, TRI->getSpillSize(*RC),
                          TRI->getSpillAlign(*RC));
  }

  // Ignore the SGPRs the default implementation found.
  SavedVGPRs.clearBitsNotInMask(TRI->getAllVectorRegMask());

  // Do not save AGPRs prior to GFX90A because there was no easy way to do so.
  // In gfx908 there was do AGPR loads and stores and thus spilling also
  // require a temporary VGPR.
  if (!ST.hasGFX90AInsts())
    SavedVGPRs.clearBitsInMask(TRI->getAllAGPRRegMask());

  determinePrologEpilogSGPRSaves(MF, SavedVGPRs, NeedExecCopyReservedReg);

  // The Whole-Wave VGPRs need to be specially inserted in the prolog, so don't
  // allow the default insertion to handle them.
  for (auto &Reg : MFI->getWWMSpills())
    SavedVGPRs.reset(Reg.first);
}

void SIFrameLowering::determineCalleeSavesSGPR(MachineFunction &MF,
                                               BitVector &SavedRegs,
                                               RegScavenger *RS) const {
  TargetFrameLowering::determineCalleeSaves(MF, SavedRegs, RS);
  const SIMachineFunctionInfo *MFI = MF.getInfo<SIMachineFunctionInfo>();
  if (MFI->isEntryFunction())
    return;

  const GCNSubtarget &ST = MF.getSubtarget<GCNSubtarget>();
  const SIRegisterInfo *TRI = ST.getRegisterInfo();

  // The SP is specifically managed and we don't want extra spills of it.
  SavedRegs.reset(MFI->getStackPtrOffsetReg());

  const BitVector AllSavedRegs = SavedRegs;
  SavedRegs.clearBitsInMask(TRI->getAllVectorRegMask());

  // We have to anticipate introducing CSR VGPR spills or spill of caller
  // save VGPR reserved for SGPR spills as we now always create stack entry
  // for it, if we don't have any stack objects already, since we require a FP
  // if there is a call and stack. We will allocate a VGPR for SGPR spills if
  // there are any SGPR spills. Whether they are CSR spills or otherwise.
  MachineFrameInfo &FrameInfo = MF.getFrameInfo();
  const bool WillHaveFP =
      FrameInfo.hasCalls() && (AllSavedRegs.any() || MFI->hasSpilledSGPRs());

  // FP will be specially managed like SP.
  if (WillHaveFP || hasFP(MF))
    SavedRegs.reset(MFI->getFrameOffsetReg());

  // Return address use with return instruction is hidden through the SI_RETURN
  // pseudo. Given that and since the IPRA computes actual register usage and
  // does not use CSR list, the clobbering of return address by function calls
  // (D117243) or otherwise (D120922) is ignored/not seen by the IPRA's register
  // usage collection. This will ensure save/restore of return address happens
  // in those scenarios.
  const MachineRegisterInfo &MRI = MF.getRegInfo();
  Register RetAddrReg = TRI->getReturnAddressReg(MF);
  if (!MFI->isEntryFunction() &&
      (FrameInfo.hasCalls() || MRI.isPhysRegModified(RetAddrReg))) {
    SavedRegs.set(TRI->getSubReg(RetAddrReg, AMDGPU::sub0));
    SavedRegs.set(TRI->getSubReg(RetAddrReg, AMDGPU::sub1));
  }
}

static void assignSlotsUsingVGPRBlocks(MachineFunction &MF,
                                       const GCNSubtarget &ST,
                                       std::vector<CalleeSavedInfo> &CSI,
                                       unsigned &MinCSFrameIndex,
                                       unsigned &MaxCSFrameIndex) {
  SIMachineFunctionInfo *FuncInfo = MF.getInfo<SIMachineFunctionInfo>();
  MachineFrameInfo &MFI = MF.getFrameInfo();
  const SIRegisterInfo *TRI = ST.getRegisterInfo();

  assert(std::is_sorted(CSI.begin(), CSI.end(),
                        [](const CalleeSavedInfo &A, const CalleeSavedInfo &B) {
                          return A.getReg() < B.getReg();
                        }) &&
         "Callee saved registers not sorted");

  auto CanUseBlockOps = [&](const CalleeSavedInfo &CSI) {
    return !CSI.isSpilledToReg() &&
           TRI->getPhysRegBaseClass(CSI.getReg()) == &AMDGPU::VGPR_32RegClass &&
           !FuncInfo->isWWMReservedRegister(CSI.getReg());
  };

  auto CSEnd = CSI.end();
  for (auto CSIt = CSI.begin(); CSIt != CSEnd; ++CSIt) {
    Register Reg = CSIt->getReg();
    if (!CanUseBlockOps(*CSIt))
      continue;

    // Find all the regs that will fit in a 32-bit mask starting at the current
    // reg and build said mask. It should have 1 for every register that's
    // included, with the current register as the least significant bit.
    uint32_t Mask = 1;
    CSEnd = std::remove_if(
        CSIt + 1, CSEnd, [&](const CalleeSavedInfo &CSI) -> bool {
          if (CanUseBlockOps(CSI) && CSI.getReg() < Reg + 32) {
            Mask |= 1 << (CSI.getReg() - Reg);
            return true;
          } else {
            return false;
          }
        });

    const TargetRegisterClass *BlockRegClass = TRI->getRegClassForBlockOp(MF);
    Register RegBlock =
        TRI->getMatchingSuperReg(Reg, AMDGPU::sub0, BlockRegClass);
    if (!RegBlock) {
      // We couldn't find a super register for the block. This can happen if
      // the register we started with is too high (e.g. v232 if the maximum is
      // v255). We therefore try to get the last register block and figure out
      // the mask from there.
      Register LastBlockStart =
          AMDGPU::VGPR0 + alignDown(Reg - AMDGPU::VGPR0, 32);
      RegBlock =
          TRI->getMatchingSuperReg(LastBlockStart, AMDGPU::sub0, BlockRegClass);
      assert(RegBlock && TRI->isSubRegister(RegBlock, Reg) &&
             "Couldn't find super register");
      int RegDelta = Reg - LastBlockStart;
      assert(RegDelta > 0 && llvm::countl_zero(Mask) >= RegDelta &&
             "Bad shift amount");
      Mask <<= RegDelta;
    }

    FuncInfo->setMaskForVGPRBlockOps(RegBlock, Mask);

    // The stack objects can be a bit smaller than the register block if we know
    // some of the high bits of Mask are 0. This may happen often with calling
    // conventions where the caller and callee-saved VGPRs are interleaved at
    // a small boundary (e.g. 8 or 16).
    int UnusedBits = llvm::countl_zero(Mask);
    unsigned BlockSize = TRI->getSpillSize(*BlockRegClass) - UnusedBits * 4;
    int FrameIdx =
        MFI.CreateStackObject(BlockSize, TRI->getSpillAlign(*BlockRegClass),
                              /*isSpillSlot=*/true);
    if ((unsigned)FrameIdx < MinCSFrameIndex)
      MinCSFrameIndex = FrameIdx;
    if ((unsigned)FrameIdx > MaxCSFrameIndex)
      MaxCSFrameIndex = FrameIdx;

    CSIt->setFrameIdx(FrameIdx);
    CSIt->setReg(RegBlock);
  }
  CSI.erase(CSEnd, CSI.end());
}

bool SIFrameLowering::assignCalleeSavedSpillSlots(
    MachineFunction &MF, const TargetRegisterInfo *TRI,
    std::vector<CalleeSavedInfo> &CSI, unsigned &MinCSFrameIndex,
    unsigned &MaxCSFrameIndex) const {
  if (CSI.empty())
    return true; // Early exit if no callee saved registers are modified!

  const GCNSubtarget &ST = MF.getSubtarget<GCNSubtarget>();
  bool UseVGPRBlocks = ST.useVGPRBlockOpsForCSR();

  if (UseVGPRBlocks)
    assignSlotsUsingVGPRBlocks(MF, ST, CSI, MinCSFrameIndex, MaxCSFrameIndex);

  return assignCalleeSavedSpillSlots(MF, TRI, CSI) || UseVGPRBlocks;
}

bool SIFrameLowering::assignCalleeSavedSpillSlots(
    MachineFunction &MF, const TargetRegisterInfo *TRI,
    std::vector<CalleeSavedInfo> &CSI) const {
  if (CSI.empty())
    return true; // Early exit if no callee saved registers are modified!

  const SIMachineFunctionInfo *FuncInfo = MF.getInfo<SIMachineFunctionInfo>();
  const GCNSubtarget &ST = MF.getSubtarget<GCNSubtarget>();
  const SIRegisterInfo *RI = ST.getRegisterInfo();
  Register FramePtrReg = FuncInfo->getFrameOffsetReg();
  Register BasePtrReg = RI->getBaseRegister();
  Register SGPRForFPSaveRestoreCopy =
      FuncInfo->getScratchSGPRCopyDstReg(FramePtrReg);
  Register SGPRForBPSaveRestoreCopy =
      FuncInfo->getScratchSGPRCopyDstReg(BasePtrReg);
  if (!SGPRForFPSaveRestoreCopy && !SGPRForBPSaveRestoreCopy)
    return false;

  unsigned NumModifiedRegs = 0;

  if (SGPRForFPSaveRestoreCopy)
    NumModifiedRegs++;
  if (SGPRForBPSaveRestoreCopy)
    NumModifiedRegs++;

  for (auto &CS : CSI) {
    if (CS.getReg() == FramePtrReg.asMCReg() && SGPRForFPSaveRestoreCopy) {
      CS.setDstReg(SGPRForFPSaveRestoreCopy);
      if (--NumModifiedRegs)
        break;
    } else if (CS.getReg() == BasePtrReg.asMCReg() &&
               SGPRForBPSaveRestoreCopy) {
      CS.setDstReg(SGPRForBPSaveRestoreCopy);
      if (--NumModifiedRegs)
        break;
    }
  }

  return false;
}

bool SIFrameLowering::allocateScavengingFrameIndexesNearIncomingSP(
  const MachineFunction &MF) const {

  const GCNSubtarget &ST = MF.getSubtarget<GCNSubtarget>();
  const MachineFrameInfo &MFI = MF.getFrameInfo();
  const SIInstrInfo *TII = ST.getInstrInfo();
  uint64_t EstStackSize = MFI.estimateStackSize(MF);
  uint64_t MaxOffset = EstStackSize - 1;

  // We need the emergency stack slots to be allocated in range of the
  // MUBUF/flat scratch immediate offset from the base register, so assign these
  // first at the incoming SP position.
  //
  // TODO: We could try sorting the objects to find a hole in the first bytes
  // rather than allocating as close to possible. This could save a lot of space
  // on frames with alignment requirements.
  if (ST.enableFlatScratch()) {
    if (TII->isLegalFLATOffset(MaxOffset, AMDGPUAS::PRIVATE_ADDRESS,
                               SIInstrFlags::FlatScratch))
      return false;
  } else {
    if (TII->isLegalMUBUFImmOffset(MaxOffset))
      return false;
  }

  return true;
}

static bool isLiveIntoMBB(MCRegister Reg, MachineBasicBlock &MBB,
                          const TargetRegisterInfo *TRI) {
  for (MCRegAliasIterator R(Reg, TRI, true); R.isValid(); ++R) {
    if (MBB.isLiveIn(*R)) {
      return true;
    }
  }
  return false;
}

bool SIFrameLowering::spillCalleeSavedRegisters(
    MachineBasicBlock &MBB, MachineBasicBlock::iterator MI,
    ArrayRef<CalleeSavedInfo> CSI, const TargetRegisterInfo *TRI) const {
  MachineFunction *MF = MBB.getParent();
  const GCNSubtarget &ST = MF->getSubtarget<GCNSubtarget>();
  const SIInstrInfo *TII = ST.getInstrInfo();
  const SIRegisterInfo *SITRI = static_cast<const SIRegisterInfo *>(TRI);

  if (!ST.useVGPRBlockOpsForCSR()) {
    for (const CalleeSavedInfo &CS : CSI) {
      // Insert the spill to the stack frame.
      unsigned Reg = CS.getReg();

      if (CS.isSpilledToReg()) {
        BuildMI(MBB, MI, DebugLoc(), TII->get(TargetOpcode::COPY),
                CS.getDstReg())
            .addReg(Reg, getKillRegState(true));
      } else {
        const TargetRegisterClass *RC = TRI->getMinimalPhysRegClass(
            Reg, Reg == SITRI->getReturnAddressReg(*MF) ? MVT::i64 : MVT::i32);
        // If this value was already livein, we probably have a direct use of
        // the incoming register value, so don't kill at the spill point. This
        // happens since we pass some special inputs (workgroup IDs) in the
        // callee saved range.
        const bool IsLiveIn = isLiveIntoMBB(Reg, MBB, TRI);
        TII->storeRegToStackSlotCFI(MBB, MI, Reg, !IsLiveIn, CS.getFrameIdx(),
                                    RC, TRI);
      }
    }
    return true;
  }

  MachineFrameInfo &FrameInfo = MF->getFrameInfo();
  SIMachineFunctionInfo *MFI = MF->getInfo<SIMachineFunctionInfo>();
  SIMachineFunctionInfo *FuncInfo = MF->getInfo<SIMachineFunctionInfo>();

  const TargetRegisterClass *BlockRegClass =
      static_cast<const SIRegisterInfo *>(TRI)->getRegClassForBlockOp(*MF);
  for (const CalleeSavedInfo &CS : CSI) {
    Register Reg = CS.getReg();
    if (!BlockRegClass->contains(Reg) ||
        !FuncInfo->hasMaskForVGPRBlockOps(Reg)) {
      spillCalleeSavedRegister(MBB, MI, CS, TII, TRI);
      continue;
    }

    // Build a scratch block store.
    uint32_t Mask = FuncInfo->getMaskForVGPRBlockOps(Reg);
    int FrameIndex = CS.getFrameIdx();
    MachinePointerInfo PtrInfo =
        MachinePointerInfo::getFixedStack(*MF, FrameIndex);
    MachineMemOperand *MMO =
        MF->getMachineMemOperand(PtrInfo, MachineMemOperand::MOStore,
                                 FrameInfo.getObjectSize(FrameIndex),
                                 FrameInfo.getObjectAlign(FrameIndex));

    BuildMI(MBB, MI, MI->getDebugLoc(),
            TII->get(AMDGPU::SI_BLOCK_SPILL_V1024_CFI_SAVE))
        .addReg(Reg, getKillRegState(false))
        .addFrameIndex(FrameIndex)
        .addReg(MFI->getStackPtrOffsetReg())
        .addImm(0)
        .addImm(Mask)
        .addMemOperand(MMO);

    FuncInfo->setHasSpilledVGPRs();

    // Add the register to the liveins. This is necessary because if any of the
    // VGPRs in the register block is reserved (e.g. if it's a WWM register),
    // then the whole block will be marked as reserved and `updateLiveness` will
    // skip it.
    MBB.addLiveIn(Reg);
  }
  MBB.sortUniqueLiveIns();

  return true;
}

bool SIFrameLowering::restoreCalleeSavedRegisters(
    MachineBasicBlock &MBB, MachineBasicBlock::iterator MI,
    MutableArrayRef<CalleeSavedInfo> CSI, const TargetRegisterInfo *TRI) const {
  MachineFunction *MF = MBB.getParent();
  const GCNSubtarget &ST = MF->getSubtarget<GCNSubtarget>();
  if (!ST.useVGPRBlockOpsForCSR())
    return false;

  SIMachineFunctionInfo *FuncInfo = MF->getInfo<SIMachineFunctionInfo>();
  MachineFrameInfo &MFI = MF->getFrameInfo();
  const SIInstrInfo *TII = ST.getInstrInfo();
  const SIRegisterInfo *SITRI = static_cast<const SIRegisterInfo *>(TRI);
  const TargetRegisterClass *BlockRegClass = SITRI->getRegClassForBlockOp(*MF);
  for (const CalleeSavedInfo &CS : reverse(CSI)) {
    Register Reg = CS.getReg();
    if (!BlockRegClass->contains(Reg) ||
        !FuncInfo->hasMaskForVGPRBlockOps(Reg)) {
      restoreCalleeSavedRegister(MBB, MI, CS, TII, TRI);
      continue;
    }

    // Build a scratch block load.
    uint32_t Mask = FuncInfo->getMaskForVGPRBlockOps(Reg);
    int FrameIndex = CS.getFrameIdx();
    MachinePointerInfo PtrInfo =
        MachinePointerInfo::getFixedStack(*MF, FrameIndex);
    MachineMemOperand *MMO = MF->getMachineMemOperand(
        PtrInfo, MachineMemOperand::MOLoad, MFI.getObjectSize(FrameIndex),
        MFI.getObjectAlign(FrameIndex));

    auto MIB = BuildMI(MBB, MI, MI->getDebugLoc(),
                       TII->get(AMDGPU::SI_BLOCK_SPILL_V1024_RESTORE), Reg)
                   .addFrameIndex(FrameIndex)
                   .addReg(FuncInfo->getStackPtrOffsetReg())
                   .addImm(0)
                   .addImm(Mask)
                   .addMemOperand(MMO);
    SITRI->addImplicitUsesForBlockCSRLoad(MIB, Reg);

    // Add the register to the liveins. This is necessary because if any of the
    // VGPRs in the register block is reserved (e.g. if it's a WWM register),
    // then the whole block will be marked as reserved and `updateLiveness` will
    // skip it.
    MBB.addLiveIn(Reg);
  }

  MBB.sortUniqueLiveIns();
  return true;
}

MachineBasicBlock::iterator SIFrameLowering::eliminateCallFramePseudoInstr(
  MachineFunction &MF,
  MachineBasicBlock &MBB,
  MachineBasicBlock::iterator I) const {
  int64_t Amount = I->getOperand(0).getImm();
  if (Amount == 0)
    return MBB.erase(I);

  const GCNSubtarget &ST = MF.getSubtarget<GCNSubtarget>();
  const SIInstrInfo *TII = ST.getInstrInfo();
  const DebugLoc &DL = I->getDebugLoc();
  unsigned Opc = I->getOpcode();
  bool IsDestroy = Opc == TII->getCallFrameDestroyOpcode();
  uint64_t CalleePopAmount = IsDestroy ? I->getOperand(1).getImm() : 0;

  if (!hasReservedCallFrame(MF)) {
    Amount = alignTo(Amount, getStackAlign());
    assert(isUInt<32>(Amount) && "exceeded stack address space size");
    const SIMachineFunctionInfo *MFI = MF.getInfo<SIMachineFunctionInfo>();
    Register SPReg = MFI->getStackPtrOffsetReg();

    Amount *= getScratchScaleFactor(ST);
    if (IsDestroy)
      Amount = -Amount;
    auto Add = BuildMI(MBB, I, DL, TII->get(AMDGPU::S_ADD_I32), SPReg)
        .addReg(SPReg)
        .addImm(Amount);
    Add->getOperand(3).setIsDead(); // Mark SCC as dead.
  } else if (CalleePopAmount != 0) {
    llvm_unreachable("is this used?");
  }

  return MBB.erase(I);
}

/// Returns true if the frame will require a reference to the stack pointer.
///
/// This is the set of conditions common to setting up the stack pointer in a
/// kernel, and for using a frame pointer in a callable function.
///
/// FIXME: Should also check hasOpaqueSPAdjustment and if any inline asm
/// references SP.
static bool frameTriviallyRequiresSP(const MachineFrameInfo &MFI) {
  return MFI.hasVarSizedObjects() || MFI.hasStackMap() || MFI.hasPatchPoint();
}

// The FP for kernels is always known 0, so we never really need to setup an
// explicit register for it. However, DisableFramePointerElim will force us to
// use a register for it.
bool SIFrameLowering::hasFPImpl(const MachineFunction &MF) const {
  const MachineFrameInfo &MFI = MF.getFrameInfo();

  // For entry & chain functions we can use an immediate offset in most cases,
  // so the presence of calls doesn't imply we need a distinct frame pointer.
  if (MFI.hasCalls() &&
      !MF.getInfo<SIMachineFunctionInfo>()->isEntryFunction() &&
      !MF.getInfo<SIMachineFunctionInfo>()->isChainFunction()) {
    // All offsets are unsigned, so need to be addressed in the same direction
    // as stack growth.

    // FIXME: This function is pretty broken, since it can be called before the
    // frame layout is determined or CSR spills are inserted.
    return MFI.getStackSize() != 0;
  }

  return frameTriviallyRequiresSP(MFI) || MFI.isFrameAddressTaken() ||
         MF.getSubtarget<GCNSubtarget>().getRegisterInfo()->hasStackRealignment(
             MF) ||
         mayReserveScratchForCWSR(MF) ||
         MF.getTarget().Options.DisableFramePointerElim(MF);
}

bool SIFrameLowering::mayReserveScratchForCWSR(
    const MachineFunction &MF) const {
  return MF.getSubtarget<GCNSubtarget>().isDynamicVGPREnabled() &&
         AMDGPU::isEntryFunctionCC(MF.getFunction().getCallingConv()) &&
         AMDGPU::isCompute(MF.getFunction().getCallingConv());
}

// This is essentially a reduced version of hasFP for entry functions. Since the
// stack pointer is known 0 on entry to kernels, we never really need an FP
// register. We may need to initialize the stack pointer depending on the frame
// properties, which logically overlaps many of the cases where an ordinary
// function would require an FP.
// Also used for chain functions. While not technically entry functions, chain
// functions may need to set up a stack pointer in some situations.
bool SIFrameLowering::requiresStackPointerReference(
    const MachineFunction &MF) const {
  // Callable functions always require a stack pointer reference.
  assert((MF.getInfo<SIMachineFunctionInfo>()->isEntryFunction() ||
          MF.getInfo<SIMachineFunctionInfo>()->isChainFunction()) &&
         "only expected to call this for entry points and chain functions");

  const MachineFrameInfo &MFI = MF.getFrameInfo();

  // Entry points ordinarily don't need to initialize SP. We have to set it up
  // for callees if there are any. Also note tail calls are impossible/don't
  // make any sense for kernels.
  if (MFI.hasCalls())
    return true;

  // We still need to initialize the SP if we're doing anything weird that
  // references the SP, like variable sized stack objects.
  return frameTriviallyRequiresSP(MFI);
}

<<<<<<< HEAD
static bool isLiveIntoMBB(MCRegister Reg, MachineBasicBlock &MBB,
                          const TargetRegisterInfo *TRI) {
  for (MCRegAliasIterator R(Reg, TRI, true); R.isValid(); ++R) {
    if (MBB.isLiveIn(*R)) {
      return true;
    }
  }
  return false;
}

bool SIFrameLowering::spillCalleeSavedRegisters(
    MachineBasicBlock &MBB, MachineBasicBlock::iterator MBBI,
    const ArrayRef<CalleeSavedInfo> CSI, const TargetRegisterInfo *TRI) const {
  MachineFunction &MF = *MBB.getParent();
  const GCNSubtarget &ST = MF.getSubtarget<GCNSubtarget>();
  const SIRegisterInfo *RI = ST.getRegisterInfo();
  const SIInstrInfo *TII = ST.getInstrInfo();

  for (const CalleeSavedInfo &CS : CSI) {
    // Insert the spill to the stack frame.
    unsigned Reg = CS.getReg();

    if (CS.isSpilledToReg()) {
      BuildMI(MBB, MBBI, DebugLoc(), TII->get(TargetOpcode::COPY),
              CS.getDstReg())
          .addReg(Reg, getKillRegState(true));
    } else {
      const TargetRegisterClass *RC = TRI->getMinimalPhysRegClass(
          Reg, Reg == RI->getReturnAddressReg(MF) ? MVT::i64 : MVT::i32);
      // If this value was already livein, we probably have a direct use of the
      // incoming register value, so don't kill at the spill point. This happens
      // since we pass some special inputs (workgroup IDs) in the callee saved
      // range.
      const bool IsLiveIn = isLiveIntoMBB(Reg, MBB, TRI);
      TII->storeRegToStackSlotCFI(MBB, MBBI, Reg, !IsLiveIn, CS.getFrameIdx(),
                                  RC, TRI);
    }
  }

  return true;
}

=======
>>>>>>> fb604a32
MachineInstr *SIFrameLowering::buildCFI(MachineBasicBlock &MBB,
                                        MachineBasicBlock::iterator MBBI,
                                        const DebugLoc &DL,
                                        const MCCFIInstruction &CFIInst,
                                        MachineInstr::MIFlag flag) const {
  MachineFunction &MF = *MBB.getParent();
  const SIInstrInfo *TII = MF.getSubtarget<GCNSubtarget>().getInstrInfo();
  return BuildMI(MBB, MBBI, DL, TII->get(TargetOpcode::CFI_INSTRUCTION))
      .addCFIIndex(MF.addFrameInst(CFIInst))
      .setMIFlag(flag);
}

MachineInstr *SIFrameLowering::buildCFIForVRegToVRegSpill(
    MachineBasicBlock &MBB, MachineBasicBlock::iterator MBBI,
    const DebugLoc &DL, const Register Reg, const Register RegCopy) const {
  MachineFunction &MF = *MBB.getParent();
  const MCRegisterInfo &MCRI = *MF.getContext().getRegisterInfo();
  const GCNSubtarget &ST = MF.getSubtarget<GCNSubtarget>();

  unsigned MaskReg = MCRI.getDwarfRegNum(
      ST.isWave32() ? AMDGPU::EXEC_LO : AMDGPU::EXEC, false);
  auto CFIInst = MCCFIInstruction::createLLVMVectorRegisterMask(
      nullptr, MCRI.getDwarfRegNum(Reg, false),
      MCRI.getDwarfRegNum(RegCopy, false), VGPRLaneBitSize, MaskReg,
      ST.getWavefrontSize());
  return buildCFI(MBB, MBBI, DL, std::move(CFIInst));
}

MachineInstr *SIFrameLowering::buildCFIForSGPRToVGPRSpill(
    MachineBasicBlock &MBB, MachineBasicBlock::iterator MBBI,
    const DebugLoc &DL, const Register SGPR, const Register VGPR,
    const int Lane) const {
  const MachineFunction &MF = *MBB.getParent();
  const MCRegisterInfo &MCRI = *MF.getContext().getRegisterInfo();

  int DwarfSGPR = MCRI.getDwarfRegNum(SGPR, false);
  int DwarfVGPR = MCRI.getDwarfRegNum(VGPR, false);
  assert(DwarfSGPR != -1 && DwarfVGPR != -1);
  assert(Lane != -1 && "Expected a lane to be present");

  // Build a CFI instruction that represents a SGPR spilled to a single lane of
  // a VGPR.
  MCCFIInstruction::VectorRegisterWithLane VR{unsigned(DwarfVGPR),
                                              unsigned(Lane), VGPRLaneBitSize};
  auto CFIInst =
      MCCFIInstruction::createLLVMVectorRegisters(nullptr, DwarfSGPR, {VR});
  return buildCFI(MBB, MBBI, DL, std::move(CFIInst));
}

MachineInstr *SIFrameLowering::buildCFIForSGPRToVGPRSpill(
    MachineBasicBlock &MBB, MachineBasicBlock::iterator MBBI,
    const DebugLoc &DL, Register SGPR,
    ArrayRef<SIRegisterInfo::SpilledReg> VGPRSpills) const {
  const MachineFunction &MF = *MBB.getParent();
  const MCRegisterInfo &MCRI = *MF.getContext().getRegisterInfo();

  int DwarfSGPR = MCRI.getDwarfRegNum(SGPR, false);
  assert(DwarfSGPR != -1);

  // Build a CFI instruction that represents a SGPR spilled to multiple lanes of
  // multiple VGPRs.

  std::vector<MCCFIInstruction::VectorRegisterWithLane> VGPRs;
  for (SIRegisterInfo::SpilledReg Spill : VGPRSpills) {
    int DwarfVGPR = MCRI.getDwarfRegNum(Spill.VGPR, false);
    assert(DwarfVGPR != -1);
    assert(Spill.hasLane() && "Expected a lane to be present");
    VGPRs.push_back(
        {unsigned(DwarfVGPR), unsigned(Spill.Lane), VGPRLaneBitSize});
  }

  auto CFIInst = MCCFIInstruction::createLLVMVectorRegisters(nullptr, DwarfSGPR,
                                                             std::move(VGPRs));
  return buildCFI(MBB, MBBI, DL, std::move(CFIInst));
}

MachineInstr *SIFrameLowering::buildCFIForSGPRToVMEMSpill(
    MachineBasicBlock &MBB, MachineBasicBlock::iterator MBBI,
    const DebugLoc &DL, unsigned SGPR, int64_t Offset) const {
  MachineFunction &MF = *MBB.getParent();
  const MCRegisterInfo &MCRI = *MF.getContext().getRegisterInfo();
  return buildCFI(MBB, MBBI, DL,
                  llvm::MCCFIInstruction::createOffset(
                      nullptr, MCRI.getDwarfRegNum(SGPR, false), Offset));
}

MachineInstr *SIFrameLowering::buildCFIForVGPRToVMEMSpill(
    MachineBasicBlock &MBB, MachineBasicBlock::iterator MBBI,
    const DebugLoc &DL, unsigned VGPR, int64_t Offset) const {
  const MachineFunction &MF = *MBB.getParent();
  const MCRegisterInfo &MCRI = *MF.getContext().getRegisterInfo();
  const GCNSubtarget &ST = MF.getSubtarget<GCNSubtarget>();

  int DwarfVGPR = MCRI.getDwarfRegNum(VGPR, false);
  assert(DwarfVGPR != -1);

  unsigned MaskReg = MCRI.getDwarfRegNum(
      ST.isWave32() ? AMDGPU::EXEC_LO : AMDGPU::EXEC, false);
  auto CFIInst = MCCFIInstruction::createLLVMVectorOffset(
      nullptr, DwarfVGPR, VGPRLaneBitSize, MaskReg, ST.getWavefrontSize(),
      Offset);
  return buildCFI(MBB, MBBI, DL, std::move(CFIInst));
}

MachineInstr *SIFrameLowering::buildCFIForRegToSGPRPairSpill(
    MachineBasicBlock &MBB, MachineBasicBlock::iterator MBBI,
    const DebugLoc &DL, const Register Reg, const Register SGPRPair) const {
  const MachineFunction &MF = *MBB.getParent();
  const MCRegisterInfo &MCRI = *MF.getContext().getRegisterInfo();
  const GCNSubtarget &ST = MF.getSubtarget<GCNSubtarget>();
  const SIRegisterInfo &TRI = ST.getInstrInfo()->getRegisterInfo();

  int SGPR0 = TRI.getSubReg(SGPRPair, AMDGPU::sub0);
  int SGPR1 = TRI.getSubReg(SGPRPair, AMDGPU::sub1);

  int DwarfReg = MCRI.getDwarfRegNum(Reg, false);
  int DwarfSGPR0 = MCRI.getDwarfRegNum(SGPR0, false);
  int DwarfSGPR1 = MCRI.getDwarfRegNum(SGPR1, false);
  assert(DwarfReg != -1 && DwarfSGPR0 != 1 && DwarfSGPR1 != 1);

  auto CFIInst = MCCFIInstruction::createLLVMRegisterPair(
      nullptr, DwarfReg, DwarfSGPR0, SGPRBitSize, DwarfSGPR1, SGPRBitSize);
  return buildCFI(MBB, MBBI, DL, std::move(CFIInst));
<<<<<<< HEAD
=======
}

MachineInstr *
SIFrameLowering::buildCFIForSameValue(MachineBasicBlock &MBB,
                                      MachineBasicBlock::iterator MBBI,
                                      const DebugLoc &DL, Register Reg) const {
  const MachineFunction &MF = *MBB.getParent();
  const MCRegisterInfo &MCRI = *MF.getContext().getRegisterInfo();
  int DwarfReg = MCRI.getDwarfRegNum(Reg, /*isEH=*/false);
  auto CFIInst = MCCFIInstruction::createSameValue(nullptr, DwarfReg);
  return buildCFI(MBB, MBBI, DL, std::move(CFIInst));
>>>>>>> fb604a32
}<|MERGE_RESOLUTION|>--- conflicted
+++ resolved
@@ -78,16 +78,11 @@
           << uint8_t(dwarf::DW_OP_shl)
           << uint8_t(dwarf::DW_OP_lit0 +
                      dwarf::DW_ASPACE_LLVM_AMDGPU_private_wave);
-<<<<<<< HEAD
   if (EmitHeterogeneousDwarfAsUserOps)
     OSBlock << uint8_t(dwarf::DW_OP_LLVM_user)
             << uint8_t(dwarf::DW_OP_LLVM_USER_form_aspace_address);
   else
     OSBlock << uint8_t(dwarf::DW_OP_LLVM_form_aspace_address);
-=======
-    OSBlock << uint8_t(dwarf::DW_OP_LLVM_user)
-            << uint8_t(dwarf::DW_OP_LLVM_form_aspace_address);
->>>>>>> fb604a32
 
   SmallString<20> CFIInst;
   raw_svector_ostream OSCFIInst(CFIInst);
@@ -702,13 +697,8 @@
 
   Register ScratchRsrcReg = MFI->getScratchRSrcReg();
 
-<<<<<<< HEAD
   if (!ScratchRsrcReg ||
       (!MRI.isPhysRegUsed(ScratchRsrcReg) && allStackObjectsAreDead(MF)))
-=======
-  if (!ScratchRsrcReg || (!MRI.isPhysRegUsed(ScratchRsrcReg) &&
-                          allStackObjectsAreDead(MF)))
->>>>>>> fb604a32
     return Register();
 
   if (ST.hasSGPRInitBug() ||
@@ -788,7 +778,6 @@
   if (NeedsFrameMoves) {
     // On entry the SP/FP are not set up, so we need to define the CFA in terms
     // of a literal location expression.
-<<<<<<< HEAD
     static const char CFAEncodedInstArr[] = {
         dwarf::DW_CFA_def_cfa_expression,
         3, // length
@@ -798,8 +787,6 @@
         static_cast<char>(dwarf::DW_OP_LLVM_form_aspace_address)};
     static StringRef CFAEncodedInst =
         StringRef(CFAEncodedInstArr, sizeof(CFAEncodedInstArr));
-=======
->>>>>>> fb604a32
     static const char CFAEncodedInstUserOpsArr[] = {
         dwarf::DW_CFA_def_cfa_expression,
         4, // length
@@ -807,7 +794,6 @@
         static_cast<char>(dwarf::DW_OP_lit0 +
                           dwarf::DW_ASPACE_LLVM_AMDGPU_private_wave),
         static_cast<char>(dwarf::DW_OP_LLVM_user),
-<<<<<<< HEAD
         static_cast<char>(dwarf::DW_OP_LLVM_USER_form_aspace_address)};
     static StringRef CFAEncodedInstUserOps =
         StringRef(CFAEncodedInstUserOpsArr, sizeof(CFAEncodedInstUserOpsArr));
@@ -816,13 +802,6 @@
         MCCFIInstruction::createEscape(nullptr, EmitHeterogeneousDwarfAsUserOps
                                                     ? CFAEncodedInstUserOps
                                                     : CFAEncodedInst));
-=======
-        static_cast<char>(dwarf::DW_OP_LLVM_form_aspace_address)};
-    static StringRef CFAEncodedInstUserOps =
-        StringRef(CFAEncodedInstUserOpsArr, sizeof(CFAEncodedInstUserOpsArr));
-    buildCFI(MBB, I, DL,
-             MCCFIInstruction::createEscape(nullptr, CFAEncodedInstUserOps));
->>>>>>> fb604a32
     // Unwinding halts when the return address (PC) is undefined.
     buildCFI(MBB, I, DL,
              MCCFIInstruction::createUndefined(
@@ -1883,12 +1862,7 @@
   //
   // FIXME: Is this really hasReservedCallFrame?
   const bool WillHaveFP =
-<<<<<<< HEAD
       FrameInfo.hasCalls() && (SavedVGPRs.any() || !allStackObjectsAreDead(MF));
-=======
-      FrameInfo.hasCalls() &&
-      (SavedVGPRs.any() || !allStackObjectsAreDead(MF));
->>>>>>> fb604a32
 
   if (WillHaveFP || hasFP(MF)) {
     Register FramePtrReg = MFI->getFrameOffsetReg();
@@ -2451,51 +2425,6 @@
   return frameTriviallyRequiresSP(MFI);
 }
 
-<<<<<<< HEAD
-static bool isLiveIntoMBB(MCRegister Reg, MachineBasicBlock &MBB,
-                          const TargetRegisterInfo *TRI) {
-  for (MCRegAliasIterator R(Reg, TRI, true); R.isValid(); ++R) {
-    if (MBB.isLiveIn(*R)) {
-      return true;
-    }
-  }
-  return false;
-}
-
-bool SIFrameLowering::spillCalleeSavedRegisters(
-    MachineBasicBlock &MBB, MachineBasicBlock::iterator MBBI,
-    const ArrayRef<CalleeSavedInfo> CSI, const TargetRegisterInfo *TRI) const {
-  MachineFunction &MF = *MBB.getParent();
-  const GCNSubtarget &ST = MF.getSubtarget<GCNSubtarget>();
-  const SIRegisterInfo *RI = ST.getRegisterInfo();
-  const SIInstrInfo *TII = ST.getInstrInfo();
-
-  for (const CalleeSavedInfo &CS : CSI) {
-    // Insert the spill to the stack frame.
-    unsigned Reg = CS.getReg();
-
-    if (CS.isSpilledToReg()) {
-      BuildMI(MBB, MBBI, DebugLoc(), TII->get(TargetOpcode::COPY),
-              CS.getDstReg())
-          .addReg(Reg, getKillRegState(true));
-    } else {
-      const TargetRegisterClass *RC = TRI->getMinimalPhysRegClass(
-          Reg, Reg == RI->getReturnAddressReg(MF) ? MVT::i64 : MVT::i32);
-      // If this value was already livein, we probably have a direct use of the
-      // incoming register value, so don't kill at the spill point. This happens
-      // since we pass some special inputs (workgroup IDs) in the callee saved
-      // range.
-      const bool IsLiveIn = isLiveIntoMBB(Reg, MBB, TRI);
-      TII->storeRegToStackSlotCFI(MBB, MBBI, Reg, !IsLiveIn, CS.getFrameIdx(),
-                                  RC, TRI);
-    }
-  }
-
-  return true;
-}
-
-=======
->>>>>>> fb604a32
 MachineInstr *SIFrameLowering::buildCFI(MachineBasicBlock &MBB,
                                         MachineBasicBlock::iterator MBBI,
                                         const DebugLoc &DL,
@@ -2619,8 +2548,6 @@
   auto CFIInst = MCCFIInstruction::createLLVMRegisterPair(
       nullptr, DwarfReg, DwarfSGPR0, SGPRBitSize, DwarfSGPR1, SGPRBitSize);
   return buildCFI(MBB, MBBI, DL, std::move(CFIInst));
-<<<<<<< HEAD
-=======
 }
 
 MachineInstr *
@@ -2632,5 +2559,4 @@
   int DwarfReg = MCRI.getDwarfRegNum(Reg, /*isEH=*/false);
   auto CFIInst = MCCFIInstruction::createSameValue(nullptr, DwarfReg);
   return buildCFI(MBB, MBBI, DL, std::move(CFIInst));
->>>>>>> fb604a32
 }