--- conflicted
+++ resolved
@@ -48,8 +48,6 @@
   return MCRegister();
 }
 
-<<<<<<< HEAD
-=======
 static bool needsFrameMoves(const MachineFunction &MF) {
   // FIXME: There are some places in the compiler which are sensitive to the CFI
   // pseudos and so using MachineFunction::needsFrameMoves has the unintended
@@ -59,7 +57,6 @@
   return true;
 }
 
->>>>>>> a9becbe5
 static void encodeDwarfRegisterLocation(int DwarfReg, raw_ostream &OS) {
   assert(DwarfReg >= 0);
   if (DwarfReg < 32) {
@@ -497,12 +494,7 @@
     SplitParts = TRI.getRegSplitParts(RC, EltSize);
     NumSubRegs = SplitParts.empty() ? 1 : SplitParts.size();
 
-<<<<<<< HEAD
-    // FIXME: Switch to using MF.needsFrameMoves() later.
-    NeedsFrameMoves = true;
-=======
     NeedsFrameMoves = needsFrameMoves(MF);
->>>>>>> a9becbe5
 
     assert(SuperReg != AMDGPU::M0 && "m0 should never spill");
   }
@@ -710,13 +702,8 @@
 
   Register ScratchRsrcReg = MFI->getScratchRSrcReg();
 
-<<<<<<< HEAD
   if (!ScratchRsrcReg ||
       (!MRI.isPhysRegUsed(ScratchRsrcReg) && allStackObjectsAreDead(MF)))
-=======
-  if (!ScratchRsrcReg || (!MRI.isPhysRegUsed(ScratchRsrcReg) &&
-                          allStackObjectsAreDead(MF)))
->>>>>>> a9becbe5
     return Register();
 
   if (ST.hasSGPRInitBug() ||
@@ -790,12 +777,7 @@
   DebugLoc DL;
   MachineBasicBlock::iterator I = MBB.begin();
 
-<<<<<<< HEAD
-  // FIXME: Switch to using MF.needsFrameMoves() later
-  const bool NeedsFrameMoves = true;
-=======
   const bool NeedsFrameMoves = needsFrameMoves(MF);
->>>>>>> a9becbe5
 
   if (NeedsFrameMoves) {
     // On entry the SP/FP are not set up, so we need to define the CFA in terms
@@ -1473,12 +1455,7 @@
   uint32_t NumBytes = MFI.getStackSize();
   uint32_t RoundedSize = NumBytes;
 
-<<<<<<< HEAD
-  // FIXME: Switch to using MF.needsFrameMoves() later
-  const bool NeedsFrameMoves = true;
-=======
   const bool NeedsFrameMoves = needsFrameMoves(MF);
->>>>>>> a9becbe5
 
   if (NeedsFrameMoves)
     emitPrologueEntryCFI(MBB, MBBI, DL);
@@ -1666,12 +1643,7 @@
                          FramePtrRegScratchCopy);
   }
 
-<<<<<<< HEAD
-  // FIXME: Switch to using MF.needsFrameMoves() later
-  const bool NeedsFrameMoves = true;
-=======
   const bool NeedsFrameMoves = needsFrameMoves(MF);
->>>>>>> a9becbe5
   if (hasFP(MF)) {
     if (NeedsFrameMoves)
       emitDefCFA(MBB, MBBI, DL, StackPtrReg, /*AspaceAlreadyDefined=*/false,
@@ -1939,12 +1911,7 @@
   //
   // FIXME: Is this really hasReservedCallFrame?
   const bool WillHaveFP =
-<<<<<<< HEAD
       FrameInfo.hasCalls() && (SavedVGPRs.any() || !allStackObjectsAreDead(MF));
-=======
-      FrameInfo.hasCalls() &&
-      (SavedVGPRs.any() || !allStackObjectsAreDead(MF));
->>>>>>> a9becbe5
 
   if (WillHaveFP || hasFP(MF)) {
     Register FramePtrReg = MFI->getFrameOffsetReg();
