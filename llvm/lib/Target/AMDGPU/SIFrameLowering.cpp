--- conflicted
+++ resolved
@@ -78,16 +78,11 @@
           << uint8_t(dwarf::DW_OP_shl)
           << uint8_t(dwarf::DW_OP_lit0 +
                      dwarf::DW_ASPACE_LLVM_AMDGPU_private_wave);
-<<<<<<< HEAD
   if (EmitHeterogeneousDwarfAsUserOps)
     OSBlock << uint8_t(dwarf::DW_OP_LLVM_user)
             << uint8_t(dwarf::DW_OP_LLVM_USER_form_aspace_address);
   else
     OSBlock << uint8_t(dwarf::DW_OP_LLVM_form_aspace_address);
-=======
-    OSBlock << uint8_t(dwarf::DW_OP_LLVM_user)
-            << uint8_t(dwarf::DW_OP_LLVM_form_aspace_address);
->>>>>>> a8be5a0c
 
   SmallString<20> CFIInst;
   raw_svector_ostream OSCFIInst(CFIInst);
@@ -702,13 +697,8 @@
 
   Register ScratchRsrcReg = MFI->getScratchRSrcReg();
 
-<<<<<<< HEAD
   if (!ScratchRsrcReg ||
       (!MRI.isPhysRegUsed(ScratchRsrcReg) && allStackObjectsAreDead(MF)))
-=======
-  if (!ScratchRsrcReg || (!MRI.isPhysRegUsed(ScratchRsrcReg) &&
-                          allStackObjectsAreDead(MF)))
->>>>>>> a8be5a0c
     return Register();
 
   if (ST.hasSGPRInitBug() ||
@@ -788,7 +778,6 @@
   if (NeedsFrameMoves) {
     // On entry the SP/FP are not set up, so we need to define the CFA in terms
     // of a literal location expression.
-<<<<<<< HEAD
     static const char CFAEncodedInstArr[] = {
         dwarf::DW_CFA_def_cfa_expression,
         3, // length
@@ -798,8 +787,6 @@
         static_cast<char>(dwarf::DW_OP_LLVM_form_aspace_address)};
     static StringRef CFAEncodedInst =
         StringRef(CFAEncodedInstArr, sizeof(CFAEncodedInstArr));
-=======
->>>>>>> a8be5a0c
     static const char CFAEncodedInstUserOpsArr[] = {
         dwarf::DW_CFA_def_cfa_expression,
         4, // length
@@ -807,7 +794,6 @@
         static_cast<char>(dwarf::DW_OP_lit0 +
                           dwarf::DW_ASPACE_LLVM_AMDGPU_private_wave),
         static_cast<char>(dwarf::DW_OP_LLVM_user),
-<<<<<<< HEAD
         static_cast<char>(dwarf::DW_OP_LLVM_USER_form_aspace_address)};
     static StringRef CFAEncodedInstUserOps =
         StringRef(CFAEncodedInstUserOpsArr, sizeof(CFAEncodedInstUserOpsArr));
@@ -816,13 +802,6 @@
         MCCFIInstruction::createEscape(nullptr, EmitHeterogeneousDwarfAsUserOps
                                                     ? CFAEncodedInstUserOps
                                                     : CFAEncodedInst));
-=======
-        static_cast<char>(dwarf::DW_OP_LLVM_form_aspace_address)};
-    static StringRef CFAEncodedInstUserOps =
-        StringRef(CFAEncodedInstUserOpsArr, sizeof(CFAEncodedInstUserOpsArr));
-    buildCFI(MBB, I, DL,
-             MCCFIInstruction::createEscape(nullptr, CFAEncodedInstUserOps));
->>>>>>> a8be5a0c
     // Unwinding halts when the return address (PC) is undefined.
     buildCFI(MBB, I, DL,
              MCCFIInstruction::createUndefined(
@@ -1883,12 +1862,7 @@
   //
   // FIXME: Is this really hasReservedCallFrame?
   const bool WillHaveFP =
-<<<<<<< HEAD
       FrameInfo.hasCalls() && (SavedVGPRs.any() || !allStackObjectsAreDead(MF));
-=======
-      FrameInfo.hasCalls() &&
-      (SavedVGPRs.any() || !allStackObjectsAreDead(MF));
->>>>>>> a8be5a0c
 
   if (WillHaveFP || hasFP(MF)) {
     Register FramePtrReg = MFI->getFrameOffsetReg();
@@ -2251,10 +2225,6 @@
   }
 
   MachineFrameInfo &FrameInfo = MF->getFrameInfo();
-<<<<<<< HEAD
-  SIMachineFunctionInfo *MFI = MF->getInfo<SIMachineFunctionInfo>();
-=======
->>>>>>> a8be5a0c
   SIMachineFunctionInfo *FuncInfo = MF->getInfo<SIMachineFunctionInfo>();
 
   const TargetRegisterClass *BlockRegClass =
