//===----------------------- SIFrameLowering.cpp --------------------------===//
//
// Part of the LLVM Project, under the Apache License v2.0 with LLVM Exceptions.
// See https://llvm.org/LICENSE.txt for license information.
// SPDX-License-Identifier: Apache-2.0 WITH LLVM-exception
// Modifications Copyright (c) 2022 Advanced Micro Devices, Inc. All rights reserved.
// Notified per clause 4(b) of the license.
//
//==-----------------------------------------------------------------------===//

#include "SIFrameLowering.h"
#include "AMDGPU.h"
#include "GCNSubtarget.h"
#include "MCTargetDesc/AMDGPUMCTargetDesc.h"
#include "SIMachineFunctionInfo.h"
#include "llvm/CodeGen/LivePhysRegs.h"
#include "llvm/CodeGen/MachineFrameInfo.h"
#include "llvm/CodeGen/MachineModuleInfo.h"
#include "llvm/CodeGen/RegisterScavenging.h"
#include "llvm/Support/LEB128.h"
#include "llvm/Target/TargetMachine.h"

using namespace llvm;

#define DEBUG_TYPE "frame-info"

static cl::opt<bool> EnableSpillVGPRToAGPR(
  "amdgpu-spill-vgpr-to-agpr",
  cl::desc("Enable spilling VGPRs to AGPRs"),
  cl::ReallyHidden,
  cl::init(true));

// Find a scratch register matching \p RC which is unused and available
// throughout the function. On failure, returns a null register.
static MCRegister findUnusedRegister(MachineRegisterInfo &MRI,
                                     LivePhysRegs &LiveRegs,
                                     const TargetRegisterClass &RC) {
  for (MCRegister Reg : RC) {
    if (!MRI.isPhysRegUsed(Reg) && LiveRegs.available(MRI, Reg))
      return Reg;
  }
  return MCRegister();
}

// Find a scratch register that we can use in the prologue. We avoid using
// callee-save registers since they may appear to be free when this is called
// from canUseAsPrologue (during shrink wrapping), but then no longer be free
// when this is called from emitPrologue.
static MCRegister findScratchNonCalleeSaveRegister(MachineRegisterInfo &MRI,
                                                   LivePhysRegs &LiveRegs,
                                                   const TargetRegisterClass &RC,
                                                   bool Unused = false) {
  // Mark callee saved registers as used so we will not choose them.
  const MCPhysReg *CSRegs = MRI.getCalleeSavedRegs();
  for (unsigned i = 0; CSRegs[i]; ++i)
    LiveRegs.addReg(CSRegs[i]);

  // We are looking for a register that can be used throughout the entire
  // function, so any use is unacceptable.
  if (Unused)
    return findUnusedRegister(MRI, LiveRegs, RC);

  for (MCRegister Reg : RC) {
    if (LiveRegs.available(MRI, Reg))
      return Reg;
  }

  return MCRegister();
}

<<<<<<< HEAD
static void getVGPRSpillLaneOrTempRegister(
    MachineFunction &MF, LivePhysRegs &LiveRegs, Register SGPR,
    const TargetRegisterClass &RC = AMDGPU::SReg_32_XM0_XEXECRegClass,
    bool IncludeScratchCopy = true) {
=======
static void getVGPRSpillLaneOrTempRegister(MachineFunction &MF,
                                           LivePhysRegs &LiveRegs,
                                           Register &TempSGPR,
                                           std::optional<int> &FrameIndex,
                                           bool IsFP) {
>>>>>>> 56ec7ce8
  SIMachineFunctionInfo *MFI = MF.getInfo<SIMachineFunctionInfo>();
  MachineFrameInfo &FrameInfo = MF.getFrameInfo();

  const GCNSubtarget &ST = MF.getSubtarget<GCNSubtarget>();
  const SIRegisterInfo *TRI = ST.getRegisterInfo();
  unsigned Size = TRI->getSpillSize(RC);
  Align Alignment = TRI->getSpillAlign(RC);

  // We need to save and restore the given SGPR.

  Register ScratchSGPR;
  // 1: Try to save the given register into an unused scratch SGPR. The LiveRegs
  // should have all the callee saved registers marked as used. For certain
  // cases we skip copy to scratch SGPR.
  if (IncludeScratchCopy)
    ScratchSGPR = findUnusedRegister(MF.getRegInfo(), LiveRegs, RC);

  if (!ScratchSGPR) {
    int FI = FrameInfo.CreateStackObject(Size, Alignment, true, nullptr,
                                         TargetStackID::SGPRSpill);

    if (TRI->spillSGPRToVGPR() &&
        MFI->allocateSGPRSpillToVGPRLane(MF, FI, /* IsPrologEpilog */ true)) {
      // 2: There's no free lane to spill, and no free register to save the
      // SGPR, so we're forced to take another VGPR to use for the spill.
      MFI->addToPrologEpilogSGPRSpills(
          SGPR, PrologEpilogSGPRSaveRestoreInfo(
                    SGPRSaveKind::SPILL_TO_VGPR_LANE, FI));

      LLVM_DEBUG(
          auto Spill = MFI->getPrologEpilogSGPRSpillToVGPRLanes(FI).front();
          dbgs() << printReg(SGPR, TRI) << " requires fallback spill to "
                 << printReg(Spill.VGPR, TRI) << ':' << Spill.Lane << '\n';);
    } else {
      // Remove dead <FI> index
      MF.getFrameInfo().RemoveStackObject(FI);
      // 3: If all else fails, spill the register to memory.
      FI = FrameInfo.CreateSpillStackObject(Size, Alignment);
      MFI->addToPrologEpilogSGPRSpills(
          SGPR,
          PrologEpilogSGPRSaveRestoreInfo(SGPRSaveKind::SPILL_TO_MEM, FI));
      LLVM_DEBUG(dbgs() << "Reserved FI " << FI << " for spilling "
                        << printReg(SGPR, TRI) << '\n');
    }
  } else {
    MFI->addToPrologEpilogSGPRSpills(
        SGPR, PrologEpilogSGPRSaveRestoreInfo(
                  SGPRSaveKind::COPY_TO_SCRATCH_SGPR, ScratchSGPR));
    LiveRegs.addReg(ScratchSGPR);
    LLVM_DEBUG(dbgs() << "Saving " << printReg(SGPR, TRI) << " with copy to "
                      << printReg(ScratchSGPR, TRI) << '\n');
  }
}

// We need to specially emit stack operations here because a different frame
// register is used than in the rest of the function, as getFrameRegister would
// use.
static void buildPrologSpill(const GCNSubtarget &ST, const SIRegisterInfo &TRI,
                             const SIMachineFunctionInfo &FuncInfo,
                             LivePhysRegs &LiveRegs, MachineFunction &MF,
                             MachineBasicBlock &MBB,
                             MachineBasicBlock::iterator I, const DebugLoc &DL,
                             Register SpillReg, int FI, Register FrameReg,
                             int64_t DwordOff = 0) {
  unsigned Opc = ST.enableFlatScratch() ? AMDGPU::SCRATCH_STORE_DWORD_SADDR
                                        : AMDGPU::BUFFER_STORE_DWORD_OFFSET;

  MachineFrameInfo &FrameInfo = MF.getFrameInfo();
  MachinePointerInfo PtrInfo = MachinePointerInfo::getFixedStack(MF, FI);
  MachineMemOperand *MMO = MF.getMachineMemOperand(
      PtrInfo, MachineMemOperand::MOStore, FrameInfo.getObjectSize(FI),
      FrameInfo.getObjectAlign(FI));
  LiveRegs.addReg(SpillReg);
  bool IsKill = !MBB.isLiveIn(SpillReg);
  TRI.buildSpillLoadStore(MBB, I, DL, Opc, FI, SpillReg, IsKill, FrameReg,
                          DwordOff, MMO, nullptr, &LiveRegs);
  if (IsKill)
    LiveRegs.removeReg(SpillReg);
}

static void buildEpilogRestore(const GCNSubtarget &ST,
                               const SIRegisterInfo &TRI,
                               const SIMachineFunctionInfo &FuncInfo,
                               LivePhysRegs &LiveRegs, MachineFunction &MF,
                               MachineBasicBlock &MBB,
                               MachineBasicBlock::iterator I,
                               const DebugLoc &DL, Register SpillReg, int FI,
                               Register FrameReg, int64_t DwordOff = 0) {
  unsigned Opc = ST.enableFlatScratch() ? AMDGPU::SCRATCH_LOAD_DWORD_SADDR
                                        : AMDGPU::BUFFER_LOAD_DWORD_OFFSET;

  MachineFrameInfo &FrameInfo = MF.getFrameInfo();
  MachinePointerInfo PtrInfo = MachinePointerInfo::getFixedStack(MF, FI);
  MachineMemOperand *MMO = MF.getMachineMemOperand(
      PtrInfo, MachineMemOperand::MOLoad, FrameInfo.getObjectSize(FI),
      FrameInfo.getObjectAlign(FI));
  TRI.buildSpillLoadStore(MBB, I, DL, Opc, FI, SpillReg, false, FrameReg,
                          DwordOff, MMO, nullptr, &LiveRegs);
}

static void buildGitPtr(MachineBasicBlock &MBB, MachineBasicBlock::iterator I,
                        const DebugLoc &DL, const SIInstrInfo *TII,
                        Register TargetReg) {
  MachineFunction *MF = MBB.getParent();
  const SIMachineFunctionInfo *MFI = MF->getInfo<SIMachineFunctionInfo>();
  const SIRegisterInfo *TRI = &TII->getRegisterInfo();
  const MCInstrDesc &SMovB32 = TII->get(AMDGPU::S_MOV_B32);
  Register TargetLo = TRI->getSubReg(TargetReg, AMDGPU::sub0);
  Register TargetHi = TRI->getSubReg(TargetReg, AMDGPU::sub1);

  if (MFI->getGITPtrHigh() != 0xffffffff) {
    BuildMI(MBB, I, DL, SMovB32, TargetHi)
        .addImm(MFI->getGITPtrHigh())
        .addReg(TargetReg, RegState::ImplicitDefine);
  } else {
    const MCInstrDesc &GetPC64 = TII->get(AMDGPU::S_GETPC_B64);
    BuildMI(MBB, I, DL, GetPC64, TargetReg);
  }
  Register GitPtrLo = MFI->getGITPtrLoReg(*MF);
  MF->getRegInfo().addLiveIn(GitPtrLo);
  MBB.addLiveIn(GitPtrLo);
  BuildMI(MBB, I, DL, SMovB32, TargetLo)
    .addReg(GitPtrLo);
}

static void initLiveRegs(LivePhysRegs &LiveRegs, const SIRegisterInfo &TRI,
                         const SIMachineFunctionInfo *FuncInfo,
                         MachineFunction &MF, MachineBasicBlock &MBB,
                         MachineBasicBlock::iterator MBBI, bool IsProlog) {
  if (LiveRegs.empty()) {
    LiveRegs.init(TRI);
    if (IsProlog) {
      LiveRegs.addLiveIns(MBB);
    } else {
      // In epilog.
      LiveRegs.addLiveOuts(MBB);
      LiveRegs.stepBackward(*MBBI);
    }
  }
}

namespace llvm {

// SpillBuilder to save/restore special SGPR spills like the one needed for FP,
// BP, etc. These spills are delayed until the current function's frame is
// finalized. For a given register, the builder uses the
// PrologEpilogSGPRSaveRestoreInfo to decide the spill method.
class PrologEpilogSGPRSpillBuilder {
  MachineBasicBlock::iterator MI;
  MachineBasicBlock &MBB;
  MachineFunction &MF;
  const GCNSubtarget &ST;
  MachineFrameInfo &MFI;
  SIMachineFunctionInfo *FuncInfo;
  const SIInstrInfo *TII;
  const SIRegisterInfo &TRI;
  const MCRegisterInfo *MCRI;
  const SIFrameLowering *TFI;
  Register SuperReg;
  const PrologEpilogSGPRSaveRestoreInfo SI;
  LivePhysRegs &LiveRegs;
  const DebugLoc &DL;
  Register FrameReg;
  ArrayRef<int16_t> SplitParts;
  unsigned NumSubRegs;
  unsigned EltSize = 4;
  bool IsFramePtrPrologSpill;
  bool NeedsFrameMoves;

  bool isExec(Register Reg) const {
    return Reg == AMDGPU::EXEC_LO || Reg == AMDGPU::EXEC;
  }

  void saveToMemory(const int FI) const {
    MachineRegisterInfo &MRI = MF.getRegInfo();
    const GCNSubtarget &ST = MF.getSubtarget<GCNSubtarget>();
    assert(!MFI.isDeadObjectIndex(FI));

    initLiveRegs(LiveRegs, TRI, FuncInfo, MF, MBB, MI, /*IsProlog*/ true);

    MCPhysReg TmpVGPR = findScratchNonCalleeSaveRegister(
        MRI, LiveRegs, AMDGPU::VGPR_32RegClass);
    if (!TmpVGPR)
      report_fatal_error("failed to find free scratch register");

    for (unsigned I = 0, DwordOff = 0; I < NumSubRegs; ++I) {
      Register SubReg = NumSubRegs == 1
                            ? SuperReg
                            : Register(TRI.getSubReg(SuperReg, SplitParts[I]));
      BuildMI(MBB, MI, DL, TII->get(AMDGPU::V_MOV_B32_e32), TmpVGPR)
          .addReg(SubReg);

      buildPrologSpill(ST, TRI, *FuncInfo, LiveRegs, MF, MBB, MI, DL, TmpVGPR,
                       FI, FrameReg, DwordOff);
      if (NeedsFrameMoves) {
        if (isExec(SuperReg) && (I == NumSubRegs - 1))
          SubReg = AMDGPU::EXEC;
        else if (IsFramePtrPrologSpill)
          SubReg = FuncInfo->getFrameOffsetReg();

        // FIXME: CFI for EXEC needs a fix by accurately computing the spill
        // offset for both the low and high components.
        if (SubReg != AMDGPU::EXEC_LO)
          TFI->buildCFI(MBB, MI, DL,
                        MCCFIInstruction::createOffset(
                            nullptr, MCRI->getDwarfRegNum(SubReg, false),
                            MFI.getObjectOffset(FI) * ST.getWavefrontSize()));
      }
      DwordOff += 4;
    }
  }

  void saveToVGPRLane(const int FI) const {
    assert(!MFI.isDeadObjectIndex(FI));

    assert(MFI.getStackID(FI) == TargetStackID::SGPRSpill);
    ArrayRef<SIRegisterInfo::SpilledReg> Spill =
        FuncInfo->getPrologEpilogSGPRSpillToVGPRLanes(FI);
    assert(Spill.size() == NumSubRegs);

    for (unsigned I = 0; I < NumSubRegs; ++I) {
      Register SubReg = NumSubRegs == 1
                            ? SuperReg
                            : Register(TRI.getSubReg(SuperReg, SplitParts[I]));
      BuildMI(MBB, MI, DL, TII->get(AMDGPU::V_WRITELANE_B32), Spill[I].VGPR)
          .addReg(SubReg)
          .addImm(Spill[I].Lane)
          .addReg(Spill[I].VGPR, RegState::Undef);
      if (NeedsFrameMoves) {
        if (isExec(SuperReg)) {
          if (I == NumSubRegs - 1)
            TFI->buildCFIForSGPRToVGPRSpill(MBB, MI, DL, AMDGPU::EXEC, Spill);
        } else if (IsFramePtrPrologSpill) {
          TFI->buildCFIForSGPRToVGPRSpill(MBB, MI, DL,
                                          FuncInfo->getFrameOffsetReg(),
                                          Spill[I].VGPR, Spill[I].Lane);
        } else {
          TFI->buildCFIForSGPRToVGPRSpill(MBB, MI, DL, SubReg, Spill[I].VGPR,
                                          Spill[I].Lane);
        }
      }
    }
  }

  void copyToScratchSGPR(Register DstReg) const {
    BuildMI(MBB, MI, DL, TII->get(AMDGPU::COPY), DstReg)
        .addReg(SuperReg)
        .setMIFlag(MachineInstr::FrameSetup);
    if (NeedsFrameMoves) {
      const TargetRegisterClass *RC = TRI.getPhysRegClass(DstReg);
      ArrayRef<int16_t> DstSplitParts = TRI.getRegSplitParts(RC, EltSize);
      unsigned DstNumSubRegs = DstSplitParts.empty() ? 1 : DstSplitParts.size();
      assert(NumSubRegs == DstNumSubRegs);
      for (unsigned I = 0; I < NumSubRegs; ++I) {
        Register SrcSubReg =
            NumSubRegs == 1 ? SuperReg
                            : Register(TRI.getSubReg(SuperReg, SplitParts[I]));
        Register DstSubReg =
            NumSubRegs == 1 ? DstReg
                            : Register(TRI.getSubReg(DstReg, DstSplitParts[I]));
        if (isExec(SuperReg)) {
          if (I == NumSubRegs - 1)
            TFI->buildCFIForRegToSGPRPairSpill(MBB, MI, DL, AMDGPU::EXEC,
                                               DstReg);
        } else {
          TFI->buildCFI(MBB, MI, DL,
                        MCCFIInstruction::createRegister(
                            nullptr, MCRI->getDwarfRegNum(SrcSubReg, false),
                            MCRI->getDwarfRegNum(DstSubReg, false)));
        }
      }
    }
  }

  void restoreFromMemory(const int FI) {
    MachineRegisterInfo &MRI = MF.getRegInfo();
    const GCNSubtarget &ST = MF.getSubtarget<GCNSubtarget>();

    initLiveRegs(LiveRegs, TRI, FuncInfo, MF, MBB, MI, /*IsProlog*/ false);
    MCPhysReg TmpVGPR = findScratchNonCalleeSaveRegister(
        MRI, LiveRegs, AMDGPU::VGPR_32RegClass);
    if (!TmpVGPR)
      report_fatal_error("failed to find free scratch register");

    for (unsigned I = 0, DwordOff = 0; I < NumSubRegs; ++I) {
      Register SubReg = NumSubRegs == 1
                            ? SuperReg
                            : Register(TRI.getSubReg(SuperReg, SplitParts[I]));

      buildEpilogRestore(ST, TRI, *FuncInfo, LiveRegs, MF, MBB, MI, DL, TmpVGPR,
                         FI, FrameReg, DwordOff);
      BuildMI(MBB, MI, DL, TII->get(AMDGPU::V_READFIRSTLANE_B32), SubReg)
          .addReg(TmpVGPR, RegState::Kill);
      DwordOff += 4;
    }
  }

  void restoreFromVGPRLane(const int FI) {
    assert(MFI.getStackID(FI) == TargetStackID::SGPRSpill);
    ArrayRef<SIRegisterInfo::SpilledReg> Spill =
        FuncInfo->getPrologEpilogSGPRSpillToVGPRLanes(FI);
    assert(Spill.size() == NumSubRegs);

    for (unsigned I = 0; I < NumSubRegs; ++I) {
      Register SubReg = NumSubRegs == 1
                            ? SuperReg
                            : Register(TRI.getSubReg(SuperReg, SplitParts[I]));
      BuildMI(MBB, MI, DL, TII->get(AMDGPU::V_READLANE_B32), SubReg)
          .addReg(Spill[I].VGPR)
          .addImm(Spill[I].Lane);
    }
  }

  void copyFromScratchSGPR(Register SrcReg) const {
    BuildMI(MBB, MI, DL, TII->get(AMDGPU::COPY), SuperReg)
        .addReg(SrcReg)
        .setMIFlag(MachineInstr::FrameDestroy);
  }

public:
  PrologEpilogSGPRSpillBuilder(Register Reg,
                               const PrologEpilogSGPRSaveRestoreInfo SI,
                               MachineBasicBlock &MBB,
                               MachineBasicBlock::iterator MI,
                               const DebugLoc &DL, const SIInstrInfo *TII,
                               const SIRegisterInfo &TRI,
                               LivePhysRegs &LiveRegs, Register FrameReg,
                               bool IsFramePtrPrologSpill = false)
      : MI(MI), MBB(MBB), MF(*MBB.getParent()),
        ST(MF.getSubtarget<GCNSubtarget>()), MFI(MF.getFrameInfo()),
        FuncInfo(MF.getInfo<SIMachineFunctionInfo>()), TII(TII), TRI(TRI),
        MCRI(MF.getMMI().getContext().getRegisterInfo()),
        TFI(ST.getFrameLowering()), SuperReg(Reg), SI(SI), LiveRegs(LiveRegs),
        DL(DL), FrameReg(FrameReg),
        IsFramePtrPrologSpill(IsFramePtrPrologSpill) {
    const TargetRegisterClass *RC = TRI.getPhysRegClass(SuperReg);
    SplitParts = TRI.getRegSplitParts(RC, EltSize);
    NumSubRegs = SplitParts.empty() ? 1 : SplitParts.size();

    // FIXME: Switch to using MF.needsFrameMoves() later.
    NeedsFrameMoves = true;

    assert(SuperReg != AMDGPU::M0 && "m0 should never spill");
  }

  void save() {
    switch (SI.getKind()) {
    case SGPRSaveKind::SPILL_TO_MEM:
      return saveToMemory(SI.getIndex());
    case SGPRSaveKind::SPILL_TO_VGPR_LANE:
      return saveToVGPRLane(SI.getIndex());
    case SGPRSaveKind::COPY_TO_SCRATCH_SGPR:
      return copyToScratchSGPR(SI.getReg());
    }
  }

  void restore() {
    switch (SI.getKind()) {
    case SGPRSaveKind::SPILL_TO_MEM:
      return restoreFromMemory(SI.getIndex());
    case SGPRSaveKind::SPILL_TO_VGPR_LANE:
      return restoreFromVGPRLane(SI.getIndex());
    case SGPRSaveKind::COPY_TO_SCRATCH_SGPR:
      return copyFromScratchSGPR(SI.getReg());
    }
  }
};

} // namespace llvm

// Emit flat scratch setup code, assuming `MFI->hasFlatScratchInit()`
void SIFrameLowering::emitEntryFunctionFlatScratchInit(
    MachineFunction &MF, MachineBasicBlock &MBB, MachineBasicBlock::iterator I,
    const DebugLoc &DL, Register ScratchWaveOffsetReg) const {
  const GCNSubtarget &ST = MF.getSubtarget<GCNSubtarget>();
  const SIInstrInfo *TII = ST.getInstrInfo();
  const SIRegisterInfo *TRI = &TII->getRegisterInfo();
  const SIMachineFunctionInfo *MFI = MF.getInfo<SIMachineFunctionInfo>();

  // We don't need this if we only have spills since there is no user facing
  // scratch.

  // TODO: If we know we don't have flat instructions earlier, we can omit
  // this from the input registers.
  //
  // TODO: We only need to know if we access scratch space through a flat
  // pointer. Because we only detect if flat instructions are used at all,
  // this will be used more often than necessary on VI.

  Register FlatScrInitLo;
  Register FlatScrInitHi;

  if (ST.isAmdPalOS()) {
    // Extract the scratch offset from the descriptor in the GIT
    LivePhysRegs LiveRegs;
    LiveRegs.init(*TRI);
    LiveRegs.addLiveIns(MBB);

    // Find unused reg to load flat scratch init into
    MachineRegisterInfo &MRI = MF.getRegInfo();
    Register FlatScrInit = AMDGPU::NoRegister;
    ArrayRef<MCPhysReg> AllSGPR64s = TRI->getAllSGPR64(MF);
    unsigned NumPreloaded = (MFI->getNumPreloadedSGPRs() + 1) / 2;
    AllSGPR64s = AllSGPR64s.slice(
        std::min(static_cast<unsigned>(AllSGPR64s.size()), NumPreloaded));
    Register GITPtrLoReg = MFI->getGITPtrLoReg(MF);
    for (MCPhysReg Reg : AllSGPR64s) {
      if (LiveRegs.available(MRI, Reg) && MRI.isAllocatable(Reg) &&
          !TRI->isSubRegisterEq(Reg, GITPtrLoReg)) {
        FlatScrInit = Reg;
        break;
      }
    }
    assert(FlatScrInit && "Failed to find free register for scratch init");

    FlatScrInitLo = TRI->getSubReg(FlatScrInit, AMDGPU::sub0);
    FlatScrInitHi = TRI->getSubReg(FlatScrInit, AMDGPU::sub1);

    buildGitPtr(MBB, I, DL, TII, FlatScrInit);

    // We now have the GIT ptr - now get the scratch descriptor from the entry
    // at offset 0 (or offset 16 for a compute shader).
    MachinePointerInfo PtrInfo(AMDGPUAS::CONSTANT_ADDRESS);
    const MCInstrDesc &LoadDwordX2 = TII->get(AMDGPU::S_LOAD_DWORDX2_IMM);
    auto *MMO = MF.getMachineMemOperand(
        PtrInfo,
        MachineMemOperand::MOLoad | MachineMemOperand::MOInvariant |
            MachineMemOperand::MODereferenceable,
        8, Align(4));
    unsigned Offset =
        MF.getFunction().getCallingConv() == CallingConv::AMDGPU_CS ? 16 : 0;
    const GCNSubtarget &Subtarget = MF.getSubtarget<GCNSubtarget>();
    unsigned EncodedOffset = AMDGPU::convertSMRDOffsetUnits(Subtarget, Offset);
    BuildMI(MBB, I, DL, LoadDwordX2, FlatScrInit)
        .addReg(FlatScrInit)
        .addImm(EncodedOffset) // offset
        .addImm(0)             // cpol
        .addMemOperand(MMO);

    // Mask the offset in [47:0] of the descriptor
    const MCInstrDesc &SAndB32 = TII->get(AMDGPU::S_AND_B32);
    auto And = BuildMI(MBB, I, DL, SAndB32, FlatScrInitHi)
        .addReg(FlatScrInitHi)
        .addImm(0xffff);
    And->getOperand(3).setIsDead(); // Mark SCC as dead.
  } else {
    Register FlatScratchInitReg =
        MFI->getPreloadedReg(AMDGPUFunctionArgInfo::FLAT_SCRATCH_INIT);
    assert(FlatScratchInitReg);

    MachineRegisterInfo &MRI = MF.getRegInfo();
    MRI.addLiveIn(FlatScratchInitReg);
    MBB.addLiveIn(FlatScratchInitReg);

    FlatScrInitLo = TRI->getSubReg(FlatScratchInitReg, AMDGPU::sub0);
    FlatScrInitHi = TRI->getSubReg(FlatScratchInitReg, AMDGPU::sub1);
  }

  // Do a 64-bit pointer add.
  if (ST.flatScratchIsPointer()) {
    if (ST.getGeneration() >= AMDGPUSubtarget::GFX10) {
      BuildMI(MBB, I, DL, TII->get(AMDGPU::S_ADD_U32), FlatScrInitLo)
        .addReg(FlatScrInitLo)
        .addReg(ScratchWaveOffsetReg);
      auto Addc = BuildMI(MBB, I, DL, TII->get(AMDGPU::S_ADDC_U32),
                          FlatScrInitHi)
        .addReg(FlatScrInitHi)
        .addImm(0);
      Addc->getOperand(3).setIsDead(); // Mark SCC as dead.

      BuildMI(MBB, I, DL, TII->get(AMDGPU::S_SETREG_B32)).
        addReg(FlatScrInitLo).
        addImm(int16_t(AMDGPU::Hwreg::ID_FLAT_SCR_LO |
                       (31 << AMDGPU::Hwreg::WIDTH_M1_SHIFT_)));
      BuildMI(MBB, I, DL, TII->get(AMDGPU::S_SETREG_B32)).
        addReg(FlatScrInitHi).
        addImm(int16_t(AMDGPU::Hwreg::ID_FLAT_SCR_HI |
                       (31 << AMDGPU::Hwreg::WIDTH_M1_SHIFT_)));
      return;
    }

    // For GFX9.
    BuildMI(MBB, I, DL, TII->get(AMDGPU::S_ADD_U32), AMDGPU::FLAT_SCR_LO)
      .addReg(FlatScrInitLo)
      .addReg(ScratchWaveOffsetReg);
    auto Addc = BuildMI(MBB, I, DL, TII->get(AMDGPU::S_ADDC_U32),
                        AMDGPU::FLAT_SCR_HI)
      .addReg(FlatScrInitHi)
      .addImm(0);
    Addc->getOperand(3).setIsDead(); // Mark SCC as dead.

    return;
  }

  assert(ST.getGeneration() < AMDGPUSubtarget::GFX9);

  // Copy the size in bytes.
  BuildMI(MBB, I, DL, TII->get(AMDGPU::COPY), AMDGPU::FLAT_SCR_LO)
    .addReg(FlatScrInitHi, RegState::Kill);

  // Add wave offset in bytes to private base offset.
  // See comment in AMDKernelCodeT.h for enable_sgpr_flat_scratch_init.
  BuildMI(MBB, I, DL, TII->get(AMDGPU::S_ADD_I32), FlatScrInitLo)
      .addReg(FlatScrInitLo)
      .addReg(ScratchWaveOffsetReg);

  // Convert offset to 256-byte units.
  auto LShr = BuildMI(MBB, I, DL, TII->get(AMDGPU::S_LSHR_B32),
                      AMDGPU::FLAT_SCR_HI)
    .addReg(FlatScrInitLo, RegState::Kill)
    .addImm(8);
  LShr->getOperand(3).setIsDead(); // Mark SCC as dead.
}

// Note SGPRSpill stack IDs should only be used for SGPR spilling to VGPRs, not
// memory. They should have been removed by now, except CFI Saved Reg spills.
static bool allStackObjectsAreDead(const MachineFunction &MF) {
  const MachineFrameInfo &MFI = MF.getFrameInfo();
  const SIMachineFunctionInfo *FuncInfo = MF.getInfo<SIMachineFunctionInfo>();
  for (int I = MFI.getObjectIndexBegin(), E = MFI.getObjectIndexEnd();
       I != E; ++I) {
    if (!MFI.isDeadObjectIndex(I)) {
      // determineCalleeSaves() might have added the SGPRSpill stack IDs for
      // CFI saves into scratch VGPR, ignore them
      if (MFI.getStackID(I) == TargetStackID::SGPRSpill &&
          FuncInfo->checkIndexInPrologEpilogSGPRSpills(I)) {
        continue;
      }
      return false;
    }
  }

  return true;
}

// Shift down registers reserved for the scratch RSRC.
Register SIFrameLowering::getEntryFunctionReservedScratchRsrcReg(
    MachineFunction &MF) const {

  const GCNSubtarget &ST = MF.getSubtarget<GCNSubtarget>();
  const SIInstrInfo *TII = ST.getInstrInfo();
  const SIRegisterInfo *TRI = &TII->getRegisterInfo();
  MachineRegisterInfo &MRI = MF.getRegInfo();
  SIMachineFunctionInfo *MFI = MF.getInfo<SIMachineFunctionInfo>();

  assert(MFI->isEntryFunction());

  Register ScratchRsrcReg = MFI->getScratchRSrcReg();

  if (!ScratchRsrcReg ||
      (!MRI.isPhysRegUsed(ScratchRsrcReg) && allStackObjectsAreDead(MF)))
    return Register();

  if (ST.hasSGPRInitBug() ||
      ScratchRsrcReg != TRI->reservedPrivateSegmentBufferReg(MF))
    return ScratchRsrcReg;

  // We reserved the last registers for this. Shift it down to the end of those
  // which were actually used.
  //
  // FIXME: It might be safer to use a pseudoregister before replacement.

  // FIXME: We should be able to eliminate unused input registers. We only
  // cannot do this for the resources required for scratch access. For now we
  // skip over user SGPRs and may leave unused holes.

  unsigned NumPreloaded = (MFI->getNumPreloadedSGPRs() + 3) / 4;
  ArrayRef<MCPhysReg> AllSGPR128s = TRI->getAllSGPR128(MF);
  AllSGPR128s = AllSGPR128s.slice(std::min(static_cast<unsigned>(AllSGPR128s.size()), NumPreloaded));

  // Skip the last N reserved elements because they should have already been
  // reserved for VCC etc.
  Register GITPtrLoReg = MFI->getGITPtrLoReg(MF);
  for (MCPhysReg Reg : AllSGPR128s) {
    // Pick the first unallocated one. Make sure we don't clobber the other
    // reserved input we needed. Also for PAL, make sure we don't clobber
    // the GIT pointer passed in SGPR0 or SGPR8.
    if (!MRI.isPhysRegUsed(Reg) && MRI.isAllocatable(Reg) &&
        !TRI->isSubRegisterEq(Reg, GITPtrLoReg)) {
      MRI.replaceRegWith(ScratchRsrcReg, Reg);
      MFI->setScratchRSrcReg(Reg);
      return Reg;
    }
  }

  return ScratchRsrcReg;
}

static unsigned getScratchScaleFactor(const GCNSubtarget &ST) {
  return ST.enableFlatScratch() ? 1 : ST.getWavefrontSize();
}

void SIFrameLowering::emitEntryFunctionPrologue(MachineFunction &MF,
                                                MachineBasicBlock &MBB) const {
  assert(&MF.front() == &MBB && "Shrink-wrapping not yet supported");

  // FIXME: If we only have SGPR spills, we won't actually be using scratch
  // memory since these spill to VGPRs. We should be cleaning up these unused
  // SGPR spill frame indices somewhere.

  // FIXME: We still have implicit uses on SGPR spill instructions in case they
  // need to spill to vector memory. It's likely that will not happen, but at
  // this point it appears we need the setup. This part of the prolog should be
  // emitted after frame indices are eliminated.

  // FIXME: Remove all of the isPhysRegUsed checks

  SIMachineFunctionInfo *MFI = MF.getInfo<SIMachineFunctionInfo>();
  const GCNSubtarget &ST = MF.getSubtarget<GCNSubtarget>();
  const SIInstrInfo *TII = ST.getInstrInfo();
  const SIRegisterInfo *TRI = &TII->getRegisterInfo();
  MachineRegisterInfo &MRI = MF.getRegInfo();
  const Function &F = MF.getFunction();
  const MCRegisterInfo *MCRI = MF.getMMI().getContext().getRegisterInfo();
  MachineFrameInfo &FrameInfo = MF.getFrameInfo();

  assert(MFI->isEntryFunction());

  // Debug location must be unknown since the first debug location is used to
  // determine the end of the prologue.
  DebugLoc DL;
  MachineBasicBlock::iterator I = MBB.begin();

  // FIXME: Switch to using MF.needsFrameMoves() later
  const bool NeedsFrameMoves = true;

  if (NeedsFrameMoves) {
    // On entry the SP/FP are not set up, so we need to define the CFA in terms
    // of a literal location expression.
    static const char CFAEncodedInst[] = {
        dwarf::DW_CFA_def_cfa_expression,
        3, // length
        static_cast<char>(dwarf::DW_OP_lit0),
        static_cast<char>(
            dwarf::DW_OP_lit6), // DW_ASPACE_AMDGPU_private_wave FIXME:
                                // should be defined elsewhere
        static_cast<char>(dwarf::DW_OP_LLVM_form_aspace_address)};
    buildCFI(MBB, I, DL,
             MCCFIInstruction::createEscape(
                 nullptr, StringRef(CFAEncodedInst, sizeof(CFAEncodedInst))));
    // Unwinding halts when the return address (PC) is undefined.
    buildCFI(MBB, I, DL,
             MCCFIInstruction::createUndefined(
                 nullptr, MCRI->getDwarfRegNum(AMDGPU::PC_REG, false)));
  }

  Register PreloadedScratchWaveOffsetReg = MFI->getPreloadedReg(
      AMDGPUFunctionArgInfo::PRIVATE_SEGMENT_WAVE_BYTE_OFFSET);

  // We need to do the replacement of the private segment buffer register even
  // if there are no stack objects. There could be stores to undef or a
  // constant without an associated object.
  //
  // This will return `Register()` in cases where there are no actual
  // uses of the SRSRC.
  Register ScratchRsrcReg;
  if (!ST.enableFlatScratch())
    ScratchRsrcReg = getEntryFunctionReservedScratchRsrcReg(MF);

  // Make the selected register live throughout the function.
  if (ScratchRsrcReg) {
    for (MachineBasicBlock &OtherBB : MF) {
      if (&OtherBB != &MBB) {
        OtherBB.addLiveIn(ScratchRsrcReg);
      }
    }
  }

  // Now that we have fixed the reserved SRSRC we need to locate the
  // (potentially) preloaded SRSRC.
  Register PreloadedScratchRsrcReg;
  if (ST.isAmdHsaOrMesa(F)) {
    PreloadedScratchRsrcReg =
        MFI->getPreloadedReg(AMDGPUFunctionArgInfo::PRIVATE_SEGMENT_BUFFER);
    if (ScratchRsrcReg && PreloadedScratchRsrcReg) {
      // We added live-ins during argument lowering, but since they were not
      // used they were deleted. We're adding the uses now, so add them back.
      MRI.addLiveIn(PreloadedScratchRsrcReg);
      MBB.addLiveIn(PreloadedScratchRsrcReg);
    }
  }

  // We found the SRSRC first because it needs four registers and has an
  // alignment requirement. If the SRSRC that we found is clobbering with
  // the scratch wave offset, which may be in a fixed SGPR or a free SGPR
  // chosen by SITargetLowering::allocateSystemSGPRs, COPY the scratch
  // wave offset to a free SGPR.
  Register ScratchWaveOffsetReg;
  if (PreloadedScratchWaveOffsetReg &&
      TRI->isSubRegisterEq(ScratchRsrcReg, PreloadedScratchWaveOffsetReg)) {
    ArrayRef<MCPhysReg> AllSGPRs = TRI->getAllSGPR32(MF);
    unsigned NumPreloaded = MFI->getNumPreloadedSGPRs();
    AllSGPRs = AllSGPRs.slice(
        std::min(static_cast<unsigned>(AllSGPRs.size()), NumPreloaded));
    Register GITPtrLoReg = MFI->getGITPtrLoReg(MF);
    for (MCPhysReg Reg : AllSGPRs) {
      if (!MRI.isPhysRegUsed(Reg) && MRI.isAllocatable(Reg) &&
          !TRI->isSubRegisterEq(ScratchRsrcReg, Reg) && GITPtrLoReg != Reg) {
        ScratchWaveOffsetReg = Reg;
        BuildMI(MBB, I, DL, TII->get(AMDGPU::COPY), ScratchWaveOffsetReg)
            .addReg(PreloadedScratchWaveOffsetReg, RegState::Kill);
        break;
      }
    }
  } else {
    ScratchWaveOffsetReg = PreloadedScratchWaveOffsetReg;
  }
  assert(ScratchWaveOffsetReg || !PreloadedScratchWaveOffsetReg);

  if (requiresStackPointerReference(MF)) {
    Register SPReg = MFI->getStackPtrOffsetReg();
    assert(SPReg != AMDGPU::SP_REG);
    BuildMI(MBB, I, DL, TII->get(AMDGPU::S_MOV_B32), SPReg)
        .addImm(FrameInfo.getStackSize() * getScratchScaleFactor(ST));
  }

  if (hasFP(MF)) {
    Register FPReg = MFI->getFrameOffsetReg();
    assert(FPReg != AMDGPU::FP_REG);
    BuildMI(MBB, I, DL, TII->get(AMDGPU::S_MOV_B32), FPReg).addImm(0);
  }

  bool NeedsFlatScratchInit =
      MFI->hasFlatScratchInit() &&
      (MRI.isPhysRegUsed(AMDGPU::FLAT_SCR) || FrameInfo.hasCalls() ||
       (!allStackObjectsAreDead(MF) && ST.enableFlatScratch()));

  if ((NeedsFlatScratchInit || ScratchRsrcReg) &&
      PreloadedScratchWaveOffsetReg && !ST.flatScratchIsArchitected()) {
    MRI.addLiveIn(PreloadedScratchWaveOffsetReg);
    MBB.addLiveIn(PreloadedScratchWaveOffsetReg);
  }

  if (NeedsFlatScratchInit) {
    emitEntryFunctionFlatScratchInit(MF, MBB, I, DL, ScratchWaveOffsetReg);
  }

  if (ScratchRsrcReg) {
    emitEntryFunctionScratchRsrcRegSetup(MF, MBB, I, DL,
                                         PreloadedScratchRsrcReg,
                                         ScratchRsrcReg, ScratchWaveOffsetReg);
  }
}

// Emit scratch RSRC setup code, assuming `ScratchRsrcReg != AMDGPU::NoReg`
void SIFrameLowering::emitEntryFunctionScratchRsrcRegSetup(
    MachineFunction &MF, MachineBasicBlock &MBB, MachineBasicBlock::iterator I,
    const DebugLoc &DL, Register PreloadedScratchRsrcReg,
    Register ScratchRsrcReg, Register ScratchWaveOffsetReg) const {

  const GCNSubtarget &ST = MF.getSubtarget<GCNSubtarget>();
  const SIInstrInfo *TII = ST.getInstrInfo();
  const SIRegisterInfo *TRI = &TII->getRegisterInfo();
  const SIMachineFunctionInfo *MFI = MF.getInfo<SIMachineFunctionInfo>();
  const Function &Fn = MF.getFunction();

  if (ST.isAmdPalOS()) {
    // The pointer to the GIT is formed from the offset passed in and either
    // the amdgpu-git-ptr-high function attribute or the top part of the PC
    Register Rsrc01 = TRI->getSubReg(ScratchRsrcReg, AMDGPU::sub0_sub1);
    Register Rsrc03 = TRI->getSubReg(ScratchRsrcReg, AMDGPU::sub3);

    buildGitPtr(MBB, I, DL, TII, Rsrc01);

    // We now have the GIT ptr - now get the scratch descriptor from the entry
    // at offset 0 (or offset 16 for a compute shader).
    MachinePointerInfo PtrInfo(AMDGPUAS::CONSTANT_ADDRESS);
    const MCInstrDesc &LoadDwordX4 = TII->get(AMDGPU::S_LOAD_DWORDX4_IMM);
    auto MMO = MF.getMachineMemOperand(PtrInfo,
                                       MachineMemOperand::MOLoad |
                                           MachineMemOperand::MOInvariant |
                                           MachineMemOperand::MODereferenceable,
                                       16, Align(4));
    unsigned Offset = Fn.getCallingConv() == CallingConv::AMDGPU_CS ? 16 : 0;
    const GCNSubtarget &Subtarget = MF.getSubtarget<GCNSubtarget>();
    unsigned EncodedOffset = AMDGPU::convertSMRDOffsetUnits(Subtarget, Offset);
    BuildMI(MBB, I, DL, LoadDwordX4, ScratchRsrcReg)
      .addReg(Rsrc01)
      .addImm(EncodedOffset) // offset
      .addImm(0) // cpol
      .addReg(ScratchRsrcReg, RegState::ImplicitDefine)
      .addMemOperand(MMO);

    // The driver will always set the SRD for wave 64 (bits 118:117 of
    // descriptor / bits 22:21 of third sub-reg will be 0b11)
    // If the shader is actually wave32 we have to modify the const_index_stride
    // field of the descriptor 3rd sub-reg (bits 22:21) to 0b10 (stride=32). The
    // reason the driver does this is that there can be cases where it presents
    // 2 shaders with different wave size (e.g. VsFs).
    // TODO: convert to using SCRATCH instructions or multiple SRD buffers
    if (ST.isWave32()) {
      const MCInstrDesc &SBitsetB32 = TII->get(AMDGPU::S_BITSET0_B32);
      BuildMI(MBB, I, DL, SBitsetB32, Rsrc03)
          .addImm(21)
          .addReg(Rsrc03);
    }
  } else if (ST.isMesaGfxShader(Fn) || !PreloadedScratchRsrcReg) {
    assert(!ST.isAmdHsaOrMesa(Fn));
    const MCInstrDesc &SMovB32 = TII->get(AMDGPU::S_MOV_B32);

    Register Rsrc2 = TRI->getSubReg(ScratchRsrcReg, AMDGPU::sub2);
    Register Rsrc3 = TRI->getSubReg(ScratchRsrcReg, AMDGPU::sub3);

    // Use relocations to get the pointer, and setup the other bits manually.
    uint64_t Rsrc23 = TII->getScratchRsrcWords23();

    if (MFI->hasImplicitBufferPtr()) {
      Register Rsrc01 = TRI->getSubReg(ScratchRsrcReg, AMDGPU::sub0_sub1);

      if (AMDGPU::isCompute(MF.getFunction().getCallingConv())) {
        const MCInstrDesc &Mov64 = TII->get(AMDGPU::S_MOV_B64);

        BuildMI(MBB, I, DL, Mov64, Rsrc01)
          .addReg(MFI->getImplicitBufferPtrUserSGPR())
          .addReg(ScratchRsrcReg, RegState::ImplicitDefine);
      } else {
        const MCInstrDesc &LoadDwordX2 = TII->get(AMDGPU::S_LOAD_DWORDX2_IMM);

        MachinePointerInfo PtrInfo(AMDGPUAS::CONSTANT_ADDRESS);
        auto MMO = MF.getMachineMemOperand(
            PtrInfo,
            MachineMemOperand::MOLoad | MachineMemOperand::MOInvariant |
                MachineMemOperand::MODereferenceable,
            8, Align(4));
        BuildMI(MBB, I, DL, LoadDwordX2, Rsrc01)
          .addReg(MFI->getImplicitBufferPtrUserSGPR())
          .addImm(0) // offset
          .addImm(0) // cpol
          .addMemOperand(MMO)
          .addReg(ScratchRsrcReg, RegState::ImplicitDefine);

        MF.getRegInfo().addLiveIn(MFI->getImplicitBufferPtrUserSGPR());
        MBB.addLiveIn(MFI->getImplicitBufferPtrUserSGPR());
      }
    } else {
      Register Rsrc0 = TRI->getSubReg(ScratchRsrcReg, AMDGPU::sub0);
      Register Rsrc1 = TRI->getSubReg(ScratchRsrcReg, AMDGPU::sub1);

      BuildMI(MBB, I, DL, SMovB32, Rsrc0)
        .addExternalSymbol("SCRATCH_RSRC_DWORD0")
        .addReg(ScratchRsrcReg, RegState::ImplicitDefine);

      BuildMI(MBB, I, DL, SMovB32, Rsrc1)
        .addExternalSymbol("SCRATCH_RSRC_DWORD1")
        .addReg(ScratchRsrcReg, RegState::ImplicitDefine);

    }

    BuildMI(MBB, I, DL, SMovB32, Rsrc2)
      .addImm(Rsrc23 & 0xffffffff)
      .addReg(ScratchRsrcReg, RegState::ImplicitDefine);

    BuildMI(MBB, I, DL, SMovB32, Rsrc3)
      .addImm(Rsrc23 >> 32)
      .addReg(ScratchRsrcReg, RegState::ImplicitDefine);
  } else if (ST.isAmdHsaOrMesa(Fn)) {
    assert(PreloadedScratchRsrcReg);

    if (ScratchRsrcReg != PreloadedScratchRsrcReg) {
      BuildMI(MBB, I, DL, TII->get(AMDGPU::COPY), ScratchRsrcReg)
          .addReg(PreloadedScratchRsrcReg, RegState::Kill);
    }
  }

  // Add the scratch wave offset into the scratch RSRC.
  //
  // We only want to update the first 48 bits, which is the base address
  // pointer, without touching the adjacent 16 bits of flags. We know this add
  // cannot carry-out from bit 47, otherwise the scratch allocation would be
  // impossible to fit in the 48-bit global address space.
  //
  // TODO: Evaluate if it is better to just construct an SRD using the flat
  // scratch init and some constants rather than update the one we are passed.
  Register ScratchRsrcSub0 = TRI->getSubReg(ScratchRsrcReg, AMDGPU::sub0);
  Register ScratchRsrcSub1 = TRI->getSubReg(ScratchRsrcReg, AMDGPU::sub1);

  // We cannot Kill ScratchWaveOffsetReg here because we allow it to be used in
  // the kernel body via inreg arguments.
  BuildMI(MBB, I, DL, TII->get(AMDGPU::S_ADD_U32), ScratchRsrcSub0)
      .addReg(ScratchRsrcSub0)
      .addReg(ScratchWaveOffsetReg)
      .addReg(ScratchRsrcReg, RegState::ImplicitDefine);
  auto Addc = BuildMI(MBB, I, DL, TII->get(AMDGPU::S_ADDC_U32), ScratchRsrcSub1)
      .addReg(ScratchRsrcSub1)
      .addImm(0)
      .addReg(ScratchRsrcReg, RegState::ImplicitDefine);
  Addc->getOperand(3).setIsDead(); // Mark SCC as dead.
}

bool SIFrameLowering::isSupportedStackID(TargetStackID::Value ID) const {
  switch (ID) {
  case TargetStackID::Default:
  case TargetStackID::NoAlloc:
  case TargetStackID::SGPRSpill:
    return true;
  case TargetStackID::ScalableVector:
  case TargetStackID::WasmLocal:
    return false;
  }
  llvm_unreachable("Invalid TargetStackID::Value");
}

void SIFrameLowering::emitPrologueEntryCFI(MachineBasicBlock &MBB,
                                           MachineBasicBlock::iterator MBBI,
                                           const DebugLoc &DL) const {
  const MachineFunction &MF = *MBB.getParent();
  const MachineRegisterInfo &MRI = MF.getRegInfo();
  const MCRegisterInfo *MCRI = MF.getMMI().getContext().getRegisterInfo();
  const GCNSubtarget &ST = MF.getSubtarget<GCNSubtarget>();
  const SIRegisterInfo &TRI = ST.getInstrInfo()->getRegisterInfo();
  Register StackPtrReg =
      MF.getInfo<SIMachineFunctionInfo>()->getStackPtrOffsetReg();

  // DW_ASPACE_AMDGPU_private_wave FIXME: should be defined elsewhere
  buildCFI(MBB, MBBI, DL,
           MCCFIInstruction::createLLVMDefAspaceCfa(
               nullptr, MCRI->getDwarfRegNum(StackPtrReg, false), 0, 6));

  buildCFIForRegToSGPRPairSpill(MBB, MBBI, DL, AMDGPU::PC_REG,
                                TRI.getReturnAddressReg(MF));

  BitVector IsCalleeSaved(TRI.getNumRegs());
  const MCPhysReg *CSRegs = MRI.getCalleeSavedRegs();
  for (unsigned I = 0; CSRegs[I]; ++I) {
    IsCalleeSaved.set(CSRegs[I]);
  }
  auto ProcessReg = [&](MCPhysReg Reg) {
    if (IsCalleeSaved.test(Reg) || !MRI.isPhysRegModified(Reg))
      return;
    MCRegister DwarfReg = MCRI->getDwarfRegNum(Reg, false);
    buildCFI(MBB, MBBI, DL,
             MCCFIInstruction::createUndefined(nullptr, DwarfReg));
  };

  // Emit CFI rules for caller saved Arch VGPRs which are clobbered
  for_each(AMDGPU::VGPR_32RegClass.getRegisters(), ProcessReg);

  // Emit CFI rules for caller saved Accum VGPRs which are clobbered
  if (ST.hasMAIInsts()) {
    for_each(AMDGPU::AGPR_32RegClass.getRegisters(), ProcessReg);
  }

  // Emit CFI rules for caller saved SGPRs which are clobbered
  for_each(AMDGPU::SGPR_32RegClass.getRegisters(), ProcessReg);
}

// Activate only the inactive lanes when \p EnableInactiveLanes is true.
// Otherwise, activate all lanes. It returns the saved exec.
static Register buildScratchExecCopy(LivePhysRegs &LiveRegs,
                                     MachineFunction &MF,
                                     MachineBasicBlock &MBB,
                                     MachineBasicBlock::iterator MBBI,
                                     const DebugLoc &DL, bool IsProlog,
                                     bool EnableInactiveLanes) {
  Register ScratchExecCopy;
  MachineRegisterInfo &MRI = MF.getRegInfo();
  const GCNSubtarget &ST = MF.getSubtarget<GCNSubtarget>();
  const SIInstrInfo *TII = ST.getInstrInfo();
  const SIRegisterInfo &TRI = TII->getRegisterInfo();
  SIMachineFunctionInfo *FuncInfo = MF.getInfo<SIMachineFunctionInfo>();

  initLiveRegs(LiveRegs, TRI, FuncInfo, MF, MBB, MBBI, IsProlog);

  ScratchExecCopy = findScratchNonCalleeSaveRegister(
      MRI, LiveRegs, *TRI.getWaveMaskRegClass());
  if (!ScratchExecCopy)
    report_fatal_error("failed to find free scratch register");

  LiveRegs.addReg(ScratchExecCopy);

  const unsigned SaveExecOpc =
      ST.isWave32() ? (EnableInactiveLanes ? AMDGPU::S_XOR_SAVEEXEC_B32
                                           : AMDGPU::S_OR_SAVEEXEC_B32)
                    : (EnableInactiveLanes ? AMDGPU::S_XOR_SAVEEXEC_B64
                                           : AMDGPU::S_OR_SAVEEXEC_B64);
  auto SaveExec =
      BuildMI(MBB, MBBI, DL, TII->get(SaveExecOpc), ScratchExecCopy).addImm(-1);
  SaveExec->getOperand(3).setIsDead(); // Mark SCC as dead.

  return ScratchExecCopy;
}

void SIFrameLowering::emitCSRSpillStores(MachineFunction &MF,
                                         MachineBasicBlock &MBB,
                                         MachineBasicBlock::iterator MBBI,
                                         DebugLoc &DL, LivePhysRegs &LiveRegs,
                                         Register FrameReg,
                                         Register FramePtrRegScratchCopy,
                                         const bool NeedsFrameMoves) const {
  SIMachineFunctionInfo *FuncInfo = MF.getInfo<SIMachineFunctionInfo>();
  MachineFrameInfo &MFI = MF.getFrameInfo();
  const GCNSubtarget &ST = MF.getSubtarget<GCNSubtarget>();
  const SIInstrInfo *TII = ST.getInstrInfo();
  const SIRegisterInfo &TRI = TII->getRegisterInfo();
  const MCRegisterInfo *MCRI = MF.getMMI().getContext().getRegisterInfo();

  // Spill Whole-Wave Mode VGPRs. Save only the inactive lanes of the scratch
  // registers. However, save all lanes of callee-saved VGPRs. Due to this, we
  // might end up flipping the EXEC bits twice.
  Register ScratchExecCopy;
<<<<<<< HEAD
  SmallVector<std::pair<Register, int>, 2> WWMCalleeSavedRegs, WWMScratchRegs;
  FuncInfo->splitWWMSpillRegisters(MF, WWMCalleeSavedRegs, WWMScratchRegs);
  if (!WWMScratchRegs.empty())
    ScratchExecCopy =
        buildScratchExecCopy(LiveRegs, MF, MBB, MBBI, DL,
                             /*IsProlog*/ true, /*EnableInactiveLanes*/ true);

  auto StoreWWMRegisters =
      [&](SmallVectorImpl<std::pair<Register, int>> &WWMRegs) {
        for (const auto &Reg : WWMRegs) {
          Register VGPR = Reg.first;
          int FI = Reg.second;
          buildPrologSpill(ST, TRI, *FuncInfo, LiveRegs, MF, MBB, MBBI, DL,
                           VGPR, FI, FrameReg);
          if (NeedsFrameMoves)
            // We spill the entire VGPR, so we can get away with just cfi_offset
            buildCFI(MBB, MBBI, DL,
                     MCCFIInstruction::createOffset(
                         nullptr, MCRI->getDwarfRegNum(VGPR, false),
                         MFI.getObjectOffset(FI) * ST.getWavefrontSize()));
        }
      };

  StoreWWMRegisters(WWMScratchRegs);
  if (!WWMCalleeSavedRegs.empty()) {
    if (ScratchExecCopy) {
      unsigned MovOpc = ST.isWave32() ? AMDGPU::S_MOV_B32 : AMDGPU::S_MOV_B64;
      MCRegister Exec = ST.isWave32() ? AMDGPU::EXEC_LO : AMDGPU::EXEC;
      BuildMI(MBB, MBBI, DL, TII->get(MovOpc), Exec).addImm(-1);
    } else {
=======

  std::optional<int> FPSaveIndex = FuncInfo->FramePointerSaveIndex;
  std::optional<int> BPSaveIndex = FuncInfo->BasePointerSaveIndex;

  // VGPRs used for SGPR->VGPR spills
  for (const SIMachineFunctionInfo::SGPRSpillVGPR &Reg :
       FuncInfo->getSGPRSpillVGPRs()) {
    if (!Reg.FI)
      continue;

    if (!ScratchExecCopy)
>>>>>>> 56ec7ce8
      ScratchExecCopy = buildScratchExecCopy(LiveRegs, MF, MBB, MBBI, DL,
                                             /*IsProlog*/ true,
                                             /*EnableInactiveLanes*/ false);
    }
  }

  StoreWWMRegisters(WWMCalleeSavedRegs);
  if (ScratchExecCopy) {
    // FIXME: Split block and make terminator.
    unsigned ExecMov = ST.isWave32() ? AMDGPU::S_MOV_B32 : AMDGPU::S_MOV_B64;
    MCRegister Exec = ST.isWave32() ? AMDGPU::EXEC_LO : AMDGPU::EXEC;
    BuildMI(MBB, MBBI, DL, TII->get(ExecMov), Exec)
        .addReg(ScratchExecCopy, RegState::Kill);
    LiveRegs.addReg(ScratchExecCopy);
  }

  Register FramePtrReg = FuncInfo->getFrameOffsetReg();

  for (const auto &Spill : FuncInfo->getPrologEpilogSGPRSpills()) {
    // Special handle FP spill:
    // Skip if FP is saved to a scratch SGPR, the save has already been emitted.
    // Otherwise, FP has been moved to a temporary register and spill it
    // instead.
    bool IsFramePtrPrologSpill = Spill.first == FramePtrReg ? true : false;
    Register Reg = IsFramePtrPrologSpill ? FramePtrRegScratchCopy : Spill.first;
    if (!Reg)
      continue;

    PrologEpilogSGPRSpillBuilder SB(Reg, Spill.second, MBB, MBBI, DL, TII, TRI,
                                    LiveRegs, FrameReg, IsFramePtrPrologSpill);
    SB.save();
  }

  // If a copy to scratch SGPR has been chosen for any of the SGPR spills, make
  // such scratch registers live throughout the function.
  SmallVector<Register, 1> ScratchSGPRs;
  FuncInfo->getAllScratchSGPRCopyDstRegs(ScratchSGPRs);
  if (!ScratchSGPRs.empty()) {
    for (MachineBasicBlock &MBB : MF) {
      for (MCPhysReg Reg : ScratchSGPRs)
        MBB.addLiveIn(Reg);

      MBB.sortUniqueLiveIns();
    }
    if (!LiveRegs.empty()) {
      for (MCPhysReg Reg : ScratchSGPRs)
        LiveRegs.addReg(Reg);
    }
  }

  // Remove the spill entry created for EXEC. It is needed only for CFISaves in
  // the prologue.
  if (TRI.isCFISavedRegsSpillEnabled())
    FuncInfo->removePrologEpilogSGPRSpillEntry(TRI.getExec());
}

void SIFrameLowering::emitCSRSpillRestores(
    MachineFunction &MF, MachineBasicBlock &MBB,
    MachineBasicBlock::iterator MBBI, DebugLoc &DL, LivePhysRegs &LiveRegs,
    Register FrameReg, Register FramePtrRegScratchCopy) const {
  const SIMachineFunctionInfo *FuncInfo = MF.getInfo<SIMachineFunctionInfo>();
  const GCNSubtarget &ST = MF.getSubtarget<GCNSubtarget>();
  const SIInstrInfo *TII = ST.getInstrInfo();
  const SIRegisterInfo &TRI = TII->getRegisterInfo();
  Register FramePtrReg = FuncInfo->getFrameOffsetReg();

  for (const auto &Spill : FuncInfo->getPrologEpilogSGPRSpills()) {
    // Special handle FP restore:
    // Skip if FP needs to be restored from the scratch SGPR. Otherwise, restore
    // the FP value to a temporary register. The frame pointer should be
    // overwritten only at the end when all other spills are restored from
    // current frame.
    Register Reg =
        Spill.first == FramePtrReg ? FramePtrRegScratchCopy : Spill.first;
    if (!Reg)
      continue;

    PrologEpilogSGPRSpillBuilder SB(Reg, Spill.second, MBB, MBBI, DL, TII, TRI,
                                    LiveRegs, FrameReg);
    SB.restore();
  }

  // Restore Whole-Wave Mode VGPRs. Restore only the inactive lanes of the
  // scratch registers. However, restore all lanes of callee-saved VGPRs. Due to
  // this, we might end up flipping the EXEC bits twice.
  Register ScratchExecCopy;
  SmallVector<std::pair<Register, int>, 2> WWMCalleeSavedRegs, WWMScratchRegs;
  FuncInfo->splitWWMSpillRegisters(MF, WWMCalleeSavedRegs, WWMScratchRegs);
  if (!WWMScratchRegs.empty())
    ScratchExecCopy =
        buildScratchExecCopy(LiveRegs, MF, MBB, MBBI, DL,
                             /*IsProlog*/ false, /*EnableInactiveLanes*/ true);

  auto RestoreWWMRegisters =
      [&](SmallVectorImpl<std::pair<Register, int>> &WWMRegs) {
        for (const auto &Reg : WWMRegs) {
          Register VGPR = Reg.first;
          int FI = Reg.second;
          buildEpilogRestore(ST, TRI, *FuncInfo, LiveRegs, MF, MBB, MBBI, DL,
                             VGPR, FI, FrameReg);
        }
      };

  RestoreWWMRegisters(WWMScratchRegs);
  if (!WWMCalleeSavedRegs.empty()) {
    if (ScratchExecCopy) {
      unsigned MovOpc = ST.isWave32() ? AMDGPU::S_MOV_B32 : AMDGPU::S_MOV_B64;
      MCRegister Exec = ST.isWave32() ? AMDGPU::EXEC_LO : AMDGPU::EXEC;
      BuildMI(MBB, MBBI, DL, TII->get(MovOpc), Exec).addImm(-1);
    } else {
      ScratchExecCopy = buildScratchExecCopy(LiveRegs, MF, MBB, MBBI, DL,
                                             /*IsProlog*/ false,
                                             /*EnableInactiveLanes*/ false);
    }
  }

  RestoreWWMRegisters(WWMCalleeSavedRegs);
  if (ScratchExecCopy) {
    // FIXME: Split block and make terminator.
    unsigned ExecMov = ST.isWave32() ? AMDGPU::S_MOV_B32 : AMDGPU::S_MOV_B64;
    MCRegister Exec = ST.isWave32() ? AMDGPU::EXEC_LO : AMDGPU::EXEC;
    BuildMI(MBB, MBBI, DL, TII->get(ExecMov), Exec)
        .addReg(ScratchExecCopy, RegState::Kill);
  }
}

void SIFrameLowering::emitPrologue(MachineFunction &MF,
                                   MachineBasicBlock &MBB) const {
  SIMachineFunctionInfo *FuncInfo = MF.getInfo<SIMachineFunctionInfo>();
  if (FuncInfo->isEntryFunction()) {
    emitEntryFunctionPrologue(MF, MBB);
    return;
  }

  MachineFrameInfo &MFI = MF.getFrameInfo();
  const GCNSubtarget &ST = MF.getSubtarget<GCNSubtarget>();
  const SIInstrInfo *TII = ST.getInstrInfo();
  const SIRegisterInfo &TRI = TII->getRegisterInfo();
  const MCRegisterInfo *MCRI = MF.getMMI().getContext().getRegisterInfo();
  MachineRegisterInfo &MRI = MF.getRegInfo();

  Register StackPtrReg = FuncInfo->getStackPtrOffsetReg();
  Register FramePtrReg = FuncInfo->getFrameOffsetReg();
  Register BasePtrReg =
      TRI.hasBasePointer(MF) ? TRI.getBaseRegister() : Register();
  LivePhysRegs LiveRegs;

  MachineBasicBlock::iterator MBBI = MBB.begin();

  // DebugLoc must be unknown since the first instruction with DebugLoc is used
  // to determine the end of the prologue.
  DebugLoc DL;

  bool HasFP = false;
  bool HasBP = false;
  uint32_t NumBytes = MFI.getStackSize();
  uint32_t RoundedSize = NumBytes;

  // FIXME: Switch to using MF.needsFrameMoves() later
  const bool NeedsFrameMoves = true;

  if (NeedsFrameMoves)
    emitPrologueEntryCFI(MBB, MBBI, DL);

  if (TRI.hasStackRealignment(MF))
    HasFP = true;

  Register FramePtrRegScratchCopy;
  if (!HasFP && !hasFP(MF)) {
    // Emit the CSR spill stores with SP base register.
    emitCSRSpillStores(MF, MBB, MBBI, DL, LiveRegs, StackPtrReg,
                       FramePtrRegScratchCopy, NeedsFrameMoves);
  } else {
    // CSR spill stores will use FP as base register.
    Register SGPRForFPSaveRestoreCopy =
        FuncInfo->getScratchSGPRCopyDstReg(FramePtrReg);

    initLiveRegs(LiveRegs, TRI, FuncInfo, MF, MBB, MBBI, /*IsProlog*/ true);
    if (SGPRForFPSaveRestoreCopy) {
      // Copy FP to the scratch register now and emit the CFI entry. It avoids
      // the extra FP copy needed in the other two cases when FP is spilled to
      // memory or to a VGPR lane.
      PrologEpilogSGPRSpillBuilder SB(
          FramePtrReg,
          FuncInfo->getPrologEpilogSGPRSaveRestoreInfo(FramePtrReg), MBB, MBBI,
          DL, TII, TRI, LiveRegs, FramePtrReg,
          /*IsFramePtrPrologSpill*/ true);
      SB.save();
      LiveRegs.addReg(SGPRForFPSaveRestoreCopy);
    } else {
      // Copy FP into a new scratch register so that its previous value can be
      // spilled after setting up the new frame.
      FramePtrRegScratchCopy = findScratchNonCalleeSaveRegister(
          MRI, LiveRegs, AMDGPU::SReg_32_XM0_XEXECRegClass);
      if (!FramePtrRegScratchCopy)
        report_fatal_error("failed to find free scratch register");

      LiveRegs.addReg(FramePtrRegScratchCopy);
      BuildMI(MBB, MBBI, DL, TII->get(AMDGPU::COPY), FramePtrRegScratchCopy)
          .addReg(FramePtrReg);
    }
  }

  if (HasFP) { // Needs stack realignment.
    const unsigned Alignment = MFI.getMaxAlign().value();

    RoundedSize += Alignment;
    if (LiveRegs.empty()) {
      LiveRegs.init(TRI);
      LiveRegs.addLiveIns(MBB);
    }

    // s_add_i32 s33, s32, NumBytes
    // s_and_b32 s33, s33, 0b111...0000
    BuildMI(MBB, MBBI, DL, TII->get(AMDGPU::S_ADD_I32), FramePtrReg)
        .addReg(StackPtrReg)
        .addImm((Alignment - 1) * getScratchScaleFactor(ST))
        .setMIFlag(MachineInstr::FrameSetup);
    auto And = BuildMI(MBB, MBBI, DL, TII->get(AMDGPU::S_AND_B32), FramePtrReg)
        .addReg(FramePtrReg, RegState::Kill)
        .addImm(-Alignment * getScratchScaleFactor(ST))
        .setMIFlag(MachineInstr::FrameSetup);
    And->getOperand(3).setIsDead(); // Mark SCC as dead.
    FuncInfo->setIsStackRealigned(true);
  } else if ((HasFP = hasFP(MF))) {
    BuildMI(MBB, MBBI, DL, TII->get(AMDGPU::COPY), FramePtrReg)
        .addReg(StackPtrReg)
        .setMIFlag(MachineInstr::FrameSetup);
  }

  // If FP is used, emit the CSR spills with FP base register.
  if (HasFP) {
    emitCSRSpillStores(MF, MBB, MBBI, DL, LiveRegs, FramePtrReg,
                       FramePtrRegScratchCopy, NeedsFrameMoves);
    if (FramePtrRegScratchCopy)
      LiveRegs.removeReg(FramePtrRegScratchCopy);
  }
  // If we need a base pointer, set it up here. It's whatever the value of
  // the stack pointer is at this point. Any variable size objects will be
  // allocated after this, so we can still use the base pointer to reference
  // the incoming arguments.
  if ((HasBP = TRI.hasBasePointer(MF))) {
    BuildMI(MBB, MBBI, DL, TII->get(AMDGPU::COPY), BasePtrReg)
        .addReg(StackPtrReg)
        .setMIFlag(MachineInstr::FrameSetup);
  }

  if (HasFP) {
    if (NeedsFrameMoves)
      buildCFI(MBB, MBBI, DL,
               MCCFIInstruction::createDefCfaRegister(
                   nullptr, MCRI->getDwarfRegNum(FramePtrReg, false)));
  }

  if (HasFP && RoundedSize != 0) {
    auto Add = BuildMI(MBB, MBBI, DL, TII->get(AMDGPU::S_ADD_I32), StackPtrReg)
        .addReg(StackPtrReg)
        .addImm(RoundedSize * getScratchScaleFactor(ST))
        .setMIFlag(MachineInstr::FrameSetup);
    Add->getOperand(3).setIsDead(); // Mark SCC as dead.
  }

  bool FPSaved = FuncInfo->hasPrologEpilogSGPRSpillEntry(FramePtrReg);
  assert((!HasFP || FPSaved) &&
         "Needed to save FP but didn't save it anywhere");

  // If we allow spilling to AGPRs we may have saved FP but then spill
  // everything into AGPRs instead of the stack.
  assert((HasFP || !FPSaved || EnableSpillVGPRToAGPR) &&
         "Saved FP but didn't need it");

  bool BPSaved = FuncInfo->hasPrologEpilogSGPRSpillEntry(BasePtrReg);
  assert((!HasBP || BPSaved) &&
         "Needed to save BP but didn't save it anywhere");

  assert((HasBP || !BPSaved) && "Saved BP but didn't need it");
}

void SIFrameLowering::emitEpilogue(MachineFunction &MF,
                                   MachineBasicBlock &MBB) const {
  const SIMachineFunctionInfo *FuncInfo = MF.getInfo<SIMachineFunctionInfo>();
  if (FuncInfo->isEntryFunction())
    return;

  const GCNSubtarget &ST = MF.getSubtarget<GCNSubtarget>();
  const SIInstrInfo *TII = ST.getInstrInfo();
  const SIRegisterInfo &TRI = TII->getRegisterInfo();
  MachineRegisterInfo &MRI = MF.getRegInfo();
  LivePhysRegs LiveRegs;
  // Get the insert location for the epilogue. If there were no terminators in
  // the block, get the last instruction.
  MachineBasicBlock::iterator MBBI = MBB.end();
  DebugLoc DL;
  if (!MBB.empty()) {
    MBBI = MBB.getLastNonDebugInstr();
    if (MBBI != MBB.end())
      DL = MBBI->getDebugLoc();

    MBBI = MBB.getFirstTerminator();
  }

  const MachineFrameInfo &MFI = MF.getFrameInfo();
  uint32_t NumBytes = MFI.getStackSize();
  uint32_t RoundedSize = FuncInfo->isStackRealigned()
                             ? NumBytes + MFI.getMaxAlign().value()
                             : NumBytes;
  const Register StackPtrReg = FuncInfo->getStackPtrOffsetReg();
  Register FramePtrReg = FuncInfo->getFrameOffsetReg();
  bool FPSaved = FuncInfo->hasPrologEpilogSGPRSpillEntry(FramePtrReg);

  Register FramePtrRegScratchCopy;
  Register SGPRForFPSaveRestoreCopy =
      FuncInfo->getScratchSGPRCopyDstReg(FramePtrReg);
  if (FPSaved) {
    // CSR spill restores should use FP as base register. If
    // SGPRForFPSaveRestoreCopy is not true, restore the previous value of FP
    // into a new scratch register and copy to FP later when other registers are
    // restored from the current stack frame.
    initLiveRegs(LiveRegs, TRI, FuncInfo, MF, MBB, MBBI, /*IsProlog*/ false);
    if (SGPRForFPSaveRestoreCopy) {
      LiveRegs.addReg(SGPRForFPSaveRestoreCopy);
    } else {
      FramePtrRegScratchCopy = findScratchNonCalleeSaveRegister(
          MRI, LiveRegs, AMDGPU::SReg_32_XM0_XEXECRegClass);
      if (!FramePtrRegScratchCopy)
        report_fatal_error("failed to find free scratch register");

<<<<<<< HEAD
      LiveRegs.addReg(FramePtrRegScratchCopy);
    }

    emitCSRSpillRestores(MF, MBB, MBBI, DL, LiveRegs, FramePtrReg,
                         FramePtrRegScratchCopy);
  }
=======
  std::optional<int> FPSaveIndex = FuncInfo->FramePointerSaveIndex;
  std::optional<int> BPSaveIndex = FuncInfo->BasePointerSaveIndex;
>>>>>>> 56ec7ce8

  if (RoundedSize != 0 && hasFP(MF)) {
    auto Add = BuildMI(MBB, MBBI, DL, TII->get(AMDGPU::S_ADD_I32), StackPtrReg)
        .addReg(StackPtrReg)
        .addImm(-static_cast<int64_t>(RoundedSize * getScratchScaleFactor(ST)))
        .setMIFlag(MachineInstr::FrameDestroy);
    Add->getOperand(3).setIsDead(); // Mark SCC as dead.
  }

  const MCRegisterInfo *MCRI = MF.getMMI().getContext().getRegisterInfo();

  // FIXME: Switch to using MF.needsFrameMoves() later
  const bool NeedsFrameMoves = true;
  if (hasFP(MF)) {
    if (NeedsFrameMoves)
      buildCFI(MBB, MBBI, DL,
               MCCFIInstruction::createDefCfaRegister(
                   nullptr, MCRI->getDwarfRegNum(StackPtrReg, false)),
               MachineInstr::FrameDestroy);
  }

  if (FPSaved) {
    // Insert the copy to restore FP.
    Register SrcReg = SGPRForFPSaveRestoreCopy ? SGPRForFPSaveRestoreCopy
                                               : FramePtrRegScratchCopy;
    MachineInstrBuilder MIB =
        BuildMI(MBB, MBBI, DL, TII->get(AMDGPU::COPY), FramePtrReg)
            .addReg(SrcReg);
    if (SGPRForFPSaveRestoreCopy)
      MIB.setMIFlag(MachineInstr::FrameDestroy);
  } else {
    // Insert the CSR spill restores with SP as the base register.
    emitCSRSpillRestores(MF, MBB, MBBI, DL, LiveRegs, StackPtrReg,
                         FramePtrRegScratchCopy);
  }
}

#ifndef NDEBUG
static bool allSGPRSpillsAreDead(const MachineFunction &MF) {
  const MachineFrameInfo &MFI = MF.getFrameInfo();
  const SIMachineFunctionInfo *FuncInfo = MF.getInfo<SIMachineFunctionInfo>();
  for (int I = MFI.getObjectIndexBegin(), E = MFI.getObjectIndexEnd();
       I != E; ++I) {
    if (!MFI.isDeadObjectIndex(I) &&
        MFI.getStackID(I) == TargetStackID::SGPRSpill &&
        !FuncInfo->checkIndexInPrologEpilogSGPRSpills(I)) {
      return false;
    }
  }

  return true;
}
#endif

StackOffset SIFrameLowering::getFrameIndexReference(const MachineFunction &MF,
                                                    int FI,
                                                    Register &FrameReg) const {
  const SIRegisterInfo *RI = MF.getSubtarget<GCNSubtarget>().getRegisterInfo();

  FrameReg = RI->getFrameRegister(MF);
  return StackOffset::getFixed(MF.getFrameInfo().getObjectOffset(FI));
}

void SIFrameLowering::processFunctionBeforeFrameFinalized(
  MachineFunction &MF,
  RegScavenger *RS) const {
  MachineFrameInfo &MFI = MF.getFrameInfo();

  const GCNSubtarget &ST = MF.getSubtarget<GCNSubtarget>();
  const SIInstrInfo *TII = ST.getInstrInfo();
  const SIRegisterInfo *TRI = ST.getRegisterInfo();
  MachineRegisterInfo &MRI = MF.getRegInfo();
  SIMachineFunctionInfo *FuncInfo = MF.getInfo<SIMachineFunctionInfo>();

  // Allocate spill slots for WWM reserved VGPRs.
  if (!FuncInfo->isEntryFunction()) {
    for (Register Reg : FuncInfo->getWWMReservedRegs()) {
      const TargetRegisterClass *RC = TRI->getPhysRegClass(Reg);
      FuncInfo->allocateWWMSpill(MF, Reg, TRI->getSpillSize(*RC),
                                 TRI->getSpillAlign(*RC));
    }
  }

  const bool SpillVGPRToAGPR = ST.hasMAIInsts() && FuncInfo->hasSpilledVGPRs()
                               && EnableSpillVGPRToAGPR;

  if (SpillVGPRToAGPR) {
    // To track the spill frame indices handled in this pass.
    BitVector SpillFIs(MFI.getObjectIndexEnd(), false);
    BitVector NonVGPRSpillFIs(MFI.getObjectIndexEnd(), false);

    bool SeenDbgInstr = false;

    for (MachineBasicBlock &MBB : MF) {
      for (MachineInstr &MI : llvm::make_early_inc_range(MBB)) {
        int FrameIndex;
        if (MI.isDebugInstr())
          SeenDbgInstr = true;

        if (TII->isVGPRSpill(MI)) {
          // Try to eliminate stack used by VGPR spills before frame
          // finalization.
          unsigned FIOp = AMDGPU::getNamedOperandIdx(MI.getOpcode(),
                                                     AMDGPU::OpName::vaddr);
          int FI = MI.getOperand(FIOp).getIndex();
          Register VReg =
            TII->getNamedOperand(MI, AMDGPU::OpName::vdata)->getReg();
          if (FuncInfo->allocateVGPRSpillToAGPR(MF, FI,
                                                TRI->isAGPR(MRI, VReg))) {
            RS->enterBasicBlockEnd(MBB);
            RS->backward(MI);
            TRI->eliminateFrameIndex(MI, 0, FIOp, RS);
            SpillFIs.set(FI);
            continue;
          }
        } else if (TII->isStoreToStackSlot(MI, FrameIndex) ||
                   TII->isLoadFromStackSlot(MI, FrameIndex))
          if (!MFI.isFixedObjectIndex(FrameIndex))
            NonVGPRSpillFIs.set(FrameIndex);
      }
    }

    // Stack slot coloring may assign different objects to the same stack slot.
    // If not, then the VGPR to AGPR spill slot is dead.
    for (unsigned FI : SpillFIs.set_bits())
      if (!NonVGPRSpillFIs.test(FI))
        FuncInfo->setVGPRToAGPRSpillDead(FI);

    for (MachineBasicBlock &MBB : MF) {
      for (MCPhysReg Reg : FuncInfo->getVGPRSpillAGPRs())
        MBB.addLiveIn(Reg);

      for (MCPhysReg Reg : FuncInfo->getAGPRSpillVGPRs())
        MBB.addLiveIn(Reg);

      MBB.sortUniqueLiveIns();

      if (!SpillFIs.empty() && SeenDbgInstr) {
        // FIXME: The dead frame indices are replaced with a null register from
        // the debug value instructions. We should instead, update it with the
        // correct register value. But not sure the register value alone is
        for (MachineInstr &MI : MBB) {
          if (MI.isDebugValue() && MI.getOperand(0).isFI() &&
              !MFI.isFixedObjectIndex(MI.getOperand(0).getIndex()) &&
              SpillFIs[MI.getOperand(0).getIndex()]) {
            MI.getOperand(0).ChangeToRegister(Register(), false /*isDef*/);
          }
          // FIXME: Need to update expression to locate lane of VGPR to which
          // the SGPR was spilled.
          if (MI.isDebugDef() && MI.getDebugOperand(0).isFI() &&
              !MFI.isFixedObjectIndex(MI.getDebugOperand(0).getIndex()) &&
              SpillFIs[MI.getDebugOperand(0).getIndex()]) {
            MI.getDebugOperand(0).ChangeToRegister(Register(), false /*isDef*/);
          }
        }
      }
    }
  }

  // At this point we've already allocated all spilled SGPRs to VGPRs if we
  // can. Any remaining SGPR spills will go to memory, so move them back to the
  // default stack.
  bool HaveSGPRToVMemSpill =
      FuncInfo->removeDeadFrameIndices(MF, /*ResetSGPRSpillStackIDs*/ true);
  assert(allSGPRSpillsAreDead(MF) &&
         "SGPR spill should have been removed in SILowerSGPRSpills");

  // FIXME: The other checks should be redundant with allStackObjectsAreDead,
  // but currently hasNonSpillStackObjects is set only from source
  // allocas. Stack temps produced from legalization are not counted currently.
  if (!allStackObjectsAreDead(MF)) {
    assert(RS && "RegScavenger required if spilling");

    // Add an emergency spill slot
    RS->addScavengingFrameIndex(FuncInfo->getScavengeFI(MFI, *TRI));

    // If we are spilling SGPRs to memory with a large frame, we may need a
    // second VGPR emergency frame index.
    if (HaveSGPRToVMemSpill &&
        allocateScavengingFrameIndexesNearIncomingSP(MF)) {
      RS->addScavengingFrameIndex(MFI.CreateStackObject(4, Align(4), false));
    }
  }
}

void SIFrameLowering::processFunctionBeforeFrameIndicesReplaced(
    MachineFunction &MF, RegScavenger *RS) const {
  const GCNSubtarget &ST = MF.getSubtarget<GCNSubtarget>();
  const SIRegisterInfo *TRI = ST.getRegisterInfo();
  MachineRegisterInfo &MRI = MF.getRegInfo();
  SIMachineFunctionInfo *FuncInfo = MF.getInfo<SIMachineFunctionInfo>();

  if (ST.hasMAIInsts() && !ST.hasGFX90AInsts()) {
    // On gfx908, we had initially reserved highest available VGPR for AGPR
    // copy. Now since we are done with RA, check if there exist an unused VGPR
    // which is lower than the eariler reserved VGPR before RA. If one exist,
    // use it for AGPR copy instead of one reserved before RA.
    Register VGPRForAGPRCopy = FuncInfo->getVGPRForAGPRCopy();
    Register UnusedLowVGPR =
        TRI->findUnusedRegister(MRI, &AMDGPU::VGPR_32RegClass, MF);
    if (UnusedLowVGPR && (TRI->getHWRegIndex(UnusedLowVGPR) <
                          TRI->getHWRegIndex(VGPRForAGPRCopy))) {
      // Call to setVGPRForAGPRCopy() should happen first before calling
      // freezeReservedRegs() so that getReservedRegs() can reserve this newly
      // identified VGPR (for AGPR copy).
      FuncInfo->setVGPRForAGPRCopy(UnusedLowVGPR);
      MRI.freezeReservedRegs(MF);
    }
  }
}

// The special SGPR spills like the one needed for FP, BP or any reserved
// registers delayed until frame lowering.
void SIFrameLowering::determinePrologEpilogSGPRSaves(
    MachineFunction &MF, BitVector &SavedVGPRs,
    bool NeedExecCopyReservedReg) const {
  MachineFrameInfo &FrameInfo = MF.getFrameInfo();
  MachineRegisterInfo &MRI = MF.getRegInfo();
  SIMachineFunctionInfo *MFI = MF.getInfo<SIMachineFunctionInfo>();
  const GCNSubtarget &ST = MF.getSubtarget<GCNSubtarget>();
  const SIRegisterInfo *TRI = ST.getRegisterInfo();
  LivePhysRegs LiveRegs;
  LiveRegs.init(*TRI);
  // Initially mark callee saved registers as used so we will not choose them
  // while looking for scratch SGPRs.
  const MCPhysReg *CSRegs = MF.getRegInfo().getCalleeSavedRegs();
  for (unsigned I = 0; CSRegs[I]; ++I)
    LiveRegs.addReg(CSRegs[I]);

  const TargetRegisterClass &RC = ST.isWave32()
                                      ? AMDGPU::SReg_32_XM0_XEXECRegClass
                                      : AMDGPU::SGPR_64RegClass;

  if (NeedExecCopyReservedReg) {
    Register ReservedReg = MFI->getSGPRForEXECCopy();
    assert(ReservedReg && "Should have reserved an SGPR for EXEC copy.");
    Register UnusedScratchReg = findUnusedRegister(MRI, LiveRegs, RC);
    if (UnusedScratchReg) {
      // If found any unused scratch SGPR, reserve the register itself for Exec
      // copy and there is no need for any spills in that case.
      MFI->setSGPRForEXECCopy(UnusedScratchReg);
      LiveRegs.addReg(UnusedScratchReg);
    } else {
      // Needs spill.
      assert(!MFI->hasPrologEpilogSGPRSpillEntry(ReservedReg) &&
             "Re-reserving spill slot for EXEC copy register");
      getVGPRSpillLaneOrTempRegister(MF, LiveRegs, ReservedReg, RC,
                                     /* IncludeScratchCopy */ false);
    }
  }

  if (TRI->isCFISavedRegsSpillEnabled()) {
    Register Exec = TRI->getExec();
    assert(!MFI->hasPrologEpilogSGPRSpillEntry(Exec) &&
           "Re-reserving spill slot for EXEC");
    // FIXME: Machine Copy Propagation currently optimizes away the EXEC copy to
    // the scratch as we emit it only in the prolog. This optimization should
    // not happen for frame related instructions. Until this is fixed ignore
    // copy to scratch SGPR.
    getVGPRSpillLaneOrTempRegister(MF, LiveRegs, Exec, RC,
                                   /* IncludeScratchCopy */ false);
  }

  // hasFP only knows about stack objects that already exist. We're now
  // determining the stack slots that will be created, so we have to predict
  // them. Stack objects force FP usage with calls.
  //
  // Note a new VGPR CSR may be introduced if one is used for the spill, but we
  // don't want to report it here.
  //
  // FIXME: Is this really hasReservedCallFrame?
  const bool WillHaveFP =
      FrameInfo.hasCalls() && (SavedVGPRs.any() || !allStackObjectsAreDead(MF));

  if (WillHaveFP || hasFP(MF)) {
    Register FramePtrReg = MFI->getFrameOffsetReg();
    assert(!MFI->hasPrologEpilogSGPRSpillEntry(FramePtrReg) &&
           "Re-reserving spill slot for FP");
    getVGPRSpillLaneOrTempRegister(MF, LiveRegs, FramePtrReg);
  }

  if (TRI->hasBasePointer(MF)) {
    Register BasePtrReg = TRI->getBaseRegister();
    assert(!MFI->hasPrologEpilogSGPRSpillEntry(BasePtrReg) &&
           "Re-reserving spill slot for BP");
    getVGPRSpillLaneOrTempRegister(MF, LiveRegs, BasePtrReg);
  }
}

// Only report VGPRs to generic code.
void SIFrameLowering::determineCalleeSaves(MachineFunction &MF,
                                           BitVector &SavedVGPRs,
                                           RegScavenger *RS) const {
  TargetFrameLowering::determineCalleeSaves(MF, SavedVGPRs, RS);
  SIMachineFunctionInfo *MFI = MF.getInfo<SIMachineFunctionInfo>();
  if (MFI->isEntryFunction())
    return;

  const GCNSubtarget &ST = MF.getSubtarget<GCNSubtarget>();
  const SIRegisterInfo *TRI = ST.getRegisterInfo();
  const SIInstrInfo *TII = ST.getInstrInfo();
  bool NeedExecCopyReservedReg = false;

  for (MachineBasicBlock &MBB : MF) {
    for (MachineInstr &MI : MBB) {
      // WRITELANE instructions used for SGPR spills can overwrite the inactive
      // lanes of VGPRs and callee must spill and restore them even if they are
      // marked Caller-saved.

      // TODO: Handle this elsewhere at an early point. Walking through all MBBs
      // here would be a bad heuristic. A better way should be by calling
      // allocateWWMSpill during the regalloc pipeline whenever a physical
      // register is allocated for the intended virtual registers. That will
      // also help excluding the general use of WRITELANE/READLANE intrinsics
      // that won't really need any such special handling.
      if (MI.getOpcode() == AMDGPU::V_WRITELANE_B32)
        MFI->allocateWWMSpill(MF, MI.getOperand(0).getReg());
      else if (MI.getOpcode() == AMDGPU::V_READLANE_B32)
        MFI->allocateWWMSpill(MF, MI.getOperand(1).getReg());
      else if (TII->isWWMRegSpillOpcode(MI.getOpcode()))
        NeedExecCopyReservedReg = true;
    }
  }

  // Ignore the SGPRs the default implementation found.
  SavedVGPRs.clearBitsNotInMask(TRI->getAllVectorRegMask());

  // Do not save AGPRs prior to GFX90A because there was no easy way to do so.
  // In gfx908 there was do AGPR loads and stores and thus spilling also
  // require a temporary VGPR.
  if (!ST.hasGFX90AInsts())
    SavedVGPRs.clearBitsInMask(TRI->getAllAGPRRegMask());

  determinePrologEpilogSGPRSaves(MF, SavedVGPRs, NeedExecCopyReservedReg);

  // The Whole-Wave VGPRs need to be specially inserted in the prolog, so don't
  // allow the default insertion to handle them.
  for (auto &Reg : MFI->getWWMSpills())
    SavedVGPRs.reset(Reg.first);

  // Mark all lane VGPRs as BB LiveIns.
  for (MachineBasicBlock &MBB : MF) {
    for (auto &Reg : MFI->getWWMSpills())
      MBB.addLiveIn(Reg.first);

    MBB.sortUniqueLiveIns();
  }
}

void SIFrameLowering::determineCalleeSavesSGPR(MachineFunction &MF,
                                               BitVector &SavedRegs,
                                               RegScavenger *RS) const {
  TargetFrameLowering::determineCalleeSaves(MF, SavedRegs, RS);
  const SIMachineFunctionInfo *MFI = MF.getInfo<SIMachineFunctionInfo>();
  if (MFI->isEntryFunction())
    return;

  const GCNSubtarget &ST = MF.getSubtarget<GCNSubtarget>();
  const SIRegisterInfo *TRI = ST.getRegisterInfo();

  // The SP is specifically managed and we don't want extra spills of it.
  SavedRegs.reset(MFI->getStackPtrOffsetReg());

  const BitVector AllSavedRegs = SavedRegs;
  SavedRegs.clearBitsInMask(TRI->getAllVectorRegMask());

  // We have to anticipate introducing CSR VGPR spills or spill of caller
  // save VGPR reserved for SGPR spills as we now always create stack entry
  // for it, if we don't have any stack objects already, since we require a FP
  // if there is a call and stack. We will allocate a VGPR for SGPR spills if
  // there are any SGPR spills. Whether they are CSR spills or otherwise.
  MachineFrameInfo &FrameInfo = MF.getFrameInfo();
  const bool WillHaveFP =
      FrameInfo.hasCalls() && (AllSavedRegs.any() || MFI->hasSpilledSGPRs());

  // FP will be specially managed like SP.
  if (WillHaveFP || hasFP(MF))
    SavedRegs.reset(MFI->getFrameOffsetReg());

  // Return address use with return instruction is hidden through the SI_RETURN
  // pseudo. Given that and since the IPRA computes actual register usage and
  // does not use CSR list, the clobbering of return address by function calls
  // (D117243) or otherwise (D120922) is ignored/not seen by the IPRA's register
  // usage collection. This will ensure save/restore of return address happens
  // in those scenarios.
  const MachineRegisterInfo &MRI = MF.getRegInfo();
  Register RetAddrReg = TRI->getReturnAddressReg(MF);
  if (!MFI->isEntryFunction() &&
      (FrameInfo.hasCalls() || MRI.isPhysRegModified(RetAddrReg))) {
    SavedRegs.set(TRI->getSubReg(RetAddrReg, AMDGPU::sub0));
    SavedRegs.set(TRI->getSubReg(RetAddrReg, AMDGPU::sub1));
  }
}

bool SIFrameLowering::assignCalleeSavedSpillSlots(
    MachineFunction &MF, const TargetRegisterInfo *TRI,
    std::vector<CalleeSavedInfo> &CSI) const {
  if (CSI.empty())
    return true; // Early exit if no callee saved registers are modified!

  const SIMachineFunctionInfo *FuncInfo = MF.getInfo<SIMachineFunctionInfo>();
  const GCNSubtarget &ST = MF.getSubtarget<GCNSubtarget>();
  const SIRegisterInfo *RI = ST.getRegisterInfo();
  Register FramePtrReg = FuncInfo->getFrameOffsetReg();
  Register BasePtrReg = RI->getBaseRegister();
  Register SGPRForFPSaveRestoreCopy =
      FuncInfo->getScratchSGPRCopyDstReg(FramePtrReg);
  Register SGPRForBPSaveRestoreCopy =
      FuncInfo->getScratchSGPRCopyDstReg(BasePtrReg);
  if (!SGPRForFPSaveRestoreCopy && !SGPRForBPSaveRestoreCopy)
    return false;

  unsigned NumModifiedRegs = 0;

  if (SGPRForFPSaveRestoreCopy)
    NumModifiedRegs++;
  if (SGPRForBPSaveRestoreCopy)
    NumModifiedRegs++;

  for (auto &CS : CSI) {
    if (CS.getReg() == FramePtrReg && SGPRForFPSaveRestoreCopy) {
      CS.setDstReg(SGPRForFPSaveRestoreCopy);
      if (--NumModifiedRegs)
        break;
    } else if (CS.getReg() == BasePtrReg && SGPRForBPSaveRestoreCopy) {
      CS.setDstReg(SGPRForBPSaveRestoreCopy);
      if (--NumModifiedRegs)
        break;
    }
  }

  return false;
}

bool SIFrameLowering::allocateScavengingFrameIndexesNearIncomingSP(
  const MachineFunction &MF) const {

  const GCNSubtarget &ST = MF.getSubtarget<GCNSubtarget>();
  const MachineFrameInfo &MFI = MF.getFrameInfo();
  uint64_t EstStackSize = MFI.estimateStackSize(MF);
  uint64_t MaxOffset = EstStackSize - 1;

  // We need the emergency stack slots to be allocated in range of the
  // MUBUF/flat scratch immediate offset from the base register, so assign these
  // first at the incoming SP position.
  //
  // TODO: We could try sorting the objects to find a hole in the first bytes
  // rather than allocating as close to possible. This could save a lot of space
  // on frames with alignment requirements.
  if (ST.enableFlatScratch()) {
    const SIInstrInfo *TII = ST.getInstrInfo();
    if (TII->isLegalFLATOffset(MaxOffset, AMDGPUAS::PRIVATE_ADDRESS,
                               SIInstrFlags::FlatScratch))
      return false;
  } else {
    if (SIInstrInfo::isLegalMUBUFImmOffset(MaxOffset))
      return false;
  }

  return true;
}

MachineBasicBlock::iterator SIFrameLowering::eliminateCallFramePseudoInstr(
  MachineFunction &MF,
  MachineBasicBlock &MBB,
  MachineBasicBlock::iterator I) const {
  int64_t Amount = I->getOperand(0).getImm();
  if (Amount == 0)
    return MBB.erase(I);

  const GCNSubtarget &ST = MF.getSubtarget<GCNSubtarget>();
  const SIInstrInfo *TII = ST.getInstrInfo();
  const DebugLoc &DL = I->getDebugLoc();
  unsigned Opc = I->getOpcode();
  bool IsDestroy = Opc == TII->getCallFrameDestroyOpcode();
  uint64_t CalleePopAmount = IsDestroy ? I->getOperand(1).getImm() : 0;

  if (!hasReservedCallFrame(MF)) {
    Amount = alignTo(Amount, getStackAlign());
    assert(isUInt<32>(Amount) && "exceeded stack address space size");
    const SIMachineFunctionInfo *MFI = MF.getInfo<SIMachineFunctionInfo>();
    Register SPReg = MFI->getStackPtrOffsetReg();

    Amount *= getScratchScaleFactor(ST);
    if (IsDestroy)
      Amount = -Amount;
    auto Add = BuildMI(MBB, I, DL, TII->get(AMDGPU::S_ADD_I32), SPReg)
        .addReg(SPReg)
        .addImm(Amount);
    Add->getOperand(3).setIsDead(); // Mark SCC as dead.
  } else if (CalleePopAmount != 0) {
    llvm_unreachable("is this used?");
  }

  return MBB.erase(I);
}

/// Returns true if the frame will require a reference to the stack pointer.
///
/// This is the set of conditions common to setting up the stack pointer in a
/// kernel, and for using a frame pointer in a callable function.
///
/// FIXME: Should also check hasOpaqueSPAdjustment and if any inline asm
/// references SP.
static bool frameTriviallyRequiresSP(const MachineFrameInfo &MFI) {
  return MFI.hasVarSizedObjects() || MFI.hasStackMap() || MFI.hasPatchPoint();
}

// The FP for kernels is always known 0, so we never really need to setup an
// explicit register for it. However, DisableFramePointerElim will force us to
// use a register for it.
bool SIFrameLowering::hasFP(const MachineFunction &MF) const {
  const MachineFrameInfo &MFI = MF.getFrameInfo();

  // For entry functions we can use an immediate offset in most cases, so the
  // presence of calls doesn't imply we need a distinct frame pointer.
  if (MFI.hasCalls() &&
      !MF.getInfo<SIMachineFunctionInfo>()->isEntryFunction()) {
    // All offsets are unsigned, so need to be addressed in the same direction
    // as stack growth.

    // FIXME: This function is pretty broken, since it can be called before the
    // frame layout is determined or CSR spills are inserted.
    return MFI.getStackSize() != 0;
  }

  return frameTriviallyRequiresSP(MFI) || MFI.isFrameAddressTaken() ||
         MF.getSubtarget<GCNSubtarget>().getRegisterInfo()->hasStackRealignment(
             MF) ||
         MF.getTarget().Options.DisableFramePointerElim(MF);
}

// This is essentially a reduced version of hasFP for entry functions. Since the
// stack pointer is known 0 on entry to kernels, we never really need an FP
// register. We may need to initialize the stack pointer depending on the frame
// properties, which logically overlaps many of the cases where an ordinary
// function would require an FP.
bool SIFrameLowering::requiresStackPointerReference(
    const MachineFunction &MF) const {
  // Callable functions always require a stack pointer reference.
  assert(MF.getInfo<SIMachineFunctionInfo>()->isEntryFunction() &&
         "only expected to call this for entry points");

  const MachineFrameInfo &MFI = MF.getFrameInfo();

  // Entry points ordinarily don't need to initialize SP. We have to set it up
  // for callees if there are any. Also note tail calls are impossible/don't
  // make any sense for kernels.
  if (MFI.hasCalls())
    return true;

  // We still need to initialize the SP if we're doing anything weird that
  // references the SP, like variable sized stack objects.
  return frameTriviallyRequiresSP(MFI);
}

bool SIFrameLowering::spillCalleeSavedRegisters(
    MachineBasicBlock &MBB, MachineBasicBlock::iterator MBBI,
    const ArrayRef<CalleeSavedInfo> CSI, const TargetRegisterInfo *TRI) const {
  MachineFunction &MF = *MBB.getParent();
  const GCNSubtarget &ST = MF.getSubtarget<GCNSubtarget>();
  const SIRegisterInfo *RI = ST.getRegisterInfo();
  const SIInstrInfo *TII = ST.getInstrInfo();

  for (const CalleeSavedInfo &CS : CSI) {
    // Insert the spill to the stack frame.
    unsigned Reg = CS.getReg();

    if (CS.isSpilledToReg()) {
      BuildMI(MBB, MBBI, DebugLoc(), TII->get(TargetOpcode::COPY),
              CS.getDstReg())
          .addReg(Reg, getKillRegState(true));
    } else {
      const TargetRegisterClass *RC = TRI->getMinimalPhysRegClass(
          Reg, Reg == RI->getReturnAddressReg(MF) ? MVT::i64 : MVT::i32);
      const MachineRegisterInfo &MRI = MF.getRegInfo();
      // If this value was already livein, we probably have a direct use of the
      // incoming register value, so don't kill at the spill point. This happens
      // since we pass some special inputs (workgroup IDs) in the callee saved
      // range.
      const bool IsLiveIn = MRI.isLiveIn(Reg);
      TII->storeRegToStackSlotCFI(MBB, MBBI, Reg, !IsLiveIn, CS.getFrameIdx(),
                                  RC, TRI);
    }
  }

  return true;
}

MachineInstr *SIFrameLowering::buildCFI(MachineBasicBlock &MBB,
                                        MachineBasicBlock::iterator MBBI,
                                        const DebugLoc &DL,
                                        const MCCFIInstruction &CFIInst,
                                        MachineInstr::MIFlag flag) const {
  MachineFunction &MF = *MBB.getParent();
  const SIInstrInfo *TII = MF.getSubtarget<GCNSubtarget>().getInstrInfo();
  return BuildMI(MBB, MBBI, DL, TII->get(TargetOpcode::CFI_INSTRUCTION))
      .addCFIIndex(MF.addFrameInst(CFIInst))
      .setMIFlag(flag);
}

MachineInstr *SIFrameLowering::buildCFIForRegToRegSpill(
    MachineBasicBlock &MBB, MachineBasicBlock::iterator MBBI,
    const DebugLoc &DL, const Register Reg, const Register RegCopy) const {
  MachineFunction &MF = *MBB.getParent();
  const MCRegisterInfo &MCRI = *MF.getMMI().getContext().getRegisterInfo();
  return buildCFI(
      MBB, MBBI, DL,
      MCCFIInstruction::createRegister(nullptr, MCRI.getDwarfRegNum(Reg, false),
                                       MCRI.getDwarfRegNum(RegCopy, false)));
}

static void encodeDwarfRegisterLocation(int DwarfReg, raw_ostream &OS) {
  if (DwarfReg < 32) {
    OS << uint8_t(dwarf::DW_OP_reg0 + DwarfReg);
  } else {
    OS << uint8_t(dwarf::DW_OP_regx);
    encodeULEB128(DwarfReg, OS);
  }
}

static constexpr unsigned SGPRBitSize = 32;
static constexpr unsigned SGPRByteSize = SGPRBitSize / 8;
static constexpr unsigned VGPRLaneBitSize = 32;

MachineInstr *SIFrameLowering::buildCFIForSGPRToVGPRSpill(
    MachineBasicBlock &MBB, MachineBasicBlock::iterator MBBI,
    const DebugLoc &DL, const Register SGPR, const Register VGPR,
    const int Lane) const {
  const MachineFunction &MF = *MBB.getParent();
  const MCRegisterInfo &MCRI = *MF.getMMI().getContext().getRegisterInfo();

  int DwarfSGPR = MCRI.getDwarfRegNum(SGPR, false);
  int DwarfVGPR = MCRI.getDwarfRegNum(VGPR, false);

  // CFI for an SGPR spilled to a single lane of a VGPR is implemented as an
  // expression(E) rule where E is a register location description referencing
  // a VGPR register location storage at a byte offset of the lane index
  // multiplied by the size of an SGPR (4 bytes). In other words we generate
  // the following DWARF:
  //
  // DW_CFA_expression: <SGPR>,
  //    (DW_OP_regx <VGPR>) (DW_OP_LLVM_offset_uconst <Lane>*4)
  //
  // The memory location description for the current CFA is pushed on the
  // stack before E is evaluated, but we choose not to drop it as it would
  // require a longer expression E and DWARF defines the result of the
  // evaulation to be the location description on the top of the stack (i.e. the
  // implictly pushed one is just ignored.)

  SmallString<20> Block;
  raw_svector_ostream OSBlock(Block);
  encodeDwarfRegisterLocation(DwarfVGPR, OSBlock);
  OSBlock << uint8_t(dwarf::DW_OP_LLVM_offset_uconst);
  encodeULEB128(Lane * SGPRByteSize, OSBlock);

  SmallString<20> CFIInst;
  raw_svector_ostream OSCFIInst(CFIInst);
  OSCFIInst << uint8_t(dwarf::DW_CFA_expression);
  encodeULEB128(DwarfSGPR, OSCFIInst);
  encodeULEB128(Block.size(), OSCFIInst);
  OSCFIInst << Block;

  return buildCFI(MBB, MBBI, DL,
           MCCFIInstruction::createEscape(nullptr, OSCFIInst.str()));
}

MachineInstr *SIFrameLowering::buildCFIForSGPRToVGPRSpill(
    MachineBasicBlock &MBB, MachineBasicBlock::iterator MBBI,
    const DebugLoc &DL, Register SGPR,
    ArrayRef<SIRegisterInfo::SpilledReg> VGPRSpills) const {
  const MachineFunction &MF = *MBB.getParent();
  const MCRegisterInfo &MCRI = *MF.getMMI().getContext().getRegisterInfo();

  int DwarfSGPR = MCRI.getDwarfRegNum(SGPR, false);

  // CFI for an SGPR spilled to a multiple lanes of VGPRs is implemented as an
  // expression(E) rule where E is a composite location description
  // with multiple parts each referencing
  // VGPR register location storage with a bit offset of the lane index
  // multiplied by the size of an SGPR (32 bits). In other words we generate
  // the following DWARF:
  //
  // DW_CFA_expression: <SGPR>,
  //    (DW_OP_regx <VGPR[0]>) (DW_OP_bit_piece 32, <Lane[0]>*32)
  //    (DW_OP_regx <VGPR[1]>) (DW_OP_bit_piece 32, <Lane[1]>*32)
  //    ...
  //    (DW_OP_regx <VGPR[N]>) (DW_OP_bit_piece 32, <Lane[N]>*32)
  //
  // The memory location description for the current CFA is pushed on the
  // stack before E is evaluated, but we choose not to drop it as it would
  // require a longer expression E and DWARF defines the result of the
  // evaulation to be the location description on the top of the stack (i.e. the
  // implictly pushed one is just ignored.)

  SmallString<20> Block;
  raw_svector_ostream OSBlock(Block);
  // TODO: Detect when we can merge multiple adjacent pieces, or even reduce
  // this to a register location description (when all pieces are adjacent).
  for (SIRegisterInfo::SpilledReg Spill : VGPRSpills) {
    encodeDwarfRegisterLocation(MCRI.getDwarfRegNum(Spill.VGPR, false),
                                OSBlock);
    OSBlock << uint8_t(dwarf::DW_OP_bit_piece);
    encodeULEB128(SGPRBitSize, OSBlock);
    encodeULEB128(SGPRBitSize * Spill.Lane, OSBlock);
  }

  SmallString<20> CFIInst;
  raw_svector_ostream OSCFIInst(CFIInst);
  OSCFIInst << uint8_t(dwarf::DW_CFA_expression);
  encodeULEB128(DwarfSGPR, OSCFIInst);
  encodeULEB128(Block.size(), OSCFIInst);
  OSCFIInst << Block;

  return buildCFI(MBB, MBBI, DL,
                  MCCFIInstruction::createEscape(nullptr, OSCFIInst.str()));
}

MachineInstr *SIFrameLowering::buildCFIForSGPRToVMEMSpill(
    MachineBasicBlock &MBB, MachineBasicBlock::iterator MBBI,
    const DebugLoc &DL, unsigned SGPR, int64_t Offset) const {
  MachineFunction &MF = *MBB.getParent();
  const MCRegisterInfo &MCRI = *MF.getMMI().getContext().getRegisterInfo();
  return buildCFI(MBB, MBBI, DL,
                  llvm::MCCFIInstruction::createOffset(
                      nullptr, MCRI.getDwarfRegNum(SGPR, false), Offset));
}

MachineInstr *SIFrameLowering::buildCFIForVGPRToVMEMSpill(
    MachineBasicBlock &MBB, MachineBasicBlock::iterator MBBI,
    const DebugLoc &DL, unsigned VGPR, int64_t Offset) const {
  const MachineFunction &MF = *MBB.getParent();
  const MCRegisterInfo &MCRI = *MF.getMMI().getContext().getRegisterInfo();
  const GCNSubtarget &ST = MF.getSubtarget<GCNSubtarget>();

  int DwarfVGPR = MCRI.getDwarfRegNum(VGPR, false);

  SmallString<20> Block;
  raw_svector_ostream OSBlock(Block);
  encodeDwarfRegisterLocation(DwarfVGPR, OSBlock);
  OSBlock << uint8_t(dwarf::DW_OP_swap);
  OSBlock << uint8_t(dwarf::DW_OP_LLVM_offset_uconst);
  encodeULEB128(Offset, OSBlock);
  OSBlock << uint8_t(dwarf::DW_OP_LLVM_call_frame_entry_reg);
  encodeULEB128(MCRI.getDwarfRegNum(
                    ST.isWave32() ? AMDGPU::EXEC_LO : AMDGPU::EXEC, false),
                OSBlock);
  OSBlock << uint8_t(dwarf::DW_OP_deref_size);
  OSBlock << uint8_t(ST.getWavefrontSize() / 8);
  OSBlock << uint8_t(dwarf::DW_OP_LLVM_select_bit_piece);
  encodeULEB128(VGPRLaneBitSize, OSBlock);
  encodeULEB128(ST.getWavefrontSize(), OSBlock);

  SmallString<20> CFIInst;
  raw_svector_ostream OSCFIInst(CFIInst);
  OSCFIInst << uint8_t(dwarf::DW_CFA_expression);
  encodeULEB128(DwarfVGPR, OSCFIInst);
  encodeULEB128(Block.size(), OSCFIInst);
  OSCFIInst << Block;

  return buildCFI(MBB, MBBI, DL,
                  MCCFIInstruction::createEscape(nullptr, OSCFIInst.str()));
}

MachineInstr *SIFrameLowering::buildCFIForRegToSGPRPairSpill(
    MachineBasicBlock &MBB, MachineBasicBlock::iterator MBBI,
    const DebugLoc &DL, const Register Reg, const Register SGPRPair) const {
  const MachineFunction &MF = *MBB.getParent();
  const MCRegisterInfo &MCRI = *MF.getMMI().getContext().getRegisterInfo();
  const GCNSubtarget &ST = MF.getSubtarget<GCNSubtarget>();
  const SIRegisterInfo &TRI = ST.getInstrInfo()->getRegisterInfo();

  int SGPR0 = TRI.getSubReg(SGPRPair, AMDGPU::sub0);
  int SGPR1 = TRI.getSubReg(SGPRPair, AMDGPU::sub1);

  int DwarfReg = MCRI.getDwarfRegNum(Reg, false);
  int DwarfSGPR0 = MCRI.getDwarfRegNum(SGPR0, false);
  int DwarfSGPR1 = MCRI.getDwarfRegNum(SGPR1, false);

  // CFI for a register spilled to a pair of SGPRs is implemented as an
  // expression(E) rule where E is a composite location description with
  // multiple parts each referencing SGPR register location storage with a bit
  // offset of 0. In other words we generate the following DWARF:
  //
  // DW_CFA_expression: <Reg>,
  //    (DW_OP_regx <SGPRPair[0]>) (DW_OP_piece 4)
  //    (DW_OP_regx <SGPRPair[1]>) (DW_OP_piece 4)
  //
  // The memory location description for the current CFA is pushed on the stack
  // before E is evaluated, but we choose not to drop it as it would require a
  // longer expression E and DWARF defines the result of the evaulation to be
  // the location description on the top of the stack (i.e. the implictly
  // pushed one is just ignored.)

  SmallString<10> Block;
  raw_svector_ostream OSBlock(Block);
  encodeDwarfRegisterLocation(DwarfSGPR0, OSBlock);
  OSBlock << uint8_t(dwarf::DW_OP_piece);
  encodeULEB128(SGPRByteSize, OSBlock);
  encodeDwarfRegisterLocation(DwarfSGPR1, OSBlock);
  OSBlock << uint8_t(dwarf::DW_OP_piece);
  encodeULEB128(SGPRByteSize, OSBlock);

  SmallString<20> CFIInst;
  raw_svector_ostream OSCFIInst(CFIInst);
  OSCFIInst << uint8_t(dwarf::DW_CFA_expression);
  encodeULEB128(DwarfReg, OSCFIInst);
  encodeULEB128(Block.size(), OSCFIInst);
  OSCFIInst << Block;

  return buildCFI(MBB, MBBI, DL,
                  MCCFIInstruction::createEscape(nullptr, OSCFIInst.str()));
}<|MERGE_RESOLUTION|>--- conflicted
+++ resolved
@@ -68,18 +68,10 @@
   return MCRegister();
 }
 
-<<<<<<< HEAD
 static void getVGPRSpillLaneOrTempRegister(
     MachineFunction &MF, LivePhysRegs &LiveRegs, Register SGPR,
     const TargetRegisterClass &RC = AMDGPU::SReg_32_XM0_XEXECRegClass,
     bool IncludeScratchCopy = true) {
-=======
-static void getVGPRSpillLaneOrTempRegister(MachineFunction &MF,
-                                           LivePhysRegs &LiveRegs,
-                                           Register &TempSGPR,
-                                           std::optional<int> &FrameIndex,
-                                           bool IsFP) {
->>>>>>> 56ec7ce8
   SIMachineFunctionInfo *MFI = MF.getInfo<SIMachineFunctionInfo>();
   MachineFrameInfo &FrameInfo = MF.getFrameInfo();
 
@@ -1080,7 +1072,6 @@
   // registers. However, save all lanes of callee-saved VGPRs. Due to this, we
   // might end up flipping the EXEC bits twice.
   Register ScratchExecCopy;
-<<<<<<< HEAD
   SmallVector<std::pair<Register, int>, 2> WWMCalleeSavedRegs, WWMScratchRegs;
   FuncInfo->splitWWMSpillRegisters(MF, WWMCalleeSavedRegs, WWMScratchRegs);
   if (!WWMScratchRegs.empty())
@@ -1111,19 +1102,6 @@
       MCRegister Exec = ST.isWave32() ? AMDGPU::EXEC_LO : AMDGPU::EXEC;
       BuildMI(MBB, MBBI, DL, TII->get(MovOpc), Exec).addImm(-1);
     } else {
-=======
-
-  std::optional<int> FPSaveIndex = FuncInfo->FramePointerSaveIndex;
-  std::optional<int> BPSaveIndex = FuncInfo->BasePointerSaveIndex;
-
-  // VGPRs used for SGPR->VGPR spills
-  for (const SIMachineFunctionInfo::SGPRSpillVGPR &Reg :
-       FuncInfo->getSGPRSpillVGPRs()) {
-    if (!Reg.FI)
-      continue;
-
-    if (!ScratchExecCopy)
->>>>>>> 56ec7ce8
       ScratchExecCopy = buildScratchExecCopy(LiveRegs, MF, MBB, MBBI, DL,
                                              /*IsProlog*/ true,
                                              /*EnableInactiveLanes*/ false);
@@ -1284,6 +1262,9 @@
 
   // FIXME: Switch to using MF.needsFrameMoves() later
   const bool NeedsFrameMoves = true;
+
+  std::optional<int> FPSaveIndex = FuncInfo->FramePointerSaveIndex;
+  std::optional<int> BPSaveIndex = FuncInfo->BasePointerSaveIndex;
 
   if (NeedsFrameMoves)
     emitPrologueEntryCFI(MBB, MBBI, DL);
@@ -1451,17 +1432,14 @@
       if (!FramePtrRegScratchCopy)
         report_fatal_error("failed to find free scratch register");
 
-<<<<<<< HEAD
       LiveRegs.addReg(FramePtrRegScratchCopy);
     }
 
     emitCSRSpillRestores(MF, MBB, MBBI, DL, LiveRegs, FramePtrReg,
                          FramePtrRegScratchCopy);
   }
-=======
   std::optional<int> FPSaveIndex = FuncInfo->FramePointerSaveIndex;
   std::optional<int> BPSaveIndex = FuncInfo->BasePointerSaveIndex;
->>>>>>> 56ec7ce8
 
   if (RoundedSize != 0 && hasFP(MF)) {
     auto Add = BuildMI(MBB, MBBI, DL, TII->get(AMDGPU::S_ADD_I32), StackPtrReg)
