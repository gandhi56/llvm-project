//===----------------------- SIFrameLowering.cpp --------------------------===//
//
// Part of the LLVM Project, under the Apache License v2.0 with LLVM Exceptions.
// See https://llvm.org/LICENSE.txt for license information.
// SPDX-License-Identifier: Apache-2.0 WITH LLVM-exception
//
//==-----------------------------------------------------------------------===//

#include "SIFrameLowering.h"
#include "AMDGPUSubtarget.h"
#include "SIInstrInfo.h"
#include "SIMachineFunctionInfo.h"
#include "SIRegisterInfo.h"
#include "MCTargetDesc/AMDGPUMCTargetDesc.h"

#include "llvm/BinaryFormat/Dwarf.h"
#include "llvm/CodeGen/LivePhysRegs.h"
#include "llvm/CodeGen/MachineFrameInfo.h"
#include "llvm/CodeGen/MachineFunction.h"
#include "llvm/CodeGen/MachineInstrBuilder.h"
#include "llvm/CodeGen/MachineModuleInfo.h"
#include "llvm/CodeGen/RegisterScavenging.h"
#include "llvm/MC/MCDwarf.h"
#include "llvm/Support/LEB128.h"

using namespace llvm;

#define DEBUG_TYPE "frame-info"


// Find a scratch register that we can use at the start of the prologue to
// re-align the stack pointer. We avoid using callee-save registers since they
// may appear to be free when this is called from canUseAsPrologue (during
// shrink wrapping), but then no longer be free when this is called from
// emitPrologue.
//
// FIXME: This is a bit conservative, since in the above case we could use one
// of the callee-save registers as a scratch temp to re-align the stack pointer,
// but we would then have to make sure that we were in fact saving at least one
// callee-save register in the prologue, which is additional complexity that
// doesn't seem worth the benefit.
static MCRegister findScratchNonCalleeSaveRegister(MachineRegisterInfo &MRI,
                                                   LivePhysRegs &LiveRegs,
                                                   const TargetRegisterClass &RC,
                                                   bool Unused = false) {
  // Mark callee saved registers as used so we will not choose them.
  const MCPhysReg *CSRegs = MRI.getCalleeSavedRegs();
  for (unsigned i = 0; CSRegs[i]; ++i)
    LiveRegs.addReg(CSRegs[i]);

  if (Unused) {
    // We are looking for a register that can be used throughout the entire
    // function, so any use is unacceptable.
    for (MCRegister Reg : RC) {
      if (!MRI.isPhysRegUsed(Reg) && LiveRegs.available(MRI, Reg))
        return Reg;
    }
  } else {
    for (MCRegister Reg : RC) {
      if (LiveRegs.available(MRI, Reg))
        return Reg;
    }
  }

  // If we require an unused register, this is used in contexts where failure is
  // an option and has an alternative plan. In other contexts, this must
  // succeed0.
  if (!Unused)
    report_fatal_error("failed to find free scratch register");

  return MCRegister();
}

static void getVGPRSpillLaneOrTempRegister(MachineFunction &MF,
                                           LivePhysRegs &LiveRegs,
                                           Register &TempSGPR,
                                           Optional<int> &FrameIndex,
                                           bool IsFP) {
  SIMachineFunctionInfo *MFI = MF.getInfo<SIMachineFunctionInfo>();
  MachineFrameInfo &FrameInfo = MF.getFrameInfo();

#ifndef NDEBUG
  const GCNSubtarget &ST = MF.getSubtarget<GCNSubtarget>();
  const SIRegisterInfo *TRI = ST.getRegisterInfo();
#endif

  // We need to save and restore the current FP/BP.

  // 1: If there is already a VGPR with free lanes, use it. We
  // may already have to pay the penalty for spilling a CSR VGPR.
  if (MFI->haveFreeLanesForSGPRSpill(MF, 1)) {
    int NewFI = FrameInfo.CreateStackObject(4, Align(4), true, nullptr,
                                            TargetStackID::SGPRSpill);

    if (!MFI->allocateSGPRSpillToVGPR(MF, NewFI))
      llvm_unreachable("allocate SGPR spill should have worked");

    FrameIndex = NewFI;

    LLVM_DEBUG(auto Spill = MFI->getSGPRToVGPRSpills(NewFI).front();
               dbgs() << "Spilling " << (IsFP ? "FP" : "BP") << " to  "
                      << printReg(Spill.VGPR, TRI) << ':' << Spill.Lane
                      << '\n');
    return;
  }

  // 2: Next, try to save the FP/BP in an unused SGPR.
  TempSGPR = findScratchNonCalleeSaveRegister(
      MF.getRegInfo(), LiveRegs, AMDGPU::SReg_32_XM0_XEXECRegClass, true);

  if (!TempSGPR) {
    int NewFI = FrameInfo.CreateStackObject(4, Align(4), true, nullptr,
                                            TargetStackID::SGPRSpill);

    if (MFI->allocateSGPRSpillToVGPR(MF, NewFI)) {
      // 3: There's no free lane to spill, and no free register to save FP/BP,
      // so we're forced to spill another VGPR to use for the spill.
      FrameIndex = NewFI;

      LLVM_DEBUG(
          auto Spill = MFI->getSGPRToVGPRSpills(NewFI).front();
          dbgs() << (IsFP ? "FP" : "BP") << " requires fallback spill to "
                 << printReg(Spill.VGPR, TRI) << ':' << Spill.Lane << '\n';);
    } else {
      // Remove dead <NewFI> index
      MF.getFrameInfo().RemoveStackObject(NewFI);
      // 4: If all else fails, spill the FP/BP to memory.
      FrameIndex = FrameInfo.CreateSpillStackObject(4, Align(4));
      LLVM_DEBUG(dbgs() << "Reserved FI " << FrameIndex << " for spilling "
                        << (IsFP ? "FP" : "BP") << '\n');
    }
  } else {
    LLVM_DEBUG(dbgs() << "Saving " << (IsFP ? "FP" : "BP") << " with copy to "
                      << printReg(TempSGPR, TRI) << '\n');
  }
}

// We need to specially emit stack operations here because a different frame
// register is used than in the rest of the function, as getFrameRegister would
// use.
static void buildPrologSpill(const GCNSubtarget &ST, LivePhysRegs &LiveRegs,
                             MachineBasicBlock &MBB,
                             MachineBasicBlock::iterator I,
                             const SIInstrInfo *TII, Register SpillReg,
                             Register ScratchRsrcReg, Register SPReg, int FI,
                             int DwordOff) {
  MachineFunction *MF = MBB.getParent();
  MachineFrameInfo &MFI = MF->getFrameInfo();

  int64_t Offset = MFI.getObjectOffset(FI) + DwordOff;

  MachineMemOperand *MMO = MF->getMachineMemOperand(
      MachinePointerInfo::getFixedStack(*MF, FI), MachineMemOperand::MOStore, 4,
      MFI.getObjectAlign(FI));

  if (ST.enableFlatScratch()) {
    if (TII->isLegalFLATOffset(Offset, AMDGPUAS::PRIVATE_ADDRESS, true)) {
      BuildMI(MBB, I, DebugLoc(), TII->get(AMDGPU::SCRATCH_STORE_DWORD_SADDR))
        .addReg(SpillReg, RegState::Kill)
        .addReg(SPReg)
        .addImm(Offset)
        .addImm(0) // glc
        .addImm(0) // slc
        .addImm(0) // dlc
        .addMemOperand(MMO);
      return;
    }
  } else if (SIInstrInfo::isLegalMUBUFImmOffset(Offset)) {
    BuildMI(MBB, I, DebugLoc(), TII->get(AMDGPU::BUFFER_STORE_DWORD_OFFSET))
      .addReg(SpillReg, RegState::Kill)
      .addReg(ScratchRsrcReg)
      .addReg(SPReg)
      .addImm(Offset)
      .addImm(0) // glc
      .addImm(0) // slc
      .addImm(0) // tfe
      .addImm(0) // dlc
      .addImm(0) // swz
      .addMemOperand(MMO);
    return;
  }

  // Don't clobber the TmpVGPR if we also need a scratch reg for the stack
  // offset in the spill.
  LiveRegs.addReg(SpillReg);

  if (ST.enableFlatScratch()) {
    MCPhysReg OffsetReg = findScratchNonCalleeSaveRegister(
      MF->getRegInfo(), LiveRegs, AMDGPU::SReg_32_XM0RegClass);

    BuildMI(MBB, I, DebugLoc(), TII->get(AMDGPU::S_ADD_U32), OffsetReg)
      .addReg(SPReg)
      .addImm(Offset);

    BuildMI(MBB, I, DebugLoc(), TII->get(AMDGPU::SCRATCH_STORE_DWORD_SADDR))
      .addReg(SpillReg, RegState::Kill)
      .addReg(OffsetReg, RegState::Kill)
      .addImm(0)
      .addImm(0) // glc
      .addImm(0) // slc
      .addImm(0) // dlc
      .addMemOperand(MMO);
  } else {
    MCPhysReg OffsetReg = findScratchNonCalleeSaveRegister(
      MF->getRegInfo(), LiveRegs, AMDGPU::VGPR_32RegClass);

    BuildMI(MBB, I, DebugLoc(), TII->get(AMDGPU::V_MOV_B32_e32), OffsetReg)
      .addImm(Offset);

    BuildMI(MBB, I, DebugLoc(), TII->get(AMDGPU::BUFFER_STORE_DWORD_OFFEN))
      .addReg(SpillReg, RegState::Kill)
      .addReg(OffsetReg, RegState::Kill)
      .addReg(ScratchRsrcReg)
      .addReg(SPReg)
      .addImm(0)
      .addImm(0) // glc
      .addImm(0) // slc
      .addImm(0) // tfe
      .addImm(0) // dlc
      .addImm(0) // swz
      .addMemOperand(MMO);
  }

  LiveRegs.removeReg(SpillReg);
}

static void buildEpilogReload(const GCNSubtarget &ST, LivePhysRegs &LiveRegs,
                              MachineBasicBlock &MBB,
                              MachineBasicBlock::iterator I,
                              const SIInstrInfo *TII, Register SpillReg,
                              Register ScratchRsrcReg, Register SPReg, int FI) {
  MachineFunction *MF = MBB.getParent();
  MachineFrameInfo &MFI = MF->getFrameInfo();
  int64_t Offset = MFI.getObjectOffset(FI);

  MachineMemOperand *MMO = MF->getMachineMemOperand(
      MachinePointerInfo::getFixedStack(*MF, FI), MachineMemOperand::MOLoad, 4,
      MFI.getObjectAlign(FI));

  if (ST.enableFlatScratch()) {
    if (TII->isLegalFLATOffset(Offset, AMDGPUAS::PRIVATE_ADDRESS, true)) {
      BuildMI(MBB, I, DebugLoc(),
              TII->get(AMDGPU::SCRATCH_LOAD_DWORD_SADDR), SpillReg)
        .addReg(SPReg)
        .addImm(Offset)
        .addImm(0) // glc
        .addImm(0) // slc
        .addImm(0) // dlc
        .addMemOperand(MMO);
      return;
    }
    MCPhysReg OffsetReg = findScratchNonCalleeSaveRegister(
      MF->getRegInfo(), LiveRegs, AMDGPU::SReg_32_XM0RegClass);

      BuildMI(MBB, I, DebugLoc(), TII->get(AMDGPU::S_ADD_U32), OffsetReg)
        .addReg(SPReg)
        .addImm(Offset);
      BuildMI(MBB, I, DebugLoc(), TII->get(AMDGPU::SCRATCH_LOAD_DWORD_SADDR),
              SpillReg)
      .addReg(OffsetReg, RegState::Kill)
      .addImm(0)
      .addImm(0) // glc
      .addImm(0) // slc
      .addImm(0) // dlc
      .addMemOperand(MMO);
      return;
  }

  if (SIInstrInfo::isLegalMUBUFImmOffset(Offset)) {
    BuildMI(MBB, I, DebugLoc(),
            TII->get(AMDGPU::BUFFER_LOAD_DWORD_OFFSET), SpillReg)
      .addReg(ScratchRsrcReg)
      .addReg(SPReg)
      .addImm(Offset)
      .addImm(0) // glc
      .addImm(0) // slc
      .addImm(0) // tfe
      .addImm(0) // dlc
      .addImm(0) // swz
      .addMemOperand(MMO);
    return;
  }

  MCPhysReg OffsetReg = findScratchNonCalleeSaveRegister(
    MF->getRegInfo(), LiveRegs, AMDGPU::VGPR_32RegClass);

  BuildMI(MBB, I, DebugLoc(), TII->get(AMDGPU::V_MOV_B32_e32), OffsetReg)
    .addImm(Offset);

  BuildMI(MBB, I, DebugLoc(),
          TII->get(AMDGPU::BUFFER_LOAD_DWORD_OFFEN), SpillReg)
    .addReg(OffsetReg, RegState::Kill)
    .addReg(ScratchRsrcReg)
    .addReg(SPReg)
    .addImm(0)
    .addImm(0) // glc
    .addImm(0) // slc
    .addImm(0) // tfe
    .addImm(0) // dlc
    .addImm(0) // swz
    .addMemOperand(MMO);
}

// Emit flat scratch setup code, assuming `MFI->hasFlatScratchInit()`
void SIFrameLowering::emitEntryFunctionFlatScratchInit(
    MachineFunction &MF, MachineBasicBlock &MBB, MachineBasicBlock::iterator I,
    const DebugLoc &DL, Register ScratchWaveOffsetReg) const {
  const GCNSubtarget &ST = MF.getSubtarget<GCNSubtarget>();
  const SIInstrInfo *TII = ST.getInstrInfo();
  const SIRegisterInfo *TRI = &TII->getRegisterInfo();
  const SIMachineFunctionInfo *MFI = MF.getInfo<SIMachineFunctionInfo>();

  // We don't need this if we only have spills since there is no user facing
  // scratch.

  // TODO: If we know we don't have flat instructions earlier, we can omit
  // this from the input registers.
  //
  // TODO: We only need to know if we access scratch space through a flat
  // pointer. Because we only detect if flat instructions are used at all,
  // this will be used more often than necessary on VI.

  Register FlatScratchInitReg =
      MFI->getPreloadedReg(AMDGPUFunctionArgInfo::FLAT_SCRATCH_INIT);
  assert(FlatScratchInitReg);

  MachineRegisterInfo &MRI = MF.getRegInfo();
  MRI.addLiveIn(FlatScratchInitReg);
  MBB.addLiveIn(FlatScratchInitReg);

  Register FlatScrInitLo = TRI->getSubReg(FlatScratchInitReg, AMDGPU::sub0);
  Register FlatScrInitHi = TRI->getSubReg(FlatScratchInitReg, AMDGPU::sub1);

  // Do a 64-bit pointer add.
  if (ST.flatScratchIsPointer()) {
    if (ST.getGeneration() >= AMDGPUSubtarget::GFX10) {
      BuildMI(MBB, I, DL, TII->get(AMDGPU::S_ADD_U32), FlatScrInitLo)
        .addReg(FlatScrInitLo)
        .addReg(ScratchWaveOffsetReg);
      BuildMI(MBB, I, DL, TII->get(AMDGPU::S_ADDC_U32), FlatScrInitHi)
        .addReg(FlatScrInitHi)
        .addImm(0);
      BuildMI(MBB, I, DL, TII->get(AMDGPU::S_SETREG_B32)).
        addReg(FlatScrInitLo).
        addImm(int16_t(AMDGPU::Hwreg::ID_FLAT_SCR_LO |
                       (31 << AMDGPU::Hwreg::WIDTH_M1_SHIFT_)));
      BuildMI(MBB, I, DL, TII->get(AMDGPU::S_SETREG_B32)).
        addReg(FlatScrInitHi).
        addImm(int16_t(AMDGPU::Hwreg::ID_FLAT_SCR_HI |
                       (31 << AMDGPU::Hwreg::WIDTH_M1_SHIFT_)));
      return;
    }

    // For GFX9.
    BuildMI(MBB, I, DL, TII->get(AMDGPU::S_ADD_U32), AMDGPU::FLAT_SCR_LO)
      .addReg(FlatScrInitLo)
      .addReg(ScratchWaveOffsetReg);
    BuildMI(MBB, I, DL, TII->get(AMDGPU::S_ADDC_U32), AMDGPU::FLAT_SCR_HI)
      .addReg(FlatScrInitHi)
      .addImm(0);

    return;
  }

  assert(ST.getGeneration() < AMDGPUSubtarget::GFX9);

  // Copy the size in bytes.
  BuildMI(MBB, I, DL, TII->get(AMDGPU::COPY), AMDGPU::FLAT_SCR_LO)
    .addReg(FlatScrInitHi, RegState::Kill);

  // Add wave offset in bytes to private base offset.
  // See comment in AMDKernelCodeT.h for enable_sgpr_flat_scratch_init.
  BuildMI(MBB, I, DL, TII->get(AMDGPU::S_ADD_U32), FlatScrInitLo)
    .addReg(FlatScrInitLo)
    .addReg(ScratchWaveOffsetReg);

  // Convert offset to 256-byte units.
  BuildMI(MBB, I, DL, TII->get(AMDGPU::S_LSHR_B32), AMDGPU::FLAT_SCR_HI)
    .addReg(FlatScrInitLo, RegState::Kill)
    .addImm(8);
}

// Shift down registers reserved for the scratch RSRC.
Register SIFrameLowering::getEntryFunctionReservedScratchRsrcReg(
    MachineFunction &MF) const {

  const GCNSubtarget &ST = MF.getSubtarget<GCNSubtarget>();
  const SIInstrInfo *TII = ST.getInstrInfo();
  const SIRegisterInfo *TRI = &TII->getRegisterInfo();
  MachineRegisterInfo &MRI = MF.getRegInfo();
  SIMachineFunctionInfo *MFI = MF.getInfo<SIMachineFunctionInfo>();

  assert(MFI->isEntryFunction());

  Register ScratchRsrcReg = MFI->getScratchRSrcReg();

  if (!ScratchRsrcReg || !MRI.isPhysRegUsed(ScratchRsrcReg))
    return Register();

  if (ST.hasSGPRInitBug() ||
      ScratchRsrcReg != TRI->reservedPrivateSegmentBufferReg(MF))
    return ScratchRsrcReg;

  // We reserved the last registers for this. Shift it down to the end of those
  // which were actually used.
  //
  // FIXME: It might be safer to use a pseudoregister before replacement.

  // FIXME: We should be able to eliminate unused input registers. We only
  // cannot do this for the resources required for scratch access. For now we
  // skip over user SGPRs and may leave unused holes.

  unsigned NumPreloaded = (MFI->getNumPreloadedSGPRs() + 3) / 4;
  ArrayRef<MCPhysReg> AllSGPR128s = TRI->getAllSGPR128(MF);
  AllSGPR128s = AllSGPR128s.slice(std::min(static_cast<unsigned>(AllSGPR128s.size()), NumPreloaded));

  // Skip the last N reserved elements because they should have already been
  // reserved for VCC etc.
  Register GITPtrLoReg = MFI->getGITPtrLoReg(MF);
  for (MCPhysReg Reg : AllSGPR128s) {
    // Pick the first unallocated one. Make sure we don't clobber the other
    // reserved input we needed. Also for PAL, make sure we don't clobber
    // the GIT pointer passed in SGPR0 or SGPR8.
    if (!MRI.isPhysRegUsed(Reg) && MRI.isAllocatable(Reg) &&
        !TRI->isSubRegisterEq(Reg, GITPtrLoReg)) {
      MRI.replaceRegWith(ScratchRsrcReg, Reg);
      MFI->setScratchRSrcReg(Reg);
      return Reg;
    }
  }

  return ScratchRsrcReg;
}

static unsigned getScratchScaleFactor(const GCNSubtarget &ST) {
  return ST.enableFlatScratch() ? 1 : ST.getWavefrontSize();
}

void SIFrameLowering::emitEntryFunctionPrologue(MachineFunction &MF,
                                                MachineBasicBlock &MBB) const {
  assert(&MF.front() == &MBB && "Shrink-wrapping not yet supported");

  // FIXME: If we only have SGPR spills, we won't actually be using scratch
  // memory since these spill to VGPRs. We should be cleaning up these unused
  // SGPR spill frame indices somewhere.

  // FIXME: We still have implicit uses on SGPR spill instructions in case they
  // need to spill to vector memory. It's likely that will not happen, but at
  // this point it appears we need the setup. This part of the prolog should be
  // emitted after frame indices are eliminated.

  // FIXME: Remove all of the isPhysRegUsed checks

  SIMachineFunctionInfo *MFI = MF.getInfo<SIMachineFunctionInfo>();
  const GCNSubtarget &ST = MF.getSubtarget<GCNSubtarget>();
  const SIInstrInfo *TII = ST.getInstrInfo();
  const SIRegisterInfo *TRI = &TII->getRegisterInfo();
  MachineRegisterInfo &MRI = MF.getRegInfo();
  const Function &F = MF.getFunction();
  const MCRegisterInfo *MCRI = MF.getMMI().getContext().getRegisterInfo();

  assert(MFI->isEntryFunction());

  Register PreloadedScratchWaveOffsetReg = MFI->getPreloadedReg(
      AMDGPUFunctionArgInfo::PRIVATE_SEGMENT_WAVE_BYTE_OFFSET);
  // FIXME: Hack to not crash in situations which emitted an error.
  if (!PreloadedScratchWaveOffsetReg)
    return;

  // We need to do the replacement of the private segment buffer register even
  // if there are no stack objects. There could be stores to undef or a
  // constant without an associated object.
  //
  // This will return `Register()` in cases where there are no actual
  // uses of the SRSRC.
  Register ScratchRsrcReg = getEntryFunctionReservedScratchRsrcReg(MF);

  // Make the selected register live throughout the function.
  if (ScratchRsrcReg) {
    for (MachineBasicBlock &OtherBB : MF) {
      if (&OtherBB != &MBB) {
        OtherBB.addLiveIn(ScratchRsrcReg);
      }
    }
  }

  // Now that we have fixed the reserved SRSRC we need to locate the
  // (potentially) preloaded SRSRC.
  Register PreloadedScratchRsrcReg;
  if (ST.isAmdHsaOrMesa(F)) {
    PreloadedScratchRsrcReg =
        MFI->getPreloadedReg(AMDGPUFunctionArgInfo::PRIVATE_SEGMENT_BUFFER);
    if (ScratchRsrcReg && PreloadedScratchRsrcReg) {
      // We added live-ins during argument lowering, but since they were not
      // used they were deleted. We're adding the uses now, so add them back.
      MRI.addLiveIn(PreloadedScratchRsrcReg);
      MBB.addLiveIn(PreloadedScratchRsrcReg);
    }
  }

  // Debug location must be unknown since the first debug location is used to
  // determine the end of the prologue.
  DebugLoc DL;
  MachineBasicBlock::iterator I = MBB.begin();

  // On entry the SP/FP are not set up, so we need to define the CFA in terms
  // of a literal location expression.
  static const char CFAEncodedInst[] = {
      dwarf::DW_CFA_def_cfa_expression,
      3, // length
      static_cast<char>(dwarf::DW_OP_lit0),
      static_cast<char>(
          dwarf::DW_OP_lit6), // DW_ASPACE_AMDGPU_private_wave FIXME:
                              // should be defined elsewhere
      static_cast<char>(dwarf::DW_OP_LLVM_form_aspace_address)};
  buildCFI(MBB, I, DL,
           MCCFIInstruction::createEscape(
               nullptr, StringRef(CFAEncodedInst, sizeof(CFAEncodedInst))));
  // Unwinding halts when the return address (PC) is undefined.
  buildCFI(MBB, I, DL,
           MCCFIInstruction::createUndefined(
               nullptr, MCRI->getDwarfRegNum(AMDGPU::PC_REG, false)));

  // We found the SRSRC first because it needs four registers and has an
  // alignment requirement. If the SRSRC that we found is clobbering with
  // the scratch wave offset, which may be in a fixed SGPR or a free SGPR
  // chosen by SITargetLowering::allocateSystemSGPRs, COPY the scratch
  // wave offset to a free SGPR.
  Register ScratchWaveOffsetReg;
  if (TRI->isSubRegisterEq(ScratchRsrcReg, PreloadedScratchWaveOffsetReg)) {
    ArrayRef<MCPhysReg> AllSGPRs = TRI->getAllSGPR32(MF);
    unsigned NumPreloaded = MFI->getNumPreloadedSGPRs();
    AllSGPRs = AllSGPRs.slice(
        std::min(static_cast<unsigned>(AllSGPRs.size()), NumPreloaded));
    Register GITPtrLoReg = MFI->getGITPtrLoReg(MF);
    for (MCPhysReg Reg : AllSGPRs) {
      if (!MRI.isPhysRegUsed(Reg) && MRI.isAllocatable(Reg) &&
          !TRI->isSubRegisterEq(ScratchRsrcReg, Reg) && GITPtrLoReg != Reg) {
        ScratchWaveOffsetReg = Reg;
        BuildMI(MBB, I, DL, TII->get(AMDGPU::COPY), ScratchWaveOffsetReg)
            .addReg(PreloadedScratchWaveOffsetReg, RegState::Kill);
        break;
      }
    }
  } else {
    ScratchWaveOffsetReg = PreloadedScratchWaveOffsetReg;
  }
  assert(ScratchWaveOffsetReg);

  if (requiresStackPointerReference(MF)) {
    Register SPReg = MFI->getStackPtrOffsetReg();
    assert(SPReg != AMDGPU::SP_REG);
    BuildMI(MBB, I, DL, TII->get(AMDGPU::S_MOV_B32), SPReg)
        .addImm(MF.getFrameInfo().getStackSize() * getScratchScaleFactor(ST));
  }

  if (hasFP(MF)) {
    Register FPReg = MFI->getFrameOffsetReg();
    assert(FPReg != AMDGPU::FP_REG);
    BuildMI(MBB, I, DL, TII->get(AMDGPU::S_MOV_B32), FPReg).addImm(0);
  }

  if (MFI->hasFlatScratchInit() || ScratchRsrcReg) {
    MRI.addLiveIn(PreloadedScratchWaveOffsetReg);
    MBB.addLiveIn(PreloadedScratchWaveOffsetReg);
  }

  if (MFI->hasFlatScratchInit()) {
    emitEntryFunctionFlatScratchInit(MF, MBB, I, DL, ScratchWaveOffsetReg);
  }

  if (ScratchRsrcReg) {
    emitEntryFunctionScratchRsrcRegSetup(MF, MBB, I, DL,
                                         PreloadedScratchRsrcReg,
                                         ScratchRsrcReg, ScratchWaveOffsetReg);
  }
}

// Emit scratch RSRC setup code, assuming `ScratchRsrcReg != AMDGPU::NoReg`
void SIFrameLowering::emitEntryFunctionScratchRsrcRegSetup(
    MachineFunction &MF, MachineBasicBlock &MBB, MachineBasicBlock::iterator I,
    const DebugLoc &DL, Register PreloadedScratchRsrcReg,
    Register ScratchRsrcReg, Register ScratchWaveOffsetReg) const {

  const GCNSubtarget &ST = MF.getSubtarget<GCNSubtarget>();
  const SIInstrInfo *TII = ST.getInstrInfo();
  const SIRegisterInfo *TRI = &TII->getRegisterInfo();
  const SIMachineFunctionInfo *MFI = MF.getInfo<SIMachineFunctionInfo>();
  const Function &Fn = MF.getFunction();

  if (ST.isAmdPalOS()) {
    // The pointer to the GIT is formed from the offset passed in and either
    // the amdgpu-git-ptr-high function attribute or the top part of the PC
    Register RsrcLo = TRI->getSubReg(ScratchRsrcReg, AMDGPU::sub0);
    Register RsrcHi = TRI->getSubReg(ScratchRsrcReg, AMDGPU::sub1);
    Register Rsrc01 = TRI->getSubReg(ScratchRsrcReg, AMDGPU::sub0_sub1);

    const MCInstrDesc &SMovB32 = TII->get(AMDGPU::S_MOV_B32);

    if (MFI->getGITPtrHigh() != 0xffffffff) {
      BuildMI(MBB, I, DL, SMovB32, RsrcHi)
        .addImm(MFI->getGITPtrHigh())
        .addReg(ScratchRsrcReg, RegState::ImplicitDefine);
    } else {
      const MCInstrDesc &GetPC64 = TII->get(AMDGPU::S_GETPC_B64);
      BuildMI(MBB, I, DL, GetPC64, Rsrc01);
    }
    Register GitPtrLo = MFI->getGITPtrLoReg(MF);
    MF.getRegInfo().addLiveIn(GitPtrLo);
    MBB.addLiveIn(GitPtrLo);
    BuildMI(MBB, I, DL, SMovB32, RsrcLo)
      .addReg(GitPtrLo)
      .addReg(ScratchRsrcReg, RegState::ImplicitDefine);

    // We now have the GIT ptr - now get the scratch descriptor from the entry
    // at offset 0 (or offset 16 for a compute shader).
    MachinePointerInfo PtrInfo(AMDGPUAS::CONSTANT_ADDRESS);
    const MCInstrDesc &LoadDwordX4 = TII->get(AMDGPU::S_LOAD_DWORDX4_IMM);
    auto MMO = MF.getMachineMemOperand(PtrInfo,
                                       MachineMemOperand::MOLoad |
                                           MachineMemOperand::MOInvariant |
                                           MachineMemOperand::MODereferenceable,
                                       16, Align(4));
    unsigned Offset = Fn.getCallingConv() == CallingConv::AMDGPU_CS ? 16 : 0;
    const GCNSubtarget &Subtarget = MF.getSubtarget<GCNSubtarget>();
    unsigned EncodedOffset = AMDGPU::convertSMRDOffsetUnits(Subtarget, Offset);
    BuildMI(MBB, I, DL, LoadDwordX4, ScratchRsrcReg)
      .addReg(Rsrc01)
      .addImm(EncodedOffset) // offset
      .addImm(0) // glc
      .addImm(0) // dlc
      .addReg(ScratchRsrcReg, RegState::ImplicitDefine)
      .addMemOperand(MMO);
  } else if (ST.isMesaGfxShader(Fn) || !PreloadedScratchRsrcReg) {
    assert(!ST.isAmdHsaOrMesa(Fn));
    const MCInstrDesc &SMovB32 = TII->get(AMDGPU::S_MOV_B32);

    Register Rsrc2 = TRI->getSubReg(ScratchRsrcReg, AMDGPU::sub2);
    Register Rsrc3 = TRI->getSubReg(ScratchRsrcReg, AMDGPU::sub3);

    // Use relocations to get the pointer, and setup the other bits manually.
    uint64_t Rsrc23 = TII->getScratchRsrcWords23();

    if (MFI->hasImplicitBufferPtr()) {
      Register Rsrc01 = TRI->getSubReg(ScratchRsrcReg, AMDGPU::sub0_sub1);

      if (AMDGPU::isCompute(MF.getFunction().getCallingConv())) {
        const MCInstrDesc &Mov64 = TII->get(AMDGPU::S_MOV_B64);

        BuildMI(MBB, I, DL, Mov64, Rsrc01)
          .addReg(MFI->getImplicitBufferPtrUserSGPR())
          .addReg(ScratchRsrcReg, RegState::ImplicitDefine);
      } else {
        const MCInstrDesc &LoadDwordX2 = TII->get(AMDGPU::S_LOAD_DWORDX2_IMM);

        MachinePointerInfo PtrInfo(AMDGPUAS::CONSTANT_ADDRESS);
        auto MMO = MF.getMachineMemOperand(
            PtrInfo,
            MachineMemOperand::MOLoad | MachineMemOperand::MOInvariant |
                MachineMemOperand::MODereferenceable,
            8, Align(4));
        BuildMI(MBB, I, DL, LoadDwordX2, Rsrc01)
          .addReg(MFI->getImplicitBufferPtrUserSGPR())
          .addImm(0) // offset
          .addImm(0) // glc
          .addImm(0) // dlc
          .addMemOperand(MMO)
          .addReg(ScratchRsrcReg, RegState::ImplicitDefine);

        MF.getRegInfo().addLiveIn(MFI->getImplicitBufferPtrUserSGPR());
        MBB.addLiveIn(MFI->getImplicitBufferPtrUserSGPR());
      }
    } else {
      Register Rsrc0 = TRI->getSubReg(ScratchRsrcReg, AMDGPU::sub0);
      Register Rsrc1 = TRI->getSubReg(ScratchRsrcReg, AMDGPU::sub1);

      BuildMI(MBB, I, DL, SMovB32, Rsrc0)
        .addExternalSymbol("SCRATCH_RSRC_DWORD0")
        .addReg(ScratchRsrcReg, RegState::ImplicitDefine);

      BuildMI(MBB, I, DL, SMovB32, Rsrc1)
        .addExternalSymbol("SCRATCH_RSRC_DWORD1")
        .addReg(ScratchRsrcReg, RegState::ImplicitDefine);

    }

    BuildMI(MBB, I, DL, SMovB32, Rsrc2)
      .addImm(Rsrc23 & 0xffffffff)
      .addReg(ScratchRsrcReg, RegState::ImplicitDefine);

    BuildMI(MBB, I, DL, SMovB32, Rsrc3)
      .addImm(Rsrc23 >> 32)
      .addReg(ScratchRsrcReg, RegState::ImplicitDefine);
  } else if (ST.isAmdHsaOrMesa(Fn)) {
    assert(PreloadedScratchRsrcReg);

    if (ScratchRsrcReg != PreloadedScratchRsrcReg) {
      BuildMI(MBB, I, DL, TII->get(AMDGPU::COPY), ScratchRsrcReg)
          .addReg(PreloadedScratchRsrcReg, RegState::Kill);
    }
  }

  // Add the scratch wave offset into the scratch RSRC.
  //
  // We only want to update the first 48 bits, which is the base address
  // pointer, without touching the adjacent 16 bits of flags. We know this add
  // cannot carry-out from bit 47, otherwise the scratch allocation would be
  // impossible to fit in the 48-bit global address space.
  //
  // TODO: Evaluate if it is better to just construct an SRD using the flat
  // scratch init and some constants rather than update the one we are passed.
  Register ScratchRsrcSub0 = TRI->getSubReg(ScratchRsrcReg, AMDGPU::sub0);
  Register ScratchRsrcSub1 = TRI->getSubReg(ScratchRsrcReg, AMDGPU::sub1);

  // We cannot Kill ScratchWaveOffsetReg here because we allow it to be used in
  // the kernel body via inreg arguments.
  BuildMI(MBB, I, DL, TII->get(AMDGPU::S_ADD_U32), ScratchRsrcSub0)
      .addReg(ScratchRsrcSub0)
      .addReg(ScratchWaveOffsetReg)
      .addReg(ScratchRsrcReg, RegState::ImplicitDefine);
  BuildMI(MBB, I, DL, TII->get(AMDGPU::S_ADDC_U32), ScratchRsrcSub1)
      .addReg(ScratchRsrcSub1)
      .addImm(0)
      .addReg(ScratchRsrcReg, RegState::ImplicitDefine);
}

bool SIFrameLowering::isSupportedStackID(TargetStackID::Value ID) const {
  switch (ID) {
  case TargetStackID::Default:
  case TargetStackID::NoAlloc:
  case TargetStackID::SGPRSpill:
    return true;
  case TargetStackID::SVEVector:
    return false;
  }
  llvm_unreachable("Invalid TargetStackID::Value");
}

void SIFrameLowering::emitPrologueEntryCFI(MachineBasicBlock &MBB,
                                           MachineBasicBlock::iterator MBBI,
                                           const DebugLoc &DL) const {
  const MachineFunction &MF = *MBB.getParent();
  const MachineRegisterInfo &MRI = MF.getRegInfo();
  const MCRegisterInfo *MCRI = MF.getMMI().getContext().getRegisterInfo();
  const GCNSubtarget &ST = MF.getSubtarget<GCNSubtarget>();
  const SIRegisterInfo &TRI = ST.getInstrInfo()->getRegisterInfo();
  Register StackPtrReg =
      MF.getInfo<SIMachineFunctionInfo>()->getStackPtrOffsetReg();

  // DW_ASPACE_AMDGPU_private_wave FIXME: should be defined elsewhere
  buildCFI(MBB, MBBI, DL,
           MCCFIInstruction::createLLVMDefAspaceCfa(
               nullptr, MCRI->getDwarfRegNum(StackPtrReg, false), 0, 6));

  static const char PCEncodedInst[] = {
      dwarf::DW_CFA_expression,
      16, // PC 64
      8,  // length
      static_cast<char>(dwarf::DW_OP_regx),
      62, // SGPR30
      static_cast<char>(dwarf::DW_OP_piece),
      4, // 32 bits
      static_cast<char>(dwarf::DW_OP_regx),
      63, // SGPR31
      static_cast<char>(dwarf::DW_OP_piece),
      4 // 32 bits
  };
  buildCFI(MBB, MBBI, DL,
           MCCFIInstruction::createEscape(
               nullptr, StringRef(PCEncodedInst, sizeof(PCEncodedInst))));

  BitVector IsCalleeSaved(TRI.getNumRegs());
  const MCPhysReg *CSRegs = MRI.getCalleeSavedRegs();
  for (unsigned I = 0; CSRegs[I]; ++I) {
    IsCalleeSaved.set(CSRegs[I]);
  }
  auto ProcessReg = [&](MCPhysReg Reg) {
    if (IsCalleeSaved.test(Reg) || !MRI.isPhysRegModified(Reg))
      return;
    MCRegister DwarfReg = MCRI->getDwarfRegNum(Reg, false);
    buildCFI(MBB, MBBI, DL,
             MCCFIInstruction::createUndefined(nullptr, DwarfReg));
  };

  // Emit CFI rules for caller saved Arch VGPRs which are clobbered
  for_each(AMDGPU::VGPR_32RegClass.getRegisters(), ProcessReg);

  // Emit CFI rules for caller saved Accum VGPRs which are clobbered
  if (ST.hasMAIInsts()) {
    for_each(AMDGPU::AGPR_32RegClass.getRegisters(), ProcessReg);
  }

  // Emit CFI rules for caller saved SGPRs which are clobbered
  for_each(AMDGPU::SGPR_32RegClass.getRegisters(), ProcessReg);
}

// Activate all lanes, returns saved exec.
static Register buildScratchExecCopy(LivePhysRegs &LiveRegs,
                                     MachineFunction &MF,
                                     MachineBasicBlock &MBB,
                                     MachineBasicBlock::iterator MBBI,
                                     bool IsProlog) {
  Register ScratchExecCopy;
  MachineRegisterInfo &MRI = MF.getRegInfo();
  const GCNSubtarget &ST = MF.getSubtarget<GCNSubtarget>();
  const SIInstrInfo *TII = ST.getInstrInfo();
  const SIRegisterInfo &TRI = TII->getRegisterInfo();
  SIMachineFunctionInfo *FuncInfo = MF.getInfo<SIMachineFunctionInfo>();
  DebugLoc DL;

  if (LiveRegs.empty()) {
    if (IsProlog) {
      LiveRegs.init(TRI);
      LiveRegs.addLiveIns(MBB);
      if (FuncInfo->SGPRForFPSaveRestoreCopy)
        LiveRegs.removeReg(FuncInfo->SGPRForFPSaveRestoreCopy);

      if (FuncInfo->SGPRForBPSaveRestoreCopy)
        LiveRegs.removeReg(FuncInfo->SGPRForBPSaveRestoreCopy);
    } else {
      // In epilog.
      LiveRegs.init(*ST.getRegisterInfo());
      LiveRegs.addLiveOuts(MBB);
      LiveRegs.stepBackward(*MBBI);
    }
  }

  ScratchExecCopy = findScratchNonCalleeSaveRegister(
      MRI, LiveRegs, *TRI.getWaveMaskRegClass());

  if (!IsProlog)
    LiveRegs.removeReg(ScratchExecCopy);

  const unsigned OrSaveExec =
      ST.isWave32() ? AMDGPU::S_OR_SAVEEXEC_B32 : AMDGPU::S_OR_SAVEEXEC_B64;
  BuildMI(MBB, MBBI, DL, TII->get(OrSaveExec), ScratchExecCopy).addImm(-1);

  return ScratchExecCopy;
}

// A StackID of SGPRSpill implies that this is a spill from SGPR to VGPR.
// Otherwise we are spilling to memory.
static bool spilledToMemory(const MachineFunction &MF, int SaveIndex) {
  const MachineFrameInfo &MFI = MF.getFrameInfo();
  return MFI.getStackID(SaveIndex) != TargetStackID::SGPRSpill;
}

void SIFrameLowering::emitCFISavedRegSpills(MachineFunction &MF,
                                            MachineBasicBlock &MBB,
                                            MachineBasicBlock::iterator MBBI,
                                            LivePhysRegs &LiveRegs,
                                            Register &ScratchExecCopy,
                                            bool emitSpillsToMem) const {
  const GCNSubtarget &ST = MF.getSubtarget<GCNSubtarget>();
  const SIInstrInfo *TII = ST.getInstrInfo();
  const SIRegisterInfo &TRI = TII->getRegisterInfo();
  const MCRegisterInfo *MCRI = MF.getMMI().getContext().getRegisterInfo();

  SIMachineFunctionInfo *FuncInfo = MF.getInfo<SIMachineFunctionInfo>();
  const MachineFrameInfo &MFI = MF.getFrameInfo();
  MachineRegisterInfo &MRI = MF.getRegInfo();
  Register StackPtrReg = FuncInfo->getStackPtrOffsetReg();

  Optional<int> RASaveIndex = FuncInfo->ReturnAddressSaveIndex;
  Optional<int> EXECSaveIndex = FuncInfo->EXECSaveIndex;
  Register RetAddrReg = TRI.getReturnAddressReg(MF);
  DebugLoc DL;

  if (emitSpillsToMem) {
    // Return address is being spilled into memory at the frame
    // index <RASaveIndex> and consumes two double words. And
    // build the corresponding CFI rule.
    if (RASaveIndex && spilledToMemory(MF, *RASaveIndex)) {
      const int FI = *RASaveIndex;
      assert(!MFI.isDeadObjectIndex(FI));

      if (!ScratchExecCopy)
        ScratchExecCopy = buildScratchExecCopy(LiveRegs, MF, MBB, MBBI, true);

      MCPhysReg TmpVGPR = findScratchNonCalleeSaveRegister(
          MRI, LiveRegs, AMDGPU::VGPR_32RegClass);

      BuildMI(MBB, MBBI, DL, TII->get(AMDGPU::V_MOV_B32_e32), TmpVGPR)
          .addReg(TRI.getSubReg(RetAddrReg, AMDGPU::sub0));

      int DwordOff = 0;
      buildPrologSpill(ST, LiveRegs, MBB, MBBI, TII, TmpVGPR,
                       FuncInfo->getScratchRSrcReg(), StackPtrReg, FI,
                       DwordOff);

      BuildMI(MBB, MBBI, DL, TII->get(AMDGPU::V_MOV_B32_e32), TmpVGPR)
          .addReg(TRI.getSubReg(RetAddrReg, AMDGPU::sub1));

      DwordOff = 4;
      buildPrologSpill(ST, LiveRegs, MBB, MBBI, TII, TmpVGPR,
                       FuncInfo->getScratchRSrcReg(), StackPtrReg, FI,
                       DwordOff);

      buildCFI(MBB, MBBI, DL,
               MCCFIInstruction::createOffset(
                   nullptr, MCRI->getDwarfRegNum(AMDGPU::PC_REG, false),
                   MFI.getObjectOffset(FI) * ST.getWavefrontSize()));
    }

    // EXEC mask is being spilled into memory at the frame
    // index <EXECSaveIndex> and consumes two double words in
    // wave64 mode and one doble word in wave32 mode. And
    // build the corresponding CFI rule.
    if (EXECSaveIndex && spilledToMemory(MF, *EXECSaveIndex)) {
      const int FI = *EXECSaveIndex;
      assert(!MFI.isDeadObjectIndex(FI));

      if (!ScratchExecCopy)
        ScratchExecCopy = buildScratchExecCopy(LiveRegs, MF, MBB, MBBI, true);

      MCPhysReg TmpVGPR = findScratchNonCalleeSaveRegister(
          MRI, LiveRegs, AMDGPU::VGPR_32RegClass);

      BuildMI(MBB, MBBI, DL, TII->get(AMDGPU::V_MOV_B32_e32), TmpVGPR)
          .addReg(TRI.getSubReg(ScratchExecCopy, AMDGPU::sub0));

      int DwordOff = 0;
      buildPrologSpill(ST, LiveRegs, MBB, MBBI, TII, TmpVGPR,
                       FuncInfo->getScratchRSrcReg(), StackPtrReg, FI,
                       DwordOff);

      if (!ST.isWave32()) {
        BuildMI(MBB, MBBI, DL, TII->get(AMDGPU::V_MOV_B32_e32), TmpVGPR)
            .addReg(TRI.getSubReg(ScratchExecCopy, AMDGPU::sub1));

        DwordOff = 4;
        buildPrologSpill(ST, LiveRegs, MBB, MBBI, TII, TmpVGPR,
                         FuncInfo->getScratchRSrcReg(), StackPtrReg, FI,
                         DwordOff);
      }

      buildCFI(MBB, MBBI, DL,
               MCCFIInstruction::createOffset(
                   nullptr, MCRI->getDwarfRegNum(AMDGPU::EXEC, false),
                   MFI.getObjectOffset(FI) * ST.getWavefrontSize()));
    }
  }

  if (!emitSpillsToMem) {
    // Return address is being spilled into free VGPR lanes
    // and consumes two lanes, build the corresponding CFI rule.
    if (RASaveIndex && !spilledToMemory(MF, *RASaveIndex)) {
      MCRegister RetAddrReg = TRI.getReturnAddressReg(MF);
      if (!MBB.isLiveIn(RetAddrReg))
        MBB.addLiveIn(RetAddrReg);

      ArrayRef<SIMachineFunctionInfo::SpilledReg> ReturnAddressSpill =
          FuncInfo->getSGPRToVGPRSpills(*RASaveIndex);
      assert(ReturnAddressSpill.size() == 2);
      BuildMI(MBB, MBBI, DL,
              TII->getMCOpcodeFromPseudo(AMDGPU::V_WRITELANE_B32),
              ReturnAddressSpill[0].VGPR)
          .addReg(TRI.getSubReg(RetAddrReg, AMDGPU::sub0))
          .addImm(ReturnAddressSpill[0].Lane)
          .addReg(ReturnAddressSpill[0].VGPR, RegState::Undef);
      BuildMI(MBB, MBBI, DL,
              TII->getMCOpcodeFromPseudo(AMDGPU::V_WRITELANE_B32),
              ReturnAddressSpill[1].VGPR)
          .addReg(TRI.getSubReg(RetAddrReg, AMDGPU::sub1))
          .addImm(ReturnAddressSpill[1].Lane)
          .addReg(ReturnAddressSpill[1].VGPR, RegState::Undef);
      buildCFIForSGPRToVGPRSpill(MBB, MBBI, DL, AMDGPU::PC_REG,
                                 ReturnAddressSpill);
    }

    // EXEC mask is being spilled into free VGPR lanes and consumes
    // two lanes in wave64 mode and one lane in wave32 mode, build
    // the corresponding CFI rule.
    if (EXECSaveIndex && !spilledToMemory(MF, *EXECSaveIndex)) {
      ArrayRef<SIMachineFunctionInfo::SpilledReg> EXECSpill =
          FuncInfo->getSGPRToVGPRSpills(*EXECSaveIndex);
      assert(EXECSpill.size());
      BuildMI(MBB, MBBI, DL,
              TII->getMCOpcodeFromPseudo(AMDGPU::V_WRITELANE_B32),
              EXECSpill[0].VGPR)
          .addReg(AMDGPU::EXEC_LO)
          .addImm(EXECSpill[0].Lane)
          .addReg(EXECSpill[0].VGPR, RegState::Undef);
      if (!ST.isWave32()) {
        assert(EXECSpill.size() == 2);
        BuildMI(MBB, MBBI, DL,
                TII->getMCOpcodeFromPseudo(AMDGPU::V_WRITELANE_B32),
                EXECSpill[1].VGPR)
            .addReg(AMDGPU::EXEC_HI)
            .addImm(EXECSpill[1].Lane)
            .addReg(EXECSpill[1].VGPR, RegState::Undef);
      }
      buildCFIForSGPRToVGPRSpill(MBB, MBBI, DL, AMDGPU::EXEC, EXECSpill);
    }
  }
}

void SIFrameLowering::emitPrologue(MachineFunction &MF,
                                   MachineBasicBlock &MBB) const {
  SIMachineFunctionInfo *FuncInfo = MF.getInfo<SIMachineFunctionInfo>();
  if (FuncInfo->isEntryFunction()) {
    emitEntryFunctionPrologue(MF, MBB);
    return;
  }

  const MachineFrameInfo &MFI = MF.getFrameInfo();
  MachineRegisterInfo &MRI = MF.getRegInfo();
  const GCNSubtarget &ST = MF.getSubtarget<GCNSubtarget>();
  const SIInstrInfo *TII = ST.getInstrInfo();
  const SIRegisterInfo &TRI = TII->getRegisterInfo();
  const MCRegisterInfo *MCRI = MF.getMMI().getContext().getRegisterInfo();

  Register StackPtrReg = FuncInfo->getStackPtrOffsetReg();
  Register FramePtrReg = FuncInfo->getFrameOffsetReg();
  Register BasePtrReg =
      TRI.hasBasePointer(MF) ? TRI.getBaseRegister() : Register();
  LivePhysRegs LiveRegs;

  MachineBasicBlock::iterator MBBI = MBB.begin();
  DebugLoc DL;

  bool HasFP = false;
  bool HasBP = false;
  uint32_t NumBytes = MFI.getStackSize();
  uint32_t RoundedSize = NumBytes;
  // To avoid clobbering VGPRs in lanes that weren't active on function entry,
  // turn on all lanes before doing the spill to memory.
  Register ScratchExecCopy;

  emitPrologueEntryCFI(MBB, MBBI, DL);

  Optional<int> FPSaveIndex = FuncInfo->FramePointerSaveIndex;
  Optional<int> BPSaveIndex = FuncInfo->BasePointerSaveIndex;

  // Emit the copy if we need an FP, and are using a free SGPR to save it.
  if (FuncInfo->SGPRForFPSaveRestoreCopy) {
    BuildMI(MBB, MBBI, DL, TII->get(AMDGPU::COPY), FuncInfo->SGPRForFPSaveRestoreCopy)
      .addReg(FramePtrReg)
      .setMIFlag(MachineInstr::FrameSetup);
    buildCFI(
        MBB, MBBI, DL,
        MCCFIInstruction::createRegister(
            nullptr, MCRI->getDwarfRegNum(FramePtrReg, false),
            MCRI->getDwarfRegNum(FuncInfo->SGPRForFPSaveRestoreCopy, false)));
  }

  // Emit the copy if we need a BP, and are using a free SGPR to save it.
  if (FuncInfo->SGPRForBPSaveRestoreCopy) {
    BuildMI(MBB, MBBI, DL, TII->get(AMDGPU::COPY),
            FuncInfo->SGPRForBPSaveRestoreCopy)
        .addReg(BasePtrReg)
        .setMIFlag(MachineInstr::FrameSetup);
    buildCFI(
        MBB, MBBI, DL,
        MCCFIInstruction::createRegister(
            nullptr, MCRI->getDwarfRegNum(BasePtrReg, false),
            MCRI->getDwarfRegNum(FuncInfo->SGPRForBPSaveRestoreCopy, false)));
  }

  // If a copy has been emitted for FP and/or BP, Make the SGPRs
  // used in the copy instructions live throughout the function.
  SmallVector<MCPhysReg, 2> TempSGPRs;
  if (FuncInfo->SGPRForFPSaveRestoreCopy)
    TempSGPRs.push_back(FuncInfo->SGPRForFPSaveRestoreCopy);

  if (FuncInfo->SGPRForBPSaveRestoreCopy)
    TempSGPRs.push_back(FuncInfo->SGPRForBPSaveRestoreCopy);

  if (!TempSGPRs.empty()) {
    for (MachineBasicBlock &MBB : MF) {
      for (MCPhysReg Reg : TempSGPRs)
        MBB.addLiveIn(Reg);

      MBB.sortUniqueLiveIns();
    }
  }

  for (const SIMachineFunctionInfo::SGPRSpillVGPRCSR &Reg
         : FuncInfo->getSGPRSpillVGPRs()) {
    if (!Reg.FI.hasValue())
      continue;

    if (!ScratchExecCopy)
      ScratchExecCopy = buildScratchExecCopy(LiveRegs, MF, MBB, MBBI, true);

<<<<<<< HEAD
    int FI = Reg.FI.getValue();
    int DwordOff = 0;

    buildPrologSpill(ST, LiveRegs, MBB, MBBI, TII, Reg.VGPR,
                     FuncInfo->getScratchRSrcReg(), StackPtrReg, FI, DwordOff);

    // We spill the entire VGPR, so we can get away with just cfi_offset
    buildCFI(MBB, MBBI, DL,
             MCCFIInstruction::createOffset(
                 nullptr, MCRI->getDwarfRegNum(Reg.VGPR, false),
                 MFI.getObjectOffset(FI) * ST.getWavefrontSize()));
  }

  if (TRI.isCFISavedRegsSpillEnabled()) {
    bool emitSpillsToMem = true;
    emitCFISavedRegSpills(MF, MBB, MBBI, LiveRegs, ScratchExecCopy,
                          emitSpillsToMem);
=======
    buildPrologSpill(ST, LiveRegs, MBB, MBBI, TII, Reg.VGPR,
                     FuncInfo->getScratchRSrcReg(),
                     StackPtrReg,
                     Reg.FI.getValue());
>>>>>>> b51b424c
  }

  if (FPSaveIndex && spilledToMemory(MF, *FPSaveIndex)) {
    const int FI = *FPSaveIndex;
    assert(!MFI.isDeadObjectIndex(FI));

    if (!ScratchExecCopy)
      ScratchExecCopy = buildScratchExecCopy(LiveRegs, MF, MBB, MBBI, true);

    MCPhysReg TmpVGPR = findScratchNonCalleeSaveRegister(
        MRI, LiveRegs, AMDGPU::VGPR_32RegClass);

    BuildMI(MBB, MBBI, DL, TII->get(AMDGPU::V_MOV_B32_e32), TmpVGPR)
        .addReg(FramePtrReg);

<<<<<<< HEAD
    int DwordOff = 0;
    buildPrologSpill(ST, LiveRegs, MBB, MBBI, TII, TmpVGPR,
                     FuncInfo->getScratchRSrcReg(), StackPtrReg, FI, DwordOff);
    buildCFI(MBB, MBBI, DL,
             MCCFIInstruction::createOffset(
                 nullptr, MCRI->getDwarfRegNum(FramePtrReg, false),
                 MFI.getObjectOffset(FI) * ST.getWavefrontSize()));
=======
    buildPrologSpill(ST, LiveRegs, MBB, MBBI, TII, TmpVGPR,
                     FuncInfo->getScratchRSrcReg(), StackPtrReg,
                     FuncInfo->FramePointerSaveIndex.getValue());
>>>>>>> b51b424c
  }

  if (BPSaveIndex && spilledToMemory(MF, *BPSaveIndex)) {
    const int BasePtrFI = *BPSaveIndex;
    assert(!MFI.isDeadObjectIndex(BasePtrFI));

    if (!ScratchExecCopy)
      ScratchExecCopy = buildScratchExecCopy(LiveRegs, MF, MBB, MBBI, true);

    MCPhysReg TmpVGPR = findScratchNonCalleeSaveRegister(
        MRI, LiveRegs, AMDGPU::VGPR_32RegClass);

    BuildMI(MBB, MBBI, DL, TII->get(AMDGPU::V_MOV_B32_e32), TmpVGPR)
        .addReg(BasePtrReg);

<<<<<<< HEAD
    int DwordOff = 0;
    buildPrologSpill(ST, LiveRegs, MBB, MBBI, TII, TmpVGPR,
                     FuncInfo->getScratchRSrcReg(), StackPtrReg, BasePtrFI,
                     DwordOff);
    buildCFI(MBB, MBBI, DL,
             MCCFIInstruction::createOffset(
                 nullptr, MCRI->getDwarfRegNum(BasePtrReg, false),
                 MFI.getObjectOffset(BasePtrFI) * ST.getWavefrontSize()));
=======
    buildPrologSpill(ST, LiveRegs, MBB, MBBI, TII, TmpVGPR,
                     FuncInfo->getScratchRSrcReg(), StackPtrReg,
                     *FuncInfo->BasePointerSaveIndex);
>>>>>>> b51b424c
  }

  if (ScratchExecCopy) {
    // FIXME: Split block and make terminator.
    unsigned ExecMov = ST.isWave32() ? AMDGPU::S_MOV_B32 : AMDGPU::S_MOV_B64;
    MCRegister Exec = ST.isWave32() ? AMDGPU::EXEC_LO : AMDGPU::EXEC;
    BuildMI(MBB, MBBI, DL, TII->get(ExecMov), Exec)
        .addReg(ScratchExecCopy, RegState::Kill);
    LiveRegs.addReg(ScratchExecCopy);
  }

  if (TRI.isCFISavedRegsSpillEnabled()) {
    bool emitSpillsToMem = false;
    emitCFISavedRegSpills(MF, MBB, MBBI, LiveRegs, ScratchExecCopy,
                          emitSpillsToMem);
  }

  // In this case, spill the FP to a reserved VGPR.
  if (FPSaveIndex && !spilledToMemory(MF, *FPSaveIndex)) {
    const int FI = *FPSaveIndex;
    assert(!MFI.isDeadObjectIndex(FI));

    assert(MFI.getStackID(FI) == TargetStackID::SGPRSpill);
    ArrayRef<SIMachineFunctionInfo::SpilledReg> Spill =
        FuncInfo->getSGPRToVGPRSpills(FI);
    assert(Spill.size() == 1);

    // Save FP before setting it up.
    // FIXME: This should respect spillSGPRToVGPR;
<<<<<<< HEAD
    BuildMI(MBB, MBBI, DL, TII->getMCOpcodeFromPseudo(AMDGPU::V_WRITELANE_B32),
            Spill[0].VGPR)
      .addReg(FramePtrReg)
      .addImm(Spill[0].Lane)
      .addReg(Spill[0].VGPR, RegState::Undef);

    buildCFIForSGPRToVGPRSpill(MBB, MBBI, DL, FramePtrReg, Spill[0].VGPR,
                               Spill[0].Lane);
=======
    BuildMI(MBB, MBBI, DL, TII->get(AMDGPU::V_WRITELANE_B32), Spill[0].VGPR)
        .addReg(FramePtrReg)
        .addImm(Spill[0].Lane)
        .addReg(Spill[0].VGPR, RegState::Undef);
>>>>>>> b51b424c
  }

  // In this case, spill the BP to a reserved VGPR.
  if (BPSaveIndex && !spilledToMemory(MF, *BPSaveIndex)) {
    const int BasePtrFI = *BPSaveIndex;
    assert(!MFI.isDeadObjectIndex(BasePtrFI));

    assert(MFI.getStackID(BasePtrFI) == TargetStackID::SGPRSpill);
    ArrayRef<SIMachineFunctionInfo::SpilledReg> Spill =
        FuncInfo->getSGPRToVGPRSpills(BasePtrFI);
    assert(Spill.size() == 1);

    // Save BP before setting it up.
    // FIXME: This should respect spillSGPRToVGPR;
    BuildMI(MBB, MBBI, DL, TII->get(AMDGPU::V_WRITELANE_B32), Spill[0].VGPR)
        .addReg(BasePtrReg)
        .addImm(Spill[0].Lane)
        .addReg(Spill[0].VGPR, RegState::Undef);
    buildCFIForSGPRToVGPRSpill(MBB, MBBI, DL, BasePtrReg, Spill[0].VGPR,
                               Spill[0].Lane);
  }

  if (TRI.needsStackRealignment(MF)) {
    HasFP = true;
    const unsigned Alignment = MFI.getMaxAlign().value();

    RoundedSize += Alignment;
    if (LiveRegs.empty()) {
      LiveRegs.init(TRI);
      LiveRegs.addLiveIns(MBB);
      LiveRegs.addReg(FuncInfo->SGPRForFPSaveRestoreCopy);
      LiveRegs.addReg(FuncInfo->SGPRForBPSaveRestoreCopy);
    }

    Register ScratchSPReg = findScratchNonCalleeSaveRegister(
        MRI, LiveRegs, AMDGPU::SReg_32_XM0RegClass);
    assert(ScratchSPReg && ScratchSPReg != FuncInfo->SGPRForFPSaveRestoreCopy &&
           ScratchSPReg != FuncInfo->SGPRForBPSaveRestoreCopy);

    // s_add_u32 tmp_reg, s32, NumBytes
    // s_and_b32 s32, tmp_reg, 0b111...0000
    BuildMI(MBB, MBBI, DL, TII->get(AMDGPU::S_ADD_U32), ScratchSPReg)
        .addReg(StackPtrReg)
        .addImm((Alignment - 1) * getScratchScaleFactor(ST))
        .setMIFlag(MachineInstr::FrameSetup);
    BuildMI(MBB, MBBI, DL, TII->get(AMDGPU::S_AND_B32), FramePtrReg)
        .addReg(ScratchSPReg, RegState::Kill)
        .addImm(-Alignment * getScratchScaleFactor(ST))
        .setMIFlag(MachineInstr::FrameSetup);
    FuncInfo->setIsStackRealigned(true);
  } else if ((HasFP = hasFP(MF))) {
    BuildMI(MBB, MBBI, DL, TII->get(AMDGPU::COPY), FramePtrReg)
        .addReg(StackPtrReg)
        .setMIFlag(MachineInstr::FrameSetup);
  }

  // If we need a base pointer, set it up here. It's whatever the value of
  // the stack pointer is at this point. Any variable size objects will be
  // allocated after this, so we can still use the base pointer to reference
  // the incoming arguments.
  if ((HasBP = TRI.hasBasePointer(MF))) {
    BuildMI(MBB, MBBI, DL, TII->get(AMDGPU::COPY), BasePtrReg)
        .addReg(StackPtrReg)
        .setMIFlag(MachineInstr::FrameSetup);
  }

  if (HasFP) {
    buildCFI(MBB, MBBI, DL,
             MCCFIInstruction::createDefCfaRegister(
                 nullptr, MCRI->getDwarfRegNum(FramePtrReg, false)));
  }

  if (HasFP && RoundedSize != 0) {
    BuildMI(MBB, MBBI, DL, TII->get(AMDGPU::S_ADD_U32), StackPtrReg)
        .addReg(StackPtrReg)
        .addImm(RoundedSize * getScratchScaleFactor(ST))
        .setMIFlag(MachineInstr::FrameSetup);
  }

  assert((!HasFP || (FuncInfo->SGPRForFPSaveRestoreCopy ||
                     FuncInfo->FramePointerSaveIndex)) &&
         "Needed to save FP but didn't save it anywhere");

  assert((HasFP || (!FuncInfo->SGPRForFPSaveRestoreCopy &&
                    !FuncInfo->FramePointerSaveIndex)) &&
         "Saved FP but didn't need it");

  assert((!HasBP || (FuncInfo->SGPRForBPSaveRestoreCopy ||
                     FuncInfo->BasePointerSaveIndex)) &&
         "Needed to save BP but didn't save it anywhere");

  assert((HasBP || (!FuncInfo->SGPRForBPSaveRestoreCopy &&
                    !FuncInfo->BasePointerSaveIndex)) &&
         "Saved BP but didn't need it");
}

void SIFrameLowering::emitEpilogue(MachineFunction &MF,
                                   MachineBasicBlock &MBB) const {
  const SIMachineFunctionInfo *FuncInfo = MF.getInfo<SIMachineFunctionInfo>();
  if (FuncInfo->isEntryFunction())
    return;

  const GCNSubtarget &ST = MF.getSubtarget<GCNSubtarget>();
  const SIInstrInfo *TII = ST.getInstrInfo();
  MachineRegisterInfo &MRI = MF.getRegInfo();
  const MCRegisterInfo *MCRI = MF.getMMI().getContext().getRegisterInfo();
  const SIRegisterInfo &TRI = TII->getRegisterInfo();
  MachineBasicBlock::iterator MBBI = MBB.getFirstTerminator();
  LivePhysRegs LiveRegs;
  DebugLoc DL;

  const MachineFrameInfo &MFI = MF.getFrameInfo();
  uint32_t NumBytes = MFI.getStackSize();
  uint32_t RoundedSize = FuncInfo->isStackRealigned()
                             ? NumBytes + MFI.getMaxAlign().value()
                             : NumBytes;
  const Register StackPtrReg = FuncInfo->getStackPtrOffsetReg();
  const Register FramePtrReg = FuncInfo->getFrameOffsetReg();
  const Register BasePtrReg =
      TRI.hasBasePointer(MF) ? TRI.getBaseRegister() : Register();

  Optional<int> FPSaveIndex = FuncInfo->FramePointerSaveIndex;
  Optional<int> BPSaveIndex = FuncInfo->BasePointerSaveIndex;

  if (RoundedSize != 0 && hasFP(MF)) {
    BuildMI(MBB, MBBI, DL, TII->get(AMDGPU::S_SUB_U32), StackPtrReg)
      .addReg(StackPtrReg)
      .addImm(RoundedSize * getScratchScaleFactor(ST))
      .setMIFlag(MachineInstr::FrameDestroy);
  }

  if (FuncInfo->SGPRForFPSaveRestoreCopy) {
    BuildMI(MBB, MBBI, DL, TII->get(AMDGPU::COPY), FramePtrReg)
        .addReg(FuncInfo->SGPRForFPSaveRestoreCopy)
        .setMIFlag(MachineInstr::FrameSetup);
  }

  if (FuncInfo->SGPRForBPSaveRestoreCopy) {
    BuildMI(MBB, MBBI, DL, TII->get(AMDGPU::COPY), BasePtrReg)
        .addReg(FuncInfo->SGPRForBPSaveRestoreCopy)
        .setMIFlag(MachineInstr::FrameSetup);
  }

  Register ScratchExecCopy;
  if (FPSaveIndex) {
    const int FI = *FPSaveIndex;
    assert(!MFI.isDeadObjectIndex(FI));
    if (spilledToMemory(MF, *FPSaveIndex)) {
      if (!ScratchExecCopy)
        ScratchExecCopy = buildScratchExecCopy(LiveRegs, MF, MBB, MBBI, false);

      MCPhysReg TempVGPR = findScratchNonCalleeSaveRegister(
          MRI, LiveRegs, AMDGPU::VGPR_32RegClass);
      buildEpilogReload(ST, LiveRegs, MBB, MBBI, TII, TempVGPR,
                        FuncInfo->getScratchRSrcReg(), StackPtrReg, FI);
      BuildMI(MBB, MBBI, DL, TII->get(AMDGPU::V_READFIRSTLANE_B32), FramePtrReg)
          .addReg(TempVGPR, RegState::Kill);
    } else {
      // Reload from VGPR spill.
      assert(MFI.getStackID(FI) == TargetStackID::SGPRSpill);
      ArrayRef<SIMachineFunctionInfo::SpilledReg> Spill =
          FuncInfo->getSGPRToVGPRSpills(FI);
      assert(Spill.size() == 1);
      BuildMI(MBB, MBBI, DL, TII->get(AMDGPU::V_READLANE_B32), FramePtrReg)
          .addReg(Spill[0].VGPR)
          .addImm(Spill[0].Lane);
    }
  }

  if (hasFP(MF))
    buildCFI(MBB, MBBI, DL,
             MCCFIInstruction::createDefCfaRegister(
                 nullptr, MCRI->getDwarfRegNum(StackPtrReg, false)));

  if (BPSaveIndex) {
    const int BasePtrFI = *BPSaveIndex;
    assert(!MFI.isDeadObjectIndex(BasePtrFI));
    if (spilledToMemory(MF, *BPSaveIndex)) {
      if (!ScratchExecCopy)
        ScratchExecCopy = buildScratchExecCopy(LiveRegs, MF, MBB, MBBI, false);

      MCPhysReg TempVGPR = findScratchNonCalleeSaveRegister(
          MRI, LiveRegs, AMDGPU::VGPR_32RegClass);
      buildEpilogReload(ST, LiveRegs, MBB, MBBI, TII, TempVGPR,
                        FuncInfo->getScratchRSrcReg(), StackPtrReg, BasePtrFI);
      BuildMI(MBB, MBBI, DL, TII->get(AMDGPU::V_READFIRSTLANE_B32), BasePtrReg)
          .addReg(TempVGPR, RegState::Kill);
    } else {
      // Reload from VGPR spill.
      assert(MFI.getStackID(BasePtrFI) == TargetStackID::SGPRSpill);
      ArrayRef<SIMachineFunctionInfo::SpilledReg> Spill =
          FuncInfo->getSGPRToVGPRSpills(BasePtrFI);
      assert(Spill.size() == 1);
      BuildMI(MBB, MBBI, DL, TII->get(AMDGPU::V_READLANE_B32), BasePtrReg)
          .addReg(Spill[0].VGPR)
          .addImm(Spill[0].Lane);
    }
  }

  for (const SIMachineFunctionInfo::SGPRSpillVGPRCSR &Reg :
       FuncInfo->getSGPRSpillVGPRs()) {
    if (!Reg.FI.hasValue())
      continue;

    if (!ScratchExecCopy)
      ScratchExecCopy = buildScratchExecCopy(LiveRegs, MF, MBB, MBBI, false);

    buildEpilogReload(ST, LiveRegs, MBB, MBBI, TII, Reg.VGPR,
                      FuncInfo->getScratchRSrcReg(), StackPtrReg,
                      Reg.FI.getValue());
  }

  if (ScratchExecCopy) {
    // FIXME: Split block and make terminator.
    unsigned ExecMov = ST.isWave32() ? AMDGPU::S_MOV_B32 : AMDGPU::S_MOV_B64;
    MCRegister Exec = ST.isWave32() ? AMDGPU::EXEC_LO : AMDGPU::EXEC;
    BuildMI(MBB, MBBI, DL, TII->get(ExecMov), Exec)
        .addReg(ScratchExecCopy, RegState::Kill);
  }
}

// Note SGPRSpill stack IDs should only be used for SGPR spilling to VGPRs, not
// memory. They should have been removed by now.
static bool allStackObjectsAreDead(const MachineFrameInfo &MFI) {
  for (int I = MFI.getObjectIndexBegin(), E = MFI.getObjectIndexEnd();
       I != E; ++I) {
    if (!MFI.isDeadObjectIndex(I))
      return false;
  }

  return true;
}

#ifndef NDEBUG
static bool allSGPRSpillsAreDead(const MachineFunction &MF) {
  const MachineFrameInfo &MFI = MF.getFrameInfo();
  const GCNSubtarget &ST = MF.getSubtarget<GCNSubtarget>();
  const SIRegisterInfo *TRI = ST.getRegisterInfo();
  const SIMachineFunctionInfo *FuncInfo = MF.getInfo<SIMachineFunctionInfo>();
  for (int I = MFI.getObjectIndexBegin(), E = MFI.getObjectIndexEnd();
       I != E; ++I) {
    if (!MFI.isDeadObjectIndex(I) &&
        MFI.getStackID(I) == TargetStackID::SGPRSpill &&
        (I != FuncInfo->FramePointerSaveIndex &&
         I != FuncInfo->BasePointerSaveIndex &&
         (!TRI->isCFISavedRegsSpillEnabled() ||
          (I != FuncInfo->ReturnAddressSaveIndex &&
           I != FuncInfo->EXECSaveIndex)))) {
      return false;
    }
  }

  return true;
}
#endif

int SIFrameLowering::getFrameIndexReference(const MachineFunction &MF, int FI,
                                            Register &FrameReg) const {
  const SIRegisterInfo *RI = MF.getSubtarget<GCNSubtarget>().getRegisterInfo();

  FrameReg = RI->getFrameRegister(MF);
  return MF.getFrameInfo().getObjectOffset(FI);
}

void SIFrameLowering::processFunctionBeforeFrameFinalized(
  MachineFunction &MF,
  RegScavenger *RS) const {
  MachineFrameInfo &MFI = MF.getFrameInfo();

  const GCNSubtarget &ST = MF.getSubtarget<GCNSubtarget>();
  const SIRegisterInfo *TRI = ST.getRegisterInfo();
  SIMachineFunctionInfo *FuncInfo = MF.getInfo<SIMachineFunctionInfo>();

  FuncInfo->removeDeadFrameIndices(MF);
  assert(allSGPRSpillsAreDead(MF) &&
         "SGPR spill should have been removed in SILowerSGPRSpills");

  // FIXME: The other checks should be redundant with allStackObjectsAreDead,
  // but currently hasNonSpillStackObjects is set only from source
  // allocas. Stack temps produced from legalization are not counted currently.
  if (!allStackObjectsAreDead(MFI)) {
    assert(RS && "RegScavenger required if spilling");

    if (FuncInfo->isEntryFunction()) {
      int ScavengeFI = MFI.CreateFixedObject(
        TRI->getSpillSize(AMDGPU::SGPR_32RegClass), 0, false);
      RS->addScavengingFrameIndex(ScavengeFI);
    } else {
      int ScavengeFI = MFI.CreateStackObject(
          TRI->getSpillSize(AMDGPU::SGPR_32RegClass),
          TRI->getSpillAlign(AMDGPU::SGPR_32RegClass), false);
      RS->addScavengingFrameIndex(ScavengeFI);
    }
  }
}

static void allocateCFISave(MachineFunction &MF, int &FI, Register Reg) {
  SIMachineFunctionInfo *MFI = MF.getInfo<SIMachineFunctionInfo>();
  const GCNSubtarget &ST = MF.getSubtarget<GCNSubtarget>();
  const SIRegisterInfo *TRI = ST.getRegisterInfo();
  const TargetRegisterClass *RC = TRI->getMinimalPhysRegClass(Reg);
  if (MFI->haveFreeLanesForSGPRSpill(MF, TRI->getSpillSize(*RC) / 4)) {
    int NewFI = MF.getFrameInfo().CreateStackObject(
        TRI->getSpillSize(*RC), TRI->getSpillAlign(*RC), true, nullptr,
        TargetStackID::SGPRSpill);
    if (MFI->allocateSGPRSpillToVGPR(MF, NewFI)) {
      FI = NewFI;
    }
  } else {
    int NewFI = MF.getFrameInfo().CreateStackObject(
        TRI->getSpillSize(*RC), TRI->getSpillAlign(*RC), true, nullptr,
        TargetStackID::SGPRSpill);
    if (MFI->allocateSGPRSpillToVGPR(MF, NewFI)) {
      FI = NewFI;
    } else {
      // Remove dead <NewFI> index
      MF.getFrameInfo().RemoveStackObject(NewFI);
      FI = MF.getFrameInfo().CreateSpillStackObject(
          TRI->getSpillSize(*RC), Align(TRI->getSpillAlign(*RC)));
    }
  }
  return;
}

// Only report VGPRs to generic code.
void SIFrameLowering::determineCalleeSaves(MachineFunction &MF,
                                           BitVector &SavedVGPRs,
                                           RegScavenger *RS) const {
  TargetFrameLowering::determineCalleeSaves(MF, SavedVGPRs, RS);
  SIMachineFunctionInfo *MFI = MF.getInfo<SIMachineFunctionInfo>();
  if (MFI->isEntryFunction())
    return;

  MachineFrameInfo &FrameInfo = MF.getFrameInfo();
  const GCNSubtarget &ST = MF.getSubtarget<GCNSubtarget>();
  const SIRegisterInfo *TRI = ST.getRegisterInfo();

  // Ignore the SGPRs the default implementation found.
  SavedVGPRs.clearBitsNotInMask(TRI->getAllVGPRRegMask());

  // hasFP only knows about stack objects that already exist. We're now
  // determining the stack slots that will be created, so we have to predict
  // them. Stack objects force FP usage with calls.
  //
  // Note a new VGPR CSR may be introduced if one is used for the spill, but we
  // don't want to report it here.
  //
  // FIXME: Is this really hasReservedCallFrame?
  const bool WillHaveFP =
      FrameInfo.hasCalls() &&
      (SavedVGPRs.any() || !allStackObjectsAreDead(FrameInfo));

  // VGPRs used for SGPR spilling need to be specially inserted in the prolog,
  // so don't allow the default insertion to handle them.
  for (auto SSpill : MFI->getSGPRSpillVGPRs())
    SavedVGPRs.reset(SSpill.VGPR);

  if (TRI->isCFISavedRegsSpillEnabled()) {
    allocateCFISave(MF, MFI->ReturnAddressSaveIndex,
                    TRI->getReturnAddressReg(MF));
    allocateCFISave(MF, MFI->EXECSaveIndex,
                    ST.isWave32() ? AMDGPU::EXEC_LO : AMDGPU::EXEC);
  }

  LivePhysRegs LiveRegs;
  LiveRegs.init(*TRI);

  if (WillHaveFP || hasFP(MF)) {
    getVGPRSpillLaneOrTempRegister(MF, LiveRegs, MFI->SGPRForFPSaveRestoreCopy,
                                   MFI->FramePointerSaveIndex, true);
  }

  if (TRI->hasBasePointer(MF)) {
    if (MFI->SGPRForFPSaveRestoreCopy)
      LiveRegs.addReg(MFI->SGPRForFPSaveRestoreCopy);
    getVGPRSpillLaneOrTempRegister(MF, LiveRegs, MFI->SGPRForBPSaveRestoreCopy,
                                   MFI->BasePointerSaveIndex, false);
  }
}

void SIFrameLowering::determineCalleeSavesSGPR(MachineFunction &MF,
                                               BitVector &SavedRegs,
                                               RegScavenger *RS) const {
  TargetFrameLowering::determineCalleeSaves(MF, SavedRegs, RS);
  const SIMachineFunctionInfo *MFI = MF.getInfo<SIMachineFunctionInfo>();
  if (MFI->isEntryFunction())
    return;

  const GCNSubtarget &ST = MF.getSubtarget<GCNSubtarget>();
  const SIRegisterInfo *TRI = ST.getRegisterInfo();

  // The SP is specifically managed and we don't want extra spills of it.
  SavedRegs.reset(MFI->getStackPtrOffsetReg());
  SavedRegs.clearBitsInMask(TRI->getAllVGPRRegMask());
}

bool SIFrameLowering::assignCalleeSavedSpillSlots(
    MachineFunction &MF, const TargetRegisterInfo *TRI,
    std::vector<CalleeSavedInfo> &CSI) const {
  if (CSI.empty())
    return true; // Early exit if no callee saved registers are modified!

  const SIMachineFunctionInfo *FuncInfo = MF.getInfo<SIMachineFunctionInfo>();
  if (!FuncInfo->SGPRForFPSaveRestoreCopy &&
      !FuncInfo->SGPRForBPSaveRestoreCopy)
    return false;

  const GCNSubtarget &ST = MF.getSubtarget<GCNSubtarget>();
  const SIRegisterInfo *RI = ST.getRegisterInfo();
  Register FramePtrReg = FuncInfo->getFrameOffsetReg();
  Register BasePtrReg = RI->getBaseRegister();
  unsigned NumModifiedRegs = 0;

  if (FuncInfo->SGPRForFPSaveRestoreCopy)
    NumModifiedRegs++;
  if (FuncInfo->SGPRForBPSaveRestoreCopy)
    NumModifiedRegs++;

  for (auto &CS : CSI) {
    if (CS.getReg() == FramePtrReg && FuncInfo->SGPRForFPSaveRestoreCopy) {
      CS.setDstReg(FuncInfo->SGPRForFPSaveRestoreCopy);
      if (--NumModifiedRegs)
        break;
    } else if (CS.getReg() == BasePtrReg &&
               FuncInfo->SGPRForBPSaveRestoreCopy) {
      CS.setDstReg(FuncInfo->SGPRForBPSaveRestoreCopy);
      if (--NumModifiedRegs)
        break;
    }
  }

  return false;
}

MachineBasicBlock::iterator SIFrameLowering::eliminateCallFramePseudoInstr(
  MachineFunction &MF,
  MachineBasicBlock &MBB,
  MachineBasicBlock::iterator I) const {
  int64_t Amount = I->getOperand(0).getImm();
  if (Amount == 0)
    return MBB.erase(I);

  const GCNSubtarget &ST = MF.getSubtarget<GCNSubtarget>();
  const SIInstrInfo *TII = ST.getInstrInfo();
  const DebugLoc &DL = I->getDebugLoc();
  unsigned Opc = I->getOpcode();
  bool IsDestroy = Opc == TII->getCallFrameDestroyOpcode();
  uint64_t CalleePopAmount = IsDestroy ? I->getOperand(1).getImm() : 0;

  if (!hasReservedCallFrame(MF)) {
    Amount = alignTo(Amount, getStackAlign());
    assert(isUInt<32>(Amount) && "exceeded stack address space size");
    const SIMachineFunctionInfo *MFI = MF.getInfo<SIMachineFunctionInfo>();
    Register SPReg = MFI->getStackPtrOffsetReg();

    unsigned Op = IsDestroy ? AMDGPU::S_SUB_U32 : AMDGPU::S_ADD_U32;
    BuildMI(MBB, I, DL, TII->get(Op), SPReg)
      .addReg(SPReg)
      .addImm(Amount * getScratchScaleFactor(ST));
  } else if (CalleePopAmount != 0) {
    llvm_unreachable("is this used?");
  }

  return MBB.erase(I);
}

/// Returns true if the frame will require a reference to the stack pointer.
///
/// This is the set of conditions common to setting up the stack pointer in a
/// kernel, and for using a frame pointer in a callable function.
///
/// FIXME: Should also check hasOpaqueSPAdjustment and if any inline asm
/// references SP.
static bool frameTriviallyRequiresSP(const MachineFrameInfo &MFI) {
  return MFI.hasVarSizedObjects() || MFI.hasStackMap() || MFI.hasPatchPoint();
}

// The FP for kernels is always known 0, so we never really need to setup an
// explicit register for it. However, DisableFramePointerElim will force us to
// use a register for it.
bool SIFrameLowering::hasFP(const MachineFunction &MF) const {
  const MachineFrameInfo &MFI = MF.getFrameInfo();

  // For entry functions we can use an immediate offset in most cases, so the
  // presence of calls doesn't imply we need a distinct frame pointer.
  if (MFI.hasCalls() &&
      !MF.getInfo<SIMachineFunctionInfo>()->isEntryFunction()) {
    // All offsets are unsigned, so need to be addressed in the same direction
    // as stack growth.

    // FIXME: This function is pretty broken, since it can be called before the
    // frame layout is determined or CSR spills are inserted.
    return MFI.getStackSize() != 0;
  }

  return frameTriviallyRequiresSP(MFI) || MFI.isFrameAddressTaken() ||
    MF.getSubtarget<GCNSubtarget>().getRegisterInfo()->needsStackRealignment(MF) ||
    MF.getTarget().Options.DisableFramePointerElim(MF);
}

// This is essentially a reduced version of hasFP for entry functions. Since the
// stack pointer is known 0 on entry to kernels, we never really need an FP
// register. We may need to initialize the stack pointer depending on the frame
// properties, which logically overlaps many of the cases where an ordinary
// function would require an FP.
bool SIFrameLowering::requiresStackPointerReference(
    const MachineFunction &MF) const {
  // Callable functions always require a stack pointer reference.
  assert(MF.getInfo<SIMachineFunctionInfo>()->isEntryFunction() &&
         "only expected to call this for entry points");

  const MachineFrameInfo &MFI = MF.getFrameInfo();

  // Entry points ordinarily don't need to initialize SP. We have to set it up
  // for callees if there are any. Also note tail calls are impossible/don't
  // make any sense for kernels.
  if (MFI.hasCalls())
    return true;

  // We still need to initialize the SP if we're doing anything weird that
  // references the SP, like variable sized stack objects.
  return frameTriviallyRequiresSP(MFI);
}

bool SIFrameLowering::spillCalleeSavedRegisters(
    MachineBasicBlock &MBB, MachineBasicBlock::iterator MBBI,
    const ArrayRef<CalleeSavedInfo> CSI, const TargetRegisterInfo *TRI) const {
  MachineFunction &MF = *MBB.getParent();
  const SIInstrInfo *TII = MF.getSubtarget<GCNSubtarget>().getInstrInfo();

  for (const CalleeSavedInfo &CS : CSI) {
    // Insert the spill to the stack frame.
    unsigned Reg = CS.getReg();

    if (CS.isSpilledToReg()) {
      BuildMI(MBB, MBBI, DebugLoc(), TII->get(TargetOpcode::COPY),
              CS.getDstReg())
          .addReg(Reg, getKillRegState(true));
    } else {
      const TargetRegisterClass *RC = TRI->getMinimalPhysRegClass(Reg);
      TII->storeRegToStackSlotCFI(MBB, MBBI, Reg, true, CS.getFrameIdx(), RC,
                                  TRI);
    }
  }

  return true;
}

void SIFrameLowering::buildCFI(MachineBasicBlock &MBB,
                               MachineBasicBlock::iterator MBBI,
                               const DebugLoc &DL,
                               const MCCFIInstruction &CFIInst) const {
  MachineFunction &MF = *MBB.getParent();
  const SIInstrInfo *TII = MF.getSubtarget<GCNSubtarget>().getInstrInfo();
  BuildMI(MBB, MBBI, DL, TII->get(TargetOpcode::CFI_INSTRUCTION))
      .addCFIIndex(MF.addFrameInst(CFIInst))
      .setMIFlag(MachineInstr::FrameSetup);
}

static void encodeDwarfRegisterLocation(int DwarfReg, raw_ostream &OS) {
  if (DwarfReg < 32) {
    OS << uint8_t(dwarf::DW_OP_reg0 + DwarfReg);
  } else {
    OS << uint8_t(dwarf::DW_OP_regx);
    encodeULEB128(DwarfReg, OS);
  }
}

void SIFrameLowering::buildCFIForSGPRToVGPRSpill(
    MachineBasicBlock &MBB, MachineBasicBlock::iterator MBBI,
    const DebugLoc &DL, const Register SGPR, const Register VGPR,
    const int Lane) const {
  MachineFunction &MF = *MBB.getParent();
  const MCRegisterInfo &MCRI = *MF.getMMI().getContext().getRegisterInfo();
  int DwarfSGPR = MCRI.getDwarfRegNum(SGPR, false);
  int DwarfVGPR = MCRI.getDwarfRegNum(VGPR, false);

  // CFI for an SGPR spilled to a single lane of a VGPR is implemented as an
  // expression(E) rule where E is a register location description referencing
  // a VGPR register location storage at a byte offset of the lane index
  // multiplied by the size of an SGPR (4 bytes). In other words we generate
  // the following DWARF:
  //
  // DW_CFA_expression: <SGPR>,
  //    (DW_OP_regx <VGPR>) (DW_OP_LLVM_offset_uconst <Lane>*4)
  //
  // The memory location description for the current CFA is pushed on the
  // stack before E is evaluated, but we choose not to drop it as it would
  // require a longer expression E and DWARF defines the result of the
  // evaulation to be the location description on the top of the stack (i.e. the
  // implictly pushed one is just ignored.)
  SmallString<20> CFIInst;
  raw_svector_ostream OSCFIInst(CFIInst);
  SmallString<20> Block;
  raw_svector_ostream OSBlock(Block);

  OSCFIInst << uint8_t(dwarf::DW_CFA_expression);
  encodeULEB128(DwarfSGPR, OSCFIInst);

  encodeDwarfRegisterLocation(DwarfVGPR, OSBlock);
  OSBlock << uint8_t(dwarf::DW_OP_LLVM_offset_uconst);
  // FIXME:
  const unsigned SGPRByteSize = 4;
  encodeULEB128(Lane * SGPRByteSize, OSBlock);

  encodeULEB128(Block.size(), OSCFIInst);
  OSCFIInst << Block;

  buildCFI(MBB, MBBI, DL,
           MCCFIInstruction::createEscape(nullptr, OSCFIInst.str()));
}

void SIFrameLowering::buildCFIForSGPRToVGPRSpill(
    MachineBasicBlock &MBB, MachineBasicBlock::iterator MBBI,
    const DebugLoc &DL, Register SGPR,
    ArrayRef<SIMachineFunctionInfo::SpilledReg> VGPRSpills) const {
  MachineFunction &MF = *MBB.getParent();
  const MCRegisterInfo &MCRI = *MF.getMMI().getContext().getRegisterInfo();
  int DwarfSGPR = MCRI.getDwarfRegNum(SGPR, false);

  // CFI for an SGPR spilled to a multiple lanes of VGPRs is implemented as an
  // expression(E) rule where E is a composite location description
  // with multiple parts each referencing
  // VGPR register location storage with a bit offset of the lane index
  // multiplied by the size of an SGPR (32 bits). In other words we generate
  // the following DWARF:
  //
  // DW_CFA_expression: <SGPR>,
  //    (DW_OP_regx <VGPR[0]>) (DW_OP_bit_piece 32, <Lane[0]>*32)
  //    (DW_OP_regx <VGPR[1]>) (DW_OP_bit_piece 32, <Lane[1]>*32)
  //    ...
  //    (DW_OP_regx <VGPR[N]>) (DW_OP_bit_piece 32, <Lane[N]>*32)
  //
  // The memory location description for the current CFA is pushed on the
  // stack before E is evaluated, but we choose not to drop it as it would
  // require a longer expression E and DWARF defines the result of the
  // evaulation to be the location description on the top of the stack (i.e. the
  // implictly pushed one is just ignored.)
  SmallString<20> CFIInst;
  raw_svector_ostream OSCFIInst(CFIInst);
  SmallString<20> Block;
  raw_svector_ostream OSBlock(Block);

  OSCFIInst << uint8_t(dwarf::DW_CFA_expression);
  encodeULEB128(DwarfSGPR, OSCFIInst);

  // TODO: Detect when we can merge multiple adjacent pieces, or even reduce
  // this to a register location description (when all pieces are adjacent).
  for (SIMachineFunctionInfo::SpilledReg Spill : VGPRSpills) {
    encodeDwarfRegisterLocation(MCRI.getDwarfRegNum(Spill.VGPR, false),
                                OSBlock);
    OSBlock << uint8_t(dwarf::DW_OP_bit_piece);
    // FIXME:Can this be a function of the SGPR?
    const unsigned SGPRBitSize = 32;
    encodeULEB128(SGPRBitSize, OSBlock);
    encodeULEB128(SGPRBitSize * Spill.Lane, OSBlock);
  }

  encodeULEB128(Block.size(), OSCFIInst);
  OSCFIInst << Block;

  buildCFI(MBB, MBBI, DL,
           MCCFIInstruction::createEscape(nullptr, OSCFIInst.str()));
}

void SIFrameLowering::buildCFIForVGPRToVMEMSpill(
    MachineBasicBlock &MBB, MachineBasicBlock::iterator MBBI,
    const DebugLoc &DL, unsigned VGPR, int64_t Offset) const {
  MachineFunction &MF = *MBB.getParent();
  const GCNSubtarget &ST = MF.getSubtarget<GCNSubtarget>();
  const MCRegisterInfo &MCRI = *MF.getMMI().getContext().getRegisterInfo();
  int DwarfVGPR = MCRI.getDwarfRegNum(VGPR, false);

  SmallString<20> CFIInst;
  raw_svector_ostream OSCFIInst(CFIInst);
  SmallString<20> Block;
  raw_svector_ostream OSBlock(Block);

  OSCFIInst << uint8_t(dwarf::DW_CFA_expression);
  encodeULEB128(DwarfVGPR, OSCFIInst);

  encodeDwarfRegisterLocation(DwarfVGPR, OSBlock);
  OSBlock << uint8_t(dwarf::DW_OP_swap);
  OSBlock << uint8_t(dwarf::DW_OP_LLVM_offset_uconst);
  encodeULEB128(Offset, OSBlock);
  OSBlock << uint8_t(dwarf::DW_OP_LLVM_call_frame_entry_reg);
  encodeULEB128(MCRI.getDwarfRegNum(
                    ST.isWave32() ? AMDGPU::EXEC_LO : AMDGPU::EXEC, false),
                OSBlock);
  OSBlock << uint8_t(dwarf::DW_OP_deref_size);
  OSBlock << uint8_t(ST.getWavefrontSize() / CHAR_BIT);
  OSBlock << uint8_t(dwarf::DW_OP_LLVM_select_bit_piece);
  // FIXME: Can this be a function of the VGPR?
  const unsigned VGPRLaneBitSize = 32;
  encodeULEB128(VGPRLaneBitSize, OSBlock);
  encodeULEB128(ST.getWavefrontSize(), OSBlock);

  encodeULEB128(Block.size(), OSCFIInst);
  OSCFIInst << Block;

  buildCFI(MBB, MBBI, DL,
           MCCFIInstruction::createEscape(nullptr, OSCFIInst.str()));
}<|MERGE_RESOLUTION|>--- conflicted
+++ resolved
@@ -953,13 +953,13 @@
           FuncInfo->getSGPRToVGPRSpills(*RASaveIndex);
       assert(ReturnAddressSpill.size() == 2);
       BuildMI(MBB, MBBI, DL,
-              TII->getMCOpcodeFromPseudo(AMDGPU::V_WRITELANE_B32),
+              TII->get(AMDGPU::V_WRITELANE_B32),
               ReturnAddressSpill[0].VGPR)
           .addReg(TRI.getSubReg(RetAddrReg, AMDGPU::sub0))
           .addImm(ReturnAddressSpill[0].Lane)
           .addReg(ReturnAddressSpill[0].VGPR, RegState::Undef);
       BuildMI(MBB, MBBI, DL,
-              TII->getMCOpcodeFromPseudo(AMDGPU::V_WRITELANE_B32),
+              TII->get(AMDGPU::V_WRITELANE_B32),
               ReturnAddressSpill[1].VGPR)
           .addReg(TRI.getSubReg(RetAddrReg, AMDGPU::sub1))
           .addImm(ReturnAddressSpill[1].Lane)
@@ -976,7 +976,7 @@
           FuncInfo->getSGPRToVGPRSpills(*EXECSaveIndex);
       assert(EXECSpill.size());
       BuildMI(MBB, MBBI, DL,
-              TII->getMCOpcodeFromPseudo(AMDGPU::V_WRITELANE_B32),
+              TII->get(AMDGPU::V_WRITELANE_B32),
               EXECSpill[0].VGPR)
           .addReg(AMDGPU::EXEC_LO)
           .addImm(EXECSpill[0].Lane)
@@ -984,7 +984,7 @@
       if (!ST.isWave32()) {
         assert(EXECSpill.size() == 2);
         BuildMI(MBB, MBBI, DL,
-                TII->getMCOpcodeFromPseudo(AMDGPU::V_WRITELANE_B32),
+                TII->get(AMDGPU::V_WRITELANE_B32),
                 EXECSpill[1].VGPR)
             .addReg(AMDGPU::EXEC_HI)
             .addImm(EXECSpill[1].Lane)
@@ -1083,7 +1083,6 @@
     if (!ScratchExecCopy)
       ScratchExecCopy = buildScratchExecCopy(LiveRegs, MF, MBB, MBBI, true);
 
-<<<<<<< HEAD
     int FI = Reg.FI.getValue();
     int DwordOff = 0;
 
@@ -1101,12 +1100,6 @@
     bool emitSpillsToMem = true;
     emitCFISavedRegSpills(MF, MBB, MBBI, LiveRegs, ScratchExecCopy,
                           emitSpillsToMem);
-=======
-    buildPrologSpill(ST, LiveRegs, MBB, MBBI, TII, Reg.VGPR,
-                     FuncInfo->getScratchRSrcReg(),
-                     StackPtrReg,
-                     Reg.FI.getValue());
->>>>>>> b51b424c
   }
 
   if (FPSaveIndex && spilledToMemory(MF, *FPSaveIndex)) {
@@ -1122,7 +1115,6 @@
     BuildMI(MBB, MBBI, DL, TII->get(AMDGPU::V_MOV_B32_e32), TmpVGPR)
         .addReg(FramePtrReg);
 
-<<<<<<< HEAD
     int DwordOff = 0;
     buildPrologSpill(ST, LiveRegs, MBB, MBBI, TII, TmpVGPR,
                      FuncInfo->getScratchRSrcReg(), StackPtrReg, FI, DwordOff);
@@ -1130,11 +1122,6 @@
              MCCFIInstruction::createOffset(
                  nullptr, MCRI->getDwarfRegNum(FramePtrReg, false),
                  MFI.getObjectOffset(FI) * ST.getWavefrontSize()));
-=======
-    buildPrologSpill(ST, LiveRegs, MBB, MBBI, TII, TmpVGPR,
-                     FuncInfo->getScratchRSrcReg(), StackPtrReg,
-                     FuncInfo->FramePointerSaveIndex.getValue());
->>>>>>> b51b424c
   }
 
   if (BPSaveIndex && spilledToMemory(MF, *BPSaveIndex)) {
@@ -1150,7 +1137,6 @@
     BuildMI(MBB, MBBI, DL, TII->get(AMDGPU::V_MOV_B32_e32), TmpVGPR)
         .addReg(BasePtrReg);
 
-<<<<<<< HEAD
     int DwordOff = 0;
     buildPrologSpill(ST, LiveRegs, MBB, MBBI, TII, TmpVGPR,
                      FuncInfo->getScratchRSrcReg(), StackPtrReg, BasePtrFI,
@@ -1159,11 +1145,6 @@
              MCCFIInstruction::createOffset(
                  nullptr, MCRI->getDwarfRegNum(BasePtrReg, false),
                  MFI.getObjectOffset(BasePtrFI) * ST.getWavefrontSize()));
-=======
-    buildPrologSpill(ST, LiveRegs, MBB, MBBI, TII, TmpVGPR,
-                     FuncInfo->getScratchRSrcReg(), StackPtrReg,
-                     *FuncInfo->BasePointerSaveIndex);
->>>>>>> b51b424c
   }
 
   if (ScratchExecCopy) {
@@ -1193,21 +1174,13 @@
 
     // Save FP before setting it up.
     // FIXME: This should respect spillSGPRToVGPR;
-<<<<<<< HEAD
-    BuildMI(MBB, MBBI, DL, TII->getMCOpcodeFromPseudo(AMDGPU::V_WRITELANE_B32),
-            Spill[0].VGPR)
-      .addReg(FramePtrReg)
-      .addImm(Spill[0].Lane)
-      .addReg(Spill[0].VGPR, RegState::Undef);
-
-    buildCFIForSGPRToVGPRSpill(MBB, MBBI, DL, FramePtrReg, Spill[0].VGPR,
-                               Spill[0].Lane);
-=======
     BuildMI(MBB, MBBI, DL, TII->get(AMDGPU::V_WRITELANE_B32), Spill[0].VGPR)
         .addReg(FramePtrReg)
         .addImm(Spill[0].Lane)
         .addReg(Spill[0].VGPR, RegState::Undef);
->>>>>>> b51b424c
+
+    buildCFIForSGPRToVGPRSpill(MBB, MBBI, DL, FramePtrReg, Spill[0].VGPR,
+                               Spill[0].Lane);
   }
 
   // In this case, spill the BP to a reserved VGPR.
