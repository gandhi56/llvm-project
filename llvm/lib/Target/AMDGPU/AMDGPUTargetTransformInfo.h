//===- AMDGPUTargetTransformInfo.h - AMDGPU specific TTI --------*- C++ -*-===//
//
// Part of the LLVM Project, under the Apache License v2.0 with LLVM Exceptions.
// See https://llvm.org/LICENSE.txt for license information.
// SPDX-License-Identifier: Apache-2.0 WITH LLVM-exception
//
//===----------------------------------------------------------------------===//
//
/// \file
/// This file a TargetTransformInfoImplBase conforming object specific to the
/// AMDGPU target machine. It uses the target's detailed information to
/// provide more precise answers to certain TTI queries, while letting the
/// target independent and default TTI implementations handle the rest.
//
//===----------------------------------------------------------------------===//

#ifndef LLVM_LIB_TARGET_AMDGPU_AMDGPUTARGETTRANSFORMINFO_H
#define LLVM_LIB_TARGET_AMDGPU_AMDGPUTARGETTRANSFORMINFO_H

#include "AMDGPU.h"
#include "llvm/CodeGen/BasicTTIImpl.h"
#include "llvm/Support/AMDGPUAddrSpace.h"
#include <optional>

namespace llvm {

class AMDGPUTargetMachine;
class GCNSubtarget;
class InstCombiner;
class Loop;
class ScalarEvolution;
class SITargetLowering;
class Type;
class Value;

class AMDGPUTTIImpl final : public BasicTTIImplBase<AMDGPUTTIImpl> {
  using BaseT = BasicTTIImplBase<AMDGPUTTIImpl>;
  using TTI = TargetTransformInfo;

  friend BaseT;

  Triple TargetTriple;

  const TargetSubtargetInfo *ST;
  const TargetLoweringBase *TLI;

  const TargetSubtargetInfo *getST() const { return ST; }
  const TargetLoweringBase *getTLI() const { return TLI; }

public:
  explicit AMDGPUTTIImpl(const AMDGPUTargetMachine *TM, const Function &F);

  void getUnrollingPreferences(Loop *L, ScalarEvolution &SE,
                               TTI::UnrollingPreferences &UP,
                               OptimizationRemarkEmitter *ORE) const override;

  void getPeelingPreferences(Loop *L, ScalarEvolution &SE,
                             TTI::PeelingPreferences &PP) const override;

  uint64_t getMaxMemIntrinsicInlineSizeThreshold() const override;
};

class GCNTTIImpl final : public BasicTTIImplBase<GCNTTIImpl> {
  using BaseT = BasicTTIImplBase<GCNTTIImpl>;
  using TTI = TargetTransformInfo;

  friend BaseT;

  const GCNSubtarget *ST;
  const SITargetLowering *TLI;
  AMDGPUTTIImpl CommonTTI;
  bool IsGraphics;
  bool HasFP32Denormals;
  bool HasFP64FP16Denormals;
  static constexpr bool InlinerVectorBonusPercent = 0;

  static const FeatureBitset InlineFeatureIgnoreList;

  const GCNSubtarget *getST() const { return ST; }
  const SITargetLowering *getTLI() const { return TLI; }

  static inline int getFullRateInstrCost() {
    return TargetTransformInfo::TCC_Basic;
  }

  static inline int getHalfRateInstrCost(TTI::TargetCostKind CostKind) {
    return CostKind == TTI::TCK_CodeSize ? 2
                                         : 2 * TargetTransformInfo::TCC_Basic;
  }

  // TODO: The size is usually 8 bytes, but takes 4x as many cycles. Maybe
  // should be 2 or 4.
  static inline int getQuarterRateInstrCost(TTI::TargetCostKind CostKind) {
    return CostKind == TTI::TCK_CodeSize ? 2
                                         : 4 * TargetTransformInfo::TCC_Basic;
  }

  // On some parts, normal fp64 operations are half rate, and others
  // quarter. This also applies to some integer operations.
  int get64BitInstrCost(TTI::TargetCostKind CostKind) const;

  std::pair<InstructionCost, MVT> getTypeLegalizationCost(Type *Ty) const;

public:
  explicit GCNTTIImpl(const AMDGPUTargetMachine *TM, const Function &F);

  bool hasBranchDivergence(const Function *F = nullptr) const override;

  void getUnrollingPreferences(Loop *L, ScalarEvolution &SE,
                               TTI::UnrollingPreferences &UP,
                               OptimizationRemarkEmitter *ORE) const override;

  void getPeelingPreferences(Loop *L, ScalarEvolution &SE,
                             TTI::PeelingPreferences &PP) const override;

  TTI::PopcntSupportKind getPopcntSupport(unsigned TyWidth) const override {
    assert(isPowerOf2_32(TyWidth) && "Ty width must be power of 2");
    return TTI::PSK_FastHardware;
  }

<<<<<<< HEAD
  unsigned getNumberOfParts(Type *Tp) const;
  unsigned getNumberOfRegisters(unsigned RCID) const;
  TypeSize getRegisterBitWidth(TargetTransformInfo::RegisterKind Vector) const;
  unsigned getMinVectorRegisterBitWidth() const;
  unsigned getMaximumVF(unsigned ElemWidth, unsigned Opcode) const;
=======
  unsigned getNumberOfRegisters(unsigned RCID) const override;
  TypeSize
  getRegisterBitWidth(TargetTransformInfo::RegisterKind Vector) const override;
  unsigned getMinVectorRegisterBitWidth() const override;
  unsigned getMaximumVF(unsigned ElemWidth, unsigned Opcode) const override;
>>>>>>> 2f08927f
  unsigned getLoadVectorFactor(unsigned VF, unsigned LoadSize,
                               unsigned ChainSizeInBytes,
                               VectorType *VecTy) const override;
  unsigned getStoreVectorFactor(unsigned VF, unsigned StoreSize,
                                unsigned ChainSizeInBytes,
                                VectorType *VecTy) const override;
  unsigned getLoadStoreVecRegBitWidth(unsigned AddrSpace) const override;

  bool isLegalToVectorizeMemChain(unsigned ChainSizeInBytes, Align Alignment,
                                  unsigned AddrSpace) const;
  bool isLegalToVectorizeLoadChain(unsigned ChainSizeInBytes, Align Alignment,
                                   unsigned AddrSpace) const override;
  bool isLegalToVectorizeStoreChain(unsigned ChainSizeInBytes, Align Alignment,
                                    unsigned AddrSpace) const override;

  uint64_t getMaxMemIntrinsicInlineSizeThreshold() const override;
  Type *getMemcpyLoopLoweringType(
      LLVMContext &Context, Value *Length, unsigned SrcAddrSpace,
      unsigned DestAddrSpace, Align SrcAlign, Align DestAlign,
      std::optional<uint32_t> AtomicElementSize) const override;

  void getMemcpyLoopResidualLoweringType(
      SmallVectorImpl<Type *> &OpsOut, LLVMContext &Context,
      unsigned RemainingBytes, unsigned SrcAddrSpace, unsigned DestAddrSpace,
      Align SrcAlign, Align DestAlign,
      std::optional<uint32_t> AtomicCpySize) const override;
  unsigned getMaxInterleaveFactor(ElementCount VF) const override;

  bool getTgtMemIntrinsic(IntrinsicInst *Inst,
                          MemIntrinsicInfo &Info) const override;

  InstructionCost getArithmeticInstrCost(
      unsigned Opcode, Type *Ty, TTI::TargetCostKind CostKind,
      TTI::OperandValueInfo Op1Info = {TTI::OK_AnyValue, TTI::OP_None},
      TTI::OperandValueInfo Op2Info = {TTI::OK_AnyValue, TTI::OP_None},
      ArrayRef<const Value *> Args = {},
      const Instruction *CxtI = nullptr) const override;

  InstructionCost getCFInstrCost(unsigned Opcode, TTI::TargetCostKind CostKind,
                                 const Instruction *I = nullptr) const override;

  bool isInlineAsmSourceOfDivergence(const CallInst *CI,
                                     ArrayRef<unsigned> Indices = {}) const;

  using BaseT::getVectorInstrCost;
  InstructionCost getVectorInstrCost(unsigned Opcode, Type *ValTy,
                                     TTI::TargetCostKind CostKind,
                                     unsigned Index, Value *Op0,
                                     Value *Op1) const override;

  bool isReadRegisterSourceOfDivergence(const IntrinsicInst *ReadReg) const;
  bool isSourceOfDivergence(const Value *V) const override;
  bool isAlwaysUniform(const Value *V) const override;

  bool isValidAddrSpaceCast(unsigned FromAS, unsigned ToAS) const override {
    // Address space casts must cast between different address spaces.
    if (FromAS == ToAS)
      return false;

    if (FromAS == AMDGPUAS::FLAT_ADDRESS)
      return AMDGPU::isExtendedGlobalAddrSpace(ToAS) ||
             ToAS == AMDGPUAS::LOCAL_ADDRESS ||
             ToAS == AMDGPUAS::PRIVATE_ADDRESS;

    if (AMDGPU::isExtendedGlobalAddrSpace(FromAS))
      return AMDGPU::isFlatGlobalAddrSpace(ToAS) ||
             ToAS == AMDGPUAS::CONSTANT_ADDRESS_32BIT;

    if (FromAS == AMDGPUAS::LOCAL_ADDRESS ||
        FromAS == AMDGPUAS::PRIVATE_ADDRESS)
      return ToAS == AMDGPUAS::FLAT_ADDRESS;

    return false;
  }

  bool addrspacesMayAlias(unsigned AS0, unsigned AS1) const override {
    return AMDGPU::addrspacesMayAlias(AS0, AS1);
  }

  unsigned getFlatAddressSpace() const override {
    // Don't bother running InferAddressSpaces pass on graphics shaders which
    // don't use flat addressing.
    if (IsGraphics)
      return -1;
    return AMDGPUAS::FLAT_ADDRESS;
  }

  bool collectFlatAddressOperands(SmallVectorImpl<int> &OpIndexes,
                                  Intrinsic::ID IID) const override;

  bool
  canHaveNonUndefGlobalInitializerInAddressSpace(unsigned AS) const override {
    return AS != AMDGPUAS::LOCAL_ADDRESS && AS != AMDGPUAS::REGION_ADDRESS &&
           AS != AMDGPUAS::PRIVATE_ADDRESS;
  }

  Value *rewriteIntrinsicWithAddressSpace(IntrinsicInst *II, Value *OldV,
                                          Value *NewV) const override;

  bool canSimplifyLegacyMulToMul(const Instruction &I, const Value *Op0,
                                 const Value *Op1, InstCombiner &IC) const;

  bool simplifyDemandedLaneMaskArg(InstCombiner &IC, IntrinsicInst &II,
                                   unsigned LaneAgIdx) const;

  std::optional<Instruction *>
  instCombineIntrinsic(InstCombiner &IC, IntrinsicInst &II) const override;

  Value *simplifyAMDGCNLaneIntrinsicDemanded(InstCombiner &IC,
                                             IntrinsicInst &II,
                                             const APInt &DemandedElts,
                                             APInt &UndefElts) const;

  std::optional<Value *> simplifyDemandedVectorEltsIntrinsic(
      InstCombiner &IC, IntrinsicInst &II, APInt DemandedElts, APInt &UndefElts,
      APInt &UndefElts2, APInt &UndefElts3,
      std::function<void(Instruction *, unsigned, APInt, APInt &)>
          SimplifyAndSetOp) const override;

  InstructionCost getVectorSplitCost() const { return 0; }

  InstructionCost
  getShuffleCost(TTI::ShuffleKind Kind, VectorType *Tp, ArrayRef<int> Mask,
                 TTI::TargetCostKind CostKind, int Index, VectorType *SubTp,
                 ArrayRef<const Value *> Args = {},
                 const Instruction *CxtI = nullptr) const override;

  bool isProfitableToSinkOperands(Instruction *I,
                                  SmallVectorImpl<Use *> &Ops) const override;

  bool areInlineCompatible(const Function *Caller,
                           const Function *Callee) const override;

  int getInliningLastCallToStaticBonus() const override;
  unsigned getInliningThresholdMultiplier() const override { return 11; }
  unsigned adjustInliningThreshold(const CallBase *CB) const override;
  unsigned getCallerAllocaCost(const CallBase *CB,
                               const AllocaInst *AI) const override;

  int getInlinerVectorBonusPercent() const override {
    return InlinerVectorBonusPercent;
  }

  InstructionCost
  getArithmeticReductionCost(unsigned Opcode, VectorType *Ty,
                             std::optional<FastMathFlags> FMF,
                             TTI::TargetCostKind CostKind) const override;

  InstructionCost
  getIntrinsicInstrCost(const IntrinsicCostAttributes &ICA,
                        TTI::TargetCostKind CostKind) const override;
  InstructionCost
  getMinMaxReductionCost(Intrinsic::ID IID, VectorType *Ty, FastMathFlags FMF,
                         TTI::TargetCostKind CostKind) const override;

  /// Data cache line size for LoopDataPrefetch pass. Has no use before GFX12.
  unsigned getCacheLineSize() const override { return 128; }

  /// How much before a load we should place the prefetch instruction.
  /// This is currently measured in number of IR instructions.
  unsigned getPrefetchDistance() const override;

  /// \return if target want to issue a prefetch in address space \p AS.
  bool shouldPrefetchAddressSpace(unsigned AS) const override;
  void collectKernelLaunchBounds(
      const Function &F,
      SmallVectorImpl<std::pair<StringRef, int64_t>> &LB) const override;
};

} // end namespace llvm

#endif // LLVM_LIB_TARGET_AMDGPU_AMDGPUTARGETTRANSFORMINFO_H<|MERGE_RESOLUTION|>--- conflicted
+++ resolved
@@ -118,19 +118,12 @@
     return TTI::PSK_FastHardware;
   }
 
-<<<<<<< HEAD
   unsigned getNumberOfParts(Type *Tp) const;
-  unsigned getNumberOfRegisters(unsigned RCID) const;
-  TypeSize getRegisterBitWidth(TargetTransformInfo::RegisterKind Vector) const;
-  unsigned getMinVectorRegisterBitWidth() const;
-  unsigned getMaximumVF(unsigned ElemWidth, unsigned Opcode) const;
-=======
   unsigned getNumberOfRegisters(unsigned RCID) const override;
   TypeSize
   getRegisterBitWidth(TargetTransformInfo::RegisterKind Vector) const override;
   unsigned getMinVectorRegisterBitWidth() const override;
   unsigned getMaximumVF(unsigned ElemWidth, unsigned Opcode) const override;
->>>>>>> 2f08927f
   unsigned getLoadVectorFactor(unsigned VF, unsigned LoadSize,
                                unsigned ChainSizeInBytes,
                                VectorType *VecTy) const override;
