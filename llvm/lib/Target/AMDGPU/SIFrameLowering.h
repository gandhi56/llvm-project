//===--------------------- SIFrameLowering.h --------------------*- C++ -*-===//
//
// Part of the LLVM Project, under the Apache License v2.0 with LLVM Exceptions.
// See https://llvm.org/LICENSE.txt for license information.
// SPDX-License-Identifier: Apache-2.0 WITH LLVM-exception
//
//===----------------------------------------------------------------------===//

#ifndef LLVM_LIB_TARGET_AMDGPU_SIFRAMELOWERING_H
#define LLVM_LIB_TARGET_AMDGPU_SIFRAMELOWERING_H

#include "AMDGPUFrameLowering.h"
#include "SIRegisterInfo.h"

namespace llvm {

class SIFrameLowering final : public AMDGPUFrameLowering {
public:
  SIFrameLowering(StackDirection D, Align StackAl, int LAO,
                  Align TransAl = Align(1))
      : AMDGPUFrameLowering(D, StackAl, LAO, TransAl) {}
  ~SIFrameLowering() override = default;

  void emitEntryFunctionPrologue(MachineFunction &MF,
                                 MachineBasicBlock &MBB) const;
  void emitPrologue(MachineFunction &MF,
                    MachineBasicBlock &MBB) const override;
  void emitEpilogue(MachineFunction &MF,
                    MachineBasicBlock &MBB) const override;
  StackOffset getFrameIndexReference(const MachineFunction &MF, int FI,
                                     Register &FrameReg) const override;

  void determineCalleeSaves(MachineFunction &MF, BitVector &SavedRegs,
                            RegScavenger *RS = nullptr) const override;
  void determineCalleeSavesSGPR(MachineFunction &MF, BitVector &SavedRegs,
                                RegScavenger *RS = nullptr) const;
  void determinePrologEpilogSGPRSaves(MachineFunction &MF, BitVector &SavedRegs,
                                      bool NeedExecCopyReservedReg) const;
  void emitCSRSpillStores(MachineFunction &MF, MachineBasicBlock &MBB,
                          MachineBasicBlock::iterator MBBI, DebugLoc &DL,
                          LiveRegUnits &LiveUnits, Register FrameReg,
                          Register FramePtrRegScratchCopy,
                          const bool NeedsFrameMoves) const;
  void emitCSRSpillRestores(MachineFunction &MF, MachineBasicBlock &MBB,
                            MachineBasicBlock::iterator MBBI, DebugLoc &DL,
                            LiveRegUnits &LiveUnits, Register FrameReg,
                            Register FramePtrRegScratchCopy) const;
  bool
  assignCalleeSavedSpillSlots(MachineFunction &MF,
                              const TargetRegisterInfo *TRI,
                              std::vector<CalleeSavedInfo> &CSI) const override;

  bool allocateScavengingFrameIndexesNearIncomingSP(
    const MachineFunction &MF) const override;

  bool isSupportedStackID(TargetStackID::Value ID) const override;

  void processFunctionBeforeFrameFinalized(
    MachineFunction &MF,
    RegScavenger *RS = nullptr) const override;

  void processFunctionBeforeFrameIndicesReplaced(
      MachineFunction &MF, RegScavenger *RS = nullptr) const override;

  MachineBasicBlock::iterator
  eliminateCallFramePseudoInstr(MachineFunction &MF,
                                MachineBasicBlock &MBB,
                                MachineBasicBlock::iterator MI) const override;

  bool spillCalleeSavedRegisters(MachineBasicBlock &MBB,
                                 MachineBasicBlock::iterator MBBI,
                                 const ArrayRef<CalleeSavedInfo> CSI,
                                 const TargetRegisterInfo *TRI) const override;

protected:
  bool hasFPImpl(const MachineFunction &MF) const override;

private:
  void emitEntryFunctionFlatScratchInit(MachineFunction &MF,
                                        MachineBasicBlock &MBB,
                                        MachineBasicBlock::iterator I,
                                        const DebugLoc &DL,
                                        Register ScratchWaveOffsetReg) const;

  Register getEntryFunctionReservedScratchRsrcReg(MachineFunction &MF) const;

  void emitEntryFunctionScratchRsrcRegSetup(
      MachineFunction &MF, MachineBasicBlock &MBB,
      MachineBasicBlock::iterator I, const DebugLoc &DL,
      Register PreloadedPrivateBufferReg, Register ScratchRsrcReg,
      Register ScratchWaveOffsetReg) const;

  void emitPrologueEntryCFI(MachineBasicBlock &MBB,
                            MachineBasicBlock::iterator MBBI,
                            const DebugLoc &DL) const;

  void emitDefCFA(MachineBasicBlock &MBB, MachineBasicBlock::iterator MBBI,
                  DebugLoc const &DL, Register StackPtrReg,
                  bool AspaceAlreadyDefined,
                  MachineInstr::MIFlag Flags = MachineInstr::NoFlags) const;

public:
  bool requiresStackPointerReference(const MachineFunction &MF) const;

<<<<<<< HEAD
  /// If '-amdgpu-spill-cfi-saved-regs' is enabled, emit RA/EXEC spills to
  /// a free VGPR (lanes) or memory and corresponding CFI rules.
  void emitCFISavedRegSpills(MachineFunction &MF, MachineBasicBlock &MBB,
                             MachineBasicBlock::iterator MBBI,
                             LiveRegUnits &LiveRegs,
                             bool emitSpillsToMem) const;

  /// Create a CFI index for CFIInst and build a MachineInstr around it.
  MachineInstr *
  buildCFI(MachineBasicBlock &MBB, MachineBasicBlock::iterator MBBI,
           const DebugLoc &DL, const MCCFIInstruction &CFIInst,
           MachineInstr::MIFlag flag = MachineInstr::FrameSetup) const;

  /// Create a CFI index describing a spill of the VGPR/AGPR \p Reg to another
  /// VGPR/AGPR \p RegCopy and build a MachineInstr around it.
  MachineInstr *buildCFIForVRegToVRegSpill(MachineBasicBlock &MBB,
                                           MachineBasicBlock::iterator MBBI,
                                           const DebugLoc &DL,
                                           const Register Reg,
                                           const Register RegCopy) const;
  /// Create a CFI index describing a spill of an SGPR to a single lane of
  /// a VGPR and build a MachineInstr around it.
  MachineInstr *buildCFIForSGPRToVGPRSpill(MachineBasicBlock &MBB,
                                           MachineBasicBlock::iterator MBBI,
                                           const DebugLoc &DL, const Register SGPR,
                                           const Register VGPR, const int Lane) const;
  /// Create a CFI index describing a spill of an SGPR to multiple lanes of
  /// VGPRs and build a MachineInstr around it.
  MachineInstr *buildCFIForSGPRToVGPRSpill(
      MachineBasicBlock &MBB, MachineBasicBlock::iterator MBBI,
      const DebugLoc &DL, Register SGPR,
      ArrayRef<SIRegisterInfo::SpilledReg> VGPRSpills) const;
  /// Create a CFI index describing a spill of a SGPR to VMEM and
  /// build a MachineInstr around it.
  MachineInstr *buildCFIForSGPRToVMEMSpill(MachineBasicBlock &MBB,
                                           MachineBasicBlock::iterator MBBI,
                                           const DebugLoc &DL, unsigned SGPR,
                                           int64_t Offset) const;
  /// Create a CFI index describing a spill of a VGPR to VMEM and
  /// build a MachineInstr around it.
  MachineInstr *buildCFIForVGPRToVMEMSpill(MachineBasicBlock &MBB,
                                           MachineBasicBlock::iterator MBBI,
                                           const DebugLoc &DL, unsigned VGPR,
                                           int64_t Offset) const;
  MachineInstr *buildCFIForRegToSGPRPairSpill(MachineBasicBlock &MBB,
                                              MachineBasicBlock::iterator MBBI,
                                              const DebugLoc &DL, Register Reg,
                                              Register SGPRPair) const;
=======
  // Returns true if the function may need to reserve space on the stack for the
  // CWSR trap handler.
  bool mayReserveScratchForCWSR(const MachineFunction &MF) const;
>>>>>>> eb77061a
};

} // end namespace llvm

#endif // LLVM_LIB_TARGET_AMDGPU_SIFRAMELOWERING_H<|MERGE_RESOLUTION|>--- conflicted
+++ resolved
@@ -102,7 +102,6 @@
 public:
   bool requiresStackPointerReference(const MachineFunction &MF) const;
 
-<<<<<<< HEAD
   /// If '-amdgpu-spill-cfi-saved-regs' is enabled, emit RA/EXEC spills to
   /// a free VGPR (lanes) or memory and corresponding CFI rules.
   void emitCFISavedRegSpills(MachineFunction &MF, MachineBasicBlock &MBB,
@@ -151,11 +150,9 @@
                                               MachineBasicBlock::iterator MBBI,
                                               const DebugLoc &DL, Register Reg,
                                               Register SGPRPair) const;
-=======
   // Returns true if the function may need to reserve space on the stack for the
   // CWSR trap handler.
   bool mayReserveScratchForCWSR(const MachineFunction &MF) const;
->>>>>>> eb77061a
 };
 
 } // end namespace llvm
