//===--------------------- SIFrameLowering.h --------------------*- C++ -*-===//
//
// Part of the LLVM Project, under the Apache License v2.0 with LLVM Exceptions.
// See https://llvm.org/LICENSE.txt for license information.
// SPDX-License-Identifier: Apache-2.0 WITH LLVM-exception
//
//===----------------------------------------------------------------------===//

#ifndef LLVM_LIB_TARGET_AMDGPU_SIFRAMELOWERING_H
#define LLVM_LIB_TARGET_AMDGPU_SIFRAMELOWERING_H

#include "AMDGPUFrameLowering.h"
#include "SIRegisterInfo.h"

namespace llvm {

class SIFrameLowering final : public AMDGPUFrameLowering {
public:
  SIFrameLowering(StackDirection D, Align StackAl, int LAO,
                  Align TransAl = Align(1))
      : AMDGPUFrameLowering(D, StackAl, LAO, TransAl) {}
  ~SIFrameLowering() override = default;

  void emitEntryFunctionPrologue(MachineFunction &MF,
                                 MachineBasicBlock &MBB) const;
  void emitPrologue(MachineFunction &MF,
                    MachineBasicBlock &MBB) const override;
  void emitEpilogue(MachineFunction &MF,
                    MachineBasicBlock &MBB) const override;
  StackOffset getFrameIndexReference(const MachineFunction &MF, int FI,
                                     Register &FrameReg) const override;

  void determineCalleeSaves(MachineFunction &MF, BitVector &SavedRegs,
                            RegScavenger *RS = nullptr) const override;
  void determineCalleeSavesSGPR(MachineFunction &MF, BitVector &SavedRegs,
                                RegScavenger *RS = nullptr) const;
  void determinePrologEpilogSGPRSaves(MachineFunction &MF, BitVector &SavedRegs,
                                      bool NeedExecCopyReservedReg) const;
  void emitCSRSpillStores(MachineFunction &MF, MachineBasicBlock &MBB,
                          MachineBasicBlock::iterator MBBI, DebugLoc &DL,
                          LiveRegUnits &LiveUnits, Register FrameReg,
                          Register FramePtrRegScratchCopy,
                          const bool NeedsFrameMoves) const;
  void emitCSRSpillRestores(MachineFunction &MF, MachineBasicBlock &MBB,
                            MachineBasicBlock::iterator MBBI, DebugLoc &DL,
                            LiveRegUnits &LiveUnits, Register FrameReg,
                            Register FramePtrRegScratchCopy) const;
  bool
  assignCalleeSavedSpillSlots(MachineFunction &MF,
                              const TargetRegisterInfo *TRI,
                              std::vector<CalleeSavedInfo> &CSI) const override;

  bool assignCalleeSavedSpillSlots(MachineFunction &MF,
                                   const TargetRegisterInfo *TRI,
                                   std::vector<CalleeSavedInfo> &CSI,
                                   unsigned &MinCSFrameIndex,
                                   unsigned &MaxCSFrameIndex) const override;

  bool spillCalleeSavedRegisters(MachineBasicBlock &MBB,
                                 MachineBasicBlock::iterator MI,
                                 ArrayRef<CalleeSavedInfo> CSI,
                                 const TargetRegisterInfo *TRI) const override;

  bool
  restoreCalleeSavedRegisters(MachineBasicBlock &MBB,
                              MachineBasicBlock::iterator MI,
                              MutableArrayRef<CalleeSavedInfo> CSI,
                              const TargetRegisterInfo *TRI) const override;

  bool allocateScavengingFrameIndexesNearIncomingSP(
    const MachineFunction &MF) const override;

  bool isSupportedStackID(TargetStackID::Value ID) const override;

  void processFunctionBeforeFrameFinalized(
    MachineFunction &MF,
    RegScavenger *RS = nullptr) const override;

  void processFunctionBeforeFrameIndicesReplaced(
      MachineFunction &MF, RegScavenger *RS = nullptr) const override;

  MachineBasicBlock::iterator
  eliminateCallFramePseudoInstr(MachineFunction &MF,
                                MachineBasicBlock &MBB,
                                MachineBasicBlock::iterator MI) const override;

  bool spillCalleeSavedRegisters(MachineBasicBlock &MBB,
                                 MachineBasicBlock::iterator MBBI,
                                 const ArrayRef<CalleeSavedInfo> CSI,
                                 const TargetRegisterInfo *TRI) const override;

protected:
  bool hasFPImpl(const MachineFunction &MF) const override;

private:
  void emitEntryFunctionFlatScratchInit(MachineFunction &MF,
                                        MachineBasicBlock &MBB,
                                        MachineBasicBlock::iterator I,
                                        const DebugLoc &DL,
                                        Register ScratchWaveOffsetReg) const;

  Register getEntryFunctionReservedScratchRsrcReg(MachineFunction &MF) const;

  void emitEntryFunctionScratchRsrcRegSetup(
      MachineFunction &MF, MachineBasicBlock &MBB,
      MachineBasicBlock::iterator I, const DebugLoc &DL,
      Register PreloadedPrivateBufferReg, Register ScratchRsrcReg,
      Register ScratchWaveOffsetReg) const;

  void emitPrologueEntryCFI(MachineBasicBlock &MBB,
                            MachineBasicBlock::iterator MBBI,
                            const DebugLoc &DL) const;

  void emitDefCFA(MachineBasicBlock &MBB, MachineBasicBlock::iterator MBBI,
                  DebugLoc const &DL, Register StackPtrReg,
                  bool AspaceAlreadyDefined,
                  MachineInstr::MIFlag Flags = MachineInstr::NoFlags) const;

public:
  bool requiresStackPointerReference(const MachineFunction &MF) const;

  /// If '-amdgpu-spill-cfi-saved-regs' is enabled, emit RA/EXEC spills to
  /// a free VGPR (lanes) or memory and corresponding CFI rules.
  void emitCFISavedRegSpills(MachineFunction &MF, MachineBasicBlock &MBB,
                             MachineBasicBlock::iterator MBBI,
                             LiveRegUnits &LiveRegs,
                             bool emitSpillsToMem) const;

  /// Create a CFI index for CFIInst and build a MachineInstr around it.
  MachineInstr *
  buildCFI(MachineBasicBlock &MBB, MachineBasicBlock::iterator MBBI,
           const DebugLoc &DL, const MCCFIInstruction &CFIInst,
           MachineInstr::MIFlag flag = MachineInstr::FrameSetup) const;

  /// Create a CFI index describing a spill of the VGPR/AGPR \p Reg to another
  /// VGPR/AGPR \p RegCopy and build a MachineInstr around it.
  MachineInstr *buildCFIForVRegToVRegSpill(MachineBasicBlock &MBB,
                                           MachineBasicBlock::iterator MBBI,
                                           const DebugLoc &DL,
                                           const Register Reg,
                                           const Register RegCopy) const;
  /// Create a CFI index describing a spill of an SGPR to a single lane of
  /// a VGPR and build a MachineInstr around it.
  MachineInstr *buildCFIForSGPRToVGPRSpill(MachineBasicBlock &MBB,
                                           MachineBasicBlock::iterator MBBI,
                                           const DebugLoc &DL, const Register SGPR,
                                           const Register VGPR, const int Lane) const;
  /// Create a CFI index describing a spill of an SGPR to multiple lanes of
  /// VGPRs and build a MachineInstr around it.
  MachineInstr *buildCFIForSGPRToVGPRSpill(
      MachineBasicBlock &MBB, MachineBasicBlock::iterator MBBI,
      const DebugLoc &DL, Register SGPR,
      ArrayRef<SIRegisterInfo::SpilledReg> VGPRSpills) const;
  /// Create a CFI index describing a spill of a SGPR to VMEM and
  /// build a MachineInstr around it.
  MachineInstr *buildCFIForSGPRToVMEMSpill(MachineBasicBlock &MBB,
                                           MachineBasicBlock::iterator MBBI,
                                           const DebugLoc &DL, unsigned SGPR,
                                           int64_t Offset) const;
  /// Create a CFI index describing a spill of a VGPR to VMEM and
  /// build a MachineInstr around it.
  MachineInstr *buildCFIForVGPRToVMEMSpill(MachineBasicBlock &MBB,
                                           MachineBasicBlock::iterator MBBI,
                                           const DebugLoc &DL, unsigned VGPR,
                                           int64_t Offset) const;
  MachineInstr *buildCFIForRegToSGPRPairSpill(MachineBasicBlock &MBB,
                                              MachineBasicBlock::iterator MBBI,
                                              const DebugLoc &DL, Register Reg,
                                              Register SGPRPair) const;
<<<<<<< HEAD
=======
  MachineInstr *buildCFIForSameValue(MachineBasicBlock &MBB,
                                     MachineBasicBlock::iterator MBBI,
                                     const DebugLoc &DL, Register Reg) const;
>>>>>>> fb604a32
  // Returns true if the function may need to reserve space on the stack for the
  // CWSR trap handler.
  bool mayReserveScratchForCWSR(const MachineFunction &MF) const;
};

} // end namespace llvm

#endif // LLVM_LIB_TARGET_AMDGPU_SIFRAMELOWERING_H<|MERGE_RESOLUTION|>--- conflicted
+++ resolved
@@ -84,11 +84,6 @@
                                 MachineBasicBlock &MBB,
                                 MachineBasicBlock::iterator MI) const override;
 
-  bool spillCalleeSavedRegisters(MachineBasicBlock &MBB,
-                                 MachineBasicBlock::iterator MBBI,
-                                 const ArrayRef<CalleeSavedInfo> CSI,
-                                 const TargetRegisterInfo *TRI) const override;
-
 protected:
   bool hasFPImpl(const MachineFunction &MF) const override;
 
@@ -167,12 +162,9 @@
                                               MachineBasicBlock::iterator MBBI,
                                               const DebugLoc &DL, Register Reg,
                                               Register SGPRPair) const;
-<<<<<<< HEAD
-=======
   MachineInstr *buildCFIForSameValue(MachineBasicBlock &MBB,
                                      MachineBasicBlock::iterator MBBI,
                                      const DebugLoc &DL, Register Reg) const;
->>>>>>> fb604a32
   // Returns true if the function may need to reserve space on the stack for the
   // CWSR trap handler.
   bool mayReserveScratchForCWSR(const MachineFunction &MF) const;
