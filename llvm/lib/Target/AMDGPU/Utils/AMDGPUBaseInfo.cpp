--- conflicted
+++ resolved
@@ -356,7 +356,6 @@
   auto TargetTriple = STI.getTargetTriple();
   auto Version = getIsaVersion(STI.getCPU());
 
-<<<<<<< HEAD
   StreamRep << TargetTriple.getArchName() << '-'
             << TargetTriple.getVendorName() << '-'
             << TargetTriple.getOSName() << '-'
@@ -443,16 +442,6 @@
       break;
     }
   }
-=======
-  Stream << TargetTriple.getArchName() << '-'
-         << TargetTriple.getVendorName() << '-'
-         << TargetTriple.getOSName() << '-'
-         << TargetTriple.getEnvironmentName() << '-'
-         << "gfx"
-         << Version.Major
-         << Version.Minor
-         << hexdigit(Version.Stepping, true);
->>>>>>> c77659e5
 
   StreamRep << Processor << Features;
 
