//===- AMDGPUAttributor.cpp -----------------------------------------------===//
//
// Part of the LLVM Project, under the Apache License v2.0 with LLVM Exceptions.
// See https://llvm.org/LICENSE.txt for license information.
// SPDX-License-Identifier: Apache-2.0 WITH LLVM-exception
//
//===----------------------------------------------------------------------===//
//
/// \file This pass uses Attributor framework to deduce AMDGPU attributes.
//
//===----------------------------------------------------------------------===//

#include "AMDGPU.h"
#include "GCNSubtarget.h"
#include "Utils/AMDGPUBaseInfo.h"
#include "llvm/Analysis/CycleAnalysis.h"
#include "llvm/CodeGen/TargetPassConfig.h"
#include "llvm/IR/IntrinsicsAMDGPU.h"
#include "llvm/IR/IntrinsicsR600.h"
#include "llvm/Target/TargetMachine.h"
#include "llvm/Transforms/IPO/Attributor.h"

#define DEBUG_TYPE "amdgpu-attributor"

namespace llvm {
void initializeCycleInfoWrapperPassPass(PassRegistry &);
} // namespace llvm

using namespace llvm;

static cl::opt<unsigned> KernargPreloadCount(
    "amdgpu-kernarg-preload-count",
    cl::desc("How many kernel arguments to preload onto SGPRs"), cl::init(0));

static cl::opt<unsigned> IndirectCallSpecializationThreshold(
    "amdgpu-indirect-call-specialization-threshold",
    cl::desc(
        "A threshold controls whether an indirect call will be specialized"),
    cl::init(3));

#define AMDGPU_ATTRIBUTE(Name, Str) Name##_POS,

enum ImplicitArgumentPositions {
  #include "AMDGPUAttributes.def"
  LAST_ARG_POS
};

#define AMDGPU_ATTRIBUTE(Name, Str) Name = 1 << Name##_POS,

enum ImplicitArgumentMask {
  NOT_IMPLICIT_INPUT = 0,
  #include "AMDGPUAttributes.def"
  ALL_ARGUMENT_MASK = (1 << LAST_ARG_POS) - 1
};

#define AMDGPU_ATTRIBUTE(Name, Str) {Name, Str},
static constexpr std::pair<ImplicitArgumentMask,
                           StringLiteral> ImplicitAttrs[] = {
 #include "AMDGPUAttributes.def"
};

// We do not need to note the x workitem or workgroup id because they are always
// initialized.
//
// TODO: We should not add the attributes if the known compile time workgroup
// size is 1 for y/z.
static ImplicitArgumentMask
intrinsicToAttrMask(Intrinsic::ID ID, bool &NonKernelOnly, bool &NeedsImplicit,
                    bool HasApertureRegs, bool SupportsGetDoorBellID,
                    unsigned CodeObjectVersion) {
  switch (ID) {
  case Intrinsic::amdgcn_workitem_id_x:
    NonKernelOnly = true;
    return WORKITEM_ID_X;
  case Intrinsic::amdgcn_workgroup_id_x:
    NonKernelOnly = true;
    return WORKGROUP_ID_X;
  case Intrinsic::amdgcn_workitem_id_y:
  case Intrinsic::r600_read_tidig_y:
    return WORKITEM_ID_Y;
  case Intrinsic::amdgcn_workitem_id_z:
  case Intrinsic::r600_read_tidig_z:
    return WORKITEM_ID_Z;
  case Intrinsic::amdgcn_workgroup_id_y:
  case Intrinsic::r600_read_tgid_y:
    return WORKGROUP_ID_Y;
  case Intrinsic::amdgcn_workgroup_id_z:
  case Intrinsic::r600_read_tgid_z:
    return WORKGROUP_ID_Z;
  case Intrinsic::amdgcn_lds_kernel_id:
    return LDS_KERNEL_ID;
  case Intrinsic::amdgcn_dispatch_ptr:
    return DISPATCH_PTR;
  case Intrinsic::amdgcn_dispatch_id:
    return DISPATCH_ID;
  case Intrinsic::amdgcn_implicitarg_ptr:
    return IMPLICIT_ARG_PTR;
  // Need queue_ptr anyway. But under V5, we also need implicitarg_ptr to access
  // queue_ptr.
  case Intrinsic::amdgcn_queue_ptr:
    NeedsImplicit = (CodeObjectVersion >= AMDGPU::AMDHSA_COV5);
    return QUEUE_PTR;
  case Intrinsic::amdgcn_is_shared:
  case Intrinsic::amdgcn_is_private:
    if (HasApertureRegs)
      return NOT_IMPLICIT_INPUT;
    // Under V5, we need implicitarg_ptr + offsets to access private_base or
    // shared_base. For pre-V5, however, need to access them through queue_ptr +
    // offsets.
    return CodeObjectVersion >= AMDGPU::AMDHSA_COV5 ? IMPLICIT_ARG_PTR :
                                                      QUEUE_PTR;
  case Intrinsic::trap:
    if (SupportsGetDoorBellID) // GetDoorbellID support implemented since V4.
      return CodeObjectVersion >= AMDGPU::AMDHSA_COV4 ? NOT_IMPLICIT_INPUT :
                                                        QUEUE_PTR;
    NeedsImplicit = (CodeObjectVersion >= AMDGPU::AMDHSA_COV5);
    return QUEUE_PTR;
  default:
    return NOT_IMPLICIT_INPUT;
  }
}

static bool castRequiresQueuePtr(unsigned SrcAS) {
  return SrcAS == AMDGPUAS::LOCAL_ADDRESS || SrcAS == AMDGPUAS::PRIVATE_ADDRESS;
}

static bool isDSAddress(const Constant *C) {
  const GlobalValue *GV = dyn_cast<GlobalValue>(C);
  if (!GV)
    return false;
  unsigned AS = GV->getAddressSpace();
  return AS == AMDGPUAS::LOCAL_ADDRESS || AS == AMDGPUAS::REGION_ADDRESS;
}

/// Returns true if the function requires the implicit argument be passed
/// regardless of the function contents.
static bool funcRequiresHostcallPtr(const Function &F) {
  // Sanitizers require the hostcall buffer passed in the implicit arguments.
  return F.hasFnAttribute(Attribute::SanitizeAddress) ||
         F.hasFnAttribute(Attribute::SanitizeThread) ||
         F.hasFnAttribute(Attribute::SanitizeMemory) ||
         F.hasFnAttribute(Attribute::SanitizeHWAddress) ||
         F.hasFnAttribute(Attribute::SanitizeMemTag);
}

namespace {
class AMDGPUInformationCache : public InformationCache {
public:
  AMDGPUInformationCache(const Module &M, AnalysisGetter &AG,
                         BumpPtrAllocator &Allocator,
                         SetVector<Function *> *CGSCC, TargetMachine &TM)
      : InformationCache(M, AG, Allocator, CGSCC), TM(TM),
        CodeObjectVersion(AMDGPU::getAMDHSACodeObjectVersion(M)) {}

  TargetMachine &TM;

  enum ConstantStatus { DS_GLOBAL = 1 << 0, ADDR_SPACE_CAST = 1 << 1 };

  /// Check if the subtarget has aperture regs.
  bool hasApertureRegs(Function &F) {
    const GCNSubtarget &ST = TM.getSubtarget<GCNSubtarget>(F);
    return ST.hasApertureRegs();
  }

  /// Check if the subtarget supports GetDoorbellID.
  bool supportsGetDoorbellID(Function &F) {
    const GCNSubtarget &ST = TM.getSubtarget<GCNSubtarget>(F);
    return ST.supportsGetDoorbellID();
  }

  std::pair<unsigned, unsigned> getFlatWorkGroupSizes(const Function &F) {
    const GCNSubtarget &ST = TM.getSubtarget<GCNSubtarget>(F);
    return ST.getFlatWorkGroupSizes(F);
  }

  std::pair<unsigned, unsigned>
  getMaximumFlatWorkGroupRange(const Function &F) {
    const GCNSubtarget &ST = TM.getSubtarget<GCNSubtarget>(F);
    return {ST.getMinFlatWorkGroupSize(), ST.getMaxFlatWorkGroupSize()};
  }

  /// Get code object version.
  unsigned getCodeObjectVersion() const {
    return CodeObjectVersion;
  }

  /// Get the effective value of "amdgpu-waves-per-eu" for the function,
  /// accounting for the interaction with the passed value to use for
  /// "amdgpu-flat-work-group-size".
  std::pair<unsigned, unsigned>
  getWavesPerEU(const Function &F,
                std::pair<unsigned, unsigned> FlatWorkGroupSize) {
    const GCNSubtarget &ST = TM.getSubtarget<GCNSubtarget>(F);
    return ST.getWavesPerEU(F, FlatWorkGroupSize);
  }

  std::pair<unsigned, unsigned>
  getEffectiveWavesPerEU(const Function &F,
                         std::pair<unsigned, unsigned> WavesPerEU,
                         std::pair<unsigned, unsigned> FlatWorkGroupSize) {
    const GCNSubtarget &ST = TM.getSubtarget<GCNSubtarget>(F);
    return ST.getEffectiveWavesPerEU(WavesPerEU, FlatWorkGroupSize);
  }

  unsigned getMaxWavesPerEU(const Function &F) {
    const GCNSubtarget &ST = TM.getSubtarget<GCNSubtarget>(F);
    return ST.getMaxWavesPerEU();
  }

private:
  /// Check if the ConstantExpr \p CE requires the queue pointer.
  static bool visitConstExpr(const ConstantExpr *CE) {
    if (CE->getOpcode() == Instruction::AddrSpaceCast) {
      unsigned SrcAS = CE->getOperand(0)->getType()->getPointerAddressSpace();
      return castRequiresQueuePtr(SrcAS);
    }
    return false;
  }

  /// Get the constant access bitmap for \p C.
  uint8_t getConstantAccess(const Constant *C,
                            SmallPtrSetImpl<const Constant *> &Visited) {
    auto It = ConstantStatus.find(C);
    if (It != ConstantStatus.end())
      return It->second;

    uint8_t Result = 0;
    if (isDSAddress(C))
      Result = DS_GLOBAL;

    if (const auto *CE = dyn_cast<ConstantExpr>(C))
      if (visitConstExpr(CE))
        Result |= ADDR_SPACE_CAST;

    for (const Use &U : C->operands()) {
      const auto *OpC = dyn_cast<Constant>(U);
      if (!OpC || !Visited.insert(OpC).second)
        continue;

      Result |= getConstantAccess(OpC, Visited);
    }
    return Result;
  }

public:
  /// Returns true if \p Fn needs the queue pointer because of \p C.
  bool needsQueuePtr(const Constant *C, Function &Fn) {
    bool IsNonEntryFunc = !AMDGPU::isEntryFunctionCC(Fn.getCallingConv());
    bool HasAperture = hasApertureRegs(Fn);

    // No need to explore the constants.
    if (!IsNonEntryFunc && HasAperture)
      return false;

    SmallPtrSet<const Constant *, 8> Visited;
    uint8_t Access = getConstantAccess(C, Visited);

    // We need to trap on DS globals in non-entry functions.
    if (IsNonEntryFunc && (Access & DS_GLOBAL))
      return true;

    return !HasAperture && (Access & ADDR_SPACE_CAST);
  }

private:
  /// Used to determine if the Constant needs the queue pointer.
  DenseMap<const Constant *, uint8_t> ConstantStatus;
  const unsigned CodeObjectVersion;
};

struct AAAMDAttributes
    : public StateWrapper<BitIntegerState<uint32_t, ALL_ARGUMENT_MASK, 0>,
                          AbstractAttribute> {
  using Base = StateWrapper<BitIntegerState<uint32_t, ALL_ARGUMENT_MASK, 0>,
                            AbstractAttribute>;

  AAAMDAttributes(const IRPosition &IRP, Attributor &A) : Base(IRP) {}

  /// Create an abstract attribute view for the position \p IRP.
  static AAAMDAttributes &createForPosition(const IRPosition &IRP,
                                            Attributor &A);

  /// See AbstractAttribute::getName().
  const std::string getName() const override { return "AAAMDAttributes"; }

  /// See AbstractAttribute::getIdAddr().
  const char *getIdAddr() const override { return &ID; }

  /// This function should return true if the type of the \p AA is
  /// AAAMDAttributes.
  static bool classof(const AbstractAttribute *AA) {
    return (AA->getIdAddr() == &ID);
  }

  /// Unique ID (due to the unique address)
  static const char ID;
};
const char AAAMDAttributes::ID = 0;

struct AAUniformWorkGroupSize
    : public StateWrapper<BooleanState, AbstractAttribute> {
  using Base = StateWrapper<BooleanState, AbstractAttribute>;
  AAUniformWorkGroupSize(const IRPosition &IRP, Attributor &A) : Base(IRP) {}

  /// Create an abstract attribute view for the position \p IRP.
  static AAUniformWorkGroupSize &createForPosition(const IRPosition &IRP,
                                                   Attributor &A);

  /// See AbstractAttribute::getName().
  const std::string getName() const override {
    return "AAUniformWorkGroupSize";
  }

  /// See AbstractAttribute::getIdAddr().
  const char *getIdAddr() const override { return &ID; }

  /// This function should return true if the type of the \p AA is
  /// AAAMDAttributes.
  static bool classof(const AbstractAttribute *AA) {
    return (AA->getIdAddr() == &ID);
  }

  /// Unique ID (due to the unique address)
  static const char ID;
};
const char AAUniformWorkGroupSize::ID = 0;

struct AAUniformWorkGroupSizeFunction : public AAUniformWorkGroupSize {
  AAUniformWorkGroupSizeFunction(const IRPosition &IRP, Attributor &A)
      : AAUniformWorkGroupSize(IRP, A) {}

  void initialize(Attributor &A) override {
    Function *F = getAssociatedFunction();
    CallingConv::ID CC = F->getCallingConv();

    if (CC != CallingConv::AMDGPU_KERNEL)
      return;

    bool InitialValue = false;
    if (F->hasFnAttribute("uniform-work-group-size"))
      InitialValue =
          F->getFnAttribute("uniform-work-group-size").getValueAsString() ==
          "true";

    if (InitialValue)
      indicateOptimisticFixpoint();
    else
      indicatePessimisticFixpoint();
  }

  ChangeStatus updateImpl(Attributor &A) override {
    ChangeStatus Change = ChangeStatus::UNCHANGED;

    auto CheckCallSite = [&](AbstractCallSite CS) {
      Function *Caller = CS.getInstruction()->getFunction();
      LLVM_DEBUG(dbgs() << "[AAUniformWorkGroupSize] Call " << Caller->getName()
                        << "->" << getAssociatedFunction()->getName() << "\n");

      const auto *CallerInfo = A.getAAFor<AAUniformWorkGroupSize>(
          *this, IRPosition::function(*Caller), DepClassTy::REQUIRED);
      if (!CallerInfo)
        return false;

      Change = Change | clampStateAndIndicateChange(this->getState(),
                                                    CallerInfo->getState());

      return true;
    };

    bool AllCallSitesKnown = true;
    if (!A.checkForAllCallSites(CheckCallSite, *this, true, AllCallSitesKnown))
      return indicatePessimisticFixpoint();

    return Change;
  }

  ChangeStatus manifest(Attributor &A) override {
    SmallVector<Attribute, 8> AttrList;
    LLVMContext &Ctx = getAssociatedFunction()->getContext();

    AttrList.push_back(Attribute::get(Ctx, "uniform-work-group-size",
                                      getAssumed() ? "true" : "false"));
    return A.manifestAttrs(getIRPosition(), AttrList,
                           /* ForceReplace */ true);
  }

  bool isValidState() const override {
    // This state is always valid, even when the state is false.
    return true;
  }

  const std::string getAsStr(Attributor *) const override {
    return "AMDWorkGroupSize[" + std::to_string(getAssumed()) + "]";
  }

  /// See AbstractAttribute::trackStatistics()
  void trackStatistics() const override {}
};

AAUniformWorkGroupSize &
AAUniformWorkGroupSize::createForPosition(const IRPosition &IRP,
                                          Attributor &A) {
  if (IRP.getPositionKind() == IRPosition::IRP_FUNCTION)
    return *new (A.Allocator) AAUniformWorkGroupSizeFunction(IRP, A);
  llvm_unreachable(
      "AAUniformWorkGroupSize is only valid for function position");
}

struct AAAMDAttributesFunction : public AAAMDAttributes {
  AAAMDAttributesFunction(const IRPosition &IRP, Attributor &A)
      : AAAMDAttributes(IRP, A) {}

  void initialize(Attributor &A) override {
    Function *F = getAssociatedFunction();

    // If the function requires the implicit arg pointer due to sanitizers,
    // assume it's needed even if explicitly marked as not requiring it.
    const bool NeedsHostcall = funcRequiresHostcallPtr(*F);
    if (NeedsHostcall) {
      removeAssumedBits(IMPLICIT_ARG_PTR);
      removeAssumedBits(HOSTCALL_PTR);
    }

    for (auto Attr : ImplicitAttrs) {
      if (NeedsHostcall &&
          (Attr.first == IMPLICIT_ARG_PTR || Attr.first == HOSTCALL_PTR))
        continue;

      if (F->hasFnAttribute(Attr.second))
        addKnownBits(Attr.first);
    }

    if (F->isDeclaration())
      return;

    // Ignore functions with graphics calling conventions, these are currently
    // not allowed to have kernel arguments.
    if (AMDGPU::isGraphics(F->getCallingConv())) {
      indicatePessimisticFixpoint();
      return;
    }
  }

  ChangeStatus updateImpl(Attributor &A) override {
    Function *F = getAssociatedFunction();
    // The current assumed state used to determine a change.
    auto OrigAssumed = getAssumed();

    // Check for Intrinsics and propagate attributes.
    const AACallEdges *AAEdges = A.getAAFor<AACallEdges>(
        *this, this->getIRPosition(), DepClassTy::REQUIRED);
    if (!AAEdges || AAEdges->hasNonAsmUnknownCallee())
      return indicatePessimisticFixpoint();

    bool IsNonEntryFunc = !AMDGPU::isEntryFunctionCC(F->getCallingConv());

    bool NeedsImplicit = false;
    auto &InfoCache = static_cast<AMDGPUInformationCache &>(A.getInfoCache());
    bool HasApertureRegs = InfoCache.hasApertureRegs(*F);
    bool SupportsGetDoorbellID = InfoCache.supportsGetDoorbellID(*F);
    unsigned COV = InfoCache.getCodeObjectVersion();

    for (Function *Callee : AAEdges->getOptimisticEdges()) {
      Intrinsic::ID IID = Callee->getIntrinsicID();
      if (IID == Intrinsic::not_intrinsic) {
        const AAAMDAttributes *AAAMD = A.getAAFor<AAAMDAttributes>(
            *this, IRPosition::function(*Callee), DepClassTy::REQUIRED);
        if (!AAAMD)
          return indicatePessimisticFixpoint();
        *this &= *AAAMD;
        continue;
      }

      bool NonKernelOnly = false;
      ImplicitArgumentMask AttrMask =
          intrinsicToAttrMask(IID, NonKernelOnly, NeedsImplicit,
                              HasApertureRegs, SupportsGetDoorbellID, COV);
      if (AttrMask != NOT_IMPLICIT_INPUT) {
        if ((IsNonEntryFunc || !NonKernelOnly))
          removeAssumedBits(AttrMask);
      }
    }

    // Need implicitarg_ptr to acess queue_ptr, private_base, and shared_base.
    if (NeedsImplicit)
      removeAssumedBits(IMPLICIT_ARG_PTR);

    if (isAssumed(QUEUE_PTR) && checkForQueuePtr(A)) {
      // Under V5, we need implicitarg_ptr + offsets to access private_base or
      // shared_base. We do not actually need queue_ptr.
      if (COV >= 5)
        removeAssumedBits(IMPLICIT_ARG_PTR);
      else
        removeAssumedBits(QUEUE_PTR);
    }

    if (funcRetrievesMultigridSyncArg(A, COV)) {
      assert(!isAssumed(IMPLICIT_ARG_PTR) &&
             "multigrid_sync_arg needs implicitarg_ptr");
      removeAssumedBits(MULTIGRID_SYNC_ARG);
    }

    if (funcRetrievesHostcallPtr(A, COV)) {
      assert(!isAssumed(IMPLICIT_ARG_PTR) && "hostcall needs implicitarg_ptr");
      removeAssumedBits(HOSTCALL_PTR);
    }

    if (funcRetrievesHeapPtr(A, COV)) {
      assert(!isAssumed(IMPLICIT_ARG_PTR) && "heap_ptr needs implicitarg_ptr");
      removeAssumedBits(HEAP_PTR);
    }

    if (isAssumed(QUEUE_PTR) && funcRetrievesQueuePtr(A, COV)) {
      assert(!isAssumed(IMPLICIT_ARG_PTR) && "queue_ptr needs implicitarg_ptr");
      removeAssumedBits(QUEUE_PTR);
    }

    if (isAssumed(LDS_KERNEL_ID) && funcRetrievesLDSKernelId(A)) {
      removeAssumedBits(LDS_KERNEL_ID);
    }

    if (isAssumed(DEFAULT_QUEUE) && funcRetrievesDefaultQueue(A, COV))
      removeAssumedBits(DEFAULT_QUEUE);

    if (isAssumed(COMPLETION_ACTION) && funcRetrievesCompletionAction(A, COV))
      removeAssumedBits(COMPLETION_ACTION);

    return getAssumed() != OrigAssumed ? ChangeStatus::CHANGED
                                       : ChangeStatus::UNCHANGED;
  }

  ChangeStatus manifest(Attributor &A) override {
    SmallVector<Attribute, 8> AttrList;
    LLVMContext &Ctx = getAssociatedFunction()->getContext();

    for (auto Attr : ImplicitAttrs) {
      if (isKnown(Attr.first))
        AttrList.push_back(Attribute::get(Ctx, Attr.second));
    }

    return A.manifestAttrs(getIRPosition(), AttrList,
                           /* ForceReplace */ true);
  }

  const std::string getAsStr(Attributor *) const override {
    std::string Str;
    raw_string_ostream OS(Str);
    OS << "AMDInfo[";
    for (auto Attr : ImplicitAttrs)
      if (isAssumed(Attr.first))
        OS << ' ' << Attr.second;
    OS << " ]";
    return OS.str();
  }

  /// See AbstractAttribute::trackStatistics()
  void trackStatistics() const override {}

private:
  bool checkForQueuePtr(Attributor &A) {
    Function *F = getAssociatedFunction();
    bool IsNonEntryFunc = !AMDGPU::isEntryFunctionCC(F->getCallingConv());

    auto &InfoCache = static_cast<AMDGPUInformationCache &>(A.getInfoCache());

    bool NeedsQueuePtr = false;

    auto CheckAddrSpaceCasts = [&](Instruction &I) {
      unsigned SrcAS = static_cast<AddrSpaceCastInst &>(I).getSrcAddressSpace();
      if (castRequiresQueuePtr(SrcAS)) {
        NeedsQueuePtr = true;
        return false;
      }
      return true;
    };

    bool HasApertureRegs = InfoCache.hasApertureRegs(*F);

    // `checkForAllInstructions` is much more cheaper than going through all
    // instructions, try it first.

    // The queue pointer is not needed if aperture regs is present.
    if (!HasApertureRegs) {
      bool UsedAssumedInformation = false;
      A.checkForAllInstructions(CheckAddrSpaceCasts, *this,
                                {Instruction::AddrSpaceCast},
                                UsedAssumedInformation);
    }

    // If we found  that we need the queue pointer, nothing else to do.
    if (NeedsQueuePtr)
      return true;

    if (!IsNonEntryFunc && HasApertureRegs)
      return false;

    for (BasicBlock &BB : *F) {
      for (Instruction &I : BB) {
        for (const Use &U : I.operands()) {
          if (const auto *C = dyn_cast<Constant>(U)) {
            if (InfoCache.needsQueuePtr(C, *F))
              return true;
          }
        }
      }
    }

    return false;
  }

  bool funcRetrievesMultigridSyncArg(Attributor &A, unsigned COV) {
    auto Pos = llvm::AMDGPU::getMultigridSyncArgImplicitArgPosition(COV);
    AA::RangeTy Range(Pos, 8);
    return funcRetrievesImplicitKernelArg(A, Range);
  }

  bool funcRetrievesHostcallPtr(Attributor &A, unsigned COV) {
    auto Pos = llvm::AMDGPU::getHostcallImplicitArgPosition(COV);
    AA::RangeTy Range(Pos, 8);
    return funcRetrievesImplicitKernelArg(A, Range);
  }

  bool funcRetrievesDefaultQueue(Attributor &A, unsigned COV) {
    auto Pos = llvm::AMDGPU::getDefaultQueueImplicitArgPosition(COV);
    AA::RangeTy Range(Pos, 8);
    return funcRetrievesImplicitKernelArg(A, Range);
  }

  bool funcRetrievesCompletionAction(Attributor &A, unsigned COV) {
    auto Pos = llvm::AMDGPU::getCompletionActionImplicitArgPosition(COV);
    AA::RangeTy Range(Pos, 8);
    return funcRetrievesImplicitKernelArg(A, Range);
  }

  bool funcRetrievesHeapPtr(Attributor &A, unsigned COV) {
    if (COV < 5)
      return false;
    AA::RangeTy Range(AMDGPU::ImplicitArg::HEAP_PTR_OFFSET, 8);
    return funcRetrievesImplicitKernelArg(A, Range);
  }

  bool funcRetrievesQueuePtr(Attributor &A, unsigned COV) {
    if (COV < 5)
      return false;
    AA::RangeTy Range(AMDGPU::ImplicitArg::QUEUE_PTR_OFFSET, 8);
    return funcRetrievesImplicitKernelArg(A, Range);
  }

  bool funcRetrievesImplicitKernelArg(Attributor &A, AA::RangeTy Range) {
    // Check if this is a call to the implicitarg_ptr builtin and it
    // is used to retrieve the hostcall pointer. The implicit arg for
    // hostcall is not used only if every use of the implicitarg_ptr
    // is a load that clearly does not retrieve any byte of the
    // hostcall pointer. We check this by tracing all the uses of the
    // initial call to the implicitarg_ptr intrinsic.
    auto DoesNotLeadToKernelArgLoc = [&](Instruction &I) {
      auto &Call = cast<CallBase>(I);
      if (Call.getIntrinsicID() != Intrinsic::amdgcn_implicitarg_ptr)
        return true;

      const auto *PointerInfoAA = A.getAAFor<AAPointerInfo>(
          *this, IRPosition::callsite_returned(Call), DepClassTy::REQUIRED);
      if (!PointerInfoAA)
        return false;

      return PointerInfoAA->forallInterferingAccesses(
          Range, [](const AAPointerInfo::Access &Acc, bool IsExact) {
            return Acc.getRemoteInst()->isDroppable();
          });
    };

    bool UsedAssumedInformation = false;
    return !A.checkForAllCallLikeInstructions(DoesNotLeadToKernelArgLoc, *this,
                                              UsedAssumedInformation);
  }

  bool funcRetrievesLDSKernelId(Attributor &A) {
    auto DoesNotRetrieve = [&](Instruction &I) {
      auto &Call = cast<CallBase>(I);
      return Call.getIntrinsicID() != Intrinsic::amdgcn_lds_kernel_id;
    };
    bool UsedAssumedInformation = false;
    return !A.checkForAllCallLikeInstructions(DoesNotRetrieve, *this,
                                              UsedAssumedInformation);
  }
};

AAAMDAttributes &AAAMDAttributes::createForPosition(const IRPosition &IRP,
                                                    Attributor &A) {
  if (IRP.getPositionKind() == IRPosition::IRP_FUNCTION)
    return *new (A.Allocator) AAAMDAttributesFunction(IRP, A);
  llvm_unreachable("AAAMDAttributes is only valid for function position");
}

/// Base class to derive different size ranges.
struct AAAMDSizeRangeAttribute
    : public StateWrapper<IntegerRangeState, AbstractAttribute, uint32_t> {
  using Base = StateWrapper<IntegerRangeState, AbstractAttribute, uint32_t>;

  StringRef AttrName;

  AAAMDSizeRangeAttribute(const IRPosition &IRP, Attributor &A,
                          StringRef AttrName)
      : Base(IRP, 32), AttrName(AttrName) {}

  /// See AbstractAttribute::trackStatistics()
  void trackStatistics() const override {}

  template <class AttributeImpl>
  ChangeStatus updateImplImpl(Attributor &A) {
    ChangeStatus Change = ChangeStatus::UNCHANGED;

    auto CheckCallSite = [&](AbstractCallSite CS) {
      Function *Caller = CS.getInstruction()->getFunction();
      LLVM_DEBUG(dbgs() << '[' << getName() << "] Call " << Caller->getName()
                        << "->" << getAssociatedFunction()->getName() << '\n');

      const auto *CallerInfo = A.getAAFor<AttributeImpl>(
          *this, IRPosition::function(*Caller), DepClassTy::REQUIRED);
      if (!CallerInfo)
        return false;

      Change |=
          clampStateAndIndicateChange(this->getState(), CallerInfo->getState());

      return true;
    };

    bool AllCallSitesKnown = true;
    if (!A.checkForAllCallSites(CheckCallSite, *this, true, AllCallSitesKnown))
      return indicatePessimisticFixpoint();

    return Change;
  }

  ChangeStatus emitAttributeIfNotDefault(Attributor &A, unsigned Min,
                                         unsigned Max) {
    // Don't add the attribute if it's the implied default.
    if (getAssumed().getLower() == Min && getAssumed().getUpper() - 1 == Max)
      return ChangeStatus::UNCHANGED;

    Function *F = getAssociatedFunction();
    LLVMContext &Ctx = F->getContext();
    SmallString<10> Buffer;
    raw_svector_ostream OS(Buffer);
    OS << getAssumed().getLower() << ',' << getAssumed().getUpper() - 1;
    return A.manifestAttrs(getIRPosition(),
                           {Attribute::get(Ctx, AttrName, OS.str())},
                           /* ForceReplace */ true);
  }

  const std::string getAsStr(Attributor *) const override {
    std::string Str;
    raw_string_ostream OS(Str);
    OS << getName() << '[';
    OS << getAssumed().getLower() << ',' << getAssumed().getUpper() - 1;
    OS << ']';
    return OS.str();
  }
};

/// Propagate amdgpu-flat-work-group-size attribute.
struct AAAMDFlatWorkGroupSize : public AAAMDSizeRangeAttribute {
  AAAMDFlatWorkGroupSize(const IRPosition &IRP, Attributor &A)
      : AAAMDSizeRangeAttribute(IRP, A, "amdgpu-flat-work-group-size") {}

  void initialize(Attributor &A) override {
    Function *F = getAssociatedFunction();
    auto &InfoCache = static_cast<AMDGPUInformationCache &>(A.getInfoCache());
    unsigned MinGroupSize, MaxGroupSize;
    std::tie(MinGroupSize, MaxGroupSize) = InfoCache.getFlatWorkGroupSizes(*F);
    intersectKnown(
        ConstantRange(APInt(32, MinGroupSize), APInt(32, MaxGroupSize + 1)));

    if (AMDGPU::isEntryFunctionCC(F->getCallingConv()))
      indicatePessimisticFixpoint();
  }

  ChangeStatus updateImpl(Attributor &A) override {
    return updateImplImpl<AAAMDFlatWorkGroupSize>(A);
  }

  /// Create an abstract attribute view for the position \p IRP.
  static AAAMDFlatWorkGroupSize &createForPosition(const IRPosition &IRP,
                                                   Attributor &A);

  ChangeStatus manifest(Attributor &A) override {
    Function *F = getAssociatedFunction();
    auto &InfoCache = static_cast<AMDGPUInformationCache &>(A.getInfoCache());
    unsigned Min, Max;
    std::tie(Min, Max) = InfoCache.getMaximumFlatWorkGroupRange(*F);
    return emitAttributeIfNotDefault(A, Min, Max);
  }

  /// See AbstractAttribute::getName()
  const std::string getName() const override {
    return "AAAMDFlatWorkGroupSize";
  }

  /// See AbstractAttribute::getIdAddr()
  const char *getIdAddr() const override { return &ID; }

  /// This function should return true if the type of the \p AA is
  /// AAAMDFlatWorkGroupSize
  static bool classof(const AbstractAttribute *AA) {
    return (AA->getIdAddr() == &ID);
  }

  /// Unique ID (due to the unique address)
  static const char ID;
};

const char AAAMDFlatWorkGroupSize::ID = 0;

AAAMDFlatWorkGroupSize &
AAAMDFlatWorkGroupSize::createForPosition(const IRPosition &IRP,
                                          Attributor &A) {
  if (IRP.getPositionKind() == IRPosition::IRP_FUNCTION)
    return *new (A.Allocator) AAAMDFlatWorkGroupSize(IRP, A);
  llvm_unreachable(
      "AAAMDFlatWorkGroupSize is only valid for function position");
}

/// Propagate amdgpu-waves-per-eu attribute.
struct AAAMDWavesPerEU : public AAAMDSizeRangeAttribute {
  AAAMDWavesPerEU(const IRPosition &IRP, Attributor &A)
      : AAAMDSizeRangeAttribute(IRP, A, "amdgpu-waves-per-eu") {}

  bool isValidState() const override {
    return !Assumed.isEmptySet() && IntegerRangeState::isValidState();
  }

  void initialize(Attributor &A) override {
    Function *F = getAssociatedFunction();
    auto &InfoCache = static_cast<AMDGPUInformationCache &>(A.getInfoCache());

    if (const auto *AssumedGroupSize = A.getAAFor<AAAMDFlatWorkGroupSize>(
            *this, IRPosition::function(*F), DepClassTy::REQUIRED)) {

      unsigned Min, Max;
      std::tie(Min, Max) = InfoCache.getWavesPerEU(
          *F, {AssumedGroupSize->getAssumed().getLower().getZExtValue(),
               AssumedGroupSize->getAssumed().getUpper().getZExtValue() - 1});

      ConstantRange Range(APInt(32, Min), APInt(32, Max + 1));
      intersectKnown(Range);
    }

    if (AMDGPU::isEntryFunctionCC(F->getCallingConv()))
      indicatePessimisticFixpoint();
  }

  ChangeStatus updateImpl(Attributor &A) override {
    auto &InfoCache = static_cast<AMDGPUInformationCache &>(A.getInfoCache());
    ChangeStatus Change = ChangeStatus::UNCHANGED;

    auto CheckCallSite = [&](AbstractCallSite CS) {
      Function *Caller = CS.getInstruction()->getFunction();
      Function *Func = getAssociatedFunction();
      LLVM_DEBUG(dbgs() << '[' << getName() << "] Call " << Caller->getName()
                        << "->" << Func->getName() << '\n');

      const auto *CallerInfo = A.getAAFor<AAAMDWavesPerEU>(
          *this, IRPosition::function(*Caller), DepClassTy::REQUIRED);
      const auto *AssumedGroupSize = A.getAAFor<AAAMDFlatWorkGroupSize>(
          *this, IRPosition::function(*Func), DepClassTy::REQUIRED);
      if (!CallerInfo || !AssumedGroupSize)
        return false;

      unsigned Min, Max;
      std::tie(Min, Max) = InfoCache.getEffectiveWavesPerEU(
          *Caller,
          {CallerInfo->getAssumed().getLower().getZExtValue(),
           CallerInfo->getAssumed().getUpper().getZExtValue() - 1},
          {AssumedGroupSize->getAssumed().getLower().getZExtValue(),
           AssumedGroupSize->getAssumed().getUpper().getZExtValue() - 1});
      ConstantRange CallerRange(APInt(32, Min), APInt(32, Max + 1));
      IntegerRangeState CallerRangeState(CallerRange);
      Change |= clampStateAndIndicateChange(this->getState(), CallerRangeState);

      return true;
    };

    bool AllCallSitesKnown = true;
    if (!A.checkForAllCallSites(CheckCallSite, *this, true, AllCallSitesKnown))
      return indicatePessimisticFixpoint();

    return Change;
  }

  /// Create an abstract attribute view for the position \p IRP.
  static AAAMDWavesPerEU &createForPosition(const IRPosition &IRP,
                                            Attributor &A);

  ChangeStatus manifest(Attributor &A) override {
    Function *F = getAssociatedFunction();
    auto &InfoCache = static_cast<AMDGPUInformationCache &>(A.getInfoCache());
    unsigned Max = InfoCache.getMaxWavesPerEU(*F);
    return emitAttributeIfNotDefault(A, 1, Max);
  }

  /// See AbstractAttribute::getName()
  const std::string getName() const override { return "AAAMDWavesPerEU"; }

  /// See AbstractAttribute::getIdAddr()
  const char *getIdAddr() const override { return &ID; }

  /// This function should return true if the type of the \p AA is
  /// AAAMDWavesPerEU
  static bool classof(const AbstractAttribute *AA) {
    return (AA->getIdAddr() == &ID);
  }

  /// Unique ID (due to the unique address)
  static const char ID;
};

const char AAAMDWavesPerEU::ID = 0;

AAAMDWavesPerEU &AAAMDWavesPerEU::createForPosition(const IRPosition &IRP,
                                                    Attributor &A) {
  if (IRP.getPositionKind() == IRPosition::IRP_FUNCTION)
    return *new (A.Allocator) AAAMDWavesPerEU(IRP, A);
  llvm_unreachable("AAAMDWavesPerEU is only valid for function position");
}

static bool inlineAsmUsesAGPRs(const InlineAsm *IA) {
  for (const auto &CI : IA->ParseConstraints()) {
    for (StringRef Code : CI.Codes) {
      Code.consume_front("{");
      if (Code.starts_with("a"))
        return true;
    }
  }

  return false;
}

struct AAAMDGPUNoAGPR
    : public IRAttribute<Attribute::NoUnwind,
                         StateWrapper<BooleanState, AbstractAttribute>,
                         AAAMDGPUNoAGPR> {
  AAAMDGPUNoAGPR(const IRPosition &IRP, Attributor &A) : IRAttribute(IRP) {}

  static AAAMDGPUNoAGPR &createForPosition(const IRPosition &IRP,
                                           Attributor &A) {
    if (IRP.getPositionKind() == IRPosition::IRP_FUNCTION)
      return *new (A.Allocator) AAAMDGPUNoAGPR(IRP, A);
    llvm_unreachable("AAAMDGPUNoAGPR is only valid for function position");
  }

  void initialize(Attributor &A) override {
    Function *F = getAssociatedFunction();
    if (F->hasFnAttribute("amdgpu-no-agpr"))
      indicateOptimisticFixpoint();
  }

  const std::string getAsStr(Attributor *A) const override {
    return getAssumed() ? "amdgpu-no-agpr" : "amdgpu-maybe-agpr";
  }

  void trackStatistics() const override {}

  ChangeStatus updateImpl(Attributor &A) override {
    // TODO: Use AACallEdges, but then we need a way to inspect asm edges.

    auto CheckForNoAGPRs = [&](Instruction &I) {
      const auto &CB = cast<CallBase>(I);
      const Value *CalleeOp = CB.getCalledOperand();
      const Function *Callee = dyn_cast<Function>(CalleeOp);
      if (!Callee) {
        if (const InlineAsm *IA = dyn_cast<InlineAsm>(CalleeOp))
          return !inlineAsmUsesAGPRs(IA);
        return false;
      }

      // Some intrinsics may use AGPRs, but if we have a choice, we are not
      // required to use AGPRs.
      if (Callee->isIntrinsic())
        return true;

      // TODO: Handle callsite attributes
      const auto *CalleeInfo = A.getAAFor<AAAMDGPUNoAGPR>(
          *this, IRPosition::function(*Callee), DepClassTy::REQUIRED);
      return CalleeInfo && CalleeInfo->getAssumed();
    };

    bool UsedAssumedInformation = false;
    if (!A.checkForAllCallLikeInstructions(CheckForNoAGPRs, *this,
                                           UsedAssumedInformation))
      return indicatePessimisticFixpoint();
    return ChangeStatus::UNCHANGED;
  }

  ChangeStatus manifest(Attributor &A) override {
    if (!getAssumed())
      return ChangeStatus::UNCHANGED;
    LLVMContext &Ctx = getAssociatedFunction()->getContext();
    return A.manifestAttrs(getIRPosition(),
                           {Attribute::get(Ctx, "amdgpu-no-agpr")});
  }

  const std::string getName() const override { return "AAAMDGPUNoAGPR"; }
  const char *getIdAddr() const override { return &ID; }

  /// This function should return true if the type of the \p AA is
  /// AAAMDGPUNoAGPRs
  static bool classof(const AbstractAttribute *AA) {
    return (AA->getIdAddr() == &ID);
  }

  static const char ID;
};

const char AAAMDGPUNoAGPR::ID = 0;

static void addPreloadKernArgHint(Function &F, TargetMachine &TM) {
  const GCNSubtarget &ST = TM.getSubtarget<GCNSubtarget>(F);
  for (unsigned I = 0;
       I < F.arg_size() &&
       I < std::min(KernargPreloadCount.getValue(), ST.getMaxNumUserSGPRs());
       ++I) {
    Argument &Arg = *F.getArg(I);
    // Check for incompatible attributes.
    if (Arg.hasByRefAttr() || Arg.hasNestAttr())
      break;

    Arg.addAttr(Attribute::InReg);
  }
}

static bool runImpl(Module &M, AnalysisGetter &AG, TargetMachine &TM,
                    AMDGPUAttributorOptions Options) {
  SetVector<Function *> Functions;
  for (Function &F : M) {
    if (!F.isIntrinsic())
      Functions.insert(&F);
  }

  CallGraphUpdater CGUpdater;
  BumpPtrAllocator Allocator;
  AMDGPUInformationCache InfoCache(M, AG, Allocator, nullptr, TM);
  DenseSet<const char *> Allowed(
      {&AAAMDAttributes::ID, &AAUniformWorkGroupSize::ID,
       &AAPotentialValues::ID, &AAAMDFlatWorkGroupSize::ID,
       &AAAMDWavesPerEU::ID, &AAAMDGPUNoAGPR::ID, &AACallEdges::ID,
       &AAPointerInfo::ID, &AAPotentialConstantValues::ID,
       &AAUnderlyingObjects::ID, &AAAddressSpace::ID});

  AttributorConfig AC(CGUpdater);
  AC.IsClosedWorldModule = Options.IsClosedWorld;
  AC.Allowed = &Allowed;
  AC.IsModulePass = true;
  AC.DefaultInitializeLiveInternals = false;
<<<<<<< HEAD
=======
  AC.IndirectCalleeSpecializationCallback =
      [](Attributor &A, const AbstractAttribute &AA, CallBase &CB,
         Function &Callee, unsigned NumAssumedCallees) {
        return !AMDGPU::isEntryFunctionCC(Callee.getCallingConv()) &&
               (NumAssumedCallees <= IndirectCallSpecializationThreshold);
      };
>>>>>>> 2f0661c2
  AC.IPOAmendableCB = [](const Function &F) {
    return F.getCallingConv() == CallingConv::AMDGPU_KERNEL;
  };

  Attributor A(Functions, InfoCache, AC);

  LLVM_DEBUG(dbgs() << "Module " << M.getName() << " is "
                    << (AC.IsClosedWorldModule ? "" : "not ")
                    << "assumed to be a closed world.\n");

  for (Function &F : M) {
    if (F.isIntrinsic())
      continue;

    A.getOrCreateAAFor<AAAMDAttributes>(IRPosition::function(F));
    A.getOrCreateAAFor<AAUniformWorkGroupSize>(IRPosition::function(F));
    A.getOrCreateAAFor<AAAMDGPUNoAGPR>(IRPosition::function(F));
    CallingConv::ID CC = F.getCallingConv();
    if (!AMDGPU::isEntryFunctionCC(CC)) {
      A.getOrCreateAAFor<AAAMDFlatWorkGroupSize>(IRPosition::function(F));
      A.getOrCreateAAFor<AAAMDWavesPerEU>(IRPosition::function(F));
    } else if (CC == CallingConv::AMDGPU_KERNEL) {
      addPreloadKernArgHint(F, TM);
    }

    for (auto &I : instructions(F)) {
      if (auto *LI = dyn_cast<LoadInst>(&I)) {
        A.getOrCreateAAFor<AAAddressSpace>(
            IRPosition::value(*LI->getPointerOperand()));
      }
      if (auto *SI = dyn_cast<StoreInst>(&I)) {
        A.getOrCreateAAFor<AAAddressSpace>(
            IRPosition::value(*SI->getPointerOperand()));
      }
    }
  }

  ChangeStatus Change = A.run();
  return Change == ChangeStatus::CHANGED;
}

class AMDGPUAttributorLegacy : public ModulePass {
public:
  AMDGPUAttributorLegacy() : ModulePass(ID) {}

  /// doInitialization - Virtual method overridden by subclasses to do
  /// any necessary initialization before any pass is run.
  bool doInitialization(Module &) override {
    auto *TPC = getAnalysisIfAvailable<TargetPassConfig>();
    if (!TPC)
      report_fatal_error("TargetMachine is required");

    TM = &TPC->getTM<TargetMachine>();
    return false;
  }

  bool runOnModule(Module &M) override {
    AnalysisGetter AG(this);
    return runImpl(M, AG, *TM, /*Options=*/{});
  }

  void getAnalysisUsage(AnalysisUsage &AU) const override {
    AU.addRequired<CycleInfoWrapperPass>();
  }

  StringRef getPassName() const override { return "AMDGPU Attributor"; }
  TargetMachine *TM;
  static char ID;
};
} // namespace

PreservedAnalyses llvm::AMDGPUAttributorPass::run(Module &M,
                                                  ModuleAnalysisManager &AM) {

  FunctionAnalysisManager &FAM =
      AM.getResult<FunctionAnalysisManagerModuleProxy>(M).getManager();
  AnalysisGetter AG(FAM);

  // TODO: Probably preserves CFG
  return runImpl(M, AG, TM, Options) ? PreservedAnalyses::none()
                                     : PreservedAnalyses::all();
}

char AMDGPUAttributorLegacy::ID = 0;

Pass *llvm::createAMDGPUAttributorLegacyPass() {
  return new AMDGPUAttributorLegacy();
}
INITIALIZE_PASS_BEGIN(AMDGPUAttributorLegacy, DEBUG_TYPE, "AMDGPU Attributor",
                      false, false)
INITIALIZE_PASS_DEPENDENCY(CycleInfoWrapperPass);
INITIALIZE_PASS_END(AMDGPUAttributorLegacy, DEBUG_TYPE, "AMDGPU Attributor",
                    false, false)<|MERGE_RESOLUTION|>--- conflicted
+++ resolved
@@ -1052,15 +1052,6 @@
   AC.Allowed = &Allowed;
   AC.IsModulePass = true;
   AC.DefaultInitializeLiveInternals = false;
-<<<<<<< HEAD
-=======
-  AC.IndirectCalleeSpecializationCallback =
-      [](Attributor &A, const AbstractAttribute &AA, CallBase &CB,
-         Function &Callee, unsigned NumAssumedCallees) {
-        return !AMDGPU::isEntryFunctionCC(Callee.getCallingConv()) &&
-               (NumAssumedCallees <= IndirectCallSpecializationThreshold);
-      };
->>>>>>> 2f0661c2
   AC.IPOAmendableCB = [](const Function &F) {
     return F.getCallingConv() == CallingConv::AMDGPU_KERNEL;
   };
