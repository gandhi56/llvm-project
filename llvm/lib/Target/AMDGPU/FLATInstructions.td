--- conflicted
+++ resolved
@@ -134,12 +134,9 @@
   " $vdst, $vaddr"#!if(HasSaddr, !if(EnableSaddr, ", $saddr", ", off"), "")#"$offset$glc$slc"> {
   let has_data = 0;
   let mayLoad = 1;
-<<<<<<< HEAD
-=======
   let has_saddr = HasSaddr;
   let enabled_saddr = EnableSaddr;
   let PseudoInstr = opName#!if(!and(HasSaddr, EnableSaddr), "_SADDR", "");
->>>>>>> 9aedb465
   let maybeAtomic = 1;
 }
 
@@ -205,9 +202,6 @@
   let mayLoad  = 0;
   let mayStore = 1;
   let has_vdst = 0;
-<<<<<<< HEAD
-  let maybeAtomic = 1;
-=======
   let has_saddr = 1;
   let enabled_saddr = EnableSaddr;
   let has_vaddr = !if(EnableSaddr, 0, 1);
@@ -220,7 +214,6 @@
     def "" : FLAT_Scratch_Load_Pseudo<opName, regClass>;
     def _SADDR : FLAT_Scratch_Load_Pseudo<opName, regClass, 1>;
   }
->>>>>>> 9aedb465
 }
 
 multiclass FLAT_Scratch_Store_Pseudo<string opName, RegisterClass regClass> {
@@ -289,7 +282,6 @@
     AtomicNoRet <opName, 0> {
     let has_saddr = 1;
     let PseudoInstr = NAME;
-    let maybeAtomic = 1;
   }
 
   def _RTN : FLAT_AtomicRet_Pseudo <opName,
@@ -298,16 +290,6 @@
     " $vdst, $vaddr, $vdata, off$offset glc$slc",
     [(set vt:$vdst,
       (atomic (FLATAtomic i64:$vaddr, i16:$offset, i1:$slc), data_vt:$vdata))]>,
-<<<<<<< HEAD
-    AtomicNoRet <NAME, 1> {
-    let mayLoad  = 1;
-    let mayStore = 1;
-    let hasPostISelHook = 1;
-    let has_glc  = 0;
-    let glcValue = 1;
-    let PseudoInstr = NAME # "_RTN";
-    let maybeAtomic = 1;
-=======
       AtomicNoRet <opName, 1> {
     let has_saddr = 1;
   }
@@ -330,7 +312,6 @@
      let has_saddr = 1;
      let enabled_saddr = 1;
      let PseudoInstr = NAME#"_SADDR_RTN";
->>>>>>> 9aedb465
   }
 }
 
