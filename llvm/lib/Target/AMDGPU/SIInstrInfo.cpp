//===- SIInstrInfo.cpp - SI Instruction Information  ----------------------===//
//
// Part of the LLVM Project, under the Apache License v2.0 with LLVM Exceptions.
// See https://llvm.org/LICENSE.txt for license information.
// SPDX-License-Identifier: Apache-2.0 WITH LLVM-exception
//
//===----------------------------------------------------------------------===//
//
/// \file
/// SI Implementation of TargetInstrInfo.
//
//===----------------------------------------------------------------------===//

#include "SIInstrInfo.h"
#include "AMDGPU.h"
#include "AMDGPUInstrInfo.h"
#include "GCNHazardRecognizer.h"
#include "GCNSubtarget.h"
#include "SIMachineFunctionInfo.h"
#include "Utils/AMDGPUBaseInfo.h"
#include "llvm/Analysis/ValueTracking.h"
#include "llvm/CodeGen/GlobalISel/GenericMachineInstrs.h"
#include "llvm/CodeGen/LiveIntervals.h"
#include "llvm/CodeGen/LiveVariables.h"
#include "llvm/CodeGen/MachineDominators.h"
#include "llvm/CodeGen/MachineFrameInfo.h"
#include "llvm/CodeGen/MachineScheduler.h"
#include "llvm/CodeGen/RegisterScavenging.h"
#include "llvm/CodeGen/ScheduleDAG.h"
#include "llvm/IR/DiagnosticInfo.h"
#include "llvm/IR/IntrinsicsAMDGPU.h"
#include "llvm/MC/MCContext.h"
#include "llvm/Support/CommandLine.h"
#include "llvm/Target/TargetMachine.h"

using namespace llvm;

#define DEBUG_TYPE "si-instr-info"

#define GET_INSTRINFO_CTOR_DTOR
#include "AMDGPUGenInstrInfo.inc"

namespace llvm::AMDGPU {
#define GET_D16ImageDimIntrinsics_IMPL
#define GET_ImageDimIntrinsicTable_IMPL
#define GET_RsrcIntrinsics_IMPL
#include "AMDGPUGenSearchableTables.inc"
} // namespace llvm::AMDGPU

// Must be at least 4 to be able to branch over minimum unconditional branch
// code. This is only for making it possible to write reasonably small tests for
// long branches.
static cl::opt<unsigned>
BranchOffsetBits("amdgpu-s-branch-bits", cl::ReallyHidden, cl::init(16),
                 cl::desc("Restrict range of branch instructions (DEBUG)"));

static cl::opt<bool> Fix16BitCopies(
  "amdgpu-fix-16-bit-physreg-copies",
  cl::desc("Fix copies between 32 and 16 bit registers by extending to 32 bit"),
  cl::init(true),
  cl::ReallyHidden);

SIInstrInfo::SIInstrInfo(const GCNSubtarget &ST)
  : AMDGPUGenInstrInfo(AMDGPU::ADJCALLSTACKUP, AMDGPU::ADJCALLSTACKDOWN),
    RI(ST), ST(ST) {
  SchedModel.init(&ST);
}

//===----------------------------------------------------------------------===//
// TargetInstrInfo callbacks
//===----------------------------------------------------------------------===//

static unsigned getNumOperandsNoGlue(SDNode *Node) {
  unsigned N = Node->getNumOperands();
  while (N && Node->getOperand(N - 1).getValueType() == MVT::Glue)
    --N;
  return N;
}

/// Returns true if both nodes have the same value for the given
///        operand \p Op, or if both nodes do not have this operand.
static bool nodesHaveSameOperandValue(SDNode *N0, SDNode *N1,
                                      AMDGPU::OpName OpName) {
  unsigned Opc0 = N0->getMachineOpcode();
  unsigned Opc1 = N1->getMachineOpcode();

  int Op0Idx = AMDGPU::getNamedOperandIdx(Opc0, OpName);
  int Op1Idx = AMDGPU::getNamedOperandIdx(Opc1, OpName);

  if (Op0Idx == -1 && Op1Idx == -1)
    return true;


  if ((Op0Idx == -1 && Op1Idx != -1) ||
      (Op1Idx == -1 && Op0Idx != -1))
    return false;

  // getNamedOperandIdx returns the index for the MachineInstr's operands,
  // which includes the result as the first operand. We are indexing into the
  // MachineSDNode's operands, so we need to skip the result operand to get
  // the real index.
  --Op0Idx;
  --Op1Idx;

  return N0->getOperand(Op0Idx) == N1->getOperand(Op1Idx);
}

static bool canRemat(const MachineInstr &MI) {

  if (SIInstrInfo::isVOP1(MI) || SIInstrInfo::isVOP2(MI) ||
      SIInstrInfo::isVOP3(MI) || SIInstrInfo::isSDWA(MI) ||
      SIInstrInfo::isSALU(MI))
    return true;

  if (SIInstrInfo::isSMRD(MI)) {
    return !MI.memoperands_empty() &&
           llvm::all_of(MI.memoperands(), [](const MachineMemOperand *MMO) {
             return MMO->isLoad() && MMO->isInvariant();
           });
  }

  return false;
}

bool SIInstrInfo::isReallyTriviallyReMaterializable(
    const MachineInstr &MI) const {

  if (canRemat(MI)) {
    // Normally VALU use of exec would block the rematerialization, but that
    // is OK in this case to have an implicit exec read as all VALU do.
    // We really want all of the generic logic for this except for this.

    // Another potential implicit use is mode register. The core logic of
    // the RA will not attempt rematerialization if mode is set anywhere
    // in the function, otherwise it is safe since mode is not changed.

    // There is difference to generic method which does not allow
    // rematerialization if there are virtual register uses. We allow this,
    // therefore this method includes SOP instructions as well.
    if (!MI.hasImplicitDef() &&
        MI.getNumImplicitOperands() == MI.getDesc().implicit_uses().size() &&
        !MI.mayRaiseFPException())
      return true;
  }

  return TargetInstrInfo::isReallyTriviallyReMaterializable(MI);
}

// Returns true if the scalar result of a VALU instruction depends on exec.
bool SIInstrInfo::resultDependsOnExec(const MachineInstr &MI) const {
  // Ignore comparisons which are only used masked with exec.
  // This allows some hoisting/sinking of VALU comparisons.
  if (MI.isCompare()) {
    const MachineOperand *Dst = getNamedOperand(MI, AMDGPU::OpName::sdst);
    if (!Dst)
      return true;

    Register DstReg = Dst->getReg();
    if (!DstReg.isVirtual())
      return true;

    const MachineRegisterInfo &MRI = MI.getParent()->getParent()->getRegInfo();
    for (MachineInstr &Use : MRI.use_nodbg_instructions(DstReg)) {
      switch (Use.getOpcode()) {
      case AMDGPU::S_AND_SAVEEXEC_B32:
      case AMDGPU::S_AND_SAVEEXEC_B64:
        break;
      case AMDGPU::S_AND_B32:
      case AMDGPU::S_AND_B64:
        if (!Use.readsRegister(AMDGPU::EXEC, /*TRI=*/nullptr))
          return true;
        break;
      default:
        return true;
      }
    }
    return false;
  }

  switch (MI.getOpcode()) {
  default:
    break;
  case AMDGPU::V_READFIRSTLANE_B32:
    return true;
  }

  return false;
}

bool SIInstrInfo::isIgnorableUse(const MachineOperand &MO) const {
  // Any implicit use of exec by VALU is not a real register read.
  return MO.getReg() == AMDGPU::EXEC && MO.isImplicit() &&
         isVALU(*MO.getParent()) && !resultDependsOnExec(*MO.getParent());
}

bool SIInstrInfo::isSafeToSink(MachineInstr &MI,
                               MachineBasicBlock *SuccToSinkTo,
                               MachineCycleInfo *CI) const {
  // Allow sinking if MI edits lane mask (divergent i1 in sgpr).
  if (MI.getOpcode() == AMDGPU::SI_IF_BREAK)
    return true;

  MachineRegisterInfo &MRI = MI.getMF()->getRegInfo();
  // Check if sinking of MI would create temporal divergent use.
  for (auto Op : MI.uses()) {
    if (Op.isReg() && Op.getReg().isVirtual() &&
        RI.isSGPRClass(MRI.getRegClass(Op.getReg()))) {
      MachineInstr *SgprDef = MRI.getVRegDef(Op.getReg());

      // SgprDef defined inside cycle
      MachineCycle *FromCycle = CI->getCycle(SgprDef->getParent());
      if (FromCycle == nullptr)
        continue;

      MachineCycle *ToCycle = CI->getCycle(SuccToSinkTo);
      // Check if there is a FromCycle that contains SgprDef's basic block but
      // does not contain SuccToSinkTo and also has divergent exit condition.
      while (FromCycle && !FromCycle->contains(ToCycle)) {
        SmallVector<MachineBasicBlock *, 1> ExitingBlocks;
        FromCycle->getExitingBlocks(ExitingBlocks);

        // FromCycle has divergent exit condition.
        for (MachineBasicBlock *ExitingBlock : ExitingBlocks) {
          if (hasDivergentBranch(ExitingBlock))
            return false;
        }

        FromCycle = FromCycle->getParentCycle();
      }
    }
  }

  return true;
}

bool SIInstrInfo::areLoadsFromSameBasePtr(SDNode *Load0, SDNode *Load1,
                                          int64_t &Offset0,
                                          int64_t &Offset1) const {
  if (!Load0->isMachineOpcode() || !Load1->isMachineOpcode())
    return false;

  unsigned Opc0 = Load0->getMachineOpcode();
  unsigned Opc1 = Load1->getMachineOpcode();

  // Make sure both are actually loads.
  if (!get(Opc0).mayLoad() || !get(Opc1).mayLoad())
    return false;

  // A mayLoad instruction without a def is not a load. Likely a prefetch.
  if (!get(Opc0).getNumDefs() || !get(Opc1).getNumDefs())
    return false;

  if (isDS(Opc0) && isDS(Opc1)) {

    // FIXME: Handle this case:
    if (getNumOperandsNoGlue(Load0) != getNumOperandsNoGlue(Load1))
      return false;

    // Check base reg.
    if (Load0->getOperand(0) != Load1->getOperand(0))
      return false;

    // Skip read2 / write2 variants for simplicity.
    // TODO: We should report true if the used offsets are adjacent (excluded
    // st64 versions).
    int Offset0Idx = AMDGPU::getNamedOperandIdx(Opc0, AMDGPU::OpName::offset);
    int Offset1Idx = AMDGPU::getNamedOperandIdx(Opc1, AMDGPU::OpName::offset);
    if (Offset0Idx == -1 || Offset1Idx == -1)
      return false;

    // XXX - be careful of dataless loads
    // getNamedOperandIdx returns the index for MachineInstrs.  Since they
    // include the output in the operand list, but SDNodes don't, we need to
    // subtract the index by one.
    Offset0Idx -= get(Opc0).NumDefs;
    Offset1Idx -= get(Opc1).NumDefs;
    Offset0 = Load0->getConstantOperandVal(Offset0Idx);
    Offset1 = Load1->getConstantOperandVal(Offset1Idx);
    return true;
  }

  if (isSMRD(Opc0) && isSMRD(Opc1)) {
    // Skip time and cache invalidation instructions.
    if (!AMDGPU::hasNamedOperand(Opc0, AMDGPU::OpName::sbase) ||
        !AMDGPU::hasNamedOperand(Opc1, AMDGPU::OpName::sbase))
      return false;

    unsigned NumOps = getNumOperandsNoGlue(Load0);
    if (NumOps != getNumOperandsNoGlue(Load1))
      return false;

    // Check base reg.
    if (Load0->getOperand(0) != Load1->getOperand(0))
      return false;

    // Match register offsets, if both register and immediate offsets present.
    assert(NumOps == 4 || NumOps == 5);
    if (NumOps == 5 && Load0->getOperand(1) != Load1->getOperand(1))
      return false;

    const ConstantSDNode *Load0Offset =
        dyn_cast<ConstantSDNode>(Load0->getOperand(NumOps - 3));
    const ConstantSDNode *Load1Offset =
        dyn_cast<ConstantSDNode>(Load1->getOperand(NumOps - 3));

    if (!Load0Offset || !Load1Offset)
      return false;

    Offset0 = Load0Offset->getZExtValue();
    Offset1 = Load1Offset->getZExtValue();
    return true;
  }

  // MUBUF and MTBUF can access the same addresses.
  if ((isMUBUF(Opc0) || isMTBUF(Opc0)) && (isMUBUF(Opc1) || isMTBUF(Opc1))) {

    // MUBUF and MTBUF have vaddr at different indices.
    if (!nodesHaveSameOperandValue(Load0, Load1, AMDGPU::OpName::soffset) ||
        !nodesHaveSameOperandValue(Load0, Load1, AMDGPU::OpName::vaddr) ||
        !nodesHaveSameOperandValue(Load0, Load1, AMDGPU::OpName::srsrc))
      return false;

    int OffIdx0 = AMDGPU::getNamedOperandIdx(Opc0, AMDGPU::OpName::offset);
    int OffIdx1 = AMDGPU::getNamedOperandIdx(Opc1, AMDGPU::OpName::offset);

    if (OffIdx0 == -1 || OffIdx1 == -1)
      return false;

    // getNamedOperandIdx returns the index for MachineInstrs.  Since they
    // include the output in the operand list, but SDNodes don't, we need to
    // subtract the index by one.
    OffIdx0 -= get(Opc0).NumDefs;
    OffIdx1 -= get(Opc1).NumDefs;

    SDValue Off0 = Load0->getOperand(OffIdx0);
    SDValue Off1 = Load1->getOperand(OffIdx1);

    // The offset might be a FrameIndexSDNode.
    if (!isa<ConstantSDNode>(Off0) || !isa<ConstantSDNode>(Off1))
      return false;

    Offset0 = Off0->getAsZExtVal();
    Offset1 = Off1->getAsZExtVal();
    return true;
  }

  return false;
}

static bool isStride64(unsigned Opc) {
  switch (Opc) {
  case AMDGPU::DS_READ2ST64_B32:
  case AMDGPU::DS_READ2ST64_B64:
  case AMDGPU::DS_WRITE2ST64_B32:
  case AMDGPU::DS_WRITE2ST64_B64:
    return true;
  default:
    return false;
  }
}

bool SIInstrInfo::getMemOperandsWithOffsetWidth(
    const MachineInstr &LdSt, SmallVectorImpl<const MachineOperand *> &BaseOps,
    int64_t &Offset, bool &OffsetIsScalable, LocationSize &Width,
    const TargetRegisterInfo *TRI) const {
  if (!LdSt.mayLoadOrStore())
    return false;

  unsigned Opc = LdSt.getOpcode();
  OffsetIsScalable = false;
  const MachineOperand *BaseOp, *OffsetOp;
  int DataOpIdx;

  if (isDS(LdSt)) {
    BaseOp = getNamedOperand(LdSt, AMDGPU::OpName::addr);
    OffsetOp = getNamedOperand(LdSt, AMDGPU::OpName::offset);
    if (OffsetOp) {
      // Normal, single offset LDS instruction.
      if (!BaseOp) {
        // DS_CONSUME/DS_APPEND use M0 for the base address.
        // TODO: find the implicit use operand for M0 and use that as BaseOp?
        return false;
      }
      BaseOps.push_back(BaseOp);
      Offset = OffsetOp->getImm();
      // Get appropriate operand, and compute width accordingly.
      DataOpIdx = AMDGPU::getNamedOperandIdx(Opc, AMDGPU::OpName::vdst);
      if (DataOpIdx == -1)
        DataOpIdx = AMDGPU::getNamedOperandIdx(Opc, AMDGPU::OpName::data0);
      if (Opc == AMDGPU::DS_ATOMIC_ASYNC_BARRIER_ARRIVE_B64)
        Width = LocationSize::precise(64);
      else
        Width = LocationSize::precise(getOpSize(LdSt, DataOpIdx));
    } else {
      // The 2 offset instructions use offset0 and offset1 instead. We can treat
      // these as a load with a single offset if the 2 offsets are consecutive.
      // We will use this for some partially aligned loads.
      const MachineOperand *Offset0Op =
          getNamedOperand(LdSt, AMDGPU::OpName::offset0);
      const MachineOperand *Offset1Op =
          getNamedOperand(LdSt, AMDGPU::OpName::offset1);

      unsigned Offset0 = Offset0Op->getImm() & 0xff;
      unsigned Offset1 = Offset1Op->getImm() & 0xff;
      if (Offset0 + 1 != Offset1)
        return false;

      // Each of these offsets is in element sized units, so we need to convert
      // to bytes of the individual reads.

      unsigned EltSize;
      if (LdSt.mayLoad())
        EltSize = TRI->getRegSizeInBits(*getOpRegClass(LdSt, 0)) / 16;
      else {
        assert(LdSt.mayStore());
        int Data0Idx = AMDGPU::getNamedOperandIdx(Opc, AMDGPU::OpName::data0);
        EltSize = TRI->getRegSizeInBits(*getOpRegClass(LdSt, Data0Idx)) / 8;
      }

      if (isStride64(Opc))
        EltSize *= 64;

      BaseOps.push_back(BaseOp);
      Offset = EltSize * Offset0;
      // Get appropriate operand(s), and compute width accordingly.
      DataOpIdx = AMDGPU::getNamedOperandIdx(Opc, AMDGPU::OpName::vdst);
      if (DataOpIdx == -1) {
        DataOpIdx = AMDGPU::getNamedOperandIdx(Opc, AMDGPU::OpName::data0);
        Width = LocationSize::precise(getOpSize(LdSt, DataOpIdx));
        DataOpIdx = AMDGPU::getNamedOperandIdx(Opc, AMDGPU::OpName::data1);
        Width = LocationSize::precise(
            Width.getValue() + TypeSize::getFixed(getOpSize(LdSt, DataOpIdx)));
      } else {
        Width = LocationSize::precise(getOpSize(LdSt, DataOpIdx));
      }
    }
    return true;
  }

  if (isMUBUF(LdSt) || isMTBUF(LdSt)) {
    const MachineOperand *RSrc = getNamedOperand(LdSt, AMDGPU::OpName::srsrc);
    if (!RSrc) // e.g. BUFFER_WBINVL1_VOL
      return false;
    BaseOps.push_back(RSrc);
    BaseOp = getNamedOperand(LdSt, AMDGPU::OpName::vaddr);
    if (BaseOp && !BaseOp->isFI())
      BaseOps.push_back(BaseOp);
    const MachineOperand *OffsetImm =
        getNamedOperand(LdSt, AMDGPU::OpName::offset);
    Offset = OffsetImm->getImm();
    const MachineOperand *SOffset =
        getNamedOperand(LdSt, AMDGPU::OpName::soffset);
    if (SOffset) {
      if (SOffset->isReg())
        BaseOps.push_back(SOffset);
      else
        Offset += SOffset->getImm();
    }
    // Get appropriate operand, and compute width accordingly.
    DataOpIdx = AMDGPU::getNamedOperandIdx(Opc, AMDGPU::OpName::vdst);
    if (DataOpIdx == -1)
      DataOpIdx = AMDGPU::getNamedOperandIdx(Opc, AMDGPU::OpName::vdata);
    if (DataOpIdx == -1) // LDS DMA
      return false;
    Width = LocationSize::precise(getOpSize(LdSt, DataOpIdx));
    return true;
  }

  if (isImage(LdSt)) {
    auto RsrcOpName =
        isMIMG(LdSt) ? AMDGPU::OpName::srsrc : AMDGPU::OpName::rsrc;
    int SRsrcIdx = AMDGPU::getNamedOperandIdx(Opc, RsrcOpName);
    BaseOps.push_back(&LdSt.getOperand(SRsrcIdx));
    int VAddr0Idx = AMDGPU::getNamedOperandIdx(Opc, AMDGPU::OpName::vaddr0);
    if (VAddr0Idx >= 0) {
      // GFX10 possible NSA encoding.
      for (int I = VAddr0Idx; I < SRsrcIdx; ++I)
        BaseOps.push_back(&LdSt.getOperand(I));
    } else {
      BaseOps.push_back(getNamedOperand(LdSt, AMDGPU::OpName::vaddr));
    }
    Offset = 0;
    // Get appropriate operand, and compute width accordingly.
    DataOpIdx = AMDGPU::getNamedOperandIdx(Opc, AMDGPU::OpName::vdata);
    if (DataOpIdx == -1)
      return false; // no return sampler
    Width = LocationSize::precise(getOpSize(LdSt, DataOpIdx));
    return true;
  }

  if (isSMRD(LdSt)) {
    BaseOp = getNamedOperand(LdSt, AMDGPU::OpName::sbase);
    if (!BaseOp) // e.g. S_MEMTIME
      return false;
    BaseOps.push_back(BaseOp);
    OffsetOp = getNamedOperand(LdSt, AMDGPU::OpName::offset);
    Offset = OffsetOp ? OffsetOp->getImm() : 0;
    // Get appropriate operand, and compute width accordingly.
    DataOpIdx = AMDGPU::getNamedOperandIdx(Opc, AMDGPU::OpName::sdst);
    if (DataOpIdx == -1)
      return false;
    Width = LocationSize::precise(getOpSize(LdSt, DataOpIdx));
    return true;
  }

  if (isFLAT(LdSt)) {
    // Instructions have either vaddr or saddr or both or none.
    BaseOp = getNamedOperand(LdSt, AMDGPU::OpName::vaddr);
    if (BaseOp)
      BaseOps.push_back(BaseOp);
    BaseOp = getNamedOperand(LdSt, AMDGPU::OpName::saddr);
    if (BaseOp)
      BaseOps.push_back(BaseOp);
    Offset = getNamedOperand(LdSt, AMDGPU::OpName::offset)->getImm();
    // Get appropriate operand, and compute width accordingly.
    DataOpIdx = AMDGPU::getNamedOperandIdx(Opc, AMDGPU::OpName::vdst);
    if (DataOpIdx == -1)
      DataOpIdx = AMDGPU::getNamedOperandIdx(Opc, AMDGPU::OpName::vdata);
    if (DataOpIdx == -1) // LDS DMA
      return false;
    Width = LocationSize::precise(getOpSize(LdSt, DataOpIdx));
    return true;
  }

  return false;
}

static bool memOpsHaveSameBasePtr(const MachineInstr &MI1,
                                  ArrayRef<const MachineOperand *> BaseOps1,
                                  const MachineInstr &MI2,
                                  ArrayRef<const MachineOperand *> BaseOps2) {
  // Only examine the first "base" operand of each instruction, on the
  // assumption that it represents the real base address of the memory access.
  // Other operands are typically offsets or indices from this base address.
  if (BaseOps1.front()->isIdenticalTo(*BaseOps2.front()))
    return true;

  if (!MI1.hasOneMemOperand() || !MI2.hasOneMemOperand())
    return false;

  auto *MO1 = *MI1.memoperands_begin();
  auto *MO2 = *MI2.memoperands_begin();
  if (MO1->getAddrSpace() != MO2->getAddrSpace())
    return false;

  const auto *Base1 = MO1->getValue();
  const auto *Base2 = MO2->getValue();
  if (!Base1 || !Base2)
    return false;
  Base1 = getUnderlyingObject(Base1);
  Base2 = getUnderlyingObject(Base2);

  if (isa<UndefValue>(Base1) || isa<UndefValue>(Base2))
    return false;

  return Base1 == Base2;
}

bool SIInstrInfo::shouldClusterMemOps(ArrayRef<const MachineOperand *> BaseOps1,
                                      int64_t Offset1, bool OffsetIsScalable1,
                                      ArrayRef<const MachineOperand *> BaseOps2,
                                      int64_t Offset2, bool OffsetIsScalable2,
                                      unsigned ClusterSize,
                                      unsigned NumBytes) const {
  // If the mem ops (to be clustered) do not have the same base ptr, then they
  // should not be clustered
  unsigned MaxMemoryClusterDWords = DefaultMemoryClusterDWordsLimit;
  if (!BaseOps1.empty() && !BaseOps2.empty()) {
    const MachineInstr &FirstLdSt = *BaseOps1.front()->getParent();
    const MachineInstr &SecondLdSt = *BaseOps2.front()->getParent();
    if (!memOpsHaveSameBasePtr(FirstLdSt, BaseOps1, SecondLdSt, BaseOps2))
      return false;

    const SIMachineFunctionInfo *MFI =
        FirstLdSt.getMF()->getInfo<SIMachineFunctionInfo>();
    MaxMemoryClusterDWords = MFI->getMaxMemoryClusterDWords();
  } else if (!BaseOps1.empty() || !BaseOps2.empty()) {
    // If only one base op is empty, they do not have the same base ptr
    return false;
  }

  // In order to avoid register pressure, on an average, the number of DWORDS
  // loaded together by all clustered mem ops should not exceed
  // MaxMemoryClusterDWords. This is an empirical value based on certain
  // observations and performance related experiments.
  // The good thing about this heuristic is - it avoids clustering of too many
  // sub-word loads, and also avoids clustering of wide loads. Below is the
  // brief summary of how the heuristic behaves for various `LoadSize` when
  // MaxMemoryClusterDWords is 8.
  //
  // (1) 1 <= LoadSize <= 4: cluster at max 8 mem ops
  // (2) 5 <= LoadSize <= 8: cluster at max 4 mem ops
  // (3) 9 <= LoadSize <= 12: cluster at max 2 mem ops
  // (4) 13 <= LoadSize <= 16: cluster at max 2 mem ops
  // (5) LoadSize >= 17: do not cluster
  const unsigned LoadSize = NumBytes / ClusterSize;
  const unsigned NumDWords = ((LoadSize + 3) / 4) * ClusterSize;
  return NumDWords <= MaxMemoryClusterDWords;
}

// FIXME: This behaves strangely. If, for example, you have 32 load + stores,
// the first 16 loads will be interleaved with the stores, and the next 16 will
// be clustered as expected. It should really split into 2 16 store batches.
//
// Loads are clustered until this returns false, rather than trying to schedule
// groups of stores. This also means we have to deal with saying different
// address space loads should be clustered, and ones which might cause bank
// conflicts.
//
// This might be deprecated so it might not be worth that much effort to fix.
bool SIInstrInfo::shouldScheduleLoadsNear(SDNode *Load0, SDNode *Load1,
                                          int64_t Offset0, int64_t Offset1,
                                          unsigned NumLoads) const {
  assert(Offset1 > Offset0 &&
         "Second offset should be larger than first offset!");
  // If we have less than 16 loads in a row, and the offsets are within 64
  // bytes, then schedule together.

  // A cacheline is 64 bytes (for global memory).
  return (NumLoads <= 16 && (Offset1 - Offset0) < 64);
}

static void reportIllegalCopy(const SIInstrInfo *TII, MachineBasicBlock &MBB,
                              MachineBasicBlock::iterator MI,
                              const DebugLoc &DL, MCRegister DestReg,
                              MCRegister SrcReg, bool KillSrc,
                              const char *Msg = "illegal VGPR to SGPR copy") {
  MachineFunction *MF = MBB.getParent();

  LLVMContext &C = MF->getFunction().getContext();
  C.diagnose(DiagnosticInfoUnsupported(MF->getFunction(), Msg, DL, DS_Error));

  BuildMI(MBB, MI, DL, TII->get(AMDGPU::SI_ILLEGAL_COPY), DestReg)
      .addReg(SrcReg, getKillRegState(KillSrc));
}

/// Handle copying from SGPR to AGPR, or from AGPR to AGPR on GFX908. It is not
/// possible to have a direct copy in these cases on GFX908, so an intermediate
/// VGPR copy is required.
static void indirectCopyToAGPR(const SIInstrInfo &TII,
                               MachineBasicBlock &MBB,
                               MachineBasicBlock::iterator MI,
                               const DebugLoc &DL, MCRegister DestReg,
                               MCRegister SrcReg, bool KillSrc,
                               RegScavenger &RS, bool RegsOverlap,
                               Register ImpDefSuperReg = Register(),
                               Register ImpUseSuperReg = Register()) {
  assert((TII.getSubtarget().hasMAIInsts() &&
          !TII.getSubtarget().hasGFX90AInsts()) &&
         "Expected GFX908 subtarget.");

  assert((AMDGPU::SReg_32RegClass.contains(SrcReg) ||
          AMDGPU::AGPR_32RegClass.contains(SrcReg)) &&
         "Source register of the copy should be either an SGPR or an AGPR.");

  assert(AMDGPU::AGPR_32RegClass.contains(DestReg) &&
         "Destination register of the copy should be an AGPR.");

  const SIRegisterInfo &RI = TII.getRegisterInfo();

  // First try to find defining accvgpr_write to avoid temporary registers.
  // In the case of copies of overlapping AGPRs, we conservatively do not
  // reuse previous accvgpr_writes. Otherwise, we may incorrectly pick up
  // an accvgpr_write used for this same copy due to implicit-defs
  if (!RegsOverlap) {
    for (auto Def = MI, E = MBB.begin(); Def != E; ) {
      --Def;

      if (!Def->modifiesRegister(SrcReg, &RI))
        continue;

      if (Def->getOpcode() != AMDGPU::V_ACCVGPR_WRITE_B32_e64 ||
          Def->getOperand(0).getReg() != SrcReg)
        break;

      MachineOperand &DefOp = Def->getOperand(1);
      assert(DefOp.isReg() || DefOp.isImm());

      if (DefOp.isReg()) {
        bool SafeToPropagate = true;
        // Check that register source operand is not clobbered before MI.
        // Immediate operands are always safe to propagate.
        for (auto I = Def; I != MI && SafeToPropagate; ++I)
          if (I->modifiesRegister(DefOp.getReg(), &RI))
            SafeToPropagate = false;

        if (!SafeToPropagate)
          break;

        for (auto I = Def; I != MI; ++I)
          I->clearRegisterKills(DefOp.getReg(), &RI);
      }

      MachineInstrBuilder Builder =
        BuildMI(MBB, MI, DL, TII.get(AMDGPU::V_ACCVGPR_WRITE_B32_e64), DestReg)
        .add(DefOp);
      if (ImpDefSuperReg)
        Builder.addReg(ImpDefSuperReg, RegState::Define | RegState::Implicit);

      if (ImpUseSuperReg) {
        Builder.addReg(ImpUseSuperReg,
                      getKillRegState(KillSrc) | RegState::Implicit);
      }

      return;
    }
  }

  RS.enterBasicBlockEnd(MBB);
  RS.backward(std::next(MI));

  // Ideally we want to have three registers for a long reg_sequence copy
  // to hide 2 waitstates between v_mov_b32 and accvgpr_write.
  unsigned MaxVGPRs = RI.getRegPressureLimit(&AMDGPU::VGPR_32RegClass,
                                             *MBB.getParent());

  // Registers in the sequence are allocated contiguously so we can just
  // use register number to pick one of three round-robin temps.
  unsigned RegNo = (DestReg - AMDGPU::AGPR0) % 3;
  Register Tmp =
      MBB.getParent()->getInfo<SIMachineFunctionInfo>()->getVGPRForAGPRCopy();
  assert(MBB.getParent()->getRegInfo().isReserved(Tmp) &&
         "VGPR used for an intermediate copy should have been reserved.");

  // Only loop through if there are any free registers left. We don't want to
  // spill.
  while (RegNo--) {
    Register Tmp2 = RS.scavengeRegisterBackwards(AMDGPU::VGPR_32RegClass, MI,
                                                 /* RestoreAfter */ false, 0,
                                                 /* AllowSpill */ false);
    if (!Tmp2 || RI.getHWRegIndex(Tmp2) >= MaxVGPRs)
      break;
    Tmp = Tmp2;
    RS.setRegUsed(Tmp);
  }

  // Insert copy to temporary VGPR.
  unsigned TmpCopyOp = AMDGPU::V_MOV_B32_e32;
  if (AMDGPU::AGPR_32RegClass.contains(SrcReg)) {
    TmpCopyOp = AMDGPU::V_ACCVGPR_READ_B32_e64;
  } else {
    assert(AMDGPU::SReg_32RegClass.contains(SrcReg));
  }

  MachineInstrBuilder UseBuilder = BuildMI(MBB, MI, DL, TII.get(TmpCopyOp), Tmp)
    .addReg(SrcReg, getKillRegState(KillSrc));
  if (ImpUseSuperReg) {
    UseBuilder.addReg(ImpUseSuperReg,
                      getKillRegState(KillSrc) | RegState::Implicit);
  }

  MachineInstrBuilder DefBuilder
    = BuildMI(MBB, MI, DL, TII.get(AMDGPU::V_ACCVGPR_WRITE_B32_e64), DestReg)
    .addReg(Tmp, RegState::Kill);

  if (ImpDefSuperReg)
    DefBuilder.addReg(ImpDefSuperReg, RegState::Define | RegState::Implicit);
}

static void expandSGPRCopy(const SIInstrInfo &TII, MachineBasicBlock &MBB,
                           MachineBasicBlock::iterator MI, const DebugLoc &DL,
                           MCRegister DestReg, MCRegister SrcReg, bool KillSrc,
                           const TargetRegisterClass *RC, bool Forward) {
  const SIRegisterInfo &RI = TII.getRegisterInfo();
  ArrayRef<int16_t> BaseIndices = RI.getRegSplitParts(RC, 4);
  MachineBasicBlock::iterator I = MI;
  MachineInstr *FirstMI = nullptr, *LastMI = nullptr;

  for (unsigned Idx = 0; Idx < BaseIndices.size(); ++Idx) {
    int16_t SubIdx = BaseIndices[Idx];
    Register DestSubReg = RI.getSubReg(DestReg, SubIdx);
    Register SrcSubReg = RI.getSubReg(SrcReg, SubIdx);
    assert(DestSubReg && SrcSubReg && "Failed to find subregs!");
    unsigned Opcode = AMDGPU::S_MOV_B32;

    // Is SGPR aligned? If so try to combine with next.
    bool AlignedDest = ((DestSubReg - AMDGPU::SGPR0) % 2) == 0;
    bool AlignedSrc = ((SrcSubReg - AMDGPU::SGPR0) % 2) == 0;
    if (AlignedDest && AlignedSrc && (Idx + 1 < BaseIndices.size())) {
      // Can use SGPR64 copy
      unsigned Channel = RI.getChannelFromSubReg(SubIdx);
      SubIdx = RI.getSubRegFromChannel(Channel, 2);
      DestSubReg = RI.getSubReg(DestReg, SubIdx);
      SrcSubReg = RI.getSubReg(SrcReg, SubIdx);
      assert(DestSubReg && SrcSubReg && "Failed to find subregs!");
      Opcode = AMDGPU::S_MOV_B64;
      Idx++;
    }

    LastMI = BuildMI(MBB, I, DL, TII.get(Opcode), DestSubReg)
                 .addReg(SrcSubReg)
                 .addReg(SrcReg, RegState::Implicit);

    if (!FirstMI)
      FirstMI = LastMI;

    if (!Forward)
      I--;
  }

  assert(FirstMI && LastMI);
  if (!Forward)
    std::swap(FirstMI, LastMI);

  FirstMI->addOperand(
      MachineOperand::CreateReg(DestReg, true /*IsDef*/, true /*IsImp*/));

  if (KillSrc)
    LastMI->addRegisterKilled(SrcReg, &RI);
}

void SIInstrInfo::copyPhysReg(MachineBasicBlock &MBB,
                              MachineBasicBlock::iterator MI,
                              const DebugLoc &DL, Register DestReg,
                              Register SrcReg, bool KillSrc, bool RenamableDest,
                              bool RenamableSrc) const {
  const TargetRegisterClass *RC = RI.getPhysRegBaseClass(DestReg);
  unsigned Size = RI.getRegSizeInBits(*RC);
  const TargetRegisterClass *SrcRC = RI.getPhysRegBaseClass(SrcReg);
  unsigned SrcSize = RI.getRegSizeInBits(*SrcRC);

  // The rest of copyPhysReg assumes Src and Dst size are the same size.
  // TODO-GFX11_16BIT If all true 16 bit instruction patterns are completed can
  // we remove Fix16BitCopies and this code block?
  if (Fix16BitCopies) {
    if (((Size == 16) != (SrcSize == 16))) {
      // Non-VGPR Src and Dst will later be expanded back to 32 bits.
      assert(ST.useRealTrue16Insts());
      Register &RegToFix = (Size == 32) ? DestReg : SrcReg;
      MCRegister SubReg = RI.getSubReg(RegToFix, AMDGPU::lo16);
      RegToFix = SubReg;

      if (DestReg == SrcReg) {
        // Identity copy. Insert empty bundle since ExpandPostRA expects an
        // instruction here.
        BuildMI(MBB, MI, DL, get(AMDGPU::BUNDLE));
        return;
      }
      RC = RI.getPhysRegBaseClass(DestReg);
      Size = RI.getRegSizeInBits(*RC);
      SrcRC = RI.getPhysRegBaseClass(SrcReg);
      SrcSize = RI.getRegSizeInBits(*SrcRC);
    }
  }

  if (RC == &AMDGPU::VGPR_32RegClass) {
    assert(AMDGPU::VGPR_32RegClass.contains(SrcReg) ||
           AMDGPU::SReg_32RegClass.contains(SrcReg) ||
           AMDGPU::AGPR_32RegClass.contains(SrcReg));
    unsigned Opc = AMDGPU::AGPR_32RegClass.contains(SrcReg) ?
                     AMDGPU::V_ACCVGPR_READ_B32_e64 : AMDGPU::V_MOV_B32_e32;
    BuildMI(MBB, MI, DL, get(Opc), DestReg)
      .addReg(SrcReg, getKillRegState(KillSrc));
    return;
  }

  if (RC == &AMDGPU::SReg_32_XM0RegClass ||
      RC == &AMDGPU::SReg_32RegClass) {
    if (SrcReg == AMDGPU::SCC) {
      BuildMI(MBB, MI, DL, get(AMDGPU::S_CSELECT_B32), DestReg)
          .addImm(1)
          .addImm(0);
      return;
    }

    if (DestReg == AMDGPU::VCC_LO) {
      if (AMDGPU::SReg_32RegClass.contains(SrcReg)) {
        BuildMI(MBB, MI, DL, get(AMDGPU::S_MOV_B32), AMDGPU::VCC_LO)
          .addReg(SrcReg, getKillRegState(KillSrc));
      } else {
        // FIXME: Hack until VReg_1 removed.
        assert(AMDGPU::VGPR_32RegClass.contains(SrcReg));
        BuildMI(MBB, MI, DL, get(AMDGPU::V_CMP_NE_U32_e32))
          .addImm(0)
          .addReg(SrcReg, getKillRegState(KillSrc));
      }

      return;
    }

    if (!AMDGPU::SReg_32RegClass.contains(SrcReg)) {
      reportIllegalCopy(this, MBB, MI, DL, DestReg, SrcReg, KillSrc);
      return;
    }

    BuildMI(MBB, MI, DL, get(AMDGPU::S_MOV_B32), DestReg)
            .addReg(SrcReg, getKillRegState(KillSrc));
    return;
  }

  if (RC == &AMDGPU::SReg_64RegClass) {
    if (SrcReg == AMDGPU::SCC) {
      BuildMI(MBB, MI, DL, get(AMDGPU::S_CSELECT_B64), DestReg)
          .addImm(1)
          .addImm(0);
      return;
    }

    if (DestReg == AMDGPU::VCC) {
      if (AMDGPU::SReg_64RegClass.contains(SrcReg)) {
        BuildMI(MBB, MI, DL, get(AMDGPU::S_MOV_B64), AMDGPU::VCC)
          .addReg(SrcReg, getKillRegState(KillSrc));
      } else {
        // FIXME: Hack until VReg_1 removed.
        assert(AMDGPU::VGPR_32RegClass.contains(SrcReg));
        BuildMI(MBB, MI, DL, get(AMDGPU::V_CMP_NE_U32_e32))
          .addImm(0)
          .addReg(SrcReg, getKillRegState(KillSrc));
      }

      return;
    }

    if (!AMDGPU::SReg_64RegClass.contains(SrcReg)) {
      reportIllegalCopy(this, MBB, MI, DL, DestReg, SrcReg, KillSrc);
      return;
    }

    BuildMI(MBB, MI, DL, get(AMDGPU::S_MOV_B64), DestReg)
            .addReg(SrcReg, getKillRegState(KillSrc));
    return;
  }

  if (DestReg == AMDGPU::SCC) {
    // Copying 64-bit or 32-bit sources to SCC barely makes sense,
    // but SelectionDAG emits such copies for i1 sources.
    if (AMDGPU::SReg_64RegClass.contains(SrcReg)) {
      // This copy can only be produced by patterns
      // with explicit SCC, which are known to be enabled
      // only for subtargets with S_CMP_LG_U64 present.
      assert(ST.hasScalarCompareEq64());
      BuildMI(MBB, MI, DL, get(AMDGPU::S_CMP_LG_U64))
          .addReg(SrcReg, getKillRegState(KillSrc))
          .addImm(0);
    } else {
      assert(AMDGPU::SReg_32RegClass.contains(SrcReg));
      BuildMI(MBB, MI, DL, get(AMDGPU::S_CMP_LG_U32))
          .addReg(SrcReg, getKillRegState(KillSrc))
          .addImm(0);
    }

    return;
  }

  if (RC == &AMDGPU::AGPR_32RegClass) {
    if (AMDGPU::VGPR_32RegClass.contains(SrcReg) ||
        (ST.hasGFX90AInsts() && AMDGPU::SReg_32RegClass.contains(SrcReg))) {
      BuildMI(MBB, MI, DL, get(AMDGPU::V_ACCVGPR_WRITE_B32_e64), DestReg)
        .addReg(SrcReg, getKillRegState(KillSrc));
      return;
    }

    if (AMDGPU::AGPR_32RegClass.contains(SrcReg) && ST.hasGFX90AInsts()) {
      BuildMI(MBB, MI, DL, get(AMDGPU::V_ACCVGPR_MOV_B32), DestReg)
        .addReg(SrcReg, getKillRegState(KillSrc));
      return;
    }

    // FIXME: Pass should maintain scavenger to avoid scan through the block on
    // every AGPR spill.
    RegScavenger RS;
    const bool Overlap = RI.regsOverlap(SrcReg, DestReg);
    indirectCopyToAGPR(*this, MBB, MI, DL, DestReg, SrcReg, KillSrc, RS, Overlap);
    return;
  }

  if (Size == 16) {
    assert(AMDGPU::VGPR_16RegClass.contains(SrcReg) ||
           AMDGPU::SReg_LO16RegClass.contains(SrcReg) ||
           AMDGPU::AGPR_LO16RegClass.contains(SrcReg));

    bool IsSGPRDst = AMDGPU::SReg_LO16RegClass.contains(DestReg);
    bool IsSGPRSrc = AMDGPU::SReg_LO16RegClass.contains(SrcReg);
    bool IsAGPRDst = AMDGPU::AGPR_LO16RegClass.contains(DestReg);
    bool IsAGPRSrc = AMDGPU::AGPR_LO16RegClass.contains(SrcReg);
    bool DstLow = !AMDGPU::isHi16Reg(DestReg, RI);
    bool SrcLow = !AMDGPU::isHi16Reg(SrcReg, RI);
    MCRegister NewDestReg = RI.get32BitRegister(DestReg);
    MCRegister NewSrcReg = RI.get32BitRegister(SrcReg);

    if (IsSGPRDst) {
      if (!IsSGPRSrc) {
        reportIllegalCopy(this, MBB, MI, DL, DestReg, SrcReg, KillSrc);
        return;
      }

      BuildMI(MBB, MI, DL, get(AMDGPU::S_MOV_B32), NewDestReg)
        .addReg(NewSrcReg, getKillRegState(KillSrc));
      return;
    }

    if (IsAGPRDst || IsAGPRSrc) {
      if (!DstLow || !SrcLow) {
        reportIllegalCopy(this, MBB, MI, DL, DestReg, SrcReg, KillSrc,
                          "Cannot use hi16 subreg with an AGPR!");
      }

      copyPhysReg(MBB, MI, DL, NewDestReg, NewSrcReg, KillSrc);
      return;
    }

    if (ST.useRealTrue16Insts()) {
      if (IsSGPRSrc) {
        assert(SrcLow);
        SrcReg = NewSrcReg;
      }
      // Use the smaller instruction encoding if possible.
      if (AMDGPU::VGPR_16_Lo128RegClass.contains(DestReg) &&
          (IsSGPRSrc || AMDGPU::VGPR_16_Lo128RegClass.contains(SrcReg))) {
        BuildMI(MBB, MI, DL, get(AMDGPU::V_MOV_B16_t16_e32), DestReg)
            .addReg(SrcReg);
      } else {
        BuildMI(MBB, MI, DL, get(AMDGPU::V_MOV_B16_t16_e64), DestReg)
            .addImm(0) // src0_modifiers
            .addReg(SrcReg)
            .addImm(0); // op_sel
      }
      return;
    }

    if (IsSGPRSrc && !ST.hasSDWAScalar()) {
      if (!DstLow || !SrcLow) {
        reportIllegalCopy(this, MBB, MI, DL, DestReg, SrcReg, KillSrc,
                          "Cannot use hi16 subreg on VI!");
      }

      BuildMI(MBB, MI, DL, get(AMDGPU::V_MOV_B32_e32), NewDestReg)
        .addReg(NewSrcReg, getKillRegState(KillSrc));
      return;
    }

    auto MIB = BuildMI(MBB, MI, DL, get(AMDGPU::V_MOV_B32_sdwa), NewDestReg)
      .addImm(0) // src0_modifiers
      .addReg(NewSrcReg)
      .addImm(0) // clamp
      .addImm(DstLow ? AMDGPU::SDWA::SdwaSel::WORD_0
                     : AMDGPU::SDWA::SdwaSel::WORD_1)
      .addImm(AMDGPU::SDWA::DstUnused::UNUSED_PRESERVE)
      .addImm(SrcLow ? AMDGPU::SDWA::SdwaSel::WORD_0
                     : AMDGPU::SDWA::SdwaSel::WORD_1)
      .addReg(NewDestReg, RegState::Implicit | RegState::Undef);
    // First implicit operand is $exec.
    MIB->tieOperands(0, MIB->getNumOperands() - 1);
    return;
  }

  if (RC == RI.getVGPR64Class() && (SrcRC == RC || RI.isSGPRClass(SrcRC))) {
    if (ST.hasMovB64()) {
      BuildMI(MBB, MI, DL, get(AMDGPU::V_MOV_B64_e32), DestReg)
        .addReg(SrcReg, getKillRegState(KillSrc));
      return;
    }
    if (ST.hasPkMovB32()) {
      BuildMI(MBB, MI, DL, get(AMDGPU::V_PK_MOV_B32), DestReg)
        .addImm(SISrcMods::OP_SEL_1)
        .addReg(SrcReg)
        .addImm(SISrcMods::OP_SEL_0 | SISrcMods::OP_SEL_1)
        .addReg(SrcReg)
        .addImm(0) // op_sel_lo
        .addImm(0) // op_sel_hi
        .addImm(0) // neg_lo
        .addImm(0) // neg_hi
        .addImm(0) // clamp
        .addReg(SrcReg, getKillRegState(KillSrc) | RegState::Implicit);
      return;
    }
  }

  const bool Forward = RI.getHWRegIndex(DestReg) <= RI.getHWRegIndex(SrcReg);
  if (RI.isSGPRClass(RC)) {
    if (!RI.isSGPRClass(SrcRC)) {
      reportIllegalCopy(this, MBB, MI, DL, DestReg, SrcReg, KillSrc);
      return;
    }
    const bool CanKillSuperReg = KillSrc && !RI.regsOverlap(SrcReg, DestReg);
    expandSGPRCopy(*this, MBB, MI, DL, DestReg, SrcReg, CanKillSuperReg, RC,
                   Forward);
    return;
  }

  unsigned EltSize = 4;
  unsigned Opcode = AMDGPU::V_MOV_B32_e32;
  if (RI.isAGPRClass(RC)) {
    if (ST.hasGFX90AInsts() && RI.isAGPRClass(SrcRC))
      Opcode = AMDGPU::V_ACCVGPR_MOV_B32;
    else if (RI.hasVGPRs(SrcRC) ||
             (ST.hasGFX90AInsts() && RI.isSGPRClass(SrcRC)))
      Opcode = AMDGPU::V_ACCVGPR_WRITE_B32_e64;
    else
      Opcode = AMDGPU::INSTRUCTION_LIST_END;
  } else if (RI.hasVGPRs(RC) && RI.isAGPRClass(SrcRC)) {
    Opcode = AMDGPU::V_ACCVGPR_READ_B32_e64;
  } else if ((Size % 64 == 0) && RI.hasVGPRs(RC) &&
             (RI.isProperlyAlignedRC(*RC) &&
              (SrcRC == RC || RI.isSGPRClass(SrcRC)))) {
    // TODO: In 96-bit case, could do a 64-bit mov and then a 32-bit mov.
    if (ST.hasMovB64()) {
      Opcode = AMDGPU::V_MOV_B64_e32;
      EltSize = 8;
    } else if (ST.hasPkMovB32()) {
      Opcode = AMDGPU::V_PK_MOV_B32;
      EltSize = 8;
    }
  }

  // For the cases where we need an intermediate instruction/temporary register
  // (destination is an AGPR), we need a scavenger.
  //
  // FIXME: The pass should maintain this for us so we don't have to re-scan the
  // whole block for every handled copy.
  std::unique_ptr<RegScavenger> RS;
  if (Opcode == AMDGPU::INSTRUCTION_LIST_END)
    RS = std::make_unique<RegScavenger>();

  ArrayRef<int16_t> SubIndices = RI.getRegSplitParts(RC, EltSize);

  // If there is an overlap, we can't kill the super-register on the last
  // instruction, since it will also kill the components made live by this def.
  const bool Overlap = RI.regsOverlap(SrcReg, DestReg);
  const bool CanKillSuperReg = KillSrc && !Overlap;

  for (unsigned Idx = 0; Idx < SubIndices.size(); ++Idx) {
    unsigned SubIdx;
    if (Forward)
      SubIdx = SubIndices[Idx];
    else
      SubIdx = SubIndices[SubIndices.size() - Idx - 1];
    Register DestSubReg = RI.getSubReg(DestReg, SubIdx);
    Register SrcSubReg = RI.getSubReg(SrcReg, SubIdx);
    assert(DestSubReg && SrcSubReg && "Failed to find subregs!");

    bool IsFirstSubreg = Idx == 0;
    bool UseKill = CanKillSuperReg && Idx == SubIndices.size() - 1;

    if (Opcode == AMDGPU::INSTRUCTION_LIST_END) {
      Register ImpDefSuper = IsFirstSubreg ? Register(DestReg) : Register();
      Register ImpUseSuper = SrcReg;
      indirectCopyToAGPR(*this, MBB, MI, DL, DestSubReg, SrcSubReg, UseKill,
                         *RS, Overlap, ImpDefSuper, ImpUseSuper);
    } else if (Opcode == AMDGPU::V_PK_MOV_B32) {
      MachineInstrBuilder MIB =
          BuildMI(MBB, MI, DL, get(AMDGPU::V_PK_MOV_B32), DestSubReg)
              .addImm(SISrcMods::OP_SEL_1)
              .addReg(SrcSubReg)
              .addImm(SISrcMods::OP_SEL_0 | SISrcMods::OP_SEL_1)
              .addReg(SrcSubReg)
              .addImm(0) // op_sel_lo
              .addImm(0) // op_sel_hi
              .addImm(0) // neg_lo
              .addImm(0) // neg_hi
              .addImm(0) // clamp
              .addReg(SrcReg, getKillRegState(UseKill) | RegState::Implicit);
      if (IsFirstSubreg)
        MIB.addReg(DestReg, RegState::Define | RegState::Implicit);
    } else {
      MachineInstrBuilder Builder =
          BuildMI(MBB, MI, DL, get(Opcode), DestSubReg).addReg(SrcSubReg);
      if (IsFirstSubreg)
        Builder.addReg(DestReg, RegState::Define | RegState::Implicit);

      Builder.addReg(SrcReg, getKillRegState(UseKill) | RegState::Implicit);
    }
  }
}

int SIInstrInfo::commuteOpcode(unsigned Opcode) const {
  int NewOpc;

  // Try to map original to commuted opcode
  NewOpc = AMDGPU::getCommuteRev(Opcode);
  if (NewOpc != -1)
    // Check if the commuted (REV) opcode exists on the target.
    return pseudoToMCOpcode(NewOpc) != -1 ? NewOpc : -1;

  // Try to map commuted to original opcode
  NewOpc = AMDGPU::getCommuteOrig(Opcode);
  if (NewOpc != -1)
    // Check if the original (non-REV) opcode exists on the target.
    return pseudoToMCOpcode(NewOpc) != -1 ? NewOpc : -1;

  return Opcode;
}

const TargetRegisterClass *
SIInstrInfo::getPreferredSelectRegClass(unsigned Size) const {
  return &AMDGPU::VGPR_32RegClass;
}

void SIInstrInfo::insertVectorSelect(MachineBasicBlock &MBB,
                                     MachineBasicBlock::iterator I,
                                     const DebugLoc &DL, Register DstReg,
                                     ArrayRef<MachineOperand> Cond,
                                     Register TrueReg,
                                     Register FalseReg) const {
  MachineRegisterInfo &MRI = MBB.getParent()->getRegInfo();
  const TargetRegisterClass *BoolXExecRC = RI.getWaveMaskRegClass();
  assert(MRI.getRegClass(DstReg) == &AMDGPU::VGPR_32RegClass &&
         "Not a VGPR32 reg");

  if (Cond.size() == 1) {
    Register SReg = MRI.createVirtualRegister(BoolXExecRC);
    BuildMI(MBB, I, DL, get(AMDGPU::COPY), SReg)
      .add(Cond[0]);
    BuildMI(MBB, I, DL, get(AMDGPU::V_CNDMASK_B32_e64), DstReg)
      .addImm(0)
      .addReg(FalseReg)
      .addImm(0)
      .addReg(TrueReg)
      .addReg(SReg);
  } else if (Cond.size() == 2) {
    assert(Cond[0].isImm() && "Cond[0] is not an immediate");
    switch (Cond[0].getImm()) {
    case SIInstrInfo::SCC_TRUE: {
      Register SReg = MRI.createVirtualRegister(BoolXExecRC);
      BuildMI(MBB, I, DL, get(ST.isWave32() ? AMDGPU::S_CSELECT_B32
                                            : AMDGPU::S_CSELECT_B64), SReg)
        .addImm(1)
        .addImm(0);
      BuildMI(MBB, I, DL, get(AMDGPU::V_CNDMASK_B32_e64), DstReg)
        .addImm(0)
        .addReg(FalseReg)
        .addImm(0)
        .addReg(TrueReg)
        .addReg(SReg);
      break;
    }
    case SIInstrInfo::SCC_FALSE: {
      Register SReg = MRI.createVirtualRegister(BoolXExecRC);
      BuildMI(MBB, I, DL, get(ST.isWave32() ? AMDGPU::S_CSELECT_B32
                                            : AMDGPU::S_CSELECT_B64), SReg)
        .addImm(0)
        .addImm(1);
      BuildMI(MBB, I, DL, get(AMDGPU::V_CNDMASK_B32_e64), DstReg)
        .addImm(0)
        .addReg(FalseReg)
        .addImm(0)
        .addReg(TrueReg)
        .addReg(SReg);
      break;
    }
    case SIInstrInfo::VCCNZ: {
      MachineOperand RegOp = Cond[1];
      RegOp.setImplicit(false);
      Register SReg = MRI.createVirtualRegister(BoolXExecRC);
      BuildMI(MBB, I, DL, get(AMDGPU::COPY), SReg)
        .add(RegOp);
      BuildMI(MBB, I, DL, get(AMDGPU::V_CNDMASK_B32_e64), DstReg)
          .addImm(0)
          .addReg(FalseReg)
          .addImm(0)
          .addReg(TrueReg)
          .addReg(SReg);
      break;
    }
    case SIInstrInfo::VCCZ: {
      MachineOperand RegOp = Cond[1];
      RegOp.setImplicit(false);
      Register SReg = MRI.createVirtualRegister(BoolXExecRC);
      BuildMI(MBB, I, DL, get(AMDGPU::COPY), SReg)
        .add(RegOp);
      BuildMI(MBB, I, DL, get(AMDGPU::V_CNDMASK_B32_e64), DstReg)
          .addImm(0)
          .addReg(TrueReg)
          .addImm(0)
          .addReg(FalseReg)
          .addReg(SReg);
      break;
    }
    case SIInstrInfo::EXECNZ: {
      Register SReg = MRI.createVirtualRegister(BoolXExecRC);
      Register SReg2 = MRI.createVirtualRegister(RI.getBoolRC());
      BuildMI(MBB, I, DL, get(ST.isWave32() ? AMDGPU::S_OR_SAVEEXEC_B32
                                            : AMDGPU::S_OR_SAVEEXEC_B64), SReg2)
        .addImm(0);
      BuildMI(MBB, I, DL, get(ST.isWave32() ? AMDGPU::S_CSELECT_B32
                                            : AMDGPU::S_CSELECT_B64), SReg)
        .addImm(1)
        .addImm(0);
      BuildMI(MBB, I, DL, get(AMDGPU::V_CNDMASK_B32_e64), DstReg)
        .addImm(0)
        .addReg(FalseReg)
        .addImm(0)
        .addReg(TrueReg)
        .addReg(SReg);
      break;
    }
    case SIInstrInfo::EXECZ: {
      Register SReg = MRI.createVirtualRegister(BoolXExecRC);
      Register SReg2 = MRI.createVirtualRegister(RI.getBoolRC());
      BuildMI(MBB, I, DL, get(ST.isWave32() ? AMDGPU::S_OR_SAVEEXEC_B32
                                            : AMDGPU::S_OR_SAVEEXEC_B64), SReg2)
        .addImm(0);
      BuildMI(MBB, I, DL, get(ST.isWave32() ? AMDGPU::S_CSELECT_B32
                                            : AMDGPU::S_CSELECT_B64), SReg)
        .addImm(0)
        .addImm(1);
      BuildMI(MBB, I, DL, get(AMDGPU::V_CNDMASK_B32_e64), DstReg)
        .addImm(0)
        .addReg(FalseReg)
        .addImm(0)
        .addReg(TrueReg)
        .addReg(SReg);
      llvm_unreachable("Unhandled branch predicate EXECZ");
      break;
    }
    default:
      llvm_unreachable("invalid branch predicate");
    }
  } else {
    llvm_unreachable("Can only handle Cond size 1 or 2");
  }
}

Register SIInstrInfo::insertEQ(MachineBasicBlock *MBB,
                               MachineBasicBlock::iterator I,
                               const DebugLoc &DL,
                               Register SrcReg, int Value) const {
  MachineRegisterInfo &MRI = MBB->getParent()->getRegInfo();
  Register Reg = MRI.createVirtualRegister(RI.getBoolRC());
  BuildMI(*MBB, I, DL, get(AMDGPU::V_CMP_EQ_I32_e64), Reg)
    .addImm(Value)
    .addReg(SrcReg);

  return Reg;
}

Register SIInstrInfo::insertNE(MachineBasicBlock *MBB,
                               MachineBasicBlock::iterator I,
                               const DebugLoc &DL,
                               Register SrcReg, int Value) const {
  MachineRegisterInfo &MRI = MBB->getParent()->getRegInfo();
  Register Reg = MRI.createVirtualRegister(RI.getBoolRC());
  BuildMI(*MBB, I, DL, get(AMDGPU::V_CMP_NE_I32_e64), Reg)
    .addImm(Value)
    .addReg(SrcReg);

  return Reg;
}

bool SIInstrInfo::getConstValDefinedInReg(const MachineInstr &MI,
                                          const Register Reg,
                                          int64_t &ImmVal) const {
  switch (MI.getOpcode()) {
  case AMDGPU::V_MOV_B32_e32:
  case AMDGPU::S_MOV_B32:
  case AMDGPU::S_MOVK_I32:
  case AMDGPU::S_MOV_B64:
  case AMDGPU::V_MOV_B64_e32:
  case AMDGPU::V_ACCVGPR_WRITE_B32_e64:
  case AMDGPU::AV_MOV_B32_IMM_PSEUDO:
  case AMDGPU::S_MOV_B64_IMM_PSEUDO:
  case AMDGPU::V_MOV_B64_PSEUDO: {
    const MachineOperand &Src0 = MI.getOperand(1);
    if (Src0.isImm()) {
      ImmVal = Src0.getImm();
      return MI.getOperand(0).getReg() == Reg;
    }

    return false;
  }
  case AMDGPU::S_BREV_B32:
  case AMDGPU::V_BFREV_B32_e32:
  case AMDGPU::V_BFREV_B32_e64: {
    const MachineOperand &Src0 = MI.getOperand(1);
    if (Src0.isImm()) {
      ImmVal = static_cast<int64_t>(reverseBits<int32_t>(Src0.getImm()));
      return MI.getOperand(0).getReg() == Reg;
    }

    return false;
  }
  case AMDGPU::S_NOT_B32:
  case AMDGPU::V_NOT_B32_e32:
  case AMDGPU::V_NOT_B32_e64: {
    const MachineOperand &Src0 = MI.getOperand(1);
    if (Src0.isImm()) {
      ImmVal = static_cast<int64_t>(~static_cast<int32_t>(Src0.getImm()));
      return MI.getOperand(0).getReg() == Reg;
    }

    return false;
  }
  default:
    return false;
  }
}

unsigned SIInstrInfo::getMovOpcode(const TargetRegisterClass *DstRC) const {

  if (RI.isAGPRClass(DstRC))
    return AMDGPU::COPY;
  if (RI.getRegSizeInBits(*DstRC) == 16) {
    // Assume hi bits are unneeded. Only _e64 true16 instructions are legal
    // before RA.
    return RI.isSGPRClass(DstRC) ? AMDGPU::COPY : AMDGPU::V_MOV_B16_t16_e64;
  }
  if (RI.getRegSizeInBits(*DstRC) == 32)
    return RI.isSGPRClass(DstRC) ? AMDGPU::S_MOV_B32 : AMDGPU::V_MOV_B32_e32;
  if (RI.getRegSizeInBits(*DstRC) == 64 && RI.isSGPRClass(DstRC))
    return AMDGPU::S_MOV_B64;
  if (RI.getRegSizeInBits(*DstRC) == 64 && !RI.isSGPRClass(DstRC))
    return AMDGPU::V_MOV_B64_PSEUDO;
  return AMDGPU::COPY;
}

const MCInstrDesc &
SIInstrInfo::getIndirectGPRIDXPseudo(unsigned VecSize,
                                     bool IsIndirectSrc) const {
  if (IsIndirectSrc) {
    if (VecSize <= 32) // 4 bytes
      return get(AMDGPU::V_INDIRECT_REG_READ_GPR_IDX_B32_V1);
    if (VecSize <= 64) // 8 bytes
      return get(AMDGPU::V_INDIRECT_REG_READ_GPR_IDX_B32_V2);
    if (VecSize <= 96) // 12 bytes
      return get(AMDGPU::V_INDIRECT_REG_READ_GPR_IDX_B32_V3);
    if (VecSize <= 128) // 16 bytes
      return get(AMDGPU::V_INDIRECT_REG_READ_GPR_IDX_B32_V4);
    if (VecSize <= 160) // 20 bytes
      return get(AMDGPU::V_INDIRECT_REG_READ_GPR_IDX_B32_V5);
    if (VecSize <= 256) // 32 bytes
      return get(AMDGPU::V_INDIRECT_REG_READ_GPR_IDX_B32_V8);
    if (VecSize <= 288) // 36 bytes
      return get(AMDGPU::V_INDIRECT_REG_READ_GPR_IDX_B32_V9);
    if (VecSize <= 320) // 40 bytes
      return get(AMDGPU::V_INDIRECT_REG_READ_GPR_IDX_B32_V10);
    if (VecSize <= 352) // 44 bytes
      return get(AMDGPU::V_INDIRECT_REG_READ_GPR_IDX_B32_V11);
    if (VecSize <= 384) // 48 bytes
      return get(AMDGPU::V_INDIRECT_REG_READ_GPR_IDX_B32_V12);
    if (VecSize <= 512) // 64 bytes
      return get(AMDGPU::V_INDIRECT_REG_READ_GPR_IDX_B32_V16);
    if (VecSize <= 1024) // 128 bytes
      return get(AMDGPU::V_INDIRECT_REG_READ_GPR_IDX_B32_V32);

    llvm_unreachable("unsupported size for IndirectRegReadGPRIDX pseudos");
  }

  if (VecSize <= 32) // 4 bytes
    return get(AMDGPU::V_INDIRECT_REG_WRITE_GPR_IDX_B32_V1);
  if (VecSize <= 64) // 8 bytes
    return get(AMDGPU::V_INDIRECT_REG_WRITE_GPR_IDX_B32_V2);
  if (VecSize <= 96) // 12 bytes
    return get(AMDGPU::V_INDIRECT_REG_WRITE_GPR_IDX_B32_V3);
  if (VecSize <= 128) // 16 bytes
    return get(AMDGPU::V_INDIRECT_REG_WRITE_GPR_IDX_B32_V4);
  if (VecSize <= 160) // 20 bytes
    return get(AMDGPU::V_INDIRECT_REG_WRITE_GPR_IDX_B32_V5);
  if (VecSize <= 256) // 32 bytes
    return get(AMDGPU::V_INDIRECT_REG_WRITE_GPR_IDX_B32_V8);
  if (VecSize <= 288) // 36 bytes
    return get(AMDGPU::V_INDIRECT_REG_WRITE_GPR_IDX_B32_V9);
  if (VecSize <= 320) // 40 bytes
    return get(AMDGPU::V_INDIRECT_REG_WRITE_GPR_IDX_B32_V10);
  if (VecSize <= 352) // 44 bytes
    return get(AMDGPU::V_INDIRECT_REG_WRITE_GPR_IDX_B32_V11);
  if (VecSize <= 384) // 48 bytes
    return get(AMDGPU::V_INDIRECT_REG_WRITE_GPR_IDX_B32_V12);
  if (VecSize <= 512) // 64 bytes
    return get(AMDGPU::V_INDIRECT_REG_WRITE_GPR_IDX_B32_V16);
  if (VecSize <= 1024) // 128 bytes
    return get(AMDGPU::V_INDIRECT_REG_WRITE_GPR_IDX_B32_V32);

  llvm_unreachable("unsupported size for IndirectRegWriteGPRIDX pseudos");
}

static unsigned getIndirectVGPRWriteMovRelPseudoOpc(unsigned VecSize) {
  if (VecSize <= 32) // 4 bytes
    return AMDGPU::V_INDIRECT_REG_WRITE_MOVREL_B32_V1;
  if (VecSize <= 64) // 8 bytes
    return AMDGPU::V_INDIRECT_REG_WRITE_MOVREL_B32_V2;
  if (VecSize <= 96) // 12 bytes
    return AMDGPU::V_INDIRECT_REG_WRITE_MOVREL_B32_V3;
  if (VecSize <= 128) // 16 bytes
    return AMDGPU::V_INDIRECT_REG_WRITE_MOVREL_B32_V4;
  if (VecSize <= 160) // 20 bytes
    return AMDGPU::V_INDIRECT_REG_WRITE_MOVREL_B32_V5;
  if (VecSize <= 256) // 32 bytes
    return AMDGPU::V_INDIRECT_REG_WRITE_MOVREL_B32_V8;
  if (VecSize <= 288) // 36 bytes
    return AMDGPU::V_INDIRECT_REG_WRITE_MOVREL_B32_V9;
  if (VecSize <= 320) // 40 bytes
    return AMDGPU::V_INDIRECT_REG_WRITE_MOVREL_B32_V10;
  if (VecSize <= 352) // 44 bytes
    return AMDGPU::V_INDIRECT_REG_WRITE_MOVREL_B32_V11;
  if (VecSize <= 384) // 48 bytes
    return AMDGPU::V_INDIRECT_REG_WRITE_MOVREL_B32_V12;
  if (VecSize <= 512) // 64 bytes
    return AMDGPU::V_INDIRECT_REG_WRITE_MOVREL_B32_V16;
  if (VecSize <= 1024) // 128 bytes
    return AMDGPU::V_INDIRECT_REG_WRITE_MOVREL_B32_V32;

  llvm_unreachable("unsupported size for IndirectRegWrite pseudos");
}

static unsigned getIndirectSGPRWriteMovRelPseudo32(unsigned VecSize) {
  if (VecSize <= 32) // 4 bytes
    return AMDGPU::S_INDIRECT_REG_WRITE_MOVREL_B32_V1;
  if (VecSize <= 64) // 8 bytes
    return AMDGPU::S_INDIRECT_REG_WRITE_MOVREL_B32_V2;
  if (VecSize <= 96) // 12 bytes
    return AMDGPU::S_INDIRECT_REG_WRITE_MOVREL_B32_V3;
  if (VecSize <= 128) // 16 bytes
    return AMDGPU::S_INDIRECT_REG_WRITE_MOVREL_B32_V4;
  if (VecSize <= 160) // 20 bytes
    return AMDGPU::S_INDIRECT_REG_WRITE_MOVREL_B32_V5;
  if (VecSize <= 256) // 32 bytes
    return AMDGPU::S_INDIRECT_REG_WRITE_MOVREL_B32_V8;
  if (VecSize <= 288) // 36 bytes
    return AMDGPU::S_INDIRECT_REG_WRITE_MOVREL_B32_V9;
  if (VecSize <= 320) // 40 bytes
    return AMDGPU::S_INDIRECT_REG_WRITE_MOVREL_B32_V10;
  if (VecSize <= 352) // 44 bytes
    return AMDGPU::S_INDIRECT_REG_WRITE_MOVREL_B32_V11;
  if (VecSize <= 384) // 48 bytes
    return AMDGPU::S_INDIRECT_REG_WRITE_MOVREL_B32_V12;
  if (VecSize <= 512) // 64 bytes
    return AMDGPU::S_INDIRECT_REG_WRITE_MOVREL_B32_V16;
  if (VecSize <= 1024) // 128 bytes
    return AMDGPU::S_INDIRECT_REG_WRITE_MOVREL_B32_V32;

  llvm_unreachable("unsupported size for IndirectRegWrite pseudos");
}

static unsigned getIndirectSGPRWriteMovRelPseudo64(unsigned VecSize) {
  if (VecSize <= 64) // 8 bytes
    return AMDGPU::S_INDIRECT_REG_WRITE_MOVREL_B64_V1;
  if (VecSize <= 128) // 16 bytes
    return AMDGPU::S_INDIRECT_REG_WRITE_MOVREL_B64_V2;
  if (VecSize <= 256) // 32 bytes
    return AMDGPU::S_INDIRECT_REG_WRITE_MOVREL_B64_V4;
  if (VecSize <= 512) // 64 bytes
    return AMDGPU::S_INDIRECT_REG_WRITE_MOVREL_B64_V8;
  if (VecSize <= 1024) // 128 bytes
    return AMDGPU::S_INDIRECT_REG_WRITE_MOVREL_B64_V16;

  llvm_unreachable("unsupported size for IndirectRegWrite pseudos");
}

const MCInstrDesc &
SIInstrInfo::getIndirectRegWriteMovRelPseudo(unsigned VecSize, unsigned EltSize,
                                             bool IsSGPR) const {
  if (IsSGPR) {
    switch (EltSize) {
    case 32:
      return get(getIndirectSGPRWriteMovRelPseudo32(VecSize));
    case 64:
      return get(getIndirectSGPRWriteMovRelPseudo64(VecSize));
    default:
      llvm_unreachable("invalid reg indexing elt size");
    }
  }

  assert(EltSize == 32 && "invalid reg indexing elt size");
  return get(getIndirectVGPRWriteMovRelPseudoOpc(VecSize));
}

static unsigned getSGPRSpillSaveOpcode(unsigned Size, bool NeedsCFI) {
  switch (Size) {
  case 4:
    return NeedsCFI ? AMDGPU::SI_SPILL_S32_CFI_SAVE : AMDGPU::SI_SPILL_S32_SAVE;
  case 8:
    return NeedsCFI ? AMDGPU::SI_SPILL_S64_CFI_SAVE : AMDGPU::SI_SPILL_S64_SAVE;
  case 12:
    return NeedsCFI ? AMDGPU::SI_SPILL_S96_CFI_SAVE : AMDGPU::SI_SPILL_S96_SAVE;
  case 16:
    return NeedsCFI ? AMDGPU::SI_SPILL_S128_CFI_SAVE
                    : AMDGPU::SI_SPILL_S128_SAVE;
  case 20:
    return NeedsCFI ? AMDGPU::SI_SPILL_S160_CFI_SAVE
                    : AMDGPU::SI_SPILL_S160_SAVE;
  case 24:
    return NeedsCFI ? AMDGPU::SI_SPILL_S192_CFI_SAVE
                    : AMDGPU::SI_SPILL_S192_SAVE;
  case 28:
    return NeedsCFI ? AMDGPU::SI_SPILL_S224_CFI_SAVE
                    : AMDGPU::SI_SPILL_S224_SAVE;
  case 32:
    return AMDGPU::SI_SPILL_S256_SAVE;
  case 36:
    return AMDGPU::SI_SPILL_S288_SAVE;
  case 40:
    return AMDGPU::SI_SPILL_S320_SAVE;
  case 44:
    return AMDGPU::SI_SPILL_S352_SAVE;
  case 48:
    return AMDGPU::SI_SPILL_S384_SAVE;
  case 64:
    return NeedsCFI ? AMDGPU::SI_SPILL_S512_CFI_SAVE
                    : AMDGPU::SI_SPILL_S512_SAVE;
  case 128:
    return NeedsCFI ? AMDGPU::SI_SPILL_S1024_CFI_SAVE
                    : AMDGPU::SI_SPILL_S1024_SAVE;
  default:
    llvm_unreachable("unknown register size");
  }
}

static unsigned getVGPRSpillSaveOpcode(unsigned Size, bool NeedsCFI) {
  switch (Size) {
  case 2:
    return AMDGPU::SI_SPILL_V16_SAVE;
  case 4:
    return NeedsCFI ? AMDGPU::SI_SPILL_V32_CFI_SAVE : AMDGPU::SI_SPILL_V32_SAVE;
  case 8:
    return NeedsCFI ? AMDGPU::SI_SPILL_V64_CFI_SAVE : AMDGPU::SI_SPILL_V64_SAVE;
  case 12:
    return NeedsCFI ? AMDGPU::SI_SPILL_V96_CFI_SAVE : AMDGPU::SI_SPILL_V96_SAVE;
  case 16:
    return NeedsCFI ? AMDGPU::SI_SPILL_V128_CFI_SAVE
                    : AMDGPU::SI_SPILL_V128_SAVE;
  case 20:
    return NeedsCFI ? AMDGPU::SI_SPILL_V160_CFI_SAVE
                    : AMDGPU::SI_SPILL_V160_SAVE;
  case 24:
    return NeedsCFI ? AMDGPU::SI_SPILL_V192_CFI_SAVE
                    : AMDGPU::SI_SPILL_V192_SAVE;
  case 28:
    return NeedsCFI ? AMDGPU::SI_SPILL_V224_CFI_SAVE
                    : AMDGPU::SI_SPILL_V224_SAVE;
  case 32:
    return NeedsCFI ? AMDGPU::SI_SPILL_V256_CFI_SAVE
                    : AMDGPU::SI_SPILL_V256_SAVE;
  case 36:
    return NeedsCFI ? AMDGPU::SI_SPILL_V288_CFI_SAVE
                    : AMDGPU::SI_SPILL_V288_SAVE;
  case 40:
    return NeedsCFI ? AMDGPU::SI_SPILL_V320_CFI_SAVE
                    : AMDGPU::SI_SPILL_V320_SAVE;
  case 44:
    return NeedsCFI ? AMDGPU::SI_SPILL_V352_CFI_SAVE
                    : AMDGPU::SI_SPILL_V352_SAVE;
  case 48:
    return NeedsCFI ? AMDGPU::SI_SPILL_V384_CFI_SAVE
                    : AMDGPU::SI_SPILL_V384_SAVE;
  case 64:
    return NeedsCFI ? AMDGPU::SI_SPILL_V512_CFI_SAVE
                    : AMDGPU::SI_SPILL_V512_SAVE;
  case 128:
    return NeedsCFI ? AMDGPU::SI_SPILL_V1024_CFI_SAVE
                    : AMDGPU::SI_SPILL_V1024_SAVE;
  default:
    llvm_unreachable("unknown register size");
  }
}

<<<<<<< HEAD
static unsigned getAGPRSpillSaveOpcode(unsigned Size, bool NeedsCFI) {
  switch (Size) {
  case 4:
    return NeedsCFI ? AMDGPU::SI_SPILL_A32_CFI_SAVE : AMDGPU::SI_SPILL_A32_SAVE;
  case 8:
    return NeedsCFI ? AMDGPU::SI_SPILL_A64_CFI_SAVE : AMDGPU::SI_SPILL_A64_SAVE;
  case 12:
    return NeedsCFI ? AMDGPU::SI_SPILL_A96_CFI_SAVE : AMDGPU::SI_SPILL_A96_SAVE;
  case 16:
    return NeedsCFI ? AMDGPU::SI_SPILL_A128_CFI_SAVE
                    : AMDGPU::SI_SPILL_A128_SAVE;
  case 20:
    return NeedsCFI ? AMDGPU::SI_SPILL_A160_CFI_SAVE
                    : AMDGPU::SI_SPILL_A160_SAVE;
  case 24:
    return NeedsCFI ? AMDGPU::SI_SPILL_A192_CFI_SAVE
                    : AMDGPU::SI_SPILL_A192_SAVE;
  case 28:
    return NeedsCFI ? AMDGPU::SI_SPILL_A224_CFI_SAVE
                    : AMDGPU::SI_SPILL_A224_SAVE;
  case 32:
    return NeedsCFI ? AMDGPU::SI_SPILL_A256_CFI_SAVE
                    : AMDGPU::SI_SPILL_A256_SAVE;
  case 36:
    return AMDGPU::SI_SPILL_A288_SAVE;
  case 40:
    return AMDGPU::SI_SPILL_A320_SAVE;
  case 44:
    return AMDGPU::SI_SPILL_A352_SAVE;
  case 48:
    return AMDGPU::SI_SPILL_A384_SAVE;
  case 64:
    return NeedsCFI ? AMDGPU::SI_SPILL_A512_CFI_SAVE
                    : AMDGPU::SI_SPILL_A512_SAVE;
  case 128:
    return NeedsCFI ? AMDGPU::SI_SPILL_A1024_CFI_SAVE
                    : AMDGPU::SI_SPILL_A1024_SAVE;
  default:
    llvm_unreachable("unknown register size");
  }
}

static unsigned getAVSpillSaveOpcode(unsigned Size, bool NeedsCFI) {
=======
static unsigned getAVSpillSaveOpcode(unsigned Size) {
>>>>>>> 8f3e78f9
  switch (Size) {
  case 4:
    return NeedsCFI ? AMDGPU::SI_SPILL_AV32_CFI_SAVE : AMDGPU::SI_SPILL_AV32_SAVE;
  case 8:
    return NeedsCFI ? AMDGPU::SI_SPILL_AV64_CFI_SAVE : AMDGPU::SI_SPILL_AV64_SAVE;
  case 12:
    return NeedsCFI ? AMDGPU::SI_SPILL_AV96_CFI_SAVE : AMDGPU::SI_SPILL_AV96_SAVE;
  case 16:
    return NeedsCFI ? AMDGPU::SI_SPILL_AV128_CFI_SAVE
                    : AMDGPU::SI_SPILL_AV128_SAVE;
  case 20:
    return NeedsCFI ? AMDGPU::SI_SPILL_AV160_CFI_SAVE
                    : AMDGPU::SI_SPILL_AV160_SAVE;
  case 24:
    return NeedsCFI ? AMDGPU::SI_SPILL_AV192_CFI_SAVE
                    : AMDGPU::SI_SPILL_AV192_SAVE;
  case 28:
    return NeedsCFI ? AMDGPU::SI_SPILL_AV224_CFI_SAVE
                    : AMDGPU::SI_SPILL_AV224_SAVE;
  case 32:
    return NeedsCFI ? AMDGPU::SI_SPILL_AV256_CFI_SAVE
                    : AMDGPU::SI_SPILL_AV256_SAVE;
  case 36:
    return AMDGPU::SI_SPILL_AV288_SAVE;
  case 40:
    return AMDGPU::SI_SPILL_AV320_SAVE;
  case 44:
    return AMDGPU::SI_SPILL_AV352_SAVE;
  case 48:
    return AMDGPU::SI_SPILL_AV384_SAVE;
  case 64:
    return NeedsCFI ? AMDGPU::SI_SPILL_AV512_CFI_SAVE
                    : AMDGPU::SI_SPILL_AV512_SAVE;
  case 128:
    return NeedsCFI ? AMDGPU::SI_SPILL_AV1024_CFI_SAVE
                    : AMDGPU::SI_SPILL_AV1024_SAVE;
  default:
    llvm_unreachable("unknown register size");
  }
}

static unsigned getWWMRegSpillSaveOpcode(unsigned Size,
                                         bool IsVectorSuperClass) {
  // Currently, there is only 32-bit WWM register spills needed.
  if (Size != 4)
    llvm_unreachable("unknown wwm register spill size");

  if (IsVectorSuperClass)
    return AMDGPU::SI_SPILL_WWM_AV32_SAVE;

  return AMDGPU::SI_SPILL_WWM_V32_SAVE;
}

<<<<<<< HEAD
static unsigned getVectorRegSpillSaveOpcode(Register Reg,
                                            const TargetRegisterClass *RC,
                                            unsigned Size,
                                            const SIRegisterInfo &TRI,
                                            const SIMachineFunctionInfo &MFI,
					    bool NeedsCFI) {
  bool IsVectorSuperClass = TRI.isVectorSuperClass(RC);
=======
unsigned SIInstrInfo::getVectorRegSpillSaveOpcode(
    Register Reg, const TargetRegisterClass *RC, unsigned Size,
    const SIMachineFunctionInfo &MFI) const {
  bool IsVectorSuperClass = RI.isVectorSuperClass(RC);
>>>>>>> 8f3e78f9

  // Choose the right opcode if spilling a WWM register.
  if (MFI.checkFlag(Reg, AMDGPU::VirtRegFlag::WWM_REG))
    return getWWMRegSpillSaveOpcode(Size, IsVectorSuperClass);

<<<<<<< HEAD
  if (IsVectorSuperClass)
    return getAVSpillSaveOpcode(Size, NeedsCFI);

  return TRI.isAGPRClass(RC) ? getAGPRSpillSaveOpcode(Size, NeedsCFI)
                             : getVGPRSpillSaveOpcode(Size, NeedsCFI);
=======
  // TODO: Check if AGPRs are available
  if (ST.hasMAIInsts())
    return getAVSpillSaveOpcode(Size);

  return getVGPRSpillSaveOpcode(Size);
>>>>>>> 8f3e78f9
}

void SIInstrInfo::storeRegToStackSlotImpl(
    MachineBasicBlock &MBB, MachineBasicBlock::iterator MI, Register SrcReg,
    bool isKill, int FrameIndex, const TargetRegisterClass *RC,
    const TargetRegisterInfo *TRI, Register VReg,
    MachineInstr::MIFlag Flags, bool NeedsCFI) const {
  MachineFunction *MF = MBB.getParent();
  SIMachineFunctionInfo *MFI = MF->getInfo<SIMachineFunctionInfo>();
  MachineFrameInfo &FrameInfo = MF->getFrameInfo();
  const DebugLoc &DL = MBB.findDebugLoc(MI);

  MachinePointerInfo PtrInfo
    = MachinePointerInfo::getFixedStack(*MF, FrameIndex);
  MachineMemOperand *MMO = MF->getMachineMemOperand(
      PtrInfo, MachineMemOperand::MOStore, FrameInfo.getObjectSize(FrameIndex),
      FrameInfo.getObjectAlign(FrameIndex));
  unsigned SpillSize = TRI->getSpillSize(*RC);

  MachineRegisterInfo &MRI = MF->getRegInfo();
  if (RI.isSGPRClass(RC)) {
    MFI->setHasSpilledSGPRs();
    assert(SrcReg != AMDGPU::M0 && "m0 should not be spilled");
    assert(SrcReg != AMDGPU::EXEC_LO && SrcReg != AMDGPU::EXEC_HI &&
           SrcReg != AMDGPU::EXEC && "exec should not be spilled");

    // We are only allowed to create one new instruction when spilling
    // registers, so we need to use pseudo instruction for spilling SGPRs.
    const MCInstrDesc &OpDesc =
        get(getSGPRSpillSaveOpcode(SpillSize, NeedsCFI));

    // The SGPR spill/restore instructions only work on number sgprs, so we need
    // to make sure we are using the correct register class.
    if (SrcReg.isVirtual() && SpillSize == 4) {
      MRI.constrainRegClass(SrcReg, &AMDGPU::SReg_32_XM0_XEXECRegClass);
    }

    BuildMI(MBB, MI, DL, OpDesc)
      .addReg(SrcReg, getKillRegState(isKill)) // data
      .addFrameIndex(FrameIndex)               // addr
      .addMemOperand(MMO)
      .addReg(MFI->getStackPtrOffsetReg(), RegState::Implicit);

    if (RI.spillSGPRToVGPR())
      FrameInfo.setStackID(FrameIndex, TargetStackID::SGPRSpill);
    return;
  }

<<<<<<< HEAD
  unsigned Opcode = getVectorRegSpillSaveOpcode(VReg ? VReg : SrcReg, RC,
                                                SpillSize, RI, *MFI, NeedsCFI);
=======
  unsigned Opcode =
      getVectorRegSpillSaveOpcode(VReg ? VReg : SrcReg, RC, SpillSize, *MFI);
>>>>>>> 8f3e78f9
  MFI->setHasSpilledVGPRs();

  BuildMI(MBB, MI, DL, get(Opcode))
    .addReg(SrcReg, getKillRegState(isKill)) // data
    .addFrameIndex(FrameIndex)               // addr
    .addReg(MFI->getStackPtrOffsetReg())     // scratch_offset
    .addImm(0)                               // offset
    .addMemOperand(MMO);
}

void SIInstrInfo::storeRegToStackSlot(
    MachineBasicBlock &MBB, MachineBasicBlock::iterator MI, Register SrcReg,
    bool isKill, int FrameIndex, const TargetRegisterClass *RC,
    const TargetRegisterInfo *TRI, Register VReg,
    MachineInstr::MIFlag Flags) const {
  storeRegToStackSlotImpl(MBB, MI, SrcReg, isKill, FrameIndex, RC, TRI, VReg,
                         Flags, false);
}

void SIInstrInfo::storeRegToStackSlotCFI(MachineBasicBlock &MBB,
                                         MachineBasicBlock::iterator MI,
                                         Register SrcReg, bool isKill,
                                         int FrameIndex,
                                         const TargetRegisterClass *RC,
                                         const TargetRegisterInfo *TRI) const {
  storeRegToStackSlotImpl(MBB, MI, SrcReg, isKill, FrameIndex, RC, TRI,
                          Register(), MachineInstr::NoFlags, true);
}

static unsigned getSGPRSpillRestoreOpcode(unsigned Size) {
  switch (Size) {
  case 4:
    return AMDGPU::SI_SPILL_S32_RESTORE;
  case 8:
    return AMDGPU::SI_SPILL_S64_RESTORE;
  case 12:
    return AMDGPU::SI_SPILL_S96_RESTORE;
  case 16:
    return AMDGPU::SI_SPILL_S128_RESTORE;
  case 20:
    return AMDGPU::SI_SPILL_S160_RESTORE;
  case 24:
    return AMDGPU::SI_SPILL_S192_RESTORE;
  case 28:
    return AMDGPU::SI_SPILL_S224_RESTORE;
  case 32:
    return AMDGPU::SI_SPILL_S256_RESTORE;
  case 36:
    return AMDGPU::SI_SPILL_S288_RESTORE;
  case 40:
    return AMDGPU::SI_SPILL_S320_RESTORE;
  case 44:
    return AMDGPU::SI_SPILL_S352_RESTORE;
  case 48:
    return AMDGPU::SI_SPILL_S384_RESTORE;
  case 64:
    return AMDGPU::SI_SPILL_S512_RESTORE;
  case 128:
    return AMDGPU::SI_SPILL_S1024_RESTORE;
  default:
    llvm_unreachable("unknown register size");
  }
}

static unsigned getVGPRSpillRestoreOpcode(unsigned Size) {
  switch (Size) {
  case 2:
    return AMDGPU::SI_SPILL_V16_RESTORE;
  case 4:
    return AMDGPU::SI_SPILL_V32_RESTORE;
  case 8:
    return AMDGPU::SI_SPILL_V64_RESTORE;
  case 12:
    return AMDGPU::SI_SPILL_V96_RESTORE;
  case 16:
    return AMDGPU::SI_SPILL_V128_RESTORE;
  case 20:
    return AMDGPU::SI_SPILL_V160_RESTORE;
  case 24:
    return AMDGPU::SI_SPILL_V192_RESTORE;
  case 28:
    return AMDGPU::SI_SPILL_V224_RESTORE;
  case 32:
    return AMDGPU::SI_SPILL_V256_RESTORE;
  case 36:
    return AMDGPU::SI_SPILL_V288_RESTORE;
  case 40:
    return AMDGPU::SI_SPILL_V320_RESTORE;
  case 44:
    return AMDGPU::SI_SPILL_V352_RESTORE;
  case 48:
    return AMDGPU::SI_SPILL_V384_RESTORE;
  case 64:
    return AMDGPU::SI_SPILL_V512_RESTORE;
  case 128:
    return AMDGPU::SI_SPILL_V1024_RESTORE;
  default:
    llvm_unreachable("unknown register size");
  }
}

static unsigned getAVSpillRestoreOpcode(unsigned Size) {
  switch (Size) {
  case 4:
    return AMDGPU::SI_SPILL_AV32_RESTORE;
  case 8:
    return AMDGPU::SI_SPILL_AV64_RESTORE;
  case 12:
    return AMDGPU::SI_SPILL_AV96_RESTORE;
  case 16:
    return AMDGPU::SI_SPILL_AV128_RESTORE;
  case 20:
    return AMDGPU::SI_SPILL_AV160_RESTORE;
  case 24:
    return AMDGPU::SI_SPILL_AV192_RESTORE;
  case 28:
    return AMDGPU::SI_SPILL_AV224_RESTORE;
  case 32:
    return AMDGPU::SI_SPILL_AV256_RESTORE;
  case 36:
    return AMDGPU::SI_SPILL_AV288_RESTORE;
  case 40:
    return AMDGPU::SI_SPILL_AV320_RESTORE;
  case 44:
    return AMDGPU::SI_SPILL_AV352_RESTORE;
  case 48:
    return AMDGPU::SI_SPILL_AV384_RESTORE;
  case 64:
    return AMDGPU::SI_SPILL_AV512_RESTORE;
  case 128:
    return AMDGPU::SI_SPILL_AV1024_RESTORE;
  default:
    llvm_unreachable("unknown register size");
  }
}

static unsigned getWWMRegSpillRestoreOpcode(unsigned Size,
                                            bool IsVectorSuperClass) {
  // Currently, there is only 32-bit WWM register spills needed.
  if (Size != 4)
    llvm_unreachable("unknown wwm register spill size");

  if (IsVectorSuperClass) // TODO: Always use this if there are AGPRs
    return AMDGPU::SI_SPILL_WWM_AV32_RESTORE;

  return AMDGPU::SI_SPILL_WWM_V32_RESTORE;
}

unsigned SIInstrInfo::getVectorRegSpillRestoreOpcode(
    Register Reg, const TargetRegisterClass *RC, unsigned Size,
    const SIMachineFunctionInfo &MFI) const {
  bool IsVectorSuperClass = RI.isVectorSuperClass(RC);

  // Choose the right opcode if restoring a WWM register.
  if (MFI.checkFlag(Reg, AMDGPU::VirtRegFlag::WWM_REG))
    return getWWMRegSpillRestoreOpcode(Size, IsVectorSuperClass);

  // TODO: Check if AGPRs are available
  if (ST.hasMAIInsts())
    return getAVSpillRestoreOpcode(Size);

  assert(!RI.isAGPRClass(RC));
  return getVGPRSpillRestoreOpcode(Size);
}

void SIInstrInfo::loadRegFromStackSlot(MachineBasicBlock &MBB,
                                       MachineBasicBlock::iterator MI,
                                       Register DestReg, int FrameIndex,
                                       const TargetRegisterClass *RC,
                                       const TargetRegisterInfo *TRI,
                                       Register VReg,
                                       MachineInstr::MIFlag Flags) const {
  MachineFunction *MF = MBB.getParent();
  SIMachineFunctionInfo *MFI = MF->getInfo<SIMachineFunctionInfo>();
  MachineFrameInfo &FrameInfo = MF->getFrameInfo();
  const DebugLoc &DL = MBB.findDebugLoc(MI);
  unsigned SpillSize = TRI->getSpillSize(*RC);

  MachinePointerInfo PtrInfo
    = MachinePointerInfo::getFixedStack(*MF, FrameIndex);

  MachineMemOperand *MMO = MF->getMachineMemOperand(
      PtrInfo, MachineMemOperand::MOLoad, FrameInfo.getObjectSize(FrameIndex),
      FrameInfo.getObjectAlign(FrameIndex));

  if (RI.isSGPRClass(RC)) {
    MFI->setHasSpilledSGPRs();
    assert(DestReg != AMDGPU::M0 && "m0 should not be reloaded into");
    assert(DestReg != AMDGPU::EXEC_LO && DestReg != AMDGPU::EXEC_HI &&
           DestReg != AMDGPU::EXEC && "exec should not be spilled");

    // FIXME: Maybe this should not include a memoperand because it will be
    // lowered to non-memory instructions.
    const MCInstrDesc &OpDesc = get(getSGPRSpillRestoreOpcode(SpillSize));
    if (DestReg.isVirtual() && SpillSize == 4) {
      MachineRegisterInfo &MRI = MF->getRegInfo();
      MRI.constrainRegClass(DestReg, &AMDGPU::SReg_32_XM0_XEXECRegClass);
    }

    if (RI.spillSGPRToVGPR())
      FrameInfo.setStackID(FrameIndex, TargetStackID::SGPRSpill);
    BuildMI(MBB, MI, DL, OpDesc, DestReg)
      .addFrameIndex(FrameIndex) // addr
      .addMemOperand(MMO)
      .addReg(MFI->getStackPtrOffsetReg(), RegState::Implicit);

    return;
  }

  unsigned Opcode = getVectorRegSpillRestoreOpcode(VReg ? VReg : DestReg, RC,
                                                   SpillSize, *MFI);
  BuildMI(MBB, MI, DL, get(Opcode), DestReg)
      .addFrameIndex(FrameIndex)           // vaddr
      .addReg(MFI->getStackPtrOffsetReg()) // scratch_offset
      .addImm(0)                           // offset
      .addMemOperand(MMO);
}

void SIInstrInfo::insertNoop(MachineBasicBlock &MBB,
                             MachineBasicBlock::iterator MI) const {
  insertNoops(MBB, MI, 1);
}

void SIInstrInfo::insertNoops(MachineBasicBlock &MBB,
                              MachineBasicBlock::iterator MI,
                              unsigned Quantity) const {
  DebugLoc DL = MBB.findDebugLoc(MI);
  while (Quantity > 0) {
    unsigned Arg = std::min(Quantity, 8u);
    Quantity -= Arg;
    BuildMI(MBB, MI, DL, get(AMDGPU::S_NOP)).addImm(Arg - 1);
  }
}

void SIInstrInfo::insertReturn(MachineBasicBlock &MBB) const {
  auto *MF = MBB.getParent();
  SIMachineFunctionInfo *Info = MF->getInfo<SIMachineFunctionInfo>();

  assert(Info->isEntryFunction());

  if (MBB.succ_empty()) {
    bool HasNoTerminator = MBB.getFirstTerminator() == MBB.end();
    if (HasNoTerminator) {
      if (Info->returnsVoid()) {
        BuildMI(MBB, MBB.end(), DebugLoc(), get(AMDGPU::S_ENDPGM)).addImm(0);
      } else {
        BuildMI(MBB, MBB.end(), DebugLoc(), get(AMDGPU::SI_RETURN_TO_EPILOG));
      }
    }
  }
}

MachineBasicBlock *SIInstrInfo::insertSimulatedTrap(MachineRegisterInfo &MRI,
                                                    MachineBasicBlock &MBB,
                                                    MachineInstr &MI,
                                                    const DebugLoc &DL) const {
  MachineFunction *MF = MBB.getParent();
  constexpr unsigned DoorbellIDMask = 0x3ff;
  constexpr unsigned ECQueueWaveAbort = 0x400;

  MachineBasicBlock *TrapBB = &MBB;
  MachineBasicBlock *ContBB = &MBB;
  MachineBasicBlock *HaltLoopBB = MF->CreateMachineBasicBlock();

  if (!MBB.succ_empty() || std::next(MI.getIterator()) != MBB.end()) {
    ContBB = MBB.splitAt(MI, /*UpdateLiveIns=*/false);
    TrapBB = MF->CreateMachineBasicBlock();
    BuildMI(MBB, MI, DL, get(AMDGPU::S_CBRANCH_EXECNZ)).addMBB(TrapBB);
    MF->push_back(TrapBB);
    MBB.addSuccessor(TrapBB);
  }

  // Start with a `s_trap 2`, if we're in PRIV=1 and we need the workaround this
  // will be a nop.
  BuildMI(*TrapBB, TrapBB->end(), DL, get(AMDGPU::S_TRAP))
      .addImm(static_cast<unsigned>(GCNSubtarget::TrapID::LLVMAMDHSATrap));
  Register DoorbellReg = MRI.createVirtualRegister(&AMDGPU::SReg_32RegClass);
  BuildMI(*TrapBB, TrapBB->end(), DL, get(AMDGPU::S_SENDMSG_RTN_B32),
          DoorbellReg)
      .addImm(AMDGPU::SendMsg::ID_RTN_GET_DOORBELL);
  BuildMI(*TrapBB, TrapBB->end(), DL, get(AMDGPU::S_MOV_B32), AMDGPU::TTMP2)
      .addUse(AMDGPU::M0);
  Register DoorbellRegMasked =
      MRI.createVirtualRegister(&AMDGPU::SReg_32RegClass);
  BuildMI(*TrapBB, TrapBB->end(), DL, get(AMDGPU::S_AND_B32), DoorbellRegMasked)
      .addUse(DoorbellReg)
      .addImm(DoorbellIDMask);
  Register SetWaveAbortBit =
      MRI.createVirtualRegister(&AMDGPU::SReg_32RegClass);
  BuildMI(*TrapBB, TrapBB->end(), DL, get(AMDGPU::S_OR_B32), SetWaveAbortBit)
      .addUse(DoorbellRegMasked)
      .addImm(ECQueueWaveAbort);
  BuildMI(*TrapBB, TrapBB->end(), DL, get(AMDGPU::S_MOV_B32), AMDGPU::M0)
      .addUse(SetWaveAbortBit);
  BuildMI(*TrapBB, TrapBB->end(), DL, get(AMDGPU::S_SENDMSG))
      .addImm(AMDGPU::SendMsg::ID_INTERRUPT);
  BuildMI(*TrapBB, TrapBB->end(), DL, get(AMDGPU::S_MOV_B32), AMDGPU::M0)
      .addUse(AMDGPU::TTMP2);
  BuildMI(*TrapBB, TrapBB->end(), DL, get(AMDGPU::S_BRANCH)).addMBB(HaltLoopBB);
  TrapBB->addSuccessor(HaltLoopBB);

  BuildMI(*HaltLoopBB, HaltLoopBB->end(), DL, get(AMDGPU::S_SETHALT)).addImm(5);
  BuildMI(*HaltLoopBB, HaltLoopBB->end(), DL, get(AMDGPU::S_BRANCH))
      .addMBB(HaltLoopBB);
  MF->push_back(HaltLoopBB);
  HaltLoopBB->addSuccessor(HaltLoopBB);

  return ContBB;
}

unsigned SIInstrInfo::getNumWaitStates(const MachineInstr &MI) {
  switch (MI.getOpcode()) {
  default:
    if (MI.isMetaInstruction())
      return 0;
    return 1; // FIXME: Do wait states equal cycles?

  case AMDGPU::S_NOP:
    return MI.getOperand(0).getImm() + 1;
  // SI_RETURN_TO_EPILOG is a fallthrough to code outside of the function. The
  // hazard, even if one exist, won't really be visible. Should we handle it?
  }
}

bool SIInstrInfo::expandPostRAPseudo(MachineInstr &MI) const {
  MachineBasicBlock &MBB = *MI.getParent();
  DebugLoc DL = MBB.findDebugLoc(MI);
  switch (MI.getOpcode()) {
  default: return TargetInstrInfo::expandPostRAPseudo(MI);
  case AMDGPU::S_MOV_B64_term:
    // This is only a terminator to get the correct spill code placement during
    // register allocation.
    MI.setDesc(get(AMDGPU::S_MOV_B64));
    break;

  case AMDGPU::S_MOV_B32_term:
    // This is only a terminator to get the correct spill code placement during
    // register allocation.
    MI.setDesc(get(AMDGPU::S_MOV_B32));
    break;

  case AMDGPU::S_XOR_B64_term:
    // This is only a terminator to get the correct spill code placement during
    // register allocation.
    MI.setDesc(get(AMDGPU::S_XOR_B64));
    break;

  case AMDGPU::S_XOR_B32_term:
    // This is only a terminator to get the correct spill code placement during
    // register allocation.
    MI.setDesc(get(AMDGPU::S_XOR_B32));
    break;
  case AMDGPU::S_OR_B64_term:
    // This is only a terminator to get the correct spill code placement during
    // register allocation.
    MI.setDesc(get(AMDGPU::S_OR_B64));
    break;
  case AMDGPU::S_OR_B32_term:
    // This is only a terminator to get the correct spill code placement during
    // register allocation.
    MI.setDesc(get(AMDGPU::S_OR_B32));
    break;

  case AMDGPU::S_ANDN2_B64_term:
    // This is only a terminator to get the correct spill code placement during
    // register allocation.
    MI.setDesc(get(AMDGPU::S_ANDN2_B64));
    break;

  case AMDGPU::S_ANDN2_B32_term:
    // This is only a terminator to get the correct spill code placement during
    // register allocation.
    MI.setDesc(get(AMDGPU::S_ANDN2_B32));
    break;

  case AMDGPU::S_AND_B64_term:
    // This is only a terminator to get the correct spill code placement during
    // register allocation.
    MI.setDesc(get(AMDGPU::S_AND_B64));
    break;

  case AMDGPU::S_AND_B32_term:
    // This is only a terminator to get the correct spill code placement during
    // register allocation.
    MI.setDesc(get(AMDGPU::S_AND_B32));
    break;

  case AMDGPU::S_AND_SAVEEXEC_B64_term:
    // This is only a terminator to get the correct spill code placement during
    // register allocation.
    MI.setDesc(get(AMDGPU::S_AND_SAVEEXEC_B64));
    break;

  case AMDGPU::S_AND_SAVEEXEC_B32_term:
    // This is only a terminator to get the correct spill code placement during
    // register allocation.
    MI.setDesc(get(AMDGPU::S_AND_SAVEEXEC_B32));
    break;

  case AMDGPU::SI_SPILL_S32_TO_VGPR:
    MI.setDesc(get(AMDGPU::V_WRITELANE_B32));
    break;

  case AMDGPU::SI_RESTORE_S32_FROM_VGPR:
    MI.setDesc(get(AMDGPU::V_READLANE_B32));
    MI.getMF()->getRegInfo().constrainRegClass(MI.getOperand(0).getReg(),
                                               &AMDGPU::SReg_32_XM0RegClass);
    break;
  case AMDGPU::AV_MOV_B32_IMM_PSEUDO: {
    Register Dst = MI.getOperand(0).getReg();
    bool IsAGPR = SIRegisterInfo::isAGPRClass(RI.getPhysRegBaseClass(Dst));
    MI.setDesc(
        get(IsAGPR ? AMDGPU::V_ACCVGPR_WRITE_B32_e64 : AMDGPU::V_MOV_B32_e32));
    break;
  }
  case AMDGPU::V_MOV_B64_PSEUDO: {
    Register Dst = MI.getOperand(0).getReg();
    Register DstLo = RI.getSubReg(Dst, AMDGPU::sub0);
    Register DstHi = RI.getSubReg(Dst, AMDGPU::sub1);

    const MachineOperand &SrcOp = MI.getOperand(1);
    // FIXME: Will this work for 64-bit floating point immediates?
    assert(!SrcOp.isFPImm());
    if (ST.hasMovB64()) {
      MI.setDesc(get(AMDGPU::V_MOV_B64_e32));
      if (SrcOp.isReg() || isInlineConstant(MI, 1) ||
          isUInt<32>(SrcOp.getImm()) || ST.has64BitLiterals())
        break;
    }
    if (SrcOp.isImm()) {
      APInt Imm(64, SrcOp.getImm());
      APInt Lo(32, Imm.getLoBits(32).getZExtValue());
      APInt Hi(32, Imm.getHiBits(32).getZExtValue());
      if (ST.hasPkMovB32() && Lo == Hi && isInlineConstant(Lo)) {
        BuildMI(MBB, MI, DL, get(AMDGPU::V_PK_MOV_B32), Dst)
          .addImm(SISrcMods::OP_SEL_1)
          .addImm(Lo.getSExtValue())
          .addImm(SISrcMods::OP_SEL_1)
          .addImm(Lo.getSExtValue())
          .addImm(0)  // op_sel_lo
          .addImm(0)  // op_sel_hi
          .addImm(0)  // neg_lo
          .addImm(0)  // neg_hi
          .addImm(0); // clamp
      } else {
        BuildMI(MBB, MI, DL, get(AMDGPU::V_MOV_B32_e32), DstLo)
          .addImm(Lo.getSExtValue())
          .addReg(Dst, RegState::Implicit | RegState::Define);
        BuildMI(MBB, MI, DL, get(AMDGPU::V_MOV_B32_e32), DstHi)
          .addImm(Hi.getSExtValue())
          .addReg(Dst, RegState::Implicit | RegState::Define);
      }
    } else {
      assert(SrcOp.isReg());
      if (ST.hasPkMovB32() &&
          !RI.isAGPR(MBB.getParent()->getRegInfo(), SrcOp.getReg())) {
        BuildMI(MBB, MI, DL, get(AMDGPU::V_PK_MOV_B32), Dst)
          .addImm(SISrcMods::OP_SEL_1) // src0_mod
          .addReg(SrcOp.getReg())
          .addImm(SISrcMods::OP_SEL_0 | SISrcMods::OP_SEL_1) // src1_mod
          .addReg(SrcOp.getReg())
          .addImm(0)  // op_sel_lo
          .addImm(0)  // op_sel_hi
          .addImm(0)  // neg_lo
          .addImm(0)  // neg_hi
          .addImm(0); // clamp
      } else {
        BuildMI(MBB, MI, DL, get(AMDGPU::V_MOV_B32_e32), DstLo)
          .addReg(RI.getSubReg(SrcOp.getReg(), AMDGPU::sub0))
          .addReg(Dst, RegState::Implicit | RegState::Define);
        BuildMI(MBB, MI, DL, get(AMDGPU::V_MOV_B32_e32), DstHi)
          .addReg(RI.getSubReg(SrcOp.getReg(), AMDGPU::sub1))
          .addReg(Dst, RegState::Implicit | RegState::Define);
      }
    }
    MI.eraseFromParent();
    break;
  }
  case AMDGPU::V_MOV_B64_DPP_PSEUDO: {
    expandMovDPP64(MI);
    break;
  }
  case AMDGPU::S_MOV_B64_IMM_PSEUDO: {
    const MachineOperand &SrcOp = MI.getOperand(1);
    assert(!SrcOp.isFPImm());

    if (ST.has64BitLiterals()) {
      MI.setDesc(get(AMDGPU::S_MOV_B64));
      break;
    }

    APInt Imm(64, SrcOp.getImm());
    if (Imm.isIntN(32) || isInlineConstant(Imm)) {
      MI.setDesc(get(AMDGPU::S_MOV_B64));
      break;
    }

    Register Dst = MI.getOperand(0).getReg();
    Register DstLo = RI.getSubReg(Dst, AMDGPU::sub0);
    Register DstHi = RI.getSubReg(Dst, AMDGPU::sub1);

    APInt Lo(32, Imm.getLoBits(32).getZExtValue());
    APInt Hi(32, Imm.getHiBits(32).getZExtValue());
    BuildMI(MBB, MI, DL, get(AMDGPU::S_MOV_B32), DstLo)
      .addImm(Lo.getSExtValue())
      .addReg(Dst, RegState::Implicit | RegState::Define);
    BuildMI(MBB, MI, DL, get(AMDGPU::S_MOV_B32), DstHi)
      .addImm(Hi.getSExtValue())
      .addReg(Dst, RegState::Implicit | RegState::Define);
    MI.eraseFromParent();
    break;
  }
  case AMDGPU::V_SET_INACTIVE_B32: {
    // Lower V_SET_INACTIVE_B32 to V_CNDMASK_B32.
    Register DstReg = MI.getOperand(0).getReg();
    BuildMI(MBB, MI, DL, get(AMDGPU::V_CNDMASK_B32_e64), DstReg)
        .add(MI.getOperand(3))
        .add(MI.getOperand(4))
        .add(MI.getOperand(1))
        .add(MI.getOperand(2))
        .add(MI.getOperand(5));
    MI.eraseFromParent();
    break;
  }
  case AMDGPU::V_INDIRECT_REG_WRITE_MOVREL_B32_V1:
  case AMDGPU::V_INDIRECT_REG_WRITE_MOVREL_B32_V2:
  case AMDGPU::V_INDIRECT_REG_WRITE_MOVREL_B32_V3:
  case AMDGPU::V_INDIRECT_REG_WRITE_MOVREL_B32_V4:
  case AMDGPU::V_INDIRECT_REG_WRITE_MOVREL_B32_V5:
  case AMDGPU::V_INDIRECT_REG_WRITE_MOVREL_B32_V8:
  case AMDGPU::V_INDIRECT_REG_WRITE_MOVREL_B32_V9:
  case AMDGPU::V_INDIRECT_REG_WRITE_MOVREL_B32_V10:
  case AMDGPU::V_INDIRECT_REG_WRITE_MOVREL_B32_V11:
  case AMDGPU::V_INDIRECT_REG_WRITE_MOVREL_B32_V12:
  case AMDGPU::V_INDIRECT_REG_WRITE_MOVREL_B32_V16:
  case AMDGPU::V_INDIRECT_REG_WRITE_MOVREL_B32_V32:
  case AMDGPU::S_INDIRECT_REG_WRITE_MOVREL_B32_V1:
  case AMDGPU::S_INDIRECT_REG_WRITE_MOVREL_B32_V2:
  case AMDGPU::S_INDIRECT_REG_WRITE_MOVREL_B32_V3:
  case AMDGPU::S_INDIRECT_REG_WRITE_MOVREL_B32_V4:
  case AMDGPU::S_INDIRECT_REG_WRITE_MOVREL_B32_V5:
  case AMDGPU::S_INDIRECT_REG_WRITE_MOVREL_B32_V8:
  case AMDGPU::S_INDIRECT_REG_WRITE_MOVREL_B32_V9:
  case AMDGPU::S_INDIRECT_REG_WRITE_MOVREL_B32_V10:
  case AMDGPU::S_INDIRECT_REG_WRITE_MOVREL_B32_V11:
  case AMDGPU::S_INDIRECT_REG_WRITE_MOVREL_B32_V12:
  case AMDGPU::S_INDIRECT_REG_WRITE_MOVREL_B32_V16:
  case AMDGPU::S_INDIRECT_REG_WRITE_MOVREL_B32_V32:
  case AMDGPU::S_INDIRECT_REG_WRITE_MOVREL_B64_V1:
  case AMDGPU::S_INDIRECT_REG_WRITE_MOVREL_B64_V2:
  case AMDGPU::S_INDIRECT_REG_WRITE_MOVREL_B64_V4:
  case AMDGPU::S_INDIRECT_REG_WRITE_MOVREL_B64_V8:
  case AMDGPU::S_INDIRECT_REG_WRITE_MOVREL_B64_V16: {
    const TargetRegisterClass *EltRC = getOpRegClass(MI, 2);

    unsigned Opc;
    if (RI.hasVGPRs(EltRC)) {
      Opc = AMDGPU::V_MOVRELD_B32_e32;
    } else {
      Opc = RI.getRegSizeInBits(*EltRC) == 64 ? AMDGPU::S_MOVRELD_B64
                                              : AMDGPU::S_MOVRELD_B32;
    }

    const MCInstrDesc &OpDesc = get(Opc);
    Register VecReg = MI.getOperand(0).getReg();
    bool IsUndef = MI.getOperand(1).isUndef();
    unsigned SubReg = MI.getOperand(3).getImm();
    assert(VecReg == MI.getOperand(1).getReg());

    MachineInstrBuilder MIB =
      BuildMI(MBB, MI, DL, OpDesc)
        .addReg(RI.getSubReg(VecReg, SubReg), RegState::Undef)
        .add(MI.getOperand(2))
        .addReg(VecReg, RegState::ImplicitDefine)
        .addReg(VecReg, RegState::Implicit | (IsUndef ? RegState::Undef : 0));

    const int ImpDefIdx =
        OpDesc.getNumOperands() + OpDesc.implicit_uses().size();
    const int ImpUseIdx = ImpDefIdx + 1;
    MIB->tieOperands(ImpDefIdx, ImpUseIdx);
    MI.eraseFromParent();
    break;
  }
  case AMDGPU::V_INDIRECT_REG_WRITE_GPR_IDX_B32_V1:
  case AMDGPU::V_INDIRECT_REG_WRITE_GPR_IDX_B32_V2:
  case AMDGPU::V_INDIRECT_REG_WRITE_GPR_IDX_B32_V3:
  case AMDGPU::V_INDIRECT_REG_WRITE_GPR_IDX_B32_V4:
  case AMDGPU::V_INDIRECT_REG_WRITE_GPR_IDX_B32_V5:
  case AMDGPU::V_INDIRECT_REG_WRITE_GPR_IDX_B32_V8:
  case AMDGPU::V_INDIRECT_REG_WRITE_GPR_IDX_B32_V9:
  case AMDGPU::V_INDIRECT_REG_WRITE_GPR_IDX_B32_V10:
  case AMDGPU::V_INDIRECT_REG_WRITE_GPR_IDX_B32_V11:
  case AMDGPU::V_INDIRECT_REG_WRITE_GPR_IDX_B32_V12:
  case AMDGPU::V_INDIRECT_REG_WRITE_GPR_IDX_B32_V16:
  case AMDGPU::V_INDIRECT_REG_WRITE_GPR_IDX_B32_V32: {
    assert(ST.useVGPRIndexMode());
    Register VecReg = MI.getOperand(0).getReg();
    bool IsUndef = MI.getOperand(1).isUndef();
    MachineOperand &Idx = MI.getOperand(3);
    Register SubReg = MI.getOperand(4).getImm();

    MachineInstr *SetOn = BuildMI(MBB, MI, DL, get(AMDGPU::S_SET_GPR_IDX_ON))
                              .add(Idx)
                              .addImm(AMDGPU::VGPRIndexMode::DST_ENABLE);
    SetOn->getOperand(3).setIsUndef();

    const MCInstrDesc &OpDesc = get(AMDGPU::V_MOV_B32_indirect_write);
    MachineInstrBuilder MIB =
        BuildMI(MBB, MI, DL, OpDesc)
            .addReg(RI.getSubReg(VecReg, SubReg), RegState::Undef)
            .add(MI.getOperand(2))
            .addReg(VecReg, RegState::ImplicitDefine)
            .addReg(VecReg,
                    RegState::Implicit | (IsUndef ? RegState::Undef : 0));

    const int ImpDefIdx =
        OpDesc.getNumOperands() + OpDesc.implicit_uses().size();
    const int ImpUseIdx = ImpDefIdx + 1;
    MIB->tieOperands(ImpDefIdx, ImpUseIdx);

    MachineInstr *SetOff = BuildMI(MBB, MI, DL, get(AMDGPU::S_SET_GPR_IDX_OFF));

    finalizeBundle(MBB, SetOn->getIterator(), std::next(SetOff->getIterator()));

    MI.eraseFromParent();
    break;
  }
  case AMDGPU::V_INDIRECT_REG_READ_GPR_IDX_B32_V1:
  case AMDGPU::V_INDIRECT_REG_READ_GPR_IDX_B32_V2:
  case AMDGPU::V_INDIRECT_REG_READ_GPR_IDX_B32_V3:
  case AMDGPU::V_INDIRECT_REG_READ_GPR_IDX_B32_V4:
  case AMDGPU::V_INDIRECT_REG_READ_GPR_IDX_B32_V5:
  case AMDGPU::V_INDIRECT_REG_READ_GPR_IDX_B32_V8:
  case AMDGPU::V_INDIRECT_REG_READ_GPR_IDX_B32_V9:
  case AMDGPU::V_INDIRECT_REG_READ_GPR_IDX_B32_V10:
  case AMDGPU::V_INDIRECT_REG_READ_GPR_IDX_B32_V11:
  case AMDGPU::V_INDIRECT_REG_READ_GPR_IDX_B32_V12:
  case AMDGPU::V_INDIRECT_REG_READ_GPR_IDX_B32_V16:
  case AMDGPU::V_INDIRECT_REG_READ_GPR_IDX_B32_V32: {
    assert(ST.useVGPRIndexMode());
    Register Dst = MI.getOperand(0).getReg();
    Register VecReg = MI.getOperand(1).getReg();
    bool IsUndef = MI.getOperand(1).isUndef();
    Register Idx = MI.getOperand(2).getReg();
    Register SubReg = MI.getOperand(3).getImm();

    MachineInstr *SetOn = BuildMI(MBB, MI, DL, get(AMDGPU::S_SET_GPR_IDX_ON))
                              .addReg(Idx)
                              .addImm(AMDGPU::VGPRIndexMode::SRC0_ENABLE);
    SetOn->getOperand(3).setIsUndef();

    BuildMI(MBB, MI, DL, get(AMDGPU::V_MOV_B32_indirect_read))
        .addDef(Dst)
        .addReg(RI.getSubReg(VecReg, SubReg), RegState::Undef)
        .addReg(VecReg, RegState::Implicit | (IsUndef ? RegState::Undef : 0));

    MachineInstr *SetOff = BuildMI(MBB, MI, DL, get(AMDGPU::S_SET_GPR_IDX_OFF));

    finalizeBundle(MBB, SetOn->getIterator(), std::next(SetOff->getIterator()));

    MI.eraseFromParent();
    break;
  }
  case AMDGPU::SI_PC_ADD_REL_OFFSET: {
    MachineFunction &MF = *MBB.getParent();
    Register Reg = MI.getOperand(0).getReg();
    Register RegLo = RI.getSubReg(Reg, AMDGPU::sub0);
    Register RegHi = RI.getSubReg(Reg, AMDGPU::sub1);
    MachineOperand OpLo = MI.getOperand(1);
    MachineOperand OpHi = MI.getOperand(2);

    // Create a bundle so these instructions won't be re-ordered by the
    // post-RA scheduler.
    MIBundleBuilder Bundler(MBB, MI);
    Bundler.append(BuildMI(MF, DL, get(AMDGPU::S_GETPC_B64), Reg));

    // What we want here is an offset from the value returned by s_getpc (which
    // is the address of the s_add_u32 instruction) to the global variable, but
    // since the encoding of $symbol starts 4 bytes after the start of the
    // s_add_u32 instruction, we end up with an offset that is 4 bytes too
    // small. This requires us to add 4 to the global variable offset in order
    // to compute the correct address. Similarly for the s_addc_u32 instruction,
    // the encoding of $symbol starts 12 bytes after the start of the s_add_u32
    // instruction.

    int64_t Adjust = 0;
    if (ST.hasGetPCZeroExtension()) {
      // Fix up hardware that does not sign-extend the 48-bit PC value by
      // inserting: s_sext_i32_i16 reghi, reghi
      Bundler.append(
          BuildMI(MF, DL, get(AMDGPU::S_SEXT_I32_I16), RegHi).addReg(RegHi));
      Adjust += 4;
    }

    if (OpLo.isGlobal())
      OpLo.setOffset(OpLo.getOffset() + Adjust + 4);
    Bundler.append(
        BuildMI(MF, DL, get(AMDGPU::S_ADD_U32), RegLo).addReg(RegLo).add(OpLo));

    if (OpHi.isGlobal())
      OpHi.setOffset(OpHi.getOffset() + Adjust + 12);
    Bundler.append(BuildMI(MF, DL, get(AMDGPU::S_ADDC_U32), RegHi)
                       .addReg(RegHi)
                       .add(OpHi));

    finalizeBundle(MBB, Bundler.begin());

    MI.eraseFromParent();
    break;
  }
  case AMDGPU::SI_PC_ADD_REL_OFFSET64: {
    MachineFunction &MF = *MBB.getParent();
    Register Reg = MI.getOperand(0).getReg();
    MachineOperand Op = MI.getOperand(1);

    // Create a bundle so these instructions won't be re-ordered by the
    // post-RA scheduler.
    MIBundleBuilder Bundler(MBB, MI);
    Bundler.append(BuildMI(MF, DL, get(AMDGPU::S_GETPC_B64), Reg));
    if (Op.isGlobal())
      Op.setOffset(Op.getOffset() + 4);
    Bundler.append(
        BuildMI(MF, DL, get(AMDGPU::S_ADD_U64), Reg).addReg(Reg).add(Op));

    finalizeBundle(MBB, Bundler.begin());

    MI.eraseFromParent();
    break;
  }
  case AMDGPU::ENTER_STRICT_WWM: {
    // This only gets its own opcode so that SIPreAllocateWWMRegs can tell when
    // Whole Wave Mode is entered.
    MI.setDesc(get(ST.isWave32() ? AMDGPU::S_OR_SAVEEXEC_B32
                                 : AMDGPU::S_OR_SAVEEXEC_B64));
    break;
  }
  case AMDGPU::ENTER_STRICT_WQM: {
    // This only gets its own opcode so that SIPreAllocateWWMRegs can tell when
    // STRICT_WQM is entered.
    const unsigned Exec = ST.isWave32() ? AMDGPU::EXEC_LO : AMDGPU::EXEC;
    const unsigned WQMOp = ST.isWave32() ? AMDGPU::S_WQM_B32 : AMDGPU::S_WQM_B64;
    const unsigned MovOp = ST.isWave32() ? AMDGPU::S_MOV_B32 : AMDGPU::S_MOV_B64;
    BuildMI(MBB, MI, DL, get(MovOp), MI.getOperand(0).getReg()).addReg(Exec);
    BuildMI(MBB, MI, DL, get(WQMOp), Exec).addReg(Exec);

    MI.eraseFromParent();
    break;
  }
  case AMDGPU::EXIT_STRICT_WWM:
  case AMDGPU::EXIT_STRICT_WQM: {
    // This only gets its own opcode so that SIPreAllocateWWMRegs can tell when
    // WWM/STICT_WQM is exited.
    MI.setDesc(get(ST.isWave32() ? AMDGPU::S_MOV_B32 : AMDGPU::S_MOV_B64));
    break;
  }
  case AMDGPU::SI_RETURN: {
    const MachineFunction *MF = MBB.getParent();
    const GCNSubtarget &ST = MF->getSubtarget<GCNSubtarget>();
    const SIRegisterInfo *TRI = ST.getRegisterInfo();
    // Hiding the return address use with SI_RETURN may lead to extra kills in
    // the function and missing live-ins. We are fine in practice because callee
    // saved register handling ensures the register value is restored before
    // RET, but we need the undef flag here to appease the MachineVerifier
    // liveness checks.
    MachineInstrBuilder MIB =
        BuildMI(MBB, MI, DL, get(AMDGPU::S_SETPC_B64_return))
            .addReg(TRI->getReturnAddressReg(*MF), RegState::Undef);

    MIB.copyImplicitOps(MI);
    MI.eraseFromParent();
    break;
  }

  case AMDGPU::S_MUL_U64_U32_PSEUDO:
  case AMDGPU::S_MUL_I64_I32_PSEUDO:
    MI.setDesc(get(AMDGPU::S_MUL_U64));
    break;

  case AMDGPU::S_GETPC_B64_pseudo:
    MI.setDesc(get(AMDGPU::S_GETPC_B64));
    if (ST.hasGetPCZeroExtension()) {
      Register Dst = MI.getOperand(0).getReg();
      Register DstHi = RI.getSubReg(Dst, AMDGPU::sub1);
      // Fix up hardware that does not sign-extend the 48-bit PC value by
      // inserting: s_sext_i32_i16 dsthi, dsthi
      BuildMI(MBB, std::next(MI.getIterator()), DL, get(AMDGPU::S_SEXT_I32_I16),
              DstHi)
          .addReg(DstHi);
    }
    break;
  }
  return true;
}

void SIInstrInfo::reMaterialize(MachineBasicBlock &MBB,
                                MachineBasicBlock::iterator I, Register DestReg,
                                unsigned SubIdx, const MachineInstr &Orig,
                                const TargetRegisterInfo &RI) const {

  // Try shrinking the instruction to remat only the part needed for current
  // context.
  // TODO: Handle more cases.
  unsigned Opcode = Orig.getOpcode();
  switch (Opcode) {
  case AMDGPU::S_LOAD_DWORDX16_IMM:
  case AMDGPU::S_LOAD_DWORDX8_IMM: {
    if (SubIdx != 0)
      break;

    if (I == MBB.end())
      break;

    if (I->isBundled())
      break;

    // Look for a single use of the register that is also a subreg.
    Register RegToFind = Orig.getOperand(0).getReg();
    MachineOperand *UseMO = nullptr;
    for (auto &CandMO : I->operands()) {
      if (!CandMO.isReg() || CandMO.getReg() != RegToFind || CandMO.isDef())
        continue;
      if (UseMO) {
        UseMO = nullptr;
        break;
      }
      UseMO = &CandMO;
    }
    if (!UseMO || UseMO->getSubReg() == AMDGPU::NoSubRegister)
      break;

    unsigned Offset = RI.getSubRegIdxOffset(UseMO->getSubReg());
    unsigned SubregSize = RI.getSubRegIdxSize(UseMO->getSubReg());

    MachineFunction *MF = MBB.getParent();
    MachineRegisterInfo &MRI = MF->getRegInfo();
    assert(MRI.use_nodbg_empty(DestReg) && "DestReg should have no users yet.");

    unsigned NewOpcode = -1;
    if (SubregSize == 256)
      NewOpcode = AMDGPU::S_LOAD_DWORDX8_IMM;
    else if (SubregSize == 128)
      NewOpcode = AMDGPU::S_LOAD_DWORDX4_IMM;
    else
      break;

    const MCInstrDesc &TID = get(NewOpcode);
    const TargetRegisterClass *NewRC =
        RI.getAllocatableClass(getRegClass(TID, 0, &RI, *MF));
    MRI.setRegClass(DestReg, NewRC);

    UseMO->setReg(DestReg);
    UseMO->setSubReg(AMDGPU::NoSubRegister);

    // Use a smaller load with the desired size, possibly with updated offset.
    MachineInstr *MI = MF->CloneMachineInstr(&Orig);
    MI->setDesc(TID);
    MI->getOperand(0).setReg(DestReg);
    MI->getOperand(0).setSubReg(AMDGPU::NoSubRegister);
    if (Offset) {
      MachineOperand *OffsetMO = getNamedOperand(*MI, AMDGPU::OpName::offset);
      int64_t FinalOffset = OffsetMO->getImm() + Offset / 8;
      OffsetMO->setImm(FinalOffset);
    }
    SmallVector<MachineMemOperand *> NewMMOs;
    for (const MachineMemOperand *MemOp : Orig.memoperands())
      NewMMOs.push_back(MF->getMachineMemOperand(MemOp, MemOp->getPointerInfo(),
                                                 SubregSize / 8));
    MI->setMemRefs(*MF, NewMMOs);

    MBB.insert(I, MI);
    return;
  }

  default:
    break;
  }

  TargetInstrInfo::reMaterialize(MBB, I, DestReg, SubIdx, Orig, RI);
}

std::pair<MachineInstr*, MachineInstr*>
SIInstrInfo::expandMovDPP64(MachineInstr &MI) const {
  assert (MI.getOpcode() == AMDGPU::V_MOV_B64_DPP_PSEUDO);

  if (ST.hasMovB64() &&
      AMDGPU::isLegalDPALU_DPPControl(
        getNamedOperand(MI, AMDGPU::OpName::dpp_ctrl)->getImm())) {
    MI.setDesc(get(AMDGPU::V_MOV_B64_dpp));
    return std::pair(&MI, nullptr);
  }

  MachineBasicBlock &MBB = *MI.getParent();
  DebugLoc DL = MBB.findDebugLoc(MI);
  MachineFunction *MF = MBB.getParent();
  MachineRegisterInfo &MRI = MF->getRegInfo();
  Register Dst = MI.getOperand(0).getReg();
  unsigned Part = 0;
  MachineInstr *Split[2];

  for (auto Sub : { AMDGPU::sub0, AMDGPU::sub1 }) {
    auto MovDPP = BuildMI(MBB, MI, DL, get(AMDGPU::V_MOV_B32_dpp));
    if (Dst.isPhysical()) {
      MovDPP.addDef(RI.getSubReg(Dst, Sub));
    } else {
      assert(MRI.isSSA());
      auto Tmp = MRI.createVirtualRegister(&AMDGPU::VGPR_32RegClass);
      MovDPP.addDef(Tmp);
    }

    for (unsigned I = 1; I <= 2; ++I) { // old and src operands.
      const MachineOperand &SrcOp = MI.getOperand(I);
      assert(!SrcOp.isFPImm());
      if (SrcOp.isImm()) {
        APInt Imm(64, SrcOp.getImm());
        Imm.ashrInPlace(Part * 32);
        MovDPP.addImm(Imm.getLoBits(32).getZExtValue());
      } else {
        assert(SrcOp.isReg());
        Register Src = SrcOp.getReg();
        if (Src.isPhysical())
          MovDPP.addReg(RI.getSubReg(Src, Sub));
        else
          MovDPP.addReg(Src, SrcOp.isUndef() ? RegState::Undef : 0, Sub);
      }
    }

    for (const MachineOperand &MO : llvm::drop_begin(MI.explicit_operands(), 3))
      MovDPP.addImm(MO.getImm());

    Split[Part] = MovDPP;
    ++Part;
  }

  if (Dst.isVirtual())
    BuildMI(MBB, MI, DL, get(AMDGPU::REG_SEQUENCE), Dst)
      .addReg(Split[0]->getOperand(0).getReg())
      .addImm(AMDGPU::sub0)
      .addReg(Split[1]->getOperand(0).getReg())
      .addImm(AMDGPU::sub1);

  MI.eraseFromParent();
  return std::pair(Split[0], Split[1]);
}

std::optional<DestSourcePair>
SIInstrInfo::isCopyInstrImpl(const MachineInstr &MI) const {
  if (MI.getOpcode() == AMDGPU::WWM_COPY)
    return DestSourcePair{MI.getOperand(0), MI.getOperand(1)};

  return std::nullopt;
}

bool SIInstrInfo::swapSourceModifiers(MachineInstr &MI, MachineOperand &Src0,
                                      AMDGPU::OpName Src0OpName,
                                      MachineOperand &Src1,
                                      AMDGPU::OpName Src1OpName) const {
  MachineOperand *Src0Mods = getNamedOperand(MI, Src0OpName);
  if (!Src0Mods)
    return false;

  MachineOperand *Src1Mods = getNamedOperand(MI, Src1OpName);
  assert(Src1Mods &&
         "All commutable instructions have both src0 and src1 modifiers");

  int Src0ModsVal = Src0Mods->getImm();
  int Src1ModsVal = Src1Mods->getImm();

  Src1Mods->setImm(Src0ModsVal);
  Src0Mods->setImm(Src1ModsVal);
  return true;
}

static MachineInstr *swapRegAndNonRegOperand(MachineInstr &MI,
                                             MachineOperand &RegOp,
                                             MachineOperand &NonRegOp) {
  Register Reg = RegOp.getReg();
  unsigned SubReg = RegOp.getSubReg();
  bool IsKill = RegOp.isKill();
  bool IsDead = RegOp.isDead();
  bool IsUndef = RegOp.isUndef();
  bool IsDebug = RegOp.isDebug();

  if (NonRegOp.isImm())
    RegOp.ChangeToImmediate(NonRegOp.getImm());
  else if (NonRegOp.isFI())
    RegOp.ChangeToFrameIndex(NonRegOp.getIndex());
  else if (NonRegOp.isGlobal()) {
    RegOp.ChangeToGA(NonRegOp.getGlobal(), NonRegOp.getOffset(),
                     NonRegOp.getTargetFlags());
  } else
    return nullptr;

  // Make sure we don't reinterpret a subreg index in the target flags.
  RegOp.setTargetFlags(NonRegOp.getTargetFlags());

  NonRegOp.ChangeToRegister(Reg, false, false, IsKill, IsDead, IsUndef, IsDebug);
  NonRegOp.setSubReg(SubReg);

  return &MI;
}

static MachineInstr *swapImmOperands(MachineInstr &MI,
                                     MachineOperand &NonRegOp1,
                                     MachineOperand &NonRegOp2) {
  unsigned TargetFlags = NonRegOp1.getTargetFlags();
  int64_t NonRegVal = NonRegOp1.getImm();

  NonRegOp1.setImm(NonRegOp2.getImm());
  NonRegOp2.setImm(NonRegVal);
  NonRegOp1.setTargetFlags(NonRegOp2.getTargetFlags());
  NonRegOp2.setTargetFlags(TargetFlags);
  return &MI;
}

bool SIInstrInfo::isLegalToSwap(const MachineInstr &MI, unsigned OpIdx0,
                                const MachineOperand *MO0, unsigned OpIdx1,
                                const MachineOperand *MO1) const {
  const MCInstrDesc &InstDesc = MI.getDesc();
  const MCOperandInfo &OpInfo0 = InstDesc.operands()[OpIdx0];
  const MCOperandInfo &OpInfo1 = InstDesc.operands()[OpIdx1];
  const TargetRegisterClass *DefinedRC1 =
      OpInfo1.RegClass != -1 ? RI.getRegClass(OpInfo1.RegClass) : nullptr;
  const TargetRegisterClass *DefinedRC0 =
      OpInfo1.RegClass != -1 ? RI.getRegClass(OpInfo0.RegClass) : nullptr;

  unsigned Opc = MI.getOpcode();
  int Src0Idx = AMDGPU::getNamedOperandIdx(Opc, AMDGPU::OpName::src0);

  // Swap doesn't breach constant bus or literal limits
  // It may move literal to position other than src0, this is not allowed
  // pre-gfx10 However, most test cases need literals in Src0 for VOP
  // FIXME: After gfx9, literal can be in place other than Src0
  if (isVALU(MI)) {
    if ((int)OpIdx0 == Src0Idx && !MO0->isReg() &&
        !isInlineConstant(*MO0, OpInfo1))
      return false;
    if ((int)OpIdx1 == Src0Idx && !MO1->isReg() &&
        !isInlineConstant(*MO1, OpInfo0))
      return false;
  }

  if ((int)OpIdx1 != Src0Idx && MO0->isReg()) {
    if (!DefinedRC1)
      return OpInfo1.OperandType == MCOI::OPERAND_UNKNOWN;
    return isLegalRegOperand(MI, OpIdx1, *MO0) &&
           (!MO1->isReg() || isLegalRegOperand(MI, OpIdx0, *MO1));
  }
  if ((int)OpIdx0 != Src0Idx && MO1->isReg()) {
    if (!DefinedRC0)
      return OpInfo0.OperandType == MCOI::OPERAND_UNKNOWN;
    return (!MO0->isReg() || isLegalRegOperand(MI, OpIdx1, *MO0)) &&
           isLegalRegOperand(MI, OpIdx0, *MO1);
  }

  // No need to check 64-bit literals since swapping does not bring new
  // 64-bit literals into current instruction to fold to 32-bit

  return isImmOperandLegal(MI, OpIdx1, *MO0);
}

MachineInstr *SIInstrInfo::commuteInstructionImpl(MachineInstr &MI, bool NewMI,
                                                  unsigned Src0Idx,
                                                  unsigned Src1Idx) const {
  assert(!NewMI && "this should never be used");

  unsigned Opc = MI.getOpcode();
  int CommutedOpcode = commuteOpcode(Opc);
  if (CommutedOpcode == -1)
    return nullptr;

  if (Src0Idx > Src1Idx)
    std::swap(Src0Idx, Src1Idx);

  assert(AMDGPU::getNamedOperandIdx(Opc, AMDGPU::OpName::src0) ==
           static_cast<int>(Src0Idx) &&
         AMDGPU::getNamedOperandIdx(Opc, AMDGPU::OpName::src1) ==
           static_cast<int>(Src1Idx) &&
         "inconsistency with findCommutedOpIndices");

  MachineOperand &Src0 = MI.getOperand(Src0Idx);
  MachineOperand &Src1 = MI.getOperand(Src1Idx);
  if (!isLegalToSwap(MI, Src0Idx, &Src0, Src1Idx, &Src1)) {
    return nullptr;
  }
  MachineInstr *CommutedMI = nullptr;
  if (Src0.isReg() && Src1.isReg()) {
    // Be sure to copy the source modifiers to the right place.
    CommutedMI =
        TargetInstrInfo::commuteInstructionImpl(MI, NewMI, Src0Idx, Src1Idx);
  } else if (Src0.isReg() && !Src1.isReg()) {
    CommutedMI = swapRegAndNonRegOperand(MI, Src0, Src1);
  } else if (!Src0.isReg() && Src1.isReg()) {
    CommutedMI = swapRegAndNonRegOperand(MI, Src1, Src0);
  } else if (Src0.isImm() && Src1.isImm()) {
    CommutedMI = swapImmOperands(MI, Src0, Src1);
  } else {
    // FIXME: Found two non registers to commute. This does happen.
    return nullptr;
  }

  if (CommutedMI) {
    swapSourceModifiers(MI, Src0, AMDGPU::OpName::src0_modifiers,
                        Src1, AMDGPU::OpName::src1_modifiers);

    swapSourceModifiers(MI, Src0, AMDGPU::OpName::src0_sel, Src1,
                        AMDGPU::OpName::src1_sel);

    CommutedMI->setDesc(get(CommutedOpcode));
  }

  return CommutedMI;
}

// This needs to be implemented because the source modifiers may be inserted
// between the true commutable operands, and the base
// TargetInstrInfo::commuteInstruction uses it.
bool SIInstrInfo::findCommutedOpIndices(const MachineInstr &MI,
                                        unsigned &SrcOpIdx0,
                                        unsigned &SrcOpIdx1) const {
  return findCommutedOpIndices(MI.getDesc(), SrcOpIdx0, SrcOpIdx1);
}

bool SIInstrInfo::findCommutedOpIndices(const MCInstrDesc &Desc,
                                        unsigned &SrcOpIdx0,
                                        unsigned &SrcOpIdx1) const {
  if (!Desc.isCommutable())
    return false;

  unsigned Opc = Desc.getOpcode();
  int Src0Idx = AMDGPU::getNamedOperandIdx(Opc, AMDGPU::OpName::src0);
  if (Src0Idx == -1)
    return false;

  int Src1Idx = AMDGPU::getNamedOperandIdx(Opc, AMDGPU::OpName::src1);
  if (Src1Idx == -1)
    return false;

  return fixCommutedOpIndices(SrcOpIdx0, SrcOpIdx1, Src0Idx, Src1Idx);
}

bool SIInstrInfo::isBranchOffsetInRange(unsigned BranchOp,
                                        int64_t BrOffset) const {
  // BranchRelaxation should never have to check s_setpc_b64 or s_add_pc_i64
  // because its dest block is unanalyzable.
  assert(isSOPP(BranchOp) || isSOPK(BranchOp));

  // Convert to dwords.
  BrOffset /= 4;

  // The branch instructions do PC += signext(SIMM16 * 4) + 4, so the offset is
  // from the next instruction.
  BrOffset -= 1;

  return isIntN(BranchOffsetBits, BrOffset);
}

MachineBasicBlock *
SIInstrInfo::getBranchDestBlock(const MachineInstr &MI) const {
  return MI.getOperand(0).getMBB();
}

bool SIInstrInfo::hasDivergentBranch(const MachineBasicBlock *MBB) const {
  for (const MachineInstr &MI : MBB->terminators()) {
    if (MI.getOpcode() == AMDGPU::SI_IF || MI.getOpcode() == AMDGPU::SI_ELSE ||
        MI.getOpcode() == AMDGPU::SI_LOOP)
      return true;
  }
  return false;
}

void SIInstrInfo::insertIndirectBranch(MachineBasicBlock &MBB,
                                       MachineBasicBlock &DestBB,
                                       MachineBasicBlock &RestoreBB,
                                       const DebugLoc &DL, int64_t BrOffset,
                                       RegScavenger *RS) const {
  assert(RS && "RegScavenger required for long branching");
  assert(MBB.empty() &&
         "new block should be inserted for expanding unconditional branch");
  assert(MBB.pred_size() == 1);
  assert(RestoreBB.empty() &&
         "restore block should be inserted for restoring clobbered registers");

  MachineFunction *MF = MBB.getParent();
  MachineRegisterInfo &MRI = MF->getRegInfo();
  const SIMachineFunctionInfo *MFI = MF->getInfo<SIMachineFunctionInfo>();
  auto I = MBB.end();
  auto &MCCtx = MF->getContext();

  if (ST.hasAddPC64Inst()) {
    MCSymbol *Offset =
        MCCtx.createTempSymbol("offset", /*AlwaysAddSuffix=*/true);
    auto AddPC = BuildMI(MBB, I, DL, get(AMDGPU::S_ADD_PC_I64))
                     .addSym(Offset, MO_FAR_BRANCH_OFFSET);
    MCSymbol *PostAddPCLabel =
        MCCtx.createTempSymbol("post_addpc", /*AlwaysAddSuffix=*/true);
    AddPC->setPostInstrSymbol(*MF, PostAddPCLabel);
    auto *OffsetExpr = MCBinaryExpr::createSub(
        MCSymbolRefExpr::create(DestBB.getSymbol(), MCCtx),
        MCSymbolRefExpr::create(PostAddPCLabel, MCCtx), MCCtx);
    Offset->setVariableValue(OffsetExpr);
    return;
  }

  assert(RS && "RegScavenger required for long branching");

  // FIXME: Virtual register workaround for RegScavenger not working with empty
  // blocks.
  Register PCReg = MRI.createVirtualRegister(&AMDGPU::SReg_64RegClass);

  // Note: as this is used after hazard recognizer we need to apply some hazard
  // workarounds directly.
  const bool FlushSGPRWrites = (ST.isWave64() && ST.hasVALUMaskWriteHazard()) ||
                               ST.hasVALUReadSGPRHazard();
  auto ApplyHazardWorkarounds = [this, &MBB, &I, &DL, FlushSGPRWrites]() {
    if (FlushSGPRWrites)
      BuildMI(MBB, I, DL, get(AMDGPU::S_WAITCNT_DEPCTR))
          .addImm(AMDGPU::DepCtr::encodeFieldSaSdst(0));
  };

  // We need to compute the offset relative to the instruction immediately after
  // s_getpc_b64. Insert pc arithmetic code before last terminator.
  MachineInstr *GetPC = BuildMI(MBB, I, DL, get(AMDGPU::S_GETPC_B64), PCReg);
  ApplyHazardWorkarounds();

  MCSymbol *PostGetPCLabel =
      MCCtx.createTempSymbol("post_getpc", /*AlwaysAddSuffix=*/true);
  GetPC->setPostInstrSymbol(*MF, PostGetPCLabel);

  MCSymbol *OffsetLo =
      MCCtx.createTempSymbol("offset_lo", /*AlwaysAddSuffix=*/true);
  MCSymbol *OffsetHi =
      MCCtx.createTempSymbol("offset_hi", /*AlwaysAddSuffix=*/true);
  BuildMI(MBB, I, DL, get(AMDGPU::S_ADD_U32))
      .addReg(PCReg, RegState::Define, AMDGPU::sub0)
      .addReg(PCReg, 0, AMDGPU::sub0)
      .addSym(OffsetLo, MO_FAR_BRANCH_OFFSET);
  BuildMI(MBB, I, DL, get(AMDGPU::S_ADDC_U32))
      .addReg(PCReg, RegState::Define, AMDGPU::sub1)
      .addReg(PCReg, 0, AMDGPU::sub1)
      .addSym(OffsetHi, MO_FAR_BRANCH_OFFSET);
  ApplyHazardWorkarounds();

  // Insert the indirect branch after the other terminator.
  BuildMI(&MBB, DL, get(AMDGPU::S_SETPC_B64))
    .addReg(PCReg);

  // If a spill is needed for the pc register pair, we need to insert a spill
  // restore block right before the destination block, and insert a short branch
  // into the old destination block's fallthrough predecessor.
  // e.g.:
  //
  // s_cbranch_scc0 skip_long_branch:
  //
  // long_branch_bb:
  //   spill s[8:9]
  //   s_getpc_b64 s[8:9]
  //   s_add_u32 s8, s8, restore_bb
  //   s_addc_u32 s9, s9, 0
  //   s_setpc_b64 s[8:9]
  //
  // skip_long_branch:
  //   foo;
  //
  // .....
  //
  // dest_bb_fallthrough_predecessor:
  // bar;
  // s_branch dest_bb
  //
  // restore_bb:
  //  restore s[8:9]
  //  fallthrough dest_bb
  ///
  // dest_bb:
  //   buzz;

  Register LongBranchReservedReg = MFI->getLongBranchReservedReg();
  Register Scav;

  // If we've previously reserved a register for long branches
  // avoid running the scavenger and just use those registers
  if (LongBranchReservedReg) {
    RS->enterBasicBlock(MBB);
    Scav = LongBranchReservedReg;
  } else {
    RS->enterBasicBlockEnd(MBB);
    Scav = RS->scavengeRegisterBackwards(
        AMDGPU::SReg_64RegClass, MachineBasicBlock::iterator(GetPC),
        /* RestoreAfter */ false, 0, /* AllowSpill */ false);
  }
  if (Scav) {
    RS->setRegUsed(Scav);
    MRI.replaceRegWith(PCReg, Scav);
    MRI.clearVirtRegs();
  } else {
    // As SGPR needs VGPR to be spilled, we reuse the slot of temporary VGPR for
    // SGPR spill.
    const GCNSubtarget &ST = MF->getSubtarget<GCNSubtarget>();
    const SIRegisterInfo *TRI = ST.getRegisterInfo();
    TRI->spillEmergencySGPR(GetPC, RestoreBB, AMDGPU::SGPR0_SGPR1, RS);
    MRI.replaceRegWith(PCReg, AMDGPU::SGPR0_SGPR1);
    MRI.clearVirtRegs();
  }

  MCSymbol *DestLabel = Scav ? DestBB.getSymbol() : RestoreBB.getSymbol();
  // Now, the distance could be defined.
  auto *Offset = MCBinaryExpr::createSub(
      MCSymbolRefExpr::create(DestLabel, MCCtx),
      MCSymbolRefExpr::create(PostGetPCLabel, MCCtx), MCCtx);
  // Add offset assignments.
  auto *Mask = MCConstantExpr::create(0xFFFFFFFFULL, MCCtx);
  OffsetLo->setVariableValue(MCBinaryExpr::createAnd(Offset, Mask, MCCtx));
  auto *ShAmt = MCConstantExpr::create(32, MCCtx);
  OffsetHi->setVariableValue(MCBinaryExpr::createAShr(Offset, ShAmt, MCCtx));
}

unsigned SIInstrInfo::getBranchOpcode(SIInstrInfo::BranchPredicate Cond) {
  switch (Cond) {
  case SIInstrInfo::SCC_TRUE:
    return AMDGPU::S_CBRANCH_SCC1;
  case SIInstrInfo::SCC_FALSE:
    return AMDGPU::S_CBRANCH_SCC0;
  case SIInstrInfo::VCCNZ:
    return AMDGPU::S_CBRANCH_VCCNZ;
  case SIInstrInfo::VCCZ:
    return AMDGPU::S_CBRANCH_VCCZ;
  case SIInstrInfo::EXECNZ:
    return AMDGPU::S_CBRANCH_EXECNZ;
  case SIInstrInfo::EXECZ:
    return AMDGPU::S_CBRANCH_EXECZ;
  default:
    llvm_unreachable("invalid branch predicate");
  }
}

SIInstrInfo::BranchPredicate SIInstrInfo::getBranchPredicate(unsigned Opcode) {
  switch (Opcode) {
  case AMDGPU::S_CBRANCH_SCC0:
    return SCC_FALSE;
  case AMDGPU::S_CBRANCH_SCC1:
    return SCC_TRUE;
  case AMDGPU::S_CBRANCH_VCCNZ:
    return VCCNZ;
  case AMDGPU::S_CBRANCH_VCCZ:
    return VCCZ;
  case AMDGPU::S_CBRANCH_EXECNZ:
    return EXECNZ;
  case AMDGPU::S_CBRANCH_EXECZ:
    return EXECZ;
  default:
    return INVALID_BR;
  }
}

bool SIInstrInfo::analyzeBranchImpl(MachineBasicBlock &MBB,
                                    MachineBasicBlock::iterator I,
                                    MachineBasicBlock *&TBB,
                                    MachineBasicBlock *&FBB,
                                    SmallVectorImpl<MachineOperand> &Cond,
                                    bool AllowModify) const {
  if (I->getOpcode() == AMDGPU::S_BRANCH) {
    // Unconditional Branch
    TBB = I->getOperand(0).getMBB();
    return false;
  }

  BranchPredicate Pred = getBranchPredicate(I->getOpcode());
  if (Pred == INVALID_BR)
    return true;

  MachineBasicBlock *CondBB = I->getOperand(0).getMBB();
  Cond.push_back(MachineOperand::CreateImm(Pred));
  Cond.push_back(I->getOperand(1)); // Save the branch register.

  ++I;

  if (I == MBB.end()) {
    // Conditional branch followed by fall-through.
    TBB = CondBB;
    return false;
  }

  if (I->getOpcode() == AMDGPU::S_BRANCH) {
    TBB = CondBB;
    FBB = I->getOperand(0).getMBB();
    return false;
  }

  return true;
}

bool SIInstrInfo::analyzeBranch(MachineBasicBlock &MBB, MachineBasicBlock *&TBB,
                                MachineBasicBlock *&FBB,
                                SmallVectorImpl<MachineOperand> &Cond,
                                bool AllowModify) const {
  MachineBasicBlock::iterator I = MBB.getFirstTerminator();
  auto E = MBB.end();
  if (I == E)
    return false;

  // Skip over the instructions that are artificially terminators for special
  // exec management.
  while (I != E && !I->isBranch() && !I->isReturn()) {
    switch (I->getOpcode()) {
    case AMDGPU::S_MOV_B64_term:
    case AMDGPU::S_XOR_B64_term:
    case AMDGPU::S_OR_B64_term:
    case AMDGPU::S_ANDN2_B64_term:
    case AMDGPU::S_AND_B64_term:
    case AMDGPU::S_AND_SAVEEXEC_B64_term:
    case AMDGPU::S_MOV_B32_term:
    case AMDGPU::S_XOR_B32_term:
    case AMDGPU::S_OR_B32_term:
    case AMDGPU::S_ANDN2_B32_term:
    case AMDGPU::S_AND_B32_term:
    case AMDGPU::S_AND_SAVEEXEC_B32_term:
      break;
    case AMDGPU::SI_IF:
    case AMDGPU::SI_ELSE:
    case AMDGPU::SI_KILL_I1_TERMINATOR:
    case AMDGPU::SI_KILL_F32_COND_IMM_TERMINATOR:
      // FIXME: It's messy that these need to be considered here at all.
      return true;
    default:
      llvm_unreachable("unexpected non-branch terminator inst");
    }

    ++I;
  }

  if (I == E)
    return false;

  return analyzeBranchImpl(MBB, I, TBB, FBB, Cond, AllowModify);
}

unsigned SIInstrInfo::removeBranch(MachineBasicBlock &MBB,
                                   int *BytesRemoved) const {
  unsigned Count = 0;
  unsigned RemovedSize = 0;
  for (MachineInstr &MI : llvm::make_early_inc_range(MBB.terminators())) {
    // Skip over artificial terminators when removing instructions.
    if (MI.isBranch() || MI.isReturn()) {
      RemovedSize += getInstSizeInBytes(MI);
      MI.eraseFromParent();
      ++Count;
    }
  }

  if (BytesRemoved)
    *BytesRemoved = RemovedSize;

  return Count;
}

// Copy the flags onto the implicit condition register operand.
static void preserveCondRegFlags(MachineOperand &CondReg,
                                 const MachineOperand &OrigCond) {
  CondReg.setIsUndef(OrigCond.isUndef());
  CondReg.setIsKill(OrigCond.isKill());
}

unsigned SIInstrInfo::insertBranch(MachineBasicBlock &MBB,
                                   MachineBasicBlock *TBB,
                                   MachineBasicBlock *FBB,
                                   ArrayRef<MachineOperand> Cond,
                                   const DebugLoc &DL,
                                   int *BytesAdded) const {
  if (!FBB && Cond.empty()) {
    BuildMI(&MBB, DL, get(AMDGPU::S_BRANCH))
      .addMBB(TBB);
    if (BytesAdded)
      *BytesAdded = ST.hasOffset3fBug() ? 8 : 4;
    return 1;
  }

  assert(TBB && Cond[0].isImm());

  unsigned Opcode
    = getBranchOpcode(static_cast<BranchPredicate>(Cond[0].getImm()));

  if (!FBB) {
    MachineInstr *CondBr =
      BuildMI(&MBB, DL, get(Opcode))
      .addMBB(TBB);

    // Copy the flags onto the implicit condition register operand.
    preserveCondRegFlags(CondBr->getOperand(1), Cond[1]);
    fixImplicitOperands(*CondBr);

    if (BytesAdded)
      *BytesAdded = ST.hasOffset3fBug() ? 8 : 4;
    return 1;
  }

  assert(TBB && FBB);

  MachineInstr *CondBr =
    BuildMI(&MBB, DL, get(Opcode))
    .addMBB(TBB);
  fixImplicitOperands(*CondBr);
  BuildMI(&MBB, DL, get(AMDGPU::S_BRANCH))
    .addMBB(FBB);

  MachineOperand &CondReg = CondBr->getOperand(1);
  CondReg.setIsUndef(Cond[1].isUndef());
  CondReg.setIsKill(Cond[1].isKill());

  if (BytesAdded)
    *BytesAdded = ST.hasOffset3fBug() ? 16 : 8;

  return 2;
}

bool SIInstrInfo::reverseBranchCondition(
  SmallVectorImpl<MachineOperand> &Cond) const {
  if (Cond.size() != 2) {
    return true;
  }

  if (Cond[0].isImm()) {
    Cond[0].setImm(-Cond[0].getImm());
    return false;
  }

  return true;
}

bool SIInstrInfo::canInsertSelect(const MachineBasicBlock &MBB,
                                  ArrayRef<MachineOperand> Cond,
                                  Register DstReg, Register TrueReg,
                                  Register FalseReg, int &CondCycles,
                                  int &TrueCycles, int &FalseCycles) const {
  switch (Cond[0].getImm()) {
  case VCCNZ:
  case VCCZ: {
    const MachineRegisterInfo &MRI = MBB.getParent()->getRegInfo();
    const TargetRegisterClass *RC = MRI.getRegClass(TrueReg);
    if (MRI.getRegClass(FalseReg) != RC)
      return false;

    int NumInsts = AMDGPU::getRegBitWidth(*RC) / 32;
    CondCycles = TrueCycles = FalseCycles = NumInsts; // ???

    // Limit to equal cost for branch vs. N v_cndmask_b32s.
    return RI.hasVGPRs(RC) && NumInsts <= 6;
  }
  case SCC_TRUE:
  case SCC_FALSE: {
    // FIXME: We could insert for VGPRs if we could replace the original compare
    // with a vector one.
    const MachineRegisterInfo &MRI = MBB.getParent()->getRegInfo();
    const TargetRegisterClass *RC = MRI.getRegClass(TrueReg);
    if (MRI.getRegClass(FalseReg) != RC)
      return false;

    int NumInsts = AMDGPU::getRegBitWidth(*RC) / 32;

    // Multiples of 8 can do s_cselect_b64
    if (NumInsts % 2 == 0)
      NumInsts /= 2;

    CondCycles = TrueCycles = FalseCycles = NumInsts; // ???
    return RI.isSGPRClass(RC);
  }
  default:
    return false;
  }
}

void SIInstrInfo::insertSelect(MachineBasicBlock &MBB,
                               MachineBasicBlock::iterator I, const DebugLoc &DL,
                               Register DstReg, ArrayRef<MachineOperand> Cond,
                               Register TrueReg, Register FalseReg) const {
  BranchPredicate Pred = static_cast<BranchPredicate>(Cond[0].getImm());
  if (Pred == VCCZ || Pred == SCC_FALSE) {
    Pred = static_cast<BranchPredicate>(-Pred);
    std::swap(TrueReg, FalseReg);
  }

  MachineRegisterInfo &MRI = MBB.getParent()->getRegInfo();
  const TargetRegisterClass *DstRC = MRI.getRegClass(DstReg);
  unsigned DstSize = RI.getRegSizeInBits(*DstRC);

  if (DstSize == 32) {
    MachineInstr *Select;
    if (Pred == SCC_TRUE) {
      Select = BuildMI(MBB, I, DL, get(AMDGPU::S_CSELECT_B32), DstReg)
        .addReg(TrueReg)
        .addReg(FalseReg);
    } else {
      // Instruction's operands are backwards from what is expected.
      Select = BuildMI(MBB, I, DL, get(AMDGPU::V_CNDMASK_B32_e32), DstReg)
        .addReg(FalseReg)
        .addReg(TrueReg);
    }

    preserveCondRegFlags(Select->getOperand(3), Cond[1]);
    return;
  }

  if (DstSize == 64 && Pred == SCC_TRUE) {
    MachineInstr *Select =
      BuildMI(MBB, I, DL, get(AMDGPU::S_CSELECT_B64), DstReg)
      .addReg(TrueReg)
      .addReg(FalseReg);

    preserveCondRegFlags(Select->getOperand(3), Cond[1]);
    return;
  }

  static const int16_t Sub0_15[] = {
    AMDGPU::sub0, AMDGPU::sub1, AMDGPU::sub2, AMDGPU::sub3,
    AMDGPU::sub4, AMDGPU::sub5, AMDGPU::sub6, AMDGPU::sub7,
    AMDGPU::sub8, AMDGPU::sub9, AMDGPU::sub10, AMDGPU::sub11,
    AMDGPU::sub12, AMDGPU::sub13, AMDGPU::sub14, AMDGPU::sub15,
  };

  static const int16_t Sub0_15_64[] = {
    AMDGPU::sub0_sub1, AMDGPU::sub2_sub3,
    AMDGPU::sub4_sub5, AMDGPU::sub6_sub7,
    AMDGPU::sub8_sub9, AMDGPU::sub10_sub11,
    AMDGPU::sub12_sub13, AMDGPU::sub14_sub15,
  };

  unsigned SelOp = AMDGPU::V_CNDMASK_B32_e32;
  const TargetRegisterClass *EltRC = &AMDGPU::VGPR_32RegClass;
  const int16_t *SubIndices = Sub0_15;
  int NElts = DstSize / 32;

  // 64-bit select is only available for SALU.
  // TODO: Split 96-bit into 64-bit and 32-bit, not 3x 32-bit.
  if (Pred == SCC_TRUE) {
    if (NElts % 2) {
      SelOp = AMDGPU::S_CSELECT_B32;
      EltRC = &AMDGPU::SGPR_32RegClass;
    } else {
      SelOp = AMDGPU::S_CSELECT_B64;
      EltRC = &AMDGPU::SGPR_64RegClass;
      SubIndices = Sub0_15_64;
      NElts /= 2;
    }
  }

  MachineInstrBuilder MIB = BuildMI(
    MBB, I, DL, get(AMDGPU::REG_SEQUENCE), DstReg);

  I = MIB->getIterator();

  SmallVector<Register, 8> Regs;
  for (int Idx = 0; Idx != NElts; ++Idx) {
    Register DstElt = MRI.createVirtualRegister(EltRC);
    Regs.push_back(DstElt);

    unsigned SubIdx = SubIndices[Idx];

    MachineInstr *Select;
    if (SelOp == AMDGPU::V_CNDMASK_B32_e32) {
      Select =
        BuildMI(MBB, I, DL, get(SelOp), DstElt)
        .addReg(FalseReg, 0, SubIdx)
        .addReg(TrueReg, 0, SubIdx);
    } else {
      Select =
        BuildMI(MBB, I, DL, get(SelOp), DstElt)
        .addReg(TrueReg, 0, SubIdx)
        .addReg(FalseReg, 0, SubIdx);
    }

    preserveCondRegFlags(Select->getOperand(3), Cond[1]);
    fixImplicitOperands(*Select);

    MIB.addReg(DstElt)
       .addImm(SubIdx);
  }
}

bool SIInstrInfo::isFoldableCopy(const MachineInstr &MI) {
  switch (MI.getOpcode()) {
  case AMDGPU::V_MOV_B16_t16_e32:
  case AMDGPU::V_MOV_B16_t16_e64:
  case AMDGPU::V_MOV_B32_e32:
  case AMDGPU::V_MOV_B32_e64:
  case AMDGPU::V_MOV_B64_PSEUDO:
  case AMDGPU::V_MOV_B64_e32:
  case AMDGPU::V_MOV_B64_e64:
  case AMDGPU::S_MOV_B32:
  case AMDGPU::S_MOV_B64:
  case AMDGPU::S_MOV_B64_IMM_PSEUDO:
  case AMDGPU::COPY:
  case AMDGPU::WWM_COPY:
  case AMDGPU::V_ACCVGPR_WRITE_B32_e64:
  case AMDGPU::V_ACCVGPR_READ_B32_e64:
  case AMDGPU::V_ACCVGPR_MOV_B32:
  case AMDGPU::AV_MOV_B32_IMM_PSEUDO:
    return true;
  default:
    return false;
  }
}

static constexpr AMDGPU::OpName ModifierOpNames[] = {
    AMDGPU::OpName::src0_modifiers, AMDGPU::OpName::src1_modifiers,
    AMDGPU::OpName::src2_modifiers, AMDGPU::OpName::clamp,
    AMDGPU::OpName::omod,           AMDGPU::OpName::op_sel};

void SIInstrInfo::removeModOperands(MachineInstr &MI) const {
  unsigned Opc = MI.getOpcode();
  for (AMDGPU::OpName Name : reverse(ModifierOpNames)) {
    int Idx = AMDGPU::getNamedOperandIdx(Opc, Name);
    if (Idx >= 0)
      MI.removeOperand(Idx);
  }
}

std::optional<int64_t> SIInstrInfo::extractSubregFromImm(int64_t Imm,
                                                         unsigned SubRegIndex) {
  switch (SubRegIndex) {
  case AMDGPU::NoSubRegister:
    return Imm;
  case AMDGPU::sub0:
    return Lo_32(Imm);
  case AMDGPU::sub1:
    return Hi_32(Imm);
  case AMDGPU::lo16:
    return SignExtend64<16>(Imm);
  case AMDGPU::hi16:
    return SignExtend64<16>(Imm >> 16);
  case AMDGPU::sub1_lo16:
    return SignExtend64<16>(Imm >> 32);
  case AMDGPU::sub1_hi16:
    return SignExtend64<16>(Imm >> 48);
  default:
    return std::nullopt;
  }

  llvm_unreachable("covered subregister switch");
}

static unsigned getNewFMAAKInst(const GCNSubtarget &ST, unsigned Opc) {
  switch (Opc) {
  case AMDGPU::V_MAC_F16_e32:
  case AMDGPU::V_MAC_F16_e64:
  case AMDGPU::V_MAD_F16_e64:
    return AMDGPU::V_MADAK_F16;
  case AMDGPU::V_MAC_F32_e32:
  case AMDGPU::V_MAC_F32_e64:
  case AMDGPU::V_MAD_F32_e64:
    return AMDGPU::V_MADAK_F32;
  case AMDGPU::V_FMAC_F32_e32:
  case AMDGPU::V_FMAC_F32_e64:
  case AMDGPU::V_FMA_F32_e64:
    return AMDGPU::V_FMAAK_F32;
  case AMDGPU::V_FMAC_F16_e32:
  case AMDGPU::V_FMAC_F16_e64:
  case AMDGPU::V_FMAC_F16_t16_e64:
  case AMDGPU::V_FMAC_F16_fake16_e64:
  case AMDGPU::V_FMA_F16_e64:
    return ST.hasTrue16BitInsts() ? ST.useRealTrue16Insts()
                                        ? AMDGPU::V_FMAAK_F16_t16
                                        : AMDGPU::V_FMAAK_F16_fake16
                                  : AMDGPU::V_FMAAK_F16;
  case AMDGPU::V_FMAC_F64_e32:
  case AMDGPU::V_FMAC_F64_e64:
  case AMDGPU::V_FMA_F64_e64:
    return AMDGPU::V_FMAAK_F64;
  default:
    llvm_unreachable("invalid instruction");
  }
}

static unsigned getNewFMAMKInst(const GCNSubtarget &ST, unsigned Opc) {
  switch (Opc) {
  case AMDGPU::V_MAC_F16_e32:
  case AMDGPU::V_MAC_F16_e64:
  case AMDGPU::V_MAD_F16_e64:
    return AMDGPU::V_MADMK_F16;
  case AMDGPU::V_MAC_F32_e32:
  case AMDGPU::V_MAC_F32_e64:
  case AMDGPU::V_MAD_F32_e64:
    return AMDGPU::V_MADMK_F32;
  case AMDGPU::V_FMAC_F32_e32:
  case AMDGPU::V_FMAC_F32_e64:
  case AMDGPU::V_FMA_F32_e64:
    return AMDGPU::V_FMAMK_F32;
  case AMDGPU::V_FMAC_F16_e32:
  case AMDGPU::V_FMAC_F16_e64:
  case AMDGPU::V_FMAC_F16_t16_e64:
  case AMDGPU::V_FMAC_F16_fake16_e64:
  case AMDGPU::V_FMA_F16_e64:
    return ST.hasTrue16BitInsts() ? ST.useRealTrue16Insts()
                                        ? AMDGPU::V_FMAMK_F16_t16
                                        : AMDGPU::V_FMAMK_F16_fake16
                                  : AMDGPU::V_FMAMK_F16;
  case AMDGPU::V_FMAC_F64_e32:
  case AMDGPU::V_FMAC_F64_e64:
  case AMDGPU::V_FMA_F64_e64:
    return AMDGPU::V_FMAMK_F64;
  default:
    llvm_unreachable("invalid instruction");
  }
}

bool SIInstrInfo::foldImmediate(MachineInstr &UseMI, MachineInstr &DefMI,
                                Register Reg, MachineRegisterInfo *MRI) const {
  if (!MRI->hasOneNonDBGUse(Reg))
    return false;

  int64_t Imm;
  if (!getConstValDefinedInReg(DefMI, Reg, Imm))
    return false;

  assert(!DefMI.getOperand(0).getSubReg() && "Expected SSA form");

  unsigned Opc = UseMI.getOpcode();
  if (Opc == AMDGPU::COPY) {
    assert(!UseMI.getOperand(0).getSubReg() && "Expected SSA form");

    Register DstReg = UseMI.getOperand(0).getReg();
    unsigned OpSize = getOpSize(UseMI, 0);
    bool Is16Bit = OpSize == 2;
    bool Is64Bit = OpSize == 8;
    bool isVGPRCopy = RI.isVGPR(*MRI, DstReg);
    unsigned NewOpc = isVGPRCopy ? Is64Bit ? AMDGPU::V_MOV_B64_PSEUDO
                                           : AMDGPU::V_MOV_B32_e32
                                 : Is64Bit ? AMDGPU::S_MOV_B64_IMM_PSEUDO
                                           : AMDGPU::S_MOV_B32;

    std::optional<int64_t> SubRegImm =
        extractSubregFromImm(Imm, UseMI.getOperand(1).getSubReg());

    APInt Imm(Is64Bit ? 64 : 32, *SubRegImm,
              /*isSigned=*/true, /*implicitTrunc=*/true);

    if (RI.isAGPR(*MRI, DstReg)) {
      if (Is64Bit || !isInlineConstant(Imm))
        return false;
      NewOpc = AMDGPU::V_ACCVGPR_WRITE_B32_e64;
    }

    if (Is16Bit) {
      if (isVGPRCopy)
        return false; // Do not clobber vgpr_hi16

      if (DstReg.isVirtual() && UseMI.getOperand(0).getSubReg() != AMDGPU::lo16)
        return false;

      UseMI.getOperand(0).setSubReg(0);
      if (DstReg.isPhysical()) {
        DstReg = RI.get32BitRegister(DstReg);
        UseMI.getOperand(0).setReg(DstReg);
      }
      assert(UseMI.getOperand(1).getReg().isVirtual());
    }

    MachineFunction *MF = UseMI.getMF();
    const MCInstrDesc &NewMCID = get(NewOpc);
    const TargetRegisterClass *NewDefRC = getRegClass(NewMCID, 0, &RI, *MF);

    if (DstReg.isPhysical()) {
      if (!NewDefRC->contains(DstReg))
        return false;
    } else if (!MRI->constrainRegClass(DstReg, NewDefRC))
      return false;

    UseMI.setDesc(NewMCID);
    UseMI.getOperand(1).ChangeToImmediate(Imm.getSExtValue());
    UseMI.addImplicitDefUseOperands(*MF);
    return true;
  }

  if (Opc == AMDGPU::V_MAD_F32_e64 || Opc == AMDGPU::V_MAC_F32_e64 ||
      Opc == AMDGPU::V_MAD_F16_e64 || Opc == AMDGPU::V_MAC_F16_e64 ||
      Opc == AMDGPU::V_FMA_F32_e64 || Opc == AMDGPU::V_FMAC_F32_e64 ||
      Opc == AMDGPU::V_FMA_F16_e64 || Opc == AMDGPU::V_FMAC_F16_e64 ||
      Opc == AMDGPU::V_FMAC_F16_t16_e64 ||
      Opc == AMDGPU::V_FMAC_F16_fake16_e64 || Opc == AMDGPU::V_FMA_F64_e64 ||
      Opc == AMDGPU::V_FMAC_F64_e64) {
    // Don't fold if we are using source or output modifiers. The new VOP2
    // instructions don't have them.
    if (hasAnyModifiersSet(UseMI))
      return false;

    // If this is a free constant, there's no reason to do this.
    // TODO: We could fold this here instead of letting SIFoldOperands do it
    // later.
    int Src0Idx = getNamedOperandIdx(UseMI.getOpcode(), AMDGPU::OpName::src0);

    // Any src operand can be used for the legality check.
    if (isInlineConstant(UseMI, Src0Idx, Imm))
      return false;

    MachineOperand *Src0 = &UseMI.getOperand(Src0Idx);

    MachineOperand *Src1 = getNamedOperand(UseMI, AMDGPU::OpName::src1);
    MachineOperand *Src2 = getNamedOperand(UseMI, AMDGPU::OpName::src2);

    // Multiplied part is the constant: Use v_madmk_{f16, f32}.
    if ((Src0->isReg() && Src0->getReg() == Reg) ||
        (Src1->isReg() && Src1->getReg() == Reg)) {
      MachineOperand *RegSrc =
          Src1->isReg() && Src1->getReg() == Reg ? Src0 : Src1;
      if (!RegSrc->isReg())
        return false;
      if (RI.isSGPRClass(MRI->getRegClass(RegSrc->getReg())) &&
          ST.getConstantBusLimit(Opc) < 2)
        return false;

      if (!Src2->isReg() || RI.isSGPRClass(MRI->getRegClass(Src2->getReg())))
        return false;

      // If src2 is also a literal constant then we have to choose which one to
      // fold. In general it is better to choose madak so that the other literal
      // can be materialized in an sgpr instead of a vgpr:
      //   s_mov_b32 s0, literal
      //   v_madak_f32 v0, s0, v0, literal
      // Instead of:
      //   v_mov_b32 v1, literal
      //   v_madmk_f32 v0, v0, literal, v1
      MachineInstr *Def = MRI->getUniqueVRegDef(Src2->getReg());
      if (Def && Def->isMoveImmediate() &&
          !isInlineConstant(Def->getOperand(1)))
        return false;

      unsigned NewOpc = getNewFMAMKInst(ST, Opc);
      if (pseudoToMCOpcode(NewOpc) == -1)
        return false;

      // V_FMAMK_F16_t16 takes VGPR_16_Lo128 operands while V_FMAMK_F16_fake16
      // takes VGPR_32_Lo128 operands, so the rewrite would also require
      // restricting their register classes. For now just bail out.
      if (NewOpc == AMDGPU::V_FMAMK_F16_t16 ||
          NewOpc == AMDGPU::V_FMAMK_F16_fake16)
        return false;

      const std::optional<int64_t> SubRegImm = extractSubregFromImm(
          Imm, RegSrc == Src1 ? Src0->getSubReg() : Src1->getSubReg());

      // FIXME: This would be a lot easier if we could return a new instruction
      // instead of having to modify in place.

      Register SrcReg = RegSrc->getReg();
      unsigned SrcSubReg = RegSrc->getSubReg();
      Src0->setReg(SrcReg);
      Src0->setSubReg(SrcSubReg);
      Src0->setIsKill(RegSrc->isKill());

      if (Opc == AMDGPU::V_MAC_F32_e64 || Opc == AMDGPU::V_MAC_F16_e64 ||
          Opc == AMDGPU::V_FMAC_F32_e64 || Opc == AMDGPU::V_FMAC_F16_t16_e64 ||
          Opc == AMDGPU::V_FMAC_F16_fake16_e64 ||
          Opc == AMDGPU::V_FMAC_F16_e64 || Opc == AMDGPU::V_FMAC_F64_e64)
        UseMI.untieRegOperand(
            AMDGPU::getNamedOperandIdx(Opc, AMDGPU::OpName::src2));

      Src1->ChangeToImmediate(*SubRegImm);

      removeModOperands(UseMI);
      UseMI.setDesc(get(NewOpc));

      bool DeleteDef = MRI->use_nodbg_empty(Reg);
      if (DeleteDef)
        DefMI.eraseFromParent();

      return true;
    }

    // Added part is the constant: Use v_madak_{f16, f32}.
    if (Src2->isReg() && Src2->getReg() == Reg) {
      if (ST.getConstantBusLimit(Opc) < 2) {
        // Not allowed to use constant bus for another operand.
        // We can however allow an inline immediate as src0.
        bool Src0Inlined = false;
        if (Src0->isReg()) {
          // Try to inline constant if possible.
          // If the Def moves immediate and the use is single
          // We are saving VGPR here.
          MachineInstr *Def = MRI->getUniqueVRegDef(Src0->getReg());
          if (Def && Def->isMoveImmediate() &&
              isInlineConstant(Def->getOperand(1)) &&
              MRI->hasOneUse(Src0->getReg())) {
            Src0->ChangeToImmediate(Def->getOperand(1).getImm());
            Src0Inlined = true;
          } else if (ST.getConstantBusLimit(Opc) <= 1 &&
                     RI.isSGPRReg(*MRI, Src0->getReg())) {
            return false;
          }
          // VGPR is okay as Src0 - fallthrough
        }

        if (Src1->isReg() && !Src0Inlined) {
          // We have one slot for inlinable constant so far - try to fill it
          MachineInstr *Def = MRI->getUniqueVRegDef(Src1->getReg());
          if (Def && Def->isMoveImmediate() &&
              isInlineConstant(Def->getOperand(1)) &&
              MRI->hasOneUse(Src1->getReg()) && commuteInstruction(UseMI))
            Src0->ChangeToImmediate(Def->getOperand(1).getImm());
          else if (RI.isSGPRReg(*MRI, Src1->getReg()))
            return false;
          // VGPR is okay as Src1 - fallthrough
        }
      }

      unsigned NewOpc = getNewFMAAKInst(ST, Opc);
      if (pseudoToMCOpcode(NewOpc) == -1)
        return false;

      // V_FMAAK_F16_t16 takes VGPR_16_Lo128 operands while V_FMAAK_F16_fake16
      // takes VGPR_32_Lo128 operands, so the rewrite would also require
      // restricting their register classes. For now just bail out.
      if (NewOpc == AMDGPU::V_FMAAK_F16_t16 ||
          NewOpc == AMDGPU::V_FMAAK_F16_fake16)
        return false;

      // FIXME: This would be a lot easier if we could return a new instruction
      // instead of having to modify in place.

      if (Opc == AMDGPU::V_MAC_F32_e64 || Opc == AMDGPU::V_MAC_F16_e64 ||
          Opc == AMDGPU::V_FMAC_F32_e64 || Opc == AMDGPU::V_FMAC_F16_t16_e64 ||
          Opc == AMDGPU::V_FMAC_F16_fake16_e64 ||
          Opc == AMDGPU::V_FMAC_F16_e64 || Opc == AMDGPU::V_FMAC_F64_e64)
        UseMI.untieRegOperand(
            AMDGPU::getNamedOperandIdx(Opc, AMDGPU::OpName::src2));

      const std::optional<int64_t> SubRegImm =
          extractSubregFromImm(Imm, Src2->getSubReg());

      // ChangingToImmediate adds Src2 back to the instruction.
      Src2->ChangeToImmediate(*SubRegImm);

      // These come before src2.
      removeModOperands(UseMI);
      UseMI.setDesc(get(NewOpc));
      // It might happen that UseMI was commuted
      // and we now have SGPR as SRC1. If so 2 inlined
      // constant and SGPR are illegal.
      legalizeOperands(UseMI);

      bool DeleteDef = MRI->use_nodbg_empty(Reg);
      if (DeleteDef)
        DefMI.eraseFromParent();

      return true;
    }
  }

  return false;
}

static bool
memOpsHaveSameBaseOperands(ArrayRef<const MachineOperand *> BaseOps1,
                           ArrayRef<const MachineOperand *> BaseOps2) {
  if (BaseOps1.size() != BaseOps2.size())
    return false;
  for (size_t I = 0, E = BaseOps1.size(); I < E; ++I) {
    if (!BaseOps1[I]->isIdenticalTo(*BaseOps2[I]))
      return false;
  }
  return true;
}

static bool offsetsDoNotOverlap(LocationSize WidthA, int OffsetA,
                                LocationSize WidthB, int OffsetB) {
  int LowOffset = OffsetA < OffsetB ? OffsetA : OffsetB;
  int HighOffset = OffsetA < OffsetB ? OffsetB : OffsetA;
  LocationSize LowWidth = (LowOffset == OffsetA) ? WidthA : WidthB;
  return LowWidth.hasValue() &&
         LowOffset + (int)LowWidth.getValue() <= HighOffset;
}

bool SIInstrInfo::checkInstOffsetsDoNotOverlap(const MachineInstr &MIa,
                                               const MachineInstr &MIb) const {
  SmallVector<const MachineOperand *, 4> BaseOps0, BaseOps1;
  int64_t Offset0, Offset1;
  LocationSize Dummy0 = LocationSize::precise(0);
  LocationSize Dummy1 = LocationSize::precise(0);
  bool Offset0IsScalable, Offset1IsScalable;
  if (!getMemOperandsWithOffsetWidth(MIa, BaseOps0, Offset0, Offset0IsScalable,
                                     Dummy0, &RI) ||
      !getMemOperandsWithOffsetWidth(MIb, BaseOps1, Offset1, Offset1IsScalable,
                                     Dummy1, &RI))
    return false;

  if (!memOpsHaveSameBaseOperands(BaseOps0, BaseOps1))
    return false;

  if (!MIa.hasOneMemOperand() || !MIb.hasOneMemOperand()) {
    // FIXME: Handle ds_read2 / ds_write2.
    return false;
  }
  LocationSize Width0 = MIa.memoperands().front()->getSize();
  LocationSize Width1 = MIb.memoperands().front()->getSize();
  return offsetsDoNotOverlap(Width0, Offset0, Width1, Offset1);
}

bool SIInstrInfo::areMemAccessesTriviallyDisjoint(const MachineInstr &MIa,
                                                  const MachineInstr &MIb) const {
  assert(MIa.mayLoadOrStore() &&
         "MIa must load from or modify a memory location");
  assert(MIb.mayLoadOrStore() &&
         "MIb must load from or modify a memory location");

  if (MIa.hasUnmodeledSideEffects() || MIb.hasUnmodeledSideEffects())
    return false;

  // XXX - Can we relax this between address spaces?
  if (MIa.hasOrderedMemoryRef() || MIb.hasOrderedMemoryRef())
    return false;

  if (isLDSDMA(MIa) || isLDSDMA(MIb))
    return false;

  // TODO: Should we check the address space from the MachineMemOperand? That
  // would allow us to distinguish objects we know don't alias based on the
  // underlying address space, even if it was lowered to a different one,
  // e.g. private accesses lowered to use MUBUF instructions on a scratch
  // buffer.
  if (isDS(MIa)) {
    if (isDS(MIb))
      return checkInstOffsetsDoNotOverlap(MIa, MIb);

    return !isFLAT(MIb) || isSegmentSpecificFLAT(MIb);
  }

  if (isMUBUF(MIa) || isMTBUF(MIa)) {
    if (isMUBUF(MIb) || isMTBUF(MIb))
      return checkInstOffsetsDoNotOverlap(MIa, MIb);

    if (isFLAT(MIb))
      return isFLATScratch(MIb);

    return !isSMRD(MIb);
  }

  if (isSMRD(MIa)) {
    if (isSMRD(MIb))
      return checkInstOffsetsDoNotOverlap(MIa, MIb);

    if (isFLAT(MIb))
      return isFLATScratch(MIb);

    return !isMUBUF(MIb) && !isMTBUF(MIb);
  }

  if (isFLAT(MIa)) {
    if (isFLAT(MIb)) {
      if ((isFLATScratch(MIa) && isFLATGlobal(MIb)) ||
          (isFLATGlobal(MIa) && isFLATScratch(MIb)))
        return true;

      return checkInstOffsetsDoNotOverlap(MIa, MIb);
    }

    return false;
  }

  return false;
}

static bool getFoldableImm(Register Reg, const MachineRegisterInfo &MRI,
                           int64_t &Imm, MachineInstr **DefMI = nullptr) {
  if (Reg.isPhysical())
    return false;
  auto *Def = MRI.getUniqueVRegDef(Reg);
  if (Def && SIInstrInfo::isFoldableCopy(*Def) && Def->getOperand(1).isImm()) {
    Imm = Def->getOperand(1).getImm();
    if (DefMI)
      *DefMI = Def;
    return true;
  }
  return false;
}

static bool getFoldableImm(const MachineOperand *MO, int64_t &Imm,
                           MachineInstr **DefMI = nullptr) {
  if (!MO->isReg())
    return false;
  const MachineFunction *MF = MO->getParent()->getParent()->getParent();
  const MachineRegisterInfo &MRI = MF->getRegInfo();
  return getFoldableImm(MO->getReg(), MRI, Imm, DefMI);
}

static void updateLiveVariables(LiveVariables *LV, MachineInstr &MI,
                                MachineInstr &NewMI) {
  if (LV) {
    unsigned NumOps = MI.getNumOperands();
    for (unsigned I = 1; I < NumOps; ++I) {
      MachineOperand &Op = MI.getOperand(I);
      if (Op.isReg() && Op.isKill())
        LV->replaceKillInstruction(Op.getReg(), MI, NewMI);
    }
  }
}

static unsigned getNewFMAInst(const GCNSubtarget &ST, unsigned Opc) {
  switch (Opc) {
  case AMDGPU::V_MAC_F16_e32:
  case AMDGPU::V_MAC_F16_e64:
    return AMDGPU::V_MAD_F16_e64;
  case AMDGPU::V_MAC_F32_e32:
  case AMDGPU::V_MAC_F32_e64:
    return AMDGPU::V_MAD_F32_e64;
  case AMDGPU::V_MAC_LEGACY_F32_e32:
  case AMDGPU::V_MAC_LEGACY_F32_e64:
    return AMDGPU::V_MAD_LEGACY_F32_e64;
  case AMDGPU::V_FMAC_LEGACY_F32_e32:
  case AMDGPU::V_FMAC_LEGACY_F32_e64:
    return AMDGPU::V_FMA_LEGACY_F32_e64;
  case AMDGPU::V_FMAC_F16_e32:
  case AMDGPU::V_FMAC_F16_e64:
  case AMDGPU::V_FMAC_F16_t16_e64:
  case AMDGPU::V_FMAC_F16_fake16_e64:
    return ST.hasTrue16BitInsts() ? ST.useRealTrue16Insts()
                                        ? AMDGPU::V_FMA_F16_gfx9_t16_e64
                                        : AMDGPU::V_FMA_F16_gfx9_fake16_e64
                                  : AMDGPU::V_FMA_F16_gfx9_e64;
  case AMDGPU::V_FMAC_F32_e32:
  case AMDGPU::V_FMAC_F32_e64:
    return AMDGPU::V_FMA_F32_e64;
  case AMDGPU::V_FMAC_F64_e32:
  case AMDGPU::V_FMAC_F64_e64:
    return AMDGPU::V_FMA_F64_e64;
  default:
    llvm_unreachable("invalid instruction");
  }
}

MachineInstr *SIInstrInfo::convertToThreeAddress(MachineInstr &MI,
                                                 LiveVariables *LV,
                                                 LiveIntervals *LIS) const {
  MachineBasicBlock &MBB = *MI.getParent();
  unsigned Opc = MI.getOpcode();

  // Handle MFMA.
  int NewMFMAOpc = AMDGPU::getMFMAEarlyClobberOp(Opc);
  if (NewMFMAOpc != -1) {
    MachineInstrBuilder MIB =
        BuildMI(MBB, MI, MI.getDebugLoc(), get(NewMFMAOpc));
    for (unsigned I = 0, E = MI.getNumOperands(); I != E; ++I)
      MIB.add(MI.getOperand(I));
    updateLiveVariables(LV, MI, *MIB);
    if (LIS) {
      LIS->ReplaceMachineInstrInMaps(MI, *MIB);
      // SlotIndex of defs needs to be updated when converting to early-clobber
      MachineOperand &Def = MIB->getOperand(0);
      if (Def.isEarlyClobber() && Def.isReg() &&
          LIS->hasInterval(Def.getReg())) {
        SlotIndex OldIndex = LIS->getInstructionIndex(*MIB).getRegSlot(false);
        SlotIndex NewIndex = LIS->getInstructionIndex(*MIB).getRegSlot(true);
        auto &LI = LIS->getInterval(Def.getReg());
        auto UpdateDefIndex = [&](LiveRange &LR) {
          auto *S = LR.find(OldIndex);
          if (S != LR.end() && S->start == OldIndex) {
            assert(S->valno && S->valno->def == OldIndex);
            S->start = NewIndex;
            S->valno->def = NewIndex;
          }
        };
        UpdateDefIndex(LI);
        for (auto &SR : LI.subranges())
          UpdateDefIndex(SR);
      }
    }
    return MIB;
  }

  if (SIInstrInfo::isWMMA(MI)) {
    unsigned NewOpc = AMDGPU::mapWMMA2AddrTo3AddrOpcode(MI.getOpcode());
    MachineInstrBuilder MIB = BuildMI(MBB, MI, MI.getDebugLoc(), get(NewOpc))
                                  .setMIFlags(MI.getFlags());
    for (unsigned I = 0, E = MI.getNumOperands(); I != E; ++I)
      MIB->addOperand(MI.getOperand(I));

    updateLiveVariables(LV, MI, *MIB);
    if (LIS)
      LIS->ReplaceMachineInstrInMaps(MI, *MIB);

    return MIB;
  }

  assert(Opc != AMDGPU::V_FMAC_F16_t16_e32 &&
         Opc != AMDGPU::V_FMAC_F16_fake16_e32 &&
         "V_FMAC_F16_t16/fake16_e32 is not supported and not expected to be "
         "present pre-RA");

  // Handle MAC/FMAC.
  bool IsF64 = Opc == AMDGPU::V_FMAC_F64_e32 || Opc == AMDGPU::V_FMAC_F64_e64;
  bool IsLegacy = Opc == AMDGPU::V_MAC_LEGACY_F32_e32 ||
                  Opc == AMDGPU::V_MAC_LEGACY_F32_e64 ||
                  Opc == AMDGPU::V_FMAC_LEGACY_F32_e32 ||
                  Opc == AMDGPU::V_FMAC_LEGACY_F32_e64;
  bool Src0Literal = false;

  switch (Opc) {
  default:
    return nullptr;
  case AMDGPU::V_MAC_F16_e64:
  case AMDGPU::V_FMAC_F16_e64:
  case AMDGPU::V_FMAC_F16_t16_e64:
  case AMDGPU::V_FMAC_F16_fake16_e64:
  case AMDGPU::V_MAC_F32_e64:
  case AMDGPU::V_MAC_LEGACY_F32_e64:
  case AMDGPU::V_FMAC_F32_e64:
  case AMDGPU::V_FMAC_LEGACY_F32_e64:
  case AMDGPU::V_FMAC_F64_e64:
    break;
  case AMDGPU::V_MAC_F16_e32:
  case AMDGPU::V_FMAC_F16_e32:
  case AMDGPU::V_MAC_F32_e32:
  case AMDGPU::V_MAC_LEGACY_F32_e32:
  case AMDGPU::V_FMAC_F32_e32:
  case AMDGPU::V_FMAC_LEGACY_F32_e32:
  case AMDGPU::V_FMAC_F64_e32: {
    int Src0Idx = AMDGPU::getNamedOperandIdx(MI.getOpcode(),
                                             AMDGPU::OpName::src0);
    const MachineOperand *Src0 = &MI.getOperand(Src0Idx);
    if (!Src0->isReg() && !Src0->isImm())
      return nullptr;

    if (Src0->isImm() && !isInlineConstant(MI, Src0Idx, *Src0))
      Src0Literal = true;

    break;
  }
  }

  MachineInstrBuilder MIB;
  const MachineOperand *Dst = getNamedOperand(MI, AMDGPU::OpName::vdst);
  const MachineOperand *Src0 = getNamedOperand(MI, AMDGPU::OpName::src0);
  const MachineOperand *Src0Mods =
    getNamedOperand(MI, AMDGPU::OpName::src0_modifiers);
  const MachineOperand *Src1 = getNamedOperand(MI, AMDGPU::OpName::src1);
  const MachineOperand *Src1Mods =
    getNamedOperand(MI, AMDGPU::OpName::src1_modifiers);
  const MachineOperand *Src2 = getNamedOperand(MI, AMDGPU::OpName::src2);
  const MachineOperand *Src2Mods =
      getNamedOperand(MI, AMDGPU::OpName::src2_modifiers);
  const MachineOperand *Clamp = getNamedOperand(MI, AMDGPU::OpName::clamp);
  const MachineOperand *Omod = getNamedOperand(MI, AMDGPU::OpName::omod);
  const MachineOperand *OpSel = getNamedOperand(MI, AMDGPU::OpName::op_sel);

  if (!Src0Mods && !Src1Mods && !Src2Mods && !Clamp && !Omod && !IsLegacy &&
      (!IsF64 || ST.hasFmaakFmamkF64Insts()) &&
      // If we have an SGPR input, we will violate the constant bus restriction.
      (ST.getConstantBusLimit(Opc) > 1 || !Src0->isReg() ||
       !RI.isSGPRReg(MBB.getParent()->getRegInfo(), Src0->getReg()))) {
    MachineInstr *DefMI;
    const auto killDef = [&]() -> void {
      MachineRegisterInfo &MRI = MBB.getParent()->getRegInfo();
      // The only user is the instruction which will be killed.
      Register DefReg = DefMI->getOperand(0).getReg();

      if (MRI.hasOneNonDBGUse(DefReg)) {
        // We cannot just remove the DefMI here, calling pass will crash.
        DefMI->setDesc(get(AMDGPU::IMPLICIT_DEF));
        DefMI->getOperand(0).setIsDead(true);
        for (unsigned I = DefMI->getNumOperands() - 1; I != 0; --I)
          DefMI->removeOperand(I);
        if (LV)
          LV->getVarInfo(DefReg).AliveBlocks.clear();
      }

      if (LIS) {
        LiveInterval &DefLI = LIS->getInterval(DefReg);

        // We cannot delete the original instruction here, so hack out the use
        // in the original instruction with a dummy register so we can use
        // shrinkToUses to deal with any multi-use edge cases. Other targets do
        // not have the complexity of deleting a use to consider here.
        Register DummyReg = MRI.cloneVirtualRegister(DefReg);
        for (MachineOperand &MIOp : MI.uses()) {
          if (MIOp.isReg() && MIOp.getReg() == DefReg) {
            MIOp.setIsUndef(true);
            MIOp.setReg(DummyReg);
          }
        }

        LIS->shrinkToUses(&DefLI);
      }
    };

    int64_t Imm;
    if (!Src0Literal && getFoldableImm(Src2, Imm, &DefMI)) {
      unsigned NewOpc = getNewFMAAKInst(ST, Opc);
      if (pseudoToMCOpcode(NewOpc) != -1) {
        MIB = BuildMI(MBB, MI, MI.getDebugLoc(), get(NewOpc))
                  .add(*Dst)
                  .add(*Src0)
                  .add(*Src1)
                  .addImm(Imm)
                  .setMIFlags(MI.getFlags());
        updateLiveVariables(LV, MI, *MIB);
        if (LIS)
          LIS->ReplaceMachineInstrInMaps(MI, *MIB);
        killDef();
        return MIB;
      }
    }
    unsigned NewOpc = getNewFMAMKInst(ST, Opc);
    if (!Src0Literal && getFoldableImm(Src1, Imm, &DefMI)) {
      if (pseudoToMCOpcode(NewOpc) != -1) {
        MIB = BuildMI(MBB, MI, MI.getDebugLoc(), get(NewOpc))
                  .add(*Dst)
                  .add(*Src0)
                  .addImm(Imm)
                  .add(*Src2)
                  .setMIFlags(MI.getFlags());
        updateLiveVariables(LV, MI, *MIB);

        if (LIS)
          LIS->ReplaceMachineInstrInMaps(MI, *MIB);
        killDef();
        return MIB;
      }
    }
    if (Src0Literal || getFoldableImm(Src0, Imm, &DefMI)) {
      if (Src0Literal) {
        Imm = Src0->getImm();
        DefMI = nullptr;
      }
      if (pseudoToMCOpcode(NewOpc) != -1 &&
          isOperandLegal(
              MI, AMDGPU::getNamedOperandIdx(NewOpc, AMDGPU::OpName::src0),
              Src1)) {
        MIB = BuildMI(MBB, MI, MI.getDebugLoc(), get(NewOpc))
                  .add(*Dst)
                  .add(*Src1)
                  .addImm(Imm)
                  .add(*Src2)
                  .setMIFlags(MI.getFlags());
        updateLiveVariables(LV, MI, *MIB);

        if (LIS)
          LIS->ReplaceMachineInstrInMaps(MI, *MIB);
        if (DefMI)
          killDef();
        return MIB;
      }
    }
  }

  // VOP2 mac/fmac with a literal operand cannot be converted to VOP3 mad/fma
  // if VOP3 does not allow a literal operand.
  if (Src0Literal && !ST.hasVOP3Literal())
    return nullptr;

  unsigned NewOpc = getNewFMAInst(ST, Opc);

  if (pseudoToMCOpcode(NewOpc) == -1)
    return nullptr;

  MIB = BuildMI(MBB, MI, MI.getDebugLoc(), get(NewOpc))
            .add(*Dst)
            .addImm(Src0Mods ? Src0Mods->getImm() : 0)
            .add(*Src0)
            .addImm(Src1Mods ? Src1Mods->getImm() : 0)
            .add(*Src1)
            .addImm(Src2Mods ? Src2Mods->getImm() : 0)
            .add(*Src2)
            .addImm(Clamp ? Clamp->getImm() : 0)
            .addImm(Omod ? Omod->getImm() : 0)
            .setMIFlags(MI.getFlags());
  if (AMDGPU::hasNamedOperand(NewOpc, AMDGPU::OpName::op_sel))
    MIB.addImm(OpSel ? OpSel->getImm() : 0);
  updateLiveVariables(LV, MI, *MIB);
  if (LIS)
    LIS->ReplaceMachineInstrInMaps(MI, *MIB);
  return MIB;
}

// It's not generally safe to move VALU instructions across these since it will
// start using the register as a base index rather than directly.
// XXX - Why isn't hasSideEffects sufficient for these?
static bool changesVGPRIndexingMode(const MachineInstr &MI) {
  switch (MI.getOpcode()) {
  case AMDGPU::S_SET_GPR_IDX_ON:
  case AMDGPU::S_SET_GPR_IDX_MODE:
  case AMDGPU::S_SET_GPR_IDX_OFF:
    return true;
  default:
    return false;
  }
}

bool SIInstrInfo::isSchedulingBoundary(const MachineInstr &MI,
                                       const MachineBasicBlock *MBB,
                                       const MachineFunction &MF) const {
  // Skipping the check for SP writes in the base implementation. The reason it
  // was added was apparently due to compile time concerns.
  //
  // TODO: Do we really want this barrier? It triggers unnecessary hazard nops
  // but is probably avoidable.

  // Copied from base implementation.
  // Terminators and labels can't be scheduled around.
  if (MI.isTerminator() || MI.isPosition())
    return true;

  // INLINEASM_BR can jump to another block
  if (MI.getOpcode() == TargetOpcode::INLINEASM_BR)
    return true;

  if (MI.getOpcode() == AMDGPU::SCHED_BARRIER && MI.getOperand(0).getImm() == 0)
    return true;

  // Target-independent instructions do not have an implicit-use of EXEC, even
  // when they operate on VGPRs. Treating EXEC modifications as scheduling
  // boundaries prevents incorrect movements of such instructions.
  return MI.modifiesRegister(AMDGPU::EXEC, &RI) ||
         MI.getOpcode() == AMDGPU::S_SETREG_IMM32_B32 ||
         MI.getOpcode() == AMDGPU::S_SETREG_B32 ||
         MI.getOpcode() == AMDGPU::S_SETPRIO ||
         changesVGPRIndexingMode(MI);
}

bool SIInstrInfo::isAlwaysGDS(uint16_t Opcode) const {
  return Opcode == AMDGPU::DS_ORDERED_COUNT ||
         Opcode == AMDGPU::DS_ADD_GS_REG_RTN ||
         Opcode == AMDGPU::DS_SUB_GS_REG_RTN || isGWS(Opcode);
}

bool SIInstrInfo::modifiesModeRegister(const MachineInstr &MI) {
  // Skip the full operand and register alias search modifiesRegister
  // does. There's only a handful of instructions that touch this, it's only an
  // implicit def, and doesn't alias any other registers.
  return is_contained(MI.getDesc().implicit_defs(), AMDGPU::MODE);
}

bool SIInstrInfo::hasUnwantedEffectsWhenEXECEmpty(const MachineInstr &MI) const {
  unsigned Opcode = MI.getOpcode();

  if (MI.mayStore() && isSMRD(MI))
    return true; // scalar store or atomic

  // This will terminate the function when other lanes may need to continue.
  if (MI.isReturn())
    return true;

  // These instructions cause shader I/O that may cause hardware lockups
  // when executed with an empty EXEC mask.
  //
  // Note: exp with VM = DONE = 0 is automatically skipped by hardware when
  //       EXEC = 0, but checking for that case here seems not worth it
  //       given the typical code patterns.
  if (Opcode == AMDGPU::S_SENDMSG || Opcode == AMDGPU::S_SENDMSGHALT ||
      isEXP(Opcode) || Opcode == AMDGPU::DS_ORDERED_COUNT ||
      Opcode == AMDGPU::S_TRAP || Opcode == AMDGPU::S_WAIT_EVENT)
    return true;

  if (MI.isCall() || MI.isInlineAsm())
    return true; // conservative assumption

  // Assume that barrier interactions are only intended with active lanes.
  if (isBarrier(Opcode))
    return true;

  // A mode change is a scalar operation that influences vector instructions.
  if (modifiesModeRegister(MI))
    return true;

  // These are like SALU instructions in terms of effects, so it's questionable
  // whether we should return true for those.
  //
  // However, executing them with EXEC = 0 causes them to operate on undefined
  // data, which we avoid by returning true here.
  if (Opcode == AMDGPU::V_READFIRSTLANE_B32 ||
      Opcode == AMDGPU::V_READLANE_B32 || Opcode == AMDGPU::V_WRITELANE_B32 ||
      Opcode == AMDGPU::SI_RESTORE_S32_FROM_VGPR ||
      Opcode == AMDGPU::SI_SPILL_S32_TO_VGPR)
    return true;

  return false;
}

bool SIInstrInfo::mayReadEXEC(const MachineRegisterInfo &MRI,
                              const MachineInstr &MI) const {
  if (MI.isMetaInstruction())
    return false;

  // This won't read exec if this is an SGPR->SGPR copy.
  if (MI.isCopyLike()) {
    if (!RI.isSGPRReg(MRI, MI.getOperand(0).getReg()))
      return true;

    // Make sure this isn't copying exec as a normal operand
    return MI.readsRegister(AMDGPU::EXEC, &RI);
  }

  // Make a conservative assumption about the callee.
  if (MI.isCall())
    return true;

  // Be conservative with any unhandled generic opcodes.
  if (!isTargetSpecificOpcode(MI.getOpcode()))
    return true;

  return !isSALU(MI) || MI.readsRegister(AMDGPU::EXEC, &RI);
}

bool SIInstrInfo::isInlineConstant(const APInt &Imm) const {
  switch (Imm.getBitWidth()) {
  case 1: // This likely will be a condition code mask.
    return true;

  case 32:
    return AMDGPU::isInlinableLiteral32(Imm.getSExtValue(),
                                        ST.hasInv2PiInlineImm());
  case 64:
    return AMDGPU::isInlinableLiteral64(Imm.getSExtValue(),
                                        ST.hasInv2PiInlineImm());
  case 16:
    return ST.has16BitInsts() &&
           AMDGPU::isInlinableLiteralI16(Imm.getSExtValue(),
                                         ST.hasInv2PiInlineImm());
  default:
    llvm_unreachable("invalid bitwidth");
  }
}

bool SIInstrInfo::isInlineConstant(const APFloat &Imm) const {
  APInt IntImm = Imm.bitcastToAPInt();
  int64_t IntImmVal = IntImm.getSExtValue();
  bool HasInv2Pi = ST.hasInv2PiInlineImm();
  switch (APFloat::SemanticsToEnum(Imm.getSemantics())) {
  default:
    llvm_unreachable("invalid fltSemantics");
  case APFloatBase::S_IEEEsingle:
  case APFloatBase::S_IEEEdouble:
    return isInlineConstant(IntImm);
  case APFloatBase::S_BFloat:
    return ST.has16BitInsts() &&
           AMDGPU::isInlinableLiteralBF16(IntImmVal, HasInv2Pi);
  case APFloatBase::S_IEEEhalf:
    return ST.has16BitInsts() &&
           AMDGPU::isInlinableLiteralFP16(IntImmVal, HasInv2Pi);
  }
}

bool SIInstrInfo::isInlineConstant(int64_t Imm, uint8_t OperandType) const {
  // MachineOperand provides no way to tell the true operand size, since it only
  // records a 64-bit value. We need to know the size to determine if a 32-bit
  // floating point immediate bit pattern is legal for an integer immediate. It
  // would be for any 32-bit integer operand, but would not be for a 64-bit one.
  switch (OperandType) {
  case AMDGPU::OPERAND_REG_IMM_INT32:
  case AMDGPU::OPERAND_REG_IMM_FP32:
  case AMDGPU::OPERAND_REG_INLINE_C_INT32:
  case AMDGPU::OPERAND_REG_INLINE_C_FP32:
  case AMDGPU::OPERAND_REG_IMM_V2FP32:
  case AMDGPU::OPERAND_REG_IMM_V2INT32:
  case AMDGPU::OPERAND_REG_INLINE_AC_INT32:
  case AMDGPU::OPERAND_REG_INLINE_AC_FP32:
  case AMDGPU::OPERAND_INLINE_SPLIT_BARRIER_INT32: {
    int32_t Trunc = static_cast<int32_t>(Imm);
    return AMDGPU::isInlinableLiteral32(Trunc, ST.hasInv2PiInlineImm());
  }
  case AMDGPU::OPERAND_REG_IMM_INT64:
  case AMDGPU::OPERAND_REG_IMM_FP64:
  case AMDGPU::OPERAND_REG_INLINE_C_INT64:
  case AMDGPU::OPERAND_REG_INLINE_C_FP64:
  case AMDGPU::OPERAND_REG_INLINE_AC_FP64:
    return AMDGPU::isInlinableLiteral64(Imm, ST.hasInv2PiInlineImm());
  case AMDGPU::OPERAND_REG_IMM_INT16:
  case AMDGPU::OPERAND_REG_INLINE_C_INT16:
    // We would expect inline immediates to not be concerned with an integer/fp
    // distinction. However, in the case of 16-bit integer operations, the
    // "floating point" values appear to not work. It seems read the low 16-bits
    // of 32-bit immediates, which happens to always work for the integer
    // values.
    //
    // See llvm bugzilla 46302.
    //
    // TODO: Theoretically we could use op-sel to use the high bits of the
    // 32-bit FP values.
    return AMDGPU::isInlinableIntLiteral(Imm);
  case AMDGPU::OPERAND_REG_IMM_V2INT16:
  case AMDGPU::OPERAND_REG_INLINE_C_V2INT16:
    return AMDGPU::isInlinableLiteralV2I16(Imm);
  case AMDGPU::OPERAND_REG_IMM_V2FP16:
  case AMDGPU::OPERAND_REG_INLINE_C_V2FP16:
    return AMDGPU::isInlinableLiteralV2F16(Imm);
  case AMDGPU::OPERAND_REG_IMM_V2BF16:
  case AMDGPU::OPERAND_REG_INLINE_C_V2BF16:
    return AMDGPU::isInlinableLiteralV2BF16(Imm);
  case AMDGPU::OPERAND_REG_IMM_FP16:
  case AMDGPU::OPERAND_REG_INLINE_C_FP16: {
    if (isInt<16>(Imm) || isUInt<16>(Imm)) {
      // A few special case instructions have 16-bit operands on subtargets
      // where 16-bit instructions are not legal.
      // TODO: Do the 32-bit immediates work? We shouldn't really need to handle
      // constants in these cases
      int16_t Trunc = static_cast<int16_t>(Imm);
      return ST.has16BitInsts() &&
             AMDGPU::isInlinableLiteralFP16(Trunc, ST.hasInv2PiInlineImm());
    }

    return false;
  }
  case AMDGPU::OPERAND_REG_IMM_BF16:
  case AMDGPU::OPERAND_REG_INLINE_C_BF16: {
    if (isInt<16>(Imm) || isUInt<16>(Imm)) {
      int16_t Trunc = static_cast<int16_t>(Imm);
      return ST.has16BitInsts() &&
             AMDGPU::isInlinableLiteralBF16(Trunc, ST.hasInv2PiInlineImm());
    }
    return false;
  }
  case AMDGPU::OPERAND_KIMM32:
  case AMDGPU::OPERAND_KIMM16:
  case AMDGPU::OPERAND_KIMM64:
    return false;
  case AMDGPU::OPERAND_INPUT_MODS:
  case MCOI::OPERAND_IMMEDIATE:
    // Always embedded in the instruction for free.
    return true;
  case MCOI::OPERAND_UNKNOWN:
  case MCOI::OPERAND_REGISTER:
  case MCOI::OPERAND_PCREL:
  case MCOI::OPERAND_GENERIC_0:
  case MCOI::OPERAND_GENERIC_1:
  case MCOI::OPERAND_GENERIC_2:
  case MCOI::OPERAND_GENERIC_3:
  case MCOI::OPERAND_GENERIC_4:
  case MCOI::OPERAND_GENERIC_5:
    // Just ignore anything else.
    return true;
  default:
    llvm_unreachable("invalid operand type");
  }
}

static bool compareMachineOp(const MachineOperand &Op0,
                             const MachineOperand &Op1) {
  if (Op0.getType() != Op1.getType())
    return false;

  switch (Op0.getType()) {
  case MachineOperand::MO_Register:
    return Op0.getReg() == Op1.getReg();
  case MachineOperand::MO_Immediate:
    return Op0.getImm() == Op1.getImm();
  default:
    llvm_unreachable("Didn't expect to be comparing these operand types");
  }
}

bool SIInstrInfo::isImmOperandLegal(const MachineInstr &MI, unsigned OpNo,
                                    const MachineOperand &MO) const {
  const MCInstrDesc &InstDesc = MI.getDesc();
  const MCOperandInfo &OpInfo = InstDesc.operands()[OpNo];

  assert(MO.isImm() || MO.isTargetIndex() || MO.isFI() || MO.isGlobal());

  if (OpInfo.OperandType == MCOI::OPERAND_IMMEDIATE)
    return true;

  if (OpInfo.RegClass < 0)
    return false;

  if (MO.isImm() && isInlineConstant(MO, OpInfo)) {
    if (isMAI(MI) && ST.hasMFMAInlineLiteralBug() &&
        OpNo ==(unsigned)AMDGPU::getNamedOperandIdx(MI.getOpcode(),
                                                    AMDGPU::OpName::src2))
      return false;
    return RI.opCanUseInlineConstant(OpInfo.OperandType);
  }

  if (!RI.opCanUseLiteralConstant(OpInfo.OperandType))
    return false;

  if (!isVOP3(MI) || !AMDGPU::isSISrcOperand(InstDesc, OpNo))
    return true;

  return ST.hasVOP3Literal();
}

bool SIInstrInfo::hasVALU32BitEncoding(unsigned Opcode) const {
  // GFX90A does not have V_MUL_LEGACY_F32_e32.
  if (Opcode == AMDGPU::V_MUL_LEGACY_F32_e64 && ST.hasGFX90AInsts())
    return false;

  int Op32 = AMDGPU::getVOPe32(Opcode);
  if (Op32 == -1)
    return false;

  return pseudoToMCOpcode(Op32) != -1;
}

bool SIInstrInfo::hasModifiers(unsigned Opcode) const {
  // The src0_modifier operand is present on all instructions
  // that have modifiers.

  return AMDGPU::hasNamedOperand(Opcode, AMDGPU::OpName::src0_modifiers);
}

bool SIInstrInfo::hasModifiersSet(const MachineInstr &MI,
                                  AMDGPU::OpName OpName) const {
  const MachineOperand *Mods = getNamedOperand(MI, OpName);
  return Mods && Mods->getImm();
}

bool SIInstrInfo::hasAnyModifiersSet(const MachineInstr &MI) const {
  return any_of(ModifierOpNames,
                [&](AMDGPU::OpName Name) { return hasModifiersSet(MI, Name); });
}

bool SIInstrInfo::canShrink(const MachineInstr &MI,
                            const MachineRegisterInfo &MRI) const {
  const MachineOperand *Src2 = getNamedOperand(MI, AMDGPU::OpName::src2);
  // Can't shrink instruction with three operands.
  if (Src2) {
    switch (MI.getOpcode()) {
      default: return false;

      case AMDGPU::V_ADDC_U32_e64:
      case AMDGPU::V_SUBB_U32_e64:
      case AMDGPU::V_SUBBREV_U32_e64: {
        const MachineOperand *Src1
          = getNamedOperand(MI, AMDGPU::OpName::src1);
        if (!Src1->isReg() || !RI.isVGPR(MRI, Src1->getReg()))
          return false;
        // Additional verification is needed for sdst/src2.
        return true;
      }
      case AMDGPU::V_MAC_F16_e64:
      case AMDGPU::V_MAC_F32_e64:
      case AMDGPU::V_MAC_LEGACY_F32_e64:
      case AMDGPU::V_FMAC_F16_e64:
      case AMDGPU::V_FMAC_F16_t16_e64:
      case AMDGPU::V_FMAC_F16_fake16_e64:
      case AMDGPU::V_FMAC_F32_e64:
      case AMDGPU::V_FMAC_F64_e64:
      case AMDGPU::V_FMAC_LEGACY_F32_e64:
        if (!Src2->isReg() || !RI.isVGPR(MRI, Src2->getReg()) ||
            hasModifiersSet(MI, AMDGPU::OpName::src2_modifiers))
          return false;
        break;

      case AMDGPU::V_CNDMASK_B32_e64:
        break;
    }
  }

  const MachineOperand *Src1 = getNamedOperand(MI, AMDGPU::OpName::src1);
  if (Src1 && (!Src1->isReg() || !RI.isVGPR(MRI, Src1->getReg()) ||
               hasModifiersSet(MI, AMDGPU::OpName::src1_modifiers)))
    return false;

  // We don't need to check src0, all input types are legal, so just make sure
  // src0 isn't using any modifiers.
  if (hasModifiersSet(MI, AMDGPU::OpName::src0_modifiers))
    return false;

  // Can it be shrunk to a valid 32 bit opcode?
  if (!hasVALU32BitEncoding(MI.getOpcode()))
    return false;

  // Check output modifiers
  return !hasModifiersSet(MI, AMDGPU::OpName::omod) &&
         !hasModifiersSet(MI, AMDGPU::OpName::clamp) &&
         !hasModifiersSet(MI, AMDGPU::OpName::byte_sel) &&
         // TODO: Can we avoid checking bound_ctrl/fi here?
         // They are only used by permlane*_swap special case.
         !hasModifiersSet(MI, AMDGPU::OpName::bound_ctrl) &&
         !hasModifiersSet(MI, AMDGPU::OpName::fi);
}

// Set VCC operand with all flags from \p Orig, except for setting it as
// implicit.
static void copyFlagsToImplicitVCC(MachineInstr &MI,
                                   const MachineOperand &Orig) {

  for (MachineOperand &Use : MI.implicit_operands()) {
    if (Use.isUse() &&
        (Use.getReg() == AMDGPU::VCC || Use.getReg() == AMDGPU::VCC_LO)) {
      Use.setIsUndef(Orig.isUndef());
      Use.setIsKill(Orig.isKill());
      return;
    }
  }
}

MachineInstr *SIInstrInfo::buildShrunkInst(MachineInstr &MI,
                                           unsigned Op32) const {
  MachineBasicBlock *MBB = MI.getParent();
  MachineFunction *MF = MBB->getParent();

  const MCInstrDesc &Op32Desc = get(Op32);
  MachineInstrBuilder Inst32 =
    BuildMI(*MBB, MI, MI.getDebugLoc(), Op32Desc)
    .setMIFlags(MI.getFlags());

  // Add the dst operand if the 32-bit encoding also has an explicit $vdst.
  // For VOPC instructions, this is replaced by an implicit def of vcc.

  // We assume the defs of the shrunk opcode are in the same order, and the
  // shrunk opcode loses the last def (SGPR def, in the VOP3->VOPC case).
  for (int I = 0, E = Op32Desc.getNumDefs(); I != E; ++I) {
    Inst32.add(MI.getOperand(I));

    // If this def is used by a DBG_INSTR_REF, create a substitution for the new
    // instruction.
    if (unsigned DINum = MI.peekDebugInstrNum())
      MF->makeDebugValueSubstitution({DINum, I},
                                     {Inst32->getDebugInstrNum(), I});
  }

  const MachineOperand *Src2 = getNamedOperand(MI, AMDGPU::OpName::src2);

  int Idx = MI.getNumExplicitDefs();
  for (const MachineOperand &Use : MI.explicit_uses()) {
    int OpTy = MI.getDesc().operands()[Idx++].OperandType;
    if (OpTy == AMDGPU::OPERAND_INPUT_MODS || OpTy == MCOI::OPERAND_IMMEDIATE)
      continue;

    if (&Use == Src2) {
      if (AMDGPU::getNamedOperandIdx(Op32, AMDGPU::OpName::src2) == -1) {
        // In the case of V_CNDMASK_B32_e32, the explicit operand src2 is
        // replaced with an implicit read of vcc or vcc_lo. The implicit read
        // of vcc was already added during the initial BuildMI, but we
        // 1) may need to change vcc to vcc_lo to preserve the original register
        // 2) have to preserve the original flags.
        copyFlagsToImplicitVCC(*Inst32, *Src2);
        continue;
      }
    }

    Inst32.add(Use);
  }

  // FIXME: Losing implicit operands
  fixImplicitOperands(*Inst32);
  return Inst32;
}

bool SIInstrInfo::usesConstantBus(const MachineRegisterInfo &MRI,
                                  const MachineOperand &MO,
                                  const MCOperandInfo &OpInfo) const {
  // Literal constants use the constant bus.
  if (!MO.isReg())
    return !isInlineConstant(MO, OpInfo);

  if (!MO.isUse())
    return false;

  if (MO.getReg().isVirtual())
    return RI.isSGPRClass(MRI.getRegClass(MO.getReg()));

  // Null is free
  if (MO.getReg() == AMDGPU::SGPR_NULL || MO.getReg() == AMDGPU::SGPR_NULL64)
    return false;

  // SGPRs use the constant bus
  if (MO.isImplicit()) {
    return MO.getReg() == AMDGPU::M0 || MO.getReg() == AMDGPU::VCC ||
           MO.getReg() == AMDGPU::VCC_LO;
  }
  return AMDGPU::SReg_32RegClass.contains(MO.getReg()) ||
         AMDGPU::SReg_64RegClass.contains(MO.getReg());
}

static Register findImplicitSGPRRead(const MachineInstr &MI) {
  for (const MachineOperand &MO : MI.implicit_operands()) {
    // We only care about reads.
    if (MO.isDef())
      continue;

    switch (MO.getReg()) {
    case AMDGPU::VCC:
    case AMDGPU::VCC_LO:
    case AMDGPU::VCC_HI:
    case AMDGPU::M0:
    case AMDGPU::FLAT_SCR:
      return MO.getReg();

    default:
      break;
    }
  }

  return Register();
}

static bool shouldReadExec(const MachineInstr &MI) {
  if (SIInstrInfo::isVALU(MI)) {
    switch (MI.getOpcode()) {
    case AMDGPU::V_READLANE_B32:
    case AMDGPU::SI_RESTORE_S32_FROM_VGPR:
    case AMDGPU::V_WRITELANE_B32:
    case AMDGPU::SI_SPILL_S32_TO_VGPR:
      return false;
    }

    return true;
  }

  if (MI.isPreISelOpcode() ||
      SIInstrInfo::isGenericOpcode(MI.getOpcode()) ||
      SIInstrInfo::isSALU(MI) ||
      SIInstrInfo::isSMRD(MI))
    return false;

  return true;
}

static bool isRegOrFI(const MachineOperand &MO) {
  return MO.isReg() || MO.isFI();
}

static bool isSubRegOf(const SIRegisterInfo &TRI,
                       const MachineOperand &SuperVec,
                       const MachineOperand &SubReg) {
  if (SubReg.getReg().isPhysical())
    return TRI.isSubRegister(SuperVec.getReg(), SubReg.getReg());

  return SubReg.getSubReg() != AMDGPU::NoSubRegister &&
         SubReg.getReg() == SuperVec.getReg();
}

// Verify the illegal copy from vector register to SGPR for generic opcode COPY
bool SIInstrInfo::verifyCopy(const MachineInstr &MI,
                             const MachineRegisterInfo &MRI,
                             StringRef &ErrInfo) const {
  Register DstReg = MI.getOperand(0).getReg();
  Register SrcReg = MI.getOperand(1).getReg();
  // This is a check for copy from vector register to SGPR
  if (RI.isVectorRegister(MRI, SrcReg) && RI.isSGPRReg(MRI, DstReg)) {
    ErrInfo = "illegal copy from vector register to SGPR";
    return false;
  }
  return true;
}

bool SIInstrInfo::verifyInstruction(const MachineInstr &MI,
                                    StringRef &ErrInfo) const {
  uint16_t Opcode = MI.getOpcode();
  const MachineFunction *MF = MI.getParent()->getParent();
  const MachineRegisterInfo &MRI = MF->getRegInfo();

  // FIXME: At this point the COPY verify is done only for non-ssa forms.
  // Find a better property to recognize the point where instruction selection
  // is just done.
  // We can only enforce this check after SIFixSGPRCopies pass so that the
  // illegal copies are legalized and thereafter we don't expect a pass
  // inserting similar copies.
  if (!MRI.isSSA() && MI.isCopy())
    return verifyCopy(MI, MRI, ErrInfo);

  if (SIInstrInfo::isGenericOpcode(Opcode))
    return true;

  int Src0Idx = AMDGPU::getNamedOperandIdx(Opcode, AMDGPU::OpName::src0);
  int Src1Idx = AMDGPU::getNamedOperandIdx(Opcode, AMDGPU::OpName::src1);
  int Src2Idx = AMDGPU::getNamedOperandIdx(Opcode, AMDGPU::OpName::src2);
  int Src3Idx = -1;
  if (Src0Idx == -1) {
    // VOPD V_DUAL_* instructions use different operand names.
    Src0Idx = AMDGPU::getNamedOperandIdx(Opcode, AMDGPU::OpName::src0X);
    Src1Idx = AMDGPU::getNamedOperandIdx(Opcode, AMDGPU::OpName::vsrc1X);
    Src2Idx = AMDGPU::getNamedOperandIdx(Opcode, AMDGPU::OpName::src0Y);
    Src3Idx = AMDGPU::getNamedOperandIdx(Opcode, AMDGPU::OpName::vsrc1Y);
  }

  // Make sure the number of operands is correct.
  const MCInstrDesc &Desc = get(Opcode);
  if (!Desc.isVariadic() &&
      Desc.getNumOperands() != MI.getNumExplicitOperands()) {
    ErrInfo = "Instruction has wrong number of operands.";
    return false;
  }

  if (MI.isInlineAsm()) {
    // Verify register classes for inlineasm constraints.
    for (unsigned I = InlineAsm::MIOp_FirstOperand, E = MI.getNumOperands();
         I != E; ++I) {
      const TargetRegisterClass *RC = MI.getRegClassConstraint(I, this, &RI);
      if (!RC)
        continue;

      const MachineOperand &Op = MI.getOperand(I);
      if (!Op.isReg())
        continue;

      Register Reg = Op.getReg();
      if (!Reg.isVirtual() && !RC->contains(Reg)) {
        ErrInfo = "inlineasm operand has incorrect register class.";
        return false;
      }
    }

    return true;
  }

  if (isImage(MI) && MI.memoperands_empty() && MI.mayLoadOrStore()) {
    ErrInfo = "missing memory operand from image instruction.";
    return false;
  }

  // Make sure the register classes are correct.
  for (int i = 0, e = Desc.getNumOperands(); i != e; ++i) {
    const MachineOperand &MO = MI.getOperand(i);
    if (MO.isFPImm()) {
      ErrInfo = "FPImm Machine Operands are not supported. ISel should bitcast "
                "all fp values to integers.";
      return false;
    }

    int RegClass = Desc.operands()[i].RegClass;

    switch (Desc.operands()[i].OperandType) {
    case MCOI::OPERAND_REGISTER:
      if (MI.getOperand(i).isImm() || MI.getOperand(i).isGlobal()) {
        ErrInfo = "Illegal immediate value for operand.";
        return false;
      }
      break;
    case AMDGPU::OPERAND_REG_IMM_INT32:
    case AMDGPU::OPERAND_REG_IMM_FP32:
    case AMDGPU::OPERAND_REG_IMM_V2FP32:
      break;
    case AMDGPU::OPERAND_REG_INLINE_C_INT32:
    case AMDGPU::OPERAND_REG_INLINE_C_FP32:
    case AMDGPU::OPERAND_REG_INLINE_C_INT64:
    case AMDGPU::OPERAND_REG_INLINE_C_FP64:
    case AMDGPU::OPERAND_REG_INLINE_C_INT16:
    case AMDGPU::OPERAND_REG_INLINE_C_FP16:
    case AMDGPU::OPERAND_REG_INLINE_AC_INT32:
    case AMDGPU::OPERAND_REG_INLINE_AC_FP32:
    case AMDGPU::OPERAND_REG_INLINE_AC_FP64: {
      if (!MO.isReg() && (!MO.isImm() || !isInlineConstant(MI, i))) {
        ErrInfo = "Illegal immediate value for operand.";
        return false;
      }
      break;
    }
    case AMDGPU::OPERAND_INLINE_SPLIT_BARRIER_INT32:
      if (!MI.getOperand(i).isImm() || !isInlineConstant(MI, i)) {
        ErrInfo = "Expected inline constant for operand.";
        return false;
      }
      break;
    case MCOI::OPERAND_IMMEDIATE:
    case AMDGPU::OPERAND_KIMM32:
    case AMDGPU::OPERAND_KIMM64:
      // Check if this operand is an immediate.
      // FrameIndex operands will be replaced by immediates, so they are
      // allowed.
      if (!MI.getOperand(i).isImm() && !MI.getOperand(i).isFI()) {
        ErrInfo = "Expected immediate, but got non-immediate";
        return false;
      }
      [[fallthrough]];
    default:
      continue;
    }

    if (!MO.isReg())
      continue;
    Register Reg = MO.getReg();
    if (!Reg)
      continue;

    // FIXME: Ideally we would have separate instruction definitions with the
    // aligned register constraint.
    // FIXME: We do not verify inline asm operands, but custom inline asm
    // verification is broken anyway
    if (ST.needsAlignedVGPRs()) {
      const TargetRegisterClass *RC = RI.getRegClassForReg(MRI, Reg);
      if (RI.hasVectorRegisters(RC) && MO.getSubReg()) {
        if (const TargetRegisterClass *SubRC =
                RI.getSubRegisterClass(RC, MO.getSubReg())) {
          RC = RI.getCompatibleSubRegClass(RC, SubRC, MO.getSubReg());
          if (RC)
            RC = SubRC;
        }
      }

      // Check that this is the aligned version of the class.
      if (!RC || !RI.isProperlyAlignedRC(*RC)) {
        ErrInfo = "Subtarget requires even aligned vector registers";
        return false;
      }
    }

    if (RegClass != -1) {
      if (Reg.isVirtual())
        continue;

      const TargetRegisterClass *RC = RI.getRegClass(RegClass);
      if (!RC->contains(Reg)) {
        ErrInfo = "Operand has incorrect register class.";
        return false;
      }
    }
  }

  // Verify SDWA
  if (isSDWA(MI)) {
    if (!ST.hasSDWA()) {
      ErrInfo = "SDWA is not supported on this target";
      return false;
    }

    for (auto Op : {AMDGPU::OpName::src0_sel, AMDGPU::OpName::src1_sel,
                    AMDGPU::OpName::dst_sel}) {
      const MachineOperand *MO = getNamedOperand(MI, Op);
      if (!MO)
        continue;
      int64_t Imm = MO->getImm();
      if (Imm < 0 || Imm > AMDGPU::SDWA::SdwaSel::DWORD) {
        ErrInfo = "Invalid SDWA selection";
        return false;
      }
    }

    int DstIdx = AMDGPU::getNamedOperandIdx(Opcode, AMDGPU::OpName::vdst);

    for (int OpIdx : {DstIdx, Src0Idx, Src1Idx, Src2Idx}) {
      if (OpIdx == -1)
        continue;
      const MachineOperand &MO = MI.getOperand(OpIdx);

      if (!ST.hasSDWAScalar()) {
        // Only VGPRS on VI
        if (!MO.isReg() || !RI.hasVGPRs(RI.getRegClassForReg(MRI, MO.getReg()))) {
          ErrInfo = "Only VGPRs allowed as operands in SDWA instructions on VI";
          return false;
        }
      } else {
        // No immediates on GFX9
        if (!MO.isReg()) {
          ErrInfo =
            "Only reg allowed as operands in SDWA instructions on GFX9+";
          return false;
        }
      }
    }

    if (!ST.hasSDWAOmod()) {
      // No omod allowed on VI
      const MachineOperand *OMod = getNamedOperand(MI, AMDGPU::OpName::omod);
      if (OMod != nullptr &&
        (!OMod->isImm() || OMod->getImm() != 0)) {
        ErrInfo = "OMod not allowed in SDWA instructions on VI";
        return false;
      }
    }

    if (Opcode == AMDGPU::V_CVT_F32_FP8_sdwa ||
        Opcode == AMDGPU::V_CVT_F32_BF8_sdwa ||
        Opcode == AMDGPU::V_CVT_PK_F32_FP8_sdwa ||
        Opcode == AMDGPU::V_CVT_PK_F32_BF8_sdwa) {
      const MachineOperand *Src0ModsMO =
          getNamedOperand(MI, AMDGPU::OpName::src0_modifiers);
      unsigned Mods = Src0ModsMO->getImm();
      if (Mods & SISrcMods::ABS || Mods & SISrcMods::NEG ||
          Mods & SISrcMods::SEXT) {
        ErrInfo = "sext, abs and neg are not allowed on this instruction";
        return false;
      }
    }

    uint16_t BasicOpcode = AMDGPU::getBasicFromSDWAOp(Opcode);
    if (isVOPC(BasicOpcode)) {
      if (!ST.hasSDWASdst() && DstIdx != -1) {
        // Only vcc allowed as dst on VI for VOPC
        const MachineOperand &Dst = MI.getOperand(DstIdx);
        if (!Dst.isReg() || Dst.getReg() != AMDGPU::VCC) {
          ErrInfo = "Only VCC allowed as dst in SDWA instructions on VI";
          return false;
        }
      } else if (!ST.hasSDWAOutModsVOPC()) {
        // No clamp allowed on GFX9 for VOPC
        const MachineOperand *Clamp = getNamedOperand(MI, AMDGPU::OpName::clamp);
        if (Clamp && (!Clamp->isImm() || Clamp->getImm() != 0)) {
          ErrInfo = "Clamp not allowed in VOPC SDWA instructions on VI";
          return false;
        }

        // No omod allowed on GFX9 for VOPC
        const MachineOperand *OMod = getNamedOperand(MI, AMDGPU::OpName::omod);
        if (OMod && (!OMod->isImm() || OMod->getImm() != 0)) {
          ErrInfo = "OMod not allowed in VOPC SDWA instructions on VI";
          return false;
        }
      }
    }

    const MachineOperand *DstUnused = getNamedOperand(MI, AMDGPU::OpName::dst_unused);
    if (DstUnused && DstUnused->isImm() &&
        DstUnused->getImm() == AMDGPU::SDWA::UNUSED_PRESERVE) {
      const MachineOperand &Dst = MI.getOperand(DstIdx);
      if (!Dst.isReg() || !Dst.isTied()) {
        ErrInfo = "Dst register should have tied register";
        return false;
      }

      const MachineOperand &TiedMO =
          MI.getOperand(MI.findTiedOperandIdx(DstIdx));
      if (!TiedMO.isReg() || !TiedMO.isImplicit() || !TiedMO.isUse()) {
        ErrInfo =
            "Dst register should be tied to implicit use of preserved register";
        return false;
      }
      if (TiedMO.getReg().isPhysical() && Dst.getReg() != TiedMO.getReg()) {
        ErrInfo = "Dst register should use same physical register as preserved";
        return false;
      }
    }
  }

  // Verify MIMG / VIMAGE / VSAMPLE
  if (isImage(Opcode) && !MI.mayStore()) {
    // Ensure that the return type used is large enough for all the options
    // being used TFE/LWE require an extra result register.
    const MachineOperand *DMask = getNamedOperand(MI, AMDGPU::OpName::dmask);
    if (DMask) {
      uint64_t DMaskImm = DMask->getImm();
      uint32_t RegCount = isGather4(Opcode) ? 4 : llvm::popcount(DMaskImm);
      const MachineOperand *TFE = getNamedOperand(MI, AMDGPU::OpName::tfe);
      const MachineOperand *LWE = getNamedOperand(MI, AMDGPU::OpName::lwe);
      const MachineOperand *D16 = getNamedOperand(MI, AMDGPU::OpName::d16);

      // Adjust for packed 16 bit values
      if (D16 && D16->getImm() && !ST.hasUnpackedD16VMem())
        RegCount = divideCeil(RegCount, 2);

      // Adjust if using LWE or TFE
      if ((LWE && LWE->getImm()) || (TFE && TFE->getImm()))
        RegCount += 1;

      const uint32_t DstIdx =
          AMDGPU::getNamedOperandIdx(Opcode, AMDGPU::OpName::vdata);
      const MachineOperand &Dst = MI.getOperand(DstIdx);
      if (Dst.isReg()) {
        const TargetRegisterClass *DstRC = getOpRegClass(MI, DstIdx);
        uint32_t DstSize = RI.getRegSizeInBits(*DstRC) / 32;
        if (RegCount > DstSize) {
          ErrInfo = "Image instruction returns too many registers for dst "
                    "register class";
          return false;
        }
      }
    }
  }

  // Verify VOP*. Ignore multiple sgpr operands on writelane.
  if (isVALU(MI) && Desc.getOpcode() != AMDGPU::V_WRITELANE_B32) {
    unsigned ConstantBusCount = 0;
    bool UsesLiteral = false;
    const MachineOperand *LiteralVal = nullptr;

    int ImmIdx = AMDGPU::getNamedOperandIdx(Opcode, AMDGPU::OpName::imm);
    if (ImmIdx != -1) {
      ++ConstantBusCount;
      UsesLiteral = true;
      LiteralVal = &MI.getOperand(ImmIdx);
    }

    SmallVector<Register, 2> SGPRsUsed;
    Register SGPRUsed;

    // Only look at the true operands. Only a real operand can use the constant
    // bus, and we don't want to check pseudo-operands like the source modifier
    // flags.
    for (int OpIdx : {Src0Idx, Src1Idx, Src2Idx, Src3Idx}) {
      if (OpIdx == -1)
        continue;
      const MachineOperand &MO = MI.getOperand(OpIdx);
      if (usesConstantBus(MRI, MO, MI.getDesc().operands()[OpIdx])) {
        if (MO.isReg()) {
          SGPRUsed = MO.getReg();
          if (!llvm::is_contained(SGPRsUsed, SGPRUsed)) {
            ++ConstantBusCount;
            SGPRsUsed.push_back(SGPRUsed);
          }
        } else if (!MO.isFI()) { // Treat FI like a register.
          if (!UsesLiteral) {
            ++ConstantBusCount;
            UsesLiteral = true;
            LiteralVal = &MO;
          } else if (!MO.isIdenticalTo(*LiteralVal)) {
            assert(isVOP2(MI) || isVOP3(MI));
            ErrInfo = "VOP2/VOP3 instruction uses more than one literal";
            return false;
          }
        }
      }
    }

    SGPRUsed = findImplicitSGPRRead(MI);
    if (SGPRUsed) {
      // Implicit uses may safely overlap true operands
      if (llvm::all_of(SGPRsUsed, [this, SGPRUsed](unsigned SGPR) {
            return !RI.regsOverlap(SGPRUsed, SGPR);
          })) {
        ++ConstantBusCount;
        SGPRsUsed.push_back(SGPRUsed);
      }
    }

    // v_writelane_b32 is an exception from constant bus restriction:
    // vsrc0 can be sgpr, const or m0 and lane select sgpr, m0 or inline-const
    if (ConstantBusCount > ST.getConstantBusLimit(Opcode) &&
        Opcode != AMDGPU::V_WRITELANE_B32) {
      ErrInfo = "VOP* instruction violates constant bus restriction";
      return false;
    }

    if (isVOP3(MI) && UsesLiteral && !ST.hasVOP3Literal()) {
      ErrInfo = "VOP3 instruction uses literal";
      return false;
    }
  }

  // Special case for writelane - this can break the multiple constant bus rule,
  // but still can't use more than one SGPR register
  if (Desc.getOpcode() == AMDGPU::V_WRITELANE_B32) {
    unsigned SGPRCount = 0;
    Register SGPRUsed;

    for (int OpIdx : {Src0Idx, Src1Idx}) {
      if (OpIdx == -1)
        break;

      const MachineOperand &MO = MI.getOperand(OpIdx);

      if (usesConstantBus(MRI, MO, MI.getDesc().operands()[OpIdx])) {
        if (MO.isReg() && MO.getReg() != AMDGPU::M0) {
          if (MO.getReg() != SGPRUsed)
            ++SGPRCount;
          SGPRUsed = MO.getReg();
        }
      }
      if (SGPRCount > ST.getConstantBusLimit(Opcode)) {
        ErrInfo = "WRITELANE instruction violates constant bus restriction";
        return false;
      }
    }
  }

  // Verify misc. restrictions on specific instructions.
  if (Desc.getOpcode() == AMDGPU::V_DIV_SCALE_F32_e64 ||
      Desc.getOpcode() == AMDGPU::V_DIV_SCALE_F64_e64) {
    const MachineOperand &Src0 = MI.getOperand(Src0Idx);
    const MachineOperand &Src1 = MI.getOperand(Src1Idx);
    const MachineOperand &Src2 = MI.getOperand(Src2Idx);
    if (Src0.isReg() && Src1.isReg() && Src2.isReg()) {
      if (!compareMachineOp(Src0, Src1) &&
          !compareMachineOp(Src0, Src2)) {
        ErrInfo = "v_div_scale_{f32|f64} require src0 = src1 or src2";
        return false;
      }
    }
    if ((getNamedOperand(MI, AMDGPU::OpName::src0_modifiers)->getImm() &
         SISrcMods::ABS) ||
        (getNamedOperand(MI, AMDGPU::OpName::src1_modifiers)->getImm() &
         SISrcMods::ABS) ||
        (getNamedOperand(MI, AMDGPU::OpName::src2_modifiers)->getImm() &
         SISrcMods::ABS)) {
      ErrInfo = "ABS not allowed in VOP3B instructions";
      return false;
    }
  }

  if (isSOP2(MI) || isSOPC(MI)) {
    const MachineOperand &Src0 = MI.getOperand(Src0Idx);
    const MachineOperand &Src1 = MI.getOperand(Src1Idx);

    if (!isRegOrFI(Src0) && !isRegOrFI(Src1) &&
        !isInlineConstant(Src0, Desc.operands()[Src0Idx]) &&
        !isInlineConstant(Src1, Desc.operands()[Src1Idx]) &&
        !Src0.isIdenticalTo(Src1)) {
      ErrInfo = "SOP2/SOPC instruction requires too many immediate constants";
      return false;
    }
  }

  if (isSOPK(MI)) {
    const auto *Op = getNamedOperand(MI, AMDGPU::OpName::simm16);
    if (Desc.isBranch()) {
      if (!Op->isMBB()) {
        ErrInfo = "invalid branch target for SOPK instruction";
        return false;
      }
    } else {
      uint64_t Imm = Op->getImm();
      if (sopkIsZext(Opcode)) {
        if (!isUInt<16>(Imm)) {
          ErrInfo = "invalid immediate for SOPK instruction";
          return false;
        }
      } else {
        if (!isInt<16>(Imm)) {
          ErrInfo = "invalid immediate for SOPK instruction";
          return false;
        }
      }
    }
  }

  if (Desc.getOpcode() == AMDGPU::V_MOVRELS_B32_e32 ||
      Desc.getOpcode() == AMDGPU::V_MOVRELS_B32_e64 ||
      Desc.getOpcode() == AMDGPU::V_MOVRELD_B32_e32 ||
      Desc.getOpcode() == AMDGPU::V_MOVRELD_B32_e64) {
    const bool IsDst = Desc.getOpcode() == AMDGPU::V_MOVRELD_B32_e32 ||
                       Desc.getOpcode() == AMDGPU::V_MOVRELD_B32_e64;

    const unsigned StaticNumOps =
        Desc.getNumOperands() + Desc.implicit_uses().size();
    const unsigned NumImplicitOps = IsDst ? 2 : 1;

    // Allow additional implicit operands. This allows a fixup done by the post
    // RA scheduler where the main implicit operand is killed and implicit-defs
    // are added for sub-registers that remain live after this instruction.
    if (MI.getNumOperands() < StaticNumOps + NumImplicitOps) {
      ErrInfo = "missing implicit register operands";
      return false;
    }

    const MachineOperand *Dst = getNamedOperand(MI, AMDGPU::OpName::vdst);
    if (IsDst) {
      if (!Dst->isUse()) {
        ErrInfo = "v_movreld_b32 vdst should be a use operand";
        return false;
      }

      unsigned UseOpIdx;
      if (!MI.isRegTiedToUseOperand(StaticNumOps, &UseOpIdx) ||
          UseOpIdx != StaticNumOps + 1) {
        ErrInfo = "movrel implicit operands should be tied";
        return false;
      }
    }

    const MachineOperand &Src0 = MI.getOperand(Src0Idx);
    const MachineOperand &ImpUse
      = MI.getOperand(StaticNumOps + NumImplicitOps - 1);
    if (!ImpUse.isReg() || !ImpUse.isUse() ||
        !isSubRegOf(RI, ImpUse, IsDst ? *Dst : Src0)) {
      ErrInfo = "src0 should be subreg of implicit vector use";
      return false;
    }
  }

  // Make sure we aren't losing exec uses in the td files. This mostly requires
  // being careful when using let Uses to try to add other use registers.
  if (shouldReadExec(MI)) {
    if (!MI.hasRegisterImplicitUseOperand(AMDGPU::EXEC)) {
      ErrInfo = "VALU instruction does not implicitly read exec mask";
      return false;
    }
  }

  if (isSMRD(MI)) {
    if (MI.mayStore() &&
        ST.getGeneration() == AMDGPUSubtarget::VOLCANIC_ISLANDS) {
      // The register offset form of scalar stores may only use m0 as the
      // soffset register.
      const MachineOperand *Soff = getNamedOperand(MI, AMDGPU::OpName::soffset);
      if (Soff && Soff->getReg() != AMDGPU::M0) {
        ErrInfo = "scalar stores must use m0 as offset register";
        return false;
      }
    }
  }

  if (isFLAT(MI) && !ST.hasFlatInstOffsets()) {
    const MachineOperand *Offset = getNamedOperand(MI, AMDGPU::OpName::offset);
    if (Offset->getImm() != 0) {
      ErrInfo = "subtarget does not support offsets in flat instructions";
      return false;
    }
  }

  if (isDS(MI) && !ST.hasGDS()) {
    const MachineOperand *GDSOp = getNamedOperand(MI, AMDGPU::OpName::gds);
    if (GDSOp && GDSOp->getImm() != 0) {
      ErrInfo = "GDS is not supported on this subtarget";
      return false;
    }
  }

  if (isImage(MI)) {
    const MachineOperand *DimOp = getNamedOperand(MI, AMDGPU::OpName::dim);
    if (DimOp) {
      int VAddr0Idx = AMDGPU::getNamedOperandIdx(Opcode,
                                                 AMDGPU::OpName::vaddr0);
      AMDGPU::OpName RSrcOpName =
          isMIMG(MI) ? AMDGPU::OpName::srsrc : AMDGPU::OpName::rsrc;
      int RsrcIdx = AMDGPU::getNamedOperandIdx(Opcode, RSrcOpName);
      const AMDGPU::MIMGInfo *Info = AMDGPU::getMIMGInfo(Opcode);
      const AMDGPU::MIMGBaseOpcodeInfo *BaseOpcode =
          AMDGPU::getMIMGBaseOpcodeInfo(Info->BaseOpcode);
      const AMDGPU::MIMGDimInfo *Dim =
          AMDGPU::getMIMGDimInfoByEncoding(DimOp->getImm());

      if (!Dim) {
        ErrInfo = "dim is out of range";
        return false;
      }

      bool IsA16 = false;
      if (ST.hasR128A16()) {
        const MachineOperand *R128A16 = getNamedOperand(MI, AMDGPU::OpName::r128);
        IsA16 = R128A16->getImm() != 0;
      } else if (ST.hasA16()) {
        const MachineOperand *A16 = getNamedOperand(MI, AMDGPU::OpName::a16);
        IsA16 = A16->getImm() != 0;
      }

      bool IsNSA = RsrcIdx - VAddr0Idx > 1;

      unsigned AddrWords =
          AMDGPU::getAddrSizeMIMGOp(BaseOpcode, Dim, IsA16, ST.hasG16());

      unsigned VAddrWords;
      if (IsNSA) {
        VAddrWords = RsrcIdx - VAddr0Idx;
        if (ST.hasPartialNSAEncoding() &&
            AddrWords > ST.getNSAMaxSize(isVSAMPLE(MI))) {
          unsigned LastVAddrIdx = RsrcIdx - 1;
          VAddrWords += getOpSize(MI, LastVAddrIdx) / 4 - 1;
        }
      } else {
        VAddrWords = getOpSize(MI, VAddr0Idx) / 4;
        if (AddrWords > 12)
          AddrWords = 16;
      }

      if (VAddrWords != AddrWords) {
        LLVM_DEBUG(dbgs() << "bad vaddr size, expected " << AddrWords
                          << " but got " << VAddrWords << "\n");
        ErrInfo = "bad vaddr size";
        return false;
      }
    }
  }

  const MachineOperand *DppCt = getNamedOperand(MI, AMDGPU::OpName::dpp_ctrl);
  if (DppCt) {
    using namespace AMDGPU::DPP;

    unsigned DC = DppCt->getImm();
    if (DC == DppCtrl::DPP_UNUSED1 || DC == DppCtrl::DPP_UNUSED2 ||
        DC == DppCtrl::DPP_UNUSED3 || DC > DppCtrl::DPP_LAST ||
        (DC >= DppCtrl::DPP_UNUSED4_FIRST && DC <= DppCtrl::DPP_UNUSED4_LAST) ||
        (DC >= DppCtrl::DPP_UNUSED5_FIRST && DC <= DppCtrl::DPP_UNUSED5_LAST) ||
        (DC >= DppCtrl::DPP_UNUSED6_FIRST && DC <= DppCtrl::DPP_UNUSED6_LAST) ||
        (DC >= DppCtrl::DPP_UNUSED7_FIRST && DC <= DppCtrl::DPP_UNUSED7_LAST) ||
        (DC >= DppCtrl::DPP_UNUSED8_FIRST && DC <= DppCtrl::DPP_UNUSED8_LAST)) {
      ErrInfo = "Invalid dpp_ctrl value";
      return false;
    }
    if (DC >= DppCtrl::WAVE_SHL1 && DC <= DppCtrl::WAVE_ROR1 &&
        ST.getGeneration() >= AMDGPUSubtarget::GFX10) {
      ErrInfo = "Invalid dpp_ctrl value: "
                "wavefront shifts are not supported on GFX10+";
      return false;
    }
    if (DC >= DppCtrl::BCAST15 && DC <= DppCtrl::BCAST31 &&
        ST.getGeneration() >= AMDGPUSubtarget::GFX10) {
      ErrInfo = "Invalid dpp_ctrl value: "
                "broadcasts are not supported on GFX10+";
      return false;
    }
    if (DC >= DppCtrl::ROW_SHARE_FIRST && DC <= DppCtrl::ROW_XMASK_LAST &&
        ST.getGeneration() < AMDGPUSubtarget::GFX10) {
      if (DC >= DppCtrl::ROW_NEWBCAST_FIRST &&
          DC <= DppCtrl::ROW_NEWBCAST_LAST &&
          !ST.hasGFX90AInsts()) {
        ErrInfo = "Invalid dpp_ctrl value: "
                  "row_newbroadcast/row_share is not supported before "
                  "GFX90A/GFX10";
        return false;
      }
      if (DC > DppCtrl::ROW_NEWBCAST_LAST || !ST.hasGFX90AInsts()) {
        ErrInfo = "Invalid dpp_ctrl value: "
                  "row_share and row_xmask are not supported before GFX10";
        return false;
      }
    }

    if (Opcode != AMDGPU::V_MOV_B64_DPP_PSEUDO &&
        !AMDGPU::isLegalDPALU_DPPControl(DC) && AMDGPU::isDPALU_DPP(Desc)) {
      ErrInfo = "Invalid dpp_ctrl value: "
                "DP ALU dpp only support row_newbcast";
      return false;
    }
  }

  if ((MI.mayStore() || MI.mayLoad()) && !isVGPRSpill(MI)) {
    const MachineOperand *Dst = getNamedOperand(MI, AMDGPU::OpName::vdst);
    AMDGPU::OpName DataName =
        isDS(Opcode) ? AMDGPU::OpName::data0 : AMDGPU::OpName::vdata;
    const MachineOperand *Data = getNamedOperand(MI, DataName);
    const MachineOperand *Data2 = getNamedOperand(MI, AMDGPU::OpName::data1);
    if (Data && !Data->isReg())
      Data = nullptr;

    if (ST.hasGFX90AInsts()) {
      if (Dst && Data &&
          (RI.isAGPR(MRI, Dst->getReg()) != RI.isAGPR(MRI, Data->getReg()))) {
        ErrInfo = "Invalid register class: "
                  "vdata and vdst should be both VGPR or AGPR";
        return false;
      }
      if (Data && Data2 &&
          (RI.isAGPR(MRI, Data->getReg()) != RI.isAGPR(MRI, Data2->getReg()))) {
        ErrInfo = "Invalid register class: "
                  "both data operands should be VGPR or AGPR";
        return false;
      }
    } else {
      if ((Dst && RI.isAGPR(MRI, Dst->getReg())) ||
          (Data && RI.isAGPR(MRI, Data->getReg())) ||
          (Data2 && RI.isAGPR(MRI, Data2->getReg()))) {
        ErrInfo = "Invalid register class: "
                  "agpr loads and stores not supported on this GPU";
        return false;
      }
    }
  }

  if (ST.needsAlignedVGPRs()) {
    const auto isAlignedReg = [&MI, &MRI, this](AMDGPU::OpName OpName) -> bool {
      const MachineOperand *Op = getNamedOperand(MI, OpName);
      if (!Op)
        return true;
      Register Reg = Op->getReg();
      if (Reg.isPhysical())
        return !(RI.getHWRegIndex(Reg) & 1);
      const TargetRegisterClass &RC = *MRI.getRegClass(Reg);
      return RI.getRegSizeInBits(RC) > 32 && RI.isProperlyAlignedRC(RC) &&
             !(RI.getChannelFromSubReg(Op->getSubReg()) & 1);
    };

    if (Opcode == AMDGPU::DS_GWS_INIT || Opcode == AMDGPU::DS_GWS_SEMA_BR ||
        Opcode == AMDGPU::DS_GWS_BARRIER) {

      if (!isAlignedReg(AMDGPU::OpName::data0)) {
        ErrInfo = "Subtarget requires even aligned vector registers "
                  "for DS_GWS instructions";
        return false;
      }
    }

    if (isMIMG(MI)) {
      if (!isAlignedReg(AMDGPU::OpName::vaddr)) {
        ErrInfo = "Subtarget requires even aligned vector registers "
                  "for vaddr operand of image instructions";
        return false;
      }
    }
  }

  if (Opcode == AMDGPU::V_ACCVGPR_WRITE_B32_e64 && !ST.hasGFX90AInsts()) {
    const MachineOperand *Src = getNamedOperand(MI, AMDGPU::OpName::src0);
    if (Src->isReg() && RI.isSGPRReg(MRI, Src->getReg())) {
      ErrInfo = "Invalid register class: "
                "v_accvgpr_write with an SGPR is not supported on this GPU";
      return false;
    }
  }

  if (Desc.getOpcode() == AMDGPU::G_AMDGPU_WAVE_ADDRESS) {
    const MachineOperand &SrcOp = MI.getOperand(1);
    if (!SrcOp.isReg() || SrcOp.getReg().isVirtual()) {
      ErrInfo = "pseudo expects only physical SGPRs";
      return false;
    }
  }

  return true;
}

// It is more readable to list mapped opcodes on the same line.
// clang-format off

unsigned SIInstrInfo::getVALUOp(const MachineInstr &MI) const {
  switch (MI.getOpcode()) {
  default: return AMDGPU::INSTRUCTION_LIST_END;
  case AMDGPU::REG_SEQUENCE: return AMDGPU::REG_SEQUENCE;
  case AMDGPU::COPY: return AMDGPU::COPY;
  case AMDGPU::PHI: return AMDGPU::PHI;
  case AMDGPU::INSERT_SUBREG: return AMDGPU::INSERT_SUBREG;
  case AMDGPU::WQM: return AMDGPU::WQM;
  case AMDGPU::SOFT_WQM: return AMDGPU::SOFT_WQM;
  case AMDGPU::STRICT_WWM: return AMDGPU::STRICT_WWM;
  case AMDGPU::STRICT_WQM: return AMDGPU::STRICT_WQM;
  case AMDGPU::S_MOV_B32: {
    const MachineRegisterInfo &MRI = MI.getParent()->getParent()->getRegInfo();
    return MI.getOperand(1).isReg() ||
           RI.isAGPR(MRI, MI.getOperand(0).getReg()) ?
           AMDGPU::COPY : AMDGPU::V_MOV_B32_e32;
  }
  case AMDGPU::S_ADD_I32:
    return ST.hasAddNoCarry() ? AMDGPU::V_ADD_U32_e64 : AMDGPU::V_ADD_CO_U32_e32;
  case AMDGPU::S_ADDC_U32:
    return AMDGPU::V_ADDC_U32_e32;
  case AMDGPU::S_SUB_I32:
    return ST.hasAddNoCarry() ? AMDGPU::V_SUB_U32_e64 : AMDGPU::V_SUB_CO_U32_e32;
    // FIXME: These are not consistently handled, and selected when the carry is
    // used.
  case AMDGPU::S_ADD_U32:
    return AMDGPU::V_ADD_CO_U32_e32;
  case AMDGPU::S_SUB_U32:
    return AMDGPU::V_SUB_CO_U32_e32;
  case AMDGPU::S_ADD_U64_PSEUDO:
    return AMDGPU::V_ADD_U64_PSEUDO;
  case AMDGPU::S_SUB_U64_PSEUDO:
    return AMDGPU::V_SUB_U64_PSEUDO;
  case AMDGPU::S_SUBB_U32: return AMDGPU::V_SUBB_U32_e32;
  case AMDGPU::S_MUL_I32: return AMDGPU::V_MUL_LO_U32_e64;
  case AMDGPU::S_MUL_HI_U32: return AMDGPU::V_MUL_HI_U32_e64;
  case AMDGPU::S_MUL_HI_I32: return AMDGPU::V_MUL_HI_I32_e64;
  case AMDGPU::S_AND_B32: return AMDGPU::V_AND_B32_e64;
  case AMDGPU::S_OR_B32: return AMDGPU::V_OR_B32_e64;
  case AMDGPU::S_XOR_B32: return AMDGPU::V_XOR_B32_e64;
  case AMDGPU::S_XNOR_B32:
    return ST.hasDLInsts() ? AMDGPU::V_XNOR_B32_e64 : AMDGPU::INSTRUCTION_LIST_END;
  case AMDGPU::S_MIN_I32: return AMDGPU::V_MIN_I32_e64;
  case AMDGPU::S_MIN_U32: return AMDGPU::V_MIN_U32_e64;
  case AMDGPU::S_MAX_I32: return AMDGPU::V_MAX_I32_e64;
  case AMDGPU::S_MAX_U32: return AMDGPU::V_MAX_U32_e64;
  case AMDGPU::S_ASHR_I32: return AMDGPU::V_ASHR_I32_e32;
  case AMDGPU::S_ASHR_I64: return AMDGPU::V_ASHR_I64_e64;
  case AMDGPU::S_LSHL_B32: return AMDGPU::V_LSHL_B32_e32;
  case AMDGPU::S_LSHL_B64: return AMDGPU::V_LSHL_B64_e64;
  case AMDGPU::S_LSHR_B32: return AMDGPU::V_LSHR_B32_e32;
  case AMDGPU::S_LSHR_B64: return AMDGPU::V_LSHR_B64_e64;
  case AMDGPU::S_SEXT_I32_I8: return AMDGPU::V_BFE_I32_e64;
  case AMDGPU::S_SEXT_I32_I16: return AMDGPU::V_BFE_I32_e64;
  case AMDGPU::S_BFE_U32: return AMDGPU::V_BFE_U32_e64;
  case AMDGPU::S_BFE_I32: return AMDGPU::V_BFE_I32_e64;
  case AMDGPU::S_BFM_B32: return AMDGPU::V_BFM_B32_e64;
  case AMDGPU::S_BREV_B32: return AMDGPU::V_BFREV_B32_e32;
  case AMDGPU::S_NOT_B32: return AMDGPU::V_NOT_B32_e32;
  case AMDGPU::S_NOT_B64: return AMDGPU::V_NOT_B32_e32;
  case AMDGPU::S_CMP_EQ_I32: return AMDGPU::V_CMP_EQ_I32_e64;
  case AMDGPU::S_CMP_LG_I32: return AMDGPU::V_CMP_NE_I32_e64;
  case AMDGPU::S_CMP_GT_I32: return AMDGPU::V_CMP_GT_I32_e64;
  case AMDGPU::S_CMP_GE_I32: return AMDGPU::V_CMP_GE_I32_e64;
  case AMDGPU::S_CMP_LT_I32: return AMDGPU::V_CMP_LT_I32_e64;
  case AMDGPU::S_CMP_LE_I32: return AMDGPU::V_CMP_LE_I32_e64;
  case AMDGPU::S_CMP_EQ_U32: return AMDGPU::V_CMP_EQ_U32_e64;
  case AMDGPU::S_CMP_LG_U32: return AMDGPU::V_CMP_NE_U32_e64;
  case AMDGPU::S_CMP_GT_U32: return AMDGPU::V_CMP_GT_U32_e64;
  case AMDGPU::S_CMP_GE_U32: return AMDGPU::V_CMP_GE_U32_e64;
  case AMDGPU::S_CMP_LT_U32: return AMDGPU::V_CMP_LT_U32_e64;
  case AMDGPU::S_CMP_LE_U32: return AMDGPU::V_CMP_LE_U32_e64;
  case AMDGPU::S_CMP_EQ_U64: return AMDGPU::V_CMP_EQ_U64_e64;
  case AMDGPU::S_CMP_LG_U64: return AMDGPU::V_CMP_NE_U64_e64;
  case AMDGPU::S_BCNT1_I32_B32: return AMDGPU::V_BCNT_U32_B32_e64;
  case AMDGPU::S_FF1_I32_B32: return AMDGPU::V_FFBL_B32_e32;
  case AMDGPU::S_FLBIT_I32_B32: return AMDGPU::V_FFBH_U32_e32;
  case AMDGPU::S_FLBIT_I32: return AMDGPU::V_FFBH_I32_e64;
  case AMDGPU::S_CBRANCH_SCC0: return AMDGPU::S_CBRANCH_VCCZ;
  case AMDGPU::S_CBRANCH_SCC1: return AMDGPU::S_CBRANCH_VCCNZ;
  case AMDGPU::S_CVT_F32_I32: return AMDGPU::V_CVT_F32_I32_e64;
  case AMDGPU::S_CVT_F32_U32: return AMDGPU::V_CVT_F32_U32_e64;
  case AMDGPU::S_CVT_I32_F32: return AMDGPU::V_CVT_I32_F32_e64;
  case AMDGPU::S_CVT_U32_F32: return AMDGPU::V_CVT_U32_F32_e64;
  case AMDGPU::S_CVT_F32_F16:
  case AMDGPU::S_CVT_HI_F32_F16:
    return ST.useRealTrue16Insts() ? AMDGPU::V_CVT_F32_F16_t16_e64
                                   : AMDGPU::V_CVT_F32_F16_fake16_e64;
  case AMDGPU::S_CVT_F16_F32:
    return ST.useRealTrue16Insts() ? AMDGPU::V_CVT_F16_F32_t16_e64
                                   : AMDGPU::V_CVT_F16_F32_fake16_e64;
  case AMDGPU::S_CEIL_F32: return AMDGPU::V_CEIL_F32_e64;
  case AMDGPU::S_FLOOR_F32: return AMDGPU::V_FLOOR_F32_e64;
  case AMDGPU::S_TRUNC_F32: return AMDGPU::V_TRUNC_F32_e64;
  case AMDGPU::S_RNDNE_F32: return AMDGPU::V_RNDNE_F32_e64;
  case AMDGPU::S_CEIL_F16:
    return ST.useRealTrue16Insts() ? AMDGPU::V_CEIL_F16_t16_e64
                                   : AMDGPU::V_CEIL_F16_fake16_e64;
  case AMDGPU::S_FLOOR_F16:
    return ST.useRealTrue16Insts() ? AMDGPU::V_FLOOR_F16_t16_e64
                                   : AMDGPU::V_FLOOR_F16_fake16_e64;
  case AMDGPU::S_TRUNC_F16:
    return ST.useRealTrue16Insts() ? AMDGPU::V_TRUNC_F16_t16_e64
                                   : AMDGPU::V_TRUNC_F16_fake16_e64;
  case AMDGPU::S_RNDNE_F16:
    return ST.useRealTrue16Insts() ? AMDGPU::V_RNDNE_F16_t16_e64
                                   : AMDGPU::V_RNDNE_F16_fake16_e64;
  case AMDGPU::S_ADD_F32: return AMDGPU::V_ADD_F32_e64;
  case AMDGPU::S_SUB_F32: return AMDGPU::V_SUB_F32_e64;
  case AMDGPU::S_MIN_F32: return AMDGPU::V_MIN_F32_e64;
  case AMDGPU::S_MAX_F32: return AMDGPU::V_MAX_F32_e64;
  case AMDGPU::S_MINIMUM_F32: return AMDGPU::V_MINIMUM_F32_e64;
  case AMDGPU::S_MAXIMUM_F32: return AMDGPU::V_MAXIMUM_F32_e64;
  case AMDGPU::S_MUL_F32: return AMDGPU::V_MUL_F32_e64;
  case AMDGPU::S_ADD_F16:
    return ST.useRealTrue16Insts() ? AMDGPU::V_ADD_F16_t16_e64
                                   : AMDGPU::V_ADD_F16_fake16_e64;
  case AMDGPU::S_SUB_F16:
    return ST.useRealTrue16Insts() ? AMDGPU::V_SUB_F16_t16_e64
                                   : AMDGPU::V_SUB_F16_fake16_e64;
  case AMDGPU::S_MIN_F16:
    return ST.useRealTrue16Insts() ? AMDGPU::V_MIN_F16_t16_e64
                                   : AMDGPU::V_MIN_F16_fake16_e64;
  case AMDGPU::S_MAX_F16:
    return ST.useRealTrue16Insts() ? AMDGPU::V_MAX_F16_t16_e64
                                   : AMDGPU::V_MAX_F16_fake16_e64;
  case AMDGPU::S_MINIMUM_F16:
    return ST.useRealTrue16Insts() ? AMDGPU::V_MINIMUM_F16_t16_e64
                                   : AMDGPU::V_MINIMUM_F16_fake16_e64;
  case AMDGPU::S_MAXIMUM_F16:
    return ST.useRealTrue16Insts() ? AMDGPU::V_MAXIMUM_F16_t16_e64
                                   : AMDGPU::V_MAXIMUM_F16_fake16_e64;
  case AMDGPU::S_MUL_F16:
    return ST.useRealTrue16Insts() ? AMDGPU::V_MUL_F16_t16_e64
                                   : AMDGPU::V_MUL_F16_fake16_e64;
  case AMDGPU::S_CVT_PK_RTZ_F16_F32: return AMDGPU::V_CVT_PKRTZ_F16_F32_e64;
  case AMDGPU::S_FMAC_F32: return AMDGPU::V_FMAC_F32_e64;
  case AMDGPU::S_FMAC_F16:
    return ST.useRealTrue16Insts() ? AMDGPU::V_FMAC_F16_t16_e64
                                   : AMDGPU::V_FMAC_F16_fake16_e64;
  case AMDGPU::S_FMAMK_F32: return AMDGPU::V_FMAMK_F32;
  case AMDGPU::S_FMAAK_F32: return AMDGPU::V_FMAAK_F32;
  case AMDGPU::S_CMP_LT_F32: return AMDGPU::V_CMP_LT_F32_e64;
  case AMDGPU::S_CMP_EQ_F32: return AMDGPU::V_CMP_EQ_F32_e64;
  case AMDGPU::S_CMP_LE_F32: return AMDGPU::V_CMP_LE_F32_e64;
  case AMDGPU::S_CMP_GT_F32: return AMDGPU::V_CMP_GT_F32_e64;
  case AMDGPU::S_CMP_LG_F32: return AMDGPU::V_CMP_LG_F32_e64;
  case AMDGPU::S_CMP_GE_F32: return AMDGPU::V_CMP_GE_F32_e64;
  case AMDGPU::S_CMP_O_F32: return AMDGPU::V_CMP_O_F32_e64;
  case AMDGPU::S_CMP_U_F32: return AMDGPU::V_CMP_U_F32_e64;
  case AMDGPU::S_CMP_NGE_F32: return AMDGPU::V_CMP_NGE_F32_e64;
  case AMDGPU::S_CMP_NLG_F32: return AMDGPU::V_CMP_NLG_F32_e64;
  case AMDGPU::S_CMP_NGT_F32: return AMDGPU::V_CMP_NGT_F32_e64;
  case AMDGPU::S_CMP_NLE_F32: return AMDGPU::V_CMP_NLE_F32_e64;
  case AMDGPU::S_CMP_NEQ_F32: return AMDGPU::V_CMP_NEQ_F32_e64;
  case AMDGPU::S_CMP_NLT_F32: return AMDGPU::V_CMP_NLT_F32_e64;
  case AMDGPU::S_CMP_LT_F16:
    return ST.useRealTrue16Insts() ? AMDGPU::V_CMP_LT_F16_t16_e64
                                   : AMDGPU::V_CMP_LT_F16_fake16_e64;
  case AMDGPU::S_CMP_EQ_F16:
    return ST.useRealTrue16Insts() ? AMDGPU::V_CMP_EQ_F16_t16_e64
                                   : AMDGPU::V_CMP_EQ_F16_fake16_e64;
  case AMDGPU::S_CMP_LE_F16:
    return ST.useRealTrue16Insts() ? AMDGPU::V_CMP_LE_F16_t16_e64
                                   : AMDGPU::V_CMP_LE_F16_fake16_e64;
  case AMDGPU::S_CMP_GT_F16:
    return ST.useRealTrue16Insts() ? AMDGPU::V_CMP_GT_F16_t16_e64
                                   : AMDGPU::V_CMP_GT_F16_fake16_e64;
  case AMDGPU::S_CMP_LG_F16:
    return ST.useRealTrue16Insts() ? AMDGPU::V_CMP_LG_F16_t16_e64
                                   : AMDGPU::V_CMP_LG_F16_fake16_e64;
  case AMDGPU::S_CMP_GE_F16:
    return ST.useRealTrue16Insts() ? AMDGPU::V_CMP_GE_F16_t16_e64
                                   : AMDGPU::V_CMP_GE_F16_fake16_e64;
  case AMDGPU::S_CMP_O_F16:
    return ST.useRealTrue16Insts() ? AMDGPU::V_CMP_O_F16_t16_e64
                                   : AMDGPU::V_CMP_O_F16_fake16_e64;
  case AMDGPU::S_CMP_U_F16:
    return ST.useRealTrue16Insts() ? AMDGPU::V_CMP_U_F16_t16_e64
                                   : AMDGPU::V_CMP_U_F16_fake16_e64;
  case AMDGPU::S_CMP_NGE_F16:
    return ST.useRealTrue16Insts() ? AMDGPU::V_CMP_NGE_F16_t16_e64
                                   : AMDGPU::V_CMP_NGE_F16_fake16_e64;
  case AMDGPU::S_CMP_NLG_F16:
    return ST.useRealTrue16Insts() ? AMDGPU::V_CMP_NLG_F16_t16_e64
                                   : AMDGPU::V_CMP_NLG_F16_fake16_e64;
  case AMDGPU::S_CMP_NGT_F16:
    return ST.useRealTrue16Insts() ? AMDGPU::V_CMP_NGT_F16_t16_e64
                                   : AMDGPU::V_CMP_NGT_F16_fake16_e64;
  case AMDGPU::S_CMP_NLE_F16:
    return ST.useRealTrue16Insts() ? AMDGPU::V_CMP_NLE_F16_t16_e64
                                   : AMDGPU::V_CMP_NLE_F16_fake16_e64;
  case AMDGPU::S_CMP_NEQ_F16:
    return ST.useRealTrue16Insts() ? AMDGPU::V_CMP_NEQ_F16_t16_e64
                                   : AMDGPU::V_CMP_NEQ_F16_fake16_e64;
  case AMDGPU::S_CMP_NLT_F16:
    return ST.useRealTrue16Insts() ? AMDGPU::V_CMP_NLT_F16_t16_e64
                                   : AMDGPU::V_CMP_NLT_F16_fake16_e64;
  case AMDGPU::V_S_EXP_F32_e64: return AMDGPU::V_EXP_F32_e64;
  case AMDGPU::V_S_EXP_F16_e64:
    return ST.useRealTrue16Insts() ? AMDGPU::V_EXP_F16_t16_e64
                                   : AMDGPU::V_EXP_F16_fake16_e64;
  case AMDGPU::V_S_LOG_F32_e64: return AMDGPU::V_LOG_F32_e64;
  case AMDGPU::V_S_LOG_F16_e64:
    return ST.useRealTrue16Insts() ? AMDGPU::V_LOG_F16_t16_e64
                                   : AMDGPU::V_LOG_F16_fake16_e64;
  case AMDGPU::V_S_RCP_F32_e64: return AMDGPU::V_RCP_F32_e64;
  case AMDGPU::V_S_RCP_F16_e64:
    return ST.useRealTrue16Insts() ? AMDGPU::V_RCP_F16_t16_e64
                                   : AMDGPU::V_RCP_F16_fake16_e64;
  case AMDGPU::V_S_RSQ_F32_e64: return AMDGPU::V_RSQ_F32_e64;
  case AMDGPU::V_S_RSQ_F16_e64:
    return ST.useRealTrue16Insts() ? AMDGPU::V_RSQ_F16_t16_e64
                                   : AMDGPU::V_RSQ_F16_fake16_e64;
  case AMDGPU::V_S_SQRT_F32_e64: return AMDGPU::V_SQRT_F32_e64;
  case AMDGPU::V_S_SQRT_F16_e64:
    return ST.useRealTrue16Insts() ? AMDGPU::V_SQRT_F16_t16_e64
                                   : AMDGPU::V_SQRT_F16_fake16_e64;
  }
  llvm_unreachable(
      "Unexpected scalar opcode without corresponding vector one!");
}

// clang-format on

void SIInstrInfo::insertScratchExecCopy(MachineFunction &MF,
                                        MachineBasicBlock &MBB,
                                        MachineBasicBlock::iterator MBBI,
                                        const DebugLoc &DL, Register Reg,
                                        bool IsSCCLive,
                                        SlotIndexes *Indexes) const {
  const GCNSubtarget &ST = MF.getSubtarget<GCNSubtarget>();
  const SIInstrInfo *TII = ST.getInstrInfo();
  bool IsWave32 = ST.isWave32();
  if (IsSCCLive) {
    // Insert two move instructions, one to save the original value of EXEC and
    // the other to turn on all bits in EXEC. This is required as we can't use
    // the single instruction S_OR_SAVEEXEC that clobbers SCC.
    unsigned MovOpc = IsWave32 ? AMDGPU::S_MOV_B32 : AMDGPU::S_MOV_B64;
    MCRegister Exec = IsWave32 ? AMDGPU::EXEC_LO : AMDGPU::EXEC;
    auto StoreExecMI = BuildMI(MBB, MBBI, DL, TII->get(MovOpc), Reg)
                           .addReg(Exec, RegState::Kill);
    auto FlipExecMI = BuildMI(MBB, MBBI, DL, TII->get(MovOpc), Exec).addImm(-1);
    if (Indexes) {
      Indexes->insertMachineInstrInMaps(*StoreExecMI);
      Indexes->insertMachineInstrInMaps(*FlipExecMI);
    }
  } else {
    const unsigned OrSaveExec =
        IsWave32 ? AMDGPU::S_OR_SAVEEXEC_B32 : AMDGPU::S_OR_SAVEEXEC_B64;
    auto SaveExec =
        BuildMI(MBB, MBBI, DL, TII->get(OrSaveExec), Reg).addImm(-1);
    SaveExec->getOperand(3).setIsDead(); // Mark SCC as dead.
    if (Indexes)
      Indexes->insertMachineInstrInMaps(*SaveExec);
  }
}

void SIInstrInfo::restoreExec(MachineFunction &MF, MachineBasicBlock &MBB,
                              MachineBasicBlock::iterator MBBI,
                              const DebugLoc &DL, Register Reg,
                              SlotIndexes *Indexes) const {
  unsigned ExecMov = isWave32() ? AMDGPU::S_MOV_B32 : AMDGPU::S_MOV_B64;
  MCRegister Exec = isWave32() ? AMDGPU::EXEC_LO : AMDGPU::EXEC;
  auto ExecRestoreMI =
      BuildMI(MBB, MBBI, DL, get(ExecMov), Exec).addReg(Reg, RegState::Kill);
  if (Indexes)
    Indexes->insertMachineInstrInMaps(*ExecRestoreMI);
}

static const TargetRegisterClass *
adjustAllocatableRegClass(const GCNSubtarget &ST, const SIRegisterInfo &RI,
                          const MachineRegisterInfo &MRI,
                          const MCInstrDesc &TID, unsigned RCID,
                          bool IsAllocatable) {
  if ((IsAllocatable || !ST.hasGFX90AInsts() || !MRI.reservedRegsFrozen()) &&
      (((TID.mayLoad() || TID.mayStore()) &&
        !(TID.TSFlags & SIInstrFlags::Spill)) ||
       (TID.TSFlags & (SIInstrFlags::DS | SIInstrFlags::MIMG)))) {
    switch (RCID) {
    case AMDGPU::AV_32RegClassID:
      RCID = AMDGPU::VGPR_32RegClassID;
      break;
    case AMDGPU::AV_64RegClassID:
      RCID = AMDGPU::VReg_64RegClassID;
      break;
    case AMDGPU::AV_96RegClassID:
      RCID = AMDGPU::VReg_96RegClassID;
      break;
    case AMDGPU::AV_128RegClassID:
      RCID = AMDGPU::VReg_128RegClassID;
      break;
    case AMDGPU::AV_160RegClassID:
      RCID = AMDGPU::VReg_160RegClassID;
      break;
    case AMDGPU::AV_512RegClassID:
      RCID = AMDGPU::VReg_512RegClassID;
      break;
    default:
      break;
    }
  }

  return RI.getProperlyAlignedRC(RI.getRegClass(RCID));
}

const TargetRegisterClass *SIInstrInfo::getRegClass(const MCInstrDesc &TID,
    unsigned OpNum, const TargetRegisterInfo *TRI,
    const MachineFunction &MF)
  const {
  if (OpNum >= TID.getNumOperands())
    return nullptr;
  auto RegClass = TID.operands()[OpNum].RegClass;
  bool IsAllocatable = false;
  if (TID.TSFlags & (SIInstrFlags::DS | SIInstrFlags::FLAT)) {
    // vdst and vdata should be both VGPR or AGPR, same for the DS instructions
    // with two data operands. Request register class constrained to VGPR only
    // of both operands present as Machine Copy Propagation can not check this
    // constraint and possibly other passes too.
    //
    // The check is limited to FLAT and DS because atomics in non-flat encoding
    // have their vdst and vdata tied to be the same register.
    const int VDstIdx = AMDGPU::getNamedOperandIdx(TID.Opcode,
                                                   AMDGPU::OpName::vdst);
    const int DataIdx = AMDGPU::getNamedOperandIdx(TID.Opcode,
        (TID.TSFlags & SIInstrFlags::DS) ? AMDGPU::OpName::data0
                                         : AMDGPU::OpName::vdata);
    if (DataIdx != -1) {
      IsAllocatable = VDstIdx != -1 || AMDGPU::hasNamedOperand(
                                           TID.Opcode, AMDGPU::OpName::data1);
    }
  }
  return adjustAllocatableRegClass(ST, RI, MF.getRegInfo(), TID, RegClass,
                                   IsAllocatable);
}

const TargetRegisterClass *SIInstrInfo::getOpRegClass(const MachineInstr &MI,
                                                      unsigned OpNo) const {
  const MachineRegisterInfo &MRI = MI.getParent()->getParent()->getRegInfo();
  const MCInstrDesc &Desc = get(MI.getOpcode());
  if (MI.isVariadic() || OpNo >= Desc.getNumOperands() ||
      Desc.operands()[OpNo].RegClass == -1) {
    Register Reg = MI.getOperand(OpNo).getReg();

    if (Reg.isVirtual())
      return MRI.getRegClass(Reg);
    return RI.getPhysRegBaseClass(Reg);
  }

  unsigned RCID = Desc.operands()[OpNo].RegClass;
  return adjustAllocatableRegClass(ST, RI, MRI, Desc, RCID, true);
}

void SIInstrInfo::legalizeOpWithMove(MachineInstr &MI, unsigned OpIdx) const {
  MachineBasicBlock::iterator I = MI;
  MachineBasicBlock *MBB = MI.getParent();
  MachineOperand &MO = MI.getOperand(OpIdx);
  MachineRegisterInfo &MRI = MBB->getParent()->getRegInfo();
  unsigned RCID = get(MI.getOpcode()).operands()[OpIdx].RegClass;
  const TargetRegisterClass *RC = RI.getRegClass(RCID);
  unsigned Size = RI.getRegSizeInBits(*RC);
  unsigned Opcode = (Size == 64) ? AMDGPU::V_MOV_B64_PSEUDO
                    : Size == 16 ? AMDGPU::V_MOV_B16_t16_e64
                                 : AMDGPU::V_MOV_B32_e32;
  if (MO.isReg())
    Opcode = AMDGPU::COPY;
  else if (RI.isSGPRClass(RC))
    Opcode = (Size == 64) ? AMDGPU::S_MOV_B64 : AMDGPU::S_MOV_B32;

  const TargetRegisterClass *VRC = RI.getEquivalentVGPRClass(RC);
  Register Reg = MRI.createVirtualRegister(VRC);
  DebugLoc DL = MBB->findDebugLoc(I);
  BuildMI(*MI.getParent(), I, DL, get(Opcode), Reg).add(MO);
  MO.ChangeToRegister(Reg, false);
}

unsigned SIInstrInfo::buildExtractSubReg(
    MachineBasicBlock::iterator MI, MachineRegisterInfo &MRI,
    const MachineOperand &SuperReg, const TargetRegisterClass *SuperRC,
    unsigned SubIdx, const TargetRegisterClass *SubRC) const {
  if (!SuperReg.getReg().isVirtual())
    return RI.getSubReg(SuperReg.getReg(), SubIdx);

  MachineBasicBlock *MBB = MI->getParent();
  const DebugLoc &DL = MI->getDebugLoc();
  Register SubReg = MRI.createVirtualRegister(SubRC);

  unsigned NewSubIdx = RI.composeSubRegIndices(SuperReg.getSubReg(), SubIdx);
  BuildMI(*MBB, MI, DL, get(TargetOpcode::COPY), SubReg)
      .addReg(SuperReg.getReg(), 0, NewSubIdx);
  return SubReg;
}

MachineOperand SIInstrInfo::buildExtractSubRegOrImm(
    MachineBasicBlock::iterator MII, MachineRegisterInfo &MRI,
    const MachineOperand &Op, const TargetRegisterClass *SuperRC,
    unsigned SubIdx, const TargetRegisterClass *SubRC) const {
  if (Op.isImm()) {
    if (SubIdx == AMDGPU::sub0)
      return MachineOperand::CreateImm(static_cast<int32_t>(Op.getImm()));
    if (SubIdx == AMDGPU::sub1)
      return MachineOperand::CreateImm(static_cast<int32_t>(Op.getImm() >> 32));

    llvm_unreachable("Unhandled register index for immediate");
  }

  unsigned SubReg = buildExtractSubReg(MII, MRI, Op, SuperRC,
                                       SubIdx, SubRC);
  return MachineOperand::CreateReg(SubReg, false);
}

// Change the order of operands from (0, 1, 2) to (0, 2, 1)
void SIInstrInfo::swapOperands(MachineInstr &Inst) const {
  assert(Inst.getNumExplicitOperands() == 3);
  MachineOperand Op1 = Inst.getOperand(1);
  Inst.removeOperand(1);
  Inst.addOperand(Op1);
}

bool SIInstrInfo::isLegalRegOperand(const MachineRegisterInfo &MRI,
                                    const MCOperandInfo &OpInfo,
                                    const MachineOperand &MO) const {
  if (!MO.isReg())
    return false;

  Register Reg = MO.getReg();

  const TargetRegisterClass *DRC = RI.getRegClass(OpInfo.RegClass);
  if (Reg.isPhysical())
    return DRC->contains(Reg);

  const TargetRegisterClass *RC = MRI.getRegClass(Reg);

  if (MO.getSubReg()) {
    const MachineFunction *MF = MO.getParent()->getParent()->getParent();
    const TargetRegisterClass *SuperRC = RI.getLargestLegalSuperClass(RC, *MF);
    if (!SuperRC)
      return false;

    DRC = RI.getMatchingSuperRegClass(SuperRC, DRC, MO.getSubReg());
    if (!DRC)
      return false;
  }
  return RC->hasSuperClassEq(DRC);
}

bool SIInstrInfo::isLegalRegOperand(const MachineInstr &MI, unsigned OpIdx,
                                    const MachineOperand &MO) const {
  const MachineRegisterInfo &MRI = MI.getParent()->getParent()->getRegInfo();
  const MCOperandInfo OpInfo = MI.getDesc().operands()[OpIdx];
  unsigned Opc = MI.getOpcode();

  if (!isLegalRegOperand(MRI, OpInfo, MO))
    return false;

  // check Accumulate GPR operand
  bool IsAGPR = RI.isAGPR(MRI, MO.getReg());
  if (IsAGPR && !ST.hasMAIInsts())
    return false;
  if (IsAGPR && (!ST.hasGFX90AInsts() || !MRI.reservedRegsFrozen()) &&
      (MI.mayLoad() || MI.mayStore() || isDS(Opc) || isMIMG(Opc)))
    return false;
  // Atomics should have both vdst and vdata either vgpr or agpr.
  const int VDstIdx = AMDGPU::getNamedOperandIdx(Opc, AMDGPU::OpName::vdst);
  const int DataIdx = AMDGPU::getNamedOperandIdx(
      Opc, isDS(Opc) ? AMDGPU::OpName::data0 : AMDGPU::OpName::vdata);
  if ((int)OpIdx == VDstIdx && DataIdx != -1 &&
      MI.getOperand(DataIdx).isReg() &&
      RI.isAGPR(MRI, MI.getOperand(DataIdx).getReg()) != IsAGPR)
    return false;
  if ((int)OpIdx == DataIdx) {
    if (VDstIdx != -1 &&
        RI.isAGPR(MRI, MI.getOperand(VDstIdx).getReg()) != IsAGPR)
      return false;
    // DS instructions with 2 src operands also must have tied RC.
    const int Data1Idx = AMDGPU::getNamedOperandIdx(Opc, AMDGPU::OpName::data1);
    if (Data1Idx != -1 && MI.getOperand(Data1Idx).isReg() &&
        RI.isAGPR(MRI, MI.getOperand(Data1Idx).getReg()) != IsAGPR)
      return false;
  }

  // Check V_ACCVGPR_WRITE_B32_e64
  if (Opc == AMDGPU::V_ACCVGPR_WRITE_B32_e64 && !ST.hasGFX90AInsts() &&
      (int)OpIdx == AMDGPU::getNamedOperandIdx(Opc, AMDGPU::OpName::src0) &&
      RI.isSGPRReg(MRI, MO.getReg()))
    return false;
  return true;
}

bool SIInstrInfo::isLegalVSrcOperand(const MachineRegisterInfo &MRI,
                                     const MCOperandInfo &OpInfo,
                                     const MachineOperand &MO) const {
  if (MO.isReg())
    return isLegalRegOperand(MRI, OpInfo, MO);

  // Handle non-register types that are treated like immediates.
  assert(MO.isImm() || MO.isTargetIndex() || MO.isFI() || MO.isGlobal());
  return true;
}

bool SIInstrInfo::isOperandLegal(const MachineInstr &MI, unsigned OpIdx,
                                 const MachineOperand *MO) const {
  const MachineFunction &MF = *MI.getParent()->getParent();
  const MachineRegisterInfo &MRI = MF.getRegInfo();
  const MCInstrDesc &InstDesc = MI.getDesc();
  const MCOperandInfo &OpInfo = InstDesc.operands()[OpIdx];
  const TargetRegisterClass *DefinedRC =
      OpInfo.RegClass != -1 ? RI.getRegClass(OpInfo.RegClass) : nullptr;
  if (!MO)
    MO = &MI.getOperand(OpIdx);

  const bool IsInlineConst = !MO->isReg() && isInlineConstant(*MO, OpInfo);

  if (isVALU(MI) && !IsInlineConst && usesConstantBus(MRI, *MO, OpInfo)) {
    const MachineOperand *UsedLiteral = nullptr;

    int ConstantBusLimit = ST.getConstantBusLimit(MI.getOpcode());
    int LiteralLimit = !isVOP3(MI) || ST.hasVOP3Literal() ? 1 : 0;

    // TODO: Be more permissive with frame indexes.
    if (!MO->isReg() && !isInlineConstant(*MO, OpInfo)) {
      if (!LiteralLimit--)
        return false;

      UsedLiteral = MO;
    }

    SmallDenseSet<RegSubRegPair> SGPRsUsed;
    if (MO->isReg())
      SGPRsUsed.insert(RegSubRegPair(MO->getReg(), MO->getSubReg()));

    for (unsigned i = 0, e = MI.getNumOperands(); i != e; ++i) {
      if (i == OpIdx)
        continue;
      const MachineOperand &Op = MI.getOperand(i);
      if (Op.isReg()) {
        RegSubRegPair SGPR(Op.getReg(), Op.getSubReg());
        if (!SGPRsUsed.count(SGPR) &&
            // FIXME: This can access off the end of the operands() array.
            usesConstantBus(MRI, Op, InstDesc.operands().begin()[i])) {
          if (--ConstantBusLimit <= 0)
            return false;
          SGPRsUsed.insert(SGPR);
        }
      } else if (AMDGPU::isSISrcOperand(InstDesc, i) &&
                 !isInlineConstant(Op, InstDesc.operands()[i])) {
        // The same literal may be used multiple times.
        if (!UsedLiteral)
          UsedLiteral = &Op;
        else if (UsedLiteral->isIdenticalTo(Op))
          continue;

        if (!LiteralLimit--)
          return false;
        if (--ConstantBusLimit <= 0)
          return false;
      }
    }
  } else if (!IsInlineConst && !MO->isReg() && isSALU(MI)) {
    // There can be at most one literal operand, but it can be repeated.
    for (unsigned i = 0, e = MI.getNumOperands(); i != e; ++i) {
      if (i == OpIdx)
        continue;
      const MachineOperand &Op = MI.getOperand(i);
      if (!Op.isReg() && !Op.isFI() && !Op.isRegMask() &&
          !isInlineConstant(Op, InstDesc.operands()[i]) &&
          !Op.isIdenticalTo(*MO))
        return false;

      // Do not fold a frame index into an instruction that already has a frame
      // index. The frame index handling code doesn't handle fixing up operand
      // constraints if there are multiple indexes.
      if (Op.isFI() && MO->isFI())
        return false;
    }
  } else if (IsInlineConst && ST.hasNoF16PseudoScalarTransInlineConstants() &&
             isF16PseudoScalarTrans(MI.getOpcode())) {
    return false;
  }

  if (MO->isReg()) {
    if (!DefinedRC)
      return OpInfo.OperandType == MCOI::OPERAND_UNKNOWN;
    return isLegalRegOperand(MI, OpIdx, *MO);
  }

  if (MO->isImm()) {
    uint64_t Imm = MO->getImm();
    bool Is64BitFPOp = OpInfo.OperandType == AMDGPU::OPERAND_REG_IMM_FP64;
    bool Is64BitOp = Is64BitFPOp ||
                     OpInfo.OperandType == AMDGPU::OPERAND_REG_IMM_INT64 ||
                     OpInfo.OperandType == AMDGPU::OPERAND_REG_IMM_V2INT32 ||
                     OpInfo.OperandType == AMDGPU::OPERAND_REG_IMM_V2FP32;
    if (Is64BitOp &&
        !AMDGPU::isInlinableLiteral64(Imm, ST.hasInv2PiInlineImm())) {
      if (!AMDGPU::isValid32BitLiteral(Imm, Is64BitFPOp) &&
          (!ST.has64BitLiterals() || InstDesc.getSize() != 4))
        return false;

      // FIXME: We can use sign extended 64-bit literals, but only for signed
      //        operands. At the moment we do not know if an operand is signed.
      //        Such operand will be encoded as its low 32 bits and then either
      //        correctly sign extended or incorrectly zero extended by HW.
      //        If 64-bit literals are supported and the literal will be encoded
      //        as full 64 bit we still can use it.
      if (!Is64BitFPOp && (int32_t)Imm < 0 &&
          (!ST.has64BitLiterals() || AMDGPU::isValid32BitLiteral(Imm, false)))
        return false;
    }
  }

  // Handle non-register types that are treated like immediates.
  assert(MO->isImm() || MO->isTargetIndex() || MO->isFI() || MO->isGlobal());

  if (!DefinedRC) {
    // This operand expects an immediate.
    return true;
  }

  return isImmOperandLegal(MI, OpIdx, *MO);
}

void SIInstrInfo::legalizeOperandsVOP2(MachineRegisterInfo &MRI,
                                       MachineInstr &MI) const {
  unsigned Opc = MI.getOpcode();
  const MCInstrDesc &InstrDesc = get(Opc);

  int Src0Idx = AMDGPU::getNamedOperandIdx(Opc, AMDGPU::OpName::src0);
  MachineOperand &Src0 = MI.getOperand(Src0Idx);

  int Src1Idx = AMDGPU::getNamedOperandIdx(Opc, AMDGPU::OpName::src1);
  MachineOperand &Src1 = MI.getOperand(Src1Idx);

  // If there is an implicit SGPR use such as VCC use for v_addc_u32/v_subb_u32
  // we need to only have one constant bus use before GFX10.
  bool HasImplicitSGPR = findImplicitSGPRRead(MI);
  if (HasImplicitSGPR && ST.getConstantBusLimit(Opc) <= 1 && Src0.isReg() &&
      RI.isSGPRReg(MRI, Src0.getReg()))
    legalizeOpWithMove(MI, Src0Idx);

  // Special case: V_WRITELANE_B32 accepts only immediate or SGPR operands for
  // both the value to write (src0) and lane select (src1).  Fix up non-SGPR
  // src0/src1 with V_READFIRSTLANE.
  if (Opc == AMDGPU::V_WRITELANE_B32) {
    const DebugLoc &DL = MI.getDebugLoc();
    if (Src0.isReg() && RI.isVGPR(MRI, Src0.getReg())) {
      Register Reg = MRI.createVirtualRegister(&AMDGPU::SReg_32_XM0RegClass);
      BuildMI(*MI.getParent(), MI, DL, get(AMDGPU::V_READFIRSTLANE_B32), Reg)
          .add(Src0);
      Src0.ChangeToRegister(Reg, false);
    }
    if (Src1.isReg() && RI.isVGPR(MRI, Src1.getReg())) {
      Register Reg = MRI.createVirtualRegister(&AMDGPU::SReg_32_XM0RegClass);
      const DebugLoc &DL = MI.getDebugLoc();
      BuildMI(*MI.getParent(), MI, DL, get(AMDGPU::V_READFIRSTLANE_B32), Reg)
          .add(Src1);
      Src1.ChangeToRegister(Reg, false);
    }
    return;
  }

  // No VOP2 instructions support AGPRs.
  if (Src0.isReg() && RI.isAGPR(MRI, Src0.getReg()))
    legalizeOpWithMove(MI, Src0Idx);

  if (Src1.isReg() && RI.isAGPR(MRI, Src1.getReg()))
    legalizeOpWithMove(MI, Src1Idx);

  // Special case: V_FMAC_F32 and V_FMAC_F16 have src2.
  if (Opc == AMDGPU::V_FMAC_F32_e32 || Opc == AMDGPU::V_FMAC_F16_e32) {
    int Src2Idx = AMDGPU::getNamedOperandIdx(Opc, AMDGPU::OpName::src2);
    if (!RI.isVGPR(MRI, MI.getOperand(Src2Idx).getReg()))
      legalizeOpWithMove(MI, Src2Idx);
  }

  // VOP2 src0 instructions support all operand types, so we don't need to check
  // their legality. If src1 is already legal, we don't need to do anything.
  if (isLegalRegOperand(MRI, InstrDesc.operands()[Src1Idx], Src1))
    return;

  // Special case: V_READLANE_B32 accepts only immediate or SGPR operands for
  // lane select. Fix up using V_READFIRSTLANE, since we assume that the lane
  // select is uniform.
  if (Opc == AMDGPU::V_READLANE_B32 && Src1.isReg() &&
      RI.isVGPR(MRI, Src1.getReg())) {
    Register Reg = MRI.createVirtualRegister(&AMDGPU::SReg_32_XM0RegClass);
    const DebugLoc &DL = MI.getDebugLoc();
    BuildMI(*MI.getParent(), MI, DL, get(AMDGPU::V_READFIRSTLANE_B32), Reg)
        .add(Src1);
    Src1.ChangeToRegister(Reg, false);
    return;
  }

  // We do not use commuteInstruction here because it is too aggressive and will
  // commute if it is possible. We only want to commute here if it improves
  // legality. This can be called a fairly large number of times so don't waste
  // compile time pointlessly swapping and checking legality again.
  if (HasImplicitSGPR || !MI.isCommutable()) {
    legalizeOpWithMove(MI, Src1Idx);
    return;
  }

  // If src0 can be used as src1, commuting will make the operands legal.
  // Otherwise we have to give up and insert a move.
  //
  // TODO: Other immediate-like operand kinds could be commuted if there was a
  // MachineOperand::ChangeTo* for them.
  if ((!Src1.isImm() && !Src1.isReg()) ||
      !isLegalRegOperand(MRI, InstrDesc.operands()[Src1Idx], Src0)) {
    legalizeOpWithMove(MI, Src1Idx);
    return;
  }

  int CommutedOpc = commuteOpcode(MI);
  if (CommutedOpc == -1) {
    legalizeOpWithMove(MI, Src1Idx);
    return;
  }

  MI.setDesc(get(CommutedOpc));

  Register Src0Reg = Src0.getReg();
  unsigned Src0SubReg = Src0.getSubReg();
  bool Src0Kill = Src0.isKill();

  if (Src1.isImm())
    Src0.ChangeToImmediate(Src1.getImm());
  else if (Src1.isReg()) {
    Src0.ChangeToRegister(Src1.getReg(), false, false, Src1.isKill());
    Src0.setSubReg(Src1.getSubReg());
  } else
    llvm_unreachable("Should only have register or immediate operands");

  Src1.ChangeToRegister(Src0Reg, false, false, Src0Kill);
  Src1.setSubReg(Src0SubReg);
  fixImplicitOperands(MI);
}

// Legalize VOP3 operands. All operand types are supported for any operand
// but only one literal constant and only starting from GFX10.
void SIInstrInfo::legalizeOperandsVOP3(MachineRegisterInfo &MRI,
                                       MachineInstr &MI) const {
  unsigned Opc = MI.getOpcode();

  int VOP3Idx[3] = {
    AMDGPU::getNamedOperandIdx(Opc, AMDGPU::OpName::src0),
    AMDGPU::getNamedOperandIdx(Opc, AMDGPU::OpName::src1),
    AMDGPU::getNamedOperandIdx(Opc, AMDGPU::OpName::src2)
  };

  if (Opc == AMDGPU::V_PERMLANE16_B32_e64 ||
      Opc == AMDGPU::V_PERMLANEX16_B32_e64) {
    // src1 and src2 must be scalar
    MachineOperand &Src1 = MI.getOperand(VOP3Idx[1]);
    MachineOperand &Src2 = MI.getOperand(VOP3Idx[2]);
    const DebugLoc &DL = MI.getDebugLoc();
    if (Src1.isReg() && !RI.isSGPRClass(MRI.getRegClass(Src1.getReg()))) {
      Register Reg = MRI.createVirtualRegister(&AMDGPU::SReg_32_XM0RegClass);
      BuildMI(*MI.getParent(), MI, DL, get(AMDGPU::V_READFIRSTLANE_B32), Reg)
        .add(Src1);
      Src1.ChangeToRegister(Reg, false);
    }
    if (Src2.isReg() && !RI.isSGPRClass(MRI.getRegClass(Src2.getReg()))) {
      Register Reg = MRI.createVirtualRegister(&AMDGPU::SReg_32_XM0RegClass);
      BuildMI(*MI.getParent(), MI, DL, get(AMDGPU::V_READFIRSTLANE_B32), Reg)
        .add(Src2);
      Src2.ChangeToRegister(Reg, false);
    }
  }

  // Find the one SGPR operand we are allowed to use.
  int ConstantBusLimit = ST.getConstantBusLimit(Opc);
  int LiteralLimit = ST.hasVOP3Literal() ? 1 : 0;
  SmallDenseSet<unsigned> SGPRsUsed;
  Register SGPRReg = findUsedSGPR(MI, VOP3Idx);
  if (SGPRReg) {
    SGPRsUsed.insert(SGPRReg);
    --ConstantBusLimit;
  }

  for (int Idx : VOP3Idx) {
    if (Idx == -1)
      break;
    MachineOperand &MO = MI.getOperand(Idx);

    if (!MO.isReg()) {
      if (isInlineConstant(MO, get(Opc).operands()[Idx]))
        continue;

      if (LiteralLimit > 0 && ConstantBusLimit > 0) {
        --LiteralLimit;
        --ConstantBusLimit;
        continue;
      }

      --LiteralLimit;
      --ConstantBusLimit;
      legalizeOpWithMove(MI, Idx);
      continue;
    }

    if (RI.hasAGPRs(RI.getRegClassForReg(MRI, MO.getReg())) &&
        !isOperandLegal(MI, Idx, &MO)) {
      legalizeOpWithMove(MI, Idx);
      continue;
    }

    if (!RI.isSGPRClass(RI.getRegClassForReg(MRI, MO.getReg())))
      continue; // VGPRs are legal

    // We can use one SGPR in each VOP3 instruction prior to GFX10
    // and two starting from GFX10.
    if (SGPRsUsed.count(MO.getReg()))
      continue;
    if (ConstantBusLimit > 0) {
      SGPRsUsed.insert(MO.getReg());
      --ConstantBusLimit;
      continue;
    }

    // If we make it this far, then the operand is not legal and we must
    // legalize it.
    legalizeOpWithMove(MI, Idx);
  }

  // Special case: V_FMAC_F32 and V_FMAC_F16 have src2 tied to vdst.
  if ((Opc == AMDGPU::V_FMAC_F32_e64 || Opc == AMDGPU::V_FMAC_F16_e64) &&
      !RI.isVGPR(MRI, MI.getOperand(VOP3Idx[2]).getReg()))
    legalizeOpWithMove(MI, VOP3Idx[2]);
}

Register SIInstrInfo::readlaneVGPRToSGPR(
    Register SrcReg, MachineInstr &UseMI, MachineRegisterInfo &MRI,
    const TargetRegisterClass *DstRC /*=nullptr*/) const {
  const TargetRegisterClass *VRC = MRI.getRegClass(SrcReg);
  const TargetRegisterClass *SRC = RI.getEquivalentSGPRClass(VRC);
  if (DstRC)
    SRC = RI.getCommonSubClass(SRC, DstRC);

  Register DstReg = MRI.createVirtualRegister(SRC);
  unsigned SubRegs = RI.getRegSizeInBits(*VRC) / 32;

  if (RI.hasAGPRs(VRC)) {
    VRC = RI.getEquivalentVGPRClass(VRC);
    Register NewSrcReg = MRI.createVirtualRegister(VRC);
    BuildMI(*UseMI.getParent(), UseMI, UseMI.getDebugLoc(),
            get(TargetOpcode::COPY), NewSrcReg)
        .addReg(SrcReg);
    SrcReg = NewSrcReg;
  }

  if (SubRegs == 1) {
    BuildMI(*UseMI.getParent(), UseMI, UseMI.getDebugLoc(),
            get(AMDGPU::V_READFIRSTLANE_B32), DstReg)
        .addReg(SrcReg);
    return DstReg;
  }

  SmallVector<Register, 8> SRegs;
  for (unsigned i = 0; i < SubRegs; ++i) {
    Register SGPR = MRI.createVirtualRegister(&AMDGPU::SGPR_32RegClass);
    BuildMI(*UseMI.getParent(), UseMI, UseMI.getDebugLoc(),
            get(AMDGPU::V_READFIRSTLANE_B32), SGPR)
        .addReg(SrcReg, 0, RI.getSubRegFromChannel(i));
    SRegs.push_back(SGPR);
  }

  MachineInstrBuilder MIB =
      BuildMI(*UseMI.getParent(), UseMI, UseMI.getDebugLoc(),
              get(AMDGPU::REG_SEQUENCE), DstReg);
  for (unsigned i = 0; i < SubRegs; ++i) {
    MIB.addReg(SRegs[i]);
    MIB.addImm(RI.getSubRegFromChannel(i));
  }
  return DstReg;
}

void SIInstrInfo::legalizeOperandsSMRD(MachineRegisterInfo &MRI,
                                       MachineInstr &MI) const {

  // If the pointer is store in VGPRs, then we need to move them to
  // SGPRs using v_readfirstlane.  This is safe because we only select
  // loads with uniform pointers to SMRD instruction so we know the
  // pointer value is uniform.
  MachineOperand *SBase = getNamedOperand(MI, AMDGPU::OpName::sbase);
  if (SBase && !RI.isSGPRClass(MRI.getRegClass(SBase->getReg()))) {
    Register SGPR = readlaneVGPRToSGPR(SBase->getReg(), MI, MRI);
    SBase->setReg(SGPR);
  }
  MachineOperand *SOff = getNamedOperand(MI, AMDGPU::OpName::soffset);
  if (SOff && !RI.isSGPRReg(MRI, SOff->getReg())) {
    Register SGPR = readlaneVGPRToSGPR(SOff->getReg(), MI, MRI);
    SOff->setReg(SGPR);
  }
}

bool SIInstrInfo::moveFlatAddrToVGPR(MachineInstr &Inst) const {
  unsigned Opc = Inst.getOpcode();
  int OldSAddrIdx = AMDGPU::getNamedOperandIdx(Opc, AMDGPU::OpName::saddr);
  if (OldSAddrIdx < 0)
    return false;

  assert(isSegmentSpecificFLAT(Inst) || (isFLAT(Inst) && ST.hasFlatGVSMode()));

  int NewOpc = AMDGPU::getGlobalVaddrOp(Opc);
  if (NewOpc < 0)
    NewOpc = AMDGPU::getFlatScratchInstSVfromSS(Opc);
  if (NewOpc < 0)
    return false;

  MachineRegisterInfo &MRI = Inst.getMF()->getRegInfo();
  MachineOperand &SAddr = Inst.getOperand(OldSAddrIdx);
  if (RI.isSGPRReg(MRI, SAddr.getReg()))
    return false;

  int NewVAddrIdx = AMDGPU::getNamedOperandIdx(NewOpc, AMDGPU::OpName::vaddr);
  if (NewVAddrIdx < 0)
    return false;

  int OldVAddrIdx = AMDGPU::getNamedOperandIdx(Opc, AMDGPU::OpName::vaddr);

  // Check vaddr, it shall be zero or absent.
  MachineInstr *VAddrDef = nullptr;
  if (OldVAddrIdx >= 0) {
    MachineOperand &VAddr = Inst.getOperand(OldVAddrIdx);
    VAddrDef = MRI.getUniqueVRegDef(VAddr.getReg());
    if (!VAddrDef || !VAddrDef->isMoveImmediate() ||
        !VAddrDef->getOperand(1).isImm() ||
        VAddrDef->getOperand(1).getImm() != 0)
      return false;
  }

  const MCInstrDesc &NewDesc = get(NewOpc);
  Inst.setDesc(NewDesc);

  // Callers expect iterator to be valid after this call, so modify the
  // instruction in place.
  if (OldVAddrIdx == NewVAddrIdx) {
    MachineOperand &NewVAddr = Inst.getOperand(NewVAddrIdx);
    // Clear use list from the old vaddr holding a zero register.
    MRI.removeRegOperandFromUseList(&NewVAddr);
    MRI.moveOperands(&NewVAddr, &SAddr, 1);
    Inst.removeOperand(OldSAddrIdx);
    // Update the use list with the pointer we have just moved from vaddr to
    // saddr position. Otherwise new vaddr will be missing from the use list.
    MRI.removeRegOperandFromUseList(&NewVAddr);
    MRI.addRegOperandToUseList(&NewVAddr);
  } else {
    assert(OldSAddrIdx == NewVAddrIdx);

    if (OldVAddrIdx >= 0) {
      int NewVDstIn = AMDGPU::getNamedOperandIdx(NewOpc,
                                                 AMDGPU::OpName::vdst_in);

      // removeOperand doesn't try to fixup tied operand indexes at it goes, so
      // it asserts. Untie the operands for now and retie them afterwards.
      if (NewVDstIn != -1) {
        int OldVDstIn = AMDGPU::getNamedOperandIdx(Opc, AMDGPU::OpName::vdst_in);
        Inst.untieRegOperand(OldVDstIn);
      }

      Inst.removeOperand(OldVAddrIdx);

      if (NewVDstIn != -1) {
        int NewVDst = AMDGPU::getNamedOperandIdx(NewOpc, AMDGPU::OpName::vdst);
        Inst.tieOperands(NewVDst, NewVDstIn);
      }
    }
  }

  if (VAddrDef && MRI.use_nodbg_empty(VAddrDef->getOperand(0).getReg()))
    VAddrDef->eraseFromParent();

  return true;
}

// FIXME: Remove this when SelectionDAG is obsoleted.
void SIInstrInfo::legalizeOperandsFLAT(MachineRegisterInfo &MRI,
                                       MachineInstr &MI) const {
  if (!isSegmentSpecificFLAT(MI) && !ST.hasFlatGVSMode())
    return;

  // Fixup SGPR operands in VGPRs. We only select these when the DAG divergence
  // thinks they are uniform, so a readfirstlane should be valid.
  MachineOperand *SAddr = getNamedOperand(MI, AMDGPU::OpName::saddr);
  if (!SAddr || RI.isSGPRClass(MRI.getRegClass(SAddr->getReg())))
    return;

  if (moveFlatAddrToVGPR(MI))
    return;

  const TargetRegisterClass *DeclaredRC = getRegClass(
      MI.getDesc(), SAddr->getOperandNo(), &RI, *MI.getParent()->getParent());

  Register ToSGPR = readlaneVGPRToSGPR(SAddr->getReg(), MI, MRI, DeclaredRC);
  SAddr->setReg(ToSGPR);
}

void SIInstrInfo::legalizeGenericOperand(MachineBasicBlock &InsertMBB,
                                         MachineBasicBlock::iterator I,
                                         const TargetRegisterClass *DstRC,
                                         MachineOperand &Op,
                                         MachineRegisterInfo &MRI,
                                         const DebugLoc &DL) const {
  Register OpReg = Op.getReg();
  unsigned OpSubReg = Op.getSubReg();

  const TargetRegisterClass *OpRC = RI.getSubClassWithSubReg(
      RI.getRegClassForReg(MRI, OpReg), OpSubReg);

  // Check if operand is already the correct register class.
  if (DstRC == OpRC)
    return;

  Register DstReg = MRI.createVirtualRegister(DstRC);
  auto Copy =
      BuildMI(InsertMBB, I, DL, get(AMDGPU::COPY), DstReg).addReg(OpReg);
  Op.setReg(DstReg);

  MachineInstr *Def = MRI.getVRegDef(OpReg);
  if (!Def)
    return;

  // Try to eliminate the copy if it is copying an immediate value.
  if (Def->isMoveImmediate() && DstRC != &AMDGPU::VReg_1RegClass)
    foldImmediate(*Copy, *Def, OpReg, &MRI);

  bool ImpDef = Def->isImplicitDef();
  while (!ImpDef && Def && Def->isCopy()) {
    if (Def->getOperand(1).getReg().isPhysical())
      break;
    Def = MRI.getUniqueVRegDef(Def->getOperand(1).getReg());
    ImpDef = Def && Def->isImplicitDef();
  }
  if (!RI.isSGPRClass(DstRC) && !Copy->readsRegister(AMDGPU::EXEC, &RI) &&
      !ImpDef)
    Copy.addReg(AMDGPU::EXEC, RegState::Implicit);
}

// Emit the actual waterfall loop, executing the wrapped instruction for each
// unique value of \p ScalarOps across all lanes. In the best case we execute 1
// iteration, in the worst case we execute 64 (once per lane).
static void
emitLoadScalarOpsFromVGPRLoop(const SIInstrInfo &TII,
                              MachineRegisterInfo &MRI,
                              MachineBasicBlock &LoopBB,
                              MachineBasicBlock &BodyBB,
                              const DebugLoc &DL,
                              ArrayRef<MachineOperand *> ScalarOps) {
  MachineFunction &MF = *LoopBB.getParent();
  const GCNSubtarget &ST = MF.getSubtarget<GCNSubtarget>();
  const SIRegisterInfo *TRI = ST.getRegisterInfo();
  unsigned Exec = ST.isWave32() ? AMDGPU::EXEC_LO : AMDGPU::EXEC;
  unsigned SaveExecOpc =
      ST.isWave32() ? AMDGPU::S_AND_SAVEEXEC_B32 : AMDGPU::S_AND_SAVEEXEC_B64;
  unsigned XorTermOpc =
      ST.isWave32() ? AMDGPU::S_XOR_B32_term : AMDGPU::S_XOR_B64_term;
  unsigned AndOpc =
      ST.isWave32() ? AMDGPU::S_AND_B32 : AMDGPU::S_AND_B64;
  const auto *BoolXExecRC = TRI->getWaveMaskRegClass();

  MachineBasicBlock::iterator I = LoopBB.begin();
  Register CondReg;

  for (MachineOperand *ScalarOp : ScalarOps) {
    unsigned RegSize = TRI->getRegSizeInBits(ScalarOp->getReg(), MRI);
    unsigned NumSubRegs = RegSize / 32;
    Register VScalarOp = ScalarOp->getReg();

    if (NumSubRegs == 1) {
      Register CurReg = MRI.createVirtualRegister(&AMDGPU::SReg_32_XM0RegClass);

      BuildMI(LoopBB, I, DL, TII.get(AMDGPU::V_READFIRSTLANE_B32), CurReg)
          .addReg(VScalarOp);

      Register NewCondReg = MRI.createVirtualRegister(BoolXExecRC);

      BuildMI(LoopBB, I, DL, TII.get(AMDGPU::V_CMP_EQ_U32_e64), NewCondReg)
          .addReg(CurReg)
          .addReg(VScalarOp);

      // Combine the comparison results with AND.
      if (!CondReg) // First.
        CondReg = NewCondReg;
      else { // If not the first, we create an AND.
        Register AndReg = MRI.createVirtualRegister(BoolXExecRC);
        BuildMI(LoopBB, I, DL, TII.get(AndOpc), AndReg)
            .addReg(CondReg)
            .addReg(NewCondReg);
        CondReg = AndReg;
      }

      // Update ScalarOp operand to use the SGPR ScalarOp.
      ScalarOp->setReg(CurReg);
      ScalarOp->setIsKill();
    } else {
      SmallVector<Register, 8> ReadlanePieces;
      unsigned VScalarOpUndef = getUndefRegState(ScalarOp->isUndef());
      assert(NumSubRegs % 2 == 0 && NumSubRegs <= 32 &&
             "Unhandled register size");

      for (unsigned Idx = 0; Idx < NumSubRegs; Idx += 2) {
        Register CurRegLo =
            MRI.createVirtualRegister(&AMDGPU::SReg_32_XM0RegClass);
        Register CurRegHi =
            MRI.createVirtualRegister(&AMDGPU::SReg_32_XM0RegClass);

        // Read the next variant <- also loop target.
        BuildMI(LoopBB, I, DL, TII.get(AMDGPU::V_READFIRSTLANE_B32), CurRegLo)
            .addReg(VScalarOp, VScalarOpUndef, TRI->getSubRegFromChannel(Idx));

        // Read the next variant <- also loop target.
        BuildMI(LoopBB, I, DL, TII.get(AMDGPU::V_READFIRSTLANE_B32), CurRegHi)
            .addReg(VScalarOp, VScalarOpUndef,
                    TRI->getSubRegFromChannel(Idx + 1));

        ReadlanePieces.push_back(CurRegLo);
        ReadlanePieces.push_back(CurRegHi);

        // Comparison is to be done as 64-bit.
        Register CurReg = MRI.createVirtualRegister(&AMDGPU::SGPR_64RegClass);
        BuildMI(LoopBB, I, DL, TII.get(AMDGPU::REG_SEQUENCE), CurReg)
            .addReg(CurRegLo)
            .addImm(AMDGPU::sub0)
            .addReg(CurRegHi)
            .addImm(AMDGPU::sub1);

        Register NewCondReg = MRI.createVirtualRegister(BoolXExecRC);
        auto Cmp = BuildMI(LoopBB, I, DL, TII.get(AMDGPU::V_CMP_EQ_U64_e64),
                           NewCondReg)
                       .addReg(CurReg);
        if (NumSubRegs <= 2)
          Cmp.addReg(VScalarOp);
        else
          Cmp.addReg(VScalarOp, VScalarOpUndef,
                     TRI->getSubRegFromChannel(Idx, 2));

        // Combine the comparison results with AND.
        if (!CondReg) // First.
          CondReg = NewCondReg;
        else { // If not the first, we create an AND.
          Register AndReg = MRI.createVirtualRegister(BoolXExecRC);
          BuildMI(LoopBB, I, DL, TII.get(AndOpc), AndReg)
              .addReg(CondReg)
              .addReg(NewCondReg);
          CondReg = AndReg;
        }
      } // End for loop.

      const auto *SScalarOpRC =
          TRI->getEquivalentSGPRClass(MRI.getRegClass(VScalarOp));
      Register SScalarOp = MRI.createVirtualRegister(SScalarOpRC);

      // Build scalar ScalarOp.
      auto Merge =
          BuildMI(LoopBB, I, DL, TII.get(AMDGPU::REG_SEQUENCE), SScalarOp);
      unsigned Channel = 0;
      for (Register Piece : ReadlanePieces) {
        Merge.addReg(Piece).addImm(TRI->getSubRegFromChannel(Channel++));
      }

      // Update ScalarOp operand to use the SGPR ScalarOp.
      ScalarOp->setReg(SScalarOp);
      ScalarOp->setIsKill();
    }
  }

  Register SaveExec = MRI.createVirtualRegister(BoolXExecRC);
  MRI.setSimpleHint(SaveExec, CondReg);

  // Update EXEC to matching lanes, saving original to SaveExec.
  BuildMI(LoopBB, I, DL, TII.get(SaveExecOpc), SaveExec)
      .addReg(CondReg, RegState::Kill);

  // The original instruction is here; we insert the terminators after it.
  I = BodyBB.end();

  // Update EXEC, switch all done bits to 0 and all todo bits to 1.
  BuildMI(BodyBB, I, DL, TII.get(XorTermOpc), Exec)
      .addReg(Exec)
      .addReg(SaveExec);

  BuildMI(BodyBB, I, DL, TII.get(AMDGPU::SI_WATERFALL_LOOP)).addMBB(&LoopBB);
}

// Build a waterfall loop around \p MI, replacing the VGPR \p ScalarOp register
// with SGPRs by iterating over all unique values across all lanes.
// Returns the loop basic block that now contains \p MI.
static MachineBasicBlock *
loadMBUFScalarOperandsFromVGPR(const SIInstrInfo &TII, MachineInstr &MI,
                               ArrayRef<MachineOperand *> ScalarOps,
                               MachineDominatorTree *MDT,
                               MachineBasicBlock::iterator Begin = nullptr,
                               MachineBasicBlock::iterator End = nullptr) {
  MachineBasicBlock &MBB = *MI.getParent();
  MachineFunction &MF = *MBB.getParent();
  const GCNSubtarget &ST = MF.getSubtarget<GCNSubtarget>();
  const SIRegisterInfo *TRI = ST.getRegisterInfo();
  MachineRegisterInfo &MRI = MF.getRegInfo();
  if (!Begin.isValid())
    Begin = &MI;
  if (!End.isValid()) {
    End = &MI;
    ++End;
  }
  const DebugLoc &DL = MI.getDebugLoc();
  unsigned Exec = ST.isWave32() ? AMDGPU::EXEC_LO : AMDGPU::EXEC;
  unsigned MovExecOpc = ST.isWave32() ? AMDGPU::S_MOV_B32 : AMDGPU::S_MOV_B64;
  const auto *BoolXExecRC = TRI->getWaveMaskRegClass();

  // Save SCC. Waterfall Loop may overwrite SCC.
  Register SaveSCCReg;

  // FIXME: We should maintain SCC liveness while doing the FixSGPRCopies walk
  // rather than unlimited scan everywhere
  bool SCCNotDead =
      MBB.computeRegisterLiveness(TRI, AMDGPU::SCC, MI,
                                  std::numeric_limits<unsigned>::max()) !=
      MachineBasicBlock::LQR_Dead;
  if (SCCNotDead) {
    SaveSCCReg = MRI.createVirtualRegister(&AMDGPU::SReg_32RegClass);
    BuildMI(MBB, Begin, DL, TII.get(AMDGPU::S_CSELECT_B32), SaveSCCReg)
        .addImm(1)
        .addImm(0);
  }

  Register SaveExec = MRI.createVirtualRegister(BoolXExecRC);

  // Save the EXEC mask
  BuildMI(MBB, Begin, DL, TII.get(MovExecOpc), SaveExec).addReg(Exec);

  // Killed uses in the instruction we are waterfalling around will be
  // incorrect due to the added control-flow.
  MachineBasicBlock::iterator AfterMI = MI;
  ++AfterMI;
  for (auto I = Begin; I != AfterMI; I++) {
    for (auto &MO : I->all_uses())
      MRI.clearKillFlags(MO.getReg());
  }

  // To insert the loop we need to split the block. Move everything after this
  // point to a new block, and insert a new empty block between the two.
  MachineBasicBlock *LoopBB = MF.CreateMachineBasicBlock();
  MachineBasicBlock *BodyBB = MF.CreateMachineBasicBlock();
  MachineBasicBlock *RemainderBB = MF.CreateMachineBasicBlock();
  MachineFunction::iterator MBBI(MBB);
  ++MBBI;

  MF.insert(MBBI, LoopBB);
  MF.insert(MBBI, BodyBB);
  MF.insert(MBBI, RemainderBB);

  LoopBB->addSuccessor(BodyBB);
  BodyBB->addSuccessor(LoopBB);
  BodyBB->addSuccessor(RemainderBB);

  // Move Begin to MI to the BodyBB, and the remainder of the block to
  // RemainderBB.
  RemainderBB->transferSuccessorsAndUpdatePHIs(&MBB);
  RemainderBB->splice(RemainderBB->begin(), &MBB, End, MBB.end());
  BodyBB->splice(BodyBB->begin(), &MBB, Begin, MBB.end());

  MBB.addSuccessor(LoopBB);

  // Update dominators. We know that MBB immediately dominates LoopBB, that
  // LoopBB immediately dominates BodyBB, and BodyBB immediately dominates
  // RemainderBB. RemainderBB immediately dominates all of the successors
  // transferred to it from MBB that MBB used to properly dominate.
  if (MDT) {
    MDT->addNewBlock(LoopBB, &MBB);
    MDT->addNewBlock(BodyBB, LoopBB);
    MDT->addNewBlock(RemainderBB, BodyBB);
    for (auto &Succ : RemainderBB->successors()) {
      if (MDT->properlyDominates(&MBB, Succ)) {
        MDT->changeImmediateDominator(Succ, RemainderBB);
      }
    }
  }

  emitLoadScalarOpsFromVGPRLoop(TII, MRI, *LoopBB, *BodyBB, DL, ScalarOps);

  MachineBasicBlock::iterator First = RemainderBB->begin();
  // Restore SCC
  if (SCCNotDead) {
    BuildMI(*RemainderBB, First, DL, TII.get(AMDGPU::S_CMP_LG_U32))
        .addReg(SaveSCCReg, RegState::Kill)
        .addImm(0);
  }

  // Restore the EXEC mask
  BuildMI(*RemainderBB, First, DL, TII.get(MovExecOpc), Exec).addReg(SaveExec);
  return BodyBB;
}

// Extract pointer from Rsrc and return a zero-value Rsrc replacement.
static std::tuple<unsigned, unsigned>
extractRsrcPtr(const SIInstrInfo &TII, MachineInstr &MI, MachineOperand &Rsrc) {
  MachineBasicBlock &MBB = *MI.getParent();
  MachineFunction &MF = *MBB.getParent();
  MachineRegisterInfo &MRI = MF.getRegInfo();

  // Extract the ptr from the resource descriptor.
  unsigned RsrcPtr =
      TII.buildExtractSubReg(MI, MRI, Rsrc, &AMDGPU::VReg_128RegClass,
                             AMDGPU::sub0_sub1, &AMDGPU::VReg_64RegClass);

  // Create an empty resource descriptor
  Register Zero64 = MRI.createVirtualRegister(&AMDGPU::SReg_64RegClass);
  Register SRsrcFormatLo = MRI.createVirtualRegister(&AMDGPU::SGPR_32RegClass);
  Register SRsrcFormatHi = MRI.createVirtualRegister(&AMDGPU::SGPR_32RegClass);
  Register NewSRsrc = MRI.createVirtualRegister(&AMDGPU::SGPR_128RegClass);
  uint64_t RsrcDataFormat = TII.getDefaultRsrcDataFormat();

  // Zero64 = 0
  BuildMI(MBB, MI, MI.getDebugLoc(), TII.get(AMDGPU::S_MOV_B64), Zero64)
      .addImm(0);

  // SRsrcFormatLo = RSRC_DATA_FORMAT{31-0}
  BuildMI(MBB, MI, MI.getDebugLoc(), TII.get(AMDGPU::S_MOV_B32), SRsrcFormatLo)
      .addImm(Lo_32(RsrcDataFormat));

  // SRsrcFormatHi = RSRC_DATA_FORMAT{63-32}
  BuildMI(MBB, MI, MI.getDebugLoc(), TII.get(AMDGPU::S_MOV_B32), SRsrcFormatHi)
      .addImm(Hi_32(RsrcDataFormat));

  // NewSRsrc = {Zero64, SRsrcFormat}
  BuildMI(MBB, MI, MI.getDebugLoc(), TII.get(AMDGPU::REG_SEQUENCE), NewSRsrc)
      .addReg(Zero64)
      .addImm(AMDGPU::sub0_sub1)
      .addReg(SRsrcFormatLo)
      .addImm(AMDGPU::sub2)
      .addReg(SRsrcFormatHi)
      .addImm(AMDGPU::sub3);

  return std::tuple(RsrcPtr, NewSRsrc);
}

MachineBasicBlock *
SIInstrInfo::legalizeOperands(MachineInstr &MI,
                              MachineDominatorTree *MDT) const {
  MachineFunction &MF = *MI.getParent()->getParent();
  MachineRegisterInfo &MRI = MF.getRegInfo();
  MachineBasicBlock *CreatedBB = nullptr;

  // Legalize VOP2
  if (isVOP2(MI) || isVOPC(MI)) {
    legalizeOperandsVOP2(MRI, MI);
    return CreatedBB;
  }

  // Legalize VOP3
  if (isVOP3(MI)) {
    legalizeOperandsVOP3(MRI, MI);
    return CreatedBB;
  }

  // Legalize SMRD
  if (isSMRD(MI)) {
    legalizeOperandsSMRD(MRI, MI);
    return CreatedBB;
  }

  // Legalize FLAT
  if (isFLAT(MI)) {
    legalizeOperandsFLAT(MRI, MI);
    return CreatedBB;
  }

  // Legalize REG_SEQUENCE and PHI
  // The register class of the operands much be the same type as the register
  // class of the output.
  if (MI.getOpcode() == AMDGPU::PHI) {
    const TargetRegisterClass *RC = nullptr, *SRC = nullptr, *VRC = nullptr;
    for (unsigned i = 1, e = MI.getNumOperands(); i != e; i += 2) {
      if (!MI.getOperand(i).isReg() || !MI.getOperand(i).getReg().isVirtual())
        continue;
      const TargetRegisterClass *OpRC =
          MRI.getRegClass(MI.getOperand(i).getReg());
      if (RI.hasVectorRegisters(OpRC)) {
        VRC = OpRC;
      } else {
        SRC = OpRC;
      }
    }

    // If any of the operands are VGPR registers, then they all most be
    // otherwise we will create illegal VGPR->SGPR copies when legalizing
    // them.
    if (VRC || !RI.isSGPRClass(getOpRegClass(MI, 0))) {
      if (!VRC) {
        assert(SRC);
        if (getOpRegClass(MI, 0) == &AMDGPU::VReg_1RegClass) {
          VRC = &AMDGPU::VReg_1RegClass;
        } else
          VRC = RI.isAGPRClass(getOpRegClass(MI, 0))
                    ? RI.getEquivalentAGPRClass(SRC)
                    : RI.getEquivalentVGPRClass(SRC);
      } else {
        VRC = RI.isAGPRClass(getOpRegClass(MI, 0))
                  ? RI.getEquivalentAGPRClass(VRC)
                  : RI.getEquivalentVGPRClass(VRC);
      }
      RC = VRC;
    } else {
      RC = SRC;
    }

    // Update all the operands so they have the same type.
    for (unsigned I = 1, E = MI.getNumOperands(); I != E; I += 2) {
      MachineOperand &Op = MI.getOperand(I);
      if (!Op.isReg() || !Op.getReg().isVirtual())
        continue;

      // MI is a PHI instruction.
      MachineBasicBlock *InsertBB = MI.getOperand(I + 1).getMBB();
      MachineBasicBlock::iterator Insert = InsertBB->getFirstTerminator();

      // Avoid creating no-op copies with the same src and dst reg class.  These
      // confuse some of the machine passes.
      legalizeGenericOperand(*InsertBB, Insert, RC, Op, MRI, MI.getDebugLoc());
    }
  }

  // REG_SEQUENCE doesn't really require operand legalization, but if one has a
  // VGPR dest type and SGPR sources, insert copies so all operands are
  // VGPRs. This seems to help operand folding / the register coalescer.
  if (MI.getOpcode() == AMDGPU::REG_SEQUENCE) {
    MachineBasicBlock *MBB = MI.getParent();
    const TargetRegisterClass *DstRC = getOpRegClass(MI, 0);
    if (RI.hasVGPRs(DstRC)) {
      // Update all the operands so they are VGPR register classes. These may
      // not be the same register class because REG_SEQUENCE supports mixing
      // subregister index types e.g. sub0_sub1 + sub2 + sub3
      for (unsigned I = 1, E = MI.getNumOperands(); I != E; I += 2) {
        MachineOperand &Op = MI.getOperand(I);
        if (!Op.isReg() || !Op.getReg().isVirtual())
          continue;

        const TargetRegisterClass *OpRC = MRI.getRegClass(Op.getReg());
        const TargetRegisterClass *VRC = RI.getEquivalentVGPRClass(OpRC);
        if (VRC == OpRC)
          continue;

        legalizeGenericOperand(*MBB, MI, VRC, Op, MRI, MI.getDebugLoc());
        Op.setIsKill();
      }
    }

    return CreatedBB;
  }

  // Legalize INSERT_SUBREG
  // src0 must have the same register class as dst
  if (MI.getOpcode() == AMDGPU::INSERT_SUBREG) {
    Register Dst = MI.getOperand(0).getReg();
    Register Src0 = MI.getOperand(1).getReg();
    const TargetRegisterClass *DstRC = MRI.getRegClass(Dst);
    const TargetRegisterClass *Src0RC = MRI.getRegClass(Src0);
    if (DstRC != Src0RC) {
      MachineBasicBlock *MBB = MI.getParent();
      MachineOperand &Op = MI.getOperand(1);
      legalizeGenericOperand(*MBB, MI, DstRC, Op, MRI, MI.getDebugLoc());
    }
    return CreatedBB;
  }

  // Legalize SI_INIT_M0
  if (MI.getOpcode() == AMDGPU::SI_INIT_M0) {
    MachineOperand &Src = MI.getOperand(0);
    if (Src.isReg() && RI.hasVectorRegisters(MRI.getRegClass(Src.getReg())))
      Src.setReg(readlaneVGPRToSGPR(Src.getReg(), MI, MRI));
    return CreatedBB;
  }

  // Legalize S_BITREPLICATE, S_QUADMASK and S_WQM
  if (MI.getOpcode() == AMDGPU::S_BITREPLICATE_B64_B32 ||
      MI.getOpcode() == AMDGPU::S_QUADMASK_B32 ||
      MI.getOpcode() == AMDGPU::S_QUADMASK_B64 ||
      MI.getOpcode() == AMDGPU::S_WQM_B32 ||
      MI.getOpcode() == AMDGPU::S_WQM_B64 ||
      MI.getOpcode() == AMDGPU::S_INVERSE_BALLOT_U32 ||
      MI.getOpcode() == AMDGPU::S_INVERSE_BALLOT_U64) {
    MachineOperand &Src = MI.getOperand(1);
    if (Src.isReg() && RI.hasVectorRegisters(MRI.getRegClass(Src.getReg())))
      Src.setReg(readlaneVGPRToSGPR(Src.getReg(), MI, MRI));
    return CreatedBB;
  }

  // Legalize MIMG/VIMAGE/VSAMPLE and MUBUF/MTBUF for shaders.
  //
  // Shaders only generate MUBUF/MTBUF instructions via intrinsics or via
  // scratch memory access. In both cases, the legalization never involves
  // conversion to the addr64 form.
  if (isImage(MI) || (AMDGPU::isGraphics(MF.getFunction().getCallingConv()) &&
                      (isMUBUF(MI) || isMTBUF(MI)))) {
    AMDGPU::OpName RSrcOpName = (isVIMAGE(MI) || isVSAMPLE(MI))
                                    ? AMDGPU::OpName::rsrc
                                    : AMDGPU::OpName::srsrc;
    MachineOperand *SRsrc = getNamedOperand(MI, RSrcOpName);
    if (SRsrc && !RI.isSGPRClass(MRI.getRegClass(SRsrc->getReg())))
      CreatedBB = loadMBUFScalarOperandsFromVGPR(*this, MI, {SRsrc}, MDT);

    AMDGPU::OpName SampOpName =
        isMIMG(MI) ? AMDGPU::OpName::ssamp : AMDGPU::OpName::samp;
    MachineOperand *SSamp = getNamedOperand(MI, SampOpName);
    if (SSamp && !RI.isSGPRClass(MRI.getRegClass(SSamp->getReg())))
      CreatedBB = loadMBUFScalarOperandsFromVGPR(*this, MI, {SSamp}, MDT);

    return CreatedBB;
  }

  // Legalize SI_CALL
  if (MI.getOpcode() == AMDGPU::SI_CALL_ISEL) {
    MachineOperand *Dest = &MI.getOperand(0);
    if (!RI.isSGPRClass(MRI.getRegClass(Dest->getReg()))) {
      // Move everything between ADJCALLSTACKUP and ADJCALLSTACKDOWN and
      // following copies, we also need to move copies from and to physical
      // registers into the loop block.
      unsigned FrameSetupOpcode = getCallFrameSetupOpcode();
      unsigned FrameDestroyOpcode = getCallFrameDestroyOpcode();

      // Also move the copies to physical registers into the loop block
      MachineBasicBlock &MBB = *MI.getParent();
      MachineBasicBlock::iterator Start(&MI);
      while (Start->getOpcode() != FrameSetupOpcode)
        --Start;
      MachineBasicBlock::iterator End(&MI);
      while (End->getOpcode() != FrameDestroyOpcode)
        ++End;
      // Also include following copies of the return value
      ++End;
      while (End != MBB.end() && End->isCopy() && End->getOperand(1).isReg() &&
             MI.definesRegister(End->getOperand(1).getReg(), /*TRI=*/nullptr))
        ++End;
      CreatedBB =
          loadMBUFScalarOperandsFromVGPR(*this, MI, {Dest}, MDT, Start, End);
    }
  }

  // Legalize s_sleep_var.
  if (MI.getOpcode() == AMDGPU::S_SLEEP_VAR) {
    const DebugLoc &DL = MI.getDebugLoc();
    Register Reg = MRI.createVirtualRegister(&AMDGPU::SReg_32_XM0RegClass);
    int Src0Idx =
        AMDGPU::getNamedOperandIdx(MI.getOpcode(), AMDGPU::OpName::src0);
    MachineOperand &Src0 = MI.getOperand(Src0Idx);
    BuildMI(*MI.getParent(), MI, DL, get(AMDGPU::V_READFIRSTLANE_B32), Reg)
        .add(Src0);
    Src0.ChangeToRegister(Reg, false);
    return nullptr;
  }

  // Legalize TENSOR_LOAD_TO_LDS, TENSOR_LOAD_TO_LDS_D2, TENSOR_STORE_FROM_LDS,
  // TENSOR_STORE_FROM_LDS_D2. All their operands are scalar.
  if (MI.getOpcode() == AMDGPU::TENSOR_LOAD_TO_LDS ||
      MI.getOpcode() == AMDGPU::TENSOR_LOAD_TO_LDS_D2 ||
      MI.getOpcode() == AMDGPU::TENSOR_STORE_FROM_LDS ||
      MI.getOpcode() == AMDGPU::TENSOR_STORE_FROM_LDS_D2) {
    for (MachineOperand &Src : MI.explicit_operands()) {
      if (Src.isReg() && RI.hasVectorRegisters(MRI.getRegClass(Src.getReg())))
        Src.setReg(readlaneVGPRToSGPR(Src.getReg(), MI, MRI));
    }
    return CreatedBB;
  }

  // Legalize MUBUF instructions.
  bool isSoffsetLegal = true;
  int SoffsetIdx =
      AMDGPU::getNamedOperandIdx(MI.getOpcode(), AMDGPU::OpName::soffset);
  if (SoffsetIdx != -1) {
    MachineOperand *Soffset = &MI.getOperand(SoffsetIdx);
    if (Soffset->isReg() && Soffset->getReg().isVirtual() &&
        !RI.isSGPRClass(MRI.getRegClass(Soffset->getReg()))) {
      isSoffsetLegal = false;
    }
  }

  bool isRsrcLegal = true;
  int RsrcIdx =
      AMDGPU::getNamedOperandIdx(MI.getOpcode(), AMDGPU::OpName::srsrc);
  if (RsrcIdx != -1) {
    MachineOperand *Rsrc = &MI.getOperand(RsrcIdx);
    if (Rsrc->isReg() && !RI.isSGPRReg(MRI, Rsrc->getReg()))
      isRsrcLegal = false;
  }

  // The operands are legal.
  if (isRsrcLegal && isSoffsetLegal)
    return CreatedBB;

  if (!isRsrcLegal) {
    // Legalize a VGPR Rsrc
    //
    // If the instruction is _ADDR64, we can avoid a waterfall by extracting
    // the base pointer from the VGPR Rsrc, adding it to the VAddr, then using
    // a zero-value SRsrc.
    //
    // If the instruction is _OFFSET (both idxen and offen disabled), and we
    // support ADDR64 instructions, we can convert to ADDR64 and do the same as
    // above.
    //
    // Otherwise we are on non-ADDR64 hardware, and/or we have
    // idxen/offen/bothen and we fall back to a waterfall loop.

    MachineOperand *Rsrc = &MI.getOperand(RsrcIdx);
    MachineBasicBlock &MBB = *MI.getParent();

    MachineOperand *VAddr = getNamedOperand(MI, AMDGPU::OpName::vaddr);
    if (VAddr && AMDGPU::getIfAddr64Inst(MI.getOpcode()) != -1) {
      // This is already an ADDR64 instruction so we need to add the pointer
      // extracted from the resource descriptor to the current value of VAddr.
      Register NewVAddrLo = MRI.createVirtualRegister(&AMDGPU::VGPR_32RegClass);
      Register NewVAddrHi = MRI.createVirtualRegister(&AMDGPU::VGPR_32RegClass);
      Register NewVAddr = MRI.createVirtualRegister(&AMDGPU::VReg_64RegClass);

      const auto *BoolXExecRC = RI.getWaveMaskRegClass();
      Register CondReg0 = MRI.createVirtualRegister(BoolXExecRC);
      Register CondReg1 = MRI.createVirtualRegister(BoolXExecRC);

      unsigned RsrcPtr, NewSRsrc;
      std::tie(RsrcPtr, NewSRsrc) = extractRsrcPtr(*this, MI, *Rsrc);

      // NewVaddrLo = RsrcPtr:sub0 + VAddr:sub0
      const DebugLoc &DL = MI.getDebugLoc();
      BuildMI(MBB, MI, DL, get(AMDGPU::V_ADD_CO_U32_e64), NewVAddrLo)
        .addDef(CondReg0)
        .addReg(RsrcPtr, 0, AMDGPU::sub0)
        .addReg(VAddr->getReg(), 0, AMDGPU::sub0)
        .addImm(0);

      // NewVaddrHi = RsrcPtr:sub1 + VAddr:sub1
      BuildMI(MBB, MI, DL, get(AMDGPU::V_ADDC_U32_e64), NewVAddrHi)
        .addDef(CondReg1, RegState::Dead)
        .addReg(RsrcPtr, 0, AMDGPU::sub1)
        .addReg(VAddr->getReg(), 0, AMDGPU::sub1)
        .addReg(CondReg0, RegState::Kill)
        .addImm(0);

      // NewVaddr = {NewVaddrHi, NewVaddrLo}
      BuildMI(MBB, MI, MI.getDebugLoc(), get(AMDGPU::REG_SEQUENCE), NewVAddr)
          .addReg(NewVAddrLo)
          .addImm(AMDGPU::sub0)
          .addReg(NewVAddrHi)
          .addImm(AMDGPU::sub1);

      VAddr->setReg(NewVAddr);
      Rsrc->setReg(NewSRsrc);
    } else if (!VAddr && ST.hasAddr64()) {
      // This instructions is the _OFFSET variant, so we need to convert it to
      // ADDR64.
      assert(ST.getGeneration() < AMDGPUSubtarget::VOLCANIC_ISLANDS &&
             "FIXME: Need to emit flat atomics here");

      unsigned RsrcPtr, NewSRsrc;
      std::tie(RsrcPtr, NewSRsrc) = extractRsrcPtr(*this, MI, *Rsrc);

      Register NewVAddr = MRI.createVirtualRegister(&AMDGPU::VReg_64RegClass);
      MachineOperand *VData = getNamedOperand(MI, AMDGPU::OpName::vdata);
      MachineOperand *Offset = getNamedOperand(MI, AMDGPU::OpName::offset);
      MachineOperand *SOffset = getNamedOperand(MI, AMDGPU::OpName::soffset);
      unsigned Addr64Opcode = AMDGPU::getAddr64Inst(MI.getOpcode());

      // Atomics with return have an additional tied operand and are
      // missing some of the special bits.
      MachineOperand *VDataIn = getNamedOperand(MI, AMDGPU::OpName::vdata_in);
      MachineInstr *Addr64;

      if (!VDataIn) {
        // Regular buffer load / store.
        MachineInstrBuilder MIB =
            BuildMI(MBB, MI, MI.getDebugLoc(), get(Addr64Opcode))
                .add(*VData)
                .addReg(NewVAddr)
                .addReg(NewSRsrc)
                .add(*SOffset)
                .add(*Offset);

        if (const MachineOperand *CPol =
                getNamedOperand(MI, AMDGPU::OpName::cpol)) {
          MIB.addImm(CPol->getImm());
        }

        if (const MachineOperand *TFE =
                getNamedOperand(MI, AMDGPU::OpName::tfe)) {
          MIB.addImm(TFE->getImm());
        }

        MIB.addImm(getNamedImmOperand(MI, AMDGPU::OpName::swz));

        MIB.cloneMemRefs(MI);
        Addr64 = MIB;
      } else {
        // Atomics with return.
        Addr64 = BuildMI(MBB, MI, MI.getDebugLoc(), get(Addr64Opcode))
                     .add(*VData)
                     .add(*VDataIn)
                     .addReg(NewVAddr)
                     .addReg(NewSRsrc)
                     .add(*SOffset)
                     .add(*Offset)
                     .addImm(getNamedImmOperand(MI, AMDGPU::OpName::cpol))
                     .cloneMemRefs(MI);
      }

      MI.removeFromParent();

      // NewVaddr = {NewVaddrHi, NewVaddrLo}
      BuildMI(MBB, Addr64, Addr64->getDebugLoc(), get(AMDGPU::REG_SEQUENCE),
              NewVAddr)
          .addReg(RsrcPtr, 0, AMDGPU::sub0)
          .addImm(AMDGPU::sub0)
          .addReg(RsrcPtr, 0, AMDGPU::sub1)
          .addImm(AMDGPU::sub1);
    } else {
      // Legalize a VGPR Rsrc and soffset together.
      if (!isSoffsetLegal) {
        MachineOperand *Soffset = getNamedOperand(MI, AMDGPU::OpName::soffset);
        CreatedBB =
            loadMBUFScalarOperandsFromVGPR(*this, MI, {Rsrc, Soffset}, MDT);
        return CreatedBB;
      }
      CreatedBB = loadMBUFScalarOperandsFromVGPR(*this, MI, {Rsrc}, MDT);
      return CreatedBB;
    }
  }

  // Legalize a VGPR soffset.
  if (!isSoffsetLegal) {
    MachineOperand *Soffset = getNamedOperand(MI, AMDGPU::OpName::soffset);
    CreatedBB = loadMBUFScalarOperandsFromVGPR(*this, MI, {Soffset}, MDT);
    return CreatedBB;
  }
  return CreatedBB;
}

void SIInstrWorklist::insert(MachineInstr *MI) {
  InstrList.insert(MI);
  // Add MBUF instructiosn to deferred list.
  int RsrcIdx =
      AMDGPU::getNamedOperandIdx(MI->getOpcode(), AMDGPU::OpName::srsrc);
  if (RsrcIdx != -1) {
    DeferredList.insert(MI);
  }
}

bool SIInstrWorklist::isDeferred(MachineInstr *MI) {
  return DeferredList.contains(MI);
}

// Legalize size mismatches between 16bit and 32bit registers in v2s copy
// lowering (change spgr to vgpr).
// This is mainly caused by 16bit SALU and 16bit VALU using reg with different
// size. Need to legalize the size of the operands during the vgpr lowering
// chain. This can be removed after we have sgpr16 in place
void SIInstrInfo::legalizeOperandsVALUt16(MachineInstr &MI, unsigned OpIdx,
                                          MachineRegisterInfo &MRI) const {
  if (!ST.useRealTrue16Insts())
    return;

  unsigned Opcode = MI.getOpcode();
  MachineBasicBlock *MBB = MI.getParent();
  // Legalize operands and check for size mismatch
  if (!OpIdx || OpIdx >= MI.getNumExplicitOperands() ||
      OpIdx >= get(Opcode).getNumOperands() ||
      get(Opcode).operands()[OpIdx].RegClass == -1)
    return;

  MachineOperand &Op = MI.getOperand(OpIdx);
  if (!Op.isReg() || !Op.getReg().isVirtual())
    return;

  const TargetRegisterClass *CurrRC = MRI.getRegClass(Op.getReg());
  if (!RI.isVGPRClass(CurrRC))
    return;

  unsigned RCID = get(Opcode).operands()[OpIdx].RegClass;
  const TargetRegisterClass *ExpectedRC = RI.getRegClass(RCID);
  if (RI.getMatchingSuperRegClass(CurrRC, ExpectedRC, AMDGPU::lo16)) {
    Op.setSubReg(AMDGPU::lo16);
  } else if (RI.getMatchingSuperRegClass(ExpectedRC, CurrRC, AMDGPU::lo16)) {
    const DebugLoc &DL = MI.getDebugLoc();
    Register NewDstReg = MRI.createVirtualRegister(&AMDGPU::VGPR_32RegClass);
    Register Undef = MRI.createVirtualRegister(&AMDGPU::VGPR_16RegClass);
    BuildMI(*MBB, MI, DL, get(AMDGPU::IMPLICIT_DEF), Undef);
    BuildMI(*MBB, MI, DL, get(AMDGPU::REG_SEQUENCE), NewDstReg)
        .addReg(Op.getReg())
        .addImm(AMDGPU::lo16)
        .addReg(Undef)
        .addImm(AMDGPU::hi16);
    Op.setReg(NewDstReg);
  }
}
void SIInstrInfo::legalizeOperandsVALUt16(MachineInstr &MI,
                                          MachineRegisterInfo &MRI) const {
  for (unsigned OpIdx = 1; OpIdx < MI.getNumExplicitOperands(); OpIdx++)
    legalizeOperandsVALUt16(MI, OpIdx, MRI);
}

void SIInstrInfo::moveToVALU(SIInstrWorklist &Worklist,
                             MachineDominatorTree *MDT) const {

  while (!Worklist.empty()) {
    MachineInstr &Inst = *Worklist.top();
    Worklist.erase_top();
    // Skip MachineInstr in the deferred list.
    if (Worklist.isDeferred(&Inst))
      continue;
    moveToVALUImpl(Worklist, MDT, Inst);
  }

  // Deferred list of instructions will be processed once
  // all the MachineInstr in the worklist are done.
  for (MachineInstr *Inst : Worklist.getDeferredList()) {
    moveToVALUImpl(Worklist, MDT, *Inst);
    assert(Worklist.empty() &&
           "Deferred MachineInstr are not supposed to re-populate worklist");
  }
}

void SIInstrInfo::moveToVALUImpl(SIInstrWorklist &Worklist,
                                 MachineDominatorTree *MDT,
                                 MachineInstr &Inst) const {

  MachineBasicBlock *MBB = Inst.getParent();
  if (!MBB)
    return;
  MachineRegisterInfo &MRI = MBB->getParent()->getRegInfo();
  unsigned Opcode = Inst.getOpcode();
  unsigned NewOpcode = getVALUOp(Inst);
  // Handle some special cases
  switch (Opcode) {
  default:
    break;
  case AMDGPU::S_ADD_I32:
  case AMDGPU::S_SUB_I32: {
    // FIXME: The u32 versions currently selected use the carry.
    bool Changed;
    MachineBasicBlock *CreatedBBTmp = nullptr;
    std::tie(Changed, CreatedBBTmp) = moveScalarAddSub(Worklist, Inst, MDT);
    if (Changed)
      return;

    // Default handling
    break;
  }

  case AMDGPU::S_MUL_U64:
    // Split s_mul_u64 in 32-bit vector multiplications.
    splitScalarSMulU64(Worklist, Inst, MDT);
    Inst.eraseFromParent();
    return;

  case AMDGPU::S_MUL_U64_U32_PSEUDO:
  case AMDGPU::S_MUL_I64_I32_PSEUDO:
    // This is a special case of s_mul_u64 where all the operands are either
    // zero extended or sign extended.
    splitScalarSMulPseudo(Worklist, Inst, MDT);
    Inst.eraseFromParent();
    return;

  case AMDGPU::S_AND_B64:
    splitScalar64BitBinaryOp(Worklist, Inst, AMDGPU::S_AND_B32, MDT);
    Inst.eraseFromParent();
    return;

  case AMDGPU::S_OR_B64:
    splitScalar64BitBinaryOp(Worklist, Inst, AMDGPU::S_OR_B32, MDT);
    Inst.eraseFromParent();
    return;

  case AMDGPU::S_XOR_B64:
    splitScalar64BitBinaryOp(Worklist, Inst, AMDGPU::S_XOR_B32, MDT);
    Inst.eraseFromParent();
    return;

  case AMDGPU::S_NAND_B64:
    splitScalar64BitBinaryOp(Worklist, Inst, AMDGPU::S_NAND_B32, MDT);
    Inst.eraseFromParent();
    return;

  case AMDGPU::S_NOR_B64:
    splitScalar64BitBinaryOp(Worklist, Inst, AMDGPU::S_NOR_B32, MDT);
    Inst.eraseFromParent();
    return;

  case AMDGPU::S_XNOR_B64:
    if (ST.hasDLInsts())
      splitScalar64BitBinaryOp(Worklist, Inst, AMDGPU::S_XNOR_B32, MDT);
    else
      splitScalar64BitXnor(Worklist, Inst, MDT);
    Inst.eraseFromParent();
    return;

  case AMDGPU::S_ANDN2_B64:
    splitScalar64BitBinaryOp(Worklist, Inst, AMDGPU::S_ANDN2_B32, MDT);
    Inst.eraseFromParent();
    return;

  case AMDGPU::S_ORN2_B64:
    splitScalar64BitBinaryOp(Worklist, Inst, AMDGPU::S_ORN2_B32, MDT);
    Inst.eraseFromParent();
    return;

  case AMDGPU::S_BREV_B64:
    splitScalar64BitUnaryOp(Worklist, Inst, AMDGPU::S_BREV_B32, true);
    Inst.eraseFromParent();
    return;

  case AMDGPU::S_NOT_B64:
    splitScalar64BitUnaryOp(Worklist, Inst, AMDGPU::S_NOT_B32);
    Inst.eraseFromParent();
    return;

  case AMDGPU::S_BCNT1_I32_B64:
    splitScalar64BitBCNT(Worklist, Inst);
    Inst.eraseFromParent();
    return;

  case AMDGPU::S_BFE_I64:
    splitScalar64BitBFE(Worklist, Inst);
    Inst.eraseFromParent();
    return;

  case AMDGPU::S_FLBIT_I32_B64:
    splitScalar64BitCountOp(Worklist, Inst, AMDGPU::V_FFBH_U32_e32);
    Inst.eraseFromParent();
    return;
  case AMDGPU::S_FF1_I32_B64:
    splitScalar64BitCountOp(Worklist, Inst, AMDGPU::V_FFBL_B32_e32);
    Inst.eraseFromParent();
    return;

  case AMDGPU::S_LSHL_B32:
    if (ST.hasOnlyRevVALUShifts()) {
      NewOpcode = AMDGPU::V_LSHLREV_B32_e64;
      swapOperands(Inst);
    }
    break;
  case AMDGPU::S_ASHR_I32:
    if (ST.hasOnlyRevVALUShifts()) {
      NewOpcode = AMDGPU::V_ASHRREV_I32_e64;
      swapOperands(Inst);
    }
    break;
  case AMDGPU::S_LSHR_B32:
    if (ST.hasOnlyRevVALUShifts()) {
      NewOpcode = AMDGPU::V_LSHRREV_B32_e64;
      swapOperands(Inst);
    }
    break;
  case AMDGPU::S_LSHL_B64:
    if (ST.hasOnlyRevVALUShifts()) {
      NewOpcode = ST.getGeneration() >= AMDGPUSubtarget::GFX12
                      ? AMDGPU::V_LSHLREV_B64_pseudo_e64
                      : AMDGPU::V_LSHLREV_B64_e64;
      swapOperands(Inst);
    }
    break;
  case AMDGPU::S_ASHR_I64:
    if (ST.hasOnlyRevVALUShifts()) {
      NewOpcode = AMDGPU::V_ASHRREV_I64_e64;
      swapOperands(Inst);
    }
    break;
  case AMDGPU::S_LSHR_B64:
    if (ST.hasOnlyRevVALUShifts()) {
      NewOpcode = AMDGPU::V_LSHRREV_B64_e64;
      swapOperands(Inst);
    }
    break;

  case AMDGPU::S_ABS_I32:
    lowerScalarAbs(Worklist, Inst);
    Inst.eraseFromParent();
    return;

  case AMDGPU::S_CBRANCH_SCC0:
  case AMDGPU::S_CBRANCH_SCC1: {
    // Clear unused bits of vcc
    Register CondReg = Inst.getOperand(1).getReg();
    bool IsSCC = CondReg == AMDGPU::SCC;
    Register VCC = RI.getVCC();
    Register EXEC = ST.isWave32() ? AMDGPU::EXEC_LO : AMDGPU::EXEC;
    unsigned Opc = ST.isWave32() ? AMDGPU::S_AND_B32 : AMDGPU::S_AND_B64;
    BuildMI(*MBB, Inst, Inst.getDebugLoc(), get(Opc), VCC)
        .addReg(EXEC)
        .addReg(IsSCC ? VCC : CondReg);
    Inst.removeOperand(1);
  } break;

  case AMDGPU::S_BFE_U64:
  case AMDGPU::S_BFM_B64:
    llvm_unreachable("Moving this op to VALU not implemented");

  case AMDGPU::S_PACK_LL_B32_B16:
  case AMDGPU::S_PACK_LH_B32_B16:
  case AMDGPU::S_PACK_HL_B32_B16:
  case AMDGPU::S_PACK_HH_B32_B16:
    movePackToVALU(Worklist, MRI, Inst);
    Inst.eraseFromParent();
    return;

  case AMDGPU::S_XNOR_B32:
    lowerScalarXnor(Worklist, Inst);
    Inst.eraseFromParent();
    return;

  case AMDGPU::S_NAND_B32:
    splitScalarNotBinop(Worklist, Inst, AMDGPU::S_AND_B32);
    Inst.eraseFromParent();
    return;

  case AMDGPU::S_NOR_B32:
    splitScalarNotBinop(Worklist, Inst, AMDGPU::S_OR_B32);
    Inst.eraseFromParent();
    return;

  case AMDGPU::S_ANDN2_B32:
    splitScalarBinOpN2(Worklist, Inst, AMDGPU::S_AND_B32);
    Inst.eraseFromParent();
    return;

  case AMDGPU::S_ORN2_B32:
    splitScalarBinOpN2(Worklist, Inst, AMDGPU::S_OR_B32);
    Inst.eraseFromParent();
    return;

  // TODO: remove as soon as everything is ready
  // to replace VGPR to SGPR copy with V_READFIRSTLANEs.
  // S_ADD/SUB_CO_PSEUDO as well as S_UADDO/USUBO_PSEUDO
  // can only be selected from the uniform SDNode.
  case AMDGPU::S_ADD_CO_PSEUDO:
  case AMDGPU::S_SUB_CO_PSEUDO: {
    unsigned Opc = (Inst.getOpcode() == AMDGPU::S_ADD_CO_PSEUDO)
                       ? AMDGPU::V_ADDC_U32_e64
                       : AMDGPU::V_SUBB_U32_e64;
    const auto *CarryRC = RI.getWaveMaskRegClass();

    Register CarryInReg = Inst.getOperand(4).getReg();
    if (!MRI.constrainRegClass(CarryInReg, CarryRC)) {
      Register NewCarryReg = MRI.createVirtualRegister(CarryRC);
      BuildMI(*MBB, Inst, Inst.getDebugLoc(), get(AMDGPU::COPY), NewCarryReg)
          .addReg(CarryInReg);
    }

    Register CarryOutReg = Inst.getOperand(1).getReg();

    Register DestReg = MRI.createVirtualRegister(RI.getEquivalentVGPRClass(
        MRI.getRegClass(Inst.getOperand(0).getReg())));
    MachineInstr *CarryOp =
        BuildMI(*MBB, &Inst, Inst.getDebugLoc(), get(Opc), DestReg)
            .addReg(CarryOutReg, RegState::Define)
            .add(Inst.getOperand(2))
            .add(Inst.getOperand(3))
            .addReg(CarryInReg)
            .addImm(0);
    legalizeOperands(*CarryOp);
    MRI.replaceRegWith(Inst.getOperand(0).getReg(), DestReg);
    addUsersToMoveToVALUWorklist(DestReg, MRI, Worklist);
    Inst.eraseFromParent();
  }
    return;
  case AMDGPU::S_UADDO_PSEUDO:
  case AMDGPU::S_USUBO_PSEUDO: {
    const DebugLoc &DL = Inst.getDebugLoc();
    MachineOperand &Dest0 = Inst.getOperand(0);
    MachineOperand &Dest1 = Inst.getOperand(1);
    MachineOperand &Src0 = Inst.getOperand(2);
    MachineOperand &Src1 = Inst.getOperand(3);

    unsigned Opc = (Inst.getOpcode() == AMDGPU::S_UADDO_PSEUDO)
                       ? AMDGPU::V_ADD_CO_U32_e64
                       : AMDGPU::V_SUB_CO_U32_e64;
    const TargetRegisterClass *NewRC =
        RI.getEquivalentVGPRClass(MRI.getRegClass(Dest0.getReg()));
    Register DestReg = MRI.createVirtualRegister(NewRC);
    MachineInstr *NewInstr = BuildMI(*MBB, &Inst, DL, get(Opc), DestReg)
                                 .addReg(Dest1.getReg(), RegState::Define)
                                 .add(Src0)
                                 .add(Src1)
                                 .addImm(0); // clamp bit

    legalizeOperands(*NewInstr, MDT);
    MRI.replaceRegWith(Dest0.getReg(), DestReg);
    addUsersToMoveToVALUWorklist(NewInstr->getOperand(0).getReg(), MRI,
                                 Worklist);
    Inst.eraseFromParent();
  }
    return;

  case AMDGPU::S_CSELECT_B32:
  case AMDGPU::S_CSELECT_B64:
    lowerSelect(Worklist, Inst, MDT);
    Inst.eraseFromParent();
    return;
  case AMDGPU::S_CMP_EQ_I32:
  case AMDGPU::S_CMP_LG_I32:
  case AMDGPU::S_CMP_GT_I32:
  case AMDGPU::S_CMP_GE_I32:
  case AMDGPU::S_CMP_LT_I32:
  case AMDGPU::S_CMP_LE_I32:
  case AMDGPU::S_CMP_EQ_U32:
  case AMDGPU::S_CMP_LG_U32:
  case AMDGPU::S_CMP_GT_U32:
  case AMDGPU::S_CMP_GE_U32:
  case AMDGPU::S_CMP_LT_U32:
  case AMDGPU::S_CMP_LE_U32:
  case AMDGPU::S_CMP_EQ_U64:
  case AMDGPU::S_CMP_LG_U64:
  case AMDGPU::S_CMP_LT_F32:
  case AMDGPU::S_CMP_EQ_F32:
  case AMDGPU::S_CMP_LE_F32:
  case AMDGPU::S_CMP_GT_F32:
  case AMDGPU::S_CMP_LG_F32:
  case AMDGPU::S_CMP_GE_F32:
  case AMDGPU::S_CMP_O_F32:
  case AMDGPU::S_CMP_U_F32:
  case AMDGPU::S_CMP_NGE_F32:
  case AMDGPU::S_CMP_NLG_F32:
  case AMDGPU::S_CMP_NGT_F32:
  case AMDGPU::S_CMP_NLE_F32:
  case AMDGPU::S_CMP_NEQ_F32:
  case AMDGPU::S_CMP_NLT_F32: {
    Register CondReg = MRI.createVirtualRegister(RI.getWaveMaskRegClass());
    auto NewInstr =
        BuildMI(*MBB, Inst, Inst.getDebugLoc(), get(NewOpcode), CondReg)
            .setMIFlags(Inst.getFlags());
    if (AMDGPU::getNamedOperandIdx(NewOpcode, AMDGPU::OpName::src0_modifiers) >=
        0) {
      NewInstr
          .addImm(0)               // src0_modifiers
          .add(Inst.getOperand(0)) // src0
          .addImm(0)               // src1_modifiers
          .add(Inst.getOperand(1)) // src1
          .addImm(0);              // clamp
    } else {
      NewInstr.add(Inst.getOperand(0)).add(Inst.getOperand(1));
    }
    legalizeOperands(*NewInstr, MDT);
    int SCCIdx = Inst.findRegisterDefOperandIdx(AMDGPU::SCC, /*TRI=*/nullptr);
    MachineOperand SCCOp = Inst.getOperand(SCCIdx);
    addSCCDefUsersToVALUWorklist(SCCOp, Inst, Worklist, CondReg);
    Inst.eraseFromParent();
    return;
  }
  case AMDGPU::S_CMP_LT_F16:
  case AMDGPU::S_CMP_EQ_F16:
  case AMDGPU::S_CMP_LE_F16:
  case AMDGPU::S_CMP_GT_F16:
  case AMDGPU::S_CMP_LG_F16:
  case AMDGPU::S_CMP_GE_F16:
  case AMDGPU::S_CMP_O_F16:
  case AMDGPU::S_CMP_U_F16:
  case AMDGPU::S_CMP_NGE_F16:
  case AMDGPU::S_CMP_NLG_F16:
  case AMDGPU::S_CMP_NGT_F16:
  case AMDGPU::S_CMP_NLE_F16:
  case AMDGPU::S_CMP_NEQ_F16:
  case AMDGPU::S_CMP_NLT_F16: {
    Register CondReg = MRI.createVirtualRegister(RI.getWaveMaskRegClass());
    auto NewInstr =
        BuildMI(*MBB, Inst, Inst.getDebugLoc(), get(NewOpcode), CondReg)
        .setMIFlags(Inst.getFlags());
    if (AMDGPU::hasNamedOperand(NewOpcode, AMDGPU::OpName::src0_modifiers)) {
      NewInstr
          .addImm(0)               // src0_modifiers
          .add(Inst.getOperand(0)) // src0
          .addImm(0)               // src1_modifiers
          .add(Inst.getOperand(1)) // src1
          .addImm(0);              // clamp
      if (AMDGPU::hasNamedOperand(NewOpcode, AMDGPU::OpName::op_sel))
        NewInstr.addImm(0); // op_sel0
    } else {
      NewInstr
          .add(Inst.getOperand(0))
          .add(Inst.getOperand(1));
    }
    legalizeOperandsVALUt16(*NewInstr, MRI);
    legalizeOperands(*NewInstr, MDT);
    int SCCIdx = Inst.findRegisterDefOperandIdx(AMDGPU::SCC, /*TRI=*/nullptr);
    MachineOperand SCCOp = Inst.getOperand(SCCIdx);
    addSCCDefUsersToVALUWorklist(SCCOp, Inst, Worklist, CondReg);
    Inst.eraseFromParent();
    return;
  }
  case AMDGPU::S_CVT_HI_F32_F16: {
    const DebugLoc &DL = Inst.getDebugLoc();
    Register TmpReg = MRI.createVirtualRegister(&AMDGPU::VGPR_32RegClass);
    Register NewDst = MRI.createVirtualRegister(&AMDGPU::VGPR_32RegClass);
    if (ST.useRealTrue16Insts()) {
      BuildMI(*MBB, Inst, DL, get(AMDGPU::COPY), TmpReg)
          .add(Inst.getOperand(1));
      BuildMI(*MBB, Inst, DL, get(NewOpcode), NewDst)
          .addImm(0) // src0_modifiers
          .addReg(TmpReg, 0, AMDGPU::hi16)
          .addImm(0)  // clamp
          .addImm(0)  // omod
          .addImm(0); // op_sel0
    } else {
      BuildMI(*MBB, Inst, DL, get(AMDGPU::V_LSHRREV_B32_e64), TmpReg)
          .addImm(16)
          .add(Inst.getOperand(1));
      BuildMI(*MBB, Inst, DL, get(NewOpcode), NewDst)
          .addImm(0) // src0_modifiers
          .addReg(TmpReg)
          .addImm(0)  // clamp
          .addImm(0); // omod
    }

    MRI.replaceRegWith(Inst.getOperand(0).getReg(), NewDst);
    addUsersToMoveToVALUWorklist(NewDst, MRI, Worklist);
    Inst.eraseFromParent();
    return;
  }
  case AMDGPU::S_MINIMUM_F32:
  case AMDGPU::S_MAXIMUM_F32: {
    const DebugLoc &DL = Inst.getDebugLoc();
    Register NewDst = MRI.createVirtualRegister(&AMDGPU::VGPR_32RegClass);
    MachineInstr *NewInstr = BuildMI(*MBB, Inst, DL, get(NewOpcode), NewDst)
                                 .addImm(0) // src0_modifiers
                                 .add(Inst.getOperand(1))
                                 .addImm(0) // src1_modifiers
                                 .add(Inst.getOperand(2))
                                 .addImm(0)  // clamp
                                 .addImm(0); // omod
    MRI.replaceRegWith(Inst.getOperand(0).getReg(), NewDst);

    legalizeOperands(*NewInstr, MDT);
    addUsersToMoveToVALUWorklist(NewDst, MRI, Worklist);
    Inst.eraseFromParent();
    return;
  }
  case AMDGPU::S_MINIMUM_F16:
  case AMDGPU::S_MAXIMUM_F16: {
    const DebugLoc &DL = Inst.getDebugLoc();
    Register NewDst = MRI.createVirtualRegister(ST.useRealTrue16Insts()
                                                    ? &AMDGPU::VGPR_16RegClass
                                                    : &AMDGPU::VGPR_32RegClass);
    MachineInstr *NewInstr = BuildMI(*MBB, Inst, DL, get(NewOpcode), NewDst)
                                 .addImm(0) // src0_modifiers
                                 .add(Inst.getOperand(1))
                                 .addImm(0) // src1_modifiers
                                 .add(Inst.getOperand(2))
                                 .addImm(0)  // clamp
                                 .addImm(0)  // omod
                                 .addImm(0); // opsel0
    MRI.replaceRegWith(Inst.getOperand(0).getReg(), NewDst);
    legalizeOperandsVALUt16(*NewInstr, MRI);
    legalizeOperands(*NewInstr, MDT);
    addUsersToMoveToVALUWorklist(NewDst, MRI, Worklist);
    Inst.eraseFromParent();
    return;
  }
  case AMDGPU::V_S_EXP_F16_e64:
  case AMDGPU::V_S_LOG_F16_e64:
  case AMDGPU::V_S_RCP_F16_e64:
  case AMDGPU::V_S_RSQ_F16_e64:
  case AMDGPU::V_S_SQRT_F16_e64: {
    const DebugLoc &DL = Inst.getDebugLoc();
    Register NewDst = MRI.createVirtualRegister(ST.useRealTrue16Insts()
                                                    ? &AMDGPU::VGPR_16RegClass
                                                    : &AMDGPU::VGPR_32RegClass);
    auto NewInstr = BuildMI(*MBB, Inst, DL, get(NewOpcode), NewDst)
                        .add(Inst.getOperand(1)) // src0_modifiers
                        .add(Inst.getOperand(2))
                        .add(Inst.getOperand(3)) // clamp
                        .add(Inst.getOperand(4)) // omod
                        .setMIFlags(Inst.getFlags());
    if (AMDGPU::hasNamedOperand(NewOpcode, AMDGPU::OpName::op_sel))
      NewInstr.addImm(0); // opsel0
    MRI.replaceRegWith(Inst.getOperand(0).getReg(), NewDst);
    legalizeOperandsVALUt16(*NewInstr, MRI);
    legalizeOperands(*NewInstr, MDT);
    addUsersToMoveToVALUWorklist(NewDst, MRI, Worklist);
    Inst.eraseFromParent();
    return;
  }
  }

  if (NewOpcode == AMDGPU::INSTRUCTION_LIST_END) {
    // We cannot move this instruction to the VALU, so we should try to
    // legalize its operands instead.
    legalizeOperands(Inst, MDT);
    return;
  }
  // Handle converting generic instructions like COPY-to-SGPR into
  // COPY-to-VGPR.
  if (NewOpcode == Opcode) {
    Register DstReg = Inst.getOperand(0).getReg();
    const TargetRegisterClass *NewDstRC = getDestEquivalentVGPRClass(Inst);

    // If it's a copy of a VGPR to a physical SGPR, insert a V_READFIRSTLANE and
    // hope for the best.
    if (Inst.isCopy() && DstReg.isPhysical() &&
        RI.isVGPR(MRI, Inst.getOperand(1).getReg())) {
      // TODO: Only works for 32 bit registers.
      if (MRI.constrainRegClass(DstReg, &AMDGPU::SReg_32_XM0RegClass)) {
        BuildMI(*Inst.getParent(), &Inst, Inst.getDebugLoc(),
                get(AMDGPU::V_READFIRSTLANE_B32), DstReg)
            .add(Inst.getOperand(1));
      } else {
        Register NewDst =
            MRI.createVirtualRegister(&AMDGPU::SReg_32_XM0RegClass);
        BuildMI(*Inst.getParent(), &Inst, Inst.getDebugLoc(),
                get(AMDGPU::V_READFIRSTLANE_B32), NewDst)
            .add(Inst.getOperand(1));
        BuildMI(*Inst.getParent(), &Inst, Inst.getDebugLoc(), get(AMDGPU::COPY),
                DstReg)
            .addReg(NewDst);
      }
      Inst.eraseFromParent();
      return;
    }

    if (Inst.isCopy() && Inst.getOperand(1).getReg().isVirtual() &&
        NewDstRC == RI.getRegClassForReg(MRI, Inst.getOperand(1).getReg())) {
      // Instead of creating a copy where src and dst are the same register
      // class, we just replace all uses of dst with src.  These kinds of
      // copies interfere with the heuristics MachineSink uses to decide
      // whether or not to split a critical edge.  Since the pass assumes
      // that copies will end up as machine instructions and not be
      // eliminated.
      addUsersToMoveToVALUWorklist(DstReg, MRI, Worklist);
      Register NewDstReg = Inst.getOperand(1).getReg();
      MRI.replaceRegWith(DstReg, NewDstReg);
      MRI.clearKillFlags(NewDstReg);
      Inst.getOperand(0).setReg(DstReg);
      // Make sure we don't leave around a dead VGPR->SGPR copy. Normally
      // these are deleted later, but at -O0 it would leave a suspicious
      // looking illegal copy of an undef register.
      for (unsigned I = Inst.getNumOperands() - 1; I != 0; --I)
        Inst.removeOperand(I);
      Inst.setDesc(get(AMDGPU::IMPLICIT_DEF));
      // Legalize t16 operand since replaceReg is called after addUsersToVALU
      for (MachineOperand &MO :
           make_early_inc_range(MRI.use_operands(NewDstReg))) {
        legalizeOperandsVALUt16(*MO.getParent(), MRI);
      }
      return;
    }

    // If this is a v2s copy between 16bit and 32bit reg,
    // replace vgpr copy to reg_sequence/extract_subreg
    // This can be remove after we have sgpr16 in place
    if (ST.useRealTrue16Insts() && Inst.isCopy() &&
        Inst.getOperand(1).getReg().isVirtual() &&
        RI.isVGPR(MRI, Inst.getOperand(1).getReg())) {
      const TargetRegisterClass *SrcRegRC = getOpRegClass(Inst, 1);
      if (RI.getMatchingSuperRegClass(NewDstRC, SrcRegRC, AMDGPU::lo16)) {
        Register NewDstReg = MRI.createVirtualRegister(NewDstRC);
        Register Undef = MRI.createVirtualRegister(&AMDGPU::VGPR_16RegClass);
        BuildMI(*Inst.getParent(), &Inst, Inst.getDebugLoc(),
                get(AMDGPU::IMPLICIT_DEF), Undef);
        BuildMI(*Inst.getParent(), &Inst, Inst.getDebugLoc(),
                get(AMDGPU::REG_SEQUENCE), NewDstReg)
            .addReg(Inst.getOperand(1).getReg())
            .addImm(AMDGPU::lo16)
            .addReg(Undef)
            .addImm(AMDGPU::hi16);
        Inst.eraseFromParent();
        MRI.replaceRegWith(DstReg, NewDstReg);
        addUsersToMoveToVALUWorklist(NewDstReg, MRI, Worklist);
        return;
      } else if (RI.getMatchingSuperRegClass(SrcRegRC, NewDstRC,
                                             AMDGPU::lo16)) {
        Inst.getOperand(1).setSubReg(AMDGPU::lo16);
        Register NewDstReg = MRI.createVirtualRegister(NewDstRC);
        MRI.replaceRegWith(DstReg, NewDstReg);
        addUsersToMoveToVALUWorklist(NewDstReg, MRI, Worklist);
        return;
      }
    }

    Register NewDstReg = MRI.createVirtualRegister(NewDstRC);
    MRI.replaceRegWith(DstReg, NewDstReg);
    legalizeOperands(Inst, MDT);
    addUsersToMoveToVALUWorklist(NewDstReg, MRI, Worklist);
    return;
  }

  // Use the new VALU Opcode.
  auto NewInstr = BuildMI(*MBB, Inst, Inst.getDebugLoc(), get(NewOpcode))
                      .setMIFlags(Inst.getFlags());
  if (isVOP3(NewOpcode) && !isVOP3(Opcode)) {
    // Intersperse VOP3 modifiers among the SALU operands.
    NewInstr->addOperand(Inst.getOperand(0));
    if (AMDGPU::getNamedOperandIdx(NewOpcode,
                                   AMDGPU::OpName::src0_modifiers) >= 0)
      NewInstr.addImm(0);
    if (AMDGPU::hasNamedOperand(NewOpcode, AMDGPU::OpName::src0)) {
      MachineOperand Src = Inst.getOperand(1);
      NewInstr->addOperand(Src);
    }

    if (Opcode == AMDGPU::S_SEXT_I32_I8 || Opcode == AMDGPU::S_SEXT_I32_I16) {
      // We are converting these to a BFE, so we need to add the missing
      // operands for the size and offset.
      unsigned Size = (Opcode == AMDGPU::S_SEXT_I32_I8) ? 8 : 16;
      NewInstr.addImm(0);
      NewInstr.addImm(Size);
    } else if (Opcode == AMDGPU::S_BCNT1_I32_B32) {
      // The VALU version adds the second operand to the result, so insert an
      // extra 0 operand.
      NewInstr.addImm(0);
    } else if (Opcode == AMDGPU::S_BFE_I32 || Opcode == AMDGPU::S_BFE_U32) {
      const MachineOperand &OffsetWidthOp = Inst.getOperand(2);
      // If we need to move this to VGPRs, we need to unpack the second
      // operand back into the 2 separate ones for bit offset and width.
      assert(OffsetWidthOp.isImm() &&
             "Scalar BFE is only implemented for constant width and offset");
      uint32_t Imm = OffsetWidthOp.getImm();

      uint32_t Offset = Imm & 0x3f;               // Extract bits [5:0].
      uint32_t BitWidth = (Imm & 0x7f0000) >> 16; // Extract bits [22:16].
      NewInstr.addImm(Offset);
      NewInstr.addImm(BitWidth);
    } else {
      if (AMDGPU::getNamedOperandIdx(NewOpcode,
                                     AMDGPU::OpName::src1_modifiers) >= 0)
        NewInstr.addImm(0);
      if (AMDGPU::getNamedOperandIdx(NewOpcode, AMDGPU::OpName::src1) >= 0)
        NewInstr->addOperand(Inst.getOperand(2));
      if (AMDGPU::getNamedOperandIdx(NewOpcode,
                                     AMDGPU::OpName::src2_modifiers) >= 0)
        NewInstr.addImm(0);
      if (AMDGPU::getNamedOperandIdx(NewOpcode, AMDGPU::OpName::src2) >= 0)
        NewInstr->addOperand(Inst.getOperand(3));
      if (AMDGPU::getNamedOperandIdx(NewOpcode, AMDGPU::OpName::clamp) >= 0)
        NewInstr.addImm(0);
      if (AMDGPU::getNamedOperandIdx(NewOpcode, AMDGPU::OpName::omod) >= 0)
        NewInstr.addImm(0);
      if (AMDGPU::getNamedOperandIdx(NewOpcode, AMDGPU::OpName::op_sel) >= 0)
        NewInstr.addImm(0);
    }
  } else {
    // Just copy the SALU operands.
    for (const MachineOperand &Op : Inst.explicit_operands())
      NewInstr->addOperand(Op);
  }

  // Remove any references to SCC. Vector instructions can't read from it, and
  // We're just about to add the implicit use / defs of VCC, and we don't want
  // both.
  for (MachineOperand &Op : Inst.implicit_operands()) {
    if (Op.getReg() == AMDGPU::SCC) {
      // Only propagate through live-def of SCC.
      if (Op.isDef() && !Op.isDead())
        addSCCDefUsersToVALUWorklist(Op, Inst, Worklist);
      if (Op.isUse())
        addSCCDefsToVALUWorklist(NewInstr, Worklist);
    }
  }
  Inst.eraseFromParent();
  Register NewDstReg;
  if (NewInstr->getOperand(0).isReg() && NewInstr->getOperand(0).isDef()) {
    Register DstReg = NewInstr->getOperand(0).getReg();
    assert(DstReg.isVirtual());
    // Update the destination register class.
    const TargetRegisterClass *NewDstRC = getDestEquivalentVGPRClass(*NewInstr);
    assert(NewDstRC);
    NewDstReg = MRI.createVirtualRegister(NewDstRC);
    MRI.replaceRegWith(DstReg, NewDstReg);
  }
  fixImplicitOperands(*NewInstr);

  legalizeOperandsVALUt16(*NewInstr, MRI);

  // Legalize the operands
  legalizeOperands(*NewInstr, MDT);
  if (NewDstReg)
    addUsersToMoveToVALUWorklist(NewDstReg, MRI, Worklist);
}

// Add/sub require special handling to deal with carry outs.
std::pair<bool, MachineBasicBlock *>
SIInstrInfo::moveScalarAddSub(SIInstrWorklist &Worklist, MachineInstr &Inst,
                              MachineDominatorTree *MDT) const {
  if (ST.hasAddNoCarry()) {
    // Assume there is no user of scc since we don't select this in that case.
    // Since scc isn't used, it doesn't really matter if the i32 or u32 variant
    // is used.

    MachineBasicBlock &MBB = *Inst.getParent();
    MachineRegisterInfo &MRI = MBB.getParent()->getRegInfo();

    Register OldDstReg = Inst.getOperand(0).getReg();
    Register ResultReg = MRI.createVirtualRegister(&AMDGPU::VGPR_32RegClass);

    unsigned Opc = Inst.getOpcode();
    assert(Opc == AMDGPU::S_ADD_I32 || Opc == AMDGPU::S_SUB_I32);

    unsigned NewOpc = Opc == AMDGPU::S_ADD_I32 ?
      AMDGPU::V_ADD_U32_e64 : AMDGPU::V_SUB_U32_e64;

    assert(Inst.getOperand(3).getReg() == AMDGPU::SCC);
    Inst.removeOperand(3);

    Inst.setDesc(get(NewOpc));
    Inst.addOperand(MachineOperand::CreateImm(0)); // clamp bit
    Inst.addImplicitDefUseOperands(*MBB.getParent());
    MRI.replaceRegWith(OldDstReg, ResultReg);
    MachineBasicBlock *NewBB = legalizeOperands(Inst, MDT);

    addUsersToMoveToVALUWorklist(ResultReg, MRI, Worklist);
    return std::pair(true, NewBB);
  }

  return std::pair(false, nullptr);
}

void SIInstrInfo::lowerSelect(SIInstrWorklist &Worklist, MachineInstr &Inst,
                              MachineDominatorTree *MDT) const {

  MachineBasicBlock &MBB = *Inst.getParent();
  MachineRegisterInfo &MRI = MBB.getParent()->getRegInfo();
  MachineBasicBlock::iterator MII = Inst;
  DebugLoc DL = Inst.getDebugLoc();

  MachineOperand &Dest = Inst.getOperand(0);
  MachineOperand &Src0 = Inst.getOperand(1);
  MachineOperand &Src1 = Inst.getOperand(2);
  MachineOperand &Cond = Inst.getOperand(3);

  Register CondReg = Cond.getReg();
  bool IsSCC = (CondReg == AMDGPU::SCC);

  // If this is a trivial select where the condition is effectively not SCC
  // (CondReg is a source of copy to SCC), then the select is semantically
  // equivalent to copying CondReg. Hence, there is no need to create
  // V_CNDMASK, we can just use that and bail out.
  if (!IsSCC && Src0.isImm() && (Src0.getImm() == -1) && Src1.isImm() &&
      (Src1.getImm() == 0)) {
    MRI.replaceRegWith(Dest.getReg(), CondReg);
    return;
  }

  Register NewCondReg = CondReg;
  if (IsSCC) {
    const TargetRegisterClass *TC = RI.getWaveMaskRegClass();
    NewCondReg = MRI.createVirtualRegister(TC);

    // Now look for the closest SCC def if it is a copy
    // replacing the CondReg with the COPY source register
    bool CopyFound = false;
    for (MachineInstr &CandI :
         make_range(std::next(MachineBasicBlock::reverse_iterator(Inst)),
                    Inst.getParent()->rend())) {
      if (CandI.findRegisterDefOperandIdx(AMDGPU::SCC, &RI, false, false) !=
          -1) {
        if (CandI.isCopy() && CandI.getOperand(0).getReg() == AMDGPU::SCC) {
          BuildMI(MBB, MII, DL, get(AMDGPU::COPY), NewCondReg)
              .addReg(CandI.getOperand(1).getReg());
          CopyFound = true;
        }
        break;
      }
    }
    if (!CopyFound) {
      // SCC def is not a copy
      // Insert a trivial select instead of creating a copy, because a copy from
      // SCC would semantically mean just copying a single bit, but we may need
      // the result to be a vector condition mask that needs preserving.
      unsigned Opcode =
          ST.isWave64() ? AMDGPU::S_CSELECT_B64 : AMDGPU::S_CSELECT_B32;
      auto NewSelect =
          BuildMI(MBB, MII, DL, get(Opcode), NewCondReg).addImm(-1).addImm(0);
      NewSelect->getOperand(3).setIsUndef(Cond.isUndef());
    }
  }

  Register NewDestReg = MRI.createVirtualRegister(
      RI.getEquivalentVGPRClass(MRI.getRegClass(Dest.getReg())));
  MachineInstr *NewInst;
  if (Inst.getOpcode() == AMDGPU::S_CSELECT_B32) {
    NewInst = BuildMI(MBB, MII, DL, get(AMDGPU::V_CNDMASK_B32_e64), NewDestReg)
                  .addImm(0)
                  .add(Src1) // False
                  .addImm(0)
                  .add(Src0) // True
                  .addReg(NewCondReg);
  } else {
    NewInst =
        BuildMI(MBB, MII, DL, get(AMDGPU::V_CNDMASK_B64_PSEUDO), NewDestReg)
            .add(Src1) // False
            .add(Src0) // True
            .addReg(NewCondReg);
  }
  MRI.replaceRegWith(Dest.getReg(), NewDestReg);
  legalizeOperands(*NewInst, MDT);
  addUsersToMoveToVALUWorklist(NewDestReg, MRI, Worklist);
}

void SIInstrInfo::lowerScalarAbs(SIInstrWorklist &Worklist,
                                 MachineInstr &Inst) const {
  MachineBasicBlock &MBB = *Inst.getParent();
  MachineRegisterInfo &MRI = MBB.getParent()->getRegInfo();
  MachineBasicBlock::iterator MII = Inst;
  DebugLoc DL = Inst.getDebugLoc();

  MachineOperand &Dest = Inst.getOperand(0);
  MachineOperand &Src = Inst.getOperand(1);
  Register TmpReg = MRI.createVirtualRegister(&AMDGPU::VGPR_32RegClass);
  Register ResultReg = MRI.createVirtualRegister(&AMDGPU::VGPR_32RegClass);

  unsigned SubOp = ST.hasAddNoCarry() ?
    AMDGPU::V_SUB_U32_e32 : AMDGPU::V_SUB_CO_U32_e32;

  BuildMI(MBB, MII, DL, get(SubOp), TmpReg)
    .addImm(0)
    .addReg(Src.getReg());

  BuildMI(MBB, MII, DL, get(AMDGPU::V_MAX_I32_e64), ResultReg)
    .addReg(Src.getReg())
    .addReg(TmpReg);

  MRI.replaceRegWith(Dest.getReg(), ResultReg);
  addUsersToMoveToVALUWorklist(ResultReg, MRI, Worklist);
}

void SIInstrInfo::lowerScalarXnor(SIInstrWorklist &Worklist,
                                  MachineInstr &Inst) const {
  MachineBasicBlock &MBB = *Inst.getParent();
  MachineRegisterInfo &MRI = MBB.getParent()->getRegInfo();
  MachineBasicBlock::iterator MII = Inst;
  const DebugLoc &DL = Inst.getDebugLoc();

  MachineOperand &Dest = Inst.getOperand(0);
  MachineOperand &Src0 = Inst.getOperand(1);
  MachineOperand &Src1 = Inst.getOperand(2);

  if (ST.hasDLInsts()) {
    Register NewDest = MRI.createVirtualRegister(&AMDGPU::VGPR_32RegClass);
    legalizeGenericOperand(MBB, MII, &AMDGPU::VGPR_32RegClass, Src0, MRI, DL);
    legalizeGenericOperand(MBB, MII, &AMDGPU::VGPR_32RegClass, Src1, MRI, DL);

    BuildMI(MBB, MII, DL, get(AMDGPU::V_XNOR_B32_e64), NewDest)
      .add(Src0)
      .add(Src1);

    MRI.replaceRegWith(Dest.getReg(), NewDest);
    addUsersToMoveToVALUWorklist(NewDest, MRI, Worklist);
  } else {
    // Using the identity !(x ^ y) == (!x ^ y) == (x ^ !y), we can
    // invert either source and then perform the XOR. If either source is a
    // scalar register, then we can leave the inversion on the scalar unit to
    // achieve a better distribution of scalar and vector instructions.
    bool Src0IsSGPR = Src0.isReg() &&
                      RI.isSGPRClass(MRI.getRegClass(Src0.getReg()));
    bool Src1IsSGPR = Src1.isReg() &&
                      RI.isSGPRClass(MRI.getRegClass(Src1.getReg()));
    MachineInstr *Xor;
    Register Temp = MRI.createVirtualRegister(&AMDGPU::SReg_32RegClass);
    Register NewDest = MRI.createVirtualRegister(&AMDGPU::SReg_32RegClass);

    // Build a pair of scalar instructions and add them to the work list.
    // The next iteration over the work list will lower these to the vector
    // unit as necessary.
    if (Src0IsSGPR) {
      BuildMI(MBB, MII, DL, get(AMDGPU::S_NOT_B32), Temp).add(Src0);
      Xor = BuildMI(MBB, MII, DL, get(AMDGPU::S_XOR_B32), NewDest)
      .addReg(Temp)
      .add(Src1);
    } else if (Src1IsSGPR) {
      BuildMI(MBB, MII, DL, get(AMDGPU::S_NOT_B32), Temp).add(Src1);
      Xor = BuildMI(MBB, MII, DL, get(AMDGPU::S_XOR_B32), NewDest)
      .add(Src0)
      .addReg(Temp);
    } else {
      Xor = BuildMI(MBB, MII, DL, get(AMDGPU::S_XOR_B32), Temp)
        .add(Src0)
        .add(Src1);
      MachineInstr *Not =
          BuildMI(MBB, MII, DL, get(AMDGPU::S_NOT_B32), NewDest).addReg(Temp);
      Worklist.insert(Not);
    }

    MRI.replaceRegWith(Dest.getReg(), NewDest);

    Worklist.insert(Xor);

    addUsersToMoveToVALUWorklist(NewDest, MRI, Worklist);
  }
}

void SIInstrInfo::splitScalarNotBinop(SIInstrWorklist &Worklist,
                                      MachineInstr &Inst,
                                      unsigned Opcode) const {
  MachineBasicBlock &MBB = *Inst.getParent();
  MachineRegisterInfo &MRI = MBB.getParent()->getRegInfo();
  MachineBasicBlock::iterator MII = Inst;
  const DebugLoc &DL = Inst.getDebugLoc();

  MachineOperand &Dest = Inst.getOperand(0);
  MachineOperand &Src0 = Inst.getOperand(1);
  MachineOperand &Src1 = Inst.getOperand(2);

  Register NewDest = MRI.createVirtualRegister(&AMDGPU::SReg_32RegClass);
  Register Interm = MRI.createVirtualRegister(&AMDGPU::SReg_32RegClass);

  MachineInstr &Op = *BuildMI(MBB, MII, DL, get(Opcode), Interm)
    .add(Src0)
    .add(Src1);

  MachineInstr &Not = *BuildMI(MBB, MII, DL, get(AMDGPU::S_NOT_B32), NewDest)
    .addReg(Interm);

  Worklist.insert(&Op);
  Worklist.insert(&Not);

  MRI.replaceRegWith(Dest.getReg(), NewDest);
  addUsersToMoveToVALUWorklist(NewDest, MRI, Worklist);
}

void SIInstrInfo::splitScalarBinOpN2(SIInstrWorklist &Worklist,
                                     MachineInstr &Inst,
                                     unsigned Opcode) const {
  MachineBasicBlock &MBB = *Inst.getParent();
  MachineRegisterInfo &MRI = MBB.getParent()->getRegInfo();
  MachineBasicBlock::iterator MII = Inst;
  const DebugLoc &DL = Inst.getDebugLoc();

  MachineOperand &Dest = Inst.getOperand(0);
  MachineOperand &Src0 = Inst.getOperand(1);
  MachineOperand &Src1 = Inst.getOperand(2);

  Register NewDest = MRI.createVirtualRegister(&AMDGPU::SReg_32_XM0RegClass);
  Register Interm = MRI.createVirtualRegister(&AMDGPU::SReg_32_XM0RegClass);

  MachineInstr &Not = *BuildMI(MBB, MII, DL, get(AMDGPU::S_NOT_B32), Interm)
    .add(Src1);

  MachineInstr &Op = *BuildMI(MBB, MII, DL, get(Opcode), NewDest)
    .add(Src0)
    .addReg(Interm);

  Worklist.insert(&Not);
  Worklist.insert(&Op);

  MRI.replaceRegWith(Dest.getReg(), NewDest);
  addUsersToMoveToVALUWorklist(NewDest, MRI, Worklist);
}

void SIInstrInfo::splitScalar64BitUnaryOp(SIInstrWorklist &Worklist,
                                          MachineInstr &Inst, unsigned Opcode,
                                          bool Swap) const {
  MachineBasicBlock &MBB = *Inst.getParent();
  MachineRegisterInfo &MRI = MBB.getParent()->getRegInfo();

  MachineOperand &Dest = Inst.getOperand(0);
  MachineOperand &Src0 = Inst.getOperand(1);
  DebugLoc DL = Inst.getDebugLoc();

  MachineBasicBlock::iterator MII = Inst;

  const MCInstrDesc &InstDesc = get(Opcode);
  const TargetRegisterClass *Src0RC = Src0.isReg() ?
    MRI.getRegClass(Src0.getReg()) :
    &AMDGPU::SGPR_32RegClass;

  const TargetRegisterClass *Src0SubRC =
      RI.getSubRegisterClass(Src0RC, AMDGPU::sub0);

  MachineOperand SrcReg0Sub0 = buildExtractSubRegOrImm(MII, MRI, Src0, Src0RC,
                                                       AMDGPU::sub0, Src0SubRC);

  const TargetRegisterClass *DestRC = MRI.getRegClass(Dest.getReg());
  const TargetRegisterClass *NewDestRC = RI.getEquivalentVGPRClass(DestRC);
  const TargetRegisterClass *NewDestSubRC =
      RI.getSubRegisterClass(NewDestRC, AMDGPU::sub0);

  Register DestSub0 = MRI.createVirtualRegister(NewDestSubRC);
  MachineInstr &LoHalf = *BuildMI(MBB, MII, DL, InstDesc, DestSub0).add(SrcReg0Sub0);

  MachineOperand SrcReg0Sub1 = buildExtractSubRegOrImm(MII, MRI, Src0, Src0RC,
                                                       AMDGPU::sub1, Src0SubRC);

  Register DestSub1 = MRI.createVirtualRegister(NewDestSubRC);
  MachineInstr &HiHalf = *BuildMI(MBB, MII, DL, InstDesc, DestSub1).add(SrcReg0Sub1);

  if (Swap)
    std::swap(DestSub0, DestSub1);

  Register FullDestReg = MRI.createVirtualRegister(NewDestRC);
  BuildMI(MBB, MII, DL, get(TargetOpcode::REG_SEQUENCE), FullDestReg)
    .addReg(DestSub0)
    .addImm(AMDGPU::sub0)
    .addReg(DestSub1)
    .addImm(AMDGPU::sub1);

  MRI.replaceRegWith(Dest.getReg(), FullDestReg);

  Worklist.insert(&LoHalf);
  Worklist.insert(&HiHalf);

  // We don't need to legalizeOperands here because for a single operand, src0
  // will support any kind of input.

  // Move all users of this moved value.
  addUsersToMoveToVALUWorklist(FullDestReg, MRI, Worklist);
}

// There is not a vector equivalent of s_mul_u64. For this reason, we need to
// split the s_mul_u64 in 32-bit vector multiplications.
void SIInstrInfo::splitScalarSMulU64(SIInstrWorklist &Worklist,
                                     MachineInstr &Inst,
                                     MachineDominatorTree *MDT) const {
  MachineBasicBlock &MBB = *Inst.getParent();
  MachineRegisterInfo &MRI = MBB.getParent()->getRegInfo();

  Register FullDestReg = MRI.createVirtualRegister(&AMDGPU::VReg_64RegClass);
  Register DestSub0 = MRI.createVirtualRegister(&AMDGPU::VGPR_32RegClass);
  Register DestSub1 = MRI.createVirtualRegister(&AMDGPU::VGPR_32RegClass);

  MachineOperand &Dest = Inst.getOperand(0);
  MachineOperand &Src0 = Inst.getOperand(1);
  MachineOperand &Src1 = Inst.getOperand(2);
  const DebugLoc &DL = Inst.getDebugLoc();
  MachineBasicBlock::iterator MII = Inst;

  const TargetRegisterClass *Src0RC = MRI.getRegClass(Src0.getReg());
  const TargetRegisterClass *Src1RC = MRI.getRegClass(Src1.getReg());
  const TargetRegisterClass *Src0SubRC =
      RI.getSubRegisterClass(Src0RC, AMDGPU::sub0);
  if (RI.isSGPRClass(Src0SubRC))
    Src0SubRC = RI.getEquivalentVGPRClass(Src0SubRC);
  const TargetRegisterClass *Src1SubRC =
      RI.getSubRegisterClass(Src1RC, AMDGPU::sub0);
  if (RI.isSGPRClass(Src1SubRC))
    Src1SubRC = RI.getEquivalentVGPRClass(Src1SubRC);

  // First, we extract the low 32-bit and high 32-bit values from each of the
  // operands.
  MachineOperand Op0L =
      buildExtractSubRegOrImm(MII, MRI, Src0, Src0RC, AMDGPU::sub0, Src0SubRC);
  MachineOperand Op1L =
      buildExtractSubRegOrImm(MII, MRI, Src1, Src1RC, AMDGPU::sub0, Src1SubRC);
  MachineOperand Op0H =
      buildExtractSubRegOrImm(MII, MRI, Src0, Src0RC, AMDGPU::sub1, Src0SubRC);
  MachineOperand Op1H =
      buildExtractSubRegOrImm(MII, MRI, Src1, Src1RC, AMDGPU::sub1, Src1SubRC);

  // The multilication is done as follows:
  //
  //                            Op1H  Op1L
  //                          * Op0H  Op0L
  //                       --------------------
  //                       Op1H*Op0L  Op1L*Op0L
  //          + Op1H*Op0H  Op1L*Op0H
  // -----------------------------------------
  // (Op1H*Op0L + Op1L*Op0H + carry)  Op1L*Op0L
  //
  //  We drop Op1H*Op0H because the result of the multiplication is a 64-bit
  //  value and that would overflow.
  //  The low 32-bit value is Op1L*Op0L.
  //  The high 32-bit value is Op1H*Op0L + Op1L*Op0H + carry (from Op1L*Op0L).

  Register Op1L_Op0H_Reg = MRI.createVirtualRegister(&AMDGPU::VGPR_32RegClass);
  MachineInstr *Op1L_Op0H =
      BuildMI(MBB, MII, DL, get(AMDGPU::V_MUL_LO_U32_e64), Op1L_Op0H_Reg)
          .add(Op1L)
          .add(Op0H);

  Register Op1H_Op0L_Reg = MRI.createVirtualRegister(&AMDGPU::VGPR_32RegClass);
  MachineInstr *Op1H_Op0L =
      BuildMI(MBB, MII, DL, get(AMDGPU::V_MUL_LO_U32_e64), Op1H_Op0L_Reg)
          .add(Op1H)
          .add(Op0L);

  Register CarryReg = MRI.createVirtualRegister(&AMDGPU::VGPR_32RegClass);
  MachineInstr *Carry =
      BuildMI(MBB, MII, DL, get(AMDGPU::V_MUL_HI_U32_e64), CarryReg)
          .add(Op1L)
          .add(Op0L);

  MachineInstr *LoHalf =
      BuildMI(MBB, MII, DL, get(AMDGPU::V_MUL_LO_U32_e64), DestSub0)
          .add(Op1L)
          .add(Op0L);

  Register AddReg = MRI.createVirtualRegister(&AMDGPU::VGPR_32RegClass);
  MachineInstr *Add = BuildMI(MBB, MII, DL, get(AMDGPU::V_ADD_U32_e32), AddReg)
                          .addReg(Op1L_Op0H_Reg)
                          .addReg(Op1H_Op0L_Reg);

  MachineInstr *HiHalf =
      BuildMI(MBB, MII, DL, get(AMDGPU::V_ADD_U32_e32), DestSub1)
          .addReg(AddReg)
          .addReg(CarryReg);

  BuildMI(MBB, MII, DL, get(TargetOpcode::REG_SEQUENCE), FullDestReg)
      .addReg(DestSub0)
      .addImm(AMDGPU::sub0)
      .addReg(DestSub1)
      .addImm(AMDGPU::sub1);

  MRI.replaceRegWith(Dest.getReg(), FullDestReg);

  // Try to legalize the operands in case we need to swap the order to keep it
  // valid.
  legalizeOperands(*Op1L_Op0H, MDT);
  legalizeOperands(*Op1H_Op0L, MDT);
  legalizeOperands(*Carry, MDT);
  legalizeOperands(*LoHalf, MDT);
  legalizeOperands(*Add, MDT);
  legalizeOperands(*HiHalf, MDT);

  // Move all users of this moved value.
  addUsersToMoveToVALUWorklist(FullDestReg, MRI, Worklist);
}

// Lower S_MUL_U64_U32_PSEUDO/S_MUL_I64_I32_PSEUDO in two 32-bit vector
// multiplications.
void SIInstrInfo::splitScalarSMulPseudo(SIInstrWorklist &Worklist,
                                        MachineInstr &Inst,
                                        MachineDominatorTree *MDT) const {
  MachineBasicBlock &MBB = *Inst.getParent();
  MachineRegisterInfo &MRI = MBB.getParent()->getRegInfo();

  Register FullDestReg = MRI.createVirtualRegister(&AMDGPU::VReg_64RegClass);
  Register DestSub0 = MRI.createVirtualRegister(&AMDGPU::VGPR_32RegClass);
  Register DestSub1 = MRI.createVirtualRegister(&AMDGPU::VGPR_32RegClass);

  MachineOperand &Dest = Inst.getOperand(0);
  MachineOperand &Src0 = Inst.getOperand(1);
  MachineOperand &Src1 = Inst.getOperand(2);
  const DebugLoc &DL = Inst.getDebugLoc();
  MachineBasicBlock::iterator MII = Inst;

  const TargetRegisterClass *Src0RC = MRI.getRegClass(Src0.getReg());
  const TargetRegisterClass *Src1RC = MRI.getRegClass(Src1.getReg());
  const TargetRegisterClass *Src0SubRC =
      RI.getSubRegisterClass(Src0RC, AMDGPU::sub0);
  if (RI.isSGPRClass(Src0SubRC))
    Src0SubRC = RI.getEquivalentVGPRClass(Src0SubRC);
  const TargetRegisterClass *Src1SubRC =
      RI.getSubRegisterClass(Src1RC, AMDGPU::sub0);
  if (RI.isSGPRClass(Src1SubRC))
    Src1SubRC = RI.getEquivalentVGPRClass(Src1SubRC);

  // First, we extract the low 32-bit and high 32-bit values from each of the
  // operands.
  MachineOperand Op0L =
      buildExtractSubRegOrImm(MII, MRI, Src0, Src0RC, AMDGPU::sub0, Src0SubRC);
  MachineOperand Op1L =
      buildExtractSubRegOrImm(MII, MRI, Src1, Src1RC, AMDGPU::sub0, Src1SubRC);

  unsigned Opc = Inst.getOpcode();
  unsigned NewOpc = Opc == AMDGPU::S_MUL_U64_U32_PSEUDO
                        ? AMDGPU::V_MUL_HI_U32_e64
                        : AMDGPU::V_MUL_HI_I32_e64;
  MachineInstr *HiHalf =
      BuildMI(MBB, MII, DL, get(NewOpc), DestSub1).add(Op1L).add(Op0L);

  MachineInstr *LoHalf =
      BuildMI(MBB, MII, DL, get(AMDGPU::V_MUL_LO_U32_e64), DestSub0)
          .add(Op1L)
          .add(Op0L);

  BuildMI(MBB, MII, DL, get(TargetOpcode::REG_SEQUENCE), FullDestReg)
      .addReg(DestSub0)
      .addImm(AMDGPU::sub0)
      .addReg(DestSub1)
      .addImm(AMDGPU::sub1);

  MRI.replaceRegWith(Dest.getReg(), FullDestReg);

  // Try to legalize the operands in case we need to swap the order to keep it
  // valid.
  legalizeOperands(*HiHalf, MDT);
  legalizeOperands(*LoHalf, MDT);

  // Move all users of this moved value.
  addUsersToMoveToVALUWorklist(FullDestReg, MRI, Worklist);
}

void SIInstrInfo::splitScalar64BitBinaryOp(SIInstrWorklist &Worklist,
                                           MachineInstr &Inst, unsigned Opcode,
                                           MachineDominatorTree *MDT) const {
  MachineBasicBlock &MBB = *Inst.getParent();
  MachineRegisterInfo &MRI = MBB.getParent()->getRegInfo();

  MachineOperand &Dest = Inst.getOperand(0);
  MachineOperand &Src0 = Inst.getOperand(1);
  MachineOperand &Src1 = Inst.getOperand(2);
  DebugLoc DL = Inst.getDebugLoc();

  MachineBasicBlock::iterator MII = Inst;

  const MCInstrDesc &InstDesc = get(Opcode);
  const TargetRegisterClass *Src0RC = Src0.isReg() ?
    MRI.getRegClass(Src0.getReg()) :
    &AMDGPU::SGPR_32RegClass;

  const TargetRegisterClass *Src0SubRC =
      RI.getSubRegisterClass(Src0RC, AMDGPU::sub0);
  const TargetRegisterClass *Src1RC = Src1.isReg() ?
    MRI.getRegClass(Src1.getReg()) :
    &AMDGPU::SGPR_32RegClass;

  const TargetRegisterClass *Src1SubRC =
      RI.getSubRegisterClass(Src1RC, AMDGPU::sub0);

  MachineOperand SrcReg0Sub0 = buildExtractSubRegOrImm(MII, MRI, Src0, Src0RC,
                                                       AMDGPU::sub0, Src0SubRC);
  MachineOperand SrcReg1Sub0 = buildExtractSubRegOrImm(MII, MRI, Src1, Src1RC,
                                                       AMDGPU::sub0, Src1SubRC);
  MachineOperand SrcReg0Sub1 = buildExtractSubRegOrImm(MII, MRI, Src0, Src0RC,
                                                       AMDGPU::sub1, Src0SubRC);
  MachineOperand SrcReg1Sub1 = buildExtractSubRegOrImm(MII, MRI, Src1, Src1RC,
                                                       AMDGPU::sub1, Src1SubRC);

  const TargetRegisterClass *DestRC = MRI.getRegClass(Dest.getReg());
  const TargetRegisterClass *NewDestRC = RI.getEquivalentVGPRClass(DestRC);
  const TargetRegisterClass *NewDestSubRC =
      RI.getSubRegisterClass(NewDestRC, AMDGPU::sub0);

  Register DestSub0 = MRI.createVirtualRegister(NewDestSubRC);
  MachineInstr &LoHalf = *BuildMI(MBB, MII, DL, InstDesc, DestSub0)
                              .add(SrcReg0Sub0)
                              .add(SrcReg1Sub0);

  Register DestSub1 = MRI.createVirtualRegister(NewDestSubRC);
  MachineInstr &HiHalf = *BuildMI(MBB, MII, DL, InstDesc, DestSub1)
                              .add(SrcReg0Sub1)
                              .add(SrcReg1Sub1);

  Register FullDestReg = MRI.createVirtualRegister(NewDestRC);
  BuildMI(MBB, MII, DL, get(TargetOpcode::REG_SEQUENCE), FullDestReg)
    .addReg(DestSub0)
    .addImm(AMDGPU::sub0)
    .addReg(DestSub1)
    .addImm(AMDGPU::sub1);

  MRI.replaceRegWith(Dest.getReg(), FullDestReg);

  Worklist.insert(&LoHalf);
  Worklist.insert(&HiHalf);

  // Move all users of this moved value.
  addUsersToMoveToVALUWorklist(FullDestReg, MRI, Worklist);
}

void SIInstrInfo::splitScalar64BitXnor(SIInstrWorklist &Worklist,
                                       MachineInstr &Inst,
                                       MachineDominatorTree *MDT) const {
  MachineBasicBlock &MBB = *Inst.getParent();
  MachineRegisterInfo &MRI = MBB.getParent()->getRegInfo();

  MachineOperand &Dest = Inst.getOperand(0);
  MachineOperand &Src0 = Inst.getOperand(1);
  MachineOperand &Src1 = Inst.getOperand(2);
  const DebugLoc &DL = Inst.getDebugLoc();

  MachineBasicBlock::iterator MII = Inst;

  const TargetRegisterClass *DestRC = MRI.getRegClass(Dest.getReg());

  Register Interm = MRI.createVirtualRegister(&AMDGPU::SReg_64RegClass);

  MachineOperand* Op0;
  MachineOperand* Op1;

  if (Src0.isReg() && RI.isSGPRReg(MRI, Src0.getReg())) {
    Op0 = &Src0;
    Op1 = &Src1;
  } else {
    Op0 = &Src1;
    Op1 = &Src0;
  }

  BuildMI(MBB, MII, DL, get(AMDGPU::S_NOT_B64), Interm)
    .add(*Op0);

  Register NewDest = MRI.createVirtualRegister(DestRC);

  MachineInstr &Xor = *BuildMI(MBB, MII, DL, get(AMDGPU::S_XOR_B64), NewDest)
    .addReg(Interm)
    .add(*Op1);

  MRI.replaceRegWith(Dest.getReg(), NewDest);

  Worklist.insert(&Xor);
}

void SIInstrInfo::splitScalar64BitBCNT(SIInstrWorklist &Worklist,
                                       MachineInstr &Inst) const {
  MachineBasicBlock &MBB = *Inst.getParent();
  MachineRegisterInfo &MRI = MBB.getParent()->getRegInfo();

  MachineBasicBlock::iterator MII = Inst;
  const DebugLoc &DL = Inst.getDebugLoc();

  MachineOperand &Dest = Inst.getOperand(0);
  MachineOperand &Src = Inst.getOperand(1);

  const MCInstrDesc &InstDesc = get(AMDGPU::V_BCNT_U32_B32_e64);
  const TargetRegisterClass *SrcRC = Src.isReg() ?
    MRI.getRegClass(Src.getReg()) :
    &AMDGPU::SGPR_32RegClass;

  Register MidReg = MRI.createVirtualRegister(&AMDGPU::VGPR_32RegClass);
  Register ResultReg = MRI.createVirtualRegister(&AMDGPU::VGPR_32RegClass);

  const TargetRegisterClass *SrcSubRC =
      RI.getSubRegisterClass(SrcRC, AMDGPU::sub0);

  MachineOperand SrcRegSub0 = buildExtractSubRegOrImm(MII, MRI, Src, SrcRC,
                                                      AMDGPU::sub0, SrcSubRC);
  MachineOperand SrcRegSub1 = buildExtractSubRegOrImm(MII, MRI, Src, SrcRC,
                                                      AMDGPU::sub1, SrcSubRC);

  BuildMI(MBB, MII, DL, InstDesc, MidReg).add(SrcRegSub0).addImm(0);

  BuildMI(MBB, MII, DL, InstDesc, ResultReg).add(SrcRegSub1).addReg(MidReg);

  MRI.replaceRegWith(Dest.getReg(), ResultReg);

  // We don't need to legalize operands here. src0 for either instruction can be
  // an SGPR, and the second input is unused or determined here.
  addUsersToMoveToVALUWorklist(ResultReg, MRI, Worklist);
}

void SIInstrInfo::splitScalar64BitBFE(SIInstrWorklist &Worklist,
                                      MachineInstr &Inst) const {
  MachineBasicBlock &MBB = *Inst.getParent();
  MachineRegisterInfo &MRI = MBB.getParent()->getRegInfo();
  MachineBasicBlock::iterator MII = Inst;
  const DebugLoc &DL = Inst.getDebugLoc();

  MachineOperand &Dest = Inst.getOperand(0);
  uint32_t Imm = Inst.getOperand(2).getImm();
  uint32_t Offset = Imm & 0x3f; // Extract bits [5:0].
  uint32_t BitWidth = (Imm & 0x7f0000) >> 16; // Extract bits [22:16].

  (void) Offset;

  // Only sext_inreg cases handled.
  assert(Inst.getOpcode() == AMDGPU::S_BFE_I64 && BitWidth <= 32 &&
         Offset == 0 && "Not implemented");

  if (BitWidth < 32) {
    Register MidRegLo = MRI.createVirtualRegister(&AMDGPU::VGPR_32RegClass);
    Register MidRegHi = MRI.createVirtualRegister(&AMDGPU::VGPR_32RegClass);
    Register ResultReg = MRI.createVirtualRegister(&AMDGPU::VReg_64RegClass);

    BuildMI(MBB, MII, DL, get(AMDGPU::V_BFE_I32_e64), MidRegLo)
        .addReg(Inst.getOperand(1).getReg(), 0, AMDGPU::sub0)
        .addImm(0)
        .addImm(BitWidth);

    BuildMI(MBB, MII, DL, get(AMDGPU::V_ASHRREV_I32_e32), MidRegHi)
      .addImm(31)
      .addReg(MidRegLo);

    BuildMI(MBB, MII, DL, get(TargetOpcode::REG_SEQUENCE), ResultReg)
      .addReg(MidRegLo)
      .addImm(AMDGPU::sub0)
      .addReg(MidRegHi)
      .addImm(AMDGPU::sub1);

    MRI.replaceRegWith(Dest.getReg(), ResultReg);
    addUsersToMoveToVALUWorklist(ResultReg, MRI, Worklist);
    return;
  }

  MachineOperand &Src = Inst.getOperand(1);
  Register TmpReg = MRI.createVirtualRegister(&AMDGPU::VGPR_32RegClass);
  Register ResultReg = MRI.createVirtualRegister(&AMDGPU::VReg_64RegClass);

  BuildMI(MBB, MII, DL, get(AMDGPU::V_ASHRREV_I32_e64), TmpReg)
    .addImm(31)
    .addReg(Src.getReg(), 0, AMDGPU::sub0);

  BuildMI(MBB, MII, DL, get(TargetOpcode::REG_SEQUENCE), ResultReg)
    .addReg(Src.getReg(), 0, AMDGPU::sub0)
    .addImm(AMDGPU::sub0)
    .addReg(TmpReg)
    .addImm(AMDGPU::sub1);

  MRI.replaceRegWith(Dest.getReg(), ResultReg);
  addUsersToMoveToVALUWorklist(ResultReg, MRI, Worklist);
}

void SIInstrInfo::splitScalar64BitCountOp(SIInstrWorklist &Worklist,
                                          MachineInstr &Inst, unsigned Opcode,
                                          MachineDominatorTree *MDT) const {
  //  (S_FLBIT_I32_B64 hi:lo) ->
  // -> (umin (V_FFBH_U32_e32 hi), (uaddsat (V_FFBH_U32_e32 lo), 32))
  //  (S_FF1_I32_B64 hi:lo) ->
  // ->(umin (uaddsat (V_FFBL_B32_e32 hi), 32) (V_FFBL_B32_e32 lo))

  MachineBasicBlock &MBB = *Inst.getParent();
  MachineRegisterInfo &MRI = MBB.getParent()->getRegInfo();
  MachineBasicBlock::iterator MII = Inst;
  const DebugLoc &DL = Inst.getDebugLoc();

  MachineOperand &Dest = Inst.getOperand(0);
  MachineOperand &Src = Inst.getOperand(1);

  const MCInstrDesc &InstDesc = get(Opcode);

  bool IsCtlz = Opcode == AMDGPU::V_FFBH_U32_e32;
  unsigned OpcodeAdd =
      ST.hasAddNoCarry() ? AMDGPU::V_ADD_U32_e64 : AMDGPU::V_ADD_CO_U32_e32;

  const TargetRegisterClass *SrcRC =
      Src.isReg() ? MRI.getRegClass(Src.getReg()) : &AMDGPU::SGPR_32RegClass;
  const TargetRegisterClass *SrcSubRC =
      RI.getSubRegisterClass(SrcRC, AMDGPU::sub0);

  MachineOperand SrcRegSub0 =
      buildExtractSubRegOrImm(MII, MRI, Src, SrcRC, AMDGPU::sub0, SrcSubRC);
  MachineOperand SrcRegSub1 =
      buildExtractSubRegOrImm(MII, MRI, Src, SrcRC, AMDGPU::sub1, SrcSubRC);

  Register MidReg1 = MRI.createVirtualRegister(&AMDGPU::VGPR_32RegClass);
  Register MidReg2 = MRI.createVirtualRegister(&AMDGPU::VGPR_32RegClass);
  Register MidReg3 = MRI.createVirtualRegister(&AMDGPU::VGPR_32RegClass);
  Register MidReg4 = MRI.createVirtualRegister(&AMDGPU::VGPR_32RegClass);

  BuildMI(MBB, MII, DL, InstDesc, MidReg1).add(SrcRegSub0);

  BuildMI(MBB, MII, DL, InstDesc, MidReg2).add(SrcRegSub1);

  BuildMI(MBB, MII, DL, get(OpcodeAdd), MidReg3)
      .addReg(IsCtlz ? MidReg1 : MidReg2)
      .addImm(32)
      .addImm(1); // enable clamp

  BuildMI(MBB, MII, DL, get(AMDGPU::V_MIN_U32_e64), MidReg4)
      .addReg(MidReg3)
      .addReg(IsCtlz ? MidReg2 : MidReg1);

  MRI.replaceRegWith(Dest.getReg(), MidReg4);

  addUsersToMoveToVALUWorklist(MidReg4, MRI, Worklist);
}

void SIInstrInfo::addUsersToMoveToVALUWorklist(
    Register DstReg, MachineRegisterInfo &MRI,
    SIInstrWorklist &Worklist) const {
  for (MachineOperand &MO : make_early_inc_range(MRI.use_operands(DstReg))) {
    MachineInstr &UseMI = *MO.getParent();

    unsigned OpNo = 0;

    switch (UseMI.getOpcode()) {
    case AMDGPU::COPY:
    case AMDGPU::WQM:
    case AMDGPU::SOFT_WQM:
    case AMDGPU::STRICT_WWM:
    case AMDGPU::STRICT_WQM:
    case AMDGPU::REG_SEQUENCE:
    case AMDGPU::PHI:
    case AMDGPU::INSERT_SUBREG:
      break;
    default:
      OpNo = MO.getOperandNo();
      break;
    }

    if (!RI.hasVectorRegisters(getOpRegClass(UseMI, OpNo)))
      Worklist.insert(&UseMI);
    else
      // Legalization could change user list.
      legalizeOperandsVALUt16(UseMI, OpNo, MRI);
  }
}

void SIInstrInfo::movePackToVALU(SIInstrWorklist &Worklist,
                                 MachineRegisterInfo &MRI,
                                 MachineInstr &Inst) const {
  Register ResultReg = MRI.createVirtualRegister(&AMDGPU::VGPR_32RegClass);
  MachineBasicBlock *MBB = Inst.getParent();
  MachineOperand &Src0 = Inst.getOperand(1);
  MachineOperand &Src1 = Inst.getOperand(2);
  const DebugLoc &DL = Inst.getDebugLoc();

  switch (Inst.getOpcode()) {
  case AMDGPU::S_PACK_LL_B32_B16: {
    Register ImmReg = MRI.createVirtualRegister(&AMDGPU::VGPR_32RegClass);
    Register TmpReg = MRI.createVirtualRegister(&AMDGPU::VGPR_32RegClass);

    // FIXME: Can do a lot better if we know the high bits of src0 or src1 are
    // 0.
    BuildMI(*MBB, Inst, DL, get(AMDGPU::V_MOV_B32_e32), ImmReg)
      .addImm(0xffff);

    BuildMI(*MBB, Inst, DL, get(AMDGPU::V_AND_B32_e64), TmpReg)
      .addReg(ImmReg, RegState::Kill)
      .add(Src0);

    BuildMI(*MBB, Inst, DL, get(AMDGPU::V_LSHL_OR_B32_e64), ResultReg)
      .add(Src1)
      .addImm(16)
      .addReg(TmpReg, RegState::Kill);
    break;
  }
  case AMDGPU::S_PACK_LH_B32_B16: {
    Register ImmReg = MRI.createVirtualRegister(&AMDGPU::VGPR_32RegClass);
    BuildMI(*MBB, Inst, DL, get(AMDGPU::V_MOV_B32_e32), ImmReg)
      .addImm(0xffff);
    BuildMI(*MBB, Inst, DL, get(AMDGPU::V_BFI_B32_e64), ResultReg)
      .addReg(ImmReg, RegState::Kill)
      .add(Src0)
      .add(Src1);
    break;
  }
  case AMDGPU::S_PACK_HL_B32_B16: {
    Register TmpReg = MRI.createVirtualRegister(&AMDGPU::VGPR_32RegClass);
    BuildMI(*MBB, Inst, DL, get(AMDGPU::V_LSHRREV_B32_e64), TmpReg)
        .addImm(16)
        .add(Src0);
    BuildMI(*MBB, Inst, DL, get(AMDGPU::V_LSHL_OR_B32_e64), ResultReg)
        .add(Src1)
        .addImm(16)
        .addReg(TmpReg, RegState::Kill);
    break;
  }
  case AMDGPU::S_PACK_HH_B32_B16: {
    Register ImmReg = MRI.createVirtualRegister(&AMDGPU::VGPR_32RegClass);
    Register TmpReg = MRI.createVirtualRegister(&AMDGPU::VGPR_32RegClass);
    BuildMI(*MBB, Inst, DL, get(AMDGPU::V_LSHRREV_B32_e64), TmpReg)
      .addImm(16)
      .add(Src0);
    BuildMI(*MBB, Inst, DL, get(AMDGPU::V_MOV_B32_e32), ImmReg)
      .addImm(0xffff0000);
    BuildMI(*MBB, Inst, DL, get(AMDGPU::V_AND_OR_B32_e64), ResultReg)
      .add(Src1)
      .addReg(ImmReg, RegState::Kill)
      .addReg(TmpReg, RegState::Kill);
    break;
  }
  default:
    llvm_unreachable("unhandled s_pack_* instruction");
  }

  MachineOperand &Dest = Inst.getOperand(0);
  MRI.replaceRegWith(Dest.getReg(), ResultReg);
  addUsersToMoveToVALUWorklist(ResultReg, MRI, Worklist);
}

void SIInstrInfo::addSCCDefUsersToVALUWorklist(MachineOperand &Op,
                                               MachineInstr &SCCDefInst,
                                               SIInstrWorklist &Worklist,
                                               Register NewCond) const {

  // Ensure that def inst defines SCC, which is still live.
  assert(Op.isReg() && Op.getReg() == AMDGPU::SCC && Op.isDef() &&
         !Op.isDead() && Op.getParent() == &SCCDefInst);
  SmallVector<MachineInstr *, 4> CopyToDelete;
  // This assumes that all the users of SCC are in the same block
  // as the SCC def.
  for (MachineInstr &MI : // Skip the def inst itself.
       make_range(std::next(MachineBasicBlock::iterator(SCCDefInst)),
                  SCCDefInst.getParent()->end())) {
    // Check if SCC is used first.
    int SCCIdx = MI.findRegisterUseOperandIdx(AMDGPU::SCC, &RI, false);
    if (SCCIdx != -1) {
      if (MI.isCopy()) {
        MachineRegisterInfo &MRI = MI.getParent()->getParent()->getRegInfo();
        Register DestReg = MI.getOperand(0).getReg();

        MRI.replaceRegWith(DestReg, NewCond);
        CopyToDelete.push_back(&MI);
      } else {

        if (NewCond.isValid())
          MI.getOperand(SCCIdx).setReg(NewCond);

        Worklist.insert(&MI);
      }
    }
    // Exit if we find another SCC def.
    if (MI.findRegisterDefOperandIdx(AMDGPU::SCC, &RI, false, false) != -1)
      break;
  }
  for (auto &Copy : CopyToDelete)
    Copy->eraseFromParent();
}

// Instructions that use SCC may be converted to VALU instructions. When that
// happens, the SCC register is changed to VCC_LO. The instruction that defines
// SCC must be changed to an instruction that defines VCC. This function makes
// sure that the instruction that defines SCC is added to the moveToVALU
// worklist.
void SIInstrInfo::addSCCDefsToVALUWorklist(MachineInstr *SCCUseInst,
                                           SIInstrWorklist &Worklist) const {
  // Look for a preceding instruction that either defines VCC or SCC. If VCC
  // then there is nothing to do because the defining instruction has been
  // converted to a VALU already. If SCC then that instruction needs to be
  // converted to a VALU.
  for (MachineInstr &MI :
       make_range(std::next(MachineBasicBlock::reverse_iterator(SCCUseInst)),
                  SCCUseInst->getParent()->rend())) {
    if (MI.modifiesRegister(AMDGPU::VCC, &RI))
      break;
    if (MI.definesRegister(AMDGPU::SCC, &RI)) {
      Worklist.insert(&MI);
      break;
    }
  }
}

const TargetRegisterClass *SIInstrInfo::getDestEquivalentVGPRClass(
  const MachineInstr &Inst) const {
  const TargetRegisterClass *NewDstRC = getOpRegClass(Inst, 0);

  switch (Inst.getOpcode()) {
  // For target instructions, getOpRegClass just returns the virtual register
  // class associated with the operand, so we need to find an equivalent VGPR
  // register class in order to move the instruction to the VALU.
  case AMDGPU::COPY:
  case AMDGPU::PHI:
  case AMDGPU::REG_SEQUENCE:
  case AMDGPU::INSERT_SUBREG:
  case AMDGPU::WQM:
  case AMDGPU::SOFT_WQM:
  case AMDGPU::STRICT_WWM:
  case AMDGPU::STRICT_WQM: {
    const TargetRegisterClass *SrcRC = getOpRegClass(Inst, 1);
    if (RI.isAGPRClass(SrcRC)) {
      if (RI.isAGPRClass(NewDstRC))
        return nullptr;

      switch (Inst.getOpcode()) {
      case AMDGPU::PHI:
      case AMDGPU::REG_SEQUENCE:
      case AMDGPU::INSERT_SUBREG:
        NewDstRC = RI.getEquivalentAGPRClass(NewDstRC);
        break;
      default:
        NewDstRC = RI.getEquivalentVGPRClass(NewDstRC);
      }

      if (!NewDstRC)
        return nullptr;
    } else {
      if (RI.isVGPRClass(NewDstRC) || NewDstRC == &AMDGPU::VReg_1RegClass)
        return nullptr;

      NewDstRC = RI.getEquivalentVGPRClass(NewDstRC);
      if (!NewDstRC)
        return nullptr;
    }

    return NewDstRC;
  }
  default:
    return NewDstRC;
  }
}

// Find the one SGPR operand we are allowed to use.
Register SIInstrInfo::findUsedSGPR(const MachineInstr &MI,
                                   int OpIndices[3]) const {
  const MCInstrDesc &Desc = MI.getDesc();

  // Find the one SGPR operand we are allowed to use.
  //
  // First we need to consider the instruction's operand requirements before
  // legalizing. Some operands are required to be SGPRs, such as implicit uses
  // of VCC, but we are still bound by the constant bus requirement to only use
  // one.
  //
  // If the operand's class is an SGPR, we can never move it.

  Register SGPRReg = findImplicitSGPRRead(MI);
  if (SGPRReg)
    return SGPRReg;

  Register UsedSGPRs[3] = {Register()};
  const MachineRegisterInfo &MRI = MI.getParent()->getParent()->getRegInfo();

  for (unsigned i = 0; i < 3; ++i) {
    int Idx = OpIndices[i];
    if (Idx == -1)
      break;

    const MachineOperand &MO = MI.getOperand(Idx);
    if (!MO.isReg())
      continue;

    // Is this operand statically required to be an SGPR based on the operand
    // constraints?
    const TargetRegisterClass *OpRC =
        RI.getRegClass(Desc.operands()[Idx].RegClass);
    bool IsRequiredSGPR = RI.isSGPRClass(OpRC);
    if (IsRequiredSGPR)
      return MO.getReg();

    // If this could be a VGPR or an SGPR, Check the dynamic register class.
    Register Reg = MO.getReg();
    const TargetRegisterClass *RegRC = MRI.getRegClass(Reg);
    if (RI.isSGPRClass(RegRC))
      UsedSGPRs[i] = Reg;
  }

  // We don't have a required SGPR operand, so we have a bit more freedom in
  // selecting operands to move.

  // Try to select the most used SGPR. If an SGPR is equal to one of the
  // others, we choose that.
  //
  // e.g.
  // V_FMA_F32 v0, s0, s0, s0 -> No moves
  // V_FMA_F32 v0, s0, s1, s0 -> Move s1

  // TODO: If some of the operands are 64-bit SGPRs and some 32, we should
  // prefer those.

  if (UsedSGPRs[0]) {
    if (UsedSGPRs[0] == UsedSGPRs[1] || UsedSGPRs[0] == UsedSGPRs[2])
      SGPRReg = UsedSGPRs[0];
  }

  if (!SGPRReg && UsedSGPRs[1]) {
    if (UsedSGPRs[1] == UsedSGPRs[2])
      SGPRReg = UsedSGPRs[1];
  }

  return SGPRReg;
}

MachineOperand *SIInstrInfo::getNamedOperand(MachineInstr &MI,
                                             AMDGPU::OpName OperandName) const {
  int Idx = AMDGPU::getNamedOperandIdx(MI.getOpcode(), OperandName);
  if (Idx == -1)
    return nullptr;

  return &MI.getOperand(Idx);
}

uint64_t SIInstrInfo::getDefaultRsrcDataFormat() const {
  if (ST.getGeneration() >= AMDGPUSubtarget::GFX10) {
    int64_t Format = ST.getGeneration() >= AMDGPUSubtarget::GFX11
                         ? (int64_t)AMDGPU::UfmtGFX11::UFMT_32_FLOAT
                         : (int64_t)AMDGPU::UfmtGFX10::UFMT_32_FLOAT;
    return (Format << 44) |
           (1ULL << 56) | // RESOURCE_LEVEL = 1
           (3ULL << 60); // OOB_SELECT = 3
  }

  uint64_t RsrcDataFormat = AMDGPU::RSRC_DATA_FORMAT;
  if (ST.isAmdHsaOS()) {
    // Set ATC = 1. GFX9 doesn't have this bit.
    if (ST.getGeneration() <= AMDGPUSubtarget::VOLCANIC_ISLANDS)
      RsrcDataFormat |= (1ULL << 56);

    // Set MTYPE = 2 (MTYPE_UC = uncached). GFX9 doesn't have this.
    // BTW, it disables TC L2 and therefore decreases performance.
    if (ST.getGeneration() == AMDGPUSubtarget::VOLCANIC_ISLANDS)
      RsrcDataFormat |= (2ULL << 59);
  }

  return RsrcDataFormat;
}

uint64_t SIInstrInfo::getScratchRsrcWords23() const {
  uint64_t Rsrc23 = getDefaultRsrcDataFormat() |
                    AMDGPU::RSRC_TID_ENABLE |
                    0xffffffff; // Size;

  // GFX9 doesn't have ELEMENT_SIZE.
  if (ST.getGeneration() <= AMDGPUSubtarget::VOLCANIC_ISLANDS) {
    uint64_t EltSizeValue = Log2_32(ST.getMaxPrivateElementSize(true)) - 1;
    Rsrc23 |= EltSizeValue << AMDGPU::RSRC_ELEMENT_SIZE_SHIFT;
  }

  // IndexStride = 64 / 32.
  uint64_t IndexStride = ST.isWave64() ? 3 : 2;
  Rsrc23 |= IndexStride << AMDGPU::RSRC_INDEX_STRIDE_SHIFT;

  // If TID_ENABLE is set, DATA_FORMAT specifies stride bits [14:17].
  // Clear them unless we want a huge stride.
  if (ST.getGeneration() >= AMDGPUSubtarget::VOLCANIC_ISLANDS &&
      ST.getGeneration() <= AMDGPUSubtarget::GFX9)
    Rsrc23 &= ~AMDGPU::RSRC_DATA_FORMAT;

  return Rsrc23;
}

bool SIInstrInfo::isLowLatencyInstruction(const MachineInstr &MI) const {
  unsigned Opc = MI.getOpcode();

  return isSMRD(Opc);
}

bool SIInstrInfo::isHighLatencyDef(int Opc) const {
  return get(Opc).mayLoad() &&
         (isMUBUF(Opc) || isMTBUF(Opc) || isMIMG(Opc) || isFLAT(Opc));
}

unsigned SIInstrInfo::isStackAccess(const MachineInstr &MI,
                                    int &FrameIndex) const {
  const MachineOperand *Addr = getNamedOperand(MI, AMDGPU::OpName::vaddr);
  if (!Addr || !Addr->isFI())
    return Register();

  assert(!MI.memoperands_empty() &&
         (*MI.memoperands_begin())->getAddrSpace() == AMDGPUAS::PRIVATE_ADDRESS);

  FrameIndex = Addr->getIndex();
  return getNamedOperand(MI, AMDGPU::OpName::vdata)->getReg();
}

unsigned SIInstrInfo::isSGPRStackAccess(const MachineInstr &MI,
                                        int &FrameIndex) const {
  const MachineOperand *Addr = getNamedOperand(MI, AMDGPU::OpName::addr);
  assert(Addr && Addr->isFI());
  FrameIndex = Addr->getIndex();
  return getNamedOperand(MI, AMDGPU::OpName::data)->getReg();
}

Register SIInstrInfo::isLoadFromStackSlot(const MachineInstr &MI,
                                          int &FrameIndex) const {
  if (!MI.mayLoad())
    return Register();

  if (isMUBUF(MI) || isVGPRSpill(MI))
    return isStackAccess(MI, FrameIndex);

  if (isSGPRSpill(MI))
    return isSGPRStackAccess(MI, FrameIndex);

  return Register();
}

Register SIInstrInfo::isStoreToStackSlot(const MachineInstr &MI,
                                         int &FrameIndex) const {
  if (!MI.mayStore())
    return Register();

  if (isMUBUF(MI) || isVGPRSpill(MI))
    return isStackAccess(MI, FrameIndex);

  if (isSGPRSpill(MI))
    return isSGPRStackAccess(MI, FrameIndex);

  return Register();
}

unsigned SIInstrInfo::getInstBundleSize(const MachineInstr &MI) const {
  unsigned Size = 0;
  MachineBasicBlock::const_instr_iterator I = MI.getIterator();
  MachineBasicBlock::const_instr_iterator E = MI.getParent()->instr_end();
  while (++I != E && I->isInsideBundle()) {
    assert(!I->isBundle() && "No nested bundle!");
    Size += getInstSizeInBytes(*I);
  }

  return Size;
}

unsigned SIInstrInfo::getInstSizeInBytes(const MachineInstr &MI) const {
  unsigned Opc = MI.getOpcode();
  const MCInstrDesc &Desc = getMCOpcodeFromPseudo(Opc);
  unsigned DescSize = Desc.getSize();

  // If we have a definitive size, we can use it. Otherwise we need to inspect
  // the operands to know the size.
  if (isFixedSize(MI)) {
    unsigned Size = DescSize;

    // If we hit the buggy offset, an extra nop will be inserted in MC so
    // estimate the worst case.
    if (MI.isBranch() && ST.hasOffset3fBug())
      Size += 4;

    return Size;
  }

  // Instructions may have a 32-bit literal encoded after them. Check
  // operands that could ever be literals.
  if (isVALU(MI) || isSALU(MI)) {
    if (isDPP(MI))
      return DescSize;
    bool HasLiteral = false;
    unsigned LiteralSize = 4;
    for (int I = 0, E = MI.getNumExplicitOperands(); I != E; ++I) {
      const MachineOperand &Op = MI.getOperand(I);
      const MCOperandInfo &OpInfo = Desc.operands()[I];
      if (!Op.isReg() && !isInlineConstant(Op, OpInfo)) {
        HasLiteral = true;
        if (ST.has64BitLiterals()) {
          switch (OpInfo.OperandType) {
          default:
            break;
          case AMDGPU::OPERAND_REG_IMM_FP64:
            if (!AMDGPU::isValid32BitLiteral(Op.getImm(), true))
              LiteralSize = 8;
            break;
          case AMDGPU::OPERAND_REG_IMM_INT64:
            if (!Op.isImm() || !AMDGPU::isValid32BitLiteral(Op.getImm(), false))
              LiteralSize = 8;
            break;
          }
        }
        break;
      }
    }
    return HasLiteral ? DescSize + LiteralSize : DescSize;
  }

  // Check whether we have extra NSA words.
  if (isMIMG(MI)) {
    int VAddr0Idx = AMDGPU::getNamedOperandIdx(Opc, AMDGPU::OpName::vaddr0);
    if (VAddr0Idx < 0)
      return 8;

    int RSrcIdx = AMDGPU::getNamedOperandIdx(Opc, AMDGPU::OpName::srsrc);
    return 8 + 4 * ((RSrcIdx - VAddr0Idx + 2) / 4);
  }

  switch (Opc) {
  case TargetOpcode::BUNDLE:
    return getInstBundleSize(MI);
  case TargetOpcode::INLINEASM:
  case TargetOpcode::INLINEASM_BR: {
    const MachineFunction *MF = MI.getParent()->getParent();
    const char *AsmStr = MI.getOperand(0).getSymbolName();
    return getInlineAsmLength(AsmStr, *MF->getTarget().getMCAsmInfo(), &ST);
  }
  default:
    if (MI.isMetaInstruction())
      return 0;
    return DescSize;
  }
}

bool SIInstrInfo::mayAccessFlatAddressSpace(const MachineInstr &MI) const {
  if (!isFLAT(MI))
    return false;

  if (MI.memoperands_empty())
    return true;

  for (const MachineMemOperand *MMO : MI.memoperands()) {
    if (MMO->getAddrSpace() == AMDGPUAS::FLAT_ADDRESS)
      return true;
  }
  return false;
}

ArrayRef<std::pair<int, const char *>>
SIInstrInfo::getSerializableTargetIndices() const {
  static const std::pair<int, const char *> TargetIndices[] = {
      {AMDGPU::TI_CONSTDATA_START, "amdgpu-constdata-start"},
      {AMDGPU::TI_SCRATCH_RSRC_DWORD0, "amdgpu-scratch-rsrc-dword0"},
      {AMDGPU::TI_SCRATCH_RSRC_DWORD1, "amdgpu-scratch-rsrc-dword1"},
      {AMDGPU::TI_SCRATCH_RSRC_DWORD2, "amdgpu-scratch-rsrc-dword2"},
      {AMDGPU::TI_SCRATCH_RSRC_DWORD3, "amdgpu-scratch-rsrc-dword3"}};
  return ArrayRef(TargetIndices);
}

/// This is used by the post-RA scheduler (SchedulePostRAList.cpp).  The
/// post-RA version of misched uses CreateTargetMIHazardRecognizer.
ScheduleHazardRecognizer *
SIInstrInfo::CreateTargetPostRAHazardRecognizer(const InstrItineraryData *II,
                                            const ScheduleDAG *DAG) const {
  return new GCNHazardRecognizer(DAG->MF);
}

/// This is the hazard recognizer used at -O0 by the PostRAHazardRecognizer
/// pass.
ScheduleHazardRecognizer *
SIInstrInfo::CreateTargetPostRAHazardRecognizer(const MachineFunction &MF) const {
  return new GCNHazardRecognizer(MF);
}

// Called during:
// - pre-RA scheduling and post-RA scheduling
ScheduleHazardRecognizer *
SIInstrInfo::CreateTargetMIHazardRecognizer(const InstrItineraryData *II,
                                            const ScheduleDAGMI *DAG) const {
  // Borrowed from Arm Target
  // We would like to restrict this hazard recognizer to only
  // post-RA scheduling; we can tell that we're post-RA because we don't
  // track VRegLiveness.
  if (!DAG->hasVRegLiveness())
    return new GCNHazardRecognizer(DAG->MF);
  return TargetInstrInfo::CreateTargetMIHazardRecognizer(II, DAG);
}

std::pair<unsigned, unsigned>
SIInstrInfo::decomposeMachineOperandsTargetFlags(unsigned TF) const {
  return std::pair(TF & MO_MASK, TF & ~MO_MASK);
}

ArrayRef<std::pair<unsigned, const char *>>
SIInstrInfo::getSerializableDirectMachineOperandTargetFlags() const {
  static const std::pair<unsigned, const char *> TargetFlags[] = {
      {MO_GOTPCREL, "amdgpu-gotprel"},
      {MO_GOTPCREL32_LO, "amdgpu-gotprel32-lo"},
      {MO_GOTPCREL32_HI, "amdgpu-gotprel32-hi"},
      {MO_GOTPCREL64, "amdgpu-gotprel64"},
      {MO_REL32_LO, "amdgpu-rel32-lo"},
      {MO_REL32_HI, "amdgpu-rel32-hi"},
      {MO_REL64, "amdgpu-rel64"},
      {MO_ABS32_LO, "amdgpu-abs32-lo"},
      {MO_ABS32_HI, "amdgpu-abs32-hi"},
      {MO_ABS64, "amdgpu-abs64"},
  };

  return ArrayRef(TargetFlags);
}

ArrayRef<std::pair<MachineMemOperand::Flags, const char *>>
SIInstrInfo::getSerializableMachineMemOperandTargetFlags() const {
  static const std::pair<MachineMemOperand::Flags, const char *> TargetFlags[] =
      {
          {MONoClobber, "amdgpu-noclobber"},
          {MOLastUse, "amdgpu-last-use"},
      };

  return ArrayRef(TargetFlags);
}

unsigned SIInstrInfo::getLiveRangeSplitOpcode(Register SrcReg,
                                              const MachineFunction &MF) const {
  const SIMachineFunctionInfo *MFI = MF.getInfo<SIMachineFunctionInfo>();
  assert(SrcReg.isVirtual());
  if (MFI->checkFlag(SrcReg, AMDGPU::VirtRegFlag::WWM_REG))
    return AMDGPU::WWM_COPY;

  return AMDGPU::COPY;
}

bool SIInstrInfo::isBasicBlockPrologue(const MachineInstr &MI,
                                       Register Reg) const {
  // We need to handle instructions which may be inserted during register
  // allocation to handle the prolog. The initial prolog instruction may have
  // been separated from the start of the block by spills and copies inserted
  // needed by the prolog. However, the insertions for scalar registers can
  // always be placed at the BB top as they are independent of the exec mask
  // value.
  const MachineFunction *MF = MI.getParent()->getParent();
  bool IsNullOrVectorRegister = true;
  if (Reg) {
    const MachineRegisterInfo &MRI = MF->getRegInfo();
    IsNullOrVectorRegister = !RI.isSGPRClass(RI.getRegClassForReg(MRI, Reg));
  }

  uint16_t Opcode = MI.getOpcode();
  const SIMachineFunctionInfo *MFI = MF->getInfo<SIMachineFunctionInfo>();
  return IsNullOrVectorRegister &&
         (isSGPRSpill(Opcode) || isWWMRegSpillOpcode(Opcode) ||
          (Opcode == AMDGPU::IMPLICIT_DEF &&
           MFI->isWWMReg(MI.getOperand(0).getReg())) ||
          (!MI.isTerminator() && Opcode != AMDGPU::COPY &&
           MI.modifiesRegister(AMDGPU::EXEC, &RI)));
}

MachineInstrBuilder
SIInstrInfo::getAddNoCarry(MachineBasicBlock &MBB,
                           MachineBasicBlock::iterator I,
                           const DebugLoc &DL,
                           Register DestReg) const {
  if (ST.hasAddNoCarry())
    return BuildMI(MBB, I, DL, get(AMDGPU::V_ADD_U32_e64), DestReg);

  MachineRegisterInfo &MRI = MBB.getParent()->getRegInfo();
  Register UnusedCarry = MRI.createVirtualRegister(RI.getBoolRC());
  MRI.setRegAllocationHint(UnusedCarry, 0, RI.getVCC());

  return BuildMI(MBB, I, DL, get(AMDGPU::V_ADD_CO_U32_e64), DestReg)
           .addReg(UnusedCarry, RegState::Define | RegState::Dead);
}

MachineInstrBuilder SIInstrInfo::getAddNoCarry(MachineBasicBlock &MBB,
                                               MachineBasicBlock::iterator I,
                                               const DebugLoc &DL,
                                               Register DestReg,
                                               RegScavenger &RS) const {
  if (ST.hasAddNoCarry())
    return BuildMI(MBB, I, DL, get(AMDGPU::V_ADD_U32_e32), DestReg);

  // If available, prefer to use vcc.
  Register UnusedCarry = !RS.isRegUsed(AMDGPU::VCC)
                             ? Register(RI.getVCC())
                             : RS.scavengeRegisterBackwards(
                                   *RI.getBoolRC(), I, /* RestoreAfter */ false,
                                   0, /* AllowSpill */ false);

  // TODO: Users need to deal with this.
  if (!UnusedCarry.isValid())
    return MachineInstrBuilder();

  return BuildMI(MBB, I, DL, get(AMDGPU::V_ADD_CO_U32_e64), DestReg)
           .addReg(UnusedCarry, RegState::Define | RegState::Dead);
}

bool SIInstrInfo::isKillTerminator(unsigned Opcode) {
  switch (Opcode) {
  case AMDGPU::SI_KILL_F32_COND_IMM_TERMINATOR:
  case AMDGPU::SI_KILL_I1_TERMINATOR:
    return true;
  default:
    return false;
  }
}

const MCInstrDesc &SIInstrInfo::getKillTerminatorFromPseudo(unsigned Opcode) const {
  switch (Opcode) {
  case AMDGPU::SI_KILL_F32_COND_IMM_PSEUDO:
    return get(AMDGPU::SI_KILL_F32_COND_IMM_TERMINATOR);
  case AMDGPU::SI_KILL_I1_PSEUDO:
    return get(AMDGPU::SI_KILL_I1_TERMINATOR);
  default:
    llvm_unreachable("invalid opcode, expected SI_KILL_*_PSEUDO");
  }
}

bool SIInstrInfo::isLegalMUBUFImmOffset(unsigned Imm) const {
  return Imm <= getMaxMUBUFImmOffset(ST);
}

unsigned SIInstrInfo::getMaxMUBUFImmOffset(const GCNSubtarget &ST) {
  // GFX12 field is non-negative 24-bit signed byte offset.
  const unsigned OffsetBits =
      ST.getGeneration() >= AMDGPUSubtarget::GFX12 ? 23 : 12;
  return (1 << OffsetBits) - 1;
}

void SIInstrInfo::fixImplicitOperands(MachineInstr &MI) const {
  if (!ST.isWave32())
    return;

  if (MI.isInlineAsm())
    return;

  for (auto &Op : MI.implicit_operands()) {
    if (Op.isReg() && Op.getReg() == AMDGPU::VCC)
      Op.setReg(AMDGPU::VCC_LO);
  }
}

bool SIInstrInfo::isBufferSMRD(const MachineInstr &MI) const {
  if (!isSMRD(MI))
    return false;

  // Check that it is using a buffer resource.
  int Idx = AMDGPU::getNamedOperandIdx(MI.getOpcode(), AMDGPU::OpName::sbase);
  if (Idx == -1) // e.g. s_memtime
    return false;

  const auto RCID = MI.getDesc().operands()[Idx].RegClass;
  return RI.getRegClass(RCID)->hasSubClassEq(&AMDGPU::SGPR_128RegClass);
}

// Given Imm, split it into the values to put into the SOffset and ImmOffset
// fields in an MUBUF instruction. Return false if it is not possible (due to a
// hardware bug needing a workaround).
//
// The required alignment ensures that individual address components remain
// aligned if they are aligned to begin with. It also ensures that additional
// offsets within the given alignment can be added to the resulting ImmOffset.
bool SIInstrInfo::splitMUBUFOffset(uint32_t Imm, uint32_t &SOffset,
                                   uint32_t &ImmOffset, Align Alignment) const {
  const uint32_t MaxOffset = SIInstrInfo::getMaxMUBUFImmOffset(ST);
  const uint32_t MaxImm = alignDown(MaxOffset, Alignment.value());
  uint32_t Overflow = 0;

  if (Imm > MaxImm) {
    if (Imm <= MaxImm + 64) {
      // Use an SOffset inline constant for 4..64
      Overflow = Imm - MaxImm;
      Imm = MaxImm;
    } else {
      // Try to keep the same value in SOffset for adjacent loads, so that
      // the corresponding register contents can be re-used.
      //
      // Load values with all low-bits (except for alignment bits) set into
      // SOffset, so that a larger range of values can be covered using
      // s_movk_i32.
      //
      // Atomic operations fail to work correctly when individual address
      // components are unaligned, even if their sum is aligned.
      uint32_t High = (Imm + Alignment.value()) & ~MaxOffset;
      uint32_t Low = (Imm + Alignment.value()) & MaxOffset;
      Imm = Low;
      Overflow = High - Alignment.value();
    }
  }

  if (Overflow > 0) {
    // There is a hardware bug in SI and CI which prevents address clamping in
    // MUBUF instructions from working correctly with SOffsets. The immediate
    // offset is unaffected.
    if (ST.getGeneration() <= AMDGPUSubtarget::SEA_ISLANDS)
      return false;

    // It is not possible to set immediate in SOffset field on some targets.
    if (ST.hasRestrictedSOffset())
      return false;
  }

  ImmOffset = Imm;
  SOffset = Overflow;
  return true;
}

// Depending on the used address space and instructions, some immediate offsets
// are allowed and some are not.
// Pre-GFX12, flat instruction offsets can only be non-negative, global and
// scratch instruction offsets can also be negative. On GFX12, offsets can be
// negative for all variants.
//
// There are several bugs related to these offsets:
// On gfx10.1, flat instructions that go into the global address space cannot
// use an offset.
//
// For scratch instructions, the address can be either an SGPR or a VGPR.
// The following offsets can be used, depending on the architecture (x means
// cannot be used):
// +----------------------------+------+------+
// | Address-Mode               | SGPR | VGPR |
// +----------------------------+------+------+
// | gfx9                       |      |      |
// | negative, 4-aligned offset | x    | ok   |
// | negative, unaligned offset | x    | ok   |
// +----------------------------+------+------+
// | gfx10                      |      |      |
// | negative, 4-aligned offset | ok   | ok   |
// | negative, unaligned offset | ok   | x    |
// +----------------------------+------+------+
// | gfx10.3                    |      |      |
// | negative, 4-aligned offset | ok   | ok   |
// | negative, unaligned offset | ok   | ok   |
// +----------------------------+------+------+
//
// This function ignores the addressing mode, so if an offset cannot be used in
// one addressing mode, it is considered illegal.
bool SIInstrInfo::isLegalFLATOffset(int64_t Offset, unsigned AddrSpace,
                                    uint64_t FlatVariant) const {
  // TODO: Should 0 be special cased?
  if (!ST.hasFlatInstOffsets())
    return false;

  if (ST.hasFlatSegmentOffsetBug() && FlatVariant == SIInstrFlags::FLAT &&
      (AddrSpace == AMDGPUAS::FLAT_ADDRESS ||
       AddrSpace == AMDGPUAS::GLOBAL_ADDRESS))
    return false;

  if (ST.hasNegativeUnalignedScratchOffsetBug() &&
      FlatVariant == SIInstrFlags::FlatScratch && Offset < 0 &&
      (Offset % 4) != 0) {
    return false;
  }

  bool AllowNegative = allowNegativeFlatOffset(FlatVariant);
  unsigned N = AMDGPU::getNumFlatOffsetBits(ST);
  return isIntN(N, Offset) && (AllowNegative || Offset >= 0);
}

// See comment on SIInstrInfo::isLegalFLATOffset for what is legal and what not.
std::pair<int64_t, int64_t>
SIInstrInfo::splitFlatOffset(int64_t COffsetVal, unsigned AddrSpace,
                             uint64_t FlatVariant) const {
  int64_t RemainderOffset = COffsetVal;
  int64_t ImmField = 0;

  bool AllowNegative = allowNegativeFlatOffset(FlatVariant);
  const unsigned NumBits = AMDGPU::getNumFlatOffsetBits(ST) - 1;

  if (AllowNegative) {
    // Use signed division by a power of two to truncate towards 0.
    int64_t D = 1LL << NumBits;
    RemainderOffset = (COffsetVal / D) * D;
    ImmField = COffsetVal - RemainderOffset;

    if (ST.hasNegativeUnalignedScratchOffsetBug() &&
        FlatVariant == SIInstrFlags::FlatScratch && ImmField < 0 &&
        (ImmField % 4) != 0) {
      // Make ImmField a multiple of 4
      RemainderOffset += ImmField % 4;
      ImmField -= ImmField % 4;
    }
  } else if (COffsetVal >= 0) {
    ImmField = COffsetVal & maskTrailingOnes<uint64_t>(NumBits);
    RemainderOffset = COffsetVal - ImmField;
  }

  assert(isLegalFLATOffset(ImmField, AddrSpace, FlatVariant));
  assert(RemainderOffset + ImmField == COffsetVal);
  return {ImmField, RemainderOffset};
}

bool SIInstrInfo::allowNegativeFlatOffset(uint64_t FlatVariant) const {
  if (ST.hasNegativeScratchOffsetBug() &&
      FlatVariant == SIInstrFlags::FlatScratch)
    return false;

  return FlatVariant != SIInstrFlags::FLAT || AMDGPU::isGFX12Plus(ST);
}

static unsigned subtargetEncodingFamily(const GCNSubtarget &ST) {
  switch (ST.getGeneration()) {
  default:
    break;
  case AMDGPUSubtarget::SOUTHERN_ISLANDS:
  case AMDGPUSubtarget::SEA_ISLANDS:
    return SIEncodingFamily::SI;
  case AMDGPUSubtarget::VOLCANIC_ISLANDS:
  case AMDGPUSubtarget::GFX9:
    return SIEncodingFamily::VI;
  case AMDGPUSubtarget::GFX10:
    return SIEncodingFamily::GFX10;
  case AMDGPUSubtarget::GFX11:
    return SIEncodingFamily::GFX11;
  case AMDGPUSubtarget::GFX12:
    return ST.hasGFX1250Insts() ? SIEncodingFamily::GFX1250
                                : SIEncodingFamily::GFX12;
  }
  llvm_unreachable("Unknown subtarget generation!");
}

bool SIInstrInfo::isAsmOnlyOpcode(int MCOp) const {
  switch(MCOp) {
  // These opcodes use indirect register addressing so
  // they need special handling by codegen (currently missing).
  // Therefore it is too risky to allow these opcodes
  // to be selected by dpp combiner or sdwa peepholer.
  case AMDGPU::V_MOVRELS_B32_dpp_gfx10:
  case AMDGPU::V_MOVRELS_B32_sdwa_gfx10:
  case AMDGPU::V_MOVRELD_B32_dpp_gfx10:
  case AMDGPU::V_MOVRELD_B32_sdwa_gfx10:
  case AMDGPU::V_MOVRELSD_B32_dpp_gfx10:
  case AMDGPU::V_MOVRELSD_B32_sdwa_gfx10:
  case AMDGPU::V_MOVRELSD_2_B32_dpp_gfx10:
  case AMDGPU::V_MOVRELSD_2_B32_sdwa_gfx10:
    return true;
  default:
    return false;
  }
}

#define GENERATE_RENAMED_GFX9_CASES(OPCODE)                                    \
  case OPCODE##_dpp:                                                           \
  case OPCODE##_e32:                                                           \
  case OPCODE##_e64:                                                           \
  case OPCODE##_e64_dpp:                                                       \
  case OPCODE##_sdwa:

static bool isRenamedInGFX9(int Opcode) {
  switch (Opcode) {
    GENERATE_RENAMED_GFX9_CASES(AMDGPU::V_ADDC_U32)
    GENERATE_RENAMED_GFX9_CASES(AMDGPU::V_ADD_CO_U32)
    GENERATE_RENAMED_GFX9_CASES(AMDGPU::V_ADD_U32)
    GENERATE_RENAMED_GFX9_CASES(AMDGPU::V_SUBBREV_U32)
    GENERATE_RENAMED_GFX9_CASES(AMDGPU::V_SUBB_U32)
    GENERATE_RENAMED_GFX9_CASES(AMDGPU::V_SUBREV_CO_U32)
    GENERATE_RENAMED_GFX9_CASES(AMDGPU::V_SUBREV_U32)
    GENERATE_RENAMED_GFX9_CASES(AMDGPU::V_SUB_CO_U32)
    GENERATE_RENAMED_GFX9_CASES(AMDGPU::V_SUB_U32)
  //
  case AMDGPU::V_DIV_FIXUP_F16_gfx9_e64:
  case AMDGPU::V_DIV_FIXUP_F16_gfx9_fake16_e64:
  case AMDGPU::V_FMA_F16_gfx9_e64:
  case AMDGPU::V_FMA_F16_gfx9_fake16_e64:
  case AMDGPU::V_INTERP_P2_F16:
  case AMDGPU::V_MAD_F16_e64:
  case AMDGPU::V_MAD_U16_e64:
  case AMDGPU::V_MAD_I16_e64:
    return true;
  default:
    return false;
  }
}

int SIInstrInfo::pseudoToMCOpcode(int Opcode) const {
  Opcode = SIInstrInfo::getNonSoftWaitcntOpcode(Opcode);

  unsigned Gen = subtargetEncodingFamily(ST);

  if (ST.getGeneration() == AMDGPUSubtarget::GFX9 && isRenamedInGFX9(Opcode))
    Gen = SIEncodingFamily::GFX9;

  // Adjust the encoding family to GFX80 for D16 buffer instructions when the
  // subtarget has UnpackedD16VMem feature.
  // TODO: remove this when we discard GFX80 encoding.
  if (ST.hasUnpackedD16VMem() && (get(Opcode).TSFlags & SIInstrFlags::D16Buf))
    Gen = SIEncodingFamily::GFX80;

  if (get(Opcode).TSFlags & SIInstrFlags::SDWA) {
    switch (ST.getGeneration()) {
    default:
      Gen = SIEncodingFamily::SDWA;
      break;
    case AMDGPUSubtarget::GFX9:
      Gen = SIEncodingFamily::SDWA9;
      break;
    case AMDGPUSubtarget::GFX10:
      Gen = SIEncodingFamily::SDWA10;
      break;
    }
  }

  if (isMAI(Opcode)) {
    int MFMAOp = AMDGPU::getMFMAEarlyClobberOp(Opcode);
    if (MFMAOp != -1)
      Opcode = MFMAOp;
  }

  int MCOp = AMDGPU::getMCOpcode(Opcode, Gen);

  if (MCOp == (uint16_t)-1 && ST.hasGFX1250Insts())
    MCOp = AMDGPU::getMCOpcode(Opcode, SIEncodingFamily::GFX12);

  // -1 means that Opcode is already a native instruction.
  if (MCOp == -1)
    return Opcode;

  if (ST.hasGFX90AInsts()) {
    uint16_t NMCOp = (uint16_t)-1;
    if (ST.hasGFX940Insts())
      NMCOp = AMDGPU::getMCOpcode(Opcode, SIEncodingFamily::GFX940);
    if (NMCOp == (uint16_t)-1)
      NMCOp = AMDGPU::getMCOpcode(Opcode, SIEncodingFamily::GFX90A);
    if (NMCOp == (uint16_t)-1)
      NMCOp = AMDGPU::getMCOpcode(Opcode, SIEncodingFamily::GFX9);
    if (NMCOp != (uint16_t)-1)
      MCOp = NMCOp;
  }

  // (uint16_t)-1 means that Opcode is a pseudo instruction that has
  // no encoding in the given subtarget generation.
  if (MCOp == (uint16_t)-1)
    return -1;

  if (isAsmOnlyOpcode(MCOp))
    return -1;

  return MCOp;
}

static
TargetInstrInfo::RegSubRegPair getRegOrUndef(const MachineOperand &RegOpnd) {
  assert(RegOpnd.isReg());
  return RegOpnd.isUndef() ? TargetInstrInfo::RegSubRegPair() :
                             getRegSubRegPair(RegOpnd);
}

TargetInstrInfo::RegSubRegPair
llvm::getRegSequenceSubReg(MachineInstr &MI, unsigned SubReg) {
  assert(MI.isRegSequence());
  for (unsigned I = 0, E = (MI.getNumOperands() - 1)/ 2; I < E; ++I)
    if (MI.getOperand(1 + 2 * I + 1).getImm() == SubReg) {
      auto &RegOp = MI.getOperand(1 + 2 * I);
      return getRegOrUndef(RegOp);
    }
  return TargetInstrInfo::RegSubRegPair();
}

// Try to find the definition of reg:subreg in subreg-manipulation pseudos
// Following a subreg of reg:subreg isn't supported
static bool followSubRegDef(MachineInstr &MI,
                            TargetInstrInfo::RegSubRegPair &RSR) {
  if (!RSR.SubReg)
    return false;
  switch (MI.getOpcode()) {
  default: break;
  case AMDGPU::REG_SEQUENCE:
    RSR = getRegSequenceSubReg(MI, RSR.SubReg);
    return true;
  // EXTRACT_SUBREG ins't supported as this would follow a subreg of subreg
  case AMDGPU::INSERT_SUBREG:
    if (RSR.SubReg == (unsigned)MI.getOperand(3).getImm())
      // inserted the subreg we're looking for
      RSR = getRegOrUndef(MI.getOperand(2));
    else { // the subreg in the rest of the reg
      auto R1 = getRegOrUndef(MI.getOperand(1));
      if (R1.SubReg) // subreg of subreg isn't supported
        return false;
      RSR.Reg = R1.Reg;
    }
    return true;
  }
  return false;
}

MachineInstr *llvm::getVRegSubRegDef(const TargetInstrInfo::RegSubRegPair &P,
                                     MachineRegisterInfo &MRI) {
  assert(MRI.isSSA());
  if (!P.Reg.isVirtual())
    return nullptr;

  auto RSR = P;
  auto *DefInst = MRI.getVRegDef(RSR.Reg);
  while (auto *MI = DefInst) {
    DefInst = nullptr;
    switch (MI->getOpcode()) {
    case AMDGPU::COPY:
    case AMDGPU::V_MOV_B32_e32: {
      auto &Op1 = MI->getOperand(1);
      if (Op1.isReg() && Op1.getReg().isVirtual()) {
        if (Op1.isUndef())
          return nullptr;
        RSR = getRegSubRegPair(Op1);
        DefInst = MRI.getVRegDef(RSR.Reg);
      }
      break;
    }
    default:
      if (followSubRegDef(*MI, RSR)) {
        if (!RSR.Reg)
          return nullptr;
        DefInst = MRI.getVRegDef(RSR.Reg);
      }
    }
    if (!DefInst)
      return MI;
  }
  return nullptr;
}

bool llvm::execMayBeModifiedBeforeUse(const MachineRegisterInfo &MRI,
                                      Register VReg,
                                      const MachineInstr &DefMI,
                                      const MachineInstr &UseMI) {
  assert(MRI.isSSA() && "Must be run on SSA");

  auto *TRI = MRI.getTargetRegisterInfo();
  auto *DefBB = DefMI.getParent();

  // Don't bother searching between blocks, although it is possible this block
  // doesn't modify exec.
  if (UseMI.getParent() != DefBB)
    return true;

  const int MaxInstScan = 20;
  int NumInst = 0;

  // Stop scan at the use.
  auto E = UseMI.getIterator();
  for (auto I = std::next(DefMI.getIterator()); I != E; ++I) {
    if (I->isDebugInstr())
      continue;

    if (++NumInst > MaxInstScan)
      return true;

    if (I->modifiesRegister(AMDGPU::EXEC, TRI))
      return true;
  }

  return false;
}

bool llvm::execMayBeModifiedBeforeAnyUse(const MachineRegisterInfo &MRI,
                                         Register VReg,
                                         const MachineInstr &DefMI) {
  assert(MRI.isSSA() && "Must be run on SSA");

  auto *TRI = MRI.getTargetRegisterInfo();
  auto *DefBB = DefMI.getParent();

  const int MaxUseScan = 10;
  int NumUse = 0;

  for (auto &Use : MRI.use_nodbg_operands(VReg)) {
    auto &UseInst = *Use.getParent();
    // Don't bother searching between blocks, although it is possible this block
    // doesn't modify exec.
    if (UseInst.getParent() != DefBB || UseInst.isPHI())
      return true;

    if (++NumUse > MaxUseScan)
      return true;
  }

  if (NumUse == 0)
    return false;

  const int MaxInstScan = 20;
  int NumInst = 0;

  // Stop scan when we have seen all the uses.
  for (auto I = std::next(DefMI.getIterator()); ; ++I) {
    assert(I != DefBB->end());

    if (I->isDebugInstr())
      continue;

    if (++NumInst > MaxInstScan)
      return true;

    for (const MachineOperand &Op : I->operands()) {
      // We don't check reg masks here as they're used only on calls:
      // 1. EXEC is only considered const within one BB
      // 2. Call should be a terminator instruction if present in a BB

      if (!Op.isReg())
        continue;

      Register Reg = Op.getReg();
      if (Op.isUse()) {
        if (Reg == VReg && --NumUse == 0)
          return false;
      } else if (TRI->regsOverlap(Reg, AMDGPU::EXEC))
        return true;
    }
  }
}

MachineInstr *SIInstrInfo::createPHIDestinationCopy(
    MachineBasicBlock &MBB, MachineBasicBlock::iterator LastPHIIt,
    const DebugLoc &DL, Register Src, Register Dst) const {
  auto Cur = MBB.begin();
  if (Cur != MBB.end())
    do {
      if (!Cur->isPHI() && Cur->readsRegister(Dst, /*TRI=*/nullptr))
        return BuildMI(MBB, Cur, DL, get(TargetOpcode::COPY), Dst).addReg(Src);
      ++Cur;
    } while (Cur != MBB.end() && Cur != LastPHIIt);

  return TargetInstrInfo::createPHIDestinationCopy(MBB, LastPHIIt, DL, Src,
                                                   Dst);
}

MachineInstr *SIInstrInfo::createPHISourceCopy(
    MachineBasicBlock &MBB, MachineBasicBlock::iterator InsPt,
    const DebugLoc &DL, Register Src, unsigned SrcSubReg, Register Dst) const {
  if (InsPt != MBB.end() &&
      (InsPt->getOpcode() == AMDGPU::SI_IF ||
       InsPt->getOpcode() == AMDGPU::SI_ELSE ||
       InsPt->getOpcode() == AMDGPU::SI_IF_BREAK) &&
      InsPt->definesRegister(Src, /*TRI=*/nullptr)) {
    InsPt++;
    return BuildMI(MBB, InsPt, DL,
                   get(ST.isWave32() ? AMDGPU::S_MOV_B32_term
                                     : AMDGPU::S_MOV_B64_term),
                   Dst)
        .addReg(Src, 0, SrcSubReg)
        .addReg(AMDGPU::EXEC, RegState::Implicit);
  }
  return TargetInstrInfo::createPHISourceCopy(MBB, InsPt, DL, Src, SrcSubReg,
                                              Dst);
}

bool llvm::SIInstrInfo::isWave32() const { return ST.isWave32(); }

MachineInstr *SIInstrInfo::foldMemoryOperandImpl(
    MachineFunction &MF, MachineInstr &MI, ArrayRef<unsigned> Ops,
    MachineBasicBlock::iterator InsertPt, int FrameIndex, LiveIntervals *LIS,
    VirtRegMap *VRM) const {
  // This is a bit of a hack (copied from AArch64). Consider this instruction:
  //
  //   %0:sreg_32 = COPY $m0
  //
  // We explicitly chose SReg_32 for the virtual register so such a copy might
  // be eliminated by RegisterCoalescer. However, that may not be possible, and
  // %0 may even spill. We can't spill $m0 normally (it would require copying to
  // a numbered SGPR anyway), and since it is in the SReg_32 register class,
  // TargetInstrInfo::foldMemoryOperand() is going to try.
  // A similar issue also exists with spilling and reloading $exec registers.
  //
  // To prevent that, constrain the %0 register class here.
  if (isFullCopyInstr(MI)) {
    Register DstReg = MI.getOperand(0).getReg();
    Register SrcReg = MI.getOperand(1).getReg();
    if ((DstReg.isVirtual() || SrcReg.isVirtual()) &&
        (DstReg.isVirtual() != SrcReg.isVirtual())) {
      MachineRegisterInfo &MRI = MF.getRegInfo();
      Register VirtReg = DstReg.isVirtual() ? DstReg : SrcReg;
      const TargetRegisterClass *RC = MRI.getRegClass(VirtReg);
      if (RC->hasSuperClassEq(&AMDGPU::SReg_32RegClass)) {
        MRI.constrainRegClass(VirtReg, &AMDGPU::SReg_32_XM0_XEXECRegClass);
        return nullptr;
      }
      if (RC->hasSuperClassEq(&AMDGPU::SReg_64RegClass)) {
        MRI.constrainRegClass(VirtReg, &AMDGPU::SReg_64_XEXECRegClass);
        return nullptr;
      }
    }
  }

  return nullptr;
}

unsigned SIInstrInfo::getInstrLatency(const InstrItineraryData *ItinData,
                                      const MachineInstr &MI,
                                      unsigned *PredCost) const {
  if (MI.isBundle()) {
    MachineBasicBlock::const_instr_iterator I(MI.getIterator());
    MachineBasicBlock::const_instr_iterator E(MI.getParent()->instr_end());
    unsigned Lat = 0, Count = 0;
    for (++I; I != E && I->isBundledWithPred(); ++I) {
      ++Count;
      Lat = std::max(Lat, SchedModel.computeInstrLatency(&*I));
    }
    return Lat + Count - 1;
  }

  return SchedModel.computeInstrLatency(&MI);
}

InstructionUniformity
SIInstrInfo::getGenericInstructionUniformity(const MachineInstr &MI) const {
  unsigned opcode = MI.getOpcode();
  if (auto *GI = dyn_cast<GIntrinsic>(&MI)) {
    auto IID = GI->getIntrinsicID();
    if (AMDGPU::isIntrinsicSourceOfDivergence(IID))
      return InstructionUniformity::NeverUniform;
    if (AMDGPU::isIntrinsicAlwaysUniform(IID))
      return InstructionUniformity::AlwaysUniform;

    switch (IID) {
    case Intrinsic::amdgcn_if:
    case Intrinsic::amdgcn_else:
      // FIXME: Uniform if second result
      break;
    }

    return InstructionUniformity::Default;
  }

  // Loads from the private and flat address spaces are divergent, because
  // threads can execute the load instruction with the same inputs and get
  // different results.
  //
  // All other loads are not divergent, because if threads issue loads with the
  // same arguments, they will always get the same result.
  if (opcode == AMDGPU::G_LOAD) {
    if (MI.memoperands_empty())
      return InstructionUniformity::NeverUniform; // conservative assumption

    if (llvm::any_of(MI.memoperands(), [](const MachineMemOperand *mmo) {
          return mmo->getAddrSpace() == AMDGPUAS::PRIVATE_ADDRESS ||
                 mmo->getAddrSpace() == AMDGPUAS::FLAT_ADDRESS;
        })) {
      // At least one MMO in a non-global address space.
      return InstructionUniformity::NeverUniform;
    }
    return InstructionUniformity::Default;
  }

  if (SIInstrInfo::isGenericAtomicRMWOpcode(opcode) ||
      opcode == AMDGPU::G_ATOMIC_CMPXCHG ||
      opcode == AMDGPU::G_ATOMIC_CMPXCHG_WITH_SUCCESS ||
      AMDGPU::isGenericAtomic(opcode)) {
    return InstructionUniformity::NeverUniform;
  }
  return InstructionUniformity::Default;
}

InstructionUniformity
SIInstrInfo::getInstructionUniformity(const MachineInstr &MI) const {

  if (isNeverUniform(MI))
    return InstructionUniformity::NeverUniform;

  unsigned opcode = MI.getOpcode();
  if (opcode == AMDGPU::V_READLANE_B32 ||
      opcode == AMDGPU::V_READFIRSTLANE_B32 ||
      opcode == AMDGPU::SI_RESTORE_S32_FROM_VGPR)
    return InstructionUniformity::AlwaysUniform;

  if (isCopyInstr(MI)) {
    const MachineOperand &srcOp = MI.getOperand(1);
    if (srcOp.isReg() && srcOp.getReg().isPhysical()) {
      const TargetRegisterClass *regClass =
          RI.getPhysRegBaseClass(srcOp.getReg());
      return RI.isSGPRClass(regClass) ? InstructionUniformity::AlwaysUniform
                                      : InstructionUniformity::NeverUniform;
    }
    return InstructionUniformity::Default;
  }

  // GMIR handling
  if (MI.isPreISelOpcode())
    return SIInstrInfo::getGenericInstructionUniformity(MI);

  // Atomics are divergent because they are executed sequentially: when an
  // atomic operation refers to the same address in each thread, then each
  // thread after the first sees the value written by the previous thread as
  // original value.

  if (isAtomic(MI))
    return InstructionUniformity::NeverUniform;

  // Loads from the private and flat address spaces are divergent, because
  // threads can execute the load instruction with the same inputs and get
  // different results.
  if (isFLAT(MI) && MI.mayLoad()) {
    if (MI.memoperands_empty())
      return InstructionUniformity::NeverUniform; // conservative assumption

    if (llvm::any_of(MI.memoperands(), [](const MachineMemOperand *mmo) {
          return mmo->getAddrSpace() == AMDGPUAS::PRIVATE_ADDRESS ||
                 mmo->getAddrSpace() == AMDGPUAS::FLAT_ADDRESS;
        })) {
      // At least one MMO in a non-global address space.
      return InstructionUniformity::NeverUniform;
    }

    return InstructionUniformity::Default;
  }

  const MachineRegisterInfo &MRI = MI.getParent()->getParent()->getRegInfo();
  const AMDGPURegisterBankInfo *RBI = ST.getRegBankInfo();

  // FIXME: It's conceptually broken to report this for an instruction, and not
  // a specific def operand. For inline asm in particular, there could be mixed
  // uniform and divergent results.
  for (unsigned I = 0, E = MI.getNumOperands(); I != E; ++I) {
    const MachineOperand &SrcOp = MI.getOperand(I);
    if (!SrcOp.isReg())
      continue;

    Register Reg = SrcOp.getReg();
    if (!Reg || !SrcOp.readsReg())
      continue;

    // If RegBank is null, this is unassigned or an unallocatable special
    // register, which are all scalars.
    const RegisterBank *RegBank = RBI->getRegBank(Reg, MRI, RI);
    if (RegBank && RegBank->getID() != AMDGPU::SGPRRegBankID)
      return InstructionUniformity::NeverUniform;
  }

  // TODO: Uniformity check condtions above can be rearranged for more
  // redability

  // TODO: amdgcn.{ballot, [if]cmp} should be AlwaysUniform, but they are
  //       currently turned into no-op COPYs by SelectionDAG ISel and are
  //       therefore no longer recognizable.

  return InstructionUniformity::Default;
}

unsigned SIInstrInfo::getDSShaderTypeValue(const MachineFunction &MF) {
  switch (MF.getFunction().getCallingConv()) {
  case CallingConv::AMDGPU_PS:
    return 1;
  case CallingConv::AMDGPU_VS:
    return 2;
  case CallingConv::AMDGPU_GS:
    return 3;
  case CallingConv::AMDGPU_HS:
  case CallingConv::AMDGPU_LS:
  case CallingConv::AMDGPU_ES: {
    const Function &F = MF.getFunction();
    F.getContext().diagnose(DiagnosticInfoUnsupported(
        F, "ds_ordered_count unsupported for this calling conv"));
    [[fallthrough]];
  }
  case CallingConv::AMDGPU_CS:
  case CallingConv::AMDGPU_KERNEL:
  case CallingConv::C:
  case CallingConv::Fast:
  default:
    // Assume other calling conventions are various compute callable functions
    return 0;
  }
}

bool SIInstrInfo::analyzeCompare(const MachineInstr &MI, Register &SrcReg,
                                 Register &SrcReg2, int64_t &CmpMask,
                                 int64_t &CmpValue) const {
  if (!MI.getOperand(0).isReg() || MI.getOperand(0).getSubReg())
    return false;

  switch (MI.getOpcode()) {
  default:
    break;
  case AMDGPU::S_CMP_EQ_U32:
  case AMDGPU::S_CMP_EQ_I32:
  case AMDGPU::S_CMP_LG_U32:
  case AMDGPU::S_CMP_LG_I32:
  case AMDGPU::S_CMP_LT_U32:
  case AMDGPU::S_CMP_LT_I32:
  case AMDGPU::S_CMP_GT_U32:
  case AMDGPU::S_CMP_GT_I32:
  case AMDGPU::S_CMP_LE_U32:
  case AMDGPU::S_CMP_LE_I32:
  case AMDGPU::S_CMP_GE_U32:
  case AMDGPU::S_CMP_GE_I32:
  case AMDGPU::S_CMP_EQ_U64:
  case AMDGPU::S_CMP_LG_U64:
    SrcReg = MI.getOperand(0).getReg();
    if (MI.getOperand(1).isReg()) {
      if (MI.getOperand(1).getSubReg())
        return false;
      SrcReg2 = MI.getOperand(1).getReg();
      CmpValue = 0;
    } else if (MI.getOperand(1).isImm()) {
      SrcReg2 = Register();
      CmpValue = MI.getOperand(1).getImm();
    } else {
      return false;
    }
    CmpMask = ~0;
    return true;
  case AMDGPU::S_CMPK_EQ_U32:
  case AMDGPU::S_CMPK_EQ_I32:
  case AMDGPU::S_CMPK_LG_U32:
  case AMDGPU::S_CMPK_LG_I32:
  case AMDGPU::S_CMPK_LT_U32:
  case AMDGPU::S_CMPK_LT_I32:
  case AMDGPU::S_CMPK_GT_U32:
  case AMDGPU::S_CMPK_GT_I32:
  case AMDGPU::S_CMPK_LE_U32:
  case AMDGPU::S_CMPK_LE_I32:
  case AMDGPU::S_CMPK_GE_U32:
  case AMDGPU::S_CMPK_GE_I32:
    SrcReg = MI.getOperand(0).getReg();
    SrcReg2 = Register();
    CmpValue = MI.getOperand(1).getImm();
    CmpMask = ~0;
    return true;
  }

  return false;
}

bool SIInstrInfo::optimizeCompareInstr(MachineInstr &CmpInstr, Register SrcReg,
                                       Register SrcReg2, int64_t CmpMask,
                                       int64_t CmpValue,
                                       const MachineRegisterInfo *MRI) const {
  if (!SrcReg || SrcReg.isPhysical())
    return false;

  if (SrcReg2 && !getFoldableImm(SrcReg2, *MRI, CmpValue))
    return false;

  const auto optimizeCmpAnd = [&CmpInstr, SrcReg, CmpValue, MRI,
                               this](int64_t ExpectedValue, unsigned SrcSize,
                                     bool IsReversible, bool IsSigned) -> bool {
    // s_cmp_eq_u32 (s_and_b32 $src, 1 << n), 1 << n => s_and_b32 $src, 1 << n
    // s_cmp_eq_i32 (s_and_b32 $src, 1 << n), 1 << n => s_and_b32 $src, 1 << n
    // s_cmp_ge_u32 (s_and_b32 $src, 1 << n), 1 << n => s_and_b32 $src, 1 << n
    // s_cmp_ge_i32 (s_and_b32 $src, 1 << n), 1 << n => s_and_b32 $src, 1 << n
    // s_cmp_eq_u64 (s_and_b64 $src, 1 << n), 1 << n => s_and_b64 $src, 1 << n
    // s_cmp_lg_u32 (s_and_b32 $src, 1 << n), 0 => s_and_b32 $src, 1 << n
    // s_cmp_lg_i32 (s_and_b32 $src, 1 << n), 0 => s_and_b32 $src, 1 << n
    // s_cmp_gt_u32 (s_and_b32 $src, 1 << n), 0 => s_and_b32 $src, 1 << n
    // s_cmp_gt_i32 (s_and_b32 $src, 1 << n), 0 => s_and_b32 $src, 1 << n
    // s_cmp_lg_u64 (s_and_b64 $src, 1 << n), 0 => s_and_b64 $src, 1 << n
    //
    // Signed ge/gt are not used for the sign bit.
    //
    // If result of the AND is unused except in the compare:
    // s_and_b(32|64) $src, 1 << n => s_bitcmp1_b(32|64) $src, n
    //
    // s_cmp_eq_u32 (s_and_b32 $src, 1 << n), 0 => s_bitcmp0_b32 $src, n
    // s_cmp_eq_i32 (s_and_b32 $src, 1 << n), 0 => s_bitcmp0_b32 $src, n
    // s_cmp_eq_u64 (s_and_b64 $src, 1 << n), 0 => s_bitcmp0_b64 $src, n
    // s_cmp_lg_u32 (s_and_b32 $src, 1 << n), 1 << n => s_bitcmp0_b32 $src, n
    // s_cmp_lg_i32 (s_and_b32 $src, 1 << n), 1 << n => s_bitcmp0_b32 $src, n
    // s_cmp_lg_u64 (s_and_b64 $src, 1 << n), 1 << n => s_bitcmp0_b64 $src, n

    MachineInstr *Def = MRI->getUniqueVRegDef(SrcReg);
    if (!Def || Def->getParent() != CmpInstr.getParent())
      return false;

    if (Def->getOpcode() != AMDGPU::S_AND_B32 &&
        Def->getOpcode() != AMDGPU::S_AND_B64)
      return false;

    int64_t Mask;
    const auto isMask = [&Mask, SrcSize](const MachineOperand *MO) -> bool {
      if (MO->isImm())
        Mask = MO->getImm();
      else if (!getFoldableImm(MO, Mask))
        return false;
      Mask &= maxUIntN(SrcSize);
      return isPowerOf2_64(Mask);
    };

    MachineOperand *SrcOp = &Def->getOperand(1);
    if (isMask(SrcOp))
      SrcOp = &Def->getOperand(2);
    else if (isMask(&Def->getOperand(2)))
      SrcOp = &Def->getOperand(1);
    else
      return false;

    // A valid Mask is required to have a single bit set, hence a non-zero and
    // power-of-two value. This verifies that we will not do 64-bit shift below.
    assert(llvm::has_single_bit<uint64_t>(Mask) && "Invalid mask.");
    unsigned BitNo = llvm::countr_zero((uint64_t)Mask);
    if (IsSigned && BitNo == SrcSize - 1)
      return false;

    ExpectedValue <<= BitNo;

    bool IsReversedCC = false;
    if (CmpValue != ExpectedValue) {
      if (!IsReversible)
        return false;
      IsReversedCC = CmpValue == (ExpectedValue ^ Mask);
      if (!IsReversedCC)
        return false;
    }

    Register DefReg = Def->getOperand(0).getReg();
    if (IsReversedCC && !MRI->hasOneNonDBGUse(DefReg))
      return false;

    for (auto I = std::next(Def->getIterator()), E = CmpInstr.getIterator();
         I != E; ++I) {
      if (I->modifiesRegister(AMDGPU::SCC, &RI) ||
          I->killsRegister(AMDGPU::SCC, &RI))
        return false;
    }

    MachineOperand *SccDef =
        Def->findRegisterDefOperand(AMDGPU::SCC, /*TRI=*/nullptr);
    SccDef->setIsDead(false);
    CmpInstr.eraseFromParent();

    if (!MRI->use_nodbg_empty(DefReg)) {
      assert(!IsReversedCC);
      return true;
    }

    // Replace AND with unused result with a S_BITCMP.
    MachineBasicBlock *MBB = Def->getParent();

    unsigned NewOpc = (SrcSize == 32) ? IsReversedCC ? AMDGPU::S_BITCMP0_B32
                                                     : AMDGPU::S_BITCMP1_B32
                                      : IsReversedCC ? AMDGPU::S_BITCMP0_B64
                                                     : AMDGPU::S_BITCMP1_B64;

    BuildMI(*MBB, Def, Def->getDebugLoc(), get(NewOpc))
      .add(*SrcOp)
      .addImm(BitNo);
    Def->eraseFromParent();

    return true;
  };

  switch (CmpInstr.getOpcode()) {
  default:
    break;
  case AMDGPU::S_CMP_EQ_U32:
  case AMDGPU::S_CMP_EQ_I32:
  case AMDGPU::S_CMPK_EQ_U32:
  case AMDGPU::S_CMPK_EQ_I32:
    return optimizeCmpAnd(1, 32, true, false);
  case AMDGPU::S_CMP_GE_U32:
  case AMDGPU::S_CMPK_GE_U32:
    return optimizeCmpAnd(1, 32, false, false);
  case AMDGPU::S_CMP_GE_I32:
  case AMDGPU::S_CMPK_GE_I32:
    return optimizeCmpAnd(1, 32, false, true);
  case AMDGPU::S_CMP_EQ_U64:
    return optimizeCmpAnd(1, 64, true, false);
  case AMDGPU::S_CMP_LG_U32:
  case AMDGPU::S_CMP_LG_I32:
  case AMDGPU::S_CMPK_LG_U32:
  case AMDGPU::S_CMPK_LG_I32:
    return optimizeCmpAnd(0, 32, true, false);
  case AMDGPU::S_CMP_GT_U32:
  case AMDGPU::S_CMPK_GT_U32:
    return optimizeCmpAnd(0, 32, false, false);
  case AMDGPU::S_CMP_GT_I32:
  case AMDGPU::S_CMPK_GT_I32:
    return optimizeCmpAnd(0, 32, false, true);
  case AMDGPU::S_CMP_LG_U64:
    return optimizeCmpAnd(0, 64, true, false);
  }

  return false;
}

void SIInstrInfo::enforceOperandRCAlignment(MachineInstr &MI,
                                            AMDGPU::OpName OpName) const {
  if (!ST.needsAlignedVGPRs())
    return;

  int OpNo = AMDGPU::getNamedOperandIdx(MI.getOpcode(), OpName);
  if (OpNo < 0)
    return;
  MachineOperand &Op = MI.getOperand(OpNo);
  if (getOpSize(MI, OpNo) > 4)
    return;

  // Add implicit aligned super-reg to force alignment on the data operand.
  const DebugLoc &DL = MI.getDebugLoc();
  MachineBasicBlock *BB = MI.getParent();
  MachineRegisterInfo &MRI = BB->getParent()->getRegInfo();
  Register DataReg = Op.getReg();
  bool IsAGPR = RI.isAGPR(MRI, DataReg);
  Register Undef = MRI.createVirtualRegister(
      IsAGPR ? &AMDGPU::AGPR_32RegClass : &AMDGPU::VGPR_32RegClass);
  BuildMI(*BB, MI, DL, get(AMDGPU::IMPLICIT_DEF), Undef);
  Register NewVR =
      MRI.createVirtualRegister(IsAGPR ? &AMDGPU::AReg_64_Align2RegClass
                                       : &AMDGPU::VReg_64_Align2RegClass);
  BuildMI(*BB, MI, DL, get(AMDGPU::REG_SEQUENCE), NewVR)
      .addReg(DataReg, 0, Op.getSubReg())
      .addImm(AMDGPU::sub0)
      .addReg(Undef)
      .addImm(AMDGPU::sub1);
  Op.setReg(NewVR);
  Op.setSubReg(AMDGPU::sub0);
  MI.addOperand(MachineOperand::CreateReg(NewVR, false, true));
}

bool SIInstrInfo::isGlobalMemoryObject(const MachineInstr *MI) const {
  if (isIGLP(*MI))
    return false;

  return TargetInstrInfo::isGlobalMemoryObject(MI);
}

bool SIInstrInfo::isXDLWMMA(const MachineInstr &MI) const {
  if (!isWMMA(MI) && !isSWMMAC(MI))
    return false;

  if (AMDGPU::isGFX1250(ST))
    return AMDGPU::getWMMAIsXDL(MI.getOpcode());

  return true;
}

bool SIInstrInfo::isXDL(const MachineInstr &MI) const {
  unsigned Opcode = MI.getOpcode();

  if (AMDGPU::isGFX12Plus(ST))
    return isDOT(MI) || isXDLWMMA(MI);

  if (!isMAI(MI) || isDGEMM(Opcode) ||
      Opcode == AMDGPU::V_ACCVGPR_WRITE_B32_e64 ||
      Opcode == AMDGPU::V_ACCVGPR_READ_B32_e64)
    return false;

  if (!ST.hasGFX940Insts())
    return true;

  return AMDGPU::getMAIIsGFX940XDL(Opcode);
}<|MERGE_RESOLUTION|>--- conflicted
+++ resolved
@@ -1643,53 +1643,7 @@
   }
 }
 
-<<<<<<< HEAD
-static unsigned getAGPRSpillSaveOpcode(unsigned Size, bool NeedsCFI) {
-  switch (Size) {
-  case 4:
-    return NeedsCFI ? AMDGPU::SI_SPILL_A32_CFI_SAVE : AMDGPU::SI_SPILL_A32_SAVE;
-  case 8:
-    return NeedsCFI ? AMDGPU::SI_SPILL_A64_CFI_SAVE : AMDGPU::SI_SPILL_A64_SAVE;
-  case 12:
-    return NeedsCFI ? AMDGPU::SI_SPILL_A96_CFI_SAVE : AMDGPU::SI_SPILL_A96_SAVE;
-  case 16:
-    return NeedsCFI ? AMDGPU::SI_SPILL_A128_CFI_SAVE
-                    : AMDGPU::SI_SPILL_A128_SAVE;
-  case 20:
-    return NeedsCFI ? AMDGPU::SI_SPILL_A160_CFI_SAVE
-                    : AMDGPU::SI_SPILL_A160_SAVE;
-  case 24:
-    return NeedsCFI ? AMDGPU::SI_SPILL_A192_CFI_SAVE
-                    : AMDGPU::SI_SPILL_A192_SAVE;
-  case 28:
-    return NeedsCFI ? AMDGPU::SI_SPILL_A224_CFI_SAVE
-                    : AMDGPU::SI_SPILL_A224_SAVE;
-  case 32:
-    return NeedsCFI ? AMDGPU::SI_SPILL_A256_CFI_SAVE
-                    : AMDGPU::SI_SPILL_A256_SAVE;
-  case 36:
-    return AMDGPU::SI_SPILL_A288_SAVE;
-  case 40:
-    return AMDGPU::SI_SPILL_A320_SAVE;
-  case 44:
-    return AMDGPU::SI_SPILL_A352_SAVE;
-  case 48:
-    return AMDGPU::SI_SPILL_A384_SAVE;
-  case 64:
-    return NeedsCFI ? AMDGPU::SI_SPILL_A512_CFI_SAVE
-                    : AMDGPU::SI_SPILL_A512_SAVE;
-  case 128:
-    return NeedsCFI ? AMDGPU::SI_SPILL_A1024_CFI_SAVE
-                    : AMDGPU::SI_SPILL_A1024_SAVE;
-  default:
-    llvm_unreachable("unknown register size");
-  }
-}
-
 static unsigned getAVSpillSaveOpcode(unsigned Size, bool NeedsCFI) {
-=======
-static unsigned getAVSpillSaveOpcode(unsigned Size) {
->>>>>>> 8f3e78f9
   switch (Size) {
   case 4:
     return NeedsCFI ? AMDGPU::SI_SPILL_AV32_CFI_SAVE : AMDGPU::SI_SPILL_AV32_SAVE;
@@ -1743,38 +1697,20 @@
   return AMDGPU::SI_SPILL_WWM_V32_SAVE;
 }
 
-<<<<<<< HEAD
-static unsigned getVectorRegSpillSaveOpcode(Register Reg,
-                                            const TargetRegisterClass *RC,
-                                            unsigned Size,
-                                            const SIRegisterInfo &TRI,
-                                            const SIMachineFunctionInfo &MFI,
-					    bool NeedsCFI) {
-  bool IsVectorSuperClass = TRI.isVectorSuperClass(RC);
-=======
 unsigned SIInstrInfo::getVectorRegSpillSaveOpcode(
     Register Reg, const TargetRegisterClass *RC, unsigned Size,
-    const SIMachineFunctionInfo &MFI) const {
+    const SIMachineFunctionInfo &MFI, bool NeedsCFI) const {
   bool IsVectorSuperClass = RI.isVectorSuperClass(RC);
->>>>>>> 8f3e78f9
 
   // Choose the right opcode if spilling a WWM register.
   if (MFI.checkFlag(Reg, AMDGPU::VirtRegFlag::WWM_REG))
     return getWWMRegSpillSaveOpcode(Size, IsVectorSuperClass);
 
-<<<<<<< HEAD
-  if (IsVectorSuperClass)
-    return getAVSpillSaveOpcode(Size, NeedsCFI);
-
-  return TRI.isAGPRClass(RC) ? getAGPRSpillSaveOpcode(Size, NeedsCFI)
-                             : getVGPRSpillSaveOpcode(Size, NeedsCFI);
-=======
   // TODO: Check if AGPRs are available
   if (ST.hasMAIInsts())
-    return getAVSpillSaveOpcode(Size);
-
-  return getVGPRSpillSaveOpcode(Size);
->>>>>>> 8f3e78f9
+    return getAVSpillSaveOpcode(Size, NeedsCFI);
+
+  return getVGPRSpillSaveOpcode(Size, NeedsCFI);
 }
 
 void SIInstrInfo::storeRegToStackSlotImpl(
@@ -1823,13 +1759,8 @@
     return;
   }
 
-<<<<<<< HEAD
   unsigned Opcode = getVectorRegSpillSaveOpcode(VReg ? VReg : SrcReg, RC,
-                                                SpillSize, RI, *MFI, NeedsCFI);
-=======
-  unsigned Opcode =
-      getVectorRegSpillSaveOpcode(VReg ? VReg : SrcReg, RC, SpillSize, *MFI);
->>>>>>> 8f3e78f9
+                                                SpillSize, *MFI, NeedsCFI);
   MFI->setHasSpilledVGPRs();
 
   BuildMI(MBB, MI, DL, get(Opcode))
