//===- SIInstrInfo.cpp - SI Instruction Information  ----------------------===//
//
// Part of the LLVM Project, under the Apache License v2.0 with LLVM Exceptions.
// See https://llvm.org/LICENSE.txt for license information.
// SPDX-License-Identifier: Apache-2.0 WITH LLVM-exception
//
//===----------------------------------------------------------------------===//
//
/// \file
/// SI Implementation of TargetInstrInfo.
//
//===----------------------------------------------------------------------===//

#include "SIInstrInfo.h"
#include "AMDGPU.h"
#include "AMDGPUInstrInfo.h"
#include "AMDGPULaneMaskUtils.h"
#include "GCNHazardRecognizer.h"
#include "GCNSubtarget.h"
#include "SIMachineFunctionInfo.h"
#include "Utils/AMDGPUBaseInfo.h"
#include "llvm/ADT/STLExtras.h"
#include "llvm/Analysis/ValueTracking.h"
#include "llvm/CodeGen/GlobalISel/GenericMachineInstrs.h"
#include "llvm/CodeGen/LiveIntervals.h"
#include "llvm/CodeGen/LiveVariables.h"
#include "llvm/CodeGen/MachineDominators.h"
#include "llvm/CodeGen/MachineFrameInfo.h"
#include "llvm/CodeGen/MachineScheduler.h"
#include "llvm/CodeGen/RegisterScavenging.h"
#include "llvm/CodeGen/ScheduleDAG.h"
#include "llvm/IR/DiagnosticInfo.h"
#include "llvm/IR/IntrinsicsAMDGPU.h"
#include "llvm/MC/MCContext.h"
#include "llvm/Support/CommandLine.h"
#include "llvm/Target/TargetMachine.h"

using namespace llvm;

#define DEBUG_TYPE "si-instr-info"

#define GET_INSTRINFO_CTOR_DTOR
#include "AMDGPUGenInstrInfo.inc"

namespace llvm::AMDGPU {
#define GET_D16ImageDimIntrinsics_IMPL
#define GET_ImageDimIntrinsicTable_IMPL
#define GET_RsrcIntrinsics_IMPL
#include "AMDGPUGenSearchableTables.inc"
} // namespace llvm::AMDGPU

// Must be at least 4 to be able to branch over minimum unconditional branch
// code. This is only for making it possible to write reasonably small tests for
// long branches.
static cl::opt<unsigned>
BranchOffsetBits("amdgpu-s-branch-bits", cl::ReallyHidden, cl::init(16),
                 cl::desc("Restrict range of branch instructions (DEBUG)"));

static cl::opt<bool> Fix16BitCopies(
  "amdgpu-fix-16-bit-physreg-copies",
  cl::desc("Fix copies between 32 and 16 bit registers by extending to 32 bit"),
  cl::init(true),
  cl::ReallyHidden);

SIInstrInfo::SIInstrInfo(const GCNSubtarget &ST)
    : AMDGPUGenInstrInfo(ST, RI, AMDGPU::ADJCALLSTACKUP,
                         AMDGPU::ADJCALLSTACKDOWN),
      RI(ST), ST(ST) {
  SchedModel.init(&ST);
}

//===----------------------------------------------------------------------===//
// TargetInstrInfo callbacks
//===----------------------------------------------------------------------===//

static unsigned getNumOperandsNoGlue(SDNode *Node) {
  unsigned N = Node->getNumOperands();
  while (N && Node->getOperand(N - 1).getValueType() == MVT::Glue)
    --N;
  return N;
}

/// Returns true if both nodes have the same value for the given
///        operand \p Op, or if both nodes do not have this operand.
static bool nodesHaveSameOperandValue(SDNode *N0, SDNode *N1,
                                      AMDGPU::OpName OpName) {
  unsigned Opc0 = N0->getMachineOpcode();
  unsigned Opc1 = N1->getMachineOpcode();

  int Op0Idx = AMDGPU::getNamedOperandIdx(Opc0, OpName);
  int Op1Idx = AMDGPU::getNamedOperandIdx(Opc1, OpName);

  if (Op0Idx == -1 && Op1Idx == -1)
    return true;


  if ((Op0Idx == -1 && Op1Idx != -1) ||
      (Op1Idx == -1 && Op0Idx != -1))
    return false;

  // getNamedOperandIdx returns the index for the MachineInstr's operands,
  // which includes the result as the first operand. We are indexing into the
  // MachineSDNode's operands, so we need to skip the result operand to get
  // the real index.
  --Op0Idx;
  --Op1Idx;

  return N0->getOperand(Op0Idx) == N1->getOperand(Op1Idx);
}

static bool canRemat(const MachineInstr &MI) {

  if (SIInstrInfo::isVOP1(MI) || SIInstrInfo::isVOP2(MI) ||
      SIInstrInfo::isVOP3(MI) || SIInstrInfo::isSDWA(MI) ||
      SIInstrInfo::isSALU(MI))
    return true;

  if (SIInstrInfo::isSMRD(MI)) {
    return !MI.memoperands_empty() &&
           llvm::all_of(MI.memoperands(), [](const MachineMemOperand *MMO) {
             return MMO->isLoad() && MMO->isInvariant();
           });
  }

  return false;
}

bool SIInstrInfo::isReMaterializableImpl(
    const MachineInstr &MI) const {

  if (canRemat(MI)) {
    // Normally VALU use of exec would block the rematerialization, but that
    // is OK in this case to have an implicit exec read as all VALU do.
    // We really want all of the generic logic for this except for this.

    // Another potential implicit use is mode register. The core logic of
    // the RA will not attempt rematerialization if mode is set anywhere
    // in the function, otherwise it is safe since mode is not changed.

    // There is difference to generic method which does not allow
    // rematerialization if there are virtual register uses. We allow this,
    // therefore this method includes SOP instructions as well.
    if (!MI.hasImplicitDef() &&
        MI.getNumImplicitOperands() == MI.getDesc().implicit_uses().size() &&
        !MI.mayRaiseFPException())
      return true;
  }

  return TargetInstrInfo::isReMaterializableImpl(MI);
}

// Returns true if the scalar result of a VALU instruction depends on exec.
bool SIInstrInfo::resultDependsOnExec(const MachineInstr &MI) const {
  // Ignore comparisons which are only used masked with exec.
  // This allows some hoisting/sinking of VALU comparisons.
  if (MI.isCompare()) {
    const MachineOperand *Dst = getNamedOperand(MI, AMDGPU::OpName::sdst);
    if (!Dst)
      return true;

    Register DstReg = Dst->getReg();
    if (!DstReg.isVirtual())
      return true;

    const MachineRegisterInfo &MRI = MI.getParent()->getParent()->getRegInfo();
    for (MachineInstr &Use : MRI.use_nodbg_instructions(DstReg)) {
      switch (Use.getOpcode()) {
      case AMDGPU::S_AND_SAVEEXEC_B32:
      case AMDGPU::S_AND_SAVEEXEC_B64:
        break;
      case AMDGPU::S_AND_B32:
      case AMDGPU::S_AND_B64:
        if (!Use.readsRegister(AMDGPU::EXEC, /*TRI=*/nullptr))
          return true;
        break;
      default:
        return true;
      }
    }
    return false;
  }

  switch (MI.getOpcode()) {
  default:
    break;
  case AMDGPU::V_READFIRSTLANE_B32:
    return true;
  }

  return false;
}

bool SIInstrInfo::isIgnorableUse(const MachineOperand &MO) const {
  // Any implicit use of exec by VALU is not a real register read.
  return MO.getReg() == AMDGPU::EXEC && MO.isImplicit() &&
         isVALU(*MO.getParent()) && !resultDependsOnExec(*MO.getParent());
}

bool SIInstrInfo::isSafeToSink(MachineInstr &MI,
                               MachineBasicBlock *SuccToSinkTo,
                               MachineCycleInfo *CI) const {
  // Allow sinking if MI edits lane mask (divergent i1 in sgpr).
  if (MI.getOpcode() == AMDGPU::SI_IF_BREAK)
    return true;

  MachineRegisterInfo &MRI = MI.getMF()->getRegInfo();
  // Check if sinking of MI would create temporal divergent use.
  for (auto Op : MI.uses()) {
    if (Op.isReg() && Op.getReg().isVirtual() &&
        RI.isSGPRClass(MRI.getRegClass(Op.getReg()))) {
      MachineInstr *SgprDef = MRI.getVRegDef(Op.getReg());

      // SgprDef defined inside cycle
      MachineCycle *FromCycle = CI->getCycle(SgprDef->getParent());
      if (FromCycle == nullptr)
        continue;

      MachineCycle *ToCycle = CI->getCycle(SuccToSinkTo);
      // Check if there is a FromCycle that contains SgprDef's basic block but
      // does not contain SuccToSinkTo and also has divergent exit condition.
      while (FromCycle && !FromCycle->contains(ToCycle)) {
        SmallVector<MachineBasicBlock *, 1> ExitingBlocks;
        FromCycle->getExitingBlocks(ExitingBlocks);

        // FromCycle has divergent exit condition.
        for (MachineBasicBlock *ExitingBlock : ExitingBlocks) {
          if (hasDivergentBranch(ExitingBlock))
            return false;
        }

        FromCycle = FromCycle->getParentCycle();
      }
    }
  }

  return true;
}

bool SIInstrInfo::areLoadsFromSameBasePtr(SDNode *Load0, SDNode *Load1,
                                          int64_t &Offset0,
                                          int64_t &Offset1) const {
  if (!Load0->isMachineOpcode() || !Load1->isMachineOpcode())
    return false;

  unsigned Opc0 = Load0->getMachineOpcode();
  unsigned Opc1 = Load1->getMachineOpcode();

  // Make sure both are actually loads.
  if (!get(Opc0).mayLoad() || !get(Opc1).mayLoad())
    return false;

  // A mayLoad instruction without a def is not a load. Likely a prefetch.
  if (!get(Opc0).getNumDefs() || !get(Opc1).getNumDefs())
    return false;

  if (isDS(Opc0) && isDS(Opc1)) {

    // FIXME: Handle this case:
    if (getNumOperandsNoGlue(Load0) != getNumOperandsNoGlue(Load1))
      return false;

    // Check base reg.
    if (Load0->getOperand(0) != Load1->getOperand(0))
      return false;

    // Skip read2 / write2 variants for simplicity.
    // TODO: We should report true if the used offsets are adjacent (excluded
    // st64 versions).
    int Offset0Idx = AMDGPU::getNamedOperandIdx(Opc0, AMDGPU::OpName::offset);
    int Offset1Idx = AMDGPU::getNamedOperandIdx(Opc1, AMDGPU::OpName::offset);
    if (Offset0Idx == -1 || Offset1Idx == -1)
      return false;

    // XXX - be careful of dataless loads
    // getNamedOperandIdx returns the index for MachineInstrs.  Since they
    // include the output in the operand list, but SDNodes don't, we need to
    // subtract the index by one.
    Offset0Idx -= get(Opc0).NumDefs;
    Offset1Idx -= get(Opc1).NumDefs;
    Offset0 = Load0->getConstantOperandVal(Offset0Idx);
    Offset1 = Load1->getConstantOperandVal(Offset1Idx);
    return true;
  }

  if (isSMRD(Opc0) && isSMRD(Opc1)) {
    // Skip time and cache invalidation instructions.
    if (!AMDGPU::hasNamedOperand(Opc0, AMDGPU::OpName::sbase) ||
        !AMDGPU::hasNamedOperand(Opc1, AMDGPU::OpName::sbase))
      return false;

    unsigned NumOps = getNumOperandsNoGlue(Load0);
    if (NumOps != getNumOperandsNoGlue(Load1))
      return false;

    // Check base reg.
    if (Load0->getOperand(0) != Load1->getOperand(0))
      return false;

    // Match register offsets, if both register and immediate offsets present.
    assert(NumOps == 4 || NumOps == 5);
    if (NumOps == 5 && Load0->getOperand(1) != Load1->getOperand(1))
      return false;

    const ConstantSDNode *Load0Offset =
        dyn_cast<ConstantSDNode>(Load0->getOperand(NumOps - 3));
    const ConstantSDNode *Load1Offset =
        dyn_cast<ConstantSDNode>(Load1->getOperand(NumOps - 3));

    if (!Load0Offset || !Load1Offset)
      return false;

    Offset0 = Load0Offset->getZExtValue();
    Offset1 = Load1Offset->getZExtValue();
    return true;
  }

  // MUBUF and MTBUF can access the same addresses.
  if ((isMUBUF(Opc0) || isMTBUF(Opc0)) && (isMUBUF(Opc1) || isMTBUF(Opc1))) {

    // MUBUF and MTBUF have vaddr at different indices.
    if (!nodesHaveSameOperandValue(Load0, Load1, AMDGPU::OpName::soffset) ||
        !nodesHaveSameOperandValue(Load0, Load1, AMDGPU::OpName::vaddr) ||
        !nodesHaveSameOperandValue(Load0, Load1, AMDGPU::OpName::srsrc))
      return false;

    int OffIdx0 = AMDGPU::getNamedOperandIdx(Opc0, AMDGPU::OpName::offset);
    int OffIdx1 = AMDGPU::getNamedOperandIdx(Opc1, AMDGPU::OpName::offset);

    if (OffIdx0 == -1 || OffIdx1 == -1)
      return false;

    // getNamedOperandIdx returns the index for MachineInstrs.  Since they
    // include the output in the operand list, but SDNodes don't, we need to
    // subtract the index by one.
    OffIdx0 -= get(Opc0).NumDefs;
    OffIdx1 -= get(Opc1).NumDefs;

    SDValue Off0 = Load0->getOperand(OffIdx0);
    SDValue Off1 = Load1->getOperand(OffIdx1);

    // The offset might be a FrameIndexSDNode.
    if (!isa<ConstantSDNode>(Off0) || !isa<ConstantSDNode>(Off1))
      return false;

    Offset0 = Off0->getAsZExtVal();
    Offset1 = Off1->getAsZExtVal();
    return true;
  }

  return false;
}

static bool isStride64(unsigned Opc) {
  switch (Opc) {
  case AMDGPU::DS_READ2ST64_B32:
  case AMDGPU::DS_READ2ST64_B64:
  case AMDGPU::DS_WRITE2ST64_B32:
  case AMDGPU::DS_WRITE2ST64_B64:
    return true;
  default:
    return false;
  }
}

bool SIInstrInfo::getMemOperandsWithOffsetWidth(
    const MachineInstr &LdSt, SmallVectorImpl<const MachineOperand *> &BaseOps,
    int64_t &Offset, bool &OffsetIsScalable, LocationSize &Width,
    const TargetRegisterInfo *TRI) const {
  if (!LdSt.mayLoadOrStore())
    return false;

  unsigned Opc = LdSt.getOpcode();
  OffsetIsScalable = false;
  const MachineOperand *BaseOp, *OffsetOp;
  int DataOpIdx;

  if (isDS(LdSt)) {
    BaseOp = getNamedOperand(LdSt, AMDGPU::OpName::addr);
    OffsetOp = getNamedOperand(LdSt, AMDGPU::OpName::offset);
    if (OffsetOp) {
      // Normal, single offset LDS instruction.
      if (!BaseOp) {
        // DS_CONSUME/DS_APPEND use M0 for the base address.
        // TODO: find the implicit use operand for M0 and use that as BaseOp?
        return false;
      }
      BaseOps.push_back(BaseOp);
      Offset = OffsetOp->getImm();
      // Get appropriate operand, and compute width accordingly.
      DataOpIdx = AMDGPU::getNamedOperandIdx(Opc, AMDGPU::OpName::vdst);
      if (DataOpIdx == -1)
        DataOpIdx = AMDGPU::getNamedOperandIdx(Opc, AMDGPU::OpName::data0);
      if (Opc == AMDGPU::DS_ATOMIC_ASYNC_BARRIER_ARRIVE_B64)
        Width = LocationSize::precise(64);
      else
        Width = LocationSize::precise(getOpSize(LdSt, DataOpIdx));
    } else {
      // The 2 offset instructions use offset0 and offset1 instead. We can treat
      // these as a load with a single offset if the 2 offsets are consecutive.
      // We will use this for some partially aligned loads.
      const MachineOperand *Offset0Op =
          getNamedOperand(LdSt, AMDGPU::OpName::offset0);
      const MachineOperand *Offset1Op =
          getNamedOperand(LdSt, AMDGPU::OpName::offset1);

      unsigned Offset0 = Offset0Op->getImm() & 0xff;
      unsigned Offset1 = Offset1Op->getImm() & 0xff;
      if (Offset0 + 1 != Offset1)
        return false;

      // Each of these offsets is in element sized units, so we need to convert
      // to bytes of the individual reads.

      unsigned EltSize;
      if (LdSt.mayLoad())
        EltSize = TRI->getRegSizeInBits(*getOpRegClass(LdSt, 0)) / 16;
      else {
        assert(LdSt.mayStore());
        int Data0Idx = AMDGPU::getNamedOperandIdx(Opc, AMDGPU::OpName::data0);
        EltSize = TRI->getRegSizeInBits(*getOpRegClass(LdSt, Data0Idx)) / 8;
      }

      if (isStride64(Opc))
        EltSize *= 64;

      BaseOps.push_back(BaseOp);
      Offset = EltSize * Offset0;
      // Get appropriate operand(s), and compute width accordingly.
      DataOpIdx = AMDGPU::getNamedOperandIdx(Opc, AMDGPU::OpName::vdst);
      if (DataOpIdx == -1) {
        DataOpIdx = AMDGPU::getNamedOperandIdx(Opc, AMDGPU::OpName::data0);
        Width = LocationSize::precise(getOpSize(LdSt, DataOpIdx));
        DataOpIdx = AMDGPU::getNamedOperandIdx(Opc, AMDGPU::OpName::data1);
        Width = LocationSize::precise(
            Width.getValue() + TypeSize::getFixed(getOpSize(LdSt, DataOpIdx)));
      } else {
        Width = LocationSize::precise(getOpSize(LdSt, DataOpIdx));
      }
    }
    return true;
  }

  if (isMUBUF(LdSt) || isMTBUF(LdSt)) {
    const MachineOperand *RSrc = getNamedOperand(LdSt, AMDGPU::OpName::srsrc);
    if (!RSrc) // e.g. BUFFER_WBINVL1_VOL
      return false;
    BaseOps.push_back(RSrc);
    BaseOp = getNamedOperand(LdSt, AMDGPU::OpName::vaddr);
    if (BaseOp && !BaseOp->isFI())
      BaseOps.push_back(BaseOp);
    const MachineOperand *OffsetImm =
        getNamedOperand(LdSt, AMDGPU::OpName::offset);
    Offset = OffsetImm->getImm();
    const MachineOperand *SOffset =
        getNamedOperand(LdSt, AMDGPU::OpName::soffset);
    if (SOffset) {
      if (SOffset->isReg())
        BaseOps.push_back(SOffset);
      else
        Offset += SOffset->getImm();
    }
    // Get appropriate operand, and compute width accordingly.
    DataOpIdx = AMDGPU::getNamedOperandIdx(Opc, AMDGPU::OpName::vdst);
    if (DataOpIdx == -1)
      DataOpIdx = AMDGPU::getNamedOperandIdx(Opc, AMDGPU::OpName::vdata);
    if (DataOpIdx == -1) // LDS DMA
      return false;
    Width = LocationSize::precise(getOpSize(LdSt, DataOpIdx));
    return true;
  }

  if (isImage(LdSt)) {
    auto RsrcOpName =
        isMIMG(LdSt) ? AMDGPU::OpName::srsrc : AMDGPU::OpName::rsrc;
    int SRsrcIdx = AMDGPU::getNamedOperandIdx(Opc, RsrcOpName);
    BaseOps.push_back(&LdSt.getOperand(SRsrcIdx));
    int VAddr0Idx = AMDGPU::getNamedOperandIdx(Opc, AMDGPU::OpName::vaddr0);
    if (VAddr0Idx >= 0) {
      // GFX10 possible NSA encoding.
      for (int I = VAddr0Idx; I < SRsrcIdx; ++I)
        BaseOps.push_back(&LdSt.getOperand(I));
    } else {
      BaseOps.push_back(getNamedOperand(LdSt, AMDGPU::OpName::vaddr));
    }
    Offset = 0;
    // Get appropriate operand, and compute width accordingly.
    DataOpIdx = AMDGPU::getNamedOperandIdx(Opc, AMDGPU::OpName::vdata);
    if (DataOpIdx == -1)
      return false; // no return sampler
    Width = LocationSize::precise(getOpSize(LdSt, DataOpIdx));
    return true;
  }

  if (isSMRD(LdSt)) {
    BaseOp = getNamedOperand(LdSt, AMDGPU::OpName::sbase);
    if (!BaseOp) // e.g. S_MEMTIME
      return false;
    BaseOps.push_back(BaseOp);
    OffsetOp = getNamedOperand(LdSt, AMDGPU::OpName::offset);
    Offset = OffsetOp ? OffsetOp->getImm() : 0;
    // Get appropriate operand, and compute width accordingly.
    DataOpIdx = AMDGPU::getNamedOperandIdx(Opc, AMDGPU::OpName::sdst);
    if (DataOpIdx == -1)
      return false;
    Width = LocationSize::precise(getOpSize(LdSt, DataOpIdx));
    return true;
  }

  if (isFLAT(LdSt)) {
    // Instructions have either vaddr or saddr or both or none.
    BaseOp = getNamedOperand(LdSt, AMDGPU::OpName::vaddr);
    if (BaseOp)
      BaseOps.push_back(BaseOp);
    BaseOp = getNamedOperand(LdSt, AMDGPU::OpName::saddr);
    if (BaseOp)
      BaseOps.push_back(BaseOp);
    Offset = getNamedOperand(LdSt, AMDGPU::OpName::offset)->getImm();
    // Get appropriate operand, and compute width accordingly.
    DataOpIdx = AMDGPU::getNamedOperandIdx(Opc, AMDGPU::OpName::vdst);
    if (DataOpIdx == -1)
      DataOpIdx = AMDGPU::getNamedOperandIdx(Opc, AMDGPU::OpName::vdata);
    if (DataOpIdx == -1) // LDS DMA
      return false;
    Width = LocationSize::precise(getOpSize(LdSt, DataOpIdx));
    return true;
  }

  return false;
}

static bool memOpsHaveSameBasePtr(const MachineInstr &MI1,
                                  ArrayRef<const MachineOperand *> BaseOps1,
                                  const MachineInstr &MI2,
                                  ArrayRef<const MachineOperand *> BaseOps2) {
  // Only examine the first "base" operand of each instruction, on the
  // assumption that it represents the real base address of the memory access.
  // Other operands are typically offsets or indices from this base address.
  if (BaseOps1.front()->isIdenticalTo(*BaseOps2.front()))
    return true;

  if (!MI1.hasOneMemOperand() || !MI2.hasOneMemOperand())
    return false;

  auto *MO1 = *MI1.memoperands_begin();
  auto *MO2 = *MI2.memoperands_begin();
  if (MO1->getAddrSpace() != MO2->getAddrSpace())
    return false;

  const auto *Base1 = MO1->getValue();
  const auto *Base2 = MO2->getValue();
  if (!Base1 || !Base2)
    return false;
  Base1 = getUnderlyingObject(Base1);
  Base2 = getUnderlyingObject(Base2);

  if (isa<UndefValue>(Base1) || isa<UndefValue>(Base2))
    return false;

  return Base1 == Base2;
}

bool SIInstrInfo::shouldClusterMemOps(ArrayRef<const MachineOperand *> BaseOps1,
                                      int64_t Offset1, bool OffsetIsScalable1,
                                      ArrayRef<const MachineOperand *> BaseOps2,
                                      int64_t Offset2, bool OffsetIsScalable2,
                                      unsigned ClusterSize,
                                      unsigned NumBytes) const {
  // If the mem ops (to be clustered) do not have the same base ptr, then they
  // should not be clustered
  unsigned MaxMemoryClusterDWords = DefaultMemoryClusterDWordsLimit;
  if (!BaseOps1.empty() && !BaseOps2.empty()) {
    const MachineInstr &FirstLdSt = *BaseOps1.front()->getParent();
    const MachineInstr &SecondLdSt = *BaseOps2.front()->getParent();
    if (!memOpsHaveSameBasePtr(FirstLdSt, BaseOps1, SecondLdSt, BaseOps2))
      return false;

    const SIMachineFunctionInfo *MFI =
        FirstLdSt.getMF()->getInfo<SIMachineFunctionInfo>();
    MaxMemoryClusterDWords = MFI->getMaxMemoryClusterDWords();
  } else if (!BaseOps1.empty() || !BaseOps2.empty()) {
    // If only one base op is empty, they do not have the same base ptr
    return false;
  }

  // In order to avoid register pressure, on an average, the number of DWORDS
  // loaded together by all clustered mem ops should not exceed
  // MaxMemoryClusterDWords. This is an empirical value based on certain
  // observations and performance related experiments.
  // The good thing about this heuristic is - it avoids clustering of too many
  // sub-word loads, and also avoids clustering of wide loads. Below is the
  // brief summary of how the heuristic behaves for various `LoadSize` when
  // MaxMemoryClusterDWords is 8.
  //
  // (1) 1 <= LoadSize <= 4: cluster at max 8 mem ops
  // (2) 5 <= LoadSize <= 8: cluster at max 4 mem ops
  // (3) 9 <= LoadSize <= 12: cluster at max 2 mem ops
  // (4) 13 <= LoadSize <= 16: cluster at max 2 mem ops
  // (5) LoadSize >= 17: do not cluster
  const unsigned LoadSize = NumBytes / ClusterSize;
  const unsigned NumDWords = ((LoadSize + 3) / 4) * ClusterSize;
  return NumDWords <= MaxMemoryClusterDWords;
}

// FIXME: This behaves strangely. If, for example, you have 32 load + stores,
// the first 16 loads will be interleaved with the stores, and the next 16 will
// be clustered as expected. It should really split into 2 16 store batches.
//
// Loads are clustered until this returns false, rather than trying to schedule
// groups of stores. This also means we have to deal with saying different
// address space loads should be clustered, and ones which might cause bank
// conflicts.
//
// This might be deprecated so it might not be worth that much effort to fix.
bool SIInstrInfo::shouldScheduleLoadsNear(SDNode *Load0, SDNode *Load1,
                                          int64_t Offset0, int64_t Offset1,
                                          unsigned NumLoads) const {
  assert(Offset1 > Offset0 &&
         "Second offset should be larger than first offset!");
  // If we have less than 16 loads in a row, and the offsets are within 64
  // bytes, then schedule together.

  // A cacheline is 64 bytes (for global memory).
  return (NumLoads <= 16 && (Offset1 - Offset0) < 64);
}

static void reportIllegalCopy(const SIInstrInfo *TII, MachineBasicBlock &MBB,
                              MachineBasicBlock::iterator MI,
                              const DebugLoc &DL, MCRegister DestReg,
                              MCRegister SrcReg, bool KillSrc,
                              const char *Msg = "illegal VGPR to SGPR copy") {
  MachineFunction *MF = MBB.getParent();

  LLVMContext &C = MF->getFunction().getContext();
  C.diagnose(DiagnosticInfoUnsupported(MF->getFunction(), Msg, DL, DS_Error));

  BuildMI(MBB, MI, DL, TII->get(AMDGPU::SI_ILLEGAL_COPY), DestReg)
      .addReg(SrcReg, getKillRegState(KillSrc));
}

/// Handle copying from SGPR to AGPR, or from AGPR to AGPR on GFX908. It is not
/// possible to have a direct copy in these cases on GFX908, so an intermediate
/// VGPR copy is required.
static void indirectCopyToAGPR(const SIInstrInfo &TII,
                               MachineBasicBlock &MBB,
                               MachineBasicBlock::iterator MI,
                               const DebugLoc &DL, MCRegister DestReg,
                               MCRegister SrcReg, bool KillSrc,
                               RegScavenger &RS, bool RegsOverlap,
                               Register ImpDefSuperReg = Register(),
                               Register ImpUseSuperReg = Register()) {
  assert((TII.getSubtarget().hasMAIInsts() &&
          !TII.getSubtarget().hasGFX90AInsts()) &&
         "Expected GFX908 subtarget.");

  assert((AMDGPU::SReg_32RegClass.contains(SrcReg) ||
          AMDGPU::AGPR_32RegClass.contains(SrcReg)) &&
         "Source register of the copy should be either an SGPR or an AGPR.");

  assert(AMDGPU::AGPR_32RegClass.contains(DestReg) &&
         "Destination register of the copy should be an AGPR.");

  const SIRegisterInfo &RI = TII.getRegisterInfo();

  // First try to find defining accvgpr_write to avoid temporary registers.
  // In the case of copies of overlapping AGPRs, we conservatively do not
  // reuse previous accvgpr_writes. Otherwise, we may incorrectly pick up
  // an accvgpr_write used for this same copy due to implicit-defs
  if (!RegsOverlap) {
    for (auto Def = MI, E = MBB.begin(); Def != E; ) {
      --Def;

      if (!Def->modifiesRegister(SrcReg, &RI))
        continue;

      if (Def->getOpcode() != AMDGPU::V_ACCVGPR_WRITE_B32_e64 ||
          Def->getOperand(0).getReg() != SrcReg)
        break;

      MachineOperand &DefOp = Def->getOperand(1);
      assert(DefOp.isReg() || DefOp.isImm());

      if (DefOp.isReg()) {
        bool SafeToPropagate = true;
        // Check that register source operand is not clobbered before MI.
        // Immediate operands are always safe to propagate.
        for (auto I = Def; I != MI && SafeToPropagate; ++I)
          if (I->modifiesRegister(DefOp.getReg(), &RI))
            SafeToPropagate = false;

        if (!SafeToPropagate)
          break;

        for (auto I = Def; I != MI; ++I)
          I->clearRegisterKills(DefOp.getReg(), &RI);
      }

      MachineInstrBuilder Builder =
        BuildMI(MBB, MI, DL, TII.get(AMDGPU::V_ACCVGPR_WRITE_B32_e64), DestReg)
        .add(DefOp);
      if (ImpDefSuperReg)
        Builder.addReg(ImpDefSuperReg, RegState::Define | RegState::Implicit);

      if (ImpUseSuperReg) {
        Builder.addReg(ImpUseSuperReg,
                      getKillRegState(KillSrc) | RegState::Implicit);
      }

      return;
    }
  }

  RS.enterBasicBlockEnd(MBB);
  RS.backward(std::next(MI));

  // Ideally we want to have three registers for a long reg_sequence copy
  // to hide 2 waitstates between v_mov_b32 and accvgpr_write.
  unsigned MaxVGPRs = RI.getRegPressureLimit(&AMDGPU::VGPR_32RegClass,
                                             *MBB.getParent());

  // Registers in the sequence are allocated contiguously so we can just
  // use register number to pick one of three round-robin temps.
  unsigned RegNo = (DestReg - AMDGPU::AGPR0) % 3;
  Register Tmp =
      MBB.getParent()->getInfo<SIMachineFunctionInfo>()->getVGPRForAGPRCopy();
  assert(MBB.getParent()->getRegInfo().isReserved(Tmp) &&
         "VGPR used for an intermediate copy should have been reserved.");

  // Only loop through if there are any free registers left. We don't want to
  // spill.
  while (RegNo--) {
    Register Tmp2 = RS.scavengeRegisterBackwards(AMDGPU::VGPR_32RegClass, MI,
                                                 /* RestoreAfter */ false, 0,
                                                 /* AllowSpill */ false);
    if (!Tmp2 || RI.getHWRegIndex(Tmp2) >= MaxVGPRs)
      break;
    Tmp = Tmp2;
    RS.setRegUsed(Tmp);
  }

  // Insert copy to temporary VGPR.
  unsigned TmpCopyOp = AMDGPU::V_MOV_B32_e32;
  if (AMDGPU::AGPR_32RegClass.contains(SrcReg)) {
    TmpCopyOp = AMDGPU::V_ACCVGPR_READ_B32_e64;
  } else {
    assert(AMDGPU::SReg_32RegClass.contains(SrcReg));
  }

  MachineInstrBuilder UseBuilder = BuildMI(MBB, MI, DL, TII.get(TmpCopyOp), Tmp)
    .addReg(SrcReg, getKillRegState(KillSrc));
  if (ImpUseSuperReg) {
    UseBuilder.addReg(ImpUseSuperReg,
                      getKillRegState(KillSrc) | RegState::Implicit);
  }

  MachineInstrBuilder DefBuilder
    = BuildMI(MBB, MI, DL, TII.get(AMDGPU::V_ACCVGPR_WRITE_B32_e64), DestReg)
    .addReg(Tmp, RegState::Kill);

  if (ImpDefSuperReg)
    DefBuilder.addReg(ImpDefSuperReg, RegState::Define | RegState::Implicit);
}

static void expandSGPRCopy(const SIInstrInfo &TII, MachineBasicBlock &MBB,
                           MachineBasicBlock::iterator MI, const DebugLoc &DL,
                           MCRegister DestReg, MCRegister SrcReg, bool KillSrc,
                           const TargetRegisterClass *RC, bool Forward) {
  const SIRegisterInfo &RI = TII.getRegisterInfo();
  ArrayRef<int16_t> BaseIndices = RI.getRegSplitParts(RC, 4);
  MachineBasicBlock::iterator I = MI;
  MachineInstr *FirstMI = nullptr, *LastMI = nullptr;

  for (unsigned Idx = 0; Idx < BaseIndices.size(); ++Idx) {
    int16_t SubIdx = BaseIndices[Idx];
    Register DestSubReg = RI.getSubReg(DestReg, SubIdx);
    Register SrcSubReg = RI.getSubReg(SrcReg, SubIdx);
    assert(DestSubReg && SrcSubReg && "Failed to find subregs!");
    unsigned Opcode = AMDGPU::S_MOV_B32;

    // Is SGPR aligned? If so try to combine with next.
    bool AlignedDest = ((DestSubReg - AMDGPU::SGPR0) % 2) == 0;
    bool AlignedSrc = ((SrcSubReg - AMDGPU::SGPR0) % 2) == 0;
    if (AlignedDest && AlignedSrc && (Idx + 1 < BaseIndices.size())) {
      // Can use SGPR64 copy
      unsigned Channel = RI.getChannelFromSubReg(SubIdx);
      SubIdx = RI.getSubRegFromChannel(Channel, 2);
      DestSubReg = RI.getSubReg(DestReg, SubIdx);
      SrcSubReg = RI.getSubReg(SrcReg, SubIdx);
      assert(DestSubReg && SrcSubReg && "Failed to find subregs!");
      Opcode = AMDGPU::S_MOV_B64;
      Idx++;
    }

    LastMI = BuildMI(MBB, I, DL, TII.get(Opcode), DestSubReg)
                 .addReg(SrcSubReg)
                 .addReg(SrcReg, RegState::Implicit);

    if (!FirstMI)
      FirstMI = LastMI;

    if (!Forward)
      I--;
  }

  assert(FirstMI && LastMI);
  if (!Forward)
    std::swap(FirstMI, LastMI);

  FirstMI->addOperand(
      MachineOperand::CreateReg(DestReg, true /*IsDef*/, true /*IsImp*/));

  if (KillSrc)
    LastMI->addRegisterKilled(SrcReg, &RI);
}

void SIInstrInfo::copyPhysReg(MachineBasicBlock &MBB,
                              MachineBasicBlock::iterator MI,
                              const DebugLoc &DL, Register DestReg,
                              Register SrcReg, bool KillSrc, bool RenamableDest,
                              bool RenamableSrc) const {
  const TargetRegisterClass *RC = RI.getPhysRegBaseClass(DestReg);
  unsigned Size = RI.getRegSizeInBits(*RC);
  const TargetRegisterClass *SrcRC = RI.getPhysRegBaseClass(SrcReg);
  unsigned SrcSize = RI.getRegSizeInBits(*SrcRC);

  // The rest of copyPhysReg assumes Src and Dst size are the same size.
  // TODO-GFX11_16BIT If all true 16 bit instruction patterns are completed can
  // we remove Fix16BitCopies and this code block?
  if (Fix16BitCopies) {
    if (((Size == 16) != (SrcSize == 16))) {
      // Non-VGPR Src and Dst will later be expanded back to 32 bits.
      assert(ST.useRealTrue16Insts());
      Register &RegToFix = (Size == 32) ? DestReg : SrcReg;
      MCRegister SubReg = RI.getSubReg(RegToFix, AMDGPU::lo16);
      RegToFix = SubReg;

      if (DestReg == SrcReg) {
        // Identity copy. Insert empty bundle since ExpandPostRA expects an
        // instruction here.
        BuildMI(MBB, MI, DL, get(AMDGPU::BUNDLE));
        return;
      }
      RC = RI.getPhysRegBaseClass(DestReg);
      Size = RI.getRegSizeInBits(*RC);
      SrcRC = RI.getPhysRegBaseClass(SrcReg);
      SrcSize = RI.getRegSizeInBits(*SrcRC);
    }
  }

  if (RC == &AMDGPU::VGPR_32RegClass) {
    assert(AMDGPU::VGPR_32RegClass.contains(SrcReg) ||
           AMDGPU::SReg_32RegClass.contains(SrcReg) ||
           AMDGPU::AGPR_32RegClass.contains(SrcReg));
    unsigned Opc = AMDGPU::AGPR_32RegClass.contains(SrcReg) ?
                     AMDGPU::V_ACCVGPR_READ_B32_e64 : AMDGPU::V_MOV_B32_e32;
    BuildMI(MBB, MI, DL, get(Opc), DestReg)
      .addReg(SrcReg, getKillRegState(KillSrc));
    return;
  }

  if (RC == &AMDGPU::SReg_32_XM0RegClass ||
      RC == &AMDGPU::SReg_32RegClass) {
    if (SrcReg == AMDGPU::SCC) {
      BuildMI(MBB, MI, DL, get(AMDGPU::S_CSELECT_B32), DestReg)
          .addImm(1)
          .addImm(0);
      return;
    }

    if (!AMDGPU::SReg_32RegClass.contains(SrcReg)) {
      if (DestReg == AMDGPU::VCC_LO) {
        // FIXME: Hack until VReg_1 removed.
        assert(AMDGPU::VGPR_32RegClass.contains(SrcReg));
        BuildMI(MBB, MI, DL, get(AMDGPU::V_CMP_NE_U32_e32))
            .addImm(0)
            .addReg(SrcReg, getKillRegState(KillSrc));
        return;
      }

      reportIllegalCopy(this, MBB, MI, DL, DestReg, SrcReg, KillSrc);
      return;
    }

    BuildMI(MBB, MI, DL, get(AMDGPU::S_MOV_B32), DestReg)
            .addReg(SrcReg, getKillRegState(KillSrc));
    return;
  }

  if (RC == &AMDGPU::SReg_64RegClass) {
    if (SrcReg == AMDGPU::SCC) {
      BuildMI(MBB, MI, DL, get(AMDGPU::S_CSELECT_B64), DestReg)
          .addImm(1)
          .addImm(0);
      return;
    }

    if (!AMDGPU::SReg_64_EncodableRegClass.contains(SrcReg)) {
      if (DestReg == AMDGPU::VCC) {
        // FIXME: Hack until VReg_1 removed.
        assert(AMDGPU::VGPR_32RegClass.contains(SrcReg));
        BuildMI(MBB, MI, DL, get(AMDGPU::V_CMP_NE_U32_e32))
            .addImm(0)
            .addReg(SrcReg, getKillRegState(KillSrc));
        return;
      }

      reportIllegalCopy(this, MBB, MI, DL, DestReg, SrcReg, KillSrc);
      return;
    }

    BuildMI(MBB, MI, DL, get(AMDGPU::S_MOV_B64), DestReg)
            .addReg(SrcReg, getKillRegState(KillSrc));
    return;
  }

  if (DestReg == AMDGPU::SCC) {
    // Copying 64-bit or 32-bit sources to SCC barely makes sense,
    // but SelectionDAG emits such copies for i1 sources.
    if (AMDGPU::SReg_64RegClass.contains(SrcReg)) {
      // This copy can only be produced by patterns
      // with explicit SCC, which are known to be enabled
      // only for subtargets with S_CMP_LG_U64 present.
      assert(ST.hasScalarCompareEq64());
      BuildMI(MBB, MI, DL, get(AMDGPU::S_CMP_LG_U64))
          .addReg(SrcReg, getKillRegState(KillSrc))
          .addImm(0);
    } else {
      assert(AMDGPU::SReg_32RegClass.contains(SrcReg));
      BuildMI(MBB, MI, DL, get(AMDGPU::S_CMP_LG_U32))
          .addReg(SrcReg, getKillRegState(KillSrc))
          .addImm(0);
    }

    return;
  }

  if (RC == &AMDGPU::AGPR_32RegClass) {
    if (AMDGPU::VGPR_32RegClass.contains(SrcReg) ||
        (ST.hasGFX90AInsts() && AMDGPU::SReg_32RegClass.contains(SrcReg))) {
      BuildMI(MBB, MI, DL, get(AMDGPU::V_ACCVGPR_WRITE_B32_e64), DestReg)
        .addReg(SrcReg, getKillRegState(KillSrc));
      return;
    }

    if (AMDGPU::AGPR_32RegClass.contains(SrcReg) && ST.hasGFX90AInsts()) {
      BuildMI(MBB, MI, DL, get(AMDGPU::V_ACCVGPR_MOV_B32), DestReg)
        .addReg(SrcReg, getKillRegState(KillSrc));
      return;
    }

    // FIXME: Pass should maintain scavenger to avoid scan through the block on
    // every AGPR spill.
    RegScavenger RS;
    const bool Overlap = RI.regsOverlap(SrcReg, DestReg);
    indirectCopyToAGPR(*this, MBB, MI, DL, DestReg, SrcReg, KillSrc, RS, Overlap);
    return;
  }

  if (Size == 16) {
    assert(AMDGPU::VGPR_16RegClass.contains(SrcReg) ||
           AMDGPU::SReg_LO16RegClass.contains(SrcReg) ||
           AMDGPU::AGPR_LO16RegClass.contains(SrcReg));

    bool IsSGPRDst = AMDGPU::SReg_LO16RegClass.contains(DestReg);
    bool IsSGPRSrc = AMDGPU::SReg_LO16RegClass.contains(SrcReg);
    bool IsAGPRDst = AMDGPU::AGPR_LO16RegClass.contains(DestReg);
    bool IsAGPRSrc = AMDGPU::AGPR_LO16RegClass.contains(SrcReg);
    bool DstLow = !AMDGPU::isHi16Reg(DestReg, RI);
    bool SrcLow = !AMDGPU::isHi16Reg(SrcReg, RI);
    MCRegister NewDestReg = RI.get32BitRegister(DestReg);
    MCRegister NewSrcReg = RI.get32BitRegister(SrcReg);

    if (IsSGPRDst) {
      if (!IsSGPRSrc) {
        reportIllegalCopy(this, MBB, MI, DL, DestReg, SrcReg, KillSrc);
        return;
      }

      BuildMI(MBB, MI, DL, get(AMDGPU::S_MOV_B32), NewDestReg)
        .addReg(NewSrcReg, getKillRegState(KillSrc));
      return;
    }

    if (IsAGPRDst || IsAGPRSrc) {
      if (!DstLow || !SrcLow) {
        reportIllegalCopy(this, MBB, MI, DL, DestReg, SrcReg, KillSrc,
                          "Cannot use hi16 subreg with an AGPR!");
      }

      copyPhysReg(MBB, MI, DL, NewDestReg, NewSrcReg, KillSrc);
      return;
    }

    if (ST.useRealTrue16Insts()) {
      if (IsSGPRSrc) {
        assert(SrcLow);
        SrcReg = NewSrcReg;
      }
      // Use the smaller instruction encoding if possible.
      if (AMDGPU::VGPR_16_Lo128RegClass.contains(DestReg) &&
          (IsSGPRSrc || AMDGPU::VGPR_16_Lo128RegClass.contains(SrcReg))) {
        BuildMI(MBB, MI, DL, get(AMDGPU::V_MOV_B16_t16_e32), DestReg)
            .addReg(SrcReg);
      } else {
        BuildMI(MBB, MI, DL, get(AMDGPU::V_MOV_B16_t16_e64), DestReg)
            .addImm(0) // src0_modifiers
            .addReg(SrcReg)
            .addImm(0); // op_sel
      }
      return;
    }

    if (IsSGPRSrc && !ST.hasSDWAScalar()) {
      if (!DstLow || !SrcLow) {
        reportIllegalCopy(this, MBB, MI, DL, DestReg, SrcReg, KillSrc,
                          "Cannot use hi16 subreg on VI!");
      }

      BuildMI(MBB, MI, DL, get(AMDGPU::V_MOV_B32_e32), NewDestReg)
        .addReg(NewSrcReg, getKillRegState(KillSrc));
      return;
    }

    auto MIB = BuildMI(MBB, MI, DL, get(AMDGPU::V_MOV_B32_sdwa), NewDestReg)
      .addImm(0) // src0_modifiers
      .addReg(NewSrcReg)
      .addImm(0) // clamp
      .addImm(DstLow ? AMDGPU::SDWA::SdwaSel::WORD_0
                     : AMDGPU::SDWA::SdwaSel::WORD_1)
      .addImm(AMDGPU::SDWA::DstUnused::UNUSED_PRESERVE)
      .addImm(SrcLow ? AMDGPU::SDWA::SdwaSel::WORD_0
                     : AMDGPU::SDWA::SdwaSel::WORD_1)
      .addReg(NewDestReg, RegState::Implicit | RegState::Undef);
    // First implicit operand is $exec.
    MIB->tieOperands(0, MIB->getNumOperands() - 1);
    return;
  }

  if (RC == RI.getVGPR64Class() && (SrcRC == RC || RI.isSGPRClass(SrcRC))) {
    if (ST.hasMovB64()) {
      BuildMI(MBB, MI, DL, get(AMDGPU::V_MOV_B64_e32), DestReg)
        .addReg(SrcReg, getKillRegState(KillSrc));
      return;
    }
    if (ST.hasPkMovB32()) {
      BuildMI(MBB, MI, DL, get(AMDGPU::V_PK_MOV_B32), DestReg)
        .addImm(SISrcMods::OP_SEL_1)
        .addReg(SrcReg)
        .addImm(SISrcMods::OP_SEL_0 | SISrcMods::OP_SEL_1)
        .addReg(SrcReg)
        .addImm(0) // op_sel_lo
        .addImm(0) // op_sel_hi
        .addImm(0) // neg_lo
        .addImm(0) // neg_hi
        .addImm(0) // clamp
        .addReg(SrcReg, getKillRegState(KillSrc) | RegState::Implicit);
      return;
    }
  }

  const bool Forward = RI.getHWRegIndex(DestReg) <= RI.getHWRegIndex(SrcReg);
  if (RI.isSGPRClass(RC)) {
    if (!RI.isSGPRClass(SrcRC)) {
      reportIllegalCopy(this, MBB, MI, DL, DestReg, SrcReg, KillSrc);
      return;
    }
    const bool CanKillSuperReg = KillSrc && !RI.regsOverlap(SrcReg, DestReg);
    expandSGPRCopy(*this, MBB, MI, DL, DestReg, SrcReg, CanKillSuperReg, RC,
                   Forward);
    return;
  }

  unsigned EltSize = 4;
  unsigned Opcode = AMDGPU::V_MOV_B32_e32;
  if (RI.isAGPRClass(RC)) {
    if (ST.hasGFX90AInsts() && RI.isAGPRClass(SrcRC))
      Opcode = AMDGPU::V_ACCVGPR_MOV_B32;
    else if (RI.hasVGPRs(SrcRC) ||
             (ST.hasGFX90AInsts() && RI.isSGPRClass(SrcRC)))
      Opcode = AMDGPU::V_ACCVGPR_WRITE_B32_e64;
    else
      Opcode = AMDGPU::INSTRUCTION_LIST_END;
  } else if (RI.hasVGPRs(RC) && RI.isAGPRClass(SrcRC)) {
    Opcode = AMDGPU::V_ACCVGPR_READ_B32_e64;
  } else if ((Size % 64 == 0) && RI.hasVGPRs(RC) &&
             (RI.isProperlyAlignedRC(*RC) &&
              (SrcRC == RC || RI.isSGPRClass(SrcRC)))) {
    // TODO: In 96-bit case, could do a 64-bit mov and then a 32-bit mov.
    if (ST.hasMovB64()) {
      Opcode = AMDGPU::V_MOV_B64_e32;
      EltSize = 8;
    } else if (ST.hasPkMovB32()) {
      Opcode = AMDGPU::V_PK_MOV_B32;
      EltSize = 8;
    }
  }

  // For the cases where we need an intermediate instruction/temporary register
  // (destination is an AGPR), we need a scavenger.
  //
  // FIXME: The pass should maintain this for us so we don't have to re-scan the
  // whole block for every handled copy.
  std::unique_ptr<RegScavenger> RS;
  if (Opcode == AMDGPU::INSTRUCTION_LIST_END)
    RS = std::make_unique<RegScavenger>();

  ArrayRef<int16_t> SubIndices = RI.getRegSplitParts(RC, EltSize);

  // If there is an overlap, we can't kill the super-register on the last
  // instruction, since it will also kill the components made live by this def.
  const bool Overlap = RI.regsOverlap(SrcReg, DestReg);
  const bool CanKillSuperReg = KillSrc && !Overlap;

  for (unsigned Idx = 0; Idx < SubIndices.size(); ++Idx) {
    unsigned SubIdx;
    if (Forward)
      SubIdx = SubIndices[Idx];
    else
      SubIdx = SubIndices[SubIndices.size() - Idx - 1];
    Register DestSubReg = RI.getSubReg(DestReg, SubIdx);
    Register SrcSubReg = RI.getSubReg(SrcReg, SubIdx);
    assert(DestSubReg && SrcSubReg && "Failed to find subregs!");

    bool IsFirstSubreg = Idx == 0;
    bool UseKill = CanKillSuperReg && Idx == SubIndices.size() - 1;

    if (Opcode == AMDGPU::INSTRUCTION_LIST_END) {
      Register ImpDefSuper = IsFirstSubreg ? Register(DestReg) : Register();
      Register ImpUseSuper = SrcReg;
      indirectCopyToAGPR(*this, MBB, MI, DL, DestSubReg, SrcSubReg, UseKill,
                         *RS, Overlap, ImpDefSuper, ImpUseSuper);
    } else if (Opcode == AMDGPU::V_PK_MOV_B32) {
      MachineInstrBuilder MIB =
          BuildMI(MBB, MI, DL, get(AMDGPU::V_PK_MOV_B32), DestSubReg)
              .addImm(SISrcMods::OP_SEL_1)
              .addReg(SrcSubReg)
              .addImm(SISrcMods::OP_SEL_0 | SISrcMods::OP_SEL_1)
              .addReg(SrcSubReg)
              .addImm(0) // op_sel_lo
              .addImm(0) // op_sel_hi
              .addImm(0) // neg_lo
              .addImm(0) // neg_hi
              .addImm(0) // clamp
              .addReg(SrcReg, getKillRegState(UseKill) | RegState::Implicit);
      if (IsFirstSubreg)
        MIB.addReg(DestReg, RegState::Define | RegState::Implicit);
    } else {
      MachineInstrBuilder Builder =
          BuildMI(MBB, MI, DL, get(Opcode), DestSubReg).addReg(SrcSubReg);
      if (IsFirstSubreg)
        Builder.addReg(DestReg, RegState::Define | RegState::Implicit);

      Builder.addReg(SrcReg, getKillRegState(UseKill) | RegState::Implicit);
    }
  }
}

int SIInstrInfo::commuteOpcode(unsigned Opcode) const {
  int NewOpc;

  // Try to map original to commuted opcode
  NewOpc = AMDGPU::getCommuteRev(Opcode);
  if (NewOpc != -1)
    // Check if the commuted (REV) opcode exists on the target.
    return pseudoToMCOpcode(NewOpc) != -1 ? NewOpc : -1;

  // Try to map commuted to original opcode
  NewOpc = AMDGPU::getCommuteOrig(Opcode);
  if (NewOpc != -1)
    // Check if the original (non-REV) opcode exists on the target.
    return pseudoToMCOpcode(NewOpc) != -1 ? NewOpc : -1;

  return Opcode;
}

const TargetRegisterClass *
SIInstrInfo::getPreferredSelectRegClass(unsigned Size) const {
  return &AMDGPU::VGPR_32RegClass;
}

void SIInstrInfo::insertVectorSelect(MachineBasicBlock &MBB,
                                     MachineBasicBlock::iterator I,
                                     const DebugLoc &DL, Register DstReg,
                                     ArrayRef<MachineOperand> Cond,
                                     Register TrueReg,
                                     Register FalseReg) const {
  MachineRegisterInfo &MRI = MBB.getParent()->getRegInfo();
  const TargetRegisterClass *BoolXExecRC = RI.getWaveMaskRegClass();
  const AMDGPU::LaneMaskConstants &LMC = AMDGPU::LaneMaskConstants::get(ST);
  assert(MRI.getRegClass(DstReg) == &AMDGPU::VGPR_32RegClass &&
         "Not a VGPR32 reg");

  if (Cond.size() == 1) {
    Register SReg = MRI.createVirtualRegister(BoolXExecRC);
    BuildMI(MBB, I, DL, get(AMDGPU::COPY), SReg)
      .add(Cond[0]);
    BuildMI(MBB, I, DL, get(AMDGPU::V_CNDMASK_B32_e64), DstReg)
      .addImm(0)
      .addReg(FalseReg)
      .addImm(0)
      .addReg(TrueReg)
      .addReg(SReg);
  } else if (Cond.size() == 2) {
    assert(Cond[0].isImm() && "Cond[0] is not an immediate");
    switch (Cond[0].getImm()) {
    case SIInstrInfo::SCC_TRUE: {
      Register SReg = MRI.createVirtualRegister(BoolXExecRC);
      BuildMI(MBB, I, DL, get(LMC.CSelectOpc), SReg).addImm(1).addImm(0);
      BuildMI(MBB, I, DL, get(AMDGPU::V_CNDMASK_B32_e64), DstReg)
        .addImm(0)
        .addReg(FalseReg)
        .addImm(0)
        .addReg(TrueReg)
        .addReg(SReg);
      break;
    }
    case SIInstrInfo::SCC_FALSE: {
      Register SReg = MRI.createVirtualRegister(BoolXExecRC);
      BuildMI(MBB, I, DL, get(LMC.CSelectOpc), SReg).addImm(0).addImm(1);
      BuildMI(MBB, I, DL, get(AMDGPU::V_CNDMASK_B32_e64), DstReg)
        .addImm(0)
        .addReg(FalseReg)
        .addImm(0)
        .addReg(TrueReg)
        .addReg(SReg);
      break;
    }
    case SIInstrInfo::VCCNZ: {
      MachineOperand RegOp = Cond[1];
      RegOp.setImplicit(false);
      Register SReg = MRI.createVirtualRegister(BoolXExecRC);
      BuildMI(MBB, I, DL, get(AMDGPU::COPY), SReg)
        .add(RegOp);
      BuildMI(MBB, I, DL, get(AMDGPU::V_CNDMASK_B32_e64), DstReg)
          .addImm(0)
          .addReg(FalseReg)
          .addImm(0)
          .addReg(TrueReg)
          .addReg(SReg);
      break;
    }
    case SIInstrInfo::VCCZ: {
      MachineOperand RegOp = Cond[1];
      RegOp.setImplicit(false);
      Register SReg = MRI.createVirtualRegister(BoolXExecRC);
      BuildMI(MBB, I, DL, get(AMDGPU::COPY), SReg)
        .add(RegOp);
      BuildMI(MBB, I, DL, get(AMDGPU::V_CNDMASK_B32_e64), DstReg)
          .addImm(0)
          .addReg(TrueReg)
          .addImm(0)
          .addReg(FalseReg)
          .addReg(SReg);
      break;
    }
    case SIInstrInfo::EXECNZ: {
      Register SReg = MRI.createVirtualRegister(BoolXExecRC);
      Register SReg2 = MRI.createVirtualRegister(RI.getBoolRC());
      BuildMI(MBB, I, DL, get(LMC.OrSaveExecOpc), SReg2).addImm(0);
      BuildMI(MBB, I, DL, get(LMC.CSelectOpc), SReg).addImm(1).addImm(0);
      BuildMI(MBB, I, DL, get(AMDGPU::V_CNDMASK_B32_e64), DstReg)
        .addImm(0)
        .addReg(FalseReg)
        .addImm(0)
        .addReg(TrueReg)
        .addReg(SReg);
      break;
    }
    case SIInstrInfo::EXECZ: {
      Register SReg = MRI.createVirtualRegister(BoolXExecRC);
      Register SReg2 = MRI.createVirtualRegister(RI.getBoolRC());
      BuildMI(MBB, I, DL, get(LMC.OrSaveExecOpc), SReg2).addImm(0);
      BuildMI(MBB, I, DL, get(LMC.CSelectOpc), SReg).addImm(0).addImm(1);
      BuildMI(MBB, I, DL, get(AMDGPU::V_CNDMASK_B32_e64), DstReg)
        .addImm(0)
        .addReg(FalseReg)
        .addImm(0)
        .addReg(TrueReg)
        .addReg(SReg);
      llvm_unreachable("Unhandled branch predicate EXECZ");
      break;
    }
    default:
      llvm_unreachable("invalid branch predicate");
    }
  } else {
    llvm_unreachable("Can only handle Cond size 1 or 2");
  }
}

Register SIInstrInfo::insertEQ(MachineBasicBlock *MBB,
                               MachineBasicBlock::iterator I,
                               const DebugLoc &DL,
                               Register SrcReg, int Value) const {
  MachineRegisterInfo &MRI = MBB->getParent()->getRegInfo();
  Register Reg = MRI.createVirtualRegister(RI.getBoolRC());
  BuildMI(*MBB, I, DL, get(AMDGPU::V_CMP_EQ_I32_e64), Reg)
    .addImm(Value)
    .addReg(SrcReg);

  return Reg;
}

Register SIInstrInfo::insertNE(MachineBasicBlock *MBB,
                               MachineBasicBlock::iterator I,
                               const DebugLoc &DL,
                               Register SrcReg, int Value) const {
  MachineRegisterInfo &MRI = MBB->getParent()->getRegInfo();
  Register Reg = MRI.createVirtualRegister(RI.getBoolRC());
  BuildMI(*MBB, I, DL, get(AMDGPU::V_CMP_NE_I32_e64), Reg)
    .addImm(Value)
    .addReg(SrcReg);

  return Reg;
}

bool SIInstrInfo::getConstValDefinedInReg(const MachineInstr &MI,
                                          const Register Reg,
                                          int64_t &ImmVal) const {
  switch (MI.getOpcode()) {
  case AMDGPU::V_MOV_B32_e32:
  case AMDGPU::S_MOV_B32:
  case AMDGPU::S_MOVK_I32:
  case AMDGPU::S_MOV_B64:
  case AMDGPU::V_MOV_B64_e32:
  case AMDGPU::V_ACCVGPR_WRITE_B32_e64:
  case AMDGPU::AV_MOV_B32_IMM_PSEUDO:
  case AMDGPU::AV_MOV_B64_IMM_PSEUDO:
  case AMDGPU::S_MOV_B64_IMM_PSEUDO:
  case AMDGPU::V_MOV_B64_PSEUDO: {
    const MachineOperand &Src0 = MI.getOperand(1);
    if (Src0.isImm()) {
      ImmVal = Src0.getImm();
      return MI.getOperand(0).getReg() == Reg;
    }

    return false;
  }
  case AMDGPU::S_BREV_B32:
  case AMDGPU::V_BFREV_B32_e32:
  case AMDGPU::V_BFREV_B32_e64: {
    const MachineOperand &Src0 = MI.getOperand(1);
    if (Src0.isImm()) {
      ImmVal = static_cast<int64_t>(reverseBits<int32_t>(Src0.getImm()));
      return MI.getOperand(0).getReg() == Reg;
    }

    return false;
  }
  case AMDGPU::S_NOT_B32:
  case AMDGPU::V_NOT_B32_e32:
  case AMDGPU::V_NOT_B32_e64: {
    const MachineOperand &Src0 = MI.getOperand(1);
    if (Src0.isImm()) {
      ImmVal = static_cast<int64_t>(~static_cast<int32_t>(Src0.getImm()));
      return MI.getOperand(0).getReg() == Reg;
    }

    return false;
  }
  default:
    return false;
  }
}

unsigned SIInstrInfo::getMovOpcode(const TargetRegisterClass *DstRC) const {

  if (RI.isAGPRClass(DstRC))
    return AMDGPU::COPY;
  if (RI.getRegSizeInBits(*DstRC) == 16) {
    // Assume hi bits are unneeded. Only _e64 true16 instructions are legal
    // before RA.
    return RI.isSGPRClass(DstRC) ? AMDGPU::COPY : AMDGPU::V_MOV_B16_t16_e64;
  }
  if (RI.getRegSizeInBits(*DstRC) == 32)
    return RI.isSGPRClass(DstRC) ? AMDGPU::S_MOV_B32 : AMDGPU::V_MOV_B32_e32;
  if (RI.getRegSizeInBits(*DstRC) == 64 && RI.isSGPRClass(DstRC))
    return AMDGPU::S_MOV_B64;
  if (RI.getRegSizeInBits(*DstRC) == 64 && !RI.isSGPRClass(DstRC))
    return AMDGPU::V_MOV_B64_PSEUDO;
  return AMDGPU::COPY;
}

const MCInstrDesc &
SIInstrInfo::getIndirectGPRIDXPseudo(unsigned VecSize,
                                     bool IsIndirectSrc) const {
  if (IsIndirectSrc) {
    if (VecSize <= 32) // 4 bytes
      return get(AMDGPU::V_INDIRECT_REG_READ_GPR_IDX_B32_V1);
    if (VecSize <= 64) // 8 bytes
      return get(AMDGPU::V_INDIRECT_REG_READ_GPR_IDX_B32_V2);
    if (VecSize <= 96) // 12 bytes
      return get(AMDGPU::V_INDIRECT_REG_READ_GPR_IDX_B32_V3);
    if (VecSize <= 128) // 16 bytes
      return get(AMDGPU::V_INDIRECT_REG_READ_GPR_IDX_B32_V4);
    if (VecSize <= 160) // 20 bytes
      return get(AMDGPU::V_INDIRECT_REG_READ_GPR_IDX_B32_V5);
    if (VecSize <= 256) // 32 bytes
      return get(AMDGPU::V_INDIRECT_REG_READ_GPR_IDX_B32_V8);
    if (VecSize <= 288) // 36 bytes
      return get(AMDGPU::V_INDIRECT_REG_READ_GPR_IDX_B32_V9);
    if (VecSize <= 320) // 40 bytes
      return get(AMDGPU::V_INDIRECT_REG_READ_GPR_IDX_B32_V10);
    if (VecSize <= 352) // 44 bytes
      return get(AMDGPU::V_INDIRECT_REG_READ_GPR_IDX_B32_V11);
    if (VecSize <= 384) // 48 bytes
      return get(AMDGPU::V_INDIRECT_REG_READ_GPR_IDX_B32_V12);
    if (VecSize <= 512) // 64 bytes
      return get(AMDGPU::V_INDIRECT_REG_READ_GPR_IDX_B32_V16);
    if (VecSize <= 1024) // 128 bytes
      return get(AMDGPU::V_INDIRECT_REG_READ_GPR_IDX_B32_V32);

    llvm_unreachable("unsupported size for IndirectRegReadGPRIDX pseudos");
  }

  if (VecSize <= 32) // 4 bytes
    return get(AMDGPU::V_INDIRECT_REG_WRITE_GPR_IDX_B32_V1);
  if (VecSize <= 64) // 8 bytes
    return get(AMDGPU::V_INDIRECT_REG_WRITE_GPR_IDX_B32_V2);
  if (VecSize <= 96) // 12 bytes
    return get(AMDGPU::V_INDIRECT_REG_WRITE_GPR_IDX_B32_V3);
  if (VecSize <= 128) // 16 bytes
    return get(AMDGPU::V_INDIRECT_REG_WRITE_GPR_IDX_B32_V4);
  if (VecSize <= 160) // 20 bytes
    return get(AMDGPU::V_INDIRECT_REG_WRITE_GPR_IDX_B32_V5);
  if (VecSize <= 256) // 32 bytes
    return get(AMDGPU::V_INDIRECT_REG_WRITE_GPR_IDX_B32_V8);
  if (VecSize <= 288) // 36 bytes
    return get(AMDGPU::V_INDIRECT_REG_WRITE_GPR_IDX_B32_V9);
  if (VecSize <= 320) // 40 bytes
    return get(AMDGPU::V_INDIRECT_REG_WRITE_GPR_IDX_B32_V10);
  if (VecSize <= 352) // 44 bytes
    return get(AMDGPU::V_INDIRECT_REG_WRITE_GPR_IDX_B32_V11);
  if (VecSize <= 384) // 48 bytes
    return get(AMDGPU::V_INDIRECT_REG_WRITE_GPR_IDX_B32_V12);
  if (VecSize <= 512) // 64 bytes
    return get(AMDGPU::V_INDIRECT_REG_WRITE_GPR_IDX_B32_V16);
  if (VecSize <= 1024) // 128 bytes
    return get(AMDGPU::V_INDIRECT_REG_WRITE_GPR_IDX_B32_V32);

  llvm_unreachable("unsupported size for IndirectRegWriteGPRIDX pseudos");
}

static unsigned getIndirectVGPRWriteMovRelPseudoOpc(unsigned VecSize) {
  if (VecSize <= 32) // 4 bytes
    return AMDGPU::V_INDIRECT_REG_WRITE_MOVREL_B32_V1;
  if (VecSize <= 64) // 8 bytes
    return AMDGPU::V_INDIRECT_REG_WRITE_MOVREL_B32_V2;
  if (VecSize <= 96) // 12 bytes
    return AMDGPU::V_INDIRECT_REG_WRITE_MOVREL_B32_V3;
  if (VecSize <= 128) // 16 bytes
    return AMDGPU::V_INDIRECT_REG_WRITE_MOVREL_B32_V4;
  if (VecSize <= 160) // 20 bytes
    return AMDGPU::V_INDIRECT_REG_WRITE_MOVREL_B32_V5;
  if (VecSize <= 256) // 32 bytes
    return AMDGPU::V_INDIRECT_REG_WRITE_MOVREL_B32_V8;
  if (VecSize <= 288) // 36 bytes
    return AMDGPU::V_INDIRECT_REG_WRITE_MOVREL_B32_V9;
  if (VecSize <= 320) // 40 bytes
    return AMDGPU::V_INDIRECT_REG_WRITE_MOVREL_B32_V10;
  if (VecSize <= 352) // 44 bytes
    return AMDGPU::V_INDIRECT_REG_WRITE_MOVREL_B32_V11;
  if (VecSize <= 384) // 48 bytes
    return AMDGPU::V_INDIRECT_REG_WRITE_MOVREL_B32_V12;
  if (VecSize <= 512) // 64 bytes
    return AMDGPU::V_INDIRECT_REG_WRITE_MOVREL_B32_V16;
  if (VecSize <= 1024) // 128 bytes
    return AMDGPU::V_INDIRECT_REG_WRITE_MOVREL_B32_V32;

  llvm_unreachable("unsupported size for IndirectRegWrite pseudos");
}

static unsigned getIndirectSGPRWriteMovRelPseudo32(unsigned VecSize) {
  if (VecSize <= 32) // 4 bytes
    return AMDGPU::S_INDIRECT_REG_WRITE_MOVREL_B32_V1;
  if (VecSize <= 64) // 8 bytes
    return AMDGPU::S_INDIRECT_REG_WRITE_MOVREL_B32_V2;
  if (VecSize <= 96) // 12 bytes
    return AMDGPU::S_INDIRECT_REG_WRITE_MOVREL_B32_V3;
  if (VecSize <= 128) // 16 bytes
    return AMDGPU::S_INDIRECT_REG_WRITE_MOVREL_B32_V4;
  if (VecSize <= 160) // 20 bytes
    return AMDGPU::S_INDIRECT_REG_WRITE_MOVREL_B32_V5;
  if (VecSize <= 256) // 32 bytes
    return AMDGPU::S_INDIRECT_REG_WRITE_MOVREL_B32_V8;
  if (VecSize <= 288) // 36 bytes
    return AMDGPU::S_INDIRECT_REG_WRITE_MOVREL_B32_V9;
  if (VecSize <= 320) // 40 bytes
    return AMDGPU::S_INDIRECT_REG_WRITE_MOVREL_B32_V10;
  if (VecSize <= 352) // 44 bytes
    return AMDGPU::S_INDIRECT_REG_WRITE_MOVREL_B32_V11;
  if (VecSize <= 384) // 48 bytes
    return AMDGPU::S_INDIRECT_REG_WRITE_MOVREL_B32_V12;
  if (VecSize <= 512) // 64 bytes
    return AMDGPU::S_INDIRECT_REG_WRITE_MOVREL_B32_V16;
  if (VecSize <= 1024) // 128 bytes
    return AMDGPU::S_INDIRECT_REG_WRITE_MOVREL_B32_V32;

  llvm_unreachable("unsupported size for IndirectRegWrite pseudos");
}

static unsigned getIndirectSGPRWriteMovRelPseudo64(unsigned VecSize) {
  if (VecSize <= 64) // 8 bytes
    return AMDGPU::S_INDIRECT_REG_WRITE_MOVREL_B64_V1;
  if (VecSize <= 128) // 16 bytes
    return AMDGPU::S_INDIRECT_REG_WRITE_MOVREL_B64_V2;
  if (VecSize <= 256) // 32 bytes
    return AMDGPU::S_INDIRECT_REG_WRITE_MOVREL_B64_V4;
  if (VecSize <= 512) // 64 bytes
    return AMDGPU::S_INDIRECT_REG_WRITE_MOVREL_B64_V8;
  if (VecSize <= 1024) // 128 bytes
    return AMDGPU::S_INDIRECT_REG_WRITE_MOVREL_B64_V16;

  llvm_unreachable("unsupported size for IndirectRegWrite pseudos");
}

const MCInstrDesc &
SIInstrInfo::getIndirectRegWriteMovRelPseudo(unsigned VecSize, unsigned EltSize,
                                             bool IsSGPR) const {
  if (IsSGPR) {
    switch (EltSize) {
    case 32:
      return get(getIndirectSGPRWriteMovRelPseudo32(VecSize));
    case 64:
      return get(getIndirectSGPRWriteMovRelPseudo64(VecSize));
    default:
      llvm_unreachable("invalid reg indexing elt size");
    }
  }

  assert(EltSize == 32 && "invalid reg indexing elt size");
  return get(getIndirectVGPRWriteMovRelPseudoOpc(VecSize));
}

static unsigned getSGPRSpillSaveOpcode(unsigned Size, bool NeedsCFI) {
  switch (Size) {
  case 4:
    return NeedsCFI ? AMDGPU::SI_SPILL_S32_CFI_SAVE : AMDGPU::SI_SPILL_S32_SAVE;
  case 8:
    return NeedsCFI ? AMDGPU::SI_SPILL_S64_CFI_SAVE : AMDGPU::SI_SPILL_S64_SAVE;
  case 12:
    return NeedsCFI ? AMDGPU::SI_SPILL_S96_CFI_SAVE : AMDGPU::SI_SPILL_S96_SAVE;
  case 16:
    return NeedsCFI ? AMDGPU::SI_SPILL_S128_CFI_SAVE
                    : AMDGPU::SI_SPILL_S128_SAVE;
  case 20:
    return NeedsCFI ? AMDGPU::SI_SPILL_S160_CFI_SAVE
                    : AMDGPU::SI_SPILL_S160_SAVE;
  case 24:
    return NeedsCFI ? AMDGPU::SI_SPILL_S192_CFI_SAVE
                    : AMDGPU::SI_SPILL_S192_SAVE;
  case 28:
    return NeedsCFI ? AMDGPU::SI_SPILL_S224_CFI_SAVE
                    : AMDGPU::SI_SPILL_S224_SAVE;
  case 32:
    return AMDGPU::SI_SPILL_S256_SAVE;
  case 36:
    return AMDGPU::SI_SPILL_S288_SAVE;
  case 40:
    return AMDGPU::SI_SPILL_S320_SAVE;
  case 44:
    return AMDGPU::SI_SPILL_S352_SAVE;
  case 48:
    return AMDGPU::SI_SPILL_S384_SAVE;
  case 64:
    return NeedsCFI ? AMDGPU::SI_SPILL_S512_CFI_SAVE
                    : AMDGPU::SI_SPILL_S512_SAVE;
  case 128:
    return NeedsCFI ? AMDGPU::SI_SPILL_S1024_CFI_SAVE
                    : AMDGPU::SI_SPILL_S1024_SAVE;
  default:
    llvm_unreachable("unknown register size");
  }
}

static unsigned getVGPRSpillSaveOpcode(unsigned Size, bool NeedsCFI) {
  switch (Size) {
  case 2:
    return AMDGPU::SI_SPILL_V16_SAVE;
  case 4:
    return NeedsCFI ? AMDGPU::SI_SPILL_V32_CFI_SAVE : AMDGPU::SI_SPILL_V32_SAVE;
  case 8:
    return NeedsCFI ? AMDGPU::SI_SPILL_V64_CFI_SAVE : AMDGPU::SI_SPILL_V64_SAVE;
  case 12:
    return NeedsCFI ? AMDGPU::SI_SPILL_V96_CFI_SAVE : AMDGPU::SI_SPILL_V96_SAVE;
  case 16:
    return NeedsCFI ? AMDGPU::SI_SPILL_V128_CFI_SAVE
                    : AMDGPU::SI_SPILL_V128_SAVE;
  case 20:
    return NeedsCFI ? AMDGPU::SI_SPILL_V160_CFI_SAVE
                    : AMDGPU::SI_SPILL_V160_SAVE;
  case 24:
    return NeedsCFI ? AMDGPU::SI_SPILL_V192_CFI_SAVE
                    : AMDGPU::SI_SPILL_V192_SAVE;
  case 28:
    return NeedsCFI ? AMDGPU::SI_SPILL_V224_CFI_SAVE
                    : AMDGPU::SI_SPILL_V224_SAVE;
  case 32:
    return NeedsCFI ? AMDGPU::SI_SPILL_V256_CFI_SAVE
                    : AMDGPU::SI_SPILL_V256_SAVE;
  case 36:
    return NeedsCFI ? AMDGPU::SI_SPILL_V288_CFI_SAVE
                    : AMDGPU::SI_SPILL_V288_SAVE;
  case 40:
    return NeedsCFI ? AMDGPU::SI_SPILL_V320_CFI_SAVE
                    : AMDGPU::SI_SPILL_V320_SAVE;
  case 44:
    return NeedsCFI ? AMDGPU::SI_SPILL_V352_CFI_SAVE
                    : AMDGPU::SI_SPILL_V352_SAVE;
  case 48:
    return NeedsCFI ? AMDGPU::SI_SPILL_V384_CFI_SAVE
                    : AMDGPU::SI_SPILL_V384_SAVE;
  case 64:
    return NeedsCFI ? AMDGPU::SI_SPILL_V512_CFI_SAVE
                    : AMDGPU::SI_SPILL_V512_SAVE;
  case 128:
    return NeedsCFI ? AMDGPU::SI_SPILL_V1024_CFI_SAVE
                    : AMDGPU::SI_SPILL_V1024_SAVE;
  default:
    llvm_unreachable("unknown register size");
  }
}

static unsigned getAVSpillSaveOpcode(unsigned Size, bool NeedsCFI) {
  switch (Size) {
  case 4:
    return NeedsCFI ? AMDGPU::SI_SPILL_AV32_CFI_SAVE : AMDGPU::SI_SPILL_AV32_SAVE;
  case 8:
    return NeedsCFI ? AMDGPU::SI_SPILL_AV64_CFI_SAVE : AMDGPU::SI_SPILL_AV64_SAVE;
  case 12:
    return NeedsCFI ? AMDGPU::SI_SPILL_AV96_CFI_SAVE : AMDGPU::SI_SPILL_AV96_SAVE;
  case 16:
    return NeedsCFI ? AMDGPU::SI_SPILL_AV128_CFI_SAVE
                    : AMDGPU::SI_SPILL_AV128_SAVE;
  case 20:
    return NeedsCFI ? AMDGPU::SI_SPILL_AV160_CFI_SAVE
                    : AMDGPU::SI_SPILL_AV160_SAVE;
  case 24:
    return NeedsCFI ? AMDGPU::SI_SPILL_AV192_CFI_SAVE
                    : AMDGPU::SI_SPILL_AV192_SAVE;
  case 28:
    return NeedsCFI ? AMDGPU::SI_SPILL_AV224_CFI_SAVE
                    : AMDGPU::SI_SPILL_AV224_SAVE;
  case 32:
    return NeedsCFI ? AMDGPU::SI_SPILL_AV256_CFI_SAVE
                    : AMDGPU::SI_SPILL_AV256_SAVE;
  case 36:
    return AMDGPU::SI_SPILL_AV288_SAVE;
  case 40:
    return AMDGPU::SI_SPILL_AV320_SAVE;
  case 44:
    return AMDGPU::SI_SPILL_AV352_SAVE;
  case 48:
    return AMDGPU::SI_SPILL_AV384_SAVE;
  case 64:
    return NeedsCFI ? AMDGPU::SI_SPILL_AV512_CFI_SAVE
                    : AMDGPU::SI_SPILL_AV512_SAVE;
  case 128:
    return NeedsCFI ? AMDGPU::SI_SPILL_AV1024_CFI_SAVE
                    : AMDGPU::SI_SPILL_AV1024_SAVE;
  default:
    llvm_unreachable("unknown register size");
  }
}

static unsigned getWWMRegSpillSaveOpcode(unsigned Size,
                                         bool IsVectorSuperClass) {
  // Currently, there is only 32-bit WWM register spills needed.
  if (Size != 4)
    llvm_unreachable("unknown wwm register spill size");

  if (IsVectorSuperClass)
    return AMDGPU::SI_SPILL_WWM_AV32_SAVE;

  return AMDGPU::SI_SPILL_WWM_V32_SAVE;
}

unsigned SIInstrInfo::getVectorRegSpillSaveOpcode(
    Register Reg, const TargetRegisterClass *RC, unsigned Size,
    const SIMachineFunctionInfo &MFI, bool NeedsCFI) const {
  bool IsVectorSuperClass = RI.isVectorSuperClass(RC);

  // Choose the right opcode if spilling a WWM register.
  if (MFI.checkFlag(Reg, AMDGPU::VirtRegFlag::WWM_REG))
    return getWWMRegSpillSaveOpcode(Size, IsVectorSuperClass);

  // TODO: Check if AGPRs are available
  if (ST.hasMAIInsts())
    return getAVSpillSaveOpcode(Size, NeedsCFI);

  return getVGPRSpillSaveOpcode(Size, NeedsCFI);
}

void SIInstrInfo::storeRegToStackSlotImpl(
    MachineBasicBlock &MBB, MachineBasicBlock::iterator MI, Register SrcReg,
<<<<<<< HEAD
    bool isKill, int FrameIndex, const TargetRegisterClass *RC,
    const TargetRegisterInfo *TRI, Register VReg,
    MachineInstr::MIFlag Flags, bool NeedsCFI) const {
=======
    bool isKill, int FrameIndex, const TargetRegisterClass *RC, Register VReg,
    MachineInstr::MIFlag Flags) const {
>>>>>>> c0f7d51e
  MachineFunction *MF = MBB.getParent();
  SIMachineFunctionInfo *MFI = MF->getInfo<SIMachineFunctionInfo>();
  MachineFrameInfo &FrameInfo = MF->getFrameInfo();
  const DebugLoc &DL = MBB.findDebugLoc(MI);

  MachinePointerInfo PtrInfo
    = MachinePointerInfo::getFixedStack(*MF, FrameIndex);
  MachineMemOperand *MMO = MF->getMachineMemOperand(
      PtrInfo, MachineMemOperand::MOStore, FrameInfo.getObjectSize(FrameIndex),
      FrameInfo.getObjectAlign(FrameIndex));
  unsigned SpillSize = RI.getSpillSize(*RC);

  MachineRegisterInfo &MRI = MF->getRegInfo();
  if (RI.isSGPRClass(RC)) {
    MFI->setHasSpilledSGPRs();
    assert(SrcReg != AMDGPU::M0 && "m0 should not be spilled");
    assert(SrcReg != AMDGPU::EXEC_LO && SrcReg != AMDGPU::EXEC_HI &&
           SrcReg != AMDGPU::EXEC && "exec should not be spilled");

    // We are only allowed to create one new instruction when spilling
    // registers, so we need to use pseudo instruction for spilling SGPRs.
    const MCInstrDesc &OpDesc =
        get(getSGPRSpillSaveOpcode(SpillSize, NeedsCFI));

    // The SGPR spill/restore instructions only work on number sgprs, so we need
    // to make sure we are using the correct register class.
    if (SrcReg.isVirtual() && SpillSize == 4) {
      MRI.constrainRegClass(SrcReg, &AMDGPU::SReg_32_XM0_XEXECRegClass);
    }

    BuildMI(MBB, MI, DL, OpDesc)
      .addReg(SrcReg, getKillRegState(isKill)) // data
      .addFrameIndex(FrameIndex)               // addr
      .addMemOperand(MMO)
      .addReg(MFI->getStackPtrOffsetReg(), RegState::Implicit);

    if (RI.spillSGPRToVGPR())
      FrameInfo.setStackID(FrameIndex, TargetStackID::SGPRSpill);
    return;
  }

  unsigned Opcode = getVectorRegSpillSaveOpcode(VReg ? VReg : SrcReg, RC,
                                                SpillSize, *MFI, NeedsCFI);
  MFI->setHasSpilledVGPRs();

  BuildMI(MBB, MI, DL, get(Opcode))
    .addReg(SrcReg, getKillRegState(isKill)) // data
    .addFrameIndex(FrameIndex)               // addr
    .addReg(MFI->getStackPtrOffsetReg())     // scratch_offset
    .addImm(0)                               // offset
    .addMemOperand(MMO);
}

void SIInstrInfo::storeRegToStackSlot(
    MachineBasicBlock &MBB, MachineBasicBlock::iterator MI, Register SrcReg,
    bool isKill, int FrameIndex, const TargetRegisterClass *RC,
    const TargetRegisterInfo *TRI, Register VReg,
    MachineInstr::MIFlag Flags) const {
  storeRegToStackSlotImpl(MBB, MI, SrcReg, isKill, FrameIndex, RC, TRI, VReg,
                         Flags, false);
}

void SIInstrInfo::storeRegToStackSlotCFI(MachineBasicBlock &MBB,
                                         MachineBasicBlock::iterator MI,
                                         Register SrcReg, bool isKill,
                                         int FrameIndex,
                                         const TargetRegisterClass *RC,
                                         const TargetRegisterInfo *TRI) const {
  storeRegToStackSlotImpl(MBB, MI, SrcReg, isKill, FrameIndex, RC, TRI,
                          Register(), MachineInstr::NoFlags, true);
}

static unsigned getSGPRSpillRestoreOpcode(unsigned Size) {
  switch (Size) {
  case 4:
    return AMDGPU::SI_SPILL_S32_RESTORE;
  case 8:
    return AMDGPU::SI_SPILL_S64_RESTORE;
  case 12:
    return AMDGPU::SI_SPILL_S96_RESTORE;
  case 16:
    return AMDGPU::SI_SPILL_S128_RESTORE;
  case 20:
    return AMDGPU::SI_SPILL_S160_RESTORE;
  case 24:
    return AMDGPU::SI_SPILL_S192_RESTORE;
  case 28:
    return AMDGPU::SI_SPILL_S224_RESTORE;
  case 32:
    return AMDGPU::SI_SPILL_S256_RESTORE;
  case 36:
    return AMDGPU::SI_SPILL_S288_RESTORE;
  case 40:
    return AMDGPU::SI_SPILL_S320_RESTORE;
  case 44:
    return AMDGPU::SI_SPILL_S352_RESTORE;
  case 48:
    return AMDGPU::SI_SPILL_S384_RESTORE;
  case 64:
    return AMDGPU::SI_SPILL_S512_RESTORE;
  case 128:
    return AMDGPU::SI_SPILL_S1024_RESTORE;
  default:
    llvm_unreachable("unknown register size");
  }
}

static unsigned getVGPRSpillRestoreOpcode(unsigned Size) {
  switch (Size) {
  case 2:
    return AMDGPU::SI_SPILL_V16_RESTORE;
  case 4:
    return AMDGPU::SI_SPILL_V32_RESTORE;
  case 8:
    return AMDGPU::SI_SPILL_V64_RESTORE;
  case 12:
    return AMDGPU::SI_SPILL_V96_RESTORE;
  case 16:
    return AMDGPU::SI_SPILL_V128_RESTORE;
  case 20:
    return AMDGPU::SI_SPILL_V160_RESTORE;
  case 24:
    return AMDGPU::SI_SPILL_V192_RESTORE;
  case 28:
    return AMDGPU::SI_SPILL_V224_RESTORE;
  case 32:
    return AMDGPU::SI_SPILL_V256_RESTORE;
  case 36:
    return AMDGPU::SI_SPILL_V288_RESTORE;
  case 40:
    return AMDGPU::SI_SPILL_V320_RESTORE;
  case 44:
    return AMDGPU::SI_SPILL_V352_RESTORE;
  case 48:
    return AMDGPU::SI_SPILL_V384_RESTORE;
  case 64:
    return AMDGPU::SI_SPILL_V512_RESTORE;
  case 128:
    return AMDGPU::SI_SPILL_V1024_RESTORE;
  default:
    llvm_unreachable("unknown register size");
  }
}

static unsigned getAVSpillRestoreOpcode(unsigned Size) {
  switch (Size) {
  case 4:
    return AMDGPU::SI_SPILL_AV32_RESTORE;
  case 8:
    return AMDGPU::SI_SPILL_AV64_RESTORE;
  case 12:
    return AMDGPU::SI_SPILL_AV96_RESTORE;
  case 16:
    return AMDGPU::SI_SPILL_AV128_RESTORE;
  case 20:
    return AMDGPU::SI_SPILL_AV160_RESTORE;
  case 24:
    return AMDGPU::SI_SPILL_AV192_RESTORE;
  case 28:
    return AMDGPU::SI_SPILL_AV224_RESTORE;
  case 32:
    return AMDGPU::SI_SPILL_AV256_RESTORE;
  case 36:
    return AMDGPU::SI_SPILL_AV288_RESTORE;
  case 40:
    return AMDGPU::SI_SPILL_AV320_RESTORE;
  case 44:
    return AMDGPU::SI_SPILL_AV352_RESTORE;
  case 48:
    return AMDGPU::SI_SPILL_AV384_RESTORE;
  case 64:
    return AMDGPU::SI_SPILL_AV512_RESTORE;
  case 128:
    return AMDGPU::SI_SPILL_AV1024_RESTORE;
  default:
    llvm_unreachable("unknown register size");
  }
}

static unsigned getWWMRegSpillRestoreOpcode(unsigned Size,
                                            bool IsVectorSuperClass) {
  // Currently, there is only 32-bit WWM register spills needed.
  if (Size != 4)
    llvm_unreachable("unknown wwm register spill size");

  if (IsVectorSuperClass) // TODO: Always use this if there are AGPRs
    return AMDGPU::SI_SPILL_WWM_AV32_RESTORE;

  return AMDGPU::SI_SPILL_WWM_V32_RESTORE;
}

unsigned SIInstrInfo::getVectorRegSpillRestoreOpcode(
    Register Reg, const TargetRegisterClass *RC, unsigned Size,
    const SIMachineFunctionInfo &MFI) const {
  bool IsVectorSuperClass = RI.isVectorSuperClass(RC);

  // Choose the right opcode if restoring a WWM register.
  if (MFI.checkFlag(Reg, AMDGPU::VirtRegFlag::WWM_REG))
    return getWWMRegSpillRestoreOpcode(Size, IsVectorSuperClass);

  // TODO: Check if AGPRs are available
  if (ST.hasMAIInsts())
    return getAVSpillRestoreOpcode(Size);

  assert(!RI.isAGPRClass(RC));
  return getVGPRSpillRestoreOpcode(Size);
}

void SIInstrInfo::loadRegFromStackSlot(MachineBasicBlock &MBB,
                                       MachineBasicBlock::iterator MI,
                                       Register DestReg, int FrameIndex,
                                       const TargetRegisterClass *RC,
                                       Register VReg,
                                       MachineInstr::MIFlag Flags) const {
  MachineFunction *MF = MBB.getParent();
  SIMachineFunctionInfo *MFI = MF->getInfo<SIMachineFunctionInfo>();
  MachineFrameInfo &FrameInfo = MF->getFrameInfo();
  const DebugLoc &DL = MBB.findDebugLoc(MI);
  unsigned SpillSize = RI.getSpillSize(*RC);

  MachinePointerInfo PtrInfo
    = MachinePointerInfo::getFixedStack(*MF, FrameIndex);

  MachineMemOperand *MMO = MF->getMachineMemOperand(
      PtrInfo, MachineMemOperand::MOLoad, FrameInfo.getObjectSize(FrameIndex),
      FrameInfo.getObjectAlign(FrameIndex));

  if (RI.isSGPRClass(RC)) {
    MFI->setHasSpilledSGPRs();
    assert(DestReg != AMDGPU::M0 && "m0 should not be reloaded into");
    assert(DestReg != AMDGPU::EXEC_LO && DestReg != AMDGPU::EXEC_HI &&
           DestReg != AMDGPU::EXEC && "exec should not be spilled");

    // FIXME: Maybe this should not include a memoperand because it will be
    // lowered to non-memory instructions.
    const MCInstrDesc &OpDesc = get(getSGPRSpillRestoreOpcode(SpillSize));
    if (DestReg.isVirtual() && SpillSize == 4) {
      MachineRegisterInfo &MRI = MF->getRegInfo();
      MRI.constrainRegClass(DestReg, &AMDGPU::SReg_32_XM0_XEXECRegClass);
    }

    if (RI.spillSGPRToVGPR())
      FrameInfo.setStackID(FrameIndex, TargetStackID::SGPRSpill);
    BuildMI(MBB, MI, DL, OpDesc, DestReg)
      .addFrameIndex(FrameIndex) // addr
      .addMemOperand(MMO)
      .addReg(MFI->getStackPtrOffsetReg(), RegState::Implicit);

    return;
  }

  unsigned Opcode = getVectorRegSpillRestoreOpcode(VReg ? VReg : DestReg, RC,
                                                   SpillSize, *MFI);
  BuildMI(MBB, MI, DL, get(Opcode), DestReg)
      .addFrameIndex(FrameIndex)           // vaddr
      .addReg(MFI->getStackPtrOffsetReg()) // scratch_offset
      .addImm(0)                           // offset
      .addMemOperand(MMO);
}

void SIInstrInfo::insertNoop(MachineBasicBlock &MBB,
                             MachineBasicBlock::iterator MI) const {
  insertNoops(MBB, MI, 1);
}

void SIInstrInfo::insertNoops(MachineBasicBlock &MBB,
                              MachineBasicBlock::iterator MI,
                              unsigned Quantity) const {
  DebugLoc DL = MBB.findDebugLoc(MI);
  unsigned MaxSNopCount = 1u << ST.getSNopBits();
  while (Quantity > 0) {
    unsigned Arg = std::min(Quantity, MaxSNopCount);
    Quantity -= Arg;
    BuildMI(MBB, MI, DL, get(AMDGPU::S_NOP)).addImm(Arg - 1);
  }
}

void SIInstrInfo::insertReturn(MachineBasicBlock &MBB) const {
  auto *MF = MBB.getParent();
  SIMachineFunctionInfo *Info = MF->getInfo<SIMachineFunctionInfo>();

  assert(Info->isEntryFunction());

  if (MBB.succ_empty()) {
    bool HasNoTerminator = MBB.getFirstTerminator() == MBB.end();
    if (HasNoTerminator) {
      if (Info->returnsVoid()) {
        BuildMI(MBB, MBB.end(), DebugLoc(), get(AMDGPU::S_ENDPGM)).addImm(0);
      } else {
        BuildMI(MBB, MBB.end(), DebugLoc(), get(AMDGPU::SI_RETURN_TO_EPILOG));
      }
    }
  }
}

MachineBasicBlock *SIInstrInfo::insertSimulatedTrap(MachineRegisterInfo &MRI,
                                                    MachineBasicBlock &MBB,
                                                    MachineInstr &MI,
                                                    const DebugLoc &DL) const {
  MachineFunction *MF = MBB.getParent();
  constexpr unsigned DoorbellIDMask = 0x3ff;
  constexpr unsigned ECQueueWaveAbort = 0x400;

  MachineBasicBlock *TrapBB = &MBB;
  MachineBasicBlock *ContBB = &MBB;
  MachineBasicBlock *HaltLoopBB = MF->CreateMachineBasicBlock();

  if (!MBB.succ_empty() || std::next(MI.getIterator()) != MBB.end()) {
    ContBB = MBB.splitAt(MI, /*UpdateLiveIns=*/false);
    TrapBB = MF->CreateMachineBasicBlock();
    BuildMI(MBB, MI, DL, get(AMDGPU::S_CBRANCH_EXECNZ)).addMBB(TrapBB);
    MF->push_back(TrapBB);
    MBB.addSuccessor(TrapBB);
  }

  // Start with a `s_trap 2`, if we're in PRIV=1 and we need the workaround this
  // will be a nop.
  BuildMI(*TrapBB, TrapBB->end(), DL, get(AMDGPU::S_TRAP))
      .addImm(static_cast<unsigned>(GCNSubtarget::TrapID::LLVMAMDHSATrap));
  Register DoorbellReg = MRI.createVirtualRegister(&AMDGPU::SReg_32RegClass);
  BuildMI(*TrapBB, TrapBB->end(), DL, get(AMDGPU::S_SENDMSG_RTN_B32),
          DoorbellReg)
      .addImm(AMDGPU::SendMsg::ID_RTN_GET_DOORBELL);
  BuildMI(*TrapBB, TrapBB->end(), DL, get(AMDGPU::S_MOV_B32), AMDGPU::TTMP2)
      .addUse(AMDGPU::M0);
  Register DoorbellRegMasked =
      MRI.createVirtualRegister(&AMDGPU::SReg_32RegClass);
  BuildMI(*TrapBB, TrapBB->end(), DL, get(AMDGPU::S_AND_B32), DoorbellRegMasked)
      .addUse(DoorbellReg)
      .addImm(DoorbellIDMask);
  Register SetWaveAbortBit =
      MRI.createVirtualRegister(&AMDGPU::SReg_32RegClass);
  BuildMI(*TrapBB, TrapBB->end(), DL, get(AMDGPU::S_OR_B32), SetWaveAbortBit)
      .addUse(DoorbellRegMasked)
      .addImm(ECQueueWaveAbort);
  BuildMI(*TrapBB, TrapBB->end(), DL, get(AMDGPU::S_MOV_B32), AMDGPU::M0)
      .addUse(SetWaveAbortBit);
  BuildMI(*TrapBB, TrapBB->end(), DL, get(AMDGPU::S_SENDMSG))
      .addImm(AMDGPU::SendMsg::ID_INTERRUPT);
  BuildMI(*TrapBB, TrapBB->end(), DL, get(AMDGPU::S_MOV_B32), AMDGPU::M0)
      .addUse(AMDGPU::TTMP2);
  BuildMI(*TrapBB, TrapBB->end(), DL, get(AMDGPU::S_BRANCH)).addMBB(HaltLoopBB);
  TrapBB->addSuccessor(HaltLoopBB);

  BuildMI(*HaltLoopBB, HaltLoopBB->end(), DL, get(AMDGPU::S_SETHALT)).addImm(5);
  BuildMI(*HaltLoopBB, HaltLoopBB->end(), DL, get(AMDGPU::S_BRANCH))
      .addMBB(HaltLoopBB);
  MF->push_back(HaltLoopBB);
  HaltLoopBB->addSuccessor(HaltLoopBB);

  return ContBB;
}

unsigned SIInstrInfo::getNumWaitStates(const MachineInstr &MI) {
  switch (MI.getOpcode()) {
  default:
    if (MI.isMetaInstruction())
      return 0;
    return 1; // FIXME: Do wait states equal cycles?

  case AMDGPU::S_NOP:
    return MI.getOperand(0).getImm() + 1;
  // SI_RETURN_TO_EPILOG is a fallthrough to code outside of the function. The
  // hazard, even if one exist, won't really be visible. Should we handle it?
  }
}

bool SIInstrInfo::expandPostRAPseudo(MachineInstr &MI) const {
  MachineBasicBlock &MBB = *MI.getParent();
  DebugLoc DL = MBB.findDebugLoc(MI);
  const AMDGPU::LaneMaskConstants &LMC = AMDGPU::LaneMaskConstants::get(ST);
  switch (MI.getOpcode()) {
  default: return TargetInstrInfo::expandPostRAPseudo(MI);
  case AMDGPU::S_MOV_B64_term:
    // This is only a terminator to get the correct spill code placement during
    // register allocation.
    MI.setDesc(get(AMDGPU::S_MOV_B64));
    break;

  case AMDGPU::S_MOV_B32_term:
    // This is only a terminator to get the correct spill code placement during
    // register allocation.
    MI.setDesc(get(AMDGPU::S_MOV_B32));
    break;

  case AMDGPU::S_XOR_B64_term:
    // This is only a terminator to get the correct spill code placement during
    // register allocation.
    MI.setDesc(get(AMDGPU::S_XOR_B64));
    break;

  case AMDGPU::S_XOR_B32_term:
    // This is only a terminator to get the correct spill code placement during
    // register allocation.
    MI.setDesc(get(AMDGPU::S_XOR_B32));
    break;
  case AMDGPU::S_OR_B64_term:
    // This is only a terminator to get the correct spill code placement during
    // register allocation.
    MI.setDesc(get(AMDGPU::S_OR_B64));
    break;
  case AMDGPU::S_OR_B32_term:
    // This is only a terminator to get the correct spill code placement during
    // register allocation.
    MI.setDesc(get(AMDGPU::S_OR_B32));
    break;

  case AMDGPU::S_ANDN2_B64_term:
    // This is only a terminator to get the correct spill code placement during
    // register allocation.
    MI.setDesc(get(AMDGPU::S_ANDN2_B64));
    break;

  case AMDGPU::S_ANDN2_B32_term:
    // This is only a terminator to get the correct spill code placement during
    // register allocation.
    MI.setDesc(get(AMDGPU::S_ANDN2_B32));
    break;

  case AMDGPU::S_AND_B64_term:
    // This is only a terminator to get the correct spill code placement during
    // register allocation.
    MI.setDesc(get(AMDGPU::S_AND_B64));
    break;

  case AMDGPU::S_AND_B32_term:
    // This is only a terminator to get the correct spill code placement during
    // register allocation.
    MI.setDesc(get(AMDGPU::S_AND_B32));
    break;

  case AMDGPU::S_AND_SAVEEXEC_B64_term:
    // This is only a terminator to get the correct spill code placement during
    // register allocation.
    MI.setDesc(get(AMDGPU::S_AND_SAVEEXEC_B64));
    break;

  case AMDGPU::S_AND_SAVEEXEC_B32_term:
    // This is only a terminator to get the correct spill code placement during
    // register allocation.
    MI.setDesc(get(AMDGPU::S_AND_SAVEEXEC_B32));
    break;

  case AMDGPU::SI_SPILL_S32_TO_VGPR:
    MI.setDesc(get(AMDGPU::V_WRITELANE_B32));
    break;

  case AMDGPU::SI_RESTORE_S32_FROM_VGPR:
    MI.setDesc(get(AMDGPU::V_READLANE_B32));
    break;
  case AMDGPU::AV_MOV_B32_IMM_PSEUDO: {
    Register Dst = MI.getOperand(0).getReg();
    bool IsAGPR = SIRegisterInfo::isAGPRClass(RI.getPhysRegBaseClass(Dst));
    MI.setDesc(
        get(IsAGPR ? AMDGPU::V_ACCVGPR_WRITE_B32_e64 : AMDGPU::V_MOV_B32_e32));
    break;
  }
  case AMDGPU::AV_MOV_B64_IMM_PSEUDO: {
    Register Dst = MI.getOperand(0).getReg();
    if (SIRegisterInfo::isAGPRClass(RI.getPhysRegBaseClass(Dst))) {
      int64_t Imm = MI.getOperand(1).getImm();

      Register DstLo = RI.getSubReg(Dst, AMDGPU::sub0);
      Register DstHi = RI.getSubReg(Dst, AMDGPU::sub1);
      BuildMI(MBB, MI, DL, get(AMDGPU::V_ACCVGPR_WRITE_B32_e64), DstLo)
          .addImm(SignExtend64<32>(Imm))
          .addReg(Dst, RegState::Implicit | RegState::Define);
      BuildMI(MBB, MI, DL, get(AMDGPU::V_ACCVGPR_WRITE_B32_e64), DstHi)
          .addImm(SignExtend64<32>(Imm >> 32))
          .addReg(Dst, RegState::Implicit | RegState::Define);
      MI.eraseFromParent();
      break;
    }

    [[fallthrough]];
  }
  case AMDGPU::V_MOV_B64_PSEUDO: {
    Register Dst = MI.getOperand(0).getReg();
    Register DstLo = RI.getSubReg(Dst, AMDGPU::sub0);
    Register DstHi = RI.getSubReg(Dst, AMDGPU::sub1);

    const MachineOperand &SrcOp = MI.getOperand(1);
    // FIXME: Will this work for 64-bit floating point immediates?
    assert(!SrcOp.isFPImm());
    if (ST.hasMovB64()) {
      MI.setDesc(get(AMDGPU::V_MOV_B64_e32));
      if (SrcOp.isReg() || isInlineConstant(MI, 1) ||
          isUInt<32>(SrcOp.getImm()) || ST.has64BitLiterals())
        break;
    }
    if (SrcOp.isImm()) {
      APInt Imm(64, SrcOp.getImm());
      APInt Lo(32, Imm.getLoBits(32).getZExtValue());
      APInt Hi(32, Imm.getHiBits(32).getZExtValue());
      if (ST.hasPkMovB32() && Lo == Hi && isInlineConstant(Lo)) {
        BuildMI(MBB, MI, DL, get(AMDGPU::V_PK_MOV_B32), Dst)
          .addImm(SISrcMods::OP_SEL_1)
          .addImm(Lo.getSExtValue())
          .addImm(SISrcMods::OP_SEL_1)
          .addImm(Lo.getSExtValue())
          .addImm(0)  // op_sel_lo
          .addImm(0)  // op_sel_hi
          .addImm(0)  // neg_lo
          .addImm(0)  // neg_hi
          .addImm(0); // clamp
      } else {
        BuildMI(MBB, MI, DL, get(AMDGPU::V_MOV_B32_e32), DstLo)
          .addImm(Lo.getSExtValue())
          .addReg(Dst, RegState::Implicit | RegState::Define);
        BuildMI(MBB, MI, DL, get(AMDGPU::V_MOV_B32_e32), DstHi)
          .addImm(Hi.getSExtValue())
          .addReg(Dst, RegState::Implicit | RegState::Define);
      }
    } else {
      assert(SrcOp.isReg());
      if (ST.hasPkMovB32() &&
          !RI.isAGPR(MBB.getParent()->getRegInfo(), SrcOp.getReg())) {
        BuildMI(MBB, MI, DL, get(AMDGPU::V_PK_MOV_B32), Dst)
          .addImm(SISrcMods::OP_SEL_1) // src0_mod
          .addReg(SrcOp.getReg())
          .addImm(SISrcMods::OP_SEL_0 | SISrcMods::OP_SEL_1) // src1_mod
          .addReg(SrcOp.getReg())
          .addImm(0)  // op_sel_lo
          .addImm(0)  // op_sel_hi
          .addImm(0)  // neg_lo
          .addImm(0)  // neg_hi
          .addImm(0); // clamp
      } else {
        BuildMI(MBB, MI, DL, get(AMDGPU::V_MOV_B32_e32), DstLo)
          .addReg(RI.getSubReg(SrcOp.getReg(), AMDGPU::sub0))
          .addReg(Dst, RegState::Implicit | RegState::Define);
        BuildMI(MBB, MI, DL, get(AMDGPU::V_MOV_B32_e32), DstHi)
          .addReg(RI.getSubReg(SrcOp.getReg(), AMDGPU::sub1))
          .addReg(Dst, RegState::Implicit | RegState::Define);
      }
    }
    MI.eraseFromParent();
    break;
  }
  case AMDGPU::V_MOV_B64_DPP_PSEUDO: {
    expandMovDPP64(MI);
    break;
  }
  case AMDGPU::S_MOV_B64_IMM_PSEUDO: {
    const MachineOperand &SrcOp = MI.getOperand(1);
    assert(!SrcOp.isFPImm());

    if (ST.has64BitLiterals()) {
      MI.setDesc(get(AMDGPU::S_MOV_B64));
      break;
    }

    APInt Imm(64, SrcOp.getImm());
    if (Imm.isIntN(32) || isInlineConstant(Imm)) {
      MI.setDesc(get(AMDGPU::S_MOV_B64));
      break;
    }

    Register Dst = MI.getOperand(0).getReg();
    Register DstLo = RI.getSubReg(Dst, AMDGPU::sub0);
    Register DstHi = RI.getSubReg(Dst, AMDGPU::sub1);

    APInt Lo(32, Imm.getLoBits(32).getZExtValue());
    APInt Hi(32, Imm.getHiBits(32).getZExtValue());
    BuildMI(MBB, MI, DL, get(AMDGPU::S_MOV_B32), DstLo)
      .addImm(Lo.getSExtValue())
      .addReg(Dst, RegState::Implicit | RegState::Define);
    BuildMI(MBB, MI, DL, get(AMDGPU::S_MOV_B32), DstHi)
      .addImm(Hi.getSExtValue())
      .addReg(Dst, RegState::Implicit | RegState::Define);
    MI.eraseFromParent();
    break;
  }
  case AMDGPU::V_SET_INACTIVE_B32: {
    // Lower V_SET_INACTIVE_B32 to V_CNDMASK_B32.
    Register DstReg = MI.getOperand(0).getReg();
    BuildMI(MBB, MI, DL, get(AMDGPU::V_CNDMASK_B32_e64), DstReg)
        .add(MI.getOperand(3))
        .add(MI.getOperand(4))
        .add(MI.getOperand(1))
        .add(MI.getOperand(2))
        .add(MI.getOperand(5));
    MI.eraseFromParent();
    break;
  }
  case AMDGPU::V_INDIRECT_REG_WRITE_MOVREL_B32_V1:
  case AMDGPU::V_INDIRECT_REG_WRITE_MOVREL_B32_V2:
  case AMDGPU::V_INDIRECT_REG_WRITE_MOVREL_B32_V3:
  case AMDGPU::V_INDIRECT_REG_WRITE_MOVREL_B32_V4:
  case AMDGPU::V_INDIRECT_REG_WRITE_MOVREL_B32_V5:
  case AMDGPU::V_INDIRECT_REG_WRITE_MOVREL_B32_V8:
  case AMDGPU::V_INDIRECT_REG_WRITE_MOVREL_B32_V9:
  case AMDGPU::V_INDIRECT_REG_WRITE_MOVREL_B32_V10:
  case AMDGPU::V_INDIRECT_REG_WRITE_MOVREL_B32_V11:
  case AMDGPU::V_INDIRECT_REG_WRITE_MOVREL_B32_V12:
  case AMDGPU::V_INDIRECT_REG_WRITE_MOVREL_B32_V16:
  case AMDGPU::V_INDIRECT_REG_WRITE_MOVREL_B32_V32:
  case AMDGPU::S_INDIRECT_REG_WRITE_MOVREL_B32_V1:
  case AMDGPU::S_INDIRECT_REG_WRITE_MOVREL_B32_V2:
  case AMDGPU::S_INDIRECT_REG_WRITE_MOVREL_B32_V3:
  case AMDGPU::S_INDIRECT_REG_WRITE_MOVREL_B32_V4:
  case AMDGPU::S_INDIRECT_REG_WRITE_MOVREL_B32_V5:
  case AMDGPU::S_INDIRECT_REG_WRITE_MOVREL_B32_V8:
  case AMDGPU::S_INDIRECT_REG_WRITE_MOVREL_B32_V9:
  case AMDGPU::S_INDIRECT_REG_WRITE_MOVREL_B32_V10:
  case AMDGPU::S_INDIRECT_REG_WRITE_MOVREL_B32_V11:
  case AMDGPU::S_INDIRECT_REG_WRITE_MOVREL_B32_V12:
  case AMDGPU::S_INDIRECT_REG_WRITE_MOVREL_B32_V16:
  case AMDGPU::S_INDIRECT_REG_WRITE_MOVREL_B32_V32:
  case AMDGPU::S_INDIRECT_REG_WRITE_MOVREL_B64_V1:
  case AMDGPU::S_INDIRECT_REG_WRITE_MOVREL_B64_V2:
  case AMDGPU::S_INDIRECT_REG_WRITE_MOVREL_B64_V4:
  case AMDGPU::S_INDIRECT_REG_WRITE_MOVREL_B64_V8:
  case AMDGPU::S_INDIRECT_REG_WRITE_MOVREL_B64_V16: {
    const TargetRegisterClass *EltRC = getOpRegClass(MI, 2);

    unsigned Opc;
    if (RI.hasVGPRs(EltRC)) {
      Opc = AMDGPU::V_MOVRELD_B32_e32;
    } else {
      Opc = RI.getRegSizeInBits(*EltRC) == 64 ? AMDGPU::S_MOVRELD_B64
                                              : AMDGPU::S_MOVRELD_B32;
    }

    const MCInstrDesc &OpDesc = get(Opc);
    Register VecReg = MI.getOperand(0).getReg();
    bool IsUndef = MI.getOperand(1).isUndef();
    unsigned SubReg = MI.getOperand(3).getImm();
    assert(VecReg == MI.getOperand(1).getReg());

    MachineInstrBuilder MIB =
      BuildMI(MBB, MI, DL, OpDesc)
        .addReg(RI.getSubReg(VecReg, SubReg), RegState::Undef)
        .add(MI.getOperand(2))
        .addReg(VecReg, RegState::ImplicitDefine)
        .addReg(VecReg, RegState::Implicit | (IsUndef ? RegState::Undef : 0));

    const int ImpDefIdx =
        OpDesc.getNumOperands() + OpDesc.implicit_uses().size();
    const int ImpUseIdx = ImpDefIdx + 1;
    MIB->tieOperands(ImpDefIdx, ImpUseIdx);
    MI.eraseFromParent();
    break;
  }
  case AMDGPU::V_INDIRECT_REG_WRITE_GPR_IDX_B32_V1:
  case AMDGPU::V_INDIRECT_REG_WRITE_GPR_IDX_B32_V2:
  case AMDGPU::V_INDIRECT_REG_WRITE_GPR_IDX_B32_V3:
  case AMDGPU::V_INDIRECT_REG_WRITE_GPR_IDX_B32_V4:
  case AMDGPU::V_INDIRECT_REG_WRITE_GPR_IDX_B32_V5:
  case AMDGPU::V_INDIRECT_REG_WRITE_GPR_IDX_B32_V8:
  case AMDGPU::V_INDIRECT_REG_WRITE_GPR_IDX_B32_V9:
  case AMDGPU::V_INDIRECT_REG_WRITE_GPR_IDX_B32_V10:
  case AMDGPU::V_INDIRECT_REG_WRITE_GPR_IDX_B32_V11:
  case AMDGPU::V_INDIRECT_REG_WRITE_GPR_IDX_B32_V12:
  case AMDGPU::V_INDIRECT_REG_WRITE_GPR_IDX_B32_V16:
  case AMDGPU::V_INDIRECT_REG_WRITE_GPR_IDX_B32_V32: {
    assert(ST.useVGPRIndexMode());
    Register VecReg = MI.getOperand(0).getReg();
    bool IsUndef = MI.getOperand(1).isUndef();
    MachineOperand &Idx = MI.getOperand(3);
    Register SubReg = MI.getOperand(4).getImm();

    MachineInstr *SetOn = BuildMI(MBB, MI, DL, get(AMDGPU::S_SET_GPR_IDX_ON))
                              .add(Idx)
                              .addImm(AMDGPU::VGPRIndexMode::DST_ENABLE);
    SetOn->getOperand(3).setIsUndef();

    const MCInstrDesc &OpDesc = get(AMDGPU::V_MOV_B32_indirect_write);
    MachineInstrBuilder MIB =
        BuildMI(MBB, MI, DL, OpDesc)
            .addReg(RI.getSubReg(VecReg, SubReg), RegState::Undef)
            .add(MI.getOperand(2))
            .addReg(VecReg, RegState::ImplicitDefine)
            .addReg(VecReg,
                    RegState::Implicit | (IsUndef ? RegState::Undef : 0));

    const int ImpDefIdx =
        OpDesc.getNumOperands() + OpDesc.implicit_uses().size();
    const int ImpUseIdx = ImpDefIdx + 1;
    MIB->tieOperands(ImpDefIdx, ImpUseIdx);

    MachineInstr *SetOff = BuildMI(MBB, MI, DL, get(AMDGPU::S_SET_GPR_IDX_OFF));

    finalizeBundle(MBB, SetOn->getIterator(), std::next(SetOff->getIterator()));

    MI.eraseFromParent();
    break;
  }
  case AMDGPU::V_INDIRECT_REG_READ_GPR_IDX_B32_V1:
  case AMDGPU::V_INDIRECT_REG_READ_GPR_IDX_B32_V2:
  case AMDGPU::V_INDIRECT_REG_READ_GPR_IDX_B32_V3:
  case AMDGPU::V_INDIRECT_REG_READ_GPR_IDX_B32_V4:
  case AMDGPU::V_INDIRECT_REG_READ_GPR_IDX_B32_V5:
  case AMDGPU::V_INDIRECT_REG_READ_GPR_IDX_B32_V8:
  case AMDGPU::V_INDIRECT_REG_READ_GPR_IDX_B32_V9:
  case AMDGPU::V_INDIRECT_REG_READ_GPR_IDX_B32_V10:
  case AMDGPU::V_INDIRECT_REG_READ_GPR_IDX_B32_V11:
  case AMDGPU::V_INDIRECT_REG_READ_GPR_IDX_B32_V12:
  case AMDGPU::V_INDIRECT_REG_READ_GPR_IDX_B32_V16:
  case AMDGPU::V_INDIRECT_REG_READ_GPR_IDX_B32_V32: {
    assert(ST.useVGPRIndexMode());
    Register Dst = MI.getOperand(0).getReg();
    Register VecReg = MI.getOperand(1).getReg();
    bool IsUndef = MI.getOperand(1).isUndef();
    Register Idx = MI.getOperand(2).getReg();
    Register SubReg = MI.getOperand(3).getImm();

    MachineInstr *SetOn = BuildMI(MBB, MI, DL, get(AMDGPU::S_SET_GPR_IDX_ON))
                              .addReg(Idx)
                              .addImm(AMDGPU::VGPRIndexMode::SRC0_ENABLE);
    SetOn->getOperand(3).setIsUndef();

    BuildMI(MBB, MI, DL, get(AMDGPU::V_MOV_B32_indirect_read))
        .addDef(Dst)
        .addReg(RI.getSubReg(VecReg, SubReg), RegState::Undef)
        .addReg(VecReg, RegState::Implicit | (IsUndef ? RegState::Undef : 0));

    MachineInstr *SetOff = BuildMI(MBB, MI, DL, get(AMDGPU::S_SET_GPR_IDX_OFF));

    finalizeBundle(MBB, SetOn->getIterator(), std::next(SetOff->getIterator()));

    MI.eraseFromParent();
    break;
  }
  case AMDGPU::SI_PC_ADD_REL_OFFSET: {
    MachineFunction &MF = *MBB.getParent();
    Register Reg = MI.getOperand(0).getReg();
    Register RegLo = RI.getSubReg(Reg, AMDGPU::sub0);
    Register RegHi = RI.getSubReg(Reg, AMDGPU::sub1);
    MachineOperand OpLo = MI.getOperand(1);
    MachineOperand OpHi = MI.getOperand(2);

    // Create a bundle so these instructions won't be re-ordered by the
    // post-RA scheduler.
    MIBundleBuilder Bundler(MBB, MI);
    Bundler.append(BuildMI(MF, DL, get(AMDGPU::S_GETPC_B64), Reg));

    // What we want here is an offset from the value returned by s_getpc (which
    // is the address of the s_add_u32 instruction) to the global variable, but
    // since the encoding of $symbol starts 4 bytes after the start of the
    // s_add_u32 instruction, we end up with an offset that is 4 bytes too
    // small. This requires us to add 4 to the global variable offset in order
    // to compute the correct address. Similarly for the s_addc_u32 instruction,
    // the encoding of $symbol starts 12 bytes after the start of the s_add_u32
    // instruction.

    int64_t Adjust = 0;
    if (ST.hasGetPCZeroExtension()) {
      // Fix up hardware that does not sign-extend the 48-bit PC value by
      // inserting: s_sext_i32_i16 reghi, reghi
      Bundler.append(
          BuildMI(MF, DL, get(AMDGPU::S_SEXT_I32_I16), RegHi).addReg(RegHi));
      Adjust += 4;
    }

    if (OpLo.isGlobal())
      OpLo.setOffset(OpLo.getOffset() + Adjust + 4);
    Bundler.append(
        BuildMI(MF, DL, get(AMDGPU::S_ADD_U32), RegLo).addReg(RegLo).add(OpLo));

    if (OpHi.isGlobal())
      OpHi.setOffset(OpHi.getOffset() + Adjust + 12);
    Bundler.append(BuildMI(MF, DL, get(AMDGPU::S_ADDC_U32), RegHi)
                       .addReg(RegHi)
                       .add(OpHi));

    finalizeBundle(MBB, Bundler.begin());

    MI.eraseFromParent();
    break;
  }
  case AMDGPU::SI_PC_ADD_REL_OFFSET64: {
    MachineFunction &MF = *MBB.getParent();
    Register Reg = MI.getOperand(0).getReg();
    MachineOperand Op = MI.getOperand(1);

    // Create a bundle so these instructions won't be re-ordered by the
    // post-RA scheduler.
    MIBundleBuilder Bundler(MBB, MI);
    Bundler.append(BuildMI(MF, DL, get(AMDGPU::S_GETPC_B64), Reg));
    if (Op.isGlobal())
      Op.setOffset(Op.getOffset() + 4);
    Bundler.append(
        BuildMI(MF, DL, get(AMDGPU::S_ADD_U64), Reg).addReg(Reg).add(Op));

    finalizeBundle(MBB, Bundler.begin());

    MI.eraseFromParent();
    break;
  }
  case AMDGPU::ENTER_STRICT_WWM: {
    // This only gets its own opcode so that SIPreAllocateWWMRegs can tell when
    // Whole Wave Mode is entered.
    MI.setDesc(get(LMC.OrSaveExecOpc));
    break;
  }
  case AMDGPU::ENTER_STRICT_WQM: {
    // This only gets its own opcode so that SIPreAllocateWWMRegs can tell when
    // STRICT_WQM is entered.
    BuildMI(MBB, MI, DL, get(LMC.MovOpc), MI.getOperand(0).getReg())
        .addReg(LMC.ExecReg);
    BuildMI(MBB, MI, DL, get(LMC.WQMOpc), LMC.ExecReg).addReg(LMC.ExecReg);

    MI.eraseFromParent();
    break;
  }
  case AMDGPU::EXIT_STRICT_WWM:
  case AMDGPU::EXIT_STRICT_WQM: {
    // This only gets its own opcode so that SIPreAllocateWWMRegs can tell when
    // WWM/STICT_WQM is exited.
    MI.setDesc(get(LMC.MovOpc));
    break;
  }
  case AMDGPU::SI_RETURN: {
    const MachineFunction *MF = MBB.getParent();
    const GCNSubtarget &ST = MF->getSubtarget<GCNSubtarget>();
    const SIRegisterInfo *TRI = ST.getRegisterInfo();
    // Hiding the return address use with SI_RETURN may lead to extra kills in
    // the function and missing live-ins. We are fine in practice because callee
    // saved register handling ensures the register value is restored before
    // RET, but we need the undef flag here to appease the MachineVerifier
    // liveness checks.
    MachineInstrBuilder MIB =
        BuildMI(MBB, MI, DL, get(AMDGPU::S_SETPC_B64_return))
            .addReg(TRI->getReturnAddressReg(*MF), RegState::Undef);

    MIB.copyImplicitOps(MI);
    MI.eraseFromParent();
    break;
  }

  case AMDGPU::S_MUL_U64_U32_PSEUDO:
  case AMDGPU::S_MUL_I64_I32_PSEUDO:
    MI.setDesc(get(AMDGPU::S_MUL_U64));
    break;

  case AMDGPU::S_GETPC_B64_pseudo:
    MI.setDesc(get(AMDGPU::S_GETPC_B64));
    if (ST.hasGetPCZeroExtension()) {
      Register Dst = MI.getOperand(0).getReg();
      Register DstHi = RI.getSubReg(Dst, AMDGPU::sub1);
      // Fix up hardware that does not sign-extend the 48-bit PC value by
      // inserting: s_sext_i32_i16 dsthi, dsthi
      BuildMI(MBB, std::next(MI.getIterator()), DL, get(AMDGPU::S_SEXT_I32_I16),
              DstHi)
          .addReg(DstHi);
    }
    break;

  case AMDGPU::V_MAX_BF16_PSEUDO_e64:
    assert(ST.hasBF16PackedInsts());
    MI.setDesc(get(AMDGPU::V_PK_MAX_NUM_BF16));
    MI.addOperand(MachineOperand::CreateImm(0)); // op_sel
    MI.addOperand(MachineOperand::CreateImm(0)); // neg_lo
    MI.addOperand(MachineOperand::CreateImm(0)); // neg_hi
    auto Op0 = getNamedOperand(MI, AMDGPU::OpName::src0_modifiers);
    Op0->setImm(Op0->getImm() | SISrcMods::OP_SEL_1);
    auto Op1 = getNamedOperand(MI, AMDGPU::OpName::src1_modifiers);
    Op1->setImm(Op1->getImm() | SISrcMods::OP_SEL_1);
    break;
  }

  return true;
}

void SIInstrInfo::reMaterialize(MachineBasicBlock &MBB,
                                MachineBasicBlock::iterator I, Register DestReg,
                                unsigned SubIdx,
                                const MachineInstr &Orig) const {

  // Try shrinking the instruction to remat only the part needed for current
  // context.
  // TODO: Handle more cases.
  unsigned Opcode = Orig.getOpcode();
  switch (Opcode) {
  case AMDGPU::S_LOAD_DWORDX16_IMM:
  case AMDGPU::S_LOAD_DWORDX8_IMM: {
    if (SubIdx != 0)
      break;

    if (I == MBB.end())
      break;

    if (I->isBundled())
      break;

    // Look for a single use of the register that is also a subreg.
    Register RegToFind = Orig.getOperand(0).getReg();
    MachineOperand *UseMO = nullptr;
    for (auto &CandMO : I->operands()) {
      if (!CandMO.isReg() || CandMO.getReg() != RegToFind || CandMO.isDef())
        continue;
      if (UseMO) {
        UseMO = nullptr;
        break;
      }
      UseMO = &CandMO;
    }
    if (!UseMO || UseMO->getSubReg() == AMDGPU::NoSubRegister)
      break;

    unsigned Offset = RI.getSubRegIdxOffset(UseMO->getSubReg());
    unsigned SubregSize = RI.getSubRegIdxSize(UseMO->getSubReg());

    MachineFunction *MF = MBB.getParent();
    MachineRegisterInfo &MRI = MF->getRegInfo();
    assert(MRI.use_nodbg_empty(DestReg) && "DestReg should have no users yet.");

    unsigned NewOpcode = -1;
    if (SubregSize == 256)
      NewOpcode = AMDGPU::S_LOAD_DWORDX8_IMM;
    else if (SubregSize == 128)
      NewOpcode = AMDGPU::S_LOAD_DWORDX4_IMM;
    else
      break;

    const MCInstrDesc &TID = get(NewOpcode);
    const TargetRegisterClass *NewRC =
        RI.getAllocatableClass(getRegClass(TID, 0));
    MRI.setRegClass(DestReg, NewRC);

    UseMO->setReg(DestReg);
    UseMO->setSubReg(AMDGPU::NoSubRegister);

    // Use a smaller load with the desired size, possibly with updated offset.
    MachineInstr *MI = MF->CloneMachineInstr(&Orig);
    MI->setDesc(TID);
    MI->getOperand(0).setReg(DestReg);
    MI->getOperand(0).setSubReg(AMDGPU::NoSubRegister);
    if (Offset) {
      MachineOperand *OffsetMO = getNamedOperand(*MI, AMDGPU::OpName::offset);
      int64_t FinalOffset = OffsetMO->getImm() + Offset / 8;
      OffsetMO->setImm(FinalOffset);
    }
    SmallVector<MachineMemOperand *> NewMMOs;
    for (const MachineMemOperand *MemOp : Orig.memoperands())
      NewMMOs.push_back(MF->getMachineMemOperand(MemOp, MemOp->getPointerInfo(),
                                                 SubregSize / 8));
    MI->setMemRefs(*MF, NewMMOs);

    MBB.insert(I, MI);
    return;
  }

  default:
    break;
  }

  TargetInstrInfo::reMaterialize(MBB, I, DestReg, SubIdx, Orig);
}

std::pair<MachineInstr*, MachineInstr*>
SIInstrInfo::expandMovDPP64(MachineInstr &MI) const {
  assert (MI.getOpcode() == AMDGPU::V_MOV_B64_DPP_PSEUDO);

  if (ST.hasMovB64() && ST.hasFeature(AMDGPU::FeatureDPALU_DPP) &&
      AMDGPU::isLegalDPALU_DPPControl(
          ST, getNamedOperand(MI, AMDGPU::OpName::dpp_ctrl)->getImm())) {
    MI.setDesc(get(AMDGPU::V_MOV_B64_dpp));
    return std::pair(&MI, nullptr);
  }

  MachineBasicBlock &MBB = *MI.getParent();
  DebugLoc DL = MBB.findDebugLoc(MI);
  MachineFunction *MF = MBB.getParent();
  MachineRegisterInfo &MRI = MF->getRegInfo();
  Register Dst = MI.getOperand(0).getReg();
  unsigned Part = 0;
  MachineInstr *Split[2];

  for (auto Sub : { AMDGPU::sub0, AMDGPU::sub1 }) {
    auto MovDPP = BuildMI(MBB, MI, DL, get(AMDGPU::V_MOV_B32_dpp));
    if (Dst.isPhysical()) {
      MovDPP.addDef(RI.getSubReg(Dst, Sub));
    } else {
      assert(MRI.isSSA());
      auto Tmp = MRI.createVirtualRegister(&AMDGPU::VGPR_32RegClass);
      MovDPP.addDef(Tmp);
    }

    for (unsigned I = 1; I <= 2; ++I) { // old and src operands.
      const MachineOperand &SrcOp = MI.getOperand(I);
      assert(!SrcOp.isFPImm());
      if (SrcOp.isImm()) {
        APInt Imm(64, SrcOp.getImm());
        Imm.ashrInPlace(Part * 32);
        MovDPP.addImm(Imm.getLoBits(32).getZExtValue());
      } else {
        assert(SrcOp.isReg());
        Register Src = SrcOp.getReg();
        if (Src.isPhysical())
          MovDPP.addReg(RI.getSubReg(Src, Sub));
        else
          MovDPP.addReg(Src, SrcOp.isUndef() ? RegState::Undef : 0, Sub);
      }
    }

    for (const MachineOperand &MO : llvm::drop_begin(MI.explicit_operands(), 3))
      MovDPP.addImm(MO.getImm());

    Split[Part] = MovDPP;
    ++Part;
  }

  if (Dst.isVirtual())
    BuildMI(MBB, MI, DL, get(AMDGPU::REG_SEQUENCE), Dst)
      .addReg(Split[0]->getOperand(0).getReg())
      .addImm(AMDGPU::sub0)
      .addReg(Split[1]->getOperand(0).getReg())
      .addImm(AMDGPU::sub1);

  MI.eraseFromParent();
  return std::pair(Split[0], Split[1]);
}

std::optional<DestSourcePair>
SIInstrInfo::isCopyInstrImpl(const MachineInstr &MI) const {
  if (MI.getOpcode() == AMDGPU::WWM_COPY)
    return DestSourcePair{MI.getOperand(0), MI.getOperand(1)};

  return std::nullopt;
}

bool SIInstrInfo::swapSourceModifiers(MachineInstr &MI, MachineOperand &Src0,
                                      AMDGPU::OpName Src0OpName,
                                      MachineOperand &Src1,
                                      AMDGPU::OpName Src1OpName) const {
  MachineOperand *Src0Mods = getNamedOperand(MI, Src0OpName);
  if (!Src0Mods)
    return false;

  MachineOperand *Src1Mods = getNamedOperand(MI, Src1OpName);
  assert(Src1Mods &&
         "All commutable instructions have both src0 and src1 modifiers");

  int Src0ModsVal = Src0Mods->getImm();
  int Src1ModsVal = Src1Mods->getImm();

  Src1Mods->setImm(Src0ModsVal);
  Src0Mods->setImm(Src1ModsVal);
  return true;
}

static MachineInstr *swapRegAndNonRegOperand(MachineInstr &MI,
                                             MachineOperand &RegOp,
                                             MachineOperand &NonRegOp) {
  Register Reg = RegOp.getReg();
  unsigned SubReg = RegOp.getSubReg();
  bool IsKill = RegOp.isKill();
  bool IsDead = RegOp.isDead();
  bool IsUndef = RegOp.isUndef();
  bool IsDebug = RegOp.isDebug();

  if (NonRegOp.isImm())
    RegOp.ChangeToImmediate(NonRegOp.getImm());
  else if (NonRegOp.isFI())
    RegOp.ChangeToFrameIndex(NonRegOp.getIndex());
  else if (NonRegOp.isGlobal()) {
    RegOp.ChangeToGA(NonRegOp.getGlobal(), NonRegOp.getOffset(),
                     NonRegOp.getTargetFlags());
  } else
    return nullptr;

  // Make sure we don't reinterpret a subreg index in the target flags.
  RegOp.setTargetFlags(NonRegOp.getTargetFlags());

  NonRegOp.ChangeToRegister(Reg, false, false, IsKill, IsDead, IsUndef, IsDebug);
  NonRegOp.setSubReg(SubReg);

  return &MI;
}

static MachineInstr *swapImmOperands(MachineInstr &MI,
                                     MachineOperand &NonRegOp1,
                                     MachineOperand &NonRegOp2) {
  unsigned TargetFlags = NonRegOp1.getTargetFlags();
  int64_t NonRegVal = NonRegOp1.getImm();

  NonRegOp1.setImm(NonRegOp2.getImm());
  NonRegOp2.setImm(NonRegVal);
  NonRegOp1.setTargetFlags(NonRegOp2.getTargetFlags());
  NonRegOp2.setTargetFlags(TargetFlags);
  return &MI;
}

bool SIInstrInfo::isLegalToSwap(const MachineInstr &MI, unsigned OpIdx0,
                                unsigned OpIdx1) const {
  const MCInstrDesc &InstDesc = MI.getDesc();
  const MCOperandInfo &OpInfo0 = InstDesc.operands()[OpIdx0];
  const MCOperandInfo &OpInfo1 = InstDesc.operands()[OpIdx1];

  unsigned Opc = MI.getOpcode();
  int Src0Idx = AMDGPU::getNamedOperandIdx(Opc, AMDGPU::OpName::src0);

  const MachineOperand &MO0 = MI.getOperand(OpIdx0);
  const MachineOperand &MO1 = MI.getOperand(OpIdx1);

  // Swap doesn't breach constant bus or literal limits
  // It may move literal to position other than src0, this is not allowed
  // pre-gfx10 However, most test cases need literals in Src0 for VOP
  // FIXME: After gfx9, literal can be in place other than Src0
  if (isVALU(MI)) {
    if ((int)OpIdx0 == Src0Idx && !MO0.isReg() &&
        !isInlineConstant(MO0, OpInfo1))
      return false;
    if ((int)OpIdx1 == Src0Idx && !MO1.isReg() &&
        !isInlineConstant(MO1, OpInfo0))
      return false;
  }

  if ((int)OpIdx1 != Src0Idx && MO0.isReg()) {
    if (OpInfo1.RegClass == -1)
      return OpInfo1.OperandType == MCOI::OPERAND_UNKNOWN;
    return isLegalRegOperand(MI, OpIdx1, MO0) &&
           (!MO1.isReg() || isLegalRegOperand(MI, OpIdx0, MO1));
  }
  if ((int)OpIdx0 != Src0Idx && MO1.isReg()) {
    if (OpInfo0.RegClass == -1)
      return OpInfo0.OperandType == MCOI::OPERAND_UNKNOWN;
    return (!MO0.isReg() || isLegalRegOperand(MI, OpIdx1, MO0)) &&
           isLegalRegOperand(MI, OpIdx0, MO1);
  }

  // No need to check 64-bit literals since swapping does not bring new
  // 64-bit literals into current instruction to fold to 32-bit

  return isImmOperandLegal(MI, OpIdx1, MO0);
}

MachineInstr *SIInstrInfo::commuteInstructionImpl(MachineInstr &MI, bool NewMI,
                                                  unsigned Src0Idx,
                                                  unsigned Src1Idx) const {
  assert(!NewMI && "this should never be used");

  unsigned Opc = MI.getOpcode();
  int CommutedOpcode = commuteOpcode(Opc);
  if (CommutedOpcode == -1)
    return nullptr;

  if (Src0Idx > Src1Idx)
    std::swap(Src0Idx, Src1Idx);

  assert(AMDGPU::getNamedOperandIdx(Opc, AMDGPU::OpName::src0) ==
           static_cast<int>(Src0Idx) &&
         AMDGPU::getNamedOperandIdx(Opc, AMDGPU::OpName::src1) ==
           static_cast<int>(Src1Idx) &&
         "inconsistency with findCommutedOpIndices");

  if (!isLegalToSwap(MI, Src0Idx, Src1Idx))
    return nullptr;

  MachineInstr *CommutedMI = nullptr;
  MachineOperand &Src0 = MI.getOperand(Src0Idx);
  MachineOperand &Src1 = MI.getOperand(Src1Idx);
  if (Src0.isReg() && Src1.isReg()) {
    // Be sure to copy the source modifiers to the right place.
    CommutedMI =
        TargetInstrInfo::commuteInstructionImpl(MI, NewMI, Src0Idx, Src1Idx);
  } else if (Src0.isReg() && !Src1.isReg()) {
    CommutedMI = swapRegAndNonRegOperand(MI, Src0, Src1);
  } else if (!Src0.isReg() && Src1.isReg()) {
    CommutedMI = swapRegAndNonRegOperand(MI, Src1, Src0);
  } else if (Src0.isImm() && Src1.isImm()) {
    CommutedMI = swapImmOperands(MI, Src0, Src1);
  } else {
    // FIXME: Found two non registers to commute. This does happen.
    return nullptr;
  }

  if (CommutedMI) {
    swapSourceModifiers(MI, Src0, AMDGPU::OpName::src0_modifiers,
                        Src1, AMDGPU::OpName::src1_modifiers);

    swapSourceModifiers(MI, Src0, AMDGPU::OpName::src0_sel, Src1,
                        AMDGPU::OpName::src1_sel);

    CommutedMI->setDesc(get(CommutedOpcode));
  }

  return CommutedMI;
}

// This needs to be implemented because the source modifiers may be inserted
// between the true commutable operands, and the base
// TargetInstrInfo::commuteInstruction uses it.
bool SIInstrInfo::findCommutedOpIndices(const MachineInstr &MI,
                                        unsigned &SrcOpIdx0,
                                        unsigned &SrcOpIdx1) const {
  return findCommutedOpIndices(MI.getDesc(), SrcOpIdx0, SrcOpIdx1);
}

bool SIInstrInfo::findCommutedOpIndices(const MCInstrDesc &Desc,
                                        unsigned &SrcOpIdx0,
                                        unsigned &SrcOpIdx1) const {
  if (!Desc.isCommutable())
    return false;

  unsigned Opc = Desc.getOpcode();
  int Src0Idx = AMDGPU::getNamedOperandIdx(Opc, AMDGPU::OpName::src0);
  if (Src0Idx == -1)
    return false;

  int Src1Idx = AMDGPU::getNamedOperandIdx(Opc, AMDGPU::OpName::src1);
  if (Src1Idx == -1)
    return false;

  return fixCommutedOpIndices(SrcOpIdx0, SrcOpIdx1, Src0Idx, Src1Idx);
}

bool SIInstrInfo::isBranchOffsetInRange(unsigned BranchOp,
                                        int64_t BrOffset) const {
  // BranchRelaxation should never have to check s_setpc_b64 or s_add_pc_i64
  // because its dest block is unanalyzable.
  assert(isSOPP(BranchOp) || isSOPK(BranchOp));

  // Convert to dwords.
  BrOffset /= 4;

  // The branch instructions do PC += signext(SIMM16 * 4) + 4, so the offset is
  // from the next instruction.
  BrOffset -= 1;

  return isIntN(BranchOffsetBits, BrOffset);
}

MachineBasicBlock *
SIInstrInfo::getBranchDestBlock(const MachineInstr &MI) const {
  return MI.getOperand(0).getMBB();
}

bool SIInstrInfo::hasDivergentBranch(const MachineBasicBlock *MBB) const {
  for (const MachineInstr &MI : MBB->terminators()) {
    if (MI.getOpcode() == AMDGPU::SI_IF || MI.getOpcode() == AMDGPU::SI_ELSE ||
        MI.getOpcode() == AMDGPU::SI_LOOP)
      return true;
  }
  return false;
}

void SIInstrInfo::insertIndirectBranch(MachineBasicBlock &MBB,
                                       MachineBasicBlock &DestBB,
                                       MachineBasicBlock &RestoreBB,
                                       const DebugLoc &DL, int64_t BrOffset,
                                       RegScavenger *RS) const {
  assert(MBB.empty() &&
         "new block should be inserted for expanding unconditional branch");
  assert(MBB.pred_size() == 1);
  assert(RestoreBB.empty() &&
         "restore block should be inserted for restoring clobbered registers");

  MachineFunction *MF = MBB.getParent();
  MachineRegisterInfo &MRI = MF->getRegInfo();
  const SIMachineFunctionInfo *MFI = MF->getInfo<SIMachineFunctionInfo>();
  auto I = MBB.end();
  auto &MCCtx = MF->getContext();

  if (ST.hasAddPC64Inst()) {
    MCSymbol *Offset =
        MCCtx.createTempSymbol("offset", /*AlwaysAddSuffix=*/true);
    auto AddPC = BuildMI(MBB, I, DL, get(AMDGPU::S_ADD_PC_I64))
                     .addSym(Offset, MO_FAR_BRANCH_OFFSET);
    MCSymbol *PostAddPCLabel =
        MCCtx.createTempSymbol("post_addpc", /*AlwaysAddSuffix=*/true);
    AddPC->setPostInstrSymbol(*MF, PostAddPCLabel);
    auto *OffsetExpr = MCBinaryExpr::createSub(
        MCSymbolRefExpr::create(DestBB.getSymbol(), MCCtx),
        MCSymbolRefExpr::create(PostAddPCLabel, MCCtx), MCCtx);
    Offset->setVariableValue(OffsetExpr);
    return;
  }

  assert(RS && "RegScavenger required for long branching");

  // FIXME: Virtual register workaround for RegScavenger not working with empty
  // blocks.
  Register PCReg = MRI.createVirtualRegister(&AMDGPU::SReg_64RegClass);

  // Note: as this is used after hazard recognizer we need to apply some hazard
  // workarounds directly.
  const bool FlushSGPRWrites = (ST.isWave64() && ST.hasVALUMaskWriteHazard()) ||
                               ST.hasVALUReadSGPRHazard();
  auto ApplyHazardWorkarounds = [this, &MBB, &I, &DL, FlushSGPRWrites]() {
    if (FlushSGPRWrites)
      BuildMI(MBB, I, DL, get(AMDGPU::S_WAITCNT_DEPCTR))
          .addImm(AMDGPU::DepCtr::encodeFieldSaSdst(0));
  };

  // We need to compute the offset relative to the instruction immediately after
  // s_getpc_b64. Insert pc arithmetic code before last terminator.
  MachineInstr *GetPC = BuildMI(MBB, I, DL, get(AMDGPU::S_GETPC_B64), PCReg);
  ApplyHazardWorkarounds();

  MCSymbol *PostGetPCLabel =
      MCCtx.createTempSymbol("post_getpc", /*AlwaysAddSuffix=*/true);
  GetPC->setPostInstrSymbol(*MF, PostGetPCLabel);

  MCSymbol *OffsetLo =
      MCCtx.createTempSymbol("offset_lo", /*AlwaysAddSuffix=*/true);
  MCSymbol *OffsetHi =
      MCCtx.createTempSymbol("offset_hi", /*AlwaysAddSuffix=*/true);
  BuildMI(MBB, I, DL, get(AMDGPU::S_ADD_U32))
      .addReg(PCReg, RegState::Define, AMDGPU::sub0)
      .addReg(PCReg, 0, AMDGPU::sub0)
      .addSym(OffsetLo, MO_FAR_BRANCH_OFFSET);
  BuildMI(MBB, I, DL, get(AMDGPU::S_ADDC_U32))
      .addReg(PCReg, RegState::Define, AMDGPU::sub1)
      .addReg(PCReg, 0, AMDGPU::sub1)
      .addSym(OffsetHi, MO_FAR_BRANCH_OFFSET);
  ApplyHazardWorkarounds();

  // Insert the indirect branch after the other terminator.
  BuildMI(&MBB, DL, get(AMDGPU::S_SETPC_B64))
    .addReg(PCReg);

  // If a spill is needed for the pc register pair, we need to insert a spill
  // restore block right before the destination block, and insert a short branch
  // into the old destination block's fallthrough predecessor.
  // e.g.:
  //
  // s_cbranch_scc0 skip_long_branch:
  //
  // long_branch_bb:
  //   spill s[8:9]
  //   s_getpc_b64 s[8:9]
  //   s_add_u32 s8, s8, restore_bb
  //   s_addc_u32 s9, s9, 0
  //   s_setpc_b64 s[8:9]
  //
  // skip_long_branch:
  //   foo;
  //
  // .....
  //
  // dest_bb_fallthrough_predecessor:
  // bar;
  // s_branch dest_bb
  //
  // restore_bb:
  //  restore s[8:9]
  //  fallthrough dest_bb
  ///
  // dest_bb:
  //   buzz;

  Register LongBranchReservedReg = MFI->getLongBranchReservedReg();
  Register Scav;

  // If we've previously reserved a register for long branches
  // avoid running the scavenger and just use those registers
  if (LongBranchReservedReg) {
    RS->enterBasicBlock(MBB);
    Scav = LongBranchReservedReg;
  } else {
    RS->enterBasicBlockEnd(MBB);
    Scav = RS->scavengeRegisterBackwards(
        AMDGPU::SReg_64RegClass, MachineBasicBlock::iterator(GetPC),
        /* RestoreAfter */ false, 0, /* AllowSpill */ false);
  }
  if (Scav) {
    RS->setRegUsed(Scav);
    MRI.replaceRegWith(PCReg, Scav);
    MRI.clearVirtRegs();
  } else {
    // As SGPR needs VGPR to be spilled, we reuse the slot of temporary VGPR for
    // SGPR spill.
    const GCNSubtarget &ST = MF->getSubtarget<GCNSubtarget>();
    const SIRegisterInfo *TRI = ST.getRegisterInfo();
    TRI->spillEmergencySGPR(GetPC, RestoreBB, AMDGPU::SGPR0_SGPR1, RS);
    MRI.replaceRegWith(PCReg, AMDGPU::SGPR0_SGPR1);
    MRI.clearVirtRegs();
  }

  MCSymbol *DestLabel = Scav ? DestBB.getSymbol() : RestoreBB.getSymbol();
  // Now, the distance could be defined.
  auto *Offset = MCBinaryExpr::createSub(
      MCSymbolRefExpr::create(DestLabel, MCCtx),
      MCSymbolRefExpr::create(PostGetPCLabel, MCCtx), MCCtx);
  // Add offset assignments.
  auto *Mask = MCConstantExpr::create(0xFFFFFFFFULL, MCCtx);
  OffsetLo->setVariableValue(MCBinaryExpr::createAnd(Offset, Mask, MCCtx));
  auto *ShAmt = MCConstantExpr::create(32, MCCtx);
  OffsetHi->setVariableValue(MCBinaryExpr::createAShr(Offset, ShAmt, MCCtx));
}

unsigned SIInstrInfo::getBranchOpcode(SIInstrInfo::BranchPredicate Cond) {
  switch (Cond) {
  case SIInstrInfo::SCC_TRUE:
    return AMDGPU::S_CBRANCH_SCC1;
  case SIInstrInfo::SCC_FALSE:
    return AMDGPU::S_CBRANCH_SCC0;
  case SIInstrInfo::VCCNZ:
    return AMDGPU::S_CBRANCH_VCCNZ;
  case SIInstrInfo::VCCZ:
    return AMDGPU::S_CBRANCH_VCCZ;
  case SIInstrInfo::EXECNZ:
    return AMDGPU::S_CBRANCH_EXECNZ;
  case SIInstrInfo::EXECZ:
    return AMDGPU::S_CBRANCH_EXECZ;
  default:
    llvm_unreachable("invalid branch predicate");
  }
}

SIInstrInfo::BranchPredicate SIInstrInfo::getBranchPredicate(unsigned Opcode) {
  switch (Opcode) {
  case AMDGPU::S_CBRANCH_SCC0:
    return SCC_FALSE;
  case AMDGPU::S_CBRANCH_SCC1:
    return SCC_TRUE;
  case AMDGPU::S_CBRANCH_VCCNZ:
    return VCCNZ;
  case AMDGPU::S_CBRANCH_VCCZ:
    return VCCZ;
  case AMDGPU::S_CBRANCH_EXECNZ:
    return EXECNZ;
  case AMDGPU::S_CBRANCH_EXECZ:
    return EXECZ;
  default:
    return INVALID_BR;
  }
}

bool SIInstrInfo::analyzeBranchImpl(MachineBasicBlock &MBB,
                                    MachineBasicBlock::iterator I,
                                    MachineBasicBlock *&TBB,
                                    MachineBasicBlock *&FBB,
                                    SmallVectorImpl<MachineOperand> &Cond,
                                    bool AllowModify) const {
  if (I->getOpcode() == AMDGPU::S_BRANCH) {
    // Unconditional Branch
    TBB = I->getOperand(0).getMBB();
    return false;
  }

  BranchPredicate Pred = getBranchPredicate(I->getOpcode());
  if (Pred == INVALID_BR)
    return true;

  MachineBasicBlock *CondBB = I->getOperand(0).getMBB();
  Cond.push_back(MachineOperand::CreateImm(Pred));
  Cond.push_back(I->getOperand(1)); // Save the branch register.

  ++I;

  if (I == MBB.end()) {
    // Conditional branch followed by fall-through.
    TBB = CondBB;
    return false;
  }

  if (I->getOpcode() == AMDGPU::S_BRANCH) {
    TBB = CondBB;
    FBB = I->getOperand(0).getMBB();
    return false;
  }

  return true;
}

bool SIInstrInfo::analyzeBranch(MachineBasicBlock &MBB, MachineBasicBlock *&TBB,
                                MachineBasicBlock *&FBB,
                                SmallVectorImpl<MachineOperand> &Cond,
                                bool AllowModify) const {
  MachineBasicBlock::iterator I = MBB.getFirstTerminator();
  auto E = MBB.end();
  if (I == E)
    return false;

  // Skip over the instructions that are artificially terminators for special
  // exec management.
  while (I != E && !I->isBranch() && !I->isReturn()) {
    switch (I->getOpcode()) {
    case AMDGPU::S_MOV_B64_term:
    case AMDGPU::S_XOR_B64_term:
    case AMDGPU::S_OR_B64_term:
    case AMDGPU::S_ANDN2_B64_term:
    case AMDGPU::S_AND_B64_term:
    case AMDGPU::S_AND_SAVEEXEC_B64_term:
    case AMDGPU::S_MOV_B32_term:
    case AMDGPU::S_XOR_B32_term:
    case AMDGPU::S_OR_B32_term:
    case AMDGPU::S_ANDN2_B32_term:
    case AMDGPU::S_AND_B32_term:
    case AMDGPU::S_AND_SAVEEXEC_B32_term:
      break;
    case AMDGPU::SI_IF:
    case AMDGPU::SI_ELSE:
    case AMDGPU::SI_KILL_I1_TERMINATOR:
    case AMDGPU::SI_KILL_F32_COND_IMM_TERMINATOR:
      // FIXME: It's messy that these need to be considered here at all.
      return true;
    default:
      llvm_unreachable("unexpected non-branch terminator inst");
    }

    ++I;
  }

  if (I == E)
    return false;

  return analyzeBranchImpl(MBB, I, TBB, FBB, Cond, AllowModify);
}

unsigned SIInstrInfo::removeBranch(MachineBasicBlock &MBB,
                                   int *BytesRemoved) const {
  unsigned Count = 0;
  unsigned RemovedSize = 0;
  for (MachineInstr &MI : llvm::make_early_inc_range(MBB.terminators())) {
    // Skip over artificial terminators when removing instructions.
    if (MI.isBranch() || MI.isReturn()) {
      RemovedSize += getInstSizeInBytes(MI);
      MI.eraseFromParent();
      ++Count;
    }
  }

  if (BytesRemoved)
    *BytesRemoved = RemovedSize;

  return Count;
}

// Copy the flags onto the implicit condition register operand.
static void preserveCondRegFlags(MachineOperand &CondReg,
                                 const MachineOperand &OrigCond) {
  CondReg.setIsUndef(OrigCond.isUndef());
  CondReg.setIsKill(OrigCond.isKill());
}

unsigned SIInstrInfo::insertBranch(MachineBasicBlock &MBB,
                                   MachineBasicBlock *TBB,
                                   MachineBasicBlock *FBB,
                                   ArrayRef<MachineOperand> Cond,
                                   const DebugLoc &DL,
                                   int *BytesAdded) const {
  if (!FBB && Cond.empty()) {
    BuildMI(&MBB, DL, get(AMDGPU::S_BRANCH))
      .addMBB(TBB);
    if (BytesAdded)
      *BytesAdded = ST.hasOffset3fBug() ? 8 : 4;
    return 1;
  }

  assert(TBB && Cond[0].isImm());

  unsigned Opcode
    = getBranchOpcode(static_cast<BranchPredicate>(Cond[0].getImm()));

  if (!FBB) {
    MachineInstr *CondBr =
      BuildMI(&MBB, DL, get(Opcode))
      .addMBB(TBB);

    // Copy the flags onto the implicit condition register operand.
    preserveCondRegFlags(CondBr->getOperand(1), Cond[1]);
    fixImplicitOperands(*CondBr);

    if (BytesAdded)
      *BytesAdded = ST.hasOffset3fBug() ? 8 : 4;
    return 1;
  }

  assert(TBB && FBB);

  MachineInstr *CondBr =
    BuildMI(&MBB, DL, get(Opcode))
    .addMBB(TBB);
  fixImplicitOperands(*CondBr);
  BuildMI(&MBB, DL, get(AMDGPU::S_BRANCH))
    .addMBB(FBB);

  MachineOperand &CondReg = CondBr->getOperand(1);
  CondReg.setIsUndef(Cond[1].isUndef());
  CondReg.setIsKill(Cond[1].isKill());

  if (BytesAdded)
    *BytesAdded = ST.hasOffset3fBug() ? 16 : 8;

  return 2;
}

bool SIInstrInfo::reverseBranchCondition(
  SmallVectorImpl<MachineOperand> &Cond) const {
  if (Cond.size() != 2) {
    return true;
  }

  if (Cond[0].isImm()) {
    Cond[0].setImm(-Cond[0].getImm());
    return false;
  }

  return true;
}

bool SIInstrInfo::canInsertSelect(const MachineBasicBlock &MBB,
                                  ArrayRef<MachineOperand> Cond,
                                  Register DstReg, Register TrueReg,
                                  Register FalseReg, int &CondCycles,
                                  int &TrueCycles, int &FalseCycles) const {
  switch (Cond[0].getImm()) {
  case VCCNZ:
  case VCCZ: {
    const MachineRegisterInfo &MRI = MBB.getParent()->getRegInfo();
    const TargetRegisterClass *RC = MRI.getRegClass(TrueReg);
    if (MRI.getRegClass(FalseReg) != RC)
      return false;

    int NumInsts = AMDGPU::getRegBitWidth(*RC) / 32;
    CondCycles = TrueCycles = FalseCycles = NumInsts; // ???

    // Limit to equal cost for branch vs. N v_cndmask_b32s.
    return RI.hasVGPRs(RC) && NumInsts <= 6;
  }
  case SCC_TRUE:
  case SCC_FALSE: {
    // FIXME: We could insert for VGPRs if we could replace the original compare
    // with a vector one.
    const MachineRegisterInfo &MRI = MBB.getParent()->getRegInfo();
    const TargetRegisterClass *RC = MRI.getRegClass(TrueReg);
    if (MRI.getRegClass(FalseReg) != RC)
      return false;

    int NumInsts = AMDGPU::getRegBitWidth(*RC) / 32;

    // Multiples of 8 can do s_cselect_b64
    if (NumInsts % 2 == 0)
      NumInsts /= 2;

    CondCycles = TrueCycles = FalseCycles = NumInsts; // ???
    return RI.isSGPRClass(RC);
  }
  default:
    return false;
  }
}

void SIInstrInfo::insertSelect(MachineBasicBlock &MBB,
                               MachineBasicBlock::iterator I, const DebugLoc &DL,
                               Register DstReg, ArrayRef<MachineOperand> Cond,
                               Register TrueReg, Register FalseReg) const {
  BranchPredicate Pred = static_cast<BranchPredicate>(Cond[0].getImm());
  if (Pred == VCCZ || Pred == SCC_FALSE) {
    Pred = static_cast<BranchPredicate>(-Pred);
    std::swap(TrueReg, FalseReg);
  }

  MachineRegisterInfo &MRI = MBB.getParent()->getRegInfo();
  const TargetRegisterClass *DstRC = MRI.getRegClass(DstReg);
  unsigned DstSize = RI.getRegSizeInBits(*DstRC);

  if (DstSize == 32) {
    MachineInstr *Select;
    if (Pred == SCC_TRUE) {
      Select = BuildMI(MBB, I, DL, get(AMDGPU::S_CSELECT_B32), DstReg)
        .addReg(TrueReg)
        .addReg(FalseReg);
    } else {
      // Instruction's operands are backwards from what is expected.
      Select = BuildMI(MBB, I, DL, get(AMDGPU::V_CNDMASK_B32_e32), DstReg)
        .addReg(FalseReg)
        .addReg(TrueReg);
    }

    preserveCondRegFlags(Select->getOperand(3), Cond[1]);
    return;
  }

  if (DstSize == 64 && Pred == SCC_TRUE) {
    MachineInstr *Select =
      BuildMI(MBB, I, DL, get(AMDGPU::S_CSELECT_B64), DstReg)
      .addReg(TrueReg)
      .addReg(FalseReg);

    preserveCondRegFlags(Select->getOperand(3), Cond[1]);
    return;
  }

  static const int16_t Sub0_15[] = {
    AMDGPU::sub0, AMDGPU::sub1, AMDGPU::sub2, AMDGPU::sub3,
    AMDGPU::sub4, AMDGPU::sub5, AMDGPU::sub6, AMDGPU::sub7,
    AMDGPU::sub8, AMDGPU::sub9, AMDGPU::sub10, AMDGPU::sub11,
    AMDGPU::sub12, AMDGPU::sub13, AMDGPU::sub14, AMDGPU::sub15,
  };

  static const int16_t Sub0_15_64[] = {
    AMDGPU::sub0_sub1, AMDGPU::sub2_sub3,
    AMDGPU::sub4_sub5, AMDGPU::sub6_sub7,
    AMDGPU::sub8_sub9, AMDGPU::sub10_sub11,
    AMDGPU::sub12_sub13, AMDGPU::sub14_sub15,
  };

  unsigned SelOp = AMDGPU::V_CNDMASK_B32_e32;
  const TargetRegisterClass *EltRC = &AMDGPU::VGPR_32RegClass;
  const int16_t *SubIndices = Sub0_15;
  int NElts = DstSize / 32;

  // 64-bit select is only available for SALU.
  // TODO: Split 96-bit into 64-bit and 32-bit, not 3x 32-bit.
  if (Pred == SCC_TRUE) {
    if (NElts % 2) {
      SelOp = AMDGPU::S_CSELECT_B32;
      EltRC = &AMDGPU::SGPR_32RegClass;
    } else {
      SelOp = AMDGPU::S_CSELECT_B64;
      EltRC = &AMDGPU::SGPR_64RegClass;
      SubIndices = Sub0_15_64;
      NElts /= 2;
    }
  }

  MachineInstrBuilder MIB = BuildMI(
    MBB, I, DL, get(AMDGPU::REG_SEQUENCE), DstReg);

  I = MIB->getIterator();

  SmallVector<Register, 8> Regs;
  for (int Idx = 0; Idx != NElts; ++Idx) {
    Register DstElt = MRI.createVirtualRegister(EltRC);
    Regs.push_back(DstElt);

    unsigned SubIdx = SubIndices[Idx];

    MachineInstr *Select;
    if (SelOp == AMDGPU::V_CNDMASK_B32_e32) {
      Select =
        BuildMI(MBB, I, DL, get(SelOp), DstElt)
        .addReg(FalseReg, 0, SubIdx)
        .addReg(TrueReg, 0, SubIdx);
    } else {
      Select =
        BuildMI(MBB, I, DL, get(SelOp), DstElt)
        .addReg(TrueReg, 0, SubIdx)
        .addReg(FalseReg, 0, SubIdx);
    }

    preserveCondRegFlags(Select->getOperand(3), Cond[1]);
    fixImplicitOperands(*Select);

    MIB.addReg(DstElt)
       .addImm(SubIdx);
  }
}

bool SIInstrInfo::isFoldableCopy(const MachineInstr &MI) {
  switch (MI.getOpcode()) {
  case AMDGPU::V_MOV_B16_t16_e32:
  case AMDGPU::V_MOV_B16_t16_e64:
  case AMDGPU::V_MOV_B32_e32:
  case AMDGPU::V_MOV_B32_e64:
  case AMDGPU::V_MOV_B64_PSEUDO:
  case AMDGPU::V_MOV_B64_e32:
  case AMDGPU::V_MOV_B64_e64:
  case AMDGPU::S_MOV_B32:
  case AMDGPU::S_MOV_B64:
  case AMDGPU::S_MOV_B64_IMM_PSEUDO:
  case AMDGPU::COPY:
  case AMDGPU::WWM_COPY:
  case AMDGPU::V_ACCVGPR_WRITE_B32_e64:
  case AMDGPU::V_ACCVGPR_READ_B32_e64:
  case AMDGPU::V_ACCVGPR_MOV_B32:
  case AMDGPU::AV_MOV_B32_IMM_PSEUDO:
  case AMDGPU::AV_MOV_B64_IMM_PSEUDO:
    return true;
  default:
    return false;
  }
}

unsigned SIInstrInfo::getFoldableCopySrcIdx(const MachineInstr &MI) {
  switch (MI.getOpcode()) {
  case AMDGPU::V_MOV_B16_t16_e32:
  case AMDGPU::V_MOV_B16_t16_e64:
    return 2;
  case AMDGPU::V_MOV_B32_e32:
  case AMDGPU::V_MOV_B32_e64:
  case AMDGPU::V_MOV_B64_PSEUDO:
  case AMDGPU::V_MOV_B64_e32:
  case AMDGPU::V_MOV_B64_e64:
  case AMDGPU::S_MOV_B32:
  case AMDGPU::S_MOV_B64:
  case AMDGPU::S_MOV_B64_IMM_PSEUDO:
  case AMDGPU::COPY:
  case AMDGPU::WWM_COPY:
  case AMDGPU::V_ACCVGPR_WRITE_B32_e64:
  case AMDGPU::V_ACCVGPR_READ_B32_e64:
  case AMDGPU::V_ACCVGPR_MOV_B32:
  case AMDGPU::AV_MOV_B32_IMM_PSEUDO:
  case AMDGPU::AV_MOV_B64_IMM_PSEUDO:
    return 1;
  default:
    llvm_unreachable("MI is not a foldable copy");
  }
}

static constexpr AMDGPU::OpName ModifierOpNames[] = {
    AMDGPU::OpName::src0_modifiers, AMDGPU::OpName::src1_modifiers,
    AMDGPU::OpName::src2_modifiers, AMDGPU::OpName::clamp,
    AMDGPU::OpName::omod,           AMDGPU::OpName::op_sel};

void SIInstrInfo::removeModOperands(MachineInstr &MI) const {
  unsigned Opc = MI.getOpcode();
  for (AMDGPU::OpName Name : reverse(ModifierOpNames)) {
    int Idx = AMDGPU::getNamedOperandIdx(Opc, Name);
    if (Idx >= 0)
      MI.removeOperand(Idx);
  }
}

std::optional<int64_t> SIInstrInfo::extractSubregFromImm(int64_t Imm,
                                                         unsigned SubRegIndex) {
  switch (SubRegIndex) {
  case AMDGPU::NoSubRegister:
    return Imm;
  case AMDGPU::sub0:
    return SignExtend64<32>(Imm);
  case AMDGPU::sub1:
    return SignExtend64<32>(Imm >> 32);
  case AMDGPU::lo16:
    return SignExtend64<16>(Imm);
  case AMDGPU::hi16:
    return SignExtend64<16>(Imm >> 16);
  case AMDGPU::sub1_lo16:
    return SignExtend64<16>(Imm >> 32);
  case AMDGPU::sub1_hi16:
    return SignExtend64<16>(Imm >> 48);
  default:
    return std::nullopt;
  }

  llvm_unreachable("covered subregister switch");
}

static unsigned getNewFMAAKInst(const GCNSubtarget &ST, unsigned Opc) {
  switch (Opc) {
  case AMDGPU::V_MAC_F16_e32:
  case AMDGPU::V_MAC_F16_e64:
  case AMDGPU::V_MAD_F16_e64:
    return AMDGPU::V_MADAK_F16;
  case AMDGPU::V_MAC_F32_e32:
  case AMDGPU::V_MAC_F32_e64:
  case AMDGPU::V_MAD_F32_e64:
    return AMDGPU::V_MADAK_F32;
  case AMDGPU::V_FMAC_F32_e32:
  case AMDGPU::V_FMAC_F32_e64:
  case AMDGPU::V_FMA_F32_e64:
    return AMDGPU::V_FMAAK_F32;
  case AMDGPU::V_FMAC_F16_e32:
  case AMDGPU::V_FMAC_F16_e64:
  case AMDGPU::V_FMAC_F16_t16_e64:
  case AMDGPU::V_FMAC_F16_fake16_e64:
  case AMDGPU::V_FMA_F16_e64:
    return ST.hasTrue16BitInsts() ? ST.useRealTrue16Insts()
                                        ? AMDGPU::V_FMAAK_F16_t16
                                        : AMDGPU::V_FMAAK_F16_fake16
                                  : AMDGPU::V_FMAAK_F16;
  case AMDGPU::V_FMAC_F64_e32:
  case AMDGPU::V_FMAC_F64_e64:
  case AMDGPU::V_FMA_F64_e64:
    return AMDGPU::V_FMAAK_F64;
  default:
    llvm_unreachable("invalid instruction");
  }
}

static unsigned getNewFMAMKInst(const GCNSubtarget &ST, unsigned Opc) {
  switch (Opc) {
  case AMDGPU::V_MAC_F16_e32:
  case AMDGPU::V_MAC_F16_e64:
  case AMDGPU::V_MAD_F16_e64:
    return AMDGPU::V_MADMK_F16;
  case AMDGPU::V_MAC_F32_e32:
  case AMDGPU::V_MAC_F32_e64:
  case AMDGPU::V_MAD_F32_e64:
    return AMDGPU::V_MADMK_F32;
  case AMDGPU::V_FMAC_F32_e32:
  case AMDGPU::V_FMAC_F32_e64:
  case AMDGPU::V_FMA_F32_e64:
    return AMDGPU::V_FMAMK_F32;
  case AMDGPU::V_FMAC_F16_e32:
  case AMDGPU::V_FMAC_F16_e64:
  case AMDGPU::V_FMAC_F16_t16_e64:
  case AMDGPU::V_FMAC_F16_fake16_e64:
  case AMDGPU::V_FMA_F16_e64:
    return ST.hasTrue16BitInsts() ? ST.useRealTrue16Insts()
                                        ? AMDGPU::V_FMAMK_F16_t16
                                        : AMDGPU::V_FMAMK_F16_fake16
                                  : AMDGPU::V_FMAMK_F16;
  case AMDGPU::V_FMAC_F64_e32:
  case AMDGPU::V_FMAC_F64_e64:
  case AMDGPU::V_FMA_F64_e64:
    return AMDGPU::V_FMAMK_F64;
  default:
    llvm_unreachable("invalid instruction");
  }
}

bool SIInstrInfo::foldImmediate(MachineInstr &UseMI, MachineInstr &DefMI,
                                Register Reg, MachineRegisterInfo *MRI) const {
  int64_t Imm;
  if (!getConstValDefinedInReg(DefMI, Reg, Imm))
    return false;

  const bool HasMultipleUses = !MRI->hasOneNonDBGUse(Reg);

  assert(!DefMI.getOperand(0).getSubReg() && "Expected SSA form");

  unsigned Opc = UseMI.getOpcode();
  if (Opc == AMDGPU::COPY) {
    assert(!UseMI.getOperand(0).getSubReg() && "Expected SSA form");

    Register DstReg = UseMI.getOperand(0).getReg();
    Register UseSubReg = UseMI.getOperand(1).getSubReg();

    const TargetRegisterClass *DstRC = RI.getRegClassForReg(*MRI, DstReg);

    if (HasMultipleUses) {
      // TODO: This should fold in more cases with multiple use, but we need to
      // more carefully consider what those uses are.
      unsigned ImmDefSize = RI.getRegSizeInBits(*MRI->getRegClass(Reg));

      // Avoid breaking up a 64-bit inline immediate into a subregister extract.
      if (UseSubReg != AMDGPU::NoSubRegister && ImmDefSize == 64)
        return false;

      // Most of the time folding a 32-bit inline constant is free (though this
      // might not be true if we can't later fold it into a real user).
      //
      // FIXME: This isInlineConstant check is imprecise if
      // getConstValDefinedInReg handled the tricky non-mov cases.
      if (ImmDefSize == 32 &&
          !isInlineConstant(Imm, AMDGPU::OPERAND_REG_IMM_INT32))
        return false;
    }

    bool Is16Bit = UseSubReg != AMDGPU::NoSubRegister &&
                   RI.getSubRegIdxSize(UseSubReg) == 16;

    if (Is16Bit) {
      if (RI.hasVGPRs(DstRC))
        return false; // Do not clobber vgpr_hi16

      if (DstReg.isVirtual() && UseSubReg != AMDGPU::lo16)
        return false;
    }

    MachineFunction *MF = UseMI.getMF();

    unsigned NewOpc = AMDGPU::INSTRUCTION_LIST_END;
    MCRegister MovDstPhysReg =
        DstReg.isPhysical() ? DstReg.asMCReg() : MCRegister();

    std::optional<int64_t> SubRegImm = extractSubregFromImm(Imm, UseSubReg);

    // TODO: Try to fold with AMDGPU::V_MOV_B16_t16_e64
    for (unsigned MovOp :
         {AMDGPU::S_MOV_B32, AMDGPU::V_MOV_B32_e32, AMDGPU::S_MOV_B64,
          AMDGPU::V_MOV_B64_PSEUDO, AMDGPU::V_ACCVGPR_WRITE_B32_e64}) {
      const MCInstrDesc &MovDesc = get(MovOp);

      const TargetRegisterClass *MovDstRC = getRegClass(MovDesc, 0);
      if (Is16Bit) {
        // We just need to find a correctly sized register class, so the
        // subregister index compatibility doesn't matter since we're statically
        // extracting the immediate value.
        MovDstRC = RI.getMatchingSuperRegClass(MovDstRC, DstRC, AMDGPU::lo16);
        if (!MovDstRC)
          continue;

        if (MovDstPhysReg) {
          // FIXME: We probably should not do this. If there is a live value in
          // the high half of the register, it will be corrupted.
          MovDstPhysReg =
              RI.getMatchingSuperReg(MovDstPhysReg, AMDGPU::lo16, MovDstRC);
          if (!MovDstPhysReg)
            continue;
        }
      }

      // Result class isn't the right size, try the next instruction.
      if (MovDstPhysReg) {
        if (!MovDstRC->contains(MovDstPhysReg))
          return false;
      } else if (!MRI->constrainRegClass(DstReg, MovDstRC)) {
        // TODO: This will be overly conservative in the case of 16-bit virtual
        // SGPRs. We could hack up the virtual register uses to use a compatible
        // 32-bit class.
        continue;
      }

      const MCOperandInfo &OpInfo = MovDesc.operands()[1];

      // Ensure the interpreted immediate value is a valid operand in the new
      // mov.
      //
      // FIXME: isImmOperandLegal should have form that doesn't require existing
      // MachineInstr or MachineOperand
      if (!RI.opCanUseLiteralConstant(OpInfo.OperandType) &&
          !isInlineConstant(*SubRegImm, OpInfo.OperandType))
        break;

      NewOpc = MovOp;
      break;
    }

    if (NewOpc == AMDGPU::INSTRUCTION_LIST_END)
      return false;

    if (Is16Bit) {
      UseMI.getOperand(0).setSubReg(AMDGPU::NoSubRegister);
      if (MovDstPhysReg)
        UseMI.getOperand(0).setReg(MovDstPhysReg);
      assert(UseMI.getOperand(1).getReg().isVirtual());
    }

    const MCInstrDesc &NewMCID = get(NewOpc);
    UseMI.setDesc(NewMCID);
    UseMI.getOperand(1).ChangeToImmediate(*SubRegImm);
    UseMI.addImplicitDefUseOperands(*MF);
    return true;
  }

  if (HasMultipleUses)
    return false;

  if (Opc == AMDGPU::V_MAD_F32_e64 || Opc == AMDGPU::V_MAC_F32_e64 ||
      Opc == AMDGPU::V_MAD_F16_e64 || Opc == AMDGPU::V_MAC_F16_e64 ||
      Opc == AMDGPU::V_FMA_F32_e64 || Opc == AMDGPU::V_FMAC_F32_e64 ||
      Opc == AMDGPU::V_FMA_F16_e64 || Opc == AMDGPU::V_FMAC_F16_e64 ||
      Opc == AMDGPU::V_FMAC_F16_t16_e64 ||
      Opc == AMDGPU::V_FMAC_F16_fake16_e64 || Opc == AMDGPU::V_FMA_F64_e64 ||
      Opc == AMDGPU::V_FMAC_F64_e64) {
    // Don't fold if we are using source or output modifiers. The new VOP2
    // instructions don't have them.
    if (hasAnyModifiersSet(UseMI))
      return false;

    // If this is a free constant, there's no reason to do this.
    // TODO: We could fold this here instead of letting SIFoldOperands do it
    // later.
    int Src0Idx = getNamedOperandIdx(UseMI.getOpcode(), AMDGPU::OpName::src0);

    // Any src operand can be used for the legality check.
    if (isInlineConstant(UseMI, Src0Idx, Imm))
      return false;

    MachineOperand *Src0 = &UseMI.getOperand(Src0Idx);

    MachineOperand *Src1 = getNamedOperand(UseMI, AMDGPU::OpName::src1);
    MachineOperand *Src2 = getNamedOperand(UseMI, AMDGPU::OpName::src2);

    // Multiplied part is the constant: Use v_madmk_{f16, f32}.
    if ((Src0->isReg() && Src0->getReg() == Reg) ||
        (Src1->isReg() && Src1->getReg() == Reg)) {
      MachineOperand *RegSrc =
          Src1->isReg() && Src1->getReg() == Reg ? Src0 : Src1;
      if (!RegSrc->isReg())
        return false;
      if (RI.isSGPRClass(MRI->getRegClass(RegSrc->getReg())) &&
          ST.getConstantBusLimit(Opc) < 2)
        return false;

      if (!Src2->isReg() || RI.isSGPRClass(MRI->getRegClass(Src2->getReg())))
        return false;

      // If src2 is also a literal constant then we have to choose which one to
      // fold. In general it is better to choose madak so that the other literal
      // can be materialized in an sgpr instead of a vgpr:
      //   s_mov_b32 s0, literal
      //   v_madak_f32 v0, s0, v0, literal
      // Instead of:
      //   v_mov_b32 v1, literal
      //   v_madmk_f32 v0, v0, literal, v1
      MachineInstr *Def = MRI->getUniqueVRegDef(Src2->getReg());
      if (Def && Def->isMoveImmediate() &&
          !isInlineConstant(Def->getOperand(1)))
        return false;

      unsigned NewOpc = getNewFMAMKInst(ST, Opc);
      if (pseudoToMCOpcode(NewOpc) == -1)
        return false;

      // V_FMAMK_F16_t16 takes VGPR_16_Lo128 operands while V_FMAMK_F16_fake16
      // takes VGPR_32_Lo128 operands, so the rewrite would also require
      // restricting their register classes. For now just bail out.
      if (NewOpc == AMDGPU::V_FMAMK_F16_t16 ||
          NewOpc == AMDGPU::V_FMAMK_F16_fake16)
        return false;

      const std::optional<int64_t> SubRegImm = extractSubregFromImm(
          Imm, RegSrc == Src1 ? Src0->getSubReg() : Src1->getSubReg());

      // FIXME: This would be a lot easier if we could return a new instruction
      // instead of having to modify in place.

      Register SrcReg = RegSrc->getReg();
      unsigned SrcSubReg = RegSrc->getSubReg();
      Src0->setReg(SrcReg);
      Src0->setSubReg(SrcSubReg);
      Src0->setIsKill(RegSrc->isKill());

      if (Opc == AMDGPU::V_MAC_F32_e64 || Opc == AMDGPU::V_MAC_F16_e64 ||
          Opc == AMDGPU::V_FMAC_F32_e64 || Opc == AMDGPU::V_FMAC_F16_t16_e64 ||
          Opc == AMDGPU::V_FMAC_F16_fake16_e64 ||
          Opc == AMDGPU::V_FMAC_F16_e64 || Opc == AMDGPU::V_FMAC_F64_e64)
        UseMI.untieRegOperand(
            AMDGPU::getNamedOperandIdx(Opc, AMDGPU::OpName::src2));

      Src1->ChangeToImmediate(*SubRegImm);

      removeModOperands(UseMI);
      UseMI.setDesc(get(NewOpc));

      bool DeleteDef = MRI->use_nodbg_empty(Reg);
      if (DeleteDef)
        DefMI.eraseFromParent();

      return true;
    }

    // Added part is the constant: Use v_madak_{f16, f32}.
    if (Src2->isReg() && Src2->getReg() == Reg) {
      if (ST.getConstantBusLimit(Opc) < 2) {
        // Not allowed to use constant bus for another operand.
        // We can however allow an inline immediate as src0.
        bool Src0Inlined = false;
        if (Src0->isReg()) {
          // Try to inline constant if possible.
          // If the Def moves immediate and the use is single
          // We are saving VGPR here.
          MachineInstr *Def = MRI->getUniqueVRegDef(Src0->getReg());
          if (Def && Def->isMoveImmediate() &&
              isInlineConstant(Def->getOperand(1)) &&
              MRI->hasOneNonDBGUse(Src0->getReg())) {
            Src0->ChangeToImmediate(Def->getOperand(1).getImm());
            Src0Inlined = true;
          } else if (ST.getConstantBusLimit(Opc) <= 1 &&
                     RI.isSGPRReg(*MRI, Src0->getReg())) {
            return false;
          }
          // VGPR is okay as Src0 - fallthrough
        }

        if (Src1->isReg() && !Src0Inlined) {
          // We have one slot for inlinable constant so far - try to fill it
          MachineInstr *Def = MRI->getUniqueVRegDef(Src1->getReg());
          if (Def && Def->isMoveImmediate() &&
              isInlineConstant(Def->getOperand(1)) &&
              MRI->hasOneNonDBGUse(Src1->getReg()) && commuteInstruction(UseMI))
            Src0->ChangeToImmediate(Def->getOperand(1).getImm());
          else if (RI.isSGPRReg(*MRI, Src1->getReg()))
            return false;
          // VGPR is okay as Src1 - fallthrough
        }
      }

      unsigned NewOpc = getNewFMAAKInst(ST, Opc);
      if (pseudoToMCOpcode(NewOpc) == -1)
        return false;

      // V_FMAAK_F16_t16 takes VGPR_16_Lo128 operands while V_FMAAK_F16_fake16
      // takes VGPR_32_Lo128 operands, so the rewrite would also require
      // restricting their register classes. For now just bail out.
      if (NewOpc == AMDGPU::V_FMAAK_F16_t16 ||
          NewOpc == AMDGPU::V_FMAAK_F16_fake16)
        return false;

      // FIXME: This would be a lot easier if we could return a new instruction
      // instead of having to modify in place.

      if (Opc == AMDGPU::V_MAC_F32_e64 || Opc == AMDGPU::V_MAC_F16_e64 ||
          Opc == AMDGPU::V_FMAC_F32_e64 || Opc == AMDGPU::V_FMAC_F16_t16_e64 ||
          Opc == AMDGPU::V_FMAC_F16_fake16_e64 ||
          Opc == AMDGPU::V_FMAC_F16_e64 || Opc == AMDGPU::V_FMAC_F64_e64)
        UseMI.untieRegOperand(
            AMDGPU::getNamedOperandIdx(Opc, AMDGPU::OpName::src2));

      const std::optional<int64_t> SubRegImm =
          extractSubregFromImm(Imm, Src2->getSubReg());

      // ChangingToImmediate adds Src2 back to the instruction.
      Src2->ChangeToImmediate(*SubRegImm);

      // These come before src2.
      removeModOperands(UseMI);
      UseMI.setDesc(get(NewOpc));
      // It might happen that UseMI was commuted
      // and we now have SGPR as SRC1. If so 2 inlined
      // constant and SGPR are illegal.
      legalizeOperands(UseMI);

      bool DeleteDef = MRI->use_nodbg_empty(Reg);
      if (DeleteDef)
        DefMI.eraseFromParent();

      return true;
    }
  }

  return false;
}

static bool
memOpsHaveSameBaseOperands(ArrayRef<const MachineOperand *> BaseOps1,
                           ArrayRef<const MachineOperand *> BaseOps2) {
  if (BaseOps1.size() != BaseOps2.size())
    return false;
  for (size_t I = 0, E = BaseOps1.size(); I < E; ++I) {
    if (!BaseOps1[I]->isIdenticalTo(*BaseOps2[I]))
      return false;
  }
  return true;
}

static bool offsetsDoNotOverlap(LocationSize WidthA, int OffsetA,
                                LocationSize WidthB, int OffsetB) {
  int LowOffset = OffsetA < OffsetB ? OffsetA : OffsetB;
  int HighOffset = OffsetA < OffsetB ? OffsetB : OffsetA;
  LocationSize LowWidth = (LowOffset == OffsetA) ? WidthA : WidthB;
  return LowWidth.hasValue() &&
         LowOffset + (int)LowWidth.getValue() <= HighOffset;
}

bool SIInstrInfo::checkInstOffsetsDoNotOverlap(const MachineInstr &MIa,
                                               const MachineInstr &MIb) const {
  SmallVector<const MachineOperand *, 4> BaseOps0, BaseOps1;
  int64_t Offset0, Offset1;
  LocationSize Dummy0 = LocationSize::precise(0);
  LocationSize Dummy1 = LocationSize::precise(0);
  bool Offset0IsScalable, Offset1IsScalable;
  if (!getMemOperandsWithOffsetWidth(MIa, BaseOps0, Offset0, Offset0IsScalable,
                                     Dummy0, &RI) ||
      !getMemOperandsWithOffsetWidth(MIb, BaseOps1, Offset1, Offset1IsScalable,
                                     Dummy1, &RI))
    return false;

  if (!memOpsHaveSameBaseOperands(BaseOps0, BaseOps1))
    return false;

  if (!MIa.hasOneMemOperand() || !MIb.hasOneMemOperand()) {
    // FIXME: Handle ds_read2 / ds_write2.
    return false;
  }
  LocationSize Width0 = MIa.memoperands().front()->getSize();
  LocationSize Width1 = MIb.memoperands().front()->getSize();
  return offsetsDoNotOverlap(Width0, Offset0, Width1, Offset1);
}

bool SIInstrInfo::areMemAccessesTriviallyDisjoint(const MachineInstr &MIa,
                                                  const MachineInstr &MIb) const {
  assert(MIa.mayLoadOrStore() &&
         "MIa must load from or modify a memory location");
  assert(MIb.mayLoadOrStore() &&
         "MIb must load from or modify a memory location");

  if (MIa.hasUnmodeledSideEffects() || MIb.hasUnmodeledSideEffects())
    return false;

  // XXX - Can we relax this between address spaces?
  if (MIa.hasOrderedMemoryRef() || MIb.hasOrderedMemoryRef())
    return false;

  if (isLDSDMA(MIa) || isLDSDMA(MIb))
    return false;

  if (MIa.isBundle() || MIb.isBundle())
    return false;

  // TODO: Should we check the address space from the MachineMemOperand? That
  // would allow us to distinguish objects we know don't alias based on the
  // underlying address space, even if it was lowered to a different one,
  // e.g. private accesses lowered to use MUBUF instructions on a scratch
  // buffer.
  if (isDS(MIa)) {
    if (isDS(MIb))
      return checkInstOffsetsDoNotOverlap(MIa, MIb);

    return !isFLAT(MIb) || isSegmentSpecificFLAT(MIb);
  }

  if (isMUBUF(MIa) || isMTBUF(MIa)) {
    if (isMUBUF(MIb) || isMTBUF(MIb))
      return checkInstOffsetsDoNotOverlap(MIa, MIb);

    if (isFLAT(MIb))
      return isFLATScratch(MIb);

    return !isSMRD(MIb);
  }

  if (isSMRD(MIa)) {
    if (isSMRD(MIb))
      return checkInstOffsetsDoNotOverlap(MIa, MIb);

    if (isFLAT(MIb))
      return isFLATScratch(MIb);

    return !isMUBUF(MIb) && !isMTBUF(MIb);
  }

  if (isFLAT(MIa)) {
    if (isFLAT(MIb)) {
      if ((isFLATScratch(MIa) && isFLATGlobal(MIb)) ||
          (isFLATGlobal(MIa) && isFLATScratch(MIb)))
        return true;

      return checkInstOffsetsDoNotOverlap(MIa, MIb);
    }

    return false;
  }

  return false;
}

static bool getFoldableImm(Register Reg, const MachineRegisterInfo &MRI,
                           int64_t &Imm, MachineInstr **DefMI = nullptr) {
  if (Reg.isPhysical())
    return false;
  auto *Def = MRI.getUniqueVRegDef(Reg);
  if (Def && SIInstrInfo::isFoldableCopy(*Def) && Def->getOperand(1).isImm()) {
    Imm = Def->getOperand(1).getImm();
    if (DefMI)
      *DefMI = Def;
    return true;
  }
  return false;
}

static bool getFoldableImm(const MachineOperand *MO, int64_t &Imm,
                           MachineInstr **DefMI = nullptr) {
  if (!MO->isReg())
    return false;
  const MachineFunction *MF = MO->getParent()->getParent()->getParent();
  const MachineRegisterInfo &MRI = MF->getRegInfo();
  return getFoldableImm(MO->getReg(), MRI, Imm, DefMI);
}

static void updateLiveVariables(LiveVariables *LV, MachineInstr &MI,
                                MachineInstr &NewMI) {
  if (LV) {
    unsigned NumOps = MI.getNumOperands();
    for (unsigned I = 1; I < NumOps; ++I) {
      MachineOperand &Op = MI.getOperand(I);
      if (Op.isReg() && Op.isKill())
        LV->replaceKillInstruction(Op.getReg(), MI, NewMI);
    }
  }
}

static unsigned getNewFMAInst(const GCNSubtarget &ST, unsigned Opc) {
  switch (Opc) {
  case AMDGPU::V_MAC_F16_e32:
  case AMDGPU::V_MAC_F16_e64:
    return AMDGPU::V_MAD_F16_e64;
  case AMDGPU::V_MAC_F32_e32:
  case AMDGPU::V_MAC_F32_e64:
    return AMDGPU::V_MAD_F32_e64;
  case AMDGPU::V_MAC_LEGACY_F32_e32:
  case AMDGPU::V_MAC_LEGACY_F32_e64:
    return AMDGPU::V_MAD_LEGACY_F32_e64;
  case AMDGPU::V_FMAC_LEGACY_F32_e32:
  case AMDGPU::V_FMAC_LEGACY_F32_e64:
    return AMDGPU::V_FMA_LEGACY_F32_e64;
  case AMDGPU::V_FMAC_F16_e32:
  case AMDGPU::V_FMAC_F16_e64:
  case AMDGPU::V_FMAC_F16_t16_e64:
  case AMDGPU::V_FMAC_F16_fake16_e64:
    return ST.hasTrue16BitInsts() ? ST.useRealTrue16Insts()
                                        ? AMDGPU::V_FMA_F16_gfx9_t16_e64
                                        : AMDGPU::V_FMA_F16_gfx9_fake16_e64
                                  : AMDGPU::V_FMA_F16_gfx9_e64;
  case AMDGPU::V_FMAC_F32_e32:
  case AMDGPU::V_FMAC_F32_e64:
    return AMDGPU::V_FMA_F32_e64;
  case AMDGPU::V_FMAC_F64_e32:
  case AMDGPU::V_FMAC_F64_e64:
    return AMDGPU::V_FMA_F64_e64;
  default:
    llvm_unreachable("invalid instruction");
  }
}

/// Helper struct for the implementation of 3-address conversion to communicate
/// updates made to instruction operands.
struct SIInstrInfo::ThreeAddressUpdates {
  /// Other instruction whose def is no longer used by the converted
  /// instruction.
  MachineInstr *RemoveMIUse = nullptr;
};

MachineInstr *SIInstrInfo::convertToThreeAddress(MachineInstr &MI,
                                                 LiveVariables *LV,
                                                 LiveIntervals *LIS) const {
  MachineBasicBlock &MBB = *MI.getParent();
  MachineInstr *CandidateMI = &MI;

  if (MI.isBundle()) {
    // This is a temporary placeholder for bundle handling that enables us to
    // exercise the relevant code paths in the two-address instruction pass.
    if (MI.getBundleSize() != 1)
      return nullptr;
    CandidateMI = MI.getNextNode();
  }

  ThreeAddressUpdates U;
  MachineInstr *NewMI = convertToThreeAddressImpl(*CandidateMI, U);
  if (!NewMI)
    return nullptr;

  if (MI.isBundle()) {
    CandidateMI->eraseFromBundle();

    for (MachineOperand &MO : MI.all_defs()) {
      if (MO.isTied())
        MI.untieRegOperand(MO.getOperandNo());
    }
  } else {
    updateLiveVariables(LV, MI, *NewMI);
    if (LIS) {
      LIS->ReplaceMachineInstrInMaps(MI, *NewMI);
      // SlotIndex of defs needs to be updated when converting to early-clobber
      MachineOperand &Def = NewMI->getOperand(0);
      if (Def.isEarlyClobber() && Def.isReg() &&
          LIS->hasInterval(Def.getReg())) {
        SlotIndex OldIndex = LIS->getInstructionIndex(*NewMI).getRegSlot(false);
        SlotIndex NewIndex = LIS->getInstructionIndex(*NewMI).getRegSlot(true);
        auto &LI = LIS->getInterval(Def.getReg());
        auto UpdateDefIndex = [&](LiveRange &LR) {
          auto *S = LR.find(OldIndex);
          if (S != LR.end() && S->start == OldIndex) {
            assert(S->valno && S->valno->def == OldIndex);
            S->start = NewIndex;
            S->valno->def = NewIndex;
          }
        };
        UpdateDefIndex(LI);
        for (auto &SR : LI.subranges())
          UpdateDefIndex(SR);
      }
    }
  }

  if (U.RemoveMIUse) {
    MachineRegisterInfo &MRI = MBB.getParent()->getRegInfo();
    // The only user is the instruction which will be killed.
    Register DefReg = U.RemoveMIUse->getOperand(0).getReg();

    if (MRI.hasOneNonDBGUse(DefReg)) {
      // We cannot just remove the DefMI here, calling pass will crash.
      U.RemoveMIUse->setDesc(get(AMDGPU::IMPLICIT_DEF));
      U.RemoveMIUse->getOperand(0).setIsDead(true);
      for (unsigned I = U.RemoveMIUse->getNumOperands() - 1; I != 0; --I)
        U.RemoveMIUse->removeOperand(I);
      if (LV)
        LV->getVarInfo(DefReg).AliveBlocks.clear();
    }

    if (MI.isBundle()) {
      VirtRegInfo VRI = AnalyzeVirtRegInBundle(MI, DefReg);
      if (!VRI.Reads && !VRI.Writes) {
        for (MachineOperand &MO : MI.all_uses()) {
          if (MO.isReg() && MO.getReg() == DefReg) {
            assert(MO.getSubReg() == 0 &&
                   "tied sub-registers in bundles currently not supported");
            MI.removeOperand(MO.getOperandNo());
            break;
          }
        }

        if (LIS)
          LIS->shrinkToUses(&LIS->getInterval(DefReg));
      }
    } else if (LIS) {
      LiveInterval &DefLI = LIS->getInterval(DefReg);

      // We cannot delete the original instruction here, so hack out the use
      // in the original instruction with a dummy register so we can use
      // shrinkToUses to deal with any multi-use edge cases. Other targets do
      // not have the complexity of deleting a use to consider here.
      Register DummyReg = MRI.cloneVirtualRegister(DefReg);
      for (MachineOperand &MIOp : MI.uses()) {
        if (MIOp.isReg() && MIOp.getReg() == DefReg) {
          MIOp.setIsUndef(true);
          MIOp.setReg(DummyReg);
        }
      }

      if (MI.isBundle()) {
        VirtRegInfo VRI = AnalyzeVirtRegInBundle(MI, DefReg);
        if (!VRI.Reads && !VRI.Writes) {
          for (MachineOperand &MIOp : MI.uses()) {
            if (MIOp.isReg() && MIOp.getReg() == DefReg) {
              MIOp.setIsUndef(true);
              MIOp.setReg(DummyReg);
            }
          }
        }

        MI.addOperand(MachineOperand::CreateReg(DummyReg, false, false, false,
                                                false, /*isUndef=*/true));
      }

      LIS->shrinkToUses(&DefLI);
    }
  }

  return MI.isBundle() ? &MI : NewMI;
}

MachineInstr *
SIInstrInfo::convertToThreeAddressImpl(MachineInstr &MI,
                                       ThreeAddressUpdates &U) const {
  MachineBasicBlock &MBB = *MI.getParent();
  unsigned Opc = MI.getOpcode();

  // Handle MFMA.
  int NewMFMAOpc = AMDGPU::getMFMAEarlyClobberOp(Opc);
  if (NewMFMAOpc != -1) {
    MachineInstrBuilder MIB =
        BuildMI(MBB, MI, MI.getDebugLoc(), get(NewMFMAOpc));
    for (unsigned I = 0, E = MI.getNumOperands(); I != E; ++I)
      MIB.add(MI.getOperand(I));
    return MIB;
  }

  if (SIInstrInfo::isWMMA(MI)) {
    unsigned NewOpc = AMDGPU::mapWMMA2AddrTo3AddrOpcode(MI.getOpcode());
    MachineInstrBuilder MIB = BuildMI(MBB, MI, MI.getDebugLoc(), get(NewOpc))
                                  .setMIFlags(MI.getFlags());
    for (unsigned I = 0, E = MI.getNumOperands(); I != E; ++I)
      MIB->addOperand(MI.getOperand(I));
    return MIB;
  }

  assert(Opc != AMDGPU::V_FMAC_F16_t16_e32 &&
         Opc != AMDGPU::V_FMAC_F16_fake16_e32 &&
         "V_FMAC_F16_t16/fake16_e32 is not supported and not expected to be "
         "present pre-RA");

  // Handle MAC/FMAC.
  bool IsF64 = Opc == AMDGPU::V_FMAC_F64_e32 || Opc == AMDGPU::V_FMAC_F64_e64;
  bool IsLegacy = Opc == AMDGPU::V_MAC_LEGACY_F32_e32 ||
                  Opc == AMDGPU::V_MAC_LEGACY_F32_e64 ||
                  Opc == AMDGPU::V_FMAC_LEGACY_F32_e32 ||
                  Opc == AMDGPU::V_FMAC_LEGACY_F32_e64;
  bool Src0Literal = false;

  switch (Opc) {
  default:
    return nullptr;
  case AMDGPU::V_MAC_F16_e64:
  case AMDGPU::V_FMAC_F16_e64:
  case AMDGPU::V_FMAC_F16_t16_e64:
  case AMDGPU::V_FMAC_F16_fake16_e64:
  case AMDGPU::V_MAC_F32_e64:
  case AMDGPU::V_MAC_LEGACY_F32_e64:
  case AMDGPU::V_FMAC_F32_e64:
  case AMDGPU::V_FMAC_LEGACY_F32_e64:
  case AMDGPU::V_FMAC_F64_e64:
    break;
  case AMDGPU::V_MAC_F16_e32:
  case AMDGPU::V_FMAC_F16_e32:
  case AMDGPU::V_MAC_F32_e32:
  case AMDGPU::V_MAC_LEGACY_F32_e32:
  case AMDGPU::V_FMAC_F32_e32:
  case AMDGPU::V_FMAC_LEGACY_F32_e32:
  case AMDGPU::V_FMAC_F64_e32: {
    int Src0Idx = AMDGPU::getNamedOperandIdx(MI.getOpcode(),
                                             AMDGPU::OpName::src0);
    const MachineOperand *Src0 = &MI.getOperand(Src0Idx);
    if (!Src0->isReg() && !Src0->isImm())
      return nullptr;

    if (Src0->isImm() && !isInlineConstant(MI, Src0Idx, *Src0))
      Src0Literal = true;

    break;
  }
  }

  MachineInstrBuilder MIB;
  const MachineOperand *Dst = getNamedOperand(MI, AMDGPU::OpName::vdst);
  const MachineOperand *Src0 = getNamedOperand(MI, AMDGPU::OpName::src0);
  const MachineOperand *Src0Mods =
    getNamedOperand(MI, AMDGPU::OpName::src0_modifiers);
  const MachineOperand *Src1 = getNamedOperand(MI, AMDGPU::OpName::src1);
  const MachineOperand *Src1Mods =
    getNamedOperand(MI, AMDGPU::OpName::src1_modifiers);
  const MachineOperand *Src2 = getNamedOperand(MI, AMDGPU::OpName::src2);
  const MachineOperand *Src2Mods =
      getNamedOperand(MI, AMDGPU::OpName::src2_modifiers);
  const MachineOperand *Clamp = getNamedOperand(MI, AMDGPU::OpName::clamp);
  const MachineOperand *Omod = getNamedOperand(MI, AMDGPU::OpName::omod);
  const MachineOperand *OpSel = getNamedOperand(MI, AMDGPU::OpName::op_sel);

  if (!Src0Mods && !Src1Mods && !Src2Mods && !Clamp && !Omod && !IsLegacy &&
      (!IsF64 || ST.hasFmaakFmamkF64Insts()) &&
      // If we have an SGPR input, we will violate the constant bus restriction.
      (ST.getConstantBusLimit(Opc) > 1 || !Src0->isReg() ||
       !RI.isSGPRReg(MBB.getParent()->getRegInfo(), Src0->getReg()))) {
    MachineInstr *DefMI;

    int64_t Imm;
    if (!Src0Literal && getFoldableImm(Src2, Imm, &DefMI)) {
      unsigned NewOpc = getNewFMAAKInst(ST, Opc);
      if (pseudoToMCOpcode(NewOpc) != -1) {
        MIB = BuildMI(MBB, MI, MI.getDebugLoc(), get(NewOpc))
                  .add(*Dst)
                  .add(*Src0)
                  .add(*Src1)
                  .addImm(Imm)
                  .setMIFlags(MI.getFlags());
        U.RemoveMIUse = DefMI;
        return MIB;
      }
    }
    unsigned NewOpc = getNewFMAMKInst(ST, Opc);
    if (!Src0Literal && getFoldableImm(Src1, Imm, &DefMI)) {
      if (pseudoToMCOpcode(NewOpc) != -1) {
        MIB = BuildMI(MBB, MI, MI.getDebugLoc(), get(NewOpc))
                  .add(*Dst)
                  .add(*Src0)
                  .addImm(Imm)
                  .add(*Src2)
                  .setMIFlags(MI.getFlags());
        U.RemoveMIUse = DefMI;
        return MIB;
      }
    }
    if (Src0Literal || getFoldableImm(Src0, Imm, &DefMI)) {
      if (Src0Literal) {
        Imm = Src0->getImm();
        DefMI = nullptr;
      }
      if (pseudoToMCOpcode(NewOpc) != -1 &&
          isOperandLegal(
              MI, AMDGPU::getNamedOperandIdx(NewOpc, AMDGPU::OpName::src0),
              Src1)) {
        MIB = BuildMI(MBB, MI, MI.getDebugLoc(), get(NewOpc))
                  .add(*Dst)
                  .add(*Src1)
                  .addImm(Imm)
                  .add(*Src2)
                  .setMIFlags(MI.getFlags());
        U.RemoveMIUse = DefMI;
        return MIB;
      }
    }
  }

  // VOP2 mac/fmac with a literal operand cannot be converted to VOP3 mad/fma
  // if VOP3 does not allow a literal operand.
  if (Src0Literal && !ST.hasVOP3Literal())
    return nullptr;

  unsigned NewOpc = getNewFMAInst(ST, Opc);

  if (pseudoToMCOpcode(NewOpc) == -1)
    return nullptr;

  MIB = BuildMI(MBB, MI, MI.getDebugLoc(), get(NewOpc))
            .add(*Dst)
            .addImm(Src0Mods ? Src0Mods->getImm() : 0)
            .add(*Src0)
            .addImm(Src1Mods ? Src1Mods->getImm() : 0)
            .add(*Src1)
            .addImm(Src2Mods ? Src2Mods->getImm() : 0)
            .add(*Src2)
            .addImm(Clamp ? Clamp->getImm() : 0)
            .addImm(Omod ? Omod->getImm() : 0)
            .setMIFlags(MI.getFlags());
  if (AMDGPU::hasNamedOperand(NewOpc, AMDGPU::OpName::op_sel))
    MIB.addImm(OpSel ? OpSel->getImm() : 0);
  return MIB;
}

// It's not generally safe to move VALU instructions across these since it will
// start using the register as a base index rather than directly.
// XXX - Why isn't hasSideEffects sufficient for these?
static bool changesVGPRIndexingMode(const MachineInstr &MI) {
  switch (MI.getOpcode()) {
  case AMDGPU::S_SET_GPR_IDX_ON:
  case AMDGPU::S_SET_GPR_IDX_MODE:
  case AMDGPU::S_SET_GPR_IDX_OFF:
    return true;
  default:
    return false;
  }
}

bool SIInstrInfo::isSchedulingBoundary(const MachineInstr &MI,
                                       const MachineBasicBlock *MBB,
                                       const MachineFunction &MF) const {
  // Skipping the check for SP writes in the base implementation. The reason it
  // was added was apparently due to compile time concerns.
  //
  // TODO: Do we really want this barrier? It triggers unnecessary hazard nops
  // but is probably avoidable.

  // Copied from base implementation.
  // Terminators and labels can't be scheduled around.
  if (MI.isTerminator() || MI.isPosition())
    return true;

  // INLINEASM_BR can jump to another block
  if (MI.getOpcode() == TargetOpcode::INLINEASM_BR)
    return true;

  if (MI.getOpcode() == AMDGPU::SCHED_BARRIER && MI.getOperand(0).getImm() == 0)
    return true;

  // Target-independent instructions do not have an implicit-use of EXEC, even
  // when they operate on VGPRs. Treating EXEC modifications as scheduling
  // boundaries prevents incorrect movements of such instructions.
  return MI.modifiesRegister(AMDGPU::EXEC, &RI) ||
         MI.getOpcode() == AMDGPU::S_SETREG_IMM32_B32 ||
         MI.getOpcode() == AMDGPU::S_SETREG_B32 ||
         MI.getOpcode() == AMDGPU::S_SETPRIO ||
         MI.getOpcode() == AMDGPU::S_SETPRIO_INC_WG ||
         changesVGPRIndexingMode(MI);
}

bool SIInstrInfo::isAlwaysGDS(uint16_t Opcode) const {
  return Opcode == AMDGPU::DS_ORDERED_COUNT ||
         Opcode == AMDGPU::DS_ADD_GS_REG_RTN ||
         Opcode == AMDGPU::DS_SUB_GS_REG_RTN || isGWS(Opcode);
}

bool SIInstrInfo::mayAccessScratchThroughFlat(const MachineInstr &MI) const {
  if (!isFLAT(MI) || isFLATGlobal(MI))
    return false;

  // If scratch is not initialized, we can never access it.
  if (MI.getMF()->getFunction().hasFnAttribute("amdgpu-no-flat-scratch-init"))
    return false;

  // SCRATCH instructions always access scratch.
  if (isFLATScratch(MI))
    return true;

  // If there are no memory operands then conservatively assume the flat
  // operation may access scratch.
  if (MI.memoperands_empty())
    return true;

  // See if any memory operand specifies an address space that involves scratch.
  return any_of(MI.memoperands(), [](const MachineMemOperand *Memop) {
    unsigned AS = Memop->getAddrSpace();
    if (AS == AMDGPUAS::FLAT_ADDRESS) {
      const MDNode *MD = Memop->getAAInfo().NoAliasAddrSpace;
      return !MD || !AMDGPU::hasValueInRangeLikeMetadata(
                        *MD, AMDGPUAS::PRIVATE_ADDRESS);
    }
    return AS == AMDGPUAS::PRIVATE_ADDRESS;
  });
}

bool SIInstrInfo::mayAccessVMEMThroughFlat(const MachineInstr &MI) const {
  assert(isFLAT(MI));

  // All flat instructions use the VMEM counter except prefetch.
  if (!usesVM_CNT(MI))
    return false;

  // If there are no memory operands then conservatively assume the flat
  // operation may access VMEM.
  if (MI.memoperands_empty())
    return true;

  // See if any memory operand specifies an address space that involves VMEM.
  // Flat operations only supported FLAT, LOCAL (LDS), or address spaces
  // involving VMEM such as GLOBAL, CONSTANT, PRIVATE (SCRATCH), etc. The REGION
  // (GDS) address space is not supported by flat operations. Therefore, simply
  // return true unless only the LDS address space is found.
  for (const MachineMemOperand *Memop : MI.memoperands()) {
    unsigned AS = Memop->getAddrSpace();
    assert(AS != AMDGPUAS::REGION_ADDRESS);
    if (AS != AMDGPUAS::LOCAL_ADDRESS)
      return true;
  }

  return false;
}

bool SIInstrInfo::mayAccessLDSThroughFlat(const MachineInstr &MI) const {
  assert(isFLAT(MI));

  // Flat instruction such as SCRATCH and GLOBAL do not use the lgkm counter.
  if (!usesLGKM_CNT(MI))
    return false;

  // If in tgsplit mode then there can be no use of LDS.
  if (ST.isTgSplitEnabled())
    return false;

  // If there are no memory operands then conservatively assume the flat
  // operation may access LDS.
  if (MI.memoperands_empty())
    return true;

  // See if any memory operand specifies an address space that involves LDS.
  for (const MachineMemOperand *Memop : MI.memoperands()) {
    unsigned AS = Memop->getAddrSpace();
    if (AS == AMDGPUAS::LOCAL_ADDRESS || AS == AMDGPUAS::FLAT_ADDRESS)
      return true;
  }

  return false;
}

bool SIInstrInfo::modifiesModeRegister(const MachineInstr &MI) {
  // Skip the full operand and register alias search modifiesRegister
  // does. There's only a handful of instructions that touch this, it's only an
  // implicit def, and doesn't alias any other registers.
  return is_contained(MI.getDesc().implicit_defs(), AMDGPU::MODE);
}

bool SIInstrInfo::hasUnwantedEffectsWhenEXECEmpty(const MachineInstr &MI) const {
  unsigned Opcode = MI.getOpcode();

  if (MI.mayStore() && isSMRD(MI))
    return true; // scalar store or atomic

  // This will terminate the function when other lanes may need to continue.
  if (MI.isReturn())
    return true;

  // These instructions cause shader I/O that may cause hardware lockups
  // when executed with an empty EXEC mask.
  //
  // Note: exp with VM = DONE = 0 is automatically skipped by hardware when
  //       EXEC = 0, but checking for that case here seems not worth it
  //       given the typical code patterns.
  if (Opcode == AMDGPU::S_SENDMSG || Opcode == AMDGPU::S_SENDMSGHALT ||
      isEXP(Opcode) || Opcode == AMDGPU::DS_ORDERED_COUNT ||
      Opcode == AMDGPU::S_TRAP || Opcode == AMDGPU::S_WAIT_EVENT)
    return true;

  if (MI.isCall() || MI.isInlineAsm())
    return true; // conservative assumption

  // Assume that barrier interactions are only intended with active lanes.
  if (isBarrier(Opcode))
    return true;

  // A mode change is a scalar operation that influences vector instructions.
  if (modifiesModeRegister(MI))
    return true;

  // These are like SALU instructions in terms of effects, so it's questionable
  // whether we should return true for those.
  //
  // However, executing them with EXEC = 0 causes them to operate on undefined
  // data, which we avoid by returning true here.
  if (Opcode == AMDGPU::V_READFIRSTLANE_B32 ||
      Opcode == AMDGPU::V_READLANE_B32 || Opcode == AMDGPU::V_WRITELANE_B32 ||
      Opcode == AMDGPU::SI_RESTORE_S32_FROM_VGPR ||
      Opcode == AMDGPU::SI_SPILL_S32_TO_VGPR)
    return true;

  return false;
}

bool SIInstrInfo::mayReadEXEC(const MachineRegisterInfo &MRI,
                              const MachineInstr &MI) const {
  if (MI.isMetaInstruction())
    return false;

  // This won't read exec if this is an SGPR->SGPR copy.
  if (MI.isCopyLike()) {
    if (!RI.isSGPRReg(MRI, MI.getOperand(0).getReg()))
      return true;

    // Make sure this isn't copying exec as a normal operand
    return MI.readsRegister(AMDGPU::EXEC, &RI);
  }

  // Make a conservative assumption about the callee.
  if (MI.isCall())
    return true;

  // Be conservative with any unhandled generic opcodes.
  if (!isTargetSpecificOpcode(MI.getOpcode()))
    return true;

  return !isSALU(MI) || MI.readsRegister(AMDGPU::EXEC, &RI);
}

bool SIInstrInfo::isInlineConstant(const APInt &Imm) const {
  switch (Imm.getBitWidth()) {
  case 1: // This likely will be a condition code mask.
    return true;

  case 32:
    return AMDGPU::isInlinableLiteral32(Imm.getSExtValue(),
                                        ST.hasInv2PiInlineImm());
  case 64:
    return AMDGPU::isInlinableLiteral64(Imm.getSExtValue(),
                                        ST.hasInv2PiInlineImm());
  case 16:
    return ST.has16BitInsts() &&
           AMDGPU::isInlinableLiteralI16(Imm.getSExtValue(),
                                         ST.hasInv2PiInlineImm());
  default:
    llvm_unreachable("invalid bitwidth");
  }
}

bool SIInstrInfo::isInlineConstant(const APFloat &Imm) const {
  APInt IntImm = Imm.bitcastToAPInt();
  int64_t IntImmVal = IntImm.getSExtValue();
  bool HasInv2Pi = ST.hasInv2PiInlineImm();
  switch (APFloat::SemanticsToEnum(Imm.getSemantics())) {
  default:
    llvm_unreachable("invalid fltSemantics");
  case APFloatBase::S_IEEEsingle:
  case APFloatBase::S_IEEEdouble:
    return isInlineConstant(IntImm);
  case APFloatBase::S_BFloat:
    return ST.has16BitInsts() &&
           AMDGPU::isInlinableLiteralBF16(IntImmVal, HasInv2Pi);
  case APFloatBase::S_IEEEhalf:
    return ST.has16BitInsts() &&
           AMDGPU::isInlinableLiteralFP16(IntImmVal, HasInv2Pi);
  }
}

bool SIInstrInfo::isInlineConstant(int64_t Imm, uint8_t OperandType) const {
  // MachineOperand provides no way to tell the true operand size, since it only
  // records a 64-bit value. We need to know the size to determine if a 32-bit
  // floating point immediate bit pattern is legal for an integer immediate. It
  // would be for any 32-bit integer operand, but would not be for a 64-bit one.
  switch (OperandType) {
  case AMDGPU::OPERAND_REG_IMM_INT32:
  case AMDGPU::OPERAND_REG_IMM_FP32:
  case AMDGPU::OPERAND_REG_INLINE_C_INT32:
  case AMDGPU::OPERAND_REG_INLINE_C_FP32:
  case AMDGPU::OPERAND_REG_IMM_V2FP32:
  case AMDGPU::OPERAND_REG_IMM_V2INT32:
  case AMDGPU::OPERAND_REG_INLINE_AC_INT32:
  case AMDGPU::OPERAND_REG_INLINE_AC_FP32:
  case AMDGPU::OPERAND_INLINE_SPLIT_BARRIER_INT32: {
    int32_t Trunc = static_cast<int32_t>(Imm);
    return AMDGPU::isInlinableLiteral32(Trunc, ST.hasInv2PiInlineImm());
  }
  case AMDGPU::OPERAND_REG_IMM_INT64:
  case AMDGPU::OPERAND_REG_IMM_FP64:
  case AMDGPU::OPERAND_REG_INLINE_C_INT64:
  case AMDGPU::OPERAND_REG_INLINE_C_FP64:
  case AMDGPU::OPERAND_REG_INLINE_AC_FP64:
    return AMDGPU::isInlinableLiteral64(Imm, ST.hasInv2PiInlineImm());
  case AMDGPU::OPERAND_REG_IMM_INT16:
  case AMDGPU::OPERAND_REG_INLINE_C_INT16:
    // We would expect inline immediates to not be concerned with an integer/fp
    // distinction. However, in the case of 16-bit integer operations, the
    // "floating point" values appear to not work. It seems read the low 16-bits
    // of 32-bit immediates, which happens to always work for the integer
    // values.
    //
    // See llvm bugzilla 46302.
    //
    // TODO: Theoretically we could use op-sel to use the high bits of the
    // 32-bit FP values.
    return AMDGPU::isInlinableIntLiteral(Imm);
  case AMDGPU::OPERAND_REG_IMM_V2INT16:
  case AMDGPU::OPERAND_REG_INLINE_C_V2INT16:
    return AMDGPU::isInlinableLiteralV2I16(Imm);
  case AMDGPU::OPERAND_REG_IMM_V2FP16:
  case AMDGPU::OPERAND_REG_INLINE_C_V2FP16:
    return AMDGPU::isInlinableLiteralV2F16(Imm);
  case AMDGPU::OPERAND_REG_IMM_V2BF16:
  case AMDGPU::OPERAND_REG_INLINE_C_V2BF16:
    return AMDGPU::isInlinableLiteralV2BF16(Imm);
  case AMDGPU::OPERAND_REG_IMM_NOINLINE_V2FP16:
    return false;
  case AMDGPU::OPERAND_REG_IMM_FP16:
  case AMDGPU::OPERAND_REG_INLINE_C_FP16: {
    if (isInt<16>(Imm) || isUInt<16>(Imm)) {
      // A few special case instructions have 16-bit operands on subtargets
      // where 16-bit instructions are not legal.
      // TODO: Do the 32-bit immediates work? We shouldn't really need to handle
      // constants in these cases
      int16_t Trunc = static_cast<int16_t>(Imm);
      return ST.has16BitInsts() &&
             AMDGPU::isInlinableLiteralFP16(Trunc, ST.hasInv2PiInlineImm());
    }

    return false;
  }
  case AMDGPU::OPERAND_REG_IMM_BF16:
  case AMDGPU::OPERAND_REG_INLINE_C_BF16: {
    if (isInt<16>(Imm) || isUInt<16>(Imm)) {
      int16_t Trunc = static_cast<int16_t>(Imm);
      return ST.has16BitInsts() &&
             AMDGPU::isInlinableLiteralBF16(Trunc, ST.hasInv2PiInlineImm());
    }
    return false;
  }
  case AMDGPU::OPERAND_KIMM32:
  case AMDGPU::OPERAND_KIMM16:
  case AMDGPU::OPERAND_KIMM64:
    return false;
  case AMDGPU::OPERAND_INLINE_C_AV64_PSEUDO:
    return isLegalAV64PseudoImm(Imm);
  case AMDGPU::OPERAND_INPUT_MODS:
  case MCOI::OPERAND_IMMEDIATE:
    // Always embedded in the instruction for free.
    return true;
  case MCOI::OPERAND_UNKNOWN:
  case MCOI::OPERAND_REGISTER:
  case MCOI::OPERAND_PCREL:
  case MCOI::OPERAND_GENERIC_0:
  case MCOI::OPERAND_GENERIC_1:
  case MCOI::OPERAND_GENERIC_2:
  case MCOI::OPERAND_GENERIC_3:
  case MCOI::OPERAND_GENERIC_4:
  case MCOI::OPERAND_GENERIC_5:
    // Just ignore anything else.
    return true;
  default:
    llvm_unreachable("invalid operand type");
  }
}

static bool compareMachineOp(const MachineOperand &Op0,
                             const MachineOperand &Op1) {
  if (Op0.getType() != Op1.getType())
    return false;

  switch (Op0.getType()) {
  case MachineOperand::MO_Register:
    return Op0.getReg() == Op1.getReg();
  case MachineOperand::MO_Immediate:
    return Op0.getImm() == Op1.getImm();
  default:
    llvm_unreachable("Didn't expect to be comparing these operand types");
  }
}

bool SIInstrInfo::isLiteralOperandLegal(const MCInstrDesc &InstDesc,
                                        const MCOperandInfo &OpInfo) const {
  if (OpInfo.OperandType == MCOI::OPERAND_IMMEDIATE)
    return true;

  if (!RI.opCanUseLiteralConstant(OpInfo.OperandType))
    return false;

  if (!isVOP3(InstDesc) || !AMDGPU::isSISrcOperand(OpInfo))
    return true;

  return ST.hasVOP3Literal();
}

bool SIInstrInfo::isImmOperandLegal(const MCInstrDesc &InstDesc, unsigned OpNo,
                                    int64_t ImmVal) const {
  const MCOperandInfo &OpInfo = InstDesc.operands()[OpNo];
  if (isInlineConstant(ImmVal, OpInfo.OperandType)) {
    if (isMAI(InstDesc) && ST.hasMFMAInlineLiteralBug() &&
        OpNo == (unsigned)AMDGPU::getNamedOperandIdx(InstDesc.getOpcode(),
                                                     AMDGPU::OpName::src2))
      return false;
    return RI.opCanUseInlineConstant(OpInfo.OperandType);
  }

  return isLiteralOperandLegal(InstDesc, OpInfo);
}

bool SIInstrInfo::isImmOperandLegal(const MCInstrDesc &InstDesc, unsigned OpNo,
                                    const MachineOperand &MO) const {
  if (MO.isImm())
    return isImmOperandLegal(InstDesc, OpNo, MO.getImm());

  assert((MO.isTargetIndex() || MO.isFI() || MO.isGlobal()) &&
         "unexpected imm-like operand kind");
  const MCOperandInfo &OpInfo = InstDesc.operands()[OpNo];
  return isLiteralOperandLegal(InstDesc, OpInfo);
}

bool SIInstrInfo::isLegalAV64PseudoImm(uint64_t Imm) const {
  // 2 32-bit inline constants packed into one.
  return AMDGPU::isInlinableLiteral32(Lo_32(Imm), ST.hasInv2PiInlineImm()) &&
         AMDGPU::isInlinableLiteral32(Hi_32(Imm), ST.hasInv2PiInlineImm());
}

bool SIInstrInfo::hasVALU32BitEncoding(unsigned Opcode) const {
  // GFX90A does not have V_MUL_LEGACY_F32_e32.
  if (Opcode == AMDGPU::V_MUL_LEGACY_F32_e64 && ST.hasGFX90AInsts())
    return false;

  int Op32 = AMDGPU::getVOPe32(Opcode);
  if (Op32 == -1)
    return false;

  return pseudoToMCOpcode(Op32) != -1;
}

bool SIInstrInfo::hasModifiers(unsigned Opcode) const {
  // The src0_modifier operand is present on all instructions
  // that have modifiers.

  return AMDGPU::hasNamedOperand(Opcode, AMDGPU::OpName::src0_modifiers);
}

bool SIInstrInfo::hasModifiersSet(const MachineInstr &MI,
                                  AMDGPU::OpName OpName) const {
  const MachineOperand *Mods = getNamedOperand(MI, OpName);
  return Mods && Mods->getImm();
}

bool SIInstrInfo::hasAnyModifiersSet(const MachineInstr &MI) const {
  return any_of(ModifierOpNames,
                [&](AMDGPU::OpName Name) { return hasModifiersSet(MI, Name); });
}

bool SIInstrInfo::canShrink(const MachineInstr &MI,
                            const MachineRegisterInfo &MRI) const {
  const MachineOperand *Src2 = getNamedOperand(MI, AMDGPU::OpName::src2);
  // Can't shrink instruction with three operands.
  if (Src2) {
    switch (MI.getOpcode()) {
      default: return false;

      case AMDGPU::V_ADDC_U32_e64:
      case AMDGPU::V_SUBB_U32_e64:
      case AMDGPU::V_SUBBREV_U32_e64: {
        const MachineOperand *Src1
          = getNamedOperand(MI, AMDGPU::OpName::src1);
        if (!Src1->isReg() || !RI.isVGPR(MRI, Src1->getReg()))
          return false;
        // Additional verification is needed for sdst/src2.
        return true;
      }
      case AMDGPU::V_MAC_F16_e64:
      case AMDGPU::V_MAC_F32_e64:
      case AMDGPU::V_MAC_LEGACY_F32_e64:
      case AMDGPU::V_FMAC_F16_e64:
      case AMDGPU::V_FMAC_F16_t16_e64:
      case AMDGPU::V_FMAC_F16_fake16_e64:
      case AMDGPU::V_FMAC_F32_e64:
      case AMDGPU::V_FMAC_F64_e64:
      case AMDGPU::V_FMAC_LEGACY_F32_e64:
        if (!Src2->isReg() || !RI.isVGPR(MRI, Src2->getReg()) ||
            hasModifiersSet(MI, AMDGPU::OpName::src2_modifiers))
          return false;
        break;

      case AMDGPU::V_CNDMASK_B32_e64:
        break;
    }
  }

  const MachineOperand *Src1 = getNamedOperand(MI, AMDGPU::OpName::src1);
  if (Src1 && (!Src1->isReg() || !RI.isVGPR(MRI, Src1->getReg()) ||
               hasModifiersSet(MI, AMDGPU::OpName::src1_modifiers)))
    return false;

  // We don't need to check src0, all input types are legal, so just make sure
  // src0 isn't using any modifiers.
  if (hasModifiersSet(MI, AMDGPU::OpName::src0_modifiers))
    return false;

  // Can it be shrunk to a valid 32 bit opcode?
  if (!hasVALU32BitEncoding(MI.getOpcode()))
    return false;

  // Check output modifiers
  return !hasModifiersSet(MI, AMDGPU::OpName::omod) &&
         !hasModifiersSet(MI, AMDGPU::OpName::clamp) &&
         !hasModifiersSet(MI, AMDGPU::OpName::byte_sel) &&
         // TODO: Can we avoid checking bound_ctrl/fi here?
         // They are only used by permlane*_swap special case.
         !hasModifiersSet(MI, AMDGPU::OpName::bound_ctrl) &&
         !hasModifiersSet(MI, AMDGPU::OpName::fi);
}

// Set VCC operand with all flags from \p Orig, except for setting it as
// implicit.
static void copyFlagsToImplicitVCC(MachineInstr &MI,
                                   const MachineOperand &Orig) {

  for (MachineOperand &Use : MI.implicit_operands()) {
    if (Use.isUse() &&
        (Use.getReg() == AMDGPU::VCC || Use.getReg() == AMDGPU::VCC_LO)) {
      Use.setIsUndef(Orig.isUndef());
      Use.setIsKill(Orig.isKill());
      return;
    }
  }
}

MachineInstr *SIInstrInfo::buildShrunkInst(MachineInstr &MI,
                                           unsigned Op32) const {
  MachineBasicBlock *MBB = MI.getParent();
  MachineFunction *MF = MBB->getParent();

  const MCInstrDesc &Op32Desc = get(Op32);
  MachineInstrBuilder Inst32 =
    BuildMI(*MBB, MI, MI.getDebugLoc(), Op32Desc)
    .setMIFlags(MI.getFlags());

  // Add the dst operand if the 32-bit encoding also has an explicit $vdst.
  // For VOPC instructions, this is replaced by an implicit def of vcc.

  // We assume the defs of the shrunk opcode are in the same order, and the
  // shrunk opcode loses the last def (SGPR def, in the VOP3->VOPC case).
  for (int I = 0, E = Op32Desc.getNumDefs(); I != E; ++I) {
    Inst32.add(MI.getOperand(I));

    // If this def is used by a DBG_INSTR_REF, create a substitution for the new
    // instruction.
    if (unsigned DINum = MI.peekDebugInstrNum())
      MF->makeDebugValueSubstitution({DINum, I},
                                     {Inst32->getDebugInstrNum(), I});
  }

  const MachineOperand *Src2 = getNamedOperand(MI, AMDGPU::OpName::src2);

  int Idx = MI.getNumExplicitDefs();
  for (const MachineOperand &Use : MI.explicit_uses()) {
    int OpTy = MI.getDesc().operands()[Idx++].OperandType;
    if (OpTy == AMDGPU::OPERAND_INPUT_MODS || OpTy == MCOI::OPERAND_IMMEDIATE)
      continue;

    if (&Use == Src2) {
      if (AMDGPU::getNamedOperandIdx(Op32, AMDGPU::OpName::src2) == -1) {
        // In the case of V_CNDMASK_B32_e32, the explicit operand src2 is
        // replaced with an implicit read of vcc or vcc_lo. The implicit read
        // of vcc was already added during the initial BuildMI, but we
        // 1) may need to change vcc to vcc_lo to preserve the original register
        // 2) have to preserve the original flags.
        copyFlagsToImplicitVCC(*Inst32, *Src2);
        continue;
      }
    }

    Inst32.add(Use);
  }

  // FIXME: Losing implicit operands
  fixImplicitOperands(*Inst32);
  return Inst32;
}

bool SIInstrInfo::physRegUsesConstantBus(const MachineOperand &RegOp) const {
  // Null is free
  Register Reg = RegOp.getReg();
  if (Reg == AMDGPU::SGPR_NULL || Reg == AMDGPU::SGPR_NULL64)
    return false;

  // SGPRs use the constant bus

  // FIXME: implicit registers that are not part of the MCInstrDesc's implicit
  // physical register operands should also count, except for exec.
  if (RegOp.isImplicit())
    return Reg == AMDGPU::VCC || Reg == AMDGPU::VCC_LO || Reg == AMDGPU::M0;

  // SGPRs use the constant bus
  return AMDGPU::SReg_32RegClass.contains(Reg) ||
         AMDGPU::SReg_64RegClass.contains(Reg);
}

bool SIInstrInfo::regUsesConstantBus(const MachineOperand &RegOp,
                                     const MachineRegisterInfo &MRI) const {
  Register Reg = RegOp.getReg();
  return Reg.isVirtual() ? RI.isSGPRClass(MRI.getRegClass(Reg))
                         : physRegUsesConstantBus(RegOp);
}

bool SIInstrInfo::usesConstantBus(const MachineRegisterInfo &MRI,
                                  const MachineOperand &MO,
                                  const MCOperandInfo &OpInfo) const {
  // Literal constants use the constant bus.
  if (!MO.isReg())
    return !isInlineConstant(MO, OpInfo);

  Register Reg = MO.getReg();
  return Reg.isVirtual() ? RI.isSGPRClass(MRI.getRegClass(Reg))
                         : physRegUsesConstantBus(MO);
}

static Register findImplicitSGPRRead(const MachineInstr &MI) {
  for (const MachineOperand &MO : MI.implicit_operands()) {
    // We only care about reads.
    if (MO.isDef())
      continue;

    switch (MO.getReg()) {
    case AMDGPU::VCC:
    case AMDGPU::VCC_LO:
    case AMDGPU::VCC_HI:
    case AMDGPU::M0:
    case AMDGPU::FLAT_SCR:
      return MO.getReg();

    default:
      break;
    }
  }

  return Register();
}

static bool shouldReadExec(const MachineInstr &MI) {
  if (SIInstrInfo::isVALU(MI)) {
    switch (MI.getOpcode()) {
    case AMDGPU::V_READLANE_B32:
    case AMDGPU::SI_RESTORE_S32_FROM_VGPR:
    case AMDGPU::V_WRITELANE_B32:
    case AMDGPU::SI_SPILL_S32_TO_VGPR:
      return false;
    }

    return true;
  }

  if (MI.isPreISelOpcode() ||
      SIInstrInfo::isGenericOpcode(MI.getOpcode()) ||
      SIInstrInfo::isSALU(MI) ||
      SIInstrInfo::isSMRD(MI))
    return false;

  return true;
}

static bool isRegOrFI(const MachineOperand &MO) {
  return MO.isReg() || MO.isFI();
}

static bool isSubRegOf(const SIRegisterInfo &TRI,
                       const MachineOperand &SuperVec,
                       const MachineOperand &SubReg) {
  if (SubReg.getReg().isPhysical())
    return TRI.isSubRegister(SuperVec.getReg(), SubReg.getReg());

  return SubReg.getSubReg() != AMDGPU::NoSubRegister &&
         SubReg.getReg() == SuperVec.getReg();
}

// Verify the illegal copy from vector register to SGPR for generic opcode COPY
bool SIInstrInfo::verifyCopy(const MachineInstr &MI,
                             const MachineRegisterInfo &MRI,
                             StringRef &ErrInfo) const {
  Register DstReg = MI.getOperand(0).getReg();
  Register SrcReg = MI.getOperand(1).getReg();
  // This is a check for copy from vector register to SGPR
  if (RI.isVectorRegister(MRI, SrcReg) && RI.isSGPRReg(MRI, DstReg)) {
    ErrInfo = "illegal copy from vector register to SGPR";
    return false;
  }
  return true;
}

bool SIInstrInfo::verifyInstruction(const MachineInstr &MI,
                                    StringRef &ErrInfo) const {
  uint16_t Opcode = MI.getOpcode();
  const MachineFunction *MF = MI.getParent()->getParent();
  const MachineRegisterInfo &MRI = MF->getRegInfo();

  // FIXME: At this point the COPY verify is done only for non-ssa forms.
  // Find a better property to recognize the point where instruction selection
  // is just done.
  // We can only enforce this check after SIFixSGPRCopies pass so that the
  // illegal copies are legalized and thereafter we don't expect a pass
  // inserting similar copies.
  if (!MRI.isSSA() && MI.isCopy())
    return verifyCopy(MI, MRI, ErrInfo);

  if (SIInstrInfo::isGenericOpcode(Opcode))
    return true;

  int Src0Idx = AMDGPU::getNamedOperandIdx(Opcode, AMDGPU::OpName::src0);
  int Src1Idx = AMDGPU::getNamedOperandIdx(Opcode, AMDGPU::OpName::src1);
  int Src2Idx = AMDGPU::getNamedOperandIdx(Opcode, AMDGPU::OpName::src2);
  int Src3Idx = -1;
  if (Src0Idx == -1) {
    // VOPD V_DUAL_* instructions use different operand names.
    Src0Idx = AMDGPU::getNamedOperandIdx(Opcode, AMDGPU::OpName::src0X);
    Src1Idx = AMDGPU::getNamedOperandIdx(Opcode, AMDGPU::OpName::vsrc1X);
    Src2Idx = AMDGPU::getNamedOperandIdx(Opcode, AMDGPU::OpName::src0Y);
    Src3Idx = AMDGPU::getNamedOperandIdx(Opcode, AMDGPU::OpName::vsrc1Y);
  }

  // Make sure the number of operands is correct.
  const MCInstrDesc &Desc = get(Opcode);
  if (!Desc.isVariadic() &&
      Desc.getNumOperands() != MI.getNumExplicitOperands()) {
    ErrInfo = "Instruction has wrong number of operands.";
    return false;
  }

  if (MI.isInlineAsm()) {
    // Verify register classes for inlineasm constraints.
    for (unsigned I = InlineAsm::MIOp_FirstOperand, E = MI.getNumOperands();
         I != E; ++I) {
      const TargetRegisterClass *RC = MI.getRegClassConstraint(I, this, &RI);
      if (!RC)
        continue;

      const MachineOperand &Op = MI.getOperand(I);
      if (!Op.isReg())
        continue;

      Register Reg = Op.getReg();
      if (!Reg.isVirtual() && !RC->contains(Reg)) {
        ErrInfo = "inlineasm operand has incorrect register class.";
        return false;
      }
    }

    return true;
  }

  if (isImage(MI) && MI.memoperands_empty() && MI.mayLoadOrStore()) {
    ErrInfo = "missing memory operand from image instruction.";
    return false;
  }

  // Make sure the register classes are correct.
  for (int i = 0, e = Desc.getNumOperands(); i != e; ++i) {
    const MachineOperand &MO = MI.getOperand(i);
    if (MO.isFPImm()) {
      ErrInfo = "FPImm Machine Operands are not supported. ISel should bitcast "
                "all fp values to integers.";
      return false;
    }

    const MCOperandInfo &OpInfo = Desc.operands()[i];
    int16_t RegClass = getOpRegClassID(OpInfo);

    switch (OpInfo.OperandType) {
    case MCOI::OPERAND_REGISTER:
      if (MI.getOperand(i).isImm() || MI.getOperand(i).isGlobal()) {
        ErrInfo = "Illegal immediate value for operand.";
        return false;
      }
      break;
    case AMDGPU::OPERAND_REG_IMM_INT32:
    case AMDGPU::OPERAND_REG_IMM_INT64:
    case AMDGPU::OPERAND_REG_IMM_INT16:
    case AMDGPU::OPERAND_REG_IMM_FP32:
    case AMDGPU::OPERAND_REG_IMM_V2FP32:
    case AMDGPU::OPERAND_REG_IMM_BF16:
    case AMDGPU::OPERAND_REG_IMM_FP16:
    case AMDGPU::OPERAND_REG_IMM_FP64:
    case AMDGPU::OPERAND_REG_IMM_V2FP16:
    case AMDGPU::OPERAND_REG_IMM_V2INT16:
    case AMDGPU::OPERAND_REG_IMM_V2INT32:
    case AMDGPU::OPERAND_REG_IMM_V2BF16:
      break;
    case AMDGPU::OPERAND_REG_IMM_NOINLINE_V2FP16:
      break;
      break;
    case AMDGPU::OPERAND_REG_INLINE_C_INT16:
    case AMDGPU::OPERAND_REG_INLINE_C_INT32:
    case AMDGPU::OPERAND_REG_INLINE_C_INT64:
    case AMDGPU::OPERAND_REG_INLINE_C_FP32:
    case AMDGPU::OPERAND_REG_INLINE_C_FP64:
    case AMDGPU::OPERAND_REG_INLINE_C_BF16:
    case AMDGPU::OPERAND_REG_INLINE_C_FP16:
    case AMDGPU::OPERAND_REG_INLINE_C_V2INT16:
    case AMDGPU::OPERAND_REG_INLINE_C_V2BF16:
    case AMDGPU::OPERAND_REG_INLINE_C_V2FP16:
    case AMDGPU::OPERAND_REG_INLINE_AC_INT32:
    case AMDGPU::OPERAND_REG_INLINE_AC_FP32:
    case AMDGPU::OPERAND_REG_INLINE_AC_FP64: {
      if (!MO.isReg() && (!MO.isImm() || !isInlineConstant(MI, i))) {
        ErrInfo = "Illegal immediate value for operand.";
        return false;
      }
      break;
    }
    case AMDGPU::OPERAND_INLINE_SPLIT_BARRIER_INT32:
      if (!MI.getOperand(i).isImm() || !isInlineConstant(MI, i)) {
        ErrInfo = "Expected inline constant for operand.";
        return false;
      }
      break;
    case AMDGPU::OPERAND_INPUT_MODS:
    case AMDGPU::OPERAND_SDWA_VOPC_DST:
    case AMDGPU::OPERAND_KIMM16:
      break;
    case MCOI::OPERAND_IMMEDIATE:
    case AMDGPU::OPERAND_KIMM32:
    case AMDGPU::OPERAND_KIMM64:
    case AMDGPU::OPERAND_INLINE_C_AV64_PSEUDO:
      // Check if this operand is an immediate.
      // FrameIndex operands will be replaced by immediates, so they are
      // allowed.
      if (!MI.getOperand(i).isImm() && !MI.getOperand(i).isFI()) {
        ErrInfo = "Expected immediate, but got non-immediate";
        return false;
      }
      break;
    case MCOI::OPERAND_UNKNOWN:
    case MCOI::OPERAND_MEMORY:
    case MCOI::OPERAND_PCREL:
      break;
    default:
      if (OpInfo.isGenericType())
        continue;
      break;
    }

    if (!MO.isReg())
      continue;
    Register Reg = MO.getReg();
    if (!Reg)
      continue;

    // FIXME: Ideally we would have separate instruction definitions with the
    // aligned register constraint.
    // FIXME: We do not verify inline asm operands, but custom inline asm
    // verification is broken anyway
    if (ST.needsAlignedVGPRs() && Opcode != AMDGPU::AV_MOV_B64_IMM_PSEUDO) {
      const TargetRegisterClass *RC = RI.getRegClassForReg(MRI, Reg);
      if (RI.hasVectorRegisters(RC) && MO.getSubReg()) {
        if (const TargetRegisterClass *SubRC =
                RI.getSubRegisterClass(RC, MO.getSubReg())) {
          RC = RI.getCompatibleSubRegClass(RC, SubRC, MO.getSubReg());
          if (RC)
            RC = SubRC;
        }
      }

      // Check that this is the aligned version of the class.
      if (!RC || !RI.isProperlyAlignedRC(*RC)) {
        ErrInfo = "Subtarget requires even aligned vector registers";
        return false;
      }
    }

    if (RegClass != -1) {
      if (Reg.isVirtual())
        continue;

      const TargetRegisterClass *RC = RI.getRegClass(RegClass);
      if (!RC->contains(Reg)) {
        ErrInfo = "Operand has incorrect register class.";
        return false;
      }
    }
  }

  // Verify SDWA
  if (isSDWA(MI)) {
    if (!ST.hasSDWA()) {
      ErrInfo = "SDWA is not supported on this target";
      return false;
    }

    for (auto Op : {AMDGPU::OpName::src0_sel, AMDGPU::OpName::src1_sel,
                    AMDGPU::OpName::dst_sel}) {
      const MachineOperand *MO = getNamedOperand(MI, Op);
      if (!MO)
        continue;
      int64_t Imm = MO->getImm();
      if (Imm < 0 || Imm > AMDGPU::SDWA::SdwaSel::DWORD) {
        ErrInfo = "Invalid SDWA selection";
        return false;
      }
    }

    int DstIdx = AMDGPU::getNamedOperandIdx(Opcode, AMDGPU::OpName::vdst);

    for (int OpIdx : {DstIdx, Src0Idx, Src1Idx, Src2Idx}) {
      if (OpIdx == -1)
        continue;
      const MachineOperand &MO = MI.getOperand(OpIdx);

      if (!ST.hasSDWAScalar()) {
        // Only VGPRS on VI
        if (!MO.isReg() || !RI.hasVGPRs(RI.getRegClassForReg(MRI, MO.getReg()))) {
          ErrInfo = "Only VGPRs allowed as operands in SDWA instructions on VI";
          return false;
        }
      } else {
        // No immediates on GFX9
        if (!MO.isReg()) {
          ErrInfo =
            "Only reg allowed as operands in SDWA instructions on GFX9+";
          return false;
        }
      }
    }

    if (!ST.hasSDWAOmod()) {
      // No omod allowed on VI
      const MachineOperand *OMod = getNamedOperand(MI, AMDGPU::OpName::omod);
      if (OMod != nullptr &&
        (!OMod->isImm() || OMod->getImm() != 0)) {
        ErrInfo = "OMod not allowed in SDWA instructions on VI";
        return false;
      }
    }

    if (Opcode == AMDGPU::V_CVT_F32_FP8_sdwa ||
        Opcode == AMDGPU::V_CVT_F32_BF8_sdwa ||
        Opcode == AMDGPU::V_CVT_PK_F32_FP8_sdwa ||
        Opcode == AMDGPU::V_CVT_PK_F32_BF8_sdwa) {
      const MachineOperand *Src0ModsMO =
          getNamedOperand(MI, AMDGPU::OpName::src0_modifiers);
      unsigned Mods = Src0ModsMO->getImm();
      if (Mods & SISrcMods::ABS || Mods & SISrcMods::NEG ||
          Mods & SISrcMods::SEXT) {
        ErrInfo = "sext, abs and neg are not allowed on this instruction";
        return false;
      }
    }

    uint16_t BasicOpcode = AMDGPU::getBasicFromSDWAOp(Opcode);
    if (isVOPC(BasicOpcode)) {
      if (!ST.hasSDWASdst() && DstIdx != -1) {
        // Only vcc allowed as dst on VI for VOPC
        const MachineOperand &Dst = MI.getOperand(DstIdx);
        if (!Dst.isReg() || Dst.getReg() != AMDGPU::VCC) {
          ErrInfo = "Only VCC allowed as dst in SDWA instructions on VI";
          return false;
        }
      } else if (!ST.hasSDWAOutModsVOPC()) {
        // No clamp allowed on GFX9 for VOPC
        const MachineOperand *Clamp = getNamedOperand(MI, AMDGPU::OpName::clamp);
        if (Clamp && (!Clamp->isImm() || Clamp->getImm() != 0)) {
          ErrInfo = "Clamp not allowed in VOPC SDWA instructions on VI";
          return false;
        }

        // No omod allowed on GFX9 for VOPC
        const MachineOperand *OMod = getNamedOperand(MI, AMDGPU::OpName::omod);
        if (OMod && (!OMod->isImm() || OMod->getImm() != 0)) {
          ErrInfo = "OMod not allowed in VOPC SDWA instructions on VI";
          return false;
        }
      }
    }

    const MachineOperand *DstUnused = getNamedOperand(MI, AMDGPU::OpName::dst_unused);
    if (DstUnused && DstUnused->isImm() &&
        DstUnused->getImm() == AMDGPU::SDWA::UNUSED_PRESERVE) {
      const MachineOperand &Dst = MI.getOperand(DstIdx);
      if (!Dst.isReg() || !Dst.isTied()) {
        ErrInfo = "Dst register should have tied register";
        return false;
      }

      const MachineOperand &TiedMO =
          MI.getOperand(MI.findTiedOperandIdx(DstIdx));
      if (!TiedMO.isReg() || !TiedMO.isImplicit() || !TiedMO.isUse()) {
        ErrInfo =
            "Dst register should be tied to implicit use of preserved register";
        return false;
      }
      if (TiedMO.getReg().isPhysical() && Dst.getReg() != TiedMO.getReg()) {
        ErrInfo = "Dst register should use same physical register as preserved";
        return false;
      }
    }
  }

  // Verify MIMG / VIMAGE / VSAMPLE
  if (isImage(Opcode) && !MI.mayStore()) {
    // Ensure that the return type used is large enough for all the options
    // being used TFE/LWE require an extra result register.
    const MachineOperand *DMask = getNamedOperand(MI, AMDGPU::OpName::dmask);
    if (DMask) {
      uint64_t DMaskImm = DMask->getImm();
      uint32_t RegCount = isGather4(Opcode) ? 4 : llvm::popcount(DMaskImm);
      const MachineOperand *TFE = getNamedOperand(MI, AMDGPU::OpName::tfe);
      const MachineOperand *LWE = getNamedOperand(MI, AMDGPU::OpName::lwe);
      const MachineOperand *D16 = getNamedOperand(MI, AMDGPU::OpName::d16);

      // Adjust for packed 16 bit values
      if (D16 && D16->getImm() && !ST.hasUnpackedD16VMem())
        RegCount = divideCeil(RegCount, 2);

      // Adjust if using LWE or TFE
      if ((LWE && LWE->getImm()) || (TFE && TFE->getImm()))
        RegCount += 1;

      const uint32_t DstIdx =
          AMDGPU::getNamedOperandIdx(Opcode, AMDGPU::OpName::vdata);
      const MachineOperand &Dst = MI.getOperand(DstIdx);
      if (Dst.isReg()) {
        const TargetRegisterClass *DstRC = getOpRegClass(MI, DstIdx);
        uint32_t DstSize = RI.getRegSizeInBits(*DstRC) / 32;
        if (RegCount > DstSize) {
          ErrInfo = "Image instruction returns too many registers for dst "
                    "register class";
          return false;
        }
      }
    }
  }

  // Verify VOP*. Ignore multiple sgpr operands on writelane.
  if (isVALU(MI) && Desc.getOpcode() != AMDGPU::V_WRITELANE_B32) {
    unsigned ConstantBusCount = 0;
    bool UsesLiteral = false;
    const MachineOperand *LiteralVal = nullptr;

    int ImmIdx = AMDGPU::getNamedOperandIdx(Opcode, AMDGPU::OpName::imm);
    if (ImmIdx != -1) {
      ++ConstantBusCount;
      UsesLiteral = true;
      LiteralVal = &MI.getOperand(ImmIdx);
    }

    SmallVector<Register, 2> SGPRsUsed;
    Register SGPRUsed;

    // Only look at the true operands. Only a real operand can use the constant
    // bus, and we don't want to check pseudo-operands like the source modifier
    // flags.
    for (int OpIdx : {Src0Idx, Src1Idx, Src2Idx, Src3Idx}) {
      if (OpIdx == -1)
        continue;
      const MachineOperand &MO = MI.getOperand(OpIdx);
      if (usesConstantBus(MRI, MO, MI.getDesc().operands()[OpIdx])) {
        if (MO.isReg()) {
          SGPRUsed = MO.getReg();
          if (!llvm::is_contained(SGPRsUsed, SGPRUsed)) {
            ++ConstantBusCount;
            SGPRsUsed.push_back(SGPRUsed);
          }
        } else if (!MO.isFI()) { // Treat FI like a register.
          if (!UsesLiteral) {
            ++ConstantBusCount;
            UsesLiteral = true;
            LiteralVal = &MO;
          } else if (!MO.isIdenticalTo(*LiteralVal)) {
            assert(isVOP2(MI) || isVOP3(MI));
            ErrInfo = "VOP2/VOP3 instruction uses more than one literal";
            return false;
          }
        }
      }
    }

    SGPRUsed = findImplicitSGPRRead(MI);
    if (SGPRUsed) {
      // Implicit uses may safely overlap true operands
      if (llvm::all_of(SGPRsUsed, [this, SGPRUsed](unsigned SGPR) {
            return !RI.regsOverlap(SGPRUsed, SGPR);
          })) {
        ++ConstantBusCount;
        SGPRsUsed.push_back(SGPRUsed);
      }
    }

    // v_writelane_b32 is an exception from constant bus restriction:
    // vsrc0 can be sgpr, const or m0 and lane select sgpr, m0 or inline-const
    if (ConstantBusCount > ST.getConstantBusLimit(Opcode) &&
        Opcode != AMDGPU::V_WRITELANE_B32) {
      ErrInfo = "VOP* instruction violates constant bus restriction";
      return false;
    }

    if (isVOP3(MI) && UsesLiteral && !ST.hasVOP3Literal()) {
      ErrInfo = "VOP3 instruction uses literal";
      return false;
    }
  }

  // Special case for writelane - this can break the multiple constant bus rule,
  // but still can't use more than one SGPR register
  if (Desc.getOpcode() == AMDGPU::V_WRITELANE_B32) {
    unsigned SGPRCount = 0;
    Register SGPRUsed;

    for (int OpIdx : {Src0Idx, Src1Idx}) {
      if (OpIdx == -1)
        break;

      const MachineOperand &MO = MI.getOperand(OpIdx);

      if (usesConstantBus(MRI, MO, MI.getDesc().operands()[OpIdx])) {
        if (MO.isReg() && MO.getReg() != AMDGPU::M0) {
          if (MO.getReg() != SGPRUsed)
            ++SGPRCount;
          SGPRUsed = MO.getReg();
        }
      }
      if (SGPRCount > ST.getConstantBusLimit(Opcode)) {
        ErrInfo = "WRITELANE instruction violates constant bus restriction";
        return false;
      }
    }
  }

  // Verify misc. restrictions on specific instructions.
  if (Desc.getOpcode() == AMDGPU::V_DIV_SCALE_F32_e64 ||
      Desc.getOpcode() == AMDGPU::V_DIV_SCALE_F64_e64) {
    const MachineOperand &Src0 = MI.getOperand(Src0Idx);
    const MachineOperand &Src1 = MI.getOperand(Src1Idx);
    const MachineOperand &Src2 = MI.getOperand(Src2Idx);
    if (Src0.isReg() && Src1.isReg() && Src2.isReg()) {
      if (!compareMachineOp(Src0, Src1) &&
          !compareMachineOp(Src0, Src2)) {
        ErrInfo = "v_div_scale_{f32|f64} require src0 = src1 or src2";
        return false;
      }
    }
    if ((getNamedOperand(MI, AMDGPU::OpName::src0_modifiers)->getImm() &
         SISrcMods::ABS) ||
        (getNamedOperand(MI, AMDGPU::OpName::src1_modifiers)->getImm() &
         SISrcMods::ABS) ||
        (getNamedOperand(MI, AMDGPU::OpName::src2_modifiers)->getImm() &
         SISrcMods::ABS)) {
      ErrInfo = "ABS not allowed in VOP3B instructions";
      return false;
    }
  }

  if (isSOP2(MI) || isSOPC(MI)) {
    const MachineOperand &Src0 = MI.getOperand(Src0Idx);
    const MachineOperand &Src1 = MI.getOperand(Src1Idx);

    if (!isRegOrFI(Src0) && !isRegOrFI(Src1) &&
        !isInlineConstant(Src0, Desc.operands()[Src0Idx]) &&
        !isInlineConstant(Src1, Desc.operands()[Src1Idx]) &&
        !Src0.isIdenticalTo(Src1)) {
      ErrInfo = "SOP2/SOPC instruction requires too many immediate constants";
      return false;
    }
  }

  if (isSOPK(MI)) {
    const auto *Op = getNamedOperand(MI, AMDGPU::OpName::simm16);
    if (Desc.isBranch()) {
      if (!Op->isMBB()) {
        ErrInfo = "invalid branch target for SOPK instruction";
        return false;
      }
    } else {
      uint64_t Imm = Op->getImm();
      if (sopkIsZext(Opcode)) {
        if (!isUInt<16>(Imm)) {
          ErrInfo = "invalid immediate for SOPK instruction";
          return false;
        }
      } else {
        if (!isInt<16>(Imm)) {
          ErrInfo = "invalid immediate for SOPK instruction";
          return false;
        }
      }
    }
  }

  if (Desc.getOpcode() == AMDGPU::V_MOVRELS_B32_e32 ||
      Desc.getOpcode() == AMDGPU::V_MOVRELS_B32_e64 ||
      Desc.getOpcode() == AMDGPU::V_MOVRELD_B32_e32 ||
      Desc.getOpcode() == AMDGPU::V_MOVRELD_B32_e64) {
    const bool IsDst = Desc.getOpcode() == AMDGPU::V_MOVRELD_B32_e32 ||
                       Desc.getOpcode() == AMDGPU::V_MOVRELD_B32_e64;

    const unsigned StaticNumOps =
        Desc.getNumOperands() + Desc.implicit_uses().size();
    const unsigned NumImplicitOps = IsDst ? 2 : 1;

    // Allow additional implicit operands. This allows a fixup done by the post
    // RA scheduler where the main implicit operand is killed and implicit-defs
    // are added for sub-registers that remain live after this instruction.
    if (MI.getNumOperands() < StaticNumOps + NumImplicitOps) {
      ErrInfo = "missing implicit register operands";
      return false;
    }

    const MachineOperand *Dst = getNamedOperand(MI, AMDGPU::OpName::vdst);
    if (IsDst) {
      if (!Dst->isUse()) {
        ErrInfo = "v_movreld_b32 vdst should be a use operand";
        return false;
      }

      unsigned UseOpIdx;
      if (!MI.isRegTiedToUseOperand(StaticNumOps, &UseOpIdx) ||
          UseOpIdx != StaticNumOps + 1) {
        ErrInfo = "movrel implicit operands should be tied";
        return false;
      }
    }

    const MachineOperand &Src0 = MI.getOperand(Src0Idx);
    const MachineOperand &ImpUse
      = MI.getOperand(StaticNumOps + NumImplicitOps - 1);
    if (!ImpUse.isReg() || !ImpUse.isUse() ||
        !isSubRegOf(RI, ImpUse, IsDst ? *Dst : Src0)) {
      ErrInfo = "src0 should be subreg of implicit vector use";
      return false;
    }
  }

  // Make sure we aren't losing exec uses in the td files. This mostly requires
  // being careful when using let Uses to try to add other use registers.
  if (shouldReadExec(MI)) {
    if (!MI.hasRegisterImplicitUseOperand(AMDGPU::EXEC)) {
      ErrInfo = "VALU instruction does not implicitly read exec mask";
      return false;
    }
  }

  if (isSMRD(MI)) {
    if (MI.mayStore() &&
        ST.getGeneration() == AMDGPUSubtarget::VOLCANIC_ISLANDS) {
      // The register offset form of scalar stores may only use m0 as the
      // soffset register.
      const MachineOperand *Soff = getNamedOperand(MI, AMDGPU::OpName::soffset);
      if (Soff && Soff->getReg() != AMDGPU::M0) {
        ErrInfo = "scalar stores must use m0 as offset register";
        return false;
      }
    }
  }

  if (isFLAT(MI) && !ST.hasFlatInstOffsets()) {
    const MachineOperand *Offset = getNamedOperand(MI, AMDGPU::OpName::offset);
    if (Offset->getImm() != 0) {
      ErrInfo = "subtarget does not support offsets in flat instructions";
      return false;
    }
  }

  if (isDS(MI) && !ST.hasGDS()) {
    const MachineOperand *GDSOp = getNamedOperand(MI, AMDGPU::OpName::gds);
    if (GDSOp && GDSOp->getImm() != 0) {
      ErrInfo = "GDS is not supported on this subtarget";
      return false;
    }
  }

  if (isImage(MI)) {
    const MachineOperand *DimOp = getNamedOperand(MI, AMDGPU::OpName::dim);
    if (DimOp) {
      int VAddr0Idx = AMDGPU::getNamedOperandIdx(Opcode,
                                                 AMDGPU::OpName::vaddr0);
      AMDGPU::OpName RSrcOpName =
          isMIMG(MI) ? AMDGPU::OpName::srsrc : AMDGPU::OpName::rsrc;
      int RsrcIdx = AMDGPU::getNamedOperandIdx(Opcode, RSrcOpName);
      const AMDGPU::MIMGInfo *Info = AMDGPU::getMIMGInfo(Opcode);
      const AMDGPU::MIMGBaseOpcodeInfo *BaseOpcode =
          AMDGPU::getMIMGBaseOpcodeInfo(Info->BaseOpcode);
      const AMDGPU::MIMGDimInfo *Dim =
          AMDGPU::getMIMGDimInfoByEncoding(DimOp->getImm());

      if (!Dim) {
        ErrInfo = "dim is out of range";
        return false;
      }

      bool IsA16 = false;
      if (ST.hasR128A16()) {
        const MachineOperand *R128A16 = getNamedOperand(MI, AMDGPU::OpName::r128);
        IsA16 = R128A16->getImm() != 0;
      } else if (ST.hasA16()) {
        const MachineOperand *A16 = getNamedOperand(MI, AMDGPU::OpName::a16);
        IsA16 = A16->getImm() != 0;
      }

      bool IsNSA = RsrcIdx - VAddr0Idx > 1;

      unsigned AddrWords =
          AMDGPU::getAddrSizeMIMGOp(BaseOpcode, Dim, IsA16, ST.hasG16());

      unsigned VAddrWords;
      if (IsNSA) {
        VAddrWords = RsrcIdx - VAddr0Idx;
        if (ST.hasPartialNSAEncoding() &&
            AddrWords > ST.getNSAMaxSize(isVSAMPLE(MI))) {
          unsigned LastVAddrIdx = RsrcIdx - 1;
          VAddrWords += getOpSize(MI, LastVAddrIdx) / 4 - 1;
        }
      } else {
        VAddrWords = getOpSize(MI, VAddr0Idx) / 4;
        if (AddrWords > 12)
          AddrWords = 16;
      }

      if (VAddrWords != AddrWords) {
        LLVM_DEBUG(dbgs() << "bad vaddr size, expected " << AddrWords
                          << " but got " << VAddrWords << "\n");
        ErrInfo = "bad vaddr size";
        return false;
      }
    }
  }

  const MachineOperand *DppCt = getNamedOperand(MI, AMDGPU::OpName::dpp_ctrl);
  if (DppCt) {
    using namespace AMDGPU::DPP;

    unsigned DC = DppCt->getImm();
    if (DC == DppCtrl::DPP_UNUSED1 || DC == DppCtrl::DPP_UNUSED2 ||
        DC == DppCtrl::DPP_UNUSED3 || DC > DppCtrl::DPP_LAST ||
        (DC >= DppCtrl::DPP_UNUSED4_FIRST && DC <= DppCtrl::DPP_UNUSED4_LAST) ||
        (DC >= DppCtrl::DPP_UNUSED5_FIRST && DC <= DppCtrl::DPP_UNUSED5_LAST) ||
        (DC >= DppCtrl::DPP_UNUSED6_FIRST && DC <= DppCtrl::DPP_UNUSED6_LAST) ||
        (DC >= DppCtrl::DPP_UNUSED7_FIRST && DC <= DppCtrl::DPP_UNUSED7_LAST) ||
        (DC >= DppCtrl::DPP_UNUSED8_FIRST && DC <= DppCtrl::DPP_UNUSED8_LAST)) {
      ErrInfo = "Invalid dpp_ctrl value";
      return false;
    }
    if (DC >= DppCtrl::WAVE_SHL1 && DC <= DppCtrl::WAVE_ROR1 &&
        ST.getGeneration() >= AMDGPUSubtarget::GFX10) {
      ErrInfo = "Invalid dpp_ctrl value: "
                "wavefront shifts are not supported on GFX10+";
      return false;
    }
    if (DC >= DppCtrl::BCAST15 && DC <= DppCtrl::BCAST31 &&
        ST.getGeneration() >= AMDGPUSubtarget::GFX10) {
      ErrInfo = "Invalid dpp_ctrl value: "
                "broadcasts are not supported on GFX10+";
      return false;
    }
    if (DC >= DppCtrl::ROW_SHARE_FIRST && DC <= DppCtrl::ROW_XMASK_LAST &&
        ST.getGeneration() < AMDGPUSubtarget::GFX10) {
      if (DC >= DppCtrl::ROW_NEWBCAST_FIRST &&
          DC <= DppCtrl::ROW_NEWBCAST_LAST &&
          !ST.hasGFX90AInsts()) {
        ErrInfo = "Invalid dpp_ctrl value: "
                  "row_newbroadcast/row_share is not supported before "
                  "GFX90A/GFX10";
        return false;
      }
      if (DC > DppCtrl::ROW_NEWBCAST_LAST || !ST.hasGFX90AInsts()) {
        ErrInfo = "Invalid dpp_ctrl value: "
                  "row_share and row_xmask are not supported before GFX10";
        return false;
      }
    }

    if (Opcode != AMDGPU::V_MOV_B64_DPP_PSEUDO &&
        !AMDGPU::isLegalDPALU_DPPControl(ST, DC) &&
        AMDGPU::isDPALU_DPP(Desc, *this, ST)) {
      ErrInfo = "Invalid dpp_ctrl value: "
                "DP ALU dpp only support row_newbcast";
      return false;
    }
  }

  if ((MI.mayStore() || MI.mayLoad()) && !isVGPRSpill(MI)) {
    const MachineOperand *Dst = getNamedOperand(MI, AMDGPU::OpName::vdst);
    AMDGPU::OpName DataName =
        isDS(Opcode) ? AMDGPU::OpName::data0 : AMDGPU::OpName::vdata;
    const MachineOperand *Data = getNamedOperand(MI, DataName);
    const MachineOperand *Data2 = getNamedOperand(MI, AMDGPU::OpName::data1);
    if (Data && !Data->isReg())
      Data = nullptr;

    if (ST.hasGFX90AInsts()) {
      if (Dst && Data && !Dst->isTied() && !Data->isTied() &&
          (RI.isAGPR(MRI, Dst->getReg()) != RI.isAGPR(MRI, Data->getReg()))) {
        ErrInfo = "Invalid register class: "
                  "vdata and vdst should be both VGPR or AGPR";
        return false;
      }
      if (Data && Data2 &&
          (RI.isAGPR(MRI, Data->getReg()) != RI.isAGPR(MRI, Data2->getReg()))) {
        ErrInfo = "Invalid register class: "
                  "both data operands should be VGPR or AGPR";
        return false;
      }
    } else {
      if ((Dst && RI.isAGPR(MRI, Dst->getReg())) ||
          (Data && RI.isAGPR(MRI, Data->getReg())) ||
          (Data2 && RI.isAGPR(MRI, Data2->getReg()))) {
        ErrInfo = "Invalid register class: "
                  "agpr loads and stores not supported on this GPU";
        return false;
      }
    }
  }

  if (ST.needsAlignedVGPRs()) {
    const auto isAlignedReg = [&MI, &MRI, this](AMDGPU::OpName OpName) -> bool {
      const MachineOperand *Op = getNamedOperand(MI, OpName);
      if (!Op)
        return true;
      Register Reg = Op->getReg();
      if (Reg.isPhysical())
        return !(RI.getHWRegIndex(Reg) & 1);
      const TargetRegisterClass &RC = *MRI.getRegClass(Reg);
      return RI.getRegSizeInBits(RC) > 32 && RI.isProperlyAlignedRC(RC) &&
             !(RI.getChannelFromSubReg(Op->getSubReg()) & 1);
    };

    if (Opcode == AMDGPU::DS_GWS_INIT || Opcode == AMDGPU::DS_GWS_SEMA_BR ||
        Opcode == AMDGPU::DS_GWS_BARRIER) {

      if (!isAlignedReg(AMDGPU::OpName::data0)) {
        ErrInfo = "Subtarget requires even aligned vector registers "
                  "for DS_GWS instructions";
        return false;
      }
    }

    if (isMIMG(MI)) {
      if (!isAlignedReg(AMDGPU::OpName::vaddr)) {
        ErrInfo = "Subtarget requires even aligned vector registers "
                  "for vaddr operand of image instructions";
        return false;
      }
    }
  }

  if (Opcode == AMDGPU::V_ACCVGPR_WRITE_B32_e64 && !ST.hasGFX90AInsts()) {
    const MachineOperand *Src = getNamedOperand(MI, AMDGPU::OpName::src0);
    if (Src->isReg() && RI.isSGPRReg(MRI, Src->getReg())) {
      ErrInfo = "Invalid register class: "
                "v_accvgpr_write with an SGPR is not supported on this GPU";
      return false;
    }
  }

  if (Desc.getOpcode() == AMDGPU::G_AMDGPU_WAVE_ADDRESS) {
    const MachineOperand &SrcOp = MI.getOperand(1);
    if (!SrcOp.isReg() || SrcOp.getReg().isVirtual()) {
      ErrInfo = "pseudo expects only physical SGPRs";
      return false;
    }
  }

  if (const MachineOperand *CPol = getNamedOperand(MI, AMDGPU::OpName::cpol)) {
    if (CPol->getImm() & AMDGPU::CPol::SCAL) {
      if (!ST.hasScaleOffset()) {
        ErrInfo = "Subtarget does not support offset scaling";
        return false;
      }
      if (!AMDGPU::supportsScaleOffset(*this, MI.getOpcode())) {
        ErrInfo = "Instruction does not support offset scaling";
        return false;
      }
    }
  }

  // See SIInstrInfo::isLegalGFX12PlusPackedMathFP32Operand for more
  // information.
  if (AMDGPU::isPackedFP32Inst(Opcode) && AMDGPU::isGFX12Plus(ST)) {
    for (unsigned I = 0; I < 3; ++I) {
      if (!isLegalGFX12PlusPackedMathFP32Operand(MRI, MI, I))
        return false;
    }
  }

  return true;
}

// It is more readable to list mapped opcodes on the same line.
// clang-format off

unsigned SIInstrInfo::getVALUOp(const MachineInstr &MI) const {
  switch (MI.getOpcode()) {
  default: return AMDGPU::INSTRUCTION_LIST_END;
  case AMDGPU::REG_SEQUENCE: return AMDGPU::REG_SEQUENCE;
  case AMDGPU::COPY: return AMDGPU::COPY;
  case AMDGPU::PHI: return AMDGPU::PHI;
  case AMDGPU::INSERT_SUBREG: return AMDGPU::INSERT_SUBREG;
  case AMDGPU::WQM: return AMDGPU::WQM;
  case AMDGPU::SOFT_WQM: return AMDGPU::SOFT_WQM;
  case AMDGPU::STRICT_WWM: return AMDGPU::STRICT_WWM;
  case AMDGPU::STRICT_WQM: return AMDGPU::STRICT_WQM;
  case AMDGPU::S_MOV_B32: {
    const MachineRegisterInfo &MRI = MI.getParent()->getParent()->getRegInfo();
    return MI.getOperand(1).isReg() ||
           RI.isAGPR(MRI, MI.getOperand(0).getReg()) ?
           AMDGPU::COPY : AMDGPU::V_MOV_B32_e32;
  }
  case AMDGPU::S_ADD_I32:
    return ST.hasAddNoCarry() ? AMDGPU::V_ADD_U32_e64 : AMDGPU::V_ADD_CO_U32_e32;
  case AMDGPU::S_ADDC_U32:
    return AMDGPU::V_ADDC_U32_e32;
  case AMDGPU::S_SUB_I32:
    return ST.hasAddNoCarry() ? AMDGPU::V_SUB_U32_e64 : AMDGPU::V_SUB_CO_U32_e32;
    // FIXME: These are not consistently handled, and selected when the carry is
    // used.
  case AMDGPU::S_ADD_U32:
    return AMDGPU::V_ADD_CO_U32_e32;
  case AMDGPU::S_SUB_U32:
    return AMDGPU::V_SUB_CO_U32_e32;
  case AMDGPU::S_ADD_U64_PSEUDO:
    return AMDGPU::V_ADD_U64_PSEUDO;
  case AMDGPU::S_SUB_U64_PSEUDO:
    return AMDGPU::V_SUB_U64_PSEUDO;
  case AMDGPU::S_SUBB_U32: return AMDGPU::V_SUBB_U32_e32;
  case AMDGPU::S_MUL_I32: return AMDGPU::V_MUL_LO_U32_e64;
  case AMDGPU::S_MUL_HI_U32: return AMDGPU::V_MUL_HI_U32_e64;
  case AMDGPU::S_MUL_HI_I32: return AMDGPU::V_MUL_HI_I32_e64;
  case AMDGPU::S_AND_B32: return AMDGPU::V_AND_B32_e64;
  case AMDGPU::S_OR_B32: return AMDGPU::V_OR_B32_e64;
  case AMDGPU::S_XOR_B32: return AMDGPU::V_XOR_B32_e64;
  case AMDGPU::S_XNOR_B32:
    return ST.hasDLInsts() ? AMDGPU::V_XNOR_B32_e64 : AMDGPU::INSTRUCTION_LIST_END;
  case AMDGPU::S_MIN_I32: return AMDGPU::V_MIN_I32_e64;
  case AMDGPU::S_MIN_U32: return AMDGPU::V_MIN_U32_e64;
  case AMDGPU::S_MAX_I32: return AMDGPU::V_MAX_I32_e64;
  case AMDGPU::S_MAX_U32: return AMDGPU::V_MAX_U32_e64;
  case AMDGPU::S_ASHR_I32: return AMDGPU::V_ASHR_I32_e32;
  case AMDGPU::S_ASHR_I64: return AMDGPU::V_ASHR_I64_e64;
  case AMDGPU::S_LSHL_B32: return AMDGPU::V_LSHL_B32_e32;
  case AMDGPU::S_LSHL_B64: return AMDGPU::V_LSHL_B64_e64;
  case AMDGPU::S_LSHR_B32: return AMDGPU::V_LSHR_B32_e32;
  case AMDGPU::S_LSHR_B64: return AMDGPU::V_LSHR_B64_e64;
  case AMDGPU::S_SEXT_I32_I8: return AMDGPU::V_BFE_I32_e64;
  case AMDGPU::S_SEXT_I32_I16: return AMDGPU::V_BFE_I32_e64;
  case AMDGPU::S_BFE_U32: return AMDGPU::V_BFE_U32_e64;
  case AMDGPU::S_BFE_I32: return AMDGPU::V_BFE_I32_e64;
  case AMDGPU::S_BFM_B32: return AMDGPU::V_BFM_B32_e64;
  case AMDGPU::S_BREV_B32: return AMDGPU::V_BFREV_B32_e32;
  case AMDGPU::S_NOT_B32: return AMDGPU::V_NOT_B32_e32;
  case AMDGPU::S_NOT_B64: return AMDGPU::V_NOT_B32_e32;
  case AMDGPU::S_CMP_EQ_I32: return AMDGPU::V_CMP_EQ_I32_e64;
  case AMDGPU::S_CMP_LG_I32: return AMDGPU::V_CMP_NE_I32_e64;
  case AMDGPU::S_CMP_GT_I32: return AMDGPU::V_CMP_GT_I32_e64;
  case AMDGPU::S_CMP_GE_I32: return AMDGPU::V_CMP_GE_I32_e64;
  case AMDGPU::S_CMP_LT_I32: return AMDGPU::V_CMP_LT_I32_e64;
  case AMDGPU::S_CMP_LE_I32: return AMDGPU::V_CMP_LE_I32_e64;
  case AMDGPU::S_CMP_EQ_U32: return AMDGPU::V_CMP_EQ_U32_e64;
  case AMDGPU::S_CMP_LG_U32: return AMDGPU::V_CMP_NE_U32_e64;
  case AMDGPU::S_CMP_GT_U32: return AMDGPU::V_CMP_GT_U32_e64;
  case AMDGPU::S_CMP_GE_U32: return AMDGPU::V_CMP_GE_U32_e64;
  case AMDGPU::S_CMP_LT_U32: return AMDGPU::V_CMP_LT_U32_e64;
  case AMDGPU::S_CMP_LE_U32: return AMDGPU::V_CMP_LE_U32_e64;
  case AMDGPU::S_CMP_EQ_U64: return AMDGPU::V_CMP_EQ_U64_e64;
  case AMDGPU::S_CMP_LG_U64: return AMDGPU::V_CMP_NE_U64_e64;
  case AMDGPU::S_BCNT1_I32_B32: return AMDGPU::V_BCNT_U32_B32_e64;
  case AMDGPU::S_FF1_I32_B32: return AMDGPU::V_FFBL_B32_e32;
  case AMDGPU::S_FLBIT_I32_B32: return AMDGPU::V_FFBH_U32_e32;
  case AMDGPU::S_FLBIT_I32: return AMDGPU::V_FFBH_I32_e64;
  case AMDGPU::S_CBRANCH_SCC0: return AMDGPU::S_CBRANCH_VCCZ;
  case AMDGPU::S_CBRANCH_SCC1: return AMDGPU::S_CBRANCH_VCCNZ;
  case AMDGPU::S_CVT_F32_I32: return AMDGPU::V_CVT_F32_I32_e64;
  case AMDGPU::S_CVT_F32_U32: return AMDGPU::V_CVT_F32_U32_e64;
  case AMDGPU::S_CVT_I32_F32: return AMDGPU::V_CVT_I32_F32_e64;
  case AMDGPU::S_CVT_U32_F32: return AMDGPU::V_CVT_U32_F32_e64;
  case AMDGPU::S_CVT_F32_F16:
  case AMDGPU::S_CVT_HI_F32_F16:
    return ST.useRealTrue16Insts() ? AMDGPU::V_CVT_F32_F16_t16_e64
                                   : AMDGPU::V_CVT_F32_F16_fake16_e64;
  case AMDGPU::S_CVT_F16_F32:
    return ST.useRealTrue16Insts() ? AMDGPU::V_CVT_F16_F32_t16_e64
                                   : AMDGPU::V_CVT_F16_F32_fake16_e64;
  case AMDGPU::S_CEIL_F32: return AMDGPU::V_CEIL_F32_e64;
  case AMDGPU::S_FLOOR_F32: return AMDGPU::V_FLOOR_F32_e64;
  case AMDGPU::S_TRUNC_F32: return AMDGPU::V_TRUNC_F32_e64;
  case AMDGPU::S_RNDNE_F32: return AMDGPU::V_RNDNE_F32_e64;
  case AMDGPU::S_CEIL_F16:
    return ST.useRealTrue16Insts() ? AMDGPU::V_CEIL_F16_t16_e64
                                   : AMDGPU::V_CEIL_F16_fake16_e64;
  case AMDGPU::S_FLOOR_F16:
    return ST.useRealTrue16Insts() ? AMDGPU::V_FLOOR_F16_t16_e64
                                   : AMDGPU::V_FLOOR_F16_fake16_e64;
  case AMDGPU::S_TRUNC_F16:
    return ST.useRealTrue16Insts() ? AMDGPU::V_TRUNC_F16_t16_e64
                                   : AMDGPU::V_TRUNC_F16_fake16_e64;
  case AMDGPU::S_RNDNE_F16:
    return ST.useRealTrue16Insts() ? AMDGPU::V_RNDNE_F16_t16_e64
                                   : AMDGPU::V_RNDNE_F16_fake16_e64;
  case AMDGPU::S_ADD_F32: return AMDGPU::V_ADD_F32_e64;
  case AMDGPU::S_SUB_F32: return AMDGPU::V_SUB_F32_e64;
  case AMDGPU::S_MIN_F32: return AMDGPU::V_MIN_F32_e64;
  case AMDGPU::S_MAX_F32: return AMDGPU::V_MAX_F32_e64;
  case AMDGPU::S_MINIMUM_F32: return AMDGPU::V_MINIMUM_F32_e64;
  case AMDGPU::S_MAXIMUM_F32: return AMDGPU::V_MAXIMUM_F32_e64;
  case AMDGPU::S_MUL_F32: return AMDGPU::V_MUL_F32_e64;
  case AMDGPU::S_ADD_F16:
    return ST.useRealTrue16Insts() ? AMDGPU::V_ADD_F16_t16_e64
                                   : AMDGPU::V_ADD_F16_fake16_e64;
  case AMDGPU::S_SUB_F16:
    return ST.useRealTrue16Insts() ? AMDGPU::V_SUB_F16_t16_e64
                                   : AMDGPU::V_SUB_F16_fake16_e64;
  case AMDGPU::S_MIN_F16:
    return ST.useRealTrue16Insts() ? AMDGPU::V_MIN_F16_t16_e64
                                   : AMDGPU::V_MIN_F16_fake16_e64;
  case AMDGPU::S_MAX_F16:
    return ST.useRealTrue16Insts() ? AMDGPU::V_MAX_F16_t16_e64
                                   : AMDGPU::V_MAX_F16_fake16_e64;
  case AMDGPU::S_MINIMUM_F16:
    return ST.useRealTrue16Insts() ? AMDGPU::V_MINIMUM_F16_t16_e64
                                   : AMDGPU::V_MINIMUM_F16_fake16_e64;
  case AMDGPU::S_MAXIMUM_F16:
    return ST.useRealTrue16Insts() ? AMDGPU::V_MAXIMUM_F16_t16_e64
                                   : AMDGPU::V_MAXIMUM_F16_fake16_e64;
  case AMDGPU::S_MUL_F16:
    return ST.useRealTrue16Insts() ? AMDGPU::V_MUL_F16_t16_e64
                                   : AMDGPU::V_MUL_F16_fake16_e64;
  case AMDGPU::S_CVT_PK_RTZ_F16_F32: return AMDGPU::V_CVT_PKRTZ_F16_F32_e64;
  case AMDGPU::S_FMAC_F32: return AMDGPU::V_FMAC_F32_e64;
  case AMDGPU::S_FMAC_F16:
    return ST.useRealTrue16Insts() ? AMDGPU::V_FMAC_F16_t16_e64
                                   : AMDGPU::V_FMAC_F16_fake16_e64;
  case AMDGPU::S_FMAMK_F32: return AMDGPU::V_FMAMK_F32;
  case AMDGPU::S_FMAAK_F32: return AMDGPU::V_FMAAK_F32;
  case AMDGPU::S_CMP_LT_F32: return AMDGPU::V_CMP_LT_F32_e64;
  case AMDGPU::S_CMP_EQ_F32: return AMDGPU::V_CMP_EQ_F32_e64;
  case AMDGPU::S_CMP_LE_F32: return AMDGPU::V_CMP_LE_F32_e64;
  case AMDGPU::S_CMP_GT_F32: return AMDGPU::V_CMP_GT_F32_e64;
  case AMDGPU::S_CMP_LG_F32: return AMDGPU::V_CMP_LG_F32_e64;
  case AMDGPU::S_CMP_GE_F32: return AMDGPU::V_CMP_GE_F32_e64;
  case AMDGPU::S_CMP_O_F32: return AMDGPU::V_CMP_O_F32_e64;
  case AMDGPU::S_CMP_U_F32: return AMDGPU::V_CMP_U_F32_e64;
  case AMDGPU::S_CMP_NGE_F32: return AMDGPU::V_CMP_NGE_F32_e64;
  case AMDGPU::S_CMP_NLG_F32: return AMDGPU::V_CMP_NLG_F32_e64;
  case AMDGPU::S_CMP_NGT_F32: return AMDGPU::V_CMP_NGT_F32_e64;
  case AMDGPU::S_CMP_NLE_F32: return AMDGPU::V_CMP_NLE_F32_e64;
  case AMDGPU::S_CMP_NEQ_F32: return AMDGPU::V_CMP_NEQ_F32_e64;
  case AMDGPU::S_CMP_NLT_F32: return AMDGPU::V_CMP_NLT_F32_e64;
  case AMDGPU::S_CMP_LT_F16:
    return ST.useRealTrue16Insts() ? AMDGPU::V_CMP_LT_F16_t16_e64
                                   : AMDGPU::V_CMP_LT_F16_fake16_e64;
  case AMDGPU::S_CMP_EQ_F16:
    return ST.useRealTrue16Insts() ? AMDGPU::V_CMP_EQ_F16_t16_e64
                                   : AMDGPU::V_CMP_EQ_F16_fake16_e64;
  case AMDGPU::S_CMP_LE_F16:
    return ST.useRealTrue16Insts() ? AMDGPU::V_CMP_LE_F16_t16_e64
                                   : AMDGPU::V_CMP_LE_F16_fake16_e64;
  case AMDGPU::S_CMP_GT_F16:
    return ST.useRealTrue16Insts() ? AMDGPU::V_CMP_GT_F16_t16_e64
                                   : AMDGPU::V_CMP_GT_F16_fake16_e64;
  case AMDGPU::S_CMP_LG_F16:
    return ST.useRealTrue16Insts() ? AMDGPU::V_CMP_LG_F16_t16_e64
                                   : AMDGPU::V_CMP_LG_F16_fake16_e64;
  case AMDGPU::S_CMP_GE_F16:
    return ST.useRealTrue16Insts() ? AMDGPU::V_CMP_GE_F16_t16_e64
                                   : AMDGPU::V_CMP_GE_F16_fake16_e64;
  case AMDGPU::S_CMP_O_F16:
    return ST.useRealTrue16Insts() ? AMDGPU::V_CMP_O_F16_t16_e64
                                   : AMDGPU::V_CMP_O_F16_fake16_e64;
  case AMDGPU::S_CMP_U_F16:
    return ST.useRealTrue16Insts() ? AMDGPU::V_CMP_U_F16_t16_e64
                                   : AMDGPU::V_CMP_U_F16_fake16_e64;
  case AMDGPU::S_CMP_NGE_F16:
    return ST.useRealTrue16Insts() ? AMDGPU::V_CMP_NGE_F16_t16_e64
                                   : AMDGPU::V_CMP_NGE_F16_fake16_e64;
  case AMDGPU::S_CMP_NLG_F16:
    return ST.useRealTrue16Insts() ? AMDGPU::V_CMP_NLG_F16_t16_e64
                                   : AMDGPU::V_CMP_NLG_F16_fake16_e64;
  case AMDGPU::S_CMP_NGT_F16:
    return ST.useRealTrue16Insts() ? AMDGPU::V_CMP_NGT_F16_t16_e64
                                   : AMDGPU::V_CMP_NGT_F16_fake16_e64;
  case AMDGPU::S_CMP_NLE_F16:
    return ST.useRealTrue16Insts() ? AMDGPU::V_CMP_NLE_F16_t16_e64
                                   : AMDGPU::V_CMP_NLE_F16_fake16_e64;
  case AMDGPU::S_CMP_NEQ_F16:
    return ST.useRealTrue16Insts() ? AMDGPU::V_CMP_NEQ_F16_t16_e64
                                   : AMDGPU::V_CMP_NEQ_F16_fake16_e64;
  case AMDGPU::S_CMP_NLT_F16:
    return ST.useRealTrue16Insts() ? AMDGPU::V_CMP_NLT_F16_t16_e64
                                   : AMDGPU::V_CMP_NLT_F16_fake16_e64;
  case AMDGPU::V_S_EXP_F32_e64: return AMDGPU::V_EXP_F32_e64;
  case AMDGPU::V_S_EXP_F16_e64:
    return ST.useRealTrue16Insts() ? AMDGPU::V_EXP_F16_t16_e64
                                   : AMDGPU::V_EXP_F16_fake16_e64;
  case AMDGPU::V_S_LOG_F32_e64: return AMDGPU::V_LOG_F32_e64;
  case AMDGPU::V_S_LOG_F16_e64:
    return ST.useRealTrue16Insts() ? AMDGPU::V_LOG_F16_t16_e64
                                   : AMDGPU::V_LOG_F16_fake16_e64;
  case AMDGPU::V_S_RCP_F32_e64: return AMDGPU::V_RCP_F32_e64;
  case AMDGPU::V_S_RCP_F16_e64:
    return ST.useRealTrue16Insts() ? AMDGPU::V_RCP_F16_t16_e64
                                   : AMDGPU::V_RCP_F16_fake16_e64;
  case AMDGPU::V_S_RSQ_F32_e64: return AMDGPU::V_RSQ_F32_e64;
  case AMDGPU::V_S_RSQ_F16_e64:
    return ST.useRealTrue16Insts() ? AMDGPU::V_RSQ_F16_t16_e64
                                   : AMDGPU::V_RSQ_F16_fake16_e64;
  case AMDGPU::V_S_SQRT_F32_e64: return AMDGPU::V_SQRT_F32_e64;
  case AMDGPU::V_S_SQRT_F16_e64:
    return ST.useRealTrue16Insts() ? AMDGPU::V_SQRT_F16_t16_e64
                                   : AMDGPU::V_SQRT_F16_fake16_e64;
  }
  llvm_unreachable(
      "Unexpected scalar opcode without corresponding vector one!");
}

// clang-format on

void SIInstrInfo::insertScratchExecCopy(MachineFunction &MF,
                                        MachineBasicBlock &MBB,
                                        MachineBasicBlock::iterator MBBI,
                                        const DebugLoc &DL, Register Reg,
                                        bool IsSCCLive,
                                        SlotIndexes *Indexes) const {
  const GCNSubtarget &ST = MF.getSubtarget<GCNSubtarget>();
  const SIInstrInfo *TII = ST.getInstrInfo();
  const AMDGPU::LaneMaskConstants &LMC = AMDGPU::LaneMaskConstants::get(ST);
  if (IsSCCLive) {
    // Insert two move instructions, one to save the original value of EXEC and
    // the other to turn on all bits in EXEC. This is required as we can't use
    // the single instruction S_OR_SAVEEXEC that clobbers SCC.
    auto StoreExecMI = BuildMI(MBB, MBBI, DL, TII->get(LMC.MovOpc), Reg)
                           .addReg(LMC.ExecReg, RegState::Kill);
    auto FlipExecMI =
        BuildMI(MBB, MBBI, DL, TII->get(LMC.MovOpc), LMC.ExecReg).addImm(-1);
    if (Indexes) {
      Indexes->insertMachineInstrInMaps(*StoreExecMI);
      Indexes->insertMachineInstrInMaps(*FlipExecMI);
    }
  } else {
    auto SaveExec =
        BuildMI(MBB, MBBI, DL, TII->get(LMC.OrSaveExecOpc), Reg).addImm(-1);
    SaveExec->getOperand(3).setIsDead(); // Mark SCC as dead.
    if (Indexes)
      Indexes->insertMachineInstrInMaps(*SaveExec);
  }
}

void SIInstrInfo::restoreExec(MachineFunction &MF, MachineBasicBlock &MBB,
                              MachineBasicBlock::iterator MBBI,
                              const DebugLoc &DL, Register Reg,
                              SlotIndexes *Indexes) const {
  const AMDGPU::LaneMaskConstants &LMC = AMDGPU::LaneMaskConstants::get(ST);
  auto ExecRestoreMI = BuildMI(MBB, MBBI, DL, get(LMC.MovOpc), LMC.ExecReg)
                           .addReg(Reg, RegState::Kill);
  if (Indexes)
    Indexes->insertMachineInstrInMaps(*ExecRestoreMI);
}

MachineInstr *
SIInstrInfo::getWholeWaveFunctionSetup(MachineFunction &MF) const {
  assert(MF.getInfo<SIMachineFunctionInfo>()->isWholeWaveFunction() &&
         "Not a whole wave func");
  MachineBasicBlock &MBB = *MF.begin();
  for (MachineInstr &MI : MBB)
    if (MI.getOpcode() == AMDGPU::SI_WHOLE_WAVE_FUNC_SETUP ||
        MI.getOpcode() == AMDGPU::G_AMDGPU_WHOLE_WAVE_FUNC_SETUP)
      return &MI;

  llvm_unreachable("Couldn't find SI_SETUP_WHOLE_WAVE_FUNC instruction");
}

const TargetRegisterClass *SIInstrInfo::getOpRegClass(const MachineInstr &MI,
                                                      unsigned OpNo) const {
  const MCInstrDesc &Desc = get(MI.getOpcode());
  if (MI.isVariadic() || OpNo >= Desc.getNumOperands() ||
      Desc.operands()[OpNo].RegClass == -1) {
    Register Reg = MI.getOperand(OpNo).getReg();

    if (Reg.isVirtual()) {
      const MachineRegisterInfo &MRI =
          MI.getParent()->getParent()->getRegInfo();
      return MRI.getRegClass(Reg);
    }
    return RI.getPhysRegBaseClass(Reg);
  }

  int16_t RegClass = getOpRegClassID(Desc.operands()[OpNo]);
  return RegClass < 0 ? nullptr : RI.getRegClass(RegClass);
}

void SIInstrInfo::legalizeOpWithMove(MachineInstr &MI, unsigned OpIdx) const {
  MachineBasicBlock::iterator I = MI;
  MachineBasicBlock *MBB = MI.getParent();
  MachineOperand &MO = MI.getOperand(OpIdx);
  MachineRegisterInfo &MRI = MBB->getParent()->getRegInfo();
  unsigned RCID = getOpRegClassID(get(MI.getOpcode()).operands()[OpIdx]);
  const TargetRegisterClass *RC = RI.getRegClass(RCID);
  unsigned Size = RI.getRegSizeInBits(*RC);
  unsigned Opcode = (Size == 64) ? AMDGPU::V_MOV_B64_PSEUDO
                    : Size == 16 ? AMDGPU::V_MOV_B16_t16_e64
                                 : AMDGPU::V_MOV_B32_e32;
  if (MO.isReg())
    Opcode = AMDGPU::COPY;
  else if (RI.isSGPRClass(RC))
    Opcode = (Size == 64) ? AMDGPU::S_MOV_B64 : AMDGPU::S_MOV_B32;

  const TargetRegisterClass *VRC = RI.getEquivalentVGPRClass(RC);
  Register Reg = MRI.createVirtualRegister(VRC);
  DebugLoc DL = MBB->findDebugLoc(I);
  BuildMI(*MI.getParent(), I, DL, get(Opcode), Reg).add(MO);
  MO.ChangeToRegister(Reg, false);
}

unsigned SIInstrInfo::buildExtractSubReg(
    MachineBasicBlock::iterator MI, MachineRegisterInfo &MRI,
    const MachineOperand &SuperReg, const TargetRegisterClass *SuperRC,
    unsigned SubIdx, const TargetRegisterClass *SubRC) const {
  if (!SuperReg.getReg().isVirtual())
    return RI.getSubReg(SuperReg.getReg(), SubIdx);

  MachineBasicBlock *MBB = MI->getParent();
  const DebugLoc &DL = MI->getDebugLoc();
  Register SubReg = MRI.createVirtualRegister(SubRC);

  unsigned NewSubIdx = RI.composeSubRegIndices(SuperReg.getSubReg(), SubIdx);
  BuildMI(*MBB, MI, DL, get(TargetOpcode::COPY), SubReg)
      .addReg(SuperReg.getReg(), 0, NewSubIdx);
  return SubReg;
}

MachineOperand SIInstrInfo::buildExtractSubRegOrImm(
    MachineBasicBlock::iterator MII, MachineRegisterInfo &MRI,
    const MachineOperand &Op, const TargetRegisterClass *SuperRC,
    unsigned SubIdx, const TargetRegisterClass *SubRC) const {
  if (Op.isImm()) {
    if (SubIdx == AMDGPU::sub0)
      return MachineOperand::CreateImm(static_cast<int32_t>(Op.getImm()));
    if (SubIdx == AMDGPU::sub1)
      return MachineOperand::CreateImm(static_cast<int32_t>(Op.getImm() >> 32));

    llvm_unreachable("Unhandled register index for immediate");
  }

  unsigned SubReg = buildExtractSubReg(MII, MRI, Op, SuperRC,
                                       SubIdx, SubRC);
  return MachineOperand::CreateReg(SubReg, false);
}

// Change the order of operands from (0, 1, 2) to (0, 2, 1)
void SIInstrInfo::swapOperands(MachineInstr &Inst) const {
  assert(Inst.getNumExplicitOperands() == 3);
  MachineOperand Op1 = Inst.getOperand(1);
  Inst.removeOperand(1);
  Inst.addOperand(Op1);
}

bool SIInstrInfo::isLegalRegOperand(const MachineRegisterInfo &MRI,
                                    const MCOperandInfo &OpInfo,
                                    const MachineOperand &MO) const {
  if (!MO.isReg())
    return false;

  Register Reg = MO.getReg();

  const TargetRegisterClass *DRC = RI.getRegClass(getOpRegClassID(OpInfo));
  if (Reg.isPhysical())
    return DRC->contains(Reg);

  const TargetRegisterClass *RC = MRI.getRegClass(Reg);

  if (MO.getSubReg()) {
    const MachineFunction *MF = MO.getParent()->getParent()->getParent();
    const TargetRegisterClass *SuperRC = RI.getLargestLegalSuperClass(RC, *MF);
    if (!SuperRC)
      return false;
    return RI.getMatchingSuperRegClass(SuperRC, DRC, MO.getSubReg()) != nullptr;
  }

  return RI.getCommonSubClass(DRC, RC) != nullptr;
}

bool SIInstrInfo::isLegalRegOperand(const MachineInstr &MI, unsigned OpIdx,
                                    const MachineOperand &MO) const {
  const MachineRegisterInfo &MRI = MI.getParent()->getParent()->getRegInfo();
  const MCOperandInfo OpInfo = MI.getDesc().operands()[OpIdx];
  unsigned Opc = MI.getOpcode();

  // See SIInstrInfo::isLegalGFX12PlusPackedMathFP32Operand for more
  // information.
  if (AMDGPU::isPackedFP32Inst(MI.getOpcode()) && AMDGPU::isGFX12Plus(ST) &&
      MO.isReg() && RI.isSGPRReg(MRI, MO.getReg())) {
    constexpr AMDGPU::OpName OpNames[] = {
        AMDGPU::OpName::src0, AMDGPU::OpName::src1, AMDGPU::OpName::src2};

    for (auto [I, OpName] : enumerate(OpNames)) {
      int SrcIdx = AMDGPU::getNamedOperandIdx(MI.getOpcode(), OpNames[I]);
      if (static_cast<unsigned>(SrcIdx) == OpIdx &&
          !isLegalGFX12PlusPackedMathFP32Operand(MRI, MI, I, &MO))
        return false;
    }
  }

  if (!isLegalRegOperand(MRI, OpInfo, MO))
    return false;

  // check Accumulate GPR operand
  bool IsAGPR = RI.isAGPR(MRI, MO.getReg());
  if (IsAGPR && !ST.hasMAIInsts())
    return false;
  if (IsAGPR && (!ST.hasGFX90AInsts() || !MRI.reservedRegsFrozen()) &&
      (MI.mayLoad() || MI.mayStore() || isDS(Opc) || isMIMG(Opc)))
    return false;
  // Atomics should have both vdst and vdata either vgpr or agpr.
  const int VDstIdx = AMDGPU::getNamedOperandIdx(Opc, AMDGPU::OpName::vdst);
  const int DataIdx = AMDGPU::getNamedOperandIdx(
      Opc, isDS(Opc) ? AMDGPU::OpName::data0 : AMDGPU::OpName::vdata);
  if ((int)OpIdx == VDstIdx && DataIdx != -1 &&
      MI.getOperand(DataIdx).isReg() &&
      RI.isAGPR(MRI, MI.getOperand(DataIdx).getReg()) != IsAGPR)
    return false;
  if ((int)OpIdx == DataIdx) {
    if (VDstIdx != -1 &&
        RI.isAGPR(MRI, MI.getOperand(VDstIdx).getReg()) != IsAGPR)
      return false;
    // DS instructions with 2 src operands also must have tied RC.
    const int Data1Idx = AMDGPU::getNamedOperandIdx(Opc, AMDGPU::OpName::data1);
    if (Data1Idx != -1 && MI.getOperand(Data1Idx).isReg() &&
        RI.isAGPR(MRI, MI.getOperand(Data1Idx).getReg()) != IsAGPR)
      return false;
  }

  // Check V_ACCVGPR_WRITE_B32_e64
  if (Opc == AMDGPU::V_ACCVGPR_WRITE_B32_e64 && !ST.hasGFX90AInsts() &&
      (int)OpIdx == AMDGPU::getNamedOperandIdx(Opc, AMDGPU::OpName::src0) &&
      RI.isSGPRReg(MRI, MO.getReg()))
    return false;
  return true;
}

bool SIInstrInfo::isLegalVSrcOperand(const MachineRegisterInfo &MRI,
                                     const MCOperandInfo &OpInfo,
                                     const MachineOperand &MO) const {
  if (MO.isReg())
    return isLegalRegOperand(MRI, OpInfo, MO);

  // Handle non-register types that are treated like immediates.
  assert(MO.isImm() || MO.isTargetIndex() || MO.isFI() || MO.isGlobal());
  return true;
}

bool SIInstrInfo::isLegalGFX12PlusPackedMathFP32Operand(
    const MachineRegisterInfo &MRI, const MachineInstr &MI, unsigned SrcN,
    const MachineOperand *MO) const {
  constexpr unsigned NumOps = 3;
  constexpr AMDGPU::OpName OpNames[NumOps * 2] = {
      AMDGPU::OpName::src0,           AMDGPU::OpName::src1,
      AMDGPU::OpName::src2,           AMDGPU::OpName::src0_modifiers,
      AMDGPU::OpName::src1_modifiers, AMDGPU::OpName::src2_modifiers};

  assert(SrcN < NumOps);

  if (!MO) {
    int SrcIdx = AMDGPU::getNamedOperandIdx(MI.getOpcode(), OpNames[SrcN]);
    if (SrcIdx == -1)
      return true;
    MO = &MI.getOperand(SrcIdx);
  }

  if (!MO->isReg() || !RI.isSGPRReg(MRI, MO->getReg()))
    return true;

  int ModsIdx =
      AMDGPU::getNamedOperandIdx(MI.getOpcode(), OpNames[NumOps + SrcN]);
  if (ModsIdx == -1)
    return true;

  unsigned Mods = MI.getOperand(ModsIdx).getImm();
  bool OpSel = Mods & SISrcMods::OP_SEL_0;
  bool OpSelHi = Mods & SISrcMods::OP_SEL_1;

  return !OpSel && !OpSelHi;
}

bool SIInstrInfo::isOperandLegal(const MachineInstr &MI, unsigned OpIdx,
                                 const MachineOperand *MO) const {
  const MachineFunction &MF = *MI.getParent()->getParent();
  const MachineRegisterInfo &MRI = MF.getRegInfo();
  const MCInstrDesc &InstDesc = MI.getDesc();
  const MCOperandInfo &OpInfo = InstDesc.operands()[OpIdx];
  int64_t RegClass = getOpRegClassID(OpInfo);
  const TargetRegisterClass *DefinedRC =
      RegClass != -1 ? RI.getRegClass(RegClass) : nullptr;
  if (!MO)
    MO = &MI.getOperand(OpIdx);

  const bool IsInlineConst = !MO->isReg() && isInlineConstant(*MO, OpInfo);

  if (isVALU(MI) && !IsInlineConst && usesConstantBus(MRI, *MO, OpInfo)) {
    const MachineOperand *UsedLiteral = nullptr;

    int ConstantBusLimit = ST.getConstantBusLimit(MI.getOpcode());
    int LiteralLimit = !isVOP3(MI) || ST.hasVOP3Literal() ? 1 : 0;

    // TODO: Be more permissive with frame indexes.
    if (!MO->isReg() && !isInlineConstant(*MO, OpInfo)) {
      if (!LiteralLimit--)
        return false;

      UsedLiteral = MO;
    }

    SmallDenseSet<RegSubRegPair> SGPRsUsed;
    if (MO->isReg())
      SGPRsUsed.insert(RegSubRegPair(MO->getReg(), MO->getSubReg()));

    for (unsigned i = 0, e = MI.getNumOperands(); i != e; ++i) {
      if (i == OpIdx)
        continue;
      const MachineOperand &Op = MI.getOperand(i);
      if (Op.isReg()) {
        if (Op.isUse()) {
          RegSubRegPair SGPR(Op.getReg(), Op.getSubReg());
          if (regUsesConstantBus(Op, MRI) && SGPRsUsed.insert(SGPR).second) {
            if (--ConstantBusLimit <= 0)
              return false;
          }
        }
      } else if (AMDGPU::isSISrcOperand(InstDesc.operands()[i]) &&
                 !isInlineConstant(Op, InstDesc.operands()[i])) {
        // The same literal may be used multiple times.
        if (!UsedLiteral)
          UsedLiteral = &Op;
        else if (UsedLiteral->isIdenticalTo(Op))
          continue;

        if (!LiteralLimit--)
          return false;
        if (--ConstantBusLimit <= 0)
          return false;
      }
    }
  } else if (!IsInlineConst && !MO->isReg() && isSALU(MI)) {
    // There can be at most one literal operand, but it can be repeated.
    for (unsigned i = 0, e = MI.getNumOperands(); i != e; ++i) {
      if (i == OpIdx)
        continue;
      const MachineOperand &Op = MI.getOperand(i);
      if (!Op.isReg() && !Op.isFI() && !Op.isRegMask() &&
          !isInlineConstant(Op, InstDesc.operands()[i]) &&
          !Op.isIdenticalTo(*MO))
        return false;

      // Do not fold a non-inlineable and non-register operand into an
      // instruction that already has a frame index. The frame index handling
      // code could not handle well when a frame index co-exists with another
      // non-register operand, unless that operand is an inlineable immediate.
      if (Op.isFI())
        return false;
    }
  } else if (IsInlineConst && ST.hasNoF16PseudoScalarTransInlineConstants() &&
             isF16PseudoScalarTrans(MI.getOpcode())) {
    return false;
  }

  if (MO->isReg()) {
    if (!DefinedRC)
      return OpInfo.OperandType == MCOI::OPERAND_UNKNOWN;
    return isLegalRegOperand(MI, OpIdx, *MO);
  }

  if (MO->isImm()) {
    uint64_t Imm = MO->getImm();
    bool Is64BitFPOp = OpInfo.OperandType == AMDGPU::OPERAND_REG_IMM_FP64;
    bool Is64BitOp = Is64BitFPOp ||
                     OpInfo.OperandType == AMDGPU::OPERAND_REG_IMM_INT64 ||
                     OpInfo.OperandType == AMDGPU::OPERAND_REG_IMM_V2INT32 ||
                     OpInfo.OperandType == AMDGPU::OPERAND_REG_IMM_V2FP32;
    if (Is64BitOp &&
        !AMDGPU::isInlinableLiteral64(Imm, ST.hasInv2PiInlineImm())) {
      if (!AMDGPU::isValid32BitLiteral(Imm, Is64BitFPOp) &&
          (!ST.has64BitLiterals() || InstDesc.getSize() != 4))
        return false;

      // FIXME: We can use sign extended 64-bit literals, but only for signed
      //        operands. At the moment we do not know if an operand is signed.
      //        Such operand will be encoded as its low 32 bits and then either
      //        correctly sign extended or incorrectly zero extended by HW.
      //        If 64-bit literals are supported and the literal will be encoded
      //        as full 64 bit we still can use it.
      if (!Is64BitFPOp && (int32_t)Imm < 0 &&
          (!ST.has64BitLiterals() || AMDGPU::isValid32BitLiteral(Imm, false)))
        return false;
    }
  }

  // Handle non-register types that are treated like immediates.
  assert(MO->isImm() || MO->isTargetIndex() || MO->isFI() || MO->isGlobal());

  if (!DefinedRC) {
    // This operand expects an immediate.
    return true;
  }

  return isImmOperandLegal(MI, OpIdx, *MO);
}

bool SIInstrInfo::isNeverCoissue(MachineInstr &MI) const {
  bool IsGFX950Only = ST.hasGFX950Insts();
  bool IsGFX940Only = ST.hasGFX940Insts();

  if (!IsGFX950Only && !IsGFX940Only)
    return false;

  if (!isVALU(MI))
    return false;

  // V_COS, V_EXP, V_RCP, etc.
  if (isTRANS(MI))
    return true;

  // DOT2, DOT2C, DOT4, etc.
  if (isDOT(MI))
    return true;

  // MFMA, SMFMA
  if (isMFMA(MI))
    return true;

  unsigned Opcode = MI.getOpcode();
  switch (Opcode) {
  case AMDGPU::V_CVT_PK_BF8_F32_e64:
  case AMDGPU::V_CVT_PK_FP8_F32_e64:
  case AMDGPU::V_MQSAD_PK_U16_U8_e64:
  case AMDGPU::V_MQSAD_U32_U8_e64:
  case AMDGPU::V_PK_ADD_F16:
  case AMDGPU::V_PK_ADD_F32:
  case AMDGPU::V_PK_ADD_I16:
  case AMDGPU::V_PK_ADD_U16:
  case AMDGPU::V_PK_ASHRREV_I16:
  case AMDGPU::V_PK_FMA_F16:
  case AMDGPU::V_PK_FMA_F32:
  case AMDGPU::V_PK_FMAC_F16_e32:
  case AMDGPU::V_PK_FMAC_F16_e64:
  case AMDGPU::V_PK_LSHLREV_B16:
  case AMDGPU::V_PK_LSHRREV_B16:
  case AMDGPU::V_PK_MAD_I16:
  case AMDGPU::V_PK_MAD_U16:
  case AMDGPU::V_PK_MAX_F16:
  case AMDGPU::V_PK_MAX_I16:
  case AMDGPU::V_PK_MAX_U16:
  case AMDGPU::V_PK_MIN_F16:
  case AMDGPU::V_PK_MIN_I16:
  case AMDGPU::V_PK_MIN_U16:
  case AMDGPU::V_PK_MOV_B32:
  case AMDGPU::V_PK_MUL_F16:
  case AMDGPU::V_PK_MUL_F32:
  case AMDGPU::V_PK_MUL_LO_U16:
  case AMDGPU::V_PK_SUB_I16:
  case AMDGPU::V_PK_SUB_U16:
  case AMDGPU::V_QSAD_PK_U16_U8_e64:
    return true;
  default:
    return false;
  }
}

void SIInstrInfo::legalizeOperandsVOP2(MachineRegisterInfo &MRI,
                                       MachineInstr &MI) const {
  unsigned Opc = MI.getOpcode();
  const MCInstrDesc &InstrDesc = get(Opc);

  int Src0Idx = AMDGPU::getNamedOperandIdx(Opc, AMDGPU::OpName::src0);
  MachineOperand &Src0 = MI.getOperand(Src0Idx);

  int Src1Idx = AMDGPU::getNamedOperandIdx(Opc, AMDGPU::OpName::src1);
  MachineOperand &Src1 = MI.getOperand(Src1Idx);

  // If there is an implicit SGPR use such as VCC use for v_addc_u32/v_subb_u32
  // we need to only have one constant bus use before GFX10.
  bool HasImplicitSGPR = findImplicitSGPRRead(MI);
  if (HasImplicitSGPR && ST.getConstantBusLimit(Opc) <= 1 && Src0.isReg() &&
      RI.isSGPRReg(MRI, Src0.getReg()))
    legalizeOpWithMove(MI, Src0Idx);

  // Special case: V_WRITELANE_B32 accepts only immediate or SGPR operands for
  // both the value to write (src0) and lane select (src1).  Fix up non-SGPR
  // src0/src1 with V_READFIRSTLANE.
  if (Opc == AMDGPU::V_WRITELANE_B32) {
    const DebugLoc &DL = MI.getDebugLoc();
    if (Src0.isReg() && RI.isVGPR(MRI, Src0.getReg())) {
      Register Reg = MRI.createVirtualRegister(&AMDGPU::SReg_32_XM0RegClass);
      BuildMI(*MI.getParent(), MI, DL, get(AMDGPU::V_READFIRSTLANE_B32), Reg)
          .add(Src0);
      Src0.ChangeToRegister(Reg, false);
    }
    if (Src1.isReg() && RI.isVGPR(MRI, Src1.getReg())) {
      Register Reg = MRI.createVirtualRegister(&AMDGPU::SReg_32_XM0RegClass);
      const DebugLoc &DL = MI.getDebugLoc();
      BuildMI(*MI.getParent(), MI, DL, get(AMDGPU::V_READFIRSTLANE_B32), Reg)
          .add(Src1);
      Src1.ChangeToRegister(Reg, false);
    }
    return;
  }

  // Special case: V_FMAC_F32 and V_FMAC_F16 have src2.
  if (Opc == AMDGPU::V_FMAC_F32_e32 || Opc == AMDGPU::V_FMAC_F16_e32) {
    int Src2Idx = AMDGPU::getNamedOperandIdx(Opc, AMDGPU::OpName::src2);
    if (!RI.isVGPR(MRI, MI.getOperand(Src2Idx).getReg()))
      legalizeOpWithMove(MI, Src2Idx);
  }

  // VOP2 src0 instructions support all operand types, so we don't need to check
  // their legality. If src1 is already legal, we don't need to do anything.
  if (isLegalRegOperand(MRI, InstrDesc.operands()[Src1Idx], Src1))
    return;

  // Special case: V_READLANE_B32 accepts only immediate or SGPR operands for
  // lane select. Fix up using V_READFIRSTLANE, since we assume that the lane
  // select is uniform.
  if (Opc == AMDGPU::V_READLANE_B32 && Src1.isReg() &&
      RI.isVGPR(MRI, Src1.getReg())) {
    Register Reg = MRI.createVirtualRegister(&AMDGPU::SReg_32_XM0RegClass);
    const DebugLoc &DL = MI.getDebugLoc();
    BuildMI(*MI.getParent(), MI, DL, get(AMDGPU::V_READFIRSTLANE_B32), Reg)
        .add(Src1);
    Src1.ChangeToRegister(Reg, false);
    return;
  }

  // We do not use commuteInstruction here because it is too aggressive and will
  // commute if it is possible. We only want to commute here if it improves
  // legality. This can be called a fairly large number of times so don't waste
  // compile time pointlessly swapping and checking legality again.
  if (HasImplicitSGPR || !MI.isCommutable()) {
    legalizeOpWithMove(MI, Src1Idx);
    return;
  }

  // If src0 can be used as src1, commuting will make the operands legal.
  // Otherwise we have to give up and insert a move.
  //
  // TODO: Other immediate-like operand kinds could be commuted if there was a
  // MachineOperand::ChangeTo* for them.
  if ((!Src1.isImm() && !Src1.isReg()) ||
      !isLegalRegOperand(MRI, InstrDesc.operands()[Src1Idx], Src0)) {
    legalizeOpWithMove(MI, Src1Idx);
    return;
  }

  int CommutedOpc = commuteOpcode(MI);
  if (CommutedOpc == -1) {
    legalizeOpWithMove(MI, Src1Idx);
    return;
  }

  MI.setDesc(get(CommutedOpc));

  Register Src0Reg = Src0.getReg();
  unsigned Src0SubReg = Src0.getSubReg();
  bool Src0Kill = Src0.isKill();

  if (Src1.isImm())
    Src0.ChangeToImmediate(Src1.getImm());
  else if (Src1.isReg()) {
    Src0.ChangeToRegister(Src1.getReg(), false, false, Src1.isKill());
    Src0.setSubReg(Src1.getSubReg());
  } else
    llvm_unreachable("Should only have register or immediate operands");

  Src1.ChangeToRegister(Src0Reg, false, false, Src0Kill);
  Src1.setSubReg(Src0SubReg);
  fixImplicitOperands(MI);
}

// Legalize VOP3 operands. All operand types are supported for any operand
// but only one literal constant and only starting from GFX10.
void SIInstrInfo::legalizeOperandsVOP3(MachineRegisterInfo &MRI,
                                       MachineInstr &MI) const {
  unsigned Opc = MI.getOpcode();

  int VOP3Idx[3] = {
    AMDGPU::getNamedOperandIdx(Opc, AMDGPU::OpName::src0),
    AMDGPU::getNamedOperandIdx(Opc, AMDGPU::OpName::src1),
    AMDGPU::getNamedOperandIdx(Opc, AMDGPU::OpName::src2)
  };

  if (Opc == AMDGPU::V_PERMLANE16_B32_e64 ||
      Opc == AMDGPU::V_PERMLANEX16_B32_e64 ||
      Opc == AMDGPU::V_PERMLANE_BCAST_B32_e64 ||
      Opc == AMDGPU::V_PERMLANE_UP_B32_e64 ||
      Opc == AMDGPU::V_PERMLANE_DOWN_B32_e64 ||
      Opc == AMDGPU::V_PERMLANE_XOR_B32_e64 ||
      Opc == AMDGPU::V_PERMLANE_IDX_GEN_B32_e64) {
    // src1 and src2 must be scalar
    MachineOperand &Src1 = MI.getOperand(VOP3Idx[1]);
    const DebugLoc &DL = MI.getDebugLoc();
    if (Src1.isReg() && !RI.isSGPRClass(MRI.getRegClass(Src1.getReg()))) {
      Register Reg = MRI.createVirtualRegister(&AMDGPU::SReg_32_XM0RegClass);
      BuildMI(*MI.getParent(), MI, DL, get(AMDGPU::V_READFIRSTLANE_B32), Reg)
        .add(Src1);
      Src1.ChangeToRegister(Reg, false);
    }
    if (VOP3Idx[2] != -1) {
      MachineOperand &Src2 = MI.getOperand(VOP3Idx[2]);
      if (Src2.isReg() && !RI.isSGPRClass(MRI.getRegClass(Src2.getReg()))) {
        Register Reg = MRI.createVirtualRegister(&AMDGPU::SReg_32_XM0RegClass);
        BuildMI(*MI.getParent(), MI, DL, get(AMDGPU::V_READFIRSTLANE_B32), Reg)
            .add(Src2);
        Src2.ChangeToRegister(Reg, false);
      }
    }
  }

  // Find the one SGPR operand we are allowed to use.
  int ConstantBusLimit = ST.getConstantBusLimit(Opc);
  int LiteralLimit = ST.hasVOP3Literal() ? 1 : 0;
  SmallDenseSet<unsigned> SGPRsUsed;
  Register SGPRReg = findUsedSGPR(MI, VOP3Idx);
  if (SGPRReg) {
    SGPRsUsed.insert(SGPRReg);
    --ConstantBusLimit;
  }

  for (int Idx : VOP3Idx) {
    if (Idx == -1)
      break;
    MachineOperand &MO = MI.getOperand(Idx);

    if (!MO.isReg()) {
      if (isInlineConstant(MO, get(Opc).operands()[Idx]))
        continue;

      if (LiteralLimit > 0 && ConstantBusLimit > 0) {
        --LiteralLimit;
        --ConstantBusLimit;
        continue;
      }

      --LiteralLimit;
      --ConstantBusLimit;
      legalizeOpWithMove(MI, Idx);
      continue;
    }

    if (!RI.isSGPRClass(RI.getRegClassForReg(MRI, MO.getReg())))
      continue; // VGPRs are legal

    // We can use one SGPR in each VOP3 instruction prior to GFX10
    // and two starting from GFX10.
    if (SGPRsUsed.count(MO.getReg()))
      continue;
    if (ConstantBusLimit > 0) {
      SGPRsUsed.insert(MO.getReg());
      --ConstantBusLimit;
      continue;
    }

    // If we make it this far, then the operand is not legal and we must
    // legalize it.
    legalizeOpWithMove(MI, Idx);
  }

  // Special case: V_FMAC_F32 and V_FMAC_F16 have src2 tied to vdst.
  if ((Opc == AMDGPU::V_FMAC_F32_e64 || Opc == AMDGPU::V_FMAC_F16_e64) &&
      !RI.isVGPR(MRI, MI.getOperand(VOP3Idx[2]).getReg()))
    legalizeOpWithMove(MI, VOP3Idx[2]);

  // Fix the register class of packed FP32 instructions on gfx12+. See
  // SIInstrInfo::isLegalGFX12PlusPackedMathFP32Operand for more information.
  if (AMDGPU::isPackedFP32Inst(Opc) && AMDGPU::isGFX12Plus(ST)) {
    for (unsigned I = 0; I < 3; ++I) {
      if (!isLegalGFX12PlusPackedMathFP32Operand(MRI, MI, /*SrcN=*/I))
        legalizeOpWithMove(MI, VOP3Idx[I]);
    }
  }
}

Register SIInstrInfo::readlaneVGPRToSGPR(
    Register SrcReg, MachineInstr &UseMI, MachineRegisterInfo &MRI,
    const TargetRegisterClass *DstRC /*=nullptr*/) const {
  const TargetRegisterClass *VRC = MRI.getRegClass(SrcReg);
  const TargetRegisterClass *SRC = RI.getEquivalentSGPRClass(VRC);
  if (DstRC)
    SRC = RI.getCommonSubClass(SRC, DstRC);

  Register DstReg = MRI.createVirtualRegister(SRC);
  unsigned SubRegs = RI.getRegSizeInBits(*VRC) / 32;

  if (RI.hasAGPRs(VRC)) {
    VRC = RI.getEquivalentVGPRClass(VRC);
    Register NewSrcReg = MRI.createVirtualRegister(VRC);
    BuildMI(*UseMI.getParent(), UseMI, UseMI.getDebugLoc(),
            get(TargetOpcode::COPY), NewSrcReg)
        .addReg(SrcReg);
    SrcReg = NewSrcReg;
  }

  if (SubRegs == 1) {
    BuildMI(*UseMI.getParent(), UseMI, UseMI.getDebugLoc(),
            get(AMDGPU::V_READFIRSTLANE_B32), DstReg)
        .addReg(SrcReg);
    return DstReg;
  }

  SmallVector<Register, 8> SRegs;
  for (unsigned i = 0; i < SubRegs; ++i) {
    Register SGPR = MRI.createVirtualRegister(&AMDGPU::SGPR_32RegClass);
    BuildMI(*UseMI.getParent(), UseMI, UseMI.getDebugLoc(),
            get(AMDGPU::V_READFIRSTLANE_B32), SGPR)
        .addReg(SrcReg, 0, RI.getSubRegFromChannel(i));
    SRegs.push_back(SGPR);
  }

  MachineInstrBuilder MIB =
      BuildMI(*UseMI.getParent(), UseMI, UseMI.getDebugLoc(),
              get(AMDGPU::REG_SEQUENCE), DstReg);
  for (unsigned i = 0; i < SubRegs; ++i) {
    MIB.addReg(SRegs[i]);
    MIB.addImm(RI.getSubRegFromChannel(i));
  }
  return DstReg;
}

void SIInstrInfo::legalizeOperandsSMRD(MachineRegisterInfo &MRI,
                                       MachineInstr &MI) const {

  // If the pointer is store in VGPRs, then we need to move them to
  // SGPRs using v_readfirstlane.  This is safe because we only select
  // loads with uniform pointers to SMRD instruction so we know the
  // pointer value is uniform.
  MachineOperand *SBase = getNamedOperand(MI, AMDGPU::OpName::sbase);
  if (SBase && !RI.isSGPRClass(MRI.getRegClass(SBase->getReg()))) {
    Register SGPR = readlaneVGPRToSGPR(SBase->getReg(), MI, MRI);
    SBase->setReg(SGPR);
  }
  MachineOperand *SOff = getNamedOperand(MI, AMDGPU::OpName::soffset);
  if (SOff && !RI.isSGPRReg(MRI, SOff->getReg())) {
    Register SGPR = readlaneVGPRToSGPR(SOff->getReg(), MI, MRI);
    SOff->setReg(SGPR);
  }
}

bool SIInstrInfo::moveFlatAddrToVGPR(MachineInstr &Inst) const {
  unsigned Opc = Inst.getOpcode();
  int OldSAddrIdx = AMDGPU::getNamedOperandIdx(Opc, AMDGPU::OpName::saddr);
  if (OldSAddrIdx < 0)
    return false;

  assert(isSegmentSpecificFLAT(Inst) || (isFLAT(Inst) && ST.hasFlatGVSMode()));

  int NewOpc = AMDGPU::getGlobalVaddrOp(Opc);
  if (NewOpc < 0)
    NewOpc = AMDGPU::getFlatScratchInstSVfromSS(Opc);
  if (NewOpc < 0)
    return false;

  MachineRegisterInfo &MRI = Inst.getMF()->getRegInfo();
  MachineOperand &SAddr = Inst.getOperand(OldSAddrIdx);
  if (RI.isSGPRReg(MRI, SAddr.getReg()))
    return false;

  int NewVAddrIdx = AMDGPU::getNamedOperandIdx(NewOpc, AMDGPU::OpName::vaddr);
  if (NewVAddrIdx < 0)
    return false;

  int OldVAddrIdx = AMDGPU::getNamedOperandIdx(Opc, AMDGPU::OpName::vaddr);

  // Check vaddr, it shall be zero or absent.
  MachineInstr *VAddrDef = nullptr;
  if (OldVAddrIdx >= 0) {
    MachineOperand &VAddr = Inst.getOperand(OldVAddrIdx);
    VAddrDef = MRI.getUniqueVRegDef(VAddr.getReg());
    if (!VAddrDef || !VAddrDef->isMoveImmediate() ||
        !VAddrDef->getOperand(1).isImm() ||
        VAddrDef->getOperand(1).getImm() != 0)
      return false;
  }

  const MCInstrDesc &NewDesc = get(NewOpc);
  Inst.setDesc(NewDesc);

  // Callers expect iterator to be valid after this call, so modify the
  // instruction in place.
  if (OldVAddrIdx == NewVAddrIdx) {
    MachineOperand &NewVAddr = Inst.getOperand(NewVAddrIdx);
    // Clear use list from the old vaddr holding a zero register.
    MRI.removeRegOperandFromUseList(&NewVAddr);
    MRI.moveOperands(&NewVAddr, &SAddr, 1);
    Inst.removeOperand(OldSAddrIdx);
    // Update the use list with the pointer we have just moved from vaddr to
    // saddr position. Otherwise new vaddr will be missing from the use list.
    MRI.removeRegOperandFromUseList(&NewVAddr);
    MRI.addRegOperandToUseList(&NewVAddr);
  } else {
    assert(OldSAddrIdx == NewVAddrIdx);

    if (OldVAddrIdx >= 0) {
      int NewVDstIn = AMDGPU::getNamedOperandIdx(NewOpc,
                                                 AMDGPU::OpName::vdst_in);

      // removeOperand doesn't try to fixup tied operand indexes at it goes, so
      // it asserts. Untie the operands for now and retie them afterwards.
      if (NewVDstIn != -1) {
        int OldVDstIn = AMDGPU::getNamedOperandIdx(Opc, AMDGPU::OpName::vdst_in);
        Inst.untieRegOperand(OldVDstIn);
      }

      Inst.removeOperand(OldVAddrIdx);

      if (NewVDstIn != -1) {
        int NewVDst = AMDGPU::getNamedOperandIdx(NewOpc, AMDGPU::OpName::vdst);
        Inst.tieOperands(NewVDst, NewVDstIn);
      }
    }
  }

  if (VAddrDef && MRI.use_nodbg_empty(VAddrDef->getOperand(0).getReg()))
    VAddrDef->eraseFromParent();

  return true;
}

// FIXME: Remove this when SelectionDAG is obsoleted.
void SIInstrInfo::legalizeOperandsFLAT(MachineRegisterInfo &MRI,
                                       MachineInstr &MI) const {
  if (!isSegmentSpecificFLAT(MI) && !ST.hasFlatGVSMode())
    return;

  // Fixup SGPR operands in VGPRs. We only select these when the DAG divergence
  // thinks they are uniform, so a readfirstlane should be valid.
  MachineOperand *SAddr = getNamedOperand(MI, AMDGPU::OpName::saddr);
  if (!SAddr || RI.isSGPRClass(MRI.getRegClass(SAddr->getReg())))
    return;

  if (moveFlatAddrToVGPR(MI))
    return;

  const TargetRegisterClass *DeclaredRC =
      getRegClass(MI.getDesc(), SAddr->getOperandNo());

  Register ToSGPR = readlaneVGPRToSGPR(SAddr->getReg(), MI, MRI, DeclaredRC);
  SAddr->setReg(ToSGPR);
}

void SIInstrInfo::legalizeGenericOperand(MachineBasicBlock &InsertMBB,
                                         MachineBasicBlock::iterator I,
                                         const TargetRegisterClass *DstRC,
                                         MachineOperand &Op,
                                         MachineRegisterInfo &MRI,
                                         const DebugLoc &DL) const {
  Register OpReg = Op.getReg();
  unsigned OpSubReg = Op.getSubReg();

  const TargetRegisterClass *OpRC = RI.getSubClassWithSubReg(
      RI.getRegClassForReg(MRI, OpReg), OpSubReg);

  // Check if operand is already the correct register class.
  if (DstRC == OpRC)
    return;

  Register DstReg = MRI.createVirtualRegister(DstRC);
  auto Copy =
      BuildMI(InsertMBB, I, DL, get(AMDGPU::COPY), DstReg).addReg(OpReg);
  Op.setReg(DstReg);

  MachineInstr *Def = MRI.getVRegDef(OpReg);
  if (!Def)
    return;

  // Try to eliminate the copy if it is copying an immediate value.
  if (Def->isMoveImmediate() && DstRC != &AMDGPU::VReg_1RegClass)
    foldImmediate(*Copy, *Def, OpReg, &MRI);

  bool ImpDef = Def->isImplicitDef();
  while (!ImpDef && Def && Def->isCopy()) {
    if (Def->getOperand(1).getReg().isPhysical())
      break;
    Def = MRI.getUniqueVRegDef(Def->getOperand(1).getReg());
    ImpDef = Def && Def->isImplicitDef();
  }
  if (!RI.isSGPRClass(DstRC) && !Copy->readsRegister(AMDGPU::EXEC, &RI) &&
      !ImpDef)
    Copy.addReg(AMDGPU::EXEC, RegState::Implicit);
}

// Emit the actual waterfall loop, executing the wrapped instruction for each
// unique value of \p ScalarOps across all lanes. In the best case we execute 1
// iteration, in the worst case we execute 64 (once per lane).
static void
emitLoadScalarOpsFromVGPRLoop(const SIInstrInfo &TII,
                              MachineRegisterInfo &MRI,
                              MachineBasicBlock &LoopBB,
                              MachineBasicBlock &BodyBB,
                              const DebugLoc &DL,
                              ArrayRef<MachineOperand *> ScalarOps) {
  MachineFunction &MF = *LoopBB.getParent();
  const GCNSubtarget &ST = MF.getSubtarget<GCNSubtarget>();
  const SIRegisterInfo *TRI = ST.getRegisterInfo();
  const AMDGPU::LaneMaskConstants &LMC = AMDGPU::LaneMaskConstants::get(ST);
  const auto *BoolXExecRC = TRI->getWaveMaskRegClass();

  MachineBasicBlock::iterator I = LoopBB.begin();
  Register CondReg;

  for (MachineOperand *ScalarOp : ScalarOps) {
    unsigned RegSize = TRI->getRegSizeInBits(ScalarOp->getReg(), MRI);
    unsigned NumSubRegs = RegSize / 32;
    Register VScalarOp = ScalarOp->getReg();

    if (NumSubRegs == 1) {
      Register CurReg = MRI.createVirtualRegister(&AMDGPU::SReg_32_XM0RegClass);

      BuildMI(LoopBB, I, DL, TII.get(AMDGPU::V_READFIRSTLANE_B32), CurReg)
          .addReg(VScalarOp);

      Register NewCondReg = MRI.createVirtualRegister(BoolXExecRC);

      BuildMI(LoopBB, I, DL, TII.get(AMDGPU::V_CMP_EQ_U32_e64), NewCondReg)
          .addReg(CurReg)
          .addReg(VScalarOp);

      // Combine the comparison results with AND.
      if (!CondReg) // First.
        CondReg = NewCondReg;
      else { // If not the first, we create an AND.
        Register AndReg = MRI.createVirtualRegister(BoolXExecRC);
        BuildMI(LoopBB, I, DL, TII.get(LMC.AndOpc), AndReg)
            .addReg(CondReg)
            .addReg(NewCondReg);
        CondReg = AndReg;
      }

      // Update ScalarOp operand to use the SGPR ScalarOp.
      ScalarOp->setReg(CurReg);
      ScalarOp->setIsKill();
    } else {
      SmallVector<Register, 8> ReadlanePieces;
      unsigned VScalarOpUndef = getUndefRegState(ScalarOp->isUndef());
      assert(NumSubRegs % 2 == 0 && NumSubRegs <= 32 &&
             "Unhandled register size");

      for (unsigned Idx = 0; Idx < NumSubRegs; Idx += 2) {
        Register CurRegLo =
            MRI.createVirtualRegister(&AMDGPU::SReg_32_XM0RegClass);
        Register CurRegHi =
            MRI.createVirtualRegister(&AMDGPU::SReg_32_XM0RegClass);

        // Read the next variant <- also loop target.
        BuildMI(LoopBB, I, DL, TII.get(AMDGPU::V_READFIRSTLANE_B32), CurRegLo)
            .addReg(VScalarOp, VScalarOpUndef, TRI->getSubRegFromChannel(Idx));

        // Read the next variant <- also loop target.
        BuildMI(LoopBB, I, DL, TII.get(AMDGPU::V_READFIRSTLANE_B32), CurRegHi)
            .addReg(VScalarOp, VScalarOpUndef,
                    TRI->getSubRegFromChannel(Idx + 1));

        ReadlanePieces.push_back(CurRegLo);
        ReadlanePieces.push_back(CurRegHi);

        // Comparison is to be done as 64-bit.
        Register CurReg = MRI.createVirtualRegister(&AMDGPU::SGPR_64RegClass);
        BuildMI(LoopBB, I, DL, TII.get(AMDGPU::REG_SEQUENCE), CurReg)
            .addReg(CurRegLo)
            .addImm(AMDGPU::sub0)
            .addReg(CurRegHi)
            .addImm(AMDGPU::sub1);

        Register NewCondReg = MRI.createVirtualRegister(BoolXExecRC);
        auto Cmp = BuildMI(LoopBB, I, DL, TII.get(AMDGPU::V_CMP_EQ_U64_e64),
                           NewCondReg)
                       .addReg(CurReg);
        if (NumSubRegs <= 2)
          Cmp.addReg(VScalarOp);
        else
          Cmp.addReg(VScalarOp, VScalarOpUndef,
                     TRI->getSubRegFromChannel(Idx, 2));

        // Combine the comparison results with AND.
        if (!CondReg) // First.
          CondReg = NewCondReg;
        else { // If not the first, we create an AND.
          Register AndReg = MRI.createVirtualRegister(BoolXExecRC);
          BuildMI(LoopBB, I, DL, TII.get(LMC.AndOpc), AndReg)
              .addReg(CondReg)
              .addReg(NewCondReg);
          CondReg = AndReg;
        }
      } // End for loop.

      const auto *SScalarOpRC =
          TRI->getEquivalentSGPRClass(MRI.getRegClass(VScalarOp));
      Register SScalarOp = MRI.createVirtualRegister(SScalarOpRC);

      // Build scalar ScalarOp.
      auto Merge =
          BuildMI(LoopBB, I, DL, TII.get(AMDGPU::REG_SEQUENCE), SScalarOp);
      unsigned Channel = 0;
      for (Register Piece : ReadlanePieces) {
        Merge.addReg(Piece).addImm(TRI->getSubRegFromChannel(Channel++));
      }

      // Update ScalarOp operand to use the SGPR ScalarOp.
      ScalarOp->setReg(SScalarOp);
      ScalarOp->setIsKill();
    }
  }

  Register SaveExec = MRI.createVirtualRegister(BoolXExecRC);
  MRI.setSimpleHint(SaveExec, CondReg);

  // Update EXEC to matching lanes, saving original to SaveExec.
  BuildMI(LoopBB, I, DL, TII.get(LMC.AndSaveExecOpc), SaveExec)
      .addReg(CondReg, RegState::Kill);

  // The original instruction is here; we insert the terminators after it.
  I = BodyBB.end();

  // Update EXEC, switch all done bits to 0 and all todo bits to 1.
  BuildMI(BodyBB, I, DL, TII.get(LMC.XorTermOpc), LMC.ExecReg)
      .addReg(LMC.ExecReg)
      .addReg(SaveExec);

  BuildMI(BodyBB, I, DL, TII.get(AMDGPU::SI_WATERFALL_LOOP)).addMBB(&LoopBB);
}

// Build a waterfall loop around \p MI, replacing the VGPR \p ScalarOp register
// with SGPRs by iterating over all unique values across all lanes.
// Returns the loop basic block that now contains \p MI.
static MachineBasicBlock *
loadMBUFScalarOperandsFromVGPR(const SIInstrInfo &TII, MachineInstr &MI,
                               ArrayRef<MachineOperand *> ScalarOps,
                               MachineDominatorTree *MDT,
                               MachineBasicBlock::iterator Begin = nullptr,
                               MachineBasicBlock::iterator End = nullptr) {
  MachineBasicBlock &MBB = *MI.getParent();
  MachineFunction &MF = *MBB.getParent();
  const GCNSubtarget &ST = MF.getSubtarget<GCNSubtarget>();
  const SIRegisterInfo *TRI = ST.getRegisterInfo();
  MachineRegisterInfo &MRI = MF.getRegInfo();
  if (!Begin.isValid())
    Begin = &MI;
  if (!End.isValid()) {
    End = &MI;
    ++End;
  }
  const DebugLoc &DL = MI.getDebugLoc();
  const AMDGPU::LaneMaskConstants &LMC = AMDGPU::LaneMaskConstants::get(ST);
  const auto *BoolXExecRC = TRI->getWaveMaskRegClass();

  // Save SCC. Waterfall Loop may overwrite SCC.
  Register SaveSCCReg;

  // FIXME: We should maintain SCC liveness while doing the FixSGPRCopies walk
  // rather than unlimited scan everywhere
  bool SCCNotDead =
      MBB.computeRegisterLiveness(TRI, AMDGPU::SCC, MI,
                                  std::numeric_limits<unsigned>::max()) !=
      MachineBasicBlock::LQR_Dead;
  if (SCCNotDead) {
    SaveSCCReg = MRI.createVirtualRegister(&AMDGPU::SReg_32RegClass);
    BuildMI(MBB, Begin, DL, TII.get(AMDGPU::S_CSELECT_B32), SaveSCCReg)
        .addImm(1)
        .addImm(0);
  }

  Register SaveExec = MRI.createVirtualRegister(BoolXExecRC);

  // Save the EXEC mask
  BuildMI(MBB, Begin, DL, TII.get(LMC.MovOpc), SaveExec).addReg(LMC.ExecReg);

  // Killed uses in the instruction we are waterfalling around will be
  // incorrect due to the added control-flow.
  MachineBasicBlock::iterator AfterMI = MI;
  ++AfterMI;
  for (auto I = Begin; I != AfterMI; I++) {
    for (auto &MO : I->all_uses())
      MRI.clearKillFlags(MO.getReg());
  }

  // To insert the loop we need to split the block. Move everything after this
  // point to a new block, and insert a new empty block between the two.
  MachineBasicBlock *LoopBB = MF.CreateMachineBasicBlock();
  MachineBasicBlock *BodyBB = MF.CreateMachineBasicBlock();
  MachineBasicBlock *RemainderBB = MF.CreateMachineBasicBlock();
  MachineFunction::iterator MBBI(MBB);
  ++MBBI;

  MF.insert(MBBI, LoopBB);
  MF.insert(MBBI, BodyBB);
  MF.insert(MBBI, RemainderBB);

  LoopBB->addSuccessor(BodyBB);
  BodyBB->addSuccessor(LoopBB);
  BodyBB->addSuccessor(RemainderBB);

  // Move Begin to MI to the BodyBB, and the remainder of the block to
  // RemainderBB.
  RemainderBB->transferSuccessorsAndUpdatePHIs(&MBB);
  RemainderBB->splice(RemainderBB->begin(), &MBB, End, MBB.end());
  BodyBB->splice(BodyBB->begin(), &MBB, Begin, MBB.end());

  MBB.addSuccessor(LoopBB);

  // Update dominators. We know that MBB immediately dominates LoopBB, that
  // LoopBB immediately dominates BodyBB, and BodyBB immediately dominates
  // RemainderBB. RemainderBB immediately dominates all of the successors
  // transferred to it from MBB that MBB used to properly dominate.
  if (MDT) {
    MDT->addNewBlock(LoopBB, &MBB);
    MDT->addNewBlock(BodyBB, LoopBB);
    MDT->addNewBlock(RemainderBB, BodyBB);
    for (auto &Succ : RemainderBB->successors()) {
      if (MDT->properlyDominates(&MBB, Succ)) {
        MDT->changeImmediateDominator(Succ, RemainderBB);
      }
    }
  }

  emitLoadScalarOpsFromVGPRLoop(TII, MRI, *LoopBB, *BodyBB, DL, ScalarOps);

  MachineBasicBlock::iterator First = RemainderBB->begin();
  // Restore SCC
  if (SCCNotDead) {
    BuildMI(*RemainderBB, First, DL, TII.get(AMDGPU::S_CMP_LG_U32))
        .addReg(SaveSCCReg, RegState::Kill)
        .addImm(0);
  }

  // Restore the EXEC mask
  BuildMI(*RemainderBB, First, DL, TII.get(LMC.MovOpc), LMC.ExecReg)
      .addReg(SaveExec);
  return BodyBB;
}

// Extract pointer from Rsrc and return a zero-value Rsrc replacement.
static std::tuple<unsigned, unsigned>
extractRsrcPtr(const SIInstrInfo &TII, MachineInstr &MI, MachineOperand &Rsrc) {
  MachineBasicBlock &MBB = *MI.getParent();
  MachineFunction &MF = *MBB.getParent();
  MachineRegisterInfo &MRI = MF.getRegInfo();

  // Extract the ptr from the resource descriptor.
  unsigned RsrcPtr =
      TII.buildExtractSubReg(MI, MRI, Rsrc, &AMDGPU::VReg_128RegClass,
                             AMDGPU::sub0_sub1, &AMDGPU::VReg_64RegClass);

  // Create an empty resource descriptor
  Register Zero64 = MRI.createVirtualRegister(&AMDGPU::SReg_64RegClass);
  Register SRsrcFormatLo = MRI.createVirtualRegister(&AMDGPU::SGPR_32RegClass);
  Register SRsrcFormatHi = MRI.createVirtualRegister(&AMDGPU::SGPR_32RegClass);
  Register NewSRsrc = MRI.createVirtualRegister(&AMDGPU::SGPR_128RegClass);
  uint64_t RsrcDataFormat = TII.getDefaultRsrcDataFormat();

  // Zero64 = 0
  BuildMI(MBB, MI, MI.getDebugLoc(), TII.get(AMDGPU::S_MOV_B64), Zero64)
      .addImm(0);

  // SRsrcFormatLo = RSRC_DATA_FORMAT{31-0}
  BuildMI(MBB, MI, MI.getDebugLoc(), TII.get(AMDGPU::S_MOV_B32), SRsrcFormatLo)
      .addImm(Lo_32(RsrcDataFormat));

  // SRsrcFormatHi = RSRC_DATA_FORMAT{63-32}
  BuildMI(MBB, MI, MI.getDebugLoc(), TII.get(AMDGPU::S_MOV_B32), SRsrcFormatHi)
      .addImm(Hi_32(RsrcDataFormat));

  // NewSRsrc = {Zero64, SRsrcFormat}
  BuildMI(MBB, MI, MI.getDebugLoc(), TII.get(AMDGPU::REG_SEQUENCE), NewSRsrc)
      .addReg(Zero64)
      .addImm(AMDGPU::sub0_sub1)
      .addReg(SRsrcFormatLo)
      .addImm(AMDGPU::sub2)
      .addReg(SRsrcFormatHi)
      .addImm(AMDGPU::sub3);

  return std::tuple(RsrcPtr, NewSRsrc);
}

MachineBasicBlock *
SIInstrInfo::legalizeOperands(MachineInstr &MI,
                              MachineDominatorTree *MDT) const {
  MachineFunction &MF = *MI.getParent()->getParent();
  MachineRegisterInfo &MRI = MF.getRegInfo();
  MachineBasicBlock *CreatedBB = nullptr;

  // Legalize VOP2
  if (isVOP2(MI) || isVOPC(MI)) {
    legalizeOperandsVOP2(MRI, MI);
    return CreatedBB;
  }

  // Legalize VOP3
  if (isVOP3(MI)) {
    legalizeOperandsVOP3(MRI, MI);
    return CreatedBB;
  }

  // Legalize SMRD
  if (isSMRD(MI)) {
    legalizeOperandsSMRD(MRI, MI);
    return CreatedBB;
  }

  // Legalize FLAT
  if (isFLAT(MI)) {
    legalizeOperandsFLAT(MRI, MI);
    return CreatedBB;
  }

  // Legalize REG_SEQUENCE and PHI
  // The register class of the operands much be the same type as the register
  // class of the output.
  if (MI.getOpcode() == AMDGPU::PHI) {
    const TargetRegisterClass *RC = nullptr, *SRC = nullptr, *VRC = nullptr;
    for (unsigned i = 1, e = MI.getNumOperands(); i != e; i += 2) {
      if (!MI.getOperand(i).isReg() || !MI.getOperand(i).getReg().isVirtual())
        continue;
      const TargetRegisterClass *OpRC =
          MRI.getRegClass(MI.getOperand(i).getReg());
      if (RI.hasVectorRegisters(OpRC)) {
        VRC = OpRC;
      } else {
        SRC = OpRC;
      }
    }

    // If any of the operands are VGPR registers, then they all most be
    // otherwise we will create illegal VGPR->SGPR copies when legalizing
    // them.
    if (VRC || !RI.isSGPRClass(getOpRegClass(MI, 0))) {
      if (!VRC) {
        assert(SRC);
        if (getOpRegClass(MI, 0) == &AMDGPU::VReg_1RegClass) {
          VRC = &AMDGPU::VReg_1RegClass;
        } else
          VRC = RI.isAGPRClass(getOpRegClass(MI, 0))
                    ? RI.getEquivalentAGPRClass(SRC)
                    : RI.getEquivalentVGPRClass(SRC);
      } else {
        VRC = RI.isAGPRClass(getOpRegClass(MI, 0))
                  ? RI.getEquivalentAGPRClass(VRC)
                  : RI.getEquivalentVGPRClass(VRC);
      }
      RC = VRC;
    } else {
      RC = SRC;
    }

    // Update all the operands so they have the same type.
    for (unsigned I = 1, E = MI.getNumOperands(); I != E; I += 2) {
      MachineOperand &Op = MI.getOperand(I);
      if (!Op.isReg() || !Op.getReg().isVirtual())
        continue;

      // MI is a PHI instruction.
      MachineBasicBlock *InsertBB = MI.getOperand(I + 1).getMBB();
      MachineBasicBlock::iterator Insert = InsertBB->getFirstTerminator();

      // Avoid creating no-op copies with the same src and dst reg class.  These
      // confuse some of the machine passes.
      legalizeGenericOperand(*InsertBB, Insert, RC, Op, MRI, MI.getDebugLoc());
    }
  }

  // REG_SEQUENCE doesn't really require operand legalization, but if one has a
  // VGPR dest type and SGPR sources, insert copies so all operands are
  // VGPRs. This seems to help operand folding / the register coalescer.
  if (MI.getOpcode() == AMDGPU::REG_SEQUENCE) {
    MachineBasicBlock *MBB = MI.getParent();
    const TargetRegisterClass *DstRC = getOpRegClass(MI, 0);
    if (RI.hasVGPRs(DstRC)) {
      // Update all the operands so they are VGPR register classes. These may
      // not be the same register class because REG_SEQUENCE supports mixing
      // subregister index types e.g. sub0_sub1 + sub2 + sub3
      for (unsigned I = 1, E = MI.getNumOperands(); I != E; I += 2) {
        MachineOperand &Op = MI.getOperand(I);
        if (!Op.isReg() || !Op.getReg().isVirtual())
          continue;

        const TargetRegisterClass *OpRC = MRI.getRegClass(Op.getReg());
        const TargetRegisterClass *VRC = RI.getEquivalentVGPRClass(OpRC);
        if (VRC == OpRC)
          continue;

        legalizeGenericOperand(*MBB, MI, VRC, Op, MRI, MI.getDebugLoc());
        Op.setIsKill();
      }
    }

    return CreatedBB;
  }

  // Legalize INSERT_SUBREG
  // src0 must have the same register class as dst
  if (MI.getOpcode() == AMDGPU::INSERT_SUBREG) {
    Register Dst = MI.getOperand(0).getReg();
    Register Src0 = MI.getOperand(1).getReg();
    const TargetRegisterClass *DstRC = MRI.getRegClass(Dst);
    const TargetRegisterClass *Src0RC = MRI.getRegClass(Src0);
    if (DstRC != Src0RC) {
      MachineBasicBlock *MBB = MI.getParent();
      MachineOperand &Op = MI.getOperand(1);
      legalizeGenericOperand(*MBB, MI, DstRC, Op, MRI, MI.getDebugLoc());
    }
    return CreatedBB;
  }

  // Legalize SI_INIT_M0
  if (MI.getOpcode() == AMDGPU::SI_INIT_M0) {
    MachineOperand &Src = MI.getOperand(0);
    if (Src.isReg() && RI.hasVectorRegisters(MRI.getRegClass(Src.getReg())))
      Src.setReg(readlaneVGPRToSGPR(Src.getReg(), MI, MRI));
    return CreatedBB;
  }

  // Legalize S_BITREPLICATE, S_QUADMASK and S_WQM
  if (MI.getOpcode() == AMDGPU::S_BITREPLICATE_B64_B32 ||
      MI.getOpcode() == AMDGPU::S_QUADMASK_B32 ||
      MI.getOpcode() == AMDGPU::S_QUADMASK_B64 ||
      MI.getOpcode() == AMDGPU::S_WQM_B32 ||
      MI.getOpcode() == AMDGPU::S_WQM_B64 ||
      MI.getOpcode() == AMDGPU::S_INVERSE_BALLOT_U32 ||
      MI.getOpcode() == AMDGPU::S_INVERSE_BALLOT_U64) {
    MachineOperand &Src = MI.getOperand(1);
    if (Src.isReg() && RI.hasVectorRegisters(MRI.getRegClass(Src.getReg())))
      Src.setReg(readlaneVGPRToSGPR(Src.getReg(), MI, MRI));
    return CreatedBB;
  }

  // Legalize MIMG/VIMAGE/VSAMPLE and MUBUF/MTBUF for shaders.
  //
  // Shaders only generate MUBUF/MTBUF instructions via intrinsics or via
  // scratch memory access. In both cases, the legalization never involves
  // conversion to the addr64 form.
  if (isImage(MI) || (AMDGPU::isGraphics(MF.getFunction().getCallingConv()) &&
                      (isMUBUF(MI) || isMTBUF(MI)))) {
    AMDGPU::OpName RSrcOpName = (isVIMAGE(MI) || isVSAMPLE(MI))
                                    ? AMDGPU::OpName::rsrc
                                    : AMDGPU::OpName::srsrc;
    MachineOperand *SRsrc = getNamedOperand(MI, RSrcOpName);
    if (SRsrc && !RI.isSGPRClass(MRI.getRegClass(SRsrc->getReg())))
      CreatedBB = loadMBUFScalarOperandsFromVGPR(*this, MI, {SRsrc}, MDT);

    AMDGPU::OpName SampOpName =
        isMIMG(MI) ? AMDGPU::OpName::ssamp : AMDGPU::OpName::samp;
    MachineOperand *SSamp = getNamedOperand(MI, SampOpName);
    if (SSamp && !RI.isSGPRClass(MRI.getRegClass(SSamp->getReg())))
      CreatedBB = loadMBUFScalarOperandsFromVGPR(*this, MI, {SSamp}, MDT);

    return CreatedBB;
  }

  // Legalize SI_CALL
  if (MI.getOpcode() == AMDGPU::SI_CALL_ISEL) {
    MachineOperand *Dest = &MI.getOperand(0);
    if (!RI.isSGPRClass(MRI.getRegClass(Dest->getReg()))) {
      // Move everything between ADJCALLSTACKUP and ADJCALLSTACKDOWN and
      // following copies, we also need to move copies from and to physical
      // registers into the loop block.
      unsigned FrameSetupOpcode = getCallFrameSetupOpcode();
      unsigned FrameDestroyOpcode = getCallFrameDestroyOpcode();

      // Also move the copies to physical registers into the loop block
      MachineBasicBlock &MBB = *MI.getParent();
      MachineBasicBlock::iterator Start(&MI);
      while (Start->getOpcode() != FrameSetupOpcode)
        --Start;
      MachineBasicBlock::iterator End(&MI);
      while (End->getOpcode() != FrameDestroyOpcode)
        ++End;
      // Also include following copies of the return value
      ++End;
      while (End != MBB.end() && End->isCopy() && End->getOperand(1).isReg() &&
             MI.definesRegister(End->getOperand(1).getReg(), /*TRI=*/nullptr))
        ++End;
      CreatedBB =
          loadMBUFScalarOperandsFromVGPR(*this, MI, {Dest}, MDT, Start, End);
    }
  }

  // Legalize s_sleep_var.
  if (MI.getOpcode() == AMDGPU::S_SLEEP_VAR) {
    const DebugLoc &DL = MI.getDebugLoc();
    Register Reg = MRI.createVirtualRegister(&AMDGPU::SReg_32_XM0RegClass);
    int Src0Idx =
        AMDGPU::getNamedOperandIdx(MI.getOpcode(), AMDGPU::OpName::src0);
    MachineOperand &Src0 = MI.getOperand(Src0Idx);
    BuildMI(*MI.getParent(), MI, DL, get(AMDGPU::V_READFIRSTLANE_B32), Reg)
        .add(Src0);
    Src0.ChangeToRegister(Reg, false);
    return nullptr;
  }

  // Legalize TENSOR_LOAD_TO_LDS, TENSOR_LOAD_TO_LDS_D2, TENSOR_STORE_FROM_LDS,
  // TENSOR_STORE_FROM_LDS_D2. All their operands are scalar.
  if (MI.getOpcode() == AMDGPU::TENSOR_LOAD_TO_LDS ||
      MI.getOpcode() == AMDGPU::TENSOR_LOAD_TO_LDS_D2 ||
      MI.getOpcode() == AMDGPU::TENSOR_STORE_FROM_LDS ||
      MI.getOpcode() == AMDGPU::TENSOR_STORE_FROM_LDS_D2) {
    for (MachineOperand &Src : MI.explicit_operands()) {
      if (Src.isReg() && RI.hasVectorRegisters(MRI.getRegClass(Src.getReg())))
        Src.setReg(readlaneVGPRToSGPR(Src.getReg(), MI, MRI));
    }
    return CreatedBB;
  }

  // Legalize MUBUF instructions.
  bool isSoffsetLegal = true;
  int SoffsetIdx =
      AMDGPU::getNamedOperandIdx(MI.getOpcode(), AMDGPU::OpName::soffset);
  if (SoffsetIdx != -1) {
    MachineOperand *Soffset = &MI.getOperand(SoffsetIdx);
    if (Soffset->isReg() && Soffset->getReg().isVirtual() &&
        !RI.isSGPRClass(MRI.getRegClass(Soffset->getReg()))) {
      isSoffsetLegal = false;
    }
  }

  bool isRsrcLegal = true;
  int RsrcIdx =
      AMDGPU::getNamedOperandIdx(MI.getOpcode(), AMDGPU::OpName::srsrc);
  if (RsrcIdx != -1) {
    MachineOperand *Rsrc = &MI.getOperand(RsrcIdx);
    if (Rsrc->isReg() && !RI.isSGPRReg(MRI, Rsrc->getReg()))
      isRsrcLegal = false;
  }

  // The operands are legal.
  if (isRsrcLegal && isSoffsetLegal)
    return CreatedBB;

  if (!isRsrcLegal) {
    // Legalize a VGPR Rsrc
    //
    // If the instruction is _ADDR64, we can avoid a waterfall by extracting
    // the base pointer from the VGPR Rsrc, adding it to the VAddr, then using
    // a zero-value SRsrc.
    //
    // If the instruction is _OFFSET (both idxen and offen disabled), and we
    // support ADDR64 instructions, we can convert to ADDR64 and do the same as
    // above.
    //
    // Otherwise we are on non-ADDR64 hardware, and/or we have
    // idxen/offen/bothen and we fall back to a waterfall loop.

    MachineOperand *Rsrc = &MI.getOperand(RsrcIdx);
    MachineBasicBlock &MBB = *MI.getParent();

    MachineOperand *VAddr = getNamedOperand(MI, AMDGPU::OpName::vaddr);
    if (VAddr && AMDGPU::getIfAddr64Inst(MI.getOpcode()) != -1) {
      // This is already an ADDR64 instruction so we need to add the pointer
      // extracted from the resource descriptor to the current value of VAddr.
      Register NewVAddrLo = MRI.createVirtualRegister(&AMDGPU::VGPR_32RegClass);
      Register NewVAddrHi = MRI.createVirtualRegister(&AMDGPU::VGPR_32RegClass);
      Register NewVAddr = MRI.createVirtualRegister(&AMDGPU::VReg_64RegClass);

      const auto *BoolXExecRC = RI.getWaveMaskRegClass();
      Register CondReg0 = MRI.createVirtualRegister(BoolXExecRC);
      Register CondReg1 = MRI.createVirtualRegister(BoolXExecRC);

      unsigned RsrcPtr, NewSRsrc;
      std::tie(RsrcPtr, NewSRsrc) = extractRsrcPtr(*this, MI, *Rsrc);

      // NewVaddrLo = RsrcPtr:sub0 + VAddr:sub0
      const DebugLoc &DL = MI.getDebugLoc();
      BuildMI(MBB, MI, DL, get(AMDGPU::V_ADD_CO_U32_e64), NewVAddrLo)
        .addDef(CondReg0)
        .addReg(RsrcPtr, 0, AMDGPU::sub0)
        .addReg(VAddr->getReg(), 0, AMDGPU::sub0)
        .addImm(0);

      // NewVaddrHi = RsrcPtr:sub1 + VAddr:sub1
      BuildMI(MBB, MI, DL, get(AMDGPU::V_ADDC_U32_e64), NewVAddrHi)
        .addDef(CondReg1, RegState::Dead)
        .addReg(RsrcPtr, 0, AMDGPU::sub1)
        .addReg(VAddr->getReg(), 0, AMDGPU::sub1)
        .addReg(CondReg0, RegState::Kill)
        .addImm(0);

      // NewVaddr = {NewVaddrHi, NewVaddrLo}
      BuildMI(MBB, MI, MI.getDebugLoc(), get(AMDGPU::REG_SEQUENCE), NewVAddr)
          .addReg(NewVAddrLo)
          .addImm(AMDGPU::sub0)
          .addReg(NewVAddrHi)
          .addImm(AMDGPU::sub1);

      VAddr->setReg(NewVAddr);
      Rsrc->setReg(NewSRsrc);
    } else if (!VAddr && ST.hasAddr64()) {
      // This instructions is the _OFFSET variant, so we need to convert it to
      // ADDR64.
      assert(ST.getGeneration() < AMDGPUSubtarget::VOLCANIC_ISLANDS &&
             "FIXME: Need to emit flat atomics here");

      unsigned RsrcPtr, NewSRsrc;
      std::tie(RsrcPtr, NewSRsrc) = extractRsrcPtr(*this, MI, *Rsrc);

      Register NewVAddr = MRI.createVirtualRegister(&AMDGPU::VReg_64RegClass);
      MachineOperand *VData = getNamedOperand(MI, AMDGPU::OpName::vdata);
      MachineOperand *Offset = getNamedOperand(MI, AMDGPU::OpName::offset);
      MachineOperand *SOffset = getNamedOperand(MI, AMDGPU::OpName::soffset);
      unsigned Addr64Opcode = AMDGPU::getAddr64Inst(MI.getOpcode());

      // Atomics with return have an additional tied operand and are
      // missing some of the special bits.
      MachineOperand *VDataIn = getNamedOperand(MI, AMDGPU::OpName::vdata_in);
      MachineInstr *Addr64;

      if (!VDataIn) {
        // Regular buffer load / store.
        MachineInstrBuilder MIB =
            BuildMI(MBB, MI, MI.getDebugLoc(), get(Addr64Opcode))
                .add(*VData)
                .addReg(NewVAddr)
                .addReg(NewSRsrc)
                .add(*SOffset)
                .add(*Offset);

        if (const MachineOperand *CPol =
                getNamedOperand(MI, AMDGPU::OpName::cpol)) {
          MIB.addImm(CPol->getImm());
        }

        if (const MachineOperand *TFE =
                getNamedOperand(MI, AMDGPU::OpName::tfe)) {
          MIB.addImm(TFE->getImm());
        }

        MIB.addImm(getNamedImmOperand(MI, AMDGPU::OpName::swz));

        MIB.cloneMemRefs(MI);
        Addr64 = MIB;
      } else {
        // Atomics with return.
        Addr64 = BuildMI(MBB, MI, MI.getDebugLoc(), get(Addr64Opcode))
                     .add(*VData)
                     .add(*VDataIn)
                     .addReg(NewVAddr)
                     .addReg(NewSRsrc)
                     .add(*SOffset)
                     .add(*Offset)
                     .addImm(getNamedImmOperand(MI, AMDGPU::OpName::cpol))
                     .cloneMemRefs(MI);
      }

      MI.removeFromParent();

      // NewVaddr = {NewVaddrHi, NewVaddrLo}
      BuildMI(MBB, Addr64, Addr64->getDebugLoc(), get(AMDGPU::REG_SEQUENCE),
              NewVAddr)
          .addReg(RsrcPtr, 0, AMDGPU::sub0)
          .addImm(AMDGPU::sub0)
          .addReg(RsrcPtr, 0, AMDGPU::sub1)
          .addImm(AMDGPU::sub1);
    } else {
      // Legalize a VGPR Rsrc and soffset together.
      if (!isSoffsetLegal) {
        MachineOperand *Soffset = getNamedOperand(MI, AMDGPU::OpName::soffset);
        CreatedBB =
            loadMBUFScalarOperandsFromVGPR(*this, MI, {Rsrc, Soffset}, MDT);
        return CreatedBB;
      }
      CreatedBB = loadMBUFScalarOperandsFromVGPR(*this, MI, {Rsrc}, MDT);
      return CreatedBB;
    }
  }

  // Legalize a VGPR soffset.
  if (!isSoffsetLegal) {
    MachineOperand *Soffset = getNamedOperand(MI, AMDGPU::OpName::soffset);
    CreatedBB = loadMBUFScalarOperandsFromVGPR(*this, MI, {Soffset}, MDT);
    return CreatedBB;
  }
  return CreatedBB;
}

void SIInstrWorklist::insert(MachineInstr *MI) {
  InstrList.insert(MI);
  // Add MBUF instructiosn to deferred list.
  int RsrcIdx =
      AMDGPU::getNamedOperandIdx(MI->getOpcode(), AMDGPU::OpName::srsrc);
  if (RsrcIdx != -1) {
    DeferredList.insert(MI);
  }
}

bool SIInstrWorklist::isDeferred(MachineInstr *MI) {
  return DeferredList.contains(MI);
}

// Legalize size mismatches between 16bit and 32bit registers in v2s copy
// lowering (change spgr to vgpr).
// This is mainly caused by 16bit SALU and 16bit VALU using reg with different
// size. Need to legalize the size of the operands during the vgpr lowering
// chain. This can be removed after we have sgpr16 in place
void SIInstrInfo::legalizeOperandsVALUt16(MachineInstr &MI, unsigned OpIdx,
                                          MachineRegisterInfo &MRI) const {
  if (!ST.useRealTrue16Insts())
    return;

  unsigned Opcode = MI.getOpcode();
  MachineBasicBlock *MBB = MI.getParent();
  // Legalize operands and check for size mismatch
  if (!OpIdx || OpIdx >= MI.getNumExplicitOperands() ||
      OpIdx >= get(Opcode).getNumOperands() ||
      get(Opcode).operands()[OpIdx].RegClass == -1)
    return;

  MachineOperand &Op = MI.getOperand(OpIdx);
  if (!Op.isReg() || !Op.getReg().isVirtual())
    return;

  const TargetRegisterClass *CurrRC = MRI.getRegClass(Op.getReg());
  if (!RI.isVGPRClass(CurrRC))
    return;

  int16_t RCID = getOpRegClassID(get(Opcode).operands()[OpIdx]);
  const TargetRegisterClass *ExpectedRC = RI.getRegClass(RCID);
  if (RI.getMatchingSuperRegClass(CurrRC, ExpectedRC, AMDGPU::lo16)) {
    Op.setSubReg(AMDGPU::lo16);
  } else if (RI.getMatchingSuperRegClass(ExpectedRC, CurrRC, AMDGPU::lo16)) {
    const DebugLoc &DL = MI.getDebugLoc();
    Register NewDstReg = MRI.createVirtualRegister(&AMDGPU::VGPR_32RegClass);
    Register Undef = MRI.createVirtualRegister(&AMDGPU::VGPR_16RegClass);
    BuildMI(*MBB, MI, DL, get(AMDGPU::IMPLICIT_DEF), Undef);
    BuildMI(*MBB, MI, DL, get(AMDGPU::REG_SEQUENCE), NewDstReg)
        .addReg(Op.getReg())
        .addImm(AMDGPU::lo16)
        .addReg(Undef)
        .addImm(AMDGPU::hi16);
    Op.setReg(NewDstReg);
  }
}
void SIInstrInfo::legalizeOperandsVALUt16(MachineInstr &MI,
                                          MachineRegisterInfo &MRI) const {
  for (unsigned OpIdx = 1; OpIdx < MI.getNumExplicitOperands(); OpIdx++)
    legalizeOperandsVALUt16(MI, OpIdx, MRI);
}

void SIInstrInfo::moveToVALU(SIInstrWorklist &Worklist,
                             MachineDominatorTree *MDT) const {

  while (!Worklist.empty()) {
    MachineInstr &Inst = *Worklist.top();
    Worklist.erase_top();
    // Skip MachineInstr in the deferred list.
    if (Worklist.isDeferred(&Inst))
      continue;
    moveToVALUImpl(Worklist, MDT, Inst);
  }

  // Deferred list of instructions will be processed once
  // all the MachineInstr in the worklist are done.
  for (MachineInstr *Inst : Worklist.getDeferredList()) {
    moveToVALUImpl(Worklist, MDT, *Inst);
    assert(Worklist.empty() &&
           "Deferred MachineInstr are not supposed to re-populate worklist");
  }
}

void SIInstrInfo::moveToVALUImpl(SIInstrWorklist &Worklist,
                                 MachineDominatorTree *MDT,
                                 MachineInstr &Inst) const {

  MachineBasicBlock *MBB = Inst.getParent();
  if (!MBB)
    return;
  MachineRegisterInfo &MRI = MBB->getParent()->getRegInfo();
  unsigned Opcode = Inst.getOpcode();
  unsigned NewOpcode = getVALUOp(Inst);
  const DebugLoc &DL = Inst.getDebugLoc();

  // Handle some special cases
  switch (Opcode) {
  default:
    break;
  case AMDGPU::S_ADD_I32:
  case AMDGPU::S_SUB_I32: {
    // FIXME: The u32 versions currently selected use the carry.
    bool Changed;
    MachineBasicBlock *CreatedBBTmp = nullptr;
    std::tie(Changed, CreatedBBTmp) = moveScalarAddSub(Worklist, Inst, MDT);
    if (Changed)
      return;

    // Default handling
    break;
  }

  case AMDGPU::S_MUL_U64:
    if (ST.hasVectorMulU64()) {
      NewOpcode = AMDGPU::V_MUL_U64_e64;
      break;
    }
    // Split s_mul_u64 in 32-bit vector multiplications.
    splitScalarSMulU64(Worklist, Inst, MDT);
    Inst.eraseFromParent();
    return;

  case AMDGPU::S_MUL_U64_U32_PSEUDO:
  case AMDGPU::S_MUL_I64_I32_PSEUDO:
    // This is a special case of s_mul_u64 where all the operands are either
    // zero extended or sign extended.
    splitScalarSMulPseudo(Worklist, Inst, MDT);
    Inst.eraseFromParent();
    return;

  case AMDGPU::S_AND_B64:
    splitScalar64BitBinaryOp(Worklist, Inst, AMDGPU::S_AND_B32, MDT);
    Inst.eraseFromParent();
    return;

  case AMDGPU::S_OR_B64:
    splitScalar64BitBinaryOp(Worklist, Inst, AMDGPU::S_OR_B32, MDT);
    Inst.eraseFromParent();
    return;

  case AMDGPU::S_XOR_B64:
    splitScalar64BitBinaryOp(Worklist, Inst, AMDGPU::S_XOR_B32, MDT);
    Inst.eraseFromParent();
    return;

  case AMDGPU::S_NAND_B64:
    splitScalar64BitBinaryOp(Worklist, Inst, AMDGPU::S_NAND_B32, MDT);
    Inst.eraseFromParent();
    return;

  case AMDGPU::S_NOR_B64:
    splitScalar64BitBinaryOp(Worklist, Inst, AMDGPU::S_NOR_B32, MDT);
    Inst.eraseFromParent();
    return;

  case AMDGPU::S_XNOR_B64:
    if (ST.hasDLInsts())
      splitScalar64BitBinaryOp(Worklist, Inst, AMDGPU::S_XNOR_B32, MDT);
    else
      splitScalar64BitXnor(Worklist, Inst, MDT);
    Inst.eraseFromParent();
    return;

  case AMDGPU::S_ANDN2_B64:
    splitScalar64BitBinaryOp(Worklist, Inst, AMDGPU::S_ANDN2_B32, MDT);
    Inst.eraseFromParent();
    return;

  case AMDGPU::S_ORN2_B64:
    splitScalar64BitBinaryOp(Worklist, Inst, AMDGPU::S_ORN2_B32, MDT);
    Inst.eraseFromParent();
    return;

  case AMDGPU::S_BREV_B64:
    splitScalar64BitUnaryOp(Worklist, Inst, AMDGPU::S_BREV_B32, true);
    Inst.eraseFromParent();
    return;

  case AMDGPU::S_NOT_B64:
    splitScalar64BitUnaryOp(Worklist, Inst, AMDGPU::S_NOT_B32);
    Inst.eraseFromParent();
    return;

  case AMDGPU::S_BCNT1_I32_B64:
    splitScalar64BitBCNT(Worklist, Inst);
    Inst.eraseFromParent();
    return;

  case AMDGPU::S_BFE_I64:
    splitScalar64BitBFE(Worklist, Inst);
    Inst.eraseFromParent();
    return;

  case AMDGPU::S_FLBIT_I32_B64:
    splitScalar64BitCountOp(Worklist, Inst, AMDGPU::V_FFBH_U32_e32);
    Inst.eraseFromParent();
    return;
  case AMDGPU::S_FF1_I32_B64:
    splitScalar64BitCountOp(Worklist, Inst, AMDGPU::V_FFBL_B32_e32);
    Inst.eraseFromParent();
    return;

  case AMDGPU::S_LSHL_B32:
    if (ST.hasOnlyRevVALUShifts()) {
      NewOpcode = AMDGPU::V_LSHLREV_B32_e64;
      swapOperands(Inst);
    }
    break;
  case AMDGPU::S_ASHR_I32:
    if (ST.hasOnlyRevVALUShifts()) {
      NewOpcode = AMDGPU::V_ASHRREV_I32_e64;
      swapOperands(Inst);
    }
    break;
  case AMDGPU::S_LSHR_B32:
    if (ST.hasOnlyRevVALUShifts()) {
      NewOpcode = AMDGPU::V_LSHRREV_B32_e64;
      swapOperands(Inst);
    }
    break;
  case AMDGPU::S_LSHL_B64:
    if (ST.hasOnlyRevVALUShifts()) {
      NewOpcode = ST.getGeneration() >= AMDGPUSubtarget::GFX12
                      ? AMDGPU::V_LSHLREV_B64_pseudo_e64
                      : AMDGPU::V_LSHLREV_B64_e64;
      swapOperands(Inst);
    }
    break;
  case AMDGPU::S_ASHR_I64:
    if (ST.hasOnlyRevVALUShifts()) {
      NewOpcode = AMDGPU::V_ASHRREV_I64_e64;
      swapOperands(Inst);
    }
    break;
  case AMDGPU::S_LSHR_B64:
    if (ST.hasOnlyRevVALUShifts()) {
      NewOpcode = AMDGPU::V_LSHRREV_B64_e64;
      swapOperands(Inst);
    }
    break;

  case AMDGPU::S_ABS_I32:
    lowerScalarAbs(Worklist, Inst);
    Inst.eraseFromParent();
    return;

  case AMDGPU::S_CBRANCH_SCC0:
  case AMDGPU::S_CBRANCH_SCC1: {
    // Clear unused bits of vcc
    Register CondReg = Inst.getOperand(1).getReg();
    bool IsSCC = CondReg == AMDGPU::SCC;
    const AMDGPU::LaneMaskConstants &LMC = AMDGPU::LaneMaskConstants::get(ST);
    BuildMI(*MBB, Inst, Inst.getDebugLoc(), get(LMC.AndOpc), LMC.VccReg)
        .addReg(LMC.ExecReg)
        .addReg(IsSCC ? LMC.VccReg : CondReg);
    Inst.removeOperand(1);
  } break;

  case AMDGPU::S_BFE_U64:
  case AMDGPU::S_BFM_B64:
    llvm_unreachable("Moving this op to VALU not implemented");

  case AMDGPU::S_PACK_LL_B32_B16:
  case AMDGPU::S_PACK_LH_B32_B16:
  case AMDGPU::S_PACK_HL_B32_B16:
  case AMDGPU::S_PACK_HH_B32_B16:
    movePackToVALU(Worklist, MRI, Inst);
    Inst.eraseFromParent();
    return;

  case AMDGPU::S_XNOR_B32:
    lowerScalarXnor(Worklist, Inst);
    Inst.eraseFromParent();
    return;

  case AMDGPU::S_NAND_B32:
    splitScalarNotBinop(Worklist, Inst, AMDGPU::S_AND_B32);
    Inst.eraseFromParent();
    return;

  case AMDGPU::S_NOR_B32:
    splitScalarNotBinop(Worklist, Inst, AMDGPU::S_OR_B32);
    Inst.eraseFromParent();
    return;

  case AMDGPU::S_ANDN2_B32:
    splitScalarBinOpN2(Worklist, Inst, AMDGPU::S_AND_B32);
    Inst.eraseFromParent();
    return;

  case AMDGPU::S_ORN2_B32:
    splitScalarBinOpN2(Worklist, Inst, AMDGPU::S_OR_B32);
    Inst.eraseFromParent();
    return;

  // TODO: remove as soon as everything is ready
  // to replace VGPR to SGPR copy with V_READFIRSTLANEs.
  // S_ADD/SUB_CO_PSEUDO as well as S_UADDO/USUBO_PSEUDO
  // can only be selected from the uniform SDNode.
  case AMDGPU::S_ADD_CO_PSEUDO:
  case AMDGPU::S_SUB_CO_PSEUDO: {
    unsigned Opc = (Inst.getOpcode() == AMDGPU::S_ADD_CO_PSEUDO)
                       ? AMDGPU::V_ADDC_U32_e64
                       : AMDGPU::V_SUBB_U32_e64;
    const auto *CarryRC = RI.getWaveMaskRegClass();

    Register CarryInReg = Inst.getOperand(4).getReg();
    if (!MRI.constrainRegClass(CarryInReg, CarryRC)) {
      Register NewCarryReg = MRI.createVirtualRegister(CarryRC);
      BuildMI(*MBB, Inst, Inst.getDebugLoc(), get(AMDGPU::COPY), NewCarryReg)
          .addReg(CarryInReg);
    }

    Register CarryOutReg = Inst.getOperand(1).getReg();

    Register DestReg = MRI.createVirtualRegister(RI.getEquivalentVGPRClass(
        MRI.getRegClass(Inst.getOperand(0).getReg())));
    MachineInstr *CarryOp =
        BuildMI(*MBB, &Inst, Inst.getDebugLoc(), get(Opc), DestReg)
            .addReg(CarryOutReg, RegState::Define)
            .add(Inst.getOperand(2))
            .add(Inst.getOperand(3))
            .addReg(CarryInReg)
            .addImm(0);
    legalizeOperands(*CarryOp);
    MRI.replaceRegWith(Inst.getOperand(0).getReg(), DestReg);
    addUsersToMoveToVALUWorklist(DestReg, MRI, Worklist);
    Inst.eraseFromParent();
  }
    return;
  case AMDGPU::S_UADDO_PSEUDO:
  case AMDGPU::S_USUBO_PSEUDO: {
    MachineOperand &Dest0 = Inst.getOperand(0);
    MachineOperand &Dest1 = Inst.getOperand(1);
    MachineOperand &Src0 = Inst.getOperand(2);
    MachineOperand &Src1 = Inst.getOperand(3);

    unsigned Opc = (Inst.getOpcode() == AMDGPU::S_UADDO_PSEUDO)
                       ? AMDGPU::V_ADD_CO_U32_e64
                       : AMDGPU::V_SUB_CO_U32_e64;
    const TargetRegisterClass *NewRC =
        RI.getEquivalentVGPRClass(MRI.getRegClass(Dest0.getReg()));
    Register DestReg = MRI.createVirtualRegister(NewRC);
    MachineInstr *NewInstr = BuildMI(*MBB, &Inst, DL, get(Opc), DestReg)
                                 .addReg(Dest1.getReg(), RegState::Define)
                                 .add(Src0)
                                 .add(Src1)
                                 .addImm(0); // clamp bit

    legalizeOperands(*NewInstr, MDT);
    MRI.replaceRegWith(Dest0.getReg(), DestReg);
    addUsersToMoveToVALUWorklist(DestReg, MRI, Worklist);
    Inst.eraseFromParent();
  }
    return;
  case AMDGPU::S_LSHL1_ADD_U32:
  case AMDGPU::S_LSHL2_ADD_U32:
  case AMDGPU::S_LSHL3_ADD_U32:
  case AMDGPU::S_LSHL4_ADD_U32: {
    MachineOperand &Dest = Inst.getOperand(0);
    MachineOperand &Src0 = Inst.getOperand(1);
    MachineOperand &Src1 = Inst.getOperand(2);
    unsigned ShiftAmt = (Opcode == AMDGPU::S_LSHL1_ADD_U32   ? 1
                         : Opcode == AMDGPU::S_LSHL2_ADD_U32 ? 2
                         : Opcode == AMDGPU::S_LSHL3_ADD_U32 ? 3
                                                             : 4);

    const TargetRegisterClass *NewRC =
        RI.getEquivalentVGPRClass(MRI.getRegClass(Dest.getReg()));
    Register DestReg = MRI.createVirtualRegister(NewRC);
    MachineInstr *NewInstr =
        BuildMI(*MBB, &Inst, DL, get(AMDGPU::V_LSHL_ADD_U32_e64), DestReg)
            .add(Src0)
            .addImm(ShiftAmt)
            .add(Src1);

    legalizeOperands(*NewInstr, MDT);
    MRI.replaceRegWith(Dest.getReg(), DestReg);
    addUsersToMoveToVALUWorklist(DestReg, MRI, Worklist);
    Inst.eraseFromParent();
  }
    return;
  case AMDGPU::S_CSELECT_B32:
  case AMDGPU::S_CSELECT_B64:
    lowerSelect(Worklist, Inst, MDT);
    Inst.eraseFromParent();
    return;
  case AMDGPU::S_CMP_EQ_I32:
  case AMDGPU::S_CMP_LG_I32:
  case AMDGPU::S_CMP_GT_I32:
  case AMDGPU::S_CMP_GE_I32:
  case AMDGPU::S_CMP_LT_I32:
  case AMDGPU::S_CMP_LE_I32:
  case AMDGPU::S_CMP_EQ_U32:
  case AMDGPU::S_CMP_LG_U32:
  case AMDGPU::S_CMP_GT_U32:
  case AMDGPU::S_CMP_GE_U32:
  case AMDGPU::S_CMP_LT_U32:
  case AMDGPU::S_CMP_LE_U32:
  case AMDGPU::S_CMP_EQ_U64:
  case AMDGPU::S_CMP_LG_U64:
  case AMDGPU::S_CMP_LT_F32:
  case AMDGPU::S_CMP_EQ_F32:
  case AMDGPU::S_CMP_LE_F32:
  case AMDGPU::S_CMP_GT_F32:
  case AMDGPU::S_CMP_LG_F32:
  case AMDGPU::S_CMP_GE_F32:
  case AMDGPU::S_CMP_O_F32:
  case AMDGPU::S_CMP_U_F32:
  case AMDGPU::S_CMP_NGE_F32:
  case AMDGPU::S_CMP_NLG_F32:
  case AMDGPU::S_CMP_NGT_F32:
  case AMDGPU::S_CMP_NLE_F32:
  case AMDGPU::S_CMP_NEQ_F32:
  case AMDGPU::S_CMP_NLT_F32: {
    Register CondReg = MRI.createVirtualRegister(RI.getWaveMaskRegClass());
    auto NewInstr =
        BuildMI(*MBB, Inst, Inst.getDebugLoc(), get(NewOpcode), CondReg)
            .setMIFlags(Inst.getFlags());
    if (AMDGPU::getNamedOperandIdx(NewOpcode, AMDGPU::OpName::src0_modifiers) >=
        0) {
      NewInstr
          .addImm(0)               // src0_modifiers
          .add(Inst.getOperand(0)) // src0
          .addImm(0)               // src1_modifiers
          .add(Inst.getOperand(1)) // src1
          .addImm(0);              // clamp
    } else {
      NewInstr.add(Inst.getOperand(0)).add(Inst.getOperand(1));
    }
    legalizeOperands(*NewInstr, MDT);
    int SCCIdx = Inst.findRegisterDefOperandIdx(AMDGPU::SCC, /*TRI=*/nullptr);
    const MachineOperand &SCCOp = Inst.getOperand(SCCIdx);
    addSCCDefUsersToVALUWorklist(SCCOp, Inst, Worklist, CondReg);
    Inst.eraseFromParent();
    return;
  }
  case AMDGPU::S_CMP_LT_F16:
  case AMDGPU::S_CMP_EQ_F16:
  case AMDGPU::S_CMP_LE_F16:
  case AMDGPU::S_CMP_GT_F16:
  case AMDGPU::S_CMP_LG_F16:
  case AMDGPU::S_CMP_GE_F16:
  case AMDGPU::S_CMP_O_F16:
  case AMDGPU::S_CMP_U_F16:
  case AMDGPU::S_CMP_NGE_F16:
  case AMDGPU::S_CMP_NLG_F16:
  case AMDGPU::S_CMP_NGT_F16:
  case AMDGPU::S_CMP_NLE_F16:
  case AMDGPU::S_CMP_NEQ_F16:
  case AMDGPU::S_CMP_NLT_F16: {
    Register CondReg = MRI.createVirtualRegister(RI.getWaveMaskRegClass());
    auto NewInstr =
        BuildMI(*MBB, Inst, Inst.getDebugLoc(), get(NewOpcode), CondReg)
        .setMIFlags(Inst.getFlags());
    if (AMDGPU::hasNamedOperand(NewOpcode, AMDGPU::OpName::src0_modifiers)) {
      NewInstr
          .addImm(0)               // src0_modifiers
          .add(Inst.getOperand(0)) // src0
          .addImm(0)               // src1_modifiers
          .add(Inst.getOperand(1)) // src1
          .addImm(0);              // clamp
      if (AMDGPU::hasNamedOperand(NewOpcode, AMDGPU::OpName::op_sel))
        NewInstr.addImm(0); // op_sel0
    } else {
      NewInstr
          .add(Inst.getOperand(0))
          .add(Inst.getOperand(1));
    }
    legalizeOperandsVALUt16(*NewInstr, MRI);
    legalizeOperands(*NewInstr, MDT);
    int SCCIdx = Inst.findRegisterDefOperandIdx(AMDGPU::SCC, /*TRI=*/nullptr);
    const MachineOperand &SCCOp = Inst.getOperand(SCCIdx);
    addSCCDefUsersToVALUWorklist(SCCOp, Inst, Worklist, CondReg);
    Inst.eraseFromParent();
    return;
  }
  case AMDGPU::S_CVT_HI_F32_F16: {
    Register TmpReg = MRI.createVirtualRegister(&AMDGPU::VGPR_32RegClass);
    Register NewDst = MRI.createVirtualRegister(&AMDGPU::VGPR_32RegClass);
    if (ST.useRealTrue16Insts()) {
      BuildMI(*MBB, Inst, DL, get(AMDGPU::COPY), TmpReg)
          .add(Inst.getOperand(1));
      BuildMI(*MBB, Inst, DL, get(NewOpcode), NewDst)
          .addImm(0) // src0_modifiers
          .addReg(TmpReg, 0, AMDGPU::hi16)
          .addImm(0)  // clamp
          .addImm(0)  // omod
          .addImm(0); // op_sel0
    } else {
      BuildMI(*MBB, Inst, DL, get(AMDGPU::V_LSHRREV_B32_e64), TmpReg)
          .addImm(16)
          .add(Inst.getOperand(1));
      BuildMI(*MBB, Inst, DL, get(NewOpcode), NewDst)
          .addImm(0) // src0_modifiers
          .addReg(TmpReg)
          .addImm(0)  // clamp
          .addImm(0); // omod
    }

    MRI.replaceRegWith(Inst.getOperand(0).getReg(), NewDst);
    addUsersToMoveToVALUWorklist(NewDst, MRI, Worklist);
    Inst.eraseFromParent();
    return;
  }
  case AMDGPU::S_MINIMUM_F32:
  case AMDGPU::S_MAXIMUM_F32: {
    Register NewDst = MRI.createVirtualRegister(&AMDGPU::VGPR_32RegClass);
    MachineInstr *NewInstr = BuildMI(*MBB, Inst, DL, get(NewOpcode), NewDst)
                                 .addImm(0) // src0_modifiers
                                 .add(Inst.getOperand(1))
                                 .addImm(0) // src1_modifiers
                                 .add(Inst.getOperand(2))
                                 .addImm(0)  // clamp
                                 .addImm(0); // omod
    MRI.replaceRegWith(Inst.getOperand(0).getReg(), NewDst);

    legalizeOperands(*NewInstr, MDT);
    addUsersToMoveToVALUWorklist(NewDst, MRI, Worklist);
    Inst.eraseFromParent();
    return;
  }
  case AMDGPU::S_MINIMUM_F16:
  case AMDGPU::S_MAXIMUM_F16: {
    Register NewDst = MRI.createVirtualRegister(ST.useRealTrue16Insts()
                                                    ? &AMDGPU::VGPR_16RegClass
                                                    : &AMDGPU::VGPR_32RegClass);
    MachineInstr *NewInstr = BuildMI(*MBB, Inst, DL, get(NewOpcode), NewDst)
                                 .addImm(0) // src0_modifiers
                                 .add(Inst.getOperand(1))
                                 .addImm(0) // src1_modifiers
                                 .add(Inst.getOperand(2))
                                 .addImm(0)  // clamp
                                 .addImm(0)  // omod
                                 .addImm(0); // opsel0
    MRI.replaceRegWith(Inst.getOperand(0).getReg(), NewDst);
    legalizeOperandsVALUt16(*NewInstr, MRI);
    legalizeOperands(*NewInstr, MDT);
    addUsersToMoveToVALUWorklist(NewDst, MRI, Worklist);
    Inst.eraseFromParent();
    return;
  }
  case AMDGPU::V_S_EXP_F16_e64:
  case AMDGPU::V_S_LOG_F16_e64:
  case AMDGPU::V_S_RCP_F16_e64:
  case AMDGPU::V_S_RSQ_F16_e64:
  case AMDGPU::V_S_SQRT_F16_e64: {
    Register NewDst = MRI.createVirtualRegister(ST.useRealTrue16Insts()
                                                    ? &AMDGPU::VGPR_16RegClass
                                                    : &AMDGPU::VGPR_32RegClass);
    auto NewInstr = BuildMI(*MBB, Inst, DL, get(NewOpcode), NewDst)
                        .add(Inst.getOperand(1)) // src0_modifiers
                        .add(Inst.getOperand(2))
                        .add(Inst.getOperand(3)) // clamp
                        .add(Inst.getOperand(4)) // omod
                        .setMIFlags(Inst.getFlags());
    if (AMDGPU::hasNamedOperand(NewOpcode, AMDGPU::OpName::op_sel))
      NewInstr.addImm(0); // opsel0
    MRI.replaceRegWith(Inst.getOperand(0).getReg(), NewDst);
    legalizeOperandsVALUt16(*NewInstr, MRI);
    legalizeOperands(*NewInstr, MDT);
    addUsersToMoveToVALUWorklist(NewDst, MRI, Worklist);
    Inst.eraseFromParent();
    return;
  }
  }

  if (NewOpcode == AMDGPU::INSTRUCTION_LIST_END) {
    // We cannot move this instruction to the VALU, so we should try to
    // legalize its operands instead.
    legalizeOperands(Inst, MDT);
    return;
  }
  // Handle converting generic instructions like COPY-to-SGPR into
  // COPY-to-VGPR.
  if (NewOpcode == Opcode) {
    Register DstReg = Inst.getOperand(0).getReg();
    const TargetRegisterClass *NewDstRC = getDestEquivalentVGPRClass(Inst);

    // If it's a copy of a VGPR to a physical SGPR, insert a V_READFIRSTLANE and
    // hope for the best.
    if (Inst.isCopy() && DstReg.isPhysical() &&
        RI.isVGPR(MRI, Inst.getOperand(1).getReg())) {
      Register NewDst = MRI.createVirtualRegister(&AMDGPU::SReg_32_XM0RegClass);
      BuildMI(*Inst.getParent(), &Inst, Inst.getDebugLoc(),
              get(AMDGPU::V_READFIRSTLANE_B32), NewDst)
          .add(Inst.getOperand(1));
      BuildMI(*Inst.getParent(), &Inst, Inst.getDebugLoc(), get(AMDGPU::COPY),
              DstReg)
          .addReg(NewDst);

      Inst.eraseFromParent();
      return;
    }

    if (Inst.isCopy() && Inst.getOperand(1).getReg().isVirtual() &&
        NewDstRC == RI.getRegClassForReg(MRI, Inst.getOperand(1).getReg())) {
      // Instead of creating a copy where src and dst are the same register
      // class, we just replace all uses of dst with src.  These kinds of
      // copies interfere with the heuristics MachineSink uses to decide
      // whether or not to split a critical edge.  Since the pass assumes
      // that copies will end up as machine instructions and not be
      // eliminated.
      addUsersToMoveToVALUWorklist(DstReg, MRI, Worklist);
      Register NewDstReg = Inst.getOperand(1).getReg();
      MRI.replaceRegWith(DstReg, NewDstReg);
      MRI.clearKillFlags(NewDstReg);
      Inst.getOperand(0).setReg(DstReg);
      Inst.eraseFromParent();
      // Legalize t16 operand since replaceReg is called after addUsersToVALU
      for (MachineOperand &MO :
           make_early_inc_range(MRI.use_operands(NewDstReg))) {
        legalizeOperandsVALUt16(*MO.getParent(), MRI);
      }
      return;
    }

    // If this is a v2s copy between 16bit and 32bit reg,
    // replace vgpr copy to reg_sequence/extract_subreg
    // This can be remove after we have sgpr16 in place
    if (ST.useRealTrue16Insts() && Inst.isCopy() &&
        Inst.getOperand(1).getReg().isVirtual() &&
        RI.isVGPR(MRI, Inst.getOperand(1).getReg())) {
      const TargetRegisterClass *SrcRegRC = getOpRegClass(Inst, 1);
      if (RI.getMatchingSuperRegClass(NewDstRC, SrcRegRC, AMDGPU::lo16)) {
        Register NewDstReg = MRI.createVirtualRegister(NewDstRC);
        Register Undef = MRI.createVirtualRegister(&AMDGPU::VGPR_16RegClass);
        BuildMI(*Inst.getParent(), &Inst, Inst.getDebugLoc(),
                get(AMDGPU::IMPLICIT_DEF), Undef);
        BuildMI(*Inst.getParent(), &Inst, Inst.getDebugLoc(),
                get(AMDGPU::REG_SEQUENCE), NewDstReg)
            .addReg(Inst.getOperand(1).getReg())
            .addImm(AMDGPU::lo16)
            .addReg(Undef)
            .addImm(AMDGPU::hi16);
        Inst.eraseFromParent();
        MRI.replaceRegWith(DstReg, NewDstReg);
        addUsersToMoveToVALUWorklist(NewDstReg, MRI, Worklist);
        return;
      } else if (RI.getMatchingSuperRegClass(SrcRegRC, NewDstRC,
                                             AMDGPU::lo16)) {
        Inst.getOperand(1).setSubReg(AMDGPU::lo16);
        Register NewDstReg = MRI.createVirtualRegister(NewDstRC);
        MRI.replaceRegWith(DstReg, NewDstReg);
        addUsersToMoveToVALUWorklist(NewDstReg, MRI, Worklist);
        return;
      }
    }

    Register NewDstReg = MRI.createVirtualRegister(NewDstRC);
    MRI.replaceRegWith(DstReg, NewDstReg);
    legalizeOperands(Inst, MDT);
    addUsersToMoveToVALUWorklist(NewDstReg, MRI, Worklist);
    return;
  }

  // Use the new VALU Opcode.
  auto NewInstr = BuildMI(*MBB, Inst, Inst.getDebugLoc(), get(NewOpcode))
                      .setMIFlags(Inst.getFlags());
  if (isVOP3(NewOpcode) && !isVOP3(Opcode)) {
    // Intersperse VOP3 modifiers among the SALU operands.
    NewInstr->addOperand(Inst.getOperand(0));
    if (AMDGPU::getNamedOperandIdx(NewOpcode,
                                   AMDGPU::OpName::src0_modifiers) >= 0)
      NewInstr.addImm(0);
    if (AMDGPU::hasNamedOperand(NewOpcode, AMDGPU::OpName::src0)) {
      const MachineOperand &Src = Inst.getOperand(1);
      NewInstr->addOperand(Src);
    }

    if (Opcode == AMDGPU::S_SEXT_I32_I8 || Opcode == AMDGPU::S_SEXT_I32_I16) {
      // We are converting these to a BFE, so we need to add the missing
      // operands for the size and offset.
      unsigned Size = (Opcode == AMDGPU::S_SEXT_I32_I8) ? 8 : 16;
      NewInstr.addImm(0);
      NewInstr.addImm(Size);
    } else if (Opcode == AMDGPU::S_BCNT1_I32_B32) {
      // The VALU version adds the second operand to the result, so insert an
      // extra 0 operand.
      NewInstr.addImm(0);
    } else if (Opcode == AMDGPU::S_BFE_I32 || Opcode == AMDGPU::S_BFE_U32) {
      const MachineOperand &OffsetWidthOp = Inst.getOperand(2);
      // If we need to move this to VGPRs, we need to unpack the second
      // operand back into the 2 separate ones for bit offset and width.
      assert(OffsetWidthOp.isImm() &&
             "Scalar BFE is only implemented for constant width and offset");
      uint32_t Imm = OffsetWidthOp.getImm();

      uint32_t Offset = Imm & 0x3f;               // Extract bits [5:0].
      uint32_t BitWidth = (Imm & 0x7f0000) >> 16; // Extract bits [22:16].
      NewInstr.addImm(Offset);
      NewInstr.addImm(BitWidth);
    } else {
      if (AMDGPU::getNamedOperandIdx(NewOpcode,
                                     AMDGPU::OpName::src1_modifiers) >= 0)
        NewInstr.addImm(0);
      if (AMDGPU::getNamedOperandIdx(NewOpcode, AMDGPU::OpName::src1) >= 0)
        NewInstr->addOperand(Inst.getOperand(2));
      if (AMDGPU::getNamedOperandIdx(NewOpcode,
                                     AMDGPU::OpName::src2_modifiers) >= 0)
        NewInstr.addImm(0);
      if (AMDGPU::getNamedOperandIdx(NewOpcode, AMDGPU::OpName::src2) >= 0)
        NewInstr->addOperand(Inst.getOperand(3));
      if (AMDGPU::getNamedOperandIdx(NewOpcode, AMDGPU::OpName::clamp) >= 0)
        NewInstr.addImm(0);
      if (AMDGPU::getNamedOperandIdx(NewOpcode, AMDGPU::OpName::omod) >= 0)
        NewInstr.addImm(0);
      if (AMDGPU::getNamedOperandIdx(NewOpcode, AMDGPU::OpName::op_sel) >= 0)
        NewInstr.addImm(0);
    }
  } else {
    // Just copy the SALU operands.
    for (const MachineOperand &Op : Inst.explicit_operands())
      NewInstr->addOperand(Op);
  }

  // Remove any references to SCC. Vector instructions can't read from it, and
  // We're just about to add the implicit use / defs of VCC, and we don't want
  // both.
  for (MachineOperand &Op : Inst.implicit_operands()) {
    if (Op.getReg() == AMDGPU::SCC) {
      // Only propagate through live-def of SCC.
      if (Op.isDef() && !Op.isDead())
        addSCCDefUsersToVALUWorklist(Op, Inst, Worklist);
      if (Op.isUse())
        addSCCDefsToVALUWorklist(NewInstr, Worklist);
    }
  }
  Inst.eraseFromParent();
  Register NewDstReg;
  if (NewInstr->getOperand(0).isReg() && NewInstr->getOperand(0).isDef()) {
    Register DstReg = NewInstr->getOperand(0).getReg();
    assert(DstReg.isVirtual());
    // Update the destination register class.
    const TargetRegisterClass *NewDstRC = getDestEquivalentVGPRClass(*NewInstr);
    assert(NewDstRC);
    NewDstReg = MRI.createVirtualRegister(NewDstRC);
    MRI.replaceRegWith(DstReg, NewDstReg);
  }
  fixImplicitOperands(*NewInstr);

  legalizeOperandsVALUt16(*NewInstr, MRI);

  // Legalize the operands
  legalizeOperands(*NewInstr, MDT);
  if (NewDstReg)
    addUsersToMoveToVALUWorklist(NewDstReg, MRI, Worklist);
}

// Add/sub require special handling to deal with carry outs.
std::pair<bool, MachineBasicBlock *>
SIInstrInfo::moveScalarAddSub(SIInstrWorklist &Worklist, MachineInstr &Inst,
                              MachineDominatorTree *MDT) const {
  if (ST.hasAddNoCarry()) {
    // Assume there is no user of scc since we don't select this in that case.
    // Since scc isn't used, it doesn't really matter if the i32 or u32 variant
    // is used.

    MachineBasicBlock &MBB = *Inst.getParent();
    MachineRegisterInfo &MRI = MBB.getParent()->getRegInfo();

    Register OldDstReg = Inst.getOperand(0).getReg();
    Register ResultReg = MRI.createVirtualRegister(&AMDGPU::VGPR_32RegClass);

    unsigned Opc = Inst.getOpcode();
    assert(Opc == AMDGPU::S_ADD_I32 || Opc == AMDGPU::S_SUB_I32);

    unsigned NewOpc = Opc == AMDGPU::S_ADD_I32 ?
      AMDGPU::V_ADD_U32_e64 : AMDGPU::V_SUB_U32_e64;

    assert(Inst.getOperand(3).getReg() == AMDGPU::SCC);
    Inst.removeOperand(3);

    Inst.setDesc(get(NewOpc));
    Inst.addOperand(MachineOperand::CreateImm(0)); // clamp bit
    Inst.addImplicitDefUseOperands(*MBB.getParent());
    MRI.replaceRegWith(OldDstReg, ResultReg);
    MachineBasicBlock *NewBB = legalizeOperands(Inst, MDT);

    addUsersToMoveToVALUWorklist(ResultReg, MRI, Worklist);
    return std::pair(true, NewBB);
  }

  return std::pair(false, nullptr);
}

void SIInstrInfo::lowerSelect(SIInstrWorklist &Worklist, MachineInstr &Inst,
                              MachineDominatorTree *MDT) const {

  MachineBasicBlock &MBB = *Inst.getParent();
  MachineRegisterInfo &MRI = MBB.getParent()->getRegInfo();
  MachineBasicBlock::iterator MII = Inst;
  DebugLoc DL = Inst.getDebugLoc();

  MachineOperand &Dest = Inst.getOperand(0);
  MachineOperand &Src0 = Inst.getOperand(1);
  MachineOperand &Src1 = Inst.getOperand(2);
  MachineOperand &Cond = Inst.getOperand(3);

  Register CondReg = Cond.getReg();
  bool IsSCC = (CondReg == AMDGPU::SCC);

  // If this is a trivial select where the condition is effectively not SCC
  // (CondReg is a source of copy to SCC), then the select is semantically
  // equivalent to copying CondReg. Hence, there is no need to create
  // V_CNDMASK, we can just use that and bail out.
  if (!IsSCC && Src0.isImm() && (Src0.getImm() == -1) && Src1.isImm() &&
      (Src1.getImm() == 0)) {
    MRI.replaceRegWith(Dest.getReg(), CondReg);
    return;
  }

  Register NewCondReg = CondReg;
  if (IsSCC) {
    const TargetRegisterClass *TC = RI.getWaveMaskRegClass();
    NewCondReg = MRI.createVirtualRegister(TC);

    // Now look for the closest SCC def if it is a copy
    // replacing the CondReg with the COPY source register
    bool CopyFound = false;
    for (MachineInstr &CandI :
         make_range(std::next(MachineBasicBlock::reverse_iterator(Inst)),
                    Inst.getParent()->rend())) {
      if (CandI.findRegisterDefOperandIdx(AMDGPU::SCC, &RI, false, false) !=
          -1) {
        if (CandI.isCopy() && CandI.getOperand(0).getReg() == AMDGPU::SCC) {
          BuildMI(MBB, MII, DL, get(AMDGPU::COPY), NewCondReg)
              .addReg(CandI.getOperand(1).getReg());
          CopyFound = true;
        }
        break;
      }
    }
    if (!CopyFound) {
      // SCC def is not a copy
      // Insert a trivial select instead of creating a copy, because a copy from
      // SCC would semantically mean just copying a single bit, but we may need
      // the result to be a vector condition mask that needs preserving.
      unsigned Opcode =
          ST.isWave64() ? AMDGPU::S_CSELECT_B64 : AMDGPU::S_CSELECT_B32;
      auto NewSelect =
          BuildMI(MBB, MII, DL, get(Opcode), NewCondReg).addImm(-1).addImm(0);
      NewSelect->getOperand(3).setIsUndef(Cond.isUndef());
    }
  }

  Register NewDestReg = MRI.createVirtualRegister(
      RI.getEquivalentVGPRClass(MRI.getRegClass(Dest.getReg())));
  MachineInstr *NewInst;
  if (Inst.getOpcode() == AMDGPU::S_CSELECT_B32) {
    NewInst = BuildMI(MBB, MII, DL, get(AMDGPU::V_CNDMASK_B32_e64), NewDestReg)
                  .addImm(0)
                  .add(Src1) // False
                  .addImm(0)
                  .add(Src0) // True
                  .addReg(NewCondReg);
  } else {
    NewInst =
        BuildMI(MBB, MII, DL, get(AMDGPU::V_CNDMASK_B64_PSEUDO), NewDestReg)
            .add(Src1) // False
            .add(Src0) // True
            .addReg(NewCondReg);
  }
  MRI.replaceRegWith(Dest.getReg(), NewDestReg);
  legalizeOperands(*NewInst, MDT);
  addUsersToMoveToVALUWorklist(NewDestReg, MRI, Worklist);
}

void SIInstrInfo::lowerScalarAbs(SIInstrWorklist &Worklist,
                                 MachineInstr &Inst) const {
  MachineBasicBlock &MBB = *Inst.getParent();
  MachineRegisterInfo &MRI = MBB.getParent()->getRegInfo();
  MachineBasicBlock::iterator MII = Inst;
  DebugLoc DL = Inst.getDebugLoc();

  MachineOperand &Dest = Inst.getOperand(0);
  MachineOperand &Src = Inst.getOperand(1);
  Register TmpReg = MRI.createVirtualRegister(&AMDGPU::VGPR_32RegClass);
  Register ResultReg = MRI.createVirtualRegister(&AMDGPU::VGPR_32RegClass);

  unsigned SubOp = ST.hasAddNoCarry() ?
    AMDGPU::V_SUB_U32_e32 : AMDGPU::V_SUB_CO_U32_e32;

  BuildMI(MBB, MII, DL, get(SubOp), TmpReg)
    .addImm(0)
    .addReg(Src.getReg());

  BuildMI(MBB, MII, DL, get(AMDGPU::V_MAX_I32_e64), ResultReg)
    .addReg(Src.getReg())
    .addReg(TmpReg);

  MRI.replaceRegWith(Dest.getReg(), ResultReg);
  addUsersToMoveToVALUWorklist(ResultReg, MRI, Worklist);
}

void SIInstrInfo::lowerScalarXnor(SIInstrWorklist &Worklist,
                                  MachineInstr &Inst) const {
  MachineBasicBlock &MBB = *Inst.getParent();
  MachineRegisterInfo &MRI = MBB.getParent()->getRegInfo();
  MachineBasicBlock::iterator MII = Inst;
  const DebugLoc &DL = Inst.getDebugLoc();

  MachineOperand &Dest = Inst.getOperand(0);
  MachineOperand &Src0 = Inst.getOperand(1);
  MachineOperand &Src1 = Inst.getOperand(2);

  if (ST.hasDLInsts()) {
    Register NewDest = MRI.createVirtualRegister(&AMDGPU::VGPR_32RegClass);
    legalizeGenericOperand(MBB, MII, &AMDGPU::VGPR_32RegClass, Src0, MRI, DL);
    legalizeGenericOperand(MBB, MII, &AMDGPU::VGPR_32RegClass, Src1, MRI, DL);

    BuildMI(MBB, MII, DL, get(AMDGPU::V_XNOR_B32_e64), NewDest)
      .add(Src0)
      .add(Src1);

    MRI.replaceRegWith(Dest.getReg(), NewDest);
    addUsersToMoveToVALUWorklist(NewDest, MRI, Worklist);
  } else {
    // Using the identity !(x ^ y) == (!x ^ y) == (x ^ !y), we can
    // invert either source and then perform the XOR. If either source is a
    // scalar register, then we can leave the inversion on the scalar unit to
    // achieve a better distribution of scalar and vector instructions.
    bool Src0IsSGPR = Src0.isReg() &&
                      RI.isSGPRClass(MRI.getRegClass(Src0.getReg()));
    bool Src1IsSGPR = Src1.isReg() &&
                      RI.isSGPRClass(MRI.getRegClass(Src1.getReg()));
    MachineInstr *Xor;
    Register Temp = MRI.createVirtualRegister(&AMDGPU::SReg_32RegClass);
    Register NewDest = MRI.createVirtualRegister(&AMDGPU::SReg_32RegClass);

    // Build a pair of scalar instructions and add them to the work list.
    // The next iteration over the work list will lower these to the vector
    // unit as necessary.
    if (Src0IsSGPR) {
      BuildMI(MBB, MII, DL, get(AMDGPU::S_NOT_B32), Temp).add(Src0);
      Xor = BuildMI(MBB, MII, DL, get(AMDGPU::S_XOR_B32), NewDest)
      .addReg(Temp)
      .add(Src1);
    } else if (Src1IsSGPR) {
      BuildMI(MBB, MII, DL, get(AMDGPU::S_NOT_B32), Temp).add(Src1);
      Xor = BuildMI(MBB, MII, DL, get(AMDGPU::S_XOR_B32), NewDest)
      .add(Src0)
      .addReg(Temp);
    } else {
      Xor = BuildMI(MBB, MII, DL, get(AMDGPU::S_XOR_B32), Temp)
        .add(Src0)
        .add(Src1);
      MachineInstr *Not =
          BuildMI(MBB, MII, DL, get(AMDGPU::S_NOT_B32), NewDest).addReg(Temp);
      Worklist.insert(Not);
    }

    MRI.replaceRegWith(Dest.getReg(), NewDest);

    Worklist.insert(Xor);

    addUsersToMoveToVALUWorklist(NewDest, MRI, Worklist);
  }
}

void SIInstrInfo::splitScalarNotBinop(SIInstrWorklist &Worklist,
                                      MachineInstr &Inst,
                                      unsigned Opcode) const {
  MachineBasicBlock &MBB = *Inst.getParent();
  MachineRegisterInfo &MRI = MBB.getParent()->getRegInfo();
  MachineBasicBlock::iterator MII = Inst;
  const DebugLoc &DL = Inst.getDebugLoc();

  MachineOperand &Dest = Inst.getOperand(0);
  MachineOperand &Src0 = Inst.getOperand(1);
  MachineOperand &Src1 = Inst.getOperand(2);

  Register NewDest = MRI.createVirtualRegister(&AMDGPU::SReg_32RegClass);
  Register Interm = MRI.createVirtualRegister(&AMDGPU::SReg_32RegClass);

  MachineInstr &Op = *BuildMI(MBB, MII, DL, get(Opcode), Interm)
    .add(Src0)
    .add(Src1);

  MachineInstr &Not = *BuildMI(MBB, MII, DL, get(AMDGPU::S_NOT_B32), NewDest)
    .addReg(Interm);

  Worklist.insert(&Op);
  Worklist.insert(&Not);

  MRI.replaceRegWith(Dest.getReg(), NewDest);
  addUsersToMoveToVALUWorklist(NewDest, MRI, Worklist);
}

void SIInstrInfo::splitScalarBinOpN2(SIInstrWorklist &Worklist,
                                     MachineInstr &Inst,
                                     unsigned Opcode) const {
  MachineBasicBlock &MBB = *Inst.getParent();
  MachineRegisterInfo &MRI = MBB.getParent()->getRegInfo();
  MachineBasicBlock::iterator MII = Inst;
  const DebugLoc &DL = Inst.getDebugLoc();

  MachineOperand &Dest = Inst.getOperand(0);
  MachineOperand &Src0 = Inst.getOperand(1);
  MachineOperand &Src1 = Inst.getOperand(2);

  Register NewDest = MRI.createVirtualRegister(&AMDGPU::SReg_32_XM0RegClass);
  Register Interm = MRI.createVirtualRegister(&AMDGPU::SReg_32_XM0RegClass);

  MachineInstr &Not = *BuildMI(MBB, MII, DL, get(AMDGPU::S_NOT_B32), Interm)
    .add(Src1);

  MachineInstr &Op = *BuildMI(MBB, MII, DL, get(Opcode), NewDest)
    .add(Src0)
    .addReg(Interm);

  Worklist.insert(&Not);
  Worklist.insert(&Op);

  MRI.replaceRegWith(Dest.getReg(), NewDest);
  addUsersToMoveToVALUWorklist(NewDest, MRI, Worklist);
}

void SIInstrInfo::splitScalar64BitUnaryOp(SIInstrWorklist &Worklist,
                                          MachineInstr &Inst, unsigned Opcode,
                                          bool Swap) const {
  MachineBasicBlock &MBB = *Inst.getParent();
  MachineRegisterInfo &MRI = MBB.getParent()->getRegInfo();

  MachineOperand &Dest = Inst.getOperand(0);
  MachineOperand &Src0 = Inst.getOperand(1);
  DebugLoc DL = Inst.getDebugLoc();

  MachineBasicBlock::iterator MII = Inst;

  const MCInstrDesc &InstDesc = get(Opcode);
  const TargetRegisterClass *Src0RC = Src0.isReg() ?
    MRI.getRegClass(Src0.getReg()) :
    &AMDGPU::SGPR_32RegClass;

  const TargetRegisterClass *Src0SubRC =
      RI.getSubRegisterClass(Src0RC, AMDGPU::sub0);

  MachineOperand SrcReg0Sub0 = buildExtractSubRegOrImm(MII, MRI, Src0, Src0RC,
                                                       AMDGPU::sub0, Src0SubRC);

  const TargetRegisterClass *DestRC = MRI.getRegClass(Dest.getReg());
  const TargetRegisterClass *NewDestRC = RI.getEquivalentVGPRClass(DestRC);
  const TargetRegisterClass *NewDestSubRC =
      RI.getSubRegisterClass(NewDestRC, AMDGPU::sub0);

  Register DestSub0 = MRI.createVirtualRegister(NewDestSubRC);
  MachineInstr &LoHalf = *BuildMI(MBB, MII, DL, InstDesc, DestSub0).add(SrcReg0Sub0);

  MachineOperand SrcReg0Sub1 = buildExtractSubRegOrImm(MII, MRI, Src0, Src0RC,
                                                       AMDGPU::sub1, Src0SubRC);

  Register DestSub1 = MRI.createVirtualRegister(NewDestSubRC);
  MachineInstr &HiHalf = *BuildMI(MBB, MII, DL, InstDesc, DestSub1).add(SrcReg0Sub1);

  if (Swap)
    std::swap(DestSub0, DestSub1);

  Register FullDestReg = MRI.createVirtualRegister(NewDestRC);
  BuildMI(MBB, MII, DL, get(TargetOpcode::REG_SEQUENCE), FullDestReg)
    .addReg(DestSub0)
    .addImm(AMDGPU::sub0)
    .addReg(DestSub1)
    .addImm(AMDGPU::sub1);

  MRI.replaceRegWith(Dest.getReg(), FullDestReg);

  Worklist.insert(&LoHalf);
  Worklist.insert(&HiHalf);

  // We don't need to legalizeOperands here because for a single operand, src0
  // will support any kind of input.

  // Move all users of this moved value.
  addUsersToMoveToVALUWorklist(FullDestReg, MRI, Worklist);
}

// There is not a vector equivalent of s_mul_u64. For this reason, we need to
// split the s_mul_u64 in 32-bit vector multiplications.
void SIInstrInfo::splitScalarSMulU64(SIInstrWorklist &Worklist,
                                     MachineInstr &Inst,
                                     MachineDominatorTree *MDT) const {
  MachineBasicBlock &MBB = *Inst.getParent();
  MachineRegisterInfo &MRI = MBB.getParent()->getRegInfo();

  Register FullDestReg = MRI.createVirtualRegister(&AMDGPU::VReg_64RegClass);
  Register DestSub0 = MRI.createVirtualRegister(&AMDGPU::VGPR_32RegClass);
  Register DestSub1 = MRI.createVirtualRegister(&AMDGPU::VGPR_32RegClass);

  MachineOperand &Dest = Inst.getOperand(0);
  MachineOperand &Src0 = Inst.getOperand(1);
  MachineOperand &Src1 = Inst.getOperand(2);
  const DebugLoc &DL = Inst.getDebugLoc();
  MachineBasicBlock::iterator MII = Inst;

  const TargetRegisterClass *Src0RC = MRI.getRegClass(Src0.getReg());
  const TargetRegisterClass *Src1RC = MRI.getRegClass(Src1.getReg());
  const TargetRegisterClass *Src0SubRC =
      RI.getSubRegisterClass(Src0RC, AMDGPU::sub0);
  if (RI.isSGPRClass(Src0SubRC))
    Src0SubRC = RI.getEquivalentVGPRClass(Src0SubRC);
  const TargetRegisterClass *Src1SubRC =
      RI.getSubRegisterClass(Src1RC, AMDGPU::sub0);
  if (RI.isSGPRClass(Src1SubRC))
    Src1SubRC = RI.getEquivalentVGPRClass(Src1SubRC);

  // First, we extract the low 32-bit and high 32-bit values from each of the
  // operands.
  MachineOperand Op0L =
      buildExtractSubRegOrImm(MII, MRI, Src0, Src0RC, AMDGPU::sub0, Src0SubRC);
  MachineOperand Op1L =
      buildExtractSubRegOrImm(MII, MRI, Src1, Src1RC, AMDGPU::sub0, Src1SubRC);
  MachineOperand Op0H =
      buildExtractSubRegOrImm(MII, MRI, Src0, Src0RC, AMDGPU::sub1, Src0SubRC);
  MachineOperand Op1H =
      buildExtractSubRegOrImm(MII, MRI, Src1, Src1RC, AMDGPU::sub1, Src1SubRC);

  // The multilication is done as follows:
  //
  //                            Op1H  Op1L
  //                          * Op0H  Op0L
  //                       --------------------
  //                       Op1H*Op0L  Op1L*Op0L
  //          + Op1H*Op0H  Op1L*Op0H
  // -----------------------------------------
  // (Op1H*Op0L + Op1L*Op0H + carry)  Op1L*Op0L
  //
  //  We drop Op1H*Op0H because the result of the multiplication is a 64-bit
  //  value and that would overflow.
  //  The low 32-bit value is Op1L*Op0L.
  //  The high 32-bit value is Op1H*Op0L + Op1L*Op0H + carry (from Op1L*Op0L).

  Register Op1L_Op0H_Reg = MRI.createVirtualRegister(&AMDGPU::VGPR_32RegClass);
  MachineInstr *Op1L_Op0H =
      BuildMI(MBB, MII, DL, get(AMDGPU::V_MUL_LO_U32_e64), Op1L_Op0H_Reg)
          .add(Op1L)
          .add(Op0H);

  Register Op1H_Op0L_Reg = MRI.createVirtualRegister(&AMDGPU::VGPR_32RegClass);
  MachineInstr *Op1H_Op0L =
      BuildMI(MBB, MII, DL, get(AMDGPU::V_MUL_LO_U32_e64), Op1H_Op0L_Reg)
          .add(Op1H)
          .add(Op0L);

  Register CarryReg = MRI.createVirtualRegister(&AMDGPU::VGPR_32RegClass);
  MachineInstr *Carry =
      BuildMI(MBB, MII, DL, get(AMDGPU::V_MUL_HI_U32_e64), CarryReg)
          .add(Op1L)
          .add(Op0L);

  MachineInstr *LoHalf =
      BuildMI(MBB, MII, DL, get(AMDGPU::V_MUL_LO_U32_e64), DestSub0)
          .add(Op1L)
          .add(Op0L);

  Register AddReg = MRI.createVirtualRegister(&AMDGPU::VGPR_32RegClass);
  MachineInstr *Add = BuildMI(MBB, MII, DL, get(AMDGPU::V_ADD_U32_e32), AddReg)
                          .addReg(Op1L_Op0H_Reg)
                          .addReg(Op1H_Op0L_Reg);

  MachineInstr *HiHalf =
      BuildMI(MBB, MII, DL, get(AMDGPU::V_ADD_U32_e32), DestSub1)
          .addReg(AddReg)
          .addReg(CarryReg);

  BuildMI(MBB, MII, DL, get(TargetOpcode::REG_SEQUENCE), FullDestReg)
      .addReg(DestSub0)
      .addImm(AMDGPU::sub0)
      .addReg(DestSub1)
      .addImm(AMDGPU::sub1);

  MRI.replaceRegWith(Dest.getReg(), FullDestReg);

  // Try to legalize the operands in case we need to swap the order to keep it
  // valid.
  legalizeOperands(*Op1L_Op0H, MDT);
  legalizeOperands(*Op1H_Op0L, MDT);
  legalizeOperands(*Carry, MDT);
  legalizeOperands(*LoHalf, MDT);
  legalizeOperands(*Add, MDT);
  legalizeOperands(*HiHalf, MDT);

  // Move all users of this moved value.
  addUsersToMoveToVALUWorklist(FullDestReg, MRI, Worklist);
}

// Lower S_MUL_U64_U32_PSEUDO/S_MUL_I64_I32_PSEUDO in two 32-bit vector
// multiplications.
void SIInstrInfo::splitScalarSMulPseudo(SIInstrWorklist &Worklist,
                                        MachineInstr &Inst,
                                        MachineDominatorTree *MDT) const {
  MachineBasicBlock &MBB = *Inst.getParent();
  MachineRegisterInfo &MRI = MBB.getParent()->getRegInfo();

  Register FullDestReg = MRI.createVirtualRegister(&AMDGPU::VReg_64RegClass);
  Register DestSub0 = MRI.createVirtualRegister(&AMDGPU::VGPR_32RegClass);
  Register DestSub1 = MRI.createVirtualRegister(&AMDGPU::VGPR_32RegClass);

  MachineOperand &Dest = Inst.getOperand(0);
  MachineOperand &Src0 = Inst.getOperand(1);
  MachineOperand &Src1 = Inst.getOperand(2);
  const DebugLoc &DL = Inst.getDebugLoc();
  MachineBasicBlock::iterator MII = Inst;

  const TargetRegisterClass *Src0RC = MRI.getRegClass(Src0.getReg());
  const TargetRegisterClass *Src1RC = MRI.getRegClass(Src1.getReg());
  const TargetRegisterClass *Src0SubRC =
      RI.getSubRegisterClass(Src0RC, AMDGPU::sub0);
  if (RI.isSGPRClass(Src0SubRC))
    Src0SubRC = RI.getEquivalentVGPRClass(Src0SubRC);
  const TargetRegisterClass *Src1SubRC =
      RI.getSubRegisterClass(Src1RC, AMDGPU::sub0);
  if (RI.isSGPRClass(Src1SubRC))
    Src1SubRC = RI.getEquivalentVGPRClass(Src1SubRC);

  // First, we extract the low 32-bit and high 32-bit values from each of the
  // operands.
  MachineOperand Op0L =
      buildExtractSubRegOrImm(MII, MRI, Src0, Src0RC, AMDGPU::sub0, Src0SubRC);
  MachineOperand Op1L =
      buildExtractSubRegOrImm(MII, MRI, Src1, Src1RC, AMDGPU::sub0, Src1SubRC);

  unsigned Opc = Inst.getOpcode();
  unsigned NewOpc = Opc == AMDGPU::S_MUL_U64_U32_PSEUDO
                        ? AMDGPU::V_MUL_HI_U32_e64
                        : AMDGPU::V_MUL_HI_I32_e64;
  MachineInstr *HiHalf =
      BuildMI(MBB, MII, DL, get(NewOpc), DestSub1).add(Op1L).add(Op0L);

  MachineInstr *LoHalf =
      BuildMI(MBB, MII, DL, get(AMDGPU::V_MUL_LO_U32_e64), DestSub0)
          .add(Op1L)
          .add(Op0L);

  BuildMI(MBB, MII, DL, get(TargetOpcode::REG_SEQUENCE), FullDestReg)
      .addReg(DestSub0)
      .addImm(AMDGPU::sub0)
      .addReg(DestSub1)
      .addImm(AMDGPU::sub1);

  MRI.replaceRegWith(Dest.getReg(), FullDestReg);

  // Try to legalize the operands in case we need to swap the order to keep it
  // valid.
  legalizeOperands(*HiHalf, MDT);
  legalizeOperands(*LoHalf, MDT);

  // Move all users of this moved value.
  addUsersToMoveToVALUWorklist(FullDestReg, MRI, Worklist);
}

void SIInstrInfo::splitScalar64BitBinaryOp(SIInstrWorklist &Worklist,
                                           MachineInstr &Inst, unsigned Opcode,
                                           MachineDominatorTree *MDT) const {
  MachineBasicBlock &MBB = *Inst.getParent();
  MachineRegisterInfo &MRI = MBB.getParent()->getRegInfo();

  MachineOperand &Dest = Inst.getOperand(0);
  MachineOperand &Src0 = Inst.getOperand(1);
  MachineOperand &Src1 = Inst.getOperand(2);
  DebugLoc DL = Inst.getDebugLoc();

  MachineBasicBlock::iterator MII = Inst;

  const MCInstrDesc &InstDesc = get(Opcode);
  const TargetRegisterClass *Src0RC = Src0.isReg() ?
    MRI.getRegClass(Src0.getReg()) :
    &AMDGPU::SGPR_32RegClass;

  const TargetRegisterClass *Src0SubRC =
      RI.getSubRegisterClass(Src0RC, AMDGPU::sub0);
  const TargetRegisterClass *Src1RC = Src1.isReg() ?
    MRI.getRegClass(Src1.getReg()) :
    &AMDGPU::SGPR_32RegClass;

  const TargetRegisterClass *Src1SubRC =
      RI.getSubRegisterClass(Src1RC, AMDGPU::sub0);

  MachineOperand SrcReg0Sub0 = buildExtractSubRegOrImm(MII, MRI, Src0, Src0RC,
                                                       AMDGPU::sub0, Src0SubRC);
  MachineOperand SrcReg1Sub0 = buildExtractSubRegOrImm(MII, MRI, Src1, Src1RC,
                                                       AMDGPU::sub0, Src1SubRC);
  MachineOperand SrcReg0Sub1 = buildExtractSubRegOrImm(MII, MRI, Src0, Src0RC,
                                                       AMDGPU::sub1, Src0SubRC);
  MachineOperand SrcReg1Sub1 = buildExtractSubRegOrImm(MII, MRI, Src1, Src1RC,
                                                       AMDGPU::sub1, Src1SubRC);

  const TargetRegisterClass *DestRC = MRI.getRegClass(Dest.getReg());
  const TargetRegisterClass *NewDestRC = RI.getEquivalentVGPRClass(DestRC);
  const TargetRegisterClass *NewDestSubRC =
      RI.getSubRegisterClass(NewDestRC, AMDGPU::sub0);

  Register DestSub0 = MRI.createVirtualRegister(NewDestSubRC);
  MachineInstr &LoHalf = *BuildMI(MBB, MII, DL, InstDesc, DestSub0)
                              .add(SrcReg0Sub0)
                              .add(SrcReg1Sub0);

  Register DestSub1 = MRI.createVirtualRegister(NewDestSubRC);
  MachineInstr &HiHalf = *BuildMI(MBB, MII, DL, InstDesc, DestSub1)
                              .add(SrcReg0Sub1)
                              .add(SrcReg1Sub1);

  Register FullDestReg = MRI.createVirtualRegister(NewDestRC);
  BuildMI(MBB, MII, DL, get(TargetOpcode::REG_SEQUENCE), FullDestReg)
    .addReg(DestSub0)
    .addImm(AMDGPU::sub0)
    .addReg(DestSub1)
    .addImm(AMDGPU::sub1);

  MRI.replaceRegWith(Dest.getReg(), FullDestReg);

  Worklist.insert(&LoHalf);
  Worklist.insert(&HiHalf);

  // Move all users of this moved value.
  addUsersToMoveToVALUWorklist(FullDestReg, MRI, Worklist);
}

void SIInstrInfo::splitScalar64BitXnor(SIInstrWorklist &Worklist,
                                       MachineInstr &Inst,
                                       MachineDominatorTree *MDT) const {
  MachineBasicBlock &MBB = *Inst.getParent();
  MachineRegisterInfo &MRI = MBB.getParent()->getRegInfo();

  MachineOperand &Dest = Inst.getOperand(0);
  MachineOperand &Src0 = Inst.getOperand(1);
  MachineOperand &Src1 = Inst.getOperand(2);
  const DebugLoc &DL = Inst.getDebugLoc();

  MachineBasicBlock::iterator MII = Inst;

  const TargetRegisterClass *DestRC = MRI.getRegClass(Dest.getReg());

  Register Interm = MRI.createVirtualRegister(&AMDGPU::SReg_64RegClass);

  MachineOperand* Op0;
  MachineOperand* Op1;

  if (Src0.isReg() && RI.isSGPRReg(MRI, Src0.getReg())) {
    Op0 = &Src0;
    Op1 = &Src1;
  } else {
    Op0 = &Src1;
    Op1 = &Src0;
  }

  BuildMI(MBB, MII, DL, get(AMDGPU::S_NOT_B64), Interm)
    .add(*Op0);

  Register NewDest = MRI.createVirtualRegister(DestRC);

  MachineInstr &Xor = *BuildMI(MBB, MII, DL, get(AMDGPU::S_XOR_B64), NewDest)
    .addReg(Interm)
    .add(*Op1);

  MRI.replaceRegWith(Dest.getReg(), NewDest);

  Worklist.insert(&Xor);
}

void SIInstrInfo::splitScalar64BitBCNT(SIInstrWorklist &Worklist,
                                       MachineInstr &Inst) const {
  MachineBasicBlock &MBB = *Inst.getParent();
  MachineRegisterInfo &MRI = MBB.getParent()->getRegInfo();

  MachineBasicBlock::iterator MII = Inst;
  const DebugLoc &DL = Inst.getDebugLoc();

  MachineOperand &Dest = Inst.getOperand(0);
  MachineOperand &Src = Inst.getOperand(1);

  const MCInstrDesc &InstDesc = get(AMDGPU::V_BCNT_U32_B32_e64);
  const TargetRegisterClass *SrcRC = Src.isReg() ?
    MRI.getRegClass(Src.getReg()) :
    &AMDGPU::SGPR_32RegClass;

  Register MidReg = MRI.createVirtualRegister(&AMDGPU::VGPR_32RegClass);
  Register ResultReg = MRI.createVirtualRegister(&AMDGPU::VGPR_32RegClass);

  const TargetRegisterClass *SrcSubRC =
      RI.getSubRegisterClass(SrcRC, AMDGPU::sub0);

  MachineOperand SrcRegSub0 = buildExtractSubRegOrImm(MII, MRI, Src, SrcRC,
                                                      AMDGPU::sub0, SrcSubRC);
  MachineOperand SrcRegSub1 = buildExtractSubRegOrImm(MII, MRI, Src, SrcRC,
                                                      AMDGPU::sub1, SrcSubRC);

  BuildMI(MBB, MII, DL, InstDesc, MidReg).add(SrcRegSub0).addImm(0);

  BuildMI(MBB, MII, DL, InstDesc, ResultReg).add(SrcRegSub1).addReg(MidReg);

  MRI.replaceRegWith(Dest.getReg(), ResultReg);

  // We don't need to legalize operands here. src0 for either instruction can be
  // an SGPR, and the second input is unused or determined here.
  addUsersToMoveToVALUWorklist(ResultReg, MRI, Worklist);
}

void SIInstrInfo::splitScalar64BitBFE(SIInstrWorklist &Worklist,
                                      MachineInstr &Inst) const {
  MachineBasicBlock &MBB = *Inst.getParent();
  MachineRegisterInfo &MRI = MBB.getParent()->getRegInfo();
  MachineBasicBlock::iterator MII = Inst;
  const DebugLoc &DL = Inst.getDebugLoc();

  MachineOperand &Dest = Inst.getOperand(0);
  uint32_t Imm = Inst.getOperand(2).getImm();
  uint32_t Offset = Imm & 0x3f; // Extract bits [5:0].
  uint32_t BitWidth = (Imm & 0x7f0000) >> 16; // Extract bits [22:16].

  (void) Offset;

  // Only sext_inreg cases handled.
  assert(Inst.getOpcode() == AMDGPU::S_BFE_I64 && BitWidth <= 32 &&
         Offset == 0 && "Not implemented");

  if (BitWidth < 32) {
    Register MidRegLo = MRI.createVirtualRegister(&AMDGPU::VGPR_32RegClass);
    Register MidRegHi = MRI.createVirtualRegister(&AMDGPU::VGPR_32RegClass);
    Register ResultReg = MRI.createVirtualRegister(&AMDGPU::VReg_64RegClass);

    BuildMI(MBB, MII, DL, get(AMDGPU::V_BFE_I32_e64), MidRegLo)
        .addReg(Inst.getOperand(1).getReg(), 0, AMDGPU::sub0)
        .addImm(0)
        .addImm(BitWidth);

    BuildMI(MBB, MII, DL, get(AMDGPU::V_ASHRREV_I32_e32), MidRegHi)
      .addImm(31)
      .addReg(MidRegLo);

    BuildMI(MBB, MII, DL, get(TargetOpcode::REG_SEQUENCE), ResultReg)
      .addReg(MidRegLo)
      .addImm(AMDGPU::sub0)
      .addReg(MidRegHi)
      .addImm(AMDGPU::sub1);

    MRI.replaceRegWith(Dest.getReg(), ResultReg);
    addUsersToMoveToVALUWorklist(ResultReg, MRI, Worklist);
    return;
  }

  MachineOperand &Src = Inst.getOperand(1);
  Register TmpReg = MRI.createVirtualRegister(&AMDGPU::VGPR_32RegClass);
  Register ResultReg = MRI.createVirtualRegister(&AMDGPU::VReg_64RegClass);

  BuildMI(MBB, MII, DL, get(AMDGPU::V_ASHRREV_I32_e64), TmpReg)
    .addImm(31)
    .addReg(Src.getReg(), 0, AMDGPU::sub0);

  BuildMI(MBB, MII, DL, get(TargetOpcode::REG_SEQUENCE), ResultReg)
    .addReg(Src.getReg(), 0, AMDGPU::sub0)
    .addImm(AMDGPU::sub0)
    .addReg(TmpReg)
    .addImm(AMDGPU::sub1);

  MRI.replaceRegWith(Dest.getReg(), ResultReg);
  addUsersToMoveToVALUWorklist(ResultReg, MRI, Worklist);
}

void SIInstrInfo::splitScalar64BitCountOp(SIInstrWorklist &Worklist,
                                          MachineInstr &Inst, unsigned Opcode,
                                          MachineDominatorTree *MDT) const {
  //  (S_FLBIT_I32_B64 hi:lo) ->
  // -> (umin (V_FFBH_U32_e32 hi), (uaddsat (V_FFBH_U32_e32 lo), 32))
  //  (S_FF1_I32_B64 hi:lo) ->
  // ->(umin (uaddsat (V_FFBL_B32_e32 hi), 32) (V_FFBL_B32_e32 lo))

  MachineBasicBlock &MBB = *Inst.getParent();
  MachineRegisterInfo &MRI = MBB.getParent()->getRegInfo();
  MachineBasicBlock::iterator MII = Inst;
  const DebugLoc &DL = Inst.getDebugLoc();

  MachineOperand &Dest = Inst.getOperand(0);
  MachineOperand &Src = Inst.getOperand(1);

  const MCInstrDesc &InstDesc = get(Opcode);

  bool IsCtlz = Opcode == AMDGPU::V_FFBH_U32_e32;
  unsigned OpcodeAdd =
      ST.hasAddNoCarry() ? AMDGPU::V_ADD_U32_e64 : AMDGPU::V_ADD_CO_U32_e32;

  const TargetRegisterClass *SrcRC =
      Src.isReg() ? MRI.getRegClass(Src.getReg()) : &AMDGPU::SGPR_32RegClass;
  const TargetRegisterClass *SrcSubRC =
      RI.getSubRegisterClass(SrcRC, AMDGPU::sub0);

  MachineOperand SrcRegSub0 =
      buildExtractSubRegOrImm(MII, MRI, Src, SrcRC, AMDGPU::sub0, SrcSubRC);
  MachineOperand SrcRegSub1 =
      buildExtractSubRegOrImm(MII, MRI, Src, SrcRC, AMDGPU::sub1, SrcSubRC);

  Register MidReg1 = MRI.createVirtualRegister(&AMDGPU::VGPR_32RegClass);
  Register MidReg2 = MRI.createVirtualRegister(&AMDGPU::VGPR_32RegClass);
  Register MidReg3 = MRI.createVirtualRegister(&AMDGPU::VGPR_32RegClass);
  Register MidReg4 = MRI.createVirtualRegister(&AMDGPU::VGPR_32RegClass);

  BuildMI(MBB, MII, DL, InstDesc, MidReg1).add(SrcRegSub0);

  BuildMI(MBB, MII, DL, InstDesc, MidReg2).add(SrcRegSub1);

  BuildMI(MBB, MII, DL, get(OpcodeAdd), MidReg3)
      .addReg(IsCtlz ? MidReg1 : MidReg2)
      .addImm(32)
      .addImm(1); // enable clamp

  BuildMI(MBB, MII, DL, get(AMDGPU::V_MIN_U32_e64), MidReg4)
      .addReg(MidReg3)
      .addReg(IsCtlz ? MidReg2 : MidReg1);

  MRI.replaceRegWith(Dest.getReg(), MidReg4);

  addUsersToMoveToVALUWorklist(MidReg4, MRI, Worklist);
}

void SIInstrInfo::addUsersToMoveToVALUWorklist(
    Register DstReg, MachineRegisterInfo &MRI,
    SIInstrWorklist &Worklist) const {
  for (MachineOperand &MO : make_early_inc_range(MRI.use_operands(DstReg))) {
    MachineInstr &UseMI = *MO.getParent();

    unsigned OpNo = 0;

    switch (UseMI.getOpcode()) {
    case AMDGPU::COPY:
    case AMDGPU::WQM:
    case AMDGPU::SOFT_WQM:
    case AMDGPU::STRICT_WWM:
    case AMDGPU::STRICT_WQM:
    case AMDGPU::REG_SEQUENCE:
    case AMDGPU::PHI:
    case AMDGPU::INSERT_SUBREG:
      break;
    default:
      OpNo = MO.getOperandNo();
      break;
    }

    const TargetRegisterClass *OpRC = getOpRegClass(UseMI, OpNo);
    MRI.constrainRegClass(DstReg, OpRC);

    if (!RI.hasVectorRegisters(OpRC))
      Worklist.insert(&UseMI);
    else
      // Legalization could change user list.
      legalizeOperandsVALUt16(UseMI, OpNo, MRI);
  }
}

void SIInstrInfo::movePackToVALU(SIInstrWorklist &Worklist,
                                 MachineRegisterInfo &MRI,
                                 MachineInstr &Inst) const {
  Register ResultReg = MRI.createVirtualRegister(&AMDGPU::VGPR_32RegClass);
  MachineBasicBlock *MBB = Inst.getParent();
  MachineOperand &Src0 = Inst.getOperand(1);
  MachineOperand &Src1 = Inst.getOperand(2);
  const DebugLoc &DL = Inst.getDebugLoc();

  if (ST.useRealTrue16Insts()) {
    Register SrcReg0, SrcReg1;
    if (!Src0.isReg() || !RI.isVGPR(MRI, Src0.getReg())) {
      SrcReg0 = MRI.createVirtualRegister(&AMDGPU::VGPR_32RegClass);
      BuildMI(*MBB, Inst, DL, get(AMDGPU::V_MOV_B32_e32), SrcReg0).add(Src0);
    } else {
      SrcReg0 = Src0.getReg();
    }

    if (!Src1.isReg() || !RI.isVGPR(MRI, Src1.getReg())) {
      SrcReg1 = MRI.createVirtualRegister(&AMDGPU::VGPR_32RegClass);
      BuildMI(*MBB, Inst, DL, get(AMDGPU::V_MOV_B32_e32), SrcReg1).add(Src1);
    } else {
      SrcReg1 = Src1.getReg();
    }

    bool isSrc0Reg16 = MRI.constrainRegClass(SrcReg0, &AMDGPU::VGPR_16RegClass);
    bool isSrc1Reg16 = MRI.constrainRegClass(SrcReg1, &AMDGPU::VGPR_16RegClass);

    auto NewMI = BuildMI(*MBB, Inst, DL, get(AMDGPU::REG_SEQUENCE), ResultReg);
    switch (Inst.getOpcode()) {
    case AMDGPU::S_PACK_LL_B32_B16:
      NewMI
          .addReg(SrcReg0, 0,
                  isSrc0Reg16 ? AMDGPU::NoSubRegister : AMDGPU::lo16)
          .addImm(AMDGPU::lo16)
          .addReg(SrcReg1, 0,
                  isSrc1Reg16 ? AMDGPU::NoSubRegister : AMDGPU::lo16)
          .addImm(AMDGPU::hi16);
      break;
    case AMDGPU::S_PACK_LH_B32_B16:
      NewMI
          .addReg(SrcReg0, 0,
                  isSrc0Reg16 ? AMDGPU::NoSubRegister : AMDGPU::lo16)
          .addImm(AMDGPU::lo16)
          .addReg(SrcReg1, 0, AMDGPU::hi16)
          .addImm(AMDGPU::hi16);
      break;
    case AMDGPU::S_PACK_HL_B32_B16:
      NewMI.addReg(SrcReg0, 0, AMDGPU::hi16)
          .addImm(AMDGPU::lo16)
          .addReg(SrcReg1, 0,
                  isSrc1Reg16 ? AMDGPU::NoSubRegister : AMDGPU::lo16)
          .addImm(AMDGPU::hi16);
      break;
    case AMDGPU::S_PACK_HH_B32_B16:
      NewMI.addReg(SrcReg0, 0, AMDGPU::hi16)
          .addImm(AMDGPU::lo16)
          .addReg(SrcReg1, 0, AMDGPU::hi16)
          .addImm(AMDGPU::hi16);
      break;
    default:
      llvm_unreachable("unhandled s_pack_* instruction");
    }

    MachineOperand &Dest = Inst.getOperand(0);
    MRI.replaceRegWith(Dest.getReg(), ResultReg);
    addUsersToMoveToVALUWorklist(ResultReg, MRI, Worklist);
    return;
  }

  switch (Inst.getOpcode()) {
  case AMDGPU::S_PACK_LL_B32_B16: {
    Register ImmReg = MRI.createVirtualRegister(&AMDGPU::VGPR_32RegClass);
    Register TmpReg = MRI.createVirtualRegister(&AMDGPU::VGPR_32RegClass);

    // FIXME: Can do a lot better if we know the high bits of src0 or src1 are
    // 0.
    BuildMI(*MBB, Inst, DL, get(AMDGPU::V_MOV_B32_e32), ImmReg)
      .addImm(0xffff);

    BuildMI(*MBB, Inst, DL, get(AMDGPU::V_AND_B32_e64), TmpReg)
      .addReg(ImmReg, RegState::Kill)
      .add(Src0);

    BuildMI(*MBB, Inst, DL, get(AMDGPU::V_LSHL_OR_B32_e64), ResultReg)
      .add(Src1)
      .addImm(16)
      .addReg(TmpReg, RegState::Kill);
    break;
  }
  case AMDGPU::S_PACK_LH_B32_B16: {
    Register ImmReg = MRI.createVirtualRegister(&AMDGPU::VGPR_32RegClass);
    BuildMI(*MBB, Inst, DL, get(AMDGPU::V_MOV_B32_e32), ImmReg)
      .addImm(0xffff);
    BuildMI(*MBB, Inst, DL, get(AMDGPU::V_BFI_B32_e64), ResultReg)
      .addReg(ImmReg, RegState::Kill)
      .add(Src0)
      .add(Src1);
    break;
  }
  case AMDGPU::S_PACK_HL_B32_B16: {
    Register TmpReg = MRI.createVirtualRegister(&AMDGPU::VGPR_32RegClass);
    BuildMI(*MBB, Inst, DL, get(AMDGPU::V_LSHRREV_B32_e64), TmpReg)
        .addImm(16)
        .add(Src0);
    BuildMI(*MBB, Inst, DL, get(AMDGPU::V_LSHL_OR_B32_e64), ResultReg)
        .add(Src1)
        .addImm(16)
        .addReg(TmpReg, RegState::Kill);
    break;
  }
  case AMDGPU::S_PACK_HH_B32_B16: {
    Register ImmReg = MRI.createVirtualRegister(&AMDGPU::VGPR_32RegClass);
    Register TmpReg = MRI.createVirtualRegister(&AMDGPU::VGPR_32RegClass);
    BuildMI(*MBB, Inst, DL, get(AMDGPU::V_LSHRREV_B32_e64), TmpReg)
      .addImm(16)
      .add(Src0);
    BuildMI(*MBB, Inst, DL, get(AMDGPU::V_MOV_B32_e32), ImmReg)
      .addImm(0xffff0000);
    BuildMI(*MBB, Inst, DL, get(AMDGPU::V_AND_OR_B32_e64), ResultReg)
      .add(Src1)
      .addReg(ImmReg, RegState::Kill)
      .addReg(TmpReg, RegState::Kill);
    break;
  }
  default:
    llvm_unreachable("unhandled s_pack_* instruction");
  }

  MachineOperand &Dest = Inst.getOperand(0);
  MRI.replaceRegWith(Dest.getReg(), ResultReg);
  addUsersToMoveToVALUWorklist(ResultReg, MRI, Worklist);
}

void SIInstrInfo::addSCCDefUsersToVALUWorklist(const MachineOperand &Op,
                                               MachineInstr &SCCDefInst,
                                               SIInstrWorklist &Worklist,
                                               Register NewCond) const {

  // Ensure that def inst defines SCC, which is still live.
  assert(Op.isReg() && Op.getReg() == AMDGPU::SCC && Op.isDef() &&
         !Op.isDead() && Op.getParent() == &SCCDefInst);
  SmallVector<MachineInstr *, 4> CopyToDelete;
  // This assumes that all the users of SCC are in the same block
  // as the SCC def.
  for (MachineInstr &MI : // Skip the def inst itself.
       make_range(std::next(MachineBasicBlock::iterator(SCCDefInst)),
                  SCCDefInst.getParent()->end())) {
    // Check if SCC is used first.
    int SCCIdx = MI.findRegisterUseOperandIdx(AMDGPU::SCC, &RI, false);
    if (SCCIdx != -1) {
      if (MI.isCopy()) {
        MachineRegisterInfo &MRI = MI.getParent()->getParent()->getRegInfo();
        Register DestReg = MI.getOperand(0).getReg();

        MRI.replaceRegWith(DestReg, NewCond);
        CopyToDelete.push_back(&MI);
      } else {

        if (NewCond.isValid())
          MI.getOperand(SCCIdx).setReg(NewCond);

        Worklist.insert(&MI);
      }
    }
    // Exit if we find another SCC def.
    if (MI.findRegisterDefOperandIdx(AMDGPU::SCC, &RI, false, false) != -1)
      break;
  }
  for (auto &Copy : CopyToDelete)
    Copy->eraseFromParent();
}

// Instructions that use SCC may be converted to VALU instructions. When that
// happens, the SCC register is changed to VCC_LO. The instruction that defines
// SCC must be changed to an instruction that defines VCC. This function makes
// sure that the instruction that defines SCC is added to the moveToVALU
// worklist.
void SIInstrInfo::addSCCDefsToVALUWorklist(MachineInstr *SCCUseInst,
                                           SIInstrWorklist &Worklist) const {
  // Look for a preceding instruction that either defines VCC or SCC. If VCC
  // then there is nothing to do because the defining instruction has been
  // converted to a VALU already. If SCC then that instruction needs to be
  // converted to a VALU.
  for (MachineInstr &MI :
       make_range(std::next(MachineBasicBlock::reverse_iterator(SCCUseInst)),
                  SCCUseInst->getParent()->rend())) {
    if (MI.modifiesRegister(AMDGPU::VCC, &RI))
      break;
    if (MI.definesRegister(AMDGPU::SCC, &RI)) {
      Worklist.insert(&MI);
      break;
    }
  }
}

const TargetRegisterClass *SIInstrInfo::getDestEquivalentVGPRClass(
  const MachineInstr &Inst) const {
  const TargetRegisterClass *NewDstRC = getOpRegClass(Inst, 0);

  switch (Inst.getOpcode()) {
  // For target instructions, getOpRegClass just returns the virtual register
  // class associated with the operand, so we need to find an equivalent VGPR
  // register class in order to move the instruction to the VALU.
  case AMDGPU::COPY:
  case AMDGPU::PHI:
  case AMDGPU::REG_SEQUENCE:
  case AMDGPU::INSERT_SUBREG:
  case AMDGPU::WQM:
  case AMDGPU::SOFT_WQM:
  case AMDGPU::STRICT_WWM:
  case AMDGPU::STRICT_WQM: {
    const TargetRegisterClass *SrcRC = getOpRegClass(Inst, 1);
    if (RI.isAGPRClass(SrcRC)) {
      if (RI.isAGPRClass(NewDstRC))
        return nullptr;

      switch (Inst.getOpcode()) {
      case AMDGPU::PHI:
      case AMDGPU::REG_SEQUENCE:
      case AMDGPU::INSERT_SUBREG:
        NewDstRC = RI.getEquivalentAGPRClass(NewDstRC);
        break;
      default:
        NewDstRC = RI.getEquivalentVGPRClass(NewDstRC);
      }

      if (!NewDstRC)
        return nullptr;
    } else {
      if (RI.isVGPRClass(NewDstRC) || NewDstRC == &AMDGPU::VReg_1RegClass)
        return nullptr;

      NewDstRC = RI.getEquivalentVGPRClass(NewDstRC);
      if (!NewDstRC)
        return nullptr;
    }

    return NewDstRC;
  }
  default:
    return NewDstRC;
  }
}

// Find the one SGPR operand we are allowed to use.
Register SIInstrInfo::findUsedSGPR(const MachineInstr &MI,
                                   int OpIndices[3]) const {
  const MCInstrDesc &Desc = MI.getDesc();

  // Find the one SGPR operand we are allowed to use.
  //
  // First we need to consider the instruction's operand requirements before
  // legalizing. Some operands are required to be SGPRs, such as implicit uses
  // of VCC, but we are still bound by the constant bus requirement to only use
  // one.
  //
  // If the operand's class is an SGPR, we can never move it.

  Register SGPRReg = findImplicitSGPRRead(MI);
  if (SGPRReg)
    return SGPRReg;

  Register UsedSGPRs[3] = {Register()};
  const MachineRegisterInfo &MRI = MI.getParent()->getParent()->getRegInfo();

  for (unsigned i = 0; i < 3; ++i) {
    int Idx = OpIndices[i];
    if (Idx == -1)
      break;

    const MachineOperand &MO = MI.getOperand(Idx);
    if (!MO.isReg())
      continue;

    // Is this operand statically required to be an SGPR based on the operand
    // constraints?
    const TargetRegisterClass *OpRC =
        RI.getRegClass(getOpRegClassID(Desc.operands()[Idx]));
    bool IsRequiredSGPR = RI.isSGPRClass(OpRC);
    if (IsRequiredSGPR)
      return MO.getReg();

    // If this could be a VGPR or an SGPR, Check the dynamic register class.
    Register Reg = MO.getReg();
    const TargetRegisterClass *RegRC = MRI.getRegClass(Reg);
    if (RI.isSGPRClass(RegRC))
      UsedSGPRs[i] = Reg;
  }

  // We don't have a required SGPR operand, so we have a bit more freedom in
  // selecting operands to move.

  // Try to select the most used SGPR. If an SGPR is equal to one of the
  // others, we choose that.
  //
  // e.g.
  // V_FMA_F32 v0, s0, s0, s0 -> No moves
  // V_FMA_F32 v0, s0, s1, s0 -> Move s1

  // TODO: If some of the operands are 64-bit SGPRs and some 32, we should
  // prefer those.

  if (UsedSGPRs[0]) {
    if (UsedSGPRs[0] == UsedSGPRs[1] || UsedSGPRs[0] == UsedSGPRs[2])
      SGPRReg = UsedSGPRs[0];
  }

  if (!SGPRReg && UsedSGPRs[1]) {
    if (UsedSGPRs[1] == UsedSGPRs[2])
      SGPRReg = UsedSGPRs[1];
  }

  return SGPRReg;
}

MachineOperand *SIInstrInfo::getNamedOperand(MachineInstr &MI,
                                             AMDGPU::OpName OperandName) const {
  if (OperandName == AMDGPU::OpName::NUM_OPERAND_NAMES)
    return nullptr;

  int Idx = AMDGPU::getNamedOperandIdx(MI.getOpcode(), OperandName);
  if (Idx == -1)
    return nullptr;

  return &MI.getOperand(Idx);
}

uint64_t SIInstrInfo::getDefaultRsrcDataFormat() const {
  if (ST.getGeneration() >= AMDGPUSubtarget::GFX10) {
    int64_t Format = ST.getGeneration() >= AMDGPUSubtarget::GFX11
                         ? (int64_t)AMDGPU::UfmtGFX11::UFMT_32_FLOAT
                         : (int64_t)AMDGPU::UfmtGFX10::UFMT_32_FLOAT;
    return (Format << 44) |
           (1ULL << 56) | // RESOURCE_LEVEL = 1
           (3ULL << 60); // OOB_SELECT = 3
  }

  uint64_t RsrcDataFormat = AMDGPU::RSRC_DATA_FORMAT;
  if (ST.isAmdHsaOS()) {
    // Set ATC = 1. GFX9 doesn't have this bit.
    if (ST.getGeneration() <= AMDGPUSubtarget::VOLCANIC_ISLANDS)
      RsrcDataFormat |= (1ULL << 56);

    // Set MTYPE = 2 (MTYPE_UC = uncached). GFX9 doesn't have this.
    // BTW, it disables TC L2 and therefore decreases performance.
    if (ST.getGeneration() == AMDGPUSubtarget::VOLCANIC_ISLANDS)
      RsrcDataFormat |= (2ULL << 59);
  }

  return RsrcDataFormat;
}

uint64_t SIInstrInfo::getScratchRsrcWords23() const {
  uint64_t Rsrc23 = getDefaultRsrcDataFormat() |
                    AMDGPU::RSRC_TID_ENABLE |
                    0xffffffff; // Size;

  // GFX9 doesn't have ELEMENT_SIZE.
  if (ST.getGeneration() <= AMDGPUSubtarget::VOLCANIC_ISLANDS) {
    uint64_t EltSizeValue = Log2_32(ST.getMaxPrivateElementSize(true)) - 1;
    Rsrc23 |= EltSizeValue << AMDGPU::RSRC_ELEMENT_SIZE_SHIFT;
  }

  // IndexStride = 64 / 32.
  uint64_t IndexStride = ST.isWave64() ? 3 : 2;
  Rsrc23 |= IndexStride << AMDGPU::RSRC_INDEX_STRIDE_SHIFT;

  // If TID_ENABLE is set, DATA_FORMAT specifies stride bits [14:17].
  // Clear them unless we want a huge stride.
  if (ST.getGeneration() >= AMDGPUSubtarget::VOLCANIC_ISLANDS &&
      ST.getGeneration() <= AMDGPUSubtarget::GFX9)
    Rsrc23 &= ~AMDGPU::RSRC_DATA_FORMAT;

  return Rsrc23;
}

bool SIInstrInfo::isLowLatencyInstruction(const MachineInstr &MI) const {
  unsigned Opc = MI.getOpcode();

  return isSMRD(Opc);
}

bool SIInstrInfo::isHighLatencyDef(int Opc) const {
  return get(Opc).mayLoad() &&
         (isMUBUF(Opc) || isMTBUF(Opc) || isMIMG(Opc) || isFLAT(Opc));
}

Register SIInstrInfo::isStackAccess(const MachineInstr &MI,
                                    int &FrameIndex) const {
  const MachineOperand *Addr = getNamedOperand(MI, AMDGPU::OpName::vaddr);
  if (!Addr || !Addr->isFI())
    return Register();

  assert(!MI.memoperands_empty() &&
         (*MI.memoperands_begin())->getAddrSpace() == AMDGPUAS::PRIVATE_ADDRESS);

  FrameIndex = Addr->getIndex();
  return getNamedOperand(MI, AMDGPU::OpName::vdata)->getReg();
}

Register SIInstrInfo::isSGPRStackAccess(const MachineInstr &MI,
                                        int &FrameIndex) const {
  const MachineOperand *Addr = getNamedOperand(MI, AMDGPU::OpName::addr);
  assert(Addr && Addr->isFI());
  FrameIndex = Addr->getIndex();
  return getNamedOperand(MI, AMDGPU::OpName::data)->getReg();
}

Register SIInstrInfo::isLoadFromStackSlot(const MachineInstr &MI,
                                          int &FrameIndex) const {
  if (!MI.mayLoad())
    return Register();

  if (isMUBUF(MI) || isVGPRSpill(MI))
    return isStackAccess(MI, FrameIndex);

  if (isSGPRSpill(MI))
    return isSGPRStackAccess(MI, FrameIndex);

  return Register();
}

Register SIInstrInfo::isStoreToStackSlot(const MachineInstr &MI,
                                         int &FrameIndex) const {
  if (!MI.mayStore())
    return Register();

  if (isMUBUF(MI) || isVGPRSpill(MI))
    return isStackAccess(MI, FrameIndex);

  if (isSGPRSpill(MI))
    return isSGPRStackAccess(MI, FrameIndex);

  return Register();
}

unsigned SIInstrInfo::getInstBundleSize(const MachineInstr &MI) const {
  unsigned Size = 0;
  MachineBasicBlock::const_instr_iterator I = MI.getIterator();
  MachineBasicBlock::const_instr_iterator E = MI.getParent()->instr_end();
  while (++I != E && I->isInsideBundle()) {
    assert(!I->isBundle() && "No nested bundle!");
    Size += getInstSizeInBytes(*I);
  }

  return Size;
}

unsigned SIInstrInfo::getInstSizeInBytes(const MachineInstr &MI) const {
  unsigned Opc = MI.getOpcode();
  const MCInstrDesc &Desc = getMCOpcodeFromPseudo(Opc);
  unsigned DescSize = Desc.getSize();

  // If we have a definitive size, we can use it. Otherwise we need to inspect
  // the operands to know the size.
  if (isFixedSize(MI)) {
    unsigned Size = DescSize;

    // If we hit the buggy offset, an extra nop will be inserted in MC so
    // estimate the worst case.
    if (MI.isBranch() && ST.hasOffset3fBug())
      Size += 4;

    return Size;
  }

  // Instructions may have a 32-bit literal encoded after them. Check
  // operands that could ever be literals.
  if (isVALU(MI) || isSALU(MI)) {
    if (isDPP(MI))
      return DescSize;
    bool HasLiteral = false;
    unsigned LiteralSize = 4;
    for (int I = 0, E = MI.getNumExplicitOperands(); I != E; ++I) {
      const MachineOperand &Op = MI.getOperand(I);
      const MCOperandInfo &OpInfo = Desc.operands()[I];
      if (!Op.isReg() && !isInlineConstant(Op, OpInfo)) {
        HasLiteral = true;
        if (ST.has64BitLiterals()) {
          switch (OpInfo.OperandType) {
          default:
            break;
          case AMDGPU::OPERAND_REG_IMM_FP64:
            if (!AMDGPU::isValid32BitLiteral(Op.getImm(), true))
              LiteralSize = 8;
            break;
          case AMDGPU::OPERAND_REG_IMM_INT64:
            if (!Op.isImm() || !AMDGPU::isValid32BitLiteral(Op.getImm(), false))
              LiteralSize = 8;
            break;
          }
        }
        break;
      }
    }
    return HasLiteral ? DescSize + LiteralSize : DescSize;
  }

  // Check whether we have extra NSA words.
  if (isMIMG(MI)) {
    int VAddr0Idx = AMDGPU::getNamedOperandIdx(Opc, AMDGPU::OpName::vaddr0);
    if (VAddr0Idx < 0)
      return 8;

    int RSrcIdx = AMDGPU::getNamedOperandIdx(Opc, AMDGPU::OpName::srsrc);
    return 8 + 4 * ((RSrcIdx - VAddr0Idx + 2) / 4);
  }

  switch (Opc) {
  case TargetOpcode::BUNDLE:
    return getInstBundleSize(MI);
  case TargetOpcode::INLINEASM:
  case TargetOpcode::INLINEASM_BR: {
    const MachineFunction *MF = MI.getParent()->getParent();
    const char *AsmStr = MI.getOperand(0).getSymbolName();
    return getInlineAsmLength(AsmStr, *MF->getTarget().getMCAsmInfo(), &ST);
  }
  default:
    if (MI.isMetaInstruction())
      return 0;

    // If D16 Pseudo inst, get correct MC code size
    const auto *D16Info = AMDGPU::getT16D16Helper(Opc);
    if (D16Info) {
      // Assume d16_lo/hi inst are always in same size
      unsigned LoInstOpcode = D16Info->LoOp;
      const MCInstrDesc &Desc = getMCOpcodeFromPseudo(LoInstOpcode);
      DescSize = Desc.getSize();
    }

    // If FMA Pseudo inst, get correct MC code size
    if (Opc == AMDGPU::V_FMA_MIX_F16_t16 || Opc == AMDGPU::V_FMA_MIX_BF16_t16) {
      // All potential lowerings are the same size; arbitrarily pick one.
      const MCInstrDesc &Desc = getMCOpcodeFromPseudo(AMDGPU::V_FMA_MIXLO_F16);
      DescSize = Desc.getSize();
    }

    return DescSize;
  }
}

bool SIInstrInfo::mayAccessFlatAddressSpace(const MachineInstr &MI) const {
  if (!isFLAT(MI))
    return false;

  if (MI.memoperands_empty())
    return true;

  for (const MachineMemOperand *MMO : MI.memoperands()) {
    if (MMO->getAddrSpace() == AMDGPUAS::FLAT_ADDRESS)
      return true;
  }
  return false;
}

ArrayRef<std::pair<int, const char *>>
SIInstrInfo::getSerializableTargetIndices() const {
  static const std::pair<int, const char *> TargetIndices[] = {
      {AMDGPU::TI_CONSTDATA_START, "amdgpu-constdata-start"},
      {AMDGPU::TI_SCRATCH_RSRC_DWORD0, "amdgpu-scratch-rsrc-dword0"},
      {AMDGPU::TI_SCRATCH_RSRC_DWORD1, "amdgpu-scratch-rsrc-dword1"},
      {AMDGPU::TI_SCRATCH_RSRC_DWORD2, "amdgpu-scratch-rsrc-dword2"},
      {AMDGPU::TI_SCRATCH_RSRC_DWORD3, "amdgpu-scratch-rsrc-dword3"}};
  return ArrayRef(TargetIndices);
}

/// This is used by the post-RA scheduler (SchedulePostRAList.cpp).  The
/// post-RA version of misched uses CreateTargetMIHazardRecognizer.
ScheduleHazardRecognizer *
SIInstrInfo::CreateTargetPostRAHazardRecognizer(const InstrItineraryData *II,
                                            const ScheduleDAG *DAG) const {
  return new GCNHazardRecognizer(DAG->MF);
}

/// This is the hazard recognizer used at -O0 by the PostRAHazardRecognizer
/// pass.
ScheduleHazardRecognizer *
SIInstrInfo::CreateTargetPostRAHazardRecognizer(const MachineFunction &MF) const {
  return new GCNHazardRecognizer(MF);
}

// Called during:
// - pre-RA scheduling and post-RA scheduling
ScheduleHazardRecognizer *
SIInstrInfo::CreateTargetMIHazardRecognizer(const InstrItineraryData *II,
                                            const ScheduleDAGMI *DAG) const {
  // Borrowed from Arm Target
  // We would like to restrict this hazard recognizer to only
  // post-RA scheduling; we can tell that we're post-RA because we don't
  // track VRegLiveness.
  if (!DAG->hasVRegLiveness())
    return new GCNHazardRecognizer(DAG->MF);
  return TargetInstrInfo::CreateTargetMIHazardRecognizer(II, DAG);
}

std::pair<unsigned, unsigned>
SIInstrInfo::decomposeMachineOperandsTargetFlags(unsigned TF) const {
  return std::pair(TF & MO_MASK, TF & ~MO_MASK);
}

ArrayRef<std::pair<unsigned, const char *>>
SIInstrInfo::getSerializableDirectMachineOperandTargetFlags() const {
  static const std::pair<unsigned, const char *> TargetFlags[] = {
      {MO_GOTPCREL, "amdgpu-gotprel"},
      {MO_GOTPCREL32_LO, "amdgpu-gotprel32-lo"},
      {MO_GOTPCREL32_HI, "amdgpu-gotprel32-hi"},
      {MO_GOTPCREL64, "amdgpu-gotprel64"},
      {MO_REL32_LO, "amdgpu-rel32-lo"},
      {MO_REL32_HI, "amdgpu-rel32-hi"},
      {MO_REL64, "amdgpu-rel64"},
      {MO_ABS32_LO, "amdgpu-abs32-lo"},
      {MO_ABS32_HI, "amdgpu-abs32-hi"},
      {MO_ABS64, "amdgpu-abs64"},
  };

  return ArrayRef(TargetFlags);
}

ArrayRef<std::pair<MachineMemOperand::Flags, const char *>>
SIInstrInfo::getSerializableMachineMemOperandTargetFlags() const {
  static const std::pair<MachineMemOperand::Flags, const char *> TargetFlags[] =
      {
          {MONoClobber, "amdgpu-noclobber"},
          {MOLastUse, "amdgpu-last-use"},
          {MOCooperative, "amdgpu-cooperative"},
      };

  return ArrayRef(TargetFlags);
}

unsigned SIInstrInfo::getLiveRangeSplitOpcode(Register SrcReg,
                                              const MachineFunction &MF) const {
  const SIMachineFunctionInfo *MFI = MF.getInfo<SIMachineFunctionInfo>();
  assert(SrcReg.isVirtual());
  if (MFI->checkFlag(SrcReg, AMDGPU::VirtRegFlag::WWM_REG))
    return AMDGPU::WWM_COPY;

  return AMDGPU::COPY;
}

bool SIInstrInfo::isBasicBlockPrologue(const MachineInstr &MI,
                                       Register Reg) const {
  // We need to handle instructions which may be inserted during register
  // allocation to handle the prolog. The initial prolog instruction may have
  // been separated from the start of the block by spills and copies inserted
  // needed by the prolog. However, the insertions for scalar registers can
  // always be placed at the BB top as they are independent of the exec mask
  // value.
  const MachineFunction *MF = MI.getParent()->getParent();
  bool IsNullOrVectorRegister = true;
  if (Reg) {
    const MachineRegisterInfo &MRI = MF->getRegInfo();
    IsNullOrVectorRegister = !RI.isSGPRClass(RI.getRegClassForReg(MRI, Reg));
  }

  uint16_t Opcode = MI.getOpcode();
  const SIMachineFunctionInfo *MFI = MF->getInfo<SIMachineFunctionInfo>();
  return IsNullOrVectorRegister &&
         (isSGPRSpill(Opcode) || isWWMRegSpillOpcode(Opcode) ||
          (Opcode == AMDGPU::IMPLICIT_DEF &&
           MFI->isWWMReg(MI.getOperand(0).getReg())) ||
          (!MI.isTerminator() && Opcode != AMDGPU::COPY &&
           MI.modifiesRegister(AMDGPU::EXEC, &RI)));
}

MachineInstrBuilder
SIInstrInfo::getAddNoCarry(MachineBasicBlock &MBB,
                           MachineBasicBlock::iterator I,
                           const DebugLoc &DL,
                           Register DestReg) const {
  if (ST.hasAddNoCarry())
    return BuildMI(MBB, I, DL, get(AMDGPU::V_ADD_U32_e64), DestReg);

  MachineRegisterInfo &MRI = MBB.getParent()->getRegInfo();
  Register UnusedCarry = MRI.createVirtualRegister(RI.getBoolRC());
  MRI.setRegAllocationHint(UnusedCarry, 0, RI.getVCC());

  return BuildMI(MBB, I, DL, get(AMDGPU::V_ADD_CO_U32_e64), DestReg)
           .addReg(UnusedCarry, RegState::Define | RegState::Dead);
}

MachineInstrBuilder SIInstrInfo::getAddNoCarry(MachineBasicBlock &MBB,
                                               MachineBasicBlock::iterator I,
                                               const DebugLoc &DL,
                                               Register DestReg,
                                               RegScavenger &RS) const {
  if (ST.hasAddNoCarry())
    return BuildMI(MBB, I, DL, get(AMDGPU::V_ADD_U32_e32), DestReg);

  // If available, prefer to use vcc.
  Register UnusedCarry = !RS.isRegUsed(AMDGPU::VCC)
                             ? Register(RI.getVCC())
                             : RS.scavengeRegisterBackwards(
                                   *RI.getBoolRC(), I, /* RestoreAfter */ false,
                                   0, /* AllowSpill */ false);

  // TODO: Users need to deal with this.
  if (!UnusedCarry.isValid())
    return MachineInstrBuilder();

  return BuildMI(MBB, I, DL, get(AMDGPU::V_ADD_CO_U32_e64), DestReg)
           .addReg(UnusedCarry, RegState::Define | RegState::Dead);
}

bool SIInstrInfo::isKillTerminator(unsigned Opcode) {
  switch (Opcode) {
  case AMDGPU::SI_KILL_F32_COND_IMM_TERMINATOR:
  case AMDGPU::SI_KILL_I1_TERMINATOR:
    return true;
  default:
    return false;
  }
}

const MCInstrDesc &SIInstrInfo::getKillTerminatorFromPseudo(unsigned Opcode) const {
  switch (Opcode) {
  case AMDGPU::SI_KILL_F32_COND_IMM_PSEUDO:
    return get(AMDGPU::SI_KILL_F32_COND_IMM_TERMINATOR);
  case AMDGPU::SI_KILL_I1_PSEUDO:
    return get(AMDGPU::SI_KILL_I1_TERMINATOR);
  default:
    llvm_unreachable("invalid opcode, expected SI_KILL_*_PSEUDO");
  }
}

bool SIInstrInfo::isLegalMUBUFImmOffset(unsigned Imm) const {
  return Imm <= getMaxMUBUFImmOffset(ST);
}

unsigned SIInstrInfo::getMaxMUBUFImmOffset(const GCNSubtarget &ST) {
  // GFX12 field is non-negative 24-bit signed byte offset.
  const unsigned OffsetBits =
      ST.getGeneration() >= AMDGPUSubtarget::GFX12 ? 23 : 12;
  return (1 << OffsetBits) - 1;
}

void SIInstrInfo::fixImplicitOperands(MachineInstr &MI) const {
  if (!ST.isWave32())
    return;

  if (MI.isInlineAsm())
    return;

  for (auto &Op : MI.implicit_operands()) {
    if (Op.isReg() && Op.getReg() == AMDGPU::VCC)
      Op.setReg(AMDGPU::VCC_LO);
  }
}

bool SIInstrInfo::isBufferSMRD(const MachineInstr &MI) const {
  if (!isSMRD(MI))
    return false;

  // Check that it is using a buffer resource.
  int Idx = AMDGPU::getNamedOperandIdx(MI.getOpcode(), AMDGPU::OpName::sbase);
  if (Idx == -1) // e.g. s_memtime
    return false;

  const int16_t RCID = getOpRegClassID(MI.getDesc().operands()[Idx]);
  return RI.getRegClass(RCID)->hasSubClassEq(&AMDGPU::SGPR_128RegClass);
}

// Given Imm, split it into the values to put into the SOffset and ImmOffset
// fields in an MUBUF instruction. Return false if it is not possible (due to a
// hardware bug needing a workaround).
//
// The required alignment ensures that individual address components remain
// aligned if they are aligned to begin with. It also ensures that additional
// offsets within the given alignment can be added to the resulting ImmOffset.
bool SIInstrInfo::splitMUBUFOffset(uint32_t Imm, uint32_t &SOffset,
                                   uint32_t &ImmOffset, Align Alignment) const {
  const uint32_t MaxOffset = SIInstrInfo::getMaxMUBUFImmOffset(ST);
  const uint32_t MaxImm = alignDown(MaxOffset, Alignment.value());
  uint32_t Overflow = 0;

  if (Imm > MaxImm) {
    if (Imm <= MaxImm + 64) {
      // Use an SOffset inline constant for 4..64
      Overflow = Imm - MaxImm;
      Imm = MaxImm;
    } else {
      // Try to keep the same value in SOffset for adjacent loads, so that
      // the corresponding register contents can be re-used.
      //
      // Load values with all low-bits (except for alignment bits) set into
      // SOffset, so that a larger range of values can be covered using
      // s_movk_i32.
      //
      // Atomic operations fail to work correctly when individual address
      // components are unaligned, even if their sum is aligned.
      uint32_t High = (Imm + Alignment.value()) & ~MaxOffset;
      uint32_t Low = (Imm + Alignment.value()) & MaxOffset;
      Imm = Low;
      Overflow = High - Alignment.value();
    }
  }

  if (Overflow > 0) {
    // There is a hardware bug in SI and CI which prevents address clamping in
    // MUBUF instructions from working correctly with SOffsets. The immediate
    // offset is unaffected.
    if (ST.getGeneration() <= AMDGPUSubtarget::SEA_ISLANDS)
      return false;

    // It is not possible to set immediate in SOffset field on some targets.
    if (ST.hasRestrictedSOffset())
      return false;
  }

  ImmOffset = Imm;
  SOffset = Overflow;
  return true;
}

// Depending on the used address space and instructions, some immediate offsets
// are allowed and some are not.
// Pre-GFX12, flat instruction offsets can only be non-negative, global and
// scratch instruction offsets can also be negative. On GFX12, offsets can be
// negative for all variants.
//
// There are several bugs related to these offsets:
// On gfx10.1, flat instructions that go into the global address space cannot
// use an offset.
//
// For scratch instructions, the address can be either an SGPR or a VGPR.
// The following offsets can be used, depending on the architecture (x means
// cannot be used):
// +----------------------------+------+------+
// | Address-Mode               | SGPR | VGPR |
// +----------------------------+------+------+
// | gfx9                       |      |      |
// | negative, 4-aligned offset | x    | ok   |
// | negative, unaligned offset | x    | ok   |
// +----------------------------+------+------+
// | gfx10                      |      |      |
// | negative, 4-aligned offset | ok   | ok   |
// | negative, unaligned offset | ok   | x    |
// +----------------------------+------+------+
// | gfx10.3                    |      |      |
// | negative, 4-aligned offset | ok   | ok   |
// | negative, unaligned offset | ok   | ok   |
// +----------------------------+------+------+
//
// This function ignores the addressing mode, so if an offset cannot be used in
// one addressing mode, it is considered illegal.
bool SIInstrInfo::isLegalFLATOffset(int64_t Offset, unsigned AddrSpace,
                                    uint64_t FlatVariant) const {
  // TODO: Should 0 be special cased?
  if (!ST.hasFlatInstOffsets())
    return false;

  if (ST.hasFlatSegmentOffsetBug() && FlatVariant == SIInstrFlags::FLAT &&
      (AddrSpace == AMDGPUAS::FLAT_ADDRESS ||
       AddrSpace == AMDGPUAS::GLOBAL_ADDRESS))
    return false;

  if (ST.hasNegativeUnalignedScratchOffsetBug() &&
      FlatVariant == SIInstrFlags::FlatScratch && Offset < 0 &&
      (Offset % 4) != 0) {
    return false;
  }

  bool AllowNegative = allowNegativeFlatOffset(FlatVariant);
  unsigned N = AMDGPU::getNumFlatOffsetBits(ST);
  return isIntN(N, Offset) && (AllowNegative || Offset >= 0);
}

// See comment on SIInstrInfo::isLegalFLATOffset for what is legal and what not.
std::pair<int64_t, int64_t>
SIInstrInfo::splitFlatOffset(int64_t COffsetVal, unsigned AddrSpace,
                             uint64_t FlatVariant) const {
  int64_t RemainderOffset = COffsetVal;
  int64_t ImmField = 0;

  bool AllowNegative = allowNegativeFlatOffset(FlatVariant);
  const unsigned NumBits = AMDGPU::getNumFlatOffsetBits(ST) - 1;

  if (AllowNegative) {
    // Use signed division by a power of two to truncate towards 0.
    int64_t D = 1LL << NumBits;
    RemainderOffset = (COffsetVal / D) * D;
    ImmField = COffsetVal - RemainderOffset;

    if (ST.hasNegativeUnalignedScratchOffsetBug() &&
        FlatVariant == SIInstrFlags::FlatScratch && ImmField < 0 &&
        (ImmField % 4) != 0) {
      // Make ImmField a multiple of 4
      RemainderOffset += ImmField % 4;
      ImmField -= ImmField % 4;
    }
  } else if (COffsetVal >= 0) {
    ImmField = COffsetVal & maskTrailingOnes<uint64_t>(NumBits);
    RemainderOffset = COffsetVal - ImmField;
  }

  assert(isLegalFLATOffset(ImmField, AddrSpace, FlatVariant));
  assert(RemainderOffset + ImmField == COffsetVal);
  return {ImmField, RemainderOffset};
}

bool SIInstrInfo::allowNegativeFlatOffset(uint64_t FlatVariant) const {
  if (ST.hasNegativeScratchOffsetBug() &&
      FlatVariant == SIInstrFlags::FlatScratch)
    return false;

  return FlatVariant != SIInstrFlags::FLAT || AMDGPU::isGFX12Plus(ST);
}

static unsigned subtargetEncodingFamily(const GCNSubtarget &ST) {
  switch (ST.getGeneration()) {
  default:
    break;
  case AMDGPUSubtarget::SOUTHERN_ISLANDS:
  case AMDGPUSubtarget::SEA_ISLANDS:
    return SIEncodingFamily::SI;
  case AMDGPUSubtarget::VOLCANIC_ISLANDS:
  case AMDGPUSubtarget::GFX9:
    return SIEncodingFamily::VI;
  case AMDGPUSubtarget::GFX10:
    return SIEncodingFamily::GFX10;
  case AMDGPUSubtarget::GFX11:
    return SIEncodingFamily::GFX11;
  case AMDGPUSubtarget::GFX12:
    return ST.hasGFX1250Insts() ? SIEncodingFamily::GFX1250
                                : SIEncodingFamily::GFX12;
  }
  llvm_unreachable("Unknown subtarget generation!");
}

bool SIInstrInfo::isAsmOnlyOpcode(int MCOp) const {
  switch(MCOp) {
  // These opcodes use indirect register addressing so
  // they need special handling by codegen (currently missing).
  // Therefore it is too risky to allow these opcodes
  // to be selected by dpp combiner or sdwa peepholer.
  case AMDGPU::V_MOVRELS_B32_dpp_gfx10:
  case AMDGPU::V_MOVRELS_B32_sdwa_gfx10:
  case AMDGPU::V_MOVRELD_B32_dpp_gfx10:
  case AMDGPU::V_MOVRELD_B32_sdwa_gfx10:
  case AMDGPU::V_MOVRELSD_B32_dpp_gfx10:
  case AMDGPU::V_MOVRELSD_B32_sdwa_gfx10:
  case AMDGPU::V_MOVRELSD_2_B32_dpp_gfx10:
  case AMDGPU::V_MOVRELSD_2_B32_sdwa_gfx10:
    return true;
  default:
    return false;
  }
}

#define GENERATE_RENAMED_GFX9_CASES(OPCODE)                                    \
  case OPCODE##_dpp:                                                           \
  case OPCODE##_e32:                                                           \
  case OPCODE##_e64:                                                           \
  case OPCODE##_e64_dpp:                                                       \
  case OPCODE##_sdwa:

static bool isRenamedInGFX9(int Opcode) {
  switch (Opcode) {
    GENERATE_RENAMED_GFX9_CASES(AMDGPU::V_ADDC_U32)
    GENERATE_RENAMED_GFX9_CASES(AMDGPU::V_ADD_CO_U32)
    GENERATE_RENAMED_GFX9_CASES(AMDGPU::V_ADD_U32)
    GENERATE_RENAMED_GFX9_CASES(AMDGPU::V_SUBBREV_U32)
    GENERATE_RENAMED_GFX9_CASES(AMDGPU::V_SUBB_U32)
    GENERATE_RENAMED_GFX9_CASES(AMDGPU::V_SUBREV_CO_U32)
    GENERATE_RENAMED_GFX9_CASES(AMDGPU::V_SUBREV_U32)
    GENERATE_RENAMED_GFX9_CASES(AMDGPU::V_SUB_CO_U32)
    GENERATE_RENAMED_GFX9_CASES(AMDGPU::V_SUB_U32)
  //
  case AMDGPU::V_DIV_FIXUP_F16_gfx9_e64:
  case AMDGPU::V_DIV_FIXUP_F16_gfx9_fake16_e64:
  case AMDGPU::V_FMA_F16_gfx9_e64:
  case AMDGPU::V_FMA_F16_gfx9_fake16_e64:
  case AMDGPU::V_INTERP_P2_F16:
  case AMDGPU::V_MAD_F16_e64:
  case AMDGPU::V_MAD_U16_e64:
  case AMDGPU::V_MAD_I16_e64:
    return true;
  default:
    return false;
  }
}

int SIInstrInfo::pseudoToMCOpcode(int Opcode) const {
  Opcode = SIInstrInfo::getNonSoftWaitcntOpcode(Opcode);

  unsigned Gen = subtargetEncodingFamily(ST);

  if (ST.getGeneration() == AMDGPUSubtarget::GFX9 && isRenamedInGFX9(Opcode))
    Gen = SIEncodingFamily::GFX9;

  // Adjust the encoding family to GFX80 for D16 buffer instructions when the
  // subtarget has UnpackedD16VMem feature.
  // TODO: remove this when we discard GFX80 encoding.
  if (ST.hasUnpackedD16VMem() && (get(Opcode).TSFlags & SIInstrFlags::D16Buf))
    Gen = SIEncodingFamily::GFX80;

  if (get(Opcode).TSFlags & SIInstrFlags::SDWA) {
    switch (ST.getGeneration()) {
    default:
      Gen = SIEncodingFamily::SDWA;
      break;
    case AMDGPUSubtarget::GFX9:
      Gen = SIEncodingFamily::SDWA9;
      break;
    case AMDGPUSubtarget::GFX10:
      Gen = SIEncodingFamily::SDWA10;
      break;
    }
  }

  if (isMAI(Opcode)) {
    int MFMAOp = AMDGPU::getMFMAEarlyClobberOp(Opcode);
    if (MFMAOp != -1)
      Opcode = MFMAOp;
  }

  int MCOp = AMDGPU::getMCOpcode(Opcode, Gen);

  if (MCOp == (uint16_t)-1 && ST.hasGFX1250Insts())
    MCOp = AMDGPU::getMCOpcode(Opcode, SIEncodingFamily::GFX12);

  // -1 means that Opcode is already a native instruction.
  if (MCOp == -1)
    return Opcode;

  if (ST.hasGFX90AInsts()) {
    uint16_t NMCOp = (uint16_t)-1;
    if (ST.hasGFX940Insts())
      NMCOp = AMDGPU::getMCOpcode(Opcode, SIEncodingFamily::GFX940);
    if (NMCOp == (uint16_t)-1)
      NMCOp = AMDGPU::getMCOpcode(Opcode, SIEncodingFamily::GFX90A);
    if (NMCOp == (uint16_t)-1)
      NMCOp = AMDGPU::getMCOpcode(Opcode, SIEncodingFamily::GFX9);
    if (NMCOp != (uint16_t)-1)
      MCOp = NMCOp;
  }

  // (uint16_t)-1 means that Opcode is a pseudo instruction that has
  // no encoding in the given subtarget generation.
  if (MCOp == (uint16_t)-1)
    return -1;

  if (isAsmOnlyOpcode(MCOp))
    return -1;

  return MCOp;
}

static
TargetInstrInfo::RegSubRegPair getRegOrUndef(const MachineOperand &RegOpnd) {
  assert(RegOpnd.isReg());
  return RegOpnd.isUndef() ? TargetInstrInfo::RegSubRegPair() :
                             getRegSubRegPair(RegOpnd);
}

TargetInstrInfo::RegSubRegPair
llvm::getRegSequenceSubReg(MachineInstr &MI, unsigned SubReg) {
  assert(MI.isRegSequence());
  for (unsigned I = 0, E = (MI.getNumOperands() - 1)/ 2; I < E; ++I)
    if (MI.getOperand(1 + 2 * I + 1).getImm() == SubReg) {
      auto &RegOp = MI.getOperand(1 + 2 * I);
      return getRegOrUndef(RegOp);
    }
  return TargetInstrInfo::RegSubRegPair();
}

// Try to find the definition of reg:subreg in subreg-manipulation pseudos
// Following a subreg of reg:subreg isn't supported
static bool followSubRegDef(MachineInstr &MI,
                            TargetInstrInfo::RegSubRegPair &RSR) {
  if (!RSR.SubReg)
    return false;
  switch (MI.getOpcode()) {
  default: break;
  case AMDGPU::REG_SEQUENCE:
    RSR = getRegSequenceSubReg(MI, RSR.SubReg);
    return true;
  // EXTRACT_SUBREG ins't supported as this would follow a subreg of subreg
  case AMDGPU::INSERT_SUBREG:
    if (RSR.SubReg == (unsigned)MI.getOperand(3).getImm())
      // inserted the subreg we're looking for
      RSR = getRegOrUndef(MI.getOperand(2));
    else { // the subreg in the rest of the reg
      auto R1 = getRegOrUndef(MI.getOperand(1));
      if (R1.SubReg) // subreg of subreg isn't supported
        return false;
      RSR.Reg = R1.Reg;
    }
    return true;
  }
  return false;
}

MachineInstr *llvm::getVRegSubRegDef(const TargetInstrInfo::RegSubRegPair &P,
                                     const MachineRegisterInfo &MRI) {
  assert(MRI.isSSA());
  if (!P.Reg.isVirtual())
    return nullptr;

  auto RSR = P;
  auto *DefInst = MRI.getVRegDef(RSR.Reg);
  while (auto *MI = DefInst) {
    DefInst = nullptr;
    switch (MI->getOpcode()) {
    case AMDGPU::COPY:
    case AMDGPU::V_MOV_B32_e32: {
      auto &Op1 = MI->getOperand(1);
      if (Op1.isReg() && Op1.getReg().isVirtual()) {
        if (Op1.isUndef())
          return nullptr;
        RSR = getRegSubRegPair(Op1);
        DefInst = MRI.getVRegDef(RSR.Reg);
      }
      break;
    }
    default:
      if (followSubRegDef(*MI, RSR)) {
        if (!RSR.Reg)
          return nullptr;
        DefInst = MRI.getVRegDef(RSR.Reg);
      }
    }
    if (!DefInst)
      return MI;
  }
  return nullptr;
}

bool llvm::execMayBeModifiedBeforeUse(const MachineRegisterInfo &MRI,
                                      Register VReg,
                                      const MachineInstr &DefMI,
                                      const MachineInstr &UseMI) {
  assert(MRI.isSSA() && "Must be run on SSA");

  auto *TRI = MRI.getTargetRegisterInfo();
  auto *DefBB = DefMI.getParent();

  // Don't bother searching between blocks, although it is possible this block
  // doesn't modify exec.
  if (UseMI.getParent() != DefBB)
    return true;

  const int MaxInstScan = 20;
  int NumInst = 0;

  // Stop scan at the use.
  auto E = UseMI.getIterator();
  for (auto I = std::next(DefMI.getIterator()); I != E; ++I) {
    if (I->isDebugInstr())
      continue;

    if (++NumInst > MaxInstScan)
      return true;

    if (I->modifiesRegister(AMDGPU::EXEC, TRI))
      return true;
  }

  return false;
}

bool llvm::execMayBeModifiedBeforeAnyUse(const MachineRegisterInfo &MRI,
                                         Register VReg,
                                         const MachineInstr &DefMI) {
  assert(MRI.isSSA() && "Must be run on SSA");

  auto *TRI = MRI.getTargetRegisterInfo();
  auto *DefBB = DefMI.getParent();

  const int MaxUseScan = 10;
  int NumUse = 0;

  for (auto &Use : MRI.use_nodbg_operands(VReg)) {
    auto &UseInst = *Use.getParent();
    // Don't bother searching between blocks, although it is possible this block
    // doesn't modify exec.
    if (UseInst.getParent() != DefBB || UseInst.isPHI())
      return true;

    if (++NumUse > MaxUseScan)
      return true;
  }

  if (NumUse == 0)
    return false;

  const int MaxInstScan = 20;
  int NumInst = 0;

  // Stop scan when we have seen all the uses.
  for (auto I = std::next(DefMI.getIterator()); ; ++I) {
    assert(I != DefBB->end());

    if (I->isDebugInstr())
      continue;

    if (++NumInst > MaxInstScan)
      return true;

    for (const MachineOperand &Op : I->operands()) {
      // We don't check reg masks here as they're used only on calls:
      // 1. EXEC is only considered const within one BB
      // 2. Call should be a terminator instruction if present in a BB

      if (!Op.isReg())
        continue;

      Register Reg = Op.getReg();
      if (Op.isUse()) {
        if (Reg == VReg && --NumUse == 0)
          return false;
      } else if (TRI->regsOverlap(Reg, AMDGPU::EXEC))
        return true;
    }
  }
}

MachineInstr *SIInstrInfo::createPHIDestinationCopy(
    MachineBasicBlock &MBB, MachineBasicBlock::iterator LastPHIIt,
    const DebugLoc &DL, Register Src, Register Dst) const {
  auto Cur = MBB.begin();
  if (Cur != MBB.end())
    do {
      if (!Cur->isPHI() && Cur->readsRegister(Dst, /*TRI=*/nullptr))
        return BuildMI(MBB, Cur, DL, get(TargetOpcode::COPY), Dst).addReg(Src);
      ++Cur;
    } while (Cur != MBB.end() && Cur != LastPHIIt);

  return TargetInstrInfo::createPHIDestinationCopy(MBB, LastPHIIt, DL, Src,
                                                   Dst);
}

MachineInstr *SIInstrInfo::createPHISourceCopy(
    MachineBasicBlock &MBB, MachineBasicBlock::iterator InsPt,
    const DebugLoc &DL, Register Src, unsigned SrcSubReg, Register Dst) const {
  if (InsPt != MBB.end() &&
      (InsPt->getOpcode() == AMDGPU::SI_IF ||
       InsPt->getOpcode() == AMDGPU::SI_ELSE ||
       InsPt->getOpcode() == AMDGPU::SI_IF_BREAK) &&
      InsPt->definesRegister(Src, /*TRI=*/nullptr)) {
    InsPt++;
    return BuildMI(MBB, InsPt, DL,
                   get(AMDGPU::LaneMaskConstants::get(ST).MovTermOpc), Dst)
        .addReg(Src, 0, SrcSubReg)
        .addReg(AMDGPU::EXEC, RegState::Implicit);
  }
  return TargetInstrInfo::createPHISourceCopy(MBB, InsPt, DL, Src, SrcSubReg,
                                              Dst);
}

bool llvm::SIInstrInfo::isWave32() const { return ST.isWave32(); }

MachineInstr *SIInstrInfo::foldMemoryOperandImpl(
    MachineFunction &MF, MachineInstr &MI, ArrayRef<unsigned> Ops,
    MachineBasicBlock::iterator InsertPt, int FrameIndex, LiveIntervals *LIS,
    VirtRegMap *VRM) const {
  // This is a bit of a hack (copied from AArch64). Consider this instruction:
  //
  //   %0:sreg_32 = COPY $m0
  //
  // We explicitly chose SReg_32 for the virtual register so such a copy might
  // be eliminated by RegisterCoalescer. However, that may not be possible, and
  // %0 may even spill. We can't spill $m0 normally (it would require copying to
  // a numbered SGPR anyway), and since it is in the SReg_32 register class,
  // TargetInstrInfo::foldMemoryOperand() is going to try.
  // A similar issue also exists with spilling and reloading $exec registers.
  //
  // To prevent that, constrain the %0 register class here.
  if (isFullCopyInstr(MI)) {
    Register DstReg = MI.getOperand(0).getReg();
    Register SrcReg = MI.getOperand(1).getReg();
    if ((DstReg.isVirtual() || SrcReg.isVirtual()) &&
        (DstReg.isVirtual() != SrcReg.isVirtual())) {
      MachineRegisterInfo &MRI = MF.getRegInfo();
      Register VirtReg = DstReg.isVirtual() ? DstReg : SrcReg;
      const TargetRegisterClass *RC = MRI.getRegClass(VirtReg);
      if (RC->hasSuperClassEq(&AMDGPU::SReg_32RegClass)) {
        MRI.constrainRegClass(VirtReg, &AMDGPU::SReg_32_XM0_XEXECRegClass);
        return nullptr;
      }
      if (RC->hasSuperClassEq(&AMDGPU::SReg_64RegClass)) {
        MRI.constrainRegClass(VirtReg, &AMDGPU::SReg_64_XEXECRegClass);
        return nullptr;
      }
    }
  }

  return nullptr;
}

unsigned SIInstrInfo::getInstrLatency(const InstrItineraryData *ItinData,
                                      const MachineInstr &MI,
                                      unsigned *PredCost) const {
  if (MI.isBundle()) {
    MachineBasicBlock::const_instr_iterator I(MI.getIterator());
    MachineBasicBlock::const_instr_iterator E(MI.getParent()->instr_end());
    unsigned Lat = 0, Count = 0;
    for (++I; I != E && I->isBundledWithPred(); ++I) {
      ++Count;
      Lat = std::max(Lat, SchedModel.computeInstrLatency(&*I));
    }
    return Lat + Count - 1;
  }

  return SchedModel.computeInstrLatency(&MI);
}

InstructionUniformity
SIInstrInfo::getGenericInstructionUniformity(const MachineInstr &MI) const {
  const MachineRegisterInfo &MRI = MI.getMF()->getRegInfo();
  unsigned Opcode = MI.getOpcode();

  auto HandleAddrSpaceCast = [this, &MRI](const MachineInstr &MI) {
    Register Dst = MI.getOperand(0).getReg();
    Register Src = isa<GIntrinsic>(MI) ? MI.getOperand(2).getReg()
                                       : MI.getOperand(1).getReg();
    LLT DstTy = MRI.getType(Dst);
    LLT SrcTy = MRI.getType(Src);
    unsigned DstAS = DstTy.getAddressSpace();
    unsigned SrcAS = SrcTy.getAddressSpace();
    return SrcAS == AMDGPUAS::PRIVATE_ADDRESS &&
                   DstAS == AMDGPUAS::FLAT_ADDRESS &&
                   ST.hasGloballyAddressableScratch()
               ? InstructionUniformity::NeverUniform
               : InstructionUniformity::Default;
  };

  // If the target supports globally addressable scratch, the mapping from
  // scratch memory to the flat aperture changes therefore an address space cast
  // is no longer uniform.
  if (Opcode == TargetOpcode::G_ADDRSPACE_CAST)
    return HandleAddrSpaceCast(MI);

  if (auto *GI = dyn_cast<GIntrinsic>(&MI)) {
    auto IID = GI->getIntrinsicID();
    if (AMDGPU::isIntrinsicSourceOfDivergence(IID))
      return InstructionUniformity::NeverUniform;
    if (AMDGPU::isIntrinsicAlwaysUniform(IID))
      return InstructionUniformity::AlwaysUniform;

    switch (IID) {
    case Intrinsic::amdgcn_addrspacecast_nonnull:
      return HandleAddrSpaceCast(MI);
    case Intrinsic::amdgcn_if:
    case Intrinsic::amdgcn_else:
      // FIXME: Uniform if second result
      break;
    }

    return InstructionUniformity::Default;
  }

  // Loads from the private and flat address spaces are divergent, because
  // threads can execute the load instruction with the same inputs and get
  // different results.
  //
  // All other loads are not divergent, because if threads issue loads with the
  // same arguments, they will always get the same result.
  if (Opcode == AMDGPU::G_LOAD || Opcode == AMDGPU::G_ZEXTLOAD ||
      Opcode == AMDGPU::G_SEXTLOAD) {
    if (MI.memoperands_empty())
      return InstructionUniformity::NeverUniform; // conservative assumption

    if (llvm::any_of(MI.memoperands(), [](const MachineMemOperand *mmo) {
          return mmo->getAddrSpace() == AMDGPUAS::PRIVATE_ADDRESS ||
                 mmo->getAddrSpace() == AMDGPUAS::FLAT_ADDRESS;
        })) {
      // At least one MMO in a non-global address space.
      return InstructionUniformity::NeverUniform;
    }
    return InstructionUniformity::Default;
  }

  if (SIInstrInfo::isGenericAtomicRMWOpcode(Opcode) ||
      Opcode == AMDGPU::G_ATOMIC_CMPXCHG ||
      Opcode == AMDGPU::G_ATOMIC_CMPXCHG_WITH_SUCCESS ||
      AMDGPU::isGenericAtomic(Opcode)) {
    return InstructionUniformity::NeverUniform;
  }
  return InstructionUniformity::Default;
}

InstructionUniformity
SIInstrInfo::getInstructionUniformity(const MachineInstr &MI) const {

  if (isNeverUniform(MI))
    return InstructionUniformity::NeverUniform;

  unsigned opcode = MI.getOpcode();
  if (opcode == AMDGPU::V_READLANE_B32 ||
      opcode == AMDGPU::V_READFIRSTLANE_B32 ||
      opcode == AMDGPU::SI_RESTORE_S32_FROM_VGPR)
    return InstructionUniformity::AlwaysUniform;

  if (isCopyInstr(MI)) {
    const MachineOperand &srcOp = MI.getOperand(1);
    if (srcOp.isReg() && srcOp.getReg().isPhysical()) {
      const TargetRegisterClass *regClass =
          RI.getPhysRegBaseClass(srcOp.getReg());
      return RI.isSGPRClass(regClass) ? InstructionUniformity::AlwaysUniform
                                      : InstructionUniformity::NeverUniform;
    }
    return InstructionUniformity::Default;
  }

  // GMIR handling
  if (MI.isPreISelOpcode())
    return SIInstrInfo::getGenericInstructionUniformity(MI);

  // Atomics are divergent because they are executed sequentially: when an
  // atomic operation refers to the same address in each thread, then each
  // thread after the first sees the value written by the previous thread as
  // original value.

  if (isAtomic(MI))
    return InstructionUniformity::NeverUniform;

  // Loads from the private and flat address spaces are divergent, because
  // threads can execute the load instruction with the same inputs and get
  // different results.
  if (isFLAT(MI) && MI.mayLoad()) {
    if (MI.memoperands_empty())
      return InstructionUniformity::NeverUniform; // conservative assumption

    if (llvm::any_of(MI.memoperands(), [](const MachineMemOperand *mmo) {
          return mmo->getAddrSpace() == AMDGPUAS::PRIVATE_ADDRESS ||
                 mmo->getAddrSpace() == AMDGPUAS::FLAT_ADDRESS;
        })) {
      // At least one MMO in a non-global address space.
      return InstructionUniformity::NeverUniform;
    }

    return InstructionUniformity::Default;
  }

  const MachineRegisterInfo &MRI = MI.getParent()->getParent()->getRegInfo();
  const AMDGPURegisterBankInfo *RBI = ST.getRegBankInfo();

  // FIXME: It's conceptually broken to report this for an instruction, and not
  // a specific def operand. For inline asm in particular, there could be mixed
  // uniform and divergent results.
  for (unsigned I = 0, E = MI.getNumOperands(); I != E; ++I) {
    const MachineOperand &SrcOp = MI.getOperand(I);
    if (!SrcOp.isReg())
      continue;

    Register Reg = SrcOp.getReg();
    if (!Reg || !SrcOp.readsReg())
      continue;

    // If RegBank is null, this is unassigned or an unallocatable special
    // register, which are all scalars.
    const RegisterBank *RegBank = RBI->getRegBank(Reg, MRI, RI);
    if (RegBank && RegBank->getID() != AMDGPU::SGPRRegBankID)
      return InstructionUniformity::NeverUniform;
  }

  // TODO: Uniformity check condtions above can be rearranged for more
  // redability

  // TODO: amdgcn.{ballot, [if]cmp} should be AlwaysUniform, but they are
  //       currently turned into no-op COPYs by SelectionDAG ISel and are
  //       therefore no longer recognizable.

  return InstructionUniformity::Default;
}

unsigned SIInstrInfo::getDSShaderTypeValue(const MachineFunction &MF) {
  switch (MF.getFunction().getCallingConv()) {
  case CallingConv::AMDGPU_PS:
    return 1;
  case CallingConv::AMDGPU_VS:
    return 2;
  case CallingConv::AMDGPU_GS:
    return 3;
  case CallingConv::AMDGPU_HS:
  case CallingConv::AMDGPU_LS:
  case CallingConv::AMDGPU_ES: {
    const Function &F = MF.getFunction();
    F.getContext().diagnose(DiagnosticInfoUnsupported(
        F, "ds_ordered_count unsupported for this calling conv"));
    [[fallthrough]];
  }
  case CallingConv::AMDGPU_CS:
  case CallingConv::AMDGPU_KERNEL:
  case CallingConv::C:
  case CallingConv::Fast:
  default:
    // Assume other calling conventions are various compute callable functions
    return 0;
  }
}

bool SIInstrInfo::analyzeCompare(const MachineInstr &MI, Register &SrcReg,
                                 Register &SrcReg2, int64_t &CmpMask,
                                 int64_t &CmpValue) const {
  if (!MI.getOperand(0).isReg() || MI.getOperand(0).getSubReg())
    return false;

  switch (MI.getOpcode()) {
  default:
    break;
  case AMDGPU::S_CMP_EQ_U32:
  case AMDGPU::S_CMP_EQ_I32:
  case AMDGPU::S_CMP_LG_U32:
  case AMDGPU::S_CMP_LG_I32:
  case AMDGPU::S_CMP_LT_U32:
  case AMDGPU::S_CMP_LT_I32:
  case AMDGPU::S_CMP_GT_U32:
  case AMDGPU::S_CMP_GT_I32:
  case AMDGPU::S_CMP_LE_U32:
  case AMDGPU::S_CMP_LE_I32:
  case AMDGPU::S_CMP_GE_U32:
  case AMDGPU::S_CMP_GE_I32:
  case AMDGPU::S_CMP_EQ_U64:
  case AMDGPU::S_CMP_LG_U64:
    SrcReg = MI.getOperand(0).getReg();
    if (MI.getOperand(1).isReg()) {
      if (MI.getOperand(1).getSubReg())
        return false;
      SrcReg2 = MI.getOperand(1).getReg();
      CmpValue = 0;
    } else if (MI.getOperand(1).isImm()) {
      SrcReg2 = Register();
      CmpValue = MI.getOperand(1).getImm();
    } else {
      return false;
    }
    CmpMask = ~0;
    return true;
  case AMDGPU::S_CMPK_EQ_U32:
  case AMDGPU::S_CMPK_EQ_I32:
  case AMDGPU::S_CMPK_LG_U32:
  case AMDGPU::S_CMPK_LG_I32:
  case AMDGPU::S_CMPK_LT_U32:
  case AMDGPU::S_CMPK_LT_I32:
  case AMDGPU::S_CMPK_GT_U32:
  case AMDGPU::S_CMPK_GT_I32:
  case AMDGPU::S_CMPK_LE_U32:
  case AMDGPU::S_CMPK_LE_I32:
  case AMDGPU::S_CMPK_GE_U32:
  case AMDGPU::S_CMPK_GE_I32:
    SrcReg = MI.getOperand(0).getReg();
    SrcReg2 = Register();
    CmpValue = MI.getOperand(1).getImm();
    CmpMask = ~0;
    return true;
  }

  return false;
}

// SCC is already valid after SCCValid.
// SCCRedefine will redefine SCC to the same value already available after
// SCCValid. If there are no intervening SCC conflicts delete SCCRedefine and
// update kill/dead flags if necessary.
static bool optimizeSCC(MachineInstr *SCCValid, MachineInstr *SCCRedefine,
                        const SIRegisterInfo &RI) {
  MachineInstr *KillsSCC = nullptr;
  if (SCCValid->getParent() != SCCRedefine->getParent())
    return false;
  for (MachineInstr &MI : make_range(std::next(SCCValid->getIterator()),
                                     SCCRedefine->getIterator())) {
    if (MI.modifiesRegister(AMDGPU::SCC, &RI))
      return false;
    if (MI.killsRegister(AMDGPU::SCC, &RI))
      KillsSCC = &MI;
  }
  if (MachineOperand *SccDef =
          SCCValid->findRegisterDefOperand(AMDGPU::SCC, /*TRI=*/nullptr))
    SccDef->setIsDead(false);
  if (KillsSCC)
    KillsSCC->clearRegisterKills(AMDGPU::SCC, /*TRI=*/nullptr);
  SCCRedefine->eraseFromParent();
  return true;
}

static bool foldableSelect(const MachineInstr &Def) {
  if (Def.getOpcode() != AMDGPU::S_CSELECT_B32 &&
      Def.getOpcode() != AMDGPU::S_CSELECT_B64)
    return false;
  bool Op1IsNonZeroImm =
      Def.getOperand(1).isImm() && Def.getOperand(1).getImm() != 0;
  bool Op2IsZeroImm =
      Def.getOperand(2).isImm() && Def.getOperand(2).getImm() == 0;
  if (!Op1IsNonZeroImm || !Op2IsZeroImm)
    return false;
  return true;
}

bool SIInstrInfo::optimizeCompareInstr(MachineInstr &CmpInstr, Register SrcReg,
                                       Register SrcReg2, int64_t CmpMask,
                                       int64_t CmpValue,
                                       const MachineRegisterInfo *MRI) const {
  if (!SrcReg || SrcReg.isPhysical())
    return false;

  if (SrcReg2 && !getFoldableImm(SrcReg2, *MRI, CmpValue))
    return false;

  const auto optimizeCmpSelect = [&CmpInstr, SrcReg, CmpValue, MRI,
                                  this]() -> bool {
    if (CmpValue != 0)
      return false;

    MachineInstr *Def = MRI->getVRegDef(SrcReg);
    if (!Def)
      return false;

    // For S_OP that set SCC = DST!=0, do the transformation
    //
    //   s_cmp_lg_* (S_OP ...), 0 => (S_OP ...)

    // If foldableSelect, s_cmp_lg_* is redundant because the SCC input value
    // for S_CSELECT* already has the same value that will be calculated by
    // s_cmp_lg_*
    //
    //   s_cmp_lg_* (S_CSELECT* (non-zero imm), 0), 0 => (S_CSELECT* (non-zero
    //   imm), 0)
    if (!setsSCCifResultIsNonZero(*Def) && !foldableSelect(*Def))
      return false;

    if (!optimizeSCC(Def, &CmpInstr, RI))
      return false;

    // If s_or_b32 result, sY, is unused (i.e. it is effectively a 64-bit
    // s_cmp_lg of a register pair) and the inputs are the hi and lo-halves of a
    // 64-bit foldableSelect then delete s_or_b32 in the sequence:
    //    sX = s_cselect_b64 (non-zero imm), 0
    //    sLo = copy sX.sub0
    //    sHi = copy sX.sub1
    //    sY = s_or_b32 sLo, sHi
    if (Def->getOpcode() == AMDGPU::S_OR_B32 &&
        MRI->use_nodbg_empty(Def->getOperand(0).getReg())) {
      const MachineOperand &OrOpnd1 = Def->getOperand(1);
      const MachineOperand &OrOpnd2 = Def->getOperand(2);
      if (OrOpnd1.isReg() && OrOpnd2.isReg()) {
        MachineInstr *Def1 = MRI->getVRegDef(OrOpnd1.getReg());
        MachineInstr *Def2 = MRI->getVRegDef(OrOpnd2.getReg());
        if (Def1 && Def1->getOpcode() == AMDGPU::COPY && Def2 &&
            Def2->getOpcode() == AMDGPU::COPY && Def1->getOperand(1).isReg() &&
            Def2->getOperand(1).isReg() &&
            Def1->getOperand(1).getSubReg() == AMDGPU::sub0 &&
            Def2->getOperand(1).getSubReg() == AMDGPU::sub1 &&
            Def1->getOperand(1).getReg() == Def2->getOperand(1).getReg()) {
          MachineInstr *Select = MRI->getVRegDef(Def1->getOperand(1).getReg());
          if (Select && foldableSelect(*Select))
            optimizeSCC(Select, Def, RI);
        }
      }
    }
    return true;
  };

  const auto optimizeCmpAnd = [&CmpInstr, SrcReg, CmpValue, MRI,
                               this](int64_t ExpectedValue, unsigned SrcSize,
                                     bool IsReversible, bool IsSigned) -> bool {
    // s_cmp_eq_u32 (s_and_b32 $src, 1 << n), 1 << n => s_and_b32 $src, 1 << n
    // s_cmp_eq_i32 (s_and_b32 $src, 1 << n), 1 << n => s_and_b32 $src, 1 << n
    // s_cmp_ge_u32 (s_and_b32 $src, 1 << n), 1 << n => s_and_b32 $src, 1 << n
    // s_cmp_ge_i32 (s_and_b32 $src, 1 << n), 1 << n => s_and_b32 $src, 1 << n
    // s_cmp_eq_u64 (s_and_b64 $src, 1 << n), 1 << n => s_and_b64 $src, 1 << n
    // s_cmp_lg_u32 (s_and_b32 $src, 1 << n), 0 => s_and_b32 $src, 1 << n
    // s_cmp_lg_i32 (s_and_b32 $src, 1 << n), 0 => s_and_b32 $src, 1 << n
    // s_cmp_gt_u32 (s_and_b32 $src, 1 << n), 0 => s_and_b32 $src, 1 << n
    // s_cmp_gt_i32 (s_and_b32 $src, 1 << n), 0 => s_and_b32 $src, 1 << n
    // s_cmp_lg_u64 (s_and_b64 $src, 1 << n), 0 => s_and_b64 $src, 1 << n
    //
    // Signed ge/gt are not used for the sign bit.
    //
    // If result of the AND is unused except in the compare:
    // s_and_b(32|64) $src, 1 << n => s_bitcmp1_b(32|64) $src, n
    //
    // s_cmp_eq_u32 (s_and_b32 $src, 1 << n), 0 => s_bitcmp0_b32 $src, n
    // s_cmp_eq_i32 (s_and_b32 $src, 1 << n), 0 => s_bitcmp0_b32 $src, n
    // s_cmp_eq_u64 (s_and_b64 $src, 1 << n), 0 => s_bitcmp0_b64 $src, n
    // s_cmp_lg_u32 (s_and_b32 $src, 1 << n), 1 << n => s_bitcmp0_b32 $src, n
    // s_cmp_lg_i32 (s_and_b32 $src, 1 << n), 1 << n => s_bitcmp0_b32 $src, n
    // s_cmp_lg_u64 (s_and_b64 $src, 1 << n), 1 << n => s_bitcmp0_b64 $src, n

    MachineInstr *Def = MRI->getVRegDef(SrcReg);
    if (!Def)
      return false;

    if (Def->getOpcode() != AMDGPU::S_AND_B32 &&
        Def->getOpcode() != AMDGPU::S_AND_B64)
      return false;

    int64_t Mask;
    const auto isMask = [&Mask, SrcSize](const MachineOperand *MO) -> bool {
      if (MO->isImm())
        Mask = MO->getImm();
      else if (!getFoldableImm(MO, Mask))
        return false;
      Mask &= maxUIntN(SrcSize);
      return isPowerOf2_64(Mask);
    };

    MachineOperand *SrcOp = &Def->getOperand(1);
    if (isMask(SrcOp))
      SrcOp = &Def->getOperand(2);
    else if (isMask(&Def->getOperand(2)))
      SrcOp = &Def->getOperand(1);
    else
      return false;

    // A valid Mask is required to have a single bit set, hence a non-zero and
    // power-of-two value. This verifies that we will not do 64-bit shift below.
    assert(llvm::has_single_bit<uint64_t>(Mask) && "Invalid mask.");
    unsigned BitNo = llvm::countr_zero((uint64_t)Mask);
    if (IsSigned && BitNo == SrcSize - 1)
      return false;

    ExpectedValue <<= BitNo;

    bool IsReversedCC = false;
    if (CmpValue != ExpectedValue) {
      if (!IsReversible)
        return false;
      IsReversedCC = CmpValue == (ExpectedValue ^ Mask);
      if (!IsReversedCC)
        return false;
    }

    Register DefReg = Def->getOperand(0).getReg();
    if (IsReversedCC && !MRI->hasOneNonDBGUse(DefReg))
      return false;

    if (!optimizeSCC(Def, &CmpInstr, RI))
      return false;

    if (!MRI->use_nodbg_empty(DefReg)) {
      assert(!IsReversedCC);
      return true;
    }

    // Replace AND with unused result with a S_BITCMP.
    MachineBasicBlock *MBB = Def->getParent();

    unsigned NewOpc = (SrcSize == 32) ? IsReversedCC ? AMDGPU::S_BITCMP0_B32
                                                     : AMDGPU::S_BITCMP1_B32
                                      : IsReversedCC ? AMDGPU::S_BITCMP0_B64
                                                     : AMDGPU::S_BITCMP1_B64;

    BuildMI(*MBB, Def, Def->getDebugLoc(), get(NewOpc))
      .add(*SrcOp)
      .addImm(BitNo);
    Def->eraseFromParent();

    return true;
  };

  switch (CmpInstr.getOpcode()) {
  default:
    break;
  case AMDGPU::S_CMP_EQ_U32:
  case AMDGPU::S_CMP_EQ_I32:
  case AMDGPU::S_CMPK_EQ_U32:
  case AMDGPU::S_CMPK_EQ_I32:
    return optimizeCmpAnd(1, 32, true, false);
  case AMDGPU::S_CMP_GE_U32:
  case AMDGPU::S_CMPK_GE_U32:
    return optimizeCmpAnd(1, 32, false, false);
  case AMDGPU::S_CMP_GE_I32:
  case AMDGPU::S_CMPK_GE_I32:
    return optimizeCmpAnd(1, 32, false, true);
  case AMDGPU::S_CMP_EQ_U64:
    return optimizeCmpAnd(1, 64, true, false);
  case AMDGPU::S_CMP_LG_U32:
  case AMDGPU::S_CMP_LG_I32:
  case AMDGPU::S_CMPK_LG_U32:
  case AMDGPU::S_CMPK_LG_I32:
    return optimizeCmpAnd(0, 32, true, false) || optimizeCmpSelect();
  case AMDGPU::S_CMP_GT_U32:
  case AMDGPU::S_CMPK_GT_U32:
    return optimizeCmpAnd(0, 32, false, false);
  case AMDGPU::S_CMP_GT_I32:
  case AMDGPU::S_CMPK_GT_I32:
    return optimizeCmpAnd(0, 32, false, true);
  case AMDGPU::S_CMP_LG_U64:
    return optimizeCmpAnd(0, 64, true, false) || optimizeCmpSelect();
  }

  return false;
}

void SIInstrInfo::enforceOperandRCAlignment(MachineInstr &MI,
                                            AMDGPU::OpName OpName) const {
  if (!ST.needsAlignedVGPRs())
    return;

  int OpNo = AMDGPU::getNamedOperandIdx(MI.getOpcode(), OpName);
  if (OpNo < 0)
    return;
  MachineOperand &Op = MI.getOperand(OpNo);
  if (getOpSize(MI, OpNo) > 4)
    return;

  // Add implicit aligned super-reg to force alignment on the data operand.
  const DebugLoc &DL = MI.getDebugLoc();
  MachineBasicBlock *BB = MI.getParent();
  MachineRegisterInfo &MRI = BB->getParent()->getRegInfo();
  Register DataReg = Op.getReg();
  bool IsAGPR = RI.isAGPR(MRI, DataReg);
  Register Undef = MRI.createVirtualRegister(
      IsAGPR ? &AMDGPU::AGPR_32RegClass : &AMDGPU::VGPR_32RegClass);
  BuildMI(*BB, MI, DL, get(AMDGPU::IMPLICIT_DEF), Undef);
  Register NewVR =
      MRI.createVirtualRegister(IsAGPR ? &AMDGPU::AReg_64_Align2RegClass
                                       : &AMDGPU::VReg_64_Align2RegClass);
  BuildMI(*BB, MI, DL, get(AMDGPU::REG_SEQUENCE), NewVR)
      .addReg(DataReg, 0, Op.getSubReg())
      .addImm(AMDGPU::sub0)
      .addReg(Undef)
      .addImm(AMDGPU::sub1);
  Op.setReg(NewVR);
  Op.setSubReg(AMDGPU::sub0);
  MI.addOperand(MachineOperand::CreateReg(NewVR, false, true));
}

bool SIInstrInfo::isGlobalMemoryObject(const MachineInstr *MI) const {
  if (isIGLP(*MI))
    return false;

  return TargetInstrInfo::isGlobalMemoryObject(MI);
}

bool SIInstrInfo::isXDLWMMA(const MachineInstr &MI) const {
  if (!isWMMA(MI) && !isSWMMAC(MI))
    return false;

  if (AMDGPU::isGFX1250(ST))
    return AMDGPU::getWMMAIsXDL(MI.getOpcode());

  return true;
}

bool SIInstrInfo::isXDL(const MachineInstr &MI) const {
  unsigned Opcode = MI.getOpcode();

  if (AMDGPU::isGFX12Plus(ST))
    return isDOT(MI) || isXDLWMMA(MI);

  if (!isMAI(MI) || isDGEMM(Opcode) ||
      Opcode == AMDGPU::V_ACCVGPR_WRITE_B32_e64 ||
      Opcode == AMDGPU::V_ACCVGPR_READ_B32_e64)
    return false;

  if (!ST.hasGFX940Insts())
    return true;

  return AMDGPU::getMAIIsGFX940XDL(Opcode);
}<|MERGE_RESOLUTION|>--- conflicted
+++ resolved
@@ -1692,14 +1692,8 @@
 
 void SIInstrInfo::storeRegToStackSlotImpl(
     MachineBasicBlock &MBB, MachineBasicBlock::iterator MI, Register SrcReg,
-<<<<<<< HEAD
-    bool isKill, int FrameIndex, const TargetRegisterClass *RC,
-    const TargetRegisterInfo *TRI, Register VReg,
+    bool isKill, int FrameIndex, const TargetRegisterClass *RC, Register VReg,
     MachineInstr::MIFlag Flags, bool NeedsCFI) const {
-=======
-    bool isKill, int FrameIndex, const TargetRegisterClass *RC, Register VReg,
-    MachineInstr::MIFlag Flags) const {
->>>>>>> c0f7d51e
   MachineFunction *MF = MBB.getParent();
   SIMachineFunctionInfo *MFI = MF->getInfo<SIMachineFunctionInfo>();
   MachineFrameInfo &FrameInfo = MF->getFrameInfo();
@@ -1755,10 +1749,9 @@
 
 void SIInstrInfo::storeRegToStackSlot(
     MachineBasicBlock &MBB, MachineBasicBlock::iterator MI, Register SrcReg,
-    bool isKill, int FrameIndex, const TargetRegisterClass *RC,
-    const TargetRegisterInfo *TRI, Register VReg,
+    bool isKill, int FrameIndex, const TargetRegisterClass *RC, Register VReg,
     MachineInstr::MIFlag Flags) const {
-  storeRegToStackSlotImpl(MBB, MI, SrcReg, isKill, FrameIndex, RC, TRI, VReg,
+  storeRegToStackSlotImpl(MBB, MI, SrcReg, isKill, FrameIndex, RC, VReg,
                          Flags, false);
 }
 
@@ -1768,7 +1761,7 @@
                                          int FrameIndex,
                                          const TargetRegisterClass *RC,
                                          const TargetRegisterInfo *TRI) const {
-  storeRegToStackSlotImpl(MBB, MI, SrcReg, isKill, FrameIndex, RC, TRI,
+  storeRegToStackSlotImpl(MBB, MI, SrcReg, isKill, FrameIndex, RC,
                           Register(), MachineInstr::NoFlags, true);
 }
 
