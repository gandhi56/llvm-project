--- conflicted
+++ resolved
@@ -1054,15 +1054,10 @@
 
     def _CFI_SAVE : VPseudoInstSI <
       (outs),
-<<<<<<< HEAD
-      (ins vgpr_class:$vdata, i32imm:$vaddr,
-           SReg_32:$soffset, i32imm:$offset)> {
-=======
       !con(
         (ins vgpr_class:$vdata, i32imm:$vaddr,
              SReg_32:$soffset, i32imm:$offset),
         !if(HasMask, (ins SReg_32:$mask), (ins)))> {
->>>>>>> fb604a32
       let mayStore = 1;
       let mayLoad = 0;
       // (2 * 4) + (8 * num_subregs) bytes maximum
