//===-- AMDGPUTargetMachine.cpp - TargetMachine for hw codegen targets-----===//
//
// Part of the LLVM Project, under the Apache License v2.0 with LLVM Exceptions.
// See https://llvm.org/LICENSE.txt for license information.
// SPDX-License-Identifier: Apache-2.0 WITH LLVM-exception
//
//===----------------------------------------------------------------------===//
//
/// \file
/// The AMDGPU target machine contains all of the hardware specific
/// information  needed to emit code for SI+ GPUs.
//
//===----------------------------------------------------------------------===//

#include "AMDGPUTargetMachine.h"
#include "AMDGPU.h"
#include "AMDGPUAliasAnalysis.h"
#include "AMDGPUCtorDtorLowering.h"
#include "AMDGPUExportClustering.h"
#include "AMDGPUIGroupLP.h"
#include "AMDGPUMacroFusion.h"
#include "AMDGPURegBankSelect.h"
#include "AMDGPUTargetObjectFile.h"
#include "AMDGPUTargetTransformInfo.h"
#include "AMDGPUUnifyDivergentExitNodes.h"
#include "GCNIterativeScheduler.h"
#include "GCNSchedStrategy.h"
#include "GCNVOPDUtils.h"
#include "R600.h"
#include "R600MachineFunctionInfo.h"
#include "R600TargetMachine.h"
#include "SIMachineFunctionInfo.h"
#include "SIMachineScheduler.h"
#include "TargetInfo/AMDGPUTargetInfo.h"
#include "Utils/AMDGPUBaseInfo.h"
#include "llvm/Analysis/CGSCCPassManager.h"
#include "llvm/CodeGen/GlobalISel/CSEInfo.h"
#include "llvm/CodeGen/GlobalISel/IRTranslator.h"
#include "llvm/CodeGen/GlobalISel/InstructionSelect.h"
#include "llvm/CodeGen/GlobalISel/Legalizer.h"
#include "llvm/CodeGen/GlobalISel/Localizer.h"
#include "llvm/CodeGen/GlobalISel/RegBankSelect.h"
#include "llvm/CodeGen/MIRParser/MIParser.h"
#include "llvm/CodeGen/Passes.h"
#include "llvm/CodeGen/RegAllocRegistry.h"
#include "llvm/CodeGen/TargetPassConfig.h"
#include "llvm/IR/IntrinsicsAMDGPU.h"
#include "llvm/IR/PassManager.h"
#include "llvm/IR/PatternMatch.h"
#include "llvm/InitializePasses.h"
#include "llvm/MC/TargetRegistry.h"
#include "llvm/Passes/PassBuilder.h"
#include "llvm/Transforms/IPO.h"
#include "llvm/Transforms/IPO/AlwaysInliner.h"
#include "llvm/Transforms/IPO/GlobalDCE.h"
#include "llvm/Transforms/IPO/Internalize.h"
#include "llvm/Transforms/Scalar.h"
#include "llvm/Transforms/Scalar/GVN.h"
#include "llvm/Transforms/Scalar/InferAddressSpaces.h"
#include "llvm/Transforms/Utils.h"
#include "llvm/Transforms/Utils/SimplifyLibCalls.h"
#include "llvm/Transforms/Vectorize/LoadStoreVectorizer.h"
#include <optional>

using namespace llvm;
using namespace llvm::PatternMatch;

namespace {
class SGPRRegisterRegAlloc : public RegisterRegAllocBase<SGPRRegisterRegAlloc> {
public:
  SGPRRegisterRegAlloc(const char *N, const char *D, FunctionPassCtor C)
    : RegisterRegAllocBase(N, D, C) {}
};

class VGPRRegisterRegAlloc : public RegisterRegAllocBase<VGPRRegisterRegAlloc> {
public:
  VGPRRegisterRegAlloc(const char *N, const char *D, FunctionPassCtor C)
    : RegisterRegAllocBase(N, D, C) {}
};

static bool onlyAllocateSGPRs(const TargetRegisterInfo &TRI,
                              const TargetRegisterClass &RC) {
  return static_cast<const SIRegisterInfo &>(TRI).isSGPRClass(&RC);
}

static bool onlyAllocateVGPRs(const TargetRegisterInfo &TRI,
                              const TargetRegisterClass &RC) {
  return !static_cast<const SIRegisterInfo &>(TRI).isSGPRClass(&RC);
}


/// -{sgpr|vgpr}-regalloc=... command line option.
static FunctionPass *useDefaultRegisterAllocator() { return nullptr; }

/// A dummy default pass factory indicates whether the register allocator is
/// overridden on the command line.
static llvm::once_flag InitializeDefaultSGPRRegisterAllocatorFlag;
static llvm::once_flag InitializeDefaultVGPRRegisterAllocatorFlag;

static SGPRRegisterRegAlloc
defaultSGPRRegAlloc("default",
                    "pick SGPR register allocator based on -O option",
                    useDefaultRegisterAllocator);

static cl::opt<SGPRRegisterRegAlloc::FunctionPassCtor, false,
               RegisterPassParser<SGPRRegisterRegAlloc>>
SGPRRegAlloc("sgpr-regalloc", cl::Hidden, cl::init(&useDefaultRegisterAllocator),
             cl::desc("Register allocator to use for SGPRs"));

static cl::opt<VGPRRegisterRegAlloc::FunctionPassCtor, false,
               RegisterPassParser<VGPRRegisterRegAlloc>>
VGPRRegAlloc("vgpr-regalloc", cl::Hidden, cl::init(&useDefaultRegisterAllocator),
             cl::desc("Register allocator to use for VGPRs"));


static void initializeDefaultSGPRRegisterAllocatorOnce() {
  RegisterRegAlloc::FunctionPassCtor Ctor = SGPRRegisterRegAlloc::getDefault();

  if (!Ctor) {
    Ctor = SGPRRegAlloc;
    SGPRRegisterRegAlloc::setDefault(SGPRRegAlloc);
  }
}

static void initializeDefaultVGPRRegisterAllocatorOnce() {
  RegisterRegAlloc::FunctionPassCtor Ctor = VGPRRegisterRegAlloc::getDefault();

  if (!Ctor) {
    Ctor = VGPRRegAlloc;
    VGPRRegisterRegAlloc::setDefault(VGPRRegAlloc);
  }
}

static FunctionPass *createBasicSGPRRegisterAllocator() {
  return createBasicRegisterAllocator(onlyAllocateSGPRs);
}

static FunctionPass *createGreedySGPRRegisterAllocator() {
  return createGreedyRegisterAllocator(onlyAllocateSGPRs);
}

static FunctionPass *createFastSGPRRegisterAllocator() {
  return createFastRegisterAllocator(onlyAllocateSGPRs, false);
}

static FunctionPass *createBasicVGPRRegisterAllocator() {
  return createBasicRegisterAllocator(onlyAllocateVGPRs);
}

static FunctionPass *createGreedyVGPRRegisterAllocator() {
  return createGreedyRegisterAllocator(onlyAllocateVGPRs);
}

static FunctionPass *createFastVGPRRegisterAllocator() {
  return createFastRegisterAllocator(onlyAllocateVGPRs, true);
}

static SGPRRegisterRegAlloc basicRegAllocSGPR(
  "basic", "basic register allocator", createBasicSGPRRegisterAllocator);
static SGPRRegisterRegAlloc greedyRegAllocSGPR(
  "greedy", "greedy register allocator", createGreedySGPRRegisterAllocator);

static SGPRRegisterRegAlloc fastRegAllocSGPR(
  "fast", "fast register allocator", createFastSGPRRegisterAllocator);


static VGPRRegisterRegAlloc basicRegAllocVGPR(
  "basic", "basic register allocator", createBasicVGPRRegisterAllocator);
static VGPRRegisterRegAlloc greedyRegAllocVGPR(
  "greedy", "greedy register allocator", createGreedyVGPRRegisterAllocator);

static VGPRRegisterRegAlloc fastRegAllocVGPR(
  "fast", "fast register allocator", createFastVGPRRegisterAllocator);
}

static cl::opt<bool> EnableSROA(
  "amdgpu-sroa",
  cl::desc("Run SROA after promote alloca pass"),
  cl::ReallyHidden,
  cl::init(true));

static cl::opt<bool>
EnableEarlyIfConversion("amdgpu-early-ifcvt", cl::Hidden,
                        cl::desc("Run early if-conversion"),
                        cl::init(false));

static cl::opt<bool>
OptExecMaskPreRA("amdgpu-opt-exec-mask-pre-ra", cl::Hidden,
            cl::desc("Run pre-RA exec mask optimizations"),
            cl::init(true));

static cl::opt<bool>
    LowerCtorDtor("amdgpu-lower-global-ctor-dtor",
                  cl::desc("Lower GPU ctor / dtors to globals on the device."),
                  cl::init(true), cl::Hidden);

// Option to disable vectorizer for tests.
static cl::opt<bool> EnableLoadStoreVectorizer(
  "amdgpu-load-store-vectorizer",
  cl::desc("Enable load store vectorizer"),
  cl::init(true),
  cl::Hidden);

// Option to control global loads scalarization
static cl::opt<bool> ScalarizeGlobal(
  "amdgpu-scalarize-global-loads",
  cl::desc("Enable global load scalarization"),
  cl::init(true),
  cl::Hidden);

// Option to run internalize pass.
static cl::opt<bool> InternalizeSymbols(
  "amdgpu-internalize-symbols",
  cl::desc("Enable elimination of non-kernel functions and unused globals"),
  cl::init(false),
  cl::Hidden);

// Option to inline all early.
static cl::opt<bool> EarlyInlineAll(
  "amdgpu-early-inline-all",
  cl::desc("Inline all functions early"),
  cl::init(false),
  cl::Hidden);

static cl::opt<bool> RemoveIncompatibleFunctions(
    "amdgpu-enable-remove-incompatible-functions", cl::Hidden,
    cl::desc("Enable removal of functions when they"
             "use features not supported by the target GPU"),
    cl::init(true));

static cl::opt<bool> EnableSDWAPeephole(
  "amdgpu-sdwa-peephole",
  cl::desc("Enable SDWA peepholer"),
  cl::init(true));

static cl::opt<bool> EnableDPPCombine(
  "amdgpu-dpp-combine",
  cl::desc("Enable DPP combiner"),
  cl::init(true));

// Enable address space based alias analysis
static cl::opt<bool> EnableAMDGPUAliasAnalysis("enable-amdgpu-aa", cl::Hidden,
  cl::desc("Enable AMDGPU Alias Analysis"),
  cl::init(true));

// Option to run late CFG structurizer
static cl::opt<bool, true> LateCFGStructurize(
  "amdgpu-late-structurize",
  cl::desc("Enable late CFG structurization"),
  cl::location(AMDGPUTargetMachine::EnableLateStructurizeCFG),
  cl::Hidden);

// Enable lib calls simplifications
static cl::opt<bool> EnableLibCallSimplify(
  "amdgpu-simplify-libcall",
  cl::desc("Enable amdgpu library simplifications"),
  cl::init(true),
  cl::Hidden);

static cl::opt<bool> EnableLowerKernelArguments(
  "amdgpu-ir-lower-kernel-arguments",
  cl::desc("Lower kernel argument loads in IR pass"),
  cl::init(true),
  cl::Hidden);

static cl::opt<bool> EnableRegReassign(
  "amdgpu-reassign-regs",
  cl::desc("Enable register reassign optimizations on gfx10+"),
  cl::init(true),
  cl::Hidden);

static cl::opt<bool> OptVGPRLiveRange(
    "amdgpu-opt-vgpr-liverange",
    cl::desc("Enable VGPR liverange optimizations for if-else structure"),
    cl::init(true), cl::Hidden);

static cl::opt<ScanOptions> AMDGPUAtomicOptimizerStrategy(
    "amdgpu-atomic-optimizer-strategy",
    cl::desc("Select DPP or Iterative strategy for scan"),
    cl::init(ScanOptions::Iterative),
    cl::values(
        clEnumValN(ScanOptions::DPP, "DPP", "Use DPP operations for scan"),
        clEnumValN(ScanOptions::Iterative, "Iterative",
                   "Use Iterative approach for scan"),
        clEnumValN(ScanOptions::None, "None", "Disable atomic optimizer")));

// Enable Mode register optimization
static cl::opt<bool> EnableSIModeRegisterPass(
  "amdgpu-mode-register",
  cl::desc("Enable mode register pass"),
  cl::init(true),
  cl::Hidden);

// Enable GFX11+ s_delay_alu insertion
static cl::opt<bool>
    EnableInsertDelayAlu("amdgpu-enable-delay-alu",
                         cl::desc("Enable s_delay_alu insertion"),
                         cl::init(true), cl::Hidden);

// Enable GFX11+ VOPD
static cl::opt<bool>
    EnableVOPD("amdgpu-enable-vopd",
               cl::desc("Enable VOPD, dual issue of VALU in wave32"),
               cl::init(true), cl::Hidden);

// Option is used in lit tests to prevent deadcoding of patterns inspected.
static cl::opt<bool>
EnableDCEInRA("amdgpu-dce-in-ra",
    cl::init(true), cl::Hidden,
    cl::desc("Enable machine DCE inside regalloc"));

static cl::opt<bool> EnableSetWavePriority("amdgpu-set-wave-priority",
                                           cl::desc("Adjust wave priority"),
                                           cl::init(false), cl::Hidden);

static cl::opt<bool> EnableScalarIRPasses(
  "amdgpu-scalar-ir-passes",
  cl::desc("Enable scalar IR passes"),
  cl::init(true),
  cl::Hidden);

static cl::opt<bool> EnableStructurizerWorkarounds(
    "amdgpu-enable-structurizer-workarounds",
    cl::desc("Enable workarounds for the StructurizeCFG pass"), cl::init(true),
    cl::Hidden);

static cl::opt<bool, true> EnableLowerModuleLDS(
    "amdgpu-enable-lower-module-lds", cl::desc("Enable lower module lds pass"),
    cl::location(AMDGPUTargetMachine::EnableLowerModuleLDS), cl::init(true),
    cl::Hidden);

static cl::opt<bool> EnablePreRAOptimizations(
    "amdgpu-enable-pre-ra-optimizations",
    cl::desc("Enable Pre-RA optimizations pass"), cl::init(true),
    cl::Hidden);

static cl::opt<bool> EnablePromoteKernelArguments(
    "amdgpu-enable-promote-kernel-arguments",
    cl::desc("Enable promotion of flat kernel pointer arguments to global"),
    cl::Hidden, cl::init(true));

static cl::opt<bool> EnableMaxIlpSchedStrategy(
    "amdgpu-enable-max-ilp-scheduling-strategy",
    cl::desc("Enable scheduling strategy to maximize ILP for a single wave."),
    cl::Hidden, cl::init(false));

static cl::opt<bool> EnableRewritePartialRegUses(
    "amdgpu-enable-rewrite-partial-reg-uses",
    cl::desc("Enable rewrite partial reg uses pass"), cl::init(false),
    cl::Hidden);

extern "C" LLVM_EXTERNAL_VISIBILITY void LLVMInitializeAMDGPUTarget() {
  // Register the target
  RegisterTargetMachine<R600TargetMachine> X(getTheAMDGPUTarget());
  RegisterTargetMachine<GCNTargetMachine> Y(getTheGCNTarget());

  PassRegistry *PR = PassRegistry::getPassRegistry();
  initializeR600ClauseMergePassPass(*PR);
  initializeR600ControlFlowFinalizerPass(*PR);
  initializeR600PacketizerPass(*PR);
  initializeR600ExpandSpecialInstrsPassPass(*PR);
  initializeR600VectorRegMergerPass(*PR);
  initializeGlobalISel(*PR);
  initializeAMDGPUDAGToDAGISelPass(*PR);
  initializeGCNDPPCombinePass(*PR);
  initializeSILowerI1CopiesPass(*PR);
  initializeSILowerSGPRSpillsPass(*PR);
  initializeSIFixSGPRCopiesPass(*PR);
  initializeSIFoldOperandsPass(*PR);
  initializeSIPeepholeSDWAPass(*PR);
  initializeSIShrinkInstructionsPass(*PR);
  initializeSISimplifyPredicatedCopiesPass(*PR);
  initializeSIOptimizeExecMaskingPreRAPass(*PR);
  initializeSIOptimizeVGPRLiveRangePass(*PR);
  initializeSILoadStoreOptimizerPass(*PR);
  initializeAMDGPUCtorDtorLoweringLegacyPass(*PR);
  initializeAMDGPUAlwaysInlinePass(*PR);
  initializeAMDGPUAttributorPass(*PR);
  initializeAMDGPUAnnotateKernelFeaturesPass(*PR);
  initializeAMDGPUAnnotateUniformValuesPass(*PR);
  initializeAMDGPUArgumentUsageInfoPass(*PR);
  initializeAMDGPUAtomicOptimizerPass(*PR);
  initializeAMDGPULowerKernelArgumentsPass(*PR);
  initializeAMDGPUPromoteKernelArgumentsPass(*PR);
  initializeAMDGPULowerKernelAttributesPass(*PR);
  initializeAMDGPUOpenCLEnqueuedBlockLoweringPass(*PR);
  initializeAMDGPUPostLegalizerCombinerPass(*PR);
  initializeAMDGPUPreLegalizerCombinerPass(*PR);
  initializeAMDGPURegBankCombinerPass(*PR);
  initializeAMDGPURegBankSelectPass(*PR);
  initializeAMDGPUPromoteAllocaPass(*PR);
  initializeAMDGPUPromoteAllocaToVectorPass(*PR);
  initializeAMDGPUCodeGenPreparePass(*PR);
  initializeAMDGPULateCodeGenPreparePass(*PR);
  initializeAMDGPURemoveIncompatibleFunctionsPass(*PR);
  initializeAMDGPULowerModuleLDSPass(*PR);
  initializeAMDGPURewriteOutArgumentsPass(*PR);
  initializeAMDGPURewriteUndefForPHIPass(*PR);
  initializeAMDGPUUnifyMetadataPass(*PR);
  initializeSIAnnotateControlFlowPass(*PR);
  initializeAMDGPUInsertDelayAluPass(*PR);
  initializeSIInsertHardClausesPass(*PR);
  initializeSIInsertWaitcntsPass(*PR);
  initializeSIModeRegisterPass(*PR);
  initializeSIWholeQuadModePass(*PR);
  initializeSILowerControlFlowPass(*PR);
  initializeSIPreEmitPeepholePass(*PR);
  initializeSILateBranchLoweringPass(*PR);
  initializeSIMemoryLegalizerPass(*PR);
  initializeSIOptimizeExecMaskingPass(*PR);
  initializeSIPreAllocateWWMRegsPass(*PR);
  initializeSIFormMemoryClausesPass(*PR);
  initializeSIPostRABundlerPass(*PR);
  initializeGCNCreateVOPDPass(*PR);
  initializeAMDGPUUnifyDivergentExitNodesPass(*PR);
  initializeAMDGPUAAWrapperPassPass(*PR);
  initializeAMDGPUExternalAAWrapperPass(*PR);
  initializeAMDGPUUseNativeCallsPass(*PR);
  initializeAMDGPUSimplifyLibCallsPass(*PR);
  initializeAMDGPUPrintfRuntimeBindingPass(*PR);
  initializeAMDGPULowerKernelCallsPass(*PR);
  initializeAMDGPUResourceUsageAnalysisPass(*PR);
  initializeGCNNSAReassignPass(*PR);
  initializeGCNPreRAOptimizationsPass(*PR);
  initializeGCNPreRALongBranchRegPass(*PR);
  initializeGCNRewritePartialRegUsesPass(*PR);
}

static std::unique_ptr<TargetLoweringObjectFile> createTLOF(const Triple &TT) {
  return std::make_unique<AMDGPUTargetObjectFile>();
}

static ScheduleDAGInstrs *createSIMachineScheduler(MachineSchedContext *C) {
  return new SIScheduleDAGMI(C);
}

static ScheduleDAGInstrs *
createGCNMaxOccupancyMachineScheduler(MachineSchedContext *C) {
  const GCNSubtarget &ST = C->MF->getSubtarget<GCNSubtarget>();
  ScheduleDAGMILive *DAG =
    new GCNScheduleDAGMILive(C, std::make_unique<GCNMaxOccupancySchedStrategy>(C));
  DAG->addMutation(createLoadClusterDAGMutation(DAG->TII, DAG->TRI));
  if (ST.shouldClusterStores())
    DAG->addMutation(createStoreClusterDAGMutation(DAG->TII, DAG->TRI));
  DAG->addMutation(createIGroupLPDAGMutation());
  DAG->addMutation(createAMDGPUMacroFusionDAGMutation());
  DAG->addMutation(createAMDGPUExportClusteringDAGMutation());
  return DAG;
}

static ScheduleDAGInstrs *
createGCNMaxILPMachineScheduler(MachineSchedContext *C) {
  ScheduleDAGMILive *DAG =
      new GCNScheduleDAGMILive(C, std::make_unique<GCNMaxILPSchedStrategy>(C));
  DAG->addMutation(createIGroupLPDAGMutation());
  return DAG;
}

static ScheduleDAGInstrs *
createIterativeGCNMaxOccupancyMachineScheduler(MachineSchedContext *C) {
  const GCNSubtarget &ST = C->MF->getSubtarget<GCNSubtarget>();
  auto DAG = new GCNIterativeScheduler(C,
    GCNIterativeScheduler::SCHEDULE_LEGACYMAXOCCUPANCY);
  DAG->addMutation(createLoadClusterDAGMutation(DAG->TII, DAG->TRI));
  if (ST.shouldClusterStores())
    DAG->addMutation(createStoreClusterDAGMutation(DAG->TII, DAG->TRI));
  return DAG;
}

static ScheduleDAGInstrs *createMinRegScheduler(MachineSchedContext *C) {
  return new GCNIterativeScheduler(C,
    GCNIterativeScheduler::SCHEDULE_MINREGFORCED);
}

static ScheduleDAGInstrs *
createIterativeILPMachineScheduler(MachineSchedContext *C) {
  const GCNSubtarget &ST = C->MF->getSubtarget<GCNSubtarget>();
  auto DAG = new GCNIterativeScheduler(C,
    GCNIterativeScheduler::SCHEDULE_ILP);
  DAG->addMutation(createLoadClusterDAGMutation(DAG->TII, DAG->TRI));
  if (ST.shouldClusterStores())
    DAG->addMutation(createStoreClusterDAGMutation(DAG->TII, DAG->TRI));
  DAG->addMutation(createAMDGPUMacroFusionDAGMutation());
  return DAG;
}

static MachineSchedRegistry
SISchedRegistry("si", "Run SI's custom scheduler",
                createSIMachineScheduler);

static MachineSchedRegistry
GCNMaxOccupancySchedRegistry("gcn-max-occupancy",
                             "Run GCN scheduler to maximize occupancy",
                             createGCNMaxOccupancyMachineScheduler);

static MachineSchedRegistry
    GCNMaxILPSchedRegistry("gcn-max-ilp", "Run GCN scheduler to maximize ilp",
                           createGCNMaxILPMachineScheduler);

static MachineSchedRegistry IterativeGCNMaxOccupancySchedRegistry(
    "gcn-iterative-max-occupancy-experimental",
    "Run GCN scheduler to maximize occupancy (experimental)",
    createIterativeGCNMaxOccupancyMachineScheduler);

static MachineSchedRegistry GCNMinRegSchedRegistry(
    "gcn-iterative-minreg",
    "Run GCN iterative scheduler for minimal register usage (experimental)",
    createMinRegScheduler);

static MachineSchedRegistry GCNILPSchedRegistry(
    "gcn-iterative-ilp",
    "Run GCN iterative scheduler for ILP scheduling (experimental)",
    createIterativeILPMachineScheduler);

static StringRef computeDataLayout(const Triple &TT) {
  if (TT.getArch() == Triple::r600) {
    // 32-bit pointers.
    return "e-p:32:32-i64:64-v16:16-v24:32-v32:32-v48:64-v96:128"
           "-v192:256-v256:256-v512:512-v1024:1024-v2048:2048-n32:64-S32-A5-G1";
  }

  // 32-bit private, local, and region pointers. 64-bit global, constant and
  // flat. 160-bit non-integral fat buffer pointers that include a 128-bit
  // buffer descriptor and a 32-bit offset, which are indexed by 32-bit values
  // (address space 7), and 128-bit non-integral buffer resourcees (address
  // space 8) which cannot be non-trivilally accessed by LLVM memory operations
  // like getelementptr.
  return "e-p:64:64-p1:64:64-p2:32:32-p3:32:32-p4:64:64-p5:32:32-p6:32:32"
         "-p7:160:256:256:32-p8:128:128-i64:64-v16:16-v24:32-v32:32-v48:64-v96:"
         "128-v192:256-v256:256-v512:512-v1024:1024-v2048:2048-n32:64-S32-A5-"
         "G1-ni:7:8";
}

LLVM_READNONE
static StringRef getGPUOrDefault(const Triple &TT, StringRef GPU) {
  if (!GPU.empty())
    return GPU;

  // Need to default to a target with flat support for HSA.
  if (TT.getArch() == Triple::amdgcn)
    return TT.getOS() == Triple::AMDHSA ? "generic-hsa" : "generic";

  return "r600";
}

static Reloc::Model getEffectiveRelocModel(std::optional<Reloc::Model> RM) {
  // The AMDGPU toolchain only supports generating shared objects, so we
  // must always use PIC.
  return Reloc::PIC_;
}

AMDGPUTargetMachine::AMDGPUTargetMachine(const Target &T, const Triple &TT,
                                         StringRef CPU, StringRef FS,
                                         TargetOptions Options,
                                         std::optional<Reloc::Model> RM,
                                         std::optional<CodeModel::Model> CM,
                                         CodeGenOpt::Level OptLevel)
    : LLVMTargetMachine(T, computeDataLayout(TT), TT, getGPUOrDefault(TT, CPU),
                        FS, Options, getEffectiveRelocModel(RM),
                        getEffectiveCodeModel(CM, CodeModel::Small), OptLevel),
      TLOF(createTLOF(getTargetTriple())) {
  initAsmInfo();
  if (TT.getArch() == Triple::amdgcn) {
    if (getMCSubtargetInfo()->checkFeatures("+wavefrontsize64"))
      MRI.reset(llvm::createGCNMCRegisterInfo(AMDGPUDwarfFlavour::Wave64));
    else if (getMCSubtargetInfo()->checkFeatures("+wavefrontsize32"))
      MRI.reset(llvm::createGCNMCRegisterInfo(AMDGPUDwarfFlavour::Wave32));
  }
}

bool AMDGPUTargetMachine::EnableLateStructurizeCFG = false;
bool AMDGPUTargetMachine::EnableFunctionCalls = false;
bool AMDGPUTargetMachine::EnableLowerModuleLDS = true;

AMDGPUTargetMachine::~AMDGPUTargetMachine() = default;

StringRef AMDGPUTargetMachine::getGPUName(const Function &F) const {
  Attribute GPUAttr = F.getFnAttribute("target-cpu");
  return GPUAttr.isValid() ? GPUAttr.getValueAsString() : getTargetCPU();
}

StringRef AMDGPUTargetMachine::getFeatureString(const Function &F) const {
  Attribute FSAttr = F.getFnAttribute("target-features");

  return FSAttr.isValid() ? FSAttr.getValueAsString()
                          : getTargetFeatureString();
}

/// Predicate for Internalize pass.
static bool mustPreserveGV(const GlobalValue &GV) {
  if (const Function *F = dyn_cast<Function>(&GV))
    return F->isDeclaration() || F->getName().startswith("__asan_") ||
           F->getName().startswith("__sanitizer_") ||
           AMDGPU::isEntryFunctionCC(F->getCallingConv());

  GV.removeDeadConstantUsers();
  return !GV.use_empty();
}

void AMDGPUTargetMachine::registerDefaultAliasAnalyses(AAManager &AAM) {
  AAM.registerFunctionAnalysis<AMDGPUAA>();
}

void AMDGPUTargetMachine::registerPassBuilderCallbacks(PassBuilder &PB) {
  PB.registerPipelineParsingCallback(
      [](StringRef PassName, ModulePassManager &PM,
         ArrayRef<PassBuilder::PipelineElement>) {
        if (PassName == "amdgpu-unify-metadata") {
          PM.addPass(AMDGPUUnifyMetadataPass());
          return true;
        }
        if (PassName == "amdgpu-printf-runtime-binding") {
          PM.addPass(AMDGPUPrintfRuntimeBindingPass());
          return true;
        }
        if (PassName == "amdgpu-always-inline") {
          PM.addPass(AMDGPUAlwaysInlinePass());
          return true;
        }
        if (PassName == "amdgpu-lower-module-lds") {
          PM.addPass(AMDGPULowerModuleLDSPass());
          return true;
        }
        if (PassName == "amdgpu-lower-ctor-dtor") {
          PM.addPass(AMDGPUCtorDtorLoweringPass());
          return true;
        }
        return false;
      });
  PB.registerPipelineParsingCallback(
      [this](StringRef PassName, FunctionPassManager &PM,
             ArrayRef<PassBuilder::PipelineElement>) {
        if (PassName == "amdgpu-simplifylib") {
          PM.addPass(AMDGPUSimplifyLibCallsPass(*this));
          return true;
        }
        if (PassName == "amdgpu-usenative") {
          PM.addPass(AMDGPUUseNativeCallsPass());
          return true;
        }
        if (PassName == "amdgpu-promote-alloca") {
          PM.addPass(AMDGPUPromoteAllocaPass(*this));
          return true;
        }
        if (PassName == "amdgpu-promote-alloca-to-vector") {
          PM.addPass(AMDGPUPromoteAllocaToVectorPass(*this));
          return true;
        }
        if (PassName == "amdgpu-lower-kernel-attributes") {
          PM.addPass(AMDGPULowerKernelAttributesPass());
          return true;
        }
        if (PassName == "amdgpu-promote-kernel-arguments") {
          PM.addPass(AMDGPUPromoteKernelArgumentsPass());
          return true;
        }
        if (PassName == "amdgpu-unify-divergent-exit-nodes") {
          PM.addPass(AMDGPUUnifyDivergentExitNodesPass());
          return true;
        }
        if (PassName == "amdgpu-atomic-optimizer") {
          PM.addPass(
              AMDGPUAtomicOptimizerPass(*this, AMDGPUAtomicOptimizerStrategy));
          return true;
        }
        if (PassName == "amdgpu-codegenprepare") {
          PM.addPass(AMDGPUCodeGenPreparePass(*this));
          return true;
        }
        return false;
      });

  PB.registerAnalysisRegistrationCallback([](FunctionAnalysisManager &FAM) {
    FAM.registerPass([&] { return AMDGPUAA(); });
  });

  PB.registerParseAACallback([](StringRef AAName, AAManager &AAM) {
    if (AAName == "amdgpu-aa") {
      AAM.registerFunctionAnalysis<AMDGPUAA>();
      return true;
    }
    return false;
  });

  PB.registerPipelineStartEPCallback(
      [this](ModulePassManager &PM, OptimizationLevel Level) {
        FunctionPassManager FPM;
        FPM.addPass(AMDGPUUseNativeCallsPass());
        if (EnableLibCallSimplify && Level != OptimizationLevel::O0)
          FPM.addPass(AMDGPUSimplifyLibCallsPass(*this));
        PM.addPass(createModuleToFunctionPassAdaptor(std::move(FPM)));
      });

  PB.registerPipelineEarlySimplificationEPCallback(
      [](ModulePassManager &PM, OptimizationLevel Level) {
        PM.addPass(AMDGPUPrintfRuntimeBindingPass());

        if (Level == OptimizationLevel::O0)
          return;

        PM.addPass(AMDGPUUnifyMetadataPass());

        if (InternalizeSymbols) {
          PM.addPass(InternalizePass(mustPreserveGV));
          PM.addPass(GlobalDCEPass());
        }

        if (EarlyInlineAll && !EnableFunctionCalls)
          PM.addPass(AMDGPUAlwaysInlinePass());
      });

  PB.registerCGSCCOptimizerLateEPCallback(
      [this](CGSCCPassManager &PM, OptimizationLevel Level) {
        if (Level == OptimizationLevel::O0)
          return;

        FunctionPassManager FPM;

        // Add promote kernel arguments pass to the opt pipeline right before
        // infer address spaces which is needed to do actual address space
        // rewriting.
        if (Level.getSpeedupLevel() > OptimizationLevel::O1.getSpeedupLevel() &&
            EnablePromoteKernelArguments)
          FPM.addPass(AMDGPUPromoteKernelArgumentsPass());

        // Add infer address spaces pass to the opt pipeline after inlining
        // but before SROA to increase SROA opportunities.
        FPM.addPass(InferAddressSpacesPass());

        // This should run after inlining to have any chance of doing
        // anything, and before other cleanup optimizations.
        FPM.addPass(AMDGPULowerKernelAttributesPass());

        if (Level != OptimizationLevel::O0) {
          // Promote alloca to vector before SROA and loop unroll. If we
          // manage to eliminate allocas before unroll we may choose to unroll
          // less.
          FPM.addPass(AMDGPUPromoteAllocaToVectorPass(*this));
        }

        PM.addPass(createCGSCCToFunctionPassAdaptor(std::move(FPM)));
      });
}

int64_t AMDGPUTargetMachine::getNullPointerValue(unsigned AddrSpace) {
  return (AddrSpace == AMDGPUAS::LOCAL_ADDRESS ||
          AddrSpace == AMDGPUAS::PRIVATE_ADDRESS ||
          AddrSpace == AMDGPUAS::REGION_ADDRESS)
             ? -1
             : 0;
}

bool AMDGPUTargetMachine::isNoopAddrSpaceCast(unsigned SrcAS,
                                              unsigned DestAS) const {
  return AMDGPU::isFlatGlobalAddrSpace(SrcAS) &&
         AMDGPU::isFlatGlobalAddrSpace(DestAS);
}

std::optional<dwarf::AddressSpace>
AMDGPUTargetMachine::mapToDWARFAddrSpace(unsigned LLVMAddrSpace) const {
  using AS = dwarf::AddressSpace;

  static_assert(
      AMDGPUAS::FLAT_ADDRESS == 0 && AMDGPUAS::GLOBAL_ADDRESS == 1 &&
          AMDGPUAS::REGION_ADDRESS == 2 && AMDGPUAS::LOCAL_ADDRESS == 3 &&
          AMDGPUAS::CONSTANT_ADDRESS == 4 && AMDGPUAS::PRIVATE_ADDRESS == 5,
      "LLVMToDwarfAddrSpaceMapping entries must be in the same order as the "
      "associated DWARF address-space values.");

  // FIXME: This mapping should likely be driven from tablegen or an ".inc"
  // header.
  static const dwarf::AddressSpace LLVMToDWARFAddrSpaceMapping[] = {
      AS::DW_ASPACE_LLVM_AMDGPU_generic,
      AS::DW_ASPACE_LLVM_none,
      AS::DW_ASPACE_LLVM_AMDGPU_region,
      AS::DW_ASPACE_LLVM_AMDGPU_local,
      AS::DW_ASPACE_LLVM_none,
      AS::DW_ASPACE_LLVM_AMDGPU_private_lane};

  if (LLVMAddrSpace < std::size(LLVMToDWARFAddrSpaceMapping))
    return LLVMToDWARFAddrSpaceMapping[LLVMAddrSpace];
  return std::nullopt;
}

unsigned AMDGPUTargetMachine::getAssumedAddrSpace(const Value *V) const {
  const auto *LD = dyn_cast<LoadInst>(V);
  if (!LD)
    return AMDGPUAS::UNKNOWN_ADDRESS_SPACE;

  // It must be a generic pointer loaded.
  assert(V->getType()->isPointerTy() &&
         V->getType()->getPointerAddressSpace() == AMDGPUAS::FLAT_ADDRESS);

  const auto *Ptr = LD->getPointerOperand();
  if (Ptr->getType()->getPointerAddressSpace() != AMDGPUAS::CONSTANT_ADDRESS)
    return AMDGPUAS::UNKNOWN_ADDRESS_SPACE;
  // For a generic pointer loaded from the constant memory, it could be assumed
  // as a global pointer since the constant memory is only populated on the
  // host side. As implied by the offload programming model, only global
  // pointers could be referenced on the host side.
  return AMDGPUAS::GLOBAL_ADDRESS;
}

std::pair<const Value *, unsigned>
AMDGPUTargetMachine::getPredicatedAddrSpace(const Value *V) const {
  if (auto *II = dyn_cast<IntrinsicInst>(V)) {
    switch (II->getIntrinsicID()) {
    case Intrinsic::amdgcn_is_shared:
      return std::pair(II->getArgOperand(0), AMDGPUAS::LOCAL_ADDRESS);
    case Intrinsic::amdgcn_is_private:
      return std::pair(II->getArgOperand(0), AMDGPUAS::PRIVATE_ADDRESS);
    default:
      break;
    }
    return std::pair(nullptr, -1);
  }
  // Check the global pointer predication based on
  // (!is_share(p) && !is_private(p)). Note that logic 'and' is commutative and
  // the order of 'is_shared' and 'is_private' is not significant.
  Value *Ptr;
  if (match(
          const_cast<Value *>(V),
          m_c_And(m_Not(m_Intrinsic<Intrinsic::amdgcn_is_shared>(m_Value(Ptr))),
                  m_Not(m_Intrinsic<Intrinsic::amdgcn_is_private>(
                      m_Deferred(Ptr))))))
    return std::pair(Ptr, AMDGPUAS::GLOBAL_ADDRESS);

  return std::pair(nullptr, -1);
}

unsigned
AMDGPUTargetMachine::getAddressSpaceForPseudoSourceKind(unsigned Kind) const {
  switch (Kind) {
  case PseudoSourceValue::Stack:
  case PseudoSourceValue::FixedStack:
    return AMDGPUAS::PRIVATE_ADDRESS;
  case PseudoSourceValue::ConstantPool:
  case PseudoSourceValue::GOT:
  case PseudoSourceValue::JumpTable:
  case PseudoSourceValue::GlobalValueCallEntry:
  case PseudoSourceValue::ExternalSymbolCallEntry:
    return AMDGPUAS::CONSTANT_ADDRESS;
  }
  return AMDGPUAS::FLAT_ADDRESS;
}

//===----------------------------------------------------------------------===//
// GCN Target Machine (SI+)
//===----------------------------------------------------------------------===//

GCNTargetMachine::GCNTargetMachine(const Target &T, const Triple &TT,
                                   StringRef CPU, StringRef FS,
                                   TargetOptions Options,
                                   std::optional<Reloc::Model> RM,
                                   std::optional<CodeModel::Model> CM,
                                   CodeGenOpt::Level OL, bool JIT)
    : AMDGPUTargetMachine(T, TT, CPU, FS, Options, RM, CM, OL) {}

const TargetSubtargetInfo *
GCNTargetMachine::getSubtargetImpl(const Function &F) const {
  StringRef GPU = getGPUName(F);
  StringRef FS = getFeatureString(F);

  SmallString<128> SubtargetKey(GPU);
  SubtargetKey.append(FS);

  auto &I = SubtargetMap[SubtargetKey];
  if (!I) {
    // This needs to be done before we create a new subtarget since any
    // creation will depend on the TM and the code generation flags on the
    // function that reside in TargetOptions.
    resetTargetOptions(F);
    I = std::make_unique<GCNSubtarget>(TargetTriple, GPU, FS, *this);
  }

  I->setScalarizeGlobalBehavior(ScalarizeGlobal);

  return I.get();
}

TargetTransformInfo
GCNTargetMachine::getTargetTransformInfo(const Function &F) const {
  return TargetTransformInfo(GCNTTIImpl(this, F));
}

//===----------------------------------------------------------------------===//
// AMDGPU Pass Setup
//===----------------------------------------------------------------------===//

std::unique_ptr<CSEConfigBase> llvm::AMDGPUPassConfig::getCSEConfig() const {
  return getStandardCSEConfigForOpt(TM->getOptLevel());
}

namespace {

class GCNPassConfig final : public AMDGPUPassConfig {
public:
  GCNPassConfig(LLVMTargetMachine &TM, PassManagerBase &PM)
    : AMDGPUPassConfig(TM, PM) {
    // It is necessary to know the register usage of the entire call graph.  We
    // allow calls without EnableAMDGPUFunctionCalls if they are marked
    // noinline, so this is always required.
    setRequiresCodeGenSCCOrder(true);
    substitutePass(&PostRASchedulerID, &PostMachineSchedulerID);
  }

  GCNTargetMachine &getGCNTargetMachine() const {
    return getTM<GCNTargetMachine>();
  }

  ScheduleDAGInstrs *
  createMachineScheduler(MachineSchedContext *C) const override;

  ScheduleDAGInstrs *
  createPostMachineScheduler(MachineSchedContext *C) const override {
    ScheduleDAGMI *DAG = new GCNPostScheduleDAGMILive(
        C, std::make_unique<PostGenericScheduler>(C),
        /*RemoveKillFlags=*/true);
    const GCNSubtarget &ST = C->MF->getSubtarget<GCNSubtarget>();
    DAG->addMutation(createLoadClusterDAGMutation(DAG->TII, DAG->TRI));
    if (ST.shouldClusterStores())
      DAG->addMutation(createStoreClusterDAGMutation(DAG->TII, DAG->TRI));
    DAG->addMutation(ST.createFillMFMAShadowMutation(DAG->TII));
    DAG->addMutation(createIGroupLPDAGMutation());
    if (isPassEnabled(EnableVOPD, CodeGenOpt::Less))
      DAG->addMutation(createVOPDPairingMutation());
    return DAG;
  }

  bool addPreISel() override;
  void addMachineSSAOptimization() override;
  bool addILPOpts() override;
  bool addInstSelector() override;
  bool addIRTranslator() override;
  void addPreLegalizeMachineIR() override;
  bool addLegalizeMachineIR() override;
  void addPreRegBankSelect() override;
  bool addRegBankSelect() override;
  void addPreGlobalInstructionSelect() override;
  bool addGlobalInstructionSelect() override;
  void addFastRegAlloc() override;
  void addOptimizedRegAlloc() override;

  FunctionPass *createSGPRAllocPass(bool Optimized);
  FunctionPass *createVGPRAllocPass(bool Optimized);
  FunctionPass *createRegAllocPass(bool Optimized) override;

  bool addRegAssignAndRewriteFast() override;
  bool addRegAssignAndRewriteOptimized() override;

  void addPreRegAlloc() override;
  bool addPreRewrite() override;
  void addPostRegAlloc() override;
  void addPreSched2() override;
  void addPreEmitPass() override;
};

} // end anonymous namespace

AMDGPUPassConfig::AMDGPUPassConfig(LLVMTargetMachine &TM, PassManagerBase &PM)
    : TargetPassConfig(TM, PM) {
  // Exceptions and StackMaps are not supported, so these passes will never do
  // anything.
  disablePass(&StackMapLivenessID);
  disablePass(&FuncletLayoutID);
  // Garbage collection is not supported.
  disablePass(&GCLoweringID);
  disablePass(&ShadowStackGCLoweringID);
}

void AMDGPUPassConfig::addEarlyCSEOrGVNPass() {
  if (getOptLevel() == CodeGenOpt::Aggressive)
    addPass(createGVNPass());
  else
    addPass(createEarlyCSEPass());
}

void AMDGPUPassConfig::addStraightLineScalarOptimizationPasses() {
  addPass(createSeparateConstOffsetFromGEPPass());
  // ReassociateGEPs exposes more opportunities for SLSR. See
  // the example in reassociate-geps-and-slsr.ll.
  addPass(createStraightLineStrengthReducePass());
  // SeparateConstOffsetFromGEP and SLSR creates common expressions which GVN or
  // EarlyCSE can reuse.
  addEarlyCSEOrGVNPass();
  // Run NaryReassociate after EarlyCSE/GVN to be more effective.
  addPass(createNaryReassociatePass());
  // NaryReassociate on GEPs creates redundant common expressions, so run
  // EarlyCSE after it.
  addPass(createEarlyCSEPass());
}

void AMDGPUPassConfig::addIRPasses() {
  const AMDGPUTargetMachine &TM = getAMDGPUTargetMachine();

  // There is no reason to run these.
  disablePass(&StackMapLivenessID);
  disablePass(&FuncletLayoutID);
  disablePass(&PatchableFunctionID);

  addPass(createAMDGPUPrintfRuntimeBinding());
  if (LowerCtorDtor)
    addPass(createAMDGPUCtorDtorLoweringLegacyPass());

  // this pass should be performed on linked module
  addPass(createAMDGPULowerKernelCallsPass());

  // Function calls are not supported, so make sure we inline everything.
  addPass(createAMDGPUAlwaysInlinePass());
  addPass(createAlwaysInlinerLegacyPass());

  // Handle uses of OpenCL image2d_t, image3d_t and sampler_t arguments.
  if (TM.getTargetTriple().getArch() == Triple::r600)
    addPass(createR600OpenCLImageTypeLoweringPass());

  // Replace OpenCL enqueued block function pointers with global variables.
  addPass(createAMDGPUOpenCLEnqueuedBlockLoweringPass());

  // Runs before PromoteAlloca so the latter can account for function uses
  if (EnableLowerModuleLDS) {
    addPass(createAMDGPULowerModuleLDSPass());
  }

  // AMDGPUAttributor infers lack of llvm.amdgcn.lds.kernel.id calls, so run
  // after their introduction
  if (TM.getOptLevel() > CodeGenOpt::None)
    addPass(createAMDGPUAttributorPass());

  if (TM.getOptLevel() > CodeGenOpt::None)
    addPass(createInferAddressSpacesPass());

  addPass(createAtomicExpandPass());

  if (TM.getOptLevel() > CodeGenOpt::None) {
    addPass(createAMDGPUPromoteAlloca());

    if (EnableSROA)
      addPass(createSROAPass());
    if (isPassEnabled(EnableScalarIRPasses))
      addStraightLineScalarOptimizationPasses();

    if (EnableAMDGPUAliasAnalysis) {
      addPass(createAMDGPUAAWrapperPass());
      addPass(createExternalAAWrapperPass([](Pass &P, Function &,
                                             AAResults &AAR) {
        if (auto *WrapperPass = P.getAnalysisIfAvailable<AMDGPUAAWrapperPass>())
          AAR.addAAResult(WrapperPass->getResult());
        }));
    }

    if (TM.getTargetTriple().getArch() == Triple::amdgcn) {
      // TODO: May want to move later or split into an early and late one.
      addPass(createAMDGPUCodeGenPreparePass());
    }

    // Try to hoist loop invariant parts of divisions AMDGPUCodeGenPrepare may
    // have expanded.
    if (TM.getOptLevel() > CodeGenOpt::Less)
      addPass(createLICMPass());
  }

  TargetPassConfig::addIRPasses();

  // EarlyCSE is not always strong enough to clean up what LSR produces. For
  // example, GVN can combine
  //
  //   %0 = add %a, %b
  //   %1 = add %b, %a
  //
  // and
  //
  //   %0 = shl nsw %a, 2
  //   %1 = shl %a, 2
  //
  // but EarlyCSE can do neither of them.
  if (isPassEnabled(EnableScalarIRPasses))
    addEarlyCSEOrGVNPass();
}

void AMDGPUPassConfig::addCodeGenPrepare() {
  if (TM->getTargetTriple().getArch() == Triple::amdgcn) {
    if (RemoveIncompatibleFunctions)
      addPass(createAMDGPURemoveIncompatibleFunctionsPass(TM));

    // FIXME: This pass adds 2 hacky attributes that can be replaced with an
    // analysis, and should be removed.
    addPass(createAMDGPUAnnotateKernelFeaturesPass());
  }

  if (TM->getTargetTriple().getArch() == Triple::amdgcn &&
      EnableLowerKernelArguments)
    addPass(createAMDGPULowerKernelArgumentsPass());

  TargetPassConfig::addCodeGenPrepare();

  if (isPassEnabled(EnableLoadStoreVectorizer))
    addPass(createLoadStoreVectorizerPass());

  // LowerSwitch pass may introduce unreachable blocks that can
  // cause unexpected behavior for subsequent passes. Placing it
  // here seems better that these blocks would get cleaned up by
  // UnreachableBlockElim inserted next in the pass flow.
  addPass(createLowerSwitchPass());
}

bool AMDGPUPassConfig::addPreISel() {
  if (TM->getOptLevel() > CodeGenOpt::None)
    addPass(createFlattenCFGPass());
  return false;
}

bool AMDGPUPassConfig::addInstSelector() {
  addPass(createAMDGPUISelDag(getAMDGPUTargetMachine(), getOptLevel()));
  return false;
}

bool AMDGPUPassConfig::addGCPasses() {
  // Do nothing. GC is not supported.
  return false;
}

llvm::ScheduleDAGInstrs *
AMDGPUPassConfig::createMachineScheduler(MachineSchedContext *C) const {
  const GCNSubtarget &ST = C->MF->getSubtarget<GCNSubtarget>();
  ScheduleDAGMILive *DAG = createGenericSchedLive(C);
  DAG->addMutation(createLoadClusterDAGMutation(DAG->TII, DAG->TRI));
  if (ST.shouldClusterStores())
    DAG->addMutation(createStoreClusterDAGMutation(DAG->TII, DAG->TRI));
  return DAG;
}

MachineFunctionInfo *R600TargetMachine::createMachineFunctionInfo(
    BumpPtrAllocator &Allocator, const Function &F,
    const TargetSubtargetInfo *STI) const {
  return R600MachineFunctionInfo::create<R600MachineFunctionInfo>(
      Allocator, F, static_cast<const R600Subtarget *>(STI));
}

//===----------------------------------------------------------------------===//
// GCN Pass Setup
//===----------------------------------------------------------------------===//

ScheduleDAGInstrs *GCNPassConfig::createMachineScheduler(
  MachineSchedContext *C) const {
  const GCNSubtarget &ST = C->MF->getSubtarget<GCNSubtarget>();
  if (ST.enableSIScheduler())
    return createSIMachineScheduler(C);

  if (EnableMaxIlpSchedStrategy)
    return createGCNMaxILPMachineScheduler(C);

  return createGCNMaxOccupancyMachineScheduler(C);
}

bool GCNPassConfig::addPreISel() {
  AMDGPUPassConfig::addPreISel();

  if (TM->getOptLevel() > CodeGenOpt::None)
    addPass(createAMDGPULateCodeGenPreparePass());

  if ((TM->getOptLevel() >= CodeGenOpt::Less) &&
      (AMDGPUAtomicOptimizerStrategy != ScanOptions::None)) {
    addPass(createAMDGPUAtomicOptimizerPass(AMDGPUAtomicOptimizerStrategy));
  }

  if (TM->getOptLevel() > CodeGenOpt::None)
    addPass(createSinkingPass());

  // Merge divergent exit nodes. StructurizeCFG won't recognize the multi-exit
  // regions formed by them.
  addPass(&AMDGPUUnifyDivergentExitNodesID);
  if (!LateCFGStructurize) {
    if (EnableStructurizerWorkarounds) {
      addPass(createFixIrreduciblePass());
      addPass(createUnifyLoopExitsPass());
    }
    addPass(createStructurizeCFGPass(false)); // true -> SkipUniformRegions
  }
  addPass(createAMDGPUAnnotateUniformValues());
  if (!LateCFGStructurize) {
    addPass(createSIAnnotateControlFlowPass());
    // TODO: Move this right after structurizeCFG to avoid extra divergence
    // analysis. This depends on stopping SIAnnotateControlFlow from making
    // control flow modifications.
    addPass(createAMDGPURewriteUndefForPHIPass());
  }
  addPass(createLCSSAPass());

  if (TM->getOptLevel() > CodeGenOpt::Less)
    addPass(&AMDGPUPerfHintAnalysisID);

  return false;
}

void GCNPassConfig::addMachineSSAOptimization() {
  TargetPassConfig::addMachineSSAOptimization();

  // We want to fold operands after PeepholeOptimizer has run (or as part of
  // it), because it will eliminate extra copies making it easier to fold the
  // real source operand. We want to eliminate dead instructions after, so that
  // we see fewer uses of the copies. We then need to clean up the dead
  // instructions leftover after the operands are folded as well.
  //
  // XXX - Can we get away without running DeadMachineInstructionElim again?
  addPass(&SIFoldOperandsID);
  if (EnableDPPCombine)
    addPass(&GCNDPPCombineID);
  addPass(&SILoadStoreOptimizerID);
  if (isPassEnabled(EnableSDWAPeephole)) {
    addPass(&SIPeepholeSDWAID);
    addPass(&EarlyMachineLICMID);
    addPass(&MachineCSEID);
    addPass(&SIFoldOperandsID);
  }
  addPass(&DeadMachineInstructionElimID);
  addPass(createSIShrinkInstructionsPass());
}

bool GCNPassConfig::addILPOpts() {
  if (EnableEarlyIfConversion)
    addPass(&EarlyIfConverterID);

  TargetPassConfig::addILPOpts();
  return false;
}

bool GCNPassConfig::addInstSelector() {
  AMDGPUPassConfig::addInstSelector();
  addPass(&SIFixSGPRCopiesID);
  addPass(createSILowerI1CopiesPass());
  return false;
}

bool GCNPassConfig::addIRTranslator() {
  addPass(new IRTranslator(getOptLevel()));
  return false;
}

void GCNPassConfig::addPreLegalizeMachineIR() {
  bool IsOptNone = getOptLevel() == CodeGenOpt::None;
  addPass(createAMDGPUPreLegalizeCombiner(IsOptNone));
  addPass(new Localizer());
}

bool GCNPassConfig::addLegalizeMachineIR() {
  addPass(new Legalizer());
  return false;
}

void GCNPassConfig::addPreRegBankSelect() {
  bool IsOptNone = getOptLevel() == CodeGenOpt::None;
  addPass(createAMDGPUPostLegalizeCombiner(IsOptNone));
}

bool GCNPassConfig::addRegBankSelect() {
  addPass(new AMDGPURegBankSelect());
  return false;
}

void GCNPassConfig::addPreGlobalInstructionSelect() {
  bool IsOptNone = getOptLevel() == CodeGenOpt::None;
  addPass(createAMDGPURegBankCombiner(IsOptNone));
}

bool GCNPassConfig::addGlobalInstructionSelect() {
  addPass(new InstructionSelect(getOptLevel()));
  return false;
}

void GCNPassConfig::addPreRegAlloc() {
  if (LateCFGStructurize) {
    addPass(createAMDGPUMachineCFGStructurizerPass());
  }
}

void GCNPassConfig::addFastRegAlloc() {
  // FIXME: We have to disable the verifier here because of PHIElimination +
  // TwoAddressInstructions disabling it.

  // This must be run immediately after phi elimination and before
  // TwoAddressInstructions, otherwise the processing of the tied operand of
  // SI_ELSE will introduce a copy of the tied operand source after the else.
  insertPass(&PHIEliminationID, &SILowerControlFlowID);

  insertPass(&TwoAddressInstructionPassID, &SIWholeQuadModeID);
  insertPass(&TwoAddressInstructionPassID, &SIPreAllocateWWMRegsID);

  TargetPassConfig::addFastRegAlloc();
}

void GCNPassConfig::addOptimizedRegAlloc() {
  // Allow the scheduler to run before SIWholeQuadMode inserts exec manipulation
  // instructions that cause scheduling barriers.
  insertPass(&MachineSchedulerID, &SIWholeQuadModeID);
  insertPass(&MachineSchedulerID, &SIPreAllocateWWMRegsID);

  if (OptExecMaskPreRA)
    insertPass(&MachineSchedulerID, &SIOptimizeExecMaskingPreRAID);

  if (EnableRewritePartialRegUses)
    insertPass(&RenameIndependentSubregsID, &GCNRewritePartialRegUsesID);

  if (isPassEnabled(EnablePreRAOptimizations))
    insertPass(&RenameIndependentSubregsID, &GCNPreRAOptimizationsID);

  // This is not an essential optimization and it has a noticeable impact on
  // compilation time, so we only enable it from O2.
  if (TM->getOptLevel() > CodeGenOpt::Less)
    insertPass(&MachineSchedulerID, &SIFormMemoryClausesID);

  // FIXME: when an instruction has a Killed operand, and the instruction is
  // inside a bundle, seems only the BUNDLE instruction appears as the Kills of
  // the register in LiveVariables, this would trigger a failure in verifier,
  // we should fix it and enable the verifier.
  if (OptVGPRLiveRange)
    insertPass(&LiveVariablesID, &SIOptimizeVGPRLiveRangeID);
  // This must be run immediately after phi elimination and before
  // TwoAddressInstructions, otherwise the processing of the tied operand of
  // SI_ELSE will introduce a copy of the tied operand source after the else.
  insertPass(&PHIEliminationID, &SILowerControlFlowID);

  if (EnableDCEInRA)
    insertPass(&DetectDeadLanesID, &DeadMachineInstructionElimID);

  TargetPassConfig::addOptimizedRegAlloc();
}

bool GCNPassConfig::addPreRewrite() {
  if (EnableRegReassign)
    addPass(&GCNNSAReassignID);

  addPass(&SISimplifyPredicatedCopiesID);
  return true;
}

FunctionPass *GCNPassConfig::createSGPRAllocPass(bool Optimized) {
  // Initialize the global default.
  llvm::call_once(InitializeDefaultSGPRRegisterAllocatorFlag,
                  initializeDefaultSGPRRegisterAllocatorOnce);

  RegisterRegAlloc::FunctionPassCtor Ctor = SGPRRegisterRegAlloc::getDefault();
  if (Ctor != useDefaultRegisterAllocator)
    return Ctor();

  if (Optimized)
    return createGreedyRegisterAllocator(onlyAllocateSGPRs);

  return createFastRegisterAllocator(onlyAllocateSGPRs, false);
}

FunctionPass *GCNPassConfig::createVGPRAllocPass(bool Optimized) {
  // Initialize the global default.
  llvm::call_once(InitializeDefaultVGPRRegisterAllocatorFlag,
                  initializeDefaultVGPRRegisterAllocatorOnce);

  RegisterRegAlloc::FunctionPassCtor Ctor = VGPRRegisterRegAlloc::getDefault();
  if (Ctor != useDefaultRegisterAllocator)
    return Ctor();

  if (Optimized)
    return createGreedyVGPRRegisterAllocator();

  return createFastVGPRRegisterAllocator();
}

FunctionPass *GCNPassConfig::createRegAllocPass(bool Optimized) {
  llvm_unreachable("should not be used");
}

static const char RegAllocOptNotSupportedMessage[] =
  "-regalloc not supported with amdgcn. Use -sgpr-regalloc and -vgpr-regalloc";

bool GCNPassConfig::addRegAssignAndRewriteFast() {
  if (!usingDefaultRegAlloc())
    report_fatal_error(RegAllocOptNotSupportedMessage);

  addPass(&GCNPreRALongBranchRegID);

  addPass(createSGPRAllocPass(false));

  // Equivalent of PEI for SGPRs.
  addPass(&SILowerSGPRSpillsID);

  addPass(createVGPRAllocPass(false));
  addPass(&SISimplifyPredicatedCopiesID);
  return true;
}

bool GCNPassConfig::addRegAssignAndRewriteOptimized() {
  if (!usingDefaultRegAlloc())
    report_fatal_error(RegAllocOptNotSupportedMessage);

  addPass(&GCNPreRALongBranchRegID);

  addPass(createSGPRAllocPass(true));

  // Commit allocated register changes. This is mostly necessary because too
  // many things rely on the use lists of the physical registers, such as the
  // verifier. This is only necessary with allocators which use LiveIntervals,
  // since FastRegAlloc does the replacements itself.
  addPass(createVirtRegRewriter(false));

  // Equivalent of PEI for SGPRs.
  addPass(&SILowerSGPRSpillsID);

  addPass(createVGPRAllocPass(true));

  addPreRewrite();
  addPass(&VirtRegRewriterID);

  return true;
}

void GCNPassConfig::addPostRegAlloc() {
  if (getOptLevel() > CodeGenOpt::None)
    addPass(&SIOptimizeExecMaskingID);
  TargetPassConfig::addPostRegAlloc();
}

void GCNPassConfig::addPreSched2() {
  if (TM->getOptLevel() > CodeGenOpt::None)
    addPass(createSIShrinkInstructionsPass());
  addPass(&SIPostRABundlerID);
}

void GCNPassConfig::addPreEmitPass() {
  if (isPassEnabled(EnableVOPD, CodeGenOpt::Less))
    addPass(&GCNCreateVOPDID);
  addPass(createSIMemoryLegalizerPass());
  addPass(createSIInsertWaitcntsPass());

  addPass(createSIModeRegisterPass());

  if (getOptLevel() > CodeGenOpt::None)
    addPass(&SIInsertHardClausesID);

  addPass(&SILateBranchLoweringPassID);
  if (isPassEnabled(EnableSetWavePriority, CodeGenOpt::Less))
    addPass(createAMDGPUSetWavePriorityPass());
  if (getOptLevel() > CodeGenOpt::None)
    addPass(&SIPreEmitPeepholeID);
  // The hazard recognizer that runs as part of the post-ra scheduler does not
  // guarantee to be able handle all hazards correctly. This is because if there
  // are multiple scheduling regions in a basic block, the regions are scheduled
  // bottom up, so when we begin to schedule a region we don't know what
  // instructions were emitted directly before it.
  //
  // Here we add a stand-alone hazard recognizer pass which can handle all
  // cases.
  addPass(&PostRAHazardRecognizerID);

  if (isPassEnabled(EnableInsertDelayAlu, CodeGenOpt::Less))
    addPass(&AMDGPUInsertDelayAluID);

  addPass(&BranchRelaxationPassID);
}

TargetPassConfig *GCNTargetMachine::createPassConfig(PassManagerBase &PM) {
  return new GCNPassConfig(*this, PM);
}

void GCNTargetMachine::registerMachineRegisterInfoCallback(
    MachineFunction &MF) const {
  SIMachineFunctionInfo *MFI = MF.getInfo<SIMachineFunctionInfo>();
  MF.getRegInfo().addDelegate(MFI);
}

MachineFunctionInfo *GCNTargetMachine::createMachineFunctionInfo(
    BumpPtrAllocator &Allocator, const Function &F,
    const TargetSubtargetInfo *STI) const {
  return SIMachineFunctionInfo::create<SIMachineFunctionInfo>(
      Allocator, F, static_cast<const GCNSubtarget *>(STI));
}

yaml::MachineFunctionInfo *GCNTargetMachine::createDefaultFuncInfoYAML() const {
  return new yaml::SIMachineFunctionInfo();
}

yaml::MachineFunctionInfo *
GCNTargetMachine::convertFuncInfoToYAML(const MachineFunction &MF) const {
  const SIMachineFunctionInfo *MFI = MF.getInfo<SIMachineFunctionInfo>();
  return new yaml::SIMachineFunctionInfo(
      *MFI, *MF.getSubtarget<GCNSubtarget>().getRegisterInfo(), MF);
}

bool GCNTargetMachine::parseMachineFunctionInfo(
    const yaml::MachineFunctionInfo &MFI_, PerFunctionMIParsingState &PFS,
    SMDiagnostic &Error, SMRange &SourceRange) const {
  const yaml::SIMachineFunctionInfo &YamlMFI =
      static_cast<const yaml::SIMachineFunctionInfo &>(MFI_);
  MachineFunction &MF = PFS.MF;
  SIMachineFunctionInfo *MFI = MF.getInfo<SIMachineFunctionInfo>();

  if (MFI->initializeBaseYamlFields(YamlMFI, MF, PFS, Error, SourceRange))
    return true;

  if (MFI->Occupancy == 0) {
    // Fixup the subtarget dependent default value.
    const GCNSubtarget &ST = MF.getSubtarget<GCNSubtarget>();
    MFI->Occupancy = ST.computeOccupancy(MF.getFunction(), MFI->getLDSSize());
  }

  auto parseRegister = [&](const yaml::StringValue &RegName, Register &RegVal) {
    Register TempReg;
    if (parseNamedRegisterReference(PFS, TempReg, RegName.Value, Error)) {
      SourceRange = RegName.SourceRange;
      return true;
    }
    RegVal = TempReg;

    return false;
  };

  auto parseOptionalRegister = [&](const yaml::StringValue &RegName,
                                   Register &RegVal) {
    return !RegName.Value.empty() && parseRegister(RegName, RegVal);
  };

  if (parseOptionalRegister(YamlMFI.VGPRForAGPRCopy, MFI->VGPRForAGPRCopy))
    return true;

<<<<<<< HEAD
  if (parseOptionalRegister(YamlMFI.SGPRForEXECCopy, MFI->SGPRForEXECCopy))
=======
  if (parseOptionalRegister(YamlMFI.LongBranchReservedReg,
                            MFI->LongBranchReservedReg))
>>>>>>> d1fcce97
    return true;

  auto diagnoseRegisterClass = [&](const yaml::StringValue &RegName) {
    // Create a diagnostic for a the register string literal.
    const MemoryBuffer &Buffer =
        *PFS.SM->getMemoryBuffer(PFS.SM->getMainFileID());
    Error = SMDiagnostic(*PFS.SM, SMLoc(), Buffer.getBufferIdentifier(), 1,
                         RegName.Value.size(), SourceMgr::DK_Error,
                         "incorrect register class for field", RegName.Value,
                         std::nullopt, std::nullopt);
    SourceRange = RegName.SourceRange;
    return true;
  };

  if (parseRegister(YamlMFI.ScratchRSrcReg, MFI->ScratchRSrcReg) ||
      parseRegister(YamlMFI.FrameOffsetReg, MFI->FrameOffsetReg) ||
      parseRegister(YamlMFI.StackPtrOffsetReg, MFI->StackPtrOffsetReg))
    return true;

  if (MFI->ScratchRSrcReg != AMDGPU::PRIVATE_RSRC_REG &&
      !AMDGPU::SGPR_128RegClass.contains(MFI->ScratchRSrcReg)) {
    return diagnoseRegisterClass(YamlMFI.ScratchRSrcReg);
  }

  if (MFI->FrameOffsetReg != AMDGPU::FP_REG &&
      !AMDGPU::SGPR_32RegClass.contains(MFI->FrameOffsetReg)) {
    return diagnoseRegisterClass(YamlMFI.FrameOffsetReg);
  }

  if (MFI->StackPtrOffsetReg != AMDGPU::SP_REG &&
      !AMDGPU::SGPR_32RegClass.contains(MFI->StackPtrOffsetReg)) {
    return diagnoseRegisterClass(YamlMFI.StackPtrOffsetReg);
  }

  for (const auto &YamlReg : YamlMFI.WWMReservedRegs) {
    Register ParsedReg;
    if (parseRegister(YamlReg, ParsedReg))
      return true;

    MFI->reserveWWMRegister(ParsedReg);
  }

  auto parseAndCheckArgument = [&](const std::optional<yaml::SIArgument> &A,
                                   const TargetRegisterClass &RC,
                                   ArgDescriptor &Arg, unsigned UserSGPRs,
                                   unsigned SystemSGPRs) {
    // Skip parsing if it's not present.
    if (!A)
      return false;

    if (A->IsRegister) {
      Register Reg;
      if (parseNamedRegisterReference(PFS, Reg, A->RegisterName.Value, Error)) {
        SourceRange = A->RegisterName.SourceRange;
        return true;
      }
      if (!RC.contains(Reg))
        return diagnoseRegisterClass(A->RegisterName);
      Arg = ArgDescriptor::createRegister(Reg);
    } else
      Arg = ArgDescriptor::createStack(A->StackOffset);
    // Check and apply the optional mask.
    if (A->Mask)
      Arg = ArgDescriptor::createArg(Arg, *A->Mask);

    MFI->NumUserSGPRs += UserSGPRs;
    MFI->NumSystemSGPRs += SystemSGPRs;
    return false;
  };

  if (YamlMFI.ArgInfo &&
      (parseAndCheckArgument(YamlMFI.ArgInfo->PrivateSegmentBuffer,
                             AMDGPU::SGPR_128RegClass,
                             MFI->ArgInfo.PrivateSegmentBuffer, 4, 0) ||
       parseAndCheckArgument(YamlMFI.ArgInfo->DispatchPtr,
                             AMDGPU::SReg_64RegClass, MFI->ArgInfo.DispatchPtr,
                             2, 0) ||
       parseAndCheckArgument(YamlMFI.ArgInfo->QueuePtr, AMDGPU::SReg_64RegClass,
                             MFI->ArgInfo.QueuePtr, 2, 0) ||
       parseAndCheckArgument(YamlMFI.ArgInfo->KernargSegmentPtr,
                             AMDGPU::SReg_64RegClass,
                             MFI->ArgInfo.KernargSegmentPtr, 2, 0) ||
       parseAndCheckArgument(YamlMFI.ArgInfo->DispatchID,
                             AMDGPU::SReg_64RegClass, MFI->ArgInfo.DispatchID,
                             2, 0) ||
       parseAndCheckArgument(YamlMFI.ArgInfo->FlatScratchInit,
                             AMDGPU::SReg_64RegClass,
                             MFI->ArgInfo.FlatScratchInit, 2, 0) ||
       parseAndCheckArgument(YamlMFI.ArgInfo->PrivateSegmentSize,
                             AMDGPU::SGPR_32RegClass,
                             MFI->ArgInfo.PrivateSegmentSize, 0, 0) ||
       parseAndCheckArgument(YamlMFI.ArgInfo->LDSKernelId,
                             AMDGPU::SGPR_32RegClass,
                             MFI->ArgInfo.LDSKernelId, 0, 1) ||
       parseAndCheckArgument(YamlMFI.ArgInfo->WorkGroupIDX,
                             AMDGPU::SGPR_32RegClass, MFI->ArgInfo.WorkGroupIDX,
                             0, 1) ||
       parseAndCheckArgument(YamlMFI.ArgInfo->WorkGroupIDY,
                             AMDGPU::SGPR_32RegClass, MFI->ArgInfo.WorkGroupIDY,
                             0, 1) ||
       parseAndCheckArgument(YamlMFI.ArgInfo->WorkGroupIDZ,
                             AMDGPU::SGPR_32RegClass, MFI->ArgInfo.WorkGroupIDZ,
                             0, 1) ||
       parseAndCheckArgument(YamlMFI.ArgInfo->WorkGroupInfo,
                             AMDGPU::SGPR_32RegClass,
                             MFI->ArgInfo.WorkGroupInfo, 0, 1) ||
       parseAndCheckArgument(YamlMFI.ArgInfo->PrivateSegmentWaveByteOffset,
                             AMDGPU::SGPR_32RegClass,
                             MFI->ArgInfo.PrivateSegmentWaveByteOffset, 0, 1) ||
       parseAndCheckArgument(YamlMFI.ArgInfo->ImplicitArgPtr,
                             AMDGPU::SReg_64RegClass,
                             MFI->ArgInfo.ImplicitArgPtr, 0, 0) ||
       parseAndCheckArgument(YamlMFI.ArgInfo->ImplicitBufferPtr,
                             AMDGPU::SReg_64RegClass,
                             MFI->ArgInfo.ImplicitBufferPtr, 2, 0) ||
       parseAndCheckArgument(YamlMFI.ArgInfo->WorkItemIDX,
                             AMDGPU::VGPR_32RegClass,
                             MFI->ArgInfo.WorkItemIDX, 0, 0) ||
       parseAndCheckArgument(YamlMFI.ArgInfo->WorkItemIDY,
                             AMDGPU::VGPR_32RegClass,
                             MFI->ArgInfo.WorkItemIDY, 0, 0) ||
       parseAndCheckArgument(YamlMFI.ArgInfo->WorkItemIDZ,
                             AMDGPU::VGPR_32RegClass,
                             MFI->ArgInfo.WorkItemIDZ, 0, 0)))
    return true;

  MFI->Mode.IEEE = YamlMFI.Mode.IEEE;
  MFI->Mode.DX10Clamp = YamlMFI.Mode.DX10Clamp;

  // FIXME: Move proper support for denormal-fp-math into base MachineFunction
  MFI->Mode.FP32Denormals.Input = YamlMFI.Mode.FP32InputDenormals
                                      ? DenormalMode::IEEE
                                      : DenormalMode::PreserveSign;
  MFI->Mode.FP32Denormals.Output = YamlMFI.Mode.FP32OutputDenormals
                                       ? DenormalMode::IEEE
                                       : DenormalMode::PreserveSign;

  MFI->Mode.FP64FP16Denormals.Input = YamlMFI.Mode.FP64FP16InputDenormals
                                          ? DenormalMode::IEEE
                                          : DenormalMode::PreserveSign;
  MFI->Mode.FP64FP16Denormals.Output = YamlMFI.Mode.FP64FP16OutputDenormals
                                           ? DenormalMode::IEEE
                                           : DenormalMode::PreserveSign;

  return false;
}<|MERGE_RESOLUTION|>--- conflicted
+++ resolved
@@ -1519,12 +1519,8 @@
   if (parseOptionalRegister(YamlMFI.VGPRForAGPRCopy, MFI->VGPRForAGPRCopy))
     return true;
 
-<<<<<<< HEAD
-  if (parseOptionalRegister(YamlMFI.SGPRForEXECCopy, MFI->SGPRForEXECCopy))
-=======
   if (parseOptionalRegister(YamlMFI.LongBranchReservedReg,
                             MFI->LongBranchReservedReg))
->>>>>>> d1fcce97
     return true;
 
   auto diagnoseRegisterClass = [&](const yaml::StringValue &RegName) {
