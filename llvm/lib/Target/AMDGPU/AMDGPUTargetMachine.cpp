//===-- AMDGPUTargetMachine.cpp - TargetMachine for hw codegen targets-----===//
//
// Part of the LLVM Project, under the Apache License v2.0 with LLVM Exceptions.
// See https://llvm.org/LICENSE.txt for license information.
// SPDX-License-Identifier: Apache-2.0 WITH LLVM-exception
//
//===----------------------------------------------------------------------===//
//
/// \file
/// The AMDGPU target machine contains all of the hardware specific
/// information  needed to emit code for SI+ GPUs.
//
//===----------------------------------------------------------------------===//

#include "AMDGPUTargetMachine.h"
#include "AMDGPU.h"
#include "AMDGPUAliasAnalysis.h"
#include "AMDGPUCtorDtorLowering.h"
#include "AMDGPUExportClustering.h"
#include "AMDGPUIGroupLP.h"
#include "AMDGPUMacroFusion.h"
#include "AMDGPURegBankSelect.h"
#include "AMDGPUTargetObjectFile.h"
#include "AMDGPUTargetTransformInfo.h"
#include "AMDGPUUnifyDivergentExitNodes.h"
#include "GCNIterativeScheduler.h"
#include "GCNSchedStrategy.h"
#include "GCNVOPDUtils.h"
#include "R600.h"
#include "R600MachineFunctionInfo.h"
#include "R600TargetMachine.h"
#include "SIMachineFunctionInfo.h"
#include "SIMachineScheduler.h"
#include "TargetInfo/AMDGPUTargetInfo.h"
#include "Utils/AMDGPUBaseInfo.h"
#include "llvm/Analysis/CGSCCPassManager.h"
#include "llvm/Analysis/CallGraphSCCPass.h"
#include "llvm/CodeGen/GlobalISel/CSEInfo.h"
#include "llvm/CodeGen/GlobalISel/IRTranslator.h"
#include "llvm/CodeGen/GlobalISel/InstructionSelect.h"
#include "llvm/CodeGen/GlobalISel/Legalizer.h"
#include "llvm/CodeGen/GlobalISel/Localizer.h"
#include "llvm/CodeGen/GlobalISel/RegBankSelect.h"
#include "llvm/CodeGen/MIRParser/MIParser.h"
#include "llvm/CodeGen/Passes.h"
#include "llvm/CodeGen/RegAllocRegistry.h"
#include "llvm/CodeGen/TargetPassConfig.h"
#include "llvm/IR/IntrinsicsAMDGPU.h"
#include "llvm/IR/PassManager.h"
#include "llvm/IR/PatternMatch.h"
#include "llvm/InitializePasses.h"
#include "llvm/MC/TargetRegistry.h"
#include "llvm/Passes/PassBuilder.h"
#include "llvm/Transforms/HipStdPar/HipStdPar.h"
#include "llvm/Transforms/IPO.h"
#include "llvm/Transforms/IPO/AlwaysInliner.h"
#include "llvm/Transforms/IPO/GlobalDCE.h"
#include "llvm/Transforms/IPO/Internalize.h"
#include "llvm/Transforms/Scalar.h"
#include "llvm/Transforms/Scalar/GVN.h"
#include "llvm/Transforms/Scalar/InferAddressSpaces.h"
#include "llvm/Transforms/Utils.h"
#include "llvm/Transforms/Utils/SimplifyLibCalls.h"
#include "llvm/Transforms/Vectorize/LoadStoreVectorizer.h"
#include <optional>

using namespace llvm;
using namespace llvm::PatternMatch;

namespace {
class SGPRRegisterRegAlloc : public RegisterRegAllocBase<SGPRRegisterRegAlloc> {
public:
  SGPRRegisterRegAlloc(const char *N, const char *D, FunctionPassCtor C)
    : RegisterRegAllocBase(N, D, C) {}
};

class VGPRRegisterRegAlloc : public RegisterRegAllocBase<VGPRRegisterRegAlloc> {
public:
  VGPRRegisterRegAlloc(const char *N, const char *D, FunctionPassCtor C)
    : RegisterRegAllocBase(N, D, C) {}
};

static bool onlyAllocateSGPRs(const TargetRegisterInfo &TRI,
                              const TargetRegisterClass &RC) {
  return static_cast<const SIRegisterInfo &>(TRI).isSGPRClass(&RC);
}

static bool onlyAllocateVGPRs(const TargetRegisterInfo &TRI,
                              const TargetRegisterClass &RC) {
  return !static_cast<const SIRegisterInfo &>(TRI).isSGPRClass(&RC);
}


/// -{sgpr|vgpr}-regalloc=... command line option.
static FunctionPass *useDefaultRegisterAllocator() { return nullptr; }

/// A dummy default pass factory indicates whether the register allocator is
/// overridden on the command line.
static llvm::once_flag InitializeDefaultSGPRRegisterAllocatorFlag;
static llvm::once_flag InitializeDefaultVGPRRegisterAllocatorFlag;

static SGPRRegisterRegAlloc
defaultSGPRRegAlloc("default",
                    "pick SGPR register allocator based on -O option",
                    useDefaultRegisterAllocator);

static cl::opt<SGPRRegisterRegAlloc::FunctionPassCtor, false,
               RegisterPassParser<SGPRRegisterRegAlloc>>
SGPRRegAlloc("sgpr-regalloc", cl::Hidden, cl::init(&useDefaultRegisterAllocator),
             cl::desc("Register allocator to use for SGPRs"));

static cl::opt<VGPRRegisterRegAlloc::FunctionPassCtor, false,
               RegisterPassParser<VGPRRegisterRegAlloc>>
VGPRRegAlloc("vgpr-regalloc", cl::Hidden, cl::init(&useDefaultRegisterAllocator),
             cl::desc("Register allocator to use for VGPRs"));


static void initializeDefaultSGPRRegisterAllocatorOnce() {
  RegisterRegAlloc::FunctionPassCtor Ctor = SGPRRegisterRegAlloc::getDefault();

  if (!Ctor) {
    Ctor = SGPRRegAlloc;
    SGPRRegisterRegAlloc::setDefault(SGPRRegAlloc);
  }
}

static void initializeDefaultVGPRRegisterAllocatorOnce() {
  RegisterRegAlloc::FunctionPassCtor Ctor = VGPRRegisterRegAlloc::getDefault();

  if (!Ctor) {
    Ctor = VGPRRegAlloc;
    VGPRRegisterRegAlloc::setDefault(VGPRRegAlloc);
  }
}

static FunctionPass *createBasicSGPRRegisterAllocator() {
  return createBasicRegisterAllocator(onlyAllocateSGPRs);
}

static FunctionPass *createGreedySGPRRegisterAllocator() {
  return createGreedyRegisterAllocator(onlyAllocateSGPRs);
}

static FunctionPass *createFastSGPRRegisterAllocator() {
  return createFastRegisterAllocator(onlyAllocateSGPRs, false);
}

static FunctionPass *createBasicVGPRRegisterAllocator() {
  return createBasicRegisterAllocator(onlyAllocateVGPRs);
}

static FunctionPass *createGreedyVGPRRegisterAllocator() {
  return createGreedyRegisterAllocator(onlyAllocateVGPRs);
}

static FunctionPass *createFastVGPRRegisterAllocator() {
  return createFastRegisterAllocator(onlyAllocateVGPRs, true);
}

static SGPRRegisterRegAlloc basicRegAllocSGPR(
  "basic", "basic register allocator", createBasicSGPRRegisterAllocator);
static SGPRRegisterRegAlloc greedyRegAllocSGPR(
  "greedy", "greedy register allocator", createGreedySGPRRegisterAllocator);

static SGPRRegisterRegAlloc fastRegAllocSGPR(
  "fast", "fast register allocator", createFastSGPRRegisterAllocator);


static VGPRRegisterRegAlloc basicRegAllocVGPR(
  "basic", "basic register allocator", createBasicVGPRRegisterAllocator);
static VGPRRegisterRegAlloc greedyRegAllocVGPR(
  "greedy", "greedy register allocator", createGreedyVGPRRegisterAllocator);

static VGPRRegisterRegAlloc fastRegAllocVGPR(
  "fast", "fast register allocator", createFastVGPRRegisterAllocator);
}

static cl::opt<bool>
EnableEarlyIfConversion("amdgpu-early-ifcvt", cl::Hidden,
                        cl::desc("Run early if-conversion"),
                        cl::init(false));

static cl::opt<bool>
OptExecMaskPreRA("amdgpu-opt-exec-mask-pre-ra", cl::Hidden,
            cl::desc("Run pre-RA exec mask optimizations"),
            cl::init(true));

static cl::opt<bool>
    LowerCtorDtor("amdgpu-lower-global-ctor-dtor",
                  cl::desc("Lower GPU ctor / dtors to globals on the device."),
                  cl::init(true), cl::Hidden);

// Option to disable vectorizer for tests.
static cl::opt<bool> EnableLoadStoreVectorizer(
  "amdgpu-load-store-vectorizer",
  cl::desc("Enable load store vectorizer"),
  cl::init(true),
  cl::Hidden);

// Option to control global loads scalarization
static cl::opt<bool> ScalarizeGlobal(
  "amdgpu-scalarize-global-loads",
  cl::desc("Enable global load scalarization"),
  cl::init(true),
  cl::Hidden);

// Option to run internalize pass.
static cl::opt<bool> InternalizeSymbols(
  "amdgpu-internalize-symbols",
  cl::desc("Enable elimination of non-kernel functions and unused globals"),
  cl::init(false),
  cl::Hidden);

// Option to inline all early.
static cl::opt<bool> EarlyInlineAll(
  "amdgpu-early-inline-all",
  cl::desc("Inline all functions early"),
  cl::init(false),
  cl::Hidden);

static cl::opt<bool> RemoveIncompatibleFunctions(
    "amdgpu-enable-remove-incompatible-functions", cl::Hidden,
    cl::desc("Enable removal of functions when they"
             "use features not supported by the target GPU"),
    cl::init(true));

static cl::opt<bool> EnableSDWAPeephole(
  "amdgpu-sdwa-peephole",
  cl::desc("Enable SDWA peepholer"),
  cl::init(true));

static cl::opt<bool> EnableDPPCombine(
  "amdgpu-dpp-combine",
  cl::desc("Enable DPP combiner"),
  cl::init(true));

// Enable address space based alias analysis
static cl::opt<bool> EnableAMDGPUAliasAnalysis("enable-amdgpu-aa", cl::Hidden,
  cl::desc("Enable AMDGPU Alias Analysis"),
  cl::init(true));

// Option to run late CFG structurizer
static cl::opt<bool, true> LateCFGStructurize(
  "amdgpu-late-structurize",
  cl::desc("Enable late CFG structurization"),
  cl::location(AMDGPUTargetMachine::EnableLateStructurizeCFG),
  cl::Hidden);

// Disable structurizer-based control-flow lowering in order to test convergence
// control tokens. This should eventually be replaced by the wave-transform.
static cl::opt<bool, true> DisableStructurizer(
    "amdgpu-disable-structurizer",
    cl::desc("Disable structurizer for experiments; produces unusable code"),
    cl::location(AMDGPUTargetMachine::DisableStructurizer), cl::ReallyHidden);

// Enable lib calls simplifications
static cl::opt<bool> EnableLibCallSimplify(
  "amdgpu-simplify-libcall",
  cl::desc("Enable amdgpu library simplifications"),
  cl::init(true),
  cl::Hidden);

static cl::opt<bool> EnableLowerKernelArguments(
  "amdgpu-ir-lower-kernel-arguments",
  cl::desc("Lower kernel argument loads in IR pass"),
  cl::init(true),
  cl::Hidden);

static cl::opt<bool> EnableRegReassign(
  "amdgpu-reassign-regs",
  cl::desc("Enable register reassign optimizations on gfx10+"),
  cl::init(true),
  cl::Hidden);

static cl::opt<bool> OptVGPRLiveRange(
    "amdgpu-opt-vgpr-liverange",
    cl::desc("Enable VGPR liverange optimizations for if-else structure"),
    cl::init(true), cl::Hidden);

static cl::opt<ScanOptions> AMDGPUAtomicOptimizerStrategy(
    "amdgpu-atomic-optimizer-strategy",
    cl::desc("Select DPP or Iterative strategy for scan"),
    cl::init(ScanOptions::Iterative),
    cl::values(
        clEnumValN(ScanOptions::DPP, "DPP", "Use DPP operations for scan"),
        clEnumValN(ScanOptions::Iterative, "Iterative",
                   "Use Iterative approach for scan"),
        clEnumValN(ScanOptions::None, "None", "Disable atomic optimizer")));

// Enable Mode register optimization
static cl::opt<bool> EnableSIModeRegisterPass(
  "amdgpu-mode-register",
  cl::desc("Enable mode register pass"),
  cl::init(true),
  cl::Hidden);

// Enable GFX11.5+ s_singleuse_vdst insertion
static cl::opt<bool>
    EnableInsertSingleUseVDST("amdgpu-enable-single-use-vdst",
                              cl::desc("Enable s_singleuse_vdst insertion"),
                              cl::init(false), cl::Hidden);

// Enable GFX11+ s_delay_alu insertion
static cl::opt<bool>
    EnableInsertDelayAlu("amdgpu-enable-delay-alu",
                         cl::desc("Enable s_delay_alu insertion"),
                         cl::init(true), cl::Hidden);

// Enable GFX11+ VOPD
static cl::opt<bool>
    EnableVOPD("amdgpu-enable-vopd",
               cl::desc("Enable VOPD, dual issue of VALU in wave32"),
               cl::init(true), cl::Hidden);

// Option is used in lit tests to prevent deadcoding of patterns inspected.
static cl::opt<bool>
EnableDCEInRA("amdgpu-dce-in-ra",
    cl::init(true), cl::Hidden,
    cl::desc("Enable machine DCE inside regalloc"));

static cl::opt<bool> EnableSetWavePriority("amdgpu-set-wave-priority",
                                           cl::desc("Adjust wave priority"),
                                           cl::init(false), cl::Hidden);

static cl::opt<bool> EnableScalarIRPasses(
  "amdgpu-scalar-ir-passes",
  cl::desc("Enable scalar IR passes"),
  cl::init(true),
  cl::Hidden);

static cl::opt<bool> EnableStructurizerWorkarounds(
    "amdgpu-enable-structurizer-workarounds",
    cl::desc("Enable workarounds for the StructurizeCFG pass"), cl::init(true),
    cl::Hidden);

static cl::opt<bool, true> EnableLowerModuleLDS(
    "amdgpu-enable-lower-module-lds", cl::desc("Enable lower module lds pass"),
    cl::location(AMDGPUTargetMachine::EnableLowerModuleLDS), cl::init(true),
    cl::Hidden);

static cl::opt<bool> EnablePreRAOptimizations(
    "amdgpu-enable-pre-ra-optimizations",
    cl::desc("Enable Pre-RA optimizations pass"), cl::init(true),
    cl::Hidden);

static cl::opt<bool> EnablePromoteKernelArguments(
    "amdgpu-enable-promote-kernel-arguments",
    cl::desc("Enable promotion of flat kernel pointer arguments to global"),
    cl::Hidden, cl::init(true));

static cl::opt<bool> EnableImageIntrinsicOptimizer(
    "amdgpu-enable-image-intrinsic-optimizer",
    cl::desc("Enable image intrinsic optimizer pass"), cl::init(true),
    cl::Hidden);

static cl::opt<bool>
    EnableLoopPrefetch("amdgpu-loop-prefetch",
                       cl::desc("Enable loop data prefetch on AMDGPU"),
                       cl::Hidden, cl::init(false));

static cl::opt<bool> EnableMaxIlpSchedStrategy(
    "amdgpu-enable-max-ilp-scheduling-strategy",
    cl::desc("Enable scheduling strategy to maximize ILP for a single wave."),
    cl::Hidden, cl::init(false));

static cl::opt<bool> EnableRewritePartialRegUses(
    "amdgpu-enable-rewrite-partial-reg-uses",
    cl::desc("Enable rewrite partial reg uses pass"), cl::init(true),
    cl::Hidden);

static cl::opt<bool> EnableHipStdPar(
  "amdgpu-enable-hipstdpar",
  cl::desc("Enable HIP Standard Parallelism Offload support"), cl::init(false),
  cl::Hidden);

extern "C" LLVM_EXTERNAL_VISIBILITY void LLVMInitializeAMDGPUTarget() {
  // Register the target
  RegisterTargetMachine<R600TargetMachine> X(getTheR600Target());
  RegisterTargetMachine<GCNTargetMachine> Y(getTheGCNTarget());

  PassRegistry *PR = PassRegistry::getPassRegistry();
  initializeR600ClauseMergePassPass(*PR);
  initializeR600ControlFlowFinalizerPass(*PR);
  initializeR600PacketizerPass(*PR);
  initializeR600ExpandSpecialInstrsPassPass(*PR);
  initializeR600VectorRegMergerPass(*PR);
  initializeGlobalISel(*PR);
  initializeAMDGPUDAGToDAGISelPass(*PR);
  initializeGCNDPPCombinePass(*PR);
  initializeSILowerI1CopiesPass(*PR);
  initializeAMDGPUGlobalISelDivergenceLoweringPass(*PR);
  initializeSILowerWWMCopiesPass(*PR);
  initializeAMDGPUMarkLastScratchLoadPass(*PR);
  initializeSILowerSGPRSpillsPass(*PR);
  initializeSIFixSGPRCopiesPass(*PR);
  initializeSIFixVGPRCopiesPass(*PR);
  initializeSIFoldOperandsPass(*PR);
  initializeSIPeepholeSDWAPass(*PR);
  initializeSIShrinkInstructionsPass(*PR);
  initializeSIOptimizeExecMaskingPreRAPass(*PR);
  initializeSIOptimizeVGPRLiveRangePass(*PR);
  initializeSILoadStoreOptimizerPass(*PR);
  initializeAMDGPUCtorDtorLoweringLegacyPass(*PR);
  initializeAMDGPUAlwaysInlinePass(*PR);
  initializeAMDGPUAttributorLegacyPass(*PR);
  initializeAMDGPUAnnotateKernelFeaturesPass(*PR);
  initializeAMDGPUAnnotateUniformValuesPass(*PR);
  initializeAMDGPUArgumentUsageInfoPass(*PR);
  initializeAMDGPUAtomicOptimizerPass(*PR);
  initializeAMDGPULowerKernelArgumentsPass(*PR);
  initializeAMDGPUPromoteKernelArgumentsPass(*PR);
  initializeAMDGPULowerKernelAttributesPass(*PR);
  initializeAMDGPUOpenCLEnqueuedBlockLoweringPass(*PR);
  initializeAMDGPUPostLegalizerCombinerPass(*PR);
  initializeAMDGPUPreLegalizerCombinerPass(*PR);
  initializeAMDGPURegBankCombinerPass(*PR);
  initializeAMDGPURegBankSelectPass(*PR);
  initializeAMDGPUPromoteAllocaPass(*PR);
  initializeAMDGPUPromoteAllocaToVectorPass(*PR);
  initializeAMDGPUCodeGenPreparePass(*PR);
  initializeAMDGPULateCodeGenPreparePass(*PR);
  initializeAMDGPURemoveIncompatibleFunctionsPass(*PR);
  initializeAMDGPULowerModuleLDSLegacyPass(*PR);
  initializeAMDGPULowerBufferFatPointersPass(*PR);
  initializeAMDGPURewriteOutArgumentsPass(*PR);
  initializeAMDGPURewriteUndefForPHILegacyPass(*PR);
  initializeAMDGPUUnifyMetadataPass(*PR);
  initializeSIAnnotateControlFlowPass(*PR);
  initializeAMDGPUInsertSingleUseVDSTPass(*PR);
  initializeAMDGPUInsertDelayAluPass(*PR);
  initializeSIInsertHardClausesPass(*PR);
  initializeSIInsertWaitcntsPass(*PR);
  initializeSIModeRegisterPass(*PR);
  initializeSIWholeQuadModePass(*PR);
  initializeSILowerControlFlowPass(*PR);
  initializeSIPreEmitPeepholePass(*PR);
  initializeSILateBranchLoweringPass(*PR);
  initializeSIMemoryLegalizerPass(*PR);
  initializeSIOptimizeExecMaskingPass(*PR);
  initializeSIPreAllocateWWMRegsPass(*PR);
  initializeSIFormMemoryClausesPass(*PR);
  initializeSIPostRABundlerPass(*PR);
  initializeGCNCreateVOPDPass(*PR);
  initializeAMDGPUUnifyDivergentExitNodesPass(*PR);
  initializeAMDGPUAAWrapperPassPass(*PR);
  initializeAMDGPUExternalAAWrapperPass(*PR);
  initializeAMDGPUImageIntrinsicOptimizerPass(*PR);
  initializeAMDGPUPrintfRuntimeBindingPass(*PR);
  initializeAMDGPUResourceUsageAnalysisPass(*PR);
  initializeGCNNSAReassignPass(*PR);
  initializeGCNPreRAOptimizationsPass(*PR);
  initializeGCNPreRALongBranchRegPass(*PR);
  initializeGCNRewritePartialRegUsesPass(*PR);
  initializeGCNRegPressurePrinterPass(*PR);
}

static std::unique_ptr<TargetLoweringObjectFile> createTLOF(const Triple &TT) {
  return std::make_unique<AMDGPUTargetObjectFile>();
}

static ScheduleDAGInstrs *createSIMachineScheduler(MachineSchedContext *C) {
  return new SIScheduleDAGMI(C);
}

static ScheduleDAGInstrs *
createGCNMaxOccupancyMachineScheduler(MachineSchedContext *C) {
  const GCNSubtarget &ST = C->MF->getSubtarget<GCNSubtarget>();
  ScheduleDAGMILive *DAG =
    new GCNScheduleDAGMILive(C, std::make_unique<GCNMaxOccupancySchedStrategy>(C));
  DAG->addMutation(createLoadClusterDAGMutation(DAG->TII, DAG->TRI));
  if (ST.shouldClusterStores())
    DAG->addMutation(createStoreClusterDAGMutation(DAG->TII, DAG->TRI));
  DAG->addMutation(createIGroupLPDAGMutation(AMDGPU::SchedulingPhase::Initial));
  DAG->addMutation(createAMDGPUMacroFusionDAGMutation());
  DAG->addMutation(createAMDGPUExportClusteringDAGMutation());
  return DAG;
}

static ScheduleDAGInstrs *
createGCNMaxILPMachineScheduler(MachineSchedContext *C) {
  ScheduleDAGMILive *DAG =
      new GCNScheduleDAGMILive(C, std::make_unique<GCNMaxILPSchedStrategy>(C));
  DAG->addMutation(createIGroupLPDAGMutation(AMDGPU::SchedulingPhase::Initial));
  return DAG;
}

static ScheduleDAGInstrs *
createIterativeGCNMaxOccupancyMachineScheduler(MachineSchedContext *C) {
  const GCNSubtarget &ST = C->MF->getSubtarget<GCNSubtarget>();
  auto DAG = new GCNIterativeScheduler(C,
    GCNIterativeScheduler::SCHEDULE_LEGACYMAXOCCUPANCY);
  DAG->addMutation(createLoadClusterDAGMutation(DAG->TII, DAG->TRI));
  if (ST.shouldClusterStores())
    DAG->addMutation(createStoreClusterDAGMutation(DAG->TII, DAG->TRI));
  return DAG;
}

static ScheduleDAGInstrs *createMinRegScheduler(MachineSchedContext *C) {
  return new GCNIterativeScheduler(C,
    GCNIterativeScheduler::SCHEDULE_MINREGFORCED);
}

static ScheduleDAGInstrs *
createIterativeILPMachineScheduler(MachineSchedContext *C) {
  const GCNSubtarget &ST = C->MF->getSubtarget<GCNSubtarget>();
  auto DAG = new GCNIterativeScheduler(C,
    GCNIterativeScheduler::SCHEDULE_ILP);
  DAG->addMutation(createLoadClusterDAGMutation(DAG->TII, DAG->TRI));
  if (ST.shouldClusterStores())
    DAG->addMutation(createStoreClusterDAGMutation(DAG->TII, DAG->TRI));
  DAG->addMutation(createAMDGPUMacroFusionDAGMutation());
  return DAG;
}

static MachineSchedRegistry
SISchedRegistry("si", "Run SI's custom scheduler",
                createSIMachineScheduler);

static MachineSchedRegistry
GCNMaxOccupancySchedRegistry("gcn-max-occupancy",
                             "Run GCN scheduler to maximize occupancy",
                             createGCNMaxOccupancyMachineScheduler);

static MachineSchedRegistry
    GCNMaxILPSchedRegistry("gcn-max-ilp", "Run GCN scheduler to maximize ilp",
                           createGCNMaxILPMachineScheduler);

static MachineSchedRegistry IterativeGCNMaxOccupancySchedRegistry(
    "gcn-iterative-max-occupancy-experimental",
    "Run GCN scheduler to maximize occupancy (experimental)",
    createIterativeGCNMaxOccupancyMachineScheduler);

static MachineSchedRegistry GCNMinRegSchedRegistry(
    "gcn-iterative-minreg",
    "Run GCN iterative scheduler for minimal register usage (experimental)",
    createMinRegScheduler);

static MachineSchedRegistry GCNILPSchedRegistry(
    "gcn-iterative-ilp",
    "Run GCN iterative scheduler for ILP scheduling (experimental)",
    createIterativeILPMachineScheduler);

static StringRef computeDataLayout(const Triple &TT) {
  if (TT.getArch() == Triple::r600) {
    // 32-bit pointers.
    return "e-p:32:32-i64:64-v16:16-v24:32-v32:32-v48:64-v96:128"
           "-v192:256-v256:256-v512:512-v1024:1024-v2048:2048-n32:64-S32-A5-G1";
  }

  // 32-bit private, local, and region pointers. 64-bit global, constant and
  // flat. 160-bit non-integral fat buffer pointers that include a 128-bit
  // buffer descriptor and a 32-bit offset, which are indexed by 32-bit values
  // (address space 7), and 128-bit non-integral buffer resourcees (address
  // space 8) which cannot be non-trivilally accessed by LLVM memory operations
  // like getelementptr.
  return "e-p:64:64-p1:64:64-p2:32:32-p3:32:32-p4:64:64-p5:32:32-p6:32:32"
         "-p7:160:256:256:32-p8:128:128-p9:192:256:256:32-i64:64-v16:16-v24:32-"
         "v32:32-v48:64-v96:"
         "128-v192:256-v256:256-v512:512-v1024:1024-v2048:2048-n32:64-S32-A5-"
         "G1-ni:7:8:9";
}

LLVM_READNONE
static StringRef getGPUOrDefault(const Triple &TT, StringRef GPU) {
  if (!GPU.empty())
    return GPU;

  // Need to default to a target with flat support for HSA.
  if (TT.getArch() == Triple::amdgcn)
    return TT.getOS() == Triple::AMDHSA ? "generic-hsa" : "generic";

  return "r600";
}

static Reloc::Model getEffectiveRelocModel(std::optional<Reloc::Model> RM) {
  // The AMDGPU toolchain only supports generating shared objects, so we
  // must always use PIC.
  return Reloc::PIC_;
}

AMDGPUTargetMachine::AMDGPUTargetMachine(const Target &T, const Triple &TT,
                                         StringRef CPU, StringRef FS,
                                         const TargetOptions &Options,
                                         std::optional<Reloc::Model> RM,
                                         std::optional<CodeModel::Model> CM,
                                         CodeGenOptLevel OptLevel)
    : LLVMTargetMachine(T, computeDataLayout(TT), TT, getGPUOrDefault(TT, CPU),
                        FS, Options, getEffectiveRelocModel(RM),
                        getEffectiveCodeModel(CM, CodeModel::Small), OptLevel),
      TLOF(createTLOF(getTargetTriple())) {
  initAsmInfo();
  if (TT.getArch() == Triple::amdgcn) {
    if (getMCSubtargetInfo()->checkFeatures("+wavefrontsize64"))
      MRI.reset(llvm::createGCNMCRegisterInfo(AMDGPUDwarfFlavour::Wave64));
    else if (getMCSubtargetInfo()->checkFeatures("+wavefrontsize32"))
      MRI.reset(llvm::createGCNMCRegisterInfo(AMDGPUDwarfFlavour::Wave32));
  }
}

bool AMDGPUTargetMachine::EnableLateStructurizeCFG = false;
bool AMDGPUTargetMachine::EnableFunctionCalls = false;
bool AMDGPUTargetMachine::EnableLowerModuleLDS = true;
bool AMDGPUTargetMachine::DisableStructurizer = false;

AMDGPUTargetMachine::~AMDGPUTargetMachine() = default;

StringRef AMDGPUTargetMachine::getGPUName(const Function &F) const {
  Attribute GPUAttr = F.getFnAttribute("target-cpu");
  return GPUAttr.isValid() ? GPUAttr.getValueAsString() : getTargetCPU();
}

StringRef AMDGPUTargetMachine::getFeatureString(const Function &F) const {
  Attribute FSAttr = F.getFnAttribute("target-features");

  return FSAttr.isValid() ? FSAttr.getValueAsString()
                          : getTargetFeatureString();
}

/// Predicate for Internalize pass.
static bool mustPreserveGV(const GlobalValue &GV) {
  if (const Function *F = dyn_cast<Function>(&GV))
    return F->isDeclaration() || F->getName().starts_with("__asan_") ||
           F->getName().starts_with("__sanitizer_") ||
           AMDGPU::isEntryFunctionCC(F->getCallingConv());

  GV.removeDeadConstantUsers();
  return !GV.use_empty();
}

void AMDGPUTargetMachine::registerDefaultAliasAnalyses(AAManager &AAM) {
  AAM.registerFunctionAnalysis<AMDGPUAA>();
}

static Expected<ScanOptions>
parseAMDGPUAtomicOptimizerStrategy(StringRef Params) {
  if (Params.empty())
    return ScanOptions::Iterative;
  Params.consume_front("strategy=");
  auto Result = StringSwitch<std::optional<ScanOptions>>(Params)
                    .Case("dpp", ScanOptions::DPP)
                    .Cases("iterative", "", ScanOptions::Iterative)
                    .Case("none", ScanOptions::None)
                    .Default(std::nullopt);
  if (Result)
    return *Result;
  return make_error<StringError>("invalid parameter", inconvertibleErrorCode());
}

void AMDGPUTargetMachine::registerPassBuilderCallbacks(
    PassBuilder &PB, bool PopulateClassToPassNames) {

#define GET_PASS_REGISTRY "AMDGPUPassRegistry.def"
#include "llvm/Passes/TargetPassRegistry.inc"

  PB.registerPipelineStartEPCallback(
      [](ModulePassManager &PM, OptimizationLevel Level) {
        FunctionPassManager FPM;
        PM.addPass(createModuleToFunctionPassAdaptor(std::move(FPM)));
        if (EnableHipStdPar)
          PM.addPass(HipStdParAcceleratorCodeSelectionPass());
      });

  PB.registerPipelineEarlySimplificationEPCallback(
      [](ModulePassManager &PM, OptimizationLevel Level) {
        PM.addPass(AMDGPUPrintfRuntimeBindingPass());

        if (Level == OptimizationLevel::O0)
          return;

        PM.addPass(AMDGPUUnifyMetadataPass());

        if (InternalizeSymbols) {
          PM.addPass(InternalizePass(mustPreserveGV));
          PM.addPass(GlobalDCEPass());
        }

        if (EarlyInlineAll && !EnableFunctionCalls)
          PM.addPass(AMDGPUAlwaysInlinePass());
      });

  PB.registerPeepholeEPCallback(
      [](FunctionPassManager &FPM, OptimizationLevel Level) {
        if (Level == OptimizationLevel::O0)
          return;

        FPM.addPass(AMDGPUUseNativeCallsPass());
        if (EnableLibCallSimplify)
          FPM.addPass(AMDGPUSimplifyLibCallsPass());
      });

  PB.registerCGSCCOptimizerLateEPCallback(
      [this](CGSCCPassManager &PM, OptimizationLevel Level) {
        if (Level == OptimizationLevel::O0)
          return;

        FunctionPassManager FPM;

        // Add promote kernel arguments pass to the opt pipeline right before
        // infer address spaces which is needed to do actual address space
        // rewriting.
        if (Level.getSpeedupLevel() > OptimizationLevel::O1.getSpeedupLevel() &&
            EnablePromoteKernelArguments)
          FPM.addPass(AMDGPUPromoteKernelArgumentsPass());

        // Add infer address spaces pass to the opt pipeline after inlining
        // but before SROA to increase SROA opportunities.
        FPM.addPass(InferAddressSpacesPass());

        // This should run after inlining to have any chance of doing
        // anything, and before other cleanup optimizations.
        FPM.addPass(AMDGPULowerKernelAttributesPass());

        if (Level != OptimizationLevel::O0) {
          // Promote alloca to vector before SROA and loop unroll. If we
          // manage to eliminate allocas before unroll we may choose to unroll
          // less.
          FPM.addPass(AMDGPUPromoteAllocaToVectorPass(*this));
        }

        PM.addPass(createCGSCCToFunctionPassAdaptor(std::move(FPM)));
      });

<<<<<<< HEAD
  // FIXME: Why is AMDGPUAttributor not in CGSCC?
  PB.registerOptimizerLastEPCallback(
      [this](ModulePassManager &MPM, OptimizationLevel Level) {
        if (Level != OptimizationLevel::O0) {
          MPM.addPass(AMDGPUAttributorPass(*this));
        }
=======
  PB.registerFullLinkTimeOptimizationLastEPCallback(
      [this](ModulePassManager &PM, OptimizationLevel Level) {
        // We want to support the -lto-partitions=N option as "best effort".
        // For that, we need to lower LDS earlier in the pipeline before the
        // module is partitioned for codegen.
        if (EnableLowerModuleLDS)
          PM.addPass(AMDGPULowerModuleLDSPass(*this));
>>>>>>> ed299b3e
      });
}

int64_t AMDGPUTargetMachine::getNullPointerValue(unsigned AddrSpace) {
  return (AddrSpace == AMDGPUAS::LOCAL_ADDRESS ||
          AddrSpace == AMDGPUAS::PRIVATE_ADDRESS ||
          AddrSpace == AMDGPUAS::REGION_ADDRESS)
             ? -1
             : 0;
}

bool AMDGPUTargetMachine::isNoopAddrSpaceCast(unsigned SrcAS,
                                              unsigned DestAS) const {
  return AMDGPU::isFlatGlobalAddrSpace(SrcAS) &&
         AMDGPU::isFlatGlobalAddrSpace(DestAS);
}

unsigned AMDGPUTargetMachine::getAssumedAddrSpace(const Value *V) const {
  const auto *LD = dyn_cast<LoadInst>(V);
  if (!LD)
    return AMDGPUAS::UNKNOWN_ADDRESS_SPACE;

  // It must be a generic pointer loaded.
  assert(V->getType()->isPointerTy() &&
         V->getType()->getPointerAddressSpace() == AMDGPUAS::FLAT_ADDRESS);

  const auto *Ptr = LD->getPointerOperand();
  if (Ptr->getType()->getPointerAddressSpace() != AMDGPUAS::CONSTANT_ADDRESS)
    return AMDGPUAS::UNKNOWN_ADDRESS_SPACE;
  // For a generic pointer loaded from the constant memory, it could be assumed
  // as a global pointer since the constant memory is only populated on the
  // host side. As implied by the offload programming model, only global
  // pointers could be referenced on the host side.
  return AMDGPUAS::GLOBAL_ADDRESS;
}

std::pair<const Value *, unsigned>
AMDGPUTargetMachine::getPredicatedAddrSpace(const Value *V) const {
  if (auto *II = dyn_cast<IntrinsicInst>(V)) {
    switch (II->getIntrinsicID()) {
    case Intrinsic::amdgcn_is_shared:
      return std::pair(II->getArgOperand(0), AMDGPUAS::LOCAL_ADDRESS);
    case Intrinsic::amdgcn_is_private:
      return std::pair(II->getArgOperand(0), AMDGPUAS::PRIVATE_ADDRESS);
    default:
      break;
    }
    return std::pair(nullptr, -1);
  }
  // Check the global pointer predication based on
  // (!is_share(p) && !is_private(p)). Note that logic 'and' is commutative and
  // the order of 'is_shared' and 'is_private' is not significant.
  Value *Ptr;
  if (match(
          const_cast<Value *>(V),
          m_c_And(m_Not(m_Intrinsic<Intrinsic::amdgcn_is_shared>(m_Value(Ptr))),
                  m_Not(m_Intrinsic<Intrinsic::amdgcn_is_private>(
                      m_Deferred(Ptr))))))
    return std::pair(Ptr, AMDGPUAS::GLOBAL_ADDRESS);

  return std::pair(nullptr, -1);
}

unsigned
AMDGPUTargetMachine::getAddressSpaceForPseudoSourceKind(unsigned Kind) const {
  switch (Kind) {
  case PseudoSourceValue::Stack:
  case PseudoSourceValue::FixedStack:
    return AMDGPUAS::PRIVATE_ADDRESS;
  case PseudoSourceValue::ConstantPool:
  case PseudoSourceValue::GOT:
  case PseudoSourceValue::JumpTable:
  case PseudoSourceValue::GlobalValueCallEntry:
  case PseudoSourceValue::ExternalSymbolCallEntry:
    return AMDGPUAS::CONSTANT_ADDRESS;
  }
  return AMDGPUAS::FLAT_ADDRESS;
}

//===----------------------------------------------------------------------===//
// GCN Target Machine (SI+)
//===----------------------------------------------------------------------===//

GCNTargetMachine::GCNTargetMachine(const Target &T, const Triple &TT,
                                   StringRef CPU, StringRef FS,
                                   const TargetOptions &Options,
                                   std::optional<Reloc::Model> RM,
                                   std::optional<CodeModel::Model> CM,
                                   CodeGenOptLevel OL, bool JIT)
    : AMDGPUTargetMachine(T, TT, CPU, FS, Options, RM, CM, OL) {}

const TargetSubtargetInfo *
GCNTargetMachine::getSubtargetImpl(const Function &F) const {
  StringRef GPU = getGPUName(F);
  StringRef FS = getFeatureString(F);

  SmallString<128> SubtargetKey(GPU);
  SubtargetKey.append(FS);

  auto &I = SubtargetMap[SubtargetKey];
  if (!I) {
    // This needs to be done before we create a new subtarget since any
    // creation will depend on the TM and the code generation flags on the
    // function that reside in TargetOptions.
    resetTargetOptions(F);
    I = std::make_unique<GCNSubtarget>(TargetTriple, GPU, FS, *this);
  }

  I->setScalarizeGlobalBehavior(ScalarizeGlobal);

  return I.get();
}

TargetTransformInfo
GCNTargetMachine::getTargetTransformInfo(const Function &F) const {
  return TargetTransformInfo(GCNTTIImpl(this, F));
}

//===----------------------------------------------------------------------===//
// AMDGPU Pass Setup
//===----------------------------------------------------------------------===//

std::unique_ptr<CSEConfigBase> llvm::AMDGPUPassConfig::getCSEConfig() const {
  return getStandardCSEConfigForOpt(TM->getOptLevel());
}

namespace {

class GCNPassConfig final : public AMDGPUPassConfig {
public:
  GCNPassConfig(LLVMTargetMachine &TM, PassManagerBase &PM)
    : AMDGPUPassConfig(TM, PM) {
    // It is necessary to know the register usage of the entire call graph.  We
    // allow calls without EnableAMDGPUFunctionCalls if they are marked
    // noinline, so this is always required.
    setRequiresCodeGenSCCOrder(true);
    substitutePass(&PostRASchedulerID, &PostMachineSchedulerID);
  }

  GCNTargetMachine &getGCNTargetMachine() const {
    return getTM<GCNTargetMachine>();
  }

  ScheduleDAGInstrs *
  createMachineScheduler(MachineSchedContext *C) const override;

  ScheduleDAGInstrs *
  createPostMachineScheduler(MachineSchedContext *C) const override {
    ScheduleDAGMI *DAG = new GCNPostScheduleDAGMILive(
        C, std::make_unique<PostGenericScheduler>(C),
        /*RemoveKillFlags=*/true);
    const GCNSubtarget &ST = C->MF->getSubtarget<GCNSubtarget>();
    DAG->addMutation(createLoadClusterDAGMutation(DAG->TII, DAG->TRI));
    if (ST.shouldClusterStores())
      DAG->addMutation(createStoreClusterDAGMutation(DAG->TII, DAG->TRI));
    DAG->addMutation(ST.createFillMFMAShadowMutation(DAG->TII));
    DAG->addMutation(
        createIGroupLPDAGMutation(AMDGPU::SchedulingPhase::PostRA));
    if (isPassEnabled(EnableVOPD, CodeGenOptLevel::Less))
      DAG->addMutation(createVOPDPairingMutation());
    return DAG;
  }

  bool addPreISel() override;
  void addMachineSSAOptimization() override;
  bool addILPOpts() override;
  bool addInstSelector() override;
  bool addIRTranslator() override;
  void addPreLegalizeMachineIR() override;
  bool addLegalizeMachineIR() override;
  void addPreRegBankSelect() override;
  bool addRegBankSelect() override;
  void addPreGlobalInstructionSelect() override;
  bool addGlobalInstructionSelect() override;
  void addFastRegAlloc() override;
  void addOptimizedRegAlloc() override;

  FunctionPass *createSGPRAllocPass(bool Optimized);
  FunctionPass *createVGPRAllocPass(bool Optimized);
  FunctionPass *createRegAllocPass(bool Optimized) override;

  bool addRegAssignAndRewriteFast() override;
  bool addRegAssignAndRewriteOptimized() override;

  void addPreRegAlloc() override;
  bool addPreRewrite() override;
  void addPostRegAlloc() override;
  void addPreSched2() override;
  void addPreEmitPass() override;
};

} // end anonymous namespace

AMDGPUPassConfig::AMDGPUPassConfig(LLVMTargetMachine &TM, PassManagerBase &PM)
    : TargetPassConfig(TM, PM) {
  // Exceptions and StackMaps are not supported, so these passes will never do
  // anything.
  disablePass(&StackMapLivenessID);
  disablePass(&FuncletLayoutID);
  // Garbage collection is not supported.
  disablePass(&GCLoweringID);
  disablePass(&ShadowStackGCLoweringID);
}

void AMDGPUPassConfig::addEarlyCSEOrGVNPass() {
  if (getOptLevel() == CodeGenOptLevel::Aggressive)
    addPass(createGVNPass());
  else
    addPass(createEarlyCSEPass());
}

void AMDGPUPassConfig::addStraightLineScalarOptimizationPasses() {
  if (isPassEnabled(EnableLoopPrefetch, CodeGenOptLevel::Aggressive))
    addPass(createLoopDataPrefetchPass());
  addPass(createSeparateConstOffsetFromGEPPass());
  // ReassociateGEPs exposes more opportunities for SLSR. See
  // the example in reassociate-geps-and-slsr.ll.
  addPass(createStraightLineStrengthReducePass());
  // SeparateConstOffsetFromGEP and SLSR creates common expressions which GVN or
  // EarlyCSE can reuse.
  addEarlyCSEOrGVNPass();
  // Run NaryReassociate after EarlyCSE/GVN to be more effective.
  addPass(createNaryReassociatePass());
  // NaryReassociate on GEPs creates redundant common expressions, so run
  // EarlyCSE after it.
  addPass(createEarlyCSEPass());
}

void AMDGPUPassConfig::addIRPasses() {
  const AMDGPUTargetMachine &TM = getAMDGPUTargetMachine();

  Triple::ArchType Arch = TM.getTargetTriple().getArch();
  if (RemoveIncompatibleFunctions && Arch == Triple::amdgcn)
    addPass(createAMDGPURemoveIncompatibleFunctionsPass(&TM));

  // There is no reason to run these.
  disablePass(&StackMapLivenessID);
  disablePass(&FuncletLayoutID);
  disablePass(&PatchableFunctionID);

  addPass(createAMDGPUPrintfRuntimeBinding());
  if (LowerCtorDtor)
    addPass(createAMDGPUCtorDtorLoweringLegacyPass());

  if (isPassEnabled(EnableImageIntrinsicOptimizer))
    addPass(createAMDGPUImageIntrinsicOptimizerPass(&TM));

  // Function calls are not supported, so make sure we inline everything.
  addPass(createAMDGPUAlwaysInlinePass());
  addPass(createAlwaysInlinerLegacyPass());

  // Handle uses of OpenCL image2d_t, image3d_t and sampler_t arguments.
  if (Arch == Triple::r600)
    addPass(createR600OpenCLImageTypeLoweringPass());

  // Replace OpenCL enqueued block function pointers with global variables.
  addPass(createAMDGPUOpenCLEnqueuedBlockLoweringPass());

  // Runs before PromoteAlloca so the latter can account for function uses
  if (EnableLowerModuleLDS) {
    addPass(createAMDGPULowerModuleLDSLegacyPass(&TM));
  }

  if (TM.getOptLevel() > CodeGenOptLevel::None)
    addPass(createInferAddressSpacesPass());

  // Run atomic optimizer before Atomic Expand
  if ((TM.getTargetTriple().getArch() == Triple::amdgcn) &&
      (TM.getOptLevel() >= CodeGenOptLevel::Less) &&
      (AMDGPUAtomicOptimizerStrategy != ScanOptions::None)) {
    addPass(createAMDGPUAtomicOptimizerPass(AMDGPUAtomicOptimizerStrategy));
  }

  addPass(createAtomicExpandLegacyPass());

  if (TM.getOptLevel() > CodeGenOptLevel::None) {
    addPass(createAMDGPUPromoteAlloca());

    if (isPassEnabled(EnableScalarIRPasses))
      addStraightLineScalarOptimizationPasses();

    if (EnableAMDGPUAliasAnalysis) {
      addPass(createAMDGPUAAWrapperPass());
      addPass(createExternalAAWrapperPass([](Pass &P, Function &,
                                             AAResults &AAR) {
        if (auto *WrapperPass = P.getAnalysisIfAvailable<AMDGPUAAWrapperPass>())
          AAR.addAAResult(WrapperPass->getResult());
        }));
    }

    if (TM.getTargetTriple().getArch() == Triple::amdgcn) {
      // TODO: May want to move later or split into an early and late one.
      addPass(createAMDGPUCodeGenPreparePass());
    }

    // Try to hoist loop invariant parts of divisions AMDGPUCodeGenPrepare may
    // have expanded.
    if (TM.getOptLevel() > CodeGenOptLevel::Less)
      addPass(createLICMPass());
  }

  TargetPassConfig::addIRPasses();

  // EarlyCSE is not always strong enough to clean up what LSR produces. For
  // example, GVN can combine
  //
  //   %0 = add %a, %b
  //   %1 = add %b, %a
  //
  // and
  //
  //   %0 = shl nsw %a, 2
  //   %1 = shl %a, 2
  //
  // but EarlyCSE can do neither of them.
  if (isPassEnabled(EnableScalarIRPasses))
    addEarlyCSEOrGVNPass();
}

void AMDGPUPassConfig::addCodeGenPrepare() {
  if (TM->getTargetTriple().getArch() == Triple::amdgcn) {
    // FIXME: This pass adds 2 hacky attributes that can be replaced with an
    // analysis, and should be removed.
    addPass(createAMDGPUAnnotateKernelFeaturesPass());
  }

  if (TM->getTargetTriple().getArch() == Triple::amdgcn &&
      EnableLowerKernelArguments)
    addPass(createAMDGPULowerKernelArgumentsPass());

  if (TM->getTargetTriple().getArch() == Triple::amdgcn) {
    // This lowering has been placed after codegenprepare to take advantage of
    // address mode matching (which is why it isn't put with the LDS lowerings).
    // It could be placed anywhere before uniformity annotations (an analysis
    // that it changes by splitting up fat pointers into their components)
    // but has been put before switch lowering and CFG flattening so that those
    // passes can run on the more optimized control flow this pass creates in
    // many cases.
    //
    // FIXME: This should ideally be put after the LoadStoreVectorizer.
    // However, due to some annoying facts about ResourceUsageAnalysis,
    // (especially as exercised in the resource-usage-dead-function test),
    // we need all the function passes codegenprepare all the way through
    // said resource usage analysis to run on the call graph produced
    // before codegenprepare runs (because codegenprepare will knock some
    // nodes out of the graph, which leads to function-level passes not
    // being run on them, which causes crashes in the resource usage analysis).
    addPass(createAMDGPULowerBufferFatPointersPass());
    // In accordance with the above FIXME, manually force all the
    // function-level passes into a CGSCCPassManager.
    addPass(new DummyCGSCCPass());
  }

  TargetPassConfig::addCodeGenPrepare();

  if (isPassEnabled(EnableLoadStoreVectorizer))
    addPass(createLoadStoreVectorizerPass());

  // LowerSwitch pass may introduce unreachable blocks that can
  // cause unexpected behavior for subsequent passes. Placing it
  // here seems better that these blocks would get cleaned up by
  // UnreachableBlockElim inserted next in the pass flow.
  addPass(createLowerSwitchPass());
}

bool AMDGPUPassConfig::addPreISel() {
  if (TM->getOptLevel() > CodeGenOptLevel::None)
    addPass(createFlattenCFGPass());
  return false;
}

bool AMDGPUPassConfig::addInstSelector() {
  addPass(createAMDGPUISelDag(getAMDGPUTargetMachine(), getOptLevel()));
  return false;
}

bool AMDGPUPassConfig::addGCPasses() {
  // Do nothing. GC is not supported.
  return false;
}

llvm::ScheduleDAGInstrs *
AMDGPUPassConfig::createMachineScheduler(MachineSchedContext *C) const {
  const GCNSubtarget &ST = C->MF->getSubtarget<GCNSubtarget>();
  ScheduleDAGMILive *DAG = createGenericSchedLive(C);
  DAG->addMutation(createLoadClusterDAGMutation(DAG->TII, DAG->TRI));
  if (ST.shouldClusterStores())
    DAG->addMutation(createStoreClusterDAGMutation(DAG->TII, DAG->TRI));
  return DAG;
}

MachineFunctionInfo *R600TargetMachine::createMachineFunctionInfo(
    BumpPtrAllocator &Allocator, const Function &F,
    const TargetSubtargetInfo *STI) const {
  return R600MachineFunctionInfo::create<R600MachineFunctionInfo>(
      Allocator, F, static_cast<const R600Subtarget *>(STI));
}

//===----------------------------------------------------------------------===//
// GCN Pass Setup
//===----------------------------------------------------------------------===//

ScheduleDAGInstrs *GCNPassConfig::createMachineScheduler(
  MachineSchedContext *C) const {
  const GCNSubtarget &ST = C->MF->getSubtarget<GCNSubtarget>();
  if (ST.enableSIScheduler())
    return createSIMachineScheduler(C);

  if (EnableMaxIlpSchedStrategy)
    return createGCNMaxILPMachineScheduler(C);

  return createGCNMaxOccupancyMachineScheduler(C);
}

bool GCNPassConfig::addPreISel() {
  AMDGPUPassConfig::addPreISel();

  if (TM->getOptLevel() > CodeGenOptLevel::None)
    addPass(createAMDGPULateCodeGenPreparePass());

  if (TM->getOptLevel() > CodeGenOptLevel::None)
    addPass(createSinkingPass());

  // Merge divergent exit nodes. StructurizeCFG won't recognize the multi-exit
  // regions formed by them.
  addPass(&AMDGPUUnifyDivergentExitNodesID);
  if (!LateCFGStructurize && !DisableStructurizer) {
    if (EnableStructurizerWorkarounds) {
      addPass(createFixIrreduciblePass());
      addPass(createUnifyLoopExitsPass());
    }
    addPass(createStructurizeCFGPass(false)); // true -> SkipUniformRegions
  }
  addPass(createAMDGPUAnnotateUniformValues());
  if (!LateCFGStructurize && !DisableStructurizer) {
    addPass(createSIAnnotateControlFlowPass());
    // TODO: Move this right after structurizeCFG to avoid extra divergence
    // analysis. This depends on stopping SIAnnotateControlFlow from making
    // control flow modifications.
    addPass(createAMDGPURewriteUndefForPHILegacyPass());
  }
  addPass(createLCSSAPass());

  if (TM->getOptLevel() > CodeGenOptLevel::Less)
    addPass(&AMDGPUPerfHintAnalysisID);

  return false;
}

void GCNPassConfig::addMachineSSAOptimization() {
  TargetPassConfig::addMachineSSAOptimization();

  // We want to fold operands after PeepholeOptimizer has run (or as part of
  // it), because it will eliminate extra copies making it easier to fold the
  // real source operand. We want to eliminate dead instructions after, so that
  // we see fewer uses of the copies. We then need to clean up the dead
  // instructions leftover after the operands are folded as well.
  //
  // XXX - Can we get away without running DeadMachineInstructionElim again?
  addPass(&SIFoldOperandsID);
  if (EnableDPPCombine)
    addPass(&GCNDPPCombineID);
  addPass(&SILoadStoreOptimizerID);
  if (isPassEnabled(EnableSDWAPeephole)) {
    addPass(&SIPeepholeSDWAID);
    addPass(&EarlyMachineLICMID);
    addPass(&MachineCSEID);
    addPass(&SIFoldOperandsID);
  }
  addPass(&DeadMachineInstructionElimID);
  addPass(createSIShrinkInstructionsPass());
}

bool GCNPassConfig::addILPOpts() {
  if (EnableEarlyIfConversion)
    addPass(&EarlyIfConverterID);

  TargetPassConfig::addILPOpts();
  return false;
}

bool GCNPassConfig::addInstSelector() {
  AMDGPUPassConfig::addInstSelector();
  addPass(&SIFixSGPRCopiesID);
  addPass(createSILowerI1CopiesPass());
  return false;
}

bool GCNPassConfig::addIRTranslator() {
  addPass(new IRTranslator(getOptLevel()));
  return false;
}

void GCNPassConfig::addPreLegalizeMachineIR() {
  bool IsOptNone = getOptLevel() == CodeGenOptLevel::None;
  addPass(createAMDGPUPreLegalizeCombiner(IsOptNone));
  addPass(new Localizer());
}

bool GCNPassConfig::addLegalizeMachineIR() {
  addPass(new Legalizer());
  return false;
}

void GCNPassConfig::addPreRegBankSelect() {
  bool IsOptNone = getOptLevel() == CodeGenOptLevel::None;
  addPass(createAMDGPUPostLegalizeCombiner(IsOptNone));
  addPass(createAMDGPUGlobalISelDivergenceLoweringPass());
}

bool GCNPassConfig::addRegBankSelect() {
  addPass(new AMDGPURegBankSelect());
  return false;
}

void GCNPassConfig::addPreGlobalInstructionSelect() {
  bool IsOptNone = getOptLevel() == CodeGenOptLevel::None;
  addPass(createAMDGPURegBankCombiner(IsOptNone));
}

bool GCNPassConfig::addGlobalInstructionSelect() {
  addPass(new InstructionSelect(getOptLevel()));
  return false;
}

void GCNPassConfig::addPreRegAlloc() {
  if (LateCFGStructurize) {
    addPass(createAMDGPUMachineCFGStructurizerPass());
  }
}

void GCNPassConfig::addFastRegAlloc() {
  // FIXME: We have to disable the verifier here because of PHIElimination +
  // TwoAddressInstructions disabling it.

  // This must be run immediately after phi elimination and before
  // TwoAddressInstructions, otherwise the processing of the tied operand of
  // SI_ELSE will introduce a copy of the tied operand source after the else.
  insertPass(&PHIEliminationID, &SILowerControlFlowID);

  insertPass(&TwoAddressInstructionPassID, &SIWholeQuadModeID);

  TargetPassConfig::addFastRegAlloc();
}

void GCNPassConfig::addOptimizedRegAlloc() {
  // Allow the scheduler to run before SIWholeQuadMode inserts exec manipulation
  // instructions that cause scheduling barriers.
  insertPass(&MachineSchedulerID, &SIWholeQuadModeID);

  if (OptExecMaskPreRA)
    insertPass(&MachineSchedulerID, &SIOptimizeExecMaskingPreRAID);

  if (EnableRewritePartialRegUses)
    insertPass(&RenameIndependentSubregsID, &GCNRewritePartialRegUsesID);

  if (isPassEnabled(EnablePreRAOptimizations))
    insertPass(&RenameIndependentSubregsID, &GCNPreRAOptimizationsID);

  // This is not an essential optimization and it has a noticeable impact on
  // compilation time, so we only enable it from O2.
  if (TM->getOptLevel() > CodeGenOptLevel::Less)
    insertPass(&MachineSchedulerID, &SIFormMemoryClausesID);

  // FIXME: when an instruction has a Killed operand, and the instruction is
  // inside a bundle, seems only the BUNDLE instruction appears as the Kills of
  // the register in LiveVariables, this would trigger a failure in verifier,
  // we should fix it and enable the verifier.
  if (OptVGPRLiveRange)
    insertPass(&LiveVariablesID, &SIOptimizeVGPRLiveRangeID);
  // This must be run immediately after phi elimination and before
  // TwoAddressInstructions, otherwise the processing of the tied operand of
  // SI_ELSE will introduce a copy of the tied operand source after the else.
  insertPass(&PHIEliminationID, &SILowerControlFlowID);

  if (EnableDCEInRA)
    insertPass(&DetectDeadLanesID, &DeadMachineInstructionElimID);

  TargetPassConfig::addOptimizedRegAlloc();
}

bool GCNPassConfig::addPreRewrite() {
  addPass(&SILowerWWMCopiesID);
  if (EnableRegReassign)
    addPass(&GCNNSAReassignID);
  return true;
}

FunctionPass *GCNPassConfig::createSGPRAllocPass(bool Optimized) {
  // Initialize the global default.
  llvm::call_once(InitializeDefaultSGPRRegisterAllocatorFlag,
                  initializeDefaultSGPRRegisterAllocatorOnce);

  RegisterRegAlloc::FunctionPassCtor Ctor = SGPRRegisterRegAlloc::getDefault();
  if (Ctor != useDefaultRegisterAllocator)
    return Ctor();

  if (Optimized)
    return createGreedyRegisterAllocator(onlyAllocateSGPRs);

  return createFastRegisterAllocator(onlyAllocateSGPRs, false);
}

FunctionPass *GCNPassConfig::createVGPRAllocPass(bool Optimized) {
  // Initialize the global default.
  llvm::call_once(InitializeDefaultVGPRRegisterAllocatorFlag,
                  initializeDefaultVGPRRegisterAllocatorOnce);

  RegisterRegAlloc::FunctionPassCtor Ctor = VGPRRegisterRegAlloc::getDefault();
  if (Ctor != useDefaultRegisterAllocator)
    return Ctor();

  if (Optimized)
    return createGreedyVGPRRegisterAllocator();

  return createFastVGPRRegisterAllocator();
}

FunctionPass *GCNPassConfig::createRegAllocPass(bool Optimized) {
  llvm_unreachable("should not be used");
}

static const char RegAllocOptNotSupportedMessage[] =
  "-regalloc not supported with amdgcn. Use -sgpr-regalloc and -vgpr-regalloc";

bool GCNPassConfig::addRegAssignAndRewriteFast() {
  if (!usingDefaultRegAlloc())
    report_fatal_error(RegAllocOptNotSupportedMessage);

  addPass(&GCNPreRALongBranchRegID);

  addPass(createSGPRAllocPass(false));

  // Equivalent of PEI for SGPRs.
  addPass(&SILowerSGPRSpillsID);
  addPass(&SIPreAllocateWWMRegsID);

  addPass(createVGPRAllocPass(false));

  addPass(&SILowerWWMCopiesID);
  return true;
}

bool GCNPassConfig::addRegAssignAndRewriteOptimized() {
  if (!usingDefaultRegAlloc())
    report_fatal_error(RegAllocOptNotSupportedMessage);

  addPass(&GCNPreRALongBranchRegID);

  addPass(createSGPRAllocPass(true));

  // Commit allocated register changes. This is mostly necessary because too
  // many things rely on the use lists of the physical registers, such as the
  // verifier. This is only necessary with allocators which use LiveIntervals,
  // since FastRegAlloc does the replacements itself.
  addPass(createVirtRegRewriter(false));

  // Equivalent of PEI for SGPRs.
  addPass(&SILowerSGPRSpillsID);
  addPass(&SIPreAllocateWWMRegsID);

  addPass(createVGPRAllocPass(true));

  addPreRewrite();
  addPass(&VirtRegRewriterID);

  addPass(&AMDGPUMarkLastScratchLoadID);

  return true;
}

void GCNPassConfig::addPostRegAlloc() {
  addPass(&SIFixVGPRCopiesID);
  if (getOptLevel() > CodeGenOptLevel::None)
    addPass(&SIOptimizeExecMaskingID);
  TargetPassConfig::addPostRegAlloc();
}

void GCNPassConfig::addPreSched2() {
  if (TM->getOptLevel() > CodeGenOptLevel::None)
    addPass(createSIShrinkInstructionsPass());
  addPass(&SIPostRABundlerID);
}

void GCNPassConfig::addPreEmitPass() {
  if (isPassEnabled(EnableVOPD, CodeGenOptLevel::Less))
    addPass(&GCNCreateVOPDID);
  addPass(createSIMemoryLegalizerPass());
  addPass(createSIInsertWaitcntsPass());

  addPass(createSIModeRegisterPass());

  if (getOptLevel() > CodeGenOptLevel::None)
    addPass(&SIInsertHardClausesID);

  addPass(&SILateBranchLoweringPassID);
  if (isPassEnabled(EnableSetWavePriority, CodeGenOptLevel::Less))
    addPass(createAMDGPUSetWavePriorityPass());
  if (getOptLevel() > CodeGenOptLevel::None)
    addPass(&SIPreEmitPeepholeID);
  // The hazard recognizer that runs as part of the post-ra scheduler does not
  // guarantee to be able handle all hazards correctly. This is because if there
  // are multiple scheduling regions in a basic block, the regions are scheduled
  // bottom up, so when we begin to schedule a region we don't know what
  // instructions were emitted directly before it.
  //
  // Here we add a stand-alone hazard recognizer pass which can handle all
  // cases.
  addPass(&PostRAHazardRecognizerID);

  if (isPassEnabled(EnableInsertSingleUseVDST, CodeGenOptLevel::Less))
    addPass(&AMDGPUInsertSingleUseVDSTID);

  if (isPassEnabled(EnableInsertDelayAlu, CodeGenOptLevel::Less))
    addPass(&AMDGPUInsertDelayAluID);

  addPass(&BranchRelaxationPassID);
}

TargetPassConfig *GCNTargetMachine::createPassConfig(PassManagerBase &PM) {
  return new GCNPassConfig(*this, PM);
}

void GCNTargetMachine::registerMachineRegisterInfoCallback(
    MachineFunction &MF) const {
  SIMachineFunctionInfo *MFI = MF.getInfo<SIMachineFunctionInfo>();
  MF.getRegInfo().addDelegate(MFI);
}

MachineFunctionInfo *GCNTargetMachine::createMachineFunctionInfo(
    BumpPtrAllocator &Allocator, const Function &F,
    const TargetSubtargetInfo *STI) const {
  return SIMachineFunctionInfo::create<SIMachineFunctionInfo>(
      Allocator, F, static_cast<const GCNSubtarget *>(STI));
}

yaml::MachineFunctionInfo *GCNTargetMachine::createDefaultFuncInfoYAML() const {
  return new yaml::SIMachineFunctionInfo();
}

yaml::MachineFunctionInfo *
GCNTargetMachine::convertFuncInfoToYAML(const MachineFunction &MF) const {
  const SIMachineFunctionInfo *MFI = MF.getInfo<SIMachineFunctionInfo>();
  return new yaml::SIMachineFunctionInfo(
      *MFI, *MF.getSubtarget<GCNSubtarget>().getRegisterInfo(), MF);
}

bool GCNTargetMachine::parseMachineFunctionInfo(
    const yaml::MachineFunctionInfo &MFI_, PerFunctionMIParsingState &PFS,
    SMDiagnostic &Error, SMRange &SourceRange) const {
  const yaml::SIMachineFunctionInfo &YamlMFI =
      static_cast<const yaml::SIMachineFunctionInfo &>(MFI_);
  MachineFunction &MF = PFS.MF;
  SIMachineFunctionInfo *MFI = MF.getInfo<SIMachineFunctionInfo>();
  const GCNSubtarget &ST = MF.getSubtarget<GCNSubtarget>();

  if (MFI->initializeBaseYamlFields(YamlMFI, MF, PFS, Error, SourceRange))
    return true;

  if (MFI->Occupancy == 0) {
    // Fixup the subtarget dependent default value.
    MFI->Occupancy = ST.computeOccupancy(MF.getFunction(), MFI->getLDSSize());
  }

  auto parseRegister = [&](const yaml::StringValue &RegName, Register &RegVal) {
    Register TempReg;
    if (parseNamedRegisterReference(PFS, TempReg, RegName.Value, Error)) {
      SourceRange = RegName.SourceRange;
      return true;
    }
    RegVal = TempReg;

    return false;
  };

  auto parseOptionalRegister = [&](const yaml::StringValue &RegName,
                                   Register &RegVal) {
    return !RegName.Value.empty() && parseRegister(RegName, RegVal);
  };

  if (parseOptionalRegister(YamlMFI.VGPRForAGPRCopy, MFI->VGPRForAGPRCopy))
    return true;

  if (parseOptionalRegister(YamlMFI.SGPRForEXECCopy, MFI->SGPRForEXECCopy))
    return true;

  if (parseOptionalRegister(YamlMFI.LongBranchReservedReg,
                            MFI->LongBranchReservedReg))
    return true;

  auto diagnoseRegisterClass = [&](const yaml::StringValue &RegName) {
    // Create a diagnostic for a the register string literal.
    const MemoryBuffer &Buffer =
        *PFS.SM->getMemoryBuffer(PFS.SM->getMainFileID());
    Error = SMDiagnostic(*PFS.SM, SMLoc(), Buffer.getBufferIdentifier(), 1,
                         RegName.Value.size(), SourceMgr::DK_Error,
                         "incorrect register class for field", RegName.Value,
                         std::nullopt, std::nullopt);
    SourceRange = RegName.SourceRange;
    return true;
  };

  if (parseRegister(YamlMFI.ScratchRSrcReg, MFI->ScratchRSrcReg) ||
      parseRegister(YamlMFI.FrameOffsetReg, MFI->FrameOffsetReg) ||
      parseRegister(YamlMFI.StackPtrOffsetReg, MFI->StackPtrOffsetReg))
    return true;

  if (MFI->ScratchRSrcReg != AMDGPU::PRIVATE_RSRC_REG &&
      !AMDGPU::SGPR_128RegClass.contains(MFI->ScratchRSrcReg)) {
    return diagnoseRegisterClass(YamlMFI.ScratchRSrcReg);
  }

  if (MFI->FrameOffsetReg != AMDGPU::FP_REG &&
      !AMDGPU::SGPR_32RegClass.contains(MFI->FrameOffsetReg)) {
    return diagnoseRegisterClass(YamlMFI.FrameOffsetReg);
  }

  if (MFI->StackPtrOffsetReg != AMDGPU::SP_REG &&
      !AMDGPU::SGPR_32RegClass.contains(MFI->StackPtrOffsetReg)) {
    return diagnoseRegisterClass(YamlMFI.StackPtrOffsetReg);
  }

  for (const auto &YamlReg : YamlMFI.WWMReservedRegs) {
    Register ParsedReg;
    if (parseRegister(YamlReg, ParsedReg))
      return true;

    MFI->reserveWWMRegister(ParsedReg);
  }

  auto parseAndCheckArgument = [&](const std::optional<yaml::SIArgument> &A,
                                   const TargetRegisterClass &RC,
                                   ArgDescriptor &Arg, unsigned UserSGPRs,
                                   unsigned SystemSGPRs) {
    // Skip parsing if it's not present.
    if (!A)
      return false;

    if (A->IsRegister) {
      Register Reg;
      if (parseNamedRegisterReference(PFS, Reg, A->RegisterName.Value, Error)) {
        SourceRange = A->RegisterName.SourceRange;
        return true;
      }
      if (!RC.contains(Reg))
        return diagnoseRegisterClass(A->RegisterName);
      Arg = ArgDescriptor::createRegister(Reg);
    } else
      Arg = ArgDescriptor::createStack(A->StackOffset);
    // Check and apply the optional mask.
    if (A->Mask)
      Arg = ArgDescriptor::createArg(Arg, *A->Mask);

    MFI->NumUserSGPRs += UserSGPRs;
    MFI->NumSystemSGPRs += SystemSGPRs;
    return false;
  };

  if (YamlMFI.ArgInfo &&
      (parseAndCheckArgument(YamlMFI.ArgInfo->PrivateSegmentBuffer,
                             AMDGPU::SGPR_128RegClass,
                             MFI->ArgInfo.PrivateSegmentBuffer, 4, 0) ||
       parseAndCheckArgument(YamlMFI.ArgInfo->DispatchPtr,
                             AMDGPU::SReg_64RegClass, MFI->ArgInfo.DispatchPtr,
                             2, 0) ||
       parseAndCheckArgument(YamlMFI.ArgInfo->QueuePtr, AMDGPU::SReg_64RegClass,
                             MFI->ArgInfo.QueuePtr, 2, 0) ||
       parseAndCheckArgument(YamlMFI.ArgInfo->KernargSegmentPtr,
                             AMDGPU::SReg_64RegClass,
                             MFI->ArgInfo.KernargSegmentPtr, 2, 0) ||
       parseAndCheckArgument(YamlMFI.ArgInfo->DispatchID,
                             AMDGPU::SReg_64RegClass, MFI->ArgInfo.DispatchID,
                             2, 0) ||
       parseAndCheckArgument(YamlMFI.ArgInfo->FlatScratchInit,
                             AMDGPU::SReg_64RegClass,
                             MFI->ArgInfo.FlatScratchInit, 2, 0) ||
       parseAndCheckArgument(YamlMFI.ArgInfo->PrivateSegmentSize,
                             AMDGPU::SGPR_32RegClass,
                             MFI->ArgInfo.PrivateSegmentSize, 0, 0) ||
       parseAndCheckArgument(YamlMFI.ArgInfo->LDSKernelId,
                             AMDGPU::SGPR_32RegClass,
                             MFI->ArgInfo.LDSKernelId, 0, 1) ||
       parseAndCheckArgument(YamlMFI.ArgInfo->WorkGroupIDX,
                             AMDGPU::SGPR_32RegClass, MFI->ArgInfo.WorkGroupIDX,
                             0, 1) ||
       parseAndCheckArgument(YamlMFI.ArgInfo->WorkGroupIDY,
                             AMDGPU::SGPR_32RegClass, MFI->ArgInfo.WorkGroupIDY,
                             0, 1) ||
       parseAndCheckArgument(YamlMFI.ArgInfo->WorkGroupIDZ,
                             AMDGPU::SGPR_32RegClass, MFI->ArgInfo.WorkGroupIDZ,
                             0, 1) ||
       parseAndCheckArgument(YamlMFI.ArgInfo->WorkGroupInfo,
                             AMDGPU::SGPR_32RegClass,
                             MFI->ArgInfo.WorkGroupInfo, 0, 1) ||
       parseAndCheckArgument(YamlMFI.ArgInfo->PrivateSegmentWaveByteOffset,
                             AMDGPU::SGPR_32RegClass,
                             MFI->ArgInfo.PrivateSegmentWaveByteOffset, 0, 1) ||
       parseAndCheckArgument(YamlMFI.ArgInfo->ImplicitArgPtr,
                             AMDGPU::SReg_64RegClass,
                             MFI->ArgInfo.ImplicitArgPtr, 0, 0) ||
       parseAndCheckArgument(YamlMFI.ArgInfo->ImplicitBufferPtr,
                             AMDGPU::SReg_64RegClass,
                             MFI->ArgInfo.ImplicitBufferPtr, 2, 0) ||
       parseAndCheckArgument(YamlMFI.ArgInfo->WorkItemIDX,
                             AMDGPU::VGPR_32RegClass,
                             MFI->ArgInfo.WorkItemIDX, 0, 0) ||
       parseAndCheckArgument(YamlMFI.ArgInfo->WorkItemIDY,
                             AMDGPU::VGPR_32RegClass,
                             MFI->ArgInfo.WorkItemIDY, 0, 0) ||
       parseAndCheckArgument(YamlMFI.ArgInfo->WorkItemIDZ,
                             AMDGPU::VGPR_32RegClass,
                             MFI->ArgInfo.WorkItemIDZ, 0, 0)))
    return true;

  if (ST.hasIEEEMode())
    MFI->Mode.IEEE = YamlMFI.Mode.IEEE;
  if (ST.hasDX10ClampMode())
    MFI->Mode.DX10Clamp = YamlMFI.Mode.DX10Clamp;

  // FIXME: Move proper support for denormal-fp-math into base MachineFunction
  MFI->Mode.FP32Denormals.Input = YamlMFI.Mode.FP32InputDenormals
                                      ? DenormalMode::IEEE
                                      : DenormalMode::PreserveSign;
  MFI->Mode.FP32Denormals.Output = YamlMFI.Mode.FP32OutputDenormals
                                       ? DenormalMode::IEEE
                                       : DenormalMode::PreserveSign;

  MFI->Mode.FP64FP16Denormals.Input = YamlMFI.Mode.FP64FP16InputDenormals
                                          ? DenormalMode::IEEE
                                          : DenormalMode::PreserveSign;
  MFI->Mode.FP64FP16Denormals.Output = YamlMFI.Mode.FP64FP16OutputDenormals
                                           ? DenormalMode::IEEE
                                           : DenormalMode::PreserveSign;

  return false;
}<|MERGE_RESOLUTION|>--- conflicted
+++ resolved
@@ -720,14 +720,14 @@
         PM.addPass(createCGSCCToFunctionPassAdaptor(std::move(FPM)));
       });
 
-<<<<<<< HEAD
   // FIXME: Why is AMDGPUAttributor not in CGSCC?
   PB.registerOptimizerLastEPCallback(
       [this](ModulePassManager &MPM, OptimizationLevel Level) {
         if (Level != OptimizationLevel::O0) {
           MPM.addPass(AMDGPUAttributorPass(*this));
         }
-=======
+      });
+
   PB.registerFullLinkTimeOptimizationLastEPCallback(
       [this](ModulePassManager &PM, OptimizationLevel Level) {
         // We want to support the -lto-partitions=N option as "best effort".
@@ -735,7 +735,6 @@
         // module is partitioned for codegen.
         if (EnableLowerModuleLDS)
           PM.addPass(AMDGPULowerModuleLDSPass(*this));
->>>>>>> ed299b3e
       });
 }
 
