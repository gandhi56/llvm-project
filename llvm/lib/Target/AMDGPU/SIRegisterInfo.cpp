--- conflicted
+++ resolved
@@ -1117,7 +1117,6 @@
                                 SIInstrFlags::FlatScratch);
 }
 
-<<<<<<< HEAD
 std::optional<unsigned> SIRegisterInfo::getDwarfRegLaneSize(int64_t DwarfReg,
                                                             bool IsEH) const {
   if (std::optional<MCRegister> Reg = getLLVMRegNum(DwarfReg, IsEH)) {
@@ -1128,12 +1127,8 @@
   return std::nullopt;
 }
 
-const TargetRegisterClass *SIRegisterInfo::getPointerRegClass(
-  const MachineFunction &MF, unsigned Kind) const {
-=======
 const TargetRegisterClass *
 SIRegisterInfo::getPointerRegClass(unsigned Kind) const {
->>>>>>> 2832717e
   // This is inaccurate. It depends on the instruction and address space. The
   // only place where we should hit this is for dealing with frame indexes /
   // private accesses, so this is correct in that case.
