//===-- SIRegisterInfo.cpp - SI Register Information ---------------------===//
//
// Part of the LLVM Project, under the Apache License v2.0 with LLVM Exceptions.
// See https://llvm.org/LICENSE.txt for license information.
// SPDX-License-Identifier: Apache-2.0 WITH LLVM-exception
//
//===----------------------------------------------------------------------===//
//
/// \file
/// SI implementation of the TargetRegisterInfo class.
//
//===----------------------------------------------------------------------===//

#include "AMDGPU.h"
#include "AMDGPURegisterBankInfo.h"
#include "GCNSubtarget.h"
#include "MCTargetDesc/AMDGPUInstPrinter.h"
#include "MCTargetDesc/AMDGPUMCTargetDesc.h"
#include "SIMachineFunctionInfo.h"
#include "SIRegisterInfo.h"
#include "llvm/CodeGen/LiveIntervals.h"
#include "llvm/CodeGen/LiveRegUnits.h"
#include "llvm/CodeGen/MachineDominators.h"
#include "llvm/CodeGen/MachineFrameInfo.h"
#include "llvm/CodeGen/RegisterScavenging.h"

using namespace llvm;

#define GET_REGINFO_TARGET_DESC
#include "AMDGPUGenRegisterInfo.inc"

static cl::opt<bool> EnableSpillSGPRToVGPR(
  "amdgpu-spill-sgpr-to-vgpr",
  cl::desc("Enable spilling SGPRs to VGPRs"),
  cl::ReallyHidden,
  cl::init(true));

static cl::opt<bool> EnableSpillCFISavedRegs(
    "amdgpu-spill-cfi-saved-regs",
    cl::desc("Enable spilling the registers required for CFI emission"),
    cl::ReallyHidden, cl::init(false), cl::ZeroOrMore);

std::array<std::vector<int16_t>, 32> SIRegisterInfo::RegSplitParts;
std::array<std::array<uint16_t, 32>, 9> SIRegisterInfo::SubRegFromChannelTable;

// Map numbers of DWORDs to indexes in SubRegFromChannelTable.
// Valid indexes are shifted 1, such that a 0 mapping means unsupported.
// e.g. for 8 DWORDs (256-bit), SubRegFromChannelTableWidthMap[8] = 8,
//      meaning index 7 in SubRegFromChannelTable.
static const std::array<unsigned, 17> SubRegFromChannelTableWidthMap = {
    0, 1, 2, 3, 4, 5, 6, 7, 8, 0, 0, 0, 0, 0, 0, 0, 9};

static void emitUnsupportedError(const Function &Fn, const MachineInstr &MI,
                                 const Twine &ErrMsg) {
  Fn.getContext().diagnose(
      DiagnosticInfoUnsupported(Fn, ErrMsg, MI.getDebugLoc()));
}

namespace llvm {

// A temporary struct to spill SGPRs.
// This is mostly to spill SGPRs to memory. Spilling SGPRs into VGPR lanes emits
// just v_writelane and v_readlane.
//
// When spilling to memory, the SGPRs are written into VGPR lanes and the VGPR
// is saved to scratch (or the other way around for loads).
// For this, a VGPR is required where the needed lanes can be clobbered. The
// RegScavenger can provide a VGPR where currently active lanes can be
// clobbered, but we still need to save inactive lanes.
// The high-level steps are:
// - Try to scavenge SGPR(s) to save exec
// - Try to scavenge VGPR
// - Save needed, all or inactive lanes of a TmpVGPR
// - Spill/Restore SGPRs using TmpVGPR
// - Restore TmpVGPR
//
// To save all lanes of TmpVGPR, exec needs to be saved and modified. If we
// cannot scavenge temporary SGPRs to save exec, we use the following code:
// buffer_store_dword TmpVGPR ; only if active lanes need to be saved
// s_not exec, exec
// buffer_store_dword TmpVGPR ; save inactive lanes
// s_not exec, exec
struct SGPRSpillBuilder {
  struct PerVGPRData {
    unsigned PerVGPR;
    unsigned NumVGPRs;
    int64_t VGPRLanes;
  };

  // The SGPR to save
  Register SuperReg;
  MachineBasicBlock::iterator MI;
  ArrayRef<int16_t> SplitParts;
  unsigned NumSubRegs;
  bool IsKill;
  const DebugLoc &DL;

  /* When spilling to stack */
  // The SGPRs are written into this VGPR, which is then written to scratch
  // (or vice versa for loads).
  Register TmpVGPR = AMDGPU::NoRegister;
  // Temporary spill slot to save TmpVGPR to.
  int TmpVGPRIndex = 0;
  // If TmpVGPR is live before the spill or if it is scavenged.
  bool TmpVGPRLive = false;
  // Scavenged SGPR to save EXEC.
  Register SavedExecReg = AMDGPU::NoRegister;
  // Stack index to write the SGPRs to.
  int Index;
  unsigned EltSize = 4;

  RegScavenger *RS;
  MachineBasicBlock *MBB;
  MachineFunction &MF;
  SIMachineFunctionInfo &MFI;
  const SIInstrInfo &TII;
  const SIRegisterInfo &TRI;
  bool IsWave32;
  Register ExecReg;
  unsigned MovOpc;
  unsigned NotOpc;

  SGPRSpillBuilder(const SIRegisterInfo &TRI, const SIInstrInfo &TII,
                   bool IsWave32, MachineBasicBlock::iterator MI, int Index,
                   RegScavenger *RS)
      : SGPRSpillBuilder(TRI, TII, IsWave32, MI, MI->getOperand(0).getReg(),
                         MI->getOperand(0).isKill(), Index, RS) {}

  SGPRSpillBuilder(const SIRegisterInfo &TRI, const SIInstrInfo &TII,
                   bool IsWave32, MachineBasicBlock::iterator MI, Register Reg,
                   bool IsKill, int Index, RegScavenger *RS)
      : SuperReg(Reg), MI(MI), IsKill(IsKill), DL(MI->getDebugLoc()),
        Index(Index), RS(RS), MBB(MI->getParent()), MF(*MBB->getParent()),
        MFI(*MF.getInfo<SIMachineFunctionInfo>()), TII(TII), TRI(TRI),
        IsWave32(IsWave32) {
    const TargetRegisterClass *RC = TRI.getPhysRegBaseClass(SuperReg);
    SplitParts = TRI.getRegSplitParts(RC, EltSize);
    NumSubRegs = SplitParts.empty() ? 1 : SplitParts.size();

    if (IsWave32) {
      ExecReg = AMDGPU::EXEC_LO;
      MovOpc = AMDGPU::S_MOV_B32;
      NotOpc = AMDGPU::S_NOT_B32;
    } else {
      ExecReg = AMDGPU::EXEC;
      MovOpc = AMDGPU::S_MOV_B64;
      NotOpc = AMDGPU::S_NOT_B64;
    }

    assert(SuperReg != AMDGPU::M0 && "m0 should never spill");
    assert(SuperReg != AMDGPU::EXEC_LO && SuperReg != AMDGPU::EXEC_HI &&
           SuperReg != AMDGPU::EXEC && "exec should never spill");
  }

  PerVGPRData getPerVGPRData() {
    PerVGPRData Data;
    Data.PerVGPR = IsWave32 ? 32 : 64;
    Data.NumVGPRs = (NumSubRegs + (Data.PerVGPR - 1)) / Data.PerVGPR;
    Data.VGPRLanes = (1LL << std::min(Data.PerVGPR, NumSubRegs)) - 1LL;
    return Data;
  }

  // Tries to scavenge SGPRs to save EXEC and a VGPR. Uses v0 if no VGPR is
  // free.
  // Writes these instructions if an SGPR can be scavenged:
  // s_mov_b64 s[6:7], exec   ; Save exec
  // s_mov_b64 exec, 3        ; Wanted lanemask
  // buffer_store_dword v1    ; Write scavenged VGPR to emergency slot
  //
  // Writes these instructions if no SGPR can be scavenged:
  // buffer_store_dword v0    ; Only if no free VGPR was found
  // s_not_b64 exec, exec
  // buffer_store_dword v0    ; Save inactive lanes
  //                          ; exec stays inverted, it is flipped back in
  //                          ; restore.
  void prepare() {
    // Scavenged temporary VGPR to use. It must be scavenged once for any number
    // of spilled subregs.
    // FIXME: The liveness analysis is limited and does not tell if a register
    // is in use in lanes that are currently inactive. We can never be sure if
    // a register as actually in use in another lane, so we need to save all
    // used lanes of the chosen VGPR.
    assert(RS && "Cannot spill SGPR to memory without RegScavenger");
    TmpVGPR = RS->scavengeRegisterBackwards(AMDGPU::VGPR_32RegClass, MI, false,
                                            0, false);

    // Reserve temporary stack slot
    TmpVGPRIndex = MFI.getScavengeFI(MF.getFrameInfo(), TRI);
    if (TmpVGPR) {
      // Found a register that is dead in the currently active lanes, we only
      // need to spill inactive lanes.
      TmpVGPRLive = false;
    } else {
      // Pick v0 because it doesn't make a difference.
      TmpVGPR = AMDGPU::VGPR0;
      TmpVGPRLive = true;
    }

    if (TmpVGPRLive) {
      // We need to inform the scavenger that this index is already in use until
      // we're done with the custom emergency spill.
      RS->assignRegToScavengingIndex(TmpVGPRIndex, TmpVGPR);
    }

    // We may end up recursively calling the scavenger, and don't want to re-use
    // the same register.
    RS->setRegUsed(TmpVGPR);

    // Try to scavenge SGPRs to save exec
    assert(!SavedExecReg && "Exec is already saved, refuse to save again");
    const TargetRegisterClass &RC =
        IsWave32 ? AMDGPU::SGPR_32RegClass : AMDGPU::SGPR_64RegClass;
    RS->setRegUsed(SuperReg);
    SavedExecReg = RS->scavengeRegisterBackwards(RC, MI, false, 0, false);

    int64_t VGPRLanes = getPerVGPRData().VGPRLanes;

    if (SavedExecReg) {
      RS->setRegUsed(SavedExecReg);
      // Set exec to needed lanes
      BuildMI(*MBB, MI, DL, TII.get(MovOpc), SavedExecReg).addReg(ExecReg);
      auto I =
          BuildMI(*MBB, MI, DL, TII.get(MovOpc), ExecReg).addImm(VGPRLanes);
      if (!TmpVGPRLive)
        I.addReg(TmpVGPR, RegState::ImplicitDefine);
      // Spill needed lanes
      TRI.buildVGPRSpillLoadStore(*this, TmpVGPRIndex, 0, /*IsLoad*/ false);
    } else {
      // The modify and restore of exec clobber SCC, which we would have to save
      // and restore. FIXME: We probably would need to reserve a register for
      // this.
      if (RS->isRegUsed(AMDGPU::SCC))
        emitUnsupportedError(MF.getFunction(), *MI,
                             "unhandled SGPR spill to memory");

      // Spill active lanes
      if (TmpVGPRLive)
        TRI.buildVGPRSpillLoadStore(*this, TmpVGPRIndex, 0, /*IsLoad*/ false,
                                    /*IsKill*/ false);
      // Spill inactive lanes
      auto I = BuildMI(*MBB, MI, DL, TII.get(NotOpc), ExecReg).addReg(ExecReg);
      if (!TmpVGPRLive)
        I.addReg(TmpVGPR, RegState::ImplicitDefine);
      I->getOperand(2).setIsDead(); // Mark SCC as dead.
      TRI.buildVGPRSpillLoadStore(*this, TmpVGPRIndex, 0, /*IsLoad*/ false);
    }
  }

  // Writes these instructions if an SGPR can be scavenged:
  // buffer_load_dword v1     ; Write scavenged VGPR to emergency slot
  // s_waitcnt vmcnt(0)       ; If a free VGPR was found
  // s_mov_b64 exec, s[6:7]   ; Save exec
  //
  // Writes these instructions if no SGPR can be scavenged:
  // buffer_load_dword v0     ; Restore inactive lanes
  // s_waitcnt vmcnt(0)       ; If a free VGPR was found
  // s_not_b64 exec, exec
  // buffer_load_dword v0     ; Only if no free VGPR was found
  void restore() {
    if (SavedExecReg) {
      // Restore used lanes
      TRI.buildVGPRSpillLoadStore(*this, TmpVGPRIndex, 0, /*IsLoad*/ true,
                                  /*IsKill*/ false);
      // Restore exec
      auto I = BuildMI(*MBB, MI, DL, TII.get(MovOpc), ExecReg)
                   .addReg(SavedExecReg, RegState::Kill);
      // Add an implicit use of the load so it is not dead.
      // FIXME This inserts an unnecessary waitcnt
      if (!TmpVGPRLive) {
        I.addReg(TmpVGPR, RegState::ImplicitKill);
      }
    } else {
      // Restore inactive lanes
      TRI.buildVGPRSpillLoadStore(*this, TmpVGPRIndex, 0, /*IsLoad*/ true,
                                  /*IsKill*/ false);
      auto I = BuildMI(*MBB, MI, DL, TII.get(NotOpc), ExecReg).addReg(ExecReg);
      if (!TmpVGPRLive)
        I.addReg(TmpVGPR, RegState::ImplicitKill);
      I->getOperand(2).setIsDead(); // Mark SCC as dead.

      // Restore active lanes
      if (TmpVGPRLive)
        TRI.buildVGPRSpillLoadStore(*this, TmpVGPRIndex, 0, /*IsLoad*/ true);
    }

    // Inform the scavenger where we're releasing our custom scavenged register.
    if (TmpVGPRLive) {
      MachineBasicBlock::iterator RestorePt = std::prev(MI);
      RS->assignRegToScavengingIndex(TmpVGPRIndex, TmpVGPR, &*RestorePt);
    }
  }

  // Write TmpVGPR to memory or read TmpVGPR from memory.
  // Either using a single buffer_load/store if exec is set to the needed mask
  // or using
  // buffer_load
  // s_not exec, exec
  // buffer_load
  // s_not exec, exec
  void readWriteTmpVGPR(unsigned Offset, bool IsLoad) {
    if (SavedExecReg) {
      // Spill needed lanes
      TRI.buildVGPRSpillLoadStore(*this, Index, Offset, IsLoad);
    } else {
      // The modify and restore of exec clobber SCC, which we would have to save
      // and restore. FIXME: We probably would need to reserve a register for
      // this.
      if (RS->isRegUsed(AMDGPU::SCC))
        emitUnsupportedError(MF.getFunction(), *MI,
                             "unhandled SGPR spill to memory");

      // Spill active lanes
      TRI.buildVGPRSpillLoadStore(*this, Index, Offset, IsLoad,
                                  /*IsKill*/ false);
      // Spill inactive lanes
      auto Not0 = BuildMI(*MBB, MI, DL, TII.get(NotOpc), ExecReg).addReg(ExecReg);
      Not0->getOperand(2).setIsDead(); // Mark SCC as dead.
      TRI.buildVGPRSpillLoadStore(*this, Index, Offset, IsLoad);
      auto Not1 = BuildMI(*MBB, MI, DL, TII.get(NotOpc), ExecReg).addReg(ExecReg);
      Not1->getOperand(2).setIsDead(); // Mark SCC as dead.
    }
  }

  void setMI(MachineBasicBlock *NewMBB, MachineBasicBlock::iterator NewMI) {
    assert(MBB->getParent() == &MF);
    MI = NewMI;
    MBB = NewMBB;
  }
};

} // namespace llvm

SIRegisterInfo::SIRegisterInfo(const GCNSubtarget &ST)
    : AMDGPUGenRegisterInfo(AMDGPU::PC_REG, ST.getAMDGPUDwarfFlavour(),
                            ST.getAMDGPUDwarfFlavour(),
                            /*PC=*/0, ST.getHwMode()),
      ST(ST), SpillSGPRToVGPR(EnableSpillSGPRToVGPR), isWave32(ST.isWave32()) {

  assert(getSubRegIndexLaneMask(AMDGPU::sub0).getAsInteger() == 3 &&
         getSubRegIndexLaneMask(AMDGPU::sub31).getAsInteger() == (3ULL << 62) &&
         (getSubRegIndexLaneMask(AMDGPU::lo16) |
          getSubRegIndexLaneMask(AMDGPU::hi16)).getAsInteger() ==
           getSubRegIndexLaneMask(AMDGPU::sub0).getAsInteger() &&
         "getNumCoveredRegs() will not work with generated subreg masks!");

  RegPressureIgnoredUnits.resize(getNumRegUnits());
  RegPressureIgnoredUnits.set(*regunits(MCRegister::from(AMDGPU::M0)).begin());
  for (auto Reg : AMDGPU::VGPR_16RegClass) {
    if (AMDGPU::isHi16Reg(Reg, *this))
      RegPressureIgnoredUnits.set(*regunits(Reg).begin());
  }

  // HACK: Until this is fully tablegen'd.
  static llvm::once_flag InitializeRegSplitPartsFlag;

  static auto InitializeRegSplitPartsOnce = [this]() {
    for (unsigned Idx = 1, E = getNumSubRegIndices() - 1; Idx < E; ++Idx) {
      unsigned Size = getSubRegIdxSize(Idx);
      if (Size & 15)
        continue;
      std::vector<int16_t> &Vec = RegSplitParts[Size / 16 - 1];
      unsigned Pos = getSubRegIdxOffset(Idx);
      if (Pos % Size)
        continue;
      Pos /= Size;
      if (Vec.empty()) {
        unsigned MaxNumParts = 1024 / Size; // Maximum register is 1024 bits.
        Vec.resize(MaxNumParts);
      }
      Vec[Pos] = Idx;
    }
  };

  static llvm::once_flag InitializeSubRegFromChannelTableFlag;

  static auto InitializeSubRegFromChannelTableOnce = [this]() {
    for (auto &Row : SubRegFromChannelTable)
      Row.fill(AMDGPU::NoSubRegister);
    for (unsigned Idx = 1; Idx < getNumSubRegIndices(); ++Idx) {
      unsigned Width = getSubRegIdxSize(Idx) / 32;
      unsigned Offset = getSubRegIdxOffset(Idx) / 32;
      assert(Width < SubRegFromChannelTableWidthMap.size());
      Width = SubRegFromChannelTableWidthMap[Width];
      if (Width == 0)
        continue;
      unsigned TableIdx = Width - 1;
      assert(TableIdx < SubRegFromChannelTable.size());
      assert(Offset < SubRegFromChannelTable[TableIdx].size());
      SubRegFromChannelTable[TableIdx][Offset] = Idx;
    }
  };

  llvm::call_once(InitializeRegSplitPartsFlag, InitializeRegSplitPartsOnce);
  llvm::call_once(InitializeSubRegFromChannelTableFlag,
                  InitializeSubRegFromChannelTableOnce);
}

void SIRegisterInfo::reserveRegisterTuples(BitVector &Reserved,
                                           MCRegister Reg) const {
  for (MCRegAliasIterator R(Reg, this, true); R.isValid(); ++R)
    Reserved.set(*R);
}

// Forced to be here by one .inc
const MCPhysReg *SIRegisterInfo::getCalleeSavedRegs(
  const MachineFunction *MF) const {
  CallingConv::ID CC = MF->getFunction().getCallingConv();
  switch (CC) {
  case CallingConv::C:
  case CallingConv::Fast:
  case CallingConv::Cold:
    return ST.hasGFX90AInsts() ? CSR_AMDGPU_GFX90AInsts_SaveList
                               : CSR_AMDGPU_SaveList;
  case CallingConv::AMDGPU_Gfx:
    return ST.hasGFX90AInsts() ? CSR_AMDGPU_SI_Gfx_GFX90AInsts_SaveList
                               : CSR_AMDGPU_SI_Gfx_SaveList;
  case CallingConv::AMDGPU_CS_ChainPreserve:
    return CSR_AMDGPU_CS_ChainPreserve_SaveList;
  default: {
    // Dummy to not crash RegisterClassInfo.
    static const MCPhysReg NoCalleeSavedReg = AMDGPU::NoRegister;
    return &NoCalleeSavedReg;
  }
  }
}

const MCPhysReg *
SIRegisterInfo::getCalleeSavedRegsViaCopy(const MachineFunction *MF) const {
  return nullptr;
}

const uint32_t *SIRegisterInfo::getCallPreservedMask(const MachineFunction &MF,
                                                     CallingConv::ID CC) const {
  switch (CC) {
  case CallingConv::C:
  case CallingConv::Fast:
  case CallingConv::Cold:
    return ST.hasGFX90AInsts() ? CSR_AMDGPU_GFX90AInsts_RegMask
                               : CSR_AMDGPU_RegMask;
  case CallingConv::AMDGPU_Gfx:
    return ST.hasGFX90AInsts() ? CSR_AMDGPU_SI_Gfx_GFX90AInsts_RegMask
                               : CSR_AMDGPU_SI_Gfx_RegMask;
  case CallingConv::AMDGPU_CS_Chain:
  case CallingConv::AMDGPU_CS_ChainPreserve:
    // Calls to these functions never return, so we can pretend everything is
    // preserved.
    return AMDGPU_AllVGPRs_RegMask;
  default:
    return nullptr;
  }
}

const uint32_t *SIRegisterInfo::getNoPreservedMask() const {
  return CSR_AMDGPU_NoRegs_RegMask;
}

bool SIRegisterInfo::isChainScratchRegister(Register VGPR) {
  return VGPR >= AMDGPU::VGPR0 && VGPR < AMDGPU::VGPR8;
}

const TargetRegisterClass *
SIRegisterInfo::getLargestLegalSuperClass(const TargetRegisterClass *RC,
                                          const MachineFunction &MF) const {
  // FIXME: Should have a helper function like getEquivalentVGPRClass to get the
  // equivalent AV class. If used one, the verifier will crash after
  // RegBankSelect in the GISel flow. The aligned regclasses are not fully given
  // until Instruction selection.
  if (ST.hasMAIInsts() && (isVGPRClass(RC) || isAGPRClass(RC))) {
    if (RC == &AMDGPU::VGPR_32RegClass || RC == &AMDGPU::AGPR_32RegClass)
      return &AMDGPU::AV_32RegClass;
    if (RC == &AMDGPU::VReg_64RegClass || RC == &AMDGPU::AReg_64RegClass)
      return &AMDGPU::AV_64RegClass;
    if (RC == &AMDGPU::VReg_64_Align2RegClass ||
        RC == &AMDGPU::AReg_64_Align2RegClass)
      return &AMDGPU::AV_64_Align2RegClass;
    if (RC == &AMDGPU::VReg_96RegClass || RC == &AMDGPU::AReg_96RegClass)
      return &AMDGPU::AV_96RegClass;
    if (RC == &AMDGPU::VReg_96_Align2RegClass ||
        RC == &AMDGPU::AReg_96_Align2RegClass)
      return &AMDGPU::AV_96_Align2RegClass;
    if (RC == &AMDGPU::VReg_128RegClass || RC == &AMDGPU::AReg_128RegClass)
      return &AMDGPU::AV_128RegClass;
    if (RC == &AMDGPU::VReg_128_Align2RegClass ||
        RC == &AMDGPU::AReg_128_Align2RegClass)
      return &AMDGPU::AV_128_Align2RegClass;
    if (RC == &AMDGPU::VReg_160RegClass || RC == &AMDGPU::AReg_160RegClass)
      return &AMDGPU::AV_160RegClass;
    if (RC == &AMDGPU::VReg_160_Align2RegClass ||
        RC == &AMDGPU::AReg_160_Align2RegClass)
      return &AMDGPU::AV_160_Align2RegClass;
    if (RC == &AMDGPU::VReg_192RegClass || RC == &AMDGPU::AReg_192RegClass)
      return &AMDGPU::AV_192RegClass;
    if (RC == &AMDGPU::VReg_192_Align2RegClass ||
        RC == &AMDGPU::AReg_192_Align2RegClass)
      return &AMDGPU::AV_192_Align2RegClass;
    if (RC == &AMDGPU::VReg_256RegClass || RC == &AMDGPU::AReg_256RegClass)
      return &AMDGPU::AV_256RegClass;
    if (RC == &AMDGPU::VReg_256_Align2RegClass ||
        RC == &AMDGPU::AReg_256_Align2RegClass)
      return &AMDGPU::AV_256_Align2RegClass;
    if (RC == &AMDGPU::VReg_512RegClass || RC == &AMDGPU::AReg_512RegClass)
      return &AMDGPU::AV_512RegClass;
    if (RC == &AMDGPU::VReg_512_Align2RegClass ||
        RC == &AMDGPU::AReg_512_Align2RegClass)
      return &AMDGPU::AV_512_Align2RegClass;
    if (RC == &AMDGPU::VReg_1024RegClass || RC == &AMDGPU::AReg_1024RegClass)
      return &AMDGPU::AV_1024RegClass;
    if (RC == &AMDGPU::VReg_1024_Align2RegClass ||
        RC == &AMDGPU::AReg_1024_Align2RegClass)
      return &AMDGPU::AV_1024_Align2RegClass;
  }

  return TargetRegisterInfo::getLargestLegalSuperClass(RC, MF);
}

Register SIRegisterInfo::getFrameRegister(const MachineFunction &MF) const {
  const SIFrameLowering *TFI = ST.getFrameLowering();
  const SIMachineFunctionInfo *FuncInfo = MF.getInfo<SIMachineFunctionInfo>();
  // During ISel lowering we always reserve the stack pointer in entry and chain
  // functions, but never actually want to reference it when accessing our own
  // frame. If we need a frame pointer we use it, but otherwise we can just use
  // an immediate "0" which we represent by returning NoRegister.
  if (FuncInfo->isBottomOfStack()) {
    return TFI->hasFP(MF) ? FuncInfo->getFrameOffsetReg() : Register();
  }
  return TFI->hasFP(MF) ? FuncInfo->getFrameOffsetReg()
                        : FuncInfo->getStackPtrOffsetReg();
}

bool SIRegisterInfo::hasBasePointer(const MachineFunction &MF) const {
  // When we need stack realignment, we can't reference off of the
  // stack pointer, so we reserve a base pointer.
  return shouldRealignStack(MF);
}

Register SIRegisterInfo::getBaseRegister() const { return AMDGPU::SGPR34; }

const uint32_t *SIRegisterInfo::getAllVGPRRegMask() const {
  return AMDGPU_AllVGPRs_RegMask;
}

const uint32_t *SIRegisterInfo::getAllAGPRRegMask() const {
  return AMDGPU_AllAGPRs_RegMask;
}

const uint32_t *SIRegisterInfo::getAllVectorRegMask() const {
  return AMDGPU_AllVectorRegs_RegMask;
}

const uint32_t *SIRegisterInfo::getAllAllocatableSRegMask() const {
  return AMDGPU_AllAllocatableSRegs_RegMask;
}

unsigned SIRegisterInfo::getSubRegFromChannel(unsigned Channel,
                                              unsigned NumRegs) {
  assert(NumRegs < SubRegFromChannelTableWidthMap.size());
  unsigned NumRegIndex = SubRegFromChannelTableWidthMap[NumRegs];
  assert(NumRegIndex && "Not implemented");
  assert(Channel < SubRegFromChannelTable[NumRegIndex - 1].size());
  return SubRegFromChannelTable[NumRegIndex - 1][Channel];
}

bool SIRegisterInfo::isCFISavedRegsSpillEnabled() const {
  return EnableSpillCFISavedRegs;
}

MCRegister
SIRegisterInfo::getAlignedHighSGPRForRC(const MachineFunction &MF,
                                        const unsigned Align,
                                        const TargetRegisterClass *RC) const {
  unsigned BaseIdx = alignDown(ST.getMaxNumSGPRs(MF), Align) - Align;
  MCRegister BaseReg(AMDGPU::SGPR_32RegClass.getRegister(BaseIdx));
  return getMatchingSuperReg(BaseReg, AMDGPU::sub0, RC);
}

MCRegister SIRegisterInfo::reservedPrivateSegmentBufferReg(
  const MachineFunction &MF) const {
  return getAlignedHighSGPRForRC(MF, /*Align=*/4, &AMDGPU::SGPR_128RegClass);
}

std::pair<unsigned, unsigned>
SIRegisterInfo::getMaxNumVectorRegs(const MachineFunction &MF) const {
  const SIMachineFunctionInfo *MFI = MF.getInfo<SIMachineFunctionInfo>();
  unsigned MaxNumVGPRs = ST.getMaxNumVGPRs(MF);
  unsigned MaxNumAGPRs = MaxNumVGPRs;
  unsigned TotalNumVGPRs = AMDGPU::VGPR_32RegClass.getNumRegs();

  // On GFX90A, the number of VGPRs and AGPRs need not be equal. Theoretically,
  // a wave may have up to 512 total vector registers combining together both
  // VGPRs and AGPRs. Hence, in an entry function without calls and without
  // AGPRs used within it, it is possible to use the whole vector register
  // budget for VGPRs.
  //
  // TODO: it shall be possible to estimate maximum AGPR/VGPR pressure and split
  //       register file accordingly.
  if (ST.hasGFX90AInsts()) {
    if (MFI->mayNeedAGPRs()) {
      MaxNumVGPRs /= 2;
      MaxNumAGPRs = MaxNumVGPRs;
    } else {
      if (MaxNumVGPRs > TotalNumVGPRs) {
        MaxNumAGPRs = MaxNumVGPRs - TotalNumVGPRs;
        MaxNumVGPRs = TotalNumVGPRs;
      } else
        MaxNumAGPRs = 0;
    }
  }

  return std::pair(MaxNumVGPRs, MaxNumAGPRs);
}

BitVector SIRegisterInfo::getReservedRegs(const MachineFunction &MF) const {
  BitVector Reserved(getNumRegs());
  Reserved.set(AMDGPU::MODE);

  const SIMachineFunctionInfo *MFI = MF.getInfo<SIMachineFunctionInfo>();

  // Reserve special purpose registers.
  //
  // EXEC_LO and EXEC_HI could be allocated and used as regular register, but
  // this seems likely to result in bugs, so I'm marking them as reserved.
  reserveRegisterTuples(Reserved, AMDGPU::EXEC);
  reserveRegisterTuples(Reserved, AMDGPU::FLAT_SCR);

  // M0 has to be reserved so that llvm accepts it as a live-in into a block.
  reserveRegisterTuples(Reserved, AMDGPU::M0);

  // Reserve src_vccz, src_execz, src_scc.
  reserveRegisterTuples(Reserved, AMDGPU::SRC_VCCZ);
  reserveRegisterTuples(Reserved, AMDGPU::SRC_EXECZ);
  reserveRegisterTuples(Reserved, AMDGPU::SRC_SCC);

  // Reserve the memory aperture registers
  reserveRegisterTuples(Reserved, AMDGPU::SRC_SHARED_BASE);
  reserveRegisterTuples(Reserved, AMDGPU::SRC_SHARED_LIMIT);
  reserveRegisterTuples(Reserved, AMDGPU::SRC_PRIVATE_BASE);
  reserveRegisterTuples(Reserved, AMDGPU::SRC_PRIVATE_LIMIT);

  // Reserve src_pops_exiting_wave_id - support is not implemented in Codegen.
  reserveRegisterTuples(Reserved, AMDGPU::SRC_POPS_EXITING_WAVE_ID);

  // Reserve xnack_mask registers - support is not implemented in Codegen.
  reserveRegisterTuples(Reserved, AMDGPU::XNACK_MASK);

  // Reserve lds_direct register - support is not implemented in Codegen.
  reserveRegisterTuples(Reserved, AMDGPU::LDS_DIRECT);

  // Reserve Trap Handler registers - support is not implemented in Codegen.
  reserveRegisterTuples(Reserved, AMDGPU::TBA);
  reserveRegisterTuples(Reserved, AMDGPU::TMA);
  reserveRegisterTuples(Reserved, AMDGPU::TTMP0_TTMP1);
  reserveRegisterTuples(Reserved, AMDGPU::TTMP2_TTMP3);
  reserveRegisterTuples(Reserved, AMDGPU::TTMP4_TTMP5);
  reserveRegisterTuples(Reserved, AMDGPU::TTMP6_TTMP7);
  reserveRegisterTuples(Reserved, AMDGPU::TTMP8_TTMP9);
  reserveRegisterTuples(Reserved, AMDGPU::TTMP10_TTMP11);
  reserveRegisterTuples(Reserved, AMDGPU::TTMP12_TTMP13);
  reserveRegisterTuples(Reserved, AMDGPU::TTMP14_TTMP15);

  // Reserve null register - it shall never be allocated
  reserveRegisterTuples(Reserved, AMDGPU::SGPR_NULL64);

  // Reserve SGPRs.
  //
  unsigned MaxNumSGPRs = ST.getMaxNumSGPRs(MF);
  unsigned TotalNumSGPRs = AMDGPU::SGPR_32RegClass.getNumRegs();
  for (const TargetRegisterClass *RC : regclasses()) {
    if (RC->isBaseClass() && isSGPRClass(RC)) {
      unsigned NumRegs = divideCeil(getRegSizeInBits(*RC), 32);
      for (MCPhysReg Reg : *RC) {
        unsigned Index = getHWRegIndex(Reg);
        if (Index + NumRegs > MaxNumSGPRs && Index < TotalNumSGPRs)
          Reserved.set(Reg);
      }
    }
  }

  Register ScratchRSrcReg = MFI->getScratchRSrcReg();
  if (ScratchRSrcReg != AMDGPU::NoRegister) {
    // Reserve 4 SGPRs for the scratch buffer resource descriptor in case we
    // need to spill.
    // TODO: May need to reserve a VGPR if doing LDS spilling.
    reserveRegisterTuples(Reserved, ScratchRSrcReg);
  }

  Register LongBranchReservedReg = MFI->getLongBranchReservedReg();
  if (LongBranchReservedReg)
    reserveRegisterTuples(Reserved, LongBranchReservedReg);

  // We have to assume the SP is needed in case there are calls in the function,
  // which is detected after the function is lowered. If we aren't really going
  // to need SP, don't bother reserving it.
  MCRegister StackPtrReg = MFI->getStackPtrOffsetReg();
  if (StackPtrReg) {
    reserveRegisterTuples(Reserved, StackPtrReg);
    assert(!isSubRegister(ScratchRSrcReg, StackPtrReg));
  }

  MCRegister FrameReg = MFI->getFrameOffsetReg();
  if (FrameReg) {
    reserveRegisterTuples(Reserved, FrameReg);
    assert(!isSubRegister(ScratchRSrcReg, FrameReg));
  }

  if (hasBasePointer(MF)) {
    MCRegister BasePtrReg = getBaseRegister();
    reserveRegisterTuples(Reserved, BasePtrReg);
    assert(!isSubRegister(ScratchRSrcReg, BasePtrReg));
  }

  // FIXME: Use same reserved register introduced in D149775
  // SGPR used to preserve EXEC MASK around WWM spill/copy instructions.
  Register ExecCopyReg = MFI->getSGPRForEXECCopy();
  if (ExecCopyReg)
    reserveRegisterTuples(Reserved, ExecCopyReg);

  // Reserve VGPRs/AGPRs.
  //
  auto [MaxNumVGPRs, MaxNumAGPRs] = getMaxNumVectorRegs(MF);

  for (const TargetRegisterClass *RC : regclasses()) {
    if (RC->isBaseClass() && isVGPRClass(RC)) {
      unsigned NumRegs = divideCeil(getRegSizeInBits(*RC), 32);
      for (MCPhysReg Reg : *RC) {
        unsigned Index = getHWRegIndex(Reg);
        if (Index + NumRegs > MaxNumVGPRs)
          Reserved.set(Reg);
      }
    }
  }

  // Reserve all the AGPRs if there are no instructions to use it.
  if (!ST.hasMAIInsts())
    MaxNumAGPRs = 0;
  for (const TargetRegisterClass *RC : regclasses()) {
    if (RC->isBaseClass() && isAGPRClass(RC)) {
      unsigned NumRegs = divideCeil(getRegSizeInBits(*RC), 32);
      for (MCPhysReg Reg : *RC) {
        unsigned Index = getHWRegIndex(Reg);
        if (Index + NumRegs > MaxNumAGPRs)
          Reserved.set(Reg);
      }
    }
  }

  // On GFX908, in order to guarantee copying between AGPRs, we need a scratch
  // VGPR available at all times.
  if (ST.hasMAIInsts() && !ST.hasGFX90AInsts()) {
    reserveRegisterTuples(Reserved, MFI->getVGPRForAGPRCopy());
  }

  // During wwm-regalloc, reserve the registers for perlane VGPR allocation. The
  // MFI->getNonWWMRegMask() field will have a valid bitmask only during
  // wwm-regalloc and it would be empty otherwise.
  BitVector NonWWMRegMask = MFI->getNonWWMRegMask();
  if (!NonWWMRegMask.empty()) {
    for (unsigned RegI = AMDGPU::VGPR0, RegE = AMDGPU::VGPR0 + MaxNumVGPRs;
         RegI < RegE; ++RegI) {
      if (NonWWMRegMask.test(RegI))
        reserveRegisterTuples(Reserved, RegI);
    }
  }

  for (Register Reg : MFI->getWWMReservedRegs())
    reserveRegisterTuples(Reserved, Reg);

  // FIXME: Stop using reserved registers for this.
  for (MCPhysReg Reg : MFI->getAGPRSpillVGPRs())
    reserveRegisterTuples(Reserved, Reg);

  for (MCPhysReg Reg : MFI->getVGPRSpillAGPRs())
    reserveRegisterTuples(Reserved, Reg);

  return Reserved;
}

bool SIRegisterInfo::isAsmClobberable(const MachineFunction &MF,
                                      MCRegister PhysReg) const {
  return !MF.getRegInfo().isReserved(PhysReg);
}

bool SIRegisterInfo::shouldRealignStack(const MachineFunction &MF) const {
  const SIMachineFunctionInfo *Info = MF.getInfo<SIMachineFunctionInfo>();
  // On entry or in chain functions, the base address is 0, so it can't possibly
  // need any more alignment.

  // FIXME: Should be able to specify the entry frame alignment per calling
  // convention instead.
  if (Info->isBottomOfStack())
    return false;

  return TargetRegisterInfo::shouldRealignStack(MF);
}

bool SIRegisterInfo::requiresRegisterScavenging(const MachineFunction &Fn) const {
  const SIMachineFunctionInfo *Info = Fn.getInfo<SIMachineFunctionInfo>();
  if (Info->isEntryFunction()) {
    const MachineFrameInfo &MFI = Fn.getFrameInfo();
    return MFI.hasStackObjects() || MFI.hasCalls();
  }

  // May need scavenger for dealing with callee saved registers.
  return true;
}

bool SIRegisterInfo::requiresFrameIndexScavenging(
  const MachineFunction &MF) const {
  // Do not use frame virtual registers. They used to be used for SGPRs, but
  // once we reach PrologEpilogInserter, we can no longer spill SGPRs. If the
  // scavenger fails, we can increment/decrement the necessary SGPRs to avoid a
  // spill.
  return false;
}

bool SIRegisterInfo::requiresFrameIndexReplacementScavenging(
  const MachineFunction &MF) const {
  const MachineFrameInfo &MFI = MF.getFrameInfo();
  return MFI.hasStackObjects();
}

bool SIRegisterInfo::requiresVirtualBaseRegisters(
  const MachineFunction &) const {
  // There are no special dedicated stack or frame pointers.
  return true;
}

int64_t SIRegisterInfo::getScratchInstrOffset(const MachineInstr *MI) const {
  assert(SIInstrInfo::isMUBUF(*MI) || SIInstrInfo::isFLATScratch(*MI));

  int OffIdx = AMDGPU::getNamedOperandIdx(MI->getOpcode(),
                                          AMDGPU::OpName::offset);
  return MI->getOperand(OffIdx).getImm();
}

int64_t SIRegisterInfo::getFrameIndexInstrOffset(const MachineInstr *MI,
                                                 int Idx) const {
  switch (MI->getOpcode()) {
  case AMDGPU::V_ADD_U32_e32:
  case AMDGPU::V_ADD_U32_e64:
  case AMDGPU::V_ADD_CO_U32_e32: {
    int OtherIdx = Idx == 1 ? 2 : 1;
    const MachineOperand &OtherOp = MI->getOperand(OtherIdx);
    return OtherOp.isImm() ? OtherOp.getImm() : 0;
  }
  case AMDGPU::V_ADD_CO_U32_e64: {
    int OtherIdx = Idx == 2 ? 3 : 2;
    const MachineOperand &OtherOp = MI->getOperand(OtherIdx);
    return OtherOp.isImm() ? OtherOp.getImm() : 0;
  }
  default:
    break;
  }

  if (!SIInstrInfo::isMUBUF(*MI) && !SIInstrInfo::isFLATScratch(*MI))
    return 0;

  assert((Idx == AMDGPU::getNamedOperandIdx(MI->getOpcode(),
                                            AMDGPU::OpName::vaddr) ||
         (Idx == AMDGPU::getNamedOperandIdx(MI->getOpcode(),
                                            AMDGPU::OpName::saddr))) &&
         "Should never see frame index on non-address operand");

  return getScratchInstrOffset(MI);
}

static bool isFIPlusImmOrVGPR(const SIRegisterInfo &TRI,
                              const MachineInstr &MI) {
  assert(MI.getDesc().isAdd());
  const MachineOperand &Src0 = MI.getOperand(1);
  const MachineOperand &Src1 = MI.getOperand(2);

  if (Src0.isFI()) {
    return Src1.isImm() || (Src1.isReg() && TRI.isVGPR(MI.getMF()->getRegInfo(),
                                                       Src1.getReg()));
  }

  if (Src1.isFI()) {
    return Src0.isImm() || (Src0.isReg() && TRI.isVGPR(MI.getMF()->getRegInfo(),
                                                       Src0.getReg()));
  }

  return false;
}

bool SIRegisterInfo::needsFrameBaseReg(MachineInstr *MI, int64_t Offset) const {
  // TODO: Handle v_add_co_u32, v_or_b32, v_and_b32 and scalar opcodes.
  switch (MI->getOpcode()) {
  case AMDGPU::V_ADD_U32_e32: {
    // TODO: We could handle this but it requires work to avoid violating
    // operand restrictions.
    if (ST.getConstantBusLimit(AMDGPU::V_ADD_U32_e32) < 2 &&
        !isFIPlusImmOrVGPR(*this, *MI))
      return false;
    [[fallthrough]];
  }
  case AMDGPU::V_ADD_U32_e64:
    // FIXME: This optimization is barely profitable enableFlatScratch as-is.
    //
    // Much of the benefit with the MUBUF handling is we avoid duplicating the
    // shift of the frame register, which isn't needed with scratch.
    //
    // materializeFrameBaseRegister doesn't know the register classes of the
    // uses, and unconditionally uses an s_add_i32, which will end up using a
    // copy for the vector uses.
    return !ST.enableFlatScratch();
  case AMDGPU::V_ADD_CO_U32_e32:
    if (ST.getConstantBusLimit(AMDGPU::V_ADD_CO_U32_e32) < 2 &&
        !isFIPlusImmOrVGPR(*this, *MI))
      return false;
    // We can't deal with the case where the carry out has a use (though this
    // should never happen)
    return MI->getOperand(3).isDead();
  case AMDGPU::V_ADD_CO_U32_e64:
    // TODO: Should we check use_empty instead?
    return MI->getOperand(1).isDead();
  default:
    break;
  }

  if (!SIInstrInfo::isMUBUF(*MI) && !SIInstrInfo::isFLATScratch(*MI))
    return false;

  int64_t FullOffset = Offset + getScratchInstrOffset(MI);

  const SIInstrInfo *TII = ST.getInstrInfo();
  if (SIInstrInfo::isMUBUF(*MI))
    return !TII->isLegalMUBUFImmOffset(FullOffset);

  return !TII->isLegalFLATOffset(FullOffset, AMDGPUAS::PRIVATE_ADDRESS,
                                 SIInstrFlags::FlatScratch);
}

Register SIRegisterInfo::materializeFrameBaseRegister(MachineBasicBlock *MBB,
                                                      int FrameIdx,
                                                      int64_t Offset) const {
  MachineBasicBlock::iterator Ins = MBB->begin();
  DebugLoc DL; // Defaults to "unknown"

  if (Ins != MBB->end())
    DL = Ins->getDebugLoc();

  MachineFunction *MF = MBB->getParent();
  const SIInstrInfo *TII = ST.getInstrInfo();
  MachineRegisterInfo &MRI = MF->getRegInfo();
  unsigned MovOpc = ST.enableFlatScratch() ? AMDGPU::S_MOV_B32
                                           : AMDGPU::V_MOV_B32_e32;

  Register BaseReg = MRI.createVirtualRegister(
      ST.enableFlatScratch() ? &AMDGPU::SReg_32_XEXEC_HIRegClass
                             : &AMDGPU::VGPR_32RegClass);

  if (Offset == 0) {
    BuildMI(*MBB, Ins, DL, TII->get(MovOpc), BaseReg)
      .addFrameIndex(FrameIdx);
    return BaseReg;
  }

  Register OffsetReg = MRI.createVirtualRegister(&AMDGPU::SReg_32_XM0RegClass);

  Register FIReg = MRI.createVirtualRegister(
      ST.enableFlatScratch() ? &AMDGPU::SReg_32_XM0RegClass
                             : &AMDGPU::VGPR_32RegClass);

  BuildMI(*MBB, Ins, DL, TII->get(AMDGPU::S_MOV_B32), OffsetReg)
    .addImm(Offset);
  BuildMI(*MBB, Ins, DL, TII->get(MovOpc), FIReg)
    .addFrameIndex(FrameIdx);

  if (ST.enableFlatScratch() ) {
    // FIXME: Make sure scc isn't live in.
    BuildMI(*MBB, Ins, DL, TII->get(AMDGPU::S_ADD_I32), BaseReg)
        .addReg(OffsetReg, RegState::Kill)
        .addReg(FIReg)
        .setOperandDead(3); // scc
    return BaseReg;
  }

  TII->getAddNoCarry(*MBB, Ins, DL, BaseReg)
    .addReg(OffsetReg, RegState::Kill)
    .addReg(FIReg)
    .addImm(0); // clamp bit

  return BaseReg;
}

void SIRegisterInfo::resolveFrameIndex(MachineInstr &MI, Register BaseReg,
                                       int64_t Offset) const {
  const SIInstrInfo *TII = ST.getInstrInfo();

  switch (MI.getOpcode()) {
  case AMDGPU::V_ADD_U32_e32:
  case AMDGPU::V_ADD_CO_U32_e32: {
    MachineOperand *FIOp = &MI.getOperand(2);
    MachineOperand *ImmOp = &MI.getOperand(1);
    if (!FIOp->isFI())
      std::swap(FIOp, ImmOp);

    if (!ImmOp->isImm()) {
      assert(Offset == 0);
      FIOp->ChangeToRegister(BaseReg, false);
      TII->legalizeOperandsVOP2(MI.getMF()->getRegInfo(), MI);
      return;
    }

    int64_t TotalOffset = ImmOp->getImm() + Offset;
    if (TotalOffset == 0) {
      MI.setDesc(TII->get(AMDGPU::COPY));
      for (unsigned I = MI.getNumOperands() - 1; I != 1; --I)
        MI.removeOperand(I);

      MI.getOperand(1).ChangeToRegister(BaseReg, false);
      return;
    }

    ImmOp->setImm(TotalOffset);

    MachineBasicBlock *MBB = MI.getParent();
    MachineFunction *MF = MBB->getParent();
    MachineRegisterInfo &MRI = MF->getRegInfo();

    // FIXME: materializeFrameBaseRegister does not know the register class of
    // the uses of the frame index, and assumes SGPR for enableFlatScratch. Emit
    // a copy so we have a legal operand and hope the register coalescer can
    // clean it up.
    if (isSGPRReg(MRI, BaseReg)) {
      Register BaseRegVGPR =
          MRI.createVirtualRegister(&AMDGPU::VGPR_32RegClass);
      BuildMI(*MBB, MI, MI.getDebugLoc(), TII->get(AMDGPU::COPY), BaseRegVGPR)
          .addReg(BaseReg);
      MI.getOperand(2).ChangeToRegister(BaseRegVGPR, false);
    } else {
      MI.getOperand(2).ChangeToRegister(BaseReg, false);
    }
    return;
  }
  case AMDGPU::V_ADD_U32_e64:
  case AMDGPU::V_ADD_CO_U32_e64: {
    int Src0Idx = MI.getNumExplicitDefs();
    MachineOperand *FIOp = &MI.getOperand(Src0Idx);
    MachineOperand *ImmOp = &MI.getOperand(Src0Idx + 1);
    if (!FIOp->isFI())
      std::swap(FIOp, ImmOp);

    if (!ImmOp->isImm()) {
      FIOp->ChangeToRegister(BaseReg, false);
      TII->legalizeOperandsVOP3(MI.getMF()->getRegInfo(), MI);
      return;
    }

    int64_t TotalOffset = ImmOp->getImm() + Offset;
    if (TotalOffset == 0) {
      MI.setDesc(TII->get(AMDGPU::COPY));

      for (unsigned I = MI.getNumOperands() - 1; I != 1; --I)
        MI.removeOperand(I);

      MI.getOperand(1).ChangeToRegister(BaseReg, false);
    } else {
      FIOp->ChangeToRegister(BaseReg, false);
      ImmOp->setImm(TotalOffset);
    }

    return;
  }
  default:
    break;
  }

  bool IsFlat = TII->isFLATScratch(MI);

#ifndef NDEBUG
  // FIXME: Is it possible to be storing a frame index to itself?
  bool SeenFI = false;
  for (const MachineOperand &MO: MI.operands()) {
    if (MO.isFI()) {
      if (SeenFI)
        llvm_unreachable("should not see multiple frame indices");

      SeenFI = true;
    }
  }
#endif

  MachineOperand *FIOp =
      TII->getNamedOperand(MI, IsFlat ? AMDGPU::OpName::saddr
                                      : AMDGPU::OpName::vaddr);

  MachineOperand *OffsetOp = TII->getNamedOperand(MI, AMDGPU::OpName::offset);
  int64_t NewOffset = OffsetOp->getImm() + Offset;

  assert(FIOp && FIOp->isFI() && "frame index must be address operand");
  assert(TII->isMUBUF(MI) || TII->isFLATScratch(MI));

  if (IsFlat) {
    assert(TII->isLegalFLATOffset(NewOffset, AMDGPUAS::PRIVATE_ADDRESS,
                                  SIInstrFlags::FlatScratch) &&
           "offset should be legal");
    FIOp->ChangeToRegister(BaseReg, false);
    OffsetOp->setImm(NewOffset);
    return;
  }

#ifndef NDEBUG
  MachineOperand *SOffset = TII->getNamedOperand(MI, AMDGPU::OpName::soffset);
  assert(SOffset->isImm() && SOffset->getImm() == 0);
#endif

  assert(TII->isLegalMUBUFImmOffset(NewOffset) && "offset should be legal");

  FIOp->ChangeToRegister(BaseReg, false);
  OffsetOp->setImm(NewOffset);
}

bool SIRegisterInfo::isFrameOffsetLegal(const MachineInstr *MI,
                                        Register BaseReg,
                                        int64_t Offset) const {

  switch (MI->getOpcode()) {
  case AMDGPU::V_ADD_U32_e32:
  case AMDGPU::V_ADD_CO_U32_e32:
    return true;
  case AMDGPU::V_ADD_U32_e64:
  case AMDGPU::V_ADD_CO_U32_e64:
    return ST.hasVOP3Literal() || AMDGPU::isInlinableIntLiteral(Offset);
  default:
    break;
  }

  if (!SIInstrInfo::isMUBUF(*MI) && !SIInstrInfo::isFLATScratch(*MI))
    return false;

  int64_t NewOffset = Offset + getScratchInstrOffset(MI);

  const SIInstrInfo *TII = ST.getInstrInfo();
  if (SIInstrInfo::isMUBUF(*MI))
    return TII->isLegalMUBUFImmOffset(NewOffset);

  return TII->isLegalFLATOffset(NewOffset, AMDGPUAS::PRIVATE_ADDRESS,
                                SIInstrFlags::FlatScratch);
}

std::optional<unsigned> SIRegisterInfo::getDwarfRegLaneSize(int64_t DwarfReg,
                                                            bool IsEH) const {
  if (std::optional<MCRegister> Reg = getLLVMRegNum(DwarfReg, IsEH)) {
    const TargetRegisterClass *RC = getPhysRegBaseClass(*Reg);
    if (RC == &AMDGPU::VGPR_32RegClass || RC == &AMDGPU::AGPR_32RegClass)
      return 4;
  }
  return std::nullopt;
}

const TargetRegisterClass *SIRegisterInfo::getPointerRegClass(
  const MachineFunction &MF, unsigned Kind) const {
  // This is inaccurate. It depends on the instruction and address space. The
  // only place where we should hit this is for dealing with frame indexes /
  // private accesses, so this is correct in that case.
  return &AMDGPU::VGPR_32RegClass;
}

const TargetRegisterClass *
SIRegisterInfo::getCrossCopyRegClass(const TargetRegisterClass *RC) const {
  if (isAGPRClass(RC) && !ST.hasGFX90AInsts())
    return getEquivalentVGPRClass(RC);
  if (RC == &AMDGPU::SCC_CLASSRegClass)
    return getWaveMaskRegClass();

  return RC;
}

static unsigned getNumSubRegsForSpillOp(unsigned Op) {

  switch (Op) {
  case AMDGPU::SI_SPILL_S1024_SAVE:
  case AMDGPU::SI_SPILL_S1024_CFI_SAVE:
  case AMDGPU::SI_SPILL_S1024_RESTORE:
  case AMDGPU::SI_SPILL_V1024_SAVE:
  case AMDGPU::SI_SPILL_V1024_CFI_SAVE:
  case AMDGPU::SI_SPILL_V1024_RESTORE:
  case AMDGPU::SI_SPILL_A1024_SAVE:
  case AMDGPU::SI_SPILL_A1024_CFI_SAVE:
  case AMDGPU::SI_SPILL_A1024_RESTORE:
  case AMDGPU::SI_SPILL_AV1024_SAVE:
  case AMDGPU::SI_SPILL_AV1024_CFI_SAVE:
  case AMDGPU::SI_SPILL_AV1024_RESTORE:
    return 32;
  case AMDGPU::SI_SPILL_S512_SAVE:
  case AMDGPU::SI_SPILL_S512_CFI_SAVE:
  case AMDGPU::SI_SPILL_S512_RESTORE:
  case AMDGPU::SI_SPILL_V512_SAVE:
  case AMDGPU::SI_SPILL_V512_CFI_SAVE:
  case AMDGPU::SI_SPILL_V512_RESTORE:
  case AMDGPU::SI_SPILL_A512_SAVE:
  case AMDGPU::SI_SPILL_A512_CFI_SAVE:
  case AMDGPU::SI_SPILL_A512_RESTORE:
  case AMDGPU::SI_SPILL_AV512_SAVE:
  case AMDGPU::SI_SPILL_AV512_CFI_SAVE:
  case AMDGPU::SI_SPILL_AV512_RESTORE:
    return 16;
  case AMDGPU::SI_SPILL_S384_SAVE:
  case AMDGPU::SI_SPILL_S384_RESTORE:
  case AMDGPU::SI_SPILL_V384_SAVE:
  case AMDGPU::SI_SPILL_V384_RESTORE:
  case AMDGPU::SI_SPILL_A384_SAVE:
  case AMDGPU::SI_SPILL_A384_RESTORE:
  case AMDGPU::SI_SPILL_AV384_SAVE:
  case AMDGPU::SI_SPILL_AV384_RESTORE:
    return 12;
  case AMDGPU::SI_SPILL_S352_SAVE:
  case AMDGPU::SI_SPILL_S352_RESTORE:
  case AMDGPU::SI_SPILL_V352_SAVE:
  case AMDGPU::SI_SPILL_V352_RESTORE:
  case AMDGPU::SI_SPILL_A352_SAVE:
  case AMDGPU::SI_SPILL_A352_RESTORE:
  case AMDGPU::SI_SPILL_AV352_SAVE:
  case AMDGPU::SI_SPILL_AV352_RESTORE:
    return 11;
  case AMDGPU::SI_SPILL_S320_SAVE:
  case AMDGPU::SI_SPILL_S320_RESTORE:
  case AMDGPU::SI_SPILL_V320_SAVE:
  case AMDGPU::SI_SPILL_V320_RESTORE:
  case AMDGPU::SI_SPILL_A320_SAVE:
  case AMDGPU::SI_SPILL_A320_RESTORE:
  case AMDGPU::SI_SPILL_AV320_SAVE:
  case AMDGPU::SI_SPILL_AV320_RESTORE:
    return 10;
  case AMDGPU::SI_SPILL_S288_SAVE:
  case AMDGPU::SI_SPILL_S288_RESTORE:
  case AMDGPU::SI_SPILL_V288_SAVE:
  case AMDGPU::SI_SPILL_V288_RESTORE:
  case AMDGPU::SI_SPILL_A288_SAVE:
  case AMDGPU::SI_SPILL_A288_RESTORE:
  case AMDGPU::SI_SPILL_AV288_SAVE:
  case AMDGPU::SI_SPILL_AV288_RESTORE:
    return 9;
  case AMDGPU::SI_SPILL_S256_SAVE:
  case AMDGPU::SI_SPILL_S256_CFI_SAVE:
  case AMDGPU::SI_SPILL_S256_RESTORE:
  case AMDGPU::SI_SPILL_V256_SAVE:
  case AMDGPU::SI_SPILL_V256_CFI_SAVE:
  case AMDGPU::SI_SPILL_V256_RESTORE:
  case AMDGPU::SI_SPILL_A256_SAVE:
  case AMDGPU::SI_SPILL_A256_CFI_SAVE:
  case AMDGPU::SI_SPILL_A256_RESTORE:
  case AMDGPU::SI_SPILL_AV256_SAVE:
  case AMDGPU::SI_SPILL_AV256_CFI_SAVE:
  case AMDGPU::SI_SPILL_AV256_RESTORE:
    return 8;
  case AMDGPU::SI_SPILL_S224_SAVE:
  case AMDGPU::SI_SPILL_S224_CFI_SAVE:
  case AMDGPU::SI_SPILL_S224_RESTORE:
  case AMDGPU::SI_SPILL_V224_SAVE:
  case AMDGPU::SI_SPILL_V224_CFI_SAVE:
  case AMDGPU::SI_SPILL_V224_RESTORE:
  case AMDGPU::SI_SPILL_A224_SAVE:
  case AMDGPU::SI_SPILL_A224_CFI_SAVE:
  case AMDGPU::SI_SPILL_A224_RESTORE:
  case AMDGPU::SI_SPILL_AV224_SAVE:
  case AMDGPU::SI_SPILL_AV224_CFI_SAVE:
  case AMDGPU::SI_SPILL_AV224_RESTORE:
    return 7;
  case AMDGPU::SI_SPILL_S192_SAVE:
  case AMDGPU::SI_SPILL_S192_CFI_SAVE:
  case AMDGPU::SI_SPILL_S192_RESTORE:
  case AMDGPU::SI_SPILL_V192_SAVE:
  case AMDGPU::SI_SPILL_V192_CFI_SAVE:
  case AMDGPU::SI_SPILL_V192_RESTORE:
  case AMDGPU::SI_SPILL_A192_SAVE:
  case AMDGPU::SI_SPILL_A192_CFI_SAVE:
  case AMDGPU::SI_SPILL_A192_RESTORE:
  case AMDGPU::SI_SPILL_AV192_SAVE:
  case AMDGPU::SI_SPILL_AV192_CFI_SAVE:
  case AMDGPU::SI_SPILL_AV192_RESTORE:
    return 6;
  case AMDGPU::SI_SPILL_S160_SAVE:
  case AMDGPU::SI_SPILL_S160_CFI_SAVE:
  case AMDGPU::SI_SPILL_S160_RESTORE:
  case AMDGPU::SI_SPILL_V160_SAVE:
  case AMDGPU::SI_SPILL_V160_CFI_SAVE:
  case AMDGPU::SI_SPILL_V160_RESTORE:
  case AMDGPU::SI_SPILL_A160_SAVE:
  case AMDGPU::SI_SPILL_A160_CFI_SAVE:
  case AMDGPU::SI_SPILL_A160_RESTORE:
  case AMDGPU::SI_SPILL_AV160_SAVE:
  case AMDGPU::SI_SPILL_AV160_CFI_SAVE:
  case AMDGPU::SI_SPILL_AV160_RESTORE:
    return 5;
  case AMDGPU::SI_SPILL_S128_SAVE:
  case AMDGPU::SI_SPILL_S128_CFI_SAVE:
  case AMDGPU::SI_SPILL_S128_RESTORE:
  case AMDGPU::SI_SPILL_V128_SAVE:
  case AMDGPU::SI_SPILL_V128_CFI_SAVE:
  case AMDGPU::SI_SPILL_V128_RESTORE:
  case AMDGPU::SI_SPILL_A128_SAVE:
  case AMDGPU::SI_SPILL_A128_CFI_SAVE:
  case AMDGPU::SI_SPILL_A128_RESTORE:
  case AMDGPU::SI_SPILL_AV128_SAVE:
  case AMDGPU::SI_SPILL_AV128_CFI_SAVE:
  case AMDGPU::SI_SPILL_AV128_RESTORE:
    return 4;
  case AMDGPU::SI_SPILL_S96_SAVE:
  case AMDGPU::SI_SPILL_S96_CFI_SAVE:
  case AMDGPU::SI_SPILL_S96_RESTORE:
  case AMDGPU::SI_SPILL_V96_SAVE:
  case AMDGPU::SI_SPILL_V96_CFI_SAVE:
  case AMDGPU::SI_SPILL_V96_RESTORE:
  case AMDGPU::SI_SPILL_A96_SAVE:
  case AMDGPU::SI_SPILL_A96_CFI_SAVE:
  case AMDGPU::SI_SPILL_A96_RESTORE:
  case AMDGPU::SI_SPILL_AV96_SAVE:
  case AMDGPU::SI_SPILL_AV96_CFI_SAVE:
  case AMDGPU::SI_SPILL_AV96_RESTORE:
    return 3;
  case AMDGPU::SI_SPILL_S64_SAVE:
  case AMDGPU::SI_SPILL_S64_CFI_SAVE:
  case AMDGPU::SI_SPILL_S64_RESTORE:
  case AMDGPU::SI_SPILL_V64_SAVE:
  case AMDGPU::SI_SPILL_V64_CFI_SAVE:
  case AMDGPU::SI_SPILL_V64_RESTORE:
  case AMDGPU::SI_SPILL_A64_SAVE:
  case AMDGPU::SI_SPILL_A64_CFI_SAVE:
  case AMDGPU::SI_SPILL_A64_RESTORE:
  case AMDGPU::SI_SPILL_AV64_SAVE:
  case AMDGPU::SI_SPILL_AV64_CFI_SAVE:
  case AMDGPU::SI_SPILL_AV64_RESTORE:
    return 2;
  case AMDGPU::SI_SPILL_S32_SAVE:
  case AMDGPU::SI_SPILL_S32_CFI_SAVE:
  case AMDGPU::SI_SPILL_S32_RESTORE:
  case AMDGPU::SI_SPILL_V32_SAVE:
  case AMDGPU::SI_SPILL_V32_CFI_SAVE:
  case AMDGPU::SI_SPILL_V32_RESTORE:
  case AMDGPU::SI_SPILL_A32_SAVE:
  case AMDGPU::SI_SPILL_A32_CFI_SAVE:
  case AMDGPU::SI_SPILL_A32_RESTORE:
  case AMDGPU::SI_SPILL_AV32_SAVE:
  case AMDGPU::SI_SPILL_AV32_CFI_SAVE:
  case AMDGPU::SI_SPILL_AV32_RESTORE:
  case AMDGPU::SI_SPILL_WWM_V32_SAVE:
  case AMDGPU::SI_SPILL_WWM_V32_RESTORE:
  case AMDGPU::SI_SPILL_WWM_AV32_SAVE:
  case AMDGPU::SI_SPILL_WWM_AV32_RESTORE:
  case AMDGPU::SI_SPILL_V16_SAVE:
  case AMDGPU::SI_SPILL_V16_RESTORE:
    return 1;
  default: llvm_unreachable("Invalid spill opcode");
  }
}

static int getOffsetMUBUFStore(unsigned Opc) {
  switch (Opc) {
  case AMDGPU::BUFFER_STORE_DWORD_OFFEN:
    return AMDGPU::BUFFER_STORE_DWORD_OFFSET;
  case AMDGPU::BUFFER_STORE_BYTE_OFFEN:
    return AMDGPU::BUFFER_STORE_BYTE_OFFSET;
  case AMDGPU::BUFFER_STORE_SHORT_OFFEN:
    return AMDGPU::BUFFER_STORE_SHORT_OFFSET;
  case AMDGPU::BUFFER_STORE_DWORDX2_OFFEN:
    return AMDGPU::BUFFER_STORE_DWORDX2_OFFSET;
  case AMDGPU::BUFFER_STORE_DWORDX3_OFFEN:
    return AMDGPU::BUFFER_STORE_DWORDX3_OFFSET;
  case AMDGPU::BUFFER_STORE_DWORDX4_OFFEN:
    return AMDGPU::BUFFER_STORE_DWORDX4_OFFSET;
  case AMDGPU::BUFFER_STORE_SHORT_D16_HI_OFFEN:
    return AMDGPU::BUFFER_STORE_SHORT_D16_HI_OFFSET;
  case AMDGPU::BUFFER_STORE_BYTE_D16_HI_OFFEN:
    return AMDGPU::BUFFER_STORE_BYTE_D16_HI_OFFSET;
  default:
    return -1;
  }
}

static int getOffsetMUBUFLoad(unsigned Opc) {
  switch (Opc) {
  case AMDGPU::BUFFER_LOAD_DWORD_OFFEN:
    return AMDGPU::BUFFER_LOAD_DWORD_OFFSET;
  case AMDGPU::BUFFER_LOAD_UBYTE_OFFEN:
    return AMDGPU::BUFFER_LOAD_UBYTE_OFFSET;
  case AMDGPU::BUFFER_LOAD_SBYTE_OFFEN:
    return AMDGPU::BUFFER_LOAD_SBYTE_OFFSET;
  case AMDGPU::BUFFER_LOAD_USHORT_OFFEN:
    return AMDGPU::BUFFER_LOAD_USHORT_OFFSET;
  case AMDGPU::BUFFER_LOAD_SSHORT_OFFEN:
    return AMDGPU::BUFFER_LOAD_SSHORT_OFFSET;
  case AMDGPU::BUFFER_LOAD_DWORDX2_OFFEN:
    return AMDGPU::BUFFER_LOAD_DWORDX2_OFFSET;
  case AMDGPU::BUFFER_LOAD_DWORDX3_OFFEN:
    return AMDGPU::BUFFER_LOAD_DWORDX3_OFFSET;
  case AMDGPU::BUFFER_LOAD_DWORDX4_OFFEN:
    return AMDGPU::BUFFER_LOAD_DWORDX4_OFFSET;
  case AMDGPU::BUFFER_LOAD_UBYTE_D16_OFFEN:
    return AMDGPU::BUFFER_LOAD_UBYTE_D16_OFFSET;
  case AMDGPU::BUFFER_LOAD_UBYTE_D16_HI_OFFEN:
    return AMDGPU::BUFFER_LOAD_UBYTE_D16_HI_OFFSET;
  case AMDGPU::BUFFER_LOAD_SBYTE_D16_OFFEN:
    return AMDGPU::BUFFER_LOAD_SBYTE_D16_OFFSET;
  case AMDGPU::BUFFER_LOAD_SBYTE_D16_HI_OFFEN:
    return AMDGPU::BUFFER_LOAD_SBYTE_D16_HI_OFFSET;
  case AMDGPU::BUFFER_LOAD_SHORT_D16_OFFEN:
    return AMDGPU::BUFFER_LOAD_SHORT_D16_OFFSET;
  case AMDGPU::BUFFER_LOAD_SHORT_D16_HI_OFFEN:
    return AMDGPU::BUFFER_LOAD_SHORT_D16_HI_OFFSET;
  default:
    return -1;
  }
}

static int getOffenMUBUFStore(unsigned Opc) {
  switch (Opc) {
  case AMDGPU::BUFFER_STORE_DWORD_OFFSET:
    return AMDGPU::BUFFER_STORE_DWORD_OFFEN;
  case AMDGPU::BUFFER_STORE_BYTE_OFFSET:
    return AMDGPU::BUFFER_STORE_BYTE_OFFEN;
  case AMDGPU::BUFFER_STORE_SHORT_OFFSET:
    return AMDGPU::BUFFER_STORE_SHORT_OFFEN;
  case AMDGPU::BUFFER_STORE_DWORDX2_OFFSET:
    return AMDGPU::BUFFER_STORE_DWORDX2_OFFEN;
  case AMDGPU::BUFFER_STORE_DWORDX3_OFFSET:
    return AMDGPU::BUFFER_STORE_DWORDX3_OFFEN;
  case AMDGPU::BUFFER_STORE_DWORDX4_OFFSET:
    return AMDGPU::BUFFER_STORE_DWORDX4_OFFEN;
  case AMDGPU::BUFFER_STORE_SHORT_D16_HI_OFFSET:
    return AMDGPU::BUFFER_STORE_SHORT_D16_HI_OFFEN;
  case AMDGPU::BUFFER_STORE_BYTE_D16_HI_OFFSET:
    return AMDGPU::BUFFER_STORE_BYTE_D16_HI_OFFEN;
  default:
    return -1;
  }
}

static int getOffenMUBUFLoad(unsigned Opc) {
  switch (Opc) {
  case AMDGPU::BUFFER_LOAD_DWORD_OFFSET:
    return AMDGPU::BUFFER_LOAD_DWORD_OFFEN;
  case AMDGPU::BUFFER_LOAD_UBYTE_OFFSET:
    return AMDGPU::BUFFER_LOAD_UBYTE_OFFEN;
  case AMDGPU::BUFFER_LOAD_SBYTE_OFFSET:
    return AMDGPU::BUFFER_LOAD_SBYTE_OFFEN;
  case AMDGPU::BUFFER_LOAD_USHORT_OFFSET:
    return AMDGPU::BUFFER_LOAD_USHORT_OFFEN;
  case AMDGPU::BUFFER_LOAD_SSHORT_OFFSET:
    return AMDGPU::BUFFER_LOAD_SSHORT_OFFEN;
  case AMDGPU::BUFFER_LOAD_DWORDX2_OFFSET:
    return AMDGPU::BUFFER_LOAD_DWORDX2_OFFEN;
  case AMDGPU::BUFFER_LOAD_DWORDX3_OFFSET:
    return AMDGPU::BUFFER_LOAD_DWORDX3_OFFEN;
  case AMDGPU::BUFFER_LOAD_DWORDX4_OFFSET:
    return AMDGPU::BUFFER_LOAD_DWORDX4_OFFEN;
  case AMDGPU::BUFFER_LOAD_UBYTE_D16_OFFSET:
    return AMDGPU::BUFFER_LOAD_UBYTE_D16_OFFEN;
  case AMDGPU::BUFFER_LOAD_UBYTE_D16_HI_OFFSET:
    return AMDGPU::BUFFER_LOAD_UBYTE_D16_HI_OFFEN;
  case AMDGPU::BUFFER_LOAD_SBYTE_D16_OFFSET:
    return AMDGPU::BUFFER_LOAD_SBYTE_D16_OFFEN;
  case AMDGPU::BUFFER_LOAD_SBYTE_D16_HI_OFFSET:
    return AMDGPU::BUFFER_LOAD_SBYTE_D16_HI_OFFEN;
  case AMDGPU::BUFFER_LOAD_SHORT_D16_OFFSET:
    return AMDGPU::BUFFER_LOAD_SHORT_D16_OFFEN;
  case AMDGPU::BUFFER_LOAD_SHORT_D16_HI_OFFSET:
    return AMDGPU::BUFFER_LOAD_SHORT_D16_HI_OFFEN;
  default:
    return -1;
  }
}

static MachineInstrBuilder
spillVGPRtoAGPR(const GCNSubtarget &ST, MachineBasicBlock &MBB,
                MachineBasicBlock::iterator MI, int Index, unsigned Lane,
                unsigned ValueReg, bool IsKill, bool NeedsCFI) {
  MachineFunction *MF = MBB.getParent();
  SIMachineFunctionInfo *MFI = MF->getInfo<SIMachineFunctionInfo>();
  const SIInstrInfo *TII = ST.getInstrInfo();
  const SIFrameLowering *TFL = ST.getFrameLowering();

  MCPhysReg Reg = MFI->getVGPRToAGPRSpill(Index, Lane);

  if (Reg == AMDGPU::NoRegister)
    return MachineInstrBuilder();

  bool IsStore = MI->mayStore();
  MachineRegisterInfo &MRI = MF->getRegInfo();
  auto *TRI = static_cast<const SIRegisterInfo*>(MRI.getTargetRegisterInfo());

  unsigned Dst = IsStore ? Reg : ValueReg;
  unsigned Src = IsStore ? ValueReg : Reg;
  bool IsVGPR = TRI->isVGPR(MRI, Reg);
  DebugLoc DL = MI->getDebugLoc();
  if (IsVGPR == TRI->isVGPR(MRI, ValueReg)) {
    // Spiller during regalloc may restore a spilled register to its superclass.
    // It could result in AGPR spills restored to VGPRs or the other way around,
    // making the src and dst with identical regclasses at this point. It just
    // needs a copy in such cases.
    auto CopyMIB = BuildMI(MBB, MI, DL, TII->get(AMDGPU::COPY), Dst)
                       .addReg(Src, getKillRegState(IsKill));
    CopyMIB->setAsmPrinterFlag(MachineInstr::ReloadReuse);
    if (NeedsCFI)
      TFL->buildCFIForVRegToVRegSpill(MBB, MI, DL, Src, Dst);
    return CopyMIB;
  }
  unsigned Opc = (IsStore ^ IsVGPR) ? AMDGPU::V_ACCVGPR_WRITE_B32_e64
                                    : AMDGPU::V_ACCVGPR_READ_B32_e64;

  auto MIB = BuildMI(MBB, MI, DL, TII->get(Opc), Dst)
                 .addReg(Src, getKillRegState(IsKill));
  MIB->setAsmPrinterFlag(MachineInstr::ReloadReuse);
  if (NeedsCFI)
    TFL->buildCFIForVRegToVRegSpill(MBB, MI, DL, Src, Dst);
  return MIB;
}

// This differs from buildSpillLoadStore by only scavenging a VGPR. It does not
// need to handle the case where an SGPR may need to be spilled while spilling.
static bool buildMUBUFOffsetLoadStore(const GCNSubtarget &ST,
                                      MachineFrameInfo &MFI,
                                      MachineBasicBlock::iterator MI,
                                      int Index,
                                      int64_t Offset) {
  const SIInstrInfo *TII = ST.getInstrInfo();
  MachineBasicBlock *MBB = MI->getParent();
  const DebugLoc &DL = MI->getDebugLoc();
  bool IsStore = MI->mayStore();

  unsigned Opc = MI->getOpcode();
  int LoadStoreOp = IsStore ?
    getOffsetMUBUFStore(Opc) : getOffsetMUBUFLoad(Opc);
  if (LoadStoreOp == -1)
    return false;

  const MachineOperand *Reg = TII->getNamedOperand(*MI, AMDGPU::OpName::vdata);
  if (spillVGPRtoAGPR(ST, *MBB, MI, Index, 0, Reg->getReg(), false, false)
          .getInstr())
    return true;

  MachineInstrBuilder NewMI =
      BuildMI(*MBB, MI, DL, TII->get(LoadStoreOp))
          .add(*Reg)
          .add(*TII->getNamedOperand(*MI, AMDGPU::OpName::srsrc))
          .add(*TII->getNamedOperand(*MI, AMDGPU::OpName::soffset))
          .addImm(Offset)
          .addImm(0) // cpol
          .addImm(0) // swz
          .cloneMemRefs(*MI);

  const MachineOperand *VDataIn = TII->getNamedOperand(*MI,
                                                       AMDGPU::OpName::vdata_in);
  if (VDataIn)
    NewMI.add(*VDataIn);
  return true;
}

static unsigned getFlatScratchSpillOpcode(const SIInstrInfo *TII,
                                          unsigned LoadStoreOp,
                                          unsigned EltSize) {
  bool IsStore = TII->get(LoadStoreOp).mayStore();
  bool HasVAddr = AMDGPU::hasNamedOperand(LoadStoreOp, AMDGPU::OpName::vaddr);
  bool UseST =
      !HasVAddr && !AMDGPU::hasNamedOperand(LoadStoreOp, AMDGPU::OpName::saddr);

  switch (EltSize) {
  case 4:
    LoadStoreOp = IsStore ? AMDGPU::SCRATCH_STORE_DWORD_SADDR
                          : AMDGPU::SCRATCH_LOAD_DWORD_SADDR;
    break;
  case 8:
    LoadStoreOp = IsStore ? AMDGPU::SCRATCH_STORE_DWORDX2_SADDR
                          : AMDGPU::SCRATCH_LOAD_DWORDX2_SADDR;
    break;
  case 12:
    LoadStoreOp = IsStore ? AMDGPU::SCRATCH_STORE_DWORDX3_SADDR
                          : AMDGPU::SCRATCH_LOAD_DWORDX3_SADDR;
    break;
  case 16:
    LoadStoreOp = IsStore ? AMDGPU::SCRATCH_STORE_DWORDX4_SADDR
                          : AMDGPU::SCRATCH_LOAD_DWORDX4_SADDR;
    break;
  default:
    llvm_unreachable("Unexpected spill load/store size!");
  }

  if (HasVAddr)
    LoadStoreOp = AMDGPU::getFlatScratchInstSVfromSS(LoadStoreOp);
  else if (UseST)
    LoadStoreOp = AMDGPU::getFlatScratchInstSTfromSS(LoadStoreOp);

  return LoadStoreOp;
}

void SIRegisterInfo::buildSpillLoadStore(
    MachineBasicBlock &MBB, MachineBasicBlock::iterator MI, const DebugLoc &DL,
    unsigned LoadStoreOp, int Index, Register ValueReg, bool IsKill,
    MCRegister ScratchOffsetReg, int64_t InstOffset, MachineMemOperand *MMO,
    RegScavenger *RS, LiveRegUnits *LiveUnits, bool NeedsCFI) const {
  assert((!RS || !LiveUnits) && "Only RS or LiveRegs can be set but not both");

  MachineFunction *MF = MBB.getParent();
  const SIInstrInfo *TII = ST.getInstrInfo();
  const MachineFrameInfo &MFI = MF->getFrameInfo();
  const SIFrameLowering *TFL = ST.getFrameLowering();
  const SIMachineFunctionInfo *FuncInfo = MF->getInfo<SIMachineFunctionInfo>();

  const MCInstrDesc *Desc = &TII->get(LoadStoreOp);
  bool IsStore = Desc->mayStore();
  bool IsFlat = TII->isFLATScratch(LoadStoreOp);

  bool CanClobberSCC = false;
  bool Scavenged = false;
  MCRegister SOffset = ScratchOffsetReg;

  const TargetRegisterClass *RC = getRegClassForReg(MF->getRegInfo(), ValueReg);
  // On gfx90a+ AGPR is a regular VGPR acceptable for loads and stores.
  const bool IsAGPR = !ST.hasGFX90AInsts() && isAGPRClass(RC);
  const unsigned RegWidth = AMDGPU::getRegBitWidth(*RC) / 8;

  // Always use 4 byte operations for AGPRs because we need to scavenge
  // a temporary VGPR.
  unsigned EltSize = (IsFlat && !IsAGPR) ? std::min(RegWidth, 16u) : 4u;
  unsigned NumSubRegs = RegWidth / EltSize;
  unsigned Size = NumSubRegs * EltSize;
  unsigned RemSize = RegWidth - Size;
  unsigned NumRemSubRegs = RemSize ? 1 : 0;
  int64_t Offset = InstOffset + MFI.getObjectOffset(Index);
  int64_t MaterializedOffset = Offset;

  int64_t MaxOffset = Offset + Size + RemSize - EltSize;
  int64_t ScratchOffsetRegDelta = 0;
  int64_t AdditionalCFIOffset = 0;

  if (IsFlat && EltSize > 4) {
    LoadStoreOp = getFlatScratchSpillOpcode(TII, LoadStoreOp, EltSize);
    Desc = &TII->get(LoadStoreOp);
  }

  Align Alignment = MFI.getObjectAlign(Index);
  const MachinePointerInfo &BasePtrInfo = MMO->getPointerInfo();

  assert((IsFlat || ((Offset % EltSize) == 0)) &&
         "unexpected VGPR spill offset");

  // Track a VGPR to use for a constant offset we need to materialize.
  Register TmpOffsetVGPR;

  // Track a VGPR to use as an intermediate value.
  Register TmpIntermediateVGPR;
  bool UseVGPROffset = false;

  // Materialize a VGPR offset required for the given SGPR/VGPR/Immediate
  // combination.
  auto MaterializeVOffset = [&](Register SGPRBase, Register TmpVGPR,
                                int64_t VOffset) {
    // We are using a VGPR offset
    if (IsFlat && SGPRBase) {
      // We only have 1 VGPR offset, or 1 SGPR offset. We don't have a free
      // SGPR, so perform the add as vector.
      // We don't need a base SGPR in the kernel.

      if (ST.getConstantBusLimit(AMDGPU::V_ADD_U32_e64) >= 2) {
        BuildMI(MBB, MI, DL, TII->get(AMDGPU::V_ADD_U32_e64), TmpVGPR)
          .addReg(SGPRBase)
          .addImm(VOffset)
          .addImm(0); // clamp
      } else {
        BuildMI(MBB, MI, DL, TII->get(AMDGPU::V_MOV_B32_e32), TmpVGPR)
          .addReg(SGPRBase);
        BuildMI(MBB, MI, DL, TII->get(AMDGPU::V_ADD_U32_e32), TmpVGPR)
          .addImm(VOffset)
          .addReg(TmpOffsetVGPR);
      }
    } else {
      assert(TmpOffsetVGPR);
      BuildMI(MBB, MI, DL, TII->get(AMDGPU::V_MOV_B32_e32), TmpVGPR)
        .addImm(VOffset);
    }
  };

  bool IsOffsetLegal =
      IsFlat ? TII->isLegalFLATOffset(MaxOffset, AMDGPUAS::PRIVATE_ADDRESS,
                                      SIInstrFlags::FlatScratch)
             : TII->isLegalMUBUFImmOffset(MaxOffset);
  if (!IsOffsetLegal || (IsFlat && !SOffset && !ST.hasFlatScratchSTMode())) {
    SOffset = MCRegister();

    // We don't have access to the register scavenger if this function is called
    // during  PEI::scavengeFrameVirtualRegs() so use LiveUnits in this case.
    // TODO: Clobbering SCC is not necessary for scratch instructions in the
    // entry.
    if (RS) {
      SOffset = RS->scavengeRegisterBackwards(AMDGPU::SGPR_32RegClass, MI, false, 0, false);

      // Piggy back on the liveness scan we just did see if SCC is dead.
      CanClobberSCC = !RS->isRegUsed(AMDGPU::SCC);
    } else if (LiveUnits) {
      CanClobberSCC = LiveUnits->available(AMDGPU::SCC);
      for (MCRegister Reg : AMDGPU::SGPR_32RegClass) {
        if (LiveUnits->available(Reg) && !MF->getRegInfo().isReserved(Reg)) {
          SOffset = Reg;
          break;
        }
      }
    }

    if (ScratchOffsetReg != AMDGPU::NoRegister && !CanClobberSCC)
      SOffset = Register();

    if (!SOffset) {
      UseVGPROffset = true;

      if (RS) {
        TmpOffsetVGPR = RS->scavengeRegisterBackwards(AMDGPU::VGPR_32RegClass, MI, false, 0);
      } else {
        assert(LiveUnits);
        for (MCRegister Reg : AMDGPU::VGPR_32RegClass) {
          if (LiveUnits->available(Reg) && !MF->getRegInfo().isReserved(Reg)) {
            TmpOffsetVGPR = Reg;
            break;
          }
        }
      }

      assert(TmpOffsetVGPR);
    } else if (!SOffset && CanClobberSCC) {
      // There are no free SGPRs, and since we are in the process of spilling
      // VGPRs too.  Since we need a VGPR in order to spill SGPRs (this is true
      // on SI/CI and on VI it is true until we implement spilling using scalar
      // stores), we have no way to free up an SGPR.  Our solution here is to
      // add the offset directly to the ScratchOffset or StackPtrOffset
      // register, and then subtract the offset after the spill to return the
      // register to it's original value.

      // TODO: If we don't have to do an emergency stack slot spill, converting
      // to use the VGPR offset is fewer instructions.
      if (!ScratchOffsetReg)
        ScratchOffsetReg = FuncInfo->getStackPtrOffsetReg();
      SOffset = ScratchOffsetReg;
      ScratchOffsetRegDelta = Offset;
    } else {
      Scavenged = true;
    }

    AdditionalCFIOffset = Offset;
    // We currently only support spilling VGPRs to EltSize boundaries, meaning
    // we can simplify the adjustment of Offset here to just scale with
    // WavefrontSize.
    if (!IsFlat && !UseVGPROffset)
      Offset *= ST.getWavefrontSize();

    if (!UseVGPROffset && !SOffset)
      report_fatal_error("could not scavenge SGPR to spill in entry function");

    if (UseVGPROffset) {
      // We are using a VGPR offset
      MaterializeVOffset(ScratchOffsetReg, TmpOffsetVGPR, Offset);
    } else if (ScratchOffsetReg == AMDGPU::NoRegister) {
      BuildMI(MBB, MI, DL, TII->get(AMDGPU::S_MOV_B32), SOffset).addImm(Offset);
    } else {
      assert(Offset != 0);
      auto Add = BuildMI(MBB, MI, DL, TII->get(AMDGPU::S_ADD_I32), SOffset)
          .addReg(ScratchOffsetReg)
          .addImm(Offset);
      Add->getOperand(3).setIsDead(); // Mark SCC as dead.
    }

    Offset = 0;
  }

  if (IsFlat && SOffset == AMDGPU::NoRegister) {
    assert(AMDGPU::getNamedOperandIdx(LoadStoreOp, AMDGPU::OpName::vaddr) < 0
           && "Unexpected vaddr for flat scratch with a FI operand");

    if (UseVGPROffset) {
      LoadStoreOp = AMDGPU::getFlatScratchInstSVfromSS(LoadStoreOp);
    } else {
      assert(ST.hasFlatScratchSTMode());
      LoadStoreOp = AMDGPU::getFlatScratchInstSTfromSS(LoadStoreOp);
    }

    Desc = &TII->get(LoadStoreOp);
  }

  for (unsigned i = 0, e = NumSubRegs + NumRemSubRegs, RegOffset = 0; i != e;
       ++i, RegOffset += EltSize) {
    if (i == NumSubRegs) {
      EltSize = RemSize;
      LoadStoreOp = getFlatScratchSpillOpcode(TII, LoadStoreOp, EltSize);
    }
    Desc = &TII->get(LoadStoreOp);

    if (!IsFlat && UseVGPROffset) {
      int NewLoadStoreOp = IsStore ? getOffenMUBUFStore(LoadStoreOp)
                                   : getOffenMUBUFLoad(LoadStoreOp);
      Desc = &TII->get(NewLoadStoreOp);
    }

    if (UseVGPROffset && TmpOffsetVGPR == TmpIntermediateVGPR) {
      // If we are spilling an AGPR beyond the range of the memory instruction
      // offset and need to use a VGPR offset, we ideally have at least 2
      // scratch VGPRs. If we don't have a second free VGPR without spilling,
      // recycle the VGPR used for the offset which requires resetting after
      // each subregister.

      MaterializeVOffset(ScratchOffsetReg, TmpOffsetVGPR, MaterializedOffset);
    }

    unsigned NumRegs = EltSize / 4;
    Register SubReg = e == 1
            ? ValueReg
            : Register(getSubReg(ValueReg,
                                 getSubRegFromChannel(RegOffset / 4, NumRegs)));

    unsigned SOffsetRegState = 0;
    unsigned SrcDstRegState = getDefRegState(!IsStore);
    const bool IsLastSubReg = i + 1 == e;
    const bool IsFirstSubReg = i == 0;
    if (IsLastSubReg) {
      SOffsetRegState |= getKillRegState(Scavenged);
      // The last implicit use carries the "Kill" flag.
      SrcDstRegState |= getKillRegState(IsKill);
    }

    // Make sure the whole register is defined if there are undef components by
    // adding an implicit def of the super-reg on the first instruction.
    bool NeedSuperRegDef = e > 1 && IsStore && IsFirstSubReg;
    bool NeedSuperRegImpOperand = e > 1;

    // Remaining element size to spill into memory after some parts of it
    // spilled into either AGPRs or VGPRs.
    unsigned RemEltSize = EltSize;

    // AGPRs to spill VGPRs and vice versa are allocated in a reverse order,
    // starting from the last lane. In case if a register cannot be completely
    // spilled into another register that will ensure its alignment does not
    // change. For targets with VGPR alignment requirement this is important
    // in case of flat scratch usage as we might get a scratch_load or
    // scratch_store of an unaligned register otherwise.
    for (int LaneS = (RegOffset + EltSize) / 4 - 1, Lane = LaneS,
             LaneE = RegOffset / 4;
         Lane >= LaneE; --Lane) {
      bool IsSubReg = e > 1 || EltSize > 4;
      Register Sub = IsSubReg
             ? Register(getSubReg(ValueReg, getSubRegFromChannel(Lane)))
             : ValueReg;
      auto MIB =
          spillVGPRtoAGPR(ST, MBB, MI, Index, Lane, Sub, IsKill, NeedsCFI);
      if (!MIB.getInstr())
        break;
      if (NeedSuperRegDef || (IsSubReg && IsStore && Lane == LaneS && IsFirstSubReg)) {
        MIB.addReg(ValueReg, RegState::ImplicitDefine);
        NeedSuperRegDef = false;
      }
      if ((IsSubReg || NeedSuperRegImpOperand) && (IsFirstSubReg || IsLastSubReg)) {
        NeedSuperRegImpOperand = true;
        unsigned State = SrcDstRegState;
        if (!IsLastSubReg || (Lane != LaneE))
          State &= ~RegState::Kill;
        if (!IsFirstSubReg || (Lane != LaneS))
          State &= ~RegState::Define;
        MIB.addReg(ValueReg, RegState::Implicit | State);
      }
      RemEltSize -= 4;
    }

    if (!RemEltSize) // Fully spilled into AGPRs.
      continue;

    if (RemEltSize != EltSize) { // Partially spilled to AGPRs
      assert(IsFlat && EltSize > 4);

      unsigned NumRegs = RemEltSize / 4;
      SubReg = Register(getSubReg(ValueReg,
                        getSubRegFromChannel(RegOffset / 4, NumRegs)));
      unsigned Opc = getFlatScratchSpillOpcode(TII, LoadStoreOp, RemEltSize);
      Desc = &TII->get(Opc);
    }

    unsigned FinalReg = SubReg;

    if (IsAGPR) {
      assert(EltSize == 4);

      if (!TmpIntermediateVGPR) {
        TmpIntermediateVGPR = FuncInfo->getVGPRForAGPRCopy();
        assert(MF->getRegInfo().isReserved(TmpIntermediateVGPR));
      }
      if (IsStore) {
        auto AccRead = BuildMI(MBB, MI, DL,
                               TII->get(AMDGPU::V_ACCVGPR_READ_B32_e64),
                               TmpIntermediateVGPR)
                           .addReg(SubReg, getKillRegState(IsKill));
        if (NeedSuperRegDef)
          AccRead.addReg(ValueReg, RegState::ImplicitDefine);
        if (NeedSuperRegImpOperand && (IsFirstSubReg || IsLastSubReg))
          AccRead.addReg(ValueReg, RegState::Implicit);
        AccRead->setAsmPrinterFlag(MachineInstr::ReloadReuse);
      }
      SubReg = TmpIntermediateVGPR;
    } else if (UseVGPROffset) {
      if (!TmpOffsetVGPR) {
        TmpOffsetVGPR = RS->scavengeRegisterBackwards(AMDGPU::VGPR_32RegClass,
                                                      MI, false, 0);
        RS->setRegUsed(TmpOffsetVGPR);
      }
    }

    MachinePointerInfo PInfo = BasePtrInfo.getWithOffset(RegOffset);
    MachineMemOperand *NewMMO =
        MF->getMachineMemOperand(PInfo, MMO->getFlags(), RemEltSize,
                                 commonAlignment(Alignment, RegOffset));

    auto MIB =
        BuildMI(MBB, MI, DL, *Desc)
            .addReg(SubReg, getDefRegState(!IsStore) | getKillRegState(IsKill));

    if (UseVGPROffset) {
      // For an AGPR spill, we reuse the same temp VGPR for the offset and the
      // intermediate accvgpr_write.
      MIB.addReg(TmpOffsetVGPR, getKillRegState(IsLastSubReg && !IsAGPR));
    }

    if (!IsFlat)
      MIB.addReg(FuncInfo->getScratchRSrcReg());

    if (SOffset == AMDGPU::NoRegister) {
      if (!IsFlat) {
        if (UseVGPROffset && ScratchOffsetReg) {
          MIB.addReg(ScratchOffsetReg);
        } else {
          assert(FuncInfo->isBottomOfStack());
          MIB.addImm(0);
        }
      }
    } else {
      MIB.addReg(SOffset, SOffsetRegState);
    }

    MIB.addImm(Offset + RegOffset);

    bool LastUse = MMO->getFlags() & MOLastUse;
    MIB.addImm(LastUse ? AMDGPU::CPol::TH_LU : 0); // cpol

    if (!IsFlat)
      MIB.addImm(0); // swz
    MIB.addMemOperand(NewMMO);

    if (IsStore && NeedsCFI)
      TFL->buildCFIForVGPRToVMEMSpill(MBB, MI, DebugLoc(), SubReg,
                                      (Offset + RegOffset) *
                                          ST.getWavefrontSize() +
                                          AdditionalCFIOffset);

    if (!IsAGPR && NeedSuperRegDef)
      MIB.addReg(ValueReg, RegState::ImplicitDefine);

    if (!IsStore && IsAGPR && TmpIntermediateVGPR != AMDGPU::NoRegister) {
      MIB = BuildMI(MBB, MI, DL, TII->get(AMDGPU::V_ACCVGPR_WRITE_B32_e64),
                    FinalReg)
                .addReg(TmpIntermediateVGPR, RegState::Kill);
      MIB->setAsmPrinterFlag(MachineInstr::ReloadReuse);
    }

    if (NeedSuperRegImpOperand && (IsFirstSubReg || IsLastSubReg))
      MIB.addReg(ValueReg, RegState::Implicit | SrcDstRegState);

    // The epilog restore of a wwm-scratch register can cause undesired
    // optimization during machine-cp post PrologEpilogInserter if the same
    // register was assigned for return value ABI lowering with a COPY
    // instruction. As given below, with the epilog reload, the earlier COPY
    // appeared to be dead during machine-cp.
    // ...
    // v0 in WWM operation, needs the WWM spill at prolog/epilog.
    // $vgpr0 = V_WRITELANE_B32 $sgpr20, 0, $vgpr0
    // ...
    // Epilog block:
    // $vgpr0 = COPY $vgpr1 // outgoing value moved to v0
    // ...
    // WWM spill restore to preserve the inactive lanes of v0.
    // $sgpr4_sgpr5 = S_XOR_SAVEEXEC_B64 -1
    // $vgpr0 = BUFFER_LOAD $sgpr0_sgpr1_sgpr2_sgpr3, $sgpr32, 0, 0, 0
    // $exec = S_MOV_B64 killed $sgpr4_sgpr5
    // ...
    // SI_RETURN implicit $vgpr0
    // ...
    // To fix it, mark the same reg as a tied op for such restore instructions
    // so that it marks a usage for the preceding COPY.
    if (!IsStore && MI != MBB.end() && MI->isReturn() &&
        MI->readsRegister(SubReg, this)) {
      MIB.addReg(SubReg, RegState::Implicit);
      MIB->tieOperands(0, MIB->getNumOperands() - 1);
    }
  }

  if (ScratchOffsetRegDelta != 0) {
    // Subtract the offset we added to the ScratchOffset register.
    BuildMI(MBB, MI, DL, TII->get(AMDGPU::S_ADD_I32), SOffset)
        .addReg(SOffset)
        .addImm(-ScratchOffsetRegDelta);
  }
}

void SIRegisterInfo::buildVGPRSpillLoadStore(SGPRSpillBuilder &SB, int Index,
                                             int Offset, bool IsLoad,
                                             bool IsKill) const {
  // Load/store VGPR
  MachineFrameInfo &FrameInfo = SB.MF.getFrameInfo();
  assert(FrameInfo.getStackID(Index) != TargetStackID::SGPRSpill);

  Register FrameReg =
      FrameInfo.isFixedObjectIndex(Index) && hasBasePointer(SB.MF)
          ? getBaseRegister()
          : getFrameRegister(SB.MF);

  Align Alignment = FrameInfo.getObjectAlign(Index);
  MachinePointerInfo PtrInfo = MachinePointerInfo::getFixedStack(SB.MF, Index);
  MachineMemOperand *MMO = SB.MF.getMachineMemOperand(
      PtrInfo, IsLoad ? MachineMemOperand::MOLoad : MachineMemOperand::MOStore,
      SB.EltSize, Alignment);

  if (IsLoad) {
    unsigned Opc = ST.enableFlatScratch() ? AMDGPU::SCRATCH_LOAD_DWORD_SADDR
                                          : AMDGPU::BUFFER_LOAD_DWORD_OFFSET;
    buildSpillLoadStore(*SB.MBB, SB.MI, SB.DL, Opc, Index, SB.TmpVGPR, false,
                        FrameReg, (int64_t)Offset * SB.EltSize, MMO, SB.RS);
  } else {
    unsigned Opc = ST.enableFlatScratch() ? AMDGPU::SCRATCH_STORE_DWORD_SADDR
                                          : AMDGPU::BUFFER_STORE_DWORD_OFFSET;
    buildSpillLoadStore(*SB.MBB, SB.MI, SB.DL, Opc, Index, SB.TmpVGPR, IsKill,
                        FrameReg, (int64_t)Offset * SB.EltSize, MMO, SB.RS);
    // This only ever adds one VGPR spill
    SB.MFI.addToSpilledVGPRs(1);
  }
}

bool SIRegisterInfo::spillSGPR(MachineBasicBlock::iterator MI, int Index,
                               RegScavenger *RS, SlotIndexes *Indexes,
                               LiveIntervals *LIS, bool OnlyToVGPR,
                               bool SpillToPhysVGPRLane, bool NeedsCFI) const {
  assert(!MI->getOperand(0).isUndef() &&
         "undef spill should have been deleted earlier");

  SGPRSpillBuilder SB(*this, *ST.getInstrInfo(), isWave32, MI, Index, RS);

  ArrayRef<SpilledReg> VGPRSpills =
      SpillToPhysVGPRLane ? SB.MFI.getSGPRSpillToPhysicalVGPRLanes(Index)
                          : SB.MFI.getSGPRSpillToVirtualVGPRLanes(Index);
  bool SpillToVGPR = !VGPRSpills.empty();
  if (OnlyToVGPR && !SpillToVGPR)
    return false;

  const SIFrameLowering *TFL = ST.getFrameLowering();

  assert(SpillToVGPR || (SB.SuperReg != SB.MFI.getStackPtrOffsetReg() &&
                         SB.SuperReg != SB.MFI.getFrameOffsetReg()));

  if (SpillToVGPR) {

    // Since stack slot coloring pass is trying to optimize SGPR spills,
    // VGPR lanes (mapped from spill stack slot) may be shared for SGPR
    // spills of different sizes. This accounts for number of VGPR lanes alloted
    // equal to the largest SGPR being spilled in them.
    assert(SB.NumSubRegs <= VGPRSpills.size() &&
           "Num of SGPRs spilled should be less than or equal to num of "
           "the VGPR lanes.");

    for (unsigned i = 0, e = SB.NumSubRegs; i < e; ++i) {
      Register SubReg =
          SB.NumSubRegs == 1
              ? SB.SuperReg
              : Register(getSubReg(SB.SuperReg, SB.SplitParts[i]));
      SpilledReg Spill = VGPRSpills[i];

      bool IsFirstSubreg = i == 0;
      bool IsLastSubreg = i == SB.NumSubRegs - 1;
      bool UseKill = SB.IsKill && IsLastSubreg;


      // Mark the "old value of vgpr" input undef only if this is the first sgpr
      // spill to this specific vgpr in the first basic block.
      auto MIB = BuildMI(*SB.MBB, MI, SB.DL,
                         SB.TII.get(AMDGPU::SI_SPILL_S32_TO_VGPR), Spill.VGPR)
                     .addReg(SubReg, getKillRegState(UseKill))
                     .addImm(Spill.Lane)
                     .addReg(Spill.VGPR);

      MachineInstr *CFI = nullptr;
      if (NeedsCFI) {
        if (SB.SuperReg == SB.TRI.getReturnAddressReg(SB.MF)) {
          if (i == e - 1)
            CFI = TFL->buildCFIForSGPRToVGPRSpill(*SB.MBB, MI, DebugLoc(),
                                                  AMDGPU::PC_REG, VGPRSpills);
        } else {
          CFI = TFL->buildCFIForSGPRToVGPRSpill(*SB.MBB, MI, DebugLoc(), SubReg,
                                                Spill.VGPR, Spill.Lane);
        }
      }

      if (Indexes) {
        if (IsFirstSubreg)
          Indexes->replaceMachineInstrInMaps(*MI, *MIB);
        else
          Indexes->insertMachineInstrInMaps(*MIB);

        if (CFI)
          Indexes->insertMachineInstrInMaps(*CFI);
      }

      if (IsFirstSubreg && SB.NumSubRegs > 1) {
        // We may be spilling a super-register which is only partially defined,
        // and need to ensure later spills think the value is defined.
        MIB.addReg(SB.SuperReg, RegState::ImplicitDefine);
      }

      if (SB.NumSubRegs > 1 && (IsFirstSubreg || IsLastSubreg))
        MIB.addReg(SB.SuperReg, getKillRegState(UseKill) | RegState::Implicit);

      // FIXME: Since this spills to another register instead of an actual
      // frame index, we should delete the frame index when all references to
      // it are fixed.
    }
  } else {
    SB.prepare();

    // SubReg carries the "Kill" flag when SubReg == SB.SuperReg.
    unsigned SubKillState = getKillRegState((SB.NumSubRegs == 1) && SB.IsKill);

    // Per VGPR helper data
    auto PVD = SB.getPerVGPRData();

    for (unsigned Offset = 0; Offset < PVD.NumVGPRs; ++Offset) {
      unsigned TmpVGPRFlags = RegState::Undef;

      // Write sub registers into the VGPR
      for (unsigned i = Offset * PVD.PerVGPR,
                    e = std::min((Offset + 1) * PVD.PerVGPR, SB.NumSubRegs);
           i < e; ++i) {
        Register SubReg =
            SB.NumSubRegs == 1
                ? SB.SuperReg
                : Register(getSubReg(SB.SuperReg, SB.SplitParts[i]));

        MachineInstrBuilder WriteLane =
            BuildMI(*SB.MBB, MI, SB.DL,
                    SB.TII.get(AMDGPU::SI_SPILL_S32_TO_VGPR), SB.TmpVGPR)
                .addReg(SubReg, SubKillState)
                .addImm(i % PVD.PerVGPR)
                .addReg(SB.TmpVGPR, TmpVGPRFlags);
        TmpVGPRFlags = 0;

        if (Indexes) {
          if (i == 0)
            Indexes->replaceMachineInstrInMaps(*MI, *WriteLane);
          else
            Indexes->insertMachineInstrInMaps(*WriteLane);
        }

        // There could be undef components of a spilled super register.
        // TODO: Can we detect this and skip the spill?
        if (SB.NumSubRegs > 1) {
          // The last implicit use of the SB.SuperReg carries the "Kill" flag.
          unsigned SuperKillState = 0;
          if (i + 1 == SB.NumSubRegs)
            SuperKillState |= getKillRegState(SB.IsKill);
          WriteLane.addReg(SB.SuperReg, RegState::Implicit | SuperKillState);
        }
      }

      // Write out VGPR
      SB.readWriteTmpVGPR(Offset, /*IsLoad*/ false);

      // TODO: Implement CFI for SpillToVMEM for all scenarios.
      MachineInstr *CFI = nullptr;
      if (NeedsCFI && SB.SuperReg == SB.TRI.getReturnAddressReg(SB.MF)) {
        int64_t CFIOffset = (Offset * SB.EltSize +
                             SB.MF.getFrameInfo().getObjectOffset(Index)) *
                            ST.getWavefrontSize();
        CFI = TFL->buildCFIForSGPRToVMEMSpill(*SB.MBB, MI, DebugLoc(),
                                              AMDGPU::PC_REG, CFIOffset);
      }
      if (Indexes && CFI)
        Indexes->insertMachineInstrInMaps(*CFI);
    }

    SB.restore();
  }

  MI->eraseFromParent();
  SB.MFI.addToSpilledSGPRs(SB.NumSubRegs);

  if (LIS)
    LIS->removeAllRegUnitsForPhysReg(SB.SuperReg);

  return true;
}

bool SIRegisterInfo::restoreSGPR(MachineBasicBlock::iterator MI, int Index,
                                 RegScavenger *RS, SlotIndexes *Indexes,
                                 LiveIntervals *LIS, bool OnlyToVGPR,
                                 bool SpillToPhysVGPRLane) const {
  SGPRSpillBuilder SB(*this, *ST.getInstrInfo(), isWave32, MI, Index, RS);

  ArrayRef<SpilledReg> VGPRSpills =
      SpillToPhysVGPRLane ? SB.MFI.getSGPRSpillToPhysicalVGPRLanes(Index)
                          : SB.MFI.getSGPRSpillToVirtualVGPRLanes(Index);
  bool SpillToVGPR = !VGPRSpills.empty();
  if (OnlyToVGPR && !SpillToVGPR)
    return false;

  if (SpillToVGPR) {
    for (unsigned i = 0, e = SB.NumSubRegs; i < e; ++i) {
      Register SubReg =
          SB.NumSubRegs == 1
              ? SB.SuperReg
              : Register(getSubReg(SB.SuperReg, SB.SplitParts[i]));

      SpilledReg Spill = VGPRSpills[i];
      auto MIB = BuildMI(*SB.MBB, MI, SB.DL,
                         SB.TII.get(AMDGPU::SI_RESTORE_S32_FROM_VGPR), SubReg)
                     .addReg(Spill.VGPR)
                     .addImm(Spill.Lane);
      if (SB.NumSubRegs > 1 && i == 0)
        MIB.addReg(SB.SuperReg, RegState::ImplicitDefine);
      if (Indexes) {
        if (i == e - 1)
          Indexes->replaceMachineInstrInMaps(*MI, *MIB);
        else
          Indexes->insertMachineInstrInMaps(*MIB);
      }
    }
  } else {
    SB.prepare();

    // Per VGPR helper data
    auto PVD = SB.getPerVGPRData();

    for (unsigned Offset = 0; Offset < PVD.NumVGPRs; ++Offset) {
      // Load in VGPR data
      SB.readWriteTmpVGPR(Offset, /*IsLoad*/ true);

      // Unpack lanes
      for (unsigned i = Offset * PVD.PerVGPR,
                    e = std::min((Offset + 1) * PVD.PerVGPR, SB.NumSubRegs);
           i < e; ++i) {
        Register SubReg =
            SB.NumSubRegs == 1
                ? SB.SuperReg
                : Register(getSubReg(SB.SuperReg, SB.SplitParts[i]));

        bool LastSubReg = (i + 1 == e);
        auto MIB = BuildMI(*SB.MBB, MI, SB.DL,
                           SB.TII.get(AMDGPU::SI_RESTORE_S32_FROM_VGPR), SubReg)
                       .addReg(SB.TmpVGPR, getKillRegState(LastSubReg))
                       .addImm(i);
        if (SB.NumSubRegs > 1 && i == 0)
          MIB.addReg(SB.SuperReg, RegState::ImplicitDefine);
        if (Indexes) {
          if (i == e - 1)
            Indexes->replaceMachineInstrInMaps(*MI, *MIB);
          else
            Indexes->insertMachineInstrInMaps(*MIB);
        }
      }
    }

    SB.restore();
  }

  MI->eraseFromParent();

  if (LIS)
    LIS->removeAllRegUnitsForPhysReg(SB.SuperReg);

  return true;
}

bool SIRegisterInfo::spillEmergencySGPR(MachineBasicBlock::iterator MI,
                                        MachineBasicBlock &RestoreMBB,
                                        Register SGPR, RegScavenger *RS) const {
  SGPRSpillBuilder SB(*this, *ST.getInstrInfo(), isWave32, MI, SGPR, false, 0,
                      RS);
  SB.prepare();
  // Generate the spill of SGPR to SB.TmpVGPR.
  unsigned SubKillState = getKillRegState((SB.NumSubRegs == 1) && SB.IsKill);
  auto PVD = SB.getPerVGPRData();
  for (unsigned Offset = 0; Offset < PVD.NumVGPRs; ++Offset) {
    unsigned TmpVGPRFlags = RegState::Undef;
    // Write sub registers into the VGPR
    for (unsigned i = Offset * PVD.PerVGPR,
                  e = std::min((Offset + 1) * PVD.PerVGPR, SB.NumSubRegs);
         i < e; ++i) {
      Register SubReg =
          SB.NumSubRegs == 1
              ? SB.SuperReg
              : Register(getSubReg(SB.SuperReg, SB.SplitParts[i]));

      MachineInstrBuilder WriteLane =
          BuildMI(*SB.MBB, MI, SB.DL, SB.TII.get(AMDGPU::V_WRITELANE_B32),
                  SB.TmpVGPR)
              .addReg(SubReg, SubKillState)
              .addImm(i % PVD.PerVGPR)
              .addReg(SB.TmpVGPR, TmpVGPRFlags);
      TmpVGPRFlags = 0;
      // There could be undef components of a spilled super register.
      // TODO: Can we detect this and skip the spill?
      if (SB.NumSubRegs > 1) {
        // The last implicit use of the SB.SuperReg carries the "Kill" flag.
        unsigned SuperKillState = 0;
        if (i + 1 == SB.NumSubRegs)
          SuperKillState |= getKillRegState(SB.IsKill);
        WriteLane.addReg(SB.SuperReg, RegState::Implicit | SuperKillState);
      }
    }
    // Don't need to write VGPR out.
  }

  MachineRegisterInfo &MRI = MI->getMF()->getRegInfo();

  // Restore clobbered registers in the specified restore block.
  MI = RestoreMBB.end();
  SB.setMI(&RestoreMBB, MI);
  // Generate the restore of SGPR from SB.TmpVGPR.
  for (unsigned Offset = 0; Offset < PVD.NumVGPRs; ++Offset) {
    // Don't need to load VGPR in.
    // Unpack lanes
    for (unsigned i = Offset * PVD.PerVGPR,
                  e = std::min((Offset + 1) * PVD.PerVGPR, SB.NumSubRegs);
         i < e; ++i) {
      Register SubReg =
          SB.NumSubRegs == 1
              ? SB.SuperReg
              : Register(getSubReg(SB.SuperReg, SB.SplitParts[i]));
      MRI.constrainRegClass(SubReg, &AMDGPU::SReg_32_XM0RegClass);
      bool LastSubReg = (i + 1 == e);
      auto MIB = BuildMI(*SB.MBB, MI, SB.DL, SB.TII.get(AMDGPU::V_READLANE_B32),
                         SubReg)
                     .addReg(SB.TmpVGPR, getKillRegState(LastSubReg))
                     .addImm(i);
      if (SB.NumSubRegs > 1 && i == 0)
        MIB.addReg(SB.SuperReg, RegState::ImplicitDefine);
    }
  }
  SB.restore();

  SB.MFI.addToSpilledSGPRs(SB.NumSubRegs);
  return false;
}

/// Special case of eliminateFrameIndex. Returns true if the SGPR was spilled to
/// a VGPR and the stack slot can be safely eliminated when all other users are
/// handled.
bool SIRegisterInfo::eliminateSGPRToVGPRSpillFrameIndex(
    MachineBasicBlock::iterator MI, int FI, RegScavenger *RS,
    SlotIndexes *Indexes, LiveIntervals *LIS, bool SpillToPhysVGPRLane) const {
  bool NeedsCFI = false;
  switch (MI->getOpcode()) {
  case AMDGPU::SI_SPILL_S1024_CFI_SAVE:
  case AMDGPU::SI_SPILL_S512_CFI_SAVE:
  case AMDGPU::SI_SPILL_S256_CFI_SAVE:
  case AMDGPU::SI_SPILL_S224_CFI_SAVE:
  case AMDGPU::SI_SPILL_S192_CFI_SAVE:
  case AMDGPU::SI_SPILL_S160_CFI_SAVE:
  case AMDGPU::SI_SPILL_S128_CFI_SAVE:
  case AMDGPU::SI_SPILL_S96_CFI_SAVE:
  case AMDGPU::SI_SPILL_S64_CFI_SAVE:
  case AMDGPU::SI_SPILL_S32_CFI_SAVE:
    NeedsCFI = true;
    LLVM_FALLTHROUGH;
  case AMDGPU::SI_SPILL_S1024_SAVE:
  case AMDGPU::SI_SPILL_S512_SAVE:
  case AMDGPU::SI_SPILL_S384_SAVE:
  case AMDGPU::SI_SPILL_S352_SAVE:
  case AMDGPU::SI_SPILL_S320_SAVE:
  case AMDGPU::SI_SPILL_S288_SAVE:
  case AMDGPU::SI_SPILL_S256_SAVE:
  case AMDGPU::SI_SPILL_S224_SAVE:
  case AMDGPU::SI_SPILL_S192_SAVE:
  case AMDGPU::SI_SPILL_S160_SAVE:
  case AMDGPU::SI_SPILL_S128_SAVE:
  case AMDGPU::SI_SPILL_S96_SAVE:
  case AMDGPU::SI_SPILL_S64_SAVE:
  case AMDGPU::SI_SPILL_S32_SAVE:
    return spillSGPR(MI, FI, RS, Indexes, LIS, true, SpillToPhysVGPRLane,
                     NeedsCFI);
  case AMDGPU::SI_SPILL_S1024_RESTORE:
  case AMDGPU::SI_SPILL_S512_RESTORE:
  case AMDGPU::SI_SPILL_S384_RESTORE:
  case AMDGPU::SI_SPILL_S352_RESTORE:
  case AMDGPU::SI_SPILL_S320_RESTORE:
  case AMDGPU::SI_SPILL_S288_RESTORE:
  case AMDGPU::SI_SPILL_S256_RESTORE:
  case AMDGPU::SI_SPILL_S224_RESTORE:
  case AMDGPU::SI_SPILL_S192_RESTORE:
  case AMDGPU::SI_SPILL_S160_RESTORE:
  case AMDGPU::SI_SPILL_S128_RESTORE:
  case AMDGPU::SI_SPILL_S96_RESTORE:
  case AMDGPU::SI_SPILL_S64_RESTORE:
  case AMDGPU::SI_SPILL_S32_RESTORE:
    return restoreSGPR(MI, FI, RS, Indexes, LIS, true, SpillToPhysVGPRLane);
  default:
    llvm_unreachable("not an SGPR spill instruction");
  }
}

bool SIRegisterInfo::eliminateFrameIndex(MachineBasicBlock::iterator MI,
                                        int SPAdj, unsigned FIOperandNum,
                                        RegScavenger *RS) const {
  MachineFunction *MF = MI->getParent()->getParent();
  MachineBasicBlock *MBB = MI->getParent();
  SIMachineFunctionInfo *MFI = MF->getInfo<SIMachineFunctionInfo>();
  MachineFrameInfo &FrameInfo = MF->getFrameInfo();
  const SIInstrInfo *TII = ST.getInstrInfo();
  const DebugLoc &DL = MI->getDebugLoc();

  assert(SPAdj == 0 && "unhandled SP adjustment in call sequence?");

  assert(MF->getRegInfo().isReserved(MFI->getScratchRSrcReg()) &&
         "unreserved scratch RSRC register");

  MachineOperand *FIOp = &MI->getOperand(FIOperandNum);
  int Index = MI->getOperand(FIOperandNum).getIndex();

  Register FrameReg = FrameInfo.isFixedObjectIndex(Index) && hasBasePointer(*MF)
                          ? getBaseRegister()
                          : getFrameRegister(*MF);

  bool NeedsCFI = false;

  switch (MI->getOpcode()) {
    // SGPR register spill
  case AMDGPU::SI_SPILL_S1024_CFI_SAVE:
  case AMDGPU::SI_SPILL_S512_CFI_SAVE:
  case AMDGPU::SI_SPILL_S256_CFI_SAVE:
  case AMDGPU::SI_SPILL_S224_CFI_SAVE:
  case AMDGPU::SI_SPILL_S192_CFI_SAVE:
  case AMDGPU::SI_SPILL_S160_CFI_SAVE:
  case AMDGPU::SI_SPILL_S128_CFI_SAVE:
  case AMDGPU::SI_SPILL_S96_CFI_SAVE:
  case AMDGPU::SI_SPILL_S64_CFI_SAVE:
  case AMDGPU::SI_SPILL_S32_CFI_SAVE: {
    NeedsCFI = true;
    LLVM_FALLTHROUGH;
  }
    case AMDGPU::SI_SPILL_S1024_SAVE:
    case AMDGPU::SI_SPILL_S512_SAVE:
    case AMDGPU::SI_SPILL_S384_SAVE:
    case AMDGPU::SI_SPILL_S352_SAVE:
    case AMDGPU::SI_SPILL_S320_SAVE:
    case AMDGPU::SI_SPILL_S288_SAVE:
    case AMDGPU::SI_SPILL_S256_SAVE:
    case AMDGPU::SI_SPILL_S224_SAVE:
    case AMDGPU::SI_SPILL_S192_SAVE:
    case AMDGPU::SI_SPILL_S160_SAVE:
    case AMDGPU::SI_SPILL_S128_SAVE:
    case AMDGPU::SI_SPILL_S96_SAVE:
    case AMDGPU::SI_SPILL_S64_SAVE:
    case AMDGPU::SI_SPILL_S32_SAVE: {
      return spillSGPR(MI, Index, RS, nullptr, nullptr, false, false, NeedsCFI);
    }

    // SGPR register restore
    case AMDGPU::SI_SPILL_S1024_RESTORE:
    case AMDGPU::SI_SPILL_S512_RESTORE:
    case AMDGPU::SI_SPILL_S384_RESTORE:
    case AMDGPU::SI_SPILL_S352_RESTORE:
    case AMDGPU::SI_SPILL_S320_RESTORE:
    case AMDGPU::SI_SPILL_S288_RESTORE:
    case AMDGPU::SI_SPILL_S256_RESTORE:
    case AMDGPU::SI_SPILL_S224_RESTORE:
    case AMDGPU::SI_SPILL_S192_RESTORE:
    case AMDGPU::SI_SPILL_S160_RESTORE:
    case AMDGPU::SI_SPILL_S128_RESTORE:
    case AMDGPU::SI_SPILL_S96_RESTORE:
    case AMDGPU::SI_SPILL_S64_RESTORE:
    case AMDGPU::SI_SPILL_S32_RESTORE: {
      return restoreSGPR(MI, Index, RS);
    }

    // VGPR register spill
    case AMDGPU::SI_SPILL_V1024_CFI_SAVE:
    case AMDGPU::SI_SPILL_V512_CFI_SAVE:
    case AMDGPU::SI_SPILL_V256_CFI_SAVE:
    case AMDGPU::SI_SPILL_V224_CFI_SAVE:
    case AMDGPU::SI_SPILL_V192_CFI_SAVE:
    case AMDGPU::SI_SPILL_V160_CFI_SAVE:
    case AMDGPU::SI_SPILL_V128_CFI_SAVE:
    case AMDGPU::SI_SPILL_V96_CFI_SAVE:
    case AMDGPU::SI_SPILL_V64_CFI_SAVE:
    case AMDGPU::SI_SPILL_V32_CFI_SAVE:
    case AMDGPU::SI_SPILL_A1024_CFI_SAVE:
    case AMDGPU::SI_SPILL_A512_CFI_SAVE:
    case AMDGPU::SI_SPILL_A256_CFI_SAVE:
    case AMDGPU::SI_SPILL_A224_CFI_SAVE:
    case AMDGPU::SI_SPILL_A192_CFI_SAVE:
    case AMDGPU::SI_SPILL_A160_CFI_SAVE:
    case AMDGPU::SI_SPILL_A128_CFI_SAVE:
    case AMDGPU::SI_SPILL_A96_CFI_SAVE:
    case AMDGPU::SI_SPILL_A64_CFI_SAVE:
    case AMDGPU::SI_SPILL_A32_CFI_SAVE:
    case AMDGPU::SI_SPILL_AV1024_CFI_SAVE:
    case AMDGPU::SI_SPILL_AV512_CFI_SAVE:
    case AMDGPU::SI_SPILL_AV256_CFI_SAVE:
    case AMDGPU::SI_SPILL_AV224_CFI_SAVE:
    case AMDGPU::SI_SPILL_AV192_CFI_SAVE:
    case AMDGPU::SI_SPILL_AV160_CFI_SAVE:
    case AMDGPU::SI_SPILL_AV128_CFI_SAVE:
    case AMDGPU::SI_SPILL_AV96_CFI_SAVE:
    case AMDGPU::SI_SPILL_AV64_CFI_SAVE:
    case AMDGPU::SI_SPILL_AV32_CFI_SAVE:
      NeedsCFI = true;
      LLVM_FALLTHROUGH;
    case AMDGPU::SI_SPILL_V1024_SAVE:
    case AMDGPU::SI_SPILL_V512_SAVE:
    case AMDGPU::SI_SPILL_V384_SAVE:
    case AMDGPU::SI_SPILL_V352_SAVE:
    case AMDGPU::SI_SPILL_V320_SAVE:
    case AMDGPU::SI_SPILL_V288_SAVE:
    case AMDGPU::SI_SPILL_V256_SAVE:
    case AMDGPU::SI_SPILL_V224_SAVE:
    case AMDGPU::SI_SPILL_V192_SAVE:
    case AMDGPU::SI_SPILL_V160_SAVE:
    case AMDGPU::SI_SPILL_V128_SAVE:
    case AMDGPU::SI_SPILL_V96_SAVE:
    case AMDGPU::SI_SPILL_V64_SAVE:
    case AMDGPU::SI_SPILL_V32_SAVE:
    case AMDGPU::SI_SPILL_V16_SAVE:
    case AMDGPU::SI_SPILL_A1024_SAVE:
    case AMDGPU::SI_SPILL_A512_SAVE:
    case AMDGPU::SI_SPILL_A384_SAVE:
    case AMDGPU::SI_SPILL_A352_SAVE:
    case AMDGPU::SI_SPILL_A320_SAVE:
    case AMDGPU::SI_SPILL_A288_SAVE:
    case AMDGPU::SI_SPILL_A256_SAVE:
    case AMDGPU::SI_SPILL_A224_SAVE:
    case AMDGPU::SI_SPILL_A192_SAVE:
    case AMDGPU::SI_SPILL_A160_SAVE:
    case AMDGPU::SI_SPILL_A128_SAVE:
    case AMDGPU::SI_SPILL_A96_SAVE:
    case AMDGPU::SI_SPILL_A64_SAVE:
    case AMDGPU::SI_SPILL_A32_SAVE:
    case AMDGPU::SI_SPILL_AV1024_SAVE:
    case AMDGPU::SI_SPILL_AV512_SAVE:
    case AMDGPU::SI_SPILL_AV384_SAVE:
    case AMDGPU::SI_SPILL_AV352_SAVE:
    case AMDGPU::SI_SPILL_AV320_SAVE:
    case AMDGPU::SI_SPILL_AV288_SAVE:
    case AMDGPU::SI_SPILL_AV256_SAVE:
    case AMDGPU::SI_SPILL_AV224_SAVE:
    case AMDGPU::SI_SPILL_AV192_SAVE:
    case AMDGPU::SI_SPILL_AV160_SAVE:
    case AMDGPU::SI_SPILL_AV128_SAVE:
    case AMDGPU::SI_SPILL_AV96_SAVE:
    case AMDGPU::SI_SPILL_AV64_SAVE:
    case AMDGPU::SI_SPILL_AV32_SAVE:
    case AMDGPU::SI_SPILL_WWM_V32_SAVE:
    case AMDGPU::SI_SPILL_WWM_AV32_SAVE: {
      const MachineOperand *VData = TII->getNamedOperand(*MI,
                                                         AMDGPU::OpName::vdata);
      if (VData->isUndef()) {
        MI->eraseFromParent();
        return true;
      }

      assert(TII->getNamedOperand(*MI, AMDGPU::OpName::soffset)->getReg() ==
             MFI->getStackPtrOffsetReg());

<<<<<<< HEAD
      unsigned Opc = ST.enableFlatScratch() ? AMDGPU::SCRATCH_STORE_DWORD_SADDR
                                            : AMDGPU::BUFFER_STORE_DWORD_OFFSET;
      auto MBB = MI->getParent();
=======
      unsigned Opc;
      if (MI->getOpcode() == AMDGPU::SI_SPILL_V16_SAVE) {
        assert(ST.enableFlatScratch() && "Flat Scratch is not enabled!");
        Opc = AMDGPU::SCRATCH_STORE_SHORT_SADDR_t16;
      } else {
        Opc = ST.enableFlatScratch() ? AMDGPU::SCRATCH_STORE_DWORD_SADDR
                                     : AMDGPU::BUFFER_STORE_DWORD_OFFSET;
      }

      auto *MBB = MI->getParent();
>>>>>>> f409340c
      bool IsWWMRegSpill = TII->isWWMRegSpillOpcode(MI->getOpcode());
      if (IsWWMRegSpill){
        TII->insertScratchExecCopy(*MF, *MBB, MI, DL, MFI->getSGPRForEXECCopy(),
                                   RS->isRegUsed(AMDGPU::SCC));
      }
      buildSpillLoadStore(
          *MBB, MI, DL, Opc, Index, VData->getReg(), VData->isKill(), FrameReg,
          TII->getNamedOperand(*MI, AMDGPU::OpName::offset)->getImm(),
          *MI->memoperands_begin(), RS, nullptr, NeedsCFI);
      MFI->addToSpilledVGPRs(getNumSubRegsForSpillOp(MI->getOpcode()));
      if (IsWWMRegSpill)
        TII->restoreExec(*MF, *MBB, MI, DL, MFI->getSGPRForEXECCopy());

      MI->eraseFromParent();
      return true;
    }
    case AMDGPU::SI_SPILL_V16_RESTORE:
    case AMDGPU::SI_SPILL_V32_RESTORE:
    case AMDGPU::SI_SPILL_V64_RESTORE:
    case AMDGPU::SI_SPILL_V96_RESTORE:
    case AMDGPU::SI_SPILL_V128_RESTORE:
    case AMDGPU::SI_SPILL_V160_RESTORE:
    case AMDGPU::SI_SPILL_V192_RESTORE:
    case AMDGPU::SI_SPILL_V224_RESTORE:
    case AMDGPU::SI_SPILL_V256_RESTORE:
    case AMDGPU::SI_SPILL_V288_RESTORE:
    case AMDGPU::SI_SPILL_V320_RESTORE:
    case AMDGPU::SI_SPILL_V352_RESTORE:
    case AMDGPU::SI_SPILL_V384_RESTORE:
    case AMDGPU::SI_SPILL_V512_RESTORE:
    case AMDGPU::SI_SPILL_V1024_RESTORE:
    case AMDGPU::SI_SPILL_A32_RESTORE:
    case AMDGPU::SI_SPILL_A64_RESTORE:
    case AMDGPU::SI_SPILL_A96_RESTORE:
    case AMDGPU::SI_SPILL_A128_RESTORE:
    case AMDGPU::SI_SPILL_A160_RESTORE:
    case AMDGPU::SI_SPILL_A192_RESTORE:
    case AMDGPU::SI_SPILL_A224_RESTORE:
    case AMDGPU::SI_SPILL_A256_RESTORE:
    case AMDGPU::SI_SPILL_A288_RESTORE:
    case AMDGPU::SI_SPILL_A320_RESTORE:
    case AMDGPU::SI_SPILL_A352_RESTORE:
    case AMDGPU::SI_SPILL_A384_RESTORE:
    case AMDGPU::SI_SPILL_A512_RESTORE:
    case AMDGPU::SI_SPILL_A1024_RESTORE:
    case AMDGPU::SI_SPILL_AV32_RESTORE:
    case AMDGPU::SI_SPILL_AV64_RESTORE:
    case AMDGPU::SI_SPILL_AV96_RESTORE:
    case AMDGPU::SI_SPILL_AV128_RESTORE:
    case AMDGPU::SI_SPILL_AV160_RESTORE:
    case AMDGPU::SI_SPILL_AV192_RESTORE:
    case AMDGPU::SI_SPILL_AV224_RESTORE:
    case AMDGPU::SI_SPILL_AV256_RESTORE:
    case AMDGPU::SI_SPILL_AV288_RESTORE:
    case AMDGPU::SI_SPILL_AV320_RESTORE:
    case AMDGPU::SI_SPILL_AV352_RESTORE:
    case AMDGPU::SI_SPILL_AV384_RESTORE:
    case AMDGPU::SI_SPILL_AV512_RESTORE:
    case AMDGPU::SI_SPILL_AV1024_RESTORE:
    case AMDGPU::SI_SPILL_WWM_V32_RESTORE:
    case AMDGPU::SI_SPILL_WWM_AV32_RESTORE: {
      const MachineOperand *VData = TII->getNamedOperand(*MI,
                                                         AMDGPU::OpName::vdata);
      assert(TII->getNamedOperand(*MI, AMDGPU::OpName::soffset)->getReg() ==
             MFI->getStackPtrOffsetReg());

<<<<<<< HEAD
      unsigned Opc = ST.enableFlatScratch() ? AMDGPU::SCRATCH_LOAD_DWORD_SADDR
                                            : AMDGPU::BUFFER_LOAD_DWORD_OFFSET;
      auto MBB = MI->getParent();
=======
      unsigned Opc;
      if (MI->getOpcode() == AMDGPU::SI_SPILL_V16_RESTORE) {
        assert(ST.enableFlatScratch() && "Flat Scratch is not enabled!");
        Opc = AMDGPU::SCRATCH_LOAD_SHORT_D16_SADDR_t16;
      } else {
        Opc = ST.enableFlatScratch() ? AMDGPU::SCRATCH_LOAD_DWORD_SADDR
                                     : AMDGPU::BUFFER_LOAD_DWORD_OFFSET;
      }
      auto *MBB = MI->getParent();
>>>>>>> f409340c
      bool IsWWMRegSpill = TII->isWWMRegSpillOpcode(MI->getOpcode());
      if (IsWWMRegSpill){
        TII->insertScratchExecCopy(*MF, *MBB, MI, DL, MFI->getSGPRForEXECCopy(),
                                   RS->isRegUsed(AMDGPU::SCC));
      }

      buildSpillLoadStore(
          *MBB, MI, DL, Opc, Index, VData->getReg(), VData->isKill(), FrameReg,
          TII->getNamedOperand(*MI, AMDGPU::OpName::offset)->getImm(),
          *MI->memoperands_begin(), RS);

      if (IsWWMRegSpill)
        TII->restoreExec(*MF, *MBB, MI, DL, MFI->getSGPRForEXECCopy());

      MI->eraseFromParent();
      return true;
    }
    case AMDGPU::V_ADD_U32_e32:
    case AMDGPU::V_ADD_U32_e64:
    case AMDGPU::V_ADD_CO_U32_e32:
    case AMDGPU::V_ADD_CO_U32_e64: {
      // TODO: Handle sub, and, or.
      unsigned NumDefs = MI->getNumExplicitDefs();
      unsigned Src0Idx = NumDefs;

      bool HasClamp = false;
      MachineOperand *VCCOp = nullptr;

      switch (MI->getOpcode()) {
      case AMDGPU::V_ADD_U32_e32:
        break;
      case AMDGPU::V_ADD_U32_e64:
        HasClamp = MI->getOperand(3).getImm();
        break;
      case AMDGPU::V_ADD_CO_U32_e32:
        VCCOp = &MI->getOperand(3);
        break;
      case AMDGPU::V_ADD_CO_U32_e64:
        VCCOp = &MI->getOperand(1);
        HasClamp = MI->getOperand(4).getImm();
        break;
      default:
        break;
      }
      bool DeadVCC = !VCCOp || VCCOp->isDead();
      MachineOperand &DstOp = MI->getOperand(0);
      Register DstReg = DstOp.getReg();

      unsigned OtherOpIdx =
          FIOperandNum == Src0Idx ? FIOperandNum + 1 : Src0Idx;
      MachineOperand *OtherOp = &MI->getOperand(OtherOpIdx);

      unsigned Src1Idx = Src0Idx + 1;
      Register MaterializedReg = FrameReg;
      Register ScavengedVGPR;

      int64_t Offset = FrameInfo.getObjectOffset(Index);
      // For the non-immediate case, we could fall through to the default
      // handling, but we do an in-place update of the result register here to
      // avoid scavenging another register.
      if (OtherOp->isImm()) {
        int64_t TotalOffset = OtherOp->getImm() + Offset;

        if (!ST.hasVOP3Literal() && SIInstrInfo::isVOP3(*MI) &&
            !AMDGPU::isInlinableIntLiteral(TotalOffset)) {
          // If we can't support a VOP3 literal in the VALU instruction, we
          // can't specially fold into the add.
          // TODO: Handle VOP3->VOP2 shrink to support the fold.
          break;
        }

        OtherOp->setImm(TotalOffset);
        Offset = 0;
      }

      if (FrameReg && !ST.enableFlatScratch()) {
        // We should just do an in-place update of the result register. However,
        // the value there may also be used by the add, in which case we need a
        // temporary register.
        //
        // FIXME: The scavenger is not finding the result register in the
        // common case where the add does not read the register.

        ScavengedVGPR = RS->scavengeRegisterBackwards(
            AMDGPU::VGPR_32RegClass, MI, /*RestoreAfter=*/false, /*SPAdj=*/0);

        // TODO: If we have a free SGPR, it's sometimes better to use a scalar
        // shift.
        BuildMI(*MBB, *MI, DL, TII->get(AMDGPU::V_LSHRREV_B32_e64))
            .addDef(ScavengedVGPR, RegState::Renamable)
            .addImm(ST.getWavefrontSizeLog2())
            .addReg(FrameReg);
        MaterializedReg = ScavengedVGPR;
      }

      if ((!OtherOp->isImm() || OtherOp->getImm() != 0) && MaterializedReg) {
        if (ST.enableFlatScratch() &&
            !TII->isOperandLegal(*MI, Src1Idx, OtherOp)) {
          // We didn't need the shift above, so we have an SGPR for the frame
          // register, but may have a VGPR only operand.
          //
          // TODO: On gfx10+, we can easily change the opcode to the e64 version
          // and use the higher constant bus restriction to avoid this copy.

          if (!ScavengedVGPR) {
            ScavengedVGPR = RS->scavengeRegisterBackwards(
                AMDGPU::VGPR_32RegClass, MI, /*RestoreAfter=*/false,
                /*SPAdj=*/0);
          }

          assert(ScavengedVGPR != DstReg);

          BuildMI(*MBB, *MI, DL, TII->get(AMDGPU::V_MOV_B32_e32), ScavengedVGPR)
              .addReg(MaterializedReg,
                      MaterializedReg != FrameReg ? RegState::Kill : 0);
          MaterializedReg = ScavengedVGPR;
        }

        // TODO: In the flat scratch case, if this is an add of an SGPR, and SCC
        // is not live, we could use a scalar add + vector add instead of 2
        // vector adds.
        auto AddI32 = BuildMI(*MBB, *MI, DL, TII->get(MI->getOpcode()))
                          .addDef(DstReg, RegState::Renamable);
        if (NumDefs == 2)
          AddI32.add(MI->getOperand(1));

        unsigned MaterializedRegFlags =
            MaterializedReg != FrameReg ? RegState::Kill : 0;

        if (isVGPRClass(getPhysRegBaseClass(MaterializedReg))) {
          // If we know we have a VGPR already, it's more likely the other
          // operand is a legal vsrc0.
          AddI32
            .add(*OtherOp)
            .addReg(MaterializedReg, MaterializedRegFlags);
        } else {
          // Commute operands to avoid violating VOP2 restrictions. This will
          // typically happen when using scratch.
          AddI32
            .addReg(MaterializedReg, MaterializedRegFlags)
            .add(*OtherOp);
        }

        if (MI->getOpcode() == AMDGPU::V_ADD_CO_U32_e64 ||
            MI->getOpcode() == AMDGPU::V_ADD_U32_e64)
          AddI32.addImm(0); // clamp

        if (MI->getOpcode() == AMDGPU::V_ADD_CO_U32_e32)
          AddI32.setOperandDead(3); // Dead vcc

        MaterializedReg = DstReg;

        OtherOp->ChangeToRegister(MaterializedReg, false);
        OtherOp->setIsKill(true);
        FIOp->ChangeToImmediate(Offset);
        Offset = 0;
      } else if (Offset != 0) {
        assert(!MaterializedReg);
        FIOp->ChangeToImmediate(Offset);
        Offset = 0;
      } else {
        if (DeadVCC && !HasClamp) {
          assert(Offset == 0);

          // TODO: Losing kills and implicit operands. Just mutate to copy and
          // let lowerCopy deal with it?
          if (OtherOp->isReg() && OtherOp->getReg() == DstReg) {
            // Folded to an identity copy.
            MI->eraseFromParent();
            return true;
          }

          // The immediate value should be in OtherOp
          MI->setDesc(TII->get(AMDGPU::V_MOV_B32_e32));
          MI->removeOperand(FIOperandNum);

          unsigned NumOps = MI->getNumOperands();
          for (unsigned I = NumOps - 2; I >= NumDefs + 1; --I)
            MI->removeOperand(I);

          if (NumDefs == 2)
            MI->removeOperand(1);

          // The code below can't deal with a mov.
          return true;
        }

        // This folded to a constant, but we have to keep the add around for
        // pointless implicit defs or clamp modifier.
        FIOp->ChangeToImmediate(0);
      }

      // Try to improve legality by commuting.
      if (!TII->isOperandLegal(*MI, Src1Idx) && TII->commuteInstruction(*MI)) {
        std::swap(FIOp, OtherOp);
        std::swap(FIOperandNum, OtherOpIdx);
      }

      // We need at most one mov to satisfy the operand constraints. Prefer to
      // move the FI operand first, as it may be a literal in a VOP3
      // instruction.
      for (unsigned SrcIdx : {FIOperandNum, OtherOpIdx}) {
        if (!TII->isOperandLegal(*MI, SrcIdx)) {
          // If commuting didn't make the operands legal, we need to materialize
          // in a register.
          // TODO: Can use SGPR on gfx10+ in some cases.
          if (!ScavengedVGPR) {
            ScavengedVGPR = RS->scavengeRegisterBackwards(
                AMDGPU::VGPR_32RegClass, MI, /*RestoreAfter=*/false,
                /*SPAdj=*/0);
          }

          assert(ScavengedVGPR != DstReg);

          MachineOperand &Src = MI->getOperand(SrcIdx);
          BuildMI(*MBB, *MI, DL, TII->get(AMDGPU::V_MOV_B32_e32), ScavengedVGPR)
              .add(Src);

          Src.ChangeToRegister(ScavengedVGPR, false);
          Src.setIsKill(true);
          break;
        }
      }

      // Fold out add of 0 case that can appear in kernels.
      if (FIOp->isImm() && FIOp->getImm() == 0 && DeadVCC && !HasClamp) {
        if (OtherOp->isReg() && OtherOp->getReg() != DstReg) {
          BuildMI(*MBB, *MI, DL, TII->get(AMDGPU::COPY), DstReg).add(*OtherOp);
        }

        MI->eraseFromParent();
      }

      return true;
    }
    case AMDGPU::S_ADD_I32: {
      // TODO: Handle s_or_b32, s_and_b32.
      unsigned OtherOpIdx = FIOperandNum == 1 ? 2 : 1;
      MachineOperand &OtherOp = MI->getOperand(OtherOpIdx);

      assert(FrameReg || MFI->isBottomOfStack());

      MachineOperand &DstOp = MI->getOperand(0);
      const DebugLoc &DL = MI->getDebugLoc();
      Register MaterializedReg = FrameReg;

      // Defend against live scc, which should never happen in practice.
      bool DeadSCC = MI->getOperand(3).isDead();

      Register TmpReg;

      // FIXME: Scavenger should figure out that the result register is
      // available. Also should do this for the v_add case.
      if (OtherOp.isReg() && OtherOp.getReg() != DstOp.getReg())
        TmpReg = DstOp.getReg();

      if (FrameReg && !ST.enableFlatScratch()) {
        // FIXME: In the common case where the add does not also read its result
        // (i.e. this isn't a reg += fi), it's not finding the dest reg as
        // available.
        if (!TmpReg)
          TmpReg = RS->scavengeRegisterBackwards(AMDGPU::SReg_32_XM0RegClass,
                                                 MI, false, 0);
        BuildMI(*MBB, *MI, DL, TII->get(AMDGPU::S_LSHR_B32))
            .addDef(TmpReg, RegState::Renamable)
            .addReg(FrameReg)
            .addImm(ST.getWavefrontSizeLog2())
            .setOperandDead(3); // Set SCC dead
        MaterializedReg = TmpReg;
      }

      int64_t Offset = FrameInfo.getObjectOffset(Index);

      // For the non-immediate case, we could fall through to the default
      // handling, but we do an in-place update of the result register here to
      // avoid scavenging another register.
      if (OtherOp.isImm()) {
        OtherOp.setImm(OtherOp.getImm() + Offset);
        Offset = 0;

        if (MaterializedReg)
          FIOp->ChangeToRegister(MaterializedReg, false);
        else
          FIOp->ChangeToImmediate(0);
      } else if (MaterializedReg) {
        // If we can't fold the other operand, do another increment.
        Register DstReg = DstOp.getReg();

        if (!TmpReg && MaterializedReg == FrameReg) {
          TmpReg = RS->scavengeRegisterBackwards(AMDGPU::SReg_32_XM0RegClass,
                                                 MI, /*RestoreAfter=*/false, 0,
                                                 /*AllowSpill=*/false);
          DstReg = TmpReg;
        }

        auto AddI32 = BuildMI(*MBB, *MI, DL, TII->get(AMDGPU::S_ADD_I32))
                          .addDef(DstReg, RegState::Renamable)
                          .addReg(MaterializedReg, RegState::Kill)
                          .add(OtherOp);
        if (DeadSCC)
          AddI32.setOperandDead(3);

        MaterializedReg = DstReg;

        OtherOp.ChangeToRegister(MaterializedReg, false);
        OtherOp.setIsKill(true);
        OtherOp.setIsRenamable(true);
        FIOp->ChangeToImmediate(Offset);
      } else {
        // If we don't have any other offset to apply, we can just directly
        // interpret the frame index as the offset.
        FIOp->ChangeToImmediate(Offset);
      }

      if (DeadSCC && OtherOp.isImm() && OtherOp.getImm() == 0) {
        assert(Offset == 0);
        MI->removeOperand(3);
        MI->removeOperand(OtherOpIdx);
        MI->setDesc(TII->get(FIOp->isReg() ? AMDGPU::COPY : AMDGPU::S_MOV_B32));
      } else if (DeadSCC && FIOp->isImm() && FIOp->getImm() == 0) {
        assert(Offset == 0);
        MI->removeOperand(3);
        MI->removeOperand(FIOperandNum);
        MI->setDesc(
            TII->get(OtherOp.isReg() ? AMDGPU::COPY : AMDGPU::S_MOV_B32));
      }

      assert(!FIOp->isFI());
      return true;
    }
    default: {
      break;
    }
    }

    int64_t Offset = FrameInfo.getObjectOffset(Index);
    if (ST.enableFlatScratch()) {
      if (TII->isFLATScratch(*MI)) {
        assert(
            (int16_t)FIOperandNum ==
            AMDGPU::getNamedOperandIdx(MI->getOpcode(), AMDGPU::OpName::saddr));

        // The offset is always swizzled, just replace it
        if (FrameReg)
          FIOp->ChangeToRegister(FrameReg, false);

        MachineOperand *OffsetOp =
            TII->getNamedOperand(*MI, AMDGPU::OpName::offset);
        int64_t NewOffset = Offset + OffsetOp->getImm();
        if (TII->isLegalFLATOffset(NewOffset, AMDGPUAS::PRIVATE_ADDRESS,
                                   SIInstrFlags::FlatScratch)) {
          OffsetOp->setImm(NewOffset);
          if (FrameReg)
            return false;
          Offset = 0;
        }

        if (!Offset) {
          unsigned Opc = MI->getOpcode();
          int NewOpc = -1;
          if (AMDGPU::hasNamedOperand(Opc, AMDGPU::OpName::vaddr)) {
            NewOpc = AMDGPU::getFlatScratchInstSVfromSVS(Opc);
          } else if (ST.hasFlatScratchSTMode()) {
            // On GFX10 we have ST mode to use no registers for an address.
            // Otherwise we need to materialize 0 into an SGPR.
            NewOpc = AMDGPU::getFlatScratchInstSTfromSS(Opc);
          }

          if (NewOpc != -1) {
            // removeOperand doesn't fixup tied operand indexes as it goes, so
            // it asserts. Untie vdst_in for now and retie them afterwards.
            int VDstIn =
                AMDGPU::getNamedOperandIdx(Opc, AMDGPU::OpName::vdst_in);
            bool TiedVDst = VDstIn != -1 && MI->getOperand(VDstIn).isReg() &&
                            MI->getOperand(VDstIn).isTied();
            if (TiedVDst)
              MI->untieRegOperand(VDstIn);

            MI->removeOperand(
                AMDGPU::getNamedOperandIdx(Opc, AMDGPU::OpName::saddr));

            if (TiedVDst) {
              int NewVDst =
                  AMDGPU::getNamedOperandIdx(NewOpc, AMDGPU::OpName::vdst);
              int NewVDstIn =
                  AMDGPU::getNamedOperandIdx(NewOpc, AMDGPU::OpName::vdst_in);
              assert(NewVDst != -1 && NewVDstIn != -1 && "Must be tied!");
              MI->tieOperands(NewVDst, NewVDstIn);
            }
            MI->setDesc(TII->get(NewOpc));
            return false;
          }
        }
      }

      if (!FrameReg) {
        FIOp->ChangeToImmediate(Offset);
        if (TII->isImmOperandLegal(*MI, FIOperandNum, *FIOp))
          return false;
      }

      // We need to use register here. Check if we can use an SGPR or need
      // a VGPR.
      FIOp->ChangeToRegister(AMDGPU::M0, false);
      bool UseSGPR = TII->isOperandLegal(*MI, FIOperandNum, FIOp);

      if (!Offset && FrameReg && UseSGPR) {
        FIOp->setReg(FrameReg);
        return false;
      }

      const TargetRegisterClass *RC =
          UseSGPR ? &AMDGPU::SReg_32_XM0RegClass : &AMDGPU::VGPR_32RegClass;

      Register TmpReg =
          RS->scavengeRegisterBackwards(*RC, MI, false, 0, !UseSGPR);
      FIOp->setReg(TmpReg);
      FIOp->setIsKill();

      if ((!FrameReg || !Offset) && TmpReg) {
        unsigned Opc = UseSGPR ? AMDGPU::S_MOV_B32 : AMDGPU::V_MOV_B32_e32;
        auto MIB = BuildMI(*MBB, MI, DL, TII->get(Opc), TmpReg);
        if (FrameReg)
          MIB.addReg(FrameReg);
        else
          MIB.addImm(Offset);

        return false;
      }

      bool NeedSaveSCC = RS->isRegUsed(AMDGPU::SCC) &&
                         !MI->definesRegister(AMDGPU::SCC, /*TRI=*/nullptr);

      Register TmpSReg =
          UseSGPR ? TmpReg
                  : RS->scavengeRegisterBackwards(AMDGPU::SReg_32_XM0RegClass,
                                                  MI, false, 0, !UseSGPR);

      // TODO: for flat scratch another attempt can be made with a VGPR index
      //       if no SGPRs can be scavenged.
      if ((!TmpSReg && !FrameReg) || (!TmpReg && !UseSGPR))
        report_fatal_error("Cannot scavenge register in FI elimination!");

      if (!TmpSReg) {
        // Use frame register and restore it after.
        TmpSReg = FrameReg;
        FIOp->setReg(FrameReg);
        FIOp->setIsKill(false);
      }

      if (NeedSaveSCC) {
        assert(!(Offset & 0x1) && "Flat scratch offset must be aligned!");
        BuildMI(*MBB, MI, DL, TII->get(AMDGPU::S_ADDC_U32), TmpSReg)
            .addReg(FrameReg)
            .addImm(Offset);
        BuildMI(*MBB, MI, DL, TII->get(AMDGPU::S_BITCMP1_B32))
            .addReg(TmpSReg)
            .addImm(0);
        BuildMI(*MBB, MI, DL, TII->get(AMDGPU::S_BITSET0_B32), TmpSReg)
            .addImm(0)
            .addReg(TmpSReg);
      } else {
        BuildMI(*MBB, MI, DL, TII->get(AMDGPU::S_ADD_I32), TmpSReg)
            .addReg(FrameReg)
            .addImm(Offset);
      }

      if (!UseSGPR)
        BuildMI(*MBB, MI, DL, TII->get(AMDGPU::V_MOV_B32_e32), TmpReg)
            .addReg(TmpSReg, RegState::Kill);

      if (TmpSReg == FrameReg) {
        // Undo frame register modification.
        if (NeedSaveSCC &&
            !MI->registerDefIsDead(AMDGPU::SCC, /*TRI=*/nullptr)) {
          MachineBasicBlock::iterator I =
              BuildMI(*MBB, std::next(MI), DL, TII->get(AMDGPU::S_ADDC_U32),
                      TmpSReg)
                  .addReg(FrameReg)
                  .addImm(-Offset);
          I = BuildMI(*MBB, std::next(I), DL, TII->get(AMDGPU::S_BITCMP1_B32))
                  .addReg(TmpSReg)
                  .addImm(0);
          BuildMI(*MBB, std::next(I), DL, TII->get(AMDGPU::S_BITSET0_B32),
                  TmpSReg)
              .addImm(0)
              .addReg(TmpSReg);
        } else {
          BuildMI(*MBB, std::next(MI), DL, TII->get(AMDGPU::S_ADD_I32),
                  FrameReg)
              .addReg(FrameReg)
              .addImm(-Offset);
        }
      }

      return false;
    }

    bool IsMUBUF = TII->isMUBUF(*MI);

    if (!IsMUBUF && !MFI->isBottomOfStack()) {
      // Convert to a swizzled stack address by scaling by the wave size.
      // In an entry function/kernel the offset is already swizzled.
      bool IsSALU = isSGPRClass(TII->getOpRegClass(*MI, FIOperandNum));
      bool LiveSCC = RS->isRegUsed(AMDGPU::SCC) &&
                     !MI->definesRegister(AMDGPU::SCC, /*TRI=*/nullptr);
      const TargetRegisterClass *RC = IsSALU && !LiveSCC
                                          ? &AMDGPU::SReg_32RegClass
                                          : &AMDGPU::VGPR_32RegClass;
      bool IsCopy = MI->getOpcode() == AMDGPU::V_MOV_B32_e32 ||
                    MI->getOpcode() == AMDGPU::V_MOV_B32_e64 ||
                    MI->getOpcode() == AMDGPU::S_MOV_B32;
      Register ResultReg =
          IsCopy ? MI->getOperand(0).getReg()
                 : RS->scavengeRegisterBackwards(*RC, MI, false, 0);

      int64_t Offset = FrameInfo.getObjectOffset(Index);
      if (Offset == 0) {
        unsigned OpCode =
            IsSALU && !LiveSCC ? AMDGPU::S_LSHR_B32 : AMDGPU::V_LSHRREV_B32_e64;
        Register TmpResultReg = ResultReg;
        if (IsSALU && LiveSCC) {
          TmpResultReg = RS->scavengeRegisterBackwards(AMDGPU::VGPR_32RegClass,
                                                       MI, false, 0);
        }

        auto Shift = BuildMI(*MBB, MI, DL, TII->get(OpCode), TmpResultReg);
        if (OpCode == AMDGPU::V_LSHRREV_B32_e64)
          // For V_LSHRREV, the operands are reversed (the shift count goes
          // first).
          Shift.addImm(ST.getWavefrontSizeLog2()).addReg(FrameReg);
        else
          Shift.addReg(FrameReg).addImm(ST.getWavefrontSizeLog2());
        if (IsSALU && !LiveSCC)
          Shift.getInstr()->getOperand(3).setIsDead(); // Mark SCC as dead.
        if (IsSALU && LiveSCC) {
          Register NewDest;
          if (IsCopy) {
            MF->getRegInfo().constrainRegClass(ResultReg,
                                               &AMDGPU::SReg_32_XM0RegClass);
            NewDest = ResultReg;
          } else {
            NewDest = RS->scavengeRegisterBackwards(AMDGPU::SReg_32_XM0RegClass,
                                                    Shift, false, 0);
          }
          BuildMI(*MBB, MI, DL, TII->get(AMDGPU::V_READFIRSTLANE_B32), NewDest)
              .addReg(TmpResultReg);
          ResultReg = NewDest;
        }
      } else {
        MachineInstrBuilder MIB;
        if (!IsSALU) {
          if ((MIB = TII->getAddNoCarry(*MBB, MI, DL, ResultReg, *RS)) !=
              nullptr) {
            // Reuse ResultReg in intermediate step.
            Register ScaledReg = ResultReg;

            BuildMI(*MBB, *MIB, DL, TII->get(AMDGPU::V_LSHRREV_B32_e64),
                    ScaledReg)
                .addImm(ST.getWavefrontSizeLog2())
                .addReg(FrameReg);

            const bool IsVOP2 = MIB->getOpcode() == AMDGPU::V_ADD_U32_e32;

            // TODO: Fold if use instruction is another add of a constant.
            if (IsVOP2 ||
                AMDGPU::isInlinableLiteral32(Offset, ST.hasInv2PiInlineImm())) {
              // FIXME: This can fail
              MIB.addImm(Offset);
              MIB.addReg(ScaledReg, RegState::Kill);
              if (!IsVOP2)
                MIB.addImm(0); // clamp bit
            } else {
              assert(MIB->getOpcode() == AMDGPU::V_ADD_CO_U32_e64 &&
                     "Need to reuse carry out register");

              // Use scavenged unused carry out as offset register.
              Register ConstOffsetReg;
              if (!isWave32)
                ConstOffsetReg = getSubReg(MIB.getReg(1), AMDGPU::sub0);
              else
                ConstOffsetReg = MIB.getReg(1);

              BuildMI(*MBB, *MIB, DL, TII->get(AMDGPU::S_MOV_B32),
                      ConstOffsetReg)
                  .addImm(Offset);
              MIB.addReg(ConstOffsetReg, RegState::Kill);
              MIB.addReg(ScaledReg, RegState::Kill);
              MIB.addImm(0); // clamp bit
            }
          }
        }
        if (!MIB || IsSALU) {
          // We have to produce a carry out, and there isn't a free SGPR pair
          // for it. We can keep the whole computation on the SALU to avoid
          // clobbering an additional register at the cost of an extra mov.

          // We may have 1 free scratch SGPR even though a carry out is
          // unavailable. Only one additional mov is needed.
          Register TmpScaledReg = IsCopy && IsSALU
                                      ? ResultReg
                                      : RS->scavengeRegisterBackwards(
                                            AMDGPU::SReg_32_XM0RegClass, MI,
                                            false, 0, /*AllowSpill=*/false);
          Register ScaledReg = TmpScaledReg.isValid() ? TmpScaledReg : FrameReg;
          Register TmpResultReg = ScaledReg;

          if (!LiveSCC) {
            BuildMI(*MBB, MI, DL, TII->get(AMDGPU::S_LSHR_B32), TmpResultReg)
                .addReg(FrameReg)
                .addImm(ST.getWavefrontSizeLog2());
            BuildMI(*MBB, MI, DL, TII->get(AMDGPU::S_ADD_I32), TmpResultReg)
                .addReg(TmpResultReg, RegState::Kill)
                .addImm(Offset);
          } else {
            TmpResultReg = RS->scavengeRegisterBackwards(
                AMDGPU::VGPR_32RegClass, MI, false, 0, /*AllowSpill=*/true);

            MachineInstrBuilder Add;
            if ((Add = TII->getAddNoCarry(*MBB, MI, DL, TmpResultReg, *RS))) {
              BuildMI(*MBB, *Add, DL, TII->get(AMDGPU::V_LSHRREV_B32_e64),
                      TmpResultReg)
                  .addImm(ST.getWavefrontSizeLog2())
                  .addReg(FrameReg);
              if (Add->getOpcode() == AMDGPU::V_ADD_CO_U32_e64) {
                BuildMI(*MBB, *Add, DL, TII->get(AMDGPU::S_MOV_B32), ResultReg)
                    .addImm(Offset);
                Add.addReg(ResultReg, RegState::Kill)
                    .addReg(TmpResultReg, RegState::Kill)
                    .addImm(0);
              } else
                Add.addImm(Offset).addReg(TmpResultReg, RegState::Kill);
            } else {
              assert(Offset > 0 && isUInt<24>(2 * ST.getMaxWaveScratchSize()) &&
                     "offset is unsafe for v_mad_u32_u24");

              // We start with a frame pointer with a wave space value, and
              // an offset in lane-space. We are materializing a lane space
              // value. We can either do a right shift of the frame pointer
              // to get to lane space, or a left shift of the offset to get
              // to wavespace. We can right shift after the computation to
              // get back to the desired per-lane value. We are using the
              // mad_u32_u24 primarily as an add with no carry out clobber.
              bool IsInlinableLiteral =
                  AMDGPU::isInlinableLiteral32(Offset, ST.hasInv2PiInlineImm());
              if (!IsInlinableLiteral) {
                BuildMI(*MBB, MI, DL, TII->get(AMDGPU::V_MOV_B32_e32),
                        TmpResultReg)
                    .addImm(Offset);
              }

              Add = BuildMI(*MBB, MI, DL, TII->get(AMDGPU::V_MAD_U32_U24_e64),
                            TmpResultReg);

              if (!IsInlinableLiteral) {
                Add.addReg(TmpResultReg, RegState::Kill);
              } else {
                // We fold the offset into mad itself if its inlinable.
                Add.addImm(Offset);
              }
              Add.addImm(ST.getWavefrontSize()).addReg(FrameReg).addImm(0);
              BuildMI(*MBB, MI, DL, TII->get(AMDGPU::V_LSHRREV_B32_e64),
                      TmpResultReg)
                  .addImm(ST.getWavefrontSizeLog2())
                  .addReg(TmpResultReg);
            }

            Register NewDest;
            if (IsCopy) {
              MF->getRegInfo().constrainRegClass(ResultReg,
                                                 &AMDGPU::SReg_32_XM0RegClass);
              NewDest = ResultReg;
            } else {
              NewDest = RS->scavengeRegisterBackwards(
                  AMDGPU::SReg_32_XM0RegClass, *Add, false, 0,
                  /*AllowSpill=*/true);
            }

            BuildMI(*MBB, MI, DL, TII->get(AMDGPU::V_READFIRSTLANE_B32),
                    NewDest)
                .addReg(TmpResultReg);
            ResultReg = NewDest;
          }
          if (!IsSALU)
            BuildMI(*MBB, MI, DL, TII->get(AMDGPU::COPY), ResultReg)
                .addReg(TmpResultReg, RegState::Kill);
          else
            ResultReg = TmpResultReg;
          // If there were truly no free SGPRs, we need to undo everything.
          if (!TmpScaledReg.isValid()) {
            BuildMI(*MBB, MI, DL, TII->get(AMDGPU::S_ADD_I32), ScaledReg)
                .addReg(ScaledReg, RegState::Kill)
                .addImm(-Offset);
            BuildMI(*MBB, MI, DL, TII->get(AMDGPU::S_LSHL_B32), ScaledReg)
                .addReg(FrameReg)
                .addImm(ST.getWavefrontSizeLog2());
          }
        }
      }

      // Don't introduce an extra copy if we're just materializing in a mov.
      if (IsCopy) {
        MI->eraseFromParent();
        return true;
      }
      FIOp->ChangeToRegister(ResultReg, false, false, true);
      return false;
    }

    if (IsMUBUF) {
      // Disable offen so we don't need a 0 vgpr base.
      assert(
          static_cast<int>(FIOperandNum) ==
          AMDGPU::getNamedOperandIdx(MI->getOpcode(), AMDGPU::OpName::vaddr));

      auto &SOffset = *TII->getNamedOperand(*MI, AMDGPU::OpName::soffset);
      assert((SOffset.isImm() && SOffset.getImm() == 0));

      if (FrameReg != AMDGPU::NoRegister)
        SOffset.ChangeToRegister(FrameReg, false);

      int64_t Offset = FrameInfo.getObjectOffset(Index);
      int64_t OldImm =
          TII->getNamedOperand(*MI, AMDGPU::OpName::offset)->getImm();
      int64_t NewOffset = OldImm + Offset;

      if (TII->isLegalMUBUFImmOffset(NewOffset) &&
          buildMUBUFOffsetLoadStore(ST, FrameInfo, MI, Index, NewOffset)) {
        MI->eraseFromParent();
        return true;
      }
    }

    // If the offset is simply too big, don't convert to a scratch wave offset
    // relative index.

    FIOp->ChangeToImmediate(Offset);
    if (!TII->isImmOperandLegal(*MI, FIOperandNum, *FIOp)) {
      Register TmpReg =
          RS->scavengeRegisterBackwards(AMDGPU::VGPR_32RegClass, MI, false, 0);
      BuildMI(*MBB, MI, DL, TII->get(AMDGPU::V_MOV_B32_e32), TmpReg)
          .addImm(Offset);
      FIOp->ChangeToRegister(TmpReg, false, false, true);
    }

  return false;
}

StringRef SIRegisterInfo::getRegAsmName(MCRegister Reg) const {
  return AMDGPUInstPrinter::getRegisterName(Reg);
}

unsigned AMDGPU::getRegBitWidth(const TargetRegisterClass &RC) {
  return getRegBitWidth(RC.getID());
}

static const TargetRegisterClass *
getAnyVGPRClassForBitWidth(unsigned BitWidth) {
  if (BitWidth == 64)
    return &AMDGPU::VReg_64RegClass;
  if (BitWidth == 96)
    return &AMDGPU::VReg_96RegClass;
  if (BitWidth == 128)
    return &AMDGPU::VReg_128RegClass;
  if (BitWidth == 160)
    return &AMDGPU::VReg_160RegClass;
  if (BitWidth == 192)
    return &AMDGPU::VReg_192RegClass;
  if (BitWidth == 224)
    return &AMDGPU::VReg_224RegClass;
  if (BitWidth == 256)
    return &AMDGPU::VReg_256RegClass;
  if (BitWidth == 288)
    return &AMDGPU::VReg_288RegClass;
  if (BitWidth == 320)
    return &AMDGPU::VReg_320RegClass;
  if (BitWidth == 352)
    return &AMDGPU::VReg_352RegClass;
  if (BitWidth == 384)
    return &AMDGPU::VReg_384RegClass;
  if (BitWidth == 512)
    return &AMDGPU::VReg_512RegClass;
  if (BitWidth == 1024)
    return &AMDGPU::VReg_1024RegClass;

  return nullptr;
}

static const TargetRegisterClass *
getAlignedVGPRClassForBitWidth(unsigned BitWidth) {
  if (BitWidth == 64)
    return &AMDGPU::VReg_64_Align2RegClass;
  if (BitWidth == 96)
    return &AMDGPU::VReg_96_Align2RegClass;
  if (BitWidth == 128)
    return &AMDGPU::VReg_128_Align2RegClass;
  if (BitWidth == 160)
    return &AMDGPU::VReg_160_Align2RegClass;
  if (BitWidth == 192)
    return &AMDGPU::VReg_192_Align2RegClass;
  if (BitWidth == 224)
    return &AMDGPU::VReg_224_Align2RegClass;
  if (BitWidth == 256)
    return &AMDGPU::VReg_256_Align2RegClass;
  if (BitWidth == 288)
    return &AMDGPU::VReg_288_Align2RegClass;
  if (BitWidth == 320)
    return &AMDGPU::VReg_320_Align2RegClass;
  if (BitWidth == 352)
    return &AMDGPU::VReg_352_Align2RegClass;
  if (BitWidth == 384)
    return &AMDGPU::VReg_384_Align2RegClass;
  if (BitWidth == 512)
    return &AMDGPU::VReg_512_Align2RegClass;
  if (BitWidth == 1024)
    return &AMDGPU::VReg_1024_Align2RegClass;

  return nullptr;
}

const TargetRegisterClass *
SIRegisterInfo::getVGPRClassForBitWidth(unsigned BitWidth) const {
  if (BitWidth == 1)
    return &AMDGPU::VReg_1RegClass;
  if (BitWidth == 16)
    return &AMDGPU::VGPR_16RegClass;
  if (BitWidth == 32)
    return &AMDGPU::VGPR_32RegClass;
  return ST.needsAlignedVGPRs() ? getAlignedVGPRClassForBitWidth(BitWidth)
                                : getAnyVGPRClassForBitWidth(BitWidth);
}

static const TargetRegisterClass *
getAnyAGPRClassForBitWidth(unsigned BitWidth) {
  if (BitWidth == 64)
    return &AMDGPU::AReg_64RegClass;
  if (BitWidth == 96)
    return &AMDGPU::AReg_96RegClass;
  if (BitWidth == 128)
    return &AMDGPU::AReg_128RegClass;
  if (BitWidth == 160)
    return &AMDGPU::AReg_160RegClass;
  if (BitWidth == 192)
    return &AMDGPU::AReg_192RegClass;
  if (BitWidth == 224)
    return &AMDGPU::AReg_224RegClass;
  if (BitWidth == 256)
    return &AMDGPU::AReg_256RegClass;
  if (BitWidth == 288)
    return &AMDGPU::AReg_288RegClass;
  if (BitWidth == 320)
    return &AMDGPU::AReg_320RegClass;
  if (BitWidth == 352)
    return &AMDGPU::AReg_352RegClass;
  if (BitWidth == 384)
    return &AMDGPU::AReg_384RegClass;
  if (BitWidth == 512)
    return &AMDGPU::AReg_512RegClass;
  if (BitWidth == 1024)
    return &AMDGPU::AReg_1024RegClass;

  return nullptr;
}

static const TargetRegisterClass *
getAlignedAGPRClassForBitWidth(unsigned BitWidth) {
  if (BitWidth == 64)
    return &AMDGPU::AReg_64_Align2RegClass;
  if (BitWidth == 96)
    return &AMDGPU::AReg_96_Align2RegClass;
  if (BitWidth == 128)
    return &AMDGPU::AReg_128_Align2RegClass;
  if (BitWidth == 160)
    return &AMDGPU::AReg_160_Align2RegClass;
  if (BitWidth == 192)
    return &AMDGPU::AReg_192_Align2RegClass;
  if (BitWidth == 224)
    return &AMDGPU::AReg_224_Align2RegClass;
  if (BitWidth == 256)
    return &AMDGPU::AReg_256_Align2RegClass;
  if (BitWidth == 288)
    return &AMDGPU::AReg_288_Align2RegClass;
  if (BitWidth == 320)
    return &AMDGPU::AReg_320_Align2RegClass;
  if (BitWidth == 352)
    return &AMDGPU::AReg_352_Align2RegClass;
  if (BitWidth == 384)
    return &AMDGPU::AReg_384_Align2RegClass;
  if (BitWidth == 512)
    return &AMDGPU::AReg_512_Align2RegClass;
  if (BitWidth == 1024)
    return &AMDGPU::AReg_1024_Align2RegClass;

  return nullptr;
}

const TargetRegisterClass *
SIRegisterInfo::getAGPRClassForBitWidth(unsigned BitWidth) const {
  if (BitWidth == 16)
    return &AMDGPU::AGPR_LO16RegClass;
  if (BitWidth == 32)
    return &AMDGPU::AGPR_32RegClass;
  return ST.needsAlignedVGPRs() ? getAlignedAGPRClassForBitWidth(BitWidth)
                                : getAnyAGPRClassForBitWidth(BitWidth);
}

static const TargetRegisterClass *
getAnyVectorSuperClassForBitWidth(unsigned BitWidth) {
  if (BitWidth == 64)
    return &AMDGPU::AV_64RegClass;
  if (BitWidth == 96)
    return &AMDGPU::AV_96RegClass;
  if (BitWidth == 128)
    return &AMDGPU::AV_128RegClass;
  if (BitWidth == 160)
    return &AMDGPU::AV_160RegClass;
  if (BitWidth == 192)
    return &AMDGPU::AV_192RegClass;
  if (BitWidth == 224)
    return &AMDGPU::AV_224RegClass;
  if (BitWidth == 256)
    return &AMDGPU::AV_256RegClass;
  if (BitWidth == 288)
    return &AMDGPU::AV_288RegClass;
  if (BitWidth == 320)
    return &AMDGPU::AV_320RegClass;
  if (BitWidth == 352)
    return &AMDGPU::AV_352RegClass;
  if (BitWidth == 384)
    return &AMDGPU::AV_384RegClass;
  if (BitWidth == 512)
    return &AMDGPU::AV_512RegClass;
  if (BitWidth == 1024)
    return &AMDGPU::AV_1024RegClass;

  return nullptr;
}

static const TargetRegisterClass *
getAlignedVectorSuperClassForBitWidth(unsigned BitWidth) {
  if (BitWidth == 64)
    return &AMDGPU::AV_64_Align2RegClass;
  if (BitWidth == 96)
    return &AMDGPU::AV_96_Align2RegClass;
  if (BitWidth == 128)
    return &AMDGPU::AV_128_Align2RegClass;
  if (BitWidth == 160)
    return &AMDGPU::AV_160_Align2RegClass;
  if (BitWidth == 192)
    return &AMDGPU::AV_192_Align2RegClass;
  if (BitWidth == 224)
    return &AMDGPU::AV_224_Align2RegClass;
  if (BitWidth == 256)
    return &AMDGPU::AV_256_Align2RegClass;
  if (BitWidth == 288)
    return &AMDGPU::AV_288_Align2RegClass;
  if (BitWidth == 320)
    return &AMDGPU::AV_320_Align2RegClass;
  if (BitWidth == 352)
    return &AMDGPU::AV_352_Align2RegClass;
  if (BitWidth == 384)
    return &AMDGPU::AV_384_Align2RegClass;
  if (BitWidth == 512)
    return &AMDGPU::AV_512_Align2RegClass;
  if (BitWidth == 1024)
    return &AMDGPU::AV_1024_Align2RegClass;

  return nullptr;
}

const TargetRegisterClass *
SIRegisterInfo::getVectorSuperClassForBitWidth(unsigned BitWidth) const {
  if (BitWidth == 32)
    return &AMDGPU::AV_32RegClass;
  return ST.needsAlignedVGPRs()
             ? getAlignedVectorSuperClassForBitWidth(BitWidth)
             : getAnyVectorSuperClassForBitWidth(BitWidth);
}

const TargetRegisterClass *
SIRegisterInfo::getSGPRClassForBitWidth(unsigned BitWidth) {
  if (BitWidth == 16)
    return &AMDGPU::SGPR_LO16RegClass;
  if (BitWidth == 32)
    return &AMDGPU::SReg_32RegClass;
  if (BitWidth == 64)
    return &AMDGPU::SReg_64RegClass;
  if (BitWidth == 96)
    return &AMDGPU::SGPR_96RegClass;
  if (BitWidth == 128)
    return &AMDGPU::SGPR_128RegClass;
  if (BitWidth == 160)
    return &AMDGPU::SGPR_160RegClass;
  if (BitWidth == 192)
    return &AMDGPU::SGPR_192RegClass;
  if (BitWidth == 224)
    return &AMDGPU::SGPR_224RegClass;
  if (BitWidth == 256)
    return &AMDGPU::SGPR_256RegClass;
  if (BitWidth == 288)
    return &AMDGPU::SGPR_288RegClass;
  if (BitWidth == 320)
    return &AMDGPU::SGPR_320RegClass;
  if (BitWidth == 352)
    return &AMDGPU::SGPR_352RegClass;
  if (BitWidth == 384)
    return &AMDGPU::SGPR_384RegClass;
  if (BitWidth == 512)
    return &AMDGPU::SGPR_512RegClass;
  if (BitWidth == 1024)
    return &AMDGPU::SGPR_1024RegClass;

  return nullptr;
}

bool SIRegisterInfo::isSGPRReg(const MachineRegisterInfo &MRI,
                               Register Reg) const {
  const TargetRegisterClass *RC;
  if (Reg.isVirtual())
    RC = MRI.getRegClass(Reg);
  else
    RC = getPhysRegBaseClass(Reg);
  return RC ? isSGPRClass(RC) : false;
}

const TargetRegisterClass *
SIRegisterInfo::getEquivalentVGPRClass(const TargetRegisterClass *SRC) const {
  unsigned Size = getRegSizeInBits(*SRC);
  const TargetRegisterClass *VRC = getVGPRClassForBitWidth(Size);
  assert(VRC && "Invalid register class size");
  return VRC;
}

const TargetRegisterClass *
SIRegisterInfo::getEquivalentAGPRClass(const TargetRegisterClass *SRC) const {
  unsigned Size = getRegSizeInBits(*SRC);
  const TargetRegisterClass *ARC = getAGPRClassForBitWidth(Size);
  assert(ARC && "Invalid register class size");
  return ARC;
}

const TargetRegisterClass *
SIRegisterInfo::getEquivalentSGPRClass(const TargetRegisterClass *VRC) const {
  unsigned Size = getRegSizeInBits(*VRC);
  if (Size == 32)
    return &AMDGPU::SGPR_32RegClass;
  const TargetRegisterClass *SRC = getSGPRClassForBitWidth(Size);
  assert(SRC && "Invalid register class size");
  return SRC;
}

const TargetRegisterClass *
SIRegisterInfo::getCompatibleSubRegClass(const TargetRegisterClass *SuperRC,
                                         const TargetRegisterClass *SubRC,
                                         unsigned SubIdx) const {
  // Ensure this subregister index is aligned in the super register.
  const TargetRegisterClass *MatchRC =
      getMatchingSuperRegClass(SuperRC, SubRC, SubIdx);
  return MatchRC && MatchRC->hasSubClassEq(SuperRC) ? MatchRC : nullptr;
}

bool SIRegisterInfo::opCanUseInlineConstant(unsigned OpType) const {
  if (OpType >= AMDGPU::OPERAND_REG_INLINE_AC_FIRST &&
      OpType <= AMDGPU::OPERAND_REG_INLINE_AC_LAST)
    return !ST.hasMFMAInlineLiteralBug();

  return OpType >= AMDGPU::OPERAND_SRC_FIRST &&
         OpType <= AMDGPU::OPERAND_SRC_LAST;
}

bool SIRegisterInfo::opCanUseLiteralConstant(unsigned OpType) const {
  // TODO: 64-bit operands have extending behavior from 32-bit literal.
  return OpType >= AMDGPU::OPERAND_REG_IMM_FIRST &&
         OpType <= AMDGPU::OPERAND_REG_IMM_LAST;
}

/// Returns a lowest register that is not used at any point in the function.
///        If all registers are used, then this function will return
///         AMDGPU::NoRegister. If \p ReserveHighestRegister = true, then return
///         highest unused register.
MCRegister SIRegisterInfo::findUnusedRegister(
    const MachineRegisterInfo &MRI, const TargetRegisterClass *RC,
    const MachineFunction &MF, bool ReserveHighestRegister) const {
  if (ReserveHighestRegister) {
    for (MCRegister Reg : reverse(*RC))
      if (MRI.isAllocatable(Reg) && !MRI.isPhysRegUsed(Reg))
        return Reg;
  } else {
    for (MCRegister Reg : *RC)
      if (MRI.isAllocatable(Reg) && !MRI.isPhysRegUsed(Reg))
        return Reg;
  }
  return MCRegister();
}

bool SIRegisterInfo::isUniformReg(const MachineRegisterInfo &MRI,
                                  const RegisterBankInfo &RBI,
                                  Register Reg) const {
  auto *RB = RBI.getRegBank(Reg, MRI, *MRI.getTargetRegisterInfo());
  if (!RB)
    return false;

  return !RBI.isDivergentRegBank(RB);
}

ArrayRef<int16_t> SIRegisterInfo::getRegSplitParts(const TargetRegisterClass *RC,
                                                   unsigned EltSize) const {
  const unsigned RegBitWidth = AMDGPU::getRegBitWidth(*RC);
  assert(RegBitWidth >= 32 && RegBitWidth <= 1024 && EltSize >= 2);

  const unsigned RegHalves = RegBitWidth / 16;
  const unsigned EltHalves = EltSize / 2;
  assert(RegSplitParts.size() + 1 >= EltHalves);

  const std::vector<int16_t> &Parts = RegSplitParts[EltHalves - 1];
  const unsigned NumParts = RegHalves / EltHalves;

  return ArrayRef(Parts.data(), NumParts);
}

const TargetRegisterClass*
SIRegisterInfo::getRegClassForReg(const MachineRegisterInfo &MRI,
                                  Register Reg) const {
  return Reg.isVirtual() ? MRI.getRegClass(Reg) : getPhysRegBaseClass(Reg);
}

const TargetRegisterClass *
SIRegisterInfo::getRegClassForOperandReg(const MachineRegisterInfo &MRI,
                                         const MachineOperand &MO) const {
  const TargetRegisterClass *SrcRC = getRegClassForReg(MRI, MO.getReg());
  return getSubRegisterClass(SrcRC, MO.getSubReg());
}

bool SIRegisterInfo::isVGPR(const MachineRegisterInfo &MRI,
                            Register Reg) const {
  const TargetRegisterClass *RC = getRegClassForReg(MRI, Reg);
  // Registers without classes are unaddressable, SGPR-like registers.
  return RC && isVGPRClass(RC);
}

bool SIRegisterInfo::isAGPR(const MachineRegisterInfo &MRI,
                            Register Reg) const {
  const TargetRegisterClass *RC = getRegClassForReg(MRI, Reg);

  // Registers without classes are unaddressable, SGPR-like registers.
  return RC && isAGPRClass(RC);
}

bool SIRegisterInfo::shouldCoalesce(MachineInstr *MI,
                                    const TargetRegisterClass *SrcRC,
                                    unsigned SubReg,
                                    const TargetRegisterClass *DstRC,
                                    unsigned DstSubReg,
                                    const TargetRegisterClass *NewRC,
                                    LiveIntervals &LIS) const {
  unsigned SrcSize = getRegSizeInBits(*SrcRC);
  unsigned DstSize = getRegSizeInBits(*DstRC);
  unsigned NewSize = getRegSizeInBits(*NewRC);

  // Do not increase size of registers beyond dword, we would need to allocate
  // adjacent registers and constraint regalloc more than needed.

  // Always allow dword coalescing.
  if (SrcSize <= 32 || DstSize <= 32)
    return true;

  return NewSize <= DstSize || NewSize <= SrcSize;
}

unsigned SIRegisterInfo::getRegPressureLimit(const TargetRegisterClass *RC,
                                             MachineFunction &MF) const {
  unsigned MinOcc = ST.getOccupancyWithWorkGroupSizes(MF).first;
  switch (RC->getID()) {
  default:
    return AMDGPUGenRegisterInfo::getRegPressureLimit(RC, MF);
  case AMDGPU::VGPR_32RegClassID:
    return std::min(ST.getMaxNumVGPRs(MinOcc), ST.getMaxNumVGPRs(MF));
  case AMDGPU::SGPR_32RegClassID:
  case AMDGPU::SGPR_LO16RegClassID:
    return std::min(ST.getMaxNumSGPRs(MinOcc, true), ST.getMaxNumSGPRs(MF));
  }
}

unsigned SIRegisterInfo::getRegPressureSetLimit(const MachineFunction &MF,
                                                unsigned Idx) const {
  if (Idx == AMDGPU::RegisterPressureSets::VGPR_32 ||
      Idx == AMDGPU::RegisterPressureSets::AGPR_32)
    return getRegPressureLimit(&AMDGPU::VGPR_32RegClass,
                               const_cast<MachineFunction &>(MF));

  if (Idx == AMDGPU::RegisterPressureSets::SReg_32)
    return getRegPressureLimit(&AMDGPU::SGPR_32RegClass,
                               const_cast<MachineFunction &>(MF));

  llvm_unreachable("Unexpected register pressure set!");
}

const int *SIRegisterInfo::getRegUnitPressureSets(unsigned RegUnit) const {
  static const int Empty[] = { -1 };

  if (RegPressureIgnoredUnits[RegUnit])
    return Empty;

  return AMDGPUGenRegisterInfo::getRegUnitPressureSets(RegUnit);
}

MCRegister SIRegisterInfo::getReturnAddressReg(const MachineFunction &MF) const {
  // Not a callee saved register.
  return AMDGPU::SGPR30_SGPR31;
}

const TargetRegisterClass *
SIRegisterInfo::getRegClassForSizeOnBank(unsigned Size,
                                         const RegisterBank &RB) const {
  switch (RB.getID()) {
  case AMDGPU::VGPRRegBankID:
    return getVGPRClassForBitWidth(
        std::max(ST.useRealTrue16Insts() ? 16u : 32u, Size));
  case AMDGPU::VCCRegBankID:
    assert(Size == 1);
    return getWaveMaskRegClass();
  case AMDGPU::SGPRRegBankID:
    return getSGPRClassForBitWidth(std::max(32u, Size));
  case AMDGPU::AGPRRegBankID:
    return getAGPRClassForBitWidth(std::max(32u, Size));
  default:
    llvm_unreachable("unknown register bank");
  }
}

const TargetRegisterClass *
SIRegisterInfo::getConstrainedRegClassForOperand(const MachineOperand &MO,
                                         const MachineRegisterInfo &MRI) const {
  const RegClassOrRegBank &RCOrRB = MRI.getRegClassOrRegBank(MO.getReg());
  if (const RegisterBank *RB = dyn_cast<const RegisterBank *>(RCOrRB))
    return getRegClassForTypeOnBank(MRI.getType(MO.getReg()), *RB);

  if (const auto *RC = dyn_cast<const TargetRegisterClass *>(RCOrRB))
    return getAllocatableClass(RC);

  return nullptr;
}

MCRegister SIRegisterInfo::getVCC() const {
  return isWave32 ? AMDGPU::VCC_LO : AMDGPU::VCC;
}

MCRegister SIRegisterInfo::getExec() const {
  return isWave32 ? AMDGPU::EXEC_LO : AMDGPU::EXEC;
}

const TargetRegisterClass *SIRegisterInfo::getVGPR64Class() const {
  // VGPR tuples have an alignment requirement on gfx90a variants.
  return ST.needsAlignedVGPRs() ? &AMDGPU::VReg_64_Align2RegClass
                                : &AMDGPU::VReg_64RegClass;
}

const TargetRegisterClass *
SIRegisterInfo::getRegClass(unsigned RCID) const {
  switch ((int)RCID) {
  case AMDGPU::SReg_1RegClassID:
    return getBoolRC();
  case AMDGPU::SReg_1_XEXECRegClassID:
    return getWaveMaskRegClass();
  case -1:
    return nullptr;
  default:
    return AMDGPUGenRegisterInfo::getRegClass(RCID);
  }
}

// Find reaching register definition
MachineInstr *SIRegisterInfo::findReachingDef(Register Reg, unsigned SubReg,
                                              MachineInstr &Use,
                                              MachineRegisterInfo &MRI,
                                              LiveIntervals *LIS) const {
  auto &MDT = LIS->getDomTree();
  SlotIndex UseIdx = LIS->getInstructionIndex(Use);
  SlotIndex DefIdx;

  if (Reg.isVirtual()) {
    if (!LIS->hasInterval(Reg))
      return nullptr;
    LiveInterval &LI = LIS->getInterval(Reg);
    LaneBitmask SubLanes = SubReg ? getSubRegIndexLaneMask(SubReg)
                                  : MRI.getMaxLaneMaskForVReg(Reg);
    VNInfo *V = nullptr;
    if (LI.hasSubRanges()) {
      for (auto &S : LI.subranges()) {
        if ((S.LaneMask & SubLanes) == SubLanes) {
          V = S.getVNInfoAt(UseIdx);
          break;
        }
      }
    } else {
      V = LI.getVNInfoAt(UseIdx);
    }
    if (!V)
      return nullptr;
    DefIdx = V->def;
  } else {
    // Find last def.
    for (MCRegUnit Unit : regunits(Reg.asMCReg())) {
      LiveRange &LR = LIS->getRegUnit(Unit);
      if (VNInfo *V = LR.getVNInfoAt(UseIdx)) {
        if (!DefIdx.isValid() ||
            MDT.dominates(LIS->getInstructionFromIndex(DefIdx),
                          LIS->getInstructionFromIndex(V->def)))
          DefIdx = V->def;
      } else {
        return nullptr;
      }
    }
  }

  MachineInstr *Def = LIS->getInstructionFromIndex(DefIdx);

  if (!Def || !MDT.dominates(Def, &Use))
    return nullptr;

  assert(Def->modifiesRegister(Reg, this));

  return Def;
}

MCPhysReg SIRegisterInfo::get32BitRegister(MCPhysReg Reg) const {
  assert(getRegSizeInBits(*getPhysRegBaseClass(Reg)) <= 32);

  for (const TargetRegisterClass &RC : { AMDGPU::VGPR_32RegClass,
                                         AMDGPU::SReg_32RegClass,
                                         AMDGPU::AGPR_32RegClass } ) {
    if (MCPhysReg Super = getMatchingSuperReg(Reg, AMDGPU::lo16, &RC))
      return Super;
  }
  if (MCPhysReg Super = getMatchingSuperReg(Reg, AMDGPU::hi16,
                                            &AMDGPU::VGPR_32RegClass)) {
      return Super;
  }

  return AMDGPU::NoRegister;
}

bool SIRegisterInfo::isProperlyAlignedRC(const TargetRegisterClass &RC) const {
  if (!ST.needsAlignedVGPRs())
    return true;

  if (isVGPRClass(&RC))
    return RC.hasSuperClassEq(getVGPRClassForBitWidth(getRegSizeInBits(RC)));
  if (isAGPRClass(&RC))
    return RC.hasSuperClassEq(getAGPRClassForBitWidth(getRegSizeInBits(RC)));
  if (isVectorSuperClass(&RC))
    return RC.hasSuperClassEq(
        getVectorSuperClassForBitWidth(getRegSizeInBits(RC)));

  return true;
}

const TargetRegisterClass *
SIRegisterInfo::getProperlyAlignedRC(const TargetRegisterClass *RC) const {
  if (!RC || !ST.needsAlignedVGPRs())
    return RC;

  unsigned Size = getRegSizeInBits(*RC);
  if (Size <= 32)
    return RC;

  if (isVGPRClass(RC))
    return getAlignedVGPRClassForBitWidth(Size);
  if (isAGPRClass(RC))
    return getAlignedAGPRClassForBitWidth(Size);
  if (isVectorSuperClass(RC))
    return getAlignedVectorSuperClassForBitWidth(Size);

  return RC;
}

ArrayRef<MCPhysReg>
SIRegisterInfo::getAllSGPR128(const MachineFunction &MF) const {
  return ArrayRef(AMDGPU::SGPR_128RegClass.begin(), ST.getMaxNumSGPRs(MF) / 4);
}

ArrayRef<MCPhysReg>
SIRegisterInfo::getAllSGPR64(const MachineFunction &MF) const {
  return ArrayRef(AMDGPU::SGPR_64RegClass.begin(), ST.getMaxNumSGPRs(MF) / 2);
}

ArrayRef<MCPhysReg>
SIRegisterInfo::getAllSGPR32(const MachineFunction &MF) const {
  return ArrayRef(AMDGPU::SGPR_32RegClass.begin(), ST.getMaxNumSGPRs(MF));
}

unsigned
SIRegisterInfo::getSubRegAlignmentNumBits(const TargetRegisterClass *RC,
                                          unsigned SubReg) const {
  switch (RC->TSFlags & SIRCFlags::RegKindMask) {
  case SIRCFlags::HasSGPR:
    return std::min(128u, getSubRegIdxSize(SubReg));
  case SIRCFlags::HasAGPR:
  case SIRCFlags::HasVGPR:
  case SIRCFlags::HasVGPR | SIRCFlags::HasAGPR:
    return std::min(32u, getSubRegIdxSize(SubReg));
  default:
    break;
  }
  return 0;
}

unsigned
SIRegisterInfo::getNumUsedPhysRegs(const MachineRegisterInfo &MRI,
                                   const TargetRegisterClass &RC) const {
  for (MCPhysReg Reg : reverse(RC.getRegisters()))
    if (MRI.isPhysRegUsed(Reg))
      return getHWRegIndex(Reg) + 1;
  return 0;
}

SmallVector<StringLiteral>
SIRegisterInfo::getVRegFlagsOfReg(Register Reg,
                                  const MachineFunction &MF) const {
  SmallVector<StringLiteral> RegFlags;
  const SIMachineFunctionInfo *FuncInfo = MF.getInfo<SIMachineFunctionInfo>();
  if (FuncInfo->checkFlag(Reg, AMDGPU::VirtRegFlag::WWM_REG))
    RegFlags.push_back("WWM_REG");
  return RegFlags;
}<|MERGE_RESOLUTION|>--- conflicted
+++ resolved
@@ -2558,11 +2558,6 @@
       assert(TII->getNamedOperand(*MI, AMDGPU::OpName::soffset)->getReg() ==
              MFI->getStackPtrOffsetReg());
 
-<<<<<<< HEAD
-      unsigned Opc = ST.enableFlatScratch() ? AMDGPU::SCRATCH_STORE_DWORD_SADDR
-                                            : AMDGPU::BUFFER_STORE_DWORD_OFFSET;
-      auto MBB = MI->getParent();
-=======
       unsigned Opc;
       if (MI->getOpcode() == AMDGPU::SI_SPILL_V16_SAVE) {
         assert(ST.enableFlatScratch() && "Flat Scratch is not enabled!");
@@ -2573,7 +2568,6 @@
       }
 
       auto *MBB = MI->getParent();
->>>>>>> f409340c
       bool IsWWMRegSpill = TII->isWWMRegSpillOpcode(MI->getOpcode());
       if (IsWWMRegSpill){
         TII->insertScratchExecCopy(*MF, *MBB, MI, DL, MFI->getSGPRForEXECCopy(),
@@ -2640,11 +2634,6 @@
       assert(TII->getNamedOperand(*MI, AMDGPU::OpName::soffset)->getReg() ==
              MFI->getStackPtrOffsetReg());
 
-<<<<<<< HEAD
-      unsigned Opc = ST.enableFlatScratch() ? AMDGPU::SCRATCH_LOAD_DWORD_SADDR
-                                            : AMDGPU::BUFFER_LOAD_DWORD_OFFSET;
-      auto MBB = MI->getParent();
-=======
       unsigned Opc;
       if (MI->getOpcode() == AMDGPU::SI_SPILL_V16_RESTORE) {
         assert(ST.enableFlatScratch() && "Flat Scratch is not enabled!");
@@ -2654,7 +2643,6 @@
                                      : AMDGPU::BUFFER_LOAD_DWORD_OFFSET;
       }
       auto *MBB = MI->getParent();
->>>>>>> f409340c
       bool IsWWMRegSpill = TII->isWWMRegSpillOpcode(MI->getOpcode());
       if (IsWWMRegSpill){
         TII->insertScratchExecCopy(*MF, *MBB, MI, DL, MFI->getSGPRForEXECCopy(),
