//===-- SIRegisterInfo.cpp - SI Register Information ---------------------===//
//
// Part of the LLVM Project, under the Apache License v2.0 with LLVM Exceptions.
// See https://llvm.org/LICENSE.txt for license information.
// SPDX-License-Identifier: Apache-2.0 WITH LLVM-exception
//
//===----------------------------------------------------------------------===//
//
/// \file
/// SI implementation of the TargetRegisterInfo class.
//
//===----------------------------------------------------------------------===//

#include "AMDGPU.h"
#include "AMDGPURegisterBankInfo.h"
#include "GCNSubtarget.h"
#include "MCTargetDesc/AMDGPUInstPrinter.h"
#include "MCTargetDesc/AMDGPUMCTargetDesc.h"
#include "SIMachineFunctionInfo.h"
#include "SIRegisterInfo.h"
#include "llvm/CodeGen/LiveIntervals.h"
#include "llvm/CodeGen/LiveRegUnits.h"
#include "llvm/CodeGen/MachineDominators.h"
#include "llvm/CodeGen/MachineFrameInfo.h"
#include "llvm/CodeGen/RegisterScavenging.h"

using namespace llvm;

#define GET_REGINFO_TARGET_DESC
#include "AMDGPUGenRegisterInfo.inc"

static cl::opt<bool> EnableSpillSGPRToVGPR(
  "amdgpu-spill-sgpr-to-vgpr",
  cl::desc("Enable spilling SGPRs to VGPRs"),
  cl::ReallyHidden,
  cl::init(true));

<<<<<<< HEAD
static cl::opt<bool> EnableSpillCFISavedRegs(
    "amdgpu-spill-cfi-saved-regs",
    cl::desc("Enable spilling the registers required for CFI emission"),
    cl::ReallyHidden, cl::init(false), cl::ZeroOrMore);

std::array<std::vector<int16_t>, 16> SIRegisterInfo::RegSplitParts;
=======
std::array<std::vector<int16_t>, 32> SIRegisterInfo::RegSplitParts;
>>>>>>> da37c76a
std::array<std::array<uint16_t, 32>, 9> SIRegisterInfo::SubRegFromChannelTable;

// Map numbers of DWORDs to indexes in SubRegFromChannelTable.
// Valid indexes are shifted 1, such that a 0 mapping means unsupported.
// e.g. for 8 DWORDs (256-bit), SubRegFromChannelTableWidthMap[8] = 8,
//      meaning index 7 in SubRegFromChannelTable.
static const std::array<unsigned, 17> SubRegFromChannelTableWidthMap = {
    0, 1, 2, 3, 4, 5, 6, 7, 8, 0, 0, 0, 0, 0, 0, 0, 9};

static void emitUnsupportedError(const Function &Fn, const MachineInstr &MI,
                                 const Twine &ErrMsg) {
  Fn.getContext().diagnose(
      DiagnosticInfoUnsupported(Fn, ErrMsg, MI.getDebugLoc()));
}

namespace llvm {

// A temporary struct to spill SGPRs.
// This is mostly to spill SGPRs to memory. Spilling SGPRs into VGPR lanes emits
// just v_writelane and v_readlane.
//
// When spilling to memory, the SGPRs are written into VGPR lanes and the VGPR
// is saved to scratch (or the other way around for loads).
// For this, a VGPR is required where the needed lanes can be clobbered. The
// RegScavenger can provide a VGPR where currently active lanes can be
// clobbered, but we still need to save inactive lanes.
// The high-level steps are:
// - Try to scavenge SGPR(s) to save exec
// - Try to scavenge VGPR
// - Save needed, all or inactive lanes of a TmpVGPR
// - Spill/Restore SGPRs using TmpVGPR
// - Restore TmpVGPR
//
// To save all lanes of TmpVGPR, exec needs to be saved and modified. If we
// cannot scavenge temporary SGPRs to save exec, we use the following code:
// buffer_store_dword TmpVGPR ; only if active lanes need to be saved
// s_not exec, exec
// buffer_store_dword TmpVGPR ; save inactive lanes
// s_not exec, exec
struct SGPRSpillBuilder {
  struct PerVGPRData {
    unsigned PerVGPR;
    unsigned NumVGPRs;
    int64_t VGPRLanes;
  };

  // The SGPR to save
  Register SuperReg;
  MachineBasicBlock::iterator MI;
  ArrayRef<int16_t> SplitParts;
  unsigned NumSubRegs;
  bool IsKill;
  const DebugLoc &DL;

  /* When spilling to stack */
  // The SGPRs are written into this VGPR, which is then written to scratch
  // (or vice versa for loads).
  Register TmpVGPR = AMDGPU::NoRegister;
  // Temporary spill slot to save TmpVGPR to.
  int TmpVGPRIndex = 0;
  // If TmpVGPR is live before the spill or if it is scavenged.
  bool TmpVGPRLive = false;
  // Scavenged SGPR to save EXEC.
  Register SavedExecReg = AMDGPU::NoRegister;
  // Stack index to write the SGPRs to.
  int Index;
  unsigned EltSize = 4;

  RegScavenger *RS;
  MachineBasicBlock *MBB;
  MachineFunction &MF;
  SIMachineFunctionInfo &MFI;
  const SIInstrInfo &TII;
  const SIRegisterInfo &TRI;
  bool IsWave32;
  Register ExecReg;
  unsigned MovOpc;
  unsigned NotOpc;

  SGPRSpillBuilder(const SIRegisterInfo &TRI, const SIInstrInfo &TII,
                   bool IsWave32, MachineBasicBlock::iterator MI, int Index,
                   RegScavenger *RS)
      : SGPRSpillBuilder(TRI, TII, IsWave32, MI, MI->getOperand(0).getReg(),
                         MI->getOperand(0).isKill(), Index, RS) {}

  SGPRSpillBuilder(const SIRegisterInfo &TRI, const SIInstrInfo &TII,
                   bool IsWave32, MachineBasicBlock::iterator MI, Register Reg,
                   bool IsKill, int Index, RegScavenger *RS)
      : SuperReg(Reg), MI(MI), IsKill(IsKill), DL(MI->getDebugLoc()),
        Index(Index), RS(RS), MBB(MI->getParent()), MF(*MBB->getParent()),
        MFI(*MF.getInfo<SIMachineFunctionInfo>()), TII(TII), TRI(TRI),
        IsWave32(IsWave32) {
    const TargetRegisterClass *RC = TRI.getPhysRegBaseClass(SuperReg);
    SplitParts = TRI.getRegSplitParts(RC, EltSize);
    NumSubRegs = SplitParts.empty() ? 1 : SplitParts.size();

    if (IsWave32) {
      ExecReg = AMDGPU::EXEC_LO;
      MovOpc = AMDGPU::S_MOV_B32;
      NotOpc = AMDGPU::S_NOT_B32;
    } else {
      ExecReg = AMDGPU::EXEC;
      MovOpc = AMDGPU::S_MOV_B64;
      NotOpc = AMDGPU::S_NOT_B64;
    }

    assert(SuperReg != AMDGPU::M0 && "m0 should never spill");
    assert(SuperReg != AMDGPU::EXEC_LO && SuperReg != AMDGPU::EXEC_HI &&
           SuperReg != AMDGPU::EXEC && "exec should never spill");
  }

  PerVGPRData getPerVGPRData() {
    PerVGPRData Data;
    Data.PerVGPR = IsWave32 ? 32 : 64;
    Data.NumVGPRs = (NumSubRegs + (Data.PerVGPR - 1)) / Data.PerVGPR;
    Data.VGPRLanes = (1LL << std::min(Data.PerVGPR, NumSubRegs)) - 1LL;
    return Data;
  }

  // Tries to scavenge SGPRs to save EXEC and a VGPR. Uses v0 if no VGPR is
  // free.
  // Writes these instructions if an SGPR can be scavenged:
  // s_mov_b64 s[6:7], exec   ; Save exec
  // s_mov_b64 exec, 3        ; Wanted lanemask
  // buffer_store_dword v1    ; Write scavenged VGPR to emergency slot
  //
  // Writes these instructions if no SGPR can be scavenged:
  // buffer_store_dword v0    ; Only if no free VGPR was found
  // s_not_b64 exec, exec
  // buffer_store_dword v0    ; Save inactive lanes
  //                          ; exec stays inverted, it is flipped back in
  //                          ; restore.
  void prepare() {
    // Scavenged temporary VGPR to use. It must be scavenged once for any number
    // of spilled subregs.
    // FIXME: The liveness analysis is limited and does not tell if a register
    // is in use in lanes that are currently inactive. We can never be sure if
    // a register as actually in use in another lane, so we need to save all
    // used lanes of the chosen VGPR.
    assert(RS && "Cannot spill SGPR to memory without RegScavenger");
    TmpVGPR = RS->scavengeRegisterBackwards(AMDGPU::VGPR_32RegClass, MI, false,
                                            0, false);

    // Reserve temporary stack slot
    TmpVGPRIndex = MFI.getScavengeFI(MF.getFrameInfo(), TRI);
    if (TmpVGPR) {
      // Found a register that is dead in the currently active lanes, we only
      // need to spill inactive lanes.
      TmpVGPRLive = false;
    } else {
      // Pick v0 because it doesn't make a difference.
      TmpVGPR = AMDGPU::VGPR0;
      TmpVGPRLive = true;
    }

    if (TmpVGPRLive) {
      // We need to inform the scavenger that this index is already in use until
      // we're done with the custom emergency spill.
      RS->assignRegToScavengingIndex(TmpVGPRIndex, TmpVGPR);
    }

    // We may end up recursively calling the scavenger, and don't want to re-use
    // the same register.
    RS->setRegUsed(TmpVGPR);

    // Try to scavenge SGPRs to save exec
    assert(!SavedExecReg && "Exec is already saved, refuse to save again");
    const TargetRegisterClass &RC =
        IsWave32 ? AMDGPU::SGPR_32RegClass : AMDGPU::SGPR_64RegClass;
    RS->setRegUsed(SuperReg);
    SavedExecReg = RS->scavengeRegisterBackwards(RC, MI, false, 0, false);

    int64_t VGPRLanes = getPerVGPRData().VGPRLanes;

    if (SavedExecReg) {
      RS->setRegUsed(SavedExecReg);
      // Set exec to needed lanes
      BuildMI(*MBB, MI, DL, TII.get(MovOpc), SavedExecReg).addReg(ExecReg);
      auto I =
          BuildMI(*MBB, MI, DL, TII.get(MovOpc), ExecReg).addImm(VGPRLanes);
      if (!TmpVGPRLive)
        I.addReg(TmpVGPR, RegState::ImplicitDefine);
      // Spill needed lanes
      TRI.buildVGPRSpillLoadStore(*this, TmpVGPRIndex, 0, /*IsLoad*/ false);
    } else {
      // The modify and restore of exec clobber SCC, which we would have to save
      // and restore. FIXME: We probably would need to reserve a register for
      // this.
      if (RS->isRegUsed(AMDGPU::SCC))
        emitUnsupportedError(MF.getFunction(), *MI,
                             "unhandled SGPR spill to memory");

      // Spill active lanes
      if (TmpVGPRLive)
        TRI.buildVGPRSpillLoadStore(*this, TmpVGPRIndex, 0, /*IsLoad*/ false,
                                    /*IsKill*/ false);
      // Spill inactive lanes
      auto I = BuildMI(*MBB, MI, DL, TII.get(NotOpc), ExecReg).addReg(ExecReg);
      if (!TmpVGPRLive)
        I.addReg(TmpVGPR, RegState::ImplicitDefine);
      I->getOperand(2).setIsDead(); // Mark SCC as dead.
      TRI.buildVGPRSpillLoadStore(*this, TmpVGPRIndex, 0, /*IsLoad*/ false);
    }
  }

  // Writes these instructions if an SGPR can be scavenged:
  // buffer_load_dword v1     ; Write scavenged VGPR to emergency slot
  // s_waitcnt vmcnt(0)       ; If a free VGPR was found
  // s_mov_b64 exec, s[6:7]   ; Save exec
  //
  // Writes these instructions if no SGPR can be scavenged:
  // buffer_load_dword v0     ; Restore inactive lanes
  // s_waitcnt vmcnt(0)       ; If a free VGPR was found
  // s_not_b64 exec, exec
  // buffer_load_dword v0     ; Only if no free VGPR was found
  void restore() {
    if (SavedExecReg) {
      // Restore used lanes
      TRI.buildVGPRSpillLoadStore(*this, TmpVGPRIndex, 0, /*IsLoad*/ true,
                                  /*IsKill*/ false);
      // Restore exec
      auto I = BuildMI(*MBB, MI, DL, TII.get(MovOpc), ExecReg)
                   .addReg(SavedExecReg, RegState::Kill);
      // Add an implicit use of the load so it is not dead.
      // FIXME This inserts an unnecessary waitcnt
      if (!TmpVGPRLive) {
        I.addReg(TmpVGPR, RegState::ImplicitKill);
      }
    } else {
      // Restore inactive lanes
      TRI.buildVGPRSpillLoadStore(*this, TmpVGPRIndex, 0, /*IsLoad*/ true,
                                  /*IsKill*/ false);
      auto I = BuildMI(*MBB, MI, DL, TII.get(NotOpc), ExecReg).addReg(ExecReg);
      if (!TmpVGPRLive)
        I.addReg(TmpVGPR, RegState::ImplicitKill);
      I->getOperand(2).setIsDead(); // Mark SCC as dead.

      // Restore active lanes
      if (TmpVGPRLive)
        TRI.buildVGPRSpillLoadStore(*this, TmpVGPRIndex, 0, /*IsLoad*/ true);
    }

    // Inform the scavenger where we're releasing our custom scavenged register.
    if (TmpVGPRLive) {
      MachineBasicBlock::iterator RestorePt = std::prev(MI);
      RS->assignRegToScavengingIndex(TmpVGPRIndex, TmpVGPR, &*RestorePt);
    }
  }

  // Write TmpVGPR to memory or read TmpVGPR from memory.
  // Either using a single buffer_load/store if exec is set to the needed mask
  // or using
  // buffer_load
  // s_not exec, exec
  // buffer_load
  // s_not exec, exec
  void readWriteTmpVGPR(unsigned Offset, bool IsLoad) {
    if (SavedExecReg) {
      // Spill needed lanes
      TRI.buildVGPRSpillLoadStore(*this, Index, Offset, IsLoad);
    } else {
      // The modify and restore of exec clobber SCC, which we would have to save
      // and restore. FIXME: We probably would need to reserve a register for
      // this.
      if (RS->isRegUsed(AMDGPU::SCC))
        emitUnsupportedError(MF.getFunction(), *MI,
                             "unhandled SGPR spill to memory");

      // Spill active lanes
      TRI.buildVGPRSpillLoadStore(*this, Index, Offset, IsLoad,
                                  /*IsKill*/ false);
      // Spill inactive lanes
      auto Not0 = BuildMI(*MBB, MI, DL, TII.get(NotOpc), ExecReg).addReg(ExecReg);
      Not0->getOperand(2).setIsDead(); // Mark SCC as dead.
      TRI.buildVGPRSpillLoadStore(*this, Index, Offset, IsLoad);
      auto Not1 = BuildMI(*MBB, MI, DL, TII.get(NotOpc), ExecReg).addReg(ExecReg);
      Not1->getOperand(2).setIsDead(); // Mark SCC as dead.
    }
  }

  void setMI(MachineBasicBlock *NewMBB, MachineBasicBlock::iterator NewMI) {
    assert(MBB->getParent() == &MF);
    MI = NewMI;
    MBB = NewMBB;
  }
};

} // namespace llvm

SIRegisterInfo::SIRegisterInfo(const GCNSubtarget &ST)
    : AMDGPUGenRegisterInfo(AMDGPU::PC_REG, ST.getAMDGPUDwarfFlavour(),
                            ST.getAMDGPUDwarfFlavour(),
                            /*PC=*/0, ST.getHwMode()),
      ST(ST), SpillSGPRToVGPR(EnableSpillSGPRToVGPR), isWave32(ST.isWave32()) {

  assert(getSubRegIndexLaneMask(AMDGPU::sub0).getAsInteger() == 3 &&
         getSubRegIndexLaneMask(AMDGPU::sub31).getAsInteger() == (3ULL << 62) &&
         (getSubRegIndexLaneMask(AMDGPU::lo16) |
          getSubRegIndexLaneMask(AMDGPU::hi16)).getAsInteger() ==
           getSubRegIndexLaneMask(AMDGPU::sub0).getAsInteger() &&
         "getNumCoveredRegs() will not work with generated subreg masks!");

  RegPressureIgnoredUnits.resize(getNumRegUnits());
  RegPressureIgnoredUnits.set(*regunits(MCRegister::from(AMDGPU::M0)).begin());
  for (auto Reg : AMDGPU::VGPR_16RegClass) {
    if (AMDGPU::isHi16Reg(Reg, *this))
      RegPressureIgnoredUnits.set(*regunits(Reg).begin());
  }

  // HACK: Until this is fully tablegen'd.
  static llvm::once_flag InitializeRegSplitPartsFlag;

  static auto InitializeRegSplitPartsOnce = [this]() {
    for (unsigned Idx = 1, E = getNumSubRegIndices() - 1; Idx < E; ++Idx) {
      unsigned Size = getSubRegIdxSize(Idx);
      if (Size & 15)
        continue;
      std::vector<int16_t> &Vec = RegSplitParts[Size / 16 - 1];
      unsigned Pos = getSubRegIdxOffset(Idx);
      if (Pos % Size)
        continue;
      Pos /= Size;
      if (Vec.empty()) {
        unsigned MaxNumParts = 1024 / Size; // Maximum register is 1024 bits.
        Vec.resize(MaxNumParts);
      }
      Vec[Pos] = Idx;
    }
  };

  static llvm::once_flag InitializeSubRegFromChannelTableFlag;

  static auto InitializeSubRegFromChannelTableOnce = [this]() {
    for (auto &Row : SubRegFromChannelTable)
      Row.fill(AMDGPU::NoSubRegister);
    for (unsigned Idx = 1; Idx < getNumSubRegIndices(); ++Idx) {
      unsigned Width = getSubRegIdxSize(Idx) / 32;
      unsigned Offset = getSubRegIdxOffset(Idx) / 32;
      assert(Width < SubRegFromChannelTableWidthMap.size());
      Width = SubRegFromChannelTableWidthMap[Width];
      if (Width == 0)
        continue;
      unsigned TableIdx = Width - 1;
      assert(TableIdx < SubRegFromChannelTable.size());
      assert(Offset < SubRegFromChannelTable[TableIdx].size());
      SubRegFromChannelTable[TableIdx][Offset] = Idx;
    }
  };

  llvm::call_once(InitializeRegSplitPartsFlag, InitializeRegSplitPartsOnce);
  llvm::call_once(InitializeSubRegFromChannelTableFlag,
                  InitializeSubRegFromChannelTableOnce);
}

void SIRegisterInfo::reserveRegisterTuples(BitVector &Reserved,
                                           MCRegister Reg) const {
  for (MCRegAliasIterator R(Reg, this, true); R.isValid(); ++R)
    Reserved.set(*R);
}

// Forced to be here by one .inc
const MCPhysReg *SIRegisterInfo::getCalleeSavedRegs(
  const MachineFunction *MF) const {
  CallingConv::ID CC = MF->getFunction().getCallingConv();
  switch (CC) {
  case CallingConv::C:
  case CallingConv::Fast:
  case CallingConv::Cold:
    return ST.hasGFX90AInsts() ? CSR_AMDGPU_GFX90AInsts_SaveList
                               : CSR_AMDGPU_SaveList;
  case CallingConv::AMDGPU_Gfx:
    return ST.hasGFX90AInsts() ? CSR_AMDGPU_SI_Gfx_GFX90AInsts_SaveList
                               : CSR_AMDGPU_SI_Gfx_SaveList;
  case CallingConv::AMDGPU_CS_ChainPreserve:
    return CSR_AMDGPU_CS_ChainPreserve_SaveList;
  default: {
    // Dummy to not crash RegisterClassInfo.
    static const MCPhysReg NoCalleeSavedReg = AMDGPU::NoRegister;
    return &NoCalleeSavedReg;
  }
  }
}

const MCPhysReg *
SIRegisterInfo::getCalleeSavedRegsViaCopy(const MachineFunction *MF) const {
  return nullptr;
}

const uint32_t *SIRegisterInfo::getCallPreservedMask(const MachineFunction &MF,
                                                     CallingConv::ID CC) const {
  switch (CC) {
  case CallingConv::C:
  case CallingConv::Fast:
  case CallingConv::Cold:
    return ST.hasGFX90AInsts() ? CSR_AMDGPU_GFX90AInsts_RegMask
                               : CSR_AMDGPU_RegMask;
  case CallingConv::AMDGPU_Gfx:
    return ST.hasGFX90AInsts() ? CSR_AMDGPU_SI_Gfx_GFX90AInsts_RegMask
                               : CSR_AMDGPU_SI_Gfx_RegMask;
  case CallingConv::AMDGPU_CS_Chain:
  case CallingConv::AMDGPU_CS_ChainPreserve:
    // Calls to these functions never return, so we can pretend everything is
    // preserved.
    return AMDGPU_AllVGPRs_RegMask;
  default:
    return nullptr;
  }
}

const uint32_t *SIRegisterInfo::getNoPreservedMask() const {
  return CSR_AMDGPU_NoRegs_RegMask;
}

bool SIRegisterInfo::isChainScratchRegister(Register VGPR) {
  return VGPR >= AMDGPU::VGPR0 && VGPR < AMDGPU::VGPR8;
}

const TargetRegisterClass *
SIRegisterInfo::getLargestLegalSuperClass(const TargetRegisterClass *RC,
                                          const MachineFunction &MF) const {
  // FIXME: Should have a helper function like getEquivalentVGPRClass to get the
  // equivalent AV class. If used one, the verifier will crash after
  // RegBankSelect in the GISel flow. The aligned regclasses are not fully given
  // until Instruction selection.
  if (ST.hasMAIInsts() && (isVGPRClass(RC) || isAGPRClass(RC))) {
    if (RC == &AMDGPU::VGPR_32RegClass || RC == &AMDGPU::AGPR_32RegClass)
      return &AMDGPU::AV_32RegClass;
    if (RC == &AMDGPU::VReg_64RegClass || RC == &AMDGPU::AReg_64RegClass)
      return &AMDGPU::AV_64RegClass;
    if (RC == &AMDGPU::VReg_64_Align2RegClass ||
        RC == &AMDGPU::AReg_64_Align2RegClass)
      return &AMDGPU::AV_64_Align2RegClass;
    if (RC == &AMDGPU::VReg_96RegClass || RC == &AMDGPU::AReg_96RegClass)
      return &AMDGPU::AV_96RegClass;
    if (RC == &AMDGPU::VReg_96_Align2RegClass ||
        RC == &AMDGPU::AReg_96_Align2RegClass)
      return &AMDGPU::AV_96_Align2RegClass;
    if (RC == &AMDGPU::VReg_128RegClass || RC == &AMDGPU::AReg_128RegClass)
      return &AMDGPU::AV_128RegClass;
    if (RC == &AMDGPU::VReg_128_Align2RegClass ||
        RC == &AMDGPU::AReg_128_Align2RegClass)
      return &AMDGPU::AV_128_Align2RegClass;
    if (RC == &AMDGPU::VReg_160RegClass || RC == &AMDGPU::AReg_160RegClass)
      return &AMDGPU::AV_160RegClass;
    if (RC == &AMDGPU::VReg_160_Align2RegClass ||
        RC == &AMDGPU::AReg_160_Align2RegClass)
      return &AMDGPU::AV_160_Align2RegClass;
    if (RC == &AMDGPU::VReg_192RegClass || RC == &AMDGPU::AReg_192RegClass)
      return &AMDGPU::AV_192RegClass;
    if (RC == &AMDGPU::VReg_192_Align2RegClass ||
        RC == &AMDGPU::AReg_192_Align2RegClass)
      return &AMDGPU::AV_192_Align2RegClass;
    if (RC == &AMDGPU::VReg_256RegClass || RC == &AMDGPU::AReg_256RegClass)
      return &AMDGPU::AV_256RegClass;
    if (RC == &AMDGPU::VReg_256_Align2RegClass ||
        RC == &AMDGPU::AReg_256_Align2RegClass)
      return &AMDGPU::AV_256_Align2RegClass;
    if (RC == &AMDGPU::VReg_512RegClass || RC == &AMDGPU::AReg_512RegClass)
      return &AMDGPU::AV_512RegClass;
    if (RC == &AMDGPU::VReg_512_Align2RegClass ||
        RC == &AMDGPU::AReg_512_Align2RegClass)
      return &AMDGPU::AV_512_Align2RegClass;
    if (RC == &AMDGPU::VReg_1024RegClass || RC == &AMDGPU::AReg_1024RegClass)
      return &AMDGPU::AV_1024RegClass;
    if (RC == &AMDGPU::VReg_1024_Align2RegClass ||
        RC == &AMDGPU::AReg_1024_Align2RegClass)
      return &AMDGPU::AV_1024_Align2RegClass;
  }

  return TargetRegisterInfo::getLargestLegalSuperClass(RC, MF);
}

Register SIRegisterInfo::getFrameRegister(const MachineFunction &MF) const {
  const SIFrameLowering *TFI = ST.getFrameLowering();
  const SIMachineFunctionInfo *FuncInfo = MF.getInfo<SIMachineFunctionInfo>();
  // During ISel lowering we always reserve the stack pointer in entry and chain
  // functions, but never actually want to reference it when accessing our own
  // frame. If we need a frame pointer we use it, but otherwise we can just use
  // an immediate "0" which we represent by returning NoRegister.
  if (FuncInfo->isBottomOfStack()) {
    return TFI->hasFP(MF) ? FuncInfo->getFrameOffsetReg() : Register();
  }
  return TFI->hasFP(MF) ? FuncInfo->getFrameOffsetReg()
                        : FuncInfo->getStackPtrOffsetReg();
}

bool SIRegisterInfo::hasBasePointer(const MachineFunction &MF) const {
  // When we need stack realignment, we can't reference off of the
  // stack pointer, so we reserve a base pointer.
  return shouldRealignStack(MF);
}

Register SIRegisterInfo::getBaseRegister() const { return AMDGPU::SGPR34; }

const uint32_t *SIRegisterInfo::getAllVGPRRegMask() const {
  return AMDGPU_AllVGPRs_RegMask;
}

const uint32_t *SIRegisterInfo::getAllAGPRRegMask() const {
  return AMDGPU_AllAGPRs_RegMask;
}

const uint32_t *SIRegisterInfo::getAllVectorRegMask() const {
  return AMDGPU_AllVectorRegs_RegMask;
}

const uint32_t *SIRegisterInfo::getAllAllocatableSRegMask() const {
  return AMDGPU_AllAllocatableSRegs_RegMask;
}

unsigned SIRegisterInfo::getSubRegFromChannel(unsigned Channel,
                                              unsigned NumRegs) {
  assert(NumRegs < SubRegFromChannelTableWidthMap.size());
  unsigned NumRegIndex = SubRegFromChannelTableWidthMap[NumRegs];
  assert(NumRegIndex && "Not implemented");
  assert(Channel < SubRegFromChannelTable[NumRegIndex - 1].size());
  return SubRegFromChannelTable[NumRegIndex - 1][Channel];
}

bool SIRegisterInfo::isCFISavedRegsSpillEnabled() const {
  return EnableSpillCFISavedRegs;
}

MCRegister
SIRegisterInfo::getAlignedHighSGPRForRC(const MachineFunction &MF,
                                        const unsigned Align,
                                        const TargetRegisterClass *RC) const {
  unsigned BaseIdx = alignDown(ST.getMaxNumSGPRs(MF), Align) - Align;
  MCRegister BaseReg(AMDGPU::SGPR_32RegClass.getRegister(BaseIdx));
  return getMatchingSuperReg(BaseReg, AMDGPU::sub0, RC);
}

MCRegister SIRegisterInfo::reservedPrivateSegmentBufferReg(
  const MachineFunction &MF) const {
  return getAlignedHighSGPRForRC(MF, /*Align=*/4, &AMDGPU::SGPR_128RegClass);
}

std::pair<unsigned, unsigned>
SIRegisterInfo::getMaxNumVectorRegs(const MachineFunction &MF) const {
  const SIMachineFunctionInfo *MFI = MF.getInfo<SIMachineFunctionInfo>();
  unsigned MaxNumVGPRs = ST.getMaxNumVGPRs(MF);
  unsigned MaxNumAGPRs = MaxNumVGPRs;
  unsigned TotalNumVGPRs = AMDGPU::VGPR_32RegClass.getNumRegs();

  // On GFX90A, the number of VGPRs and AGPRs need not be equal. Theoretically,
  // a wave may have up to 512 total vector registers combining together both
  // VGPRs and AGPRs. Hence, in an entry function without calls and without
  // AGPRs used within it, it is possible to use the whole vector register
  // budget for VGPRs.
  //
  // TODO: it shall be possible to estimate maximum AGPR/VGPR pressure and split
  //       register file accordingly.
  if (ST.hasGFX90AInsts()) {
    if (MFI->mayNeedAGPRs()) {
      MaxNumVGPRs /= 2;
      MaxNumAGPRs = MaxNumVGPRs;
    } else {
      if (MaxNumVGPRs > TotalNumVGPRs) {
        MaxNumAGPRs = MaxNumVGPRs - TotalNumVGPRs;
        MaxNumVGPRs = TotalNumVGPRs;
      } else
        MaxNumAGPRs = 0;
    }
  }

  return std::pair(MaxNumVGPRs, MaxNumAGPRs);
}

BitVector SIRegisterInfo::getReservedRegs(const MachineFunction &MF) const {
  BitVector Reserved(getNumRegs());
  Reserved.set(AMDGPU::MODE);

  const SIMachineFunctionInfo *MFI = MF.getInfo<SIMachineFunctionInfo>();

  // Reserve special purpose registers.
  //
  // EXEC_LO and EXEC_HI could be allocated and used as regular register, but
  // this seems likely to result in bugs, so I'm marking them as reserved.
  reserveRegisterTuples(Reserved, AMDGPU::EXEC);
  reserveRegisterTuples(Reserved, AMDGPU::FLAT_SCR);

  // M0 has to be reserved so that llvm accepts it as a live-in into a block.
  reserveRegisterTuples(Reserved, AMDGPU::M0);

  // Reserve src_vccz, src_execz, src_scc.
  reserveRegisterTuples(Reserved, AMDGPU::SRC_VCCZ);
  reserveRegisterTuples(Reserved, AMDGPU::SRC_EXECZ);
  reserveRegisterTuples(Reserved, AMDGPU::SRC_SCC);

  // Reserve the memory aperture registers
  reserveRegisterTuples(Reserved, AMDGPU::SRC_SHARED_BASE);
  reserveRegisterTuples(Reserved, AMDGPU::SRC_SHARED_LIMIT);
  reserveRegisterTuples(Reserved, AMDGPU::SRC_PRIVATE_BASE);
  reserveRegisterTuples(Reserved, AMDGPU::SRC_PRIVATE_LIMIT);

  // Reserve src_pops_exiting_wave_id - support is not implemented in Codegen.
  reserveRegisterTuples(Reserved, AMDGPU::SRC_POPS_EXITING_WAVE_ID);

  // Reserve xnack_mask registers - support is not implemented in Codegen.
  reserveRegisterTuples(Reserved, AMDGPU::XNACK_MASK);

  // Reserve lds_direct register - support is not implemented in Codegen.
  reserveRegisterTuples(Reserved, AMDGPU::LDS_DIRECT);

  // Reserve Trap Handler registers - support is not implemented in Codegen.
  reserveRegisterTuples(Reserved, AMDGPU::TBA);
  reserveRegisterTuples(Reserved, AMDGPU::TMA);
  reserveRegisterTuples(Reserved, AMDGPU::TTMP0_TTMP1);
  reserveRegisterTuples(Reserved, AMDGPU::TTMP2_TTMP3);
  reserveRegisterTuples(Reserved, AMDGPU::TTMP4_TTMP5);
  reserveRegisterTuples(Reserved, AMDGPU::TTMP6_TTMP7);
  reserveRegisterTuples(Reserved, AMDGPU::TTMP8_TTMP9);
  reserveRegisterTuples(Reserved, AMDGPU::TTMP10_TTMP11);
  reserveRegisterTuples(Reserved, AMDGPU::TTMP12_TTMP13);
  reserveRegisterTuples(Reserved, AMDGPU::TTMP14_TTMP15);

  // Reserve null register - it shall never be allocated
  reserveRegisterTuples(Reserved, AMDGPU::SGPR_NULL64);

  // Reserve SGPRs.
  //
  unsigned MaxNumSGPRs = ST.getMaxNumSGPRs(MF);
  unsigned TotalNumSGPRs = AMDGPU::SGPR_32RegClass.getNumRegs();
  for (const TargetRegisterClass *RC : regclasses()) {
    if (RC->isBaseClass() && isSGPRClass(RC)) {
      unsigned NumRegs = divideCeil(getRegSizeInBits(*RC), 32);
      for (MCPhysReg Reg : *RC) {
        unsigned Index = getHWRegIndex(Reg);
        if (Index + NumRegs > MaxNumSGPRs && Index < TotalNumSGPRs)
          Reserved.set(Reg);
      }
    }
  }

  Register ScratchRSrcReg = MFI->getScratchRSrcReg();
  if (ScratchRSrcReg != AMDGPU::NoRegister) {
    // Reserve 4 SGPRs for the scratch buffer resource descriptor in case we
    // need to spill.
    // TODO: May need to reserve a VGPR if doing LDS spilling.
    reserveRegisterTuples(Reserved, ScratchRSrcReg);
  }

  Register LongBranchReservedReg = MFI->getLongBranchReservedReg();
  if (LongBranchReservedReg)
    reserveRegisterTuples(Reserved, LongBranchReservedReg);

  // We have to assume the SP is needed in case there are calls in the function,
  // which is detected after the function is lowered. If we aren't really going
  // to need SP, don't bother reserving it.
  MCRegister StackPtrReg = MFI->getStackPtrOffsetReg();
  if (StackPtrReg) {
    reserveRegisterTuples(Reserved, StackPtrReg);
    assert(!isSubRegister(ScratchRSrcReg, StackPtrReg));
  }

  MCRegister FrameReg = MFI->getFrameOffsetReg();
  if (FrameReg) {
    reserveRegisterTuples(Reserved, FrameReg);
    assert(!isSubRegister(ScratchRSrcReg, FrameReg));
  }

  if (hasBasePointer(MF)) {
    MCRegister BasePtrReg = getBaseRegister();
    reserveRegisterTuples(Reserved, BasePtrReg);
    assert(!isSubRegister(ScratchRSrcReg, BasePtrReg));
  }

  // FIXME: Use same reserved register introduced in D149775
  // SGPR used to preserve EXEC MASK around WWM spill/copy instructions.
  Register ExecCopyReg = MFI->getSGPRForEXECCopy();
  if (ExecCopyReg)
    reserveRegisterTuples(Reserved, ExecCopyReg);

  // Reserve VGPRs/AGPRs.
  //
  auto [MaxNumVGPRs, MaxNumAGPRs] = getMaxNumVectorRegs(MF);

  for (const TargetRegisterClass *RC : regclasses()) {
    if (RC->isBaseClass() && isVGPRClass(RC)) {
      unsigned NumRegs = divideCeil(getRegSizeInBits(*RC), 32);
      for (MCPhysReg Reg : *RC) {
        unsigned Index = getHWRegIndex(Reg);
        if (Index + NumRegs > MaxNumVGPRs)
          Reserved.set(Reg);
      }
    }
  }

  // Reserve all the AGPRs if there are no instructions to use it.
  if (!ST.hasMAIInsts())
    MaxNumAGPRs = 0;
  for (const TargetRegisterClass *RC : regclasses()) {
    if (RC->isBaseClass() && isAGPRClass(RC)) {
      unsigned NumRegs = divideCeil(getRegSizeInBits(*RC), 32);
      for (MCPhysReg Reg : *RC) {
        unsigned Index = getHWRegIndex(Reg);
        if (Index + NumRegs > MaxNumAGPRs)
          Reserved.set(Reg);
      }
    }
  }

  // On GFX908, in order to guarantee copying between AGPRs, we need a scratch
  // VGPR available at all times.
  if (ST.hasMAIInsts() && !ST.hasGFX90AInsts()) {
    reserveRegisterTuples(Reserved, MFI->getVGPRForAGPRCopy());
  }

  // During wwm-regalloc, reserve the registers for perlane VGPR allocation. The
  // MFI->getNonWWMRegMask() field will have a valid bitmask only during
  // wwm-regalloc and it would be empty otherwise.
  BitVector NonWWMRegMask = MFI->getNonWWMRegMask();
  if (!NonWWMRegMask.empty()) {
    for (unsigned RegI = AMDGPU::VGPR0, RegE = AMDGPU::VGPR0 + MaxNumVGPRs;
         RegI < RegE; ++RegI) {
      if (NonWWMRegMask.test(RegI))
        reserveRegisterTuples(Reserved, RegI);
    }
  }

  for (Register Reg : MFI->getWWMReservedRegs())
    reserveRegisterTuples(Reserved, Reg);

  // FIXME: Stop using reserved registers for this.
  for (MCPhysReg Reg : MFI->getAGPRSpillVGPRs())
    reserveRegisterTuples(Reserved, Reg);

  for (MCPhysReg Reg : MFI->getVGPRSpillAGPRs())
    reserveRegisterTuples(Reserved, Reg);

  return Reserved;
}

bool SIRegisterInfo::isAsmClobberable(const MachineFunction &MF,
                                      MCRegister PhysReg) const {
  return !MF.getRegInfo().isReserved(PhysReg);
}

bool SIRegisterInfo::shouldRealignStack(const MachineFunction &MF) const {
  const SIMachineFunctionInfo *Info = MF.getInfo<SIMachineFunctionInfo>();
  // On entry or in chain functions, the base address is 0, so it can't possibly
  // need any more alignment.

  // FIXME: Should be able to specify the entry frame alignment per calling
  // convention instead.
  if (Info->isBottomOfStack())
    return false;

  return TargetRegisterInfo::shouldRealignStack(MF);
}

bool SIRegisterInfo::requiresRegisterScavenging(const MachineFunction &Fn) const {
  const SIMachineFunctionInfo *Info = Fn.getInfo<SIMachineFunctionInfo>();
  if (Info->isEntryFunction()) {
    const MachineFrameInfo &MFI = Fn.getFrameInfo();
    return MFI.hasStackObjects() || MFI.hasCalls();
  }

  // May need scavenger for dealing with callee saved registers.
  return true;
}

bool SIRegisterInfo::requiresFrameIndexScavenging(
  const MachineFunction &MF) const {
  // Do not use frame virtual registers. They used to be used for SGPRs, but
  // once we reach PrologEpilogInserter, we can no longer spill SGPRs. If the
  // scavenger fails, we can increment/decrement the necessary SGPRs to avoid a
  // spill.
  return false;
}

bool SIRegisterInfo::requiresFrameIndexReplacementScavenging(
  const MachineFunction &MF) const {
  const MachineFrameInfo &MFI = MF.getFrameInfo();
  return MFI.hasStackObjects();
}

bool SIRegisterInfo::requiresVirtualBaseRegisters(
  const MachineFunction &) const {
  // There are no special dedicated stack or frame pointers.
  return true;
}

int64_t SIRegisterInfo::getScratchInstrOffset(const MachineInstr *MI) const {
  assert(SIInstrInfo::isMUBUF(*MI) || SIInstrInfo::isFLATScratch(*MI));

  int OffIdx = AMDGPU::getNamedOperandIdx(MI->getOpcode(),
                                          AMDGPU::OpName::offset);
  return MI->getOperand(OffIdx).getImm();
}

int64_t SIRegisterInfo::getFrameIndexInstrOffset(const MachineInstr *MI,
                                                 int Idx) const {
  switch (MI->getOpcode()) {
  case AMDGPU::V_ADD_U32_e32:
  case AMDGPU::V_ADD_U32_e64:
  case AMDGPU::V_ADD_CO_U32_e32: {
    int OtherIdx = Idx == 1 ? 2 : 1;
    const MachineOperand &OtherOp = MI->getOperand(OtherIdx);
    return OtherOp.isImm() ? OtherOp.getImm() : 0;
  }
  case AMDGPU::V_ADD_CO_U32_e64: {
    int OtherIdx = Idx == 2 ? 3 : 2;
    const MachineOperand &OtherOp = MI->getOperand(OtherIdx);
    return OtherOp.isImm() ? OtherOp.getImm() : 0;
  }
  default:
    break;
  }

  if (!SIInstrInfo::isMUBUF(*MI) && !SIInstrInfo::isFLATScratch(*MI))
    return 0;

  assert((Idx == AMDGPU::getNamedOperandIdx(MI->getOpcode(),
                                            AMDGPU::OpName::vaddr) ||
         (Idx == AMDGPU::getNamedOperandIdx(MI->getOpcode(),
                                            AMDGPU::OpName::saddr))) &&
         "Should never see frame index on non-address operand");

  return getScratchInstrOffset(MI);
}

static bool isFIPlusImmOrVGPR(const SIRegisterInfo &TRI,
                              const MachineInstr &MI) {
  assert(MI.getDesc().isAdd());
  const MachineOperand &Src0 = MI.getOperand(1);
  const MachineOperand &Src1 = MI.getOperand(2);

  if (Src0.isFI()) {
    return Src1.isImm() || (Src1.isReg() && TRI.isVGPR(MI.getMF()->getRegInfo(),
                                                       Src1.getReg()));
  }

  if (Src1.isFI()) {
    return Src0.isImm() || (Src0.isReg() && TRI.isVGPR(MI.getMF()->getRegInfo(),
                                                       Src0.getReg()));
  }

  return false;
}

bool SIRegisterInfo::needsFrameBaseReg(MachineInstr *MI, int64_t Offset) const {
  // TODO: Handle v_add_co_u32, v_or_b32, v_and_b32 and scalar opcodes.
  switch (MI->getOpcode()) {
  case AMDGPU::V_ADD_U32_e32: {
    // TODO: We could handle this but it requires work to avoid violating
    // operand restrictions.
    if (ST.getConstantBusLimit(AMDGPU::V_ADD_U32_e32) < 2 &&
        !isFIPlusImmOrVGPR(*this, *MI))
      return false;
    [[fallthrough]];
  }
  case AMDGPU::V_ADD_U32_e64:
    // FIXME: This optimization is barely profitable enableFlatScratch as-is.
    //
    // Much of the benefit with the MUBUF handling is we avoid duplicating the
    // shift of the frame register, which isn't needed with scratch.
    //
    // materializeFrameBaseRegister doesn't know the register classes of the
    // uses, and unconditionally uses an s_add_i32, which will end up using a
    // copy for the vector uses.
    return !ST.enableFlatScratch();
  case AMDGPU::V_ADD_CO_U32_e32:
    if (ST.getConstantBusLimit(AMDGPU::V_ADD_CO_U32_e32) < 2 &&
        !isFIPlusImmOrVGPR(*this, *MI))
      return false;
    // We can't deal with the case where the carry out has a use (though this
    // should never happen)
    return MI->getOperand(3).isDead();
  case AMDGPU::V_ADD_CO_U32_e64:
    // TODO: Should we check use_empty instead?
    return MI->getOperand(1).isDead();
  default:
    break;
  }

  if (!SIInstrInfo::isMUBUF(*MI) && !SIInstrInfo::isFLATScratch(*MI))
    return false;

  int64_t FullOffset = Offset + getScratchInstrOffset(MI);

  const SIInstrInfo *TII = ST.getInstrInfo();
  if (SIInstrInfo::isMUBUF(*MI))
    return !TII->isLegalMUBUFImmOffset(FullOffset);

  return !TII->isLegalFLATOffset(FullOffset, AMDGPUAS::PRIVATE_ADDRESS,
                                 SIInstrFlags::FlatScratch);
}

Register SIRegisterInfo::materializeFrameBaseRegister(MachineBasicBlock *MBB,
                                                      int FrameIdx,
                                                      int64_t Offset) const {
  MachineBasicBlock::iterator Ins = MBB->begin();
  DebugLoc DL; // Defaults to "unknown"

  if (Ins != MBB->end())
    DL = Ins->getDebugLoc();

  MachineFunction *MF = MBB->getParent();
  const SIInstrInfo *TII = ST.getInstrInfo();
  MachineRegisterInfo &MRI = MF->getRegInfo();
  unsigned MovOpc = ST.enableFlatScratch() ? AMDGPU::S_MOV_B32
                                           : AMDGPU::V_MOV_B32_e32;

  Register BaseReg = MRI.createVirtualRegister(
      ST.enableFlatScratch() ? &AMDGPU::SReg_32_XEXEC_HIRegClass
                             : &AMDGPU::VGPR_32RegClass);

  if (Offset == 0) {
    BuildMI(*MBB, Ins, DL, TII->get(MovOpc), BaseReg)
      .addFrameIndex(FrameIdx);
    return BaseReg;
  }

  Register OffsetReg = MRI.createVirtualRegister(&AMDGPU::SReg_32_XM0RegClass);

  Register FIReg = MRI.createVirtualRegister(
      ST.enableFlatScratch() ? &AMDGPU::SReg_32_XM0RegClass
                             : &AMDGPU::VGPR_32RegClass);

  BuildMI(*MBB, Ins, DL, TII->get(AMDGPU::S_MOV_B32), OffsetReg)
    .addImm(Offset);
  BuildMI(*MBB, Ins, DL, TII->get(MovOpc), FIReg)
    .addFrameIndex(FrameIdx);

  if (ST.enableFlatScratch() ) {
    // FIXME: Make sure scc isn't live in.
    BuildMI(*MBB, Ins, DL, TII->get(AMDGPU::S_ADD_I32), BaseReg)
        .addReg(OffsetReg, RegState::Kill)
        .addReg(FIReg)
        .setOperandDead(3); // scc
    return BaseReg;
  }

  TII->getAddNoCarry(*MBB, Ins, DL, BaseReg)
    .addReg(OffsetReg, RegState::Kill)
    .addReg(FIReg)
    .addImm(0); // clamp bit

  return BaseReg;
}

void SIRegisterInfo::resolveFrameIndex(MachineInstr &MI, Register BaseReg,
                                       int64_t Offset) const {
  const SIInstrInfo *TII = ST.getInstrInfo();

  switch (MI.getOpcode()) {
  case AMDGPU::V_ADD_U32_e32:
  case AMDGPU::V_ADD_CO_U32_e32: {
    MachineOperand *FIOp = &MI.getOperand(2);
    MachineOperand *ImmOp = &MI.getOperand(1);
    if (!FIOp->isFI())
      std::swap(FIOp, ImmOp);

    if (!ImmOp->isImm()) {
      assert(Offset == 0);
      FIOp->ChangeToRegister(BaseReg, false);
      TII->legalizeOperandsVOP2(MI.getMF()->getRegInfo(), MI);
      return;
    }

    int64_t TotalOffset = ImmOp->getImm() + Offset;
    if (TotalOffset == 0) {
      MI.setDesc(TII->get(AMDGPU::COPY));
      for (unsigned I = MI.getNumOperands() - 1; I != 1; --I)
        MI.removeOperand(I);

      MI.getOperand(1).ChangeToRegister(BaseReg, false);
      return;
    }

    ImmOp->setImm(TotalOffset);

    MachineBasicBlock *MBB = MI.getParent();
    MachineFunction *MF = MBB->getParent();
    MachineRegisterInfo &MRI = MF->getRegInfo();

    // FIXME: materializeFrameBaseRegister does not know the register class of
    // the uses of the frame index, and assumes SGPR for enableFlatScratch. Emit
    // a copy so we have a legal operand and hope the register coalescer can
    // clean it up.
    if (isSGPRReg(MRI, BaseReg)) {
      Register BaseRegVGPR =
          MRI.createVirtualRegister(&AMDGPU::VGPR_32RegClass);
      BuildMI(*MBB, MI, MI.getDebugLoc(), TII->get(AMDGPU::COPY), BaseRegVGPR)
          .addReg(BaseReg);
      MI.getOperand(2).ChangeToRegister(BaseRegVGPR, false);
    } else {
      MI.getOperand(2).ChangeToRegister(BaseReg, false);
    }
    return;
  }
  case AMDGPU::V_ADD_U32_e64:
  case AMDGPU::V_ADD_CO_U32_e64: {
    int Src0Idx = MI.getNumExplicitDefs();
    MachineOperand *FIOp = &MI.getOperand(Src0Idx);
    MachineOperand *ImmOp = &MI.getOperand(Src0Idx + 1);
    if (!FIOp->isFI())
      std::swap(FIOp, ImmOp);

    if (!ImmOp->isImm()) {
      FIOp->ChangeToRegister(BaseReg, false);
      TII->legalizeOperandsVOP3(MI.getMF()->getRegInfo(), MI);
      return;
    }

    int64_t TotalOffset = ImmOp->getImm() + Offset;
    if (TotalOffset == 0) {
      MI.setDesc(TII->get(AMDGPU::COPY));

      for (unsigned I = MI.getNumOperands() - 1; I != 1; --I)
        MI.removeOperand(I);

      MI.getOperand(1).ChangeToRegister(BaseReg, false);
    } else {
      FIOp->ChangeToRegister(BaseReg, false);
      ImmOp->setImm(TotalOffset);
    }

    return;
  }
  default:
    break;
  }

  bool IsFlat = TII->isFLATScratch(MI);

#ifndef NDEBUG
  // FIXME: Is it possible to be storing a frame index to itself?
  bool SeenFI = false;
  for (const MachineOperand &MO: MI.operands()) {
    if (MO.isFI()) {
      if (SeenFI)
        llvm_unreachable("should not see multiple frame indices");

      SeenFI = true;
    }
  }
#endif

  MachineOperand *FIOp =
      TII->getNamedOperand(MI, IsFlat ? AMDGPU::OpName::saddr
                                      : AMDGPU::OpName::vaddr);

  MachineOperand *OffsetOp = TII->getNamedOperand(MI, AMDGPU::OpName::offset);
  int64_t NewOffset = OffsetOp->getImm() + Offset;

  assert(FIOp && FIOp->isFI() && "frame index must be address operand");
  assert(TII->isMUBUF(MI) || TII->isFLATScratch(MI));

  if (IsFlat) {
    assert(TII->isLegalFLATOffset(NewOffset, AMDGPUAS::PRIVATE_ADDRESS,
                                  SIInstrFlags::FlatScratch) &&
           "offset should be legal");
    FIOp->ChangeToRegister(BaseReg, false);
    OffsetOp->setImm(NewOffset);
    return;
  }

#ifndef NDEBUG
  MachineOperand *SOffset = TII->getNamedOperand(MI, AMDGPU::OpName::soffset);
  assert(SOffset->isImm() && SOffset->getImm() == 0);
#endif

  assert(TII->isLegalMUBUFImmOffset(NewOffset) && "offset should be legal");

  FIOp->ChangeToRegister(BaseReg, false);
  OffsetOp->setImm(NewOffset);
}

bool SIRegisterInfo::isFrameOffsetLegal(const MachineInstr *MI,
                                        Register BaseReg,
                                        int64_t Offset) const {

  switch (MI->getOpcode()) {
  case AMDGPU::V_ADD_U32_e32:
  case AMDGPU::V_ADD_CO_U32_e32:
    return true;
  case AMDGPU::V_ADD_U32_e64:
  case AMDGPU::V_ADD_CO_U32_e64:
    return ST.hasVOP3Literal() || AMDGPU::isInlinableIntLiteral(Offset);
  default:
    break;
  }

  if (!SIInstrInfo::isMUBUF(*MI) && !SIInstrInfo::isFLATScratch(*MI))
    return false;

  int64_t NewOffset = Offset + getScratchInstrOffset(MI);

  const SIInstrInfo *TII = ST.getInstrInfo();
  if (SIInstrInfo::isMUBUF(*MI))
    return TII->isLegalMUBUFImmOffset(NewOffset);

  return TII->isLegalFLATOffset(NewOffset, AMDGPUAS::PRIVATE_ADDRESS,
                                SIInstrFlags::FlatScratch);
}

std::optional<unsigned> SIRegisterInfo::getDwarfRegLaneSize(int64_t DwarfReg,
                                                            bool IsEH) const {
  if (std::optional<MCRegister> Reg = getLLVMRegNum(DwarfReg, IsEH)) {
    const TargetRegisterClass *RC = getPhysRegBaseClass(*Reg);
    if (RC == &AMDGPU::VGPR_32RegClass || RC == &AMDGPU::AGPR_32RegClass)
      return 4;
  }
  return std::nullopt;
}

const TargetRegisterClass *SIRegisterInfo::getPointerRegClass(
  const MachineFunction &MF, unsigned Kind) const {
  // This is inaccurate. It depends on the instruction and address space. The
  // only place where we should hit this is for dealing with frame indexes /
  // private accesses, so this is correct in that case.
  return &AMDGPU::VGPR_32RegClass;
}

const TargetRegisterClass *
SIRegisterInfo::getCrossCopyRegClass(const TargetRegisterClass *RC) const {
  if (isAGPRClass(RC) && !ST.hasGFX90AInsts())
    return getEquivalentVGPRClass(RC);
  if (RC == &AMDGPU::SCC_CLASSRegClass)
    return getWaveMaskRegClass();

  return RC;
}

static unsigned getNumSubRegsForSpillOp(unsigned Op) {

  switch (Op) {
  case AMDGPU::SI_SPILL_S1024_SAVE:
  case AMDGPU::SI_SPILL_S1024_CFI_SAVE:
  case AMDGPU::SI_SPILL_S1024_RESTORE:
  case AMDGPU::SI_SPILL_V1024_SAVE:
  case AMDGPU::SI_SPILL_V1024_CFI_SAVE:
  case AMDGPU::SI_SPILL_V1024_RESTORE:
  case AMDGPU::SI_SPILL_A1024_SAVE:
  case AMDGPU::SI_SPILL_A1024_CFI_SAVE:
  case AMDGPU::SI_SPILL_A1024_RESTORE:
  case AMDGPU::SI_SPILL_AV1024_SAVE:
  case AMDGPU::SI_SPILL_AV1024_CFI_SAVE:
  case AMDGPU::SI_SPILL_AV1024_RESTORE:
    return 32;
  case AMDGPU::SI_SPILL_S512_SAVE:
  case AMDGPU::SI_SPILL_S512_CFI_SAVE:
  case AMDGPU::SI_SPILL_S512_RESTORE:
  case AMDGPU::SI_SPILL_V512_SAVE:
  case AMDGPU::SI_SPILL_V512_CFI_SAVE:
  case AMDGPU::SI_SPILL_V512_RESTORE:
  case AMDGPU::SI_SPILL_A512_SAVE:
  case AMDGPU::SI_SPILL_A512_CFI_SAVE:
  case AMDGPU::SI_SPILL_A512_RESTORE:
  case AMDGPU::SI_SPILL_AV512_SAVE:
  case AMDGPU::SI_SPILL_AV512_CFI_SAVE:
  case AMDGPU::SI_SPILL_AV512_RESTORE:
    return 16;
  case AMDGPU::SI_SPILL_S384_SAVE:
  case AMDGPU::SI_SPILL_S384_RESTORE:
  case AMDGPU::SI_SPILL_V384_SAVE:
  case AMDGPU::SI_SPILL_V384_RESTORE:
  case AMDGPU::SI_SPILL_A384_SAVE:
  case AMDGPU::SI_SPILL_A384_RESTORE:
  case AMDGPU::SI_SPILL_AV384_SAVE:
  case AMDGPU::SI_SPILL_AV384_RESTORE:
    return 12;
  case AMDGPU::SI_SPILL_S352_SAVE:
  case AMDGPU::SI_SPILL_S352_RESTORE:
  case AMDGPU::SI_SPILL_V352_SAVE:
  case AMDGPU::SI_SPILL_V352_RESTORE:
  case AMDGPU::SI_SPILL_A352_SAVE:
  case AMDGPU::SI_SPILL_A352_RESTORE:
  case AMDGPU::SI_SPILL_AV352_SAVE:
  case AMDGPU::SI_SPILL_AV352_RESTORE:
    return 11;
  case AMDGPU::SI_SPILL_S320_SAVE:
  case AMDGPU::SI_SPILL_S320_RESTORE:
  case AMDGPU::SI_SPILL_V320_SAVE:
  case AMDGPU::SI_SPILL_V320_RESTORE:
  case AMDGPU::SI_SPILL_A320_SAVE:
  case AMDGPU::SI_SPILL_A320_RESTORE:
  case AMDGPU::SI_SPILL_AV320_SAVE:
  case AMDGPU::SI_SPILL_AV320_RESTORE:
    return 10;
  case AMDGPU::SI_SPILL_S288_SAVE:
  case AMDGPU::SI_SPILL_S288_RESTORE:
  case AMDGPU::SI_SPILL_V288_SAVE:
  case AMDGPU::SI_SPILL_V288_RESTORE:
  case AMDGPU::SI_SPILL_A288_SAVE:
  case AMDGPU::SI_SPILL_A288_RESTORE:
  case AMDGPU::SI_SPILL_AV288_SAVE:
  case AMDGPU::SI_SPILL_AV288_RESTORE:
    return 9;
  case AMDGPU::SI_SPILL_S256_SAVE:
  case AMDGPU::SI_SPILL_S256_CFI_SAVE:
  case AMDGPU::SI_SPILL_S256_RESTORE:
  case AMDGPU::SI_SPILL_V256_SAVE:
  case AMDGPU::SI_SPILL_V256_CFI_SAVE:
  case AMDGPU::SI_SPILL_V256_RESTORE:
  case AMDGPU::SI_SPILL_A256_SAVE:
  case AMDGPU::SI_SPILL_A256_CFI_SAVE:
  case AMDGPU::SI_SPILL_A256_RESTORE:
  case AMDGPU::SI_SPILL_AV256_SAVE:
  case AMDGPU::SI_SPILL_AV256_CFI_SAVE:
  case AMDGPU::SI_SPILL_AV256_RESTORE:
    return 8;
  case AMDGPU::SI_SPILL_S224_SAVE:
  case AMDGPU::SI_SPILL_S224_CFI_SAVE:
  case AMDGPU::SI_SPILL_S224_RESTORE:
  case AMDGPU::SI_SPILL_V224_SAVE:
  case AMDGPU::SI_SPILL_V224_CFI_SAVE:
  case AMDGPU::SI_SPILL_V224_RESTORE:
  case AMDGPU::SI_SPILL_A224_SAVE:
  case AMDGPU::SI_SPILL_A224_CFI_SAVE:
  case AMDGPU::SI_SPILL_A224_RESTORE:
  case AMDGPU::SI_SPILL_AV224_SAVE:
  case AMDGPU::SI_SPILL_AV224_CFI_SAVE:
  case AMDGPU::SI_SPILL_AV224_RESTORE:
    return 7;
  case AMDGPU::SI_SPILL_S192_SAVE:
  case AMDGPU::SI_SPILL_S192_CFI_SAVE:
  case AMDGPU::SI_SPILL_S192_RESTORE:
  case AMDGPU::SI_SPILL_V192_SAVE:
  case AMDGPU::SI_SPILL_V192_CFI_SAVE:
  case AMDGPU::SI_SPILL_V192_RESTORE:
  case AMDGPU::SI_SPILL_A192_SAVE:
  case AMDGPU::SI_SPILL_A192_CFI_SAVE:
  case AMDGPU::SI_SPILL_A192_RESTORE:
  case AMDGPU::SI_SPILL_AV192_SAVE:
  case AMDGPU::SI_SPILL_AV192_CFI_SAVE:
  case AMDGPU::SI_SPILL_AV192_RESTORE:
    return 6;
  case AMDGPU::SI_SPILL_S160_SAVE:
  case AMDGPU::SI_SPILL_S160_CFI_SAVE:
  case AMDGPU::SI_SPILL_S160_RESTORE:
  case AMDGPU::SI_SPILL_V160_SAVE:
  case AMDGPU::SI_SPILL_V160_CFI_SAVE:
  case AMDGPU::SI_SPILL_V160_RESTORE:
  case AMDGPU::SI_SPILL_A160_SAVE:
  case AMDGPU::SI_SPILL_A160_CFI_SAVE:
  case AMDGPU::SI_SPILL_A160_RESTORE:
  case AMDGPU::SI_SPILL_AV160_SAVE:
  case AMDGPU::SI_SPILL_AV160_CFI_SAVE:
  case AMDGPU::SI_SPILL_AV160_RESTORE:
    return 5;
  case AMDGPU::SI_SPILL_S128_SAVE:
  case AMDGPU::SI_SPILL_S128_CFI_SAVE:
  case AMDGPU::SI_SPILL_S128_RESTORE:
  case AMDGPU::SI_SPILL_V128_SAVE:
  case AMDGPU::SI_SPILL_V128_CFI_SAVE:
  case AMDGPU::SI_SPILL_V128_RESTORE:
  case AMDGPU::SI_SPILL_A128_SAVE:
  case AMDGPU::SI_SPILL_A128_CFI_SAVE:
  case AMDGPU::SI_SPILL_A128_RESTORE:
  case AMDGPU::SI_SPILL_AV128_SAVE:
  case AMDGPU::SI_SPILL_AV128_CFI_SAVE:
  case AMDGPU::SI_SPILL_AV128_RESTORE:
    return 4;
  case AMDGPU::SI_SPILL_S96_SAVE:
  case AMDGPU::SI_SPILL_S96_CFI_SAVE:
  case AMDGPU::SI_SPILL_S96_RESTORE:
  case AMDGPU::SI_SPILL_V96_SAVE:
  case AMDGPU::SI_SPILL_V96_CFI_SAVE:
  case AMDGPU::SI_SPILL_V96_RESTORE:
  case AMDGPU::SI_SPILL_A96_SAVE:
  case AMDGPU::SI_SPILL_A96_CFI_SAVE:
  case AMDGPU::SI_SPILL_A96_RESTORE:
  case AMDGPU::SI_SPILL_AV96_SAVE:
  case AMDGPU::SI_SPILL_AV96_CFI_SAVE:
  case AMDGPU::SI_SPILL_AV96_RESTORE:
    return 3;
  case AMDGPU::SI_SPILL_S64_SAVE:
  case AMDGPU::SI_SPILL_S64_CFI_SAVE:
  case AMDGPU::SI_SPILL_S64_RESTORE:
  case AMDGPU::SI_SPILL_V64_SAVE:
  case AMDGPU::SI_SPILL_V64_CFI_SAVE:
  case AMDGPU::SI_SPILL_V64_RESTORE:
  case AMDGPU::SI_SPILL_A64_SAVE:
  case AMDGPU::SI_SPILL_A64_CFI_SAVE:
  case AMDGPU::SI_SPILL_A64_RESTORE:
  case AMDGPU::SI_SPILL_AV64_SAVE:
  case AMDGPU::SI_SPILL_AV64_CFI_SAVE:
  case AMDGPU::SI_SPILL_AV64_RESTORE:
    return 2;
  case AMDGPU::SI_SPILL_S32_SAVE:
  case AMDGPU::SI_SPILL_S32_CFI_SAVE:
  case AMDGPU::SI_SPILL_S32_RESTORE:
  case AMDGPU::SI_SPILL_V32_SAVE:
  case AMDGPU::SI_SPILL_V32_CFI_SAVE:
  case AMDGPU::SI_SPILL_V32_RESTORE:
  case AMDGPU::SI_SPILL_A32_SAVE:
  case AMDGPU::SI_SPILL_A32_CFI_SAVE:
  case AMDGPU::SI_SPILL_A32_RESTORE:
  case AMDGPU::SI_SPILL_AV32_SAVE:
  case AMDGPU::SI_SPILL_AV32_CFI_SAVE:
  case AMDGPU::SI_SPILL_AV32_RESTORE:
  case AMDGPU::SI_SPILL_WWM_V32_SAVE:
  case AMDGPU::SI_SPILL_WWM_V32_RESTORE:
  case AMDGPU::SI_SPILL_WWM_AV32_SAVE:
  case AMDGPU::SI_SPILL_WWM_AV32_RESTORE:
    return 1;
  default: llvm_unreachable("Invalid spill opcode");
  }
}

static int getOffsetMUBUFStore(unsigned Opc) {
  switch (Opc) {
  case AMDGPU::BUFFER_STORE_DWORD_OFFEN:
    return AMDGPU::BUFFER_STORE_DWORD_OFFSET;
  case AMDGPU::BUFFER_STORE_BYTE_OFFEN:
    return AMDGPU::BUFFER_STORE_BYTE_OFFSET;
  case AMDGPU::BUFFER_STORE_SHORT_OFFEN:
    return AMDGPU::BUFFER_STORE_SHORT_OFFSET;
  case AMDGPU::BUFFER_STORE_DWORDX2_OFFEN:
    return AMDGPU::BUFFER_STORE_DWORDX2_OFFSET;
  case AMDGPU::BUFFER_STORE_DWORDX3_OFFEN:
    return AMDGPU::BUFFER_STORE_DWORDX3_OFFSET;
  case AMDGPU::BUFFER_STORE_DWORDX4_OFFEN:
    return AMDGPU::BUFFER_STORE_DWORDX4_OFFSET;
  case AMDGPU::BUFFER_STORE_SHORT_D16_HI_OFFEN:
    return AMDGPU::BUFFER_STORE_SHORT_D16_HI_OFFSET;
  case AMDGPU::BUFFER_STORE_BYTE_D16_HI_OFFEN:
    return AMDGPU::BUFFER_STORE_BYTE_D16_HI_OFFSET;
  default:
    return -1;
  }
}

static int getOffsetMUBUFLoad(unsigned Opc) {
  switch (Opc) {
  case AMDGPU::BUFFER_LOAD_DWORD_OFFEN:
    return AMDGPU::BUFFER_LOAD_DWORD_OFFSET;
  case AMDGPU::BUFFER_LOAD_UBYTE_OFFEN:
    return AMDGPU::BUFFER_LOAD_UBYTE_OFFSET;
  case AMDGPU::BUFFER_LOAD_SBYTE_OFFEN:
    return AMDGPU::BUFFER_LOAD_SBYTE_OFFSET;
  case AMDGPU::BUFFER_LOAD_USHORT_OFFEN:
    return AMDGPU::BUFFER_LOAD_USHORT_OFFSET;
  case AMDGPU::BUFFER_LOAD_SSHORT_OFFEN:
    return AMDGPU::BUFFER_LOAD_SSHORT_OFFSET;
  case AMDGPU::BUFFER_LOAD_DWORDX2_OFFEN:
    return AMDGPU::BUFFER_LOAD_DWORDX2_OFFSET;
  case AMDGPU::BUFFER_LOAD_DWORDX3_OFFEN:
    return AMDGPU::BUFFER_LOAD_DWORDX3_OFFSET;
  case AMDGPU::BUFFER_LOAD_DWORDX4_OFFEN:
    return AMDGPU::BUFFER_LOAD_DWORDX4_OFFSET;
  case AMDGPU::BUFFER_LOAD_UBYTE_D16_OFFEN:
    return AMDGPU::BUFFER_LOAD_UBYTE_D16_OFFSET;
  case AMDGPU::BUFFER_LOAD_UBYTE_D16_HI_OFFEN:
    return AMDGPU::BUFFER_LOAD_UBYTE_D16_HI_OFFSET;
  case AMDGPU::BUFFER_LOAD_SBYTE_D16_OFFEN:
    return AMDGPU::BUFFER_LOAD_SBYTE_D16_OFFSET;
  case AMDGPU::BUFFER_LOAD_SBYTE_D16_HI_OFFEN:
    return AMDGPU::BUFFER_LOAD_SBYTE_D16_HI_OFFSET;
  case AMDGPU::BUFFER_LOAD_SHORT_D16_OFFEN:
    return AMDGPU::BUFFER_LOAD_SHORT_D16_OFFSET;
  case AMDGPU::BUFFER_LOAD_SHORT_D16_HI_OFFEN:
    return AMDGPU::BUFFER_LOAD_SHORT_D16_HI_OFFSET;
  default:
    return -1;
  }
}

static int getOffenMUBUFStore(unsigned Opc) {
  switch (Opc) {
  case AMDGPU::BUFFER_STORE_DWORD_OFFSET:
    return AMDGPU::BUFFER_STORE_DWORD_OFFEN;
  case AMDGPU::BUFFER_STORE_BYTE_OFFSET:
    return AMDGPU::BUFFER_STORE_BYTE_OFFEN;
  case AMDGPU::BUFFER_STORE_SHORT_OFFSET:
    return AMDGPU::BUFFER_STORE_SHORT_OFFEN;
  case AMDGPU::BUFFER_STORE_DWORDX2_OFFSET:
    return AMDGPU::BUFFER_STORE_DWORDX2_OFFEN;
  case AMDGPU::BUFFER_STORE_DWORDX3_OFFSET:
    return AMDGPU::BUFFER_STORE_DWORDX3_OFFEN;
  case AMDGPU::BUFFER_STORE_DWORDX4_OFFSET:
    return AMDGPU::BUFFER_STORE_DWORDX4_OFFEN;
  case AMDGPU::BUFFER_STORE_SHORT_D16_HI_OFFSET:
    return AMDGPU::BUFFER_STORE_SHORT_D16_HI_OFFEN;
  case AMDGPU::BUFFER_STORE_BYTE_D16_HI_OFFSET:
    return AMDGPU::BUFFER_STORE_BYTE_D16_HI_OFFEN;
  default:
    return -1;
  }
}

static int getOffenMUBUFLoad(unsigned Opc) {
  switch (Opc) {
  case AMDGPU::BUFFER_LOAD_DWORD_OFFSET:
    return AMDGPU::BUFFER_LOAD_DWORD_OFFEN;
  case AMDGPU::BUFFER_LOAD_UBYTE_OFFSET:
    return AMDGPU::BUFFER_LOAD_UBYTE_OFFEN;
  case AMDGPU::BUFFER_LOAD_SBYTE_OFFSET:
    return AMDGPU::BUFFER_LOAD_SBYTE_OFFEN;
  case AMDGPU::BUFFER_LOAD_USHORT_OFFSET:
    return AMDGPU::BUFFER_LOAD_USHORT_OFFEN;
  case AMDGPU::BUFFER_LOAD_SSHORT_OFFSET:
    return AMDGPU::BUFFER_LOAD_SSHORT_OFFEN;
  case AMDGPU::BUFFER_LOAD_DWORDX2_OFFSET:
    return AMDGPU::BUFFER_LOAD_DWORDX2_OFFEN;
  case AMDGPU::BUFFER_LOAD_DWORDX3_OFFSET:
    return AMDGPU::BUFFER_LOAD_DWORDX3_OFFEN;
  case AMDGPU::BUFFER_LOAD_DWORDX4_OFFSET:
    return AMDGPU::BUFFER_LOAD_DWORDX4_OFFEN;
  case AMDGPU::BUFFER_LOAD_UBYTE_D16_OFFSET:
    return AMDGPU::BUFFER_LOAD_UBYTE_D16_OFFEN;
  case AMDGPU::BUFFER_LOAD_UBYTE_D16_HI_OFFSET:
    return AMDGPU::BUFFER_LOAD_UBYTE_D16_HI_OFFEN;
  case AMDGPU::BUFFER_LOAD_SBYTE_D16_OFFSET:
    return AMDGPU::BUFFER_LOAD_SBYTE_D16_OFFEN;
  case AMDGPU::BUFFER_LOAD_SBYTE_D16_HI_OFFSET:
    return AMDGPU::BUFFER_LOAD_SBYTE_D16_HI_OFFEN;
  case AMDGPU::BUFFER_LOAD_SHORT_D16_OFFSET:
    return AMDGPU::BUFFER_LOAD_SHORT_D16_OFFEN;
  case AMDGPU::BUFFER_LOAD_SHORT_D16_HI_OFFSET:
    return AMDGPU::BUFFER_LOAD_SHORT_D16_HI_OFFEN;
  default:
    return -1;
  }
}

static MachineInstrBuilder
spillVGPRtoAGPR(const GCNSubtarget &ST, MachineBasicBlock &MBB,
                MachineBasicBlock::iterator MI, int Index, unsigned Lane,
                unsigned ValueReg, bool IsKill, bool NeedsCFI) {
  MachineFunction *MF = MBB.getParent();
  SIMachineFunctionInfo *MFI = MF->getInfo<SIMachineFunctionInfo>();
  const SIInstrInfo *TII = ST.getInstrInfo();
  const SIFrameLowering *TFL = ST.getFrameLowering();

  MCPhysReg Reg = MFI->getVGPRToAGPRSpill(Index, Lane);

  if (Reg == AMDGPU::NoRegister)
    return MachineInstrBuilder();

  bool IsStore = MI->mayStore();
  MachineRegisterInfo &MRI = MF->getRegInfo();
  auto *TRI = static_cast<const SIRegisterInfo*>(MRI.getTargetRegisterInfo());

  unsigned Dst = IsStore ? Reg : ValueReg;
  unsigned Src = IsStore ? ValueReg : Reg;
  bool IsVGPR = TRI->isVGPR(MRI, Reg);
  DebugLoc DL = MI->getDebugLoc();
  if (IsVGPR == TRI->isVGPR(MRI, ValueReg)) {
    // Spiller during regalloc may restore a spilled register to its superclass.
    // It could result in AGPR spills restored to VGPRs or the other way around,
    // making the src and dst with identical regclasses at this point. It just
    // needs a copy in such cases.
    auto CopyMIB = BuildMI(MBB, MI, DL, TII->get(AMDGPU::COPY), Dst)
                       .addReg(Src, getKillRegState(IsKill));
    CopyMIB->setAsmPrinterFlag(MachineInstr::ReloadReuse);
    if (NeedsCFI)
      TFL->buildCFIForVRegToVRegSpill(MBB, MI, DL, Src, Dst);
    return CopyMIB;
  }
  unsigned Opc = (IsStore ^ IsVGPR) ? AMDGPU::V_ACCVGPR_WRITE_B32_e64
                                    : AMDGPU::V_ACCVGPR_READ_B32_e64;

  auto MIB = BuildMI(MBB, MI, DL, TII->get(Opc), Dst)
                 .addReg(Src, getKillRegState(IsKill));
  MIB->setAsmPrinterFlag(MachineInstr::ReloadReuse);
  if (NeedsCFI)
    TFL->buildCFIForVRegToVRegSpill(MBB, MI, DL, Src, Dst);
  return MIB;
}

// This differs from buildSpillLoadStore by only scavenging a VGPR. It does not
// need to handle the case where an SGPR may need to be spilled while spilling.
static bool buildMUBUFOffsetLoadStore(const GCNSubtarget &ST,
                                      MachineFrameInfo &MFI,
                                      MachineBasicBlock::iterator MI,
                                      int Index,
                                      int64_t Offset) {
  const SIInstrInfo *TII = ST.getInstrInfo();
  MachineBasicBlock *MBB = MI->getParent();
  const DebugLoc &DL = MI->getDebugLoc();
  bool IsStore = MI->mayStore();

  unsigned Opc = MI->getOpcode();
  int LoadStoreOp = IsStore ?
    getOffsetMUBUFStore(Opc) : getOffsetMUBUFLoad(Opc);
  if (LoadStoreOp == -1)
    return false;

  const MachineOperand *Reg = TII->getNamedOperand(*MI, AMDGPU::OpName::vdata);
  if (spillVGPRtoAGPR(ST, *MBB, MI, Index, 0, Reg->getReg(), false, false)
          .getInstr())
    return true;

  MachineInstrBuilder NewMI =
      BuildMI(*MBB, MI, DL, TII->get(LoadStoreOp))
          .add(*Reg)
          .add(*TII->getNamedOperand(*MI, AMDGPU::OpName::srsrc))
          .add(*TII->getNamedOperand(*MI, AMDGPU::OpName::soffset))
          .addImm(Offset)
          .addImm(0) // cpol
          .addImm(0) // swz
          .cloneMemRefs(*MI);

  const MachineOperand *VDataIn = TII->getNamedOperand(*MI,
                                                       AMDGPU::OpName::vdata_in);
  if (VDataIn)
    NewMI.add(*VDataIn);
  return true;
}

static unsigned getFlatScratchSpillOpcode(const SIInstrInfo *TII,
                                          unsigned LoadStoreOp,
                                          unsigned EltSize) {
  bool IsStore = TII->get(LoadStoreOp).mayStore();
  bool HasVAddr = AMDGPU::hasNamedOperand(LoadStoreOp, AMDGPU::OpName::vaddr);
  bool UseST =
      !HasVAddr && !AMDGPU::hasNamedOperand(LoadStoreOp, AMDGPU::OpName::saddr);

  switch (EltSize) {
  case 4:
    LoadStoreOp = IsStore ? AMDGPU::SCRATCH_STORE_DWORD_SADDR
                          : AMDGPU::SCRATCH_LOAD_DWORD_SADDR;
    break;
  case 8:
    LoadStoreOp = IsStore ? AMDGPU::SCRATCH_STORE_DWORDX2_SADDR
                          : AMDGPU::SCRATCH_LOAD_DWORDX2_SADDR;
    break;
  case 12:
    LoadStoreOp = IsStore ? AMDGPU::SCRATCH_STORE_DWORDX3_SADDR
                          : AMDGPU::SCRATCH_LOAD_DWORDX3_SADDR;
    break;
  case 16:
    LoadStoreOp = IsStore ? AMDGPU::SCRATCH_STORE_DWORDX4_SADDR
                          : AMDGPU::SCRATCH_LOAD_DWORDX4_SADDR;
    break;
  default:
    llvm_unreachable("Unexpected spill load/store size!");
  }

  if (HasVAddr)
    LoadStoreOp = AMDGPU::getFlatScratchInstSVfromSS(LoadStoreOp);
  else if (UseST)
    LoadStoreOp = AMDGPU::getFlatScratchInstSTfromSS(LoadStoreOp);

  return LoadStoreOp;
}

void SIRegisterInfo::buildSpillLoadStore(
    MachineBasicBlock &MBB, MachineBasicBlock::iterator MI, const DebugLoc &DL,
    unsigned LoadStoreOp, int Index, Register ValueReg, bool IsKill,
    MCRegister ScratchOffsetReg, int64_t InstOffset, MachineMemOperand *MMO,
    RegScavenger *RS, LiveRegUnits *LiveUnits, bool NeedsCFI) const {
  assert((!RS || !LiveUnits) && "Only RS or LiveRegs can be set but not both");

  MachineFunction *MF = MBB.getParent();
  const SIInstrInfo *TII = ST.getInstrInfo();
  const MachineFrameInfo &MFI = MF->getFrameInfo();
  const SIFrameLowering *TFL = ST.getFrameLowering();
  const SIMachineFunctionInfo *FuncInfo = MF->getInfo<SIMachineFunctionInfo>();

  const MCInstrDesc *Desc = &TII->get(LoadStoreOp);
  bool IsStore = Desc->mayStore();
  bool IsFlat = TII->isFLATScratch(LoadStoreOp);

  bool CanClobberSCC = false;
  bool Scavenged = false;
  MCRegister SOffset = ScratchOffsetReg;

  const TargetRegisterClass *RC = getRegClassForReg(MF->getRegInfo(), ValueReg);
  // On gfx90a+ AGPR is a regular VGPR acceptable for loads and stores.
  const bool IsAGPR = !ST.hasGFX90AInsts() && isAGPRClass(RC);
  const unsigned RegWidth = AMDGPU::getRegBitWidth(*RC) / 8;

  // Always use 4 byte operations for AGPRs because we need to scavenge
  // a temporary VGPR.
  unsigned EltSize = (IsFlat && !IsAGPR) ? std::min(RegWidth, 16u) : 4u;
  unsigned NumSubRegs = RegWidth / EltSize;
  unsigned Size = NumSubRegs * EltSize;
  unsigned RemSize = RegWidth - Size;
  unsigned NumRemSubRegs = RemSize ? 1 : 0;
  int64_t Offset = InstOffset + MFI.getObjectOffset(Index);
  int64_t MaterializedOffset = Offset;

  int64_t MaxOffset = Offset + Size + RemSize - EltSize;
  int64_t ScratchOffsetRegDelta = 0;
  int64_t AdditionalCFIOffset = 0;

  if (IsFlat && EltSize > 4) {
    LoadStoreOp = getFlatScratchSpillOpcode(TII, LoadStoreOp, EltSize);
    Desc = &TII->get(LoadStoreOp);
  }

  Align Alignment = MFI.getObjectAlign(Index);
  const MachinePointerInfo &BasePtrInfo = MMO->getPointerInfo();

  assert((IsFlat || ((Offset % EltSize) == 0)) &&
         "unexpected VGPR spill offset");

  // Track a VGPR to use for a constant offset we need to materialize.
  Register TmpOffsetVGPR;

  // Track a VGPR to use as an intermediate value.
  Register TmpIntermediateVGPR;
  bool UseVGPROffset = false;

  // Materialize a VGPR offset required for the given SGPR/VGPR/Immediate
  // combination.
  auto MaterializeVOffset = [&](Register SGPRBase, Register TmpVGPR,
                                int64_t VOffset) {
    // We are using a VGPR offset
    if (IsFlat && SGPRBase) {
      // We only have 1 VGPR offset, or 1 SGPR offset. We don't have a free
      // SGPR, so perform the add as vector.
      // We don't need a base SGPR in the kernel.

      if (ST.getConstantBusLimit(AMDGPU::V_ADD_U32_e64) >= 2) {
        BuildMI(MBB, MI, DL, TII->get(AMDGPU::V_ADD_U32_e64), TmpVGPR)
          .addReg(SGPRBase)
          .addImm(VOffset)
          .addImm(0); // clamp
      } else {
        BuildMI(MBB, MI, DL, TII->get(AMDGPU::V_MOV_B32_e32), TmpVGPR)
          .addReg(SGPRBase);
        BuildMI(MBB, MI, DL, TII->get(AMDGPU::V_ADD_U32_e32), TmpVGPR)
          .addImm(VOffset)
          .addReg(TmpOffsetVGPR);
      }
    } else {
      assert(TmpOffsetVGPR);
      BuildMI(MBB, MI, DL, TII->get(AMDGPU::V_MOV_B32_e32), TmpVGPR)
        .addImm(VOffset);
    }
  };

  bool IsOffsetLegal =
      IsFlat ? TII->isLegalFLATOffset(MaxOffset, AMDGPUAS::PRIVATE_ADDRESS,
                                      SIInstrFlags::FlatScratch)
             : TII->isLegalMUBUFImmOffset(MaxOffset);
  if (!IsOffsetLegal || (IsFlat && !SOffset && !ST.hasFlatScratchSTMode())) {
    SOffset = MCRegister();

    // We don't have access to the register scavenger if this function is called
    // during  PEI::scavengeFrameVirtualRegs() so use LiveUnits in this case.
    // TODO: Clobbering SCC is not necessary for scratch instructions in the
    // entry.
    if (RS) {
      SOffset = RS->scavengeRegisterBackwards(AMDGPU::SGPR_32RegClass, MI, false, 0, false);

      // Piggy back on the liveness scan we just did see if SCC is dead.
      CanClobberSCC = !RS->isRegUsed(AMDGPU::SCC);
    } else if (LiveUnits) {
      CanClobberSCC = LiveUnits->available(AMDGPU::SCC);
      for (MCRegister Reg : AMDGPU::SGPR_32RegClass) {
        if (LiveUnits->available(Reg) && !MF->getRegInfo().isReserved(Reg)) {
          SOffset = Reg;
          break;
        }
      }
    }

    if (ScratchOffsetReg != AMDGPU::NoRegister && !CanClobberSCC)
      SOffset = Register();

    if (!SOffset) {
      UseVGPROffset = true;

      if (RS) {
        TmpOffsetVGPR = RS->scavengeRegisterBackwards(AMDGPU::VGPR_32RegClass, MI, false, 0);
      } else {
        assert(LiveUnits);
        for (MCRegister Reg : AMDGPU::VGPR_32RegClass) {
          if (LiveUnits->available(Reg) && !MF->getRegInfo().isReserved(Reg)) {
            TmpOffsetVGPR = Reg;
            break;
          }
        }
      }

      assert(TmpOffsetVGPR);
    } else if (!SOffset && CanClobberSCC) {
      // There are no free SGPRs, and since we are in the process of spilling
      // VGPRs too.  Since we need a VGPR in order to spill SGPRs (this is true
      // on SI/CI and on VI it is true until we implement spilling using scalar
      // stores), we have no way to free up an SGPR.  Our solution here is to
      // add the offset directly to the ScratchOffset or StackPtrOffset
      // register, and then subtract the offset after the spill to return the
      // register to it's original value.

      // TODO: If we don't have to do an emergency stack slot spill, converting
      // to use the VGPR offset is fewer instructions.
      if (!ScratchOffsetReg)
        ScratchOffsetReg = FuncInfo->getStackPtrOffsetReg();
      SOffset = ScratchOffsetReg;
      ScratchOffsetRegDelta = Offset;
    } else {
      Scavenged = true;
    }

    AdditionalCFIOffset = Offset;
    // We currently only support spilling VGPRs to EltSize boundaries, meaning
    // we can simplify the adjustment of Offset here to just scale with
    // WavefrontSize.
    if (!IsFlat && !UseVGPROffset)
      Offset *= ST.getWavefrontSize();

    if (!UseVGPROffset && !SOffset)
      report_fatal_error("could not scavenge SGPR to spill in entry function");

    if (UseVGPROffset) {
      // We are using a VGPR offset
      MaterializeVOffset(ScratchOffsetReg, TmpOffsetVGPR, Offset);
    } else if (ScratchOffsetReg == AMDGPU::NoRegister) {
      BuildMI(MBB, MI, DL, TII->get(AMDGPU::S_MOV_B32), SOffset).addImm(Offset);
    } else {
      assert(Offset != 0);
      auto Add = BuildMI(MBB, MI, DL, TII->get(AMDGPU::S_ADD_I32), SOffset)
          .addReg(ScratchOffsetReg)
          .addImm(Offset);
      Add->getOperand(3).setIsDead(); // Mark SCC as dead.
    }

    Offset = 0;
  }

  if (IsFlat && SOffset == AMDGPU::NoRegister) {
    assert(AMDGPU::getNamedOperandIdx(LoadStoreOp, AMDGPU::OpName::vaddr) < 0
           && "Unexpected vaddr for flat scratch with a FI operand");

    if (UseVGPROffset) {
      LoadStoreOp = AMDGPU::getFlatScratchInstSVfromSS(LoadStoreOp);
    } else {
      assert(ST.hasFlatScratchSTMode());
      LoadStoreOp = AMDGPU::getFlatScratchInstSTfromSS(LoadStoreOp);
    }

    Desc = &TII->get(LoadStoreOp);
  }

  for (unsigned i = 0, e = NumSubRegs + NumRemSubRegs, RegOffset = 0; i != e;
       ++i, RegOffset += EltSize) {
    if (i == NumSubRegs) {
      EltSize = RemSize;
      LoadStoreOp = getFlatScratchSpillOpcode(TII, LoadStoreOp, EltSize);
    }
    Desc = &TII->get(LoadStoreOp);

    if (!IsFlat && UseVGPROffset) {
      int NewLoadStoreOp = IsStore ? getOffenMUBUFStore(LoadStoreOp)
                                   : getOffenMUBUFLoad(LoadStoreOp);
      Desc = &TII->get(NewLoadStoreOp);
    }

    if (UseVGPROffset && TmpOffsetVGPR == TmpIntermediateVGPR) {
      // If we are spilling an AGPR beyond the range of the memory instruction
      // offset and need to use a VGPR offset, we ideally have at least 2
      // scratch VGPRs. If we don't have a second free VGPR without spilling,
      // recycle the VGPR used for the offset which requires resetting after
      // each subregister.

      MaterializeVOffset(ScratchOffsetReg, TmpOffsetVGPR, MaterializedOffset);
    }

    unsigned NumRegs = EltSize / 4;
    Register SubReg = e == 1
            ? ValueReg
            : Register(getSubReg(ValueReg,
                                 getSubRegFromChannel(RegOffset / 4, NumRegs)));

    unsigned SOffsetRegState = 0;
    unsigned SrcDstRegState = getDefRegState(!IsStore);
    const bool IsLastSubReg = i + 1 == e;
    const bool IsFirstSubReg = i == 0;
    if (IsLastSubReg) {
      SOffsetRegState |= getKillRegState(Scavenged);
      // The last implicit use carries the "Kill" flag.
      SrcDstRegState |= getKillRegState(IsKill);
    }

    // Make sure the whole register is defined if there are undef components by
    // adding an implicit def of the super-reg on the first instruction.
    bool NeedSuperRegDef = e > 1 && IsStore && IsFirstSubReg;
    bool NeedSuperRegImpOperand = e > 1;

    // Remaining element size to spill into memory after some parts of it
    // spilled into either AGPRs or VGPRs.
    unsigned RemEltSize = EltSize;

    // AGPRs to spill VGPRs and vice versa are allocated in a reverse order,
    // starting from the last lane. In case if a register cannot be completely
    // spilled into another register that will ensure its alignment does not
    // change. For targets with VGPR alignment requirement this is important
    // in case of flat scratch usage as we might get a scratch_load or
    // scratch_store of an unaligned register otherwise.
    for (int LaneS = (RegOffset + EltSize) / 4 - 1, Lane = LaneS,
             LaneE = RegOffset / 4;
         Lane >= LaneE; --Lane) {
      bool IsSubReg = e > 1 || EltSize > 4;
      Register Sub = IsSubReg
             ? Register(getSubReg(ValueReg, getSubRegFromChannel(Lane)))
             : ValueReg;
      auto MIB =
          spillVGPRtoAGPR(ST, MBB, MI, Index, Lane, Sub, IsKill, NeedsCFI);
      if (!MIB.getInstr())
        break;
      if (NeedSuperRegDef || (IsSubReg && IsStore && Lane == LaneS && IsFirstSubReg)) {
        MIB.addReg(ValueReg, RegState::ImplicitDefine);
        NeedSuperRegDef = false;
      }
      if ((IsSubReg || NeedSuperRegImpOperand) && (IsFirstSubReg || IsLastSubReg)) {
        NeedSuperRegImpOperand = true;
        unsigned State = SrcDstRegState;
        if (!IsLastSubReg || (Lane != LaneE))
          State &= ~RegState::Kill;
        if (!IsFirstSubReg || (Lane != LaneS))
          State &= ~RegState::Define;
        MIB.addReg(ValueReg, RegState::Implicit | State);
      }
      RemEltSize -= 4;
    }

    if (!RemEltSize) // Fully spilled into AGPRs.
      continue;

    if (RemEltSize != EltSize) { // Partially spilled to AGPRs
      assert(IsFlat && EltSize > 4);

      unsigned NumRegs = RemEltSize / 4;
      SubReg = Register(getSubReg(ValueReg,
                        getSubRegFromChannel(RegOffset / 4, NumRegs)));
      unsigned Opc = getFlatScratchSpillOpcode(TII, LoadStoreOp, RemEltSize);
      Desc = &TII->get(Opc);
    }

    unsigned FinalReg = SubReg;

    if (IsAGPR) {
      assert(EltSize == 4);

      if (!TmpIntermediateVGPR) {
        TmpIntermediateVGPR = FuncInfo->getVGPRForAGPRCopy();
        assert(MF->getRegInfo().isReserved(TmpIntermediateVGPR));
      }
      if (IsStore) {
        auto AccRead = BuildMI(MBB, MI, DL,
                               TII->get(AMDGPU::V_ACCVGPR_READ_B32_e64),
                               TmpIntermediateVGPR)
                           .addReg(SubReg, getKillRegState(IsKill));
        if (NeedSuperRegDef)
          AccRead.addReg(ValueReg, RegState::ImplicitDefine);
        if (NeedSuperRegImpOperand && (IsFirstSubReg || IsLastSubReg))
          AccRead.addReg(ValueReg, RegState::Implicit);
        AccRead->setAsmPrinterFlag(MachineInstr::ReloadReuse);
      }
      SubReg = TmpIntermediateVGPR;
    } else if (UseVGPROffset) {
      if (!TmpOffsetVGPR) {
        TmpOffsetVGPR = RS->scavengeRegisterBackwards(AMDGPU::VGPR_32RegClass,
                                                      MI, false, 0);
        RS->setRegUsed(TmpOffsetVGPR);
      }
    }

    MachinePointerInfo PInfo = BasePtrInfo.getWithOffset(RegOffset);
    MachineMemOperand *NewMMO =
        MF->getMachineMemOperand(PInfo, MMO->getFlags(), RemEltSize,
                                 commonAlignment(Alignment, RegOffset));

    auto MIB =
        BuildMI(MBB, MI, DL, *Desc)
            .addReg(SubReg, getDefRegState(!IsStore) | getKillRegState(IsKill));

    if (UseVGPROffset) {
      // For an AGPR spill, we reuse the same temp VGPR for the offset and the
      // intermediate accvgpr_write.
      MIB.addReg(TmpOffsetVGPR, getKillRegState(IsLastSubReg && !IsAGPR));
    }

    if (!IsFlat)
      MIB.addReg(FuncInfo->getScratchRSrcReg());

    if (SOffset == AMDGPU::NoRegister) {
      if (!IsFlat) {
        if (UseVGPROffset && ScratchOffsetReg) {
          MIB.addReg(ScratchOffsetReg);
        } else {
          assert(FuncInfo->isBottomOfStack());
          MIB.addImm(0);
        }
      }
    } else {
      MIB.addReg(SOffset, SOffsetRegState);
    }

    MIB.addImm(Offset + RegOffset);

    bool LastUse = MMO->getFlags() & MOLastUse;
    MIB.addImm(LastUse ? AMDGPU::CPol::TH_LU : 0); // cpol

    if (!IsFlat)
      MIB.addImm(0); // swz
    MIB.addMemOperand(NewMMO);

    if (IsStore && NeedsCFI)
      TFL->buildCFIForVGPRToVMEMSpill(MBB, MI, DebugLoc(), SubReg,
                                      (Offset + RegOffset) *
                                          ST.getWavefrontSize() +
                                          AdditionalCFIOffset);

    if (!IsAGPR && NeedSuperRegDef)
      MIB.addReg(ValueReg, RegState::ImplicitDefine);

    if (!IsStore && IsAGPR && TmpIntermediateVGPR != AMDGPU::NoRegister) {
      MIB = BuildMI(MBB, MI, DL, TII->get(AMDGPU::V_ACCVGPR_WRITE_B32_e64),
                    FinalReg)
                .addReg(TmpIntermediateVGPR, RegState::Kill);
      MIB->setAsmPrinterFlag(MachineInstr::ReloadReuse);
    }

    if (NeedSuperRegImpOperand && (IsFirstSubReg || IsLastSubReg))
      MIB.addReg(ValueReg, RegState::Implicit | SrcDstRegState);

    // The epilog restore of a wwm-scratch register can cause undesired
    // optimization during machine-cp post PrologEpilogInserter if the same
    // register was assigned for return value ABI lowering with a COPY
    // instruction. As given below, with the epilog reload, the earlier COPY
    // appeared to be dead during machine-cp.
    // ...
    // v0 in WWM operation, needs the WWM spill at prolog/epilog.
    // $vgpr0 = V_WRITELANE_B32 $sgpr20, 0, $vgpr0
    // ...
    // Epilog block:
    // $vgpr0 = COPY $vgpr1 // outgoing value moved to v0
    // ...
    // WWM spill restore to preserve the inactive lanes of v0.
    // $sgpr4_sgpr5 = S_XOR_SAVEEXEC_B64 -1
    // $vgpr0 = BUFFER_LOAD $sgpr0_sgpr1_sgpr2_sgpr3, $sgpr32, 0, 0, 0
    // $exec = S_MOV_B64 killed $sgpr4_sgpr5
    // ...
    // SI_RETURN implicit $vgpr0
    // ...
    // To fix it, mark the same reg as a tied op for such restore instructions
    // so that it marks a usage for the preceding COPY.
    if (!IsStore && MI != MBB.end() && MI->isReturn() &&
        MI->readsRegister(SubReg, this)) {
      MIB.addReg(SubReg, RegState::Implicit);
      MIB->tieOperands(0, MIB->getNumOperands() - 1);
    }
  }

  if (ScratchOffsetRegDelta != 0) {
    // Subtract the offset we added to the ScratchOffset register.
    BuildMI(MBB, MI, DL, TII->get(AMDGPU::S_ADD_I32), SOffset)
        .addReg(SOffset)
        .addImm(-ScratchOffsetRegDelta);
  }
}

void SIRegisterInfo::buildVGPRSpillLoadStore(SGPRSpillBuilder &SB, int Index,
                                             int Offset, bool IsLoad,
                                             bool IsKill) const {
  // Load/store VGPR
  MachineFrameInfo &FrameInfo = SB.MF.getFrameInfo();
  assert(FrameInfo.getStackID(Index) != TargetStackID::SGPRSpill);

  Register FrameReg =
      FrameInfo.isFixedObjectIndex(Index) && hasBasePointer(SB.MF)
          ? getBaseRegister()
          : getFrameRegister(SB.MF);

  Align Alignment = FrameInfo.getObjectAlign(Index);
  MachinePointerInfo PtrInfo = MachinePointerInfo::getFixedStack(SB.MF, Index);
  MachineMemOperand *MMO = SB.MF.getMachineMemOperand(
      PtrInfo, IsLoad ? MachineMemOperand::MOLoad : MachineMemOperand::MOStore,
      SB.EltSize, Alignment);

  if (IsLoad) {
    unsigned Opc = ST.enableFlatScratch() ? AMDGPU::SCRATCH_LOAD_DWORD_SADDR
                                          : AMDGPU::BUFFER_LOAD_DWORD_OFFSET;
    buildSpillLoadStore(*SB.MBB, SB.MI, SB.DL, Opc, Index, SB.TmpVGPR, false,
                        FrameReg, (int64_t)Offset * SB.EltSize, MMO, SB.RS);
  } else {
    unsigned Opc = ST.enableFlatScratch() ? AMDGPU::SCRATCH_STORE_DWORD_SADDR
                                          : AMDGPU::BUFFER_STORE_DWORD_OFFSET;
    buildSpillLoadStore(*SB.MBB, SB.MI, SB.DL, Opc, Index, SB.TmpVGPR, IsKill,
                        FrameReg, (int64_t)Offset * SB.EltSize, MMO, SB.RS);
    // This only ever adds one VGPR spill
    SB.MFI.addToSpilledVGPRs(1);
  }
}

bool SIRegisterInfo::spillSGPR(MachineBasicBlock::iterator MI, int Index,
                               RegScavenger *RS, SlotIndexes *Indexes,
                               LiveIntervals *LIS, bool OnlyToVGPR,
                               bool SpillToPhysVGPRLane, bool NeedsCFI) const {
  assert(!MI->getOperand(0).isUndef() &&
         "undef spill should have been deleted earlier");

  SGPRSpillBuilder SB(*this, *ST.getInstrInfo(), isWave32, MI, Index, RS);

  ArrayRef<SpilledReg> VGPRSpills =
      SpillToPhysVGPRLane ? SB.MFI.getSGPRSpillToPhysicalVGPRLanes(Index)
                          : SB.MFI.getSGPRSpillToVirtualVGPRLanes(Index);
  bool SpillToVGPR = !VGPRSpills.empty();
  if (OnlyToVGPR && !SpillToVGPR)
    return false;

  const SIFrameLowering *TFL = ST.getFrameLowering();

  assert(SpillToVGPR || (SB.SuperReg != SB.MFI.getStackPtrOffsetReg() &&
                         SB.SuperReg != SB.MFI.getFrameOffsetReg()));

  if (SpillToVGPR) {

    // Since stack slot coloring pass is trying to optimize SGPR spills,
    // VGPR lanes (mapped from spill stack slot) may be shared for SGPR
    // spills of different sizes. This accounts for number of VGPR lanes alloted
    // equal to the largest SGPR being spilled in them.
    assert(SB.NumSubRegs <= VGPRSpills.size() &&
           "Num of SGPRs spilled should be less than or equal to num of "
           "the VGPR lanes.");

    for (unsigned i = 0, e = SB.NumSubRegs; i < e; ++i) {
      Register SubReg =
          SB.NumSubRegs == 1
              ? SB.SuperReg
              : Register(getSubReg(SB.SuperReg, SB.SplitParts[i]));
      SpilledReg Spill = VGPRSpills[i];

      bool IsFirstSubreg = i == 0;
      bool IsLastSubreg = i == SB.NumSubRegs - 1;
      bool UseKill = SB.IsKill && IsLastSubreg;


      // Mark the "old value of vgpr" input undef only if this is the first sgpr
      // spill to this specific vgpr in the first basic block.
      auto MIB = BuildMI(*SB.MBB, MI, SB.DL,
                         SB.TII.get(AMDGPU::SI_SPILL_S32_TO_VGPR), Spill.VGPR)
                     .addReg(SubReg, getKillRegState(UseKill))
                     .addImm(Spill.Lane)
                     .addReg(Spill.VGPR);

      MachineInstr *CFI = nullptr;
      if (NeedsCFI) {
        if (SB.SuperReg == SB.TRI.getReturnAddressReg(SB.MF)) {
          if (i == e - 1)
            CFI = TFL->buildCFIForSGPRToVGPRSpill(*SB.MBB, MI, DebugLoc(),
                                                  AMDGPU::PC_REG, VGPRSpills);
        } else {
          CFI = TFL->buildCFIForSGPRToVGPRSpill(*SB.MBB, MI, DebugLoc(), SubReg,
                                                Spill.VGPR, Spill.Lane);
        }
      }

      if (Indexes) {
        if (IsFirstSubreg)
          Indexes->replaceMachineInstrInMaps(*MI, *MIB);
        else
          Indexes->insertMachineInstrInMaps(*MIB);

        if (CFI)
          Indexes->insertMachineInstrInMaps(*CFI);
      }

      if (IsFirstSubreg && SB.NumSubRegs > 1) {
        // We may be spilling a super-register which is only partially defined,
        // and need to ensure later spills think the value is defined.
        MIB.addReg(SB.SuperReg, RegState::ImplicitDefine);
      }

      if (SB.NumSubRegs > 1 && (IsFirstSubreg || IsLastSubreg))
        MIB.addReg(SB.SuperReg, getKillRegState(UseKill) | RegState::Implicit);

      // FIXME: Since this spills to another register instead of an actual
      // frame index, we should delete the frame index when all references to
      // it are fixed.
    }
  } else {
    SB.prepare();

    // SubReg carries the "Kill" flag when SubReg == SB.SuperReg.
    unsigned SubKillState = getKillRegState((SB.NumSubRegs == 1) && SB.IsKill);

    // Per VGPR helper data
    auto PVD = SB.getPerVGPRData();

    for (unsigned Offset = 0; Offset < PVD.NumVGPRs; ++Offset) {
      unsigned TmpVGPRFlags = RegState::Undef;

      // Write sub registers into the VGPR
      for (unsigned i = Offset * PVD.PerVGPR,
                    e = std::min((Offset + 1) * PVD.PerVGPR, SB.NumSubRegs);
           i < e; ++i) {
        Register SubReg =
            SB.NumSubRegs == 1
                ? SB.SuperReg
                : Register(getSubReg(SB.SuperReg, SB.SplitParts[i]));

        MachineInstrBuilder WriteLane =
            BuildMI(*SB.MBB, MI, SB.DL,
                    SB.TII.get(AMDGPU::SI_SPILL_S32_TO_VGPR), SB.TmpVGPR)
                .addReg(SubReg, SubKillState)
                .addImm(i % PVD.PerVGPR)
                .addReg(SB.TmpVGPR, TmpVGPRFlags);
        TmpVGPRFlags = 0;

        if (Indexes) {
          if (i == 0)
            Indexes->replaceMachineInstrInMaps(*MI, *WriteLane);
          else
            Indexes->insertMachineInstrInMaps(*WriteLane);
        }

        // There could be undef components of a spilled super register.
        // TODO: Can we detect this and skip the spill?
        if (SB.NumSubRegs > 1) {
          // The last implicit use of the SB.SuperReg carries the "Kill" flag.
          unsigned SuperKillState = 0;
          if (i + 1 == SB.NumSubRegs)
            SuperKillState |= getKillRegState(SB.IsKill);
          WriteLane.addReg(SB.SuperReg, RegState::Implicit | SuperKillState);
        }
      }

      // Write out VGPR
      SB.readWriteTmpVGPR(Offset, /*IsLoad*/ false);

      // TODO: Implement CFI for SpillToVMEM for all scenarios.
      MachineInstr *CFI = nullptr;
      if (NeedsCFI && SB.SuperReg == SB.TRI.getReturnAddressReg(SB.MF)) {
        int64_t CFIOffset = (Offset * SB.EltSize +
                             SB.MF.getFrameInfo().getObjectOffset(Index)) *
                            ST.getWavefrontSize();
        CFI = TFL->buildCFIForSGPRToVMEMSpill(*SB.MBB, MI, DebugLoc(),
                                              AMDGPU::PC_REG, CFIOffset);
      }
      if (Indexes && CFI)
        Indexes->insertMachineInstrInMaps(*CFI);
    }

    SB.restore();
  }

  MI->eraseFromParent();
  SB.MFI.addToSpilledSGPRs(SB.NumSubRegs);

  if (LIS)
    LIS->removeAllRegUnitsForPhysReg(SB.SuperReg);

  return true;
}

bool SIRegisterInfo::restoreSGPR(MachineBasicBlock::iterator MI, int Index,
                                 RegScavenger *RS, SlotIndexes *Indexes,
                                 LiveIntervals *LIS, bool OnlyToVGPR,
                                 bool SpillToPhysVGPRLane) const {
  SGPRSpillBuilder SB(*this, *ST.getInstrInfo(), isWave32, MI, Index, RS);

  ArrayRef<SpilledReg> VGPRSpills =
      SpillToPhysVGPRLane ? SB.MFI.getSGPRSpillToPhysicalVGPRLanes(Index)
                          : SB.MFI.getSGPRSpillToVirtualVGPRLanes(Index);
  bool SpillToVGPR = !VGPRSpills.empty();
  if (OnlyToVGPR && !SpillToVGPR)
    return false;

  if (SpillToVGPR) {
    for (unsigned i = 0, e = SB.NumSubRegs; i < e; ++i) {
      Register SubReg =
          SB.NumSubRegs == 1
              ? SB.SuperReg
              : Register(getSubReg(SB.SuperReg, SB.SplitParts[i]));

      SpilledReg Spill = VGPRSpills[i];
      auto MIB = BuildMI(*SB.MBB, MI, SB.DL,
                         SB.TII.get(AMDGPU::SI_RESTORE_S32_FROM_VGPR), SubReg)
                     .addReg(Spill.VGPR)
                     .addImm(Spill.Lane);
      if (SB.NumSubRegs > 1 && i == 0)
        MIB.addReg(SB.SuperReg, RegState::ImplicitDefine);
      if (Indexes) {
        if (i == e - 1)
          Indexes->replaceMachineInstrInMaps(*MI, *MIB);
        else
          Indexes->insertMachineInstrInMaps(*MIB);
      }
    }
  } else {
    SB.prepare();

    // Per VGPR helper data
    auto PVD = SB.getPerVGPRData();

    for (unsigned Offset = 0; Offset < PVD.NumVGPRs; ++Offset) {
      // Load in VGPR data
      SB.readWriteTmpVGPR(Offset, /*IsLoad*/ true);

      // Unpack lanes
      for (unsigned i = Offset * PVD.PerVGPR,
                    e = std::min((Offset + 1) * PVD.PerVGPR, SB.NumSubRegs);
           i < e; ++i) {
        Register SubReg =
            SB.NumSubRegs == 1
                ? SB.SuperReg
                : Register(getSubReg(SB.SuperReg, SB.SplitParts[i]));

        bool LastSubReg = (i + 1 == e);
        auto MIB = BuildMI(*SB.MBB, MI, SB.DL,
                           SB.TII.get(AMDGPU::SI_RESTORE_S32_FROM_VGPR), SubReg)
                       .addReg(SB.TmpVGPR, getKillRegState(LastSubReg))
                       .addImm(i);
        if (SB.NumSubRegs > 1 && i == 0)
          MIB.addReg(SB.SuperReg, RegState::ImplicitDefine);
        if (Indexes) {
          if (i == e - 1)
            Indexes->replaceMachineInstrInMaps(*MI, *MIB);
          else
            Indexes->insertMachineInstrInMaps(*MIB);
        }
      }
    }

    SB.restore();
  }

  MI->eraseFromParent();

  if (LIS)
    LIS->removeAllRegUnitsForPhysReg(SB.SuperReg);

  return true;
}

bool SIRegisterInfo::spillEmergencySGPR(MachineBasicBlock::iterator MI,
                                        MachineBasicBlock &RestoreMBB,
                                        Register SGPR, RegScavenger *RS) const {
  SGPRSpillBuilder SB(*this, *ST.getInstrInfo(), isWave32, MI, SGPR, false, 0,
                      RS);
  SB.prepare();
  // Generate the spill of SGPR to SB.TmpVGPR.
  unsigned SubKillState = getKillRegState((SB.NumSubRegs == 1) && SB.IsKill);
  auto PVD = SB.getPerVGPRData();
  for (unsigned Offset = 0; Offset < PVD.NumVGPRs; ++Offset) {
    unsigned TmpVGPRFlags = RegState::Undef;
    // Write sub registers into the VGPR
    for (unsigned i = Offset * PVD.PerVGPR,
                  e = std::min((Offset + 1) * PVD.PerVGPR, SB.NumSubRegs);
         i < e; ++i) {
      Register SubReg =
          SB.NumSubRegs == 1
              ? SB.SuperReg
              : Register(getSubReg(SB.SuperReg, SB.SplitParts[i]));

      MachineInstrBuilder WriteLane =
          BuildMI(*SB.MBB, MI, SB.DL, SB.TII.get(AMDGPU::V_WRITELANE_B32),
                  SB.TmpVGPR)
              .addReg(SubReg, SubKillState)
              .addImm(i % PVD.PerVGPR)
              .addReg(SB.TmpVGPR, TmpVGPRFlags);
      TmpVGPRFlags = 0;
      // There could be undef components of a spilled super register.
      // TODO: Can we detect this and skip the spill?
      if (SB.NumSubRegs > 1) {
        // The last implicit use of the SB.SuperReg carries the "Kill" flag.
        unsigned SuperKillState = 0;
        if (i + 1 == SB.NumSubRegs)
          SuperKillState |= getKillRegState(SB.IsKill);
        WriteLane.addReg(SB.SuperReg, RegState::Implicit | SuperKillState);
      }
    }
    // Don't need to write VGPR out.
  }

  // Restore clobbered registers in the specified restore block.
  MI = RestoreMBB.end();
  SB.setMI(&RestoreMBB, MI);
  // Generate the restore of SGPR from SB.TmpVGPR.
  for (unsigned Offset = 0; Offset < PVD.NumVGPRs; ++Offset) {
    // Don't need to load VGPR in.
    // Unpack lanes
    for (unsigned i = Offset * PVD.PerVGPR,
                  e = std::min((Offset + 1) * PVD.PerVGPR, SB.NumSubRegs);
         i < e; ++i) {
      Register SubReg =
          SB.NumSubRegs == 1
              ? SB.SuperReg
              : Register(getSubReg(SB.SuperReg, SB.SplitParts[i]));
      bool LastSubReg = (i + 1 == e);
      auto MIB = BuildMI(*SB.MBB, MI, SB.DL, SB.TII.get(AMDGPU::V_READLANE_B32),
                         SubReg)
                     .addReg(SB.TmpVGPR, getKillRegState(LastSubReg))
                     .addImm(i);
      if (SB.NumSubRegs > 1 && i == 0)
        MIB.addReg(SB.SuperReg, RegState::ImplicitDefine);
    }
  }
  SB.restore();

  SB.MFI.addToSpilledSGPRs(SB.NumSubRegs);
  return false;
}

/// Special case of eliminateFrameIndex. Returns true if the SGPR was spilled to
/// a VGPR and the stack slot can be safely eliminated when all other users are
/// handled.
bool SIRegisterInfo::eliminateSGPRToVGPRSpillFrameIndex(
    MachineBasicBlock::iterator MI, int FI, RegScavenger *RS,
    SlotIndexes *Indexes, LiveIntervals *LIS, bool SpillToPhysVGPRLane) const {
  bool NeedsCFI = false;
  switch (MI->getOpcode()) {
  case AMDGPU::SI_SPILL_S1024_CFI_SAVE:
  case AMDGPU::SI_SPILL_S512_CFI_SAVE:
  case AMDGPU::SI_SPILL_S256_CFI_SAVE:
  case AMDGPU::SI_SPILL_S224_CFI_SAVE:
  case AMDGPU::SI_SPILL_S192_CFI_SAVE:
  case AMDGPU::SI_SPILL_S160_CFI_SAVE:
  case AMDGPU::SI_SPILL_S128_CFI_SAVE:
  case AMDGPU::SI_SPILL_S96_CFI_SAVE:
  case AMDGPU::SI_SPILL_S64_CFI_SAVE:
  case AMDGPU::SI_SPILL_S32_CFI_SAVE:
    NeedsCFI = true;
    LLVM_FALLTHROUGH;
  case AMDGPU::SI_SPILL_S1024_SAVE:
  case AMDGPU::SI_SPILL_S512_SAVE:
  case AMDGPU::SI_SPILL_S384_SAVE:
  case AMDGPU::SI_SPILL_S352_SAVE:
  case AMDGPU::SI_SPILL_S320_SAVE:
  case AMDGPU::SI_SPILL_S288_SAVE:
  case AMDGPU::SI_SPILL_S256_SAVE:
  case AMDGPU::SI_SPILL_S224_SAVE:
  case AMDGPU::SI_SPILL_S192_SAVE:
  case AMDGPU::SI_SPILL_S160_SAVE:
  case AMDGPU::SI_SPILL_S128_SAVE:
  case AMDGPU::SI_SPILL_S96_SAVE:
  case AMDGPU::SI_SPILL_S64_SAVE:
  case AMDGPU::SI_SPILL_S32_SAVE:
    return spillSGPR(MI, FI, RS, Indexes, LIS, true, SpillToPhysVGPRLane,
                     NeedsCFI);
  case AMDGPU::SI_SPILL_S1024_RESTORE:
  case AMDGPU::SI_SPILL_S512_RESTORE:
  case AMDGPU::SI_SPILL_S384_RESTORE:
  case AMDGPU::SI_SPILL_S352_RESTORE:
  case AMDGPU::SI_SPILL_S320_RESTORE:
  case AMDGPU::SI_SPILL_S288_RESTORE:
  case AMDGPU::SI_SPILL_S256_RESTORE:
  case AMDGPU::SI_SPILL_S224_RESTORE:
  case AMDGPU::SI_SPILL_S192_RESTORE:
  case AMDGPU::SI_SPILL_S160_RESTORE:
  case AMDGPU::SI_SPILL_S128_RESTORE:
  case AMDGPU::SI_SPILL_S96_RESTORE:
  case AMDGPU::SI_SPILL_S64_RESTORE:
  case AMDGPU::SI_SPILL_S32_RESTORE:
    return restoreSGPR(MI, FI, RS, Indexes, LIS, true, SpillToPhysVGPRLane);
  default:
    llvm_unreachable("not an SGPR spill instruction");
  }
}

bool SIRegisterInfo::eliminateFrameIndex(MachineBasicBlock::iterator MI,
                                        int SPAdj, unsigned FIOperandNum,
                                        RegScavenger *RS) const {
  MachineFunction *MF = MI->getParent()->getParent();
  MachineBasicBlock *MBB = MI->getParent();
  SIMachineFunctionInfo *MFI = MF->getInfo<SIMachineFunctionInfo>();
  MachineFrameInfo &FrameInfo = MF->getFrameInfo();
  const SIInstrInfo *TII = ST.getInstrInfo();
  const DebugLoc &DL = MI->getDebugLoc();

  assert(SPAdj == 0 && "unhandled SP adjustment in call sequence?");

  assert(MF->getRegInfo().isReserved(MFI->getScratchRSrcReg()) &&
         "unreserved scratch RSRC register");

  MachineOperand *FIOp = &MI->getOperand(FIOperandNum);
  int Index = MI->getOperand(FIOperandNum).getIndex();

  Register FrameReg = FrameInfo.isFixedObjectIndex(Index) && hasBasePointer(*MF)
                          ? getBaseRegister()
                          : getFrameRegister(*MF);

  bool NeedsCFI = false;

  switch (MI->getOpcode()) {
    // SGPR register spill
  case AMDGPU::SI_SPILL_S1024_CFI_SAVE:
  case AMDGPU::SI_SPILL_S512_CFI_SAVE:
  case AMDGPU::SI_SPILL_S256_CFI_SAVE:
  case AMDGPU::SI_SPILL_S224_CFI_SAVE:
  case AMDGPU::SI_SPILL_S192_CFI_SAVE:
  case AMDGPU::SI_SPILL_S160_CFI_SAVE:
  case AMDGPU::SI_SPILL_S128_CFI_SAVE:
  case AMDGPU::SI_SPILL_S96_CFI_SAVE:
  case AMDGPU::SI_SPILL_S64_CFI_SAVE:
  case AMDGPU::SI_SPILL_S32_CFI_SAVE: {
    NeedsCFI = true;
    LLVM_FALLTHROUGH;
  }
    case AMDGPU::SI_SPILL_S1024_SAVE:
    case AMDGPU::SI_SPILL_S512_SAVE:
    case AMDGPU::SI_SPILL_S384_SAVE:
    case AMDGPU::SI_SPILL_S352_SAVE:
    case AMDGPU::SI_SPILL_S320_SAVE:
    case AMDGPU::SI_SPILL_S288_SAVE:
    case AMDGPU::SI_SPILL_S256_SAVE:
    case AMDGPU::SI_SPILL_S224_SAVE:
    case AMDGPU::SI_SPILL_S192_SAVE:
    case AMDGPU::SI_SPILL_S160_SAVE:
    case AMDGPU::SI_SPILL_S128_SAVE:
    case AMDGPU::SI_SPILL_S96_SAVE:
    case AMDGPU::SI_SPILL_S64_SAVE:
    case AMDGPU::SI_SPILL_S32_SAVE: {
      return spillSGPR(MI, Index, RS, nullptr, nullptr, false, false, NeedsCFI);
    }

    // SGPR register restore
    case AMDGPU::SI_SPILL_S1024_RESTORE:
    case AMDGPU::SI_SPILL_S512_RESTORE:
    case AMDGPU::SI_SPILL_S384_RESTORE:
    case AMDGPU::SI_SPILL_S352_RESTORE:
    case AMDGPU::SI_SPILL_S320_RESTORE:
    case AMDGPU::SI_SPILL_S288_RESTORE:
    case AMDGPU::SI_SPILL_S256_RESTORE:
    case AMDGPU::SI_SPILL_S224_RESTORE:
    case AMDGPU::SI_SPILL_S192_RESTORE:
    case AMDGPU::SI_SPILL_S160_RESTORE:
    case AMDGPU::SI_SPILL_S128_RESTORE:
    case AMDGPU::SI_SPILL_S96_RESTORE:
    case AMDGPU::SI_SPILL_S64_RESTORE:
    case AMDGPU::SI_SPILL_S32_RESTORE: {
      return restoreSGPR(MI, Index, RS);
    }

    // VGPR register spill
    case AMDGPU::SI_SPILL_V1024_CFI_SAVE:
    case AMDGPU::SI_SPILL_V512_CFI_SAVE:
    case AMDGPU::SI_SPILL_V256_CFI_SAVE:
    case AMDGPU::SI_SPILL_V224_CFI_SAVE:
    case AMDGPU::SI_SPILL_V192_CFI_SAVE:
    case AMDGPU::SI_SPILL_V160_CFI_SAVE:
    case AMDGPU::SI_SPILL_V128_CFI_SAVE:
    case AMDGPU::SI_SPILL_V96_CFI_SAVE:
    case AMDGPU::SI_SPILL_V64_CFI_SAVE:
    case AMDGPU::SI_SPILL_V32_CFI_SAVE:
    case AMDGPU::SI_SPILL_A1024_CFI_SAVE:
    case AMDGPU::SI_SPILL_A512_CFI_SAVE:
    case AMDGPU::SI_SPILL_A256_CFI_SAVE:
    case AMDGPU::SI_SPILL_A224_CFI_SAVE:
    case AMDGPU::SI_SPILL_A192_CFI_SAVE:
    case AMDGPU::SI_SPILL_A160_CFI_SAVE:
    case AMDGPU::SI_SPILL_A128_CFI_SAVE:
    case AMDGPU::SI_SPILL_A96_CFI_SAVE:
    case AMDGPU::SI_SPILL_A64_CFI_SAVE:
    case AMDGPU::SI_SPILL_A32_CFI_SAVE:
    case AMDGPU::SI_SPILL_AV1024_CFI_SAVE:
    case AMDGPU::SI_SPILL_AV512_CFI_SAVE:
    case AMDGPU::SI_SPILL_AV256_CFI_SAVE:
    case AMDGPU::SI_SPILL_AV224_CFI_SAVE:
    case AMDGPU::SI_SPILL_AV192_CFI_SAVE:
    case AMDGPU::SI_SPILL_AV160_CFI_SAVE:
    case AMDGPU::SI_SPILL_AV128_CFI_SAVE:
    case AMDGPU::SI_SPILL_AV96_CFI_SAVE:
    case AMDGPU::SI_SPILL_AV64_CFI_SAVE:
    case AMDGPU::SI_SPILL_AV32_CFI_SAVE:
      NeedsCFI = true;
      LLVM_FALLTHROUGH;
    case AMDGPU::SI_SPILL_V1024_SAVE:
    case AMDGPU::SI_SPILL_V512_SAVE:
    case AMDGPU::SI_SPILL_V384_SAVE:
    case AMDGPU::SI_SPILL_V352_SAVE:
    case AMDGPU::SI_SPILL_V320_SAVE:
    case AMDGPU::SI_SPILL_V288_SAVE:
    case AMDGPU::SI_SPILL_V256_SAVE:
    case AMDGPU::SI_SPILL_V224_SAVE:
    case AMDGPU::SI_SPILL_V192_SAVE:
    case AMDGPU::SI_SPILL_V160_SAVE:
    case AMDGPU::SI_SPILL_V128_SAVE:
    case AMDGPU::SI_SPILL_V96_SAVE:
    case AMDGPU::SI_SPILL_V64_SAVE:
    case AMDGPU::SI_SPILL_V32_SAVE:
    case AMDGPU::SI_SPILL_A1024_SAVE:
    case AMDGPU::SI_SPILL_A512_SAVE:
    case AMDGPU::SI_SPILL_A384_SAVE:
    case AMDGPU::SI_SPILL_A352_SAVE:
    case AMDGPU::SI_SPILL_A320_SAVE:
    case AMDGPU::SI_SPILL_A288_SAVE:
    case AMDGPU::SI_SPILL_A256_SAVE:
    case AMDGPU::SI_SPILL_A224_SAVE:
    case AMDGPU::SI_SPILL_A192_SAVE:
    case AMDGPU::SI_SPILL_A160_SAVE:
    case AMDGPU::SI_SPILL_A128_SAVE:
    case AMDGPU::SI_SPILL_A96_SAVE:
    case AMDGPU::SI_SPILL_A64_SAVE:
    case AMDGPU::SI_SPILL_A32_SAVE:
    case AMDGPU::SI_SPILL_AV1024_SAVE:
    case AMDGPU::SI_SPILL_AV512_SAVE:
    case AMDGPU::SI_SPILL_AV384_SAVE:
    case AMDGPU::SI_SPILL_AV352_SAVE:
    case AMDGPU::SI_SPILL_AV320_SAVE:
    case AMDGPU::SI_SPILL_AV288_SAVE:
    case AMDGPU::SI_SPILL_AV256_SAVE:
    case AMDGPU::SI_SPILL_AV224_SAVE:
    case AMDGPU::SI_SPILL_AV192_SAVE:
    case AMDGPU::SI_SPILL_AV160_SAVE:
    case AMDGPU::SI_SPILL_AV128_SAVE:
    case AMDGPU::SI_SPILL_AV96_SAVE:
    case AMDGPU::SI_SPILL_AV64_SAVE:
    case AMDGPU::SI_SPILL_AV32_SAVE:
    case AMDGPU::SI_SPILL_WWM_V32_SAVE:
    case AMDGPU::SI_SPILL_WWM_AV32_SAVE: {
      const MachineOperand *VData = TII->getNamedOperand(*MI,
                                                         AMDGPU::OpName::vdata);
      if (VData->isUndef()) {
        MI->eraseFromParent();
        return true;
      }

      assert(TII->getNamedOperand(*MI, AMDGPU::OpName::soffset)->getReg() ==
             MFI->getStackPtrOffsetReg());

      unsigned Opc = ST.enableFlatScratch() ? AMDGPU::SCRATCH_STORE_DWORD_SADDR
                                            : AMDGPU::BUFFER_STORE_DWORD_OFFSET;
      auto MBB = MI->getParent();
      bool IsWWMRegSpill = TII->isWWMRegSpillOpcode(MI->getOpcode());
      if (IsWWMRegSpill){
        TII->insertScratchExecCopy(*MF, *MBB, MI, DL, MFI->getSGPRForEXECCopy(),
                                   RS->isRegUsed(AMDGPU::SCC));
      }
      buildSpillLoadStore(
          *MBB, MI, DL, Opc, Index, VData->getReg(), VData->isKill(), FrameReg,
          TII->getNamedOperand(*MI, AMDGPU::OpName::offset)->getImm(),
          *MI->memoperands_begin(), RS, nullptr, NeedsCFI);
      MFI->addToSpilledVGPRs(getNumSubRegsForSpillOp(MI->getOpcode()));
      if (IsWWMRegSpill)
        TII->restoreExec(*MF, *MBB, MI, DL, MFI->getSGPRForEXECCopy());

      MI->eraseFromParent();
      return true;
    }
    case AMDGPU::SI_SPILL_V32_RESTORE:
    case AMDGPU::SI_SPILL_V64_RESTORE:
    case AMDGPU::SI_SPILL_V96_RESTORE:
    case AMDGPU::SI_SPILL_V128_RESTORE:
    case AMDGPU::SI_SPILL_V160_RESTORE:
    case AMDGPU::SI_SPILL_V192_RESTORE:
    case AMDGPU::SI_SPILL_V224_RESTORE:
    case AMDGPU::SI_SPILL_V256_RESTORE:
    case AMDGPU::SI_SPILL_V288_RESTORE:
    case AMDGPU::SI_SPILL_V320_RESTORE:
    case AMDGPU::SI_SPILL_V352_RESTORE:
    case AMDGPU::SI_SPILL_V384_RESTORE:
    case AMDGPU::SI_SPILL_V512_RESTORE:
    case AMDGPU::SI_SPILL_V1024_RESTORE:
    case AMDGPU::SI_SPILL_A32_RESTORE:
    case AMDGPU::SI_SPILL_A64_RESTORE:
    case AMDGPU::SI_SPILL_A96_RESTORE:
    case AMDGPU::SI_SPILL_A128_RESTORE:
    case AMDGPU::SI_SPILL_A160_RESTORE:
    case AMDGPU::SI_SPILL_A192_RESTORE:
    case AMDGPU::SI_SPILL_A224_RESTORE:
    case AMDGPU::SI_SPILL_A256_RESTORE:
    case AMDGPU::SI_SPILL_A288_RESTORE:
    case AMDGPU::SI_SPILL_A320_RESTORE:
    case AMDGPU::SI_SPILL_A352_RESTORE:
    case AMDGPU::SI_SPILL_A384_RESTORE:
    case AMDGPU::SI_SPILL_A512_RESTORE:
    case AMDGPU::SI_SPILL_A1024_RESTORE:
    case AMDGPU::SI_SPILL_AV32_RESTORE:
    case AMDGPU::SI_SPILL_AV64_RESTORE:
    case AMDGPU::SI_SPILL_AV96_RESTORE:
    case AMDGPU::SI_SPILL_AV128_RESTORE:
    case AMDGPU::SI_SPILL_AV160_RESTORE:
    case AMDGPU::SI_SPILL_AV192_RESTORE:
    case AMDGPU::SI_SPILL_AV224_RESTORE:
    case AMDGPU::SI_SPILL_AV256_RESTORE:
    case AMDGPU::SI_SPILL_AV288_RESTORE:
    case AMDGPU::SI_SPILL_AV320_RESTORE:
    case AMDGPU::SI_SPILL_AV352_RESTORE:
    case AMDGPU::SI_SPILL_AV384_RESTORE:
    case AMDGPU::SI_SPILL_AV512_RESTORE:
    case AMDGPU::SI_SPILL_AV1024_RESTORE:
    case AMDGPU::SI_SPILL_WWM_V32_RESTORE:
    case AMDGPU::SI_SPILL_WWM_AV32_RESTORE: {
      const MachineOperand *VData = TII->getNamedOperand(*MI,
                                                         AMDGPU::OpName::vdata);
      assert(TII->getNamedOperand(*MI, AMDGPU::OpName::soffset)->getReg() ==
             MFI->getStackPtrOffsetReg());

      unsigned Opc = ST.enableFlatScratch() ? AMDGPU::SCRATCH_LOAD_DWORD_SADDR
                                            : AMDGPU::BUFFER_LOAD_DWORD_OFFSET;
      auto MBB = MI->getParent();
      bool IsWWMRegSpill = TII->isWWMRegSpillOpcode(MI->getOpcode());
      if (IsWWMRegSpill){
        TII->insertScratchExecCopy(*MF, *MBB, MI, DL, MFI->getSGPRForEXECCopy(),
                                   RS->isRegUsed(AMDGPU::SCC));
      }

      buildSpillLoadStore(
          *MBB, MI, DL, Opc, Index, VData->getReg(), VData->isKill(), FrameReg,
          TII->getNamedOperand(*MI, AMDGPU::OpName::offset)->getImm(),
          *MI->memoperands_begin(), RS);

      if (IsWWMRegSpill)
        TII->restoreExec(*MF, *MBB, MI, DL, MFI->getSGPRForEXECCopy());

      MI->eraseFromParent();
      return true;
    }
    case AMDGPU::V_ADD_U32_e32:
    case AMDGPU::V_ADD_U32_e64:
    case AMDGPU::V_ADD_CO_U32_e32:
    case AMDGPU::V_ADD_CO_U32_e64: {
      // TODO: Handle sub, and, or.
      unsigned NumDefs = MI->getNumExplicitDefs();
      unsigned Src0Idx = NumDefs;

      bool HasClamp = false;
      MachineOperand *VCCOp = nullptr;

      switch (MI->getOpcode()) {
      case AMDGPU::V_ADD_U32_e32:
        break;
      case AMDGPU::V_ADD_U32_e64:
        HasClamp = MI->getOperand(3).getImm();
        break;
      case AMDGPU::V_ADD_CO_U32_e32:
        VCCOp = &MI->getOperand(3);
        break;
      case AMDGPU::V_ADD_CO_U32_e64:
        VCCOp = &MI->getOperand(1);
        HasClamp = MI->getOperand(4).getImm();
        break;
      default:
        break;
      }
      bool DeadVCC = !VCCOp || VCCOp->isDead();
      MachineOperand &DstOp = MI->getOperand(0);
      Register DstReg = DstOp.getReg();

      unsigned OtherOpIdx =
          FIOperandNum == Src0Idx ? FIOperandNum + 1 : Src0Idx;
      MachineOperand *OtherOp = &MI->getOperand(OtherOpIdx);

      unsigned Src1Idx = Src0Idx + 1;
      Register MaterializedReg = FrameReg;
      Register ScavengedVGPR;

      int64_t Offset = FrameInfo.getObjectOffset(Index);
      // For the non-immediate case, we could fall through to the default
      // handling, but we do an in-place update of the result register here to
      // avoid scavenging another register.
      if (OtherOp->isImm()) {
        int64_t TotalOffset = OtherOp->getImm() + Offset;

        if (!ST.hasVOP3Literal() && SIInstrInfo::isVOP3(*MI) &&
            !AMDGPU::isInlinableIntLiteral(TotalOffset)) {
          // If we can't support a VOP3 literal in the VALU instruction, we
          // can't specially fold into the add.
          // TODO: Handle VOP3->VOP2 shrink to support the fold.
          break;
        }

        OtherOp->setImm(TotalOffset);
        Offset = 0;
      }

      if (FrameReg && !ST.enableFlatScratch()) {
        // We should just do an in-place update of the result register. However,
        // the value there may also be used by the add, in which case we need a
        // temporary register.
        //
        // FIXME: The scavenger is not finding the result register in the
        // common case where the add does not read the register.

        ScavengedVGPR = RS->scavengeRegisterBackwards(
            AMDGPU::VGPR_32RegClass, MI, /*RestoreAfter=*/false, /*SPAdj=*/0);

        // TODO: If we have a free SGPR, it's sometimes better to use a scalar
        // shift.
        BuildMI(*MBB, *MI, DL, TII->get(AMDGPU::V_LSHRREV_B32_e64))
            .addDef(ScavengedVGPR, RegState::Renamable)
            .addImm(ST.getWavefrontSizeLog2())
            .addReg(FrameReg);
        MaterializedReg = ScavengedVGPR;
      }

      if ((!OtherOp->isImm() || OtherOp->getImm() != 0) && MaterializedReg) {
        if (ST.enableFlatScratch() &&
            !TII->isOperandLegal(*MI, Src1Idx, OtherOp)) {
          // We didn't need the shift above, so we have an SGPR for the frame
          // register, but may have a VGPR only operand.
          //
          // TODO: On gfx10+, we can easily change the opcode to the e64 version
          // and use the higher constant bus restriction to avoid this copy.

          if (!ScavengedVGPR) {
            ScavengedVGPR = RS->scavengeRegisterBackwards(
                AMDGPU::VGPR_32RegClass, MI, /*RestoreAfter=*/false,
                /*SPAdj=*/0);
          }

          assert(ScavengedVGPR != DstReg);

          BuildMI(*MBB, *MI, DL, TII->get(AMDGPU::V_MOV_B32_e32), ScavengedVGPR)
              .addReg(MaterializedReg,
                      MaterializedReg != FrameReg ? RegState::Kill : 0);
          MaterializedReg = ScavengedVGPR;
        }

        // TODO: In the flat scratch case, if this is an add of an SGPR, and SCC
        // is not live, we could use a scalar add + vector add instead of 2
        // vector adds.
        auto AddI32 = BuildMI(*MBB, *MI, DL, TII->get(MI->getOpcode()))
                          .addDef(DstReg, RegState::Renamable);
        if (NumDefs == 2)
          AddI32.add(MI->getOperand(1));

        unsigned MaterializedRegFlags =
            MaterializedReg != FrameReg ? RegState::Kill : 0;

        if (isVGPRClass(getPhysRegBaseClass(MaterializedReg))) {
          // If we know we have a VGPR already, it's more likely the other
          // operand is a legal vsrc0.
          AddI32
            .add(*OtherOp)
            .addReg(MaterializedReg, MaterializedRegFlags);
        } else {
          // Commute operands to avoid violating VOP2 restrictions. This will
          // typically happen when using scratch.
          AddI32
            .addReg(MaterializedReg, MaterializedRegFlags)
            .add(*OtherOp);
        }

        if (MI->getOpcode() == AMDGPU::V_ADD_CO_U32_e64 ||
            MI->getOpcode() == AMDGPU::V_ADD_U32_e64)
          AddI32.addImm(0); // clamp

        if (MI->getOpcode() == AMDGPU::V_ADD_CO_U32_e32)
          AddI32.setOperandDead(3); // Dead vcc

        MaterializedReg = DstReg;

        OtherOp->ChangeToRegister(MaterializedReg, false);
        OtherOp->setIsKill(true);
        FIOp->ChangeToImmediate(Offset);
        Offset = 0;
      } else if (Offset != 0) {
        assert(!MaterializedReg);
        FIOp->ChangeToImmediate(Offset);
        Offset = 0;
      } else {
        if (DeadVCC && !HasClamp) {
          assert(Offset == 0);

          // TODO: Losing kills and implicit operands. Just mutate to copy and
          // let lowerCopy deal with it?
          if (OtherOp->isReg() && OtherOp->getReg() == DstReg) {
            // Folded to an identity copy.
            MI->eraseFromParent();
            return true;
          }

          // The immediate value should be in OtherOp
          MI->setDesc(TII->get(AMDGPU::V_MOV_B32_e32));
          MI->removeOperand(FIOperandNum);

          unsigned NumOps = MI->getNumOperands();
          for (unsigned I = NumOps - 2; I >= NumDefs + 1; --I)
            MI->removeOperand(I);

          if (NumDefs == 2)
            MI->removeOperand(1);

          // The code below can't deal with a mov.
          return true;
        }

        // This folded to a constant, but we have to keep the add around for
        // pointless implicit defs or clamp modifier.
        FIOp->ChangeToImmediate(0);
      }

      // Try to improve legality by commuting.
      if (!TII->isOperandLegal(*MI, Src1Idx) && TII->commuteInstruction(*MI)) {
        std::swap(FIOp, OtherOp);
        std::swap(FIOperandNum, OtherOpIdx);
      }

      // We need at most one mov to satisfy the operand constraints. Prefer to
      // move the FI operand first, as it may be a literal in a VOP3
      // instruction.
      for (unsigned SrcIdx : {FIOperandNum, OtherOpIdx}) {
        if (!TII->isOperandLegal(*MI, SrcIdx)) {
          // If commuting didn't make the operands legal, we need to materialize
          // in a register.
          // TODO: Can use SGPR on gfx10+ in some cases.
          if (!ScavengedVGPR) {
            ScavengedVGPR = RS->scavengeRegisterBackwards(
                AMDGPU::VGPR_32RegClass, MI, /*RestoreAfter=*/false,
                /*SPAdj=*/0);
          }

          assert(ScavengedVGPR != DstReg);

          MachineOperand &Src = MI->getOperand(SrcIdx);
          BuildMI(*MBB, *MI, DL, TII->get(AMDGPU::V_MOV_B32_e32), ScavengedVGPR)
              .add(Src);

          Src.ChangeToRegister(ScavengedVGPR, false);
          Src.setIsKill(true);
          break;
        }
      }

      // Fold out add of 0 case that can appear in kernels.
      if (FIOp->isImm() && FIOp->getImm() == 0 && DeadVCC && !HasClamp) {
        if (OtherOp->isReg() && OtherOp->getReg() != DstReg) {
          BuildMI(*MBB, *MI, DL, TII->get(AMDGPU::COPY), DstReg).add(*OtherOp);
        }

        MI->eraseFromParent();
      }

      return true;
    }
    case AMDGPU::S_ADD_I32: {
      // TODO: Handle s_or_b32, s_and_b32.
      unsigned OtherOpIdx = FIOperandNum == 1 ? 2 : 1;
      MachineOperand &OtherOp = MI->getOperand(OtherOpIdx);

      assert(FrameReg || MFI->isBottomOfStack());

      MachineOperand &DstOp = MI->getOperand(0);
      const DebugLoc &DL = MI->getDebugLoc();
      Register MaterializedReg = FrameReg;

      // Defend against live scc, which should never happen in practice.
      bool DeadSCC = MI->getOperand(3).isDead();

      Register TmpReg;

      // FIXME: Scavenger should figure out that the result register is
      // available. Also should do this for the v_add case.
      if (OtherOp.isReg() && OtherOp.getReg() != DstOp.getReg())
        TmpReg = DstOp.getReg();

      if (FrameReg && !ST.enableFlatScratch()) {
        // FIXME: In the common case where the add does not also read its result
        // (i.e. this isn't a reg += fi), it's not finding the dest reg as
        // available.
        if (!TmpReg)
          TmpReg = RS->scavengeRegisterBackwards(AMDGPU::SReg_32_XM0RegClass,
                                                 MI, false, 0);
        BuildMI(*MBB, *MI, DL, TII->get(AMDGPU::S_LSHR_B32))
            .addDef(TmpReg, RegState::Renamable)
            .addReg(FrameReg)
            .addImm(ST.getWavefrontSizeLog2())
            .setOperandDead(3); // Set SCC dead
        MaterializedReg = TmpReg;
      }

      int64_t Offset = FrameInfo.getObjectOffset(Index);

      // For the non-immediate case, we could fall through to the default
      // handling, but we do an in-place update of the result register here to
      // avoid scavenging another register.
      if (OtherOp.isImm()) {
        OtherOp.setImm(OtherOp.getImm() + Offset);
        Offset = 0;

        if (MaterializedReg)
          FIOp->ChangeToRegister(MaterializedReg, false);
        else
          FIOp->ChangeToImmediate(0);
      } else if (MaterializedReg) {
        // If we can't fold the other operand, do another increment.
        Register DstReg = DstOp.getReg();

        if (!TmpReg && MaterializedReg == FrameReg) {
          TmpReg = RS->scavengeRegisterBackwards(AMDGPU::SReg_32_XM0RegClass,
                                                 MI, /*RestoreAfter=*/false, 0,
                                                 /*AllowSpill=*/false);
          DstReg = TmpReg;
        }

        auto AddI32 = BuildMI(*MBB, *MI, DL, TII->get(AMDGPU::S_ADD_I32))
                          .addDef(DstReg, RegState::Renamable)
                          .addReg(MaterializedReg, RegState::Kill)
                          .add(OtherOp);
        if (DeadSCC)
          AddI32.setOperandDead(3);

        MaterializedReg = DstReg;

        OtherOp.ChangeToRegister(MaterializedReg, false);
        OtherOp.setIsKill(true);
        OtherOp.setIsRenamable(true);
        FIOp->ChangeToImmediate(Offset);
      } else {
        // If we don't have any other offset to apply, we can just directly
        // interpret the frame index as the offset.
        FIOp->ChangeToImmediate(Offset);
      }

      if (DeadSCC && OtherOp.isImm() && OtherOp.getImm() == 0) {
        assert(Offset == 0);
        MI->removeOperand(3);
        MI->removeOperand(OtherOpIdx);
        MI->setDesc(TII->get(FIOp->isReg() ? AMDGPU::COPY : AMDGPU::S_MOV_B32));
      } else if (DeadSCC && FIOp->isImm() && FIOp->getImm() == 0) {
        assert(Offset == 0);
        MI->removeOperand(3);
        MI->removeOperand(FIOperandNum);
        MI->setDesc(
            TII->get(OtherOp.isReg() ? AMDGPU::COPY : AMDGPU::S_MOV_B32));
      }

      assert(!FIOp->isFI());
      return true;
    }
    default: {
      break;
    }
    }

    int64_t Offset = FrameInfo.getObjectOffset(Index);
    if (ST.enableFlatScratch()) {
      if (TII->isFLATScratch(*MI)) {
        assert(
            (int16_t)FIOperandNum ==
            AMDGPU::getNamedOperandIdx(MI->getOpcode(), AMDGPU::OpName::saddr));

        // The offset is always swizzled, just replace it
        if (FrameReg)
          FIOp->ChangeToRegister(FrameReg, false);

        MachineOperand *OffsetOp =
            TII->getNamedOperand(*MI, AMDGPU::OpName::offset);
        int64_t NewOffset = Offset + OffsetOp->getImm();
        if (TII->isLegalFLATOffset(NewOffset, AMDGPUAS::PRIVATE_ADDRESS,
                                   SIInstrFlags::FlatScratch)) {
          OffsetOp->setImm(NewOffset);
          if (FrameReg)
            return false;
          Offset = 0;
        }

        if (!Offset) {
          unsigned Opc = MI->getOpcode();
          int NewOpc = -1;
          if (AMDGPU::hasNamedOperand(Opc, AMDGPU::OpName::vaddr)) {
            NewOpc = AMDGPU::getFlatScratchInstSVfromSVS(Opc);
          } else if (ST.hasFlatScratchSTMode()) {
            // On GFX10 we have ST mode to use no registers for an address.
            // Otherwise we need to materialize 0 into an SGPR.
            NewOpc = AMDGPU::getFlatScratchInstSTfromSS(Opc);
          }

          if (NewOpc != -1) {
            // removeOperand doesn't fixup tied operand indexes as it goes, so
            // it asserts. Untie vdst_in for now and retie them afterwards.
            int VDstIn =
                AMDGPU::getNamedOperandIdx(Opc, AMDGPU::OpName::vdst_in);
            bool TiedVDst = VDstIn != -1 && MI->getOperand(VDstIn).isReg() &&
                            MI->getOperand(VDstIn).isTied();
            if (TiedVDst)
              MI->untieRegOperand(VDstIn);

            MI->removeOperand(
                AMDGPU::getNamedOperandIdx(Opc, AMDGPU::OpName::saddr));

            if (TiedVDst) {
              int NewVDst =
                  AMDGPU::getNamedOperandIdx(NewOpc, AMDGPU::OpName::vdst);
              int NewVDstIn =
                  AMDGPU::getNamedOperandIdx(NewOpc, AMDGPU::OpName::vdst_in);
              assert(NewVDst != -1 && NewVDstIn != -1 && "Must be tied!");
              MI->tieOperands(NewVDst, NewVDstIn);
            }
            MI->setDesc(TII->get(NewOpc));
            return false;
          }
        }
      }

      if (!FrameReg) {
        FIOp->ChangeToImmediate(Offset);
        if (TII->isImmOperandLegal(*MI, FIOperandNum, *FIOp))
          return false;
      }

      // We need to use register here. Check if we can use an SGPR or need
      // a VGPR.
      FIOp->ChangeToRegister(AMDGPU::M0, false);
      bool UseSGPR = TII->isOperandLegal(*MI, FIOperandNum, FIOp);

      if (!Offset && FrameReg && UseSGPR) {
        FIOp->setReg(FrameReg);
        return false;
      }

      const TargetRegisterClass *RC =
          UseSGPR ? &AMDGPU::SReg_32_XM0RegClass : &AMDGPU::VGPR_32RegClass;

      Register TmpReg =
          RS->scavengeRegisterBackwards(*RC, MI, false, 0, !UseSGPR);
      FIOp->setReg(TmpReg);
      FIOp->setIsKill();

      if ((!FrameReg || !Offset) && TmpReg) {
        unsigned Opc = UseSGPR ? AMDGPU::S_MOV_B32 : AMDGPU::V_MOV_B32_e32;
        auto MIB = BuildMI(*MBB, MI, DL, TII->get(Opc), TmpReg);
        if (FrameReg)
          MIB.addReg(FrameReg);
        else
          MIB.addImm(Offset);

        return false;
      }

      bool NeedSaveSCC = RS->isRegUsed(AMDGPU::SCC) &&
                         !MI->definesRegister(AMDGPU::SCC, /*TRI=*/nullptr);

      Register TmpSReg =
          UseSGPR ? TmpReg
                  : RS->scavengeRegisterBackwards(AMDGPU::SReg_32_XM0RegClass,
                                                  MI, false, 0, !UseSGPR);

      // TODO: for flat scratch another attempt can be made with a VGPR index
      //       if no SGPRs can be scavenged.
      if ((!TmpSReg && !FrameReg) || (!TmpReg && !UseSGPR))
        report_fatal_error("Cannot scavenge register in FI elimination!");

      if (!TmpSReg) {
        // Use frame register and restore it after.
        TmpSReg = FrameReg;
        FIOp->setReg(FrameReg);
        FIOp->setIsKill(false);
      }

      if (NeedSaveSCC) {
        assert(!(Offset & 0x1) && "Flat scratch offset must be aligned!");
        BuildMI(*MBB, MI, DL, TII->get(AMDGPU::S_ADDC_U32), TmpSReg)
            .addReg(FrameReg)
            .addImm(Offset);
        BuildMI(*MBB, MI, DL, TII->get(AMDGPU::S_BITCMP1_B32))
            .addReg(TmpSReg)
            .addImm(0);
        BuildMI(*MBB, MI, DL, TII->get(AMDGPU::S_BITSET0_B32), TmpSReg)
            .addImm(0)
            .addReg(TmpSReg);
      } else {
        BuildMI(*MBB, MI, DL, TII->get(AMDGPU::S_ADD_I32), TmpSReg)
            .addReg(FrameReg)
            .addImm(Offset);
      }

      if (!UseSGPR)
        BuildMI(*MBB, MI, DL, TII->get(AMDGPU::V_MOV_B32_e32), TmpReg)
            .addReg(TmpSReg, RegState::Kill);

      if (TmpSReg == FrameReg) {
        // Undo frame register modification.
        if (NeedSaveSCC &&
            !MI->registerDefIsDead(AMDGPU::SCC, /*TRI=*/nullptr)) {
          MachineBasicBlock::iterator I =
              BuildMI(*MBB, std::next(MI), DL, TII->get(AMDGPU::S_ADDC_U32),
                      TmpSReg)
                  .addReg(FrameReg)
                  .addImm(-Offset);
          I = BuildMI(*MBB, std::next(I), DL, TII->get(AMDGPU::S_BITCMP1_B32))
                  .addReg(TmpSReg)
                  .addImm(0);
          BuildMI(*MBB, std::next(I), DL, TII->get(AMDGPU::S_BITSET0_B32),
                  TmpSReg)
              .addImm(0)
              .addReg(TmpSReg);
        } else {
          BuildMI(*MBB, std::next(MI), DL, TII->get(AMDGPU::S_ADD_I32),
                  FrameReg)
              .addReg(FrameReg)
              .addImm(-Offset);
        }
      }

      return false;
    }

    bool IsMUBUF = TII->isMUBUF(*MI);

    if (!IsMUBUF && !MFI->isBottomOfStack()) {
      // Convert to a swizzled stack address by scaling by the wave size.
      // In an entry function/kernel the offset is already swizzled.
      bool IsSALU = isSGPRClass(TII->getOpRegClass(*MI, FIOperandNum));
      bool LiveSCC = RS->isRegUsed(AMDGPU::SCC) &&
                     !MI->definesRegister(AMDGPU::SCC, /*TRI=*/nullptr);
      const TargetRegisterClass *RC = IsSALU && !LiveSCC
                                          ? &AMDGPU::SReg_32RegClass
                                          : &AMDGPU::VGPR_32RegClass;
      bool IsCopy = MI->getOpcode() == AMDGPU::V_MOV_B32_e32 ||
                    MI->getOpcode() == AMDGPU::V_MOV_B32_e64 ||
                    MI->getOpcode() == AMDGPU::S_MOV_B32;
      Register ResultReg =
          IsCopy ? MI->getOperand(0).getReg()
                 : RS->scavengeRegisterBackwards(*RC, MI, false, 0);

      int64_t Offset = FrameInfo.getObjectOffset(Index);
      if (Offset == 0) {
        unsigned OpCode =
            IsSALU && !LiveSCC ? AMDGPU::S_LSHR_B32 : AMDGPU::V_LSHRREV_B32_e64;
        Register TmpResultReg = ResultReg;
        if (IsSALU && LiveSCC) {
          TmpResultReg = RS->scavengeRegisterBackwards(AMDGPU::VGPR_32RegClass,
                                                       MI, false, 0);
        }

        auto Shift = BuildMI(*MBB, MI, DL, TII->get(OpCode), TmpResultReg);
        if (OpCode == AMDGPU::V_LSHRREV_B32_e64)
          // For V_LSHRREV, the operands are reversed (the shift count goes
          // first).
          Shift.addImm(ST.getWavefrontSizeLog2()).addReg(FrameReg);
        else
          Shift.addReg(FrameReg).addImm(ST.getWavefrontSizeLog2());
        if (IsSALU && !LiveSCC)
          Shift.getInstr()->getOperand(3).setIsDead(); // Mark SCC as dead.
        if (IsSALU && LiveSCC) {
          Register NewDest =
              IsCopy ? ResultReg
                     : RS->scavengeRegisterBackwards(AMDGPU::SReg_32RegClass,
                                                     Shift, false, 0);
          BuildMI(*MBB, MI, DL, TII->get(AMDGPU::V_READFIRSTLANE_B32), NewDest)
              .addReg(TmpResultReg);
          ResultReg = NewDest;
        }
      } else {
        MachineInstrBuilder MIB;
        if (!IsSALU) {
          if ((MIB = TII->getAddNoCarry(*MBB, MI, DL, ResultReg, *RS)) !=
              nullptr) {
            // Reuse ResultReg in intermediate step.
            Register ScaledReg = ResultReg;

            BuildMI(*MBB, *MIB, DL, TII->get(AMDGPU::V_LSHRREV_B32_e64),
                    ScaledReg)
                .addImm(ST.getWavefrontSizeLog2())
                .addReg(FrameReg);

            const bool IsVOP2 = MIB->getOpcode() == AMDGPU::V_ADD_U32_e32;

            // TODO: Fold if use instruction is another add of a constant.
            if (IsVOP2 ||
                AMDGPU::isInlinableLiteral32(Offset, ST.hasInv2PiInlineImm())) {
              // FIXME: This can fail
              MIB.addImm(Offset);
              MIB.addReg(ScaledReg, RegState::Kill);
              if (!IsVOP2)
                MIB.addImm(0); // clamp bit
            } else {
              assert(MIB->getOpcode() == AMDGPU::V_ADD_CO_U32_e64 &&
                     "Need to reuse carry out register");

              // Use scavenged unused carry out as offset register.
              Register ConstOffsetReg;
              if (!isWave32)
                ConstOffsetReg = getSubReg(MIB.getReg(1), AMDGPU::sub0);
              else
                ConstOffsetReg = MIB.getReg(1);

              BuildMI(*MBB, *MIB, DL, TII->get(AMDGPU::S_MOV_B32),
                      ConstOffsetReg)
                  .addImm(Offset);
              MIB.addReg(ConstOffsetReg, RegState::Kill);
              MIB.addReg(ScaledReg, RegState::Kill);
              MIB.addImm(0); // clamp bit
            }
          }
        }
        if (!MIB || IsSALU) {
          // We have to produce a carry out, and there isn't a free SGPR pair
          // for it. We can keep the whole computation on the SALU to avoid
          // clobbering an additional register at the cost of an extra mov.

          // We may have 1 free scratch SGPR even though a carry out is
          // unavailable. Only one additional mov is needed.
          Register TmpScaledReg = IsCopy && IsSALU
                                      ? ResultReg
                                      : RS->scavengeRegisterBackwards(
                                            AMDGPU::SReg_32_XM0RegClass, MI,
                                            false, 0, /*AllowSpill=*/false);
          Register ScaledReg = TmpScaledReg.isValid() ? TmpScaledReg : FrameReg;
          Register TmpResultReg = ScaledReg;

          if (!LiveSCC) {
            BuildMI(*MBB, MI, DL, TII->get(AMDGPU::S_LSHR_B32), TmpResultReg)
                .addReg(FrameReg)
                .addImm(ST.getWavefrontSizeLog2());
            BuildMI(*MBB, MI, DL, TII->get(AMDGPU::S_ADD_I32), TmpResultReg)
                .addReg(TmpResultReg, RegState::Kill)
                .addImm(Offset);
          } else {
            TmpResultReg = RS->scavengeRegisterBackwards(
                AMDGPU::VGPR_32RegClass, MI, false, 0, /*AllowSpill=*/true);

            MachineInstrBuilder Add;
            if ((Add = TII->getAddNoCarry(*MBB, MI, DL, TmpResultReg, *RS))) {
              BuildMI(*MBB, *Add, DL, TII->get(AMDGPU::V_LSHRREV_B32_e64),
                      TmpResultReg)
                  .addImm(ST.getWavefrontSizeLog2())
                  .addReg(FrameReg);
              if (Add->getOpcode() == AMDGPU::V_ADD_CO_U32_e64) {
                BuildMI(*MBB, *Add, DL, TII->get(AMDGPU::S_MOV_B32), ResultReg)
                    .addImm(Offset);
                Add.addReg(ResultReg, RegState::Kill)
                    .addReg(TmpResultReg, RegState::Kill)
                    .addImm(0);
              } else
                Add.addImm(Offset).addReg(TmpResultReg, RegState::Kill);
            } else {
              assert(Offset > 0 && isUInt<24>(2 * ST.getMaxWaveScratchSize()) &&
                     "offset is unsafe for v_mad_u32_u24");

              // We start with a frame pointer with a wave space value, and
              // an offset in lane-space. We are materializing a lane space
              // value. We can either do a right shift of the frame pointer
              // to get to lane space, or a left shift of the offset to get
              // to wavespace. We can right shift after the computation to
              // get back to the desired per-lane value. We are using the
              // mad_u32_u24 primarily as an add with no carry out clobber.
              bool IsInlinableLiteral =
                  AMDGPU::isInlinableLiteral32(Offset, ST.hasInv2PiInlineImm());
              if (!IsInlinableLiteral) {
                BuildMI(*MBB, MI, DL, TII->get(AMDGPU::V_MOV_B32_e32),
                        TmpResultReg)
                    .addImm(Offset);
              }

              Add = BuildMI(*MBB, MI, DL, TII->get(AMDGPU::V_MAD_U32_U24_e64),
                            TmpResultReg);

              if (!IsInlinableLiteral) {
                Add.addReg(TmpResultReg, RegState::Kill);
              } else {
                // We fold the offset into mad itself if its inlinable.
                Add.addImm(Offset);
              }
              Add.addImm(ST.getWavefrontSize()).addReg(FrameReg).addImm(0);
              BuildMI(*MBB, MI, DL, TII->get(AMDGPU::V_LSHRREV_B32_e64),
                      TmpResultReg)
                  .addImm(ST.getWavefrontSizeLog2())
                  .addReg(TmpResultReg);
            }

            Register NewDest = IsCopy ? ResultReg
                                      : RS->scavengeRegisterBackwards(
                                            AMDGPU::SReg_32RegClass, *Add,
                                            false, 0, /*AllowSpill=*/true);
            BuildMI(*MBB, MI, DL, TII->get(AMDGPU::V_READFIRSTLANE_B32),
                    NewDest)
                .addReg(TmpResultReg);
            ResultReg = NewDest;
          }
          if (!IsSALU)
            BuildMI(*MBB, MI, DL, TII->get(AMDGPU::COPY), ResultReg)
                .addReg(TmpResultReg, RegState::Kill);
          else
            ResultReg = TmpResultReg;
          // If there were truly no free SGPRs, we need to undo everything.
          if (!TmpScaledReg.isValid()) {
            BuildMI(*MBB, MI, DL, TII->get(AMDGPU::S_ADD_I32), ScaledReg)
                .addReg(ScaledReg, RegState::Kill)
                .addImm(-Offset);
            BuildMI(*MBB, MI, DL, TII->get(AMDGPU::S_LSHL_B32), ScaledReg)
                .addReg(FrameReg)
                .addImm(ST.getWavefrontSizeLog2());
          }
        }
      }

      // Don't introduce an extra copy if we're just materializing in a mov.
      if (IsCopy) {
        MI->eraseFromParent();
        return true;
      }
      FIOp->ChangeToRegister(ResultReg, false, false, true);
      return false;
    }

    if (IsMUBUF) {
      // Disable offen so we don't need a 0 vgpr base.
      assert(
          static_cast<int>(FIOperandNum) ==
          AMDGPU::getNamedOperandIdx(MI->getOpcode(), AMDGPU::OpName::vaddr));

      auto &SOffset = *TII->getNamedOperand(*MI, AMDGPU::OpName::soffset);
      assert((SOffset.isImm() && SOffset.getImm() == 0));

      if (FrameReg != AMDGPU::NoRegister)
        SOffset.ChangeToRegister(FrameReg, false);

      int64_t Offset = FrameInfo.getObjectOffset(Index);
      int64_t OldImm =
          TII->getNamedOperand(*MI, AMDGPU::OpName::offset)->getImm();
      int64_t NewOffset = OldImm + Offset;

      if (TII->isLegalMUBUFImmOffset(NewOffset) &&
          buildMUBUFOffsetLoadStore(ST, FrameInfo, MI, Index, NewOffset)) {
        MI->eraseFromParent();
        return true;
      }
    }

    // If the offset is simply too big, don't convert to a scratch wave offset
    // relative index.

    FIOp->ChangeToImmediate(Offset);
    if (!TII->isImmOperandLegal(*MI, FIOperandNum, *FIOp)) {
      Register TmpReg =
          RS->scavengeRegisterBackwards(AMDGPU::VGPR_32RegClass, MI, false, 0);
      BuildMI(*MBB, MI, DL, TII->get(AMDGPU::V_MOV_B32_e32), TmpReg)
          .addImm(Offset);
      FIOp->ChangeToRegister(TmpReg, false, false, true);
    }

  return false;
}

StringRef SIRegisterInfo::getRegAsmName(MCRegister Reg) const {
  return AMDGPUInstPrinter::getRegisterName(Reg);
}

unsigned AMDGPU::getRegBitWidth(const TargetRegisterClass &RC) {
  return getRegBitWidth(RC.getID());
}

static const TargetRegisterClass *
getAnyVGPRClassForBitWidth(unsigned BitWidth) {
  if (BitWidth == 64)
    return &AMDGPU::VReg_64RegClass;
  if (BitWidth == 96)
    return &AMDGPU::VReg_96RegClass;
  if (BitWidth == 128)
    return &AMDGPU::VReg_128RegClass;
  if (BitWidth == 160)
    return &AMDGPU::VReg_160RegClass;
  if (BitWidth == 192)
    return &AMDGPU::VReg_192RegClass;
  if (BitWidth == 224)
    return &AMDGPU::VReg_224RegClass;
  if (BitWidth == 256)
    return &AMDGPU::VReg_256RegClass;
  if (BitWidth == 288)
    return &AMDGPU::VReg_288RegClass;
  if (BitWidth == 320)
    return &AMDGPU::VReg_320RegClass;
  if (BitWidth == 352)
    return &AMDGPU::VReg_352RegClass;
  if (BitWidth == 384)
    return &AMDGPU::VReg_384RegClass;
  if (BitWidth == 512)
    return &AMDGPU::VReg_512RegClass;
  if (BitWidth == 1024)
    return &AMDGPU::VReg_1024RegClass;

  return nullptr;
}

static const TargetRegisterClass *
getAlignedVGPRClassForBitWidth(unsigned BitWidth) {
  if (BitWidth == 64)
    return &AMDGPU::VReg_64_Align2RegClass;
  if (BitWidth == 96)
    return &AMDGPU::VReg_96_Align2RegClass;
  if (BitWidth == 128)
    return &AMDGPU::VReg_128_Align2RegClass;
  if (BitWidth == 160)
    return &AMDGPU::VReg_160_Align2RegClass;
  if (BitWidth == 192)
    return &AMDGPU::VReg_192_Align2RegClass;
  if (BitWidth == 224)
    return &AMDGPU::VReg_224_Align2RegClass;
  if (BitWidth == 256)
    return &AMDGPU::VReg_256_Align2RegClass;
  if (BitWidth == 288)
    return &AMDGPU::VReg_288_Align2RegClass;
  if (BitWidth == 320)
    return &AMDGPU::VReg_320_Align2RegClass;
  if (BitWidth == 352)
    return &AMDGPU::VReg_352_Align2RegClass;
  if (BitWidth == 384)
    return &AMDGPU::VReg_384_Align2RegClass;
  if (BitWidth == 512)
    return &AMDGPU::VReg_512_Align2RegClass;
  if (BitWidth == 1024)
    return &AMDGPU::VReg_1024_Align2RegClass;

  return nullptr;
}

const TargetRegisterClass *
SIRegisterInfo::getVGPRClassForBitWidth(unsigned BitWidth) const {
  if (BitWidth == 1)
    return &AMDGPU::VReg_1RegClass;
  if (BitWidth == 16)
    return &AMDGPU::VGPR_16RegClass;
  if (BitWidth == 32)
    return &AMDGPU::VGPR_32RegClass;
  return ST.needsAlignedVGPRs() ? getAlignedVGPRClassForBitWidth(BitWidth)
                                : getAnyVGPRClassForBitWidth(BitWidth);
}

static const TargetRegisterClass *
getAnyAGPRClassForBitWidth(unsigned BitWidth) {
  if (BitWidth == 64)
    return &AMDGPU::AReg_64RegClass;
  if (BitWidth == 96)
    return &AMDGPU::AReg_96RegClass;
  if (BitWidth == 128)
    return &AMDGPU::AReg_128RegClass;
  if (BitWidth == 160)
    return &AMDGPU::AReg_160RegClass;
  if (BitWidth == 192)
    return &AMDGPU::AReg_192RegClass;
  if (BitWidth == 224)
    return &AMDGPU::AReg_224RegClass;
  if (BitWidth == 256)
    return &AMDGPU::AReg_256RegClass;
  if (BitWidth == 288)
    return &AMDGPU::AReg_288RegClass;
  if (BitWidth == 320)
    return &AMDGPU::AReg_320RegClass;
  if (BitWidth == 352)
    return &AMDGPU::AReg_352RegClass;
  if (BitWidth == 384)
    return &AMDGPU::AReg_384RegClass;
  if (BitWidth == 512)
    return &AMDGPU::AReg_512RegClass;
  if (BitWidth == 1024)
    return &AMDGPU::AReg_1024RegClass;

  return nullptr;
}

static const TargetRegisterClass *
getAlignedAGPRClassForBitWidth(unsigned BitWidth) {
  if (BitWidth == 64)
    return &AMDGPU::AReg_64_Align2RegClass;
  if (BitWidth == 96)
    return &AMDGPU::AReg_96_Align2RegClass;
  if (BitWidth == 128)
    return &AMDGPU::AReg_128_Align2RegClass;
  if (BitWidth == 160)
    return &AMDGPU::AReg_160_Align2RegClass;
  if (BitWidth == 192)
    return &AMDGPU::AReg_192_Align2RegClass;
  if (BitWidth == 224)
    return &AMDGPU::AReg_224_Align2RegClass;
  if (BitWidth == 256)
    return &AMDGPU::AReg_256_Align2RegClass;
  if (BitWidth == 288)
    return &AMDGPU::AReg_288_Align2RegClass;
  if (BitWidth == 320)
    return &AMDGPU::AReg_320_Align2RegClass;
  if (BitWidth == 352)
    return &AMDGPU::AReg_352_Align2RegClass;
  if (BitWidth == 384)
    return &AMDGPU::AReg_384_Align2RegClass;
  if (BitWidth == 512)
    return &AMDGPU::AReg_512_Align2RegClass;
  if (BitWidth == 1024)
    return &AMDGPU::AReg_1024_Align2RegClass;

  return nullptr;
}

const TargetRegisterClass *
SIRegisterInfo::getAGPRClassForBitWidth(unsigned BitWidth) const {
  if (BitWidth == 16)
    return &AMDGPU::AGPR_LO16RegClass;
  if (BitWidth == 32)
    return &AMDGPU::AGPR_32RegClass;
  return ST.needsAlignedVGPRs() ? getAlignedAGPRClassForBitWidth(BitWidth)
                                : getAnyAGPRClassForBitWidth(BitWidth);
}

static const TargetRegisterClass *
getAnyVectorSuperClassForBitWidth(unsigned BitWidth) {
  if (BitWidth == 64)
    return &AMDGPU::AV_64RegClass;
  if (BitWidth == 96)
    return &AMDGPU::AV_96RegClass;
  if (BitWidth == 128)
    return &AMDGPU::AV_128RegClass;
  if (BitWidth == 160)
    return &AMDGPU::AV_160RegClass;
  if (BitWidth == 192)
    return &AMDGPU::AV_192RegClass;
  if (BitWidth == 224)
    return &AMDGPU::AV_224RegClass;
  if (BitWidth == 256)
    return &AMDGPU::AV_256RegClass;
  if (BitWidth == 288)
    return &AMDGPU::AV_288RegClass;
  if (BitWidth == 320)
    return &AMDGPU::AV_320RegClass;
  if (BitWidth == 352)
    return &AMDGPU::AV_352RegClass;
  if (BitWidth == 384)
    return &AMDGPU::AV_384RegClass;
  if (BitWidth == 512)
    return &AMDGPU::AV_512RegClass;
  if (BitWidth == 1024)
    return &AMDGPU::AV_1024RegClass;

  return nullptr;
}

static const TargetRegisterClass *
getAlignedVectorSuperClassForBitWidth(unsigned BitWidth) {
  if (BitWidth == 64)
    return &AMDGPU::AV_64_Align2RegClass;
  if (BitWidth == 96)
    return &AMDGPU::AV_96_Align2RegClass;
  if (BitWidth == 128)
    return &AMDGPU::AV_128_Align2RegClass;
  if (BitWidth == 160)
    return &AMDGPU::AV_160_Align2RegClass;
  if (BitWidth == 192)
    return &AMDGPU::AV_192_Align2RegClass;
  if (BitWidth == 224)
    return &AMDGPU::AV_224_Align2RegClass;
  if (BitWidth == 256)
    return &AMDGPU::AV_256_Align2RegClass;
  if (BitWidth == 288)
    return &AMDGPU::AV_288_Align2RegClass;
  if (BitWidth == 320)
    return &AMDGPU::AV_320_Align2RegClass;
  if (BitWidth == 352)
    return &AMDGPU::AV_352_Align2RegClass;
  if (BitWidth == 384)
    return &AMDGPU::AV_384_Align2RegClass;
  if (BitWidth == 512)
    return &AMDGPU::AV_512_Align2RegClass;
  if (BitWidth == 1024)
    return &AMDGPU::AV_1024_Align2RegClass;

  return nullptr;
}

const TargetRegisterClass *
SIRegisterInfo::getVectorSuperClassForBitWidth(unsigned BitWidth) const {
  if (BitWidth == 32)
    return &AMDGPU::AV_32RegClass;
  return ST.needsAlignedVGPRs()
             ? getAlignedVectorSuperClassForBitWidth(BitWidth)
             : getAnyVectorSuperClassForBitWidth(BitWidth);
}

const TargetRegisterClass *
SIRegisterInfo::getSGPRClassForBitWidth(unsigned BitWidth) {
  if (BitWidth == 16)
    return &AMDGPU::SGPR_LO16RegClass;
  if (BitWidth == 32)
    return &AMDGPU::SReg_32RegClass;
  if (BitWidth == 64)
    return &AMDGPU::SReg_64RegClass;
  if (BitWidth == 96)
    return &AMDGPU::SGPR_96RegClass;
  if (BitWidth == 128)
    return &AMDGPU::SGPR_128RegClass;
  if (BitWidth == 160)
    return &AMDGPU::SGPR_160RegClass;
  if (BitWidth == 192)
    return &AMDGPU::SGPR_192RegClass;
  if (BitWidth == 224)
    return &AMDGPU::SGPR_224RegClass;
  if (BitWidth == 256)
    return &AMDGPU::SGPR_256RegClass;
  if (BitWidth == 288)
    return &AMDGPU::SGPR_288RegClass;
  if (BitWidth == 320)
    return &AMDGPU::SGPR_320RegClass;
  if (BitWidth == 352)
    return &AMDGPU::SGPR_352RegClass;
  if (BitWidth == 384)
    return &AMDGPU::SGPR_384RegClass;
  if (BitWidth == 512)
    return &AMDGPU::SGPR_512RegClass;
  if (BitWidth == 1024)
    return &AMDGPU::SGPR_1024RegClass;

  return nullptr;
}

bool SIRegisterInfo::isSGPRReg(const MachineRegisterInfo &MRI,
                               Register Reg) const {
  const TargetRegisterClass *RC;
  if (Reg.isVirtual())
    RC = MRI.getRegClass(Reg);
  else
    RC = getPhysRegBaseClass(Reg);
  return RC ? isSGPRClass(RC) : false;
}

const TargetRegisterClass *
SIRegisterInfo::getEquivalentVGPRClass(const TargetRegisterClass *SRC) const {
  unsigned Size = getRegSizeInBits(*SRC);
  const TargetRegisterClass *VRC = getVGPRClassForBitWidth(Size);
  assert(VRC && "Invalid register class size");
  return VRC;
}

const TargetRegisterClass *
SIRegisterInfo::getEquivalentAGPRClass(const TargetRegisterClass *SRC) const {
  unsigned Size = getRegSizeInBits(*SRC);
  const TargetRegisterClass *ARC = getAGPRClassForBitWidth(Size);
  assert(ARC && "Invalid register class size");
  return ARC;
}

const TargetRegisterClass *
SIRegisterInfo::getEquivalentSGPRClass(const TargetRegisterClass *VRC) const {
  unsigned Size = getRegSizeInBits(*VRC);
  if (Size == 32)
    return &AMDGPU::SGPR_32RegClass;
  const TargetRegisterClass *SRC = getSGPRClassForBitWidth(Size);
  assert(SRC && "Invalid register class size");
  return SRC;
}

const TargetRegisterClass *
SIRegisterInfo::getCompatibleSubRegClass(const TargetRegisterClass *SuperRC,
                                         const TargetRegisterClass *SubRC,
                                         unsigned SubIdx) const {
  // Ensure this subregister index is aligned in the super register.
  const TargetRegisterClass *MatchRC =
      getMatchingSuperRegClass(SuperRC, SubRC, SubIdx);
  return MatchRC && MatchRC->hasSubClassEq(SuperRC) ? MatchRC : nullptr;
}

bool SIRegisterInfo::opCanUseInlineConstant(unsigned OpType) const {
  if (OpType >= AMDGPU::OPERAND_REG_INLINE_AC_FIRST &&
      OpType <= AMDGPU::OPERAND_REG_INLINE_AC_LAST)
    return !ST.hasMFMAInlineLiteralBug();

  return OpType >= AMDGPU::OPERAND_SRC_FIRST &&
         OpType <= AMDGPU::OPERAND_SRC_LAST;
}

bool SIRegisterInfo::opCanUseLiteralConstant(unsigned OpType) const {
  // TODO: 64-bit operands have extending behavior from 32-bit literal.
  return OpType >= AMDGPU::OPERAND_REG_IMM_FIRST &&
         OpType <= AMDGPU::OPERAND_REG_IMM_LAST;
}

/// Returns a lowest register that is not used at any point in the function.
///        If all registers are used, then this function will return
///         AMDGPU::NoRegister. If \p ReserveHighestRegister = true, then return
///         highest unused register.
MCRegister SIRegisterInfo::findUnusedRegister(
    const MachineRegisterInfo &MRI, const TargetRegisterClass *RC,
    const MachineFunction &MF, bool ReserveHighestRegister) const {
  if (ReserveHighestRegister) {
    for (MCRegister Reg : reverse(*RC))
      if (MRI.isAllocatable(Reg) && !MRI.isPhysRegUsed(Reg))
        return Reg;
  } else {
    for (MCRegister Reg : *RC)
      if (MRI.isAllocatable(Reg) && !MRI.isPhysRegUsed(Reg))
        return Reg;
  }
  return MCRegister();
}

bool SIRegisterInfo::isUniformReg(const MachineRegisterInfo &MRI,
                                  const RegisterBankInfo &RBI,
                                  Register Reg) const {
  auto *RB = RBI.getRegBank(Reg, MRI, *MRI.getTargetRegisterInfo());
  if (!RB)
    return false;

  return !RBI.isDivergentRegBank(RB);
}

ArrayRef<int16_t> SIRegisterInfo::getRegSplitParts(const TargetRegisterClass *RC,
                                                   unsigned EltSize) const {
  const unsigned RegBitWidth = AMDGPU::getRegBitWidth(*RC);
  assert(RegBitWidth >= 32 && RegBitWidth <= 1024 && EltSize >= 2);

  const unsigned RegHalves = RegBitWidth / 16;
  const unsigned EltHalves = EltSize / 2;
  assert(RegSplitParts.size() + 1 >= EltHalves);

  const std::vector<int16_t> &Parts = RegSplitParts[EltHalves - 1];
  const unsigned NumParts = RegHalves / EltHalves;

  return ArrayRef(Parts.data(), NumParts);
}

const TargetRegisterClass*
SIRegisterInfo::getRegClassForReg(const MachineRegisterInfo &MRI,
                                  Register Reg) const {
  return Reg.isVirtual() ? MRI.getRegClass(Reg) : getPhysRegBaseClass(Reg);
}

const TargetRegisterClass *
SIRegisterInfo::getRegClassForOperandReg(const MachineRegisterInfo &MRI,
                                         const MachineOperand &MO) const {
  const TargetRegisterClass *SrcRC = getRegClassForReg(MRI, MO.getReg());
  return getSubRegisterClass(SrcRC, MO.getSubReg());
}

bool SIRegisterInfo::isVGPR(const MachineRegisterInfo &MRI,
                            Register Reg) const {
  const TargetRegisterClass *RC = getRegClassForReg(MRI, Reg);
  // Registers without classes are unaddressable, SGPR-like registers.
  return RC && isVGPRClass(RC);
}

bool SIRegisterInfo::isAGPR(const MachineRegisterInfo &MRI,
                            Register Reg) const {
  const TargetRegisterClass *RC = getRegClassForReg(MRI, Reg);

  // Registers without classes are unaddressable, SGPR-like registers.
  return RC && isAGPRClass(RC);
}

bool SIRegisterInfo::shouldCoalesce(MachineInstr *MI,
                                    const TargetRegisterClass *SrcRC,
                                    unsigned SubReg,
                                    const TargetRegisterClass *DstRC,
                                    unsigned DstSubReg,
                                    const TargetRegisterClass *NewRC,
                                    LiveIntervals &LIS) const {
  unsigned SrcSize = getRegSizeInBits(*SrcRC);
  unsigned DstSize = getRegSizeInBits(*DstRC);
  unsigned NewSize = getRegSizeInBits(*NewRC);

  // Do not increase size of registers beyond dword, we would need to allocate
  // adjacent registers and constraint regalloc more than needed.

  // Always allow dword coalescing.
  if (SrcSize <= 32 || DstSize <= 32)
    return true;

  return NewSize <= DstSize || NewSize <= SrcSize;
}

unsigned SIRegisterInfo::getRegPressureLimit(const TargetRegisterClass *RC,
                                             MachineFunction &MF) const {
  unsigned MinOcc = ST.getOccupancyWithWorkGroupSizes(MF).first;
  switch (RC->getID()) {
  default:
    return AMDGPUGenRegisterInfo::getRegPressureLimit(RC, MF);
  case AMDGPU::VGPR_32RegClassID:
    return std::min(ST.getMaxNumVGPRs(MinOcc), ST.getMaxNumVGPRs(MF));
  case AMDGPU::SGPR_32RegClassID:
  case AMDGPU::SGPR_LO16RegClassID:
    return std::min(ST.getMaxNumSGPRs(MinOcc, true), ST.getMaxNumSGPRs(MF));
  }
}

unsigned SIRegisterInfo::getRegPressureSetLimit(const MachineFunction &MF,
                                                unsigned Idx) const {
  if (Idx == AMDGPU::RegisterPressureSets::VGPR_32 ||
      Idx == AMDGPU::RegisterPressureSets::AGPR_32)
    return getRegPressureLimit(&AMDGPU::VGPR_32RegClass,
                               const_cast<MachineFunction &>(MF));

  if (Idx == AMDGPU::RegisterPressureSets::SReg_32)
    return getRegPressureLimit(&AMDGPU::SGPR_32RegClass,
                               const_cast<MachineFunction &>(MF));

  llvm_unreachable("Unexpected register pressure set!");
}

const int *SIRegisterInfo::getRegUnitPressureSets(unsigned RegUnit) const {
  static const int Empty[] = { -1 };

  if (RegPressureIgnoredUnits[RegUnit])
    return Empty;

  return AMDGPUGenRegisterInfo::getRegUnitPressureSets(RegUnit);
}

MCRegister SIRegisterInfo::getReturnAddressReg(const MachineFunction &MF) const {
  // Not a callee saved register.
  return AMDGPU::SGPR30_SGPR31;
}

const TargetRegisterClass *
SIRegisterInfo::getRegClassForSizeOnBank(unsigned Size,
                                         const RegisterBank &RB) const {
  switch (RB.getID()) {
  case AMDGPU::VGPRRegBankID:
    return getVGPRClassForBitWidth(
        std::max(ST.useRealTrue16Insts() ? 16u : 32u, Size));
  case AMDGPU::VCCRegBankID:
    assert(Size == 1);
    return getWaveMaskRegClass();
  case AMDGPU::SGPRRegBankID:
    return getSGPRClassForBitWidth(std::max(32u, Size));
  case AMDGPU::AGPRRegBankID:
    return getAGPRClassForBitWidth(std::max(32u, Size));
  default:
    llvm_unreachable("unknown register bank");
  }
}

const TargetRegisterClass *
SIRegisterInfo::getConstrainedRegClassForOperand(const MachineOperand &MO,
                                         const MachineRegisterInfo &MRI) const {
  const RegClassOrRegBank &RCOrRB = MRI.getRegClassOrRegBank(MO.getReg());
  if (const RegisterBank *RB = dyn_cast<const RegisterBank *>(RCOrRB))
    return getRegClassForTypeOnBank(MRI.getType(MO.getReg()), *RB);

  if (const auto *RC = dyn_cast<const TargetRegisterClass *>(RCOrRB))
    return getAllocatableClass(RC);

  return nullptr;
}

MCRegister SIRegisterInfo::getVCC() const {
  return isWave32 ? AMDGPU::VCC_LO : AMDGPU::VCC;
}

MCRegister SIRegisterInfo::getExec() const {
  return isWave32 ? AMDGPU::EXEC_LO : AMDGPU::EXEC;
}

const TargetRegisterClass *SIRegisterInfo::getVGPR64Class() const {
  // VGPR tuples have an alignment requirement on gfx90a variants.
  return ST.needsAlignedVGPRs() ? &AMDGPU::VReg_64_Align2RegClass
                                : &AMDGPU::VReg_64RegClass;
}

const TargetRegisterClass *
SIRegisterInfo::getRegClass(unsigned RCID) const {
  switch ((int)RCID) {
  case AMDGPU::SReg_1RegClassID:
    return getBoolRC();
  case AMDGPU::SReg_1_XEXECRegClassID:
    return getWaveMaskRegClass();
  case -1:
    return nullptr;
  default:
    return AMDGPUGenRegisterInfo::getRegClass(RCID);
  }
}

// Find reaching register definition
MachineInstr *SIRegisterInfo::findReachingDef(Register Reg, unsigned SubReg,
                                              MachineInstr &Use,
                                              MachineRegisterInfo &MRI,
                                              LiveIntervals *LIS) const {
  auto &MDT = LIS->getDomTree();
  SlotIndex UseIdx = LIS->getInstructionIndex(Use);
  SlotIndex DefIdx;

  if (Reg.isVirtual()) {
    if (!LIS->hasInterval(Reg))
      return nullptr;
    LiveInterval &LI = LIS->getInterval(Reg);
    LaneBitmask SubLanes = SubReg ? getSubRegIndexLaneMask(SubReg)
                                  : MRI.getMaxLaneMaskForVReg(Reg);
    VNInfo *V = nullptr;
    if (LI.hasSubRanges()) {
      for (auto &S : LI.subranges()) {
        if ((S.LaneMask & SubLanes) == SubLanes) {
          V = S.getVNInfoAt(UseIdx);
          break;
        }
      }
    } else {
      V = LI.getVNInfoAt(UseIdx);
    }
    if (!V)
      return nullptr;
    DefIdx = V->def;
  } else {
    // Find last def.
    for (MCRegUnit Unit : regunits(Reg.asMCReg())) {
      LiveRange &LR = LIS->getRegUnit(Unit);
      if (VNInfo *V = LR.getVNInfoAt(UseIdx)) {
        if (!DefIdx.isValid() ||
            MDT.dominates(LIS->getInstructionFromIndex(DefIdx),
                          LIS->getInstructionFromIndex(V->def)))
          DefIdx = V->def;
      } else {
        return nullptr;
      }
    }
  }

  MachineInstr *Def = LIS->getInstructionFromIndex(DefIdx);

  if (!Def || !MDT.dominates(Def, &Use))
    return nullptr;

  assert(Def->modifiesRegister(Reg, this));

  return Def;
}

MCPhysReg SIRegisterInfo::get32BitRegister(MCPhysReg Reg) const {
  assert(getRegSizeInBits(*getPhysRegBaseClass(Reg)) <= 32);

  for (const TargetRegisterClass &RC : { AMDGPU::VGPR_32RegClass,
                                         AMDGPU::SReg_32RegClass,
                                         AMDGPU::AGPR_32RegClass } ) {
    if (MCPhysReg Super = getMatchingSuperReg(Reg, AMDGPU::lo16, &RC))
      return Super;
  }
  if (MCPhysReg Super = getMatchingSuperReg(Reg, AMDGPU::hi16,
                                            &AMDGPU::VGPR_32RegClass)) {
      return Super;
  }

  return AMDGPU::NoRegister;
}

bool SIRegisterInfo::isProperlyAlignedRC(const TargetRegisterClass &RC) const {
  if (!ST.needsAlignedVGPRs())
    return true;

  if (isVGPRClass(&RC))
    return RC.hasSuperClassEq(getVGPRClassForBitWidth(getRegSizeInBits(RC)));
  if (isAGPRClass(&RC))
    return RC.hasSuperClassEq(getAGPRClassForBitWidth(getRegSizeInBits(RC)));
  if (isVectorSuperClass(&RC))
    return RC.hasSuperClassEq(
        getVectorSuperClassForBitWidth(getRegSizeInBits(RC)));

  return true;
}

const TargetRegisterClass *
SIRegisterInfo::getProperlyAlignedRC(const TargetRegisterClass *RC) const {
  if (!RC || !ST.needsAlignedVGPRs())
    return RC;

  unsigned Size = getRegSizeInBits(*RC);
  if (Size <= 32)
    return RC;

  if (isVGPRClass(RC))
    return getAlignedVGPRClassForBitWidth(Size);
  if (isAGPRClass(RC))
    return getAlignedAGPRClassForBitWidth(Size);
  if (isVectorSuperClass(RC))
    return getAlignedVectorSuperClassForBitWidth(Size);

  return RC;
}

ArrayRef<MCPhysReg>
SIRegisterInfo::getAllSGPR128(const MachineFunction &MF) const {
  return ArrayRef(AMDGPU::SGPR_128RegClass.begin(), ST.getMaxNumSGPRs(MF) / 4);
}

ArrayRef<MCPhysReg>
SIRegisterInfo::getAllSGPR64(const MachineFunction &MF) const {
  return ArrayRef(AMDGPU::SGPR_64RegClass.begin(), ST.getMaxNumSGPRs(MF) / 2);
}

ArrayRef<MCPhysReg>
SIRegisterInfo::getAllSGPR32(const MachineFunction &MF) const {
  return ArrayRef(AMDGPU::SGPR_32RegClass.begin(), ST.getMaxNumSGPRs(MF));
}

unsigned
SIRegisterInfo::getSubRegAlignmentNumBits(const TargetRegisterClass *RC,
                                          unsigned SubReg) const {
  switch (RC->TSFlags & SIRCFlags::RegKindMask) {
  case SIRCFlags::HasSGPR:
    return std::min(128u, getSubRegIdxSize(SubReg));
  case SIRCFlags::HasAGPR:
  case SIRCFlags::HasVGPR:
  case SIRCFlags::HasVGPR | SIRCFlags::HasAGPR:
    return std::min(32u, getSubRegIdxSize(SubReg));
  default:
    break;
  }
  return 0;
}

unsigned
SIRegisterInfo::getNumUsedPhysRegs(const MachineRegisterInfo &MRI,
                                   const TargetRegisterClass &RC) const {
  for (MCPhysReg Reg : reverse(RC.getRegisters()))
    if (MRI.isPhysRegUsed(Reg))
      return getHWRegIndex(Reg) + 1;
  return 0;
}

SmallVector<StringLiteral>
SIRegisterInfo::getVRegFlagsOfReg(Register Reg,
                                  const MachineFunction &MF) const {
  SmallVector<StringLiteral> RegFlags;
  const SIMachineFunctionInfo *FuncInfo = MF.getInfo<SIMachineFunctionInfo>();
  if (FuncInfo->checkFlag(Reg, AMDGPU::VirtRegFlag::WWM_REG))
    RegFlags.push_back("WWM_REG");
  return RegFlags;
}<|MERGE_RESOLUTION|>--- conflicted
+++ resolved
@@ -35,16 +35,12 @@
   cl::ReallyHidden,
   cl::init(true));
 
-<<<<<<< HEAD
 static cl::opt<bool> EnableSpillCFISavedRegs(
     "amdgpu-spill-cfi-saved-regs",
     cl::desc("Enable spilling the registers required for CFI emission"),
     cl::ReallyHidden, cl::init(false), cl::ZeroOrMore);
 
-std::array<std::vector<int16_t>, 16> SIRegisterInfo::RegSplitParts;
-=======
 std::array<std::vector<int16_t>, 32> SIRegisterInfo::RegSplitParts;
->>>>>>> da37c76a
 std::array<std::array<uint16_t, 32>, 9> SIRegisterInfo::SubRegFromChannelTable;
 
 // Map numbers of DWORDs to indexes in SubRegFromChannelTable.
