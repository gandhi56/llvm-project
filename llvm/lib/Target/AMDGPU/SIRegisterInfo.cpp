//===-- SIRegisterInfo.cpp - SI Register Information ---------------------===//
//
// Part of the LLVM Project, under the Apache License v2.0 with LLVM Exceptions.
// See https://llvm.org/LICENSE.txt for license information.
// SPDX-License-Identifier: Apache-2.0 WITH LLVM-exception
//
//===----------------------------------------------------------------------===//
//
/// \file
/// SI implementation of the TargetRegisterInfo class.
//
//===----------------------------------------------------------------------===//

#include "AMDGPU.h"
#include "AMDGPURegisterBankInfo.h"
#include "GCNSubtarget.h"
#include "MCTargetDesc/AMDGPUInstPrinter.h"
#include "MCTargetDesc/AMDGPUMCTargetDesc.h"
#include "SIMachineFunctionInfo.h"
#include "SIRegisterInfo.h"
#include "llvm/CodeGen/LiveIntervals.h"
#include "llvm/CodeGen/LiveRegUnits.h"
#include "llvm/CodeGen/MachineDominators.h"
#include "llvm/CodeGen/MachineFrameInfo.h"
#include "llvm/CodeGen/RegisterScavenging.h"

using namespace llvm;

#define GET_REGINFO_TARGET_DESC
#include "AMDGPUGenRegisterInfo.inc"

static cl::opt<bool> EnableSpillSGPRToVGPR(
  "amdgpu-spill-sgpr-to-vgpr",
  cl::desc("Enable spilling SGPRs to VGPRs"),
  cl::ReallyHidden,
  cl::init(true));

static cl::opt<bool> EnableSpillCFISavedRegs(
    "amdgpu-spill-cfi-saved-regs",
    cl::desc("Enable spilling the registers required for CFI emission"),
    cl::ReallyHidden, cl::init(false), cl::ZeroOrMore);

std::array<std::vector<int16_t>, 32> SIRegisterInfo::RegSplitParts;
std::array<std::array<uint16_t, 32>, 9> SIRegisterInfo::SubRegFromChannelTable;

// Map numbers of DWORDs to indexes in SubRegFromChannelTable.
// Valid indexes are shifted 1, such that a 0 mapping means unsupported.
// e.g. for 8 DWORDs (256-bit), SubRegFromChannelTableWidthMap[8] = 8,
//      meaning index 7 in SubRegFromChannelTable.
static const std::array<unsigned, 17> SubRegFromChannelTableWidthMap = {
    0, 1, 2, 3, 4, 5, 6, 7, 8, 0, 0, 0, 0, 0, 0, 0, 9};

static void emitUnsupportedError(const Function &Fn, const MachineInstr &MI,
                                 const Twine &ErrMsg) {
  Fn.getContext().diagnose(
      DiagnosticInfoUnsupported(Fn, ErrMsg, MI.getDebugLoc()));
}

namespace llvm {

// A temporary struct to spill SGPRs.
// This is mostly to spill SGPRs to memory. Spilling SGPRs into VGPR lanes emits
// just v_writelane and v_readlane.
//
// When spilling to memory, the SGPRs are written into VGPR lanes and the VGPR
// is saved to scratch (or the other way around for loads).
// For this, a VGPR is required where the needed lanes can be clobbered. The
// RegScavenger can provide a VGPR where currently active lanes can be
// clobbered, but we still need to save inactive lanes.
// The high-level steps are:
// - Try to scavenge SGPR(s) to save exec
// - Try to scavenge VGPR
// - Save needed, all or inactive lanes of a TmpVGPR
// - Spill/Restore SGPRs using TmpVGPR
// - Restore TmpVGPR
//
// To save all lanes of TmpVGPR, exec needs to be saved and modified. If we
// cannot scavenge temporary SGPRs to save exec, we use the following code:
// buffer_store_dword TmpVGPR ; only if active lanes need to be saved
// s_not exec, exec
// buffer_store_dword TmpVGPR ; save inactive lanes
// s_not exec, exec
struct SGPRSpillBuilder {
  struct PerVGPRData {
    unsigned PerVGPR;
    unsigned NumVGPRs;
    int64_t VGPRLanes;
  };

  // The SGPR to save
  Register SuperReg;
  MachineBasicBlock::iterator MI;
  ArrayRef<int16_t> SplitParts;
  unsigned NumSubRegs;
  bool IsKill;
  const DebugLoc &DL;

  /* When spilling to stack */
  // The SGPRs are written into this VGPR, which is then written to scratch
  // (or vice versa for loads).
  Register TmpVGPR = AMDGPU::NoRegister;
  // Temporary spill slot to save TmpVGPR to.
  int TmpVGPRIndex = 0;
  // If TmpVGPR is live before the spill or if it is scavenged.
  bool TmpVGPRLive = false;
  // Scavenged SGPR to save EXEC.
  Register SavedExecReg = AMDGPU::NoRegister;
  // Stack index to write the SGPRs to.
  int Index;
  unsigned EltSize = 4;

  RegScavenger *RS;
  MachineBasicBlock *MBB;
  MachineFunction &MF;
  SIMachineFunctionInfo &MFI;
  const SIInstrInfo &TII;
  const SIRegisterInfo &TRI;
  bool IsWave32;
  Register ExecReg;
  unsigned MovOpc;
  unsigned NotOpc;

  SGPRSpillBuilder(const SIRegisterInfo &TRI, const SIInstrInfo &TII,
                   bool IsWave32, MachineBasicBlock::iterator MI, int Index,
                   RegScavenger *RS)
      : SGPRSpillBuilder(TRI, TII, IsWave32, MI, MI->getOperand(0).getReg(),
                         MI->getOperand(0).isKill(), Index, RS) {}

  SGPRSpillBuilder(const SIRegisterInfo &TRI, const SIInstrInfo &TII,
                   bool IsWave32, MachineBasicBlock::iterator MI, Register Reg,
                   bool IsKill, int Index, RegScavenger *RS)
      : SuperReg(Reg), MI(MI), IsKill(IsKill), DL(MI->getDebugLoc()),
        Index(Index), RS(RS), MBB(MI->getParent()), MF(*MBB->getParent()),
        MFI(*MF.getInfo<SIMachineFunctionInfo>()), TII(TII), TRI(TRI),
        IsWave32(IsWave32) {
    const TargetRegisterClass *RC = TRI.getPhysRegBaseClass(SuperReg);
    SplitParts = TRI.getRegSplitParts(RC, EltSize);
    NumSubRegs = SplitParts.empty() ? 1 : SplitParts.size();

    if (IsWave32) {
      ExecReg = AMDGPU::EXEC_LO;
      MovOpc = AMDGPU::S_MOV_B32;
      NotOpc = AMDGPU::S_NOT_B32;
    } else {
      ExecReg = AMDGPU::EXEC;
      MovOpc = AMDGPU::S_MOV_B64;
      NotOpc = AMDGPU::S_NOT_B64;
    }

    assert(SuperReg != AMDGPU::M0 && "m0 should never spill");
    assert(SuperReg != AMDGPU::EXEC_LO && SuperReg != AMDGPU::EXEC_HI &&
           SuperReg != AMDGPU::EXEC && "exec should never spill");
  }

  PerVGPRData getPerVGPRData() {
    PerVGPRData Data;
    Data.PerVGPR = IsWave32 ? 32 : 64;
    Data.NumVGPRs = (NumSubRegs + (Data.PerVGPR - 1)) / Data.PerVGPR;
    Data.VGPRLanes = (1LL << std::min(Data.PerVGPR, NumSubRegs)) - 1LL;
    return Data;
  }

  // Tries to scavenge SGPRs to save EXEC and a VGPR. Uses v0 if no VGPR is
  // free.
  // Writes these instructions if an SGPR can be scavenged:
  // s_mov_b64 s[6:7], exec   ; Save exec
  // s_mov_b64 exec, 3        ; Wanted lanemask
  // buffer_store_dword v1    ; Write scavenged VGPR to emergency slot
  //
  // Writes these instructions if no SGPR can be scavenged:
  // buffer_store_dword v0    ; Only if no free VGPR was found
  // s_not_b64 exec, exec
  // buffer_store_dword v0    ; Save inactive lanes
  //                          ; exec stays inverted, it is flipped back in
  //                          ; restore.
  void prepare() {
    // Scavenged temporary VGPR to use. It must be scavenged once for any number
    // of spilled subregs.
    // FIXME: The liveness analysis is limited and does not tell if a register
    // is in use in lanes that are currently inactive. We can never be sure if
    // a register as actually in use in another lane, so we need to save all
    // used lanes of the chosen VGPR.
    assert(RS && "Cannot spill SGPR to memory without RegScavenger");
    TmpVGPR = RS->scavengeRegisterBackwards(AMDGPU::VGPR_32RegClass, MI, false,
                                            0, false);

    // Reserve temporary stack slot
    TmpVGPRIndex = MFI.getScavengeFI(MF.getFrameInfo(), TRI);
    if (TmpVGPR) {
      // Found a register that is dead in the currently active lanes, we only
      // need to spill inactive lanes.
      TmpVGPRLive = false;
    } else {
      // Pick v0 because it doesn't make a difference.
      TmpVGPR = AMDGPU::VGPR0;
      TmpVGPRLive = true;
    }

    if (TmpVGPRLive) {
      // We need to inform the scavenger that this index is already in use until
      // we're done with the custom emergency spill.
      RS->assignRegToScavengingIndex(TmpVGPRIndex, TmpVGPR);
    }

    // We may end up recursively calling the scavenger, and don't want to re-use
    // the same register.
    RS->setRegUsed(TmpVGPR);

    // Try to scavenge SGPRs to save exec
    assert(!SavedExecReg && "Exec is already saved, refuse to save again");
    const TargetRegisterClass &RC =
        IsWave32 ? AMDGPU::SGPR_32RegClass : AMDGPU::SGPR_64RegClass;
    RS->setRegUsed(SuperReg);
    SavedExecReg = RS->scavengeRegisterBackwards(RC, MI, false, 0, false);

    int64_t VGPRLanes = getPerVGPRData().VGPRLanes;

    if (SavedExecReg) {
      RS->setRegUsed(SavedExecReg);
      // Set exec to needed lanes
      BuildMI(*MBB, MI, DL, TII.get(MovOpc), SavedExecReg).addReg(ExecReg);
      auto I =
          BuildMI(*MBB, MI, DL, TII.get(MovOpc), ExecReg).addImm(VGPRLanes);
      if (!TmpVGPRLive)
        I.addReg(TmpVGPR, RegState::ImplicitDefine);
      // Spill needed lanes
      TRI.buildVGPRSpillLoadStore(*this, TmpVGPRIndex, 0, /*IsLoad*/ false);
    } else {
      // The modify and restore of exec clobber SCC, which we would have to save
      // and restore. FIXME: We probably would need to reserve a register for
      // this.
      if (RS->isRegUsed(AMDGPU::SCC))
        emitUnsupportedError(MF.getFunction(), *MI,
                             "unhandled SGPR spill to memory");

      // Spill active lanes
      if (TmpVGPRLive)
        TRI.buildVGPRSpillLoadStore(*this, TmpVGPRIndex, 0, /*IsLoad*/ false,
                                    /*IsKill*/ false);
      // Spill inactive lanes
      auto I = BuildMI(*MBB, MI, DL, TII.get(NotOpc), ExecReg).addReg(ExecReg);
      if (!TmpVGPRLive)
        I.addReg(TmpVGPR, RegState::ImplicitDefine);
      I->getOperand(2).setIsDead(); // Mark SCC as dead.
      TRI.buildVGPRSpillLoadStore(*this, TmpVGPRIndex, 0, /*IsLoad*/ false);
    }
  }

  // Writes these instructions if an SGPR can be scavenged:
  // buffer_load_dword v1     ; Write scavenged VGPR to emergency slot
  // s_waitcnt vmcnt(0)       ; If a free VGPR was found
  // s_mov_b64 exec, s[6:7]   ; Save exec
  //
  // Writes these instructions if no SGPR can be scavenged:
  // buffer_load_dword v0     ; Restore inactive lanes
  // s_waitcnt vmcnt(0)       ; If a free VGPR was found
  // s_not_b64 exec, exec
  // buffer_load_dword v0     ; Only if no free VGPR was found
  void restore() {
    if (SavedExecReg) {
      // Restore used lanes
      TRI.buildVGPRSpillLoadStore(*this, TmpVGPRIndex, 0, /*IsLoad*/ true,
                                  /*IsKill*/ false);
      // Restore exec
      auto I = BuildMI(*MBB, MI, DL, TII.get(MovOpc), ExecReg)
                   .addReg(SavedExecReg, RegState::Kill);
      // Add an implicit use of the load so it is not dead.
      // FIXME This inserts an unnecessary waitcnt
      if (!TmpVGPRLive) {
        I.addReg(TmpVGPR, RegState::ImplicitKill);
      }
    } else {
      // Restore inactive lanes
      TRI.buildVGPRSpillLoadStore(*this, TmpVGPRIndex, 0, /*IsLoad*/ true,
                                  /*IsKill*/ false);
      auto I = BuildMI(*MBB, MI, DL, TII.get(NotOpc), ExecReg).addReg(ExecReg);
      if (!TmpVGPRLive)
        I.addReg(TmpVGPR, RegState::ImplicitKill);
      I->getOperand(2).setIsDead(); // Mark SCC as dead.

      // Restore active lanes
      if (TmpVGPRLive)
        TRI.buildVGPRSpillLoadStore(*this, TmpVGPRIndex, 0, /*IsLoad*/ true);
    }

    // Inform the scavenger where we're releasing our custom scavenged register.
    if (TmpVGPRLive) {
      MachineBasicBlock::iterator RestorePt = std::prev(MI);
      RS->assignRegToScavengingIndex(TmpVGPRIndex, TmpVGPR, &*RestorePt);
    }
  }

  // Write TmpVGPR to memory or read TmpVGPR from memory.
  // Either using a single buffer_load/store if exec is set to the needed mask
  // or using
  // buffer_load
  // s_not exec, exec
  // buffer_load
  // s_not exec, exec
  void readWriteTmpVGPR(unsigned Offset, bool IsLoad) {
    if (SavedExecReg) {
      // Spill needed lanes
      TRI.buildVGPRSpillLoadStore(*this, Index, Offset, IsLoad);
    } else {
      // The modify and restore of exec clobber SCC, which we would have to save
      // and restore. FIXME: We probably would need to reserve a register for
      // this.
      if (RS->isRegUsed(AMDGPU::SCC))
        emitUnsupportedError(MF.getFunction(), *MI,
                             "unhandled SGPR spill to memory");

      // Spill active lanes
      TRI.buildVGPRSpillLoadStore(*this, Index, Offset, IsLoad,
                                  /*IsKill*/ false);
      // Spill inactive lanes
      auto Not0 = BuildMI(*MBB, MI, DL, TII.get(NotOpc), ExecReg).addReg(ExecReg);
      Not0->getOperand(2).setIsDead(); // Mark SCC as dead.
      TRI.buildVGPRSpillLoadStore(*this, Index, Offset, IsLoad);
      auto Not1 = BuildMI(*MBB, MI, DL, TII.get(NotOpc), ExecReg).addReg(ExecReg);
      Not1->getOperand(2).setIsDead(); // Mark SCC as dead.
    }
  }

  void setMI(MachineBasicBlock *NewMBB, MachineBasicBlock::iterator NewMI) {
    assert(MBB->getParent() == &MF);
    MI = NewMI;
    MBB = NewMBB;
  }
};

} // namespace llvm

SIRegisterInfo::SIRegisterInfo(const GCNSubtarget &ST)
    : AMDGPUGenRegisterInfo(AMDGPU::PC_REG, ST.getAMDGPUDwarfFlavour(),
                            ST.getAMDGPUDwarfFlavour(),
                            /*PC=*/0, ST.getHwMode()),
      ST(ST), SpillSGPRToVGPR(EnableSpillSGPRToVGPR), isWave32(ST.isWave32()) {

  assert(getSubRegIndexLaneMask(AMDGPU::sub0).getAsInteger() == 3 &&
         getSubRegIndexLaneMask(AMDGPU::sub31).getAsInteger() == (3ULL << 62) &&
         (getSubRegIndexLaneMask(AMDGPU::lo16) |
          getSubRegIndexLaneMask(AMDGPU::hi16)).getAsInteger() ==
           getSubRegIndexLaneMask(AMDGPU::sub0).getAsInteger() &&
         "getNumCoveredRegs() will not work with generated subreg masks!");

  RegPressureIgnoredUnits.resize(getNumRegUnits());
  RegPressureIgnoredUnits.set(*regunits(MCRegister::from(AMDGPU::M0)).begin());
  for (auto Reg : AMDGPU::VGPR_16RegClass) {
    if (AMDGPU::isHi16Reg(Reg, *this))
      RegPressureIgnoredUnits.set(*regunits(Reg).begin());
  }

  // HACK: Until this is fully tablegen'd.
  static llvm::once_flag InitializeRegSplitPartsFlag;

  static auto InitializeRegSplitPartsOnce = [this]() {
    for (unsigned Idx = 1, E = getNumSubRegIndices() - 1; Idx < E; ++Idx) {
      unsigned Size = getSubRegIdxSize(Idx);
      if (Size & 15)
        continue;
      std::vector<int16_t> &Vec = RegSplitParts[Size / 16 - 1];
      unsigned Pos = getSubRegIdxOffset(Idx);
      if (Pos % Size)
        continue;
      Pos /= Size;
      if (Vec.empty()) {
        unsigned MaxNumParts = 1024 / Size; // Maximum register is 1024 bits.
        Vec.resize(MaxNumParts);
      }
      Vec[Pos] = Idx;
    }
  };

  static llvm::once_flag InitializeSubRegFromChannelTableFlag;

  static auto InitializeSubRegFromChannelTableOnce = [this]() {
    for (auto &Row : SubRegFromChannelTable)
      Row.fill(AMDGPU::NoSubRegister);
    for (unsigned Idx = 1; Idx < getNumSubRegIndices(); ++Idx) {
      unsigned Width = getSubRegIdxSize(Idx) / 32;
      unsigned Offset = getSubRegIdxOffset(Idx) / 32;
      assert(Width < SubRegFromChannelTableWidthMap.size());
      Width = SubRegFromChannelTableWidthMap[Width];
      if (Width == 0)
        continue;
      unsigned TableIdx = Width - 1;
      assert(TableIdx < SubRegFromChannelTable.size());
      assert(Offset < SubRegFromChannelTable[TableIdx].size());
      SubRegFromChannelTable[TableIdx][Offset] = Idx;
    }
  };

  llvm::call_once(InitializeRegSplitPartsFlag, InitializeRegSplitPartsOnce);
  llvm::call_once(InitializeSubRegFromChannelTableFlag,
                  InitializeSubRegFromChannelTableOnce);
}

void SIRegisterInfo::reserveRegisterTuples(BitVector &Reserved,
                                           MCRegister Reg) const {
  for (MCRegAliasIterator R(Reg, this, true); R.isValid(); ++R)
    Reserved.set(*R);
}

// Forced to be here by one .inc
const MCPhysReg *SIRegisterInfo::getCalleeSavedRegs(
  const MachineFunction *MF) const {
  CallingConv::ID CC = MF->getFunction().getCallingConv();
  switch (CC) {
  case CallingConv::C:
  case CallingConv::Fast:
  case CallingConv::Cold:
    return ST.hasGFX90AInsts() ? CSR_AMDGPU_GFX90AInsts_SaveList
                               : CSR_AMDGPU_SaveList;
  case CallingConv::AMDGPU_Gfx:
    return ST.hasGFX90AInsts() ? CSR_AMDGPU_SI_Gfx_GFX90AInsts_SaveList
                               : CSR_AMDGPU_SI_Gfx_SaveList;
  case CallingConv::AMDGPU_CS_ChainPreserve:
    return CSR_AMDGPU_CS_ChainPreserve_SaveList;
  default: {
    // Dummy to not crash RegisterClassInfo.
    static const MCPhysReg NoCalleeSavedReg = AMDGPU::NoRegister;
    return &NoCalleeSavedReg;
  }
  }
}

const MCPhysReg *
SIRegisterInfo::getCalleeSavedRegsViaCopy(const MachineFunction *MF) const {
  return nullptr;
}

const uint32_t *SIRegisterInfo::getCallPreservedMask(const MachineFunction &MF,
                                                     CallingConv::ID CC) const {
  switch (CC) {
  case CallingConv::C:
  case CallingConv::Fast:
  case CallingConv::Cold:
    return ST.hasGFX90AInsts() ? CSR_AMDGPU_GFX90AInsts_RegMask
                               : CSR_AMDGPU_RegMask;
  case CallingConv::AMDGPU_Gfx:
    return ST.hasGFX90AInsts() ? CSR_AMDGPU_SI_Gfx_GFX90AInsts_RegMask
                               : CSR_AMDGPU_SI_Gfx_RegMask;
  case CallingConv::AMDGPU_CS_Chain:
  case CallingConv::AMDGPU_CS_ChainPreserve:
    // Calls to these functions never return, so we can pretend everything is
    // preserved.
    return AMDGPU_AllVGPRs_RegMask;
  default:
    return nullptr;
  }
}

const uint32_t *SIRegisterInfo::getNoPreservedMask() const {
  return CSR_AMDGPU_NoRegs_RegMask;
}

bool SIRegisterInfo::isChainScratchRegister(Register VGPR) {
  return VGPR >= AMDGPU::VGPR0 && VGPR < AMDGPU::VGPR8;
}

const TargetRegisterClass *
SIRegisterInfo::getLargestLegalSuperClass(const TargetRegisterClass *RC,
                                          const MachineFunction &MF) const {
  // FIXME: Should have a helper function like getEquivalentVGPRClass to get the
  // equivalent AV class. If used one, the verifier will crash after
  // RegBankSelect in the GISel flow. The aligned regclasses are not fully given
  // until Instruction selection.
  if (ST.hasMAIInsts() && (isVGPRClass(RC) || isAGPRClass(RC))) {
    if (RC == &AMDGPU::VGPR_32RegClass || RC == &AMDGPU::AGPR_32RegClass)
      return &AMDGPU::AV_32RegClass;
    if (RC == &AMDGPU::VReg_64RegClass || RC == &AMDGPU::AReg_64RegClass)
      return &AMDGPU::AV_64RegClass;
    if (RC == &AMDGPU::VReg_64_Align2RegClass ||
        RC == &AMDGPU::AReg_64_Align2RegClass)
      return &AMDGPU::AV_64_Align2RegClass;
    if (RC == &AMDGPU::VReg_96RegClass || RC == &AMDGPU::AReg_96RegClass)
      return &AMDGPU::AV_96RegClass;
    if (RC == &AMDGPU::VReg_96_Align2RegClass ||
        RC == &AMDGPU::AReg_96_Align2RegClass)
      return &AMDGPU::AV_96_Align2RegClass;
    if (RC == &AMDGPU::VReg_128RegClass || RC == &AMDGPU::AReg_128RegClass)
      return &AMDGPU::AV_128RegClass;
    if (RC == &AMDGPU::VReg_128_Align2RegClass ||
        RC == &AMDGPU::AReg_128_Align2RegClass)
      return &AMDGPU::AV_128_Align2RegClass;
    if (RC == &AMDGPU::VReg_160RegClass || RC == &AMDGPU::AReg_160RegClass)
      return &AMDGPU::AV_160RegClass;
    if (RC == &AMDGPU::VReg_160_Align2RegClass ||
        RC == &AMDGPU::AReg_160_Align2RegClass)
      return &AMDGPU::AV_160_Align2RegClass;
    if (RC == &AMDGPU::VReg_192RegClass || RC == &AMDGPU::AReg_192RegClass)
      return &AMDGPU::AV_192RegClass;
    if (RC == &AMDGPU::VReg_192_Align2RegClass ||
        RC == &AMDGPU::AReg_192_Align2RegClass)
      return &AMDGPU::AV_192_Align2RegClass;
    if (RC == &AMDGPU::VReg_256RegClass || RC == &AMDGPU::AReg_256RegClass)
      return &AMDGPU::AV_256RegClass;
    if (RC == &AMDGPU::VReg_256_Align2RegClass ||
        RC == &AMDGPU::AReg_256_Align2RegClass)
      return &AMDGPU::AV_256_Align2RegClass;
    if (RC == &AMDGPU::VReg_512RegClass || RC == &AMDGPU::AReg_512RegClass)
      return &AMDGPU::AV_512RegClass;
    if (RC == &AMDGPU::VReg_512_Align2RegClass ||
        RC == &AMDGPU::AReg_512_Align2RegClass)
      return &AMDGPU::AV_512_Align2RegClass;
    if (RC == &AMDGPU::VReg_1024RegClass || RC == &AMDGPU::AReg_1024RegClass)
      return &AMDGPU::AV_1024RegClass;
    if (RC == &AMDGPU::VReg_1024_Align2RegClass ||
        RC == &AMDGPU::AReg_1024_Align2RegClass)
      return &AMDGPU::AV_1024_Align2RegClass;
  }

  return TargetRegisterInfo::getLargestLegalSuperClass(RC, MF);
}

Register SIRegisterInfo::getFrameRegister(const MachineFunction &MF) const {
  const SIFrameLowering *TFI = ST.getFrameLowering();
  const SIMachineFunctionInfo *FuncInfo = MF.getInfo<SIMachineFunctionInfo>();

  // During ISel lowering we always reserve the stack pointer in entry and chain
  // functions, but never actually want to reference it when accessing our own
  // frame. If we need a frame pointer we use it, but otherwise we can just use
  // an immediate "0" which we represent by returning NoRegister.
  if (FuncInfo->isBottomOfStack()) {
    return TFI->hasFP(MF) ? FuncInfo->getFrameOffsetReg() : Register();
  }
  return TFI->hasFP(MF) ? FuncInfo->getFrameOffsetReg()
                        : FuncInfo->getStackPtrOffsetReg();
}

bool SIRegisterInfo::hasBasePointer(const MachineFunction &MF) const {
  // When we need stack realignment, we can't reference off of the
  // stack pointer, so we reserve a base pointer.
  return shouldRealignStack(MF);
}

Register SIRegisterInfo::getBaseRegister() const { return AMDGPU::SGPR34; }

const uint32_t *SIRegisterInfo::getAllVGPRRegMask() const {
  return AMDGPU_AllVGPRs_RegMask;
}

const uint32_t *SIRegisterInfo::getAllAGPRRegMask() const {
  return AMDGPU_AllAGPRs_RegMask;
}

const uint32_t *SIRegisterInfo::getAllVectorRegMask() const {
  return AMDGPU_AllVectorRegs_RegMask;
}

const uint32_t *SIRegisterInfo::getAllAllocatableSRegMask() const {
  return AMDGPU_AllAllocatableSRegs_RegMask;
}

unsigned SIRegisterInfo::getSubRegFromChannel(unsigned Channel,
                                              unsigned NumRegs) {
  assert(NumRegs < SubRegFromChannelTableWidthMap.size());
  unsigned NumRegIndex = SubRegFromChannelTableWidthMap[NumRegs];
  assert(NumRegIndex && "Not implemented");
  assert(Channel < SubRegFromChannelTable[NumRegIndex - 1].size());
  return SubRegFromChannelTable[NumRegIndex - 1][Channel];
}

bool SIRegisterInfo::isCFISavedRegsSpillEnabled() const {
  return EnableSpillCFISavedRegs;
}

MCRegister
SIRegisterInfo::getAlignedHighSGPRForRC(const MachineFunction &MF,
                                        const unsigned Align,
                                        const TargetRegisterClass *RC) const {
  unsigned BaseIdx = alignDown(ST.getMaxNumSGPRs(MF), Align) - Align;
  MCRegister BaseReg(AMDGPU::SGPR_32RegClass.getRegister(BaseIdx));
  return getMatchingSuperReg(BaseReg, AMDGPU::sub0, RC);
}

MCRegister SIRegisterInfo::reservedPrivateSegmentBufferReg(
  const MachineFunction &MF) const {
  return getAlignedHighSGPRForRC(MF, /*Align=*/4, &AMDGPU::SGPR_128RegClass);
}

std::pair<unsigned, unsigned>
SIRegisterInfo::getMaxNumVectorRegs(const MachineFunction &MF) const {
  const unsigned MaxVectorRegs = ST.getMaxNumVGPRs(MF);

  unsigned MaxNumVGPRs = MaxVectorRegs;
  unsigned MaxNumAGPRs = 0;

  // On GFX90A, the number of VGPRs and AGPRs need not be equal. Theoretically,
  // a wave may have up to 512 total vector registers combining together both
  // VGPRs and AGPRs. Hence, in an entry function without calls and without
  // AGPRs used within it, it is possible to use the whole vector register
  // budget for VGPRs.
  //
  // TODO: it shall be possible to estimate maximum AGPR/VGPR pressure and split
  //       register file accordingly.
  if (ST.hasGFX90AInsts()) {
    unsigned MinNumAGPRs = 0;
    const unsigned TotalNumAGPRs = AMDGPU::AGPR_32RegClass.getNumRegs();
    const unsigned TotalNumVGPRs = AMDGPU::VGPR_32RegClass.getNumRegs();

    const std::pair<unsigned, unsigned> DefaultNumAGPR = {~0u, ~0u};

    // TODO: Move this logic into subtarget on IR function
    //
    // TODO: The lower bound should probably force the number of required
    // registers up, overriding amdgpu-waves-per-eu.
    std::tie(MinNumAGPRs, MaxNumAGPRs) = AMDGPU::getIntegerPairAttribute(
        MF.getFunction(), "amdgpu-agpr-alloc", DefaultNumAGPR,
        /*OnlyFirstRequired=*/true);

    if (MinNumAGPRs == DefaultNumAGPR.first) {
      // Default to splitting half the registers if AGPRs are required.
      MinNumAGPRs = MaxNumAGPRs = MaxVectorRegs / 2;
    } else {
      // Align to accum_offset's allocation granularity.
      MinNumAGPRs = alignTo(MinNumAGPRs, 4);

      MinNumAGPRs = std::min(MinNumAGPRs, TotalNumAGPRs);
    }

    // Clamp values to be inbounds of our limits, and ensure min <= max.

    MaxNumAGPRs = std::min(std::max(MinNumAGPRs, MaxNumAGPRs), MaxVectorRegs);
    MinNumAGPRs = std::min(std::min(MinNumAGPRs, TotalNumAGPRs), MaxNumAGPRs);

    MaxNumVGPRs = std::min(MaxVectorRegs - MinNumAGPRs, TotalNumVGPRs);
    MaxNumAGPRs = std::min(MaxVectorRegs - MaxNumVGPRs, MaxNumAGPRs);

    assert(MaxNumVGPRs + MaxNumAGPRs <= MaxVectorRegs &&
           MaxNumAGPRs <= TotalNumAGPRs && MaxNumVGPRs <= TotalNumVGPRs &&
           "invalid register counts");
  } else if (ST.hasMAIInsts()) {
    // On gfx908 the number of AGPRs always equals the number of VGPRs.
    MaxNumAGPRs = MaxNumVGPRs = MaxVectorRegs;
  }

  return std::pair(MaxNumVGPRs, MaxNumAGPRs);
}

BitVector SIRegisterInfo::getReservedRegs(const MachineFunction &MF) const {
  BitVector Reserved(getNumRegs());
  Reserved.set(AMDGPU::MODE);

  const SIMachineFunctionInfo *MFI = MF.getInfo<SIMachineFunctionInfo>();

  // Reserve special purpose registers.
  //
  // EXEC_LO and EXEC_HI could be allocated and used as regular register, but
  // this seems likely to result in bugs, so I'm marking them as reserved.
  reserveRegisterTuples(Reserved, AMDGPU::EXEC);
  reserveRegisterTuples(Reserved, AMDGPU::FLAT_SCR);

  // M0 has to be reserved so that llvm accepts it as a live-in into a block.
  reserveRegisterTuples(Reserved, AMDGPU::M0);

  // Reserve src_vccz, src_execz, src_scc.
  reserveRegisterTuples(Reserved, AMDGPU::SRC_VCCZ);
  reserveRegisterTuples(Reserved, AMDGPU::SRC_EXECZ);
  reserveRegisterTuples(Reserved, AMDGPU::SRC_SCC);

  // Reserve the memory aperture registers
  reserveRegisterTuples(Reserved, AMDGPU::SRC_SHARED_BASE);
  reserveRegisterTuples(Reserved, AMDGPU::SRC_SHARED_LIMIT);
  reserveRegisterTuples(Reserved, AMDGPU::SRC_PRIVATE_BASE);
  reserveRegisterTuples(Reserved, AMDGPU::SRC_PRIVATE_LIMIT);

  // Reserve src_pops_exiting_wave_id - support is not implemented in Codegen.
  reserveRegisterTuples(Reserved, AMDGPU::SRC_POPS_EXITING_WAVE_ID);

  // Reserve xnack_mask registers - support is not implemented in Codegen.
  reserveRegisterTuples(Reserved, AMDGPU::XNACK_MASK);

  // Reserve lds_direct register - support is not implemented in Codegen.
  reserveRegisterTuples(Reserved, AMDGPU::LDS_DIRECT);

  // Reserve Trap Handler registers - support is not implemented in Codegen.
  reserveRegisterTuples(Reserved, AMDGPU::TBA);
  reserveRegisterTuples(Reserved, AMDGPU::TMA);
  reserveRegisterTuples(Reserved, AMDGPU::TTMP0_TTMP1);
  reserveRegisterTuples(Reserved, AMDGPU::TTMP2_TTMP3);
  reserveRegisterTuples(Reserved, AMDGPU::TTMP4_TTMP5);
  reserveRegisterTuples(Reserved, AMDGPU::TTMP6_TTMP7);
  reserveRegisterTuples(Reserved, AMDGPU::TTMP8_TTMP9);
  reserveRegisterTuples(Reserved, AMDGPU::TTMP10_TTMP11);
  reserveRegisterTuples(Reserved, AMDGPU::TTMP12_TTMP13);
  reserveRegisterTuples(Reserved, AMDGPU::TTMP14_TTMP15);

  // Reserve null register - it shall never be allocated
  reserveRegisterTuples(Reserved, AMDGPU::SGPR_NULL64);

  // Reserve SGPRs.
  //
  unsigned MaxNumSGPRs = ST.getMaxNumSGPRs(MF);
  unsigned TotalNumSGPRs = AMDGPU::SGPR_32RegClass.getNumRegs();
  for (const TargetRegisterClass *RC : regclasses()) {
    if (RC->isBaseClass() && isSGPRClass(RC)) {
      unsigned NumRegs = divideCeil(getRegSizeInBits(*RC), 32);
      for (MCPhysReg Reg : *RC) {
        unsigned Index = getHWRegIndex(Reg);
        if (Index + NumRegs > MaxNumSGPRs && Index < TotalNumSGPRs)
          Reserved.set(Reg);
      }
    }
  }

  Register ScratchRSrcReg = MFI->getScratchRSrcReg();
  if (ScratchRSrcReg != AMDGPU::NoRegister) {
    // Reserve 4 SGPRs for the scratch buffer resource descriptor in case we
    // need to spill.
    // TODO: May need to reserve a VGPR if doing LDS spilling.
    reserveRegisterTuples(Reserved, ScratchRSrcReg);
  }

  Register LongBranchReservedReg = MFI->getLongBranchReservedReg();
  if (LongBranchReservedReg)
    reserveRegisterTuples(Reserved, LongBranchReservedReg);

  // We have to assume the SP is needed in case there are calls in the function,
  // which is detected after the function is lowered. If we aren't really going
  // to need SP, don't bother reserving it.
  MCRegister StackPtrReg = MFI->getStackPtrOffsetReg();
  if (StackPtrReg) {
    reserveRegisterTuples(Reserved, StackPtrReg);
    assert(!isSubRegister(ScratchRSrcReg, StackPtrReg));
  }

  MCRegister FrameReg = MFI->getFrameOffsetReg();
  if (FrameReg) {
    reserveRegisterTuples(Reserved, FrameReg);
    assert(!isSubRegister(ScratchRSrcReg, FrameReg));
  }

  if (hasBasePointer(MF)) {
    MCRegister BasePtrReg = getBaseRegister();
    reserveRegisterTuples(Reserved, BasePtrReg);
    assert(!isSubRegister(ScratchRSrcReg, BasePtrReg));
  }

  // FIXME: Use same reserved register introduced in D149775
  // SGPR used to preserve EXEC MASK around WWM spill/copy instructions.
  Register ExecCopyReg = MFI->getSGPRForEXECCopy();
  if (ExecCopyReg)
    reserveRegisterTuples(Reserved, ExecCopyReg);

  // Reserve VGPRs/AGPRs.
  //
  auto [MaxNumVGPRs, MaxNumAGPRs] = getMaxNumVectorRegs(MF);

  for (const TargetRegisterClass *RC : regclasses()) {
    if (RC->isBaseClass() && isVGPRClass(RC)) {
      unsigned NumRegs = divideCeil(getRegSizeInBits(*RC), 32);
      for (MCPhysReg Reg : *RC) {
        unsigned Index = getHWRegIndex(Reg);
        if (Index + NumRegs > MaxNumVGPRs)
          Reserved.set(Reg);
      }
    }
  }

  // Reserve all the AGPRs if there are no instructions to use it.
  if (!ST.hasMAIInsts())
    MaxNumAGPRs = 0;
  for (const TargetRegisterClass *RC : regclasses()) {
    if (RC->isBaseClass() && isAGPRClass(RC)) {
      unsigned NumRegs = divideCeil(getRegSizeInBits(*RC), 32);
      for (MCPhysReg Reg : *RC) {
        unsigned Index = getHWRegIndex(Reg);
        if (Index + NumRegs > MaxNumAGPRs)
          Reserved.set(Reg);
      }
    }
  }

  // On GFX908, in order to guarantee copying between AGPRs, we need a scratch
  // VGPR available at all times.
  if (ST.hasMAIInsts() && !ST.hasGFX90AInsts()) {
    reserveRegisterTuples(Reserved, MFI->getVGPRForAGPRCopy());
  }

  // During wwm-regalloc, reserve the registers for perlane VGPR allocation. The
  // MFI->getNonWWMRegMask() field will have a valid bitmask only during
  // wwm-regalloc and it would be empty otherwise.
  BitVector NonWWMRegMask = MFI->getNonWWMRegMask();
  if (!NonWWMRegMask.empty()) {
    for (unsigned RegI = AMDGPU::VGPR0, RegE = AMDGPU::VGPR0 + MaxNumVGPRs;
         RegI < RegE; ++RegI) {
      if (NonWWMRegMask.test(RegI))
        reserveRegisterTuples(Reserved, RegI);
    }
  }

  for (Register Reg : MFI->getWWMReservedRegs())
    reserveRegisterTuples(Reserved, Reg);

  // FIXME: Stop using reserved registers for this.
  for (MCPhysReg Reg : MFI->getAGPRSpillVGPRs())
    reserveRegisterTuples(Reserved, Reg);

  for (MCPhysReg Reg : MFI->getVGPRSpillAGPRs())
    reserveRegisterTuples(Reserved, Reg);

  return Reserved;
}

bool SIRegisterInfo::isAsmClobberable(const MachineFunction &MF,
                                      MCRegister PhysReg) const {
  return !MF.getRegInfo().isReserved(PhysReg);
}

bool SIRegisterInfo::shouldRealignStack(const MachineFunction &MF) const {
  const SIMachineFunctionInfo *Info = MF.getInfo<SIMachineFunctionInfo>();
  // On entry or in chain functions, the base address is 0, so it can't possibly
  // need any more alignment.

  // FIXME: Should be able to specify the entry frame alignment per calling
  // convention instead.
  if (Info->isBottomOfStack())
    return false;

  return TargetRegisterInfo::shouldRealignStack(MF);
}

bool SIRegisterInfo::requiresRegisterScavenging(const MachineFunction &Fn) const {
  const SIMachineFunctionInfo *Info = Fn.getInfo<SIMachineFunctionInfo>();
  if (Info->isEntryFunction()) {
    const MachineFrameInfo &MFI = Fn.getFrameInfo();
    return MFI.hasStackObjects() || MFI.hasCalls();
  }

  // May need scavenger for dealing with callee saved registers.
  return true;
}

bool SIRegisterInfo::requiresFrameIndexScavenging(
  const MachineFunction &MF) const {
  // Do not use frame virtual registers. They used to be used for SGPRs, but
  // once we reach PrologEpilogInserter, we can no longer spill SGPRs. If the
  // scavenger fails, we can increment/decrement the necessary SGPRs to avoid a
  // spill.
  return false;
}

bool SIRegisterInfo::requiresFrameIndexReplacementScavenging(
  const MachineFunction &MF) const {
  const MachineFrameInfo &MFI = MF.getFrameInfo();
  return MFI.hasStackObjects();
}

bool SIRegisterInfo::requiresVirtualBaseRegisters(
  const MachineFunction &) const {
  // There are no special dedicated stack or frame pointers.
  return true;
}

int64_t SIRegisterInfo::getScratchInstrOffset(const MachineInstr *MI) const {
  assert(SIInstrInfo::isMUBUF(*MI) || SIInstrInfo::isFLATScratch(*MI));

  int OffIdx = AMDGPU::getNamedOperandIdx(MI->getOpcode(),
                                          AMDGPU::OpName::offset);
  return MI->getOperand(OffIdx).getImm();
}

int64_t SIRegisterInfo::getFrameIndexInstrOffset(const MachineInstr *MI,
                                                 int Idx) const {
  switch (MI->getOpcode()) {
  case AMDGPU::V_ADD_U32_e32:
  case AMDGPU::V_ADD_U32_e64:
  case AMDGPU::V_ADD_CO_U32_e32: {
    int OtherIdx = Idx == 1 ? 2 : 1;
    const MachineOperand &OtherOp = MI->getOperand(OtherIdx);
    return OtherOp.isImm() ? OtherOp.getImm() : 0;
  }
  case AMDGPU::V_ADD_CO_U32_e64: {
    int OtherIdx = Idx == 2 ? 3 : 2;
    const MachineOperand &OtherOp = MI->getOperand(OtherIdx);
    return OtherOp.isImm() ? OtherOp.getImm() : 0;
  }
  default:
    break;
  }

  if (!SIInstrInfo::isMUBUF(*MI) && !SIInstrInfo::isFLATScratch(*MI))
    return 0;

  assert((Idx == AMDGPU::getNamedOperandIdx(MI->getOpcode(),
                                            AMDGPU::OpName::vaddr) ||
         (Idx == AMDGPU::getNamedOperandIdx(MI->getOpcode(),
                                            AMDGPU::OpName::saddr))) &&
         "Should never see frame index on non-address operand");

  return getScratchInstrOffset(MI);
}

static bool isFIPlusImmOrVGPR(const SIRegisterInfo &TRI,
                              const MachineInstr &MI) {
  assert(MI.getDesc().isAdd());
  const MachineOperand &Src0 = MI.getOperand(1);
  const MachineOperand &Src1 = MI.getOperand(2);

  if (Src0.isFI()) {
    return Src1.isImm() || (Src1.isReg() && TRI.isVGPR(MI.getMF()->getRegInfo(),
                                                       Src1.getReg()));
  }

  if (Src1.isFI()) {
    return Src0.isImm() || (Src0.isReg() && TRI.isVGPR(MI.getMF()->getRegInfo(),
                                                       Src0.getReg()));
  }

  return false;
}

bool SIRegisterInfo::needsFrameBaseReg(MachineInstr *MI, int64_t Offset) const {
  // TODO: Handle v_add_co_u32, v_or_b32, v_and_b32 and scalar opcodes.
  switch (MI->getOpcode()) {
  case AMDGPU::V_ADD_U32_e32: {
    // TODO: We could handle this but it requires work to avoid violating
    // operand restrictions.
    if (ST.getConstantBusLimit(AMDGPU::V_ADD_U32_e32) < 2 &&
        !isFIPlusImmOrVGPR(*this, *MI))
      return false;
    [[fallthrough]];
  }
  case AMDGPU::V_ADD_U32_e64:
    // FIXME: This optimization is barely profitable enableFlatScratch as-is.
    //
    // Much of the benefit with the MUBUF handling is we avoid duplicating the
    // shift of the frame register, which isn't needed with scratch.
    //
    // materializeFrameBaseRegister doesn't know the register classes of the
    // uses, and unconditionally uses an s_add_i32, which will end up using a
    // copy for the vector uses.
    return !ST.enableFlatScratch();
  case AMDGPU::V_ADD_CO_U32_e32:
    if (ST.getConstantBusLimit(AMDGPU::V_ADD_CO_U32_e32) < 2 &&
        !isFIPlusImmOrVGPR(*this, *MI))
      return false;
    // We can't deal with the case where the carry out has a use (though this
    // should never happen)
    return MI->getOperand(3).isDead();
  case AMDGPU::V_ADD_CO_U32_e64:
    // TODO: Should we check use_empty instead?
    return MI->getOperand(1).isDead();
  default:
    break;
  }

  if (!SIInstrInfo::isMUBUF(*MI) && !SIInstrInfo::isFLATScratch(*MI))
    return false;

  int64_t FullOffset = Offset + getScratchInstrOffset(MI);

  const SIInstrInfo *TII = ST.getInstrInfo();
  if (SIInstrInfo::isMUBUF(*MI))
    return !TII->isLegalMUBUFImmOffset(FullOffset);

  return !TII->isLegalFLATOffset(FullOffset, AMDGPUAS::PRIVATE_ADDRESS,
                                 SIInstrFlags::FlatScratch);
}

Register SIRegisterInfo::materializeFrameBaseRegister(MachineBasicBlock *MBB,
                                                      int FrameIdx,
                                                      int64_t Offset) const {
  MachineBasicBlock::iterator Ins = MBB->begin();
  DebugLoc DL; // Defaults to "unknown"

  if (Ins != MBB->end())
    DL = Ins->getDebugLoc();

  MachineFunction *MF = MBB->getParent();
  const SIInstrInfo *TII = ST.getInstrInfo();
  MachineRegisterInfo &MRI = MF->getRegInfo();
  unsigned MovOpc = ST.enableFlatScratch() ? AMDGPU::S_MOV_B32
                                           : AMDGPU::V_MOV_B32_e32;

  Register BaseReg = MRI.createVirtualRegister(
      ST.enableFlatScratch() ? &AMDGPU::SReg_32_XEXEC_HIRegClass
                             : &AMDGPU::VGPR_32RegClass);

  if (Offset == 0) {
    BuildMI(*MBB, Ins, DL, TII->get(MovOpc), BaseReg)
      .addFrameIndex(FrameIdx);
    return BaseReg;
  }

  Register OffsetReg = MRI.createVirtualRegister(&AMDGPU::SReg_32_XM0RegClass);

  Register FIReg = MRI.createVirtualRegister(
      ST.enableFlatScratch() ? &AMDGPU::SReg_32_XM0RegClass
                             : &AMDGPU::VGPR_32RegClass);

  BuildMI(*MBB, Ins, DL, TII->get(AMDGPU::S_MOV_B32), OffsetReg)
    .addImm(Offset);
  BuildMI(*MBB, Ins, DL, TII->get(MovOpc), FIReg)
    .addFrameIndex(FrameIdx);

  if (ST.enableFlatScratch() ) {
    // FIXME: Make sure scc isn't live in.
    BuildMI(*MBB, Ins, DL, TII->get(AMDGPU::S_ADD_I32), BaseReg)
        .addReg(OffsetReg, RegState::Kill)
        .addReg(FIReg)
        .setOperandDead(3); // scc
    return BaseReg;
  }

  TII->getAddNoCarry(*MBB, Ins, DL, BaseReg)
    .addReg(OffsetReg, RegState::Kill)
    .addReg(FIReg)
    .addImm(0); // clamp bit

  return BaseReg;
}

void SIRegisterInfo::resolveFrameIndex(MachineInstr &MI, Register BaseReg,
                                       int64_t Offset) const {
  const SIInstrInfo *TII = ST.getInstrInfo();

  switch (MI.getOpcode()) {
  case AMDGPU::V_ADD_U32_e32:
  case AMDGPU::V_ADD_CO_U32_e32: {
    MachineOperand *FIOp = &MI.getOperand(2);
    MachineOperand *ImmOp = &MI.getOperand(1);
    if (!FIOp->isFI())
      std::swap(FIOp, ImmOp);

    if (!ImmOp->isImm()) {
      assert(Offset == 0);
      FIOp->ChangeToRegister(BaseReg, false);
      TII->legalizeOperandsVOP2(MI.getMF()->getRegInfo(), MI);
      return;
    }

    int64_t TotalOffset = ImmOp->getImm() + Offset;
    if (TotalOffset == 0) {
      MI.setDesc(TII->get(AMDGPU::COPY));
      for (unsigned I = MI.getNumOperands() - 1; I != 1; --I)
        MI.removeOperand(I);

      MI.getOperand(1).ChangeToRegister(BaseReg, false);
      return;
    }

    ImmOp->setImm(TotalOffset);

    MachineBasicBlock *MBB = MI.getParent();
    MachineFunction *MF = MBB->getParent();
    MachineRegisterInfo &MRI = MF->getRegInfo();

    // FIXME: materializeFrameBaseRegister does not know the register class of
    // the uses of the frame index, and assumes SGPR for enableFlatScratch. Emit
    // a copy so we have a legal operand and hope the register coalescer can
    // clean it up.
    if (isSGPRReg(MRI, BaseReg)) {
      Register BaseRegVGPR =
          MRI.createVirtualRegister(&AMDGPU::VGPR_32RegClass);
      BuildMI(*MBB, MI, MI.getDebugLoc(), TII->get(AMDGPU::COPY), BaseRegVGPR)
          .addReg(BaseReg);
      MI.getOperand(2).ChangeToRegister(BaseRegVGPR, false);
    } else {
      MI.getOperand(2).ChangeToRegister(BaseReg, false);
    }
    return;
  }
  case AMDGPU::V_ADD_U32_e64:
  case AMDGPU::V_ADD_CO_U32_e64: {
    int Src0Idx = MI.getNumExplicitDefs();
    MachineOperand *FIOp = &MI.getOperand(Src0Idx);
    MachineOperand *ImmOp = &MI.getOperand(Src0Idx + 1);
    if (!FIOp->isFI())
      std::swap(FIOp, ImmOp);

    if (!ImmOp->isImm()) {
      FIOp->ChangeToRegister(BaseReg, false);
      TII->legalizeOperandsVOP3(MI.getMF()->getRegInfo(), MI);
      return;
    }

    int64_t TotalOffset = ImmOp->getImm() + Offset;
    if (TotalOffset == 0) {
      MI.setDesc(TII->get(AMDGPU::COPY));

      for (unsigned I = MI.getNumOperands() - 1; I != 1; --I)
        MI.removeOperand(I);

      MI.getOperand(1).ChangeToRegister(BaseReg, false);
    } else {
      FIOp->ChangeToRegister(BaseReg, false);
      ImmOp->setImm(TotalOffset);
    }

    return;
  }
  default:
    break;
  }

  bool IsFlat = TII->isFLATScratch(MI);

#ifndef NDEBUG
  // FIXME: Is it possible to be storing a frame index to itself?
  bool SeenFI = false;
  for (const MachineOperand &MO: MI.operands()) {
    if (MO.isFI()) {
      if (SeenFI)
        llvm_unreachable("should not see multiple frame indices");

      SeenFI = true;
    }
  }
#endif

  MachineOperand *FIOp =
      TII->getNamedOperand(MI, IsFlat ? AMDGPU::OpName::saddr
                                      : AMDGPU::OpName::vaddr);

  MachineOperand *OffsetOp = TII->getNamedOperand(MI, AMDGPU::OpName::offset);
  int64_t NewOffset = OffsetOp->getImm() + Offset;

  assert(FIOp && FIOp->isFI() && "frame index must be address operand");
  assert(TII->isMUBUF(MI) || TII->isFLATScratch(MI));

  if (IsFlat) {
    assert(TII->isLegalFLATOffset(NewOffset, AMDGPUAS::PRIVATE_ADDRESS,
                                  SIInstrFlags::FlatScratch) &&
           "offset should be legal");
    FIOp->ChangeToRegister(BaseReg, false);
    OffsetOp->setImm(NewOffset);
    return;
  }

#ifndef NDEBUG
  MachineOperand *SOffset = TII->getNamedOperand(MI, AMDGPU::OpName::soffset);
  assert(SOffset->isImm() && SOffset->getImm() == 0);
#endif

  assert(TII->isLegalMUBUFImmOffset(NewOffset) && "offset should be legal");

  FIOp->ChangeToRegister(BaseReg, false);
  OffsetOp->setImm(NewOffset);
}

bool SIRegisterInfo::isFrameOffsetLegal(const MachineInstr *MI,
                                        Register BaseReg,
                                        int64_t Offset) const {

  switch (MI->getOpcode()) {
  case AMDGPU::V_ADD_U32_e32:
  case AMDGPU::V_ADD_CO_U32_e32:
    return true;
  case AMDGPU::V_ADD_U32_e64:
  case AMDGPU::V_ADD_CO_U32_e64:
    return ST.hasVOP3Literal() || AMDGPU::isInlinableIntLiteral(Offset);
  default:
    break;
  }

  if (!SIInstrInfo::isMUBUF(*MI) && !SIInstrInfo::isFLATScratch(*MI))
    return false;

  int64_t NewOffset = Offset + getScratchInstrOffset(MI);

  const SIInstrInfo *TII = ST.getInstrInfo();
  if (SIInstrInfo::isMUBUF(*MI))
    return TII->isLegalMUBUFImmOffset(NewOffset);

  return TII->isLegalFLATOffset(NewOffset, AMDGPUAS::PRIVATE_ADDRESS,
                                SIInstrFlags::FlatScratch);
}

std::optional<unsigned> SIRegisterInfo::getDwarfRegLaneSize(int64_t DwarfReg,
                                                            bool IsEH) const {
  if (std::optional<MCRegister> Reg = getLLVMRegNum(DwarfReg, IsEH)) {
    const TargetRegisterClass *RC = getPhysRegBaseClass(*Reg);
    if (RC == &AMDGPU::VGPR_32RegClass || RC == &AMDGPU::AGPR_32RegClass)
      return 4;
  }
  return std::nullopt;
}

const TargetRegisterClass *SIRegisterInfo::getPointerRegClass(
  const MachineFunction &MF, unsigned Kind) const {
  // This is inaccurate. It depends on the instruction and address space. The
  // only place where we should hit this is for dealing with frame indexes /
  // private accesses, so this is correct in that case.
  return &AMDGPU::VGPR_32RegClass;
}

const TargetRegisterClass *
SIRegisterInfo::getCrossCopyRegClass(const TargetRegisterClass *RC) const {
  if (isAGPRClass(RC) && !ST.hasGFX90AInsts())
    return getEquivalentVGPRClass(RC);
  if (RC == &AMDGPU::SCC_CLASSRegClass)
    return getWaveMaskRegClass();

  return RC;
}

static unsigned getNumSubRegsForSpillOp(const MachineInstr &MI,
                                        const SIInstrInfo *TII) {

  unsigned Op = MI.getOpcode();
  switch (Op) {
  case AMDGPU::SI_BLOCK_SPILL_V1024_SAVE:
  case AMDGPU::SI_BLOCK_SPILL_V1024_RESTORE:
    // FIXME: This assumes the mask is statically known and not computed at
    // runtime. However, some ABIs may want to compute the mask dynamically and
    // this will need to be updated.
    return llvm::popcount(
        (uint64_t)TII->getNamedOperand(MI, AMDGPU::OpName::mask)->getImm());
  case AMDGPU::SI_SPILL_S1024_SAVE:
  case AMDGPU::SI_SPILL_S1024_CFI_SAVE:
  case AMDGPU::SI_SPILL_S1024_RESTORE:
  case AMDGPU::SI_SPILL_V1024_SAVE:
  case AMDGPU::SI_SPILL_V1024_CFI_SAVE:
  case AMDGPU::SI_SPILL_V1024_RESTORE:
  case AMDGPU::SI_SPILL_A1024_SAVE:
  case AMDGPU::SI_SPILL_A1024_CFI_SAVE:
  case AMDGPU::SI_SPILL_A1024_RESTORE:
  case AMDGPU::SI_SPILL_AV1024_SAVE:
  case AMDGPU::SI_SPILL_AV1024_CFI_SAVE:
  case AMDGPU::SI_SPILL_AV1024_RESTORE:
    return 32;
  case AMDGPU::SI_SPILL_S512_SAVE:
  case AMDGPU::SI_SPILL_S512_CFI_SAVE:
  case AMDGPU::SI_SPILL_S512_RESTORE:
  case AMDGPU::SI_SPILL_V512_SAVE:
  case AMDGPU::SI_SPILL_V512_CFI_SAVE:
  case AMDGPU::SI_SPILL_V512_RESTORE:
  case AMDGPU::SI_SPILL_A512_SAVE:
  case AMDGPU::SI_SPILL_A512_CFI_SAVE:
  case AMDGPU::SI_SPILL_A512_RESTORE:
  case AMDGPU::SI_SPILL_AV512_SAVE:
  case AMDGPU::SI_SPILL_AV512_CFI_SAVE:
  case AMDGPU::SI_SPILL_AV512_RESTORE:
    return 16;
  case AMDGPU::SI_SPILL_S384_SAVE:
  case AMDGPU::SI_SPILL_S384_RESTORE:
  case AMDGPU::SI_SPILL_V384_SAVE:
  case AMDGPU::SI_SPILL_V384_RESTORE:
  case AMDGPU::SI_SPILL_A384_SAVE:
  case AMDGPU::SI_SPILL_A384_RESTORE:
  case AMDGPU::SI_SPILL_AV384_SAVE:
  case AMDGPU::SI_SPILL_AV384_RESTORE:
    return 12;
  case AMDGPU::SI_SPILL_S352_SAVE:
  case AMDGPU::SI_SPILL_S352_RESTORE:
  case AMDGPU::SI_SPILL_V352_SAVE:
  case AMDGPU::SI_SPILL_V352_RESTORE:
  case AMDGPU::SI_SPILL_A352_SAVE:
  case AMDGPU::SI_SPILL_A352_RESTORE:
  case AMDGPU::SI_SPILL_AV352_SAVE:
  case AMDGPU::SI_SPILL_AV352_RESTORE:
    return 11;
  case AMDGPU::SI_SPILL_S320_SAVE:
  case AMDGPU::SI_SPILL_S320_RESTORE:
  case AMDGPU::SI_SPILL_V320_SAVE:
  case AMDGPU::SI_SPILL_V320_RESTORE:
  case AMDGPU::SI_SPILL_A320_SAVE:
  case AMDGPU::SI_SPILL_A320_RESTORE:
  case AMDGPU::SI_SPILL_AV320_SAVE:
  case AMDGPU::SI_SPILL_AV320_RESTORE:
    return 10;
  case AMDGPU::SI_SPILL_S288_SAVE:
  case AMDGPU::SI_SPILL_S288_RESTORE:
  case AMDGPU::SI_SPILL_V288_SAVE:
  case AMDGPU::SI_SPILL_V288_RESTORE:
  case AMDGPU::SI_SPILL_A288_SAVE:
  case AMDGPU::SI_SPILL_A288_RESTORE:
  case AMDGPU::SI_SPILL_AV288_SAVE:
  case AMDGPU::SI_SPILL_AV288_RESTORE:
    return 9;
  case AMDGPU::SI_SPILL_S256_SAVE:
  case AMDGPU::SI_SPILL_S256_CFI_SAVE:
  case AMDGPU::SI_SPILL_S256_RESTORE:
  case AMDGPU::SI_SPILL_V256_SAVE:
  case AMDGPU::SI_SPILL_V256_CFI_SAVE:
  case AMDGPU::SI_SPILL_V256_RESTORE:
  case AMDGPU::SI_SPILL_A256_SAVE:
  case AMDGPU::SI_SPILL_A256_CFI_SAVE:
  case AMDGPU::SI_SPILL_A256_RESTORE:
  case AMDGPU::SI_SPILL_AV256_SAVE:
  case AMDGPU::SI_SPILL_AV256_CFI_SAVE:
  case AMDGPU::SI_SPILL_AV256_RESTORE:
    return 8;
  case AMDGPU::SI_SPILL_S224_SAVE:
  case AMDGPU::SI_SPILL_S224_CFI_SAVE:
  case AMDGPU::SI_SPILL_S224_RESTORE:
  case AMDGPU::SI_SPILL_V224_SAVE:
  case AMDGPU::SI_SPILL_V224_CFI_SAVE:
  case AMDGPU::SI_SPILL_V224_RESTORE:
  case AMDGPU::SI_SPILL_A224_SAVE:
  case AMDGPU::SI_SPILL_A224_CFI_SAVE:
  case AMDGPU::SI_SPILL_A224_RESTORE:
  case AMDGPU::SI_SPILL_AV224_SAVE:
  case AMDGPU::SI_SPILL_AV224_CFI_SAVE:
  case AMDGPU::SI_SPILL_AV224_RESTORE:
    return 7;
  case AMDGPU::SI_SPILL_S192_SAVE:
  case AMDGPU::SI_SPILL_S192_CFI_SAVE:
  case AMDGPU::SI_SPILL_S192_RESTORE:
  case AMDGPU::SI_SPILL_V192_SAVE:
  case AMDGPU::SI_SPILL_V192_CFI_SAVE:
  case AMDGPU::SI_SPILL_V192_RESTORE:
  case AMDGPU::SI_SPILL_A192_SAVE:
  case AMDGPU::SI_SPILL_A192_CFI_SAVE:
  case AMDGPU::SI_SPILL_A192_RESTORE:
  case AMDGPU::SI_SPILL_AV192_SAVE:
  case AMDGPU::SI_SPILL_AV192_CFI_SAVE:
  case AMDGPU::SI_SPILL_AV192_RESTORE:
    return 6;
  case AMDGPU::SI_SPILL_S160_SAVE:
  case AMDGPU::SI_SPILL_S160_CFI_SAVE:
  case AMDGPU::SI_SPILL_S160_RESTORE:
  case AMDGPU::SI_SPILL_V160_SAVE:
  case AMDGPU::SI_SPILL_V160_CFI_SAVE:
  case AMDGPU::SI_SPILL_V160_RESTORE:
  case AMDGPU::SI_SPILL_A160_SAVE:
  case AMDGPU::SI_SPILL_A160_CFI_SAVE:
  case AMDGPU::SI_SPILL_A160_RESTORE:
  case AMDGPU::SI_SPILL_AV160_SAVE:
  case AMDGPU::SI_SPILL_AV160_CFI_SAVE:
  case AMDGPU::SI_SPILL_AV160_RESTORE:
    return 5;
  case AMDGPU::SI_SPILL_S128_SAVE:
  case AMDGPU::SI_SPILL_S128_CFI_SAVE:
  case AMDGPU::SI_SPILL_S128_RESTORE:
  case AMDGPU::SI_SPILL_V128_SAVE:
  case AMDGPU::SI_SPILL_V128_CFI_SAVE:
  case AMDGPU::SI_SPILL_V128_RESTORE:
  case AMDGPU::SI_SPILL_A128_SAVE:
  case AMDGPU::SI_SPILL_A128_CFI_SAVE:
  case AMDGPU::SI_SPILL_A128_RESTORE:
  case AMDGPU::SI_SPILL_AV128_SAVE:
  case AMDGPU::SI_SPILL_AV128_CFI_SAVE:
  case AMDGPU::SI_SPILL_AV128_RESTORE:
    return 4;
  case AMDGPU::SI_SPILL_S96_SAVE:
  case AMDGPU::SI_SPILL_S96_CFI_SAVE:
  case AMDGPU::SI_SPILL_S96_RESTORE:
  case AMDGPU::SI_SPILL_V96_SAVE:
  case AMDGPU::SI_SPILL_V96_CFI_SAVE:
  case AMDGPU::SI_SPILL_V96_RESTORE:
  case AMDGPU::SI_SPILL_A96_SAVE:
  case AMDGPU::SI_SPILL_A96_CFI_SAVE:
  case AMDGPU::SI_SPILL_A96_RESTORE:
  case AMDGPU::SI_SPILL_AV96_SAVE:
  case AMDGPU::SI_SPILL_AV96_CFI_SAVE:
  case AMDGPU::SI_SPILL_AV96_RESTORE:
    return 3;
  case AMDGPU::SI_SPILL_S64_SAVE:
  case AMDGPU::SI_SPILL_S64_CFI_SAVE:
  case AMDGPU::SI_SPILL_S64_RESTORE:
  case AMDGPU::SI_SPILL_V64_SAVE:
  case AMDGPU::SI_SPILL_V64_CFI_SAVE:
  case AMDGPU::SI_SPILL_V64_RESTORE:
  case AMDGPU::SI_SPILL_A64_SAVE:
  case AMDGPU::SI_SPILL_A64_CFI_SAVE:
  case AMDGPU::SI_SPILL_A64_RESTORE:
  case AMDGPU::SI_SPILL_AV64_SAVE:
  case AMDGPU::SI_SPILL_AV64_CFI_SAVE:
  case AMDGPU::SI_SPILL_AV64_RESTORE:
    return 2;
  case AMDGPU::SI_SPILL_S32_SAVE:
  case AMDGPU::SI_SPILL_S32_CFI_SAVE:
  case AMDGPU::SI_SPILL_S32_RESTORE:
  case AMDGPU::SI_SPILL_V32_SAVE:
  case AMDGPU::SI_SPILL_V32_CFI_SAVE:
  case AMDGPU::SI_SPILL_V32_RESTORE:
  case AMDGPU::SI_SPILL_A32_SAVE:
  case AMDGPU::SI_SPILL_A32_CFI_SAVE:
  case AMDGPU::SI_SPILL_A32_RESTORE:
  case AMDGPU::SI_SPILL_AV32_SAVE:
  case AMDGPU::SI_SPILL_AV32_CFI_SAVE:
  case AMDGPU::SI_SPILL_AV32_RESTORE:
  case AMDGPU::SI_SPILL_WWM_V32_SAVE:
  case AMDGPU::SI_SPILL_WWM_V32_RESTORE:
  case AMDGPU::SI_SPILL_WWM_AV32_SAVE:
  case AMDGPU::SI_SPILL_WWM_AV32_RESTORE:
  case AMDGPU::SI_SPILL_V16_SAVE:
  case AMDGPU::SI_SPILL_V16_RESTORE:
    return 1;
  default: llvm_unreachable("Invalid spill opcode");
  }
}

static int getOffsetMUBUFStore(unsigned Opc) {
  switch (Opc) {
  case AMDGPU::BUFFER_STORE_DWORD_OFFEN:
    return AMDGPU::BUFFER_STORE_DWORD_OFFSET;
  case AMDGPU::BUFFER_STORE_BYTE_OFFEN:
    return AMDGPU::BUFFER_STORE_BYTE_OFFSET;
  case AMDGPU::BUFFER_STORE_SHORT_OFFEN:
    return AMDGPU::BUFFER_STORE_SHORT_OFFSET;
  case AMDGPU::BUFFER_STORE_DWORDX2_OFFEN:
    return AMDGPU::BUFFER_STORE_DWORDX2_OFFSET;
  case AMDGPU::BUFFER_STORE_DWORDX3_OFFEN:
    return AMDGPU::BUFFER_STORE_DWORDX3_OFFSET;
  case AMDGPU::BUFFER_STORE_DWORDX4_OFFEN:
    return AMDGPU::BUFFER_STORE_DWORDX4_OFFSET;
  case AMDGPU::BUFFER_STORE_SHORT_D16_HI_OFFEN:
    return AMDGPU::BUFFER_STORE_SHORT_D16_HI_OFFSET;
  case AMDGPU::BUFFER_STORE_BYTE_D16_HI_OFFEN:
    return AMDGPU::BUFFER_STORE_BYTE_D16_HI_OFFSET;
  default:
    return -1;
  }
}

static int getOffsetMUBUFLoad(unsigned Opc) {
  switch (Opc) {
  case AMDGPU::BUFFER_LOAD_DWORD_OFFEN:
    return AMDGPU::BUFFER_LOAD_DWORD_OFFSET;
  case AMDGPU::BUFFER_LOAD_UBYTE_OFFEN:
    return AMDGPU::BUFFER_LOAD_UBYTE_OFFSET;
  case AMDGPU::BUFFER_LOAD_SBYTE_OFFEN:
    return AMDGPU::BUFFER_LOAD_SBYTE_OFFSET;
  case AMDGPU::BUFFER_LOAD_USHORT_OFFEN:
    return AMDGPU::BUFFER_LOAD_USHORT_OFFSET;
  case AMDGPU::BUFFER_LOAD_SSHORT_OFFEN:
    return AMDGPU::BUFFER_LOAD_SSHORT_OFFSET;
  case AMDGPU::BUFFER_LOAD_DWORDX2_OFFEN:
    return AMDGPU::BUFFER_LOAD_DWORDX2_OFFSET;
  case AMDGPU::BUFFER_LOAD_DWORDX3_OFFEN:
    return AMDGPU::BUFFER_LOAD_DWORDX3_OFFSET;
  case AMDGPU::BUFFER_LOAD_DWORDX4_OFFEN:
    return AMDGPU::BUFFER_LOAD_DWORDX4_OFFSET;
  case AMDGPU::BUFFER_LOAD_UBYTE_D16_OFFEN:
    return AMDGPU::BUFFER_LOAD_UBYTE_D16_OFFSET;
  case AMDGPU::BUFFER_LOAD_UBYTE_D16_HI_OFFEN:
    return AMDGPU::BUFFER_LOAD_UBYTE_D16_HI_OFFSET;
  case AMDGPU::BUFFER_LOAD_SBYTE_D16_OFFEN:
    return AMDGPU::BUFFER_LOAD_SBYTE_D16_OFFSET;
  case AMDGPU::BUFFER_LOAD_SBYTE_D16_HI_OFFEN:
    return AMDGPU::BUFFER_LOAD_SBYTE_D16_HI_OFFSET;
  case AMDGPU::BUFFER_LOAD_SHORT_D16_OFFEN:
    return AMDGPU::BUFFER_LOAD_SHORT_D16_OFFSET;
  case AMDGPU::BUFFER_LOAD_SHORT_D16_HI_OFFEN:
    return AMDGPU::BUFFER_LOAD_SHORT_D16_HI_OFFSET;
  default:
    return -1;
  }
}

static int getOffenMUBUFStore(unsigned Opc) {
  switch (Opc) {
  case AMDGPU::BUFFER_STORE_DWORD_OFFSET:
    return AMDGPU::BUFFER_STORE_DWORD_OFFEN;
  case AMDGPU::BUFFER_STORE_BYTE_OFFSET:
    return AMDGPU::BUFFER_STORE_BYTE_OFFEN;
  case AMDGPU::BUFFER_STORE_SHORT_OFFSET:
    return AMDGPU::BUFFER_STORE_SHORT_OFFEN;
  case AMDGPU::BUFFER_STORE_DWORDX2_OFFSET:
    return AMDGPU::BUFFER_STORE_DWORDX2_OFFEN;
  case AMDGPU::BUFFER_STORE_DWORDX3_OFFSET:
    return AMDGPU::BUFFER_STORE_DWORDX3_OFFEN;
  case AMDGPU::BUFFER_STORE_DWORDX4_OFFSET:
    return AMDGPU::BUFFER_STORE_DWORDX4_OFFEN;
  case AMDGPU::BUFFER_STORE_SHORT_D16_HI_OFFSET:
    return AMDGPU::BUFFER_STORE_SHORT_D16_HI_OFFEN;
  case AMDGPU::BUFFER_STORE_BYTE_D16_HI_OFFSET:
    return AMDGPU::BUFFER_STORE_BYTE_D16_HI_OFFEN;
  default:
    return -1;
  }
}

static int getOffenMUBUFLoad(unsigned Opc) {
  switch (Opc) {
  case AMDGPU::BUFFER_LOAD_DWORD_OFFSET:
    return AMDGPU::BUFFER_LOAD_DWORD_OFFEN;
  case AMDGPU::BUFFER_LOAD_UBYTE_OFFSET:
    return AMDGPU::BUFFER_LOAD_UBYTE_OFFEN;
  case AMDGPU::BUFFER_LOAD_SBYTE_OFFSET:
    return AMDGPU::BUFFER_LOAD_SBYTE_OFFEN;
  case AMDGPU::BUFFER_LOAD_USHORT_OFFSET:
    return AMDGPU::BUFFER_LOAD_USHORT_OFFEN;
  case AMDGPU::BUFFER_LOAD_SSHORT_OFFSET:
    return AMDGPU::BUFFER_LOAD_SSHORT_OFFEN;
  case AMDGPU::BUFFER_LOAD_DWORDX2_OFFSET:
    return AMDGPU::BUFFER_LOAD_DWORDX2_OFFEN;
  case AMDGPU::BUFFER_LOAD_DWORDX3_OFFSET:
    return AMDGPU::BUFFER_LOAD_DWORDX3_OFFEN;
  case AMDGPU::BUFFER_LOAD_DWORDX4_OFFSET:
    return AMDGPU::BUFFER_LOAD_DWORDX4_OFFEN;
  case AMDGPU::BUFFER_LOAD_UBYTE_D16_OFFSET:
    return AMDGPU::BUFFER_LOAD_UBYTE_D16_OFFEN;
  case AMDGPU::BUFFER_LOAD_UBYTE_D16_HI_OFFSET:
    return AMDGPU::BUFFER_LOAD_UBYTE_D16_HI_OFFEN;
  case AMDGPU::BUFFER_LOAD_SBYTE_D16_OFFSET:
    return AMDGPU::BUFFER_LOAD_SBYTE_D16_OFFEN;
  case AMDGPU::BUFFER_LOAD_SBYTE_D16_HI_OFFSET:
    return AMDGPU::BUFFER_LOAD_SBYTE_D16_HI_OFFEN;
  case AMDGPU::BUFFER_LOAD_SHORT_D16_OFFSET:
    return AMDGPU::BUFFER_LOAD_SHORT_D16_OFFEN;
  case AMDGPU::BUFFER_LOAD_SHORT_D16_HI_OFFSET:
    return AMDGPU::BUFFER_LOAD_SHORT_D16_HI_OFFEN;
  default:
    return -1;
  }
}

static MachineInstrBuilder
spillVGPRtoAGPR(const GCNSubtarget &ST, MachineBasicBlock &MBB,
                MachineBasicBlock::iterator MI, int Index, unsigned Lane,
                unsigned ValueReg, bool IsKill, bool NeedsCFI) {
  MachineFunction *MF = MBB.getParent();
  SIMachineFunctionInfo *MFI = MF->getInfo<SIMachineFunctionInfo>();
  const SIInstrInfo *TII = ST.getInstrInfo();
  const SIFrameLowering *TFL = ST.getFrameLowering();

  MCPhysReg Reg = MFI->getVGPRToAGPRSpill(Index, Lane);

  if (Reg == AMDGPU::NoRegister)
    return MachineInstrBuilder();

  bool IsStore = MI->mayStore();
  MachineRegisterInfo &MRI = MF->getRegInfo();
  auto *TRI = static_cast<const SIRegisterInfo*>(MRI.getTargetRegisterInfo());

  unsigned Dst = IsStore ? Reg : ValueReg;
  unsigned Src = IsStore ? ValueReg : Reg;
  bool IsVGPR = TRI->isVGPR(MRI, Reg);
  DebugLoc DL = MI->getDebugLoc();
  if (IsVGPR == TRI->isVGPR(MRI, ValueReg)) {
    // Spiller during regalloc may restore a spilled register to its superclass.
    // It could result in AGPR spills restored to VGPRs or the other way around,
    // making the src and dst with identical regclasses at this point. It just
    // needs a copy in such cases.
    auto CopyMIB = BuildMI(MBB, MI, DL, TII->get(AMDGPU::COPY), Dst)
                       .addReg(Src, getKillRegState(IsKill));
    CopyMIB->setAsmPrinterFlag(MachineInstr::ReloadReuse);
    if (NeedsCFI)
      TFL->buildCFIForVRegToVRegSpill(MBB, MI, DL, Src, Dst);
    return CopyMIB;
  }
  unsigned Opc = (IsStore ^ IsVGPR) ? AMDGPU::V_ACCVGPR_WRITE_B32_e64
                                    : AMDGPU::V_ACCVGPR_READ_B32_e64;

  auto MIB = BuildMI(MBB, MI, DL, TII->get(Opc), Dst)
                 .addReg(Src, getKillRegState(IsKill));
  MIB->setAsmPrinterFlag(MachineInstr::ReloadReuse);
  if (NeedsCFI)
    TFL->buildCFIForVRegToVRegSpill(MBB, MI, DL, Src, Dst);
  return MIB;
}

// This differs from buildSpillLoadStore by only scavenging a VGPR. It does not
// need to handle the case where an SGPR may need to be spilled while spilling.
static bool buildMUBUFOffsetLoadStore(const GCNSubtarget &ST,
                                      MachineFrameInfo &MFI,
                                      MachineBasicBlock::iterator MI,
                                      int Index,
                                      int64_t Offset) {
  const SIInstrInfo *TII = ST.getInstrInfo();
  MachineBasicBlock *MBB = MI->getParent();
  const DebugLoc &DL = MI->getDebugLoc();
  bool IsStore = MI->mayStore();

  unsigned Opc = MI->getOpcode();
  int LoadStoreOp = IsStore ?
    getOffsetMUBUFStore(Opc) : getOffsetMUBUFLoad(Opc);
  if (LoadStoreOp == -1)
    return false;

  const MachineOperand *Reg = TII->getNamedOperand(*MI, AMDGPU::OpName::vdata);
  if (spillVGPRtoAGPR(ST, *MBB, MI, Index, 0, Reg->getReg(), false, false)
          .getInstr())
    return true;

  MachineInstrBuilder NewMI =
      BuildMI(*MBB, MI, DL, TII->get(LoadStoreOp))
          .add(*Reg)
          .add(*TII->getNamedOperand(*MI, AMDGPU::OpName::srsrc))
          .add(*TII->getNamedOperand(*MI, AMDGPU::OpName::soffset))
          .addImm(Offset)
          .addImm(0) // cpol
          .addImm(0) // swz
          .cloneMemRefs(*MI);

  const MachineOperand *VDataIn = TII->getNamedOperand(*MI,
                                                       AMDGPU::OpName::vdata_in);
  if (VDataIn)
    NewMI.add(*VDataIn);
  return true;
}

static unsigned getFlatScratchSpillOpcode(const SIInstrInfo *TII,
                                          unsigned LoadStoreOp,
                                          unsigned EltSize) {
  bool IsStore = TII->get(LoadStoreOp).mayStore();
  bool HasVAddr = AMDGPU::hasNamedOperand(LoadStoreOp, AMDGPU::OpName::vaddr);
  bool UseST =
      !HasVAddr && !AMDGPU::hasNamedOperand(LoadStoreOp, AMDGPU::OpName::saddr);

  // Handle block load/store first.
  if (TII->isBlockLoadStore(LoadStoreOp))
    return LoadStoreOp;

  switch (EltSize) {
  case 4:
    LoadStoreOp = IsStore ? AMDGPU::SCRATCH_STORE_DWORD_SADDR
                          : AMDGPU::SCRATCH_LOAD_DWORD_SADDR;
    break;
  case 8:
    LoadStoreOp = IsStore ? AMDGPU::SCRATCH_STORE_DWORDX2_SADDR
                          : AMDGPU::SCRATCH_LOAD_DWORDX2_SADDR;
    break;
  case 12:
    LoadStoreOp = IsStore ? AMDGPU::SCRATCH_STORE_DWORDX3_SADDR
                          : AMDGPU::SCRATCH_LOAD_DWORDX3_SADDR;
    break;
  case 16:
    LoadStoreOp = IsStore ? AMDGPU::SCRATCH_STORE_DWORDX4_SADDR
                          : AMDGPU::SCRATCH_LOAD_DWORDX4_SADDR;
    break;
  default:
    llvm_unreachable("Unexpected spill load/store size!");
  }

  if (HasVAddr)
    LoadStoreOp = AMDGPU::getFlatScratchInstSVfromSS(LoadStoreOp);
  else if (UseST)
    LoadStoreOp = AMDGPU::getFlatScratchInstSTfromSS(LoadStoreOp);

  return LoadStoreOp;
}

void SIRegisterInfo::buildSpillLoadStore(
    MachineBasicBlock &MBB, MachineBasicBlock::iterator MI, const DebugLoc &DL,
    unsigned LoadStoreOp, int Index, Register ValueReg, bool IsKill,
    MCRegister ScratchOffsetReg, int64_t InstOffset, MachineMemOperand *MMO,
    RegScavenger *RS, LiveRegUnits *LiveUnits, bool NeedsCFI) const {
  assert((!RS || !LiveUnits) && "Only RS or LiveRegs can be set but not both");

  MachineFunction *MF = MBB.getParent();
  const SIInstrInfo *TII = ST.getInstrInfo();
  const MachineFrameInfo &MFI = MF->getFrameInfo();
  const SIFrameLowering *TFL = ST.getFrameLowering();
  const SIMachineFunctionInfo *FuncInfo = MF->getInfo<SIMachineFunctionInfo>();

  const MCInstrDesc *Desc = &TII->get(LoadStoreOp);
  bool IsStore = Desc->mayStore();
  bool IsFlat = TII->isFLATScratch(LoadStoreOp);
  bool IsBlock = TII->isBlockLoadStore(LoadStoreOp);

  bool CanClobberSCC = false;
  bool Scavenged = false;
  MCRegister SOffset = ScratchOffsetReg;

  const TargetRegisterClass *RC = getRegClassForReg(MF->getRegInfo(), ValueReg);
  // On gfx90a+ AGPR is a regular VGPR acceptable for loads and stores.
  const bool IsAGPR = !ST.hasGFX90AInsts() && isAGPRClass(RC);
  const unsigned RegWidth = AMDGPU::getRegBitWidth(*RC) / 8;

  // Always use 4 byte operations for AGPRs because we need to scavenge
  // a temporary VGPR.
  // If we're using a block operation, the element should be the whole block.
  unsigned EltSize = IsBlock               ? RegWidth
                     : (IsFlat && !IsAGPR) ? std::min(RegWidth, 16u)
                                           : 4u;
  unsigned NumSubRegs = RegWidth / EltSize;
  unsigned Size = NumSubRegs * EltSize;
  unsigned RemSize = RegWidth - Size;
  unsigned NumRemSubRegs = RemSize ? 1 : 0;
  int64_t Offset = InstOffset + MFI.getObjectOffset(Index);
  int64_t MaterializedOffset = Offset;

  int64_t MaxOffset = Offset + Size + RemSize - EltSize;
  int64_t ScratchOffsetRegDelta = 0;
  int64_t AdditionalCFIOffset = 0;

  if (IsFlat && EltSize > 4) {
    LoadStoreOp = getFlatScratchSpillOpcode(TII, LoadStoreOp, EltSize);
    Desc = &TII->get(LoadStoreOp);
  }

  Align Alignment = MFI.getObjectAlign(Index);
  const MachinePointerInfo &BasePtrInfo = MMO->getPointerInfo();

  assert((IsFlat || ((Offset % EltSize) == 0)) &&
         "unexpected VGPR spill offset");

  // Track a VGPR to use for a constant offset we need to materialize.
  Register TmpOffsetVGPR;

  // Track a VGPR to use as an intermediate value.
  Register TmpIntermediateVGPR;
  bool UseVGPROffset = false;

  // Materialize a VGPR offset required for the given SGPR/VGPR/Immediate
  // combination.
  auto MaterializeVOffset = [&](Register SGPRBase, Register TmpVGPR,
                                int64_t VOffset) {
    // We are using a VGPR offset
    if (IsFlat && SGPRBase) {
      // We only have 1 VGPR offset, or 1 SGPR offset. We don't have a free
      // SGPR, so perform the add as vector.
      // We don't need a base SGPR in the kernel.

      if (ST.getConstantBusLimit(AMDGPU::V_ADD_U32_e64) >= 2) {
        BuildMI(MBB, MI, DL, TII->get(AMDGPU::V_ADD_U32_e64), TmpVGPR)
          .addReg(SGPRBase)
          .addImm(VOffset)
          .addImm(0); // clamp
      } else {
        BuildMI(MBB, MI, DL, TII->get(AMDGPU::V_MOV_B32_e32), TmpVGPR)
          .addReg(SGPRBase);
        BuildMI(MBB, MI, DL, TII->get(AMDGPU::V_ADD_U32_e32), TmpVGPR)
          .addImm(VOffset)
          .addReg(TmpOffsetVGPR);
      }
    } else {
      assert(TmpOffsetVGPR);
      BuildMI(MBB, MI, DL, TII->get(AMDGPU::V_MOV_B32_e32), TmpVGPR)
        .addImm(VOffset);
    }
  };

  bool IsOffsetLegal =
      IsFlat ? TII->isLegalFLATOffset(MaxOffset, AMDGPUAS::PRIVATE_ADDRESS,
                                      SIInstrFlags::FlatScratch)
             : TII->isLegalMUBUFImmOffset(MaxOffset);
  if (!IsOffsetLegal || (IsFlat && !SOffset && !ST.hasFlatScratchSTMode())) {
    SOffset = MCRegister();

    // We don't have access to the register scavenger if this function is called
    // during  PEI::scavengeFrameVirtualRegs() so use LiveUnits in this case.
    // TODO: Clobbering SCC is not necessary for scratch instructions in the
    // entry.
    if (RS) {
      SOffset = RS->scavengeRegisterBackwards(AMDGPU::SGPR_32RegClass, MI, false, 0, false);

      // Piggy back on the liveness scan we just did see if SCC is dead.
      CanClobberSCC = !RS->isRegUsed(AMDGPU::SCC);
    } else if (LiveUnits) {
      CanClobberSCC = LiveUnits->available(AMDGPU::SCC);
      for (MCRegister Reg : AMDGPU::SGPR_32RegClass) {
        if (LiveUnits->available(Reg) && !MF->getRegInfo().isReserved(Reg)) {
          SOffset = Reg;
          break;
        }
      }
    }

    if (ScratchOffsetReg != AMDGPU::NoRegister && !CanClobberSCC)
      SOffset = Register();

    if (!SOffset) {
      UseVGPROffset = true;

      if (RS) {
        TmpOffsetVGPR = RS->scavengeRegisterBackwards(AMDGPU::VGPR_32RegClass, MI, false, 0);
      } else {
        assert(LiveUnits);
        for (MCRegister Reg : AMDGPU::VGPR_32RegClass) {
          if (LiveUnits->available(Reg) && !MF->getRegInfo().isReserved(Reg)) {
            TmpOffsetVGPR = Reg;
            break;
          }
        }
      }

      assert(TmpOffsetVGPR);
    } else if (!SOffset && CanClobberSCC) {
      // There are no free SGPRs, and since we are in the process of spilling
      // VGPRs too.  Since we need a VGPR in order to spill SGPRs (this is true
      // on SI/CI and on VI it is true until we implement spilling using scalar
      // stores), we have no way to free up an SGPR.  Our solution here is to
      // add the offset directly to the ScratchOffset or StackPtrOffset
      // register, and then subtract the offset after the spill to return the
      // register to it's original value.

      // TODO: If we don't have to do an emergency stack slot spill, converting
      // to use the VGPR offset is fewer instructions.
      if (!ScratchOffsetReg)
        ScratchOffsetReg = FuncInfo->getStackPtrOffsetReg();
      SOffset = ScratchOffsetReg;
      ScratchOffsetRegDelta = Offset;
    } else {
      Scavenged = true;
    }

    AdditionalCFIOffset = Offset;
    // We currently only support spilling VGPRs to EltSize boundaries, meaning
    // we can simplify the adjustment of Offset here to just scale with
    // WavefrontSize.
    if (!IsFlat && !UseVGPROffset)
      Offset *= ST.getWavefrontSize();

    if (!UseVGPROffset && !SOffset)
      report_fatal_error("could not scavenge SGPR to spill in entry function");

    if (UseVGPROffset) {
      // We are using a VGPR offset
      MaterializeVOffset(ScratchOffsetReg, TmpOffsetVGPR, Offset);
    } else if (ScratchOffsetReg == AMDGPU::NoRegister) {
      BuildMI(MBB, MI, DL, TII->get(AMDGPU::S_MOV_B32), SOffset).addImm(Offset);
    } else {
      assert(Offset != 0);
      auto Add = BuildMI(MBB, MI, DL, TII->get(AMDGPU::S_ADD_I32), SOffset)
          .addReg(ScratchOffsetReg)
          .addImm(Offset);
      Add->getOperand(3).setIsDead(); // Mark SCC as dead.
    }

    Offset = 0;
  }

  if (IsFlat && SOffset == AMDGPU::NoRegister) {
    assert(AMDGPU::getNamedOperandIdx(LoadStoreOp, AMDGPU::OpName::vaddr) < 0
           && "Unexpected vaddr for flat scratch with a FI operand");

    if (UseVGPROffset) {
      LoadStoreOp = AMDGPU::getFlatScratchInstSVfromSS(LoadStoreOp);
    } else {
      assert(ST.hasFlatScratchSTMode());
      assert(!TII->isBlockLoadStore(LoadStoreOp) && "Block ops don't have ST");
      LoadStoreOp = AMDGPU::getFlatScratchInstSTfromSS(LoadStoreOp);
    }

    Desc = &TII->get(LoadStoreOp);
  }

  for (unsigned i = 0, e = NumSubRegs + NumRemSubRegs, RegOffset = 0; i != e;
       ++i, RegOffset += EltSize) {
    if (i == NumSubRegs) {
      EltSize = RemSize;
      LoadStoreOp = getFlatScratchSpillOpcode(TII, LoadStoreOp, EltSize);
    }
    Desc = &TII->get(LoadStoreOp);

    if (!IsFlat && UseVGPROffset) {
      int NewLoadStoreOp = IsStore ? getOffenMUBUFStore(LoadStoreOp)
                                   : getOffenMUBUFLoad(LoadStoreOp);
      Desc = &TII->get(NewLoadStoreOp);
    }

    if (UseVGPROffset && TmpOffsetVGPR == TmpIntermediateVGPR) {
      // If we are spilling an AGPR beyond the range of the memory instruction
      // offset and need to use a VGPR offset, we ideally have at least 2
      // scratch VGPRs. If we don't have a second free VGPR without spilling,
      // recycle the VGPR used for the offset which requires resetting after
      // each subregister.

      MaterializeVOffset(ScratchOffsetReg, TmpOffsetVGPR, MaterializedOffset);
    }

    unsigned NumRegs = EltSize / 4;
    Register SubReg = e == 1
            ? ValueReg
            : Register(getSubReg(ValueReg,
                                 getSubRegFromChannel(RegOffset / 4, NumRegs)));

    unsigned SOffsetRegState = 0;
    unsigned SrcDstRegState = getDefRegState(!IsStore);
    const bool IsLastSubReg = i + 1 == e;
    const bool IsFirstSubReg = i == 0;
    if (IsLastSubReg) {
      SOffsetRegState |= getKillRegState(Scavenged);
      // The last implicit use carries the "Kill" flag.
      SrcDstRegState |= getKillRegState(IsKill);
    }

    // Make sure the whole register is defined if there are undef components by
    // adding an implicit def of the super-reg on the first instruction.
    bool NeedSuperRegDef = e > 1 && IsStore && IsFirstSubReg;
    bool NeedSuperRegImpOperand = e > 1;

    // Remaining element size to spill into memory after some parts of it
    // spilled into either AGPRs or VGPRs.
    unsigned RemEltSize = EltSize;

    // AGPRs to spill VGPRs and vice versa are allocated in a reverse order,
    // starting from the last lane. In case if a register cannot be completely
    // spilled into another register that will ensure its alignment does not
    // change. For targets with VGPR alignment requirement this is important
    // in case of flat scratch usage as we might get a scratch_load or
    // scratch_store of an unaligned register otherwise.
    for (int LaneS = (RegOffset + EltSize) / 4 - 1, Lane = LaneS,
             LaneE = RegOffset / 4;
         Lane >= LaneE; --Lane) {
      bool IsSubReg = e > 1 || EltSize > 4;
      Register Sub = IsSubReg
             ? Register(getSubReg(ValueReg, getSubRegFromChannel(Lane)))
             : ValueReg;
      auto MIB =
          spillVGPRtoAGPR(ST, MBB, MI, Index, Lane, Sub, IsKill, NeedsCFI);
      if (!MIB.getInstr())
        break;
      if (NeedSuperRegDef || (IsSubReg && IsStore && Lane == LaneS && IsFirstSubReg)) {
        MIB.addReg(ValueReg, RegState::ImplicitDefine);
        NeedSuperRegDef = false;
      }
      if ((IsSubReg || NeedSuperRegImpOperand) && (IsFirstSubReg || IsLastSubReg)) {
        NeedSuperRegImpOperand = true;
        unsigned State = SrcDstRegState;
        if (!IsLastSubReg || (Lane != LaneE))
          State &= ~RegState::Kill;
        if (!IsFirstSubReg || (Lane != LaneS))
          State &= ~RegState::Define;
        MIB.addReg(ValueReg, RegState::Implicit | State);
      }
      RemEltSize -= 4;
    }

    if (!RemEltSize) // Fully spilled into AGPRs.
      continue;

    if (RemEltSize != EltSize) { // Partially spilled to AGPRs
      assert(IsFlat && EltSize > 4);

      unsigned NumRegs = RemEltSize / 4;
      SubReg = Register(getSubReg(ValueReg,
                        getSubRegFromChannel(RegOffset / 4, NumRegs)));
      unsigned Opc = getFlatScratchSpillOpcode(TII, LoadStoreOp, RemEltSize);
      Desc = &TII->get(Opc);
    }

    unsigned FinalReg = SubReg;

    if (IsAGPR) {
      assert(EltSize == 4);

      if (!TmpIntermediateVGPR) {
        TmpIntermediateVGPR = FuncInfo->getVGPRForAGPRCopy();
        assert(MF->getRegInfo().isReserved(TmpIntermediateVGPR));
      }
      if (IsStore) {
        auto AccRead = BuildMI(MBB, MI, DL,
                               TII->get(AMDGPU::V_ACCVGPR_READ_B32_e64),
                               TmpIntermediateVGPR)
                           .addReg(SubReg, getKillRegState(IsKill));
        if (NeedSuperRegDef)
          AccRead.addReg(ValueReg, RegState::ImplicitDefine);
        if (NeedSuperRegImpOperand && (IsFirstSubReg || IsLastSubReg))
          AccRead.addReg(ValueReg, RegState::Implicit);
        AccRead->setAsmPrinterFlag(MachineInstr::ReloadReuse);
      }
      SubReg = TmpIntermediateVGPR;
    } else if (UseVGPROffset) {
      if (!TmpOffsetVGPR) {
        TmpOffsetVGPR = RS->scavengeRegisterBackwards(AMDGPU::VGPR_32RegClass,
                                                      MI, false, 0);
        RS->setRegUsed(TmpOffsetVGPR);
      }
    }

    MachinePointerInfo PInfo = BasePtrInfo.getWithOffset(RegOffset);
    MachineMemOperand *NewMMO =
        MF->getMachineMemOperand(PInfo, MMO->getFlags(), RemEltSize,
                                 commonAlignment(Alignment, RegOffset));

    auto MIB =
        BuildMI(MBB, MI, DL, *Desc)
            .addReg(SubReg, getDefRegState(!IsStore) | getKillRegState(IsKill));

    if (UseVGPROffset) {
      // For an AGPR spill, we reuse the same temp VGPR for the offset and the
      // intermediate accvgpr_write.
      MIB.addReg(TmpOffsetVGPR, getKillRegState(IsLastSubReg && !IsAGPR));
    }

    if (!IsFlat)
      MIB.addReg(FuncInfo->getScratchRSrcReg());

    if (SOffset == AMDGPU::NoRegister) {
      if (!IsFlat) {
        if (UseVGPROffset && ScratchOffsetReg) {
          MIB.addReg(ScratchOffsetReg);
        } else {
          assert(FuncInfo->isBottomOfStack());
          MIB.addImm(0);
        }
      }
    } else {
      MIB.addReg(SOffset, SOffsetRegState);
    }

    MIB.addImm(Offset + RegOffset);

    bool LastUse = MMO->getFlags() & MOLastUse;
    MIB.addImm(LastUse ? AMDGPU::CPol::TH_LU : 0); // cpol

    if (!IsFlat)
      MIB.addImm(0); // swz
    MIB.addMemOperand(NewMMO);

    if (IsStore && NeedsCFI)
      TFL->buildCFIForVGPRToVMEMSpill(MBB, MI, DebugLoc(), SubReg,
                                      (Offset + RegOffset) *
                                          ST.getWavefrontSize() +
                                          AdditionalCFIOffset);

    if (!IsAGPR && NeedSuperRegDef)
      MIB.addReg(ValueReg, RegState::ImplicitDefine);

    if (!IsStore && IsAGPR && TmpIntermediateVGPR != AMDGPU::NoRegister) {
      MIB = BuildMI(MBB, MI, DL, TII->get(AMDGPU::V_ACCVGPR_WRITE_B32_e64),
                    FinalReg)
                .addReg(TmpIntermediateVGPR, RegState::Kill);
      MIB->setAsmPrinterFlag(MachineInstr::ReloadReuse);
    }

    if (NeedSuperRegImpOperand && (IsFirstSubReg || IsLastSubReg))
      MIB.addReg(ValueReg, RegState::Implicit | SrcDstRegState);

    // The epilog restore of a wwm-scratch register can cause undesired
    // optimization during machine-cp post PrologEpilogInserter if the same
    // register was assigned for return value ABI lowering with a COPY
    // instruction. As given below, with the epilog reload, the earlier COPY
    // appeared to be dead during machine-cp.
    // ...
    // v0 in WWM operation, needs the WWM spill at prolog/epilog.
    // $vgpr0 = V_WRITELANE_B32 $sgpr20, 0, $vgpr0
    // ...
    // Epilog block:
    // $vgpr0 = COPY $vgpr1 // outgoing value moved to v0
    // ...
    // WWM spill restore to preserve the inactive lanes of v0.
    // $sgpr4_sgpr5 = S_XOR_SAVEEXEC_B64 -1
    // $vgpr0 = BUFFER_LOAD $sgpr0_sgpr1_sgpr2_sgpr3, $sgpr32, 0, 0, 0
    // $exec = S_MOV_B64 killed $sgpr4_sgpr5
    // ...
    // SI_RETURN implicit $vgpr0
    // ...
    // To fix it, mark the same reg as a tied op for such restore instructions
    // so that it marks a usage for the preceding COPY.
    if (!IsStore && MI != MBB.end() && MI->isReturn() &&
        MI->readsRegister(SubReg, this)) {
      MIB.addReg(SubReg, RegState::Implicit);
      MIB->tieOperands(0, MIB->getNumOperands() - 1);
    }

    //  If we're building a block load, we should add artificial uses for the
    //  CSR VGPRs that are *not* being transferred. This is because liveness
    //  analysis is not aware of the mask, so we need to somehow inform it that
    //  those registers are not available before the load and they should not be
    //  scavenged.
    if (!IsStore && TII->isBlockLoadStore(LoadStoreOp))
      addImplicitUsesForBlockCSRLoad(MIB, ValueReg);
  }

  if (ScratchOffsetRegDelta != 0) {
    // Subtract the offset we added to the ScratchOffset register.
    BuildMI(MBB, MI, DL, TII->get(AMDGPU::S_ADD_I32), SOffset)
        .addReg(SOffset)
        .addImm(-ScratchOffsetRegDelta);
  }
}

void SIRegisterInfo::addImplicitUsesForBlockCSRLoad(MachineInstrBuilder &MIB,
                                                    Register BlockReg) const {
  const MachineFunction *MF = MIB->getParent()->getParent();
  const SIMachineFunctionInfo *FuncInfo = MF->getInfo<SIMachineFunctionInfo>();
  uint32_t Mask = FuncInfo->getMaskForVGPRBlockOps(BlockReg);
  Register BaseVGPR = getSubReg(BlockReg, AMDGPU::sub0);
  for (unsigned RegOffset = 1; RegOffset < 32; ++RegOffset)
    if (!(Mask & (1 << RegOffset)) &&
        isCalleeSavedPhysReg(BaseVGPR + RegOffset, *MF))
      MIB.addUse(BaseVGPR + RegOffset, RegState::Implicit);
}

void SIRegisterInfo::buildVGPRSpillLoadStore(SGPRSpillBuilder &SB, int Index,
                                             int Offset, bool IsLoad,
                                             bool IsKill) const {
  // Load/store VGPR
  MachineFrameInfo &FrameInfo = SB.MF.getFrameInfo();
  assert(FrameInfo.getStackID(Index) != TargetStackID::SGPRSpill);

  Register FrameReg =
      FrameInfo.isFixedObjectIndex(Index) && hasBasePointer(SB.MF)
          ? getBaseRegister()
          : getFrameRegister(SB.MF);

  Align Alignment = FrameInfo.getObjectAlign(Index);
  MachinePointerInfo PtrInfo = MachinePointerInfo::getFixedStack(SB.MF, Index);
  MachineMemOperand *MMO = SB.MF.getMachineMemOperand(
      PtrInfo, IsLoad ? MachineMemOperand::MOLoad : MachineMemOperand::MOStore,
      SB.EltSize, Alignment);

  if (IsLoad) {
    unsigned Opc = ST.enableFlatScratch() ? AMDGPU::SCRATCH_LOAD_DWORD_SADDR
                                          : AMDGPU::BUFFER_LOAD_DWORD_OFFSET;
    buildSpillLoadStore(*SB.MBB, SB.MI, SB.DL, Opc, Index, SB.TmpVGPR, false,
                        FrameReg, (int64_t)Offset * SB.EltSize, MMO, SB.RS);
  } else {
    unsigned Opc = ST.enableFlatScratch() ? AMDGPU::SCRATCH_STORE_DWORD_SADDR
                                          : AMDGPU::BUFFER_STORE_DWORD_OFFSET;
    buildSpillLoadStore(*SB.MBB, SB.MI, SB.DL, Opc, Index, SB.TmpVGPR, IsKill,
                        FrameReg, (int64_t)Offset * SB.EltSize, MMO, SB.RS);
    // This only ever adds one VGPR spill
    SB.MFI.addToSpilledVGPRs(1);
  }
}

bool SIRegisterInfo::spillSGPR(MachineBasicBlock::iterator MI, int Index,
                               RegScavenger *RS, SlotIndexes *Indexes,
                               LiveIntervals *LIS, bool OnlyToVGPR,
                               bool SpillToPhysVGPRLane, bool NeedsCFI) const {
  assert(!MI->getOperand(0).isUndef() &&
         "undef spill should have been deleted earlier");

  SGPRSpillBuilder SB(*this, *ST.getInstrInfo(), isWave32, MI, Index, RS);

  ArrayRef<SpilledReg> VGPRSpills =
      SpillToPhysVGPRLane ? SB.MFI.getSGPRSpillToPhysicalVGPRLanes(Index)
                          : SB.MFI.getSGPRSpillToVirtualVGPRLanes(Index);
  bool SpillToVGPR = !VGPRSpills.empty();
  if (OnlyToVGPR && !SpillToVGPR)
    return false;

  const SIFrameLowering *TFL = ST.getFrameLowering();

  assert(SpillToVGPR || (SB.SuperReg != SB.MFI.getStackPtrOffsetReg() &&
                         SB.SuperReg != SB.MFI.getFrameOffsetReg()));

  if (SpillToVGPR) {

    // Since stack slot coloring pass is trying to optimize SGPR spills,
    // VGPR lanes (mapped from spill stack slot) may be shared for SGPR
    // spills of different sizes. This accounts for number of VGPR lanes alloted
    // equal to the largest SGPR being spilled in them.
    assert(SB.NumSubRegs <= VGPRSpills.size() &&
           "Num of SGPRs spilled should be less than or equal to num of "
           "the VGPR lanes.");

    for (unsigned i = 0, e = SB.NumSubRegs; i < e; ++i) {
      Register SubReg =
          SB.NumSubRegs == 1
              ? SB.SuperReg
              : Register(getSubReg(SB.SuperReg, SB.SplitParts[i]));
      SpilledReg Spill = VGPRSpills[i];

      bool IsFirstSubreg = i == 0;
      bool IsLastSubreg = i == SB.NumSubRegs - 1;
      bool UseKill = SB.IsKill && IsLastSubreg;


      // Mark the "old value of vgpr" input undef only if this is the first sgpr
      // spill to this specific vgpr in the first basic block.
      auto MIB = BuildMI(*SB.MBB, MI, SB.DL,
                         SB.TII.get(AMDGPU::SI_SPILL_S32_TO_VGPR), Spill.VGPR)
                     .addReg(SubReg, getKillRegState(UseKill))
                     .addImm(Spill.Lane)
                     .addReg(Spill.VGPR);

      MachineInstr *CFI = nullptr;
      if (NeedsCFI) {
        if (SB.SuperReg == SB.TRI.getReturnAddressReg(SB.MF)) {
          if (i == e - 1)
            CFI = TFL->buildCFIForSGPRToVGPRSpill(*SB.MBB, MI, DebugLoc(),
                                                  AMDGPU::PC_REG, VGPRSpills);
        } else {
          CFI = TFL->buildCFIForSGPRToVGPRSpill(*SB.MBB, MI, DebugLoc(), SubReg,
                                                Spill.VGPR, Spill.Lane);
        }
      }

      if (Indexes) {
        if (IsFirstSubreg)
          Indexes->replaceMachineInstrInMaps(*MI, *MIB);
        else
          Indexes->insertMachineInstrInMaps(*MIB);

        if (CFI)
          Indexes->insertMachineInstrInMaps(*CFI);
      }

      if (IsFirstSubreg && SB.NumSubRegs > 1) {
        // We may be spilling a super-register which is only partially defined,
        // and need to ensure later spills think the value is defined.
        MIB.addReg(SB.SuperReg, RegState::ImplicitDefine);
      }

      if (SB.NumSubRegs > 1 && (IsFirstSubreg || IsLastSubreg))
        MIB.addReg(SB.SuperReg, getKillRegState(UseKill) | RegState::Implicit);

      // FIXME: Since this spills to another register instead of an actual
      // frame index, we should delete the frame index when all references to
      // it are fixed.
    }
  } else {
    SB.prepare();

    // SubReg carries the "Kill" flag when SubReg == SB.SuperReg.
    unsigned SubKillState = getKillRegState((SB.NumSubRegs == 1) && SB.IsKill);

    // Per VGPR helper data
    auto PVD = SB.getPerVGPRData();

    for (unsigned Offset = 0; Offset < PVD.NumVGPRs; ++Offset) {
      unsigned TmpVGPRFlags = RegState::Undef;

      // Write sub registers into the VGPR
      for (unsigned i = Offset * PVD.PerVGPR,
                    e = std::min((Offset + 1) * PVD.PerVGPR, SB.NumSubRegs);
           i < e; ++i) {
        Register SubReg =
            SB.NumSubRegs == 1
                ? SB.SuperReg
                : Register(getSubReg(SB.SuperReg, SB.SplitParts[i]));

        MachineInstrBuilder WriteLane =
            BuildMI(*SB.MBB, MI, SB.DL,
                    SB.TII.get(AMDGPU::SI_SPILL_S32_TO_VGPR), SB.TmpVGPR)
                .addReg(SubReg, SubKillState)
                .addImm(i % PVD.PerVGPR)
                .addReg(SB.TmpVGPR, TmpVGPRFlags);
        TmpVGPRFlags = 0;

        if (Indexes) {
          if (i == 0)
            Indexes->replaceMachineInstrInMaps(*MI, *WriteLane);
          else
            Indexes->insertMachineInstrInMaps(*WriteLane);
        }

        // There could be undef components of a spilled super register.
        // TODO: Can we detect this and skip the spill?
        if (SB.NumSubRegs > 1) {
          // The last implicit use of the SB.SuperReg carries the "Kill" flag.
          unsigned SuperKillState = 0;
          if (i + 1 == SB.NumSubRegs)
            SuperKillState |= getKillRegState(SB.IsKill);
          WriteLane.addReg(SB.SuperReg, RegState::Implicit | SuperKillState);
        }
      }

      // Write out VGPR
      SB.readWriteTmpVGPR(Offset, /*IsLoad*/ false);

      // TODO: Implement CFI for SpillToVMEM for all scenarios.
      MachineInstr *CFI = nullptr;
      if (NeedsCFI && SB.SuperReg == SB.TRI.getReturnAddressReg(SB.MF)) {
        int64_t CFIOffset = (Offset * SB.EltSize +
                             SB.MF.getFrameInfo().getObjectOffset(Index)) *
                            ST.getWavefrontSize();
        CFI = TFL->buildCFIForSGPRToVMEMSpill(*SB.MBB, MI, DebugLoc(),
                                              AMDGPU::PC_REG, CFIOffset);
      }
      if (Indexes && CFI)
        Indexes->insertMachineInstrInMaps(*CFI);
    }

    SB.restore();
  }

  MI->eraseFromParent();
  SB.MFI.addToSpilledSGPRs(SB.NumSubRegs);

  if (LIS)
    LIS->removeAllRegUnitsForPhysReg(SB.SuperReg);

  return true;
}

bool SIRegisterInfo::restoreSGPR(MachineBasicBlock::iterator MI, int Index,
                                 RegScavenger *RS, SlotIndexes *Indexes,
                                 LiveIntervals *LIS, bool OnlyToVGPR,
                                 bool SpillToPhysVGPRLane) const {
  SGPRSpillBuilder SB(*this, *ST.getInstrInfo(), isWave32, MI, Index, RS);

  ArrayRef<SpilledReg> VGPRSpills =
      SpillToPhysVGPRLane ? SB.MFI.getSGPRSpillToPhysicalVGPRLanes(Index)
                          : SB.MFI.getSGPRSpillToVirtualVGPRLanes(Index);
  bool SpillToVGPR = !VGPRSpills.empty();
  if (OnlyToVGPR && !SpillToVGPR)
    return false;

  if (SpillToVGPR) {
    for (unsigned i = 0, e = SB.NumSubRegs; i < e; ++i) {
      Register SubReg =
          SB.NumSubRegs == 1
              ? SB.SuperReg
              : Register(getSubReg(SB.SuperReg, SB.SplitParts[i]));

      SpilledReg Spill = VGPRSpills[i];
      auto MIB = BuildMI(*SB.MBB, MI, SB.DL,
                         SB.TII.get(AMDGPU::SI_RESTORE_S32_FROM_VGPR), SubReg)
                     .addReg(Spill.VGPR)
                     .addImm(Spill.Lane);
      if (SB.NumSubRegs > 1 && i == 0)
        MIB.addReg(SB.SuperReg, RegState::ImplicitDefine);
      if (Indexes) {
        if (i == e - 1)
          Indexes->replaceMachineInstrInMaps(*MI, *MIB);
        else
          Indexes->insertMachineInstrInMaps(*MIB);
      }
    }
  } else {
    SB.prepare();

    // Per VGPR helper data
    auto PVD = SB.getPerVGPRData();

    for (unsigned Offset = 0; Offset < PVD.NumVGPRs; ++Offset) {
      // Load in VGPR data
      SB.readWriteTmpVGPR(Offset, /*IsLoad*/ true);

      // Unpack lanes
      for (unsigned i = Offset * PVD.PerVGPR,
                    e = std::min((Offset + 1) * PVD.PerVGPR, SB.NumSubRegs);
           i < e; ++i) {
        Register SubReg =
            SB.NumSubRegs == 1
                ? SB.SuperReg
                : Register(getSubReg(SB.SuperReg, SB.SplitParts[i]));

        bool LastSubReg = (i + 1 == e);
        auto MIB = BuildMI(*SB.MBB, MI, SB.DL,
                           SB.TII.get(AMDGPU::SI_RESTORE_S32_FROM_VGPR), SubReg)
                       .addReg(SB.TmpVGPR, getKillRegState(LastSubReg))
                       .addImm(i);
        if (SB.NumSubRegs > 1 && i == 0)
          MIB.addReg(SB.SuperReg, RegState::ImplicitDefine);
        if (Indexes) {
          if (i == e - 1)
            Indexes->replaceMachineInstrInMaps(*MI, *MIB);
          else
            Indexes->insertMachineInstrInMaps(*MIB);
        }
      }
    }

    SB.restore();
  }

  MI->eraseFromParent();

  if (LIS)
    LIS->removeAllRegUnitsForPhysReg(SB.SuperReg);

  return true;
}

bool SIRegisterInfo::spillEmergencySGPR(MachineBasicBlock::iterator MI,
                                        MachineBasicBlock &RestoreMBB,
                                        Register SGPR, RegScavenger *RS) const {
  SGPRSpillBuilder SB(*this, *ST.getInstrInfo(), isWave32, MI, SGPR, false, 0,
                      RS);
  SB.prepare();
  // Generate the spill of SGPR to SB.TmpVGPR.
  unsigned SubKillState = getKillRegState((SB.NumSubRegs == 1) && SB.IsKill);
  auto PVD = SB.getPerVGPRData();
  for (unsigned Offset = 0; Offset < PVD.NumVGPRs; ++Offset) {
    unsigned TmpVGPRFlags = RegState::Undef;
    // Write sub registers into the VGPR
    for (unsigned i = Offset * PVD.PerVGPR,
                  e = std::min((Offset + 1) * PVD.PerVGPR, SB.NumSubRegs);
         i < e; ++i) {
      Register SubReg =
          SB.NumSubRegs == 1
              ? SB.SuperReg
              : Register(getSubReg(SB.SuperReg, SB.SplitParts[i]));

      MachineInstrBuilder WriteLane =
          BuildMI(*SB.MBB, MI, SB.DL, SB.TII.get(AMDGPU::V_WRITELANE_B32),
                  SB.TmpVGPR)
              .addReg(SubReg, SubKillState)
              .addImm(i % PVD.PerVGPR)
              .addReg(SB.TmpVGPR, TmpVGPRFlags);
      TmpVGPRFlags = 0;
      // There could be undef components of a spilled super register.
      // TODO: Can we detect this and skip the spill?
      if (SB.NumSubRegs > 1) {
        // The last implicit use of the SB.SuperReg carries the "Kill" flag.
        unsigned SuperKillState = 0;
        if (i + 1 == SB.NumSubRegs)
          SuperKillState |= getKillRegState(SB.IsKill);
        WriteLane.addReg(SB.SuperReg, RegState::Implicit | SuperKillState);
      }
    }
    // Don't need to write VGPR out.
  }

  MachineRegisterInfo &MRI = MI->getMF()->getRegInfo();

  // Restore clobbered registers in the specified restore block.
  MI = RestoreMBB.end();
  SB.setMI(&RestoreMBB, MI);
  // Generate the restore of SGPR from SB.TmpVGPR.
  for (unsigned Offset = 0; Offset < PVD.NumVGPRs; ++Offset) {
    // Don't need to load VGPR in.
    // Unpack lanes
    for (unsigned i = Offset * PVD.PerVGPR,
                  e = std::min((Offset + 1) * PVD.PerVGPR, SB.NumSubRegs);
         i < e; ++i) {
      Register SubReg =
          SB.NumSubRegs == 1
              ? SB.SuperReg
              : Register(getSubReg(SB.SuperReg, SB.SplitParts[i]));
      MRI.constrainRegClass(SubReg, &AMDGPU::SReg_32_XM0RegClass);
      bool LastSubReg = (i + 1 == e);
      auto MIB = BuildMI(*SB.MBB, MI, SB.DL, SB.TII.get(AMDGPU::V_READLANE_B32),
                         SubReg)
                     .addReg(SB.TmpVGPR, getKillRegState(LastSubReg))
                     .addImm(i);
      if (SB.NumSubRegs > 1 && i == 0)
        MIB.addReg(SB.SuperReg, RegState::ImplicitDefine);
    }
  }
  SB.restore();

  SB.MFI.addToSpilledSGPRs(SB.NumSubRegs);
  return false;
}

/// Special case of eliminateFrameIndex. Returns true if the SGPR was spilled to
/// a VGPR and the stack slot can be safely eliminated when all other users are
/// handled.
bool SIRegisterInfo::eliminateSGPRToVGPRSpillFrameIndex(
    MachineBasicBlock::iterator MI, int FI, RegScavenger *RS,
    SlotIndexes *Indexes, LiveIntervals *LIS, bool SpillToPhysVGPRLane) const {
  bool NeedsCFI = false;
  switch (MI->getOpcode()) {
  case AMDGPU::SI_SPILL_S1024_CFI_SAVE:
  case AMDGPU::SI_SPILL_S512_CFI_SAVE:
  case AMDGPU::SI_SPILL_S256_CFI_SAVE:
  case AMDGPU::SI_SPILL_S224_CFI_SAVE:
  case AMDGPU::SI_SPILL_S192_CFI_SAVE:
  case AMDGPU::SI_SPILL_S160_CFI_SAVE:
  case AMDGPU::SI_SPILL_S128_CFI_SAVE:
  case AMDGPU::SI_SPILL_S96_CFI_SAVE:
  case AMDGPU::SI_SPILL_S64_CFI_SAVE:
  case AMDGPU::SI_SPILL_S32_CFI_SAVE:
    NeedsCFI = true;
    LLVM_FALLTHROUGH;
  case AMDGPU::SI_SPILL_S1024_SAVE:
  case AMDGPU::SI_SPILL_S512_SAVE:
  case AMDGPU::SI_SPILL_S384_SAVE:
  case AMDGPU::SI_SPILL_S352_SAVE:
  case AMDGPU::SI_SPILL_S320_SAVE:
  case AMDGPU::SI_SPILL_S288_SAVE:
  case AMDGPU::SI_SPILL_S256_SAVE:
  case AMDGPU::SI_SPILL_S224_SAVE:
  case AMDGPU::SI_SPILL_S192_SAVE:
  case AMDGPU::SI_SPILL_S160_SAVE:
  case AMDGPU::SI_SPILL_S128_SAVE:
  case AMDGPU::SI_SPILL_S96_SAVE:
  case AMDGPU::SI_SPILL_S64_SAVE:
  case AMDGPU::SI_SPILL_S32_SAVE:
    return spillSGPR(MI, FI, RS, Indexes, LIS, true, SpillToPhysVGPRLane,
                     NeedsCFI);
  case AMDGPU::SI_SPILL_S1024_RESTORE:
  case AMDGPU::SI_SPILL_S512_RESTORE:
  case AMDGPU::SI_SPILL_S384_RESTORE:
  case AMDGPU::SI_SPILL_S352_RESTORE:
  case AMDGPU::SI_SPILL_S320_RESTORE:
  case AMDGPU::SI_SPILL_S288_RESTORE:
  case AMDGPU::SI_SPILL_S256_RESTORE:
  case AMDGPU::SI_SPILL_S224_RESTORE:
  case AMDGPU::SI_SPILL_S192_RESTORE:
  case AMDGPU::SI_SPILL_S160_RESTORE:
  case AMDGPU::SI_SPILL_S128_RESTORE:
  case AMDGPU::SI_SPILL_S96_RESTORE:
  case AMDGPU::SI_SPILL_S64_RESTORE:
  case AMDGPU::SI_SPILL_S32_RESTORE:
    return restoreSGPR(MI, FI, RS, Indexes, LIS, true, SpillToPhysVGPRLane);
  default:
    llvm_unreachable("not an SGPR spill instruction");
  }
}

bool SIRegisterInfo::eliminateFrameIndex(MachineBasicBlock::iterator MI,
                                        int SPAdj, unsigned FIOperandNum,
                                        RegScavenger *RS) const {
  MachineFunction *MF = MI->getParent()->getParent();
  MachineBasicBlock *MBB = MI->getParent();
  SIMachineFunctionInfo *MFI = MF->getInfo<SIMachineFunctionInfo>();
  MachineFrameInfo &FrameInfo = MF->getFrameInfo();
  const SIInstrInfo *TII = ST.getInstrInfo();
  const DebugLoc &DL = MI->getDebugLoc();

  assert(SPAdj == 0 && "unhandled SP adjustment in call sequence?");

  assert(MF->getRegInfo().isReserved(MFI->getScratchRSrcReg()) &&
         "unreserved scratch RSRC register");

  MachineOperand *FIOp = &MI->getOperand(FIOperandNum);
  int Index = MI->getOperand(FIOperandNum).getIndex();

  Register FrameReg = FrameInfo.isFixedObjectIndex(Index) && hasBasePointer(*MF)
                          ? getBaseRegister()
                          : getFrameRegister(*MF);

  bool NeedsCFI = false;

  switch (MI->getOpcode()) {
    // SGPR register spill
  case AMDGPU::SI_SPILL_S1024_CFI_SAVE:
  case AMDGPU::SI_SPILL_S512_CFI_SAVE:
  case AMDGPU::SI_SPILL_S256_CFI_SAVE:
  case AMDGPU::SI_SPILL_S224_CFI_SAVE:
  case AMDGPU::SI_SPILL_S192_CFI_SAVE:
  case AMDGPU::SI_SPILL_S160_CFI_SAVE:
  case AMDGPU::SI_SPILL_S128_CFI_SAVE:
  case AMDGPU::SI_SPILL_S96_CFI_SAVE:
  case AMDGPU::SI_SPILL_S64_CFI_SAVE:
  case AMDGPU::SI_SPILL_S32_CFI_SAVE: {
    NeedsCFI = true;
    LLVM_FALLTHROUGH;
  }
    case AMDGPU::SI_SPILL_S1024_SAVE:
    case AMDGPU::SI_SPILL_S512_SAVE:
    case AMDGPU::SI_SPILL_S384_SAVE:
    case AMDGPU::SI_SPILL_S352_SAVE:
    case AMDGPU::SI_SPILL_S320_SAVE:
    case AMDGPU::SI_SPILL_S288_SAVE:
    case AMDGPU::SI_SPILL_S256_SAVE:
    case AMDGPU::SI_SPILL_S224_SAVE:
    case AMDGPU::SI_SPILL_S192_SAVE:
    case AMDGPU::SI_SPILL_S160_SAVE:
    case AMDGPU::SI_SPILL_S128_SAVE:
    case AMDGPU::SI_SPILL_S96_SAVE:
    case AMDGPU::SI_SPILL_S64_SAVE:
    case AMDGPU::SI_SPILL_S32_SAVE: {
      return spillSGPR(MI, Index, RS, nullptr, nullptr, false, false, NeedsCFI);
    }

    // SGPR register restore
    case AMDGPU::SI_SPILL_S1024_RESTORE:
    case AMDGPU::SI_SPILL_S512_RESTORE:
    case AMDGPU::SI_SPILL_S384_RESTORE:
    case AMDGPU::SI_SPILL_S352_RESTORE:
    case AMDGPU::SI_SPILL_S320_RESTORE:
    case AMDGPU::SI_SPILL_S288_RESTORE:
    case AMDGPU::SI_SPILL_S256_RESTORE:
    case AMDGPU::SI_SPILL_S224_RESTORE:
    case AMDGPU::SI_SPILL_S192_RESTORE:
    case AMDGPU::SI_SPILL_S160_RESTORE:
    case AMDGPU::SI_SPILL_S128_RESTORE:
    case AMDGPU::SI_SPILL_S96_RESTORE:
    case AMDGPU::SI_SPILL_S64_RESTORE:
    case AMDGPU::SI_SPILL_S32_RESTORE: {
      return restoreSGPR(MI, Index, RS);
    }

    // VGPR register spill
<<<<<<< HEAD
    case AMDGPU::SI_SPILL_V1024_CFI_SAVE:
    case AMDGPU::SI_SPILL_V512_CFI_SAVE:
    case AMDGPU::SI_SPILL_V256_CFI_SAVE:
    case AMDGPU::SI_SPILL_V224_CFI_SAVE:
    case AMDGPU::SI_SPILL_V192_CFI_SAVE:
    case AMDGPU::SI_SPILL_V160_CFI_SAVE:
    case AMDGPU::SI_SPILL_V128_CFI_SAVE:
    case AMDGPU::SI_SPILL_V96_CFI_SAVE:
    case AMDGPU::SI_SPILL_V64_CFI_SAVE:
    case AMDGPU::SI_SPILL_V32_CFI_SAVE:
    case AMDGPU::SI_SPILL_A1024_CFI_SAVE:
    case AMDGPU::SI_SPILL_A512_CFI_SAVE:
    case AMDGPU::SI_SPILL_A256_CFI_SAVE:
    case AMDGPU::SI_SPILL_A224_CFI_SAVE:
    case AMDGPU::SI_SPILL_A192_CFI_SAVE:
    case AMDGPU::SI_SPILL_A160_CFI_SAVE:
    case AMDGPU::SI_SPILL_A128_CFI_SAVE:
    case AMDGPU::SI_SPILL_A96_CFI_SAVE:
    case AMDGPU::SI_SPILL_A64_CFI_SAVE:
    case AMDGPU::SI_SPILL_A32_CFI_SAVE:
    case AMDGPU::SI_SPILL_AV1024_CFI_SAVE:
    case AMDGPU::SI_SPILL_AV512_CFI_SAVE:
    case AMDGPU::SI_SPILL_AV256_CFI_SAVE:
    case AMDGPU::SI_SPILL_AV224_CFI_SAVE:
    case AMDGPU::SI_SPILL_AV192_CFI_SAVE:
    case AMDGPU::SI_SPILL_AV160_CFI_SAVE:
    case AMDGPU::SI_SPILL_AV128_CFI_SAVE:
    case AMDGPU::SI_SPILL_AV96_CFI_SAVE:
    case AMDGPU::SI_SPILL_AV64_CFI_SAVE:
    case AMDGPU::SI_SPILL_AV32_CFI_SAVE:
      NeedsCFI = true;
      LLVM_FALLTHROUGH;
=======
    case AMDGPU::SI_BLOCK_SPILL_V1024_SAVE: {
      // Put mask into M0.
      BuildMI(*MBB, MI, MI->getDebugLoc(), TII->get(AMDGPU::S_MOV_B32),
              AMDGPU::M0)
          .add(*TII->getNamedOperand(*MI, AMDGPU::OpName::mask));
      LLVM_FALLTHROUGH;
    }
>>>>>>> 41f1663f
    case AMDGPU::SI_SPILL_V1024_SAVE:
    case AMDGPU::SI_SPILL_V512_SAVE:
    case AMDGPU::SI_SPILL_V384_SAVE:
    case AMDGPU::SI_SPILL_V352_SAVE:
    case AMDGPU::SI_SPILL_V320_SAVE:
    case AMDGPU::SI_SPILL_V288_SAVE:
    case AMDGPU::SI_SPILL_V256_SAVE:
    case AMDGPU::SI_SPILL_V224_SAVE:
    case AMDGPU::SI_SPILL_V192_SAVE:
    case AMDGPU::SI_SPILL_V160_SAVE:
    case AMDGPU::SI_SPILL_V128_SAVE:
    case AMDGPU::SI_SPILL_V96_SAVE:
    case AMDGPU::SI_SPILL_V64_SAVE:
    case AMDGPU::SI_SPILL_V32_SAVE:
    case AMDGPU::SI_SPILL_V16_SAVE:
    case AMDGPU::SI_SPILL_A1024_SAVE:
    case AMDGPU::SI_SPILL_A512_SAVE:
    case AMDGPU::SI_SPILL_A384_SAVE:
    case AMDGPU::SI_SPILL_A352_SAVE:
    case AMDGPU::SI_SPILL_A320_SAVE:
    case AMDGPU::SI_SPILL_A288_SAVE:
    case AMDGPU::SI_SPILL_A256_SAVE:
    case AMDGPU::SI_SPILL_A224_SAVE:
    case AMDGPU::SI_SPILL_A192_SAVE:
    case AMDGPU::SI_SPILL_A160_SAVE:
    case AMDGPU::SI_SPILL_A128_SAVE:
    case AMDGPU::SI_SPILL_A96_SAVE:
    case AMDGPU::SI_SPILL_A64_SAVE:
    case AMDGPU::SI_SPILL_A32_SAVE:
    case AMDGPU::SI_SPILL_AV1024_SAVE:
    case AMDGPU::SI_SPILL_AV512_SAVE:
    case AMDGPU::SI_SPILL_AV384_SAVE:
    case AMDGPU::SI_SPILL_AV352_SAVE:
    case AMDGPU::SI_SPILL_AV320_SAVE:
    case AMDGPU::SI_SPILL_AV288_SAVE:
    case AMDGPU::SI_SPILL_AV256_SAVE:
    case AMDGPU::SI_SPILL_AV224_SAVE:
    case AMDGPU::SI_SPILL_AV192_SAVE:
    case AMDGPU::SI_SPILL_AV160_SAVE:
    case AMDGPU::SI_SPILL_AV128_SAVE:
    case AMDGPU::SI_SPILL_AV96_SAVE:
    case AMDGPU::SI_SPILL_AV64_SAVE:
    case AMDGPU::SI_SPILL_AV32_SAVE:
    case AMDGPU::SI_SPILL_WWM_V32_SAVE:
    case AMDGPU::SI_SPILL_WWM_AV32_SAVE: {
      const MachineOperand *VData = TII->getNamedOperand(*MI,
                                                         AMDGPU::OpName::vdata);
      if (VData->isUndef()) {
        MI->eraseFromParent();
        return true;
      }

      assert(TII->getNamedOperand(*MI, AMDGPU::OpName::soffset)->getReg() ==
             MFI->getStackPtrOffsetReg());

      unsigned Opc;
      if (MI->getOpcode() == AMDGPU::SI_SPILL_V16_SAVE) {
        assert(ST.enableFlatScratch() && "Flat Scratch is not enabled!");
        Opc = AMDGPU::SCRATCH_STORE_SHORT_SADDR_t16;
      } else {
        Opc = MI->getOpcode() == AMDGPU::SI_BLOCK_SPILL_V1024_SAVE
                  ? AMDGPU::SCRATCH_STORE_BLOCK_SADDR
              : ST.enableFlatScratch() ? AMDGPU::SCRATCH_STORE_DWORD_SADDR
                                       : AMDGPU::BUFFER_STORE_DWORD_OFFSET;
      }

      auto *MBB = MI->getParent();
      bool IsWWMRegSpill = TII->isWWMRegSpillOpcode(MI->getOpcode());
      if (IsWWMRegSpill){
        TII->insertScratchExecCopy(*MF, *MBB, MI, DL, MFI->getSGPRForEXECCopy(),
                                   RS->isRegUsed(AMDGPU::SCC));
      }
      buildSpillLoadStore(
          *MBB, MI, DL, Opc, Index, VData->getReg(), VData->isKill(), FrameReg,
          TII->getNamedOperand(*MI, AMDGPU::OpName::offset)->getImm(),
<<<<<<< HEAD
          *MI->memoperands_begin(), RS, nullptr, NeedsCFI);
      MFI->addToSpilledVGPRs(getNumSubRegsForSpillOp(MI->getOpcode()));
=======
          *MI->memoperands_begin(), RS);
      MFI->addToSpilledVGPRs(getNumSubRegsForSpillOp(*MI, TII));
>>>>>>> 41f1663f
      if (IsWWMRegSpill)
        TII->restoreExec(*MF, *MBB, MI, DL, MFI->getSGPRForEXECCopy());

      MI->eraseFromParent();
      return true;
    }
    case AMDGPU::SI_BLOCK_SPILL_V1024_RESTORE: {
      // Put mask into M0.
      BuildMI(*MBB, MI, MI->getDebugLoc(), TII->get(AMDGPU::S_MOV_B32),
              AMDGPU::M0)
          .add(*TII->getNamedOperand(*MI, AMDGPU::OpName::mask));
      LLVM_FALLTHROUGH;
    }
    case AMDGPU::SI_SPILL_V16_RESTORE:
    case AMDGPU::SI_SPILL_V32_RESTORE:
    case AMDGPU::SI_SPILL_V64_RESTORE:
    case AMDGPU::SI_SPILL_V96_RESTORE:
    case AMDGPU::SI_SPILL_V128_RESTORE:
    case AMDGPU::SI_SPILL_V160_RESTORE:
    case AMDGPU::SI_SPILL_V192_RESTORE:
    case AMDGPU::SI_SPILL_V224_RESTORE:
    case AMDGPU::SI_SPILL_V256_RESTORE:
    case AMDGPU::SI_SPILL_V288_RESTORE:
    case AMDGPU::SI_SPILL_V320_RESTORE:
    case AMDGPU::SI_SPILL_V352_RESTORE:
    case AMDGPU::SI_SPILL_V384_RESTORE:
    case AMDGPU::SI_SPILL_V512_RESTORE:
    case AMDGPU::SI_SPILL_V1024_RESTORE:
    case AMDGPU::SI_SPILL_A32_RESTORE:
    case AMDGPU::SI_SPILL_A64_RESTORE:
    case AMDGPU::SI_SPILL_A96_RESTORE:
    case AMDGPU::SI_SPILL_A128_RESTORE:
    case AMDGPU::SI_SPILL_A160_RESTORE:
    case AMDGPU::SI_SPILL_A192_RESTORE:
    case AMDGPU::SI_SPILL_A224_RESTORE:
    case AMDGPU::SI_SPILL_A256_RESTORE:
    case AMDGPU::SI_SPILL_A288_RESTORE:
    case AMDGPU::SI_SPILL_A320_RESTORE:
    case AMDGPU::SI_SPILL_A352_RESTORE:
    case AMDGPU::SI_SPILL_A384_RESTORE:
    case AMDGPU::SI_SPILL_A512_RESTORE:
    case AMDGPU::SI_SPILL_A1024_RESTORE:
    case AMDGPU::SI_SPILL_AV32_RESTORE:
    case AMDGPU::SI_SPILL_AV64_RESTORE:
    case AMDGPU::SI_SPILL_AV96_RESTORE:
    case AMDGPU::SI_SPILL_AV128_RESTORE:
    case AMDGPU::SI_SPILL_AV160_RESTORE:
    case AMDGPU::SI_SPILL_AV192_RESTORE:
    case AMDGPU::SI_SPILL_AV224_RESTORE:
    case AMDGPU::SI_SPILL_AV256_RESTORE:
    case AMDGPU::SI_SPILL_AV288_RESTORE:
    case AMDGPU::SI_SPILL_AV320_RESTORE:
    case AMDGPU::SI_SPILL_AV352_RESTORE:
    case AMDGPU::SI_SPILL_AV384_RESTORE:
    case AMDGPU::SI_SPILL_AV512_RESTORE:
    case AMDGPU::SI_SPILL_AV1024_RESTORE:
    case AMDGPU::SI_SPILL_WWM_V32_RESTORE:
    case AMDGPU::SI_SPILL_WWM_AV32_RESTORE: {
      const MachineOperand *VData = TII->getNamedOperand(*MI,
                                                         AMDGPU::OpName::vdata);
      assert(TII->getNamedOperand(*MI, AMDGPU::OpName::soffset)->getReg() ==
             MFI->getStackPtrOffsetReg());

      unsigned Opc;
      if (MI->getOpcode() == AMDGPU::SI_SPILL_V16_RESTORE) {
        assert(ST.enableFlatScratch() && "Flat Scratch is not enabled!");
        Opc = AMDGPU::SCRATCH_LOAD_SHORT_D16_SADDR_t16;
      } else {
        Opc = MI->getOpcode() == AMDGPU::SI_BLOCK_SPILL_V1024_RESTORE
                  ? AMDGPU::SCRATCH_LOAD_BLOCK_SADDR
              : ST.enableFlatScratch() ? AMDGPU::SCRATCH_LOAD_DWORD_SADDR
                                       : AMDGPU::BUFFER_LOAD_DWORD_OFFSET;
      }

      auto *MBB = MI->getParent();
      bool IsWWMRegSpill = TII->isWWMRegSpillOpcode(MI->getOpcode());
      if (IsWWMRegSpill){
        TII->insertScratchExecCopy(*MF, *MBB, MI, DL, MFI->getSGPRForEXECCopy(),
                                   RS->isRegUsed(AMDGPU::SCC));
      }

      buildSpillLoadStore(
          *MBB, MI, DL, Opc, Index, VData->getReg(), VData->isKill(), FrameReg,
          TII->getNamedOperand(*MI, AMDGPU::OpName::offset)->getImm(),
          *MI->memoperands_begin(), RS);

      if (IsWWMRegSpill)
        TII->restoreExec(*MF, *MBB, MI, DL, MFI->getSGPRForEXECCopy());

      MI->eraseFromParent();
      return true;
    }
    case AMDGPU::V_ADD_U32_e32:
    case AMDGPU::V_ADD_U32_e64:
    case AMDGPU::V_ADD_CO_U32_e32:
    case AMDGPU::V_ADD_CO_U32_e64: {
      // TODO: Handle sub, and, or.
      unsigned NumDefs = MI->getNumExplicitDefs();
      unsigned Src0Idx = NumDefs;

      bool HasClamp = false;
      MachineOperand *VCCOp = nullptr;

      switch (MI->getOpcode()) {
      case AMDGPU::V_ADD_U32_e32:
        break;
      case AMDGPU::V_ADD_U32_e64:
        HasClamp = MI->getOperand(3).getImm();
        break;
      case AMDGPU::V_ADD_CO_U32_e32:
        VCCOp = &MI->getOperand(3);
        break;
      case AMDGPU::V_ADD_CO_U32_e64:
        VCCOp = &MI->getOperand(1);
        HasClamp = MI->getOperand(4).getImm();
        break;
      default:
        break;
      }
      bool DeadVCC = !VCCOp || VCCOp->isDead();
      MachineOperand &DstOp = MI->getOperand(0);
      Register DstReg = DstOp.getReg();

      unsigned OtherOpIdx =
          FIOperandNum == Src0Idx ? FIOperandNum + 1 : Src0Idx;
      MachineOperand *OtherOp = &MI->getOperand(OtherOpIdx);

      unsigned Src1Idx = Src0Idx + 1;
      Register MaterializedReg = FrameReg;
      Register ScavengedVGPR;

      int64_t Offset = FrameInfo.getObjectOffset(Index);
      // For the non-immediate case, we could fall through to the default
      // handling, but we do an in-place update of the result register here to
      // avoid scavenging another register.
      if (OtherOp->isImm()) {
        int64_t TotalOffset = OtherOp->getImm() + Offset;

        if (!ST.hasVOP3Literal() && SIInstrInfo::isVOP3(*MI) &&
            !AMDGPU::isInlinableIntLiteral(TotalOffset)) {
          // If we can't support a VOP3 literal in the VALU instruction, we
          // can't specially fold into the add.
          // TODO: Handle VOP3->VOP2 shrink to support the fold.
          break;
        }

        OtherOp->setImm(TotalOffset);
        Offset = 0;
      }

      if (FrameReg && !ST.enableFlatScratch()) {
        // We should just do an in-place update of the result register. However,
        // the value there may also be used by the add, in which case we need a
        // temporary register.
        //
        // FIXME: The scavenger is not finding the result register in the
        // common case where the add does not read the register.

        ScavengedVGPR = RS->scavengeRegisterBackwards(
            AMDGPU::VGPR_32RegClass, MI, /*RestoreAfter=*/false, /*SPAdj=*/0);

        // TODO: If we have a free SGPR, it's sometimes better to use a scalar
        // shift.
        BuildMI(*MBB, *MI, DL, TII->get(AMDGPU::V_LSHRREV_B32_e64))
            .addDef(ScavengedVGPR, RegState::Renamable)
            .addImm(ST.getWavefrontSizeLog2())
            .addReg(FrameReg);
        MaterializedReg = ScavengedVGPR;
      }

      if ((!OtherOp->isImm() || OtherOp->getImm() != 0) && MaterializedReg) {
        if (ST.enableFlatScratch() &&
            !TII->isOperandLegal(*MI, Src1Idx, OtherOp)) {
          // We didn't need the shift above, so we have an SGPR for the frame
          // register, but may have a VGPR only operand.
          //
          // TODO: On gfx10+, we can easily change the opcode to the e64 version
          // and use the higher constant bus restriction to avoid this copy.

          if (!ScavengedVGPR) {
            ScavengedVGPR = RS->scavengeRegisterBackwards(
                AMDGPU::VGPR_32RegClass, MI, /*RestoreAfter=*/false,
                /*SPAdj=*/0);
          }

          assert(ScavengedVGPR != DstReg);

          BuildMI(*MBB, *MI, DL, TII->get(AMDGPU::V_MOV_B32_e32), ScavengedVGPR)
              .addReg(MaterializedReg,
                      MaterializedReg != FrameReg ? RegState::Kill : 0);
          MaterializedReg = ScavengedVGPR;
        }

        // TODO: In the flat scratch case, if this is an add of an SGPR, and SCC
        // is not live, we could use a scalar add + vector add instead of 2
        // vector adds.
        auto AddI32 = BuildMI(*MBB, *MI, DL, TII->get(MI->getOpcode()))
                          .addDef(DstReg, RegState::Renamable);
        if (NumDefs == 2)
          AddI32.add(MI->getOperand(1));

        unsigned MaterializedRegFlags =
            MaterializedReg != FrameReg ? RegState::Kill : 0;

        if (isVGPRClass(getPhysRegBaseClass(MaterializedReg))) {
          // If we know we have a VGPR already, it's more likely the other
          // operand is a legal vsrc0.
          AddI32
            .add(*OtherOp)
            .addReg(MaterializedReg, MaterializedRegFlags);
        } else {
          // Commute operands to avoid violating VOP2 restrictions. This will
          // typically happen when using scratch.
          AddI32
            .addReg(MaterializedReg, MaterializedRegFlags)
            .add(*OtherOp);
        }

        if (MI->getOpcode() == AMDGPU::V_ADD_CO_U32_e64 ||
            MI->getOpcode() == AMDGPU::V_ADD_U32_e64)
          AddI32.addImm(0); // clamp

        if (MI->getOpcode() == AMDGPU::V_ADD_CO_U32_e32)
          AddI32.setOperandDead(3); // Dead vcc

        MaterializedReg = DstReg;

        OtherOp->ChangeToRegister(MaterializedReg, false);
        OtherOp->setIsKill(true);
        FIOp->ChangeToImmediate(Offset);
        Offset = 0;
      } else if (Offset != 0) {
        assert(!MaterializedReg);
        FIOp->ChangeToImmediate(Offset);
        Offset = 0;
      } else {
        if (DeadVCC && !HasClamp) {
          assert(Offset == 0);

          // TODO: Losing kills and implicit operands. Just mutate to copy and
          // let lowerCopy deal with it?
          if (OtherOp->isReg() && OtherOp->getReg() == DstReg) {
            // Folded to an identity copy.
            MI->eraseFromParent();
            return true;
          }

          // The immediate value should be in OtherOp
          MI->setDesc(TII->get(AMDGPU::V_MOV_B32_e32));
          MI->removeOperand(FIOperandNum);

          unsigned NumOps = MI->getNumOperands();
          for (unsigned I = NumOps - 2; I >= NumDefs + 1; --I)
            MI->removeOperand(I);

          if (NumDefs == 2)
            MI->removeOperand(1);

          // The code below can't deal with a mov.
          return true;
        }

        // This folded to a constant, but we have to keep the add around for
        // pointless implicit defs or clamp modifier.
        FIOp->ChangeToImmediate(0);
      }

      // Try to improve legality by commuting.
      if (!TII->isOperandLegal(*MI, Src1Idx) && TII->commuteInstruction(*MI)) {
        std::swap(FIOp, OtherOp);
        std::swap(FIOperandNum, OtherOpIdx);
      }

      // We need at most one mov to satisfy the operand constraints. Prefer to
      // move the FI operand first, as it may be a literal in a VOP3
      // instruction.
      for (unsigned SrcIdx : {FIOperandNum, OtherOpIdx}) {
        if (!TII->isOperandLegal(*MI, SrcIdx)) {
          // If commuting didn't make the operands legal, we need to materialize
          // in a register.
          // TODO: Can use SGPR on gfx10+ in some cases.
          if (!ScavengedVGPR) {
            ScavengedVGPR = RS->scavengeRegisterBackwards(
                AMDGPU::VGPR_32RegClass, MI, /*RestoreAfter=*/false,
                /*SPAdj=*/0);
          }

          assert(ScavengedVGPR != DstReg);

          MachineOperand &Src = MI->getOperand(SrcIdx);
          BuildMI(*MBB, *MI, DL, TII->get(AMDGPU::V_MOV_B32_e32), ScavengedVGPR)
              .add(Src);

          Src.ChangeToRegister(ScavengedVGPR, false);
          Src.setIsKill(true);
          break;
        }
      }

      // Fold out add of 0 case that can appear in kernels.
      if (FIOp->isImm() && FIOp->getImm() == 0 && DeadVCC && !HasClamp) {
        if (OtherOp->isReg() && OtherOp->getReg() != DstReg) {
          BuildMI(*MBB, *MI, DL, TII->get(AMDGPU::COPY), DstReg).add(*OtherOp);
        }

        MI->eraseFromParent();
      }

      return true;
    }
    case AMDGPU::S_ADD_I32:
    case AMDGPU::S_ADD_U32: {
      // TODO: Handle s_or_b32, s_and_b32.
      unsigned OtherOpIdx = FIOperandNum == 1 ? 2 : 1;
      MachineOperand &OtherOp = MI->getOperand(OtherOpIdx);

      assert(FrameReg || MFI->isBottomOfStack());

      MachineOperand &DstOp = MI->getOperand(0);
      const DebugLoc &DL = MI->getDebugLoc();
      Register MaterializedReg = FrameReg;

      // Defend against live scc, which should never happen in practice.
      bool DeadSCC = MI->getOperand(3).isDead();

      Register TmpReg;

      // FIXME: Scavenger should figure out that the result register is
      // available. Also should do this for the v_add case.
      if (OtherOp.isReg() && OtherOp.getReg() != DstOp.getReg())
        TmpReg = DstOp.getReg();

      if (FrameReg && !ST.enableFlatScratch()) {
        // FIXME: In the common case where the add does not also read its result
        // (i.e. this isn't a reg += fi), it's not finding the dest reg as
        // available.
        if (!TmpReg)
          TmpReg = RS->scavengeRegisterBackwards(AMDGPU::SReg_32_XM0RegClass,
                                                 MI, /*RestoreAfter=*/false, 0,
                                                 /*AllowSpill=*/false);
        if (TmpReg) {
          BuildMI(*MBB, *MI, DL, TII->get(AMDGPU::S_LSHR_B32))
              .addDef(TmpReg, RegState::Renamable)
              .addReg(FrameReg)
              .addImm(ST.getWavefrontSizeLog2())
              .setOperandDead(3); // Set SCC dead
        }
        MaterializedReg = TmpReg;
      }

      int64_t Offset = FrameInfo.getObjectOffset(Index);

      // For the non-immediate case, we could fall through to the default
      // handling, but we do an in-place update of the result register here to
      // avoid scavenging another register.
      if (OtherOp.isImm()) {
        OtherOp.setImm(OtherOp.getImm() + Offset);
        Offset = 0;

        if (MaterializedReg)
          FIOp->ChangeToRegister(MaterializedReg, false);
        else
          FIOp->ChangeToImmediate(0);
      } else if (MaterializedReg) {
        // If we can't fold the other operand, do another increment.
        Register DstReg = DstOp.getReg();

        if (!TmpReg && MaterializedReg == FrameReg) {
          TmpReg = RS->scavengeRegisterBackwards(AMDGPU::SReg_32_XM0RegClass,
                                                 MI, /*RestoreAfter=*/false, 0,
                                                 /*AllowSpill=*/false);
          DstReg = TmpReg;
        }

        if (TmpReg) {
          auto AddI32 = BuildMI(*MBB, *MI, DL, MI->getDesc())
                            .addDef(DstReg, RegState::Renamable)
                            .addReg(MaterializedReg, RegState::Kill)
                            .add(OtherOp);
          if (DeadSCC)
            AddI32.setOperandDead(3);

          MaterializedReg = DstReg;

          OtherOp.ChangeToRegister(MaterializedReg, false);
          OtherOp.setIsKill(true);
          OtherOp.setIsRenamable(true);
        }
        FIOp->ChangeToImmediate(Offset);
      } else {
        // If we don't have any other offset to apply, we can just directly
        // interpret the frame index as the offset.
        FIOp->ChangeToImmediate(Offset);
      }

      if (DeadSCC && OtherOp.isImm() && OtherOp.getImm() == 0) {
        assert(Offset == 0);
        MI->removeOperand(3);
        MI->removeOperand(OtherOpIdx);
        MI->setDesc(TII->get(FIOp->isReg() ? AMDGPU::COPY : AMDGPU::S_MOV_B32));
      } else if (DeadSCC && FIOp->isImm() && FIOp->getImm() == 0) {
        assert(Offset == 0);
        MI->removeOperand(3);
        MI->removeOperand(FIOperandNum);
        MI->setDesc(
            TII->get(OtherOp.isReg() ? AMDGPU::COPY : AMDGPU::S_MOV_B32));
      }

      assert(!FIOp->isFI());
      return true;
    }
    default: {
      break;
    }
    }

    int64_t Offset = FrameInfo.getObjectOffset(Index);
    if (ST.enableFlatScratch()) {
      if (TII->isFLATScratch(*MI)) {
        assert(
            (int16_t)FIOperandNum ==
            AMDGPU::getNamedOperandIdx(MI->getOpcode(), AMDGPU::OpName::saddr));

        // The offset is always swizzled, just replace it
        if (FrameReg)
          FIOp->ChangeToRegister(FrameReg, false);

        MachineOperand *OffsetOp =
            TII->getNamedOperand(*MI, AMDGPU::OpName::offset);
        int64_t NewOffset = Offset + OffsetOp->getImm();
        if (TII->isLegalFLATOffset(NewOffset, AMDGPUAS::PRIVATE_ADDRESS,
                                   SIInstrFlags::FlatScratch)) {
          OffsetOp->setImm(NewOffset);
          if (FrameReg)
            return false;
          Offset = 0;
        }

        if (!Offset) {
          unsigned Opc = MI->getOpcode();
          int NewOpc = -1;
          if (AMDGPU::hasNamedOperand(Opc, AMDGPU::OpName::vaddr)) {
            NewOpc = AMDGPU::getFlatScratchInstSVfromSVS(Opc);
          } else if (ST.hasFlatScratchSTMode()) {
            // On GFX10 we have ST mode to use no registers for an address.
            // Otherwise we need to materialize 0 into an SGPR.
            NewOpc = AMDGPU::getFlatScratchInstSTfromSS(Opc);
          }

          if (NewOpc != -1) {
            // removeOperand doesn't fixup tied operand indexes as it goes, so
            // it asserts. Untie vdst_in for now and retie them afterwards.
            int VDstIn =
                AMDGPU::getNamedOperandIdx(Opc, AMDGPU::OpName::vdst_in);
            bool TiedVDst = VDstIn != -1 && MI->getOperand(VDstIn).isReg() &&
                            MI->getOperand(VDstIn).isTied();
            if (TiedVDst)
              MI->untieRegOperand(VDstIn);

            MI->removeOperand(
                AMDGPU::getNamedOperandIdx(Opc, AMDGPU::OpName::saddr));

            if (TiedVDst) {
              int NewVDst =
                  AMDGPU::getNamedOperandIdx(NewOpc, AMDGPU::OpName::vdst);
              int NewVDstIn =
                  AMDGPU::getNamedOperandIdx(NewOpc, AMDGPU::OpName::vdst_in);
              assert(NewVDst != -1 && NewVDstIn != -1 && "Must be tied!");
              MI->tieOperands(NewVDst, NewVDstIn);
            }
            MI->setDesc(TII->get(NewOpc));
            return false;
          }
        }
      }

      if (!FrameReg) {
        FIOp->ChangeToImmediate(Offset);
        if (TII->isImmOperandLegal(*MI, FIOperandNum, *FIOp))
          return false;
      }

      // We need to use register here. Check if we can use an SGPR or need
      // a VGPR.
      FIOp->ChangeToRegister(AMDGPU::M0, false);
      bool UseSGPR = TII->isOperandLegal(*MI, FIOperandNum, FIOp);

      if (!Offset && FrameReg && UseSGPR) {
        FIOp->setReg(FrameReg);
        return false;
      }

      const TargetRegisterClass *RC =
          UseSGPR ? &AMDGPU::SReg_32_XM0RegClass : &AMDGPU::VGPR_32RegClass;

      Register TmpReg =
          RS->scavengeRegisterBackwards(*RC, MI, false, 0, !UseSGPR);
      FIOp->setReg(TmpReg);
      FIOp->setIsKill();

      if ((!FrameReg || !Offset) && TmpReg) {
        unsigned Opc = UseSGPR ? AMDGPU::S_MOV_B32 : AMDGPU::V_MOV_B32_e32;
        auto MIB = BuildMI(*MBB, MI, DL, TII->get(Opc), TmpReg);
        if (FrameReg)
          MIB.addReg(FrameReg);
        else
          MIB.addImm(Offset);

        return false;
      }

      bool NeedSaveSCC = RS->isRegUsed(AMDGPU::SCC) &&
                         !MI->definesRegister(AMDGPU::SCC, /*TRI=*/nullptr);

      Register TmpSReg =
          UseSGPR ? TmpReg
                  : RS->scavengeRegisterBackwards(AMDGPU::SReg_32_XM0RegClass,
                                                  MI, false, 0, !UseSGPR);

      // TODO: for flat scratch another attempt can be made with a VGPR index
      //       if no SGPRs can be scavenged.
      if ((!TmpSReg && !FrameReg) || (!TmpReg && !UseSGPR))
        report_fatal_error("Cannot scavenge register in FI elimination!");

      if (!TmpSReg) {
        // Use frame register and restore it after.
        TmpSReg = FrameReg;
        FIOp->setReg(FrameReg);
        FIOp->setIsKill(false);
      }

      if (NeedSaveSCC) {
        assert(!(Offset & 0x1) && "Flat scratch offset must be aligned!");
        BuildMI(*MBB, MI, DL, TII->get(AMDGPU::S_ADDC_U32), TmpSReg)
            .addReg(FrameReg)
            .addImm(Offset);
        BuildMI(*MBB, MI, DL, TII->get(AMDGPU::S_BITCMP1_B32))
            .addReg(TmpSReg)
            .addImm(0);
        BuildMI(*MBB, MI, DL, TII->get(AMDGPU::S_BITSET0_B32), TmpSReg)
            .addImm(0)
            .addReg(TmpSReg);
      } else {
        BuildMI(*MBB, MI, DL, TII->get(AMDGPU::S_ADD_I32), TmpSReg)
            .addReg(FrameReg)
            .addImm(Offset);
      }

      if (!UseSGPR)
        BuildMI(*MBB, MI, DL, TII->get(AMDGPU::V_MOV_B32_e32), TmpReg)
            .addReg(TmpSReg, RegState::Kill);

      if (TmpSReg == FrameReg) {
        // Undo frame register modification.
        if (NeedSaveSCC &&
            !MI->registerDefIsDead(AMDGPU::SCC, /*TRI=*/nullptr)) {
          MachineBasicBlock::iterator I =
              BuildMI(*MBB, std::next(MI), DL, TII->get(AMDGPU::S_ADDC_U32),
                      TmpSReg)
                  .addReg(FrameReg)
                  .addImm(-Offset);
          I = BuildMI(*MBB, std::next(I), DL, TII->get(AMDGPU::S_BITCMP1_B32))
                  .addReg(TmpSReg)
                  .addImm(0);
          BuildMI(*MBB, std::next(I), DL, TII->get(AMDGPU::S_BITSET0_B32),
                  TmpSReg)
              .addImm(0)
              .addReg(TmpSReg);
        } else {
          BuildMI(*MBB, std::next(MI), DL, TII->get(AMDGPU::S_ADD_I32),
                  FrameReg)
              .addReg(FrameReg)
              .addImm(-Offset);
        }
      }

      return false;
    }

    bool IsMUBUF = TII->isMUBUF(*MI);

    if (!IsMUBUF && !MFI->isBottomOfStack()) {
      // Convert to a swizzled stack address by scaling by the wave size.
      // In an entry function/kernel the offset is already swizzled.
      bool IsSALU = isSGPRClass(TII->getOpRegClass(*MI, FIOperandNum));
      bool LiveSCC = RS->isRegUsed(AMDGPU::SCC) &&
                     !MI->definesRegister(AMDGPU::SCC, /*TRI=*/nullptr);
      const TargetRegisterClass *RC = IsSALU && !LiveSCC
                                          ? &AMDGPU::SReg_32RegClass
                                          : &AMDGPU::VGPR_32RegClass;
      bool IsCopy = MI->getOpcode() == AMDGPU::V_MOV_B32_e32 ||
                    MI->getOpcode() == AMDGPU::V_MOV_B32_e64 ||
                    MI->getOpcode() == AMDGPU::S_MOV_B32;
      Register ResultReg =
          IsCopy ? MI->getOperand(0).getReg()
                 : RS->scavengeRegisterBackwards(*RC, MI, false, 0);

      int64_t Offset = FrameInfo.getObjectOffset(Index);
      if (Offset == 0) {
        unsigned OpCode =
            IsSALU && !LiveSCC ? AMDGPU::S_LSHR_B32 : AMDGPU::V_LSHRREV_B32_e64;
        Register TmpResultReg = ResultReg;
        if (IsSALU && LiveSCC) {
          TmpResultReg = RS->scavengeRegisterBackwards(AMDGPU::VGPR_32RegClass,
                                                       MI, false, 0);
        }

        auto Shift = BuildMI(*MBB, MI, DL, TII->get(OpCode), TmpResultReg);
        if (OpCode == AMDGPU::V_LSHRREV_B32_e64)
          // For V_LSHRREV, the operands are reversed (the shift count goes
          // first).
          Shift.addImm(ST.getWavefrontSizeLog2()).addReg(FrameReg);
        else
          Shift.addReg(FrameReg).addImm(ST.getWavefrontSizeLog2());
        if (IsSALU && !LiveSCC)
          Shift.getInstr()->getOperand(3).setIsDead(); // Mark SCC as dead.
        if (IsSALU && LiveSCC) {
          Register NewDest;
          if (IsCopy) {
            MF->getRegInfo().constrainRegClass(ResultReg,
                                               &AMDGPU::SReg_32_XM0RegClass);
            NewDest = ResultReg;
          } else {
            NewDest = RS->scavengeRegisterBackwards(AMDGPU::SReg_32_XM0RegClass,
                                                    Shift, false, 0);
          }
          BuildMI(*MBB, MI, DL, TII->get(AMDGPU::V_READFIRSTLANE_B32), NewDest)
              .addReg(TmpResultReg);
          ResultReg = NewDest;
        }
      } else {
        MachineInstrBuilder MIB;
        if (!IsSALU) {
          if ((MIB = TII->getAddNoCarry(*MBB, MI, DL, ResultReg, *RS)) !=
              nullptr) {
            // Reuse ResultReg in intermediate step.
            Register ScaledReg = ResultReg;

            BuildMI(*MBB, *MIB, DL, TII->get(AMDGPU::V_LSHRREV_B32_e64),
                    ScaledReg)
                .addImm(ST.getWavefrontSizeLog2())
                .addReg(FrameReg);

            const bool IsVOP2 = MIB->getOpcode() == AMDGPU::V_ADD_U32_e32;

            // TODO: Fold if use instruction is another add of a constant.
            if (IsVOP2 ||
                AMDGPU::isInlinableLiteral32(Offset, ST.hasInv2PiInlineImm())) {
              // FIXME: This can fail
              MIB.addImm(Offset);
              MIB.addReg(ScaledReg, RegState::Kill);
              if (!IsVOP2)
                MIB.addImm(0); // clamp bit
            } else {
              assert(MIB->getOpcode() == AMDGPU::V_ADD_CO_U32_e64 &&
                     "Need to reuse carry out register");

              // Use scavenged unused carry out as offset register.
              Register ConstOffsetReg;
              if (!isWave32)
                ConstOffsetReg = getSubReg(MIB.getReg(1), AMDGPU::sub0);
              else
                ConstOffsetReg = MIB.getReg(1);

              BuildMI(*MBB, *MIB, DL, TII->get(AMDGPU::S_MOV_B32),
                      ConstOffsetReg)
                  .addImm(Offset);
              MIB.addReg(ConstOffsetReg, RegState::Kill);
              MIB.addReg(ScaledReg, RegState::Kill);
              MIB.addImm(0); // clamp bit
            }
          }
        }
        if (!MIB || IsSALU) {
          // We have to produce a carry out, and there isn't a free SGPR pair
          // for it. We can keep the whole computation on the SALU to avoid
          // clobbering an additional register at the cost of an extra mov.

          // We may have 1 free scratch SGPR even though a carry out is
          // unavailable. Only one additional mov is needed.
          Register TmpScaledReg = IsCopy && IsSALU
                                      ? ResultReg
                                      : RS->scavengeRegisterBackwards(
                                            AMDGPU::SReg_32_XM0RegClass, MI,
                                            false, 0, /*AllowSpill=*/false);
          Register ScaledReg = TmpScaledReg.isValid() ? TmpScaledReg : FrameReg;
          Register TmpResultReg = ScaledReg;

          if (!LiveSCC) {
            BuildMI(*MBB, MI, DL, TII->get(AMDGPU::S_LSHR_B32), TmpResultReg)
                .addReg(FrameReg)
                .addImm(ST.getWavefrontSizeLog2());
            BuildMI(*MBB, MI, DL, TII->get(AMDGPU::S_ADD_I32), TmpResultReg)
                .addReg(TmpResultReg, RegState::Kill)
                .addImm(Offset);
          } else {
            TmpResultReg = RS->scavengeRegisterBackwards(
                AMDGPU::VGPR_32RegClass, MI, false, 0, /*AllowSpill=*/true);

            MachineInstrBuilder Add;
            if ((Add = TII->getAddNoCarry(*MBB, MI, DL, TmpResultReg, *RS))) {
              BuildMI(*MBB, *Add, DL, TII->get(AMDGPU::V_LSHRREV_B32_e64),
                      TmpResultReg)
                  .addImm(ST.getWavefrontSizeLog2())
                  .addReg(FrameReg);
              if (Add->getOpcode() == AMDGPU::V_ADD_CO_U32_e64) {
                BuildMI(*MBB, *Add, DL, TII->get(AMDGPU::S_MOV_B32), ResultReg)
                    .addImm(Offset);
                Add.addReg(ResultReg, RegState::Kill)
                    .addReg(TmpResultReg, RegState::Kill)
                    .addImm(0);
              } else
                Add.addImm(Offset).addReg(TmpResultReg, RegState::Kill);
            } else {
              assert(Offset > 0 && isUInt<24>(2 * ST.getMaxWaveScratchSize()) &&
                     "offset is unsafe for v_mad_u32_u24");

              // We start with a frame pointer with a wave space value, and
              // an offset in lane-space. We are materializing a lane space
              // value. We can either do a right shift of the frame pointer
              // to get to lane space, or a left shift of the offset to get
              // to wavespace. We can right shift after the computation to
              // get back to the desired per-lane value. We are using the
              // mad_u32_u24 primarily as an add with no carry out clobber.
              bool IsInlinableLiteral =
                  AMDGPU::isInlinableLiteral32(Offset, ST.hasInv2PiInlineImm());
              if (!IsInlinableLiteral) {
                BuildMI(*MBB, MI, DL, TII->get(AMDGPU::V_MOV_B32_e32),
                        TmpResultReg)
                    .addImm(Offset);
              }

              Add = BuildMI(*MBB, MI, DL, TII->get(AMDGPU::V_MAD_U32_U24_e64),
                            TmpResultReg);

              if (!IsInlinableLiteral) {
                Add.addReg(TmpResultReg, RegState::Kill);
              } else {
                // We fold the offset into mad itself if its inlinable.
                Add.addImm(Offset);
              }
              Add.addImm(ST.getWavefrontSize()).addReg(FrameReg).addImm(0);
              BuildMI(*MBB, MI, DL, TII->get(AMDGPU::V_LSHRREV_B32_e64),
                      TmpResultReg)
                  .addImm(ST.getWavefrontSizeLog2())
                  .addReg(TmpResultReg);
            }

            Register NewDest;
            if (IsCopy) {
              MF->getRegInfo().constrainRegClass(ResultReg,
                                                 &AMDGPU::SReg_32_XM0RegClass);
              NewDest = ResultReg;
            } else {
              NewDest = RS->scavengeRegisterBackwards(
                  AMDGPU::SReg_32_XM0RegClass, *Add, false, 0,
                  /*AllowSpill=*/true);
            }

            BuildMI(*MBB, MI, DL, TII->get(AMDGPU::V_READFIRSTLANE_B32),
                    NewDest)
                .addReg(TmpResultReg);
            ResultReg = NewDest;
          }
          if (!IsSALU)
            BuildMI(*MBB, MI, DL, TII->get(AMDGPU::COPY), ResultReg)
                .addReg(TmpResultReg, RegState::Kill);
          else
            ResultReg = TmpResultReg;
          // If there were truly no free SGPRs, we need to undo everything.
          if (!TmpScaledReg.isValid()) {
            BuildMI(*MBB, MI, DL, TII->get(AMDGPU::S_ADD_I32), ScaledReg)
                .addReg(ScaledReg, RegState::Kill)
                .addImm(-Offset);
            BuildMI(*MBB, MI, DL, TII->get(AMDGPU::S_LSHL_B32), ScaledReg)
                .addReg(FrameReg)
                .addImm(ST.getWavefrontSizeLog2());
          }
        }
      }

      // Don't introduce an extra copy if we're just materializing in a mov.
      if (IsCopy) {
        MI->eraseFromParent();
        return true;
      }
      FIOp->ChangeToRegister(ResultReg, false, false, true);
      return false;
    }

    if (IsMUBUF) {
      // Disable offen so we don't need a 0 vgpr base.
      assert(
          static_cast<int>(FIOperandNum) ==
          AMDGPU::getNamedOperandIdx(MI->getOpcode(), AMDGPU::OpName::vaddr));

      auto &SOffset = *TII->getNamedOperand(*MI, AMDGPU::OpName::soffset);
      assert((SOffset.isImm() && SOffset.getImm() == 0));

      if (FrameReg != AMDGPU::NoRegister)
        SOffset.ChangeToRegister(FrameReg, false);

      int64_t Offset = FrameInfo.getObjectOffset(Index);
      int64_t OldImm =
          TII->getNamedOperand(*MI, AMDGPU::OpName::offset)->getImm();
      int64_t NewOffset = OldImm + Offset;

      if (TII->isLegalMUBUFImmOffset(NewOffset) &&
          buildMUBUFOffsetLoadStore(ST, FrameInfo, MI, Index, NewOffset)) {
        MI->eraseFromParent();
        return true;
      }
    }

    // If the offset is simply too big, don't convert to a scratch wave offset
    // relative index.

    FIOp->ChangeToImmediate(Offset);
    if (!TII->isImmOperandLegal(*MI, FIOperandNum, *FIOp)) {
      Register TmpReg =
          RS->scavengeRegisterBackwards(AMDGPU::VGPR_32RegClass, MI, false, 0);
      BuildMI(*MBB, MI, DL, TII->get(AMDGPU::V_MOV_B32_e32), TmpReg)
          .addImm(Offset);
      FIOp->ChangeToRegister(TmpReg, false, false, true);
    }

  return false;
}

StringRef SIRegisterInfo::getRegAsmName(MCRegister Reg) const {
  return AMDGPUInstPrinter::getRegisterName(Reg);
}

unsigned AMDGPU::getRegBitWidth(const TargetRegisterClass &RC) {
  return getRegBitWidth(RC.getID());
}

static const TargetRegisterClass *
getAnyVGPRClassForBitWidth(unsigned BitWidth) {
  if (BitWidth == 64)
    return &AMDGPU::VReg_64RegClass;
  if (BitWidth == 96)
    return &AMDGPU::VReg_96RegClass;
  if (BitWidth == 128)
    return &AMDGPU::VReg_128RegClass;
  if (BitWidth == 160)
    return &AMDGPU::VReg_160RegClass;
  if (BitWidth == 192)
    return &AMDGPU::VReg_192RegClass;
  if (BitWidth == 224)
    return &AMDGPU::VReg_224RegClass;
  if (BitWidth == 256)
    return &AMDGPU::VReg_256RegClass;
  if (BitWidth == 288)
    return &AMDGPU::VReg_288RegClass;
  if (BitWidth == 320)
    return &AMDGPU::VReg_320RegClass;
  if (BitWidth == 352)
    return &AMDGPU::VReg_352RegClass;
  if (BitWidth == 384)
    return &AMDGPU::VReg_384RegClass;
  if (BitWidth == 512)
    return &AMDGPU::VReg_512RegClass;
  if (BitWidth == 1024)
    return &AMDGPU::VReg_1024RegClass;

  return nullptr;
}

static const TargetRegisterClass *
getAlignedVGPRClassForBitWidth(unsigned BitWidth) {
  if (BitWidth == 64)
    return &AMDGPU::VReg_64_Align2RegClass;
  if (BitWidth == 96)
    return &AMDGPU::VReg_96_Align2RegClass;
  if (BitWidth == 128)
    return &AMDGPU::VReg_128_Align2RegClass;
  if (BitWidth == 160)
    return &AMDGPU::VReg_160_Align2RegClass;
  if (BitWidth == 192)
    return &AMDGPU::VReg_192_Align2RegClass;
  if (BitWidth == 224)
    return &AMDGPU::VReg_224_Align2RegClass;
  if (BitWidth == 256)
    return &AMDGPU::VReg_256_Align2RegClass;
  if (BitWidth == 288)
    return &AMDGPU::VReg_288_Align2RegClass;
  if (BitWidth == 320)
    return &AMDGPU::VReg_320_Align2RegClass;
  if (BitWidth == 352)
    return &AMDGPU::VReg_352_Align2RegClass;
  if (BitWidth == 384)
    return &AMDGPU::VReg_384_Align2RegClass;
  if (BitWidth == 512)
    return &AMDGPU::VReg_512_Align2RegClass;
  if (BitWidth == 1024)
    return &AMDGPU::VReg_1024_Align2RegClass;

  return nullptr;
}

const TargetRegisterClass *
SIRegisterInfo::getVGPRClassForBitWidth(unsigned BitWidth) const {
  if (BitWidth == 1)
    return &AMDGPU::VReg_1RegClass;
  if (BitWidth == 16)
    return &AMDGPU::VGPR_16RegClass;
  if (BitWidth == 32)
    return &AMDGPU::VGPR_32RegClass;
  return ST.needsAlignedVGPRs() ? getAlignedVGPRClassForBitWidth(BitWidth)
                                : getAnyVGPRClassForBitWidth(BitWidth);
}

static const TargetRegisterClass *
getAnyAGPRClassForBitWidth(unsigned BitWidth) {
  if (BitWidth == 64)
    return &AMDGPU::AReg_64RegClass;
  if (BitWidth == 96)
    return &AMDGPU::AReg_96RegClass;
  if (BitWidth == 128)
    return &AMDGPU::AReg_128RegClass;
  if (BitWidth == 160)
    return &AMDGPU::AReg_160RegClass;
  if (BitWidth == 192)
    return &AMDGPU::AReg_192RegClass;
  if (BitWidth == 224)
    return &AMDGPU::AReg_224RegClass;
  if (BitWidth == 256)
    return &AMDGPU::AReg_256RegClass;
  if (BitWidth == 288)
    return &AMDGPU::AReg_288RegClass;
  if (BitWidth == 320)
    return &AMDGPU::AReg_320RegClass;
  if (BitWidth == 352)
    return &AMDGPU::AReg_352RegClass;
  if (BitWidth == 384)
    return &AMDGPU::AReg_384RegClass;
  if (BitWidth == 512)
    return &AMDGPU::AReg_512RegClass;
  if (BitWidth == 1024)
    return &AMDGPU::AReg_1024RegClass;

  return nullptr;
}

static const TargetRegisterClass *
getAlignedAGPRClassForBitWidth(unsigned BitWidth) {
  if (BitWidth == 64)
    return &AMDGPU::AReg_64_Align2RegClass;
  if (BitWidth == 96)
    return &AMDGPU::AReg_96_Align2RegClass;
  if (BitWidth == 128)
    return &AMDGPU::AReg_128_Align2RegClass;
  if (BitWidth == 160)
    return &AMDGPU::AReg_160_Align2RegClass;
  if (BitWidth == 192)
    return &AMDGPU::AReg_192_Align2RegClass;
  if (BitWidth == 224)
    return &AMDGPU::AReg_224_Align2RegClass;
  if (BitWidth == 256)
    return &AMDGPU::AReg_256_Align2RegClass;
  if (BitWidth == 288)
    return &AMDGPU::AReg_288_Align2RegClass;
  if (BitWidth == 320)
    return &AMDGPU::AReg_320_Align2RegClass;
  if (BitWidth == 352)
    return &AMDGPU::AReg_352_Align2RegClass;
  if (BitWidth == 384)
    return &AMDGPU::AReg_384_Align2RegClass;
  if (BitWidth == 512)
    return &AMDGPU::AReg_512_Align2RegClass;
  if (BitWidth == 1024)
    return &AMDGPU::AReg_1024_Align2RegClass;

  return nullptr;
}

const TargetRegisterClass *
SIRegisterInfo::getAGPRClassForBitWidth(unsigned BitWidth) const {
  if (BitWidth == 16)
    return &AMDGPU::AGPR_LO16RegClass;
  if (BitWidth == 32)
    return &AMDGPU::AGPR_32RegClass;
  return ST.needsAlignedVGPRs() ? getAlignedAGPRClassForBitWidth(BitWidth)
                                : getAnyAGPRClassForBitWidth(BitWidth);
}

static const TargetRegisterClass *
getAnyVectorSuperClassForBitWidth(unsigned BitWidth) {
  if (BitWidth == 64)
    return &AMDGPU::AV_64RegClass;
  if (BitWidth == 96)
    return &AMDGPU::AV_96RegClass;
  if (BitWidth == 128)
    return &AMDGPU::AV_128RegClass;
  if (BitWidth == 160)
    return &AMDGPU::AV_160RegClass;
  if (BitWidth == 192)
    return &AMDGPU::AV_192RegClass;
  if (BitWidth == 224)
    return &AMDGPU::AV_224RegClass;
  if (BitWidth == 256)
    return &AMDGPU::AV_256RegClass;
  if (BitWidth == 288)
    return &AMDGPU::AV_288RegClass;
  if (BitWidth == 320)
    return &AMDGPU::AV_320RegClass;
  if (BitWidth == 352)
    return &AMDGPU::AV_352RegClass;
  if (BitWidth == 384)
    return &AMDGPU::AV_384RegClass;
  if (BitWidth == 512)
    return &AMDGPU::AV_512RegClass;
  if (BitWidth == 1024)
    return &AMDGPU::AV_1024RegClass;

  return nullptr;
}

static const TargetRegisterClass *
getAlignedVectorSuperClassForBitWidth(unsigned BitWidth) {
  if (BitWidth == 64)
    return &AMDGPU::AV_64_Align2RegClass;
  if (BitWidth == 96)
    return &AMDGPU::AV_96_Align2RegClass;
  if (BitWidth == 128)
    return &AMDGPU::AV_128_Align2RegClass;
  if (BitWidth == 160)
    return &AMDGPU::AV_160_Align2RegClass;
  if (BitWidth == 192)
    return &AMDGPU::AV_192_Align2RegClass;
  if (BitWidth == 224)
    return &AMDGPU::AV_224_Align2RegClass;
  if (BitWidth == 256)
    return &AMDGPU::AV_256_Align2RegClass;
  if (BitWidth == 288)
    return &AMDGPU::AV_288_Align2RegClass;
  if (BitWidth == 320)
    return &AMDGPU::AV_320_Align2RegClass;
  if (BitWidth == 352)
    return &AMDGPU::AV_352_Align2RegClass;
  if (BitWidth == 384)
    return &AMDGPU::AV_384_Align2RegClass;
  if (BitWidth == 512)
    return &AMDGPU::AV_512_Align2RegClass;
  if (BitWidth == 1024)
    return &AMDGPU::AV_1024_Align2RegClass;

  return nullptr;
}

const TargetRegisterClass *
SIRegisterInfo::getVectorSuperClassForBitWidth(unsigned BitWidth) const {
  if (BitWidth == 32)
    return &AMDGPU::AV_32RegClass;
  return ST.needsAlignedVGPRs()
             ? getAlignedVectorSuperClassForBitWidth(BitWidth)
             : getAnyVectorSuperClassForBitWidth(BitWidth);
}

const TargetRegisterClass *
SIRegisterInfo::getSGPRClassForBitWidth(unsigned BitWidth) {
  if (BitWidth == 16)
    return &AMDGPU::SGPR_LO16RegClass;
  if (BitWidth == 32)
    return &AMDGPU::SReg_32RegClass;
  if (BitWidth == 64)
    return &AMDGPU::SReg_64RegClass;
  if (BitWidth == 96)
    return &AMDGPU::SGPR_96RegClass;
  if (BitWidth == 128)
    return &AMDGPU::SGPR_128RegClass;
  if (BitWidth == 160)
    return &AMDGPU::SGPR_160RegClass;
  if (BitWidth == 192)
    return &AMDGPU::SGPR_192RegClass;
  if (BitWidth == 224)
    return &AMDGPU::SGPR_224RegClass;
  if (BitWidth == 256)
    return &AMDGPU::SGPR_256RegClass;
  if (BitWidth == 288)
    return &AMDGPU::SGPR_288RegClass;
  if (BitWidth == 320)
    return &AMDGPU::SGPR_320RegClass;
  if (BitWidth == 352)
    return &AMDGPU::SGPR_352RegClass;
  if (BitWidth == 384)
    return &AMDGPU::SGPR_384RegClass;
  if (BitWidth == 512)
    return &AMDGPU::SGPR_512RegClass;
  if (BitWidth == 1024)
    return &AMDGPU::SGPR_1024RegClass;

  return nullptr;
}

bool SIRegisterInfo::isSGPRReg(const MachineRegisterInfo &MRI,
                               Register Reg) const {
  const TargetRegisterClass *RC;
  if (Reg.isVirtual())
    RC = MRI.getRegClass(Reg);
  else
    RC = getPhysRegBaseClass(Reg);
  return RC && isSGPRClass(RC);
}

const TargetRegisterClass *
SIRegisterInfo::getEquivalentVGPRClass(const TargetRegisterClass *SRC) const {
  unsigned Size = getRegSizeInBits(*SRC);
  const TargetRegisterClass *VRC = getVGPRClassForBitWidth(Size);
  assert(VRC && "Invalid register class size");
  return VRC;
}

const TargetRegisterClass *
SIRegisterInfo::getEquivalentAGPRClass(const TargetRegisterClass *SRC) const {
  unsigned Size = getRegSizeInBits(*SRC);
  const TargetRegisterClass *ARC = getAGPRClassForBitWidth(Size);
  assert(ARC && "Invalid register class size");
  return ARC;
}

const TargetRegisterClass *
SIRegisterInfo::getEquivalentSGPRClass(const TargetRegisterClass *VRC) const {
  unsigned Size = getRegSizeInBits(*VRC);
  if (Size == 32)
    return &AMDGPU::SGPR_32RegClass;
  const TargetRegisterClass *SRC = getSGPRClassForBitWidth(Size);
  assert(SRC && "Invalid register class size");
  return SRC;
}

const TargetRegisterClass *
SIRegisterInfo::getCompatibleSubRegClass(const TargetRegisterClass *SuperRC,
                                         const TargetRegisterClass *SubRC,
                                         unsigned SubIdx) const {
  // Ensure this subregister index is aligned in the super register.
  const TargetRegisterClass *MatchRC =
      getMatchingSuperRegClass(SuperRC, SubRC, SubIdx);
  return MatchRC && MatchRC->hasSubClassEq(SuperRC) ? MatchRC : nullptr;
}

bool SIRegisterInfo::opCanUseInlineConstant(unsigned OpType) const {
  if (OpType >= AMDGPU::OPERAND_REG_INLINE_AC_FIRST &&
      OpType <= AMDGPU::OPERAND_REG_INLINE_AC_LAST)
    return !ST.hasMFMAInlineLiteralBug();

  return OpType >= AMDGPU::OPERAND_SRC_FIRST &&
         OpType <= AMDGPU::OPERAND_SRC_LAST;
}

bool SIRegisterInfo::opCanUseLiteralConstant(unsigned OpType) const {
  // TODO: 64-bit operands have extending behavior from 32-bit literal.
  return OpType >= AMDGPU::OPERAND_REG_IMM_FIRST &&
         OpType <= AMDGPU::OPERAND_REG_IMM_LAST;
}

/// Returns a lowest register that is not used at any point in the function.
///        If all registers are used, then this function will return
///         AMDGPU::NoRegister. If \p ReserveHighestRegister = true, then return
///         highest unused register.
MCRegister SIRegisterInfo::findUnusedRegister(
    const MachineRegisterInfo &MRI, const TargetRegisterClass *RC,
    const MachineFunction &MF, bool ReserveHighestRegister) const {
  if (ReserveHighestRegister) {
    for (MCRegister Reg : reverse(*RC))
      if (MRI.isAllocatable(Reg) && !MRI.isPhysRegUsed(Reg))
        return Reg;
  } else {
    for (MCRegister Reg : *RC)
      if (MRI.isAllocatable(Reg) && !MRI.isPhysRegUsed(Reg))
        return Reg;
  }
  return MCRegister();
}

bool SIRegisterInfo::isUniformReg(const MachineRegisterInfo &MRI,
                                  const RegisterBankInfo &RBI,
                                  Register Reg) const {
  auto *RB = RBI.getRegBank(Reg, MRI, *MRI.getTargetRegisterInfo());
  if (!RB)
    return false;

  return !RBI.isDivergentRegBank(RB);
}

ArrayRef<int16_t> SIRegisterInfo::getRegSplitParts(const TargetRegisterClass *RC,
                                                   unsigned EltSize) const {
  const unsigned RegBitWidth = AMDGPU::getRegBitWidth(*RC);
  assert(RegBitWidth >= 32 && RegBitWidth <= 1024 && EltSize >= 2);

  const unsigned RegHalves = RegBitWidth / 16;
  const unsigned EltHalves = EltSize / 2;
  assert(RegSplitParts.size() + 1 >= EltHalves);

  const std::vector<int16_t> &Parts = RegSplitParts[EltHalves - 1];
  const unsigned NumParts = RegHalves / EltHalves;

  return ArrayRef(Parts.data(), NumParts);
}

const TargetRegisterClass*
SIRegisterInfo::getRegClassForReg(const MachineRegisterInfo &MRI,
                                  Register Reg) const {
  return Reg.isVirtual() ? MRI.getRegClass(Reg) : getPhysRegBaseClass(Reg);
}

const TargetRegisterClass *
SIRegisterInfo::getRegClassForOperandReg(const MachineRegisterInfo &MRI,
                                         const MachineOperand &MO) const {
  const TargetRegisterClass *SrcRC = getRegClassForReg(MRI, MO.getReg());
  return getSubRegisterClass(SrcRC, MO.getSubReg());
}

bool SIRegisterInfo::isVGPR(const MachineRegisterInfo &MRI,
                            Register Reg) const {
  const TargetRegisterClass *RC = getRegClassForReg(MRI, Reg);
  // Registers without classes are unaddressable, SGPR-like registers.
  return RC && isVGPRClass(RC);
}

bool SIRegisterInfo::isAGPR(const MachineRegisterInfo &MRI,
                            Register Reg) const {
  const TargetRegisterClass *RC = getRegClassForReg(MRI, Reg);

  // Registers without classes are unaddressable, SGPR-like registers.
  return RC && isAGPRClass(RC);
}

bool SIRegisterInfo::shouldCoalesce(MachineInstr *MI,
                                    const TargetRegisterClass *SrcRC,
                                    unsigned SubReg,
                                    const TargetRegisterClass *DstRC,
                                    unsigned DstSubReg,
                                    const TargetRegisterClass *NewRC,
                                    LiveIntervals &LIS) const {
  unsigned SrcSize = getRegSizeInBits(*SrcRC);
  unsigned DstSize = getRegSizeInBits(*DstRC);
  unsigned NewSize = getRegSizeInBits(*NewRC);

  // Do not increase size of registers beyond dword, we would need to allocate
  // adjacent registers and constraint regalloc more than needed.

  // Always allow dword coalescing.
  if (SrcSize <= 32 || DstSize <= 32)
    return true;

  return NewSize <= DstSize || NewSize <= SrcSize;
}

unsigned SIRegisterInfo::getRegPressureLimit(const TargetRegisterClass *RC,
                                             MachineFunction &MF) const {
  unsigned MinOcc = ST.getOccupancyWithWorkGroupSizes(MF).first;
  switch (RC->getID()) {
  default:
    return AMDGPUGenRegisterInfo::getRegPressureLimit(RC, MF);
  case AMDGPU::VGPR_32RegClassID:
    return std::min(ST.getMaxNumVGPRs(MinOcc), ST.getMaxNumVGPRs(MF));
  case AMDGPU::SGPR_32RegClassID:
  case AMDGPU::SGPR_LO16RegClassID:
    return std::min(ST.getMaxNumSGPRs(MinOcc, true), ST.getMaxNumSGPRs(MF));
  }
}

unsigned SIRegisterInfo::getRegPressureSetLimit(const MachineFunction &MF,
                                                unsigned Idx) const {
  if (Idx == AMDGPU::RegisterPressureSets::VGPR_32 ||
      Idx == AMDGPU::RegisterPressureSets::AGPR_32)
    return getRegPressureLimit(&AMDGPU::VGPR_32RegClass,
                               const_cast<MachineFunction &>(MF));

  if (Idx == AMDGPU::RegisterPressureSets::SReg_32)
    return getRegPressureLimit(&AMDGPU::SGPR_32RegClass,
                               const_cast<MachineFunction &>(MF));

  llvm_unreachable("Unexpected register pressure set!");
}

const int *SIRegisterInfo::getRegUnitPressureSets(unsigned RegUnit) const {
  static const int Empty[] = { -1 };

  if (RegPressureIgnoredUnits[RegUnit])
    return Empty;

  return AMDGPUGenRegisterInfo::getRegUnitPressureSets(RegUnit);
}

bool SIRegisterInfo::getRegAllocationHints(Register VirtReg,
                                           ArrayRef<MCPhysReg> Order,
                                           SmallVectorImpl<MCPhysReg> &Hints,
                                           const MachineFunction &MF,
                                           const VirtRegMap *VRM,
                                           const LiveRegMatrix *Matrix) const {

  const MachineRegisterInfo &MRI = MF.getRegInfo();
  const SIRegisterInfo *TRI = ST.getRegisterInfo();

  std::pair<unsigned, Register> Hint = MRI.getRegAllocationHint(VirtReg);

  switch (Hint.first) {
  case AMDGPURI::Size32: {
    Register Paired = Hint.second;
    assert(Paired);
    Register PairedPhys;
    if (Paired.isPhysical()) {
      PairedPhys =
          getMatchingSuperReg(Paired, AMDGPU::lo16, &AMDGPU::VGPR_32RegClass);
    } else if (VRM && VRM->hasPhys(Paired)) {
      PairedPhys = getMatchingSuperReg(VRM->getPhys(Paired), AMDGPU::lo16,
                                       &AMDGPU::VGPR_32RegClass);
    }

    // Prefer the paired physreg.
    if (PairedPhys)
      // isLo(Paired) is implicitly true here from the API of
      // getMatchingSuperReg.
      Hints.push_back(PairedPhys);
    return false;
  }
  case AMDGPURI::Size16: {
    Register Paired = Hint.second;
    assert(Paired);
    Register PairedPhys;
    if (Paired.isPhysical()) {
      PairedPhys = TRI->getSubReg(Paired, AMDGPU::lo16);
    } else if (VRM && VRM->hasPhys(Paired)) {
      PairedPhys = TRI->getSubReg(VRM->getPhys(Paired), AMDGPU::lo16);
    }

    // First prefer the paired physreg.
    if (PairedPhys)
      Hints.push_back(PairedPhys);
    else {
      // Add all the lo16 physregs.
      // When the Paired operand has not yet been assigned a physreg it is
      // better to try putting VirtReg in a lo16 register, because possibly
      // later Paired can be assigned to the overlapping register and the COPY
      // can be eliminated.
      for (MCPhysReg PhysReg : Order) {
        if (PhysReg == PairedPhys || AMDGPU::isHi16Reg(PhysReg, *this))
          continue;
        if (AMDGPU::VGPR_16RegClass.contains(PhysReg) &&
            !MRI.isReserved(PhysReg))
          Hints.push_back(PhysReg);
      }
    }
    return false;
  }
  default:
    return TargetRegisterInfo::getRegAllocationHints(VirtReg, Order, Hints, MF,
                                                     VRM);
  }
}

MCRegister SIRegisterInfo::getReturnAddressReg(const MachineFunction &MF) const {
  // Not a callee saved register.
  return AMDGPU::SGPR30_SGPR31;
}

const TargetRegisterClass *
SIRegisterInfo::getRegClassForSizeOnBank(unsigned Size,
                                         const RegisterBank &RB) const {
  switch (RB.getID()) {
  case AMDGPU::VGPRRegBankID:
    return getVGPRClassForBitWidth(
        std::max(ST.useRealTrue16Insts() ? 16u : 32u, Size));
  case AMDGPU::VCCRegBankID:
    assert(Size == 1);
    return getWaveMaskRegClass();
  case AMDGPU::SGPRRegBankID:
    return getSGPRClassForBitWidth(std::max(32u, Size));
  case AMDGPU::AGPRRegBankID:
    return getAGPRClassForBitWidth(std::max(32u, Size));
  default:
    llvm_unreachable("unknown register bank");
  }
}

const TargetRegisterClass *
SIRegisterInfo::getConstrainedRegClassForOperand(const MachineOperand &MO,
                                         const MachineRegisterInfo &MRI) const {
  const RegClassOrRegBank &RCOrRB = MRI.getRegClassOrRegBank(MO.getReg());
  if (const RegisterBank *RB = dyn_cast<const RegisterBank *>(RCOrRB))
    return getRegClassForTypeOnBank(MRI.getType(MO.getReg()), *RB);

  if (const auto *RC = dyn_cast<const TargetRegisterClass *>(RCOrRB))
    return getAllocatableClass(RC);

  return nullptr;
}

MCRegister SIRegisterInfo::getVCC() const {
  return isWave32 ? AMDGPU::VCC_LO : AMDGPU::VCC;
}

MCRegister SIRegisterInfo::getExec() const {
  return isWave32 ? AMDGPU::EXEC_LO : AMDGPU::EXEC;
}

const TargetRegisterClass *SIRegisterInfo::getVGPR64Class() const {
  // VGPR tuples have an alignment requirement on gfx90a variants.
  return ST.needsAlignedVGPRs() ? &AMDGPU::VReg_64_Align2RegClass
                                : &AMDGPU::VReg_64RegClass;
}

const TargetRegisterClass *
SIRegisterInfo::getRegClass(unsigned RCID) const {
  switch ((int)RCID) {
  case AMDGPU::SReg_1RegClassID:
    return getBoolRC();
  case AMDGPU::SReg_1_XEXECRegClassID:
    return getWaveMaskRegClass();
  case -1:
    return nullptr;
  default:
    return AMDGPUGenRegisterInfo::getRegClass(RCID);
  }
}

// Find reaching register definition
MachineInstr *SIRegisterInfo::findReachingDef(Register Reg, unsigned SubReg,
                                              MachineInstr &Use,
                                              MachineRegisterInfo &MRI,
                                              LiveIntervals *LIS) const {
  auto &MDT = LIS->getDomTree();
  SlotIndex UseIdx = LIS->getInstructionIndex(Use);
  SlotIndex DefIdx;

  if (Reg.isVirtual()) {
    if (!LIS->hasInterval(Reg))
      return nullptr;
    LiveInterval &LI = LIS->getInterval(Reg);
    LaneBitmask SubLanes = SubReg ? getSubRegIndexLaneMask(SubReg)
                                  : MRI.getMaxLaneMaskForVReg(Reg);
    VNInfo *V = nullptr;
    if (LI.hasSubRanges()) {
      for (auto &S : LI.subranges()) {
        if ((S.LaneMask & SubLanes) == SubLanes) {
          V = S.getVNInfoAt(UseIdx);
          break;
        }
      }
    } else {
      V = LI.getVNInfoAt(UseIdx);
    }
    if (!V)
      return nullptr;
    DefIdx = V->def;
  } else {
    // Find last def.
    for (MCRegUnit Unit : regunits(Reg.asMCReg())) {
      LiveRange &LR = LIS->getRegUnit(Unit);
      if (VNInfo *V = LR.getVNInfoAt(UseIdx)) {
        if (!DefIdx.isValid() ||
            MDT.dominates(LIS->getInstructionFromIndex(DefIdx),
                          LIS->getInstructionFromIndex(V->def)))
          DefIdx = V->def;
      } else {
        return nullptr;
      }
    }
  }

  MachineInstr *Def = LIS->getInstructionFromIndex(DefIdx);

  if (!Def || !MDT.dominates(Def, &Use))
    return nullptr;

  assert(Def->modifiesRegister(Reg, this));

  return Def;
}

MCPhysReg SIRegisterInfo::get32BitRegister(MCPhysReg Reg) const {
  assert(getRegSizeInBits(*getPhysRegBaseClass(Reg)) <= 32);

  for (const TargetRegisterClass &RC : { AMDGPU::VGPR_32RegClass,
                                         AMDGPU::SReg_32RegClass,
                                         AMDGPU::AGPR_32RegClass } ) {
    if (MCPhysReg Super = getMatchingSuperReg(Reg, AMDGPU::lo16, &RC))
      return Super;
  }
  if (MCPhysReg Super = getMatchingSuperReg(Reg, AMDGPU::hi16,
                                            &AMDGPU::VGPR_32RegClass)) {
      return Super;
  }

  return AMDGPU::NoRegister;
}

bool SIRegisterInfo::isProperlyAlignedRC(const TargetRegisterClass &RC) const {
  if (!ST.needsAlignedVGPRs())
    return true;

  if (isVGPRClass(&RC))
    return RC.hasSuperClassEq(getVGPRClassForBitWidth(getRegSizeInBits(RC)));
  if (isAGPRClass(&RC))
    return RC.hasSuperClassEq(getAGPRClassForBitWidth(getRegSizeInBits(RC)));
  if (isVectorSuperClass(&RC))
    return RC.hasSuperClassEq(
        getVectorSuperClassForBitWidth(getRegSizeInBits(RC)));

  return true;
}

const TargetRegisterClass *
SIRegisterInfo::getProperlyAlignedRC(const TargetRegisterClass *RC) const {
  if (!RC || !ST.needsAlignedVGPRs())
    return RC;

  unsigned Size = getRegSizeInBits(*RC);
  if (Size <= 32)
    return RC;

  if (isVGPRClass(RC))
    return getAlignedVGPRClassForBitWidth(Size);
  if (isAGPRClass(RC))
    return getAlignedAGPRClassForBitWidth(Size);
  if (isVectorSuperClass(RC))
    return getAlignedVectorSuperClassForBitWidth(Size);

  return RC;
}

ArrayRef<MCPhysReg>
SIRegisterInfo::getAllSGPR128(const MachineFunction &MF) const {
  return ArrayRef(AMDGPU::SGPR_128RegClass.begin(), ST.getMaxNumSGPRs(MF) / 4);
}

ArrayRef<MCPhysReg>
SIRegisterInfo::getAllSGPR64(const MachineFunction &MF) const {
  return ArrayRef(AMDGPU::SGPR_64RegClass.begin(), ST.getMaxNumSGPRs(MF) / 2);
}

ArrayRef<MCPhysReg>
SIRegisterInfo::getAllSGPR32(const MachineFunction &MF) const {
  return ArrayRef(AMDGPU::SGPR_32RegClass.begin(), ST.getMaxNumSGPRs(MF));
}

unsigned
SIRegisterInfo::getSubRegAlignmentNumBits(const TargetRegisterClass *RC,
                                          unsigned SubReg) const {
  switch (RC->TSFlags & SIRCFlags::RegKindMask) {
  case SIRCFlags::HasSGPR:
    return std::min(128u, getSubRegIdxSize(SubReg));
  case SIRCFlags::HasAGPR:
  case SIRCFlags::HasVGPR:
  case SIRCFlags::HasVGPR | SIRCFlags::HasAGPR:
    return std::min(32u, getSubRegIdxSize(SubReg));
  default:
    break;
  }
  return 0;
}

unsigned
SIRegisterInfo::getNumUsedPhysRegs(const MachineRegisterInfo &MRI,
                                   const TargetRegisterClass &RC) const {
  for (MCPhysReg Reg : reverse(RC.getRegisters()))
    if (MRI.isPhysRegUsed(Reg))
      return getHWRegIndex(Reg) + 1;
  return 0;
}

SmallVector<StringLiteral>
SIRegisterInfo::getVRegFlagsOfReg(Register Reg,
                                  const MachineFunction &MF) const {
  SmallVector<StringLiteral> RegFlags;
  const SIMachineFunctionInfo *FuncInfo = MF.getInfo<SIMachineFunctionInfo>();
  if (FuncInfo->checkFlag(Reg, AMDGPU::VirtRegFlag::WWM_REG))
    RegFlags.push_back("WWM_REG");
  return RegFlags;
}<|MERGE_RESOLUTION|>--- conflicted
+++ resolved
@@ -2538,7 +2538,6 @@
     }
 
     // VGPR register spill
-<<<<<<< HEAD
     case AMDGPU::SI_SPILL_V1024_CFI_SAVE:
     case AMDGPU::SI_SPILL_V512_CFI_SAVE:
     case AMDGPU::SI_SPILL_V256_CFI_SAVE:
@@ -2571,7 +2570,6 @@
     case AMDGPU::SI_SPILL_AV32_CFI_SAVE:
       NeedsCFI = true;
       LLVM_FALLTHROUGH;
-=======
     case AMDGPU::SI_BLOCK_SPILL_V1024_SAVE: {
       // Put mask into M0.
       BuildMI(*MBB, MI, MI->getDebugLoc(), TII->get(AMDGPU::S_MOV_B32),
@@ -2579,7 +2577,6 @@
           .add(*TII->getNamedOperand(*MI, AMDGPU::OpName::mask));
       LLVM_FALLTHROUGH;
     }
->>>>>>> 41f1663f
     case AMDGPU::SI_SPILL_V1024_SAVE:
     case AMDGPU::SI_SPILL_V512_SAVE:
     case AMDGPU::SI_SPILL_V384_SAVE:
@@ -2655,13 +2652,8 @@
       buildSpillLoadStore(
           *MBB, MI, DL, Opc, Index, VData->getReg(), VData->isKill(), FrameReg,
           TII->getNamedOperand(*MI, AMDGPU::OpName::offset)->getImm(),
-<<<<<<< HEAD
-          *MI->memoperands_begin(), RS, nullptr, NeedsCFI);
-      MFI->addToSpilledVGPRs(getNumSubRegsForSpillOp(MI->getOpcode()));
-=======
           *MI->memoperands_begin(), RS);
       MFI->addToSpilledVGPRs(getNumSubRegsForSpillOp(*MI, TII));
->>>>>>> 41f1663f
       if (IsWWMRegSpill)
         TII->restoreExec(*MF, *MBB, MI, DL, MFI->getSGPRForEXECCopy());
 
