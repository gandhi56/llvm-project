//===-- SIRegisterInfo.cpp - SI Register Information ---------------------===//
//
// Part of the LLVM Project, under the Apache License v2.0 with LLVM Exceptions.
// See https://llvm.org/LICENSE.txt for license information.
// SPDX-License-Identifier: Apache-2.0 WITH LLVM-exception
//
//===----------------------------------------------------------------------===//
//
/// \file
/// SI implementation of the TargetRegisterInfo class.
//
//===----------------------------------------------------------------------===//

#include "AMDGPU.h"
#include "AMDGPURegisterBankInfo.h"
#include "GCNSubtarget.h"
#include "MCTargetDesc/AMDGPUInstPrinter.h"
#include "MCTargetDesc/AMDGPUMCTargetDesc.h"
#include "SIMachineFunctionInfo.h"
#include "SIRegisterInfo.h"
#include "llvm/CodeGen/LiveIntervals.h"
#include "llvm/CodeGen/LiveRegUnits.h"
#include "llvm/CodeGen/MachineDominators.h"
#include "llvm/CodeGen/MachineFrameInfo.h"
#include "llvm/CodeGen/RegisterScavenging.h"

using namespace llvm;

#define GET_REGINFO_TARGET_DESC
#include "AMDGPUGenRegisterInfo.inc"

static cl::opt<bool> EnableSpillSGPRToVGPR(
  "amdgpu-spill-sgpr-to-vgpr",
  cl::desc("Enable spilling SGPRs to VGPRs"),
  cl::ReallyHidden,
  cl::init(true));

static cl::opt<bool> EnableSpillCFISavedRegs(
    "amdgpu-spill-cfi-saved-regs",
    cl::desc("Enable spilling the registers required for CFI emission"),
    cl::ReallyHidden, cl::init(false), cl::ZeroOrMore);

std::array<std::vector<int16_t>, 32> SIRegisterInfo::RegSplitParts;
std::array<std::array<uint16_t, 32>, 9> SIRegisterInfo::SubRegFromChannelTable;

// Map numbers of DWORDs to indexes in SubRegFromChannelTable.
// Valid indexes are shifted 1, such that a 0 mapping means unsupported.
// e.g. for 8 DWORDs (256-bit), SubRegFromChannelTableWidthMap[8] = 8,
//      meaning index 7 in SubRegFromChannelTable.
static const std::array<unsigned, 17> SubRegFromChannelTableWidthMap = {
    0, 1, 2, 3, 4, 5, 6, 7, 8, 0, 0, 0, 0, 0, 0, 0, 9};

static void emitUnsupportedError(const Function &Fn, const MachineInstr &MI,
                                 const Twine &ErrMsg) {
  Fn.getContext().diagnose(
      DiagnosticInfoUnsupported(Fn, ErrMsg, MI.getDebugLoc()));
}

namespace llvm {

// A temporary struct to spill SGPRs.
// This is mostly to spill SGPRs to memory. Spilling SGPRs into VGPR lanes emits
// just v_writelane and v_readlane.
//
// When spilling to memory, the SGPRs are written into VGPR lanes and the VGPR
// is saved to scratch (or the other way around for loads).
// For this, a VGPR is required where the needed lanes can be clobbered. The
// RegScavenger can provide a VGPR where currently active lanes can be
// clobbered, but we still need to save inactive lanes.
// The high-level steps are:
// - Try to scavenge SGPR(s) to save exec
// - Try to scavenge VGPR
// - Save needed, all or inactive lanes of a TmpVGPR
// - Spill/Restore SGPRs using TmpVGPR
// - Restore TmpVGPR
//
// To save all lanes of TmpVGPR, exec needs to be saved and modified. If we
// cannot scavenge temporary SGPRs to save exec, we use the following code:
// buffer_store_dword TmpVGPR ; only if active lanes need to be saved
// s_not exec, exec
// buffer_store_dword TmpVGPR ; save inactive lanes
// s_not exec, exec
struct SGPRSpillBuilder {
  struct PerVGPRData {
    unsigned PerVGPR;
    unsigned NumVGPRs;
    int64_t VGPRLanes;
  };

  // The SGPR to save
  Register SuperReg;
  MachineBasicBlock::iterator MI;
  ArrayRef<int16_t> SplitParts;
  unsigned NumSubRegs;
  bool IsKill;
  const DebugLoc &DL;

  /* When spilling to stack */
  // The SGPRs are written into this VGPR, which is then written to scratch
  // (or vice versa for loads).
  Register TmpVGPR = AMDGPU::NoRegister;
  // Temporary spill slot to save TmpVGPR to.
  int TmpVGPRIndex = 0;
  // If TmpVGPR is live before the spill or if it is scavenged.
  bool TmpVGPRLive = false;
  // Scavenged SGPR to save EXEC.
  Register SavedExecReg = AMDGPU::NoRegister;
  // Stack index to write the SGPRs to.
  int Index;
  unsigned EltSize = 4;

  RegScavenger *RS;
  MachineBasicBlock *MBB;
  MachineFunction &MF;
  SIMachineFunctionInfo &MFI;
  const SIInstrInfo &TII;
  const SIRegisterInfo &TRI;
  bool IsWave32;
  Register ExecReg;
  unsigned MovOpc;
  unsigned NotOpc;

  SGPRSpillBuilder(const SIRegisterInfo &TRI, const SIInstrInfo &TII,
                   bool IsWave32, MachineBasicBlock::iterator MI, int Index,
                   RegScavenger *RS)
      : SGPRSpillBuilder(TRI, TII, IsWave32, MI, MI->getOperand(0).getReg(),
                         MI->getOperand(0).isKill(), Index, RS) {}

  SGPRSpillBuilder(const SIRegisterInfo &TRI, const SIInstrInfo &TII,
                   bool IsWave32, MachineBasicBlock::iterator MI, Register Reg,
                   bool IsKill, int Index, RegScavenger *RS)
      : SuperReg(Reg), MI(MI), IsKill(IsKill), DL(MI->getDebugLoc()),
        Index(Index), RS(RS), MBB(MI->getParent()), MF(*MBB->getParent()),
        MFI(*MF.getInfo<SIMachineFunctionInfo>()), TII(TII), TRI(TRI),
        IsWave32(IsWave32) {
    const TargetRegisterClass *RC = TRI.getPhysRegBaseClass(SuperReg);
    SplitParts = TRI.getRegSplitParts(RC, EltSize);
    NumSubRegs = SplitParts.empty() ? 1 : SplitParts.size();

    if (IsWave32) {
      ExecReg = AMDGPU::EXEC_LO;
      MovOpc = AMDGPU::S_MOV_B32;
      NotOpc = AMDGPU::S_NOT_B32;
    } else {
      ExecReg = AMDGPU::EXEC;
      MovOpc = AMDGPU::S_MOV_B64;
      NotOpc = AMDGPU::S_NOT_B64;
    }

    assert(SuperReg != AMDGPU::M0 && "m0 should never spill");
    assert(SuperReg != AMDGPU::EXEC_LO && SuperReg != AMDGPU::EXEC_HI &&
           SuperReg != AMDGPU::EXEC && "exec should never spill");
  }

  PerVGPRData getPerVGPRData() {
    PerVGPRData Data;
    Data.PerVGPR = IsWave32 ? 32 : 64;
    Data.NumVGPRs = (NumSubRegs + (Data.PerVGPR - 1)) / Data.PerVGPR;
    Data.VGPRLanes = (1LL << std::min(Data.PerVGPR, NumSubRegs)) - 1LL;
    return Data;
  }

  // Tries to scavenge SGPRs to save EXEC and a VGPR. Uses v0 if no VGPR is
  // free.
  // Writes these instructions if an SGPR can be scavenged:
  // s_mov_b64 s[6:7], exec   ; Save exec
  // s_mov_b64 exec, 3        ; Wanted lanemask
  // buffer_store_dword v1    ; Write scavenged VGPR to emergency slot
  //
  // Writes these instructions if no SGPR can be scavenged:
  // buffer_store_dword v0    ; Only if no free VGPR was found
  // s_not_b64 exec, exec
  // buffer_store_dword v0    ; Save inactive lanes
  //                          ; exec stays inverted, it is flipped back in
  //                          ; restore.
  void prepare() {
    // Scavenged temporary VGPR to use. It must be scavenged once for any number
    // of spilled subregs.
    // FIXME: The liveness analysis is limited and does not tell if a register
    // is in use in lanes that are currently inactive. We can never be sure if
    // a register as actually in use in another lane, so we need to save all
    // used lanes of the chosen VGPR.
    assert(RS && "Cannot spill SGPR to memory without RegScavenger");
    TmpVGPR = RS->scavengeRegisterBackwards(AMDGPU::VGPR_32RegClass, MI, false,
                                            0, false);

    // Reserve temporary stack slot
    TmpVGPRIndex = MFI.getScavengeFI(MF.getFrameInfo(), TRI);
    if (TmpVGPR) {
      // Found a register that is dead in the currently active lanes, we only
      // need to spill inactive lanes.
      TmpVGPRLive = false;
    } else {
      // Pick v0 because it doesn't make a difference.
      TmpVGPR = AMDGPU::VGPR0;
      TmpVGPRLive = true;
    }

    if (TmpVGPRLive) {
      // We need to inform the scavenger that this index is already in use until
      // we're done with the custom emergency spill.
      RS->assignRegToScavengingIndex(TmpVGPRIndex, TmpVGPR);
    }

    // We may end up recursively calling the scavenger, and don't want to re-use
    // the same register.
    RS->setRegUsed(TmpVGPR);

    // Try to scavenge SGPRs to save exec
    assert(!SavedExecReg && "Exec is already saved, refuse to save again");
    const TargetRegisterClass &RC =
        IsWave32 ? AMDGPU::SGPR_32RegClass : AMDGPU::SGPR_64RegClass;
    RS->setRegUsed(SuperReg);
    SavedExecReg = RS->scavengeRegisterBackwards(RC, MI, false, 0, false);

    int64_t VGPRLanes = getPerVGPRData().VGPRLanes;

    if (SavedExecReg) {
      RS->setRegUsed(SavedExecReg);
      // Set exec to needed lanes
      BuildMI(*MBB, MI, DL, TII.get(MovOpc), SavedExecReg).addReg(ExecReg);
      auto I =
          BuildMI(*MBB, MI, DL, TII.get(MovOpc), ExecReg).addImm(VGPRLanes);
      if (!TmpVGPRLive)
        I.addReg(TmpVGPR, RegState::ImplicitDefine);
      // Spill needed lanes
      TRI.buildVGPRSpillLoadStore(*this, TmpVGPRIndex, 0, /*IsLoad*/ false);
    } else {
      // The modify and restore of exec clobber SCC, which we would have to save
      // and restore. FIXME: We probably would need to reserve a register for
      // this.
      if (RS->isRegUsed(AMDGPU::SCC))
        emitUnsupportedError(MF.getFunction(), *MI,
                             "unhandled SGPR spill to memory");

      // Spill active lanes
      if (TmpVGPRLive)
        TRI.buildVGPRSpillLoadStore(*this, TmpVGPRIndex, 0, /*IsLoad*/ false,
                                    /*IsKill*/ false);
      // Spill inactive lanes
      auto I = BuildMI(*MBB, MI, DL, TII.get(NotOpc), ExecReg).addReg(ExecReg);
      if (!TmpVGPRLive)
        I.addReg(TmpVGPR, RegState::ImplicitDefine);
      I->getOperand(2).setIsDead(); // Mark SCC as dead.
      TRI.buildVGPRSpillLoadStore(*this, TmpVGPRIndex, 0, /*IsLoad*/ false);
    }
  }

  // Writes these instructions if an SGPR can be scavenged:
  // buffer_load_dword v1     ; Write scavenged VGPR to emergency slot
  // s_waitcnt vmcnt(0)       ; If a free VGPR was found
  // s_mov_b64 exec, s[6:7]   ; Save exec
  //
  // Writes these instructions if no SGPR can be scavenged:
  // buffer_load_dword v0     ; Restore inactive lanes
  // s_waitcnt vmcnt(0)       ; If a free VGPR was found
  // s_not_b64 exec, exec
  // buffer_load_dword v0     ; Only if no free VGPR was found
  void restore() {
    if (SavedExecReg) {
      // Restore used lanes
      TRI.buildVGPRSpillLoadStore(*this, TmpVGPRIndex, 0, /*IsLoad*/ true,
                                  /*IsKill*/ false);
      // Restore exec
      auto I = BuildMI(*MBB, MI, DL, TII.get(MovOpc), ExecReg)
                   .addReg(SavedExecReg, RegState::Kill);
      // Add an implicit use of the load so it is not dead.
      // FIXME This inserts an unnecessary waitcnt
      if (!TmpVGPRLive) {
        I.addReg(TmpVGPR, RegState::ImplicitKill);
      }
    } else {
      // Restore inactive lanes
      TRI.buildVGPRSpillLoadStore(*this, TmpVGPRIndex, 0, /*IsLoad*/ true,
                                  /*IsKill*/ false);
      auto I = BuildMI(*MBB, MI, DL, TII.get(NotOpc), ExecReg).addReg(ExecReg);
      if (!TmpVGPRLive)
        I.addReg(TmpVGPR, RegState::ImplicitKill);
      I->getOperand(2).setIsDead(); // Mark SCC as dead.

      // Restore active lanes
      if (TmpVGPRLive)
        TRI.buildVGPRSpillLoadStore(*this, TmpVGPRIndex, 0, /*IsLoad*/ true);
    }

    // Inform the scavenger where we're releasing our custom scavenged register.
    if (TmpVGPRLive) {
      MachineBasicBlock::iterator RestorePt = std::prev(MI);
      RS->assignRegToScavengingIndex(TmpVGPRIndex, TmpVGPR, &*RestorePt);
    }
  }

  // Write TmpVGPR to memory or read TmpVGPR from memory.
  // Either using a single buffer_load/store if exec is set to the needed mask
  // or using
  // buffer_load
  // s_not exec, exec
  // buffer_load
  // s_not exec, exec
  void readWriteTmpVGPR(unsigned Offset, bool IsLoad) {
    if (SavedExecReg) {
      // Spill needed lanes
      TRI.buildVGPRSpillLoadStore(*this, Index, Offset, IsLoad);
    } else {
      // The modify and restore of exec clobber SCC, which we would have to save
      // and restore. FIXME: We probably would need to reserve a register for
      // this.
      if (RS->isRegUsed(AMDGPU::SCC))
        emitUnsupportedError(MF.getFunction(), *MI,
                             "unhandled SGPR spill to memory");

      // Spill active lanes
      TRI.buildVGPRSpillLoadStore(*this, Index, Offset, IsLoad,
                                  /*IsKill*/ false);
      // Spill inactive lanes
      auto Not0 = BuildMI(*MBB, MI, DL, TII.get(NotOpc), ExecReg).addReg(ExecReg);
      Not0->getOperand(2).setIsDead(); // Mark SCC as dead.
      TRI.buildVGPRSpillLoadStore(*this, Index, Offset, IsLoad);
      auto Not1 = BuildMI(*MBB, MI, DL, TII.get(NotOpc), ExecReg).addReg(ExecReg);
      Not1->getOperand(2).setIsDead(); // Mark SCC as dead.
    }
  }

  void setMI(MachineBasicBlock *NewMBB, MachineBasicBlock::iterator NewMI) {
    assert(MBB->getParent() == &MF);
    MI = NewMI;
    MBB = NewMBB;
  }
};

} // namespace llvm

SIRegisterInfo::SIRegisterInfo(const GCNSubtarget &ST)
    : AMDGPUGenRegisterInfo(AMDGPU::PC_REG, ST.getAMDGPUDwarfFlavour(),
                            ST.getAMDGPUDwarfFlavour(),
                            /*PC=*/0, ST.getHwMode()),
      ST(ST), SpillSGPRToVGPR(EnableSpillSGPRToVGPR), isWave32(ST.isWave32()) {

  assert(getSubRegIndexLaneMask(AMDGPU::sub0).getAsInteger() == 3 &&
         getSubRegIndexLaneMask(AMDGPU::sub31).getAsInteger() == (3ULL << 62) &&
         (getSubRegIndexLaneMask(AMDGPU::lo16) |
          getSubRegIndexLaneMask(AMDGPU::hi16)).getAsInteger() ==
           getSubRegIndexLaneMask(AMDGPU::sub0).getAsInteger() &&
         "getNumCoveredRegs() will not work with generated subreg masks!");

  RegPressureIgnoredUnits.resize(getNumRegUnits());
  RegPressureIgnoredUnits.set(*regunits(MCRegister::from(AMDGPU::M0)).begin());
  for (auto Reg : AMDGPU::VGPR_16RegClass) {
    if (AMDGPU::isHi16Reg(Reg, *this))
      RegPressureIgnoredUnits.set(*regunits(Reg).begin());
  }

  // HACK: Until this is fully tablegen'd.
  static llvm::once_flag InitializeRegSplitPartsFlag;

  static auto InitializeRegSplitPartsOnce = [this]() {
    for (unsigned Idx = 1, E = getNumSubRegIndices() - 1; Idx < E; ++Idx) {
      unsigned Size = getSubRegIdxSize(Idx);
      if (Size & 15)
        continue;
      std::vector<int16_t> &Vec = RegSplitParts[Size / 16 - 1];
      unsigned Pos = getSubRegIdxOffset(Idx);
      if (Pos % Size)
        continue;
      Pos /= Size;
      if (Vec.empty()) {
        unsigned MaxNumParts = 1024 / Size; // Maximum register is 1024 bits.
        Vec.resize(MaxNumParts);
      }
      Vec[Pos] = Idx;
    }
  };

  static llvm::once_flag InitializeSubRegFromChannelTableFlag;

  static auto InitializeSubRegFromChannelTableOnce = [this]() {
    for (auto &Row : SubRegFromChannelTable)
      Row.fill(AMDGPU::NoSubRegister);
    for (unsigned Idx = 1; Idx < getNumSubRegIndices(); ++Idx) {
      unsigned Width = getSubRegIdxSize(Idx) / 32;
      unsigned Offset = getSubRegIdxOffset(Idx) / 32;
      assert(Width < SubRegFromChannelTableWidthMap.size());
      Width = SubRegFromChannelTableWidthMap[Width];
      if (Width == 0)
        continue;
      unsigned TableIdx = Width - 1;
      assert(TableIdx < SubRegFromChannelTable.size());
      assert(Offset < SubRegFromChannelTable[TableIdx].size());
      SubRegFromChannelTable[TableIdx][Offset] = Idx;
    }
  };

  llvm::call_once(InitializeRegSplitPartsFlag, InitializeRegSplitPartsOnce);
  llvm::call_once(InitializeSubRegFromChannelTableFlag,
                  InitializeSubRegFromChannelTableOnce);
}

void SIRegisterInfo::reserveRegisterTuples(BitVector &Reserved,
                                           MCRegister Reg) const {
  for (MCRegAliasIterator R(Reg, this, true); R.isValid(); ++R)
    Reserved.set(*R);
}

// Forced to be here by one .inc
const MCPhysReg *SIRegisterInfo::getCalleeSavedRegs(
  const MachineFunction *MF) const {
  CallingConv::ID CC = MF->getFunction().getCallingConv();
  switch (CC) {
  case CallingConv::C:
  case CallingConv::Fast:
  case CallingConv::Cold:
    return ST.hasGFX90AInsts() ? CSR_AMDGPU_GFX90AInsts_SaveList
                               : CSR_AMDGPU_SaveList;
  case CallingConv::AMDGPU_Gfx:
    return ST.hasGFX90AInsts() ? CSR_AMDGPU_SI_Gfx_GFX90AInsts_SaveList
                               : CSR_AMDGPU_SI_Gfx_SaveList;
  case CallingConv::AMDGPU_CS_ChainPreserve:
    return CSR_AMDGPU_CS_ChainPreserve_SaveList;
  default: {
    // Dummy to not crash RegisterClassInfo.
    static const MCPhysReg NoCalleeSavedReg = AMDGPU::NoRegister;
    return &NoCalleeSavedReg;
  }
  }
}

const MCPhysReg *
SIRegisterInfo::getCalleeSavedRegsViaCopy(const MachineFunction *MF) const {
  return nullptr;
}

const uint32_t *SIRegisterInfo::getCallPreservedMask(const MachineFunction &MF,
                                                     CallingConv::ID CC) const {
  switch (CC) {
  case CallingConv::C:
  case CallingConv::Fast:
  case CallingConv::Cold:
    return ST.hasGFX90AInsts() ? CSR_AMDGPU_GFX90AInsts_RegMask
                               : CSR_AMDGPU_RegMask;
  case CallingConv::AMDGPU_Gfx:
    return ST.hasGFX90AInsts() ? CSR_AMDGPU_SI_Gfx_GFX90AInsts_RegMask
                               : CSR_AMDGPU_SI_Gfx_RegMask;
  case CallingConv::AMDGPU_CS_Chain:
  case CallingConv::AMDGPU_CS_ChainPreserve:
    // Calls to these functions never return, so we can pretend everything is
    // preserved.
    return AMDGPU_AllVGPRs_RegMask;
  default:
    return nullptr;
  }
}

const uint32_t *SIRegisterInfo::getNoPreservedMask() const {
  return CSR_AMDGPU_NoRegs_RegMask;
}

bool SIRegisterInfo::isChainScratchRegister(Register VGPR) {
  return VGPR >= AMDGPU::VGPR0 && VGPR < AMDGPU::VGPR8;
}

const TargetRegisterClass *
SIRegisterInfo::getLargestLegalSuperClass(const TargetRegisterClass *RC,
                                          const MachineFunction &MF) const {
  // FIXME: Should have a helper function like getEquivalentVGPRClass to get the
  // equivalent AV class. If used one, the verifier will crash after
  // RegBankSelect in the GISel flow. The aligned regclasses are not fully given
  // until Instruction selection.
  if (ST.hasMAIInsts() && (isVGPRClass(RC) || isAGPRClass(RC))) {
    if (RC == &AMDGPU::VGPR_32RegClass || RC == &AMDGPU::AGPR_32RegClass)
      return &AMDGPU::AV_32RegClass;
    if (RC == &AMDGPU::VReg_64RegClass || RC == &AMDGPU::AReg_64RegClass)
      return &AMDGPU::AV_64RegClass;
    if (RC == &AMDGPU::VReg_64_Align2RegClass ||
        RC == &AMDGPU::AReg_64_Align2RegClass)
      return &AMDGPU::AV_64_Align2RegClass;
    if (RC == &AMDGPU::VReg_96RegClass || RC == &AMDGPU::AReg_96RegClass)
      return &AMDGPU::AV_96RegClass;
    if (RC == &AMDGPU::VReg_96_Align2RegClass ||
        RC == &AMDGPU::AReg_96_Align2RegClass)
      return &AMDGPU::AV_96_Align2RegClass;
    if (RC == &AMDGPU::VReg_128RegClass || RC == &AMDGPU::AReg_128RegClass)
      return &AMDGPU::AV_128RegClass;
    if (RC == &AMDGPU::VReg_128_Align2RegClass ||
        RC == &AMDGPU::AReg_128_Align2RegClass)
      return &AMDGPU::AV_128_Align2RegClass;
    if (RC == &AMDGPU::VReg_160RegClass || RC == &AMDGPU::AReg_160RegClass)
      return &AMDGPU::AV_160RegClass;
    if (RC == &AMDGPU::VReg_160_Align2RegClass ||
        RC == &AMDGPU::AReg_160_Align2RegClass)
      return &AMDGPU::AV_160_Align2RegClass;
    if (RC == &AMDGPU::VReg_192RegClass || RC == &AMDGPU::AReg_192RegClass)
      return &AMDGPU::AV_192RegClass;
    if (RC == &AMDGPU::VReg_192_Align2RegClass ||
        RC == &AMDGPU::AReg_192_Align2RegClass)
      return &AMDGPU::AV_192_Align2RegClass;
    if (RC == &AMDGPU::VReg_256RegClass || RC == &AMDGPU::AReg_256RegClass)
      return &AMDGPU::AV_256RegClass;
    if (RC == &AMDGPU::VReg_256_Align2RegClass ||
        RC == &AMDGPU::AReg_256_Align2RegClass)
      return &AMDGPU::AV_256_Align2RegClass;
    if (RC == &AMDGPU::VReg_512RegClass || RC == &AMDGPU::AReg_512RegClass)
      return &AMDGPU::AV_512RegClass;
    if (RC == &AMDGPU::VReg_512_Align2RegClass ||
        RC == &AMDGPU::AReg_512_Align2RegClass)
      return &AMDGPU::AV_512_Align2RegClass;
    if (RC == &AMDGPU::VReg_1024RegClass || RC == &AMDGPU::AReg_1024RegClass)
      return &AMDGPU::AV_1024RegClass;
    if (RC == &AMDGPU::VReg_1024_Align2RegClass ||
        RC == &AMDGPU::AReg_1024_Align2RegClass)
      return &AMDGPU::AV_1024_Align2RegClass;
  }

  return TargetRegisterInfo::getLargestLegalSuperClass(RC, MF);
}

Register SIRegisterInfo::getFrameRegister(const MachineFunction &MF) const {
  const SIFrameLowering *TFI = ST.getFrameLowering();
  const SIMachineFunctionInfo *FuncInfo = MF.getInfo<SIMachineFunctionInfo>();

  // During ISel lowering we always reserve the stack pointer in entry and chain
  // functions, but never actually want to reference it when accessing our own
  // frame. If we need a frame pointer we use it, but otherwise we can just use
  // an immediate "0" which we represent by returning NoRegister.
  if (FuncInfo->isBottomOfStack()) {
    return TFI->hasFP(MF) ? FuncInfo->getFrameOffsetReg() : Register();
  }
  return TFI->hasFP(MF) ? FuncInfo->getFrameOffsetReg()
                        : FuncInfo->getStackPtrOffsetReg();
}

bool SIRegisterInfo::hasBasePointer(const MachineFunction &MF) const {
  // When we need stack realignment, we can't reference off of the
  // stack pointer, so we reserve a base pointer.
  return shouldRealignStack(MF);
}

Register SIRegisterInfo::getBaseRegister() const { return AMDGPU::SGPR34; }

const uint32_t *SIRegisterInfo::getAllVGPRRegMask() const {
  return AMDGPU_AllVGPRs_RegMask;
}

const uint32_t *SIRegisterInfo::getAllAGPRRegMask() const {
  return AMDGPU_AllAGPRs_RegMask;
}

const uint32_t *SIRegisterInfo::getAllVectorRegMask() const {
  return AMDGPU_AllVectorRegs_RegMask;
}

const uint32_t *SIRegisterInfo::getAllAllocatableSRegMask() const {
  return AMDGPU_AllAllocatableSRegs_RegMask;
}

unsigned SIRegisterInfo::getSubRegFromChannel(unsigned Channel,
                                              unsigned NumRegs) {
  assert(NumRegs < SubRegFromChannelTableWidthMap.size());
  unsigned NumRegIndex = SubRegFromChannelTableWidthMap[NumRegs];
  assert(NumRegIndex && "Not implemented");
  assert(Channel < SubRegFromChannelTable[NumRegIndex - 1].size());
  return SubRegFromChannelTable[NumRegIndex - 1][Channel];
}

bool SIRegisterInfo::isCFISavedRegsSpillEnabled() const {
  return EnableSpillCFISavedRegs;
}

MCRegister
SIRegisterInfo::getAlignedHighSGPRForRC(const MachineFunction &MF,
                                        const unsigned Align,
                                        const TargetRegisterClass *RC) const {
  unsigned BaseIdx = alignDown(ST.getMaxNumSGPRs(MF), Align) - Align;
  MCRegister BaseReg(AMDGPU::SGPR_32RegClass.getRegister(BaseIdx));
  return getMatchingSuperReg(BaseReg, AMDGPU::sub0, RC);
}

MCRegister SIRegisterInfo::reservedPrivateSegmentBufferReg(
  const MachineFunction &MF) const {
  return getAlignedHighSGPRForRC(MF, /*Align=*/4, &AMDGPU::SGPR_128RegClass);
}

std::pair<unsigned, unsigned>
SIRegisterInfo::getMaxNumVectorRegs(const MachineFunction &MF) const {
  const unsigned MaxVectorRegs = ST.getMaxNumVGPRs(MF);

  unsigned MaxNumVGPRs = MaxVectorRegs;
  unsigned MaxNumAGPRs = 0;

  // On GFX90A, the number of VGPRs and AGPRs need not be equal. Theoretically,
  // a wave may have up to 512 total vector registers combining together both
  // VGPRs and AGPRs. Hence, in an entry function without calls and without
  // AGPRs used within it, it is possible to use the whole vector register
  // budget for VGPRs.
  //
  // TODO: it shall be possible to estimate maximum AGPR/VGPR pressure and split
  //       register file accordingly.
  if (ST.hasGFX90AInsts()) {
    unsigned MinNumAGPRs = 0;
    const unsigned TotalNumAGPRs = AMDGPU::AGPR_32RegClass.getNumRegs();
    const unsigned TotalNumVGPRs = AMDGPU::VGPR_32RegClass.getNumRegs();

    const std::pair<unsigned, unsigned> DefaultNumAGPR = {~0u, ~0u};

    // TODO: Move this logic into subtarget on IR function
    //
    // TODO: The lower bound should probably force the number of required
    // registers up, overriding amdgpu-waves-per-eu.
    std::tie(MinNumAGPRs, MaxNumAGPRs) = AMDGPU::getIntegerPairAttribute(
        MF.getFunction(), "amdgpu-agpr-alloc", DefaultNumAGPR,
        /*OnlyFirstRequired=*/true);

    if (MinNumAGPRs == DefaultNumAGPR.first) {
      // Default to splitting half the registers if AGPRs are required.
      MinNumAGPRs = MaxNumAGPRs = MaxVectorRegs / 2;
    } else {
      // Align to accum_offset's allocation granularity.
      MinNumAGPRs = alignTo(MinNumAGPRs, 4);

      MinNumAGPRs = std::min(MinNumAGPRs, TotalNumAGPRs);
    }

    // Clamp values to be inbounds of our limits, and ensure min <= max.

    MaxNumAGPRs = std::min(std::max(MinNumAGPRs, MaxNumAGPRs), MaxVectorRegs);
    MinNumAGPRs = std::min(std::min(MinNumAGPRs, TotalNumAGPRs), MaxNumAGPRs);

    MaxNumVGPRs = std::min(MaxVectorRegs - MinNumAGPRs, TotalNumVGPRs);
    MaxNumAGPRs = std::min(MaxVectorRegs - MaxNumVGPRs, MaxNumAGPRs);

    assert(MaxNumVGPRs + MaxNumAGPRs <= MaxVectorRegs &&
           MaxNumAGPRs <= TotalNumAGPRs && MaxNumVGPRs <= TotalNumVGPRs &&
           "invalid register counts");
  } else if (ST.hasMAIInsts()) {
    // On gfx908 the number of AGPRs always equals the number of VGPRs.
    MaxNumAGPRs = MaxNumVGPRs = MaxVectorRegs;
  }

  return std::pair(MaxNumVGPRs, MaxNumAGPRs);
}

BitVector SIRegisterInfo::getReservedRegs(const MachineFunction &MF) const {
  BitVector Reserved(getNumRegs());
  Reserved.set(AMDGPU::MODE);

  const SIMachineFunctionInfo *MFI = MF.getInfo<SIMachineFunctionInfo>();

  // Reserve special purpose registers.
  //
  // EXEC_LO and EXEC_HI could be allocated and used as regular register, but
  // this seems likely to result in bugs, so I'm marking them as reserved.
  reserveRegisterTuples(Reserved, AMDGPU::EXEC);
  reserveRegisterTuples(Reserved, AMDGPU::FLAT_SCR);

  // M0 has to be reserved so that llvm accepts it as a live-in into a block.
  reserveRegisterTuples(Reserved, AMDGPU::M0);

  // Reserve src_vccz, src_execz, src_scc.
  reserveRegisterTuples(Reserved, AMDGPU::SRC_VCCZ);
  reserveRegisterTuples(Reserved, AMDGPU::SRC_EXECZ);
  reserveRegisterTuples(Reserved, AMDGPU::SRC_SCC);

  // Reserve the memory aperture registers
  reserveRegisterTuples(Reserved, AMDGPU::SRC_SHARED_BASE);
  reserveRegisterTuples(Reserved, AMDGPU::SRC_SHARED_LIMIT);
  reserveRegisterTuples(Reserved, AMDGPU::SRC_PRIVATE_BASE);
  reserveRegisterTuples(Reserved, AMDGPU::SRC_PRIVATE_LIMIT);

  // Reserve src_pops_exiting_wave_id - support is not implemented in Codegen.
  reserveRegisterTuples(Reserved, AMDGPU::SRC_POPS_EXITING_WAVE_ID);

  // Reserve xnack_mask registers - support is not implemented in Codegen.
  reserveRegisterTuples(Reserved, AMDGPU::XNACK_MASK);

  // Reserve lds_direct register - support is not implemented in Codegen.
  reserveRegisterTuples(Reserved, AMDGPU::LDS_DIRECT);

  // Reserve Trap Handler registers - support is not implemented in Codegen.
  reserveRegisterTuples(Reserved, AMDGPU::TBA);
  reserveRegisterTuples(Reserved, AMDGPU::TMA);
  reserveRegisterTuples(Reserved, AMDGPU::TTMP0_TTMP1);
  reserveRegisterTuples(Reserved, AMDGPU::TTMP2_TTMP3);
  reserveRegisterTuples(Reserved, AMDGPU::TTMP4_TTMP5);
  reserveRegisterTuples(Reserved, AMDGPU::TTMP6_TTMP7);
  reserveRegisterTuples(Reserved, AMDGPU::TTMP8_TTMP9);
  reserveRegisterTuples(Reserved, AMDGPU::TTMP10_TTMP11);
  reserveRegisterTuples(Reserved, AMDGPU::TTMP12_TTMP13);
  reserveRegisterTuples(Reserved, AMDGPU::TTMP14_TTMP15);

  // Reserve null register - it shall never be allocated
  reserveRegisterTuples(Reserved, AMDGPU::SGPR_NULL64);

  // Reserve SGPRs.
  //
  unsigned MaxNumSGPRs = ST.getMaxNumSGPRs(MF);
  unsigned TotalNumSGPRs = AMDGPU::SGPR_32RegClass.getNumRegs();
  for (const TargetRegisterClass *RC : regclasses()) {
    if (RC->isBaseClass() && isSGPRClass(RC)) {
      unsigned NumRegs = divideCeil(getRegSizeInBits(*RC), 32);
      for (MCPhysReg Reg : *RC) {
        unsigned Index = getHWRegIndex(Reg);
        if (Index + NumRegs > MaxNumSGPRs && Index < TotalNumSGPRs)
          Reserved.set(Reg);
      }
    }
  }

  Register ScratchRSrcReg = MFI->getScratchRSrcReg();
  if (ScratchRSrcReg != AMDGPU::NoRegister) {
    // Reserve 4 SGPRs for the scratch buffer resource descriptor in case we
    // need to spill.
    // TODO: May need to reserve a VGPR if doing LDS spilling.
    reserveRegisterTuples(Reserved, ScratchRSrcReg);
  }

  Register LongBranchReservedReg = MFI->getLongBranchReservedReg();
  if (LongBranchReservedReg)
    reserveRegisterTuples(Reserved, LongBranchReservedReg);

  // We have to assume the SP is needed in case there are calls in the function,
  // which is detected after the function is lowered. If we aren't really going
  // to need SP, don't bother reserving it.
  MCRegister StackPtrReg = MFI->getStackPtrOffsetReg();
  if (StackPtrReg) {
    reserveRegisterTuples(Reserved, StackPtrReg);
    assert(!isSubRegister(ScratchRSrcReg, StackPtrReg));
  }

  MCRegister FrameReg = MFI->getFrameOffsetReg();
  if (FrameReg) {
    reserveRegisterTuples(Reserved, FrameReg);
    assert(!isSubRegister(ScratchRSrcReg, FrameReg));
  }

  if (hasBasePointer(MF)) {
    MCRegister BasePtrReg = getBaseRegister();
    reserveRegisterTuples(Reserved, BasePtrReg);
    assert(!isSubRegister(ScratchRSrcReg, BasePtrReg));
  }

  // FIXME: Use same reserved register introduced in D149775
  // SGPR used to preserve EXEC MASK around WWM spill/copy instructions.
  Register ExecCopyReg = MFI->getSGPRForEXECCopy();
  if (ExecCopyReg)
    reserveRegisterTuples(Reserved, ExecCopyReg);

  // Reserve VGPRs/AGPRs.
  //
  auto [MaxNumVGPRs, MaxNumAGPRs] = getMaxNumVectorRegs(MF);

  for (const TargetRegisterClass *RC : regclasses()) {
    if (RC->isBaseClass() && isVGPRClass(RC)) {
      unsigned NumRegs = divideCeil(getRegSizeInBits(*RC), 32);
      for (MCPhysReg Reg : *RC) {
        unsigned Index = getHWRegIndex(Reg);
        if (Index + NumRegs > MaxNumVGPRs)
          Reserved.set(Reg);
      }
    }
  }

  // Reserve all the AGPRs if there are no instructions to use it.
  if (!ST.hasMAIInsts())
    MaxNumAGPRs = 0;
  for (const TargetRegisterClass *RC : regclasses()) {
    if (RC->isBaseClass() && isAGPRClass(RC)) {
      unsigned NumRegs = divideCeil(getRegSizeInBits(*RC), 32);
      for (MCPhysReg Reg : *RC) {
        unsigned Index = getHWRegIndex(Reg);
        if (Index + NumRegs > MaxNumAGPRs)
          Reserved.set(Reg);
      }
    }
  }

  // On GFX908, in order to guarantee copying between AGPRs, we need a scratch
  // VGPR available at all times.
  if (ST.hasMAIInsts() && !ST.hasGFX90AInsts()) {
    reserveRegisterTuples(Reserved, MFI->getVGPRForAGPRCopy());
  }

  // During wwm-regalloc, reserve the registers for perlane VGPR allocation. The
  // MFI->getNonWWMRegMask() field will have a valid bitmask only during
  // wwm-regalloc and it would be empty otherwise.
  BitVector NonWWMRegMask = MFI->getNonWWMRegMask();
  if (!NonWWMRegMask.empty()) {
    for (unsigned RegI = AMDGPU::VGPR0, RegE = AMDGPU::VGPR0 + MaxNumVGPRs;
         RegI < RegE; ++RegI) {
      if (NonWWMRegMask.test(RegI))
        reserveRegisterTuples(Reserved, RegI);
    }
  }

  for (Register Reg : MFI->getWWMReservedRegs())
    reserveRegisterTuples(Reserved, Reg);

  // FIXME: Stop using reserved registers for this.
  for (MCPhysReg Reg : MFI->getAGPRSpillVGPRs())
    reserveRegisterTuples(Reserved, Reg);

  for (MCPhysReg Reg : MFI->getVGPRSpillAGPRs())
    reserveRegisterTuples(Reserved, Reg);

  return Reserved;
}

bool SIRegisterInfo::isAsmClobberable(const MachineFunction &MF,
                                      MCRegister PhysReg) const {
  return !MF.getRegInfo().isReserved(PhysReg);
}

bool SIRegisterInfo::shouldRealignStack(const MachineFunction &MF) const {
  const SIMachineFunctionInfo *Info = MF.getInfo<SIMachineFunctionInfo>();
  // On entry or in chain functions, the base address is 0, so it can't possibly
  // need any more alignment.

  // FIXME: Should be able to specify the entry frame alignment per calling
  // convention instead.
  if (Info->isBottomOfStack())
    return false;

  return TargetRegisterInfo::shouldRealignStack(MF);
}

bool SIRegisterInfo::requiresRegisterScavenging(const MachineFunction &Fn) const {
  const SIMachineFunctionInfo *Info = Fn.getInfo<SIMachineFunctionInfo>();
  if (Info->isEntryFunction()) {
    const MachineFrameInfo &MFI = Fn.getFrameInfo();
    return MFI.hasStackObjects() || MFI.hasCalls();
  }

  // May need scavenger for dealing with callee saved registers.
  return true;
}

bool SIRegisterInfo::requiresFrameIndexScavenging(
  const MachineFunction &MF) const {
  // Do not use frame virtual registers. They used to be used for SGPRs, but
  // once we reach PrologEpilogInserter, we can no longer spill SGPRs. If the
  // scavenger fails, we can increment/decrement the necessary SGPRs to avoid a
  // spill.
  return false;
}

bool SIRegisterInfo::requiresFrameIndexReplacementScavenging(
  const MachineFunction &MF) const {
  const MachineFrameInfo &MFI = MF.getFrameInfo();
  return MFI.hasStackObjects();
}

bool SIRegisterInfo::requiresVirtualBaseRegisters(
  const MachineFunction &) const {
  // There are no special dedicated stack or frame pointers.
  return true;
}

int64_t SIRegisterInfo::getScratchInstrOffset(const MachineInstr *MI) const {
  assert(SIInstrInfo::isMUBUF(*MI) || SIInstrInfo::isFLATScratch(*MI));

  int OffIdx = AMDGPU::getNamedOperandIdx(MI->getOpcode(),
                                          AMDGPU::OpName::offset);
  return MI->getOperand(OffIdx).getImm();
}

int64_t SIRegisterInfo::getFrameIndexInstrOffset(const MachineInstr *MI,
                                                 int Idx) const {
  switch (MI->getOpcode()) {
  case AMDGPU::V_ADD_U32_e32:
  case AMDGPU::V_ADD_U32_e64:
  case AMDGPU::V_ADD_CO_U32_e32: {
    int OtherIdx = Idx == 1 ? 2 : 1;
    const MachineOperand &OtherOp = MI->getOperand(OtherIdx);
    return OtherOp.isImm() ? OtherOp.getImm() : 0;
  }
  case AMDGPU::V_ADD_CO_U32_e64: {
    int OtherIdx = Idx == 2 ? 3 : 2;
    const MachineOperand &OtherOp = MI->getOperand(OtherIdx);
    return OtherOp.isImm() ? OtherOp.getImm() : 0;
  }
  default:
    break;
  }

  if (!SIInstrInfo::isMUBUF(*MI) && !SIInstrInfo::isFLATScratch(*MI))
    return 0;

  assert((Idx == AMDGPU::getNamedOperandIdx(MI->getOpcode(),
                                            AMDGPU::OpName::vaddr) ||
         (Idx == AMDGPU::getNamedOperandIdx(MI->getOpcode(),
                                            AMDGPU::OpName::saddr))) &&
         "Should never see frame index on non-address operand");

  return getScratchInstrOffset(MI);
}

static bool isFIPlusImmOrVGPR(const SIRegisterInfo &TRI,
                              const MachineInstr &MI) {
  assert(MI.getDesc().isAdd());
  const MachineOperand &Src0 = MI.getOperand(1);
  const MachineOperand &Src1 = MI.getOperand(2);

  if (Src0.isFI()) {
    return Src1.isImm() || (Src1.isReg() && TRI.isVGPR(MI.getMF()->getRegInfo(),
                                                       Src1.getReg()));
  }

  if (Src1.isFI()) {
    return Src0.isImm() || (Src0.isReg() && TRI.isVGPR(MI.getMF()->getRegInfo(),
                                                       Src0.getReg()));
  }

  return false;
}

bool SIRegisterInfo::needsFrameBaseReg(MachineInstr *MI, int64_t Offset) const {
  // TODO: Handle v_add_co_u32, v_or_b32, v_and_b32 and scalar opcodes.
  switch (MI->getOpcode()) {
  case AMDGPU::V_ADD_U32_e32: {
    // TODO: We could handle this but it requires work to avoid violating
    // operand restrictions.
    if (ST.getConstantBusLimit(AMDGPU::V_ADD_U32_e32) < 2 &&
        !isFIPlusImmOrVGPR(*this, *MI))
      return false;
    [[fallthrough]];
  }
  case AMDGPU::V_ADD_U32_e64:
    // FIXME: This optimization is barely profitable enableFlatScratch as-is.
    //
    // Much of the benefit with the MUBUF handling is we avoid duplicating the
    // shift of the frame register, which isn't needed with scratch.
    //
    // materializeFrameBaseRegister doesn't know the register classes of the
    // uses, and unconditionally uses an s_add_i32, which will end up using a
    // copy for the vector uses.
    return !ST.enableFlatScratch();
  case AMDGPU::V_ADD_CO_U32_e32:
    if (ST.getConstantBusLimit(AMDGPU::V_ADD_CO_U32_e32) < 2 &&
        !isFIPlusImmOrVGPR(*this, *MI))
      return false;
    // We can't deal with the case where the carry out has a use (though this
    // should never happen)
    return MI->getOperand(3).isDead();
  case AMDGPU::V_ADD_CO_U32_e64:
    // TODO: Should we check use_empty instead?
    return MI->getOperand(1).isDead();
  default:
    break;
  }

  if (!SIInstrInfo::isMUBUF(*MI) && !SIInstrInfo::isFLATScratch(*MI))
    return false;

  int64_t FullOffset = Offset + getScratchInstrOffset(MI);

  const SIInstrInfo *TII = ST.getInstrInfo();
  if (SIInstrInfo::isMUBUF(*MI))
    return !TII->isLegalMUBUFImmOffset(FullOffset);

  return !TII->isLegalFLATOffset(FullOffset, AMDGPUAS::PRIVATE_ADDRESS,
                                 SIInstrFlags::FlatScratch);
}

Register SIRegisterInfo::materializeFrameBaseRegister(MachineBasicBlock *MBB,
                                                      int FrameIdx,
                                                      int64_t Offset) const {
  MachineBasicBlock::iterator Ins = MBB->begin();
  DebugLoc DL; // Defaults to "unknown"

  if (Ins != MBB->end())
    DL = Ins->getDebugLoc();

  MachineFunction *MF = MBB->getParent();
  const SIInstrInfo *TII = ST.getInstrInfo();
  MachineRegisterInfo &MRI = MF->getRegInfo();
  unsigned MovOpc = ST.enableFlatScratch() ? AMDGPU::S_MOV_B32
                                           : AMDGPU::V_MOV_B32_e32;

  Register BaseReg = MRI.createVirtualRegister(
      ST.enableFlatScratch() ? &AMDGPU::SReg_32_XEXEC_HIRegClass
                             : &AMDGPU::VGPR_32RegClass);

  if (Offset == 0) {
    BuildMI(*MBB, Ins, DL, TII->get(MovOpc), BaseReg)
      .addFrameIndex(FrameIdx);
    return BaseReg;
  }

  Register OffsetReg = MRI.createVirtualRegister(&AMDGPU::SReg_32_XM0RegClass);

  Register FIReg = MRI.createVirtualRegister(
      ST.enableFlatScratch() ? &AMDGPU::SReg_32_XM0RegClass
                             : &AMDGPU::VGPR_32RegClass);

  BuildMI(*MBB, Ins, DL, TII->get(AMDGPU::S_MOV_B32), OffsetReg)
    .addImm(Offset);
  BuildMI(*MBB, Ins, DL, TII->get(MovOpc), FIReg)
    .addFrameIndex(FrameIdx);

  if (ST.enableFlatScratch() ) {
    // FIXME: Make sure scc isn't live in.
    BuildMI(*MBB, Ins, DL, TII->get(AMDGPU::S_ADD_I32), BaseReg)
        .addReg(OffsetReg, RegState::Kill)
        .addReg(FIReg)
        .setOperandDead(3); // scc
    return BaseReg;
  }

  TII->getAddNoCarry(*MBB, Ins, DL, BaseReg)
    .addReg(OffsetReg, RegState::Kill)
    .addReg(FIReg)
    .addImm(0); // clamp bit

  return BaseReg;
}

void SIRegisterInfo::resolveFrameIndex(MachineInstr &MI, Register BaseReg,
                                       int64_t Offset) const {
  const SIInstrInfo *TII = ST.getInstrInfo();

  switch (MI.getOpcode()) {
  case AMDGPU::V_ADD_U32_e32:
  case AMDGPU::V_ADD_CO_U32_e32: {
    MachineOperand *FIOp = &MI.getOperand(2);
    MachineOperand *ImmOp = &MI.getOperand(1);
    if (!FIOp->isFI())
      std::swap(FIOp, ImmOp);

    if (!ImmOp->isImm()) {
      assert(Offset == 0);
      FIOp->ChangeToRegister(BaseReg, false);
      TII->legalizeOperandsVOP2(MI.getMF()->getRegInfo(), MI);
      return;
    }

    int64_t TotalOffset = ImmOp->getImm() + Offset;
    if (TotalOffset == 0) {
      MI.setDesc(TII->get(AMDGPU::COPY));
      for (unsigned I = MI.getNumOperands() - 1; I != 1; --I)
        MI.removeOperand(I);

      MI.getOperand(1).ChangeToRegister(BaseReg, false);
      return;
    }

    ImmOp->setImm(TotalOffset);

    MachineBasicBlock *MBB = MI.getParent();
    MachineFunction *MF = MBB->getParent();
    MachineRegisterInfo &MRI = MF->getRegInfo();

    // FIXME: materializeFrameBaseRegister does not know the register class of
    // the uses of the frame index, and assumes SGPR for enableFlatScratch. Emit
    // a copy so we have a legal operand and hope the register coalescer can
    // clean it up.
    if (isSGPRReg(MRI, BaseReg)) {
      Register BaseRegVGPR =
          MRI.createVirtualRegister(&AMDGPU::VGPR_32RegClass);
      BuildMI(*MBB, MI, MI.getDebugLoc(), TII->get(AMDGPU::COPY), BaseRegVGPR)
          .addReg(BaseReg);
      MI.getOperand(2).ChangeToRegister(BaseRegVGPR, false);
    } else {
      MI.getOperand(2).ChangeToRegister(BaseReg, false);
    }
    return;
  }
  case AMDGPU::V_ADD_U32_e64:
  case AMDGPU::V_ADD_CO_U32_e64: {
    int Src0Idx = MI.getNumExplicitDefs();
    MachineOperand *FIOp = &MI.getOperand(Src0Idx);
    MachineOperand *ImmOp = &MI.getOperand(Src0Idx + 1);
    if (!FIOp->isFI())
      std::swap(FIOp, ImmOp);

    if (!ImmOp->isImm()) {
      FIOp->ChangeToRegister(BaseReg, false);
      TII->legalizeOperandsVOP3(MI.getMF()->getRegInfo(), MI);
      return;
    }

    int64_t TotalOffset = ImmOp->getImm() + Offset;
    if (TotalOffset == 0) {
      MI.setDesc(TII->get(AMDGPU::COPY));

      for (unsigned I = MI.getNumOperands() - 1; I != 1; --I)
        MI.removeOperand(I);

      MI.getOperand(1).ChangeToRegister(BaseReg, false);
    } else {
      FIOp->ChangeToRegister(BaseReg, false);
      ImmOp->setImm(TotalOffset);
    }

    return;
  }
  default:
    break;
  }

  bool IsFlat = TII->isFLATScratch(MI);

#ifndef NDEBUG
  // FIXME: Is it possible to be storing a frame index to itself?
  bool SeenFI = false;
  for (const MachineOperand &MO: MI.operands()) {
    if (MO.isFI()) {
      if (SeenFI)
        llvm_unreachable("should not see multiple frame indices");

      SeenFI = true;
    }
  }
#endif

  MachineOperand *FIOp =
      TII->getNamedOperand(MI, IsFlat ? AMDGPU::OpName::saddr
                                      : AMDGPU::OpName::vaddr);

  MachineOperand *OffsetOp = TII->getNamedOperand(MI, AMDGPU::OpName::offset);
  int64_t NewOffset = OffsetOp->getImm() + Offset;

  assert(FIOp && FIOp->isFI() && "frame index must be address operand");
  assert(TII->isMUBUF(MI) || TII->isFLATScratch(MI));

  if (IsFlat) {
    assert(TII->isLegalFLATOffset(NewOffset, AMDGPUAS::PRIVATE_ADDRESS,
                                  SIInstrFlags::FlatScratch) &&
           "offset should be legal");
    FIOp->ChangeToRegister(BaseReg, false);
    OffsetOp->setImm(NewOffset);
    return;
  }

#ifndef NDEBUG
  MachineOperand *SOffset = TII->getNamedOperand(MI, AMDGPU::OpName::soffset);
  assert(SOffset->isImm() && SOffset->getImm() == 0);
#endif

  assert(TII->isLegalMUBUFImmOffset(NewOffset) && "offset should be legal");

  FIOp->ChangeToRegister(BaseReg, false);
  OffsetOp->setImm(NewOffset);
}

bool SIRegisterInfo::isFrameOffsetLegal(const MachineInstr *MI,
                                        Register BaseReg,
                                        int64_t Offset) const {

  switch (MI->getOpcode()) {
  case AMDGPU::V_ADD_U32_e32:
  case AMDGPU::V_ADD_CO_U32_e32:
    return true;
  case AMDGPU::V_ADD_U32_e64:
  case AMDGPU::V_ADD_CO_U32_e64:
    return ST.hasVOP3Literal() || AMDGPU::isInlinableIntLiteral(Offset);
  default:
    break;
  }

  if (!SIInstrInfo::isMUBUF(*MI) && !SIInstrInfo::isFLATScratch(*MI))
    return false;

  int64_t NewOffset = Offset + getScratchInstrOffset(MI);

  const SIInstrInfo *TII = ST.getInstrInfo();
  if (SIInstrInfo::isMUBUF(*MI))
    return TII->isLegalMUBUFImmOffset(NewOffset);

  return TII->isLegalFLATOffset(NewOffset, AMDGPUAS::PRIVATE_ADDRESS,
                                SIInstrFlags::FlatScratch);
}

std::optional<unsigned> SIRegisterInfo::getDwarfRegLaneSize(int64_t DwarfReg,
                                                            bool IsEH) const {
  if (std::optional<MCRegister> Reg = getLLVMRegNum(DwarfReg, IsEH)) {
    const TargetRegisterClass *RC = getPhysRegBaseClass(*Reg);
    if (RC == &AMDGPU::VGPR_32RegClass || RC == &AMDGPU::AGPR_32RegClass)
      return 4;
  }
  return std::nullopt;
}

const TargetRegisterClass *SIRegisterInfo::getPointerRegClass(
  const MachineFunction &MF, unsigned Kind) const {
  // This is inaccurate. It depends on the instruction and address space. The
  // only place where we should hit this is for dealing with frame indexes /
  // private accesses, so this is correct in that case.
  return &AMDGPU::VGPR_32RegClass;
}

const TargetRegisterClass *
SIRegisterInfo::getCrossCopyRegClass(const TargetRegisterClass *RC) const {
  if (isAGPRClass(RC) && !ST.hasGFX90AInsts())
    return getEquivalentVGPRClass(RC);
  if (RC == &AMDGPU::SCC_CLASSRegClass)
    return getWaveMaskRegClass();

  return RC;
}

static unsigned getNumSubRegsForSpillOp(const MachineInstr &MI,
                                        const SIInstrInfo *TII) {

  unsigned Op = MI.getOpcode();
  switch (Op) {
  case AMDGPU::SI_BLOCK_SPILL_V1024_SAVE:
  case AMDGPU::SI_BLOCK_SPILL_V1024_CFI_SAVE:
  case AMDGPU::SI_BLOCK_SPILL_V1024_RESTORE:
    // FIXME: This assumes the mask is statically known and not computed at
    // runtime. However, some ABIs may want to compute the mask dynamically and
    // this will need to be updated.
    return llvm::popcount(
        (uint64_t)TII->getNamedOperand(MI, AMDGPU::OpName::mask)->getImm());
  case AMDGPU::SI_SPILL_S1024_SAVE:
  case AMDGPU::SI_SPILL_S1024_CFI_SAVE:
  case AMDGPU::SI_SPILL_S1024_RESTORE:
  case AMDGPU::SI_SPILL_V1024_SAVE:
  case AMDGPU::SI_SPILL_V1024_CFI_SAVE:
  case AMDGPU::SI_SPILL_V1024_RESTORE:
  case AMDGPU::SI_SPILL_A1024_SAVE:
  case AMDGPU::SI_SPILL_A1024_CFI_SAVE:
  case AMDGPU::SI_SPILL_A1024_RESTORE:
  case AMDGPU::SI_SPILL_AV1024_SAVE:
  case AMDGPU::SI_SPILL_AV1024_CFI_SAVE:
  case AMDGPU::SI_SPILL_AV1024_RESTORE:
    return 32;
  case AMDGPU::SI_SPILL_S512_SAVE:
  case AMDGPU::SI_SPILL_S512_CFI_SAVE:
  case AMDGPU::SI_SPILL_S512_RESTORE:
  case AMDGPU::SI_SPILL_V512_SAVE:
  case AMDGPU::SI_SPILL_V512_CFI_SAVE:
  case AMDGPU::SI_SPILL_V512_RESTORE:
  case AMDGPU::SI_SPILL_A512_SAVE:
  case AMDGPU::SI_SPILL_A512_CFI_SAVE:
  case AMDGPU::SI_SPILL_A512_RESTORE:
  case AMDGPU::SI_SPILL_AV512_SAVE:
  case AMDGPU::SI_SPILL_AV512_CFI_SAVE:
  case AMDGPU::SI_SPILL_AV512_RESTORE:
    return 16;
  case AMDGPU::SI_SPILL_S384_SAVE:
  case AMDGPU::SI_SPILL_S384_RESTORE:
  case AMDGPU::SI_SPILL_V384_SAVE:
  case AMDGPU::SI_SPILL_V384_RESTORE:
  case AMDGPU::SI_SPILL_A384_SAVE:
  case AMDGPU::SI_SPILL_A384_RESTORE:
  case AMDGPU::SI_SPILL_AV384_SAVE:
  case AMDGPU::SI_SPILL_AV384_RESTORE:
    return 12;
  case AMDGPU::SI_SPILL_S352_SAVE:
  case AMDGPU::SI_SPILL_S352_RESTORE:
  case AMDGPU::SI_SPILL_V352_SAVE:
  case AMDGPU::SI_SPILL_V352_RESTORE:
  case AMDGPU::SI_SPILL_A352_SAVE:
  case AMDGPU::SI_SPILL_A352_RESTORE:
  case AMDGPU::SI_SPILL_AV352_SAVE:
  case AMDGPU::SI_SPILL_AV352_RESTORE:
    return 11;
  case AMDGPU::SI_SPILL_S320_SAVE:
  case AMDGPU::SI_SPILL_S320_RESTORE:
  case AMDGPU::SI_SPILL_V320_SAVE:
  case AMDGPU::SI_SPILL_V320_RESTORE:
  case AMDGPU::SI_SPILL_A320_SAVE:
  case AMDGPU::SI_SPILL_A320_RESTORE:
  case AMDGPU::SI_SPILL_AV320_SAVE:
  case AMDGPU::SI_SPILL_AV320_RESTORE:
    return 10;
  case AMDGPU::SI_SPILL_S288_SAVE:
  case AMDGPU::SI_SPILL_S288_RESTORE:
  case AMDGPU::SI_SPILL_V288_SAVE:
  case AMDGPU::SI_SPILL_V288_RESTORE:
  case AMDGPU::SI_SPILL_A288_SAVE:
  case AMDGPU::SI_SPILL_A288_RESTORE:
  case AMDGPU::SI_SPILL_AV288_SAVE:
  case AMDGPU::SI_SPILL_AV288_RESTORE:
    return 9;
  case AMDGPU::SI_SPILL_S256_SAVE:
  case AMDGPU::SI_SPILL_S256_CFI_SAVE:
  case AMDGPU::SI_SPILL_S256_RESTORE:
  case AMDGPU::SI_SPILL_V256_SAVE:
  case AMDGPU::SI_SPILL_V256_CFI_SAVE:
  case AMDGPU::SI_SPILL_V256_RESTORE:
  case AMDGPU::SI_SPILL_A256_SAVE:
  case AMDGPU::SI_SPILL_A256_CFI_SAVE:
  case AMDGPU::SI_SPILL_A256_RESTORE:
  case AMDGPU::SI_SPILL_AV256_SAVE:
  case AMDGPU::SI_SPILL_AV256_CFI_SAVE:
  case AMDGPU::SI_SPILL_AV256_RESTORE:
    return 8;
  case AMDGPU::SI_SPILL_S224_SAVE:
  case AMDGPU::SI_SPILL_S224_CFI_SAVE:
  case AMDGPU::SI_SPILL_S224_RESTORE:
  case AMDGPU::SI_SPILL_V224_SAVE:
  case AMDGPU::SI_SPILL_V224_CFI_SAVE:
  case AMDGPU::SI_SPILL_V224_RESTORE:
  case AMDGPU::SI_SPILL_A224_SAVE:
  case AMDGPU::SI_SPILL_A224_CFI_SAVE:
  case AMDGPU::SI_SPILL_A224_RESTORE:
  case AMDGPU::SI_SPILL_AV224_SAVE:
  case AMDGPU::SI_SPILL_AV224_CFI_SAVE:
  case AMDGPU::SI_SPILL_AV224_RESTORE:
    return 7;
  case AMDGPU::SI_SPILL_S192_SAVE:
  case AMDGPU::SI_SPILL_S192_CFI_SAVE:
  case AMDGPU::SI_SPILL_S192_RESTORE:
  case AMDGPU::SI_SPILL_V192_SAVE:
  case AMDGPU::SI_SPILL_V192_CFI_SAVE:
  case AMDGPU::SI_SPILL_V192_RESTORE:
  case AMDGPU::SI_SPILL_A192_SAVE:
  case AMDGPU::SI_SPILL_A192_CFI_SAVE:
  case AMDGPU::SI_SPILL_A192_RESTORE:
  case AMDGPU::SI_SPILL_AV192_SAVE:
  case AMDGPU::SI_SPILL_AV192_CFI_SAVE:
  case AMDGPU::SI_SPILL_AV192_RESTORE:
    return 6;
  case AMDGPU::SI_SPILL_S160_SAVE:
  case AMDGPU::SI_SPILL_S160_CFI_SAVE:
  case AMDGPU::SI_SPILL_S160_RESTORE:
  case AMDGPU::SI_SPILL_V160_SAVE:
  case AMDGPU::SI_SPILL_V160_CFI_SAVE:
  case AMDGPU::SI_SPILL_V160_RESTORE:
  case AMDGPU::SI_SPILL_A160_SAVE:
  case AMDGPU::SI_SPILL_A160_CFI_SAVE:
  case AMDGPU::SI_SPILL_A160_RESTORE:
  case AMDGPU::SI_SPILL_AV160_SAVE:
  case AMDGPU::SI_SPILL_AV160_CFI_SAVE:
  case AMDGPU::SI_SPILL_AV160_RESTORE:
    return 5;
  case AMDGPU::SI_SPILL_S128_SAVE:
  case AMDGPU::SI_SPILL_S128_CFI_SAVE:
  case AMDGPU::SI_SPILL_S128_RESTORE:
  case AMDGPU::SI_SPILL_V128_SAVE:
  case AMDGPU::SI_SPILL_V128_CFI_SAVE:
  case AMDGPU::SI_SPILL_V128_RESTORE:
  case AMDGPU::SI_SPILL_A128_SAVE:
  case AMDGPU::SI_SPILL_A128_CFI_SAVE:
  case AMDGPU::SI_SPILL_A128_RESTORE:
  case AMDGPU::SI_SPILL_AV128_SAVE:
  case AMDGPU::SI_SPILL_AV128_CFI_SAVE:
  case AMDGPU::SI_SPILL_AV128_RESTORE:
    return 4;
  case AMDGPU::SI_SPILL_S96_SAVE:
  case AMDGPU::SI_SPILL_S96_CFI_SAVE:
  case AMDGPU::SI_SPILL_S96_RESTORE:
  case AMDGPU::SI_SPILL_V96_SAVE:
  case AMDGPU::SI_SPILL_V96_CFI_SAVE:
  case AMDGPU::SI_SPILL_V96_RESTORE:
  case AMDGPU::SI_SPILL_A96_SAVE:
  case AMDGPU::SI_SPILL_A96_CFI_SAVE:
  case AMDGPU::SI_SPILL_A96_RESTORE:
  case AMDGPU::SI_SPILL_AV96_SAVE:
  case AMDGPU::SI_SPILL_AV96_CFI_SAVE:
  case AMDGPU::SI_SPILL_AV96_RESTORE:
    return 3;
  case AMDGPU::SI_SPILL_S64_SAVE:
  case AMDGPU::SI_SPILL_S64_CFI_SAVE:
  case AMDGPU::SI_SPILL_S64_RESTORE:
  case AMDGPU::SI_SPILL_V64_SAVE:
  case AMDGPU::SI_SPILL_V64_CFI_SAVE:
  case AMDGPU::SI_SPILL_V64_RESTORE:
  case AMDGPU::SI_SPILL_A64_SAVE:
  case AMDGPU::SI_SPILL_A64_CFI_SAVE:
  case AMDGPU::SI_SPILL_A64_RESTORE:
  case AMDGPU::SI_SPILL_AV64_SAVE:
  case AMDGPU::SI_SPILL_AV64_CFI_SAVE:
  case AMDGPU::SI_SPILL_AV64_RESTORE:
    return 2;
  case AMDGPU::SI_SPILL_S32_SAVE:
  case AMDGPU::SI_SPILL_S32_CFI_SAVE:
  case AMDGPU::SI_SPILL_S32_RESTORE:
  case AMDGPU::SI_SPILL_V32_SAVE:
  case AMDGPU::SI_SPILL_V32_CFI_SAVE:
  case AMDGPU::SI_SPILL_V32_RESTORE:
  case AMDGPU::SI_SPILL_A32_SAVE:
  case AMDGPU::SI_SPILL_A32_CFI_SAVE:
  case AMDGPU::SI_SPILL_A32_RESTORE:
  case AMDGPU::SI_SPILL_AV32_SAVE:
  case AMDGPU::SI_SPILL_AV32_CFI_SAVE:
  case AMDGPU::SI_SPILL_AV32_RESTORE:
  case AMDGPU::SI_SPILL_WWM_V32_SAVE:
  case AMDGPU::SI_SPILL_WWM_V32_RESTORE:
  case AMDGPU::SI_SPILL_WWM_AV32_SAVE:
  case AMDGPU::SI_SPILL_WWM_AV32_RESTORE:
  case AMDGPU::SI_SPILL_V16_SAVE:
  case AMDGPU::SI_SPILL_V16_RESTORE:
    return 1;
  default: llvm_unreachable("Invalid spill opcode");
  }
}

static int getOffsetMUBUFStore(unsigned Opc) {
  switch (Opc) {
  case AMDGPU::BUFFER_STORE_DWORD_OFFEN:
    return AMDGPU::BUFFER_STORE_DWORD_OFFSET;
  case AMDGPU::BUFFER_STORE_BYTE_OFFEN:
    return AMDGPU::BUFFER_STORE_BYTE_OFFSET;
  case AMDGPU::BUFFER_STORE_SHORT_OFFEN:
    return AMDGPU::BUFFER_STORE_SHORT_OFFSET;
  case AMDGPU::BUFFER_STORE_DWORDX2_OFFEN:
    return AMDGPU::BUFFER_STORE_DWORDX2_OFFSET;
  case AMDGPU::BUFFER_STORE_DWORDX3_OFFEN:
    return AMDGPU::BUFFER_STORE_DWORDX3_OFFSET;
  case AMDGPU::BUFFER_STORE_DWORDX4_OFFEN:
    return AMDGPU::BUFFER_STORE_DWORDX4_OFFSET;
  case AMDGPU::BUFFER_STORE_SHORT_D16_HI_OFFEN:
    return AMDGPU::BUFFER_STORE_SHORT_D16_HI_OFFSET;
  case AMDGPU::BUFFER_STORE_BYTE_D16_HI_OFFEN:
    return AMDGPU::BUFFER_STORE_BYTE_D16_HI_OFFSET;
  default:
    return -1;
  }
}

static int getOffsetMUBUFLoad(unsigned Opc) {
  switch (Opc) {
  case AMDGPU::BUFFER_LOAD_DWORD_OFFEN:
    return AMDGPU::BUFFER_LOAD_DWORD_OFFSET;
  case AMDGPU::BUFFER_LOAD_UBYTE_OFFEN:
    return AMDGPU::BUFFER_LOAD_UBYTE_OFFSET;
  case AMDGPU::BUFFER_LOAD_SBYTE_OFFEN:
    return AMDGPU::BUFFER_LOAD_SBYTE_OFFSET;
  case AMDGPU::BUFFER_LOAD_USHORT_OFFEN:
    return AMDGPU::BUFFER_LOAD_USHORT_OFFSET;
  case AMDGPU::BUFFER_LOAD_SSHORT_OFFEN:
    return AMDGPU::BUFFER_LOAD_SSHORT_OFFSET;
  case AMDGPU::BUFFER_LOAD_DWORDX2_OFFEN:
    return AMDGPU::BUFFER_LOAD_DWORDX2_OFFSET;
  case AMDGPU::BUFFER_LOAD_DWORDX3_OFFEN:
    return AMDGPU::BUFFER_LOAD_DWORDX3_OFFSET;
  case AMDGPU::BUFFER_LOAD_DWORDX4_OFFEN:
    return AMDGPU::BUFFER_LOAD_DWORDX4_OFFSET;
  case AMDGPU::BUFFER_LOAD_UBYTE_D16_OFFEN:
    return AMDGPU::BUFFER_LOAD_UBYTE_D16_OFFSET;
  case AMDGPU::BUFFER_LOAD_UBYTE_D16_HI_OFFEN:
    return AMDGPU::BUFFER_LOAD_UBYTE_D16_HI_OFFSET;
  case AMDGPU::BUFFER_LOAD_SBYTE_D16_OFFEN:
    return AMDGPU::BUFFER_LOAD_SBYTE_D16_OFFSET;
  case AMDGPU::BUFFER_LOAD_SBYTE_D16_HI_OFFEN:
    return AMDGPU::BUFFER_LOAD_SBYTE_D16_HI_OFFSET;
  case AMDGPU::BUFFER_LOAD_SHORT_D16_OFFEN:
    return AMDGPU::BUFFER_LOAD_SHORT_D16_OFFSET;
  case AMDGPU::BUFFER_LOAD_SHORT_D16_HI_OFFEN:
    return AMDGPU::BUFFER_LOAD_SHORT_D16_HI_OFFSET;
  default:
    return -1;
  }
}

static int getOffenMUBUFStore(unsigned Opc) {
  switch (Opc) {
  case AMDGPU::BUFFER_STORE_DWORD_OFFSET:
    return AMDGPU::BUFFER_STORE_DWORD_OFFEN;
  case AMDGPU::BUFFER_STORE_BYTE_OFFSET:
    return AMDGPU::BUFFER_STORE_BYTE_OFFEN;
  case AMDGPU::BUFFER_STORE_SHORT_OFFSET:
    return AMDGPU::BUFFER_STORE_SHORT_OFFEN;
  case AMDGPU::BUFFER_STORE_DWORDX2_OFFSET:
    return AMDGPU::BUFFER_STORE_DWORDX2_OFFEN;
  case AMDGPU::BUFFER_STORE_DWORDX3_OFFSET:
    return AMDGPU::BUFFER_STORE_DWORDX3_OFFEN;
  case AMDGPU::BUFFER_STORE_DWORDX4_OFFSET:
    return AMDGPU::BUFFER_STORE_DWORDX4_OFFEN;
  case AMDGPU::BUFFER_STORE_SHORT_D16_HI_OFFSET:
    return AMDGPU::BUFFER_STORE_SHORT_D16_HI_OFFEN;
  case AMDGPU::BUFFER_STORE_BYTE_D16_HI_OFFSET:
    return AMDGPU::BUFFER_STORE_BYTE_D16_HI_OFFEN;
  default:
    return -1;
  }
}

static int getOffenMUBUFLoad(unsigned Opc) {
  switch (Opc) {
  case AMDGPU::BUFFER_LOAD_DWORD_OFFSET:
    return AMDGPU::BUFFER_LOAD_DWORD_OFFEN;
  case AMDGPU::BUFFER_LOAD_UBYTE_OFFSET:
    return AMDGPU::BUFFER_LOAD_UBYTE_OFFEN;
  case AMDGPU::BUFFER_LOAD_SBYTE_OFFSET:
    return AMDGPU::BUFFER_LOAD_SBYTE_OFFEN;
  case AMDGPU::BUFFER_LOAD_USHORT_OFFSET:
    return AMDGPU::BUFFER_LOAD_USHORT_OFFEN;
  case AMDGPU::BUFFER_LOAD_SSHORT_OFFSET:
    return AMDGPU::BUFFER_LOAD_SSHORT_OFFEN;
  case AMDGPU::BUFFER_LOAD_DWORDX2_OFFSET:
    return AMDGPU::BUFFER_LOAD_DWORDX2_OFFEN;
  case AMDGPU::BUFFER_LOAD_DWORDX3_OFFSET:
    return AMDGPU::BUFFER_LOAD_DWORDX3_OFFEN;
  case AMDGPU::BUFFER_LOAD_DWORDX4_OFFSET:
    return AMDGPU::BUFFER_LOAD_DWORDX4_OFFEN;
  case AMDGPU::BUFFER_LOAD_UBYTE_D16_OFFSET:
    return AMDGPU::BUFFER_LOAD_UBYTE_D16_OFFEN;
  case AMDGPU::BUFFER_LOAD_UBYTE_D16_HI_OFFSET:
    return AMDGPU::BUFFER_LOAD_UBYTE_D16_HI_OFFEN;
  case AMDGPU::BUFFER_LOAD_SBYTE_D16_OFFSET:
    return AMDGPU::BUFFER_LOAD_SBYTE_D16_OFFEN;
  case AMDGPU::BUFFER_LOAD_SBYTE_D16_HI_OFFSET:
    return AMDGPU::BUFFER_LOAD_SBYTE_D16_HI_OFFEN;
  case AMDGPU::BUFFER_LOAD_SHORT_D16_OFFSET:
    return AMDGPU::BUFFER_LOAD_SHORT_D16_OFFEN;
  case AMDGPU::BUFFER_LOAD_SHORT_D16_HI_OFFSET:
    return AMDGPU::BUFFER_LOAD_SHORT_D16_HI_OFFEN;
  default:
    return -1;
  }
}

static MachineInstrBuilder
spillVGPRtoAGPR(const GCNSubtarget &ST, MachineBasicBlock &MBB,
                MachineBasicBlock::iterator MI, int Index, unsigned Lane,
                unsigned ValueReg, bool IsKill, bool NeedsCFI) {
  MachineFunction *MF = MBB.getParent();
  SIMachineFunctionInfo *MFI = MF->getInfo<SIMachineFunctionInfo>();
  const SIInstrInfo *TII = ST.getInstrInfo();
  const SIFrameLowering *TFL = ST.getFrameLowering();

  MCPhysReg Reg = MFI->getVGPRToAGPRSpill(Index, Lane);

  if (Reg == AMDGPU::NoRegister)
    return MachineInstrBuilder();

  bool IsStore = MI->mayStore();
  MachineRegisterInfo &MRI = MF->getRegInfo();
  auto *TRI = static_cast<const SIRegisterInfo*>(MRI.getTargetRegisterInfo());

  unsigned Dst = IsStore ? Reg : ValueReg;
  unsigned Src = IsStore ? ValueReg : Reg;
  bool IsVGPR = TRI->isVGPR(MRI, Reg);
  DebugLoc DL = MI->getDebugLoc();
  if (IsVGPR == TRI->isVGPR(MRI, ValueReg)) {
    // Spiller during regalloc may restore a spilled register to its superclass.
    // It could result in AGPR spills restored to VGPRs or the other way around,
    // making the src and dst with identical regclasses at this point. It just
    // needs a copy in such cases.
    auto CopyMIB = BuildMI(MBB, MI, DL, TII->get(AMDGPU::COPY), Dst)
                       .addReg(Src, getKillRegState(IsKill));
    CopyMIB->setAsmPrinterFlag(MachineInstr::ReloadReuse);
    if (NeedsCFI)
      TFL->buildCFIForVRegToVRegSpill(MBB, MI, DL, Src, Dst);
    return CopyMIB;
  }
  unsigned Opc = (IsStore ^ IsVGPR) ? AMDGPU::V_ACCVGPR_WRITE_B32_e64
                                    : AMDGPU::V_ACCVGPR_READ_B32_e64;

  auto MIB = BuildMI(MBB, MI, DL, TII->get(Opc), Dst)
                 .addReg(Src, getKillRegState(IsKill));
  MIB->setAsmPrinterFlag(MachineInstr::ReloadReuse);
  if (NeedsCFI)
    TFL->buildCFIForVRegToVRegSpill(MBB, MI, DL, Src, Dst);
  return MIB;
}

// This differs from buildSpillLoadStore by only scavenging a VGPR. It does not
// need to handle the case where an SGPR may need to be spilled while spilling.
static bool buildMUBUFOffsetLoadStore(const GCNSubtarget &ST,
                                      MachineFrameInfo &MFI,
                                      MachineBasicBlock::iterator MI,
                                      int Index,
                                      int64_t Offset) {
  const SIInstrInfo *TII = ST.getInstrInfo();
  MachineBasicBlock *MBB = MI->getParent();
  const DebugLoc &DL = MI->getDebugLoc();
  bool IsStore = MI->mayStore();

  unsigned Opc = MI->getOpcode();
  int LoadStoreOp = IsStore ?
    getOffsetMUBUFStore(Opc) : getOffsetMUBUFLoad(Opc);
  if (LoadStoreOp == -1)
    return false;

  const MachineOperand *Reg = TII->getNamedOperand(*MI, AMDGPU::OpName::vdata);
  if (spillVGPRtoAGPR(ST, *MBB, MI, Index, 0, Reg->getReg(), false, false)
          .getInstr())
    return true;

  MachineInstrBuilder NewMI =
      BuildMI(*MBB, MI, DL, TII->get(LoadStoreOp))
          .add(*Reg)
          .add(*TII->getNamedOperand(*MI, AMDGPU::OpName::srsrc))
          .add(*TII->getNamedOperand(*MI, AMDGPU::OpName::soffset))
          .addImm(Offset)
          .addImm(0) // cpol
          .addImm(0) // swz
          .cloneMemRefs(*MI);

  const MachineOperand *VDataIn = TII->getNamedOperand(*MI,
                                                       AMDGPU::OpName::vdata_in);
  if (VDataIn)
    NewMI.add(*VDataIn);
  return true;
}

static unsigned getFlatScratchSpillOpcode(const SIInstrInfo *TII,
                                          unsigned LoadStoreOp,
                                          unsigned EltSize) {
  bool IsStore = TII->get(LoadStoreOp).mayStore();
  bool HasVAddr = AMDGPU::hasNamedOperand(LoadStoreOp, AMDGPU::OpName::vaddr);
  bool UseST =
      !HasVAddr && !AMDGPU::hasNamedOperand(LoadStoreOp, AMDGPU::OpName::saddr);

  // Handle block load/store first.
  if (TII->isBlockLoadStore(LoadStoreOp))
    return LoadStoreOp;

  switch (EltSize) {
  case 4:
    LoadStoreOp = IsStore ? AMDGPU::SCRATCH_STORE_DWORD_SADDR
                          : AMDGPU::SCRATCH_LOAD_DWORD_SADDR;
    break;
  case 8:
    LoadStoreOp = IsStore ? AMDGPU::SCRATCH_STORE_DWORDX2_SADDR
                          : AMDGPU::SCRATCH_LOAD_DWORDX2_SADDR;
    break;
  case 12:
    LoadStoreOp = IsStore ? AMDGPU::SCRATCH_STORE_DWORDX3_SADDR
                          : AMDGPU::SCRATCH_LOAD_DWORDX3_SADDR;
    break;
  case 16:
    LoadStoreOp = IsStore ? AMDGPU::SCRATCH_STORE_DWORDX4_SADDR
                          : AMDGPU::SCRATCH_LOAD_DWORDX4_SADDR;
    break;
  default:
    llvm_unreachable("Unexpected spill load/store size!");
  }

  if (HasVAddr)
    LoadStoreOp = AMDGPU::getFlatScratchInstSVfromSS(LoadStoreOp);
  else if (UseST)
    LoadStoreOp = AMDGPU::getFlatScratchInstSTfromSS(LoadStoreOp);

  return LoadStoreOp;
}

void SIRegisterInfo::buildSpillLoadStore(
    MachineBasicBlock &MBB, MachineBasicBlock::iterator MI, const DebugLoc &DL,
    unsigned LoadStoreOp, int Index, Register ValueReg, bool IsKill,
    MCRegister ScratchOffsetReg, int64_t InstOffset, MachineMemOperand *MMO,
    RegScavenger *RS, LiveRegUnits *LiveUnits, bool NeedsCFI) const {
  assert((!RS || !LiveUnits) && "Only RS or LiveRegs can be set but not both");

  MachineFunction *MF = MBB.getParent();
  const SIInstrInfo *TII = ST.getInstrInfo();
  const MachineFrameInfo &MFI = MF->getFrameInfo();
  const SIFrameLowering *TFL = ST.getFrameLowering();
  const SIMachineFunctionInfo *FuncInfo = MF->getInfo<SIMachineFunctionInfo>();

  const MCInstrDesc *Desc = &TII->get(LoadStoreOp);
  bool IsStore = Desc->mayStore();
  bool IsFlat = TII->isFLATScratch(LoadStoreOp);
  bool IsBlock = TII->isBlockLoadStore(LoadStoreOp);

  bool CanClobberSCC = false;
  bool Scavenged = false;
  MCRegister SOffset = ScratchOffsetReg;

  const TargetRegisterClass *RC = getRegClassForReg(MF->getRegInfo(), ValueReg);
  // On gfx90a+ AGPR is a regular VGPR acceptable for loads and stores.
  const bool IsAGPR = !ST.hasGFX90AInsts() && isAGPRClass(RC);
  const unsigned RegWidth = AMDGPU::getRegBitWidth(*RC) / 8;

  // Always use 4 byte operations for AGPRs because we need to scavenge
  // a temporary VGPR.
  // If we're using a block operation, the element should be the whole block.
  unsigned EltSize = IsBlock               ? RegWidth
                     : (IsFlat && !IsAGPR) ? std::min(RegWidth, 16u)
                                           : 4u;
  unsigned NumSubRegs = RegWidth / EltSize;
  unsigned Size = NumSubRegs * EltSize;
  unsigned RemSize = RegWidth - Size;
  unsigned NumRemSubRegs = RemSize ? 1 : 0;
  int64_t Offset = InstOffset + MFI.getObjectOffset(Index);
  int64_t MaterializedOffset = Offset;

  int64_t MaxOffset = Offset + Size + RemSize - EltSize;
  int64_t ScratchOffsetRegDelta = 0;
  int64_t AdditionalCFIOffset = 0;

  if (IsFlat && EltSize > 4) {
    LoadStoreOp = getFlatScratchSpillOpcode(TII, LoadStoreOp, EltSize);
    Desc = &TII->get(LoadStoreOp);
  }

  Align Alignment = MFI.getObjectAlign(Index);
  const MachinePointerInfo &BasePtrInfo = MMO->getPointerInfo();

  assert((IsFlat || ((Offset % EltSize) == 0)) &&
         "unexpected VGPR spill offset");

  // Track a VGPR to use for a constant offset we need to materialize.
  Register TmpOffsetVGPR;

  // Track a VGPR to use as an intermediate value.
  Register TmpIntermediateVGPR;
  bool UseVGPROffset = false;

  // Materialize a VGPR offset required for the given SGPR/VGPR/Immediate
  // combination.
  auto MaterializeVOffset = [&](Register SGPRBase, Register TmpVGPR,
                                int64_t VOffset) {
    // We are using a VGPR offset
    if (IsFlat && SGPRBase) {
      // We only have 1 VGPR offset, or 1 SGPR offset. We don't have a free
      // SGPR, so perform the add as vector.
      // We don't need a base SGPR in the kernel.

      if (ST.getConstantBusLimit(AMDGPU::V_ADD_U32_e64) >= 2) {
        BuildMI(MBB, MI, DL, TII->get(AMDGPU::V_ADD_U32_e64), TmpVGPR)
          .addReg(SGPRBase)
          .addImm(VOffset)
          .addImm(0); // clamp
      } else {
        BuildMI(MBB, MI, DL, TII->get(AMDGPU::V_MOV_B32_e32), TmpVGPR)
          .addReg(SGPRBase);
        BuildMI(MBB, MI, DL, TII->get(AMDGPU::V_ADD_U32_e32), TmpVGPR)
          .addImm(VOffset)
          .addReg(TmpOffsetVGPR);
      }
    } else {
      assert(TmpOffsetVGPR);
      BuildMI(MBB, MI, DL, TII->get(AMDGPU::V_MOV_B32_e32), TmpVGPR)
        .addImm(VOffset);
    }
  };

  bool IsOffsetLegal =
      IsFlat ? TII->isLegalFLATOffset(MaxOffset, AMDGPUAS::PRIVATE_ADDRESS,
                                      SIInstrFlags::FlatScratch)
             : TII->isLegalMUBUFImmOffset(MaxOffset);
  if (!IsOffsetLegal || (IsFlat && !SOffset && !ST.hasFlatScratchSTMode())) {
    SOffset = MCRegister();

    // We don't have access to the register scavenger if this function is called
    // during  PEI::scavengeFrameVirtualRegs() so use LiveUnits in this case.
    // TODO: Clobbering SCC is not necessary for scratch instructions in the
    // entry.
    if (RS) {
      SOffset = RS->scavengeRegisterBackwards(AMDGPU::SGPR_32RegClass, MI, false, 0, false);

      // Piggy back on the liveness scan we just did see if SCC is dead.
      CanClobberSCC = !RS->isRegUsed(AMDGPU::SCC);
    } else if (LiveUnits) {
      CanClobberSCC = LiveUnits->available(AMDGPU::SCC);
      for (MCRegister Reg : AMDGPU::SGPR_32RegClass) {
        if (LiveUnits->available(Reg) && !MF->getRegInfo().isReserved(Reg)) {
          SOffset = Reg;
          break;
        }
      }
    }

    if (ScratchOffsetReg != AMDGPU::NoRegister && !CanClobberSCC)
      SOffset = Register();

    if (!SOffset) {
      UseVGPROffset = true;

      if (RS) {
        TmpOffsetVGPR = RS->scavengeRegisterBackwards(AMDGPU::VGPR_32RegClass, MI, false, 0);
      } else {
        assert(LiveUnits);
        for (MCRegister Reg : AMDGPU::VGPR_32RegClass) {
          if (LiveUnits->available(Reg) && !MF->getRegInfo().isReserved(Reg)) {
            TmpOffsetVGPR = Reg;
            break;
          }
        }
      }

      assert(TmpOffsetVGPR);
    } else if (!SOffset && CanClobberSCC) {
      // There are no free SGPRs, and since we are in the process of spilling
      // VGPRs too.  Since we need a VGPR in order to spill SGPRs (this is true
      // on SI/CI and on VI it is true until we implement spilling using scalar
      // stores), we have no way to free up an SGPR.  Our solution here is to
      // add the offset directly to the ScratchOffset or StackPtrOffset
      // register, and then subtract the offset after the spill to return the
      // register to it's original value.

      // TODO: If we don't have to do an emergency stack slot spill, converting
      // to use the VGPR offset is fewer instructions.
      if (!ScratchOffsetReg)
        ScratchOffsetReg = FuncInfo->getStackPtrOffsetReg();
      SOffset = ScratchOffsetReg;
      ScratchOffsetRegDelta = Offset;
    } else {
      Scavenged = true;
    }

    AdditionalCFIOffset = Offset;
    // We currently only support spilling VGPRs to EltSize boundaries, meaning
    // we can simplify the adjustment of Offset here to just scale with
    // WavefrontSize.
    if (!IsFlat && !UseVGPROffset)
      Offset *= ST.getWavefrontSize();

    if (!UseVGPROffset && !SOffset)
      report_fatal_error("could not scavenge SGPR to spill in entry function");

    if (UseVGPROffset) {
      // We are using a VGPR offset
      MaterializeVOffset(ScratchOffsetReg, TmpOffsetVGPR, Offset);
    } else if (ScratchOffsetReg == AMDGPU::NoRegister) {
      BuildMI(MBB, MI, DL, TII->get(AMDGPU::S_MOV_B32), SOffset).addImm(Offset);
    } else {
      assert(Offset != 0);
      auto Add = BuildMI(MBB, MI, DL, TII->get(AMDGPU::S_ADD_I32), SOffset)
          .addReg(ScratchOffsetReg)
          .addImm(Offset);
      Add->getOperand(3).setIsDead(); // Mark SCC as dead.
    }

    Offset = 0;
  }

  if (IsFlat && SOffset == AMDGPU::NoRegister) {
    assert(AMDGPU::getNamedOperandIdx(LoadStoreOp, AMDGPU::OpName::vaddr) < 0
           && "Unexpected vaddr for flat scratch with a FI operand");

    if (UseVGPROffset) {
      LoadStoreOp = AMDGPU::getFlatScratchInstSVfromSS(LoadStoreOp);
    } else {
      assert(ST.hasFlatScratchSTMode());
      assert(!TII->isBlockLoadStore(LoadStoreOp) && "Block ops don't have ST");
      LoadStoreOp = AMDGPU::getFlatScratchInstSTfromSS(LoadStoreOp);
    }

    Desc = &TII->get(LoadStoreOp);
  }

  for (unsigned i = 0, e = NumSubRegs + NumRemSubRegs, RegOffset = 0; i != e;
       ++i, RegOffset += EltSize) {
    if (i == NumSubRegs) {
      EltSize = RemSize;
      LoadStoreOp = getFlatScratchSpillOpcode(TII, LoadStoreOp, EltSize);
    }
    Desc = &TII->get(LoadStoreOp);

    if (!IsFlat && UseVGPROffset) {
      int NewLoadStoreOp = IsStore ? getOffenMUBUFStore(LoadStoreOp)
                                   : getOffenMUBUFLoad(LoadStoreOp);
      Desc = &TII->get(NewLoadStoreOp);
    }

    if (UseVGPROffset && TmpOffsetVGPR == TmpIntermediateVGPR) {
      // If we are spilling an AGPR beyond the range of the memory instruction
      // offset and need to use a VGPR offset, we ideally have at least 2
      // scratch VGPRs. If we don't have a second free VGPR without spilling,
      // recycle the VGPR used for the offset which requires resetting after
      // each subregister.

      MaterializeVOffset(ScratchOffsetReg, TmpOffsetVGPR, MaterializedOffset);
    }

    unsigned NumRegs = EltSize / 4;
    Register SubReg = e == 1
            ? ValueReg
            : Register(getSubReg(ValueReg,
                                 getSubRegFromChannel(RegOffset / 4, NumRegs)));

    unsigned SOffsetRegState = 0;
    unsigned SrcDstRegState = getDefRegState(!IsStore);
    const bool IsLastSubReg = i + 1 == e;
    const bool IsFirstSubReg = i == 0;
    if (IsLastSubReg) {
      SOffsetRegState |= getKillRegState(Scavenged);
      // The last implicit use carries the "Kill" flag.
      SrcDstRegState |= getKillRegState(IsKill);
    }

    // Make sure the whole register is defined if there are undef components by
    // adding an implicit def of the super-reg on the first instruction.
    bool NeedSuperRegDef = e > 1 && IsStore && IsFirstSubReg;
    bool NeedSuperRegImpOperand = e > 1;

    // Remaining element size to spill into memory after some parts of it
    // spilled into either AGPRs or VGPRs.
    unsigned RemEltSize = EltSize;

    // AGPRs to spill VGPRs and vice versa are allocated in a reverse order,
    // starting from the last lane. In case if a register cannot be completely
    // spilled into another register that will ensure its alignment does not
    // change. For targets with VGPR alignment requirement this is important
    // in case of flat scratch usage as we might get a scratch_load or
    // scratch_store of an unaligned register otherwise.
    for (int LaneS = (RegOffset + EltSize) / 4 - 1, Lane = LaneS,
             LaneE = RegOffset / 4;
         Lane >= LaneE; --Lane) {
      bool IsSubReg = e > 1 || EltSize > 4;
      Register Sub = IsSubReg
             ? Register(getSubReg(ValueReg, getSubRegFromChannel(Lane)))
             : ValueReg;
      auto MIB =
          spillVGPRtoAGPR(ST, MBB, MI, Index, Lane, Sub, IsKill, NeedsCFI);
      if (!MIB.getInstr())
        break;
      if (NeedSuperRegDef || (IsSubReg && IsStore && Lane == LaneS && IsFirstSubReg)) {
        MIB.addReg(ValueReg, RegState::ImplicitDefine);
        NeedSuperRegDef = false;
      }
      if ((IsSubReg || NeedSuperRegImpOperand) && (IsFirstSubReg || IsLastSubReg)) {
        NeedSuperRegImpOperand = true;
        unsigned State = SrcDstRegState;
        if (!IsLastSubReg || (Lane != LaneE))
          State &= ~RegState::Kill;
        if (!IsFirstSubReg || (Lane != LaneS))
          State &= ~RegState::Define;
        MIB.addReg(ValueReg, RegState::Implicit | State);
      }
      RemEltSize -= 4;
    }

    if (!RemEltSize) // Fully spilled into AGPRs.
      continue;

    if (RemEltSize != EltSize) { // Partially spilled to AGPRs
      assert(IsFlat && EltSize > 4);

      unsigned NumRegs = RemEltSize / 4;
      SubReg = Register(getSubReg(ValueReg,
                        getSubRegFromChannel(RegOffset / 4, NumRegs)));
      unsigned Opc = getFlatScratchSpillOpcode(TII, LoadStoreOp, RemEltSize);
      Desc = &TII->get(Opc);
    }

    unsigned FinalReg = SubReg;

    if (IsAGPR) {
      assert(EltSize == 4);

      if (!TmpIntermediateVGPR) {
        TmpIntermediateVGPR = FuncInfo->getVGPRForAGPRCopy();
        assert(MF->getRegInfo().isReserved(TmpIntermediateVGPR));
      }
      if (IsStore) {
        auto AccRead = BuildMI(MBB, MI, DL,
                               TII->get(AMDGPU::V_ACCVGPR_READ_B32_e64),
                               TmpIntermediateVGPR)
                           .addReg(SubReg, getKillRegState(IsKill));
        if (NeedSuperRegDef)
          AccRead.addReg(ValueReg, RegState::ImplicitDefine);
        if (NeedSuperRegImpOperand && (IsFirstSubReg || IsLastSubReg))
          AccRead.addReg(ValueReg, RegState::Implicit);
        AccRead->setAsmPrinterFlag(MachineInstr::ReloadReuse);
      }
      SubReg = TmpIntermediateVGPR;
    } else if (UseVGPROffset) {
      if (!TmpOffsetVGPR) {
        TmpOffsetVGPR = RS->scavengeRegisterBackwards(AMDGPU::VGPR_32RegClass,
                                                      MI, false, 0);
        RS->setRegUsed(TmpOffsetVGPR);
      }
    }

    MachinePointerInfo PInfo = BasePtrInfo.getWithOffset(RegOffset);
    MachineMemOperand *NewMMO =
        MF->getMachineMemOperand(PInfo, MMO->getFlags(), RemEltSize,
                                 commonAlignment(Alignment, RegOffset));

    auto MIB =
        BuildMI(MBB, MI, DL, *Desc)
            .addReg(SubReg, getDefRegState(!IsStore) | getKillRegState(IsKill));

    if (UseVGPROffset) {
      // For an AGPR spill, we reuse the same temp VGPR for the offset and the
      // intermediate accvgpr_write.
      MIB.addReg(TmpOffsetVGPR, getKillRegState(IsLastSubReg && !IsAGPR));
    }

    if (!IsFlat)
      MIB.addReg(FuncInfo->getScratchRSrcReg());

    if (SOffset == AMDGPU::NoRegister) {
      if (!IsFlat) {
        if (UseVGPROffset && ScratchOffsetReg) {
          MIB.addReg(ScratchOffsetReg);
        } else {
          assert(FuncInfo->isBottomOfStack());
          MIB.addImm(0);
        }
      }
    } else {
      MIB.addReg(SOffset, SOffsetRegState);
    }

    MIB.addImm(Offset + RegOffset);

    bool LastUse = MMO->getFlags() & MOLastUse;
    MIB.addImm(LastUse ? AMDGPU::CPol::TH_LU : 0); // cpol

    if (!IsFlat)
      MIB.addImm(0); // swz
    MIB.addMemOperand(NewMMO);

<<<<<<< HEAD
    if (IsStore && NeedsCFI)
      TFL->buildCFIForVGPRToVMEMSpill(MBB, MI, DebugLoc(), SubReg,
                                      (Offset + RegOffset) *
                                          ST.getWavefrontSize() +
                                          AdditionalCFIOffset);
=======
    if (IsStore && NeedsCFI) {
      if (TII->isBlockLoadStore(LoadStoreOp)) {
        assert(RegOffset == 0 &&
               "expected whole register block to be treated as single element");
        buildCFIForBlockCSRStore(MBB, MI, ValueReg, Offset);
      } else {
        TFL->buildCFIForVGPRToVMEMSpill(
            MBB, MI, DebugLoc(), SubReg,
            (Offset + RegOffset) * ST.getWavefrontSize() + AdditionalCFIOffset);
      }
    }
>>>>>>> fb604a32

    if (!IsAGPR && NeedSuperRegDef)
      MIB.addReg(ValueReg, RegState::ImplicitDefine);

    if (!IsStore && IsAGPR && TmpIntermediateVGPR != AMDGPU::NoRegister) {
      MIB = BuildMI(MBB, MI, DL, TII->get(AMDGPU::V_ACCVGPR_WRITE_B32_e64),
                    FinalReg)
                .addReg(TmpIntermediateVGPR, RegState::Kill);
      MIB->setAsmPrinterFlag(MachineInstr::ReloadReuse);
    }

    if (NeedSuperRegImpOperand && (IsFirstSubReg || IsLastSubReg))
      MIB.addReg(ValueReg, RegState::Implicit | SrcDstRegState);

    // The epilog restore of a wwm-scratch register can cause undesired
    // optimization during machine-cp post PrologEpilogInserter if the same
    // register was assigned for return value ABI lowering with a COPY
    // instruction. As given below, with the epilog reload, the earlier COPY
    // appeared to be dead during machine-cp.
    // ...
    // v0 in WWM operation, needs the WWM spill at prolog/epilog.
    // $vgpr0 = V_WRITELANE_B32 $sgpr20, 0, $vgpr0
    // ...
    // Epilog block:
    // $vgpr0 = COPY $vgpr1 // outgoing value moved to v0
    // ...
    // WWM spill restore to preserve the inactive lanes of v0.
    // $sgpr4_sgpr5 = S_XOR_SAVEEXEC_B64 -1
    // $vgpr0 = BUFFER_LOAD $sgpr0_sgpr1_sgpr2_sgpr3, $sgpr32, 0, 0, 0
    // $exec = S_MOV_B64 killed $sgpr4_sgpr5
    // ...
    // SI_RETURN implicit $vgpr0
    // ...
    // To fix it, mark the same reg as a tied op for such restore instructions
    // so that it marks a usage for the preceding COPY.
    if (!IsStore && MI != MBB.end() && MI->isReturn() &&
        MI->readsRegister(SubReg, this)) {
      MIB.addReg(SubReg, RegState::Implicit);
      MIB->tieOperands(0, MIB->getNumOperands() - 1);
    }

    //  If we're building a block load, we should add artificial uses for the
    //  CSR VGPRs that are *not* being transferred. This is because liveness
    //  analysis is not aware of the mask, so we need to somehow inform it that
    //  those registers are not available before the load and they should not be
    //  scavenged.
    if (!IsStore && TII->isBlockLoadStore(LoadStoreOp))
      addImplicitUsesForBlockCSRLoad(MIB, ValueReg);
  }

  if (ScratchOffsetRegDelta != 0) {
    // Subtract the offset we added to the ScratchOffset register.
    BuildMI(MBB, MI, DL, TII->get(AMDGPU::S_ADD_I32), SOffset)
        .addReg(SOffset)
        .addImm(-ScratchOffsetRegDelta);
  }
}

void SIRegisterInfo::addImplicitUsesForBlockCSRLoad(MachineInstrBuilder &MIB,
                                                    Register BlockReg) const {
  const MachineFunction *MF = MIB->getParent()->getParent();
  const SIMachineFunctionInfo *FuncInfo = MF->getInfo<SIMachineFunctionInfo>();
  uint32_t Mask = FuncInfo->getMaskForVGPRBlockOps(BlockReg);
  Register BaseVGPR = getSubReg(BlockReg, AMDGPU::sub0);
  for (unsigned RegOffset = 1; RegOffset < 32; ++RegOffset)
    if (!(Mask & (1 << RegOffset)) &&
        isCalleeSavedPhysReg(BaseVGPR + RegOffset, *MF))
      MIB.addUse(BaseVGPR + RegOffset, RegState::Implicit);
}

void SIRegisterInfo::buildCFIForBlockCSRStore(MachineBasicBlock &MBB,
                                              MachineBasicBlock::iterator MBBI,
                                              Register BlockReg,
                                              int64_t Offset) const {
  const MachineFunction *MF = MBB.getParent();
  const SIMachineFunctionInfo *FuncInfo = MF->getInfo<SIMachineFunctionInfo>();
  uint32_t Mask = FuncInfo->getMaskForVGPRBlockOps(BlockReg);
  Register BaseVGPR = getSubReg(BlockReg, AMDGPU::sub0);
  for (unsigned RegOffset = 0; RegOffset < 32; ++RegOffset) {
    Register VGPR = BaseVGPR + RegOffset;
    if (Mask & (1 << RegOffset)) {
      assert(isCalleeSavedPhysReg(VGPR, *MF));
      ST.getFrameLowering()->buildCFIForVGPRToVMEMSpill(
          MBB, MBBI, DebugLoc(), VGPR,
          (Offset + RegOffset) * ST.getWavefrontSize());
    } else if (isCalleeSavedPhysReg(VGPR, *MF)) {
      // FIXME: This is a workaround for the fact that FrameLowering's
      // emitPrologueEntryCFI considers the block load to clobber all registers
      // in the block.
      ST.getFrameLowering()->buildCFIForSameValue(MBB, MBBI, DebugLoc(),
                                                  BaseVGPR + RegOffset);
    }
  }
}

void SIRegisterInfo::buildVGPRSpillLoadStore(SGPRSpillBuilder &SB, int Index,
                                             int Offset, bool IsLoad,
                                             bool IsKill) const {
  // Load/store VGPR
  MachineFrameInfo &FrameInfo = SB.MF.getFrameInfo();
  assert(FrameInfo.getStackID(Index) != TargetStackID::SGPRSpill);

  Register FrameReg =
      FrameInfo.isFixedObjectIndex(Index) && hasBasePointer(SB.MF)
          ? getBaseRegister()
          : getFrameRegister(SB.MF);

  Align Alignment = FrameInfo.getObjectAlign(Index);
  MachinePointerInfo PtrInfo = MachinePointerInfo::getFixedStack(SB.MF, Index);
  MachineMemOperand *MMO = SB.MF.getMachineMemOperand(
      PtrInfo, IsLoad ? MachineMemOperand::MOLoad : MachineMemOperand::MOStore,
      SB.EltSize, Alignment);

  if (IsLoad) {
    unsigned Opc = ST.enableFlatScratch() ? AMDGPU::SCRATCH_LOAD_DWORD_SADDR
                                          : AMDGPU::BUFFER_LOAD_DWORD_OFFSET;
    buildSpillLoadStore(*SB.MBB, SB.MI, SB.DL, Opc, Index, SB.TmpVGPR, false,
                        FrameReg, (int64_t)Offset * SB.EltSize, MMO, SB.RS);
  } else {
    unsigned Opc = ST.enableFlatScratch() ? AMDGPU::SCRATCH_STORE_DWORD_SADDR
                                          : AMDGPU::BUFFER_STORE_DWORD_OFFSET;
    buildSpillLoadStore(*SB.MBB, SB.MI, SB.DL, Opc, Index, SB.TmpVGPR, IsKill,
                        FrameReg, (int64_t)Offset * SB.EltSize, MMO, SB.RS);
    // This only ever adds one VGPR spill
    SB.MFI.addToSpilledVGPRs(1);
  }
}

bool SIRegisterInfo::spillSGPR(MachineBasicBlock::iterator MI, int Index,
                               RegScavenger *RS, SlotIndexes *Indexes,
                               LiveIntervals *LIS, bool OnlyToVGPR,
                               bool SpillToPhysVGPRLane, bool NeedsCFI) const {
  assert(!MI->getOperand(0).isUndef() &&
         "undef spill should have been deleted earlier");

  SGPRSpillBuilder SB(*this, *ST.getInstrInfo(), isWave32, MI, Index, RS);

  ArrayRef<SpilledReg> VGPRSpills =
      SpillToPhysVGPRLane ? SB.MFI.getSGPRSpillToPhysicalVGPRLanes(Index)
                          : SB.MFI.getSGPRSpillToVirtualVGPRLanes(Index);
  bool SpillToVGPR = !VGPRSpills.empty();
  if (OnlyToVGPR && !SpillToVGPR)
    return false;

  const SIFrameLowering *TFL = ST.getFrameLowering();

  assert(SpillToVGPR || (SB.SuperReg != SB.MFI.getStackPtrOffsetReg() &&
                         SB.SuperReg != SB.MFI.getFrameOffsetReg()));

  if (SpillToVGPR) {

    // Since stack slot coloring pass is trying to optimize SGPR spills,
    // VGPR lanes (mapped from spill stack slot) may be shared for SGPR
    // spills of different sizes. This accounts for number of VGPR lanes alloted
    // equal to the largest SGPR being spilled in them.
    assert(SB.NumSubRegs <= VGPRSpills.size() &&
           "Num of SGPRs spilled should be less than or equal to num of "
           "the VGPR lanes.");

    for (unsigned i = 0, e = SB.NumSubRegs; i < e; ++i) {
      Register SubReg =
          SB.NumSubRegs == 1
              ? SB.SuperReg
              : Register(getSubReg(SB.SuperReg, SB.SplitParts[i]));
      SpilledReg Spill = VGPRSpills[i];

      bool IsFirstSubreg = i == 0;
      bool IsLastSubreg = i == SB.NumSubRegs - 1;
      bool UseKill = SB.IsKill && IsLastSubreg;


      // Mark the "old value of vgpr" input undef only if this is the first sgpr
      // spill to this specific vgpr in the first basic block.
      auto MIB = BuildMI(*SB.MBB, MI, SB.DL,
                         SB.TII.get(AMDGPU::SI_SPILL_S32_TO_VGPR), Spill.VGPR)
                     .addReg(SubReg, getKillRegState(UseKill))
                     .addImm(Spill.Lane)
                     .addReg(Spill.VGPR);

      MachineInstr *CFI = nullptr;
      if (NeedsCFI) {
        if (SB.SuperReg == SB.TRI.getReturnAddressReg(SB.MF)) {
          if (i == e - 1)
            CFI = TFL->buildCFIForSGPRToVGPRSpill(*SB.MBB, MI, DebugLoc(),
                                                  AMDGPU::PC_REG, VGPRSpills);
        } else {
          CFI = TFL->buildCFIForSGPRToVGPRSpill(*SB.MBB, MI, DebugLoc(), SubReg,
                                                Spill.VGPR, Spill.Lane);
        }
      }

      if (Indexes) {
        if (IsFirstSubreg)
          Indexes->replaceMachineInstrInMaps(*MI, *MIB);
        else
          Indexes->insertMachineInstrInMaps(*MIB);

        if (CFI)
          Indexes->insertMachineInstrInMaps(*CFI);
      }

      if (IsFirstSubreg && SB.NumSubRegs > 1) {
        // We may be spilling a super-register which is only partially defined,
        // and need to ensure later spills think the value is defined.
        MIB.addReg(SB.SuperReg, RegState::ImplicitDefine);
      }

      if (SB.NumSubRegs > 1 && (IsFirstSubreg || IsLastSubreg))
        MIB.addReg(SB.SuperReg, getKillRegState(UseKill) | RegState::Implicit);

      // FIXME: Since this spills to another register instead of an actual
      // frame index, we should delete the frame index when all references to
      // it are fixed.
    }
  } else {
    SB.prepare();

    // SubReg carries the "Kill" flag when SubReg == SB.SuperReg.
    unsigned SubKillState = getKillRegState((SB.NumSubRegs == 1) && SB.IsKill);

    // Per VGPR helper data
    auto PVD = SB.getPerVGPRData();

    for (unsigned Offset = 0; Offset < PVD.NumVGPRs; ++Offset) {
      unsigned TmpVGPRFlags = RegState::Undef;

      // Write sub registers into the VGPR
      for (unsigned i = Offset * PVD.PerVGPR,
                    e = std::min((Offset + 1) * PVD.PerVGPR, SB.NumSubRegs);
           i < e; ++i) {
        Register SubReg =
            SB.NumSubRegs == 1
                ? SB.SuperReg
                : Register(getSubReg(SB.SuperReg, SB.SplitParts[i]));

        MachineInstrBuilder WriteLane =
            BuildMI(*SB.MBB, MI, SB.DL,
                    SB.TII.get(AMDGPU::SI_SPILL_S32_TO_VGPR), SB.TmpVGPR)
                .addReg(SubReg, SubKillState)
                .addImm(i % PVD.PerVGPR)
                .addReg(SB.TmpVGPR, TmpVGPRFlags);
        TmpVGPRFlags = 0;

        if (Indexes) {
          if (i == 0)
            Indexes->replaceMachineInstrInMaps(*MI, *WriteLane);
          else
            Indexes->insertMachineInstrInMaps(*WriteLane);
        }

        // There could be undef components of a spilled super register.
        // TODO: Can we detect this and skip the spill?
        if (SB.NumSubRegs > 1) {
          // The last implicit use of the SB.SuperReg carries the "Kill" flag.
          unsigned SuperKillState = 0;
          if (i + 1 == SB.NumSubRegs)
            SuperKillState |= getKillRegState(SB.IsKill);
          WriteLane.addReg(SB.SuperReg, RegState::Implicit | SuperKillState);
        }
      }

      // Write out VGPR
      SB.readWriteTmpVGPR(Offset, /*IsLoad*/ false);

      // TODO: Implement CFI for SpillToVMEM for all scenarios.
      MachineInstr *CFI = nullptr;
      if (NeedsCFI && SB.SuperReg == SB.TRI.getReturnAddressReg(SB.MF)) {
        int64_t CFIOffset = (Offset * SB.EltSize +
                             SB.MF.getFrameInfo().getObjectOffset(Index)) *
                            ST.getWavefrontSize();
        CFI = TFL->buildCFIForSGPRToVMEMSpill(*SB.MBB, MI, DebugLoc(),
                                              AMDGPU::PC_REG, CFIOffset);
      }
      if (Indexes && CFI)
        Indexes->insertMachineInstrInMaps(*CFI);
    }

    SB.restore();
  }

  MI->eraseFromParent();
  SB.MFI.addToSpilledSGPRs(SB.NumSubRegs);

  if (LIS)
    LIS->removeAllRegUnitsForPhysReg(SB.SuperReg);

  return true;
}

bool SIRegisterInfo::restoreSGPR(MachineBasicBlock::iterator MI, int Index,
                                 RegScavenger *RS, SlotIndexes *Indexes,
                                 LiveIntervals *LIS, bool OnlyToVGPR,
                                 bool SpillToPhysVGPRLane) const {
  SGPRSpillBuilder SB(*this, *ST.getInstrInfo(), isWave32, MI, Index, RS);

  ArrayRef<SpilledReg> VGPRSpills =
      SpillToPhysVGPRLane ? SB.MFI.getSGPRSpillToPhysicalVGPRLanes(Index)
                          : SB.MFI.getSGPRSpillToVirtualVGPRLanes(Index);
  bool SpillToVGPR = !VGPRSpills.empty();
  if (OnlyToVGPR && !SpillToVGPR)
    return false;

  if (SpillToVGPR) {
    for (unsigned i = 0, e = SB.NumSubRegs; i < e; ++i) {
      Register SubReg =
          SB.NumSubRegs == 1
              ? SB.SuperReg
              : Register(getSubReg(SB.SuperReg, SB.SplitParts[i]));

      SpilledReg Spill = VGPRSpills[i];
      auto MIB = BuildMI(*SB.MBB, MI, SB.DL,
                         SB.TII.get(AMDGPU::SI_RESTORE_S32_FROM_VGPR), SubReg)
                     .addReg(Spill.VGPR)
                     .addImm(Spill.Lane);
      if (SB.NumSubRegs > 1 && i == 0)
        MIB.addReg(SB.SuperReg, RegState::ImplicitDefine);
      if (Indexes) {
        if (i == e - 1)
          Indexes->replaceMachineInstrInMaps(*MI, *MIB);
        else
          Indexes->insertMachineInstrInMaps(*MIB);
      }
    }
  } else {
    SB.prepare();

    // Per VGPR helper data
    auto PVD = SB.getPerVGPRData();

    for (unsigned Offset = 0; Offset < PVD.NumVGPRs; ++Offset) {
      // Load in VGPR data
      SB.readWriteTmpVGPR(Offset, /*IsLoad*/ true);

      // Unpack lanes
      for (unsigned i = Offset * PVD.PerVGPR,
                    e = std::min((Offset + 1) * PVD.PerVGPR, SB.NumSubRegs);
           i < e; ++i) {
        Register SubReg =
            SB.NumSubRegs == 1
                ? SB.SuperReg
                : Register(getSubReg(SB.SuperReg, SB.SplitParts[i]));

        bool LastSubReg = (i + 1 == e);
        auto MIB = BuildMI(*SB.MBB, MI, SB.DL,
                           SB.TII.get(AMDGPU::SI_RESTORE_S32_FROM_VGPR), SubReg)
                       .addReg(SB.TmpVGPR, getKillRegState(LastSubReg))
                       .addImm(i);
        if (SB.NumSubRegs > 1 && i == 0)
          MIB.addReg(SB.SuperReg, RegState::ImplicitDefine);
        if (Indexes) {
          if (i == e - 1)
            Indexes->replaceMachineInstrInMaps(*MI, *MIB);
          else
            Indexes->insertMachineInstrInMaps(*MIB);
        }
      }
    }

    SB.restore();
  }

  MI->eraseFromParent();

  if (LIS)
    LIS->removeAllRegUnitsForPhysReg(SB.SuperReg);

  return true;
}

bool SIRegisterInfo::spillEmergencySGPR(MachineBasicBlock::iterator MI,
                                        MachineBasicBlock &RestoreMBB,
                                        Register SGPR, RegScavenger *RS) const {
  SGPRSpillBuilder SB(*this, *ST.getInstrInfo(), isWave32, MI, SGPR, false, 0,
                      RS);
  SB.prepare();
  // Generate the spill of SGPR to SB.TmpVGPR.
  unsigned SubKillState = getKillRegState((SB.NumSubRegs == 1) && SB.IsKill);
  auto PVD = SB.getPerVGPRData();
  for (unsigned Offset = 0; Offset < PVD.NumVGPRs; ++Offset) {
    unsigned TmpVGPRFlags = RegState::Undef;
    // Write sub registers into the VGPR
    for (unsigned i = Offset * PVD.PerVGPR,
                  e = std::min((Offset + 1) * PVD.PerVGPR, SB.NumSubRegs);
         i < e; ++i) {
      Register SubReg =
          SB.NumSubRegs == 1
              ? SB.SuperReg
              : Register(getSubReg(SB.SuperReg, SB.SplitParts[i]));

      MachineInstrBuilder WriteLane =
          BuildMI(*SB.MBB, MI, SB.DL, SB.TII.get(AMDGPU::V_WRITELANE_B32),
                  SB.TmpVGPR)
              .addReg(SubReg, SubKillState)
              .addImm(i % PVD.PerVGPR)
              .addReg(SB.TmpVGPR, TmpVGPRFlags);
      TmpVGPRFlags = 0;
      // There could be undef components of a spilled super register.
      // TODO: Can we detect this and skip the spill?
      if (SB.NumSubRegs > 1) {
        // The last implicit use of the SB.SuperReg carries the "Kill" flag.
        unsigned SuperKillState = 0;
        if (i + 1 == SB.NumSubRegs)
          SuperKillState |= getKillRegState(SB.IsKill);
        WriteLane.addReg(SB.SuperReg, RegState::Implicit | SuperKillState);
      }
    }
    // Don't need to write VGPR out.
  }

  MachineRegisterInfo &MRI = MI->getMF()->getRegInfo();

  // Restore clobbered registers in the specified restore block.
  MI = RestoreMBB.end();
  SB.setMI(&RestoreMBB, MI);
  // Generate the restore of SGPR from SB.TmpVGPR.
  for (unsigned Offset = 0; Offset < PVD.NumVGPRs; ++Offset) {
    // Don't need to load VGPR in.
    // Unpack lanes
    for (unsigned i = Offset * PVD.PerVGPR,
                  e = std::min((Offset + 1) * PVD.PerVGPR, SB.NumSubRegs);
         i < e; ++i) {
      Register SubReg =
          SB.NumSubRegs == 1
              ? SB.SuperReg
              : Register(getSubReg(SB.SuperReg, SB.SplitParts[i]));
      MRI.constrainRegClass(SubReg, &AMDGPU::SReg_32_XM0RegClass);
      bool LastSubReg = (i + 1 == e);
      auto MIB = BuildMI(*SB.MBB, MI, SB.DL, SB.TII.get(AMDGPU::V_READLANE_B32),
                         SubReg)
                     .addReg(SB.TmpVGPR, getKillRegState(LastSubReg))
                     .addImm(i);
      if (SB.NumSubRegs > 1 && i == 0)
        MIB.addReg(SB.SuperReg, RegState::ImplicitDefine);
    }
  }
  SB.restore();

  SB.MFI.addToSpilledSGPRs(SB.NumSubRegs);
  return false;
}

/// Special case of eliminateFrameIndex. Returns true if the SGPR was spilled to
/// a VGPR and the stack slot can be safely eliminated when all other users are
/// handled.
bool SIRegisterInfo::eliminateSGPRToVGPRSpillFrameIndex(
    MachineBasicBlock::iterator MI, int FI, RegScavenger *RS,
    SlotIndexes *Indexes, LiveIntervals *LIS, bool SpillToPhysVGPRLane) const {
  bool NeedsCFI = false;
  switch (MI->getOpcode()) {
  case AMDGPU::SI_SPILL_S1024_CFI_SAVE:
  case AMDGPU::SI_SPILL_S512_CFI_SAVE:
  case AMDGPU::SI_SPILL_S256_CFI_SAVE:
  case AMDGPU::SI_SPILL_S224_CFI_SAVE:
  case AMDGPU::SI_SPILL_S192_CFI_SAVE:
  case AMDGPU::SI_SPILL_S160_CFI_SAVE:
  case AMDGPU::SI_SPILL_S128_CFI_SAVE:
  case AMDGPU::SI_SPILL_S96_CFI_SAVE:
  case AMDGPU::SI_SPILL_S64_CFI_SAVE:
  case AMDGPU::SI_SPILL_S32_CFI_SAVE:
    NeedsCFI = true;
    LLVM_FALLTHROUGH;
  case AMDGPU::SI_SPILL_S1024_SAVE:
  case AMDGPU::SI_SPILL_S512_SAVE:
  case AMDGPU::SI_SPILL_S384_SAVE:
  case AMDGPU::SI_SPILL_S352_SAVE:
  case AMDGPU::SI_SPILL_S320_SAVE:
  case AMDGPU::SI_SPILL_S288_SAVE:
  case AMDGPU::SI_SPILL_S256_SAVE:
  case AMDGPU::SI_SPILL_S224_SAVE:
  case AMDGPU::SI_SPILL_S192_SAVE:
  case AMDGPU::SI_SPILL_S160_SAVE:
  case AMDGPU::SI_SPILL_S128_SAVE:
  case AMDGPU::SI_SPILL_S96_SAVE:
  case AMDGPU::SI_SPILL_S64_SAVE:
  case AMDGPU::SI_SPILL_S32_SAVE:
    return spillSGPR(MI, FI, RS, Indexes, LIS, true, SpillToPhysVGPRLane,
                     NeedsCFI);
  case AMDGPU::SI_SPILL_S1024_RESTORE:
  case AMDGPU::SI_SPILL_S512_RESTORE:
  case AMDGPU::SI_SPILL_S384_RESTORE:
  case AMDGPU::SI_SPILL_S352_RESTORE:
  case AMDGPU::SI_SPILL_S320_RESTORE:
  case AMDGPU::SI_SPILL_S288_RESTORE:
  case AMDGPU::SI_SPILL_S256_RESTORE:
  case AMDGPU::SI_SPILL_S224_RESTORE:
  case AMDGPU::SI_SPILL_S192_RESTORE:
  case AMDGPU::SI_SPILL_S160_RESTORE:
  case AMDGPU::SI_SPILL_S128_RESTORE:
  case AMDGPU::SI_SPILL_S96_RESTORE:
  case AMDGPU::SI_SPILL_S64_RESTORE:
  case AMDGPU::SI_SPILL_S32_RESTORE:
    return restoreSGPR(MI, FI, RS, Indexes, LIS, true, SpillToPhysVGPRLane);
  default:
    llvm_unreachable("not an SGPR spill instruction");
  }
}

bool SIRegisterInfo::eliminateFrameIndex(MachineBasicBlock::iterator MI,
                                        int SPAdj, unsigned FIOperandNum,
                                        RegScavenger *RS) const {
  MachineFunction *MF = MI->getParent()->getParent();
  MachineBasicBlock *MBB = MI->getParent();
  SIMachineFunctionInfo *MFI = MF->getInfo<SIMachineFunctionInfo>();
  MachineFrameInfo &FrameInfo = MF->getFrameInfo();
  const SIInstrInfo *TII = ST.getInstrInfo();
  const DebugLoc &DL = MI->getDebugLoc();

  assert(SPAdj == 0 && "unhandled SP adjustment in call sequence?");

  assert(MF->getRegInfo().isReserved(MFI->getScratchRSrcReg()) &&
         "unreserved scratch RSRC register");

  MachineOperand *FIOp = &MI->getOperand(FIOperandNum);
  int Index = MI->getOperand(FIOperandNum).getIndex();

  Register FrameReg = FrameInfo.isFixedObjectIndex(Index) && hasBasePointer(*MF)
                          ? getBaseRegister()
                          : getFrameRegister(*MF);

  bool NeedsCFI = false;

  switch (MI->getOpcode()) {
    // SGPR register spill
  case AMDGPU::SI_SPILL_S1024_CFI_SAVE:
  case AMDGPU::SI_SPILL_S512_CFI_SAVE:
  case AMDGPU::SI_SPILL_S256_CFI_SAVE:
  case AMDGPU::SI_SPILL_S224_CFI_SAVE:
  case AMDGPU::SI_SPILL_S192_CFI_SAVE:
  case AMDGPU::SI_SPILL_S160_CFI_SAVE:
  case AMDGPU::SI_SPILL_S128_CFI_SAVE:
  case AMDGPU::SI_SPILL_S96_CFI_SAVE:
  case AMDGPU::SI_SPILL_S64_CFI_SAVE:
  case AMDGPU::SI_SPILL_S32_CFI_SAVE: {
    NeedsCFI = true;
    LLVM_FALLTHROUGH;
  }
    case AMDGPU::SI_SPILL_S1024_SAVE:
    case AMDGPU::SI_SPILL_S512_SAVE:
    case AMDGPU::SI_SPILL_S384_SAVE:
    case AMDGPU::SI_SPILL_S352_SAVE:
    case AMDGPU::SI_SPILL_S320_SAVE:
    case AMDGPU::SI_SPILL_S288_SAVE:
    case AMDGPU::SI_SPILL_S256_SAVE:
    case AMDGPU::SI_SPILL_S224_SAVE:
    case AMDGPU::SI_SPILL_S192_SAVE:
    case AMDGPU::SI_SPILL_S160_SAVE:
    case AMDGPU::SI_SPILL_S128_SAVE:
    case AMDGPU::SI_SPILL_S96_SAVE:
    case AMDGPU::SI_SPILL_S64_SAVE:
    case AMDGPU::SI_SPILL_S32_SAVE: {
      return spillSGPR(MI, Index, RS, nullptr, nullptr, false, false, NeedsCFI);
    }

    // SGPR register restore
    case AMDGPU::SI_SPILL_S1024_RESTORE:
    case AMDGPU::SI_SPILL_S512_RESTORE:
    case AMDGPU::SI_SPILL_S384_RESTORE:
    case AMDGPU::SI_SPILL_S352_RESTORE:
    case AMDGPU::SI_SPILL_S320_RESTORE:
    case AMDGPU::SI_SPILL_S288_RESTORE:
    case AMDGPU::SI_SPILL_S256_RESTORE:
    case AMDGPU::SI_SPILL_S224_RESTORE:
    case AMDGPU::SI_SPILL_S192_RESTORE:
    case AMDGPU::SI_SPILL_S160_RESTORE:
    case AMDGPU::SI_SPILL_S128_RESTORE:
    case AMDGPU::SI_SPILL_S96_RESTORE:
    case AMDGPU::SI_SPILL_S64_RESTORE:
    case AMDGPU::SI_SPILL_S32_RESTORE: {
      return restoreSGPR(MI, Index, RS);
    }

    // VGPR register spill
<<<<<<< HEAD
=======
    case AMDGPU::SI_BLOCK_SPILL_V1024_CFI_SAVE:
>>>>>>> fb604a32
    case AMDGPU::SI_SPILL_V1024_CFI_SAVE:
    case AMDGPU::SI_SPILL_V512_CFI_SAVE:
    case AMDGPU::SI_SPILL_V256_CFI_SAVE:
    case AMDGPU::SI_SPILL_V224_CFI_SAVE:
    case AMDGPU::SI_SPILL_V192_CFI_SAVE:
    case AMDGPU::SI_SPILL_V160_CFI_SAVE:
    case AMDGPU::SI_SPILL_V128_CFI_SAVE:
    case AMDGPU::SI_SPILL_V96_CFI_SAVE:
    case AMDGPU::SI_SPILL_V64_CFI_SAVE:
    case AMDGPU::SI_SPILL_V32_CFI_SAVE:
    case AMDGPU::SI_SPILL_A1024_CFI_SAVE:
    case AMDGPU::SI_SPILL_A512_CFI_SAVE:
    case AMDGPU::SI_SPILL_A256_CFI_SAVE:
    case AMDGPU::SI_SPILL_A224_CFI_SAVE:
    case AMDGPU::SI_SPILL_A192_CFI_SAVE:
    case AMDGPU::SI_SPILL_A160_CFI_SAVE:
    case AMDGPU::SI_SPILL_A128_CFI_SAVE:
    case AMDGPU::SI_SPILL_A96_CFI_SAVE:
    case AMDGPU::SI_SPILL_A64_CFI_SAVE:
    case AMDGPU::SI_SPILL_A32_CFI_SAVE:
    case AMDGPU::SI_SPILL_AV1024_CFI_SAVE:
    case AMDGPU::SI_SPILL_AV512_CFI_SAVE:
    case AMDGPU::SI_SPILL_AV256_CFI_SAVE:
    case AMDGPU::SI_SPILL_AV224_CFI_SAVE:
    case AMDGPU::SI_SPILL_AV192_CFI_SAVE:
    case AMDGPU::SI_SPILL_AV160_CFI_SAVE:
    case AMDGPU::SI_SPILL_AV128_CFI_SAVE:
    case AMDGPU::SI_SPILL_AV96_CFI_SAVE:
    case AMDGPU::SI_SPILL_AV64_CFI_SAVE:
    case AMDGPU::SI_SPILL_AV32_CFI_SAVE:
      NeedsCFI = true;
<<<<<<< HEAD
      LLVM_FALLTHROUGH;
    case AMDGPU::SI_BLOCK_SPILL_V1024_SAVE: {
      // Put mask into M0.
      BuildMI(*MBB, MI, MI->getDebugLoc(), TII->get(AMDGPU::S_MOV_B32),
              AMDGPU::M0)
          .add(*TII->getNamedOperand(*MI, AMDGPU::OpName::mask));
=======
>>>>>>> fb604a32
      LLVM_FALLTHROUGH;
    case AMDGPU::SI_BLOCK_SPILL_V1024_SAVE:
    case AMDGPU::SI_SPILL_V1024_SAVE:
    case AMDGPU::SI_SPILL_V512_SAVE:
    case AMDGPU::SI_SPILL_V384_SAVE:
    case AMDGPU::SI_SPILL_V352_SAVE:
    case AMDGPU::SI_SPILL_V320_SAVE:
    case AMDGPU::SI_SPILL_V288_SAVE:
    case AMDGPU::SI_SPILL_V256_SAVE:
    case AMDGPU::SI_SPILL_V224_SAVE:
    case AMDGPU::SI_SPILL_V192_SAVE:
    case AMDGPU::SI_SPILL_V160_SAVE:
    case AMDGPU::SI_SPILL_V128_SAVE:
    case AMDGPU::SI_SPILL_V96_SAVE:
    case AMDGPU::SI_SPILL_V64_SAVE:
    case AMDGPU::SI_SPILL_V32_SAVE:
    case AMDGPU::SI_SPILL_V16_SAVE:
    case AMDGPU::SI_SPILL_A1024_SAVE:
    case AMDGPU::SI_SPILL_A512_SAVE:
    case AMDGPU::SI_SPILL_A384_SAVE:
    case AMDGPU::SI_SPILL_A352_SAVE:
    case AMDGPU::SI_SPILL_A320_SAVE:
    case AMDGPU::SI_SPILL_A288_SAVE:
    case AMDGPU::SI_SPILL_A256_SAVE:
    case AMDGPU::SI_SPILL_A224_SAVE:
    case AMDGPU::SI_SPILL_A192_SAVE:
    case AMDGPU::SI_SPILL_A160_SAVE:
    case AMDGPU::SI_SPILL_A128_SAVE:
    case AMDGPU::SI_SPILL_A96_SAVE:
    case AMDGPU::SI_SPILL_A64_SAVE:
    case AMDGPU::SI_SPILL_A32_SAVE:
    case AMDGPU::SI_SPILL_AV1024_SAVE:
    case AMDGPU::SI_SPILL_AV512_SAVE:
    case AMDGPU::SI_SPILL_AV384_SAVE:
    case AMDGPU::SI_SPILL_AV352_SAVE:
    case AMDGPU::SI_SPILL_AV320_SAVE:
    case AMDGPU::SI_SPILL_AV288_SAVE:
    case AMDGPU::SI_SPILL_AV256_SAVE:
    case AMDGPU::SI_SPILL_AV224_SAVE:
    case AMDGPU::SI_SPILL_AV192_SAVE:
    case AMDGPU::SI_SPILL_AV160_SAVE:
    case AMDGPU::SI_SPILL_AV128_SAVE:
    case AMDGPU::SI_SPILL_AV96_SAVE:
    case AMDGPU::SI_SPILL_AV64_SAVE:
    case AMDGPU::SI_SPILL_AV32_SAVE:
    case AMDGPU::SI_SPILL_WWM_V32_SAVE:
    case AMDGPU::SI_SPILL_WWM_AV32_SAVE: {
      assert(
          MI->getOpcode() != AMDGPU::SI_BLOCK_SPILL_V1024_SAVE &&
          "block spill does not currenty support spilling non-CSR registers");

      if (MI->getOpcode() == AMDGPU::SI_BLOCK_SPILL_V1024_CFI_SAVE)
        // Put mask into M0.
        BuildMI(*MBB, MI, MI->getDebugLoc(), TII->get(AMDGPU::S_MOV_B32),
                AMDGPU::M0)
            .add(*TII->getNamedOperand(*MI, AMDGPU::OpName::mask));

      const MachineOperand *VData = TII->getNamedOperand(*MI,
                                                         AMDGPU::OpName::vdata);
      if (VData->isUndef()) {
        MI->eraseFromParent();
        return true;
      }

      assert(TII->getNamedOperand(*MI, AMDGPU::OpName::soffset)->getReg() ==
             MFI->getStackPtrOffsetReg());

      unsigned Opc;
      if (MI->getOpcode() == AMDGPU::SI_SPILL_V16_SAVE) {
        assert(ST.enableFlatScratch() && "Flat Scratch is not enabled!");
        Opc = AMDGPU::SCRATCH_STORE_SHORT_SADDR_t16;
      } else {
        Opc = MI->getOpcode() == AMDGPU::SI_BLOCK_SPILL_V1024_CFI_SAVE
                  ? AMDGPU::SCRATCH_STORE_BLOCK_SADDR
              : ST.enableFlatScratch() ? AMDGPU::SCRATCH_STORE_DWORD_SADDR
                                       : AMDGPU::BUFFER_STORE_DWORD_OFFSET;
      }

      auto *MBB = MI->getParent();
      bool IsWWMRegSpill = TII->isWWMRegSpillOpcode(MI->getOpcode());
      if (IsWWMRegSpill){
        TII->insertScratchExecCopy(*MF, *MBB, MI, DL, MFI->getSGPRForEXECCopy(),
                                   RS->isRegUsed(AMDGPU::SCC));
      }
      buildSpillLoadStore(
          *MBB, MI, DL, Opc, Index, VData->getReg(), VData->isKill(), FrameReg,
          TII->getNamedOperand(*MI, AMDGPU::OpName::offset)->getImm(),
          *MI->memoperands_begin(), RS, nullptr, NeedsCFI);
      MFI->addToSpilledVGPRs(getNumSubRegsForSpillOp(*MI, TII));
      if (IsWWMRegSpill)
        TII->restoreExec(*MF, *MBB, MI, DL, MFI->getSGPRForEXECCopy());

      MI->eraseFromParent();
      return true;
    }
    case AMDGPU::SI_BLOCK_SPILL_V1024_RESTORE: {
      // Put mask into M0.
      BuildMI(*MBB, MI, MI->getDebugLoc(), TII->get(AMDGPU::S_MOV_B32),
              AMDGPU::M0)
          .add(*TII->getNamedOperand(*MI, AMDGPU::OpName::mask));
      LLVM_FALLTHROUGH;
    }
    case AMDGPU::SI_SPILL_V16_RESTORE:
    case AMDGPU::SI_SPILL_V32_RESTORE:
    case AMDGPU::SI_SPILL_V64_RESTORE:
    case AMDGPU::SI_SPILL_V96_RESTORE:
    case AMDGPU::SI_SPILL_V128_RESTORE:
    case AMDGPU::SI_SPILL_V160_RESTORE:
    case AMDGPU::SI_SPILL_V192_RESTORE:
    case AMDGPU::SI_SPILL_V224_RESTORE:
    case AMDGPU::SI_SPILL_V256_RESTORE:
    case AMDGPU::SI_SPILL_V288_RESTORE:
    case AMDGPU::SI_SPILL_V320_RESTORE:
    case AMDGPU::SI_SPILL_V352_RESTORE:
    case AMDGPU::SI_SPILL_V384_RESTORE:
    case AMDGPU::SI_SPILL_V512_RESTORE:
    case AMDGPU::SI_SPILL_V1024_RESTORE:
    case AMDGPU::SI_SPILL_A32_RESTORE:
    case AMDGPU::SI_SPILL_A64_RESTORE:
    case AMDGPU::SI_SPILL_A96_RESTORE:
    case AMDGPU::SI_SPILL_A128_RESTORE:
    case AMDGPU::SI_SPILL_A160_RESTORE:
    case AMDGPU::SI_SPILL_A192_RESTORE:
    case AMDGPU::SI_SPILL_A224_RESTORE:
    case AMDGPU::SI_SPILL_A256_RESTORE:
    case AMDGPU::SI_SPILL_A288_RESTORE:
    case AMDGPU::SI_SPILL_A320_RESTORE:
    case AMDGPU::SI_SPILL_A352_RESTORE:
    case AMDGPU::SI_SPILL_A384_RESTORE:
    case AMDGPU::SI_SPILL_A512_RESTORE:
    case AMDGPU::SI_SPILL_A1024_RESTORE:
    case AMDGPU::SI_SPILL_AV32_RESTORE:
    case AMDGPU::SI_SPILL_AV64_RESTORE:
    case AMDGPU::SI_SPILL_AV96_RESTORE:
    case AMDGPU::SI_SPILL_AV128_RESTORE:
    case AMDGPU::SI_SPILL_AV160_RESTORE:
    case AMDGPU::SI_SPILL_AV192_RESTORE:
    case AMDGPU::SI_SPILL_AV224_RESTORE:
    case AMDGPU::SI_SPILL_AV256_RESTORE:
    case AMDGPU::SI_SPILL_AV288_RESTORE:
    case AMDGPU::SI_SPILL_AV320_RESTORE:
    case AMDGPU::SI_SPILL_AV352_RESTORE:
    case AMDGPU::SI_SPILL_AV384_RESTORE:
    case AMDGPU::SI_SPILL_AV512_RESTORE:
    case AMDGPU::SI_SPILL_AV1024_RESTORE:
    case AMDGPU::SI_SPILL_WWM_V32_RESTORE:
    case AMDGPU::SI_SPILL_WWM_AV32_RESTORE: {
      const MachineOperand *VData = TII->getNamedOperand(*MI,
                                                         AMDGPU::OpName::vdata);
      assert(TII->getNamedOperand(*MI, AMDGPU::OpName::soffset)->getReg() ==
             MFI->getStackPtrOffsetReg());

      unsigned Opc;
      if (MI->getOpcode() == AMDGPU::SI_SPILL_V16_RESTORE) {
        assert(ST.enableFlatScratch() && "Flat Scratch is not enabled!");
        Opc = AMDGPU::SCRATCH_LOAD_SHORT_D16_SADDR_t16;
      } else {
        Opc = MI->getOpcode() == AMDGPU::SI_BLOCK_SPILL_V1024_RESTORE
                  ? AMDGPU::SCRATCH_LOAD_BLOCK_SADDR
              : ST.enableFlatScratch() ? AMDGPU::SCRATCH_LOAD_DWORD_SADDR
                                       : AMDGPU::BUFFER_LOAD_DWORD_OFFSET;
      }

      auto *MBB = MI->getParent();
      bool IsWWMRegSpill = TII->isWWMRegSpillOpcode(MI->getOpcode());
      if (IsWWMRegSpill){
        TII->insertScratchExecCopy(*MF, *MBB, MI, DL, MFI->getSGPRForEXECCopy(),
                                   RS->isRegUsed(AMDGPU::SCC));
      }

      buildSpillLoadStore(
          *MBB, MI, DL, Opc, Index, VData->getReg(), VData->isKill(), FrameReg,
          TII->getNamedOperand(*MI, AMDGPU::OpName::offset)->getImm(),
          *MI->memoperands_begin(), RS);

      if (IsWWMRegSpill)
        TII->restoreExec(*MF, *MBB, MI, DL, MFI->getSGPRForEXECCopy());

      MI->eraseFromParent();
      return true;
    }
    case AMDGPU::V_ADD_U32_e32:
    case AMDGPU::V_ADD_U32_e64:
    case AMDGPU::V_ADD_CO_U32_e32:
    case AMDGPU::V_ADD_CO_U32_e64: {
      // TODO: Handle sub, and, or.
      unsigned NumDefs = MI->getNumExplicitDefs();
      unsigned Src0Idx = NumDefs;

      bool HasClamp = false;
      MachineOperand *VCCOp = nullptr;

      switch (MI->getOpcode()) {
      case AMDGPU::V_ADD_U32_e32:
        break;
      case AMDGPU::V_ADD_U32_e64:
        HasClamp = MI->getOperand(3).getImm();
        break;
      case AMDGPU::V_ADD_CO_U32_e32:
        VCCOp = &MI->getOperand(3);
        break;
      case AMDGPU::V_ADD_CO_U32_e64:
        VCCOp = &MI->getOperand(1);
        HasClamp = MI->getOperand(4).getImm();
        break;
      default:
        break;
      }
      bool DeadVCC = !VCCOp || VCCOp->isDead();
      MachineOperand &DstOp = MI->getOperand(0);
      Register DstReg = DstOp.getReg();

      unsigned OtherOpIdx =
          FIOperandNum == Src0Idx ? FIOperandNum + 1 : Src0Idx;
      MachineOperand *OtherOp = &MI->getOperand(OtherOpIdx);

      unsigned Src1Idx = Src0Idx + 1;
      Register MaterializedReg = FrameReg;
      Register ScavengedVGPR;

      int64_t Offset = FrameInfo.getObjectOffset(Index);
      // For the non-immediate case, we could fall through to the default
      // handling, but we do an in-place update of the result register here to
      // avoid scavenging another register.
      if (OtherOp->isImm()) {
        int64_t TotalOffset = OtherOp->getImm() + Offset;

        if (!ST.hasVOP3Literal() && SIInstrInfo::isVOP3(*MI) &&
            !AMDGPU::isInlinableIntLiteral(TotalOffset)) {
          // If we can't support a VOP3 literal in the VALU instruction, we
          // can't specially fold into the add.
          // TODO: Handle VOP3->VOP2 shrink to support the fold.
          break;
        }

        OtherOp->setImm(TotalOffset);
        Offset = 0;
      }

      if (FrameReg && !ST.enableFlatScratch()) {
        // We should just do an in-place update of the result register. However,
        // the value there may also be used by the add, in which case we need a
        // temporary register.
        //
        // FIXME: The scavenger is not finding the result register in the
        // common case where the add does not read the register.

        ScavengedVGPR = RS->scavengeRegisterBackwards(
            AMDGPU::VGPR_32RegClass, MI, /*RestoreAfter=*/false, /*SPAdj=*/0);

        // TODO: If we have a free SGPR, it's sometimes better to use a scalar
        // shift.
        BuildMI(*MBB, *MI, DL, TII->get(AMDGPU::V_LSHRREV_B32_e64))
            .addDef(ScavengedVGPR, RegState::Renamable)
            .addImm(ST.getWavefrontSizeLog2())
            .addReg(FrameReg);
        MaterializedReg = ScavengedVGPR;
      }

      if ((!OtherOp->isImm() || OtherOp->getImm() != 0) && MaterializedReg) {
        if (ST.enableFlatScratch() &&
            !TII->isOperandLegal(*MI, Src1Idx, OtherOp)) {
          // We didn't need the shift above, so we have an SGPR for the frame
          // register, but may have a VGPR only operand.
          //
          // TODO: On gfx10+, we can easily change the opcode to the e64 version
          // and use the higher constant bus restriction to avoid this copy.

          if (!ScavengedVGPR) {
            ScavengedVGPR = RS->scavengeRegisterBackwards(
                AMDGPU::VGPR_32RegClass, MI, /*RestoreAfter=*/false,
                /*SPAdj=*/0);
          }

          assert(ScavengedVGPR != DstReg);

          BuildMI(*MBB, *MI, DL, TII->get(AMDGPU::V_MOV_B32_e32), ScavengedVGPR)
              .addReg(MaterializedReg,
                      MaterializedReg != FrameReg ? RegState::Kill : 0);
          MaterializedReg = ScavengedVGPR;
        }

        // TODO: In the flat scratch case, if this is an add of an SGPR, and SCC
        // is not live, we could use a scalar add + vector add instead of 2
        // vector adds.
        auto AddI32 = BuildMI(*MBB, *MI, DL, TII->get(MI->getOpcode()))
                          .addDef(DstReg, RegState::Renamable);
        if (NumDefs == 2)
          AddI32.add(MI->getOperand(1));

        unsigned MaterializedRegFlags =
            MaterializedReg != FrameReg ? RegState::Kill : 0;

        if (isVGPRClass(getPhysRegBaseClass(MaterializedReg))) {
          // If we know we have a VGPR already, it's more likely the other
          // operand is a legal vsrc0.
          AddI32
            .add(*OtherOp)
            .addReg(MaterializedReg, MaterializedRegFlags);
        } else {
          // Commute operands to avoid violating VOP2 restrictions. This will
          // typically happen when using scratch.
          AddI32
            .addReg(MaterializedReg, MaterializedRegFlags)
            .add(*OtherOp);
        }

        if (MI->getOpcode() == AMDGPU::V_ADD_CO_U32_e64 ||
            MI->getOpcode() == AMDGPU::V_ADD_U32_e64)
          AddI32.addImm(0); // clamp

        if (MI->getOpcode() == AMDGPU::V_ADD_CO_U32_e32)
          AddI32.setOperandDead(3); // Dead vcc

        MaterializedReg = DstReg;

        OtherOp->ChangeToRegister(MaterializedReg, false);
        OtherOp->setIsKill(true);
        FIOp->ChangeToImmediate(Offset);
        Offset = 0;
      } else if (Offset != 0) {
        assert(!MaterializedReg);
        FIOp->ChangeToImmediate(Offset);
        Offset = 0;
      } else {
        if (DeadVCC && !HasClamp) {
          assert(Offset == 0);

          // TODO: Losing kills and implicit operands. Just mutate to copy and
          // let lowerCopy deal with it?
          if (OtherOp->isReg() && OtherOp->getReg() == DstReg) {
            // Folded to an identity copy.
            MI->eraseFromParent();
            return true;
          }

          // The immediate value should be in OtherOp
          MI->setDesc(TII->get(AMDGPU::V_MOV_B32_e32));
          MI->removeOperand(FIOperandNum);

          unsigned NumOps = MI->getNumOperands();
          for (unsigned I = NumOps - 2; I >= NumDefs + 1; --I)
            MI->removeOperand(I);

          if (NumDefs == 2)
            MI->removeOperand(1);

          // The code below can't deal with a mov.
          return true;
        }

        // This folded to a constant, but we have to keep the add around for
        // pointless implicit defs or clamp modifier.
        FIOp->ChangeToImmediate(0);
      }

      // Try to improve legality by commuting.
      if (!TII->isOperandLegal(*MI, Src1Idx) && TII->commuteInstruction(*MI)) {
        std::swap(FIOp, OtherOp);
        std::swap(FIOperandNum, OtherOpIdx);
      }

      // We need at most one mov to satisfy the operand constraints. Prefer to
      // move the FI operand first, as it may be a literal in a VOP3
      // instruction.
      for (unsigned SrcIdx : {FIOperandNum, OtherOpIdx}) {
        if (!TII->isOperandLegal(*MI, SrcIdx)) {
          // If commuting didn't make the operands legal, we need to materialize
          // in a register.
          // TODO: Can use SGPR on gfx10+ in some cases.
          if (!ScavengedVGPR) {
            ScavengedVGPR = RS->scavengeRegisterBackwards(
                AMDGPU::VGPR_32RegClass, MI, /*RestoreAfter=*/false,
                /*SPAdj=*/0);
          }

          assert(ScavengedVGPR != DstReg);

          MachineOperand &Src = MI->getOperand(SrcIdx);
          BuildMI(*MBB, *MI, DL, TII->get(AMDGPU::V_MOV_B32_e32), ScavengedVGPR)
              .add(Src);

          Src.ChangeToRegister(ScavengedVGPR, false);
          Src.setIsKill(true);
          break;
        }
      }

      // Fold out add of 0 case that can appear in kernels.
      if (FIOp->isImm() && FIOp->getImm() == 0 && DeadVCC && !HasClamp) {
        if (OtherOp->isReg() && OtherOp->getReg() != DstReg) {
          BuildMI(*MBB, *MI, DL, TII->get(AMDGPU::COPY), DstReg).add(*OtherOp);
        }

        MI->eraseFromParent();
      }

      return true;
    }
    case AMDGPU::S_ADD_I32:
    case AMDGPU::S_ADD_U32: {
      // TODO: Handle s_or_b32, s_and_b32.
      unsigned OtherOpIdx = FIOperandNum == 1 ? 2 : 1;
      MachineOperand &OtherOp = MI->getOperand(OtherOpIdx);

      assert(FrameReg || MFI->isBottomOfStack());

      MachineOperand &DstOp = MI->getOperand(0);
      const DebugLoc &DL = MI->getDebugLoc();
      Register MaterializedReg = FrameReg;

      // Defend against live scc, which should never happen in practice.
      bool DeadSCC = MI->getOperand(3).isDead();

      Register TmpReg;

      // FIXME: Scavenger should figure out that the result register is
      // available. Also should do this for the v_add case.
      if (OtherOp.isReg() && OtherOp.getReg() != DstOp.getReg())
        TmpReg = DstOp.getReg();

      if (FrameReg && !ST.enableFlatScratch()) {
        // FIXME: In the common case where the add does not also read its result
        // (i.e. this isn't a reg += fi), it's not finding the dest reg as
        // available.
        if (!TmpReg)
          TmpReg = RS->scavengeRegisterBackwards(AMDGPU::SReg_32_XM0RegClass,
                                                 MI, /*RestoreAfter=*/false, 0,
                                                 /*AllowSpill=*/false);
        if (TmpReg) {
          BuildMI(*MBB, *MI, DL, TII->get(AMDGPU::S_LSHR_B32))
              .addDef(TmpReg, RegState::Renamable)
              .addReg(FrameReg)
              .addImm(ST.getWavefrontSizeLog2())
              .setOperandDead(3); // Set SCC dead
        }
        MaterializedReg = TmpReg;
      }

      int64_t Offset = FrameInfo.getObjectOffset(Index);

      // For the non-immediate case, we could fall through to the default
      // handling, but we do an in-place update of the result register here to
      // avoid scavenging another register.
      if (OtherOp.isImm()) {
        OtherOp.setImm(OtherOp.getImm() + Offset);
        Offset = 0;

        if (MaterializedReg)
          FIOp->ChangeToRegister(MaterializedReg, false);
        else
          FIOp->ChangeToImmediate(0);
      } else if (MaterializedReg) {
        // If we can't fold the other operand, do another increment.
        Register DstReg = DstOp.getReg();

        if (!TmpReg && MaterializedReg == FrameReg) {
          TmpReg = RS->scavengeRegisterBackwards(AMDGPU::SReg_32_XM0RegClass,
                                                 MI, /*RestoreAfter=*/false, 0,
                                                 /*AllowSpill=*/false);
          DstReg = TmpReg;
        }

        if (TmpReg) {
          auto AddI32 = BuildMI(*MBB, *MI, DL, MI->getDesc())
                            .addDef(DstReg, RegState::Renamable)
                            .addReg(MaterializedReg, RegState::Kill)
                            .add(OtherOp);
          if (DeadSCC)
            AddI32.setOperandDead(3);

          MaterializedReg = DstReg;

          OtherOp.ChangeToRegister(MaterializedReg, false);
          OtherOp.setIsKill(true);
          OtherOp.setIsRenamable(true);
        }
        FIOp->ChangeToImmediate(Offset);
      } else {
        // If we don't have any other offset to apply, we can just directly
        // interpret the frame index as the offset.
        FIOp->ChangeToImmediate(Offset);
      }

      if (DeadSCC && OtherOp.isImm() && OtherOp.getImm() == 0) {
        assert(Offset == 0);
        MI->removeOperand(3);
        MI->removeOperand(OtherOpIdx);
        MI->setDesc(TII->get(FIOp->isReg() ? AMDGPU::COPY : AMDGPU::S_MOV_B32));
      } else if (DeadSCC && FIOp->isImm() && FIOp->getImm() == 0) {
        assert(Offset == 0);
        MI->removeOperand(3);
        MI->removeOperand(FIOperandNum);
        MI->setDesc(
            TII->get(OtherOp.isReg() ? AMDGPU::COPY : AMDGPU::S_MOV_B32));
      }

      assert(!FIOp->isFI());
      return true;
    }
    default: {
      break;
    }
    }

    int64_t Offset = FrameInfo.getObjectOffset(Index);
    if (ST.enableFlatScratch()) {
      if (TII->isFLATScratch(*MI)) {
        assert(
            (int16_t)FIOperandNum ==
            AMDGPU::getNamedOperandIdx(MI->getOpcode(), AMDGPU::OpName::saddr));

        // The offset is always swizzled, just replace it
        if (FrameReg)
          FIOp->ChangeToRegister(FrameReg, false);

        MachineOperand *OffsetOp =
            TII->getNamedOperand(*MI, AMDGPU::OpName::offset);
        int64_t NewOffset = Offset + OffsetOp->getImm();
        if (TII->isLegalFLATOffset(NewOffset, AMDGPUAS::PRIVATE_ADDRESS,
                                   SIInstrFlags::FlatScratch)) {
          OffsetOp->setImm(NewOffset);
          if (FrameReg)
            return false;
          Offset = 0;
        }

        if (!Offset) {
          unsigned Opc = MI->getOpcode();
          int NewOpc = -1;
          if (AMDGPU::hasNamedOperand(Opc, AMDGPU::OpName::vaddr)) {
            NewOpc = AMDGPU::getFlatScratchInstSVfromSVS(Opc);
          } else if (ST.hasFlatScratchSTMode()) {
            // On GFX10 we have ST mode to use no registers for an address.
            // Otherwise we need to materialize 0 into an SGPR.
            NewOpc = AMDGPU::getFlatScratchInstSTfromSS(Opc);
          }

          if (NewOpc != -1) {
            // removeOperand doesn't fixup tied operand indexes as it goes, so
            // it asserts. Untie vdst_in for now and retie them afterwards.
            int VDstIn =
                AMDGPU::getNamedOperandIdx(Opc, AMDGPU::OpName::vdst_in);
            bool TiedVDst = VDstIn != -1 && MI->getOperand(VDstIn).isReg() &&
                            MI->getOperand(VDstIn).isTied();
            if (TiedVDst)
              MI->untieRegOperand(VDstIn);

            MI->removeOperand(
                AMDGPU::getNamedOperandIdx(Opc, AMDGPU::OpName::saddr));

            if (TiedVDst) {
              int NewVDst =
                  AMDGPU::getNamedOperandIdx(NewOpc, AMDGPU::OpName::vdst);
              int NewVDstIn =
                  AMDGPU::getNamedOperandIdx(NewOpc, AMDGPU::OpName::vdst_in);
              assert(NewVDst != -1 && NewVDstIn != -1 && "Must be tied!");
              MI->tieOperands(NewVDst, NewVDstIn);
            }
            MI->setDesc(TII->get(NewOpc));
            return false;
          }
        }
      }

      if (!FrameReg) {
        FIOp->ChangeToImmediate(Offset);
        if (TII->isImmOperandLegal(*MI, FIOperandNum, *FIOp))
          return false;
      }

      // We need to use register here. Check if we can use an SGPR or need
      // a VGPR.
      FIOp->ChangeToRegister(AMDGPU::M0, false);
      bool UseSGPR = TII->isOperandLegal(*MI, FIOperandNum, FIOp);

      if (!Offset && FrameReg && UseSGPR) {
        FIOp->setReg(FrameReg);
        return false;
      }

      const TargetRegisterClass *RC =
          UseSGPR ? &AMDGPU::SReg_32_XM0RegClass : &AMDGPU::VGPR_32RegClass;

      Register TmpReg =
          RS->scavengeRegisterBackwards(*RC, MI, false, 0, !UseSGPR);
      FIOp->setReg(TmpReg);
      FIOp->setIsKill();

      if ((!FrameReg || !Offset) && TmpReg) {
        unsigned Opc = UseSGPR ? AMDGPU::S_MOV_B32 : AMDGPU::V_MOV_B32_e32;
        auto MIB = BuildMI(*MBB, MI, DL, TII->get(Opc), TmpReg);
        if (FrameReg)
          MIB.addReg(FrameReg);
        else
          MIB.addImm(Offset);

        return false;
      }

      bool NeedSaveSCC = RS->isRegUsed(AMDGPU::SCC) &&
                         !MI->definesRegister(AMDGPU::SCC, /*TRI=*/nullptr);

      Register TmpSReg =
          UseSGPR ? TmpReg
                  : RS->scavengeRegisterBackwards(AMDGPU::SReg_32_XM0RegClass,
                                                  MI, false, 0, !UseSGPR);

      // TODO: for flat scratch another attempt can be made with a VGPR index
      //       if no SGPRs can be scavenged.
      if ((!TmpSReg && !FrameReg) || (!TmpReg && !UseSGPR))
        report_fatal_error("Cannot scavenge register in FI elimination!");

      if (!TmpSReg) {
        // Use frame register and restore it after.
        TmpSReg = FrameReg;
        FIOp->setReg(FrameReg);
        FIOp->setIsKill(false);
      }

      if (NeedSaveSCC) {
        assert(!(Offset & 0x1) && "Flat scratch offset must be aligned!");
        BuildMI(*MBB, MI, DL, TII->get(AMDGPU::S_ADDC_U32), TmpSReg)
            .addReg(FrameReg)
            .addImm(Offset);
        BuildMI(*MBB, MI, DL, TII->get(AMDGPU::S_BITCMP1_B32))
            .addReg(TmpSReg)
            .addImm(0);
        BuildMI(*MBB, MI, DL, TII->get(AMDGPU::S_BITSET0_B32), TmpSReg)
            .addImm(0)
            .addReg(TmpSReg);
      } else {
        BuildMI(*MBB, MI, DL, TII->get(AMDGPU::S_ADD_I32), TmpSReg)
            .addReg(FrameReg)
            .addImm(Offset);
      }

      if (!UseSGPR)
        BuildMI(*MBB, MI, DL, TII->get(AMDGPU::V_MOV_B32_e32), TmpReg)
            .addReg(TmpSReg, RegState::Kill);

      if (TmpSReg == FrameReg) {
        // Undo frame register modification.
        if (NeedSaveSCC &&
            !MI->registerDefIsDead(AMDGPU::SCC, /*TRI=*/nullptr)) {
          MachineBasicBlock::iterator I =
              BuildMI(*MBB, std::next(MI), DL, TII->get(AMDGPU::S_ADDC_U32),
                      TmpSReg)
                  .addReg(FrameReg)
                  .addImm(-Offset);
          I = BuildMI(*MBB, std::next(I), DL, TII->get(AMDGPU::S_BITCMP1_B32))
                  .addReg(TmpSReg)
                  .addImm(0);
          BuildMI(*MBB, std::next(I), DL, TII->get(AMDGPU::S_BITSET0_B32),
                  TmpSReg)
              .addImm(0)
              .addReg(TmpSReg);
        } else {
          BuildMI(*MBB, std::next(MI), DL, TII->get(AMDGPU::S_ADD_I32),
                  FrameReg)
              .addReg(FrameReg)
              .addImm(-Offset);
        }
      }

      return false;
    }

    bool IsMUBUF = TII->isMUBUF(*MI);

    if (!IsMUBUF && !MFI->isBottomOfStack()) {
      // Convert to a swizzled stack address by scaling by the wave size.
      // In an entry function/kernel the offset is already swizzled.
      bool IsSALU = isSGPRClass(TII->getOpRegClass(*MI, FIOperandNum));
      bool LiveSCC = RS->isRegUsed(AMDGPU::SCC) &&
                     !MI->definesRegister(AMDGPU::SCC, /*TRI=*/nullptr);
      const TargetRegisterClass *RC = IsSALU && !LiveSCC
                                          ? &AMDGPU::SReg_32RegClass
                                          : &AMDGPU::VGPR_32RegClass;
      bool IsCopy = MI->getOpcode() == AMDGPU::V_MOV_B32_e32 ||
                    MI->getOpcode() == AMDGPU::V_MOV_B32_e64 ||
                    MI->getOpcode() == AMDGPU::S_MOV_B32;
      Register ResultReg =
          IsCopy ? MI->getOperand(0).getReg()
                 : RS->scavengeRegisterBackwards(*RC, MI, false, 0);

      int64_t Offset = FrameInfo.getObjectOffset(Index);
      if (Offset == 0) {
        unsigned OpCode =
            IsSALU && !LiveSCC ? AMDGPU::S_LSHR_B32 : AMDGPU::V_LSHRREV_B32_e64;
        Register TmpResultReg = ResultReg;
        if (IsSALU && LiveSCC) {
          TmpResultReg = RS->scavengeRegisterBackwards(AMDGPU::VGPR_32RegClass,
                                                       MI, false, 0);
        }

        auto Shift = BuildMI(*MBB, MI, DL, TII->get(OpCode), TmpResultReg);
        if (OpCode == AMDGPU::V_LSHRREV_B32_e64)
          // For V_LSHRREV, the operands are reversed (the shift count goes
          // first).
          Shift.addImm(ST.getWavefrontSizeLog2()).addReg(FrameReg);
        else
          Shift.addReg(FrameReg).addImm(ST.getWavefrontSizeLog2());
        if (IsSALU && !LiveSCC)
          Shift.getInstr()->getOperand(3).setIsDead(); // Mark SCC as dead.
        if (IsSALU && LiveSCC) {
          Register NewDest;
          if (IsCopy) {
            MF->getRegInfo().constrainRegClass(ResultReg,
                                               &AMDGPU::SReg_32_XM0RegClass);
            NewDest = ResultReg;
          } else {
            NewDest = RS->scavengeRegisterBackwards(AMDGPU::SReg_32_XM0RegClass,
                                                    Shift, false, 0);
          }
          BuildMI(*MBB, MI, DL, TII->get(AMDGPU::V_READFIRSTLANE_B32), NewDest)
              .addReg(TmpResultReg);
          ResultReg = NewDest;
        }
      } else {
        MachineInstrBuilder MIB;
        if (!IsSALU) {
          if ((MIB = TII->getAddNoCarry(*MBB, MI, DL, ResultReg, *RS)) !=
              nullptr) {
            // Reuse ResultReg in intermediate step.
            Register ScaledReg = ResultReg;

            BuildMI(*MBB, *MIB, DL, TII->get(AMDGPU::V_LSHRREV_B32_e64),
                    ScaledReg)
                .addImm(ST.getWavefrontSizeLog2())
                .addReg(FrameReg);

            const bool IsVOP2 = MIB->getOpcode() == AMDGPU::V_ADD_U32_e32;

            // TODO: Fold if use instruction is another add of a constant.
            if (IsVOP2 ||
                AMDGPU::isInlinableLiteral32(Offset, ST.hasInv2PiInlineImm())) {
              // FIXME: This can fail
              MIB.addImm(Offset);
              MIB.addReg(ScaledReg, RegState::Kill);
              if (!IsVOP2)
                MIB.addImm(0); // clamp bit
            } else {
              assert(MIB->getOpcode() == AMDGPU::V_ADD_CO_U32_e64 &&
                     "Need to reuse carry out register");

              // Use scavenged unused carry out as offset register.
              Register ConstOffsetReg;
              if (!isWave32)
                ConstOffsetReg = getSubReg(MIB.getReg(1), AMDGPU::sub0);
              else
                ConstOffsetReg = MIB.getReg(1);

              BuildMI(*MBB, *MIB, DL, TII->get(AMDGPU::S_MOV_B32),
                      ConstOffsetReg)
                  .addImm(Offset);
              MIB.addReg(ConstOffsetReg, RegState::Kill);
              MIB.addReg(ScaledReg, RegState::Kill);
              MIB.addImm(0); // clamp bit
            }
          }
        }
        if (!MIB || IsSALU) {
          // We have to produce a carry out, and there isn't a free SGPR pair
          // for it. We can keep the whole computation on the SALU to avoid
          // clobbering an additional register at the cost of an extra mov.

          // We may have 1 free scratch SGPR even though a carry out is
          // unavailable. Only one additional mov is needed.
          Register TmpScaledReg = IsCopy && IsSALU
                                      ? ResultReg
                                      : RS->scavengeRegisterBackwards(
                                            AMDGPU::SReg_32_XM0RegClass, MI,
                                            false, 0, /*AllowSpill=*/false);
          Register ScaledReg = TmpScaledReg.isValid() ? TmpScaledReg : FrameReg;
          Register TmpResultReg = ScaledReg;

          if (!LiveSCC) {
            BuildMI(*MBB, MI, DL, TII->get(AMDGPU::S_LSHR_B32), TmpResultReg)
                .addReg(FrameReg)
                .addImm(ST.getWavefrontSizeLog2());
            BuildMI(*MBB, MI, DL, TII->get(AMDGPU::S_ADD_I32), TmpResultReg)
                .addReg(TmpResultReg, RegState::Kill)
                .addImm(Offset);
          } else {
            TmpResultReg = RS->scavengeRegisterBackwards(
                AMDGPU::VGPR_32RegClass, MI, false, 0, /*AllowSpill=*/true);

            MachineInstrBuilder Add;
            if ((Add = TII->getAddNoCarry(*MBB, MI, DL, TmpResultReg, *RS))) {
              BuildMI(*MBB, *Add, DL, TII->get(AMDGPU::V_LSHRREV_B32_e64),
                      TmpResultReg)
                  .addImm(ST.getWavefrontSizeLog2())
                  .addReg(FrameReg);
              if (Add->getOpcode() == AMDGPU::V_ADD_CO_U32_e64) {
                BuildMI(*MBB, *Add, DL, TII->get(AMDGPU::S_MOV_B32), ResultReg)
                    .addImm(Offset);
                Add.addReg(ResultReg, RegState::Kill)
                    .addReg(TmpResultReg, RegState::Kill)
                    .addImm(0);
              } else
                Add.addImm(Offset).addReg(TmpResultReg, RegState::Kill);
            } else {
              assert(Offset > 0 && isUInt<24>(2 * ST.getMaxWaveScratchSize()) &&
                     "offset is unsafe for v_mad_u32_u24");

              // We start with a frame pointer with a wave space value, and
              // an offset in lane-space. We are materializing a lane space
              // value. We can either do a right shift of the frame pointer
              // to get to lane space, or a left shift of the offset to get
              // to wavespace. We can right shift after the computation to
              // get back to the desired per-lane value. We are using the
              // mad_u32_u24 primarily as an add with no carry out clobber.
              bool IsInlinableLiteral =
                  AMDGPU::isInlinableLiteral32(Offset, ST.hasInv2PiInlineImm());
              if (!IsInlinableLiteral) {
                BuildMI(*MBB, MI, DL, TII->get(AMDGPU::V_MOV_B32_e32),
                        TmpResultReg)
                    .addImm(Offset);
              }

              Add = BuildMI(*MBB, MI, DL, TII->get(AMDGPU::V_MAD_U32_U24_e64),
                            TmpResultReg);

              if (!IsInlinableLiteral) {
                Add.addReg(TmpResultReg, RegState::Kill);
              } else {
                // We fold the offset into mad itself if its inlinable.
                Add.addImm(Offset);
              }
              Add.addImm(ST.getWavefrontSize()).addReg(FrameReg).addImm(0);
              BuildMI(*MBB, MI, DL, TII->get(AMDGPU::V_LSHRREV_B32_e64),
                      TmpResultReg)
                  .addImm(ST.getWavefrontSizeLog2())
                  .addReg(TmpResultReg);
            }

            Register NewDest;
            if (IsCopy) {
              MF->getRegInfo().constrainRegClass(ResultReg,
                                                 &AMDGPU::SReg_32_XM0RegClass);
              NewDest = ResultReg;
            } else {
              NewDest = RS->scavengeRegisterBackwards(
                  AMDGPU::SReg_32_XM0RegClass, *Add, false, 0,
                  /*AllowSpill=*/true);
            }

            BuildMI(*MBB, MI, DL, TII->get(AMDGPU::V_READFIRSTLANE_B32),
                    NewDest)
                .addReg(TmpResultReg);
            ResultReg = NewDest;
          }
          if (!IsSALU)
            BuildMI(*MBB, MI, DL, TII->get(AMDGPU::COPY), ResultReg)
                .addReg(TmpResultReg, RegState::Kill);
          else
            ResultReg = TmpResultReg;
          // If there were truly no free SGPRs, we need to undo everything.
          if (!TmpScaledReg.isValid()) {
            BuildMI(*MBB, MI, DL, TII->get(AMDGPU::S_ADD_I32), ScaledReg)
                .addReg(ScaledReg, RegState::Kill)
                .addImm(-Offset);
            BuildMI(*MBB, MI, DL, TII->get(AMDGPU::S_LSHL_B32), ScaledReg)
                .addReg(FrameReg)
                .addImm(ST.getWavefrontSizeLog2());
          }
        }
      }

      // Don't introduce an extra copy if we're just materializing in a mov.
      if (IsCopy) {
        MI->eraseFromParent();
        return true;
      }
      FIOp->ChangeToRegister(ResultReg, false, false, true);
      return false;
    }

    if (IsMUBUF) {
      // Disable offen so we don't need a 0 vgpr base.
      assert(
          static_cast<int>(FIOperandNum) ==
          AMDGPU::getNamedOperandIdx(MI->getOpcode(), AMDGPU::OpName::vaddr));

      auto &SOffset = *TII->getNamedOperand(*MI, AMDGPU::OpName::soffset);
      assert((SOffset.isImm() && SOffset.getImm() == 0));

      if (FrameReg != AMDGPU::NoRegister)
        SOffset.ChangeToRegister(FrameReg, false);

      int64_t Offset = FrameInfo.getObjectOffset(Index);
      int64_t OldImm =
          TII->getNamedOperand(*MI, AMDGPU::OpName::offset)->getImm();
      int64_t NewOffset = OldImm + Offset;

      if (TII->isLegalMUBUFImmOffset(NewOffset) &&
          buildMUBUFOffsetLoadStore(ST, FrameInfo, MI, Index, NewOffset)) {
        MI->eraseFromParent();
        return true;
      }
    }

    // If the offset is simply too big, don't convert to a scratch wave offset
    // relative index.

    FIOp->ChangeToImmediate(Offset);
    if (!TII->isImmOperandLegal(*MI, FIOperandNum, *FIOp)) {
      Register TmpReg =
          RS->scavengeRegisterBackwards(AMDGPU::VGPR_32RegClass, MI, false, 0);
      BuildMI(*MBB, MI, DL, TII->get(AMDGPU::V_MOV_B32_e32), TmpReg)
          .addImm(Offset);
      FIOp->ChangeToRegister(TmpReg, false, false, true);
    }

  return false;
}

StringRef SIRegisterInfo::getRegAsmName(MCRegister Reg) const {
  return AMDGPUInstPrinter::getRegisterName(Reg);
}

unsigned AMDGPU::getRegBitWidth(const TargetRegisterClass &RC) {
  return getRegBitWidth(RC.getID());
}

static const TargetRegisterClass *
getAnyVGPRClassForBitWidth(unsigned BitWidth) {
  if (BitWidth == 64)
    return &AMDGPU::VReg_64RegClass;
  if (BitWidth == 96)
    return &AMDGPU::VReg_96RegClass;
  if (BitWidth == 128)
    return &AMDGPU::VReg_128RegClass;
  if (BitWidth == 160)
    return &AMDGPU::VReg_160RegClass;
  if (BitWidth == 192)
    return &AMDGPU::VReg_192RegClass;
  if (BitWidth == 224)
    return &AMDGPU::VReg_224RegClass;
  if (BitWidth == 256)
    return &AMDGPU::VReg_256RegClass;
  if (BitWidth == 288)
    return &AMDGPU::VReg_288RegClass;
  if (BitWidth == 320)
    return &AMDGPU::VReg_320RegClass;
  if (BitWidth == 352)
    return &AMDGPU::VReg_352RegClass;
  if (BitWidth == 384)
    return &AMDGPU::VReg_384RegClass;
  if (BitWidth == 512)
    return &AMDGPU::VReg_512RegClass;
  if (BitWidth == 1024)
    return &AMDGPU::VReg_1024RegClass;

  return nullptr;
}

static const TargetRegisterClass *
getAlignedVGPRClassForBitWidth(unsigned BitWidth) {
  if (BitWidth == 64)
    return &AMDGPU::VReg_64_Align2RegClass;
  if (BitWidth == 96)
    return &AMDGPU::VReg_96_Align2RegClass;
  if (BitWidth == 128)
    return &AMDGPU::VReg_128_Align2RegClass;
  if (BitWidth == 160)
    return &AMDGPU::VReg_160_Align2RegClass;
  if (BitWidth == 192)
    return &AMDGPU::VReg_192_Align2RegClass;
  if (BitWidth == 224)
    return &AMDGPU::VReg_224_Align2RegClass;
  if (BitWidth == 256)
    return &AMDGPU::VReg_256_Align2RegClass;
  if (BitWidth == 288)
    return &AMDGPU::VReg_288_Align2RegClass;
  if (BitWidth == 320)
    return &AMDGPU::VReg_320_Align2RegClass;
  if (BitWidth == 352)
    return &AMDGPU::VReg_352_Align2RegClass;
  if (BitWidth == 384)
    return &AMDGPU::VReg_384_Align2RegClass;
  if (BitWidth == 512)
    return &AMDGPU::VReg_512_Align2RegClass;
  if (BitWidth == 1024)
    return &AMDGPU::VReg_1024_Align2RegClass;

  return nullptr;
}

const TargetRegisterClass *
SIRegisterInfo::getVGPRClassForBitWidth(unsigned BitWidth) const {
  if (BitWidth == 1)
    return &AMDGPU::VReg_1RegClass;
  if (BitWidth == 16)
    return &AMDGPU::VGPR_16RegClass;
  if (BitWidth == 32)
    return &AMDGPU::VGPR_32RegClass;
  return ST.needsAlignedVGPRs() ? getAlignedVGPRClassForBitWidth(BitWidth)
                                : getAnyVGPRClassForBitWidth(BitWidth);
}

static const TargetRegisterClass *
getAnyAGPRClassForBitWidth(unsigned BitWidth) {
  if (BitWidth == 64)
    return &AMDGPU::AReg_64RegClass;
  if (BitWidth == 96)
    return &AMDGPU::AReg_96RegClass;
  if (BitWidth == 128)
    return &AMDGPU::AReg_128RegClass;
  if (BitWidth == 160)
    return &AMDGPU::AReg_160RegClass;
  if (BitWidth == 192)
    return &AMDGPU::AReg_192RegClass;
  if (BitWidth == 224)
    return &AMDGPU::AReg_224RegClass;
  if (BitWidth == 256)
    return &AMDGPU::AReg_256RegClass;
  if (BitWidth == 288)
    return &AMDGPU::AReg_288RegClass;
  if (BitWidth == 320)
    return &AMDGPU::AReg_320RegClass;
  if (BitWidth == 352)
    return &AMDGPU::AReg_352RegClass;
  if (BitWidth == 384)
    return &AMDGPU::AReg_384RegClass;
  if (BitWidth == 512)
    return &AMDGPU::AReg_512RegClass;
  if (BitWidth == 1024)
    return &AMDGPU::AReg_1024RegClass;

  return nullptr;
}

static const TargetRegisterClass *
getAlignedAGPRClassForBitWidth(unsigned BitWidth) {
  if (BitWidth == 64)
    return &AMDGPU::AReg_64_Align2RegClass;
  if (BitWidth == 96)
    return &AMDGPU::AReg_96_Align2RegClass;
  if (BitWidth == 128)
    return &AMDGPU::AReg_128_Align2RegClass;
  if (BitWidth == 160)
    return &AMDGPU::AReg_160_Align2RegClass;
  if (BitWidth == 192)
    return &AMDGPU::AReg_192_Align2RegClass;
  if (BitWidth == 224)
    return &AMDGPU::AReg_224_Align2RegClass;
  if (BitWidth == 256)
    return &AMDGPU::AReg_256_Align2RegClass;
  if (BitWidth == 288)
    return &AMDGPU::AReg_288_Align2RegClass;
  if (BitWidth == 320)
    return &AMDGPU::AReg_320_Align2RegClass;
  if (BitWidth == 352)
    return &AMDGPU::AReg_352_Align2RegClass;
  if (BitWidth == 384)
    return &AMDGPU::AReg_384_Align2RegClass;
  if (BitWidth == 512)
    return &AMDGPU::AReg_512_Align2RegClass;
  if (BitWidth == 1024)
    return &AMDGPU::AReg_1024_Align2RegClass;

  return nullptr;
}

const TargetRegisterClass *
SIRegisterInfo::getAGPRClassForBitWidth(unsigned BitWidth) const {
  if (BitWidth == 16)
    return &AMDGPU::AGPR_LO16RegClass;
  if (BitWidth == 32)
    return &AMDGPU::AGPR_32RegClass;
  return ST.needsAlignedVGPRs() ? getAlignedAGPRClassForBitWidth(BitWidth)
                                : getAnyAGPRClassForBitWidth(BitWidth);
}

static const TargetRegisterClass *
getAnyVectorSuperClassForBitWidth(unsigned BitWidth) {
  if (BitWidth == 64)
    return &AMDGPU::AV_64RegClass;
  if (BitWidth == 96)
    return &AMDGPU::AV_96RegClass;
  if (BitWidth == 128)
    return &AMDGPU::AV_128RegClass;
  if (BitWidth == 160)
    return &AMDGPU::AV_160RegClass;
  if (BitWidth == 192)
    return &AMDGPU::AV_192RegClass;
  if (BitWidth == 224)
    return &AMDGPU::AV_224RegClass;
  if (BitWidth == 256)
    return &AMDGPU::AV_256RegClass;
  if (BitWidth == 288)
    return &AMDGPU::AV_288RegClass;
  if (BitWidth == 320)
    return &AMDGPU::AV_320RegClass;
  if (BitWidth == 352)
    return &AMDGPU::AV_352RegClass;
  if (BitWidth == 384)
    return &AMDGPU::AV_384RegClass;
  if (BitWidth == 512)
    return &AMDGPU::AV_512RegClass;
  if (BitWidth == 1024)
    return &AMDGPU::AV_1024RegClass;

  return nullptr;
}

static const TargetRegisterClass *
getAlignedVectorSuperClassForBitWidth(unsigned BitWidth) {
  if (BitWidth == 64)
    return &AMDGPU::AV_64_Align2RegClass;
  if (BitWidth == 96)
    return &AMDGPU::AV_96_Align2RegClass;
  if (BitWidth == 128)
    return &AMDGPU::AV_128_Align2RegClass;
  if (BitWidth == 160)
    return &AMDGPU::AV_160_Align2RegClass;
  if (BitWidth == 192)
    return &AMDGPU::AV_192_Align2RegClass;
  if (BitWidth == 224)
    return &AMDGPU::AV_224_Align2RegClass;
  if (BitWidth == 256)
    return &AMDGPU::AV_256_Align2RegClass;
  if (BitWidth == 288)
    return &AMDGPU::AV_288_Align2RegClass;
  if (BitWidth == 320)
    return &AMDGPU::AV_320_Align2RegClass;
  if (BitWidth == 352)
    return &AMDGPU::AV_352_Align2RegClass;
  if (BitWidth == 384)
    return &AMDGPU::AV_384_Align2RegClass;
  if (BitWidth == 512)
    return &AMDGPU::AV_512_Align2RegClass;
  if (BitWidth == 1024)
    return &AMDGPU::AV_1024_Align2RegClass;

  return nullptr;
}

const TargetRegisterClass *
SIRegisterInfo::getVectorSuperClassForBitWidth(unsigned BitWidth) const {
  if (BitWidth == 32)
    return &AMDGPU::AV_32RegClass;
  return ST.needsAlignedVGPRs()
             ? getAlignedVectorSuperClassForBitWidth(BitWidth)
             : getAnyVectorSuperClassForBitWidth(BitWidth);
}

const TargetRegisterClass *
SIRegisterInfo::getSGPRClassForBitWidth(unsigned BitWidth) {
  if (BitWidth == 16)
    return &AMDGPU::SGPR_LO16RegClass;
  if (BitWidth == 32)
    return &AMDGPU::SReg_32RegClass;
  if (BitWidth == 64)
    return &AMDGPU::SReg_64RegClass;
  if (BitWidth == 96)
    return &AMDGPU::SGPR_96RegClass;
  if (BitWidth == 128)
    return &AMDGPU::SGPR_128RegClass;
  if (BitWidth == 160)
    return &AMDGPU::SGPR_160RegClass;
  if (BitWidth == 192)
    return &AMDGPU::SGPR_192RegClass;
  if (BitWidth == 224)
    return &AMDGPU::SGPR_224RegClass;
  if (BitWidth == 256)
    return &AMDGPU::SGPR_256RegClass;
  if (BitWidth == 288)
    return &AMDGPU::SGPR_288RegClass;
  if (BitWidth == 320)
    return &AMDGPU::SGPR_320RegClass;
  if (BitWidth == 352)
    return &AMDGPU::SGPR_352RegClass;
  if (BitWidth == 384)
    return &AMDGPU::SGPR_384RegClass;
  if (BitWidth == 512)
    return &AMDGPU::SGPR_512RegClass;
  if (BitWidth == 1024)
    return &AMDGPU::SGPR_1024RegClass;

  return nullptr;
}

bool SIRegisterInfo::isSGPRReg(const MachineRegisterInfo &MRI,
                               Register Reg) const {
  const TargetRegisterClass *RC;
  if (Reg.isVirtual())
    RC = MRI.getRegClass(Reg);
  else
    RC = getPhysRegBaseClass(Reg);
  return RC && isSGPRClass(RC);
}

const TargetRegisterClass *
SIRegisterInfo::getEquivalentVGPRClass(const TargetRegisterClass *SRC) const {
  unsigned Size = getRegSizeInBits(*SRC);
  const TargetRegisterClass *VRC = getVGPRClassForBitWidth(Size);
  assert(VRC && "Invalid register class size");
  return VRC;
}

const TargetRegisterClass *
SIRegisterInfo::getEquivalentAGPRClass(const TargetRegisterClass *SRC) const {
  unsigned Size = getRegSizeInBits(*SRC);
  const TargetRegisterClass *ARC = getAGPRClassForBitWidth(Size);
  assert(ARC && "Invalid register class size");
  return ARC;
}

const TargetRegisterClass *
SIRegisterInfo::getEquivalentSGPRClass(const TargetRegisterClass *VRC) const {
  unsigned Size = getRegSizeInBits(*VRC);
  if (Size == 32)
    return &AMDGPU::SGPR_32RegClass;
  const TargetRegisterClass *SRC = getSGPRClassForBitWidth(Size);
  assert(SRC && "Invalid register class size");
  return SRC;
}

const TargetRegisterClass *
SIRegisterInfo::getCompatibleSubRegClass(const TargetRegisterClass *SuperRC,
                                         const TargetRegisterClass *SubRC,
                                         unsigned SubIdx) const {
  // Ensure this subregister index is aligned in the super register.
  const TargetRegisterClass *MatchRC =
      getMatchingSuperRegClass(SuperRC, SubRC, SubIdx);
  return MatchRC && MatchRC->hasSubClassEq(SuperRC) ? MatchRC : nullptr;
}

bool SIRegisterInfo::opCanUseInlineConstant(unsigned OpType) const {
  if (OpType >= AMDGPU::OPERAND_REG_INLINE_AC_FIRST &&
      OpType <= AMDGPU::OPERAND_REG_INLINE_AC_LAST)
    return !ST.hasMFMAInlineLiteralBug();

  return OpType >= AMDGPU::OPERAND_SRC_FIRST &&
         OpType <= AMDGPU::OPERAND_SRC_LAST;
}

bool SIRegisterInfo::opCanUseLiteralConstant(unsigned OpType) const {
  // TODO: 64-bit operands have extending behavior from 32-bit literal.
  return OpType >= AMDGPU::OPERAND_REG_IMM_FIRST &&
         OpType <= AMDGPU::OPERAND_REG_IMM_LAST;
}

/// Returns a lowest register that is not used at any point in the function.
///        If all registers are used, then this function will return
///         AMDGPU::NoRegister. If \p ReserveHighestRegister = true, then return
///         highest unused register.
MCRegister SIRegisterInfo::findUnusedRegister(
    const MachineRegisterInfo &MRI, const TargetRegisterClass *RC,
    const MachineFunction &MF, bool ReserveHighestRegister) const {
  if (ReserveHighestRegister) {
    for (MCRegister Reg : reverse(*RC))
      if (MRI.isAllocatable(Reg) && !MRI.isPhysRegUsed(Reg))
        return Reg;
  } else {
    for (MCRegister Reg : *RC)
      if (MRI.isAllocatable(Reg) && !MRI.isPhysRegUsed(Reg))
        return Reg;
  }
  return MCRegister();
}

bool SIRegisterInfo::isUniformReg(const MachineRegisterInfo &MRI,
                                  const RegisterBankInfo &RBI,
                                  Register Reg) const {
  auto *RB = RBI.getRegBank(Reg, MRI, *MRI.getTargetRegisterInfo());
  if (!RB)
    return false;

  return !RBI.isDivergentRegBank(RB);
}

ArrayRef<int16_t> SIRegisterInfo::getRegSplitParts(const TargetRegisterClass *RC,
                                                   unsigned EltSize) const {
  const unsigned RegBitWidth = AMDGPU::getRegBitWidth(*RC);
  assert(RegBitWidth >= 32 && RegBitWidth <= 1024 && EltSize >= 2);

  const unsigned RegHalves = RegBitWidth / 16;
  const unsigned EltHalves = EltSize / 2;
  assert(RegSplitParts.size() + 1 >= EltHalves);

  const std::vector<int16_t> &Parts = RegSplitParts[EltHalves - 1];
  const unsigned NumParts = RegHalves / EltHalves;

  return ArrayRef(Parts.data(), NumParts);
}

const TargetRegisterClass*
SIRegisterInfo::getRegClassForReg(const MachineRegisterInfo &MRI,
                                  Register Reg) const {
  return Reg.isVirtual() ? MRI.getRegClass(Reg) : getPhysRegBaseClass(Reg);
}

const TargetRegisterClass *
SIRegisterInfo::getRegClassForOperandReg(const MachineRegisterInfo &MRI,
                                         const MachineOperand &MO) const {
  const TargetRegisterClass *SrcRC = getRegClassForReg(MRI, MO.getReg());
  return getSubRegisterClass(SrcRC, MO.getSubReg());
}

bool SIRegisterInfo::isVGPR(const MachineRegisterInfo &MRI,
                            Register Reg) const {
  const TargetRegisterClass *RC = getRegClassForReg(MRI, Reg);
  // Registers without classes are unaddressable, SGPR-like registers.
  return RC && isVGPRClass(RC);
}

bool SIRegisterInfo::isAGPR(const MachineRegisterInfo &MRI,
                            Register Reg) const {
  const TargetRegisterClass *RC = getRegClassForReg(MRI, Reg);

  // Registers without classes are unaddressable, SGPR-like registers.
  return RC && isAGPRClass(RC);
}

bool SIRegisterInfo::shouldCoalesce(MachineInstr *MI,
                                    const TargetRegisterClass *SrcRC,
                                    unsigned SubReg,
                                    const TargetRegisterClass *DstRC,
                                    unsigned DstSubReg,
                                    const TargetRegisterClass *NewRC,
                                    LiveIntervals &LIS) const {
  unsigned SrcSize = getRegSizeInBits(*SrcRC);
  unsigned DstSize = getRegSizeInBits(*DstRC);
  unsigned NewSize = getRegSizeInBits(*NewRC);

  // Do not increase size of registers beyond dword, we would need to allocate
  // adjacent registers and constraint regalloc more than needed.

  // Always allow dword coalescing.
  if (SrcSize <= 32 || DstSize <= 32)
    return true;

  return NewSize <= DstSize || NewSize <= SrcSize;
}

unsigned SIRegisterInfo::getRegPressureLimit(const TargetRegisterClass *RC,
                                             MachineFunction &MF) const {
  unsigned MinOcc = ST.getOccupancyWithWorkGroupSizes(MF).first;
  switch (RC->getID()) {
  default:
    return AMDGPUGenRegisterInfo::getRegPressureLimit(RC, MF);
  case AMDGPU::VGPR_32RegClassID:
    return std::min(ST.getMaxNumVGPRs(MinOcc), ST.getMaxNumVGPRs(MF));
  case AMDGPU::SGPR_32RegClassID:
  case AMDGPU::SGPR_LO16RegClassID:
    return std::min(ST.getMaxNumSGPRs(MinOcc, true), ST.getMaxNumSGPRs(MF));
  }
}

unsigned SIRegisterInfo::getRegPressureSetLimit(const MachineFunction &MF,
                                                unsigned Idx) const {
  if (Idx == AMDGPU::RegisterPressureSets::VGPR_32 ||
      Idx == AMDGPU::RegisterPressureSets::AGPR_32)
    return getRegPressureLimit(&AMDGPU::VGPR_32RegClass,
                               const_cast<MachineFunction &>(MF));

  if (Idx == AMDGPU::RegisterPressureSets::SReg_32)
    return getRegPressureLimit(&AMDGPU::SGPR_32RegClass,
                               const_cast<MachineFunction &>(MF));

  llvm_unreachable("Unexpected register pressure set!");
}

const int *SIRegisterInfo::getRegUnitPressureSets(unsigned RegUnit) const {
  static const int Empty[] = { -1 };

  if (RegPressureIgnoredUnits[RegUnit])
    return Empty;

  return AMDGPUGenRegisterInfo::getRegUnitPressureSets(RegUnit);
}

bool SIRegisterInfo::getRegAllocationHints(Register VirtReg,
                                           ArrayRef<MCPhysReg> Order,
                                           SmallVectorImpl<MCPhysReg> &Hints,
                                           const MachineFunction &MF,
                                           const VirtRegMap *VRM,
                                           const LiveRegMatrix *Matrix) const {

  const MachineRegisterInfo &MRI = MF.getRegInfo();
  const SIRegisterInfo *TRI = ST.getRegisterInfo();

  std::pair<unsigned, Register> Hint = MRI.getRegAllocationHint(VirtReg);

  switch (Hint.first) {
  case AMDGPURI::Size32: {
    Register Paired = Hint.second;
    assert(Paired);
    Register PairedPhys;
    if (Paired.isPhysical()) {
      PairedPhys =
          getMatchingSuperReg(Paired, AMDGPU::lo16, &AMDGPU::VGPR_32RegClass);
    } else if (VRM && VRM->hasPhys(Paired)) {
      PairedPhys = getMatchingSuperReg(VRM->getPhys(Paired), AMDGPU::lo16,
                                       &AMDGPU::VGPR_32RegClass);
    }

    // Prefer the paired physreg.
    if (PairedPhys)
      // isLo(Paired) is implicitly true here from the API of
      // getMatchingSuperReg.
      Hints.push_back(PairedPhys);
    return false;
  }
  case AMDGPURI::Size16: {
    Register Paired = Hint.second;
    assert(Paired);
    Register PairedPhys;
    if (Paired.isPhysical()) {
      PairedPhys = TRI->getSubReg(Paired, AMDGPU::lo16);
    } else if (VRM && VRM->hasPhys(Paired)) {
      PairedPhys = TRI->getSubReg(VRM->getPhys(Paired), AMDGPU::lo16);
    }

    // First prefer the paired physreg.
    if (PairedPhys)
      Hints.push_back(PairedPhys);
    else {
      // Add all the lo16 physregs.
      // When the Paired operand has not yet been assigned a physreg it is
      // better to try putting VirtReg in a lo16 register, because possibly
      // later Paired can be assigned to the overlapping register and the COPY
      // can be eliminated.
      for (MCPhysReg PhysReg : Order) {
        if (PhysReg == PairedPhys || AMDGPU::isHi16Reg(PhysReg, *this))
          continue;
        if (AMDGPU::VGPR_16RegClass.contains(PhysReg) &&
            !MRI.isReserved(PhysReg))
          Hints.push_back(PhysReg);
      }
    }
    return false;
  }
  default:
    return TargetRegisterInfo::getRegAllocationHints(VirtReg, Order, Hints, MF,
                                                     VRM);
  }
}

MCRegister SIRegisterInfo::getReturnAddressReg(const MachineFunction &MF) const {
  // Not a callee saved register.
  return AMDGPU::SGPR30_SGPR31;
}

const TargetRegisterClass *
SIRegisterInfo::getRegClassForSizeOnBank(unsigned Size,
                                         const RegisterBank &RB) const {
  switch (RB.getID()) {
  case AMDGPU::VGPRRegBankID:
    return getVGPRClassForBitWidth(
        std::max(ST.useRealTrue16Insts() ? 16u : 32u, Size));
  case AMDGPU::VCCRegBankID:
    assert(Size == 1);
    return getWaveMaskRegClass();
  case AMDGPU::SGPRRegBankID:
    return getSGPRClassForBitWidth(std::max(32u, Size));
  case AMDGPU::AGPRRegBankID:
    return getAGPRClassForBitWidth(std::max(32u, Size));
  default:
    llvm_unreachable("unknown register bank");
  }
}

const TargetRegisterClass *
SIRegisterInfo::getConstrainedRegClassForOperand(const MachineOperand &MO,
                                         const MachineRegisterInfo &MRI) const {
  const RegClassOrRegBank &RCOrRB = MRI.getRegClassOrRegBank(MO.getReg());
  if (const RegisterBank *RB = dyn_cast<const RegisterBank *>(RCOrRB))
    return getRegClassForTypeOnBank(MRI.getType(MO.getReg()), *RB);

  if (const auto *RC = dyn_cast<const TargetRegisterClass *>(RCOrRB))
    return getAllocatableClass(RC);

  return nullptr;
}

MCRegister SIRegisterInfo::getVCC() const {
  return isWave32 ? AMDGPU::VCC_LO : AMDGPU::VCC;
}

MCRegister SIRegisterInfo::getExec() const {
  return isWave32 ? AMDGPU::EXEC_LO : AMDGPU::EXEC;
}

const TargetRegisterClass *SIRegisterInfo::getVGPR64Class() const {
  // VGPR tuples have an alignment requirement on gfx90a variants.
  return ST.needsAlignedVGPRs() ? &AMDGPU::VReg_64_Align2RegClass
                                : &AMDGPU::VReg_64RegClass;
}

const TargetRegisterClass *
SIRegisterInfo::getRegClass(unsigned RCID) const {
  switch ((int)RCID) {
  case AMDGPU::SReg_1RegClassID:
    return getBoolRC();
  case AMDGPU::SReg_1_XEXECRegClassID:
    return getWaveMaskRegClass();
  case -1:
    return nullptr;
  default:
    return AMDGPUGenRegisterInfo::getRegClass(RCID);
  }
}

// Find reaching register definition
MachineInstr *SIRegisterInfo::findReachingDef(Register Reg, unsigned SubReg,
                                              MachineInstr &Use,
                                              MachineRegisterInfo &MRI,
                                              LiveIntervals *LIS) const {
  auto &MDT = LIS->getDomTree();
  SlotIndex UseIdx = LIS->getInstructionIndex(Use);
  SlotIndex DefIdx;

  if (Reg.isVirtual()) {
    if (!LIS->hasInterval(Reg))
      return nullptr;
    LiveInterval &LI = LIS->getInterval(Reg);
    LaneBitmask SubLanes = SubReg ? getSubRegIndexLaneMask(SubReg)
                                  : MRI.getMaxLaneMaskForVReg(Reg);
    VNInfo *V = nullptr;
    if (LI.hasSubRanges()) {
      for (auto &S : LI.subranges()) {
        if ((S.LaneMask & SubLanes) == SubLanes) {
          V = S.getVNInfoAt(UseIdx);
          break;
        }
      }
    } else {
      V = LI.getVNInfoAt(UseIdx);
    }
    if (!V)
      return nullptr;
    DefIdx = V->def;
  } else {
    // Find last def.
    for (MCRegUnit Unit : regunits(Reg.asMCReg())) {
      LiveRange &LR = LIS->getRegUnit(Unit);
      if (VNInfo *V = LR.getVNInfoAt(UseIdx)) {
        if (!DefIdx.isValid() ||
            MDT.dominates(LIS->getInstructionFromIndex(DefIdx),
                          LIS->getInstructionFromIndex(V->def)))
          DefIdx = V->def;
      } else {
        return nullptr;
      }
    }
  }

  MachineInstr *Def = LIS->getInstructionFromIndex(DefIdx);

  if (!Def || !MDT.dominates(Def, &Use))
    return nullptr;

  assert(Def->modifiesRegister(Reg, this));

  return Def;
}

MCPhysReg SIRegisterInfo::get32BitRegister(MCPhysReg Reg) const {
  assert(getRegSizeInBits(*getPhysRegBaseClass(Reg)) <= 32);

  for (const TargetRegisterClass &RC : { AMDGPU::VGPR_32RegClass,
                                         AMDGPU::SReg_32RegClass,
                                         AMDGPU::AGPR_32RegClass } ) {
    if (MCPhysReg Super = getMatchingSuperReg(Reg, AMDGPU::lo16, &RC))
      return Super;
  }
  if (MCPhysReg Super = getMatchingSuperReg(Reg, AMDGPU::hi16,
                                            &AMDGPU::VGPR_32RegClass)) {
      return Super;
  }

  return AMDGPU::NoRegister;
}

bool SIRegisterInfo::isProperlyAlignedRC(const TargetRegisterClass &RC) const {
  if (!ST.needsAlignedVGPRs())
    return true;

  if (isVGPRClass(&RC))
    return RC.hasSuperClassEq(getVGPRClassForBitWidth(getRegSizeInBits(RC)));
  if (isAGPRClass(&RC))
    return RC.hasSuperClassEq(getAGPRClassForBitWidth(getRegSizeInBits(RC)));
  if (isVectorSuperClass(&RC))
    return RC.hasSuperClassEq(
        getVectorSuperClassForBitWidth(getRegSizeInBits(RC)));

  return true;
}

const TargetRegisterClass *
SIRegisterInfo::getProperlyAlignedRC(const TargetRegisterClass *RC) const {
  if (!RC || !ST.needsAlignedVGPRs())
    return RC;

  unsigned Size = getRegSizeInBits(*RC);
  if (Size <= 32)
    return RC;

  if (isVGPRClass(RC))
    return getAlignedVGPRClassForBitWidth(Size);
  if (isAGPRClass(RC))
    return getAlignedAGPRClassForBitWidth(Size);
  if (isVectorSuperClass(RC))
    return getAlignedVectorSuperClassForBitWidth(Size);

  return RC;
}

ArrayRef<MCPhysReg>
SIRegisterInfo::getAllSGPR128(const MachineFunction &MF) const {
  return ArrayRef(AMDGPU::SGPR_128RegClass.begin(), ST.getMaxNumSGPRs(MF) / 4);
}

ArrayRef<MCPhysReg>
SIRegisterInfo::getAllSGPR64(const MachineFunction &MF) const {
  return ArrayRef(AMDGPU::SGPR_64RegClass.begin(), ST.getMaxNumSGPRs(MF) / 2);
}

ArrayRef<MCPhysReg>
SIRegisterInfo::getAllSGPR32(const MachineFunction &MF) const {
  return ArrayRef(AMDGPU::SGPR_32RegClass.begin(), ST.getMaxNumSGPRs(MF));
}

unsigned
SIRegisterInfo::getSubRegAlignmentNumBits(const TargetRegisterClass *RC,
                                          unsigned SubReg) const {
  switch (RC->TSFlags & SIRCFlags::RegKindMask) {
  case SIRCFlags::HasSGPR:
    return std::min(128u, getSubRegIdxSize(SubReg));
  case SIRCFlags::HasAGPR:
  case SIRCFlags::HasVGPR:
  case SIRCFlags::HasVGPR | SIRCFlags::HasAGPR:
    return std::min(32u, getSubRegIdxSize(SubReg));
  default:
    break;
  }
  return 0;
}

unsigned
SIRegisterInfo::getNumUsedPhysRegs(const MachineRegisterInfo &MRI,
                                   const TargetRegisterClass &RC) const {
  for (MCPhysReg Reg : reverse(RC.getRegisters()))
    if (MRI.isPhysRegUsed(Reg))
      return getHWRegIndex(Reg) + 1;
  return 0;
}

SmallVector<StringLiteral>
SIRegisterInfo::getVRegFlagsOfReg(Register Reg,
                                  const MachineFunction &MF) const {
  SmallVector<StringLiteral> RegFlags;
  const SIMachineFunctionInfo *FuncInfo = MF.getInfo<SIMachineFunctionInfo>();
  if (FuncInfo->checkFlag(Reg, AMDGPU::VirtRegFlag::WWM_REG))
    RegFlags.push_back("WWM_REG");
  return RegFlags;
}<|MERGE_RESOLUTION|>--- conflicted
+++ resolved
@@ -1987,13 +1987,6 @@
       MIB.addImm(0); // swz
     MIB.addMemOperand(NewMMO);
 
-<<<<<<< HEAD
-    if (IsStore && NeedsCFI)
-      TFL->buildCFIForVGPRToVMEMSpill(MBB, MI, DebugLoc(), SubReg,
-                                      (Offset + RegOffset) *
-                                          ST.getWavefrontSize() +
-                                          AdditionalCFIOffset);
-=======
     if (IsStore && NeedsCFI) {
       if (TII->isBlockLoadStore(LoadStoreOp)) {
         assert(RegOffset == 0 &&
@@ -2005,7 +1998,6 @@
             (Offset + RegOffset) * ST.getWavefrontSize() + AdditionalCFIOffset);
       }
     }
->>>>>>> fb604a32
 
     if (!IsAGPR && NeedSuperRegDef)
       MIB.addReg(ValueReg, RegState::ImplicitDefine);
@@ -2578,10 +2570,7 @@
     }
 
     // VGPR register spill
-<<<<<<< HEAD
-=======
     case AMDGPU::SI_BLOCK_SPILL_V1024_CFI_SAVE:
->>>>>>> fb604a32
     case AMDGPU::SI_SPILL_V1024_CFI_SAVE:
     case AMDGPU::SI_SPILL_V512_CFI_SAVE:
     case AMDGPU::SI_SPILL_V256_CFI_SAVE:
@@ -2613,15 +2602,6 @@
     case AMDGPU::SI_SPILL_AV64_CFI_SAVE:
     case AMDGPU::SI_SPILL_AV32_CFI_SAVE:
       NeedsCFI = true;
-<<<<<<< HEAD
-      LLVM_FALLTHROUGH;
-    case AMDGPU::SI_BLOCK_SPILL_V1024_SAVE: {
-      // Put mask into M0.
-      BuildMI(*MBB, MI, MI->getDebugLoc(), TII->get(AMDGPU::S_MOV_B32),
-              AMDGPU::M0)
-          .add(*TII->getNamedOperand(*MI, AMDGPU::OpName::mask));
-=======
->>>>>>> fb604a32
       LLVM_FALLTHROUGH;
     case AMDGPU::SI_BLOCK_SPILL_V1024_SAVE:
     case AMDGPU::SI_SPILL_V1024_SAVE:
