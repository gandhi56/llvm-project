--- conflicted
+++ resolved
@@ -109,20 +109,10 @@
   const TargetFrameLowering *TFI = ST.getFrameLowering();
   const TargetRegisterInfo *TRI = ST.getRegisterInfo();
   MachineBasicBlock::iterator I = SaveBlock.begin();
-<<<<<<< HEAD
   MachineInstrSpan MIS(I, &SaveBlock);
   bool Success = TFI->spillCalleeSavedRegisters(SaveBlock, I, CSI, TRI);
   assert(Success && "spillCalleeSavedRegisters should always succeed");
   (void)Success;
-
-  if (Indexes) {
-    for (MachineInstr &Inst : make_range(MIS.begin(), I))
-      Indexes->insertMachineInstrInMaps(Inst);
-=======
-  if (!TFI->spillCalleeSavedRegisters(SaveBlock, I, CSI, TRI)) {
-    for (const CalleeSavedInfo &CS : CSI) {
-      // Insert the spill to the stack frame.
-      MCRegister Reg = CS.getReg();
 
       MachineInstrSpan MIS(I, &SaveBlock);
       const TargetRegisterClass *RC = TRI->getMinimalPhysRegClass(
@@ -153,7 +143,6 @@
     if (LIS)
       for (const CalleeSavedInfo &CS : CSI)
         LIS->removeAllRegUnitsForPhysReg(CS.getReg());
->>>>>>> 41f1663f
   }
 }
 
