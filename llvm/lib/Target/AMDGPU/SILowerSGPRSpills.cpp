//===-- SILowerSGPRSPills.cpp ---------------------------------------------===//
//
// Part of the LLVM Project, under the Apache License v2.0 with LLVM Exceptions.
// See https://llvm.org/LICENSE.txt for license information.
// SPDX-License-Identifier: Apache-2.0 WITH LLVM-exception
//
//===----------------------------------------------------------------------===//
//
// Handle SGPR spills. This pass takes the place of PrologEpilogInserter for all
// SGPR spills, so must insert CSR SGPR spills as well as expand them.
//
// This pass must never create new SGPR virtual registers.
//
// FIXME: Must stop RegScavenger spills in later passes.
//
//===----------------------------------------------------------------------===//

#include "SILowerSGPRSpills.h"
#include "AMDGPU.h"
#include "GCNSubtarget.h"
#include "MCTargetDesc/AMDGPUMCTargetDesc.h"
#include "SIMachineFunctionInfo.h"
#include "llvm/CodeGen/LiveIntervals.h"
#include "llvm/CodeGen/MachineDominators.h"
#include "llvm/CodeGen/MachineFrameInfo.h"
#include "llvm/CodeGen/RegisterScavenging.h"

using namespace llvm;

#define DEBUG_TYPE "si-lower-sgpr-spills"

using MBBVector = SmallVector<MachineBasicBlock *, 4>;

namespace {

static cl::opt<unsigned> MaxNumVGPRsForWwmAllocation(
    "amdgpu-num-vgprs-for-wwm-alloc",
    cl::desc("Max num VGPRs for whole-wave register allocation."),
    cl::ReallyHidden, cl::init(10));

class SILowerSGPRSpills {
private:
  const SIRegisterInfo *TRI = nullptr;
  const SIInstrInfo *TII = nullptr;
  LiveIntervals *LIS = nullptr;
  SlotIndexes *Indexes = nullptr;
  MachineDominatorTree *MDT = nullptr;

  // Save and Restore blocks of the current function. Typically there is a
  // single save block, unless Windows EH funclets are involved.
  MBBVector SaveBlocks;
  MBBVector RestoreBlocks;

public:
  SILowerSGPRSpills(LiveIntervals *LIS, SlotIndexes *Indexes,
                    MachineDominatorTree *MDT)
      : LIS(LIS), Indexes(Indexes), MDT(MDT) {}
  bool run(MachineFunction &MF);
  void calculateSaveRestoreBlocks(MachineFunction &MF);
  bool spillCalleeSavedRegs(MachineFunction &MF,
                            SmallVectorImpl<int> &CalleeSavedFIs);
  void updateLaneVGPRDomInstr(
      int FI, MachineBasicBlock *MBB, MachineBasicBlock::iterator InsertPt,
      DenseMap<Register, MachineBasicBlock::iterator> &LaneVGPRDomInstr);
  void determineRegsForWWMAllocation(MachineFunction &MF, BitVector &RegMask);
};

class SILowerSGPRSpillsLegacy : public MachineFunctionPass {
public:
  static char ID;

  SILowerSGPRSpillsLegacy() : MachineFunctionPass(ID) {}

  bool runOnMachineFunction(MachineFunction &MF) override;

  void getAnalysisUsage(AnalysisUsage &AU) const override {
    AU.addRequired<MachineDominatorTreeWrapperPass>();
    AU.setPreservesAll();
    MachineFunctionPass::getAnalysisUsage(AU);
  }

  MachineFunctionProperties getClearedProperties() const override {
    // SILowerSGPRSpills introduces new Virtual VGPRs for spilling SGPRs.
    return MachineFunctionProperties()
        .set(MachineFunctionProperties::Property::IsSSA)
        .set(MachineFunctionProperties::Property::NoVRegs);
  }
};

} // end anonymous namespace

char SILowerSGPRSpillsLegacy::ID = 0;

INITIALIZE_PASS_BEGIN(SILowerSGPRSpillsLegacy, DEBUG_TYPE,
                      "SI lower SGPR spill instructions", false, false)
INITIALIZE_PASS_DEPENDENCY(LiveIntervalsWrapperPass)
INITIALIZE_PASS_DEPENDENCY(MachineDominatorTreeWrapperPass)
INITIALIZE_PASS_DEPENDENCY(SlotIndexesWrapperPass)
INITIALIZE_PASS_END(SILowerSGPRSpillsLegacy, DEBUG_TYPE,
                    "SI lower SGPR spill instructions", false, false)

char &llvm::SILowerSGPRSpillsLegacyID = SILowerSGPRSpillsLegacy::ID;

/// Insert spill code for the callee-saved registers used in the function.
static void insertCSRSaves(const GCNSubtarget &ST, MachineBasicBlock &SaveBlock,
                           ArrayRef<CalleeSavedInfo> CSI,
                           SlotIndexes *Indexes,
                           LiveIntervals *LIS) {
  const TargetFrameLowering *TFI = ST.getFrameLowering();
  const TargetRegisterInfo *TRI = ST.getRegisterInfo();
  MachineBasicBlock::iterator I = SaveBlock.begin();
<<<<<<< HEAD
  MachineInstrSpan MIS(I, &SaveBlock);
  bool Success = TFI->spillCalleeSavedRegisters(SaveBlock, I, CSI, TRI);
  assert(Success && "spillCalleeSavedRegisters should always succeed");
  (void)Success;

  if (Indexes) {
    for (MachineInstr &Inst : make_range(MIS.begin(), I))
      Indexes->insertMachineInstrInMaps(Inst);
=======
  if (!TFI->spillCalleeSavedRegisters(SaveBlock, I, CSI, TRI)) {
    for (const CalleeSavedInfo &CS : CSI) {
      // Insert the spill to the stack frame.
      MCRegister Reg = CS.getReg();

      MachineInstrSpan MIS(I, &SaveBlock);
      const TargetRegisterClass *RC = TRI->getMinimalPhysRegClass(
          Reg, Reg == RI->getReturnAddressReg(MF) ? MVT::i64 : MVT::i32);

      // If this value was already livein, we probably have a direct use of the
      // incoming register value, so don't kill at the spill point. This happens
      // since we pass some special inputs (workgroup IDs) in the callee saved
      // range.
      const bool IsLiveIn = isLiveIntoMBB(Reg, SaveBlock, TRI);
      TII.storeRegToStackSlot(SaveBlock, I, Reg, !IsLiveIn, CS.getFrameIdx(),
                              RC, TRI, Register());

      if (Indexes) {
        assert(std::distance(MIS.begin(), I) == 1);
        MachineInstr &Inst = *std::prev(I);
        Indexes->insertMachineInstrInMaps(Inst);
      }

      if (LIS)
        LIS->removeAllRegUnitsForPhysReg(Reg);
    }
  } else {
    // TFI doesn't update Indexes and LIS, so we have to do it separately.
    if (Indexes)
      Indexes->repairIndexesInRange(&SaveBlock, SaveBlock.begin(), I);

    if (LIS)
      for (const CalleeSavedInfo &CS : CSI)
        LIS->removeAllRegUnitsForPhysReg(CS.getReg());
>>>>>>> 73d90ec8
  }
}

/// Insert restore code for the callee-saved registers used in the function.
static void insertCSRRestores(MachineBasicBlock &RestoreBlock,
                              MutableArrayRef<CalleeSavedInfo> CSI,
                              SlotIndexes *Indexes, LiveIntervals *LIS) {
  MachineFunction &MF = *RestoreBlock.getParent();
  const TargetInstrInfo &TII = *MF.getSubtarget().getInstrInfo();
  const TargetFrameLowering *TFI = MF.getSubtarget().getFrameLowering();
  const TargetRegisterInfo *TRI = MF.getSubtarget().getRegisterInfo();
  // Restore all registers immediately before the return and any
  // terminators that precede it.
  MachineBasicBlock::iterator I = RestoreBlock.getFirstTerminator();
  const MachineBasicBlock::iterator BeforeRestoresI =
      I == RestoreBlock.begin() ? I : std::prev(I);

  // FIXME: Just emit the readlane/writelane directly
  if (!TFI->restoreCalleeSavedRegisters(RestoreBlock, I, CSI, TRI)) {
    for (const CalleeSavedInfo &CI : reverse(CSI)) {
      // Insert in reverse order.  loadRegFromStackSlot can insert
      // multiple instructions.
      TFI->restoreCalleeSavedRegister(RestoreBlock, I, CI, &TII, TRI);

      if (Indexes) {
        MachineInstr &Inst = *std::prev(I);
        Indexes->insertMachineInstrInMaps(Inst);
      }

      if (LIS)
        LIS->removeAllRegUnitsForPhysReg(CI.getReg());
    }
  } else {
    // TFI doesn't update Indexes and LIS, so we have to do it separately.
    if (Indexes)
      Indexes->repairIndexesInRange(&RestoreBlock, BeforeRestoresI,
                                    RestoreBlock.getFirstTerminator());

    if (LIS)
      for (const CalleeSavedInfo &CS : CSI)
        LIS->removeAllRegUnitsForPhysReg(CS.getReg());
  }
}

/// Compute the sets of entry and return blocks for saving and restoring
/// callee-saved registers, and placing prolog and epilog code.
void SILowerSGPRSpills::calculateSaveRestoreBlocks(MachineFunction &MF) {
  const MachineFrameInfo &MFI = MF.getFrameInfo();

  // Even when we do not change any CSR, we still want to insert the
  // prologue and epilogue of the function.
  // So set the save points for those.

  // Use the points found by shrink-wrapping, if any.
  if (MFI.getSavePoint()) {
    SaveBlocks.push_back(MFI.getSavePoint());
    assert(MFI.getRestorePoint() && "Both restore and save must be set");
    MachineBasicBlock *RestoreBlock = MFI.getRestorePoint();
    // If RestoreBlock does not have any successor and is not a return block
    // then the end point is unreachable and we do not need to insert any
    // epilogue.
    if (!RestoreBlock->succ_empty() || RestoreBlock->isReturnBlock())
      RestoreBlocks.push_back(RestoreBlock);
    return;
  }

  // Save refs to entry and return blocks.
  SaveBlocks.push_back(&MF.front());
  for (MachineBasicBlock &MBB : MF) {
    if (MBB.isEHFuncletEntry())
      SaveBlocks.push_back(&MBB);
    if (MBB.isReturnBlock())
      RestoreBlocks.push_back(&MBB);
  }
}

// TODO: To support shrink wrapping, this would need to copy
// PrologEpilogInserter's updateLiveness.
static void updateLiveness(MachineFunction &MF, ArrayRef<CalleeSavedInfo> CSI) {
  MachineBasicBlock &EntryBB = MF.front();

  for (const CalleeSavedInfo &CSIReg : CSI)
    EntryBB.addLiveIn(CSIReg.getReg());
  EntryBB.sortUniqueLiveIns();
}

bool SILowerSGPRSpills::spillCalleeSavedRegs(
    MachineFunction &MF, SmallVectorImpl<int> &CalleeSavedFIs) {
  MachineRegisterInfo &MRI = MF.getRegInfo();
  const Function &F = MF.getFunction();
  const GCNSubtarget &ST = MF.getSubtarget<GCNSubtarget>();
  const SIFrameLowering *TFI = ST.getFrameLowering();
  MachineFrameInfo &MFI = MF.getFrameInfo();
  RegScavenger *RS = nullptr;

  // Determine which of the registers in the callee save list should be saved.
  BitVector SavedRegs;
  TFI->determineCalleeSavesSGPR(MF, SavedRegs, RS);

  // Add the code to save and restore the callee saved registers.
  if (!F.hasFnAttribute(Attribute::Naked)) {
    // FIXME: This is a lie. The CalleeSavedInfo is incomplete, but this is
    // necessary for verifier liveness checks.
    MFI.setCalleeSavedInfoValid(true);

    std::vector<CalleeSavedInfo> CSI;
    const MCPhysReg *CSRegs = MRI.getCalleeSavedRegs();
    Register RetAddrReg = TRI->getReturnAddressReg(MF);
    bool SpillRetAddrReg = false;

    for (unsigned I = 0; CSRegs[I]; ++I) {
      MCRegister Reg = CSRegs[I];

      if (SavedRegs.test(Reg)) {
        if (Reg == TRI->getSubReg(RetAddrReg, AMDGPU::sub0) ||
            Reg == TRI->getSubReg(RetAddrReg, AMDGPU::sub1)) {
          SpillRetAddrReg = true;
          continue;
        }

        const TargetRegisterClass *RC =
          TRI->getMinimalPhysRegClass(Reg, MVT::i32);
        int JunkFI = MFI.CreateStackObject(TRI->getSpillSize(*RC),
                                           TRI->getSpillAlign(*RC), true);

        CSI.emplace_back(Reg, JunkFI);
        CalleeSavedFIs.push_back(JunkFI);
      }
    }

    // Return address uses a register pair. Add the super register to the
    // CSI list so that it's easier to identify the entire spill and CFI
    // can be emitted appropriately.
    if (SpillRetAddrReg) {
      const TargetRegisterClass *RC =
          TRI->getMinimalPhysRegClass(RetAddrReg, MVT::i64);
      int JunkFI = MFI.CreateStackObject(TRI->getSpillSize(*RC),
                                         TRI->getSpillAlign(*RC), true);
      CSI.push_back(CalleeSavedInfo(RetAddrReg, JunkFI));
      CalleeSavedFIs.push_back(JunkFI);
    }

    if (!CSI.empty()) {
      for (MachineBasicBlock *SaveBlock : SaveBlocks)
        insertCSRSaves(ST, *SaveBlock, CSI, Indexes, LIS);

      // Add live ins to save blocks.
      assert(SaveBlocks.size() == 1 && "shrink wrapping not fully implemented");
      updateLiveness(MF, CSI);

      for (MachineBasicBlock *RestoreBlock : RestoreBlocks)
        insertCSRRestores(*RestoreBlock, CSI, Indexes, LIS);
      return true;
    }
  }

  return false;
}

void SILowerSGPRSpills::updateLaneVGPRDomInstr(
    int FI, MachineBasicBlock *MBB, MachineBasicBlock::iterator InsertPt,
    DenseMap<Register, MachineBasicBlock::iterator> &LaneVGPRDomInstr) {
  // For the Def of a virtual LaneVPGR to dominate all its uses, we should
  // insert an IMPLICIT_DEF before the dominating spill. Switching to a
  // depth first order doesn't really help since the machine function can be in
  // the unstructured control flow post-SSA. For each virtual register, hence
  // finding the common dominator to get either the dominating spill or a block
  // dominating all spills.
  SIMachineFunctionInfo *FuncInfo =
      MBB->getParent()->getInfo<SIMachineFunctionInfo>();
  ArrayRef<SIRegisterInfo::SpilledReg> VGPRSpills =
      FuncInfo->getSGPRSpillToVirtualVGPRLanes(FI);
  Register PrevLaneVGPR;
  for (auto &Spill : VGPRSpills) {
    if (PrevLaneVGPR == Spill.VGPR)
      continue;

    PrevLaneVGPR = Spill.VGPR;
    auto I = LaneVGPRDomInstr.find(Spill.VGPR);
    if (Spill.Lane == 0 && I == LaneVGPRDomInstr.end()) {
      // Initially add the spill instruction itself for Insertion point.
      LaneVGPRDomInstr[Spill.VGPR] = InsertPt;
    } else {
      assert(I != LaneVGPRDomInstr.end());
      auto PrevInsertPt = I->second;
      MachineBasicBlock *DomMBB = PrevInsertPt->getParent();
      if (DomMBB == MBB) {
        // The insertion point earlier selected in a predecessor block whose
        // spills are currently being lowered. The earlier InsertPt would be
        // the one just before the block terminator and it should be changed
        // if we insert any new spill in it.
        if (MDT->dominates(&*InsertPt, &*PrevInsertPt))
          I->second = InsertPt;

        continue;
      }

      // Find the common dominator block between PrevInsertPt and the
      // current spill.
      DomMBB = MDT->findNearestCommonDominator(DomMBB, MBB);
      if (DomMBB == MBB)
        I->second = InsertPt;
      else if (DomMBB != PrevInsertPt->getParent())
        I->second = &(*DomMBB->getFirstTerminator());
    }
  }
}

void SILowerSGPRSpills::determineRegsForWWMAllocation(MachineFunction &MF,
                                                      BitVector &RegMask) {
  // Determine an optimal number of VGPRs for WWM allocation. The complement
  // list will be available for allocating other VGPR virtual registers.
  SIMachineFunctionInfo *MFI = MF.getInfo<SIMachineFunctionInfo>();
  MachineRegisterInfo &MRI = MF.getRegInfo();
  BitVector ReservedRegs = TRI->getReservedRegs(MF);
  BitVector NonWwmAllocMask(TRI->getNumRegs());

  // FIXME: MaxNumVGPRsForWwmAllocation might need to be adjusted in the future
  // to have a balanced allocation between WWM values and per-thread vector
  // register operands.
  unsigned NumRegs = MaxNumVGPRsForWwmAllocation;
  NumRegs =
      std::min(static_cast<unsigned>(MFI->getSGPRSpillVGPRs().size()), NumRegs);

  auto [MaxNumVGPRs, MaxNumAGPRs] = TRI->getMaxNumVectorRegs(MF);
  // Try to use the highest available registers for now. Later after
  // vgpr-regalloc, they can be shifted to the lowest range.
  unsigned I = 0;
  for (unsigned Reg = AMDGPU::VGPR0 + MaxNumVGPRs - 1;
       (I < NumRegs) && (Reg >= AMDGPU::VGPR0); --Reg) {
    if (!ReservedRegs.test(Reg) &&
        !MRI.isPhysRegUsed(Reg, /*SkipRegMaskTest=*/true)) {
      TRI->markSuperRegs(RegMask, Reg);
      ++I;
    }
  }

  if (I != NumRegs) {
    // Reserve an arbitrary register and report the error.
    TRI->markSuperRegs(RegMask, AMDGPU::VGPR0);
    MF.getFunction().getContext().emitError(
        "can't find enough VGPRs for wwm-regalloc");
  }
}

bool SILowerSGPRSpillsLegacy::runOnMachineFunction(MachineFunction &MF) {
  auto *LISWrapper = getAnalysisIfAvailable<LiveIntervalsWrapperPass>();
  LiveIntervals *LIS = LISWrapper ? &LISWrapper->getLIS() : nullptr;
  auto *SIWrapper = getAnalysisIfAvailable<SlotIndexesWrapperPass>();
  SlotIndexes *Indexes = SIWrapper ? &SIWrapper->getSI() : nullptr;
  MachineDominatorTree *MDT =
      &getAnalysis<MachineDominatorTreeWrapperPass>().getDomTree();
  return SILowerSGPRSpills(LIS, Indexes, MDT).run(MF);
}

bool SILowerSGPRSpills::run(MachineFunction &MF) {
  const GCNSubtarget &ST = MF.getSubtarget<GCNSubtarget>();
  TII = ST.getInstrInfo();
  TRI = &TII->getRegisterInfo();

  assert(SaveBlocks.empty() && RestoreBlocks.empty());

  // First, expose any CSR SGPR spills. This is mostly the same as what PEI
  // does, but somewhat simpler.
  calculateSaveRestoreBlocks(MF);
  SmallVector<int> CalleeSavedFIs;
  bool HasCSRs = spillCalleeSavedRegs(MF, CalleeSavedFIs);

  MachineFrameInfo &MFI = MF.getFrameInfo();
  MachineRegisterInfo &MRI = MF.getRegInfo();
  SIMachineFunctionInfo *FuncInfo = MF.getInfo<SIMachineFunctionInfo>();

  if (!MFI.hasStackObjects() && !HasCSRs) {
    SaveBlocks.clear();
    RestoreBlocks.clear();
    return false;
  }

  bool MadeChange = false;
  bool SpilledToVirtVGPRLanes = false;

  // TODO: CSR VGPRs will never be spilled to AGPRs. These can probably be
  // handled as SpilledToReg in regular PrologEpilogInserter.
  const bool HasSGPRSpillToVGPR = TRI->spillSGPRToVGPR() &&
                                  (HasCSRs || FuncInfo->hasSpilledSGPRs());
  if (HasSGPRSpillToVGPR) {
    // Process all SGPR spills before frame offsets are finalized. Ideally SGPRs
    // are spilled to VGPRs, in which case we can eliminate the stack usage.
    //
    // This operates under the assumption that only other SGPR spills are users
    // of the frame index.

    // To track the spill frame indices handled in this pass.
    BitVector SpillFIs(MFI.getObjectIndexEnd(), false);

    // To track the IMPLICIT_DEF insertion point for the lane vgprs.
    DenseMap<Register, MachineBasicBlock::iterator> LaneVGPRDomInstr;

    for (MachineBasicBlock &MBB : MF) {
      for (MachineInstr &MI : llvm::make_early_inc_range(MBB)) {
        if (!TII->isSGPRSpill(MI))
          continue;

        if (MI.getOperand(0).isUndef()) {
          if (Indexes)
            Indexes->removeMachineInstrFromMaps(MI);
          MI.eraseFromParent();
          continue;
        }

        int FI = TII->getNamedOperand(MI, AMDGPU::OpName::addr)->getIndex();
        assert(MFI.getStackID(FI) == TargetStackID::SGPRSpill);

        bool IsCalleeSaveSGPRSpill = llvm::is_contained(CalleeSavedFIs, FI);
        if (IsCalleeSaveSGPRSpill) {
          // Spill callee-saved SGPRs into physical VGPR lanes.

          // TODO: This is to ensure the CFIs are static for efficient frame
          // unwinding in the debugger. Spilling them into virtual VGPR lanes
          // involve regalloc to allocate the physical VGPRs and that might
          // cause intermediate spill/split of such liveranges for successful
          // allocation. This would result in broken CFI encoding unless the
          // regalloc aware CFI generation to insert new CFIs along with the
          // intermediate spills is implemented. There is no such support
          // currently exist in the LLVM compiler.
          if (FuncInfo->allocateSGPRSpillToVGPRLane(
                  MF, FI, /*SpillToPhysVGPRLane=*/true)) {
            bool Spilled = TRI->eliminateSGPRToVGPRSpillFrameIndex(
                MI, FI, nullptr, Indexes, LIS, true);
            if (!Spilled)
              llvm_unreachable(
                  "failed to spill SGPR to physical VGPR lane when allocated");
          }
        } else {
          MachineInstrSpan MIS(&MI, &MBB);
          if (FuncInfo->allocateSGPRSpillToVGPRLane(MF, FI)) {
            bool Spilled = TRI->eliminateSGPRToVGPRSpillFrameIndex(
                MI, FI, nullptr, Indexes, LIS);
            if (!Spilled)
              llvm_unreachable(
                  "failed to spill SGPR to virtual VGPR lane when allocated");
            SpillFIs.set(FI);
            updateLaneVGPRDomInstr(FI, &MBB, MIS.begin(), LaneVGPRDomInstr);
            SpilledToVirtVGPRLanes = true;
          }
        }
      }
    }

    for (auto Reg : FuncInfo->getSGPRSpillVGPRs()) {
      auto InsertPt = LaneVGPRDomInstr[Reg];
      // Insert the IMPLICIT_DEF at the identified points.
      MachineBasicBlock &Block = *InsertPt->getParent();
      DebugLoc DL = Block.findDebugLoc(InsertPt);
      auto MIB =
          BuildMI(Block, *InsertPt, DL, TII->get(AMDGPU::IMPLICIT_DEF), Reg);

      // Add WWM flag to the virtual register.
      FuncInfo->setFlag(Reg, AMDGPU::VirtRegFlag::WWM_REG);

      // Set SGPR_SPILL asm printer flag
      MIB->setAsmPrinterFlag(AMDGPU::SGPR_SPILL);
      if (LIS) {
        LIS->InsertMachineInstrInMaps(*MIB);
        LIS->createAndComputeVirtRegInterval(Reg);
      }
    }

    // Determine the registers for WWM allocation and also compute the register
    // mask for non-wwm VGPR allocation.
    if (FuncInfo->getSGPRSpillVGPRs().size()) {
      BitVector WwmRegMask(TRI->getNumRegs());

      determineRegsForWWMAllocation(MF, WwmRegMask);

      BitVector NonWwmRegMask(WwmRegMask);
      NonWwmRegMask.flip().clearBitsNotInMask(TRI->getAllVGPRRegMask());

      // The complement set will be the registers for non-wwm (per-thread) vgpr
      // allocation.
      FuncInfo->updateNonWWMRegMask(NonWwmRegMask);
    }

    for (MachineBasicBlock &MBB : MF) {
      // FIXME: The dead frame indices are replaced with a null register from
      // the debug value instructions. We should instead, update it with the
      // correct register value. But not sure the register value alone is
      // adequate to lower the DIExpression. It should be worked out later.
      for (MachineInstr &MI : MBB) {
        if (MI.isDebugValue()) {
          uint32_t StackOperandIdx = MI.isDebugValueList() ? 2 : 0;
          if (MI.getOperand(StackOperandIdx).isFI() &&
              !MFI.isFixedObjectIndex(
                  MI.getOperand(StackOperandIdx).getIndex()) &&
              SpillFIs[MI.getOperand(StackOperandIdx).getIndex()]) {
            MI.getOperand(StackOperandIdx)
                .ChangeToRegister(Register(), false /*isDef*/);
          }
        }
      }
    }

    // All those frame indices which are dead by now should be removed from the
    // function frame. Otherwise, there is a side effect such as re-mapping of
    // free frame index ids by the later pass(es) like "stack slot coloring"
    // which in turn could mess-up with the book keeping of "frame index to VGPR
    // lane".
    FuncInfo->removeDeadFrameIndices(MF, /*ResetSGPRSpillStackIDs*/ false);

    MadeChange = true;
  }

  if (SpilledToVirtVGPRLanes) {
    const TargetRegisterClass *RC = TRI->getWaveMaskRegClass();
    // Shift back the reserved SGPR for EXEC copy into the lowest range.
    // This SGPR is reserved to handle the whole-wave spill/copy operations
    // that might get inserted during vgpr regalloc.
    Register UnusedLowSGPR = TRI->findUnusedRegister(MRI, RC, MF);
    if (UnusedLowSGPR && TRI->getHWRegIndex(UnusedLowSGPR) <
                             TRI->getHWRegIndex(FuncInfo->getSGPRForEXECCopy()))
      FuncInfo->setSGPRForEXECCopy(UnusedLowSGPR);
  } else {
    // No SGPR spills to virtual VGPR lanes and hence there won't be any WWM
    // spills/copies. Reset the SGPR reserved for EXEC copy.
    FuncInfo->setSGPRForEXECCopy(AMDGPU::NoRegister);
  }

  SaveBlocks.clear();
  RestoreBlocks.clear();

  return MadeChange;
}

PreservedAnalyses
SILowerSGPRSpillsPass::run(MachineFunction &MF,
                           MachineFunctionAnalysisManager &MFAM) {
  MFPropsModifier _(*this, MF);
  auto *LIS = MFAM.getCachedResult<LiveIntervalsAnalysis>(MF);
  auto *Indexes = MFAM.getCachedResult<SlotIndexesAnalysis>(MF);
  MachineDominatorTree *MDT = &MFAM.getResult<MachineDominatorTreeAnalysis>(MF);
  SILowerSGPRSpills(LIS, Indexes, MDT).run(MF);
  return PreservedAnalyses::all();
}<|MERGE_RESOLUTION|>--- conflicted
+++ resolved
@@ -109,52 +109,18 @@
   const TargetFrameLowering *TFI = ST.getFrameLowering();
   const TargetRegisterInfo *TRI = ST.getRegisterInfo();
   MachineBasicBlock::iterator I = SaveBlock.begin();
-<<<<<<< HEAD
   MachineInstrSpan MIS(I, &SaveBlock);
   bool Success = TFI->spillCalleeSavedRegisters(SaveBlock, I, CSI, TRI);
   assert(Success && "spillCalleeSavedRegisters should always succeed");
   (void)Success;
 
-  if (Indexes) {
-    for (MachineInstr &Inst : make_range(MIS.begin(), I))
-      Indexes->insertMachineInstrInMaps(Inst);
-=======
-  if (!TFI->spillCalleeSavedRegisters(SaveBlock, I, CSI, TRI)) {
-    for (const CalleeSavedInfo &CS : CSI) {
-      // Insert the spill to the stack frame.
-      MCRegister Reg = CS.getReg();
-
-      MachineInstrSpan MIS(I, &SaveBlock);
-      const TargetRegisterClass *RC = TRI->getMinimalPhysRegClass(
-          Reg, Reg == RI->getReturnAddressReg(MF) ? MVT::i64 : MVT::i32);
-
-      // If this value was already livein, we probably have a direct use of the
-      // incoming register value, so don't kill at the spill point. This happens
-      // since we pass some special inputs (workgroup IDs) in the callee saved
-      // range.
-      const bool IsLiveIn = isLiveIntoMBB(Reg, SaveBlock, TRI);
-      TII.storeRegToStackSlot(SaveBlock, I, Reg, !IsLiveIn, CS.getFrameIdx(),
-                              RC, TRI, Register());
-
-      if (Indexes) {
-        assert(std::distance(MIS.begin(), I) == 1);
-        MachineInstr &Inst = *std::prev(I);
-        Indexes->insertMachineInstrInMaps(Inst);
-      }
-
-      if (LIS)
-        LIS->removeAllRegUnitsForPhysReg(Reg);
-    }
-  } else {
-    // TFI doesn't update Indexes and LIS, so we have to do it separately.
-    if (Indexes)
-      Indexes->repairIndexesInRange(&SaveBlock, SaveBlock.begin(), I);
-
-    if (LIS)
-      for (const CalleeSavedInfo &CS : CSI)
-        LIS->removeAllRegUnitsForPhysReg(CS.getReg());
->>>>>>> 73d90ec8
-  }
+  // TFI doesn't update Indexes and LIS, so we have to do it separately.
+  if (Indexes)
+    Indexes->repairIndexesInRange(&SaveBlock, SaveBlock.begin(), I);
+
+  if (LIS)
+    for (const CalleeSavedInfo &CS : CSI)
+      LIS->removeAllRegUnitsForPhysReg(CS.getReg());
 }
 
 /// Insert restore code for the callee-saved registers used in the function.
