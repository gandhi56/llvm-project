//=- RISCVSchedSpacemitX60.td - Spacemit X60 Scheduling Defs -*- tablegen -*-=//
//
// Part of the LLVM Project, under the Apache License v2.0 with LLVM Exceptions.
// See https://llvm.org/LICENSE.txt for license information.
// SPDX-License-Identifier: Apache-2.0 WITH LLVM-exception
//
//===----------------------------------------------------------------------===//

//===----------------------------------------------------------------------===//
//
// Scheduler model for the SpacemiT-X60 processor based on documentation of the
// C908 and experiments on real hardware (bpi-f3).
//
//===----------------------------------------------------------------------===//

//===----------------------------------------------------------------------===//
// Helpers

// Maps LMUL string to corresponding value from the Values array
// LMUL values map to array indices as follows:
//   MF8 -> Values[0], MF4 -> Values[1], MF2 -> Values[2], M1 -> Values[3],
//   M2 -> Values[4], M4 -> Values[5], M8 -> Values[6]
// Shorter lists are allowed, e.g., widening instructions don't work on M8
class GetLMULValue<list<int> Values, string LMUL> {
  defvar Index = !cond(
    !eq(LMUL, "MF8"): 0,
    !eq(LMUL, "MF4"): 1,
    !eq(LMUL, "MF2"): 2,
    !eq(LMUL, "M1"):  3,
    !eq(LMUL, "M2"):  4,
    !eq(LMUL, "M4"):  5,
    !eq(LMUL, "M8"):  6,
  );

  assert !lt(Index, !size(Values)),
    "Missing LMUL value for '" # LMUL # "'. " #
    "Expected at least " # !add(Index, 1) # " elements, but got " #
    !size(Values) # ".";

  int c = Values[Index];
}

// Returns BaseValue for LMUL values before startLMUL, Value for startLMUL,
// then doubles Value for each subsequent LMUL
// Example: ConstValueUntilLMULThenDoubleBase<"M1", 2, 4, "M8"> returns:
//   MF8->2, MF4->2, MF2->2, M1->4, M2->8, M4->16, M8->32
// This is useful for modeling scheduling parameters that scale with LMUL.
class ConstValueUntilLMULThenDoubleBase<string startLMUL, int BaseValue, int Value, string currentLMUL> {
<<<<<<< HEAD
  assert !le(BaseValue, Value), "BaseValue must be le to Value";
=======
  assert !le(BaseValue, Value), "BaseValue must be less-equal to Value";
>>>>>>> 44aedacb
  defvar startPos = GetLMULValue<[0, 1, 2, 3, 4, 5, 6], startLMUL>.c;
  defvar currentPos = GetLMULValue<[0, 1, 2, 3, 4, 5, 6], currentLMUL>.c;

  // Calculate the difference in positions
  defvar posDiff = !sub(currentPos, startPos);

<<<<<<< HEAD
  // Calculate Value * (2^posDiff) using shift left
  int c = !cond(
    !lt(posDiff, 0) : BaseValue,
    !eq(posDiff, 0) : Value,
    true: !mul(Value, !shl(1, posDiff))
=======
  // Calculate Value * (2^posDiff)
  int c = !cond(
    !eq(posDiff, 0) : Value,
    !eq(posDiff, 1) : !mul(Value, 2),
    !eq(posDiff, 2) : !mul(Value, 4),
    !eq(posDiff, 3) : !mul(Value, 8),
    !eq(posDiff, 4) : !mul(Value, 16),
    !eq(posDiff, 5) : !mul(Value, 32),
    !eq(posDiff, 6) : !mul(Value, 64),
    true : BaseValue
>>>>>>> 44aedacb
  );
}

// Same as the previous function but BaseValue == Value
class ConstValueUntilLMULThenDouble<string startLMUL, int Value, string currentLMUL> {
  int c = ConstValueUntilLMULThenDoubleBase<startLMUL, Value, Value, currentLMUL>.c;
}

// Returns MF8->1, MF4->1, MF2->2, M1->4, M2->8, M4->16, M8->32
class ConstOneUntilMF4ThenDouble<string mx> {
  int c = ConstValueUntilLMULThenDouble<"MF4", 1, mx>.c;
}

// Returns MF8->1, MF4->1, MF2->1, M1->2, M2->4, M4->8, M8->16
class ConstOneUntilMF2ThenDouble<string mx> {
  int c = ConstValueUntilLMULThenDouble<"MF2", 1, mx>.c;
}

// Returns MF8->1, MF4->1, MF2->1, M1->1, M2->2, M4->4, M8->8
class ConstOneUntilM1ThenDouble<string mx> {
  int c = ConstValueUntilLMULThenDouble<"M1", 1, mx>.c;
}

//===----------------------------------------------------------------------===//
// Latency helper classes

// Used for: arithmetic (add/sub/min/max), saturating/averaging, FP add/sub/min/max
class Get4458Latency<string mx> {
  int c = GetLMULValue<[/*MF8=*/4, /*MF4=*/4, /*MF2=*/4, /*M1=*/4, /*M2=*/4, /*M4=*/5, /*M8=*/8], mx>.c;
}

// Used for: widening operations (no M8)
class Get4588Latency<string mx> {
  int c = GetLMULValue<[/*MF8=*/4, /*MF4=*/4, /*MF2=*/4, /*M1=*/4, /*M2=*/5, /*M4=*/8], mx>.c;
}

// Used for: mask-producing comparisons, carry ops with mask, FP comparisons
class Get461018Latency<string mx> {
  int c = GetLMULValue<[/*MF8=*/4, /*MF4=*/4, /*MF2=*/4, /*M1=*/4, /*M2=*/6, /*M4=*/10, /*M8=*/18], mx>.c;
}

//===----------------------------------------------------------------------===//

class SMX60IsWorstCaseMX<string mx, list<string> MxList> {
  string LLMUL = LargestLMUL<MxList>.r;
  bit c = !eq(mx, LLMUL);
}

class SMX60IsWorstCaseMXSEW<string mx, int sew, list<string> MxList, bit isF = 0> {
  string LLMUL = LargestLMUL<MxList>.r;
  int SSEW = SmallestSEW<mx, isF>.r;
  bit c = !and(!eq(mx, LLMUL), !eq(sew, SSEW));
}

defvar SMX60VLEN = 256;
defvar SMX60DLEN = !div(SMX60VLEN, 2);

def SpacemitX60Model : SchedMachineModel {
  let IssueWidth        = 2; // dual-issue
  let MicroOpBufferSize = 0; // in-order
  let LoadLatency       = 3; // worse case: >= 3
  let MispredictPenalty = 9; // nine-stage

  let CompleteModel = 0;

  let UnsupportedFeatures = [HasStdExtZknd, HasStdExtZkne, HasStdExtZknh,
                             HasStdExtZksed, HasStdExtZksh, HasStdExtZkr];
}

let SchedModel = SpacemitX60Model in {

//===----------------------------------------------------------------------===//
// Define processor resources for Spacemit-X60

// Information gathered from the C908 user manual:
let BufferSize = 0 in {
  // The LSU supports dual issue for scalar store/load instructions
  def SMX60_LS : ProcResource<2>;

  // An IEU can decode and issue two instructions at the same time
  def SMX60_IEUA : ProcResource<1>;
  def SMX60_IEUB : ProcResource<1>;
  def SMX60_IEU : ProcResGroup<[SMX60_IEUA, SMX60_IEUB]>;

  // Although the X60 does appear to support multiple issue for at least some
  // floating point instructions, this model assumes single issue as
  // increasing it reduces the gains we saw in performance
  def SMX60_FP : ProcResource<1>;

  // Vector pipeline
  // Single issue for vector store/load instructions
  def SMX60_VLS : ProcResource<1>;

  // The C908 user manual says: "Vector floating-point units support vector
  // floating-point computation of different bits. In addition, vector integer
  // units are added". Developer confirmed it's a separate VIEU
  def SMX60_VIEU : ProcResource<1>;

  // The C908 user manual says: "The vector execution unit is developed by
  // extending the floating-point unit", so let's assume single issue for now
  def SMX60_VFP : ProcResource<1>;
}

//===----------------------------------------------------------------------===//

// Branching
def : WriteRes<WriteJmp, [SMX60_IEUA]>;
def : WriteRes<WriteJal, [SMX60_IEUA]>;
def : WriteRes<WriteJalr, [SMX60_IEUA]>;

// Integer arithmetic and logic
// Latency of ALU instructions is 1, but add.uw is 2
def : WriteRes<WriteIALU32, [SMX60_IEU]>;
def : WriteRes<WriteIALU, [SMX60_IEU]>;
def : WriteRes<WriteShiftImm32, [SMX60_IEU]>;
def : WriteRes<WriteShiftImm, [SMX60_IEU]>;
def : WriteRes<WriteShiftReg32, [SMX60_IEU]>;
def : WriteRes<WriteShiftReg, [SMX60_IEU]>;

// Integer multiplication
def : WriteRes<WriteIMul32, [SMX60_IEU]>  { let Latency = 3; }

// The latency of mul is 5, while in mulh, mulhsu, mulhu is 6
// Worst case latency is used
def : WriteRes<WriteIMul, [SMX60_IEU]>  { let Latency = 6; }

// Integer division/remainder
// TODO: Latency set based on C908 datasheet and hasn't been
// confirmed experimentally.
let Latency = 12, ReleaseAtCycles = [12] in {
  def : WriteRes<WriteIDiv32, [SMX60_IEUA]>;
  def : WriteRes<WriteIRem32, [SMX60_IEUA]>;
}
let Latency = 20, ReleaseAtCycles = [20] in {
  def : WriteRes<WriteIDiv, [SMX60_IEUA]>;
  def : WriteRes<WriteIRem, [SMX60_IEUA]>;
}

// Bitmanip
def : WriteRes<WriteRotateImm, [SMX60_IEU]>;
def : WriteRes<WriteRotateImm32, [SMX60_IEU]>;
def : WriteRes<WriteRotateReg, [SMX60_IEU]>;
def : WriteRes<WriteRotateReg32, [SMX60_IEU]>;

def : WriteRes<WriteCLZ, [SMX60_IEU]>;
def : WriteRes<WriteCLZ32, [SMX60_IEU]>;
def : WriteRes<WriteCTZ, [SMX60_IEU]>;
def : WriteRes<WriteCTZ32, [SMX60_IEU]>;

let Latency = 2 in {
  def : WriteRes<WriteCPOP, [SMX60_IEU]>;
  def : WriteRes<WriteCPOP32, [SMX60_IEU]>;
}

def : WriteRes<WriteORCB, [SMX60_IEU]>;
def : WriteRes<WriteIMinMax, [SMX60_IEU]>;
def : WriteRes<WriteREV8, [SMX60_IEU]>;

let Latency = 2 in {
  def : WriteRes<WriteSHXADD, [SMX60_IEU]>;
  def : WriteRes<WriteSHXADD32, [SMX60_IEU]>;
  def : WriteRes<WriteCLMUL, [SMX60_IEU]>;
}

// Single-bit instructions
def : WriteRes<WriteSingleBit, [SMX60_IEU]>;
def : WriteRes<WriteSingleBitImm, [SMX60_IEU]>;
def : WriteRes<WriteBEXT, [SMX60_IEU]>;
def : WriteRes<WriteBEXTI, [SMX60_IEU]>;

// Memory/Atomic memory
let Latency = 4 in {
  def : WriteRes<WriteSTB, [SMX60_LS]>;
  def : WriteRes<WriteSTH, [SMX60_LS]>;
  def : WriteRes<WriteSTW, [SMX60_LS]>;
  def : WriteRes<WriteSTD, [SMX60_LS]>;
  def : WriteRes<WriteFST16, [SMX60_LS]>;
  def : WriteRes<WriteFST32, [SMX60_LS]>;
  def : WriteRes<WriteFST64, [SMX60_LS]>;

  def : WriteRes<WriteLDB, [SMX60_LS]>;
  def : WriteRes<WriteLDH, [SMX60_LS]>;
  def : WriteRes<WriteLDW, [SMX60_LS]>;
  def : WriteRes<WriteLDD, [SMX60_LS]>;
  def : WriteRes<WriteFLD16, [SMX60_LS]>;
  def : WriteRes<WriteFLD32, [SMX60_LS]>;
  def : WriteRes<WriteFLD64, [SMX60_LS]>;
}

// Atomics
let Latency = 8 in {
  def : WriteRes<WriteAtomicSTW, [SMX60_LS]>;
  def : WriteRes<WriteAtomicSTD, [SMX60_LS]>;
  def : WriteRes<WriteAtomicLDW, [SMX60_LS]>;
  def : WriteRes<WriteAtomicLDD, [SMX60_LS]>;
}

let Latency = 12 in {
  def : WriteRes<WriteAtomicW, [SMX60_LS]>;
  def : WriteRes<WriteAtomicD, [SMX60_LS]>;
}

// Floating point units Half precision
let Latency = 4 in {
  def : WriteRes<WriteFAdd16, [SMX60_FP]>;
  def : WriteRes<WriteFMul16, [SMX60_FP]>;
  def : WriteRes<WriteFSGNJ16, [SMX60_FP]>;
  def : WriteRes<WriteFMinMax16, [SMX60_FP]>;
}
def : WriteRes<WriteFMA16, [SMX60_FP]> { let Latency = 5; }

let Latency = 12, ReleaseAtCycles = [12] in {
  def :  WriteRes<WriteFDiv16, [SMX60_FP]>;
  def :  WriteRes<WriteFSqrt16, [SMX60_FP]>;
}

// Single precision
let Latency = 4 in {
  def : WriteRes<WriteFAdd32, [SMX60_FP]>;
  def : WriteRes<WriteFMul32, [SMX60_FP]>;
  def : WriteRes<WriteFSGNJ32, [SMX60_FP]>;
  def : WriteRes<WriteFMinMax32, [SMX60_FP]>;
}
def : WriteRes<WriteFMA32, [SMX60_FP]> { let Latency = 5; }

let Latency = 15, ReleaseAtCycles = [15] in {
  def :  WriteRes<WriteFDiv32, [SMX60_FP]>;
  def :  WriteRes<WriteFSqrt32, [SMX60_FP]>;
}

// Double precision
let Latency = 5 in {
  def : WriteRes<WriteFAdd64, [SMX60_FP]>;
  def : WriteRes<WriteFMul64, [SMX60_FP]>;
  def : WriteRes<WriteFSGNJ64, [SMX60_FP]>;
}
def : WriteRes<WriteFMinMax64, [SMX60_FP]> { let Latency = 4; }
def : WriteRes<WriteFMA64, [SMX60_FP]> { let Latency = 6; }

let Latency = 22, ReleaseAtCycles = [22] in {
  def :  WriteRes<WriteFDiv64, [SMX60_FP]>;
  def :  WriteRes<WriteFSqrt64, [SMX60_FP]>;
}

// Conversions
let Latency = 6 in {
  def : WriteRes<WriteFCvtF16ToI32, [SMX60_IEU]>;
  def : WriteRes<WriteFCvtF32ToI32, [SMX60_IEU]>;
  def : WriteRes<WriteFCvtF32ToI64, [SMX60_IEU]>;
  def : WriteRes<WriteFCvtF64ToI64, [SMX60_IEU]>;
  def : WriteRes<WriteFCvtF64ToI32, [SMX60_IEU]>;
  def : WriteRes<WriteFCvtF16ToI64, [SMX60_IEU]>;
}

let Latency = 4 in {
  def : WriteRes<WriteFCvtI32ToF16, [SMX60_IEU]>;
  def : WriteRes<WriteFCvtI32ToF32, [SMX60_IEU]>;
  def : WriteRes<WriteFCvtI32ToF64, [SMX60_IEU]>;
  def : WriteRes<WriteFCvtI64ToF16, [SMX60_IEU]>;
  def : WriteRes<WriteFCvtI64ToF32, [SMX60_IEU]>;
  def : WriteRes<WriteFCvtI64ToF64, [SMX60_IEU]>;
  def : WriteRes<WriteFCvtF16ToF32, [SMX60_FP]>;
  def : WriteRes<WriteFCvtF16ToF64, [SMX60_FP]>;
  def : WriteRes<WriteFCvtF32ToF16, [SMX60_FP]>;
  def : WriteRes<WriteFCvtF32ToF64, [SMX60_FP]>;
  def : WriteRes<WriteFCvtF64ToF16, [SMX60_FP]>;
  def : WriteRes<WriteFCvtF64ToF32, [SMX60_FP]>;
}

let Latency = 6 in {
  def : WriteRes<WriteFClass16, [SMX60_FP]>;
  def : WriteRes<WriteFClass32, [SMX60_FP]>;
  def : WriteRes<WriteFClass64, [SMX60_FP]>;

  def : WriteRes<WriteFCmp16, [SMX60_FP]>;
  def : WriteRes<WriteFCmp32, [SMX60_FP]>;
  def : WriteRes<WriteFCmp64, [SMX60_FP]>;

  def : WriteRes<WriteFMovF32ToI32, [SMX60_IEU]>;
  def : WriteRes<WriteFMovF16ToI16, [SMX60_IEU]>;
}

let Latency = 4 in {
  def : WriteRes<WriteFMovI16ToF16, [SMX60_IEU]>;
  def : WriteRes<WriteFMovF64ToI64, [SMX60_IEU]>;
  def : WriteRes<WriteFMovI64ToF64, [SMX60_IEU]>;
  def : WriteRes<WriteFMovI32ToF32, [SMX60_IEU]>;
}

// 6. Configuration-Setting Instructions
def : WriteRes<WriteVSETVLI, [SMX60_IEUA]>;
def : WriteRes<WriteVSETIVLI, [SMX60_IEUA]>;
def : WriteRes<WriteVSETVL, [SMX60_IEUA]>;

// 7. Vector Loads and Stores
foreach mx = SchedMxList in {
  defvar IsWorstCase = SMX60IsWorstCaseMX<mx, SchedMxList>.c;

  // Unit-stride loads and stores
  defm "" : LMULWriteResMX<"WriteVLDE", [SMX60_VLS], mx, IsWorstCase>;
  defm "" : LMULWriteResMX<"WriteVLDFF", [SMX60_VLS], mx, IsWorstCase>;
  defm "" : LMULWriteResMX<"WriteVSTE", [SMX60_VLS], mx, IsWorstCase>;

  // Mask loads and stores
  defm "" : LMULWriteResMX<"WriteVLDM", [SMX60_VLS], mx, IsWorstCase=!eq(mx, "M1")>;
  defm "" : LMULWriteResMX<"WriteVSTM", [SMX60_VLS], mx, IsWorstCase=!eq(mx, "M1")>;

  // Strided and indexed loads and stores
  foreach eew = [8, 16, 32, 64] in {
    defm "" : LMULWriteResMX<"WriteVLDS"  # eew, [SMX60_VLS], mx, IsWorstCase>;
    defm "" : LMULWriteResMX<"WriteVLDUX" # eew, [SMX60_VLS], mx, IsWorstCase>;
    defm "" : LMULWriteResMX<"WriteVLDOX" # eew, [SMX60_VLS], mx, IsWorstCase>;

    defm "" : LMULWriteResMX<"WriteVSTS"  # eew, [SMX60_VLS], mx, IsWorstCase>;
    defm "" : LMULWriteResMX<"WriteVSTUX" # eew, [SMX60_VLS], mx, IsWorstCase>;
    defm "" : LMULWriteResMX<"WriteVSTOX" # eew, [SMX60_VLS], mx, IsWorstCase>;
  }
}

// Segmented loads and stores
foreach mx = SchedMxList in {
  foreach nf=2-8 in {
    foreach eew = [8, 16, 32, 64] in {
      defvar IsWorstCase = SMX60IsWorstCaseMX<mx, SchedMxList>.c;

      // Unit-stride segmented
      defm "" : LMULWriteResMX<"WriteVLSEG" # nf # "e" #eew, [SMX60_VLS], mx, IsWorstCase>;
      defm "" : LMULWriteResMX<"WriteVLSEGFF" # nf # "e" #eew, [SMX60_VLS], mx, IsWorstCase>;
      defm "" : LMULWriteResMX<"WriteVSSEG" # nf # "e" #eew, [SMX60_VLS], mx, IsWorstCase>;

      // Strided/indexed segmented
      defm "" : LMULWriteResMX<"WriteVLSSEG" # nf # "e" #eew, [SMX60_VLS], mx, IsWorstCase>;
      defm "" : LMULWriteResMX<"WriteVSSSEG" # nf # "e" #eew, [SMX60_VLS], mx, IsWorstCase>;

      // Indexed segmented
      defm "" : LMULWriteResMX<"WriteVLOXSEG" # nf # "e" #eew, [SMX60_VLS], mx, IsWorstCase>;
      defm "" : LMULWriteResMX<"WriteVLUXSEG" # nf # "e" #eew, [SMX60_VLS], mx, IsWorstCase>;
      defm "" : LMULWriteResMX<"WriteVSUXSEG" # nf # "e" #eew, [SMX60_VLS], mx, IsWorstCase>;
      defm "" : LMULWriteResMX<"WriteVSOXSEG" # nf # "e" #eew, [SMX60_VLS], mx, IsWorstCase>;
    }
  }
}

// Whole register move/load/store
foreach LMul = [1, 2, 4, 8] in {
  def : WriteRes<!cast<SchedWrite>("WriteVLD" # LMul # "R"), [SMX60_VLS]>;
  def : WriteRes<!cast<SchedWrite>("WriteVST" # LMul # "R"), [SMX60_VLS]>;

  def : WriteRes<!cast<SchedWrite>("WriteVMov" # LMul # "V"), [SMX60_VIEU]>;
}

// 11. Vector Integer Arithmetic Instructions
foreach mx = SchedMxList in {
  defvar IsWorstCase = SMX60IsWorstCaseMX<mx, SchedMxList>.c;

  let Latency = Get4458Latency<mx>.c, ReleaseAtCycles = [4] in {
    defm "" : LMULWriteResMX<"WriteVIMinMaxV", [SMX60_VIEU], mx, IsWorstCase>;
    defm "" : LMULWriteResMX<"WriteVIMinMaxX", [SMX60_VIEU], mx, IsWorstCase>;
  }

  defvar VIALULat = ConstValueUntilLMULThenDouble<"M2", 4, mx>.c;
  let Latency = VIALULat, ReleaseAtCycles = [4] in {
    // Pattern of vadd, vsub, vrsub: 4/4/5/8
    // Pattern of vand, vor, vxor:   4/4/8/16
    // They are grouped together, so we used the worst case 4/4/8/16
    // TODO: use InstRW to override individual instructions' scheduling data
    defm "" : LMULWriteResMX<"WriteVIALUV", [SMX60_VIEU], mx, IsWorstCase>;
    defm "" : LMULWriteResMX<"WriteVIALUX", [SMX60_VIEU], mx, IsWorstCase>;
    defm "" : LMULWriteResMX<"WriteVIALUI", [SMX60_VIEU], mx, IsWorstCase>;

    defm "" : LMULWriteResMX<"WriteVExtV", [SMX60_VIEU], mx, IsWorstCase>;
    defm "" : LMULWriteResMX<"WriteVIMergeV", [SMX60_VIEU], mx, IsWorstCase>;
    defm "" : LMULWriteResMX<"WriteVIMergeX", [SMX60_VIEU], mx, IsWorstCase>;
    defm "" : LMULWriteResMX<"WriteVIMergeI", [SMX60_VIEU], mx, IsWorstCase>;
    defm "" : LMULWriteResMX<"WriteVIMovV", [SMX60_VIEU], mx, IsWorstCase>;
    defm "" : LMULWriteResMX<"WriteVIMovX", [SMX60_VIEU], mx, IsWorstCase>;
    defm "" : LMULWriteResMX<"WriteVIMovI", [SMX60_VIEU], mx, IsWorstCase>;
    defm "" : LMULWriteResMX<"WriteVShiftV", [SMX60_VIEU], mx, IsWorstCase>;
    defm "" : LMULWriteResMX<"WriteVShiftX", [SMX60_VIEU], mx, IsWorstCase>;
    defm "" : LMULWriteResMX<"WriteVShiftI", [SMX60_VIEU], mx, IsWorstCase>;

    defm "" : LMULWriteResMX<"WriteVICALUV", [SMX60_VIEU], mx, IsWorstCase>;
    defm "" : LMULWriteResMX<"WriteVICALUX", [SMX60_VIEU], mx, IsWorstCase>;
    defm "" : LMULWriteResMX<"WriteVICALUI", [SMX60_VIEU], mx, IsWorstCase>;
  }

  let Latency = Get461018Latency<mx>.c, ReleaseAtCycles = [4] in {
    defm "" : LMULWriteResMX<"WriteVICALUMV", [SMX60_VIEU], mx, IsWorstCase>;
    defm "" : LMULWriteResMX<"WriteVICALUMX", [SMX60_VIEU], mx, IsWorstCase>;
    defm "" : LMULWriteResMX<"WriteVICALUMI", [SMX60_VIEU], mx, IsWorstCase>;
    defm "" : LMULWriteResMX<"WriteVICmpV", [SMX60_VIEU], mx, IsWorstCase>;
    defm "" : LMULWriteResMX<"WriteVICmpX", [SMX60_VIEU], mx, IsWorstCase>;
    defm "" : LMULWriteResMX<"WriteVICmpI", [SMX60_VIEU], mx, IsWorstCase>;
  }

  // Pattern of vmacc, vmadd, vmul, vmulh, etc.: e8/e16 = 4/4/5/8, e32 = 5,5,5,8,
  // e64 = 7,8,16,32. We use the worst-case until we can split the SEW.
  // TODO: change WriteVIMulV, etc to be defined with LMULSEWSchedWrites
  let Latency = ConstValueUntilLMULThenDoubleBase<"M2", 7, 8, mx>.c, ReleaseAtCycles = [7] in {
    defm "" : LMULWriteResMX<"WriteVIMulV", [SMX60_VIEU], mx, IsWorstCase>;
    defm "" : LMULWriteResMX<"WriteVIMulX", [SMX60_VIEU], mx, IsWorstCase>;
    defm "" : LMULWriteResMX<"WriteVIMulAddV", [SMX60_VIEU], mx, IsWorstCase>;
    defm "" : LMULWriteResMX<"WriteVIMulAddX", [SMX60_VIEU], mx, IsWorstCase>;
  }
}

// Widening
// Pattern of vwmul, vwmacc, etc: e8/e16 = 4/4/5/8, e32 = 5,5,5,8
// We use the worst-case for all.
foreach mx = SchedMxListW in {
  defvar IsWorstCase = SMX60IsWorstCaseMX<mx, SchedMxListW>.c;

  let Latency = Get4588Latency<mx>.c, ReleaseAtCycles = [4]  in {
    defm "" : LMULWriteResMX<"WriteVIWALUV", [SMX60_VIEU], mx, IsWorstCase>;
    defm "" : LMULWriteResMX<"WriteVIWALUX", [SMX60_VIEU], mx, IsWorstCase>;
    defm "" : LMULWriteResMX<"WriteVIWALUI", [SMX60_VIEU], mx, IsWorstCase>;
    defm "" : LMULWriteResMX<"WriteVIWMulV", [SMX60_VIEU], mx, IsWorstCase>;
    defm "" : LMULWriteResMX<"WriteVIWMulX", [SMX60_VIEU], mx, IsWorstCase>;
    defm "" : LMULWriteResMX<"WriteVIWMulAddV", [SMX60_VIEU], mx, IsWorstCase>;
    defm "" : LMULWriteResMX<"WriteVIWMulAddX", [SMX60_VIEU], mx, IsWorstCase>;
  }
}

// Division and remainder operations
// Pattern of vdivu: 11/11/11/20/40/80/160
// Pattern of vdiv: 12/12/12/22/44/88/176
// Pattern of vremu: 12/12/12/22/44/88/176
// Pattern of vrem: 13/13/13/24/48/96/192
// We use for all: 12/12/12/24/48/96/192
// TODO: Create separate WriteVIRem to more closely match the latencies
foreach mx = SchedMxList in {
  foreach sew = SchedSEWSet<mx>.val in {
    defvar IsWorstCase = SMX60IsWorstCaseMXSEW<mx, sew, SchedMxList>.c;

    defvar VIDivLat = ConstValueUntilLMULThenDouble<"MF2", 12, mx>.c;
    let Latency = VIDivLat, ReleaseAtCycles = [12] in {
      defm "" : LMULSEWWriteResMXSEW<"WriteVIDivV", [SMX60_VIEU], mx, sew, IsWorstCase>;
      defm "" : LMULSEWWriteResMXSEW<"WriteVIDivX", [SMX60_VIEU], mx, sew, IsWorstCase>;
    }
  }
}

// Narrowing Shift and Clips
foreach mx = SchedMxListW in {
  defvar IsWorstCase = SMX60IsWorstCaseMX<mx, SchedMxListW>.c;

  defvar VNarrowingLat = ConstValueUntilLMULThenDouble<"M1", 4, mx>.c;
  let Latency = VNarrowingLat, ReleaseAtCycles = [4] in {
    defm "" : LMULWriteResMX<"WriteVNShiftV", [SMX60_VIEU], mx, IsWorstCase>;
    defm "" : LMULWriteResMX<"WriteVNShiftX", [SMX60_VIEU], mx, IsWorstCase>;
    defm "" : LMULWriteResMX<"WriteVNShiftI", [SMX60_VIEU], mx, IsWorstCase>;
    defm "" : LMULWriteResMX<"WriteVNClipV", [SMX60_VIEU], mx, IsWorstCase>;
    defm "" : LMULWriteResMX<"WriteVNClipX", [SMX60_VIEU], mx, IsWorstCase>;
    defm "" : LMULWriteResMX<"WriteVNClipI", [SMX60_VIEU], mx, IsWorstCase>;
  }
}

// 12. Vector Fixed-Point Arithmetic Instructions
foreach mx = SchedMxList in {
  defvar IsWorstCase = SMX60IsWorstCaseMX<mx, SchedMxList>.c;

  defm "" : LMULWriteResMX<"WriteVSALUV", [SMX60_VIEU], mx, IsWorstCase>;
  defm "" : LMULWriteResMX<"WriteVSALUX", [SMX60_VIEU], mx, IsWorstCase>;
  defm "" : LMULWriteResMX<"WriteVSALUI", [SMX60_VIEU], mx, IsWorstCase>;
  defm "" : LMULWriteResMX<"WriteVAALUV", [SMX60_VIEU], mx, IsWorstCase>;
  defm "" : LMULWriteResMX<"WriteVAALUX", [SMX60_VIEU], mx, IsWorstCase>;
  defm "" : LMULWriteResMX<"WriteVSMulV", [SMX60_VIEU], mx, IsWorstCase>;
  defm "" : LMULWriteResMX<"WriteVSMulX", [SMX60_VIEU], mx, IsWorstCase>;
  defm "" : LMULWriteResMX<"WriteVSShiftV", [SMX60_VIEU], mx, IsWorstCase>;
  defm "" : LMULWriteResMX<"WriteVSShiftX", [SMX60_VIEU], mx, IsWorstCase>;
  defm "" : LMULWriteResMX<"WriteVSShiftI", [SMX60_VIEU], mx, IsWorstCase>;
}

// 13. Vector Floating-Point Instructions
foreach mx = SchedMxListF in {
  foreach sew = SchedSEWSet<mx, isF=1>.val in {
    defvar IsWorstCase = SMX60IsWorstCaseMXSEW<mx, sew, SchedMxListF, isF=1>.c;

    defm "" : LMULSEWWriteResMXSEW<"WriteVFALUV", [SMX60_VFP], mx, sew, IsWorstCase>;
    defm "" : LMULSEWWriteResMXSEW<"WriteVFALUF", [SMX60_VFP], mx, sew, IsWorstCase>;
    defm "" : LMULSEWWriteResMXSEW<"WriteVFMulV", [SMX60_VFP], mx, sew, IsWorstCase>;
    defm "" : LMULSEWWriteResMXSEW<"WriteVFMulF", [SMX60_VFP], mx, sew, IsWorstCase>;
    defm "" : LMULSEWWriteResMXSEW<"WriteVFMulAddV", [SMX60_VFP], mx, sew, IsWorstCase>;
    defm "" : LMULSEWWriteResMXSEW<"WriteVFMulAddF", [SMX60_VFP], mx, sew, IsWorstCase>;
  }
}

foreach mx = SchedMxListF in {
  foreach sew = SchedSEWSet<mx, isF=1>.val in {
    defvar IsWorstCase = SMX60IsWorstCaseMXSEW<mx, sew, SchedMxListF, isF=1>.c;

    defm "" : LMULSEWWriteResMXSEW<"WriteVFRecpV", [SMX60_VFP], mx, sew, IsWorstCase>;
    defm "" : LMULSEWWriteResMXSEW<"WriteVFSgnjV", [SMX60_VFP], mx, sew, IsWorstCase>;
    defm "" : LMULSEWWriteResMXSEW<"WriteVFSgnjF", [SMX60_VFP], mx, sew, IsWorstCase>;
    defm "" : LMULSEWWriteResMXSEW<"WriteVFMinMaxV", [SMX60_VFP], mx, sew, IsWorstCase>;
    defm "" : LMULSEWWriteResMXSEW<"WriteVFMinMaxF", [SMX60_VFP], mx, sew, IsWorstCase>;

    defm "" : LMULSEWWriteResMXSEW<"WriteVFCvtIToFV", [SMX60_VFP], mx, sew, IsWorstCase>;
  }
}

foreach mx = SchedMxList in {
  defvar IsWorstCase = SMX60IsWorstCaseMX<mx, SchedMxList>.c;

  defm "" : LMULWriteResMX<"WriteVFCmpV", [SMX60_VFP], mx, IsWorstCase>;
  defm "" : LMULWriteResMX<"WriteVFCmpF", [SMX60_VFP], mx, IsWorstCase>;
  defm "" : LMULWriteResMX<"WriteVFClassV", [SMX60_VFP], mx, IsWorstCase>;
  defm "" : LMULWriteResMX<"WriteVFMergeV", [SMX60_VFP], mx, IsWorstCase>;
  defm "" : LMULWriteResMX<"WriteVFMovV", [SMX60_VFP], mx, IsWorstCase>;

  defm "" : LMULWriteResMX<"WriteVFCvtFToIV", [SMX60_VFP], mx, IsWorstCase>;
}

// Widening
foreach mx = SchedMxListW in {
  foreach sew = SchedSEWSet<mx, isF=0, isWidening=1>.val in {
    defvar IsWorstCase = SMX60IsWorstCaseMXSEW<mx, sew, SchedMxListW>.c;

    defm "" : LMULSEWWriteResMXSEW<"WriteVFWCvtIToFV", [SMX60_VFP], mx, sew, IsWorstCase>;
  }
}

foreach mx = SchedMxListFW in {
  defvar IsWorstCase = SMX60IsWorstCaseMX<mx, SchedMxListFW>.c;

  defm "" : LMULWriteResMX<"WriteVFWCvtFToIV", [SMX60_VFP], mx, IsWorstCase>;
}

foreach mx = SchedMxListFW in {
  foreach sew = SchedSEWSet<mx, isF=1, isWidening=1>.val in {
    defvar IsWorstCase = SMX60IsWorstCaseMXSEW<mx, sew, SchedMxListFW, isF=1>.c;

    defm "" : LMULSEWWriteResMXSEW<"WriteVFWALUV", [SMX60_VFP], mx, sew, IsWorstCase>;
    defm "" : LMULSEWWriteResMXSEW<"WriteVFWALUF", [SMX60_VFP], mx, sew, IsWorstCase>;
    defm "" : LMULSEWWriteResMXSEW<"WriteVFWMulV", [SMX60_VFP], mx, sew, IsWorstCase>;
    defm "" : LMULSEWWriteResMXSEW<"WriteVFWMulF", [SMX60_VFP], mx, sew, IsWorstCase>;
    defm "" : LMULSEWWriteResMXSEW<"WriteVFWMulAddV", [SMX60_VFP], mx, sew, IsWorstCase>;
    defm "" : LMULSEWWriteResMXSEW<"WriteVFWMulAddF", [SMX60_VFP], mx, sew, IsWorstCase>;
    defm "" : LMULSEWWriteResMXSEW<"WriteVFWCvtFToFV", [SMX60_VFP], mx, sew, IsWorstCase>;
  }
}

// Narrowing
foreach mx = SchedMxListW in {
  defvar IsWorstCase = SMX60IsWorstCaseMX<mx, SchedMxListW>.c;

  defm "" : LMULWriteResMX<"WriteVFNCvtFToIV", [SMX60_VFP], mx, IsWorstCase>;
}

foreach mx = SchedMxListFW in {
  foreach sew = SchedSEWSet<mx, isF=1, isWidening=1>.val in {

    defvar IsWorstCase = SMX60IsWorstCaseMXSEW<mx, sew, SchedMxListFW, isF=1>.c;
    defm "" : LMULSEWWriteResMXSEW<"WriteVFNCvtIToFV", [SMX60_VFP], mx, sew, IsWorstCase>;
    defm "" : LMULSEWWriteResMXSEW<"WriteVFNCvtFToFV", [SMX60_VFP], mx, sew, IsWorstCase>;
  }
}

// Vector Floating-Point Division and Square Root
foreach mx = SchedMxListF in {
  foreach sew = SchedSEWSet<mx, 1>.val in {
    defvar IsWorstCase = SMX60IsWorstCaseMXSEW<mx, sew, SchedMxListF, 1>.c;

    defm "" : LMULSEWWriteResMXSEW<"WriteVFDivV", [SMX60_VFP], mx, sew, IsWorstCase>;
    defm "" : LMULSEWWriteResMXSEW<"WriteVFDivF", [SMX60_VFP], mx, sew, IsWorstCase>;
    defm "" : LMULSEWWriteResMXSEW<"WriteVFSqrtV", [SMX60_VFP], mx, sew, IsWorstCase>;
  }
}

// 14. Vector Reduction Operations
foreach mx = SchedMxList in {
  foreach sew = SchedSEWSet<mx>.val in {
    defvar IsWorstCase = SMX60IsWorstCaseMXSEW<mx, sew, SchedMxList>.c;

    defm "" : LMULSEWWriteResMXSEW<"WriteVIRedV_From", [SMX60_VIEU], mx, sew, IsWorstCase>;
    defm "" : LMULSEWWriteResMXSEW<"WriteVIRedMinMaxV_From", [SMX60_VIEU], mx, sew, IsWorstCase>;
  }
}

foreach mx = SchedMxListWRed in {
  foreach sew = SchedSEWSet<mx, 0, 1>.val in {
    defvar IsWorstCase = SMX60IsWorstCaseMXSEW<mx, sew, SchedMxListWRed>.c;

    defm "" : LMULSEWWriteResMXSEW<"WriteVIWRedV_From", [SMX60_VIEU], mx, sew, IsWorstCase>;
  }
}

foreach mx = SchedMxListF in {
  foreach sew = SchedSEWSet<mx, 1>.val in {
    defvar IsWorstCase = SMX60IsWorstCaseMXSEW<mx, sew, SchedMxListF, 1>.c;

    defm "" : LMULSEWWriteResMXSEW<"WriteVFRedV_From", [SMX60_VFP], mx, sew, IsWorstCase>;
    defm "" : LMULSEWWriteResMXSEW<"WriteVFRedOV_From", [SMX60_VFP], mx, sew, IsWorstCase>;
    defm "" : LMULSEWWriteResMXSEW<"WriteVFRedMinMaxV_From", [SMX60_VFP], mx, sew, IsWorstCase>;
  }
}

foreach mx = SchedMxListFWRed in {
  foreach sew = SchedSEWSet<mx, 1, 1>.val in {
    defvar IsWorstCase = SMX60IsWorstCaseMXSEW<mx, sew, SchedMxListFWRed, 1>.c;

    defm "" : LMULSEWWriteResMXSEW<"WriteVFWRedV_From", [SMX60_VFP], mx, sew, IsWorstCase>;
    defm "" : LMULSEWWriteResMXSEW<"WriteVFWRedOV_From", [SMX60_VFP], mx, sew, IsWorstCase>;
  }
}

// 15. Vector Mask Instructions
foreach mx = SchedMxList in {
  defvar IsWorstCase = SMX60IsWorstCaseMX<mx, SchedMxList>.c;

  defm "" : LMULWriteResMX<"WriteVMALUV", [SMX60_VIEU], mx, IsWorstCase>;
  defm "" : LMULWriteResMX<"WriteVMPopV", [SMX60_VIEU], mx, IsWorstCase>;
  defm "" : LMULWriteResMX<"WriteVMFFSV", [SMX60_VIEU], mx, IsWorstCase>;
  defm "" : LMULWriteResMX<"WriteVMSFSV", [SMX60_VIEU], mx, IsWorstCase>;

  defm "" : LMULWriteResMX<"WriteVIotaV", [SMX60_VIEU], mx, IsWorstCase>;
  defm "" : LMULWriteResMX<"WriteVIdxV", [SMX60_VIEU], mx, IsWorstCase>;
}

// 16. Vector Permutation Instructions
foreach mx = SchedMxList in {
  defvar IsWorstCase = SMX60IsWorstCaseMX<mx, SchedMxList>.c;

  defm "" : LMULWriteResMX<"WriteVSlideI", [SMX60_VIEU], mx, IsWorstCase>;

  defm "" : LMULWriteResMX<"WriteVISlide1X", [SMX60_VIEU], mx, IsWorstCase>;
  defm "" : LMULWriteResMX<"WriteVFSlide1F", [SMX60_VFP], mx, IsWorstCase>;

  defm "" : LMULWriteResMX<"WriteVSlideUpX", [SMX60_VIEU], mx, IsWorstCase>;
  defm "" : LMULWriteResMX<"WriteVSlideDownX", [SMX60_VIEU], mx, IsWorstCase>;
}

def : WriteRes<WriteVMovXS, [SMX60_VIEU]>;
def : WriteRes<WriteVMovSX, [SMX60_VIEU]>;

def : WriteRes<WriteVMovFS, [SMX60_VIEU]>;
def : WriteRes<WriteVMovSF, [SMX60_VIEU]>;

// Gather and Compress
foreach mx = SchedMxList in {
  foreach sew = SchedSEWSet<mx>.val in {
    defvar IsWorstCase = SMX60IsWorstCaseMXSEW<mx, sew, SchedMxList>.c;
    defm "" : LMULSEWWriteResMXSEW<"WriteVRGatherVV", [SMX60_VIEU], mx, sew, IsWorstCase>;
    defm "" : LMULSEWWriteResMXSEW<"WriteVRGatherEI16VV", [SMX60_VIEU], mx, sew, IsWorstCase>;
    defm "" : LMULSEWWriteResMXSEW<"WriteVCompressV", [SMX60_VIEU], mx, sew, IsWorstCase>;
  }
}

foreach mx = SchedMxList in {
  defvar IsWorstCase = SMX60IsWorstCaseMX<mx, SchedMxList>.c;

  defm "" : LMULWriteResMX<"WriteVRGatherVX", [SMX60_VIEU], mx, IsWorstCase>;
  defm "" : LMULWriteResMX<"WriteVRGatherVI", [SMX60_VIEU], mx, IsWorstCase>;
}

// Others
def : WriteRes<WriteCSR, [SMX60_IEU]>;
def : WriteRes<WriteNop, [SMX60_IEU]>;
def : WriteRes<WriteRdVLENB, [SMX60_IEUA]>;

//===----------------------------------------------------------------------===//
// Bypass and advance
def : ReadAdvance<ReadJmp, 0>;
def : ReadAdvance<ReadJalr, 0>;
def : ReadAdvance<ReadCSR, 0>;
def : ReadAdvance<ReadStoreData, 0>;
def : ReadAdvance<ReadMemBase, 0>;
def : ReadAdvance<ReadIALU, 0>;
def : ReadAdvance<ReadIALU32, 0>;
def : ReadAdvance<ReadShiftImm, 0>;
def : ReadAdvance<ReadShiftImm32, 0>;
def : ReadAdvance<ReadShiftReg, 0>;
def : ReadAdvance<ReadShiftReg32, 0>;
def : ReadAdvance<ReadIDiv, 0>;
def : ReadAdvance<ReadIDiv32, 0>;
def : ReadAdvance<ReadIRem, 0>;
def : ReadAdvance<ReadIRem32, 0>;
def : ReadAdvance<ReadIMul, 0>;
def : ReadAdvance<ReadIMul32, 0>;
def : ReadAdvance<ReadAtomicWA, 0>;
def : ReadAdvance<ReadAtomicWD, 0>;
def : ReadAdvance<ReadAtomicDA, 0>;
def : ReadAdvance<ReadAtomicDD, 0>;
def : ReadAdvance<ReadAtomicLDW, 0>;
def : ReadAdvance<ReadAtomicLDD, 0>;
def : ReadAdvance<ReadAtomicSTW, 0>;
def : ReadAdvance<ReadAtomicSTD, 0>;
def : ReadAdvance<ReadFStoreData, 0>;
def : ReadAdvance<ReadFMemBase, 0>;
def : ReadAdvance<ReadFAdd16, 0>;
def : ReadAdvance<ReadFAdd32, 0>;
def : ReadAdvance<ReadFAdd64, 0>;
def : ReadAdvance<ReadFMul16, 0>;
def : ReadAdvance<ReadFMA16, 0>;
def : ReadAdvance<ReadFMA16Addend, 0>;
def : ReadAdvance<ReadFMul32, 0>;
def : ReadAdvance<ReadFMul64, 0>;
def : ReadAdvance<ReadFMA32, 0>;
def : ReadAdvance<ReadFMA32Addend, 0>;
def : ReadAdvance<ReadFMA64, 0>;
def : ReadAdvance<ReadFMA64Addend, 0>;
def : ReadAdvance<ReadFDiv16, 0>;
def : ReadAdvance<ReadFDiv32, 0>;
def : ReadAdvance<ReadFDiv64, 0>;
def : ReadAdvance<ReadFSqrt16, 0>;
def : ReadAdvance<ReadFSqrt32, 0>;
def : ReadAdvance<ReadFSqrt64, 0>;
def : ReadAdvance<ReadFCmp16, 0>;
def : ReadAdvance<ReadFCmp32, 0>;
def : ReadAdvance<ReadFCmp64, 0>;
def : ReadAdvance<ReadFSGNJ16, 0>;
def : ReadAdvance<ReadFSGNJ32, 0>;
def : ReadAdvance<ReadFSGNJ64, 0>;
def : ReadAdvance<ReadFMinMax16, 0>;
def : ReadAdvance<ReadFMinMax32, 0>;
def : ReadAdvance<ReadFMinMax64, 0>;
def : ReadAdvance<ReadFCvtF16ToI32, 0>;
def : ReadAdvance<ReadFCvtF16ToI64, 0>;
def : ReadAdvance<ReadFCvtF32ToI32, 0>;
def : ReadAdvance<ReadFCvtF32ToI64, 0>;
def : ReadAdvance<ReadFCvtF64ToI32, 0>;
def : ReadAdvance<ReadFCvtF64ToI64, 0>;
def : ReadAdvance<ReadFCvtI32ToF16, 0>;
def : ReadAdvance<ReadFCvtI32ToF32, 0>;
def : ReadAdvance<ReadFCvtI32ToF64, 0>;
def : ReadAdvance<ReadFCvtI64ToF16, 0>;
def : ReadAdvance<ReadFCvtI64ToF32, 0>;
def : ReadAdvance<ReadFCvtI64ToF64, 0>;
def : ReadAdvance<ReadFCvtF32ToF64, 0>;
def : ReadAdvance<ReadFCvtF64ToF32, 0>;
def : ReadAdvance<ReadFCvtF16ToF32, 0>;
def : ReadAdvance<ReadFCvtF32ToF16, 0>;
def : ReadAdvance<ReadFCvtF16ToF64, 0>;
def : ReadAdvance<ReadFCvtF64ToF16, 0>;
def : ReadAdvance<ReadFMovF16ToI16, 0>;
def : ReadAdvance<ReadFMovI16ToF16, 0>;
def : ReadAdvance<ReadFMovF32ToI32, 0>;
def : ReadAdvance<ReadFMovI32ToF32, 0>;
def : ReadAdvance<ReadFMovF64ToI64, 0>;
def : ReadAdvance<ReadFMovI64ToF64, 0>;
def : ReadAdvance<ReadFClass16, 0>;
def : ReadAdvance<ReadFClass32, 0>;
def : ReadAdvance<ReadFClass64, 0>;

// Bitmanip
def : ReadAdvance<ReadRotateImm, 0>;
def : ReadAdvance<ReadRotateImm32, 0>;
def : ReadAdvance<ReadRotateReg, 0>;
def : ReadAdvance<ReadRotateReg32, 0>;
def : ReadAdvance<ReadCLZ, 0>;
def : ReadAdvance<ReadCLZ32, 0>;
def : ReadAdvance<ReadCTZ, 0>;
def : ReadAdvance<ReadCTZ32, 0>;
def : ReadAdvance<ReadCPOP, 0>;
def : ReadAdvance<ReadCPOP32, 0>;
def : ReadAdvance<ReadORCB, 0>;
def : ReadAdvance<ReadIMinMax, 0>;
def : ReadAdvance<ReadREV8, 0>;
def : ReadAdvance<ReadSHXADD, 0>;
def : ReadAdvance<ReadSHXADD32, 0>;
def : ReadAdvance<ReadCLMUL, 0>;
// Single-bit instructions
def : ReadAdvance<ReadSingleBit, 0>;
def : ReadAdvance<ReadSingleBitImm, 0>;

// 6. Configuration-Setting Instructions
def : ReadAdvance<ReadVSETVLI, 0>;
def : ReadAdvance<ReadVSETVL, 0>;

// 7. Vector Loads and Stores
def : ReadAdvance<ReadVLDX, 0>;
def : ReadAdvance<ReadVSTX, 0>;
defm "" : LMULReadAdvance<"ReadVSTEV", 0>;
defm "" : LMULReadAdvance<"ReadVSTM", 0>;
def : ReadAdvance<ReadVLDSX, 0>;
def : ReadAdvance<ReadVSTSX, 0>;
defm "" : LMULReadAdvance<"ReadVSTS8V", 0>;
defm "" : LMULReadAdvance<"ReadVSTS16V", 0>;
defm "" : LMULReadAdvance<"ReadVSTS32V", 0>;
defm "" : LMULReadAdvance<"ReadVSTS64V", 0>;
defm "" : LMULReadAdvance<"ReadVLDUXV", 0>;
defm "" : LMULReadAdvance<"ReadVLDOXV", 0>;
defm "" : LMULReadAdvance<"ReadVSTUX8", 0>;
defm "" : LMULReadAdvance<"ReadVSTUX16", 0>;
defm "" : LMULReadAdvance<"ReadVSTUX32", 0>;
defm "" : LMULReadAdvance<"ReadVSTUX64", 0>;
defm "" : LMULReadAdvance<"ReadVSTUXV", 0>;
defm "" : LMULReadAdvance<"ReadVSTUX8V", 0>;
defm "" : LMULReadAdvance<"ReadVSTUX16V", 0>;
defm "" : LMULReadAdvance<"ReadVSTUX32V", 0>;
defm "" : LMULReadAdvance<"ReadVSTUX64V", 0>;
defm "" : LMULReadAdvance<"ReadVSTOX8", 0>;
defm "" : LMULReadAdvance<"ReadVSTOX16", 0>;
defm "" : LMULReadAdvance<"ReadVSTOX32", 0>;
defm "" : LMULReadAdvance<"ReadVSTOX64", 0>;
defm "" : LMULReadAdvance<"ReadVSTOXV", 0>;
defm "" : LMULReadAdvance<"ReadVSTOX8V", 0>;
defm "" : LMULReadAdvance<"ReadVSTOX16V", 0>;
defm "" : LMULReadAdvance<"ReadVSTOX32V", 0>;
defm "" : LMULReadAdvance<"ReadVSTOX64V", 0>;
// LMUL Aware
def : ReadAdvance<ReadVST1R, 0>;
def : ReadAdvance<ReadVST2R, 0>;
def : ReadAdvance<ReadVST4R, 0>;
def : ReadAdvance<ReadVST8R, 0>;

// 12. Vector Integer Arithmetic Instructions
defm : LMULReadAdvance<"ReadVIALUV", 0>;
defm : LMULReadAdvance<"ReadVIALUX", 0>;
defm : LMULReadAdvanceW<"ReadVIWALUV", 0>;
defm : LMULReadAdvanceW<"ReadVIWALUX", 0>;
defm : LMULReadAdvance<"ReadVExtV", 0>;
defm : LMULReadAdvance<"ReadVICALUV", 0>;
defm : LMULReadAdvance<"ReadVICALUX", 0>;
defm : LMULReadAdvance<"ReadVShiftV", 0>;
defm : LMULReadAdvance<"ReadVShiftX", 0>;
defm : LMULReadAdvanceW<"ReadVNShiftV", 0>;
defm : LMULReadAdvanceW<"ReadVNShiftX", 0>;
defm : LMULReadAdvance<"ReadVICmpV", 0>;
defm : LMULReadAdvance<"ReadVICmpX", 0>;
defm : LMULReadAdvance<"ReadVIMinMaxV", 0>;
defm : LMULReadAdvance<"ReadVIMinMaxX", 0>;
defm : LMULReadAdvance<"ReadVIMulV", 0>;
defm : LMULReadAdvance<"ReadVIMulX", 0>;
defm : LMULSEWReadAdvance<"ReadVIDivV", 0>;
defm : LMULSEWReadAdvance<"ReadVIDivX", 0>;
defm : LMULReadAdvanceW<"ReadVIWMulV", 0>;
defm : LMULReadAdvanceW<"ReadVIWMulX", 0>;
defm : LMULReadAdvance<"ReadVIMulAddV", 0>;
defm : LMULReadAdvance<"ReadVIMulAddX", 0>;
defm : LMULReadAdvanceW<"ReadVIWMulAddV", 0>;
defm : LMULReadAdvanceW<"ReadVIWMulAddX", 0>;
defm : LMULReadAdvance<"ReadVIMergeV", 0>;
defm : LMULReadAdvance<"ReadVIMergeX", 0>;
defm : LMULReadAdvance<"ReadVIMovV", 0>;
defm : LMULReadAdvance<"ReadVIMovX", 0>;

// 13. Vector Fixed-Point Arithmetic Instructions
defm "" : LMULReadAdvance<"ReadVSALUV", 0>;
defm "" : LMULReadAdvance<"ReadVSALUX", 0>;
defm "" : LMULReadAdvance<"ReadVAALUV", 0>;
defm "" : LMULReadAdvance<"ReadVAALUX", 0>;
defm "" : LMULReadAdvance<"ReadVSMulV", 0>;
defm "" : LMULReadAdvance<"ReadVSMulX", 0>;
defm "" : LMULReadAdvance<"ReadVSShiftV", 0>;
defm "" : LMULReadAdvance<"ReadVSShiftX", 0>;
defm "" : LMULReadAdvanceW<"ReadVNClipV", 0>;
defm "" : LMULReadAdvanceW<"ReadVNClipX", 0>;

// 14. Vector Floating-Point Instructions
defm "" : LMULSEWReadAdvanceF<"ReadVFALUV", 0>;
defm "" : LMULSEWReadAdvanceF<"ReadVFALUF", 0>;
defm "" : LMULSEWReadAdvanceFW<"ReadVFWALUV", 0>;
defm "" : LMULSEWReadAdvanceFW<"ReadVFWALUF", 0>;
defm "" : LMULSEWReadAdvanceF<"ReadVFMulV", 0>;
defm "" : LMULSEWReadAdvanceF<"ReadVFMulF", 0>;
defm "" : LMULSEWReadAdvanceF<"ReadVFDivV", 0>;
defm "" : LMULSEWReadAdvanceF<"ReadVFDivF", 0>;
defm "" : LMULSEWReadAdvanceFW<"ReadVFWMulV", 0>;
defm "" : LMULSEWReadAdvanceFW<"ReadVFWMulF", 0>;
defm "" : LMULSEWReadAdvanceF<"ReadVFMulAddV", 0>;
defm "" : LMULSEWReadAdvanceF<"ReadVFMulAddF", 0>;
defm "" : LMULSEWReadAdvanceFW<"ReadVFWMulAddV", 0>;
defm "" : LMULSEWReadAdvanceFW<"ReadVFWMulAddF", 0>;
defm "" : LMULSEWReadAdvanceF<"ReadVFSqrtV", 0>;
defm "" : LMULSEWReadAdvanceF<"ReadVFRecpV", 0>;
defm "" : LMULReadAdvance<"ReadVFCmpV", 0>;
defm "" : LMULReadAdvance<"ReadVFCmpF", 0>;
defm "" : LMULSEWReadAdvanceF<"ReadVFMinMaxV", 0>;
defm "" : LMULSEWReadAdvanceF<"ReadVFMinMaxF", 0>;
defm "" : LMULSEWReadAdvanceF<"ReadVFSgnjV", 0>;
defm "" : LMULSEWReadAdvanceF<"ReadVFSgnjF", 0>;
defm "" : LMULReadAdvance<"ReadVFClassV", 0>;
defm "" : LMULReadAdvance<"ReadVFMergeV", 0>;
defm "" : LMULReadAdvance<"ReadVFMergeF", 0>;
defm "" : LMULReadAdvance<"ReadVFMovF", 0>;
defm "" : LMULSEWReadAdvanceF<"ReadVFCvtIToFV", 0>;
defm "" : LMULReadAdvance<"ReadVFCvtFToIV", 0>;
defm "" : LMULSEWReadAdvanceW<"ReadVFWCvtIToFV", 0>;
defm "" : LMULReadAdvanceFW<"ReadVFWCvtFToIV", 0>;
defm "" : LMULSEWReadAdvanceFW<"ReadVFWCvtFToFV", 0>;
defm "" : LMULSEWReadAdvanceFW<"ReadVFNCvtIToFV", 0>;
defm "" : LMULReadAdvanceW<"ReadVFNCvtFToIV", 0>;
defm "" : LMULSEWReadAdvanceFW<"ReadVFNCvtFToFV", 0>;

// 15. Vector Reduction Operations
def : ReadAdvance<ReadVIRedV, 0>;
def : ReadAdvance<ReadVIRedV0, 0>;
def : ReadAdvance<ReadVIWRedV, 0>;
def : ReadAdvance<ReadVIWRedV0, 0>;
def : ReadAdvance<ReadVFRedV, 0>;
def : ReadAdvance<ReadVFRedV0, 0>;
def : ReadAdvance<ReadVFRedOV, 0>;
def : ReadAdvance<ReadVFRedOV0, 0>;
def : ReadAdvance<ReadVFWRedV, 0>;
def : ReadAdvance<ReadVFWRedV0, 0>;
def : ReadAdvance<ReadVFWRedOV, 0>;
def : ReadAdvance<ReadVFWRedOV0, 0>;

// 16. Vector Mask Instructions
defm "" : LMULReadAdvance<"ReadVMALUV", 0>;
defm "" : LMULReadAdvance<"ReadVMPopV", 0>;
defm "" : LMULReadAdvance<"ReadVMFFSV", 0>;
defm "" : LMULReadAdvance<"ReadVMSFSV", 0>;
defm "" : LMULReadAdvance<"ReadVIotaV", 0>;

// 17. Vector Permutation Instructions
def : ReadAdvance<ReadVMovXS, 0>;
def : ReadAdvance<ReadVMovSX_V, 0>;
def : ReadAdvance<ReadVMovSX_X, 0>;
def : ReadAdvance<ReadVMovFS, 0>;
def : ReadAdvance<ReadVMovSF_V, 0>;
def : ReadAdvance<ReadVMovSF_F, 0>;
defm "" : LMULReadAdvance<"ReadVISlideV", 0>;
defm "" : LMULReadAdvance<"ReadVISlideX", 0>;
defm "" : LMULReadAdvance<"ReadVFSlideV", 0>;
defm "" : LMULReadAdvance<"ReadVFSlideF", 0>;
defm "" : LMULSEWReadAdvance<"ReadVRGatherVV_data", 0>;
defm "" : LMULSEWReadAdvance<"ReadVRGatherVV_index", 0>;
defm "" : LMULSEWReadAdvance<"ReadVRGatherEI16VV_data", 0>;
defm "" : LMULSEWReadAdvance<"ReadVRGatherEI16VV_index", 0>;
defm "" : LMULReadAdvance<"ReadVRGatherVX_data", 0>;
defm "" : LMULReadAdvance<"ReadVRGatherVX_index", 0>;
defm "" : LMULReadAdvance<"ReadVRGatherVI_data", 0>;
defm "" : LMULSEWReadAdvance<"ReadVCompressV", 0>;
// LMUL Aware
def : ReadAdvance<ReadVMov1V, 0>;
def : ReadAdvance<ReadVMov2V, 0>;
def : ReadAdvance<ReadVMov4V, 0>;
def : ReadAdvance<ReadVMov8V, 0>;

// Others
def : ReadAdvance<ReadVMask, 0>;
def : ReadAdvance<ReadVPassthru_WorstCase, 0>;
foreach mx = SchedMxList in {
  def : ReadAdvance<!cast<SchedRead>("ReadVPassthru_" # mx), 0>;
  foreach sew = SchedSEWSet<mx>.val in
    def : ReadAdvance<!cast<SchedRead>("ReadVPassthru_" # mx  # "_E" # sew), 0>;
}

//===----------------------------------------------------------------------===//
// Unsupported extensions
defm : UnsupportedSchedQ;
defm : UnsupportedSchedZabha;
defm : UnsupportedSchedZbkb;
defm : UnsupportedSchedZbkx;
defm : UnsupportedSchedZfa;
defm : UnsupportedSchedZvk;
defm : UnsupportedSchedSFB;
defm : UnsupportedSchedXsf;
}<|MERGE_RESOLUTION|>--- conflicted
+++ resolved
@@ -46,24 +46,13 @@
 //   MF8->2, MF4->2, MF2->2, M1->4, M2->8, M4->16, M8->32
 // This is useful for modeling scheduling parameters that scale with LMUL.
 class ConstValueUntilLMULThenDoubleBase<string startLMUL, int BaseValue, int Value, string currentLMUL> {
-<<<<<<< HEAD
-  assert !le(BaseValue, Value), "BaseValue must be le to Value";
-=======
   assert !le(BaseValue, Value), "BaseValue must be less-equal to Value";
->>>>>>> 44aedacb
   defvar startPos = GetLMULValue<[0, 1, 2, 3, 4, 5, 6], startLMUL>.c;
   defvar currentPos = GetLMULValue<[0, 1, 2, 3, 4, 5, 6], currentLMUL>.c;
 
   // Calculate the difference in positions
   defvar posDiff = !sub(currentPos, startPos);
 
-<<<<<<< HEAD
-  // Calculate Value * (2^posDiff) using shift left
-  int c = !cond(
-    !lt(posDiff, 0) : BaseValue,
-    !eq(posDiff, 0) : Value,
-    true: !mul(Value, !shl(1, posDiff))
-=======
   // Calculate Value * (2^posDiff)
   int c = !cond(
     !eq(posDiff, 0) : Value,
@@ -74,7 +63,6 @@
     !eq(posDiff, 5) : !mul(Value, 32),
     !eq(posDiff, 6) : !mul(Value, 64),
     true : BaseValue
->>>>>>> 44aedacb
   );
 }
 
