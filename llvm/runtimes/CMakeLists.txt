--- conflicted
+++ resolved
@@ -602,16 +602,11 @@
       # that all .mod files are also properly build.
       list(APPEND extra_deps "flang" "module_files")
     endif()
-<<<<<<< HEAD
     if (${LIBOMPTARGET_BUILD_DEVICE_FORTRT})
       set(FORTRT_DEP FortranRuntime)
     endif()
-    foreach(dep opt llvm-link llvm-extract clang clang-offload-packager clang-nvlink-wrapper rocm-device-libs offload-arch ${HSA_DEP} ${AMDGPU_ARCH_DEP} ${FORTRT_DEP})
+    foreach(dep opt llvm-link llvm-extract clang llvm-offload-binary clang-nvlink-wrapper rocm-device-libs offload-arch ${HSA_DEP} ${AMDGPU_ARCH_DEP} ${FORTRT_DEP})
       if(TARGET ${dep} AND OPENMP_ENABLE_LIBOMPTARGET)
-=======
-    foreach(dep opt llvm-link llvm-extract clang llvm-offload-binary clang-nvlink-wrapper)
-      if(TARGET ${dep})
->>>>>>> 872c4319
         list(APPEND extra_deps ${dep})
       endif()
     endforeach()
