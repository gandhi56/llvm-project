//===-- asan_report.cpp ---------------------------------------------------===//
//
// Part of the LLVM Project, under the Apache License v2.0 with LLVM Exceptions.
// See https://llvm.org/LICENSE.txt for license information.
// SPDX-License-Identifier: Apache-2.0 WITH LLVM-exception
//
//===----------------------------------------------------------------------===//
//
// This file is a part of AddressSanitizer, an address sanity checker.
//
// This file contains error reporting code.
//===----------------------------------------------------------------------===//

#include "asan_report.h"

#include "asan_descriptions.h"
#include "asan_errors.h"
#include "asan_flags.h"
#include "asan_internal.h"
#include "asan_mapping.h"
#include "asan_scariness_score.h"
#include "asan_stack.h"
#include "asan_thread.h"
#include "sanitizer_common/sanitizer_common.h"
#include "sanitizer_common/sanitizer_flags.h"
#include "sanitizer_common/sanitizer_interface_internal.h"
#include "sanitizer_common/sanitizer_placement_new.h"
#include "sanitizer_common/sanitizer_report_decorator.h"
#include "sanitizer_common/sanitizer_stackdepot.h"
#include "sanitizer_common/sanitizer_symbolizer.h"

namespace __asan {

// -------------------- User-specified callbacks ----------------- {{{1
static void (*error_report_callback)(const char*);
using ErrorMessageBuffer = InternalMmapVectorNoCtor<char, true>;
alignas(
    alignof(ErrorMessageBuffer)) static char error_message_buffer_placeholder
    [sizeof(ErrorMessageBuffer)];
static ErrorMessageBuffer *error_message_buffer = nullptr;
static Mutex error_message_buf_mutex;
static const unsigned kAsanBuggyPcPoolSize = 25;
static __sanitizer::atomic_uintptr_t AsanBuggyPcPool[kAsanBuggyPcPoolSize];

void AppendToErrorMessageBuffer(const char *buffer) {
  Lock l(&error_message_buf_mutex);
  if (!error_message_buffer) {
    error_message_buffer =
        new (error_message_buffer_placeholder) ErrorMessageBuffer();
    error_message_buffer->Initialize(kErrorMessageBufferSize);
  }
  uptr error_message_buffer_len = error_message_buffer->size();
  uptr buffer_len = internal_strlen(buffer);
  error_message_buffer->resize(error_message_buffer_len + buffer_len);
  internal_memcpy(error_message_buffer->data() + error_message_buffer_len,
                  buffer, buffer_len);
}

// ---------------------- Helper functions ----------------------- {{{1

void PrintMemoryByte(InternalScopedString *str, const char *before, u8 byte,
                     bool in_shadow, const char *after) {
  Decorator d;
  str->AppendF("%s%s%x%x%s%s", before,
               in_shadow ? d.ShadowByte(byte) : d.MemoryByte(), byte >> 4,
               byte & 15, d.Default(), after);
}

static void PrintZoneForPointer(uptr ptr, uptr zone_ptr,
                                const char *zone_name) {
  if (zone_ptr) {
    if (zone_name) {
      Printf("malloc_zone_from_ptr(%p) = %p, which is %s\n", (void *)ptr,
             (void *)zone_ptr, zone_name);
    } else {
      Printf("malloc_zone_from_ptr(%p) = %p, which doesn't have a name\n",
             (void *)ptr, (void *)zone_ptr);
    }
  } else {
    Printf("malloc_zone_from_ptr(%p) = 0\n", (void *)ptr);
  }
}

// ---------------------- Address Descriptions ------------------- {{{1

bool ParseFrameDescription(const char *frame_descr,
                           InternalMmapVector<StackVarDescr> *vars) {
  CHECK(frame_descr);
  const char *p;
  // This string is created by the compiler and has the following form:
  // "n alloc_1 alloc_2 ... alloc_n"
  // where alloc_i looks like "offset size len ObjectName"
  // or                       "offset size len ObjectName:line".
  uptr n_objects = (uptr)internal_simple_strtoll(frame_descr, &p, 10);
  if (n_objects == 0)
    return false;

  for (uptr i = 0; i < n_objects; i++) {
    uptr beg  = (uptr)internal_simple_strtoll(p, &p, 10);
    uptr size = (uptr)internal_simple_strtoll(p, &p, 10);
    uptr len  = (uptr)internal_simple_strtoll(p, &p, 10);
    if (beg == 0 || size == 0 || *p != ' ') {
      return false;
    }
    p++;
    char *colon_pos = internal_strchr(p, ':');
    uptr line = 0;
    uptr name_len = len;
    if (colon_pos != nullptr && colon_pos < p + len) {
      name_len = colon_pos - p;
      line = (uptr)internal_simple_strtoll(colon_pos + 1, nullptr, 10);
    }
    StackVarDescr var = {beg, size, p, name_len, line};
    vars->push_back(var);
    p += len;
  }

  return true;
}

// -------------------- Different kinds of reports ----------------- {{{1

// Use ScopedInErrorReport to run common actions just before and
// immediately after printing error report.
class ScopedInErrorReport {
 public:
<<<<<<< HEAD
  explicit ScopedInErrorReport(bool fatal = false, bool nonself = false)
      : halt_on_error_(fatal || flags()->halt_on_error),
        nonself_report_(nonself) {
=======
  explicit ScopedInErrorReport(bool fatal = false)
      : halt_on_error_(fatal || flags()->halt_on_error) {
    // Deadlock Prevention Between ASan and LSan
    //
    // Background:
    // - The `dl_iterate_phdr` function requires holding libdl's internal lock
    //   (Lock A).
    // - LSan acquires the ASan thread registry lock (Lock B) *after* calling
    //   `dl_iterate_phdr`.
    //
    // Problem Scenario:
    // When ASan attempts to call `dl_iterate_phdr` while holding Lock B (e.g.,
    // during error reporting via `ErrorDescription::Print`), a circular lock
    // dependency may occur:
    //   1. Thread 1: Holds Lock B → Requests Lock A (via dl_iterate_phdr)
    //   2. Thread 2: Holds Lock A → Requests Lock B (via LSan operations)
    //
    // Solution:
    // Proactively load all required modules before acquiring Lock B.
    // This ensures:
    // 1. Any `dl_iterate_phdr` calls during module loading complete before
    //    locking.
    // 2. Subsequent error reporting avoids nested lock acquisition patterns.
    // 3. Eliminates the lock order inversion risk between libdl and ASan's
    //    thread registry.
    Symbolizer::GetOrInit()->GetRefreshedListOfModules();

>>>>>>> 11857bef
    // Make sure the registry and sanitizer report mutexes are locked while
    // we're printing an error report.
    // We can lock them only here to avoid self-deadlock in case of
    // recursive reports.
    asanThreadRegistry().Lock();
    Printf(
        "=================================================================\n");
  }

  ~ScopedInErrorReport() {
    if (halt_on_error_ && !__sanitizer_acquire_crash_state()) {
      asanThreadRegistry().Unlock();
      return;
    }
    ASAN_ON_ERROR();
    if (current_error_.IsValid()) current_error_.Print();

    if (!nonself_report_)
      // Make sure the current thread is announced.
      DescribeThread(GetCurrentThread());

    // We may want to grab this lock again when printing stats.
    asanThreadRegistry().Unlock();
    // Print memory stats.
    if (flags()->print_stats)
      __asan_print_accumulated_stats();

    if (common_flags()->print_cmdline)
      PrintCmdline();

    if (common_flags()->print_module_map == 2)
      DumpProcessMap();

    // Copy the message buffer so that we could start logging without holding a
    // lock that gets acquired during printing.
    InternalScopedString buffer_copy;
    {
      Lock l(&error_message_buf_mutex);
      error_message_buffer->push_back('\0');
      buffer_copy.Append(error_message_buffer->data());
      // Clear error_message_buffer so that if we find other errors
      // we don't re-log this error.
      error_message_buffer->clear();
    }

    LogFullErrorReport(buffer_copy.data());

    if (error_report_callback) {
      error_report_callback(buffer_copy.data());
    }

    if (halt_on_error_ && common_flags()->abort_on_error) {
      // On Android the message is truncated to 512 characters.
      // FIXME: implement "compact" error format, possibly without, or with
      // highly compressed stack traces?
      // FIXME: or just use the summary line as abort message?
      SetAbortMessage(buffer_copy.data());
    }

    // In halt_on_error = false mode, reset the current error object (before
    // unlocking).
    if (!halt_on_error_)
      internal_memset(&current_error_, 0, sizeof(current_error_));

    if (halt_on_error_) {
      Report("ABORTING\n");
      Die();
    }
  }

  void ReportError(const ErrorDescription &description) {
    // Can only report one error per ScopedInErrorReport.
    CHECK_EQ(current_error_.kind, kErrorKindInvalid);
    internal_memcpy(&current_error_, &description, sizeof(current_error_));
  }

  static ErrorDescription &CurrentError() {
    return current_error_;
  }

 private:
  ScopedErrorReportLock error_report_lock_;
  // Error currently being reported. This enables the destructor to interact
  // with the debugger and point it to an error description.
  static ErrorDescription current_error_;
  bool halt_on_error_;
  // used to control logging specific information when non-self entity is
  // reporting
  bool nonself_report_;
};

ErrorDescription ScopedInErrorReport::current_error_(LINKER_INITIALIZED);

void ReportDeadlySignal(const SignalContext &sig) {
  ScopedInErrorReport in_report(/*fatal*/ true);
  ErrorDeadlySignal error(GetCurrentTidOrInvalid(), sig);
  in_report.ReportError(error);
}

void ReportDoubleFree(uptr addr, BufferedStackTrace *free_stack) {
  ScopedInErrorReport in_report;
  ErrorDoubleFree error(GetCurrentTidOrInvalid(), free_stack, addr);
  in_report.ReportError(error);
}

void ReportNewDeleteTypeMismatch(uptr addr, uptr delete_size,
                                 uptr delete_alignment,
                                 BufferedStackTrace *free_stack) {
  ScopedInErrorReport in_report;
  ErrorNewDeleteTypeMismatch error(GetCurrentTidOrInvalid(), free_stack, addr,
                                   delete_size, delete_alignment);
  in_report.ReportError(error);
}

void ReportFreeNotMalloced(uptr addr, BufferedStackTrace *free_stack) {
  ScopedInErrorReport in_report;
  ErrorFreeNotMalloced error(GetCurrentTidOrInvalid(), free_stack, addr);
  in_report.ReportError(error);
}

void ReportAllocTypeMismatch(uptr addr, BufferedStackTrace *free_stack,
                             AllocType alloc_type,
                             AllocType dealloc_type) {
  ScopedInErrorReport in_report;
  ErrorAllocTypeMismatch error(GetCurrentTidOrInvalid(), free_stack, addr,
                               alloc_type, dealloc_type);
  in_report.ReportError(error);
}

void ReportMallocUsableSizeNotOwned(uptr addr, BufferedStackTrace *stack) {
  ScopedInErrorReport in_report;
  ErrorMallocUsableSizeNotOwned error(GetCurrentTidOrInvalid(), stack, addr);
  in_report.ReportError(error);
}

void ReportSanitizerGetAllocatedSizeNotOwned(uptr addr,
                                             BufferedStackTrace *stack) {
  ScopedInErrorReport in_report;
  ErrorSanitizerGetAllocatedSizeNotOwned error(GetCurrentTidOrInvalid(), stack,
                                               addr);
  in_report.ReportError(error);
}

void ReportCallocOverflow(uptr count, uptr size, BufferedStackTrace *stack) {
  ScopedInErrorReport in_report(/*fatal*/ true);
  ErrorCallocOverflow error(GetCurrentTidOrInvalid(), stack, count, size);
  in_report.ReportError(error);
}

void ReportReallocArrayOverflow(uptr count, uptr size,
                                BufferedStackTrace *stack) {
  ScopedInErrorReport in_report(/*fatal*/ true);
  ErrorReallocArrayOverflow error(GetCurrentTidOrInvalid(), stack, count, size);
  in_report.ReportError(error);
}

void ReportPvallocOverflow(uptr size, BufferedStackTrace *stack) {
  ScopedInErrorReport in_report(/*fatal*/ true);
  ErrorPvallocOverflow error(GetCurrentTidOrInvalid(), stack, size);
  in_report.ReportError(error);
}

void ReportInvalidAllocationAlignment(uptr alignment,
                                      BufferedStackTrace *stack) {
  ScopedInErrorReport in_report(/*fatal*/ true);
  ErrorInvalidAllocationAlignment error(GetCurrentTidOrInvalid(), stack,
                                        alignment);
  in_report.ReportError(error);
}

void ReportInvalidAlignedAllocAlignment(uptr size, uptr alignment,
                                        BufferedStackTrace *stack) {
  ScopedInErrorReport in_report(/*fatal*/ true);
  ErrorInvalidAlignedAllocAlignment error(GetCurrentTidOrInvalid(), stack,
                                          size, alignment);
  in_report.ReportError(error);
}

void ReportInvalidPosixMemalignAlignment(uptr alignment,
                                         BufferedStackTrace *stack) {
  ScopedInErrorReport in_report(/*fatal*/ true);
  ErrorInvalidPosixMemalignAlignment error(GetCurrentTidOrInvalid(), stack,
                                           alignment);
  in_report.ReportError(error);
}

void ReportAllocationSizeTooBig(uptr user_size, uptr total_size, uptr max_size,
                                BufferedStackTrace *stack) {
  ScopedInErrorReport in_report(/*fatal*/ true);
  ErrorAllocationSizeTooBig error(GetCurrentTidOrInvalid(), stack, user_size,
                                  total_size, max_size);
  in_report.ReportError(error);
}

void ReportRssLimitExceeded(BufferedStackTrace *stack) {
  ScopedInErrorReport in_report(/*fatal*/ true);
  ErrorRssLimitExceeded error(GetCurrentTidOrInvalid(), stack);
  in_report.ReportError(error);
}

void ReportOutOfMemory(uptr requested_size, BufferedStackTrace *stack) {
  ScopedInErrorReport in_report(/*fatal*/ true);
  ErrorOutOfMemory error(GetCurrentTidOrInvalid(), stack, requested_size);
  in_report.ReportError(error);
}

void ReportStringFunctionMemoryRangesOverlap(const char *function,
                                             const char *offset1, uptr length1,
                                             const char *offset2, uptr length2,
                                             BufferedStackTrace *stack) {
  ScopedInErrorReport in_report;
  ErrorStringFunctionMemoryRangesOverlap error(
      GetCurrentTidOrInvalid(), stack, (uptr)offset1, length1, (uptr)offset2,
      length2, function);
  in_report.ReportError(error);
}

void ReportStringFunctionSizeOverflow(uptr offset, uptr size,
                                      BufferedStackTrace *stack) {
  ScopedInErrorReport in_report;
  ErrorStringFunctionSizeOverflow error(GetCurrentTidOrInvalid(), stack, offset,
                                        size);
  in_report.ReportError(error);
}

void ReportBadParamsToAnnotateContiguousContainer(uptr beg, uptr end,
                                                  uptr old_mid, uptr new_mid,
                                                  BufferedStackTrace *stack) {
  ScopedInErrorReport in_report;
  ErrorBadParamsToAnnotateContiguousContainer error(
      GetCurrentTidOrInvalid(), stack, beg, end, old_mid, new_mid);
  in_report.ReportError(error);
}

void ReportBadParamsToAnnotateDoubleEndedContiguousContainer(
    uptr storage_beg, uptr storage_end, uptr old_container_beg,
    uptr old_container_end, uptr new_container_beg, uptr new_container_end,
    BufferedStackTrace *stack) {
  ScopedInErrorReport in_report;
  ErrorBadParamsToAnnotateDoubleEndedContiguousContainer error(
      GetCurrentTidOrInvalid(), stack, storage_beg, storage_end,
      old_container_beg, old_container_end, new_container_beg,
      new_container_end);
  in_report.ReportError(error);
}

void ReportBadParamsToCopyContiguousContainerAnnotations(
    uptr old_storage_beg, uptr old_storage_end, uptr new_storage_beg,
    uptr new_storage_end, BufferedStackTrace *stack) {
  ScopedInErrorReport in_report;
  ErrorBadParamsToCopyContiguousContainerAnnotations error(
      GetCurrentTidOrInvalid(), stack, old_storage_beg, old_storage_end,
      new_storage_beg, new_storage_end);
  in_report.ReportError(error);
}

void ReportODRViolation(const __asan_global *g1, u32 stack_id1,
                        const __asan_global *g2, u32 stack_id2) {
  ScopedInErrorReport in_report;
  ErrorODRViolation error(GetCurrentTidOrInvalid(), g1, stack_id1, g2,
                          stack_id2);
  in_report.ReportError(error);
}

// ----------------------- CheckForInvalidPointerPair ----------- {{{1
static NOINLINE void ReportInvalidPointerPair(uptr pc, uptr bp, uptr sp,
                                              uptr a1, uptr a2) {
  ScopedInErrorReport in_report;
  ErrorInvalidPointerPair error(GetCurrentTidOrInvalid(), pc, bp, sp, a1, a2);
  in_report.ReportError(error);
}

static bool IsInvalidPointerPair(uptr a1, uptr a2) {
  if (a1 == a2)
    return false;

  // 256B in shadow memory can be iterated quite fast
  static const uptr kMaxOffset = 2048;

  uptr left = a1 < a2 ? a1 : a2;
  uptr right = a1 < a2 ? a2 : a1;
  uptr offset = right - left;
  if (offset <= kMaxOffset)
    return __asan_region_is_poisoned(left, offset);

  AsanThread *t = GetCurrentThread();

  // check whether left is a stack memory pointer
  if (uptr shadow_offset1 = t->GetStackVariableShadowStart(left)) {
    uptr shadow_offset2 = t->GetStackVariableShadowStart(right);
    return shadow_offset2 == 0 || shadow_offset1 != shadow_offset2;
  }

  // check whether left is a heap memory address
  HeapAddressDescription hdesc1, hdesc2;
  if (GetHeapAddressInformation(left, 0, &hdesc1) &&
      hdesc1.chunk_access.access_type == kAccessTypeInside)
    return !GetHeapAddressInformation(right, 0, &hdesc2) ||
        hdesc2.chunk_access.access_type != kAccessTypeInside ||
        hdesc1.chunk_access.chunk_begin != hdesc2.chunk_access.chunk_begin;

  // check whether left is an address of a global variable
  GlobalAddressDescription gdesc1, gdesc2;
  if (GetGlobalAddressInformation(left, 0, &gdesc1))
    return !GetGlobalAddressInformation(right - 1, 0, &gdesc2) ||
        !gdesc1.PointsInsideTheSameVariable(gdesc2);

  if (t->GetStackVariableShadowStart(right) ||
      GetHeapAddressInformation(right, 0, &hdesc2) ||
      GetGlobalAddressInformation(right - 1, 0, &gdesc2))
    return true;

  // At this point we know nothing about both a1 and a2 addresses.
  return false;
}

static inline void CheckForInvalidPointerPair(void *p1, void *p2) {
  switch (flags()->detect_invalid_pointer_pairs) {
    case 0:
      return;
    case 1:
      if (p1 == nullptr || p2 == nullptr)
        return;
      break;
  }

  uptr a1 = reinterpret_cast<uptr>(p1);
  uptr a2 = reinterpret_cast<uptr>(p2);

  if (IsInvalidPointerPair(a1, a2)) {
    GET_CALLER_PC_BP_SP;
    ReportInvalidPointerPair(pc, bp, sp, a1, a2);
  }
}
// ----------------------- Mac-specific reports ----------------- {{{1

void ReportMacMzReallocUnknown(uptr addr, uptr zone_ptr, const char *zone_name,
                               BufferedStackTrace *stack) {
  ScopedInErrorReport in_report;
  Printf(
      "mz_realloc(%p) -- attempting to realloc unallocated memory.\n"
      "This is an unrecoverable problem, exiting now.\n",
      (void *)addr);
  PrintZoneForPointer(addr, zone_ptr, zone_name);
  stack->Print();
  DescribeAddressIfHeap(addr);
}

// -------------- SuppressErrorReport -------------- {{{1
// Avoid error reports duplicating for ASan recover mode.
static bool SuppressErrorReport(uptr pc) {
  if (!common_flags()->suppress_equal_pcs) return false;
  for (unsigned i = 0; i < kAsanBuggyPcPoolSize; i++) {
    uptr cmp = atomic_load_relaxed(&AsanBuggyPcPool[i]);
    if (cmp == 0 && atomic_compare_exchange_strong(&AsanBuggyPcPool[i], &cmp,
                                                   pc, memory_order_relaxed))
      return false;
    if (cmp == pc) return true;
  }
  Die();
}

void ReportGenericError(uptr pc, uptr bp, uptr sp, uptr addr, bool is_write,
                        uptr access_size, u32 exp, bool fatal) {
  if (__asan_test_only_reported_buggy_pointer) {
    *__asan_test_only_reported_buggy_pointer = addr;
    return;
  }
  if (!fatal && SuppressErrorReport(pc)) return;
  ENABLE_FRAME_POINTER;

  // Optimization experiments.
  // The experiments can be used to evaluate potential optimizations that remove
  // instrumentation (assess false negatives). Instead of completely removing
  // some instrumentation, compiler can emit special calls into runtime
  // (e.g. __asan_report_exp_load1 instead of __asan_report_load1) and pass
  // mask of experiments (exp).
  // The reaction to a non-zero value of exp is to be defined.
  (void)exp;

  ScopedInErrorReport in_report(fatal);
  ErrorGeneric error(GetCurrentTidOrInvalid(), pc, bp, sp, addr, is_write,
                     access_size);
  in_report.ReportError(error);
}

void ReportNonselfError(uptr *nonself_callstack, u32 n_nonself_callstack,
                        uptr *nonself_addrs, u32 n_nonself_addrs,
                        u64 *nonself_tids, u32 n_nonself_tids, bool is_write,
                        u32 access_size, bool is_abort,
                        const char *nonself_name, s64 nonself_vma_adjust,
                        int nonself_fd, u64 nonself_file_extent_size,
                        u64 nonself_file_extent_start) {
  ScopedInErrorReport in_report(is_abort, true);
  // delegate to amdgpu error handler
  if (!internal_strcmp(ErrorNonSelfAMDGPU::key, nonself_name)) {
    ErrorNonSelfAMDGPU amdgpu_wavefront_error(
        nonself_callstack, n_nonself_callstack, nonself_addrs, n_nonself_addrs,
        nonself_tids, n_nonself_tids, (bool)is_write, access_size, nonself_fd,
        nonself_vma_adjust, nonself_file_extent_start,
        nonself_file_extent_size);
    in_report.ReportError(amdgpu_wavefront_error);
  }
  // default fallback
  else {
    ErrorNonSelfGeneric error_val(
        nonself_callstack, n_nonself_callstack, nonself_addrs, n_nonself_addrs,
        nonself_tids, n_nonself_tids, (bool)is_write, access_size, nonself_fd,
        nonself_vma_adjust, nonself_file_extent_start,
        nonself_file_extent_size);
    in_report.ReportError(error_val);
  }
}

}  // namespace __asan

// --------------------------- Interface --------------------- {{{1
using namespace __asan;

void __asan_report_error(uptr pc, uptr bp, uptr sp, uptr addr, int is_write,
                         uptr access_size, u32 exp) {
  ENABLE_FRAME_POINTER;
  bool fatal = flags()->halt_on_error;
  ReportGenericError(pc, bp, sp, addr, is_write, access_size, exp, fatal);
}

void NOINLINE __asan_set_error_report_callback(void (*callback)(const char*)) {
  Lock l(&error_message_buf_mutex);
  error_report_callback = callback;
}

void __asan_describe_address(uptr addr) {
  // Thread registry must be locked while we're describing an address.
  asanThreadRegistry().Lock();
  PrintAddressDescription(addr, 1, "");
  asanThreadRegistry().Unlock();
}

int __asan_report_present() {
  return ScopedInErrorReport::CurrentError().kind != kErrorKindInvalid;
}

uptr __asan_get_report_pc() {
  if (ScopedInErrorReport::CurrentError().kind == kErrorKindGeneric)
    return ScopedInErrorReport::CurrentError().Generic.pc;
  return 0;
}

uptr __asan_get_report_bp() {
  if (ScopedInErrorReport::CurrentError().kind == kErrorKindGeneric)
    return ScopedInErrorReport::CurrentError().Generic.bp;
  return 0;
}

uptr __asan_get_report_sp() {
  if (ScopedInErrorReport::CurrentError().kind == kErrorKindGeneric)
    return ScopedInErrorReport::CurrentError().Generic.sp;
  return 0;
}

uptr __asan_get_report_address() {
  ErrorDescription &err = ScopedInErrorReport::CurrentError();
  if (err.kind == kErrorKindGeneric)
    return err.Generic.addr_description.Address();
  else if (err.kind == kErrorKindDoubleFree)
    return err.DoubleFree.addr_description.addr;
  return 0;
}

int __asan_get_report_access_type() {
  if (ScopedInErrorReport::CurrentError().kind == kErrorKindGeneric)
    return ScopedInErrorReport::CurrentError().Generic.is_write;
  return 0;
}

uptr __asan_get_report_access_size() {
  if (ScopedInErrorReport::CurrentError().kind == kErrorKindGeneric)
    return ScopedInErrorReport::CurrentError().Generic.access_size;
  return 0;
}

const char *__asan_get_report_description() {
  if (ScopedInErrorReport::CurrentError().kind == kErrorKindGeneric)
    return ScopedInErrorReport::CurrentError().Generic.bug_descr;
  return ScopedInErrorReport::CurrentError().Base.scariness.GetDescription();
}

extern "C" {
SANITIZER_INTERFACE_ATTRIBUTE
void __sanitizer_ptr_sub(void *a, void *b) {
  CheckForInvalidPointerPair(a, b);
}
SANITIZER_INTERFACE_ATTRIBUTE
void __sanitizer_ptr_cmp(void *a, void *b) {
  CheckForInvalidPointerPair(a, b);
}
} // extern "C"

// Provide default implementation of __asan_on_error that does nothing
// and may be overridden by user.
SANITIZER_INTERFACE_WEAK_DEF(void, __asan_on_error, void) {}<|MERGE_RESOLUTION|>--- conflicted
+++ resolved
@@ -124,13 +124,9 @@
 // immediately after printing error report.
 class ScopedInErrorReport {
  public:
-<<<<<<< HEAD
   explicit ScopedInErrorReport(bool fatal = false, bool nonself = false)
       : halt_on_error_(fatal || flags()->halt_on_error),
         nonself_report_(nonself) {
-=======
-  explicit ScopedInErrorReport(bool fatal = false)
-      : halt_on_error_(fatal || flags()->halt_on_error) {
     // Deadlock Prevention Between ASan and LSan
     //
     // Background:
@@ -156,7 +152,6 @@
     //    thread registry.
     Symbolizer::GetOrInit()->GetRefreshedListOfModules();
 
->>>>>>> 11857bef
     // Make sure the registry and sanitizer report mutexes are locked while
     // we're printing an error report.
     // We can lock them only here to avoid self-deadlock in case of
