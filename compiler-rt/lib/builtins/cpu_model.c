--- conflicted
+++ resolved
@@ -76,13 +76,10 @@
   INTEL_GOLDMONT_PLUS,
   INTEL_TREMONT,
   AMDFAM19H,
-<<<<<<< HEAD
-=======
   ZHAOXIN_FAM7H,
   INTEL_SIERRAFOREST,
   INTEL_GRANDRIDGE,
   INTEL_CLEARWATERFOREST,
->>>>>>> e6e90840
   CPU_TYPE_MAX
 };
 
@@ -572,8 +569,6 @@
       *Type = INTEL_TREMONT;
       break;
 
-<<<<<<< HEAD
-=======
     // Sierraforest:
     case 0xaf:
       CPU = "sierraforest";
@@ -593,7 +588,6 @@
       *Subtype = INTEL_CLEARWATERFOREST;
       break;
 
->>>>>>> e6e90840
     case 0x57:
       CPU = "knl";
       *Type = INTEL_KNL;
