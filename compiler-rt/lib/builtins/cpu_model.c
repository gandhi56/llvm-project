--- conflicted
+++ resolved
@@ -443,14 +443,11 @@
     // Alderlake:
     case 0x97:
     case 0x9a:
-<<<<<<< HEAD
-=======
     // Raptorlake:
     case 0xb7:
     // Meteorlake:
     case 0xaa:
     case 0xac:
->>>>>>> 2c6ecc9d
       CPU = "alderlake";
       *Type = INTEL_COREI7;
       *Subtype = INTEL_COREI7_ALDERLAKE;
@@ -473,8 +470,6 @@
       *Subtype = INTEL_COREI7_SAPPHIRERAPIDS;
       break;
 
-<<<<<<< HEAD
-=======
     // Granite Rapids:
     case 0xae:
     case 0xad:
@@ -483,7 +478,6 @@
       *Subtype = INTEL_COREI7_GRANITERAPIDS;
       break;
 
->>>>>>> 2c6ecc9d
     case 0x1c: // Most 45 nm Intel Atom processors
     case 0x26: // 45 nm Atom Lincroft
     case 0x27: // 32 nm Atom Medfield
