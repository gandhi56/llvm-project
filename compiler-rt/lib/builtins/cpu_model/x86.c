--- conflicted
+++ resolved
@@ -943,10 +943,9 @@
   if (HasLeaf7 && ((EDX >> 25) & 1) && HasAMXSave)
     setFeature(FEATURE_AMX_INT8);
 
+  // EAX from subleaf 0 is the maximum subleaf supported. Some CPUs don't
+  // return all 0s for invalid subleaves so check the limit.
   bool HasLeaf7Subleaf1 =
-<<<<<<< HEAD
-      MaxLeaf >= 0x7 && !getX86CpuIDAndInfoEx(0x7, 0x1, &EAX, &EBX, &ECX, &EDX);
-=======
       HasLeaf7 && EAX >= 1 &&
       !getX86CpuIDAndInfoEx(0x7, 0x1, &EAX, &EBX, &ECX, &EDX);
   if (HasLeaf7Subleaf1 && ((EAX >> 0) & 1))
@@ -959,7 +958,6 @@
     setFeature(FEATURE_RAOINT);
   if (HasLeaf7Subleaf1 && ((EAX >> 4) & 1) && HasAVXSave)
     setFeature(FEATURE_AVXVNNI);
->>>>>>> 859b09da
   if (HasLeaf7Subleaf1 && ((EAX >> 5) & 1) && HasAVX512Save)
     setFeature(FEATURE_AVX512BF16);
   if (HasLeaf7Subleaf1 && ((EAX >> 7) & 1))
