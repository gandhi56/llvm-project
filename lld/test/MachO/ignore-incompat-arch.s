<<<<<<< HEAD
# REQUIRES: x86, aarch64 
=======
# REQUIRES: x86, aarch64
>>>>>>> 318f6007
## Test that LLD correctly ignored archives with incompatible architecture without crashing.

# RUN: rm -rf %t; split-file %s %t

# RUN: llvm-mc -filetype=obj -triple=arm64-apple-macos  %t/callee.s -o %t/callee_arm64.o
# RUN: llvm-mc -filetype=obj -triple=x86_64-apple-macos  %t/callee.s -o %t/callee_x86_64.o

# RUN: llvm-mc -filetype=obj -triple=arm64-apple-macos  %t/caller.s -o %t/caller_arm64.o
# RUN: llvm-mc -filetype=obj -triple=x86_64-apple-macos  %t/caller.s -o %t/caller_x86_64.o

# RUN: llvm-mc -filetype=obj -triple=arm64-apple-macos  %t/main.s -o %t/main_arm64.o
# RUN: llvm-mc -filetype=obj -triple=x86_64-apple-macos  %t/main.s -o %t/main_x86_64.o

# RUN: llvm-ar rc %t/libcallee_arm64.a %t/callee_arm64.o
# RUN: llvm-ar r %t/libcallee_x86.a %t/callee_x86_64.o

# RUN: llvm-ar r %t/libcaller_arm64.a %t/caller_arm64.o
# RUN: llvm-ar r %t/libcaller_x86.a %t/caller_x86_64.o

## Symbol from the arm64 archive should be ignored even tho it appears before the x86 archive.
# RUN: %no-fatal-warnings-lld -map %t/x86_a.map -arch x86_64 %t/main_x86_64.o %t/libcallee_arm64.a %t/libcallee_x86.a %t/libcaller_x86.a -o %t/x86_a.out 2>&1 \
# RUN:     | FileCheck -check-prefix=X86-WARNING %s

# RUN: %no-fatal-warnings-lld -map %t/x86_b.map -arch x86_64 %t/main_x86_64.o %t/libcallee_x86.a %t/libcallee_arm64.a %t/libcaller_x86.a -o %t/x86_b.out 2>&1 \
# RUN:     | FileCheck -check-prefix=X86-WARNING %s

# RUN: %no-fatal-warnings-lld -map %t/arm64_a.map -arch arm64 %t/main_arm64.o %t/libcallee_x86.a %t/libcallee_arm64.a %t/libcaller_arm64.a -o %t/arm64_a.out 2>&1 \
# RUN:     | FileCheck -check-prefix=ARM64-WARNING %s

# RUN: %no-fatal-warnings-lld -map %t/arm64_b.map -arch arm64 %t/main_arm64.o %t/libcallee_arm64.a %t/libcallee_x86.a %t/libcaller_arm64.a -o %t/arm64_b.out 2>&1 \
# RUN:     | FileCheck -check-prefix=ARM64-WARNING %s

## Verify that the output doesn't take any symbol from the in-compat archive
# RUN: FileCheck --check-prefix=SYM-X86 %s --input-file=%t/x86_a.map
# RUN: FileCheck --check-prefix=SYM-X86 %s --input-file=%t/x86_b.map

# RUN: FileCheck --check-prefix=SYM-ARM64 %s --input-file=%t/arm64_a.map
# RUN: FileCheck --check-prefix=SYM-ARM64 %s --input-file=%t/arm64_b.map


# X86-WARNING: libcallee_arm64.a has architecture arm64 which is incompatible with target architecture x86_64

# ARM64-WARNING: libcallee_x86.a has architecture x86_64 which is incompatible with target architecture arm64

# SYM-X86-NOT: libcallee_arm64.a
# SYM-X86: {{.+}}main_x86_64.o
# SYM-X86: {{.+}}libcallee_x86.a(callee_x86_64.o)
# SYM-X86: {{.+}}libcaller_x86.a(caller_x86_64.o)

# SYM-ARM64-NOT: libcallee_x86.a
# SYM-ARM64: {{.+}}main_arm64.o
# SYM-ARM64: {{.+}}libcallee_arm64.a(callee_arm64.o)
# SYM-ARM64: {{.+}}libcaller_arm64.a(caller_arm64.o)


#--- callee.s
.globl _callee
_callee:
  ret

#--- caller.s
.globl _caller
_caller:
  .quad _callee
  ret

#--- main.s
.globl _main
_main:
  .quad _caller
  ret<|MERGE_RESOLUTION|>--- conflicted
+++ resolved
@@ -1,8 +1,4 @@
-<<<<<<< HEAD
-# REQUIRES: x86, aarch64 
-=======
 # REQUIRES: x86, aarch64
->>>>>>> 318f6007
 ## Test that LLD correctly ignored archives with incompatible architecture without crashing.
 
 # RUN: rm -rf %t; split-file %s %t
