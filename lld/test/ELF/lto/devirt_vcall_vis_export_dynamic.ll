--- conflicted
+++ resolved
@@ -65,11 +65,7 @@
 ; RUN: llvm-dis %t.o.4.opt.bc -o - | FileCheck %s --check-prefix=CHECK-AONLY-IR
 
 ;; Regular LTO WPD
-<<<<<<< HEAD
-; RUN: ld.lld %t4.o -o %t3 --save-temps=no-asm --lto-whole-program-visibility \
-=======
-; RUN: ld.lld %t4.o %ta.so -o %t3 -save-temps --lto-whole-program-visibility \
->>>>>>> 2c934dc5
+; RUN: ld.lld %t4.o %ta.so -o %t3 --save-temps=no-asm --lto-whole-program-visibility \
 ; RUN:   -mllvm -pass-remarks=. \
 ; RUN:   --export-dynamic-symbol=_ZTV1D 2>&1 | FileCheck %s --check-prefix=REMARK-AONLY
 ; RUN: llvm-dis %t3.0.4.opt.bc -o - | FileCheck %s --check-prefix=CHECK-AONLY-IR
@@ -94,11 +90,7 @@
 ; RUN: llvm-dis %t.o.4.opt.bc -o - | FileCheck %s --check-prefix=CHECK-AONLY-IR
 
 ;; Regular LTO WPD
-<<<<<<< HEAD
-; RUN: ld.lld %t4.o -o %t3 --save-temps=no-asm --lto-whole-program-visibility \
-=======
-; RUN: ld.lld %t4.o %ta.so -o %t3 -save-temps --lto-whole-program-visibility \
->>>>>>> 2c934dc5
+; RUN: ld.lld %t4.o %ta.so -o %t3 --save-temps=no-asm --lto-whole-program-visibility \
 ; RUN:   -mllvm -pass-remarks=. \
 ; RUN:   --dynamic-list=%t.list 2>&1 | FileCheck %s --check-prefix=REMARK-AONLY
 ; RUN: llvm-dis %t3.0.4.opt.bc -o - | FileCheck %s --check-prefix=CHECK-AONLY-IR
