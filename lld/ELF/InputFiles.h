--- conflicted
+++ resolved
@@ -43,15 +43,9 @@
 std::optional<MemoryBufferRef> readFile(StringRef path);
 
 // Add symbols in File to the symbol table.
-<<<<<<< HEAD
 template <class ELFT> void doParseFile(InputFile *file);
-void parseFile(InputFile *file);
-void parseFiles(const std::vector<InputFile *> &files,
-                InputFile *armCmseImpLib);
-=======
 void parseFile(Ctx &, InputFile *file);
 void parseFiles(Ctx &, const std::vector<InputFile *> &files);
->>>>>>> 129ade21
 
 // The root class of input files.
 class InputFile {
