--- conflicted
+++ resolved
@@ -88,13 +88,9 @@
   typedef int32_t(data_notify_mapped_ty)(int32_t, void *, int64_t);
   typedef int32_t(data_notify_unmapped_ty)(int32_t, void *);
   typedef int32_t(set_device_offset_ty)(int32_t);
-<<<<<<< HEAD
-  typedef int32_t(activate_record_replay_ty)(int32_t, uint64_t, bool, bool);
-  typedef void(set_up_env_ty)(void);
-=======
   typedef int32_t(activate_record_replay_ty)(int32_t, uint64_t, void *, bool,
                                              bool);
->>>>>>> a902ca66
+  typedef void(set_up_env_ty)(void);
 
   int32_t Idx = -1;             // RTL index, index is the number of devices
                                 // of other RTLs that were registered before,
