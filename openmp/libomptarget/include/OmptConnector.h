//===- OmptConnector.h - Target independent OpenMP target RTL -- C++ ------===//
//
// Part of the LLVM Project, under the Apache License v2.0 with LLVM Exceptions.
// See https://llvm.org/LICENSE.txt for license information.
// SPDX-License-Identifier: Apache-2.0 WITH LLVM-exception
//
//===----------------------------------------------------------------------===//
//
// Support used by OMPT implementation to establish communication between
// various OpenMP runtime libraries: host openmp library, target-independent
// runtime library, and device-dependent runtime libraries.
//
//===----------------------------------------------------------------------===//

#ifndef _OMPTCONNECTOR_H
#define _OMPTCONNECTOR_H

#ifdef OMPT_SUPPORT

#include "Debug.h"
#include "omp-tools.h"
#include "omptarget.h"

#include "llvm/Support/DynamicLibrary.h"

#include <memory>
#include <string>

<<<<<<< HEAD
=======
#include "omp-tools.h"
#include "omptarget.h"

#include "Shared/Debug.h"

>>>>>>> 1a041a3a
#pragma push_macro("DEBUG_PREFIX")
#undef DEBUG_PREFIX
#define DEBUG_PREFIX "OMPT"

/// Type for the function to be invoked for connecting two libraries.
typedef void (*OmptConnectRtnTy)(ompt_start_tool_result_t *result);

/// Establish connection between openmp runtime libraries
///
/// This class is used to communicate between an OMPT implementation in
/// libomptarget and libomp. It is also used to communicate between an
/// OMPT implementation in a device-specific plugin and
/// libomptarget. The decision whether OMPT is enabled or not needs to
/// be made when the library is loaded before any functions in the
/// library are invoked. For that reason, an instance of this class is
/// intended to be defined in the constructor for libomptarget or a
/// plugin so that the decision about whether OMPT is supposed to be
/// enabled is known before any interface function in the library is
/// invoked.
class OmptLibraryConnectorTy {
public:
  /// Use \p LibName as the prefix of the global function used for connecting
  /// two libraries, the source indicated by \p LibName and the destination
  /// being the one that creates this object.
  OmptLibraryConnectorTy(const char *Ident) {
    LibIdent.append(Ident);
    IsInitialized = false;
  }
  OmptLibraryConnectorTy() = delete;
  /// Use \p OmptResult init to connect the two libraries denoted by this
  /// object. The init function of \p OmptResult will be used during connection
  /// and the fini function of \p OmptResult will be used during teardown.
  void connect(ompt_start_tool_result_t *OmptResult) {
    initialize();
    if (!LibConnHandle)
      return;
    // Call the function provided by the source library for connect
    LibConnHandle(OmptResult);
  }

private:
  void initialize() {
    if (IsInitialized)
      return;

    std::string ErrMsg;
    std::string LibName = LibIdent;
    LibName += ".so";

    DP("Trying to load library %s\n", LibName.c_str());
    auto DynLibHandle = std::make_unique<llvm::sys::DynamicLibrary>(
        llvm::sys::DynamicLibrary::getPermanentLibrary(LibName.c_str(),
                                                       &ErrMsg));
    if (!DynLibHandle->isValid()) {
      // The upper layer will bail out if the handle is null.
      LibConnHandle = nullptr;
    } else {
      auto LibConnRtn = "ompt_" + LibIdent + "_connect";
      DP("Trying to get address of connection routine %s\n",
         LibConnRtn.c_str());
      LibConnHandle = reinterpret_cast<OmptConnectRtnTy>(
          DynLibHandle->getAddressOfSymbol(LibConnRtn.c_str()));
    }
    DP("Library connection handle = %p\n", LibConnHandle);
    IsInitialized = true;
  }

  /// Ensure initialization occurs only once
  bool IsInitialized;
  /// Handle of connect routine provided by source library
  OmptConnectRtnTy LibConnHandle;
  /// Name of connect routine provided by source library
  std::string LibIdent;
};

#endif // OMPT_SUPPORT

#pragma pop_macro("DEBUG_PREFIX")

#endif // _OMPTCONNECTOR_H<|MERGE_RESOLUTION|>--- conflicted
+++ resolved
@@ -17,7 +17,7 @@
 
 #ifdef OMPT_SUPPORT
 
-#include "Debug.h"
+#include "Shared/Debug.h"
 #include "omp-tools.h"
 #include "omptarget.h"
 
@@ -26,14 +26,11 @@
 #include <memory>
 #include <string>
 
-<<<<<<< HEAD
-=======
 #include "omp-tools.h"
 #include "omptarget.h"
 
 #include "Shared/Debug.h"
 
->>>>>>> 1a041a3a
 #pragma push_macro("DEBUG_PREFIX")
 #undef DEBUG_PREFIX
 #define DEBUG_PREFIX "OMPT"
