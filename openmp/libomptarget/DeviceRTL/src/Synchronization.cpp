//===- Synchronization.cpp - OpenMP Device synchronization API ---- c++ -*-===//
//
// Part of the LLVM Project, under the Apache License v2.0 with LLVM Exceptions.
// See https://llvm.org/LICENSE.txt for license information.
// SPDX-License-Identifier: Apache-2.0 WITH LLVM-exception
// Modifications Copyright (c) 2022 Advanced Micro Devices, Inc. All rights reserved.
// Notified per clause 4(b) of the license.
//
//===----------------------------------------------------------------------===//
//
// Include all synchronization.
//
//===----------------------------------------------------------------------===//

#include "Synchronization.h"

#include "Debug.h"
#include "Interface.h"
#include "Mapping.h"
#include "State.h"
#include "Types.h"
#include "Utils.h"

#pragma omp begin declare target device_type(nohost)

using namespace _OMP;

namespace impl {

/// Atomics
///
///{
/// NOTE: This function needs to be implemented by every target.
uint32_t atomicInc(uint32_t *Address, uint32_t Val, int Ordering);

uint32_t atomicLoad(uint32_t *Address, int Ordering) {
  return __atomic_fetch_add(Address, 0U, __ATOMIC_SEQ_CST);
}

void atomicStore(uint32_t *Address, uint32_t Val, int Ordering) {
  __atomic_store_n(Address, Val, Ordering);
}

uint32_t atomicAdd(uint32_t *Address, uint32_t Val, int Ordering) {
  return __atomic_fetch_add(Address, Val, Ordering);
}
uint32_t atomicMax(uint32_t *Address, uint32_t Val, int Ordering) {
  return __atomic_fetch_max(Address, Val, Ordering);
}

uint32_t atomicExchange(uint32_t *Address, uint32_t Val, int Ordering) {
  uint32_t R;
  __atomic_exchange(Address, &Val, &R, Ordering);
  return R;
}
uint32_t atomicCAS(uint32_t *Address, uint32_t Compare, uint32_t Val,
                   int Ordering) {
  (void)__atomic_compare_exchange(Address, &Compare, &Val, false, Ordering,
                                  Ordering);
  return Compare;
}

uint64_t atomicAdd(uint64_t *Address, uint64_t Val, int Ordering) {
  return __atomic_fetch_add(Address, Val, Ordering);
}

float unsafeAtomicAdd(float *addr, float value);
///}

constexpr uint32_t UNSET = 0;
constexpr uint32_t SET = 1;

// TODO: This seems to hide a bug in the declare variant handling. If it is
// called before it is defined
//       here the overload won't happen. Investigate lalter!
void unsetLock(omp_lock_t *Lock) {
  (void)atomicExchange((uint32_t *)Lock, UNSET, __ATOMIC_SEQ_CST);
}

int testLock(omp_lock_t *Lock) {
  return atomicAdd((uint32_t *)Lock, 0u, __ATOMIC_SEQ_CST);
}

// Forward declarations defined to be defined for AMDGCN and NVPTX.
uint32_t atomicInc(uint32_t *A, uint32_t V, int Ordering);
void namedBarrierInit();
void namedBarrier();
void fenceTeam(int Ordering);
void fenceKernel(int Ordering);
void fenceSystem(int Ordering);
void syncWarp(__kmpc_impl_lanemask_t);
void syncThreads();
void syncThreadsAligned() { syncThreads(); }
void unsetLock(omp_lock_t *);
int testLock(omp_lock_t *);
void initLock(omp_lock_t *);
void destroyLock(omp_lock_t *);
void setLock(omp_lock_t *);

/// AMDGCN Implementation
///
///{
#pragma omp begin declare variant match(device = {arch(amdgcn)})

uint32_t atomicInc(uint32_t *A, uint32_t V, int Ordering) {
  // builtin_amdgcn_atomic_inc32 should expand to this switch when
  // passed a runtime value, but does not do so yet. Workaround here.
  switch (Ordering) {
  default:
    __builtin_unreachable();
  case __ATOMIC_RELAXED:
    return __builtin_amdgcn_atomic_inc32(A, V, __ATOMIC_RELAXED, "");
  case __ATOMIC_ACQUIRE:
    return __builtin_amdgcn_atomic_inc32(A, V, __ATOMIC_ACQUIRE, "");
  case __ATOMIC_RELEASE:
    return __builtin_amdgcn_atomic_inc32(A, V, __ATOMIC_RELEASE, "");
  case __ATOMIC_ACQ_REL:
    return __builtin_amdgcn_atomic_inc32(A, V, __ATOMIC_ACQ_REL, "");
  case __ATOMIC_SEQ_CST:
    return __builtin_amdgcn_atomic_inc32(A, V, __ATOMIC_SEQ_CST, "");
  }
}

uint32_t SHARED(namedBarrierTracker);

void namedBarrierInit() {
  // Don't have global ctors, and shared memory is not zero init
  atomic::store(&namedBarrierTracker, 0u, __ATOMIC_RELEASE);
}

void namedBarrier() {
  uint32_t NumThreads = omp_get_num_threads();
  // assert(NumThreads % 32 == 0);

  uint32_t WarpSize = mapping::getWarpSize();
  uint32_t NumWaves = NumThreads / WarpSize;

  fence::team(__ATOMIC_ACQUIRE);

  // named barrier implementation for amdgcn.
  // Uses two 16 bit unsigned counters. One for the number of waves to have
  // reached the barrier, and one to count how many times the barrier has been
  // passed. These are packed in a single atomically accessed 32 bit integer.
  // Low bits for the number of waves, assumed zero before this call.
  // High bits to count the number of times the barrier has been passed.

  // precondition: NumWaves != 0;
  // invariant: NumWaves * WarpSize == NumThreads;
  // precondition: NumWaves < 0xffffu;

  // Increment the low 16 bits once, using the lowest active thread.
  if (mapping::isLeaderInWarp()) {
    uint32_t load = atomic::add(&namedBarrierTracker, 1,
                                __ATOMIC_RELAXED); // commutative

    // Record the number of times the barrier has been passed
    uint32_t generation = load & 0xffff0000u;

    if ((load & 0x0000ffffu) == (NumWaves - 1)) {
      // Reached NumWaves in low bits so this is the last wave.
      // Set low bits to zero and increment high bits
      load += 0x00010000u; // wrap is safe
      load &= 0xffff0000u; // because bits zeroed second

      // Reset the wave counter and release the waiting waves
      atomic::store(&namedBarrierTracker, load, __ATOMIC_RELAXED);
    } else {
      // more waves still to go, spin until generation counter changes
      do {
        __builtin_amdgcn_s_sleep(0);
        load = atomic::load(&namedBarrierTracker, __ATOMIC_RELAXED);
      } while ((load & 0xffff0000u) == generation);
    }
  }
  fence::team(__ATOMIC_RELEASE);
}

// sema checking of amdgcn_fence is aggressive. Intention is to patch clang
// so that it is usable within a template environment and so that a runtime
// value of the memory order is expanded to this switch within clang/llvm.
void fenceTeam(int Ordering) {
  switch (Ordering) {
  default:
    __builtin_unreachable();
  case __ATOMIC_ACQUIRE:
    return __builtin_amdgcn_fence(__ATOMIC_ACQUIRE, "workgroup");
  case __ATOMIC_RELEASE:
    return __builtin_amdgcn_fence(__ATOMIC_RELEASE, "workgroup");
  case __ATOMIC_ACQ_REL:
    return __builtin_amdgcn_fence(__ATOMIC_ACQ_REL, "workgroup");
  case __ATOMIC_SEQ_CST:
    return __builtin_amdgcn_fence(__ATOMIC_SEQ_CST, "workgroup");
  }
}
void fenceKernel(int Ordering) {
  switch (Ordering) {
  default:
    __builtin_unreachable();
  case __ATOMIC_ACQUIRE:
    return __builtin_amdgcn_fence(__ATOMIC_ACQUIRE, "agent");
  case __ATOMIC_RELEASE:
    return __builtin_amdgcn_fence(__ATOMIC_RELEASE, "agent");
  case __ATOMIC_ACQ_REL:
    return __builtin_amdgcn_fence(__ATOMIC_ACQ_REL, "agent");
  case __ATOMIC_SEQ_CST:
    return __builtin_amdgcn_fence(__ATOMIC_SEQ_CST, "agent");
  }
}
void fenceSystem(int Ordering) {
  switch (Ordering) {
  default:
    __builtin_unreachable();
  case __ATOMIC_ACQUIRE:
    return __builtin_amdgcn_fence(__ATOMIC_ACQUIRE, "");
  case __ATOMIC_RELEASE:
    return __builtin_amdgcn_fence(__ATOMIC_RELEASE, "");
  case __ATOMIC_ACQ_REL:
    return __builtin_amdgcn_fence(__ATOMIC_ACQ_REL, "");
  case __ATOMIC_SEQ_CST:
    return __builtin_amdgcn_fence(__ATOMIC_SEQ_CST, "");
  }
}

void syncWarp(__kmpc_impl_lanemask_t) {
  // AMDGCN doesn't need to sync threads in a warp
}

void syncThreads() { __builtin_amdgcn_s_barrier(); }
void syncThreadsAligned() { syncThreads(); }

void initLock(omp_lock_t *Lock) { unsetLock(Lock); }

void destroyLock(omp_lock_t *Lock) { unsetLock(Lock); }

void setLock(omp_lock_t *Lock) {
  uint64_t lowestActiveThread = utils::ffs(mapping::activemask()) - 1;
  if (mapping::getThreadIdInWarp() == lowestActiveThread) {
    while (atomicCAS((uint32_t *)Lock, UNSET, SET, __ATOMIC_SEQ_CST) != UNSET) {
      __builtin_amdgcn_s_sleep(0);
    }
  }
  // test_lock will now return true for any thread in the warp
}

#if defined(__gfx90a__) && __has_builtin(__builtin_amdgcn_is_shared) &&        \
    __has_builtin(__builtin_amdgcn_is_private) &&                              \
    __has_builtin(__builtin_amdgcn_ds_atomic_fadd_f32) &&                      \
    __has_builtin(__builtin_amdgcn_global_atomic_fadd_f32)
// This function is called for gfx90a only and single precision
// floating point type
float unsafeAtomicAdd(float *addr, float value) {
  if (__builtin_amdgcn_is_shared(
          (const __attribute__((address_space(0))) void *)addr))
    return __builtin_amdgcn_ds_atomic_fadd_f32(
        (const __attribute__((address_space(3))) float *)addr, value);
  else if (__builtin_amdgcn_is_private(
               (const __attribute__((address_space(0))) void *)addr)) {
    float temp = *addr;
    *addr = temp + value;
    return temp;
  }
  return __builtin_amdgcn_global_atomic_fadd_f32(
      (const __attribute__((address_space(1))) float *)addr, value);
}
#endif // if defined(gfx90a) &&

bool volatile omptarget_workers_done [[clang::loader_uninitialized]];
#pragma omp allocate(omptarget_workers_done) allocator(omp_pteam_mem_alloc)

bool volatile omptarget_master_ready [[clang::loader_uninitialized]];
#pragma omp allocate(omptarget_master_ready) allocator(omp_pteam_mem_alloc)

void workersStartBarrier() {
#ifdef __AMDGCN__
  synchronize::omptarget_workers_done = true;
  synchronize::threads();
  while (!synchronize::omptarget_master_ready)
    synchronize::threads();
  synchronize::omptarget_workers_done = false;
#else
  synchronize::threads();
#endif
}

void workersDoneBarrier() {
  // This worker termination logic permits full barriers in reductions
  // by keeping the master thread waiting at another barrier till
  // all workers are finished.
#ifdef __AMDGCN__
  if (mapping::getThreadIdInBlock() == 0)
    synchronize::omptarget_workers_done = true;
#endif
  synchronize::threads();
}

#pragma omp end declare variant
///}

/// NVPTX Implementation
///
///{
#pragma omp begin declare variant match(                                       \
    device = {arch(nvptx, nvptx64)}, implementation = {extension(match_any)})

uint32_t atomicInc(uint32_t *Address, uint32_t Val, int Ordering) {
  return __nvvm_atom_inc_gen_ui(Address, Val);
}

void namedBarrierInit() {}

void namedBarrier() {
  uint32_t NumThreads = omp_get_num_threads();
  ASSERT(NumThreads % 32 == 0);

  // The named barrier for active parallel threads of a team in an L1 parallel
  // region to synchronize with each other.
  constexpr int BarrierNo = 7;
  asm volatile("barrier.sync %0, %1;"
               :
               : "r"(BarrierNo), "r"(NumThreads)
               : "memory");
}

void fenceTeam(int) { __nvvm_membar_cta(); }

void fenceKernel(int) { __nvvm_membar_gl(); }

void fenceSystem(int) { __nvvm_membar_sys(); }

void syncWarp(__kmpc_impl_lanemask_t Mask) { __nvvm_bar_warp_sync(Mask); }

void syncThreads() {
  constexpr int BarrierNo = 8;
  asm volatile("barrier.sync %0;" : : "r"(BarrierNo) : "memory");
}

void syncThreadsAligned() { __syncthreads(); }

void workersStartBarrier() { syncThreads(); }

void workersDoneBarrier() { syncThreads(); }

constexpr uint32_t OMP_SPIN = 1000;

void initLock(omp_lock_t *Lock) { unsetLock(Lock); }

void destroyLock(omp_lock_t *Lock) { unsetLock(Lock); }

void setLock(omp_lock_t *Lock) {
  // TODO: not sure spinning is a good idea here..
  while (atomicCAS((uint32_t *)Lock, UNSET, SET, __ATOMIC_SEQ_CST) != UNSET) {
    int32_t start = __nvvm_read_ptx_sreg_clock();
    int32_t now;
    for (;;) {
      now = __nvvm_read_ptx_sreg_clock();
      int32_t cycles = now > start ? now - start : now + (0xffffffff - start);
      if (cycles >= OMP_SPIN * mapping::getBlockId()) {
        break;
      }
    }
  } // wait for 0 to be the read value
}

float unsafeAtomicAdd(float *addr, float value) { return 0.0; }

#pragma omp end declare variant
///}

} // namespace impl

void synchronize::init(bool IsSPMD) {
  if (!IsSPMD)
    impl::namedBarrierInit();
}

void synchronize::warp(LaneMaskTy Mask) { impl::syncWarp(Mask); }

void synchronize::threads() { impl::syncThreads(); }

void synchronize::threadsAligned() { impl::syncThreadsAligned(); }

void synchronize::workersStartBarrier() { impl::workersStartBarrier(); }

void synchronize::workersDoneBarrier() { impl::workersDoneBarrier(); }

void fence::team(int Ordering) { impl::fenceTeam(Ordering); }

void fence::kernel(int Ordering) { impl::fenceKernel(Ordering); }

void fence::system(int Ordering) { impl::fenceSystem(Ordering); }

uint32_t atomic::load(uint32_t *Addr, int Ordering) {
  return impl::atomicLoad(Addr, Ordering);
}

void atomic::store(uint32_t *Addr, uint32_t V, int Ordering) {
  impl::atomicStore(Addr, V, Ordering);
}

uint32_t atomic::inc(uint32_t *Addr, uint32_t V, int Ordering) {
  return impl::atomicInc(Addr, V, Ordering);
}

uint32_t atomic::add(uint32_t *Addr, uint32_t V, int Ordering) {
  return impl::atomicAdd(Addr, V, Ordering);
}

uint64_t atomic::add(uint64_t *Addr, uint64_t V, int Ordering) {
  return impl::atomicAdd(Addr, V, Ordering);
}

extern "C" {
void __kmpc_ordered(IdentTy *Loc, int32_t TId) { FunctionTracingRAII(); }

void __kmpc_end_ordered(IdentTy *Loc, int32_t TId) { FunctionTracingRAII(); }

int32_t __kmpc_cancel_barrier(IdentTy *Loc, int32_t TId) {
  FunctionTracingRAII();
  __kmpc_barrier(Loc, TId);
  return 0;
}

void __kmpc_barrier(IdentTy *Loc, int32_t TId) {
  FunctionTracingRAII();
  if (mapping::isMainThreadInGenericMode())
    return __kmpc_flush(Loc);

  if (mapping::isSPMDMode())
    return __kmpc_barrier_simple_spmd(Loc, TId);

  impl::namedBarrier();
}

<<<<<<< HEAD
void __kmpc_impl_syncthreads() { synchronize::threads(); }

=======
>>>>>>> 2d1c6e0b
__attribute__((noinline)) void __kmpc_barrier_simple_spmd(IdentTy *Loc,
                                                          int32_t TId) {
  FunctionTracingRAII();
  synchronize::threadsAligned();
}

__attribute__((noinline)) void __kmpc_barrier_simple_generic(IdentTy *Loc,
                                                             int32_t TId) {
  FunctionTracingRAII();
  synchronize::threads();
}

int32_t __kmpc_master(IdentTy *Loc, int32_t TId) {
  FunctionTracingRAII();
  return omp_get_thread_num() == 0;
}

void __kmpc_end_master(IdentTy *Loc, int32_t TId) { FunctionTracingRAII(); }

int32_t __kmpc_single(IdentTy *Loc, int32_t TId) {
  FunctionTracingRAII();
  return __kmpc_master(Loc, TId);
}

void __kmpc_end_single(IdentTy *Loc, int32_t TId) {
  FunctionTracingRAII();
  // The barrier is explicitly called.
}

void __kmpc_flush(IdentTy *Loc) {
  FunctionTracingRAII();
  fence::kernel(__ATOMIC_SEQ_CST);
}

uint64_t __kmpc_warp_active_thread_mask(void) {
  FunctionTracingRAII();
  return mapping::activemask();
}

void __kmpc_syncwarp(uint64_t Mask) {
  FunctionTracingRAII();
  synchronize::warp(Mask);
}

void __kmpc_critical(IdentTy *Loc, int32_t TId, CriticalNameTy *Name) {
  FunctionTracingRAII();
  omp_set_lock(reinterpret_cast<omp_lock_t *>(Name));
}

void __kmpc_end_critical(IdentTy *Loc, int32_t TId, CriticalNameTy *Name) {
  FunctionTracingRAII();
  omp_unset_lock(reinterpret_cast<omp_lock_t *>(Name));
}

void omp_init_lock(omp_lock_t *Lock) { impl::initLock(Lock); }

void omp_destroy_lock(omp_lock_t *Lock) { impl::destroyLock(Lock); }

void omp_set_lock(omp_lock_t *Lock) { impl::setLock(Lock); }

void omp_unset_lock(omp_lock_t *Lock) { impl::unsetLock(Lock); }

int omp_test_lock(omp_lock_t *Lock) { return impl::testLock(Lock); }

float __kmpc_unsafeAtomicAdd(float *addr, float value) {
  return impl::unsafeAtomicAdd(addr, value);
}
} // extern "C"

#pragma omp end declare target<|MERGE_RESOLUTION|>--- conflicted
+++ resolved
@@ -431,11 +431,8 @@
   impl::namedBarrier();
 }
 
-<<<<<<< HEAD
 void __kmpc_impl_syncthreads() { synchronize::threads(); }
 
-=======
->>>>>>> 2d1c6e0b
 __attribute__((noinline)) void __kmpc_barrier_simple_spmd(IdentTy *Loc,
                                                           int32_t TId) {
   FunctionTracingRAII();
