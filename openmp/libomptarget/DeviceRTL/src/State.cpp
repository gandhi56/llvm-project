//===------ State.cpp - OpenMP State & ICV interface ------------- C++ -*-===//
//
// Part of the LLVM Project, under the Apache License v2.0 with LLVM Exceptions.
// See https://llvm.org/LICENSE.txt for license information.
// SPDX-License-Identifier: Apache-2.0 WITH LLVM-exception
//
//===----------------------------------------------------------------------===//
//
//===----------------------------------------------------------------------===//

#include "State.h"
#include "Debug.h"
#include "Environment.h"
#include "Interface.h"
<<<<<<< HEAD
=======
#include "LibC.h"
#include "Mapping.h"
>>>>>>> d571af7f
#include "Synchronization.h"
#include "Types.h"
#include "Utils.h"

using namespace ompx;

#pragma omp begin declare target device_type(host)
void *internal_malloc(uint64_t Size);
void internal_free(void *Ptr);
#pragma omp end declare target

#pragma omp begin declare target device_type(nohost)

/// Memory implementation
///
///{

/// Add worst-case padding so that future allocations are properly aligned.
/// FIXME: The stack shouldn't require worst-case padding. Alignment needs to be
/// passed in as an argument and the stack rewritten to support it.
constexpr const uint32_t Alignment = 16;

/// External symbol to access dynamic shared memory.
[[gnu::aligned(Alignment)]] extern unsigned char DynamicSharedBuffer[];
#pragma omp allocate(DynamicSharedBuffer) allocator(omp_pteam_mem_alloc)

/// The kernel environment passed to the init method by the compiler.
static KernelEnvironmentTy *SHARED(KernelEnvironmentPtr);

namespace {

/// Malloc/Free API implementation
/// AMDGCN does not expose a malloc/free API, while
/// NVPTX does. FOr this reason, the order of the following malloc/free
/// variant declarations and definitions is important and should not be changed

/// AMDGCN implementations of the shuffle sync idiom
///
///{

// global_allocate uses ockl_dm_alloc to manage a global memory heap
__attribute__((noinline)) extern "C" uint64_t __ockl_dm_alloc(uint64_t bufsz);
__attribute__((noinline)) extern "C" void __ockl_dm_dealloc(uint64_t ptr);
extern "C" size_t __ockl_get_local_size(uint32_t dim);
extern "C" size_t __ockl_get_num_groups(uint32_t dim);

extern "C" {
[[gnu::weak, gnu::leaf]] void *malloc(uint64_t Size);
[[gnu::weak, gnu::leaf]] void free(void *Ptr);
}

#pragma omp begin declare variant match(device = {arch(amdgcn)})
extern "C" {
void *internal_malloc(uint64_t Size) {
  uint64_t ptr = __ockl_dm_alloc(Size);
  return (void *)ptr;
}

void internal_free(void *Ptr) { __ockl_dm_dealloc((uint64_t)Ptr); }
}
#pragma omp end declare variant
///}

extern "C" {
#ifdef __AMDGCN__
void *malloc(uint64_t Size) { return internal_malloc(Size); }
void free(void *Ptr) { internal_free(Ptr); }
size_t external_get_local_size(uint32_t dim) { return __ockl_get_local_size(dim);}
size_t external_get_num_groups(uint32_t dim) { return __ockl_get_num_groups(dim);}
#else
__attribute__((leaf)) void *malloc(uint64_t Size);
__attribute__((leaf)) void free(void *Ptr);
#endif
} // extern "C"

/// NVPTX implementations of internal mallocs
///
///{
#pragma omp begin declare variant match(                                       \
    device = {arch(nvptx, nvptx64)}, implementation = {extension(match_any)})
extern "C" {
void *internal_malloc(uint64_t Size) { return malloc(Size); }

void internal_free(void *Ptr) { free(Ptr); }
}
#pragma omp end declare variant

/// A "smart" stack in shared memory.
///
/// The stack exposes a malloc/free interface but works like a stack internally.
/// In fact, it is a separate stack *per warp*. That means, each warp must push
/// and pop symmetrically or this breaks, badly. The implementation will (aim
/// to) detect non-lock-step warps and fallback to malloc/free. The same will
/// happen if a warp runs out of memory. The master warp in generic memory is
/// special and is given more memory than the rest.
///
struct SharedMemorySmartStackTy {
  /// Initialize the stack. Must be called by all threads.
  void init(bool IsSPMD);

  /// Allocate \p Bytes on the stack for the encountering thread. Each thread
  /// can call this function.
  void *push(uint64_t Bytes);

  /// Deallocate the last allocation made by the encountering thread and pointed
  /// to by \p Ptr from the stack. Each thread can call this function.
  void pop(void *Ptr, uint32_t Bytes);

private:
  /// Compute the size of the storage space reserved for a thread.
  uint32_t computeThreadStorageTotal() {
    uint32_t NumLanesInBlock = mapping::getNumberOfThreadsInBlock();
    return utils::align_down((state::SharedScratchpadSize / NumLanesInBlock),
                             Alignment);
  }

  /// Return the top address of the warp data stack, that is the first address
  /// this warp will allocate memory at next.
  void *getThreadDataTop(uint32_t TId) {
    return &Data[computeThreadStorageTotal() * TId + Usage[TId]];
  }

  /// The actual storage, shared among all warps.
  [[gnu::aligned(Alignment)]] unsigned char Data[state::SharedScratchpadSize];
  [[gnu::aligned(Alignment)]] unsigned char Usage[mapping::MaxThreadsPerTeam];
};

static_assert(state::SharedScratchpadSize / mapping::MaxThreadsPerTeam <= 256,
              "Shared scratchpad of this size not supported yet.");

/// The allocation of a single shared memory scratchpad.
static SharedMemorySmartStackTy SHARED(SharedMemorySmartStack);

void SharedMemorySmartStackTy::init(bool IsSPMD) {
  Usage[mapping::getThreadIdInBlock()] = 0;
}

void *SharedMemorySmartStackTy::push(uint64_t Bytes) {
  // First align the number of requested bytes.
  uint64_t AlignedBytes = utils::align_up(Bytes, Alignment);

  uint32_t StorageTotal = computeThreadStorageTotal();

  // The main thread in generic mode gets the space of its entire warp as the
  // other threads do not participate in any computation at all.
  if (mapping::isMainThreadInGenericMode())
    StorageTotal *= mapping::getWarpSize();

  int TId = mapping::getThreadIdInBlock();
  if (Usage[TId] + AlignedBytes <= StorageTotal) {
    void *Ptr = getThreadDataTop(TId);
    Usage[TId] += AlignedBytes;
    return Ptr;
  }

  if (config::isDebugMode(DeviceDebugKind::CommonIssues))
    PRINT("Shared memory stack full, fallback to dynamic allocation of global "
          "memory will negatively impact performance.\n");
  void *GlobalMemory = memory::allocGlobal(
      AlignedBytes, "Slow path shared memory allocation, insufficient "
                    "shared memory stack memory!");
  ASSERT(GlobalMemory != nullptr, "nullptr returned by malloc!");

  return GlobalMemory;
}

void SharedMemorySmartStackTy::pop(void *Ptr, uint32_t Bytes) {
  uint64_t AlignedBytes = utils::align_up(Bytes, Alignment);
  if (utils::isSharedMemPtr(Ptr)) {
    int TId = mapping::getThreadIdInBlock();
    Usage[TId] -= AlignedBytes;
    return;
  }
  memory::freeGlobal(Ptr, "Slow path shared memory deallocation");
}

} // namespace

void *memory::getDynamicBuffer() { return DynamicSharedBuffer; }

void *memory::allocShared(uint64_t Bytes, const char *Reason) {
  return SharedMemorySmartStack.push(Bytes);
}

void memory::freeShared(void *Ptr, uint64_t Bytes, const char *Reason) {
  SharedMemorySmartStack.pop(Ptr, Bytes);
}

void *memory::allocGlobal(uint64_t Bytes, const char *Reason) {
  void *Ptr = malloc(Bytes);
  if (config::isDebugMode(DeviceDebugKind::CommonIssues) && Ptr == nullptr)
    PRINT("nullptr returned by malloc!\n");
  return Ptr;
}

void memory::freeGlobal(void *Ptr, const char *Reason) { free(Ptr); }

///}

bool state::ICVStateTy::operator==(const ICVStateTy &Other) const {
  return (NThreadsVar == Other.NThreadsVar) & (LevelVar == Other.LevelVar) &
         (ActiveLevelVar == Other.ActiveLevelVar) &
         (MaxActiveLevelsVar == Other.MaxActiveLevelsVar) &
         (RunSchedVar == Other.RunSchedVar) &
         (RunSchedChunkVar == Other.RunSchedChunkVar);
}

void state::ICVStateTy::assertEqual(const ICVStateTy &Other) const {
  ASSERT(NThreadsVar == Other.NThreadsVar, nullptr);
  ASSERT(LevelVar == Other.LevelVar, nullptr);
  ASSERT(ActiveLevelVar == Other.ActiveLevelVar, nullptr);
  ASSERT(MaxActiveLevelsVar == Other.MaxActiveLevelsVar, nullptr);
  ASSERT(RunSchedVar == Other.RunSchedVar, nullptr);
  ASSERT(RunSchedChunkVar == Other.RunSchedChunkVar, nullptr);
}

void state::TeamStateTy::init(bool IsSPMD) {
  ICVState.NThreadsVar = 0;
  ICVState.LevelVar = 0;
  ICVState.ActiveLevelVar = 0;
  ICVState.Padding0Val = 0;
  ICVState.MaxActiveLevelsVar = 1;
  ICVState.RunSchedVar = omp_sched_static;
  ICVState.RunSchedChunkVar = 1;
  ParallelTeamSize = 1;
  HasThreadState = false;
  ParallelRegionFnVar = nullptr;
}

bool state::TeamStateTy::operator==(const TeamStateTy &Other) const {
  return (ICVState == Other.ICVState) &
         (HasThreadState == Other.HasThreadState) &
         (ParallelTeamSize == Other.ParallelTeamSize);
}

void state::TeamStateTy::assertEqual(TeamStateTy &Other) const {
  ICVState.assertEqual(Other.ICVState);
  ASSERT(ParallelTeamSize == Other.ParallelTeamSize, nullptr);
  ASSERT(HasThreadState == Other.HasThreadState, nullptr);
}

state::TeamStateTy SHARED(ompx::state::TeamState);

__attribute__((loader_uninitialized))
state::ThreadStateTy *ompx::state::ThreadStates[mapping::MaxThreadsPerTeam];
#pragma omp allocate(ompx::state::ThreadStates) allocator(omp_pteam_mem_alloc)

namespace {

int returnValIfLevelIsActive(int Level, int Val, int DefaultVal,
                             int OutOfBoundsVal = -1) {
  if (Level == 0)
    return DefaultVal;
  int LevelVar = omp_get_level();
  if (OMP_UNLIKELY(Level < 0 || Level > LevelVar))
    return OutOfBoundsVal;
  int ActiveLevel = icv::ActiveLevel;
  if (OMP_UNLIKELY(Level != ActiveLevel))
    return DefaultVal;
  return Val;
}

} // namespace

void state::init(bool IsSPMD, KernelEnvironmentTy &KernelEnvironment) {
  SharedMemorySmartStack.init(IsSPMD);
  if (mapping::isInitialThreadInLevel0(IsSPMD)) {
    TeamState.init(IsSPMD);
    KernelEnvironmentPtr = &KernelEnvironment;
  }

  ThreadStates[mapping::getThreadIdInBlock()] = nullptr;
}

KernelEnvironmentTy &state::getKernelEnvironment() {
  return *KernelEnvironmentPtr;
}

void state::enterDataEnvironment(IdentTy *Ident) {
  ASSERT(config::mayUseThreadStates(),
         "Thread state modified while explicitly disabled!");

  unsigned TId = mapping::getThreadIdInBlock();
<<<<<<< HEAD
  ThreadStateTy *NewThreadState =
      static_cast<ThreadStateTy *>(__kmpc_alloc_shared(sizeof(ThreadStateTy)));
#ifdef FIXME // breaks snap_red nested_par3 nest_call_par2
=======
  ThreadStateTy *NewThreadState = static_cast<ThreadStateTy *>(
      memory::allocGlobal(sizeof(ThreadStateTy), "ThreadStates alloc"));
>>>>>>> d571af7f
  uintptr_t *ThreadStatesBitsPtr = reinterpret_cast<uintptr_t *>(&ThreadStates);
  if (!atomic::load(ThreadStatesBitsPtr, atomic::seq_cst)) {
    uint32_t Bytes = sizeof(ThreadStates[0]) * mapping::getMaxTeamThreads();
    void *ThreadStatesPtr =
        memory::allocGlobal(Bytes, "Thread state array allocation");
    memset(ThreadStatesPtr, '0', Bytes);
    if (!atomic::cas(ThreadStatesBitsPtr, uintptr_t(0),
                     reinterpret_cast<uintptr_t>(ThreadStatesPtr),
                     atomic::seq_cst, atomic::seq_cst))
      memory::freeGlobal(ThreadStatesPtr,
                         "Thread state array allocated multiple times");
    ASSERT(atomic::load(ThreadStatesBitsPtr, atomic::seq_cst),
           "Expected valid thread states bit!");
  }
 #endif
  NewThreadState->init(ThreadStates[TId]);
  TeamState.HasThreadState = true;
  ThreadStates[TId] = NewThreadState;
}

void state::exitDataEnvironment() {
  ASSERT(config::mayUseThreadStates(),
         "Thread state modified while explicitly disabled!");

  unsigned TId = mapping::getThreadIdInBlock();
  resetStateForThread(TId);
}

void state::resetStateForThread(uint32_t TId) {
  if (OMP_LIKELY(!TeamState.HasThreadState || !ThreadStates[TId]))
    return;

  ThreadStateTy *PreviousThreadState = ThreadStates[TId]->PreviousThreadState;
  memory::freeGlobal(ThreadStates[TId], "ThreadStates dealloc");
  ThreadStates[TId] = PreviousThreadState;
}

void state::runAndCheckState(void(Func(void))) {
  TeamStateTy OldTeamState = TeamState;
  OldTeamState.assertEqual(TeamState);

  Func();

  OldTeamState.assertEqual(TeamState);
}

void state::assumeInitialState(bool IsSPMD) {
  TeamStateTy InitialTeamState;
  InitialTeamState.init(IsSPMD);
  InitialTeamState.assertEqual(TeamState);
  ASSERT(mapping::isSPMDMode() == IsSPMD, nullptr);
}

int state::getEffectivePTeamSize() {
  int PTeamSize = state::ParallelTeamSize;
  return PTeamSize ? PTeamSize : mapping::getMaxTeamThreads();
}

extern "C" {
void omp_set_dynamic(int V) {}

int omp_get_dynamic(void) { return 0; }

void omp_set_num_threads(int V) { icv::NThreads = V; }

int omp_get_max_threads(void) {
  int NT = icv::NThreads;
  return NT > 0 ? NT : mapping::getMaxTeamThreads();
}

int omp_get_level(void) {
  int LevelVar = icv::Level;
  ASSERT(LevelVar >= 0, nullptr);
  return LevelVar;
}

int omp_get_active_level(void) { return !!icv::ActiveLevel; }

int omp_in_parallel(void) { return !!icv::ActiveLevel; }

void omp_get_schedule(omp_sched_t *ScheduleKind, int *ChunkSize) {
  *ScheduleKind = static_cast<omp_sched_t>((int)icv::RunSched);
  *ChunkSize = state::RunSchedChunk;
}

void omp_set_schedule(omp_sched_t ScheduleKind, int ChunkSize) {
  icv::RunSched = (int)ScheduleKind;
  state::RunSchedChunk = ChunkSize;
}

int omp_get_ancestor_thread_num(int Level) {
  return returnValIfLevelIsActive(Level, mapping::getThreadIdInBlock(), 0);
}

int omp_get_thread_num(void) {
  return omp_get_ancestor_thread_num(omp_get_level());
}

int omp_get_team_size(int Level) {
  return returnValIfLevelIsActive(Level, state::getEffectivePTeamSize(), 1);
}

int omp_get_num_threads(void) {
  return omp_get_level() != 1 ? 1 : state::getEffectivePTeamSize();
}

int omp_get_thread_limit(void) { return mapping::getMaxTeamThreads(); }

int omp_get_num_procs(void) { return mapping::getNumberOfProcessorElements(); }

void omp_set_nested(int) {}

int omp_get_nested(void) { return false; }

void omp_set_max_active_levels(int Levels) {
  icv::MaxActiveLevels = Levels > 0 ? 1 : 0;
}

int omp_get_max_active_levels(void) { return icv::MaxActiveLevels; }

omp_proc_bind_t omp_get_proc_bind(void) { return omp_proc_bind_false; }

int omp_get_num_places(void) { return 0; }

int omp_get_place_num_procs(int) { return omp_get_num_procs(); }

void omp_get_place_proc_ids(int, int *) {
  // TODO
}

int omp_get_place_num(void) { return 0; }

int omp_get_partition_num_places(void) { return 0; }

void omp_get_partition_place_nums(int *) {
  // TODO
}

int omp_get_cancellation(void) { return 0; }

void omp_set_default_device(int) {}

int omp_get_default_device(void) { return -1; }

int omp_get_num_devices(void) { return config::getNumDevices(); }

int omp_get_device_num(void) { return config::getDeviceNum(); }

int omp_get_num_teams(void) { return mapping::getNumberOfBlocksInKernel(); }

int omp_get_team_num() { return mapping::getBlockIdInKernel(); }

int omp_get_initial_device(void) { return -1; }

int omp_is_initial_device(void) { return 0; }
}

extern "C" {
[[clang::noinline]] void *__kmpc_alloc_shared(uint64_t Bytes) {
  return memory::allocShared(Bytes, "Frontend alloc shared");
}

[[clang::noinline]] void __kmpc_free_shared(void *Ptr, uint64_t Bytes) {
  memory::freeShared(Ptr, Bytes, "Frontend free shared");
}

void *__kmpc_get_dynamic_shared() { return memory::getDynamicBuffer(); }

void *llvm_omp_target_dynamic_shared_alloc() {
  return __kmpc_get_dynamic_shared();
}

void *llvm_omp_get_dynamic_shared() { return __kmpc_get_dynamic_shared(); }

/// Allocate storage in shared memory to communicate arguments from the main
/// thread to the workers in generic mode. If we exceed
/// NUM_SHARED_VARIABLES_IN_SHARED_MEM we will malloc space for communication.
constexpr uint64_t NUM_SHARED_VARIABLES_IN_SHARED_MEM = 64;

[[clang::loader_uninitialized]] static void
    *SharedMemVariableSharingSpace[NUM_SHARED_VARIABLES_IN_SHARED_MEM];
#pragma omp allocate(SharedMemVariableSharingSpace)                            \
    allocator(omp_pteam_mem_alloc)
[[clang::loader_uninitialized]] static void **SharedMemVariableSharingSpacePtr;
#pragma omp allocate(SharedMemVariableSharingSpacePtr)                         \
    allocator(omp_pteam_mem_alloc)

void __kmpc_begin_sharing_variables(void ***GlobalArgs, uint64_t nArgs) {
  if (nArgs <= NUM_SHARED_VARIABLES_IN_SHARED_MEM) {
    SharedMemVariableSharingSpacePtr = &SharedMemVariableSharingSpace[0];
  } else {
    SharedMemVariableSharingSpacePtr = (void **)memory::allocGlobal(
        nArgs * sizeof(void *), "new extended args");
    ASSERT(SharedMemVariableSharingSpacePtr != nullptr,
           "Nullptr returned by malloc!");
  }
  *GlobalArgs = SharedMemVariableSharingSpacePtr;
}

void __kmpc_end_sharing_variables() {
  if (SharedMemVariableSharingSpacePtr != &SharedMemVariableSharingSpace[0])
    memory::freeGlobal(SharedMemVariableSharingSpacePtr, "new extended args");
}

void __kmpc_get_shared_variables(void ***GlobalArgs) {
  *GlobalArgs = SharedMemVariableSharingSpacePtr;
}
}

extern "C" {
__attribute__((leaf)) void *__kmpc_impl_malloc(uint64_t t) { return malloc(t); }
__attribute__((leaf)) void __kmpc_impl_free(void *ptr) { free(ptr); }
}
#pragma omp end declare target<|MERGE_RESOLUTION|>--- conflicted
+++ resolved
@@ -12,11 +12,8 @@
 #include "Debug.h"
 #include "Environment.h"
 #include "Interface.h"
-<<<<<<< HEAD
-=======
 #include "LibC.h"
 #include "Mapping.h"
->>>>>>> d571af7f
 #include "Synchronization.h"
 #include "Types.h"
 #include "Utils.h"
@@ -300,14 +297,9 @@
          "Thread state modified while explicitly disabled!");
 
   unsigned TId = mapping::getThreadIdInBlock();
-<<<<<<< HEAD
-  ThreadStateTy *NewThreadState =
-      static_cast<ThreadStateTy *>(__kmpc_alloc_shared(sizeof(ThreadStateTy)));
-#ifdef FIXME // breaks snap_red nested_par3 nest_call_par2
-=======
   ThreadStateTy *NewThreadState = static_cast<ThreadStateTy *>(
       memory::allocGlobal(sizeof(ThreadStateTy), "ThreadStates alloc"));
->>>>>>> d571af7f
+#ifdef FIXME // breaks snap_red nested_par3 nest_call_par2
   uintptr_t *ThreadStatesBitsPtr = reinterpret_cast<uintptr_t *>(&ThreadStates);
   if (!atomic::load(ThreadStatesBitsPtr, atomic::seq_cst)) {
     uint32_t Bytes = sizeof(ThreadStates[0]) * mapping::getMaxTeamThreads();
