//===--- Kernel.cpp - OpenMP device kernel interface -------------- C++ -*-===//
//
// Part of the LLVM Project, under the Apache License v2.0 with LLVM Exceptions.
// See https://llvm.org/LICENSE.txt for license information.
// SPDX-License-Identifier: Apache-2.0 WITH LLVM-exception
//
//===----------------------------------------------------------------------===//
//
// This file contains the kernel entry points for the device.
//
//===----------------------------------------------------------------------===//

#include "Debug.h"
#include "Environment.h"
#include "Interface.h"
#include "Mapping.h"
#include "State.h"
#include "Synchronization.h"
#include "Types.h"

#include "llvm/Frontend/OpenMP/OMPDeviceConstants.h"

using namespace ompx;

#pragma omp begin declare target device_type(nohost)

static void inititializeRuntime(bool IsSPMD,
                                KernelEnvironmentTy &KernelEnvironment) {
  // Order is important here.
  synchronize::init(IsSPMD);
  mapping::init(IsSPMD);
  state::init(IsSPMD, KernelEnvironment);
  if (__kmpc_get_hardware_thread_id_in_block() == 0)
    __init_ThreadDSTPtrPtr();
}

/// Simple generic state machine for worker threads.
static void genericStateMachine(IdentTy *Ident) {
  uint32_t TId = mapping::getThreadIdInBlock();

  do {
    ParallelRegionFnTy WorkFn = nullptr;

    // Wait for the signal that we have a new work function.
    synchronize::workersStartBarrier();

    // Retrieve the work function from the runtime.
    bool IsActive = __kmpc_kernel_parallel(&WorkFn);

    // If there is nothing more to do, break out of the state machine by
    // returning to the caller.
    if (!WorkFn)
      return;

    if (IsActive) {
      ASSERT(!mapping::isSPMDMode(), nullptr);
      ((void (*)(uint32_t, uint32_t))WorkFn)(0, TId);
      __kmpc_kernel_end_parallel();
    }

    synchronize::workersDoneBarrier();

  } while (true);
}

extern "C" {

/// Initialization
///
/// \param Ident               Source location identification, can be NULL.
///
int32_t __kmpc_target_init(KernelEnvironmentTy &KernelEnvironment) {
<<<<<<< HEAD
  FunctionTracingRAII();
#ifdef __AMDGCN__
  if (__kmpc_get_hardware_thread_id_in_block() == 0) {
    synchronize::omptarget_workers_done = false;
    synchronize::omptarget_master_ready = false;
  }
  synchronize::threadsAligned();
#endif
=======
>>>>>>> 46642cc8
  ConfigurationEnvironmentTy &Configuration = KernelEnvironment.Configuration;
  bool IsSPMD = Configuration.ExecMode &
                llvm::omp::OMPTgtExecModeFlags::OMP_TGT_EXEC_MODE_SPMD;
  bool UseGenericStateMachine = Configuration.UseGenericStateMachine;
  if (IsSPMD) {
    inititializeRuntime(/* IsSPMD */ true, KernelEnvironment);
    synchronize::threadsAligned();
  } else {
    inititializeRuntime(/* IsSPMD */ false, KernelEnvironment);
    // No need to wait since only the main threads will execute user
    // code and workers will run into a barrier right away.
  }

  if (IsSPMD) {
    state::assumeInitialState(IsSPMD);
    return -1;
  }

  if (mapping::isInitialThreadInLevel0(IsSPMD))
    return -1;

  // Enter the generic state machine if enabled and if this thread can possibly
  // be an active worker thread.
  //
  // The latter check is important for NVIDIA Pascal (but not Volta) and AMD
  // GPU.  In those cases, a single thread can apparently satisfy a barrier on
  // behalf of all threads in the same warp.  Thus, it would not be safe for
  // other threads in the main thread's warp to reach the first
  // synchronize::threads call in genericStateMachine before the main thread
  // reaches its corresponding synchronize::threads call: that would permit all
  // active worker threads to proceed before the main thread has actually set
  // state::ParallelRegionFn, and then they would immediately quit without
  // doing any work.  mapping::getMaxTeamThreads() does not include any of the
  // main thread's warp, so none of its threads can ever be active worker
  // threads.
  if (UseGenericStateMachine &&
      mapping::getThreadIdInBlock() < mapping::getMaxTeamThreads(IsSPMD)) {
    genericStateMachine(KernelEnvironment.Ident);
  } else {
    // Retrieve the work function just to ensure we always call
    // __kmpc_kernel_parallel even if a custom state machine is used.
    // TODO: this is not super pretty. The problem is we create the call to
    // __kmpc_kernel_parallel in the openmp-opt pass but while we optimize it is
    // not there yet. Thus, we assume we never reach it from
    // __kmpc_target_deinit. That allows us to remove the store in there to
    // ParallelRegionFn, which leads to bad results later on.
    ParallelRegionFnTy WorkFn = nullptr;
    __kmpc_kernel_parallel(&WorkFn);
    ASSERT(WorkFn == nullptr, nullptr);
  }

  return mapping::getThreadIdInBlock();
}

/// De-Initialization
///
/// In non-SPMD, this function releases the workers trapped in a state machine
/// and also any memory dynamically allocated by the runtime.
///
/// \param Ident Source location identification, can be NULL.
///
void __kmpc_target_deinit() {
  bool IsSPMD = mapping::isSPMDMode();
  state::assumeInitialState(IsSPMD);
  if (IsSPMD)
    return;

  // Signal the workers to exit the state machine and exit the kernel.
  state::ParallelRegionFn = nullptr;

  // make sure workers cannot continue before the initial thread
  // has reset the Fn pointer for termination
  synchronize::omptarget_master_ready = true;
  synchronize::threads();
}

#ifndef FORTRAN_NO_LONGER_NEEDS
int32_t __kmpc_target_init_v1(int64_t *, int8_t Mode,
                              int8_t UseGenericStateMachine,
                              int8_t RequiresFullRuntime) {
  FunctionTracingRAII();
  KernelEnvironmentTy KE{{static_cast<uint8_t>(UseGenericStateMachine),
                          /*MayUseNestedParallelism=*/1,
                          static_cast<llvm::omp::OMPTgtExecModeFlags>(Mode)},
                         /*Ident=*/nullptr,
                         /*DebugIndentionLevel=*/0};
  int32_t res = __kmpc_target_init(KE);
  if (Mode & llvm::omp::OMP_TGT_EXEC_MODE_SPMD) {

    uint32_t TId = mapping::getThreadIdInBlock();

    uint32_t NThreadsICV = icv::NThreads;
    uint32_t NumThreads = mapping::getNumberOfThreadsInBlock();

    if (NThreadsICV != 0 && NThreadsICV < NumThreads)
      NumThreads = NThreadsICV;

    synchronize::threadsAligned();
    if (TId == 0) {
      // Note that the order here is important. `icv::Level` has to be updated
      // last or the other updates will cause a thread specific state to be
      // created.
      state::ParallelTeamSize = NumThreads;
      icv::ActiveLevel = 1u;
      icv::Level = 1u;
    }
    synchronize::threadsAligned();
  }
  return res;
}

<<<<<<< HEAD
void __kmpc_target_deinit_v1(int64_t *, int8_t Mode,
                             int8_t RequiresFullRuntime) {
  FunctionTracingRAII();
  uint32_t TId = mapping::getThreadIdInBlock();
  synchronize::threadsAligned();

  if (TId == 0) {
    // Reverse order of deinitialization
    icv::Level = 0u;
    icv::ActiveLevel = 0u;
    state::ParallelTeamSize = 1u;
  }
  // Synchronize all threads to make sure every thread exits the scope above;
  // otherwise the following assertions and the assumption in
  // __kmpc_target_deinit may not hold.
  synchronize::threadsAligned();
  __kmpc_target_deinit();
}

#endif

int8_t __kmpc_is_spmd_exec_mode() {
  FunctionTracingRAII();
  return mapping::isSPMDMode();
}
=======
int8_t __kmpc_is_spmd_exec_mode() { return mapping::isSPMDMode(); }
>>>>>>> 46642cc8
}

#pragma omp end declare target<|MERGE_RESOLUTION|>--- conflicted
+++ resolved
@@ -70,8 +70,6 @@
 /// \param Ident               Source location identification, can be NULL.
 ///
 int32_t __kmpc_target_init(KernelEnvironmentTy &KernelEnvironment) {
-<<<<<<< HEAD
-  FunctionTracingRAII();
 #ifdef __AMDGCN__
   if (__kmpc_get_hardware_thread_id_in_block() == 0) {
     synchronize::omptarget_workers_done = false;
@@ -79,8 +77,7 @@
   }
   synchronize::threadsAligned();
 #endif
-=======
->>>>>>> 46642cc8
+
   ConfigurationEnvironmentTy &Configuration = KernelEnvironment.Configuration;
   bool IsSPMD = Configuration.ExecMode &
                 llvm::omp::OMPTgtExecModeFlags::OMP_TGT_EXEC_MODE_SPMD;
@@ -161,7 +158,6 @@
 int32_t __kmpc_target_init_v1(int64_t *, int8_t Mode,
                               int8_t UseGenericStateMachine,
                               int8_t RequiresFullRuntime) {
-  FunctionTracingRAII();
   KernelEnvironmentTy KE{{static_cast<uint8_t>(UseGenericStateMachine),
                           /*MayUseNestedParallelism=*/1,
                           static_cast<llvm::omp::OMPTgtExecModeFlags>(Mode)},
@@ -192,10 +188,8 @@
   return res;
 }
 
-<<<<<<< HEAD
 void __kmpc_target_deinit_v1(int64_t *, int8_t Mode,
                              int8_t RequiresFullRuntime) {
-  FunctionTracingRAII();
   uint32_t TId = mapping::getThreadIdInBlock();
   synchronize::threadsAligned();
 
@@ -214,13 +208,7 @@
 
 #endif
 
-int8_t __kmpc_is_spmd_exec_mode() {
-  FunctionTracingRAII();
-  return mapping::isSPMDMode();
-}
-=======
 int8_t __kmpc_is_spmd_exec_mode() { return mapping::isSPMDMode(); }
->>>>>>> 46642cc8
 }
 
 #pragma omp end declare target