--- conflicted
+++ resolved
@@ -24,12 +24,8 @@
                    unsigned line, const char *function);
 }
 
-<<<<<<< HEAD
 #if !defined(OMPTARGET_DEBUG) || (OMPTARGET_DEBUG != 0)
-#define ASSERT(expr)                                                           \
-=======
 #define ASSERT(expr, msg)                                                      \
->>>>>>> 6b693f5e
   {                                                                            \
     if (config::isDebugMode(config::DebugKind::Assertion) && !(expr))          \
       __assert_fail(#expr, msg, __FILE__, __LINE__, __PRETTY_FUNCTION__);      \
@@ -49,7 +45,7 @@
 #define FunctionTracingRAII()                                                  \
   DebugEntryRAII Entry(__FILE__, __LINE__, __PRETTY_FUNCTION__);
 #else
-#define ASSERT(expr)
+#define ASSERT(expr, msg)
 #define PRINTF(fmt, ...)
 #define PRINT(str) PRINTF("%s", str)
 #define FunctionTracingRAII()
