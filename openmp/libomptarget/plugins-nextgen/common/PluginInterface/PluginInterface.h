//===- PluginInterface.h - Target independent plugin device interface -----===//
//
// Part of the LLVM Project, under the Apache License v2.0 with LLVM Exceptions.
// See https://llvm.org/LICENSE.txt for license information.
// SPDX-License-Identifier: Apache-2.0 WITH LLVM-exception
//
//===----------------------------------------------------------------------===//
//
//===----------------------------------------------------------------------===//

#ifndef OPENMP_LIBOMPTARGET_PLUGINS_NEXTGEN_COMMON_PLUGININTERFACE_H
#define OPENMP_LIBOMPTARGET_PLUGINS_NEXTGEN_COMMON_PLUGININTERFACE_H

#include <cstddef>
#include <cstdint>
#include <deque>
#include <list>
#include <map>
#include <shared_mutex>
#include <vector>

#include "Debug.h"
#include "Environment.h"
#include "GlobalHandler.h"
#include "JIT.h"
#include "MemoryManager.h"
#include "RPC.h"
#include "Utilities.h"
#include "omptarget.h"

#ifdef OMPT_SUPPORT
#include "OmptCallback.h"
#include "OmptTracing.h"
#include "omp-tools.h"
#endif

#include "llvm/ADT/SmallVector.h"
#include "llvm/Frontend/OpenMP/OMPConstants.h"
#include "llvm/Frontend/OpenMP/OMPGridValues.h"
#include "llvm/Support/Allocator.h"
#include "llvm/Support/Error.h"
#include "llvm/Support/ErrorHandling.h"
#include "llvm/Support/MemoryBufferRef.h"
#include "llvm/Support/raw_ostream.h"
#include "llvm/TargetParser/Triple.h"

namespace llvm {
namespace omp {
namespace target {

namespace plugin {

struct GenericPluginTy;
struct GenericKernelTy;
struct GenericDeviceTy;

/// Class that wraps the __tgt_async_info to simply its usage. In case the
/// object is constructed without a valid __tgt_async_info, the object will use
/// an internal one and will synchronize the current thread with the pending
/// operations when calling AsyncInfoWrapperTy::finalize(). This latter function
/// must be called before destroying the wrapper object.
struct AsyncInfoWrapperTy {
  AsyncInfoWrapperTy(GenericDeviceTy &Device, __tgt_async_info *AsyncInfoPtr);

  ~AsyncInfoWrapperTy() {
    assert(!AsyncInfoPtr && "AsyncInfoWrapperTy not finalized");
  }

  /// Get the raw __tgt_async_info pointer.
  operator __tgt_async_info *() const { return AsyncInfoPtr; }

  /// Indicate whether there is queue.
  bool hasQueue() const { return (AsyncInfoPtr->Queue != nullptr); }

  /// Get the queue.
  template <typename Ty> Ty getQueueAs() {
    static_assert(sizeof(Ty) == sizeof(AsyncInfoPtr->Queue),
                  "Queue is not of the same size as target type");
    return static_cast<Ty>(AsyncInfoPtr->Queue);
  }

  /// Set the queue.
  template <typename Ty> void setQueueAs(Ty Queue) {
    static_assert(sizeof(Ty) == sizeof(AsyncInfoPtr->Queue),
                  "Queue is not of the same size as target type");
    assert(!AsyncInfoPtr->Queue && "Overwriting queue");
    AsyncInfoPtr->Queue = Queue;
  }

  /// Synchronize with the __tgt_async_info's pending operations if it's the
  /// internal async info. The error associated to the aysnchronous operations
  /// issued in this queue must be provided in \p Err. This function will update
  /// the error parameter with the result of the synchronization if it was
  /// actually executed. This function must be called before destroying the
  /// object and only once.
  void finalize(Error &Err);

private:
  GenericDeviceTy &Device;
  __tgt_async_info LocalAsyncInfo;
  __tgt_async_info *AsyncInfoPtr;
};

/// The information level represents the level of a key-value property in the
/// info tree print (i.e. indentation). The first level should be the default.
enum InfoLevelKind { InfoLevel1 = 1, InfoLevel2, InfoLevel3 };

/// Class for storing device information and later be printed. An object of this
/// type acts as a queue of key-value properties. Each property has a key, a
/// a value, and an optional unit for the value. For printing purposes, the
/// information can be classified into several levels. These levels are useful
/// for defining sections and subsections. Thus, each key-value property also
/// has an additional field indicating to which level belongs to. Notice that
/// we use the level to determine the indentation of the key-value property at
/// printing time. See the enum InfoLevelKind for the list of accepted levels.
class InfoQueueTy {
  struct InfoQueueEntryTy {
    std::string Key;
    std::string Value;
    std::string Units;
    uint64_t Level;
  };

  std::deque<InfoQueueEntryTy> Queue;

public:
  /// Add a new info entry to the queue. The entry requires at least a key
  /// string in \p Key. The value in \p Value is optional and can be any type
  /// that is representable as a string. The units in \p Units is optional and
  /// must be a string. The info level is a template parameter that defaults to
  /// the first level (top level).
  template <InfoLevelKind L = InfoLevel1, typename T = std::string>
  void add(const std::string &Key, T Value = T(),
           const std::string &Units = std::string()) {
    assert(!Key.empty() && "Invalid info key");

    // Convert the value to a string depending on its type.
    if constexpr (std::is_same_v<T, bool>)
      Queue.push_back({Key, Value ? "Yes" : "No", Units, L});
    else if constexpr (std::is_arithmetic_v<T>)
      Queue.push_back({Key, std::to_string(Value), Units, L});
    else
      Queue.push_back({Key, Value, Units, L});
  }

  /// Print all info entries added to the queue.
  void print() const {
    // We print four spances for each level.
    constexpr uint64_t IndentSize = 4;

    // Find the maximum key length (level + key) to compute the individual
    // indentation of each entry.
    uint64_t MaxKeySize = 0;
    for (const auto &Entry : Queue) {
      uint64_t KeySize = Entry.Key.size() + Entry.Level * IndentSize;
      if (KeySize > MaxKeySize)
        MaxKeySize = KeySize;
    }

    // Print all info entries.
    for (const auto &Entry : Queue) {
      // Compute the indentations for the current entry.
      uint64_t KeyIndentSize = Entry.Level * IndentSize;
      uint64_t ValIndentSize =
          MaxKeySize - (Entry.Key.size() + KeyIndentSize) + IndentSize;

      llvm::outs() << std::string(KeyIndentSize, ' ') << Entry.Key
                   << std::string(ValIndentSize, ' ') << Entry.Value
                   << (Entry.Units.empty() ? "" : " ") << Entry.Units << "\n";
    }
  }
};

/// Class wrapping a __tgt_device_image and its offload entry table on a
/// specific device. This class is responsible for storing and managing
/// the offload entries for an image on a device.
class DeviceImageTy {

  /// Class representing the offload entry table. The class stores the
  /// __tgt_target_table and a map to search in the table faster.
  struct OffloadEntryTableTy {
    /// Add new entry to the table.
    void addEntry(const __tgt_offload_entry &Entry) {
      Entries.push_back(Entry);
      TTTablePtr.EntriesBegin = &Entries[0];
      TTTablePtr.EntriesEnd = TTTablePtr.EntriesBegin + Entries.size();
    }

    /// Get the raw pointer to the __tgt_target_table.
    operator __tgt_target_table *() {
      if (Entries.empty())
        return nullptr;
      return &TTTablePtr;
    }

  private:
    __tgt_target_table TTTablePtr;
    llvm::SmallVector<__tgt_offload_entry> Entries;

  public:
    using const_iterator = decltype(Entries)::const_iterator;
    const_iterator begin() const { return Entries.begin(); }
    const_iterator end() const { return Entries.end(); }
  };

  /// Image identifier within the corresponding device. Notice that this id is
  /// not unique between different device; they may overlap.
  int32_t ImageId;

  /// The pointer to the raw __tgt_device_image.
  const __tgt_device_image *TgtImage;
  const __tgt_device_image *TgtImageBitcode;

  /// Table of offload entries.
  OffloadEntryTableTy OffloadEntryTable;

public:
  DeviceImageTy(int32_t Id, const __tgt_device_image *Image)
      : ImageId(Id), TgtImage(Image), TgtImageBitcode(nullptr) {
    assert(TgtImage && "Invalid target image");
  }

  /// Get the image identifier within the device.
  int32_t getId() const { return ImageId; }

  /// Get the pointer to the raw __tgt_device_image.
  const __tgt_device_image *getTgtImage() const { return TgtImage; }

  void setTgtImageBitcode(const __tgt_device_image *TgtImageBitcode) {
    this->TgtImageBitcode = TgtImageBitcode;
  }

  const __tgt_device_image *getTgtImageBitcode() const {
    return TgtImageBitcode;
  }

  /// Get the image starting address.
  void *getStart() const { return TgtImage->ImageStart; }

  /// Get the image size.
  size_t getSize() const {
    return getPtrDiff(TgtImage->ImageEnd, TgtImage->ImageStart);
  }

  /// Get a memory buffer reference to the whole image.
  MemoryBufferRef getMemoryBuffer() const {
    return MemoryBufferRef(StringRef((const char *)getStart(), getSize()),
                           "Image");
  }

  /// Get a reference to the offload entry table for the image.
  OffloadEntryTableTy &getOffloadEntryTable() { return OffloadEntryTable; }
};

/// Class implementing common functionalities of offload kernels. Each plugin
/// should define the specific kernel class, derive from this generic one, and
/// implement the necessary virtual function members.
struct GenericKernelTy {
  /// Construct a kernel with a name and a execution mode.
  GenericKernelTy(const char *Name, OMPTgtExecModeFlags ExecutionMode)
      : Name(Name), ExecutionMode(ExecutionMode), PreferredNumThreads(0),
        MaxNumThreads(0) {}

  virtual ~GenericKernelTy() {}

  /// Initialize the kernel object from a specific device.
  Error init(GenericDeviceTy &GenericDevice, DeviceImageTy &Image);
  virtual Error initImpl(GenericDeviceTy &GenericDevice,
                         DeviceImageTy &Image) = 0;

  /// Launch the kernel on the specific device. The device must be the same
  /// one used to initialize the kernel.
  Error launch(GenericDeviceTy &GenericDevice, void **ArgPtrs,
               ptrdiff_t *ArgOffsets, KernelArgsTy &KernelArgs,
               AsyncInfoWrapperTy &AsyncInfoWrapper) const;
  virtual Error launchImpl(GenericDeviceTy &GenericDevice, uint32_t NumThreads,
                           uint64_t NumBlocks, KernelArgsTy &KernelArgs,
                           void *Args,
                           AsyncInfoWrapperTy &AsyncInfoWrapper) const = 0;

  /// Get the kernel name.
  const char *getName() const { return Name; }

  /// Get the kernel image.
  DeviceImageTy &getImage() const {
    assert(ImagePtr && "Kernel is not initialized!");
    return *ImagePtr;
  }

  /// Indicate whether an execution mode is valid.
  static bool isValidExecutionMode(OMPTgtExecModeFlags ExecutionMode) {
    switch (ExecutionMode) {
    case OMP_TGT_EXEC_MODE_SPMD:
    case OMP_TGT_EXEC_MODE_GENERIC:
    case OMP_TGT_EXEC_MODE_GENERIC_SPMD:
      return true;
    // AMD-only execution modes
    case OMP_TGT_EXEC_MODE_SPMD_BIG_JUMP_LOOP:
    case OMP_TGT_EXEC_MODE_SPMD_NO_LOOP:
    case OMP_TGT_EXEC_MODE_XTEAM_RED:
      DP("AMD-only execution mode\n");
      return true;
    default:
      llvm_unreachable("ExecutionMode not supported yet.");
      return false;
    }
  }

protected:
  /// Get the execution mode name of the kernel.
  const char *getExecutionModeName() const {
    switch (ExecutionMode) {
    case OMP_TGT_EXEC_MODE_SPMD:
      return "SPMD";
    case OMP_TGT_EXEC_MODE_GENERIC:
      return "Generic";
    case OMP_TGT_EXEC_MODE_GENERIC_SPMD:
      return "Generic-SPMD";
    // AMD-only execution modes
    case OMP_TGT_EXEC_MODE_SPMD_NO_LOOP:
      return "SPMD-No-Loop";
    case OMP_TGT_EXEC_MODE_SPMD_BIG_JUMP_LOOP:
      return "SPMD-Big-Jump-Loop";
    case OMP_TGT_EXEC_MODE_XTEAM_RED:
      return "XTeam-Reductions";
    }
    llvm_unreachable("Unknown execution mode!");
  }

  OMPTgtExecModeFlags getExecutionModeFlags() const { return ExecutionMode; }

  /// Prints generic kernel launch information.
  Error printLaunchInfo(GenericDeviceTy &GenericDevice,
                        KernelArgsTy &KernelArgs, uint32_t NumThreads,
                        uint64_t NumBlocks) const;

  /// Prints plugin-specific kernel launch information after generic kernel
  /// launch information
  virtual Error printLaunchInfoDetails(GenericDeviceTy &GenericDevice,
                                       KernelArgsTy &KernelArgs,
                                       uint32_t NumThreads,
                                       uint64_t NumBlocks) const;

private:
  /// Prepare the arguments before launching the kernel.
  void *prepareArgs(GenericDeviceTy &GenericDevice, void **ArgPtrs,
                    ptrdiff_t *ArgOffsets, int32_t NumArgs,
                    llvm::SmallVectorImpl<void *> &Args,
                    llvm::SmallVectorImpl<void *> &Ptrs) const;

  /// Lower number of threads if tripcount is low.
  virtual std::pair<bool, uint32_t>
  adjustNumThreadsForLowTripCount(GenericDeviceTy &GenericDevice,
                                  uint32_t BlockSize, uint64_t LoopTripCount,
                                  uint32_t ThreadLimitClause[3]) const {
    return std::make_pair(false, BlockSize);
  }

  /// Get the number of threads and blocks for the kernel based on the
  /// user-defined threads and block clauses.
<<<<<<< HEAD
  virtual uint32_t getNumThreads(GenericDeviceTy &GenericDevice,
                                 uint32_t ThreadLimitClause[3]) const;
  virtual uint64_t getNumBlocks(GenericDeviceTy &GenericDevice,
                                uint32_t BlockLimitClause[3],
                                uint64_t LoopTripCount,
                                uint32_t NumThreads) const;
=======
  uint32_t getNumThreads(GenericDeviceTy &GenericDevice,
                         uint32_t ThreadLimitClause[3]) const;

  /// The number of threads \p NumThreads can be adjusted by this method.
  /// \p IsNumThreadsFromUser is true is \p NumThreads is defined by user via
  /// thread_limit clause.
  uint64_t getNumBlocks(GenericDeviceTy &GenericDevice,
                        uint32_t BlockLimitClause[3], uint64_t LoopTripCount,
                        uint32_t &NumThreads, bool IsNumThreadsFromUser) const;

  /// Indicate if the kernel works in Generic SPMD, Generic or SPMD mode.
  bool isGenericSPMDMode() const {
    return ExecutionMode == OMP_TGT_EXEC_MODE_GENERIC_SPMD;
  }
  bool isGenericMode() const {
    return ExecutionMode == OMP_TGT_EXEC_MODE_GENERIC;
  }
  bool isSPMDMode() const { return ExecutionMode == OMP_TGT_EXEC_MODE_SPMD; }
>>>>>>> 23e2a824

  /// The kernel name.
  const char *Name;

  /// The execution flags of the kernel.
  OMPTgtExecModeFlags ExecutionMode;

  /// The image that contains this kernel.
  DeviceImageTy *ImagePtr = nullptr;

protected:
  /// The preferred number of threads to run the kernel.
  uint32_t PreferredNumThreads;

  /// The maximum number of threads which the kernel could leverage.
  uint32_t MaxNumThreads;

  /// Indicate if the kernel works in Generic SPMD, Generic or SPMD mode.
  bool isGenericSPMDMode() const {
    return ExecutionMode == OMP_TGT_EXEC_MODE_GENERIC_SPMD;
  }
  bool isGenericMode() const {
    return ExecutionMode == OMP_TGT_EXEC_MODE_GENERIC;
  }
  bool isSPMDMode() const { return ExecutionMode == OMP_TGT_EXEC_MODE_SPMD; }

  /// AMD-only execution modes
  bool isBigJumpLoopMode() const {
    return ExecutionMode == OMP_TGT_EXEC_MODE_SPMD_BIG_JUMP_LOOP;
  }
  bool isNoLoopMode() const {
    return ExecutionMode == OMP_TGT_EXEC_MODE_SPMD_NO_LOOP;
  }
  bool isXTeamReductionsMode() const {
    return ExecutionMode == OMP_TGT_EXEC_MODE_XTEAM_RED;
  }
};

/// Class representing a map of host pinned allocations. We track these pinned
/// allocations, so memory tranfers invloving these buffers can be optimized.
class PinnedAllocationMapTy {

  /// Struct representing a map entry.
  struct EntryTy {
    /// The host pointer of the pinned allocation.
    void *HstPtr;

    /// The pointer that devices' driver should use to transfer data from/to the
    /// pinned allocation. In most plugins, this pointer will be the same as the
    /// host pointer above.
    void *DevAccessiblePtr;

    /// The size of the pinned allocation.
    size_t Size;

    /// Indicate whether the allocation was locked from outside the plugin, for
    /// instance, from the application. The externally locked allocations are
    /// not unlocked by the plugin when unregistering the last user.
    bool ExternallyLocked;

    /// The number of references to the pinned allocation. The allocation should
    /// remain pinned and registered to the map until the number of references
    /// becomes zero.
    mutable size_t References;

    /// Create an entry with the host and device acessible pointers, the buffer
    /// size, and a boolean indicating whether the buffer was locked externally.
    EntryTy(void *HstPtr, void *DevAccessiblePtr, size_t Size,
            bool ExternallyLocked)
        : HstPtr(HstPtr), DevAccessiblePtr(DevAccessiblePtr), Size(Size),
          ExternallyLocked(ExternallyLocked), References(1) {}

    /// Utility constructor used for std::set searches.
    EntryTy(void *HstPtr)
        : HstPtr(HstPtr), DevAccessiblePtr(nullptr), Size(0),
          ExternallyLocked(false), References(0) {}
  };

  /// Comparator of mep entries. Use the host pointer to enforce an order
  /// between entries.
  struct EntryCmpTy {
    bool operator()(const EntryTy &Left, const EntryTy &Right) const {
      return Left.HstPtr < Right.HstPtr;
    }
  };

  typedef std::set<EntryTy, EntryCmpTy> PinnedAllocSetTy;

  /// The map of host pinned allocations.
  PinnedAllocSetTy Allocs;

  /// The mutex to protect accesses to the map.
  mutable std::shared_mutex Mutex;

  /// Reference to the corresponding device.
  GenericDeviceTy &Device;

  /// Indicate whether mapped host buffers should be locked automatically.
  bool LockMappedBuffers;

  /// Indicate whether failures when locking mapped buffers should be ingored.
  bool IgnoreLockMappedFailures;

  /// Find an allocation that intersects with \p HstPtr pointer. Assume the
  /// map's mutex is acquired.
  const EntryTy *findIntersecting(const void *HstPtr) const {
    if (Allocs.empty())
      return nullptr;

    // Search the first allocation with starting address that is not less than
    // the buffer address.
    auto It = Allocs.lower_bound({const_cast<void *>(HstPtr)});

    // Direct match of starting addresses.
    if (It != Allocs.end() && It->HstPtr == HstPtr)
      return &(*It);

    // Not direct match but may be a previous pinned allocation in the map which
    // contains the buffer. Return false if there is no such a previous
    // allocation.
    if (It == Allocs.begin())
      return nullptr;

    // Move to the previous pinned allocation.
    --It;

    // The buffer is not contained in the pinned allocation.
    if (advanceVoidPtr(It->HstPtr, It->Size) > HstPtr)
      return &(*It);

    // None found.
    return nullptr;
  }

  /// Insert an entry to the map representing a locked buffer. The number of
  /// references is set to one.
  Error insertEntry(void *HstPtr, void *DevAccessiblePtr, size_t Size,
                    bool ExternallyLocked = false);

  /// Erase an existing entry from the map.
  Error eraseEntry(const EntryTy &Entry);

  /// Register a new user into an entry that represents a locked buffer. Check
  /// also that the registered buffer with \p HstPtr address and \p Size is
  /// actually contained into the entry.
  Error registerEntryUse(const EntryTy &Entry, void *HstPtr, size_t Size);

  /// Unregister a user from the entry and return whether it is the last user.
  /// If it is the last user, the entry will have to be removed from the map
  /// and unlock the entry's host buffer (if necessary).
  Expected<bool> unregisterEntryUse(const EntryTy &Entry);

  /// Indicate whether the first range A fully contains the second range B.
  static bool contains(void *PtrA, size_t SizeA, void *PtrB, size_t SizeB) {
    void *EndA = advanceVoidPtr(PtrA, SizeA);
    void *EndB = advanceVoidPtr(PtrB, SizeB);
    return (PtrB >= PtrA && EndB <= EndA);
  }

  /// Indicate whether the first range A intersects with the second range B.
  static bool intersects(void *PtrA, size_t SizeA, void *PtrB, size_t SizeB) {
    void *EndA = advanceVoidPtr(PtrA, SizeA);
    void *EndB = advanceVoidPtr(PtrB, SizeB);
    return (PtrA < EndB && PtrB < EndA);
  }

public:
  /// Create the map of pinned allocations corresponding to a specific device.
  PinnedAllocationMapTy(GenericDeviceTy &Device) : Device(Device) {

    // Envar that indicates whether mapped host buffers should be locked
    // automatically. The possible values are boolean (on/off) and a special:
    //   off:       Mapped host buffers are not locked.
    //   on:        Mapped host buffers are locked in a best-effort approach.
    //              Failure to lock the buffers are silent.
    //   mandatory: Mapped host buffers are always locked and failures to lock
    //              a buffer results in a fatal error.
    StringEnvar OMPX_LockMappedBuffers("LIBOMPTARGET_LOCK_MAPPED_HOST_BUFFERS",
                                       "off");

    bool Enabled;
    if (StringParser::parse(OMPX_LockMappedBuffers.get().data(), Enabled)) {
      // Parsed as a boolean value. Enable the feature if necessary.
      LockMappedBuffers = Enabled;
      IgnoreLockMappedFailures = true;
    } else if (OMPX_LockMappedBuffers.get() == "mandatory") {
      // Enable the feature and failures are fatal.
      LockMappedBuffers = true;
      IgnoreLockMappedFailures = false;
    } else {
      // Disable by default.
      DP("Invalid value LIBOMPTARGET_LOCK_MAPPED_HOST_BUFFERS=%s\n",
         OMPX_LockMappedBuffers.get().data());
      LockMappedBuffers = false;
    }
  }

  /// Register a buffer that was recently allocated as a locked host buffer.
  /// None of the already registered pinned allocations should intersect with
  /// this new one. The registration requires the host pointer in \p HstPtr,
  /// the device accessible pointer in \p DevAccessiblePtr, and the size of the
  /// allocation in \p Size. The allocation must be unregistered using the
  /// unregisterHostBuffer function.
  Error registerHostBuffer(void *HstPtr, void *DevAccessiblePtr, size_t Size);

  /// Unregister a host pinned allocation passing the host pointer which was
  /// previously registered using the registerHostBuffer function. When calling
  /// this function, the pinned allocation cannot have any other user and will
  /// not be unlocked by this function.
  Error unregisterHostBuffer(void *HstPtr);

  /// Lock the host buffer at \p HstPtr or register a new user if it intersects
  /// with an already existing one. A partial overlapping with extension is not
  /// allowed. The function returns the device accessible pointer of the pinned
  /// buffer. The buffer must be unlocked using the unlockHostBuffer function.
  Expected<void *> lockHostBuffer(void *HstPtr, size_t Size);

  /// Unlock the host buffer at \p HstPtr or unregister a user if other users
  /// are still using the pinned allocation. If this was the last user, the
  /// pinned allocation is removed from the map and the memory is unlocked.
  Error unlockHostBuffer(void *HstPtr);

  /// Lock or register a host buffer that was recently mapped by libomptarget.
  /// This behavior is applied if LIBOMPTARGET_LOCK_MAPPED_HOST_BUFFERS is
  /// enabled. Even if not enabled, externally locked buffers are registered
  /// in order to optimize their transfers.
  Error lockMappedHostBuffer(void *HstPtr, size_t Size);

  /// Unlock or unregister a host buffer that was unmapped by libomptarget.
  Error unlockUnmappedHostBuffer(void *HstPtr);

  /// Return the device accessible pointer associated to the host pinned
  /// allocation which the \p HstPtr belongs, if any. Return null in case the
  /// \p HstPtr does not belong to any host pinned allocation. The device
  /// accessible pointer is the one that devices should use for data transfers
  /// that involve a host pinned buffer.
  void *getDeviceAccessiblePtrFromPinnedBuffer(const void *HstPtr) const {
    std::shared_lock<std::shared_mutex> Lock(Mutex);

    // Find the intersecting allocation if any.
    const EntryTy *Entry = findIntersecting(HstPtr);
    if (!Entry)
      return nullptr;

    return advanceVoidPtr(Entry->DevAccessiblePtr,
                          getPtrDiff(HstPtr, Entry->HstPtr));
  }

  /// Check whether a buffer belongs to a registered host pinned allocation.
  bool isHostPinnedBuffer(const void *HstPtr) const {
    std::shared_lock<std::shared_mutex> Lock(Mutex);

    // Return whether there is an intersecting allocation.
    return (findIntersecting(const_cast<void *>(HstPtr)) != nullptr);
  }
};

/// Class implementing common functionalities of offload devices. Each plugin
/// should define the specific device class, derive from this generic one, and
/// implement the necessary virtual function members.
struct GenericDeviceTy : public DeviceAllocatorTy {
  /// Construct a device with its device id within the plugin, the number of
  /// devices in the plugin and the grid values for that kind of device.
  GenericDeviceTy(int32_t DeviceId, int32_t NumDevices,
                  const llvm::omp::GV &GridValues);

  /// Get the device identifier within the corresponding plugin. Notice that
  /// this id is not unique between different plugins; they may overlap.
  int32_t getDeviceId() const { return DeviceId; }

  /// Set the context of the device if needed, before calling device-specific
  /// functions. Plugins may implement this function as a no-op if not needed.
  virtual Error setContext() = 0;

  /// Initialize the device. After this call, the device should be already
  /// working and ready to accept queries or modifications.
  Error init(GenericPluginTy &Plugin);
  virtual Error initImpl(GenericPluginTy &Plugin) = 0;

  /// Deinitialize the device and free all its resources. After this call, the
  /// device is no longer considered ready, so no queries or modifications are
  /// allowed.
  Error deinit();
  virtual Error deinitImpl() = 0;

  /// Load the binary image into the device and return the target table.
  Expected<__tgt_target_table *> loadBinary(GenericPluginTy &Plugin,
                                            const __tgt_device_image *TgtImage);
  virtual Expected<DeviceImageTy *>
  loadBinaryImpl(const __tgt_device_image *TgtImage, int32_t ImageId) = 0;

  /// Setup the device environment if needed. Notice this setup may not be run
  /// on some plugins. By default, it will be executed, but plugins can change
  /// this behavior by overriding the shouldSetupDeviceEnvironment function.
  Error setupDeviceEnvironment(GenericPluginTy &Plugin, DeviceImageTy &Image);

  // Setup the RPC server for this device if needed. This may not run on some
  // plugins like the CPU targets. By default, it will not be executed so it is
  // up to the target to override this using the shouldSetupRPCServer function.
  Error setupRPCServer(GenericPluginTy &Plugin, DeviceImageTy &Image);

  /// Register the offload entries for a specific image on the device.
  Error registerOffloadEntries(DeviceImageTy &Image);

  /// Synchronize the current thread with the pending operations on the
  /// __tgt_async_info structure.
  Error synchronize(__tgt_async_info *AsyncInfo);
  virtual Error synchronizeImpl(__tgt_async_info &AsyncInfo) = 0;

  /// Query for the completion of the pending operations on the __tgt_async_info
  /// structure in a non-blocking manner.
  Error queryAsync(__tgt_async_info *AsyncInfo);
  virtual Error queryAsyncImpl(__tgt_async_info &AsyncInfo) = 0;

  /// Allocate data on the device or involving the device.
  Expected<void *> dataAlloc(int64_t Size, void *HostPtr, TargetAllocTy Kind);

  /// Deallocate data from the device or involving the device.
  Error dataDelete(void *TgtPtr, TargetAllocTy Kind);

  /// Pin host memory to optimize transfers and return the device accessible
  /// pointer that devices should use for memory transfers involving the host
  /// pinned allocation.
  Expected<void *> dataLock(void *HstPtr, int64_t Size) {
    return PinnedAllocs.lockHostBuffer(HstPtr, Size);
  }

  /// Unpin a host memory buffer that was previously pinned.
  Error dataUnlock(void *HstPtr) {
    return PinnedAllocs.unlockHostBuffer(HstPtr);
  }

  /// Lock the host buffer \p HstPtr with \p Size bytes with the vendor-specific
  /// API and return the device accessible pointer.
  virtual Expected<void *> dataLockImpl(void *HstPtr, int64_t Size) = 0;

  /// Unlock a previously locked host buffer starting at \p HstPtr.
  virtual Error dataUnlockImpl(void *HstPtr) = 0;

  /// Mark the host buffer with address \p HstPtr and \p Size bytes as a mapped
  /// buffer. This means that libomptarget created a new mapping of that host
  /// buffer (e.g., because a user OpenMP target map) and the buffer may be used
  /// as source/destination of memory transfers. We can use this information to
  /// lock the host buffer and optimize its memory transfers.
  Error notifyDataMapped(void *HstPtr, int64_t Size) {
    return PinnedAllocs.lockMappedHostBuffer(HstPtr, Size);
  }

  /// Mark the host buffer with address \p HstPtr as unmapped. This means that
  /// libomptarget removed an existing mapping. If the plugin locked the buffer
  /// in notifyDataMapped, this function should unlock it.
  Error notifyDataUnmapped(void *HstPtr) {
    return PinnedAllocs.unlockUnmappedHostBuffer(HstPtr);
  }

  /// Check whether the host buffer with address \p HstPtr is pinned by the
  /// underlying vendor-specific runtime (if any). Retrieve the host pointer,
  /// the device accessible pointer and the size of the original pinned buffer.
  virtual Expected<bool> isPinnedPtrImpl(void *HstPtr, void *&BaseHstPtr,
                                         void *&BaseDevAccessiblePtr,
                                         size_t &BaseSize) const = 0;

  /// Submit data to the device (host to device transfer).
  Error dataSubmit(void *TgtPtr, const void *HstPtr, int64_t Size,
                   __tgt_async_info *AsyncInfo);
  virtual Error dataSubmitImpl(void *TgtPtr, const void *HstPtr, int64_t Size,
                               AsyncInfoWrapperTy &AsyncInfoWrapper) = 0;

  /// Retrieve data from the device (device to host transfer).
  Error dataRetrieve(void *HstPtr, const void *TgtPtr, int64_t Size,
                     __tgt_async_info *AsyncInfo);
  virtual Error dataRetrieveImpl(void *HstPtr, const void *TgtPtr, int64_t Size,
                                 AsyncInfoWrapperTy &AsyncInfoWrapper) = 0;

  /// Exchange data between devices (device to device transfer). Calling this
  /// function is only valid if GenericPlugin::isDataExchangable() passing the
  /// two devices returns true.
  Error dataExchange(const void *SrcPtr, GenericDeviceTy &DstDev, void *DstPtr,
                     int64_t Size, __tgt_async_info *AsyncInfo);
  virtual Error dataExchangeImpl(const void *SrcPtr, GenericDeviceTy &DstDev,
                                 void *DstPtr, int64_t Size,
                                 AsyncInfoWrapperTy &AsyncInfoWrapper) = 0;

  /// Run the kernel associated with \p EntryPtr
  Error launchKernel(void *EntryPtr, void **ArgPtrs, ptrdiff_t *ArgOffsets,
                     KernelArgsTy &KernelArgs, __tgt_async_info *AsyncInfo);

  /// Initialize a __tgt_async_info structure. Related to interop features.
  Error initAsyncInfo(__tgt_async_info **AsyncInfoPtr);
  virtual Error initAsyncInfoImpl(AsyncInfoWrapperTy &AsyncInfoWrapper) = 0;

  /// Initialize a __tgt_device_info structure. Related to interop features.
  Error initDeviceInfo(__tgt_device_info *DeviceInfo);
  virtual Error initDeviceInfoImpl(__tgt_device_info *DeviceInfo) = 0;

  // Switch memory region to coarse grain mode
  Error setCoarseGrainMemory(void *ptr, int64_t size);
  virtual Error setCoarseGrainMemoryImpl(void *ptr, int64_t size) {
    return Error::success();
  }

  // Query if memory region is coarse grained
  uint32_t queryCoarseGrainMemory(const void *ptr, int64_t size);
  virtual uint32_t queryCoarseGrainMemoryImpl(const void *ptr, int64_t size) { return 0; }

  /// Create an event.
  Error createEvent(void **EventPtrStorage);
  virtual Error createEventImpl(void **EventPtrStorage) = 0;

  /// Destroy an event.
  Error destroyEvent(void *Event);
  virtual Error destroyEventImpl(void *EventPtr) = 0;

  /// Start the recording of the event.
  Error recordEvent(void *Event, __tgt_async_info *AsyncInfo);
  virtual Error recordEventImpl(void *EventPtr,
                                AsyncInfoWrapperTy &AsyncInfoWrapper) = 0;

  /// Wait for an event to finish. Notice this wait is asynchronous if the
  /// __tgt_async_info is not nullptr.
  Error waitEvent(void *Event, __tgt_async_info *AsyncInfo);
  virtual Error waitEventImpl(void *EventPtr,
                              AsyncInfoWrapperTy &AsyncInfoWrapper) = 0;

  /// Synchronize the current thread with the event.
  Error syncEvent(void *EventPtr);
  virtual Error syncEventImpl(void *EventPtr) = 0;

  /// Print information about the device.
  Error printInfo();
  virtual Error obtainInfoImpl(InfoQueueTy &Info) = 0;

  /// Getters of the grid values.
  uint32_t getWarpSize() const { return GridValues.GV_Warp_Size; }
  uint32_t getThreadLimit() const { return GridValues.GV_Max_WG_Size; }
  uint32_t getBlockLimit() const { return GridValues.GV_Max_Teams; }
  uint32_t getDefaultNumThreads() const {
    return GridValues.GV_Default_WG_Size;
  }
  uint32_t getDefaultNumBlocks() const {
    return GridValues.GV_Default_Num_Teams;
  }

  int32_t getOMPNumTeams() const { return OMP_NumTeams; }
  int32_t getOMPTeamsThreadLimit() const { return OMP_TeamsThreadLimit; }

  uint32_t getDynamicMemorySize() const { return OMPX_SharedMemorySize; }
  virtual uint64_t getClockFrequency() const { return CLOCKS_PER_SEC; }

  virtual uint32_t getOMPXLowTripCount() const {
    llvm_unreachable("Unimplemented");
  }
  virtual uint32_t getOMPXSmallBlockSize() const {
    llvm_unreachable("Unimplemented");
  }

  /// Get target compute unit kind (e.g., sm_80, or gfx908).
  virtual std::string getComputeUnitKind() const { return "unknown"; }

  /// Get the number of compute units
  virtual uint32_t getNumComputeUnits() const { return 0; }

  /// Post processing after jit backend. The ownership of \p MB will be taken.
  virtual Expected<std::unique_ptr<MemoryBuffer>>
  doJITPostProcessing(std::unique_ptr<MemoryBuffer> MB) const {
    return std::move(MB);
  }


  /// Get the RPC server running on this device.
  RPCHandleTy *getRPCHandle() const { return RPCHandle; }

  /// The number of parallel RPC ports to use on the device. In general, this
  /// should be roughly equivalent to the amount of hardware parallelism the
  /// device can support. This is because GPUs in general do not have forward
  /// progress guarantees, so we minimize thread level dependencies by
  /// allocating enough space such that each device thread can have a port. This
  /// is likely overly pessimistic in the average case, but guarantees no
  /// deadlocks at the cost of memory. This must be overloaded by targets
  /// expecting to use the RPC server.
  virtual uint64_t requestedRPCPortCount() const {
    assert(!shouldSetupRPCServer() && "Default implementation cannot be used");
    return 0;
  }

private:
  /// Register offload entry for global variable.
  Error registerGlobalOffloadEntry(DeviceImageTy &DeviceImage,
                                   const __tgt_offload_entry &GlobalEntry,
                                   __tgt_offload_entry &DeviceEntry);

  /// Register offload entry for kernel function.
  Error registerKernelOffloadEntry(DeviceImageTy &DeviceImage,
                                   const __tgt_offload_entry &KernelEntry,
                                   __tgt_offload_entry &DeviceEntry);

  /// Allocate and construct a kernel object.
  virtual Expected<GenericKernelTy &>
  constructKernel(const __tgt_offload_entry &KernelEntry,
                  OMPTgtExecModeFlags ExecMode) = 0;

  /// Get and set the stack size and heap size for the device. If not used, the
  /// plugin can implement the setters as no-op and setting the output
  /// value to zero for the getters.
  virtual Error getDeviceStackSize(uint64_t &V) = 0;
  virtual Error setDeviceStackSize(uint64_t V) = 0;
  virtual Error getDeviceHeapSize(uint64_t &V) = 0;
  virtual Error setDeviceHeapSize(uint64_t V) = 0;

  /// Indicate whether the device should setup the device environment. Notice
  /// that returning false in this function will change the behavior of the
  /// setupDeviceEnvironment() function.
  virtual bool shouldSetupDeviceEnvironment() const { return true; }

  /// Indicate whether or not the device should setup the RPC server. This is
  /// only necessary for unhosted targets like the GPU.
  virtual bool shouldSetupRPCServer() const { return false; }

  /// Pointer to the memory manager or nullptr if not available.
  MemoryManagerTy *MemoryManager;

  /// Environment variables defined by the OpenMP standard.
  Int32Envar OMP_TeamLimit;
  Int32Envar OMP_NumTeams;
  Int32Envar OMP_TeamsThreadLimit;

  /// Environment variables defined by the LLVM OpenMP implementation.
  Int32Envar OMPX_DebugKind;
  UInt32Envar OMPX_SharedMemorySize;
  UInt64Envar OMPX_TargetStackSize;
  UInt64Envar OMPX_TargetHeapSize;

protected:
  /// Return the execution mode used for kernel \p Name.
  virtual Expected<OMPTgtExecModeFlags>
  getExecutionModeForKernel(StringRef Name, DeviceImageTy &Image);

  /// Environment variables defined by the LLVM OpenMP implementation
  /// regarding the initial number of streams and events.
  UInt32Envar OMPX_InitialNumStreams;
  UInt32Envar OMPX_InitialNumEvents;

  /// Array of images loaded into the device. Images are automatically
  /// deallocated by the allocator.
  llvm::SmallVector<DeviceImageTy *> LoadedImages;

  /// The identifier of the device within the plugin. Notice this is not a
  /// global device id and is not the device id visible to the OpenMP user.
  const int32_t DeviceId;

  /// The default grid values used for this device.
  llvm::omp::GV GridValues;

  /// Enumeration used for representing the current state between two devices
  /// two devices (both under the same plugin) for the peer access between them.
  /// The states can be a) PENDING when the state has not been queried and needs
  /// to be queried, b) AVAILABLE when the peer access is available to be used,
  /// and c) UNAVAILABLE if the system does not allow it.
  enum class PeerAccessState : uint8_t { AVAILABLE, UNAVAILABLE, PENDING };

  /// Array of peer access states with the rest of devices. This means that if
  /// the device I has a matrix PeerAccesses with PeerAccesses[J] == AVAILABLE,
  /// the device I can access device J's memory directly. However, notice this
  /// does not mean that device J can access device I's memory directly.
  llvm::SmallVector<PeerAccessState> PeerAccesses;
  std::mutex PeerAccessesLock;

  /// Map of host pinned allocations used for optimize device transfers.
  PinnedAllocationMapTy PinnedAllocs;

  /// A pointer to an RPC server instance attached to this device if present.
  /// This is used to run the RPC server during task synchronization.
  RPCHandleTy *RPCHandle;

private:
  /// Return the kernel environment object for kernel \p Name.
  Expected<KernelEnvironmentTy>
  getKernelEnvironmentForKernel(StringRef Name, DeviceImageTy &Image);

#ifdef OMPT_SUPPORT
  /// OMPT callback functions
#define defineOmptCallback(Name, Type, Code) Name##_t Name##_fn = nullptr;
  FOREACH_OMPT_DEVICE_EVENT(defineOmptCallback)
#undef defineOmptCallback

  /// OMPT device tracing functions
#define defineOmptTracingFunction(Name) ompt_interface_fn_t Name##_fn = nullptr;
  FOREACH_OMPT_DEVICE_TRACING_FN(defineOmptTracingFunction);
#undef defineOmptTracingFunction

  /// Internal representation for OMPT device (initialize & finalize)
  std::atomic<bool> OmptInitialized;
#endif
};

/// Class implementing common functionalities of offload plugins. Each plugin
/// should define the specific plugin class, derive from this generic one, and
/// implement the necessary virtual function members.
struct GenericPluginTy {

  /// Construct a plugin instance.
  GenericPluginTy(Triple::ArchType TA)
      : RequiresFlags(OMP_REQ_UNDEFINED), GlobalHandler(nullptr), JIT(TA) {}

  virtual ~GenericPluginTy() {}

  /// Initialize the plugin.
  Error init();

  /// Initialize the plugin and return the number of available devices.
  virtual Expected<int32_t> initImpl() = 0;

  /// Deinitialize the plugin and release the resources.
  Error deinit();
  virtual Error deinitImpl() = 0;

  /// Get the reference to the device with a certain device id.
  GenericDeviceTy &getDevice(int32_t DeviceId) {
    assert(isValidDeviceId(DeviceId) && "Invalid device id");
    assert(Devices[DeviceId] && "Device is unitialized");

    return *Devices[DeviceId];
  }

  /// Get the number of active devices.
  int32_t getNumDevices() const { return NumDevices; }

  // Returns true if the system is equipped with an APU.
  virtual bool hasAPUDevice() { return false; }

  // Returns true if the system is equipped with a GFX90a
  virtual bool hasGfx90aDevice() { return false; }

  virtual bool AreAllocationsForMapsOnApusDisabled() { return false; }

  virtual bool IsNoMapsCheck() { return false; }

  virtual bool IsFineGrainedMemoryEnabled() { return false; }

  virtual void setUpEnv() {}
  virtual void
  checkAndAdjustXnackStatus(__tgt_device_image *TgtImage) const {}

  /// Get the ELF code to recognize the binary image of this plugin.
  virtual uint16_t getMagicElfBits() const = 0;

  /// Get the target triple of this plugin.
  virtual Triple::ArchType getTripleArch() const = 0;

  /// Allocate a structure using the internal allocator.
  template <typename Ty> Ty *allocate() {
    return reinterpret_cast<Ty *>(Allocator.Allocate(sizeof(Ty), alignof(Ty)));
  }

  /// Get the reference to the global handler of this plugin.
  GenericGlobalHandlerTy &getGlobalHandler() {
    assert(GlobalHandler && "Global handler not initialized");
    return *GlobalHandler;
  }

  /// Get the reference to the JIT used for all devices connected to this
  /// plugin.
  JITEngine &getJIT() { return JIT; }

  /// Get a reference to the RPC server used to provide host services.
  RPCServerTy &getRPCServer() {
    assert(RPCServer && "RPC server not initialized");
    return *RPCServer;
  }

  /// Get the OpenMP requires flags set for this plugin.
  int64_t getRequiresFlags() const { return RequiresFlags; }

  /// Set the OpenMP requires flags for this plugin.
  void setRequiresFlag(int64_t Flags) { RequiresFlags = Flags; }

  /// Initialize a device within the plugin.
  Error initDevice(int32_t DeviceId);

  /// Deinitialize a device within the plugin and release its resources.
  Error deinitDevice(int32_t DeviceId);

  /// Indicate whether data can be exchanged directly between two devices under
  /// this same plugin. If this function returns true, it's safe to call the
  /// GenericDeviceTy::exchangeData() function on the source device.
  virtual bool isDataExchangable(int32_t SrcDeviceId, int32_t DstDeviceId) {
    return isValidDeviceId(SrcDeviceId) && isValidDeviceId(DstDeviceId);
  }

  /// Indicate if an image is compatible with the plugin devices. Notice that
  /// this function may be called before actually initializing the devices. So
  /// we could not move this function into GenericDeviceTy.
  virtual Expected<bool> isImageCompatible(__tgt_image_info *Info) const = 0;

  /// Indicate whether the plugin supports empty images.
  virtual bool supportsEmptyImages() const { return false; }

protected:
  /// Indicate whether a device id is valid.
  bool isValidDeviceId(int32_t DeviceId) const {
    return (DeviceId >= 0 && DeviceId < getNumDevices());
  }

private:
  /// Number of devices available for the plugin.
  int32_t NumDevices = 0;

  /// Array of pointers to the devices. Initially, they are all set to nullptr.
  /// Once a device is initialized, the pointer is stored in the position given
  /// by its device id. A position with nullptr means that the corresponding
  /// device was not initialized yet.
  llvm::SmallVector<GenericDeviceTy *> Devices;

  /// OpenMP requires flags.
  int64_t RequiresFlags;

  /// Pointer to the global handler for this plugin.
  GenericGlobalHandlerTy *GlobalHandler;

  /// Internal allocator for different structures.
  BumpPtrAllocator Allocator;

  /// The JIT engine shared by all devices connected to this plugin.
  JITEngine JIT;

  /// The interface between the plugin and the GPU for host services.
  RPCServerTy *RPCServer;
};

/// Class for simplifying the getter operation of the plugin. Anywhere on the
/// code, the current plugin can be retrieved by Plugin::get(). The class also
/// declares functions to create plugin-specific object instances. The check(),
/// createPlugin(), createDevice() and createGlobalHandler() functions should be
/// defined by each plugin implementation.
class Plugin {
  // Reference to the plugin instance.
  static GenericPluginTy *SpecificPlugin;

  Plugin() {
    if (auto Err = init())
      REPORT("Failed to initialize plugin: %s\n",
             toString(std::move(Err)).data());
  }

  ~Plugin() {
    if (auto Err = deinit())
      REPORT("Failed to deinitialize plugin: %s\n",
             toString(std::move(Err)).data());
  }

  Plugin(const Plugin &) = delete;
  void operator=(const Plugin &) = delete;

  /// Create and intialize the plugin instance.
  static Error init() {
    assert(!SpecificPlugin && "Plugin already created");

    // Create the specific plugin.
    SpecificPlugin = createPlugin();
    assert(SpecificPlugin && "Plugin was not created");

    // Initialize the plugin.
    return SpecificPlugin->init();
  }

  // Deinitialize and destroy the plugin instance.
  static Error deinit() {
    assert(SpecificPlugin && "Plugin no longer valid");

    // Deinitialize the plugin.
    if (auto Err = SpecificPlugin->deinit())
      return Err;

    // Delete the plugin instance.
    delete SpecificPlugin;

    // Invalidate the plugin reference.
    SpecificPlugin = nullptr;

    return Plugin::success();
  }

public:
  /// Initialize the plugin if needed. The plugin could have been initialized by
  /// a previous call to Plugin::get().
  static Error initIfNeeded() {
    // Trigger the initialization if needed.
    get();

    return Error::success();
  }

  // Deinitialize the plugin if needed. The plugin could have been deinitialized
  // because the plugin library was exiting.
  static Error deinitIfNeeded() {
    // Do nothing. The plugin is deinitialized automatically.
    return Plugin::success();
  }

  /// Get a reference (or create if it was not created) to the plugin instance.
  static GenericPluginTy &get() {
    // This static variable will initialize the underlying plugin instance in
    // case there was no previous explicit initialization. The initialization is
    // thread safe.
    static Plugin Plugin;

    assert(SpecificPlugin && "Plugin is not active");
    return *SpecificPlugin;
  }

  /// Get a reference to the plugin with a specific plugin-specific type.
  template <typename Ty> static Ty &get() { return static_cast<Ty &>(get()); }

  /// Indicate whether the plugin is active.
  static bool isActive() { return SpecificPlugin != nullptr; }

  /// Create a success error. This is the same as calling Error::success(), but
  /// it is recommended to use this one for consistency with Plugin::error() and
  /// Plugin::check().
  static Error success() { return Error::success(); }

  /// Create a string error.
  template <typename... ArgsTy>
  static Error error(const char *ErrFmt, ArgsTy... Args) {
    return createStringError(inconvertibleErrorCode(), ErrFmt, Args...);
  }

  /// Check the plugin-specific error code and return an error or success
  /// accordingly. In case of an error, create a string error with the error
  /// description. The ErrFmt should follow the format:
  ///     "Error in <function name>[<optional info>]: %s"
  /// The last format specifier "%s" is mandatory and will be used to place the
  /// error code's description. Notice this function should be only called from
  /// the plugin-specific code.
  template <typename... ArgsTy>
  static Error check(int32_t ErrorCode, const char *ErrFmt, ArgsTy... Args);

  /// Create a plugin instance.
  static GenericPluginTy *createPlugin();

  /// Create a plugin-specific device.
  static GenericDeviceTy *createDevice(int32_t DeviceId, int32_t NumDevices);

  /// Create a plugin-specific global handler.
  static GenericGlobalHandlerTy *createGlobalHandler();
};

/// Auxiliary interface class for GenericDeviceResourceManagerTy. This class
/// acts as a reference to a device resource, such as a stream, and requires
/// some basic functions to be implemented. The derived class should define an
/// empty constructor that creates an empty and invalid resource reference. Do
/// not create a new resource on the ctor, but on the create() function instead.
///
/// The derived class should also define the type HandleTy as the underlying
/// resource handle type. For instance, in a CUDA stream it would be:
///   using HandleTy = CUstream;
struct GenericDeviceResourceRef {
  /// Create a new resource and stores a reference.
  virtual Error create(GenericDeviceTy &Device) = 0;

  /// Destroy and release the resources pointed by the reference.
  virtual Error destroy(GenericDeviceTy &Device) = 0;

protected:
  ~GenericDeviceResourceRef() = default;
};

/// Class that implements a resource pool belonging to a device. This class
/// operates with references to the actual resources. These reference must
/// derive from the GenericDeviceResourceRef class and implement the create
/// and destroy virtual functions.
template <typename ResourceRef> class GenericDeviceResourceManagerTy {
  using ResourcePoolTy = GenericDeviceResourceManagerTy<ResourceRef>;
  using ResourceHandleTy = typename ResourceRef::HandleTy;

public:
  /// Create an empty resource pool for a specific device.
  GenericDeviceResourceManagerTy(GenericDeviceTy &Device)
      : Device(Device), NextAvailable(0) {}

  /// Destroy the resource pool. At this point, the deinit() function should
  /// already have been executed so the resource pool should be empty.
  virtual ~GenericDeviceResourceManagerTy() {
    assert(ResourcePool.empty() && "Resource pool not empty");
  }

  /// Initialize the resource pool.
  Error init(uint32_t InitialSize) {
    assert(ResourcePool.empty() && "Resource pool already initialized");
    return ResourcePoolTy::resizeResourcePool(InitialSize);
  }

  /// Deinitialize the resource pool and delete all resources. This function
  /// must be called before the destructor.
  virtual Error deinit() {
    if (NextAvailable)
      DP("Missing %d resources to be returned\n", NextAvailable);

    // TODO: This prevents a bug on libomptarget to make the plugins fail. There
    // may be some resources not returned. Do not destroy these ones.
    if (auto Err = ResourcePoolTy::resizeResourcePool(NextAvailable))
      return Err;

    ResourcePool.clear();

    return Plugin::success();
  }

  /// Get a resource from the pool or create new ones. If the function
  /// succeeeds, the handle to the resource is saved in \p Handle.
  virtual Error getResource(ResourceHandleTy &Handle) {
    // Get a resource with an empty resource processor.
    return getResourcesImpl(1, &Handle,
                            [](ResourceHandleTy) { return Plugin::success(); });
  }

  /// Get multiple resources from the pool or create new ones. If the function
  /// succeeeds, the handles to the resources are saved in \p Handles.
  virtual Error getResources(uint32_t Num, ResourceHandleTy *Handles) {
    // Get resources with an empty resource processor.
    return getResourcesImpl(Num, Handles,
                            [](ResourceHandleTy) { return Plugin::success(); });
  }

  /// Return resource to the pool.
  virtual Error returnResource(ResourceHandleTy Handle) {
    // Return a resource with an empty resource processor.
    return returnResourceImpl(
        Handle, [](ResourceHandleTy) { return Plugin::success(); });
  }

protected:
  /// Get multiple resources from the pool or create new ones. If the function
  /// succeeeds, the handles to the resources are saved in \p Handles. Also
  /// process each of the obtained resources with \p Processor.
  template <typename FuncTy>
  Error getResourcesImpl(uint32_t Num, ResourceHandleTy *Handles,
                         FuncTy Processor) {
    const std::lock_guard<std::mutex> Lock(Mutex);

    assert(NextAvailable <= ResourcePool.size() &&
           "Resource pool is corrupted");

    if (NextAvailable + Num > ResourcePool.size())
      // Double the resource pool or resize it to provide the requested ones.
      if (auto Err = ResourcePoolTy::resizeResourcePool(
              std::max(NextAvailable * 2, NextAvailable + Num)))
        return Err;

    // Save the handles in the output array parameter.
    for (uint32_t r = 0; r < Num; ++r)
      Handles[r] = ResourcePool[NextAvailable + r];

    // Process all obtained resources.
    for (uint32_t r = 0; r < Num; ++r)
      if (auto Err = Processor(Handles[r]))
        return Err;

    NextAvailable += Num;

    return Plugin::success();
  }

  /// Return resource to the pool and process the resource with \p Processor.
  template <typename FuncTy>
  Error returnResourceImpl(ResourceHandleTy Handle, FuncTy Processor) {
    const std::lock_guard<std::mutex> Lock(Mutex);

    // Process the returned resource.
    if (auto Err = Processor(Handle))
      return Err;

    assert(NextAvailable > 0 && "Resource pool is corrupted");
    ResourcePool[--NextAvailable] = Handle;

    return Plugin::success();
  }

protected:
  /// The resources between \p OldSize and \p NewSize need to be created or
  /// destroyed. The mutex is locked when this function is called.
  Error resizeResourcePoolImpl(uint32_t OldSize, uint32_t NewSize) {
    assert(OldSize != NewSize && "Resizing to the same size");

    if (auto Err = Device.setContext())
      return Err;

    if (OldSize < NewSize) {
      // Create new resources.
      for (uint32_t I = OldSize; I < NewSize; ++I) {
        if (auto Err = ResourcePool[I].create(Device))
          return Err;
      }
    } else {
      // Destroy the obsolete resources.
      for (uint32_t I = NewSize; I < OldSize; ++I) {
        if (auto Err = ResourcePool[I].destroy(Device))
          return Err;
      }
    }
    return Plugin::success();
  }

  /// Increase or decrease the number of resources. This function should
  /// be called with the mutex acquired.
  Error resizeResourcePool(uint32_t NewSize) {
    uint32_t OldSize = ResourcePool.size();

    // Nothing to do.
    if (OldSize == NewSize)
      return Plugin::success();

    if (OldSize < NewSize) {
      // Increase the number of resources.
      ResourcePool.resize(NewSize);
      return ResourcePoolTy::resizeResourcePoolImpl(OldSize, NewSize);
    }

    // Decrease the number of resources otherwise.
    auto Err = ResourcePoolTy::resizeResourcePoolImpl(OldSize, NewSize);
    ResourcePool.resize(NewSize);

    return Err;
  }

  /// The device to which the resources belong
  GenericDeviceTy &Device;

  /// Mutex for the resource pool.
  std::mutex Mutex;

  /// The next available resource in the pool.
  uint32_t NextAvailable;

  /// The actual resource pool.
  std::deque<ResourceRef> ResourcePool;
};

/// A static check on whether or not we support RPC in libomptarget.
const bool libomptargetSupportsRPC();

} // namespace plugin
} // namespace target
} // namespace omp
} // namespace llvm

#endif // OPENMP_LIBOMPTARGET_PLUGINS_COMMON_PLUGININTERFACE_H<|MERGE_RESOLUTION|>--- conflicted
+++ resolved
@@ -358,33 +358,12 @@
 
   /// Get the number of threads and blocks for the kernel based on the
   /// user-defined threads and block clauses.
-<<<<<<< HEAD
   virtual uint32_t getNumThreads(GenericDeviceTy &GenericDevice,
                                  uint32_t ThreadLimitClause[3]) const;
   virtual uint64_t getNumBlocks(GenericDeviceTy &GenericDevice,
                                 uint32_t BlockLimitClause[3],
                                 uint64_t LoopTripCount,
-                                uint32_t NumThreads) const;
-=======
-  uint32_t getNumThreads(GenericDeviceTy &GenericDevice,
-                         uint32_t ThreadLimitClause[3]) const;
-
-  /// The number of threads \p NumThreads can be adjusted by this method.
-  /// \p IsNumThreadsFromUser is true is \p NumThreads is defined by user via
-  /// thread_limit clause.
-  uint64_t getNumBlocks(GenericDeviceTy &GenericDevice,
-                        uint32_t BlockLimitClause[3], uint64_t LoopTripCount,
-                        uint32_t &NumThreads, bool IsNumThreadsFromUser) const;
-
-  /// Indicate if the kernel works in Generic SPMD, Generic or SPMD mode.
-  bool isGenericSPMDMode() const {
-    return ExecutionMode == OMP_TGT_EXEC_MODE_GENERIC_SPMD;
-  }
-  bool isGenericMode() const {
-    return ExecutionMode == OMP_TGT_EXEC_MODE_GENERIC;
-  }
-  bool isSPMDMode() const { return ExecutionMode == OMP_TGT_EXEC_MODE_SPMD; }
->>>>>>> 23e2a824
+                                uint32_t &NumThreads) const;
 
   /// The kernel name.
   const char *Name;
