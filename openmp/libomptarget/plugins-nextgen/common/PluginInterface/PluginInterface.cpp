--- conflicted
+++ resolved
@@ -419,7 +419,6 @@
                                     KernelArgs.NumArgs, Args, Ptrs);
 
   uint32_t NumThreads = getNumThreads(GenericDevice, KernelArgs.ThreadLimit);
-<<<<<<< HEAD
 
   std::pair<bool, uint32_t> AdjustInfo = adjustNumThreadsForLowTripCount(
       GenericDevice, NumThreads, KernelArgs.Tripcount, KernelArgs.ThreadLimit);
@@ -428,11 +427,6 @@
 
   uint64_t NumBlocks = getNumBlocks(GenericDevice, KernelArgs.NumTeams,
                                     KernelArgs.Tripcount, NumThreads);
-=======
-  uint64_t NumBlocks =
-      getNumBlocks(GenericDevice, KernelArgs.NumTeams, KernelArgs.Tripcount,
-                   NumThreads, KernelArgs.ThreadLimit[0] > 0);
->>>>>>> 23e2a824
 
   if (auto Err =
           printLaunchInfo(GenericDevice, KernelArgs, NumThreads, NumBlocks))
@@ -482,12 +476,8 @@
 uint64_t GenericKernelTy::getNumBlocks(GenericDeviceTy &GenericDevice,
                                        uint32_t NumTeamsClause[3],
                                        uint64_t LoopTripCount,
-<<<<<<< HEAD
-                                       uint32_t NumThreads) const {
-=======
-                                       uint32_t &NumThreads,
-                                       bool IsNumThreadsFromUser) const {
->>>>>>> 23e2a824
+                                       uint32_t &NumThreads
+				       ) const {
   assert(NumTeamsClause[1] == 0 && NumTeamsClause[2] == 0 &&
          "Multi dimensional launch not supported yet.");
 
@@ -503,51 +493,9 @@
     if (isSPMDMode()) {
       // We have a combined construct, i.e. `target teams distribute
       // parallel for [simd]`. We launch so many teams so that each thread
-<<<<<<< HEAD
       // will execute one iteration of the loop. round up to the nearest
       // integer
       TripCountNumBlocks = ((LoopTripCount - 1) / NumThreads) + 1;
-=======
-      // will execute one iteration of the loop; rounded up to the nearest
-      // integer. However, if that results in too few teams, we artificially
-      // reduce the thread count per team to increase the outer parallelism.
-      auto MinThreads = GenericDevice.getMinThreadsForLowTripCountLoop();
-      MinThreads = std::min(MinThreads, NumThreads);
-
-      // Honor the thread_limit clause; only lower the number of threads.
-      [[maybe_unused]] auto OldNumThreads = NumThreads;
-      if (LoopTripCount >= DefaultNumBlocks * NumThreads ||
-          IsNumThreadsFromUser) {
-        // Enough parallelism for teams and threads.
-        TripCountNumBlocks = ((LoopTripCount - 1) / NumThreads) + 1;
-        assert(TripCountNumBlocks >= DefaultNumBlocks &&
-               "Expected sufficient outer parallelism.");
-      } else if (LoopTripCount >= DefaultNumBlocks * MinThreads) {
-        // Enough parallelism for teams, limit threads.
-
-        // This case is hard; for now, we force "full warps":
-        // First, compute a thread count assuming DefaultNumBlocks.
-        auto NumThreadsDefaultBlocks =
-            (LoopTripCount + DefaultNumBlocks - 1) / DefaultNumBlocks;
-        // Now get a power of two that is larger or equal.
-        auto NumThreadsDefaultBlocksP2 =
-            llvm::PowerOf2Ceil(NumThreadsDefaultBlocks);
-        // Do not increase a thread limit given be the user.
-        NumThreads = std::min(NumThreads, uint32_t(NumThreadsDefaultBlocksP2));
-        assert(NumThreads >= MinThreads &&
-               "Expected sufficient inner parallelism.");
-        TripCountNumBlocks = ((LoopTripCount - 1) / NumThreads) + 1;
-      } else {
-        // Not enough parallelism for teams and threads, limit both.
-        NumThreads = std::min(NumThreads, MinThreads);
-        TripCountNumBlocks = ((LoopTripCount - 1) / NumThreads) + 1;
-      }
-
-      assert(NumThreads * TripCountNumBlocks >= LoopTripCount &&
-             "Expected sufficient parallelism");
-      assert(OldNumThreads >= NumThreads &&
-             "Number of threads cannot be increased!");
->>>>>>> 23e2a824
     } else {
       assert((isGenericMode() || isGenericSPMDMode()) &&
              "Unexpected execution mode!");
