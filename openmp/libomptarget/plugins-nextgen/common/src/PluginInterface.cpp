--- conflicted
+++ resolved
@@ -650,20 +650,15 @@
   assert(ThreadLimitClause[1] == 0 && ThreadLimitClause[2] == 0 &&
          "Multi dimensional launch not supported yet.");
 
-<<<<<<< HEAD
+  if (IsBareKernel && ThreadLimitClause[0] > 0)
+    return ThreadLimitClause[0];
+
   if (ThreadLimitClause[0] > 0 && isGenericMode()) {
     if (ThreadLimitClause[0] == (uint32_t)-1)
       ThreadLimitClause[0] = PreferredNumThreads;
     else
       ThreadLimitClause[0] += GenericDevice.getWarpSize();
   }
-=======
-  if (IsBareKernel && ThreadLimitClause[0] > 0)
-    return ThreadLimitClause[0];
-
-  if (ThreadLimitClause[0] > 0 && isGenericMode())
-    ThreadLimitClause[0] += GenericDevice.getWarpSize();
->>>>>>> a6f6dd18
 
   return std::min(MaxNumThreads, (ThreadLimitClause[0] > 0)
                                      ? ThreadLimitClause[0]
