--- conflicted
+++ resolved
@@ -78,9 +78,6 @@
 # When we build for debug, OPENMP_LIBDIR_SUFFIX get set to -debug
 install(TARGETS omptarget.rtl.amdgpu LIBRARY DESTINATION "lib${OPENMP_LIBDIR_SUFFIX}")
 
-<<<<<<< HEAD
-set_property(TARGET omptarget.rtl.amdgpu PROPERTY INSTALL_RPATH "$ORIGIN:$ORIGIN/../lib:$ORIGIN/../../lib")
-=======
 if(CMAKE_SYSTEM_NAME MATCHES "FreeBSD")
   # On FreeBSD, the 'environ' symbol is undefined at link time, but resolved by
   # the dynamic linker at runtime. Therefore, allow the symbol to be undefined
@@ -90,8 +87,7 @@
   set(LDFLAGS_UNDEFINED "-Wl,-z,defs")
 endif()
 
-set_property(TARGET omptarget.rtl.amdgpu PROPERTY INSTALL_RPATH "$ORIGIN")
->>>>>>> d9c9d133
+set_property(TARGET omptarget.rtl.amdgpu PROPERTY INSTALL_RPATH "$ORIGIN:$ORIGIN/../lib:$ORIGIN/../../lib")
 target_link_libraries(
   omptarget.rtl.amdgpu
   PUBLIC
