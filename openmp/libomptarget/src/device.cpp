//===--------- device.cpp - Target independent OpenMP target RTL ----------===//
//
// Part of the LLVM Project, under the Apache License v2.0 with LLVM Exceptions.
// See https://llvm.org/LICENSE.txt for license information.
// SPDX-License-Identifier: Apache-2.0 WITH LLVM-exception
//
//===----------------------------------------------------------------------===//
//
// Functionality for managing devices that are handled by RTL plugins.
//
//===----------------------------------------------------------------------===//

#include "device.h"
#include "OffloadEntry.h"
#include "OpenMP/OMPT/Callback.h"
#include "OpenMP/OMPT/Interface.h"
#include "PluginManager.h"
#include "Shared/APITypes.h"
#include "Shared/Debug.h"
#include "omptarget.h"
#include "private.h"
#include "rtl.h"

#include "Shared/EnvironmentVar.h"

#include <cassert>
#include <climits>
#include <cstdint>
#include <cstdio>
#include <mutex>
#include <string>
#include <thread>

#ifdef OMPT_SUPPORT
using namespace llvm::omp::target;
using namespace ompt;
#endif

int HostDataToTargetTy::addEventIfNecessary(DeviceTy &Device,
                                            AsyncInfoTy &AsyncInfo) const {
  // First, check if the user disabled atomic map transfer/malloc/dealloc.
  if (!MappingConfig::get().UseEventsForAtomicTransfers)
    return OFFLOAD_SUCCESS;

  void *Event = getEvent();
  bool NeedNewEvent = Event == nullptr;
  if (NeedNewEvent && Device.createEvent(&Event) != OFFLOAD_SUCCESS) {
    REPORT("Failed to create event\n");
    return OFFLOAD_FAIL;
  }

  // We cannot assume the event should not be nullptr because we don't
  // know if the target support event. But if a target doesn't,
  // recordEvent should always return success.
  if (Device.recordEvent(Event, AsyncInfo) != OFFLOAD_SUCCESS) {
    REPORT("Failed to set dependence on event " DPxMOD "\n", DPxPTR(Event));
    return OFFLOAD_FAIL;
  }

  if (NeedNewEvent)
    setEvent(Event);

  return OFFLOAD_SUCCESS;
}

DeviceTy::DeviceTy(PluginAdaptorTy *RTL)
    : DeviceID(-1), RTL(RTL), RTLDeviceID(-1), IsInit(false), InitFlag(),
<<<<<<< HEAD
      HasPendingGlobals(false), PendingCtorsDtors(),
      PendingGlobalsMtx(), ForceSynchronousTargetRegions(false) {}
=======
      PendingCtorsDtors(), PendingGlobalsMtx() {}
>>>>>>> bb41fc68

DeviceTy::~DeviceTy() {
  if (DeviceID == -1 || !(getInfoLevel() & OMP_INFOTYPE_DUMP_TABLE))
    return;

  ident_t Loc = {0, 0, 0, 0, ";libomptarget;libomptarget;0;0;;"};
  dumpTargetPointerMappings(&Loc, *this);
}

int DeviceTy::associatePtr(void *HstPtrBegin, void *TgtPtrBegin, int64_t Size) {
  HDTTMapAccessorTy HDTTMap = HostDataToTargetMap.getExclusiveAccessor();

  // Check if entry exists
  auto It = HDTTMap->find(HstPtrBegin);
  if (It != HDTTMap->end()) {
    HostDataToTargetTy &HDTT = *It->HDTT;
    std::lock_guard<HostDataToTargetTy> LG(HDTT);
    // Mapping already exists
    bool IsValid = HDTT.HstPtrEnd == (uintptr_t)HstPtrBegin + Size &&
                   HDTT.TgtPtrBegin == (uintptr_t)TgtPtrBegin;
    if (IsValid) {
      DP("Attempt to re-associate the same device ptr+offset with the same "
         "host ptr, nothing to do\n");
      return OFFLOAD_SUCCESS;
    }
    REPORT("Not allowed to re-associate a different device ptr+offset with "
           "the same host ptr\n");
    return OFFLOAD_FAIL;
  }

  // Mapping does not exist, allocate it with refCount=INF
  const HostDataToTargetTy &NewEntry =
      *HDTTMap
           ->emplace(new HostDataToTargetTy(
               /*HstPtrBase=*/(uintptr_t)HstPtrBegin,
               /*HstPtrBegin=*/(uintptr_t)HstPtrBegin,
               /*HstPtrEnd=*/(uintptr_t)HstPtrBegin + Size,
               /*TgtAllocBegin=*/(uintptr_t)TgtPtrBegin,
               /*TgtPtrBegin=*/(uintptr_t)TgtPtrBegin,
               /*UseHoldRefCount=*/false, /*Name=*/nullptr,
               /*IsRefCountINF=*/true))
           .first->HDTT;
  DP("Creating new map entry: HstBase=" DPxMOD ", HstBegin=" DPxMOD
     ", HstEnd=" DPxMOD ", TgtBegin=" DPxMOD ", DynRefCount=%s, "
     "HoldRefCount=%s\n",
     DPxPTR(NewEntry.HstPtrBase), DPxPTR(NewEntry.HstPtrBegin),
     DPxPTR(NewEntry.HstPtrEnd), DPxPTR(NewEntry.TgtPtrBegin),
     NewEntry.dynRefCountToStr().c_str(), NewEntry.holdRefCountToStr().c_str());
  (void)NewEntry;

  // Notify the plugin about the new mapping.
  return notifyDataMapped(HstPtrBegin, Size);
}

int DeviceTy::disassociatePtr(void *HstPtrBegin) {
  HDTTMapAccessorTy HDTTMap = HostDataToTargetMap.getExclusiveAccessor();

  auto It = HDTTMap->find(HstPtrBegin);
  if (It == HDTTMap->end()) {
    REPORT("Association not found\n");
    return OFFLOAD_FAIL;
  }
  // Mapping exists
  HostDataToTargetTy &HDTT = *It->HDTT;
  std::lock_guard<HostDataToTargetTy> LG(HDTT);

  if (HDTT.getHoldRefCount()) {
    // This is based on OpenACC 3.1, sec 3.2.33 "acc_unmap_data", L3656-3657:
    // "It is an error to call acc_unmap_data if the structured reference
    // count for the pointer is not zero."
    REPORT("Trying to disassociate a pointer with a non-zero hold reference "
           "count\n");
    return OFFLOAD_FAIL;
  }

  if (HDTT.isDynRefCountInf()) {
    DP("Association found, removing it\n");
    void *Event = HDTT.getEvent();
    delete &HDTT;
    if (Event)
      destroyEvent(Event);
    HDTTMap->erase(It);
    return notifyDataUnmapped(HstPtrBegin);
  }

  REPORT("Trying to disassociate a pointer which was not mapped via "
         "omp_target_associate_ptr\n");
  return OFFLOAD_FAIL;
}

LookupResult DeviceTy::lookupMapping(HDTTMapAccessorTy &HDTTMap,
                                     void *HstPtrBegin, int64_t Size,
                                     HostDataToTargetTy *OwnedTPR) {

  uintptr_t HP = (uintptr_t)HstPtrBegin;
  LookupResult LR;

  DP("Looking up mapping(HstPtrBegin=" DPxMOD ", Size=%" PRId64 ")...\n",
     DPxPTR(HP), Size);

  if (HDTTMap->empty())
    return LR;

  auto Upper = HDTTMap->upper_bound(HP);

  if (Size == 0) {
    // specification v5.1 Pointer Initialization for Device Data Environments
    // upper_bound satisfies
    //   std::prev(upper)->HDTT.HstPtrBegin <= hp < upper->HDTT.HstPtrBegin
    if (Upper != HDTTMap->begin()) {
      LR.TPR.setEntry(std::prev(Upper)->HDTT, OwnedTPR);
      // the left side of extended address range is satisified.
      // hp >= LR.TPR.getEntry()->HstPtrBegin || hp >=
      // LR.TPR.getEntry()->HstPtrBase
      LR.Flags.IsContained = HP < LR.TPR.getEntry()->HstPtrEnd ||
                             HP < LR.TPR.getEntry()->HstPtrBase;
    }

    if (!LR.Flags.IsContained && Upper != HDTTMap->end()) {
      LR.TPR.setEntry(Upper->HDTT, OwnedTPR);
      // the right side of extended address range is satisified.
      // hp < LR.TPR.getEntry()->HstPtrEnd || hp < LR.TPR.getEntry()->HstPtrBase
      LR.Flags.IsContained = HP >= LR.TPR.getEntry()->HstPtrBase;
    }
  } else {
    // check the left bin
    if (Upper != HDTTMap->begin()) {
      LR.TPR.setEntry(std::prev(Upper)->HDTT, OwnedTPR);
      // Is it contained?
      LR.Flags.IsContained = HP >= LR.TPR.getEntry()->HstPtrBegin &&
                             HP < LR.TPR.getEntry()->HstPtrEnd &&
                             (HP + Size) <= LR.TPR.getEntry()->HstPtrEnd;
      // Does it extend beyond the mapped region?
      LR.Flags.ExtendsAfter = HP < LR.TPR.getEntry()->HstPtrEnd &&
                              (HP + Size) > LR.TPR.getEntry()->HstPtrEnd;
    }

    // check the right bin
    if (!(LR.Flags.IsContained || LR.Flags.ExtendsAfter) &&
        Upper != HDTTMap->end()) {
      LR.TPR.setEntry(Upper->HDTT, OwnedTPR);
      // Does it extend into an already mapped region?
      LR.Flags.ExtendsBefore = HP < LR.TPR.getEntry()->HstPtrBegin &&
                               (HP + Size) > LR.TPR.getEntry()->HstPtrBegin;
      // Does it extend beyond the mapped region?
      LR.Flags.ExtendsAfter = HP < LR.TPR.getEntry()->HstPtrEnd &&
                              (HP + Size) > LR.TPR.getEntry()->HstPtrEnd;
    }

    if (LR.Flags.ExtendsBefore) {
      DP("WARNING: Pointer is not mapped but section extends into already "
         "mapped data\n");
    }
    if (LR.Flags.ExtendsAfter) {
      DP("WARNING: Pointer is already mapped but section extends beyond mapped "
         "region\n");
    }
  }

  return LR;
}

TargetPointerResultTy DeviceTy::getTargetPointer(
    HDTTMapAccessorTy &HDTTMap, void *HstPtrBegin, void *HstPtrBase,
    int64_t TgtPadding, int64_t Size, map_var_info_t HstPtrName, bool HasFlagTo,
    bool HasFlagAlways, bool IsImplicit, bool UpdateRefCount,
    bool HasCloseModifier, bool HasPresentModifier, bool HasHoldModifier,
    AsyncInfoTy &AsyncInfo, HostDataToTargetTy *OwnedTPR, bool ReleaseHDTTMap) {

  LookupResult LR = lookupMapping(HDTTMap, HstPtrBegin, Size, OwnedTPR);
  LR.TPR.Flags.IsPresent = true;

  // Release the mapping table lock only after the entry is locked by
  // attaching it to TPR. Once TPR is destroyed it will release the lock
  // on entry. If it is returned the lock will move to the returned object.
  // If LR.Entry is already owned/locked we avoid trying to lock it again.

  // Check if the pointer is contained.
  // If a variable is mapped to the device manually by the user - which would
  // lead to the IsContained flag to be true - then we must ensure that the
  // device address is returned even under unified memory conditions.
  if (LR.Flags.IsContained ||
      ((LR.Flags.ExtendsBefore || LR.Flags.ExtendsAfter) && IsImplicit)) {
    const char *RefCountAction;
    if (UpdateRefCount) {
      // After this, reference count >= 1. If the reference count was 0 but the
      // entry was still there we can reuse the data on the device and avoid a
      // new submission.
      LR.TPR.getEntry()->incRefCount(HasHoldModifier);
      RefCountAction = " (incremented)";
    } else {
      // It might have been allocated with the parent, but it's still new.
      LR.TPR.Flags.IsNewEntry = LR.TPR.getEntry()->getTotalRefCount() == 1;
      RefCountAction = " (update suppressed)";
    }
    const char *DynRefCountAction = HasHoldModifier ? "" : RefCountAction;
    const char *HoldRefCountAction = HasHoldModifier ? RefCountAction : "";
    uintptr_t Ptr = LR.TPR.getEntry()->TgtPtrBegin +
                    ((uintptr_t)HstPtrBegin - LR.TPR.getEntry()->HstPtrBegin);
    INFO(OMP_INFOTYPE_MAPPING_EXISTS, DeviceID,
         "Mapping exists%s with HstPtrBegin=" DPxMOD ", TgtPtrBegin=" DPxMOD
         ", Size=%" PRId64 ", DynRefCount=%s%s, HoldRefCount=%s%s, Name=%s\n",
         (IsImplicit ? " (implicit)" : ""), DPxPTR(HstPtrBegin), DPxPTR(Ptr),
         Size, LR.TPR.getEntry()->dynRefCountToStr().c_str(), DynRefCountAction,
         LR.TPR.getEntry()->holdRefCountToStr().c_str(), HoldRefCountAction,
         (HstPtrName) ? getNameFromMapping(HstPtrName).c_str() : "unknown");
    LR.TPR.TargetPointer = (void *)Ptr;
  } else if ((LR.Flags.ExtendsBefore || LR.Flags.ExtendsAfter) && !IsImplicit) {
    // Explicit extension of mapped data - not allowed.
    MESSAGE("explicit extension not allowed: host address specified is " DPxMOD
            " (%" PRId64
            " bytes), but device allocation maps to host at " DPxMOD
            " (%" PRId64 " bytes)",
            DPxPTR(HstPtrBegin), Size, DPxPTR(LR.TPR.getEntry()->HstPtrBegin),
            LR.TPR.getEntry()->HstPtrEnd - LR.TPR.getEntry()->HstPtrBegin);
    if (HasPresentModifier)
      MESSAGE("device mapping required by 'present' map type modifier does not "
              "exist for host address " DPxMOD " (%" PRId64 " bytes)",
              DPxPTR(HstPtrBegin), Size);
  } else if (((RTL->requested_prepopulate_gpu_page_table()) ||
              (RTL->are_allocations_for_maps_on_apus_disabled()) ||
              (PM->getRequirements() & OMP_REQ_UNIFIED_SHARED_MEMORY)) &&
             (!HasCloseModifier)) {
    // If unified shared memory is active, implicitly mapped variables that
    // are not privatized use host address. Any explicitly mapped variables
    // also use host address where correctness is not impeded. In all other
    // cases maps are respected. In addition to the mapping rules above, the
    // close map modifier forces the mapping of the variable to the device.
    if (Size) {
      // When allocating under unified_shared_memory, amdgpu plugin
      // can optimize memory access latency by registering allocated
      // memory as coarse-grained. The usage of coarse-grained memory can be
      // overriden by setting the env-var OMPX_DISABLE_USM_MAPS=1.
      // This is not done for APUs.
      if (!(RTL->has_apu_device() || RTL->has_USM_capable_dGPU()) &&
          RTL->is_fine_grained_memory_enabled() && HstPtrBegin &&
          RTL->set_coarse_grain_mem_region) {
        RTL->set_coarse_grain_mem_region(DeviceID, HstPtrBegin, Size);
      }

      if (RTL->has_apu_device() &&
          RTL->requested_prepopulate_gpu_page_table() &&
          RTL->prepopulate_page_table) {
        RTL->prepopulate_page_table(DeviceID, HstPtrBegin, Size);
      }

      uintptr_t TgtAllocBegin =
        (uintptr_t)allocData(TgtPadding + Size, HstPtrBegin);
      uintptr_t TgtPtrBegin = TgtAllocBegin + TgtPadding;

      if (!RTL->is_no_maps_check()) {
        // even under unified_shared_memory need to check for correctness of
        // use of map clauses. Device pointer is same as host ptr in this case
        LR.TPR.setEntry(HDTTMap
                            ->emplace(new HostDataToTargetTy(
                                (uintptr_t)HstPtrBase, (uintptr_t)HstPtrBegin,
                                (uintptr_t)HstPtrBegin + Size,
                                (uintptr_t)HstPtrBegin, (uintptr_t)HstPtrBegin,
                                HasHoldModifier, HstPtrName, /*IsInf=*/true,
                                /*IsUSMAlloc=*/true))
                            .first->HDTT);
      }
    }
    DP("Return HstPtrBegin " DPxMOD " Size=%" PRId64 " for unified shared "
       "memory\n",
       DPxPTR((uintptr_t)HstPtrBegin), Size);
    LR.TPR.Flags.IsPresent = false;
    LR.TPR.Flags.IsHostPointer = true;
    LR.TPR.TargetPointer = HstPtrBegin;
  } else if (HasPresentModifier) {
    DP("Mapping required by 'present' map type modifier does not exist for "
       "HstPtrBegin=" DPxMOD ", Size=%" PRId64 "\n",
       DPxPTR(HstPtrBegin), Size);
    MESSAGE("device mapping required by 'present' map type modifier does not "
            "exist for host address " DPxMOD " (%" PRId64 " bytes)",
            DPxPTR(HstPtrBegin), Size);
  } else if (Size) {
    // If it is not contained and Size > 0, we should create a new entry for it.
    LR.TPR.Flags.IsNewEntry = true;
    uintptr_t TgtAllocBegin =
        (uintptr_t)allocData(TgtPadding + Size, HstPtrBegin);
    uintptr_t TgtPtrBegin = TgtAllocBegin + TgtPadding;
    // Release the mapping table lock only after the entry is locked by
    // attaching it to TPR.
    LR.TPR.setEntry(HDTTMap
                        ->emplace(new HostDataToTargetTy(
                            (uintptr_t)HstPtrBase, (uintptr_t)HstPtrBegin,
                            (uintptr_t)HstPtrBegin + Size, TgtAllocBegin,
                            TgtPtrBegin, HasHoldModifier, HstPtrName))
                        .first->HDTT);
    INFO(OMP_INFOTYPE_MAPPING_CHANGED, DeviceID,
         "Creating new map entry with HstPtrBase=" DPxMOD
         ", HstPtrBegin=" DPxMOD ", TgtAllocBegin=" DPxMOD
         ", TgtPtrBegin=" DPxMOD
         ", Size=%ld, DynRefCount=%s, HoldRefCount=%s, Name=%s\n",
         DPxPTR(HstPtrBase), DPxPTR(HstPtrBegin), DPxPTR(TgtAllocBegin),
         DPxPTR(TgtPtrBegin), Size,
         LR.TPR.getEntry()->dynRefCountToStr().c_str(),
         LR.TPR.getEntry()->holdRefCountToStr().c_str(),
         (HstPtrName) ? getNameFromMapping(HstPtrName).c_str() : "unknown");
    LR.TPR.TargetPointer = (void *)TgtPtrBegin;

    // Notify the plugin about the new mapping.
    if (notifyDataMapped(HstPtrBegin, Size))
      return {{false /* IsNewEntry */, false /* IsHostPointer */},
              nullptr /* Entry */,
              nullptr /* TargetPointer */};
  } else {
    // This entry is not present and we did not create a new entry for it.
    LR.TPR.Flags.IsPresent = false;
  }

  // All mapping table modifications have been made. If the user requested it we
  // give up the lock.
  if (ReleaseHDTTMap)
    HDTTMap.destroy();

  // If the target pointer is valid, and we need to transfer data, issue the
  // data transfer.
  if (LR.TPR.TargetPointer && !LR.TPR.Flags.IsHostPointer && HasFlagTo &&
      (LR.TPR.Flags.IsNewEntry || HasFlagAlways) && Size != 0) {
    DP("Moving %" PRId64 " bytes (hst:" DPxMOD ") -> (tgt:" DPxMOD ")\n", Size,
       DPxPTR(HstPtrBegin), DPxPTR(LR.TPR.TargetPointer));

    int Ret = submitData(LR.TPR.TargetPointer, HstPtrBegin, Size, AsyncInfo,
                         LR.TPR.getEntry());
    if (Ret != OFFLOAD_SUCCESS) {
      REPORT("Copying data to device failed.\n");
      // We will also return nullptr if the data movement fails because that
      // pointer points to a corrupted memory region so it doesn't make any
      // sense to continue to use it.
      LR.TPR.TargetPointer = nullptr;
    } else if (LR.TPR.getEntry()->addEventIfNecessary(*this, AsyncInfo) !=
               OFFLOAD_SUCCESS)
      return {{false /* IsNewEntry */, false /* IsHostPointer */},
              nullptr /* Entry */,
              nullptr /* TargetPointer */};
  } else {
    // If not a host pointer and no present modifier, we need to wait for the
    // event if it exists.
    // Note: Entry might be nullptr because of zero length array section.
    if (LR.TPR.getEntry() && !LR.TPR.Flags.IsHostPointer &&
        !HasPresentModifier) {
      void *Event = LR.TPR.getEntry()->getEvent();
      if (Event) {
        int Ret = waitEvent(Event, AsyncInfo);
        if (Ret != OFFLOAD_SUCCESS) {
          // If it fails to wait for the event, we need to return nullptr in
          // case of any data race.
          REPORT("Failed to wait for event " DPxMOD ".\n", DPxPTR(Event));
          return {{false /* IsNewEntry */, false /* IsHostPointer */},
                  nullptr /* Entry */,
                  nullptr /* TargetPointer */};
        }
      }
    }
  }

  return std::move(LR.TPR);
}

TargetPointerResultTy
DeviceTy::getTgtPtrBegin(void *HstPtrBegin, int64_t Size, bool UpdateRefCount,
                         bool UseHoldRefCount, bool MustContain,
                         bool ForceDelete, bool FromDataEnd) {
  HDTTMapAccessorTy HDTTMap = HostDataToTargetMap.getExclusiveAccessor();

  LookupResult LR = lookupMapping(HDTTMap, HstPtrBegin, Size);

  // When map checks are enabled under USM mode, mapped host pointers are
  // tracked in the map table but should be treated as in the USM case
  LR.TPR.Flags.IsPresent = true;

  if ((LR.Flags.IsContained ||
       (!MustContain && (LR.Flags.ExtendsBefore || LR.Flags.ExtendsAfter))) &&
      !LR.TPR.getEntry()->IsUSMAlloc) {

    LR.TPR.Flags.IsLast =
        LR.TPR.getEntry()->decShouldRemove(UseHoldRefCount, ForceDelete);

    if (ForceDelete) {
      LR.TPR.getEntry()->resetRefCount(UseHoldRefCount);
      assert(LR.TPR.Flags.IsLast ==
                 LR.TPR.getEntry()->decShouldRemove(UseHoldRefCount) &&
             "expected correct IsLast prediction for reset");
    }

    // Increment the number of threads that is using the entry on a
    // targetDataEnd, tracking the number of possible "deleters". A thread may
    // come to own the entry deletion even if it was not the last one querying
    // for it. Thus, we must track every query on targetDataEnds to ensure only
    // the last thread that holds a reference to an entry actually deletes it.
    if (FromDataEnd)
      LR.TPR.getEntry()->incDataEndThreadCount();

    const char *RefCountAction;
    if (!UpdateRefCount) {
      RefCountAction = " (update suppressed)";
    } else if (LR.TPR.Flags.IsLast) {
      LR.TPR.getEntry()->decRefCount(UseHoldRefCount);
      assert(LR.TPR.getEntry()->getTotalRefCount() == 0 &&
             "Expected zero reference count when deletion is scheduled");
      if (ForceDelete)
        RefCountAction = " (reset, delayed deletion)";
      else
        RefCountAction = " (decremented, delayed deletion)";
    } else {
      LR.TPR.getEntry()->decRefCount(UseHoldRefCount);
      RefCountAction = " (decremented)";
    }
    const char *DynRefCountAction = UseHoldRefCount ? "" : RefCountAction;
    const char *HoldRefCountAction = UseHoldRefCount ? RefCountAction : "";
    uintptr_t TP = LR.TPR.getEntry()->TgtPtrBegin +
                   ((uintptr_t)HstPtrBegin - LR.TPR.getEntry()->HstPtrBegin);
    INFO(OMP_INFOTYPE_MAPPING_EXISTS, DeviceID,
         "Mapping exists with HstPtrBegin=" DPxMOD ", TgtPtrBegin=" DPxMOD ", "
         "Size=%" PRId64 ", DynRefCount=%s%s, HoldRefCount=%s%s\n",
         DPxPTR(HstPtrBegin), DPxPTR(TP), Size,
         LR.TPR.getEntry()->dynRefCountToStr().c_str(), DynRefCountAction,
         LR.TPR.getEntry()->holdRefCountToStr().c_str(), HoldRefCountAction);
    LR.TPR.TargetPointer = (void *)TP;
  } else if ((PM->getRequirements() & OMP_REQ_UNIFIED_SHARED_MEMORY) ||
             (RTL->are_allocations_for_maps_on_apus_disabled())) {
    // If the value isn't found in the mapping and unified shared memory
    // is on then it means we have stumbled upon a value which we need to
    // use directly from the host.
    DP("Get HstPtrBegin " DPxMOD " Size=%" PRId64 " for unified shared "
       "memory\n",
       DPxPTR((uintptr_t)HstPtrBegin), Size);
    LR.TPR.Flags.IsPresent = false;
    LR.TPR.Flags.IsHostPointer = true;
    LR.TPR.TargetPointer = HstPtrBegin;
  } else {
    // OpenMP Specification v5.2: if a matching list item is not found, the
    // pointer retains its original value as per firstprivate semantics.
    LR.TPR.Flags.IsPresent = false;
    LR.TPR.Flags.IsHostPointer = false;
    LR.TPR.TargetPointer = HstPtrBegin;
  }

  return std::move(LR.TPR);
}

// Return the target pointer begin (where the data will be moved).
void *DeviceTy::getTgtPtrBegin(HDTTMapAccessorTy &HDTTMap, void *HstPtrBegin,
                               int64_t Size) {
  uintptr_t HP = (uintptr_t)HstPtrBegin;
  LookupResult LR = lookupMapping(HDTTMap, HstPtrBegin, Size);
  if (LR.Flags.IsContained || LR.Flags.ExtendsBefore || LR.Flags.ExtendsAfter) {
    uintptr_t TP =
        LR.TPR.getEntry()->TgtPtrBegin + (HP - LR.TPR.getEntry()->HstPtrBegin);
    return (void *)TP;
  }

  return NULL;
}

int DeviceTy::eraseMapEntry(HDTTMapAccessorTy &HDTTMap,
                            HostDataToTargetTy *Entry, int64_t Size) {
  assert(Entry && "Trying to delete a null entry from the HDTT map.");
  assert(Entry->getTotalRefCount() == 0 &&
         Entry->getDataEndThreadCount() == 0 &&
         "Trying to delete entry that is in use or owned by another thread.");

  INFO(OMP_INFOTYPE_MAPPING_CHANGED, DeviceID,
       "Removing map entry with HstPtrBegin=" DPxMOD ", TgtPtrBegin=" DPxMOD
       ", Size=%" PRId64 ", Name=%s\n",
       DPxPTR(Entry->HstPtrBegin), DPxPTR(Entry->TgtPtrBegin), Size,
       (Entry->HstPtrName) ? getNameFromMapping(Entry->HstPtrName).c_str()
                           : "unknown");

  if (HDTTMap->erase(Entry) == 0) {
    REPORT("Trying to remove a non-existent map entry\n");
    return OFFLOAD_FAIL;
  }

  return OFFLOAD_SUCCESS;
}

int DeviceTy::deallocTgtPtrAndEntry(HostDataToTargetTy *Entry, int64_t Size) {
  assert(Entry && "Trying to deallocate a null entry.");

  DP("Deleting tgt data " DPxMOD " of size %" PRId64 " by freeing allocation "
     "starting at " DPxMOD "\n",
     DPxPTR(Entry->TgtPtrBegin), Size, DPxPTR(Entry->TgtAllocBegin));

  void *Event = Entry->getEvent();
  if (Event && destroyEvent(Event) != OFFLOAD_SUCCESS) {
    REPORT("Failed to destroy event " DPxMOD "\n", DPxPTR(Event));
    return OFFLOAD_FAIL;
  }

  int Ret = deleteData((void *)Entry->TgtAllocBegin);

  // Notify the plugin about the unmapped memory.
  Ret |= notifyDataUnmapped((void *)Entry->HstPtrBegin);

  delete Entry;

  return Ret;
}

/// Init device, should not be called directly.
void DeviceTy::init() {
  // Make call to init_requires if it exists for this plugin.
  if (RTL->init_requires)
    RTL->init_requires(PM->getRequirements());

  // set_up_env() has a temporary dependency on RequiresFlags being set. This
  // spot is the earliest possible call-site.
  RTL->set_up_env();

  int32_t Ret = RTL->init_device(RTLDeviceID);
  DP("Initialization returned %d\n", Ret);
  if (Ret != OFFLOAD_SUCCESS)
    return;
  assert(RTL->number_of_team_procs && "Need function pointer to entry point");
  setTeamProcs(RTL->number_of_team_procs(RTLDeviceID));

  // Enables recording kernels if set.
  BoolEnvar OMPX_RecordKernel("LIBOMPTARGET_RECORD", false);
  if (OMPX_RecordKernel) {
    // Enables saving the device memory kernel output post execution if set.
    BoolEnvar OMPX_ReplaySaveOutput("LIBOMPTARGET_RR_SAVE_OUTPUT", false);

    uint64_t ReqPtrArgOffset;
    RTL->initialize_record_replay(RTLDeviceID, 0, nullptr, true,
                                  OMPX_ReplaySaveOutput, ReqPtrArgOffset);
  }

  IsInit = true;
}

/// Thread-safe method to initialize the device only once.
int32_t DeviceTy::initOnce() {
  std::call_once(InitFlag, &DeviceTy::init, this);

  // At this point, if IsInit is true, then either this thread or some other
  // thread in the past successfully initialized the device, so we can return
  // OFFLOAD_SUCCESS. If this thread executed init() via call_once() and it
  // failed, return OFFLOAD_FAIL. If call_once did not invoke init(), it means
  // that some other thread already attempted to execute init() and if IsInit
  // is still false, return OFFLOAD_FAIL.
  if (IsInit)
    return OFFLOAD_SUCCESS;
  return OFFLOAD_FAIL;
}

// Load binary to device.
__tgt_target_table *DeviceTy::loadBinary(__tgt_device_image *Img) {
  std::lock_guard<decltype(RTL->Mtx)> LG(RTL->Mtx);
  return RTL->load_binary(RTLDeviceID, Img);
}

void *DeviceTy::allocData(int64_t Size, void *HstPtr, int32_t Kind) {
  /// RAII to establish tool anchors before and after data allocation
  void *TargetPtr = nullptr;
  OMPT_IF_BUILT(
      InterfaceRAII TargetDataAllocRAII(
          RegionInterface.getCallbacks<ompt_target_data_alloc>(), DeviceID,
          HstPtr, &TargetPtr, Size,
          /* CodePtr */ OMPT_GET_RETURN_ADDRESS(0));
      // ToDo: mhalk Do we need a check for TracingActive here?
      InterfaceRAII TargetDataSubmitTraceRAII(
          RegionInterface.getTraceGenerators<ompt_target_data_alloc>(),
          RTLDeviceID, HstPtr, &TargetPtr, Size,
          /* CodePtr */ OMPT_GET_RETURN_ADDRESS(0));)

  TargetPtr = RTL->data_alloc(RTLDeviceID, Size, HstPtr, Kind);
  return TargetPtr;
}

int32_t DeviceTy::deleteData(void *TgtAllocBegin, int32_t Kind) {
  /// RAII to establish tool anchors before and after data deletion
  OMPT_IF_BUILT(
      InterfaceRAII TargetDataDeleteRAII(
          RegionInterface.getCallbacks<ompt_target_data_delete>(), DeviceID,
          TgtAllocBegin,
          /* CodePtr */ OMPT_GET_RETURN_ADDRESS(0));
      // ToDo: mhalk Do we need a check for TracingActive here?
      InterfaceRAII TargetDataSubmitTraceRAII(
          RegionInterface.getTraceGenerators<ompt_target_data_delete>(),
          DeviceID, TgtAllocBegin,
          /* CodePtr */ OMPT_GET_RETURN_ADDRESS(0));)
  return RTL->data_delete(RTLDeviceID, TgtAllocBegin, Kind);
}

static void printCopyInfo(int DeviceId, bool H2D, void *SrcPtrBegin,
                          void *DstPtrBegin, int64_t Size,
                          HostDataToTargetTy *HT) {

  INFO(OMP_INFOTYPE_DATA_TRANSFER, DeviceId,
       "Copying data from %s to %s, %sPtr=" DPxMOD ", %sPtr=" DPxMOD
       ", Size=%" PRId64 ", Name=%s\n",
       H2D ? "host" : "device", H2D ? "device" : "host", H2D ? "Hst" : "Tgt",
       DPxPTR(SrcPtrBegin), H2D ? "Tgt" : "Hst", DPxPTR(DstPtrBegin), Size,
       (HT && HT->HstPtrName) ? getNameFromMapping(HT->HstPtrName).c_str()
                              : "unknown");
}

// Submit data to device
int32_t DeviceTy::submitData(void *TgtPtrBegin, void *HstPtrBegin, int64_t Size,
                             AsyncInfoTy &AsyncInfo,
                             HostDataToTargetTy *Entry) {
  if (getInfoLevel() & OMP_INFOTYPE_DATA_TRANSFER) {
    HDTTMapAccessorTy HDTTMap = HostDataToTargetMap.getExclusiveAccessor(Entry);
    LookupResult LR;
    if (!Entry) {
      LR = lookupMapping(HDTTMap, HstPtrBegin, Size);
      Entry = LR.TPR.getEntry();
    }
    printCopyInfo(DeviceID, /* H2D */ true, HstPtrBegin, TgtPtrBegin, Size,
                  Entry);
  }

  /// RAII to establish tool anchors before and after data submit
  OMPT_IF_BUILT(
      InterfaceRAII TargetDataSubmitRAII(
          RegionInterface.getCallbacks<ompt_target_data_transfer_to_device>(),
          DeviceID, TgtPtrBegin, HstPtrBegin, Size,
          /* CodePtr */ OMPT_GET_RETURN_ADDRESS(0));
      // ToDo: mhalk Do we need a check for TracingActive here?
      InterfaceRAII TargetDataSubmitTraceRAII(
          RegionInterface
              .getTraceGenerators<ompt_target_data_transfer_to_device>(),
          DeviceID, TgtPtrBegin, HstPtrBegin, Size,
          /* CodePtr */ OMPT_GET_RETURN_ADDRESS(0));)

  if (ForceSynchronousTargetRegions || !AsyncInfo ||
#ifdef OMPT_SUPPORT
      ompt::CallbacksInitialized ||
#endif
      !RTL->data_submit_async || !RTL->synchronize)
    return RTL->data_submit(RTLDeviceID, TgtPtrBegin, HstPtrBegin, Size);
  return RTL->data_submit_async(RTLDeviceID, TgtPtrBegin, HstPtrBegin, Size,
                                AsyncInfo);
}

// Retrieve data from device
int32_t DeviceTy::retrieveData(void *HstPtrBegin, void *TgtPtrBegin,
                               int64_t Size, AsyncInfoTy &AsyncInfo,
                               HostDataToTargetTy *Entry) {
  if (getInfoLevel() & OMP_INFOTYPE_DATA_TRANSFER) {
    HDTTMapAccessorTy HDTTMap = HostDataToTargetMap.getExclusiveAccessor(Entry);
    LookupResult LR;
    if (!Entry) {
      LR = lookupMapping(HDTTMap, HstPtrBegin, Size);
      Entry = LR.TPR.getEntry();
    }
    printCopyInfo(DeviceID, /* H2D */ false, TgtPtrBegin, HstPtrBegin, Size,
                  Entry);
  }

  /// RAII to establish tool anchors before and after data retrieval
  OMPT_IF_BUILT(
      InterfaceRAII TargetDataRetrieveRAII(
          RegionInterface.getCallbacks<ompt_target_data_transfer_from_device>(),
          DeviceID, HstPtrBegin, TgtPtrBegin, Size,
          /* CodePtr */ OMPT_GET_RETURN_ADDRESS(0));
      // ToDo: mhalk Do we need a check for TracingActive here?
      InterfaceRAII TargetDataSubmitTraceRAII(
          RegionInterface
              .getTraceGenerators<ompt_target_data_transfer_from_device>(),
          DeviceID, HstPtrBegin, TgtPtrBegin, Size,
          /* CodePtr */ OMPT_GET_RETURN_ADDRESS(0));)

  if (ForceSynchronousTargetRegions || !RTL->data_retrieve_async ||
#ifdef OMPT_SUPPORT
      ompt::CallbacksInitialized ||
#endif
      !RTL->synchronize)
    return RTL->data_retrieve(RTLDeviceID, HstPtrBegin, TgtPtrBegin, Size);
  return RTL->data_retrieve_async(RTLDeviceID, HstPtrBegin, TgtPtrBegin, Size,
                                  AsyncInfo);
}

// Copy data from current device to destination device directly
int32_t DeviceTy::dataExchange(void *SrcPtr, DeviceTy &DstDev, void *DstPtr,
                               int64_t Size, AsyncInfoTy &AsyncInfo) {
  if (ForceSynchronousTargetRegions || !AsyncInfo ||
#ifdef OMPT_SUPPORT
      ompt::CallbacksInitialized ||
#endif
      !RTL->data_exchange_async || !RTL->synchronize) {
    assert(RTL->data_exchange && "RTL->data_exchange is nullptr");
    return RTL->data_exchange(RTLDeviceID, SrcPtr, DstDev.RTLDeviceID, DstPtr,
                              Size);
  }
  return RTL->data_exchange_async(RTLDeviceID, SrcPtr, DstDev.RTLDeviceID,
                                  DstPtr, Size, AsyncInfo);
}

int32_t DeviceTy::notifyDataMapped(void *HstPtr, int64_t Size) {
  if (!RTL->data_notify_mapped)
    return OFFLOAD_SUCCESS;

  DP("Notifying about new mapping: HstPtr=" DPxMOD ", Size=%" PRId64 "\n",
     DPxPTR(HstPtr), Size);

  if (RTL->data_notify_mapped(RTLDeviceID, HstPtr, Size)) {
    REPORT("Notifiying about data mapping failed.\n");
    return OFFLOAD_FAIL;
  }
  return OFFLOAD_SUCCESS;
}

int32_t DeviceTy::notifyDataUnmapped(void *HstPtr) {
  if (!RTL->data_notify_unmapped)
    return OFFLOAD_SUCCESS;

  DP("Notifying about an unmapping: HstPtr=" DPxMOD "\n", DPxPTR(HstPtr));

  if (RTL->data_notify_unmapped(RTLDeviceID, HstPtr)) {
    REPORT("Notifiying about data unmapping failed.\n");
    return OFFLOAD_FAIL;
  }
  return OFFLOAD_SUCCESS;
}

// Run region on device
int32_t DeviceTy::launchKernel(void *TgtEntryPtr, void **TgtVarsPtr,
                               ptrdiff_t *TgtOffsets, KernelArgsTy &KernelArgs,
                               AsyncInfoTy &AsyncInfo) {
  if (ForceSynchronousTargetRegions || !RTL->launch_kernel ||
#ifdef OMPT_SUPPORT
      ompt::CallbacksInitialized ||
#endif
      !RTL->synchronize)
    return RTL->launch_kernel_sync(RTLDeviceID, TgtEntryPtr, TgtVarsPtr,
                                   TgtOffsets, &KernelArgs);
  return RTL->launch_kernel(RTLDeviceID, TgtEntryPtr, TgtVarsPtr, TgtOffsets,
                            &KernelArgs, AsyncInfo);
}

// Run region on device
bool DeviceTy::printDeviceInfo(int32_t RTLDevId) {
  if (!RTL->print_device_info)
    return false;
  RTL->print_device_info(RTLDevId);
  return true;
}

// Whether data can be copied to DstDevice directly
bool DeviceTy::isDataExchangable(const DeviceTy &DstDevice) {
  if (RTL != DstDevice.RTL || !RTL->is_data_exchangable)
    return false;

  if (RTL->is_data_exchangable(RTLDeviceID, DstDevice.RTLDeviceID))
    return (RTL->data_exchange != nullptr) ||
           (RTL->data_exchange_async != nullptr);

  return false;
}

int32_t DeviceTy::synchronize(AsyncInfoTy &AsyncInfo) {
  if (RTL->synchronize)
    return RTL->synchronize(RTLDeviceID, AsyncInfo);
  return OFFLOAD_SUCCESS;
}

int32_t DeviceTy::queryAsync(AsyncInfoTy &AsyncInfo) {
  if (RTL->query_async)
    return RTL->query_async(RTLDeviceID, AsyncInfo);

  return synchronize(AsyncInfo);
}

int32_t DeviceTy::createEvent(void **Event) {
  if (RTL->create_event)
    return RTL->create_event(RTLDeviceID, Event);

  return OFFLOAD_SUCCESS;
}

int32_t DeviceTy::recordEvent(void *Event, AsyncInfoTy &AsyncInfo) {
  if (RTL->record_event)
    return RTL->record_event(RTLDeviceID, Event, AsyncInfo);

  return OFFLOAD_SUCCESS;
}

int32_t DeviceTy::waitEvent(void *Event, AsyncInfoTy &AsyncInfo) {
  if (RTL->wait_event)
    return RTL->wait_event(RTLDeviceID, Event, AsyncInfo);

  return OFFLOAD_SUCCESS;
}

int32_t DeviceTy::syncEvent(void *Event) {
  if (RTL->sync_event)
    return RTL->sync_event(RTLDeviceID, Event);

  return OFFLOAD_SUCCESS;
}

int32_t DeviceTy::destroyEvent(void *Event) {
  if (RTL->create_event)
    return RTL->destroy_event(RTLDeviceID, Event);

  return OFFLOAD_SUCCESS;
}

/// Check whether a device has an associated RTL and initialize it if it's not
/// already initialized.
bool deviceIsReady(int DeviceNum) {
  DP("Checking whether device %d is ready.\n", DeviceNum);
  // Devices.size() can only change while registering a new
  // library, so try to acquire the lock of RTLs' mutex.
  size_t DevicesSize;
  {
    std::lock_guard<decltype(PM->RTLsMtx)> LG(PM->RTLsMtx);
    DevicesSize = PM->Devices.size();
  }
  if (DevicesSize <= (size_t)DeviceNum) {
    DP("Device ID  %d does not have a matching RTL\n", DeviceNum);
    return false;
  }

  // Get device info
  DeviceTy &Device = *PM->Devices[DeviceNum];

  DP("Is the device %d (local ID %d) initialized? %d\n", DeviceNum,
     Device.RTLDeviceID, Device.IsInit);

  // Init the device if not done before
  if (!Device.IsInit && Device.initOnce() != OFFLOAD_SUCCESS) {
    DP("Failed to init device %d\n", DeviceNum);
    return false;
  }

  DP("Device %d is ready to use.\n", DeviceNum);

  return true;
}

void DeviceTy::addOffloadEntry(OffloadEntryTy &Entry) {
  std::lock_guard<decltype(PendingGlobalsMtx)> Lock(PendingGlobalsMtx);
  DeviceOffloadEntries[Entry.getName()] = &Entry;
  if (Entry.isGlobal())
    return;

  if (Entry.isCTor()) {
    DP("Adding ctor " DPxMOD " to the pending list.\n",
       DPxPTR(Entry.getAddress()));
    MESSAGE("WARNING: Calling deprecated constructor for entry %s will be "
            "removed in a future release \n",
            Entry.getNameAsCStr());
    PendingCtorsDtors[Entry.getBinaryDescription()].PendingCtors.push_back(
        Entry.getAddress());
  } else if (Entry.isDTor()) {
    // Dtors are pushed in reverse order so they are executed from end
    // to beginning when unregistering the library!
    DP("Adding dtor " DPxMOD " to the pending list.\n",
       DPxPTR(Entry.getAddress()));
    MESSAGE("WARNING: Calling deprecated destructor for entry %s will be "
            "removed in a future release \n",
            Entry.getNameAsCStr());
    PendingCtorsDtors[Entry.getBinaryDescription()].PendingDtors.push_front(
        Entry.getAddress());
  }

  if (Entry.isLink()) {
    MESSAGE(
        "WARNING: The \"link\" attribute is not yet supported for entry: %s!\n",
        Entry.getNameAsCStr());
  }
}

void DeviceTy::dumpOffloadEntries() {
  fprintf(stderr, "Device %i offload entries:\n", DeviceID);
  for (auto &It : DeviceOffloadEntries) {
    const char *Kind = "kernel";
    if (It.second->isCTor())
      Kind = "constructor";
    else if (It.second->isDTor())
      Kind = "destructor";
    else if (It.second->isLink())
      Kind = "link";
    else if (It.second->isGlobal())
      Kind = "global var.";
    fprintf(stderr, "  %11s: %s\n", Kind, It.second->getNameAsCStr());
  }
}<|MERGE_RESOLUTION|>--- conflicted
+++ resolved
@@ -65,12 +65,8 @@
 
 DeviceTy::DeviceTy(PluginAdaptorTy *RTL)
     : DeviceID(-1), RTL(RTL), RTLDeviceID(-1), IsInit(false), InitFlag(),
-<<<<<<< HEAD
-      HasPendingGlobals(false), PendingCtorsDtors(),
+      PendingCtorsDtors(),
       PendingGlobalsMtx(), ForceSynchronousTargetRegions(false) {}
-=======
-      PendingCtorsDtors(), PendingGlobalsMtx() {}
->>>>>>> bb41fc68
 
 DeviceTy::~DeviceTy() {
   if (DeviceID == -1 || !(getInfoLevel() & OMP_INFOTYPE_DUMP_TABLE))
