--- conflicted
+++ resolved
@@ -166,17 +166,13 @@
   OMPT_IF_BUILT(
       InterfaceRAII TargetDataSubmitRAII(
           RegionInterface.getCallbacks<ompt_target_data_transfer_to_device>(),
-<<<<<<< HEAD
-          DeviceID, TgtPtrBegin, HstPtrBegin, Size,
+          omp_get_initial_device(), HstPtrBegin, DeviceID, TgtPtrBegin, Size,
           /*CodePtr=*/OMPT_GET_RETURN_ADDRESS);
       // ToDo: mhalk Do we need a check for TracingActive here?
       InterfaceRAII TargetDataSubmitTraceRAII(
           RegionInterface
               .getTraceGenerators<ompt_target_data_transfer_to_device>(),
           DeviceID, TgtPtrBegin, HstPtrBegin, Size,
-=======
-          omp_get_initial_device(), HstPtrBegin, DeviceID, TgtPtrBegin, Size,
->>>>>>> b4b49049
           /*CodePtr=*/OMPT_GET_RETURN_ADDRESS);)
 
   if (ForceSynchronousTargetRegions || !AsyncInfo ||
@@ -202,17 +198,13 @@
   OMPT_IF_BUILT(
       InterfaceRAII TargetDataRetrieveRAII(
           RegionInterface.getCallbacks<ompt_target_data_transfer_from_device>(),
-<<<<<<< HEAD
-          DeviceID, HstPtrBegin, TgtPtrBegin, Size,
+          DeviceID, TgtPtrBegin, omp_get_initial_device(), HstPtrBegin, Size,
           /*CodePtr=*/OMPT_GET_RETURN_ADDRESS);
       // ToDo: mhalk Do we need a check for TracingActive here?
       InterfaceRAII TargetDataSubmitTraceRAII(
           RegionInterface
               .getTraceGenerators<ompt_target_data_transfer_from_device>(),
-          DeviceID, HstPtrBegin, TgtPtrBegin, Size,
-=======
-          DeviceID, TgtPtrBegin, omp_get_initial_device(), HstPtrBegin, Size,
->>>>>>> b4b49049
+          DeviceID, TgtPtrBegin, HstPtrBegin, Size,
           /*CodePtr=*/OMPT_GET_RETURN_ADDRESS);)
 
   if (ForceSynchronousTargetRegions || !RTL->data_retrieve_async ||
@@ -228,13 +220,6 @@
 // Copy data from current device to destination device directly
 int32_t DeviceTy::dataExchange(void *SrcPtr, DeviceTy &DstDev, void *DstPtr,
                                int64_t Size, AsyncInfoTy &AsyncInfo) {
-<<<<<<< HEAD
-  if (ForceSynchronousTargetRegions || !AsyncInfo ||
-#ifdef OMPT_SUPPORT
-      ompt::CallbacksInitialized ||
-#endif
-      !RTL->data_exchange_async || !RTL->synchronize) {
-=======
   /// RAII to establish tool anchors before and after data exchange
   /// Note: Despite the fact that this is a data exchange, we use 'from_device'
   ///       operation enum (w.r.t. ompt_target_data_op_t) as there is currently
@@ -246,8 +231,11 @@
           RegionInterface.getCallbacks<ompt_target_data_transfer_from_device>(),
           RTLDeviceID, SrcPtr, DstDev.RTLDeviceID, DstPtr, Size,
           /*CodePtr=*/OMPT_GET_RETURN_ADDRESS);)
-  if (!AsyncInfo || !RTL->data_exchange_async || !RTL->synchronize) {
->>>>>>> b4b49049
+  if (ForceSynchronousTargetRegions || !AsyncInfo ||
+#ifdef OMPT_SUPPORT
+      ompt::CallbacksInitialized ||
+#endif
+      !RTL->data_exchange_async || !RTL->synchronize) {
     assert(RTL->data_exchange && "RTL->data_exchange is nullptr");
     return RTL->data_exchange(RTLDeviceID, SrcPtr, DstDev.RTLDeviceID, DstPtr,
                               Size);
