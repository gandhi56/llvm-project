--- conflicted
+++ resolved
@@ -33,7 +33,8 @@
   Object
 
   LINK_LIBS
-<<<<<<< HEAD
+  PUBLIC
+  omp
   PRIVATE
   "-Wl,--version-script=${CMAKE_CURRENT_SOURCE_DIR}/exports"
   #  NO_INSTALL_RPATH
@@ -63,13 +64,6 @@
   ${LLVM_OFFLOAD_ARCH}
   "-Wl,--no-allow-shlib-undefined")
 
-=======
-  PUBLIC
-  omp
-
-  NO_INSTALL_RPATH
-)
->>>>>>> 7cf7ebd9
 target_include_directories(omptarget PRIVATE ${LIBOMPTARGET_INCLUDE_DIR})
 
 if (LIBOMP_HAVE_VERSION_SCRIPT_FLAG)
